--- conflicted
+++ resolved
@@ -1,10 +1,6 @@
 {
     "main": "dist/src/index.js",
     "dependencies": {
-<<<<<<< HEAD
-      "@azure-tools/typespec-csharp": "0.2.0-alpha.20230928.2"
-=======
-      "@azure-tools/typespec-csharp": "0.2.0-beta.20230928.1"
->>>>>>> 8ae2ca59
+      "@azure-tools/typespec-csharp": "0.2.0-alpha.20230928.2
     }
 }