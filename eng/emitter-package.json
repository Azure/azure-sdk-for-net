{
    "main": "dist/src/index.js",
    "dependencies": {
<<<<<<< HEAD
      "@azure-tools/typespec-csharp": "0.2.0-beta.20230925.1"
=======
      "@azure-tools/typespec-csharp": "0.2.0-beta.20230925.2"
>>>>>>> 39232a95
    }
}<|MERGE_RESOLUTION|>--- conflicted
+++ resolved
@@ -1,10 +1,6 @@
 {
     "main": "dist/src/index.js",
     "dependencies": {
-<<<<<<< HEAD
-      "@azure-tools/typespec-csharp": "0.2.0-beta.20230925.1"
-=======
       "@azure-tools/typespec-csharp": "0.2.0-beta.20230925.2"
->>>>>>> 39232a95
     }
 }