--- conflicted
+++ resolved
@@ -1,9 +1,8 @@
 {
-<<<<<<< HEAD
   "name": "net-emitter-package",
   "main": "dist/src/index.js",
   "dependencies": {
-    "@azure-tools/typespec-csharp": "0.2.0-beta.20230620.1",
+    "@azure-tools/typespec-csharp": "0.2.0-beta.20230714.3",
     "@azure-tools/typespec-azure-core": "0.31.0",
     "@azure-tools/typespec-client-generator-core": "0.31.0",
     "@typespec/compiler": "0.45.0",
@@ -11,10 +10,4 @@
     "@typespec/rest": "0.45.0",
     "@typespec/versioning": "0.45.0"
   }
-=======
-    "main": "dist/src/index.js",
-    "dependencies": {
-      "@azure-tools/typespec-csharp": "0.2.0-beta.20230714.3"
-    }
->>>>>>> 0a0dc853
 }