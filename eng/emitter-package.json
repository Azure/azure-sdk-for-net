{
  "main": "dist/src/index.js",
  "dependencies": {
<<<<<<< HEAD
    "@azure-tools/typespec-csharp": "https://pkgs.dev.azure.com/azure-sdk/public/_packaging/azure-sdk-for-js-test-autorest@local/npm/registry/@azure-tools/typespec-csharp/-/typespec-csharp-0.2.0-alpha.20240314.7.tgz"
  },
  "devDependencies": {
    "@azure-tools/typespec-client-generator-core": "0.40.0",
    "@typespec/http": "0.54.0",
    "@typespec/compiler": "0.54.0",
    "@typespec/versioning": "0.54.0",
    "@typespec/rest": "0.54.0",
    "@azure-tools/typespec-azure-core": "0.40.0",
    "@typespec/openapi": "0.54.0"
  },
  "overrides": {
    "@autorest/csharp": "https://pkgs.dev.azure.com/azure-sdk/public/_packaging/azure-sdk-for-js-test-autorest@local/npm/registry/@autorest/csharp/-/csharp-3.0.0-alpha.20240314.7.tgz"
=======
    "@azure-tools/typespec-csharp": "0.2.0-beta.20240320.2"
  },
  "devDependencies": {
    "@azure-tools/typespec-client-generator-core": "0.40.0",
    "@azure-tools/typespec-azure-core": "0.40.0",
    "@typespec/http": "0.54.0",
    "@typespec/rest": "0.54.0",
    "@typespec/compiler": "0.54.0",
    "@typespec/openapi": "0.54.0",
    "@typespec/versioning": "0.54.0"
>>>>>>> b890d3cd
  }
}<|MERGE_RESOLUTION|>--- conflicted
+++ resolved
@@ -1,21 +1,6 @@
 {
   "main": "dist/src/index.js",
   "dependencies": {
-<<<<<<< HEAD
-    "@azure-tools/typespec-csharp": "https://pkgs.dev.azure.com/azure-sdk/public/_packaging/azure-sdk-for-js-test-autorest@local/npm/registry/@azure-tools/typespec-csharp/-/typespec-csharp-0.2.0-alpha.20240314.7.tgz"
-  },
-  "devDependencies": {
-    "@azure-tools/typespec-client-generator-core": "0.40.0",
-    "@typespec/http": "0.54.0",
-    "@typespec/compiler": "0.54.0",
-    "@typespec/versioning": "0.54.0",
-    "@typespec/rest": "0.54.0",
-    "@azure-tools/typespec-azure-core": "0.40.0",
-    "@typespec/openapi": "0.54.0"
-  },
-  "overrides": {
-    "@autorest/csharp": "https://pkgs.dev.azure.com/azure-sdk/public/_packaging/azure-sdk-for-js-test-autorest@local/npm/registry/@autorest/csharp/-/csharp-3.0.0-alpha.20240314.7.tgz"
-=======
     "@azure-tools/typespec-csharp": "0.2.0-beta.20240320.2"
   },
   "devDependencies": {
@@ -26,6 +11,5 @@
     "@typespec/compiler": "0.54.0",
     "@typespec/openapi": "0.54.0",
     "@typespec/versioning": "0.54.0"
->>>>>>> b890d3cd
   }
 }