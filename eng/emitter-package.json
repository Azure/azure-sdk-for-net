{
  "main": "dist/src/index.js",
  "dependencies": {
<<<<<<< HEAD
    "@azure-tools/typespec-csharp": "https://pkgs.dev.azure.com/azure-sdk/public/_packaging/azure-sdk-for-js-test-autorest@local/npm/registry/@azure-tools/typespec-csharp/-/typespec-csharp-0.2.0-alpha.20240102.1.tgz"
=======
    "@azure-tools/typespec-csharp": "0.2.0-beta.20240103.2"
>>>>>>> 2b56bc4f
  },
  "devDependencies": {
    "@typespec/compiler": "0.51.0",
    "@azure-tools/typespec-azure-core": "0.37.0",
    "@azure-tools/typespec-client-generator-core": "0.37.0",
<<<<<<< HEAD
    "@typespec/versioning": "0.51.0",
    "@typespec/http": "0.51.0",
    "@typespec/rest": "0.51.0"
  },
  "overrides": {
    "@autorest/csharp": "https://pkgs.dev.azure.com/azure-sdk/public/_packaging/azure-sdk-for-js-test-autorest@local/npm/registry/@autorest/csharp/-/csharp-3.0.0-alpha.20240102.1.tgz"
=======
    "@typespec/rest": "0.51.0",
    "@typespec/versioning": "0.51.0",
    "@azure-tools/typespec-azure-core": "0.37.0",
    "@typespec/http": "0.51.0",
    "@typespec/compiler": "0.51.0"
>>>>>>> 2b56bc4f
  }
}<|MERGE_RESOLUTION|>--- conflicted
+++ resolved
@@ -1,29 +1,14 @@
 {
   "main": "dist/src/index.js",
   "dependencies": {
-<<<<<<< HEAD
-    "@azure-tools/typespec-csharp": "https://pkgs.dev.azure.com/azure-sdk/public/_packaging/azure-sdk-for-js-test-autorest@local/npm/registry/@azure-tools/typespec-csharp/-/typespec-csharp-0.2.0-alpha.20240102.1.tgz"
-=======
     "@azure-tools/typespec-csharp": "0.2.0-beta.20240103.2"
->>>>>>> 2b56bc4f
   },
   "devDependencies": {
-    "@typespec/compiler": "0.51.0",
-    "@azure-tools/typespec-azure-core": "0.37.0",
     "@azure-tools/typespec-client-generator-core": "0.37.0",
-<<<<<<< HEAD
-    "@typespec/versioning": "0.51.0",
-    "@typespec/http": "0.51.0",
-    "@typespec/rest": "0.51.0"
-  },
-  "overrides": {
-    "@autorest/csharp": "https://pkgs.dev.azure.com/azure-sdk/public/_packaging/azure-sdk-for-js-test-autorest@local/npm/registry/@autorest/csharp/-/csharp-3.0.0-alpha.20240102.1.tgz"
-=======
     "@typespec/rest": "0.51.0",
     "@typespec/versioning": "0.51.0",
     "@azure-tools/typespec-azure-core": "0.37.0",
     "@typespec/http": "0.51.0",
     "@typespec/compiler": "0.51.0"
->>>>>>> 2b56bc4f
   }
 }