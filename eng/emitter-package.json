{
<<<<<<< HEAD
    "main": "dist/src/index.js",
    "dependencies": {
      "@azure-tools/typespec-csharp": "0.2.0-alpha.20230914.1"
    }
=======
  "main": "dist/src/index.js",
  "dependencies": {
    "@azure-tools/typespec-csharp": "0.2.0-beta.20240118.1"
  },
  "devDependencies": {
    "@typespec/compiler": "0.51.0",
    "@typespec/rest": "0.51.0",
    "@azure-tools/typespec-client-generator-core": "0.37.0",
    "@typespec/versioning": "0.51.0",
    "@azure-tools/typespec-azure-core": "0.37.0",
    "@typespec/http": "0.51.0"
  }
>>>>>>> 4db78622
}<|MERGE_RESOLUTION|>--- conflicted
+++ resolved
@@ -1,10 +1,4 @@
 {
-<<<<<<< HEAD
-    "main": "dist/src/index.js",
-    "dependencies": {
-      "@azure-tools/typespec-csharp": "0.2.0-alpha.20230914.1"
-    }
-=======
   "main": "dist/src/index.js",
   "dependencies": {
     "@azure-tools/typespec-csharp": "0.2.0-beta.20240118.1"
@@ -17,5 +11,4 @@
     "@azure-tools/typespec-azure-core": "0.37.0",
     "@typespec/http": "0.51.0"
   }
->>>>>>> 4db78622
 }