--- conflicted
+++ resolved
@@ -1,22 +1,14 @@
 {
   "main": "dist/src/index.js",
   "dependencies": {
-<<<<<<< HEAD
-    "@azure-tools/typespec-csharp": "0.2.0-beta.20250116.1"
-=======
     "@azure-tools/typespec-csharp": "0.2.0-beta.20250206.1"
->>>>>>> b38a9c20
   },
   "devDependencies": {
     "@azure-tools/typespec-autorest": "0.50.0",
     "@azure-tools/typespec-azure-core": "0.50.0",
     "@azure-tools/typespec-azure-resource-manager": "0.50.0",
     "@azure-tools/typespec-azure-rulesets": "0.50.0",
-<<<<<<< HEAD
-    "@azure-tools/typespec-client-generator-core": "0.50.0",
-=======
     "@azure-tools/typespec-client-generator-core": "0.50.2",
->>>>>>> b38a9c20
     "@azure-tools/typespec-liftr-base": "0.6.0",
     "@typespec/compiler": "0.64.0",
     "@typespec/http": "0.64.0",
