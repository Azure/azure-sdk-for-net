--- conflicted
+++ resolved
@@ -1,10 +1,6 @@
 {
     "main": "dist/src/index.js",
     "dependencies": {
-<<<<<<< HEAD
-      "@azure-tools/typespec-csharp": "0.2.0-alpha.20230704.1"
-=======
-      "@azure-tools/typespec-csharp": "0.2.0-beta.20230706.1"
->>>>>>> d60413a2
+      "@azure-tools/typespec-csharp": "0.2.0-beta.20230706.2"
     }
 }