--- conflicted
+++ resolved
@@ -1,10 +1,6 @@
 {
     "main": "dist/src/index.js",
     "dependencies": {
-<<<<<<< HEAD
       "@azure-tools/cadl-csharp": "0.1.10"
-=======
-      "@azure-tools/cadl-csharp": "0.1.9"
->>>>>>> f839945c
     }
 }