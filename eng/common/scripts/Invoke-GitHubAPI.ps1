--- conflicted
+++ resolved
@@ -257,8 +257,6 @@
           -MaximumRetryCount 3
 }
 
-<<<<<<< HEAD
-=======
 function Get-GitHubIssueComments {
   param (
     [Parameter(Mandatory = $true)]
@@ -309,7 +307,6 @@
           -MaximumRetryCount 3
 }
 
->>>>>>> c2a9a198
 # Will delete label from the issue if it exists
 function Remove-GitHubIssueLabel {
   param (
