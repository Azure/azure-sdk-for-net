--- conflicted
+++ resolved
@@ -48,10 +48,7 @@
 $changedServices = @()
 
 $changedFiles = Get-ChangedFiles -DiffPath $TargetPath
-<<<<<<< HEAD
-=======
 $deletedFiles = Get-ChangedFiles -DiffPath $TargetPath -DiffFilterType "D"
->>>>>>> b38a9c20
 
 if ($changedFiles) {
   $changedServices = Get-ChangedServices -ChangedFiles $changedFiles
@@ -67,23 +64,17 @@
 if (-not $ExcludePaths) {
   $ExcludePaths = @()
 }
-<<<<<<< HEAD
-=======
 if (-not $deletedFiles) {
   $deletedFiles = @()
 }
 if (-not $changedServices) {
   $changedServices = @()
 }
->>>>>>> b38a9c20
 $result = [PSCustomObject]@{
   "ChangedFiles"    = $changedFiles
   "ChangedServices" = $changedServices
   "ExcludePaths"    = $ExcludePaths
-<<<<<<< HEAD
-=======
   "DeletedFiles"    = $deletedFiles
->>>>>>> b38a9c20
   "PRNumber"        = if ($env:SYSTEM_PULLREQUEST_PULLREQUESTNUMBER) { $env:SYSTEM_PULLREQUEST_PULLREQUESTNUMBER } else { "-1" }
 }
 
