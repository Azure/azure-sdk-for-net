. $PSScriptRoot/../logging.ps1

function Invoke-LoggedMsbuildCommand
{
    [CmdletBinding()]
    param
    (
        [string] $Command,
        [string] $ExecutePath,
        [switch] $GroupOutput,
        [int[]] $AllowedExitCodes = @(0)
    )
    return Invoke-LoggedCommand $Command -ExecutePath $ExecutePath -GroupOutput:$GroupOutput -AllowedExitCodes $AllowedExitCodes -OutputProcessor { param($line) ProcessMsBuildLogLine $line }

}

function Invoke-LoggedCommand
{
    [CmdletBinding()]
    param
    (
        [string] $Command,
        [string] $ExecutePath,
        [switch] $GroupOutput,
        [int[]] $AllowedExitCodes = @(0),
        [scriptblock] $OutputProcessor
    )

    $startTime = Get-Date

    if($GroupOutput) {
        LogGroupStart $Command
    } else {
        Write-Host "> $Command"
    }

    if($ExecutePath) {
      Push-Location $ExecutePath
    }

    if (!$OutputProcessor) {
      $OutputProcessor = { param($line) $line }
    }

    try {
      Invoke-Expression $Command | Foreach-Object { & $OutputProcessor $_ }

      $duration = (Get-Date) - $startTime

      if($GroupOutput) {
        LogGroupEnd
      }

      if($LastExitCode -notin $AllowedExitCodes)
      {
          LogError "Command failed to execute ($duration): $Command`n"
<<<<<<< HEAD
=======

          # This fix reproduces behavior that existed before 
          # https://github.com/Azure/azure-sdk-tools/pull/12235 
          # Before that change, if a command failed Write-Error was always 
          # invoked in the failure case. Today, LogError only does Write-Error
          # when running locally (not in a CI environment)
          if ((Test-SupportsDevOpsLogging) -or (Test-SupportsGitHubLogging)) {
              Write-Error "Command failed to execute ($duration): $Command`n"
          }
>>>>>>> a900c8b7
      }
      else {
          Write-Host "Command succeeded ($duration)`n"
      }
    }
    finally {
      if($ExecutePath) {
        Pop-Location
      }
    }
}

function Set-ConsoleEncoding
{
    [CmdletBinding()]
    param
    (
        [string] $Encoding = 'utf-8'
    )

    $outputEncoding = [System.Text.Encoding]::GetEncoding($Encoding)
    [Console]::OutputEncoding = $outputEncoding
    [Console]::InputEncoding = $outputEncoding
}<|MERGE_RESOLUTION|>--- conflicted
+++ resolved
@@ -54,8 +54,6 @@
       if($LastExitCode -notin $AllowedExitCodes)
       {
           LogError "Command failed to execute ($duration): $Command`n"
-<<<<<<< HEAD
-=======
 
           # This fix reproduces behavior that existed before 
           # https://github.com/Azure/azure-sdk-tools/pull/12235 
@@ -65,7 +63,6 @@
           if ((Test-SupportsDevOpsLogging) -or (Test-SupportsGitHubLogging)) {
               Write-Error "Command failed to execute ($duration): $Command`n"
           }
->>>>>>> a900c8b7
       }
       else {
           Write-Host "Command succeeded ($duration)`n"
