--- conflicted
+++ resolved
@@ -55,12 +55,8 @@
 
   $repoUrls = if ($packageFeedOverrides.Contains("${moduleName}")) {
     @($packageFeedOverrides["${moduleName}"], $DefaultPSRepositoryUrl)
-<<<<<<< HEAD
-  } else {
-=======
   }
   else {
->>>>>>> f2036db0
     @($DefaultPSRepositoryUrl)
   }
 
@@ -68,13 +64,6 @@
 }
 
 function moduleIsInstalled([string]$moduleName, [string]$version) {
-<<<<<<< HEAD
-  $modules = (Get-Module -ListAvailable $moduleName)
-  if ($version -as [Version]) {
-    $modules = $modules.Where({ [Version]$_.Version -ge [Version]$version })
-    if ($modules.Count -gt 0)
-    {
-=======
   if (-not (Test-Path variable:script:InstalledModules)) {
     $script:InstalledModules = @{}
   }
@@ -90,7 +79,6 @@
   if ($version -as [Version]) {
     $modules = $modules.Where({ [Version]$_.Version -ge [Version]$version })
     if ($modules.Count -gt 0) {
->>>>>>> f2036db0
       Write-Host "Using module $($modules[0].Name) with version $($modules[0].Version)."
       return $modules[0]
     }
@@ -100,12 +88,7 @@
 
 function installModule([string]$moduleName, [string]$version, $repoUrl) {
   $repo = (Get-PSRepository).Where({ $_.SourceLocation -eq $repoUrl })
-<<<<<<< HEAD
-  if ($repo.Count -eq 0)
-  {
-=======
   if ($repo.Count -eq 0) {
->>>>>>> f2036db0
     Register-PSRepository -Name $repoUrl -SourceLocation $repoUrl -InstallationPolicy Trusted | Out-Null
     $repo = (Get-PSRepository).Where({ $_.SourceLocation -eq $repoUrl })
     if ($repo.Count -eq 0) {
@@ -129,11 +112,8 @@
     throw "Failed to install module $moduleName with version $version"
   }
 
-<<<<<<< HEAD
-=======
   $script:InstalledModules["${moduleName}"] = $modules
 
->>>>>>> f2036db0
   # Unregister repository as it can cause overlap issues with `dotnet tool install`
   # commands using the same devops feed
   Unregister-PSRepository -Name $repoUrl | Out-Null
@@ -141,8 +121,6 @@
   return $modules[0]
 }
 
-<<<<<<< HEAD
-=======
 function InstallAndImport-ModuleIfNotInstalled([string]$module, [string]$version) {
   if ($null -eq (moduleIsInstalled $module $version)) {
     Install-ModuleIfNotInstalled -WhatIf:$false $module $version | Import-Module
@@ -151,7 +129,6 @@
   }
 }
 
->>>>>>> f2036db0
 # Manual test at eng/common-tests/psmodule-helpers/Install-Module-Parallel.ps1
 # If we want to use another default repository other then PSGallery we can update the default parameters
 function Install-ModuleIfNotInstalled() {
@@ -179,22 +156,14 @@
     foreach ($url in $repoUrls) {
       try {
         $module = installModule -moduleName $moduleName -version $version -repoUrl $url
-<<<<<<< HEAD
-      } catch {
-=======
       }
       catch {
->>>>>>> f2036db0
         if ($url -ne $repoUrls[-1]) {
           Write-Warning "Failed to install powershell module from '$url'. Retrying with fallback repository"
           Write-Warning $_
           continue
-<<<<<<< HEAD
-        } else {
-=======
         }
         else {
->>>>>>> f2036db0
           Write-Warning "Failed to install powershell module from $url"
           throw
         }
@@ -203,12 +172,8 @@
     }
 
     Write-Host "Using module '$($module.Name)' with version '$($module.Version)'."
-<<<<<<< HEAD
-  } finally {
-=======
   }
   finally {
->>>>>>> f2036db0
     $mutex.ReleaseMutex()
   }
 
