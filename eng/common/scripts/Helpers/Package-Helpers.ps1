function GetPackageKey($pkg) {
  $pkgKey = $pkg.Package
  $groupId = $null

  if ($pkg.PSObject.Members.Name -contains "GroupId") {
    $groupId = $pkg.GroupId
  }

  if ($groupId) {
    $pkgKey = "${groupId}:${pkgKey}"
  }

  return $pkgKey
}

# Different language needs a different way to index the package. Build a map in convienice to lookup the package.
# E.g. <groupId>:<packageName> is the package key in java.
function GetPackageLookup($packageList) {
  $packageLookup = @{}

  foreach ($pkg in $packageList) {
    $pkgKey = GetPackageKey $pkg

    # We want to prefer updating non-hidden packages but if there is only
    # a hidden entry then we will return that
    if (!$packageLookup.ContainsKey($pkgKey) -or $packageLookup[$pkgKey].Hide -eq "true") {
      $packageLookup[$pkgKey] = $pkg
    }
    else {
      # Warn if there are more then one non-hidden package
      if ($pkg.Hide -ne "true") {
        Write-Host "Found more than one package entry for $($pkg.Package) selecting the first non-hidden one."
      }
    }
  }
  return $packageLookup
}

# For deprecated packages, add "(deprecated)" besides of display name.
function GetDocsTocDisplayName($pkg) {
  $displayName = $pkg.DisplayName
  if ('deprecated' -eq $pkg.Support) {
    LogWarning "The pkg $($pkg.Package) is deprecated. Adding 'deprecated' beside the display name."
    $displayName += " (deprecated)"
  }
  return $displayName
}

<#
.SYNOPSIS
This function is a safe wrapper around `yq` and `ConvertFrom-Yaml` to convert YAML content to a PowerShell HashTable object

.DESCRIPTION
This function wraps `yq` and `ConvertFrom-Yaml` to convert YAML content to a PowerShell HashTable object. The reason this function exists is
because while on a local user's machine, installing a module from the powershell gallery is an easy task, in pipelines we often have failures
to install modules from the gallery. This function will attempt to use the `yq` command if it is available on the machine, and only will install
the yaml module if `yq` is not available. This means that for the majority of runs on CI machines, the yaml module will not be installed.

.PARAMETER Content
The content to convert from YAML to a PowerShell HashTable object. Accepted as named argument or from the pipeline.

.EXAMPLE
CompatibleConvertFrom-Yaml -Content (Get-Content -Raw path/to/file.yml)

.EXAMPLE
Get-Content -Raw path/to/file.yml | CompatibleConvertFrom-Yaml
#>
function CompatibleConvertFrom-Yaml {
  param(
    [Parameter(Mandatory = $true, ValueFromPipeline = $true)]
    [string]$Content
  )

  if (!($Content)) {
    throw "Content to parse is a required input."
  }

  . (Join-Path $PSScriptRoot PSModule-Helpers.ps1)
  InstallAndImport-ModuleIfNotInstalled "powershell-yaml" "0.4.7"

  return ConvertFrom-Yaml $content
}

<#
.SYNOPSIS
Common function that will verify that the YmlFile being loaded exists, load the raw file and
return the results of CompatibleConvertFrom-Yaml or report an exception and return null if
there's a problem loading the yml file. The return is the PowerShell HashTable object.

.DESCRIPTION
Common function that will verify that the YmlFile being loaded exists, load the raw file and
return the results of CompatibleConvertFrom-Yaml or report an exception and return null if
there's a problem loading the yml file. This is just to save anyone needing to load yml from
having to deal with checking the file's existence and ensure that the CompatibleConvertFrom-Yaml
is made within a try/catch. The return is the PowerShell HashTable object from the
CompatibleConvertFrom-Yaml call or $null if there was an issue with the convert.

.PARAMETER YmlFile
The full path of the yml file to load.

.EXAMPLE
LoadFrom-Yaml -YmlFile path/to/file.yml
#>
function LoadFrom-Yaml {
  param(
    [Parameter(Mandatory = $true)]
    [string]$YmlFile
  )
  if (Test-Path -Path $YmlFile) {
    try {
      return Get-Content -Raw -Path $YmlFile | CompatibleConvertFrom-Yaml
    }
    catch {
      Write-Host "LoadFrom-Yaml::Exception while parsing yml file $($YmlFile): $_"
    }
  }
  else {
    Write-Host "LoadFrom-Yaml::YmlFile '$YmlFile' does not exist."
<<<<<<< HEAD
  }
  return $null
}

<#
.SYNOPSIS
Given the Hashtable contents of a Yml file and an array of strings representing the keys
return the value if it exist or null if it doesn't.

.DESCRIPTION
The Yaml file needs to be loaded via CompatibleConvertFrom-Yaml which returns the file as
as hashtable. The Keys are basically the path in the yaml file whose value to return, or
null if it doesn't exist. This function safely traverses the path, outputting an error
if there's an issue or returning the object representing the result if successful. This
function loops through the Keys safely trying to get values, checking each piece of the
path to ensure it exists. Normally one would just do
$Yml["extends"]["parameters"]["artifacts"]
but if something was off it would throw. Doing it this way allows more succinct error
reporting if a piece of the path didn't exist

.PARAMETER YamlContentAsHashtable
The hashtable representing the yaml file contents loaded through LoadFrom-Yaml
or CompatibleConvertFrom-Yaml, which is what LoadFrom-Yaml calls.

.PARAMETER Keys
String array representation of the path in the yaml file whose value we're trying to retrieve.

.EXAMPLE
GetValueSafelyFrom-Yaml -YamlContentAsHashtable $YmlFileContent -Keys @("extends", "parameters", "Artifacts")
#>
function GetValueSafelyFrom-Yaml {
  param(
    [Parameter(Mandatory = $true)]
    $YamlContentAsHashtable,
    [Parameter(Mandatory = $true)]
    [string[]]$Keys
  )
  $current = $YamlContentAsHashtable
  foreach ($key in $Keys) {
    if ($current.ContainsKey($key) -or $current[$key]) {
      $current = $current[$key]
    }
    else {
      return $null
    }
  }

  return [object]$current
}

function Get-ObjectKey {
  param (
    [Parameter(Mandatory = $true)]
    [object]$Object
  )

  if (-not $Object) {
    return "unset"
  }

  if ($Object -is [hashtable] -or $Object -is [System.Collections.Specialized.OrderedDictionary]) {
    $sortedEntries = $Object.GetEnumerator() | Sort-Object Name
    $hashString = ($sortedEntries | ForEach-Object { "$($_.Key)=$($_.Value)" }) -join ";"
    return $hashString.GetHashCode()
  }

  elseif ($Object -is [PSCustomObject]) {
    $sortedProperties = $Object.PSObject.Properties | Sort-Object Name
    $propertyString = ($sortedProperties | ForEach-Object { "$($_.Name)=$($_.Value)" }) -join ";"
    return $propertyString.GetHashCode()
=======
>>>>>>> b38a9c20
  }
  return $null
}

<<<<<<< HEAD
  elseif ($Object -is [array]) {
    $arrayString = ($Object | ForEach-Object { Get-ObjectKey $_ }) -join ";"
    return $arrayString.GetHashCode()
  }

  else {
    return $Object.GetHashCode()
  }
}

function Group-ByObjectKey {
  param (
    [Parameter(Mandatory)]
    [array]$Items,

    [Parameter(Mandatory)]
    [string]$GroupByProperty
  )

  $groupedDictionary = @{}

  foreach ($item in $Items) {
    $key = Get-ObjectKey $item."$GroupByProperty"

    if (-not $groupedDictionary.ContainsKey($key)) {
      $groupedDictionary[$key] = @()
    }

    # Add the current item to the array for this key
    $groupedDictionary[$key] += $item
  }

  return $groupedDictionary
}

function Split-ArrayIntoBatches {
  param (
    [Parameter(Mandatory = $true)]
    [Object[]]$InputArray,

    [Parameter(Mandatory = $true)]
    [int]$BatchSize
  )

  $batches = @()

  for ($i = 0; $i -lt $InputArray.Count; $i += $BatchSize) {
    $batch = $InputArray[$i..[math]::Min($i + $BatchSize - 1, $InputArray.Count - 1)]

    $batches += , $batch
  }
=======
<#
.SYNOPSIS
Given the Hashtable contents of a Yml file and an array of strings representing the keys
return the value if it exist or null if it doesn't.

.DESCRIPTION
The Yaml file needs to be loaded via CompatibleConvertFrom-Yaml which returns the file as
as hashtable. The Keys are basically the path in the yaml file whose value to return, or
null if it doesn't exist. This function safely traverses the path, outputting an error
if there's an issue or returning the object representing the result if successful. This
function loops through the Keys safely trying to get values, checking each piece of the
path to ensure it exists. Normally one would just do
$Yml["extends"]["parameters"]["artifacts"]
but if something was off it would throw. Doing it this way allows more succinct error
reporting if a piece of the path didn't exist

.PARAMETER YamlContentAsHashtable
The hashtable representing the yaml file contents loaded through LoadFrom-Yaml
or CompatibleConvertFrom-Yaml, which is what LoadFrom-Yaml calls.

.PARAMETER Keys
String array representation of the path in the yaml file whose value we're trying to retrieve.

.EXAMPLE
GetValueSafelyFrom-Yaml -YamlContentAsHashtable $YmlFileContent -Keys @("extends", "parameters", "Artifacts")
#>
function GetValueSafelyFrom-Yaml {
  param(
    [Parameter(Mandatory = $true)]
    $YamlContentAsHashtable,
    [Parameter(Mandatory = $true)]
    [string[]]$Keys
  )
  $current = $YamlContentAsHashtable
  foreach ($key in $Keys) {
    if ($current.ContainsKey($key) -or $current[$key]) {
      $current = $current[$key]
    }
    else {
      return $null
    }
  }

  return [object]$current
}

function Get-ObjectKey {
  param (
    [Parameter(Mandatory = $true)]
    [object]$Object
  )

  if (-not $Object) {
    return "unset"
  }

  if ($Object -is [hashtable] -or $Object -is [System.Collections.Specialized.OrderedDictionary]) {
    $sortedEntries = $Object.GetEnumerator() | Sort-Object Name
    $hashString = ($sortedEntries | ForEach-Object { "$($_.Key)=$(Get-ObjectKey $_.Value)" }) -join ";"
    return $hashString.GetHashCode()
  }

  elseif ($Object -is [PSCustomObject]) {
    $sortedProperties = $Object.PSObject.Properties | Sort-Object Name
    $propertyString = ($sortedProperties | ForEach-Object { "$($_.Name)=$(Get-ObjectKey $_.Value)" }) -join ";"
    return $propertyString.GetHashCode()
  }

  elseif ($Object -is [array]) {
    $arrayString = ($Object | ForEach-Object { Get-ObjectKey $_ }) -join ";"
    return $arrayString.GetHashCode()
  }

  else {
    $parsedBool = $null
    if ([bool]::TryParse($Object, [ref]$parsedBool)) {
      return $parsedBool.GetHashCode()
    } else {
      return $Object.GetHashCode()
    }
  }
}

function Group-ByObjectKey {
  param (
    [Parameter(Mandatory)]
    [array]$Items,

    [Parameter(Mandatory)]
    [string]$GroupByProperty
  )

  $groupedDictionary = @{}

  foreach ($item in $Items) {
    # if the item is an array, we need to group by each element in the array
    # however if it's an empty array we want to treat it as a single item
    if ($item."$GroupByProperty" -and $item."$GroupByProperty" -is [array]) {
      foreach ($GroupByPropertyValue in $item."$GroupByProperty") {
        $key = Get-ObjectKey $GroupByPropertyValue

        if (-not $groupedDictionary.ContainsKey($key)) {
          $groupedDictionary[$key] = @()
        }

        $groupedDictionary[$key] += $item
      }
    }
    else {
      if ($item."$GroupByProperty") {
        $key = Get-ObjectKey $item."$GroupByProperty"
      }
      else {
        $key = "unset"
      }

      if (-not $groupedDictionary.ContainsKey($key)) {
        $groupedDictionary[$key] = @()
      }

      $groupedDictionary[$key] += $item
    }
  }

  return $groupedDictionary
}

function Split-ArrayIntoBatches {
  param (
    [Parameter(Mandatory = $true)]
    [Object[]]$InputArray,

    [Parameter(Mandatory = $true)]
    [int]$BatchSize
  )

  $batches = @()

  for ($i = 0; $i -lt $InputArray.Count; $i += $BatchSize) {
    $batch = $InputArray[$i..[math]::Min($i + $BatchSize - 1, $InputArray.Count - 1)]

    $batches += , $batch
  }
>>>>>>> b38a9c20

  return , $batches
}<|MERGE_RESOLUTION|>--- conflicted
+++ resolved
@@ -116,7 +116,6 @@
   }
   else {
     Write-Host "LoadFrom-Yaml::YmlFile '$YmlFile' does not exist."
-<<<<<<< HEAD
   }
   return $null
 }
@@ -179,131 +178,6 @@
 
   if ($Object -is [hashtable] -or $Object -is [System.Collections.Specialized.OrderedDictionary]) {
     $sortedEntries = $Object.GetEnumerator() | Sort-Object Name
-    $hashString = ($sortedEntries | ForEach-Object { "$($_.Key)=$($_.Value)" }) -join ";"
-    return $hashString.GetHashCode()
-  }
-
-  elseif ($Object -is [PSCustomObject]) {
-    $sortedProperties = $Object.PSObject.Properties | Sort-Object Name
-    $propertyString = ($sortedProperties | ForEach-Object { "$($_.Name)=$($_.Value)" }) -join ";"
-    return $propertyString.GetHashCode()
-=======
->>>>>>> b38a9c20
-  }
-  return $null
-}
-
-<<<<<<< HEAD
-  elseif ($Object -is [array]) {
-    $arrayString = ($Object | ForEach-Object { Get-ObjectKey $_ }) -join ";"
-    return $arrayString.GetHashCode()
-  }
-
-  else {
-    return $Object.GetHashCode()
-  }
-}
-
-function Group-ByObjectKey {
-  param (
-    [Parameter(Mandatory)]
-    [array]$Items,
-
-    [Parameter(Mandatory)]
-    [string]$GroupByProperty
-  )
-
-  $groupedDictionary = @{}
-
-  foreach ($item in $Items) {
-    $key = Get-ObjectKey $item."$GroupByProperty"
-
-    if (-not $groupedDictionary.ContainsKey($key)) {
-      $groupedDictionary[$key] = @()
-    }
-
-    # Add the current item to the array for this key
-    $groupedDictionary[$key] += $item
-  }
-
-  return $groupedDictionary
-}
-
-function Split-ArrayIntoBatches {
-  param (
-    [Parameter(Mandatory = $true)]
-    [Object[]]$InputArray,
-
-    [Parameter(Mandatory = $true)]
-    [int]$BatchSize
-  )
-
-  $batches = @()
-
-  for ($i = 0; $i -lt $InputArray.Count; $i += $BatchSize) {
-    $batch = $InputArray[$i..[math]::Min($i + $BatchSize - 1, $InputArray.Count - 1)]
-
-    $batches += , $batch
-  }
-=======
-<#
-.SYNOPSIS
-Given the Hashtable contents of a Yml file and an array of strings representing the keys
-return the value if it exist or null if it doesn't.
-
-.DESCRIPTION
-The Yaml file needs to be loaded via CompatibleConvertFrom-Yaml which returns the file as
-as hashtable. The Keys are basically the path in the yaml file whose value to return, or
-null if it doesn't exist. This function safely traverses the path, outputting an error
-if there's an issue or returning the object representing the result if successful. This
-function loops through the Keys safely trying to get values, checking each piece of the
-path to ensure it exists. Normally one would just do
-$Yml["extends"]["parameters"]["artifacts"]
-but if something was off it would throw. Doing it this way allows more succinct error
-reporting if a piece of the path didn't exist
-
-.PARAMETER YamlContentAsHashtable
-The hashtable representing the yaml file contents loaded through LoadFrom-Yaml
-or CompatibleConvertFrom-Yaml, which is what LoadFrom-Yaml calls.
-
-.PARAMETER Keys
-String array representation of the path in the yaml file whose value we're trying to retrieve.
-
-.EXAMPLE
-GetValueSafelyFrom-Yaml -YamlContentAsHashtable $YmlFileContent -Keys @("extends", "parameters", "Artifacts")
-#>
-function GetValueSafelyFrom-Yaml {
-  param(
-    [Parameter(Mandatory = $true)]
-    $YamlContentAsHashtable,
-    [Parameter(Mandatory = $true)]
-    [string[]]$Keys
-  )
-  $current = $YamlContentAsHashtable
-  foreach ($key in $Keys) {
-    if ($current.ContainsKey($key) -or $current[$key]) {
-      $current = $current[$key]
-    }
-    else {
-      return $null
-    }
-  }
-
-  return [object]$current
-}
-
-function Get-ObjectKey {
-  param (
-    [Parameter(Mandatory = $true)]
-    [object]$Object
-  )
-
-  if (-not $Object) {
-    return "unset"
-  }
-
-  if ($Object -is [hashtable] -or $Object -is [System.Collections.Specialized.OrderedDictionary]) {
-    $sortedEntries = $Object.GetEnumerator() | Sort-Object Name
     $hashString = ($sortedEntries | ForEach-Object { "$($_.Key)=$(Get-ObjectKey $_.Value)" }) -join ";"
     return $hashString.GetHashCode()
   }
@@ -389,7 +263,6 @@
 
     $batches += , $batch
   }
->>>>>>> b38a9c20
 
   return , $batches
 }