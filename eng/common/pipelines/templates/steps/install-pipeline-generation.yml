parameters:
  ToolPath: $(Pipeline.Workspace)/pipeline-generator

steps:
  - script: >
      mkdir pipeline-generator
    workingDirectory: $(Pipeline.Workspace)
    displayName: Setup working directory for pipeline generator.
  - script: >
      dotnet tool install
      Azure.Sdk.Tools.PipelineGenerator
<<<<<<< HEAD
      --version 1.1.0-dev.20241204.1
=======
      --version 1.1.0-dev.20250206.1
>>>>>>> e0b8da94
      --add-source https://pkgs.dev.azure.com/azure-sdk/public/_packaging/azure-sdk-for-net/nuget/v3/index.json
      --tool-path ${{parameters.ToolPath}}
    workingDirectory: $(Pipeline.Workspace)/pipeline-generator
    displayName: 'Install pipeline generator tool'<|MERGE_RESOLUTION|>--- conflicted
+++ resolved
@@ -9,11 +9,7 @@
   - script: >
       dotnet tool install
       Azure.Sdk.Tools.PipelineGenerator
-<<<<<<< HEAD
-      --version 1.1.0-dev.20241204.1
-=======
       --version 1.1.0-dev.20250206.1
->>>>>>> e0b8da94
       --add-source https://pkgs.dev.azure.com/azure-sdk/public/_packaging/azure-sdk-for-net/nuget/v3/index.json
       --tool-path ${{parameters.ToolPath}}
     workingDirectory: $(Pipeline.Workspace)/pipeline-generator
