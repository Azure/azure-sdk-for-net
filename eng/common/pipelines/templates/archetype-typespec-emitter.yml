--- conflicted
+++ resolved
@@ -207,29 +207,15 @@
               if (Test-Path -Path '$(buildArtifactsPath)/overrides.json') {
                 Write-Host "Using overrides.json to generate emitter-package.json"
                 tsp-client generate-config-files `
-<<<<<<< HEAD
                 --package-json '$(buildArtifactsPath)/lock-files/package.json' `
                 --output-dir '$(Build.SourcesDirectory)' `
-                --emitter-package-json-path '${{ parameters.EmitterPackageJsonPath }}' `
-                --overrides '$(buildArtifactsPath)/overrides.json' `
-                --version '$(emitterVersion)'
-              } else {
-                tsp-client generate-config-files `
-                --package-json '$(buildArtifactsPath)/lock-files/package.json' `
-                --output-dir '$(Build.SourcesDirectory)' `
-                --emitter-package-json-path '${{ parameters.EmitterPackageJsonPath }}' `
-                --version '$(emitterVersion)'
-=======
-                --package-json '$(buildArtifactsPath)/$packageName/package.json' `
-                --output-dir '$(Build.ArtifactStagingDirectory)' `
                 --emitter-package-json-path '${{ parameters.EmitterPackageJsonPath }}' `
                 --overrides '$(buildArtifactsPath)/overrides.json'
               } else {
                 tsp-client generate-config-files `
                 --package-json '$(buildArtifactsPath)/lock-files/package.json' `
-                --output-dir '$(Build.ArtifactStagingDirectory)' `
-                --emitter-package-json-path  '${{ parameters.EmitterPackageJsonPath }}'
->>>>>>> 22562c1e
+                --output-dir '$(Build.SourcesDirectory)' `
+                --emitter-package-json-path '${{ parameters.EmitterPackageJsonPath }}'
               }
             displayName: Generate emitter-package.json and emitter-package-lock files
             workingDirectory: $(Build.SourcesDirectory)
