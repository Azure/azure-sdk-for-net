parameters:
  - name: Repository
    type: string
    default: $(Build.Repository.Name)
  - name: RepositoryPath
    type: string
    default: 'sdk'
  - name: RepositoryCommitish
    type: string
    default: $(Build.SourceVersion)

jobs:
- job:
  displayName: 'Prepare pipelines for ${{ parameters.Repository }}'
  pool:
    name: $(LINUXPOOL)
    vmImage: $(LINUXVMIMAGE)

  variables:
    RepositoryPath: "$(System.DefaultWorkingDirectory)/${{ parameters.RepositoryPath }}"
    ProjectForPRValidation: 'public'
    Prefix: 'na'
    DevOpsPath: 'na'
    InternalVariableGroups: ''
    InternalServiceConnections: ''
    GeneratePublicCIPipeline: ''
    GenerateUnifiedWeekly: ''
    TestVariableGroups: ''
    TestServiceConnections: ''

    # Standard set of variable groups for the Azure SDK repositories
    AzureSDK_Maven_Release_Pipeline_Secrets: 1
    AzureSDK_Nuget_Release_Pipeline_Secrets: 13
    AzureSDK_CocoaPods_Release_Pipeline_Secrets: 98
    AzureSDK_CratesIo_Release_Pipeline_Secrets: 150
    NPM_Registry_Authentication: 24
    Release_Secrets_for_GitHub: 58
    Secrets_for_Resource_Provisioner: 64
    APIReview_AutoCreate_Configurations: 93

  steps:
    - template: /eng/common/pipelines/templates/steps/sparse-checkout.yml
      parameters:
        Repositories:
          - Name: ${{ parameters.Repository }}
            Commitish: ${{ parameters.RepositoryCommitish }}
            WorkingDirectory: $(System.DefaultWorkingDirectory)
        Paths:
          - 'sdk/**/*.yml'
          - '!sdk/**/test-recordings/*'
          - '!sdk/**/recordings/*'
          - '!sdk/**/SessionRecords/*'
          - '!sdk/**/session-records/*'
        ${{ if endsWith(parameters.Repository, '-pr') }}:
          TokenToUseForAuth: $(azuresdk-github-pat)

    - template: /eng/common/pipelines/templates/steps/install-pipeline-generation.yml
    - template: /eng/common/pipelines/templates/steps/set-default-branch.yml

    - pwsh: |
        Write-Host "Setting up pipeline variables"
        if ("${{ parameters.Repository }}" -match "Azure/azure-sdk-for-(?<lang>[^-]*)(?<pr>-pr)?") {
          $lang = $matches['lang']
          $devOpsPath = "\$lang"
          $prefix = $lang
          if ($matches['pr']) {
            $devOpsPath = "${devOpsPath}\pr"
            $prefix += "-pr"
            Write-Host "##vso[task.setvariable variable=ProjectForPRValidation]internal"
          }
          Write-Host "Prefix = $prefix"
          Write-Host "DevOpsPath = $devOpsPath"
          Write-Host "##vso[task.setvariable variable=Prefix]$prefix"
          Write-Host "##vso[task.setvariable variable=DevOpsPath]$devOpsPath"
        }
        else {
          Write-Error "Repository name '${{ parameters.Repository }}' is not in the expected format."
          exit 1
        }

        $generatePublicCIPipeline = 'true'
        $generateUnifiedWeekly = 'false'

        $testServiceConnections = '"Azure" "azure-sdk-tests" "azure-sdk-tests-preview" "azure-sdk-tests-public" "Azure SDK Test Resources - LiveTestSecrets"'
        $internalServiceConnections = '"Azure" "Azure SDK Artifacts" "Azure SDK Engineering System" "opensource-api-connection" "AzureSDKEngKeyVault Secrets"'

<<<<<<< HEAD
        # Map the language prefix to the appropriate variable groups
        switch ($prefix)
=======
        # Map the language to the appropriate variable groups
        switch ($lang)
>>>>>>> b38a9c20
        {
          "java" {
            $internalVariableGroups = '$(AzureSDK_Maven_Release_Pipeline_Secrets) $(Release_Secrets_for_GitHub) $(APIReview_AutoCreate_Configurations)'
            $testVariableGroups = '$(Secrets_for_Resource_Provisioner)'
          }
          "android" {
            $internalVariableGroups = '$(AzureSDK_Maven_Release_Pipeline_Secrets) $(Release_Secrets_for_GitHub) $(APIReview_AutoCreate_Configurations)'
          }
          "js" {
            $generatePublicCIPipeline = 'false'
            $internalVariableGroups = '$(NPM_Registry_Authentication) $(Release_Secrets_for_GitHub) $(APIReview_AutoCreate_Configurations)'
            $testVariableGroups = '$(Secrets_for_Resource_Provisioner)'
          }
          "python" {
            $generatePublicCIPipeline = 'false'
            $internalVariableGroups = '$(Release_Secrets_for_GitHub) $(APIReview_AutoCreate_Configurations)'
            $testVariableGroups = '$(Secrets_for_Resource_Provisioner)'
          }
          "rust" {
            $generatePublicCIPipeline = 'false'
            $internalVariableGroups = '$(AzureSDK_CratesIo_Release_Pipeline_Secrets) $(Release_Secrets_for_GitHub) $(APIReview_AutoCreate_Configurations)'
            $testVariableGroups = '$(Secrets_for_Resource_Provisioner)'
          }
          "net" {
            $internalVariableGroups = '$(AzureSDK_Nuget_Release_Pipeline_Secrets) $(Release_Secrets_for_GitHub) $(APIReview_AutoCreate_Configurations)'
            $testVariableGroups = '$(Secrets_for_Resource_Provisioner)'
            $internalServiceConnections += ' "Azure SDK Symbols Publishing" Nuget.org'
          }
          "cpp" {
            $internalVariableGroups = '$(Release_Secrets_for_GitHub) $(APIReview_AutoCreate_Configurations) $(Secrets_for_Resource_Provisioner)'
          }
          "ios" {
            $internalVariableGroups = '$(Release_Secrets_for_GitHub) $(APIReview_AutoCreate_Configurations) $(Secrets_for_Resource_Provisioner) $(AzureSDK_CocoaPods_Release_Pipeline_Secrets)'
          }
          "go" {
            $internalVariableGroups = '$(Release_Secrets_for_GitHub) $(APIReview_AutoCreate_Configurations) $(Secrets_for_Resource_Provisioner)'
            $generateUnifiedWeekly = 'true'
          }
          default {
            Write-Error "Language '$lang' is not recognized."
            exit 1
          }
        }

        Write-Host "InternalVariableGroups = $internalVariableGroups"
        Write-Host "TestVariableGroups = $testVariableGroups"
        Write-Host "TestServiceConnections = $testServiceConnections"
        Write-Host "InternalServiceConnections = $internalServiceConnections"
        Write-Host "GeneratePublicCIPipeline = $generatePublicCIPipeline"
        Write-Host "GenerateUnifiedWeekly = $generateUnifiedWeekly"

        Write-Host "##vso[task.setvariable variable=InternalVariableGroups]$internalVariableGroups"
        Write-Host "##vso[task.setvariable variable=TestVariableGroups]$testVariableGroups"
        Write-Host "##vso[task.setvariable variable=TestServiceConnections]$testServiceConnections"
        Write-Host "##vso[task.setvariable variable=InternalServiceConnections]$internalServiceConnections"
        Write-host "##vso[task.setvariable variable=GeneratePublicCIPipeline]$generatePublicCIPipeline"
        Write-Host "##vso[task.setvariable variable=GenerateUnifiedWeekly]$generateUnifiedWeekly"
      displayName: Setup pipeline generation variables

    - task: AzureCLI@2
      inputs:
        azureSubscription: 'opensource-api-connection'
        scriptType: pscore
        scriptLocation: inlineScript
        inlineScript: >
          $(Pipeline.Workspace)/pipeline-generator/pipeline-generator generate
          --organization azure-sdk
          --project $(ProjectForPRValidation)
          --prefix $(Prefix)
          --devopspath "$(DevOpsPath)"
          --path $(RepositoryPath)
          --endpoint Azure
          --repository ${{ parameters.Repository }}
          --convention ci
          --agentpool Hosted
          --branch refs/heads/$(DefaultBranch)
          --set-managed-variables
          --debug
          --serviceconnections "Azure"
      displayName: 'Generate ci pipelines for: ${{ parameters.Repository }}'
      condition: and(succeeded(), eq(variables['GeneratePublicCIPipeline'],'true'))
      continueOnError: true
    - task: AzureCLI@2
      inputs:
        azureSubscription: 'opensource-api-connection'
        scriptType: pscore
        scriptLocation: inlineScript
        inlineScript: >
          $(Pipeline.Workspace)/pipeline-generator/pipeline-generator generate
          --organization azure-sdk
          --project internal
          --prefix $(Prefix)
          --devopspath "$(DevOpsPath)"
          --path $(RepositoryPath)
          --endpoint Azure
          --repository ${{ parameters.Repository }}
          --convention up
          --agentpool Hosted
          --branch refs/heads/$(DefaultBranch)
          --set-managed-variables
          --debug
          --variablegroups $(InternalVariableGroups) $(TestVariableGroups)
          --serviceconnections $(InternalServiceConnections) $(TestServiceConnections)
      displayName: 'Generate release pipelines for: ${{ parameters.Repository }}'
      continueOnError: true
    - task: AzureCLI@2
      inputs:
        azureSubscription: 'opensource-api-connection'
        scriptType: pscore
        scriptLocation: inlineScript
        inlineScript: >
          $(Pipeline.Workspace)/pipeline-generator/pipeline-generator generate
          --organization azure-sdk
          --project internal
          --prefix $(Prefix)
          --devopspath "$(DevOpsPath)"
          --path $(RepositoryPath)
          --endpoint Azure
          --repository ${{ parameters.Repository }}
          --convention tests
          --agentpool Hosted
          --branch refs/heads/$(DefaultBranch)
          --set-managed-variables
          --debug
          --variablegroups $(TestVariableGroups)
          --serviceconnections $(TestServiceConnections)
      displayName: 'Generate test pipelines for: ${{ parameters.Repository }}'
      condition: and(succeeded(), ne(variables['TestVariableGroups'],''))
      continueOnError: true
    - task: AzureCLI@2
      inputs:
        azureSubscription: 'opensource-api-connection'
        scriptType: pscore
        scriptLocation: inlineScript
        inlineScript: >
          $(Pipeline.Workspace)/pipeline-generator/pipeline-generator generate
          --organization azure-sdk
          --project internal
          --prefix $(Prefix)
          --devopspath "$(DevOpsPath)"
          --path $(RepositoryPath)
          --endpoint Azure
          --repository ${{ parameters.Repository }}
          --convention testsweekly
          --agentpool Hosted
          --branch refs/heads/$(DefaultBranch)
          --set-managed-variables
          --debug
          --variablegroups $(TestVariableGroups)
          --serviceconnections $(TestServiceConnections)
      displayName: 'Generate weekly test pipelines (multi-cloud) for: ${{ parameters.Repository }}'
      condition: and(succeeded(), ne(variables['TestVariableGroups'],''))
      continueOnError: true
    - task: AzureCLI@2
      inputs:
        azureSubscription: 'opensource-api-connection'
        scriptType: pscore
        scriptLocation: inlineScript
        inlineScript: >
          $(Pipeline.Workspace)/pipeline-generator/pipeline-generator generate
          --organization azure-sdk
          --project internal
          --prefix $(Prefix)
          --devopspath "$(DevOpsPath)"
          --path $(RepositoryPath)
          --endpoint Azure
          --repository ${{ parameters.Repository }}
          --convention upweekly
          --agentpool Hosted
          --branch refs/heads/$(DefaultBranch)
          --set-managed-variables
          --debug
          --variablegroups $(InternalVariableGroups) $(TestVariableGroups)
          --serviceconnections $(InternalServiceConnections) $(TestServiceConnections)
      displayName: 'Generate weekly unified test pipelines (multi-cloud) for: ${{ parameters.Repository }}'
      condition: and(succeeded(), eq(variables['GenerateUnifiedWeekly'],'true'))
      continueOnError: true<|MERGE_RESOLUTION|>--- conflicted
+++ resolved
@@ -84,13 +84,8 @@
         $testServiceConnections = '"Azure" "azure-sdk-tests" "azure-sdk-tests-preview" "azure-sdk-tests-public" "Azure SDK Test Resources - LiveTestSecrets"'
         $internalServiceConnections = '"Azure" "Azure SDK Artifacts" "Azure SDK Engineering System" "opensource-api-connection" "AzureSDKEngKeyVault Secrets"'
 
-<<<<<<< HEAD
-        # Map the language prefix to the appropriate variable groups
-        switch ($prefix)
-=======
         # Map the language to the appropriate variable groups
         switch ($lang)
->>>>>>> b38a9c20
         {
           "java" {
             $internalVariableGroups = '$(AzureSDK_Maven_Release_Pipeline_Secrets) $(Release_Secrets_for_GitHub) $(APIReview_AutoCreate_Configurations)'
