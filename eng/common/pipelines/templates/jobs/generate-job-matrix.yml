parameters:
- name: AdditionalParameters
  type: object
- name: DependsOn
  type: object
  default: null
- name: CloudConfig
  type: object
  default: {}
- name: MatrixConfigs
  type: object
  default: []
- name: MatrixFilters
  type: object
  default: []
- name: MatrixReplace
  type: object
  default: {}
- name: JobTemplatePath
  type: string
# Set this to false to do a full checkout for private repositories with the azure pipelines service connection
- name: SparseCheckout
  type: boolean
  default: true
- name: SparseCheckoutPaths
  type: object
  default: []
- name: Pool
  type: string
  default: $(LINUXPOOL)
- name: OsVmImage
  type: string
  default: $(LINUXVMIMAGE)
- name: Os
  type: string
  default: linux
# This parameter is only necessary if there are multiple invocations of this template within the SAME STAGE.
# When that occurs, provide a name other than the default value.
- name: GenerateJobName
  type: string
  default: 'generate_job_matrix'
- name: PreGenerationSteps
  type: stepList
  default: []
- name: EnablePRGeneration
  type: boolean
  default: false
- name: PRMatrixSetting
  type: string
  default: 'ArtifactPackageNames'
<<<<<<< HEAD
=======
- name: PRJobBatchSize
  type: number
  default: 10
- name: PRMatrixIndirectFilters
  type: object
  default: []
>>>>>>> f2036db0
# Mappings to OS name required at template compile time by 1es pipeline templates
- name: Pools
  type: object
  default:
    - name: Linux
      filter: .*Linux.*Pool$
      os: linux
    - name: Windows
      filter: .*Windows.*Pool$
      os: windows
    - name: Mac
      filter: .*MacPool$
      os: macOS

jobs:
- job: ${{ parameters.GenerateJobName }}
  variables:
    - template: /eng/pipelines/templates/variables/image.yml
    - name: skipComponentGovernanceDetection
      value: true
    - name: displayNameFilter
      value: $[ coalesce(variables.jobMatrixFilter, '.*') ]
  pool:
    name: ${{ parameters.Pool }}
    image: ${{ parameters.OsVmImage }}
    os: ${{ parameters.Os }}
  ${{ if parameters.DependsOn }}:
    dependsOn: ${{ parameters.DependsOn }}
  steps:
    # Skip sparse checkout for the `azure-sdk-for-<lang>-pr` private mirrored repositories
    # as we require the github service connection to be loaded.
    - ${{ if and(parameters.SparseCheckout, not(contains(variables['Build.DefinitionName'], '-pr - '))) }}:
      - template: /eng/common/pipelines/templates/steps/sparse-checkout.yml
        parameters:
          ${{ if ne(length(parameters.SparseCheckoutPaths), 0) }}:
            Paths: ${{ parameters.SparseCheckoutPaths }}
          ${{ if and(eq(length(parameters.SparseCheckoutPaths), 0), ne(parameters.AdditionalParameters.ServiceDirectory, '')) }}:
            Paths:
              - "sdk/${{ parameters.AdditionalParameters.ServiceDirectory }}"

    - ${{ parameters.PreGenerationSteps }}

    - ${{ if eq(parameters.EnablePRGeneration, false) }}:
      - ${{ each config in parameters.MatrixConfigs }}:
        - ${{ each pool in parameters.Pools }}:
          - ${{ if eq(config.GenerateVMJobs, 'true') }}:
            - task: Powershell@2
              inputs:
                pwsh: true
                filePath: eng/common/scripts/job-matrix/Create-JobMatrix.ps1
                arguments: >
                  -ConfigPath ${{ config.Path }}
                  -Selection ${{ config.Selection }}
                  -DisplayNameFilter '$(displayNameFilter)'
                  -Filters '${{ join(''',''', parameters.MatrixFilters) }}', 'container=^$', 'SupportedClouds=^$|${{ parameters.CloudConfig.Cloud }}', 'Pool=${{ pool.filter }}'
                  -Replace '${{ join(''',''', parameters.MatrixReplace) }}'
                  -NonSparseParameters '${{ join(''',''', config.NonSparseParameters) }}'
              displayName: Create ${{ pool.name }} Matrix ${{ config.Name }}
              name: vm_job_matrix_${{ config.Name }}_${{ pool.name }}
          - ${{ if eq(config.GenerateContainerJobs, 'true') }}:
            - task: Powershell@2
              inputs:
                pwsh: true
                filePath: eng/common/scripts/job-matrix/Create-JobMatrix.ps1
                arguments: >
                  -ConfigPath ${{ config.Path }}
                  -Selection ${{ config.Selection }}
                  -DisplayNameFilter '$(displayNameFilter)'
                  -Filters '${{ join(''',''', parameters.MatrixFilters) }}', 'container=^$', 'SupportedClouds=^$|${{ parameters.CloudConfig.Cloud }}', 'Pool=${{ pool.filter }}'
                  -NonSparseParameters '${{ join(''',''', config.NonSparseParameters) }}'
              displayName: Create ${{ pool.name }} Container Matrix ${{ config.Name }}
              name: container_job_matrix_${{ config.Name }}_${{ pool.name }}

      # This else being set also currently assumes that the $(Build.ArtifactStagingDirectory)/PackageInfo folder is populated by PreGenerationSteps.
      # Not currently not hardcoded, so not doing the needful and populating this folder before we hit this step will result in generation errors.
    - ${{ else }}:
      - ${{ each pool in parameters.Pools }}:
        - pwsh: |
<<<<<<< HEAD
            # dump the conglomerated CI matrix
=======
>>>>>>> f2036db0
            '${{ convertToJson(parameters.MatrixConfigs) }}' | Set-Content matrix.json

            ./eng/common/scripts/job-matrix/Create-PrJobMatrix.ps1 `
              -PackagePropertiesFolder $(Build.ArtifactStagingDirectory)/PackageInfo `
              -PRMatrixFile matrix.json `
              -PRMatrixSetting ${{ parameters.PRMatrixSetting }} `
              -DisplayNameFilter '$(displayNameFilter)' `
              -Filters '${{ join(''',''', parameters.MatrixFilters) }}', 'container=^$', 'SupportedClouds=^$|${{ parameters.CloudConfig.Cloud }}', 'Pool=${{ pool.filter }}' `
<<<<<<< HEAD
              -Replace '${{ join(''',''', parameters.MatrixReplace) }}'
=======
              -IndirectFilters '${{ join(''',''', parameters.PRMatrixIndirectFilters) }}' `
              -Replace '${{ join(''',''', parameters.MatrixReplace) }}' `
              -PackagesPerPRJob ${{ parameters.PRJobBatchSize }}
>>>>>>> f2036db0
          displayName: Create ${{ pool.name }} PR Matrix
          name: vm_job_matrix_pr_${{ pool.name }}

- ${{ if eq(parameters.EnablePRGeneration, false) }}:
  - ${{ each config in parameters.MatrixConfigs }}:
    - ${{ each pool in parameters.Pools }}:
      - ${{ if eq(config.GenerateVMJobs, 'true') }}:
        - template: ${{ parameters.JobTemplatePath }}
          parameters:
            UsePlatformContainer: false
            OSName: ${{ pool.os }}
            Matrix: dependencies.${{ parameters.GenerateJobName }}.outputs['vm_job_matrix_${{ config.Name }}_${{ pool.name }}.matrix']
            DependsOn: ${{ parameters.GenerateJobName }}
            CloudConfig: ${{ parameters.CloudConfig }}
            ${{ each param in parameters.AdditionalParameters }}:
              ${{ param.key }}: ${{ param.value }}

      - ${{ if eq(config.GenerateContainerJobs, 'true') }}:
        - template: ${{ parameters.JobTemplatePath }}
          parameters:
            UsePlatformContainer: true
            OSName: ${{ pool.os }}
            Matrix: dependencies.${{ parameters.GenerateJobName }}.outputs['vm_job_matrix_${{ config.Name }}_${{ pool.name }}.matrix']
            DependsOn: ${{ parameters.GenerateJobName }}
            CloudConfig: ${{ parameters.CloudConfig }}
            ${{ each param in parameters.AdditionalParameters }}:
              ${{ param.key }}: ${{ param.value }}
- ${{ else }}:
  - ${{ each pool in parameters.Pools }}:
    - template: ${{ parameters.JobTemplatePath }}
      parameters:
        UsePlatformContainer: false
        OSName: ${{ pool.os }}
        Matrix: dependencies.${{ parameters.GenerateJobName }}.outputs['vm_job_matrix_pr_${{ pool.name }}.matrix']
        DependsOn: ${{ parameters.GenerateJobName }}
        CloudConfig: ${{ parameters.CloudConfig }}
        ${{ each param in parameters.AdditionalParameters }}:
          ${{ param.key }}: ${{ param.value }}<|MERGE_RESOLUTION|>--- conflicted
+++ resolved
@@ -48,15 +48,12 @@
 - name: PRMatrixSetting
   type: string
   default: 'ArtifactPackageNames'
-<<<<<<< HEAD
-=======
 - name: PRJobBatchSize
   type: number
   default: 10
 - name: PRMatrixIndirectFilters
   type: object
   default: []
->>>>>>> f2036db0
 # Mappings to OS name required at template compile time by 1es pipeline templates
 - name: Pools
   type: object
@@ -135,10 +132,6 @@
     - ${{ else }}:
       - ${{ each pool in parameters.Pools }}:
         - pwsh: |
-<<<<<<< HEAD
-            # dump the conglomerated CI matrix
-=======
->>>>>>> f2036db0
             '${{ convertToJson(parameters.MatrixConfigs) }}' | Set-Content matrix.json
 
             ./eng/common/scripts/job-matrix/Create-PrJobMatrix.ps1 `
@@ -147,13 +140,9 @@
               -PRMatrixSetting ${{ parameters.PRMatrixSetting }} `
               -DisplayNameFilter '$(displayNameFilter)' `
               -Filters '${{ join(''',''', parameters.MatrixFilters) }}', 'container=^$', 'SupportedClouds=^$|${{ parameters.CloudConfig.Cloud }}', 'Pool=${{ pool.filter }}' `
-<<<<<<< HEAD
-              -Replace '${{ join(''',''', parameters.MatrixReplace) }}'
-=======
               -IndirectFilters '${{ join(''',''', parameters.PRMatrixIndirectFilters) }}' `
               -Replace '${{ join(''',''', parameters.MatrixReplace) }}' `
               -PackagesPerPRJob ${{ parameters.PRJobBatchSize }}
->>>>>>> f2036db0
           displayName: Create ${{ pool.name }} PR Matrix
           name: vm_job_matrix_pr_${{ pool.name }}
 
