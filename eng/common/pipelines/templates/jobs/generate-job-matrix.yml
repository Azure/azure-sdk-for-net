parameters:
- name: AdditionalParameters
  type: object
- name: DependsOn
  type: object
  default: null
- name: CloudConfig
  type: object
  default: {}
- name: MatrixConfigs
  type: object
  default: []
- name: MatrixFilters
  type: object
  default: []
- name: MatrixReplace
  type: object
  default: {}
- name: JobTemplatePath
  type: string
# Set this to false to do a full checkout for private repositories with the azure pipelines service connection
- name: SparseCheckout
  type: boolean
  default: true
- name: SparseCheckoutPaths
  type: object
  default: []
- name: Pool
  type: string
  default: $(LINUXPOOL)
- name: OsVmImage
  type: string
  default: $(LINUXVMIMAGE)
- name: Os
  type: string
  default: linux
# This parameter is only necessary if there are multiple invocations of this template within the SAME STAGE.
# When that occurs, provide a name other than the default value.
- name: GenerateJobName
  type: string
  default: 'generate_job_matrix'
- name: PreGenerationSteps
  type: stepList
  default: []
- name: EnablePRGeneration
  type: boolean
  default: false
- name: PRMatrixSetting
  type: string
  default: 'ArtifactPackageNames'
- name: PRJobBatchSize
  type: number
  default: 10
- name: PRMatrixIndirectFilters
  type: object
  default: []
<<<<<<< HEAD
=======
- name: PRMatrixSparseIndirect
  type: boolean
  default: true
>>>>>>> b38a9c20
# Mappings to OS name required at template compile time by 1es pipeline templates
- name: Pools
  type: object
  default:
    - name: Linux
      filter: .*Linux.*Pool$
      os: linux
    - name: Windows
      filter: .*Windows.*Pool$
      os: windows
    - name: Mac
      filter: .*MacPool$
      os: macOS

jobs:
- job: ${{ parameters.GenerateJobName }}
  variables:
    - template: /eng/pipelines/templates/variables/image.yml
    - name: skipComponentGovernanceDetection
      value: true
    - name: displayNameFilter
      value: $[ coalesce(variables.jobMatrixFilter, '.*') ]
  pool:
    name: ${{ parameters.Pool }}
    image: ${{ parameters.OsVmImage }}
    os: ${{ parameters.Os }}
  ${{ if parameters.DependsOn }}:
    dependsOn: ${{ parameters.DependsOn }}
  steps:
    # Skip sparse checkout for the `azure-sdk-for-<lang>-pr` private mirrored repositories
    # as we require the github service connection to be loaded.
    - ${{ if and(parameters.SparseCheckout, not(contains(variables['Build.DefinitionName'], '-pr - '))) }}:
      - template: /eng/common/pipelines/templates/steps/sparse-checkout.yml
        parameters:
          ${{ if ne(length(parameters.SparseCheckoutPaths), 0) }}:
            Paths: ${{ parameters.SparseCheckoutPaths }}
          ${{ if and(eq(length(parameters.SparseCheckoutPaths), 0), ne(parameters.AdditionalParameters.ServiceDirectory, '')) }}:
            Paths:
              - "sdk/${{ parameters.AdditionalParameters.ServiceDirectory }}"

    - ${{ parameters.PreGenerationSteps }}

    - ${{ if eq(parameters.EnablePRGeneration, false) }}:
      - ${{ each config in parameters.MatrixConfigs }}:
        - ${{ each pool in parameters.Pools }}:
          - ${{ if eq(config.GenerateVMJobs, 'true') }}:
            - task: Powershell@2
              inputs:
                pwsh: true
                filePath: eng/common/scripts/job-matrix/Create-JobMatrix.ps1
                arguments: >
                  -ConfigPath ${{ config.Path }}
                  -Selection ${{ config.Selection }}
                  -DisplayNameFilter '$(displayNameFilter)'
                  -Filters '${{ join(''',''', parameters.MatrixFilters) }}', 'container=^$', 'SupportedClouds=^$|${{ parameters.CloudConfig.Cloud }}', 'Pool=${{ pool.filter }}'
                  -Replace '${{ join(''',''', parameters.MatrixReplace) }}'
                  -NonSparseParameters '${{ join(''',''', config.NonSparseParameters) }}'
              displayName: Create ${{ pool.name }} Matrix ${{ config.Name }}
              name: vm_job_matrix_${{ config.Name }}_${{ pool.name }}
          - ${{ if eq(config.GenerateContainerJobs, 'true') }}:
            - task: Powershell@2
              inputs:
                pwsh: true
                filePath: eng/common/scripts/job-matrix/Create-JobMatrix.ps1
                arguments: >
                  -ConfigPath ${{ config.Path }}
                  -Selection ${{ config.Selection }}
                  -DisplayNameFilter '$(displayNameFilter)'
                  -Filters '${{ join(''',''', parameters.MatrixFilters) }}', 'container=^$', 'SupportedClouds=^$|${{ parameters.CloudConfig.Cloud }}', 'Pool=${{ pool.filter }}'
                  -NonSparseParameters '${{ join(''',''', config.NonSparseParameters) }}'
              displayName: Create ${{ pool.name }} Container Matrix ${{ config.Name }}
              name: container_job_matrix_${{ config.Name }}_${{ pool.name }}

      # This else being set also currently assumes that the $(Build.ArtifactStagingDirectory)/PackageInfo folder is populated by PreGenerationSteps.
      # Not currently not hardcoded, so not doing the needful and populating this folder before we hit this step will result in generation errors.
    - ${{ else }}:
      - ${{ each pool in parameters.Pools }}:
        - pwsh: |
            '${{ convertToJson(parameters.MatrixConfigs) }}' | Set-Content matrix.json

            ./eng/common/scripts/job-matrix/Create-PrJobMatrix.ps1 `
              -PackagePropertiesFolder $(Build.ArtifactStagingDirectory)/PackageInfo `
              -PRMatrixFile matrix.json `
              -PRMatrixSetting ${{ parameters.PRMatrixSetting }} `
              -DisplayNameFilter '$(displayNameFilter)' `
              -Filters '${{ join(''',''', parameters.MatrixFilters) }}', 'container=^$', 'SupportedClouds=^$|${{ parameters.CloudConfig.Cloud }}', 'Pool=${{ pool.filter }}' `
              -IndirectFilters '${{ join(''',''', parameters.PRMatrixIndirectFilters) }}' `
              -Replace '${{ join(''',''', parameters.MatrixReplace) }}' `
<<<<<<< HEAD
              -PackagesPerPRJob ${{ parameters.PRJobBatchSize }}
=======
              -PackagesPerPRJob ${{ parameters.PRJobBatchSize }} `
              -SparseIndirect $${{ parameters.PRMatrixSparseIndirect }}
>>>>>>> b38a9c20
          displayName: Create ${{ pool.name }} PR Matrix
          name: vm_job_matrix_pr_${{ pool.name }}

- ${{ if eq(parameters.EnablePRGeneration, false) }}:
  - ${{ each config in parameters.MatrixConfigs }}:
    - ${{ each pool in parameters.Pools }}:
      - ${{ if eq(config.GenerateVMJobs, 'true') }}:
        - template: ${{ parameters.JobTemplatePath }}
          parameters:
            UsePlatformContainer: false
            OSName: ${{ pool.os }}
            Matrix: dependencies.${{ parameters.GenerateJobName }}.outputs['vm_job_matrix_${{ config.Name }}_${{ pool.name }}.matrix']
            DependsOn: ${{ parameters.GenerateJobName }}
            CloudConfig: ${{ parameters.CloudConfig }}
            ${{ each param in parameters.AdditionalParameters }}:
              ${{ param.key }}: ${{ param.value }}

      - ${{ if eq(config.GenerateContainerJobs, 'true') }}:
        - template: ${{ parameters.JobTemplatePath }}
          parameters:
            UsePlatformContainer: true
            OSName: ${{ pool.os }}
            Matrix: dependencies.${{ parameters.GenerateJobName }}.outputs['vm_job_matrix_${{ config.Name }}_${{ pool.name }}.matrix']
            DependsOn: ${{ parameters.GenerateJobName }}
            CloudConfig: ${{ parameters.CloudConfig }}
            ${{ each param in parameters.AdditionalParameters }}:
              ${{ param.key }}: ${{ param.value }}
- ${{ else }}:
  - ${{ each pool in parameters.Pools }}:
    - template: ${{ parameters.JobTemplatePath }}
      parameters:
        UsePlatformContainer: false
        OSName: ${{ pool.os }}
        Matrix: dependencies.${{ parameters.GenerateJobName }}.outputs['vm_job_matrix_pr_${{ pool.name }}.matrix']
        DependsOn: ${{ parameters.GenerateJobName }}
        CloudConfig: ${{ parameters.CloudConfig }}
        ${{ each param in parameters.AdditionalParameters }}:
          ${{ param.key }}: ${{ param.value }}<|MERGE_RESOLUTION|>--- conflicted
+++ resolved
@@ -54,12 +54,9 @@
 - name: PRMatrixIndirectFilters
   type: object
   default: []
-<<<<<<< HEAD
-=======
 - name: PRMatrixSparseIndirect
   type: boolean
   default: true
->>>>>>> b38a9c20
 # Mappings to OS name required at template compile time by 1es pipeline templates
 - name: Pools
   type: object
@@ -148,12 +145,8 @@
               -Filters '${{ join(''',''', parameters.MatrixFilters) }}', 'container=^$', 'SupportedClouds=^$|${{ parameters.CloudConfig.Cloud }}', 'Pool=${{ pool.filter }}' `
               -IndirectFilters '${{ join(''',''', parameters.PRMatrixIndirectFilters) }}' `
               -Replace '${{ join(''',''', parameters.MatrixReplace) }}' `
-<<<<<<< HEAD
-              -PackagesPerPRJob ${{ parameters.PRJobBatchSize }}
-=======
               -PackagesPerPRJob ${{ parameters.PRJobBatchSize }} `
               -SparseIndirect $${{ parameters.PRMatrixSparseIndirect }}
->>>>>>> b38a9c20
           displayName: Create ${{ pool.name }} PR Matrix
           name: vm_job_matrix_pr_${{ pool.name }}
 
