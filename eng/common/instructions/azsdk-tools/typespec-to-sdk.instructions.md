--- conflicted
+++ resolved
@@ -33,11 +33,7 @@
 1. Run `azsdk_get_github_user_details` to verify login status
 2. If not logged in, prompt: "Please login to GitHub using `gh auth login`"
 3. Once logged in, display user details to confirm identity
-<<<<<<< HEAD
-4. Run `azsdk_check_typespec_project_in_public_repo` to verify repository
-=======
 4. Run `azsdk_typespec_check_project_in_public_repo` to verify repository
->>>>>>> a900c8b7
 5. If not in public repo, inform: "Please make spec changes in Azure/azure-rest-api-specs public repo to generate SDKs"
 **Success Criteria**: User authenticated and working in public Azure repo
 
