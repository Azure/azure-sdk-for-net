--- conflicted
+++ resolved
@@ -206,11 +206,7 @@
   </ItemGroup>
 
   <ItemGroup Condition="'$(IsGeneratorLibrary)' == 'true'">
-<<<<<<< HEAD
-    <PackageReference Update="Microsoft.TypeSpec.Generator.ClientModel" Version="1.0.0-alpha.20250421.3" />
-=======
     <PackageReference Update="Microsoft.TypeSpec.Generator.ClientModel" Version="1.0.0-alpha.20250421.4" />
->>>>>>> ece37b16
     <PackageReference Update="System.ClientModel" Version="1.3.0" />
   </ItemGroup>
 
