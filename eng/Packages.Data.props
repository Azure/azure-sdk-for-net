<?xml version="1.0" encoding="utf-8"?>
<Project xmlns="http://schemas.microsoft.com/developer/msbuild/2003">
  <ItemGroup Condition=" '$(TargetFramework)' == 'netstandard1.4' ">
    <PackageReference Update="Microsoft.AspNetCore.WebUtilities" Version="1.1.2" />
  </ItemGroup>
  <ItemGroup Condition=" '$(TargetFramework)' != 'netstandard1.4' ">
    <PackageReference Update="Microsoft.AspNetCore.WebUtilities" Version="2.2.0" />
  </ItemGroup>

  <!--
    Dependency versions for Track 1 libraries.
  -->
  <ItemGroup Condition="'$(IsClientLibrary)' != 'true'">
    <PackageReference Update="Microsoft.Azure.Amqp" Version="2.4.11" />
    <PackageReference Update="Microsoft.Azure.Batch" Version="15.4.0" />
    <PackageReference Update="Microsoft.Azure.Devices.Client" Version="1.23.2" />
    <PackageReference Update="Microsoft.Azure.Devices" Version="1.19.0" />
    <PackageReference Update="Microsoft.Azure.KeyVault.Core" Version="3.0.3" />
    <PackageReference Update="Microsoft.Azure.Management.Batch" Version="4.2.0" />
    <PackageReference Update="Microsoft.Azure.Services.AppAuthentication" Version="[1.0.3, 2.0.0)" />
    <PackageReference Update="Microsoft.Azure.Storage.Blob" Version="11.1.7" />
    <PackageReference Update="Microsoft.Rest.ClientRuntime.Azure.Authentication" Version="[2.4.1]" />
    <PackageReference Update="Microsoft.Rest.ClientRuntime.Azure" Version="[3.3.19, 4.0.0)" />
    <PackageReference Update="Microsoft.Rest.ClientRuntime" Version="[2.3.24, 3.0.0)" />
    <PackageReference Update="Microsoft.ServiceFabric.Data" Version="3.3.624" />
    <PackageReference Update="Microsoft.ServiceFabric.Services" Version="3.3.624" />
    <PackageReference Update="Microsoft.ServiceFabric" Version="6.4.624" />
    <PackageReference Update="Microsoft.Spatial" Version="7.5.3" />
    <PackageReference Update="Microsoft.AspNetCore.Http" Version="2.1.22" />

    <PackageReference Update="Newtonsoft.Json" Version="13.0.1" />

    <PackageReference Update="System.Collections.Concurrent" Version="4.3.0" />
    <PackageReference Update="System.Collections" Version="4.3.0" />
    <PackageReference Update="System.Data.SqlClient" Version="4.3.1" />
    <PackageReference Update="System.Diagnostics.DiagnosticSource" Version="4.5.1" />
    <PackageReference Update="System.Diagnostics.Tools" Version="4.3.0" />
    <PackageReference Update="System.Globalization" Version="4.3.0" />
    <PackageReference Update="System.IdentityModel.Tokens.Jwt" Version="5.7.0" />
    <PackageReference Update="System.Linq" Version="4.3.0" />
    <PackageReference Update="System.Memory.Data" Version="1.0.2" />
    <PackageReference Update="System.Net.Http" Version="4.3.4" />
    <PackageReference Update="System.Reflection.TypeExtensions" Version="[4.5.1, 4.9.0)" />
    <PackageReference Update="System.Runtime.Extensions" Version="4.3.0" />
    <PackageReference Update="System.Runtime.Serialization.Primitives" Version="4.3.0" />
    <PackageReference Update="System.Runtime" Version="4.3.0" />
    <PackageReference Update="System.Security.Cryptography.Algorithms" Version="4.3.0" />
    <PackageReference Update="System.Security.Cryptography.Cng" Version="4.3.0" />
    <PackageReference Update="System.Security.Cryptography.Primitives" Version="4.3.0" />
    <PackageReference Update="System.Text.Encodings.Web" Version="4.5.1" />
    <PackageReference Update="System.Text.Json" Version="4.7.2" />
    <PackageReference Update="System.ValueTuple" Version="4.5.0" />

    <PackageReference Update="WindowsAzure.Storage" Version="9.3.3" />
  </ItemGroup>

  <!--
    Dependency versions for Track 2, Azure.* libraries.
    Only packages that are approved dependencies should go here.
    To add a new dependency, seek architect approval.

    Prior to making any updates to this section, potential version
    conflicts with PowerShell or Functions need to be investigated.

    For any common dependencies with PowerShell, the most straightforward
    way to avoid issues is to ensure the version used is less than or equal to
    the version used by PowerShell. In most cases it is adequate
    to check the dependencies in the latest version.
    - These tags give information for specific release versions: https://github.com/PowerShell/PowerShell/releases
    - These files show the dependencies and versions:
        - https://github.com/PowerShell/PowerShell/blob/master/tools/cgmanifest.json
        - https://github.com/PowerShell/PowerShell/blob/master/src/System.Management.Automation/System.Management.Automation.csproj

    For Functions, this file can be referenced: https://github.com/Azure/azure-functions-host/blob/dev/src/WebJobs.Script/runtimeassemblies.json
      - If the assembly is not there or there is a resolutionPolicy of private,
        there is no issue from the Functions perspective of upgrading the version.
      - If the assembly is there and there is a resolutionPolicy of minorMatchOrLower
        then the version needs to be less than or equal to the version listed here:
        - https://github.com/Azure/azure-functions-host/blob/dev/test/WebJobs.Script.Tests/Microsoft.Azure.WebJobs.Script.WebHost.deps.json
      - If resolutionPolicy is runtimeVersion, then the version needs to match the
        version in the file below exactly:
        - https://github.com/Azure/azure-functions-host/blob/dev/test/WebJobs.Script.Tests/Microsoft.Azure.WebJobs.Script.WebHost.deps.json
  -->

  <ItemGroup Condition="'$(IsClientLibrary)' == 'true' or '$(IsGeneratorLibrary)' == 'true'">

    <!-- BCL packages -->
    <PackageReference Update="System.Buffers" Version="4.6.0" />
    <PackageReference Update="System.ClientModel" Version="1.2.1" />
    <PackageReference Update="System.IO.Hashing" Version="8.0.0" />
    <PackageReference Update="System.Memory" Version="4.6.0" />
    <PackageReference Update="System.Memory.Data" Version="8.0.1" />
    <PackageReference Update="System.Numerics.Vectors" Version="4.6.0" />
    <PackageReference Update="System.Net.Http" Version="4.3.4" />
    <PackageReference Update="System.Diagnostics.DiagnosticSource" Version="8.0.1" />
    <PackageReference Update="System.Reflection.TypeExtensions" Version="4.7.0" />
    <PackageReference Update="System.Runtime.InteropServices.RuntimeInformation" Version="4.3.0" />
    <PackageReference Update="System.Security.Cryptography.Cose" Version="8.0.1" />
    <PackageReference Update="System.Threading.Channels" Version="8.0.0" />
    <PackageReference Update="System.Threading.Tasks.Extensions" Version="4.6.0" />
    <PackageReference Update="System.Text.Json" Version="8.0.5" />
    <PackageReference Update="System.Text.Encodings.Web" Version="8.0.0" />
    <PackageReference Update="System.ValueTuple" Version="4.5.0" />
    <PackageReference Update="Microsoft.Bcl.AsyncInterfaces" Version="8.0.0" />
    <PackageReference Update="Microsoft.CSharp" Version="4.7.0" />
		<PackageReference Update="Microsoft.Extensions.Logging.Abstractions" Version="6.0.0"/>

    <!-- Azure SDK packages -->
    <PackageReference Update="Azure.AI.Inference" Version="1.0.0-beta.2" />
    <PackageReference Update="Azure.AI.OpenAI" Version="2.0.0" />
    <PackageReference Update="Azure.AI.Projects" Version="1.0.0-beta.2" />
    <PackageReference Update="Azure.Communication.Identity" Version="1.3.1" />
    <PackageReference Update="Azure.Communication.Common" Version="1.3.0" />
    <PackageReference Update="Azure.Core" Version="1.44.1" />
    <PackageReference Update="Azure.Core.Amqp" Version="1.3.1" />
    <PackageReference Update="Azure.Core.Experimental" Version="0.1.0-preview.36" />
    <PackageReference Update="Azure.Core.Expressions.DataFactory" Version="1.0.0" />
    <PackageReference Update="Azure.Data.SchemaRegistry" Version="1.2.0" />
    <PackageReference Update="Azure.Data.Tables" Version="12.8.0" />
    <PackageReference Update="Azure.Messaging.EventHubs" Version="5.11.6" />
    <PackageReference Update="Azure.Messaging.EventGrid" Version="4.21.0" />
    <PackageReference Update="Azure.Messaging.ServiceBus" Version="7.18.2" />
    <PackageReference Update="Azure.Messaging.WebPubSub" Version="1.4.0" />
    <PackageReference Update="Azure.MixedReality.Authentication" version= "1.2.0" />
    <PackageReference Update="Azure.Monitor.OpenTelemetry.Exporter" Version="1.4.0-beta.2" />
    <PackageReference Update="Azure.Monitor.Query" Version="1.1.0" />
    <PackageReference Update="Azure.Identity" Version="1.13.1" />
    <PackageReference Update="Azure.Search.Documents" Version="11.6.0" />
    <PackageReference Update="Azure.Security.KeyVault.Secrets" Version="4.6.0" />
    <PackageReference Update="Azure.Security.KeyVault.Keys" Version="4.6.0" />
    <PackageReference Update="Azure.Security.KeyVault.Certificates" Version="4.6.0" />
    <PackageReference Update="Azure.Storage.Common" Version="12.22.0" />
    <PackageReference Update="Azure.Storage.Blobs" Version="12.23.0" />
    <PackageReference Update="Azure.Storage.Queues" Version="12.21.0" />
    <PackageReference Update="Azure.Storage.Files.Shares" Version="12.21.0" />
    <PackageReference Update="Azure.Storage.DataMovement" Version="12.0.0" />
    <PackageReference Update="Azure.ResourceManager" Version="1.13.0" />
    <PackageReference Update="Azure.ResourceManager.AppConfiguration" Version="1.3.2" />
    <PackageReference Update="Azure.ResourceManager.ApplicationInsights" Version="1.0.0" />
    <PackageReference Update="Azure.ResourceManager.Authorization" Version="1.1.3" />
    <PackageReference Update="Azure.ResourceManager.Batch" Version="1.4.0" />
    <PackageReference Update="Azure.ResourceManager.CognitiveServices" Version="1.3.3" />
    <PackageReference Update="Azure.ResourceManager.CosmosDB" Version="1.4.0-beta.9" />
    <PackageReference Update="Azure.ResourceManager.EventHubs" Version="1.2.0-beta.1" />
    <PackageReference Update="Azure.ResourceManager.KeyVault" Version="1.2.3" />
    <PackageReference Update="Azure.ResourceManager.ManagedServiceIdentities" Version="1.2.3" />
    <PackageReference Update="Azure.ResourceManager.OperationalInsights" Version="1.2.2" />
    <PackageReference Update="Azure.ResourceManager.PostgreSql" Version="1.2.0-beta.6" />
    <PackageReference Update="Azure.ResourceManager.Redis" Version="1.4.0" />
    <PackageReference Update="Azure.ResourceManager.Resources" Version="1.7.3" />
    <PackageReference Update="Azure.ResourceManager.Search" Version="1.3.0-beta.3" />
    <PackageReference Update="Azure.ResourceManager.ServiceBus" Version="1.1.0-beta.7" />
    <PackageReference Update="Azure.ResourceManager.WebPubSub" Version="1.2.0-beta.1" />
    <PackageReference Update="Azure.ResourceManager.SignalR" Version="1.1.2" />
    <PackageReference Update="Azure.ResourceManager.Sql" Version="1.3.0-beta.8" />
    <PackageReference Update="Azure.ResourceManager.Storage" Version="1.2.3" />

    <!-- CDK -->
    <PackageReference Update="Azure.Provisioning" Version="1.0.0" />
    <PackageReference Update="Azure.Provisioning.CognitiveServices" Version="1.0.0" />
    <PackageReference Update="Azure.Provisioning.EventGrid" Version="1.0.0" />
    <PackageReference Update="Azure.Provisioning.KeyVault" Version="1.0.0" />
    <PackageReference Update="Azure.Provisioning.ServiceBus" Version="1.0.0" />
    <PackageReference Update="Azure.Provisioning.Storage" Version="1.0.0" />
    <PackageReference Update="Azure.Provisioning.AppService" Version="1.0.0" />
    <PackageReference Update="Microsoft.Bcl.Numerics" Version="8.0.0" />

    <!-- Other approved packages -->
    <PackageReference Update="Microsoft.Azure.Amqp" Version="2.6.9" />
    <PackageReference Update="Microsoft.Azure.WebPubSub.Common" Version="1.4.0" />
    <PackageReference Update="Microsoft.Identity.Client" Version="4.67.2" />
    <PackageReference Update="Microsoft.Identity.Client.Extensions.Msal" Version="4.67.2" />
    <PackageReference Update="Microsoft.Identity.Client.Broker" Version="4.67.2" />

    <!-- TODO: Make sure this package is arch-board approved -->
    <PackageReference Update="Microsoft.IdentityModel.Protocols.OpenIdConnect" Version="8.3.0" />
    <PackageReference Update="Microsoft.IdentityModel.Tokens" Version="8.3.0" />
    <PackageReference Update="System.IdentityModel.Tokens.Jwt" Version="8.3.0" />
  </ItemGroup>

  <ItemGroup Condition="$(MSBuildProjectName.StartsWith('Azure.Monitor.OpenTelemetry'))">
    <!-- OpenTelemetry dependency approved for Azure.Monitor.OpenTelemetry.Exporter package only -->
    <PackageReference Update="OpenTelemetry" Version="1.9.0" />
    <PackageReference Update="OpenTelemetry.Extensions.Hosting" Version="1.9.0" />
    <PackageReference Update="OpenTelemetry.Instrumentation.AspNetCore" Version="1.9.0" />
    <PackageReference Update="OpenTelemetry.Instrumentation.Http" Version="1.9.0" />
    <PackageReference Update="OpenTelemetry.PersistentStorage.FileSystem" Version="1.0.0" />
    <PackageReference Update="Microsoft.AspNetCore.Http.Abstractions" Version="[2.1.1,6.0)" />
    <PackageReference Update="Microsoft.AspNetCore.Http.Features" Version="[2.1.1,6.0)" />
  </ItemGroup>

  <ItemGroup Condition="$(MSBuildProjectName.StartsWith('Azure.AI.OpenAI'))">
    <PackageReference Update="OpenAI" Version="2.2.0-beta.2" />
  </ItemGroup>

  <ItemGroup Condition="$(MSBuildProjectName.StartsWith('Azure.Developer.MicrosoftPlaywrightTesting'))">
    <PackageReference Update="Microsoft.TestPlatform.ObjectModel" Version="17.10.0" />
    <PackageReference Update="NUnit" Version="3.13.2" />
  </ItemGroup>

  <ItemGroup Condition="$(MSBuildProjectName.Contains('CloudMachine'))">
    <PackageReference Update="Microsoft.Extensions.Hosting.Abstractions" Version="8.0.0" />
    <PackageReference Update="Microsoft.Extensions.Configuration.Abstractions" Version="8.0.0"/>
  </ItemGroup>

  <!--
    Dependency versions for Track 2, Microsoft.* libraries.
    These are dependencies for Track 2 integration packages
  -->
  <ItemGroup Condition="'$(IsClientLibrary)' == 'true' and $(MSBuildProjectName.StartsWith('Microsoft.'))">
    <PackageReference Update="Apache.Avro" Version="1.12.0" />
    <PackageReference Update="CloudNative.CloudEvents" Version="2.0.0" />
    <PackageReference Update="CloudNative.CloudEvents.SystemTextJson" Version="2.0.0" />
    <PackageReference Update="Google.Protobuf" Version="3.24.3" />
    <PackageReference Update="Grpc.Tools" Version="2.51.0" PrivateAssets="all" />
    <PackageReference Update="MessagePack" Version="2.5.192" />
    <PackageReference Update="Microsoft.Azure.SignalR" Version="1.29.0" />
    <PackageReference Update="Microsoft.Azure.SignalR.Management" Version="1.29.0" />
    <PackageReference Update="Microsoft.Azure.SignalR.Protocols" Version="1.29.0" />
    <PackageReference Update="Microsoft.Azure.SignalR.Serverless.Protocols" Version="1.10.0" />
    <PackageReference Update="Microsoft.Azure.WebJobs" Version="3.0.41" />
    <PackageReference Update="Microsoft.Azure.WebJobs.Sources" Version="3.0.41" PrivateAssets="All"/>
    <PackageReference Update="Microsoft.Azure.WebJobs.Extensions.Rpc" Version="3.0.41" />
    <PackageReference Update="Microsoft.Azure.WebJobs.Host.Storage" Version="5.0.1" />
    <PackageReference Update="Microsoft.Spatial" Version="7.21.6" />
    <PackageReference Update="Newtonsoft.Json" Version="13.0.3" />
  </ItemGroup>

  <!-- Packages intended for Extensions libraries only -->
  <ItemGroup Condition="'$(IsExtensionClientLibrary)' == 'true'">
    <PackageReference Update="Microsoft.AspNetCore.DataProtection" Version="8.0.11" />
    <PackageReference Update="Microsoft.AspNetCore.Http" Version="2.1.34" />
    <PackageReference Update="Microsoft.AspNetCore.Http.Connections" Version="1.0.15" />
<<<<<<< HEAD
    <PackageReference Update="Microsoft.Azure.Functions.Extensions" Version="1.1.0" />
    <PackageReference Update="Microsoft.Azure.Functions.Worker.Extensions.Abstractions" Version="1.3.0" />
    <PackageReference Update="Microsoft.Extensions.Azure" Version="1.9.0" />
    <PackageReference Update="Microsoft.Extensions.DependencyInjection.Abstractions" Version="8.0.2" />
    <PackageReference Update="Microsoft.Extensions.Configuration" Version="8.0.0" />
    <PackageReference Update="Microsoft.Extensions.Configuration.Abstractions" Version="8.0.0" />
    <PackageReference Update="Microsoft.Extensions.Configuration.Binder" Version="8.0.2" />
    <PackageReference Update="Microsoft.Extensions.Logging.Abstractions" Version="8.0.2" />
    <PackageReference Update="Microsoft.Extensions.Options" Version="8.0.2" />
=======
    <PackageReference Update="Microsoft.Azure.Functions.Extensions" Version="1.0.0" />
    <PackageReference Update="Microsoft.Azure.Functions.Worker.Extensions.Abstractions" Version="1.1.0" />
    <PackageReference Update="Microsoft.Extensions.Azure" Version="1.10.0" />
    <PackageReference Update="Microsoft.Extensions.DependencyInjection.Abstractions" Version="2.1.0" />
    <PackageReference Update="Microsoft.Extensions.Configuration" Version="2.1.0" />
    <PackageReference Update="Microsoft.Extensions.Configuration.Abstractions" Version="2.1.0" />
    <PackageReference Update="Microsoft.Extensions.Configuration.Binder" Version="2.1.0" />
    <PackageReference Update="Microsoft.Extensions.Logging.Abstractions" Version="2.1.0" />
    <PackageReference Update="Microsoft.Extensions.Options" Version="2.1.0" />
>>>>>>> f30afa83
  </ItemGroup>

  <!--
    Build time packages
    All should have PrivateAssets="All" set so they don't become package dependencies
  -->
  <ItemGroup>
    <PackageReference Update="Microsoft.Azure.AutoRest.CSharp" Version="3.0.0-beta.20250219.1" PrivateAssets="All" />
    <PackageReference Update="Azure.ClientSdk.Analyzers" Version="0.1.1-dev.20240813.2" PrivateAssets="All" />
    <PackageReference Update="coverlet.collector" Version="3.2.0" PrivateAssets="All" />
    <PackageReference Update="Microsoft.CodeAnalysis.NetAnalyzers" Version="9.0.0" PrivateAssets="All" />
    <PackageReference Update="Microsoft.CodeAnalysis.BannedApiAnalyzers" Version="3.3.4" PrivateAssets="All" />
    <PackageReference Update="Microsoft.DotNet.ApiCompat" Version="5.0.0-beta.20467.1" PrivateAssets="All" />
    <PackageReference Update="Microsoft.DotNet.GenAPI" Version="5.0.0-beta.19552.1" PrivateAssets="All" />
    <PackageReference Update="Microsoft.NETFramework.ReferenceAssemblies" Version="1.0.3" PrivateAssets="All" />
    <PackageReference Update="Microsoft.SourceLink.GitHub" Version="8.0.0" PrivateAssets="All" />
    <PackageReference Update="SauceControl.InheritDoc" Version="2.0.2" PrivateAssets="All" />
    <PackageReference Update="StyleCop.Analyzers" Version="1.2.0-beta.333" PrivateAssets="All" />
    <PackageReference Update="Microsoft.CodeAnalysis.CSharp" Version ="4.12.0" PrivateAssets="all" />
  </ItemGroup>

  <ItemGroup Condition="'$(IsGeneratorLibrary)' == 'true'">
    <PackageReference Update="Microsoft.TypeSpec.Generator.ClientModel" Version="1.0.0-alpha.20250211.5" />
  </ItemGroup>

  <!--
    Test/Sample/Perf/Stress project dependencies
  -->
  <ItemGroup Condition="('$(IsTestProject)' == 'true') OR ('$(IsTestSupportProject)' == 'true') OR ('$(IsPerfProject)' == 'true') OR ('$(IsStressProject)' == 'true') OR ('$(IsSamplesProject)' == 'true')">
<<<<<<< HEAD
    <PackageReference Update="ApprovalTests" Version="6.0.0" />
    <PackageReference Update="ApprovalUtilities" Version="6.0.0" />
    <PackageReference Update="Azure.Identity" Version="1.13.1" />
    <PackageReference Update="Azure.Messaging.EventGrid" Version="4.28.0" />
    <PackageReference Update="Azure.Messaging.EventHubs.Processor" Version="5.11.5" />
=======
    <PackageReference Update="ApprovalTests" Version="3.0.22" />
    <PackageReference Update="ApprovalUtilities" Version="3.0.22" />
    <PackageReference Update="Azure.Core" Version="1.44.1" />
    <PackageReference Update="Azure.Identity" Version="1.13.1" />
    <PackageReference Update="Azure.Messaging.EventGrid" Version="4.17.0" />
    <PackageReference Update="Azure.Messaging.EventHubs.Processor" Version="5.11.6" />
>>>>>>> f30afa83
    <PackageReference Update="Azure.Messaging.ServiceBus" Version="7.18.2" />
    <PackageReference Update="Azure.ResourceManager.Compute" Version="1.7.0" />
    <PackageReference Update="Azure.ResourceManager.CognitiveServices" Version="1.4.0" />
    <PackageReference Update="Azure.ResourceManager.KeyVault" Version="1.3.0" />
    <PackageReference Update="Azure.ResourceManager.ManagedServiceIdentities" Version="1.2.3" />
    <PackageReference Update="Azure.ResourceManager.Network" Version="1.9.0" />
    <PackageReference Update="Azure.ResourceManager.OperationalInsights" Version="1.3.0-beta.1" />
    <PackageReference Update="Azure.ResourceManager.PrivateDns" Version="1.2.0" />
    <PackageReference Update="Azure.ResourceManager.RecoveryServices" Version="1.2.0-beta.1" />
    <PackageReference Update="Azure.ResourceManager.Resources" Version="1.9.0" />
    <PackageReference Update="Azure.ResourceManager.Storage" Version="1.3.0" />
    <PackageReference Update="Azure.ResourceManager.Kubernetes" Version="1.0.0-beta.3" />
    <PackageReference Update="Azure.ResourceManager.KubernetesConfiguration" Version="1.2.0" />
    <PackageReference Update="Azure.ResourceManager.ExtendedLocations" Version="1.1.0" />
    <PackageReference Update="Azure.ResourceManager.EventHubs" Version="1.2.0-beta.1" />
    <PackageReference Update="Azure.ResourceManager.ContainerRegistry" Version="1.3.0-beta.1" />
    <PackageReference Update="Azure.Search.Documents" Version="11.6.0" />
<<<<<<< HEAD
    <PackageReference Update="Azure.Security.KeyVault.Keys" Version="4.7.0" />
    <PackageReference Update="Azure.Security.KeyVault.Secrets" Version="4.7.0" />
    <PackageReference Update="Azure.Storage.Blobs" Version="12.23.0" />
    <PackageReference Update="Azure.Storage.Files.DataLake" Version="12.21.0" />
    <PackageReference Update="BenchmarkDotNet" Version="0.14.0" />
    <PackageReference Update="BenchmarkDotNet.Diagnostics.Windows" Version="0.14.0" />
    <PackageReference Update="Castle.Core" Version="5.1.1" />
    <PackageReference Update="CloudNative.CloudEvents.SystemTextJson" Version="2.8.0" />
    <PackageReference Update="CommandLineParser" Version="2.9.1" />
    <PackageReference Update="FluentAssertions" Version="7.0.0" />
    <PackageReference Update="FsCheck.Xunit" Version="2.16.6" />
    <PackageReference Update="Microsoft.ApplicationInsights" Version="2.22.0" />
=======
    <PackageReference Update="Azure.Security.KeyVault.Keys" Version="4.6.0" />
    <PackageReference Update="Azure.Security.KeyVault.Secrets" Version="4.6.0" />
    <PackageReference Update="Azure.Storage.Blobs" Version="12.23.0" />
    <PackageReference Update="Azure.Storage.Files.DataLake" Version="12.21.0" />
    <PackageReference Update="BenchmarkDotNet" Version="0.13.4" />
    <PackageReference Update="BenchmarkDotNet.Diagnostics.Windows" Version="0.13.4" />
    <PackageReference Update="Castle.Core" Version="5.1.0" />
    <PackageReference Update="CloudNative.CloudEvents.SystemTextJson" Version="2.0.0" />
    <PackageReference Update="CommandLineParser" Version="2.8.0" />
    <PackageReference Update="FluentAssertions" Version="5.10.3" />
    <PackageReference Update="FsCheck.Xunit" Version="2.14.0" />
    <PackageReference Update="Microsoft.ApplicationInsights" Version="2.20.0" />
>>>>>>> f30afa83
    <PackageReference Update="Microsoft.Azure.ApplicationInsights.Query" Version="1.0.0" />
    <PackageReference Update="Microsoft.AspNetCore" Version="2.1.7" />
    <PackageReference Update="Microsoft.AspNetCore.Mvc.Testing" Version="2.2.2" />
    <PackageReference Update="Microsoft.AspNetCore.Server.Kestrel" Version="2.1.3" />
    <PackageReference Update="Microsoft.AspNetCore.Server.Kestrel.Core" Version="2.1.25" />
    <PackageReference Update="Microsoft.AspNetCore.Server.Kestrel.Transport.Sockets" Version="2.1.40" />
    <PackageReference Update="Microsoft.AspNetCore.Server.WebListener" Version="1.1.4" />
		<PackageReference Update="Microsoft.AspNetCore.TestHost" Version="2.1.1" />
    <PackageReference Update="Microsoft.AspNetCore.Http" Version="2.2.2" />
    <PackageReference Update="Microsoft.Azure.Core.Spatial" Version="1.1.0" />
    <PackageReference Update="Microsoft.Azure.Core.NewtonsoftJson" Version="2.0.0" />
    <PackageReference Update="Microsoft.Azure.Devices" Version="1.40.0" />
    <PackageReference Update="Microsoft.Azure.Devices.Client" Version="1.42.3" />
    <PackageReference Update="Microsoft.Azure.EventHubs" Version="4.3.2" />
    <PackageReference Update="Microsoft.Azure.EventHubs.Processor" Version="4.3.2" />
    <PackageReference Update="Microsoft.Azure.Graph.RBAC" Version="2.2.2-preview" />
    <PackageReference Update="Microsoft.Azure.KeyVault" Version="3.0.5" />
    <PackageReference Update="Microsoft.Azure.KeyVault.Core" Version="3.0.5" />
    <PackageReference Update="Microsoft.Azure.Management.ContainerRegistry" Version="2.0.0" />
    <PackageReference Update="Microsoft.Azure.Management.ContainerRegistry.Fluent" Version="1.37.1" />
    <PackageReference Update="Microsoft.Azure.Management.EventGrid" Version="4.0.1-preview" />
    <PackageReference Update="Microsoft.Azure.Management.EventHub" Version="2.5.0" />
    <PackageReference Update="Microsoft.Azure.Management.HDInsight" Version="4.1.0-preview" />
    <PackageReference Update="Microsoft.Azure.Management.ResourceManager" Version="[1.6.0-preview, 2.0.0)" />
    <PackageReference Update="Microsoft.Azure.Management.ServiceBus" Version="2.1.0" />
    <PackageReference Update="Microsoft.Azure.Management.Sql" Version="1.22.0-preview" />
    <PackageReference Update="Microsoft.Azure.Management.Storage" Version="25.0.0" />
    <PackageReference Update="Microsoft.Azure.ResourceManager" Version="[1.1.0-preview]" />
    <PackageReference Update="Microsoft.Azure.Services.AppAuthentication" Version="[1.0.3, 2.0.0)" />
    <PackageReference Update="Microsoft.Azure.Storage.Blob" Version="11.1.7" />
    <PackageReference Update="Microsoft.Azure.Storage.DataMovement" Version="2.0.5" />
    <PackageReference Update="Microsoft.Azure.Storage.File" Version="11.2.2" />
    <PackageReference Update="Microsoft.Azure.Storage.Queue" Version="11.1.7" />
    <PackageReference Update="Microsoft.Azure.Test.HttpRecorder" Version="[1.13.3, 2.0.0)" />
    <PackageReference Update="Microsoft.Azure.WebJobs.Extensions" Version="5.0.0" />
<<<<<<< HEAD
    <PackageReference Update="Microsoft.Azure.WebJobs.Extensions.Http" Version="3.2.0" />
    <PackageReference Update="Microsoft.CSharp" Version="4.7.0" />
    <PackageReference Update="Microsoft.Data.SqlClient" Version="5.2.2" />
    <PackageReference Update="Microsoft.Extensions.Azure" Version="1.9.0" />
=======
    <PackageReference Update="Microsoft.Azure.WebJobs.Extensions.Http" Version="3.0.2" />
    <PackageReference Update="Microsoft.CodeAnalysis.CSharp.Workspaces" Version="4.8.0" />
    <PackageReference Update="Microsoft.CSharp" Version="4.7.0" />
    <PackageReference Update="Microsoft.Data.SqlClient" Version="5.1.3" />
    <PackageReference Update="Microsoft.Extensions.Azure" Version="1.10.0" />
>>>>>>> f30afa83
    <PackageReference Update="Microsoft.Extensions.Configuration.Abstractions" Version="8.0.0" />
    <PackageReference Update="Microsoft.Extensions.Configuration.Binder" Version="8.0.2" />
    <PackageReference Update="Microsoft.Extensions.Configuration.Json" Version="8.0.1" />
    <PackageReference Update="Microsoft.Extensions.Configuration" Version="8.0.0" />
    <PackageReference Update="Microsoft.Extensions.Hosting" Version="8.0.1" />
<<<<<<< HEAD
    <PackageReference Update="Microsoft.Extensions.Logging.Configuration" Version="8.0.1" />
    <PackageReference Update="Microsoft.Extensions.Logging" Version="8.0.1" />
    <PackageReference Update="Microsoft.Extensions.Logging.Abstractions" Version="8.0.2" />
    <PackageReference Update="Microsoft.Extensions.DependencyInjection" Version="8.0.1" />
=======
    <PackageReference Update="Microsoft.Extensions.Logging.Configuration" Version="8.0.0-rc.1.23419.4" />
    <PackageReference Update="Microsoft.Extensions.Logging.Console" Version="6.0.0"/>
    <PackageReference Update="Microsoft.Extensions.Primitives" Version="6.0.1"/>
    <PackageReference Update="Microsoft.Extensions.DependencyInjection" Version="3.1.32" />
>>>>>>> f30afa83
    <PackageReference Update="Microsoft.Extensions.PlatformAbstractions" Version="1.1.0" />
    <PackageReference Update="Microsoft.Graph" Version="5.68.0" />
    <PackageReference Update="Microsoft.NET.Test.Sdk" Version="17.12.0" />
    <PackageReference Update="Microsoft.NET.Sdk.Functions" Version="4.6.0" />
    <PackageReference Update="Microsoft.Rest.ClientRuntime" Version="[2.3.24, 3.0.0)" />
    <PackageReference Update="Microsoft.Rest.ClientRuntime.Azure.Authentication" Version="[2.4.1]" />
    <PackageReference Update="Microsoft.Rest.ClientRuntime.Azure.TestFramework" Version="[1.7.7, 2.0.0)" />
    <PackageReference Update="Microsoft.ServiceFabric.Data" Version="3.3.624" />
    <PackageReference Update="Microsoft.Spatial" Version="7.21.6" />
    <PackageReference Update="Moq" Version="[4.18.2]" /><!-- This version should not be changed without team discussion. -->
    <PackageReference Update="MSTest.TestAdapter" Version="3.7.0" />
    <PackageReference Update="MSTest.TestFramework" Version="3.7.0" />
    <PackageReference Update="Newtonsoft.Json" Version="13.0.3" />
    <PackageReference Update="NSubstitute" Version="5.3.0" />
    <PackageReference Update="NUnit" Version="3.14.0" />
    <PackageReference Update="NUnit3TestAdapter" Version="4.6.0" />
    <PackageReference Update="OpenTelemetry" Version="1.9.0" />
    <PackageReference Update="OpenTelemetry.Exporter.Console" Version="1.9.0" />
    <PackageReference Update="OpenTelemetry.Exporter.InMemory" Version="1.9.0" />
    <PackageReference Update="OpenTelemetry.Exporter.OpenTelemetryProtocol" Version="1.9.0" />
    <PackageReference Update="OpenTelemetry.Instrumentation.Http" Version="1.9.0" />
    <PackageReference Update="OpenTelemetry.Instrumentation.SqlClient" Version="1.9.0-beta.1" />
    <PackageReference Update="Polly" Version="8.5.0" />
    <PackageReference Update="Polly.Contrib.WaitAndRetry" Version="1.1.1" />
    <PackageReference Update="Portable.BouncyCastle" Version="1.9.0" />
    <PackageReference Update="PublicApiGenerator" Version="11.3.0" />
    <PackageReference Update="System.ClientModel" Version="1.2.1" />
    <PackageReference Update="System.Collections.Immutable" Version="8.0.0" />
    <PackageReference Update="System.Diagnostics.TraceSource" Version="4.3.0" />
    <PackageReference Update="System.Drawing.Common" Version="8.0.11" />
    <PackageReference Update="System.Formats.Asn1" Version="8.0.1" />
    <PackageReference Update="System.IO.Compression" Version="4.3.0" />
<<<<<<< HEAD
    <PackageReference Update="System.IO.Pipelines" Version="8.0.0" />
    <PackageReference Update="System.Linq.Async" Version="6.0.1" />
    <PackageReference Update="System.Net.Http" Version="4.3.4" />
    <PackageReference Update="System.Net.Security" Version="4.3.2" />
=======
    <PackageReference Update="System.IO.Pipelines" Version="4.5.1" />
    <PackageReference Update="System.Linq.Async" Version="5.0.0" />
    <PackageReference Update="System.Memory.Data" Version="6.0.0" />
>>>>>>> f30afa83
    <PackageReference Update="System.Net.WebSockets.Client" Version="4.3.2" />
    <PackageReference Update="System.Private.Uri" Version="4.3.2" />
    <PackageReference Update="System.Reflection.Emit" Version="4.7.0" />
    <PackageReference Update="System.Reflection.Metadata" Version="8.0.1" />
    <PackageReference Update="System.Runtime.InteropServices" Version="4.3.0" />
    <PackageReference Update="System.Security.Cryptography.Algorithms" Version="4.3.1" />
    <PackageReference Update="System.Security.Cryptography.Cng" Version="5.0.0" />
    <PackageReference Update="System.Security.Cryptography.Primitives" Version="4.3.0" />
    <PackageReference Update="System.Security.Cryptography.ProtectedData" Version="8.0.0" />
    <PackageReference Update="System.Security.Cryptography.X509Certificates" Version="4.3.2" />
    <PackageReference Update="System.Text.RegularExpressions" Version="4.3.1" />
    <PackageReference Update="System.ValueTuple" Version="4.5.0" />
    <PackageDownload Include="Azure.Sdk.Tools.Testproxy" Version="[$(TestProxyVersion)]" />
    <PackageReference Update="WindowsAzure.ServiceBus" Version="5.1.0" />
    <PackageReference Update="xunit.runner.visualstudio" Version="2.4.2" />
    <PackageReference Update="xunit" Version="2.4.2" />
  </ItemGroup>
  <ItemGroup Condition="'$(TargetFramework)'=='netstandard2.0'">
    <PackageDownload Update="NETStandard.Library.Ref" Version="[2.1.0]" />
  </ItemGroup>

  <!-- IsWcfLibrary is set in "..\sdk\extension-wcf\Directory.Build.props". This property indicates that WCF/CoreWCF extensions project is being built.-->
  <ItemGroup Condition="'$(IsWcfLibrary)' == 'true'">
    <PackageReference Update="CoreWCF.Primitives" Version="[1.5.2,2.0)" />
    <PackageReference Update="CoreWCF.Queue" Version="[1.5.2,2.0)" />
    <PackageReference Update="System.IO.Pipelines" Version="8.0.0" />
    <PackageReference Update="Microsoft.AspNetCore" Version="2.1.7" />
    <PackageReference Update="System.ServiceModel.Primitives" Version="6.2.0" />
    <PackageReference Update="Azure.Storage.Files.Shares" Version="12.21.0" />
    <PackageReference Update="Azure.Storage.Queues" Version="12.21.0" />
    <PackageReference Update="Microsoft.Extensions.Configuration.UserSecrets" Version="8.0.0" />
    <PackageReference Update="Microsoft.Extensions.Http" Version="8.0.0" />
    <PackageReference Update="Microsoft.Extensions.Logging.Configuration" Version="8.0.0" />
  </ItemGroup>
  <ItemGroup Condition="('$(IsWcfLibrary)' == 'true') AND ($(TargetFramework.StartsWith('net4')))">
    <PackageReference Update="Microsoft.Extensions.Configuration.UserSecrets" Version="2.1.1" />
    <PackageReference Update="Microsoft.Extensions.Http" Version="2.1.1" />
    <PackageReference Update="Microsoft.Extensions.Logging.Configuration" Version="2.1.1" />
  </ItemGroup>

  <PropertyGroup>
    <TestProxyVersion>1.0.0-dev.20241213.1</TestProxyVersion>
  </PropertyGroup>

</Project><|MERGE_RESOLUTION|>--- conflicted
+++ resolved
@@ -231,27 +231,15 @@
     <PackageReference Update="Microsoft.AspNetCore.DataProtection" Version="8.0.11" />
     <PackageReference Update="Microsoft.AspNetCore.Http" Version="2.1.34" />
     <PackageReference Update="Microsoft.AspNetCore.Http.Connections" Version="1.0.15" />
-<<<<<<< HEAD
     <PackageReference Update="Microsoft.Azure.Functions.Extensions" Version="1.1.0" />
     <PackageReference Update="Microsoft.Azure.Functions.Worker.Extensions.Abstractions" Version="1.3.0" />
-    <PackageReference Update="Microsoft.Extensions.Azure" Version="1.9.0" />
+    <PackageReference Update="Microsoft.Extensions.Azure" Version="1.10.0" />
     <PackageReference Update="Microsoft.Extensions.DependencyInjection.Abstractions" Version="8.0.2" />
     <PackageReference Update="Microsoft.Extensions.Configuration" Version="8.0.0" />
     <PackageReference Update="Microsoft.Extensions.Configuration.Abstractions" Version="8.0.0" />
     <PackageReference Update="Microsoft.Extensions.Configuration.Binder" Version="8.0.2" />
     <PackageReference Update="Microsoft.Extensions.Logging.Abstractions" Version="8.0.2" />
     <PackageReference Update="Microsoft.Extensions.Options" Version="8.0.2" />
-=======
-    <PackageReference Update="Microsoft.Azure.Functions.Extensions" Version="1.0.0" />
-    <PackageReference Update="Microsoft.Azure.Functions.Worker.Extensions.Abstractions" Version="1.1.0" />
-    <PackageReference Update="Microsoft.Extensions.Azure" Version="1.10.0" />
-    <PackageReference Update="Microsoft.Extensions.DependencyInjection.Abstractions" Version="2.1.0" />
-    <PackageReference Update="Microsoft.Extensions.Configuration" Version="2.1.0" />
-    <PackageReference Update="Microsoft.Extensions.Configuration.Abstractions" Version="2.1.0" />
-    <PackageReference Update="Microsoft.Extensions.Configuration.Binder" Version="2.1.0" />
-    <PackageReference Update="Microsoft.Extensions.Logging.Abstractions" Version="2.1.0" />
-    <PackageReference Update="Microsoft.Extensions.Options" Version="2.1.0" />
->>>>>>> f30afa83
   </ItemGroup>
 
   <!--
@@ -281,20 +269,12 @@
     Test/Sample/Perf/Stress project dependencies
   -->
   <ItemGroup Condition="('$(IsTestProject)' == 'true') OR ('$(IsTestSupportProject)' == 'true') OR ('$(IsPerfProject)' == 'true') OR ('$(IsStressProject)' == 'true') OR ('$(IsSamplesProject)' == 'true')">
-<<<<<<< HEAD
     <PackageReference Update="ApprovalTests" Version="6.0.0" />
     <PackageReference Update="ApprovalUtilities" Version="6.0.0" />
+    <PackageReference Update="Azure.Core" Version="1.44.1" />
     <PackageReference Update="Azure.Identity" Version="1.13.1" />
     <PackageReference Update="Azure.Messaging.EventGrid" Version="4.28.0" />
-    <PackageReference Update="Azure.Messaging.EventHubs.Processor" Version="5.11.5" />
-=======
-    <PackageReference Update="ApprovalTests" Version="3.0.22" />
-    <PackageReference Update="ApprovalUtilities" Version="3.0.22" />
-    <PackageReference Update="Azure.Core" Version="1.44.1" />
-    <PackageReference Update="Azure.Identity" Version="1.13.1" />
-    <PackageReference Update="Azure.Messaging.EventGrid" Version="4.17.0" />
     <PackageReference Update="Azure.Messaging.EventHubs.Processor" Version="5.11.6" />
->>>>>>> f30afa83
     <PackageReference Update="Azure.Messaging.ServiceBus" Version="7.18.2" />
     <PackageReference Update="Azure.ResourceManager.Compute" Version="1.7.0" />
     <PackageReference Update="Azure.ResourceManager.CognitiveServices" Version="1.4.0" />
@@ -312,7 +292,6 @@
     <PackageReference Update="Azure.ResourceManager.EventHubs" Version="1.2.0-beta.1" />
     <PackageReference Update="Azure.ResourceManager.ContainerRegistry" Version="1.3.0-beta.1" />
     <PackageReference Update="Azure.Search.Documents" Version="11.6.0" />
-<<<<<<< HEAD
     <PackageReference Update="Azure.Security.KeyVault.Keys" Version="4.7.0" />
     <PackageReference Update="Azure.Security.KeyVault.Secrets" Version="4.7.0" />
     <PackageReference Update="Azure.Storage.Blobs" Version="12.23.0" />
@@ -325,20 +304,6 @@
     <PackageReference Update="FluentAssertions" Version="7.0.0" />
     <PackageReference Update="FsCheck.Xunit" Version="2.16.6" />
     <PackageReference Update="Microsoft.ApplicationInsights" Version="2.22.0" />
-=======
-    <PackageReference Update="Azure.Security.KeyVault.Keys" Version="4.6.0" />
-    <PackageReference Update="Azure.Security.KeyVault.Secrets" Version="4.6.0" />
-    <PackageReference Update="Azure.Storage.Blobs" Version="12.23.0" />
-    <PackageReference Update="Azure.Storage.Files.DataLake" Version="12.21.0" />
-    <PackageReference Update="BenchmarkDotNet" Version="0.13.4" />
-    <PackageReference Update="BenchmarkDotNet.Diagnostics.Windows" Version="0.13.4" />
-    <PackageReference Update="Castle.Core" Version="5.1.0" />
-    <PackageReference Update="CloudNative.CloudEvents.SystemTextJson" Version="2.0.0" />
-    <PackageReference Update="CommandLineParser" Version="2.8.0" />
-    <PackageReference Update="FluentAssertions" Version="5.10.3" />
-    <PackageReference Update="FsCheck.Xunit" Version="2.14.0" />
-    <PackageReference Update="Microsoft.ApplicationInsights" Version="2.20.0" />
->>>>>>> f30afa83
     <PackageReference Update="Microsoft.Azure.ApplicationInsights.Query" Version="1.0.0" />
     <PackageReference Update="Microsoft.AspNetCore" Version="2.1.7" />
     <PackageReference Update="Microsoft.AspNetCore.Mvc.Testing" Version="2.2.2" />
@@ -374,34 +339,22 @@
     <PackageReference Update="Microsoft.Azure.Storage.Queue" Version="11.1.7" />
     <PackageReference Update="Microsoft.Azure.Test.HttpRecorder" Version="[1.13.3, 2.0.0)" />
     <PackageReference Update="Microsoft.Azure.WebJobs.Extensions" Version="5.0.0" />
-<<<<<<< HEAD
     <PackageReference Update="Microsoft.Azure.WebJobs.Extensions.Http" Version="3.2.0" />
+    <PackageReference Update="Microsoft.CodeAnalysis.CSharp.Workspaces" Version="4.8.0" />
     <PackageReference Update="Microsoft.CSharp" Version="4.7.0" />
     <PackageReference Update="Microsoft.Data.SqlClient" Version="5.2.2" />
-    <PackageReference Update="Microsoft.Extensions.Azure" Version="1.9.0" />
-=======
-    <PackageReference Update="Microsoft.Azure.WebJobs.Extensions.Http" Version="3.0.2" />
-    <PackageReference Update="Microsoft.CodeAnalysis.CSharp.Workspaces" Version="4.8.0" />
-    <PackageReference Update="Microsoft.CSharp" Version="4.7.0" />
-    <PackageReference Update="Microsoft.Data.SqlClient" Version="5.1.3" />
     <PackageReference Update="Microsoft.Extensions.Azure" Version="1.10.0" />
->>>>>>> f30afa83
     <PackageReference Update="Microsoft.Extensions.Configuration.Abstractions" Version="8.0.0" />
     <PackageReference Update="Microsoft.Extensions.Configuration.Binder" Version="8.0.2" />
     <PackageReference Update="Microsoft.Extensions.Configuration.Json" Version="8.0.1" />
     <PackageReference Update="Microsoft.Extensions.Configuration" Version="8.0.0" />
     <PackageReference Update="Microsoft.Extensions.Hosting" Version="8.0.1" />
-<<<<<<< HEAD
     <PackageReference Update="Microsoft.Extensions.Logging.Configuration" Version="8.0.1" />
     <PackageReference Update="Microsoft.Extensions.Logging" Version="8.0.1" />
+    <PackageReference Update="Microsoft.Extensions.Logging.Console" Version="8.0.1"/>
     <PackageReference Update="Microsoft.Extensions.Logging.Abstractions" Version="8.0.2" />
+    <PackageReference Update="Microsoft.Extensions.Primitives" Version="8.0.0"/>
     <PackageReference Update="Microsoft.Extensions.DependencyInjection" Version="8.0.1" />
-=======
-    <PackageReference Update="Microsoft.Extensions.Logging.Configuration" Version="8.0.0-rc.1.23419.4" />
-    <PackageReference Update="Microsoft.Extensions.Logging.Console" Version="6.0.0"/>
-    <PackageReference Update="Microsoft.Extensions.Primitives" Version="6.0.1"/>
-    <PackageReference Update="Microsoft.Extensions.DependencyInjection" Version="3.1.32" />
->>>>>>> f30afa83
     <PackageReference Update="Microsoft.Extensions.PlatformAbstractions" Version="1.1.0" />
     <PackageReference Update="Microsoft.Graph" Version="5.68.0" />
     <PackageReference Update="Microsoft.NET.Test.Sdk" Version="17.12.0" />
@@ -434,16 +387,11 @@
     <PackageReference Update="System.Drawing.Common" Version="8.0.11" />
     <PackageReference Update="System.Formats.Asn1" Version="8.0.1" />
     <PackageReference Update="System.IO.Compression" Version="4.3.0" />
-<<<<<<< HEAD
     <PackageReference Update="System.IO.Pipelines" Version="8.0.0" />
     <PackageReference Update="System.Linq.Async" Version="6.0.1" />
+    <PackageReference Update="System.Memory.Data" Version="8.0.1" />
     <PackageReference Update="System.Net.Http" Version="4.3.4" />
     <PackageReference Update="System.Net.Security" Version="4.3.2" />
-=======
-    <PackageReference Update="System.IO.Pipelines" Version="4.5.1" />
-    <PackageReference Update="System.Linq.Async" Version="5.0.0" />
-    <PackageReference Update="System.Memory.Data" Version="6.0.0" />
->>>>>>> f30afa83
     <PackageReference Update="System.Net.WebSockets.Client" Version="4.3.2" />
     <PackageReference Update="System.Private.Uri" Version="4.3.2" />
     <PackageReference Update="System.Reflection.Emit" Version="4.7.0" />
