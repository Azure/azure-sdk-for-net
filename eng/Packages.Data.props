<?xml version="1.0" encoding="utf-8"?>
<Project xmlns="http://schemas.microsoft.com/developer/msbuild/2003">
  <ItemGroup Condition=" '$(TargetFramework)' == 'netstandard1.4' ">
    <PackageReference Update="Microsoft.AspNetCore.WebUtilities" Version="1.1.2" />
  </ItemGroup>
  <ItemGroup Condition=" '$(TargetFramework)' != 'netstandard1.4' ">
    <PackageReference Update="Microsoft.AspNetCore.WebUtilities" Version="2.2.0" />
  </ItemGroup>

  <!--
    Dependency versions for Track 1 libraries.
  -->
  <ItemGroup Condition="'$(IsClientLibrary)' != 'true'">
    <PackageReference Update="Microsoft.Azure.Amqp" Version="2.4.11" />
    <PackageReference Update="Microsoft.Azure.Batch" Version="11.0.0" />
    <PackageReference Update="Microsoft.Azure.Devices.Client" Version="1.23.2" />
    <PackageReference Update="Microsoft.Azure.Devices" Version="1.19.0" />
    <PackageReference Update="Microsoft.Azure.KeyVault.Core" Version="3.0.3" />
    <PackageReference Update="Microsoft.Azure.Management.Batch" Version="4.2.0" />
    <PackageReference Update="Microsoft.Azure.Services.AppAuthentication" Version="[1.0.3, 2.0.0)" />
    <PackageReference Update="Microsoft.Azure.Storage.Blob" Version="11.1.7" />
    <PackageReference Update="Microsoft.Rest.ClientRuntime.Azure.Authentication" Version="[2.4.0]" />
    <PackageReference Update="Microsoft.Rest.ClientRuntime.Azure" Version="[3.3.18, 4.0.0)" />
    <PackageReference Update="Microsoft.Rest.ClientRuntime" Version="[2.3.20, 3.0.0)" />
    <PackageReference Update="Microsoft.ServiceFabric.Data" Version="3.3.624" />
    <PackageReference Update="Microsoft.ServiceFabric.Services" Version="3.3.624" />
    <PackageReference Update="Microsoft.ServiceFabric" Version="6.4.624" />
    <PackageReference Update="Microsoft.Spatial" Version="7.5.3" />

    <PackageReference Update="Newtonsoft.Json" Version="10.0.3" />

    <PackageReference Update="System.Collections.Concurrent" Version="4.3.0" />
    <PackageReference Update="System.Collections" Version="4.3.0" />
    <PackageReference Update="System.Data.SqlClient" Version="4.3.1" />
    <PackageReference Update="System.Diagnostics.DiagnosticSource" Version="4.5.1" />
    <PackageReference Update="System.Diagnostics.Tools" Version="4.3.0" />
    <PackageReference Update="System.Globalization" Version="4.3.0" />
    <PackageReference Update="System.IdentityModel.Tokens.Jwt" Version="5.4.0" />
    <PackageReference Update="System.Linq" Version="4.3.0" />
    <PackageReference Update="System.Net.Http" Version="4.3.4" />
    <PackageReference Update="System.Reflection.TypeExtensions" Version="[4.5.1, 4.9.0)" />
    <PackageReference Update="System.Runtime.Extensions" Version="4.3.0" />
    <PackageReference Update="System.Runtime.Serialization.Primitives" Version="4.3.0" />
    <PackageReference Update="System.Runtime" Version="4.3.0" />
    <PackageReference Update="System.Security.Cryptography.Algorithms" Version="4.3.0" />
    <PackageReference Update="System.Security.Cryptography.Cng" Version="4.3.0" />
    <PackageReference Update="System.Security.Cryptography.Primitives" Version="4.3.0" />
    <PackageReference Update="System.Text.Encodings.Web" Version="4.5.1" />
    <PackageReference Update="System.ValueTuple" Version="4.5.0" />

    <PackageReference Update="WindowsAzure.Storage" Version="9.3.3" />
  </ItemGroup>

  <!--
    Dependency versions for Track 2, Azure.* libraries.
    Only packages that are approved dependencies should go here.
  -->

  <ItemGroup Condition="'$(IsClientLibrary)' == 'true'">

    <!-- BCL packages -->
    <PackageReference Update="System.Buffers" Version="4.5.1" />
    <PackageReference Update="System.Memory" Version="4.5.4" />
    <PackageReference Update="System.Memory.Data" Version="1.0.2" />
    <PackageReference Update="System.Numerics.Vectors" Version="4.5.0" />
    <PackageReference Update="System.Diagnostics.DiagnosticSource" Version="4.6.0" />
    <PackageReference Update="System.Reflection.TypeExtensions" Version="4.5.1" />
    <PackageReference Update="System.Threading.Tasks.Extensions" Version="4.5.2" />
    <PackageReference Update="System.Threading.Channels" Version="4.6.0" />
    <PackageReference Update="System.Security.Cryptography.ProtectedData" Version="4.5.0" />
    <PackageReference Update="System.Text.Json" Version="4.6.0" />
    <PackageReference Update="System.Text.Encodings.Web" Version="4.7.2" />
    <PackageReference Update="System.ValueTuple" Version="4.5.0" />
    <PackageReference Update="Microsoft.Bcl.AsyncInterfaces" Version="1.0.0" />
    <PackageReference Update="Microsoft.CSharp" Version="4.5.0" />

    <!-- Azure SDK packages -->
    <PackageReference Update="Azure.Communication.Common" Version="1.0.1" />
    <PackageReference Update="Azure.Core" Version="1.16.0" />
    <PackageReference Update="Azure.Core.Amqp" Version="1.2.0" />
    <PackageReference Update="Azure.Core.Experimental" Version="0.1.0-preview.14" />
    <PackageReference Update="Azure.Messaging.EventHubs" Version="5.5.0" />
    <PackageReference Update="Azure.Messaging.EventGrid" Version="4.3.0" />
    <PackageReference Update="Azure.Messaging.ServiceBus" Version="7.2.1" />
    <PackageReference Update="Azure.Messaging.WebPubSub" Version="1.0.0-beta.1" />
    <PackageReference Update="Azure.Identity" Version="1.4.0" />
    <PackageReference Update="Azure.Security.KeyVault.Secrets" Version="4.0.2" />
    <PackageReference Update="Azure.Security.KeyVault.Keys" Version="4.0.2" />
    <PackageReference Update="Azure.Security.KeyVault.Certificates" Version="4.0.2" />
    <PackageReference Update="Azure.Storage.Blobs" Version="12.8.0" />
    
    <!-- Other approved packages -->
    <PackageReference Update="Microsoft.Azure.Amqp" Version="2.4.13" />
    <PackageReference Update="Microsoft.Identity.Client" Version="4.30.1" />
    <PackageReference Update="Microsoft.Identity.Client.Extensions.Msal" Version="2.18.4" />

    <!-- TODO: Make sure this package is arch-board approved -->
    <PackageReference Update="System.IdentityModel.Tokens.Jwt" Version="5.4.0" />

    <!-- OpenTelemetry dependency approved for Azure.Monitor.OpenTelemetry.Exporter package only -->
    <PackageReference Update="OpenTelemetry" Version="1.1.0-beta4"  Condition="'$(MSBuildProjectName)' == 'Azure.Monitor.OpenTelemetry.Exporter'" />
  </ItemGroup>

  <!--
    Dependency versions for Track 2, Microsoft.* libraries.
    These are dependencies for Track 2 integration packages
  -->
  <ItemGroup Condition="'$(IsClientLibrary)' == 'true' and $(MSBuildProjectName.StartsWith('Microsoft.'))">
    <PackageReference Update="CloudNative.CloudEvents" Version="2.0.0" />
    <PackageReference Update="CloudNative.CloudEvents.SystemTextJson" Version="2.0.0" />
    <PackageReference Update="Microsoft.Azure.WebJobs" Version="3.0.27" />
    <PackageReference Update="Microsoft.Azure.WebJobs.Sources" Version="3.0.19" />
    <PackageReference Update="Microsoft.Spatial" Version="7.5.3" />
    <PackageReference Update="Newtonsoft.Json" Version="10.0.3" />
  </ItemGroup>

  <!-- Packages intended for Management libraries only -->
  <ItemGroup Condition="'$(IsMgmtLibrary)' == 'true'">
    <PackageReference Update="Azure.ResourceManager.Core" Version="1.0.0-alpha.20210713.2" />
  </ItemGroup>

  <!-- Packages intended for Extensions libraries only -->
  <ItemGroup Condition="'$(IsExtensionClientLibrary)' == 'true'">
    <PackageReference Update="Microsoft.AspNetCore.DataProtection" Version="2.1.0" />
    <PackageReference Update="Microsoft.AspNetCore.Http" Version="2.1.0" />
    <PackageReference Update="Microsoft.Extensions.Azure" Version="1.1.0" />
    <PackageReference Update="Microsoft.Extensions.DependencyInjection.Abstractions" Version="2.1.0" />
    <PackageReference Update="Microsoft.Extensions.Configuration" Version="2.1.0" />
    <PackageReference Update="Microsoft.Extensions.Configuration.Abstractions" Version="2.1.0" />
    <PackageReference Update="Microsoft.Extensions.Configuration.Binder" Version="2.1.0" />
    <PackageReference Update="Microsoft.Extensions.Logging.Abstractions" Version="2.1.0" />
    <PackageReference Update="Microsoft.Extensions.Options" Version="2.1.0" />
  </ItemGroup>

  <!--
    Build time packages
    All should have PrivateAssets="All" set so they don't become pacakge dependencies
  -->
  <ItemGroup>
<<<<<<< HEAD
    <PackageReference Update="Microsoft.Azure.AutoRest.CSharp" Version="3.0.0-beta.20210711.1" PrivateAssets="All" />
=======
    <PackageReference Update="Microsoft.Azure.AutoRest.CSharp" Version="3.0.0-beta.20210713.3" PrivateAssets="All" />
>>>>>>> ce9cc9a2
    <PackageReference Update="Azure.ClientSdk.Analyzers" Version="0.1.1-dev.20210601.1" PrivateAssets="All" />
    <PackageReference Update="coverlet.collector" Version="1.3.0" PrivateAssets="All" />
    <PackageReference Update="Microsoft.CodeAnalysis.FxCopAnalyzers" Version="3.3.1" PrivateAssets="All" />
    <PackageReference Update="Microsoft.CodeAnalysis.BannedApiAnalyzers" Version="3.3.2" PrivateAssets="All" />
    <PackageReference Update="Microsoft.DotNet.ApiCompat" Version="5.0.0-beta.20467.1" PrivateAssets="All" />
    <PackageReference Update="Microsoft.DotNet.GenAPI" Version="5.0.0-beta.19552.1" PrivateAssets="All" />
    <PackageReference Update="Microsoft.NETFramework.ReferenceAssemblies" Version="1.0.0" PrivateAssets="All" />
    <PackageReference Update="Microsoft.SourceLink.GitHub" Version="1.0.0" PrivateAssets="All" />
    <PackageReference Update="SauceControl.InheritDoc" Version="1.2.0" PrivateAssets="All" />
    <PackageReference Update="StyleCop.Analyzers" Version="1.2.0-beta.333" PrivateAssets="All" />
    <PackageReference Update="Microsoft.CodeAnalysis.CSharp" Version ="3.9.0" PrivateAssets="all" />
  </ItemGroup>

  <!--
    Test/Sample/Perf/Stress project dependencies
  -->
  <ItemGroup Condition="('$(IsTestProject)' == 'true') OR ('$(IsTestSupportProject)' == 'true') OR ('$(IsPerfProject)' == 'true') OR ('$(IsStressProject)' == 'true') OR ('$(IsSamplesProject)' == 'true')">
    <PackageReference Update="ApprovalTests" Version="3.0.22" />
    <PackageReference Update="ApprovalUtilities" Version="3.0.22" />
    <PackageReference Update="Azure.Messaging.EventHubs" Version="5.2.0" />
    <PackageReference Update="Azure.Messaging.EventGrid" Version="4.0.0" />
    <PackageReference Update="Azure.ResourceManager.Compute" Version="1.0.0-preview.2" />
    <PackageReference Update="Azure.ResourceManager.Network" Version="1.0.0-preview.2" />
    <PackageReference Update="Azure.ResourceManager.Resources" Version="1.0.0-preview.2" />
    <PackageReference Update="Azure.ResourceManager.Storage" Version="1.0.0-preview.2" />
    <PackageReference Update="Azure.Search.Documents" Version="11.2.0" />
    <PackageReference Update="Azure.Security.KeyVault.Secrets" Version="4.2.0-beta.4" />
    <PackageReference Update="Azure.Storage.Blobs" Version="12.8.0" />
    <PackageReference Update="Azure.Storage.Files.DataLake" Version="12.5.0" />
    <PackageReference Update="BenchmarkDotNet" Version="0.11.5" />
    <PackageReference Update="Castle.Core" Version="4.4.0" />
    <PackageReference Update="CommandLineParser" Version="2.8.0" />
    <PackageReference Update="FluentAssertions" Version="5.10.3" />
    <PackageReference Update="FsCheck.Xunit" Version="2.14.0" />
    <PackageReference Update="Microsoft.Azure.ApplicationInsights.Query" Version="1.0.0" />
    <PackageReference Update="Microsoft.AspNetCore.Server.Kestrel" Version="2.2.0" />
    <PackageReference Update="Microsoft.AspNetCore.Server.WebListener" Version="1.0.2" />
    <PackageReference Update="Microsoft.Azure.Core.Spatial" Version="1.0.0" />
    <PackageReference Update="Microsoft.Azure.Core.NewtonsoftJson" Version="1.0.0" />
    <PackageReference Update="Microsoft.Azure.Devices" Version="1.19.0" />
    <PackageReference Update="Microsoft.Azure.Devices.Client" Version="1.35.0" />
    <PackageReference Update="Microsoft.Azure.Graph.RBAC" Version="2.2.2-preview" />
    <PackageReference Update="Microsoft.Azure.KeyVault.Core" Version="3.0.3" />
    <PackageReference Update="Microsoft.Azure.Management.ContainerRegistry" Version="2.0.0" />
    <PackageReference Update="Microsoft.Azure.Management.ContainerRegistry.Fluent" Version="1.37.1" />
    <PackageReference Update="Microsoft.Azure.Management.EventGrid" Version="4.0.1-preview" />
    <PackageReference Update="Microsoft.Azure.Management.EventHub" Version="2.5.0" />
    <PackageReference Update="Microsoft.Azure.Management.HDInsight" Version="4.1.0-preview" />
    <PackageReference Update="Microsoft.Azure.Management.ResourceManager" Version="[1.6.0-preview, 2.0.0)" />
    <PackageReference Update="Microsoft.Azure.Management.ServiceBus" Version="2.1.0" />
    <PackageReference Update="Microsoft.Azure.Management.Sql" Version="1.22.0-preview" />
    <PackageReference Update="Microsoft.Azure.Management.Storage" Version="13.0.0" />
    <PackageReference Update="Microsoft.Azure.ResourceManager" Version="[1.1.0-preview]" />
    <PackageReference Update="Microsoft.Azure.Services.AppAuthentication" Version="[1.0.3, 2.0.0)" />
    <PackageReference Update="Microsoft.Azure.Storage.Blob" Version="11.1.7" />
    <PackageReference Update="Microsoft.Azure.Storage.File" Version="11.2.2" />
    <PackageReference Update="Microsoft.Azure.Storage.Queue" Version="11.1.7" />
    <PackageReference Update="Microsoft.Azure.Test.HttpRecorder" Version="[1.13.3, 2.0.0)" />
    <PackageReference Update="Microsoft.Azure.WebJobs.Extensions" Version="4.0.1" />
    <PackageReference Update="Microsoft.Azure.WebJobs.Extensions.Http" Version="3.0.2" />
    <PackageReference Update="Microsoft.CSharp" Version="4.6" />
    <PackageReference Update="Microsoft.Extensions.Azure" Version="1.0.0" />
    <PackageReference Update="Microsoft.Extensions.Configuration.Binder" Version="2.1.0" />
    <PackageReference Update="Microsoft.Extensions.Configuration.Json" Version="5.0.0" />
    <PackageReference Update="Microsoft.Extensions.Configuration" Version="5.0.0" />
    <PackageReference Update="Microsoft.Extensions.DependencyInjection" Version="2.1.0" />
    <PackageReference Update="Microsoft.Extensions.PlatformAbstractions" Version="1.1.0" />
    <PackageReference Update="Microsoft.NET.Test.Sdk" Version="16.8.0" />
    <PackageReference Update="Microsoft.Rest.ClientRuntime.Azure.Authentication" Version="[2.4.0]" />
    <PackageReference Update="Microsoft.Rest.ClientRuntime.Azure.TestFramework" Version="[1.7.7, 2.0.0)" />
    <PackageReference Update="Microsoft.ServiceFabric.Data" Version="3.3.624" />
    <PackageReference Update="Microsoft.Spatial" Version="7.5.3" />
    <PackageReference Update="Moq" Version="4.10.1" />
    <PackageReference Update="MSTest.TestAdapter" Version="1.3.2" />
    <PackageReference Update="MSTest.TestFramework" Version="1.3.2" />
    <PackageReference Update="Newtonsoft.Json" Version="10.0.3" />
    <PackageReference Update="NSubstitute" Version="3.1.0" />
    <PackageReference Update="NUnit" Version="3.13.2" />
    <PackageReference Update="NUnit3TestAdapter" Version="3.17.0" />
    <PackageReference Update="OpenTelemetry.Extensions.Hosting" Version="1.0.0-rc5" />
    <PackageReference Update="OpenTelemetry.Instrumentation.AspNetCore" Version="1.0.0-rc5" />
    <PackageReference Update="OpenTelemetry.Instrumentation.Http" Version="1.0.0-rc5" />
    <PackageReference Update="Polly" Version="7.1.0" />
    <PackageReference Update="Portable.BouncyCastle" Version="1.8.5" />
    <PackageReference Update="PublicApiGenerator" Version="10.0.1" />
    <PackageReference Update="System.Diagnostics.TraceSource" Version="4.3.0" />
    <PackageReference Update="System.IO.Compression" Version="4.3.0" />
    <PackageReference Update="System.Linq.Async" Version="5.0.0" />
    <PackageReference Update="System.Net.WebSockets.Client" Version="4.3.2" />
    <PackageReference Update="System.Reflection.Emit" Version="4.7.0" />
    <PackageReference Update="System.Runtime.InteropServices" Version="4.3.0" />
    <PackageReference Update="System.Security.Cryptography.Algorithms" Version="4.3.0" />
    <PackageReference Update="System.Security.Cryptography.Cng" Version="4.3.0" />
    <PackageReference Update="System.Security.Cryptography.Primitives" Version="4.3.0" />
    <PackageReference Update="System.Security.Cryptography.X509Certificates" Version="4.3.2" />
    <PackageReference Update="System.ValueTuple" Version="4.5.0" />
    <PackageReference Update="WindowsAzure.ServiceBus" Version="5.1.0" />
    <PackageReference Update="xunit.runner.visualstudio" Version="2.4.1" />
    <PackageReference Update="xunit" Version="2.4.1" />
  </ItemGroup>

  <ItemGroup Condition="'$(TargetFramework)'=='netstandard2.0'">
    <PackageDownload Update="NETStandard.Library.Ref" Version="[2.1.0]" />
  </ItemGroup>

</Project><|MERGE_RESOLUTION|>--- conflicted
+++ resolved
@@ -137,11 +137,7 @@
     All should have PrivateAssets="All" set so they don't become pacakge dependencies
   -->
   <ItemGroup>
-<<<<<<< HEAD
-    <PackageReference Update="Microsoft.Azure.AutoRest.CSharp" Version="3.0.0-beta.20210711.1" PrivateAssets="All" />
-=======
     <PackageReference Update="Microsoft.Azure.AutoRest.CSharp" Version="3.0.0-beta.20210713.3" PrivateAssets="All" />
->>>>>>> ce9cc9a2
     <PackageReference Update="Azure.ClientSdk.Analyzers" Version="0.1.1-dev.20210601.1" PrivateAssets="All" />
     <PackageReference Update="coverlet.collector" Version="1.3.0" PrivateAssets="All" />
     <PackageReference Update="Microsoft.CodeAnalysis.FxCopAnalyzers" Version="3.3.1" PrivateAssets="All" />
