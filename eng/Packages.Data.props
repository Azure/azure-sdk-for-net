--- conflicted
+++ resolved
@@ -9,11 +9,7 @@
   <ItemGroup>
     <PackageReference Update="ApprovalTests" Version="3.0.22" />
     <PackageReference Update="ApprovalUtilities" Version="3.0.22" />
-<<<<<<< HEAD
     <PackageReference Update="AutoRest.CSharp.V3" Version="1.0.0-alpha.20201123.1" />
-=======
-    <PackageReference Update="AutoRest.CSharp.V3" Version="1.0.0-alpha.20201113.1" />
->>>>>>> 1aec6d2d
     <PackageReference Update="Azure.AI.FormRecognizer" Version="3.0.0" />
 		<PackageReference Update="Azure.AI.TextAnalytics" Version="5.0.0" />
     <PackageReference Update="Azure.Data.AppConfiguration" Version="1.0.0" />
