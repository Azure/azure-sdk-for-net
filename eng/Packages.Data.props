<?xml version="1.0" encoding="utf-8"?>
<Project xmlns="http://schemas.microsoft.com/developer/msbuild/2003">
  <ItemGroup Condition=" '$(TargetFramework)' == 'netstandard1.4' ">
    <PackageReference Update="Microsoft.AspNetCore.WebUtilities" Version="1.1.2" />
  </ItemGroup>
  <ItemGroup Condition=" '$(TargetFramework)' != 'netstandard1.4' ">
    <PackageReference Update="Microsoft.AspNetCore.WebUtilities" Version="2.2.0" />
  </ItemGroup>

  <!--
    Dependency versions for Track 1 libraries.
  -->
  <ItemGroup Condition="'$(IsClientLibrary)' != 'true'">
    <PackageReference Update="Microsoft.Azure.Amqp" Version="2.4.11" />
    <PackageReference Update="Microsoft.Azure.Batch" Version="15.4.0" />
    <PackageReference Update="Microsoft.Azure.Devices.Client" Version="1.23.2" />
    <PackageReference Update="Microsoft.Azure.Devices" Version="1.19.0" />
    <PackageReference Update="Microsoft.Azure.KeyVault.Core" Version="3.0.3" />
    <PackageReference Update="Microsoft.Azure.Management.Batch" Version="4.2.0" />
    <PackageReference Update="Microsoft.Azure.Services.AppAuthentication" Version="[1.0.3, 2.0.0)" />
    <PackageReference Update="Microsoft.Azure.Storage.Blob" Version="11.1.7" />
    <PackageReference Update="Microsoft.Rest.ClientRuntime.Azure.Authentication" Version="[2.4.0]" />
    <PackageReference Update="Microsoft.Rest.ClientRuntime.Azure" Version="[3.3.18, 4.0.0)" />
    <PackageReference Update="Microsoft.Rest.ClientRuntime" Version="[2.3.24, 3.0.0)" />
    <PackageReference Update="Microsoft.ServiceFabric.Data" Version="3.3.624" />
    <PackageReference Update="Microsoft.ServiceFabric.Services" Version="3.3.624" />
    <PackageReference Update="Microsoft.ServiceFabric" Version="6.4.624" />
    <PackageReference Update="Microsoft.Spatial" Version="7.5.3" />
    <PackageReference Update="Microsoft.AspNetCore.Http" Version="2.1.22" />

    <PackageReference Update="Newtonsoft.Json" Version="10.0.3" />

    <PackageReference Update="System.Collections.Concurrent" Version="4.3.0" />
    <PackageReference Update="System.Collections" Version="4.3.0" />
    <PackageReference Update="System.Data.SqlClient" Version="4.3.1" />
    <PackageReference Update="System.Diagnostics.DiagnosticSource" Version="4.5.1" />
    <PackageReference Update="System.Diagnostics.Tools" Version="4.3.0" />
    <PackageReference Update="System.Globalization" Version="4.3.0" />
    <PackageReference Update="System.IdentityModel.Tokens.Jwt" Version="5.4.0" />
    <PackageReference Update="System.Linq" Version="4.3.0" />
    <PackageReference Update="System.Memory.Data" Version="1.0.2" />
    <PackageReference Update="System.Net.Http" Version="4.3.4" />
    <PackageReference Update="System.Reflection.TypeExtensions" Version="[4.5.1, 4.9.0)" />
    <PackageReference Update="System.Runtime.Extensions" Version="4.3.0" />
    <PackageReference Update="System.Runtime.Serialization.Primitives" Version="4.3.0" />
    <PackageReference Update="System.Runtime" Version="4.3.0" />
    <PackageReference Update="System.Security.Cryptography.Algorithms" Version="4.3.0" />
    <PackageReference Update="System.Security.Cryptography.Cng" Version="4.3.0" />
    <PackageReference Update="System.Security.Cryptography.Primitives" Version="4.3.0" />
    <PackageReference Update="System.Text.Encodings.Web" Version="4.5.1" />
    <PackageReference Update="System.Text.Json" Version="4.7.2" />
    <PackageReference Update="System.ValueTuple" Version="4.5.0" />

    <PackageReference Update="WindowsAzure.Storage" Version="9.3.3" />
  </ItemGroup>

  <!--
    Dependency versions for Track 2, Azure.* libraries.
    Only packages that are approved dependencies should go here.
  -->

  <ItemGroup Condition="'$(IsClientLibrary)' == 'true'">

    <!-- BCL packages -->
    <PackageReference Update="System.Buffers" Version="4.5.1" />
    <PackageReference Update="System.IO.Hashing" Version="6.0.0" />
    <PackageReference Update="System.Memory" Version="4.5.4" />
    <PackageReference Update="System.Memory.Data" Version="1.0.2" />
    <PackageReference Update="System.Numerics.Vectors" Version="4.5.0" />
    <PackageReference Update="System.Net.Http" Version="4.3.4" />
    <PackageReference Update="System.Diagnostics.DiagnosticSource" Version="6.0.1" />
    <PackageReference Update="System.Reflection.TypeExtensions" Version="4.7.0" />
    <PackageReference Update="System.Runtime.InteropServices.RuntimeInformation" Version="4.3.0" />
    <PackageReference Update="System.Threading.Tasks.Extensions" Version="4.5.4" />
    <PackageReference Update="System.Threading.Channels" Version="4.7.1" />
    <PackageReference Update="System.Security.Cryptography.ProtectedData" Version="4.7.0" />
    <PackageReference Update="System.Text.Json" Version="4.7.2" />
    <PackageReference Update="System.Text.Encodings.Web" Version="4.7.2" />
    <PackageReference Update="System.ValueTuple" Version="4.5.0" />
    <PackageReference Update="Microsoft.Bcl.AsyncInterfaces" Version="1.1.1" />
    <PackageReference Update="Microsoft.CSharp" Version="4.7.0" />
    <PackageReference Update="System.Net.ClientModel" Version="1.0.0-alpha.20231102.5" />

    <!-- Azure SDK packages -->
    <PackageReference Update="Azure.Communication.Identity" Version="1.2.0" />
    <PackageReference Update="Azure.Communication.Common" Version="1.2.1" />
    <PackageReference Update="Azure.Core" Version="1.35.0" />
    <PackageReference Update="Azure.Core.Amqp" Version="1.3.0" />
    <PackageReference Update="Azure.Core.Experimental" Version="0.1.0-preview.30" />
    <PackageReference Update="Azure.Core.Expressions.DataFactory" Version="1.0.0-beta.4" />
    <PackageReference Update="Azure.Data.SchemaRegistry" Version="1.2.0" />
    <PackageReference Update="Azure.Data.Tables" Version="12.8.0" />
    <PackageReference Update="Azure.Messaging.EventHubs" Version="5.9.3" />
    <PackageReference Update="Azure.Messaging.EventGrid" Version="4.17.0" />
    <PackageReference Update="Azure.Messaging.ServiceBus" Version="7.16.2" />
    <PackageReference Update="Azure.Messaging.WebPubSub" Version="1.2.0" />
    <PackageReference Update="Azure.Monitor.OpenTelemetry.Exporter" Version="1.0.0" />
    <PackageReference Update="Azure.Monitor.Query" Version="1.1.0" />
    <PackageReference Update="Azure.Identity" Version="1.10.3" />
    <PackageReference Update="Azure.Security.KeyVault.Secrets" Version="4.2.0" />
    <PackageReference Update="Azure.Security.KeyVault.Keys" Version="4.2.0" />
    <PackageReference Update="Azure.Security.KeyVault.Certificates" Version="4.2.0" />
    <PackageReference Update="Azure.Storage.Common" Version="12.15.0" />
    <PackageReference Update="Azure.Storage.Blobs" Version="12.16.0" />
    <PackageReference Update="Azure.Storage.Queues" Version="12.14.0" />
    <PackageReference Update="Azure.AI.OpenAI" Version="1.0.0-beta.5" />
    <PackageReference Update="Azure.ResourceManager" Version="1.8.1" />

    <!-- Other approved packages -->
    <PackageReference Update="Microsoft.Azure.Amqp" Version="2.6.3" />
    <PackageReference Update="Microsoft.Azure.WebPubSub.Common" Version="1.2.0" />
    <PackageReference Update="Microsoft.Identity.Client" Version="4.56.0" />
    <PackageReference Update="Microsoft.Identity.Client.Extensions.Msal" Version="4.56.0" />
    <!--
      TODO: This package needs to be released as GA and arch-board approved before taking a dependency in any stable SDK library.
      Currently, it is referencd by Azure.Identity.Broker which is still in beta
    -->
    <PackageReference Update="Microsoft.Identity.Client.Broker" Version="4.56.0" />

    <!-- TODO: Make sure this package is arch-board approved -->
    <PackageReference Update="System.IdentityModel.Tokens.Jwt" Version="6.5.0" />

  </ItemGroup>

  <ItemGroup Condition="$(MSBuildProjectName.StartsWith('Azure.Monitor.OpenTelemetry'))">
    <!-- OpenTelemetry dependency approved for Azure.Monitor.OpenTelemetry.Exporter package only -->
    <PackageReference Update="OpenTelemetry" Version="1.6.0" />
    <PackageReference Update="OpenTelemetry.Exporter.InMemory" Version="1.6.0" />
    <PackageReference Update="OpenTelemetry.Extensions.Hosting" Version="1.6.0" />
    <PackageReference Update="OpenTelemetry.PersistentStorage.FileSystem" Version="1.0.0" />
    <PackageReference Update="Microsoft.AspNetCore.Http.Abstractions" Version="[2.1.1,6.0)" />
    <PackageReference Update="Microsoft.AspNetCore.Http.Features" Version="[2.1.1,6.0)" />
  </ItemGroup>

  <!--
    Dependency versions for Track 2, Microsoft.* libraries.
    These are dependencies for Track 2 integration packages
  -->
  <ItemGroup Condition="'$(IsClientLibrary)' == 'true' and $(MSBuildProjectName.StartsWith('Microsoft.'))">
    <PackageReference Update="Apache.Avro" Version="1.11.0" />
    <PackageReference Update="CloudNative.CloudEvents" Version="2.0.0" />
    <PackageReference Update="CloudNative.CloudEvents.SystemTextJson" Version="2.0.0" />
    <PackageReference Update="Google.Protobuf" Version="3.24.3" />
    <PackageReference Update="Grpc.Tools" Version="2.51.0" PrivateAssets="all" />
    <PackageReference Update="MessagePack" Version="1.9.11" />
    <PackageReference Update="Microsoft.AspNetCore.SignalR.Protocols.MessagePack" Version="1.1.5" />
    <PackageReference Update="Microsoft.Azure.SignalR" Version="1.21.6" />
    <PackageReference Update="Microsoft.Azure.SignalR.Management" Version="1.21.6" />
    <PackageReference Update="Microsoft.Azure.SignalR.Protocols" Version="1.21.6" />
    <PackageReference Update="Microsoft.Azure.SignalR.Serverless.Protocols" Version="1.9.0" />
    <PackageReference Update="Microsoft.Azure.WebJobs" Version="3.0.37" />
    <PackageReference Update="Microsoft.Azure.WebJobs.Sources" Version="3.0.37" PrivateAssets="All"/>
    <PackageReference Update="Microsoft.Azure.WebJobs.Extensions.Rpc" Version="3.0.37" />
    <PackageReference Update="Microsoft.Azure.WebJobs.Host.Storage" Version="5.0.0" />
    <PackageReference Update="Microsoft.Spatial" Version="7.5.3" />
    <PackageReference Update="Newtonsoft.Json" Version="10.0.3" />
  </ItemGroup>

  <!-- Packages intended for Extensions libraries only -->
  <ItemGroup Condition="'$(IsExtensionClientLibrary)' == 'true'">
    <PackageReference Update="Microsoft.AspNetCore.DataProtection" Version="3.1.32" />
    <PackageReference Update="Microsoft.AspNetCore.Http" Version="2.1.22" />
    <PackageReference Update="Microsoft.AspNetCore.Http.Connections" Version="1.0.15" />
    <PackageReference Update="Microsoft.Azure.Functions.Extensions" Version="1.0.0" />
    <PackageReference Update="Microsoft.Azure.Functions.Worker.Extensions.Abstractions" Version="1.1.0" />
    <PackageReference Update="Microsoft.Extensions.Azure" Version="1.6.3" />
    <PackageReference Update="Microsoft.Extensions.DependencyInjection.Abstractions" Version="2.1.0" />
    <PackageReference Update="Microsoft.Extensions.Configuration" Version="2.1.0" />
    <PackageReference Update="Microsoft.Extensions.Configuration.Abstractions" Version="2.1.0" />
    <PackageReference Update="Microsoft.Extensions.Configuration.Binder" Version="2.1.0" />
    <PackageReference Update="Microsoft.Extensions.Logging.Abstractions" Version="2.1.0" />
    <PackageReference Update="Microsoft.Extensions.Options" Version="2.1.0" />
  </ItemGroup>

  <!--
    Build time packages
    All should have PrivateAssets="All" set so they don't become package dependencies
  -->
  <ItemGroup>
<<<<<<< HEAD
    <PackageReference Update="Microsoft.Azure.AutoRest.CSharp" Version="3.0.0-alpha.20231107.6" PrivateAssets="All" />
=======
    <PackageReference Update="Microsoft.Azure.AutoRest.CSharp" Version="3.0.0-beta.20231107.1" PrivateAssets="All" />
>>>>>>> b7e36273
    <PackageReference Update="Azure.ClientSdk.Analyzers" Version="0.1.1-dev.20231025.2" PrivateAssets="All" />
    <PackageReference Update="coverlet.collector" Version="3.2.0" PrivateAssets="All" />
    <PackageReference Update="Microsoft.CodeAnalysis.NetAnalyzers" Version="7.0.1" PrivateAssets="All" />
    <PackageReference Update="Microsoft.CodeAnalysis.BannedApiAnalyzers" Version="3.3.2" PrivateAssets="All" />
    <PackageReference Update="Microsoft.DotNet.ApiCompat" Version="5.0.0-beta.20467.1" PrivateAssets="All" />
    <PackageReference Update="Microsoft.DotNet.GenAPI" Version="5.0.0-beta.19552.1" PrivateAssets="All" />
    <PackageReference Update="Microsoft.NETFramework.ReferenceAssemblies" Version="1.0.2" PrivateAssets="All" />
    <PackageReference Update="Microsoft.SourceLink.GitHub" Version="1.1.1" PrivateAssets="All" />
    <PackageReference Update="SauceControl.InheritDoc" Version="1.2.0" PrivateAssets="All" />
    <PackageReference Update="StyleCop.Analyzers" Version="1.2.0-beta.333" PrivateAssets="All" />
    <PackageReference Update="Microsoft.CodeAnalysis.CSharp" Version ="3.9.0" PrivateAssets="all" />
  </ItemGroup>

  <!--
    Test/Sample/Perf/Stress project dependencies
  -->
  <ItemGroup Condition="('$(IsTestProject)' == 'true') OR ('$(IsTestSupportProject)' == 'true') OR ('$(IsPerfProject)' == 'true') OR ('$(IsStressProject)' == 'true') OR ('$(IsSamplesProject)' == 'true')">
    <PackageReference Update="ApprovalTests" Version="3.0.22" />
    <PackageReference Update="ApprovalUtilities" Version="3.0.22" />
    <PackageReference Update="Azure.Identity" Version="1.9.0" />
    <PackageReference Update="Azure.Messaging.EventGrid" Version="4.17.0" />
    <PackageReference Update="Azure.Messaging.ServiceBus" Version="7.16.0" />
    <PackageReference Update="Azure.ResourceManager.Compute" Version="1.0.0" />
    <PackageReference Update="Azure.ResourceManager.CognitiveServices" Version="1.1.0" />
    <PackageReference Update="Azure.ResourceManager.KeyVault" Version="1.0.0" />
    <PackageReference Update="Azure.ResourceManager.ManagedServiceIdentities" Version="1.0.0" />
    <PackageReference Update="Azure.ResourceManager.Network" Version="1.1.0" />
    <PackageReference Update="Azure.ResourceManager.OperationalInsights" Version="1.0.0" />
    <PackageReference Update="Azure.ResourceManager.PrivateDns" Version="1.0.0" />
    <PackageReference Update="Azure.ResourceManager.RecoveryServices" Version="1.1.0" />
    <PackageReference Update="Azure.ResourceManager.Resources" Version="1.4.0" />
    <PackageReference Update="Azure.ResourceManager.Storage" Version="1.1.0" />
    <PackageReference Update="Azure.ResourceManager.EventHubs" Version="1.0.0" />
    <PackageReference Update="Azure.Search.Documents" Version="11.2.0" />
    <PackageReference Update="Azure.Security.KeyVault.Keys" Version="4.4.0" />
    <PackageReference Update="Azure.Security.KeyVault.Secrets" Version="4.2.0-beta.4" />
    <PackageReference Update="Azure.Storage.Blobs" Version="12.13.1" />
    <PackageReference Update="Azure.Storage.Files.DataLake" Version="12.8.0" />
    <PackageReference Update="BenchmarkDotNet" Version="0.13.4" />
    <PackageReference Update="BenchmarkDotNet.Diagnostics.Windows" Version="0.13.4" />
    <PackageReference Update="Castle.Core" Version="5.1.0" />
    <PackageReference Update="CommandLineParser" Version="2.8.0" />
    <PackageReference Update="FluentAssertions" Version="5.10.3" />
    <PackageReference Update="FsCheck.Xunit" Version="2.14.0" />
    <PackageReference Update="Microsoft.ApplicationInsights" Version="2.20.0" />
    <PackageReference Update="Microsoft.Azure.ApplicationInsights.Query" Version="1.0.0" />
    <PackageReference Update="Microsoft.AspNetCore" Version="2.2.0" />
    <PackageReference Update="Microsoft.AspNetCore.Mvc.Testing" Version="2.2.0" />
    <PackageReference Update="Microsoft.AspNetCore.Server.Kestrel" Version="2.1.3" />
    <PackageReference Update="Microsoft.AspNetCore.Server.Kestrel.Core" Version="2.1.25" />
    <PackageReference Update="Microsoft.AspNetCore.Server.Kestrel.Transport.Sockets" Version="2.1.40" />
    <PackageReference Update="Microsoft.AspNetCore.Server.WebListener" Version="1.1.4" />
    <PackageReference Update="Microsoft.AspNetCore.Http" Version="2.2.2" />
    <PackageReference Update="Microsoft.Azure.Core.Spatial" Version="1.0.0" />
    <PackageReference Update="Microsoft.Azure.Core.NewtonsoftJson" Version="1.0.0" />
    <PackageReference Update="Microsoft.Azure.Devices" Version="1.38.2" />
    <PackageReference Update="Microsoft.Azure.Devices.Client" Version="1.41.3" />
    <PackageReference Update="Microsoft.Azure.EventHubs" Version="4.3.2" />
    <PackageReference Update="Microsoft.Azure.EventHubs.Processor" Version="4.3.2" />
    <PackageReference Update="Microsoft.Azure.Graph.RBAC" Version="2.2.2-preview" />
    <PackageReference Update="Microsoft.Azure.KeyVault" Version="3.0.5" />
    <PackageReference Update="Microsoft.Azure.KeyVault.Core" Version="3.0.5" />
    <PackageReference Update="Microsoft.Azure.Management.ContainerRegistry" Version="2.0.0" />
    <PackageReference Update="Microsoft.Azure.Management.ContainerRegistry.Fluent" Version="1.37.1" />
    <PackageReference Update="Microsoft.Azure.Management.EventGrid" Version="4.0.1-preview" />
    <PackageReference Update="Microsoft.Azure.Management.EventHub" Version="2.5.0" />
    <PackageReference Update="Microsoft.Azure.Management.HDInsight" Version="4.1.0-preview" />
    <PackageReference Update="Microsoft.Azure.Management.ResourceManager" Version="[1.6.0-preview, 2.0.0)" />
    <PackageReference Update="Microsoft.Azure.Management.ServiceBus" Version="2.1.0" />
    <PackageReference Update="Microsoft.Azure.Management.Sql" Version="1.22.0-preview" />
    <PackageReference Update="Microsoft.Azure.Management.Storage" Version="13.0.0" />
    <PackageReference Update="Microsoft.Azure.ResourceManager" Version="[1.1.0-preview]" />
    <PackageReference Update="Microsoft.Azure.Services.AppAuthentication" Version="[1.0.3, 2.0.0)" />
    <PackageReference Update="Microsoft.Azure.Storage.Blob" Version="11.1.7" />
    <PackageReference Update="Microsoft.Azure.Storage.File" Version="11.2.2" />
    <PackageReference Update="Microsoft.Azure.Storage.Queue" Version="11.1.7" />
    <PackageReference Update="Microsoft.Azure.Test.HttpRecorder" Version="[1.13.3, 2.0.0)" />
    <PackageReference Update="Microsoft.Azure.WebJobs.Extensions" Version="5.0.0" />
    <PackageReference Update="Microsoft.Azure.WebJobs.Extensions.Http" Version="3.0.2" />
    <PackageReference Update="Microsoft.CSharp" Version="4.7.0" />
    <PackageReference Update="Microsoft.Extensions.Azure" Version="1.6.3" />
    <PackageReference Update="Microsoft.Extensions.Configuration.Binder" Version="2.1.10" />
    <PackageReference Update="Microsoft.Extensions.Configuration.Json" Version="5.0.0" />
    <PackageReference Update="Microsoft.Extensions.Configuration" Version="5.0.0" />
    <PackageReference Update="Microsoft.Extensions.Logging.Configuration" Version="8.0.0-rc.1.23419.4" />
    <PackageReference Update="Microsoft.Extensions.DependencyInjection" Version="3.1.32" />
    <PackageReference Update="Microsoft.Extensions.PlatformAbstractions" Version="1.1.0" />
    <PackageReference Update="Microsoft.Graph" Version="4.52.0" />
    <PackageReference Update="Microsoft.NET.Test.Sdk" Version="17.0.0" />
    <PackageReference Update="Microsoft.NET.Sdk.Functions" Version="4.2.0" />
    <PackageReference Update="Microsoft.Rest.ClientRuntime" Version="[2.3.24, 3.0.0)" />
    <PackageReference Update="Microsoft.Rest.ClientRuntime.Azure.Authentication" Version="[2.4.0]" />
    <PackageReference Update="Microsoft.Rest.ClientRuntime.Azure.TestFramework" Version="[1.7.7, 2.0.0)" />
    <PackageReference Update="Microsoft.ServiceFabric.Data" Version="3.3.624" />
    <PackageReference Update="Microsoft.Spatial" Version="7.5.3" />
    <PackageReference Update="Moq" Version="[4.18.2]" /><!-- This version should not be changed without team discussion. -->
    <PackageReference Update="MSTest.TestAdapter" Version="1.3.2" />
    <PackageReference Update="MSTest.TestFramework" Version="1.3.2" />
    <PackageReference Update="Newtonsoft.Json" Version="10.0.3" />
    <PackageReference Update="NSubstitute" Version="3.1.0" />
    <PackageReference Update="NUnit" Version="3.13.2" />
    <PackageReference Update="NUnit3TestAdapter" Version="4.4.2" />
    <PackageReference Update="OpenTelemetry" Version="1.6.0" />
    <PackageReference Update="OpenTelemetry.Instrumentation.AspNetCore" Version="1.5.1-beta.1" />
    <PackageReference Update="OpenTelemetry.Instrumentation.Http" Version="1.5.1-beta.1" />
    <PackageReference Update="Polly" Version="7.1.0" />
    <PackageReference Update="Polly.Contrib.WaitAndRetry" Version="1.1.1" />
    <PackageReference Update="Portable.BouncyCastle" Version="1.9.0" />
    <PackageReference Update="PublicApiGenerator" Version="10.0.1" />
    <PackageReference Update="System.Diagnostics.TraceSource" Version="4.3.0" />
    <PackageReference Update="System.IO.Compression" Version="4.3.0" />
    <PackageReference Update="System.IO.Pipelines" Version="4.5.1" />
    <PackageReference Update="System.Linq.Async" Version="5.0.0" />
    <PackageReference Update="System.Net.WebSockets.Client" Version="4.3.2" />
    <PackageReference Update="System.Reflection.Emit" Version="4.7.0" />
    <PackageReference Update="System.Runtime.InteropServices" Version="4.3.0" />
    <PackageReference Update="System.Security.Cryptography.Algorithms" Version="4.3.0" />
    <PackageReference Update="System.Security.Cryptography.Cng" Version="4.5.2" />
    <PackageReference Update="System.Security.Cryptography.Primitives" Version="4.3.0" />
    <PackageReference Update="System.Security.Cryptography.X509Certificates" Version="4.3.2" />
    <PackageReference Update="System.ValueTuple" Version="4.5.0" />
    <PackageDownload Include="Azure.Sdk.Tools.Testproxy" Version="[$(TestProxyVersion)]" />
    <PackageReference Update="WindowsAzure.ServiceBus" Version="5.1.0" />
    <PackageReference Update="xunit.runner.visualstudio" Version="2.4.2" />
    <PackageReference Update="xunit" Version="2.4.2" />
  </ItemGroup>

  <ItemGroup Condition="'$(TargetFramework)'=='netstandard2.0'">
    <PackageDownload Update="NETStandard.Library.Ref" Version="[2.1.0]" />
  </ItemGroup>

  <PropertyGroup>
    <TestProxyVersion>1.0.0-dev.20230821.1</TestProxyVersion>
  </PropertyGroup>

</Project><|MERGE_RESOLUTION|>--- conflicted
+++ resolved
@@ -177,11 +177,7 @@
     All should have PrivateAssets="All" set so they don't become package dependencies
   -->
   <ItemGroup>
-<<<<<<< HEAD
     <PackageReference Update="Microsoft.Azure.AutoRest.CSharp" Version="3.0.0-alpha.20231107.6" PrivateAssets="All" />
-=======
-    <PackageReference Update="Microsoft.Azure.AutoRest.CSharp" Version="3.0.0-beta.20231107.1" PrivateAssets="All" />
->>>>>>> b7e36273
     <PackageReference Update="Azure.ClientSdk.Analyzers" Version="0.1.1-dev.20231025.2" PrivateAssets="All" />
     <PackageReference Update="coverlet.collector" Version="3.2.0" PrivateAssets="All" />
     <PackageReference Update="Microsoft.CodeAnalysis.NetAnalyzers" Version="7.0.1" PrivateAssets="All" />
