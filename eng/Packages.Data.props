--- conflicted
+++ resolved
@@ -129,13 +129,8 @@
     <PackageReference Update="Azure.Storage.Common" Version="12.15.0" />
     <PackageReference Update="Azure.Storage.Blobs" Version="12.16.0" />
     <PackageReference Update="Azure.Storage.Queues" Version="12.14.0" />
-<<<<<<< HEAD
     <PackageReference Update="Azure.AI.OpenAI" Version="1.0.0-beta.16" />
-    <PackageReference Update="Azure.ResourceManager" Version="1.11.0" />
-=======
-    <PackageReference Update="Azure.AI.OpenAI" Version="1.0.0-beta.9" />
     <PackageReference Update="Azure.ResourceManager" Version="1.11.1" />
->>>>>>> e8b7a3dc
     <PackageReference Update="Azure.ResourceManager.AppConfiguration" Version="1.3.1" />
     <PackageReference Update="Azure.ResourceManager.ApplicationInsights" Version="1.0.0" />
     <PackageReference Update="Azure.ResourceManager.Authorization" Version="1.1.1" />
