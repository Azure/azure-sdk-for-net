--- conflicted
+++ resolved
@@ -125,17 +125,6 @@
     <PackageReference Update="Azure.Monitor.OpenTelemetry.Exporter" Version="1.4.0-beta.2" />
     <PackageReference Update="Azure.Monitor.Query" Version="1.1.0" />
     <PackageReference Update="Azure.Identity" Version="1.13.1" />
-<<<<<<< HEAD
-    <PackageReference Update="Azure.Security.KeyVault.Secrets" Version="4.6.0" />
-    <PackageReference Update="Azure.Security.KeyVault.Keys" Version="4.6.0" />
-    <PackageReference Update="Azure.Security.KeyVault.Certificates" Version="4.6.0" />
-    <PackageReference Update="Azure.Storage.Common" Version="12.20.1" />
-    <PackageReference Update="Azure.Storage.Blobs" Version="12.21.1" />
-    <PackageReference Update="Azure.Storage.Queues" Version="12.19.1" />
-    <PackageReference Update="Azure.Storage.Files.Shares" Version="12.19.1" />
-    <PackageReference Update="Azure.AI.Inference" Version="1.0.0-beta.2" />
-    <PackageReference Update="Azure.AI.OpenAI" Version="2.0.0" />
-=======
     <PackageReference Update="Azure.Search.Documents" Version="11.6.0" />
     <PackageReference Update="Azure.Security.KeyVault.Secrets" Version="4.6.0" />
     <PackageReference Update="Azure.Security.KeyVault.Keys" Version="4.6.0" />
@@ -145,7 +134,6 @@
     <PackageReference Update="Azure.Storage.Queues" Version="12.21.0" />
     <PackageReference Update="Azure.Storage.Files.Shares" Version="12.21.0" />
     <PackageReference Update="Azure.Storage.DataMovement" Version="12.0.0" />
->>>>>>> b38a9c20
     <PackageReference Update="Azure.ResourceManager" Version="1.13.0" />
     <PackageReference Update="Azure.ResourceManager.AppConfiguration" Version="1.3.2" />
     <PackageReference Update="Azure.ResourceManager.ApplicationInsights" Version="1.0.0" />
@@ -202,11 +190,7 @@
   </ItemGroup>
 
   <ItemGroup Condition="$(MSBuildProjectName.StartsWith('Azure.AI.OpenAI'))">
-<<<<<<< HEAD
-    <PackageReference Update="OpenAI" Version="2.1.0" />
-=======
     <PackageReference Update="OpenAI" Version="2.2.0-beta.1" />
->>>>>>> b38a9c20
   </ItemGroup>
 
   <ItemGroup Condition="$(MSBuildProjectName.StartsWith('Azure.Developer.MicrosoftPlaywrightTesting'))">
@@ -263,11 +247,7 @@
     All should have PrivateAssets="All" set so they don't become package dependencies
   -->
   <ItemGroup>
-<<<<<<< HEAD
-    <PackageReference Update="Microsoft.Azure.AutoRest.CSharp" Version="3.0.0-beta.20250116.1" PrivateAssets="All" />
-=======
     <PackageReference Update="Microsoft.Azure.AutoRest.CSharp" Version="3.0.0-beta.20250206.1" PrivateAssets="All" />
->>>>>>> b38a9c20
     <PackageReference Update="Azure.ClientSdk.Analyzers" Version="0.1.1-dev.20240813.2" PrivateAssets="All" />
     <PackageReference Update="coverlet.collector" Version="3.2.0" PrivateAssets="All" />
     <PackageReference Update="Microsoft.CodeAnalysis.NetAnalyzers" Version="8.0.0" PrivateAssets="All" />
@@ -282,11 +262,7 @@
   </ItemGroup>
 
   <ItemGroup Condition="'$(IsGeneratorLibrary)' == 'true'">
-<<<<<<< HEAD
-    <PackageReference Update="Microsoft.Generator.CSharp.ClientModel" Version="1.0.0-alpha.20250117.1" />
-=======
     <PackageReference Update="Microsoft.TypeSpec.Generator.ClientModel" Version="1.0.0-alpha.20250211.5" />
->>>>>>> b38a9c20
   </ItemGroup>
 
   <!--
@@ -295,10 +271,7 @@
   <ItemGroup Condition="('$(IsTestProject)' == 'true') OR ('$(IsTestSupportProject)' == 'true') OR ('$(IsPerfProject)' == 'true') OR ('$(IsStressProject)' == 'true') OR ('$(IsSamplesProject)' == 'true')">
     <PackageReference Update="ApprovalTests" Version="3.0.22" />
     <PackageReference Update="ApprovalUtilities" Version="3.0.22" />
-<<<<<<< HEAD
-=======
     <PackageReference Update="Azure.Core" Version="1.44.1" />
->>>>>>> b38a9c20
     <PackageReference Update="Azure.Identity" Version="1.13.1" />
     <PackageReference Update="Azure.Messaging.EventGrid" Version="4.17.0" />
     <PackageReference Update="Azure.Messaging.EventHubs.Processor" Version="5.11.6" />
