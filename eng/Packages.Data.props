<?xml version="1.0" encoding="utf-8"?>
<Project xmlns="http://schemas.microsoft.com/developer/msbuild/2003">
  <ItemGroup Condition=" '$(TargetFramework)' == 'netstandard1.4' ">
    <PackageReference Update="Microsoft.AspNetCore.WebUtilities" Version="1.1.2" />
  </ItemGroup>
  <ItemGroup Condition=" '$(TargetFramework)' != 'netstandard1.4' ">
    <PackageReference Update="Microsoft.AspNetCore.WebUtilities" Version="2.2.0" />
  </ItemGroup>

  <!--
    Dependency versions for Track 1 libraries.
  -->
  <ItemGroup Condition="'$(IsClientLibrary)' != 'true'">
    <PackageReference Update="Microsoft.Azure.Amqp" Version="2.4.11" />
    <PackageReference Update="Microsoft.Azure.Batch" Version="15.4.0" />
    <PackageReference Update="Microsoft.Azure.Devices.Client" Version="1.23.2" />
    <PackageReference Update="Microsoft.Azure.Devices" Version="1.19.0" />
    <PackageReference Update="Microsoft.Azure.KeyVault.Core" Version="3.0.3" />
    <PackageReference Update="Microsoft.Azure.Management.Batch" Version="4.2.0" />
    <PackageReference Update="Microsoft.Azure.Services.AppAuthentication" Version="[1.0.3, 2.0.0)" />
    <PackageReference Update="Microsoft.Azure.Storage.Blob" Version="11.1.7" />
    <PackageReference Update="Microsoft.Rest.ClientRuntime.Azure.Authentication" Version="[2.4.1]" />
    <PackageReference Update="Microsoft.Rest.ClientRuntime.Azure" Version="[3.3.19, 4.0.0)" />
    <PackageReference Update="Microsoft.Rest.ClientRuntime" Version="[2.3.24, 3.0.0)" />
    <PackageReference Update="Microsoft.ServiceFabric.Data" Version="3.3.624" />
    <PackageReference Update="Microsoft.ServiceFabric.Services" Version="3.3.624" />
    <PackageReference Update="Microsoft.ServiceFabric" Version="6.4.624" />
    <PackageReference Update="Microsoft.Spatial" Version="7.5.3" />
    <PackageReference Update="Microsoft.AspNetCore.Http" Version="2.1.22" />

    <PackageReference Update="Newtonsoft.Json" Version="13.0.1" />

    <PackageReference Update="System.Collections.Concurrent" Version="4.3.0" />
    <PackageReference Update="System.Collections" Version="4.3.0" />
    <PackageReference Update="System.Data.SqlClient" Version="4.3.1" />
    <PackageReference Update="System.Diagnostics.DiagnosticSource" Version="4.5.1" />
    <PackageReference Update="System.Diagnostics.Tools" Version="4.3.0" />
    <PackageReference Update="System.Globalization" Version="4.3.0" />
    <PackageReference Update="System.IdentityModel.Tokens.Jwt" Version="5.7.0" />
    <PackageReference Update="System.Linq" Version="4.3.0" />
    <PackageReference Update="System.Memory.Data" Version="1.0.2" />
    <PackageReference Update="System.Net.Http" Version="4.3.4" />
    <PackageReference Update="System.Reflection.TypeExtensions" Version="[4.5.1, 4.9.0)" />
    <PackageReference Update="System.Runtime.Extensions" Version="4.3.0" />
    <PackageReference Update="System.Runtime.Serialization.Primitives" Version="4.3.0" />
    <PackageReference Update="System.Runtime" Version="4.3.0" />
    <PackageReference Update="System.Security.Cryptography.Algorithms" Version="4.3.0" />
    <PackageReference Update="System.Security.Cryptography.Cng" Version="4.3.0" />
    <PackageReference Update="System.Security.Cryptography.Primitives" Version="4.3.0" />
    <PackageReference Update="System.Text.Encodings.Web" Version="4.5.1" />
    <PackageReference Update="System.Text.Json" Version="4.7.2" />
    <PackageReference Update="System.ValueTuple" Version="4.5.0" />

    <PackageReference Update="WindowsAzure.Storage" Version="9.3.3" />
  </ItemGroup>

  <!--
    Dependency versions for Track 2, Azure.* libraries.
    Only packages that are approved dependencies should go here.
    To add a new dependency, seek architect approval.

    Prior to making any updates to this section, potential version
    conflicts with PowerShell or Functions need to be investigated.

    For any common dependencies with PowerShell, the most straightforward
    way to avoid issues is to ensure the version used is less than or equal to
    the version used by PowerShell. In most cases it is adequate
    to check the dependencies in the latest version.
    - These tags give information for specific release versions: https://github.com/PowerShell/PowerShell/releases
    - These files show the dependencies and versions:
        - https://github.com/PowerShell/PowerShell/blob/master/tools/cgmanifest.json
        - https://github.com/PowerShell/PowerShell/blob/master/src/System.Management.Automation/System.Management.Automation.csproj

    For Functions, this file can be referenced: https://github.com/Azure/azure-functions-host/blob/dev/src/WebJobs.Script/runtimeassemblies.json
      - If the assembly is not there or there is a resolutionPolicy of private,
        there is no issue from the Functions perspective of upgrading the version.
      - If the assembly is there and there is a resolutionPolicy of minorMatchOrLower
        then the version needs to be less than or equal to the version listed here:
        - https://github.com/Azure/azure-functions-host/blob/dev/test/WebJobs.Script.Tests/Microsoft.Azure.WebJobs.Script.WebHost.deps.json
      - If resolutionPolicy is runtimeVersion, then the version needs to match the
        version in the file below exactly:
        - https://github.com/Azure/azure-functions-host/blob/dev/test/WebJobs.Script.Tests/Microsoft.Azure.WebJobs.Script.WebHost.deps.json
  -->

  <ItemGroup Condition="'$(IsClientLibrary)' == 'true' or '$(IsGeneratorLibrary)' == 'true'">

    <!-- BCL packages -->
    <PackageReference Update="System.Buffers" Version="4.5.1" />
<<<<<<< HEAD
    <PackageReference Update="System.ClientModel" Version="1.4.0-beta.6" />
    <PackageReference Update="System.IO.Hashing" Version="6.0.0" />
=======
    <PackageReference Update="System.ClientModel" Version="1.3.0" />
    <PackageReference Update="System.IO.Hashing" Version="8.0.0" />
>>>>>>> 5d500269
    <PackageReference Update="System.Memory" Version="4.5.5" />
    <PackageReference Update="System.Memory.Data" Version="6.0.1" />
    <PackageReference Update="System.Numerics.Vectors" Version="4.5.0" />
    <PackageReference Update="System.Net.Http" Version="4.3.4" />
    <PackageReference Update="System.Diagnostics.DiagnosticSource" Version="8.0.1" />
    <PackageReference Update="System.Reflection.TypeExtensions" Version="4.7.0" />
    <PackageReference Update="System.Runtime.InteropServices.RuntimeInformation" Version="4.3.0" />
    <PackageReference Update="System.Security.Cryptography.Cose" Version="8.0.1" />
    <PackageReference Update="System.Threading.Channels" Version="8.0.0" />
    <PackageReference Update="System.Threading.Tasks.Extensions" Version="4.5.4" />
    <PackageReference Update="System.Text.Json" Version="8.0.5" />
    <PackageReference Update="System.Text.Encodings.Web" Version="8.0.0" />
    <PackageReference Update="System.ValueTuple" Version="4.5.0" />
    <PackageReference Update="Microsoft.Bcl.AsyncInterfaces" Version="8.0.0" />
    <PackageReference Update="Microsoft.CSharp" Version="4.7.0" />
		<PackageReference Update="Microsoft.Extensions.Logging.Abstractions" Version="8.0.3"/>

    <!-- Azure SDK packages -->
    <PackageReference Update="Azure.AI.Inference" Version="1.0.0-beta.2" />
    <PackageReference Update="Azure.AI.OpenAI" Version="2.0.0" />
    <PackageReference Update="Azure.AI.Projects" Version="1.0.0-beta.2" />
    <PackageReference Update="Azure.Communication.Identity" Version="1.3.1" />
    <PackageReference Update="Azure.Communication.Common" Version="1.3.0" />
    <PackageReference Update="Azure.Core" Version="1.46.0-alpha.20250428.10" />
    <PackageReference Update="Azure.Core.Amqp" Version="1.3.1" />
    <PackageReference Update="Azure.Core.Experimental" Version="0.1.0-preview.36" />
    <PackageReference Update="Azure.Core.Expressions.DataFactory" Version="1.0.0" />
    <PackageReference Update="Azure.Data.SchemaRegistry" Version="1.2.0" />
    <PackageReference Update="Azure.Data.Tables" Version="12.8.0" />
    <PackageReference Update="Azure.Messaging.EventHubs" Version="5.12.1" />
    <PackageReference Update="Azure.Messaging.EventGrid" Version="4.21.0" />
    <PackageReference Update="Azure.Messaging.ServiceBus" Version="7.19.0" />
    <PackageReference Update="Azure.Messaging.WebPubSub" Version="1.4.0" />
    <PackageReference Update="Azure.MixedReality.Authentication" version= "1.2.0" />
    <PackageReference Update="Azure.Monitor.OpenTelemetry.Exporter" Version="1.4.0-beta.3" />
    <PackageReference Update="Azure.Monitor.Query" Version="1.1.0" />
    <PackageReference Update="Azure.Identity" Version="1.13.1" />
    <PackageReference Update="Azure.Search.Documents" Version="11.6.0" />
    <PackageReference Update="Azure.Security.KeyVault.Secrets" Version="4.7.0" />
    <PackageReference Update="Azure.Security.KeyVault.Keys" Version="4.7.0" />
    <PackageReference Update="Azure.Security.KeyVault.Certificates" Version="4.7.0" />
    <PackageReference Update="Azure.Storage.Common" Version="12.22.0" />
    <PackageReference Update="Azure.Storage.Blobs" Version="12.23.0" />
    <PackageReference Update="Azure.Storage.Queues" Version="12.21.0" />
    <PackageReference Update="Azure.Storage.Files.Shares" Version="12.21.0" />
    <PackageReference Update="Azure.Storage.DataMovement" Version="12.0.0" />
    <PackageReference Update="Azure.ResourceManager" Version="1.13.0" />
    <PackageReference Update="Azure.ResourceManager.AppConfiguration" Version="1.3.2" />
    <PackageReference Update="Azure.ResourceManager.ApplicationInsights" Version="1.0.0" />
    <PackageReference Update="Azure.ResourceManager.Authorization" Version="1.1.3" />
    <PackageReference Update="Azure.ResourceManager.Batch" Version="1.4.0" />
    <PackageReference Update="Azure.ResourceManager.CognitiveServices" Version="1.3.3" />
    <PackageReference Update="Azure.ResourceManager.CosmosDB" Version="1.4.0-beta.9" />
    <PackageReference Update="Azure.ResourceManager.EventHubs" Version="1.2.0-beta.1" />
    <PackageReference Update="Azure.ResourceManager.KeyVault" Version="1.2.3" />
    <PackageReference Update="Azure.ResourceManager.ManagedServiceIdentities" Version="1.2.3" />
    <PackageReference Update="Azure.ResourceManager.OperationalInsights" Version="1.2.2" />
    <PackageReference Update="Azure.ResourceManager.PostgreSql" Version="1.2.0-beta.6" />
    <PackageReference Update="Azure.ResourceManager.Redis" Version="1.4.0" />
    <PackageReference Update="Azure.ResourceManager.Resources" Version="1.7.3" />
    <PackageReference Update="Azure.ResourceManager.Search" Version="1.3.0-beta.3" />
    <PackageReference Update="Azure.ResourceManager.ServiceBus" Version="1.1.0-beta.7" />
    <PackageReference Update="Azure.ResourceManager.WebPubSub" Version="1.2.0-beta.1" />
    <PackageReference Update="Azure.ResourceManager.SignalR" Version="1.1.2" />
    <PackageReference Update="Azure.ResourceManager.Sql" Version="1.3.0-beta.8" />
    <PackageReference Update="Azure.ResourceManager.Storage" Version="1.2.3" />

    <!-- CDK -->
    <PackageReference Update="Azure.Provisioning" Version="1.0.0" />
    <PackageReference Update="Azure.Provisioning.CognitiveServices" Version="1.0.0" />
    <PackageReference Update="Azure.Provisioning.EventGrid" Version="1.0.0" />
    <PackageReference Update="Azure.Provisioning.KeyVault" Version="1.0.0" />
    <PackageReference Update="Azure.Provisioning.ServiceBus" Version="1.0.0" />
    <PackageReference Update="Azure.Provisioning.Storage" Version="1.0.0" />
    <PackageReference Update="Azure.Provisioning.AppService" Version="1.0.0" />
    <PackageReference Update="Microsoft.Bcl.Numerics" Version="8.0.0" />

    <!-- Other approved packages -->
    <PackageReference Update="Microsoft.Azure.Amqp" Version="2.6.9" />
    <PackageReference Update="Microsoft.Azure.WebPubSub.Common" Version="1.4.0" />
    <PackageReference Update="Microsoft.Identity.Client" Version="4.71.1" />
    <PackageReference Update="Microsoft.Identity.Client.Extensions.Msal" Version="4.71.1" />
    <PackageReference Update="Microsoft.Identity.Client.Broker" Version="4.71.1" />
    <PackageReference Update="Microsoft.IdentityModel.Protocols.OpenIdConnect" Version="6.35.0" />
    <PackageReference Update="Microsoft.IdentityModel.Tokens" Version="6.35.0" />
    <PackageReference Update="System.IdentityModel.Tokens.Jwt" Version="6.35.0" />
  </ItemGroup>

  <ItemGroup Condition="$(MSBuildProjectName.StartsWith('Azure.Monitor.OpenTelemetry'))">
    <!-- OpenTelemetry dependency approved for Azure.Monitor.OpenTelemetry.Exporter package only -->
    <PackageReference Update="OpenTelemetry" Version="1.11.2" />
    <PackageReference Update="OpenTelemetry.Extensions.Hosting" Version="1.11.2" />
    <PackageReference Update="OpenTelemetry.Instrumentation.AspNetCore" Version="1.11.1" />
    <PackageReference Update="OpenTelemetry.Instrumentation.Http" Version="1.11.1" />
    <PackageReference Update="OpenTelemetry.PersistentStorage.FileSystem" Version="1.0.1" />
    <PackageReference Update="Microsoft.AspNetCore.Http.Abstractions" Version="[2.1.1,6.0)" />
    <PackageReference Update="Microsoft.AspNetCore.Http.Features" Version="[2.1.1,6.0)" />
  </ItemGroup>

  <ItemGroup Condition="$(MSBuildProjectName.StartsWith('Azure.AI.OpenAI'))">
    <PackageReference Update="OpenAI" Version="2.2.0-beta.4" />
  </ItemGroup>

  <ItemGroup Condition="$(MSBuildProjectName.StartsWith('Azure.Developer.MicrosoftPlaywrightTesting'))">
    <PackageReference Update="Microsoft.TestPlatform.ObjectModel" Version="17.10.0" />
    <PackageReference Update="NUnit" Version="3.13.2" />
  </ItemGroup>

  <ItemGroup Condition="$(MSBuildProjectName.Contains('Azure.Projects'))">
    <PackageReference Update="Azure.Data.AppConfiguration" Version="1.6.0"/>
    <PackageReference Update="Azure.Provisioning.Deployment" Version="1.0.0-beta.2"/>
    <PackageReference Update="Azure.Provisioning.AppConfiguration" Version="1.0.0"/>
    <PackageReference Update="Microsoft.Extensions.Hosting.Abstractions" Version="9.0.0" />
    <PackageReference Update="Microsoft.Extensions.Configuration.Abstractions" Version="9.0.0"/>
    <PackageReference Update="System.Memory.Data" Version="8.0.1"/>
  </ItemGroup>

  <ItemGroup Condition="'$(IsGeneratorLibrary)' == 'true'">
<<<<<<< HEAD
    <PackageReference Update="Microsoft.TypeSpec.Generator.ClientModel" Version="1.0.0-alpha.20250421.4" />
    <PackageReference Update="System.ClientModel" Version="1.4.0-beta.6" />
=======
    <PackageReference Update="Microsoft.TypeSpec.Generator.ClientModel" Version="1.0.0-alpha.20250424.2" />
    <PackageReference Update="Microsoft.TypeSpec.Generator.Input" Version="1.0.0-alpha.20250424.2" />
    <PackageReference Update="Azure.Generator" Version="1.0.0-alpha.20250423.3" />
    <PackageReference Update="System.ClientModel" Version="1.3.0" />
>>>>>>> 5d500269
  </ItemGroup>

  <!--
    Dependency versions for Track 2, Microsoft.* libraries.
    These are dependencies for Track 2 integration packages
  -->
  <ItemGroup Condition="'$(IsClientLibrary)' == 'true' and $(MSBuildProjectName.StartsWith('Microsoft.'))">
    <PackageReference Update="Apache.Avro" Version="1.12.0" />
    <PackageReference Update="CloudNative.CloudEvents" Version="2.0.0" />
    <PackageReference Update="CloudNative.CloudEvents.SystemTextJson" Version="2.0.0" />
    <PackageReference Update="Google.Protobuf" Version="3.24.3" />
    <PackageReference Update="Grpc.Tools" Version="2.51.0" PrivateAssets="all" />
    <PackageReference Update="MessagePack" Version="2.5.192" />
    <PackageReference Update="Microsoft.Azure.SignalR" Version="1.29.0" />
    <PackageReference Update="Microsoft.Azure.SignalR.Management" Version="1.29.0" />
    <PackageReference Update="Microsoft.Azure.SignalR.Protocols" Version="1.29.0" />
    <PackageReference Update="Microsoft.Azure.SignalR.Serverless.Protocols" Version="1.10.0" />
    <PackageReference Update="Microsoft.Azure.WebJobs" Version="3.0.37" />
    <PackageReference Update="Microsoft.Azure.WebJobs.Sources" Version="3.0.37" PrivateAssets="All"/>
    <PackageReference Update="Microsoft.Azure.WebJobs.Extensions.Rpc" Version="3.0.37" />
    <PackageReference Update="Microsoft.Azure.WebJobs.Host.Storage" Version="5.0.0" />
    <PackageReference Update="Microsoft.Spatial" Version="7.5.3" />
    <PackageReference Update="Newtonsoft.Json" Version="13.0.3" />
  </ItemGroup>

  <!-- Packages intended for Extensions libraries only -->
  <ItemGroup Condition="'$(IsExtensionClientLibrary)' == 'true'">
    <PackageReference Update="Microsoft.AspNetCore.DataProtection" Version="3.1.32" />
    <PackageReference Update="Microsoft.AspNetCore.Http" Version="2.1.22" />
    <PackageReference Update="Microsoft.AspNetCore.Http.Connections" Version="1.0.15" />
    <PackageReference Update="Microsoft.Azure.Functions.Worker.Extensions.Abstractions" Version="1.1.0" />
    <PackageReference Update="Microsoft.Extensions.Azure" Version="1.8.0" /> <!-- Latest confirmed as compatible by the Functions team. DO NOT BUMP-->
    <PackageReference Update="Microsoft.Extensions.DependencyInjection.Abstractions" Version="2.1.1" />
    <PackageReference Update="Microsoft.Extensions.Configuration" Version="2.1.1" />
    <PackageReference Update="Microsoft.Extensions.Configuration.Abstractions" Version="2.1.1" />
    <PackageReference Update="Microsoft.Extensions.Configuration.Binder" Version="2.1.0" />
    <PackageReference Update="Microsoft.Extensions.Logging.Abstractions" Version="2.1.1" />
    <PackageReference Update="Microsoft.Extensions.Options" Version="2.1.0" />
  </ItemGroup>

  <!-- Packages intended for WCF/CoreWCF Extensions libraries only -->
  <ItemGroup Condition="'$(IsWcfLibrary)' == 'true'">
    <PackageReference Update="CoreWCF.Primitives" Version="1.7.0" />
    <PackageReference Update="CoreWCF.Queue" Version="1.7.0" />
    <PackageReference Update="System.IO.Pipelines" Version="8.0.0" />
    <PackageReference Update="Microsoft.AspNetCore" Version="2.3.0" />
    <PackageReference Update="System.ServiceModel.Primitives" Version="6.2.0" />
    <PackageReference Update="Azure.Storage.Files.Shares" Version="12.21.0" />
    <PackageReference Update="Azure.Storage.Queues" Version="12.21.0" />
    <PackageReference Update="Microsoft.Extensions.Configuration.UserSecrets" Version="8.0.1" />
    <PackageReference Update="Microsoft.Extensions.Http" Version="8.0.1" />
    <PackageReference Update="Microsoft.Extensions.Logging.Configuration" Version="8.0.1" />
    <PackageReference Update="System.Formats.Asn1" Version="8.0.2" />
    <PackageReference Update="System.Security.Cryptography.Pkcs" Version="8.0.1" />
  </ItemGroup>

  <ItemGroup Condition="('$(IsWcfLibrary)' == 'true') AND ($(TargetFramework.StartsWith('net4')))">
    <PackageReference Update="Microsoft.Extensions.Configuration.UserSecrets" Version="3.1.32" />
    <PackageReference Update="Microsoft.Extensions.Http" Version="3.1.32" />
    <PackageReference Update="Microsoft.Extensions.Logging.Configuration" Version="3.1.32" />
  </ItemGroup>

  <!--
    Build time packages
    All should have PrivateAssets="All" set so they don't become package dependencies
  -->
  <ItemGroup>
    <PackageReference Update="Microsoft.Azure.AutoRest.CSharp" Version="3.0.0-alpha.20250428.2" PrivateAssets="All" />
<<<<<<< HEAD
    <PackageReference Update="Azure.ClientSdk.Analyzers" Version="0.1.1-dev.20250422.1" PrivateAssets="All" />
=======
    <PackageReference Update="Azure.ClientSdk.Analyzers" Version="0.1.1-dev.20250310.1" PrivateAssets="All" />
>>>>>>> 5d500269
    <PackageReference Update="coverlet.collector" Version="3.2.0" PrivateAssets="All" />
    <!-- Note: Upgrading the .NET SDK version needs to be synchronized with the autorest.csharp repository -->
    <PackageReference Update="Microsoft.CodeAnalysis.Analyzers" Version="3.11.0" PrivateAssets="All"/>
    <PackageReference Update="Microsoft.CodeAnalysis.BannedApiAnalyzers" Version="3.3.2" PrivateAssets="All" />
    <!-- Note: 4.0.0 is required to keep our shipped source generators compatible with most project targets like netstandard2.0-->
    <PackageReference Update="Microsoft.CodeAnalysis.CSharp" Version ="4.0.0" PrivateAssets="All" />
    <PackageReference Update="Microsoft.CodeAnalysis.NetAnalyzers" Version="9.0.0" PrivateAssets="All" />
    <PackageReference Update="Microsoft.DotNet.ApiCompat" Version="5.0.0-beta.20467.1" PrivateAssets="All" />
    <PackageReference Update="Microsoft.DotNet.GenAPI" Version="5.0.0-beta.19552.1" PrivateAssets="All" />
    <PackageReference Update="Microsoft.NETFramework.ReferenceAssemblies" Version="1.0.2" PrivateAssets="All" />
    <PackageReference Update="Microsoft.SourceLink.GitHub" Version="8.0.0" PrivateAssets="All" />
    <PackageReference Update="SauceControl.InheritDoc" Version="1.2.0" PrivateAssets="All" />
    <PackageReference Update="StyleCop.Analyzers" Version="1.2.0-beta.333" PrivateAssets="All" />
  </ItemGroup>

  <!--
    Test/Sample/Perf/Stress project dependencies
  -->
  <ItemGroup Condition="('$(IsTestProject)' == 'true') OR ('$(IsTestSupportProject)' == 'true') OR ('$(IsPerfProject)' == 'true') OR ('$(IsStressProject)' == 'true') OR ('$(IsSamplesProject)' == 'true')">
    <PackageReference Update="ApprovalTests" Version="3.0.22" />
    <PackageReference Update="ApprovalUtilities" Version="3.0.22" />
    <PackageReference Update="Azure.Core" Version="1.46.0-alpha.20250428.10" />
    <PackageReference Update="Azure.Identity" Version="1.13.1" />
    <PackageReference Update="Azure.Messaging.EventGrid" Version="4.17.0" />
    <PackageReference Update="Azure.Messaging.EventHubs.Processor" Version="5.12.0" />
    <PackageReference Update="Azure.Messaging.ServiceBus" Version="7.19.0" />
    <PackageReference Update="Azure.ResourceManager" Version="1.13.0" />
    <PackageReference Update="Azure.ResourceManager.Compute" Version="1.9.0" />
    <PackageReference Update="Azure.ResourceManager.CognitiveServices" Version="1.3.0" />
    <PackageReference Update="Azure.ResourceManager.ContainerService" Version="1.2.3" />
    <PackageReference Update="Azure.ResourceManager.KeyVault" Version="1.3.2" />
    <PackageReference Update="Azure.ResourceManager.ManagedServiceIdentities" Version="1.2.3" />
    <PackageReference Update="Azure.ResourceManager.Network" Version="1.10.0" />
    <PackageReference Update="Azure.ResourceManager.OperationalInsights" Version="1.3.0-beta.1" />
    <PackageReference Update="Azure.ResourceManager.PrivateDns" Version="1.2.1" />
    <PackageReference Update="Azure.ResourceManager.RecoveryServices" Version="1.2.0-beta.1" />
    <PackageReference Update="Azure.ResourceManager.Resources" Version="1.6.0" />
    <PackageReference Update="Azure.ResourceManager.Storage" Version="1.1.1" />
    <PackageReference Update="Azure.ResourceManager.Kubernetes" Version="1.0.0-beta.3" />
    <PackageReference Update="Azure.ResourceManager.KubernetesConfiguration" Version="1.2.0-beta.1" />
    <PackageReference Update="Azure.ResourceManager.ExtendedLocations" Version="1.1.0-beta.1" />
    <PackageReference Update="Azure.ResourceManager.EventHubs" Version="1.2.0-beta.1" />
    <PackageReference Update="Azure.ResourceManager.ContainerRegistry" Version="1.3.0-beta.1" />
    <PackageReference Update="Azure.Search.Documents" Version="11.6.0" />
    <PackageReference Update="Azure.Security.KeyVault.Keys" Version="4.6.0" />
    <PackageReference Update="Azure.Security.KeyVault.Secrets" Version="4.6.0" />
    <PackageReference Update="Azure.Storage.Blobs" Version="12.23.0" />
    <PackageReference Update="Azure.Storage.Files.DataLake" Version="12.21.0" />
    <PackageReference Update="BenchmarkDotNet" Version="0.13.4" />
    <PackageReference Update="BenchmarkDotNet.Diagnostics.Windows" Version="0.13.4" />
    <PackageReference Update="Castle.Core" Version="5.1.0" />
    <PackageReference Update="CloudNative.CloudEvents.SystemTextJson" Version="2.0.0" />
    <PackageReference Update="CommandLineParser" Version="2.8.0" />
    <PackageReference Update="FluentAssertions" Version="5.10.3" />
    <PackageReference Update="FsCheck.Xunit" Version="2.14.0" />
    <PackageReference Update="Microsoft.ApplicationInsights" Version="2.20.0" />
    <PackageReference Update="Microsoft.Azure.ApplicationInsights.Query" Version="1.0.0" />
    <PackageReference Update="Microsoft.AspNetCore" Version="2.2.0" />
    <PackageReference Update="Microsoft.AspNetCore.Mvc.Testing" Version="2.2.0" />
    <PackageReference Update="Microsoft.AspNetCore.Server.Kestrel" Version="2.1.3" />
    <PackageReference Update="Microsoft.AspNetCore.Server.Kestrel.Core" Version="2.1.25" />
    <PackageReference Update="Microsoft.AspNetCore.Server.Kestrel.Transport.Sockets" Version="2.1.40" />
    <PackageReference Update="Microsoft.AspNetCore.Server.WebListener" Version="1.1.4" />
    <PackageReference Update="Microsoft.AspNetCore.Http" Version="2.2.2" />
    <PackageReference Update="Microsoft.Azure.Core.Spatial" Version="1.0.0" />
    <PackageReference Update="Microsoft.Azure.Core.NewtonsoftJson" Version="1.0.0" />
    <PackageReference Update="Microsoft.Azure.Devices" Version="1.38.2" />
    <PackageReference Update="Microsoft.Azure.Devices.Client" Version="1.41.3" />
    <PackageReference Update="Microsoft.Azure.EventHubs" Version="4.3.2" />
    <PackageReference Update="Microsoft.Azure.EventHubs.Processor" Version="4.3.2" />
    <PackageReference Update="Microsoft.Azure.Functions.Extensions" Version="1.0.0" />
    <PackageReference Update="Microsoft.Azure.Graph.RBAC" Version="2.2.2-preview" />
    <PackageReference Update="Microsoft.Azure.KeyVault" Version="3.0.5" />
    <PackageReference Update="Microsoft.Azure.KeyVault.Core" Version="3.0.5" />
    <PackageReference Update="Microsoft.Azure.Management.ContainerRegistry" Version="2.0.0" />
    <PackageReference Update="Microsoft.Azure.Management.ContainerRegistry.Fluent" Version="1.37.1" />
    <PackageReference Update="Microsoft.Azure.Management.EventGrid" Version="4.0.1-preview" />
    <PackageReference Update="Microsoft.Azure.Management.EventHub" Version="2.5.0" />
    <PackageReference Update="Microsoft.Azure.Management.HDInsight" Version="4.1.0-preview" />
    <PackageReference Update="Microsoft.Azure.Management.ResourceManager" Version="[1.6.0-preview, 2.0.0)" />
    <PackageReference Update="Microsoft.Azure.Management.ServiceBus" Version="2.1.0" />
    <PackageReference Update="Microsoft.Azure.Management.Sql" Version="1.22.0-preview" />
    <PackageReference Update="Microsoft.Azure.Management.Storage" Version="25.0.0" />
    <PackageReference Update="Microsoft.Azure.ResourceManager" Version="[1.1.0-preview]" />
    <PackageReference Update="Microsoft.Azure.Services.AppAuthentication" Version="[1.0.3, 2.0.0)" />
    <PackageReference Update="Microsoft.Azure.Storage.Blob" Version="11.1.7" />
    <PackageReference Update="Microsoft.Azure.Storage.DataMovement" Version="2.0.5" />
    <PackageReference Update="Microsoft.Azure.Storage.File" Version="11.2.2" />
    <PackageReference Update="Microsoft.Azure.Storage.Queue" Version="11.1.7" />
    <PackageReference Update="Microsoft.Azure.Test.HttpRecorder" Version="[1.13.3, 2.0.0)" />
    <PackageReference Update="Microsoft.Azure.WebJobs.Extensions" Version="5.0.0" />
    <PackageReference Update="Microsoft.Azure.WebJobs.Extensions.Http" Version="3.0.2" />
    <PackageReference Update="Microsoft.CodeAnalysis.CSharp.Workspaces" Version="4.8.0" />
    <PackageReference Update="Microsoft.CSharp" Version="4.7.0" />
    <PackageReference Update="Microsoft.Data.SqlClient" Version="5.2.2" />
    <PackageReference Update="Microsoft.Extensions.Azure" Version="1.11.0" />
    <PackageReference Update="Microsoft.Extensions.Configuration.Abstractions" Version="8.0.0" />
    <PackageReference Update="Microsoft.Extensions.Configuration.Binder" Version="8.0.2" />
    <PackageReference Update="Microsoft.Extensions.Configuration.Json" Version="8.0.1" />
    <PackageReference Update="Microsoft.Extensions.Configuration" Version="8.0.0" />
    <PackageReference Update="Microsoft.Extensions.Hosting" Version="8.0.1" />
    <PackageReference Update="Microsoft.Extensions.Logging" Version="8.0.1" />
    <PackageReference Update="Microsoft.Extensions.Logging.Configuration" Version="8.0.1" />
    <PackageReference Update="Microsoft.Extensions.Logging.Console" Version="8.0.1"/>
    <PackageReference Update="Microsoft.Extensions.Primitives" Version="8.0.0"/>
    <PackageReference Update="Microsoft.Extensions.DependencyInjection" Version="8.0.1" />
    <PackageReference Update="Microsoft.Extensions.PlatformAbstractions" Version="1.1.0" />
    <PackageReference Update="Microsoft.Graph" Version="5.77.0" />
    <PackageReference Update="Microsoft.NET.Test.Sdk" Version="17.0.0" />
    <PackageReference Update="Microsoft.NET.Sdk.Functions" Version="4.2.0" />
    <PackageReference Update="Microsoft.Rest.ClientRuntime" Version="[2.3.24, 3.0.0)" />
    <PackageReference Update="Microsoft.Rest.ClientRuntime.Azure.Authentication" Version="[2.4.1]" />
    <PackageReference Update="Microsoft.Rest.ClientRuntime.Azure.TestFramework" Version="[1.7.7, 2.0.0)" />
    <PackageReference Update="Microsoft.ServiceFabric.Data" Version="3.3.624" />
    <PackageReference Update="Microsoft.Spatial" Version="7.5.3" />
    <PackageReference Update="Moq" Version="[4.18.2]" /><!-- This version should not be changed without team discussion. -->
    <PackageReference Update="MSTest.TestAdapter" Version="1.3.2" />
    <PackageReference Update="MSTest.TestFramework" Version="1.3.2" />
    <PackageReference Update="Newtonsoft.Json" Version="13.0.1" />
    <PackageReference Update="NSubstitute" Version="3.1.0" />
    <PackageReference Update="NUnit" Version="3.13.2" />
    <PackageReference Update="NUnit3TestAdapter" Version="4.4.2" />
    <PackageReference Update="OpenTelemetry" Version="1.11.2" />
    <PackageReference Update="OpenTelemetry.Exporter.Console" Version="1.11.2" />
    <PackageReference Update="OpenTelemetry.Exporter.InMemory" Version="1.11.2" />
    <PackageReference Update="OpenTelemetry.Exporter.OpenTelemetryProtocol" Version="1.11.2" />
    <PackageReference Update="OpenTelemetry.Instrumentation.Http" Version="1.11.1" />
    <PackageReference Update="OpenTelemetry.Instrumentation.SqlClient" Version="1.11.0-beta.2" />
    <PackageReference Update="Polly" Version="7.1.0" />
    <PackageReference Update="Polly.Contrib.WaitAndRetry" Version="1.1.1" />
    <PackageReference Update="Portable.BouncyCastle" Version="1.9.0" />
    <PackageReference Update="PublicApiGenerator" Version="10.0.1" />
    <PackageReference Update="System.ClientModel" Version="1.4.0-beta.6" />
    <PackageReference Update="System.Diagnostics.TraceSource" Version="4.3.0" />
    <PackageReference Update="System.IO.Compression" Version="4.3.0" />
    <PackageReference Update="System.IO.Pipelines" Version="4.5.1" />
    <PackageReference Update="System.Linq.Async" Version="5.0.0" />
    <PackageReference Update="System.Memory.Data" Version="6.0.1" />
    <PackageReference Update="System.Net.WebSockets.Client" Version="4.3.2" />
    <PackageReference Update="System.Reflection.Emit" Version="4.7.0" />
    <PackageReference Update="System.Runtime.InteropServices" Version="4.3.0" />
    <PackageReference Update="System.Security.Cryptography.Algorithms" Version="4.3.0" />
    <PackageReference Update="System.Security.Cryptography.Cng" Version="4.5.2" />
    <PackageReference Update="System.Security.Cryptography.Primitives" Version="4.3.0" />
    <PackageReference Update="System.Security.Cryptography.ProtectedData" Version="4.7.0" />
    <PackageReference Update="System.Security.Cryptography.X509Certificates" Version="4.3.2" />
    <PackageReference Update="System.ValueTuple" Version="4.5.0" />
    <PackageReference Update="WindowsAzure.ServiceBus" Version="5.1.0" />
    <PackageReference Update="xunit.runner.visualstudio" Version="2.4.2" />
    <PackageReference Update="xunit" Version="2.4.2" />

    <PackageDownload Include="Azure.Sdk.Tools.Testproxy" Version="[$(TestProxyVersion)]" />
  </ItemGroup>

  <ItemGroup Condition="'$(TargetFramework)'=='netstandard2.0'">
    <PackageDownload Update="NETStandard.Library.Ref" Version="[2.1.0]" />
  </ItemGroup>

  <PropertyGroup>
    <TestProxyVersion>1.0.0-dev.20250221.1</TestProxyVersion>
  </PropertyGroup>
</Project><|MERGE_RESOLUTION|>--- conflicted
+++ resolved
@@ -86,13 +86,8 @@
 
     <!-- BCL packages -->
     <PackageReference Update="System.Buffers" Version="4.5.1" />
-<<<<<<< HEAD
     <PackageReference Update="System.ClientModel" Version="1.4.0-beta.6" />
-    <PackageReference Update="System.IO.Hashing" Version="6.0.0" />
-=======
-    <PackageReference Update="System.ClientModel" Version="1.3.0" />
     <PackageReference Update="System.IO.Hashing" Version="8.0.0" />
->>>>>>> 5d500269
     <PackageReference Update="System.Memory" Version="4.5.5" />
     <PackageReference Update="System.Memory.Data" Version="6.0.1" />
     <PackageReference Update="System.Numerics.Vectors" Version="4.5.0" />
@@ -211,15 +206,10 @@
   </ItemGroup>
 
   <ItemGroup Condition="'$(IsGeneratorLibrary)' == 'true'">
-<<<<<<< HEAD
-    <PackageReference Update="Microsoft.TypeSpec.Generator.ClientModel" Version="1.0.0-alpha.20250421.4" />
-    <PackageReference Update="System.ClientModel" Version="1.4.0-beta.6" />
-=======
     <PackageReference Update="Microsoft.TypeSpec.Generator.ClientModel" Version="1.0.0-alpha.20250424.2" />
     <PackageReference Update="Microsoft.TypeSpec.Generator.Input" Version="1.0.0-alpha.20250424.2" />
     <PackageReference Update="Azure.Generator" Version="1.0.0-alpha.20250423.3" />
-    <PackageReference Update="System.ClientModel" Version="1.3.0" />
->>>>>>> 5d500269
+    <PackageReference Update="System.ClientModel" Version="1.4.0-beta.6" />
   </ItemGroup>
 
   <!--
@@ -288,11 +278,7 @@
   -->
   <ItemGroup>
     <PackageReference Update="Microsoft.Azure.AutoRest.CSharp" Version="3.0.0-alpha.20250428.2" PrivateAssets="All" />
-<<<<<<< HEAD
     <PackageReference Update="Azure.ClientSdk.Analyzers" Version="0.1.1-dev.20250422.1" PrivateAssets="All" />
-=======
-    <PackageReference Update="Azure.ClientSdk.Analyzers" Version="0.1.1-dev.20250310.1" PrivateAssets="All" />
->>>>>>> 5d500269
     <PackageReference Update="coverlet.collector" Version="3.2.0" PrivateAssets="All" />
     <!-- Note: Upgrading the .NET SDK version needs to be synchronized with the autorest.csharp repository -->
     <PackageReference Update="Microsoft.CodeAnalysis.Analyzers" Version="3.11.0" PrivateAssets="All"/>
