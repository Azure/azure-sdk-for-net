<?xml version="1.0" encoding="utf-8"?>
<Project xmlns="http://schemas.microsoft.com/developer/msbuild/2003">
  <ItemGroup Condition=" '$(TargetFramework)' == 'netstandard1.4' ">
    <PackageReference Update="Microsoft.AspNetCore.WebUtilities" Version="1.1.2" />
  </ItemGroup>
  <ItemGroup Condition=" '$(TargetFramework)' != 'netstandard1.4' ">
    <PackageReference Update="Microsoft.AspNetCore.WebUtilities" Version="2.2.0" />
  </ItemGroup>

  <!--
    Dependency versions for Track 1 libraries.
  -->
  <ItemGroup Condition="'$(IsClientLibrary)' != 'true'">
    <PackageReference Update="Microsoft.Azure.Amqp" Version="2.4.11" />
    <PackageReference Update="Microsoft.Azure.Batch" Version="15.4.0" />
    <PackageReference Update="Microsoft.Azure.Devices.Client" Version="1.23.2" />
    <PackageReference Update="Microsoft.Azure.Devices" Version="1.19.0" />
    <PackageReference Update="Microsoft.Azure.KeyVault.Core" Version="3.0.3" />
    <PackageReference Update="Microsoft.Azure.Management.Batch" Version="4.2.0" />
    <PackageReference Update="Microsoft.Azure.Services.AppAuthentication" Version="[1.0.3, 2.0.0)" />
    <PackageReference Update="Microsoft.Azure.Storage.Blob" Version="11.1.7" />
    <PackageReference Update="Microsoft.Rest.ClientRuntime.Azure.Authentication" Version="[2.4.0]" />
    <PackageReference Update="Microsoft.Rest.ClientRuntime.Azure" Version="[3.3.18, 4.0.0)" />
    <PackageReference Update="Microsoft.Rest.ClientRuntime" Version="[2.3.20, 3.0.0)" />
    <PackageReference Update="Microsoft.ServiceFabric.Data" Version="3.3.624" />
    <PackageReference Update="Microsoft.ServiceFabric.Services" Version="3.3.624" />
    <PackageReference Update="Microsoft.ServiceFabric" Version="6.4.624" />
    <PackageReference Update="Microsoft.Spatial" Version="7.5.3" />
    <PackageReference Update="Microsoft.AspNetCore.Http" Version="2.1.22" />

    <PackageReference Update="Newtonsoft.Json" Version="10.0.3" />

    <PackageReference Update="System.Collections.Concurrent" Version="4.3.0" />
    <PackageReference Update="System.Collections" Version="4.3.0" />
    <PackageReference Update="System.Data.SqlClient" Version="4.3.1" />
    <PackageReference Update="System.Diagnostics.DiagnosticSource" Version="4.5.1" />
    <PackageReference Update="System.Diagnostics.Tools" Version="4.3.0" />
    <PackageReference Update="System.Globalization" Version="4.3.0" />
    <PackageReference Update="System.IdentityModel.Tokens.Jwt" Version="5.4.0" />
    <PackageReference Update="System.Linq" Version="4.3.0" />
    <PackageReference Update="System.Memory.Data" Version="1.0.2" />
    <PackageReference Update="System.Net.Http" Version="4.3.4" />
    <PackageReference Update="System.Reflection.TypeExtensions" Version="[4.5.1, 4.9.0)" />
    <PackageReference Update="System.Runtime.Extensions" Version="4.3.0" />
    <PackageReference Update="System.Runtime.Serialization.Primitives" Version="4.3.0" />
    <PackageReference Update="System.Runtime" Version="4.3.0" />
    <PackageReference Update="System.Security.Cryptography.Algorithms" Version="4.3.0" />
    <PackageReference Update="System.Security.Cryptography.Cng" Version="4.3.0" />
    <PackageReference Update="System.Security.Cryptography.Primitives" Version="4.3.0" />
    <PackageReference Update="System.Text.Encodings.Web" Version="4.5.1" />
    <PackageReference Update="System.Text.Json" Version="4.7.2" />
    <PackageReference Update="System.ValueTuple" Version="4.5.0" />

    <PackageReference Update="WindowsAzure.Storage" Version="9.3.3" />
  </ItemGroup>

  <!--
    Dependency versions for Track 2, Azure.* libraries.
    Only packages that are approved dependencies should go here.
  -->

  <ItemGroup Condition="'$(IsClientLibrary)' == 'true'">

    <!-- BCL packages -->
    <PackageReference Update="System.Buffers" Version="4.5.1" />
    <PackageReference Update="System.IO.Hashing" Version="6.0.0" />
    <PackageReference Update="System.Memory" Version="4.5.4" />
    <PackageReference Update="System.Memory.Data" Version="1.0.2" />
    <PackageReference Update="System.Numerics.Vectors" Version="4.5.0" />
    <PackageReference Update="System.Net.Http" Version="4.3.4" />
    <PackageReference Update="System.Diagnostics.DiagnosticSource" Version="4.6.0" />
    <PackageReference Update="System.Reflection.TypeExtensions" Version="4.7.0" />
    <PackageReference Update="System.Runtime.InteropServices.RuntimeInformation" Version="4.3.0" />
    <PackageReference Update="System.Threading.Tasks.Extensions" Version="4.5.4" />
    <PackageReference Update="System.Threading.Channels" Version="4.7.1" />
    <PackageReference Update="System.Security.Cryptography.ProtectedData" Version="4.7.0" />
    <PackageReference Update="System.Text.Json" Version="4.7.2" />
    <PackageReference Update="System.Text.Encodings.Web" Version="4.7.2" />
    <PackageReference Update="System.ValueTuple" Version="4.5.0" />
    <PackageReference Update="Microsoft.Bcl.AsyncInterfaces" Version="1.1.1" />
    <PackageReference Update="Microsoft.CSharp" Version="4.7.0" />

    <!-- Azure SDK packages -->
	  <PackageReference Update="Azure.Communication.Identity" Version="1.2.0" />
    <PackageReference Update="Azure.Communication.Common" Version="1.2.1" />
    <PackageReference Update="Azure.Core" Version="1.26.0" />
    <PackageReference Update="Azure.Core.Amqp" Version="1.2.0" />
    <PackageReference Update="Azure.Core.Experimental" Version="0.1.0-preview.23" />
    <PackageReference Update="Azure.Data.SchemaRegistry" Version="1.2.0" />
    <PackageReference Update="Azure.Data.Tables" Version="12.5.0" />
    <PackageReference Update="Azure.Messaging.EventHubs" Version="5.7.4" />
    <PackageReference Update="Azure.Messaging.EventGrid" Version="4.12.0" />
    <PackageReference Update="Azure.Messaging.ServiceBus" Version="7.11.1" />
    <PackageReference Update="Azure.Messaging.WebPubSub" Version="1.2.0" />
    <PackageReference Update="Azure.Monitor.Query" Version="1.1.0" />
    <PackageReference Update="Azure.Identity" Version="1.7.0" />
    <PackageReference Update="Azure.Security.KeyVault.Secrets" Version="4.2.0" />
    <PackageReference Update="Azure.Security.KeyVault.Keys" Version="4.2.0" />
    <PackageReference Update="Azure.Security.KeyVault.Certificates" Version="4.2.0" />
    <PackageReference Update="Azure.Storage.Blobs" Version="12.13.1" />
    <PackageReference Update="Azure.Storage.Queues" Version="12.11.1" />
    <PackageReference Update="Azure.ResourceManager" Version="1.3.2" />

    <!-- Other approved packages -->
    <PackageReference Update="Microsoft.Azure.Amqp" Version="2.5.12" />
    <PackageReference Update="Microsoft.Azure.WebPubSub.Common" Version="1.2.0" />
    <PackageReference Update="Microsoft.Identity.Client" Version="4.46.0" />
    <PackageReference Update="Microsoft.Identity.Client.Extensions.Msal" Version="2.23.0" />
    <!--
      TODO: This package needs to be released as GA and arch-board approved before taking a dependency in any stable SDK library.
      Currently, it is referencd by Azure.Identity.BrokeredAuthentication which is still in beta
    -->
    <PackageReference Update="Microsoft.Identity.Client.Broker" Version="4.46.0-preview" />

    <!-- TODO: Make sure this package is arch-board approved -->
    <PackageReference Update="System.IdentityModel.Tokens.Jwt" Version="6.5.0" />

    <!-- OpenTelemetry dependency approved for Azure.Monitor.OpenTelemetry.Exporter package only -->
    <PackageReference Update="OpenTelemetry" Version="[1.4.0-beta.3]"  Condition="'$(MSBuildProjectName)' == 'Azure.Monitor.OpenTelemetry.Exporter'" />
    <PackageReference Update="OpenTelemetry.Extensions.PersistentStorage" Version="1.0.0-beta.1" Condition="'$(MSBuildProjectName)' == 'Azure.Monitor.OpenTelemetry.Exporter'" />
  </ItemGroup>

  <!--
    Dependency versions for Track 2, Microsoft.* libraries.
    These are dependencies for Track 2 integration packages
  -->
  <ItemGroup Condition="'$(IsClientLibrary)' == 'true' and $(MSBuildProjectName.StartsWith('Microsoft.'))">
    <PackageReference Update="Apache.Avro" Version="1.11.0" />
    <PackageReference Update="CloudNative.CloudEvents" Version="2.0.0" />
    <PackageReference Update="CloudNative.CloudEvents.SystemTextJson" Version="2.0.0" />
    <PackageReference Update="MessagePack" Version="1.9.11" />
    <PackageReference Update="Microsoft.AspNetCore.SignalR.Protocols.MessagePack" Version="1.1.5" />
    <PackageReference Update="Microsoft.Azure.SignalR" Version="1.18.0" />
    <PackageReference Update="Microsoft.Azure.SignalR.Management" Version="1.18.0" />
    <PackageReference Update="Microsoft.Azure.SignalR.Protocols" Version="1.18.0" />
    <PackageReference Update="Microsoft.Azure.SignalR.Serverless.Protocols" Version="1.9.0" />
    <PackageReference Update="Microsoft.Azure.WebJobs" Version="3.0.33" />
    <PackageReference Update="Microsoft.Azure.WebJobs.Sources" Version="3.0.30" />
    <PackageReference Update="Microsoft.Spatial" Version="7.5.3" />
    <PackageReference Update="Newtonsoft.Json" Version="10.0.3" />
  </ItemGroup>

  <!-- Packages intended for Extensions libraries only -->
  <ItemGroup Condition="'$(IsExtensionClientLibrary)' == 'true'">
    <PackageReference Update="Microsoft.AspNetCore.DataProtection" Version="3.1.28" />
    <PackageReference Update="Microsoft.AspNetCore.Http" Version="2.1.22" />
    <PackageReference Update="Microsoft.AspNetCore.Http.Connections" Version="1.0.15" />
    <PackageReference Update="Microsoft.Azure.Functions.Extensions" Version="1.0.0" />
    <PackageReference Update="Microsoft.Extensions.Azure" Version="1.6.0" />
    <PackageReference Update="Microsoft.Extensions.DependencyInjection.Abstractions" Version="2.1.0" />
    <PackageReference Update="Microsoft.Extensions.Configuration" Version="2.1.0" />
    <PackageReference Update="Microsoft.Extensions.Configuration.Abstractions" Version="2.1.0" />
    <PackageReference Update="Microsoft.Extensions.Configuration.Binder" Version="2.1.0" />
    <PackageReference Update="Microsoft.Extensions.Logging.Abstractions" Version="2.1.0" />
    <PackageReference Update="Microsoft.Extensions.Options" Version="2.1.0" />
  </ItemGroup>

  <!--
    Build time packages
    All should have PrivateAssets="All" set so they don't become package dependencies
  -->
  <ItemGroup>
<<<<<<< HEAD
    <PackageReference Update="Microsoft.Azure.AutoRest.CSharp" Version="3.0.0-beta.20221118.4" PrivateAssets="All" />
=======
    <PackageReference Update="Microsoft.Azure.AutoRest.CSharp" Version="3.0.0-beta.20221119.1" PrivateAssets="All" />
>>>>>>> 34c0ece4
    <PackageReference Update="Azure.ClientSdk.Analyzers" Version="0.1.1-dev.20221031.1" PrivateAssets="All" />
    <PackageReference Update="coverlet.collector" Version="1.3.0" PrivateAssets="All" />
    <PackageReference Update="Microsoft.CodeAnalysis.FxCopAnalyzers" Version="3.3.1" PrivateAssets="All" />
    <PackageReference Update="Microsoft.CodeAnalysis.BannedApiAnalyzers" Version="3.3.2" PrivateAssets="All" />
    <PackageReference Update="Microsoft.DotNet.ApiCompat" Version="5.0.0-beta.20467.1" PrivateAssets="All" />
    <PackageReference Update="Microsoft.DotNet.GenAPI" Version="5.0.0-beta.19552.1" PrivateAssets="All" />
    <PackageReference Update="Microsoft.NETFramework.ReferenceAssemblies" Version="1.0.2" PrivateAssets="All" />
    <PackageReference Update="Microsoft.SourceLink.GitHub" Version="1.1.1" PrivateAssets="All" />
    <PackageReference Update="SauceControl.InheritDoc" Version="1.2.0" PrivateAssets="All" />
    <PackageReference Update="StyleCop.Analyzers" Version="1.2.0-beta.333" PrivateAssets="All" />
    <PackageReference Update="Microsoft.CodeAnalysis.CSharp" Version ="3.9.0" PrivateAssets="all" />
  </ItemGroup>

  <!--
    Test/Sample/Perf/Stress project dependencies
  -->
  <ItemGroup Condition="('$(IsTestProject)' == 'true') OR ('$(IsTestSupportProject)' == 'true') OR ('$(IsPerfProject)' == 'true') OR ('$(IsStressProject)' == 'true') OR ('$(IsSamplesProject)' == 'true')">
    <PackageReference Update="ApprovalTests" Version="3.0.22" />
    <PackageReference Update="ApprovalUtilities" Version="3.0.22" />
    <PackageReference Update="Azure.Messaging.EventHubs" Version="5.2.0" />
    <PackageReference Update="Azure.Messaging.EventGrid" Version="4.0.0" />
    <PackageReference Update="Azure.ResourceManager.Compute" Version="1.0.0" />
    <PackageReference Update="Azure.ResourceManager.Network" Version="1.0.1" />
    <PackageReference Update="Azure.ResourceManager.Resources" Version="1.3.1" />
    <PackageReference Update="Azure.ResourceManager.Storage" Version="1.0.0" />
    <PackageReference Update="Azure.Search.Documents" Version="11.2.0" />
    <PackageReference Update="Azure.Security.KeyVault.Secrets" Version="4.2.0-beta.4" />
    <PackageReference Update="Azure.Storage.Blobs" Version="12.13.1" />
    <PackageReference Update="Azure.Storage.Files.DataLake" Version="12.8.0" />
    <PackageReference Update="BenchmarkDotNet" Version="0.13.1" />
    <PackageReference Update="Castle.Core" Version="5.1.0" />
    <PackageReference Update="CommandLineParser" Version="2.8.0" />
    <PackageReference Update="FluentAssertions" Version="5.10.3" />
    <PackageReference Update="FsCheck.Xunit" Version="2.14.0" />
    <PackageReference Update="Microsoft.ApplicationInsights" Version="2.20.0" />
    <PackageReference Update="Microsoft.Azure.ApplicationInsights.Query" Version="1.0.0" />
    <PackageReference Update="Microsoft.AspNetCore" Version="2.2.0" />
    <PackageReference Update="Microsoft.AspNetCore.Mvc.Testing" Version="2.2.0" />
    <PackageReference Update="Microsoft.AspNetCore.Server.Kestrel" Version="2.1.3" />
    <PackageReference Update="Microsoft.AspNetCore.Server.Kestrel.Core" Version="2.1.25" />
    <PackageReference Update="Microsoft.AspNetCore.Server.WebListener" Version="1.1.4" />
    <PackageReference Update="Microsoft.AspNetCore.Http" Version="2.1.22" />
    <PackageReference Update="Microsoft.Azure.Core.Spatial" Version="1.0.0" />
    <PackageReference Update="Microsoft.Azure.Core.NewtonsoftJson" Version="1.0.0" />
    <PackageReference Update="Microsoft.Azure.Devices" Version="1.19.0" />
    <PackageReference Update="Microsoft.Azure.Devices.Client" Version="1.35.0" />
    <PackageReference Update="Microsoft.Azure.Graph.RBAC" Version="2.2.2-preview" />
    <PackageReference Update="Microsoft.Azure.KeyVault.Core" Version="3.0.3" />
    <PackageReference Update="Microsoft.Azure.Management.ContainerRegistry" Version="2.0.0" />
    <PackageReference Update="Microsoft.Azure.Management.ContainerRegistry.Fluent" Version="1.37.1" />
    <PackageReference Update="Microsoft.Azure.Management.EventGrid" Version="4.0.1-preview" />
    <PackageReference Update="Microsoft.Azure.Management.EventHub" Version="2.5.0" />
    <PackageReference Update="Microsoft.Azure.Management.HDInsight" Version="4.1.0-preview" />
    <PackageReference Update="Microsoft.Azure.Management.ResourceManager" Version="[1.6.0-preview, 2.0.0)" />
    <PackageReference Update="Microsoft.Azure.Management.ServiceBus" Version="2.1.0" />
    <PackageReference Update="Microsoft.Azure.Management.Sql" Version="1.22.0-preview" />
    <PackageReference Update="Microsoft.Azure.Management.Storage" Version="13.0.0" />
    <PackageReference Update="Microsoft.Azure.ResourceManager" Version="[1.1.0-preview]" />
    <PackageReference Update="Microsoft.Azure.Services.AppAuthentication" Version="[1.0.3, 2.0.0)" />
    <PackageReference Update="Microsoft.Azure.Storage.Blob" Version="11.1.7" />
    <PackageReference Update="Microsoft.Azure.Storage.File" Version="11.2.2" />
    <PackageReference Update="Microsoft.Azure.Storage.Queue" Version="11.1.7" />
    <PackageReference Update="Microsoft.Azure.Test.HttpRecorder" Version="[1.13.3, 2.0.0)" />
    <PackageReference Update="Microsoft.Azure.WebJobs.Extensions" Version="4.0.1" />
    <PackageReference Update="Microsoft.Azure.WebJobs.Extensions.Http" Version="3.0.2" />
    <PackageReference Update="Microsoft.CSharp" Version="4.7.0" />
    <PackageReference Update="Microsoft.Extensions.Azure" Version="1.0.0" />
    <PackageReference Update="Microsoft.Extensions.Configuration.Binder" Version="2.1.10" />
    <PackageReference Update="Microsoft.Extensions.Configuration.Json" Version="5.0.0" />
    <PackageReference Update="Microsoft.Extensions.Configuration" Version="5.0.0" />
    <PackageReference Update="Microsoft.Extensions.DependencyInjection" Version="2.1.1" />
    <PackageReference Update="Microsoft.Extensions.PlatformAbstractions" Version="1.1.0" />
    <PackageReference Update="Microsoft.NET.Test.Sdk" Version="17.0.0" />
    <PackageReference Update="Microsoft.NET.Sdk.Functions" Version="3.0.12" />
    <PackageReference Update="Microsoft.Rest.ClientRuntime.Azure.Authentication" Version="[2.4.0]" />
    <PackageReference Update="Microsoft.Rest.ClientRuntime.Azure.TestFramework" Version="[1.7.7, 2.0.0)" />
    <PackageReference Update="Microsoft.ServiceFabric.Data" Version="3.3.624" />
    <PackageReference Update="Microsoft.Spatial" Version="7.5.3" />
    <PackageReference Update="Moq" Version="4.18.2" />
    <PackageReference Update="MSTest.TestAdapter" Version="1.3.2" />
    <PackageReference Update="MSTest.TestFramework" Version="1.3.2" />
    <PackageReference Update="Newtonsoft.Json" Version="10.0.3" />
    <PackageReference Update="NSubstitute" Version="3.1.0" />
    <PackageReference Update="NUnit" Version="3.13.2" />
    <PackageReference Update="NUnit3TestAdapter" Version="4.3.0" />
    <PackageReference Update="OpenTelemetry.Extensions.Hosting" Version="1.0.0-rc9.8" />
    <PackageReference Update="OpenTelemetry.Instrumentation.AspNetCore" Version="1.0.0-rc9.5" />
    <PackageReference Update="OpenTelemetry.Instrumentation.Http" Version="1.0.0-rc9.6" />
    <PackageReference Update="OpenTelemetry.Exporter.InMemory" Version="1.4.0-beta.2" />
    <PackageReference Update="Polly" Version="7.1.0" />
    <PackageReference Update="Polly.Contrib.WaitAndRetry" Version="1.1.1" />
    <PackageReference Update="Portable.BouncyCastle" Version="1.9.0" />
    <PackageReference Update="PublicApiGenerator" Version="10.0.1" />
    <PackageReference Update="System.Diagnostics.TraceSource" Version="4.3.0" />
    <PackageReference Update="System.IO.Compression" Version="4.3.0" />
    <PackageReference Update="System.IO.Pipelines" Version="4.5.1" />
    <PackageReference Update="System.Linq.Async" Version="5.0.0" />
    <PackageReference Update="System.Net.WebSockets.Client" Version="4.3.2" />
    <PackageReference Update="System.Reflection.Emit" Version="4.7.0" />
    <PackageReference Update="System.Runtime.InteropServices" Version="4.3.0" />
    <PackageReference Update="System.Security.Cryptography.Algorithms" Version="4.3.0" />
    <PackageReference Update="System.Security.Cryptography.Cng" Version="4.5.2" />
    <PackageReference Update="System.Security.Cryptography.Primitives" Version="4.3.0" />
    <PackageReference Update="System.Security.Cryptography.X509Certificates" Version="4.3.2" />
    <PackageReference Update="System.ValueTuple" Version="4.5.0" />
    <PackageDownload Include="Azure.Sdk.Tools.Testproxy" Version="[$(TestProxyVersion)]" />
    <PackageReference Update="WindowsAzure.ServiceBus" Version="5.1.0" />
    <PackageReference Update="xunit.runner.visualstudio" Version="2.4.1" />
    <PackageReference Update="xunit" Version="2.4.1" />
  </ItemGroup>

  <ItemGroup Condition="'$(TargetFramework)'=='netstandard2.0'">
    <PackageDownload Update="NETStandard.Library.Ref" Version="[2.1.0]" />
  </ItemGroup>

  <PropertyGroup>
    <TestProxyVersion>1.0.0-dev.20221111.1</TestProxyVersion>
  </PropertyGroup>

</Project><|MERGE_RESOLUTION|>--- conflicted
+++ resolved
@@ -160,11 +160,7 @@
     All should have PrivateAssets="All" set so they don't become package dependencies
   -->
   <ItemGroup>
-<<<<<<< HEAD
-    <PackageReference Update="Microsoft.Azure.AutoRest.CSharp" Version="3.0.0-beta.20221118.4" PrivateAssets="All" />
-=======
     <PackageReference Update="Microsoft.Azure.AutoRest.CSharp" Version="3.0.0-beta.20221119.1" PrivateAssets="All" />
->>>>>>> 34c0ece4
     <PackageReference Update="Azure.ClientSdk.Analyzers" Version="0.1.1-dev.20221031.1" PrivateAssets="All" />
     <PackageReference Update="coverlet.collector" Version="1.3.0" PrivateAssets="All" />
     <PackageReference Update="Microsoft.CodeAnalysis.FxCopAnalyzers" Version="3.3.1" PrivateAssets="All" />
