--- conflicted
+++ resolved
@@ -142,12 +142,7 @@
     <PackageReference Update="Microsoft.Identity.Client.Broker" Version="4.56.0" />
 
     <!-- TODO: Make sure this package is arch-board approved -->
-<<<<<<< HEAD
     <PackageReference Update="System.IdentityModel.Tokens.Jwt" Version="6.35.0" />
-
-=======
-    <PackageReference Update="System.IdentityModel.Tokens.Jwt" Version="6.5.0" />
->>>>>>> 0b34e958
   </ItemGroup>
 
   <ItemGroup Condition="$(MSBuildProjectName.StartsWith('Azure.Monitor.OpenTelemetry'))">
