<?xml version="1.0" encoding="utf-8"?>
<Project xmlns="http://schemas.microsoft.com/developer/msbuild/2003">
  <ItemGroup Condition=" '$(TargetFramework)' == 'netstandard1.4' ">
    <PackageReference Update="Microsoft.AspNetCore.WebUtilities" Version="1.1.2" />
  </ItemGroup>
  <ItemGroup Condition=" '$(TargetFramework)' != 'netstandard1.4' ">
    <PackageReference Update="Microsoft.AspNetCore.WebUtilities" Version="2.2.0" />
  </ItemGroup>

  <!--
    Dependency versions for Track 1 libraries.
  -->
  <ItemGroup Condition="'$(IsClientLibrary)' != 'true'">
    <PackageReference Update="Microsoft.Azure.Amqp" Version="2.4.11" />
    <PackageReference Update="Microsoft.Azure.Batch" Version="15.4.0" />
    <PackageReference Update="Microsoft.Azure.Devices.Client" Version="1.23.2" />
    <PackageReference Update="Microsoft.Azure.Devices" Version="1.19.0" />
    <PackageReference Update="Microsoft.Azure.KeyVault.Core" Version="3.0.3" />
    <PackageReference Update="Microsoft.Azure.Management.Batch" Version="4.2.0" />
    <PackageReference Update="Microsoft.Azure.Services.AppAuthentication" Version="[1.0.3, 2.0.0)" />
    <PackageReference Update="Microsoft.Azure.Storage.Blob" Version="11.1.7" />
    <PackageReference Update="Microsoft.Rest.ClientRuntime.Azure.Authentication" Version="[2.4.0]" />
    <PackageReference Update="Microsoft.Rest.ClientRuntime.Azure" Version="[3.3.18, 4.0.0)" />
    <PackageReference Update="Microsoft.Rest.ClientRuntime" Version="[2.3.24, 3.0.0)" />
    <PackageReference Update="Microsoft.ServiceFabric.Data" Version="3.3.624" />
    <PackageReference Update="Microsoft.ServiceFabric.Services" Version="3.3.624" />
    <PackageReference Update="Microsoft.ServiceFabric" Version="6.4.624" />
    <PackageReference Update="Microsoft.Spatial" Version="7.5.3" />
    <PackageReference Update="Microsoft.AspNetCore.Http" Version="2.1.22" />

    <PackageReference Update="Newtonsoft.Json" Version="10.0.3" />

    <PackageReference Update="System.Collections.Concurrent" Version="4.3.0" />
    <PackageReference Update="System.Collections" Version="4.3.0" />
    <PackageReference Update="System.Data.SqlClient" Version="4.3.1" />
    <PackageReference Update="System.Diagnostics.DiagnosticSource" Version="4.5.1" />
    <PackageReference Update="System.Diagnostics.Tools" Version="4.3.0" />
    <PackageReference Update="System.Globalization" Version="4.3.0" />
    <PackageReference Update="System.IdentityModel.Tokens.Jwt" Version="5.4.0" />
    <PackageReference Update="System.Linq" Version="4.3.0" />
    <PackageReference Update="System.Memory.Data" Version="1.0.2" />
    <PackageReference Update="System.Net.Http" Version="4.3.4" />
    <PackageReference Update="System.Reflection.TypeExtensions" Version="[4.5.1, 4.9.0)" />
    <PackageReference Update="System.Runtime.Extensions" Version="4.3.0" />
    <PackageReference Update="System.Runtime.Serialization.Primitives" Version="4.3.0" />
    <PackageReference Update="System.Runtime" Version="4.3.0" />
    <PackageReference Update="System.Security.Cryptography.Algorithms" Version="4.3.0" />
    <PackageReference Update="System.Security.Cryptography.Cng" Version="4.3.0" />
    <PackageReference Update="System.Security.Cryptography.Primitives" Version="4.3.0" />
    <PackageReference Update="System.Text.Encodings.Web" Version="4.5.1" />
    <PackageReference Update="System.Text.Json" Version="4.7.2" />
    <PackageReference Update="System.ValueTuple" Version="4.5.0" />

    <PackageReference Update="WindowsAzure.Storage" Version="9.3.3" />
  </ItemGroup>

  <!--
    Dependency versions for Track 2, Azure.* libraries.
    Only packages that are approved dependencies should go here.
    To add a new dependency, seek architect approval.

    Prior to making any updates to this section, potential version
    conflicts with PowerShell or Functions need to be investigated.

    For any common dependencies with PowerShell, the most straightforward
    way to avoid issues is to ensure the version used is less than or equal to
    the version used by PowerShell. In most cases it is adequate
    to check the dependencies in the latest version.
    - These tags give information for specific release versions: https://github.com/PowerShell/PowerShell/releases
    - These files show the dependencies and versions:
        - https://github.com/PowerShell/PowerShell/blob/master/tools/cgmanifest.json
        - https://github.com/PowerShell/PowerShell/blob/master/src/System.Management.Automation/System.Management.Automation.csproj

    For Functions, this file can be referenced: https://github.com/Azure/azure-functions-host/blob/dev/src/WebJobs.Script/runtimeassemblies.json
      - If the assembly is not there or there is a resolutionPolicy of private,
        there is no issue from the Functions perspective of upgrading the version.
      - If the assembly is there and there is a resolutionPolicy of minorMatchOrLower
        then the version needs to be less than or equal to the version listed here:
        - https://github.com/Azure/azure-functions-host/blob/dev/test/WebJobs.Script.Tests/Microsoft.Azure.WebJobs.Script.WebHost.deps.json
      - If resolutionPolicy is runtimeVersion, then the version needs to match the
        version in the file below exactly:
        - https://github.com/Azure/azure-functions-host/blob/dev/test/WebJobs.Script.Tests/Microsoft.Azure.WebJobs.Script.WebHost.deps.json
  -->

  <ItemGroup Condition="'$(IsClientLibrary)' == 'true'">

    <!-- BCL packages -->
    <PackageReference Update="System.Buffers" Version="4.5.1" />
    <PackageReference Update="System.ClientModel" Version="1.0.0" />
    <PackageReference Update="System.IO.Hashing" Version="6.0.0" />
    <PackageReference Update="System.Memory" Version="4.5.4" />
    <PackageReference Update="System.Memory.Data" Version="1.0.2" />
    <PackageReference Update="System.Numerics.Vectors" Version="4.5.0" />
    <PackageReference Update="System.Net.Http" Version="4.3.4" />
    <PackageReference Update="System.Diagnostics.DiagnosticSource" Version="6.0.1" />
    <PackageReference Update="System.Reflection.TypeExtensions" Version="4.7.0" />
    <PackageReference Update="System.Runtime.InteropServices.RuntimeInformation" Version="4.3.0" />
    <PackageReference Update="System.Threading.Tasks.Extensions" Version="4.5.4" />
    <PackageReference Update="System.Threading.Channels" Version="4.7.1" />
    <PackageReference Update="System.Security.Cryptography.ProtectedData" Version="4.7.0" />
    <PackageReference Update="System.Text.Json" Version="4.7.2" />
    <PackageReference Update="System.Text.Encodings.Web" Version="4.7.2" />
    <PackageReference Update="System.ValueTuple" Version="4.5.0" />
    <PackageReference Update="Microsoft.Bcl.AsyncInterfaces" Version="1.1.1" />
    <PackageReference Update="Microsoft.CSharp" Version="4.7.0" />

    <!-- Azure SDK packages -->
    <PackageReference Update="Azure.Communication.Identity" Version="1.3.0" />
    <PackageReference Update="Azure.Communication.Common" Version="1.2.1" />
    <PackageReference Update="Azure.Core" Version="1.37.0" />
    <PackageReference Update="Azure.Core.Amqp" Version="1.3.0" />
    <PackageReference Update="Azure.Core.Experimental" Version="0.1.0-preview.32" />
    <PackageReference Update="Azure.Core.Expressions.DataFactory" Version="1.0.0-beta.6" />
    <PackageReference Update="Azure.Data.SchemaRegistry" Version="1.2.0" />
    <PackageReference Update="Azure.Data.Tables" Version="12.8.0" />
    <PackageReference Update="Azure.Messaging.EventHubs" Version="5.10.0" />
    <PackageReference Update="Azure.Messaging.EventGrid" Version="4.21.0" />
    <PackageReference Update="Azure.Messaging.ServiceBus" Version="7.17.1" />
    <PackageReference Update="Azure.Messaging.WebPubSub" Version="1.2.0" />
    <PackageReference Update="Azure.Monitor.OpenTelemetry.Exporter" Version="1.3.0-beta.1" />
    <PackageReference Update="Azure.Monitor.OpenTelemetry.LiveMetrics" Version="1.0.0-beta.1" />
    <PackageReference Update="Azure.Monitor.Query" Version="1.1.0" />
    <PackageReference Update="Azure.Identity" Version="1.10.4" />
    <PackageReference Update="Azure.Security.KeyVault.Secrets" Version="4.2.0" />
    <PackageReference Update="Azure.Security.KeyVault.Keys" Version="4.2.0" />
    <PackageReference Update="Azure.Security.KeyVault.Certificates" Version="4.2.0" />
    <PackageReference Update="Azure.Storage.Common" Version="12.15.0" />
    <PackageReference Update="Azure.Storage.Blobs" Version="12.16.0" />
    <PackageReference Update="Azure.Storage.Queues" Version="12.14.0" />
    <PackageReference Update="Azure.AI.OpenAI" Version="1.0.0-beta.9" />
    <PackageReference Update="Azure.ResourceManager" Version="1.11.0-alpha.20240210.4" />
<<<<<<< HEAD
    <PackageReference Update="Azure.ResourceManager.Resources" Version="1.8.0-alpha.20240209.3" />
    <PackageReference Update="Azure.ResourceManager.KeyVault" Version="1.3.0-alpha.20240209.3" />
    <PackageReference Update="Azure.ResourceManager.Sql" Version="1.3.0-alpha.20240209.1" />
    <PackageReference Update="Azure.ResourceManager.AppService" Version="1.1.0-alpha.20240209.1" />
=======
>>>>>>> 81cc918f

    <!-- Other approved packages -->
    <PackageReference Update="Microsoft.Azure.Amqp" Version="2.6.4" />
    <PackageReference Update="Microsoft.Azure.WebPubSub.Common" Version="1.2.0" />
    <PackageReference Update="Microsoft.Identity.Client" Version="4.56.0" />
    <PackageReference Update="Microsoft.Identity.Client.Extensions.Msal" Version="4.56.0" />
    <!--
      TODO: This package needs to be released as GA and arch-board approved before taking a dependency in any stable SDK library.
      Currently, it is referencd by Azure.Identity.Broker which is still in beta
    -->
    <PackageReference Update="Microsoft.Identity.Client.Broker" Version="4.56.0" />

    <!-- TODO: Make sure this package is arch-board approved -->
    <PackageReference Update="System.IdentityModel.Tokens.Jwt" Version="6.5.0" />
  </ItemGroup>

  <ItemGroup Condition="$(MSBuildProjectName.StartsWith('Azure.Monitor.OpenTelemetry'))">
    <!-- OpenTelemetry dependency approved for Azure.Monitor.OpenTelemetry.Exporter package only -->
    <PackageReference Update="OpenTelemetry" Version="1.7.0" />
    <PackageReference Update="OpenTelemetry.Exporter.InMemory" Version="1.7.0" />
    <PackageReference Update="OpenTelemetry.Extensions.Hosting" Version="1.7.0" />
    <PackageReference Update="OpenTelemetry.Instrumentation.AspNetCore" Version="1.7.0" />
    <PackageReference Update="OpenTelemetry.Instrumentation.Http" Version="1.7.0" />
    <PackageReference Update="OpenTelemetry.PersistentStorage.FileSystem" Version="1.0.0" />
    <PackageReference Update="Microsoft.AspNetCore.Http.Abstractions" Version="[2.1.1,6.0)" />
    <PackageReference Update="Microsoft.AspNetCore.Http.Features" Version="[2.1.1,6.0)" />
  </ItemGroup>

  <!--
    Dependency versions for Track 2, Microsoft.* libraries.
    These are dependencies for Track 2 integration packages
  -->
  <ItemGroup Condition="'$(IsClientLibrary)' == 'true' and $(MSBuildProjectName.StartsWith('Microsoft.'))">
    <PackageReference Update="Apache.Avro" Version="1.11.0" />
    <PackageReference Update="CloudNative.CloudEvents" Version="2.0.0" />
    <PackageReference Update="CloudNative.CloudEvents.SystemTextJson" Version="2.0.0" />
    <PackageReference Update="Google.Protobuf" Version="3.24.3" />
    <PackageReference Update="Grpc.Tools" Version="2.51.0" PrivateAssets="all" />
    <PackageReference Update="MessagePack" Version="1.9.11" />
    <PackageReference Update="Microsoft.AspNetCore.SignalR.Protocols.MessagePack" Version="1.1.5" />
    <PackageReference Update="Microsoft.Azure.SignalR" Version="1.24.0" />
    <PackageReference Update="Microsoft.Azure.SignalR.Management" Version="1.24.0" />
    <PackageReference Update="Microsoft.Azure.SignalR.Protocols" Version="1.24.0" />
    <PackageReference Update="Microsoft.Azure.SignalR.Serverless.Protocols" Version="1.10.0" />
    <PackageReference Update="Microsoft.Azure.WebJobs" Version="3.0.37" />
    <PackageReference Update="Microsoft.Azure.WebJobs.Sources" Version="3.0.37" PrivateAssets="All"/>
    <PackageReference Update="Microsoft.Azure.WebJobs.Extensions.Rpc" Version="3.0.37" />
    <PackageReference Update="Microsoft.Azure.WebJobs.Host.Storage" Version="5.0.0" />
    <PackageReference Update="Microsoft.Spatial" Version="7.5.3" />
    <PackageReference Update="Newtonsoft.Json" Version="13.0.1" />
  </ItemGroup>

  <!-- Packages intended for Extensions libraries only -->
  <ItemGroup Condition="'$(IsExtensionClientLibrary)' == 'true'">
    <PackageReference Update="Microsoft.AspNetCore.DataProtection" Version="3.1.32" />
    <PackageReference Update="Microsoft.AspNetCore.Http" Version="2.1.22" />
    <PackageReference Update="Microsoft.AspNetCore.Http.Connections" Version="1.0.15" />
    <PackageReference Update="Microsoft.Azure.Functions.Extensions" Version="1.0.0" />
    <PackageReference Update="Microsoft.Azure.Functions.Worker.Extensions.Abstractions" Version="1.1.0" />
    <PackageReference Update="Microsoft.Extensions.Azure" Version="1.7.1" />
    <PackageReference Update="Microsoft.Extensions.DependencyInjection.Abstractions" Version="2.1.0" />
    <PackageReference Update="Microsoft.Extensions.Configuration" Version="2.1.0" />
    <PackageReference Update="Microsoft.Extensions.Configuration.Abstractions" Version="2.1.0" />
    <PackageReference Update="Microsoft.Extensions.Configuration.Binder" Version="2.1.0" />
    <PackageReference Update="Microsoft.Extensions.Logging.Abstractions" Version="2.1.0" />
    <PackageReference Update="Microsoft.Extensions.Options" Version="2.1.0" />
  </ItemGroup>

  <!--
    Build time packages
    All should have PrivateAssets="All" set so they don't become package dependencies
  -->
  <ItemGroup>
    <PackageReference Update="Microsoft.Azure.AutoRest.CSharp" Version="3.0.0-alpha.20240212.2" PrivateAssets="All" />
    <PackageReference Update="Azure.ClientSdk.Analyzers" Version="0.1.1-dev.20240123.2" PrivateAssets="All" />
    <PackageReference Update="coverlet.collector" Version="3.2.0" PrivateAssets="All" />
    <PackageReference Update="Microsoft.CodeAnalysis.NetAnalyzers" Version="7.0.4" PrivateAssets="All" />
    <PackageReference Update="Microsoft.CodeAnalysis.BannedApiAnalyzers" Version="3.3.2" PrivateAssets="All" />
    <PackageReference Update="Microsoft.DotNet.ApiCompat" Version="5.0.0-beta.20467.1" PrivateAssets="All" />
    <PackageReference Update="Microsoft.DotNet.GenAPI" Version="5.0.0-beta.19552.1" PrivateAssets="All" />
    <PackageReference Update="Microsoft.NETFramework.ReferenceAssemblies" Version="1.0.2" PrivateAssets="All" />
    <PackageReference Update="Microsoft.SourceLink.GitHub" Version="1.1.1" PrivateAssets="All" />
    <PackageReference Update="SauceControl.InheritDoc" Version="1.2.0" PrivateAssets="All" />
    <PackageReference Update="StyleCop.Analyzers" Version="1.2.0-beta.333" PrivateAssets="All" />
    <PackageReference Update="Microsoft.CodeAnalysis.CSharp" Version ="3.9.0" PrivateAssets="all" />
  </ItemGroup>

  <!--
    Test/Sample/Perf/Stress project dependencies
  -->
  <ItemGroup Condition="('$(IsTestProject)' == 'true') OR ('$(IsTestSupportProject)' == 'true') OR ('$(IsPerfProject)' == 'true') OR ('$(IsStressProject)' == 'true') OR ('$(IsSamplesProject)' == 'true')">
    <PackageReference Update="ApprovalTests" Version="3.0.22" />
    <PackageReference Update="ApprovalUtilities" Version="3.0.22" />
    <PackageReference Update="Azure.Identity" Version="1.10.4" />
    <PackageReference Update="Azure.Messaging.EventGrid" Version="4.17.0" />
		<PackageReference Update="Azure.Messaging.EventHubs.Processor" Version="5.10.0" />
    <PackageReference Update="Azure.Messaging.ServiceBus" Version="7.16.0" />
    <PackageReference Update="Azure.ResourceManager.Compute" Version="1.2.0" />
    <PackageReference Update="Azure.ResourceManager.CognitiveServices" Version="1.3.0" />
    <PackageReference Update="Azure.ResourceManager.ManagedServiceIdentities" Version="1.1.0" />
    <PackageReference Update="Azure.ResourceManager.Network" Version="1.5.0" />
    <PackageReference Update="Azure.ResourceManager.OperationalInsights" Version="1.1.0" />
    <PackageReference Update="Azure.ResourceManager.PrivateDns" Version="1.0.1" />
    <PackageReference Update="Azure.ResourceManager.RecoveryServices" Version="1.1.0" />
    <PackageReference Update="Azure.ResourceManager.Storage" Version="1.1.1" />
		<PackageReference Update="Azure.ResourceManager.Kubernetes" Version="1.0.0-beta.3" />
		<PackageReference Update="Azure.ResourceManager.KubernetesConfiguration" Version="1.2.0-beta.1" />
		<PackageReference Update="Azure.ResourceManager.ExtendedLocations" Version="1.1.0-beta.1" />
    <PackageReference Update="Azure.ResourceManager.EventHubs" Version="1.0.0" />
    <PackageReference Update="Azure.ResourceManager.ContainerRegistry" Version="1.1.0" />
    <PackageReference Update="Azure.Search.Documents" Version="11.2.0" />
    <PackageReference Update="Azure.Security.KeyVault.Keys" Version="4.4.0" />
    <PackageReference Update="Azure.Security.KeyVault.Secrets" Version="4.2.0-beta.4" />
    <PackageReference Update="Azure.Storage.Blobs" Version="12.13.1" />
    <PackageReference Update="Azure.Storage.Files.DataLake" Version="12.8.0" />
    <PackageReference Update="BenchmarkDotNet" Version="0.13.4" />
    <PackageReference Update="BenchmarkDotNet.Diagnostics.Windows" Version="0.13.4" />
    <PackageReference Update="Castle.Core" Version="5.1.0" />
    <PackageReference Update="CommandLineParser" Version="2.8.0" />
    <PackageReference Update="FluentAssertions" Version="5.10.3" />
    <PackageReference Update="FsCheck.Xunit" Version="2.14.0" />
    <PackageReference Update="Microsoft.ApplicationInsights" Version="2.20.0" />
    <PackageReference Update="Microsoft.Azure.ApplicationInsights.Query" Version="1.0.0" />
    <PackageReference Update="Microsoft.AspNetCore" Version="2.2.0" />
    <PackageReference Update="Microsoft.AspNetCore.Mvc.Testing" Version="2.2.0" />
    <PackageReference Update="Microsoft.AspNetCore.Server.Kestrel" Version="2.1.3" />
    <PackageReference Update="Microsoft.AspNetCore.Server.Kestrel.Core" Version="2.1.25" />
    <PackageReference Update="Microsoft.AspNetCore.Server.Kestrel.Transport.Sockets" Version="2.1.40" />
    <PackageReference Update="Microsoft.AspNetCore.Server.WebListener" Version="1.1.4" />
    <PackageReference Update="Microsoft.AspNetCore.Http" Version="2.2.2" />
    <PackageReference Update="Microsoft.Azure.Core.Spatial" Version="1.0.0" />
    <PackageReference Update="Microsoft.Azure.Core.NewtonsoftJson" Version="1.0.0" />
    <PackageReference Update="Microsoft.Azure.Devices" Version="1.38.2" />
    <PackageReference Update="Microsoft.Azure.Devices.Client" Version="1.41.3" />
    <PackageReference Update="Microsoft.Azure.EventHubs" Version="4.3.2" />
    <PackageReference Update="Microsoft.Azure.EventHubs.Processor" Version="4.3.2" />
    <PackageReference Update="Microsoft.Azure.Graph.RBAC" Version="2.2.2-preview" />
    <PackageReference Update="Microsoft.Azure.KeyVault" Version="3.0.5" />
    <PackageReference Update="Microsoft.Azure.KeyVault.Core" Version="3.0.5" />
    <PackageReference Update="Microsoft.Azure.Management.ContainerRegistry" Version="2.0.0" />
    <PackageReference Update="Microsoft.Azure.Management.ContainerRegistry.Fluent" Version="1.37.1" />
    <PackageReference Update="Microsoft.Azure.Management.EventGrid" Version="4.0.1-preview" />
    <PackageReference Update="Microsoft.Azure.Management.EventHub" Version="2.5.0" />
    <PackageReference Update="Microsoft.Azure.Management.HDInsight" Version="4.1.0-preview" />
    <PackageReference Update="Microsoft.Azure.Management.ResourceManager" Version="[1.6.0-preview, 2.0.0)" />
    <PackageReference Update="Microsoft.Azure.Management.ServiceBus" Version="2.1.0" />
    <PackageReference Update="Microsoft.Azure.Management.Sql" Version="1.22.0-preview" />
    <PackageReference Update="Microsoft.Azure.Management.Storage" Version="13.0.0" />
    <PackageReference Update="Microsoft.Azure.ResourceManager" Version="[1.1.0-preview]" />
    <PackageReference Update="Microsoft.Azure.Services.AppAuthentication" Version="[1.0.3, 2.0.0)" />
    <PackageReference Update="Microsoft.Azure.Storage.Blob" Version="11.1.7" />
    <PackageReference Update="Microsoft.Azure.Storage.File" Version="11.2.2" />
    <PackageReference Update="Microsoft.Azure.Storage.Queue" Version="11.1.7" />
    <PackageReference Update="Microsoft.Azure.Test.HttpRecorder" Version="[1.13.3, 2.0.0)" />
    <PackageReference Update="Microsoft.Azure.WebJobs.Extensions" Version="5.0.0" />
    <PackageReference Update="Microsoft.Azure.WebJobs.Extensions.Http" Version="3.0.2" />
    <PackageReference Update="Microsoft.CSharp" Version="4.7.0" />
    <PackageReference Update="Microsoft.Data.SqlClient" Version="5.1.2" />
    <PackageReference Update="Microsoft.Extensions.Azure" Version="1.6.3" />
    <PackageReference Update="Microsoft.Extensions.Configuration.Abstractions" Version="8.0.0" />
    <PackageReference Update="Microsoft.Extensions.Configuration.Binder" Version="2.1.10" />
    <PackageReference Update="Microsoft.Extensions.Configuration.Json" Version="5.0.0" />
    <PackageReference Update="Microsoft.Extensions.Configuration" Version="5.0.0" />
    <PackageReference Update="Microsoft.Extensions.Hosting" Version="8.0.0" />
    <PackageReference Update="Microsoft.Extensions.Logging.Configuration" Version="8.0.0-rc.1.23419.4" />
    <PackageReference Update="Microsoft.Extensions.DependencyInjection" Version="3.1.32" />
    <PackageReference Update="Microsoft.Extensions.PlatformAbstractions" Version="1.1.0" />
    <PackageReference Update="Microsoft.Graph" Version="4.52.0" />
    <PackageReference Update="Microsoft.NET.Test.Sdk" Version="17.0.0" />
    <PackageReference Update="Microsoft.NET.Sdk.Functions" Version="4.2.0" />
    <PackageReference Update="Microsoft.Rest.ClientRuntime" Version="[2.3.24, 3.0.0)" />
    <PackageReference Update="Microsoft.Rest.ClientRuntime.Azure.Authentication" Version="[2.4.0]" />
    <PackageReference Update="Microsoft.Rest.ClientRuntime.Azure.TestFramework" Version="[1.7.7, 2.0.0)" />
    <PackageReference Update="Microsoft.ServiceFabric.Data" Version="3.3.624" />
    <PackageReference Update="Microsoft.Spatial" Version="7.5.3" />
    <PackageReference Update="Moq" Version="[4.18.2]" /><!-- This version should not be changed without team discussion. -->
    <PackageReference Update="MSTest.TestAdapter" Version="1.3.2" />
    <PackageReference Update="MSTest.TestFramework" Version="1.3.2" />
    <PackageReference Update="Newtonsoft.Json" Version="13.0.1" />
    <PackageReference Update="NSubstitute" Version="3.1.0" />
    <PackageReference Update="NUnit" Version="3.13.2" />
    <PackageReference Update="NUnit3TestAdapter" Version="4.4.2" />
    <PackageReference Update="OpenTelemetry" Version="1.7.0" />
    <PackageReference Update="OpenTelemetry.Instrumentation.SqlClient" Version="1.6.0-beta.3" />
    <PackageReference Update="Polly" Version="7.1.0" />
    <PackageReference Update="Polly.Contrib.WaitAndRetry" Version="1.1.1" />
    <PackageReference Update="Portable.BouncyCastle" Version="1.9.0" />
    <PackageReference Update="PublicApiGenerator" Version="10.0.1" />
    <PackageReference Update="System.Diagnostics.TraceSource" Version="4.3.0" />
    <PackageReference Update="System.IO.Compression" Version="4.3.0" />
    <PackageReference Update="System.IO.Pipelines" Version="4.5.1" />
    <PackageReference Update="System.Linq.Async" Version="5.0.0" />
    <PackageReference Update="System.Net.WebSockets.Client" Version="4.3.2" />
    <PackageReference Update="System.Reflection.Emit" Version="4.7.0" />
    <PackageReference Update="System.Runtime.InteropServices" Version="4.3.0" />
    <PackageReference Update="System.Security.Cryptography.Algorithms" Version="4.3.0" />
    <PackageReference Update="System.Security.Cryptography.Cng" Version="4.5.2" />
    <PackageReference Update="System.Security.Cryptography.Primitives" Version="4.3.0" />
    <PackageReference Update="System.Security.Cryptography.X509Certificates" Version="4.3.2" />
    <PackageReference Update="System.ValueTuple" Version="4.5.0" />
    <PackageDownload Include="Azure.Sdk.Tools.Testproxy" Version="[$(TestProxyVersion)]" />
    <PackageReference Update="WindowsAzure.ServiceBus" Version="5.1.0" />
    <PackageReference Update="xunit.runner.visualstudio" Version="2.4.2" />
    <PackageReference Update="xunit" Version="2.4.2" />
  </ItemGroup>

  <ItemGroup Condition="'$(TargetFramework)'=='netstandard2.0'">
    <PackageDownload Update="NETStandard.Library.Ref" Version="[2.1.0]" />
  </ItemGroup>

  <PropertyGroup>
    <TestProxyVersion>1.0.0-dev.20230821.1</TestProxyVersion>
  </PropertyGroup>

</Project><|MERGE_RESOLUTION|>--- conflicted
+++ resolved
@@ -129,13 +129,10 @@
     <PackageReference Update="Azure.Storage.Queues" Version="12.14.0" />
     <PackageReference Update="Azure.AI.OpenAI" Version="1.0.0-beta.9" />
     <PackageReference Update="Azure.ResourceManager" Version="1.11.0-alpha.20240210.4" />
-<<<<<<< HEAD
     <PackageReference Update="Azure.ResourceManager.Resources" Version="1.8.0-alpha.20240209.3" />
     <PackageReference Update="Azure.ResourceManager.KeyVault" Version="1.3.0-alpha.20240209.3" />
     <PackageReference Update="Azure.ResourceManager.Sql" Version="1.3.0-alpha.20240209.1" />
     <PackageReference Update="Azure.ResourceManager.AppService" Version="1.1.0-alpha.20240209.1" />
-=======
->>>>>>> 81cc918f
 
     <!-- Other approved packages -->
     <PackageReference Update="Microsoft.Azure.Amqp" Version="2.6.4" />
