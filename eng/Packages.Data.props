<?xml version="1.0" encoding="utf-8"?>
<Project xmlns="http://schemas.microsoft.com/developer/msbuild/2003">
  <ItemGroup Condition=" '$(TargetFramework)' == 'netstandard1.4' ">
    <PackageReference Update="Microsoft.AspNetCore.WebUtilities" Version="1.1.2" />
  </ItemGroup>
  <ItemGroup Condition=" '$(TargetFramework)' != 'netstandard1.4' ">
    <PackageReference Update="Microsoft.AspNetCore.WebUtilities" Version="2.2.0" />
  </ItemGroup>

  <!--
    Dependency versions for Track 1 libraries.
  -->
  <ItemGroup Condition="'$(IsClientLibrary)' != 'true'">
    <PackageReference Update="Microsoft.Azure.Amqp" Version="2.4.11" />
    <PackageReference Update="Microsoft.Azure.Batch" Version="15.4.0" />
    <PackageReference Update="Microsoft.Azure.Devices.Client" Version="1.23.2" />
    <PackageReference Update="Microsoft.Azure.Devices" Version="1.19.0" />
    <PackageReference Update="Microsoft.Azure.KeyVault.Core" Version="3.0.3" />
    <PackageReference Update="Microsoft.Azure.Management.Batch" Version="4.2.0" />
    <PackageReference Update="Microsoft.Azure.Services.AppAuthentication" Version="[1.0.3, 2.0.0)" />
    <PackageReference Update="Microsoft.Azure.Storage.Blob" Version="11.1.7" />
    <PackageReference Update="Microsoft.Rest.ClientRuntime.Azure.Authentication" Version="[2.4.0]" />
    <PackageReference Update="Microsoft.Rest.ClientRuntime.Azure" Version="[3.3.18, 4.0.0)" />
    <PackageReference Update="Microsoft.Rest.ClientRuntime" Version="[2.3.24, 3.0.0)" />
    <PackageReference Update="Microsoft.ServiceFabric.Data" Version="3.3.624" />
    <PackageReference Update="Microsoft.ServiceFabric.Services" Version="3.3.624" />
    <PackageReference Update="Microsoft.ServiceFabric" Version="6.4.624" />
    <PackageReference Update="Microsoft.Spatial" Version="7.5.3" />
    <PackageReference Update="Microsoft.AspNetCore.Http" Version="2.1.22" />

    <PackageReference Update="Newtonsoft.Json" Version="10.0.3" />

    <PackageReference Update="System.Collections.Concurrent" Version="4.3.0" />
    <PackageReference Update="System.Collections" Version="4.3.0" />
    <PackageReference Update="System.Data.SqlClient" Version="4.3.1" />
    <PackageReference Update="System.Diagnostics.DiagnosticSource" Version="4.5.1" />
    <PackageReference Update="System.Diagnostics.Tools" Version="4.3.0" />
    <PackageReference Update="System.Globalization" Version="4.3.0" />
    <PackageReference Update="System.IdentityModel.Tokens.Jwt" Version="5.4.0" />
    <PackageReference Update="System.Linq" Version="4.3.0" />
    <PackageReference Update="System.Memory.Data" Version="1.0.2" />
    <PackageReference Update="System.Net.Http" Version="4.3.4" />
    <PackageReference Update="System.Reflection.TypeExtensions" Version="[4.5.1, 4.9.0)" />
    <PackageReference Update="System.Runtime.Extensions" Version="4.3.0" />
    <PackageReference Update="System.Runtime.Serialization.Primitives" Version="4.3.0" />
    <PackageReference Update="System.Runtime" Version="4.3.0" />
    <PackageReference Update="System.Security.Cryptography.Algorithms" Version="4.3.0" />
    <PackageReference Update="System.Security.Cryptography.Cng" Version="4.3.0" />
    <PackageReference Update="System.Security.Cryptography.Primitives" Version="4.3.0" />
    <PackageReference Update="System.Text.Encodings.Web" Version="4.5.1" />
    <PackageReference Update="System.Text.Json" Version="4.7.2" />
    <PackageReference Update="System.ValueTuple" Version="4.5.0" />

    <PackageReference Update="WindowsAzure.Storage" Version="9.3.3" />
  </ItemGroup>

  <!--
    Dependency versions for Track 2, Azure.* libraries.
    Only packages that are approved dependencies should go here.
  -->

  <ItemGroup Condition="'$(IsClientLibrary)' == 'true'">

    <!-- BCL packages -->
    <PackageReference Update="System.Buffers" Version="4.5.1" />
    <PackageReference Update="System.IO.Hashing" Version="6.0.0" />
    <PackageReference Update="System.Memory" Version="4.5.4" />
    <PackageReference Update="System.Memory.Data" Version="1.0.2" />
    <PackageReference Update="System.Numerics.Vectors" Version="4.5.0" />
    <PackageReference Update="System.Net.Http" Version="4.3.4" />
    <PackageReference Update="System.Diagnostics.DiagnosticSource" Version="6.0.1" />
    <PackageReference Update="System.Reflection.TypeExtensions" Version="4.7.0" />
    <PackageReference Update="System.Runtime.InteropServices.RuntimeInformation" Version="4.3.0" />
    <PackageReference Update="System.Threading.Tasks.Extensions" Version="4.5.4" />
    <PackageReference Update="System.Threading.Channels" Version="4.7.1" />
    <PackageReference Update="System.Security.Cryptography.ProtectedData" Version="4.7.0" />
    <PackageReference Update="System.Text.Json" Version="4.7.2" />
    <PackageReference Update="System.Text.Encodings.Web" Version="4.7.2" />
    <PackageReference Update="System.ValueTuple" Version="4.5.0" />
    <PackageReference Update="Microsoft.Bcl.AsyncInterfaces" Version="1.1.1" />
    <PackageReference Update="Microsoft.CSharp" Version="4.7.0" />

    <!-- Azure SDK packages -->
    <PackageReference Update="Azure.Communication.Identity" Version="1.2.0" />
    <PackageReference Update="Azure.Communication.Common" Version="1.2.1" />
    <PackageReference Update="Azure.Core" Version="1.34.0" />
    <PackageReference Update="Azure.Core.Amqp" Version="1.3.0" />
    <PackageReference Update="Azure.Core.Experimental" Version="0.1.0-preview.28" />
    <PackageReference Update="Azure.Core.Expressions.DataFactory" Version="1.0.0-beta.4" />
    <PackageReference Update="Azure.Data.SchemaRegistry" Version="1.2.0" />
    <PackageReference Update="Azure.Data.Tables" Version="12.8.0" />
    <PackageReference Update="Azure.Messaging.EventHubs" Version="5.9.2" />
    <PackageReference Update="Azure.Messaging.EventGrid" Version="4.14.1" />
    <PackageReference Update="Azure.Messaging.ServiceBus" Version="7.15.0" />
    <PackageReference Update="Azure.Messaging.WebPubSub" Version="1.2.0" />
    <PackageReference Update="Azure.Monitor.Query" Version="1.1.0" />
    <PackageReference Update="Azure.Identity" Version="1.7.0" />
    <PackageReference Update="Azure.Security.KeyVault.Secrets" Version="4.2.0" />
    <PackageReference Update="Azure.Security.KeyVault.Keys" Version="4.2.0" />
    <PackageReference Update="Azure.Security.KeyVault.Certificates" Version="4.2.0" />
    <PackageReference Update="Azure.Storage.Common" Version="12.15.0" />
    <PackageReference Update="Azure.Storage.Blobs" Version="12.16.0" />
    <PackageReference Update="Azure.Storage.Queues" Version="12.14.0" />
    <PackageReference Update="Azure.AI.OpenAI" Version="1.0.0-beta.5" />
    <PackageReference Update="Azure.ResourceManager" Version="1.6.0" />

    <!-- Other approved packages -->
    <PackageReference Update="Microsoft.Azure.Amqp" Version="2.6.2" />
    <PackageReference Update="Microsoft.Azure.WebPubSub.Common" Version="1.2.0" />
    <PackageReference Update="Microsoft.Identity.Client" Version="4.54.1" />
    <PackageReference Update="Microsoft.Identity.Client.Extensions.Msal" Version="2.31.0" />
    <!--
      TODO: This package needs to be released as GA and arch-board approved before taking a dependency in any stable SDK library.
      Currently, it is referencd by Azure.Identity.BrokeredAuthentication which is still in beta
    -->
    <PackageReference Update="Microsoft.Identity.Client.Broker" Version="4.54.1" />

    <!-- TODO: Make sure this package is arch-board approved -->
    <PackageReference Update="System.IdentityModel.Tokens.Jwt" Version="6.5.0" />

  </ItemGroup>

  <ItemGroup Condition="$(MSBuildProjectName.StartsWith('Azure.Monitor.OpenTelemetry'))">
    <!-- OpenTelemetry dependency approved for Azure.Monitor.OpenTelemetry.Exporter package only -->
    <PackageReference Update="OpenTelemetry" Version="1.5.0" />
    <PackageReference Update="OpenTelemetry.Exporter.InMemory" Version="1.5.0" />
    <PackageReference Update="OpenTelemetry.Extensions.Hosting" Version="1.5.0" />
    <PackageReference Update="OpenTelemetry.Instrumentation.AspNetCore" Version="1.5.0-beta.1" />
    <PackageReference Update="OpenTelemetry.Instrumentation.Http" Version="1.5.0-beta.1" />
    <PackageReference Update="OpenTelemetry.Instrumentation.SqlClient" Version="1.5.0-beta.1" />
    <PackageReference Update="OpenTelemetry.PersistentStorage.FileSystem" Version="1.0.0-beta.2" />
  </ItemGroup>

  <!--
    Dependency versions for Track 2, Microsoft.* libraries.
    These are dependencies for Track 2 integration packages
  -->
  <ItemGroup Condition="'$(IsClientLibrary)' == 'true' and $(MSBuildProjectName.StartsWith('Microsoft.'))">
    <PackageReference Update="Apache.Avro" Version="1.11.0" />
    <PackageReference Update="CloudNative.CloudEvents" Version="2.0.0" />
    <PackageReference Update="CloudNative.CloudEvents.SystemTextJson" Version="2.0.0" />
    <PackageReference Update="MessagePack" Version="1.9.11" />
    <PackageReference Update="Microsoft.AspNetCore.SignalR.Protocols.MessagePack" Version="1.1.5" />
    <PackageReference Update="Microsoft.Azure.SignalR" Version="1.21.4" />
    <PackageReference Update="Microsoft.Azure.SignalR.Management" Version="1.21.4" />
    <PackageReference Update="Microsoft.Azure.SignalR.Protocols" Version="1.21.4" />
    <PackageReference Update="Microsoft.Azure.SignalR.Serverless.Protocols" Version="1.9.0" />
    <PackageReference Update="Microsoft.Azure.WebJobs" Version="3.0.37" />
    <PackageReference Update="Microsoft.Azure.WebJobs.Sources" Version="3.0.37" />
    <PackageReference Update="Microsoft.Azure.WebJobs.Host.Storage" Version="5.0.0" />
    <PackageReference Update="Microsoft.Spatial" Version="7.5.3" />
    <PackageReference Update="Newtonsoft.Json" Version="10.0.3" />
  </ItemGroup>

  <!-- Packages intended for Extensions libraries only -->
  <ItemGroup Condition="'$(IsExtensionClientLibrary)' == 'true'">
    <PackageReference Update="Microsoft.AspNetCore.DataProtection" Version="3.1.32" />
    <PackageReference Update="Microsoft.AspNetCore.Http" Version="2.1.22" />
    <PackageReference Update="Microsoft.AspNetCore.Http.Connections" Version="1.0.15" />
    <PackageReference Update="Microsoft.Azure.Functions.Extensions" Version="1.0.0" />
    <PackageReference Update="Microsoft.Azure.Functions.Worker.Extensions.Abstractions" Version="1.1.0" />
    <PackageReference Update="Microsoft.Extensions.Azure" Version="1.6.3" />
    <PackageReference Update="Microsoft.Extensions.DependencyInjection.Abstractions" Version="2.1.0" />
    <PackageReference Update="Microsoft.Extensions.Configuration" Version="2.1.0" />
    <PackageReference Update="Microsoft.Extensions.Configuration.Abstractions" Version="2.1.0" />
    <PackageReference Update="Microsoft.Extensions.Configuration.Binder" Version="2.1.0" />
    <PackageReference Update="Microsoft.Extensions.Logging.Abstractions" Version="2.1.0" />
    <PackageReference Update="Microsoft.Extensions.Options" Version="2.1.0" />
  </ItemGroup>

  <!--
    Build time packages
    All should have PrivateAssets="All" set so they don't become package dependencies
  -->
  <ItemGroup>
<<<<<<< HEAD
    <PackageReference Update="Microsoft.Azure.AutoRest.CSharp" Version="3.0.0-alpha.20230713.1" PrivateAssets="All" />
=======
    <PackageReference Update="Microsoft.Azure.AutoRest.CSharp" Version="3.0.0-beta.20230714.3" PrivateAssets="All" />
>>>>>>> 0a0dc853
    <PackageReference Update="Azure.ClientSdk.Analyzers" Version="0.1.1-dev.20230131.1" PrivateAssets="All" />
    <PackageReference Update="coverlet.collector" Version="3.2.0" PrivateAssets="All" />
    <PackageReference Update="Microsoft.CodeAnalysis.NetAnalyzers" Version="7.0.1" PrivateAssets="All" />
    <PackageReference Update="Microsoft.CodeAnalysis.BannedApiAnalyzers" Version="3.3.2" PrivateAssets="All" />
    <PackageReference Update="Microsoft.DotNet.ApiCompat" Version="5.0.0-beta.20467.1" PrivateAssets="All" />
    <PackageReference Update="Microsoft.DotNet.GenAPI" Version="5.0.0-beta.19552.1" PrivateAssets="All" />
    <PackageReference Update="Microsoft.NETFramework.ReferenceAssemblies" Version="1.0.2" PrivateAssets="All" />
    <PackageReference Update="Microsoft.SourceLink.GitHub" Version="1.1.1" PrivateAssets="All" />
    <PackageReference Update="SauceControl.InheritDoc" Version="1.2.0" PrivateAssets="All" />
    <PackageReference Update="StyleCop.Analyzers" Version="1.2.0-beta.333" PrivateAssets="All" />
    <PackageReference Update="Microsoft.CodeAnalysis.CSharp" Version ="3.9.0" PrivateAssets="all" />
  </ItemGroup>

  <!--
    Test/Sample/Perf/Stress project dependencies
  -->
  <ItemGroup Condition="('$(IsTestProject)' == 'true') OR ('$(IsTestSupportProject)' == 'true') OR ('$(IsPerfProject)' == 'true') OR ('$(IsStressProject)' == 'true') OR ('$(IsSamplesProject)' == 'true')">
    <PackageReference Update="ApprovalTests" Version="3.0.22" />
    <PackageReference Update="ApprovalUtilities" Version="3.0.22" />
    <PackageReference Update="Azure.Identity" Version="1.7.0" />
    <PackageReference Update="Azure.Messaging.EventGrid" Version="4.14.1" />
    <PackageReference Update="Azure.Messaging.ServiceBus" Version="7.15.0" />
    <PackageReference Update="Azure.ResourceManager.Compute" Version="1.0.0" />
    <PackageReference Update="Azure.ResourceManager.CognitiveServices" Version="1.1.0" />
		<PackageReference Update="Azure.ResourceManager.KeyVault" Version="1.0.0" />
		<PackageReference Update="Azure.ResourceManager.ManagedServiceIdentities" Version="1.0.0" />
    <PackageReference Update="Azure.ResourceManager.Network" Version="1.1.0" />
    <PackageReference Update="Azure.ResourceManager.OperationalInsights" Version="1.0.0" />
		<PackageReference Update="Azure.ResourceManager.PrivateDns" Version="1.0.0" />
    <PackageReference Update="Azure.ResourceManager.Resources" Version="1.4.0" />
    <PackageReference Update="Azure.ResourceManager.Storage" Version="1.1.0" />
    <PackageReference Update="Azure.ResourceManager.EventHubs" Version="1.0.0" />
    <PackageReference Update="Azure.Search.Documents" Version="11.2.0" />
		<PackageReference Update="Azure.Security.KeyVault.Keys" Version="4.4.0" />
    <PackageReference Update="Azure.Security.KeyVault.Secrets" Version="4.2.0-beta.4" />
    <PackageReference Update="Azure.Storage.Blobs" Version="12.13.1" />
    <PackageReference Update="Azure.Storage.Files.DataLake" Version="12.8.0" />
    <PackageReference Update="BenchmarkDotNet" Version="0.13.4" />
    <PackageReference Update="Castle.Core" Version="5.1.0" />
    <PackageReference Update="CommandLineParser" Version="2.8.0" />
    <PackageReference Update="FluentAssertions" Version="5.10.3" />
    <PackageReference Update="FsCheck.Xunit" Version="2.14.0" />
    <PackageReference Update="Microsoft.ApplicationInsights" Version="2.20.0" />
    <PackageReference Update="Microsoft.Azure.ApplicationInsights.Query" Version="1.0.0" />
    <PackageReference Update="Microsoft.AspNetCore" Version="2.2.0" />
    <PackageReference Update="Microsoft.AspNetCore.Mvc.Testing" Version="2.2.0" />
    <PackageReference Update="Microsoft.AspNetCore.Server.Kestrel" Version="2.1.3" />
    <PackageReference Update="Microsoft.AspNetCore.Server.Kestrel.Core" Version="2.1.25" />
    <PackageReference Update="Microsoft.AspNetCore.Server.WebListener" Version="1.1.4" />
    <PackageReference Update="Microsoft.AspNetCore.Http" Version="2.2.2" />
    <PackageReference Update="Microsoft.Azure.Core.Spatial" Version="1.0.0" />
    <PackageReference Update="Microsoft.Azure.Core.NewtonsoftJson" Version="1.0.0" />
    <PackageReference Update="Microsoft.Azure.Devices" Version="1.38.2" />
    <PackageReference Update="Microsoft.Azure.Devices.Client" Version="1.41.3" />
    <PackageReference Update="Microsoft.Azure.Graph.RBAC" Version="2.2.2-preview" />
    <PackageReference Update="Microsoft.Azure.KeyVault.Core" Version="3.0.3" />
    <PackageReference Update="Microsoft.Azure.Management.ContainerRegistry" Version="2.0.0" />
    <PackageReference Update="Microsoft.Azure.Management.ContainerRegistry.Fluent" Version="1.37.1" />
    <PackageReference Update="Microsoft.Azure.Management.EventGrid" Version="4.0.1-preview" />
    <PackageReference Update="Microsoft.Azure.Management.EventHub" Version="2.5.0" />
    <PackageReference Update="Microsoft.Azure.Management.HDInsight" Version="4.1.0-preview" />
    <PackageReference Update="Microsoft.Azure.Management.ResourceManager" Version="[1.6.0-preview, 2.0.0)" />
    <PackageReference Update="Microsoft.Azure.Management.ServiceBus" Version="2.1.0" />
    <PackageReference Update="Microsoft.Azure.Management.Sql" Version="1.22.0-preview" />
    <PackageReference Update="Microsoft.Azure.Management.Storage" Version="13.0.0" />
    <PackageReference Update="Microsoft.Azure.ResourceManager" Version="[1.1.0-preview]" />
    <PackageReference Update="Microsoft.Azure.Services.AppAuthentication" Version="[1.0.3, 2.0.0)" />
    <PackageReference Update="Microsoft.Azure.Storage.Blob" Version="11.1.7" />
    <PackageReference Update="Microsoft.Azure.Storage.File" Version="11.2.2" />
    <PackageReference Update="Microsoft.Azure.Storage.Queue" Version="11.1.7" />
    <PackageReference Update="Microsoft.Azure.Test.HttpRecorder" Version="[1.13.3, 2.0.0)" />
    <PackageReference Update="Microsoft.Azure.WebJobs.Extensions" Version="5.0.0" />
    <PackageReference Update="Microsoft.Azure.WebJobs.Extensions.Http" Version="3.0.2" />
    <PackageReference Update="Microsoft.CSharp" Version="4.7.0" />
    <PackageReference Update="Microsoft.Extensions.Azure" Version="1.0.0" />
    <PackageReference Update="Microsoft.Extensions.Configuration.Binder" Version="2.1.10" />
    <PackageReference Update="Microsoft.Extensions.Configuration.Json" Version="5.0.0" />
    <PackageReference Update="Microsoft.Extensions.Configuration" Version="5.0.0" />
    <PackageReference Update="Microsoft.Extensions.DependencyInjection" Version="3.1.32" />
    <PackageReference Update="Microsoft.Extensions.PlatformAbstractions" Version="1.1.0" />
		<PackageReference Update="Microsoft.Graph" Version="4.52.0" />
    <PackageReference Update="Microsoft.NET.Test.Sdk" Version="17.0.0" />
    <PackageReference Update="Microsoft.NET.Sdk.Functions" Version="4.2.0" />
    <PackageReference Update="Microsoft.Rest.ClientRuntime" Version="[2.3.24, 3.0.0)" />
    <PackageReference Update="Microsoft.Rest.ClientRuntime.Azure.Authentication" Version="[2.4.0]" />
    <PackageReference Update="Microsoft.Rest.ClientRuntime.Azure.TestFramework" Version="[1.7.7, 2.0.0)" />
    <PackageReference Update="Microsoft.ServiceFabric.Data" Version="3.3.624" />
    <PackageReference Update="Microsoft.Spatial" Version="7.5.3" />
    <PackageReference Update="Moq" Version="4.18.2" />
    <PackageReference Update="MSTest.TestAdapter" Version="1.3.2" />
    <PackageReference Update="MSTest.TestFramework" Version="1.3.2" />
    <PackageReference Update="Newtonsoft.Json" Version="10.0.3" />
    <PackageReference Update="NSubstitute" Version="3.1.0" />
    <PackageReference Update="NUnit" Version="3.13.2" />
    <PackageReference Update="NUnit3TestAdapter" Version="4.4.2" />
    <PackageReference Update="OpenTelemetry" Version="1.5.0" />
    <PackageReference Update="Polly" Version="7.1.0" />
    <PackageReference Update="Polly.Contrib.WaitAndRetry" Version="1.1.1" />
    <PackageReference Update="Portable.BouncyCastle" Version="1.9.0" />
    <PackageReference Update="PublicApiGenerator" Version="10.0.1" />
    <PackageReference Update="System.Diagnostics.TraceSource" Version="4.3.0" />
    <PackageReference Update="System.IO.Compression" Version="4.3.0" />
    <PackageReference Update="System.IO.Pipelines" Version="4.5.1" />
    <PackageReference Update="System.Linq.Async" Version="5.0.0" />
    <PackageReference Update="System.Net.WebSockets.Client" Version="4.3.2" />
    <PackageReference Update="System.Reflection.Emit" Version="4.7.0" />
    <PackageReference Update="System.Runtime.InteropServices" Version="4.3.0" />
    <PackageReference Update="System.Security.Cryptography.Algorithms" Version="4.3.0" />
    <PackageReference Update="System.Security.Cryptography.Cng" Version="4.5.2" />
    <PackageReference Update="System.Security.Cryptography.Primitives" Version="4.3.0" />
    <PackageReference Update="System.Security.Cryptography.X509Certificates" Version="4.3.2" />
    <PackageReference Update="System.ValueTuple" Version="4.5.0" />
    <PackageDownload Include="Azure.Sdk.Tools.Testproxy" Version="[$(TestProxyVersion)]" />
    <PackageReference Update="WindowsAzure.ServiceBus" Version="5.1.0" />
    <PackageReference Update="xunit.runner.visualstudio" Version="2.4.2" />
    <PackageReference Update="xunit" Version="2.4.2" />
  </ItemGroup>

  <ItemGroup Condition="'$(TargetFramework)'=='netstandard2.0'">
    <PackageDownload Update="NETStandard.Library.Ref" Version="[2.1.0]" />
  </ItemGroup>

  <PropertyGroup>
    <TestProxyVersion>1.0.0-dev.20230706.1</TestProxyVersion>
  </PropertyGroup>

</Project><|MERGE_RESOLUTION|>--- conflicted
+++ resolved
@@ -173,11 +173,7 @@
     All should have PrivateAssets="All" set so they don't become package dependencies
   -->
   <ItemGroup>
-<<<<<<< HEAD
     <PackageReference Update="Microsoft.Azure.AutoRest.CSharp" Version="3.0.0-alpha.20230713.1" PrivateAssets="All" />
-=======
-    <PackageReference Update="Microsoft.Azure.AutoRest.CSharp" Version="3.0.0-beta.20230714.3" PrivateAssets="All" />
->>>>>>> 0a0dc853
     <PackageReference Update="Azure.ClientSdk.Analyzers" Version="0.1.1-dev.20230131.1" PrivateAssets="All" />
     <PackageReference Update="coverlet.collector" Version="3.2.0" PrivateAssets="All" />
     <PackageReference Update="Microsoft.CodeAnalysis.NetAnalyzers" Version="7.0.1" PrivateAssets="All" />
