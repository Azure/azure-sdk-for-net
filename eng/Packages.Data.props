<?xml version="1.0" encoding="utf-8"?>
<Project xmlns="http://schemas.microsoft.com/developer/msbuild/2003">
  <ItemGroup Condition=" '$(TargetFramework)' == 'netstandard1.4' ">
    <PackageReference Update="Microsoft.AspNetCore.WebUtilities" Version="1.1.2" />
  </ItemGroup>
  <ItemGroup Condition=" '$(TargetFramework)' != 'netstandard1.4' ">
    <PackageReference Update="Microsoft.AspNetCore.WebUtilities" Version="2.2.0" />
  </ItemGroup>

  <!--
    Dependency versions for Track 1 libraries.
  -->
  <ItemGroup Condition="'$(IsClientLibrary)' != 'true'">
    <PackageReference Update="Microsoft.Azure.Amqp" Version="2.4.11" />
    <PackageReference Update="Microsoft.Azure.Batch" Version="15.4.0" />
    <PackageReference Update="Microsoft.Azure.Devices.Client" Version="1.23.2" />
    <PackageReference Update="Microsoft.Azure.Devices" Version="1.19.0" />
    <PackageReference Update="Microsoft.Azure.KeyVault.Core" Version="3.0.3" />
    <PackageReference Update="Microsoft.Azure.Management.Batch" Version="4.2.0" />
    <PackageReference Update="Microsoft.Azure.Services.AppAuthentication" Version="[1.0.3, 2.0.0)" />
    <PackageReference Update="Microsoft.Azure.Storage.Blob" Version="11.1.7" />
    <PackageReference Update="Microsoft.Rest.ClientRuntime.Azure.Authentication" Version="[2.4.1]" />
    <PackageReference Update="Microsoft.Rest.ClientRuntime.Azure" Version="[3.3.19, 4.0.0)" />
    <PackageReference Update="Microsoft.Rest.ClientRuntime" Version="[2.3.24, 3.0.0)" />
    <PackageReference Update="Microsoft.ServiceFabric.Data" Version="3.3.624" />
    <PackageReference Update="Microsoft.ServiceFabric.Services" Version="3.3.624" />
    <PackageReference Update="Microsoft.ServiceFabric" Version="6.4.624" />
    <PackageReference Update="Microsoft.Spatial" Version="7.5.3" />
    <PackageReference Update="Microsoft.AspNetCore.Http" Version="2.1.22" />

    <PackageReference Update="Newtonsoft.Json" Version="13.0.1" />

    <PackageReference Update="System.Collections.Concurrent" Version="4.3.0" />
    <PackageReference Update="System.Collections" Version="4.3.0" />
    <PackageReference Update="System.Data.SqlClient" Version="4.3.1" />
    <PackageReference Update="System.Diagnostics.DiagnosticSource" Version="4.5.1" />
    <PackageReference Update="System.Diagnostics.Tools" Version="4.3.0" />
    <PackageReference Update="System.Globalization" Version="4.3.0" />
    <PackageReference Update="System.IdentityModel.Tokens.Jwt" Version="5.7.0" />
    <PackageReference Update="System.Linq" Version="4.3.0" />
    <PackageReference Update="System.Memory.Data" Version="1.0.2" />
    <PackageReference Update="System.Net.Http" Version="4.3.4" />
    <PackageReference Update="System.Reflection.TypeExtensions" Version="[4.5.1, 4.9.0)" />
    <PackageReference Update="System.Runtime.Extensions" Version="4.3.0" />
    <PackageReference Update="System.Runtime.Serialization.Primitives" Version="4.3.0" />
    <PackageReference Update="System.Runtime" Version="4.3.0" />
    <PackageReference Update="System.Security.Cryptography.Algorithms" Version="4.3.0" />
    <PackageReference Update="System.Security.Cryptography.Cng" Version="4.3.0" />
    <PackageReference Update="System.Security.Cryptography.Primitives" Version="4.3.0" />
    <PackageReference Update="System.Text.Encodings.Web" Version="4.5.1" />
    <PackageReference Update="System.Text.Json" Version="4.7.2" />
    <PackageReference Update="System.ValueTuple" Version="4.5.0" />

    <PackageReference Update="WindowsAzure.Storage" Version="9.3.3" />
  </ItemGroup>

  <!--
    Dependency versions for Track 2, Azure.* libraries.
    Only packages that are approved dependencies should go here.
    To add a new dependency, seek architect approval.

    Prior to making any updates to this section, potential version
    conflicts with PowerShell or Functions need to be investigated.

    For any common dependencies with PowerShell, the most straightforward
    way to avoid issues is to ensure the version used is less than or equal to
    the version used by PowerShell. In most cases it is adequate
    to check the dependencies in the latest version.
    - These tags give information for specific release versions: https://github.com/PowerShell/PowerShell/releases
    - These files show the dependencies and versions:
        - https://github.com/PowerShell/PowerShell/blob/master/tools/cgmanifest.json
        - https://github.com/PowerShell/PowerShell/blob/master/src/System.Management.Automation/System.Management.Automation.csproj

    For Functions, this file can be referenced: https://github.com/Azure/azure-functions-host/blob/dev/src/WebJobs.Script/runtimeassemblies.json
      - If the assembly is not there or there is a resolutionPolicy of private,
        there is no issue from the Functions perspective of upgrading the version.
      - If the assembly is there and there is a resolutionPolicy of minorMatchOrLower
        then the version needs to be less than or equal to the version listed here:
        - https://github.com/Azure/azure-functions-host/blob/dev/test/WebJobs.Script.Tests/Microsoft.Azure.WebJobs.Script.WebHost.deps.json
      - If resolutionPolicy is runtimeVersion, then the version needs to match the
        version in the file below exactly:
        - https://github.com/Azure/azure-functions-host/blob/dev/test/WebJobs.Script.Tests/Microsoft.Azure.WebJobs.Script.WebHost.deps.json
  -->

  <ItemGroup Condition="'$(IsClientLibrary)' == 'true' or '$(IsGeneratorLibrary)' == 'true'">

    <!-- BCL packages -->
    <PackageReference Update="System.Buffers" Version="4.5.1" />
<<<<<<< HEAD
    <PackageReference Update="System.ClientModel" Version="1.4.0-beta.6" />
=======
    <PackageReference Update="System.ClientModel" Version="1.4.0" />
>>>>>>> adbae4b2
    <PackageReference Update="System.IO.Hashing" Version="8.0.0" />
    <PackageReference Update="System.Memory" Version="4.5.5" />
    <PackageReference Update="System.Memory.Data" Version="6.0.1" />
    <PackageReference Update="System.Numerics.Vectors" Version="4.5.0" />
    <PackageReference Update="System.Net.Http" Version="4.3.4" />
    <PackageReference Update="System.Diagnostics.DiagnosticSource" Version="8.0.1" />
    <PackageReference Update="System.Reflection.TypeExtensions" Version="4.7.0" />
    <PackageReference Update="System.Runtime.InteropServices.RuntimeInformation" Version="4.3.0" />
    <PackageReference Update="System.Security.Cryptography.Cose" Version="8.0.1" />
    <PackageReference Update="System.Threading.Channels" Version="8.0.0" />
    <PackageReference Update="System.Threading.Tasks.Extensions" Version="4.5.4" />
    <PackageReference Update="System.Text.Json" Version="8.0.5" />
    <PackageReference Update="System.Text.Encodings.Web" Version="8.0.0" />
    <PackageReference Update="System.ValueTuple" Version="4.5.0" />
    <PackageReference Update="Microsoft.Bcl.AsyncInterfaces" Version="8.0.0" />
    <PackageReference Update="Microsoft.CSharp" Version="4.7.0" />
		<PackageReference Update="Microsoft.Extensions.Logging.Abstractions" Version="8.0.3"/>

    <!-- Azure SDK packages -->
    <PackageReference Update="Azure.AI.Inference" Version="1.0.0-beta.4" />
    <PackageReference Update="Azure.AI.OpenAI" Version="2.0.0" />
    <PackageReference Update="Azure.AI.Projects" Version="1.0.0-beta.2" />
    <PackageReference Update="Azure.Communication.Identity" Version="1.3.1" />
    <PackageReference Update="Azure.Communication.Common" Version="1.3.0" />
<<<<<<< HEAD
    <PackageReference Update="Azure.Core" Version="1.46.0-alpha.20250428.10" />
=======
    <PackageReference Update="Azure.Core" Version="1.46.0" />
>>>>>>> adbae4b2
    <PackageReference Update="Azure.Core.Amqp" Version="1.3.1" />
    <PackageReference Update="Azure.Core.Experimental" Version="0.1.0-preview.36" />
    <PackageReference Update="Azure.Core.Expressions.DataFactory" Version="1.0.0" />
    <PackageReference Update="Azure.Data.SchemaRegistry" Version="1.2.0" />
    <PackageReference Update="Azure.Data.Tables" Version="12.8.0" />
    <PackageReference Update="Azure.Messaging.EventHubs" Version="5.12.1" />
    <PackageReference Update="Azure.Messaging.EventGrid" Version="4.21.0" />
    <PackageReference Update="Azure.Messaging.ServiceBus" Version="7.19.0" />
    <PackageReference Update="Azure.Messaging.WebPubSub" Version="1.4.0" />
    <PackageReference Update="Azure.MixedReality.Authentication" version= "1.2.0" />
    <PackageReference Update="Azure.Monitor.OpenTelemetry.Exporter" Version="1.4.0-beta.3" />
    <PackageReference Update="Azure.Monitor.Query" Version="1.1.0" />
    <PackageReference Update="Azure.Identity" Version="1.13.1" />
    <PackageReference Update="Azure.Search.Documents" Version="11.6.0" />
    <PackageReference Update="Azure.Security.KeyVault.Secrets" Version="4.7.0" />
    <PackageReference Update="Azure.Security.KeyVault.Keys" Version="4.7.0" />
    <PackageReference Update="Azure.Security.KeyVault.Certificates" Version="4.7.0" />
    <PackageReference Update="Azure.Storage.Common" Version="12.22.0" />
    <PackageReference Update="Azure.Storage.Blobs" Version="12.23.0" />
    <PackageReference Update="Azure.Storage.Queues" Version="12.21.0" />
    <PackageReference Update="Azure.Storage.Files.Shares" Version="12.21.0" />
    <PackageReference Update="Azure.Storage.DataMovement" Version="12.0.0" />
    <PackageReference Update="Azure.ResourceManager" Version="1.13.0" />
    <PackageReference Update="Azure.ResourceManager.AppConfiguration" Version="1.3.2" />
    <PackageReference Update="Azure.ResourceManager.ApplicationInsights" Version="1.0.0" />
    <PackageReference Update="Azure.ResourceManager.Authorization" Version="1.1.3" />
    <PackageReference Update="Azure.ResourceManager.Batch" Version="1.4.0" />
    <PackageReference Update="Azure.ResourceManager.CognitiveServices" Version="1.3.3" />
    <PackageReference Update="Azure.ResourceManager.CosmosDB" Version="1.4.0-beta.9" />
    <PackageReference Update="Azure.ResourceManager.EventHubs" Version="1.2.0-beta.1" />
    <PackageReference Update="Azure.ResourceManager.KeyVault" Version="1.2.3" />
    <PackageReference Update="Azure.ResourceManager.ManagedServiceIdentities" Version="1.2.3" />
    <PackageReference Update="Azure.ResourceManager.OperationalInsights" Version="1.2.2" />
    <PackageReference Update="Azure.ResourceManager.PostgreSql" Version="1.2.0-beta.6" />
    <PackageReference Update="Azure.ResourceManager.Redis" Version="1.4.0" />
    <PackageReference Update="Azure.ResourceManager.Resources" Version="1.7.3" />
    <PackageReference Update="Azure.ResourceManager.Search" Version="1.3.0-beta.3" />
    <PackageReference Update="Azure.ResourceManager.ServiceBus" Version="1.1.0-beta.7" />
    <PackageReference Update="Azure.ResourceManager.WebPubSub" Version="1.2.0-beta.1" />
    <PackageReference Update="Azure.ResourceManager.SignalR" Version="1.1.2" />
    <PackageReference Update="Azure.ResourceManager.Sql" Version="1.3.0-beta.8" />
    <PackageReference Update="Azure.ResourceManager.Storage" Version="1.2.3" />

    <!-- CDK -->
    <PackageReference Update="Azure.Provisioning" Version="1.0.0" />
    <PackageReference Update="Azure.Provisioning.CognitiveServices" Version="1.0.0" />
    <PackageReference Update="Azure.Provisioning.EventGrid" Version="1.0.0" />
    <PackageReference Update="Azure.Provisioning.KeyVault" Version="1.0.0" />
    <PackageReference Update="Azure.Provisioning.ServiceBus" Version="1.0.0" />
    <PackageReference Update="Azure.Provisioning.Storage" Version="1.0.0" />
    <PackageReference Update="Azure.Provisioning.AppService" Version="1.0.0" />
    <PackageReference Update="Microsoft.Bcl.Numerics" Version="8.0.0" />

    <!-- Other approved packages -->
    <PackageReference Update="Microsoft.Azure.Amqp" Version="2.6.9" />
    <PackageReference Update="Microsoft.Azure.WebPubSub.Common" Version="1.4.0" />
    <PackageReference Update="Microsoft.Identity.Client" Version="4.71.1" />
    <PackageReference Update="Microsoft.Identity.Client.Extensions.Msal" Version="4.71.1" />
    <PackageReference Update="Microsoft.Identity.Client.Broker" Version="4.71.1" />
    <PackageReference Update="Microsoft.IdentityModel.Protocols.OpenIdConnect" Version="6.35.0" />
    <PackageReference Update="Microsoft.IdentityModel.Tokens" Version="6.35.0" />
    <PackageReference Update="System.IdentityModel.Tokens.Jwt" Version="6.35.0" />
  </ItemGroup>

  <ItemGroup Condition="$(MSBuildProjectName.StartsWith('Azure.Monitor.OpenTelemetry'))">
    <!-- OpenTelemetry dependency approved for Azure.Monitor.OpenTelemetry.Exporter package only -->
    <PackageReference Update="OpenTelemetry" Version="1.12.0" />
    <PackageReference Update="OpenTelemetry.Extensions.Hosting" Version="1.12.0" />
    <PackageReference Update="OpenTelemetry.Instrumentation.AspNetCore" Version="1.12.0" />
    <PackageReference Update="OpenTelemetry.Instrumentation.Http" Version="1.12.0" />
    <PackageReference Update="OpenTelemetry.PersistentStorage.FileSystem" Version="1.0.1" />
    <PackageReference Update="Microsoft.AspNetCore.Http.Abstractions" Version="[2.1.1,6.0)" />
    <PackageReference Update="Microsoft.AspNetCore.Http.Features" Version="[2.1.1,6.0)" />
  </ItemGroup>

  <ItemGroup Condition="$(MSBuildProjectName.StartsWith('Azure.AI.OpenAI'))">
    <PackageReference Update="OpenAI" Version="2.2.0-beta.4" />
  </ItemGroup>

  <ItemGroup Condition="$(MSBuildProjectName.StartsWith('Azure.Developer.MicrosoftPlaywrightTesting'))">
    <PackageReference Update="Microsoft.TestPlatform.ObjectModel" Version="17.10.0" />
    <PackageReference Update="NUnit" Version="3.13.2" />
  </ItemGroup>

  <ItemGroup Condition="$(MSBuildProjectName.Contains('Azure.Projects'))">
    <PackageReference Update="Azure.Data.AppConfiguration" Version="1.6.0"/>
    <PackageReference Update="Azure.Provisioning.Deployment" Version="1.0.0-beta.2"/>
    <PackageReference Update="Azure.Provisioning.AppConfiguration" Version="1.0.0"/>
    <PackageReference Update="Microsoft.Extensions.Hosting.Abstractions" Version="9.0.0" />
    <PackageReference Update="Microsoft.Extensions.Configuration.Abstractions" Version="9.0.0"/>
    <PackageReference Update="System.Memory.Data" Version="8.0.1"/>
  </ItemGroup>

  <ItemGroup Condition="'$(IsGeneratorLibrary)' == 'true'">
<<<<<<< HEAD
    <PackageReference Update="Microsoft.TypeSpec.Generator.ClientModel" Version="1.0.0-alpha.20250424.2" />
    <PackageReference Update="Microsoft.TypeSpec.Generator.Input" Version="1.0.0-alpha.20250424.2" />
    <PackageReference Update="Azure.Generator" Version="1.0.0-alpha.20250423.3" />
    <PackageReference Update="System.ClientModel" Version="1.4.0-beta.6" />
=======
    <PackageReference Update="Microsoft.TypeSpec.Generator.ClientModel" Version="1.0.0-alpha.20250501.3" />
    <PackageReference Update="Microsoft.TypeSpec.Generator.Input" Version="1.0.0-alpha.20250501.3" />
    <PackageReference Update="Azure.Generator" Version="1.0.0-alpha.20250429.2" />
    <PackageReference Update="System.ClientModel" Version="1.4.0" />
>>>>>>> adbae4b2
  </ItemGroup>

  <!--
    Dependency versions for Track 2, Microsoft.* libraries.
    These are dependencies for Track 2 integration packages
  -->
  <ItemGroup Condition="'$(IsClientLibrary)' == 'true' and $(MSBuildProjectName.StartsWith('Microsoft.'))">
    <PackageReference Update="Apache.Avro" Version="1.12.0" />
    <PackageReference Update="CloudNative.CloudEvents" Version="2.0.0" />
    <PackageReference Update="CloudNative.CloudEvents.SystemTextJson" Version="2.0.0" />
    <PackageReference Update="Google.Protobuf" Version="3.24.3" />
    <PackageReference Update="Grpc.Tools" Version="2.51.0" PrivateAssets="all" />
    <PackageReference Update="MessagePack" Version="2.5.192" />
    <PackageReference Update="Microsoft.Azure.SignalR" Version="1.29.0" />
    <PackageReference Update="Microsoft.Azure.SignalR.Management" Version="1.29.0" />
    <PackageReference Update="Microsoft.Azure.SignalR.Protocols" Version="1.29.0" />
    <PackageReference Update="Microsoft.Azure.SignalR.Serverless.Protocols" Version="1.10.0" />
    <PackageReference Update="Microsoft.Azure.WebJobs" Version="3.0.37" />
    <PackageReference Update="Microsoft.Azure.WebJobs.Sources" Version="3.0.37" PrivateAssets="All"/>
    <PackageReference Update="Microsoft.Azure.WebJobs.Extensions.Rpc" Version="3.0.37" />
    <PackageReference Update="Microsoft.Azure.WebJobs.Host.Storage" Version="5.0.0" />
    <PackageReference Update="Microsoft.Spatial" Version="7.5.3" />
    <PackageReference Update="Newtonsoft.Json" Version="13.0.3" />
  </ItemGroup>

  <!-- Packages intended for Extensions libraries only -->
  <ItemGroup Condition="'$(IsExtensionClientLibrary)' == 'true'">
    <PackageReference Update="Microsoft.AspNetCore.DataProtection" Version="3.1.32" />
    <PackageReference Update="Microsoft.AspNetCore.Http" Version="2.1.22" />
    <PackageReference Update="Microsoft.AspNetCore.Http.Connections" Version="1.0.15" />
    <PackageReference Update="Microsoft.Azure.Functions.Worker.Extensions.Abstractions" Version="1.1.0" />
    <PackageReference Update="Microsoft.Extensions.Azure" Version="1.8.0" /> <!-- Latest confirmed as compatible by the Functions team. DO NOT BUMP-->
    <PackageReference Update="Microsoft.Extensions.DependencyInjection.Abstractions" Version="2.1.1" />
    <PackageReference Update="Microsoft.Extensions.Configuration" Version="2.1.1" />
    <PackageReference Update="Microsoft.Extensions.Configuration.Abstractions" Version="2.1.1" />
    <PackageReference Update="Microsoft.Extensions.Configuration.Binder" Version="2.1.0" />
    <PackageReference Update="Microsoft.Extensions.Logging.Abstractions" Version="2.1.1" />
    <PackageReference Update="Microsoft.Extensions.Options" Version="2.1.0" />
  </ItemGroup>

  <!-- Packages intended for WCF/CoreWCF Extensions libraries only -->
  <ItemGroup Condition="'$(IsWcfLibrary)' == 'true'">
    <PackageReference Update="CoreWCF.Primitives" Version="1.7.0" />
    <PackageReference Update="CoreWCF.Queue" Version="1.7.0" />
    <PackageReference Update="System.IO.Pipelines" Version="8.0.0" />
    <PackageReference Update="Microsoft.AspNetCore" Version="2.3.0" />
    <PackageReference Update="System.ServiceModel.Primitives" Version="6.2.0" />
    <PackageReference Update="Azure.Storage.Files.Shares" Version="12.21.0" />
    <PackageReference Update="Azure.Storage.Queues" Version="12.21.0" />
    <PackageReference Update="Microsoft.Extensions.Configuration.UserSecrets" Version="8.0.1" />
    <PackageReference Update="Microsoft.Extensions.Http" Version="8.0.1" />
    <PackageReference Update="Microsoft.Extensions.Logging.Configuration" Version="8.0.1" />
    <PackageReference Update="System.Formats.Asn1" Version="8.0.2" />
    <PackageReference Update="System.Security.Cryptography.Pkcs" Version="8.0.1" />
  </ItemGroup>

  <ItemGroup Condition="('$(IsWcfLibrary)' == 'true') AND ($(TargetFramework.StartsWith('net4')))">
    <PackageReference Update="Microsoft.Extensions.Configuration.UserSecrets" Version="3.1.32" />
    <PackageReference Update="Microsoft.Extensions.Http" Version="3.1.32" />
    <PackageReference Update="Microsoft.Extensions.Logging.Configuration" Version="3.1.32" />
  </ItemGroup>

  <!--
    Build time packages
    All should have PrivateAssets="All" set so they don't become package dependencies
  -->
  <ItemGroup>
<<<<<<< HEAD
    <PackageReference Update="Microsoft.Azure.AutoRest.CSharp" Version="3.0.0-alpha.20250428.2" PrivateAssets="All" />
    <PackageReference Update="Azure.ClientSdk.Analyzers" Version="0.1.1-dev.20250422.1" PrivateAssets="All" />
=======
    <PackageReference Update="Microsoft.Azure.AutoRest.CSharp" Version="3.0.0-alpha.20250506.4" PrivateAssets="All" />
    <PackageReference Update="Azure.ClientSdk.Analyzers" Version="0.1.1-dev.20250310.1" PrivateAssets="All" />
>>>>>>> adbae4b2
    <PackageReference Update="coverlet.collector" Version="3.2.0" PrivateAssets="All" />
    <!-- Note: Upgrading the .NET SDK version needs to be synchronized with the autorest.csharp repository -->
    <PackageReference Update="Microsoft.CodeAnalysis.Analyzers" Version="3.11.0" PrivateAssets="All"/>
    <PackageReference Update="Microsoft.CodeAnalysis.BannedApiAnalyzers" Version="3.3.2" PrivateAssets="All" />
    <!-- Note: 4.0.0 is required to keep our shipped source generators compatible with most project targets like netstandard2.0-->
    <PackageReference Update="Microsoft.CodeAnalysis.CSharp" Version ="4.0.0" PrivateAssets="All" />
    <PackageReference Update="Microsoft.CodeAnalysis.NetAnalyzers" Version="9.0.0" PrivateAssets="All" />
    <PackageReference Update="Microsoft.DotNet.ApiCompat" Version="5.0.0-beta.20467.1" PrivateAssets="All" />
    <PackageReference Update="Microsoft.DotNet.GenAPI" Version="5.0.0-beta.19552.1" PrivateAssets="All" />
    <PackageReference Update="Microsoft.NETFramework.ReferenceAssemblies" Version="1.0.2" PrivateAssets="All" />
    <PackageReference Update="Microsoft.SourceLink.GitHub" Version="8.0.0" PrivateAssets="All" />
    <PackageReference Update="SauceControl.InheritDoc" Version="1.2.0" PrivateAssets="All" />
    <PackageReference Update="StyleCop.Analyzers" Version="1.2.0-beta.333" PrivateAssets="All" />
  </ItemGroup>

  <!--
    Test/Sample/Perf/Stress project dependencies
  -->
  <ItemGroup Condition="('$(IsTestProject)' == 'true') OR ('$(IsTestSupportProject)' == 'true') OR ('$(IsPerfProject)' == 'true') OR ('$(IsStressProject)' == 'true') OR ('$(IsSamplesProject)' == 'true')">
    <PackageReference Update="ApprovalTests" Version="3.0.22" />
    <PackageReference Update="ApprovalUtilities" Version="3.0.22" />
<<<<<<< HEAD
    <PackageReference Update="Azure.Core" Version="1.46.0-alpha.20250428.10" />
=======
    <PackageReference Update="Azure.Core" Version="1.46.0" />
>>>>>>> adbae4b2
    <PackageReference Update="Azure.Identity" Version="1.13.1" />
    <PackageReference Update="Azure.Messaging.EventGrid" Version="4.17.0" />
    <PackageReference Update="Azure.Messaging.EventHubs.Processor" Version="5.12.0" />
    <PackageReference Update="Azure.Messaging.ServiceBus" Version="7.19.0" />
    <PackageReference Update="Azure.ResourceManager" Version="1.13.0" />
    <PackageReference Update="Azure.ResourceManager.Compute" Version="1.9.0" />
    <PackageReference Update="Azure.ResourceManager.CognitiveServices" Version="1.3.0" />
    <PackageReference Update="Azure.ResourceManager.ContainerService" Version="1.2.3" />
    <PackageReference Update="Azure.ResourceManager.KeyVault" Version="1.3.2" />
    <PackageReference Update="Azure.ResourceManager.ManagedServiceIdentities" Version="1.2.3" />
    <PackageReference Update="Azure.ResourceManager.Network" Version="1.10.0" />
    <PackageReference Update="Azure.ResourceManager.OperationalInsights" Version="1.3.0-beta.1" />
    <PackageReference Update="Azure.ResourceManager.PrivateDns" Version="1.2.1" />
    <PackageReference Update="Azure.ResourceManager.RecoveryServices" Version="1.2.0-beta.1" />
    <PackageReference Update="Azure.ResourceManager.Resources" Version="1.9.1" />
    <PackageReference Update="Azure.ResourceManager.Storage" Version="1.4.1" />
    <PackageReference Update="Azure.ResourceManager.Kubernetes" Version="1.0.0-beta.3" />
    <PackageReference Update="Azure.ResourceManager.KubernetesConfiguration" Version="1.2.0-beta.1" />
    <PackageReference Update="Azure.ResourceManager.ExtendedLocations" Version="1.1.0-beta.1" />
    <PackageReference Update="Azure.ResourceManager.EventHubs" Version="1.2.0-beta.1" />
    <PackageReference Update="Azure.ResourceManager.ContainerRegistry" Version="1.3.0-beta.1" />
    <PackageReference Update="Azure.Search.Documents" Version="11.6.0" />
    <PackageReference Update="Azure.Security.KeyVault.Keys" Version="4.6.0" />
    <PackageReference Update="Azure.Security.KeyVault.Secrets" Version="4.6.0" />
    <PackageReference Update="Azure.Storage.Blobs" Version="12.23.0" />
    <PackageReference Update="Azure.Storage.Files.DataLake" Version="12.21.0" />
    <PackageReference Update="BenchmarkDotNet" Version="0.13.4" />
    <PackageReference Update="BenchmarkDotNet.Diagnostics.Windows" Version="0.13.4" />
    <PackageReference Update="Castle.Core" Version="5.1.0" />
    <PackageReference Update="CloudNative.CloudEvents.SystemTextJson" Version="2.0.0" />
    <PackageReference Update="CommandLineParser" Version="2.8.0" />
    <PackageReference Update="FluentAssertions" Version="5.10.3" />
    <PackageReference Update="FsCheck.Xunit" Version="2.14.0" />
    <PackageReference Update="Microsoft.ApplicationInsights" Version="2.20.0" />
    <PackageReference Update="Microsoft.Azure.ApplicationInsights.Query" Version="1.0.0" />
    <PackageReference Update="Microsoft.AspNetCore" Version="2.2.0" />
    <PackageReference Update="Microsoft.AspNetCore.Mvc.Testing" Version="2.2.0" />
    <PackageReference Update="Microsoft.AspNetCore.Server.Kestrel" Version="2.1.3" />
    <PackageReference Update="Microsoft.AspNetCore.Server.Kestrel.Core" Version="2.1.25" />
    <PackageReference Update="Microsoft.AspNetCore.Server.Kestrel.Transport.Sockets" Version="2.1.40" />
    <PackageReference Update="Microsoft.AspNetCore.Server.WebListener" Version="1.1.4" />
    <PackageReference Update="Microsoft.AspNetCore.Http" Version="2.2.2" />
    <PackageReference Update="Microsoft.Azure.Core.Spatial" Version="1.0.0" />
    <PackageReference Update="Microsoft.Azure.Core.NewtonsoftJson" Version="1.0.0" />
    <PackageReference Update="Microsoft.Azure.Devices" Version="1.38.2" />
    <PackageReference Update="Microsoft.Azure.Devices.Client" Version="1.41.3" />
    <PackageReference Update="Microsoft.Azure.EventHubs" Version="4.3.2" />
    <PackageReference Update="Microsoft.Azure.EventHubs.Processor" Version="4.3.2" />
    <PackageReference Update="Microsoft.Azure.Functions.Extensions" Version="1.0.0" />
    <PackageReference Update="Microsoft.Azure.Graph.RBAC" Version="2.2.2-preview" />
    <PackageReference Update="Microsoft.Azure.KeyVault" Version="3.0.5" />
    <PackageReference Update="Microsoft.Azure.KeyVault.Core" Version="3.0.5" />
    <PackageReference Update="Microsoft.Azure.Management.ContainerRegistry" Version="2.0.0" />
    <PackageReference Update="Microsoft.Azure.Management.ContainerRegistry.Fluent" Version="1.37.1" />
    <PackageReference Update="Microsoft.Azure.Management.EventGrid" Version="4.0.1-preview" />
    <PackageReference Update="Microsoft.Azure.Management.EventHub" Version="2.5.0" />
    <PackageReference Update="Microsoft.Azure.Management.HDInsight" Version="4.1.0-preview" />
    <PackageReference Update="Microsoft.Azure.Management.ResourceManager" Version="[1.6.0-preview, 2.0.0)" />
    <PackageReference Update="Microsoft.Azure.Management.ServiceBus" Version="2.1.0" />
    <PackageReference Update="Microsoft.Azure.Management.Sql" Version="1.22.0-preview" />
    <PackageReference Update="Microsoft.Azure.Management.Storage" Version="25.0.0" />
    <PackageReference Update="Microsoft.Azure.ResourceManager" Version="[1.1.0-preview]" />
    <PackageReference Update="Microsoft.Azure.Services.AppAuthentication" Version="[1.0.3, 2.0.0)" />
    <PackageReference Update="Microsoft.Azure.Storage.Blob" Version="11.1.7" />
    <PackageReference Update="Microsoft.Azure.Storage.DataMovement" Version="2.0.5" />
    <PackageReference Update="Microsoft.Azure.Storage.File" Version="11.2.2" />
    <PackageReference Update="Microsoft.Azure.Storage.Queue" Version="11.1.7" />
    <PackageReference Update="Microsoft.Azure.Test.HttpRecorder" Version="[1.13.3, 2.0.0)" />
    <PackageReference Update="Microsoft.Azure.WebJobs.Extensions" Version="5.0.0" />
    <PackageReference Update="Microsoft.Azure.WebJobs.Extensions.Http" Version="3.0.2" />
    <PackageReference Update="Microsoft.CodeAnalysis.CSharp.Workspaces" Version="4.8.0" />
    <PackageReference Update="Microsoft.CSharp" Version="4.7.0" />
    <PackageReference Update="Microsoft.Data.SqlClient" Version="5.2.2" />
    <PackageReference Update="Microsoft.Extensions.Azure" Version="1.11.0" />
    <PackageReference Update="Microsoft.Extensions.Configuration.Abstractions" Version="8.0.0" />
    <PackageReference Update="Microsoft.Extensions.Configuration.Binder" Version="8.0.2" />
    <PackageReference Update="Microsoft.Extensions.Configuration.Json" Version="8.0.1" />
    <PackageReference Update="Microsoft.Extensions.Configuration" Version="8.0.0" />
    <PackageReference Update="Microsoft.Extensions.Hosting" Version="8.0.1" />
    <PackageReference Update="Microsoft.Extensions.Logging" Version="8.0.1" />
    <PackageReference Update="Microsoft.Extensions.Logging.Configuration" Version="8.0.1" />
    <PackageReference Update="Microsoft.Extensions.Logging.Console" Version="8.0.1"/>
    <PackageReference Update="Microsoft.Extensions.Primitives" Version="8.0.0"/>
    <PackageReference Update="Microsoft.Extensions.DependencyInjection" Version="8.0.1" />
    <PackageReference Update="Microsoft.Extensions.PlatformAbstractions" Version="1.1.0" />
    <PackageReference Update="Microsoft.Graph" Version="5.77.0" />
    <PackageReference Update="Microsoft.NET.Test.Sdk" Version="17.0.0" />
    <PackageReference Update="Microsoft.NET.Sdk.Functions" Version="4.2.0" />
    <PackageReference Update="Microsoft.Rest.ClientRuntime" Version="[2.3.24, 3.0.0)" />
    <PackageReference Update="Microsoft.Rest.ClientRuntime.Azure.Authentication" Version="[2.4.1]" />
    <PackageReference Update="Microsoft.Rest.ClientRuntime.Azure.TestFramework" Version="[1.7.7, 2.0.0)" />
    <PackageReference Update="Microsoft.ServiceFabric.Data" Version="3.3.624" />
    <PackageReference Update="Microsoft.Spatial" Version="7.5.3" />
    <PackageReference Update="Moq" Version="[4.18.2]" /><!-- This version should not be changed without team discussion. -->
    <PackageReference Update="MSTest.TestAdapter" Version="1.3.2" />
    <PackageReference Update="MSTest.TestFramework" Version="1.3.2" />
    <PackageReference Update="Newtonsoft.Json" Version="13.0.1" />
    <PackageReference Update="NSubstitute" Version="3.1.0" />
    <PackageReference Update="NUnit" Version="3.13.2" />
    <PackageReference Update="NUnit3TestAdapter" Version="4.4.2" />
    <PackageReference Update="OpenTelemetry" Version="1.12.0" />
    <PackageReference Update="OpenTelemetry.Exporter.Console" Version="1.12.0" />
    <PackageReference Update="OpenTelemetry.Exporter.InMemory" Version="1.12.0" />
    <PackageReference Update="OpenTelemetry.Exporter.OpenTelemetryProtocol" Version="1.12.0" />
    <PackageReference Update="OpenTelemetry.Instrumentation.Http" Version="1.12.0" />
    <PackageReference Update="OpenTelemetry.Instrumentation.SqlClient" Version="1.12.0-beta.1" />
    <PackageReference Update="Polly" Version="7.1.0" />
    <PackageReference Update="Polly.Contrib.WaitAndRetry" Version="1.1.1" />
    <PackageReference Update="Portable.BouncyCastle" Version="1.9.0" />
    <PackageReference Update="PublicApiGenerator" Version="10.0.1" />
<<<<<<< HEAD
    <PackageReference Update="System.ClientModel" Version="1.4.0-beta.6" />
=======
    <PackageReference Update="System.ClientModel" Version="1.4.0" />
>>>>>>> adbae4b2
    <PackageReference Update="System.Diagnostics.TraceSource" Version="4.3.0" />
    <PackageReference Update="System.IO.Compression" Version="4.3.0" />
    <PackageReference Update="System.IO.Pipelines" Version="4.5.1" />
    <PackageReference Update="System.Linq.Async" Version="5.0.0" />
    <PackageReference Update="System.Memory.Data" Version="6.0.1" />
    <PackageReference Update="System.Net.WebSockets.Client" Version="4.3.2" />
    <PackageReference Update="System.Reflection.Emit" Version="4.7.0" />
    <PackageReference Update="System.Runtime.InteropServices" Version="4.3.0" />
    <PackageReference Update="System.Security.Cryptography.Algorithms" Version="4.3.0" />
    <PackageReference Update="System.Security.Cryptography.Cng" Version="4.5.2" />
    <PackageReference Update="System.Security.Cryptography.Primitives" Version="4.3.0" />
    <PackageReference Update="System.Security.Cryptography.ProtectedData" Version="4.7.0" />
    <PackageReference Update="System.Security.Cryptography.X509Certificates" Version="4.3.2" />
    <PackageReference Update="System.ValueTuple" Version="4.5.0" />
    <PackageReference Update="WindowsAzure.ServiceBus" Version="5.1.0" />
    <PackageReference Update="xunit.runner.visualstudio" Version="2.4.2" />
    <PackageReference Update="xunit" Version="2.4.2" />

    <PackageDownload Include="Azure.Sdk.Tools.Testproxy" Version="[$(TestProxyVersion)]" />
  </ItemGroup>

  <ItemGroup Condition="'$(TargetFramework)'=='netstandard2.0'">
    <PackageDownload Update="NETStandard.Library.Ref" Version="[2.1.0]" />
  </ItemGroup>

  <PropertyGroup>
    <TestProxyVersion>1.0.0-dev.20250501.1</TestProxyVersion>
  </PropertyGroup>
</Project><|MERGE_RESOLUTION|>--- conflicted
+++ resolved
@@ -86,11 +86,7 @@
 
     <!-- BCL packages -->
     <PackageReference Update="System.Buffers" Version="4.5.1" />
-<<<<<<< HEAD
-    <PackageReference Update="System.ClientModel" Version="1.4.0-beta.6" />
-=======
     <PackageReference Update="System.ClientModel" Version="1.4.0" />
->>>>>>> adbae4b2
     <PackageReference Update="System.IO.Hashing" Version="8.0.0" />
     <PackageReference Update="System.Memory" Version="4.5.5" />
     <PackageReference Update="System.Memory.Data" Version="6.0.1" />
@@ -115,11 +111,7 @@
     <PackageReference Update="Azure.AI.Projects" Version="1.0.0-beta.2" />
     <PackageReference Update="Azure.Communication.Identity" Version="1.3.1" />
     <PackageReference Update="Azure.Communication.Common" Version="1.3.0" />
-<<<<<<< HEAD
-    <PackageReference Update="Azure.Core" Version="1.46.0-alpha.20250428.10" />
-=======
     <PackageReference Update="Azure.Core" Version="1.46.0" />
->>>>>>> adbae4b2
     <PackageReference Update="Azure.Core.Amqp" Version="1.3.1" />
     <PackageReference Update="Azure.Core.Experimental" Version="0.1.0-preview.36" />
     <PackageReference Update="Azure.Core.Expressions.DataFactory" Version="1.0.0" />
@@ -214,17 +206,10 @@
   </ItemGroup>
 
   <ItemGroup Condition="'$(IsGeneratorLibrary)' == 'true'">
-<<<<<<< HEAD
-    <PackageReference Update="Microsoft.TypeSpec.Generator.ClientModel" Version="1.0.0-alpha.20250424.2" />
-    <PackageReference Update="Microsoft.TypeSpec.Generator.Input" Version="1.0.0-alpha.20250424.2" />
-    <PackageReference Update="Azure.Generator" Version="1.0.0-alpha.20250423.3" />
-    <PackageReference Update="System.ClientModel" Version="1.4.0-beta.6" />
-=======
     <PackageReference Update="Microsoft.TypeSpec.Generator.ClientModel" Version="1.0.0-alpha.20250501.3" />
     <PackageReference Update="Microsoft.TypeSpec.Generator.Input" Version="1.0.0-alpha.20250501.3" />
     <PackageReference Update="Azure.Generator" Version="1.0.0-alpha.20250429.2" />
     <PackageReference Update="System.ClientModel" Version="1.4.0" />
->>>>>>> adbae4b2
   </ItemGroup>
 
   <!--
@@ -292,13 +277,8 @@
     All should have PrivateAssets="All" set so they don't become package dependencies
   -->
   <ItemGroup>
-<<<<<<< HEAD
-    <PackageReference Update="Microsoft.Azure.AutoRest.CSharp" Version="3.0.0-alpha.20250428.2" PrivateAssets="All" />
-    <PackageReference Update="Azure.ClientSdk.Analyzers" Version="0.1.1-dev.20250422.1" PrivateAssets="All" />
-=======
     <PackageReference Update="Microsoft.Azure.AutoRest.CSharp" Version="3.0.0-alpha.20250506.4" PrivateAssets="All" />
     <PackageReference Update="Azure.ClientSdk.Analyzers" Version="0.1.1-dev.20250310.1" PrivateAssets="All" />
->>>>>>> adbae4b2
     <PackageReference Update="coverlet.collector" Version="3.2.0" PrivateAssets="All" />
     <!-- Note: Upgrading the .NET SDK version needs to be synchronized with the autorest.csharp repository -->
     <PackageReference Update="Microsoft.CodeAnalysis.Analyzers" Version="3.11.0" PrivateAssets="All"/>
@@ -320,11 +300,7 @@
   <ItemGroup Condition="('$(IsTestProject)' == 'true') OR ('$(IsTestSupportProject)' == 'true') OR ('$(IsPerfProject)' == 'true') OR ('$(IsStressProject)' == 'true') OR ('$(IsSamplesProject)' == 'true')">
     <PackageReference Update="ApprovalTests" Version="3.0.22" />
     <PackageReference Update="ApprovalUtilities" Version="3.0.22" />
-<<<<<<< HEAD
-    <PackageReference Update="Azure.Core" Version="1.46.0-alpha.20250428.10" />
-=======
     <PackageReference Update="Azure.Core" Version="1.46.0" />
->>>>>>> adbae4b2
     <PackageReference Update="Azure.Identity" Version="1.13.1" />
     <PackageReference Update="Azure.Messaging.EventGrid" Version="4.17.0" />
     <PackageReference Update="Azure.Messaging.EventHubs.Processor" Version="5.12.0" />
@@ -435,11 +411,7 @@
     <PackageReference Update="Polly.Contrib.WaitAndRetry" Version="1.1.1" />
     <PackageReference Update="Portable.BouncyCastle" Version="1.9.0" />
     <PackageReference Update="PublicApiGenerator" Version="10.0.1" />
-<<<<<<< HEAD
-    <PackageReference Update="System.ClientModel" Version="1.4.0-beta.6" />
-=======
     <PackageReference Update="System.ClientModel" Version="1.4.0" />
->>>>>>> adbae4b2
     <PackageReference Update="System.Diagnostics.TraceSource" Version="4.3.0" />
     <PackageReference Update="System.IO.Compression" Version="4.3.0" />
     <PackageReference Update="System.IO.Pipelines" Version="4.5.1" />
