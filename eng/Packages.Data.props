--- conflicted
+++ resolved
@@ -176,11 +176,7 @@
     All should have PrivateAssets="All" set so they don't become package dependencies
   -->
   <ItemGroup>
-<<<<<<< HEAD
     <PackageReference Update="Microsoft.Azure.AutoRest.CSharp" Version="3.0.0-alpha.20230928.2" PrivateAssets="All" />
-=======
-    <PackageReference Update="Microsoft.Azure.AutoRest.CSharp" Version="3.0.0-beta.20230928.1" PrivateAssets="All" />
->>>>>>> 8ae2ca59
     <PackageReference Update="Azure.ClientSdk.Analyzers" Version="0.1.1-dev.20230927.2" PrivateAssets="All" />
     <PackageReference Update="coverlet.collector" Version="3.2.0" PrivateAssets="All" />
     <PackageReference Update="Microsoft.CodeAnalysis.NetAnalyzers" Version="7.0.1" PrivateAssets="All" />
