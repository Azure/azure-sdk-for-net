<?xml version="1.0" encoding="utf-8"?>
<Project xmlns="http://schemas.microsoft.com/developer/msbuild/2003">
  <ItemGroup Condition=" '$(TargetFramework)' == 'netstandard1.4' ">
    <PackageReference Update="Microsoft.AspNetCore.WebUtilities" Version="1.1.2" />
  </ItemGroup>
  <ItemGroup Condition=" '$(TargetFramework)' != 'netstandard1.4' ">
    <PackageReference Update="Microsoft.AspNetCore.WebUtilities" Version="2.2.0" />
  </ItemGroup>
  <ItemGroup>
    <PackageReference Update="ApprovalTests" Version="3.0.22" />
    <PackageReference Update="ApprovalUtilities" Version="3.0.22" />
    <PackageReference Update="Azure.AI.FormRecognizer" Version="3.0.0" />
		<PackageReference Update="Azure.AI.TextAnalytics" Version="5.0.0" />
    <PackageReference Update="Azure.Data.AppConfiguration" Version="1.0.0" />
    <PackageReference Update="Azure.Core" Version="1.5.0" />
    <PackageReference Update="Azure.Core.Experimental" Version="0.1.0-preview.5" />
    <PackageReference Update="Azure.Identity" Version="1.2.1" />
    <PackageReference Update="Azure.Security.KeyVault.Secrets" Version="4.0.1" />
    <PackageReference Update="Azure.Security.KeyVault.Certificates" Version="4.0.0" />
    <PackageReference Update="Azure.Security.KeyVault.Keys" Version="4.0.1" />
    <PackageReference Update="Azure.Messaging.EventHubs" Version="5.2.0" />
    <PackageReference Update="Azure.Messaging.EventHubs.Processor" Version="5.2.0" />
    <PackageReference Update="Azure.Storage.Blobs" Version="12.6.0" />
    <PackageReference Update="Azure.Storage.Blobs.Batch" Version="12.1.1" />
    <PackageReference Update="Azure.Storage.Common" Version="12.1.1" />
    <PackageReference Update="Azure.Storage.Files.Shares" Version="12.0.1" />
    <PackageReference Update="Azure.Storage.Queues" Version="12.1.1" />
    <PackageReference Update="Azure.Storage.Files.DataLake" Version="12.0.0" />
    <PackageReference Update="Azure.Storage.Blobs.ChangeFeed" Version="12.0.0-preview.1" />
    <PackageReference Update="BenchmarkDotNet" Version="0.11.5" />
    <PackageReference Update="Castle.Core" Version="4.4.0" />
    <PackageReference Update="coverlet.msbuild" Version="2.9.0" />
    <PackageReference Update="FluentAssertions" Version="5.10.3" />
    <PackageReference Update="FsCheck.Xunit" Version="2.14.0" />
    <PackageReference Update="Microsoft.Azure.Amqp" Version="2.4.6" />
    <PackageReference Update="Microsoft.Azure.Batch" Version="11.0.0" />
    <PackageReference Update="Microsoft.Azure.Devices.Client" Version="1.23.2" />
    <PackageReference Update="Microsoft.Azure.Devices" Version="1.19.0" />
    <PackageReference Update="Microsoft.Azure.Graph.RBAC" Version="2.2.2-preview" />
    <PackageReference Update="Microsoft.Azure.KeyVault.Core" Version="3.0.3" />
    <PackageReference Update="Microsoft.Azure.Management.Batch" Version="4.2.0" />
    <PackageReference Update="Microsoft.Azure.Management.ContainerRegistry" Version="2.0.0" />
    <PackageReference Update="Microsoft.Azure.Management.EventHub" Version="2.5.0" />
    <PackageReference Update="Microsoft.Azure.Management.EventGrid" Version="4.0.1-preview" />
    <PackageReference Update="Microsoft.Azure.Management.HDInsight" Version="4.1.0-preview" />
    <PackageReference Update="Microsoft.Azure.Management.ResourceManager" Version="[1.6.0-preview, 2.0.0)" />
    <PackageReference Update="Microsoft.Azure.Management.ResourceManager.Fluent" Version="1.31.0" />
    <PackageReference Update="Microsoft.Azure.Management.Search" Version="3.0.0" />
    <PackageReference Update="Microsoft.Azure.Management.ServiceBus" Version="2.1.0" />
    <PackageReference Update="Microsoft.Azure.Management.Sql" Version="1.22.0-preview" />
    <PackageReference Update="Microsoft.Azure.Management.Storage" Version="13.0.0" />
    <PackageReference Update="Microsoft.Azure.ResourceManager" Version="[1.1.0-preview]" />
    <PackageReference Update="Microsoft.Azure.Search" Version="10.1.0" />
    <PackageReference Update="Microsoft.Azure.Services.AppAuthentication" Version="[1.0.3, 2.0.0)" />
    <PackageReference Update="Microsoft.Azure.Storage.Blob" Version="11.1.7" />
    <PackageReference Update="Microsoft.Azure.Storage.Queue" Version="11.1.7" />
    <PackageReference Update="Microsoft.Azure.Test.HttpRecorder" Version="[1.13.3, 2.0.0)" />
<<<<<<< HEAD
    <PackageReference Update="Microsoft.Azure.WebJobs" Version="3.0.14" />
=======
    <PackageReference Update="Microsoft.Azure.WebJobs" Version="3.0.16" />
>>>>>>> 53512988
    <PackageReference Update="Microsoft.Bcl.Json.Sources" Version="4.6.0-preview3.19128.7" />
    <PackageReference Update="Microsoft.Build.Tasks.Core" Version="15.5.180" />
    <PackageReference Update="Microsoft.Build" Version="15.5.180" />
    <PackageReference Update="Microsoft.CodeAnalysis.CSharp.Workspaces" Version="2.6.1" />
    <PackageReference Update="Microsoft.CodeAnalysis.FxCopAnalyzers" Version="2.6.2" />
    <PackageReference Update="Microsoft.CodeAnalysis" Version="2.3.0" />
    <PackageReference Update="Microsoft.IdentityModel.Clients.ActiveDirectory" Version="4.5.1" />
    <PackageReference Update="Microsoft.Identity.Client" Version="4.16.1" />
    <PackageReference Update="Microsoft.Identity.Client.Extensions.Msal" Version="2.12.0" />
    <PackageReference Update="Microsoft.NET.Test.Sdk" Version="16.1.0" />
    <PackageReference Update="Microsoft.NETCore.Platforms" Version="2.2.1" />
    <PackageReference Update="Microsoft.NETFramework.ReferenceAssemblies" Version="1.0.0" />
    <PackageReference Update="Microsoft.Rest.ClientRuntime.Azure.Authentication" Version="[2.4.0]" />
    <PackageReference Update="Microsoft.Rest.ClientRuntime.Azure.TestFramework" Version="[1.7.7, 2.0.0)" />
    <PackageReference Update="Microsoft.Rest.ClientRuntime.Azure" Version="[3.3.18, 4.0.0)" />
    <PackageReference Update="Microsoft.Rest.ClientRuntime" Version="[2.3.20, 3.0.0)" />
    <PackageReference Update="Microsoft.ServiceFabric.Data" Version="3.3.624" />
    <PackageReference Update="Microsoft.ServiceFabric.Services" Version="3.3.624" />
    <PackageReference Update="Microsoft.ServiceFabric" Version="6.4.624" />
    <PackageReference Update="Microsoft.SourceLink.GitHub" Version="1.0.0" />
    <PackageReference Update="Microsoft.Spatial" Version="7.5.3" />
    <PackageReference Update="Microsoft.VisualStudio.TextTemplating.14.0" Version="14.3.25407" />
    <PackageReference Update="Moq" Version="4.10.1" />
    <PackageReference Update="MSTest.TestAdapter" Version="1.3.2" />
    <PackageReference Update="MSTest.TestFramework" Version="1.3.2" />
    <PackageReference Update="Newtonsoft.Json" Version="10.0.3" />
    <PackageReference Update="NSubstitute" Version="3.1.0" />
    <PackageReference Update="nunit" Version="3.12.0" />
    <PackageReference Update="NUnit3TestAdapter" Version="3.13.0" />
    <PackageReference Update="Polly" Version="7.1.0" />
    <PackageReference Update="Portable.BouncyCastle" Version="1.8.5" />
    <PackageReference Update="PublicApiGenerator" Version="10.0.1" />
    <PackageReference Update="System.Buffers" Version="4.5.0" />
    <PackageReference Update="System.Collections.Concurrent" Version="4.3.0" />
    <PackageReference Update="System.Collections" Version="4.3.0" />
    <PackageReference Update="System.ComponentModel.Annotations" Version="4.7.0" />
    <PackageReference Update="System.Data.SqlClient" Version="4.3.1" />
    <PackageReference Update="System.Diagnostics.DiagnosticSource" Version="4.5.1" />
    <PackageReference Update="System.Diagnostics.Tools" Version="4.3.0" />
    <PackageReference Update="System.Diagnostics.TraceSource" Version="4.3.0" />
    <PackageReference Update="System.Globalization" Version="4.3.0" />
    <PackageReference Update="System.IdentityModel.Tokens.Jwt" Version="5.4.0" />
    <PackageReference Update="System.IO.Compression" Version="4.3.0" />
    <PackageReference Update="System.Linq" Version="4.3.0" />
    <PackageReference Update="System.Net.Http" Version="4.3.4" />
    <PackageReference Update="System.Net.WebSockets.Client" Version="4.3.2" />
    <PackageReference Update="System.Numerics.Vectors" Version="4.5.0" />
    <PackageReference Update="System.Reflection.TypeExtensions" Version="[4.5.1, 4.9.0)" />
    <PackageReference Update="System.Runtime.Extensions" Version="4.3.0" />
    <PackageReference Update="System.Runtime.InteropServices" Version="4.3.0" />
    <PackageReference Update="System.Runtime.Serialization.Primitives" Version="4.3.0" />
    <PackageReference Update="System.Runtime" Version="4.3.0" />
    <PackageReference Update="System.Security.Cryptography.Algorithms" Version="4.3.0" />
    <PackageReference Update="System.Security.Cryptography.Cng" Version="4.3.0" />
    <PackageReference Update="System.Security.Cryptography.Primitives" Version="4.3.0" />
    <PackageReference Update="System.Security.Cryptography.ProtectedData" Version="4.5.0" />
    <PackageReference Update="System.Security.Cryptography.X509Certificates" Version="4.3.2" />
    <PackageReference Update="System.Threading.Tasks.Extensions" Version="4.5.2" />
    <PackageReference Update="System.ValueTuple" Version="4.5.0" />
    <PackageReference Update="WindowsAzure.ServiceBus" Version="5.1.0" />
    <PackageReference Update="WindowsAzure.Storage" Version="9.3.3" />
    <PackageReference Update="xunit.runner.visualstudio" Version="2.4.1" />
    <PackageReference Update="xunit" Version="2.4.1" />
    <PackageReference Update="StyleCop.Analyzers" Version="1.1.118" />
  </ItemGroup>

  <!-- Track 2 specific versions -->
  <ItemGroup Condition="'$(IsClientLibrary)' == 'true'">

    <!-- BCL packages -->
    <PackageReference Update="System.Memory" Version="4.5.3" />
    <PackageReference Update="System.Diagnostics.DiagnosticSource" Version="4.6.0" />
    <PackageReference Update="System.Threading.Channels" Version="4.6.0" />
    <PackageReference Update="System.Text.Json" Version="4.6.0" />

    <!-- Build time packages -->
    <PackageReference Update="Azure.ClientSdk.Analyzers" Version="0.1.1-dev.20200721.2" />
    <PackageReference Update="Microsoft.Bcl.AsyncInterfaces" Version="1.0.0" />
    <PackageReference Update="Microsoft.DotNet.GenAPI" Version="5.0.0-beta.19552.1" />

    <!-- Azure SDK packages -->
    <PackageReference Update="Azure.Storage.Blobs" Version="12.0.0" />
  </ItemGroup>

  <!-- Packages intended for Extensions libraries only -->
  <ItemGroup Condition="'$(IsExtensionClientLibrary)' == 'true'">
    <PackageReference Update="Microsoft.AspNetCore.DataProtection" Version="2.1.0" />
    <PackageReference Update="Microsoft.Extensions.Azure" Version="1.0.0" />
    <PackageReference Update="Microsoft.Extensions.DependencyInjection.Abstractions" Version="2.1.0" />
    <PackageReference Update="Microsoft.Extensions.Configuration" Version="2.1.0" />
    <PackageReference Update="Microsoft.Extensions.Configuration.Abstractions" Version="2.1.0" />
    <PackageReference Update="Microsoft.Extensions.Configuration.Binder" Version="2.1.0" />
    <PackageReference Update="Microsoft.Extensions.Logging.Abstractions" Version="2.1.0" />
    <PackageReference Update="Microsoft.Extensions.Options" Version="2.1.0" />
  </ItemGroup>

  <!-- Test only packages -->
  <ItemGroup Condition="('$(IsTestProject)' == 'true') OR ('$(IsTestSupportProject)' == 'true')">

    <PackageReference Update="Microsoft.CSharp" Version="4.6" />

    <!-- Extension packages -->
    <PackageReference Update="Microsoft.AspNetCore.Server.Kestrel" Version="2.2.0" />
    <PackageReference Update="Microsoft.AspNetCore.Server.WebListener" Version="1.0.2" />

    <PackageReference Update="Microsoft.Extensions.Azure" Version="1.0.0" />
    <PackageReference Update="Microsoft.Extensions.Configuration" Version="2.1.0" />
    <PackageReference Update="Microsoft.Extensions.Configuration.Binder" Version="2.1.0" />
    <PackageReference Update="Microsoft.Extensions.Configuration.Json" Version="2.1.0" />
    <PackageReference Update="Microsoft.Extensions.PlatformAbstractions" Version="1.1.0" />

    <PackageReference Update="Microsoft.Extensions.DependencyInjection" Version="2.1.0" />
	
    <PackageReference Update="Microsoft.Azure.Devices.Client" Version="1.27.0" />
	
	 <!-- Mgmt sdk packages-->
    <PackageReference Update="Azure.ResourceManager.Resources" Version="1.0.0-preview.1" />
    <PackageReference Update="Azure.ResourceManager.Compute" Version="1.0.0-preview.1" />
    <PackageReference Update="Azure.ResourceManager.Network" Version="1.0.0-preview.1" />
    <PackageReference Update="Azure.ResourceManager.Storage" Version="1.0.0-preview.1" />
  </ItemGroup>
</Project><|MERGE_RESOLUTION|>--- conflicted
+++ resolved
@@ -55,11 +55,7 @@
     <PackageReference Update="Microsoft.Azure.Storage.Blob" Version="11.1.7" />
     <PackageReference Update="Microsoft.Azure.Storage.Queue" Version="11.1.7" />
     <PackageReference Update="Microsoft.Azure.Test.HttpRecorder" Version="[1.13.3, 2.0.0)" />
-<<<<<<< HEAD
-    <PackageReference Update="Microsoft.Azure.WebJobs" Version="3.0.14" />
-=======
     <PackageReference Update="Microsoft.Azure.WebJobs" Version="3.0.16" />
->>>>>>> 53512988
     <PackageReference Update="Microsoft.Bcl.Json.Sources" Version="4.6.0-preview3.19128.7" />
     <PackageReference Update="Microsoft.Build.Tasks.Core" Version="15.5.180" />
     <PackageReference Update="Microsoft.Build" Version="15.5.180" />
