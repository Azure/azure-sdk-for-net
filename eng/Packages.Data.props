<?xml version="1.0" encoding="utf-8"?>
<Project xmlns="http://schemas.microsoft.com/developer/msbuild/2003">
  <ItemGroup Condition=" '$(TargetFramework)' == 'netstandard1.4' ">
    <PackageReference Update="Microsoft.AspNetCore.WebUtilities" Version="1.1.2" />
  </ItemGroup>
  <ItemGroup Condition=" '$(TargetFramework)' != 'netstandard1.4' ">
    <PackageReference Update="Microsoft.AspNetCore.WebUtilities" Version="2.2.0" />
  </ItemGroup>

  <!--
    Dependency versions for Track 1 libraries.
  -->
  <ItemGroup Condition="'$(IsClientLibrary)' != 'true'">
    <PackageReference Update="Microsoft.Azure.Amqp" Version="2.4.11" />
    <PackageReference Update="Microsoft.Azure.Batch" Version="15.4.0" />
    <PackageReference Update="Microsoft.Azure.Devices.Client" Version="1.23.2" />
    <PackageReference Update="Microsoft.Azure.Devices" Version="1.19.0" />
    <PackageReference Update="Microsoft.Azure.KeyVault.Core" Version="3.0.3" />
    <PackageReference Update="Microsoft.Azure.Management.Batch" Version="4.2.0" />
    <PackageReference Update="Microsoft.Azure.Services.AppAuthentication" Version="[1.0.3, 2.0.0)" />
    <PackageReference Update="Microsoft.Azure.Storage.Blob" Version="11.1.7" />
    <PackageReference Update="Microsoft.Rest.ClientRuntime.Azure.Authentication" Version="[2.4.0]" />
    <PackageReference Update="Microsoft.Rest.ClientRuntime.Azure" Version="[3.3.18, 4.0.0)" />
    <PackageReference Update="Microsoft.Rest.ClientRuntime" Version="[2.3.20, 3.0.0)" />
    <PackageReference Update="Microsoft.ServiceFabric.Data" Version="3.3.624" />
    <PackageReference Update="Microsoft.ServiceFabric.Services" Version="3.3.624" />
    <PackageReference Update="Microsoft.ServiceFabric" Version="6.4.624" />
    <PackageReference Update="Microsoft.Spatial" Version="7.5.3" />
    <PackageReference Update="Microsoft.AspNetCore.Http" Version="2.1.22" />

    <PackageReference Update="Newtonsoft.Json" Version="10.0.3" />

    <PackageReference Update="System.Collections.Concurrent" Version="4.3.0" />
    <PackageReference Update="System.Collections" Version="4.3.0" />
    <PackageReference Update="System.Data.SqlClient" Version="4.3.1" />
    <PackageReference Update="System.Diagnostics.DiagnosticSource" Version="4.5.1" />
    <PackageReference Update="System.Diagnostics.Tools" Version="4.3.0" />
    <PackageReference Update="System.Globalization" Version="4.3.0" />
    <PackageReference Update="System.IdentityModel.Tokens.Jwt" Version="5.4.0" />
    <PackageReference Update="System.Linq" Version="4.3.0" />
    <PackageReference Update="System.Memory.Data" Version="1.0.2" />
    <PackageReference Update="System.Net.Http" Version="4.3.4" />
    <PackageReference Update="System.Reflection.TypeExtensions" Version="[4.5.1, 4.9.0)" />
    <PackageReference Update="System.Runtime.Extensions" Version="4.3.0" />
    <PackageReference Update="System.Runtime.Serialization.Primitives" Version="4.3.0" />
    <PackageReference Update="System.Runtime" Version="4.3.0" />
    <PackageReference Update="System.Security.Cryptography.Algorithms" Version="4.3.0" />
    <PackageReference Update="System.Security.Cryptography.Cng" Version="4.3.0" />
    <PackageReference Update="System.Security.Cryptography.Primitives" Version="4.3.0" />
    <PackageReference Update="System.Text.Encodings.Web" Version="4.5.1" />
    <PackageReference Update="System.Text.Json" Version="4.7.2" />
    <PackageReference Update="System.ValueTuple" Version="4.5.0" />

    <PackageReference Update="WindowsAzure.Storage" Version="9.3.3" />
  </ItemGroup>

  <!--
    Dependency versions for Track 2, Azure.* libraries.
    Only packages that are approved dependencies should go here.
  -->

  <ItemGroup Condition="'$(IsClientLibrary)' == 'true'">

    <!-- BCL packages -->
    <PackageReference Update="System.Buffers" Version="4.5.1" />
    <PackageReference Update="System.IO.Hashing" Version="6.0.0" />
    <PackageReference Update="System.Memory" Version="4.5.4" />
    <PackageReference Update="System.Memory.Data" Version="1.0.2" />
    <PackageReference Update="System.Numerics.Vectors" Version="4.5.0" />
    <PackageReference Update="System.Net.Http" Version="4.3.4" />
    <PackageReference Update="System.Diagnostics.DiagnosticSource" Version="4.6.0" />
    <PackageReference Update="System.Reflection.TypeExtensions" Version="4.7.0" />
    <PackageReference Update="System.Runtime.InteropServices.RuntimeInformation" Version="4.3.0" />
    <PackageReference Update="System.Threading.Tasks.Extensions" Version="4.5.4" />
    <PackageReference Update="System.Threading.Channels" Version="4.7.1" />
    <PackageReference Update="System.Security.Cryptography.ProtectedData" Version="4.7.0" />
    <PackageReference Update="System.Text.Json" Version="4.7.2" />
    <PackageReference Update="System.Text.Encodings.Web" Version="4.7.2" />
    <PackageReference Update="System.ValueTuple" Version="4.5.0" />
    <PackageReference Update="Microsoft.Bcl.AsyncInterfaces" Version="1.1.1" />
    <PackageReference Update="Microsoft.CSharp" Version="4.7.0" />

    <!-- Azure SDK packages -->
	  <PackageReference Update="Azure.Communication.Identity" Version="1.2.0" />
    <PackageReference Update="Azure.Communication.Common" Version="1.2.1" />
    <PackageReference Update="Azure.Core" Version="1.33.0" />
    <PackageReference Update="Azure.Core.Amqp" Version="1.3.0" />
<<<<<<< HEAD
    <PackageReference Update="Azure.Core.Experimental" Version="0.1.0-preview.27" />
    <PackageReference Update="Azure.Core.Expressions.DataFactory" Version="1.0.0-beta.2" />
=======
    <PackageReference Update="Azure.Core.Experimental" Version="0.1.0-preview.28" />
>>>>>>> c99853c1
    <PackageReference Update="Azure.Data.SchemaRegistry" Version="1.2.0" />
    <PackageReference Update="Azure.Data.Tables" Version="12.8.0" />
    <PackageReference Update="Azure.Messaging.EventHubs" Version="5.9.2" />
    <PackageReference Update="Azure.Messaging.EventGrid" Version="4.14.1" />
    <PackageReference Update="Azure.Messaging.ServiceBus" Version="7.15.0" />
    <PackageReference Update="Azure.Messaging.WebPubSub" Version="1.2.0" />
    <PackageReference Update="Azure.Monitor.Query" Version="1.1.0" />
    <PackageReference Update="Azure.Identity" Version="1.7.0" />
    <PackageReference Update="Azure.Security.KeyVault.Secrets" Version="4.2.0" />
    <PackageReference Update="Azure.Security.KeyVault.Keys" Version="4.2.0" />
    <PackageReference Update="Azure.Security.KeyVault.Certificates" Version="4.2.0" />
    <PackageReference Update="Azure.Storage.Common" Version="12.15.0" />
    <PackageReference Update="Azure.Storage.Blobs" Version="12.16.0" />
    <PackageReference Update="Azure.Storage.Queues" Version="12.14.0" />
    <PackageReference Update="Azure.ResourceManager" Version="1.6.0" />

    <!-- Other approved packages -->
    <PackageReference Update="Microsoft.Azure.Amqp" Version="2.6.2" />
    <PackageReference Update="Microsoft.Azure.WebPubSub.Common" Version="1.2.0" />
    <PackageReference Update="Microsoft.Identity.Client" Version="4.49.1" />
    <PackageReference Update="Microsoft.Identity.Client.Extensions.Msal" Version="2.25.3" />
    <!--
      TODO: This package needs to be released as GA and arch-board approved before taking a dependency in any stable SDK library.
      Currently, it is referencd by Azure.Identity.BrokeredAuthentication which is still in beta
    -->
    <PackageReference Update="Microsoft.Identity.Client.Broker" Version="4.49.1-preview" />

    <!-- TODO: Make sure this package is arch-board approved -->
    <PackageReference Update="System.IdentityModel.Tokens.Jwt" Version="6.5.0" />

  </ItemGroup>

  <ItemGroup Condition="$(MSBuildProjectName.StartsWith('Azure.Monitor.OpenTelemetry'))">
    <!-- OpenTelemetry dependency approved for Azure.Monitor.OpenTelemetry.Exporter package only -->
    <PackageReference Update="OpenTelemetry" Version="1.5.0" />
    <PackageReference Update="OpenTelemetry.Exporter.InMemory" Version="1.5.0" />
    <PackageReference Update="OpenTelemetry.Extensions.Hosting" Version="1.5.0" />
    <PackageReference Update="OpenTelemetry.Instrumentation.AspNetCore" Version="1.5.0-beta.1" />
    <PackageReference Update="OpenTelemetry.Instrumentation.Http" Version="1.5.0-beta.1" />
    <PackageReference Update="OpenTelemetry.Instrumentation.SqlClient" Version="1.5.0-beta.1" />
    <PackageReference Update="OpenTelemetry.PersistentStorage.FileSystem" Version="1.0.0-beta.2" />
  </ItemGroup>

  <!--
    Dependency versions for Track 2, Microsoft.* libraries.
    These are dependencies for Track 2 integration packages
  -->
  <ItemGroup Condition="'$(IsClientLibrary)' == 'true' and $(MSBuildProjectName.StartsWith('Microsoft.'))">
    <PackageReference Update="Apache.Avro" Version="1.11.0" />
    <PackageReference Update="CloudNative.CloudEvents" Version="2.0.0" />
    <PackageReference Update="CloudNative.CloudEvents.SystemTextJson" Version="2.0.0" />
    <PackageReference Update="MessagePack" Version="1.9.11" />
    <PackageReference Update="Microsoft.AspNetCore.SignalR.Protocols.MessagePack" Version="1.1.5" />
    <PackageReference Update="Microsoft.Azure.SignalR" Version="1.21.4" />
    <PackageReference Update="Microsoft.Azure.SignalR.Management" Version="1.21.4" />
    <PackageReference Update="Microsoft.Azure.SignalR.Protocols" Version="1.21.4" />
    <PackageReference Update="Microsoft.Azure.SignalR.Serverless.Protocols" Version="1.9.0" />
    <PackageReference Update="Microsoft.Azure.WebJobs" Version="3.0.37" />
    <PackageReference Update="Microsoft.Azure.WebJobs.Sources" Version="3.0.37" />
    <PackageReference Update="Microsoft.Azure.WebJobs.Host.Storage" Version="5.0.0" />
    <PackageReference Update="Microsoft.Spatial" Version="7.5.3" />
    <PackageReference Update="Newtonsoft.Json" Version="10.0.3" />
  </ItemGroup>

  <!-- Packages intended for Extensions libraries only -->
  <ItemGroup Condition="'$(IsExtensionClientLibrary)' == 'true'">
    <PackageReference Update="Microsoft.AspNetCore.DataProtection" Version="3.1.32" />
    <PackageReference Update="Microsoft.AspNetCore.Http" Version="2.1.22" />
    <PackageReference Update="Microsoft.AspNetCore.Http.Connections" Version="1.0.15" />
    <PackageReference Update="Microsoft.Azure.Functions.Extensions" Version="1.0.0" />
    <PackageReference Update="Microsoft.Azure.Functions.Worker.Extensions.Abstractions" Version="1.1.0" />
    <PackageReference Update="Microsoft.Extensions.Azure" Version="1.6.3" />
    <PackageReference Update="Microsoft.Extensions.DependencyInjection.Abstractions" Version="2.1.0" />
    <PackageReference Update="Microsoft.Extensions.Configuration" Version="2.1.0" />
    <PackageReference Update="Microsoft.Extensions.Configuration.Abstractions" Version="2.1.0" />
    <PackageReference Update="Microsoft.Extensions.Configuration.Binder" Version="2.1.0" />
    <PackageReference Update="Microsoft.Extensions.Logging.Abstractions" Version="2.1.0" />
    <PackageReference Update="Microsoft.Extensions.Options" Version="2.1.0" />
  </ItemGroup>

  <!--
    Build time packages
    All should have PrivateAssets="All" set so they don't become package dependencies
  -->
  <ItemGroup>
    <PackageReference Update="Microsoft.Azure.AutoRest.CSharp" Version="3.0.0-beta.20230620.1" PrivateAssets="All" />
    <PackageReference Update="Azure.ClientSdk.Analyzers" Version="0.1.1-dev.20230131.1" PrivateAssets="All" />
    <PackageReference Update="coverlet.collector" Version="3.2.0" PrivateAssets="All" />
    <PackageReference Update="Microsoft.CodeAnalysis.NetAnalyzers" Version="7.0.1" PrivateAssets="All" />
    <PackageReference Update="Microsoft.CodeAnalysis.BannedApiAnalyzers" Version="3.3.2" PrivateAssets="All" />
    <PackageReference Update="Microsoft.DotNet.ApiCompat" Version="5.0.0-beta.20467.1" PrivateAssets="All" />
    <PackageReference Update="Microsoft.DotNet.GenAPI" Version="5.0.0-beta.19552.1" PrivateAssets="All" />
    <PackageReference Update="Microsoft.NETFramework.ReferenceAssemblies" Version="1.0.2" PrivateAssets="All" />
    <PackageReference Update="Microsoft.SourceLink.GitHub" Version="1.1.1" PrivateAssets="All" />
    <PackageReference Update="SauceControl.InheritDoc" Version="1.2.0" PrivateAssets="All" />
    <PackageReference Update="StyleCop.Analyzers" Version="1.2.0-beta.333" PrivateAssets="All" />
    <PackageReference Update="Microsoft.CodeAnalysis.CSharp" Version ="3.9.0" PrivateAssets="all" />
  </ItemGroup>

  <!--
    Test/Sample/Perf/Stress project dependencies
  -->
  <ItemGroup Condition="('$(IsTestProject)' == 'true') OR ('$(IsTestSupportProject)' == 'true') OR ('$(IsPerfProject)' == 'true') OR ('$(IsStressProject)' == 'true') OR ('$(IsSamplesProject)' == 'true')">
    <PackageReference Update="ApprovalTests" Version="3.0.22" />
    <PackageReference Update="ApprovalUtilities" Version="3.0.22" />
    <PackageReference Update="Azure.Identity" Version="1.7.0" />
    <PackageReference Update="Azure.Messaging.EventGrid" Version="4.14.1" />
    <PackageReference Update="Azure.Messaging.ServiceBus" Version="7.15.0" />
    <PackageReference Update="Azure.ResourceManager.Compute" Version="1.0.0" />
    <PackageReference Update="Azure.ResourceManager.CognitiveServices" Version="1.1.0" />
		<PackageReference Update="Azure.ResourceManager.KeyVault" Version="1.0.0" />
		<PackageReference Update="Azure.ResourceManager.ManagedServiceIdentities" Version="1.0.0" />
    <PackageReference Update="Azure.ResourceManager.Network" Version="1.1.0" />
    <PackageReference Update="Azure.ResourceManager.OperationalInsights" Version="1.0.0" />
		<PackageReference Update="Azure.ResourceManager.PrivateDns" Version="1.0.0" />
    <PackageReference Update="Azure.ResourceManager.Resources" Version="1.4.0" />
    <PackageReference Update="Azure.ResourceManager.Storage" Version="1.1.0" />
    <PackageReference Update="Azure.ResourceManager.EventHubs" Version="1.0.0" />
    <PackageReference Update="Azure.Search.Documents" Version="11.2.0" />
		<PackageReference Update="Azure.Security.KeyVault.Keys" Version="4.4.0" />
    <PackageReference Update="Azure.Security.KeyVault.Secrets" Version="4.2.0-beta.4" />
    <PackageReference Update="Azure.Storage.Blobs" Version="12.13.1" />
    <PackageReference Update="Azure.Storage.Files.DataLake" Version="12.8.0" />
    <PackageReference Update="BenchmarkDotNet" Version="0.13.4" />
    <PackageReference Update="Castle.Core" Version="5.1.0" />
    <PackageReference Update="CommandLineParser" Version="2.8.0" />
    <PackageReference Update="FluentAssertions" Version="5.10.3" />
    <PackageReference Update="FsCheck.Xunit" Version="2.14.0" />
    <PackageReference Update="Microsoft.ApplicationInsights" Version="2.20.0" />
    <PackageReference Update="Microsoft.Azure.ApplicationInsights.Query" Version="1.0.0" />
    <PackageReference Update="Microsoft.AspNetCore" Version="2.2.0" />
    <PackageReference Update="Microsoft.AspNetCore.Mvc.Testing" Version="2.2.0" />
    <PackageReference Update="Microsoft.AspNetCore.Server.Kestrel" Version="2.1.3" />
    <PackageReference Update="Microsoft.AspNetCore.Server.Kestrel.Core" Version="2.1.25" />
    <PackageReference Update="Microsoft.AspNetCore.Server.WebListener" Version="1.1.4" />
    <PackageReference Update="Microsoft.AspNetCore.Http" Version="2.2.2" />
    <PackageReference Update="Microsoft.Azure.Core.Spatial" Version="1.0.0" />
    <PackageReference Update="Microsoft.Azure.Core.NewtonsoftJson" Version="1.0.0" />
    <PackageReference Update="Microsoft.Azure.Devices" Version="1.38.2" />
    <PackageReference Update="Microsoft.Azure.Devices.Client" Version="1.41.3" />
    <PackageReference Update="Microsoft.Azure.Graph.RBAC" Version="2.2.2-preview" />
    <PackageReference Update="Microsoft.Azure.KeyVault.Core" Version="3.0.3" />
    <PackageReference Update="Microsoft.Azure.Management.ContainerRegistry" Version="2.0.0" />
    <PackageReference Update="Microsoft.Azure.Management.ContainerRegistry.Fluent" Version="1.37.1" />
    <PackageReference Update="Microsoft.Azure.Management.EventGrid" Version="4.0.1-preview" />
    <PackageReference Update="Microsoft.Azure.Management.EventHub" Version="2.5.0" />
    <PackageReference Update="Microsoft.Azure.Management.HDInsight" Version="4.1.0-preview" />
    <PackageReference Update="Microsoft.Azure.Management.ResourceManager" Version="[1.6.0-preview, 2.0.0)" />
    <PackageReference Update="Microsoft.Azure.Management.ServiceBus" Version="2.1.0" />
    <PackageReference Update="Microsoft.Azure.Management.Sql" Version="1.22.0-preview" />
    <PackageReference Update="Microsoft.Azure.Management.Storage" Version="13.0.0" />
    <PackageReference Update="Microsoft.Azure.ResourceManager" Version="[1.1.0-preview]" />
    <PackageReference Update="Microsoft.Azure.Services.AppAuthentication" Version="[1.0.3, 2.0.0)" />
    <PackageReference Update="Microsoft.Azure.Storage.Blob" Version="11.1.7" />
    <PackageReference Update="Microsoft.Azure.Storage.File" Version="11.2.2" />
    <PackageReference Update="Microsoft.Azure.Storage.Queue" Version="11.1.7" />
    <PackageReference Update="Microsoft.Azure.Test.HttpRecorder" Version="[1.13.3, 2.0.0)" />
    <PackageReference Update="Microsoft.Azure.WebJobs.Extensions" Version="5.0.0" />
    <PackageReference Update="Microsoft.Azure.WebJobs.Extensions.Http" Version="3.0.2" />
    <PackageReference Update="Microsoft.CSharp" Version="4.7.0" />
    <PackageReference Update="Microsoft.Extensions.Azure" Version="1.0.0" />
    <PackageReference Update="Microsoft.Extensions.Configuration.Binder" Version="2.1.10" />
    <PackageReference Update="Microsoft.Extensions.Configuration.Json" Version="5.0.0" />
    <PackageReference Update="Microsoft.Extensions.Configuration" Version="5.0.0" />
    <PackageReference Update="Microsoft.Extensions.DependencyInjection" Version="3.1.32" />
    <PackageReference Update="Microsoft.Extensions.PlatformAbstractions" Version="1.1.0" />
		<PackageReference Update="Microsoft.Graph" Version="4.52.0" />
    <PackageReference Update="Microsoft.NET.Test.Sdk" Version="17.0.0" />
    <PackageReference Update="Microsoft.NET.Sdk.Functions" Version="4.2.0" />
    <PackageReference Update="Microsoft.Rest.ClientRuntime.Azure.Authentication" Version="[2.4.0]" />
    <PackageReference Update="Microsoft.Rest.ClientRuntime.Azure.TestFramework" Version="[1.7.7, 2.0.0)" />
    <PackageReference Update="Microsoft.ServiceFabric.Data" Version="3.3.624" />
    <PackageReference Update="Microsoft.Spatial" Version="7.5.3" />
    <PackageReference Update="Moq" Version="4.18.2" />
    <PackageReference Update="MSTest.TestAdapter" Version="1.3.2" />
    <PackageReference Update="MSTest.TestFramework" Version="1.3.2" />
    <PackageReference Update="Newtonsoft.Json" Version="10.0.3" />
    <PackageReference Update="NSubstitute" Version="3.1.0" />
    <PackageReference Update="NUnit" Version="3.13.2" />
    <PackageReference Update="NUnit3TestAdapter" Version="4.4.2" />
    <PackageReference Update="OpenTelemetry" Version="1.5.0" />
    <PackageReference Update="Polly" Version="7.1.0" />
    <PackageReference Update="Polly.Contrib.WaitAndRetry" Version="1.1.1" />
    <PackageReference Update="Portable.BouncyCastle" Version="1.9.0" />
    <PackageReference Update="PublicApiGenerator" Version="10.0.1" />
    <PackageReference Update="System.Diagnostics.TraceSource" Version="4.3.0" />
    <PackageReference Update="System.IO.Compression" Version="4.3.0" />
    <PackageReference Update="System.IO.Pipelines" Version="4.5.1" />
    <PackageReference Update="System.Linq.Async" Version="5.0.0" />
    <PackageReference Update="System.Net.WebSockets.Client" Version="4.3.2" />
    <PackageReference Update="System.Reflection.Emit" Version="4.7.0" />
    <PackageReference Update="System.Runtime.InteropServices" Version="4.3.0" />
    <PackageReference Update="System.Security.Cryptography.Algorithms" Version="4.3.0" />
    <PackageReference Update="System.Security.Cryptography.Cng" Version="4.5.2" />
    <PackageReference Update="System.Security.Cryptography.Primitives" Version="4.3.0" />
    <PackageReference Update="System.Security.Cryptography.X509Certificates" Version="4.3.2" />
    <PackageReference Update="System.ValueTuple" Version="4.5.0" />
    <PackageDownload Include="Azure.Sdk.Tools.Testproxy" Version="[$(TestProxyVersion)]" />
    <PackageReference Update="WindowsAzure.ServiceBus" Version="5.1.0" />
    <PackageReference Update="xunit.runner.visualstudio" Version="2.4.2" />
    <PackageReference Update="xunit" Version="2.4.2" />
  </ItemGroup>

  <ItemGroup Condition="'$(TargetFramework)'=='netstandard2.0'">
    <PackageDownload Update="NETStandard.Library.Ref" Version="[2.1.0]" />
  </ItemGroup>

  <PropertyGroup>
    <TestProxyVersion>1.0.0-dev.20230427.1</TestProxyVersion>
  </PropertyGroup>

</Project><|MERGE_RESOLUTION|>--- conflicted
+++ resolved
@@ -81,16 +81,12 @@
     <PackageReference Update="Microsoft.CSharp" Version="4.7.0" />
 
     <!-- Azure SDK packages -->
-	  <PackageReference Update="Azure.Communication.Identity" Version="1.2.0" />
+    <PackageReference Update="Azure.Communication.Identity" Version="1.2.0" />
     <PackageReference Update="Azure.Communication.Common" Version="1.2.1" />
     <PackageReference Update="Azure.Core" Version="1.33.0" />
     <PackageReference Update="Azure.Core.Amqp" Version="1.3.0" />
-<<<<<<< HEAD
-    <PackageReference Update="Azure.Core.Experimental" Version="0.1.0-preview.27" />
+    <PackageReference Update="Azure.Core.Experimental" Version="0.1.0-preview.28" />
     <PackageReference Update="Azure.Core.Expressions.DataFactory" Version="1.0.0-beta.2" />
-=======
-    <PackageReference Update="Azure.Core.Experimental" Version="0.1.0-preview.28" />
->>>>>>> c99853c1
     <PackageReference Update="Azure.Data.SchemaRegistry" Version="1.2.0" />
     <PackageReference Update="Azure.Data.Tables" Version="12.8.0" />
     <PackageReference Update="Azure.Messaging.EventHubs" Version="5.9.2" />
