--- conflicted
+++ resolved
@@ -104,11 +104,7 @@
 
   <!-- Track 2 specific versions -->
   <ItemGroup Condition="'$(IsClientLibrary)' == 'true'">
-<<<<<<< HEAD
     <PackageReference Update="Azure.ClientSdk.Analyzers" Version="0.1.1-dev.20191108.1" />
-=======
-    <PackageReference Update="Azure.ClientSdk.Analyzers" Version="0.1.1-dev.20191106.3" />
->>>>>>> 4c3e46b0
     <PackageReference Update="System.Memory" Version="4.5.3" />
     <PackageReference Update="Microsoft.Bcl.AsyncInterfaces" Version="1.0.0" />
     <PackageReference Update="Microsoft.Extensions.DependencyInjection.Abstractions" Version="2.1.0" />
