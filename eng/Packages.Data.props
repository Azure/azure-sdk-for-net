<?xml version="1.0" encoding="utf-8"?>
<Project xmlns="http://schemas.microsoft.com/developer/msbuild/2003">
  <ItemGroup Condition=" '$(TargetFramework)' == 'netstandard1.4' ">
    <PackageReference Update="Microsoft.AspNetCore.WebUtilities" Version="1.1.2" />
  </ItemGroup>
  <ItemGroup Condition=" '$(TargetFramework)' != 'netstandard1.4' ">
    <PackageReference Update="Microsoft.AspNetCore.WebUtilities" Version="2.2.0" />
  </ItemGroup>

  <!--
    Dependency versions for Track 1 libraries.
  -->
  <ItemGroup Condition="'$(IsClientLibrary)' != 'true'">
    <PackageReference Update="Microsoft.Azure.Amqp" Version="2.4.11" />
    <PackageReference Update="Microsoft.Azure.Batch" Version="15.3.0" />
    <PackageReference Update="Microsoft.Azure.Devices.Client" Version="1.23.2" />
    <PackageReference Update="Microsoft.Azure.Devices" Version="1.19.0" />
    <PackageReference Update="Microsoft.Azure.KeyVault.Core" Version="3.0.3" />
    <PackageReference Update="Microsoft.Azure.Management.Batch" Version="4.2.0" />
    <PackageReference Update="Microsoft.Azure.Services.AppAuthentication" Version="[1.0.3, 2.0.0)" />
    <PackageReference Update="Microsoft.Azure.Storage.Blob" Version="11.1.7" />
    <PackageReference Update="Microsoft.Rest.ClientRuntime.Azure.Authentication" Version="[2.4.0]" />
    <PackageReference Update="Microsoft.Rest.ClientRuntime.Azure" Version="[3.3.18, 4.0.0)" />
    <PackageReference Update="Microsoft.Rest.ClientRuntime" Version="[2.3.20, 3.0.0)" />
    <PackageReference Update="Microsoft.ServiceFabric.Data" Version="3.3.624" />
    <PackageReference Update="Microsoft.ServiceFabric.Services" Version="3.3.624" />
    <PackageReference Update="Microsoft.ServiceFabric" Version="6.4.624" />
    <PackageReference Update="Microsoft.Spatial" Version="7.5.3" />
    <PackageReference Update="Microsoft.AspNetCore.Http" Version="2.1.22" />

    <PackageReference Update="Newtonsoft.Json" Version="10.0.3" />

    <PackageReference Update="System.Collections.Concurrent" Version="4.3.0" />
    <PackageReference Update="System.Collections" Version="4.3.0" />
    <PackageReference Update="System.Data.SqlClient" Version="4.3.1" />
    <PackageReference Update="System.Diagnostics.DiagnosticSource" Version="4.5.1" />
    <PackageReference Update="System.Diagnostics.Tools" Version="4.3.0" />
    <PackageReference Update="System.Globalization" Version="4.3.0" />
    <PackageReference Update="System.IdentityModel.Tokens.Jwt" Version="5.4.0" />
    <PackageReference Update="System.Linq" Version="4.3.0" />
    <PackageReference Update="System.Memory.Data" Version="1.0.2" />
    <PackageReference Update="System.Net.Http" Version="4.3.4" />
    <PackageReference Update="System.Reflection.TypeExtensions" Version="[4.5.1, 4.9.0)" />
    <PackageReference Update="System.Runtime.Extensions" Version="4.3.0" />
    <PackageReference Update="System.Runtime.Serialization.Primitives" Version="4.3.0" />
    <PackageReference Update="System.Runtime" Version="4.3.0" />
    <PackageReference Update="System.Security.Cryptography.Algorithms" Version="4.3.0" />
    <PackageReference Update="System.Security.Cryptography.Cng" Version="4.3.0" />
    <PackageReference Update="System.Security.Cryptography.Primitives" Version="4.3.0" />
    <PackageReference Update="System.Text.Encodings.Web" Version="4.5.1" />
    <PackageReference Update="System.Text.Json" Version="4.7.2" />
    <PackageReference Update="System.ValueTuple" Version="4.5.0" />

    <PackageReference Update="WindowsAzure.Storage" Version="9.3.3" />
  </ItemGroup>

  <!--
    Dependency versions for Track 2, Azure.* libraries.
    Only packages that are approved dependencies should go here.
  -->

  <ItemGroup Condition="'$(IsClientLibrary)' == 'true'">

    <!-- BCL packages -->
    <PackageReference Update="System.Buffers" Version="4.5.1" />
    <PackageReference Update="System.IO.Hashing" Version="6.0.0" />
    <PackageReference Update="System.Memory" Version="4.5.4" />
    <PackageReference Update="System.Memory.Data" Version="1.0.2" />
    <PackageReference Update="System.Numerics.Vectors" Version="4.5.0" />
    <PackageReference Update="System.Net.Http" Version="4.3.4" />
    <PackageReference Update="System.Diagnostics.DiagnosticSource" Version="4.6.0" />
    <PackageReference Update="System.Reflection.TypeExtensions" Version="4.7.0" />
    <PackageReference Update="System.Runtime.InteropServices.RuntimeInformation" Version="4.3.0" />
    <PackageReference Update="System.Threading.Tasks.Extensions" Version="4.5.4" />
    <PackageReference Update="System.Threading.Channels" Version="4.7.1" />
    <PackageReference Update="System.Security.Cryptography.ProtectedData" Version="4.7.0" />
    <PackageReference Update="System.Text.Json" Version="4.7.2" />
    <PackageReference Update="System.Text.Encodings.Web" Version="4.7.2" />
    <PackageReference Update="System.ValueTuple" Version="4.5.0" />
    <PackageReference Update="Microsoft.Bcl.AsyncInterfaces" Version="1.1.1" />
    <PackageReference Update="Microsoft.CSharp" Version="4.7.0" />

    <!-- Azure SDK packages -->
	   <PackageReference Update="Azure.Communication.Identity" Version="1.1.0" />
    <PackageReference Update="Azure.Communication.Common" Version="1.1.0" />
    <PackageReference Update="Azure.Core" Version="1.25.0" />
    <PackageReference Update="Azure.Core.Amqp" Version="1.2.0" />
    <PackageReference Update="Azure.Core.Experimental" Version="0.1.0-preview.21" />
    <PackageReference Update="Azure.Data.SchemaRegistry" Version="1.2.0" />
    <PackageReference Update="Azure.Data.Tables" Version="12.5.0" />
    <PackageReference Update="Azure.Messaging.EventHubs" Version="5.7.1" />
    <PackageReference Update="Azure.Messaging.EventGrid" Version="4.10.0" />
    <PackageReference Update="Azure.Messaging.ServiceBus" Version="7.8.1" />
    <PackageReference Update="Azure.Messaging.WebPubSub" Version="1.0.0" />
    <PackageReference Update="Azure.Monitor.Query" Version="1.1.0" />
    <PackageReference Update="Azure.Identity" Version="1.6.0" />
    <PackageReference Update="Azure.Security.KeyVault.Secrets" Version="4.2.0" />
    <PackageReference Update="Azure.Security.KeyVault.Keys" Version="4.2.0" />
    <PackageReference Update="Azure.Security.KeyVault.Certificates" Version="4.2.0" />
    <PackageReference Update="Azure.Storage.Blobs" Version="12.12.0" />
    <PackageReference Update="Azure.Storage.Queues" Version="12.10.0" />
<<<<<<< HEAD
    <PackageReference Update="Azure.ResourceManager" Version="1.3.0-alpha.20220808.1" />
=======
    <PackageReference Update="Azure.ResourceManager" Version="1.3.0" />
>>>>>>> 750f6e9c

    <!-- Other approved packages -->
    <PackageReference Update="Microsoft.Azure.Amqp" Version="2.5.10" />
    <PackageReference Update="Microsoft.Azure.WebPubSub.Common" Version="1.1.0" />
    <PackageReference Update="Microsoft.Identity.Client" Version="4.39.0" />
    <PackageReference Update="Microsoft.Identity.Client.Desktop" Version="4.39.0" />
    <PackageReference Update="Microsoft.Identity.Client.Extensions.Msal" Version="2.19.3" />

    <!-- TODO: Make sure this package is arch-board approved -->
    <PackageReference Update="System.IdentityModel.Tokens.Jwt" Version="6.5.0" />

    <!-- OpenTelemetry dependency approved for Azure.Monitor.OpenTelemetry.Exporter package only -->
    <PackageReference Update="OpenTelemetry" Version="1.2.0"  Condition="'$(MSBuildProjectName)' == 'Azure.Monitor.OpenTelemetry.Exporter'" />
    <PackageReference Update="OpenTelemetry.Extensions.PersistentStorage" Version="1.0.0-alpha.4" Condition="'$(MSBuildProjectName)' == 'Azure.Monitor.OpenTelemetry.Exporter'" />
  </ItemGroup>

  <!--
    Dependency versions for Track 2, Microsoft.* libraries.
    These are dependencies for Track 2 integration packages
  -->
  <ItemGroup Condition="'$(IsClientLibrary)' == 'true' and $(MSBuildProjectName.StartsWith('Microsoft.'))">
    <PackageReference Update="Apache.Avro" Version="1.11.0" />
    <PackageReference Update="CloudNative.CloudEvents" Version="2.0.0" />
    <PackageReference Update="CloudNative.CloudEvents.SystemTextJson" Version="2.0.0" />
    <PackageReference Update="MessagePack" Version="1.9.11" />
    <PackageReference Update="Microsoft.AspNetCore.SignalR.Protocols.MessagePack" Version="1.1.5" />
    <PackageReference Update="Microsoft.Azure.SignalR" Version="1.18.0" />
    <PackageReference Update="Microsoft.Azure.SignalR.Management" Version="1.18.0" />
    <PackageReference Update="Microsoft.Azure.SignalR.Protocols" Version="1.18.0" />
    <PackageReference Update="Microsoft.Azure.SignalR.Serverless.Protocols" Version="1.9.0" />
    <PackageReference Update="Microsoft.Azure.WebJobs" Version="3.0.33" />
    <PackageReference Update="Microsoft.Azure.WebJobs.Sources" Version="3.0.30" />
    <PackageReference Update="Microsoft.Spatial" Version="7.5.3" />
    <PackageReference Update="Newtonsoft.Json" Version="10.0.3" />
  </ItemGroup>

  <!-- Packages intended for Extensions libraries only -->
  <ItemGroup Condition="'$(IsExtensionClientLibrary)' == 'true'">
    <PackageReference Update="Microsoft.AspNetCore.DataProtection" Version="2.1.0" />
    <PackageReference Update="Microsoft.AspNetCore.Http" Version="2.1.22" />
    <PackageReference Update="Microsoft.AspNetCore.Http.Connections" Version="1.0.15" />
    <PackageReference Update="Microsoft.Azure.Functions.Extensions" Version="1.0.0" />
    <PackageReference Update="Microsoft.Extensions.Azure" Version="1.2.0" />
    <PackageReference Update="Microsoft.Extensions.DependencyInjection.Abstractions" Version="2.1.0" />
    <PackageReference Update="Microsoft.Extensions.Configuration" Version="2.1.0" />
    <PackageReference Update="Microsoft.Extensions.Configuration.Abstractions" Version="2.1.0" />
    <PackageReference Update="Microsoft.Extensions.Configuration.Binder" Version="2.1.0" />
    <PackageReference Update="Microsoft.Extensions.Logging.Abstractions" Version="2.1.0" />
    <PackageReference Update="Microsoft.Extensions.Options" Version="2.1.0" />
  </ItemGroup>

  <!--
    Build time packages
    All should have PrivateAssets="All" set so they don't become package dependencies
  -->
  <ItemGroup>
    <PackageReference Update="Microsoft.Azure.AutoRest.CSharp" Version="3.0.0-beta.20220805.3" PrivateAssets="All" />
    <PackageReference Update="Azure.ClientSdk.Analyzers" Version="0.1.1-dev.20220111.2" PrivateAssets="All" />
    <PackageReference Update="coverlet.collector" Version="1.3.0" PrivateAssets="All" />
    <PackageReference Update="Microsoft.CodeAnalysis.FxCopAnalyzers" Version="3.3.1" PrivateAssets="All" />
    <PackageReference Update="Microsoft.CodeAnalysis.BannedApiAnalyzers" Version="3.3.2" PrivateAssets="All" />
    <PackageReference Update="Microsoft.DotNet.ApiCompat" Version="5.0.0-beta.20467.1" PrivateAssets="All" />
    <PackageReference Update="Microsoft.DotNet.GenAPI" Version="5.0.0-beta.19552.1" PrivateAssets="All" />
    <PackageReference Update="Microsoft.NETFramework.ReferenceAssemblies" Version="1.0.2" PrivateAssets="All" />
    <PackageReference Update="Microsoft.SourceLink.GitHub" Version="1.1.1" PrivateAssets="All" />
    <PackageReference Update="SauceControl.InheritDoc" Version="1.2.0" PrivateAssets="All" />
    <PackageReference Update="StyleCop.Analyzers" Version="1.2.0-beta.333" PrivateAssets="All" />
    <PackageReference Update="Microsoft.CodeAnalysis.CSharp" Version ="3.9.0" PrivateAssets="all" />
  </ItemGroup>

  <!--
    Test/Sample/Perf/Stress project dependencies
  -->
  <ItemGroup Condition="('$(IsTestProject)' == 'true') OR ('$(IsTestSupportProject)' == 'true') OR ('$(IsPerfProject)' == 'true') OR ('$(IsStressProject)' == 'true') OR ('$(IsSamplesProject)' == 'true')">
    <PackageReference Update="ApprovalTests" Version="3.0.22" />
    <PackageReference Update="ApprovalUtilities" Version="3.0.22" />
    <PackageReference Update="Azure.Messaging.EventHubs" Version="5.2.0" />
    <PackageReference Update="Azure.Messaging.EventGrid" Version="4.0.0" />
    <PackageReference Update="Azure.ResourceManager.Compute" Version="1.0.0-beta.8" />
    <PackageReference Update="Azure.ResourceManager.Network" Version="1.0.0-beta.7" />
    <PackageReference Update="Azure.ResourceManager.Resources" Version="1.1.0" />
    <PackageReference Update="Azure.ResourceManager.Storage" Version="1.0.0-beta.8" />
    <PackageReference Update="Azure.Search.Documents" Version="11.2.0" />
    <PackageReference Update="Azure.Security.KeyVault.Secrets" Version="4.2.0-beta.4" />
    <PackageReference Update="Azure.Storage.Blobs" Version="12.12.0" />
    <PackageReference Update="Azure.Storage.Files.DataLake" Version="12.8.0" />
    <PackageReference Update="BenchmarkDotNet" Version="0.13.1" />
    <PackageReference Update="Castle.Core" Version="4.4.0" />
    <PackageReference Update="CommandLineParser" Version="2.8.0" />
    <PackageReference Update="FluentAssertions" Version="5.10.3" />
    <PackageReference Update="FsCheck.Xunit" Version="2.14.0" />
    <PackageReference Update="Microsoft.ApplicationInsights" Version="2.20.0" />
    <PackageReference Update="Microsoft.Azure.ApplicationInsights.Query" Version="1.0.0" />
    <PackageReference Update="Microsoft.AspNetCore" Version="2.2.0" />
    <PackageReference Update="Microsoft.AspNetCore.Mvc.Testing" Version="2.2.0" />
    <PackageReference Update="Microsoft.AspNetCore.Server.Kestrel" Version="2.1.3" />
    <PackageReference Update="Microsoft.AspNetCore.Server.Kestrel.Core" Version="2.1.25" />
    <PackageReference Update="Microsoft.AspNetCore.Server.WebListener" Version="1.1.4" />
    <PackageReference Update="Microsoft.AspNetCore.Http" Version="2.1.22" />
    <PackageReference Update="Microsoft.Azure.Core.Spatial" Version="1.0.0" />
    <PackageReference Update="Microsoft.Azure.Core.NewtonsoftJson" Version="1.0.0" />
    <PackageReference Update="Microsoft.Azure.Devices" Version="1.19.0" />
    <PackageReference Update="Microsoft.Azure.Devices.Client" Version="1.35.0" />
    <PackageReference Update="Microsoft.Azure.Graph.RBAC" Version="2.2.2-preview" />
    <PackageReference Update="Microsoft.Azure.KeyVault.Core" Version="3.0.3" />
    <PackageReference Update="Microsoft.Azure.Management.ContainerRegistry" Version="2.0.0" />
    <PackageReference Update="Microsoft.Azure.Management.ContainerRegistry.Fluent" Version="1.37.1" />
    <PackageReference Update="Microsoft.Azure.Management.EventGrid" Version="4.0.1-preview" />
    <PackageReference Update="Microsoft.Azure.Management.EventHub" Version="2.5.0" />
    <PackageReference Update="Microsoft.Azure.Management.HDInsight" Version="4.1.0-preview" />
    <PackageReference Update="Microsoft.Azure.Management.ResourceManager" Version="[1.6.0-preview, 2.0.0)" />
    <PackageReference Update="Microsoft.Azure.Management.ServiceBus" Version="2.1.0" />
    <PackageReference Update="Microsoft.Azure.Management.Sql" Version="1.22.0-preview" />
    <PackageReference Update="Microsoft.Azure.Management.Storage" Version="13.0.0" />
    <PackageReference Update="Microsoft.Azure.ResourceManager" Version="[1.1.0-preview]" />
    <PackageReference Update="Microsoft.Azure.Services.AppAuthentication" Version="[1.0.3, 2.0.0)" />
    <PackageReference Update="Microsoft.Azure.Storage.Blob" Version="11.1.7" />
    <PackageReference Update="Microsoft.Azure.Storage.File" Version="11.2.2" />
    <PackageReference Update="Microsoft.Azure.Storage.Queue" Version="11.1.7" />
    <PackageReference Update="Microsoft.Azure.Test.HttpRecorder" Version="[1.13.3, 2.0.0)" />
    <PackageReference Update="Microsoft.Azure.WebJobs.Extensions" Version="4.0.1" />
    <PackageReference Update="Microsoft.Azure.WebJobs.Extensions.Http" Version="3.0.2" />
    <PackageReference Update="Microsoft.CSharp" Version="4.7.0" />
    <PackageReference Update="Microsoft.Extensions.Azure" Version="1.0.0" />
    <PackageReference Update="Microsoft.Extensions.Configuration.Binder" Version="2.1.10" />
    <PackageReference Update="Microsoft.Extensions.Configuration.Json" Version="5.0.0" />
    <PackageReference Update="Microsoft.Extensions.Configuration" Version="5.0.0" />
    <PackageReference Update="Microsoft.Extensions.DependencyInjection" Version="2.1.1" />
    <PackageReference Update="Microsoft.Extensions.PlatformAbstractions" Version="1.1.0" />
    <PackageReference Update="Microsoft.NET.Test.Sdk" Version="17.0.0" />
    <PackageReference Update="Microsoft.NET.Sdk.Functions" Version="3.0.12" />
    <PackageReference Update="Microsoft.Rest.ClientRuntime.Azure.Authentication" Version="[2.4.0]" />
    <PackageReference Update="Microsoft.Rest.ClientRuntime.Azure.TestFramework" Version="[1.7.7, 2.0.0)" />
    <PackageReference Update="Microsoft.ServiceFabric.Data" Version="3.3.624" />
    <PackageReference Update="Microsoft.Spatial" Version="7.5.3" />
    <PackageReference Update="Moq" Version="4.10.1" />
    <PackageReference Update="MSTest.TestAdapter" Version="1.3.2" />
    <PackageReference Update="MSTest.TestFramework" Version="1.3.2" />
    <PackageReference Update="Newtonsoft.Json" Version="10.0.3" />
    <PackageReference Update="NSubstitute" Version="3.1.0" />
    <PackageReference Update="NUnit" Version="3.13.2" />
    <PackageReference Update="NUnit3TestAdapter" Version="4.2.1" />
    <PackageReference Update="OpenTelemetry.Extensions.Hosting" Version="1.0.0-rc9.3" />
    <PackageReference Update="OpenTelemetry.Instrumentation.AspNetCore" Version="1.0.0-rc9.3" />
    <PackageReference Update="OpenTelemetry.Instrumentation.Http" Version="1.0.0-rc9.3" />
    <PackageReference Update="OpenTelemetry.Exporter.InMemory" Version="1.3.0-beta.1" />
    <PackageReference Update="Polly" Version="7.1.0" />
    <PackageReference Update="Portable.BouncyCastle" Version="1.9.0" />
    <PackageReference Update="PublicApiGenerator" Version="10.0.1" />
    <PackageReference Update="System.Diagnostics.TraceSource" Version="4.3.0" />
    <PackageReference Update="System.IO.Compression" Version="4.3.0" />
    <PackageReference Update="System.IO.Pipelines" Version="4.5.1" />
    <PackageReference Update="System.Linq.Async" Version="5.0.0" />
    <PackageReference Update="System.Net.WebSockets.Client" Version="4.3.2" />
    <PackageReference Update="System.Reflection.Emit" Version="4.7.0" />
    <PackageReference Update="System.Runtime.InteropServices" Version="4.3.0" />
    <PackageReference Update="System.Security.Cryptography.Algorithms" Version="4.3.0" />
    <PackageReference Update="System.Security.Cryptography.Cng" Version="4.5.2" />
    <PackageReference Update="System.Security.Cryptography.Primitives" Version="4.3.0" />
    <PackageReference Update="System.Security.Cryptography.X509Certificates" Version="4.3.2" />
    <PackageReference Update="System.ValueTuple" Version="4.5.0" />
    <PackageDownload Include="Azure.Sdk.Tools.Testproxy" Version="[$(TestProxyVersion)]" />
    <PackageReference Update="WindowsAzure.ServiceBus" Version="5.1.0" />
    <PackageReference Update="xunit.runner.visualstudio" Version="2.4.1" />
    <PackageReference Update="xunit" Version="2.4.1" />
  </ItemGroup>

  <ItemGroup Condition="'$(TargetFramework)'=='netstandard2.0'">
    <PackageDownload Update="NETStandard.Library.Ref" Version="[2.1.0]" />
  </ItemGroup>

  <PropertyGroup>
    <TestProxyVersion>1.0.0-dev.20220719.1</TestProxyVersion>
  </PropertyGroup>

</Project><|MERGE_RESOLUTION|>--- conflicted
+++ resolved
@@ -99,11 +99,7 @@
     <PackageReference Update="Azure.Security.KeyVault.Certificates" Version="4.2.0" />
     <PackageReference Update="Azure.Storage.Blobs" Version="12.12.0" />
     <PackageReference Update="Azure.Storage.Queues" Version="12.10.0" />
-<<<<<<< HEAD
-    <PackageReference Update="Azure.ResourceManager" Version="1.3.0-alpha.20220808.1" />
-=======
     <PackageReference Update="Azure.ResourceManager" Version="1.3.0" />
->>>>>>> 750f6e9c
 
     <!-- Other approved packages -->
     <PackageReference Update="Microsoft.Azure.Amqp" Version="2.5.10" />
