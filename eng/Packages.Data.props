--- conflicted
+++ resolved
@@ -262,11 +262,7 @@
   </ItemGroup>
 
   <ItemGroup Condition="'$(IsGeneratorLibrary)' == 'true'">
-<<<<<<< HEAD
-    <PackageReference Update="Microsoft.Generator.CSharp.ClientModel" Version="1.0.0-alpha.20250206.1" />
-=======
     <PackageReference Update="Microsoft.TypeSpec.Generator.ClientModel" Version="1.0.0-alpha.20250211.5" />
->>>>>>> 2fb24b98
   </ItemGroup>
 
   <!--
