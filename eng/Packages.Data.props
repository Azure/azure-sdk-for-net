--- conflicted
+++ resolved
@@ -74,12 +74,8 @@
     <!-- Azure SDK packages -->
     <PackageReference Update="Azure.Core" Version="1.9.0" />
     <PackageReference Update="Azure.Core.Amqp" Version="1.0.0" />
-<<<<<<< HEAD
-    <PackageReference Update="Azure.Core.Experimental" Version="0.1.0-preview.7" />
+    <PackageReference Update="Azure.Core.Experimental" Version="0.1.0-preview.8" />
     <PackageReference Update="Azure.Messaging.EventHubs" Version="5.3.0" />
-=======
-    <PackageReference Update="Azure.Core.Experimental" Version="0.1.0-preview.8" />
->>>>>>> 50ee2d1d
     <PackageReference Update="Azure.Identity" Version="1.2.1" />
     <PackageReference Update="Azure.Security.KeyVault.Secrets" Version="4.0.2" />
     <PackageReference Update="Azure.Security.KeyVault.Keys" Version="4.0.2" />
