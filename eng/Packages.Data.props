<?xml version="1.0" encoding="utf-8"?>
<Project xmlns="http://schemas.microsoft.com/developer/msbuild/2003">
  <ItemGroup Condition=" '$(TargetFramework)' == 'netstandard1.4' ">
    <PackageReference Update="Microsoft.AspNetCore.WebUtilities" Version="1.1.2" />
  </ItemGroup>
  <ItemGroup Condition=" '$(TargetFramework)' != 'netstandard1.4' ">
    <PackageReference Update="Microsoft.AspNetCore.WebUtilities" Version="2.2.0" />
  </ItemGroup>

  <!--
    Dependency versions for Track 1 libraries.
  -->
  <ItemGroup Condition="'$(IsClientLibrary)' != 'true'">
    <PackageReference Update="Microsoft.Azure.Amqp" Version="2.4.11" />
    <PackageReference Update="Microsoft.Azure.Batch" Version="15.4.0" />
    <PackageReference Update="Microsoft.Azure.Devices.Client" Version="1.23.2" />
    <PackageReference Update="Microsoft.Azure.Devices" Version="1.19.0" />
    <PackageReference Update="Microsoft.Azure.KeyVault.Core" Version="3.0.3" />
    <PackageReference Update="Microsoft.Azure.Management.Batch" Version="4.2.0" />
    <PackageReference Update="Microsoft.Azure.Services.AppAuthentication" Version="[1.0.3, 2.0.0)" />
    <PackageReference Update="Microsoft.Azure.Storage.Blob" Version="11.1.7" />
    <PackageReference Update="Microsoft.Rest.ClientRuntime.Azure.Authentication" Version="[2.4.1]" />
    <PackageReference Update="Microsoft.Rest.ClientRuntime.Azure" Version="[3.3.19, 4.0.0)" />
    <PackageReference Update="Microsoft.Rest.ClientRuntime" Version="[2.3.24, 3.0.0)" />
    <PackageReference Update="Microsoft.ServiceFabric.Data" Version="3.3.624" />
    <PackageReference Update="Microsoft.ServiceFabric.Services" Version="3.3.624" />
    <PackageReference Update="Microsoft.ServiceFabric" Version="6.4.624" />
    <PackageReference Update="Microsoft.Spatial" Version="7.5.3" />
    <PackageReference Update="Microsoft.AspNetCore.Http" Version="2.1.22" />

    <PackageReference Update="Newtonsoft.Json" Version="13.0.1" />

    <PackageReference Update="System.Collections.Concurrent" Version="4.3.0" />
    <PackageReference Update="System.Collections" Version="4.3.0" />
    <PackageReference Update="System.Data.SqlClient" Version="4.3.1" />
    <PackageReference Update="System.Diagnostics.DiagnosticSource" Version="4.5.1" />
    <PackageReference Update="System.Diagnostics.Tools" Version="4.3.0" />
    <PackageReference Update="System.Globalization" Version="4.3.0" />
    <PackageReference Update="System.IdentityModel.Tokens.Jwt" Version="5.7.0" />
    <PackageReference Update="System.Linq" Version="4.3.0" />
    <PackageReference Update="System.Memory.Data" Version="1.0.2" />
    <PackageReference Update="System.Net.Http" Version="4.3.4" />
    <PackageReference Update="System.Reflection.TypeExtensions" Version="[4.5.1, 4.9.0)" />
    <PackageReference Update="System.Runtime.Extensions" Version="4.3.0" />
    <PackageReference Update="System.Runtime.Serialization.Primitives" Version="4.3.0" />
    <PackageReference Update="System.Runtime" Version="4.3.0" />
    <PackageReference Update="System.Security.Cryptography.Algorithms" Version="4.3.0" />
    <PackageReference Update="System.Security.Cryptography.Cng" Version="4.3.0" />
    <PackageReference Update="System.Security.Cryptography.Primitives" Version="4.3.0" />
    <PackageReference Update="System.Text.Encodings.Web" Version="4.5.1" />
    <PackageReference Update="System.Text.Json" Version="4.7.2" />
    <PackageReference Update="System.ValueTuple" Version="4.5.0" />

    <PackageReference Update="WindowsAzure.Storage" Version="9.3.3" />
  </ItemGroup>

  <!--
    Dependency versions for Track 2, Azure.* libraries.
    Only packages that are approved dependencies should go here.
    To add a new dependency, seek architect approval.

    Prior to making any updates to this section, potential version
    conflicts with PowerShell or Functions need to be investigated.

    For any common dependencies with PowerShell, the most straightforward
    way to avoid issues is to ensure the version used is less than or equal to
    the version used by PowerShell. In most cases it is adequate
    to check the dependencies in the latest version.
    - These tags give information for specific release versions: https://github.com/PowerShell/PowerShell/releases
    - These files show the dependencies and versions:
        - https://github.com/PowerShell/PowerShell/blob/master/tools/cgmanifest.json
        - https://github.com/PowerShell/PowerShell/blob/master/src/System.Management.Automation/System.Management.Automation.csproj

    For Functions, this file can be referenced: https://github.com/Azure/azure-functions-host/blob/dev/src/WebJobs.Script/runtimeassemblies.json
      - If the assembly is not there or there is a resolutionPolicy of private,
        there is no issue from the Functions perspective of upgrading the version.
      - If the assembly is there and there is a resolutionPolicy of minorMatchOrLower
        then the version needs to be less than or equal to the version listed here:
        - https://github.com/Azure/azure-functions-host/blob/dev/test/WebJobs.Script.Tests/Microsoft.Azure.WebJobs.Script.WebHost.deps.json
      - If resolutionPolicy is runtimeVersion, then the version needs to match the
        version in the file below exactly:
        - https://github.com/Azure/azure-functions-host/blob/dev/test/WebJobs.Script.Tests/Microsoft.Azure.WebJobs.Script.WebHost.deps.json
  -->

  <ItemGroup Condition="'$(IsClientLibrary)' == 'true' or '$(IsGeneratorLibrary)' == 'true'">

    <!-- BCL packages -->
    <PackageReference Update="System.Buffers" Version="4.5.1" />
    <PackageReference Update="System.ClientModel" Version="1.3.0" />
    <PackageReference Update="System.IO.Hashing" Version="6.0.0" />
    <PackageReference Update="System.Memory" Version="4.5.5" />
    <PackageReference Update="System.Memory.Data" Version="6.0.1" />
    <PackageReference Update="System.Numerics.Vectors" Version="4.5.0" />
    <PackageReference Update="System.Net.Http" Version="4.3.4" />
    <PackageReference Update="System.Diagnostics.DiagnosticSource" Version="6.0.1" />
    <PackageReference Update="System.Reflection.TypeExtensions" Version="4.7.0" />
    <PackageReference Update="System.Runtime.InteropServices.RuntimeInformation" Version="4.3.0" />
    <PackageReference Update="System.Security.Cryptography.Cose" Version="7.0.0" />
    <PackageReference Update="System.Threading.Channels" Version="6.0.0" />
    <PackageReference Update="System.Threading.Tasks.Extensions" Version="4.5.4" />
    <PackageReference Update="System.Text.Json" Version="6.0.11" />
    <PackageReference Update="System.Text.Encodings.Web" Version="6.0.1" />
    <PackageReference Update="System.ValueTuple" Version="4.5.0" />
    <PackageReference Update="Microsoft.Bcl.AsyncInterfaces" Version="6.0.0" />
    <PackageReference Update="Microsoft.CSharp" Version="4.7.0" />
		<PackageReference Update="Microsoft.Extensions.Logging.Abstractions" Version="6.0.0"/>

    <!-- Azure SDK packages -->
    <PackageReference Update="Azure.AI.Inference" Version="1.0.0-beta.2" />
    <PackageReference Update="Azure.AI.OpenAI" Version="2.0.0" />
    <PackageReference Update="Azure.AI.Projects" Version="1.0.0-beta.2" />
    <PackageReference Update="Azure.Communication.Identity" Version="1.3.1" />
    <PackageReference Update="Azure.Communication.Common" Version="1.3.0" />
    <PackageReference Update="Azure.Core" Version="1.44.1" />
    <PackageReference Update="Azure.Core.Amqp" Version="1.3.1" />
    <PackageReference Update="Azure.Core.Experimental" Version="0.1.0-preview.36" />
    <PackageReference Update="Azure.Core.Expressions.DataFactory" Version="1.0.0" />
    <PackageReference Update="Azure.Data.SchemaRegistry" Version="1.2.0" />
    <PackageReference Update="Azure.Data.Tables" Version="12.8.0" />
    <PackageReference Update="Azure.Messaging.EventHubs" Version="5.11.6" />
    <PackageReference Update="Azure.Messaging.EventGrid" Version="4.21.0" />
    <PackageReference Update="Azure.Messaging.ServiceBus" Version="7.18.2" />
    <PackageReference Update="Azure.Messaging.WebPubSub" Version="1.4.0" />
    <PackageReference Update="Azure.MixedReality.Authentication" version= "1.2.0" />
    <PackageReference Update="Azure.Monitor.OpenTelemetry.Exporter" Version="1.4.0-beta.2" />
    <PackageReference Update="Azure.Monitor.Query" Version="1.1.0" />
    <PackageReference Update="Azure.Identity" Version="1.13.1" />
    <PackageReference Update="Azure.Search.Documents" Version="11.6.0" />
    <PackageReference Update="Azure.Security.KeyVault.Secrets" Version="4.6.0" />
    <PackageReference Update="Azure.Security.KeyVault.Keys" Version="4.6.0" />
    <PackageReference Update="Azure.Security.KeyVault.Certificates" Version="4.6.0" />
    <PackageReference Update="Azure.Storage.Common" Version="12.22.0" />
    <PackageReference Update="Azure.Storage.Blobs" Version="12.23.0" />
    <PackageReference Update="Azure.Storage.Queues" Version="12.21.0" />
    <PackageReference Update="Azure.Storage.Files.Shares" Version="12.21.0" />
    <PackageReference Update="Azure.Storage.DataMovement" Version="12.0.0" />
    <PackageReference Update="Azure.ResourceManager" Version="1.13.0" />
    <PackageReference Update="Azure.ResourceManager.AppConfiguration" Version="1.3.2" />
    <PackageReference Update="Azure.ResourceManager.ApplicationInsights" Version="1.0.0" />
    <PackageReference Update="Azure.ResourceManager.Authorization" Version="1.1.3" />
    <PackageReference Update="Azure.ResourceManager.Batch" Version="1.4.0" />
    <PackageReference Update="Azure.ResourceManager.CognitiveServices" Version="1.3.3" />
    <PackageReference Update="Azure.ResourceManager.CosmosDB" Version="1.4.0-beta.9" />
    <PackageReference Update="Azure.ResourceManager.EventHubs" Version="1.2.0-beta.1" />
    <PackageReference Update="Azure.ResourceManager.KeyVault" Version="1.2.3" />
    <PackageReference Update="Azure.ResourceManager.ManagedServiceIdentities" Version="1.2.3" />
    <PackageReference Update="Azure.ResourceManager.OperationalInsights" Version="1.2.2" />
    <PackageReference Update="Azure.ResourceManager.PostgreSql" Version="1.2.0-beta.6" />
    <PackageReference Update="Azure.ResourceManager.Redis" Version="1.4.0" />
    <PackageReference Update="Azure.ResourceManager.Resources" Version="1.7.3" />
    <PackageReference Update="Azure.ResourceManager.Search" Version="1.3.0-beta.3" />
    <PackageReference Update="Azure.ResourceManager.ServiceBus" Version="1.1.0-beta.7" />
    <PackageReference Update="Azure.ResourceManager.WebPubSub" Version="1.2.0-beta.1" />
    <PackageReference Update="Azure.ResourceManager.SignalR" Version="1.1.2" />
    <PackageReference Update="Azure.ResourceManager.Sql" Version="1.3.0-beta.8" />
    <PackageReference Update="Azure.ResourceManager.Storage" Version="1.2.3" />

    <!-- CDK -->
    <PackageReference Update="Azure.Provisioning" Version="1.0.0" />
    <PackageReference Update="Azure.Provisioning.CognitiveServices" Version="1.0.0" />
    <PackageReference Update="Azure.Provisioning.EventGrid" Version="1.0.0" />
    <PackageReference Update="Azure.Provisioning.KeyVault" Version="1.0.0" />
    <PackageReference Update="Azure.Provisioning.ServiceBus" Version="1.0.0" />
    <PackageReference Update="Azure.Provisioning.Storage" Version="1.0.0" />
    <PackageReference Update="Azure.Provisioning.AppService" Version="1.0.0" />
    <PackageReference Update="Microsoft.Bcl.Numerics" Version="8.0.0" />

    <!-- Other approved packages -->
    <PackageReference Update="Microsoft.Azure.Amqp" Version="2.6.9" />
    <PackageReference Update="Microsoft.Azure.WebPubSub.Common" Version="1.4.0" />
    <PackageReference Update="Microsoft.Identity.Client" Version="4.69.1" />
    <PackageReference Update="Microsoft.Identity.Client.Extensions.Msal" Version="4.69.1" />
    <PackageReference Update="Microsoft.Identity.Client.Broker" Version="4.69.1" />
    <PackageReference Update="Microsoft.IdentityModel.Protocols.OpenIdConnect" Version="6.35.0" />
    <PackageReference Update="Microsoft.IdentityModel.Tokens" Version="6.35.0" />
    <PackageReference Update="System.IdentityModel.Tokens.Jwt" Version="6.35.0" />
  </ItemGroup>

  <ItemGroup Condition="$(MSBuildProjectName.StartsWith('Azure.Monitor.OpenTelemetry'))">
    <!-- OpenTelemetry dependency approved for Azure.Monitor.OpenTelemetry.Exporter package only -->
    <PackageReference Update="OpenTelemetry" Version="1.11.2" />
    <PackageReference Update="OpenTelemetry.Extensions.Hosting" Version="1.11.2" />
    <PackageReference Update="OpenTelemetry.Instrumentation.AspNetCore" Version="1.11.1" />
    <PackageReference Update="OpenTelemetry.Instrumentation.Http" Version="1.11.1" />
    <PackageReference Update="OpenTelemetry.PersistentStorage.FileSystem" Version="1.0.1" />
    <PackageReference Update="Microsoft.AspNetCore.Http.Abstractions" Version="[2.1.1,6.0)" />
    <PackageReference Update="Microsoft.AspNetCore.Http.Features" Version="[2.1.1,6.0)" />
  </ItemGroup>

  <ItemGroup Condition="$(MSBuildProjectName.StartsWith('Azure.AI.OpenAI'))">
    <PackageReference Update="OpenAI" Version="2.2.0-beta.4" />
  </ItemGroup>

  <ItemGroup Condition="$(MSBuildProjectName.StartsWith('Azure.Developer.MicrosoftPlaywrightTesting'))">
    <PackageReference Update="Microsoft.TestPlatform.ObjectModel" Version="17.10.0" />
    <PackageReference Update="NUnit" Version="3.13.2" />
  </ItemGroup>

  <ItemGroup Condition="$(MSBuildProjectName.Contains('Azure.Projects'))">
    <PackageReference Update="Azure.Data.AppConfiguration" Version="1.6.0"/>
    <PackageReference Update="Azure.Provisioning.Deployment" Version="1.0.0-beta.2"/>
    <PackageReference Update="Azure.Provisioning.AppConfiguration" Version="1.0.0"/>
    <PackageReference Update="Microsoft.Extensions.Hosting.Abstractions" Version="9.0.0" />
    <PackageReference Update="Microsoft.Extensions.Configuration.Abstractions" Version="9.0.0"/>
    <PackageReference Update="System.Memory.Data" Version="8.0.1"/>
  </ItemGroup>

  <ItemGroup Condition="'$(IsGeneratorLibrary)' == 'true'">
<<<<<<< HEAD
    <PackageReference Update="Microsoft.TypeSpec.Generator.ClientModel" Version="1.0.0-alpha.20250319.3" />
    <PackageReference Update="System.ClientModel" Version="1.3.0" />
=======
    <PackageReference Update="Microsoft.TypeSpec.Generator.ClientModel" Version="1.0.0-alpha.20250317.2" />
>>>>>>> e1ec3f93
  </ItemGroup>

  <!--
    Dependency versions for Track 2, Microsoft.* libraries.
    These are dependencies for Track 2 integration packages
  -->
  <ItemGroup Condition="'$(IsClientLibrary)' == 'true' and $(MSBuildProjectName.StartsWith('Microsoft.'))">
    <PackageReference Update="Apache.Avro" Version="1.12.0" />
    <PackageReference Update="CloudNative.CloudEvents" Version="2.0.0" />
    <PackageReference Update="CloudNative.CloudEvents.SystemTextJson" Version="2.0.0" />
    <PackageReference Update="Google.Protobuf" Version="3.24.3" />
    <PackageReference Update="Grpc.Tools" Version="2.51.0" PrivateAssets="all" />
    <PackageReference Update="MessagePack" Version="2.5.192" />
    <PackageReference Update="Microsoft.Azure.SignalR" Version="1.29.0" />
    <PackageReference Update="Microsoft.Azure.SignalR.Management" Version="1.29.0" />
    <PackageReference Update="Microsoft.Azure.SignalR.Protocols" Version="1.29.0" />
    <PackageReference Update="Microsoft.Azure.SignalR.Serverless.Protocols" Version="1.10.0" />
    <PackageReference Update="Microsoft.Azure.WebJobs" Version="3.0.37" />
    <PackageReference Update="Microsoft.Azure.WebJobs.Sources" Version="3.0.37" PrivateAssets="All"/>
    <PackageReference Update="Microsoft.Azure.WebJobs.Extensions.Rpc" Version="3.0.37" />
    <PackageReference Update="Microsoft.Azure.WebJobs.Host.Storage" Version="5.0.0" />
    <PackageReference Update="Microsoft.Spatial" Version="7.5.3" />
    <PackageReference Update="Newtonsoft.Json" Version="13.0.3" />
  </ItemGroup>

  <!-- Packages intended for Extensions libraries only -->
  <ItemGroup Condition="'$(IsExtensionClientLibrary)' == 'true'">
    <PackageReference Update="Microsoft.AspNetCore.DataProtection" Version="3.1.32" />
    <PackageReference Update="Microsoft.AspNetCore.Http" Version="2.1.22" />
    <PackageReference Update="Microsoft.AspNetCore.Http.Connections" Version="1.0.15" />
    <PackageReference Update="Microsoft.Azure.Functions.Worker.Extensions.Abstractions" Version="1.1.0" />
    <PackageReference Update="Microsoft.Extensions.Azure" Version="1.8.0" /> <!-- Latest confirmed as compatible by the Functions team. DO NOT BUMP-->
    <PackageReference Update="Microsoft.Extensions.DependencyInjection.Abstractions" Version="2.1.1" />
    <PackageReference Update="Microsoft.Extensions.Configuration" Version="2.1.1" />
    <PackageReference Update="Microsoft.Extensions.Configuration.Abstractions" Version="2.1.1" />
    <PackageReference Update="Microsoft.Extensions.Configuration.Binder" Version="2.1.0" />
    <PackageReference Update="Microsoft.Extensions.Logging.Abstractions" Version="2.1.1" />
    <PackageReference Update="Microsoft.Extensions.Options" Version="2.1.0" />
  </ItemGroup>

  <!-- Packages intended for WCF/CoreWCF Extensions libraries only -->
  <ItemGroup Condition="'$(IsWcfLibrary)' == 'true'">
    <PackageReference Update="CoreWCF.Primitives" Version="1.7.0" />
    <PackageReference Update="CoreWCF.Queue" Version="1.7.0" />
    <PackageReference Update="System.IO.Pipelines" Version="8.0.0" />
    <PackageReference Update="Microsoft.AspNetCore" Version="2.3.0" />
    <PackageReference Update="System.ServiceModel.Primitives" Version="6.2.0" />
    <PackageReference Update="Azure.Storage.Files.Shares" Version="12.21.0" />
    <PackageReference Update="Azure.Storage.Queues" Version="12.21.0" />
    <PackageReference Update="Microsoft.Extensions.Configuration.UserSecrets" Version="8.0.1" />
    <PackageReference Update="Microsoft.Extensions.Http" Version="8.0.0" />
    <PackageReference Update="Microsoft.Extensions.Logging.Configuration" Version="8.0.1" />
    <PackageReference Update="System.Formats.Asn1" Version="8.0.2" />
    <PackageReference Update="System.Security.Cryptography.Pkcs" Version="8.0.1" />
  </ItemGroup>

  <ItemGroup Condition="('$(IsWcfLibrary)' == 'true') AND ($(TargetFramework.StartsWith('net4')))">
    <PackageReference Update="Microsoft.Extensions.Configuration.UserSecrets" Version="2.2.0" />
    <PackageReference Update="Microsoft.Extensions.Http" Version="2.2.0" />
    <PackageReference Update="Microsoft.Extensions.Logging.Configuration" Version="2.2.0" />
  </ItemGroup>

  <!--
    Build time packages
    All should have PrivateAssets="All" set so they don't become package dependencies
  -->
  <ItemGroup>
    <PackageReference Update="Microsoft.Azure.AutoRest.CSharp" Version="3.0.0-beta.20250319.1" PrivateAssets="All" />
    <PackageReference Update="Azure.ClientSdk.Analyzers" Version="0.1.1-dev.20250310.1" PrivateAssets="All" />
    <PackageReference Update="coverlet.collector" Version="3.2.0" PrivateAssets="All" />
    <!-- Note: Upgrading the .NET SDK version needs to be synchronized with the autorest.csharp repository -->
    <PackageReference Update="Microsoft.CodeAnalysis.NetAnalyzers" Version="9.0.0" PrivateAssets="All" />
    <PackageReference Update="Microsoft.CodeAnalysis.BannedApiAnalyzers" Version="3.3.2" PrivateAssets="All" />
    <PackageReference Update="Microsoft.DotNet.ApiCompat" Version="5.0.0-beta.20467.1" PrivateAssets="All" />
    <PackageReference Update="Microsoft.DotNet.GenAPI" Version="5.0.0-beta.19552.1" PrivateAssets="All" />
    <PackageReference Update="Microsoft.NETFramework.ReferenceAssemblies" Version="1.0.2" PrivateAssets="All" />
    <PackageReference Update="Microsoft.SourceLink.GitHub" Version="8.0.0" PrivateAssets="All" />
    <PackageReference Update="SauceControl.InheritDoc" Version="1.2.0" PrivateAssets="All" />
    <PackageReference Update="StyleCop.Analyzers" Version="1.2.0-beta.333" PrivateAssets="All" />
    <PackageReference Update="Microsoft.CodeAnalysis.CSharp" Version ="3.9.0" PrivateAssets="all" />
  </ItemGroup>

  <!--
    Test/Sample/Perf/Stress project dependencies
  -->
  <ItemGroup Condition="('$(IsTestProject)' == 'true') OR ('$(IsTestSupportProject)' == 'true') OR ('$(IsPerfProject)' == 'true') OR ('$(IsStressProject)' == 'true') OR ('$(IsSamplesProject)' == 'true')">
    <PackageReference Update="ApprovalTests" Version="3.0.22" />
    <PackageReference Update="ApprovalUtilities" Version="3.0.22" />
    <PackageReference Update="Azure.Core" Version="1.44.1" />
    <PackageReference Update="Azure.Identity" Version="1.13.1" />
    <PackageReference Update="Azure.Messaging.EventGrid" Version="4.17.0" />
    <PackageReference Update="Azure.Messaging.EventHubs.Processor" Version="5.11.6" />
    <PackageReference Update="Azure.Messaging.ServiceBus" Version="7.18.2" />
    <PackageReference Update="Azure.ResourceManager" Version="1.13.0" />
    <PackageReference Update="Azure.ResourceManager.Compute" Version="1.7.0-beta.1" />
    <PackageReference Update="Azure.ResourceManager.CognitiveServices" Version="1.3.0" />
    <PackageReference Update="Azure.ResourceManager.KeyVault" Version="1.1.0" />
    <PackageReference Update="Azure.ResourceManager.ManagedServiceIdentities" Version="1.1.0" />
    <PackageReference Update="Azure.ResourceManager.Network" Version="1.5.0" />
    <PackageReference Update="Azure.ResourceManager.OperationalInsights" Version="1.3.0-beta.1" />
    <PackageReference Update="Azure.ResourceManager.PrivateDns" Version="1.0.1" />
    <PackageReference Update="Azure.ResourceManager.RecoveryServices" Version="1.2.0-beta.1" />
    <PackageReference Update="Azure.ResourceManager.Resources" Version="1.6.0" />
    <PackageReference Update="Azure.ResourceManager.Storage" Version="1.1.1" />
    <PackageReference Update="Azure.ResourceManager.Kubernetes" Version="1.0.0-beta.3" />
    <PackageReference Update="Azure.ResourceManager.KubernetesConfiguration" Version="1.2.0-beta.1" />
    <PackageReference Update="Azure.ResourceManager.ExtendedLocations" Version="1.1.0-beta.1" />
    <PackageReference Update="Azure.ResourceManager.EventHubs" Version="1.2.0-beta.1" />
    <PackageReference Update="Azure.ResourceManager.ContainerRegistry" Version="1.3.0-beta.1" />
    <PackageReference Update="Azure.Search.Documents" Version="11.6.0" />
    <PackageReference Update="Azure.Security.KeyVault.Keys" Version="4.6.0" />
    <PackageReference Update="Azure.Security.KeyVault.Secrets" Version="4.6.0" />
    <PackageReference Update="Azure.Storage.Blobs" Version="12.23.0" />
    <PackageReference Update="Azure.Storage.Files.DataLake" Version="12.21.0" />
    <PackageReference Update="BenchmarkDotNet" Version="0.13.4" />
    <PackageReference Update="BenchmarkDotNet.Diagnostics.Windows" Version="0.13.4" />
    <PackageReference Update="Castle.Core" Version="5.1.0" />
    <PackageReference Update="CloudNative.CloudEvents.SystemTextJson" Version="2.0.0" />
    <PackageReference Update="CommandLineParser" Version="2.8.0" />
    <PackageReference Update="FluentAssertions" Version="5.10.3" />
    <PackageReference Update="FsCheck.Xunit" Version="2.14.0" />
    <PackageReference Update="Microsoft.ApplicationInsights" Version="2.20.0" />
    <PackageReference Update="Microsoft.Azure.ApplicationInsights.Query" Version="1.0.0" />
    <PackageReference Update="Microsoft.AspNetCore" Version="2.2.0" />
    <PackageReference Update="Microsoft.AspNetCore.Mvc.Testing" Version="2.2.0" />
    <PackageReference Update="Microsoft.AspNetCore.Server.Kestrel" Version="2.1.3" />
    <PackageReference Update="Microsoft.AspNetCore.Server.Kestrel.Core" Version="2.1.25" />
    <PackageReference Update="Microsoft.AspNetCore.Server.Kestrel.Transport.Sockets" Version="2.1.40" />
    <PackageReference Update="Microsoft.AspNetCore.Server.WebListener" Version="1.1.4" />
    <PackageReference Update="Microsoft.AspNetCore.Http" Version="2.2.2" />
    <PackageReference Update="Microsoft.Azure.Core.Spatial" Version="1.0.0" />
    <PackageReference Update="Microsoft.Azure.Core.NewtonsoftJson" Version="1.0.0" />
    <PackageReference Update="Microsoft.Azure.Devices" Version="1.38.2" />
    <PackageReference Update="Microsoft.Azure.Devices.Client" Version="1.41.3" />
    <PackageReference Update="Microsoft.Azure.EventHubs" Version="4.3.2" />
    <PackageReference Update="Microsoft.Azure.EventHubs.Processor" Version="4.3.2" />
    <PackageReference Update="Microsoft.Azure.Functions.Extensions" Version="1.0.0" />
    <PackageReference Update="Microsoft.Azure.Graph.RBAC" Version="2.2.2-preview" />
    <PackageReference Update="Microsoft.Azure.KeyVault" Version="3.0.5" />
    <PackageReference Update="Microsoft.Azure.KeyVault.Core" Version="3.0.5" />
    <PackageReference Update="Microsoft.Azure.Management.ContainerRegistry" Version="2.0.0" />
    <PackageReference Update="Microsoft.Azure.Management.ContainerRegistry.Fluent" Version="1.37.1" />
    <PackageReference Update="Microsoft.Azure.Management.EventGrid" Version="4.0.1-preview" />
    <PackageReference Update="Microsoft.Azure.Management.EventHub" Version="2.5.0" />
    <PackageReference Update="Microsoft.Azure.Management.HDInsight" Version="4.1.0-preview" />
    <PackageReference Update="Microsoft.Azure.Management.ResourceManager" Version="[1.6.0-preview, 2.0.0)" />
    <PackageReference Update="Microsoft.Azure.Management.ServiceBus" Version="2.1.0" />
    <PackageReference Update="Microsoft.Azure.Management.Sql" Version="1.22.0-preview" />
    <PackageReference Update="Microsoft.Azure.Management.Storage" Version="25.0.0" />
    <PackageReference Update="Microsoft.Azure.ResourceManager" Version="[1.1.0-preview]" />
    <PackageReference Update="Microsoft.Azure.Services.AppAuthentication" Version="[1.0.3, 2.0.0)" />
    <PackageReference Update="Microsoft.Azure.Storage.Blob" Version="11.1.7" />
    <PackageReference Update="Microsoft.Azure.Storage.DataMovement" Version="2.0.5" />
    <PackageReference Update="Microsoft.Azure.Storage.File" Version="11.2.2" />
    <PackageReference Update="Microsoft.Azure.Storage.Queue" Version="11.1.7" />
    <PackageReference Update="Microsoft.Azure.Test.HttpRecorder" Version="[1.13.3, 2.0.0)" />
    <PackageReference Update="Microsoft.Azure.WebJobs.Extensions" Version="5.0.0" />
    <PackageReference Update="Microsoft.Azure.WebJobs.Extensions.Http" Version="3.0.2" />
    <PackageReference Update="Microsoft.CodeAnalysis.CSharp.Workspaces" Version="4.8.0" />
    <PackageReference Update="Microsoft.CSharp" Version="4.7.0" />
    <PackageReference Update="Microsoft.Data.SqlClient" Version="5.1.3" />
    <PackageReference Update="Microsoft.Extensions.Azure" Version="1.11.0" />
    <PackageReference Update="Microsoft.Extensions.Configuration.Abstractions" Version="8.0.0" />
    <PackageReference Update="Microsoft.Extensions.Configuration.Binder" Version="8.0.2" />
    <PackageReference Update="Microsoft.Extensions.Configuration.Json" Version="8.0.1" />
    <PackageReference Update="Microsoft.Extensions.Configuration" Version="8.0.0" />
    <PackageReference Update="Microsoft.Extensions.Hosting" Version="8.0.1" />
    <PackageReference Update="Microsoft.Extensions.Logging" Version="8.0.1" />
    <PackageReference Update="Microsoft.Extensions.Logging.Configuration" Version="8.0.1" />
    <PackageReference Update="Microsoft.Extensions.Logging.Console" Version="8.0.1"/>
    <PackageReference Update="Microsoft.Extensions.Primitives" Version="8.0.0"/>
    <PackageReference Update="Microsoft.Extensions.DependencyInjection" Version="8.0.1" />
    <PackageReference Update="Microsoft.Extensions.PlatformAbstractions" Version="1.1.0" />
    <PackageReference Update="Microsoft.Graph" Version="5.57.0" />
    <PackageReference Update="Microsoft.NET.Test.Sdk" Version="17.0.0" />
    <PackageReference Update="Microsoft.NET.Sdk.Functions" Version="4.2.0" />
    <PackageReference Update="Microsoft.Rest.ClientRuntime" Version="[2.3.24, 3.0.0)" />
    <PackageReference Update="Microsoft.Rest.ClientRuntime.Azure.Authentication" Version="[2.4.1]" />
    <PackageReference Update="Microsoft.Rest.ClientRuntime.Azure.TestFramework" Version="[1.7.7, 2.0.0)" />
    <PackageReference Update="Microsoft.ServiceFabric.Data" Version="3.3.624" />
    <PackageReference Update="Microsoft.Spatial" Version="7.5.3" />
    <PackageReference Update="Moq" Version="[4.18.2]" /><!-- This version should not be changed without team discussion. -->
    <PackageReference Update="MSTest.TestAdapter" Version="1.3.2" />
    <PackageReference Update="MSTest.TestFramework" Version="1.3.2" />
    <PackageReference Update="Newtonsoft.Json" Version="13.0.1" />
    <PackageReference Update="NSubstitute" Version="3.1.0" />
    <PackageReference Update="NUnit" Version="3.13.2" />
    <PackageReference Update="NUnit3TestAdapter" Version="4.4.2" />
    <PackageReference Update="OpenTelemetry" Version="1.11.2" />
    <PackageReference Update="OpenTelemetry.Exporter.Console" Version="1.11.2" />
    <PackageReference Update="OpenTelemetry.Exporter.InMemory" Version="1.11.2" />
    <PackageReference Update="OpenTelemetry.Exporter.OpenTelemetryProtocol" Version="1.11.2" />
    <PackageReference Update="OpenTelemetry.Instrumentation.Http" Version="1.11.1" />
    <PackageReference Update="OpenTelemetry.Instrumentation.SqlClient" Version="1.11.0-beta.2" />
    <PackageReference Update="Polly" Version="7.1.0" />
    <PackageReference Update="Polly.Contrib.WaitAndRetry" Version="1.1.1" />
    <PackageReference Update="Portable.BouncyCastle" Version="1.9.0" />
    <PackageReference Update="PublicApiGenerator" Version="10.0.1" />
    <PackageReference Update="System.ClientModel" Version="1.3.0" />
    <PackageReference Update="System.Diagnostics.TraceSource" Version="4.3.0" />
    <PackageReference Update="System.IO.Compression" Version="4.3.0" />
    <PackageReference Update="System.IO.Pipelines" Version="4.5.1" />
    <PackageReference Update="System.Linq.Async" Version="5.0.0" />
    <PackageReference Update="System.Memory.Data" Version="6.0.1" />
    <PackageReference Update="System.Net.WebSockets.Client" Version="4.3.2" />
    <PackageReference Update="System.Reflection.Emit" Version="4.7.0" />
    <PackageReference Update="System.Runtime.InteropServices" Version="4.3.0" />
    <PackageReference Update="System.Security.Cryptography.Algorithms" Version="4.3.0" />
    <PackageReference Update="System.Security.Cryptography.Cng" Version="4.5.2" />
    <PackageReference Update="System.Security.Cryptography.Primitives" Version="4.3.0" />
    <PackageReference Update="System.Security.Cryptography.ProtectedData" Version="4.7.0" />
    <PackageReference Update="System.Security.Cryptography.X509Certificates" Version="4.3.2" />
    <PackageReference Update="System.ValueTuple" Version="4.5.0" />
    <PackageReference Update="WindowsAzure.ServiceBus" Version="5.1.0" />
    <PackageReference Update="xunit.runner.visualstudio" Version="2.4.2" />
    <PackageReference Update="xunit" Version="2.4.2" />

    <PackageDownload Include="Azure.Sdk.Tools.Testproxy" Version="[$(TestProxyVersion)]" />
  </ItemGroup>

  <ItemGroup Condition="'$(TargetFramework)'=='netstandard2.0'">
    <PackageDownload Update="NETStandard.Library.Ref" Version="[2.1.0]" />
  </ItemGroup>

  <PropertyGroup>
    <TestProxyVersion>1.0.0-dev.20250221.1</TestProxyVersion>
  </PropertyGroup>
</Project><|MERGE_RESOLUTION|>--- conflicted
+++ resolved
@@ -206,12 +206,8 @@
   </ItemGroup>
 
   <ItemGroup Condition="'$(IsGeneratorLibrary)' == 'true'">
-<<<<<<< HEAD
     <PackageReference Update="Microsoft.TypeSpec.Generator.ClientModel" Version="1.0.0-alpha.20250319.3" />
     <PackageReference Update="System.ClientModel" Version="1.3.0" />
-=======
-    <PackageReference Update="Microsoft.TypeSpec.Generator.ClientModel" Version="1.0.0-alpha.20250317.2" />
->>>>>>> e1ec3f93
   </ItemGroup>
 
   <!--
