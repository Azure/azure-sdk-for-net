<?xml version="1.0" encoding="utf-8"?>
<Project xmlns="http://schemas.microsoft.com/developer/msbuild/2003">
  <ItemGroup Condition=" '$(TargetFramework)' == 'netstandard1.4' ">
    <PackageReference Update="Microsoft.AspNetCore.WebUtilities" Version="1.1.2" />
  </ItemGroup>
  <ItemGroup Condition=" '$(TargetFramework)' != 'netstandard1.4' ">
    <PackageReference Update="Microsoft.AspNetCore.WebUtilities" Version="2.2.0" />
  </ItemGroup>

  <!--
    Dependency versions for Track 1 libraries.
  -->
  <ItemGroup Condition="'$(IsClientLibrary)' != 'true'">
    <PackageReference Update="Microsoft.Azure.Amqp" Version="2.4.11" />
    <PackageReference Update="Microsoft.Azure.Batch" Version="11.0.0" />
    <PackageReference Update="Microsoft.Azure.Devices.Client" Version="1.23.2" />
    <PackageReference Update="Microsoft.Azure.Devices" Version="1.19.0" />
    <PackageReference Update="Microsoft.Azure.KeyVault.Core" Version="3.0.3" />
    <PackageReference Update="Microsoft.Azure.Management.Batch" Version="4.2.0" />
    <PackageReference Update="Microsoft.Azure.Services.AppAuthentication" Version="[1.0.3, 2.0.0)" />
    <PackageReference Update="Microsoft.Azure.Storage.Blob" Version="11.1.7" />
    <PackageReference Update="Microsoft.Rest.ClientRuntime.Azure.Authentication" Version="[2.4.0]" />
    <PackageReference Update="Microsoft.Rest.ClientRuntime.Azure" Version="[3.3.18, 4.0.0)" />
    <PackageReference Update="Microsoft.Rest.ClientRuntime" Version="[2.3.20, 3.0.0)" />
    <PackageReference Update="Microsoft.ServiceFabric.Data" Version="3.3.624" />
    <PackageReference Update="Microsoft.ServiceFabric.Services" Version="3.3.624" />
    <PackageReference Update="Microsoft.ServiceFabric" Version="6.4.624" />
    <PackageReference Update="Microsoft.Spatial" Version="7.5.3" />

    <PackageReference Update="Newtonsoft.Json" Version="10.0.3" />

    <PackageReference Update="System.Collections.Concurrent" Version="4.3.0" />
    <PackageReference Update="System.Collections" Version="4.3.0" />
    <PackageReference Update="System.Data.SqlClient" Version="4.3.1" />
    <PackageReference Update="System.Diagnostics.DiagnosticSource" Version="4.5.1" />
    <PackageReference Update="System.Diagnostics.Tools" Version="4.3.0" />
    <PackageReference Update="System.Globalization" Version="4.3.0" />
    <PackageReference Update="System.IdentityModel.Tokens.Jwt" Version="5.4.0" />
    <PackageReference Update="System.Linq" Version="4.3.0" />
    <PackageReference Update="System.Net.Http" Version="4.3.4" />
    <PackageReference Update="System.Reflection.TypeExtensions" Version="[4.5.1, 4.9.0)" />
    <PackageReference Update="System.Runtime.Extensions" Version="4.3.0" />
    <PackageReference Update="System.Runtime.Serialization.Primitives" Version="4.3.0" />
    <PackageReference Update="System.Runtime" Version="4.3.0" />
    <PackageReference Update="System.Security.Cryptography.Algorithms" Version="4.3.0" />
    <PackageReference Update="System.Security.Cryptography.Cng" Version="4.3.0" />
    <PackageReference Update="System.Security.Cryptography.Primitives" Version="4.3.0" />
    <PackageReference Update="System.Text.Encodings.Web" Version="4.5.1" />
    <PackageReference Update="System.ValueTuple" Version="4.5.0" />

    <PackageReference Update="WindowsAzure.Storage" Version="9.3.3" />
  </ItemGroup>

  <!--
    Dependency versions for Track 2, Azure.* libraries.
    Only packages that are approved dependencies should go here.
  -->

  <ItemGroup Condition="'$(IsClientLibrary)' == 'true'">

    <!-- BCL packages -->
    <PackageReference Update="System.Buffers" Version="4.5.1" />
    <PackageReference Update="System.Memory" Version="4.5.4" />
    <PackageReference Update="System.Memory.Data" Version="1.0.2" />
    <PackageReference Update="System.Numerics.Vectors" Version="4.5.0" />
    <PackageReference Update="System.Diagnostics.DiagnosticSource" Version="4.6.0" />
    <PackageReference Update="System.Reflection.TypeExtensions" Version="4.5.1" />
    <PackageReference Update="System.Threading.Tasks.Extensions" Version="4.5.2" />
    <PackageReference Update="System.Threading.Channels" Version="4.6.0" />
    <PackageReference Update="System.Security.Cryptography.ProtectedData" Version="4.5.0" />
    <PackageReference Update="System.Text.Json" Version="4.6.0" />
    <PackageReference Update="System.Text.Encodings.Web" Version="4.7.2" />
    <PackageReference Update="System.ValueTuple" Version="4.5.0" />
    <PackageReference Update="Microsoft.Bcl.AsyncInterfaces" Version="1.0.0" />
    <PackageReference Update="Microsoft.CSharp" Version="4.5.0" />

    <!-- Azure SDK packages -->
    <PackageReference Update="Azure.Communication.Common" Version="1.0.1" />
    <PackageReference Update="Azure.Core" Version="1.16.0" />
    <PackageReference Update="Azure.Core.Amqp" Version="1.2.0" />
    <PackageReference Update="Azure.Core.Experimental" Version="0.1.0-preview.14" />
    <PackageReference Update="Azure.Messaging.EventHubs" Version="5.5.0" />
    <PackageReference Update="Azure.Messaging.EventGrid" Version="4.3.0" />
    <PackageReference Update="Azure.Messaging.ServiceBus" Version="7.2.1" />
    <PackageReference Update="Azure.Messaging.WebPubSub" Version="1.0.0-beta.1" />
    <PackageReference Update="Azure.Identity" Version="1.4.0" />
    <PackageReference Update="Azure.Security.KeyVault.Secrets" Version="4.0.2" />
    <PackageReference Update="Azure.Security.KeyVault.Keys" Version="4.0.2" />
    <PackageReference Update="Azure.Security.KeyVault.Certificates" Version="4.0.2" />
    <PackageReference Update="Azure.Storage.Blobs" Version="12.8.0" />
    
    <!-- Other approved packages -->
    <PackageReference Update="Microsoft.Azure.Amqp" Version="2.4.13" />
    <PackageReference Update="Microsoft.Identity.Client" Version="4.30.1" />
    <PackageReference Update="Microsoft.Identity.Client.Extensions.Msal" Version="2.18.4" />

    <!-- TODO: Make sure this package is arch-board approved -->
    <PackageReference Update="System.IdentityModel.Tokens.Jwt" Version="5.4.0" />

    <!-- OpenTelemetry dependency approved for Azure.Monitor.OpenTelemetry.Exporter package only -->
    <PackageReference Update="OpenTelemetry" Version="1.1.0-beta4"  Condition="'$(MSBuildProjectName)' == 'Azure.Monitor.OpenTelemetry.Exporter'" />
  </ItemGroup>

  <!--
    Dependency versions for Track 2, Microsoft.* libraries.
    These are dependencies for Track 2 integration packages
  -->
  <ItemGroup Condition="'$(IsClientLibrary)' == 'true' and $(MSBuildProjectName.StartsWith('Microsoft.'))">
    <PackageReference Update="CloudNative.CloudEvents" Version="2.0.0" />
    <PackageReference Update="CloudNative.CloudEvents.SystemTextJson" Version="2.0.0" />
    <PackageReference Update="Microsoft.Azure.WebJobs" Version="3.0.27" />
    <PackageReference Update="Microsoft.Azure.WebJobs.Sources" Version="3.0.19" />
    <PackageReference Update="Microsoft.Spatial" Version="7.5.3" />
    <PackageReference Update="Newtonsoft.Json" Version="10.0.3" />
  </ItemGroup>

  <!-- Packages intended for Management libraries only -->
  <ItemGroup Condition="'$(IsMgmtLibrary)' == 'true'">
<<<<<<< HEAD
    <PackageReference Update="Azure.ResourceManager.Core" Version="1.0.0-alpha.20210707.1" />
=======
    <PackageReference Update="Azure.ResourceManager.Core" Version="1.0.0-alpha.20210713.2" />
>>>>>>> 3b0d98e1
  </ItemGroup>

  <!-- Packages intended for Extensions libraries only -->
  <ItemGroup Condition="'$(IsExtensionClientLibrary)' == 'true'">
    <PackageReference Update="Microsoft.AspNetCore.DataProtection" Version="2.1.0" />
    <PackageReference Update="Microsoft.AspNetCore.Http" Version="2.1.0" />
    <PackageReference Update="Microsoft.Extensions.Azure" Version="1.1.0" />
    <PackageReference Update="Microsoft.Extensions.DependencyInjection.Abstractions" Version="2.1.0" />
    <PackageReference Update="Microsoft.Extensions.Configuration" Version="2.1.0" />
    <PackageReference Update="Microsoft.Extensions.Configuration.Abstractions" Version="2.1.0" />
    <PackageReference Update="Microsoft.Extensions.Configuration.Binder" Version="2.1.0" />
    <PackageReference Update="Microsoft.Extensions.Logging.Abstractions" Version="2.1.0" />
    <PackageReference Update="Microsoft.Extensions.Options" Version="2.1.0" />
  </ItemGroup>

  <!--
    Build time packages
    All should have PrivateAssets="All" set so they don't become pacakge dependencies
  -->
  <ItemGroup>
<<<<<<< HEAD
    <PackageReference Update="Microsoft.Azure.AutoRest.CSharp" Version="3.0.0-beta.20210701.2" PrivateAssets="All" />
=======
    <PackageReference Update="Microsoft.Azure.AutoRest.CSharp" Version="3.0.0-beta.20210713.3" PrivateAssets="All" />
>>>>>>> 3b0d98e1
    <PackageReference Update="Azure.ClientSdk.Analyzers" Version="0.1.1-dev.20210601.1" PrivateAssets="All" />
    <PackageReference Update="coverlet.collector" Version="1.3.0" PrivateAssets="All" />
    <PackageReference Update="Microsoft.CodeAnalysis.FxCopAnalyzers" Version="3.3.1" PrivateAssets="All" />
    <PackageReference Update="Microsoft.CodeAnalysis.BannedApiAnalyzers" Version="3.3.2" PrivateAssets="All" />
    <PackageReference Update="Microsoft.DotNet.ApiCompat" Version="5.0.0-beta.20467.1" PrivateAssets="All" />
    <PackageReference Update="Microsoft.DotNet.GenAPI" Version="5.0.0-beta.19552.1" PrivateAssets="All" />
    <PackageReference Update="Microsoft.NETFramework.ReferenceAssemblies" Version="1.0.0" PrivateAssets="All" />
    <PackageReference Update="Microsoft.SourceLink.GitHub" Version="1.0.0" PrivateAssets="All" />
    <PackageReference Update="SauceControl.InheritDoc" Version="1.2.0" PrivateAssets="All" />
    <PackageReference Update="StyleCop.Analyzers" Version="1.2.0-beta.333" PrivateAssets="All" />
    <PackageReference Update="Microsoft.CodeAnalysis.CSharp" Version ="3.9.0" PrivateAssets="all" />
  </ItemGroup>

  <!--
    Test/Sample/Perf/Stress project dependencies
  -->
  <ItemGroup Condition="('$(IsTestProject)' == 'true') OR ('$(IsTestSupportProject)' == 'true') OR ('$(IsPerfProject)' == 'true') OR ('$(IsStressProject)' == 'true') OR ('$(IsSamplesProject)' == 'true')">
    <PackageReference Update="ApprovalTests" Version="3.0.22" />
    <PackageReference Update="ApprovalUtilities" Version="3.0.22" />
    <PackageReference Update="Azure.Messaging.EventHubs" Version="5.2.0" />
    <PackageReference Update="Azure.Messaging.EventGrid" Version="4.0.0" />
    <PackageReference Update="Azure.ResourceManager.Compute" Version="1.0.0-preview.2" />
    <PackageReference Update="Azure.ResourceManager.Network" Version="1.0.0-preview.2" />
    <PackageReference Update="Azure.ResourceManager.Resources" Version="1.0.0-preview.2" />
    <PackageReference Update="Azure.ResourceManager.Storage" Version="1.0.0-preview.2" />
    <PackageReference Update="Azure.Search.Documents" Version="11.2.0" />
    <PackageReference Update="Azure.Security.KeyVault.Secrets" Version="4.2.0-beta.4" />
    <PackageReference Update="Azure.Storage.Blobs" Version="12.8.0" />
    <PackageReference Update="Azure.Storage.Files.DataLake" Version="12.5.0" />
    <PackageReference Update="BenchmarkDotNet" Version="0.11.5" />
    <PackageReference Update="Castle.Core" Version="4.4.0" />
    <PackageReference Update="CommandLineParser" Version="2.8.0" />
    <PackageReference Update="FluentAssertions" Version="5.10.3" />
    <PackageReference Update="FsCheck.Xunit" Version="2.14.0" />
    <PackageReference Update="Microsoft.Azure.ApplicationInsights.Query" Version="1.0.0" />
    <PackageReference Update="Microsoft.AspNetCore.Server.Kestrel" Version="2.2.0" />
    <PackageReference Update="Microsoft.AspNetCore.Server.WebListener" Version="1.0.2" />
    <PackageReference Update="Microsoft.Azure.Core.Spatial" Version="1.0.0" />
    <PackageReference Update="Microsoft.Azure.Core.NewtonsoftJson" Version="1.0.0" />
    <PackageReference Update="Microsoft.Azure.Devices" Version="1.19.0" />
    <PackageReference Update="Microsoft.Azure.Devices.Client" Version="1.35.0" />
    <PackageReference Update="Microsoft.Azure.Graph.RBAC" Version="2.2.2-preview" />
    <PackageReference Update="Microsoft.Azure.KeyVault.Core" Version="3.0.3" />
    <PackageReference Update="Microsoft.Azure.Management.ContainerRegistry" Version="2.0.0" />
    <PackageReference Update="Microsoft.Azure.Management.ContainerRegistry.Fluent" Version="1.37.1" />
    <PackageReference Update="Microsoft.Azure.Management.EventGrid" Version="4.0.1-preview" />
    <PackageReference Update="Microsoft.Azure.Management.EventHub" Version="2.5.0" />
    <PackageReference Update="Microsoft.Azure.Management.HDInsight" Version="4.1.0-preview" />
    <PackageReference Update="Microsoft.Azure.Management.ResourceManager" Version="[1.6.0-preview, 2.0.0)" />
    <PackageReference Update="Microsoft.Azure.Management.ServiceBus" Version="2.1.0" />
    <PackageReference Update="Microsoft.Azure.Management.Sql" Version="1.22.0-preview" />
    <PackageReference Update="Microsoft.Azure.Management.Storage" Version="13.0.0" />
    <PackageReference Update="Microsoft.Azure.ResourceManager" Version="[1.1.0-preview]" />
    <PackageReference Update="Microsoft.Azure.Services.AppAuthentication" Version="[1.0.3, 2.0.0)" />
    <PackageReference Update="Microsoft.Azure.Storage.Blob" Version="11.1.7" />
    <PackageReference Update="Microsoft.Azure.Storage.File" Version="11.2.2" />
    <PackageReference Update="Microsoft.Azure.Storage.Queue" Version="11.1.7" />
    <PackageReference Update="Microsoft.Azure.Test.HttpRecorder" Version="[1.13.3, 2.0.0)" />
    <PackageReference Update="Microsoft.Azure.WebJobs.Extensions" Version="4.0.1" />
    <PackageReference Update="Microsoft.Azure.WebJobs.Extensions.Http" Version="3.0.2" />
    <PackageReference Update="Microsoft.CSharp" Version="4.6" />
    <PackageReference Update="Microsoft.Extensions.Azure" Version="1.0.0" />
    <PackageReference Update="Microsoft.Extensions.Configuration.Binder" Version="2.1.0" />
    <PackageReference Update="Microsoft.Extensions.Configuration.Json" Version="5.0.0" />
    <PackageReference Update="Microsoft.Extensions.Configuration" Version="5.0.0" />
    <PackageReference Update="Microsoft.Extensions.DependencyInjection" Version="2.1.0" />
    <PackageReference Update="Microsoft.Extensions.PlatformAbstractions" Version="1.1.0" />
    <PackageReference Update="Microsoft.NET.Test.Sdk" Version="16.8.0" />
    <PackageReference Update="Microsoft.Rest.ClientRuntime.Azure.Authentication" Version="[2.4.0]" />
    <PackageReference Update="Microsoft.Rest.ClientRuntime.Azure.TestFramework" Version="[1.7.7, 2.0.0)" />
    <PackageReference Update="Microsoft.ServiceFabric.Data" Version="3.3.624" />
    <PackageReference Update="Microsoft.Spatial" Version="7.5.3" />
    <PackageReference Update="Moq" Version="4.10.1" />
    <PackageReference Update="MSTest.TestAdapter" Version="1.3.2" />
    <PackageReference Update="MSTest.TestFramework" Version="1.3.2" />
    <PackageReference Update="Newtonsoft.Json" Version="10.0.3" />
    <PackageReference Update="NSubstitute" Version="3.1.0" />
    <PackageReference Update="NUnit" Version="3.13.2" />
    <PackageReference Update="NUnit3TestAdapter" Version="3.17.0" />
    <PackageReference Update="OpenTelemetry.Extensions.Hosting" Version="1.0.0-rc5" />
    <PackageReference Update="OpenTelemetry.Instrumentation.AspNetCore" Version="1.0.0-rc5" />
    <PackageReference Update="OpenTelemetry.Instrumentation.Http" Version="1.0.0-rc5" />
    <PackageReference Update="Polly" Version="7.1.0" />
    <PackageReference Update="Portable.BouncyCastle" Version="1.8.5" />
    <PackageReference Update="PublicApiGenerator" Version="10.0.1" />
    <PackageReference Update="System.Diagnostics.TraceSource" Version="4.3.0" />
    <PackageReference Update="System.IO.Compression" Version="4.3.0" />
    <PackageReference Update="System.Linq.Async" Version="5.0.0" />
    <PackageReference Update="System.Net.WebSockets.Client" Version="4.3.2" />
    <PackageReference Update="System.Reflection.Emit" Version="4.7.0" />
    <PackageReference Update="System.Runtime.InteropServices" Version="4.3.0" />
    <PackageReference Update="System.Security.Cryptography.Algorithms" Version="4.3.0" />
    <PackageReference Update="System.Security.Cryptography.Cng" Version="4.3.0" />
    <PackageReference Update="System.Security.Cryptography.Primitives" Version="4.3.0" />
    <PackageReference Update="System.Security.Cryptography.X509Certificates" Version="4.3.2" />
    <PackageReference Update="System.ValueTuple" Version="4.5.0" />
    <PackageReference Update="WindowsAzure.ServiceBus" Version="5.1.0" />
    <PackageReference Update="xunit.runner.visualstudio" Version="2.4.1" />
    <PackageReference Update="xunit" Version="2.4.1" />
  </ItemGroup>

  <ItemGroup Condition="'$(TargetFramework)'=='netstandard2.0'">
    <PackageDownload Update="NETStandard.Library.Ref" Version="[2.1.0]" />
  </ItemGroup>

</Project><|MERGE_RESOLUTION|>--- conflicted
+++ resolved
@@ -116,11 +116,7 @@
 
   <!-- Packages intended for Management libraries only -->
   <ItemGroup Condition="'$(IsMgmtLibrary)' == 'true'">
-<<<<<<< HEAD
-    <PackageReference Update="Azure.ResourceManager.Core" Version="1.0.0-alpha.20210707.1" />
-=======
     <PackageReference Update="Azure.ResourceManager.Core" Version="1.0.0-alpha.20210713.2" />
->>>>>>> 3b0d98e1
   </ItemGroup>
 
   <!-- Packages intended for Extensions libraries only -->
@@ -141,11 +137,7 @@
     All should have PrivateAssets="All" set so they don't become pacakge dependencies
   -->
   <ItemGroup>
-<<<<<<< HEAD
-    <PackageReference Update="Microsoft.Azure.AutoRest.CSharp" Version="3.0.0-beta.20210701.2" PrivateAssets="All" />
-=======
     <PackageReference Update="Microsoft.Azure.AutoRest.CSharp" Version="3.0.0-beta.20210713.3" PrivateAssets="All" />
->>>>>>> 3b0d98e1
     <PackageReference Update="Azure.ClientSdk.Analyzers" Version="0.1.1-dev.20210601.1" PrivateAssets="All" />
     <PackageReference Update="coverlet.collector" Version="1.3.0" PrivateAssets="All" />
     <PackageReference Update="Microsoft.CodeAnalysis.FxCopAnalyzers" Version="3.3.1" PrivateAssets="All" />
