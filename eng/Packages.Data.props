<?xml version="1.0" encoding="utf-8"?>
<Project xmlns="http://schemas.microsoft.com/developer/msbuild/2003">
  <ItemGroup Condition=" '$(TargetFramework)' == 'netstandard1.4' ">
    <PackageReference Update="Microsoft.AspNetCore.WebUtilities" Version="1.1.2" />
  </ItemGroup>
  <ItemGroup Condition=" '$(TargetFramework)' != 'netstandard1.4' ">
    <PackageReference Update="Microsoft.AspNetCore.WebUtilities" Version="2.2.0" />
  </ItemGroup>

  <!--
    Dependency versions for Track 1 libraries.
  -->
  <ItemGroup Condition="'$(IsClientLibrary)' != 'true'">
    <PackageReference Update="Microsoft.Azure.Amqp" Version="2.4.11" />
    <PackageReference Update="Microsoft.Azure.Batch" Version="15.4.0" />
    <PackageReference Update="Microsoft.Azure.Devices.Client" Version="1.23.2" />
    <PackageReference Update="Microsoft.Azure.Devices" Version="1.19.0" />
    <PackageReference Update="Microsoft.Azure.KeyVault.Core" Version="3.0.3" />
    <PackageReference Update="Microsoft.Azure.Management.Batch" Version="4.2.0" />
    <PackageReference Update="Microsoft.Azure.Services.AppAuthentication" Version="[1.0.3, 2.0.0)" />
    <PackageReference Update="Microsoft.Azure.Storage.Blob" Version="11.1.7" />
    <PackageReference Update="Microsoft.Rest.ClientRuntime.Azure.Authentication" Version="[2.4.1]" />
    <PackageReference Update="Microsoft.Rest.ClientRuntime.Azure" Version="[3.3.19, 4.0.0)" />
    <PackageReference Update="Microsoft.Rest.ClientRuntime" Version="[2.3.24, 3.0.0)" />
    <PackageReference Update="Microsoft.ServiceFabric.Data" Version="3.3.624" />
    <PackageReference Update="Microsoft.ServiceFabric.Services" Version="3.3.624" />
    <PackageReference Update="Microsoft.ServiceFabric" Version="6.4.624" />
    <PackageReference Update="Microsoft.Spatial" Version="7.5.3" />
    <PackageReference Update="Microsoft.AspNetCore.Http" Version="2.1.22" />

    <PackageReference Update="Newtonsoft.Json" Version="13.0.1" />

    <PackageReference Update="System.Collections.Concurrent" Version="4.3.0" />
    <PackageReference Update="System.Collections" Version="4.3.0" />
    <PackageReference Update="System.Data.SqlClient" Version="4.3.1" />
    <PackageReference Update="System.Diagnostics.DiagnosticSource" Version="4.5.1" />
    <PackageReference Update="System.Diagnostics.Tools" Version="4.3.0" />
    <PackageReference Update="System.Globalization" Version="4.3.0" />
    <PackageReference Update="System.IdentityModel.Tokens.Jwt" Version="5.7.0" />
    <PackageReference Update="System.Linq" Version="4.3.0" />
    <PackageReference Update="System.Memory.Data" Version="1.0.2" />
    <PackageReference Update="System.Net.Http" Version="4.3.4" />
    <PackageReference Update="System.Reflection.TypeExtensions" Version="[4.5.1, 4.9.0)" />
    <PackageReference Update="System.Runtime.Extensions" Version="4.3.0" />
    <PackageReference Update="System.Runtime.Serialization.Primitives" Version="4.3.0" />
    <PackageReference Update="System.Runtime" Version="4.3.0" />
    <PackageReference Update="System.Security.Cryptography.Algorithms" Version="4.3.0" />
    <PackageReference Update="System.Security.Cryptography.Cng" Version="4.3.0" />
    <PackageReference Update="System.Security.Cryptography.Primitives" Version="4.3.0" />
    <PackageReference Update="System.Text.Encodings.Web" Version="4.5.1" />
    <PackageReference Update="System.Text.Json" Version="4.7.2" />
    <PackageReference Update="System.ValueTuple" Version="4.5.0" />

    <PackageReference Update="WindowsAzure.Storage" Version="9.3.3" />
  </ItemGroup>

  <!--
    Dependency versions for Track 2, Azure.* libraries.
    Only packages that are approved dependencies should go here.
    To add a new dependency, seek architect approval.

    Prior to making any updates to this section, potential version
    conflicts with PowerShell or Functions need to be investigated.

    For any common dependencies with PowerShell, the most straightforward
    way to avoid issues is to ensure the version used is less than or equal to
    the version used by PowerShell. In most cases it is adequate
    to check the dependencies in the latest version.
    - These tags give information for specific release versions: https://github.com/PowerShell/PowerShell/releases
    - These files show the dependencies and versions:
        - https://github.com/PowerShell/PowerShell/blob/master/tools/cgmanifest.json
        - https://github.com/PowerShell/PowerShell/blob/master/src/System.Management.Automation/System.Management.Automation.csproj

    For Functions, this file can be referenced: https://github.com/Azure/azure-functions-host/blob/dev/src/WebJobs.Script/runtimeassemblies.json
      - If the assembly is not there or there is a resolutionPolicy of private,
        there is no issue from the Functions perspective of upgrading the version.
      - If the assembly is there and there is a resolutionPolicy of minorMatchOrLower
        then the version needs to be less than or equal to the version listed here:
        - https://github.com/Azure/azure-functions-host/blob/dev/test/WebJobs.Script.Tests/Microsoft.Azure.WebJobs.Script.WebHost.deps.json
      - If resolutionPolicy is runtimeVersion, then the version needs to match the
        version in the file below exactly:
        - https://github.com/Azure/azure-functions-host/blob/dev/test/WebJobs.Script.Tests/Microsoft.Azure.WebJobs.Script.WebHost.deps.json
  -->

  <ItemGroup Condition="'$(IsClientLibrary)' == 'true' or '$(IsGeneratorLibrary)' == 'true'">

    <!-- BCL packages -->
    <PackageReference Update="System.Buffers" Version="4.5.1" />
    <PackageReference Update="System.ClientModel" Version="1.2.1" />
    <PackageReference Update="System.IO.Hashing" Version="6.0.0" />
    <PackageReference Update="System.Memory" Version="4.5.5" />
    <PackageReference Update="System.Memory.Data" Version="6.0.0" />
    <PackageReference Update="System.Numerics.Vectors" Version="4.5.0" />
    <PackageReference Update="System.Net.Http" Version="4.3.4" />
    <PackageReference Update="System.Diagnostics.DiagnosticSource" Version="6.0.1" />
    <PackageReference Update="System.Reflection.TypeExtensions" Version="4.7.0" />
    <PackageReference Update="System.Runtime.InteropServices.RuntimeInformation" Version="4.3.0" />
    <PackageReference Update="System.Security.Cryptography.Cose" Version="7.0.0" />
    <PackageReference Update="System.Threading.Channels" Version="6.0.0" />
    <PackageReference Update="System.Threading.Tasks.Extensions" Version="4.5.4" />
    <PackageReference Update="System.Text.Json" Version="6.0.10" />
    <PackageReference Update="System.Text.Encodings.Web" Version="6.0.0" />
    <PackageReference Update="System.ValueTuple" Version="4.5.0" />
    <PackageReference Update="Microsoft.Bcl.AsyncInterfaces" Version="6.0.0" />
    <PackageReference Update="Microsoft.CSharp" Version="4.7.0" />

    <!-- Azure SDK packages -->
    <PackageReference Update="Azure.Communication.Identity" Version="1.3.1" />
    <PackageReference Update="Azure.Communication.Common" Version="1.3.0" />
    <PackageReference Update="Azure.Core" Version="1.44.1" />
    <PackageReference Update="Azure.Core.Amqp" Version="1.3.1" />
    <PackageReference Update="Azure.Core.Experimental" Version="0.1.0-preview.36" />
    <PackageReference Update="Azure.Core.Expressions.DataFactory" Version="1.0.0" />
    <PackageReference Update="Azure.Data.SchemaRegistry" Version="1.2.0" />
    <PackageReference Update="Azure.Data.Tables" Version="12.8.0" />
    <PackageReference Update="Azure.Messaging.EventHubs" Version="5.11.5" />
    <PackageReference Update="Azure.Messaging.EventGrid" Version="4.21.0" />
    <PackageReference Update="Azure.Messaging.ServiceBus" Version="7.18.2" />
    <PackageReference Update="Azure.Messaging.WebPubSub" Version="1.4.0" />
    <PackageReference Update="Azure.MixedReality.Authentication" version= "1.2.0" />
    <PackageReference Update="Azure.Monitor.OpenTelemetry.Exporter" Version="1.4.0-beta.2" />
    <PackageReference Update="Azure.Monitor.Query" Version="1.1.0" />
    <PackageReference Update="Azure.Identity" Version="1.13.1" />
    <PackageReference Update="Azure.Security.KeyVault.Secrets" Version="4.6.0" />
    <PackageReference Update="Azure.Security.KeyVault.Keys" Version="4.6.0" />
    <PackageReference Update="Azure.Security.KeyVault.Certificates" Version="4.6.0" />
    <PackageReference Update="Azure.Storage.Common" Version="12.20.1" />
    <PackageReference Update="Azure.Storage.Blobs" Version="12.21.1" />
    <PackageReference Update="Azure.Storage.Queues" Version="12.19.1" />
    <PackageReference Update="Azure.Storage.Files.Shares" Version="12.19.1" />
    <PackageReference Update="Azure.AI.Inference" Version="1.0.0-beta.2" />
    <PackageReference Update="Azure.AI.OpenAI" Version="2.0.0" />
    <PackageReference Update="Azure.ResourceManager" Version="1.13.0" />
    <PackageReference Update="Azure.ResourceManager.AppConfiguration" Version="1.3.2" />
    <PackageReference Update="Azure.ResourceManager.ApplicationInsights" Version="1.0.0" />
    <PackageReference Update="Azure.ResourceManager.Authorization" Version="1.1.3" />
    <PackageReference Update="Azure.ResourceManager.Batch" Version="1.4.0" />
    <PackageReference Update="Azure.ResourceManager.CognitiveServices" Version="1.3.3" />
    <PackageReference Update="Azure.ResourceManager.CosmosDB" Version="1.4.0-beta.9" />
    <PackageReference Update="Azure.ResourceManager.EventHubs" Version="1.1.0-beta.8" />
    <PackageReference Update="Azure.ResourceManager.KeyVault" Version="1.2.3" />
    <PackageReference Update="Azure.ResourceManager.ManagedServiceIdentities" Version="1.2.3" />
    <PackageReference Update="Azure.ResourceManager.OperationalInsights" Version="1.2.2" />
    <PackageReference Update="Azure.ResourceManager.PostgreSql" Version="1.2.0-beta.6" />
    <PackageReference Update="Azure.ResourceManager.Redis" Version="1.4.0" />
    <PackageReference Update="Azure.ResourceManager.Resources" Version="1.7.3" />
    <PackageReference Update="Azure.ResourceManager.Search" Version="1.3.0-beta.3" />
    <PackageReference Update="Azure.ResourceManager.ServiceBus" Version="1.1.0-beta.7" />
    <PackageReference Update="Azure.ResourceManager.WebPubSub" Version="1.2.0-beta.1" />
    <PackageReference Update="Azure.ResourceManager.SignalR" Version="1.1.2" />
    <PackageReference Update="Azure.ResourceManager.Sql" Version="1.3.0-beta.8" />
    <PackageReference Update="Azure.ResourceManager.Storage" Version="1.2.3" />

    <!-- CDK -->
    <PackageReference Update="Azure.Provisioning" Version="1.0.0" />
    <PackageReference Update="Azure.Provisioning.CognitiveServices" Version="1.0.0" />
    <PackageReference Update="Azure.Provisioning.EventGrid" Version="1.0.0" />
    <PackageReference Update="Azure.Provisioning.KeyVault" Version="1.0.0" />
    <PackageReference Update="Azure.Provisioning.ServiceBus" Version="1.0.0" />
    <PackageReference Update="Azure.Provisioning.Storage" Version="1.0.0" />
    <PackageReference Update="Azure.Provisioning.AppService" Version="1.0.0" />
    <PackageReference Update="Microsoft.Bcl.Numerics" Version="8.0.0" />

    <!-- Other approved packages -->
    <PackageReference Update="Microsoft.Azure.Amqp" Version="2.6.9" />
    <PackageReference Update="Microsoft.Azure.WebPubSub.Common" Version="1.4.0" />
    <PackageReference Update="Microsoft.Identity.Client" Version="4.67.2" />
    <PackageReference Update="Microsoft.Identity.Client.Extensions.Msal" Version="4.67.2" />
    <PackageReference Update="Microsoft.Identity.Client.Broker" Version="4.67.2" />

    <!-- TODO: Make sure this package is arch-board approved -->
    <PackageReference Update="Microsoft.IdentityModel.Protocols.OpenIdConnect" Version="6.35.0" />
    <PackageReference Update="Microsoft.IdentityModel.Tokens" Version="6.35.0" />
    <PackageReference Update="System.IdentityModel.Tokens.Jwt" Version="6.35.0" />
  </ItemGroup>

  <ItemGroup Condition="$(MSBuildProjectName.StartsWith('Azure.Monitor.OpenTelemetry'))">
    <!-- OpenTelemetry dependency approved for Azure.Monitor.OpenTelemetry.Exporter package only -->
    <PackageReference Update="OpenTelemetry" Version="1.9.0" />
    <PackageReference Update="OpenTelemetry.Extensions.Hosting" Version="1.9.0" />
    <PackageReference Update="OpenTelemetry.Instrumentation.AspNetCore" Version="1.9.0" />
    <PackageReference Update="OpenTelemetry.Instrumentation.Http" Version="1.9.0" />
    <PackageReference Update="OpenTelemetry.PersistentStorage.FileSystem" Version="1.0.0" />
    <PackageReference Update="Microsoft.AspNetCore.Http.Abstractions" Version="[2.1.1,6.0)" />
    <PackageReference Update="Microsoft.AspNetCore.Http.Features" Version="[2.1.1,6.0)" />
  </ItemGroup>

  <ItemGroup Condition="$(MSBuildProjectName.StartsWith('Azure.AI.OpenAI'))">
<<<<<<< HEAD
    <PackageReference Update="OpenAI" Version="2.1.0-beta.2" />
=======
    <PackageReference Update="OpenAI" Version="2.1.0" />
>>>>>>> f2036db0
  </ItemGroup>

  <ItemGroup Condition="$(MSBuildProjectName.StartsWith('Azure.Developer.MicrosoftPlaywrightTesting'))">
    <PackageReference Update="Microsoft.TestPlatform.ObjectModel" Version="17.10.0" />
    <PackageReference Update="NUnit" Version="3.13.2" />
  </ItemGroup>

  <ItemGroup Condition="$(MSBuildProjectName.Contains('CloudMachine'))">
    <PackageReference Update="Microsoft.Extensions.Hosting.Abstractions" Version="8.0.0" />
    <PackageReference Update="Microsoft.Extensions.Configuration.Abstractions" Version="8.0.0"/>
  </ItemGroup>

  <!--
    Dependency versions for Track 2, Microsoft.* libraries.
    These are dependencies for Track 2 integration packages
  -->
  <ItemGroup Condition="'$(IsClientLibrary)' == 'true' and $(MSBuildProjectName.StartsWith('Microsoft.'))">
    <PackageReference Update="Apache.Avro" Version="1.12.0" />
    <PackageReference Update="CloudNative.CloudEvents" Version="2.0.0" />
    <PackageReference Update="CloudNative.CloudEvents.SystemTextJson" Version="2.0.0" />
    <PackageReference Update="Google.Protobuf" Version="3.24.3" />
    <PackageReference Update="Grpc.Tools" Version="2.51.0" PrivateAssets="all" />
    <PackageReference Update="MessagePack" Version="2.5.192" />
    <PackageReference Update="Microsoft.Azure.SignalR" Version="1.29.0" />
    <PackageReference Update="Microsoft.Azure.SignalR.Management" Version="1.29.0" />
    <PackageReference Update="Microsoft.Azure.SignalR.Protocols" Version="1.29.0" />
    <PackageReference Update="Microsoft.Azure.SignalR.Serverless.Protocols" Version="1.10.0" />
    <PackageReference Update="Microsoft.Azure.WebJobs" Version="3.0.37" />
    <PackageReference Update="Microsoft.Azure.WebJobs.Sources" Version="3.0.37" PrivateAssets="All"/>
    <PackageReference Update="Microsoft.Azure.WebJobs.Extensions.Rpc" Version="3.0.37" />
    <PackageReference Update="Microsoft.Azure.WebJobs.Host.Storage" Version="5.0.0" />
    <PackageReference Update="Microsoft.Spatial" Version="7.5.3" />
    <PackageReference Update="Newtonsoft.Json" Version="13.0.1" />
  </ItemGroup>

  <!-- Packages intended for Extensions libraries only -->
  <ItemGroup Condition="'$(IsExtensionClientLibrary)' == 'true'">
    <PackageReference Update="Microsoft.AspNetCore.DataProtection" Version="3.1.32" />
    <PackageReference Update="Microsoft.AspNetCore.Http" Version="2.1.22" />
    <PackageReference Update="Microsoft.AspNetCore.Http.Connections" Version="1.0.15" />
    <PackageReference Update="Microsoft.Azure.Functions.Extensions" Version="1.0.0" />
    <PackageReference Update="Microsoft.Azure.Functions.Worker.Extensions.Abstractions" Version="1.1.0" />
    <PackageReference Update="Microsoft.Extensions.Azure" Version="1.7.6" />
    <PackageReference Update="Microsoft.Extensions.DependencyInjection.Abstractions" Version="2.1.0" />
    <PackageReference Update="Microsoft.Extensions.Configuration" Version="2.1.0" />
    <PackageReference Update="Microsoft.Extensions.Configuration.Abstractions" Version="2.1.0" />
    <PackageReference Update="Microsoft.Extensions.Configuration.Binder" Version="2.1.0" />
    <PackageReference Update="Microsoft.Extensions.Logging.Abstractions" Version="2.1.0" />
    <PackageReference Update="Microsoft.Extensions.Options" Version="2.1.0" />
  </ItemGroup>

  <!--
    Build time packages
    All should have PrivateAssets="All" set so they don't become package dependencies
  -->
  <ItemGroup>
<<<<<<< HEAD
    <PackageReference Update="Microsoft.Azure.AutoRest.CSharp" Version="3.0.0-beta.20241201.1" PrivateAssets="All" />
=======
    <PackageReference Update="Microsoft.Azure.AutoRest.CSharp" Version="3.0.0-beta.20250116.1" PrivateAssets="All" />
>>>>>>> f2036db0
    <PackageReference Update="Azure.ClientSdk.Analyzers" Version="0.1.1-dev.20240813.2" PrivateAssets="All" />
    <PackageReference Update="coverlet.collector" Version="3.2.0" PrivateAssets="All" />
    <PackageReference Update="Microsoft.CodeAnalysis.NetAnalyzers" Version="8.0.0" PrivateAssets="All" />
    <PackageReference Update="Microsoft.CodeAnalysis.BannedApiAnalyzers" Version="3.3.2" PrivateAssets="All" />
    <PackageReference Update="Microsoft.DotNet.ApiCompat" Version="5.0.0-beta.20467.1" PrivateAssets="All" />
    <PackageReference Update="Microsoft.DotNet.GenAPI" Version="5.0.0-beta.19552.1" PrivateAssets="All" />
    <PackageReference Update="Microsoft.NETFramework.ReferenceAssemblies" Version="1.0.2" PrivateAssets="All" />
    <PackageReference Update="Microsoft.SourceLink.GitHub" Version="8.0.0" PrivateAssets="All" />
    <PackageReference Update="SauceControl.InheritDoc" Version="1.2.0" PrivateAssets="All" />
    <PackageReference Update="StyleCop.Analyzers" Version="1.2.0-beta.333" PrivateAssets="All" />
    <PackageReference Update="Microsoft.CodeAnalysis.CSharp" Version ="3.9.0" PrivateAssets="all" />
  </ItemGroup>

  <ItemGroup Condition="'$(IsGeneratorLibrary)' == 'true'">
<<<<<<< HEAD
    <PackageReference Update="Microsoft.Generator.CSharp.ClientModel" Version="1.0.0-alpha.20241128.1" />
=======
    <PackageReference Update="Microsoft.Generator.CSharp.ClientModel" Version="1.0.0-alpha.20250117.1" />
>>>>>>> f2036db0
  </ItemGroup>

  <!--
    Test/Sample/Perf/Stress project dependencies
  -->
  <ItemGroup Condition="('$(IsTestProject)' == 'true') OR ('$(IsTestSupportProject)' == 'true') OR ('$(IsPerfProject)' == 'true') OR ('$(IsStressProject)' == 'true') OR ('$(IsSamplesProject)' == 'true')">
    <PackageReference Update="ApprovalTests" Version="3.0.22" />
    <PackageReference Update="ApprovalUtilities" Version="3.0.22" />
    <PackageReference Update="Azure.Identity" Version="1.13.1" />
    <PackageReference Update="Azure.Messaging.EventGrid" Version="4.17.0" />
    <PackageReference Update="Azure.Messaging.EventHubs.Processor" Version="5.11.3" />
    <PackageReference Update="Azure.Messaging.ServiceBus" Version="7.18.2" />
    <PackageReference Update="Azure.ResourceManager.Compute" Version="1.7.0-beta.1" />
    <PackageReference Update="Azure.ResourceManager.CognitiveServices" Version="1.3.0" />
    <PackageReference Update="Azure.ResourceManager.KeyVault" Version="1.1.0" />
    <PackageReference Update="Azure.ResourceManager.ManagedServiceIdentities" Version="1.1.0" />
    <PackageReference Update="Azure.ResourceManager.Network" Version="1.5.0" />
    <PackageReference Update="Azure.ResourceManager.OperationalInsights" Version="1.3.0-beta.1" />
    <PackageReference Update="Azure.ResourceManager.PrivateDns" Version="1.0.1" />
    <PackageReference Update="Azure.ResourceManager.RecoveryServices" Version="1.2.0-beta.1" />
    <PackageReference Update="Azure.ResourceManager.Resources" Version="1.6.0" />
    <PackageReference Update="Azure.ResourceManager.Storage" Version="1.1.1" />
    <PackageReference Update="Azure.ResourceManager.Kubernetes" Version="1.0.0-beta.3" />
    <PackageReference Update="Azure.ResourceManager.KubernetesConfiguration" Version="1.2.0-beta.1" />
    <PackageReference Update="Azure.ResourceManager.ExtendedLocations" Version="1.1.0-beta.1" />
    <PackageReference Update="Azure.ResourceManager.EventHubs" Version="1.2.0-beta.1" />
    <PackageReference Update="Azure.ResourceManager.ContainerRegistry" Version="1.3.0-beta.1" />
    <PackageReference Update="Azure.Search.Documents" Version="11.2.0" />
    <PackageReference Update="Azure.Security.KeyVault.Keys" Version="4.6.0" />
    <PackageReference Update="Azure.Security.KeyVault.Secrets" Version="4.6.0" />
    <PackageReference Update="Azure.Storage.Blobs" Version="12.20.0" />
    <PackageReference Update="Azure.Storage.Files.DataLake" Version="12.8.0" />
    <PackageReference Update="BenchmarkDotNet" Version="0.13.4" />
    <PackageReference Update="BenchmarkDotNet.Diagnostics.Windows" Version="0.13.4" />
    <PackageReference Update="Castle.Core" Version="5.1.0" />
    <PackageReference Update="CloudNative.CloudEvents.SystemTextJson" Version="2.0.0" />
    <PackageReference Update="CommandLineParser" Version="2.8.0" />
    <PackageReference Update="FluentAssertions" Version="5.10.3" />
    <PackageReference Update="FsCheck.Xunit" Version="2.14.0" />
    <PackageReference Update="Microsoft.ApplicationInsights" Version="2.20.0" />
    <PackageReference Update="Microsoft.Azure.ApplicationInsights.Query" Version="1.0.0" />
    <PackageReference Update="Microsoft.AspNetCore" Version="2.2.0" />
    <PackageReference Update="Microsoft.AspNetCore.Mvc.Testing" Version="2.2.0" />
    <PackageReference Update="Microsoft.AspNetCore.Server.Kestrel" Version="2.1.3" />
    <PackageReference Update="Microsoft.AspNetCore.Server.Kestrel.Core" Version="2.1.25" />
    <PackageReference Update="Microsoft.AspNetCore.Server.Kestrel.Transport.Sockets" Version="2.1.40" />
    <PackageReference Update="Microsoft.AspNetCore.Server.WebListener" Version="1.1.4" />
    <PackageReference Update="Microsoft.AspNetCore.Http" Version="2.2.2" />
    <PackageReference Update="Microsoft.Azure.Core.Spatial" Version="1.0.0" />
    <PackageReference Update="Microsoft.Azure.Core.NewtonsoftJson" Version="1.0.0" />
    <PackageReference Update="Microsoft.Azure.Devices" Version="1.38.2" />
    <PackageReference Update="Microsoft.Azure.Devices.Client" Version="1.41.3" />
    <PackageReference Update="Microsoft.Azure.EventHubs" Version="4.3.2" />
    <PackageReference Update="Microsoft.Azure.EventHubs.Processor" Version="4.3.2" />
    <PackageReference Update="Microsoft.Azure.Graph.RBAC" Version="2.2.2-preview" />
    <PackageReference Update="Microsoft.Azure.KeyVault" Version="3.0.5" />
    <PackageReference Update="Microsoft.Azure.KeyVault.Core" Version="3.0.5" />
    <PackageReference Update="Microsoft.Azure.Management.ContainerRegistry" Version="2.0.0" />
    <PackageReference Update="Microsoft.Azure.Management.ContainerRegistry.Fluent" Version="1.37.1" />
    <PackageReference Update="Microsoft.Azure.Management.EventGrid" Version="4.0.1-preview" />
    <PackageReference Update="Microsoft.Azure.Management.EventHub" Version="2.5.0" />
    <PackageReference Update="Microsoft.Azure.Management.HDInsight" Version="4.1.0-preview" />
    <PackageReference Update="Microsoft.Azure.Management.ResourceManager" Version="[1.6.0-preview, 2.0.0)" />
    <PackageReference Update="Microsoft.Azure.Management.ServiceBus" Version="2.1.0" />
    <PackageReference Update="Microsoft.Azure.Management.Sql" Version="1.22.0-preview" />
    <PackageReference Update="Microsoft.Azure.Management.Storage" Version="25.0.0" />
    <PackageReference Update="Microsoft.Azure.ResourceManager" Version="[1.1.0-preview]" />
    <PackageReference Update="Microsoft.Azure.Services.AppAuthentication" Version="[1.0.3, 2.0.0)" />
    <PackageReference Update="Microsoft.Azure.Storage.Blob" Version="11.1.7" />
    <PackageReference Update="Microsoft.Azure.Storage.DataMovement" Version="2.0.5" />
    <PackageReference Update="Microsoft.Azure.Storage.File" Version="11.2.2" />
    <PackageReference Update="Microsoft.Azure.Storage.Queue" Version="11.1.7" />
    <PackageReference Update="Microsoft.Azure.Test.HttpRecorder" Version="[1.13.3, 2.0.0)" />
    <PackageReference Update="Microsoft.Azure.WebJobs.Extensions" Version="5.0.0" />
    <PackageReference Update="Microsoft.Azure.WebJobs.Extensions.Http" Version="3.0.2" />
    <PackageReference Update="Microsoft.CSharp" Version="4.7.0" />
    <PackageReference Update="Microsoft.Data.SqlClient" Version="5.1.3" />
    <PackageReference Update="Microsoft.Extensions.Azure" Version="1.7.6" />
    <PackageReference Update="Microsoft.Extensions.Configuration.Abstractions" Version="8.0.0" />
    <PackageReference Update="Microsoft.Extensions.Configuration.Binder" Version="2.1.10" />
    <PackageReference Update="Microsoft.Extensions.Configuration.Json" Version="5.0.0" />
    <PackageReference Update="Microsoft.Extensions.Configuration" Version="5.0.0" />
    <PackageReference Update="Microsoft.Extensions.Hosting" Version="8.0.1" />
    <PackageReference Update="Microsoft.Extensions.Logging.Configuration" Version="8.0.0-rc.1.23419.4" />
    <PackageReference Update="Microsoft.Extensions.DependencyInjection" Version="3.1.32" />
    <PackageReference Update="Microsoft.Extensions.PlatformAbstractions" Version="1.1.0" />
    <PackageReference Update="Microsoft.Graph" Version="5.57.0" />
    <PackageReference Update="Microsoft.NET.Test.Sdk" Version="17.0.0" />
    <PackageReference Update="Microsoft.NET.Sdk.Functions" Version="4.2.0" />
    <PackageReference Update="Microsoft.Rest.ClientRuntime" Version="[2.3.24, 3.0.0)" />
    <PackageReference Update="Microsoft.Rest.ClientRuntime.Azure.Authentication" Version="[2.4.1]" />
    <PackageReference Update="Microsoft.Rest.ClientRuntime.Azure.TestFramework" Version="[1.7.7, 2.0.0)" />
    <PackageReference Update="Microsoft.ServiceFabric.Data" Version="3.3.624" />
    <PackageReference Update="Microsoft.Spatial" Version="7.5.3" />
    <PackageReference Update="Moq" Version="[4.18.2]" /><!-- This version should not be changed without team discussion. -->
    <PackageReference Update="MSTest.TestAdapter" Version="1.3.2" />
    <PackageReference Update="MSTest.TestFramework" Version="1.3.2" />
    <PackageReference Update="Newtonsoft.Json" Version="13.0.1" />
    <PackageReference Update="NSubstitute" Version="3.1.0" />
    <PackageReference Update="NUnit" Version="3.13.2" />
    <PackageReference Update="NUnit3TestAdapter" Version="4.4.2" />
    <PackageReference Update="OpenTelemetry" Version="1.9.0" />
    <PackageReference Update="OpenTelemetry.Exporter.Console" Version="1.9.0" />
    <PackageReference Update="OpenTelemetry.Exporter.InMemory" Version="1.9.0" />
    <PackageReference Update="OpenTelemetry.Exporter.OpenTelemetryProtocol" Version="1.9.0" />
    <PackageReference Update="OpenTelemetry.Instrumentation.Http" Version="1.9.0" />
    <PackageReference Update="OpenTelemetry.Instrumentation.SqlClient" Version="1.9.0-beta.1" />
    <PackageReference Update="Polly" Version="7.1.0" />
    <PackageReference Update="Polly.Contrib.WaitAndRetry" Version="1.1.1" />
    <PackageReference Update="Portable.BouncyCastle" Version="1.9.0" />
    <PackageReference Update="PublicApiGenerator" Version="10.0.1" />
    <PackageReference Update="System.ClientModel" Version="1.2.1" />
    <PackageReference Update="System.Diagnostics.TraceSource" Version="4.3.0" />
    <PackageReference Update="System.IO.Compression" Version="4.3.0" />
    <PackageReference Update="System.IO.Pipelines" Version="4.5.1" />
    <PackageReference Update="System.Linq.Async" Version="5.0.0" />
    <PackageReference Update="System.Net.WebSockets.Client" Version="4.3.2" />
    <PackageReference Update="System.Reflection.Emit" Version="4.7.0" />
    <PackageReference Update="System.Runtime.InteropServices" Version="4.3.0" />
    <PackageReference Update="System.Security.Cryptography.Algorithms" Version="4.3.0" />
    <PackageReference Update="System.Security.Cryptography.Cng" Version="4.5.2" />
    <PackageReference Update="System.Security.Cryptography.Primitives" Version="4.3.0" />
    <PackageReference Update="System.Security.Cryptography.ProtectedData" Version="4.7.0" />
    <PackageReference Update="System.Security.Cryptography.X509Certificates" Version="4.3.2" />
    <PackageReference Update="System.ValueTuple" Version="4.5.0" />
    <PackageDownload Include="Azure.Sdk.Tools.Testproxy" Version="[$(TestProxyVersion)]" />
    <PackageReference Update="WindowsAzure.ServiceBus" Version="5.1.0" />
    <PackageReference Update="xunit.runner.visualstudio" Version="2.4.2" />
    <PackageReference Update="xunit" Version="2.4.2" />
  </ItemGroup>
  <ItemGroup Condition="'$(TargetFramework)'=='netstandard2.0'">
    <PackageDownload Update="NETStandard.Library.Ref" Version="[2.1.0]" />
  </ItemGroup>

  <!-- IsWcfLibrary is set in "..\sdk\extension-wcf\Directory.Build.props". This property indicates that WCF/CoreWCF extensions project is being built.-->
  <ItemGroup Condition="'$(IsWcfLibrary)' == 'true'">
    <PackageReference Update="CoreWCF.Primitives" Version="[1.5.2,2.0)" />
    <PackageReference Update="CoreWCF.Queue" Version="[1.5.2,2.0)" />
    <PackageReference Update="System.IO.Pipelines" Version="8.0.0" />
    <PackageReference Update="Microsoft.AspNetCore" Version="2.1.7" />
    <PackageReference Update="System.ServiceModel.Primitives" Version="6.2.0" />
    <PackageReference Update="Azure.Storage.Files.Shares" Version="12.18.0" />
    <PackageReference Update="Azure.Storage.Queues" Version="12.18.0" />
    <PackageReference Update="Microsoft.Extensions.Configuration.UserSecrets" Version="8.0.0" />
    <PackageReference Update="Microsoft.Extensions.Http" Version="8.0.0" />
    <PackageReference Update="Microsoft.Extensions.Logging.Configuration" Version="8.0.0" />
  </ItemGroup>
  <ItemGroup Condition="('$(IsWcfLibrary)' == 'true') AND ($(TargetFramework.StartsWith('net4')))">
    <PackageReference Update="Microsoft.Extensions.Configuration.UserSecrets" Version="2.1.1" />
    <PackageReference Update="Microsoft.Extensions.Http" Version="2.1.1" />
    <PackageReference Update="Microsoft.Extensions.Logging.Configuration" Version="2.1.1" />
  </ItemGroup>

  <PropertyGroup>
<<<<<<< HEAD
    <TestProxyVersion>1.0.0-dev.20241101.1</TestProxyVersion>
=======
    <TestProxyVersion>1.0.0-dev.20241213.1</TestProxyVersion>
>>>>>>> f2036db0
  </PropertyGroup>

</Project><|MERGE_RESOLUTION|>--- conflicted
+++ resolved
@@ -186,11 +186,7 @@
   </ItemGroup>
 
   <ItemGroup Condition="$(MSBuildProjectName.StartsWith('Azure.AI.OpenAI'))">
-<<<<<<< HEAD
-    <PackageReference Update="OpenAI" Version="2.1.0-beta.2" />
-=======
     <PackageReference Update="OpenAI" Version="2.1.0" />
->>>>>>> f2036db0
   </ItemGroup>
 
   <ItemGroup Condition="$(MSBuildProjectName.StartsWith('Azure.Developer.MicrosoftPlaywrightTesting'))">
@@ -247,11 +243,7 @@
     All should have PrivateAssets="All" set so they don't become package dependencies
   -->
   <ItemGroup>
-<<<<<<< HEAD
-    <PackageReference Update="Microsoft.Azure.AutoRest.CSharp" Version="3.0.0-beta.20241201.1" PrivateAssets="All" />
-=======
     <PackageReference Update="Microsoft.Azure.AutoRest.CSharp" Version="3.0.0-beta.20250116.1" PrivateAssets="All" />
->>>>>>> f2036db0
     <PackageReference Update="Azure.ClientSdk.Analyzers" Version="0.1.1-dev.20240813.2" PrivateAssets="All" />
     <PackageReference Update="coverlet.collector" Version="3.2.0" PrivateAssets="All" />
     <PackageReference Update="Microsoft.CodeAnalysis.NetAnalyzers" Version="8.0.0" PrivateAssets="All" />
@@ -266,11 +258,7 @@
   </ItemGroup>
 
   <ItemGroup Condition="'$(IsGeneratorLibrary)' == 'true'">
-<<<<<<< HEAD
-    <PackageReference Update="Microsoft.Generator.CSharp.ClientModel" Version="1.0.0-alpha.20241128.1" />
-=======
     <PackageReference Update="Microsoft.Generator.CSharp.ClientModel" Version="1.0.0-alpha.20250117.1" />
->>>>>>> f2036db0
   </ItemGroup>
 
   <!--
@@ -425,11 +413,7 @@
   </ItemGroup>
 
   <PropertyGroup>
-<<<<<<< HEAD
-    <TestProxyVersion>1.0.0-dev.20241101.1</TestProxyVersion>
-=======
     <TestProxyVersion>1.0.0-dev.20241213.1</TestProxyVersion>
->>>>>>> f2036db0
   </PropertyGroup>
 
 </Project>