--- conflicted
+++ resolved
@@ -288,13 +288,8 @@
     All should have PrivateAssets="All" set so they don't become package dependencies
   -->
   <ItemGroup>
-<<<<<<< HEAD
-    <PackageReference Update="Microsoft.Azure.AutoRest.CSharp" Version="3.0.0-beta.20250610.2" PrivateAssets="All" />
-    <PackageReference Update="Azure.ClientSdk.Analyzers" Version="0.1.1-dev.20250618.1" PrivateAssets="All" />
-=======
     <PackageReference Update="Microsoft.Azure.AutoRest.CSharp" Version="3.0.0-beta.20250616.1" PrivateAssets="All" />
     <PackageReference Update="Azure.ClientSdk.Analyzers" Version="0.1.1-dev.20250422.1" PrivateAssets="All" />
->>>>>>> df500ae2
     <PackageReference Update="coverlet.collector" Version="3.2.0" PrivateAssets="All" />
     <!-- Note: Upgrading the .NET SDK version needs to be synchronized with the autorest.csharp repository -->
     <PackageReference Update="Microsoft.CodeAnalysis.Analyzers" Version="3.11.0" PrivateAssets="All"/>
