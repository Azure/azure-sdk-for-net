<?xml version="1.0" encoding="utf-8"?>
<Project xmlns="http://schemas.microsoft.com/developer/msbuild/2003">
  <ItemGroup Condition=" '$(TargetFramework)' == 'netstandard1.4' ">
    <PackageReference Update="Microsoft.AspNetCore.WebUtilities" Version="1.1.2" />
  </ItemGroup>
  <ItemGroup Condition=" '$(TargetFramework)' != 'netstandard1.4' ">
    <PackageReference Update="Microsoft.AspNetCore.WebUtilities" Version="2.2.0" />
  </ItemGroup>

  <!--
    Dependency versions for Track 1 libraries.
  -->
  <ItemGroup Condition="'$(IsClientLibrary)' != 'true'">
    <PackageReference Update="Microsoft.Azure.Amqp" Version="2.4.11" />
    <PackageReference Update="Microsoft.Azure.Batch" Version="15.4.0" />
    <PackageReference Update="Microsoft.Azure.Devices.Client" Version="1.23.2" />
    <PackageReference Update="Microsoft.Azure.Devices" Version="1.19.0" />
    <PackageReference Update="Microsoft.Azure.KeyVault.Core" Version="3.0.3" />
    <PackageReference Update="Microsoft.Azure.Management.Batch" Version="4.2.0" />
    <PackageReference Update="Microsoft.Azure.Services.AppAuthentication" Version="[1.0.3, 2.0.0)" />
    <PackageReference Update="Microsoft.Azure.Storage.Blob" Version="11.1.7" />
    <PackageReference Update="Microsoft.Rest.ClientRuntime.Azure.Authentication" Version="[2.4.0]" />
    <PackageReference Update="Microsoft.Rest.ClientRuntime.Azure" Version="[3.3.18, 4.0.0)" />
    <PackageReference Update="Microsoft.Rest.ClientRuntime" Version="[2.3.24, 3.0.0)" />
    <PackageReference Update="Microsoft.ServiceFabric.Data" Version="3.3.624" />
    <PackageReference Update="Microsoft.ServiceFabric.Services" Version="3.3.624" />
    <PackageReference Update="Microsoft.ServiceFabric" Version="6.4.624" />
    <PackageReference Update="Microsoft.Spatial" Version="7.5.3" />
    <PackageReference Update="Microsoft.AspNetCore.Http" Version="2.1.22" />

    <PackageReference Update="Newtonsoft.Json" Version="10.0.3" />

    <PackageReference Update="System.Collections.Concurrent" Version="4.3.0" />
    <PackageReference Update="System.Collections" Version="4.3.0" />
    <PackageReference Update="System.Data.SqlClient" Version="4.3.1" />
    <PackageReference Update="System.Diagnostics.DiagnosticSource" Version="4.5.1" />
    <PackageReference Update="System.Diagnostics.Tools" Version="4.3.0" />
    <PackageReference Update="System.Globalization" Version="4.3.0" />
    <PackageReference Update="System.IdentityModel.Tokens.Jwt" Version="5.7.0" />
    <PackageReference Update="System.Linq" Version="4.3.0" />
    <PackageReference Update="System.Memory.Data" Version="1.0.2" />
    <PackageReference Update="System.Net.Http" Version="4.3.4" />
    <PackageReference Update="System.Reflection.TypeExtensions" Version="[4.5.1, 4.9.0)" />
    <PackageReference Update="System.Runtime.Extensions" Version="4.3.0" />
    <PackageReference Update="System.Runtime.Serialization.Primitives" Version="4.3.0" />
    <PackageReference Update="System.Runtime" Version="4.3.0" />
    <PackageReference Update="System.Security.Cryptography.Algorithms" Version="4.3.0" />
    <PackageReference Update="System.Security.Cryptography.Cng" Version="4.3.0" />
    <PackageReference Update="System.Security.Cryptography.Primitives" Version="4.3.0" />
    <PackageReference Update="System.Text.Encodings.Web" Version="4.5.1" />
    <PackageReference Update="System.Text.Json" Version="4.7.2" />
    <PackageReference Update="System.ValueTuple" Version="4.5.0" />

    <PackageReference Update="WindowsAzure.Storage" Version="9.3.3" />
  </ItemGroup>

  <!--
    Dependency versions for Track 2, Azure.* libraries.
    Only packages that are approved dependencies should go here.
    To add a new dependency, seek architect approval.

    Prior to making any updates to this section, potential version
    conflicts with PowerShell or Functions need to be investigated.

    For any common dependencies with PowerShell, the most straightforward
    way to avoid issues is to ensure the version used is less than or equal to
    the version used by PowerShell. In most cases it is adequate
    to check the dependencies in the latest version.
    - These tags give information for specific release versions: https://github.com/PowerShell/PowerShell/releases
    - These files show the dependencies and versions:
        - https://github.com/PowerShell/PowerShell/blob/master/tools/cgmanifest.json
        - https://github.com/PowerShell/PowerShell/blob/master/src/System.Management.Automation/System.Management.Automation.csproj

    For Functions, this file can be referenced: https://github.com/Azure/azure-functions-host/blob/dev/src/WebJobs.Script/runtimeassemblies.json
      - If the assembly is not there or there is a resolutionPolicy of private,
        there is no issue from the Functions perspective of upgrading the version.
      - If the assembly is there and there is a resolutionPolicy of minorMatchOrLower
        then the version needs to be less than or equal to the version listed here:
        - https://github.com/Azure/azure-functions-host/blob/dev/test/WebJobs.Script.Tests/Microsoft.Azure.WebJobs.Script.WebHost.deps.json
      - If resolutionPolicy is runtimeVersion, then the version needs to match the
        version in the file below exactly:
        - https://github.com/Azure/azure-functions-host/blob/dev/test/WebJobs.Script.Tests/Microsoft.Azure.WebJobs.Script.WebHost.deps.json
  -->

  <ItemGroup Condition="'$(IsClientLibrary)' == 'true'">

    <!-- BCL packages -->
    <PackageReference Update="System.Buffers" Version="4.5.1" />
    <PackageReference Update="System.ClientModel" Version="1.0.0" />
    <PackageReference Update="System.IO.Hashing" Version="6.0.0" />
    <PackageReference Update="System.Memory" Version="4.5.4" />
    <PackageReference Update="System.Memory.Data" Version="1.0.2" />
    <PackageReference Update="System.Numerics.Vectors" Version="4.5.0" />
    <PackageReference Update="System.Net.Http" Version="4.3.4" />
    <PackageReference Update="System.Diagnostics.DiagnosticSource" Version="6.0.1" />
    <PackageReference Update="System.Reflection.TypeExtensions" Version="4.7.0" />
    <PackageReference Update="System.Runtime.InteropServices.RuntimeInformation" Version="4.3.0" />
    <PackageReference Update="System.Security.Cryptography.Cose" Version="7.0.0" />
    <PackageReference Update="System.Security.Cryptography.ProtectedData" Version="4.7.0" />
    <PackageReference Update="System.Threading.Channels" Version="4.7.1" />
    <PackageReference Update="System.Threading.Tasks.Extensions" Version="4.5.4" />
    <PackageReference Update="System.Text.Json" Version="4.7.2" />
    <PackageReference Update="System.Text.Encodings.Web" Version="4.7.2" />
    <PackageReference Update="System.ValueTuple" Version="4.5.0" />
    <PackageReference Update="Microsoft.Bcl.AsyncInterfaces" Version="1.1.1" />
    <PackageReference Update="Microsoft.CSharp" Version="4.7.0" />

    <!-- Azure SDK packages -->
    <PackageReference Update="Azure.Communication.Identity" Version="1.3.1" />
    <PackageReference Update="Azure.Communication.Common" Version="1.3.0" />
<<<<<<< HEAD
    <PackageReference Update="Azure.Core" Version="1.39.0-alpha.20240315.1" />
=======
    <PackageReference Update="Azure.Core" Version="1.39.0" />
>>>>>>> 7d04683d
    <PackageReference Update="Azure.Core.Amqp" Version="1.3.0" />
    <PackageReference Update="Azure.Core.Experimental" Version="0.1.0-preview.32" />
    <PackageReference Update="Azure.Core.Expressions.DataFactory" Version="1.0.0" />
    <PackageReference Update="Azure.Data.SchemaRegistry" Version="1.2.0" />
    <PackageReference Update="Azure.Data.Tables" Version="12.8.0" />
    <PackageReference Update="Azure.Messaging.EventHubs" Version="5.11.2" />
    <PackageReference Update="Azure.Messaging.EventGrid" Version="4.21.0" />
    <PackageReference Update="Azure.Messaging.ServiceBus" Version="7.17.5" />
    <PackageReference Update="Azure.Messaging.WebPubSub" Version="1.3.0" />
    <PackageReference Update="Azure.MixedReality.Authentication" version= "1.2.0" />
    <PackageReference Update="Azure.Monitor.OpenTelemetry.Exporter" Version="1.3.0-beta.1" />
    <PackageReference Update="Azure.Monitor.OpenTelemetry.LiveMetrics" Version="1.0.0-beta.3" />
    <PackageReference Update="Azure.Monitor.Query" Version="1.1.0" />
    <PackageReference Update="Azure.Identity" Version="1.11.1" />
    <PackageReference Update="Azure.Security.KeyVault.Secrets" Version="4.2.0" />
    <PackageReference Update="Azure.Security.KeyVault.Keys" Version="4.2.0" />
    <PackageReference Update="Azure.Security.KeyVault.Certificates" Version="4.2.0" />
    <PackageReference Update="Azure.Storage.Common" Version="12.15.0" />
    <PackageReference Update="Azure.Storage.Blobs" Version="12.16.0" />
    <PackageReference Update="Azure.Storage.Queues" Version="12.14.0" />
    <PackageReference Update="Azure.AI.OpenAI" Version="1.0.0-beta.9" />
    <PackageReference Update="Azure.ResourceManager" Version="1.11.0" />
    <PackageReference Update="Azure.ResourceManager.AppConfiguration" Version="1.3.1" />
    <PackageReference Update="Azure.ResourceManager.ApplicationInsights" Version="1.0.0-beta.5" />
    <PackageReference Update="Azure.ResourceManager.Authorization" Version="1.1.1" />
    <PackageReference Update="Azure.ResourceManager.CognitiveServices" Version="1.3.2" />
    <PackageReference Update="Azure.ResourceManager.CosmosDB" Version="1.3.2" />
    <PackageReference Update="Azure.ResourceManager.EventHubs" Version="1.0.1" />
    <PackageReference Update="Azure.ResourceManager.KeyVault" Version="1.2.1" />
    <PackageReference Update="Azure.ResourceManager.ManagedServiceIdentities" Version="1.2.1" />
    <PackageReference Update="Azure.ResourceManager.OperationalInsights" Version="1.2.1" />
    <PackageReference Update="Azure.ResourceManager.PostgreSql" Version="1.1.3" />
    <PackageReference Update="Azure.ResourceManager.Redis" Version="1.3.1" />
    <PackageReference Update="Azure.ResourceManager.Resources" Version="1.7.1" />
    <PackageReference Update="Azure.ResourceManager.Search" Version="1.2.2" />
    <PackageReference Update="Azure.ResourceManager.ServiceBus" Version="1.0.1" />
    <PackageReference Update="Azure.ResourceManager.SignalR" Version="1.1.1" />
    <PackageReference Update="Azure.ResourceManager.Sql" Version="1.2.1" />
    <PackageReference Update="Azure.ResourceManager.Storage" Version="1.2.1" />

    <!-- Other approved packages -->
    <PackageReference Update="Microsoft.Azure.Amqp" Version="2.6.5" />
    <PackageReference Update="Microsoft.Azure.WebPubSub.Common" Version="1.2.0" />
    <PackageReference Update="Microsoft.Identity.Client" Version="4.60.3" />
    <PackageReference Update="Microsoft.Identity.Client.Extensions.Msal" Version="4.60.3" />
    <!--
      TODO: This package needs to be released as GA and arch-board approved before taking a dependency in any stable SDK library.
      Currently, it is referencd by Azure.Identity.Broker which is still in beta
    -->
    <PackageReference Update="Microsoft.Identity.Client.Broker" Version="4.60.3" />

    <!-- TODO: Make sure this package is arch-board approved -->
    <PackageReference Update="Microsoft.IdentityModel.Protocols.OpenIdConnect" Version="6.35.0" />
    <PackageReference Update="Microsoft.IdentityModel.Tokens" Version="6.35.0" />
    <PackageReference Update="System.IdentityModel.Tokens.Jwt" Version="6.35.0" />
  </ItemGroup>

  <ItemGroup Condition="$(MSBuildProjectName.StartsWith('Azure.Monitor.OpenTelemetry'))">
    <!-- OpenTelemetry dependency approved for Azure.Monitor.OpenTelemetry.Exporter package only -->
    <PackageReference Update="OpenTelemetry" Version="1.8.0" />
    <PackageReference Update="OpenTelemetry.Exporter.InMemory" Version="1.8.0" />
    <PackageReference Update="OpenTelemetry.Extensions.Hosting" Version="1.8.0" />
    <PackageReference Update="OpenTelemetry.Instrumentation.AspNetCore" Version="1.7.0" />
    <PackageReference Update="OpenTelemetry.Instrumentation.Http" Version="1.7.0" />
    <PackageReference Update="OpenTelemetry.PersistentStorage.FileSystem" Version="1.0.0" />
    <PackageReference Update="Microsoft.AspNetCore.Http.Abstractions" Version="[2.1.1,6.0)" />
    <PackageReference Update="Microsoft.AspNetCore.Http.Features" Version="[2.1.1,6.0)" />
  </ItemGroup>

  <!--
    Dependency versions for Track 2, Microsoft.* libraries.
    These are dependencies for Track 2 integration packages
  -->
  <ItemGroup Condition="'$(IsClientLibrary)' == 'true' and $(MSBuildProjectName.StartsWith('Microsoft.'))">
    <PackageReference Update="Apache.Avro" Version="1.11.0" />
    <PackageReference Update="CloudNative.CloudEvents" Version="2.0.0" />
    <PackageReference Update="CloudNative.CloudEvents.SystemTextJson" Version="2.0.0" />
    <PackageReference Update="Google.Protobuf" Version="3.24.3" />
    <PackageReference Update="Grpc.Tools" Version="2.51.0" PrivateAssets="all" />
    <PackageReference Update="MessagePack" Version="1.9.11" />
    <PackageReference Update="Microsoft.AspNetCore.SignalR.Protocols.MessagePack" Version="1.1.5" />
    <PackageReference Update="Microsoft.Azure.SignalR" Version="1.24.0" />
    <PackageReference Update="Microsoft.Azure.SignalR.Management" Version="1.24.0" />
    <PackageReference Update="Microsoft.Azure.SignalR.Protocols" Version="1.24.0" />
    <PackageReference Update="Microsoft.Azure.SignalR.Serverless.Protocols" Version="1.10.0" />
    <PackageReference Update="Microsoft.Azure.WebJobs" Version="3.0.37" />
    <PackageReference Update="Microsoft.Azure.WebJobs.Sources" Version="3.0.37" PrivateAssets="All"/>
    <PackageReference Update="Microsoft.Azure.WebJobs.Extensions.Rpc" Version="3.0.37" />
    <PackageReference Update="Microsoft.Azure.WebJobs.Host.Storage" Version="5.0.0" />
    <PackageReference Update="Microsoft.Spatial" Version="7.5.3" />
    <PackageReference Update="Newtonsoft.Json" Version="13.0.1" />
  </ItemGroup>

  <!-- Packages intended for Extensions libraries only -->
  <ItemGroup Condition="'$(IsExtensionClientLibrary)' == 'true'">
    <PackageReference Update="Microsoft.AspNetCore.DataProtection" Version="3.1.32" />
    <PackageReference Update="Microsoft.AspNetCore.Http" Version="2.1.22" />
    <PackageReference Update="Microsoft.AspNetCore.Http.Connections" Version="1.0.15" />
    <PackageReference Update="Microsoft.Azure.Functions.Extensions" Version="1.0.0" />
    <PackageReference Update="Microsoft.Azure.Functions.Worker.Extensions.Abstractions" Version="1.1.0" />
    <PackageReference Update="Microsoft.Extensions.Azure" Version="1.7.3" />
    <PackageReference Update="Microsoft.Extensions.DependencyInjection.Abstractions" Version="2.1.0" />
    <PackageReference Update="Microsoft.Extensions.Configuration" Version="2.1.0" />
    <PackageReference Update="Microsoft.Extensions.Configuration.Abstractions" Version="2.1.0" />
    <PackageReference Update="Microsoft.Extensions.Configuration.Binder" Version="2.1.0" />
    <PackageReference Update="Microsoft.Extensions.Logging.Abstractions" Version="2.1.0" />
    <PackageReference Update="Microsoft.Extensions.Options" Version="2.1.0" />
  </ItemGroup>

  <!--
    Build time packages
    All should have PrivateAssets="All" set so they don't become package dependencies
  -->
  <ItemGroup>
<<<<<<< HEAD
    <PackageReference Update="Microsoft.Azure.AutoRest.CSharp" Version="3.0.0-alpha.20240407.1.x" PrivateAssets="All" />
=======
    <PackageReference Update="Microsoft.Azure.AutoRest.CSharp" Version="3.0.0-beta.20240418.2" PrivateAssets="All" />
>>>>>>> 7d04683d
    <PackageReference Update="Azure.ClientSdk.Analyzers" Version="0.1.1-dev.20240214.2" PrivateAssets="All" />
    <PackageReference Update="coverlet.collector" Version="3.2.0" PrivateAssets="All" />
    <PackageReference Update="Microsoft.CodeAnalysis.NetAnalyzers" Version="7.0.4" PrivateAssets="All" />
    <PackageReference Update="Microsoft.CodeAnalysis.BannedApiAnalyzers" Version="3.3.2" PrivateAssets="All" />
    <PackageReference Update="Microsoft.DotNet.ApiCompat" Version="5.0.0-beta.20467.1" PrivateAssets="All" />
    <PackageReference Update="Microsoft.DotNet.GenAPI" Version="5.0.0-beta.19552.1" PrivateAssets="All" />
    <PackageReference Update="Microsoft.NETFramework.ReferenceAssemblies" Version="1.0.2" PrivateAssets="All" />
    <PackageReference Update="Microsoft.SourceLink.GitHub" Version="1.1.1" PrivateAssets="All" />
    <PackageReference Update="SauceControl.InheritDoc" Version="1.2.0" PrivateAssets="All" />
    <PackageReference Update="StyleCop.Analyzers" Version="1.2.0-beta.333" PrivateAssets="All" />
    <PackageReference Update="Microsoft.CodeAnalysis.CSharp" Version ="3.9.0" PrivateAssets="all" />
  </ItemGroup>

  <!--
    Test/Sample/Perf/Stress project dependencies
  -->
  <ItemGroup Condition="('$(IsTestProject)' == 'true') OR ('$(IsTestSupportProject)' == 'true') OR ('$(IsPerfProject)' == 'true') OR ('$(IsStressProject)' == 'true') OR ('$(IsSamplesProject)' == 'true')">
    <PackageReference Update="ApprovalTests" Version="3.0.22" />
    <PackageReference Update="ApprovalUtilities" Version="3.0.22" />
    <PackageReference Update="Azure.Identity" Version="1.11.1" />
    <PackageReference Update="Azure.Messaging.EventGrid" Version="4.17.0" />
    <PackageReference Update="Azure.Messaging.EventHubs.Processor" Version="5.11.2" />
    <PackageReference Update="Azure.Messaging.ServiceBus" Version="7.17.5" />
    <PackageReference Update="Azure.ResourceManager.Compute" Version="1.2.0" />
    <PackageReference Update="Azure.ResourceManager.CognitiveServices" Version="1.3.0" />
    <PackageReference Update="Azure.ResourceManager.KeyVault" Version="1.1.0" />
    <PackageReference Update="Azure.ResourceManager.ManagedServiceIdentities" Version="1.1.0" />
    <PackageReference Update="Azure.ResourceManager.Network" Version="1.5.0" />
    <PackageReference Update="Azure.ResourceManager.OperationalInsights" Version="1.1.0" />
    <PackageReference Update="Azure.ResourceManager.PrivateDns" Version="1.0.1" />
    <PackageReference Update="Azure.ResourceManager.RecoveryServices" Version="1.1.0" />
    <PackageReference Update="Azure.ResourceManager.Resources" Version="1.6.0" />
    <PackageReference Update="Azure.ResourceManager.Storage" Version="1.1.1" />
    <PackageReference Update="Azure.ResourceManager.Kubernetes" Version="1.0.0-beta.3" />
    <PackageReference Update="Azure.ResourceManager.KubernetesConfiguration" Version="1.2.0-beta.1" />
    <PackageReference Update="Azure.ResourceManager.ExtendedLocations" Version="1.1.0-beta.1" />
    <PackageReference Update="Azure.ResourceManager.EventHubs" Version="1.0.0" />
    <PackageReference Update="Azure.ResourceManager.ContainerRegistry" Version="1.1.0" />
    <PackageReference Update="Azure.Search.Documents" Version="11.2.0" />
    <PackageReference Update="Azure.Security.KeyVault.Keys" Version="4.4.0" />
    <PackageReference Update="Azure.Security.KeyVault.Secrets" Version="4.2.0-beta.4" />
    <PackageReference Update="Azure.Storage.Blobs" Version="12.13.1" />
    <PackageReference Update="Azure.Storage.Files.DataLake" Version="12.8.0" />
    <PackageReference Update="BenchmarkDotNet" Version="0.13.4" />
    <PackageReference Update="BenchmarkDotNet.Diagnostics.Windows" Version="0.13.4" />
    <PackageReference Update="Castle.Core" Version="5.1.0" />
    <PackageReference Update="CommandLineParser" Version="2.8.0" />
    <PackageReference Update="FluentAssertions" Version="5.10.3" />
    <PackageReference Update="FsCheck.Xunit" Version="2.14.0" />
    <PackageReference Update="Microsoft.ApplicationInsights" Version="2.20.0" />
    <PackageReference Update="Microsoft.Azure.ApplicationInsights.Query" Version="1.0.0" />
    <PackageReference Update="Microsoft.AspNetCore" Version="2.2.0" />
    <PackageReference Update="Microsoft.AspNetCore.Mvc.Testing" Version="2.2.0" />
    <PackageReference Update="Microsoft.AspNetCore.Server.Kestrel" Version="2.1.3" />
    <PackageReference Update="Microsoft.AspNetCore.Server.Kestrel.Core" Version="2.1.25" />
    <PackageReference Update="Microsoft.AspNetCore.Server.Kestrel.Transport.Sockets" Version="2.1.40" />
    <PackageReference Update="Microsoft.AspNetCore.Server.WebListener" Version="1.1.4" />
    <PackageReference Update="Microsoft.AspNetCore.Http" Version="2.2.2" />
    <PackageReference Update="Microsoft.Azure.Core.Spatial" Version="1.0.0" />
    <PackageReference Update="Microsoft.Azure.Core.NewtonsoftJson" Version="1.0.0" />
    <PackageReference Update="Microsoft.Azure.Devices" Version="1.38.2" />
    <PackageReference Update="Microsoft.Azure.Devices.Client" Version="1.41.3" />
    <PackageReference Update="Microsoft.Azure.EventHubs" Version="4.3.2" />
    <PackageReference Update="Microsoft.Azure.EventHubs.Processor" Version="4.3.2" />
    <PackageReference Update="Microsoft.Azure.Graph.RBAC" Version="2.2.2-preview" />
    <PackageReference Update="Microsoft.Azure.KeyVault" Version="3.0.5" />
    <PackageReference Update="Microsoft.Azure.KeyVault.Core" Version="3.0.5" />
    <PackageReference Update="Microsoft.Azure.Management.ContainerRegistry" Version="2.0.0" />
    <PackageReference Update="Microsoft.Azure.Management.ContainerRegistry.Fluent" Version="1.37.1" />
    <PackageReference Update="Microsoft.Azure.Management.EventGrid" Version="4.0.1-preview" />
    <PackageReference Update="Microsoft.Azure.Management.EventHub" Version="2.5.0" />
    <PackageReference Update="Microsoft.Azure.Management.HDInsight" Version="4.1.0-preview" />
    <PackageReference Update="Microsoft.Azure.Management.ResourceManager" Version="[1.6.0-preview, 2.0.0)" />
    <PackageReference Update="Microsoft.Azure.Management.ServiceBus" Version="2.1.0" />
    <PackageReference Update="Microsoft.Azure.Management.Sql" Version="1.22.0-preview" />
    <PackageReference Update="Microsoft.Azure.Management.Storage" Version="13.0.0" />
    <PackageReference Update="Microsoft.Azure.ResourceManager" Version="[1.1.0-preview]" />
    <PackageReference Update="Microsoft.Azure.Services.AppAuthentication" Version="[1.0.3, 2.0.0)" />
    <PackageReference Update="Microsoft.Azure.Storage.Blob" Version="11.1.7" />
    <PackageReference Update="Microsoft.Azure.Storage.File" Version="11.2.2" />
    <PackageReference Update="Microsoft.Azure.Storage.Queue" Version="11.1.7" />
    <PackageReference Update="Microsoft.Azure.Test.HttpRecorder" Version="[1.13.3, 2.0.0)" />
    <PackageReference Update="Microsoft.Azure.WebJobs.Extensions" Version="5.0.0" />
    <PackageReference Update="Microsoft.Azure.WebJobs.Extensions.Http" Version="3.0.2" />
    <PackageReference Update="Microsoft.CSharp" Version="4.7.0" />
    <PackageReference Update="Microsoft.Data.SqlClient" Version="5.1.2" />
    <PackageReference Update="Microsoft.Extensions.Azure" Version="1.6.3" />
    <PackageReference Update="Microsoft.Extensions.Configuration.Abstractions" Version="8.0.0" />
    <PackageReference Update="Microsoft.Extensions.Configuration.Binder" Version="2.1.10" />
    <PackageReference Update="Microsoft.Extensions.Configuration.Json" Version="5.0.0" />
    <PackageReference Update="Microsoft.Extensions.Configuration" Version="5.0.0" />
    <PackageReference Update="Microsoft.Extensions.Hosting" Version="8.0.0" />
    <PackageReference Update="Microsoft.Extensions.Logging.Configuration" Version="8.0.0-rc.1.23419.4" />
    <PackageReference Update="Microsoft.Extensions.DependencyInjection" Version="3.1.32" />
    <PackageReference Update="Microsoft.Extensions.PlatformAbstractions" Version="1.1.0" />
    <PackageReference Update="Microsoft.Graph" Version="4.52.0" />
    <PackageReference Update="Microsoft.NET.Test.Sdk" Version="17.0.0" />
    <PackageReference Update="Microsoft.NET.Sdk.Functions" Version="4.2.0" />
    <PackageReference Update="Microsoft.Rest.ClientRuntime" Version="[2.3.24, 3.0.0)" />
    <PackageReference Update="Microsoft.Rest.ClientRuntime.Azure.Authentication" Version="[2.4.0]" />
    <PackageReference Update="Microsoft.Rest.ClientRuntime.Azure.TestFramework" Version="[1.7.7, 2.0.0)" />
    <PackageReference Update="Microsoft.ServiceFabric.Data" Version="3.3.624" />
    <PackageReference Update="Microsoft.Spatial" Version="7.5.3" />
    <PackageReference Update="Moq" Version="[4.18.2]" /><!-- This version should not be changed without team discussion. -->
    <PackageReference Update="MSTest.TestAdapter" Version="1.3.2" />
    <PackageReference Update="MSTest.TestFramework" Version="1.3.2" />
    <PackageReference Update="Newtonsoft.Json" Version="13.0.1" />
    <PackageReference Update="NSubstitute" Version="3.1.0" />
    <PackageReference Update="NUnit" Version="3.13.2" />
    <PackageReference Update="NUnit3TestAdapter" Version="4.4.2" />
    <PackageReference Update="OpenTelemetry" Version="1.8.0" />
    <PackageReference Update="OpenTelemetry.Instrumentation.SqlClient" Version="1.6.0-beta.3" />
    <PackageReference Update="Polly" Version="7.1.0" />
    <PackageReference Update="Polly.Contrib.WaitAndRetry" Version="1.1.1" />
    <PackageReference Update="Portable.BouncyCastle" Version="1.9.0" />
    <PackageReference Update="PublicApiGenerator" Version="10.0.1" />
    <PackageReference Update="System.Diagnostics.TraceSource" Version="4.3.0" />
    <PackageReference Update="System.IO.Compression" Version="4.3.0" />
    <PackageReference Update="System.IO.Pipelines" Version="4.5.1" />
    <PackageReference Update="System.Linq.Async" Version="5.0.0" />
    <PackageReference Update="System.Net.WebSockets.Client" Version="4.3.2" />
    <PackageReference Update="System.Reflection.Emit" Version="4.7.0" />
    <PackageReference Update="System.Runtime.InteropServices" Version="4.3.0" />
    <PackageReference Update="System.Security.Cryptography.Algorithms" Version="4.3.0" />
    <PackageReference Update="System.Security.Cryptography.Cng" Version="4.5.2" />
    <PackageReference Update="System.Security.Cryptography.Primitives" Version="4.3.0" />
    <PackageReference Update="System.Security.Cryptography.X509Certificates" Version="4.3.2" />
    <PackageReference Update="System.ValueTuple" Version="4.5.0" />
    <PackageDownload Include="Azure.Sdk.Tools.Testproxy" Version="[$(TestProxyVersion)]" />
    <PackageReference Update="WindowsAzure.ServiceBus" Version="5.1.0" />
    <PackageReference Update="xunit.runner.visualstudio" Version="2.4.2" />
    <PackageReference Update="xunit" Version="2.4.2" />
  </ItemGroup>
  <ItemGroup Condition="'$(TargetFramework)'=='netstandard2.0'">
    <PackageDownload Update="NETStandard.Library.Ref" Version="[2.1.0]" />
  </ItemGroup>

  <!-- IsWcfLibrary is set in "..\sdk\extensions\wcf\Directory.Build.props". This property indicates that WCF/CoreWCF extensions project is being built.-->
  <ItemGroup Condition="'$(IsWcfLibrary)' == 'true'">
    <PackageReference Update="CoreWCF.Primitives" Version="[1.5.2,2.0)" />
    <PackageReference Update="CoreWCF.Queue" Version="[1.5.2,2.0)" />
    <PackageReference Update="System.IO.Pipelines" Version="6.0.3" />
    <PackageReference Update="Microsoft.AspNetCore" Version="2.1.0" />
    <PackageReference Update="System.ServiceModel.Primitives" Version="6.2.0" />
    <PackageReference Update="Azure.Storage.Files.Shares" Version="12.17.1" />
    <PackageReference Update="Azure.Storage.Queues" Version="12.17.1" />
    <PackageReference Update="Microsoft.Extensions.Configuration.UserSecrets" Version="6.0.1" />
    <PackageReference Update="Microsoft.Extensions.Http" Version="6.0.0" />
    <PackageReference Update="Microsoft.Extensions.Logging.Configuration" Version="2.1.1" />
  </ItemGroup>
  <ItemGroup Condition="('$(IsWcfLibrary)' == 'true') AND ($(TargetFramework.StartsWith('net4')))">
    <PackageReference Update="Microsoft.Extensions.Configuration.UserSecrets" Version="2.1.1" />
    <PackageReference Update="Microsoft.Extensions.Http" Version="2.1.1" />
    <PackageReference Update="Microsoft.Extensions.Logging.Configuration" Version="2.1.1" />
  </ItemGroup>
  
  <PropertyGroup>
    <TestProxyVersion>1.0.0-dev.20240410.2</TestProxyVersion>
  </PropertyGroup>

</Project><|MERGE_RESOLUTION|>--- conflicted
+++ resolved
@@ -108,11 +108,7 @@
     <!-- Azure SDK packages -->
     <PackageReference Update="Azure.Communication.Identity" Version="1.3.1" />
     <PackageReference Update="Azure.Communication.Common" Version="1.3.0" />
-<<<<<<< HEAD
-    <PackageReference Update="Azure.Core" Version="1.39.0-alpha.20240315.1" />
-=======
     <PackageReference Update="Azure.Core" Version="1.39.0" />
->>>>>>> 7d04683d
     <PackageReference Update="Azure.Core.Amqp" Version="1.3.0" />
     <PackageReference Update="Azure.Core.Experimental" Version="0.1.0-preview.32" />
     <PackageReference Update="Azure.Core.Expressions.DataFactory" Version="1.0.0" />
@@ -227,11 +223,7 @@
     All should have PrivateAssets="All" set so they don't become package dependencies
   -->
   <ItemGroup>
-<<<<<<< HEAD
-    <PackageReference Update="Microsoft.Azure.AutoRest.CSharp" Version="3.0.0-alpha.20240407.1.x" PrivateAssets="All" />
-=======
     <PackageReference Update="Microsoft.Azure.AutoRest.CSharp" Version="3.0.0-beta.20240418.2" PrivateAssets="All" />
->>>>>>> 7d04683d
     <PackageReference Update="Azure.ClientSdk.Analyzers" Version="0.1.1-dev.20240214.2" PrivateAssets="All" />
     <PackageReference Update="coverlet.collector" Version="3.2.0" PrivateAssets="All" />
     <PackageReference Update="Microsoft.CodeAnalysis.NetAnalyzers" Version="7.0.4" PrivateAssets="All" />
