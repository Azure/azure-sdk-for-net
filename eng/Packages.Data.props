<?xml version="1.0" encoding="utf-8"?>
<Project xmlns="http://schemas.microsoft.com/developer/msbuild/2003">
  <ItemGroup Condition=" '$(TargetFramework)' == 'netstandard1.4' ">
    <PackageReference Update="Microsoft.AspNetCore.WebUtilities" Version="1.1.2" />
  </ItemGroup>
  <ItemGroup Condition=" '$(TargetFramework)' != 'netstandard1.4' ">
    <PackageReference Update="Microsoft.AspNetCore.WebUtilities" Version="2.2.0" />
  </ItemGroup>

  <!--
    Dependency versions for Track 1 libraries.
  -->
  <ItemGroup Condition="'$(IsClientLibrary)' != 'true'">
    <PackageReference Update="Microsoft.Azure.Amqp" Version="2.4.11" />
    <PackageReference Update="Microsoft.Azure.Batch" Version="15.4.0" />
    <PackageReference Update="Microsoft.Azure.Devices.Client" Version="1.23.2" />
    <PackageReference Update="Microsoft.Azure.Devices" Version="1.19.0" />
    <PackageReference Update="Microsoft.Azure.KeyVault.Core" Version="3.0.3" />
    <PackageReference Update="Microsoft.Azure.Management.Batch" Version="4.2.0" />
    <PackageReference Update="Microsoft.Azure.Services.AppAuthentication" Version="[1.0.3, 2.0.0)" />
    <PackageReference Update="Microsoft.Azure.Storage.Blob" Version="11.1.7" />
    <PackageReference Update="Microsoft.Rest.ClientRuntime.Azure.Authentication" Version="[2.4.1]" />
    <PackageReference Update="Microsoft.Rest.ClientRuntime.Azure" Version="[3.3.19, 4.0.0)" />
    <PackageReference Update="Microsoft.Rest.ClientRuntime" Version="[2.3.24, 3.0.0)" />
    <PackageReference Update="Microsoft.ServiceFabric.Data" Version="3.3.624" />
    <PackageReference Update="Microsoft.ServiceFabric.Services" Version="3.3.624" />
    <PackageReference Update="Microsoft.ServiceFabric" Version="6.4.624" />
    <PackageReference Update="Microsoft.Spatial" Version="7.5.3" />
    <PackageReference Update="Microsoft.AspNetCore.Http" Version="2.1.22" />

    <PackageReference Update="Newtonsoft.Json" Version="13.0.1" />

    <PackageReference Update="System.Collections.Concurrent" Version="4.3.0" />
    <PackageReference Update="System.Collections" Version="4.3.0" />
    <PackageReference Update="System.Data.SqlClient" Version="4.9.0" />
    <PackageReference Update="System.Diagnostics.DiagnosticSource" Version="4.5.1" />
    <PackageReference Update="System.Diagnostics.Tools" Version="4.3.0" />
    <PackageReference Update="System.Globalization" Version="4.3.0" />
    <PackageReference Update="System.IdentityModel.Tokens.Jwt" Version="8.14.0" />
    <PackageReference Update="System.Linq" Version="4.3.0" />
    <PackageReference Update="System.Memory.Data" Version="1.0.2" />
    <PackageReference Update="System.Net.Http" Version="4.3.4" />
    <PackageReference Update="System.Reflection.TypeExtensions" Version="[4.5.1, 4.9.0)" />
    <PackageReference Update="System.Runtime.Extensions" Version="4.3.0" />
    <PackageReference Update="System.Runtime.Serialization.Primitives" Version="4.3.0" />
    <PackageReference Update="System.Runtime" Version="4.3.0" />
    <PackageReference Update="System.Security.Cryptography.Algorithms" Version="4.3.0" />
    <PackageReference Update="System.Security.Cryptography.Cng" Version="4.3.0" />
    <PackageReference Update="System.Security.Cryptography.Primitives" Version="4.3.0" />
    <PackageReference Update="System.Text.Encodings.Web" Version="4.5.1" />
    <PackageReference Update="System.Text.Json" Version="4.7.2" />
    <PackageReference Update="System.ValueTuple" Version="4.5.0" />

    <PackageReference Update="WindowsAzure.Storage" Version="9.3.3" />
  </ItemGroup>

  <!--
    Dependency versions for Track 2, Azure.* libraries.
    Only packages that are approved dependencies should go here.
    To add a new dependency, seek architect approval.

    Prior to making any updates to this section, potential version
    conflicts with PowerShell or Functions need to be investigated.

    For any common dependencies with PowerShell, the most straightforward
    way to avoid issues is to ensure the version used is less than or equal to
    the version used by PowerShell. In most cases it is adequate
    to check the dependencies in the latest version.
    - These tags give information for specific release versions: https://github.com/PowerShell/PowerShell/releases
    - These files show the dependencies and versions:
        - https://github.com/PowerShell/PowerShell/blob/master/tools/cgmanifest.json
        - https://github.com/PowerShell/PowerShell/blob/master/src/System.Management.Automation/System.Management.Automation.csproj

    For Functions, this file can be referenced: https://github.com/Azure/azure-functions-host/blob/dev/src/WebJobs.Script/runtimeassemblies.json
      - If the assembly is not there or there is a resolutionPolicy of private,
        there is no issue from the Functions perspective of upgrading the version.
      - If the assembly is there and there is a resolutionPolicy of minorMatchOrLower
        then the version needs to be less than or equal to the version listed here:
        - https://github.com/Azure/azure-functions-host/blob/dev/test/WebJobs.Script.Tests/Microsoft.Azure.WebJobs.Script.WebHost.deps.json
      - If resolutionPolicy is runtimeVersion, then the version needs to match the
        version in the file below exactly:
        - https://github.com/Azure/azure-functions-host/blob/dev/test/WebJobs.Script.Tests/Microsoft.Azure.WebJobs.Script.WebHost.deps.json
  -->

  <ItemGroup Condition="'$(IsClientLibrary)' == 'true' or '$(IsGeneratorLibrary)' == 'true'">

    <!-- BCL packages -->
    <PackageReference Update="System.Buffers" Version="4.5.1" />
    <PackageReference Update="System.ClientModel" Version="1.7.0" />
    <PackageReference Update="System.IO.Hashing" Version="8.0.0" />
    <PackageReference Update="System.Memory" Version="4.6.3" />
    <PackageReference Update="System.Memory.Data" Version="8.0.1" />
    <PackageReference Update="System.Numerics.Vectors" Version="4.5.0" />
    <PackageReference Update="System.Net.Http" Version="4.3.4" />
    <PackageReference Update="System.Net.ServerSentEvents" Version="9.0.9" />
    <PackageReference Update="System.Diagnostics.DiagnosticSource" Version="8.0.1" />
    <PackageReference Update="System.Reflection.TypeExtensions" Version="4.7.0" />
    <PackageReference Update="System.Runtime.InteropServices.RuntimeInformation" Version="4.3.0" />
    <PackageReference Update="System.Security.Cryptography.Cose" Version="8.0.1" />
    <PackageReference Update="System.Threading.Channels" Version="8.0.0" />
    <PackageReference Update="System.Threading.Tasks.Extensions" Version="4.6.0" />
    <PackageReference Update="System.Text.Json" Version="8.0.6" />
    <PackageReference Update="System.Text.Encodings.Web" Version="8.0.0" />
    <PackageReference Update="System.ValueTuple" Version="4.5.0" />
    <PackageReference Update="Microsoft.Bcl.AsyncInterfaces" Version="8.0.0" />
    <PackageReference Update="Microsoft.CSharp" Version="4.7.0" />
		<PackageReference Update="Microsoft.Extensions.Logging.Abstractions" Version="8.0.3"/>

    <!-- Azure SDK packages -->
    <PackageReference Update="Azure.AI.Inference" Version="1.0.0-beta.4" />
    <PackageReference Update="Azure.AI.OpenAI" Version="2.0.0" />
    <PackageReference Update="Azure.AI.Projects" Version="1.0.0-beta.2" />
    <PackageReference Update="Azure.Communication.Identity" Version="1.3.1" />
    <PackageReference Update="Azure.Communication.Common" Version="1.4.0" />
    <PackageReference Update="Azure.Core" Version="1.49.0" />
    <PackageReference Update="Azure.Core.Amqp" Version="1.3.1" />
    <PackageReference Update="Azure.Core.Experimental" Version="0.1.0-preview.36" />
    <PackageReference Update="Azure.Core.Expressions.DataFactory" Version="1.0.0" />
    <PackageReference Update="Azure.Data.SchemaRegistry" Version="1.2.0" />
    <PackageReference Update="Azure.Data.Tables" Version="12.8.0" />
    <PackageReference Update="Azure.Messaging.EventHubs" Version="5.12.2" />
    <PackageReference Update="Azure.Messaging.EventGrid" Version="4.21.0" />
    <PackageReference Update="Azure.Messaging.EventGrid.SystemEvents" Version="1.0.0" />
    <PackageReference Update="Azure.Messaging.ServiceBus" Version="7.20.1" />
    <PackageReference Update="Azure.Messaging.WebPubSub" Version="1.6.0" />
    <PackageReference Update="Azure.MixedReality.Authentication" version= "1.2.0" />
    <PackageReference Update="Azure.Monitor.OpenTelemetry.Exporter" Version="1.4.0" />
    <PackageReference Update="Azure.Monitor.Query.Logs" Version="1.0.0" />
    <PackageReference Update="Azure.Identity" Version="1.16.0" />
    <PackageReference Update="Azure.Search.Documents" Version="11.6.0" />
    <PackageReference Update="Azure.Security.KeyVault.Secrets" Version="4.7.0" />
    <PackageReference Update="Azure.Security.KeyVault.Keys" Version="4.7.0" />
    <PackageReference Update="Azure.Security.KeyVault.Certificates" Version="4.7.0" />
    <PackageReference Update="Azure.Storage.Common" Version="12.25.0" />
    <PackageReference Update="Azure.Storage.Blobs" Version="12.26.0" />
    <PackageReference Update="Azure.Storage.Queues" Version="12.24.0" />
    <PackageReference Update="Azure.Storage.Files.Shares" Version="12.24.0" />
    <PackageReference Update="Azure.Storage.DataMovement" Version="12.2.2" />
    <PackageReference Update="Azure.ResourceManager" Version="1.13.2" />
    <PackageReference Update="Azure.ResourceManager.AppConfiguration" Version="1.4.0" />
    <PackageReference Update="Azure.ResourceManager.AppContainers" Version="1.4.0" />
    <PackageReference Update="Azure.ResourceManager.ApplicationInsights" Version="1.0.1" />
    <PackageReference Update="Azure.ResourceManager.AppService" Version="1.4.0" />
    <PackageReference Update="Azure.ResourceManager.Authorization" Version="1.1.4" />
    <PackageReference Update="Azure.ResourceManager.Batch" Version="1.4.0" />
    <PackageReference Update="Azure.ResourceManager.CognitiveServices" Version="1.4.0" />
    <PackageReference Update="Azure.ResourceManager.Communication" Version="1.2.1" />
    <PackageReference Update="Azure.ResourceManager.ContainerRegistry" Version="1.3.0" />
    <PackageReference Update="Azure.ResourceManager.ContainerService" Version="1.2.3" />
    <PackageReference Update="Azure.ResourceManager.CosmosDB" Version="1.4.0-beta.12" />
    <PackageReference Update="Azure.ResourceManager.EventGrid" Version="1.1.0" />
    <PackageReference Update="Azure.ResourceManager.EventHubs" Version="1.2.0" />
    <PackageReference Update="Azure.ResourceManager.FrontDoor" Version="1.4.1" />
    <PackageReference Update="Azure.ResourceManager.KeyVault" Version="1.3.2" />
    <PackageReference Update="Azure.ResourceManager.Kubernetes" Version="1.0.0-beta.5" />
    <PackageReference Update="Azure.ResourceManager.KubernetesConfiguration" Version="1.2.0" />
    <PackageReference Update="Azure.ResourceManager.Kusto" Version="1.6.2" />
    <PackageReference Update="Azure.ResourceManager.ManagedServiceIdentities" Version="1.3.0" />
    <PackageReference Update="Azure.ResourceManager.Network" Version="1.11.3" />
    <PackageReference Update="Azure.ResourceManager.OperationalInsights" Version="1.3.0" />
    <PackageReference Update="Azure.ResourceManager.PostgreSql" Version="1.2.0" />
    <PackageReference Update="Azure.ResourceManager.Redis" Version="1.5.0" />
    <PackageReference Update="Azure.ResourceManager.RedisEnterprise" Version="1.2.0" />
    <PackageReference Update="Azure.ResourceManager.Resources" Version="1.11.0" />
    <PackageReference Update="Azure.ResourceManager.Search" Version="1.3.0-beta.5" />
    <PackageReference Update="Azure.ResourceManager.ServiceBus" Version="1.1.0" />
    <PackageReference Update="Azure.ResourceManager.WebPubSub" Version="1.2.0" />
    <PackageReference Update="Azure.ResourceManager.SignalR" Version="1.1.3" />
    <PackageReference Update="Azure.ResourceManager.Sql" Version="1.3.0" />
    <PackageReference Update="Azure.ResourceManager.Storage" Version="1.4.2" />

    <!-- CDK -->
    <PackageReference Update="Azure.Provisioning" Version="1.3.0" />
    <PackageReference Update="Azure.Provisioning.AppService" Version="1.2.0" />
    <PackageReference Update="Azure.Provisioning.CognitiveServices" Version="1.1.0" />
    <PackageReference Update="Azure.Provisioning.CosmosDB" Version="1.0.0" />
    <PackageReference Update="Azure.Provisioning.EventGrid" Version="1.1.0" />
    <PackageReference Update="Azure.Provisioning.EventHubs" Version="1.1.0" />
    <PackageReference Update="Azure.Provisioning.KeyVault" Version="1.1.0" />
    <PackageReference Update="Azure.Provisioning.ServiceBus" Version="1.0.0" />
    <PackageReference Update="Azure.Provisioning.Storage" Version="1.1.1" />
    <PackageReference Update="Microsoft.Bcl.Numerics" Version="8.0.0" />

    <!-- Other approved packages -->
    <PackageReference Update="Microsoft.Azure.Amqp" Version="2.7.0" />
<<<<<<< HEAD
    <PackageReference Update="Microsoft.Azure.WebPubSub.Common" Version="1.4.0" />
    <PackageReference Update="Microsoft.Extensions.Configuration.Abstractions" Version="8.0.0" />
    <PackageReference Update="Microsoft.Extensions.Hosting.Abstractions" Version="8.0.1" />
=======
    <PackageReference Update="Microsoft.Azure.WebPubSub.Common" Version="1.5.0" />
>>>>>>> 165f00dd
    <PackageReference Update="Microsoft.Identity.Client" Version="4.76.0" />
    <PackageReference Update="Microsoft.Identity.Client.Extensions.Msal" Version="4.76.0" />
    <PackageReference Update="Microsoft.Identity.Client.Broker" Version="4.76.0" />
    <PackageReference Update="Microsoft.IdentityModel.Protocols.OpenIdConnect" Version="8.14.0" />
    <PackageReference Update="Microsoft.IdentityModel.Tokens" Version="8.14.0" />
    <PackageReference Update="System.IdentityModel.Tokens.Jwt" Version="8.14.0" />
  </ItemGroup>

  <ItemGroup Condition="$(MSBuildProjectName.StartsWith('Azure.Monitor.OpenTelemetry'))">
    <!-- OpenTelemetry dependency approved for Azure.Monitor.OpenTelemetry.Exporter package only -->
    <PackageReference Update="OpenTelemetry" Version="1.12.0" />
    <PackageReference Update="OpenTelemetry.Extensions.Hosting" Version="1.12.0" />
    <PackageReference Update="OpenTelemetry.Instrumentation.AspNetCore" Version="1.12.0" />
    <PackageReference Update="OpenTelemetry.Instrumentation.Http" Version="1.12.0" />
    <PackageReference Update="OpenTelemetry.PersistentStorage.FileSystem" Version="1.0.1" />
    <PackageReference Update="Microsoft.AspNetCore.Http.Abstractions" Version="[2.1.1,6.0)" />
    <PackageReference Update="Microsoft.AspNetCore.Http.Features" Version="[2.1.1,6.0)" />
  </ItemGroup>

  <ItemGroup Condition="$(MSBuildProjectName.StartsWith('Azure.AI.OpenAI'))">
    <PackageReference Update="OpenAI" Version="2.5.0" />
  </ItemGroup>

  <ItemGroup Condition="$(MSBuildProjectName.StartsWith('Azure.Developer.Playwright'))">
    <PackageReference Update="Microsoft.TestPlatform.ObjectModel" Version="17.10.0" />
    <PackageReference Update="MSTest.TestFramework" Version="1.3.2" />
    <PackageReference Update="NUnit" Version="3.13.2" />
  </ItemGroup>

  <ItemGroup Condition="$(MSBuildProjectName.Contains('Azure.AI.Agents.Persistent'))">
    <PackageReference Update="Microsoft.Extensions.AI.Abstractions" Version="9.10.1"/>
  </ItemGroup>

  <ItemGroup Condition="$(MSBuildProjectName.Contains('Azure.Projects'))">
    <PackageReference Update="Azure.Data.AppConfiguration" Version="1.6.0"/>
    <PackageReference Update="Azure.Provisioning.Deployment" Version="1.0.0-beta.2"/>
    <PackageReference Update="Azure.Provisioning.AppConfiguration" Version="1.0.0"/>
    <PackageReference Update="Microsoft.Extensions.Hosting.Abstractions" Version="9.0.0" />
    <PackageReference Update="Microsoft.Extensions.Configuration.Abstractions" Version="9.0.0"/>
    <PackageReference Update="System.Memory.Data" Version="8.0.1"/>
  </ItemGroup>

  <ItemGroup Condition="'$(IsGeneratorLibrary)' == 'true'">
    <PackageReference Update="Microsoft.TypeSpec.Generator.ClientModel" Version="[$(UnbrandedGeneratorVersion)]" />
    <PackageReference Update="Microsoft.TypeSpec.Generator.Input" Version="[$(UnbrandedGeneratorVersion)]" />
    <PackageReference Update="Azure.Generator" Version="[$(AzureGeneratorVersion)]" />
    <PackageReference Update="Humanizer.Core" Version="2.14.1" />
  </ItemGroup>

  <!--
    Dependency versions for Track 2, Microsoft.* libraries.
    These are dependencies for Track 2 integration packages
  -->
  <ItemGroup Condition="'$(IsClientLibrary)' == 'true' and $(MSBuildProjectName.StartsWith('Microsoft.'))">
    <PackageReference Update="Apache.Avro" Version="1.12.0" />
    <PackageReference Update="CloudNative.CloudEvents" Version="2.0.0" />
    <PackageReference Update="CloudNative.CloudEvents.SystemTextJson" Version="2.0.0" />
    <PackageReference Update="Google.Protobuf" Version="3.24.3" />
    <PackageReference Update="Grpc.Tools" Version="2.51.0" PrivateAssets="all" />
    <PackageReference Update="MessagePack" Version="2.5.192" />
    <PackageReference Update="Microsoft.Azure.SignalR" Version="1.29.0" />
    <PackageReference Update="Microsoft.Azure.SignalR.Management" Version="1.29.0" />
    <PackageReference Update="Microsoft.Azure.SignalR.Protocols" Version="1.29.0" />
    <PackageReference Update="Microsoft.Azure.SignalR.Serverless.Protocols" Version="1.10.0" />
    <PackageReference Update="Microsoft.Azure.WebJobs" Version="3.0.41" />
    <PackageReference Update="Microsoft.Azure.WebJobs.Sources" Version="3.0.41" PrivateAssets="All"/>
    <PackageReference Update="Microsoft.Azure.WebJobs.Extensions.Rpc" Version="3.0.41" />
    <PackageReference Update="Microsoft.Azure.WebJobs.Host.Storage" Version="5.0.1" />
    <PackageReference Update="Microsoft.Spatial" Version="7.5.3" />
    <PackageReference Update="Newtonsoft.Json" Version="13.0.3" />
  </ItemGroup>

  <!-- Packages intended for Extensions libraries only -->
  <ItemGroup Condition="'$(IsExtensionClientLibrary)' == 'true'">
    <PackageReference Update="Microsoft.AspNetCore.DataProtection" Version="8.0.19" />
    <PackageReference Update="Microsoft.AspNetCore.Http" Version="2.3.0" />
    <PackageReference Update="Microsoft.AspNetCore.Http.Connections" Version="1.2.0" />
    <PackageReference Update="Microsoft.Azure.Functions.Worker.Extensions.Abstractions" Version="1.3.0" />
    <PackageReference Update="Microsoft.Extensions.Azure" Version="1.12.0" />
    <PackageReference Update="Microsoft.Extensions.DependencyInjection.Abstractions" Version="8.0.2" />
    <PackageReference Update="Microsoft.Extensions.Configuration" Version="8.0.0" />
    <PackageReference Update="Microsoft.Extensions.Configuration.Abstractions" Version="8.0.0" />
    <PackageReference Update="Microsoft.Extensions.Configuration.Binder" Version="8.0.2" />
    <PackageReference Update="Microsoft.Extensions.Logging.Abstractions" Version="8.0.3" />
    <PackageReference Update="Microsoft.Extensions.Logging" Version="8.0.1" />
    <PackageReference Update="Microsoft.Extensions.Options" Version="8.0.2" />
    <PackageReference Update="Microsoft.Extensions.Hosting" Version="8.0.1" />
  </ItemGroup>

  <!-- Packages intended for WCF/CoreWCF Extensions libraries only -->
  <ItemGroup Condition="'$(IsWcfLibrary)' == 'true'">
    <PackageReference Update="CoreWCF.Primitives" Version="1.7.0" />
    <PackageReference Update="CoreWCF.Queue" Version="1.7.0" />
    <PackageReference Update="System.IO.Pipelines" Version="8.0.0" />
    <PackageReference Update="Microsoft.AspNetCore" Version="2.3.0" />
    <PackageReference Update="System.ServiceModel.Primitives" Version="6.2.0" />
    <PackageReference Update="Azure.Storage.Files.Shares" Version="12.21.0" />
    <PackageReference Update="Azure.Storage.Queues" Version="12.21.0" />
    <PackageReference Update="Microsoft.Extensions.Configuration.UserSecrets" Version="8.0.1" />
    <PackageReference Update="Microsoft.Extensions.Http" Version="8.0.1" />
    <PackageReference Update="Microsoft.Extensions.Logging.Configuration" Version="8.0.1" />
    <PackageReference Update="System.Formats.Asn1" Version="8.0.2" />
    <PackageReference Update="System.Security.Cryptography.Pkcs" Version="8.0.1" />
  </ItemGroup>

  <ItemGroup Condition="('$(IsWcfLibrary)' == 'true') AND ($(TargetFramework.StartsWith('net4')))">
    <PackageReference Update="Microsoft.Extensions.Configuration.UserSecrets" Version="3.1.32" />
    <PackageReference Update="Microsoft.Extensions.Http" Version="3.1.32" />
    <PackageReference Update="Microsoft.Extensions.Logging.Configuration" Version="3.1.32" />
  </ItemGroup>

  <!--
    Build time packages
    All should have PrivateAssets="All" set so they don't become package dependencies
  -->
  <ItemGroup>
    <PackageReference Update="Microsoft.Azure.AutoRest.CSharp" Version="3.0.0-beta.20251023.1" PrivateAssets="All" />
    <PackageReference Update="Azure.ClientSdk.Analyzers" Version="0.1.1-dev.20250715.1" PrivateAssets="All" />
    <PackageReference Update="coverlet.collector" Version="3.2.0" PrivateAssets="All" />
    <!-- Note: Upgrading the .NET SDK version needs to be synchronized with the autorest.csharp repository -->
    <PackageReference Update="Microsoft.CodeAnalysis.Analyzers" Version="3.11.0" PrivateAssets="All"/>
    <PackageReference Update="Microsoft.CodeAnalysis.BannedApiAnalyzers" Version="3.3.2" PrivateAssets="All" />
    <!-- Note: 4.3.0 is required to keep our shipped source generators compatible with most project targets like netstandard2.0-->
    <PackageReference Update="Microsoft.CodeAnalysis.CSharp" Version ="4.3.0" PrivateAssets="All" />
    <PackageReference Update="Microsoft.CodeAnalysis.NetAnalyzers" Version="9.0.0" PrivateAssets="All" />
    <PackageReference Update="Microsoft.DotNet.ApiCompat" Version="5.0.0-beta.20467.1" PrivateAssets="All" />
    <PackageReference Update="Microsoft.DotNet.GenAPI" Version="5.0.0-beta.19552.1" PrivateAssets="All" />
    <PackageReference Update="Microsoft.NETFramework.ReferenceAssemblies" Version="1.0.2" PrivateAssets="All" />
    <PackageReference Update="Microsoft.SourceLink.GitHub" Version="8.0.0" PrivateAssets="All" />
    <PackageReference Update="SauceControl.InheritDoc" Version="1.2.0" PrivateAssets="All" />
    <PackageReference Update="StyleCop.Analyzers" Version="1.2.0-beta.333" PrivateAssets="All" />
  </ItemGroup>

  <!--
    Test/Sample/Perf/Stress project dependencies
  -->
  <ItemGroup Condition="('$(IsTestProject)' == 'true') OR ('$(IsTestSupportProject)' == 'true') OR ('$(IsPerfProject)' == 'true') OR ('$(IsStressProject)' == 'true') OR ('$(IsSamplesProject)' == 'true')">
    <PackageReference Update="ApprovalTests" Version="3.0.22" />
    <PackageReference Update="ApprovalUtilities" Version="3.0.22" />
    <PackageReference Update="Azure.Core" Version="1.49.0" />
    <PackageReference Update="Azure.Identity" Version="1.16.0" />
    <PackageReference Update="Azure.Messaging.EventGrid" Version="4.17.0" />
    <PackageReference Update="Azure.Messaging.EventHubs.Processor" Version="5.12.2" />
    <PackageReference Update="Azure.Messaging.ServiceBus" Version="7.20.1" />
    <PackageReference Update="Azure.ResourceManager" Version="1.13.2" />
    <PackageReference Update="Azure.ResourceManager.Compute" Version="1.9.0" />
    <PackageReference Update="Azure.ResourceManager.CognitiveServices" Version="1.3.0" />
    <PackageReference Update="Azure.ResourceManager.ContainerService" Version="1.2.3" />
    <PackageReference Update="Azure.ResourceManager.KeyVault" Version="1.3.2" />
    <PackageReference Update="Azure.ResourceManager.ManagedServiceIdentities" Version="1.2.3" />
    <PackageReference Update="Azure.ResourceManager.Network" Version="1.10.0" />
    <PackageReference Update="Azure.ResourceManager.OperationalInsights" Version="1.3.0-beta.1" />
    <PackageReference Update="Azure.ResourceManager.PrivateDns" Version="1.2.1" />
    <PackageReference Update="Azure.ResourceManager.RecoveryServices" Version="1.2.0-beta.1" />
    <PackageReference Update="Azure.ResourceManager.Resources" Version="1.9.1" />
    <PackageReference Update="Azure.ResourceManager.Storage" Version="1.4.1" />
    <PackageReference Update="Azure.ResourceManager.Kubernetes" Version="1.0.0-beta.3" />
    <PackageReference Update="Azure.ResourceManager.KubernetesConfiguration" Version="1.2.0-beta.1" />
    <PackageReference Update="Azure.ResourceManager.ExtendedLocations" Version="1.1.0-beta.1" />
    <PackageReference Update="Azure.ResourceManager.EventHubs" Version="1.2.0" />
    <PackageReference Update="Azure.ResourceManager.ContainerRegistry" Version="1.3.0-beta.1" />
    <PackageReference Update="Azure.Search.Documents" Version="11.6.0" />
    <PackageReference Update="Azure.Security.KeyVault.Keys" Version="4.6.0" />
    <PackageReference Update="Azure.Security.KeyVault.Secrets" Version="4.6.0" />
    <PackageReference Update="Azure.Storage.Blobs" Version="12.26.0" />
    <PackageReference Update="Azure.Storage.Files.DataLake" Version="12.24.0" />
    <PackageReference Update="BenchmarkDotNet" Version="0.13.4" />
    <PackageReference Update="BenchmarkDotNet.Diagnostics.Windows" Version="0.13.4" />
    <PackageReference Update="Castle.Core" Version="5.1.0" />
    <PackageReference Update="CloudNative.CloudEvents.SystemTextJson" Version="2.0.0" />
    <PackageReference Update="CommandLineParser" Version="2.8.0" />
    <PackageReference Update="FluentAssertions" Version="5.10.3" />
    <PackageReference Update="FsCheck.Xunit" Version="2.14.0" />
    <PackageReference Update="Microsoft.ApplicationInsights" Version="2.23.0" />
    <PackageReference Update="Microsoft.ApplicationInsights.WorkerService" Version="2.23.0" />
    <PackageReference Update="Microsoft.Azure.ApplicationInsights.Query" Version="1.0.0" />
    <PackageReference Update="Microsoft.AspNetCore" Version="2.2.0" />
    <PackageReference Update="Microsoft.AspNetCore.Mvc.Testing" Version="2.2.0" />
    <PackageReference Update="Microsoft.AspNetCore.Server.Kestrel" Version="2.3.0" />
    <PackageReference Update="Microsoft.AspNetCore.Server.Kestrel.Core" Version="2.3.6" />
    <PackageReference Update="Microsoft.AspNetCore.Server.Kestrel.Transport.Sockets" Version="2.3.0" />
    <PackageReference Update="Microsoft.AspNetCore.Server.WebListener" Version="1.1.4" />
    <PackageReference Update="Microsoft.AspNetCore.Http" Version="2.3.0" />
    <PackageReference Update="Microsoft.Azure.Core.Spatial" Version="1.0.0" />
    <PackageReference Update="Microsoft.Azure.Core.NewtonsoftJson" Version="1.0.0" />
    <PackageReference Update="Microsoft.Azure.Devices" Version="1.38.2" />
    <PackageReference Update="Microsoft.Azure.Devices.Client" Version="1.41.3" />
    <PackageReference Update="Microsoft.Azure.EventHubs" Version="4.3.2" />
    <PackageReference Update="Microsoft.Azure.EventHubs.Processor" Version="4.3.2" />
    <PackageReference Update="Microsoft.Azure.Functions.Extensions" Version="1.0.0" />
    <PackageReference Update="Microsoft.Azure.Graph.RBAC" Version="2.2.2-preview" />
    <PackageReference Update="Microsoft.Azure.KeyVault" Version="3.0.5" />
    <PackageReference Update="Microsoft.Azure.KeyVault.Core" Version="3.0.5" />
    <PackageReference Update="Microsoft.Azure.Management.ContainerRegistry" Version="2.0.0" />
    <PackageReference Update="Microsoft.Azure.Management.ContainerRegistry.Fluent" Version="1.37.1" />
    <PackageReference Update="Microsoft.Azure.Management.EventGrid" Version="4.0.1-preview" />
    <PackageReference Update="Microsoft.Azure.Management.EventHub" Version="2.5.0" />
    <PackageReference Update="Microsoft.Azure.Management.HDInsight" Version="4.1.0-preview" />
    <PackageReference Update="Microsoft.Azure.Management.ResourceManager" Version="[1.6.0-preview, 2.0.0)" />
    <PackageReference Update="Microsoft.Azure.Management.ServiceBus" Version="2.1.0" />
    <PackageReference Update="Microsoft.Azure.Management.Sql" Version="1.22.0-preview" />
    <PackageReference Update="Microsoft.Azure.Management.Storage" Version="25.0.0" />
    <PackageReference Update="Microsoft.Azure.ResourceManager" Version="[1.1.0-preview]" />
    <PackageReference Update="Microsoft.Azure.Services.AppAuthentication" Version="[1.0.3, 2.0.0)" />
    <PackageReference Update="Microsoft.Azure.Storage.Blob" Version="11.1.7" />
    <PackageReference Update="Microsoft.Azure.Storage.DataMovement" Version="2.0.5" />
    <PackageReference Update="Microsoft.Azure.Storage.File" Version="11.2.2" />
    <PackageReference Update="Microsoft.Azure.Storage.Queue" Version="11.1.7" />
    <PackageReference Update="Microsoft.Azure.Test.HttpRecorder" Version="[1.13.3, 2.0.0)" />
    <PackageReference Update="Microsoft.Azure.WebJobs.Extensions" Version="5.0.0" />
    <PackageReference Update="Microsoft.Azure.WebJobs.Extensions.Http" Version="3.2.0" />
    <PackageReference Update="Microsoft.CodeAnalysis.CSharp.Workspaces" Version="4.8.0" />
    <PackageReference Update="Microsoft.CSharp" Version="4.7.0" />
    <PackageReference Update="Microsoft.Data.SqlClient" Version="5.2.2" />
    <PackageReference Update="Microsoft.Extensions.Azure" Version="1.12.0" />
    <PackageReference Update="Microsoft.Extensions.Configuration.Abstractions" Version="8.0.0" />
    <PackageReference Update="Microsoft.Extensions.Configuration.Binder" Version="8.0.2" />
    <PackageReference Update="Microsoft.Extensions.Configuration.Json" Version="8.0.1" />
    <PackageReference Update="Microsoft.Extensions.Configuration" Version="8.0.0" />
    <PackageReference Update="Microsoft.Extensions.Hosting" Version="8.0.1" />
    <PackageReference Update="Microsoft.Extensions.Logging" Version="8.0.1" />
    <PackageReference Update="Microsoft.Extensions.Logging.ApplicationInsights" Version="2.23.0" />
    <PackageReference Update="Microsoft.Extensions.Logging.Configuration" Version="8.0.1" />
    <PackageReference Update="Microsoft.Extensions.Logging.Console" Version="8.0.1"/>
    <PackageReference Update="Microsoft.Extensions.Primitives" Version="8.0.0"/>
    <PackageReference Update="Microsoft.Extensions.DependencyInjection" Version="8.0.1" />
    <PackageReference Update="Microsoft.Extensions.PlatformAbstractions" Version="1.1.0" />
    <PackageReference Update="Microsoft.Graph" Version="5.77.0" />
    <PackageReference Update="Microsoft.NET.Test.Sdk" Version="17.0.0" />
    <PackageReference Update="Microsoft.NET.Sdk.Functions" Version="4.2.0" />
    <PackageReference Update="Microsoft.Rest.ClientRuntime" Version="[2.3.24, 3.0.0)" />
    <PackageReference Update="Microsoft.Rest.ClientRuntime.Azure.Authentication" Version="[2.4.1]" />
    <PackageReference Update="Microsoft.Rest.ClientRuntime.Azure.TestFramework" Version="[1.7.7, 2.0.0)" />
    <PackageReference Update="Microsoft.ServiceFabric.Data" Version="3.3.624" />
    <PackageReference Update="Microsoft.Spatial" Version="7.5.3" />
    <PackageReference Update="Moq" Version="[4.18.2]" /><!-- This version should not be changed without team discussion. -->
    <PackageReference Update="MSTest.TestAdapter" Version="1.3.2" />
    <PackageReference Update="MSTest.TestFramework" Version="1.3.2" />
    <PackageReference Update="Newtonsoft.Json" Version="13.0.1" />
    <PackageReference Update="NSubstitute" Version="3.1.0" />
    <PackageReference Update="NUnit" Version="3.13.2" />
    <PackageReference Update="NUnit3TestAdapter" Version="4.4.2" />
    <PackageReference Update="OpenTelemetry" Version="1.12.0" />
    <PackageReference Update="OpenTelemetry.Exporter.Console" Version="1.12.0" />
    <PackageReference Update="OpenTelemetry.Exporter.InMemory" Version="1.12.0" />
    <PackageReference Update="OpenTelemetry.Exporter.OpenTelemetryProtocol" Version="1.12.0" />
    <PackageReference Update="OpenTelemetry.Instrumentation.Http" Version="1.12.0" />
    <PackageReference Update="OpenTelemetry.Instrumentation.SqlClient" Version="1.12.0-beta.1" />
    <PackageReference Update="Polly" Version="7.1.0" />
    <PackageReference Update="Polly.Contrib.WaitAndRetry" Version="1.1.1" />
    <PackageReference Update="Portable.BouncyCastle" Version="1.9.0" />
    <PackageReference Update="PublicApiGenerator" Version="10.0.1" />
    <PackageReference Update="System.ClientModel" Version="1.7.0" />
    <PackageReference Update="System.Diagnostics.TraceSource" Version="4.3.0" />
    <PackageReference Update="System.IO.Compression" Version="4.3.0" />
    <PackageReference Update="System.IO.Pipelines" Version="8.0.0" />
    <PackageReference Update="System.Linq.Async" Version="5.0.0" />
    <PackageReference Update="System.Memory.Data" Version="8.0.1" />
    <PackageReference Update="System.Net.WebSockets.Client" Version="4.3.2" />
    <PackageReference Update="System.Reflection.Emit" Version="4.7.0" />
    <PackageReference Update="System.Runtime.InteropServices" Version="4.3.0" />
    <PackageReference Update="System.Security.Cryptography.Algorithms" Version="4.3.0" />
    <PackageReference Update="System.Security.Cryptography.Cng" Version="5.0.0" />
    <PackageReference Update="System.Security.Cryptography.Primitives" Version="4.3.0" />
    <PackageReference Update="System.Security.Cryptography.ProtectedData" Version="4.7.0" />
    <PackageReference Update="System.Security.Cryptography.X509Certificates" Version="4.3.2" />
    <PackageReference Update="System.ValueTuple" Version="4.5.0" />
    <PackageReference Update="WindowsAzure.ServiceBus" Version="5.1.0" />
    <PackageReference Update="xunit.runner.visualstudio" Version="2.4.2" />
    <PackageReference Update="xunit" Version="2.4.2" />

    <PackageDownload Include="Azure.Sdk.Tools.Testproxy" Version="[$(TestProxyVersion)]" />
  </ItemGroup>

  <ItemGroup Condition="'$(IsClientLibrary)' == 'true' and $(MSBuildProjectName.StartsWith('Microsoft.ClientModel.TestFramework'))">
    <PackageReference Update="NUnit" Version="4.4.0" />
    <PackageReference Update="Castle.Core" Version="5.1.0" />
  </ItemGroup>

  <ItemGroup Condition="'$(TargetFramework)'=='netstandard2.0'">
    <PackageDownload Update="NETStandard.Library.Ref" Version="[2.1.0]" />
  </ItemGroup>

  <PropertyGroup>
    <TestProxyVersion>1.0.0-dev.20250930.1</TestProxyVersion>
    <UnbrandedGeneratorVersion>1.0.0-alpha.20251027.1</UnbrandedGeneratorVersion>
    <AzureGeneratorVersion>1.0.0-alpha.20251022.3</AzureGeneratorVersion>
  </PropertyGroup>
</Project><|MERGE_RESOLUTION|>--- conflicted
+++ resolved
@@ -183,13 +183,9 @@
 
     <!-- Other approved packages -->
     <PackageReference Update="Microsoft.Azure.Amqp" Version="2.7.0" />
-<<<<<<< HEAD
-    <PackageReference Update="Microsoft.Azure.WebPubSub.Common" Version="1.4.0" />
+    <PackageReference Update="Microsoft.Azure.WebPubSub.Common" Version="1.5.0" />
     <PackageReference Update="Microsoft.Extensions.Configuration.Abstractions" Version="8.0.0" />
     <PackageReference Update="Microsoft.Extensions.Hosting.Abstractions" Version="8.0.1" />
-=======
-    <PackageReference Update="Microsoft.Azure.WebPubSub.Common" Version="1.5.0" />
->>>>>>> 165f00dd
     <PackageReference Update="Microsoft.Identity.Client" Version="4.76.0" />
     <PackageReference Update="Microsoft.Identity.Client.Extensions.Msal" Version="4.76.0" />
     <PackageReference Update="Microsoft.Identity.Client.Broker" Version="4.76.0" />
