--- conflicted
+++ resolved
@@ -98,11 +98,7 @@
     <PackageReference Update="Azure.Security.KeyVault.Certificates" Version="4.2.0" />
     <PackageReference Update="Azure.Storage.Blobs" Version="12.12.0" />
     <PackageReference Update="Azure.Storage.Queues" Version="12.10.0" />
-<<<<<<< HEAD
-    <PackageReference Update="Azure.ResourceManager" Version="1.1.1" />
-=======
     <PackageReference Update="Azure.ResourceManager" Version="1.1.2" />
->>>>>>> b926ce7c
 
     <!-- Other approved packages -->
     <PackageReference Update="Microsoft.Azure.Amqp" Version="2.5.10" />
@@ -159,11 +155,7 @@
     All should have PrivateAssets="All" set so they don't become package dependencies
   -->
   <ItemGroup>
-<<<<<<< HEAD
-    <PackageReference Update="Microsoft.Azure.AutoRest.CSharp" Version="3.0.0-beta.20220624.1" PrivateAssets="All" />
-=======
     <PackageReference Update="Microsoft.Azure.AutoRest.CSharp" Version="3.0.0-beta.20220706.2" PrivateAssets="All" />
->>>>>>> b926ce7c
     <PackageReference Update="Azure.ClientSdk.Analyzers" Version="0.1.1-dev.20220111.2" PrivateAssets="All" />
     <PackageReference Update="coverlet.collector" Version="1.3.0" PrivateAssets="All" />
     <PackageReference Update="Microsoft.CodeAnalysis.FxCopAnalyzers" Version="3.3.1" PrivateAssets="All" />
