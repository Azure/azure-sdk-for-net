<?xml version="1.0" encoding="utf-8"?>
<Project xmlns="http://schemas.microsoft.com/developer/msbuild/2003">
  <ItemGroup Condition=" '$(TargetFramework)' == 'netstandard1.4' ">
    <PackageReference Update="Microsoft.AspNetCore.WebUtilities" Version="1.1.2" />
  </ItemGroup>
  <ItemGroup Condition=" '$(TargetFramework)' != 'netstandard1.4' ">
    <PackageReference Update="Microsoft.AspNetCore.WebUtilities" Version="2.2.0" />
  </ItemGroup>

  <!--
    Dependency versions for Track 1 libraries.
  -->
  <ItemGroup Condition="'$(IsClientLibrary)' != 'true'">
    <PackageReference Update="Microsoft.Azure.Amqp" Version="2.4.11" />
    <PackageReference Update="Microsoft.Azure.Batch" Version="15.4.0" />
    <PackageReference Update="Microsoft.Azure.Devices.Client" Version="1.23.2" />
    <PackageReference Update="Microsoft.Azure.Devices" Version="1.19.0" />
    <PackageReference Update="Microsoft.Azure.KeyVault.Core" Version="3.0.3" />
    <PackageReference Update="Microsoft.Azure.Management.Batch" Version="4.2.0" />
    <PackageReference Update="Microsoft.Azure.Services.AppAuthentication" Version="[1.0.3, 2.0.0)" />
    <PackageReference Update="Microsoft.Azure.Storage.Blob" Version="11.1.7" />
    <PackageReference Update="Microsoft.Rest.ClientRuntime.Azure.Authentication" Version="[2.4.1]" />
    <PackageReference Update="Microsoft.Rest.ClientRuntime.Azure" Version="[3.3.19, 4.0.0)" />
    <PackageReference Update="Microsoft.Rest.ClientRuntime" Version="[2.3.24, 3.0.0)" />
    <PackageReference Update="Microsoft.ServiceFabric.Data" Version="3.3.624" />
    <PackageReference Update="Microsoft.ServiceFabric.Services" Version="3.3.624" />
    <PackageReference Update="Microsoft.ServiceFabric" Version="6.4.624" />
    <PackageReference Update="Microsoft.Spatial" Version="7.5.3" />
    <PackageReference Update="Microsoft.AspNetCore.Http" Version="2.1.22" />

    <PackageReference Update="Newtonsoft.Json" Version="13.0.1" />

    <PackageReference Update="System.Collections.Concurrent" Version="4.3.0" />
    <PackageReference Update="System.Collections" Version="4.3.0" />
    <PackageReference Update="System.Data.SqlClient" Version="4.3.1" />
    <PackageReference Update="System.Diagnostics.DiagnosticSource" Version="4.5.1" />
    <PackageReference Update="System.Diagnostics.Tools" Version="4.3.0" />
    <PackageReference Update="System.Globalization" Version="4.3.0" />
    <PackageReference Update="System.IdentityModel.Tokens.Jwt" Version="5.7.0" />
    <PackageReference Update="System.Linq" Version="4.3.0" />
    <PackageReference Update="System.Memory.Data" Version="1.0.2" />
    <PackageReference Update="System.Net.Http" Version="4.3.4" />
    <PackageReference Update="System.Reflection.TypeExtensions" Version="[4.5.1, 4.9.0)" />
    <PackageReference Update="System.Runtime.Extensions" Version="4.3.0" />
    <PackageReference Update="System.Runtime.Serialization.Primitives" Version="4.3.0" />
    <PackageReference Update="System.Runtime" Version="4.3.0" />
    <PackageReference Update="System.Security.Cryptography.Algorithms" Version="4.3.0" />
    <PackageReference Update="System.Security.Cryptography.Cng" Version="4.3.0" />
    <PackageReference Update="System.Security.Cryptography.Primitives" Version="4.3.0" />
    <PackageReference Update="System.Text.Encodings.Web" Version="4.5.1" />
    <PackageReference Update="System.Text.Json" Version="4.7.2" />
    <PackageReference Update="System.ValueTuple" Version="4.5.0" />

    <PackageReference Update="WindowsAzure.Storage" Version="9.3.3" />
  </ItemGroup>

  <!--
    Dependency versions for Track 2, Azure.* libraries.
    Only packages that are approved dependencies should go here.
    To add a new dependency, seek architect approval.

    Prior to making any updates to this section, potential version
    conflicts with PowerShell or Functions need to be investigated.

    For any common dependencies with PowerShell, the most straightforward
    way to avoid issues is to ensure the version used is less than or equal to
    the version used by PowerShell. In most cases it is adequate
    to check the dependencies in the latest version.
    - These tags give information for specific release versions: https://github.com/PowerShell/PowerShell/releases
    - These files show the dependencies and versions:
        - https://github.com/PowerShell/PowerShell/blob/master/tools/cgmanifest.json
        - https://github.com/PowerShell/PowerShell/blob/master/src/System.Management.Automation/System.Management.Automation.csproj

    For Functions, this file can be referenced: https://github.com/Azure/azure-functions-host/blob/dev/src/WebJobs.Script/runtimeassemblies.json
      - If the assembly is not there or there is a resolutionPolicy of private,
        there is no issue from the Functions perspective of upgrading the version.
      - If the assembly is there and there is a resolutionPolicy of minorMatchOrLower
        then the version needs to be less than or equal to the version listed here:
        - https://github.com/Azure/azure-functions-host/blob/dev/test/WebJobs.Script.Tests/Microsoft.Azure.WebJobs.Script.WebHost.deps.json
      - If resolutionPolicy is runtimeVersion, then the version needs to match the
        version in the file below exactly:
        - https://github.com/Azure/azure-functions-host/blob/dev/test/WebJobs.Script.Tests/Microsoft.Azure.WebJobs.Script.WebHost.deps.json
  -->

  <ItemGroup Condition="'$(IsClientLibrary)' == 'true' or '$(IsGeneratorLibrary)' == 'true'">

    <!-- BCL packages -->
    <PackageReference Update="System.Buffers" Version="4.5.1" />
    <PackageReference Update="System.ClientModel" Version="1.2.1" />
    <PackageReference Update="System.IO.Hashing" Version="6.0.0" />
    <PackageReference Update="System.Memory" Version="4.5.5" />
    <PackageReference Update="System.Memory.Data" Version="6.0.1" />
    <PackageReference Update="System.Numerics.Vectors" Version="4.5.0" />
    <PackageReference Update="System.Net.Http" Version="4.3.4" />
    <PackageReference Update="System.Diagnostics.DiagnosticSource" Version="6.0.1" />
    <PackageReference Update="System.Reflection.TypeExtensions" Version="4.7.0" />
    <PackageReference Update="System.Runtime.InteropServices.RuntimeInformation" Version="4.3.0" />
    <PackageReference Update="System.Security.Cryptography.Cose" Version="7.0.0" />
    <PackageReference Update="System.Threading.Channels" Version="6.0.0" />
    <PackageReference Update="System.Threading.Tasks.Extensions" Version="4.5.4" />
    <PackageReference Update="System.Text.Json" Version="6.0.11" />
    <PackageReference Update="System.Text.Encodings.Web" Version="6.0.1" />
    <PackageReference Update="System.ValueTuple" Version="4.5.0" />
    <PackageReference Update="Microsoft.Bcl.AsyncInterfaces" Version="6.0.0" />
    <PackageReference Update="Microsoft.CSharp" Version="4.7.0" />
		<PackageReference Update="Microsoft.Extensions.Logging.Abstractions" Version="6.0.0"/>

    <!-- Azure SDK packages -->
    <PackageReference Update="Azure.AI.Inference" Version="1.0.0-beta.2" />
    <PackageReference Update="Azure.AI.OpenAI" Version="2.0.0" />
    <PackageReference Update="Azure.AI.Projects" Version="1.0.0-beta.2" />
    <PackageReference Update="Azure.Communication.Identity" Version="1.3.1" />
    <PackageReference Update="Azure.Communication.Common" Version="1.3.0" />
    <PackageReference Update="Azure.Core" Version="1.44.1" />
    <PackageReference Update="Azure.Core.Amqp" Version="1.3.1" />
    <PackageReference Update="Azure.Core.Experimental" Version="0.1.0-preview.36" />
    <PackageReference Update="Azure.Core.Expressions.DataFactory" Version="1.0.0" />
    <PackageReference Update="Azure.Data.SchemaRegistry" Version="1.2.0" />
    <PackageReference Update="Azure.Data.Tables" Version="12.8.0" />
    <PackageReference Update="Azure.Messaging.EventHubs" Version="5.11.6" />
    <PackageReference Update="Azure.Messaging.EventGrid" Version="4.21.0" />
    <PackageReference Update="Azure.Messaging.ServiceBus" Version="7.18.2" />
    <PackageReference Update="Azure.Messaging.WebPubSub" Version="1.4.0" />
    <PackageReference Update="Azure.MixedReality.Authentication" version= "1.2.0" />
    <PackageReference Update="Azure.Monitor.OpenTelemetry.Exporter" Version="1.4.0-beta.2" />
    <PackageReference Update="Azure.Monitor.Query" Version="1.1.0" />
    <PackageReference Update="Azure.Identity" Version="1.13.1" />
    <PackageReference Update="Azure.Search.Documents" Version="11.6.0" />
    <PackageReference Update="Azure.Security.KeyVault.Secrets" Version="4.6.0" />
    <PackageReference Update="Azure.Security.KeyVault.Keys" Version="4.6.0" />
    <PackageReference Update="Azure.Security.KeyVault.Certificates" Version="4.6.0" />
    <PackageReference Update="Azure.Storage.Common" Version="12.22.0" />
    <PackageReference Update="Azure.Storage.Blobs" Version="12.23.0" />
    <PackageReference Update="Azure.Storage.Queues" Version="12.21.0" />
    <PackageReference Update="Azure.Storage.Files.Shares" Version="12.21.0" />
    <PackageReference Update="Azure.Storage.DataMovement" Version="12.0.0" />
    <PackageReference Update="Azure.ResourceManager" Version="1.13.0" />
    <PackageReference Update="Azure.ResourceManager.AppConfiguration" Version="1.3.2" />
    <PackageReference Update="Azure.ResourceManager.ApplicationInsights" Version="1.0.0" />
    <PackageReference Update="Azure.ResourceManager.Authorization" Version="1.1.3" />
    <PackageReference Update="Azure.ResourceManager.Batch" Version="1.4.0" />
    <PackageReference Update="Azure.ResourceManager.CognitiveServices" Version="1.3.3" />
    <PackageReference Update="Azure.ResourceManager.CosmosDB" Version="1.4.0-beta.9" />
    <PackageReference Update="Azure.ResourceManager.EventHubs" Version="1.2.0-beta.1" />
    <PackageReference Update="Azure.ResourceManager.KeyVault" Version="1.2.3" />
    <PackageReference Update="Azure.ResourceManager.ManagedServiceIdentities" Version="1.2.3" />
    <PackageReference Update="Azure.ResourceManager.OperationalInsights" Version="1.2.2" />
    <PackageReference Update="Azure.ResourceManager.PostgreSql" Version="1.2.0-beta.6" />
    <PackageReference Update="Azure.ResourceManager.Redis" Version="1.4.0" />
    <PackageReference Update="Azure.ResourceManager.Resources" Version="1.7.3" />
    <PackageReference Update="Azure.ResourceManager.Search" Version="1.3.0-beta.3" />
    <PackageReference Update="Azure.ResourceManager.ServiceBus" Version="1.1.0-beta.7" />
    <PackageReference Update="Azure.ResourceManager.WebPubSub" Version="1.2.0-beta.1" />
    <PackageReference Update="Azure.ResourceManager.SignalR" Version="1.1.2" />
    <PackageReference Update="Azure.ResourceManager.Sql" Version="1.3.0-beta.8" />
    <PackageReference Update="Azure.ResourceManager.Storage" Version="1.2.3" />

    <!-- CDK -->
    <PackageReference Update="Azure.Provisioning" Version="1.0.0" />
    <PackageReference Update="Azure.Provisioning.CognitiveServices" Version="1.0.0" />
    <PackageReference Update="Azure.Provisioning.EventGrid" Version="1.0.0" />
    <PackageReference Update="Azure.Provisioning.KeyVault" Version="1.0.0" />
    <PackageReference Update="Azure.Provisioning.ServiceBus" Version="1.0.0" />
    <PackageReference Update="Azure.Provisioning.Storage" Version="1.0.0" />
    <PackageReference Update="Azure.Provisioning.AppService" Version="1.0.0" />
    <PackageReference Update="Microsoft.Bcl.Numerics" Version="8.0.0" />

    <!-- Other approved packages -->
    <PackageReference Update="Microsoft.Azure.Amqp" Version="2.6.9" />
    <PackageReference Update="Microsoft.Azure.WebPubSub.Common" Version="1.4.0" />
    <PackageReference Update="Microsoft.Identity.Client" Version="4.69.1" />
    <PackageReference Update="Microsoft.Identity.Client.Extensions.Msal" Version="4.69.1" />
    <PackageReference Update="Microsoft.Identity.Client.Broker" Version="4.69.1" />
    <PackageReference Update="Microsoft.IdentityModel.Protocols.OpenIdConnect" Version="6.35.0" />
    <PackageReference Update="Microsoft.IdentityModel.Tokens" Version="6.35.0" />
    <PackageReference Update="System.IdentityModel.Tokens.Jwt" Version="6.35.0" />
  </ItemGroup>

  <ItemGroup Condition="$(MSBuildProjectName.StartsWith('Azure.Monitor.OpenTelemetry'))">
    <!-- OpenTelemetry dependency approved for Azure.Monitor.OpenTelemetry.Exporter package only -->
    <PackageReference Update="OpenTelemetry" Version="1.11.2" />
    <PackageReference Update="OpenTelemetry.Extensions.Hosting" Version="1.11.2" />
    <PackageReference Update="OpenTelemetry.Instrumentation.AspNetCore" Version="1.11.1" />
    <PackageReference Update="OpenTelemetry.Instrumentation.Http" Version="1.11.1" />
    <PackageReference Update="OpenTelemetry.PersistentStorage.FileSystem" Version="1.0.1" />
    <PackageReference Update="Microsoft.AspNetCore.Http.Abstractions" Version="[2.1.1,6.0)" />
    <PackageReference Update="Microsoft.AspNetCore.Http.Features" Version="[2.1.1,6.0)" />
  </ItemGroup>

  <ItemGroup Condition="$(MSBuildProjectName.StartsWith('Azure.AI.OpenAI'))">
    <PackageReference Update="OpenAI" Version="2.2.0-beta.2" />
  </ItemGroup>

  <ItemGroup Condition="$(MSBuildProjectName.StartsWith('Azure.Developer.MicrosoftPlaywrightTesting'))">
    <PackageReference Update="Microsoft.TestPlatform.ObjectModel" Version="17.10.0" />
    <PackageReference Update="NUnit" Version="3.13.2" />
  </ItemGroup>

  <ItemGroup Condition="$(MSBuildProjectName.Contains('Azure.Projects'))">
    <PackageReference Update="Azure.Data.AppConfiguration" Version="1.5.0"/>
    <PackageReference Update="Azure.Provisioning.Deployment" Version="1.0.0-beta.2"/>
    <PackageReference Update="Azure.Provisioning.AppConfiguration" Version="1.0.0"/>
    <PackageReference Update="Microsoft.Extensions.Hosting.Abstractions" Version="9.0.0" />
    <PackageReference Update="Microsoft.Extensions.Configuration.Abstractions" Version="9.0.0"/>
    <PackageReference Update="System.Memory.Data" Version="8.0.1"/>
  </ItemGroup>

  <ItemGroup Condition="'$(IsGeneratorLibrary)' == 'true'">
    <PackageReference Update="Microsoft.TypeSpec.Generator.ClientModel" Version="1.0.0-alpha.20250307.1" />
  </ItemGroup>

  <!--
    Dependency versions for Track 2, Microsoft.* libraries.
    These are dependencies for Track 2 integration packages
  -->
  <ItemGroup Condition="'$(IsClientLibrary)' == 'true' and $(MSBuildProjectName.StartsWith('Microsoft.'))">
    <PackageReference Update="Apache.Avro" Version="1.12.0" />
    <PackageReference Update="CloudNative.CloudEvents" Version="2.0.0" />
    <PackageReference Update="CloudNative.CloudEvents.SystemTextJson" Version="2.0.0" />
    <PackageReference Update="Google.Protobuf" Version="3.24.3" />
    <PackageReference Update="Grpc.Tools" Version="2.51.0" PrivateAssets="all" />
    <PackageReference Update="MessagePack" Version="2.5.192" />
    <PackageReference Update="Microsoft.Azure.SignalR" Version="1.29.0" />
    <PackageReference Update="Microsoft.Azure.SignalR.Management" Version="1.29.0" />
    <PackageReference Update="Microsoft.Azure.SignalR.Protocols" Version="1.29.0" />
    <PackageReference Update="Microsoft.Azure.SignalR.Serverless.Protocols" Version="1.10.0" />
    <PackageReference Update="Microsoft.Azure.WebJobs" Version="3.0.37" />
    <PackageReference Update="Microsoft.Azure.WebJobs.Sources" Version="3.0.37" PrivateAssets="All"/>
    <PackageReference Update="Microsoft.Azure.WebJobs.Extensions.Rpc" Version="3.0.37" />
    <PackageReference Update="Microsoft.Azure.WebJobs.Host.Storage" Version="5.0.0" />
    <PackageReference Update="Microsoft.Spatial" Version="7.5.3" />
    <PackageReference Update="Newtonsoft.Json" Version="13.0.3" />
  </ItemGroup>

  <!-- Packages intended for Extensions libraries only -->
  <ItemGroup Condition="'$(IsExtensionClientLibrary)' == 'true'">
    <PackageReference Update="Microsoft.AspNetCore.DataProtection" Version="3.1.32" />
    <PackageReference Update="Microsoft.AspNetCore.Http" Version="2.1.22" />
    <PackageReference Update="Microsoft.AspNetCore.Http.Connections" Version="1.0.15" />
    <PackageReference Update="Microsoft.Azure.Functions.Worker.Extensions.Abstractions" Version="1.1.0" />
    <PackageReference Update="Microsoft.Extensions.Azure" Version="1.8.0" /> <!-- Latest confirmed as compatible by the Functions team. DO NOT BUMP-->
    <PackageReference Update="Microsoft.Extensions.DependencyInjection.Abstractions" Version="2.1.0" />
    <PackageReference Update="Microsoft.Extensions.Configuration" Version="2.1.0" />
    <PackageReference Update="Microsoft.Extensions.Configuration.Abstractions" Version="2.1.0" />
    <PackageReference Update="Microsoft.Extensions.Configuration.Binder" Version="2.1.0" />
    <PackageReference Update="Microsoft.Extensions.Logging.Abstractions" Version="2.1.0" />
    <PackageReference Update="Microsoft.Extensions.Options" Version="2.1.0" />
  </ItemGroup>

  <!-- Packages intended for WCF/CoreWCF Extensions libraries only -->
  <ItemGroup Condition="'$(IsWcfLibrary)' == 'true'">
    <PackageReference Update="CoreWCF.Primitives" Version="1.7.0" />
    <PackageReference Update="CoreWCF.Queue" Version="1.7.0" />
    <PackageReference Update="System.IO.Pipelines" Version="8.0.0" />
    <PackageReference Update="Microsoft.AspNetCore" Version="2.3.0" />
    <PackageReference Update="System.ServiceModel.Primitives" Version="6.2.0" />
    <PackageReference Update="Azure.Storage.Files.Shares" Version="12.21.0" />
    <PackageReference Update="Azure.Storage.Queues" Version="12.21.0" />
    <PackageReference Update="Microsoft.Extensions.Configuration.UserSecrets" Version="8.0.1" />
    <PackageReference Update="Microsoft.Extensions.Http" Version="8.0.0" />
    <PackageReference Update="Microsoft.Extensions.Logging.Configuration" Version="8.0.1" />
    <PackageReference Update="System.Formats.Asn1" Version="8.0.2" />
    <PackageReference Update="System.Security.Cryptography.Pkcs" Version="8.0.1" />
  </ItemGroup>

  <ItemGroup Condition="('$(IsWcfLibrary)' == 'true') AND ($(TargetFramework.StartsWith('net4')))">
    <PackageReference Update="Microsoft.Extensions.Configuration.UserSecrets" Version="2.2.0" />
    <PackageReference Update="Microsoft.Extensions.Http" Version="2.2.0" />
    <PackageReference Update="Microsoft.Extensions.Logging.Configuration" Version="2.2.0" />
  </ItemGroup>

  <!--
    Build time packages
    All should have PrivateAssets="All" set so they don't become package dependencies
  -->
  <ItemGroup>
<<<<<<< HEAD
    <PackageReference Update="Microsoft.Azure.AutoRest.CSharp" Version="3.0.0-beta.20250315.1" PrivateAssets="All" />
=======
    <PackageReference Update="Microsoft.Azure.AutoRest.CSharp" Version="3.0.0-beta.20250313.1" PrivateAssets="All" />
>>>>>>> 7464826e
    <PackageReference Update="Azure.ClientSdk.Analyzers" Version="0.1.1-dev.20250310.1" PrivateAssets="All" />
    <PackageReference Update="coverlet.collector" Version="3.2.0" PrivateAssets="All" />
    <!-- Note: Upgrading the .NET SDK version needs to be synchronized with the autorest.csharp repository -->
    <PackageReference Update="Microsoft.CodeAnalysis.NetAnalyzers" Version="9.0.0" PrivateAssets="All" />
    <PackageReference Update="Microsoft.CodeAnalysis.BannedApiAnalyzers" Version="3.3.2" PrivateAssets="All" />
    <PackageReference Update="Microsoft.DotNet.ApiCompat" Version="5.0.0-beta.20467.1" PrivateAssets="All" />
    <PackageReference Update="Microsoft.DotNet.GenAPI" Version="5.0.0-beta.19552.1" PrivateAssets="All" />
    <PackageReference Update="Microsoft.NETFramework.ReferenceAssemblies" Version="1.0.2" PrivateAssets="All" />
    <PackageReference Update="Microsoft.SourceLink.GitHub" Version="8.0.0" PrivateAssets="All" />
    <PackageReference Update="SauceControl.InheritDoc" Version="1.2.0" PrivateAssets="All" />
    <PackageReference Update="StyleCop.Analyzers" Version="1.2.0-beta.333" PrivateAssets="All" />
    <PackageReference Update="Microsoft.CodeAnalysis.CSharp" Version ="3.9.0" PrivateAssets="all" />
  </ItemGroup>

  <!--
    Test/Sample/Perf/Stress project dependencies
  -->
  <ItemGroup Condition="('$(IsTestProject)' == 'true') OR ('$(IsTestSupportProject)' == 'true') OR ('$(IsPerfProject)' == 'true') OR ('$(IsStressProject)' == 'true') OR ('$(IsSamplesProject)' == 'true')">
    <PackageReference Update="ApprovalTests" Version="3.0.22" />
    <PackageReference Update="ApprovalUtilities" Version="3.0.22" />
    <PackageReference Update="Azure.Core" Version="1.44.1" />
    <PackageReference Update="Azure.Identity" Version="1.13.1" />
    <PackageReference Update="Azure.Messaging.EventGrid" Version="4.17.0" />
    <PackageReference Update="Azure.Messaging.EventHubs.Processor" Version="5.11.6" />
    <PackageReference Update="Azure.Messaging.ServiceBus" Version="7.18.2" />
    <PackageReference Update="Azure.ResourceManager" Version="1.13.0" />
    <PackageReference Update="Azure.ResourceManager.Compute" Version="1.7.0-beta.1" />
    <PackageReference Update="Azure.ResourceManager.CognitiveServices" Version="1.3.0" />
    <PackageReference Update="Azure.ResourceManager.KeyVault" Version="1.1.0" />
    <PackageReference Update="Azure.ResourceManager.ManagedServiceIdentities" Version="1.1.0" />
    <PackageReference Update="Azure.ResourceManager.Network" Version="1.5.0" />
    <PackageReference Update="Azure.ResourceManager.OperationalInsights" Version="1.3.0-beta.1" />
    <PackageReference Update="Azure.ResourceManager.PrivateDns" Version="1.0.1" />
    <PackageReference Update="Azure.ResourceManager.RecoveryServices" Version="1.2.0-beta.1" />
    <PackageReference Update="Azure.ResourceManager.Resources" Version="1.6.0" />
    <PackageReference Update="Azure.ResourceManager.Storage" Version="1.1.1" />
    <PackageReference Update="Azure.ResourceManager.Kubernetes" Version="1.0.0-beta.3" />
    <PackageReference Update="Azure.ResourceManager.KubernetesConfiguration" Version="1.2.0-beta.1" />
    <PackageReference Update="Azure.ResourceManager.ExtendedLocations" Version="1.1.0-beta.1" />
    <PackageReference Update="Azure.ResourceManager.EventHubs" Version="1.2.0-beta.1" />
    <PackageReference Update="Azure.ResourceManager.ContainerRegistry" Version="1.3.0-beta.1" />
    <PackageReference Update="Azure.Search.Documents" Version="11.6.0" />
    <PackageReference Update="Azure.Security.KeyVault.Keys" Version="4.6.0" />
    <PackageReference Update="Azure.Security.KeyVault.Secrets" Version="4.6.0" />
    <PackageReference Update="Azure.Storage.Blobs" Version="12.23.0" />
    <PackageReference Update="Azure.Storage.Files.DataLake" Version="12.21.0" />
    <PackageReference Update="BenchmarkDotNet" Version="0.13.4" />
    <PackageReference Update="BenchmarkDotNet.Diagnostics.Windows" Version="0.13.4" />
    <PackageReference Update="Castle.Core" Version="5.1.0" />
    <PackageReference Update="CloudNative.CloudEvents.SystemTextJson" Version="2.0.0" />
    <PackageReference Update="CommandLineParser" Version="2.8.0" />
    <PackageReference Update="FluentAssertions" Version="5.10.3" />
    <PackageReference Update="FsCheck.Xunit" Version="2.14.0" />
    <PackageReference Update="Microsoft.ApplicationInsights" Version="2.20.0" />
    <PackageReference Update="Microsoft.Azure.ApplicationInsights.Query" Version="1.0.0" />
    <PackageReference Update="Microsoft.AspNetCore" Version="2.2.0" />
    <PackageReference Update="Microsoft.AspNetCore.Mvc.Testing" Version="2.2.0" />
    <PackageReference Update="Microsoft.AspNetCore.Server.Kestrel" Version="2.1.3" />
    <PackageReference Update="Microsoft.AspNetCore.Server.Kestrel.Core" Version="2.1.25" />
    <PackageReference Update="Microsoft.AspNetCore.Server.Kestrel.Transport.Sockets" Version="2.1.40" />
    <PackageReference Update="Microsoft.AspNetCore.Server.WebListener" Version="1.1.4" />
    <PackageReference Update="Microsoft.AspNetCore.Http" Version="2.2.2" />
    <PackageReference Update="Microsoft.Azure.Core.Spatial" Version="1.0.0" />
    <PackageReference Update="Microsoft.Azure.Core.NewtonsoftJson" Version="1.0.0" />
    <PackageReference Update="Microsoft.Azure.Devices" Version="1.38.2" />
    <PackageReference Update="Microsoft.Azure.Devices.Client" Version="1.41.3" />
    <PackageReference Update="Microsoft.Azure.EventHubs" Version="4.3.2" />
    <PackageReference Update="Microsoft.Azure.EventHubs.Processor" Version="4.3.2" />
    <PackageReference Update="Microsoft.Azure.Functions.Extensions" Version="1.0.0" />
    <PackageReference Update="Microsoft.Azure.Graph.RBAC" Version="2.2.2-preview" />
    <PackageReference Update="Microsoft.Azure.KeyVault" Version="3.0.5" />
    <PackageReference Update="Microsoft.Azure.KeyVault.Core" Version="3.0.5" />
    <PackageReference Update="Microsoft.Azure.Management.ContainerRegistry" Version="2.0.0" />
    <PackageReference Update="Microsoft.Azure.Management.ContainerRegistry.Fluent" Version="1.37.1" />
    <PackageReference Update="Microsoft.Azure.Management.EventGrid" Version="4.0.1-preview" />
    <PackageReference Update="Microsoft.Azure.Management.EventHub" Version="2.5.0" />
    <PackageReference Update="Microsoft.Azure.Management.HDInsight" Version="4.1.0-preview" />
    <PackageReference Update="Microsoft.Azure.Management.ResourceManager" Version="[1.6.0-preview, 2.0.0)" />
    <PackageReference Update="Microsoft.Azure.Management.ServiceBus" Version="2.1.0" />
    <PackageReference Update="Microsoft.Azure.Management.Sql" Version="1.22.0-preview" />
    <PackageReference Update="Microsoft.Azure.Management.Storage" Version="25.0.0" />
    <PackageReference Update="Microsoft.Azure.ResourceManager" Version="[1.1.0-preview]" />
    <PackageReference Update="Microsoft.Azure.Services.AppAuthentication" Version="[1.0.3, 2.0.0)" />
    <PackageReference Update="Microsoft.Azure.Storage.Blob" Version="11.1.7" />
    <PackageReference Update="Microsoft.Azure.Storage.DataMovement" Version="2.0.5" />
    <PackageReference Update="Microsoft.Azure.Storage.File" Version="11.2.2" />
    <PackageReference Update="Microsoft.Azure.Storage.Queue" Version="11.1.7" />
    <PackageReference Update="Microsoft.Azure.Test.HttpRecorder" Version="[1.13.3, 2.0.0)" />
    <PackageReference Update="Microsoft.Azure.WebJobs.Extensions" Version="5.0.0" />
    <PackageReference Update="Microsoft.Azure.WebJobs.Extensions.Http" Version="3.0.2" />
    <PackageReference Update="Microsoft.CodeAnalysis.CSharp.Workspaces" Version="4.8.0" />
    <PackageReference Update="Microsoft.CSharp" Version="4.7.0" />
    <PackageReference Update="Microsoft.Data.SqlClient" Version="5.1.3" />
    <PackageReference Update="Microsoft.Extensions.Azure" Version="1.10.0" />
    <PackageReference Update="Microsoft.Extensions.Configuration.Abstractions" Version="8.0.0" />
    <PackageReference Update="Microsoft.Extensions.Configuration.Binder" Version="2.1.10" />
    <PackageReference Update="Microsoft.Extensions.Configuration.Json" Version="5.0.0" />
    <PackageReference Update="Microsoft.Extensions.Configuration" Version="5.0.0" />
    <PackageReference Update="Microsoft.Extensions.Hosting" Version="8.0.1" />
    <PackageReference Update="Microsoft.Extensions.Logging.Configuration" Version="8.0.1" />
    <PackageReference Update="Microsoft.Extensions.Logging.Console" Version="6.0.0"/>
    <PackageReference Update="Microsoft.Extensions.Primitives" Version="6.0.1"/>
    <PackageReference Update="Microsoft.Extensions.DependencyInjection" Version="3.1.32" />
    <PackageReference Update="Microsoft.Extensions.PlatformAbstractions" Version="1.1.0" />
    <PackageReference Update="Microsoft.Graph" Version="5.57.0" />
    <PackageReference Update="Microsoft.NET.Test.Sdk" Version="17.0.0" />
    <PackageReference Update="Microsoft.NET.Sdk.Functions" Version="4.2.0" />
    <PackageReference Update="Microsoft.Rest.ClientRuntime" Version="[2.3.24, 3.0.0)" />
    <PackageReference Update="Microsoft.Rest.ClientRuntime.Azure.Authentication" Version="[2.4.1]" />
    <PackageReference Update="Microsoft.Rest.ClientRuntime.Azure.TestFramework" Version="[1.7.7, 2.0.0)" />
    <PackageReference Update="Microsoft.ServiceFabric.Data" Version="3.3.624" />
    <PackageReference Update="Microsoft.Spatial" Version="7.5.3" />
    <PackageReference Update="Moq" Version="[4.18.2]" /><!-- This version should not be changed without team discussion. -->
    <PackageReference Update="MSTest.TestAdapter" Version="1.3.2" />
    <PackageReference Update="MSTest.TestFramework" Version="1.3.2" />
    <PackageReference Update="Newtonsoft.Json" Version="13.0.1" />
    <PackageReference Update="NSubstitute" Version="3.1.0" />
    <PackageReference Update="NUnit" Version="3.13.2" />
    <PackageReference Update="NUnit3TestAdapter" Version="4.4.2" />
    <PackageReference Update="OpenTelemetry" Version="1.11.2" />
    <PackageReference Update="OpenTelemetry.Exporter.Console" Version="1.11.2" />
    <PackageReference Update="OpenTelemetry.Exporter.InMemory" Version="1.11.2" />
    <PackageReference Update="OpenTelemetry.Exporter.OpenTelemetryProtocol" Version="1.11.2" />
    <PackageReference Update="OpenTelemetry.Instrumentation.Http" Version="1.11.1" />
    <PackageReference Update="OpenTelemetry.Instrumentation.SqlClient" Version="1.11.0-beta.2" />
    <PackageReference Update="Polly" Version="7.1.0" />
    <PackageReference Update="Polly.Contrib.WaitAndRetry" Version="1.1.1" />
    <PackageReference Update="Portable.BouncyCastle" Version="1.9.0" />
    <PackageReference Update="PublicApiGenerator" Version="10.0.1" />
    <PackageReference Update="System.ClientModel" Version="1.2.1" />
    <PackageReference Update="System.Diagnostics.TraceSource" Version="4.3.0" />
    <PackageReference Update="System.IO.Compression" Version="4.3.0" />
    <PackageReference Update="System.IO.Pipelines" Version="4.5.1" />
    <PackageReference Update="System.Linq.Async" Version="5.0.0" />
    <PackageReference Update="System.Memory.Data" Version="6.0.1" />
    <PackageReference Update="System.Net.WebSockets.Client" Version="4.3.2" />
    <PackageReference Update="System.Reflection.Emit" Version="4.7.0" />
    <PackageReference Update="System.Runtime.InteropServices" Version="4.3.0" />
    <PackageReference Update="System.Security.Cryptography.Algorithms" Version="4.3.0" />
    <PackageReference Update="System.Security.Cryptography.Cng" Version="4.5.2" />
    <PackageReference Update="System.Security.Cryptography.Primitives" Version="4.3.0" />
    <PackageReference Update="System.Security.Cryptography.ProtectedData" Version="4.7.0" />
    <PackageReference Update="System.Security.Cryptography.X509Certificates" Version="4.3.2" />
    <PackageReference Update="System.ValueTuple" Version="4.5.0" />
    <PackageDownload Include="Azure.Sdk.Tools.Testproxy" Version="[$(TestProxyVersion)]" />
    <PackageReference Update="WindowsAzure.ServiceBus" Version="5.1.0" />
    <PackageReference Update="xunit.runner.visualstudio" Version="2.4.2" />
    <PackageReference Update="xunit" Version="2.4.2" />
  </ItemGroup>

  <ItemGroup Condition="'$(TargetFramework)'=='netstandard2.0'">
    <PackageDownload Update="NETStandard.Library.Ref" Version="[2.1.0]" />
  </ItemGroup>

  <PropertyGroup>
    <TestProxyVersion>1.0.0-dev.20250221.1</TestProxyVersion>
  </PropertyGroup>
</Project><|MERGE_RESOLUTION|>--- conflicted
+++ resolved
@@ -274,11 +274,7 @@
     All should have PrivateAssets="All" set so they don't become package dependencies
   -->
   <ItemGroup>
-<<<<<<< HEAD
     <PackageReference Update="Microsoft.Azure.AutoRest.CSharp" Version="3.0.0-beta.20250315.1" PrivateAssets="All" />
-=======
-    <PackageReference Update="Microsoft.Azure.AutoRest.CSharp" Version="3.0.0-beta.20250313.1" PrivateAssets="All" />
->>>>>>> 7464826e
     <PackageReference Update="Azure.ClientSdk.Analyzers" Version="0.1.1-dev.20250310.1" PrivateAssets="All" />
     <PackageReference Update="coverlet.collector" Version="3.2.0" PrivateAssets="All" />
     <!-- Note: Upgrading the .NET SDK version needs to be synchronized with the autorest.csharp repository -->
