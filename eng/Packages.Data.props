--- conflicted
+++ resolved
@@ -88,17 +88,10 @@
     <PackageReference Update="Azure.Core.Experimental" Version="0.1.0-preview.23" />
     <PackageReference Update="Azure.Data.SchemaRegistry" Version="1.2.0" />
     <PackageReference Update="Azure.Data.Tables" Version="12.5.0" />
-<<<<<<< HEAD
-    <PackageReference Update="Azure.Messaging.EventHubs" Version="5.7.3" />
-    <PackageReference Update="Azure.Messaging.EventGrid" Version="4.10.0" />
-    <PackageReference Update="Azure.Messaging.ServiceBus" Version="7.11.0" />
-    <PackageReference Update="Azure.Messaging.WebPubSub" Version="1.1.0" />
-=======
     <PackageReference Update="Azure.Messaging.EventHubs" Version="5.7.4" />
     <PackageReference Update="Azure.Messaging.EventGrid" Version="4.12.0" />
     <PackageReference Update="Azure.Messaging.ServiceBus" Version="7.11.1" />
-    <PackageReference Update="Azure.Messaging.WebPubSub" Version="1.0.0" />
->>>>>>> ff4fead9
+    <PackageReference Update="Azure.Messaging.WebPubSub" Version="1.1.0" />
     <PackageReference Update="Azure.Monitor.Query" Version="1.1.0" />
     <PackageReference Update="Azure.Identity" Version="1.7.0" />
     <PackageReference Update="Azure.Security.KeyVault.Secrets" Version="4.2.0" />
