--- conflicted
+++ resolved
@@ -277,11 +277,7 @@
     All should have PrivateAssets="All" set so they don't become package dependencies
   -->
   <ItemGroup>
-<<<<<<< HEAD
     <PackageReference Update="Microsoft.Azure.AutoRest.CSharp" Version="3.0.0-beta.20250430.1" PrivateAssets="All" />
-=======
-    <PackageReference Update="Microsoft.Azure.AutoRest.CSharp" Version="3.0.0-beta.20250528.2" PrivateAssets="All" />
->>>>>>> 2d50cc37
     <PackageReference Update="Azure.ClientSdk.Analyzers" Version="0.1.1-dev.20250422.1" PrivateAssets="All" />
     <PackageReference Update="coverlet.collector" Version="3.2.0" PrivateAssets="All" />
     <!-- Note: Upgrading the .NET SDK version needs to be synchronized with the autorest.csharp repository -->
