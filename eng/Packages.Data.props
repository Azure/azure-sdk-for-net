<?xml version="1.0" encoding="utf-8"?>
<Project xmlns="http://schemas.microsoft.com/developer/msbuild/2003">
  <ItemGroup Condition=" '$(TargetFramework)' == 'netstandard1.4' ">
    <PackageReference Update="Microsoft.AspNetCore.WebUtilities" Version="1.1.2" />
  </ItemGroup>
  <ItemGroup Condition=" '$(TargetFramework)' != 'netstandard1.4' ">
    <PackageReference Update="Microsoft.AspNetCore.WebUtilities" Version="2.2.0" />
  </ItemGroup>
  <ItemGroup>
    <PackageReference Update="ApprovalTests" Version="3.0.22" />
    <PackageReference Update="ApprovalUtilities" Version="3.0.22" />
    <PackageReference Update="Azure.AI.TextAnalytics" Version="1.0.0" />
    <PackageReference Update="Azure.Data.AppConfiguration" Version="1.0.0" />
    <PackageReference Update="Azure.Core" Version="1.4.1" />
<<<<<<< HEAD
    <PackageReference Update="Azure.Core.Experimental" Version="0.1.0-preview.4" />
    <PackageReference Update="Azure.Identity" Version="1.1.1" />
=======
    <PackageReference Update="Azure.Core.Experimental" Version="0.1.0-preview.3" />
    <PackageReference Update="Azure.Identity" Version="1.2.0" />
>>>>>>> f044e48d
    <PackageReference Update="Azure.Security.KeyVault.Secrets" Version="4.0.1" />
    <PackageReference Update="Azure.Security.KeyVault.Certificates" Version="4.0.0" />
    <PackageReference Update="Azure.Security.KeyVault.Keys" Version="4.0.1" />
    <PackageReference Update="Azure.Messaging.EventHubs" Version="5.1.0" />
    <PackageReference Update="Azure.Messaging.EventHubs.Processor" Version="5.0.1" />
    <PackageReference Update="Azure.Storage.Blobs" Version="12.2.0" />
    <PackageReference Update="Azure.Storage.Blobs.Batch" Version="12.1.1" />
    <PackageReference Update="Azure.Storage.Common" Version="12.1.1" />
    <PackageReference Update="Azure.Storage.Files.Shares" Version="12.0.1" />
    <PackageReference Update="Azure.Storage.Queues" Version="12.1.1" />
    <PackageReference Update="Azure.Storage.Files.DataLake" Version="12.0.0" />
    <PackageReference Update="Azure.Storage.Blobs.ChangeFeed" Version="12.0.0-preview.1" />
    <PackageReference Update="BenchmarkDotNet" Version="0.11.5" />
    <PackageReference Update="Castle.Core" Version="4.4.0" />
    <PackageReference Update="FluentAssertions" Version="5.10.3" />
    <PackageReference Update="FsCheck.Xunit" Version="2.14.0" />
    <PackageReference Update="Microsoft.Azure.Amqp" Version="2.4.5" />
    <PackageReference Update="Microsoft.Azure.Batch" Version="11.0.0" />
    <PackageReference Update="Microsoft.Azure.Devices.Client" Version="[1.29.0-preview-004]" />
    <PackageReference Update="Microsoft.Azure.Devices" Version="[1.27.0-preview-004]" />
    <PackageReference Update="Microsoft.Azure.Graph.RBAC" Version="2.2.2-preview" />
    <PackageReference Update="Microsoft.Azure.KeyVault.Core" Version="3.0.3" />
    <PackageReference Update="Microsoft.Azure.Management.Batch" Version="4.2.0" />
    <PackageReference Update="Microsoft.Azure.Management.ContainerRegistry" Version="2.0.0" />
    <PackageReference Update="Microsoft.Azure.Management.EventHub" Version="2.5.0" />
    <PackageReference Update="Microsoft.Azure.Management.EventGrid" Version="4.0.1-preview" />
    <PackageReference Update="Microsoft.Azure.Management.HDInsight" Version="4.1.0-preview" />
    <PackageReference Update="Microsoft.Azure.Management.ResourceManager" Version="[1.6.0-preview, 2.0.0)" />
    <PackageReference Update="Microsoft.Azure.Management.ResourceManager.Fluent" Version="1.31.0" />
    <PackageReference Update="Microsoft.Azure.Management.Search" Version="3.0.0" />
    <PackageReference Update="Microsoft.Azure.Management.ServiceBus" Version="2.1.0" />
    <PackageReference Update="Microsoft.Azure.Management.Sql" Version="1.22.0-preview" />
    <PackageReference Update="Microsoft.Azure.Management.Storage" Version="13.0.0" />
    <PackageReference Update="Microsoft.Azure.ResourceManager" Version="[1.1.0-preview]" />
    <PackageReference Update="Microsoft.Azure.Search" Version="10.1.0" />
    <PackageReference Update="Microsoft.Azure.Services.AppAuthentication" Version="[1.0.3, 2.0.0)" />
    <PackageReference Update="Microsoft.Azure.Storage.Blob" Version="11.1.7" />
    <PackageReference Update="Microsoft.Azure.Storage.Queue" Version="11.1.7" />
    <PackageReference Update="Microsoft.Azure.Test.HttpRecorder" Version="[1.13.3, 2.0.0)" />
    <PackageReference Update="Microsoft.Bcl.Json.Sources" Version="4.6.0-preview3.19128.7" />
    <PackageReference Update="Microsoft.Build.Tasks.Core" Version="15.5.180" />
    <PackageReference Update="Microsoft.Build" Version="15.5.180" />
    <PackageReference Update="Microsoft.CodeAnalysis.CSharp.Workspaces" Version="2.6.1" />
    <PackageReference Update="Microsoft.CodeAnalysis.FxCopAnalyzers" Version="2.6.2" />
    <PackageReference Update="Microsoft.CodeAnalysis" Version="2.3.0" />
    <PackageReference Update="Microsoft.IdentityModel.Clients.ActiveDirectory" Version="4.5.1" />
    <PackageReference Update="Microsoft.Identity.Client" Version="4.16.1" />
    <PackageReference Update="Microsoft.Identity.Client.Extensions.Msal" Version="2.12.0" />
    <PackageReference Update="Microsoft.NET.Test.Sdk" Version="16.1.0" />
    <PackageReference Update="Microsoft.NETCore.Platforms" Version="2.2.1" />
    <PackageReference Update="Microsoft.NETFramework.ReferenceAssemblies" Version="1.0.0" />
    <PackageReference Update="Microsoft.Rest.ClientRuntime.Azure.Authentication" Version="[2.4.0]" />
    <PackageReference Update="Microsoft.Rest.ClientRuntime.Azure.TestFramework" Version="[1.7.7, 2.0.0)" />
    <PackageReference Update="Microsoft.Rest.ClientRuntime.Azure" Version="[3.3.18, 4.0.0)" />
    <PackageReference Update="Microsoft.Rest.ClientRuntime" Version="[2.3.20, 3.0.0)" />
    <PackageReference Update="Microsoft.ServiceFabric.Data" Version="3.3.624" />
    <PackageReference Update="Microsoft.ServiceFabric.Services" Version="3.3.624" />
    <PackageReference Update="Microsoft.ServiceFabric" Version="6.4.624" />
    <PackageReference Update="Microsoft.SourceLink.GitHub" Version="1.0.0" />
    <PackageReference Update="Microsoft.Spatial" Version="7.5.3" />
    <PackageReference Update="Microsoft.VisualStudio.TextTemplating.14.0" Version="14.3.25407" />
    <PackageReference Update="Moq" Version="4.10.1" />
    <PackageReference Update="MSTest.TestAdapter" Version="1.3.2" />
    <PackageReference Update="MSTest.TestFramework" Version="1.3.2" />
    <PackageReference Update="Newtonsoft.Json" Version="10.0.3" />
    <PackageReference Update="NSubstitute" Version="3.1.0" />
    <PackageReference Update="nunit" Version="3.12.0" />
    <PackageReference Update="NUnit3TestAdapter" Version="3.13.0" />
    <PackageReference Update="Polly" Version="7.1.0" />
    <PackageReference Update="Portable.BouncyCastle" Version="1.8.5" />
    <PackageReference Update="PublicApiGenerator" Version="10.0.1" />
    <PackageReference Update="System.Buffers" Version="4.5.0" />
    <PackageReference Update="System.Collections.Concurrent" Version="4.3.0" />
    <PackageReference Update="System.Collections" Version="4.3.0" />
    <PackageReference Update="System.ComponentModel.Annotations" Version="4.7.0" />
    <PackageReference Update="System.Data.SqlClient" Version="4.3.1" />
    <PackageReference Update="System.Diagnostics.DiagnosticSource" Version="4.5.1" />
    <PackageReference Update="System.Diagnostics.Tools" Version="4.3.0" />
    <PackageReference Update="System.Diagnostics.TraceSource" Version="4.3.0" />
    <PackageReference Update="System.Globalization" Version="4.3.0" />
    <PackageReference Update="System.IdentityModel.Tokens.Jwt" Version="5.4.0" />
    <PackageReference Update="System.IO.Compression" Version="4.3.0" />
    <PackageReference Update="System.Linq" Version="4.3.0" />
    <PackageReference Update="System.Net.Http" Version="4.3.4" />
    <PackageReference Update="System.Net.WebSockets.Client" Version="4.3.2" />
    <PackageReference Update="System.Numerics.Vectors" Version="4.5.0" />
    <PackageReference Update="System.Reflection.TypeExtensions" Version="[4.5.1, 4.9.0)" />
    <PackageReference Update="System.Runtime.Extensions" Version="4.3.0" />
    <PackageReference Update="System.Runtime.InteropServices" Version="4.3.0" />
    <PackageReference Update="System.Runtime.Serialization.Primitives" Version="4.3.0" />
    <PackageReference Update="System.Runtime" Version="4.3.0" />
    <PackageReference Update="System.Security.Cryptography.Algorithms" Version="4.3.0" />
    <PackageReference Update="System.Security.Cryptography.Cng" Version="4.3.0" />
    <PackageReference Update="System.Security.Cryptography.Primitives" Version="4.3.0" />
    <PackageReference Update="System.Security.Cryptography.ProtectedData" Version="4.5.0" />
    <PackageReference Update="System.Security.Cryptography.X509Certificates" Version="4.3.2" />
    <PackageReference Update="System.Threading.Tasks.Extensions" Version="4.5.2" />
    <PackageReference Update="System.ValueTuple" Version="4.5.0" />
    <PackageReference Update="WindowsAzure.ServiceBus" Version="5.1.0" />
    <PackageReference Update="WindowsAzure.Storage" Version="9.3.3" />
    <PackageReference Update="xunit.runner.visualstudio" Version="2.4.1" />
    <PackageReference Update="xunit" Version="2.4.1" />
    <PackageReference Update="StyleCop.Analyzers" Version="1.1.118" />
  </ItemGroup>

  <!-- Track 2 specific versions -->
  <ItemGroup Condition="'$(IsClientLibrary)' == 'true'">

    <!-- BCL packages -->
    <PackageReference Update="System.Memory" Version="4.5.3" />
    <PackageReference Update="System.Diagnostics.DiagnosticSource" Version="4.6.0" />
    <PackageReference Update="System.Threading.Channels" Version="4.6.0" />
    <PackageReference Update="System.Text.Json" Version="4.6.0" />

    <!-- Build time packages -->
    <PackageReference Update="Azure.ClientSdk.Analyzers" Version="0.1.1-dev.20200721.2" />
    <PackageReference Update="Microsoft.Bcl.AsyncInterfaces" Version="1.0.0" />
    <PackageReference Update="Microsoft.DotNet.GenAPI" Version="5.0.0-beta.19552.1" />

    <!-- Azure SDK packages -->
    <PackageReference Update="Azure.Storage.Blobs" Version="12.0.0" />
  </ItemGroup>

  <!-- Packages intended for Extensions libraries only -->
  <ItemGroup Condition="'$(IsExtensionClientLibrary)' == 'true'">
    <PackageReference Update="Microsoft.AspNetCore.DataProtection" Version="2.1.0" />
    <PackageReference Update="Microsoft.Extensions.DependencyInjection.Abstractions" Version="2.1.0" />
    <PackageReference Update="Microsoft.Extensions.Configuration" Version="2.1.0" />
    <PackageReference Update="Microsoft.Extensions.Configuration.Abstractions" Version="2.1.0" />
    <PackageReference Update="Microsoft.Extensions.Configuration.Binder" Version="2.1.0" />
    <PackageReference Update="Microsoft.Extensions.Logging.Abstractions" Version="2.1.0" />
    <PackageReference Update="Microsoft.Extensions.Options" Version="2.1.0" />
  </ItemGroup>

  <!-- Test only packages -->
  <ItemGroup Condition="('$(IsTestProject)' == 'true') OR ('$(IsTestSupportProject)' == 'true')">

    <PackageReference Update="Microsoft.CSharp" Version="4.6" />

    <!-- Extension packages -->
    <PackageReference Update="Microsoft.AspNetCore.Server.Kestrel" Version="2.2.0" />
    <PackageReference Update="Microsoft.AspNetCore.Server.WebListener" Version="1.0.2" />

    <PackageReference Update="Microsoft.Extensions.Azure" Version="1.0.0" />
    <PackageReference Update="Microsoft.Extensions.Configuration" Version="2.1.0" />
    <PackageReference Update="Microsoft.Extensions.Configuration.Binder" Version="2.1.0" />
    <PackageReference Update="Microsoft.Extensions.Configuration.Json" Version="2.1.0" />
    <PackageReference Update="Microsoft.Extensions.PlatformAbstractions" Version="1.1.0" />

    <PackageReference Update="Microsoft.Extensions.DependencyInjection" Version="2.1.0" />
	
    <PackageReference Update="Microsoft.Azure.Devices.Client" Version="1.27.0" />
	
	 <!-- Mgmt sdk packages-->
    <PackageReference Update="Azure.ResourceManager.Resources" Version="1.0.0-preview.1" />
    <PackageReference Update="Azure.ResourceManager.Compute" Version="1.0.0-preview.1" />
    <PackageReference Update="Azure.ResourceManager.Network" Version="1.0.0-preview.1" />
    <PackageReference Update="Azure.ResourceManager.Storage" Version="1.0.0-preview.1" />
  </ItemGroup>
</Project><|MERGE_RESOLUTION|>--- conflicted
+++ resolved
@@ -12,13 +12,8 @@
     <PackageReference Update="Azure.AI.TextAnalytics" Version="1.0.0" />
     <PackageReference Update="Azure.Data.AppConfiguration" Version="1.0.0" />
     <PackageReference Update="Azure.Core" Version="1.4.1" />
-<<<<<<< HEAD
-    <PackageReference Update="Azure.Core.Experimental" Version="0.1.0-preview.4" />
-    <PackageReference Update="Azure.Identity" Version="1.1.1" />
-=======
     <PackageReference Update="Azure.Core.Experimental" Version="0.1.0-preview.3" />
     <PackageReference Update="Azure.Identity" Version="1.2.0" />
->>>>>>> f044e48d
     <PackageReference Update="Azure.Security.KeyVault.Secrets" Version="4.0.1" />
     <PackageReference Update="Azure.Security.KeyVault.Certificates" Version="4.0.0" />
     <PackageReference Update="Azure.Security.KeyVault.Keys" Version="4.0.1" />
