--- conflicted
+++ resolved
@@ -129,20 +129,11 @@
     <PackageReference Update="Azure.Security.KeyVault.Secrets" Version="4.6.0" />
     <PackageReference Update="Azure.Security.KeyVault.Keys" Version="4.6.0" />
     <PackageReference Update="Azure.Security.KeyVault.Certificates" Version="4.6.0" />
-<<<<<<< HEAD
-    <PackageReference Update="Azure.Storage.Common" Version="12.20.1" />
-    <PackageReference Update="Azure.Storage.Blobs" Version="12.21.1" />
-    <PackageReference Update="Azure.Storage.Queues" Version="12.19.1" />
-    <PackageReference Update="Azure.Storage.Files.Shares" Version="12.19.1" />
-    <PackageReference Update="Azure.AI.Inference" Version="1.0.0-beta.2" />
-    <PackageReference Update="Azure.AI.OpenAI" Version="2.0.0" />
-=======
     <PackageReference Update="Azure.Storage.Common" Version="12.22.0" />
     <PackageReference Update="Azure.Storage.Blobs" Version="12.23.0" />
     <PackageReference Update="Azure.Storage.Queues" Version="12.21.0" />
     <PackageReference Update="Azure.Storage.Files.Shares" Version="12.21.0" />
     <PackageReference Update="Azure.Storage.DataMovement" Version="12.0.0" />
->>>>>>> c2a9a198
     <PackageReference Update="Azure.ResourceManager" Version="1.13.0" />
     <PackageReference Update="Azure.ResourceManager.AppConfiguration" Version="1.3.2" />
     <PackageReference Update="Azure.ResourceManager.ApplicationInsights" Version="1.0.0" />
@@ -177,17 +168,9 @@
     <!-- Other approved packages -->
     <PackageReference Update="Microsoft.Azure.Amqp" Version="2.6.9" />
     <PackageReference Update="Microsoft.Azure.WebPubSub.Common" Version="1.4.0" />
-<<<<<<< HEAD
-    <PackageReference Update="Microsoft.Identity.Client" Version="4.67.2" />
-    <PackageReference Update="Microsoft.Identity.Client.Extensions.Msal" Version="4.67.2" />
-    <PackageReference Update="Microsoft.Identity.Client.Broker" Version="4.67.2" />
-
-    <!-- TODO: Make sure this package is arch-board approved -->
-=======
     <PackageReference Update="Microsoft.Identity.Client" Version="4.69.1" />
     <PackageReference Update="Microsoft.Identity.Client.Extensions.Msal" Version="4.69.1" />
     <PackageReference Update="Microsoft.Identity.Client.Broker" Version="4.69.1" />
->>>>>>> c2a9a198
     <PackageReference Update="Microsoft.IdentityModel.Protocols.OpenIdConnect" Version="6.35.0" />
     <PackageReference Update="Microsoft.IdentityModel.Tokens" Version="6.35.0" />
     <PackageReference Update="System.IdentityModel.Tokens.Jwt" Version="6.35.0" />
@@ -205,11 +188,7 @@
   </ItemGroup>
 
   <ItemGroup Condition="$(MSBuildProjectName.StartsWith('Azure.AI.OpenAI'))">
-<<<<<<< HEAD
-    <PackageReference Update="OpenAI" Version="2.1.0" />
-=======
     <PackageReference Update="OpenAI" Version="2.2.0-beta.4" />
->>>>>>> c2a9a198
   </ItemGroup>
 
   <ItemGroup Condition="$(MSBuildProjectName.StartsWith('Azure.Developer.MicrosoftPlaywrightTesting'))">
@@ -217,11 +196,6 @@
     <PackageReference Update="NUnit" Version="3.13.2" />
   </ItemGroup>
 
-<<<<<<< HEAD
-  <ItemGroup Condition="$(MSBuildProjectName.Contains('CloudMachine'))">
-    <PackageReference Update="Microsoft.Extensions.Hosting.Abstractions" Version="8.0.0" />
-    <PackageReference Update="Microsoft.Extensions.Configuration.Abstractions" Version="8.0.0"/>
-=======
   <ItemGroup Condition="$(MSBuildProjectName.Contains('Azure.Projects'))">
     <PackageReference Update="Azure.Data.AppConfiguration" Version="1.6.0"/>
     <PackageReference Update="Azure.Provisioning.Deployment" Version="1.0.0-beta.2"/>
@@ -234,7 +208,6 @@
   <ItemGroup Condition="'$(IsGeneratorLibrary)' == 'true'">
     <PackageReference Update="Microsoft.TypeSpec.Generator.ClientModel" Version="1.0.0-alpha.20250320.1" />
     <PackageReference Update="System.ClientModel" Version="1.3.0" />
->>>>>>> c2a9a198
   </ItemGroup>
 
   <!--
@@ -302,13 +275,8 @@
     All should have PrivateAssets="All" set so they don't become package dependencies
   -->
   <ItemGroup>
-<<<<<<< HEAD
-    <PackageReference Update="Microsoft.Azure.AutoRest.CSharp" Version="3.0.0-beta.20250116.1" PrivateAssets="All" />
-    <PackageReference Update="Azure.ClientSdk.Analyzers" Version="0.1.1-dev.20240813.2" PrivateAssets="All" />
-=======
     <PackageReference Update="Microsoft.Azure.AutoRest.CSharp" Version="3.0.0-beta.20250326.2" PrivateAssets="All" />
     <PackageReference Update="Azure.ClientSdk.Analyzers" Version="0.1.1-dev.20250310.1" PrivateAssets="All" />
->>>>>>> c2a9a198
     <PackageReference Update="coverlet.collector" Version="3.2.0" PrivateAssets="All" />
     <!-- Note: Upgrading the .NET SDK version needs to be synchronized with the autorest.csharp repository -->
     <PackageReference Update="Microsoft.CodeAnalysis.NetAnalyzers" Version="9.0.0" PrivateAssets="All" />
@@ -322,13 +290,6 @@
     <PackageReference Update="Microsoft.CodeAnalysis.CSharp" Version ="3.9.0" PrivateAssets="all" />
   </ItemGroup>
 
-<<<<<<< HEAD
-  <ItemGroup Condition="'$(IsGeneratorLibrary)' == 'true'">
-    <PackageReference Update="Microsoft.Generator.CSharp.ClientModel" Version="1.0.0-alpha.20250117.1" />
-  </ItemGroup>
-
-=======
->>>>>>> c2a9a198
   <!--
     Test/Sample/Perf/Stress project dependencies
   -->
@@ -472,10 +433,6 @@
   </ItemGroup>
 
   <PropertyGroup>
-<<<<<<< HEAD
-    <TestProxyVersion>1.0.0-dev.20241213.1</TestProxyVersion>
-=======
     <TestProxyVersion>1.0.0-dev.20250221.1</TestProxyVersion>
->>>>>>> c2a9a198
   </PropertyGroup>
 </Project>