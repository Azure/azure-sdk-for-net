<?xml version="1.0" encoding="utf-8"?>
<Project xmlns="http://schemas.microsoft.com/developer/msbuild/2003">
  <ItemGroup Condition=" '$(TargetFramework)' == 'netstandard1.4' ">
    <PackageReference Update="Microsoft.AspNetCore.WebUtilities" Version="1.1.2" />
  </ItemGroup>
  <ItemGroup Condition=" '$(TargetFramework)' != 'netstandard1.4' ">
    <PackageReference Update="Microsoft.AspNetCore.WebUtilities" Version="2.2.0" />
  </ItemGroup>

  <!--
    Dependency versions for Track 1 libraries.
  -->
  <ItemGroup Condition="'$(IsClientLibrary)' != 'true'">
    <PackageReference Update="Microsoft.Azure.Amqp" Version="2.4.11" />
    <PackageReference Update="Microsoft.Azure.Batch" Version="15.4.0" />
    <PackageReference Update="Microsoft.Azure.Devices.Client" Version="1.23.2" />
    <PackageReference Update="Microsoft.Azure.Devices" Version="1.19.0" />
    <PackageReference Update="Microsoft.Azure.KeyVault.Core" Version="3.0.3" />
    <PackageReference Update="Microsoft.Azure.Management.Batch" Version="4.2.0" />
    <PackageReference Update="Microsoft.Azure.Services.AppAuthentication" Version="[1.0.3, 2.0.0)" />
    <PackageReference Update="Microsoft.Azure.Storage.Blob" Version="11.1.7" />
    <PackageReference Update="Microsoft.Rest.ClientRuntime.Azure.Authentication" Version="[2.4.0]" />
    <PackageReference Update="Microsoft.Rest.ClientRuntime.Azure" Version="[3.3.18, 4.0.0)" />
    <PackageReference Update="Microsoft.Rest.ClientRuntime" Version="[2.3.24, 3.0.0)" />
    <PackageReference Update="Microsoft.ServiceFabric.Data" Version="3.3.624" />
    <PackageReference Update="Microsoft.ServiceFabric.Services" Version="3.3.624" />
    <PackageReference Update="Microsoft.ServiceFabric" Version="6.4.624" />
    <PackageReference Update="Microsoft.Spatial" Version="7.5.3" />
    <PackageReference Update="Microsoft.AspNetCore.Http" Version="2.1.22" />

    <PackageReference Update="Newtonsoft.Json" Version="10.0.3" />

    <PackageReference Update="System.Collections.Concurrent" Version="4.3.0" />
    <PackageReference Update="System.Collections" Version="4.3.0" />
    <PackageReference Update="System.Data.SqlClient" Version="4.3.1" />
    <PackageReference Update="System.Diagnostics.DiagnosticSource" Version="4.5.1" />
    <PackageReference Update="System.Diagnostics.Tools" Version="4.3.0" />
    <PackageReference Update="System.Globalization" Version="4.3.0" />
    <PackageReference Update="System.IdentityModel.Tokens.Jwt" Version="5.7.0" />
    <PackageReference Update="System.Linq" Version="4.3.0" />
    <PackageReference Update="System.Memory.Data" Version="1.0.2" />
    <PackageReference Update="System.Net.Http" Version="4.3.4" />
    <PackageReference Update="System.Reflection.TypeExtensions" Version="[4.5.1, 4.9.0)" />
    <PackageReference Update="System.Runtime.Extensions" Version="4.3.0" />
    <PackageReference Update="System.Runtime.Serialization.Primitives" Version="4.3.0" />
    <PackageReference Update="System.Runtime" Version="4.3.0" />
    <PackageReference Update="System.Security.Cryptography.Algorithms" Version="4.3.0" />
    <PackageReference Update="System.Security.Cryptography.Cng" Version="4.3.0" />
    <PackageReference Update="System.Security.Cryptography.Primitives" Version="4.3.0" />
    <PackageReference Update="System.Text.Encodings.Web" Version="4.5.1" />
    <PackageReference Update="System.Text.Json" Version="4.7.2" />
    <PackageReference Update="System.ValueTuple" Version="4.5.0" />

    <PackageReference Update="WindowsAzure.Storage" Version="9.3.3" />
  </ItemGroup>

  <!--
    Dependency versions for Track 2, Azure.* libraries.
    Only packages that are approved dependencies should go here.
    To add a new dependency, seek architect approval.

    Prior to making any updates to this section, potential version
    conflicts with PowerShell or Functions need to be investigated.

    For any common dependencies with PowerShell, the most straightforward
    way to avoid issues is to ensure the version used is less than or equal to
    the version used by PowerShell. In most cases it is adequate
    to check the dependencies in the latest version.
    - These tags give information for specific release versions: https://github.com/PowerShell/PowerShell/releases
    - These files show the dependencies and versions:
        - https://github.com/PowerShell/PowerShell/blob/master/tools/cgmanifest.json
        - https://github.com/PowerShell/PowerShell/blob/master/src/System.Management.Automation/System.Management.Automation.csproj

    For Functions, this file can be referenced: https://github.com/Azure/azure-functions-host/blob/dev/src/WebJobs.Script/runtimeassemblies.json
      - If the assembly is not there or there is a resolutionPolicy of private,
        there is no issue from the Functions perspective of upgrading the version.
      - If the assembly is there and there is a resolutionPolicy of minorMatchOrLower
        then the version needs to be less than or equal to the version listed here:
        - https://github.com/Azure/azure-functions-host/blob/dev/test/WebJobs.Script.Tests/Microsoft.Azure.WebJobs.Script.WebHost.deps.json
      - If resolutionPolicy is runtimeVersion, then the version needs to match the
        version in the file below exactly:
        - https://github.com/Azure/azure-functions-host/blob/dev/test/WebJobs.Script.Tests/Microsoft.Azure.WebJobs.Script.WebHost.deps.json
  -->

  <ItemGroup Condition="'$(IsClientLibrary)' == 'true'">

    <!-- BCL packages -->
    <PackageReference Update="System.Buffers" Version="4.5.1" />
    <PackageReference Update="System.ClientModel" Version="1.0.0" />
    <PackageReference Update="System.IO.Hashing" Version="6.0.0" />
    <PackageReference Update="System.Memory" Version="4.5.4" />
    <PackageReference Update="System.Memory.Data" Version="1.0.2" />
    <PackageReference Update="System.Numerics.Vectors" Version="4.5.0" />
    <PackageReference Update="System.Net.Http" Version="4.3.4" />
    <PackageReference Update="System.Diagnostics.DiagnosticSource" Version="6.0.1" />
    <PackageReference Update="System.Reflection.TypeExtensions" Version="4.7.0" />
    <PackageReference Update="System.Runtime.InteropServices.RuntimeInformation" Version="4.3.0" />
    <PackageReference Update="System.Security.Cryptography.Cose" Version="7.0.0" />
    <PackageReference Update="System.Security.Cryptography.ProtectedData" Version="4.7.0" />
    <PackageReference Update="System.Threading.Channels" Version="4.7.1" />
    <PackageReference Update="System.Threading.Tasks.Extensions" Version="4.5.4" />
    <PackageReference Update="System.Text.Json" Version="4.7.2" />
    <PackageReference Update="System.Text.Encodings.Web" Version="4.7.2" />
    <PackageReference Update="System.ValueTuple" Version="4.5.0" />
    <PackageReference Update="Microsoft.Bcl.AsyncInterfaces" Version="1.1.1" />
    <PackageReference Update="Microsoft.CSharp" Version="4.7.0" />

    <!-- Azure SDK packages -->
    <PackageReference Update="Azure.Communication.Identity" Version="1.3.1" />
    <PackageReference Update="Azure.Communication.Common" Version="1.3.0" />
    <PackageReference Update="Azure.Core" Version="1.40.0" />
    <PackageReference Update="Azure.Core.Amqp" Version="1.3.0" />
    <PackageReference Update="Azure.Core.Experimental" Version="0.1.0-preview.34" />
    <PackageReference Update="Azure.Core.Expressions.DataFactory" Version="1.0.0" />
    <PackageReference Update="Azure.Data.SchemaRegistry" Version="1.2.0" />
    <PackageReference Update="Azure.Data.Tables" Version="12.8.0" />
    <PackageReference Update="Azure.Messaging.EventHubs" Version="5.11.3" />
    <PackageReference Update="Azure.Messaging.EventGrid" Version="4.21.0" />
    <PackageReference Update="Azure.Messaging.ServiceBus" Version="7.17.5" />
    <PackageReference Update="Azure.Messaging.WebPubSub" Version="1.3.0" />
    <PackageReference Update="Azure.MixedReality.Authentication" version= "1.2.0" />
    <PackageReference Update="Azure.Monitor.OpenTelemetry.Exporter" Version="1.3.0" />
    <PackageReference Update="Azure.Monitor.Query" Version="1.1.0" />
    <PackageReference Update="Azure.Identity" Version="1.11.4" />
    <PackageReference Update="Azure.Security.KeyVault.Secrets" Version="4.2.0" />
    <PackageReference Update="Azure.Security.KeyVault.Keys" Version="4.2.0" />
    <PackageReference Update="Azure.Security.KeyVault.Certificates" Version="4.2.0" />
    <PackageReference Update="Azure.Storage.Common" Version="12.15.0" />
    <PackageReference Update="Azure.Storage.Blobs" Version="12.16.0" />
    <PackageReference Update="Azure.Storage.Queues" Version="12.14.0" />
    <PackageReference Update="Azure.AI.OpenAI" Version="2.0.0-beta.1" />
    <PackageReference Update="Azure.ResourceManager" Version="1.12.0" />
    <PackageReference Update="Azure.ResourceManager.AppConfiguration" Version="1.3.2" />
    <PackageReference Update="Azure.ResourceManager.ApplicationInsights" Version="1.0.0" />
    <PackageReference Update="Azure.ResourceManager.Authorization" Version="1.1.3" />
    <PackageReference Update="Azure.ResourceManager.CognitiveServices" Version="1.3.3" />
    <PackageReference Update="Azure.ResourceManager.CosmosDB" Version="1.4.0-beta.9" />
    <PackageReference Update="Azure.ResourceManager.EventHubs" Version="1.1.0-beta.8" />
    <PackageReference Update="Azure.ResourceManager.KeyVault" Version="1.2.3" />
    <PackageReference Update="Azure.ResourceManager.ManagedServiceIdentities" Version="1.2.3" />
    <PackageReference Update="Azure.ResourceManager.OperationalInsights" Version="1.2.2" />
    <PackageReference Update="Azure.ResourceManager.PostgreSql" Version="1.2.0-beta.6" />
    <PackageReference Update="Azure.ResourceManager.Redis" Version="1.3.3" />
    <PackageReference Update="Azure.ResourceManager.Resources" Version="1.7.3" />
    <PackageReference Update="Azure.ResourceManager.Search" Version="1.3.0-beta.3" />
		<PackageReference Update="Azure.ResourceManager.ServiceBus" Version="1.1.0-beta.7" />
		<PackageReference Update="Azure.ResourceManager.WebPubSub" Version="1.2.0-beta.1" />
    <PackageReference Update="Azure.ResourceManager.SignalR" Version="1.1.2" />
    <PackageReference Update="Azure.ResourceManager.Sql" Version="1.3.0-beta.8" />
    <PackageReference Update="Azure.ResourceManager.Storage" Version="1.2.3" />

    <!-- Other approved packages -->
    <PackageReference Update="Microsoft.Azure.Amqp" Version="2.6.7" />
    <PackageReference Update="Microsoft.Azure.WebPubSub.Common" Version="1.2.0" />
    <PackageReference Update="Microsoft.Identity.Client" Version="4.61.3" />
    <PackageReference Update="Microsoft.Identity.Client.Extensions.Msal" Version="4.61.3" />
    <!--
      TODO: This package needs to be released as GA and arch-board approved before taking a dependency in any stable SDK library.
      Currently, it is referencd by Azure.Identity.Broker which is still in beta
    -->
    <PackageReference Update="Microsoft.Identity.Client.Broker" Version="4.61.3" />

    <!-- TODO: Make sure this package is arch-board approved -->
    <PackageReference Update="Microsoft.IdentityModel.Protocols.OpenIdConnect" Version="6.35.0" />
    <PackageReference Update="Microsoft.IdentityModel.Tokens" Version="6.35.0" />
    <PackageReference Update="System.IdentityModel.Tokens.Jwt" Version="6.35.0" />
  </ItemGroup>

  <ItemGroup Condition="$(MSBuildProjectName.StartsWith('Azure.Monitor.OpenTelemetry'))">
    <!-- OpenTelemetry dependency approved for Azure.Monitor.OpenTelemetry.Exporter package only -->
    <PackageReference Update="OpenTelemetry" Version="1.9.0" />
    <PackageReference Update="OpenTelemetry.Extensions.Hosting" Version="1.9.0" />
    <PackageReference Update="OpenTelemetry.Instrumentation.AspNetCore" Version="1.9.0" />
    <PackageReference Update="OpenTelemetry.Instrumentation.Http" Version="1.9.0" />
    <PackageReference Update="OpenTelemetry.PersistentStorage.FileSystem" Version="1.0.0" />
    <PackageReference Update="Microsoft.AspNetCore.Http.Abstractions" Version="[2.1.1,6.0)" />
    <PackageReference Update="Microsoft.AspNetCore.Http.Features" Version="[2.1.1,6.0)" />
  </ItemGroup>

  <!--
    Dependency versions for Track 2, Microsoft.* libraries.
    These are dependencies for Track 2 integration packages
  -->
  <ItemGroup Condition="'$(IsClientLibrary)' == 'true' and $(MSBuildProjectName.StartsWith('Microsoft.'))">
    <PackageReference Update="Apache.Avro" Version="1.11.0" />
    <PackageReference Update="CloudNative.CloudEvents" Version="2.0.0" />
    <PackageReference Update="CloudNative.CloudEvents.SystemTextJson" Version="2.0.0" />
    <PackageReference Update="Google.Protobuf" Version="3.24.3" />
    <PackageReference Update="Grpc.Tools" Version="2.51.0" PrivateAssets="all" />
    <PackageReference Update="MessagePack" Version="1.9.11" />
    <PackageReference Update="Microsoft.AspNetCore.SignalR.Protocols.MessagePack" Version="1.1.5" />
    <PackageReference Update="Microsoft.Azure.SignalR" Version="1.25.2" />
    <PackageReference Update="Microsoft.Azure.SignalR.Management" Version="1.25.2" />
    <PackageReference Update="Microsoft.Azure.SignalR.Protocols" Version="1.25.2" />
    <PackageReference Update="Microsoft.Azure.SignalR.Serverless.Protocols" Version="1.10.0" />
    <PackageReference Update="Microsoft.Azure.WebJobs" Version="3.0.37" />
    <PackageReference Update="Microsoft.Azure.WebJobs.Sources" Version="3.0.37" PrivateAssets="All"/>
    <PackageReference Update="Microsoft.Azure.WebJobs.Extensions.Rpc" Version="3.0.37" />
    <PackageReference Update="Microsoft.Azure.WebJobs.Host.Storage" Version="5.0.0" />
    <PackageReference Update="Microsoft.Spatial" Version="7.5.3" />
    <PackageReference Update="Newtonsoft.Json" Version="13.0.1" />
  </ItemGroup>

  <!-- Packages intended for Extensions libraries only -->
  <ItemGroup Condition="'$(IsExtensionClientLibrary)' == 'true'">
    <PackageReference Update="Microsoft.AspNetCore.DataProtection" Version="3.1.32" />
    <PackageReference Update="Microsoft.AspNetCore.Http" Version="2.1.22" />
    <PackageReference Update="Microsoft.AspNetCore.Http.Connections" Version="1.0.15" />
    <PackageReference Update="Microsoft.Azure.Functions.Extensions" Version="1.0.0" />
    <PackageReference Update="Microsoft.Azure.Functions.Worker.Extensions.Abstractions" Version="1.1.0" />
    <PackageReference Update="Microsoft.Extensions.Azure" Version="1.7.4" />
    <PackageReference Update="Microsoft.Extensions.DependencyInjection.Abstractions" Version="2.1.0" />
    <PackageReference Update="Microsoft.Extensions.Configuration" Version="2.1.0" />
    <PackageReference Update="Microsoft.Extensions.Configuration.Abstractions" Version="2.1.0" />
    <PackageReference Update="Microsoft.Extensions.Configuration.Binder" Version="2.1.0" />
    <PackageReference Update="Microsoft.Extensions.Logging.Abstractions" Version="2.1.0" />
    <PackageReference Update="Microsoft.Extensions.Options" Version="2.1.0" />
  </ItemGroup>

  <!--
    Build time packages
    All should have PrivateAssets="All" set so they don't become package dependencies
  -->
  <ItemGroup>
    <PackageReference Update="Microsoft.Azure.AutoRest.CSharp" Version="3.0.0-beta.20240619.1" PrivateAssets="All" />
    <PackageReference Update="Azure.ClientSdk.Analyzers" Version="0.1.1-dev.20240429.1" PrivateAssets="All" />
    <PackageReference Update="coverlet.collector" Version="3.2.0" PrivateAssets="All" />
    <PackageReference Update="Microsoft.CodeAnalysis.NetAnalyzers" Version="8.0.0" PrivateAssets="All" />
    <PackageReference Update="Microsoft.CodeAnalysis.BannedApiAnalyzers" Version="3.3.2" PrivateAssets="All" />
    <PackageReference Update="Microsoft.DotNet.ApiCompat" Version="5.0.0-beta.20467.1" PrivateAssets="All" />
    <PackageReference Update="Microsoft.DotNet.GenAPI" Version="5.0.0-beta.19552.1" PrivateAssets="All" />
    <PackageReference Update="Microsoft.NETFramework.ReferenceAssemblies" Version="1.0.2" PrivateAssets="All" />
    <PackageReference Update="Microsoft.SourceLink.GitHub" Version="1.1.1" PrivateAssets="All" />
    <PackageReference Update="SauceControl.InheritDoc" Version="1.2.0" PrivateAssets="All" />
    <PackageReference Update="StyleCop.Analyzers" Version="1.2.0-beta.333" PrivateAssets="All" />
    <PackageReference Update="Microsoft.CodeAnalysis.CSharp" Version ="3.9.0" PrivateAssets="all" />
  </ItemGroup>

  <!--
    Test/Sample/Perf/Stress project dependencies
  -->
  <ItemGroup Condition="('$(IsTestProject)' == 'true') OR ('$(IsTestSupportProject)' == 'true') OR ('$(IsPerfProject)' == 'true') OR ('$(IsStressProject)' == 'true') OR ('$(IsSamplesProject)' == 'true')">
    <PackageReference Update="ApprovalTests" Version="3.0.22" />
    <PackageReference Update="ApprovalUtilities" Version="3.0.22" />
    <PackageReference Update="Azure.Identity" Version="1.11.4" />
    <PackageReference Update="Azure.Messaging.EventGrid" Version="4.17.0" />
    <PackageReference Update="Azure.Messaging.EventHubs.Processor" Version="5.11.3" />
    <PackageReference Update="Azure.Messaging.ServiceBus" Version="7.17.5" />
    <PackageReference Update="Azure.ResourceManager.Compute" Version="1.2.0" />
    <PackageReference Update="Azure.ResourceManager.CognitiveServices" Version="1.3.0" />
    <PackageReference Update="Azure.ResourceManager.KeyVault" Version="1.1.0" />
    <PackageReference Update="Azure.ResourceManager.ManagedServiceIdentities" Version="1.1.0" />
    <PackageReference Update="Azure.ResourceManager.Network" Version="1.5.0" />
    <PackageReference Update="Azure.ResourceManager.OperationalInsights" Version="1.1.0" />
    <PackageReference Update="Azure.ResourceManager.PrivateDns" Version="1.0.1" />
    <PackageReference Update="Azure.ResourceManager.RecoveryServices" Version="1.1.0" />
    <PackageReference Update="Azure.ResourceManager.Resources" Version="1.6.0" />
    <PackageReference Update="Azure.ResourceManager.Storage" Version="1.1.1" />
    <PackageReference Update="Azure.ResourceManager.Kubernetes" Version="1.0.0-beta.3" />
    <PackageReference Update="Azure.ResourceManager.KubernetesConfiguration" Version="1.2.0-beta.1" />
    <PackageReference Update="Azure.ResourceManager.ExtendedLocations" Version="1.1.0-beta.1" />
    <PackageReference Update="Azure.ResourceManager.EventHubs" Version="1.0.0" />
    <PackageReference Update="Azure.ResourceManager.ContainerRegistry" Version="1.1.0" />
    <PackageReference Update="Azure.Search.Documents" Version="11.2.0" />
    <PackageReference Update="Azure.Security.KeyVault.Keys" Version="4.4.0" />
    <PackageReference Update="Azure.Security.KeyVault.Secrets" Version="4.2.0-beta.4" />
    <PackageReference Update="Azure.Storage.Blobs" Version="12.13.1" />
    <PackageReference Update="Azure.Storage.Files.DataLake" Version="12.8.0" />
    <PackageReference Update="BenchmarkDotNet" Version="0.13.4" />
    <PackageReference Update="BenchmarkDotNet.Diagnostics.Windows" Version="0.13.4" />
    <PackageReference Update="Castle.Core" Version="5.1.0" />
    <PackageReference Update="CommandLineParser" Version="2.8.0" />
    <PackageReference Update="FluentAssertions" Version="5.10.3" />
    <PackageReference Update="FsCheck.Xunit" Version="2.14.0" />
    <PackageReference Update="Microsoft.ApplicationInsights" Version="2.20.0" />
    <PackageReference Update="Microsoft.Azure.ApplicationInsights.Query" Version="1.0.0" />
    <PackageReference Update="Microsoft.AspNetCore" Version="2.2.0" />
    <PackageReference Update="Microsoft.AspNetCore.Mvc.Testing" Version="2.2.0" />
    <PackageReference Update="Microsoft.AspNetCore.Server.Kestrel" Version="2.1.3" />
    <PackageReference Update="Microsoft.AspNetCore.Server.Kestrel.Core" Version="2.1.25" />
    <PackageReference Update="Microsoft.AspNetCore.Server.Kestrel.Transport.Sockets" Version="2.1.40" />
    <PackageReference Update="Microsoft.AspNetCore.Server.WebListener" Version="1.1.4" />
    <PackageReference Update="Microsoft.AspNetCore.Http" Version="2.2.2" />
    <PackageReference Update="Microsoft.Azure.Core.Spatial" Version="1.0.0" />
    <PackageReference Update="Microsoft.Azure.Core.NewtonsoftJson" Version="1.0.0" />
    <PackageReference Update="Microsoft.Azure.Devices" Version="1.38.2" />
    <PackageReference Update="Microsoft.Azure.Devices.Client" Version="1.41.3" />
    <PackageReference Update="Microsoft.Azure.EventHubs" Version="4.3.2" />
    <PackageReference Update="Microsoft.Azure.EventHubs.Processor" Version="4.3.2" />
    <PackageReference Update="Microsoft.Azure.Graph.RBAC" Version="2.2.2-preview" />
    <PackageReference Update="Microsoft.Azure.KeyVault" Version="3.0.5" />
    <PackageReference Update="Microsoft.Azure.KeyVault.Core" Version="3.0.5" />
    <PackageReference Update="Microsoft.Azure.Management.ContainerRegistry" Version="2.0.0" />
    <PackageReference Update="Microsoft.Azure.Management.ContainerRegistry.Fluent" Version="1.37.1" />
    <PackageReference Update="Microsoft.Azure.Management.EventGrid" Version="4.0.1-preview" />
    <PackageReference Update="Microsoft.Azure.Management.EventHub" Version="2.5.0" />
    <PackageReference Update="Microsoft.Azure.Management.HDInsight" Version="4.1.0-preview" />
    <PackageReference Update="Microsoft.Azure.Management.ResourceManager" Version="[1.6.0-preview, 2.0.0)" />
    <PackageReference Update="Microsoft.Azure.Management.ServiceBus" Version="2.1.0" />
    <PackageReference Update="Microsoft.Azure.Management.Sql" Version="1.22.0-preview" />
    <PackageReference Update="Microsoft.Azure.Management.Storage" Version="13.0.0" />
    <PackageReference Update="Microsoft.Azure.ResourceManager" Version="[1.1.0-preview]" />
    <PackageReference Update="Microsoft.Azure.Services.AppAuthentication" Version="[1.0.3, 2.0.0)" />
    <PackageReference Update="Microsoft.Azure.Storage.Blob" Version="11.1.7" />
    <PackageReference Update="Microsoft.Azure.Storage.File" Version="11.2.2" />
    <PackageReference Update="Microsoft.Azure.Storage.Queue" Version="11.1.7" />
    <PackageReference Update="Microsoft.Azure.Test.HttpRecorder" Version="[1.13.3, 2.0.0)" />
    <PackageReference Update="Microsoft.Azure.WebJobs.Extensions" Version="5.0.0" />
    <PackageReference Update="Microsoft.Azure.WebJobs.Extensions.Http" Version="3.0.2" />
    <PackageReference Update="Microsoft.CSharp" Version="4.7.0" />
    <PackageReference Update="Microsoft.Data.SqlClient" Version="5.1.3" />
    <PackageReference Update="Microsoft.Extensions.Azure" Version="1.7.4" />
    <PackageReference Update="Microsoft.Extensions.Configuration.Abstractions" Version="8.0.0" />
    <PackageReference Update="Microsoft.Extensions.Configuration.Binder" Version="2.1.10" />
    <PackageReference Update="Microsoft.Extensions.Configuration.Json" Version="5.0.0" />
    <PackageReference Update="Microsoft.Extensions.Configuration" Version="5.0.0" />
    <PackageReference Update="Microsoft.Extensions.Hosting" Version="8.0.0" />
    <PackageReference Update="Microsoft.Extensions.Logging.Configuration" Version="8.0.0-rc.1.23419.4" />
    <PackageReference Update="Microsoft.Extensions.DependencyInjection" Version="3.1.32" />
    <PackageReference Update="Microsoft.Extensions.PlatformAbstractions" Version="1.1.0" />
    <PackageReference Update="Microsoft.Graph" Version="4.52.0" />
    <PackageReference Update="Microsoft.NET.Test.Sdk" Version="17.0.0" />
    <PackageReference Update="Microsoft.NET.Sdk.Functions" Version="4.2.0" />
    <PackageReference Update="Microsoft.Rest.ClientRuntime" Version="[2.3.24, 3.0.0)" />
    <PackageReference Update="Microsoft.Rest.ClientRuntime.Azure.Authentication" Version="[2.4.0]" />
    <PackageReference Update="Microsoft.Rest.ClientRuntime.Azure.TestFramework" Version="[1.7.7, 2.0.0)" />
    <PackageReference Update="Microsoft.ServiceFabric.Data" Version="3.3.624" />
    <PackageReference Update="Microsoft.Spatial" Version="7.5.3" />
    <PackageReference Update="Moq" Version="[4.18.2]" /><!-- This version should not be changed without team discussion. -->
    <PackageReference Update="MSTest.TestAdapter" Version="1.3.2" />
    <PackageReference Update="MSTest.TestFramework" Version="1.3.2" />
    <PackageReference Update="Newtonsoft.Json" Version="13.0.1" />
    <PackageReference Update="NSubstitute" Version="3.1.0" />
    <PackageReference Update="NUnit" Version="3.13.2" />
    <PackageReference Update="NUnit3TestAdapter" Version="4.4.2" />
    <PackageReference Update="OpenTelemetry" Version="1.9.0" />
    <PackageReference Update="OpenTelemetry.Exporter.InMemory" Version="1.9.0" />
    <PackageReference Update="OpenTelemetry.Instrumentation.SqlClient" Version="1.9.0-beta.1" />
    <PackageReference Update="Polly" Version="7.1.0" />
    <PackageReference Update="Polly.Contrib.WaitAndRetry" Version="1.1.1" />
    <PackageReference Update="Portable.BouncyCastle" Version="1.9.0" />
    <PackageReference Update="PublicApiGenerator" Version="10.0.1" />
    <PackageReference Update="System.Diagnostics.TraceSource" Version="4.3.0" />
    <PackageReference Update="System.IO.Compression" Version="4.3.0" />
    <PackageReference Update="System.IO.Pipelines" Version="4.5.1" />
    <PackageReference Update="System.Linq.Async" Version="5.0.0" />
    <PackageReference Update="System.Net.WebSockets.Client" Version="4.3.2" />
    <PackageReference Update="System.Reflection.Emit" Version="4.7.0" />
    <PackageReference Update="System.Runtime.InteropServices" Version="4.3.0" />
    <PackageReference Update="System.Security.Cryptography.Algorithms" Version="4.3.0" />
    <PackageReference Update="System.Security.Cryptography.Cng" Version="4.5.2" />
    <PackageReference Update="System.Security.Cryptography.Primitives" Version="4.3.0" />
    <PackageReference Update="System.Security.Cryptography.X509Certificates" Version="4.3.2" />
    <PackageReference Update="System.ValueTuple" Version="4.5.0" />
    <PackageDownload Include="Azure.Sdk.Tools.Testproxy" Version="[$(TestProxyVersion)]" />
    <PackageReference Update="WindowsAzure.ServiceBus" Version="5.1.0" />
    <PackageReference Update="xunit.runner.visualstudio" Version="2.4.2" />
    <PackageReference Update="xunit" Version="2.4.2" />
  </ItemGroup>
  <ItemGroup Condition="'$(TargetFramework)'=='netstandard2.0'">
    <PackageDownload Update="NETStandard.Library.Ref" Version="[2.1.0]" />
  </ItemGroup>

  <!-- IsWcfLibrary is set in "..\sdk\extension-wcf\Directory.Build.props". This property indicates that WCF/CoreWCF extensions project is being built.-->
  <ItemGroup Condition="'$(IsWcfLibrary)' == 'true'">
    <PackageReference Update="CoreWCF.Primitives" Version="[1.5.2,2.0)" />
    <PackageReference Update="CoreWCF.Queue" Version="[1.5.2,2.0)" />
    <PackageReference Update="System.IO.Pipelines" Version="6.0.3" />
    <PackageReference Update="Microsoft.AspNetCore" Version="2.1.0" />
    <PackageReference Update="System.ServiceModel.Primitives" Version="6.2.0" />
    <PackageReference Update="Azure.Storage.Files.Shares" Version="12.17.1" />
    <PackageReference Update="Azure.Storage.Queues" Version="12.17.1" />
    <PackageReference Update="Microsoft.Extensions.Configuration.UserSecrets" Version="6.0.1" />
    <PackageReference Update="Microsoft.Extensions.Http" Version="6.0.0" />
    <PackageReference Update="Microsoft.Extensions.Logging.Configuration" Version="2.1.1" />
  </ItemGroup>
  <ItemGroup Condition="('$(IsWcfLibrary)' == 'true') AND ($(TargetFramework.StartsWith('net4')))">
    <PackageReference Update="Microsoft.Extensions.Configuration.UserSecrets" Version="2.1.1" />
    <PackageReference Update="Microsoft.Extensions.Http" Version="2.1.1" />
    <PackageReference Update="Microsoft.Extensions.Logging.Configuration" Version="2.1.1" />
  </ItemGroup>

  <PropertyGroup>
<<<<<<< HEAD
    <TestProxyVersion>1.0.0-dev.20240619.2</TestProxyVersion>
=======
    <TestProxyVersion>1.0.0-dev.20240823.1</TestProxyVersion>
>>>>>>> 2c537d32
  </PropertyGroup>

</Project><|MERGE_RESOLUTION|>--- conflicted
+++ resolved
@@ -381,11 +381,7 @@
   </ItemGroup>
 
   <PropertyGroup>
-<<<<<<< HEAD
-    <TestProxyVersion>1.0.0-dev.20240619.2</TestProxyVersion>
-=======
     <TestProxyVersion>1.0.0-dev.20240823.1</TestProxyVersion>
->>>>>>> 2c537d32
   </PropertyGroup>
 
 </Project>