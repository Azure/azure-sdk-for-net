--- conflicted
+++ resolved
@@ -207,12 +207,8 @@
 
   <ItemGroup Condition="'$(IsGeneratorLibrary)' == 'true'">
     <PackageReference Update="Microsoft.TypeSpec.Generator.ClientModel" Version="1.0.0-alpha.20250422.2" />
-<<<<<<< HEAD
+    <PackageReference Update="Azure.Generator" Version="1.0.0-alpha.20250423.3" />
     <PackageReference Update="System.ClientModel" Version="1.4.0-alpha.20250423.13" />
-=======
-    <PackageReference Update="Azure.Generator" Version="1.0.0-alpha.20250423.3" />
-    <PackageReference Update="System.ClientModel" Version="1.3.0" />
->>>>>>> 6ffdcbcd
   </ItemGroup>
 
   <!--
