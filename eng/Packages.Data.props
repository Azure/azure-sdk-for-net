--- conflicted
+++ resolved
@@ -165,11 +165,7 @@
     All should have PrivateAssets="All" set so they don't become package dependencies
   -->
   <ItemGroup>
-<<<<<<< HEAD
-    <PackageReference Update="Microsoft.Azure.AutoRest.CSharp" Version="3.0.0-alpha.20230425.1" PrivateAssets="All" />
-=======
     <PackageReference Update="Microsoft.Azure.AutoRest.CSharp" Version="3.0.0-beta.20230425.2" PrivateAssets="All" />
->>>>>>> 3915ee91
     <PackageReference Update="Azure.ClientSdk.Analyzers" Version="0.1.1-dev.20230131.1" PrivateAssets="All" />
     <PackageReference Update="coverlet.collector" Version="1.3.0" PrivateAssets="All" />
     <PackageReference Update="Microsoft.CodeAnalysis.NetAnalyzers" Version="7.0.1" PrivateAssets="All" />
