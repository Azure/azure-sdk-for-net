<?xml version="1.0" encoding="utf-8"?>
<Project xmlns="http://schemas.microsoft.com/developer/msbuild/2003">
  <ItemGroup Condition=" '$(TargetFramework)' == 'netstandard1.4' ">
    <PackageReference Update="Microsoft.AspNetCore.WebUtilities" Version="1.1.2" />
  </ItemGroup>
  <ItemGroup Condition=" '$(TargetFramework)' != 'netstandard1.4' ">
    <PackageReference Update="Microsoft.AspNetCore.WebUtilities" Version="2.2.0" />
  </ItemGroup>

  <!--
    Dependency versions for Track 1 libraries.
  -->
  <ItemGroup Condition="'$(IsClientLibrary)' != 'true'">
    <PackageReference Update="Microsoft.Azure.Amqp" Version="2.4.11" />
    <PackageReference Update="Microsoft.Azure.Batch" Version="15.1.0" />
    <PackageReference Update="Microsoft.Azure.Devices.Client" Version="1.23.2" />
    <PackageReference Update="Microsoft.Azure.Devices" Version="1.19.0" />
    <PackageReference Update="Microsoft.Azure.KeyVault.Core" Version="3.0.3" />
    <PackageReference Update="Microsoft.Azure.Management.Batch" Version="4.2.0" />
    <PackageReference Update="Microsoft.Azure.Services.AppAuthentication" Version="[1.0.3, 2.0.0)" />
    <PackageReference Update="Microsoft.Azure.Storage.Blob" Version="11.1.7" />
    <PackageReference Update="Microsoft.Rest.ClientRuntime.Azure.Authentication" Version="[2.4.0]" />
    <PackageReference Update="Microsoft.Rest.ClientRuntime.Azure" Version="[3.3.18, 4.0.0)" />
    <PackageReference Update="Microsoft.Rest.ClientRuntime" Version="[2.3.20, 3.0.0)" />
    <PackageReference Update="Microsoft.ServiceFabric.Data" Version="3.3.624" />
    <PackageReference Update="Microsoft.ServiceFabric.Services" Version="3.3.624" />
    <PackageReference Update="Microsoft.ServiceFabric" Version="6.4.624" />
    <PackageReference Update="Microsoft.Spatial" Version="7.5.3" />
    <PackageReference Update="Microsoft.AspNetCore.Http" Version="2.1.22" />

    <PackageReference Update="Newtonsoft.Json" Version="10.0.3" />

    <PackageReference Update="System.Collections.Concurrent" Version="4.3.0" />
    <PackageReference Update="System.Collections" Version="4.3.0" />
    <PackageReference Update="System.Data.SqlClient" Version="4.3.1" />
    <PackageReference Update="System.Diagnostics.DiagnosticSource" Version="4.5.1" />
    <PackageReference Update="System.Diagnostics.Tools" Version="4.3.0" />
    <PackageReference Update="System.Globalization" Version="4.3.0" />
    <PackageReference Update="System.IdentityModel.Tokens.Jwt" Version="5.4.0" />
    <PackageReference Update="System.Linq" Version="4.3.0" />
    <PackageReference Update="System.Memory.Data" Version="1.0.2" />
    <PackageReference Update="System.Net.Http" Version="4.3.4" />
    <PackageReference Update="System.Reflection.TypeExtensions" Version="[4.5.1, 4.9.0)" />
    <PackageReference Update="System.Runtime.Extensions" Version="4.3.0" />
    <PackageReference Update="System.Runtime.Serialization.Primitives" Version="4.3.0" />
    <PackageReference Update="System.Runtime" Version="4.3.0" />
    <PackageReference Update="System.Security.Cryptography.Algorithms" Version="4.3.0" />
    <PackageReference Update="System.Security.Cryptography.Cng" Version="4.3.0" />
    <PackageReference Update="System.Security.Cryptography.Primitives" Version="4.3.0" />
    <PackageReference Update="System.Text.Encodings.Web" Version="4.5.1" />
    <PackageReference Update="System.Text.Json" Version="4.6.0" />
    <PackageReference Update="System.ValueTuple" Version="4.5.0" />

    <PackageReference Update="WindowsAzure.Storage" Version="9.3.3" />
  </ItemGroup>

  <!--
    Dependency versions for Track 2, Azure.* libraries.
    Only packages that are approved dependencies should go here.
  -->

  <ItemGroup Condition="'$(IsClientLibrary)' == 'true'">

    <!-- BCL packages -->
    <PackageReference Update="System.Buffers" Version="4.5.1" />
    <PackageReference Update="System.Memory" Version="4.5.4" />
    <PackageReference Update="System.Memory.Data" Version="1.0.2" />
    <PackageReference Update="System.Numerics.Vectors" Version="4.5.0" />
    <PackageReference Update="System.Diagnostics.DiagnosticSource" Version="4.6.0" />
    <PackageReference Update="System.Reflection.TypeExtensions" Version="4.5.1" />
    <PackageReference Update="System.Threading.Tasks.Extensions" Version="4.5.4" />
    <PackageReference Update="System.Threading.Channels" Version="4.6.0" />
    <PackageReference Update="System.Security.Cryptography.ProtectedData" Version="4.5.0" />
    <PackageReference Update="System.Text.Json" Version="4.6.0" />
    <PackageReference Update="System.Text.Encodings.Web" Version="4.7.2" />
    <PackageReference Update="System.ValueTuple" Version="4.5.0" />
    <PackageReference Update="Microsoft.Bcl.AsyncInterfaces" Version="1.0.0" />
    <PackageReference Update="Microsoft.CSharp" Version="4.5.0" />

    <!-- Azure SDK packages -->
    <PackageReference Update="Azure.Communication.Common" Version="1.0.1" />
    <PackageReference Update="Azure.Core" Version="1.21.0" />
    <PackageReference Update="Azure.Core.Amqp" Version="1.2.0" />
    <PackageReference Update="Azure.Core.Experimental" Version="0.1.0-preview.18" />
    <PackageReference Update="Azure.Data.SchemaRegistry" Version="1.0.0" />
    <PackageReference Update="Azure.Data.Tables" Version="12.3.0" />
    <PackageReference Update="Azure.Messaging.EventHubs" Version="5.6.2" />
    <PackageReference Update="Azure.Messaging.EventGrid" Version="4.7.0" />
    <PackageReference Update="Azure.Messaging.ServiceBus" Version="7.5.1" />
    <PackageReference Update="Azure.Messaging.WebPubSub" Version="1.0.0" />
    <PackageReference Update="Azure.Identity" Version="1.5.0" />
    <PackageReference Update="Azure.Security.KeyVault.Secrets" Version="4.2.0" />
    <PackageReference Update="Azure.Security.KeyVault.Keys" Version="4.2.0" />
    <PackageReference Update="Azure.Security.KeyVault.Certificates" Version="4.2.0" />
    <PackageReference Update="Azure.Storage.Blobs" Version="12.10.0" />
    <PackageReference Update="Azure.Storage.Queues" Version="12.8.0" />
    <PackageReference Update="Azure.ResourceManager" Version="1.0.0-beta.6" />

    <!-- Other approved packages -->
<<<<<<< HEAD
    <PackageReference Update="Microsoft.Azure.Amqp" Version="2.5.6" />
    <PackageReference Update="Microsoft.Identity.Client" Version="4.39.0" />
    <PackageReference Update="Microsoft.Identity.Client.Extensions.Msal" Version="2.19.3" />
=======
    <PackageReference Update="Microsoft.Azure.Amqp" Version="2.5.8" />
    <PackageReference Update="Microsoft.Identity.Client" Version="4.30.1" />
    <PackageReference Update="Microsoft.Identity.Client.Extensions.Msal" Version="2.18.4" />
>>>>>>> 9dbf6bdb

    <!-- TODO: Make sure this package is arch-board approved -->
    <PackageReference Update="System.IdentityModel.Tokens.Jwt" Version="5.4.0" />

    <!-- OpenTelemetry dependency approved for Azure.Monitor.OpenTelemetry.Exporter package only -->
    <PackageReference Update="OpenTelemetry" Version="1.1.0"  Condition="'$(MSBuildProjectName)' == 'Azure.Monitor.OpenTelemetry.Exporter'" />
  </ItemGroup>

  <!--
    Dependency versions for Track 2, Microsoft.* libraries.
    These are dependencies for Track 2 integration packages
  -->
  <ItemGroup Condition="'$(IsClientLibrary)' == 'true' and $(MSBuildProjectName.StartsWith('Microsoft.'))">
    <PackageReference Update="CloudNative.CloudEvents" Version="2.0.0" />
    <PackageReference Update="CloudNative.CloudEvents.SystemTextJson" Version="2.0.0" />
    <PackageReference Update="Microsoft.AspNetCore.SignalR.Protocols.NewtonsoftJson" Version="3.0.0" Condition="'$(TargetFramework)' == 'netcoreapp3.1'" />
    <PackageReference Update="Microsoft.AspNetCore.SignalR.Protocols.NewtonsoftJson" Version="5.0.1" Condition="'$(TargetFramework)' == 'net5.0'" />
    <PackageReference Update="Microsoft.Azure.SignalR" Version="1.13.0" />
    <PackageReference Update="Microsoft.Azure.SignalR.Management" Version="1.13.0" />
    <PackageReference Update="Microsoft.Azure.SignalR.Protocols" Version="1.13.0" />
    <PackageReference Update="Microsoft.Azure.SignalR.Serverless.Protocols" Version="1.6.0" />
    <PackageReference Update="Microsoft.Azure.WebJobs" Version="3.0.30" />
    <PackageReference Update="Microsoft.Azure.WebJobs.Sources" Version="3.0.30" />
    <PackageReference Update="Microsoft.Spatial" Version="7.5.3" />
    <PackageReference Update="Newtonsoft.Json" Version="10.0.3" />
  </ItemGroup>

  <!-- Packages intended for Extensions libraries only -->
  <ItemGroup Condition="'$(IsExtensionClientLibrary)' == 'true'">
    <PackageReference Update="Microsoft.AspNetCore.DataProtection" Version="2.1.0" />
    <PackageReference Update="Microsoft.AspNetCore.Http" Version="2.1.22" />
    <PackageReference Update="Microsoft.AspNetCore.Http.Connections" Version="1.0.15" />
    <PackageReference Update="Microsoft.Azure.Functions.Extensions" Version="1.0.0" />
    <PackageReference Update="Microsoft.Extensions.Azure" Version="1.1.1" />
    <PackageReference Update="Microsoft.Extensions.DependencyInjection.Abstractions" Version="2.1.0" />
    <PackageReference Update="Microsoft.Extensions.Configuration" Version="2.1.0" />
    <PackageReference Update="Microsoft.Extensions.Configuration.Abstractions" Version="2.1.0" />
    <PackageReference Update="Microsoft.Extensions.Configuration.Binder" Version="2.1.0" />
    <PackageReference Update="Microsoft.Extensions.Logging.Abstractions" Version="2.1.0" />
    <PackageReference Update="Microsoft.Extensions.Options" Version="2.1.0" />
  </ItemGroup>

  <!--
    Build time packages
    All should have PrivateAssets="All" set so they don't become package dependencies
  -->
  <ItemGroup>
    <PackageReference Update="Microsoft.Azure.AutoRest.CSharp" Version="3.0.0-beta.20211214.3" PrivateAssets="All" />
    <PackageReference Update="Azure.ClientSdk.Analyzers" Version="0.1.1-dev.20210903.4" PrivateAssets="All" />
    <PackageReference Update="coverlet.collector" Version="1.3.0" PrivateAssets="All" />
    <PackageReference Update="Microsoft.CodeAnalysis.FxCopAnalyzers" Version="3.3.1" PrivateAssets="All" />
    <PackageReference Update="Microsoft.CodeAnalysis.BannedApiAnalyzers" Version="3.3.2" PrivateAssets="All" />
    <PackageReference Update="Microsoft.DotNet.ApiCompat" Version="5.0.0-beta.20467.1" PrivateAssets="All" />
    <PackageReference Update="Microsoft.DotNet.GenAPI" Version="5.0.0-beta.19552.1" PrivateAssets="All" />
    <PackageReference Update="Microsoft.NETFramework.ReferenceAssemblies" Version="1.0.2" PrivateAssets="All" />
    <PackageReference Update="Microsoft.SourceLink.GitHub" Version="1.1.1" PrivateAssets="All" />
    <PackageReference Update="SauceControl.InheritDoc" Version="1.2.0" PrivateAssets="All" />
    <PackageReference Update="StyleCop.Analyzers" Version="1.2.0-beta.333" PrivateAssets="All" />
    <PackageReference Update="Microsoft.CodeAnalysis.CSharp" Version ="3.9.0" PrivateAssets="all" />
  </ItemGroup>

  <!--
    Test/Sample/Perf/Stress project dependencies
  -->
  <ItemGroup Condition="('$(IsTestProject)' == 'true') OR ('$(IsTestSupportProject)' == 'true') OR ('$(IsPerfProject)' == 'true') OR ('$(IsStressProject)' == 'true') OR ('$(IsSamplesProject)' == 'true')">
    <PackageReference Update="ApprovalTests" Version="3.0.22" />
    <PackageReference Update="ApprovalUtilities" Version="3.0.22" />
    <PackageReference Update="Azure.Messaging.EventHubs" Version="5.2.0" />
    <PackageReference Update="Azure.Messaging.EventGrid" Version="4.0.0" />
    <PackageReference Update="Azure.ResourceManager.Compute" Version="1.0.0-beta.3" />
    <PackageReference Update="Azure.ResourceManager.Network" Version="1.0.0-beta.3" />
    <PackageReference Update="Azure.ResourceManager.Resources" Version="1.0.0-beta.3" />
    <PackageReference Update="Azure.ResourceManager.Storage" Version="1.0.0-beta.3" />
    <PackageReference Update="Azure.Search.Documents" Version="11.2.0" />
    <PackageReference Update="Azure.Security.KeyVault.Secrets" Version="4.2.0-beta.4" />
    <PackageReference Update="Azure.Storage.Blobs" Version="12.10.0" />
    <PackageReference Update="Azure.Storage.Files.DataLake" Version="12.8.0" />
    <PackageReference Update="BenchmarkDotNet" Version="0.11.5" />
    <PackageReference Update="Castle.Core" Version="4.4.0" />
    <PackageReference Update="CommandLineParser" Version="2.8.0" />
    <PackageReference Update="FluentAssertions" Version="5.10.3" />
    <PackageReference Update="FsCheck.Xunit" Version="2.14.0" />
    <PackageReference Update="Microsoft.Azure.ApplicationInsights.Query" Version="1.0.0" />
    <PackageReference Update="Microsoft.AspNetCore" Version="2.2.0" />
    <PackageReference Update="Microsoft.AspNetCore.Mvc.Testing" Version="2.2.0" />
    <PackageReference Update="Microsoft.AspNetCore.Server.Kestrel" Version="2.1.3" />
    <PackageReference Update="Microsoft.AspNetCore.Server.Kestrel.Core" Version="2.1.25" />
    <PackageReference Update="Microsoft.AspNetCore.Server.WebListener" Version="1.0.6" />
    <PackageReference Update="Microsoft.AspNetCore.SignalR.Protocols.MessagePack" Version="1.1.5" />
    <PackageReference Update="Microsoft.AspNetCore.Http" Version="2.1.22" />
    <PackageReference Update="Microsoft.Azure.Core.Spatial" Version="1.0.0" />
    <PackageReference Update="Microsoft.Azure.Core.NewtonsoftJson" Version="1.0.0" />
    <PackageReference Update="Microsoft.Azure.Devices" Version="1.19.0" />
    <PackageReference Update="Microsoft.Azure.Devices.Client" Version="1.35.0" />
    <PackageReference Update="Microsoft.Azure.Graph.RBAC" Version="2.2.2-preview" />
    <PackageReference Update="Microsoft.Azure.KeyVault.Core" Version="3.0.3" />
    <PackageReference Update="Microsoft.Azure.Management.ContainerRegistry" Version="2.0.0" />
    <PackageReference Update="Microsoft.Azure.Management.ContainerRegistry.Fluent" Version="1.37.1" />
    <PackageReference Update="Microsoft.Azure.Management.EventGrid" Version="4.0.1-preview" />
    <PackageReference Update="Microsoft.Azure.Management.EventHub" Version="2.5.0" />
    <PackageReference Update="Microsoft.Azure.Management.HDInsight" Version="4.1.0-preview" />
    <PackageReference Update="Microsoft.Azure.Management.ResourceManager" Version="[1.6.0-preview, 2.0.0)" />
    <PackageReference Update="Microsoft.Azure.Management.ServiceBus" Version="2.1.0" />
    <PackageReference Update="Microsoft.Azure.Management.Sql" Version="1.22.0-preview" />
    <PackageReference Update="Microsoft.Azure.Management.Storage" Version="13.0.0" />
    <PackageReference Update="Microsoft.Azure.ResourceManager" Version="[1.1.0-preview]" />
    <PackageReference Update="Microsoft.Azure.Services.AppAuthentication" Version="[1.0.3, 2.0.0)" />
    <PackageReference Update="Microsoft.Azure.Storage.Blob" Version="11.1.7" />
    <PackageReference Update="Microsoft.Azure.Storage.File" Version="11.2.2" />
    <PackageReference Update="Microsoft.Azure.Storage.Queue" Version="11.1.7" />
    <PackageReference Update="Microsoft.Azure.Test.HttpRecorder" Version="[1.13.3, 2.0.0)" />
    <PackageReference Update="Microsoft.Azure.WebJobs.Extensions" Version="4.0.1" />
    <PackageReference Update="Microsoft.Azure.WebJobs.Extensions.Http" Version="3.0.2" />
    <PackageReference Update="Microsoft.CSharp" Version="4.6" />
    <PackageReference Update="Microsoft.Extensions.Azure" Version="1.0.0" />
    <PackageReference Update="Microsoft.Extensions.Configuration.Binder" Version="2.1.10" />
    <PackageReference Update="Microsoft.Extensions.Configuration.Json" Version="5.0.0" />
    <PackageReference Update="Microsoft.Extensions.Configuration" Version="5.0.0" />
    <PackageReference Update="Microsoft.Extensions.DependencyInjection" Version="2.1.1" />
    <PackageReference Update="Microsoft.Extensions.PlatformAbstractions" Version="1.1.0" />
    <PackageReference Update="Microsoft.NET.Test.Sdk" Version="16.8.0" />
    <PackageReference Update="Microsoft.NET.Sdk.Functions" Version="3.0.12" />
    <PackageReference Update="Microsoft.Rest.ClientRuntime.Azure.Authentication" Version="[2.4.0]" />
    <PackageReference Update="Microsoft.Rest.ClientRuntime.Azure.TestFramework" Version="[1.7.7, 2.0.0)" />
    <PackageReference Update="Microsoft.ServiceFabric.Data" Version="3.3.624" />
    <PackageReference Update="Microsoft.Spatial" Version="7.5.3" />
    <PackageReference Update="Moq" Version="4.10.1" />
    <PackageReference Update="MSTest.TestAdapter" Version="1.3.2" />
    <PackageReference Update="MSTest.TestFramework" Version="1.3.2" />
    <PackageReference Update="Newtonsoft.Json" Version="10.0.3" />
    <PackageReference Update="NSubstitute" Version="3.1.0" />
    <PackageReference Update="NUnit" Version="3.13.2" />
    <PackageReference Update="NUnit3TestAdapter" Version="3.17.0" />
    <PackageReference Update="OpenTelemetry.Extensions.Hosting" Version="1.0.0-rc7" />
    <PackageReference Update="OpenTelemetry.Instrumentation.AspNetCore" Version="1.0.0-rc7" />
    <PackageReference Update="OpenTelemetry.Instrumentation.Http" Version="1.0.0-rc7" />
    <PackageReference Update="Polly" Version="7.1.0" />
    <PackageReference Update="Portable.BouncyCastle" Version="1.8.5" />
    <PackageReference Update="PublicApiGenerator" Version="10.0.1" />
    <PackageReference Update="System.Diagnostics.TraceSource" Version="4.3.0" />
    <PackageReference Update="System.IO.Compression" Version="4.3.0" />
    <PackageReference Update="System.IO.Pipelines" Version="4.5.1" />
    <PackageReference Update="System.Linq.Async" Version="5.0.0" />
    <PackageReference Update="System.Net.WebSockets.Client" Version="4.3.2" />
    <PackageReference Update="System.Reflection.Emit" Version="4.7.0" />
    <PackageReference Update="System.Runtime.InteropServices" Version="4.3.0" />
    <PackageReference Update="System.Security.Cryptography.Algorithms" Version="4.3.0" />
    <PackageReference Update="System.Security.Cryptography.Cng" Version="4.5.2" />
    <PackageReference Update="System.Security.Cryptography.Primitives" Version="4.3.0" />
    <PackageReference Update="System.Security.Cryptography.X509Certificates" Version="4.3.2" />
    <PackageReference Update="System.ValueTuple" Version="4.5.0" />
    <PackageDownload Include="Azure.Sdk.Tools.Testproxy" Version="[$(TestProxyVersion)]" />
    <PackageReference Update="WindowsAzure.ServiceBus" Version="5.1.0" />
    <PackageReference Update="xunit.runner.visualstudio" Version="2.4.1" />
    <PackageReference Update="xunit" Version="2.4.1" />
  </ItemGroup>

  <ItemGroup Condition="'$(TargetFramework)'=='netstandard2.0'">
    <PackageDownload Update="NETStandard.Library.Ref" Version="[2.1.0]" />
  </ItemGroup>

  <PropertyGroup>
    <TestProxyVersion>1.0.0-dev.20211215.1</TestProxyVersion>
  </PropertyGroup>

</Project><|MERGE_RESOLUTION|>--- conflicted
+++ resolved
@@ -97,15 +97,9 @@
     <PackageReference Update="Azure.ResourceManager" Version="1.0.0-beta.6" />
 
     <!-- Other approved packages -->
-<<<<<<< HEAD
-    <PackageReference Update="Microsoft.Azure.Amqp" Version="2.5.6" />
+    <PackageReference Update="Microsoft.Azure.Amqp" Version="2.5.8" />
     <PackageReference Update="Microsoft.Identity.Client" Version="4.39.0" />
     <PackageReference Update="Microsoft.Identity.Client.Extensions.Msal" Version="2.19.3" />
-=======
-    <PackageReference Update="Microsoft.Azure.Amqp" Version="2.5.8" />
-    <PackageReference Update="Microsoft.Identity.Client" Version="4.30.1" />
-    <PackageReference Update="Microsoft.Identity.Client.Extensions.Msal" Version="2.18.4" />
->>>>>>> 9dbf6bdb
 
     <!-- TODO: Make sure this package is arch-board approved -->
     <PackageReference Update="System.IdentityModel.Tokens.Jwt" Version="5.4.0" />
