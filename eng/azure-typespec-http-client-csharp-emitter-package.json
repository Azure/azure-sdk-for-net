{
  "main": "dist/src/index.js",
  "dependencies": {
<<<<<<< HEAD
    "@azure-typespec/http-client-csharp": "1.0.0-alpha.20250930.2"
=======
    "@azure-typespec/http-client-csharp": "1.0.0-alpha.20251010.1"
>>>>>>> a900c8b7
  },
  "devDependencies": {
    "@azure-tools/typespec-azure-core": "0.60.0",
    "@azure-tools/typespec-azure-resource-manager": "0.60.0",
    "@azure-tools/typespec-azure-rulesets": "0.60.0",
    "@azure-tools/typespec-client-generator-core": "0.60.0",
    "@azure-tools/typespec-autorest": "0.60.0",
    "@typespec/compiler": "1.4.0",
    "@typespec/http": "1.4.0",
    "@typespec/openapi": "1.4.0",
    "@typespec/rest": "0.74.0",
    "@typespec/versioning": "0.74.0"
  }
}<|MERGE_RESOLUTION|>--- conflicted
+++ resolved
@@ -1,11 +1,7 @@
 {
   "main": "dist/src/index.js",
   "dependencies": {
-<<<<<<< HEAD
-    "@azure-typespec/http-client-csharp": "1.0.0-alpha.20250930.2"
-=======
     "@azure-typespec/http-client-csharp": "1.0.0-alpha.20251010.1"
->>>>>>> a900c8b7
   },
   "devDependencies": {
     "@azure-tools/typespec-azure-core": "0.60.0",
