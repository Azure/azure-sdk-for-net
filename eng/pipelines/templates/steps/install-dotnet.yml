parameters:
  NuGetCacheKey: 'Build'

steps:
<<<<<<< HEAD
#Installation steps need to be uncommented when switching to a newer SDK that's not available on DevOps agents
  - task: UseDotNet@2
    displayName: 'Use .NET Core SDK'
    inputs:
      useGlobalJson: true
      performMultiLevelLookup: true
      includePreviewVersions: true
  - task: UseDotNet@2
    condition: ne(variables['Agent.OS'], 'Windows_NT') # Windows supports MultiLevelLookup and doesn't need explicit framework installation
    displayName: 'Use .NET Core 3.1 SDK'
    inputs:
      # AspNetCore runtime pack can't be installed outside of SDK and we need it for intergation tests
      packageType: sdk
      version: "3.1.x"
=======
  - task: MSBuild@1
    displayName: Install DevOps Logger
    inputs:
      solution: eng/InstallDevopsLogger.proj
      msbuildArguments: /p:WorkFolder="$(Agent.WorkFolder)" /p:BuildDirectory="$(Agent.BuildDirectory)"
# Installation steps need to be uncommented when switching to a newer SDK that's not available on DevOps agents
#   - task: UseDotNet@2
#     displayName: 'Use .NET Core SDK'
#     inputs:
#       useGlobalJson: true
#       performMultiLevelLookup: true
#   - task: UseDotNet@2
#     condition: ne(variables['Agent.OS'], 'Windows_NT') # Windows supports MultiLevelLookup and doesn't need explicit framework installation
#     displayName: 'Use .NET Core 3.1 runtime'
#     inputs:
#       packageType: runtime
#       version: "3.1.x"
>>>>>>> 492acee1
  - task: Cache@2
    inputs:
      key: 'nuget | "$(Agent.OS)" | $(Build.SourcesDirectory)/eng/Packages.Data.props | ${{parameters.NuGetCacheKey}}'
      path: $(NUGET_PACKAGES)
    displayName: Cache NuGet packages<|MERGE_RESOLUTION|>--- conflicted
+++ resolved
@@ -2,40 +2,33 @@
   NuGetCacheKey: 'Build'
 
 steps:
-<<<<<<< HEAD
+  - task: MSBuild@1
+    displayName: Install DevOps Logger
+    inputs:
+      solution: eng/InstallDevopsLogger.proj
+      msbuildArguments: /p:WorkFolder="$(Agent.WorkFolder)" /p:BuildDirectory="$(Agent.BuildDirectory)"
 #Installation steps need to be uncommented when switching to a newer SDK that's not available on DevOps agents
   - task: UseDotNet@2
     displayName: 'Use .NET Core SDK'
     inputs:
       useGlobalJson: true
       performMultiLevelLookup: true
-      includePreviewVersions: true
+# test-proxy requires net5.0
+  - task: UseDotNet@2
+    condition: ne(variables['Agent.OS'], 'Windows_NT') # Windows supports MultiLevelLookup and doesn't need explicit framework installation
+    displayName: 'Use .NET Core 5.0 runtime'
+    inputs:
+      packageType: runtime
+      performMultiLevelLookup: true
+      version: "5.0.x"
   - task: UseDotNet@2
     condition: ne(variables['Agent.OS'], 'Windows_NT') # Windows supports MultiLevelLookup and doesn't need explicit framework installation
     displayName: 'Use .NET Core 3.1 SDK'
     inputs:
       # AspNetCore runtime pack can't be installed outside of SDK and we need it for intergation tests
       packageType: sdk
+      performMultiLevelLookup: true
       version: "3.1.x"
-=======
-  - task: MSBuild@1
-    displayName: Install DevOps Logger
-    inputs:
-      solution: eng/InstallDevopsLogger.proj
-      msbuildArguments: /p:WorkFolder="$(Agent.WorkFolder)" /p:BuildDirectory="$(Agent.BuildDirectory)"
-# Installation steps need to be uncommented when switching to a newer SDK that's not available on DevOps agents
-#   - task: UseDotNet@2
-#     displayName: 'Use .NET Core SDK'
-#     inputs:
-#       useGlobalJson: true
-#       performMultiLevelLookup: true
-#   - task: UseDotNet@2
-#     condition: ne(variables['Agent.OS'], 'Windows_NT') # Windows supports MultiLevelLookup and doesn't need explicit framework installation
-#     displayName: 'Use .NET Core 3.1 runtime'
-#     inputs:
-#       packageType: runtime
-#       version: "3.1.x"
->>>>>>> 492acee1
   - task: Cache@2
     inputs:
       key: 'nuget | "$(Agent.OS)" | $(Build.SourcesDirectory)/eng/Packages.Data.props | ${{parameters.NuGetCacheKey}}'
