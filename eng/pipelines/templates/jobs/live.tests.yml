--- conflicted
+++ resolved
@@ -114,16 +114,11 @@
         parameters:
           SubscriptionConfiguration: ${{ parameters.CloudConfig.SubscriptionConfiguration }}
           SubscriptionConfigurations: ${{ parameters.CloudConfig.SubscriptionConfigurations }}
-<<<<<<< HEAD
-          EnvVars: ${{ parameters.EnvVars }}
-          SubscriptionConfigurationFilePaths: ${{ parameters.CloudConfig.SubscriptionConfigurationFilePaths}}
-=======
           ${{ if parameters.UseFederatedAuth }}:
             SubscriptionConfigurationFilePaths: ${{ parameters.CloudConfig.SubscriptionConfigurationFilePaths }}
           EnvVars:
             Pool: $(Pool)
             ${{ insert }}: ${{ parameters.EnvVars }}
->>>>>>> 36790aaa
 
       - pwsh: |
           $project = "${{ parameters.Project }}"
