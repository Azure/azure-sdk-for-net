--- conflicted
+++ resolved
@@ -115,9 +115,4 @@
     steps:      
       - template: /eng/common/pipelines/templates/steps/credscan.yml
         parameters:
-<<<<<<< HEAD
-          BaselineFilePath: $(Build.sourcesdirectory)/eng/dotnet.gdnbaselines
-          ServiceDirectory: ${{ parameters.ServiceDirectory }}
-=======
-          BaselineFilePath: $(Build.sourcesdirectory)/eng/dotnet.gdnbaselines
->>>>>>> b926ce7c
+          BaselineFilePath: $(Build.sourcesdirectory)/eng/dotnet.gdnbaselines