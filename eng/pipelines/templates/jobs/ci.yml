--- conflicted
+++ resolved
@@ -65,11 +65,7 @@
           - "!SessionRecords"
         EnablePRGeneration: true
         PRMatrixSetting: ProjectNames
-<<<<<<< HEAD
-        PRJobBatchSize: 20
-=======
         PRJobBatchSize: 10
->>>>>>> c3fb5ffb
         AdditionalParameters:
           Artifacts: ${{ parameters.Artifacts }}
           TestPipeline: ${{ parameters.TestPipeline }}
@@ -77,20 +73,14 @@
           SDKType: ${{ parameters.SDKType }}
           CheckAOTCompat: ${{ parameters.CheckAOTCompat }}
           AOTTestInputs: ${{ parameters.AOTTestInputs }}
-<<<<<<< HEAD
-=======
           BuildSnippets: ${{ parameters.BuildSnippets }}
->>>>>>> c3fb5ffb
         PreGenerationSteps:
           - template: /eng/pipelines/templates/steps/pr-matrix-presteps.yml
             parameters:
               ServiceDirectory: ${{ parameters.ServiceDirectory }}
               PublishingArtifactName: BuildPackagesArtifact
               ForceDirect: true
-<<<<<<< HEAD
-=======
               ExcludePaths: ${{ parameters.ExcludePaths }}
->>>>>>> c3fb5ffb
 
   - ${{ else }}:
     - job: Build
@@ -200,10 +190,7 @@
               parameters:
                 ServiceDirectory: ${{ parameters.ServiceDirectory }}
                 PublishingArtifactName: TestPackagesArtifact
-<<<<<<< HEAD
-=======
                 ExcludePaths: ${{ parameters.ExcludePaths }}
->>>>>>> c3fb5ffb
 
         AdditionalParameters:
           SDKType: ${{ parameters.SDKType }}
