--- conflicted
+++ resolved
@@ -163,13 +163,8 @@
           --logger "trx;LogFileName=$(TestTargetFramework).trx" --logger:"console;verbosity=normal"
           --blame-crash-dump-type full --blame-hang-dump-type full --blame-hang-timeout ${{parameters.TestTimeoutInMinutes}}minutes
           /p:SDKType=${{ parameters.SDKType }}
-<<<<<<< HEAD
-          /p:ServiceDirectory=${{ parameters.ServiceDirectory }}
+          /p:ServiceDirectory=$(ServiceDirectory)
           /p:IncludeSrc=false /p:IncludeSamples=true /p:IncludePerf=false /p:IncludeStress=false
-=======
-          /p:ServiceDirectory=$(ServiceDirectory)
-          /p:IncludeSrc=false /p:IncludeSamples=false /p:IncludePerf=false /p:IncludeStress=false
->>>>>>> 4ccd2a0b
           /p:RunApiCompat=false /p:InheritDocEnabled=false
           /p:Configuration=$(BuildConfiguration)
           /p:CollectCoverage=$(CollectCoverage)
