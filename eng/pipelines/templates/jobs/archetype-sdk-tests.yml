--- conflicted
+++ resolved
@@ -33,44 +33,6 @@
   type: string
   default: AzureCloud
 
-<<<<<<< HEAD
-parameters:
-  - name: PreSteps
-    type: object
-    default: []
-  - name: PostSteps
-    type: object
-    default: []
-  - name: EnvVars
-    type: object
-    default: {}
-  - name: MaxParallel
-    type: number
-    default: 0
-  - name: BuildInParallel
-    type: boolean
-    default: true
-  - name: TimeoutInMinutes
-    type: number
-    default: 60
-  - name: ArmTemplateParameters
-    type: string
-    default: '@{}'
-  - name: Location
-    type: string
-    default: ''
-  - name: SubscriptionConfiguration
-    type: string
-    default: $(sub-config-azure-cloud-test-resources)
-  - name: ServiceDirectory
-    type: string
-    default: not-specified
-  - name: ScenarioName
-    type: string
-    default: AzureCloud
-
-=======
->>>>>>> fbaeebe6
 jobs:
   - template: /eng/pipelines/templates/jobs/live-test-job.yml
     parameters:
