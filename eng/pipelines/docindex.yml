--- conflicted
+++ resolved
@@ -7,15 +7,12 @@
   type: boolean
   default: true
 
-<<<<<<< HEAD
-=======
 - name: StartMainSDKCIRun
   displayName: |
     Kick off the main SDK CI docs run when manually running the pipeline
   type: boolean
   default: false
 
->>>>>>> f2036db0
 - name: ForceDailyUpdate
   displayName: |
     Force the daily branch update (includes starting daily branch run).
@@ -123,8 +120,6 @@
             TargetRepoOwner: $(DocRepoOwner)
             WorkingDirectory: $(DocRepoLocation)
 
-<<<<<<< HEAD
-=======
         - task: AzureCLI@2
           displayName: Queue Docs CI build for main branch
           condition: and(succeeded(), or(eq(variables['Build.Reason'], 'Schedule'), eq(${{ parameters.StartMainSDKCIRun }}, true)))
@@ -142,7 +137,6 @@
                 -DefinitionId 397 `
                 -BuildParametersJson $buildParamJson `
                 -BearerToken $accessToken
->>>>>>> f2036db0
 
       # The scenario for running a Manual build is normally only for the main updates. The daily build
       # should really only get kicked off for scheduled runs.
@@ -229,11 +223,7 @@
             scriptLocation: inlineScript
             inlineScript: |
               $accessToken = az account get-access-token --resource "499b84ac-1321-427f-aa17-267ca6975798" --query "accessToken" --output tsv
-<<<<<<< HEAD
-              $buildParamJson = (@{ params = (Get-Content ./eng/dailydocsconfig.json -Raw) -replace '%%DailyDocsBranchName%%', "$(DailyDocsBranchName)" } | ConvertTo-Json)
-=======
               $buildParamJson = (@{ params = (Get-Content ./eng/docsSDKCIConfig.json -Raw) -replace '%%DocsBranchName%%', "$(DailyDocsBranchName)" } | ConvertTo-Json)
->>>>>>> f2036db0
               eng/common/scripts/Queue-Pipeline.ps1 `
                 -Organization "apidrop" `
                 -Project "Content%20CI" `
