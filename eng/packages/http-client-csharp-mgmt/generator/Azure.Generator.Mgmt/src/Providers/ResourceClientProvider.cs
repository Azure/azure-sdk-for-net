--- conflicted
+++ resolved
@@ -53,11 +53,7 @@
 
             // We should be able to assume that all operations in the resource client are for the same resource
             var requestPath = new RequestPath(inputClient.Methods.First().Operation.Path);
-<<<<<<< HEAD
-            _resourceOperations = inputClient.Methods.Select(m => m.Operation).ToList();
-=======
             _resourceServiceMethods = inputClient.Methods;
->>>>>>> 6ffdcbcd
             ResourceData = ManagementClientGenerator.Instance.TypeFactory.CreateModel(resourceModel)!;
             _clientProvider = ManagementClientGenerator.Instance.TypeFactory.CreateClient(inputClient)!;
 
