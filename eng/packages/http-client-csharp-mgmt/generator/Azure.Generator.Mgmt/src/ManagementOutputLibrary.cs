﻿// Copyright (c) Microsoft Corporation. All rights reserved.
// Licensed under the MIT License.

using Azure.Generator.Management.Primitives;
using Azure.Generator.Management.Providers;
using Azure.Generator.Providers;
using Microsoft.TypeSpec.Generator.Providers;
using System.Collections.Generic;
using System.Linq;

namespace Azure.Generator.Management
{
    /// <inheritdoc/>
    public class ManagementOutputLibrary : AzureOutputLibrary
    {
        private ManagementLongRunningOperationProvider? _armOperation;
        internal ManagementLongRunningOperationProvider ArmOperation => _armOperation ??= new ManagementLongRunningOperationProvider(false);

        private ManagementLongRunningOperationProvider? _genericArmOperation;
        internal ManagementLongRunningOperationProvider GenericArmOperation => _genericArmOperation ??= new ManagementLongRunningOperationProvider(true);

        private (IReadOnlyList<ResourceClientProvider> Resources, IReadOnlyList<ResourceCollectionClientProvider> Collection) BuildResources()
        {
            var resources = new List<ResourceClientProvider>();
            var collections = new List<ResourceCollectionClientProvider>();
            foreach (var client in ManagementClientGenerator.Instance.InputLibrary.InputNamespace.Clients)
            {
                BuildResourceCore(resources, collections, client);
            }
            return (resources, collections);
        }

        private static void BuildResourceCore(List<ResourceClientProvider> resources, List<ResourceCollectionClientProvider> collections, Microsoft.TypeSpec.Generator.Input.InputClient client)
        {
            // A resource client should contain the decorator "Azure.ResourceManager.@resourceMetadata"
            var resourceMetadata = client.Decorators.FirstOrDefault(d => d.Name.Equals(KnownDecorators.ResourceMetadata));
            if (resourceMetadata is not null)
            {
                var resource = new ResourceClientProvider(client);
                ManagementClientGenerator.Instance.AddTypeToKeep(resource.Name);
                resources.Add(resource);
                var isSingleton = resourceMetadata.Arguments?.TryGetValue("isSingleton", out var result) == true ? result.ToObjectFromJson<string>() == "true" : false;
                if (!isSingleton)
                {
                    var collection = new ResourceCollectionClientProvider(client, resource);
                    ManagementClientGenerator.Instance.AddTypeToKeep(collection.Name);
                    collections.Add(collection);
                }
            }

            foreach (var child in client.Children)
            {
                BuildResourceCore(resources, collections, child);
            }
        }

        /// <inheritdoc/>
        protected override TypeProvider[] BuildTypeProviders()
        {
<<<<<<< HEAD
            var resources = BuildResources();
            return [.. base.BuildTypeProviders().Where(p => p is not SystemObjectTypeProvider), ArmOperation, GenericArmOperation, .. resources, .. resources.Select(r => r.Source)];
=======
            var (resources, collections) = BuildResources();
            return [.. base.BuildTypeProviders(), ArmOperation, GenericArmOperation, .. resources, .. collections, .. resources.Select(r => r.Source)];
>>>>>>> d3c5f39b
        }
    }
}<|MERGE_RESOLUTION|>--- conflicted
+++ resolved
@@ -57,13 +57,8 @@
         /// <inheritdoc/>
         protected override TypeProvider[] BuildTypeProviders()
         {
-<<<<<<< HEAD
-            var resources = BuildResources();
-            return [.. base.BuildTypeProviders().Where(p => p is not SystemObjectTypeProvider), ArmOperation, GenericArmOperation, .. resources, .. resources.Select(r => r.Source)];
-=======
             var (resources, collections) = BuildResources();
-            return [.. base.BuildTypeProviders(), ArmOperation, GenericArmOperation, .. resources, .. collections, .. resources.Select(r => r.Source)];
->>>>>>> d3c5f39b
+            return [.. base.BuildTypeProviders().Where(p => p is not SystemObjectTypeProvider), ArmOperation, GenericArmOperation, .. resources, .. collections, .. resources.Select(r => r.Source)];
         }
     }
 }