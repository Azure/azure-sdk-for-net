--- conflicted
+++ resolved
@@ -51,12 +51,7 @@
         protected override TypeProvider[] BuildTypeProviders()
         {
             var resources = BuildResources();
-<<<<<<< HEAD
             return [.. base.BuildTypeProviders().Where(p => p is not SystemObjectTypeProvider), ArmOperation, GenericArmOperation, .. resources, .. resources.Select(r => r.Source)];
-=======
-            var test = base.BuildTypeProviders();
-            return [.. test, ArmOperation, GenericArmOperation, .. resources, .. resources.Select(r => r.Source)];
->>>>>>> 560ce1b5
         }
     }
 }