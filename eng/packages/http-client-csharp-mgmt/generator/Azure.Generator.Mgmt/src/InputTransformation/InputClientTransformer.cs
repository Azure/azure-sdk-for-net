--- conflicted
+++ resolved
@@ -37,11 +37,7 @@
                 if (parameter.NameInRequest.Equals("subscriptionId", StringComparison.OrdinalIgnoreCase))
                 {
                     // Always set subscriptionId to method parameter
-<<<<<<< HEAD
-                    parameter.Kind = InputParameterKind.Method;
-=======
                     parameter.Update(InputParameterKind.Method);
->>>>>>> 6ffdcbcd
                 }
             }
         }
