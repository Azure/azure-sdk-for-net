--- conflicted
+++ resolved
@@ -3,15 +3,11 @@
 
 using Azure.Generator.Management.Models;
 using Azure.Generator.Management.Providers;
-<<<<<<< HEAD
-using Microsoft.TypeSpec.Generator.Input;
-using Microsoft.TypeSpec.Generator.Primitives;
-=======
 using Azure.Generator.Management.Utilities;
 using Azure.ResourceManager;
 using Azure.ResourceManager.Resources;
 using Microsoft.TypeSpec.Generator.Input;
->>>>>>> 3c101f72
+using Microsoft.TypeSpec.Generator.Primitives;
 using Microsoft.TypeSpec.Generator.Providers;
 using System;
 using System.Collections.Generic;
@@ -27,7 +23,6 @@
         private ManagementLongRunningOperationProvider? _genericArmOperation;
         internal ManagementLongRunningOperationProvider GenericArmOperation => _genericArmOperation ??= new ManagementLongRunningOperationProvider(true);
 
-<<<<<<< HEAD
         // TODO: replace this with CSharpType to TypeProvider mapping
         private HashSet<CSharpType>? _resourceTypes;
         private HashSet<CSharpType> ResourceTypes => _resourceTypes ??= BuildResourceModels();
@@ -50,17 +45,10 @@
             return resourceTypes;
         }
 
-        private (IReadOnlyList<ResourceClientProvider> Resources, IReadOnlyList<ResourceCollectionClientProvider> Collection) BuildResources()
-        {
-            var resources = new List<ResourceClientProvider>();
-            var collections = new List<ResourceCollectionClientProvider>();
-            foreach (var client in ManagementClientGenerator.Instance.InputLibrary.InputNamespace.Clients)
-=======
         private IReadOnlyList<ResourceClientProvider> BuildResources()
         {
             var resources = new List<ResourceClientProvider>();
-            foreach (var client in ManagementClientGenerator.Instance.InputLibrary.AllClients)
->>>>>>> 3c101f72
+            foreach (var client in ManagementClientGenerator.Instance.InputLibrary.InputNamespace.Clients)
             {
                 var resource = BuildResource(client);
                 if (resource is not null)
