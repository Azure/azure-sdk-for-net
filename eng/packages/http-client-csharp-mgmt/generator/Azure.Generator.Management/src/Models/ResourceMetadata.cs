--- conflicted
+++ resolved
@@ -13,9 +13,6 @@
         IReadOnlyList<ResourceMethod> Methods,
         string? SingletonResourceName,
         string? ParentResourceId,
-<<<<<<< HEAD
-        string ResourceName);
-=======
+        string ResourceName,
         IReadOnlyDictionary<string, InputClient> MethodToClientMap);
->>>>>>> a2c07f06
 }