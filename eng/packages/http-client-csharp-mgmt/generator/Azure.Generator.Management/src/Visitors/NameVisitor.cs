--- conflicted
+++ resolved
@@ -100,14 +100,11 @@
         foreach (MrwSerializationTypeDefinition serializationProvider in type.SerializationProviders)
         {
             // Update the serialization provider name to match the model name
-<<<<<<< HEAD
-=======
             var deserializationMethod = serializationProvider.Methods.SingleOrDefault(m => m.Signature.Name.Equals($"Deserialize{originalName}"));
             if (deserializationMethod != null)
             {
                 deserializationMethod.Signature.Update(name: $"Deserialize{newName}");
             }
->>>>>>> bfe386c3
             serializationProvider.Update(name: newName);
             _deserializationRename.Add(serializationProvider, $"Deserialize{newName}");
         }
