﻿// Copyright (c) Microsoft Corporation. All rights reserved.
// Licensed under the MIT License.

using Microsoft.TypeSpec.Generator.ClientModel;
using Microsoft.TypeSpec.Generator.Expressions;
using Microsoft.TypeSpec.Generator.Input;
using Microsoft.TypeSpec.Generator.Primitives;
using Microsoft.TypeSpec.Generator.Providers;
using Microsoft.TypeSpec.Generator.Statements;
using System;
using System.Collections.Generic;
using System.Linq;
using static Microsoft.TypeSpec.Generator.Snippets.Snippet;

namespace Azure.Generator.Management.Visitors
{
    internal class SafeFlattenVisitor : ScmLibraryVisitor
    {
        private readonly Dictionary<ModelProvider, (HashSet<PropertyProvider> FlattenedProperties, HashSet<PropertyProvider> InternalizedProperties)> _flattenedModels = new();
        private readonly Dictionary<CSharpType, Dictionary<CSharpType, PropertyProvider>> _flattenedModelTypes = new();

        // TODO: we can't check property count of property types in VisitType since we don't have TypeProvider from CSharpType.
        // Once we have CSharpType to TypeProvider mapping, we can remove this and have this logic in VisitType instead
        protected override ModelProvider? PreVisitModel(InputModelType model, ModelProvider? type)
        {
            if (type is null)
            {
                return null;
            }

            var flattenedPropertyMap = new Dictionary<CSharpType, PropertyProvider>();
            var flattenedProperties = new HashSet<PropertyProvider>();
            var internalizedProperties = new HashSet<PropertyProvider>();
            foreach (var property in model.Properties)
            {
                var propertyType = property.Type;
                if (propertyType is InputModelType propertyModelType)
                {
                    // If the property type is a model with only one property, we can safely flatten it.
                    var propertyTypeProvider = ManagementClientGenerator.Instance.TypeFactory.CreateModel(propertyModelType)!;
                    if (propertyTypeProvider.Properties.Count == 1)
                    {
                        var singleProperty = propertyTypeProvider.Properties.Single();

                        // make the current property internal
                        var internalProperty = type!.Properties.Single(p => p.Type.AreNamesEqual(propertyTypeProvider.Type)); // type equal not working here, so we use AreNamesEqual
                        internalizedProperties.Add(internalProperty);

                        // flatten the single property to public and associate it with the internal property
<<<<<<< HEAD
                        var flattenPropertyName = $"{internalSingleProperty.Type.Name}{singleProperty.Name}"; // TODO: handle name conflicts
                        var checkNullExpression = This.Property(internalSingleProperty.Name).Is(Null);
                        MethodBodyStatement setter = new List<MethodBodyStatement>
                            {
                                new IfStatement(checkNullExpression)
                                {
                                    internalSingleProperty.Assign(New.Instance(propertyTypeProvider.Type!)).Terminate()
                                },
                                This.Property(internalSingleProperty.Name).Property(singleProperty.Name).Assign(Value).Terminate()
                            };
=======
                        var (isFlattenedPropertyReadOnly, includeGetterNullCheck, includeSetterNullCheck) = GetFlags(property.IsReadOnly, singleProperty, propertyTypeProvider, propertyTypeProvider);
                        var flattenPropertyName = $"{internalProperty.Name}{singleProperty.Name}"; // TODO: handle name conflicts
>>>>>>> abbc9b20
                        var flattenPropertyBody = new MethodPropertyBody(
                            BuildGetter(includeGetterNullCheck, internalProperty, propertyTypeProvider, singleProperty),
                            isFlattenedPropertyReadOnly ? null : BuildSetter(includeSetterNullCheck, propertyTypeProvider, internalProperty, singleProperty)
                        );
                        var flattenedProperty = new PropertyProvider(singleProperty.Description, singleProperty.Modifiers, singleProperty.Type, flattenPropertyName, flattenPropertyBody, type, singleProperty.ExplicitInterface, singleProperty.WireInfo, singleProperty.Attributes);
                        flattenedProperties.Add(flattenedProperty);
                        flattenedPropertyMap.Add(internalProperty.Type, flattenedProperty);
                    }
                }
            }
            if (flattenedProperties.Count > 0)
            {
                _flattenedModels[type!] = (flattenedProperties, internalizedProperties);
                _flattenedModelTypes.Add(type.Type, flattenedPropertyMap);
            }
            return base.PreVisitModel(model, type);
        }

        private static (bool IsReadOnly, bool? IncludeGetterNullCheck, bool IncludeSetterNullCheck) GetFlags(bool isPropertyReadOnly, PropertyProvider singleProperty, ModelProvider innerModel, ModelProvider propertyModel)
        {
            var isInnerPropertyReadOnly = !singleProperty.Body.HasSetter;
            if (!isPropertyReadOnly && isInnerPropertyReadOnly)
            {
                if (HasDefaultPublicCtor(innerModel))
                {
                    if (singleProperty.Type.Arguments.Count > 0)
                        return (true, true, false);
                    else
                        return (true, false, false);
                }
                else
                {
                    return (false, false, false);
                }
            }
            else if (!isPropertyReadOnly && !isInnerPropertyReadOnly)
            {
                if (HasDefaultPublicCtor(propertyModel))
                    return (false, false, true);
                else
                    return (false, false, false);
            }

            return (true, null, false);
        }

        private static bool HasDefaultPublicCtor(ModelProvider innerModel)
        {
            foreach (var ctor in innerModel.Constructors)
            {
                if (ctor.Signature.Modifiers.HasFlag(MethodSignatureModifiers.Public) && !ctor.Signature.Parameters.Any())
                    return true;
            }

            return false;
        }

        private MethodBodyStatement BuildGetter(bool? includeGetterNullCheck, PropertyProvider internalProperty, ModelProvider innerModel, PropertyProvider singleProperty)
        {
            var checkNullExpression = This.Property(internalProperty.Name).Is(Null);
            if (includeGetterNullCheck == true)
            {
                return new List<MethodBodyStatement> {
                    new IfStatement(checkNullExpression)
                    {
                        internalProperty.Assign(New.Instance(innerModel.Type)).Terminate()
                    },
                    Return(new MemberExpression(internalProperty, singleProperty.Name))
                };
            }
            else if (includeGetterNullCheck == false)
            {
                return Return(new TernaryConditionalExpression(checkNullExpression, Default, new MemberExpression(internalProperty, singleProperty.Name)));
            }
            else
            {
                if (innerModel.Type.IsNullable)
                {
                    return Return(new MemberExpression(internalProperty.AsVariableExpression.NullConditional(), singleProperty.Name));
                }
                return Return(new MemberExpression(internalProperty, singleProperty.Name));
            }
        }

        private MethodBodyStatement BuildSetter(bool includeSetterCheck, ModelProvider innerModel, PropertyProvider internalProperty, PropertyProvider singleProperty)
        {
            var isOverriddenValueType = innerModel.Type.IsValueType && !innerModel.Type.IsNullable;
            var setter = new List<MethodBodyStatement>();
            var internalPropertyExpression = This.Property(internalProperty.Name);
            if (includeSetterCheck)
            {
                if (isOverriddenValueType)
                {
                    var ifStatement = new IfStatement(Value.Property(nameof(Nullable<int>.HasValue)))
                    {
                        new IfStatement(internalPropertyExpression.Is(Null))
                        {
                            internalPropertyExpression.Assign(New.Instance(innerModel.Type!)).Terminate(),
                            internalPropertyExpression.Property(singleProperty.Name).Assign(Value.Property(nameof(Nullable<int>.Value))).Terminate()
                        }
                    };
                    setter.Add(new IfElseStatement(ifStatement, internalProperty.AsVariableExpression.Assign(Null).Terminate()));
                }
                else
                {
                    setter.Add(new IfStatement(internalPropertyExpression.Is(Null))
                    {
                        internalPropertyExpression.Assign(New.Instance(innerModel.Type!)).Terminate()
                    });
                    setter.Add(internalPropertyExpression.Property(singleProperty.Name).Assign(Value).Terminate());
                }
            }
            else
            {
                if (isOverriddenValueType)
                {
                    setter.Add(internalPropertyExpression.Assign(new TernaryConditionalExpression(Value.Property(nameof(Nullable<int>.HasValue)), new MemberExpression(internalProperty, singleProperty.Name), Default)).Terminate());
                }
                else
                {
                    setter.Add(internalPropertyExpression.Assign(New.Instance(innerModel.Type, Value)).Terminate());
                }
            }
            return setter;
        }

        protected override TypeProvider? VisitType(TypeProvider type)
        {
            if (type is ModelProvider model)
            {
                UpdateModel(type, model);
            }

            if (type is ModelFactoryProvider modelFactory)
            {
                // If this is a model factory, we need to ensure that the flattened properties are also included in the factory methods.
                UpdateModelFactory(modelFactory);
            }

            return base.VisitType(type);
        }

        private void UpdateModelFactory(ModelFactoryProvider modelFactory)
        {
            foreach (var method in modelFactory.Methods)
            {
                var returnType = method.Signature.ReturnType;
                if (returnType is not null && _flattenedModelTypes.TryGetValue(returnType, out var value))
                {
                    UpdateModelFactoryMethod(method, returnType, value);
                }
            }
        }

        private void UpdateModelFactoryMethod(MethodProvider method, CSharpType returnType, Dictionary<CSharpType, PropertyProvider> propertyMap)
        {
            var updatedParameters = new List<ParameterProvider>(method.Signature.Parameters.Count);
            var updated = false;
            foreach (var parameter in method.Signature.Parameters)
            {
                if (propertyMap.TryGetValue(parameter.Type, out var flattenedProperty))
                {
                    updated = true;
                    var updatedParameter = flattenedProperty.AsParameter;
                    if (flattenedProperty.Type.IsNullable)
                    {
                        updatedParameter.DefaultValue = Default; // Ensure that the default value is set to null for nullable types
                    }
                    updatedParameters.Add(updatedParameter);
                }
                else
                {
                    updatedParameters.Add(parameter);
                }
            }
            if (updated)
            {
                method.Signature.Update(parameters: updatedParameters);

                // The model factory method return a new instance of the model type, update the constructor arguments with the flattened properties of internalized properties.
                if (method.BodyStatements is not null)
                {
                    var updatedBodyStatements = new List<MethodBodyStatement>();
                    foreach (var statement in method.BodyStatements)
                    {
                        // If the statement is returning a NewInstanceExpression, we need to update its parameters with the flattened properties.
                        if (statement is ExpressionStatement expressionStatement && (expressionStatement.Expression as KeywordExpression)?.Expression is NewInstanceExpression newInstanceExpression)
                        {
                            var updatedInstanceParameters = new List<ValueExpression>(newInstanceExpression.Parameters.Count);
                            foreach (var parameter in newInstanceExpression.Parameters)
                            {
                                if (parameter is VariableExpression variable && propertyMap.TryGetValue(variable.Type, out var flattenedProperty))
                                {
                                    updatedInstanceParameters.Add(
                                        new TernaryConditionalExpression(
                                            flattenedProperty.AsParameter.Is(Null),
                                            Default,
                                            New.Instance(
                                                variable.Type,
                                                [flattenedProperty.AsParameter, New.Instance(new CSharpType(typeof(Dictionary<,>), typeof(string), typeof(BinaryData)))]))); // TODO: handle additional parameters properly or should it be nullable?
                                }
                                else
                                {
                                    updatedInstanceParameters.Add(parameter);
                                }
                            }
                            updatedBodyStatements.Add(Return(New.Instance(newInstanceExpression.Type!, updatedInstanceParameters)));
                        }
                        else
                        {
                            updatedBodyStatements.Add(statement);
                        }
                    }
                    method.Update(signature: method.Signature, bodyStatements: updatedBodyStatements);
                }
            }
        }

        private void UpdateModel(TypeProvider type, ModelProvider model)
        {
            if (_flattenedModels.TryGetValue(model, out var value))
            {
                var (flattenedProperties, internalizedProperties) = value;
                type.Update(properties: [.. type.Properties, .. flattenedProperties]);
                foreach (var internalProperty in internalizedProperties)
                {
                    // make the internalized properties internal
                    internalProperty.Update(modifiers: internalProperty.Modifiers & ~MethodSignatureModifiers.Public | MethodSignatureModifiers.Internal);
                }
            }
        }
    }
}<|MERGE_RESOLUTION|>--- conflicted
+++ resolved
@@ -47,21 +47,8 @@
                         internalizedProperties.Add(internalProperty);
 
                         // flatten the single property to public and associate it with the internal property
-<<<<<<< HEAD
-                        var flattenPropertyName = $"{internalSingleProperty.Type.Name}{singleProperty.Name}"; // TODO: handle name conflicts
-                        var checkNullExpression = This.Property(internalSingleProperty.Name).Is(Null);
-                        MethodBodyStatement setter = new List<MethodBodyStatement>
-                            {
-                                new IfStatement(checkNullExpression)
-                                {
-                                    internalSingleProperty.Assign(New.Instance(propertyTypeProvider.Type!)).Terminate()
-                                },
-                                This.Property(internalSingleProperty.Name).Property(singleProperty.Name).Assign(Value).Terminate()
-                            };
-=======
                         var (isFlattenedPropertyReadOnly, includeGetterNullCheck, includeSetterNullCheck) = GetFlags(property.IsReadOnly, singleProperty, propertyTypeProvider, propertyTypeProvider);
                         var flattenPropertyName = $"{internalProperty.Name}{singleProperty.Name}"; // TODO: handle name conflicts
->>>>>>> abbc9b20
                         var flattenPropertyBody = new MethodPropertyBody(
                             BuildGetter(includeGetterNullCheck, internalProperty, propertyTypeProvider, singleProperty),
                             isFlattenedPropertyReadOnly ? null : BuildSetter(includeSetterNullCheck, propertyTypeProvider, internalProperty, singleProperty)
