﻿// Copyright (c) Microsoft Corporation. All rights reserved.
// Licensed under the MIT License.
using Azure.Core;
using Azure.Core.Pipeline;
using Azure.Generator.Management.Extensions;
using Azure.Generator.Management.Models;
using Azure.Generator.Management.Primitives;
using Azure.Generator.Management.Providers.OperationMethodProviders;
using Azure.Generator.Management.Snippets;
using Azure.Generator.Management.Utilities;
using Azure.ResourceManager;
using Azure.ResourceManager.Resources;
using Humanizer;
using Microsoft.TypeSpec.Generator.Input;
using Microsoft.TypeSpec.Generator.Input.Extensions;
using Microsoft.TypeSpec.Generator.Primitives;
using Microsoft.TypeSpec.Generator.Providers;
using Microsoft.TypeSpec.Generator.Snippets;
using Microsoft.TypeSpec.Generator.Statements;
using System;
using System.Collections;
using System.Collections.Generic;
using System.IO;
using static Microsoft.TypeSpec.Generator.Snippets.Snippet;
using System.Linq;

namespace Azure.Generator.Management.Providers
{
    internal sealed class ResourceCollectionClientProvider : TypeProvider
    {
        private readonly ResourceMetadata _resourceMetadata;
        private readonly Dictionary<ParameterProvider, FieldProvider> _pathParameterMap;
        private readonly ResourceClientProvider _resource;
        private readonly ResourceMethod? _getAll;
        private readonly ResourceMethod? _create;
        private readonly ResourceMethod? _get;

        // Cached Get method providers
        private MethodProvider? _getAsyncMethodProvider;
        private MethodProvider? _getSyncMethodProvider;

        // Support for multiple rest clients
        private readonly Dictionary<InputClient, RestClientInfo> _clientInfos;

        // This is the resource type of the current resource. Not the resource type of my parent resource
        private ScopedApi<ResourceType> _resourceTypeExpression;

        private readonly RequestPathPattern _contextualPath;

        internal ResourceCollectionClientProvider(ResourceClientProvider resource, InputModelType model, IReadOnlyList<ResourceMethod> resourceMethods, ResourceMetadata resourceMetadata)
        {
            _resourceMetadata = resourceMetadata;
            _contextualPath = GetContextualRequestPattern(resourceMetadata);
            _resource = resource;

            _pathParameterMap = BuildPathParameterMap();

            // Initialize client info dictionary using extension method
            _clientInfos = resourceMetadata.CreateClientInfosMap(this);

            _resourceTypeExpression = Static(_resource.Type).As<ArmResource>().ResourceType();

            InitializeMethods(resourceMethods, ref _get, ref _create, ref _getAll);
        }

        /// <summary>
        /// Get the contextual request path pattern for this collection client.
        /// The contextual request path pattern for a collection should always be the request path pattern of the parent resource.
        /// </summary>
        /// <param name="resourceMetadata"></param>
        /// <returns></returns>
        /// <exception cref="NotSupportedException"></exception>
        private static RequestPathPattern GetContextualRequestPattern(ResourceMetadata resourceMetadata)
        {
            if (resourceMetadata.ParentResourceId is not null)
            {
                return new RequestPathPattern(resourceMetadata.ParentResourceId);
            }

            if (resourceMetadata.ResourceScope == ResourceScope.Extension)
            {
                if (string.IsNullOrEmpty(resourceMetadata.ResourceIdPattern))
                {
                    throw new InvalidOperationException("Extension resource's IdPattern can't be empty or null.");
                }
                return RequestPathPattern.GetFromScope(resourceMetadata.ResourceScope, new RequestPathPattern(resourceMetadata.ResourceIdPattern));
            }

            return RequestPathPattern.GetFromScope(resourceMetadata.ResourceScope);
        }

        private static void InitializeMethods(
            IReadOnlyList<ResourceMethod> resourceMethods,
            ref ResourceMethod? getMethod,
            ref ResourceMethod? createMethod,
            ref ResourceMethod? getAllMethod)
        {
            foreach (var method in resourceMethods)
            {
                if (getAllMethod is not null && createMethod is not null && getMethod is not null)
                {
                    break; // we already have all methods we need
                }

                switch (method.Kind)
                {
                    case ResourceOperationKind.Get:
                        getMethod = method;
                        break;
                    case ResourceOperationKind.List:
                        getAllMethod = method;
                        break;
                    case ResourceOperationKind.Create:
                        createMethod = method;
                        break;
                }
            }
        }

        public ResourceClientProvider Resource => _resource;
        public IReadOnlyList<FieldProvider> PathParameterFields => _pathParameterMap.Values.ToList();
        public IReadOnlyList<ParameterProvider> PathParameters => _pathParameterMap.Keys.ToList();
        public RequestPathPattern ContextualPath => _contextualPath;
<<<<<<< HEAD
=======

        // Cached Get method providers for reuse in other places
        public MethodProvider? GetAsyncMethodProvider => _getAsyncMethodProvider ??= BuildGetMethod(isAsync: true);

        public MethodProvider? GetSyncMethodProvider => _getSyncMethodProvider ??= BuildGetMethod(isAsync: false);
>>>>>>> a900c8b7

        internal string ResourceName => _resource.ResourceName;
        internal ResourceScope ResourceScope => _resource.ResourceScope;

        protected override TypeProvider[] BuildSerializationProviders() => [];

        protected override string BuildName() => $"{ResourceName}Collection";

        // TODO: Add support for getting parent resource from a resource collection
        protected override FormattableString BuildDescription() => $"A class representing a collection of {_resource.Type:C} and their operations.\nEach {_resource.Type:C} in the collection will belong to the same instance of a parent resource (TODO: add parent resource information).\nTo get a {Type:C} instance call the Get{ResourceName.Pluralize()} method from an instance of the parent resource.";

        protected override string BuildRelativeFilePath() => Path.Combine("src", "Generated", $"{Name}.cs");

        protected override CSharpType? BuildBaseType() => typeof(ArmCollection);

        protected override CSharpType[] BuildImplements() =>
            ShouldSkipIEnumerableImplementation()
            ? []
            : [new CSharpType(typeof(IEnumerable<>), _resource.Type), new CSharpType(typeof(IAsyncEnumerable<>), _resource.Type)];

        private bool ShouldSkipIEnumerableImplementation()
        {
            return _getAll is null || _getAll.InputMethod.Parameters.Any(p => p.DefaultValue != null);
        }

        protected override PropertyProvider[] BuildProperties()
        {
            var properties = new List<PropertyProvider>();

            foreach (var clientInfo in _clientInfos.Values)
            {
                if (clientInfo.DiagnosticProperty is not null)
                {
                    properties.Add(clientInfo.DiagnosticProperty);
                }
                if (clientInfo.RestClientProperty is not null)
                {
                    properties.Add(clientInfo.RestClientProperty);
                }
            }

            return [.. properties];
        }

        private Dictionary<ParameterProvider, FieldProvider> BuildPathParameterMap()
        {
            var map = new Dictionary<ParameterProvider, FieldProvider>();
            var diff = ContextualPath.TrimAncestorFrom(Resource.ContextualPath);
            var variableSegments = diff.Where(seg => !seg.IsConstant).ToList();
            if (variableSegments.Count > 0)
            {
                variableSegments.RemoveAt(variableSegments.Count - 1);
            }
            foreach (var seg in variableSegments)
            {
                var parameter = new ParameterProvider(
                    seg.VariableName,
                    $"The {seg.VariableName} for the resource.",
                    Resource.GetPathParameterType(seg.VariableName));
                var field = new FieldProvider(FieldModifiers.Private | FieldModifiers.ReadOnly, Resource.GetPathParameterType(seg.VariableName), $"_{seg.VariableName}", this, description: $"The {seg.VariableName}.");
                map.Add(parameter, field);
            }
            return map;
        }

        // BuildPathParameters is now handled by BuildPathParametersAndFields

        protected override FieldProvider[] BuildFields()
        {
            var fields = new List<FieldProvider>();
            foreach (var clientInfo in _clientInfos.Values)
            {
                fields.Add(clientInfo.DiagnosticsField);
                fields.Add(clientInfo.RestClientField);
            }
<<<<<<< HEAD
            return [ .. fields, .. _pathParameterMap.Values];
=======
            return [.. fields, .. _pathParameterMap.Values];
>>>>>>> a900c8b7
        }

        protected override ConstructorProvider[] BuildConstructors()
            => [ConstructorProviderHelpers.BuildMockingConstructor(this), BuildResourceIdentifierConstructor()];

        private ConstructorProvider BuildResourceIdentifierConstructor()
        {
            var idParameter = new ParameterProvider("id", $"The identifier of the resource that is the target of operations.", typeof(ResourceIdentifier));
            var baseParameters = new List<ParameterProvider>
            {
                new("client", $"The client parameters to use in these operations.", typeof(ArmClient)),
                idParameter
            };

            var initializer = new ConstructorInitializer(true, baseParameters);
            var parameters = new List<ParameterProvider>(baseParameters);

            parameters.AddRange(_pathParameterMap.Keys);

            var signature = new ConstructorSignature(
                Type,
                $"Initializes a new instance of {Type:C} class.",
                MethodSignatureModifiers.Internal,
                parameters,
                null,
                initializer);

            var thisCollection = This.As<ArmCollection>();

            var bodyStatements = new List<MethodBodyStatement>();

            bodyStatements.Add(thisCollection.TryGetApiVersion(_resourceTypeExpression, $"{ResourceName}ApiVersion".ToVariableName(), out var apiVersion).Terminate());

            // Assign all path parameter fields by assigning from the path parameters
            foreach (var kvp in _pathParameterMap)
            {
                bodyStatements.Add(kvp.Value.Assign(kvp.Key).Terminate());
            }

            // Initialize all client diagnostics and rest client fields
            foreach (var (inputClient, clientInfo) in _clientInfos)
            {
                bodyStatements.Add(clientInfo.DiagnosticsField.Assign(New.Instance(typeof(ClientDiagnostics), Literal(Type.Namespace), _resourceTypeExpression.Namespace(), thisCollection.Diagnostics())).Terminate());
                var effectiveApiVersion = apiVersion.NullCoalesce(Literal(ManagementClientGenerator.Instance.InputLibrary.DefaultApiVersion));
                bodyStatements.Add(clientInfo.RestClientField.Assign(New.Instance(clientInfo.RestClientProvider.Type, clientInfo.DiagnosticsField, thisCollection.Pipeline(), thisCollection.Endpoint(), effectiveApiVersion)).Terminate());
            }

            bodyStatements.Add(Static(Type).As<ArmCollection>().ValidateResourceId(idParameter).Terminate());

            return new ConstructorProvider(signature, bodyStatements, this);
        }

        // TODO -- this expression currently is incorrect. Maybe we need to leave an API in OutputLibrary for us to query the parent resource, because when construct the collection, we do not know it yet.
        private static CSharpType GetParentResourceType(ResourceMetadata resourceMetadata, ResourceClientProvider resource)
        {
            // TODO -- implement this to be more accurate when we implement the parent of resources.
            switch (resourceMetadata.ResourceScope)
            {
                case ResourceScope.ResourceGroup:
                    return typeof(ResourceGroupResource);
                case ResourceScope.Subscription:
                    return typeof(SubscriptionResource);
                case ResourceScope.Tenant:
                    return typeof(TenantResource);
                default:
                    // TODO -- this is incorrect, but we put it here as a placeholder.
                    return resource.Type;
            }
        }

        protected override MethodProvider[] BuildMethods()
            => [
                ResourceMethodSnippets.BuildValidateResourceIdMethod(this, Static(GetParentResourceType(_resourceMetadata, _resource)).As<ArmResource>().ResourceType()),
                .. BuildCreateOrUpdateMethods(),
                .. BuildGetMethods(),
                .. BuildGetAllMethods(),
                .. BuildExistsMethods(),
                .. BuildGetIfExistsMethods(),
                .. BuildEnumeratorMethods()
                ];

        private MethodProvider[] BuildGetAllMethods()
        {
            if (_getAll is null)
            {
                return [];
            }

            // implement paging method GetAll
            var getAll = BuildGetAllMethod(_getAll, false);
            var getAllAsync = BuildGetAllMethod(_getAll, true);

            return [getAllAsync, getAll];
        }

        private MethodProvider[] BuildEnumeratorMethods()
        {
            if (ShouldSkipIEnumerableImplementation())
            {
                return [];
            }

            const string getEnumeratormethodName = "GetEnumerator";
            var body = Return(This.Invoke("GetAll").Invoke("GetEnumerator"));
            var getEnumeratorMethod = new MethodProvider(
                new MethodSignature(getEnumeratormethodName, null, MethodSignatureModifiers.None, typeof(IEnumerator), null, [], ExplicitInterface: typeof(IEnumerable)),
                body,
                this);
            var getEnumeratorOfTMethod = new MethodProvider(
                new MethodSignature(getEnumeratormethodName, null, MethodSignatureModifiers.None, new CSharpType(typeof(IEnumerator<>), _resource.Type), null, [], ExplicitInterface: new CSharpType(typeof(IEnumerable<>), _resource.Type)),
                body,
                this);
            var getEnumeratorAsyncMethod = new MethodProvider(
                new MethodSignature("GetAsyncEnumerator", null, MethodSignatureModifiers.None, new CSharpType(typeof(IAsyncEnumerator<>), _resource.Type), null, [KnownAzureParameters.CancellationTokenWithoutDefault], ExplicitInterface: new CSharpType(typeof(IAsyncEnumerable<>), _resource.Type)),
                Return(This.Invoke("GetAllAsync", [KnownAzureParameters.CancellationTokenWithoutDefault.PositionalReference(KnownAzureParameters.CancellationTokenWithoutDefault)]).Invoke("GetAsyncEnumerator", [KnownAzureParameters.CancellationTokenWithoutDefault])),
                this);
            return [getEnumeratorOfTMethod, getEnumeratorMethod, getEnumeratorAsyncMethod];
        }

        private List<MethodProvider> BuildCreateOrUpdateMethods()
        {
            if (_create is null)
            {
                return [];
            }

            var result = new List<MethodProvider>();
            var restClientInfo = _clientInfos[_create.InputClient];
            foreach (var isAsync in new List<bool> { true, false })
            {
                var convenienceMethod = restClientInfo.RestClientProvider.GetConvenienceMethodByOperation(_create.InputMethod.Operation, isAsync);
                var methodName = ResourceHelpers.GetOperationMethodName(ResourceOperationKind.Create, isAsync);
                result.Add(new ResourceOperationMethodProvider(this, _contextualPath, restClientInfo, _create.InputMethod, isAsync, methodName: methodName, forceLro: true));
            }

            return result;
        }

        private MethodProvider BuildGetAllMethod(ResourceMethod getAll, bool isAsync)
        {
            var restClientInfo = _clientInfos[getAll.InputClient];
            var methodName = ResourceHelpers.GetOperationMethodName(ResourceOperationKind.List, isAsync);
            return getAll.InputMethod switch
            {
                InputPagingServiceMethod pagingGetAll => new PageableOperationMethodProvider(this, _contextualPath, restClientInfo, pagingGetAll, isAsync, methodName),
                _ => new ResourceOperationMethodProvider(this, _contextualPath, restClientInfo, getAll.InputMethod, isAsync, methodName)
            };
        }

        private MethodProvider? BuildGetMethod(bool isAsync)
        {
            if (_get is null)
            {
                return null;
            }

            var restClientInfo = _clientInfos[_get.InputClient];
            return new ResourceOperationMethodProvider(this, _contextualPath, restClientInfo, _get.InputMethod, isAsync);
        }

        private List<MethodProvider> BuildGetMethods()
        {
            // Check if async method provider is null and build it if needed
            if (_getAsyncMethodProvider is null)
            {
<<<<<<< HEAD
                result.Add(new ResourceOperationMethodProvider(this, _contextualPath, restClientInfo, _get.InputMethod, isAsync));
=======
                _getAsyncMethodProvider = BuildGetMethod(true);
>>>>>>> a900c8b7
            }

            // Check if sync method provider is null and build it if needed
            if (_getSyncMethodProvider is null)
            {
                _getSyncMethodProvider = BuildGetMethod(false);
            }

            if (_getAsyncMethodProvider is null || _getSyncMethodProvider is null)
            {
                return [];
            }

            return [_getAsyncMethodProvider, _getSyncMethodProvider];
        }

        private List<MethodProvider> BuildExistsMethods()
        {
            if (_get is null)
            {
                return [];
            }

            var result = new List<MethodProvider>();
            var restClientInfo = _clientInfos[_get.InputClient];
            foreach (var isAsync in new List<bool> { true, false })
            {
                var existsMethodProvider = new ExistsOperationMethodProvider(this, _contextualPath, restClientInfo, _get.InputMethod, isAsync);
                result.Add(existsMethodProvider);
            }

            return result;
        }

        private List<MethodProvider> BuildGetIfExistsMethods()
        {
            var result = new List<MethodProvider>();
            if (_get is null)
            {
                return result;
            }

            var restClientInfo = _clientInfos[_get.InputClient];
            foreach (var isAsync in new List<bool> { true, false })
            {
                var getIfExistsMethodProvider = new GetIfExistsOperationMethodProvider(this, _contextualPath, restClientInfo, _get.InputMethod, isAsync);
                result.Add(getIfExistsMethodProvider);
            }

            return result;
        }

        public bool TryGetPrivateFieldParameter(ParameterProvider parameter, out FieldProvider? matchingField)
        {
            matchingField = _pathParameterMap
                .FirstOrDefault(kvp => kvp.Key.WireInfo.SerializedName.Equals(parameter.WireInfo.SerializedName, StringComparison.OrdinalIgnoreCase))
                .Value;
            return matchingField != null;
        }
    }
}<|MERGE_RESOLUTION|>--- conflicted
+++ resolved
@@ -121,14 +121,11 @@
         public IReadOnlyList<FieldProvider> PathParameterFields => _pathParameterMap.Values.ToList();
         public IReadOnlyList<ParameterProvider> PathParameters => _pathParameterMap.Keys.ToList();
         public RequestPathPattern ContextualPath => _contextualPath;
-<<<<<<< HEAD
-=======
 
         // Cached Get method providers for reuse in other places
         public MethodProvider? GetAsyncMethodProvider => _getAsyncMethodProvider ??= BuildGetMethod(isAsync: true);
 
         public MethodProvider? GetSyncMethodProvider => _getSyncMethodProvider ??= BuildGetMethod(isAsync: false);
->>>>>>> a900c8b7
 
         internal string ResourceName => _resource.ResourceName;
         internal ResourceScope ResourceScope => _resource.ResourceScope;
@@ -204,11 +201,7 @@
                 fields.Add(clientInfo.DiagnosticsField);
                 fields.Add(clientInfo.RestClientField);
             }
-<<<<<<< HEAD
-            return [ .. fields, .. _pathParameterMap.Values];
-=======
             return [.. fields, .. _pathParameterMap.Values];
->>>>>>> a900c8b7
         }
 
         protected override ConstructorProvider[] BuildConstructors()
@@ -374,11 +367,7 @@
             // Check if async method provider is null and build it if needed
             if (_getAsyncMethodProvider is null)
             {
-<<<<<<< HEAD
-                result.Add(new ResourceOperationMethodProvider(this, _contextualPath, restClientInfo, _get.InputMethod, isAsync));
-=======
                 _getAsyncMethodProvider = BuildGetMethod(true);
->>>>>>> a900c8b7
             }
 
             // Check if sync method provider is null and build it if needed
