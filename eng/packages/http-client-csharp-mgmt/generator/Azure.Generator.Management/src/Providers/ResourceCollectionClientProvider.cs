--- conflicted
+++ resolved
@@ -134,28 +134,8 @@
 
         private MethodProvider BuildGetAllMethod(bool isAsync)
         {
-<<<<<<< HEAD
             var convenienceMethod = _clientProvider.GetConvenienceMethodByOperation(_getAll!.Operation, isAsync);
-            var isLongRunning = _getAll is InputLongRunningPagingServiceMethod;
-            var signature = new MethodSignature(
-                isAsync ? "GetAllAsync" : "GetAll",
-                convenienceMethod.Signature.Description,
-                convenienceMethod.Signature.Modifiers,
-                isAsync ? new CSharpType(typeof(AsyncPageable<>), _resource.Type) : new CSharpType(typeof(Pageable<>), _resource.Type),
-                convenienceMethod.Signature.ReturnDescription,
-                GetOperationMethodParameters(convenienceMethod, isLongRunning),
-                convenienceMethod.Signature.Attributes,
-                convenienceMethod.Signature.GenericArguments,
-                convenienceMethod.Signature.GenericParameterConstraints,
-                convenienceMethod.Signature.ExplicitInterface,
-                convenienceMethod.Signature.NonDocumentComment);
-
-            // TODO: implement paging method properly
-            return new MethodProvider(signature, ThrowExpression(New.Instance(typeof(NotImplementedException))), this);
-=======
-            var convenienceMethod = GetCorrespondingConvenienceMethod(_getAll!.Operation, isAsync);
             return new GetAllOperationMethodProvider(this, _getAll, convenienceMethod, isAsync);
->>>>>>> 11554e31
         }
 
         private List<MethodProvider> BuildGetMethods()
@@ -185,26 +165,9 @@
 
             foreach (var isAsync in new List<bool> { true, false})
             {
-<<<<<<< HEAD
                 var convenienceMethod = _clientProvider.GetConvenienceMethodByOperation(_get!.Operation, isAsync);
-                var signature = new MethodSignature(
-                isAsync ? "ExistsAsync" : "Exists",
-                $"Checks to see if the resource exists in azure.",
-                convenienceMethod.Signature.Modifiers,
-                isAsync ? new CSharpType(typeof(Task<>), new CSharpType(typeof(Response<>), typeof(bool))) : new CSharpType(typeof(Response<>), typeof(bool)),
-                convenienceMethod.Signature.ReturnDescription,
-                GetOperationMethodParameters(convenienceMethod, false),
-                convenienceMethod.Signature.Attributes,
-                convenienceMethod.Signature.GenericArguments,
-                convenienceMethod.Signature.GenericParameterConstraints,
-                convenienceMethod.Signature.ExplicitInterface,
-                convenienceMethod.Signature.NonDocumentComment);
-                result.Add(BuildOperationMethodCore(_get, convenienceMethod, signature, isAsync, IsReturnTypeGeneric(_get)));
-=======
-                var convenienceMethod = GetCorrespondingConvenienceMethod(_get!.Operation, isAsync);
                 var existsMethodProvider = new ExistsOperationMethodProvider(this, _get, convenienceMethod, isAsync);
                 result.Add(existsMethodProvider);
->>>>>>> 11554e31
             }
 
             return result;
@@ -220,26 +183,9 @@
 
             foreach (var isAsync in new List<bool> { true, false})
             {
-<<<<<<< HEAD
                 var convenienceMethod = _clientProvider.GetConvenienceMethodByOperation(_get!.Operation, isAsync);
-                var signature = new MethodSignature(
-                isAsync ? "GetIfExistsAsync" : "GetIfExists",
-                $"Tries to get details for this resource from the service.",
-                convenienceMethod.Signature.Modifiers,
-                isAsync ? new CSharpType(typeof(Task<>), new CSharpType(typeof(NullableResponse<>), ResourceClientCSharpType)) : new CSharpType(typeof(NullableResponse<>), ResourceClientCSharpType),
-                convenienceMethod.Signature.ReturnDescription,
-                GetOperationMethodParameters(convenienceMethod, false),
-                convenienceMethod.Signature.Attributes,
-                convenienceMethod.Signature.GenericArguments,
-                convenienceMethod.Signature.GenericParameterConstraints,
-                convenienceMethod.Signature.ExplicitInterface,
-                convenienceMethod.Signature.NonDocumentComment);
-                result.Add(BuildOperationMethodCore(_get, convenienceMethod, signature, isAsync, IsReturnTypeGeneric(_get)));
-=======
-                var convenienceMethod = GetCorrespondingConvenienceMethod(_get!.Operation, isAsync);
                 var getIfExistsMethodProvider = new GetIfExistsOperationMethodProvider(this, _get, convenienceMethod, isAsync);
                 result.Add(getIfExistsMethodProvider);
->>>>>>> 11554e31
             }
 
             return result;
