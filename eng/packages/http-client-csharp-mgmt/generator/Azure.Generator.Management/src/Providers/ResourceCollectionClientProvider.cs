--- conflicted
+++ resolved
@@ -1,11 +1,8 @@
 ﻿// Copyright (c) Microsoft Corporation. All rights reserved.
 // Licensed under the MIT License.
-<<<<<<< HEAD
+using Azure.Core;
 
 using Azure.Generator.Management.Extensions;
-=======
-using Azure.Core;
->>>>>>> 3c101f72
 using Azure.Generator.Management.Models;
 using Azure.Generator.Management.Primitives;
 using Azure.Generator.Management.Providers.OperationMethodProviders;
@@ -153,7 +150,7 @@
 
             foreach (var isAsync in new List<bool> { true, false})
             {
-                var convenienceMethod = _clientProvider.GetConvenienceMethodByOperation(_create!.Operation, isAsync);
+                var convenienceMethod = _restClientProvider.GetConvenienceMethodByOperation(_create!.Operation, isAsync);
                 result.Add(BuildOperationMethod(_create, convenienceMethod, isAsync));
             }
 
@@ -162,7 +159,7 @@
 
         private MethodProvider BuildGetAllMethod(bool isAsync)
         {
-            var convenienceMethod = _clientProvider.GetConvenienceMethodByOperation(_getAll!.Operation, isAsync);
+            var convenienceMethod = _restClientProvider.GetConvenienceMethodByOperation(_getAll!.Operation, isAsync);
             return new GetAllOperationMethodProvider(this, _getAll, convenienceMethod, isAsync);
         }
 
@@ -176,7 +173,7 @@
 
             foreach (var isAsync in new List<bool> { true, false})
             {
-                var convenienceMethod = _clientProvider.GetConvenienceMethodByOperation(_get!.Operation, isAsync);
+                var convenienceMethod = _restClientProvider.GetConvenienceMethodByOperation(_get!.Operation, isAsync);
                 result.Add(BuildOperationMethod(_get, convenienceMethod, isAsync));
             }
 
@@ -193,7 +190,7 @@
 
             foreach (var isAsync in new List<bool> { true, false})
             {
-                var convenienceMethod = _clientProvider.GetConvenienceMethodByOperation(_get!.Operation, isAsync);
+                var convenienceMethod = _restClientProvider.GetConvenienceMethodByOperation(_get!.Operation, isAsync);
                 var existsMethodProvider = new ExistsOperationMethodProvider(this, _get, convenienceMethod, isAsync);
                 result.Add(existsMethodProvider);
             }
@@ -211,7 +208,7 @@
 
             foreach (var isAsync in new List<bool> { true, false})
             {
-                var convenienceMethod = _clientProvider.GetConvenienceMethodByOperation(_get!.Operation, isAsync);
+                var convenienceMethod = _restClientProvider.GetConvenienceMethodByOperation(_get!.Operation, isAsync);
                 var getIfExistsMethodProvider = new GetIfExistsOperationMethodProvider(this, _get, convenienceMethod, isAsync);
                 result.Add(getIfExistsMethodProvider);
             }
