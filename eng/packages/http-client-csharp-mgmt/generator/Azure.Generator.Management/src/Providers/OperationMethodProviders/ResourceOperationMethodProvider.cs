// Copyright (c) Microsoft Corporation. All rights reserved.
// Licensed under the MIT License.

using Azure.Core;
using Azure.Generator.Management.Extensions;
using Azure.Generator.Management.Primitives;
using Azure.Generator.Management.Snippets;
using Azure.Generator.Management.Utilities;
using Azure.ResourceManager;
using Microsoft.TypeSpec.Generator.Expressions;
using Microsoft.TypeSpec.Generator.Input;
using Microsoft.TypeSpec.Generator.Primitives;
using Microsoft.TypeSpec.Generator.Providers;
using Microsoft.TypeSpec.Generator.Snippets;
using Microsoft.TypeSpec.Generator.Statements;
using System;
using System.Collections.Generic;
using System.Linq;
using System.Threading;
using static Microsoft.TypeSpec.Generator.Snippets.Snippet;

namespace Azure.Generator.Management.Providers.OperationMethodProviders
{
    /// <summary>
    /// Provider for building operation methods in resource clients.
    /// </summary>
    internal class ResourceOperationMethodProvider
    {
        protected readonly ResourceClientProvider _resourceClientProvider;
        protected readonly InputServiceMethod _serviceMethod;
        protected readonly MethodProvider _convenienceMethod;
        protected readonly bool _isAsync;
        protected readonly ValueExpression _clientDiagnosticsField;
        protected readonly MethodSignature _signature;
        protected readonly MethodBodyStatement[] _bodyStatements;

        public ResourceOperationMethodProvider(
            ResourceClientProvider resourceClientProvider,
            InputServiceMethod method,
            MethodProvider convenienceMethod,
            bool isAsync)
        {
            _resourceClientProvider = resourceClientProvider;
            _serviceMethod = method;
            _convenienceMethod = convenienceMethod;
            _isAsync = isAsync;
            _clientDiagnosticsField = resourceClientProvider.GetClientDiagnosticsField();
            _signature = CreateSignature();
            _bodyStatements = BuildBodyStatements();
        }

        public static implicit operator MethodProvider(ResourceOperationMethodProvider resourceOperationMethodProvider)
        {
            return new MethodProvider(
                resourceOperationMethodProvider._signature,
                resourceOperationMethodProvider._bodyStatements,
                resourceOperationMethodProvider._resourceClientProvider.Source);
        }

        protected virtual MethodBodyStatement[] BuildBodyStatements()
        {
            var scopeStatements = ResourceMethodSnippets.CreateDiagnosticScopeStatements(_resourceClientProvider, _signature.Name, out var scopeVariable);
            return [
                .. scopeStatements,
                new TryCatchFinallyStatement(
                    BuildTryExpression(),
                    ResourceMethodSnippets.CreateDiagnosticCatchBlock(scopeVariable)
                )
            ];
        }

        protected virtual MethodSignature CreateSignature()
        {
            return new MethodSignature(
                _convenienceMethod.Signature.Name,
                _convenienceMethod.Signature.Description,
                _convenienceMethod.Signature.Modifiers,
                _serviceMethod.GetOperationMethodReturnType(_isAsync, _resourceClientProvider.ResourceClientCSharpType, _resourceClientProvider.ResourceData.Type),
                _convenienceMethod.Signature.ReturnDescription,
                GetOperationMethodParameters(),
                _convenienceMethod.Signature.Attributes,
                _convenienceMethod.Signature.GenericArguments,
                _convenienceMethod.Signature.GenericParameterConstraints,
                _convenienceMethod.Signature.ExplicitInterface,
                _convenienceMethod.Signature.NonDocumentComment);
        }

        private TryExpression BuildTryExpression()
        {
            var cancellationTokenParameter = _convenienceMethod.Signature.Parameters.FirstOrDefault(p => p.Type.Equals(typeof(CancellationToken)));
            List<MethodBodyStatement> tryStatements;
            VariableExpression messageVariable;
            VariableExpression responseVariable;
            if (cancellationTokenParameter is null)
            {
                var contextParameter = _convenienceMethod.Signature.Parameters.Single(p => p.Type.Equals(typeof(RequestContext)));

<<<<<<< HEAD
                tryStatements = new List<MethodBodyStatement>
                {
                    BuildHttpMessageInitialization(contextParameter!.AsExpression(), out messageVariable)
                };
                tryStatements.AddRange(BuildClientPipelineProcessing(messageVariable, contextParameter, out responseVariable));
            }
            else
            {
                tryStatements = new List<MethodBodyStatement>
                {
                    BuildRequestContextInitialization(cancellationTokenParameter, out var contextVariable),
                    BuildHttpMessageInitialization(contextVariable, out messageVariable)
                };

                tryStatements.AddRange(BuildClientPipelineProcessing(messageVariable, contextVariable, out responseVariable));
            }
=======
            var requestMethod = _resourceClientProvider.GetClientProvider().GetRequestMethodByOperation(_serviceMethod.Operation);

            var tryStatements = new List<MethodBodyStatement>
            {
                ResourceMethodSnippets.CreateRequestContext(cancellationTokenParameter, out var contextVariable)
            };

            // Populate arguments for the REST client method call
            var arguments = _resourceClientProvider.PopulateArguments(requestMethod.Signature.Parameters, contextVariable, _convenienceMethod);

            tryStatements.Add(ResourceMethodSnippets.CreateHttpMessage(_resourceClientProvider, requestMethod.Signature.Name, arguments, out var messageVariable));

            tryStatements.AddRange(BuildClientPipelineProcessing(messageVariable, contextVariable, out var responseVariable));
>>>>>>> 3787c22e

            if (_serviceMethod.IsLongRunningOperation())
            {
                tryStatements.AddRange(
                BuildLroHandling(
                    messageVariable,
                    responseVariable,
                    cancellationTokenParameter));
            }
            else
            {
                tryStatements.AddRange(BuildReturnStatements(responseVariable, _signature));
            }
            return new TryExpression(tryStatements);
        }

<<<<<<< HEAD
        private CatchExpression BuildCatchExpression(VariableExpression scopeVariable)
        {
            return Catch(
                Declare<Exception>("e", out var exceptionVariable),
                [
                    scopeVariable.Invoke(nameof(DiagnosticScope.Failed), exceptionVariable).Terminate(),
                    Throw()
                ]);
        }

        private MethodBodyStatement BuildRequestContextInitialization(ParameterProvider cancellationTokenParameter, out VariableExpression contextVariable)
        {
            var requestContextParams = new Dictionary<ValueExpression, ValueExpression>
            {
                { Identifier(nameof(RequestContext.CancellationToken)), cancellationTokenParameter }
            };
            return Declare(
                "context",
                typeof(RequestContext),
                New.Instance(typeof(RequestContext), requestContextParams),
                out contextVariable);
        }

        private MethodBodyStatement BuildHttpMessageInitialization(ValueExpression contextVariable, out VariableExpression messageVariable)
        {
            var requestMethod = _serviceMethod.GetCorrespondingRequestMethod(_resourceClientProvider);

            var arguments = PopulateArguments(
                requestMethod.Signature.Parameters,
                contextVariable);

            var invokeExpression = _resourceClientProvider
                .GetRestClientField()
                .Invoke(requestMethod.Signature.Name, arguments);

            return Declare(
                "message",
                typeof(HttpMessage),
                invokeExpression,
                out messageVariable);
        }

=======
>>>>>>> 3787c22e
        private IReadOnlyList<MethodBodyStatement> BuildClientPipelineProcessing(
            VariableExpression messageVariable,
            VariableExpression contextVariable,
            out VariableExpression responseVariable)
        {
            var responseType = _convenienceMethod.Signature.ReturnType!.UnWrapAsync();

            // Check if the return type is a generic Response<T> or just Response
            if (!responseType.Equals(typeof(Response)))
            {
                // For methods returning Response<T> (e.g., Response<MyResource>), use generic response processing
                return ResourceMethodSnippets.CreateGenericResponsePipelineProcessing(
                    messageVariable,
                    contextVariable,
                    responseType,
                    _isAsync,
                    out responseVariable);
            }
            else
            {
                // For methods returning just Response (no generic type), use non-generic response processing
                return ResourceMethodSnippets.CreateNonGenericResponsePipelineProcessing(
                    messageVariable,
                    contextVariable,
                    _isAsync,
                    out responseVariable);
            }
        }

        private IReadOnlyList<MethodBodyStatement> BuildLroHandling(
            VariableExpression messageVariable,
            VariableExpression responseVariable,
            ParameterProvider? cancellationTokenParameter)
        {
            var statements = new List<MethodBodyStatement>();

            var finalStateVia = _serviceMethod.GetOperationFinalStateVia();
            bool isGeneric = _serviceMethod.GetResponseBodyType() != null;

            var armOperationType = isGeneric
                ? ManagementClientGenerator.Instance.OutputLibrary.GenericArmOperation.Type
                    .MakeGenericType([_resourceClientProvider.ResourceClientCSharpType])
                : ManagementClientGenerator.Instance.OutputLibrary.ArmOperation.Type;

            ValueExpression[] armOperationArguments = [
                _clientDiagnosticsField,
                This.Property("Pipeline"),
                messageVariable.Property("Request"),
                isGeneric ? responseVariable.Invoke("GetRawResponse") : responseVariable,
                Static(typeof(OperationFinalStateVia)).Property(finalStateVia.ToString())
            ];

            var operationInstanceArguments = isGeneric
                ? [
                    New.Instance(_resourceClientProvider.Source.Type, This.Property("Client")),
                    .. armOperationArguments
                  ]
                : armOperationArguments;

            var operationDeclaration = Declare(
                "operation",
                armOperationType,
                New.Instance(armOperationType, operationInstanceArguments),
                out var operationVariable);
            statements.Add(operationDeclaration);

            var waitMethod = isGeneric
                ? (_isAsync ? "WaitForCompletionAsync" : "WaitForCompletion")
                : (_isAsync ? "WaitForCompletionResponseAsync" : "WaitForCompletionResponse");

            var waitInvocation = _isAsync
                ? operationVariable.Invoke(waitMethod, cancellationTokenParameter != null ? [cancellationTokenParameter] : [], null, _isAsync).Terminate()
                : (cancellationTokenParameter is null ? operationVariable.Invoke(waitMethod) : operationVariable.Invoke(waitMethod, cancellationTokenParameter)).Terminate();

            var waitIfCompletedStatement = new IfStatement(
                KnownAzureParameters.WaitUntil.Equal(
                    Static(typeof(WaitUntil)).Property(nameof(WaitUntil.Completed))))
            {
                waitInvocation
            };
            statements.Add(waitIfCompletedStatement);
            statements.Add(Return(operationVariable));
            return statements;
        }

        // TODO: re-examine if this method need to be virtual or not after tags related method providers are implmented.
        protected virtual IReadOnlyList<MethodBodyStatement> BuildReturnStatements(ValueExpression responseVariable, MethodSignature signature)
        {
            var nullCheckStatement = new IfStatement(
                responseVariable.Property("Value").Equal(Null))
            {
                ((KeywordExpression)ThrowExpression(
                    New.Instance(
                        typeof(RequestFailedException),
                        responseVariable.Invoke("GetRawResponse")))).Terminate()
            };

            List<MethodBodyStatement> statements = [nullCheckStatement];

            var resourceType = typeof(ArmResource);
            var returnValueExpression = New.Instance(
                _resourceClientProvider.ResourceClientCSharpType,
                This.Property("Client"),
                responseVariable.Property("Value"));

            var returnStatement = Return(
                Static(typeof(Response)).Invoke(
                    nameof(Response.FromValue),
                    returnValueExpression,
                    responseVariable.Invoke("GetRawResponse")));
            statements.Add(returnStatement);

            return statements;
        }

<<<<<<< HEAD
        private ValueExpression[] PopulateArguments(
            IReadOnlyList<ParameterProvider> parameters,
            ValueExpression contextVariable)
        {
            var arguments = new List<ValueExpression>();
            foreach (var parameter in parameters)
            {
                if (parameter.Name.Equals("subscriptionId", StringComparison.InvariantCultureIgnoreCase))
                {
                    arguments.Add(
                        Static(typeof(Guid)).Invoke(
                            nameof(Guid.Parse),
                            This.Property(nameof(ArmResource.Id)).Property(nameof(ResourceIdentifier.SubscriptionId))));
                }
                else if (parameter.Name.Equals("resourceGroupName", StringComparison.InvariantCultureIgnoreCase))
                {
                    arguments.Add(
                        This.Property(nameof(ArmResource.Id)).Property(nameof(ResourceIdentifier.ResourceGroupName)));
                }
                // TODO: handle parents
                // Handle resource name - the last contextual parameter
                else if (parameter.Name.Equals(_resourceClientProvider.ContextualParameters.Last(), StringComparison.InvariantCultureIgnoreCase))
                {
                    arguments.Add(
                        This.Property(nameof(ArmResource.Id)).Property(nameof(ResourceIdentifier.Name)));
                }
                else if (parameter.Type.Equals(typeof(RequestContent)))
                {
                    var resource = _convenienceMethod.Signature.Parameters
                        .Single(p => p.Type.Equals(_resourceClientProvider.ResourceData.Type) || p.Type.Equals(typeof(RequestContent)));
                    arguments.Add(resource);
                }
                else if (parameter.Type.Equals(typeof(RequestContext)))
                {
                    arguments.Add(contextVariable);
                }
                else
                {
                    arguments.Add(parameter);
                }
            }
            return [.. arguments];
        }

=======
>>>>>>> 3787c22e
        protected IReadOnlyList<ParameterProvider> GetOperationMethodParameters()
        {
            var result = new List<ParameterProvider>();
            if (_serviceMethod.IsLongRunningOperation())
            {
                result.Add(KnownAzureParameters.WaitUntil);
            }

            foreach (var parameter in _convenienceMethod.Signature.Parameters)
            {
                if (!_resourceClientProvider.ImplicitParameterNames.Contains(parameter.Name))
                {
                    result.Add(parameter);
                }
            }

            return result;
        }
    }
}<|MERGE_RESOLUTION|>--- conflicted
+++ resolved
@@ -88,45 +88,33 @@
         private TryExpression BuildTryExpression()
         {
             var cancellationTokenParameter = _convenienceMethod.Signature.Parameters.FirstOrDefault(p => p.Type.Equals(typeof(CancellationToken)));
-            List<MethodBodyStatement> tryStatements;
+
+            var requestMethod = _resourceClientProvider.GetClientProvider().GetRequestMethodByOperation(_serviceMethod.Operation);
+            var tryStatements = new List<MethodBodyStatement>();
             VariableExpression messageVariable;
             VariableExpression responseVariable;
+
             if (cancellationTokenParameter is null)
             {
                 var contextParameter = _convenienceMethod.Signature.Parameters.Single(p => p.Type.Equals(typeof(RequestContext)));
 
-<<<<<<< HEAD
-                tryStatements = new List<MethodBodyStatement>
-                {
-                    BuildHttpMessageInitialization(contextParameter!.AsExpression(), out messageVariable)
-                };
+                // Populate arguments for the REST client method call
+                var arguments = _resourceClientProvider.PopulateArguments(requestMethod.Signature.Parameters, contextParameter, _convenienceMethod);
+
+                tryStatements.Add(ResourceMethodSnippets.CreateHttpMessage(_resourceClientProvider, requestMethod.Signature.Name, arguments, out messageVariable));
+
                 tryStatements.AddRange(BuildClientPipelineProcessing(messageVariable, contextParameter, out responseVariable));
             }
             else
             {
-                tryStatements = new List<MethodBodyStatement>
-                {
-                    BuildRequestContextInitialization(cancellationTokenParameter, out var contextVariable),
-                    BuildHttpMessageInitialization(contextVariable, out messageVariable)
-                };
+                tryStatements.Add(ResourceMethodSnippets.CreateRequestContext(cancellationTokenParameter, out var contextVariable));
+                // Populate arguments for the REST client method call
+                var arguments = _resourceClientProvider.PopulateArguments(requestMethod.Signature.Parameters, contextVariable, _convenienceMethod);
+
+                tryStatements.Add(ResourceMethodSnippets.CreateHttpMessage(_resourceClientProvider, requestMethod.Signature.Name, arguments, out messageVariable));
 
                 tryStatements.AddRange(BuildClientPipelineProcessing(messageVariable, contextVariable, out responseVariable));
             }
-=======
-            var requestMethod = _resourceClientProvider.GetClientProvider().GetRequestMethodByOperation(_serviceMethod.Operation);
-
-            var tryStatements = new List<MethodBodyStatement>
-            {
-                ResourceMethodSnippets.CreateRequestContext(cancellationTokenParameter, out var contextVariable)
-            };
-
-            // Populate arguments for the REST client method call
-            var arguments = _resourceClientProvider.PopulateArguments(requestMethod.Signature.Parameters, contextVariable, _convenienceMethod);
-
-            tryStatements.Add(ResourceMethodSnippets.CreateHttpMessage(_resourceClientProvider, requestMethod.Signature.Name, arguments, out var messageVariable));
-
-            tryStatements.AddRange(BuildClientPipelineProcessing(messageVariable, contextVariable, out var responseVariable));
->>>>>>> 3787c22e
 
             if (_serviceMethod.IsLongRunningOperation())
             {
@@ -143,51 +131,6 @@
             return new TryExpression(tryStatements);
         }
 
-<<<<<<< HEAD
-        private CatchExpression BuildCatchExpression(VariableExpression scopeVariable)
-        {
-            return Catch(
-                Declare<Exception>("e", out var exceptionVariable),
-                [
-                    scopeVariable.Invoke(nameof(DiagnosticScope.Failed), exceptionVariable).Terminate(),
-                    Throw()
-                ]);
-        }
-
-        private MethodBodyStatement BuildRequestContextInitialization(ParameterProvider cancellationTokenParameter, out VariableExpression contextVariable)
-        {
-            var requestContextParams = new Dictionary<ValueExpression, ValueExpression>
-            {
-                { Identifier(nameof(RequestContext.CancellationToken)), cancellationTokenParameter }
-            };
-            return Declare(
-                "context",
-                typeof(RequestContext),
-                New.Instance(typeof(RequestContext), requestContextParams),
-                out contextVariable);
-        }
-
-        private MethodBodyStatement BuildHttpMessageInitialization(ValueExpression contextVariable, out VariableExpression messageVariable)
-        {
-            var requestMethod = _serviceMethod.GetCorrespondingRequestMethod(_resourceClientProvider);
-
-            var arguments = PopulateArguments(
-                requestMethod.Signature.Parameters,
-                contextVariable);
-
-            var invokeExpression = _resourceClientProvider
-                .GetRestClientField()
-                .Invoke(requestMethod.Signature.Name, arguments);
-
-            return Declare(
-                "message",
-                typeof(HttpMessage),
-                invokeExpression,
-                out messageVariable);
-        }
-
-=======
->>>>>>> 3787c22e
         private IReadOnlyList<MethodBodyStatement> BuildClientPipelineProcessing(
             VariableExpression messageVariable,
             VariableExpression contextVariable,
@@ -303,53 +246,6 @@
             return statements;
         }
 
-<<<<<<< HEAD
-        private ValueExpression[] PopulateArguments(
-            IReadOnlyList<ParameterProvider> parameters,
-            ValueExpression contextVariable)
-        {
-            var arguments = new List<ValueExpression>();
-            foreach (var parameter in parameters)
-            {
-                if (parameter.Name.Equals("subscriptionId", StringComparison.InvariantCultureIgnoreCase))
-                {
-                    arguments.Add(
-                        Static(typeof(Guid)).Invoke(
-                            nameof(Guid.Parse),
-                            This.Property(nameof(ArmResource.Id)).Property(nameof(ResourceIdentifier.SubscriptionId))));
-                }
-                else if (parameter.Name.Equals("resourceGroupName", StringComparison.InvariantCultureIgnoreCase))
-                {
-                    arguments.Add(
-                        This.Property(nameof(ArmResource.Id)).Property(nameof(ResourceIdentifier.ResourceGroupName)));
-                }
-                // TODO: handle parents
-                // Handle resource name - the last contextual parameter
-                else if (parameter.Name.Equals(_resourceClientProvider.ContextualParameters.Last(), StringComparison.InvariantCultureIgnoreCase))
-                {
-                    arguments.Add(
-                        This.Property(nameof(ArmResource.Id)).Property(nameof(ResourceIdentifier.Name)));
-                }
-                else if (parameter.Type.Equals(typeof(RequestContent)))
-                {
-                    var resource = _convenienceMethod.Signature.Parameters
-                        .Single(p => p.Type.Equals(_resourceClientProvider.ResourceData.Type) || p.Type.Equals(typeof(RequestContent)));
-                    arguments.Add(resource);
-                }
-                else if (parameter.Type.Equals(typeof(RequestContext)))
-                {
-                    arguments.Add(contextVariable);
-                }
-                else
-                {
-                    arguments.Add(parameter);
-                }
-            }
-            return [.. arguments];
-        }
-
-=======
->>>>>>> 3787c22e
         protected IReadOnlyList<ParameterProvider> GetOperationMethodParameters()
         {
             var result = new List<ParameterProvider>();
