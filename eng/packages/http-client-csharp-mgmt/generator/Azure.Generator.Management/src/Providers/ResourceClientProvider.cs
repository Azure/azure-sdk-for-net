--- conflicted
+++ resolved
@@ -64,13 +64,9 @@
 
         private protected ResourceClientProvider(InputModelType model, ResourceMetadata resourceMetadata)
         {
-<<<<<<< HEAD
             IsSingleton = resourceMetadata.singletonResourceName != null;
-=======
-            IsSingleton = resourceMetadata.IsSingleton;
             _resourceMetadata = resourceMetadata;
             _inputOperationForRequestPath = ManagementClientGenerator.Instance.InputLibrary.GetMethodByCrossLanguageDefinitionId(_resourceMetadata.Methods.First().Id)!.Operation;
->>>>>>> 86edc537
             ResourceScope = resourceMetadata.ResourceScope;
             var resourceType = resourceMetadata.ResourceType;
             _hasGetMethod = resourceMetadata.Methods.Any(m => m.Kind == OperationKind.Get);
