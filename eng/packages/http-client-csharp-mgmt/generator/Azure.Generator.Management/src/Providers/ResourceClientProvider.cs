﻿// Copyright (c) Microsoft Corporation. All rights reserved.
// Licensed under the MIT License.

using Azure.Core;
using Azure.Core.Pipeline;
using Azure.Generator.Management.Extensions;
using Azure.Generator.Management.Models;
using Azure.Generator.Management.Providers.OperationMethodProviders;
using Azure.Generator.Management.Providers.TagMethodProviders;
using Azure.Generator.Management.Snippets;
using Azure.Generator.Management.Utilities;
using Azure.ResourceManager;
using Humanizer;
using Microsoft.CodeAnalysis;
using Microsoft.TypeSpec.Generator.ClientModel.Providers;
using Microsoft.TypeSpec.Generator.Expressions;
using Microsoft.TypeSpec.Generator.Input;
using Microsoft.TypeSpec.Generator.Input.Extensions;
using Microsoft.TypeSpec.Generator.Primitives;
using Microsoft.TypeSpec.Generator.Providers;
using Microsoft.TypeSpec.Generator.Snippets;
using Microsoft.TypeSpec.Generator.Statements;
using System;
using System.Collections.Generic;
using System.Diagnostics;
using System.IO;
using System.Linq;
using System.Text;
using static Microsoft.TypeSpec.Generator.Snippets.Snippet;

namespace Azure.Generator.Management.Providers
{
    /// <summary>
    /// Provides a resource client type.
    /// </summary>
    internal sealed class ResourceClientProvider : TypeProvider
    {
        internal static ResourceClientProvider Create(InputModelType model, ResourceMetadata resourceMetadata)
        {
<<<<<<< HEAD
            // TODO: handle multiple clients in the future, for now we assume that there is only one client for the resource.
            var inputClient = resourceMetadata.Methods.Select(m => ManagementClientGenerator.Instance.InputLibrary.GetClientByMethod(ManagementClientGenerator.Instance.InputLibrary.GetMethodByCrossLanguageDefinitionId(m.Id)!)!).Distinct().First();
            var resource = new ResourceClientProvider(resourceMetadata.ResourceName, model, inputClient, resourceMetadata);
=======
            // Create a resource that supports multiple clients
            var resource = new ResourceClientProvider(model.Name.ToIdentifierName(), model, resourceMetadata);
>>>>>>> a2c07f06
            if (!resource.IsSingleton)
            {
                var collection = new ResourceCollectionClientProvider(resource, model, resourceMetadata);
                resource.ResourceCollection = collection;
            }

            return resource;
        }

        private IEnumerable<(ResourceOperationKind, InputServiceMethod)> _resourceServiceMethods;

        private readonly FieldProvider _dataField;
        private readonly FieldProvider _resourceTypeField;
        private readonly InputModelType _inputModel;

        private readonly ResourceMetadata _resourceMetadata;

        // Support for multiple rest clients
        private readonly Dictionary<InputClient, RestClientInfo> _clientInfos;

        private ResourceClientProvider(string resourceName, InputModelType model, ResourceMetadata resourceMetadata)
        {
            _resourceMetadata = resourceMetadata;
            ContextualPath = new RequestPathPattern(resourceMetadata.ResourceIdPattern);
            _inputModel = model;

            _resourceTypeField = new FieldProvider(FieldModifiers.Public | FieldModifiers.Static | FieldModifiers.ReadOnly, typeof(ResourceType), "ResourceType", this, description: $"Gets the resource type for the operations.", initializationValue: Literal(ResourceTypeValue));

            ResourceName = resourceName;

            // We should be able to assume that all operations in the resource client are for the same resource
            _resourceServiceMethods = resourceMetadata.Methods.Select(m => (m.Kind, ManagementClientGenerator.Instance.InputLibrary.GetMethodByCrossLanguageDefinitionId(m.Id)!));
            ResourceData = ManagementClientGenerator.Instance.TypeFactory.CreateModel(model)!;

            // Initialize client info dictionary using extension method
            _clientInfos = resourceMetadata.CreateClientInfosMap(this);

            _dataField = new FieldProvider(FieldModifiers.Private | FieldModifiers.ReadOnly, ResourceData.Type, "_data", this);
        }

        public RequestPathPattern ContextualPath { get; }

        internal ResourceScope ResourceScope => _resourceMetadata.ResourceScope;
        internal string? ParentResourceIdPattern => _resourceMetadata.ParentResourceId;

        internal ResourceCollectionClientProvider? ResourceCollection { get; private set; }

        protected override string BuildName() => $"{ResourceName}Resource";

        private OperationSourceProvider? _source;
        internal OperationSourceProvider Source => _source ??= new OperationSourceProvider(this);

        internal ModelProvider ResourceData { get; }
        internal string ResourceName { get; }
        internal IEnumerable<(ResourceOperationKind Kind, InputServiceMethod Method)> ResourceServiceMethods => _resourceServiceMethods;

        internal string? SingletonResourceName => _resourceMetadata.SingletonResourceName;

        public bool IsSingleton => SingletonResourceName is not null;

        protected override string BuildRelativeFilePath() => Path.Combine("src", "Generated", $"{Name}.cs");

        private IReadOnlyList<ResourceClientProvider>? _childResources;
        public IReadOnlyList<ResourceClientProvider> ChildResources => _childResources ??= BuildChildResources();

        private IReadOnlyList<ResourceClientProvider> BuildChildResources()
        {
            // first we find all the resources from the output library
            var allResources = ManagementClientGenerator.Instance.OutputLibrary.TypeProviders
                .OfType<ResourceClientProvider>();

            var childResources = new List<ResourceClientProvider>();
            // TODO -- this is quite cumbersome that every time we have to iterate all the resources to find the child resources of this resource.
            // maybe later we could maintain a map in the OutputLibrary so that we could get them directly.
            foreach (var candidate in allResources)
            {
                // check if the request path of this resource, is the same as the parent resource request path of the candidate.
                if (_resourceMetadata.ResourceIdPattern == candidate._resourceMetadata.ParentResourceId)
                {
                    childResources.Add(candidate);
                }
            }
            return childResources;
        }

        protected override FieldProvider[] BuildFields()
        {
            List<FieldProvider> fields = new();
            foreach (var clientInfo in _clientInfos.Values)
            {
                fields.Add(clientInfo.DiagnosticsField);
                fields.Add(clientInfo.RestClientField);
            }
            fields.Add(_dataField);
            fields.Add(_resourceTypeField);
            return fields.ToArray();
        }

        protected override PropertyProvider[] BuildProperties()
        {
            var hasDataProperty = new PropertyProvider(
                $"Gets whether or not the current instance has data.",
                MethodSignatureModifiers.Public | MethodSignatureModifiers.Virtual,
                typeof(bool),
                "HasData",
                new AutoPropertyBody(false),
                this);

            var dataProperty = new PropertyProvider(
                $"Gets the data representing this Feature.",
                MethodSignatureModifiers.Public | MethodSignatureModifiers.Virtual,
                ResourceData.Type,
                "Data",
                new MethodPropertyBody(new MethodBodyStatement[]
                {
                    new IfStatement(Not(hasDataProperty))
                    {
                        Throw(New.Instance(typeof(InvalidOperationException), Literal("The current instance does not have data, you must call Get first.")))
                    },
                    Return(_dataField)
                }),
                this);

            return [hasDataProperty, dataProperty];
        }

        protected override TypeProvider[] BuildSerializationProviders() => [new ResourceSerializationProvider(this)];

        protected override ConstructorProvider[] BuildConstructors()
            => [ConstructorProviderHelpers.BuildMockingConstructor(this), BuildResourceDataConstructor(), BuildResourceIdentifierConstructor()];

        private ConstructorProvider BuildResourceDataConstructor()
        {
            var clientParameter = new ParameterProvider("client", $"The client parameters to use in these operations.", typeof(ArmClient));
            var dataParameter = new ParameterProvider("data", $"The resource that is the target of operations.", ResourceData.Type);

            var initializer = new ConstructorInitializer(false, [clientParameter, dataParameter.Property("Id")]);
            var signature = new ConstructorSignature(
                Type,
                $"Initializes a new instance of {Type:C} class.",
                MethodSignatureModifiers.Internal,
                [clientParameter, dataParameter],
                null,
                initializer);

            var bodyStatements = new MethodBodyStatement[]
            {
                This.Property("HasData").Assign(Literal(true)).Terminate(),
                _dataField.Assign(dataParameter).Terminate(),
            };

            return new ConstructorProvider(signature, bodyStatements, this);
        }

        private ConstructorProvider BuildResourceIdentifierConstructor()
        {
            var idParameter = new ParameterProvider("id", $"The identifier of the resource that is the target of operations.", typeof(ResourceIdentifier));
            var parameters = new List<ParameterProvider>
            {
                new("client", $"The client parameters to use in these operations.", typeof(ArmClient)),
                idParameter
            };

            var initializer = new ConstructorInitializer(true, parameters);
            var signature = new ConstructorSignature(
                Type,
                $"Initializes a new instance of {Type:C} class.",
                MethodSignatureModifiers.Internal,
                parameters,
                null,
                initializer);

            var thisResource = This.As<ArmResource>();

            var bodyStatements = new List<MethodBodyStatement>();

            // Initialize all client diagnostics and rest client fields
            foreach (var (inputClient, clientInfo) in _clientInfos)
            {
                bodyStatements.Add(clientInfo.DiagnosticsField.Assign(New.Instance(typeof(ClientDiagnostics), Literal(Type.Namespace), _resourceTypeField.As<ResourceType>().Namespace(), thisResource.Diagnostics())).Terminate());
                bodyStatements.Add(thisResource.TryGetApiVersion(_resourceTypeField, $"{ResourceName}ApiVersion".ToVariableName(), out var apiVersion).Terminate());
                bodyStatements.Add(clientInfo.RestClientField.Assign(New.Instance(clientInfo.RestClientProvider.Type, clientInfo.DiagnosticsField, thisResource.Pipeline(), thisResource.Endpoint(), apiVersion)).Terminate());
            }

            bodyStatements.Add(Static(Type).As<ArmResource>().ValidateResourceId(idParameter).Terminate());

            return new ConstructorProvider(signature, bodyStatements.ToArray(), this);
        }

        // TODO -- this is temporary. We should change this to find the corresponding parameters in ContextualParameters after it is refactored to consume parent resources.
        private CSharpType GetPathParameterType(string parameterName)
        {
            foreach (var (kind, method) in _resourceServiceMethods)
            {
                if (!kind.IsCrudKind())
                {
                    continue; // Skip non-CRUD operations
                }
                // iterate through all parameters in this method to find a matching parameter
                foreach (var parameter in method.Operation.Parameters)
                {
                    if (parameter.Location != InputRequestLocation.Path)
                    {
                        continue; // Skip parameters that are not in the path
                    }
                    if (parameter.Name == parameterName)
                    {
                        var csharpType = ManagementClientGenerator.Instance.TypeFactory.CreateCSharpType(parameter.Type) ?? typeof(string);
                        return parameterName switch
                        {
                            "subscriptionId" when csharpType.Equals(typeof(Guid)) => typeof(string),
                            // Cases will be added later
                            _ => csharpType
                        };
                    }
                }
            }

            // what if we did not find the parameter in any method?
            ManagementClientGenerator.Instance.Emitter.ReportDiagnostic(
                "general-warning",
                $"Cannot find parameter {parameterName} in any registered operations in resource {ResourceName}."
                );

            return typeof(string); // Default to string if not found
        }

        private MethodProvider BuildCreateResourceIdentifierMethod()
        {
            var parameters = new List<ParameterProvider>();
            var formatBuilder = new StringBuilder();
            var refCount = 0;

            foreach (var segment in ContextualPath)
            {
                if (segment.IsConstant)
                {
                    formatBuilder.Append($"/{segment}");
                }
                else
                {
                    if (formatBuilder.Length > 0)
                    {
                        formatBuilder.Append('/');
                    }
                    var variableName = segment.VariableName;
                    var parameter = new ParameterProvider(variableName, $"The {variableName}", GetPathParameterType(variableName));
                    parameters.Add(parameter);
                    formatBuilder.Append($"{{{refCount++}}}");
                }
            }

            var signature = new MethodSignature(
                "CreateResourceIdentifier",
                $"Generate the resource identifier for this resource.",
                MethodSignatureModifiers.Public | MethodSignatureModifiers.Static,
                typeof(ResourceIdentifier),
                null,
                parameters);

            var bodyStatements = new MethodBodyStatement[]
            {
                Declare("resourceId", typeof(string), new FormattableStringExpression(formatBuilder.ToString(), parameters.Select(p => p.AsExpression()).ToArray()), out var resourceIdVar),
                Return(New.Instance(typeof(ResourceIdentifier), resourceIdVar))
            };

            return new MethodProvider(signature, bodyStatements, this);
        }

        internal string ResourceTypeValue => _resourceMetadata.ResourceType;

        protected override CSharpType? GetBaseType() => typeof(ArmResource);

        protected override MethodProvider[] BuildMethods()
        {
            var operationMethods = new List<MethodProvider>();
            UpdateOperationMethodProvider? updateMethodProvider = null;

            foreach (var (methodKind, method) in _resourceServiceMethods)
            {
                // Get the appropriate rest client for this specific method
                var restClientInfo = _resourceMetadata.GetRestClientForServiceMethod(method, _clientInfos);

                var convenienceMethod = restClientInfo.RestClientProvider.GetConvenienceMethodByOperation(method.Operation, false);
                // exclude the List operations for resource, they will be in ResourceCollection
                var returnType = convenienceMethod.Signature.ReturnType!;
                if ((returnType.IsFrameworkType && returnType.IsList) || (method is InputPagingServiceMethod pagingMethod && pagingMethod.PagingMetadata.ItemPropertySegments.Any() == true))
                {
                    continue;
                }

                // Skip Create operations for non-singleton resources
                if (!IsSingleton && methodKind == ResourceOperationKind.Create)
                {
                    continue;
                }

                // Check if this is an update operation (PUT or Patch method for non-singleton resource)
                var isUpdateOperation = (methodKind == ResourceOperationKind.Create || methodKind == ResourceOperationKind.Update) && !IsSingleton;

                if (isUpdateOperation)
                {
                    updateMethodProvider = new UpdateOperationMethodProvider(this, restClientInfo, method, convenienceMethod, false);
                    operationMethods.Add(updateMethodProvider);

                    var asyncConvenienceMethod = restClientInfo.RestClientProvider.GetConvenienceMethodByOperation(method.Operation, true);
                    var updateAsyncMethodProvider = new UpdateOperationMethodProvider(this, restClientInfo, method, asyncConvenienceMethod, true);
                    operationMethods.Add(updateAsyncMethodProvider);
                }
                else
                {
                    operationMethods.Add(new ResourceOperationMethodProvider(this, ContextualPath, restClientInfo, method, convenienceMethod, false));
                    var asyncConvenienceMethod = restClientInfo.RestClientProvider.GetConvenienceMethodByOperation(method.Operation, true);
                    operationMethods.Add(new ResourceOperationMethodProvider(this, ContextualPath, restClientInfo, method, asyncConvenienceMethod, true));
                }
            }

            var methods = new List<MethodProvider>
            {
                BuildCreateResourceIdentifierMethod(),
                ResourceMethodSnippets.BuildValidateResourceIdMethod(this, _resourceTypeField)
            };
            methods.AddRange(operationMethods);

            // Only generate tag methods if the resource model has tag properties, has get and update methods
            if (HasTags() && _resourceMetadata.Methods.Any(m => m.Kind == ResourceOperationKind.Get) && updateMethodProvider is not null)
            {
                // Find the update method to get its rest client
                var updateMethod = _resourceMetadata.Methods.FirstOrDefault(m => m.Kind == ResourceOperationKind.Update || m.Kind == ResourceOperationKind.Create);
                if (updateMethod is not null)
                {
                    var updateRestClientInfo = _resourceMetadata.GetRestClientForServiceMethod(
                        ManagementClientGenerator.Instance.InputLibrary.GetMethodByCrossLanguageDefinitionId(updateMethod.Id)!, _clientInfos);

                    methods.AddRange([
                        new AddTagMethodProvider(this, updateMethodProvider, updateRestClientInfo, true),
                        new AddTagMethodProvider(this, updateMethodProvider, updateRestClientInfo, false),
                        new SetTagsMethodProvider(this, updateMethodProvider, updateRestClientInfo, true),
                        new SetTagsMethodProvider(this, updateMethodProvider, updateRestClientInfo, false),
                        new RemoveTagMethodProvider(this, updateMethodProvider, updateRestClientInfo, true),
                        new RemoveTagMethodProvider(this, updateMethodProvider, updateRestClientInfo, false)
                    ]);
                }
            }

            // add method to get the child resource collection from the current resource.
            foreach (var childResource in ChildResources)
            {
                methods.Add(BuildGetChildResourceMethod(childResource));
            }

            return [.. methods];
        }

        private MethodProvider BuildGetChildResourceMethod(ResourceClientProvider childResource)
        {
            var thisResource = This.As<ArmResource>();
            if (childResource.IsSingleton)
            {
                var signature = new MethodSignature(
                    $"Get{childResource.ResourceName}",
                    $"Gets an object representing a {childResource.ResourceName} along with the instance operations that can be performed on it in the {ResourceName}.",
                    MethodSignatureModifiers.Public | MethodSignatureModifiers.Virtual,
                    childResource.Type,
                    $"Returns a {childResource.Type:C} object.",
                    []);
                var lastSegment = childResource.ResourceTypeValue.Split('/')[^1];
                var bodyStatement = Return(New.Instance(childResource.Type, thisResource.Client(), thisResource.Id().AppendChildResource(Literal(lastSegment), Literal(childResource.SingletonResourceName!))));
                return new MethodProvider(signature, bodyStatement, this);
            }
            else
            {
                Debug.Assert(childResource.ResourceCollection is not null, "Child resource collection should not be null for non-singleton resources.");
                var pluralChildResourceName = childResource.ResourceName.Pluralize();
                var signature = new MethodSignature(
                    $"Get{pluralChildResourceName}",
                    $"Gets a collection of {pluralChildResourceName} in the {ResourceName}.",
                    MethodSignatureModifiers.Public | MethodSignatureModifiers.Virtual,
                    childResource.ResourceCollection.Type,
                    $"An object representing collection of {pluralChildResourceName} and their operations over a {ResourceName}.",
                    []);
                var bodyStatement = Return(thisResource.GetCachedClient(new CodeWriterDeclaration("client"), client => New.Instance(childResource.ResourceCollection.Type, client, thisResource.Id())));
                return new MethodProvider(signature, bodyStatement, this);
            }
        }

        private bool HasTags()
        {
            InputModelType? currentModel = _inputModel;
            while (currentModel != null)
            {
                foreach (var property in currentModel.Properties)
                {
                    if (property.SerializedName == "tags" && property.Type is InputDictionaryType
                        {
                            KeyType: InputPrimitiveType { Kind: InputPrimitiveTypeKind.String },
                            ValueType: InputPrimitiveType { Kind: InputPrimitiveTypeKind.String }
                        })
                    {
                        return true;
                    }
                }
                currentModel = currentModel.BaseModel;
            }
            return false;
        }
    }
}<|MERGE_RESOLUTION|>--- conflicted
+++ resolved
@@ -37,14 +37,8 @@
     {
         internal static ResourceClientProvider Create(InputModelType model, ResourceMetadata resourceMetadata)
         {
-<<<<<<< HEAD
-            // TODO: handle multiple clients in the future, for now we assume that there is only one client for the resource.
-            var inputClient = resourceMetadata.Methods.Select(m => ManagementClientGenerator.Instance.InputLibrary.GetClientByMethod(ManagementClientGenerator.Instance.InputLibrary.GetMethodByCrossLanguageDefinitionId(m.Id)!)!).Distinct().First();
-            var resource = new ResourceClientProvider(resourceMetadata.ResourceName, model, inputClient, resourceMetadata);
-=======
-            // Create a resource that supports multiple clients
-            var resource = new ResourceClientProvider(model.Name.ToIdentifierName(), model, resourceMetadata);
->>>>>>> a2c07f06
+            // Create a resource that supports multiple clients, using ResourceName from metadata
+            var resource = new ResourceClientProvider(resourceMetadata.ResourceName, model, resourceMetadata);
             if (!resource.IsSingleton)
             {
                 var collection = new ResourceCollectionClientProvider(resource, model, resourceMetadata);
