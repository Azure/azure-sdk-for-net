﻿// Copyright (c) Microsoft Corporation. All rights reserved.
// Licensed under the MIT License.

using Azure.Core;
using Azure.Core.Pipeline;
using Azure.Generator.Management.Extensions;
using Azure.Generator.Management.Models;
using Azure.Generator.Management.Providers.OperationMethodProviders;
using Azure.Generator.Management.Providers.TagMethodProviders;
using Azure.Generator.Management.Snippets;
using Azure.Generator.Management.Utilities;
using Azure.ResourceManager;
using Microsoft.CodeAnalysis;
using Microsoft.TypeSpec.Generator.ClientModel.Providers;
using Microsoft.TypeSpec.Generator.Expressions;
using Microsoft.TypeSpec.Generator.Input;
using Microsoft.TypeSpec.Generator.Input.Extensions;
using Microsoft.TypeSpec.Generator.Primitives;
using Microsoft.TypeSpec.Generator.Providers;
using Microsoft.TypeSpec.Generator.Snippets;
using Microsoft.TypeSpec.Generator.Statements;
using System;
using System.Collections.Generic;
using System.Diagnostics;
using System.IO;
using System.Linq;
using System.Text;
using static Microsoft.TypeSpec.Generator.Snippets.Snippet;

namespace Azure.Generator.Management.Providers
{
    /// <summary>
    /// Provides a resource client type.
    /// </summary>
    internal class ResourceClientProvider : TypeProvider
    {
        public static ResourceClientProvider Create(InputModelType model, ResourceMetadata resourceMetadata)
        {
            var resource = new ResourceClientProvider(model, resourceMetadata);
            if (!resource.IsSingleton)
            {
                var collection = new ResourceCollectionClientProvider(model, resourceMetadata, resource);
                resource.ResourceCollection = collection;
            }

            return resource;
        }

        private IEnumerable<(ResourceOperationKind, InputServiceMethod)> _resourceServiceMethods;

        private readonly FieldProvider _dataField;
        private readonly FieldProvider _resourceTypeField;
        private readonly bool _hasGetMethod;
        private readonly bool _shouldGenerateTagMethods;

        private readonly RequestPathPattern _resourceIdPattern;
        private readonly ResourceMetadata _resourceMetadata;

        private protected readonly ClientProvider _restClientProvider;
        private protected readonly FieldProvider _clientDiagnosticsField;
        private protected readonly FieldProvider _clientField;

        private protected ResourceClientProvider(InputModelType model, ResourceMetadata resourceMetadata)
        {
            _resourceMetadata = resourceMetadata;
<<<<<<< HEAD
            ResourceScope = resourceMetadata.ResourceScope;
            var resourceType = resourceMetadata.ResourceType;
            _hasGetMethod = resourceMetadata.Methods.Any(m => m.Kind == ResourceOperationKind.Get);
            _resourceTypeField = new FieldProvider(FieldModifiers.Public | FieldModifiers.Static | FieldModifiers.ReadOnly, typeof(ResourceType), "ResourceType", this, description: $"Gets the resource type for the operations.", initializationValue: Literal(resourceType));
=======
            _inputOperationForRequestPath = ManagementClientGenerator.Instance.InputLibrary.GetMethodByCrossLanguageDefinitionId(_resourceMetadata.Methods.First().Id)!.Operation;
            _hasGetMethod = resourceMetadata.Methods.Any(m => m.Kind == OperationKind.Get);
            _resourceTypeField = new FieldProvider(FieldModifiers.Public | FieldModifiers.Static | FieldModifiers.ReadOnly, typeof(ResourceType), "ResourceType", this, description: $"Gets the resource type for the operations.", initializationValue: Literal(ResourceTypeValue));
>>>>>>> f90ecc2e
            _shouldGenerateTagMethods = ShouldGenerateTagMethods(model);

            // TODO -- the name of a resource is not always the name of its model. Maybe the resource metadata should have a property for the name of the resource?
            SpecName = model.Name.ToIdentifierName();

            // We should be able to assume that all operations in the resource client are for the same resource
            _resourceIdPattern = new RequestPathPattern(_resourceMetadata.ResourceIdPattern);
            _resourceServiceMethods = resourceMetadata.Methods.Select(m => (m.Kind, ManagementClientGenerator.Instance.InputLibrary.GetMethodByCrossLanguageDefinitionId(m.Id)!));
            ResourceData = ManagementClientGenerator.Instance.TypeFactory.CreateModel(model)!;

            // TODO: handle multiple clients in the future, for now we assume that there is only one client for the resource.
            var inputClients = resourceMetadata.Methods.Select(m => ManagementClientGenerator.Instance.InputLibrary.GetClientByMethod(ManagementClientGenerator.Instance.InputLibrary.GetMethodByCrossLanguageDefinitionId(m.Id)!)!).Distinct();
            _restClientProvider = ManagementClientGenerator.Instance.TypeFactory.CreateClient(inputClients.First())!;

            ContextualParameters = GetContextualParameters(_resourceIdPattern);

            _dataField = new FieldProvider(FieldModifiers.Private | FieldModifiers.ReadOnly, ResourceData.Type, "_data", this);
            _clientDiagnosticsField = new FieldProvider(FieldModifiers.Private | FieldModifiers.ReadOnly, typeof(ClientDiagnostics), $"_{SpecName.ToLower()}ClientDiagnostics", this);
            _clientField = new FieldProvider(FieldModifiers.Private | FieldModifiers.ReadOnly, _restClientProvider.Type, $"_{SpecName.ToLower()}RestClient", this);
        }

        internal ResourceScope ResourceScope => _resourceMetadata.ResourceScope;

        internal ResourceCollectionClientProvider? ResourceCollection { get; private set; }

        private IReadOnlyList<string> GetContextualParameters(string contextualRequestPath)
        {
            var contextualParametersList = new List<string>();
            var contextualSegments = new RequestPathPattern(contextualRequestPath);
            foreach (var segment in contextualSegments)
            {
                if (segment.StartsWith("{"))
                {
                    contextualParametersList.Add(segment.TrimStart('{').TrimEnd('}'));
                }
            }
            return contextualParametersList;
        }

        protected override string BuildName() => $"{SpecName}Resource";

        private OperationSourceProvider? _source;
        internal OperationSourceProvider Source => _source ??= new OperationSourceProvider(this);

        internal ModelProvider ResourceData { get; }
        internal string SpecName { get; }
        internal IEnumerable<(ResourceOperationKind Kind, InputServiceMethod Method)> ResourceServiceMethods => _resourceServiceMethods;

        internal string? SingletonResourceName => _resourceMetadata.singletonResourceName;

        public bool IsSingleton => SingletonResourceName is not null;

        protected override string BuildRelativeFilePath() => Path.Combine("src", "Generated", $"{Name}.cs");

        protected override FieldProvider[] BuildFields() => [_clientDiagnosticsField, _clientField, _dataField, _resourceTypeField];

        protected override PropertyProvider[] BuildProperties()
        {
            var hasDataProperty = new PropertyProvider(
                $"Gets whether or not the current instance has data.",
                MethodSignatureModifiers.Public | MethodSignatureModifiers.Virtual,
                typeof(bool),
                "HasData",
                new AutoPropertyBody(false),
                this);

            var dataProperty = new PropertyProvider(
                $"Gets the data representing this Feature.",
                MethodSignatureModifiers.Public | MethodSignatureModifiers.Virtual,
                ResourceData.Type,
                "Data",
                new MethodPropertyBody(new MethodBodyStatement[]
                {
                    new IfStatement(Not(hasDataProperty))
                    {
                        Throw(New.Instance(typeof(InvalidOperationException), Literal("The current instance does not have data, you must call Get first.")))
                    },
                    Return(_dataField)
                }),
                this);

            return [hasDataProperty, dataProperty];
        }

        protected override TypeProvider[] BuildSerializationProviders() => [new ResourceSerializationProvider(this)];

        protected override ConstructorProvider[] BuildConstructors()
            => [ConstructorProviderHelpers.BuildMockingConstructor(this), BuildResourceDataConstructor(), BuildResourceIdentifierConstructor()];

        private ConstructorProvider BuildResourceDataConstructor()
        {
            var clientParameter = new ParameterProvider("client", $"The client parameters to use in these operations.", typeof(ArmClient));
            var dataParameter = new ParameterProvider("data", $"The resource that is the target of operations.", ResourceData.Type);

            var initializer = new ConstructorInitializer(false, [clientParameter, dataParameter.Property("Id")]);
            var signature = new ConstructorSignature(
                Type,
                $"Initializes a new instance of {Type:C} class.",
                MethodSignatureModifiers.Internal,
                [clientParameter, dataParameter],
                null,
                initializer);

            var bodyStatements = new MethodBodyStatement[]
            {
                This.Property("HasData").Assign(Literal(true)).Terminate(),
                _dataField.Assign(dataParameter).Terminate(),
            };

            return new ConstructorProvider(signature, bodyStatements, this);
        }

        protected ConstructorProvider BuildResourceIdentifierConstructor()
        {
            var idParameter = new ParameterProvider("id", $"The identifier of the resource that is the target of operations.", typeof(ResourceIdentifier));
            var parameters = new List<ParameterProvider>
            {
                new("client", $"The client parameters to use in these operations.", typeof(ArmClient)),
                idParameter
            };

            var initializer = new ConstructorInitializer(true, parameters);
            var signature = new ConstructorSignature(
                Type,
                $"Initializes a new instance of {Type:C} class.",
                MethodSignatureModifiers.Internal,
                parameters,
                null,
                initializer);

            var bodyStatements = new MethodBodyStatement[]
            {
                _clientDiagnosticsField.Assign(New.Instance(typeof(ClientDiagnostics), Literal(Type.Namespace), ResourceTypeExpression.Property(nameof(ResourceType.Namespace)), This.As<ArmResource>().Diagnostics())).Terminate(),
                TryGetApiVersion(out var apiVersion).Terminate(),
                _clientField.Assign(New.Instance(_restClientProvider.Type, _clientDiagnosticsField, This.As<ArmResource>().Pipeline(), This.As<ArmResource>().Endpoint(), apiVersion)).Terminate(),
                Static(Type).Invoke(ValidateResourceIdMethodName, idParameter).Terminate()
            };

            return new ConstructorProvider(signature, bodyStatements, this);
        }

        internal const string ValidateResourceIdMethodName = "ValidateResourceId";

        protected MethodProvider BuildValidateResourceIdMethod()
        {
            var idParameter = new ParameterProvider("id", $"", typeof(ResourceIdentifier));
            var signature = new MethodSignature(
                ValidateResourceIdMethodName,
                null,
                MethodSignatureModifiers.Internal | MethodSignatureModifiers.Static,
                null,
                null,
                [
                    idParameter
                ],
                [new AttributeStatement(typeof(ConditionalAttribute), Literal("DEBUG"))]);
            var bodyStatements = new IfStatement(idParameter.As<ResourceIdentifier>().ResourceType().NotEqual(ResourceTypeExpression))
            {
                Throw(New.ArgumentException(idParameter, StringSnippets.Format(Literal("Invalid resource type {0} expected {1}"), idParameter.As<ResourceIdentifier>().ResourceType(), ResourceTypeExpression), false))
            };
            return new MethodProvider(signature, bodyStatements, this);
        }

        private CSharpType GetPathParameterType(string parameterName)
        {
            foreach (var (kind, method) in _resourceServiceMethods)
            {
                if (!kind.IsCrudKind())
                {
                    continue; // Skip non-CRUD operations
                }
                // iterate through all parameters in this method to find a matching parameter
                foreach (var parameter in method.Operation.Parameters)
                {
                    if (parameter.Location != InputRequestLocation.Path)
                    {
                        continue; // Skip parameters that are not in the path
                    }
                    if (parameter.Name == parameterName)
                    {
                        var csharpType = ManagementClientGenerator.Instance.TypeFactory.CreateCSharpType(parameter.Type) ?? typeof(string);
                        return parameterName switch
                        {
                            "subscriptionId" when csharpType.Equals(typeof(Guid)) => typeof(string),
                            // Cases will be added later
                            _ => csharpType
                        };
                    }
                }
            }

            // what if we did not find the parameter in any method?
            ManagementClientGenerator.Instance.Emitter.ReportDiagnostic(
                "general-warning",
                $"Cannot find parameter {parameterName} in any registered operations in resource {SpecName}."
                );

            return typeof(string); // Default to string if not found
        }

        private MethodProvider BuildCreateResourceIdentifierMethod()
        {
            var parameters = new List<ParameterProvider>();
            var formatBuilder = new StringBuilder();
            var refCount = 0;

            foreach (var segment in _resourceIdPattern)
            {
                bool isConstant = RequestPathPattern.IsSegmentConstant(segment);

                if (isConstant)
                {
                    formatBuilder.Append($"/{segment}");
                }
                else
                {
                    if (formatBuilder.Length > 0)
                    {
                        formatBuilder.Append('/');
                    }
                    var trimmed = RequestPathPattern.TrimSegment(segment);
                    var parameter = new ParameterProvider(trimmed, $"The {trimmed}", GetPathParameterType(trimmed));
                    parameters.Add(parameter);
                    formatBuilder.Append($"{{{refCount++}}}");
                }
            }

            var signature = new MethodSignature(
                "CreateResourceIdentifier",
                $"Generate the resource identifier for this resource.",
                MethodSignatureModifiers.Public | MethodSignatureModifiers.Static,
                typeof(ResourceIdentifier),
                null,
                parameters);

            var bodyStatements = new MethodBodyStatement[]
            {
                Declare("resourceId", typeof(string), new FormattableStringExpression(formatBuilder.ToString(), parameters.Select(p => p.AsExpression()).ToArray()), out var resourceIdVar),
                Return(New.Instance(typeof(ResourceIdentifier), resourceIdVar))
            };

            return new MethodProvider(signature, bodyStatements, this);
        }

        internal string ResourceTypeValue => _resourceMetadata.ResourceType;

        protected virtual ScopedApi<ResourceType> ResourceTypeExpression => _resourceTypeField.As<ResourceType>();

        protected internal virtual CSharpType ResourceClientCSharpType => Type;

        internal ScopedApi<ClientDiagnostics> GetClientDiagnosticsField() => _clientDiagnosticsField.As<ClientDiagnostics>();
        internal ValueExpression GetRestClientField() => _clientField;
        internal ClientProvider GetClientProvider() => _restClientProvider;
        internal IReadOnlyList<string> ContextualParameters { get; }

        /// <summary>
        /// Gets the collection of parameter names that are implicitly available from the resource context
        /// and should be excluded from method parameters.
        /// </summary>
        internal virtual IReadOnlyList<string> ImplicitParameterNames => ContextualParameters;

        protected override CSharpType? GetBaseType() => typeof(ArmResource);

        protected override MethodProvider[] BuildMethods()
        {
            var operationMethods = new List<MethodProvider>();
            foreach (var (methodKind, method) in _resourceServiceMethods)
            {
                var convenienceMethod = _restClientProvider.GetConvenienceMethodByOperation(method.Operation, false);
                // exclude the List operations for resource, they will be in ResourceCollection
                var returnType = convenienceMethod.Signature.ReturnType!;
                if ((returnType.IsFrameworkType && returnType.IsList) || (method is InputPagingServiceMethod pagingMethod && pagingMethod.PagingMetadata.ItemPropertySegments.Any() == true))
                {
                    continue;
                }

                // Skip Create operations for non-singleton resources
                if (!IsSingleton && methodKind == ResourceOperationKind.Create)
                {
                    continue;
                }

                // Check if this is an update operation (PUT or Patch method for non-singleton resource)
                var isUpdateOperation = (methodKind == ResourceOperationKind.Create || methodKind == ResourceOperationKind.Update) && !IsSingleton;

                if (isUpdateOperation)
                {
                    var updateMethodProvider = new UpdateOperationMethodProvider(this, method, convenienceMethod, false);
                    operationMethods.Add(updateMethodProvider);

                    var asyncConvenienceMethod = _restClientProvider.GetConvenienceMethodByOperation(method.Operation, true);
                    var updateAsyncMethodProvider = new UpdateOperationMethodProvider(this, method, asyncConvenienceMethod, true);
                    operationMethods.Add(updateAsyncMethodProvider);
                }
                else
                {
                    operationMethods.Add(new ResourceOperationMethodProvider(this, method, convenienceMethod, false));
                    var asyncConvenienceMethod = _restClientProvider.GetConvenienceMethodByOperation(method.Operation, true);
                    operationMethods.Add(new ResourceOperationMethodProvider(this, method, asyncConvenienceMethod, true));
                }
            }

            var methods = new List<MethodProvider>
            {
                BuildCreateResourceIdentifierMethod(),
                BuildValidateResourceIdMethod()
            };
            methods.AddRange(operationMethods);

            // Only generate tag methods if the resource model has tag properties
            if (_shouldGenerateTagMethods)
            {
                methods.AddRange([
                    new AddTagMethodProvider(this, true),
                    new AddTagMethodProvider(this, false),
                    new SetTagsMethodProvider(this, true),
                    new SetTagsMethodProvider(this, false),
                    new RemoveTagMethodProvider(this, true),
                    new RemoveTagMethodProvider(this, false)
                ]);
            }

            return [.. methods];
        }

        private bool ShouldGenerateTagMethods(InputModelType model)
        {
            if (!_hasGetMethod)
            {
                return false; // If there is no Get method, we cannot retrieve tags, so no need to generate tag methods.
            }

            InputModelType? currentModel = model;
            while (currentModel != null)
            {
                foreach (var property in currentModel.Properties)
                {
                    if (property.Name == "tags" && property.Type is not null)
                    {
                       if (property.Type is InputDictionaryType dictType)
                       {
                            if (dictType.KeyType is InputPrimitiveType kt && kt.Kind == InputPrimitiveTypeKind.String &&
                                dictType.ValueType is InputPrimitiveType vt && vt.Kind == InputPrimitiveTypeKind.String)
                            {
                                return true;
                            }
                       }
                    }
                }
                currentModel = currentModel.BaseModel;
            }
            return false;
        }

        public ScopedApi<bool> TryGetApiVersion(out ScopedApi<string> apiVersion)
        {
            var apiVersionDeclaration = new VariableExpression(typeof(string), $"{SpecName.ToLower()}ApiVersion");
            apiVersion = apiVersionDeclaration.As<string>();
            var invocation = new InvokeMethodExpression(This, "TryGetApiVersion", [ResourceTypeExpression, new DeclarationExpression(apiVersionDeclaration, true)]);
            return invocation.As<bool>();
        }

        public ValueExpression[] PopulateArguments(
            IReadOnlyList<ParameterProvider> requestParameters,
            VariableExpression contextVariable,
            IReadOnlyList<ParameterProvider> methodParameters,
            InputOperation operation)
        {
            var arguments = new List<ValueExpression>();
            foreach (var parameter in requestParameters)
            {
                if (parameter.Name.Equals("subscriptionId", StringComparison.InvariantCultureIgnoreCase))
                {
                    arguments.Add(
                        Static(typeof(Guid)).Invoke(
                            nameof(Guid.Parse),
                            This.Property(nameof(ArmResource.Id)).Property(nameof(ResourceIdentifier.SubscriptionId))));
                }
                else if (parameter.Name.Equals("resourceGroupName", StringComparison.InvariantCultureIgnoreCase))
                {
                    arguments.Add(
                        This.Property(nameof(ArmResource.Id)).Property(nameof(ResourceIdentifier.ResourceGroupName)));
                }
                // TODO: handle parents
                // Handle resource name - the last contextual parameter
                else if (ContextualParameters.Any() && parameter.Name.Equals(ContextualParameters.Last(), StringComparison.InvariantCultureIgnoreCase))
                {
                    arguments.Add(
                        This.Property(nameof(ArmResource.Id)).Property(nameof(ResourceIdentifier.Name)));
                }
                else if (parameter.Type.Equals(typeof(RequestContent)))
                {
                    if (methodParameters.Count > 0)
                    {
                        // Find the content parameter in the method parameters
                        // TODO: need to revisit the filter here
                        var contentInputParameter = operation.Parameters.First(p => !ImplicitParameterNames.Contains(p.Name) && p.Kind == InputParameterKind.Method && p.Type is not InputPrimitiveType);
                        var resource = methodParameters.Single(p => p.Name == "data" || p.Name == contentInputParameter.Name);
                        arguments.Add(resource);
                    }
                }
                else if (parameter.Type.Equals(typeof(RequestContext)))
                {
                    arguments.Add(contextVariable);
                }
                else
                {
                    arguments.Add(methodParameters.Single(p => p.Name == parameter.Name));
                }
            }
            return [.. arguments];
        }
    }
}<|MERGE_RESOLUTION|>--- conflicted
+++ resolved
@@ -63,16 +63,8 @@
         private protected ResourceClientProvider(InputModelType model, ResourceMetadata resourceMetadata)
         {
             _resourceMetadata = resourceMetadata;
-<<<<<<< HEAD
-            ResourceScope = resourceMetadata.ResourceScope;
-            var resourceType = resourceMetadata.ResourceType;
             _hasGetMethod = resourceMetadata.Methods.Any(m => m.Kind == ResourceOperationKind.Get);
-            _resourceTypeField = new FieldProvider(FieldModifiers.Public | FieldModifiers.Static | FieldModifiers.ReadOnly, typeof(ResourceType), "ResourceType", this, description: $"Gets the resource type for the operations.", initializationValue: Literal(resourceType));
-=======
-            _inputOperationForRequestPath = ManagementClientGenerator.Instance.InputLibrary.GetMethodByCrossLanguageDefinitionId(_resourceMetadata.Methods.First().Id)!.Operation;
-            _hasGetMethod = resourceMetadata.Methods.Any(m => m.Kind == OperationKind.Get);
             _resourceTypeField = new FieldProvider(FieldModifiers.Public | FieldModifiers.Static | FieldModifiers.ReadOnly, typeof(ResourceType), "ResourceType", this, description: $"Gets the resource type for the operations.", initializationValue: Literal(ResourceTypeValue));
->>>>>>> f90ecc2e
             _shouldGenerateTagMethods = ShouldGenerateTagMethods(model);
 
             // TODO -- the name of a resource is not always the name of its model. Maybe the resource metadata should have a property for the name of the resource?
