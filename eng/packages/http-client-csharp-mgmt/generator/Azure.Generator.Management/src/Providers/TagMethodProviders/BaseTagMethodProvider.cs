// Copyright (c) Microsoft Corporation. All rights reserved.
// Licensed under the MIT License.

using Azure.Generator.Management.Extensions;
using Azure.Generator.Management.Models;
using Azure.Generator.Management.Snippets;
using Azure.Generator.Management.Utilities;
using Azure.ResourceManager;
using Microsoft.TypeSpec.Generator.ClientModel.Providers;
using Microsoft.TypeSpec.Generator.Expressions;
using Microsoft.TypeSpec.Generator.Input;
using Microsoft.TypeSpec.Generator.Primitives;
using Microsoft.TypeSpec.Generator.Providers;
using Microsoft.TypeSpec.Generator.Statements;
using System.Collections.Generic;
using static Microsoft.TypeSpec.Generator.Snippets.Snippet;

namespace Azure.Generator.Management.Providers.TagMethodProviders
{
    internal abstract class BaseTagMethodProvider
    {
        protected readonly MethodSignature _signature;
        protected readonly MethodBodyStatement[] _bodyStatements;
        protected readonly TypeProvider _enclosingType;
<<<<<<< HEAD
        protected readonly ResourceClientProvider _resource;
        protected readonly ClientProvider _restClient;
        protected readonly RequestPathPattern _contextualPath;
        protected readonly FieldProvider _clientDiagnosticsField;
        protected readonly FieldProvider _restClientField;
=======
        protected readonly ResourceClientProvider _resourceClientProvider;
        protected readonly MethodProvider _updateMethodProvider;
>>>>>>> bac85f14
        protected readonly bool _isAsync;
        protected static readonly ParameterProvider _keyParameter = new ParameterProvider("key", $"The key for the tag.", typeof(string), validation: ParameterValidationType.AssertNotNull);
        protected static readonly ParameterProvider _valueParameter = new ParameterProvider("value", $"The value for the tag.", typeof(string), validation: ParameterValidationType.AssertNotNull);

        protected BaseTagMethodProvider(
<<<<<<< HEAD
            ResourceClientProvider resource,
            RequestPathPattern contextualPath,
            ClientProvider restClient,
            FieldProvider clientDiagnosticsField,
            FieldProvider restClientField,
=======
            ResourceClientProvider resourceClientProvider,
            MethodProvider updateMethodProvider,
>>>>>>> bac85f14
            bool isAsync,
            string methodName,
            string methodDescription)
        {
<<<<<<< HEAD
            _resource = resource;
            _contextualPath = contextualPath;
            _enclosingType = resource;
            _restClient = restClient;
=======
            _resourceClientProvider = resourceClientProvider;
            _updateMethodProvider = updateMethodProvider;
            _enclosingType = resourceClientProvider;
>>>>>>> bac85f14
            _isAsync = isAsync;
            _clientDiagnosticsField = clientDiagnosticsField;
            _restClientField = restClientField;

            _signature = CreateMethodSignature(methodName, methodDescription);
            _bodyStatements = BuildBodyStatements();
        }

        protected abstract ParameterProvider[] BuildParameters();
        protected abstract MethodBodyStatement[] BuildBodyStatements();

        protected MethodSignature CreateMethodSignature(string methodName, string description)
        {
            var returnType = new CSharpType(typeof(Response<>), _resource.Type).WrapAsync(_isAsync);
            var modifiers = MethodSignatureModifiers.Public | MethodSignatureModifiers.Virtual;
            if (_isAsync)
            {
                modifiers |= MethodSignatureModifiers.Async;
            }

            return new MethodSignature(
                methodName,
                $"{description}",
                modifiers,
                returnType,
                null,
                BuildParameters(),
                null,
                null,
                null,
                null,
                null);
        }

        protected static ValueExpression CreateCanUseTagResourceCondition(
            bool isAsync,
            ParameterProvider cancellationTokenParam)
        {
            var canUseTagResourceMethod = isAsync ? "CanUseTagResourceAsync" : "CanUseTagResource";

            return This.Invoke(canUseTagResourceMethod, [cancellationTokenParam], null, isAsync);
        }

        protected List<MethodBodyStatement> CreateRequestContextAndProcessMessage(
            ResourceClientProvider resourceClientProvider,
            bool isAsync,
            ParameterProvider cancellationTokenParam,
            out VariableExpression responseVariable)
        {
            var statements = new List<MethodBodyStatement>
            {
                ResourceMethodSnippets.CreateRequestContext(cancellationTokenParam, out var contextVariable)
            };

            InputServiceMethod? getServiceMethod = null;

            foreach (var (kind, method) in resourceClientProvider.ResourceServiceMethods)
            {
                var operation = method.Operation;
                if (kind == Models.ResourceOperationKind.Get)
                {
                    getServiceMethod = method;
                    break;
                }
            }

<<<<<<< HEAD
            var convenienceMethod = _restClient.GetConvenienceMethodByOperation(getServiceMethod!.Operation, isAsync);
            var requestMethod = _restClient.GetRequestMethodByOperation(getServiceMethod.Operation);
            var arguments = _contextualPath.PopulateArguments(This.As<ArmResource>().Id(), requestMethod.Signature.Parameters, contextVariable, _signature.Parameters);
=======
            var clientProvider = resourceClientProvider.GetClientProvider();
            var requestMethod = clientProvider.GetRequestMethodByOperation(getServiceMethod!.Operation);
            var arguments = resourceClientProvider.PopulateArguments(requestMethod.Signature.Parameters, contextVariable, _signature.Parameters, getServiceMethod.Operation);
>>>>>>> bac85f14

            statements.Add(ResourceMethodSnippets.CreateHttpMessage(_restClientField, "CreateGetRequest", arguments, out var messageVariable));

            statements.AddRange(ResourceMethodSnippets.CreateGenericResponsePipelineProcessing(
                messageVariable,
                contextVariable,
                resourceClientProvider.ResourceData.Type,
                isAsync,
                out responseVariable));

            return statements;
        }

        protected static List<MethodBodyStatement> CreatePrimaryPathResponseStatements(
            ResourceClientProvider resource,
            VariableExpression responseVar)
        {
            return
            [
                // return Response.FromValue(new ResourceType(Client, response.Value), response.GetRawResponse());
                Return(Static(typeof(Response)).Invoke("FromValue", [
                    New.Instance(resource.Type, [
                        This.As<ArmResource>().Client(),
                        responseVar.Property("Value")
                    ]),
                    responseVar.Invoke("GetRawResponse")
                ]))
            ];
        }

        protected static MethodBodyStatement CreateSecondaryPathResponseStatement(VariableExpression resultVariable)
        {
            // return Response.FromValue(result.Value, result.GetRawResponse());
            return Return(Static(typeof(Response)).Invoke("FromValue", [
                resultVariable.Property("Value"),
                resultVariable.Invoke("GetRawResponse")
            ]));
        }

        protected static MethodBodyStatement GetResourceDataStatements(
            string variableName,
            ResourceClientProvider resourceClientProvider,
            bool isAsync,
            ParameterProvider cancellationTokenParam,
            out VariableExpression currentVar)
        {
            var getMethod = isAsync ? "GetAsync" : "Get";
            // TupleExpression wrapper is a workaround to ensure correct async syntax: (await GetAsync(...).ConfigureAwait(false)).Value.Data
            // Without this workaround, async case would generate invalid syntax: await GetAsync(...).ConfigureAwait(false).Value.Data
            return Declare(
                variableName,
                resourceClientProvider.ResourceData.Type,
                new TupleExpression(This.Invoke(getMethod, [cancellationTokenParam], null, isAsync))
                    .Property("Value").Property("Data"),
                out currentVar);
        }

        protected static MethodBodyStatement GetOriginalTagsStatement(
            bool isAsync,
            ParameterProvider cancellationTokenParam,
            out VariableExpression originalTagsVar)
        {
            var getMethod = isAsync ? "GetAsync" : "Get";
            // var originalTags = GetTagResource().Get(cancellationToken);
            return Declare(
                "originalTags",
                new CSharpType(typeof(Response<>), typeof(ResourceManager.Resources.TagResource)),
                This.Invoke("GetTagResource").Invoke(getMethod, [cancellationTokenParam], null, isAsync),
                out originalTagsVar);
        }

        protected MethodBodyStatement UpdateResourceStatement(
            VariableExpression dataVar,
            ParameterProvider cancellationTokenParam,
            out VariableExpression resultVar)
        {
            var updateMethod = _isAsync ? "UpdateAsync" : "Update";

            return Declare(
                "result",
                new CSharpType(typeof(Azure.ResourceManager.ArmOperation<>), _resourceClientProvider.ResourceClientCSharpType),
                This.Invoke(updateMethod, [
                    Static(typeof(WaitUntil)).Property("Completed"),
                    dataVar,
                    cancellationTokenParam
                ], null, _isAsync),
                out resultVar);
        }

        protected List<MethodBodyStatement> BuildElseStatements(
            ParameterProvider cancellationTokenParam,
            System.Func<ValueExpression, MethodBodyStatement> tagOperation,
            bool copyExistingTags)
        {
            var statements = new List<MethodBodyStatement>();

            // Get current resource data
            statements.Add(GetResourceDataStatements("current", _resourceClientProvider, _isAsync, cancellationTokenParam, out var resourceDataVar));

            var updateParam = _updateMethodProvider.Signature.Parameters[1];

            VariableExpression resultVar;
            if (!updateParam.Type.Equals(_resourceClientProvider.ResourceData.Type)) // patch case
            {
                // Create a new instance of the update patch type
                statements.Add(Declare(
                    "patch",
                    updateParam.Type,
                    New.Instance(updateParam.Type),
                    out var patchVar));

                if (copyExistingTags)
                {
                    // Generate foreach loop: foreach (var tag in current.Tags) { patch.Tags.Add(tag); }
                    var foreachStatement = new ForEachStatement(
                        typeof(KeyValuePair<string, string>), // item type
                        "tag", // item name
                        resourceDataVar.Property("Tags"), // enumerable
                        false, // isAsync
                        out var tagVariable);
                    foreachStatement.Add(patchVar.Property("Tags").Invoke("Add", tagVariable).Terminate());
                    statements.Add(foreachStatement);
                }

                // Apply the specific tag operation to the patch
                statements.Add(tagOperation(patchVar.Property("Tags")));
                statements.Add(UpdateResourceStatement(patchVar, cancellationTokenParam, out resultVar));
            }
            else
            {
                statements.Add(tagOperation(resourceDataVar.Property("Tags")));
                statements.Add(UpdateResourceStatement(resourceDataVar, cancellationTokenParam, out resultVar));
            }

            statements.Add(CreateSecondaryPathResponseStatement(resultVar));
            return statements;
        }

        protected List<MethodBodyStatement> BuildIfStatements(
            ParameterProvider cancellationTokenParam,
            System.Func<ValueExpression, MethodBodyStatement> tagOperation,
            bool includeDeleteOperation)
        {
            var createMethod = _isAsync ? "CreateOrUpdateAsync" : "CreateOrUpdate";
            var deleteMethod = _isAsync ? "DeleteAsync" : "Delete";

            var statements = new List<MethodBodyStatement>();

            // Add delete operation if requested (for SetTags operation)
            if (includeDeleteOperation)
            {
                statements.Add(
                    // GetTagResource().Delete(WaitUntil.Completed, cancellationToken: cancellationToken);
                    This.Invoke("GetTagResource").Invoke(deleteMethod, [
                        Static(typeof(WaitUntil)).Property("Completed"),
                        cancellationTokenParam
                    ], null, _isAsync).Terminate()
                );
            }

            statements.Add(GetOriginalTagsStatement(_isAsync, cancellationTokenParam, out var originalTagsVar));

            // Apply the specific tag operation (add, remove, set, etc.)
            statements.Add(tagOperation(originalTagsVar.Property("Value").Property("Data").Property("TagValues")));

            statements.Add(
                // GetTagResource().CreateOrUpdate(WaitUntil.Completed, originalTags.Value.Data, cancellationToken: cancellationToken);
                This.Invoke("GetTagResource").Invoke(createMethod, [
                    Static(typeof(WaitUntil)).Property("Completed"),
                    originalTagsVar.Property("Value").Property("Data"),
                    cancellationTokenParam
                ], null, _isAsync).Terminate()
            );

            // Add RequestContext/HttpMessage/Pipeline processing statements
            statements.AddRange(CreateRequestContextAndProcessMessage(
                _resourceClientProvider,
                _isAsync,
                cancellationTokenParam,
                out var responseVar));

            // Add primary path response creation statements
            statements.AddRange(CreatePrimaryPathResponseStatements(_resourceClientProvider, responseVar));

            return statements;
        }

        public static implicit operator MethodProvider(BaseTagMethodProvider tagMethodProvider)
        {
            return new MethodProvider(
                tagMethodProvider._signature,
                tagMethodProvider._bodyStatements,
                tagMethodProvider._enclosingType);
        }
    }
}<|MERGE_RESOLUTION|>--- conflicted
+++ resolved
@@ -22,45 +22,32 @@
         protected readonly MethodSignature _signature;
         protected readonly MethodBodyStatement[] _bodyStatements;
         protected readonly TypeProvider _enclosingType;
-<<<<<<< HEAD
         protected readonly ResourceClientProvider _resource;
+        protected readonly MethodProvider _updateMethodProvider;
         protected readonly ClientProvider _restClient;
         protected readonly RequestPathPattern _contextualPath;
         protected readonly FieldProvider _clientDiagnosticsField;
         protected readonly FieldProvider _restClientField;
-=======
-        protected readonly ResourceClientProvider _resourceClientProvider;
-        protected readonly MethodProvider _updateMethodProvider;
->>>>>>> bac85f14
         protected readonly bool _isAsync;
         protected static readonly ParameterProvider _keyParameter = new ParameterProvider("key", $"The key for the tag.", typeof(string), validation: ParameterValidationType.AssertNotNull);
         protected static readonly ParameterProvider _valueParameter = new ParameterProvider("value", $"The value for the tag.", typeof(string), validation: ParameterValidationType.AssertNotNull);
 
         protected BaseTagMethodProvider(
-<<<<<<< HEAD
             ResourceClientProvider resource,
+            MethodProvider updateMethodProvider,
             RequestPathPattern contextualPath,
             ClientProvider restClient,
             FieldProvider clientDiagnosticsField,
             FieldProvider restClientField,
-=======
-            ResourceClientProvider resourceClientProvider,
-            MethodProvider updateMethodProvider,
->>>>>>> bac85f14
             bool isAsync,
             string methodName,
             string methodDescription)
         {
-<<<<<<< HEAD
             _resource = resource;
+            _updateMethodProvider = updateMethodProvider;
             _contextualPath = contextualPath;
             _enclosingType = resource;
             _restClient = restClient;
-=======
-            _resourceClientProvider = resourceClientProvider;
-            _updateMethodProvider = updateMethodProvider;
-            _enclosingType = resourceClientProvider;
->>>>>>> bac85f14
             _isAsync = isAsync;
             _clientDiagnosticsField = clientDiagnosticsField;
             _restClientField = restClientField;
@@ -120,22 +107,15 @@
             foreach (var (kind, method) in resourceClientProvider.ResourceServiceMethods)
             {
                 var operation = method.Operation;
-                if (kind == Models.ResourceOperationKind.Get)
+                if (kind == ResourceOperationKind.Get)
                 {
                     getServiceMethod = method;
                     break;
                 }
             }
 
-<<<<<<< HEAD
-            var convenienceMethod = _restClient.GetConvenienceMethodByOperation(getServiceMethod!.Operation, isAsync);
-            var requestMethod = _restClient.GetRequestMethodByOperation(getServiceMethod.Operation);
+            var requestMethod = _restClient.GetRequestMethodByOperation(getServiceMethod!.Operation);
             var arguments = _contextualPath.PopulateArguments(This.As<ArmResource>().Id(), requestMethod.Signature.Parameters, contextVariable, _signature.Parameters);
-=======
-            var clientProvider = resourceClientProvider.GetClientProvider();
-            var requestMethod = clientProvider.GetRequestMethodByOperation(getServiceMethod!.Operation);
-            var arguments = resourceClientProvider.PopulateArguments(requestMethod.Signature.Parameters, contextVariable, _signature.Parameters, getServiceMethod.Operation);
->>>>>>> bac85f14
 
             statements.Add(ResourceMethodSnippets.CreateHttpMessage(_restClientField, "CreateGetRequest", arguments, out var messageVariable));
 
@@ -216,7 +196,7 @@
 
             return Declare(
                 "result",
-                new CSharpType(typeof(Azure.ResourceManager.ArmOperation<>), _resourceClientProvider.ResourceClientCSharpType),
+                new CSharpType(typeof(ArmOperation<>), _resource.Type),
                 This.Invoke(updateMethod, [
                     Static(typeof(WaitUntil)).Property("Completed"),
                     dataVar,
@@ -233,12 +213,12 @@
             var statements = new List<MethodBodyStatement>();
 
             // Get current resource data
-            statements.Add(GetResourceDataStatements("current", _resourceClientProvider, _isAsync, cancellationTokenParam, out var resourceDataVar));
+            statements.Add(GetResourceDataStatements("current", _resource, _isAsync, cancellationTokenParam, out var resourceDataVar));
 
             var updateParam = _updateMethodProvider.Signature.Parameters[1];
 
             VariableExpression resultVar;
-            if (!updateParam.Type.Equals(_resourceClientProvider.ResourceData.Type)) // patch case
+            if (!updateParam.Type.Equals(_resource.ResourceData.Type)) // patch case
             {
                 // Create a new instance of the update patch type
                 statements.Add(Declare(
@@ -312,13 +292,13 @@
 
             // Add RequestContext/HttpMessage/Pipeline processing statements
             statements.AddRange(CreateRequestContextAndProcessMessage(
-                _resourceClientProvider,
+                _resource,
                 _isAsync,
                 cancellationTokenParam,
                 out var responseVar));
 
             // Add primary path response creation statements
-            statements.AddRange(CreatePrimaryPathResponseStatements(_resourceClientProvider, responseVar));
+            statements.AddRange(CreatePrimaryPathResponseStatements(_resource, responseVar));
 
             return statements;
         }
