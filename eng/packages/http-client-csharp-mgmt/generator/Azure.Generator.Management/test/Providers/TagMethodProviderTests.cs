--- conflicted
+++ resolved
@@ -159,15 +159,9 @@
             Assert.IsNotNull(restClientField);
             BaseTagMethodProvider tagMethodProvider = methodName switch
             {
-<<<<<<< HEAD
                 "AddTag" or "AddTagAsync" => new AddTagMethodProvider(resourceClientProvider, clientDiagnosticField, restClientField, isAsync),
                 "RemoveTag" or "RemoveTagAsync" => new RemoveTagMethodProvider(resourceClientProvider, clientDiagnosticField, restClientField, isAsync),
                 "SetTags" or "SetTagsAsync" => new SetTagsMethodProvider(resourceClientProvider, clientDiagnosticField, restClientField, isAsync),
-=======
-                "AddTag" or "AddTagAsync" => new AddTagMethodProvider(resourceClientProvider, mockUpdateMethodProvider, isAsync),
-                "RemoveTag" or "RemoveTagAsync" => new RemoveTagMethodProvider(resourceClientProvider, mockUpdateMethodProvider, isAsync),
-                "SetTags" or "SetTagsAsync" => new SetTagsMethodProvider(resourceClientProvider, mockUpdateMethodProvider, isAsync),
->>>>>>> bac85f14
                 _ => throw new ArgumentException($"Unknown tag method: {methodName}")
             };
 
