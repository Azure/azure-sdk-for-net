--- conflicted
+++ resolved
@@ -21,13 +21,8 @@
     }
     else
     {
-<<<<<<< HEAD
-        global::Samples.Models.ResponseTypeData current = (this.Get(cancellationToken: cancellationToken)).Value.Data;
-        global::Samples.Models.ResponseTypeData patch = new global::Samples.Models.ResponseTypeData();
-=======
         global::Samples.ResponseTypeData current = (this.Get(cancellationToken: cancellationToken)).Value.Data;
         global::Samples.ResponseTypeData patch = new global::Samples.ResponseTypeData();
->>>>>>> a900c8b7
         patch.Tags.ReplaceWith(tags);
         global::Azure.Response<global::Samples.ResponseTypeResource> result = this.Update(patch, cancellationToken);
         return global::Azure.Response.FromValue(result.Value, result.GetRawResponse());
