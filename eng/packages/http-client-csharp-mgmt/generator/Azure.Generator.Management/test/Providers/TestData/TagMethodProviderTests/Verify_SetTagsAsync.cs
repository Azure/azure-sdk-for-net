global::Samples.Argument.AssertNotNull(tags, nameof(tags));

using global::Azure.Core.Pipeline.DiagnosticScope scope = _testClientClientDiagnostics.CreateScope("ResponseTypeResource.SetTags");
scope.Start();
try
{
    if (await this.CanUseTagResourceAsync(cancellationToken).ConfigureAwait(false))
    {
        await this.GetTagResource().DeleteAsync(global::Azure.WaitUntil.Completed, cancellationToken).ConfigureAwait(false);
        global::Azure.Response<global::Azure.ResourceManager.Resources.TagResource> originalTags = await this.GetTagResource().GetAsync(cancellationToken).ConfigureAwait(false);
        originalTags.Value.Data.TagValues.ReplaceWith(tags);
        await this.GetTagResource().CreateOrUpdateAsync(global::Azure.WaitUntil.Completed, originalTags.Value.Data, cancellationToken).ConfigureAwait(false);
        global::Azure.RequestContext context = new global::Azure.RequestContext
        {
            CancellationToken = cancellationToken
        };
        global::Azure.Core.HttpMessage message = _testClientRestClient.CreateGetRequest(global::System.Guid.Parse(this.Id.SubscriptionId), this.Id.ResourceGroupName, this.Id.Name, context);
        global::Azure.Response result = await this.Pipeline.ProcessMessageAsync(message, context).ConfigureAwait(false);
        global::Azure.Response<global::Samples.ResponseTypeData> response = global::Azure.Response.FromValue(global::Samples.ResponseTypeData.FromResponse(result), result);
        return global::Azure.Response.FromValue(new global::Samples.ResponseTypeResource(this.Client, response.Value), response.GetRawResponse());
    }
    else
    {
<<<<<<< HEAD
        global::Samples.Models.ResponseTypeData current = (await this.GetAsync(cancellationToken: cancellationToken).ConfigureAwait(false)).Value.Data;
        global::Samples.Models.ResponseTypeData patch = new global::Samples.Models.ResponseTypeData();
=======
        global::Samples.ResponseTypeData current = (await this.GetAsync(cancellationToken: cancellationToken).ConfigureAwait(false)).Value.Data;
        global::Samples.ResponseTypeData patch = new global::Samples.ResponseTypeData();
>>>>>>> a900c8b7
        patch.Tags.ReplaceWith(tags);
        global::Azure.Response<global::Samples.ResponseTypeResource> result = await this.UpdateAsync(patch, cancellationToken).ConfigureAwait(false);
        return global::Azure.Response.FromValue(result.Value, result.GetRawResponse());
    }
}
catch (global::System.Exception e)
{
    scope.Failed(e);
    throw;
}<|MERGE_RESOLUTION|>--- conflicted
+++ resolved
@@ -21,13 +21,8 @@
     }
     else
     {
-<<<<<<< HEAD
-        global::Samples.Models.ResponseTypeData current = (await this.GetAsync(cancellationToken: cancellationToken).ConfigureAwait(false)).Value.Data;
-        global::Samples.Models.ResponseTypeData patch = new global::Samples.Models.ResponseTypeData();
-=======
         global::Samples.ResponseTypeData current = (await this.GetAsync(cancellationToken: cancellationToken).ConfigureAwait(false)).Value.Data;
         global::Samples.ResponseTypeData patch = new global::Samples.ResponseTypeData();
->>>>>>> a900c8b7
         patch.Tags.ReplaceWith(tags);
         global::Azure.Response<global::Samples.ResponseTypeResource> result = await this.UpdateAsync(patch, cancellationToken).ConfigureAwait(false);
         return global::Azure.Response.FromValue(result.Value, result.GetRawResponse());
