global::Samples.Argument.AssertNotNull(key, nameof(key));
global::Samples.Argument.AssertNotNull(value, nameof(value));

using global::Azure.Core.Pipeline.DiagnosticScope scope = _testClientClientDiagnostics.CreateScope("ResponseTypeResource.AddTag");
scope.Start();
try
{
    if (await this.CanUseTagResourceAsync(cancellationToken).ConfigureAwait(false))
    {
        global::Azure.Response<global::Azure.ResourceManager.Resources.TagResource> originalTags = await this.GetTagResource().GetAsync(cancellationToken).ConfigureAwait(false);
        originalTags.Value.Data.TagValues[key] = value;
        await this.GetTagResource().CreateOrUpdateAsync(global::Azure.WaitUntil.Completed, originalTags.Value.Data, cancellationToken).ConfigureAwait(false);
        global::Azure.RequestContext context = new global::Azure.RequestContext
        {
            CancellationToken = cancellationToken
        };
        global::Azure.Core.HttpMessage message = _testClientRestClient.CreateGetRequest(global::System.Guid.Parse(this.Id.SubscriptionId), this.Id.ResourceGroupName, this.Id.Name, context);
        global::Azure.Response result = await this.Pipeline.ProcessMessageAsync(message, context).ConfigureAwait(false);
        global::Azure.Response<global::Samples.ResponseTypeData> response = global::Azure.Response.FromValue(global::Samples.ResponseTypeData.FromResponse(result), result);
        return global::Azure.Response.FromValue(new global::Samples.ResponseTypeResource(this.Client, response.Value), response.GetRawResponse());
    }
    else
    {
<<<<<<< HEAD
        global::Samples.Models.ResponseTypeData current = (await this.GetAsync(cancellationToken: cancellationToken).ConfigureAwait(false)).Value.Data;
        global::Samples.Models.ResponseTypeData patch = new global::Samples.Models.ResponseTypeData();
=======
        global::Samples.ResponseTypeData current = (await this.GetAsync(cancellationToken: cancellationToken).ConfigureAwait(false)).Value.Data;
        global::Samples.ResponseTypeData patch = new global::Samples.ResponseTypeData();
>>>>>>> a900c8b7
        foreach (global::System.Collections.Generic.KeyValuePair<string, string> tag in current.Tags)
        {
            patch.Tags.Add(tag);
        }
        patch.Tags[key] = value;
        global::Azure.Response<global::Samples.ResponseTypeResource> result = await this.UpdateAsync(patch, cancellationToken).ConfigureAwait(false);
        return global::Azure.Response.FromValue(result.Value, result.GetRawResponse());
    }
}
catch (global::System.Exception e)
{
    scope.Failed(e);
    throw;
}<|MERGE_RESOLUTION|>--- conflicted
+++ resolved
@@ -21,13 +21,8 @@
     }
     else
     {
-<<<<<<< HEAD
-        global::Samples.Models.ResponseTypeData current = (await this.GetAsync(cancellationToken: cancellationToken).ConfigureAwait(false)).Value.Data;
-        global::Samples.Models.ResponseTypeData patch = new global::Samples.Models.ResponseTypeData();
-=======
         global::Samples.ResponseTypeData current = (await this.GetAsync(cancellationToken: cancellationToken).ConfigureAwait(false)).Value.Data;
         global::Samples.ResponseTypeData patch = new global::Samples.ResponseTypeData();
->>>>>>> a900c8b7
         foreach (global::System.Collections.Generic.KeyValuePair<string, string> tag in current.Tags)
         {
             patch.Tags.Add(tag);
