// Copyright (c) Microsoft Corporation. All rights reserved.
// Licensed under the MIT License. See License.txt in the project root for license information.

import {
  CodeModel,
  CSharpEmitterContext,
  InputClient,
  InputModelType
} from "@typespec/http-client-csharp";
import {
  calculateResourceTypeFromPath,
  convertResourceMetadataToArguments,
  ResourceMetadata,
  ResourceOperationKind,
  ResourceScope
} from "./resource-metadata.js";
import {
  DecoratorInfo,
  getClientType,
  SdkClientType,
  SdkContext,
  SdkHttpOperation,
  SdkMethod,
  SdkModelType,
  SdkServiceOperation
} from "@azure-tools/typespec-client-generator-core";
import {
  armResourceActionName,
  armResourceCreateOrUpdateName,
  armResourceDeleteName,
  armResourceInternal,
  armResourceListName,
  armResourceReadName,
  armResourceUpdateName,
  parentResourceName,
  resourceGroupResource,
  resourceMetadata,
  singleton,
  subscriptionResource,
  tenantResource
} from "./sdk-context-options.js";
import { DecoratorApplication, Model, NoTarget } from "@typespec/compiler";
import { AzureEmitterOptions } from "@azure-typespec/http-client-csharp";

export async function updateClients(
  codeModel: CodeModel,
  sdkContext: CSharpEmitterContext
) {
  const serviceMethods = new Map<string, SdkMethod<SdkHttpOperation>>(
    getAllSdkClients(sdkContext)
      .flatMap((c) => c.methods)
      .map((obj) => [obj.crossLanguageDefinitionId, obj])
  );
  const models = new Map<string, SdkModelType>(
    sdkContext.sdkPackage.models.map((m) => [m.crossLanguageDefinitionId, m])
  );
  const resourceModels = getAllResourceModels(codeModel);

  const resourceModelMap = new Map<string, ResourceMetadata>(
    resourceModels.map((m) => [
      m.crossLanguageDefinitionId,
      {
<<<<<<< HEAD
        resourceIdPattern: "", // this will be populated later
        resourceType: "", // this will be populated later
        isSingleton: m.decorators?.some((d) => d.name == singleton) ?? false,
=======
        resourceType: "",
        singletonResourceName: getSingletonResource(
          m.decorators?.find((d) => d.name == singleton)
        ),
>>>>>>> f90ecc2e
        resourceScope: getResourceScope(m),
        methods: [],
        parentResource: getParentResourceModelId(
          sdkContext,
          models.get(m.crossLanguageDefinitionId)
        )
      } as ResourceMetadata
    ])
  );

  // first we flatten all possible clients in the code model
  const clients = getAllClients(codeModel);

  // then we iterate over all the clients and their methods to find the resource operations
  // and add them to the resource model metadata
  // we also calculate the resource type from the path of the operation
  for (const client of clients) {
    for (const method of client.methods) {
      const serviceMethod = serviceMethods.get(
        method.crossLanguageDefinitionId
      );
      const [kind, modelId] =
        parseResourceOperation(serviceMethod, sdkContext) ?? [];
      if (modelId && kind) {
        const entry = resourceModelMap.get(modelId);
        entry?.methods.push({
          id: method.crossLanguageDefinitionId,
          kind
        });
        if (entry && !entry.resourceType) {
          entry.resourceType = calculateResourceTypeFromPath(
            method.operation.path
          );
        }
        if (entry && !entry.resourceIdPattern && isCRUDKind(kind)) {
          entry.resourceIdPattern = method.operation.path;
        }
      }
    }
  }

  // the last step, add the decorator to the resource model
  for (const model of resourceModels) {
    const metadata = resourceModelMap.get(model.crossLanguageDefinitionId);
    if (metadata) {
      addResourceMetadata(sdkContext, model, metadata);
    }
  }
}

function isCRUDKind(kind: ResourceOperationKind): boolean {
  return [
    ResourceOperationKind.Get,
    ResourceOperationKind.Create,
    ResourceOperationKind.Update,
    ResourceOperationKind.Delete
  ].includes(kind);
}

function parseResourceOperation(
  serviceMethod: SdkMethod<SdkHttpOperation> | undefined,
  sdkContext: CSharpEmitterContext
): [ResourceOperationKind, string | undefined] | undefined {
  const decorators = serviceMethod?.__raw?.decorators;
  for (const decorator of decorators ?? []) {
    if (decorator.definition?.name === armResourceReadName) {
      return [
        ResourceOperationKind.Get,
        getResourceModelId(sdkContext, decorator)
      ];
    } else if (decorator.definition?.name == armResourceCreateOrUpdateName) {
      return [
        ResourceOperationKind.Create,
        getResourceModelId(sdkContext, decorator)
      ];
    } else if (decorator.definition?.name == armResourceUpdateName) {
      return [
        ResourceOperationKind.Update,
        getResourceModelId(sdkContext, decorator)
      ];
    } else if (decorator.definition?.name == armResourceDeleteName) {
      return [
        ResourceOperationKind.Delete,
        getResourceModelId(sdkContext, decorator)
      ];
    } else if (decorator.definition?.name == armResourceListName) {
      return [
        ResourceOperationKind.List,
        getResourceModelId(sdkContext, decorator)
      ];
    } else if (decorator.definition?.name == armResourceActionName) {
      return [
        ResourceOperationKind.Action,
        getResourceModelId(sdkContext, decorator)
      ];
    }
  }
  return undefined;
}

function getParentResourceModelId(
  sdkContext: CSharpEmitterContext,
  model: SdkModelType | undefined
): string | undefined {
  const decorators = (model?.__raw as Model)?.decorators;
  const parentResourceDecorator = decorators?.find(
    (d) => d.definition?.name == parentResourceName
  );
  return getResourceModelId(sdkContext, parentResourceDecorator) ?? undefined;
}

function getResourceModelId(
  sdkContext: CSharpEmitterContext,
  decorator?: DecoratorApplication
): string | undefined {
  if (!decorator) return undefined;
  const model = getClientType(
    sdkContext,
    decorator.args[0].value as Model
  ) as SdkModelType;
  if (model) {
    return model.crossLanguageDefinitionId;
  } else {
    sdkContext.logger.reportDiagnostic({
      code: "general-error",
      messageId: "default",
      format: {
        message: `Resource model not found for decorator ${decorator.decorator.name}`
      },
      target: NoTarget,
    });
    return undefined;
  }
}

export function getAllSdkClients(
  sdkContext: SdkContext<AzureEmitterOptions, SdkHttpOperation>
): SdkClientType<SdkServiceOperation>[] {
  const clients: SdkClientType<SdkServiceOperation>[] = [];
  for (const client of sdkContext.sdkPackage.clients) {
    traverseClient(client);
  }

  return clients;

  function traverseClient(client: SdkClientType<SdkServiceOperation>) {
    clients.push(client);
    if (client.children) {
      for (const child of client.children) {
        traverseClient(child);
      }
    }
  }
}

export function getAllClients(codeModel: CodeModel): InputClient[] {
  const clients: InputClient[] = [];
  for (const client of codeModel.clients) {
    traverseClient(client);
  }

  return clients;

  function traverseClient(client: InputClient) {
    clients.push(client);
    if (client.children) {
      for (const child of client.children) {
        traverseClient(child);
      }
    }
  }
}

function getAllResourceModels(codeModel: CodeModel): InputModelType[] {
  const resourceModels: InputModelType[] = [];
  for (const model of codeModel.models) {
    if (model.decorators?.some((d) => d.name == armResourceInternal)) {
      model.crossLanguageDefinitionId;
      resourceModels.push(model);
    }
  }
  return resourceModels;
}

function getSingletonResource(
  decorator: DecoratorInfo | undefined
): string | undefined {
  if (!decorator) return undefined;
  const singletonResource = decorator.arguments["keyValue"] as
    | string
    | undefined;
  return singletonResource ?? "default";
}

function getResourceScope(model: InputModelType): ResourceScope {
  const decorators = model.decorators;
  if (decorators?.some((d) => d.name == tenantResource)) {
    return ResourceScope.Tenant;
  } else if (decorators?.some((d) => d.name == subscriptionResource)) {
    return ResourceScope.Subscription;
  } else if (decorators?.some((d) => d.name == resourceGroupResource)) {
    return ResourceScope.ResourceGroup;
  }
  return ResourceScope.ResourceGroup; // all the templates work as if there is a resource group decorator when there is no such decorator
}

function addResourceMetadata(
  sdkContext: CSharpEmitterContext,
  model: InputModelType,
  metadata: ResourceMetadata
) {
  if (metadata.resourceIdPattern === "") {
    sdkContext.logger.reportDiagnostic({
      code: "general-warning", // TODO -- later maybe we could define a specific code for resource hierarchy issues
      messageId: "default",
      format: {
        message: `Cannot figure out resourceIdPatternResource from model ${model.name}.`
      },
      target: NoTarget, // TODO -- we need a method to find the raw target from the crossLanguageDefinitionId of this model
    });
    return;
  }

  const resourceMetadataDecorator: DecoratorInfo = {
    name: resourceMetadata,
<<<<<<< HEAD
    arguments: convertResourceMetadataToArguments(metadata)
=======
    arguments: {
      resourceType: metadata.resourceType,
      resourceScope: metadata.resourceScope,
      methods: metadata.methods,
      parentResource: metadata.parentResource,
      singletonResourceName: metadata.singletonResourceName
    }
>>>>>>> f90ecc2e
  };

  if (!model.decorators) {
    model.decorators = [];
  }

  model.decorators.push(resourceMetadataDecorator);
}<|MERGE_RESOLUTION|>--- conflicted
+++ resolved
@@ -60,16 +60,11 @@
     resourceModels.map((m) => [
       m.crossLanguageDefinitionId,
       {
-<<<<<<< HEAD
         resourceIdPattern: "", // this will be populated later
         resourceType: "", // this will be populated later
-        isSingleton: m.decorators?.some((d) => d.name == singleton) ?? false,
-=======
-        resourceType: "",
         singletonResourceName: getSingletonResource(
           m.decorators?.find((d) => d.name == singleton)
         ),
->>>>>>> f90ecc2e
         resourceScope: getResourceScope(m),
         methods: [],
         parentResource: getParentResourceModelId(
@@ -295,17 +290,7 @@
 
   const resourceMetadataDecorator: DecoratorInfo = {
     name: resourceMetadata,
-<<<<<<< HEAD
     arguments: convertResourceMetadataToArguments(metadata)
-=======
-    arguments: {
-      resourceType: metadata.resourceType,
-      resourceScope: metadata.resourceScope,
-      methods: metadata.methods,
-      parentResource: metadata.parentResource,
-      singletonResourceName: metadata.singletonResourceName
-    }
->>>>>>> f90ecc2e
   };
 
   if (!model.decorators) {
