--- conflicted
+++ resolved
@@ -38,11 +38,7 @@
     "dist/generator/**"
   ],
   "dependencies": {
-<<<<<<< HEAD
-    "@typespec/http-client-csharp": "1.0.0-alpha.20250929.3"
-=======
     "@typespec/http-client-csharp": "1.0.0-alpha.20251009.7"
->>>>>>> a900c8b7
   },
   "devDependencies": {
     "@azure-tools/azure-http-specs": "0.1.0-alpha.28",
