--- conflicted
+++ resolved
@@ -23,11 +23,7 @@
     "dist/**"
   ],
   "dependencies": {
-<<<<<<< HEAD
-    "@typespec/http-client-csharp": "0.1.9-alpha.20250219.4"
-=======
     "@typespec/http-client-csharp": "0.1.9-alpha.20250223.1"
->>>>>>> c126a0c8
   },
   "devDependencies": {
     "@typespec/http-specs": "0.1.0-alpha.9",
