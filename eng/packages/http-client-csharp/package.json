--- conflicted
+++ resolved
@@ -23,24 +23,6 @@
     "dist/**"
   ],
   "dependencies": {
-<<<<<<< HEAD
-    "@typespec/http-client-csharp": "0.1.9-alpha.20241219.2"
-  },
-  "devDependencies": {
-    "@azure-tools/typespec-azure-core": "0.49.0",
-    "@azure-tools/typespec-client-generator-core": "0.49.0",
-    "@azure-tools/typespec-azure-resource-manager": "0.49.0",
-    "@azure-tools/typespec-azure-rulesets": "0.49.0",
-    "@azure-tools/typespec-autorest": "0.49.0",
-    "@typespec/compiler": "0.63.0",
-    "@typespec/http": "0.63.0",
-    "@typespec/json-schema": "0.63.0",
-    "@typespec/library-linter": "0.63.0",
-    "@typespec/openapi": "0.63.0",
-    "@typespec/rest": "0.63.0",
-    "@typespec/versioning": "0.63.0",
-    "@typespec/xml": "0.63.0",
-=======
     "@typespec/http-client-csharp": "1.0.0-alpha.20250320.1"
   },
   "devDependencies": {
@@ -51,7 +33,6 @@
     "@azure-tools/typespec-azure-rulesets": "0.52.0",
     "@azure-tools/typespec-client-generator-core": "0.52.0",
     "@eslint/js": "^9.2.0",
->>>>>>> c2a9a198
     "@types/node": "~22.7.5",
     "@types/prettier": "^2.6.3",
     "@typespec/compiler": "0.66.0",
