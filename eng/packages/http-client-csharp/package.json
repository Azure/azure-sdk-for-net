--- conflicted
+++ resolved
@@ -23,9 +23,6 @@
     "dist/**"
   ],
   "dependencies": {
-<<<<<<< HEAD
-    "@typespec/http-client-csharp": "0.1.9-alpha.20241009.7"
-=======
     "@typespec/http-client-csharp": "0.1.9-alpha.20241010.1"
   },
   "peerDependencies": {
@@ -36,7 +33,6 @@
     "@typespec/openapi": ">=0.60.0 <1.0.0 || ~0.61.0-0",
     "@typespec/rest": ">=0.60.0 <1.0.0 || ~0.61.0-0",
     "@typespec/versioning": ">=0.60.0 <1.0.0 || ~0.61.0-0"
->>>>>>> 6bc7e54f
   },
   "devDependencies": {
     "@azure-tools/typespec-azure-core": "0.46.0",
