--- conflicted
+++ resolved
@@ -9,11 +9,7 @@
   "scripts": {
     "clean": "rimraf ./dist ./emitter/temp && dotnet clean ./generator",
     "build:emitter": "tsc -p ./emitter/tsconfig.build.json",
-<<<<<<< HEAD
-    "build:generator": "dotnet build ./generator && copyfiles -u 5 ./node_modules/@typespec/http-client-csharp/dist/generator/Microsoft.Generator.CSharp.runtimeconfig.json ./dist/generator",
-=======
     "build:generator": "dotnet build ./generator",
->>>>>>> b38a9c20
     "build": "npm run build:emitter && npm run build:generator",
     "test:emitter": "vitest run -c ./emitter/vitest.config.ts --passWithNoTests",
     "test:generator": "dotnet test ./generator --logger \"trx;LogFileName=debug.trx\"",
@@ -27,24 +23,6 @@
     "dist/**"
   ],
   "dependencies": {
-<<<<<<< HEAD
-    "@typespec/http-client-csharp": "0.1.9-alpha.20241219.2"
-  },
-  "devDependencies": {
-    "@azure-tools/typespec-azure-core": "0.49.0",
-    "@azure-tools/typespec-client-generator-core": "0.49.0",
-    "@azure-tools/typespec-azure-resource-manager": "0.49.0",
-    "@azure-tools/typespec-azure-rulesets": "0.49.0",
-    "@azure-tools/typespec-autorest": "0.49.0",
-    "@typespec/compiler": "0.63.0",
-    "@typespec/http": "0.63.0",
-    "@typespec/json-schema": "0.63.0",
-    "@typespec/library-linter": "0.63.0",
-    "@typespec/openapi": "0.63.0",
-    "@typespec/rest": "0.63.0",
-    "@typespec/versioning": "0.63.0",
-    "@typespec/xml": "0.63.0",
-=======
     "@typespec/http-client-csharp": "0.1.9-alpha.20250210.4"
   },
   "devDependencies": {
@@ -63,7 +41,6 @@
     "@typespec/rest": "0.64.0",
     "@typespec/versioning": "0.64.0",
     "@typespec/xml": "0.64.0",
->>>>>>> b38a9c20
     "@types/node": "~22.7.5",
     "@types/prettier": "^2.6.3",
     "@vitest/coverage-v8": "^1.4.0",
