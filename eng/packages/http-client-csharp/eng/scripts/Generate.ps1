#Requires -Version 7.0
param(
    $filter,
    [bool]$Stubbed = $true,
    [bool]$LaunchOnly = $false,
    [switch]$ForceNewProject = $false
)

Import-Module "$PSScriptRoot\Generation.psm1" -DisableNameChecking -Force;

Write-Host "Script root: $PSScriptRoot" -ForegroundColor Cyan
$packageRoot = Resolve-Path (Join-Path $PSScriptRoot '..' '..')
Write-Host "Package root: $packageRoot" -ForegroundColor Cyan
$solutionDir = Join-Path $packageRoot 'generator'

if (-not $LaunchOnly) {
    Refresh-Build

    if ($null -eq $filter -or $filter -eq "Basic-TypeSpec") {
        Write-Host "Generating BasicTypeSpec" -ForegroundColor Cyan
        $testProjectsLocalDir = Join-Path $packageRoot 'generator' 'TestProjects' 'Local'

        $basicTypespecTestProject = Join-Path $testProjectsLocalDir "Basic-TypeSpec"

        Invoke (Get-TspCommand "$basicTypespecTestProject/Basic-TypeSpec.tsp" $basicTypespecTestProject -forceNewProject $ForceNewProject)

        # exit if the generation failed
        if ($LASTEXITCODE -ne 0) {
            exit $LASTEXITCODE
        }

        Write-Host "Building BasicTypeSpec" -ForegroundColor Cyan
        Invoke "dotnet build $packageRoot/generator/TestProjects/Local/Basic-TypeSpec/src/BasicTypeSpec.csproj"

        # exit if the generation failed
        if ($LASTEXITCODE -ne 0) {
            exit $LASTEXITCODE
        }
    }
<<<<<<< HEAD

    # TODO: The mgmt genertor is working in progress, so we are not generating it yet
    # if ($null -eq $filter -or $filter -eq "Mgmt-TypeSpec") {
    #     Write-Host "Generating MgmtTypeSpec" -ForegroundColor Cyan
    #     $testProjectsLocalDir = Join-Path $mgmtPackageRoot 'generator' 'TestProjects' 'Local'

    #     $mgmtTypespecTestProject = Join-Path $testProjectsLocalDir "Mgmt-TypeSpec"

    #     Invoke (Get-Mgmt-TspCommand "$mgmtTypespecTestProject/main.tsp" $mgmtTypespecTestProject -forceNewProject $ForceNewProject)

    #     # exit if the generation failed
    #     if ($LASTEXITCODE -ne 0) {
    #         exit $LASTEXITCODE
    #     }

    #     Write-Host "Building MgmtTypeSpec" -ForegroundColor Cyan
    #     Invoke "dotnet build $mgmtPackageRoot/generator/TestProjects/Local/Mgmt-TypeSpec/src/MgmtTypeSpec.csproj"

    #     # exit if the generation failed
    #     if ($LASTEXITCODE -ne 0) {
    #         exit $LASTEXITCODE
    #     }
    # }
=======
>>>>>>> 560ce1b5
}

$specsDirectory = "$packageRoot/node_modules/@typespec/http-specs"
$azureSpecsDirectory = "$packageRoot/node_modules/@azure-tools/azure-http-specs"
$spectorRoot = Join-Path $packageRoot 'generator' 'TestProjects' 'Spector'

function IsSpecDir {
    param (
        [string]$dir
    )
    $subdirs = Get-ChildItem -Path $dir -Directory
    return -not ($subdirs) -and (Test-Path "$dir/main.tsp")
}

$failingSpecs = @(
    Join-Path 'http' 'payload' 'pageable'
    Join-Path 'http' 'payload' 'xml'
    Join-Path 'http' 'type' 'model' 'flatten'
    Join-Path 'http' 'type' 'model' 'templated'
    Join-Path 'http' 'payload' 'multipart'
    Join-Path 'http' 'server' 'path' 'multiple'
    Join-Path 'http' 'server' 'versions' 'versioned'
    Join-Path 'http' 'type' 'union'
    Join-Path 'http' 'type' 'enum' 'extensible'
    Join-Path 'http' 'type' 'model' 'inheritance' 'enum-discriminator'
    Join-Path 'http' 'type' 'property' 'additional-properties'
    Join-Path 'http' 'type' 'property' 'optionality'
    Join-Path 'http' 'type' 'property' 'value-types'
    Join-Path 'http' 'versioning' 'added'
    Join-Path 'http' 'versioning' 'madeOptional'
    Join-Path 'http' 'versioning' 'removed'
    Join-Path 'http' 'versioning' 'renamedFrom'
    Join-Path 'http' 'versioning' 'returnTypeChangedFrom'
    Join-Path 'http' 'versioning' 'typeChangedFrom'
    Join-Path 'http' 'client' 'naming'
    Join-Path 'http' 'resiliency' 'srv-driven'
    Join-Path 'http' 'client' 'structure' 'client-operation-group'
    Join-Path 'http' 'client' 'structure' 'renamed-operation'
    Join-Path 'http' 'client' 'structure' 'multi-client'
    Join-Path 'http' 'client' 'structure' 'two-operation-group'
    Join-Path 'http' 'encode' 'bytes'
    Join-Path 'http' 'encode' 'datetime'
    Join-Path 'http' 'encode' 'duration'
    Join-Path 'http' 'parameters' 'collection-format'
    Join-Path 'http' 'response' 'status-code-range' # Response namespace conflicts with Azure.Response
    Join-Path 'http' 'routes'
    Join-Path 'http' 'type' 'array'
    Join-Path 'http' 'type' 'dictionary'
    Join-Path 'http' 'type' 'scalar'
)

$azureAllowSpecs = @(
    Join-Path 'http' 'client' 'naming'
    Join-Path 'http' 'client' 'structure' 'client-operation-group'
    Join-Path 'http' 'client' 'structure' 'default'
    Join-Path 'http' 'client' 'structure' 'multi-client'
    Join-Path 'http' 'client' 'structure' 'renamed-operation'
    Join-Path 'http' 'client' 'structure' 'two-operation-group'
    Join-Path 'http' 'resiliency' 'srv-driven'
)

$spectorLaunchProjects = @{}

# Loop through all directories and subdirectories of the spector specs
$directories = @(Get-ChildItem -Path "$specsDirectory/specs" -Directory -Recurse)
$directories += @(Get-ChildItem -Path "$azureSpecsDirectory/specs" -Directory -Recurse)
foreach ($directory in $directories) {
    if (-not (IsSpecDir $directory.FullName)) {
        continue
    }

    $fromAzure = $directory.FullName.Contains("azure-http-specs")

    $specFile = Join-Path $directory.FullName "client.tsp"
    if (-not (Test-Path $specFile)) {
        $specFile = Join-Path $directory.FullName "main.tsp"
    }
    $subPath = if ($fromAzure) {$directory.FullName.Substring($azureSpecsDirectory.Length + 1)} else {$directory.FullName.Substring($specsDirectory.Length + 1)}
    $subPath = $subPath -replace '^specs', 'http' # Keep consistent with the previous folder name because 'http' makes more sense then current 'specs'
    $folders = $subPath.Split([System.IO.Path]::DirectorySeparatorChar)

    if (-not (Compare-Paths $subPath $filter)) {
        continue
    }

    if ($fromAzure -eq $true -and !$azureAllowSpecs.Contains($subPath)) {
        continue
    }

    if ($failingSpecs.Contains($subPath)) {
        Write-Host "Skipping $subPath" -ForegroundColor Yellow
        continue
    }

    $generationDir = $spectorRoot
    foreach ($folder in $folders) {
        $generationDir = Join-Path $generationDir $folder
    }

    # create the directory if it doesn't exist
    if (-not (Test-Path $generationDir)) {
        New-Item -ItemType Directory -Path $generationDir | Out-Null
    }

    if ($folders.Contains("versioning")) {
        Generate-Versioning $directory.FullName $generationDir -generateStub $stubbed
        $spectorLaunchProjects.Add($($folders -join "-") + "-v1", $("TestProjects/Spector/$($subPath.Replace([System.IO.Path]::DirectorySeparatorChar, '/'))") + "/v1")
        $spectorLaunchProjects.Add($($folders -join "-") + "-v2", $("TestProjects/Spector/$($subPath.Replace([System.IO.Path]::DirectorySeparatorChar, '/'))") + "/v2")
        continue
    }

    # srv-driven contains two separate specs, for two separate clients. We need to generate both.
    if ($folders.Contains("srv-driven")) {
        Generate-Srv-Driven $directory.FullName $generationDir -generateStub $stubbed
        $spectorLaunchProjects.Add($($folders -join "-") + "-v1", $("TestProjects/Spector/$($subPath.Replace([System.IO.Path]::DirectorySeparatorChar, '/'))") + "/v1")
        $spectorLaunchProjects.Add($($folders -join "-") + "-v2", $("TestProjects/Spector/$($subPath.Replace([System.IO.Path]::DirectorySeparatorChar, '/'))") + "/v2")
        continue
    }

    $spectorLaunchProjects.Add(($folders -join "-"), ("TestProjects/Spector/$($subPath.Replace([System.IO.Path]::DirectorySeparatorChar, '/'))"))
    if ($LaunchOnly) {
        continue
    }

    Write-Host "Generating $subPath" -ForegroundColor Cyan
    Invoke (Get-TspCommand $specFile $generationDir $stubbed -forceNewProject $ForceNewProject)

    # exit if the generation failed
    if ($LASTEXITCODE -ne 0) {
        exit $LASTEXITCODE
    }
}

# only write new launch settings if no filter was passed in
if ($null -eq $filter) {
    Write-Host "Writing new launch settings" -ForegroundColor Cyan
    $mgcExe = "`$(SolutionDir)/../dist/generator/Microsoft.Generator.CSharp.exe"
    $basicSpec = "TestProjects/Local/Basic-TypeSpec"

    $launchSettings = @{}
    $launchSettings.Add("profiles", @{})
    $launchSettings["profiles"].Add("Basic-TypeSpec", @{})
    $launchSettings["profiles"]["Basic-TypeSpec"].Add("commandLineArgs", "`$(SolutionDir)/../dist/generator/Microsoft.TypeSpec.Generator.dll `$(SolutionDir)/$basicSpec -g AzureClientGenerator")
    $launchSettings["profiles"]["Basic-TypeSpec"].Add("commandName", "Executable")
    $launchSettings["profiles"]["Basic-TypeSpec"].Add("executablePath", "dotnet")

    foreach ($kvp in $spectorLaunchProjects.GetEnumerator()) {
        $launchSettings["profiles"].Add($kvp.Key, @{})
        $launchSettings["profiles"][$kvp.Key].Add("commandLineArgs", "`$(SolutionDir)/../dist/generator/Microsoft.TypeSpec.Generator.dll `$(SolutionDir)/$($kvp.Value) -g AzureClientGenerator")
        $launchSettings["profiles"][$kvp.Key].Add("commandName", "Executable")
        $launchSettings["profiles"][$kvp.Key].Add("executablePath", "dotnet")
    }

    $sortedLaunchSettings = @{}
    $sortedLaunchSettings.Add("profiles", [ordered]@{})
    $launchSettings["profiles"].Keys | Sort-Object | ForEach-Object {
        $profileKey = $_
        $originalProfile = $launchSettings["profiles"][$profileKey]

        # Sort the keys inside each profile
        # This is needed due to non deterministic ordering of json elements in powershell
        $sortedProfile = [ordered]@{}
        $originalProfile.GetEnumerator() | Sort-Object Key | ForEach-Object {
            $sortedProfile[$_.Key] = $_.Value
        }

        $sortedLaunchSettings["profiles"][$profileKey] = $sortedProfile
    }

    # Write the launch settings to the launchSettings.json file
    $launchSettingsPath = Join-Path $solutionDir "Azure.Generator" "src" "Properties" "launchSettings.json"
    # Write the settings to JSON and normalize line endings to Unix style (LF)
    $sortedLaunchSettings | ConvertTo-Json | ForEach-Object { ($_ -replace "`r`n", "`n") + "`n" } | Set-Content -NoNewline $launchSettingsPath
}<|MERGE_RESOLUTION|>--- conflicted
+++ resolved
@@ -37,32 +37,6 @@
             exit $LASTEXITCODE
         }
     }
-<<<<<<< HEAD
-
-    # TODO: The mgmt genertor is working in progress, so we are not generating it yet
-    # if ($null -eq $filter -or $filter -eq "Mgmt-TypeSpec") {
-    #     Write-Host "Generating MgmtTypeSpec" -ForegroundColor Cyan
-    #     $testProjectsLocalDir = Join-Path $mgmtPackageRoot 'generator' 'TestProjects' 'Local'
-
-    #     $mgmtTypespecTestProject = Join-Path $testProjectsLocalDir "Mgmt-TypeSpec"
-
-    #     Invoke (Get-Mgmt-TspCommand "$mgmtTypespecTestProject/main.tsp" $mgmtTypespecTestProject -forceNewProject $ForceNewProject)
-
-    #     # exit if the generation failed
-    #     if ($LASTEXITCODE -ne 0) {
-    #         exit $LASTEXITCODE
-    #     }
-
-    #     Write-Host "Building MgmtTypeSpec" -ForegroundColor Cyan
-    #     Invoke "dotnet build $mgmtPackageRoot/generator/TestProjects/Local/Mgmt-TypeSpec/src/MgmtTypeSpec.csproj"
-
-    #     # exit if the generation failed
-    #     if ($LASTEXITCODE -ne 0) {
-    #         exit $LASTEXITCODE
-    #     }
-    # }
-=======
->>>>>>> 560ce1b5
 }
 
 $specsDirectory = "$packageRoot/node_modules/@typespec/http-specs"
