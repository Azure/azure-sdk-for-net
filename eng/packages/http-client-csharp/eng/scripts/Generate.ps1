#Requires -Version 7.0
param(
    $filter,
    [bool]$Stubbed = $true,
    [bool]$LaunchOnly = $false,
    [switch]$ForceNewProject = $false
)

Import-Module "$PSScriptRoot\Generation.psm1" -DisableNameChecking -Force;

$packageRoot = Resolve-Path (Join-Path $PSScriptRoot '..' '..')
$solutionDir = Join-Path $packageRoot 'generator'

if (-not $LaunchOnly) {
    Refresh-Build

    if ($null -eq $filter -or $filter -eq "Basic-TypeSpec") {
        Write-Host "Generating BasicTypeSpec" -ForegroundColor Cyan
        $testProjectsLocalDir = Join-Path $packageRoot 'generator' 'TestProjects' 'Local'

        $basicTypespecTestProject = Join-Path $testProjectsLocalDir "Basic-TypeSpec"

        Invoke (Get-TspCommand "$basicTypespecTestProject/Basic-TypeSpec.tsp" $basicTypespecTestProject -forceNewProject $ForceNewProject)

        # exit if the generation failed
        if ($LASTEXITCODE -ne 0) {
            exit $LASTEXITCODE
        }

        Write-Host "Building BasicTypeSpec" -ForegroundColor Cyan
        Invoke "dotnet build $packageRoot/generator/TestProjects/Local/Basic-TypeSpec/src/BasicTypeSpec.csproj"

        # exit if the generation failed
        if ($LASTEXITCODE -ne 0) {
            exit $LASTEXITCODE
        }
    }

    if ($null -eq $filter -or $filter -eq "Mgmt-TypeSpec") {
        Write-Host "Generating MgmtTypeSpec" -ForegroundColor Cyan
        $testProjectsLocalDir = Join-Path $packageRoot 'generator' 'TestProjects' 'Local'

        $mgmtTypespecTestProject = Join-Path $testProjectsLocalDir "Mgmt-TypeSpec"

        Invoke (Get-TspCommand "$mgmtTypespecTestProject/main.tsp" $mgmtTypespecTestProject -forceNewProject $ForceNewProject)

        # exit if the generation failed
        if ($LASTEXITCODE -ne 0) {
            exit $LASTEXITCODE
        }

<<<<<<< HEAD
        # Write-Host "Building MgmtTypeSpec" -ForegroundColor Cyan
        # Invoke "dotnet build $packageRoot/generator/TestProjects/Local/Mgmt-TypeSpec/src/MgmtTypeSpec.csproj"
=======
        Write-Host "Building MgmtTypeSpec" -ForegroundColor Cyan
        Invoke "dotnet build $packageRoot/generator/TestProjects/Local/Mgmt-TypeSpec/src/MgmtTypeSpec.csproj"
>>>>>>> 7464826e

        # exit if the generation failed
        if ($LASTEXITCODE -ne 0) {
            exit $LASTEXITCODE
        }
    }
}

$specsDirectory = "$packageRoot/node_modules/@typespec/http-specs"
$azureSpecsDirectory = "$packageRoot/node_modules/@azure-tools/azure-http-specs"
$spectorRoot = Join-Path $packageRoot 'generator' 'TestProjects' 'Spector'

function IsSpecDir {
    param (
        [string]$dir
    )
    $subdirs = Get-ChildItem -Path $dir -Directory
    return -not ($subdirs) -and (Test-Path "$dir/main.tsp")
}

$failingSpecs = @(
    Join-Path 'http' 'payload' 'pageable'
    Join-Path 'http' 'payload' 'xml'
    Join-Path 'http' 'type' 'model' 'flatten'
    Join-Path 'http' 'type' 'model' 'templated'
    Join-Path 'http' 'payload' 'multipart'
    Join-Path 'http' 'server' 'path' 'multiple'
    Join-Path 'http' 'server' 'versions' 'versioned'
    Join-Path 'http' 'type' 'union'
    Join-Path 'http' 'type' 'enum' 'extensible'
    Join-Path 'http' 'type' 'model' 'inheritance' 'enum-discriminator'
    Join-Path 'http' 'type' 'property' 'additional-properties'
    Join-Path 'http' 'type' 'property' 'optionality'
    Join-Path 'http' 'type' 'property' 'value-types'
    Join-Path 'http' 'versioning' 'added'
    Join-Path 'http' 'versioning' 'madeOptional'
    Join-Path 'http' 'versioning' 'removed'
    Join-Path 'http' 'versioning' 'renamedFrom'
    Join-Path 'http' 'versioning' 'returnTypeChangedFrom'
    Join-Path 'http' 'versioning' 'typeChangedFrom'
    Join-Path 'http' 'client' 'naming'
    Join-Path 'http' 'resiliency' 'srv-driven'
    Join-Path 'http' 'client' 'structure' 'client-operation-group'
    Join-Path 'http' 'client' 'structure' 'renamed-operation'
    Join-Path 'http' 'client' 'structure' 'multi-client'
    Join-Path 'http' 'client' 'structure' 'two-operation-group'
    Join-Path 'http' 'encode' 'bytes'
    Join-Path 'http' 'encode' 'datetime'
    Join-Path 'http' 'encode' 'duration'
    Join-Path 'http' 'parameters' 'collection-format'
    Join-Path 'http' 'response' 'status-code-range' # Response namespace conflicts with Azure.Response
    Join-Path 'http' 'routes'
    Join-Path 'http' 'type' 'array'
    Join-Path 'http' 'type' 'dictionary'
    Join-Path 'http' 'type' 'scalar'
)

$azureAllowSpecs = @(
    Join-Path 'http' 'client' 'naming'
    Join-Path 'http' 'client' 'structure' 'client-operation-group'
    Join-Path 'http' 'client' 'structure' 'default'
    Join-Path 'http' 'client' 'structure' 'multi-client'
    Join-Path 'http' 'client' 'structure' 'renamed-operation'
    Join-Path 'http' 'client' 'structure' 'two-operation-group'
    Join-Path 'http' 'resiliency' 'srv-driven'
)

$spectorLaunchProjects = @{}

# Loop through all directories and subdirectories of the spector specs
$directories = @(Get-ChildItem -Path "$specsDirectory/specs" -Directory -Recurse)
$directories += @(Get-ChildItem -Path "$azureSpecsDirectory/specs" -Directory -Recurse)
foreach ($directory in $directories) {
    if (-not (IsSpecDir $directory.FullName)) {
        continue
    }

    $fromAzure = $directory.FullName.Contains("azure-http-specs")

    $specFile = Join-Path $directory.FullName "client.tsp"
    if (-not (Test-Path $specFile)) {
        $specFile = Join-Path $directory.FullName "main.tsp"
    }
    $subPath = if ($fromAzure) {$directory.FullName.Substring($azureSpecsDirectory.Length + 1)} else {$directory.FullName.Substring($specsDirectory.Length + 1)}
    $subPath = $subPath -replace '^specs', 'http' # Keep consistent with the previous folder name because 'http' makes more sense then current 'specs'
    $folders = $subPath.Split([System.IO.Path]::DirectorySeparatorChar)

    if (-not (Compare-Paths $subPath $filter)) {
        continue
    }

    if ($fromAzure -eq $true -and !$azureAllowSpecs.Contains($subPath)) {
        continue
    }

    if ($failingSpecs.Contains($subPath)) {
        Write-Host "Skipping $subPath" -ForegroundColor Yellow
        continue
    }

    $generationDir = $spectorRoot
    foreach ($folder in $folders) {
        $generationDir = Join-Path $generationDir $folder
    }

    # create the directory if it doesn't exist
    if (-not (Test-Path $generationDir)) {
        New-Item -ItemType Directory -Path $generationDir | Out-Null
    }
    
    if ($folders.Contains("versioning")) {
        Generate-Versioning $directory.FullName $generationDir -generateStub $stubbed
        $spectorLaunchProjects.Add($($folders -join "-") + "-v1", $("TestProjects/Spector/$($subPath.Replace([System.IO.Path]::DirectorySeparatorChar, '/'))") + "/v1")
        $spectorLaunchProjects.Add($($folders -join "-") + "-v2", $("TestProjects/Spector/$($subPath.Replace([System.IO.Path]::DirectorySeparatorChar, '/'))") + "/v2")
        continue
    }

    # srv-driven contains two separate specs, for two separate clients. We need to generate both.
    if ($folders.Contains("srv-driven")) {
        Generate-Srv-Driven $directory.FullName $generationDir -generateStub $stubbed
        $spectorLaunchProjects.Add($($folders -join "-") + "-v1", $("TestProjects/Spector/$($subPath.Replace([System.IO.Path]::DirectorySeparatorChar, '/'))") + "/v1")
        $spectorLaunchProjects.Add($($folders -join "-") + "-v2", $("TestProjects/Spector/$($subPath.Replace([System.IO.Path]::DirectorySeparatorChar, '/'))") + "/v2")
        continue
    }

    $spectorLaunchProjects.Add(($folders -join "-"), ("TestProjects/Spector/$($subPath.Replace([System.IO.Path]::DirectorySeparatorChar, '/'))"))
    if ($LaunchOnly) {
        continue
    }
    
    Write-Host "Generating $subPath" -ForegroundColor Cyan
    Invoke (Get-TspCommand $specFile $generationDir $stubbed -forceNewProject $ForceNewProject)

    # exit if the generation failed
    if ($LASTEXITCODE -ne 0) {
        exit $LASTEXITCODE
    }
}

# only write new launch settings if no filter was passed in
if ($null -eq $filter) {
    Write-Host "Writing new launch settings" -ForegroundColor Cyan
    $mgcExe = "`$(SolutionDir)/../dist/generator/Microsoft.Generator.CSharp.exe"
    $sampleExe = "`$(SolutionDir)/../generator/artifacts/bin/SamplePlugin/Debug/net8.0/Microsoft.Generator.CSharp.exe"
    $basicSpec = "TestProjects/Local/Basic-TypeSpec"
    $mgmtSpec = "TestProjects/Local/Mgmt-TypeSpec"

    $launchSettings = @{}
    $launchSettings.Add("profiles", @{})
    $launchSettings["profiles"].Add("Basic-TypeSpec", @{})
    $launchSettings["profiles"]["Basic-TypeSpec"].Add("commandLineArgs", "`$(SolutionDir)/../dist/generator/Microsoft.Generator.CSharp.dll `$(SolutionDir)/$basicSpec -p AzureClientPlugin")
    $launchSettings["profiles"]["Basic-TypeSpec"].Add("commandName", "Executable")
    $launchSettings["profiles"]["Basic-TypeSpec"].Add("executablePath", "dotnet")
    
    $launchSettings["profiles"].Add("Mgmt-TypeSpec", @{})
    $launchSettings["profiles"]["Mgmt-TypeSpec"].Add("commandLineArgs", "`$(SolutionDir)/../dist/generator/Microsoft.Generator.CSharp.dll `$(SolutionDir)/$mgmtSpec -p AzureClientPlugin")
    $launchSettings["profiles"]["Mgmt-TypeSpec"].Add("commandName", "Executable")
    $launchSettings["profiles"]["Mgmt-TypeSpec"].Add("executablePath", "dotnet")

    foreach ($kvp in $spectorLaunchProjects.GetEnumerator()) {
        $launchSettings["profiles"].Add($kvp.Key, @{})
        $launchSettings["profiles"][$kvp.Key].Add("commandLineArgs", "`$(SolutionDir)/../dist/generator/Microsoft.Generator.CSharp.dll `$(SolutionDir)/$($kvp.Value) -p AzureStubPlugin")
        $launchSettings["profiles"][$kvp.Key].Add("commandName", "Executable")
        $launchSettings["profiles"][$kvp.Key].Add("executablePath", "dotnet")
    }

    $sortedLaunchSettings = @{}
    $sortedLaunchSettings.Add("profiles", [ordered]@{})
    $launchSettings["profiles"].Keys | Sort-Object | ForEach-Object {
        $profileKey = $_
        $originalProfile = $launchSettings["profiles"][$profileKey]

        # Sort the keys inside each profile
        # This is needed due to non deterministic ordering of json elements in powershell
        $sortedProfile = [ordered]@{}
        $originalProfile.GetEnumerator() | Sort-Object Key | ForEach-Object {
            $sortedProfile[$_.Key] = $_.Value
        }

        $sortedLaunchSettings["profiles"][$profileKey] = $sortedProfile
    }

    # Write the launch settings to the launchSettings.json file
    $launchSettingsPath = Join-Path $solutionDir "Azure.Generator" "src" "Properties" "launchSettings.json"
    # Write the settings to JSON and normalize line endings to Unix style (LF)
    $sortedLaunchSettings | ConvertTo-Json | ForEach-Object { ($_ -replace "`r`n", "`n") + "`n" } | Set-Content -NoNewline $launchSettingsPath
}<|MERGE_RESOLUTION|>--- conflicted
+++ resolved
@@ -49,13 +49,8 @@
             exit $LASTEXITCODE
         }
 
-<<<<<<< HEAD
-        # Write-Host "Building MgmtTypeSpec" -ForegroundColor Cyan
-        # Invoke "dotnet build $packageRoot/generator/TestProjects/Local/Mgmt-TypeSpec/src/MgmtTypeSpec.csproj"
-=======
         Write-Host "Building MgmtTypeSpec" -ForegroundColor Cyan
         Invoke "dotnet build $packageRoot/generator/TestProjects/Local/Mgmt-TypeSpec/src/MgmtTypeSpec.csproj"
->>>>>>> 7464826e
 
         # exit if the generation failed
         if ($LASTEXITCODE -ne 0) {
