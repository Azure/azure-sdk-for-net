trigger:
  branches:
    include:
      - main
  paths:
    include:
      - eng/packages/http-client-csharp
      - eng/scripts/typespec
pr:
  branches:
    include:
      - main
      - feature/*
      - hotfix/*
      - release/*
  paths:
    include:
      - eng/packages/http-client-csharp
<<<<<<< HEAD
=======
      - eng/scripts/typespec
>>>>>>> b38a9c20

parameters:
  - name: BuildPrereleaseVersion
    displayName: "Build prerelease version"
    type: boolean
    default: true
  - name: UseTypeSpecNext
    displayName: "Use TypeSpec Next"
    type: boolean
    default: false
  - name: ShouldPublish
    displayName: "Publish packages"
    type: boolean
    default: false
  - name: PublishPublic
    displayName: "Publish to npmjs.org"
    type: boolean
    default: false
  - name: ShouldRegenerate
    displayName: "Regenerate clients"
    type: boolean
    default: false

variables:
  - template: /eng/pipelines/templates/variables/image.yml

extends:
  template: /eng/common/pipelines/templates/archetype-typespec-emitter.yml
  parameters:
    SparseCheckoutPaths:
      - /sdk/core/Azure.Core/src/Shared
<<<<<<< HEAD
=======
      - /sdk/core/Azure.Core.TestFramework/src
>>>>>>> b38a9c20
    BuildPrereleaseVersion: ${{ parameters.BuildPrereleaseVersion }}
    UseTypeSpecNext: ${{ parameters.UseTypeSpecNext }}
    ${{ if eq(variables['System.TeamProject'], 'internal') }}:
      ShouldPublish: ${{ parameters.ShouldPublish }}
      PublishPublic: ${{ parameters.PublishPublic }}
      PublishDependsOnTest: ${{ parameters.PublishPublic }}
<<<<<<< HEAD

=======
>>>>>>> b38a9c20
      ShouldRegenerate: ${{ parameters.ShouldRegenerate }}
      RegenerationJobCount: 5
      MinimumPerJob: 10
      OnlyGenerateTypespec: true
    TestMatrix:
      All:
<<<<<<< HEAD
        TestArguments: -UnitTests -GenerationChecks -Filter .NET
=======
        TestArguments: -UnitTests -GenerationChecks -Filter .NET
        SpectorName: "http-client-csharp"
>>>>>>> b38a9c20
<|MERGE_RESOLUTION|>--- conflicted
+++ resolved
@@ -16,10 +16,7 @@
   paths:
     include:
       - eng/packages/http-client-csharp
-<<<<<<< HEAD
-=======
       - eng/scripts/typespec
->>>>>>> b38a9c20
 
 parameters:
   - name: BuildPrereleaseVersion
@@ -51,29 +48,18 @@
   parameters:
     SparseCheckoutPaths:
       - /sdk/core/Azure.Core/src/Shared
-<<<<<<< HEAD
-=======
       - /sdk/core/Azure.Core.TestFramework/src
->>>>>>> b38a9c20
     BuildPrereleaseVersion: ${{ parameters.BuildPrereleaseVersion }}
     UseTypeSpecNext: ${{ parameters.UseTypeSpecNext }}
     ${{ if eq(variables['System.TeamProject'], 'internal') }}:
       ShouldPublish: ${{ parameters.ShouldPublish }}
       PublishPublic: ${{ parameters.PublishPublic }}
       PublishDependsOnTest: ${{ parameters.PublishPublic }}
-<<<<<<< HEAD
-
-=======
->>>>>>> b38a9c20
       ShouldRegenerate: ${{ parameters.ShouldRegenerate }}
       RegenerationJobCount: 5
       MinimumPerJob: 10
       OnlyGenerateTypespec: true
     TestMatrix:
       All:
-<<<<<<< HEAD
         TestArguments: -UnitTests -GenerationChecks -Filter .NET
-=======
-        TestArguments: -UnitTests -GenerationChecks -Filter .NET
-        SpectorName: "http-client-csharp"
->>>>>>> b38a9c20
+        SpectorName: "http-client-csharp"