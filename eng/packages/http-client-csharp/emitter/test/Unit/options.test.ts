--- conflicted
+++ resolved
@@ -85,10 +85,6 @@
     strictEqual(context.options["package-name"], "Test.Package");
   });
 
-<<<<<<< HEAD
-  // New tests for additional decorators logic
-=======
->>>>>>> 8d40cdef
   describe("Additional decorators configuration", () => {
     it("adds default decorator when sdk-context-options is not set", async () => {
       const context = createEmitterContext(program);
@@ -134,14 +130,10 @@
     it("merges with existing decorators when additionalDecorators is an array", async () => {
       const options: AzureEmitterOptions = {
         "sdk-context-options": {
-<<<<<<< HEAD
-          additionalDecorators: ["Existing.Decorator.One", "Existing.Decorator.Two"]
-=======
           additionalDecorators: [
             "Existing.Decorator.One",
             "Existing.Decorator.Two"
           ]
->>>>>>> 8d40cdef
         }
       };
       const context = createEmitterContext(program, options);
@@ -172,12 +164,8 @@
         context.options["sdk-context-options"]?.additionalDecorators,
         ["Azure\\.ClientGenerator\\.Core\\.@useSystemTextJsonConverter"]
       );
-<<<<<<< HEAD
-    });    it("preserves existing properties in sdk-context-options", async () => {
-=======
     });
     it("preserves existing properties in sdk-context-options", async () => {
->>>>>>> 8d40cdef
       const options: AzureEmitterOptions = {
         "sdk-context-options": {
           versioning: { previewStringRegex: /-preview$/ },
@@ -186,14 +174,6 @@
       };
       const context = createEmitterContext(program, options);
       await $onEmit(context);
-<<<<<<< HEAD
-      
-      strictEqual(program.diagnostics.length, 0);
-      strictEqual(context.options["sdk-context-options"]?.versioning?.previewStringRegex?.source, "/-preview$/");
-      deepStrictEqual(
-        context.options["sdk-context-options"]?.additionalDecorators,
-        ["Existing.Decorator", "Azure\\.ClientGenerator\\.Core\\.@useSystemTextJsonConverter"]
-=======
 
       strictEqual(program.diagnostics.length, 0);
       strictEqual(
@@ -206,7 +186,6 @@
           "Existing.Decorator",
           "Azure\\.ClientGenerator\\.Core\\.@useSystemTextJsonConverter"
         ]
->>>>>>> 8d40cdef
       );
     });
   });
