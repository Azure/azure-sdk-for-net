// Copyright (c) Microsoft Corporation. All rights reserved.
// Licensed under the MIT License. See License.txt in the project root for license information.

import { EmitContext } from "@typespec/compiler";

import {
<<<<<<< HEAD
  $onEmit as $OnMGCEmit,
  NetEmitterOptions,
  setSDKContextOptions
=======
  $onEmit as $onMTGEmit,
  CSharpEmitterOptions
>>>>>>> c2a9a198
} from "@typespec/http-client-csharp";
import { azureSDKContextOptions } from "./sdk-context-options.js";

<<<<<<< HEAD
export async function $onEmit(context: EmitContext<NetEmitterOptions>) {
  context.options["plugin-name"] = "AzureClientPlugin";
  context.options["emitter-extension-path"] = import.meta.url;
  setSDKContextOptions(azureSDKContextOptions);
  await $OnMGCEmit(context);
=======
export async function $onEmit(context: EmitContext<CSharpEmitterOptions>) {
  context.options["generator-name"] ??= "AzureClientGenerator";
  context.options["emitter-extension-path"] ??= import.meta.url;
  await $onMTGEmit(context);
>>>>>>> c2a9a198
}<|MERGE_RESOLUTION|>--- conflicted
+++ resolved
@@ -4,27 +4,12 @@
 import { EmitContext } from "@typespec/compiler";
 
 import {
-<<<<<<< HEAD
-  $onEmit as $OnMGCEmit,
-  NetEmitterOptions,
-  setSDKContextOptions
-=======
   $onEmit as $onMTGEmit,
   CSharpEmitterOptions
->>>>>>> c2a9a198
 } from "@typespec/http-client-csharp";
-import { azureSDKContextOptions } from "./sdk-context-options.js";
 
-<<<<<<< HEAD
-export async function $onEmit(context: EmitContext<NetEmitterOptions>) {
-  context.options["plugin-name"] = "AzureClientPlugin";
-  context.options["emitter-extension-path"] = import.meta.url;
-  setSDKContextOptions(azureSDKContextOptions);
-  await $OnMGCEmit(context);
-=======
 export async function $onEmit(context: EmitContext<CSharpEmitterOptions>) {
   context.options["generator-name"] ??= "AzureClientGenerator";
   context.options["emitter-extension-path"] ??= import.meta.url;
   await $onMTGEmit(context);
->>>>>>> c2a9a198
 }