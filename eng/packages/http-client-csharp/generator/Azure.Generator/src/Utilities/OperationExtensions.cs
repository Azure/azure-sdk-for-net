--- conflicted
+++ resolved
@@ -1,12 +1,8 @@
 ﻿// Copyright (c) Microsoft Corporation. All rights reserved.
 // Licensed under the MIT License.
 
-<<<<<<< HEAD
 using Azure.Generator.Mgmt.Models;
-using Microsoft.Generator.CSharp.Input;
-=======
 using Microsoft.TypeSpec.Generator.Input;
->>>>>>> 2fb24b98
 using System;
 using System.Linq;
 
