--- conflicted
+++ resolved
@@ -144,14 +144,10 @@
                     return true;
                 }
 
-<<<<<<< HEAD
-                switch (property.Name)
-=======
                 var serializationName = property.SerializationOptions?.Json?.Name;
                 if (serializationName is null)
                     continue;
                 switch (serializationName)
->>>>>>> 2fb24b98
                 {
                     case "id":
                         if (property.Type.GetImplementType() is InputPrimitiveType { Kind: InputPrimitiveTypeKind.String } inputPrimitiveType)
