--- conflicted
+++ resolved
@@ -174,11 +174,6 @@
             // start scope
             var scopeStart = scope.Invoke(nameof(DiagnosticScope.Start)).Terminate();
             // wrap existing statements in try / catch
-<<<<<<< HEAD
-            var tryStatement = new TryExpression(method.BodyStatements ?? new ExpressionStatement(method.BodyExpression!));
-
-            var catchBlock = new CatchExpression(Declare("e", typeof(Exception), out var exception), scope.Invoke(nameof(DiagnosticScope.Failed), [exception]).Terminate(), Throw());
-=======
             var tryStatement = new TryExpression
             (
                 method.BodyStatements ?? new ExpressionStatement(method.BodyExpression!)
@@ -188,7 +183,6 @@
                 Declare("e", typeof(Exception), out var exception),
                 scope.Invoke(nameof(DiagnosticScope.Failed), [exception]).Terminate(),
                 Throw());
->>>>>>> da774119
             var tryCatchRequestBlock = new TryCatchFinallyStatement(tryStatement, catchBlock);
             List<MethodBodyStatement> updatedBodyStatements = [scopeDeclaration, scopeStart, tryCatchRequestBlock];
 
