--- conflicted
+++ resolved
@@ -30,11 +30,8 @@
     /// <inheritdoc/>
     public override AzureOutputLibrary OutputLibrary => _azureOutputLibrary ??= new();
 
-<<<<<<< HEAD
-=======
     internal ResourceDetection ResourceDetection { get; } = new();
 
->>>>>>> f2036db0
     /// <summary>
     /// The Azure client plugin to generate the Azure client SDK.
     /// </summary>
@@ -56,13 +53,10 @@
         AddMetadataReference(MetadataReference.CreateFromFile(typeof(Response).Assembly.Location));
         var sharedSourceDirectory = Path.Combine(Path.GetDirectoryName(typeof(AzureClientPlugin).Assembly.Location)!, "Shared", "Core");
         AddSharedSourceDirectory(sharedSourceDirectory);
-<<<<<<< HEAD
-=======
         if (IsAzureArm.Value)
         {
             AddVisitor(new AzureArmVisitor());
         }
->>>>>>> f2036db0
     }
 
     /// <summary>
