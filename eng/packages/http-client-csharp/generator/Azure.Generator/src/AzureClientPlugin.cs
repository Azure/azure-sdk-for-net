﻿// Copyright (c) Microsoft Corporation. All rights reserved.
// Licensed under the MIT License.

using Azure.Generator.Utilities;
using Microsoft.CodeAnalysis;
<<<<<<< HEAD
using Microsoft.Generator.CSharp;
using Microsoft.Generator.CSharp.ClientModel;
using Microsoft.Generator.CSharp.Input;
=======
using Microsoft.TypeSpec.Generator;
using Microsoft.TypeSpec.Generator.ClientModel;
>>>>>>> b38a9c20
using System;
using System.ComponentModel.Composition;
using System.IO;
using System.Linq;

namespace Azure.Generator;

/// <summary>
/// The Azure client plugin to generate the Azure client SDK.
/// </summary>
[Export(typeof(CodeModelPlugin))]
[ExportMetadata("PluginName", nameof(AzureClientPlugin))]
public class AzureClientPlugin : ClientModelPlugin
{
    private static AzureClientPlugin? _instance;
    internal static AzureClientPlugin Instance => _instance ?? throw new InvalidOperationException("AzureClientPlugin is not loaded.");

    /// <inheritdoc/>
    public override AzureTypeFactory TypeFactory { get; }

    private AzureOutputLibrary? _azureOutputLibrary;
    /// <inheritdoc/>
    public override AzureOutputLibrary OutputLibrary => _azureOutputLibrary ??= new();

    internal ResourceDetection ResourceDetection { get; } = new();

    /// <summary>
    /// The Azure client plugin to generate the Azure client SDK.
    /// </summary>
    /// <param name="context"></param>
    [ImportingConstructor]
    public AzureClientPlugin(GeneratorContext context) : base(context)
    {
        TypeFactory = new AzureTypeFactory();
        _instance = this;
    }

    /// <summary>
    /// Customize the generation output for Azure client SDK.
    /// </summary>
    public override void Configure()
    {
        base.Configure();
        // Include Azure.Core
        AddMetadataReference(MetadataReference.CreateFromFile(typeof(Response).Assembly.Location));
        var sharedSourceDirectory = Path.Combine(Path.GetDirectoryName(typeof(AzureClientPlugin).Assembly.Location)!, "Shared", "Core");
        AddSharedSourceDirectory(sharedSourceDirectory);
<<<<<<< HEAD
        if (IsAzureArm.Value)
        {
            AddVisitor(new AzureArmVisitor());
=======
        AddVisitor(new NamespaceVisitor());
        if (IsAzureArm.Value)
        {
            AddVisitor(new RestClientVisitor());
>>>>>>> b38a9c20
        }
    }

    /// <summary>
    /// Customize the license string for Azure client SDK.
    /// </summary>
    public override string LicenseString => """
// Copyright (c) Microsoft Corporation. All rights reserved.
// Licensed under the MIT License.
""";

    /// <summary>
    /// Identify if the input is generated for Azure ARM.
    /// </summary>
    internal Lazy<bool> IsAzureArm => new Lazy<bool>(() => InputLibrary.InputNamespace.Clients.Any(c => c.Decorators.Any(d => d.Name.Equals("Azure.ResourceManager.@armProviderNamespace"))));
}<|MERGE_RESOLUTION|>--- conflicted
+++ resolved
@@ -3,14 +3,8 @@
 
 using Azure.Generator.Utilities;
 using Microsoft.CodeAnalysis;
-<<<<<<< HEAD
-using Microsoft.Generator.CSharp;
-using Microsoft.Generator.CSharp.ClientModel;
-using Microsoft.Generator.CSharp.Input;
-=======
 using Microsoft.TypeSpec.Generator;
 using Microsoft.TypeSpec.Generator.ClientModel;
->>>>>>> b38a9c20
 using System;
 using System.ComponentModel.Composition;
 using System.IO;
@@ -58,16 +52,10 @@
         AddMetadataReference(MetadataReference.CreateFromFile(typeof(Response).Assembly.Location));
         var sharedSourceDirectory = Path.Combine(Path.GetDirectoryName(typeof(AzureClientPlugin).Assembly.Location)!, "Shared", "Core");
         AddSharedSourceDirectory(sharedSourceDirectory);
-<<<<<<< HEAD
-        if (IsAzureArm.Value)
-        {
-            AddVisitor(new AzureArmVisitor());
-=======
         AddVisitor(new NamespaceVisitor());
         if (IsAzureArm.Value)
         {
             AddVisitor(new RestClientVisitor());
->>>>>>> b38a9c20
         }
     }
 
