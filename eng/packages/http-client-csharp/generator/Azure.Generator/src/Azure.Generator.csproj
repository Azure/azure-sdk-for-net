﻿<Project Sdk="Microsoft.NET.Sdk">
  <PropertyGroup>
    <TargetFramework>net8.0</TargetFramework>
    <PackageId>Azure.Generator</PackageId>
    <Version>1.0.0-beta.1</Version>
    <CopyLocalLockFileAssemblies>true</CopyLocalLockFileAssemblies>
		<NoWarn>CS8002</NoWarn>
    <LangVersion>latest</LangVersion>
  </PropertyGroup>

	<ItemGroup>
		<PackageReference Include="Azure.Core" />
		<PackageReference Include="Microsoft.Generator.CSharp.ClientModel" />
	</ItemGroup>

	<!-- Copy output to package dist path for local execution -->
	<Target Name="CopyForNpmPackage" AfterTargets="Build">
		<Message Text="Copying output to dist path" Importance="high" />
		<ItemGroup>
			<SourceDir Include="$(OutputPath)**\*.*" />
		</ItemGroup>
		<Copy SourceFiles="@(SourceDir)" DestinationFolder="$(MSBuildThisFileDirectory)..\..\..\dist\generator\%(RecursiveDir)" />
	</Target>

	<!-- Include shared code from Azure.Core -->
	<ItemGroup>
		<Compile Include="$(MSBuildThisFileDirectory)..\..\..\..\..\..\sdk\core\Azure.Core\src\Shared\AzureKeyCredentialPolicy.cs" LinkBase="Shared/Core">
		  <CopyToOutputDirectory>Always</CopyToOutputDirectory>
		</Compile>
		<Compile Include="$(MSBuildThisFileDirectory)..\..\..\..\..\..\sdk\core\Azure.Core\src\Shared\RawRequestUriBuilder.cs" LinkBase="Shared/Core">
		  <CopyToOutputDirectory>Always</CopyToOutputDirectory>
		</Compile>
	</ItemGroup>
<<<<<<< HEAD
	
=======

>>>>>>> f2036db0
</Project><|MERGE_RESOLUTION|>--- conflicted
+++ resolved
@@ -31,9 +31,5 @@
 		  <CopyToOutputDirectory>Always</CopyToOutputDirectory>
 		</Compile>
 	</ItemGroup>
-<<<<<<< HEAD
-	
-=======
 
->>>>>>> f2036db0
 </Project>