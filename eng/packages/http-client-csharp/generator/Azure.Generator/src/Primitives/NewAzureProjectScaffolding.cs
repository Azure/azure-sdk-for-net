// Copyright (c) Microsoft Corporation. All rights reserved.
// Licensed under the MIT License.

using Microsoft.TypeSpec.Generator;
using Microsoft.TypeSpec.Generator.Primitives;
using System;
using System.Collections.Generic;
using System.Linq;

namespace Azure.Generator.Primitives
{
    /// <summary>
    /// Defines the new project scaffolding needed for an azure sdk.
    /// </summary>
    public class NewAzureProjectScaffolding : NewProjectScaffolding
    {
        private const string MSBuildThisFileDirectory = "$(MSBuildThisFileDirectory)";
        private const string RelativeCoreSegment = "sdk/core/Azure.Core/src/Shared/";
        private const string ParentDirectory = "../";

        /// <inheritdoc/>
        protected override string GetSourceProjectFileContent()
        {
            var builder = new CSharpProjectWriter()
            {
                Description = $"This is the {AzureClientGenerator.Instance.TypeFactory.PrimaryNamespace} client library for developing .NET applications with rich experience.",
                AssemblyTitle = $"SDK Code Generation {AzureClientGenerator.Instance.TypeFactory.PrimaryNamespace}",
                Version = "1.0.0-beta.1",
                PackageTags = AzureClientGenerator.Instance.TypeFactory.PrimaryNamespace,
                GenerateDocumentationFile = true,
            };

            foreach (var packages in AzureClientPlugin.Instance.TypeFactory.AzureDependencyPackages)
            {
                builder.PackageReferences.Add(packages);
            }

            int pathSegmentCount = GetPathSegmentCount();
            if (AzureClientGenerator.Instance.InputLibrary.InputNamespace.Auth?.ApiKey is not null)
            {
                builder.CompileIncludes.Add(new CSharpProjectWriter.CSProjCompileInclude(GetCompileInclude("AzureKeyCredentialPolicy.cs", pathSegmentCount), "Shared/Core"));
            }

            TraverseInput(out bool hasOperation, out bool hasLongRunningOperation);
            if (hasOperation)
            {
                builder.CompileIncludes.Add(new CSharpProjectWriter.CSProjCompileInclude(GetCompileInclude("RawRequestUriBuilder.cs", pathSegmentCount), "Shared/Core"));
            }

            if (hasLongRunningOperation)
            {
                foreach (var file in _lroSharedFiles)
                {
                    builder.CompileIncludes.Add(new CSharpProjectWriter.CSProjCompileInclude(GetCompileInclude(file, pathSegmentCount), "Shared/Core"));
                }
            }

            return builder.Write();
        }

        private static readonly IReadOnlyList<string> _lroSharedFiles =
        [
            "AppContextSwitchHelper.cs",
            "AsyncLockWithValue.cs",
            "FixedDelayWithNoJitterStrategy.cs",
            "ClientDiagnostics.cs",
            "DiagnosticScopeFactory.cs",
            "DiagnosticScope.cs",
            "HttpMessageSanitizer.cs",
            "IOperationSource.cs",
            "NextLinkOperationImplementation.cs",
            "OperationFinalStateVia.cs",
            "OperationInternal.cs",
            "OperationInternalBase.cs",
            "OperationInternalOfT.cs",
            "OperationPoller.cs",
            "SequentialDelayStrategy.cs",
            "TaskExtensions.cs",
            "TrimmingAttribute.cs",
            "VoidValue.cs"
        ];

        private static void TraverseInput(out bool hasOperation, out bool hasLongRunningOperation)
        {
            hasOperation = false;
            hasLongRunningOperation = false;
            foreach (var inputClient in AzureClientGenerator.Instance.InputLibrary.InputNamespace.Clients)
            {
                foreach (var operation in inputClient.Operations)
                {
                    hasOperation = true;
                    if (operation.LongRunning != null)
                    {
                        hasLongRunningOperation = true;
                        return;
                    }
                }
            }
        }

        private static int GetPathSegmentCount()
        {
            ReadOnlySpan<char> text = AzureClientGenerator.Instance.Configuration.OutputDirectory.AsSpan();
            // we are either a spector project in the eng folder or a real sdk in the sdk folder
            int beginning = text.IndexOf("eng");
            if (beginning == -1)
            {
                beginning = text.IndexOf("sdk");
            }
            text = text.Slice(beginning);
            // starting with 2 to include eng at the beginning and src at the end
            int pathSegmentCount = 2 + text.Count('/');
            // count both path separators to normalize
            pathSegmentCount += text.Count('\\');
            return pathSegmentCount;
        }

        private string GetCompileInclude(string fileName, int pathSegmentCount)
        {
            return $"{MSBuildThisFileDirectory}{string.Concat(Enumerable.Repeat(ParentDirectory, pathSegmentCount))}{RelativeCoreSegment}{fileName}";
        }
<<<<<<< HEAD
=======

        private static readonly IReadOnlyList<CSharpProjectWriter.CSProjDependencyPackage> _azureDependencyPackages =
            AzureClientGenerator.Instance.IsAzureArm.Value == true
            ? [
                new("Azure.Core"),
                new("Azure.ResourceManager"),
                new("System.ClientModel"),
                new("System.Text.Json")
            ]
            : [
                new("Azure.Core"),
                new("System.ClientModel"),
                new("System.Text.Json")
            ];
>>>>>>> 0200a8e0
    }
}<|MERGE_RESOLUTION|>--- conflicted
+++ resolved
@@ -119,22 +119,5 @@
         {
             return $"{MSBuildThisFileDirectory}{string.Concat(Enumerable.Repeat(ParentDirectory, pathSegmentCount))}{RelativeCoreSegment}{fileName}";
         }
-<<<<<<< HEAD
-=======
-
-        private static readonly IReadOnlyList<CSharpProjectWriter.CSProjDependencyPackage> _azureDependencyPackages =
-            AzureClientGenerator.Instance.IsAzureArm.Value == true
-            ? [
-                new("Azure.Core"),
-                new("Azure.ResourceManager"),
-                new("System.ClientModel"),
-                new("System.Text.Json")
-            ]
-            : [
-                new("Azure.Core"),
-                new("System.ClientModel"),
-                new("System.Text.Json")
-            ];
->>>>>>> 0200a8e0
     }
 }