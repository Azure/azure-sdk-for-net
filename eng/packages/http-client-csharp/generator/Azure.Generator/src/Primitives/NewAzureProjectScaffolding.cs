// Copyright (c) Microsoft Corporation. All rights reserved.
// Licensed under the MIT License.

using Microsoft.TypeSpec.Generator;
using Microsoft.TypeSpec.Generator.Input;
using Microsoft.TypeSpec.Generator.Primitives;
using System;
using System.Collections.Generic;
using System.Linq;

namespace Azure.Generator.Primitives
{
    /// <summary>
    /// Defines the new project scaffolding needed for an azure sdk.
    /// </summary>
    public class NewAzureProjectScaffolding : NewProjectScaffolding
    {
        private const string MSBuildThisFileDirectory = "$(MSBuildThisFileDirectory)";
        private const string RelativeCoreSegment = "sdk/core/Azure.Core/src/Shared/";
        private const string ParentDirectory = "../";

        /// <inheritdoc/>
        protected override string GetSourceProjectFileContent()
        {
            var builder = new CSharpProjectWriter()
            {
                Description = $"This is the {AzureClientGenerator.Instance.TypeFactory.PrimaryNamespace} client library for developing .NET applications with rich experience.",
                AssemblyTitle = $"SDK Code Generation {AzureClientGenerator.Instance.TypeFactory.PrimaryNamespace}",
                Version = "1.0.0-beta.1",
                PackageTags = AzureClientGenerator.Instance.TypeFactory.PrimaryNamespace,
                GenerateDocumentationFile = true,
            };

            foreach (var packages in AzureClientGenerator.Instance.TypeFactory.AzureDependencyPackages)
            {
                builder.PackageReferences.Add(packages);
            }

            int pathSegmentCount = GetPathSegmentCount();
            if (AzureClientGenerator.Instance.InputLibrary.InputNamespace.Auth?.ApiKey is not null)
            {
                builder.CompileIncludes.Add(new CSharpProjectWriter.CSProjCompileInclude(GetCompileInclude("AzureKeyCredentialPolicy.cs", pathSegmentCount), "Shared/Core"));
            }

            bool hasOperation = false;
            bool hasLongRunningOperation = false;
            foreach (var client in AzureClientGenerator.Instance.InputLibrary.InputNamespace.Clients)
            {
                TraverseInput(client, ref hasOperation, ref hasLongRunningOperation);
            }

            if (hasOperation)
            {
                builder.CompileIncludes.Add(new CSharpProjectWriter.CSProjCompileInclude(GetCompileInclude("RawRequestUriBuilder.cs", pathSegmentCount), "Shared/Core"));
            }

            if (hasLongRunningOperation)
            {
                foreach (var file in _lroSharedFiles)
                {
                    builder.CompileIncludes.Add(new CSharpProjectWriter.CSProjCompileInclude(GetCompileInclude(file, pathSegmentCount), "Shared/Core"));
                }
            }

            return builder.Write();
        }

        private static readonly IReadOnlyList<string> _lroSharedFiles =
        [
            "AppContextSwitchHelper.cs",
            "AsyncLockWithValue.cs",
            "FixedDelayWithNoJitterStrategy.cs",
            "ClientDiagnostics.cs",
            "DiagnosticScopeFactory.cs",
            "DiagnosticScope.cs",
            "HttpMessageSanitizer.cs",
            "IOperationSource.cs",
            "NextLinkOperationImplementation.cs",
            "OperationFinalStateVia.cs",
            "OperationInternal.cs",
            "OperationInternalBase.cs",
            "OperationInternalOfT.cs",
            "OperationPoller.cs",
            "SequentialDelayStrategy.cs",
            "TaskExtensions.cs",
            "TrimmingAttribute.cs",
            "VoidValue.cs"
        ];

        private static void TraverseInput(InputClient rootClient, ref bool hasOperation, ref bool hasLongRunningOperation)
        {
            hasOperation = false;
            hasLongRunningOperation = false;
            foreach (var method in rootClient.Methods)
            {
<<<<<<< HEAD
                foreach (var method in inputClient.Methods)
                {
                    hasOperation = true;
                    if (method.Operation.LongRunning != null)
                    {
                        hasLongRunningOperation = true;
                        return;
                    }
=======
                hasOperation = true;
                if (method is InputLongRunningServiceMethod || method is InputLongRunningPagingServiceMethod)
                {
                    hasLongRunningOperation = true;
                    return;
>>>>>>> 6ffdcbcd
                }
            }
            foreach (var inputClient in rootClient.Children)
            {
                TraverseInput(inputClient, ref hasOperation, ref hasLongRunningOperation);
            }
        }

        private static int GetPathSegmentCount()
        {
            ReadOnlySpan<char> text = AzureClientGenerator.Instance.Configuration.OutputDirectory.AsSpan();
            // we are either a spector project in the eng folder or a real sdk in the sdk folder
            int beginning = text.IndexOf("eng");
            if (beginning == -1)
            {
                beginning = text.IndexOf("sdk");
            }
            text = text.Slice(beginning);
            // starting with 2 to include eng at the beginning and src at the end
            int pathSegmentCount = 2 + text.Count('/');
            // count both path separators to normalize
            pathSegmentCount += text.Count('\\');
            return pathSegmentCount;
        }

        private string GetCompileInclude(string fileName, int pathSegmentCount)
        {
            return $"{MSBuildThisFileDirectory}{string.Concat(Enumerable.Repeat(ParentDirectory, pathSegmentCount))}{RelativeCoreSegment}{fileName}";
        }
    }
}<|MERGE_RESOLUTION|>--- conflicted
+++ resolved
@@ -93,22 +93,11 @@
             hasLongRunningOperation = false;
             foreach (var method in rootClient.Methods)
             {
-<<<<<<< HEAD
-                foreach (var method in inputClient.Methods)
-                {
-                    hasOperation = true;
-                    if (method.Operation.LongRunning != null)
-                    {
-                        hasLongRunningOperation = true;
-                        return;
-                    }
-=======
                 hasOperation = true;
                 if (method is InputLongRunningServiceMethod || method is InputLongRunningPagingServiceMethod)
                 {
                     hasLongRunningOperation = true;
                     return;
->>>>>>> 6ffdcbcd
                 }
             }
             foreach (var inputClient in rootClient.Children)
