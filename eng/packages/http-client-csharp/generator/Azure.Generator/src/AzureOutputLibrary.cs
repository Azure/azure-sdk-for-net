--- conflicted
+++ resolved
@@ -1,93 +1,17 @@
 ﻿// Copyright (c) Microsoft Corporation. All rights reserved.
 // Licensed under the MIT License.
 
-using Azure.Generator.Mgmt.Models;
 using Azure.Generator.Providers;
-<<<<<<< HEAD
-using Azure.Generator.Utilities;
-using Microsoft.Generator.CSharp.ClientModel;
-using Microsoft.Generator.CSharp.Providers;
-using System.Collections.Generic;
-=======
 using Microsoft.TypeSpec.Generator.ClientModel;
 using Microsoft.TypeSpec.Generator.Providers;
->>>>>>> c2a9a198
 
 namespace Azure.Generator
 {
     /// <inheritdoc/>
     public class AzureOutputLibrary : ScmOutputLibrary
     {
-        // TODO: categorize clients into operationSets, which contains operations sharing the same Path
-        private Dictionary<string, OperationSet> _pathToOperationSetMap;
-        private Dictionary<string, HashSet<OperationSet>> _resourceDataBySpecNameMap;
-
         /// <inheritdoc/>
-<<<<<<< HEAD
-        public AzureOutputLibrary()
-        {
-            _pathToOperationSetMap = CategorizeClients();
-            _resourceDataBySpecNameMap = EnsureResourceDataMap();
-        }
-
-        private Dictionary<string, HashSet<OperationSet>> EnsureResourceDataMap()
-        {
-            var result = new Dictionary<string, HashSet<OperationSet>>();
-            foreach (var operationSet in _pathToOperationSetMap.Values)
-            {
-                if (AzureClientPlugin.Instance.ResourceDetection.TryGetResourceDataSchema(operationSet, out var resourceSpecName, out var resourceSchema))
-                {
-                    // if this operation set corresponds to a SDK resource, we add it to the map
-                    if (!result.TryGetValue(resourceSpecName!, out HashSet<OperationSet>? value))
-                    {
-                        value = new HashSet<OperationSet>();
-                        result.Add(resourceSpecName!, value);
-                    }
-                    value.Add(operationSet);
-                }
-            }
-
-            return result;
-        }
-
-        private Dictionary<string, OperationSet> CategorizeClients()
-        {
-            var result = new Dictionary<string, OperationSet>();
-            foreach (var inputClient in AzureClientPlugin.Instance.InputLibrary.InputNamespace.Clients)
-            {
-                var requestPathList = new HashSet<string>();
-                foreach (var operation in inputClient.Operations)
-                {
-                    var path = operation.GetHttpPath();
-                    requestPathList.Add(path);
-                    if (result.TryGetValue(path, out var operationSet))
-                    {
-                        operationSet.Add(operation);
-                    }
-                    else
-                    {
-                        operationSet = new OperationSet(path, inputClient)
-                        {
-                            operation
-                        };
-                        result.Add(path, operationSet);
-                    }
-                }
-            }
-
-            // TODO: add operation set for the partial resources here
-
-            return result;
-        }
-
-        /// <inheritdoc/>
-        // TODO: generate resources and collections
-        protected override TypeProvider[] BuildTypeProviders() => [.. base.BuildTypeProviders(), new RequestContextExtensionsDefinition()];
-
-        internal bool IsResource(string name) => _resourceDataBySpecNameMap.ContainsKey(name);
-=======
         protected override TypeProvider[] BuildTypeProviders()
             => [.. base.BuildTypeProviders(), new RequestContextExtensionsDefinition()];
->>>>>>> c2a9a198
     }
 }