--- conflicted
+++ resolved
@@ -46,11 +46,7 @@
 
         /// <inheritdoc/>
         public override ValueExpression CreateMessage(HttpRequestOptionsApi requestOptions, ValueExpression responseClassifier)
-<<<<<<< HEAD
             => Original.Invoke(nameof(HttpPipeline.CreateMessage), requestOptions, responseClassifier).As<HttpMessage>();
-=======
-            => AzureClientGenerator.Instance.IsAzureArm.Value ? Original.Invoke(nameof(HttpPipeline.CreateMessage)) : Original.Invoke(nameof(HttpPipeline.CreateMessage), requestOptions, responseClassifier).As<HttpMessage>();
->>>>>>> 0200a8e0
 
         /// <inheritdoc/>
         public override ClientPipelineApi FromExpression(ValueExpression expression)
