--- conflicted
+++ resolved
@@ -42,16 +42,6 @@
         public override ClientPipelineApi FromExpression(ValueExpression expression)
             => new HttpPipelineProvider(expression);
 
-<<<<<<< HEAD
-        public override ValueExpression AuthorizationPolicy(params ValueExpression[] arguments)
-            => New.Instance(typeof(AzureKeyCredentialPolicy), arguments);
-
-        public override ClientPipelineApi ToExpression() => this;
-
-        public override MethodBodyStatement[] ProcessMessage(HttpMessageApi message, HttpRequestOptionsApi options)
-            => BuildProcessMessage(message, options, false);
-
-=======
         public override ValueExpression KeyAuthorizationPolicy(ValueExpression credential, ValueExpression headerName, ValueExpression? keyPrefix = null)
             => New.Instance(typeof(AzureKeyCredentialPolicy), keyPrefix != null ? [credential, headerName, keyPrefix] : [credential, headerName]);
 
@@ -63,7 +53,6 @@
         public override MethodBodyStatement[] ProcessMessage(HttpMessageApi message, HttpRequestOptionsApi options)
             => BuildProcessMessage(message, options, false);
 
->>>>>>> f2036db0
         public override MethodBodyStatement[] ProcessMessageAsync(HttpMessageApi message, HttpRequestOptionsApi options)
             => BuildProcessMessage(message, options, true);
 
