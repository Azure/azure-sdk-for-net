--- conflicted
+++ resolved
@@ -34,12 +34,6 @@
         /// <inheritdoc/>
         public override CSharpType PipelinePolicyType => typeof(HttpPipelinePolicy);
 
-<<<<<<< HEAD
-        public override CSharpType? KeyCredentialType => typeof(AzureKeyCredential);
-
-        public override CSharpType? TokenCredentialType => typeof(TokenCredential);
-
-=======
         /// <inheritdoc/>
         public override CSharpType? KeyCredentialType => typeof(AzureKeyCredential);
 
@@ -47,7 +41,6 @@
         public override CSharpType? TokenCredentialType => typeof(TokenCredential);
 
         /// <inheritdoc/>
->>>>>>> c2a9a198
         public override ValueExpression Create(ValueExpression options, ValueExpression perRetryPolicies)
             => Static(typeof(HttpPipelineBuilder)).Invoke(nameof(HttpPipelineBuilder.Build), [options, perRetryPolicies]);
 
@@ -59,17 +52,11 @@
         public override ClientPipelineApi FromExpression(ValueExpression expression)
             => new HttpPipelineProvider(expression);
 
-<<<<<<< HEAD
-        public override ValueExpression KeyAuthorizationPolicy(ValueExpression credential, ValueExpression headerName, ValueExpression? keyPrefix = null)
-            => New.Instance(typeof(AzureKeyCredentialPolicy), keyPrefix != null ? [credential, headerName, keyPrefix] : [credential, headerName]);
-
-=======
         /// <inheritdoc/>
         public override ValueExpression KeyAuthorizationPolicy(ValueExpression credential, ValueExpression headerName, ValueExpression? keyPrefix = null)
             => New.Instance(typeof(AzureKeyCredentialPolicy), keyPrefix != null ? [credential, headerName, keyPrefix] : [credential, headerName]);
 
         /// <inheritdoc/>
->>>>>>> c2a9a198
         public override ValueExpression TokenAuthorizationPolicy(ValueExpression credential, ValueExpression scopes)
             => New.Instance(typeof(BearerTokenAuthenticationPolicy), credential, scopes);
 
