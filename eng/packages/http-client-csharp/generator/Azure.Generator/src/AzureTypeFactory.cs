﻿// Copyright (c) Microsoft Corporation. All rights reserved.
// Licensed under the MIT License.

using Azure.Generator.InputTransformation;
using Azure.Generator.Primitives;
using Azure.Generator.Providers;
using Azure.Generator.Providers.Abstraction;
<<<<<<< HEAD
using Microsoft.Generator.CSharp.ClientModel;
using Microsoft.Generator.CSharp.ClientModel.Providers;
using Microsoft.Generator.CSharp.Expressions;
using Microsoft.Generator.CSharp.Input;
using Microsoft.Generator.CSharp.Primitives;
using Microsoft.Generator.CSharp.Providers;
using Microsoft.Generator.CSharp.Snippets;
using Microsoft.Generator.CSharp.Statements;
=======
using Microsoft.TypeSpec.Generator.ClientModel;
using Microsoft.TypeSpec.Generator.ClientModel.Providers;
using Microsoft.TypeSpec.Generator.Expressions;
using Microsoft.TypeSpec.Generator.Input;
using Microsoft.TypeSpec.Generator.Primitives;
using Microsoft.TypeSpec.Generator.Providers;
using Microsoft.TypeSpec.Generator.Snippets;
using Microsoft.TypeSpec.Generator.Statements;
>>>>>>> e0b8da94
using System;
using System.ClientModel.Primitives;
using System.Collections.Generic;
using System.Text.Json;

namespace Azure.Generator
{
    /// <inheritdoc/>
    public class AzureTypeFactory : ScmTypeFactory
    {
        /// <inheritdoc/>
        public override IClientResponseApi ClientResponseApi => AzureClientResponseProvider.Instance;

        /// <inheritdoc/>
        public override IHttpResponseApi HttpResponseApi => AzureResponseProvider.Instance;

        /// <inheritdoc/>
        public override IClientPipelineApi ClientPipelineApi => HttpPipelineProvider.Instance;

        /// <inheritdoc/>
        public override IHttpMessageApi HttpMessageApi => HttpMessageProvider.Instance;

        /// <inheritdoc/>
        public override IExpressionApi<HttpRequestApi> HttpRequestApi => HttpRequestProvider.Instance;

        /// <inheritdoc/>
        public override IStatusCodeClassifierApi StatusCodeClassifierApi => StatusCodeClassifierProvider.Instance;

        /// <inheritdoc/>
        public override IRequestContentApi RequestContentApi => RequestContentProvider.Instance;

        /// <inheritdoc/>
        public override IHttpRequestOptionsApi HttpRequestOptionsApi => HttpRequestOptionsProvider.Instance;

        /// <inheritdoc/>
        protected override CSharpType? CreateCSharpTypeCore(InputType inputType)
        {
            if (inputType is InputPrimitiveType inputPrimitiveType)
            {
                var result = CreateKnownPrimitiveType(inputPrimitiveType);
                if (result != null)
                {
                    return result;
                }
            }
            return base.CreateCSharpTypeCore(inputType);
        }

        private CSharpType? CreateKnownPrimitiveType(InputPrimitiveType inputType)
        {
            InputPrimitiveType? primitiveType = inputType;
            while (primitiveType != null)
            {
                if (KnownAzureTypes.TryGetPrimitiveType(primitiveType.CrossLanguageDefinitionId, out var knownType))
                {
                    return knownType;
                }

                primitiveType = primitiveType.BaseType;
            }

            return null;
        }

        /// <inheritdoc/>
<<<<<<< HEAD
        public override ValueExpression DeserializeJsonValue(Type valueType, ScopedApi<JsonElement> element, SerializationFormat format)
=======
#pragma warning disable AZC0014 // Avoid using banned types in public API
        public override ValueExpression DeserializeJsonValue(Type valueType, ScopedApi<JsonElement> element, SerializationFormat format)
#pragma warning restore AZC0014 // Avoid using banned types in public API
>>>>>>> e0b8da94
        {
            var expression = DeserializeJsonValueCore(valueType, element, format);
            return expression ?? base.DeserializeJsonValue(valueType, element, format);
        }

        private ValueExpression? DeserializeJsonValueCore(
            Type valueType,
            ScopedApi<JsonElement> element,
            SerializationFormat format)
        {
            return KnownAzureTypes.TryGetJsonDeserializationExpression(valueType, out var deserializationExpression) ?
                deserializationExpression(new CSharpType(valueType), element, format) :
                null;
        }

        /// <inheritdoc/>
        public override MethodBodyStatement SerializeJsonValue(Type valueType, ValueExpression value, ScopedApi<Utf8JsonWriter> utf8JsonWriter, ScopedApi<ModelReaderWriterOptions> mrwOptionsParameter, SerializationFormat serializationFormat)
        {
            var statement = SerializeValueTypeCore(serializationFormat, value, valueType, utf8JsonWriter, mrwOptionsParameter);
            return statement ?? base.SerializeJsonValue(valueType, value, utf8JsonWriter, mrwOptionsParameter, serializationFormat);
        }

        private MethodBodyStatement? SerializeValueTypeCore(SerializationFormat serializationFormat, ValueExpression value, Type valueType, ScopedApi<Utf8JsonWriter> utf8JsonWriter, ScopedApi<ModelReaderWriterOptions> mrwOptionsParameter)
        {
            return KnownAzureTypes.TryGetJsonSerializationExpression(valueType, out var serializationExpression) ?
                serializationExpression(value, utf8JsonWriter, mrwOptionsParameter, serializationFormat) :
                null;
        }

        /// <inheritdoc/>
        protected override ClientProvider? CreateClientCore(InputClient inputClient)
        {
<<<<<<< HEAD
            if (!AzureClientPlugin.Instance.IsAzureArm.Value)
=======
            if (!AzureClientGenerator.Instance.IsAzureArm.Value)
>>>>>>> e0b8da94
            {
                return base.CreateClientCore(inputClient);
            }

            var transformedClient = InputClientTransformer.TransformInputClient(inputClient);
            return transformedClient is null ? null : base.CreateClientCore(transformedClient);
        }

        /// <inheritdoc/>
<<<<<<< HEAD
        protected override IReadOnlyList<TypeProvider> CreateSerializationsCore(InputType inputType, TypeProvider typeProvider)
        {
            if (inputType is InputModelType inputModel
                && typeProvider is ModelProvider modelProvider
                && AzureClientPlugin.Instance.OutputLibrary.IsResource(inputType.Name)
                && inputModel.Usage.HasFlag(InputModelTypeUsage.Json))
            {
                return [new ResourceDataSerializationProvider(inputModel, modelProvider)];
            }

            return base.CreateSerializationsCore(inputType, typeProvider);
        }

        /// <inheritdoc/>
        protected override ModelProvider? CreateModelCore(InputModelType model)
        {
            if (AzureClientPlugin.Instance.OutputLibrary.IsResource(model.Name))
            {
                return new ResourceDataProvider(model);
            }
            return base.CreateModelCore(model);
=======
        public override NewProjectScaffolding CreateNewProjectScaffolding()
        {
            return new NewAzureProjectScaffolding();
>>>>>>> e0b8da94
        }
    }
}<|MERGE_RESOLUTION|>--- conflicted
+++ resolved
@@ -5,16 +5,6 @@
 using Azure.Generator.Primitives;
 using Azure.Generator.Providers;
 using Azure.Generator.Providers.Abstraction;
-<<<<<<< HEAD
-using Microsoft.Generator.CSharp.ClientModel;
-using Microsoft.Generator.CSharp.ClientModel.Providers;
-using Microsoft.Generator.CSharp.Expressions;
-using Microsoft.Generator.CSharp.Input;
-using Microsoft.Generator.CSharp.Primitives;
-using Microsoft.Generator.CSharp.Providers;
-using Microsoft.Generator.CSharp.Snippets;
-using Microsoft.Generator.CSharp.Statements;
-=======
 using Microsoft.TypeSpec.Generator.ClientModel;
 using Microsoft.TypeSpec.Generator.ClientModel.Providers;
 using Microsoft.TypeSpec.Generator.Expressions;
@@ -23,7 +13,6 @@
 using Microsoft.TypeSpec.Generator.Providers;
 using Microsoft.TypeSpec.Generator.Snippets;
 using Microsoft.TypeSpec.Generator.Statements;
->>>>>>> e0b8da94
 using System;
 using System.ClientModel.Primitives;
 using System.Collections.Generic;
@@ -89,13 +78,9 @@
         }
 
         /// <inheritdoc/>
-<<<<<<< HEAD
-        public override ValueExpression DeserializeJsonValue(Type valueType, ScopedApi<JsonElement> element, SerializationFormat format)
-=======
 #pragma warning disable AZC0014 // Avoid using banned types in public API
         public override ValueExpression DeserializeJsonValue(Type valueType, ScopedApi<JsonElement> element, SerializationFormat format)
 #pragma warning restore AZC0014 // Avoid using banned types in public API
->>>>>>> e0b8da94
         {
             var expression = DeserializeJsonValueCore(valueType, element, format);
             return expression ?? base.DeserializeJsonValue(valueType, element, format);
@@ -128,11 +113,7 @@
         /// <inheritdoc/>
         protected override ClientProvider? CreateClientCore(InputClient inputClient)
         {
-<<<<<<< HEAD
-            if (!AzureClientPlugin.Instance.IsAzureArm.Value)
-=======
             if (!AzureClientGenerator.Instance.IsAzureArm.Value)
->>>>>>> e0b8da94
             {
                 return base.CreateClientCore(inputClient);
             }
@@ -142,33 +123,9 @@
         }
 
         /// <inheritdoc/>
-<<<<<<< HEAD
-        protected override IReadOnlyList<TypeProvider> CreateSerializationsCore(InputType inputType, TypeProvider typeProvider)
-        {
-            if (inputType is InputModelType inputModel
-                && typeProvider is ModelProvider modelProvider
-                && AzureClientPlugin.Instance.OutputLibrary.IsResource(inputType.Name)
-                && inputModel.Usage.HasFlag(InputModelTypeUsage.Json))
-            {
-                return [new ResourceDataSerializationProvider(inputModel, modelProvider)];
-            }
-
-            return base.CreateSerializationsCore(inputType, typeProvider);
-        }
-
-        /// <inheritdoc/>
-        protected override ModelProvider? CreateModelCore(InputModelType model)
-        {
-            if (AzureClientPlugin.Instance.OutputLibrary.IsResource(model.Name))
-            {
-                return new ResourceDataProvider(model);
-            }
-            return base.CreateModelCore(model);
-=======
         public override NewProjectScaffolding CreateNewProjectScaffolding()
         {
             return new NewAzureProjectScaffolding();
->>>>>>> e0b8da94
         }
     }
 }