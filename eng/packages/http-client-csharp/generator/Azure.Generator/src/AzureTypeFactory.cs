--- conflicted
+++ resolved
@@ -16,11 +16,6 @@
 using Microsoft.Generator.CSharp.Statements;
 using System;
 using System.ClientModel.Primitives;
-<<<<<<< HEAD
-using System.Collections.Generic;
-using System.Diagnostics.CodeAnalysis;
-=======
->>>>>>> 91af14e5
 using System.Text.Json;
 
 namespace Azure.Generator
@@ -139,53 +134,6 @@
 
         /// <inheritdoc/>
         protected override ClientProvider CreateClientCore(InputClient inputClient)
-<<<<<<< HEAD
-            => AzureClientPlugin.Instance.IsAzureArm.Value ? base.CreateClientCore(TransformInputClient(inputClient)) : base.CreateClientCore(inputClient);
-
-        private InputClient TransformInputClient(InputClient client)
-        {
-            var operationsToKeep = new List<InputOperation>();
-            foreach (var operation in client.Operations)
-            {
-                // operations_list has been covered in Azure.ResourceManager already, we don't need to generate it in the client
-                if (operation.CrossLanguageDefinitionId != "Azure.ResourceManager.Operations.list")
-                {
-                    // TODO: have a helper method in InputOperation to update the parameters
-                    var transformedOperation = new InputOperation(operation.Name, operation.ResourceName, operation.Summary, operation.Doc, operation.Deprecated, operation.Accessibility, TransformInputOperationParameters(operation), operation.Responses, operation.HttpMethod, operation.RequestBodyMediaType, operation.Uri, operation.Path, operation.ExternalDocsUrl, operation.RequestMediaTypes, operation.BufferResponse, operation.LongRunning, operation.Paging, operation.GenerateProtocolMethod, operation.GenerateConvenienceMethod, operation.CrossLanguageDefinitionId);
-                    operationsToKeep.Add(transformedOperation);
-                }
-            }
-            return new InputClient(client.Name, client.Summary, client.Doc, operationsToKeep, client.Parameters, client.Parent);
-        }
-
-        private IReadOnlyList<InputParameter> TransformInputOperationParameters(InputOperation operation)
-        {
-            var parameters = new List<InputParameter>();
-            foreach (var parameter in operation.Parameters)
-            {
-                if (parameter.NameInRequest.Equals("subscriptionId", StringComparison.OrdinalIgnoreCase))
-                {
-                    parameters.Add(new InputParameter(parameter.Name, parameter.NameInRequest, parameter.Summary, parameter.Doc, InputPrimitiveType.String, parameter.Location, parameter.DefaultValue, InputOperationParameterKind.Method, parameter.IsRequired, parameter.IsApiVersion, parameter.IsResourceParameter, parameter.IsContentType, parameter.IsEndpoint, parameter.SkipUrlEncoding, parameter.Explode, parameter.ArraySerializationDelimiter, parameter.HeaderCollectionPrefix));
-                }
-                else
-                {
-                    parameters.Add(parameter);
-                }
-            }
-            return parameters;
-        }
-
-        internal ResourceDataProvider CreateResourceData(InputModelType model)
-        {
-            if (_resourceDataProvdierCache.TryGetValue(model, out var resourceData))
-            {
-                return resourceData!;
-            }
-
-            return new ResourceDataProvider(model);
-        }
-=======
             => AzureClientPlugin.Instance.IsAzureArm.Value ? base.CreateClientCore(InputClientTransformer.TransformInputClient(inputClient)) : base.CreateClientCore(inputClient);
->>>>>>> 91af14e5
     }
 }