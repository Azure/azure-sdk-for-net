﻿// Copyright (c) Microsoft Corporation. All rights reserved.
// Licensed under the MIT License.

using Azure.Generator.InputTransformation;
using Azure.Generator.Primitives;
using Azure.Generator.Providers;
using Azure.Generator.Providers.Abstraction;
using Microsoft.Generator.CSharp.ClientModel;
using Microsoft.Generator.CSharp.ClientModel.Providers;
<<<<<<< HEAD
using Microsoft.Generator.CSharp.ClientModel.Snippets;
using Microsoft.Generator.CSharp.Expressions;
using Microsoft.Generator.CSharp.Input;
using Microsoft.Generator.CSharp.Primitives;
=======
using Microsoft.Generator.CSharp.Expressions;
using Microsoft.Generator.CSharp.Input;
using Microsoft.Generator.CSharp.Primitives;
using Microsoft.Generator.CSharp.Providers;
>>>>>>> f2036db0
using Microsoft.Generator.CSharp.Snippets;
using Microsoft.Generator.CSharp.Statements;
using System;
using System.ClientModel.Primitives;
<<<<<<< HEAD
using System.Text.Json;
using static Microsoft.Generator.CSharp.Snippets.Snippet;
=======
using System.Collections.Generic;
using System.Text.Json;
>>>>>>> f2036db0

namespace Azure.Generator
{
    /// <inheritdoc/>
    public class AzureTypeFactory : ScmTypeFactory
    {
        /// <inheritdoc/>
<<<<<<< HEAD
        public override CSharpType KeyCredentialType => typeof(AzureKeyCredential);

        /// <inheritdoc/>
=======
>>>>>>> f2036db0
        public override IClientResponseApi ClientResponseApi => AzureClientResponseProvider.Instance;

        /// <inheritdoc/>
        public override IHttpResponseApi HttpResponseApi => AzureResponseProvider.Instance;

        /// <inheritdoc/>
        public override IClientPipelineApi ClientPipelineApi => HttpPipelineProvider.Instance;

        /// <inheritdoc/>
        public override IHttpMessageApi HttpMessageApi => HttpMessageProvider.Instance;

        /// <inheritdoc/>
        public override IExpressionApi<HttpRequestApi> HttpRequestApi => HttpRequestProvider.Instance;

        /// <inheritdoc/>
        public override IStatusCodeClassifierApi StatusCodeClassifierApi => StatusCodeClassifierProvider.Instance;

        /// <inheritdoc/>
        public override IRequestContentApi RequestContentApi => RequestContentProvider.Instance;

        /// <inheritdoc/>
        public override IHttpRequestOptionsApi HttpRequestOptionsApi => HttpRequestOptionsProvider.Instance;

        /// <inheritdoc/>
        protected override CSharpType? CreateCSharpTypeCore(InputType inputType)
        {
            if (inputType is InputPrimitiveType inputPrimitiveType)
            {
                var result = CreateKnownPrimitiveType(inputPrimitiveType);
                if (result != null)
                {
                    return result;
                }
            }
            return base.CreateCSharpTypeCore(inputType);
        }

        private CSharpType? CreateKnownPrimitiveType(InputPrimitiveType inputType)
        {
            InputPrimitiveType? primitiveType = inputType;
            while (primitiveType != null)
            {
                if (KnownAzureTypes.TryGetPrimitiveType(primitiveType.CrossLanguageDefinitionId, out var knownType))
                {
                    return knownType;
                }

                primitiveType = primitiveType.BaseType;
            }

            return null;
        }

        /// <inheritdoc/>
<<<<<<< HEAD
        public override ValueExpression GetValueTypeDeserializationExpression(Type valueType, ScopedApi<JsonElement> element, SerializationFormat format)
        {
            var expression = GetValueTypeDeserializationExpressionCore(valueType, element, format);
            return expression ?? base.GetValueTypeDeserializationExpression(valueType, element, format);
        }

        private ValueExpression? GetValueTypeDeserializationExpressionCore(
=======
        public override ValueExpression DeserializeJsonValue(Type valueType, ScopedApi<JsonElement> element, SerializationFormat format)
        {
            var expression = DeserializeJsonValueCore(valueType, element, format);
            return expression ?? base.DeserializeJsonValue(valueType, element, format);
        }

        private ValueExpression? DeserializeJsonValueCore(
>>>>>>> f2036db0
            Type valueType,
            ScopedApi<JsonElement> element,
            SerializationFormat format)
        {
<<<<<<< HEAD
            return valueType switch
            {
                Type t when t == typeof(ResourceIdentifier) =>
                    New.Instance(valueType, element.GetString()),
                _ => null,
            };
        }

        /// <inheritdoc/>
        public override MethodBodyStatement SerializeValueType(CSharpType type, SerializationFormat serializationFormat, ValueExpression value, Type valueType, ScopedApi<Utf8JsonWriter> utf8JsonWriter, ScopedApi<ModelReaderWriterOptions> mrwOptionsParameter)
        {
            var statement = SerializeValueTypeCore(type, serializationFormat, value, valueType, utf8JsonWriter, mrwOptionsParameter);
            return statement ?? base.SerializeValueType(type, serializationFormat, value, valueType, utf8JsonWriter, mrwOptionsParameter);
        }

        private MethodBodyStatement? SerializeValueTypeCore(CSharpType type, SerializationFormat serializationFormat, ValueExpression value, Type valueType, ScopedApi<Utf8JsonWriter> utf8JsonWriter, ScopedApi<ModelReaderWriterOptions> mrwOptionsParameter)
        {
            return valueType switch
            {
                Type t when t == typeof(ResourceIdentifier) =>
                    utf8JsonWriter.WriteStringValue(value.Property(nameof(ResourceIdentifier.Name))),
                _ => null,
            };
=======
            return KnownAzureTypes.TryGetJsonDeserializationExpression(valueType, out var deserializationExpression) ?
                deserializationExpression(new CSharpType(valueType), element, format) :
                null;
        }

        /// <inheritdoc/>
        public override MethodBodyStatement SerializeJsonValue(Type valueType, ValueExpression value, ScopedApi<Utf8JsonWriter> utf8JsonWriter, ScopedApi<ModelReaderWriterOptions> mrwOptionsParameter, SerializationFormat serializationFormat)
        {
            var statement = SerializeValueTypeCore(serializationFormat, value, valueType, utf8JsonWriter, mrwOptionsParameter);
            return statement ?? base.SerializeJsonValue(valueType, value, utf8JsonWriter, mrwOptionsParameter, serializationFormat);
        }

        private MethodBodyStatement? SerializeValueTypeCore(SerializationFormat serializationFormat, ValueExpression value, Type valueType, ScopedApi<Utf8JsonWriter> utf8JsonWriter, ScopedApi<ModelReaderWriterOptions> mrwOptionsParameter)
        {
            return KnownAzureTypes.TryGetJsonSerializationExpression(valueType, out var serializationExpression) ?
                serializationExpression(value, utf8JsonWriter, mrwOptionsParameter, serializationFormat) :
                null;
        }

        /// <inheritdoc/>
        protected override ClientProvider? CreateClientCore(InputClient inputClient)
        {
            if (!AzureClientPlugin.Instance.IsAzureArm.Value)
            {
                return base.CreateClientCore(inputClient);
            }

            var transformedClient = InputClientTransformer.TransformInputClient(inputClient);
            return transformedClient is null ? null : base.CreateClientCore(transformedClient);
        }

        /// <inheritdoc/>
        protected override IReadOnlyList<TypeProvider> CreateSerializationsCore(InputType inputType, TypeProvider typeProvider)
        {
            if (inputType is InputModelType inputModel
                && typeProvider is ModelProvider modelProvider
                && AzureClientPlugin.Instance.OutputLibrary.IsResource(inputType.Name)
                && inputModel.Usage.HasFlag(InputModelTypeUsage.Json))
            {
                return [new ResourceDataSerializationProvider(inputModel, modelProvider)];
            }

            return base.CreateSerializationsCore(inputType, typeProvider);
        }

        /// <inheritdoc/>
        protected override ModelProvider? CreateModelCore(InputModelType model)
        {
            if (AzureClientPlugin.Instance.OutputLibrary.IsResource(model.Name))
            {
                return new ResourceDataProvider(model);
            }
            return base.CreateModelCore(model);
>>>>>>> f2036db0
        }
    }
}<|MERGE_RESOLUTION|>--- conflicted
+++ resolved
@@ -7,28 +7,16 @@
 using Azure.Generator.Providers.Abstraction;
 using Microsoft.Generator.CSharp.ClientModel;
 using Microsoft.Generator.CSharp.ClientModel.Providers;
-<<<<<<< HEAD
-using Microsoft.Generator.CSharp.ClientModel.Snippets;
-using Microsoft.Generator.CSharp.Expressions;
-using Microsoft.Generator.CSharp.Input;
-using Microsoft.Generator.CSharp.Primitives;
-=======
 using Microsoft.Generator.CSharp.Expressions;
 using Microsoft.Generator.CSharp.Input;
 using Microsoft.Generator.CSharp.Primitives;
 using Microsoft.Generator.CSharp.Providers;
->>>>>>> f2036db0
 using Microsoft.Generator.CSharp.Snippets;
 using Microsoft.Generator.CSharp.Statements;
 using System;
 using System.ClientModel.Primitives;
-<<<<<<< HEAD
-using System.Text.Json;
-using static Microsoft.Generator.CSharp.Snippets.Snippet;
-=======
 using System.Collections.Generic;
 using System.Text.Json;
->>>>>>> f2036db0
 
 namespace Azure.Generator
 {
@@ -36,12 +24,6 @@
     public class AzureTypeFactory : ScmTypeFactory
     {
         /// <inheritdoc/>
-<<<<<<< HEAD
-        public override CSharpType KeyCredentialType => typeof(AzureKeyCredential);
-
-        /// <inheritdoc/>
-=======
->>>>>>> f2036db0
         public override IClientResponseApi ClientResponseApi => AzureClientResponseProvider.Instance;
 
         /// <inheritdoc/>
@@ -96,15 +78,6 @@
         }
 
         /// <inheritdoc/>
-<<<<<<< HEAD
-        public override ValueExpression GetValueTypeDeserializationExpression(Type valueType, ScopedApi<JsonElement> element, SerializationFormat format)
-        {
-            var expression = GetValueTypeDeserializationExpressionCore(valueType, element, format);
-            return expression ?? base.GetValueTypeDeserializationExpression(valueType, element, format);
-        }
-
-        private ValueExpression? GetValueTypeDeserializationExpressionCore(
-=======
         public override ValueExpression DeserializeJsonValue(Type valueType, ScopedApi<JsonElement> element, SerializationFormat format)
         {
             var expression = DeserializeJsonValueCore(valueType, element, format);
@@ -112,36 +85,10 @@
         }
 
         private ValueExpression? DeserializeJsonValueCore(
->>>>>>> f2036db0
             Type valueType,
             ScopedApi<JsonElement> element,
             SerializationFormat format)
         {
-<<<<<<< HEAD
-            return valueType switch
-            {
-                Type t when t == typeof(ResourceIdentifier) =>
-                    New.Instance(valueType, element.GetString()),
-                _ => null,
-            };
-        }
-
-        /// <inheritdoc/>
-        public override MethodBodyStatement SerializeValueType(CSharpType type, SerializationFormat serializationFormat, ValueExpression value, Type valueType, ScopedApi<Utf8JsonWriter> utf8JsonWriter, ScopedApi<ModelReaderWriterOptions> mrwOptionsParameter)
-        {
-            var statement = SerializeValueTypeCore(type, serializationFormat, value, valueType, utf8JsonWriter, mrwOptionsParameter);
-            return statement ?? base.SerializeValueType(type, serializationFormat, value, valueType, utf8JsonWriter, mrwOptionsParameter);
-        }
-
-        private MethodBodyStatement? SerializeValueTypeCore(CSharpType type, SerializationFormat serializationFormat, ValueExpression value, Type valueType, ScopedApi<Utf8JsonWriter> utf8JsonWriter, ScopedApi<ModelReaderWriterOptions> mrwOptionsParameter)
-        {
-            return valueType switch
-            {
-                Type t when t == typeof(ResourceIdentifier) =>
-                    utf8JsonWriter.WriteStringValue(value.Property(nameof(ResourceIdentifier.Name))),
-                _ => null,
-            };
-=======
             return KnownAzureTypes.TryGetJsonDeserializationExpression(valueType, out var deserializationExpression) ?
                 deserializationExpression(new CSharpType(valueType), element, format) :
                 null;
@@ -195,7 +142,6 @@
                 return new ResourceDataProvider(model);
             }
             return base.CreateModelCore(model);
->>>>>>> f2036db0
         }
     }
 }