﻿// Copyright (c) Microsoft Corporation. All rights reserved.
// Licensed under the MIT License.

using Azure.Generator.InputTransformation;
using Azure.Generator.Primitives;
using Azure.Generator.Providers;
using Azure.Generator.Providers.Abstraction;
<<<<<<< HEAD
using Microsoft.Generator.CSharp.ClientModel;
using Microsoft.Generator.CSharp.ClientModel.Providers;
using Microsoft.Generator.CSharp.Expressions;
using Microsoft.Generator.CSharp.Input;
using Microsoft.Generator.CSharp.Primitives;
using Microsoft.Generator.CSharp.Providers;
using Microsoft.Generator.CSharp.Snippets;
using Microsoft.Generator.CSharp.Statements;
=======
using Microsoft.TypeSpec.Generator.ClientModel;
using Microsoft.TypeSpec.Generator.ClientModel.Providers;
using Microsoft.TypeSpec.Generator.Expressions;
using Microsoft.TypeSpec.Generator.Input;
using Microsoft.TypeSpec.Generator.Primitives;
using Microsoft.TypeSpec.Generator.Providers;
using Microsoft.TypeSpec.Generator.Snippets;
using Microsoft.TypeSpec.Generator.Statements;
>>>>>>> b38a9c20
using System;
using System.ClientModel.Primitives;
using System.Collections.Generic;
using System.Text.Json;

namespace Azure.Generator
{
    /// <inheritdoc/>
    public class AzureTypeFactory : ScmTypeFactory
    {
        /// <inheritdoc/>
        public override IClientResponseApi ClientResponseApi => AzureClientResponseProvider.Instance;

        /// <inheritdoc/>
        public override IHttpResponseApi HttpResponseApi => AzureResponseProvider.Instance;

        /// <inheritdoc/>
        public override IClientPipelineApi ClientPipelineApi => HttpPipelineProvider.Instance;

        /// <inheritdoc/>
        public override IHttpMessageApi HttpMessageApi => HttpMessageProvider.Instance;

        /// <inheritdoc/>
        public override IExpressionApi<HttpRequestApi> HttpRequestApi => HttpRequestProvider.Instance;

        /// <inheritdoc/>
        public override IStatusCodeClassifierApi StatusCodeClassifierApi => StatusCodeClassifierProvider.Instance;

        /// <inheritdoc/>
        public override IRequestContentApi RequestContentApi => RequestContentProvider.Instance;

        /// <inheritdoc/>
        public override IHttpRequestOptionsApi HttpRequestOptionsApi => HttpRequestOptionsProvider.Instance;

        /// <inheritdoc/>
        protected override CSharpType? CreateCSharpTypeCore(InputType inputType)
        {
            if (inputType is InputPrimitiveType inputPrimitiveType)
            {
                var result = CreateKnownPrimitiveType(inputPrimitiveType);
                if (result != null)
                {
                    return result;
                }
            }
            return base.CreateCSharpTypeCore(inputType);
        }

        private CSharpType? CreateKnownPrimitiveType(InputPrimitiveType inputType)
        {
            InputPrimitiveType? primitiveType = inputType;
            while (primitiveType != null)
            {
                if (KnownAzureTypes.TryGetPrimitiveType(primitiveType.CrossLanguageDefinitionId, out var knownType))
                {
                    return knownType;
                }

                primitiveType = primitiveType.BaseType;
            }

            return null;
        }

        /// <inheritdoc/>
<<<<<<< HEAD
        public override ValueExpression DeserializeJsonValue(Type valueType, ScopedApi<JsonElement> element, SerializationFormat format)
=======
#pragma warning disable AZC0014 // Avoid using banned types in public API
        public override ValueExpression DeserializeJsonValue(Type valueType, ScopedApi<JsonElement> element, SerializationFormat format)
#pragma warning restore AZC0014 // Avoid using banned types in public API
>>>>>>> b38a9c20
        {
            var expression = DeserializeJsonValueCore(valueType, element, format);
            return expression ?? base.DeserializeJsonValue(valueType, element, format);
        }

        private ValueExpression? DeserializeJsonValueCore(
            Type valueType,
            ScopedApi<JsonElement> element,
            SerializationFormat format)
        {
            return KnownAzureTypes.TryGetJsonDeserializationExpression(valueType, out var deserializationExpression) ?
                deserializationExpression(new CSharpType(valueType), element, format) :
                null;
        }

        /// <inheritdoc/>
        public override MethodBodyStatement SerializeJsonValue(Type valueType, ValueExpression value, ScopedApi<Utf8JsonWriter> utf8JsonWriter, ScopedApi<ModelReaderWriterOptions> mrwOptionsParameter, SerializationFormat serializationFormat)
        {
            var statement = SerializeValueTypeCore(serializationFormat, value, valueType, utf8JsonWriter, mrwOptionsParameter);
            return statement ?? base.SerializeJsonValue(valueType, value, utf8JsonWriter, mrwOptionsParameter, serializationFormat);
        }

        private MethodBodyStatement? SerializeValueTypeCore(SerializationFormat serializationFormat, ValueExpression value, Type valueType, ScopedApi<Utf8JsonWriter> utf8JsonWriter, ScopedApi<ModelReaderWriterOptions> mrwOptionsParameter)
        {
            return KnownAzureTypes.TryGetJsonSerializationExpression(valueType, out var serializationExpression) ?
                serializationExpression(value, utf8JsonWriter, mrwOptionsParameter, serializationFormat) :
                null;
        }

        /// <inheritdoc/>
        protected override ClientProvider? CreateClientCore(InputClient inputClient)
        {
            if (!AzureClientPlugin.Instance.IsAzureArm.Value)
            {
                return base.CreateClientCore(inputClient);
            }

            var transformedClient = InputClientTransformer.TransformInputClient(inputClient);
            return transformedClient is null ? null : base.CreateClientCore(transformedClient);
        }

        /// <inheritdoc/>
        protected override IReadOnlyList<TypeProvider> CreateSerializationsCore(InputType inputType, TypeProvider typeProvider)
        {
            if (inputType is InputModelType inputModel
                && typeProvider is ModelProvider modelProvider
                && AzureClientPlugin.Instance.OutputLibrary.IsResource(inputType.Name)
                && inputModel.Usage.HasFlag(InputModelTypeUsage.Json))
            {
                return [new ResourceDataSerializationProvider(inputModel, modelProvider)];
            }

            return base.CreateSerializationsCore(inputType, typeProvider);
        }

        /// <inheritdoc/>
        protected override ModelProvider? CreateModelCore(InputModelType model)
        {
            if (AzureClientPlugin.Instance.OutputLibrary.IsResource(model.Name))
            {
                return new ResourceDataProvider(model);
            }
            return base.CreateModelCore(model);
        }
<<<<<<< HEAD
=======

        /// <inheritdoc/>
        public override NewProjectScaffolding CreateNewProjectScaffolding()
        {
            return new NewAzureProjectScaffolding();
        }
>>>>>>> b38a9c20
    }
}<|MERGE_RESOLUTION|>--- conflicted
+++ resolved
@@ -5,16 +5,6 @@
 using Azure.Generator.Primitives;
 using Azure.Generator.Providers;
 using Azure.Generator.Providers.Abstraction;
-<<<<<<< HEAD
-using Microsoft.Generator.CSharp.ClientModel;
-using Microsoft.Generator.CSharp.ClientModel.Providers;
-using Microsoft.Generator.CSharp.Expressions;
-using Microsoft.Generator.CSharp.Input;
-using Microsoft.Generator.CSharp.Primitives;
-using Microsoft.Generator.CSharp.Providers;
-using Microsoft.Generator.CSharp.Snippets;
-using Microsoft.Generator.CSharp.Statements;
-=======
 using Microsoft.TypeSpec.Generator.ClientModel;
 using Microsoft.TypeSpec.Generator.ClientModel.Providers;
 using Microsoft.TypeSpec.Generator.Expressions;
@@ -23,7 +13,6 @@
 using Microsoft.TypeSpec.Generator.Providers;
 using Microsoft.TypeSpec.Generator.Snippets;
 using Microsoft.TypeSpec.Generator.Statements;
->>>>>>> b38a9c20
 using System;
 using System.ClientModel.Primitives;
 using System.Collections.Generic;
@@ -89,13 +78,9 @@
         }
 
         /// <inheritdoc/>
-<<<<<<< HEAD
-        public override ValueExpression DeserializeJsonValue(Type valueType, ScopedApi<JsonElement> element, SerializationFormat format)
-=======
 #pragma warning disable AZC0014 // Avoid using banned types in public API
         public override ValueExpression DeserializeJsonValue(Type valueType, ScopedApi<JsonElement> element, SerializationFormat format)
 #pragma warning restore AZC0014 // Avoid using banned types in public API
->>>>>>> b38a9c20
         {
             var expression = DeserializeJsonValueCore(valueType, element, format);
             return expression ?? base.DeserializeJsonValue(valueType, element, format);
@@ -160,14 +145,11 @@
             }
             return base.CreateModelCore(model);
         }
-<<<<<<< HEAD
-=======
 
         /// <inheritdoc/>
         public override NewProjectScaffolding CreateNewProjectScaffolding()
         {
             return new NewAzureProjectScaffolding();
         }
->>>>>>> b38a9c20
     }
 }