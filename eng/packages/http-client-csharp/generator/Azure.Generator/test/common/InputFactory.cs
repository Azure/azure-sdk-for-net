﻿// Copyright (c) Microsoft Corporation. All rights reserved.
// Licensed under the MIT License.

using System.Collections.Generic;
using System.Linq;
using Microsoft.TypeSpec.Generator.Input;

namespace Azure.Generator.Tests.Common
{
    /// <summary>
    /// Provider methods to construct intput test data
    /// </summary>
    public static class InputFactory
    {
        /// <summary>
        /// Primitive input data types
        /// </summary>
        public static class Primitive
        {
            /// <summary>
            /// Construct string input data
            /// </summary>
            /// <param name="name"></param>
            /// <param name="crossLanguageDefinitionId"></param>
            /// <param name="encode"></param>
            /// <returns></returns>
            public static InputPrimitiveType String(string? name = null, string? crossLanguageDefinitionId = null, string? encode = null)
            {
                return new InputPrimitiveType(InputPrimitiveTypeKind.String, name ?? string.Empty, crossLanguageDefinitionId ?? string.Empty, encode);
            }
        }

        /// <summary>
        /// Construct input enum types
        /// </summary>
        public static class EnumMember
        {
            /// <summary>
            /// Construct input enum type value for int32
            /// </summary>
            /// <param name="name"></param>
            /// <param name="value"></param>
            /// <param name="enumType"></param>
            /// <returns></returns>
            public static InputEnumTypeValue Int32(string name, int value, InputEnumType enumType)
            {
                return new InputEnumTypeValue(name, value, InputPrimitiveType.Int32, enumType, "", $"{name} description");
            }

            /// <summary>
            /// Construct input enum type value for float32
            /// </summary>
            /// <param name="name"></param>
            /// <param name="value"></param>
            /// <param name="enumType"></param>
            /// <returns></returns>
            public static InputEnumTypeValue Float32(string name, float value, InputEnumType enumType)
            {
                return new InputEnumTypeValue(name, value, InputPrimitiveType.Float32, enumType, "", $"{name} description");
            }

            /// <summary>
            /// Construct input enum type value for string
            /// </summary>
            /// <param name="name"></param>
            /// <param name="value"></param>
            /// <param name="enumType"></param>
            /// <returns></returns>
            public static InputEnumTypeValue String(string name, string value, InputEnumType enumType)
            {
                return new InputEnumTypeValue(name, value, InputPrimitiveType.String, enumType, "", $"{name} description");
            }
        }

        /// <summary>
        /// Construct input literal types
        /// </summary>
        public static class Literal
        {
            /// <summary>
            /// Construct input literal type value for string
            /// </summary>
            /// <param name="value"></param>
            /// <param name="name"></param>
            /// <param name="namespace"></param>
            /// <returns></returns>
            public static InputLiteralType String(string value, string? name = null, string? @namespace = null)
            {
                return new InputLiteralType(name ?? string.Empty, @namespace ?? string.Empty, InputPrimitiveType.String, value);
            }

            /// <summary>
            /// Construct input enum type value for any
            /// </summary>
            /// <param name="value"></param>
            /// <param name="name"></param>
            /// <param name="namespace"></param>
            /// <returns></returns>
<<<<<<< HEAD
            public static InputLiteralType Any(object value, string? name = null, string? @namespace = null)
            {
                return new InputLiteralType(name ?? string.Empty, @namespace ?? string.Empty, InputPrimitiveType.String, value);
=======
            public static InputLiteralType Int32(int value, string? name = null, string? @namespace = null)
            {
                return new InputLiteralType(name ?? string.Empty, @namespace ?? string.Empty, InputPrimitiveType.Int32, value);
>>>>>>> fdcaae7a
            }
        }

        /// <summary>
        /// Construct input constants
        /// </summary>
        public static class Constant
        {
            /// <summary>
            /// Construct input constnat for string
            /// </summary>
            /// <param name="value"></param>
            /// <returns></returns>
            public static InputConstant String(string value)
            {
                return new InputConstant(value, InputPrimitiveType.String);
            }

            /// <summary>
            /// Construct input constnat for int64
            /// </summary>
            /// <param name="value"></param>
            /// <returns></returns>
            public static InputConstant Int64(long value)
            {
                return new InputConstant(value, InputPrimitiveType.Int64);
            }
        }

        /// <summary>
        /// Construct input parameter with content type
        /// </summary>
        /// <param name="contentType"></param>
        /// <returns></returns>
        public static InputParameter ContentTypeParameter(string contentType)
            => Parameter(
                "contentType",
                Literal.String(contentType),
                location: InputRequestLocation.Header,
                isRequired: true,
                defaultValue: Constant.String(contentType),
                nameInRequest: "Content-Type",
                isContentType: true,
                kind: InputParameterKind.Constant);

        /// <summary>
        /// Construct input paraemter
        /// </summary>
        /// <param name="name"></param>
        /// <param name="type"></param>
        /// <param name="nameInRequest"></param>
        /// <param name="defaultValue"></param>
        /// <param name="location"></param>
        /// <param name="isRequired"></param>
        /// <param name="kind"></param>
        /// <param name="isEndpoint"></param>
        /// <param name="isContentType"></param>
        /// <returns></returns>
        public static InputParameter Parameter(
            string name,
            InputType type,
            string? nameInRequest = null,
            InputConstant? defaultValue = null,
            InputRequestLocation location = InputRequestLocation.Body,
            bool isRequired = false,
            InputParameterKind kind = InputParameterKind.Method,
            bool isEndpoint = false,
            bool isContentType = false)
        {
            return new InputParameter(
                name,
                nameInRequest ?? name,
                null,
                $"{name} description",
                type,
                location,
                defaultValue,
                kind,
                isRequired,
                false,
                isContentType,
                isEndpoint,
                false,
                false,
                null,
                null);
        }

        /// <summary>
        /// Construct input model property
        /// </summary>
        /// <param name="name"></param>
        /// <param name="type"></param>
        /// <param name="isRequired"></param>
        /// <param name="isReadOnly"></param>
        /// <param name="isDiscriminator"></param>
        /// <param name="wireName"></param>
        /// <param name="summary"></param>
        /// <param name="description"></param>
        /// <param name="serializedName"></param>
        /// <param name="kind"></param>
        /// <returns></returns>
        public static InputModelProperty Property(
            string name,
            InputType type,
            bool isRequired = false,
            bool isReadOnly = false,
            bool isDiscriminator = false,
            string? wireName = null,
            string? summary = null,
            string? description = null,
            string? serializedName = null,
            InputModelPropertyKind kind = InputModelPropertyKind.Property)
        {
            return new InputModelProperty(
                name,
                kind,
                summary,
                description ?? $"Description for {name}",
                type,
                isRequired,
                isReadOnly,
                isDiscriminator,
                serializedName,
                new(json: new(wireName ?? name)));
        }

        /// <summary>
        /// Construct input model type
        /// </summary>
        /// <param name="name"></param>
        /// <param name="clientNamespace"></param>
        /// <param name="access"></param>
        /// <param name="usage"></param>
        /// <param name="properties"></param>
        /// <param name="baseModel"></param>
        /// <param name="modelAsStruct"></param>
        /// <param name="discriminatedKind"></param>
        /// <param name="additionalProperties"></param>
        /// <param name="discriminatedModels"></param>
        /// <param name="derivedModels"></param>
        /// <param name="decorators"></param>
        /// <returns></returns>
        public static InputModelType Model(
            string name,
            string clientNamespace = "Samples.Models",
            string access = "public",
            InputModelTypeUsage usage = InputModelTypeUsage.Output | InputModelTypeUsage.Input | InputModelTypeUsage.Json,
            IEnumerable<InputModelProperty>? properties = null,
            InputModelType? baseModel = null,
            bool modelAsStruct = false,
            string? discriminatedKind = null,
            InputType? additionalProperties = null,
            IDictionary<string, InputModelType>? discriminatedModels = null,
            IEnumerable<InputModelType>? derivedModels = null,
            IReadOnlyList<InputDecoratorInfo>? decorators = null)
        {
            IEnumerable<InputModelProperty> propertiesList = properties ?? [Property("StringProperty", InputPrimitiveType.String)];
            var model = new InputModelType(
                name,
                clientNamespace,
                name,
                access,
                null,
                null,
                $"{name} description",
                usage,
                [.. propertiesList],
                baseModel,
                derivedModels is null ? [] : [.. derivedModels],
                discriminatedKind,
                propertiesList.FirstOrDefault(p => p.IsDiscriminator),
                discriminatedModels is null ? new Dictionary<string, InputModelType>() : discriminatedModels.AsReadOnly(),
                additionalProperties,
                modelAsStruct,
                new());
            if (decorators is not null)
            {
                var decoratorProperty = typeof(InputModelType).GetProperty(nameof(InputModelType.Decorators));
                var setDecoratorMethod = decoratorProperty?.GetSetMethod(true);
                setDecoratorMethod!.Invoke(model, [decorators]);
            }
            return model;
        }

        /// <summary>
        /// Construct basic service method
        /// </summary>
        /// <param name="name"></param>
        /// <param name="operation"></param>
        /// <param name="access"></param>
        /// <param name="parameters"></param>
        /// <param name="response"></param>
        /// <param name="exception"></param>
        /// <returns></returns>
        public static InputBasicServiceMethod BasicServiceMethod(
            string name,
            InputOperation operation,
            string access = "public",
            IReadOnlyList<InputParameter>? parameters = null,
            InputServiceMethodResponse? response = null,
            InputServiceMethodResponse? exception = null)
        {
            return new InputBasicServiceMethod(
                name,
                access,
                [],
                null,
                null,
                operation,
                parameters ?? [],
                response ?? ServiceMethodResponse(null, null),
                exception,
                false,
                true,
                true,
                string.Empty);
        }

        /// <summary>
        /// Construct service method response
        /// </summary>
        /// <param name="type"></param>
        /// <param name="resultSegments"></param>
        /// <returns></returns>
        public static InputServiceMethodResponse ServiceMethodResponse(InputType? type, IReadOnlyList<string>? resultSegments)
        {
            return new InputServiceMethodResponse(type, resultSegments);
        }

        /// <summary>
        /// Construct paging service method
        /// </summary>
        /// <param name="name"></param>
        /// <param name="operation"></param>
        /// <param name="access"></param>
        /// <param name="parameters"></param>
        /// <param name="response"></param>
        /// <param name="exception"></param>
        /// <param name="pagingMetadata"></param>
        /// <returns></returns>
        public static InputPagingServiceMethod PagingServiceMethod(
           string name,
           InputOperation operation,
           string access = "public",
           IReadOnlyList<InputParameter>? parameters = null,
           InputServiceMethodResponse? response = null,
           InputServiceMethodResponse? exception = null,
           InputPagingServiceMetadata? pagingMetadata = null)
        {
            return new InputPagingServiceMethod(
                name,
                access,
                [],
                null,
                null,
                operation,
                parameters ?? [],
                response ?? ServiceMethodResponse(null, null),
                exception,
                false,
                true,
                true,
                string.Empty,
                pagingMetadata ?? PagingMetadata([], null, null));
        }

        /// <summary>
        /// Construct paging metadata
        /// </summary>
        /// <param name="itemPropertySegments"></param>
        /// <param name="nextLink"></param>
        /// <param name="continuationToken"></param>
        /// <returns></returns>
        public static InputPagingServiceMetadata PagingMetadata(IReadOnlyList<string> itemPropertySegments, InputNextLink? nextLink, InputContinuationToken? continuationToken)
        {
            return new InputPagingServiceMetadata(itemPropertySegments, nextLink, continuationToken);
        }

        /// <summary>
        /// Construct input operation
        /// </summary>
        /// <param name="name"></param>
        /// <param name="access"></param>
        /// <param name="parameters"></param>
        /// <param name="responses"></param>
        /// <param name="requestMediaTypes"></param>
        /// <param name="path"></param>
        /// <param name="decorators"></param>
        /// <returns></returns>
        public static InputOperation Operation(
            string name,
            string access = "public",
            IEnumerable<InputParameter>? parameters = null,
            IEnumerable<InputOperationResponse>? responses = null,
            IEnumerable<string>? requestMediaTypes = null,
            string? path = null,
            IReadOnlyList<InputDecoratorInfo>? decorators = null)
        {
            var operation = new InputOperation(
                name,
                null,
                "",
                $"{name} description",
                null,
                access,
                parameters is null ? [] : [.. parameters],
                responses is null ? [OperationResponse()] : [.. responses],
                "GET",
                string.Empty,
                path ?? string.Empty,
                null,
                requestMediaTypes is null ? null : [.. requestMediaTypes],
                false,
                true,
                true,
                name);
            if (decorators is not null)
            {
                var decoratorProperty = typeof(InputOperation).GetProperty(nameof(InputOperation.Decorators));
                var setDecoratorMethod = decoratorProperty?.GetSetMethod(true);
                setDecoratorMethod!.Invoke(operation, [decorators]);
            }
            return operation;
        }

        /// <summary>
        /// Construct input operation response
        /// </summary>
        /// <param name="statusCodes"></param>
        /// <param name="bodytype"></param>
        /// <returns></returns>
        public static InputOperationResponse OperationResponse(IEnumerable<int>? statusCodes = null, InputType? bodytype = null)
        {
            return new InputOperationResponse(
                statusCodes is null ? [200] : [.. statusCodes],
                bodytype,
                [],
                false,
                ["application/json"]);
        }

        private static readonly Dictionary<InputClient, IList<InputClient>> _childClientsCache = new();
        /// <summary>
        /// Construct input client
        /// </summary>
        /// <param name="name"></param>
        /// <param name="clientNamespace"></param>
        /// <param name="doc"></param>
        /// <param name="methods"></param>
        /// <param name="parameters"></param>
        /// <param name="parent"></param>
        /// <param name="decorators"></param>
        /// <param name="crossLanguageDefinitionId"></param>
        /// <returns></returns>
        public static InputClient Client(string name, string clientNamespace = "Samples", string? doc = null, IEnumerable<InputServiceMethod>? methods = null, IEnumerable<InputParameter>? parameters = null, InputClient? parent = null, IReadOnlyList<InputDecoratorInfo>? decorators = null, string? crossLanguageDefinitionId = null)
        {
            // when this client has parent, we add the constructed client into the `children` list of the parent
            var clientChildren = new List<InputClient>();
            var client = new InputClient(
                name,
                clientNamespace,
                crossLanguageDefinitionId ?? $"{clientNamespace}.{name}",
                string.Empty,
                doc ?? $"{name} description",
                methods is null ? [] : [.. methods],
                parameters is null ? [] : [.. parameters],
                parent,
                clientChildren
                );
            _childClientsCache[client] = clientChildren;
            // when we have a parent, we need to find the children list of this parent client and update accordingly.
            if (parent != null && _childClientsCache.TryGetValue(parent, out var children))
            {
                children.Add(client);
            }

            if (decorators is not null)
            {
                var decoratorProperty = typeof(InputClient).GetProperty(nameof(InputClient.Decorators));
                var setDecoratorMethod = decoratorProperty?.GetSetMethod(true);
                setDecoratorMethod!.Invoke(client, [decorators]);
            }
            return client;
        }
    }
}<|MERGE_RESOLUTION|>--- conflicted
+++ resolved
@@ -96,15 +96,9 @@
             /// <param name="name"></param>
             /// <param name="namespace"></param>
             /// <returns></returns>
-<<<<<<< HEAD
-            public static InputLiteralType Any(object value, string? name = null, string? @namespace = null)
-            {
-                return new InputLiteralType(name ?? string.Empty, @namespace ?? string.Empty, InputPrimitiveType.String, value);
-=======
             public static InputLiteralType Int32(int value, string? name = null, string? @namespace = null)
             {
                 return new InputLiteralType(name ?? string.Empty, @namespace ?? string.Empty, InputPrimitiveType.Int32, value);
->>>>>>> fdcaae7a
             }
         }
 
