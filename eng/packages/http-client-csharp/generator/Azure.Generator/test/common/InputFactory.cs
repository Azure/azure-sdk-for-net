--- conflicted
+++ resolved
@@ -329,10 +329,7 @@
         /// <param name="parameters"></param>
         /// <param name="response"></param>
         /// <param name="exception"></param>
-<<<<<<< HEAD
-=======
         /// <param name="pagingMetadata"></param>
->>>>>>> 6ffdcbcd
         /// <returns></returns>
         public static InputPagingServiceMethod PagingServiceMethod(
            string name,
@@ -340,12 +337,8 @@
            string access = "public",
            IReadOnlyList<InputParameter>? parameters = null,
            InputServiceMethodResponse? response = null,
-<<<<<<< HEAD
-           InputServiceMethodResponse? exception = null)
-=======
            InputServiceMethodResponse? exception = null,
            InputPagingServiceMetadata? pagingMetadata = null)
->>>>>>> 6ffdcbcd
         {
             return new InputPagingServiceMethod(
                 name,
@@ -360,9 +353,6 @@
                 false,
                 true,
                 true,
-<<<<<<< HEAD
-                string.Empty);
-=======
                 string.Empty,
                 pagingMetadata ?? PagingMetadata([], null, null));
         }
@@ -377,7 +367,6 @@
         public static InputPagingServiceMetadata PagingMetadata(IReadOnlyList<string> itemPropertySegments, InputNextLink? nextLink, InputContinuationToken? continuationToken)
         {
             return new InputPagingServiceMetadata(itemPropertySegments, nextLink, continuationToken);
->>>>>>> 6ffdcbcd
         }
 
         /// <summary>
