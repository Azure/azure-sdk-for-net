--- conflicted
+++ resolved
@@ -41,11 +41,7 @@
             /// <returns></returns>
             public static InputEnumTypeValue Int32(string name, int value)
             {
-<<<<<<< HEAD
-                return new InputEnumTypeValue(name, value, InputPrimitiveType.Int32, "", $"{name} description", enumType);
-=======
                 return new InputEnumTypeValue(name, value, InputPrimitiveType.Int32, "", $"{name} description");
->>>>>>> da774119
             }
 
             /// <summary>
@@ -56,11 +52,7 @@
             /// <returns></returns>
             public static InputEnumTypeValue Float32(string name, float value)
             {
-<<<<<<< HEAD
-                return new InputEnumTypeValue(name, value, InputPrimitiveType.Float32, "", $"{name} description", enumType);
-=======
                 return new InputEnumTypeValue(name, value, InputPrimitiveType.Float32, "", $"{name} description");
->>>>>>> da774119
             }
 
             /// <summary>
@@ -71,11 +63,7 @@
             /// <returns></returns>
             public static InputEnumTypeValue String(string name, string value)
             {
-<<<<<<< HEAD
-                return new InputEnumTypeValue(name, value, InputPrimitiveType.String, "", $"{name} description", enumType);
-=======
                 return new InputEnumTypeValue(name, value, InputPrimitiveType.String, "", $"{name} description");
->>>>>>> da774119
             }
         }
 
