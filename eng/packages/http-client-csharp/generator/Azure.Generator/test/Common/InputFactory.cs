﻿// Copyright (c) Microsoft Corporation. All rights reserved.
// Licensed under the MIT License.

using System.Collections.Generic;
using System.Linq;
using Microsoft.TypeSpec.Generator.Input;

namespace Azure.Generator.Tests.Common
{
    public static class InputFactory
    {
        public static class Primitive
        {
            public static InputPrimitiveType String(string? name = null, string? crossLanguageDefinitionId = null, string? encode = null)
            {
                return new InputPrimitiveType(InputPrimitiveTypeKind.String, name ?? string.Empty, crossLanguageDefinitionId ?? string.Empty, encode);
            }
        }

        public static class EnumMember
        {
            public static InputEnumTypeValue Int32(string name, int value)
            {
                return new InputEnumTypeValue(name, value, InputPrimitiveType.Int32, null, $"{name} description");
            }

            public static InputEnumTypeValue Float32(string name, float value)
            {
                return new InputEnumTypeValue(name, value, InputPrimitiveType.Float32, null, $"{name} description");
            }

            public static InputEnumTypeValue String(string name, string value)
            {
                return new InputEnumTypeValue(name, value, InputPrimitiveType.String, null, $"{name} description");
            }
        }

        public static class Literal
        {
            public static InputLiteralType String(string value)
            {
                return new InputLiteralType(InputPrimitiveType.String, value);
            }

            public static InputLiteralType Any(object value)
            {
                return new InputLiteralType(InputPrimitiveType.Any, value);
            }
        }

        public static class Constant
        {
            public static InputConstant String(string value)
            {
                return new InputConstant(value, InputPrimitiveType.String);
            }

            public static InputConstant Int64(long value)
            {
                return new InputConstant(value, InputPrimitiveType.Int64);
            }
        }

        public static InputParameter ContentTypeParameter(string contentType)
            => Parameter(
                "contentType",
                Literal.String(contentType),
                location: RequestLocation.Header,
                isRequired: true,
                defaultValue: Constant.String(contentType),
                nameInRequest: "Content-Type",
                isContentType: true,
                kind: InputOperationParameterKind.Constant);

        public static InputParameter Parameter(
            string name,
            InputType type,
            string? nameInRequest = null,
            InputConstant? defaultValue = null,
            RequestLocation location = RequestLocation.Body,
            bool isRequired = false,
            InputOperationParameterKind kind = InputOperationParameterKind.Method,
            bool isEndpoint = false,
            bool isResourceParameter = false,
            bool isContentType = false)
        {
            return new InputParameter(
                name,
                nameInRequest ?? name,
                null,
                $"{name} description",
                type,
                location,
                defaultValue,
                kind,
                isRequired,
                false,
                isResourceParameter,
                isContentType,
                isEndpoint,
                false,
                false,
                null,
                null);
        }

        public static InputNamespace Namespace(string name, IEnumerable<InputModelType>? models = null, IEnumerable<InputClient>? clients = null)
        {
            return new InputNamespace(
                name,
                [],
                [],
                models is null ? [] : [.. models],
                clients is null ? [] : [.. clients],
                new InputAuth());
        }

        public static InputEnumType Enum(
            string name,
            InputPrimitiveType underlyingType,
            string access = "public",
            InputModelTypeUsage usage = InputModelTypeUsage.Output | InputModelTypeUsage.Input,
            IEnumerable<InputEnumTypeValue>? values = null,
            bool isExtensible = false,
            string clientNamespace = "Sample.Models")
        {
            return new InputEnumType(
                name,
                clientNamespace,
                name,
                access,
                null,
                null,
                $"{name} description",
                usage,
                underlyingType,
                values is null ? [new InputEnumTypeValue("Value", 1, InputPrimitiveType.Int32, null, "Value description")] : [.. values],
                isExtensible);
        }

        public static InputModelProperty Property(
            string name,
            InputType type,
            bool isRequired = false,
            bool isReadOnly = false,
            bool isDiscriminator = false,
            string? wireName = null,
            string? summary = null,
            string? description = null)
        {
            return new InputModelProperty(
                name,
<<<<<<< HEAD
                wireName ?? name,
=======
>>>>>>> b38a9c20
                summary,
                description ?? $"Description for {name}",
                type,
                isRequired,
                isReadOnly,
                isDiscriminator,
                new(json: new(wireName ?? name)));
        }

        public static InputModelType Model(
            string name,
            string clientNamespace = "Sample.Models",
            string access = "public",
            InputModelTypeUsage usage = InputModelTypeUsage.Output | InputModelTypeUsage.Input | InputModelTypeUsage.Json,
            IEnumerable<InputModelProperty>? properties = null,
            InputModelType? baseModel = null,
            bool modelAsStruct = false,
            string? discriminatedKind = null,
            InputType? additionalProperties = null,
            IDictionary<string, InputModelType>? discriminatedModels = null,
            IEnumerable<InputModelType>? derivedModels = null)
        {
            IEnumerable<InputModelProperty> propertiesList = properties ?? [Property("StringProperty", InputPrimitiveType.String)];
            return new InputModelType(
                name,
                clientNamespace,
                name,
                access,
                null,
                null,
                $"{name} description",
                usage,
                [.. propertiesList],
                baseModel,
                derivedModels is null ? [] : [.. derivedModels],
                discriminatedKind,
                propertiesList.FirstOrDefault(p => p.IsDiscriminator),
                discriminatedModels is null ? new Dictionary<string, InputModelType>() : discriminatedModels.AsReadOnly(),
                additionalProperties,
                modelAsStruct,
                new());
        }

        public static InputType Array(InputType elementType)
        {
            return new InputArrayType("list", "list", elementType);
        }

        public static InputType Dictionary(InputType valueType, InputType? keyType = null)
        {
            return new InputDictionaryType("dictionary", keyType ?? InputPrimitiveType.String, valueType);
        }

        public static InputType Union(IList<InputType> types)
        {
            return new InputUnionType("union", [.. types]);
        }

        public static InputOperation Operation(
            string name,
            string access = "public",
            IEnumerable<InputParameter>? parameters = null,
            IEnumerable<OperationResponse>? responses = null,
            IEnumerable<string>? requestMediaTypes = null)
        {
            return new InputOperation(
                name,
                null,
                null,
                $"{name} description",
                null,
                access,
                parameters is null ? [] : [.. parameters],
                responses is null ? [OperationResponse()] : [.. responses],
                "GET",
                BodyMediaType.Json,
                "",
                "",
                null,
                requestMediaTypes is null ? null : [.. requestMediaTypes],
                false,
                null,
                null,
                true,
                true,
                name);
        }

        public static OperationResponse OperationResponse(IEnumerable<int>? statusCodes = null, InputType? bodytype = null)
        {
            return new OperationResponse(
                statusCodes is null ? [200] : [.. statusCodes],
                bodytype,
                BodyMediaType.Json,
                [],
                false,
                ["application/json"]);
        }

        public static InputClient Client(string name, string clientNamespace = "Sample", string? doc = null, IEnumerable<InputOperation>? operations = null, IEnumerable<InputParameter>? parameters = null, string? parent = null)
        {
            return new InputClient(
                name,
<<<<<<< HEAD
                null,
                $"{name} description",
=======
                clientNamespace,
                string.Empty,
                doc ?? $"{name} description",
>>>>>>> b38a9c20
                operations is null ? [] : [.. operations],
                parameters is null ? [] : [.. parameters],
                parent);
        }
    }
}<|MERGE_RESOLUTION|>--- conflicted
+++ resolved
@@ -150,10 +150,6 @@
         {
             return new InputModelProperty(
                 name,
-<<<<<<< HEAD
-                wireName ?? name,
-=======
->>>>>>> b38a9c20
                 summary,
                 description ?? $"Description for {name}",
                 type,
@@ -257,14 +253,9 @@
         {
             return new InputClient(
                 name,
-<<<<<<< HEAD
-                null,
-                $"{name} description",
-=======
                 clientNamespace,
                 string.Empty,
                 doc ?? $"{name} description",
->>>>>>> b38a9c20
                 operations is null ? [] : [.. operations],
                 parameters is null ? [] : [.. parameters],
                 parent);
