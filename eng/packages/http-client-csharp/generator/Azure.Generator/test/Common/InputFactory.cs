﻿// Copyright (c) Microsoft Corporation. All rights reserved.
// Licensed under the MIT License.

using System.Collections.Generic;
using System.Linq;
using Microsoft.TypeSpec.Generator.Input;

namespace Azure.Generator.Tests.Common
{
    public static class InputFactory
    {
        public static class Primitive
        {
            public static InputPrimitiveType String(string? name = null, string? crossLanguageDefinitionId = null, string? encode = null)
            {
                return new InputPrimitiveType(InputPrimitiveTypeKind.String, name ?? string.Empty, crossLanguageDefinitionId ?? string.Empty, encode);
            }
        }

        public static class EnumMember
        {
            public static InputEnumTypeValue Int32(string name, int value)
            {
                return new InputEnumTypeValue(name, value, InputPrimitiveType.Int32, null, $"{name} description");
            }

            public static InputEnumTypeValue Float32(string name, float value)
            {
                return new InputEnumTypeValue(name, value, InputPrimitiveType.Float32, null, $"{name} description");
            }

            public static InputEnumTypeValue String(string name, string value)
            {
                return new InputEnumTypeValue(name, value, InputPrimitiveType.String, null, $"{name} description");
            }
        }

        public static class Literal
        {
            public static InputLiteralType String(string value)
            {
                return new InputLiteralType(InputPrimitiveType.String, value);
            }

            public static InputLiteralType Any(object value)
            {
                return new InputLiteralType(InputPrimitiveType.Any, value);
            }
        }

        public static class Constant
        {
            public static InputConstant String(string value)
            {
                return new InputConstant(value, InputPrimitiveType.String);
            }

            public static InputConstant Int64(long value)
            {
                return new InputConstant(value, InputPrimitiveType.Int64);
            }
        }

        public static InputParameter ContentTypeParameter(string contentType)
            => Parameter(
                "contentType",
                Literal.String(contentType),
                location: InputRequestLocation.Header,
                isRequired: true,
                defaultValue: Constant.String(contentType),
                nameInRequest: "Content-Type",
                isContentType: true,
                kind: InputOperationParameterKind.Constant);

        public static InputParameter Parameter(
            string name,
            InputType type,
            string? nameInRequest = null,
            InputConstant? defaultValue = null,
            InputRequestLocation location = InputRequestLocation.Body,
            bool isRequired = false,
            InputOperationParameterKind kind = InputOperationParameterKind.Method,
            bool isEndpoint = false,
            bool isResourceParameter = false,
            bool isContentType = false)
        {
            return new InputParameter(
                name,
                nameInRequest ?? name,
                null,
                $"{name} description",
                type,
                location,
                defaultValue,
                kind,
                isRequired,
                false,
                isResourceParameter,
                isContentType,
                isEndpoint,
                false,
                false,
                null,
                null);
        }

        public static InputNamespace Namespace(string name, IEnumerable<InputModelType>? models = null, IEnumerable<InputClient>? clients = null)
        {
            return new InputNamespace(
                name,
                [],
                [],
                models is null ? [] : [.. models],
                clients is null ? [] : [.. clients],
                new InputAuth());
        }

        public static InputEnumType Enum(
            string name,
            InputPrimitiveType underlyingType,
            string access = "public",
            InputModelTypeUsage usage = InputModelTypeUsage.Output | InputModelTypeUsage.Input,
            IEnumerable<InputEnumTypeValue>? values = null,
            bool isExtensible = false,
            string clientNamespace = "Sample.Models")
        {
            return new InputEnumType(
                name,
                clientNamespace,
                name,
                access,
                null,
                null,
                $"{name} description",
                usage,
                underlyingType,
                values is null ? [new InputEnumTypeValue("Value", 1, InputPrimitiveType.Int32, null, "Value description")] : [.. values],
                isExtensible);
        }

        public static InputModelProperty Property(
            string name,
            InputType type,
            bool isRequired = false,
            bool isReadOnly = false,
            bool isDiscriminator = false,
            string? wireName = null,
            string? summary = null,
            string? description = null)
        {
            return new InputModelProperty(
                name,
                summary,
                description ?? $"Description for {name}",
                type,
                isRequired,
                isReadOnly,
                isDiscriminator,
                new(json: new(wireName ?? name)));
        }

        public static InputModelType Model(
            string name,
            string clientNamespace = "Sample.Models",
            string access = "public",
            InputModelTypeUsage usage = InputModelTypeUsage.Output | InputModelTypeUsage.Input | InputModelTypeUsage.Json,
            IEnumerable<InputModelProperty>? properties = null,
            InputModelType? baseModel = null,
            bool modelAsStruct = false,
            string? discriminatedKind = null,
            InputType? additionalProperties = null,
            IDictionary<string, InputModelType>? discriminatedModels = null,
            IEnumerable<InputModelType>? derivedModels = null,
            IReadOnlyList<InputDecoratorInfo>? decorators = null)
        {
            IEnumerable<InputModelProperty> propertiesList = properties ?? [Property("StringProperty", InputPrimitiveType.String)];
            var model = new InputModelType(
                name,
                clientNamespace,
                name,
                access,
                null,
                null,
                $"{name} description",
                usage,
                [.. propertiesList],
                baseModel,
                derivedModels is null ? [] : [.. derivedModels],
                discriminatedKind,
                propertiesList.FirstOrDefault(p => p.IsDiscriminator),
                discriminatedModels is null ? new Dictionary<string, InputModelType>() : discriminatedModels.AsReadOnly(),
                additionalProperties,
                modelAsStruct,
                new());
            if (decorators is not null)
            {
                var decoratorProperty = typeof(InputModelType).GetProperty(nameof(InputModelType.Decorators));
                var setDecoratorMethod = decoratorProperty?.GetSetMethod(true);
                setDecoratorMethod!.Invoke(model, [decorators]);
            }
            return model;
        }

        public static InputType Array(InputType elementType)
        {
            return new InputArrayType("list", "list", elementType);
        }

        public static InputType Dictionary(InputType valueType, InputType? keyType = null)
        {
            return new InputDictionaryType("dictionary", keyType ?? InputPrimitiveType.String, valueType);
        }

        public static InputType Union(IList<InputType> types)
        {
            return new InputUnionType("union", [.. types]);
        }

        public static InputOperation Operation(
            string name,
            string access = "public",
            IEnumerable<InputParameter>? parameters = null,
            IEnumerable<InputOperationResponse>? responses = null,
<<<<<<< HEAD
            IEnumerable<string>? requestMediaTypes = null,
            string? path = null,
            IReadOnlyList<InputDecoratorInfo>? decorators = null)
=======
            IEnumerable<string>? requestMediaTypes = null)
>>>>>>> a9dd4c5e
        {
            var operation = new InputOperation(
                name,
                null,
                null,
                $"{name} description",
                null,
                access,
                parameters is null ? [] : [.. parameters],
                responses is null ? [OperationResponse()] : [.. responses],
                "GET",
<<<<<<< HEAD
                string.Empty,
                path ?? string.Empty,
=======
                "",
                "",
>>>>>>> a9dd4c5e
                null,
                requestMediaTypes is null ? null : [.. requestMediaTypes],
                false,
                null,
                null,
                true,
                true,
                name);
            if (decorators is not null)
            {
                var decoratorProperty = typeof(InputOperation).GetProperty(nameof(InputOperation.Decorators));
                var setDecoratorMethod = decoratorProperty?.GetSetMethod(true);
                setDecoratorMethod!.Invoke(operation, [decorators]);
            }
            return operation;
        }

        public static InputOperationResponse OperationResponse(IEnumerable<int>? statusCodes = null, InputType? bodytype = null)
        {
            return new InputOperationResponse(
                statusCodes is null ? [200] : [.. statusCodes],
                bodytype,
                [],
                false,
                ["application/json"]);
        }

        public static InputClient Client(string name, string clientNamespace = "Samples", string? doc = null, IEnumerable<InputOperation>? operations = null, IEnumerable<InputParameter>? parameters = null, string? parent = null, IReadOnlyList<InputDecoratorInfo>? decorators = null, string? crossLanguageDefinitionId = null)
        {
            var client = new InputClient(
                name,
                clientNamespace,
                crossLanguageDefinitionId ?? $"{clientNamespace}.{name}",
                string.Empty,
                doc ?? $"{name} description",
                operations is null ? [] : [.. operations],
                parameters is null ? [] : [.. parameters],
                parent);
            if (decorators is not null)
            {
                var decoratorProperty = typeof(InputClient).GetProperty(nameof(InputClient.Decorators));
                var setDecoratorMethod = decoratorProperty?.GetSetMethod(true);
                setDecoratorMethod!.Invoke(client, [decorators]);
            }
            return client;
        }
    }
}<|MERGE_RESOLUTION|>--- conflicted
+++ resolved
@@ -221,13 +221,8 @@
             string access = "public",
             IEnumerable<InputParameter>? parameters = null,
             IEnumerable<InputOperationResponse>? responses = null,
-<<<<<<< HEAD
             IEnumerable<string>? requestMediaTypes = null,
-            string? path = null,
             IReadOnlyList<InputDecoratorInfo>? decorators = null)
-=======
-            IEnumerable<string>? requestMediaTypes = null)
->>>>>>> a9dd4c5e
         {
             var operation = new InputOperation(
                 name,
@@ -239,13 +234,8 @@
                 parameters is null ? [] : [.. parameters],
                 responses is null ? [OperationResponse()] : [.. responses],
                 "GET",
-<<<<<<< HEAD
-                string.Empty,
-                path ?? string.Empty,
-=======
                 "",
                 "",
->>>>>>> a9dd4c5e
                 null,
                 requestMediaTypes is null ? null : [.. requestMediaTypes],
                 false,
