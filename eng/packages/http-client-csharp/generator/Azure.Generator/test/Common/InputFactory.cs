--- conflicted
+++ resolved
@@ -175,12 +175,8 @@
             IEnumerable<InputModelProperty> propertiesList = properties ?? [Property("StringProperty", InputPrimitiveType.String)];
             return new InputModelType(
                 name,
-<<<<<<< HEAD
-                "",
-=======
                 clientNamespace,
                 name,
->>>>>>> 2fb24b98
                 access,
                 null,
                 null,
@@ -254,11 +250,7 @@
                 ["application/json"]);
         }
 
-<<<<<<< HEAD
-        public static InputClient Client(string name, IEnumerable<InputOperation>? operations = null, IEnumerable<InputParameter>? parameters = null, string? parent = null, IReadOnlyList<InputDecoratorInfo>? decorators = null)
-=======
-        public static InputClient Client(string name, string clientNamespace = "Sample", string? doc = null, IEnumerable<InputOperation>? operations = null, IEnumerable<InputParameter>? parameters = null, string? parent = null)
->>>>>>> 2fb24b98
+        public static InputClient Client(string name, string clientNamespace = "Sample", string? doc = null, IEnumerable<InputOperation>? operations = null, IEnumerable<InputParameter>? parameters = null, string? parent = null, IReadOnlyList<InputDecoratorInfo>? decorators = null)
         {
             var client = new InputClient(
                 name,
