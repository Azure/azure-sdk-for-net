<<<<<<< HEAD
﻿using System.IO;
=======
﻿// Copyright (c) Microsoft Corporation. All rights reserved.
// Licensed under the MIT License.

using System.IO;
>>>>>>> c47de219
using System.Linq;
using System.Runtime.CompilerServices;

namespace Azure.Generator.Tests.Common
{
    internal static class Helpers
    {
<<<<<<< HEAD
        private static readonly string _assemblyLocation = Path.GetDirectoryName(typeof(Helpers).Assembly.Location)!;

=======
>>>>>>> c47de219
        public static string GetExpectedFromFile(
            string? parameters = null,
            [CallerMemberName] string method = "",
            [CallerFilePath] string filePath = "")
        {
<<<<<<< HEAD
            return File.ReadAllText(GetAssetFileOrDirectoryPath(true, parameters, method, filePath)).Replace("\r\n", "\n");
        }

        private static string GetAssetFileOrDirectoryPath(
=======
            return File.ReadAllText(GetAssetFileOrDirectoryPath(true, parameters, method, filePath));
        }

        public static string GetAssetFileOrDirectoryPath(
>>>>>>> c47de219
            bool isFile,
            string? parameters = null,
            [CallerMemberName] string method = "",
            [CallerFilePath] string filePath = "")
        {

<<<<<<< HEAD
            var callingClass = Path.GetFileName(filePath).Split('.').First();
=======
            var callingClass =  Path.GetFileName(filePath).Split('.').First();
>>>>>>> c47de219
            var paramString = parameters is null ? string.Empty : $"({parameters})";
            var extName = isFile ? ".cs" : string.Empty;

            return Path.Combine(Path.GetDirectoryName(filePath)!, "TestData", callingClass, $"{method}{paramString}{extName}");
        }
    }
}<|MERGE_RESOLUTION|>--- conflicted
+++ resolved
@@ -1,11 +1,7 @@
-<<<<<<< HEAD
-﻿using System.IO;
-=======
-﻿// Copyright (c) Microsoft Corporation. All rights reserved.
+// Copyright (c) Microsoft Corporation. All rights reserved.
 // Licensed under the MIT License.
 
 using System.IO;
->>>>>>> c47de219
 using System.Linq;
 using System.Runtime.CompilerServices;
 
@@ -13,38 +9,22 @@
 {
     internal static class Helpers
     {
-<<<<<<< HEAD
-        private static readonly string _assemblyLocation = Path.GetDirectoryName(typeof(Helpers).Assembly.Location)!;
-
-=======
->>>>>>> c47de219
         public static string GetExpectedFromFile(
             string? parameters = null,
             [CallerMemberName] string method = "",
             [CallerFilePath] string filePath = "")
         {
-<<<<<<< HEAD
             return File.ReadAllText(GetAssetFileOrDirectoryPath(true, parameters, method, filePath)).Replace("\r\n", "\n");
         }
 
         private static string GetAssetFileOrDirectoryPath(
-=======
-            return File.ReadAllText(GetAssetFileOrDirectoryPath(true, parameters, method, filePath));
-        }
-
-        public static string GetAssetFileOrDirectoryPath(
->>>>>>> c47de219
             bool isFile,
             string? parameters = null,
             [CallerMemberName] string method = "",
             [CallerFilePath] string filePath = "")
         {
 
-<<<<<<< HEAD
             var callingClass = Path.GetFileName(filePath).Split('.').First();
-=======
-            var callingClass =  Path.GetFileName(filePath).Split('.').First();
->>>>>>> c47de219
             var paramString = parameters is null ? string.Empty : $"({parameters})";
             var extName = isFile ? ".cs" : string.Empty;
 
