﻿// Copyright (c) Microsoft Corporation. All rights reserved.
// Licensed under the MIT License.

using Microsoft.TypeSpec.Generator;
using Microsoft.TypeSpec.Generator.ClientModel;
using Microsoft.TypeSpec.Generator.ClientModel.Providers;
using Microsoft.TypeSpec.Generator.Input;
using Microsoft.TypeSpec.Generator.Primitives;
using Microsoft.TypeSpec.Generator.Providers;
using Microsoft.TypeSpec.Generator.SourceInput;
using Moq;
using Moq.Protected;
using System;
using System.Collections.Generic;
using System.IO;
using System.Reflection;

namespace Azure.Generator.Tests.TestHelpers
{
    internal class MockHelpers
    {
        private static readonly string _configFilePath = Path.Combine(AppContext.BaseDirectory, TestHelpersFolder);
        private const string TestHelpersFolder = "TestHelpers";

        public static Mock<AzureClientGenerator> LoadMockPlugin(
            Func<InputType, TypeProvider, IReadOnlyList<TypeProvider>>? createSerializationsCore = null,
            Func<InputType, CSharpType>? createCSharpTypeCore = null,
            Func<InputApiKeyAuth>? apiKeyAuth = null,
            Func<InputOAuth2Auth>? oauth2Auth = null,
            Func<IReadOnlyList<string>>? apiVersions = null,
            Func<IReadOnlyList<InputEnumType>>? inputEnums = null,
            Func<IReadOnlyList<InputModelType>>? inputModels = null,
            Func<IReadOnlyList<InputClient>>? clients = null,
            ClientResponseApi? clientResponseApi = null,
            ClientPipelineApi? clientPipelineApi = null,
            HttpMessageApi? httpMessageApi = null)
        {
            IReadOnlyList<string> inputNsApiVersions = apiVersions?.Invoke() ?? [];
            IReadOnlyList<InputEnumType> inputNsEnums = inputEnums?.Invoke() ?? [];
            IReadOnlyList<InputClient> inputNsClients = clients?.Invoke() ?? [];
            IReadOnlyList<InputModelType> inputNsModels = inputModels?.Invoke() ?? [];
            InputAuth inputNsAuth = new InputAuth(apiKeyAuth?.Invoke(), oauth2Auth?.Invoke());
            var mockInputNs = new Mock<InputNamespace>(
                "Samples",
                inputNsApiVersions,
                inputNsEnums,
                inputNsModels,
                inputNsClients,
                inputNsAuth,
                null);
            var mockInputLibrary = new Mock<InputLibrary>(_configFilePath);
            mockInputLibrary.Setup(p => p.InputNamespace).Returns(mockInputNs.Object);

            Mock<AzureTypeFactory>? mockTypeFactory = null;
            if (createCSharpTypeCore is not null)
            {
                mockTypeFactory = new Mock<AzureTypeFactory>() { CallBase = true };
                mockTypeFactory.Protected().Setup<CSharpType>("CreateCSharpTypeCore", ItExpr.IsAny<InputType>()).Returns(createCSharpTypeCore);
            }

            // initialize the mock singleton instance of the plugin
            var codeModelInstance = typeof(CodeModelGenerator).GetField("_instance", BindingFlags.Static | BindingFlags.NonPublic);
            var clientModelInstance = typeof(ScmCodeModelGenerator).GetField("_instance", BindingFlags.Static | BindingFlags.NonPublic);
            var azureInstance = typeof(AzureClientGenerator).GetField("_instance", BindingFlags.Static | BindingFlags.NonPublic);
            // invoke the load method with the config file path
            var loadMethod = typeof(Configuration).GetMethod("Load", BindingFlags.Static | BindingFlags.NonPublic);
            object?[] parameters = [_configFilePath, null];
            var config = loadMethod?.Invoke(null, parameters);
            var mockGeneratorContext = new Mock<GeneratorContext>(config!);
<<<<<<< HEAD
            var mockPluginInstance = new Mock<AzureClientPlugin>(mockGeneratorContext.Object) { CallBase = true };
=======
            var mockPluginInstance = new Mock<AzureClientGenerator>(mockGeneratorContext.Object) { CallBase = true };
>>>>>>> c2a9a198
            codeModelInstance!.SetValue(null, mockPluginInstance.Object);
            clientModelInstance!.SetValue(null, mockPluginInstance.Object);
            azureInstance!.SetValue(null, mockPluginInstance.Object);
            mockPluginInstance.SetupGet(p => p.InputLibrary).Returns(mockInputLibrary.Object);

            if (mockTypeFactory is not null)
            {
                mockPluginInstance.SetupGet(p => p.TypeFactory).Returns(mockTypeFactory.Object);
            }

            var sourceInputModel = new Mock<SourceInputModel>(() => new SourceInputModel(null)) { CallBase = true };
            mockPluginInstance.Setup(p => p.SourceInputModel).Returns(sourceInputModel.Object);
            mockPluginInstance.Object.Configure();
            return mockPluginInstance;
        }
    }
}<|MERGE_RESOLUTION|>--- conflicted
+++ resolved
@@ -67,11 +67,7 @@
             object?[] parameters = [_configFilePath, null];
             var config = loadMethod?.Invoke(null, parameters);
             var mockGeneratorContext = new Mock<GeneratorContext>(config!);
-<<<<<<< HEAD
-            var mockPluginInstance = new Mock<AzureClientPlugin>(mockGeneratorContext.Object) { CallBase = true };
-=======
             var mockPluginInstance = new Mock<AzureClientGenerator>(mockGeneratorContext.Object) { CallBase = true };
->>>>>>> c2a9a198
             codeModelInstance!.SetValue(null, mockPluginInstance.Object);
             clientModelInstance!.SetValue(null, mockPluginInstance.Object);
             azureInstance!.SetValue(null, mockPluginInstance.Object);
