﻿// Copyright (c) Microsoft Corporation. All rights reserved.
// Licensed under the MIT License.

using Microsoft.TypeSpec.Generator;
using Microsoft.TypeSpec.Generator.ClientModel;
using Microsoft.TypeSpec.Generator.ClientModel.Providers;
using Microsoft.TypeSpec.Generator.Input;
using Microsoft.TypeSpec.Generator.Primitives;
using Microsoft.TypeSpec.Generator.Providers;
using Microsoft.TypeSpec.Generator.SourceInput;
using Moq;
using Moq.Protected;
using System;
using System.Collections.Generic;
using System.IO;
using System.Reflection;

namespace Azure.Generator.Tests.TestHelpers
{
    internal class MockHelpers
    {
        private static readonly string _configFilePath = Path.Combine(AppContext.BaseDirectory, TestHelpersFolder);
        private const string TestHelpersFolder = "TestHelpers";

        public static Mock<AzureClientPlugin> LoadMockPlugin(
            Func<InputType, TypeProvider, IReadOnlyList<TypeProvider>>? createSerializationsCore = null,
            Func<InputType, CSharpType>? createCSharpTypeCore = null,
            Func<InputApiKeyAuth>? apiKeyAuth = null,
            Func<InputOAuth2Auth>? oauth2Auth = null,
            Func<IReadOnlyList<string>>? apiVersions = null,
            Func<IReadOnlyList<InputEnumType>>? inputEnums = null,
            Func<IReadOnlyList<InputModelType>>? inputModels = null,
            Func<IReadOnlyList<InputClient>>? clients = null,
            ClientResponseApi? clientResponseApi = null,
            ClientPipelineApi? clientPipelineApi = null,
            HttpMessageApi? httpMessageApi = null,
            string? inputNameSpaceName = null)
        {
            IReadOnlyList<string> inputNsApiVersions = apiVersions?.Invoke() ?? [];
            IReadOnlyList<InputEnumType> inputNsEnums = inputEnums?.Invoke() ?? [];
            IReadOnlyList<InputClient> inputNsClients = clients?.Invoke() ?? [];
            IReadOnlyList<InputModelType> inputNsModels = inputModels?.Invoke() ?? [];
            InputAuth inputNsAuth = new InputAuth(apiKeyAuth?.Invoke(), oauth2Auth?.Invoke());
            var mockInputNs = new Mock<InputNamespace>(
<<<<<<< HEAD
                inputNameSpaceName ?? string.Empty,
=======
                "Samples",
>>>>>>> 2fb24b98
                inputNsApiVersions,
                inputNsEnums,
                inputNsModels,
                inputNsClients,
                inputNsAuth,
                null);
            var mockInputLibrary = new Mock<InputLibrary>(_configFilePath);
            mockInputLibrary.Setup(p => p.InputNamespace).Returns(mockInputNs.Object);

            Mock<AzureTypeFactory>? mockTypeFactory = null;
            if (createCSharpTypeCore is not null)
            {
                mockTypeFactory = new Mock<AzureTypeFactory>() { CallBase = true };
                mockTypeFactory.Protected().Setup<CSharpType>("CreateCSharpTypeCore", ItExpr.IsAny<InputType>()).Returns(createCSharpTypeCore);
            }

            // initialize the mock singleton instance of the plugin
            var codeModelInstance = typeof(CodeModelPlugin).GetField("_instance", BindingFlags.Static | BindingFlags.NonPublic);
            var clientModelInstance = typeof(ClientModelPlugin).GetField("_instance", BindingFlags.Static | BindingFlags.NonPublic);
            var azureInstance = typeof(AzureClientPlugin).GetField("_instance", BindingFlags.Static | BindingFlags.NonPublic);
            // invoke the load method with the config file path
            var loadMethod = typeof(Configuration).GetMethod("Load", BindingFlags.Static | BindingFlags.NonPublic);
            object?[] parameters = [_configFilePath, null];
            var config = loadMethod?.Invoke(null, parameters);
            var mockGeneratorContext = new Mock<GeneratorContext>(config!);
            var mockPluginInstance = new Mock<AzureClientPlugin>(mockGeneratorContext.Object) { CallBase = true };
            codeModelInstance!.SetValue(null, mockPluginInstance.Object);
            clientModelInstance!.SetValue(null, mockPluginInstance.Object);
            azureInstance!.SetValue(null, mockPluginInstance.Object);
            mockPluginInstance.SetupGet(p => p.InputLibrary).Returns(mockInputLibrary.Object);

            if (mockTypeFactory is not null)
            {
                mockPluginInstance.SetupGet(p => p.TypeFactory).Returns(mockTypeFactory.Object);
            }

            var sourceInputModel = new Mock<SourceInputModel>(() => new SourceInputModel(null)) { CallBase = true };
            mockPluginInstance.Setup(p => p.SourceInputModel).Returns(sourceInputModel.Object);
            mockPluginInstance.Object.Configure();
            return mockPluginInstance;
        }
    }
}<|MERGE_RESOLUTION|>--- conflicted
+++ resolved
@@ -42,11 +42,7 @@
             IReadOnlyList<InputModelType> inputNsModels = inputModels?.Invoke() ?? [];
             InputAuth inputNsAuth = new InputAuth(apiKeyAuth?.Invoke(), oauth2Auth?.Invoke());
             var mockInputNs = new Mock<InputNamespace>(
-<<<<<<< HEAD
-                inputNameSpaceName ?? string.Empty,
-=======
                 "Samples",
->>>>>>> 2fb24b98
                 inputNsApiVersions,
                 inputNsEnums,
                 inputNsModels,
