﻿{
  "output-folder": "./outputFolder",
  "project-folder": "./projectFolder",
<<<<<<< HEAD
  "namespace": "sample.test",
=======
>>>>>>> 2fb24b98
  "unknown-bool-property": false,
  "library-name": "sample-library",
  "unknown-string-property": "unknownPropertyValue"
}<|MERGE_RESOLUTION|>--- conflicted
+++ resolved
@@ -1,10 +1,6 @@
 ﻿{
   "output-folder": "./outputFolder",
   "project-folder": "./projectFolder",
-<<<<<<< HEAD
-  "namespace": "sample.test",
-=======
->>>>>>> 2fb24b98
   "unknown-bool-property": false,
   "library-name": "sample-library",
   "unknown-string-property": "unknownPropertyValue"
