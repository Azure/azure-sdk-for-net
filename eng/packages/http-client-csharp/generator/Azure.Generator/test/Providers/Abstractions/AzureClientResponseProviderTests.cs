// Copyright (c) Microsoft Corporation. All rights reserved.
// Licensed under the MIT License.

using Azure.Generator.Tests.Common;
using Azure.Generator.Tests.TestHelpers;
<<<<<<< HEAD
using Microsoft.Generator.CSharp.ClientModel.Providers;
=======
>>>>>>> c2a9a198
using System.Linq;
using NUnit.Framework;
using Azure.Generator.Providers;
using Microsoft.TypeSpec.Generator.ClientModel.Providers;

namespace Azure.Generator.Tests.Providers.Abstractions
{
    internal class AzureClientResponseProviderTests
    {
        [Test]
        public void ValidateReturnTypeIsOverridden()
        {
            ClientProvider clientProvider = CreateMockClientProvider();

            var method = clientProvider.Methods.FirstOrDefault(x => !x.Signature.Name.EndsWith("Async"));
            Assert.NotNull(method);
            Assert.NotNull(method!.Signature.ReturnType);
            Assert.IsTrue(method!.Signature.ReturnType!.Equals(typeof(Response)));
        }

        [Test]
        public void ValidateBodyOfClientOperationIsOverridden()
        {
            var clientProvider = CreateMockClientProvider();

            var method = clientProvider.Methods.FirstOrDefault(x => x.Signature.Parameters.Any(p => p.Type.Equals(typeof(RequestContext))) && !x.Signature.Name.EndsWith("Async"));
            Assert.NotNull(method);
            Assert.NotNull(method!.BodyStatements);
            Assert.AreEqual(Helpers.GetExpectedFromFile(), method.BodyStatements!.ToDisplayString());
        }

        [Test]
        public void ValidateClientResponseExceptionTypeIsOverridden()
        {
            MockHelpers.LoadMockPlugin();
            var pipelineExtensions =
<<<<<<< HEAD
                AzureClientPlugin.Instance.OutputLibrary.TypeProviders.FirstOrDefault(t => t.Name == "ClientPipelineExtensions");
=======
                AzureClientGenerator.Instance.OutputLibrary.TypeProviders.FirstOrDefault(t => t.Name == "ClientPipelineExtensions");
>>>>>>> c2a9a198
            Assert.NotNull(pipelineExtensions);
            var method = pipelineExtensions!.Methods.FirstOrDefault(x => x.Signature.Name == "ProcessMessage");
            Assert.NotNull(method);
            Assert.NotNull(method!.BodyStatements);
            Assert.AreEqual(Helpers.GetExpectedFromFile(), method.BodyStatements!.ToDisplayString());
        }

        private static ClientProvider CreateMockClientProvider()
        {
            var client = InputFactory.Client("TestClient", operations: [InputFactory.Operation("foo")]);
            MockHelpers.LoadMockPlugin(clientResponseApi: AzureClientResponseProvider.Instance);
<<<<<<< HEAD
            var clientProvider = AzureClientPlugin.Instance.TypeFactory.CreateClient(client)!;
=======
            var clientProvider = AzureClientGenerator.Instance.TypeFactory.CreateClient(client)!;
>>>>>>> c2a9a198
            return clientProvider;
        }
    }
}<|MERGE_RESOLUTION|>--- conflicted
+++ resolved
@@ -3,10 +3,6 @@
 
 using Azure.Generator.Tests.Common;
 using Azure.Generator.Tests.TestHelpers;
-<<<<<<< HEAD
-using Microsoft.Generator.CSharp.ClientModel.Providers;
-=======
->>>>>>> c2a9a198
 using System.Linq;
 using NUnit.Framework;
 using Azure.Generator.Providers;
@@ -43,11 +39,7 @@
         {
             MockHelpers.LoadMockPlugin();
             var pipelineExtensions =
-<<<<<<< HEAD
-                AzureClientPlugin.Instance.OutputLibrary.TypeProviders.FirstOrDefault(t => t.Name == "ClientPipelineExtensions");
-=======
                 AzureClientGenerator.Instance.OutputLibrary.TypeProviders.FirstOrDefault(t => t.Name == "ClientPipelineExtensions");
->>>>>>> c2a9a198
             Assert.NotNull(pipelineExtensions);
             var method = pipelineExtensions!.Methods.FirstOrDefault(x => x.Signature.Name == "ProcessMessage");
             Assert.NotNull(method);
@@ -59,11 +51,7 @@
         {
             var client = InputFactory.Client("TestClient", operations: [InputFactory.Operation("foo")]);
             MockHelpers.LoadMockPlugin(clientResponseApi: AzureClientResponseProvider.Instance);
-<<<<<<< HEAD
-            var clientProvider = AzureClientPlugin.Instance.TypeFactory.CreateClient(client)!;
-=======
             var clientProvider = AzureClientGenerator.Instance.TypeFactory.CreateClient(client)!;
->>>>>>> c2a9a198
             return clientProvider;
         }
     }
