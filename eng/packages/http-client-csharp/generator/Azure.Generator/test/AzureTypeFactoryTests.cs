﻿// Copyright (c) Microsoft Corporation. All rights reserved.
// Licensed under the MIT License.

using Azure.Core;
using Azure.Generator.Tests.Common;
using Azure.Generator.Tests.TestHelpers;
<<<<<<< HEAD
using Microsoft.Generator.CSharp.Expressions;
using Microsoft.Generator.CSharp.Input;
using Microsoft.Generator.CSharp.Primitives;
using Microsoft.Generator.CSharp.Providers;
using Microsoft.Generator.CSharp.Snippets;
using NUnit.Framework;
using System;
using System.Buffers;
=======
using Microsoft.TypeSpec.Generator.Input;
using Microsoft.TypeSpec.Generator.Providers;
using Microsoft.TypeSpec.Generator.Snippets;
using NUnit.Framework;
using System;
>>>>>>> e0b8da94
using System.ClientModel.Primitives;
using System.Net;
using System.Text.Json;

namespace Azure.Generator.Tests
{
    public class AzureTypeFactoryTests
    {
        [SetUp]
        public void SetUp()
        {
            MockHelpers.LoadMockPlugin();
        }

        [TestCase(typeof(Guid), ExpectedResult = "writer.WriteStringValue(value);\n")]
        [TestCase(typeof(IPAddress), ExpectedResult ="writer.WriteStringValue(value.ToString());\n")]
        [TestCase(typeof(ETag), ExpectedResult = "writer.WriteStringValue(value.ToString());\n")]
        [TestCase(typeof(AzureLocation), ExpectedResult = "writer.WriteStringValue(value);\n")]
        [TestCase(typeof(ResourceIdentifier), ExpectedResult = "writer.WriteStringValue(value);\n")]
        public string ValidateSerializationStatement(Type type)
        {
            var value = new ParameterProvider("value", $"", type).AsExpression().As(type);
            var writer = new ParameterProvider("writer", $"", typeof(Utf8JsonWriter)).AsExpression().As<Utf8JsonWriter>();
            var options = new ParameterProvider("options", $"", typeof(ModelReaderWriterOptions)).AsExpression().As<ModelReaderWriterOptions>();

<<<<<<< HEAD
            var statement = AzureClientPlugin.Instance.TypeFactory.SerializeJsonValue(type, value, writer, options, SerializationFormat.Default);
=======
            var statement = AzureClientGenerator.Instance.TypeFactory.SerializeJsonValue(type, value, writer, options, SerializationFormat.Default);
>>>>>>> e0b8da94
            Assert.IsNotNull(statement);

            return statement.ToDisplayString();
        }

        [TestCase(typeof(Guid), ExpectedResult = "new global::System.Guid(element.GetString())")]
        [TestCase(typeof(IPAddress), ExpectedResult = "global::System.Net.IPAddress.Parse(element.GetString())")]
        [TestCase(typeof(ETag), ExpectedResult = "new global::Azure.ETag(element.GetString())")]
        [TestCase(typeof(AzureLocation), ExpectedResult = "new global::Azure.Core.AzureLocation(element.GetString())")]
        [TestCase(typeof(ResourceIdentifier), ExpectedResult = "new global::Azure.Core.ResourceIdentifier(element.GetString())")]
        public string ValidateDeserializationExpression(Type type)
        {
            var element = new ParameterProvider("element", $"", typeof(JsonElement)).AsExpression().As<JsonElement>();

<<<<<<< HEAD
            var expression = AzureClientPlugin.Instance.TypeFactory.DeserializeJsonValue(type, element, SerializationFormat.Default);
=======
            var expression = AzureClientGenerator.Instance.TypeFactory.DeserializeJsonValue(type, element, SerializationFormat.Default);
>>>>>>> e0b8da94
            Assert.IsNotNull(expression);

            return expression.ToDisplayString();
        }

        [Test]
        public void Uuid()
        {
            var input = InputFactory.Primitive.String("uuid", "Azure.Core.uuid");

            var actual = AzureClientGenerator.Instance.TypeFactory.CreateCSharpType(input);

            Assert.IsNotNull(actual);
            Assert.IsTrue(actual?.IsFrameworkType);
            Assert.AreEqual(typeof(Guid), actual?.FrameworkType);
        }

        [Test]
        public void IPv4Address()
        {
            var input = InputFactory.Primitive.String("ipV4Address", "Azure.Core.ipV4Address");

            var actual = AzureClientGenerator.Instance.TypeFactory.CreateCSharpType(input);

            Assert.IsNotNull(actual);
            Assert.IsTrue(actual?.IsFrameworkType);
            Assert.AreEqual(typeof(IPAddress), actual?.FrameworkType);
        }

        [Test]
        public void IPv6Address()
        {
            var input = InputFactory.Primitive.String("ipV6Address", "Azure.Core.ipV6Address");

            var actual = AzureClientGenerator.Instance.TypeFactory.CreateCSharpType(input);

            Assert.IsNotNull(actual);
            Assert.IsTrue(actual?.IsFrameworkType);
            Assert.AreEqual(typeof(IPAddress), actual?.FrameworkType);
        }

        [Test]
        public void ETag()
        {
            var input = InputFactory.Primitive.String("eTag", "Azure.Core.eTag");

            var actual = AzureClientGenerator.Instance.TypeFactory.CreateCSharpType(input);

            Assert.IsNotNull(actual);
            Assert.IsTrue(actual?.IsFrameworkType);
            Assert.AreEqual(typeof(ETag), actual?.FrameworkType);
        }

        [Test]
        public void AzureLocation()
        {
            var input = InputFactory.Primitive.String("azureLocation", "Azure.Core.azureLocation");

            var actual = AzureClientGenerator.Instance.TypeFactory.CreateCSharpType(input);

            Assert.IsNotNull(actual);
            Assert.IsTrue(actual?.IsFrameworkType);
            Assert.AreEqual(typeof(AzureLocation), actual?.FrameworkType);
        }

        [Test]
        public void ResourceIdentifier()
        {
            var input = InputFactory.Primitive.String("armResourceIdentifier", "Azure.Core.armResourceIdentifier");

            var actual = AzureClientGenerator.Instance.TypeFactory.CreateCSharpType(input);

            Assert.IsNotNull(actual);
            Assert.IsTrue(actual?.IsFrameworkType);
            Assert.AreEqual(typeof(ResourceIdentifier), actual?.FrameworkType);
        }
    }
}<|MERGE_RESOLUTION|>--- conflicted
+++ resolved
@@ -4,22 +4,11 @@
 using Azure.Core;
 using Azure.Generator.Tests.Common;
 using Azure.Generator.Tests.TestHelpers;
-<<<<<<< HEAD
-using Microsoft.Generator.CSharp.Expressions;
-using Microsoft.Generator.CSharp.Input;
-using Microsoft.Generator.CSharp.Primitives;
-using Microsoft.Generator.CSharp.Providers;
-using Microsoft.Generator.CSharp.Snippets;
-using NUnit.Framework;
-using System;
-using System.Buffers;
-=======
 using Microsoft.TypeSpec.Generator.Input;
 using Microsoft.TypeSpec.Generator.Providers;
 using Microsoft.TypeSpec.Generator.Snippets;
 using NUnit.Framework;
 using System;
->>>>>>> e0b8da94
 using System.ClientModel.Primitives;
 using System.Net;
 using System.Text.Json;
@@ -45,11 +34,7 @@
             var writer = new ParameterProvider("writer", $"", typeof(Utf8JsonWriter)).AsExpression().As<Utf8JsonWriter>();
             var options = new ParameterProvider("options", $"", typeof(ModelReaderWriterOptions)).AsExpression().As<ModelReaderWriterOptions>();
 
-<<<<<<< HEAD
-            var statement = AzureClientPlugin.Instance.TypeFactory.SerializeJsonValue(type, value, writer, options, SerializationFormat.Default);
-=======
             var statement = AzureClientGenerator.Instance.TypeFactory.SerializeJsonValue(type, value, writer, options, SerializationFormat.Default);
->>>>>>> e0b8da94
             Assert.IsNotNull(statement);
 
             return statement.ToDisplayString();
@@ -64,11 +49,7 @@
         {
             var element = new ParameterProvider("element", $"", typeof(JsonElement)).AsExpression().As<JsonElement>();
 
-<<<<<<< HEAD
-            var expression = AzureClientPlugin.Instance.TypeFactory.DeserializeJsonValue(type, element, SerializationFormat.Default);
-=======
             var expression = AzureClientGenerator.Instance.TypeFactory.DeserializeJsonValue(type, element, SerializationFormat.Default);
->>>>>>> e0b8da94
             Assert.IsNotNull(expression);
 
             return expression.ToDisplayString();
