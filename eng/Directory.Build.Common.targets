﻿<Project ToolsVersion="15.0" xmlns="http://schemas.microsoft.com/developer/msbuild/2003">

  <Import Project="Versioning.targets" />

  <Target Name="ValidateTargetFrameworks" BeforeTargets="Build">
    <ItemGroup>
      <RequiredTargetFrameworks Include="$(RequiredTargetFrameworks)" />
      <ConfiguredTargetFrameworks Include="$(TargetFrameworks)" />
      <MissingTargetFrameworks Include="@(RequiredTargetFrameworks)" Exclude="@(ConfiguredTargetFrameworks)" />
    </ItemGroup>

    <Error Condition="'@(RequiredTargetFrameworks)' == ''" Text="List of required target frameworks is empty something must have messed up property RequiredTargetFrameworks[$(RequiredTargetFrameworks)]." />
    <Error Condition="'@(MissingTargetFrameworks)' != ''" Text="Missing required target frameworks '@(MissingTargetFrameworks)'. Please ensure you add those frameworks." />
  </Target>

  <Target Name="ValidateRunApiCompat" BeforeTargets="Build" Condition="'$(ValidateRunApiCompat)' == 'true'">
    <Error Condition="'$(RunApiCompat)' == 'false' and '$(IncludeBuildOutput)' != 'false'"
           Text="Api Compat cannot be disabled."/>
  </Target>

  <!-- Set PackageProjectUrl and PackageReleaseNotes to the package README.md and CHANGELOG.md respectively for DataPlane Libraries -->
  <Target Name="SetPackageProjectUrlandReleaseNotes" BeforeTargets="GenerateNuspec" DependsOnTargets="InitializeSourceControlInformationFromSourceControlManager" Condition="'$(IsShippingLibrary)' == 'true' and '$(SourceRevisionId)' != ''">
    <Error Condition="'$(IsClientLibrary)' == 'true' and '$(PackageReleaseNotes)' != ''" Text="Do NOT set PackageReleaseNotes property in the project. Release notes are added automatically from package changelog" />
    <PropertyGroup>
      <PackageRootPath>$([MSBuild]::NormalizeDirectory($(MSBuildProjectDirectory)/../))</PackageRootPath>
      <DirectoryPartofPath>$(PackageRootPath.Replace($(RepoRoot), ''))</DirectoryPartofPath>
      <PackageProjectUrl Condition="Exists('$(PackageRootPath)/README.md') and '$(SkipDevBuildNumber)' != 'true'">$([System.UriBuilder]::new($(RepositoryUrl)/blob/$(SourceRevisionId)/$(DirectoryPartofPath)README.md).Uri)</PackageProjectUrl>
      <PackageProjectUrl Condition="Exists('$(PackageRootPath)/README.md') and '$(SkipDevBuildNumber)' == 'true'">$([System.UriBuilder]::new($(RepositoryUrl)/blob/$(PackageId)_$(Version)/$(DirectoryPartofPath)README.md).Uri)</PackageProjectUrl>
      <PackageReleaseNotes Condition="Exists('$(PackageRootPath)/CHANGELOG.md') and '$(SkipDevBuildNumber)' != 'true'">$([System.UriBuilder]::new($(RepositoryUrl)/blob/$(SourceRevisionId)/$(DirectoryPartofPath)CHANGELOG.md).Uri)</PackageReleaseNotes>
      <PackageReleaseNotes Condition="Exists('$(PackageRootPath)/CHANGELOG.md') and '$(SkipDevBuildNumber)' == 'true'">$([System.UriBuilder]::new($(RepositoryUrl)/blob/$(PackageId)_$(Version)/$(DirectoryPartofPath)CHANGELOG.md).Uri)</PackageReleaseNotes>
    </PropertyGroup>
  </Target>

  <!-- Validates that there is a release note entry for the current package version -->
  <Target Name="ValidateReleaseNotes" BeforeTargets="SetPackageProjectUrlandReleaseNotes" Condition="'$(IsShippingLibrary)' == 'true'" >
    <PropertyGroup>
      <ValidateReleaseNotesScriptPath Condition=" '$(ValidateReleaseNotesScriptPath)'=='' ">$(MSBuildThisFileDirectory)common/scripts/Verify-ChangeLog.ps1</ValidateReleaseNotesScriptPath>
      <ChangeLogPath>$([MSBuild]::NormalizeDirectory($(MSBuildProjectDirectory)/../))CHANGELOG.md</ChangeLogPath>
    </PropertyGroup>
    <Exec ContinueOnError="true" ConsoleToMSBuild="true" StandardOutputImportance="High" Command="$(PowerShellExe) -NoProfile -NonInteractive -executionpolicy Unrestricted -File $(ValidateReleaseNotesScriptPath) -ChangeLogLocation $(ChangeLogPath) -VersionString $(_VersionInProject)">
      <Output TaskParameter="ExitCode" PropertyName="SetReleaseNotesErrorCode" />
    </Exec>
    <Error Condition="'$(SetReleaseNotesErrorCode)' != '0'" Text="ChangeLog verification failed for [$(ChangeLogPath)]." />
  </Target>

  <!--Run Aggregate Updates to Source -->
  <Target Name="UpdateSourceOnBuild" AfterTargets="Build" Condition="'$(UpdateSourceOnBuild)' == 'true' and '$(IsShippingClientLibrary)' == 'true'" >
    <PropertyGroup>
      <CodeChecksScriptPath Condition=" '$(CodeChecksScriptPath)'=='' ">$(MSBuildThisFileDirectory)scripts/CodeChecks.ps1</CodeChecksScriptPath>
    </PropertyGroup>
    <Exec ConsoleToMSBuild="true" Command="$(PowerShellExe) -NoProfile -NonInteractive -executionpolicy Unrestricted -File $(CodeChecksScriptPath) -ProjectDirectory $(MSBuildProjectDirectory)"/>
  </Target>

  <PropertyGroup>
    <OriginalReadmeMdPath>$([MSBuild]::NormalizeDirectory($(MSBuildProjectDirectory)/../))README.md</OriginalReadmeMdPath>
    <ProcessedReadmeMdPath>$(IntermediateOutputPath)README.md</ProcessedReadmeMdPath>
    <EnableNuGetReadmeMd Condition="'$(DesignTimeBuild)' != 'true' and Exists('$(OriginalReadmeMdPath)')">true</EnableNuGetReadmeMd>
    <PackageReadmeFile Condition="'$(EnableNuGetReadmeMd)' == 'true'">README.md</PackageReadmeFile>
  </PropertyGroup>

  <ItemGroup>
    <None Condition="'$(EnableNuGetReadmeMd)' != 'true' and Exists('$(OriginalReadmeMdPath)')" Include="$(OriginalReadmeMdPath)" Pack="true" PackagePath="/"/>
    <None Condition="'$(EnableNuGetReadmeMd)' == 'true'" Include="$(ProcessedReadmeMdPath)" Pack="true" PackagePath="/"/>
  </ItemGroup>

  <!-- Process and pack README.md  -->
  <Target Name="ProcessReadmeMd" BeforeTargets="GenerateNuspec" Condition="'$(EnableNuGetReadmeMd)' == 'true'" >
    <PropertyGroup>
      <_ReadmeMdLines>$([System.IO.File]::ReadAllText($(OriginalReadmeMdPath)))</_ReadmeMdLines>

      <!-- remove comments https://github.com/NuGet/NuGetGallery/issues/8627 -->
      <_ReadmeMdLines><![CDATA[$([System.Text.RegularExpressions.Regex]::Replace('$(_ReadmeMdLines)', '\<\!--.*?-->', ''))]]></_ReadmeMdLines>
      <!-- remove impressions image -->
      <_ReadmeMdLines><![CDATA[$([System.Text.RegularExpressions.Regex]::Replace('$(_ReadmeMdLines)', '\!\[Impressions\]\(.*?\)', ''))]]></_ReadmeMdLines>
    </PropertyGroup>

    <WriteLinesToFile File="$(ProcessedReadmeMdPath)" Lines="$(_ReadmeMdLines)" Overwrite="true" WriteOnlyWhenDifferent="true" />
  </Target>

  <!-- This allows us to build .NET Framework targets on non-windows
    TODO: Move the NETFramework reference assemblies to a feed other then the roslyn feed.
  -->
  <ItemGroup Condition="'$(IsTargetingNetFx)' == 'true' and '$(OS)' != 'Windows_NT'">
    <PackageReference Include="Microsoft.NETFramework.ReferenceAssemblies" PrivateAssets="all" IsImplicitlyDefined="true" />
  </ItemGroup>

  <!-- Add Client SDK Tools -->
  <ItemGroup>
    <PackageReference Condition="'$(IsClientLibrary)' == 'true'" Include="Microsoft.Azure.AutoRest.CSharp" PrivateAssets="All" />

    <PackageReference Condition="'$(GenerateAPIListing)' == 'true'" Include="Microsoft.DotNet.GenAPI" PrivateAssets="All" />

    <PackageReference Condition="'$(EnableClientSdkAnalyzers)' == 'true'" Include="Azure.ClientSdk.Analyzers" PrivateAssets="All" />

    <PackageReference Condition="'$(EnableMicrosoftCodeAnalysisNetAnalyzers)' == 'true'" Include="Microsoft.CodeAnalysis.NetAnalyzers" PrivateAssets="All" />

    <PackageReference Condition="'$(EnableBannedApiAnalyzers)' == 'true'" Include="Microsoft.CodeAnalysis.BannedApiAnalyzers" PrivateAssets="All" />

  </ItemGroup>

  <!-- Remove packages built into the .NET 6+ runtime -->
  <ItemGroup Condition="$([MSBuild]::IsTargetFrameworkCompatible('$(TargetFramework)', 'net6.0'))">
    <PackageReference Remove="System.Buffers" />
<<<<<<< HEAD
    <PackageReference Remove="System.Net.Http" />
    <PackageReference Remove="System.Threading.Channels" />
    <PackageReference Remove="System.Text.Encodings.Web" />
    <PackageReference Remove="System.Text.Json" />
=======
    <PackageReference Remove="System.Diagnostics.DiagnosticSource" />
    <PackageReference Remove="System.Net.Http" />
    <PackageReference Remove="System.Numerics.Vectors" />
    <PackageReference Remove="System.Text.Encodings.Web" />
    <PackageReference Remove="System.Text.Json" />
    <PackageReference Remove="System.Threading.Channels" />
>>>>>>> f2036db0
  </ItemGroup>

  <!-- Add Package Icon to DataPlane Packages -->
  <ItemGroup Condition="'$(IsTestProject)' != 'true'">
    <None Include="$(PackageIconPath)" Pack="true" PackagePath=""/>
    <None Condition="Exists('$(MSBuildProjectDirectory)/../CHANGELOG.md')" Include="$(MSBuildProjectDirectory)/../CHANGELOG.md" Pack="true" PackagePath=""/>
  </ItemGroup>

  <!-- Add App.config to enable server GC in net462 perf and stress projects -->
  <ItemGroup Condition="('$(IsPerfProject)' == 'true' or '$(IsStressProject)' == 'true') and '$(TargetFramework)' == 'net462'">
    <None Include="$(RepoRoot)/common/Perf/App.config" />
  </ItemGroup>

  <!-- Add StyleCop Analyzers -->
  <ItemGroup Condition="'$(EnableStyleCopAnalyzers)' == 'true'" >
    <PackageReference Include="StyleCop.Analyzers">
      <PrivateAssets>all</PrivateAssets>
      <IncludeAssets>runtime; build; native; contentfiles; analyzers</IncludeAssets>
    </PackageReference>
    <AdditionalFiles Include="$(RepoEngPath)\stylecop.json">
      <Visible>false</Visible>
    </AdditionalFiles>
  </ItemGroup>

  <ItemGroup Condition="'$(IsClientLibrary)' == 'true'">
    <AdditionalFiles Include="$(RepoEngPath)\BannedSymbols.txt">
      <Visible>false</Visible>
    </AdditionalFiles>
  </ItemGroup>

  <!-- disable enhanced analysis-->
  <ItemGroup Condition="'$(DisableEnhancedAnalysis)' == 'true'">
    <EditorConfigFiles Include="$(RepoEngPath)/globalconfigs/disable_enhanced_analysis.globalconfig" />
  </ItemGroup>

  <!-- Enable SourceLink -->
  <ItemGroup Condition="'$(EnableSourceLink)' == 'true'">
    <PackageReference Include="Microsoft.SourceLink.GitHub" PrivateAssets="All" />
  </ItemGroup>

  <PropertyGroup>
    <ImportDefaultReferences Condition="'$(ImportDefaultReferences)' == ''">true</ImportDefaultReferences>
    <DefaultReferenceTargets>AzSdk.reference.targets</DefaultReferenceTargets>
    <DefaultReferenceTargets Condition="'$(IsTestProject)' == 'true' or '$(IsTestSupportProject)' == 'true'">AzSdk.test.reference.targets</DefaultReferenceTargets>

    <!-- Disable running of tests for test helper libraries -->
    <IsTestProject Condition="'$(IsTestSupportProject)' == 'true'">false</IsTestProject>
  </PropertyGroup>

  <PropertyGroup Condition="'$(InheritDocEnabled)' != 'false' and '$(TargetFramework)' == 'netstandard2.0'">
    <NoWarn>
      $(NoWarn);IDT001<!-- InheritDoc related to malformed XML in netstandard.xml -->
    </NoWarn>
  </PropertyGroup>

  <Import Project="$(DefaultReferenceTargets)" Condition="Exists('$(DefaultReferenceTargets)') And '$(ImportDefaultReferences)'=='true'" />

  <Import Project="ApiListing.targets" />

  <Import Project="CodeCoverage.targets" Condition="'$(CollectCoverage)' == 'true'" />

  <Import Project="CodeGeneration.targets" Condition="'$(TemporaryUsePreviousGeneratorVersion)' == 'true'" />

  <Import Project="Azure.Management.Test.targets" Condition="'$(IsMgmtLibrary)' == 'true' and '$(IsTestProject)' == 'true'" />

  <!-- CentralPackageVersions properties -->
  <PropertyGroup>
    <CentralPackagesFile>$(MSBuildThisFileDirectory)Packages.Data.props</CentralPackagesFile>
    <CentralPackageVersionPackagePath>$(MSBuildThisFileDirectory)Microsoft.Build.CentralPackageVersions\2.0.46\Sdk</CentralPackageVersionPackagePath>
    <UseProjectReferenceToAzureClients Condition="'$(UseProjectReferenceToAzureClients)' == ''">false</UseProjectReferenceToAzureClients>
  </PropertyGroup>

  <ItemGroup Condition="'$(UseProjectReferenceToAzureClients)' == 'true'">
    <!-- Find all non-management projects -->
    <AzureProjects Include="$(RepoRoot)/sdk/**/src/*.csproj" ProjectPath="%(Identity)" />
    <PossibleProjectsToConvert Include="@(AzureProjects -> '%(Filename)')"/>

    <!-- Compute set of projects that intersect with the PackageReference's -->
    <_NotPackageReferences Include="@(PossibleProjectsToConvert)" Exclude="@(PackageReference)" />
    <_NotPackageReferences Include="@(ExcludeFromProjectReferenceToConversion)" />
    <ProjectsToConvert Include="@(PossibleProjectsToConvert)" Exclude="@(_NotPackageReferences)" />

    <!-- Remove PackageReferences -->
    <PackageReference Remove="@(ProjectsToConvert)" />

    <!-- Add ProjectReferences -->
    <ProjectReference Include="@(ProjectsToConvert -> '%(ProjectPath)')" />
  </ItemGroup>

  <!--TODO: update build targets - ADO 5668-->
  <PropertyGroup>
    <MgmtCoreShared>$(MSBuildThisFileDirectory)/../sdk/resourcemanager/Azure.ResourceManager/src/Shared</MgmtCoreShared>
    <ExcludeMgmtCoreShared Condition="'$(ExcludeMgmtCoreShared)' == ''">false</ExcludeMgmtCoreShared>
  </PropertyGroup>

  <ItemGroup Condition="'$(IsMgmtSubLibrary)' == 'true' and '$(IsMgmtLibrary)' == 'true' and '$(IsTestProject)' != 'true' and '$(ExcludeMgmtCoreShared)' == 'false'">
    <Compile Include="$(MgmtCoreShared)/**/*.cs"
                 LinkBase="Shared/Management" />
  </ItemGroup>

  <!--TODO: end-->

  <!-- *********** Files needed for LRO ************* -->
  <ItemGroup Condition="'$(IncludeOperationsSharedSource)' == 'true'">
    <Compile Include="$(AzureCoreSharedSources)AppContextSwitchHelper.cs" LinkBase="Shared/Core" />
    <Compile Include="$(AzureCoreSharedSources)AsyncLockWithValue.cs" LinkBase="Shared/Core" />
    <Compile Include="$(AzureCoreSharedSources)ClientDiagnostics.cs" LinkBase="Shared/Core" />
		<Compile Include="$(AzureCoreSharedSources)TrimmingAttribute.cs" LinkBase="Shared/Core" />
    <Compile Include="$(AzureCoreSharedSources)DiagnosticScope.cs" LinkBase="Shared/Core" />
    <Compile Include="$(AzureCoreSharedSources)DiagnosticScopeFactory.cs" LinkBase="Shared/Core" />
    <Compile Include="$(AzureCoreSharedSources)FixedDelayWithNoJitterStrategy.cs" LinkBase="Shared/Core" />
    <Compile Include="$(AzureCoreSharedSources)FormUrlEncodedContent.cs" LinkBase="Shared/Core" />
    <Compile Include="$(AzureCoreSharedSources)HttpMessageSanitizer.cs" LinkBase="Shared/Core" />
    <Compile Include="$(AzureCoreSharedSources)HttpPipelineExtensions.cs" LinkBase="Shared/Core" />
    <Compile Include="$(AzureCoreSharedSources)IOperationSource.cs" LinkBase="Shared/Core" />
    <Compile Include="$(AzureCoreSharedSources)IUtf8JsonSerializable.cs" LinkBase="Shared/Core" />
    <Compile Include="$(AzureCoreSharedSources)IXmlSerializable.cs" LinkBase="Shared/Core" />
    <Compile Include="$(AzureCoreSharedSources)NextLinkOperationImplementation.cs" LinkBase="Shared/Core" />
    <Compile Include="$(AzureCoreSharedSources)OperationFinalStateVia.cs" LinkBase="Shared/Core" />
    <Compile Include="$(AzureCoreSharedSources)OperationHelpers.cs" LinkBase="Shared/Core" />
    <Compile Include="$(AzureCoreSharedSources)OperationInternal.cs" LinkBase="Shared/Core" />
    <Compile Include="$(AzureCoreSharedSources)OperationInternalBase.cs" LinkBase="Shared/Core" />
    <Compile Include="$(AzureCoreSharedSources)OperationInternalOfT.cs" LinkBase="Shared/Core" />
    <Compile Include="$(AzureCoreSharedSources)OperationPoller.cs" LinkBase="Shared/Core" />
    <Compile Include="$(AzureCoreSharedSources)Page.cs" LinkBase="Shared/Core" />
    <Compile Include="$(AzureCoreSharedSources)PageableHelpers.cs" LinkBase="Shared/Core" />
    <Compile Include="$(AzureCoreSharedSources)ProtocolOperation.cs" LinkBase="Shared/Core" />
    <Compile Include="$(AzureCoreSharedSources)ProtocolOperationHelpers.cs" LinkBase="Shared/Core" />
    <Compile Include="$(AzureCoreSharedSources)RawRequestUriBuilder.cs" LinkBase="Shared/Core" />
    <Compile Include="$(AzureCoreSharedSources)RequestHeaderExtensions.cs" LinkBase="Shared/Core" />
    <Compile Include="$(AzureCoreSharedSources)RequestUriBuilderExtensions.cs" LinkBase="Shared/Core" />
    <Compile Include="$(AzureCoreSharedSources)ResponseHeadersExtensions.cs" LinkBase="Shared/Core" />
    <Compile Include="$(AzureCoreSharedSources)ResponseWithHeaders.cs" LinkBase="Shared/Core" />
    <Compile Include="$(AzureCoreSharedSources)ResponseWithHeadersOfTHeaders.cs" LinkBase="Shared/Core" />
    <Compile Include="$(AzureCoreSharedSources)ResponseWithHeadersOfTOfTHeaders.cs" LinkBase="Shared/Core" />
    <Compile Include="$(AzureCoreSharedSources)SequentialDelayStrategy.cs" LinkBase="Shared/Core" />
    <Compile Include="$(AzureCoreSharedSources)StringRequestContent.cs" LinkBase="Shared/Core" />
    <Compile Include="$(AzureCoreSharedSources)TaskExtensions.cs" LinkBase="Shared/Core" />
    <Compile Include="$(AzureCoreSharedSources)TypeFormatters.cs" LinkBase="Shared/Core" />
    <Compile Include="$(AzureCoreSharedSources)VoidValue.cs" LinkBase="Shared/Core" />
    <Compile Include="$(AzureCoreSharedSources)XmlWriterContent.cs" LinkBase="Shared/Core" />
  </ItemGroup>

    <!-- *********** Management Client Library Override section ************* -->
  <ItemGroup Condition="'$(IsMgmtLibrary)' == 'true' and '$(IsTestProject)' != 'true'">

    <PackageReference Include="Azure.Core" />
    <PackageReference Include="System.Text.Json" />
    <PackageReference Include="System.ClientModel" />

    <!-- TODO: Review these file references-->
    <Compile Include="$(AzureCoreSharedSources)NoValueResponseOfT.cs" LinkBase="Shared" />
    <Compile Include="$(AzureCoreSharedSources)ArrayBufferWriter.cs" LinkBase="Shared" />
    <Compile Include="$(AzureCoreSharedSources)AzureResourceProviderNamespaceAttribute.cs" LinkBase="Shared" />
    <Compile Include="$(AzureCoreSharedSources)ForwardsClientCallsAttribute.cs" LinkBase="Shared/Core" />
  </ItemGroup>

  <!-- DataFactory Project Specific Overrides-->
  <ItemGroup Condition="$(MSBuildProjectName) == 'Azure.ResourceManager.DataFactory'">
    <PackageReference Include="Azure.Core.Expressions.DataFactory"/>
  </ItemGroup>

  <!-- Management Client TEST Project Specific Overrides -->
  <ItemGroup Condition="('$(IsMgmtLibrary)' == 'true' and '$(IsTestProject)' == 'true') or '$(IsStorageTest)' == 'true'">
    <ProjectReference Condition="'$(IsMgmtLibrary)' == 'true' and '$(IsTestProject)' == 'true'" Include="$(AzureCoreTestFramework)" />
    <PackageReference Include="NUnit" />
    <PackageReference Include="NUnit3TestAdapter" />
    <PackageReference Include="Microsoft.NET.Test.Sdk" />
    <PackageReference Include="Moq" />
  </ItemGroup>
  <!-- *********** END OF Management Client Library Override section ************* -->

  <!-- Added layer of checks to make sure we correctly switched to project references -->
  <Target Name="VerifyProjectReferencesReferences" AfterTargets="Build">
    <ItemGroup>
      <AzureReferences Include="@(ReferencePath)" Condition="$([System.String]::Copy('%(Filename)').StartsWith('Azure.'))" />
    </ItemGroup>

    <ItemGroup Condition="'$(UseProjectReferenceToAzureClients)' == 'true'">
      <ShouldBeProjectReference Include="@(AzureReferences)" Exclude="@(AzureReferences->HasMetadata('MSBuildSourceProjectFile'))" />
    </ItemGroup>

    <Error Condition="'$(UseProjectReferenceToAzureClients)' == 'true' and '@(ShouldBeProjectReference)' != ''"
           Text="When UseProjectReferenceToAzureClients=true all Azure.* references should be Project References, but the following are not [@(ShouldBeProjectReference)]" />
  </Target>

  <!-- Added layer of checks to make sure release packages don't have preview dependencies -->
  <Target Name="VerifyProjectReferencesReferences" Condition="'$(HasReleaseVersion)' == 'true' AND '$(IsPackable)' == 'true'" BeforeTargets="GenerateNuspec">

    <Msbuild
      Projects="@(_ProjectReferencesFromAssetsFile)"
      Targets="_GetProjectVersion"
      SkipNonexistentTargets="true"
      SkipNonexistentProjects="true"
      Properties="BuildProjectReferences=false;SkipDevBuildNumber=true">
      <Output
        TaskParameter="TargetOutputs"
        ItemName="_ProjectReferencesWithoutDevVersions"/>
    </Msbuild>

    <ItemGroup>
      <_AllReferencesWithVersions Include="@(_ProjectReferencesWithoutDevVersions)" Version="%(ProjectVersion)" />
      <_AllReferencesWithVersions Include="@(PackageReference)" Condition="!$([System.String]::Copy('%(PackageReference.PrivateAssets)').ToLower().Equals('all'))"/>

      <PreviewPackageReferences Include="@(_AllReferencesWithVersions)" Condition="$([System.String]::Copy('%(Version)').Contains('-'))" />
    </ItemGroup>

    <Error Condition="'@(PreviewPackageReferences)' != ''" Text="When the project has a release version it shouldn't reference any pre-release libraries. Found the following pre-release references: @(PreviewPackageReferences, ', ')" />
  </Target>

  <!-- Validates that all the mgmt libraries have a trigger path in the core resourcemanager pipeline -->
  <Target Name="ValidateResourceManagerPipelineTriggers" AfterTargets="Build" Condition="'$(IsMgmtSubLibrary)' == 'true' and '$(IsShippingLibrary)' == 'true'" >
    <PropertyGroup>
      <_ResourceManagerCIFile>$(RepoRoot)/sdk/resourcemanager/ci.mgmt.yml</_ResourceManagerCIFile>
      <_ResourceManagerCIFileContents>$([System.IO.File]::ReadAllText($(_ResourceManagerCIFile)))</_ResourceManagerCIFileContents>
      <_ContainsTrigger>$([System.Text.RegularExpressions.Regex]::IsMatch($(_ResourceManagerCIFileContents), `- sdk/.*/$(MSBuildProjectName)\W+`))</_ContainsTrigger>
    </PropertyGroup>

    <Error Condition="'$(_ContainsTrigger)' != 'true'" Text="The core resourcemanager pipeline ['$(_ResourceManagerCIFile)'] does not contain a trigger path for your library please run 'eng/scripts/Update-Mgmt-CI.ps1' to add the correct trigger paths." />
  </Target>

  <!-- InheritDoc-->
  <ItemGroup Condition="'$(InheritDocEnabled)' != 'false'">
    <PackageReference Include="SauceControl.InheritDoc" PrivateAssets="all" />
  </ItemGroup>

  <!-- Fixup netstandard2.malformed docs issue https://github.com/saucecontrol/InheritDoc#bad-netstandard-docs -->
  <ItemGroup Condition="'$(InheritDocEnabled)' != 'false' and '$(TargetFramework)' == 'netstandard2.0'">
    <PackageDownload Include="NETStandard.Library.Ref" />
    <InheritDocReference Include="$(NugetPackageRoot)\netstandard.library.ref\2.1.0\ref\netstandard2.1\netstandard.xml" />
  </ItemGroup>

<!-- Additional PackageReferences should be placed above this PropertyGroup -->
  <PropertyGroup>
    <ApiCompatExcludeAttributeList>$(MSBuildThisFileDirectory)ApiListing.exclude-attributes.txt</ApiCompatExcludeAttributeList>
  </PropertyGroup>
  <ItemGroup Condition="'$(ApiCompatVersion)' != ''">
    <PackageDownload Include="$(PackageId)" Version="[$(ApiCompatVersion)]" />
    <PackageReference Include="Microsoft.DotNet.ApiCompat" PrivateAssets="all" />
  </ItemGroup>

  <Target Name="_ResolveResolvedMatchingContract" BeforeTargets="ValidateApiCompatForSrc" Condition="'$(ApiCompatVersion)' != ''">
    <ItemGroup>
      <_ReferencePathDirectories Include="@(ReferencePath -> '%(RootDir)%(Directory)')"  />
      <ResolvedMatchingContract Include="$(NuGetPackageRoot)\$(PackageId.ToLower())\$(ApiCompatVersion)\lib\$([MSBuild]::ValueOrDefault('$(ApiCompatBaselineTargetFramework)', '$(TargetFramework)'))\$(TargetFileName)">
        <DependencyPaths>@(_ReferencePathDirectories->Distinct(), ',')</DependencyPaths>
      </ResolvedMatchingContract>
    </ItemGroup>
  </Target>

  <Target Name="ApiCompatFinishedMessage" AfterTargets="ValidateApiCompatForSrc" Condition="'$(ApiCompatVersion)' != ''">
     <Message Text="Ran ApiCompat against %(ResolvedMatchingContract.Identity) using assemblies from $(IntermediateOutputPath)" Importance="High" />
  </Target>

  <Target Name="RunApiCompat" DependsOnTargets="ValidateApiCompatForSrc" Condition="'$(ApiCompatVersion)' != ''">
  </Target>

  <Target Name="GetPackageInfo">
    <PropertyGroup>
      <PackageIsNewSdk>false</PackageIsNewSdk>
      <PackageIsNewSdk Condition="'$(IsClientLibrary)' == 'true' or '$(IsFunctionsLibrary)' == 'true'">true</PackageIsNewSdk>

      <PackageSdkType>data</PackageSdkType>
      <PackageSdkType Condition="'$(IsClientLibrary)' == 'true'">client</PackageSdkType>
      <PackageSdkType Condition="'$(IsFunctionsLibrary)' == 'true'">functions</PackageSdkType>
      <PackageSdkType Condition="'$(IsMgmtLibrary)' == 'true'">mgmt</PackageSdkType>

      <PackageRootDirectory>$([MSBuild]::NormalizeDirectory($(MSBuildProjectDirectory)/../).TrimEnd("/").TrimEnd("\\"))</PackageRootDirectory>

      <!-- If the AddDevVersion property is true this will output the generated dev version (e.g. 1.0.0-alpha.20210921.1) -->
      <VersionForProperties>$(_VersionInProject)</VersionForProperties>
      <VersionForProperties Condition="'$(AddDevVersion)' == 'true'">$(Version)</VersionForProperties>

      <!-- Parse out the service directory based on the relative path to the sdk folder -->
      <ServiceDirectory><![CDATA[$([System.Text.RegularExpressions.Regex]::Replace($(PackageRootDirectory), '^.*[\\/]+sdk[\\/]+([^\\/]+).*$', '$1'))]]></ServiceDirectory>
    </PropertyGroup>

    <Message Condition="'$(IsShippingLibrary)' == 'true'" Text="'$(PackageRootDirectory)' '$(ServiceDirectory)' '$(PackageId)' '$(VersionForProperties)' '$(PackageSdkType)' '$(PackageIsNewSdk)' '$(BaseOutputPath)'" Importance="High" />
  </Target>

  <Target Name="GetCodeGenProjects" Returns="@(ProjectsToInclude)">
    <ItemGroup Condition="'$(_GenerateCode)' == 'true'">
      <ProjectsToInclude Include="$(MSBuildProjectFullPath)" />
    </ItemGroup>
  </Target>

  <Target Name="_SetProjectDependsOnInnerTarget">
    <PropertyGroup>
      <InnerTargets>ProjectDependsOnInner</InnerTargets>
    </PropertyGroup>
  </Target>

  <Target
    Name="ProjectDependsOn"
    DependsOnTargets="_SetProjectDependsOnInnerTarget;DispatchToInnerBuilds"
    Condition="'$(IsCrossTargetingBuild)' == 'true'"
    Returns="@(ProjectsToInclude)">

    <RemoveDuplicates Inputs="@(InnerOutput)">
      <Output TaskParameter="Filtered" ItemName="ProjectsToInclude"/>
    </RemoveDuplicates>
  </Target>

  <Target Name="ProjectDependsOnInner" DependsOnTargets="ResolveReferences" Returns="@(ProjectsToInclude)">
    <ItemGroup>
      <_LibrariesReferenced Include="@(ReferencePath -> '%(Filename)')"/>
      <_DependsOnGiven Include="@(_LibrariesReferenced)" Condition="'%(Identity)' == '$(TestDependsOnDependency)'" />
    </ItemGroup>

    <ItemGroup Condition="'@(_DependsOnGiven)' != '' and '$(IsClientLibrary)' == 'true'" >
      <ProjectsToInclude Include="$(MSBuildProjectFullPath)" />
    </ItemGroup>
  </Target>

  <Import Project="$(CentralPackageVersionPackagePath)\Sdk.targets" />
</Project><|MERGE_RESOLUTION|>--- conflicted
+++ resolved
@@ -101,19 +101,12 @@
   <!-- Remove packages built into the .NET 6+ runtime -->
   <ItemGroup Condition="$([MSBuild]::IsTargetFrameworkCompatible('$(TargetFramework)', 'net6.0'))">
     <PackageReference Remove="System.Buffers" />
-<<<<<<< HEAD
-    <PackageReference Remove="System.Net.Http" />
-    <PackageReference Remove="System.Threading.Channels" />
-    <PackageReference Remove="System.Text.Encodings.Web" />
-    <PackageReference Remove="System.Text.Json" />
-=======
     <PackageReference Remove="System.Diagnostics.DiagnosticSource" />
     <PackageReference Remove="System.Net.Http" />
     <PackageReference Remove="System.Numerics.Vectors" />
     <PackageReference Remove="System.Text.Encodings.Web" />
     <PackageReference Remove="System.Text.Json" />
     <PackageReference Remove="System.Threading.Channels" />
->>>>>>> f2036db0
   </ItemGroup>
 
   <!-- Add Package Icon to DataPlane Packages -->
