--- conflicted
+++ resolved
@@ -106,13 +106,7 @@
     <PackageReference Remove="System.Numerics.Vectors" />
     <PackageReference Remove="System.Text.Encodings.Web" />
     <PackageReference Remove="System.Text.Json" />
-<<<<<<< HEAD
-    <PackageReference Remove="Microsoft.Bcl.AsyncInterfaces" />
-    <PackageReference Remove="System.Diagnostics.DiagnosticSource" />
-    <PackageReference Remove="System.Numerics.Vectors" />
-=======
     <PackageReference Remove="System.Threading.Channels" />
->>>>>>> 42ad5641
   </ItemGroup>
 
   <!-- Add Package Icon to DataPlane Packages -->
