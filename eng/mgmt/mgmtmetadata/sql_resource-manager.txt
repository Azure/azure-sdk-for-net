--- conflicted
+++ resolved
@@ -4,19 +4,11 @@
 Generating CSharp code
 Executing AutoRest command
 cmd.exe /c autorest.cmd https://github.com/Azure/azure-rest-api-specs/blob/master/specification/sql/resource-manager/readme.md --csharp --version=v2 --reflect-api-versions --csharp-sdks-folder=.
-<<<<<<< HEAD
-2020-08-06 06:53:05 UTC
-Azure-rest-api-specs repository information
-GitHub fork: Azure
-Branch:      master
-Commit:      d1d7dc3a6885ab3d68fcdfbea101d1e4f6284458
-=======
 2020-08-18 11:04:29 UTC
 Azure-rest-api-specs repository information
 GitHub fork: Azure
 Branch:      master
 Commit:      271086fdddc2d13910e8fa1373d285b1512ed032
->>>>>>> 04796cb9
 AutoRest information
 Requested version: v2
 Bootstrapper version:    autorest@2.0.4413