﻿Installing AutoRest version: 2.0.4413
AutoRest installed successfully.
Commencing code generation
Generating CSharp code
Executing AutoRest command
cmd.exe /c autorest.cmd https://github.com/Azure/azure-rest-api-specs/blob/master/specification/sql/resource-manager/readme.md --csharp --version=2.0.4413 --reflect-api-versions --csharp-sdks-folder=.
<<<<<<< HEAD
2020-03-02 19:36:05 UTC
Azure-rest-api-specs repository information
GitHub fork: Azure
Branch:      master
Commit:      7cb6f28403fa6eb08e026b7888ce87e2ceb92b9b
=======
2020-03-03 04:25:24 UTC
Azure-rest-api-specs repository information
GitHub fork: Azure
Branch:      master
Commit:      b61ec0f15e0107933cfb0cb2a554569c7490256e
>>>>>>> 538a9cba
AutoRest information
Requested version: 2.0.4413
Bootstrapper version:    autorest@2.0.4413<|MERGE_RESOLUTION|>--- conflicted
+++ resolved
@@ -4,19 +4,11 @@
 Generating CSharp code
 Executing AutoRest command
 cmd.exe /c autorest.cmd https://github.com/Azure/azure-rest-api-specs/blob/master/specification/sql/resource-manager/readme.md --csharp --version=2.0.4413 --reflect-api-versions --csharp-sdks-folder=.
-<<<<<<< HEAD
-2020-03-02 19:36:05 UTC
-Azure-rest-api-specs repository information
-GitHub fork: Azure
-Branch:      master
-Commit:      7cb6f28403fa6eb08e026b7888ce87e2ceb92b9b
-=======
 2020-03-03 04:25:24 UTC
 Azure-rest-api-specs repository information
 GitHub fork: Azure
 Branch:      master
 Commit:      b61ec0f15e0107933cfb0cb2a554569c7490256e
->>>>>>> 538a9cba
 AutoRest information
 Requested version: 2.0.4413
 Bootstrapper version:    autorest@2.0.4413