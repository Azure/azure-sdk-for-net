--- conflicted
+++ resolved
@@ -4,19 +4,11 @@
 Generating CSharp code
 Executing AutoRest command
 cmd.exe /c autorest.cmd https://github.com/Azure/azure-rest-api-specs/blob/master/specification/sql/resource-manager/readme.md --csharp --version=2.0.4413 --reflect-api-versions --csharp-sdks-folder=.
-<<<<<<< HEAD
-2020-03-09 10:29:05 UTC
-Azure-rest-api-specs repository information
-GitHub fork: Azure
-Branch:      master
-Commit:      3307d547a64cb794dfd49c7cd5bbcb927a732d91
-=======
 2020-03-11 10:48:37 UTC
 Azure-rest-api-specs repository information
 GitHub fork: Azure
 Branch:      master
 Commit:      dbd7fe1b25903c76da5f109b81153a4d495c44d5
->>>>>>> 71bd3b30
 AutoRest information
 Requested version: 2.0.4413
 Bootstrapper version:    autorest@2.0.4413