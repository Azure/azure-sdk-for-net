--- conflicted
+++ resolved
@@ -4,19 +4,11 @@
 Generating CSharp code
 Executing AutoRest command
 cmd.exe /c autorest.cmd https://github.com/Azure/azure-rest-api-specs/blob/master/specification/sql/resource-manager/readme.md --csharp --version=v2 --reflect-api-versions --csharp-sdks-folder=.
-<<<<<<< HEAD
-2020-09-01 20:04:49 UTC
-Azure-rest-api-specs repository information
-GitHub fork: Azure
-Branch:      master
-Commit:      23a83bfbab7f956695e0e0082b24ae08c99bf80f
-=======
 2020-09-05 01:00:06 UTC
 Azure-rest-api-specs repository information
 GitHub fork: Azure
 Branch:      master
 Commit:      ff06cd382011e3f255a602a813289609eb930ef3
->>>>>>> 6df90065
 AutoRest information
 Requested version: v2
 Bootstrapper version:    autorest@2.0.4413