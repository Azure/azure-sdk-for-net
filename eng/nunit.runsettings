﻿<?xml version="1.0" encoding="utf-8"?>
<RunSettings>
	<NUnit>
		<ConsoleOut>0</ConsoleOut>
	</NUnit>
	<RunConfiguration>
		<TargetPlatform>x64</TargetPlatform>

		<!-- Return non-zero exit code if a test run finds no tests -->
		<!-- disable for now because there are a lot of test projects that don't find tests and would start failing -->
		<!-- <TreatNoTestsAsError>true</TreatNoTestsAsError> -->
	</RunConfiguration>

	<TestRunParameters>
		<!-- Controls which service versions are running in live mode  -->
		<!-- <Parameter name="LiveTestServiceVersions" value="V2019_02_02" /> -->

		<!-- Disables auto recording when using [RecordedTest] attribute -->
		<!-- <Parameter name="DisableAutoRecording" value="true" /> -->

<<<<<<< HEAD
        <!-- Change the test mode -->
        <Parameter name="TestMode" value="Live" />
=======
		<!-- Change the test mode -->
		<!-- <Parameter name="TestMode" value="Record" /> -->
>>>>>>> 6abd173e

		<!-- Enable running Fiddler -->
		<!-- <Parameter name="EnableFiddler" value="true" /> -->
	</TestRunParameters>

</RunSettings><|MERGE_RESOLUTION|>--- conflicted
+++ resolved
@@ -18,13 +18,8 @@
 		<!-- Disables auto recording when using [RecordedTest] attribute -->
 		<!-- <Parameter name="DisableAutoRecording" value="true" /> -->
 
-<<<<<<< HEAD
-        <!-- Change the test mode -->
-        <Parameter name="TestMode" value="Live" />
-=======
 		<!-- Change the test mode -->
 		<!-- <Parameter name="TestMode" value="Record" /> -->
->>>>>>> 6abd173e
 
 		<!-- Enable running Fiddler -->
 		<!-- <Parameter name="EnableFiddler" value="true" /> -->
