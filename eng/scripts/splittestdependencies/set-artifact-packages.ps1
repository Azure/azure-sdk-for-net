--- conflicted
+++ resolved
@@ -8,42 +8,27 @@
 . $PSScriptRoot/generate-dependency-functions.ps1
 
 $RepoRoot = Resolve-Path (Join-Path "$PSScriptRoot" ".." ".." "..")
+$packageSet = "$ProjectNames" -split ","
 
-# set changed services given the set of changed packages, this will mean that
-# ChangedServices will be appropriate for the batched set of packages if that is indeed how
-# we set the targeted artifacts
+# retrieve the package info files
 $packageProperties = Get-ChildItem -Recurse "$PackageInfoFolder" *.json `
 | Foreach-Object { Get-Content -Raw -Path $_.FullName | ConvertFrom-Json }
 
-$packageSet = "$ProjectNames" -split ","
-
+# filter the package info files to only those that are part of the targted batch (present in $ProjectNames arg)
+# so that we can accurate determine the affected services for the current batch
 $changedServicesArray = $packageProperties | Where-Object { $packageSet -contains $_.ArtifactName }
-| ForEach-Object { $_.ServiceDirectory } | Get-Unique
+    | ForEach-Object { $_.ServiceDirectory } | Get-Unique
 $changedServices = $changedServicesArray -join ","
 
-$outputFile = Write-PkgInfoToDependencyGroupFile -OutputPath $OutputPath -PackageInfoFolder $PackageInfoFolder -ProjectNames $ProjectNames
-
-<<<<<<< HEAD
-Get-ChildItem -Recurse $OutputPath | ForEach-Object { Write-Host "Dumping $($_.FullName)"; Get-Content -Raw -Path $_.FullName | Write-Host }
-
-# the projectlistoverride file must be provided as a relative path
-$relativeOutputPath = [System.IO.Path]::GetRelativePath($RepoRoot, "$OutputPath/$outputFile")
-
-Write-Host "##vso[task.setvariable variable=ProjectListOverrideFile;]$relativeOutputPath"
-=======
-$projectsForGeneration = ($changedProjects | ForEach-Object { "`$(RepoRoot)$_" } | Sort-Object)
-$projectGroups = @()
-$projectGroups += ,$projectsForGeneration
-
 if ($SetOverrideFile) {
-    $outputFile = (Write-Test-Dependency-Group-To-Files -ProjectFileConfigName "packages" -ProjectGroups $projectGroups -MatrixOutputFolder $OutputPath)[0]
+    $outputFile = Write-PkgInfoToDependencyGroupFile -OutputPath $OutputPath -PackageInfoFolder $PackageInfoFolder -ProjectNames $ProjectNames
     Get-ChildItem -Recurse $OutputPath | ForEach-Object { Write-Host "Dumping $($_.FullName)"; Get-Content -Raw -Path $_.FullName | Write-Host }
     # the projectlistoverride file must be provided as a relative path
     $relativeOutputPath = [System.IO.Path]::GetRelativePath($RepoRoot, "$OutputPath/$outputFile")
     Write-Host "##vso[task.setvariable variable=ProjectListOverrideFile;]$relativeOutputPath"
 }
 
-# Filter JSON files to only keep those matching package names in packageSet
+# remove any package.json files that are not part of the targeted batch
 Get-ChildItem -Recurse "$PackageInfoFolder" *.json | ForEach-Object {
     $fileContent = Get-Content -Raw -Path $_.FullName | ConvertFrom-Json
     if ($packageSet -notcontains $fileContent.Name) {
@@ -52,6 +37,5 @@
     }
 }
 
->>>>>>> 486fc170
 Write-Host "##vso[task.setvariable variable=ChangedServices;]$changedServices"
 Write-Host "This run is targeting: $ProjectNames in [$changedServices]"