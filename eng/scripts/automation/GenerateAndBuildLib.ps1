#Requires -Version 7.0
$CI_YAML_FILE = "ci.yml"
$TSP_LOCATION_FILE = "tsp-location.yaml"

. (Join-Path $PSScriptRoot ".." ".." "common" "scripts" "Helpers" PSModule-Helpers.ps1)

#mgmt: swagger directory name to sdk directory name map
$packageNameHash = [ordered]@{
    "azure-kusto" = "kusto";
    "cosmos-db" = "cosmosdb";
    "msi" = "managedserviceidentity";
    "recoveryservicesbackup" = "recoveryservices-backup";
    "recoveryservicessiterecovery" = "recoveryservices-siterecovery";
    "security" = "securitycenter";
    "sql" = "sqlmanagement";
    "vmware" = "avs";
    "web" = "websites";
}

function Get-SwaggerInfo()
{
    param(
        [string]$dir,
        [string]$AUTOREST_CONFIG_FILE = "autorest.md"
    )
    $swaggerInfoRegex = ".*github.*.com\/(?<org>.*)\/azure-rest-api-specs\/blob\/(?<commitID>[0-9a-f]{40})\/specification\/(?<specName>.*)\/resource-manager\/readme.md"
    $rawSwaggerInfoRegex = ".*github.*.com\/(?<org>.*)\/azure-rest-api-specs\/(?<commitID>[0-9a-f]{40})\/specification\/(?<specName>.*)\/resource-manager\/readme.md"
    $swaggerNoCommitRegex = ".*github.*.com\/(?<org>.*)\/azure-rest-api-specs\/(blob\/)?(?<branch>.*)\/specification\/(?<specName>.*)\/resource-manager\/readme.md"
    try
    {
        $autorestfile = (Join-Path $dir $AUTOREST_CONFIG_FILE)
        $content = Get-Content $autorestfile -Raw
        if ($content -match $swaggerInfoRegex)
        {
            return $matches["org"], $matches["specName"], $matches["commitID"]
        }
        if ($content -match $rawSwaggerInfoRegex)
        {
            return $matches["org"], $matches["specName"], $matches["commitID"]
        }
        if ($content -match $swaggerNoCommitRegex)
        {
            return $matches["org"], $matches["specName"], ""
        }
    }
    catch
    {
        Write-Host "[ERROR] Error parsing swagger info: $_"
    }
    Write-Host "Cannot find swagger info"
    exit 1
}

<#
.SYNOPSIS
create or update the autorest config file for sdk (autorest.md)

.DESCRIPTION
1. update input-file or require block according to the input parameter. If readme parameter is provided, autorest.md will
contain only require block, if input-file parameter is provided, autorest.md will contain only require block.
2. merge the autorestConfig to the autorest.md

.PARAMETER autorestFilePath
Path to the sdk autorest config file (autorest.md).

.PARAMETER namespace
The service namespace, it is equal to the SDK package folder name.

.PARAMETER inputfile
Paths to input-file.
e.g http://***/*.json for one input-file.
If more than one input-file path provided, please write as followin:
- http://****/*.json
- http://****/**.json

.PARAMETER readme
Path to readme file. If readme is provided, we will ignore inputfile parameter.

.EXAMPLE
Call function with default parameters.

CreateOrUpdateAutorestConfigFile -autorestFilePath <autorestFilePath> -namespace <namespace>

#>
function CreateOrUpdateAutorestConfigFile() {
    param (
        [string]$autorestFilePath,
        [string]$namespace,
        [string]$inputfile = "",
        [string]$readme = "",
        [string]$autorestConfigYaml = ""
    )

    $fileContent = ""
    if (Test-Path -Path $autorestFilePath) {
        $fileContent = Get-Content -Path $autorestFilePath -Raw
    }
    if (![String]::IsNullOrWhiteSpace($fileContent)) {
        if (($readme -ne "") -or ($inputfile -ne "")) {
            $configline = ""
            if ($readme) {
                Write-Host "Updating autorest.md file to config required readme file."
                $configline = "require:`n- ${readme}`n"
            } elseif ($inputfile) {
                Write-Host "Updating autorest.md file to update input-file."
                if ($inputfile.StartsWith('-')) {
                    $configline = "input-file:`n$inputfile`n"
                } else {
                    $configline = "input-file:"  + "$inputfile`n"
                }
            }

            $inputRegex = "(?:(?:input-file|require)\s*:\s*\r?\n(?:\s*-\s+.*\r?\n)+|(?:input-file|require):\s+.*)"
            $fileContent = $fileContent -replace $inputRegex, $configline
            $fileContent | Set-Content $autorestFilePath
        }

        # update autorest.md with configuration
        if ( $autorestConfigYaml) {
            Write-Host "Update autorest.md with configuration."
            $range = ($autorestConfigYaml | Select-String -Pattern '```').LineNumber
            if ( $range.count -gt 1) {
                $startNum = $range[0];
                $lines = $range[1] - $range[0] - 1
                $autorestConfigYaml = ($autorestConfigYaml | Select -Skip $startNum | Select -First $lines) |Out-String
            }

            Install-ModuleIfNotInstalled "powershell-yaml" "0.4.1" | Import-Module
            $yml = ConvertFrom-YAML $autorestConfigYaml

            $fileContent = Get-Content -Path $autorestFilePath
            foreach ( $key in $yml.keys) {
                if ( ($key -eq "output-folder") -or ($key -eq "require")) {
                    continue;
                }
                $match = ($fileContent | Select-String -Pattern $key).LineNumber
                if ($match.count -gt 0) {
                    $fileContent[$match[0] - 1] = $key + ": " + $yml[$key];
                } else {
                    $startNum = ($fileContent | Select-String -Pattern '```').LineNumber[0]
                    $fileContent[$startNum - 1] += ([Environment]::NewLine + $key + ": " + $yml[$key])
                }
            }

            $fileContent | Out-File $autorestFilePath
        }
    } else {
        Write-Host "autorest.md does not exist. start to create one."
        if ( $autorestConfigYaml ) {
            Write-Host "Create autorest.md with configuration."
            $autorestConfigYaml = "# $namespace`n"  + '``` yaml' + "`n$autorestConfigYaml" + '```' + "`n";
            $autorestConfigYaml | Out-File $autorestFilePath
        } else {
            Throw "[ERROR] autorest.md does not exist, and no autorest configuration to create one. Please provide the necessary autorest configuration."
        }
    }
}

function Update-CIYmlFile() {
    param (
        [string]$ciFilePath,
        [string]$artifact
    )
    if (Test-Path -Path $ciFilePath) {
        $packageRex = "name *: $artifact"
        if ((Get-Content $ciFilePath | Select-String -Pattern $packageRex).Matches.Success) {
            Write-Host "CI already enabled."
        } else {
            $safeName = $artifact.Replace('.', '')
            $artifactsBlockRex = "Artifacts *:"
            $startNum = (Get-Content $ciFilePath | Select-String -Pattern $artifactsBlockRex).LineNumber[0]
            $fileContent = Get-Content -Path $ciFilePath
            $fileContent[$startNum - 1] += ([Environment]::NewLine + "    - " + "name: $artifact" + [Environment]::NewLine + "      safeName: $safeName")
            $fileContent | Set-Content $ciFilePath
        }
    } else {
        Throw "ci.yml doesn't exist."
    }
}

function RegisterMgmtSDKToMgmtCoreClient () {
    param(
        [string]$packagesPath
    )
    $track2MgmtDirs = Get-ChildItem -Path "$packagesPath" -Directory -Recurse -Depth 1 | Where-Object { $_.Name -match "(Azure.ResourceManager.)" -and $(Test-Path("$($_.FullName)/src")) } | Sort-Object -Property { (Split-Path $_.FullName -Parent) }
    Write-Host "Updating mgmt core client ci.mgmt.yml"
    #add path for each mgmt library into Azure.ResourceManager
    $armCiFile = "$packagesPath/resourcemanager/ci.mgmt.yml"
    $armLines = Get-Content $armCiFile
    $newLines = [System.Collections.ArrayList]::new()
    $startIndex = $track2MgmtDirs[0].FullName.Replace('\', '/').IndexOf(("/sdk/")) + 1
    $shouldRemove = $false
    foreach($line in $armLines) {
        if($line.StartsWith("  paths:")) {
            $newLines.Add($line) | Out-Null
            $newLines.Add("    include:") | Out-Null
            $newLines.Add("    - sdk/resourcemanager") | Out-Null
            $newLines.Add("    - common/ManagementTestShared") | Out-Null
            $newLines.Add("    - common/ManagementCoreShared") | Out-Null
            foreach($dir in $track2MgmtDirs) {
                $newLine = "    - $($dir.FullName.Replace('\', '/').Substring($startIndex, $dir.FullName.Length - $startIndex))"
                $newLines.Add($newLine) | Out-Null
            }
            $shouldRemove = $true
            Continue
        }

        if($shouldRemove) {
            if($line.StartsWith(" ")) {
                Continue
            }
            $shouldRemove = $false
        }

        $newLines.Add($line) | Out-Null
    }
    Set-Content -Path $armCiFile $newLines
}
<#
.SYNOPSIS
Prepare the SDK pacakge for data-plane.
Update the autorest.md.

#>
function Update-DataPlanePackageFolder() {
  param(
      [string]$service,
      [string]$namespace,
      [string]$sdkPath = "",
      [string]$inputfiles = "", # input files, separated by semicolon if more than one
      [string]$readme = "",
      [string]$autorestConfigYaml = "",
      [string]$securityScope = "",
      [string]$securityHeaderName = "",
      [string]$AUTOREST_CONFIG_FILE = "autorest.md",
      [string]$outputJsonFile = "output.json"
  )

  $sdkPath = $sdkPath -replace "\\", "/"

  $inputfile = ""
  $fileArray = $inputfiles.Split(";")
  if (($inputfiles -ne "") -And ($fileArray.Length -gt 0)) {
    for ($i = 0; $i -lt $fileArray.Count ; $i++) {
        $inputfile = $inputfile + [Environment]::NewLine + "- " + $fileArray[$i]
    }
  }

  $serviceFolder = (Join-Path $sdkPath "sdk" $service)
  if (!(Test-Path -Path $serviceFolder)) {
    Write-Host "service folder does not exist! create the folder $serviceFolder"
    New-Item -Path $serviceFolder -ItemType Directory
  }
  $projectFolder=(Join-Path $sdkPath "sdk" $service $namespace)
  $ciymlFilePath =(Join-Path $sdkPath "sdk" $service $CI_YAML_FILE)
  $apifolder = (Join-Path $projectFolder "api")
  Write-Host "projectFolder:$projectFolder, apifolder:$apifolder"
  if ((Test-Path -Path $projectFolder) -And (Test-Path -Path $apifolder)) {
    Write-Host "Path exists!"
    # update the input-file url if needed.
    $file = (Join-Path $projectFolder "src" $AUTOREST_CONFIG_FILE)
    CreateOrUpdateAutorestConfigFile -autorestFilePath $file -namespace $namespace -inputfile "$inputfile" -readme "$readme" -autorestConfigYaml "$autorestConfigYaml"
    Update-CIYmlFile -ciFilePath $ciymlFilePath -artifact $namespace
  } else {
    Write-Host "[ERROR] Project directory doesn't exist. It is a new .NET SDK. We will not support onboard a new SDK from swagger. Please contact the DotNet language support channel at $DotNetSupportChannelLink and include this spec pull request."
    exit 1
  }

  Push-Location $sdkPath
  $relativeFolderPath = Resolve-Path $projectFolder -Relative
  Pop-Location

  $outputJson = [PSCustomObject]@{
    service = $service
    packageName = $namespace
    projectFolder = $projectFolder
    path = @($relativeFolderPath)
  }

  $outputJson | ConvertTo-Json -depth 100 | Out-File $outputJsonFile
  return $projectFolder
}

<#
.SYNOPSIS
Prepare the SDK pacakge for mangement-plane.
Update the autorest.md.

#>
function Update-MgmtPackageFolder() {
    param(
        [string]$service = "",
        [string]$packageName = "",
        [string]$sdkPath = "",
        [string]$readme = "",
        [string]$AUTOREST_CONFIG_FILE = "autorest.md",
        [string]$outputJsonFile = "newPacakgeOutput.json"
    )

    if ($packageName -eq "") {
        $packageName = $service
    }

    $projectFolder = (Join-Path $sdkPath "sdk" $packageName "Azure.ResourceManager.*")
    $mgmtPackageName = ""
    $projectFolder = $projectFolder -replace "\\", "/"
    if (Test-Path -Path $projectFolder) {
      Write-Host "Path exists!"
      $folderinfo = Get-ChildItem -Path $projectFolder
      $mgmtPackageName = $folderinfo.Name
      $projectFolder = "$sdkPath/sdk/$packageName/$mgmtPackageName"
    } else {
      Write-Host "[ERROR] Project directory doesn't exist. It is a new .NET SDK. We will not support onboard a new service SDK from swagger. Please contact the DotNet language support channel at $DotNetSupportChannelLink and include this spec pull request."
      exit 1
    }

    # update the readme path.
    if ($readme) {
      Write-Host "Updating autorest.md file."
      $requirefile = "require: $readme"
      $rquirefileRex = "require *:.*.md"
      $file="$projectFolder/src/$AUTOREST_CONFIG_FILE"
      (Get-Content $file) -replace $rquirefileRex, "$requirefile" | Set-Content $file
    }

    Push-Location $sdkPath
    $relativeFolderPath = Resolve-Path $projectFolder -Relative
    Pop-Location

    $outputJson = [PSCustomObject]@{
      service = $service
      packageName = $mgmtPackageName
      projectFolder = $projectFolder
      path = @($relativeFolderPath)
    }
    $outputJson | ConvertTo-Json -depth 100 | Out-File $outputJsonFile

    return $projectFolder
}

function CreateOrUpdateTypeSpecConfigFile() {
    param (
        [string]$typespecConfigurationFile,
        [string]$directory,
        [string]$commit = "",
        [string]$repo = "",
        [string]$specRoot = "",
        [string]$additionalSubDirectories="" #additional directories needed, separated by semicolon if more than one

    )
    if (!(Test-Path -Path $typespecConfigurationFile)) {
        New-Item -Path $typespecConfigurationFile
    }

    Install-ModuleIfNotInstalled "powershell-yaml" "0.4.1" | Import-Module
    $configuration = Get-Content -Path $typespecConfigurationFile -Raw | ConvertFrom-Yaml
    if ( !$configuration) {
        $configuration = @{}
    }
    $configuration["directory"] = $directory
    if ($commit) {
        $configuration["commit"] = $commit
    } else {
        $configuration.Remove("commit")
    }
    if ($repo) {
        $configuration["repo"] = $repo
    } else {
        $configuration.Remove("repo")
    }

    if ($specRoot) {
        $configuration["spec-root-dir"] = $specRoot
    } else {
        $configuration.Remove("spec-root-dir")
    }

    if ($additionalSubDirectories) {
        $directoryArray = [string[]]$additionalSubDirectories.Split(";")
        $configuration["additionalDirectories"] = [Collections.Generic.List[string]]$directoryArray;
    } else {
        $configuration.Remove("additionalDirectories")
    }

    $configuration |ConvertTo-Yaml | Out-File $typespecConfigurationFile
}

function New-TypeSpecPackageFolder() {
    param(
        [string]$service,
        [string]$namespace,
        [string]$sdkPath = "",
        [string]$relatedTypeSpecProjectFolder,
        [string]$commit = "",
        [string]$repo = "",
        [string]$specRoot = "",
        [string]$additionalSubDirectories="", #additional directories needed, separated by semicolon if more than one
        [string]$outputJsonFile = "$PWD/output.json"
    )
    $serviceFolder = (Join-Path $sdkPath "sdk" $service)
    if (!(Test-Path -Path $serviceFolder)) {
        Write-Host "service folder does not exist! create the folder $serviceFolder"
        New-Item -Path $serviceFolder -ItemType Directory
    }
    $projectFolder=(Join-Path $sdkPath "sdk" $service $namespace)
    $ciymlFilePath =(Join-Path $sdkPath "sdk" $service $CI_YAML_FILE)
    $apifolder = (Join-Path $projectFolder "api")
    Write-Host "projectFolder:$projectFolder, apifolder:$apifolder"
    if ((Test-Path -Path $projectFolder) -And (Test-Path -Path $apifolder)) {
        Write-Host "Path exists!"
        if (Test-Path -Path $projectFolder/src/autorest.md) {
            Remove-Item -Path $projectFolder/src/autorest.md
        }

        CreateOrUpdateTypeSpecConfigFile `
            -typespecConfigurationFile $projectFolder/$TSP_LOCATION_FILE `
            -directory $relatedTypeSpecProjectFolder `
            -commit $commit `
            -repo $repo `
            -specRoot $specRoot `
            -additionalSubDirectories $additionalSubDirectories

        Update-CIYmlFile -ciFilePath $ciymlFilePath -artifact $namespace
    } else {
        Write-Host "Path doesn't exist. create template."
        dotnet new -i $sdkPath/sdk/template
        Write-Host "Create project folder $projectFolder"
        if (Test-Path -Path $projectFolder) {
            Remove-Item -Path $projectFolder -ItemType Directory
        }

        Push-Location $serviceFolder
        $namespaceArray = $namespace.Split(".")
        if ( $namespaceArray.Count -lt 3) {
            Throw "[ERROR] Invalid namespace name provided: $namespace. Please provide valid namespace."
        }

        $endIndex = $namespaceArray.Count - 2
        $clientName = $namespaceArray[-1]
        $groupName = $namespaceArray[1..$endIndex] -join "."
        $dotnetNewCmd = "dotnet new azsdkdpg --name $namespace --clientName $clientName --groupName $groupName --serviceDirectory $service --force"

        if (Test-Path -Path $ciymlFilePath) {
            Write-Host "ci.yml already exists. update it to include the new serviceDirectory."
            Update-CIYmlFile -ciFilePath $ciymlFilePath -artifact $namespace

            $dotnetNewCmd = $dotnetNewCmd + " --includeCI false"
        }
        # dotnet new azsdkdpg --name $namespace --clientName $clientName --groupName $groupName --serviceDirectory $service --swagger $inputfile --securityScopes $securityScope --securityHeaderName $securityHeaderName --includeCI true --force
        Write-Host "Invoke dotnet new command: $dotnetNewCmd"
        Invoke-Expression $dotnetNewCmd

        $projFile = (Join-Path $projectFolder "src" "$namespace.csproj")
        $fileContent = Get-Content -Path $projFile
        $fileContent = $fileContent -replace '<Version>[^<]+</Version>', '<Version>1.0.0-beta.1</Version>'
        $fileContent | Out-File $projFile
        Pop-Location
        # dotnet sln
        Push-Location $projectFolder
        if (Test-Path -Path $projectFolder/src/autorest.md) {
            Remove-Item -Path $projectFolder/src/autorest.md
        }

        CreateOrUpdateTypeSpecConfigFile `
            -typespecConfigurationFile $projectFolder/$TSP_LOCATION_FILE `
            -directory $relatedTypeSpecProjectFolder `
            -commit $commit `
            -repo $repo `
            -specRoot $specRoot `
            -additionalSubDirectories $additionalSubDirectories

        dotnet sln remove src/$namespace.csproj
        dotnet sln add src/$namespace.csproj
        dotnet sln remove tests/$namespace.Tests.csproj
        dotnet sln add tests/$namespace.Tests.csproj
        Pop-Location
  }

  Push-Location $sdkPath
  $relativeFolderPath = Resolve-Path $projectFolder -Relative
  Pop-Location

  $outputJson = [PSCustomObject]@{
    service = $service
    packageName = $namespace
    projectFolder = $projectFolder
    path = @($relativeFolderPath)
  }

  $outputJson | ConvertTo-Json -depth 100 | Out-File $outputJsonFile
  return $projectFolder
}

function Get-ResourceProviderFromReadme($readmeFile) {
    $readmeFile = $readmeFile -replace "\\", "/"
    $pathArray = $readmeFile.Split("/");

    if ( $pathArray.Count -lt 3) {
        Throw "[ERROR] Invalid readme file path: $readmeFile. A valid readme file path should contain specName and serviceType and be of the form <specName>/<serviceType>/readme.md, e.g. specification/deviceupdate/data-plane/readme.md"
    }

    $index = [array]::indexof($pathArray, "data-plane")
    if ($index -eq -1) {
        $index = [array]::indexof($pathArray, "resource-manager")
    }
    if ($index -ne -1) {
        $specName = $pathArray[$index-1]
        $serviceType = $pathArray[$index]
        Write-Host "specName: $specName, serviceType: $serviceType"

        return $specName, $serviceType
    }

    Throw "[ERROR] Fail to retrive the service name and type from $readmeFile. Please provide a valid readme file path, e.g. specification/deviceupdate/data-plane/readme.md"
}

<#
.SYNOPSIS
Generate and Build SDK via readme.md configuration file.

.DESCRIPTION
Generate and Build SDK for a service by readme.md file.

.PARAMETER readmeAbsolutePath
The absolute Path to the readme.md configuration file.

.PARAMETER sdkRootPath
Path to the root directory of azure-sdk-for-net repo.

.PARAMETER autorestConfigYaml
The autorest config string in yaml format

.PARAMETER downloadUrlPrefix
The download url prefix

.PARAMETER generatedSDKPackages
The out parameter which will store the genarated package information. It is an object array.

.EXAMPLE
Run script with default parameters.

Invoke-GenerateAndBuildSDK -readmeAbsolutePath <path-to-readme> -sdkRootPath <path-to-sdk-root-directory> -generatedSDKPackages <package-object-list>

#>

$DotNetSupportChannelLink = "https://aka.ms/azsdk/dotnet-teams-channel"
function Invoke-GenerateAndBuildSDK () {
    param(
        [string]$readmeAbsolutePath,
        [string]$sdkRootPath,
        [string]$autorestConfigYaml = "",
        [string]$downloadUrlPrefix = "",
        [object]$generatedSDKPackages
    )
    $readmeFile = $readmeAbsolutePath -replace "\\", "/"
    Write-Host "readmeFile:$readmeFile"
    $service, $serviceType = Get-ResourceProviderFromReadme $readmeFile
    Write-Host "service:$service, serviceType:$serviceType"

    if (!$readmeFile.StartsWith("http") -And !(Test-Path -Path $readmeFile)) {
        Write-Host "[ERROR] readme file '$readmeFile' does not exist. Please provide a valid readme file path."
        exit 1
    }

    $packagesToGen = @()
    $newPackageOutput = "newPackageOutput.json"
    if ( $serviceType -eq "resource-manager" ) {
        Write-Host "Generate resource-manager SDK client library."
        $package = $service
        if ($null -ne $packageNameHash[$service] -and $packageNameHash[$service] -ne "") {
            $package = $packageNameHash[$service]
            Write-Host "rename package name to $package"
        }
        $projectFolder = (Join-Path $sdkRootPath "sdk" $package "Azure.ResourceManager.*")
        if (Test-Path -Path $projectFolder) {
            Update-MgmtPackageFolder -service $service -packageName $package -sdkPath $sdkRootPath -commitid $commitid -readme $readmeFile -outputJsonFile $newpackageoutput
            if ( !$?) {
                Write-Host "[ERROR] Failed to create sdk project folder.service:$service,package:$package, sdkPath:$sdkRootPath,readme:$readmeFile.exit code: $?. Please review the detail errors for potential fixes. If the issue persists, contact the DotNet language support channel at $DotNetSupportChannelLink and include this spec pull request."
                exit 1
            }
            $newPackageOutputJson = Get-Content $newPackageOutput | Out-String | ConvertFrom-Json
            $packagesToGen = $packagesToGen + @($newPackageOutputJson)
            Remove-Item $newPackageOutput
        } else {
            Write-Host "Path doesn't exist. create template."
            Write-Host "[ERROR] The service $service is not onboarded yet. We will not support onboard a new service from swagger. Please contact the DotNet language support channel at $DotNetSupportChannelLink and include this spec pull request."
            exit 1
        }
    } else {
        Write-Host "Generate data-plane SDK client library."
        $namespace = ""
        if ( $autorestConfigYaml) {
            # support single package
            $range = ($autorestConfigYaml | Select-String -Pattern '```').LineNumber
            if ( $range.count -gt 1) {
                $startNum = $range[0];
                $lines = $range[1] - $range[0] - 1
                $autorestConfigYaml = ($autorestConfigYaml | Select -Skip $startNum | Select -First $lines) |Out-String
            }

            Install-ModuleIfNotInstalled "powershell-yaml" "0.4.1" | Import-Module
            $yml = ConvertFrom-YAML $autorestConfigYaml

            $outputFolder = $yml["output-folder"]
            if ($outputFolder) {
                $directories = $outputFolder.Split("/");
                $service = $directories[-2];
                $namespace = $directories[-1];
            }

            $projectFolder=(Join-Path $sdkRootPath "sdk" $service $namespace)
            if (Test-Path -Path $projectFolder) {
                Write-Host "Path exists!"
                Update-DataPlanePackageFolder -service $service -namespace $namespace -sdkPath $sdkRootPath -readme $readmeFile -autorestConfigYaml "$autorestConfigYaml" -outputJsonFile $newpackageoutput
                if ( !$? ) {
                    Write-Host "[ERROR] Failed to create sdk project folder.service:$service,namespace:$namespace, sdkPath:$sdkRootPath,readme:$readmeFile,autorestConfigYaml:$autorestConfigYaml.exit code: $?. Please review the detail errors for potential fixes. If the issue persists, contact the DotNet language support channel at $DotNetSupportChannelLink and include this spec pull request."
                    exit 1
                }
                $newPackageOutputJson = Get-Content $newPackageOutput | Out-String | ConvertFrom-Json
                $packagesToGen = $packagesToGen + @($newPackageOutputJson)
                Remove-Item $newPackageOutput
            } else {
                Write-Host "SDK project folder doesn't exist."
                Write-Host "[ERROR] The service $service is not onboarded yet. We will not support onboard a new service from swagger. Please contact the DotNet language support channel at $DotNetSupportChannelLink and include this spec pull request."
                exit 1
            }
        } else {
            # handle scenaro: multiple SDK packages one md file.
            # npx autorest --version=3.8.4 --csharp $readmeFile --csharp-sdks-folder=$sdkRootPath --skip-csproj --clear-output-folder=true
            # handle the sdk package already exists. The service may be onboarded before.
            $serviceSDKDirectory = (Join-Path $sdkRootPath "sdk" $service)
            $folders = Get-ChildItem $serviceSDKDirectory -Directory -exclude *.*Management*,Azure.ResourceManager*
            $regexForMatch="$service"
            if ($readmeAbsolutePath -match ".*$service(?<spec>.*)[/|\\]readme.md" ) {
                $regexForMatch = $matches["spec"] -replace "/|\\", "[/|\\]"
                $regexForMatch = "$service$regexForMatch"
            }
            foreach ($item in $folders) {
                $folder=$item.Name
                # filter out the valid sdk package by the readme path to process.
                $autorestFilePath = (Join-Path $serviceSDKDirectory $folder "src" "autorest.md")
                if (Test-Path -Path $autorestFilePath) {
                    $fileContent = Get-Content $autorestFilePath -Raw
                    if ($fileContent -match $regexForMatch) {
                        $projectFolder=(Join-Path $sdkRootPath "sdk" $service $folder)
                        if (Test-Path -Path $projectFolder) {
                            Write-Host "Path exists!"
                            Update-DataPlanePackageFolder -service $service -namespace $folder -sdkPath $sdkRootPath -readme $readmeFile -outputJsonFile $newpackageoutput
                            if ( !$? ) {
                                Write-Host "[ERROR] Failed to create sdk project folder.service:$service,namespace:$folder, sdkPath:$sdkRootPath,readme:$readmeFile. exit code: $?. Please review the detail errors for potential fixes. If the issue persists, contact the DotNet language support channel at $DotNetSupportChannelLink and include this spec pull request."
                                exit 1
                            }
                            $newPackageOutputJson = Get-Content $newPackageOutput | Out-String | ConvertFrom-Json
                            $packagesToGen = $packagesToGen + @($newPackageOutputJson)
                            Remove-Item $newPackageOutput
                        } else {
                            Write-Host "SDK project folder doesn't exist."
                            Write-Host "[ERROR] The service $service is not onboarded yet. We will not support onboard a new service from swagger. Please contact the DotNet language support channel at $DotNetSupportChannelLink and include this spec pull request."
                            exit 1
                        }
                    }
                }
            }
        }
    }

    foreach ( $package in $packagesToGen )
    {
        $projectFolder = $package.projectFolder
        $path = $package.path
        $service = $package.service
        # $packageName = $package.packageName
        Write-Host "projectFolder:$projectFolder"

        GeneratePackage -projectFolder $projectFolder -sdkRootPath $sdkRootPath -path $path -downloadUrlPrefix $downloadUrlPrefix -serviceType $serviceType -generatedSDKPackages $generatedSDKPackages
    }
}

function GeneratePackage()
{
    param(
        [string]$projectFolder,
        [string]$sdkRootPath,
        [string]$path,
        [string]$downloadUrlPrefix="",
        [string]$serviceType="data-plane",
        [switch]$skipGenerate,
        [object]$generatedSDKPackages,
        [string]$specRepoRoot=""
    )

    $packageName = Split-Path $projectFolder -Leaf
    $projectFolder = $projectFolder -replace "\\", "/"
    $projectFolder -match "sdk/(?<service>.*)/"
    $service = $matches["service"]
    Write-Host "Generating code for " $packageName
    $artifacts = @()
    $apiViewArtifact = ""
    $hasBreakingChange = $false
    $breakingChangeItems = @()
    $content = ""
    $result = "succeeded"
    $isGenerateSuccess = $true

    # Generate Code
    $srcPath = Join-Path $projectFolder 'src'
    if (!$skipGenerate) {
        # verify the existence of tsp-location.yaml and autorest.md
        Write-Host "Start to generate sdk $projectFolder"
        if($specRepoRoot -eq "") {
            dotnet build /t:GenerateCode $srcPath
        } else {
            dotnet build /t:GenerateCode $srcPath /p:SpecRepoRoot=$specRepoRoot
        }
        if ( !$?) {
            Write-Host "[ERROR] Failed to generate sdk for package:$packageName. Exit code: $?. Please review the detail errors for potential fixes. If the issue persists, contact the DotNet language support channel at $DotNetSupportChannelLink and include this spec pull request."
            $result = "failed"
            $isGenerateSuccess = $false
        }
    }

    if ($isGenerateSuccess) {
        # Build project when successfully generated the code
        Write-Host "Start to build sdk project: $srcPath"
        dotnet build $srcPath /p:RunApiCompat=$false
        if ( !$?) {
            Write-Host "[ERROR] Failed to build the sdk project: $packageName for service: $service. Exit code: $?. Please review the detail errors for potential fixes. If the issue persists, contact the DotNet language support channel at $DotNetSupportChannelLink and include this spec pull request."
            $result = "failed"
        } else {
            # Build the whole solution and generate artifacts if the project build successfully
            # Build the whole solution
            Write-Host "Start to build sdk solution: $projectFolder"
            $serviceProjFilePath = Join-Path $sdkRootPath 'eng' 'service.proj'
            dotnet build /p:Scope=$service /p:Project=$packageName /p:RunApiCompat=$false $serviceProjFilePath
            if ( !$? ) {
                Write-Host "[ERROR] Failed to build sdk solution:$packageName. Exit code: $?. Please review the detail errors for potential fixes. If the issue persists, contact the DotNet language support channel at $DotNetSupportChannelLink and include this spec pull request."
                $result = "failed"
            }
            # pack
            Write-Host "Start to pack sdk"
            dotnet pack $srcPath /p:RunApiCompat=$false
            if ( !$? ) {
                Write-Host "[ERROR] Failed to pack the sdk package: $packageName for service: $service. Exit code: $?. Please review the detail errors for potential fixes. If the issue persists, contact the DotNet language support channel at $DotNetSupportChannelLink and include this spec pull request."
                $result = "failed"
            } else {
                # artifacts
                Push-Location $sdkRootPath
                # check the artifact in Debug folder
                $artifactsPath = (Join-Path "artifacts" "packages" "Debug" $packageName)
                if (Test-Path $artifactsPath) {
                    $artifacts += Get-ChildItem $artifactsPath -Filter *.nupkg -exclude *.symbols.nupkg -Recurse | Select-Object -ExpandProperty FullName | Resolve-Path -Relative
                }
                if ($artifacts.count -eq 0) {
                    # check the artifact in Release folder
                    $artifactsPath = (Join-Path "artifacts" "packages" "Release" $packageName)
                    if (-not (Test-Path $artifactsPath)) {
                        Write-Host "[ERROR] Artifact folder not found for $artifactsPath. Please review the detail errors for potential fixes. If the issue persists, contact the DotNet language support channel at $DotNetSupportChannelLink and include this spec pull request."
                    }
                    else {
                        $artifacts += Get-ChildItem $artifactsPath -Filter *.nupkg -exclude *.symbols.nupkg -Recurse | Select-Object -ExpandProperty FullName | Resolve-Path -Relative
                    }
                }
                $apiViewArtifact = ""
                if ( $artifacts.count -eq 0) {
                    Write-Host "[ERROR] Failed to generate sdk artifact. Please review the detail errors for potential fixes. If the issue persists, contact the DotNet language support channel at $DotNetSupportChannelLink and include this spec pull request."
                } else {
                    $apiViewArtifact = $artifacts[0]
                }
                Pop-Location
                $full = $null
                if ($artifacts.count -gt 0) {
                    $fileName = Split-Path $artifacts[0] -Leaf
                    $full = "Download the $packageName package from [here]($downloadUrlPrefix/$fileName)"
                }
                $installInstructions = [PSCustomObject]@{
                    full = $full
                    lite = $full
                }
            }
            # Generate APIs
            Write-Host "Start to export api for $service"
            & $sdkRootPath/eng/scripts/Export-API.ps1 $service
            if ( !$? ) {
                Write-Host "[ERROR] Failed to export api for sdk. exit code: $?. Please review the detail errors for potential fixes. If the issue persists, contact the DotNet language support channel at $DotNetSupportChannelLink and include this spec pull request."
                $result = "failed"
            }
            # breaking change validation
            Write-Host "Start to validate breaking change. srcPath:$srcPath"
            $logFilePath = Join-Path "$srcPath" 'log.txt'
            if (!(Test-Path $logFilePath)) {
                New-Item $logFilePath
            }
            dotnet build "$srcPath" /t:RunApiCompat /p:TargetFramework=netstandard2.0 /flp:v=m`;LogFile=$logFilePath
            if (!$LASTEXITCODE) {
                $hasBreakingChange = $false
            }
            else {
                Write-Host "Breaking changes detected in the build log."
                $logFile = Get-Content -Path $logFilePath | select-object -SkipLast 1
                $regex = "error( ?):( ?)(?<breakingChange>.*) .*\["
                foreach ($line in $logFile) {
                    if ($line -match $regex) {
                        $breakingChangeItems += $matches["breakingChange"]
                    }
                }
                $breakingChanges = $breakingChangeItems -join ",`n"
                $content = "Breaking Changes: $breakingChanges"
                $hasBreakingChange = $true
            }

            if (Test-Path $logFilePath) {
                Remove-Item $logFilePath
            }
        }
    }

    $changelog = [PSCustomObject]@{
        content           = $content
        hasBreakingChange = $hasBreakingChange
        breakingChangeItems = $breakingChangeItems
    }

    $ciFilePath = "sdk/$service/ci.yml"
    if ( $serviceType -eq "resource-manager" ) {
        $ciFilePath = "sdk/$service/ci.mgmt.yml"
    }

    # get the sdk version
    $version = ""
    $projectFile = Join-Path $srcPath "$packageName.csproj"
    $csproj = new-object xml
    $csproj.PreserveWhitespace = $true
    $csproj.Load($projectFile)
    $versionNode = ($csproj | Select-Xml "Project/PropertyGroup/Version").Node
    if ($versionNode) {
        $version = $versionNode.InnerText
    }
    $packageDetails = @{
        version=$version;
        packageName="$packageName";
        result=$result;
        path=@("$path", "$ciFilePath");
        packageFolder="$projectFolder";
        artifacts=$artifacts;
        apiViewArtifact=$apiViewArtifact;
        language=".Net";
        changelog=$changelog;
    }

    if ($null -ne $installInstructions) {
        $packageDetails['installInstructions'] = $installInstructions
    }
    $generatedSDKPackages.Add($packageDetails)
}
function UpdateExistingSDKByInputFiles()
{
    param(
        [string[]]$inputFilePaths,
        [string]$sdkRootPath,
        [string]$headSha = "",
        [string]$repoHttpsUrl,
        [string]$downloadUrlPrefix="",
        [object]$generatedSDKPackages
    )

    $autorestFilesPath = Get-ChildItem -Path "$sdkRootPath/sdk"  -Filter autorest.md -Recurse | Resolve-Path -Relative
    Write-Host "Updating autorest.md files for all the changed swaggers."

    $sdksInfo = @{}
    $regexToFindSha = "https:\/\/[^`"]*[\/][0-9a-f]{4,40}[\/]"
    foreach ($path in $autorestFilesPath) {
        $fileContent = Get-Content $path
        foreach ($inputFilePath in $inputFilePaths) {
            $escapedInputFilePath = [System.Text.RegularExpressions.Regex]::Escape($inputFilePath)
            $regexForMatchingShaAndPath = $regexToFindSha + $escapedInputFilePath

            foreach ($line in $fileContent) {
                if ($line -match $regexForMatchingShaAndPath) {
                    $fileContent -replace $regexToFindSha, "$repoHttpsUrl/blob/$headSha/" | Set-Content -Path $path

                    $sdkpath = (get-item $path).Directory.Parent.FullName | Resolve-Path -Relative
                    if (!$sdksInfo.ContainsKey($sdkpath)) {
                        $sdksInfo.Add($sdkpath, $inputFilePath)
                    }
                    break
                }
            }
        }
    }

    # generate SDK
    foreach ($sdkPath in $sdksInfo.Keys) {
        $path = , $sdkPath
        $inputFile = $sdksInfo["$sdkPath"]
        $inputFile -match "specification/(?<service>.*)/(?<serviceType>.*)"
        $serviceType = $matches["serviceType"]
        $projectFolder = Join-Path $sdkRootPath $sdkPath
        $projectFolder = Resolve-Path -Path $projectFolder
        GeneratePackage -projectFolder $projectFolder -sdkRootPath $sdkRootPath -path $path -downloadUrlPrefix "$downloadUrlPrefix" -serviceType $serviceType -generatedSDKPackages $generatedSDKPackages
    }

}

function GetSDKProjectFolder()
{
    param(
        [string]$typespecConfigurationFile,
        [string]$sdkRepoRoot
    )
    $tspConfigYaml = Get-Content -Path $typespecConfigurationFile -Raw

    Install-ModuleIfNotInstalled "powershell-yaml" "0.4.1" | Import-Module
    $yml = ConvertFrom-YAML $tspConfigYaml
    $service = ""
    $packageDir = ""
    if ($yml) {
        if ($yml["parameters"] -And $yml["parameters"]["service-dir"]) {
            $service = $yml["parameters"]["service-dir"]["default"];
        }
        # Support both old and new C# emitters
        $csharpOpts = $null
        if ($yml["options"] -And $yml["options"]["@azure-tools/typespec-csharp"]) {
            $csharpOpts = $yml["options"]["@azure-tools/typespec-csharp"]
        } elseif ($yml["options"] -And $yml["options"]["@azure-typespec/http-client-csharp"]) {
            $csharpOpts = $yml["options"]["@azure-typespec/http-client-csharp"]
<<<<<<< HEAD
=======
        } elseif ($yml["options"] -And $yml["options"]["@azure-typespec/http-client-csharp-mgmt"]) {
            $csharpOpts = $yml["options"]["@azure-typespec/http-client-csharp-mgmt"]
>>>>>>> a900c8b7
        }
        
        if ($csharpOpts) {
            if ($csharpOpts["package-dir"]) {
                $packageDir = $csharpOpts["package-dir"]
            } elseif ($csharpOpts["namespace"]) {
                $packageDir = $csharpOpts["namespace"]
            }
            if ($csharpOpts["service-dir"]) {
                $service = $csharpOpts["service-dir"]
            }
        }
    }
    if ([string]::IsNullOrEmpty($service) -or [string]::IsNullOrEmpty($packageDir)) {
        throw "[ERROR] 'service-dir' or 'namespace'/'package-dir' not provided. Please configure these settings in the 'tspconfig.yaml' file."
    }
    $projectFolder = (Join-Path $sdkRepoRoot $service $packageDir)
    return $projectFolder
}<|MERGE_RESOLUTION|>--- conflicted
+++ resolved
@@ -923,11 +923,8 @@
             $csharpOpts = $yml["options"]["@azure-tools/typespec-csharp"]
         } elseif ($yml["options"] -And $yml["options"]["@azure-typespec/http-client-csharp"]) {
             $csharpOpts = $yml["options"]["@azure-typespec/http-client-csharp"]
-<<<<<<< HEAD
-=======
         } elseif ($yml["options"] -And $yml["options"]["@azure-typespec/http-client-csharp-mgmt"]) {
             $csharpOpts = $yml["options"]["@azure-typespec/http-client-csharp-mgmt"]
->>>>>>> a900c8b7
         }
         
         if ($csharpOpts) {
