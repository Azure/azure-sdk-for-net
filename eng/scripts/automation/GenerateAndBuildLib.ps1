--- conflicted
+++ resolved
@@ -262,12 +262,7 @@
     CreateOrUpdateAutorestConfigFile -autorestFilePath $file -namespace $namespace -inputfile "$inputfile" -readme "$readme" -autorestConfigYaml "$autorestConfigYaml"
     Update-CIYmlFile -ciFilePath $ciymlFilePath -artifact $namespace
   } else {
-<<<<<<< HEAD
-    Write-Error "Project directory doesn't exist. It is a new .NET SDK."
-    Write-Error "We will not support onboard a new SDK from swagger. Please contact the DotNet language support channel at $DotNetSupportChannelLink and include this spec pull request."
-=======
     Write-Host "[ERROR] Project directory doesn't exist. It is a new .NET SDK. We will not support onboard a new SDK from swagger. Please contact the DotNet language support channel at $DotNetSupportChannelLink and include this spec pull request."
->>>>>>> c2a9a198
     exit 1
   }
 
@@ -315,12 +310,7 @@
       $mgmtPackageName = $folderinfo.Name
       $projectFolder = "$sdkPath/sdk/$packageName/$mgmtPackageName"
     } else {
-<<<<<<< HEAD
-      Write-Error "Project directory doesn't exist. It is a new .NET SDK."
-      Write-Error "We will not support onboard a new service SDK from swagger. Please contact the DotNet language support channel at $DotNetSupportChannelLink and include this spec pull request."
-=======
       Write-Host "[ERROR] Project directory doesn't exist. It is a new .NET SDK. We will not support onboard a new service SDK from swagger. Please contact the DotNet language support channel at $DotNetSupportChannelLink and include this spec pull request."
->>>>>>> c2a9a198
       exit 1
     }
 
@@ -585,14 +575,7 @@
         if (Test-Path -Path $projectFolder) {
             Update-MgmtPackageFolder -service $service -packageName $package -sdkPath $sdkRootPath -commitid $commitid -readme $readmeFile -outputJsonFile $newpackageoutput
             if ( !$?) {
-<<<<<<< HEAD
-                Write-Host "[ERROR] Failed to create sdk project folder.service:$service,package:$package,"
-                Write-Host "[ERROR] sdkPath:$sdkRootPath,readme:$readmeFile.exit code: $?."
-                Write-Host "[ERROR] Please review the detail errors for potential fixes."
-                Write-Host "[ERROR] If the issue persists, contact the DotNet language support channel at $DotNetSupportChannelLink and include this spec pull request."
-=======
                 Write-Host "[ERROR] Failed to create sdk project folder.service:$service,package:$package, sdkPath:$sdkRootPath,readme:$readmeFile.exit code: $?. Please review the detail errors for potential fixes. If the issue persists, contact the DotNet language support channel at $DotNetSupportChannelLink and include this spec pull request."
->>>>>>> c2a9a198
                 exit 1
             }
             $newPackageOutputJson = Get-Content $newPackageOutput | Out-String | ConvertFrom-Json
@@ -600,11 +583,7 @@
             Remove-Item $newPackageOutput
         } else {
             Write-Host "Path doesn't exist. create template."
-<<<<<<< HEAD
-            Write-Error "[ERROR] The service $service is not onboarded yet. We will not support onboard a new service from swagger. Please contact the DotNet language support channel at $DotNetSupportChannelLink and include this spec pull request."
-=======
             Write-Host "[ERROR] The service $service is not onboarded yet. We will not support onboard a new service from swagger. Please contact the DotNet language support channel at $DotNetSupportChannelLink and include this spec pull request."
->>>>>>> c2a9a198
             exit 1
         }
     } else {
@@ -634,14 +613,7 @@
                 Write-Host "Path exists!"
                 Update-DataPlanePackageFolder -service $service -namespace $namespace -sdkPath $sdkRootPath -readme $readmeFile -autorestConfigYaml "$autorestConfigYaml" -outputJsonFile $newpackageoutput
                 if ( !$? ) {
-<<<<<<< HEAD
-                    Write-Host "[ERROR] Failed to create sdk project folder.service:$service,namespace:$namespace,"
-                    Write-Host "[ERROR] sdkPath:$sdkRootPath,readme:$readmeFile,autorestConfigYaml:$autorestConfigYaml.exit code: $?."
-                    Write-Host "[ERROR] Please review the detail errors for potential fixes."
-                    Write-Host "[ERROR] If the issue persists, contact the DotNet language support channel at $DotNetSupportChannelLink and include this spec pull request."
-=======
                     Write-Host "[ERROR] Failed to create sdk project folder.service:$service,namespace:$namespace, sdkPath:$sdkRootPath,readme:$readmeFile,autorestConfigYaml:$autorestConfigYaml.exit code: $?. Please review the detail errors for potential fixes. If the issue persists, contact the DotNet language support channel at $DotNetSupportChannelLink and include this spec pull request."
->>>>>>> c2a9a198
                     exit 1
                 }
                 $newPackageOutputJson = Get-Content $newPackageOutput | Out-String | ConvertFrom-Json
@@ -649,11 +621,7 @@
                 Remove-Item $newPackageOutput
             } else {
                 Write-Host "SDK project folder doesn't exist."
-<<<<<<< HEAD
-                Write-Error "[ERROR] The service $service is not onboarded yet. We will not support onboard a new service from swagger. Please contact the DotNet language support channel at $DotNetSupportChannelLink and include this spec pull request."
-=======
                 Write-Host "[ERROR] The service $service is not onboarded yet. We will not support onboard a new service from swagger. Please contact the DotNet language support channel at $DotNetSupportChannelLink and include this spec pull request."
->>>>>>> c2a9a198
                 exit 1
             }
         } else {
@@ -679,14 +647,7 @@
                             Write-Host "Path exists!"
                             Update-DataPlanePackageFolder -service $service -namespace $folder -sdkPath $sdkRootPath -readme $readmeFile -outputJsonFile $newpackageoutput
                             if ( !$? ) {
-<<<<<<< HEAD
-                                Write-Host "[ERROR] Failed to create sdk project folder.service:$service,namespace:$folder,"
-                                Write-Host "[ERROR] sdkPath:$sdkRootPath,readme:$readmeFile. exit code: $?."
-                                Write-Host "[ERROR] Please review the detail errors for potential fixes."
-                                Write-Host "[ERROR] If the issue persists, contact the DotNet language support channel at $DotNetSupportChannelLink and include this spec pull request."
-=======
                                 Write-Host "[ERROR] Failed to create sdk project folder.service:$service,namespace:$folder, sdkPath:$sdkRootPath,readme:$readmeFile. exit code: $?. Please review the detail errors for potential fixes. If the issue persists, contact the DotNet language support channel at $DotNetSupportChannelLink and include this spec pull request."
->>>>>>> c2a9a198
                                 exit 1
                             }
                             $newPackageOutputJson = Get-Content $newPackageOutput | Out-String | ConvertFrom-Json
@@ -694,11 +655,7 @@
                             Remove-Item $newPackageOutput
                         } else {
                             Write-Host "SDK project folder doesn't exist."
-<<<<<<< HEAD
-                            Write-Error "[ERROR] The service $service is not onboarded yet. We will not support onboard a new service from swagger. Please contact the DotNet language support channel at $DotNetSupportChannelLink and include this spec pull request."
-=======
                             Write-Host "[ERROR] The service $service is not onboarded yet. We will not support onboard a new service from swagger. Please contact the DotNet language support channel at $DotNetSupportChannelLink and include this spec pull request."
->>>>>>> c2a9a198
                             exit 1
                         }
                     }
