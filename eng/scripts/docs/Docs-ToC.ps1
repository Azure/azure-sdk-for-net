function Get-NamespacesFromDll($dllPath) {
    $file = [System.IO.File]::OpenRead($dllPath)
    $namespaces = @()
    try {
        # Use to parse the namespaces out from the dll file.
        $pe = [System.Reflection.PortableExecutable.PEReader]::new($file)
        try {
            $meta = [System.Reflection.Metadata.PEReaderExtensions]::GetMetadataReader($pe)
            foreach ($typeHandle in $meta.TypeDefinitions) {
                $type = $meta.GetTypeDefinition($typeHandle)
                $attr = $type.Attributes
                if ($attr -band 'Public' -and !$type.IsNested) {
                    $namespaces += $meta.GetString($type.Namespace)
                }
            }
        } finally {
            $pe.Dispose()
        }
    } finally {
        $file.Dispose()
    }
    return $namespaces | Sort-Object -Unique
}

function DownloadNugetPackage($package, $version, $destination) {
    # $PackageSourceOverride is a global variable provided in
    # Update-DocsMsToc.ps1. Its value can set a "customSource" property.
    # If it is empty then the property is not overridden.
    $customPackageSource = Get-Variable -Name 'PackageSourceOverride' -ValueOnly -ErrorAction 'Ignore'
    # Download package from nuget, if no package found in nuget, then search devops public feeds if set.
<<<<<<< HEAD
    LogDebug "Downloading $package with version $version..."
=======
    Write-Host "Downloading source: '$customPackageSource'. If it is empty, we default to use nuget gallery."
>>>>>>> d535c006
    if ($customPackageSource) {
        nuget install -FallbackSource $customPackageSource $package -Version $version -DirectDownload -DependencyVersion Ignore -OutputDirectory $destination
    }
    else {
        nuget install $package -Version $version -DirectDownload -DependencyVersion Ignore -OutputDirectory $destination
    }
}

function Fetch-NamespacesFromNupkg ($package, $version) {
    $tempLocation = (Join-Path ([System.IO.Path]::GetTempPath()) "extractNupkg")
    if (!(Test-Path $tempLocation)) {
        New-Item -ItemType Directory -Path $tempLocation -Force | Out-Null
    }
    LogDebug "Downloading nupkg package $package with version $version to $tempLocation ...."
    DownloadNugetPackage -package $package -version $version -destination $tempLocation | Out-Null
    $packageFolder = "$package.$version"
    if ($LASTEXITCODE -ne 0 -or !$(Test-Path $tempLocation/$packageFolder)) {
        LogDebug "Did not download the package correctly. Skipping..."
        return @()
    }
    LogDebug "Searching for dll file..."
    $dllFiles = @()
    $dllFileName = ""
    if (Test-Path "$tempLocation/$packageFolder/lib/netstandard2.0/"){
        $dllFiles = @(Get-ChildItem "$tempLocation/$packageFolder/lib/netstandard2.0/*" -Filter '*.dll' -Recurse)
    }
    if (!$dllFiles) {
        LogWarning "Can't find any dll file from $tempLocation/$packageFolder with target netstandard2.0."
        $dllFiles = Get-ChildItem "$tempLocation/$packageFolder/lib/*" -Filter '*.dll' -Recurse
        if (!$dllFiles) {
            LogError "Can't find any dll file from $tempLocation/$packageFolder."
            return @()
        }
    }
    elseif ($dllFiles.Count -gt 1) {
        LogWarning "There are multiple dll files in target netstandard2.0. "
        if (Test-Path "$tempLocation/$packageFolder/lib/netstandard2.0/$package.dll") {
            LogDebug "Use the dll file $package.dll"
            $dllFileName = "$tempLocation/$packageFolder/lib/netstandard2.0/$package.dll"
        }
    }
    if (!$dllFileName) {
        $dllFiles = $dllFiles | Get-Unique | Sort-Object
        $dllFileName = $dllFiles[0].FullName
    }
    LogDebug "Dll file found: $dllFileName"
    $namespaces = Get-NamespacesFromDll $dllFileName
    if (!$namespaces) {
        LogError "Can't find namespaces from dll file $dllFileName." -ErrorAction Continue
        return @()
    }
    return $namespaces
}

function Get-dotnet-OnboardedDocsMsPackages($DocRepoLocation) {
    $packageOnboardingFiles = @(
        "$DocRepoLocation/bundlepackages/azure-dotnet.csv",
        "$DocRepoLocation/bundlepackages/azure-dotnet-preview.csv",
        "$DocRepoLocation/bundlepackages/azure-dotnet-legacy.csv")

    $onboardedPackages = @{}
    foreach ($file in $packageOnboardingFiles) {
        $onboardingSpec = Get-Content $file
        foreach ($spec in $onboardingSpec) {
            $packageInfo = $spec -split ","
            if (!$packageInfo -or ($packageInfo.Count -lt 2)) {
                LogError "Please check the package info in csv file $file. Please have at least one package and follow the format {name index, package name, version(optional)}" -ErrorAction Continue
                return $null
            }
            $packageName = $packageInfo[1].Trim() -replace "\[.*\](.*)", '$1'
            $onboardedPackages[$packageName] = $null
        }
    }
    return $onboardedPackages
}

function GetPackageReadmeName($packageMetadata) {
    # Fallback to get package-level readme name if metadata file info does not exist
    $packageLevelReadmeName = $packageMetadata.Package.ToLower().Replace('azure.', '')
  
    # If there is a metadata json for the package use the DocsMsReadmeName from
    # the metadata function
    if ($packageMetadata.PSObject.Members.Name -contains "FileMetadata") {
      $readmeMetadata = &$GetDocsMsMetadataForPackageFn -PackageInfo $packageMetadata.FileMetadata
      $packageLevelReadmeName = $readmeMetadata.DocsMsReadMeName
    }
    return $packageLevelReadmeName
}
  
function Get-dotnet-DocsMsTocData($packageMetadata, $docRepoLocation, $PackageSourceOverride) {
    $packageLevelReadmeName = GetPackageReadmeName -packageMetadata $packageMetadata
    $packageTocHeader = $packageMetadata.Package
    if ($packageMetadata.DisplayName) {
      $packageTocHeader = $packageMetadata.DisplayName
    }
    $children = @()
    # Children here combine namespaces in both preview and GA.
    if($packageMetadata.VersionPreview) {
        $children += Get-Toc-Children -package $packageMetadata.Package -version $packageMetadata.VersionPreview `
            -docRepoLocation $docRepoLocation -folderName "preview"
    }
    if($packageMetadata.VersionGA) {
        $children += Get-Toc-Children -package $packageMetadata.Package -version $packageMetadata.VersionGA `
            -docRepoLocation $docRepoLocation -folderName "latest"
    }
    $children = @($children | Sort-Object -Unique)
    if (!$children) {
        if ($packageMetadata.VersionPreview) {
            LogDebug "Did not find the package namespaces for $($packageMetadata.Package):$($packageMetadata.VersionPreview)"
        }
        if ($packageMetadata.VersionGA) {
            LogDebug "Did not find the package namespaces for $($packageMetadata.Package):$($packageMetadata.VersionGA)"
        }
    }
    $output = [PSCustomObject]@{
      PackageLevelReadmeHref = "~/api/overview/azure/{moniker}/$packageLevelReadmeName-readme.md"
      PackageTocHeader       = $packageTocHeader
      TocChildren            = $children
    }
  
    return $output
}


# This is a helper function to fetch the dotnet package namespaces.
# Here is the major workflow:
# 1. Read the ${package}.json under /metadata folder. If json file exists, Namespaces property exists and version match, return the array. 
# 2. If the json file exist but version mismatch, fetch the namespaces from nuget and udpate the json namespaces property.
# 3. If file not found, then fetch namespaces from nuget and create new package.json file with very basic info, like package name, version, namespaces. 
function Get-Toc-Children($package, $version, $docRepoLocation, $folderName) {
    # Looking for the txt
    $packageJsonPath = "$docRepoLocation/metadata/$folderName/$package.json" 
    $packageJsonObject = [PSCustomObject]@{
        Name = $package
        Version = $version
        Namespaces = @()
    }
    # We will download package and parse out namespaces for the following cases.
    # 1. Package json file doesn't exist. Create a new json file with $packageJsonObject
    # 2. Package json file exists, but no Namespaces property. Add the Namespaces property with right values.
    # 3. Both package json file and Namespaces property exist, but the version mismatch. Update the nameapace values.
    $jsonExists = Test-Path $packageJsonPath
    $namespacesExist = $false
    $versionMismatch = $false
    $packageJson = $null
    # Add backup if no namespaces fetched out from new packages.
    $originalNamespaces = @()
    # Collect the information and return the booleans of updates or not.
    if ($jsonExists) {
        $packageJson = Get-Content $packageJsonPath | ConvertFrom-Json
        $namespacesExist = $packageJson.PSObject.Members.Name -contains "Namespaces"
        if ($namespacesExist) {
            # Fallback to original ones if failed to fetch updated namespaces.
            $originalNamespaces = $packageJson.Namespaces
        }
        $versionMismatch = $version -ne $packageJson.Version
    }
    if ($jsonExists -and $namespacesExist -and !$versionMismatch) {
        return $originalNamespaces
    }
    $namespaces = Fetch-NamespacesFromNupkg -package $package -version $version
    if (!$namespaces) {
        $namespaces = $originalNamespaces
    }
    if (!$packageJson) {
        $packageJsonObject.Namespaces = $namespaces
        $packageJson = ($packageJsonObject | ConvertTo-Json | ConvertFrom-Json)
    }
    elseif(!$namespacesExist) {
        $packageJson = $packageJson | Add-Member -MemberType NoteProperty -Name Namespaces -Value $namespaces -PassThru
    }
    else{
        $packageJson.Namespaces = $namespaces
    }
    # Keep the json file up to date.
    Set-Content $packageJsonPath -Value ($packageJson | ConvertTo-Json)
    return $namespaces
}<|MERGE_RESOLUTION|>--- conflicted
+++ resolved
@@ -28,11 +28,7 @@
     # If it is empty then the property is not overridden.
     $customPackageSource = Get-Variable -Name 'PackageSourceOverride' -ValueOnly -ErrorAction 'Ignore'
     # Download package from nuget, if no package found in nuget, then search devops public feeds if set.
-<<<<<<< HEAD
-    LogDebug "Downloading $package with version $version..."
-=======
-    Write-Host "Downloading source: '$customPackageSource'. If it is empty, we default to use nuget gallery."
->>>>>>> d535c006
+    LogDebug "Downloading source: '$customPackageSource'. If it is empty, we default to use nuget gallery."
     if ($customPackageSource) {
         nuget install -FallbackSource $customPackageSource $package -Version $version -DirectDownload -DependencyVersion Ignore -OutputDirectory $destination
     }
