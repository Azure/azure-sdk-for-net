<#
```
Invoke-Pester -Output Detailed $PSScriptRoot\Toc-Generation.Tests.ps1
```
#>

Import-Module Pester

<<<<<<< HEAD
if (!(Get-Command nuget -ErrorAction SilentlyContinue)) {
    Write-Host "Skipping tests because 'nuget' is not on the path"
    exit 0
}
=======
$nugetAvailable = Get-Command nuget -ErrorAction SilentlyContinue
>>>>>>> 57acb297

BeforeAll {
    . $PSScriptRoot/../Docs-ToC.ps1
    . $PSScriptRoot/logging.ps1
}

AfterAll {
    $tempLocation = (Join-Path ([System.IO.Path]::GetTempPath()) "extractNupkg")
    Remove-Item "$tempLocation/*" -Recurse -Force -ErrorAction Ignore
    Remove-Item "$PSScriptRoot/outputs" -Recurse -Force -ErrorAction Ignore
}
# Test plan:
# 1. Tests on Fetch-NamespacesFromNupkg from nuget source. 
# 2. Tests on Fetch-NamespacesFromNupkg from public feeds. 
# 3. Tests on Get-Toc-Children for latest
# 4. Tests on Get-Toc-Children for preview
Describe "Fetch-NamespacesFromNupkg-Nuget" -Tag "UnitTest" -Skip:(!$nugetAvailable) {
    # Passed cases
    It "Fetch namespaces from package downloads from nuget" -TestCases @(
        @{ package = "Azure.Core"; version="1.24.0"; expectNamespaces = @('Azure', 'Azure.Core', 'Azure.Core.Cryptography', 'Azure.Core.Diagnostics', 'Azure.Core.Extensions', 'Azure.Core.GeoJson', 'Azure.Core.Pipeline', 'Azure.Core.Serialization', 'Azure.Messaging') }
        @{ package = "Azure.Template"; version="1.0.3-beta.20201112"; expectNamespaces = @('Azure.Template', 'Azure.Template.Models') }
        @{ package = "Azure.Search.Documents"; version="11.5.0-beta.2"; expectNamespaces = @('Azure.Search.Documents', 'Azure.Search.Documents.Indexes', 'Azure.Search.Documents.Indexes.Models', 'Azure.Search.Documents.Models', 'Microsoft.Extensions.Azure') }
        @{ package = "Azure.Core"; version="1.26.0-alpha.20221102.2"; expectNamespaces = @('Azure', 'Azure.Core', 'Azure.Core.Cryptography', 'Azure.Core.Diagnostics', 'Azure.Core.Extensions', 'Azure.Core.GeoJson', 'Azure.Core.Pipeline', 'Azure.Core.Serialization', 'Azure.Messaging') }
        @{ package = "Azure.Cosmos"; version="4.0.0-preview3"; expectNamespaces = @('Azure.Cosmos', 'Azure.Cosmos.Fluent', 'Azure.Cosmos.Scripts', 'Azure.Cosmos.Serialization', 'Azure.Cosmos.Spatial') }
        @{ package = "Microsoft.Azure.Cosmos"; version="3.31.1"; expectNamespaces = @('Microsoft.Azure.Cosmos', 'Microsoft.Azure.Cosmos.Fluent', 'Microsoft.Azure.Cosmos.Linq', 'Microsoft.Azure.Cosmos.Scripts', 'Microsoft.Azure.Cosmos.Spatial') }
    ) {
        $namespaces = Fetch-NamespacesFromNupkg -package $package -version $version
        $namespaces | Should -Be $expectNamespaces
    }
    # Failed cases
    It "The package does not exist in Nuget" -TestCases @(
        @{ package = "Azure.Core.NotExist"; version="1.24.0" }
        @{ package = "Azure.Core"; version="1.24.0.notexist" }
    ) {
        $namespaces = Fetch-NamespacesFromNupkg -package $package -version $version
        $namespaces | Should -BeNullOrEmpty
    }
}

Describe "Fetch-NamespacesFromNupkg-PublicFeeds" -Tag "UnitTest" -Skip:(!$nugetAvailable) {
    BeforeAll {
        Set-Variable -Name 'PackageSourceOverride' -Value "https://pkgs.dev.azure.com/azure-sdk/public/_packaging/azure-sdk-for-net/nuget/v3/index.json" -ErrorAction 'Ignore'
    }
    # passed cases
    It "Fetch namespaces from package downloads from public feeds" -TestCases @(
        @{ package = "Azure.AI.FormRecognizer"; version="4.1.0-alpha.20221101.1"; expectNamespaces = @('Azure.AI.FormRecognizer', 'Azure.AI.FormRecognizer.DocumentAnalysis', 'Azure.AI.FormRecognizer.Models', 'Azure.AI.FormRecognizer.Training', 'Microsoft.Extensions.Azure') }
        @{ package = "Azure.AI.TextAnalytics"; version="5.3.0-alpha.20221102.2"; expectNamespaces = @('Azure.AI.TextAnalytics', 'Microsoft.Extensions.Azure') }
        @{ package = "Azure.ResourceManager.Advisor"; version="1.0.0-alpha.20221102.1"; expectNamespaces = @('Azure.ResourceManager.Advisor', 'Azure.ResourceManager.Advisor.Models') }
        @{ package = "Azure.Core"; version="1.25.0";expectNamespaces = @('Azure', 'Azure.Core', 'Azure.Core.Cryptography', 'Azure.Core.Diagnostics', 'Azure.Core.Extensions', 'Azure.Core.GeoJson', 'Azure.Core.Pipeline', 'Azure.Core.Serialization', 'Azure.Messaging') }
    ) {
        $namespaces = Fetch-NamespacesFromNupkg -package $package -version $version
        $namespaces | Should -Be $expectNamespaces
    }
    # Failed cases
    It "The package does not exist in Nuget" -TestCases @(
        @{ package = "Azure.Core.NotExist1"; version="1.24.0" }
        @{ package = "Azure.Core"; version="1.24.0.notexist1" }
    ) {
        $namespaces = Fetch-NamespacesFromNupkg -package $package -version $version
        $namespaces | Should -BeNullOrEmpty
    }
    AfterEach {
        Set-Variable -Name 'PackageSourceOverride' -Value "" -ErrorAction 'Ignore'
    }
}

Describe "Get-Toc-Children" -Tag "UnitTest" {
    It "Get toc children from package json" -TestCases @(
        @{ 
            package = "Azure.Security.KeyVault.Secrets";
            expectNamespaces = @('Azure.Security.KeyVault.Secrets', 'Microsoft.Extensions.Azure') 
        }
    ) {
        $namespaces = Get-Toc-Children `
            -package $package `
            -docRepoLocation "$PSScriptRoot/inputs"
        $namespaces | Should -Be $expectNamespaces
    }

    It "Combines ToC children from each moniker" { 
        $namespaces = Get-Toc-Children `
            -package 'Azure.Security.KeyVault.Certificates' `
            -docRepoLocation "$PSScriptRoot/inputs"

        $namespaces | Should -be @(
            'Azure.Security.KeyVault.Certificates',
            'Microsoft.Extensions.Azure'
            'Some.New.Namespace'
        )
    }
}<|MERGE_RESOLUTION|>--- conflicted
+++ resolved
@@ -6,14 +6,7 @@
 
 Import-Module Pester
 
-<<<<<<< HEAD
-if (!(Get-Command nuget -ErrorAction SilentlyContinue)) {
-    Write-Host "Skipping tests because 'nuget' is not on the path"
-    exit 0
-}
-=======
 $nugetAvailable = Get-Command nuget -ErrorAction SilentlyContinue
->>>>>>> 57acb297
 
 BeforeAll {
     . $PSScriptRoot/../Docs-ToC.ps1
