--- conflicted
+++ resolved
@@ -32,17 +32,12 @@
 function CopyToProjectIfNeeded([string]$cloneRoot, [string]$mainDir, [string]$dest, [string[]]$additionalSubDirectories) {
     $source = "$cloneRoot/$mainDir"
     Write-Host "Copying spec from $source"
-<<<<<<< HEAD
-    Copy-Item -Path $source -Destination $dest -Recurse -Force
-    foreach($additionalDir in $additionalSubDirectories)
-=======
     # $mainSpecDir is the PR folder, we just need to copy its subfolders which include the cadl project folder
     Get-ChildItem –Path "$source" -Exclude @("data-plane", "resource-manager")|
         Foreach-Object {
             Copy-Item -Path $_.FullName -Destination $dest -Recurse -Force
         }
-    foreach($additionalDir in $specAdditionalSubDirectories)
->>>>>>> 548751a6
+    foreach($additionalDir in $additionalSubDirectories)
     {
         $source = "$cloneRoot/$additionalDir"
         Write-Host "Copying spec from $source"
