--- conflicted
+++ resolved
@@ -495,32 +495,19 @@
       continue
     }
 
-<<<<<<< HEAD
-    if ($matchingPublishedPackage.Support -eq 'deprecated') { 
-      if ($Mode -eq 'legacy') { 
-
-        # Select the GA version, if none use the preview version
-        $updatedVersion = $matchingPublishedPackage.VersionGA.Trim()
-        if (!$updatedVersion) { 
-=======
     if ($matchingPublishedPackage.Support -eq 'deprecated') {
       if ($Mode -eq 'legacy') {
 
         # Select the GA version, if none use the preview version
         $updatedVersion = $matchingPublishedPackage.VersionGA.Trim()
         if (!$updatedVersion) {
->>>>>>> 4db78622
           $updatedVersion = $matchingPublishedPackage.VersionPreview.Trim()
         }
         $package.Versions = @($updatedVersion)
 
         Write-Host "Add deprecated package to legacy moniker: $($package.Name)"
         $outputPackages += $package
-<<<<<<< HEAD
-      } else { 
-=======
       } else {
->>>>>>> 4db78622
         Write-Host "Removing deprecated package: $($package.Name)"
       }
 
