--- conflicted
+++ resolved
@@ -16,19 +16,14 @@
   # Save-Package-Properties.ps1
   $shouldAddDevVersion = Get-Variable -Name 'addDevVersion' -ValueOnly -ErrorAction 'Ignore'
   $ServiceProj = Join-Path -Path $EngDir -ChildPath "service.proj"
-<<<<<<< HEAD
   $outputFilePath = Join-Path ([System.IO.Path]::GetTempPath()) "package-info-$([System.Guid]::NewGuid()).txt"
   
   Write-Host "dotnet msbuild /nologo /t:GetPackageInfo ""$ServiceProj"" /p:ServiceDirectory=$serviceDirectory /p:AddDevVersion=$shouldAddDevVersion /p:OutputProjectInfoListFilePath=""$outputFilePath"" -tl:off"
-=======
-  Write-Host "dotnet msbuild /nologo /t:GetPackageInfo ""$ServiceProj"" /p:EnableCentralPackageVersions=False /p:ServiceDirectory=$serviceDirectory /p:AddDevVersion=$shouldAddDevVersion -tl:off"
->>>>>>> 657bfaa1
 
   dotnet msbuild `
     /nologo `
     /t:GetPackageInfo `
     "$ServiceProj" `
-    /p:EnableCentralPackageVersions=False `
     /p:ServiceDirectory=$serviceDirectory `
     /p:AddDevVersion=$shouldAddDevVersion `
     /p:OutputProjectInfoListFilePath="$outputFilePath" `
