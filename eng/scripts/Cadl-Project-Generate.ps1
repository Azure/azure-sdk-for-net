--- conflicted
+++ resolved
@@ -54,11 +54,6 @@
 try {
     Push-Location $npmWorkingDir
     NpmInstallForProject $npmWorkingDir
-<<<<<<< HEAD
-    Write-Host("npx cadl compile $mainCadlFile --emit `"`@azure-tools/cadl-csharp`" --output-path `"$resolvedProjectDirectory`"")
-    npx cadl compile $mainCadlFile --emit "@azure-tools/cadl-csharp" --output-path "$resolvedProjectDirectory"
-    if ($LASTEXITCODE) { exit $LASTEXITCODE }
-=======
     if ($HasEmitterOutputDir) {
         $csharpSdkFolder = (Join-Path $ProjectDirectory ".." ".." "..")
         $csharpSdkFolder = Resolve-Path $csharpSdkFolder
@@ -68,7 +63,7 @@
         Write-Host("npx cadl compile $mainCadlFile --emit `"`@azure-tools/cadl-csharp`" --option `"@azure-tools/cadl-csharp.emitter-output-dir=$resolvedProjectDirectory`"")
         npx cadl compile $mainCadlFile --emit "@azure-tools/cadl-csharp" --option @azure-tools/cadl-csharp.emitter-output-dir=$resolvedProjectDirectory
     }
->>>>>>> 21223414
+    if ($LASTEXITCODE) { exit $LASTEXITCODE }
 }
 finally {
     Pop-Location
