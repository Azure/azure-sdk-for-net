﻿<Project Sdk="Microsoft.NET.Sdk">
  <PropertyGroup>
<<<<<<< HEAD
    <TargetFramework>net7.0</TargetFramework>
=======
    <TargetFramework>net6.0</TargetFramework>
>>>>>>> 5947ca29
    <OutputType>Exe</OutputType>
    <EnableDefaultItems>false</EnableDefaultItems>
    <!--
      Loading a dev version of some dependencies causes some downgrade warnings.
      This can happen sometimes after releaseing a new version when the version in
      the repo has not yet been updated.
    -->
    <NoWarn>$(NoWarn);NU1605</NoWarn>
  </PropertyGroup>
  <Import Project="$(AzureSdkProjectReferencesPath)" />

  <Target Name="ListProjects">
    <Message Importance="High" Text="Included project references from $(AzureSdkProjectReferencesPath)" />
    <Message Importance="High" Text="List of projects included:" />
    <Message Importance="High" Text="%(ProjectReference.Filename)" />
  </Target>

  <Target Name="GenerateDepsFile" DependsOnTargets="ListProjects;Restore;GeneratePublishDependencyFile" />
</Project><|MERGE_RESOLUTION|>--- conflicted
+++ resolved
@@ -1,10 +1,6 @@
 ﻿<Project Sdk="Microsoft.NET.Sdk">
   <PropertyGroup>
-<<<<<<< HEAD
-    <TargetFramework>net7.0</TargetFramework>
-=======
     <TargetFramework>net6.0</TargetFramework>
->>>>>>> 5947ca29
     <OutputType>Exe</OutputType>
     <EnableDefaultItems>false</EnableDefaultItems>
     <!--
