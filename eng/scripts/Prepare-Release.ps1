--- conflicted
+++ resolved
@@ -258,12 +258,8 @@
     "Library Type"=$libraryType
     "Release Type"=$releaseType
     "Version Number"=$newVersion
-<<<<<<< HEAD
     "Planned Release Date"=$releaseDateString
-    "Notes"="<pre>"+$notes.Replace("`n", "<br>")+"</pre>"
-=======
     "Notes"=[System.Net.WebUtility]::HtmlEncode($notes).Replace("`n", "<br>")
->>>>>>> 09b6c38e
 }
 
 Write-Host
