--- conflicted
+++ resolved
@@ -9,11 +9,6 @@
     DOTNET_GENERATE_ASPNET_CERTIFICATE=false \
     # SDK version
     DOTNET_SDK_VERSION_8_0=8.0.405\
-<<<<<<< HEAD
-    DOTNET_SDK_VERSION_6_0=6.0.413 \
-    DOTNET_SDK_VERSION_3_1=3.1.416 \
-=======
->>>>>>> c2a9a198
     # Enable correct mode for dotnet watch (only mode supported in a container)
     DOTNET_USE_POLLING_FILE_WATCHER=true \
     # Skip extraction of XML docs - generally not useful within an image/container - helps performance
