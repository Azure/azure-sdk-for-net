﻿// Copyright (c) Microsoft Corporation. All rights reserved.
// Licensed under the MIT License.

using System;
using System.Security;
using System.Text;
using System.Text.RegularExpressions;

namespace SnippetGenerator
{
    public class CSharpProcessor
    {
        private static readonly string _snippetFormat = "{3} <code snippet=\"{0}\">{1}{2} </code>";
<<<<<<< HEAD
        private static readonly Regex _snippetRegex = new Regex("^(?<indent>\\s*)\\/{3}\\s*<code snippet=\"(?<name>[\\w:]+)\">.*?\\s*<\\/code>",
=======
        private static readonly string _snippetExampleFormat = "{3} <example snippet=\"{0}\">{1}{3} <code>{1}{2} </code>{1}{3} </example>";

        private static readonly Regex _snippetRegex = new Regex("^(?<indent>\\s*)\\/{3}\\s*<code snippet=\"(?<name>[\\w:]+)\">.*?\\s*<\\/code>",
            RegexOptions.Compiled | RegexOptions.Multiline | RegexOptions.Singleline | RegexOptions.IgnoreCase);

        private static readonly Regex _snippetExampleRegex = new Regex("^(?<indent>\\s*)\\/{3}\\s*<example snippet=\"(?<name>[\\w:]+)\">.*?\\s*<\\/example>",
>>>>>>> 4df6f83d
            RegexOptions.Compiled | RegexOptions.Multiline | RegexOptions.Singleline | RegexOptions.IgnoreCase);

        public static string Process(string markdown, Func<string, string> snippetProvider)
        {
            string CodeTagFormatter(Match match)
            {
                var name = BuildResult(snippetProvider, match, out var prefix, out var builder);

                return string.Format(_snippetFormat, name, Environment.NewLine, builder, prefix);
            }

            string ExampleTagFormatter(Match match)
            {
                var name = BuildResult(snippetProvider, match, out var prefix, out var builder);

                return string.Format(_snippetExampleFormat, name, Environment.NewLine, builder, prefix);
            }

            string result = _snippetRegex.Replace(markdown, CodeTagFormatter);
            return result != markdown ? result : _snippetExampleRegex.Replace(markdown, ExampleTagFormatter);
        }

        private static string BuildResult(Func<string, string> snippetProvider, Match match, out string prefix, out StringBuilder builder)
        {
            var name = match.Groups["name"].Value;
            prefix = match.Groups["indent"].Value + "///";

            var snippetText = snippetProvider(name);

            builder = new StringBuilder();
            foreach (var line in snippetText.Split(Environment.NewLine))
            {
                builder.Append(prefix);
                if (!string.IsNullOrWhiteSpace(line))
                {
                    builder.Append(" ");
                }

                builder.AppendLine(SecurityElement.Escape(line));
            }

            if (builder.Length > 0)
            {
                builder.Length -= Environment.NewLine.Length;
            }

            return name;
        }
    }
}<|MERGE_RESOLUTION|>--- conflicted
+++ resolved
@@ -11,16 +11,12 @@
     public class CSharpProcessor
     {
         private static readonly string _snippetFormat = "{3} <code snippet=\"{0}\">{1}{2} </code>";
-<<<<<<< HEAD
-        private static readonly Regex _snippetRegex = new Regex("^(?<indent>\\s*)\\/{3}\\s*<code snippet=\"(?<name>[\\w:]+)\">.*?\\s*<\\/code>",
-=======
         private static readonly string _snippetExampleFormat = "{3} <example snippet=\"{0}\">{1}{3} <code>{1}{2} </code>{1}{3} </example>";
 
         private static readonly Regex _snippetRegex = new Regex("^(?<indent>\\s*)\\/{3}\\s*<code snippet=\"(?<name>[\\w:]+)\">.*?\\s*<\\/code>",
             RegexOptions.Compiled | RegexOptions.Multiline | RegexOptions.Singleline | RegexOptions.IgnoreCase);
 
         private static readonly Regex _snippetExampleRegex = new Regex("^(?<indent>\\s*)\\/{3}\\s*<example snippet=\"(?<name>[\\w:]+)\">.*?\\s*<\\/example>",
->>>>>>> 4df6f83d
             RegexOptions.Compiled | RegexOptions.Multiline | RegexOptions.Singleline | RegexOptions.IgnoreCase);
 
         public static string Process(string markdown, Func<string, string> snippetProvider)
