<<<<<<< HEAD
# ----------------------------------------------------------------------------------
=======
# ---------------------------------------------------------------------------------- 
>>>>>>> f61d02b3
    # Copyright (c) Microsoft Corporation. All rights reserved.
    # Licensed under the MIT License. See License.txt in the project root for
    # license information.
# ----------------------------------------------------------------------------------

<#

.SYNOPSIS
    Powershell script that generates the C# code for your sdk usin the config file provided

.DESCRIPTION
    This script:
    - fetches the config file from user/branch provided
    - Generates code based off the config file provided
    - into the directory path provided

.PARAMETER ResourceProvider
    The Resource provider for whom to generate the code; also helps determine path where config file is located in repo

.PARAMETER Version
    The AutoRest version to use to generate the code, "latest" is recommended

.PARAMETER SpecsRepoFork
    The Rest Spec repo fork which contains the config file

.PARAMETER SpecsRepoBranch
    The Branch which contains the config file

.PARAMETER SpecsRepoName
    The name of the repo that contains the config file (Can only be either of azure-rest-api-specs or azure-rest-api-specs-pr)

.PARAMETER SdkRootDirectory
    The root path in csharp-sdks-folder in config file where to generate the code

.PARAMETER SdkGenerationDirectory
    The path where to generate the code
    
#>
[CmdletBinding(DefaultParameterSetName="rootdir")]
Param(
    [Parameter(Mandatory = $true)]
    [string] $ResourceProvider,
    [Parameter(Mandatory = $false)]
    [string] $SpecsRepoFork = "Azure",
    [Parameter(Mandatory = $false)]
    [string] $SpecsRepoName = "azure-rest-api-specs",
    [Parameter(Mandatory = $false)]
    [string] $SpecsRepoBranch = "master",
    [Parameter(Mandatory = $false)]
    [string] $AutoRestVersion = "latest",
    [Parameter(Mandatory = $false)]
    [switch] $PowershellInvoker,
    [Parameter(ParameterSetName="rootdir", Mandatory=$false)]
    [string] $SdkRootDirectory,
    [Parameter(ParameterSetName="finaldir", Mandatory=$false)]
    [string] $SdkGenerationDirectory,
    [Parameter(Mandatory = $false)]
    [string] $Namespace,
    [Parameter(Mandatory = $false)]
    [string] $ConfigFileTag
)

$errorStream = New-Object -TypeName "System.Text.StringBuilder";
$outputStream = New-Object -TypeName "System.Text.StringBuilder";
$currPath = split-path $SCRIPT:MyInvocation.MyCommand.Path -parent
$modulePath = "$currPath\SdkBuildTools\psModules\CodeGenerationModules\generateDotNetSdkCode.psm1"
$logFile = "$currPath\..\src\SDKs\_metadata\$($ResourceProvider.Replace("/","_")).txt"

function NotifyError {
    param (
        [string] $errorMsg
    )
    Write-Error $errorMsg
    $errorFilePath = "$currPath\SdkBuildTools"
    If(!(test-path $errorFilePath))
    {
        New-Item -ItemType Directory -Force -Path $errorFilePath
    }
    $errorMsg | Out-File -FilePath "$errorFilePath\errorLog.txt"
    Start-Process "$errorFilePath\errorLog.txt"
}

if ($SpecsRepoName.EndsWith("-pr")) {
    NotifyError "AutoRest cannot generate sdk from a spec in private repos."
}

if (-not ($modulePath | Test-Path)) {
    NotifyError "Could not find code generation module at: $modulePath. Please run `msbuild build.proj` to install the module."
    Exit -1
}

Import-Module "$modulePath"

if (-not (Get-Module -ListAvailable -Name "$modulePath")) {
    NotifyError "Could not find module: $modulePath. Please run `msbuild build.proj` to install the module."
    Exit -1
}

function Start-Script {
    Write-InfoLog "Importing code generation module" -logToConsole

    Install-AutoRest $AutoRestVersion

    $configFile="https://github.com/$SpecsRepoFork/$SpecsRepoName/blob/$SpecsRepoBranch/specification/$ResourceProvider/readme.md"
    Write-InfoLog "Commencing code generation"  -logToConsole
    
    if(-not [string]::IsNullOrWhiteSpace($SdkRootDirectory)) {
        Start-CodeGeneration -SpecsRepoFork $SpecsRepoFork -SpecsRepoBranch $SpecsRepoBranch -SdkRootDirectory $SdkRootDirectory -AutoRestVersion $AutoRestVersion -SpecsRepoName $SpecsRepoName -Namespace $Namespace -ConfigFileTag $ConfigFileTag
    }
    elseif(-not [string]::IsNullOrWhiteSpace($SdkGenerationDirectory)) {
        Start-CodeGeneration -SpecsRepoFork $SpecsRepoFork -SpecsRepoBranch $SpecsRepoBranch -SdkGenerationDirectory $SdkGenerationDirectory -AutoRestVersion $AutoRestVersion -SpecsRepoName $SpecsRepoName -Namespace $Namespace -ConfigFileTag $ConfigFileTag
    }
    else {
        Write-ErrorLog "Could not find an output directory to generate code, aborting."
    }
    
    $invokerMessage = ".\tools\generate.ps1 was invoked by"
    if($PowershellInvoker) {
        Write-InfoLog "$invokerMessage generate.ps1" -logToFile
    }
    else {
        Write-InfoLog "$invokerMessage generate.cmd" -logToFile
    }
}

try {
    Start-Script
}
catch {
    Write-ErrorLog $_.ToString() -logToConsole
    Write-ErrorLog $_.ToString() -logToFile
}
finally {
    Get-OutputStream | Out-File -FilePath $logFile -Encoding utf8 | Out-Null
    Get-ErrorStream | Out-File -FilePath $logFile -Append -Encoding utf8 | Out-Null
    Clear-OutputStreams
    Get-Module -ListAvailable "$modulePath" | Remove-Module
}<|MERGE_RESOLUTION|>--- conflicted
+++ resolved
@@ -1,8 +1,4 @@
-<<<<<<< HEAD
-# ----------------------------------------------------------------------------------
-=======
 # ---------------------------------------------------------------------------------- 
->>>>>>> f61d02b3
     # Copyright (c) Microsoft Corporation. All rights reserved.
     # Licensed under the MIT License. See License.txt in the project root for
     # license information.
