--- conflicted
+++ resolved
@@ -655,11 +655,7 @@
 /eng/           @weshaggard @chidozieononiwu @danieljurek
 /eng/mgmt/      @allenjzhang @m-nash @markcowl
 /**/tests.yml   @benbp
-<<<<<<< HEAD
 /**/ci.yml      @chidozieononiwu
-=======
-/**/ci.yml      @mitchdenny
 
 # Add owners for notifications for specific pipelines
-/eng/pipelines/aggregate-reports.yml            @AlexGhiondea @maririos
->>>>>>> 7e0315a4
+/eng/pipelines/aggregate-reports.yml            @AlexGhiondea @maririos