--- conflicted
+++ resolved
@@ -637,17 +637,10 @@
 # ServiceOwners:                                                   @omziv @anatse @raronen @ischrei @danhadari @azmonapplicationinsights
 
 # PRLabel: %Monitor - Distro
-<<<<<<< HEAD
-/sdk/monitor/Azure.Monitor.OpenTelemetry.AspNetCore/               @rajkumar-rangaraj
-
-# PRLabel: %Monitor - Distro
-/sdk/monitor/Azure.Monitor.OpenTelemetry.sln                       @rajkumar-rangaraj
-=======
 /sdk/monitor/Azure.Monitor.OpenTelemetry.AspNetCore/               @rajkumar-rangaraj @harsimar @trask @xiang17
 
 # PRLabel: %Monitor - Distro
 /sdk/monitor/Azure.Monitor.OpenTelemetry.sln                       @rajkumar-rangaraj @harsimar @trask @xiang17
->>>>>>> 15832c44
 
 # ServiceLabel: %Monitor - Distro
 # ServiceOwners:                                                   @rajkumar-rangaraj @harsimar @trask @xiang17
@@ -1163,7 +1156,6 @@
 # ServiceLabel: %SiteManager %Mgmt
 # ServiceOwners:                                                   @bsomeshekar
 
-<<<<<<< HEAD
 # PRLabel: %Migration Assessment
 /sdk/migrationassessment/Azure.ResourceManager.*/                  @srilipta-swain
 
@@ -1173,8 +1165,6 @@
 # ServiceLabel: %Virtual Enclaves %Mgmt
 # ServiceOwners:                                                   @jchavaherrera @Azure/azure-virtual-enclaves
 
-=======
->>>>>>> 15832c44
 # PRLabel: %Weights & Biases
 /sdk/weightsandbiases/Azure.ResourceManager.*/                     @aggarwalsw
 
