--- conflicted
+++ resolved
@@ -965,28 +965,26 @@
 # ServiceLabel: %Network - Front Door %Mgmt
 # ServiceOwners:                                                   @ptnan7
 
-<<<<<<< HEAD
+# PRLabel: %Nginx
+/sdk/nginx/Azure.ResourceManager.*/                                @jamesfan1 @bangbingsyb @spencerofwiti
+
+# ServiceLabel: %Nginx %Mgmt
+# ServiceOwners:                                                   @jamesfan1 @bangbingsyb @spencerofwiti
+
+# PRLabel: %Oracle
+/sdk/oracle/Azure.ResourceManager.*/                               @v-jamcheung @v-rvilathurs @v-eelhomsi
+
+# ServiceLabel: %Oracle %Mgmt
+# ServiceOwners:                                                   @v-jamcheung @v-rvilathurs @v-eelhomsi
+
 # PRLabel: %Quota
 /sdk/quota/Azure.ResourceManager.*/                                @tejasm-microsoft
 
 # ServiceLabel: %Quota %Mgmt
 # ServiceOwners:                                                   @tejasm-microsoft
-=======
-# PRLabel: %Nginx
-/sdk/nginx/Azure.ResourceManager.*/                                @jamesfan1 @bangbingsyb @spencerofwiti
-
-# ServiceLabel: %Nginx %Mgmt
-# ServiceOwners:                                                   @jamesfan1 @bangbingsyb @spencerofwiti
-
-# PRLabel: %Oracle
-/sdk/oracle/Azure.ResourceManager.*/                               @v-jamcheung @v-rvilathurs @v-eelhomsi
-
-# ServiceLabel: %Oracle %Mgmt
-# ServiceOwners:                                                   @v-jamcheung @v-rvilathurs @v-eelhomsi
 
 # PRLabel: %Recovery Services Backup
 /sdk/recoveryservices-backup/Azure.ResourceManager.*/              @Daya-Patil
->>>>>>> aec1a138
 
 # ServiceLabel: %Recovery Services Backup %Mgmt
 # ServiceOwners:                                                   @Daya-Patil
