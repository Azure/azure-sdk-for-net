--- conflicted
+++ resolved
@@ -81,11 +81,7 @@
 # ServiceOwners:                                                   @adamedx
 
 # PRLabel: %AI Model Inference %AI Projects
-<<<<<<< HEAD
-/sdk/ai/                                                           @trangevi @dargilco @jhakulin @glharper @jhakulin
-=======
 /sdk/ai/                                                           @trangevi @dargilco @jhakulin @glharper @jhakulin @nick863
->>>>>>> b38a9c20
 
 # PRLabel: %AI Model Inference
 /sdk/ai/Azure.AI.Inference                                         @trangevi @dargilco @jhakulin @glharper
@@ -94,17 +90,10 @@
 # ServiceOwners:                                                   @trangevi @dargilco @jhakulin @glharper
 
 # PRLabel: %AI Projects
-<<<<<<< HEAD
-/sdk/ai/Azure.AI.Projects                                          @jhakulin
-
-# ServiceLabel: %AI Projects
-# ServiceOwners:                                                   @dargilco @jhakulin
-=======
 /sdk/ai/Azure.AI.Projects                                          @jhakulin @nick863
 
 # ServiceLabel: %AI Projects
 # ServiceOwners:                                                   @dargilco @jhakulin @nick863
->>>>>>> b38a9c20
 
 # ServiceLabel: %AKS
 # ServiceOwners:                                                   @Azure/aks-pm
@@ -985,17 +974,10 @@
 /sdk/communication/Azure.ResourceManager.Communication/            @archerzz @ArcturusZhang @ArthurMa1978
 
 # PRLabel: %Compute - Fleet
-<<<<<<< HEAD
-/sdk/computefleet/Azure.ResourceManager.*/                         @sahilarora92 @dhruvil009 @rahuls-microsoft
-
-# ServiceLabel: %Compute - Fleet %Mgmt
-# ServiceOwners:                                                   @sahilarora92 @dhruvil009 @rahuls-microsoft
-=======
 /sdk/computefleet/Azure.ResourceManager.*/                         @sahilarora92 @rahuls-microsoft
 
 # ServiceLabel: %Compute - Fleet %Mgmt
 # ServiceOwners:                                                   @sahilarora92 @rahuls-microsoft
->>>>>>> b38a9c20
 
 # PRLael: %Container Orchestrator Runtime
 /sdk/containerorchestratorruntime/Azure.ResourceManager.*/         @HE-Xinyu @ddadaal
@@ -1020,7 +1002,6 @@
 
 # ServiceLabel: %Elastic %Mgmt
 # ServiceOwners:                                                   @ArthurMa1978
-<<<<<<< HEAD
 
 # PRLabel: %Hardware Security Modules
 /sdk/hardwaresecuritymodules/Azure.ResourceManager.*/              @emmeliaAra
@@ -1031,18 +1012,6 @@
 # PRLabel: %HybridConnectivity
 /sdk/hybridconnectivity/Azure.ResourceManager.*/                   @alexmahonic @PriyankaHariharan @apmehrotra
 
-=======
-
-# PRLabel: %Hardware Security Modules
-/sdk/hardwaresecuritymodules/Azure.ResourceManager.*/              @emmeliaAra
-
-# ServiceLabel: %Hardware Security Modules %Mgmt
-# ServiceOwners:                                                   @emmeliaAra
-
-# PRLabel: %HybridConnectivity
-/sdk/hybridconnectivity/Azure.ResourceManager.*/                   @alexmahonic @PriyankaHariharan @apmehrotra
-
->>>>>>> b38a9c20
 # ServiceLabel: %HybridConnectivity %Mgmt
 # ServiceOwners:                                                   @alexmahonic @PriyankaHariharan @apmehrotra
 
@@ -1133,15 +1102,9 @@
 
 # ServiceLabel: %CodeGen
 # AzureSdkOwners:                                                  @JoshLove-msft
-<<<<<<< HEAD
 
 #PRLabel: %CodeGen %Client
 /eng/packages/http-client-csharp/generator/Azure.Generator/        @JoshLove-msft @m-nash @jorgerangel-msft @jsquire @annelo-msft
-=======
 
 #PRLabel: %CodeGen %Client
-/eng/packages/http-client-csharp/generator/Azure.Generator/        @JoshLove-msft @m-nash @jorgerangel-msft @jsquire @annelo-msft
-
-#PRLabel: %CodeGen %Client
-/eng/scripts/typespec/                                             @JoshLove-msft @m-nash @jorgerangel-msft @jsquire @annelo-msft
->>>>>>> b38a9c20
+/eng/scripts/typespec/                                             @JoshLove-msft @m-nash @jorgerangel-msft @jsquire @annelo-msft