# Instructions for CODEOWNERS file format and automatic build failure notifications:
# https://github.com/Azure/azure-sdk/blob/master/docs/policies/opensource.md#codeowners

#########
# SDK
#########

# Catch all
/sdk/                                           @AlexGhiondea

# ######## Core Libraries ########

# PRLabel: %Azure.Core
/sdk/core/                                      @pakrym @KrzysztofCwalina

# PRLabel: %Azure.Identity
/sdk/identity/                                  @schaabs @alexanderSher

# Extensions
/sdk/extensions/                                @pakrym

# PRLabel: %EngSys
/sdk/template/                                  @Azure/azure-sdk-eng

# Smoke tests
/common/SmokeTests/                             @AlexGhiondea @schaabs @heaths @tg-msft @jsquire


# ######## Management Plane ########

/**/*Management*/                               @allenjzhang @m-nash @markcowl @YalinLi0312 @bquantump @nisha-bhatia
/**/Azure.ResourceManager*/                     @allenjzhang @m-nash @markcowl @YalinLi0312 @bquantump @nisha-bhatia

# Reviewers to double check any API changes
/sdk/**/api/                                    @KrzysztofCwalina @tg-msft

# Update AutoRest C#
/eng/CodeGeneration.targets                     @pakrym @ShivangiReja


# ######## Eng Sys ######## 
/eng/           @weshaggard @chidozieononiwu @mitchdenny @danieljurek
/eng/mgmt/      @allenjzhang @m-nash @markcowl
/**/tests.yml   @danieljurek
/**/ci.yml      @mitchdenny


# ######## Services ########

# ServiceLabel: %AAD %Service Attention
#/<NotInRepo>/            @adamedx

# ServiceLabel: %AKS %Service Attention
#/<NotInRepo>/            @Azure/aks-pm

# ServiceLabel: %Alerts Management %Service Attention
/sdk/alertsmanagement/Microsoft.Azure.Management.AlertsManagement            @liadtal @yairgil

# ServiceLabel: %ARM %Service Attention
#/<NotInRepo>/            @armleads-azure

# ServiceLabel: %ARM - Templates %Service Attention
#/<NotInRepo>/            @armleads-azure

# ServiceLabel: %ARM - Tags %Service Attention
#/<NotInRepo>/            @armleads-azure

# ServiceLabel: %ARM - Core %Service Attention
#/<NotInRepo>/           @armleads-azure

# ServiceLabel: %ARM - Managed Applications %Service Attention
#/<NotInRepo>/            @armleads-azure

# ServiceLabel: %ARM - Service Catalog %Service Attention
#/<NotInRepo>/            @armleads-azure

# ServiceLabel: %ARM - RBAC %Service Attention
#/<NotInRepo>/            @armleads-azure

# ServiceLabel: %Advisor %Service Attention
/sdk/advisor/Microsoft.Azure.Management.Advisor/            @mojayara @Prasanna-Padmanabhan

# ServiceLabel: %Analysis Services %Service Attention
/sdk/analysisservices/Microsoft.Azure.Management.AnalysisServices/            @athipp @taiwu @minghan

# ServiceLabel: %API Management %Service Attention
/sdk/apimanagement/Microsoft.Azure.Management.ApiManagement/            @miaojiang

# PRLabel: %App Configuration
/sdk/appconfiguration/                          @annelo-msft @AlexanderSher

# ServiceLabel: %App Services %Service Attention
#/<NotInRepo>/            @antcp @AzureAppServiceCLI

# ServiceLabel: %Attestation %Service Attention
/sdk/attestation/            @anilba06

# ServiceLabel: %Authorization %Service Attention
/sdk/authorization/Microsoft.Azure.Management.Authorization/            @darshanhs90 @AshishGargMicrosoft

# ServiceLabel: %Automation %Service Attention
/sdk/automation/Microsoft.Azure.Management.Automation/            @jaspkaur28

# ServiceLabel: %AVS %Service Attention
/sdk/avs/Microsoft.Azure.Management.Avs/           @divka78 @amitchat @aishu

# ServiceLabel: %Azure Stack %Service Attention
/sdk/azurestack/            @sijuman @sarathys @bganapa @rakku-ms

# ServiceLabel: %Azure.Spring - Cosmos %Service Attention
#/<NotInRepo>/            @kushagraThapar

# ServiceLabel: %Azure Arc enabled servers %Service Attention
#/<NotInRepo>/            @rpsqrd @edyoung

# ServiceLabel: %Batch %Service Attention
# PRLabel: %Batch
/sdk/batch/                                     @paterasMSFT @dpwatrous @mksuni @bgklein @mscurrell

# ServiceLabel: %BatchAI %Service Attention
/sdk/batchai/Microsoft.Azure.Management.BatchAI/            @matthchr

# ServiceLabel: %Billing %Service Attention
/sdk/billing/Microsoft.Azure.Management.Billing/            @amberbhargava @shilpigautam @ramaganesan-rg @anand-rengasamy

# ServiceLabel: %Blueprint %Service Attention
/sdk/blueprint/Microsoft.Azure.Management.Blueprint/            @alex-frankel @filizt

# ServiceLabel: %Bot Service %Service Attention
/sdk/botservice/Microsoft.Azure.Management.BotService/            @sgellock

# ServiceLabel: %Cloud Shell %Service Attention
#/<NotInRepo>/            @maertendMSFT

# ServiceLabel: %Cognitive - Anomaly Detector %Service Attention
/sdk/cognitiveservices/AnomalyDetector/            @yingqunpku @bowgong

# ServiceLabel: %Cognitive - Custom Vision %Service Attention
/sdk/cognitiveservices/Vision.CustomVision*/            @areddish @tburns10

# ServiceLabel: %Cognitive - Computer Vision %Service Attention
/sdk/cognitiveservices/Vision.ComputerVision/            @ryogok @TFR258 @tburns10 @areddish @toothache

# ServiceLabel: %Cognitive - Face %Service Attention
/sdk/cognitiveservices/Vision.Face/            @JinyuID @dipidoo @SteveMSFT @TFR258 

# PRLabel: %Cognitive - Form Recognizer
/sdk/formrecognizer/                            @annelo-msft @kinelski @maririos

# ServiceLabel: %Cognitive - Form Recognizer %Service Attention
/sdk/cognitiveservices/FormRecognizer/            @ctstone @anrothMSFT

# PRLabel: %Cognitive - Metrics Advisor
/sdk/metricsadvisor/                            @kinelski

# ServiceLabel: %Cognitive - QnA Maker %Service Attention
/sdk/cognitiveservices/Knowledge.QnAMaker/            @bingisbestest @nerajput1607

# PRLabel: %Cognitive - Text Analytics
/sdk/textanalytics/                             @annelo-msft @maririos

# ServiceLabel: %Cognitive - Text Analytics %Service Attention
/sdk/cognitiveservices/Language.TextAnalytics/            @assafi

# ServiceLabel: %Cognitive - Translator %Service Attention
#/<NotInRepo>/            @swmachan

# ServiceLabel: %Cognitive - Speech %Service Attention
#/<NotInRepo>/            @robch @oscholz

# ServiceLabel: %Cognitive - LUIS %Service Attention
/sdk/cognitiveservices/Language.LUIS*            @cahann @kayousef

# ServiceLabel: %Cognitive - Content Moderator %Service Attention
#/<NotInRepo>/            @swiftarrow11

# ServiceLabel: %Cognitive - Personalizer %Service Attention
/sdk/cognitiveservices/Personalizer/           @dwaijam

# ServiceLabel: %Cognitive - Immersive Reader %Service Attention
#/<NotInRepo>/            @metanMSFT

# ServiceLabel: %Cognitive - Ink Recognizer %Service Attention
#/<NotInRepo>/            @olduroja

# ServiceLabel: %Cognitive - Bing %Service Attention
/sdk/cognitiveservices/Search.Bing*            @jaggerbodas-ms @arwong

# ServiceLabel: %Cognitive - Mgmt %Service Attention
/sdk/cognitiveservices/Microsoft.Azure.Management.CognitiveServices/            @yangyuan

# ServiceLabel: %Commerce %Service Attention
#/<NotInRepo>/            @ms-premp @qiaozha

# PRLabel: %Communication
/sdk/communication/                             @RezaJooyandeh @DominikMe @ankitarorabit @Azure/azure-sdk-communication-code-reviewers

# ServiceLabel: %Compute %Service Attention
# PRLabel: %Compute
/sdk/compute/                                   @bilaakpan-ms @sandido @dkulkarni-ms @haagha @madewithsmiles @MS-syh2qs @grizzlytheodore @amjads1 @avirishuv @vaibhav-agar @Drewm3

# ServiceLabel: %Compute - Extensions %Service Attention
#/<NotInRepo>/            @amjads1 @Drewm3

# ServiceLabel: %Compute - Images %Service Attention
#/<NotInRepo>/            @Drewm3 @vaibhav-agar

# ServiceLabel: %Compute - Managed Disks %Service Attention
#/<NotInRepo>/            @Drewm3 @vaibhav-agar

# ServiceLabel: %Compute - RDFE %Service Attention
#/<NotInRepo>/            @Drewm3 @avirishuv

# ServiceLabel: %Compute - VM %Service Attention
#/<NotInRepo>/            @Drewm3 @avirishuv

# ServiceLabel: %Compute - VMSS %Service Attention
#/<NotInRepo>/            @Drewm3 @avirishuv

# ServiceLabel: %Consumption %Service Attention
/sdk/consumption/Microsoft.Azure.Management.Consumption/            @ms-premp

# ServiceLabel: %Connected Kubernetes %Service Attention
#/<NotInRepo>/            @akashkeshari

# ServiceLabel: %Container Instances %Service Attention
/sdk/containerinstance/Microsoft.Azure.Management.ContainerInstance/            @dkkapur

# ServiceLabel: %Container Registry %Service Attention
/sdk/containerregistry/            @toddysm @yugangw-MSFT

# ServiceLabel: %Cosmos %Service Attention
/sdk/cosmosdb/          @Wmengmsft @MehaKaushik @shurd @anfeldma-ms @zfoster @kushagraThapar @southpolesteve

# ServiceLabel: %Cost Management %Service Attention
/sdk/cost-management/Microsoft.Azure.Management.CostManagement/           @ms-premp @ramaganesan-rg

# ServiceLabel: %Customer Insights %Service Attention
/sdk/customer-insights/Microsoft.Azure.Management.CustomerInsights/            @shefymk

# ServiceLabel: %CycleCloud %Service Attention
#/<NotInRepo>/            @adriankjohnson

# ServiceLabel: %Data Bricks %Service Attention
#/<NotInRepo>/            @yagupta

# ServiceLabel: %DataBox %Service Attention
/sdk/databox/Microsoft.Azure.Management.DataBox/            @tmvishwajit @matdickson @manuaery @madhurinms

# ServiceLabel: %Data Catalog %Service Attention
#/<NotInRepo>/            @anilman

# ServiceLabel: %Data Factory %Service Attention
/sdk/datafactory/Microsoft.Azure.Management.DataFactory/            @shawnxzq @lmy269

# ServiceLabel: %Data Lake %Service Attention
#/<NotInRepo>/            @sumantmehtams

# ServiceLabel: %Data Lake Storage Gen1 %Service Attention
#/<NotInRepo>/            @sumantmehtams

# ServiceLabel: %Data Lake Storage Gen2 %Service Attention
#/<NotInRepo>/            @sumantmehtams

# ServiceLabel: %Data Lake Analytics %Service Attention
/sdk/datalake-analytics/Microsoft.Azure.Management.DataLake.Analytics/            @idear1203

# ServiceLabel: %Data Lake Store %Service Attention
/sdk/datalake-store/Microsoft.Azure.Management.DataLake.Store/            @sumantmehtams

# ServiceLabel: %Data Migration %Service Attention
/sdk/datamigration/Microsoft.Azure.Management.DataMigration/            @rgreenMSFT

# ServiceLabel: %Devtestlab %Service Attention
/sdk/devtestlabs/Microsoft.Azure.Management.DevTestLabs/            @Tanmayeekamath

# ServiceLabel: %Device Provisioning Service %Service Attention
/sdk/deviceprovisioningservices/Microsoft.Azure.Management.DeviceProvisioningServices/            @nberdy

# PRLabel: %DigitalTwins
<<<<<<< HEAD
# ServiceLabel: %Digital Twins %Service Attention
/sdk/digitaltwins/                              @drwill-ms @timtay-microsoft @abhipsaMisra @vinagesh @azabbasi @bikamani @barustum @sourabhguha @inesk-vt @jamdavi
=======
/sdk/digitaltwins/                              @drwill-ms @timtay-microsoft @abhipsaMisra @vinagesh @azabbasi @bikamani @barustum @jamdavi
>>>>>>> 4fdce1e2

# ServiceLabel: %Event Grid %Service Attention
# PRLabel: %Event Grid
/sdk/eventgrid/                                 @Kishp01 @ahamad-MS @jfggdl @JoshLove-msft

# PRLabel: %Event Hubs
/sdk/eventhub/                                  @serkantkaraca @jsquire

# ServiceLabel: %Event Hubs %Service Attention
/sdk/eventhub/Microsoft.*/           @serkantkaraca @samuelkoppes

# ServiceLabel: %Functions %Service Attention
#/<NotInRepo>/            @ahmedelnably @fabiocav

# ServiceLabel: %Graph.Microsoft %Service Attention
#/<NotInRepo>/            @dkershaw10 @baywet

# ServiceLabel: %Guest Configuration %Service Attention
/sdk/guestconfiguration/Microsoft.Azure.Management.GuestConfiguration/            @mgreenegit @vivlingaiah

# ServiceLabel: %HDInsight %Service Attention
/sdk/hdinsight/            @aim-for-better @idear1203 @deshriva

# ServiceLabel: %HPC Cache %Service Attention
#/<NotInRepo>/            @romahamu @omzevall

# ServiceLabel: %Import Export %Service Attention
#/<NotInRepo>/            @madhurinms

# PRLabel: %Iot
/sdk/iot/                                       @drwill-ms @timtay-microsoft @abhipsaMisra @vinagesh @azabbasi @prmathur-microsoft @bikamani @barustum @jamdavi
<<<<<<< HEAD

# ServiceLabel: %IotCentral %Service Attention
/sdk/iotcentral/Microsoft.Azure.Management.IotCentral/           @iluican @jlian

# ServiceLabel: %IotDPS %Service Attention
#/<NotInRepo>/            @iluican @jlian

# ServiceLabel: %IotHub %Service Attention
/sdk/iothub/Microsoft.Azure.Management.IotHub/            @rkmanda @chieftn
=======
>>>>>>> 4fdce1e2

# PRLabel: %KeyVault
/sdk/keyvault/                                  @schaabs @heaths

# ServiceLabel: %Kubernetes Configuration %Service Attention
/sdk/kubernetesconfiguration/Microsoft.Azure.Management.KubernetesConfiguration/            @NarayanThiru

# ServiceLabel: %Kusto %Service Attention
/sdk/kusto/Microsoft.Azure.Management.Kusto/            @ilayrn @orhasban

# ServiceLabel: %Lab Services %Service Attention
sdk/labservices/Microsoft.Azure.Management.LabServices/           @Tanmayeekamath

# ServiceLabel: %Logic App %Service Attention
/sdk/logic/Microsoft.Azure.Management.Logic/           @Azure/azure-logicapps-team

# ServiceLabel: %LOUIS %Service Attention
#/<NotInRepo>/            @minamnmik

# ServiceLabel: %Managed Identity %Service Attention
#/<NotInRepo>/            @varunkch

# ServiceLabel: %Machine Learning %Service Attention
/sdk/machinelearning/Microsoft.Azure.Management.MachineLearning/           @azureml-github

# ServiceLabel: %Machine Learning Compute %Service Attention
/sdk/machinelearningcompute/Microsoft.Azure.Management.MachineLearningCompute/            @azureml-github

# ServiceLabel: %Machine Learning Experimentation %Service Attention
#/<NotInRepo>/            @aashishb

# ServiceLabel: %Managed Services %Service Attention
/sdk/managedservices/Microsoft.Azure.Management.ManagedServices/            @Lighthouse-Azure

# ServiceLabel: %MariaDB %Service Attention
#/<NotInRepo>/            @ajlam @ambhatna @kummanish

# ServiceLabel: %Marketplace Ordering %Service Attention
/sdk/marketplaceordering/Microsoft.Azure.Management.MarketplaceOrdering/            @prbansa

# ServiceLabel: %Media Services %Service Attention
/sdk/mediaservices/            @akucer

# ServiceLabel: %Migrate %Service Attention
/sdk/resourcemover/Microsoft.Azure.Management.Migrate/            @shijojoy

# ServiceLabel: %Mobile Engagement %Service Attention
#/<NotInRepo>/            @kpiteira

# ServiceLabel: %Monitor %Service Attention
sdk/monitor/           @SameergMS @dadunl

# PRLabel: %Monitor - ApplicationInsights
# ServiceLabel: %Monitor - ApplicationInsights %Service Attention
/sdk/applicationinsights/Microsoft.Azure.App*/  @divyajay @geneh @alongafni @azmonapplicationinsights

# ServiceLabel: %Monitor - Autoscale %Service Attention
#/<NotInRepo>/            @AzMonEssential

# ServiceLabel: %Monitor - ActivityLogs %Service Attention
#/<NotInRepo>/            @AzMonEssential

# PRLabel: %Monitor - Exporter
# ServiceLabel: %Monitor - Exporter %Service Attention
/sdk/monitor/OpenTelemetry.*/                   @cijothomas @reyang @rajkumar-rangaraj @TimothyMothra

# ServiceLabel: %Monitor - Metrics %Service Attention
#/<NotInRepo>/            @AzMonEssential

# ServiceLabel: %Monitor - Diagnostic Settings %Service Attention
#/<NotInRepo>/            @AzMonEssential

# ServiceLabel: %Monitor - Alerts %Service Attention
#/<NotInRepo>/            @AzmonAlerts

# ServiceLabel: %Monitor - ActionGroups %Service Attention
#/<NotInRepo>/            @AzmonActionG

# ServiceLabel: %Monitor - LogAnalytics %Service Attention
#/<NotInRepo>/            @AzmonLogA

# ServiceLabel: %MySQL %Service Attention
/sdk/mysql/Microsoft.Azure.Management.MySQL/            @ajlam @ambhatna @kummanish

# ServiceLabel: %Network %Service Attention
sdk/network/           @aznetsuppgithub

# ServiceLabel: %Network - Application Gateway %Service Attention
#/<NotInRepo>/            @appgwsuppgithub

# ServiceLabel: %Network - Bastion %Service Attention
#/<NotInRepo>/            @bastionsuppgithub

# ServiceLabel: %Network - CDN %Service Attention
sdk/cdn/Microsoft.Azure.Management.Cdn/         @cdnfdsuppgithub

# ServiceLabel: %Network - DDOS Protection %Service Attention
#/<NotInRepo>/            @ddossuppgithub

# ServiceLabel: %Network - ExpressRoutes %Service Attention
#/<NotInRepo>/            @exrsuppgithub

# ServiceLabel: %Network - Firewall %Service Attention
#/<NotInRepo>/            @fwsuppgithub

# ServiceLabel: %Network - Front Door %Service Attention
#/<NotInRepo>/            @cdnfdsuppgithub

# ServiceLabel: %Network - Virtual Network %Service Attention
#/<NotInRepo>/            @vnetsuppgithub

# ServiceLabel: %Network - Load Balancer %Service Attention
#/<NotInRepo>/            @slbsupportgithub

# ServiceLabel: %Network - Virtual Network NAT %Service Attention
#/<NotInRepo>/            @vnetsuppgithub

# ServiceLabel: %Network - Network Watcher %Service Attention
#/<NotInRepo>/            @netwatchsuppgithub

# ServiceLabel: %Network - DNS %Service Attention
sdk/dns/            @dnssuppgithub

# ServiceLabel: %Network - Network Virtual Appliance %Service Attention
#/<NotInRepo>/            @nvasuppgithub

# ServiceLabel: %Network - Traffic Manager %Service Attention
sdk/trafficmanager/Microsoft.Azure.Management.TrafficManager/            @tmsuppgithub

# ServiceLabel: %Network - Virtual WAN %Service Attention
#/<NotInRepo>/            @vwansuppgithub

# ServiceLabel: %Network - VPN Gateway %Service Attention
#/<NotInRepo>/            @vpngwsuppgithub

# ServiceLabel: %Network - Private Link %Service Attention
#/<NotInRepo>/            @privlinksuppgithub

# ServiceLabel: %Notification Hub %Service Attention
/sdk/notificationhubs/Microsoft.Azure.Management.NotificationHubs/            @tjsomasundaram

# PRLabel: %Operational Insights
# ServiceLabel: %Operational Insights %Service Attention
/sdk/operationalinsights/Microsoft.Azure.Ope*/  @divyajay @geneh @alongafni @AzmonLogA

# ServiceLabel: %Policy %Service Attention
#/<NotInRepo>/            @aperezcloud @kenieva

# ServiceLabel: %Policy Insights %Service Attention
/sdk/policyinsights/Microsoft.Azure.Management.PolicyInsights/           @kenieva

# ServiceLabel: %PostgreSQL %Service Attention
/sdk/postgresql/Microsoft.Azure.Management.PostgreSQL/            @sunilagarwal @lfittl-msft @sr-msft @niklarin

# ServiceLabel: %Recovery Services Backup %Service Attention
/sdk/recoveryservices-backup/Microsoft.Azure.Management.RecoveryServices.Backup/           @pvrk

# ServiceLabel: %Recovery Services Site-Recovery %Service Attention
/sdk/recoveryservices-siterecovery/Microsoft.Azure.Management.RecoveryServices.SiteRecovery/            @Sharmistha-Rai

# ServiceLabel: %Redis Cache %Service Attention
/sdk/redis/Microsoft.Azure.Management.RedisCache/            @yegu-ms

# ServiceLabel: %Relay %Service Attention
/sdk/relay/Microsoft.Azure.Management.Relay/          @jfggdl

# ServiceLabel: %Reservations %Service Attention
/sdk/reservations/Microsoft.Azure.Management.Reservations/            @corquiri

# ServiceLabel: %Resource Authorization %Service Attention
#/<NotInRepo>/            @darshanhs90 @AshishGargMicrosoft

# ServiceLabel: %Resource Graph %Service Attention
/sdk/resourcegraph/Microsoft.Azure.Management.ResourceGraph/            @chiragg4u

# ServiceLabel: %Resource Health %Service Attention
#/<NotInRepo>/            @stephbaron

# ServiceLabel: %Scheduler %Service Attention
/sdk/scheduler/Microsoft.Azure.Management.Scheduler/            @derek1ee

# ServiceLabel: %Security %Service Attention
#/<NotInRepo>/            @chlahav

# PRLabel: %Search
/sdk/search/                                    @brjohnstmsft @arv100kri @bleroy @tg-msft @heaths

# ServiceLabel: %Search %Service Attention
/sdk/search/Microsoft.*/                        @brjohnstmsft @arv100kri @bleroy @tjacobhi @markheff @miwelsh

# Client
# PRLabel: %Service Bus
/sdk/servicebus/                                @JoshLove-msft @ShivangiReja @jsquire @MiYanni

# ServiceLabel: %Service Bus %Service Attention
/sdk/servicebus/Microsoft.*/                    @axisc

# ServiceLabel: %Service Fabric %Service Attention
/sdk/servicefabric/Microsoft.Azure.Management.ServiceFabric/           @QingChenmsft @vaishnavk @juhacket

# ServiceLabel: %Schema Registry %Service Attention
/sdk/schemaregistry/            @arerlend @alzimmermsft

# ServiceLabel: %SignalR %Service Attention
/sdk/signalr/Microsoft.Azure.Management.SignalR/            @sffamily @chenkennt

# ServiceLabel: %SQL %Service Attention
#/<NotInRepo>/            @azureSQLGitHub

# ServiceLabel: %SQL - VM %Service Attention
/sdk/sqlvirtualmachine/Microsoft.Azure.Management.SqlVirtualMachine/            @azureSQLGitHub

# ServiceLabel: %SQL - Backup & Restore %Service Attention
#/<NotInRepo>/            @azureSQLGitHub

# ServiceLabel: %SQL - Data Security %Service Attention
#/<NotInRepo>/            @azureSQLGitHub

# ServiceLabel: %SQL - Elastic Jobs %Service Attention
#/<NotInRepo>/            @azureSQLGitHub

# ServiceLabel: %SQL - Managed Instance %Service Attention
#/<NotInRepo>/            @azureSQLGitHub

# ServiceLabel: %SQL - Replication & Failover %Service Attention
#/<NotInRepo>/            @azureSQLGitHub

# PRLabel: %Storage
/sdk/storage/                                   @tg-msft
<<<<<<< HEAD
=======
/sdk/storage/Azure.Storage.*/                   @amishra-dev @seanmcc-msft @amnguye @kasobol-msft @tg-msft
/sdk/storage/Microsoft.Azure.WebJobs.*/         @amishra-dev @seanmcc-msft @amnguye @kasobol-msft @tg-msft @fabiocav @mathewc
>>>>>>> 4fdce1e2

# ServiceLabel: %Storage %Service Attention
/sdk/storage/Azure.Storage.*/                   @amishra-dev @seanmcc-msft @amnguye @kasobol-msft @tg-msft @xgithubtriage

# ServiceLabel: %Functions %Service Attention
/sdk/storage/Microsoft.Azure.WebJobs.*/         @amishra-dev @seanmcc-msft @amnguye @kasobol-msft @tg-msft @fabiocav @mathewc

# ServiceLabel: %Storsimple %Service Attention
/sdk/storsimple/Microsoft.Azure.Management.StorSimple/           @anoobbacker @ganzee @manuaery @patelkunal

# ServiceLabel: %Storsimple %Service Attention
/sdk/storsimple8000series/Microsoft.Azure.Management.StorSimple8000Series/

<<<<<<< HEAD
# ServiceLabel: %Stream Analytics %Service Attention
/sdk/streamanalytics/Microsoft.Azure.Management.StreamAnalytics/            @atpham256
=======
# PRLabel: %Monitor - Exporter
/sdk/monitor/Microsoft.Azure.Monitor.*/         @cijothomas @reyang @rajkumar-rangaraj @TimothyMothra
>>>>>>> 4fdce1e2

# ServiceLabel: %Subscription %Service Attention
/sdk/subscription/Microsoft.Azure.Management.Subscription/           @anuragdalmia @shilpigautam @ramaganesan-rg

# ServiceLabel: %Support %Service Attention
/sdk/support/Microsoft.Azure.Management.Support/           @shahbj79 @mit2nil @aygoya @ganganarayanan

# ServiceLabel: %Synapse %Service Attention
/sdk/synapse/            @aim-for-better @idear1203

# PRLabel: %Tables
/sdk/tables/                                    @christothes

# ServiceLabel: %Tables %Service Attention
#/<NotInRepo>/            @klaaslanghout

# ServiceLabel: %TimeseriesInsights %Service Attention
#/<NotInRepo>/            @Shipra1Mishra

# ServiceLabel: %vFXT %Service Attention
#/<NotInRepo>/            @zhusijia26

# ServiceLabel: %Web Apps %Service Attention
#/<NotInRepo>/            @AzureAppServiceCLI @antcp<|MERGE_RESOLUTION|>--- conflicted
+++ resolved
@@ -278,12 +278,8 @@
 /sdk/deviceprovisioningservices/Microsoft.Azure.Management.DeviceProvisioningServices/            @nberdy
 
 # PRLabel: %DigitalTwins
-<<<<<<< HEAD
 # ServiceLabel: %Digital Twins %Service Attention
 /sdk/digitaltwins/                              @drwill-ms @timtay-microsoft @abhipsaMisra @vinagesh @azabbasi @bikamani @barustum @sourabhguha @inesk-vt @jamdavi
-=======
-/sdk/digitaltwins/                              @drwill-ms @timtay-microsoft @abhipsaMisra @vinagesh @azabbasi @bikamani @barustum @jamdavi
->>>>>>> 4fdce1e2
 
 # ServiceLabel: %Event Grid %Service Attention
 # PRLabel: %Event Grid
@@ -315,7 +311,6 @@
 
 # PRLabel: %Iot
 /sdk/iot/                                       @drwill-ms @timtay-microsoft @abhipsaMisra @vinagesh @azabbasi @prmathur-microsoft @bikamani @barustum @jamdavi
-<<<<<<< HEAD
 
 # ServiceLabel: %IotCentral %Service Attention
 /sdk/iotcentral/Microsoft.Azure.Management.IotCentral/           @iluican @jlian
@@ -325,8 +320,6 @@
 
 # ServiceLabel: %IotHub %Service Attention
 /sdk/iothub/Microsoft.Azure.Management.IotHub/            @rkmanda @chieftn
-=======
->>>>>>> 4fdce1e2
 
 # PRLabel: %KeyVault
 /sdk/keyvault/                                  @schaabs @heaths
@@ -393,6 +386,9 @@
 # ServiceLabel: %Monitor - Exporter %Service Attention
 /sdk/monitor/OpenTelemetry.*/                   @cijothomas @reyang @rajkumar-rangaraj @TimothyMothra
 
+# PRLabel: %Monitor - Exporter
+/sdk/monitor/Microsoft.Azure.Monitor.*/         @cijothomas @reyang @rajkumar-rangaraj @TimothyMothra
+
 # ServiceLabel: %Monitor - Metrics %Service Attention
 #/<NotInRepo>/            @AzMonEssential
 
@@ -556,11 +552,6 @@
 
 # PRLabel: %Storage
 /sdk/storage/                                   @tg-msft
-<<<<<<< HEAD
-=======
-/sdk/storage/Azure.Storage.*/                   @amishra-dev @seanmcc-msft @amnguye @kasobol-msft @tg-msft
-/sdk/storage/Microsoft.Azure.WebJobs.*/         @amishra-dev @seanmcc-msft @amnguye @kasobol-msft @tg-msft @fabiocav @mathewc
->>>>>>> 4fdce1e2
 
 # ServiceLabel: %Storage %Service Attention
 /sdk/storage/Azure.Storage.*/                   @amishra-dev @seanmcc-msft @amnguye @kasobol-msft @tg-msft @xgithubtriage
@@ -574,13 +565,8 @@
 # ServiceLabel: %Storsimple %Service Attention
 /sdk/storsimple8000series/Microsoft.Azure.Management.StorSimple8000Series/
 
-<<<<<<< HEAD
 # ServiceLabel: %Stream Analytics %Service Attention
 /sdk/streamanalytics/Microsoft.Azure.Management.StreamAnalytics/            @atpham256
-=======
-# PRLabel: %Monitor - Exporter
-/sdk/monitor/Microsoft.Azure.Monitor.*/         @cijothomas @reyang @rajkumar-rangaraj @TimothyMothra
->>>>>>> 4fdce1e2
 
 # ServiceLabel: %Subscription %Service Attention
 /sdk/subscription/Microsoft.Azure.Management.Subscription/           @anuragdalmia @shilpigautam @ramaganesan-rg
