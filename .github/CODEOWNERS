# Instructions for CODEOWNERS file format and automatic build failure notifications:
# https://github.com/Azure/azure-sdk/blob/main/docs/policies/opensource.md#codeowners

# -----------------------------------------------------------------
# IMPORTANT NOTE:
#   The ordering of "ServiceLabel" blocks is important!
#
#   Matching takes place from bottom-to-top and will stop after the
#   first match.  Place less specific matches earlier in the file
#   and more specific matches later.
#
#   Be sure to add new entries in the area they belong, denoted by the
#   header wrapped in "#" characters. (e.g. SDK, EngSys, Management)
# -----------------------------------------------------------------

################
# Orphaned paths
################
# As of 2/1/2023 these paths have no owners:

# /**
# /.config/
# /.devcontainer/
# /.vscode/
# /common/Perf/
# /common/Stress/
# /doc/
# /samples/
# /tools/

##################
# Repository root
##################
# Catch all for loose files in the root, which are mostly global configuration and
# should not be changed without team discussion.
/*                                                                 @jsquire @Azure/azure-sdk-write-net-core

################
# Automation
################

# Git Hub integration and bot rules
/.github/                                                          @jsquire @ronniegeraghty

# PRLabel: %EngSys
/sdk/template/                                                     @hallipr @weshaggard @benbp @jsquire

# Smoke tests
/common/SmokeTests/                                                @schaabs @tg-msft @jsquire

#########
# SDK
#########

# Catch all
/sdk/                                                              @jsquire

# ######## Core Libraries ########

# PRLabel: %Azure.Core
/sdk/core/                                                         @Azure/azure-sdk-write-net-core

# ServiceLabel: %Azure.Core
# AzureSdkOwners:                                                  @m-redding

# PRLabel: %Azure.Identity
/sdk/identity/                                                     @schaabs @christothes @Azure/azure-sdk-write-identity

# ServiceLabel: %Azure.Identity
# AzureSdkOwners:                                                  @christothes

# PRLabel: %Extensions
/sdk/extensions/                                                   @jsquire

# ServiceLabel: %Extensions
# AzureSdkOwners:                                                  @jsquire

# ######## Services ########

# ServiceLabel: %AAD
# ServiceOwners:                                                   @adamedx

# PRLabel: %AI Model Inference %AI Projects
/sdk/ai/                                                           @trangevi @dargilco @jhakulin @glharper @jhakulin @nick863

# PRLabel: %AI Model Inference
/sdk/ai/Azure.AI.Inference                                         @trangevi @dargilco @jhakulin @glharper

# ServiceLabel: %AI Model Inference
# ServiceOwners:                                                   @trangevi @dargilco @jhakulin @glharper

# PRLabel: %AI Projects
/sdk/ai/Azure.AI.Projects                                          @jhakulin @nick863

# ServiceLabel: %AI Projects
# ServiceOwners:                                                   @dargilco @jhakulin @nick863

# ServiceLabel: %AKS
# ServiceOwners:                                                   @Azure/aks-pm

# ServiceLabel: %Alerts Management
# ServiceOwners:                                                   @yairgil

# ServiceLabel: %ARM
# ServiceOwners:                                                   @armleads-azure

# ServiceLabel: %ARM - Templates
# ServiceOwners:                                                   @armleads-azure

# ServiceLabel: %ARM - Tags
# ServiceOwners:                                                   @armleads-azure

# ServiceLabel: %ARM - Core
# ServiceOwners:                                                   @armleads-azure

# ServiceLabel: %ARM - Managed Applications
# ServiceOwners:                                                   @armleads-azure

# ServiceLabel: %ARM - Service Catalog
# ServiceOwners:                                                   @armleads-azure

# ServiceLabel: %ARM - RBAC
# ServiceOwners:                                                   @armleads-azure

# ServiceLabel: %ARO
# ServiceOwners:                                                   @mjudeikis @jim-minter @julienstroheker @amanohar

# ServiceLabel: %Advisor
# ServiceOwners:                                                   @mojayara @Prasanna-Padmanabhan

# ServiceLabel: %Analysis Services
# ServiceOwners:                                                   @athipp @taiwu @minghan

# ServiceLabel: %API Management
# ServiceOwners:                                                   @miaojiang

# PRLabel: %App Configuration
/sdk/appconfiguration/                                             @jorgerangel-msft @jsquire

# ServiceLabel: %App Configuration
# AzureSdkOwners:                                                  @jsquire
# ServiceOwners:                                                   @shenmuxiaosen @avanigupta

# ServiceLabel: %App Services
# ServiceOwners:                                                   @antcp @AzureAppServiceCLI

# PRLabel: %Attestation
/sdk/attestation/Azure.Security.Attestation                        @anilba06 @gkostal @Azure/azure-sdk-write-attestation

# ServiceLabel: %Attestation
# ServiceOwners:                                                   @anilba06 @gkostal

# ServiceLabel: %Authorization
# ServiceOwners:                                                   @darshanhs90 @AshishGargMicrosoft

# ServiceLabel: %Automation
# ServiceOwners:                                                   @jaspkaur28 @omairabdullah

# ServiceLabel: %AVS
# ServiceOwners:                                                   @cataggar @nivasn-msft @amitchat @aishu

# ServiceLabel: %Azure Data Explorer
# ServiceOwners:                                                   @ilayrn @orhasban @zoharHenMicrosoft @Aviv-Yaniv

# PRLabel: %Azure Stack
/sdk/azurestack*/                                                  @sijuman @sarathys @bganapa @rakku-ms

# ServiceLabel: %Azure Stack
# ServiceOwners:                                                   @sijuman @sarathys @bganapa @rakku-ms

# ServiceLabel: %Azure Arc Enabled Servers
# ServiceOwners:                                                   @rpsqrd @edyoung

# PRLabel: %Batch
/sdk/batch/                                                        @wiboris @dpwatrous @wanghoppe @skapur12 @cRui861

# ServiceLabel: %Batch
# ServiceOwners:                                                   @wiboris @dpwatrous

# ServiceLabel: %BatchAI
# ServiceOwners:                                                   @matthchr

# ServiceLabel: %Billing
# ServiceOwners:                                                   @amberbhargava @shilpigautam @ramaganesan-rg @anand-rengasamy

# ServiceLabel: %Blueprint
# ServiceOwners:                                                   @alex-frankel @filizt

# ServiceLabel: %Bot Service
# ServiceOwners:                                                   @sgellock

# PRLabel: %Cloud Machine
/sdk/cloudmachine/                                                 @christothes @KrzysztofCwalina

# ServiceLabel: %Cloud Machine
# AzureSdkOwners:                                                  @christothes @KrzysztofCwalina

# PRLabel: %Cognitive - Language
/sdk/cognitivelanguage/                                            @quentinRobinson @bidisha-c

# ServiceLabel: %Cognitive - Language
# ServiceOwners:                                                   @quentinRobinson @bidisha-c

# PRLabel: %Cognitive - Content Safety
/sdk/contentsafety/                                                @bowgong @mengaims

# ServiceLabel: %Cognitive - Content Safety
# ServiceOwners:                     	                           @bowgong @mengaims

# PRLabel: %Cognitive - Custom Vision
/sdk/cognitiveservices/Vision.CustomVision*/                       @areddish @tburns10

# ServiceLabel: %Cognitive - Custom Vision
# ServiceOwners:                                                   @areddish @tburns10

# PRLabel: %Cognitive - Computer Vision
/sdk/cognitiveservices/Vision.ComputerVision/                      @ryogok @TFR258 @tburns10 @areddish @toothache

# ServiceLabel: %Cognitive - Computer Vision
# ServiceOwners:                                                   @ryogok @TFR258 @tburns10 @areddish @toothache

# PRLabel: %Cognitive - Face
/sdk/cognitiveservices/Vision.Face/                                @dipidoo @longli0 @ShaoAnLin @lulululululu @leareai @Han-msft

# PRLabel: %Cognitive - Face
/sdk/face/                                                         @dipidoo @longli0 @ShaoAnLin @lulululululu @leareai @Han-msft

# ServiceLabel: %Cognitive - Face
# ServiceOwners:                                                   @dipidoo @longli0 @ShaoAnLin @lulululululu @leareai @Han-msft

# PRLabel: %Cognitive - Form Recognizer
/sdk/documentintelligence/                                         @kinelski @joseharriaga

# PRLabel: %Cognitive - Form Recognizer
/sdk/formrecognizer/                                               @kinelski @joseharriaga

# ServiceLabel: %Cognitive - Form Recognizer
# AzureSdkOwners:                                                  @kinelski
# ServiceOwners:                                                   @ctstone @vkurpad

# PRLabel: %Cognitive - Metrics Advisor
/sdk/metricsadvisor/                                               @kinelski

# ServiceLabel: %Cognitive - Metrics Advisor
# AzureSdkOwners:                                                  @kinelski
# ServiceOwners:                                                   @bowgong

# PRLabel: %Cognitive - Anomaly Detector
/sdk/anomalydetector/                                              @conhua @mengaims @juaduan @moreOver0

# ServiceLabel: %Cognitive - Anomaly Detector
# ServiceOwners:                                                   @conhua @mengaims @juaduan @moreOver0

# PRLabel: %Cognitive - Health Insights
/sdk/healthinsights/                                               @asaflevi-ms @tomsft @koen-mertens

# ServiceLabel: %Cognitive - Health Insights
# ServiceOwners:                                                   @asaflevi-ms

# PRLabel: %Cognitive - Personalizer
/sdk/personalizer/                                                 @orenmichaely @tyclintw

# ServiceLabel: %Cognitive - Personalizer
# ServiceOwners:                                                   @orenmichaely @tyclintw

# PRLabel: %Cognitive - QnA Maker
/sdk/cognitiveservices/Knowledge.QnAMaker/                         @bingisbestest @nerajput1607

# ServiceLabel: %Cognitive - QnA Maker
# ServiceOwners:                                                   @bingisbestest @nerajput1607

# PRLabel: %Cognitive - Text Analytics
/sdk/textanalytics/                                                @quentinRobinson @joseharriaga @bidisha-c

# ServiceLabel: %Cognitive - Text Analytics
# ServiceOwners:                                                   @quentinRobinson @bidisha-c

# PRLabel: %Cognitive - Translator
/sdk/translation/                                                  @mikeymcz @joseharriaga @vikaspalaskar

# ServiceLabel: %Cognitive - Translator
# ServiceOwners:                                                   @swmachan @mikeymcz @vikaspalaskar

# ServiceLabel: %Cognitive - Speech
# ServiceOwners:                                                   @robch

# PRLabel: %Cognitive - LUIS
/sdk/cognitiveservices/Language.LUIS*/                             @cahann @kayousef

# ServiceLabel: %Cognitive - LUIS
# ServiceOwners:                                                   @cahann @kayousef

# ServiceLabel: %Cognitive - Content Moderator
# ServiceOwners:                                                   @swiftarrow11

# ServiceLabel: %Cognitive - Immersive Reader
# ServiceOwners:                                                   @metanMSFT

# ServiceLabel: %Cognitive - Ink Recognizer
# ServiceOwners:                                                   @olduroja

# PRLabel: %Cognitive - Bing
/sdk/cognitiveservices/Search.Bing*/                               @jaggerbodas-ms @arwong

# ServiceLabel: %Cognitive - Bing
# ServiceOwners:                                                   @jaggerbodas-ms @arwong

# ServiceLabel: %Cognitive - Mgmt
# ServiceOwners:                                                   @yangyuan

# ServiceLabel: %Commerce
# ServiceOwners:                                                   @ms-premp @qiaozha

# PRLabel: %Communication
/sdk/communication/                                                @acsdevx-msft

# ServiceLabel: %Communication
# ServiceOwners:                                                   @Azure/azure-sdk-write-communication

# PRLabel: %Communication - Calling Server
/sdk/communication/Azure.Communication.CallingServer/              @minwoolee-msft

# PRLabel: %Communication - Chat
/sdk/communication/Azure.Communication.Chat/                       @LuChen-Microsoft

# PRLabel: %Communication - Common
/sdk/communication/Azure.Communication.Common/                     @Azure/acs-identity-sdk @AikoBB @maximrytych-ms @mjafferi-msft

# PRLabel: %Communication - Identity
/sdk/communication/Azure.Communication.Identity/                   @Azure/acs-identity-sdk @AikoBB @maximrytych-ms @mjafferi-msft

# PRLabel: %Communication - Phone Numbers
/sdk/communication/Azure.Communication.PhoneNumbers/               @Arazan @whisper6284 @danielortega-msft @sofiar-msft

# PRLabel: %Communication - Programmable Connectivity
/sdk/communication/Azure.Communication.ProgrammableConnectivity/   @Azure/azure-sdk-write-communication

# PRLabel: %Communication - Short Codes
/sdk/communication/Azure.Communication.ShortCodes/                 @Arazan @whisper6284 @danielortega-msft @sofiar-msft

# PRLabel: %Communication - SMS
/sdk/communication/Azure.Communication.Sms/                        @gfeitosa-msft @phermanov-msft @ilyapaliakou-msft @besh2014

# PRLabel: %Communication - Rooms
/sdk/communication/Azure.Communication.Rooms/                      @minnieliu @paolamvhz @alexokun @Mrayyan @shwali-msft @allchiang-msft @mikehang-msft

# PRLabel: %Compute
/sdk/compute/                                                      @sandido @dkulkarni-ms @haagha @MS-syh2qs @grizzlytheodore @TravisCragg-MSFT @melina5656

# ServiceLabel: %Compute
# ServiceOwners:                                                   @Drewm3 @TravisCragg-MSFT @nikhilpatel909 @sandeepraichura @hilaryw29 @MsGabsta @ushnaarshadkhan

# ServiceLabel: %Compute - Extensions
# ServiceOwners:                                                   @MsGabsta @TravisCragg-MSFT

# ServiceLabel: %Compute - Images
# ServiceOwners:                                                   @TravisCragg-MSFT @sandeepraichura

# ServiceLabel: %Compute - Managed Disks
# ServiceOwners:                                                   @TravisCragg-MSFT @ushnaarshadkhan

# ServiceLabel: %Compute - RDFE
# ServiceOwners:                                                   @Drewm3 @TravisCragg-MSFT

# ServiceLabel: %Compute - VM
# ServiceOwners:                                                   @Drewm3 @TravisCragg-MSFT

# ServiceLabel: %Compute - VMSS
# ServiceOwners:                                                   @TravisCragg-MSFT @hilaryw29

# PRLabel: %Confidential Ledger
/sdk/confidentialledger/                                           @christothes @PallabPaul @amruthashree18

# ServiceLabel: %Confidential Ledger
# ServiceOwners:                                                   @PallabPaul @amruthashree18

# ServiceLabel: %Consumption - Billing
# ServiceOwners:                                                   @ccmbpxpcrew

# ServiceLabel: %Consumption - Budget
# ServiceOwners:                                                   @ccmaxpcrew

# ServiceLabel: %Consumption - Query
# ServiceOwners:                                                   @ccmixpdevs

# ServiceLabel: %Consumption - RIandShowBack
# ServiceOwners:                                                   @ccmshowbackdevs

# ServiceLabel: %Consumption - UsageDetailsAndExport
# ServiceOwners:                                                   @TiagoCrewGitHubIssues

# ServiceLabel: %Connected Kubernetes
# ServiceOwners:                                                   @akashkeshari

# ServiceLabel: %Container Instances
# ServiceOwners:                                                   @dkkapur

# PRLabel: %Container Registry
/sdk/containerregistry/                                            @Azure/azsdk-acr

# ServiceLabel: %Container Registry
# AzureSdkOwners:                                                  @annelo-msft
# ServiceOwners:                                                   @toddysm @yugangw-MSFT

# ServiceLabel: %Container Service
# ServiceOwners:                                                   @qike-ms @jwilder @thomas1206 @seanmck

# ServiceLabel: %Cosmos
/sdk/cosmosdb/                                                     @pjohari-ms @MehaKaushik @shurd @anfeldma-ms @zfoster @kushagraThapar

# ServiceLabel: %Cost Management - Billing
# ServiceOwners:                                                   @ccmbpxpcrew

# ServiceLabel: %Cost Management - Budget
# ServiceOwners:                                                   @ccmaxpcrew

# ServiceLabel: %Cost Management - Query
# ServiceOwners:                                                   @ccmixpdevs

# ServiceLabel: %Cost Management - RIandShowBack
# ServiceOwners:                                                   @ccmshowbackdevs

# ServiceLabel: %Cost Management - UsageDetailsAndExport
# ServiceOwners:                                                   @TiagoCrewGitHubIssues

# ServiceLabel: %Custom Providers
# ServiceOwners:                                                   @manoharp @MSEvanhi

# ServiceLabel: %Customer Insights
# ServiceOwners:                                                   @shefymk

# ServiceLabel: %CycleCloud
# ServiceOwners:                                                   @adriankjohnson

# ServiceLabel: %Data Bricks
# ServiceOwners:                                                   @yagupta

# ServiceLabel: %DataBox
# ServiceOwners:                                                   @tmvishwajit @matdickson @manuaery @madhurinms

# ServiceLabel: %Data Catalog
# ServiceOwners:                                                   @anilman

# ServiceLabel: %DataBox Edge
# ServiceOwners:                                                   @a-t-mason @ganzee @manuaery

# ServiceLabel: %Data Factory
# ServiceOwners:                                                   @shawnxzq @lmy269

# ServiceLabel: %Data Lake
# ServiceOwners:                                                   @sumantmehtams

# ServiceLabel: %Data Lake Storage Gen2
# ServiceOwners:                                                   @sumantmehtams @seanmcc-msft @amnguye @jaschrep-msft @jalauzon-msft @nickliu-msft

# ServiceLabel: %Data Lake Analytics
# ServiceOwners:                                                   @idear1203

# ServiceLabel: %Data Lake Store
# ServiceOwners:                                                   @sumantmehtams

# ServiceLabel: %Data Migration
# ServiceOwners:                                                   @rgreenMSFT

# ServiceLabel: %Data Share
# ServiceOwners:                                                   @raedJarrar @jifems

# PRLabel: %DevCenter
/sdk/devcenter/                                                    @sebrenna @shivangireja

# ServiceLabel: %DevCenter
# ServiceOwners:                                                   @sebrenna

# ServiceLabel: %Dev Spaces
# ServiceOwners:                                                   @yuzorMa @johnsta @greenie-msft

# ServiceLabel: %Devtestlab
# ServiceOwners:                                                   @Tanmayeekamath

# ServiceLabel: %DevOps
# ServiceOwners:                                                   @narula0781 @ashishonce @romil07

# PRLabel: %Device Update
/sdk/deviceupdate/                                                 @dpokluda @sedols

# ServiceLabel: %Device Update
# ServiceOwners:                                                   @dpokluda @sedols

# PRLabel: %Digital Twins
/sdk/digitaltwins/                                                 @johngallardo @efriesner @abhinav-ghai @Aashish93-stack @sjiherzig @Satya-Kolluri

# ServiceLabel: %Digital Twins
# ServiceOwners:                                                   @johngallardo @efriesner @abhinav-ghai @Aashish93-stack @sjiherzig @Satya-Kolluri

# PRLabel: %Defender EASM
/sdk/easm/Azure.Analytics.Defender.Easm/                           @thang-bit

# ServiceLabel: %Defender EASM
# ServiceOwners:                                                   @thang-bit

# PRLabel: %Event Grid
/sdk/eventgrid/                                                    @Kishp01 @ahamad-MS @JoshLove-msft @jsquire @m-redding

# PRLabel: %Event Grid %Functions
/sdk/eventgrid/Microsoft.Azure.WebJobs.Extensions.EventGrid/       @jsquire @JoshLove-msft

# ServiceLabel: %Event Grid
# AzureSdkOwners:                                                  @JoshLove-msft
# ServiceOwners:                                                   @Kishp01 @ahamad-MS

# PRLabel: %Event Hubs
/sdk/eventhub/                                                     @jsquire @m-redding

# PRLabel: %Event Hubs %Functions
/sdk/eventhub/Microsoft.Azure.WebJobs.Extensions.EventHubs/        @JoshLove-msft @jsquire

# PRLabel: %Event Hubs
/sdk/eventhub/Microsoft.Azure.EventHubs/                           @serkantkaraca @sjkwak

# PRLabel: %Event Hubs
/sdk/eventhub/Microsoft.Azure.EventHubs.Processor/                 @serkantkaraca @sjkwak

# PRLabel: %Event Hubs
/sdk/eventhub/Microsoft.Azure.EventHubs.ServiceFabricProcessor/    @serkantkaraca @sjkwak

# ServiceLabel: %Event Hubs
# AzureSdkOwners:                                                  @jsquire
# ServiceOwners:                                                   @serkantkaraca @sjkwak

# PRLabel: %Extension - WCF
/sdk/extension-wcf/                                                @mconnew

# ServiceLabel: %Extension - WCF
# ServiceOwners:                                                   @mconnew

# ServiceLabel: %Functions
# AzureSdkOwners:                                                  @JoshLove-msft
# ServiceOwners:                                                   @ahmedelnably @fabiocav

# ServiceLabel: %Graph.Microsoft
# ServiceOwners:                                                   @dkershaw10 @baywet

# ServiceLabel: %Guest Configuration
# ServiceOwners:                                                   @mgreenegit @vivlingaiah

# PRlabel: %HDInsight
/sdk/hdinsight/                                                    @aim-for-better @idear1203 @deshriva

# ServiceLabel: %HDInsight
# ServiceOwners:                                                   @aim-for-better @idear1203 @deshriva

# PRLabel: %Health Deidentification
/sdk/healthdataaiservices/                                         @alexathomases @Azure/healthdatadeidentification

# ServiceLabel: %Health Deidentification
# ServiceOwners:                                                   @alexathomases @Azure/healthdatadeidentification

# ServiceLabel: %HPC Cache
# ServiceOwners:                                                   @romahamu @omzevall

# ServiceLabel: %Import Export
# ServiceOwners:                                                   @madhurinms

# PRLabel: %Iot
/sdk/iot*/                                                         @ethanann-ms @vighatke

# PRLabel: %Iot
/sdk/modelsrepository/                                             @timtay-microsoft @abhipsaMisra @digimaun @brycewang-microsoft @andyk-ms @tmahmood-microsoft

# ServiceLabel: %IoT
# ServiceOwners:                                                   @ethanann-ms @vighatke @timtay-microsoft @abhipsaMisra @digimaun @brycewang-microsoft @andyk-ms @tmahmood-microsoft

# ServiceLabel: %IoT - CLI
# ServiceOwners:                                                   @Azure/azure-iot-cli-triage

# PRLabel: %KeyVault
/sdk/keyvault/                                                     @schaabs @JonathanCrd @jsquire @christothes

# ServiceLabel: %KeyVault
# AzureSdkOwners:                                                  @JonathanCrd
<<<<<<< HEAD
# ServiceOwners:                                                   @RandalliLama
=======
# ServiceOwners:                                                   @cheathamb36 @chen-karen @lgonsoulin
>>>>>>> e0b8da94

# ServiceLabel: %Kubernetes Configuration
# ServiceOwners:                                                   @NarayanThiru

# ServiceLabel: %Kusto
# ServiceOwners:                                                   @ilayrn @orhasban

# ServiceLabel: %Lab Services
# ServiceOwners:                                                   @Tanmayeekamath

# PRLabel: %Load Test Service
/sdk/loadtestservice/                                              @abranj1219 @ninallam @christothes

# ServiceLabel: %Load Test Service
# ServiceOwners:                                                   @abranj1219 @ninallam

# ServiceLabel: %Logic App
# ServiceOwners:                                                   @Azure/azure-logicapps-team

# ServiceLabel: %Managed Identity
# ServiceOwners:                                                   @varunkch

# ServiceLabel: %Machine Learning
# ServiceOwners:                                                   @azureml-github

# ServiceLabel: %Machine Learning Compute
# ServiceOwners:                                                   @azureml-github

# ServiceLabel: %Machine Learning Experimentation
# ServiceOwners:                                                   @aashishb

# ServiceLabel: %ManagedServices
# ServiceOwners:                                                   @Lighthouse-Azure

# PRLabel: %Maps
/sdk/maps/                                                         @dubiety
# ServiceLabel: %Maps
# ServiceOwners:                                                   @dubiety

# ServiceLabel: %MariaDB
# ServiceOwners:                                                   @ajlam @ambhatna @kummanish

# ServiceLabel: %Marketplace Ordering
# ServiceOwners:                                                   @prbansa

# PRLabel: %Media Services
/sdk/mediaservices/                                                @akucer @naiteeks @bennage @giakas

# ServiceLabel: %Media Services
# ServiceOwners:                                                   @akucer @naiteeks @bennage @giakas

# ServiceLabel: %Migrate
# ServiceOwners:                                                   @shijojoy

# ServiceLabel: %Mobile Engagement
# ServiceOwners:                                                   @kpiteira

# PRLabel: %Monitor
/sdk/monitor/*                                                     @nisha-bhatia @JoshLove-msft @Azure/azure-sdk-write-monitor-data-plane

# PRLabel: %Monitor
/sdk/monitor/Azure.Monitor.Ingestion/                              @nisha-bhatia @JoshLove-msft @Azure/azure-sdk-write-monitor-data-plane

# ServiceLabel: %Monitor
# AzureSdkOwners:                                                  @nisha-bhatia
# ServiceOwners:                                                   @SameergMS @dadunl @AzMonEssential @AzmonAlerts @AzmonActionG @AzmonLogA

# PRLabel: %Monitor - Query
/sdk/monitor/Azure.Monitor.Query/                                  @nisha-bhatia @JoshLove-msft @Azure/azure-sdk-write-monitor-data-plane

# ServiceLabel: %Monitor - Query
# AzureSdkOwners:                                                  @nisha-bhatia
# ServiceOwners:                                                   @SameergMS @dadunl @AzMonEssential @AzmonAlerts @AzmonActionG @AzmonLogA @ToddKingMSFT

# ServiceLabel: %Monitor - ApplicationInsights
# ServiceOwners:                                                   @omziv @anatse @raronen @ischrei @danhadari @azmonapplicationinsights

# PRLabel: %Monitor - Distro
/sdk/monitor/Azure.Monitor.OpenTelemetry.AspNetCore/               @rajkumar-rangaraj @TimothyMothra

# PRLabel: %Monitor - Distro
/sdk/monitor/Azure.Monitor.OpenTelemetry.sln                       @rajkumar-rangaraj @TimothyMothra

# ServiceLabel: %Monitor - Distro
# ServiceOwners:                                                   @rajkumar-rangaraj @TimothyMothra

# PRLabel: %Monitor - Exporter
/sdk/monitor/Azure.Monitor.OpenTelemetry.Exporter/                 @rajkumar-rangaraj @TimothyMothra

# ServiceLabel: %Monitor - Exporter
# ServiceOwners:                                                   @rajkumar-rangaraj @TimothyMothra

# PRLabel: %Monitor - LiveMetrics
/sdk/monitor/Azure.Monitor.OpenTelemetry.LiveMetrics/              @rajkumar-rangaraj @TimothyMothra @xiang17

# ServiceLabel: %Monitor - LiveMetrics
# ServiceOwners:                                                   @rajkumar-rangaraj @TimothyMothra @xiang17

# ServiceLabel: %MySQL
# ServiceOwners:                                                   @ajlam @ambhatna @kummanish

# PRLabel: %Mixed Reality
/sdk/mixedreality/                                                 @crtreasu @rgarcia @JoshLove-msft

# PRLabel: %Mixed Reality
/sdk/objectanchors/                                                @crtreasu @rgarcia @JoshLove-msft

# PRLabel: %Remote Rendering
/sdk/remoterendering/                                              @FlorianBorn71 @MichaelZp0 @ChristopherManthei

#ServiceLabel: %Remote Rendering
#ServiceOwners:                                                    @FlorianBorn71 @MichaelZp0 @ChristopherManthei

# ServiceLabel: %Mixed Reality
# ServiceOwners:                                                   @crtreasu @rgarcia

# PRLabel: %Network
/sdk/network*/                                                     @aznetsuppgithub

# ServiceLabel: %Network
# ServiceOwners:                                                   @aznetsuppgithub

# ServiceLabel: %Network - Application Gateway
# ServiceOwners:                                                   @appgwsuppgithub

# ServiceLabel: %Network - Bastion
# ServiceOwners:                                                   @bastionsuppgithub

# ServiceLabel: %Network - DDOS Protection
# ServiceOwners:                                                   @ddossuppgithub

# ServiceLabel: %Network - ExpressRoute
# ServiceOwners:                                                   @exrsuppgithub

# ServiceLabel: %Network - Firewall
# ServiceOwners:                                                   @fwsuppgithub

# ServiceLabel: %Network - Front Door
# ServiceOwners:                                                   @cdnfdsuppgithub

# ServiceLabel: %Network - Virtual Network
# ServiceOwners:                                                   @vnetsuppgithub

# ServiceLabel: %Network - Load Balancer
# ServiceOwners:                                                   @slbsupportgithub

# ServiceLabel: %Network - Virtual Network NAT
# ServiceOwners:                                                   @vnetsuppgithub

# ServiceLabel: %Network - Network Watcher
# ServiceOwners:                                                   @netwatchsuppgithub

# PRLabel: %Network - DNS
/sdk/dns/                                                         @dnssuppgithub

# ServiceLabel: %Network - DNS
# ServiceOwnerS:                                                   @dnssuppgithub

# ServiceLabel: %Network - Network Virtual Appliance
# ServiceOwners:                                                   @nvasuppgithub

# ServiceLabel: %Network - Virtual WAN
# ServiceOwners:                                                   @vwansuppgithub

# ServiceLabel: %Network - VPN Gateway
# ServiceOwners:                                                   @vpngwsuppgithub

# ServiceLabel: %Network - Private Link
# ServiceOwners:                                                   @privlinksuppgithub

# ServiceLabel: %Notification Hub
# ServiceOwners:                                                   @tjsomasundaram

# PRLabel: %OpenAI
/sdk/openai/                                                       @jpalvarezl @trrwilson @joseharriaga @m-nash @ralph-msft

# ServiceLabel: %OpenAI
# ServiceOwners:                                                   @jpalvarezl @trrwilson @ralph-msft

# PRLabel: %Image Analysis
/sdk/vision/Azure.AI.Vision.ImageAnalysis/                         @rhurey @dargilco

# ServiceLabel: %Image Analysis
# ServiceOwners:                                                   @rhurey @dargilco

# PRLabel: %Microsoft Playwright Testing
/sdk/playwrighttesting/                                            @Sid200026 @puagarwa @ShreyaAnand

# ServiceLabel: %Microsoft Playwright Testing
# ServiceOwners:                                                   @Sid200026 @puagarwa @ShreyaAnand

# ServiceLabel: %Policy
# ServiceOwners:                                                   @aperezcloud @kenieva

# ServiceLabel: %Policy Insights
# ServiceOwners:                                                   @kenieva

# ServiceLabel: %PostgreSQL
# ServiceOwners:                                                   @sunilagarwal @lfittl-msft @sr-msft @niklarin

# PRLabel: %Provisioning
/sdk/provisioning/                                                 @JoshLove-msft @tg-msft @christothes @KrzysztofCwalina

# ServiceLabel: %Provisioning
# AzureSdkOwners:                                                  @JoshLove-msft

# PRLabel: %Quantum
/sdk/quantum/Azure.Quantum.Jobs/                                   @xfield

# ServiceLabel: %Quantum
# ServiceOwners:                                                   @xfield

# ServiceLabel: %Recovery Services Backup
# ServiceOwners:                                                   @Daya-Patil

# ServiceLabel: %Recovery Services Site-Recovery
# ServiceOwners:                                                   @Sharmistha-Rai

# ServiceLabel: %Redis Cache
# ServiceOwners:                                                   @yegu-ms

# ServiceLabel: %Reservations
# ServiceOwners:                                                   @corquiri

# ServiceLabel: %Resource Authorization
# ServiceOwners:                                                   @darshanhs90 @AshishGargMicrosoft

# ServiceLabel: %Resource Graph
# ServiceOwners:                                                   @chiragg4u

# ServiceLabel: %Resource Health
# ServiceOwners:                                                   @stephbaron

# ServiceLabel: %Scheduler
# ServiceOwners:                                                   @derek1ee

# ServiceLabel: %Security
# ServiceOwners:                                                   @chlahav

# ServiceLabel: %SecurityInsights
# ServiceOwners:                                                   @amirkeren

# PRLabel: %Search
/sdk/search/                                                       @ShivangiReja @kinelski @tg-msft @Azure/azsdk-search

# ServiceLabel: %Search
# AzureSdkOwners:                                                  @ShivangiReja
# ServiceOwners:                                                   @arv100kri @bleroy @tjacobhi

# PRLabel: %Service Bus
/sdk/servicebus/                                                   @JoshLove-msft @jsquire @m-redding

# PRLabel: %Service Bus %Functions
/sdk/servicebus/Microsoft.Azure.WebJobs.Extensions.ServiceBus/     @JoshLove-msft @jsquire

# ServiceLabel: %Service Bus
# AzureSdkOwners:                                                  @JoshLove-msft
# ServiceOwners:                                                   @shankarsama @EldertGrootenboer

# ServiceLabel: %Service Fabric
# ServiceOwners:                                                   @QingChenmsft @vaishnavk @juhacket

# PRLabel: %Schema Registry
/sdk/schemaregistry/                                               @jsquire @JoshLove-msft @m-redding

# ServiceLabel: %Schema Registry
# AzureSdkOwners:                                                  @m-redding
# ServiceOwners:                                                   @hmlam

# PRLabel: %SignalR
/sdk/signalr/                                                      @chenkennt @vicancy @JialinXin @Y-Sindo

# ServiceLabel: %SignalR
# ServiceOwners:                                                   @chenkennt @vicancy @JialinXin @Y-Sindo

# ServiceLabel: %SQL
# ServiceOwners:                                                   @azureSQLGitHub

# ServiceLabel: %SQL - VM
# ServiceOwners:                                                   @azureSQLGitHub

# ServiceLabel: %SQL - Backup & Restore
# ServiceOwners:                                                   @azureSQLGitHub

# ServiceLabel: %SQL - Data Security
# ServiceOwners:                                                   @azureSQLGitHub

# ServiceLabel: %SQL - Elastic Jobs
# ServiceOwners:                                                   @azureSQLGitHub

# ServiceLabel: %SQL - Managed Instance
# ServiceOwners:                                                   @azureSQLGitHub

# ServiceLabel: %SQL - Replication & Failover
# ServiceOwners:                                                   @azureSQLGitHub

# PRLabel: %Storage
/sdk/storage*/                                                     @seanmcc-msft @amnguye @jaschrep-msft @schaabs @tg-msft @jalauzon-msft @nickliu-msft

# PRLabel: %Storage
/sdk/storage/Azure.Storage.*/                                      @seanmcc-msft @amnguye @jaschrep-msft @schaabs @tg-msft @jalauzon-msft @nickliu-msft

# PRLabel: %Storage
/sdk/storage/Microsoft.Azure.WebJobs.*/                            @seanmcc-msft @amnguye @jaschrep-msft @tg-msft @fabiocav @mathewc @jalauzon-msft @nickliu-msft

# ServiceLabel: %Storage
# ServiceOwners:                                                   @seanmcc-msft @amnguye @jaschrep-msft @jalauzon-msft @nickliu-msft

# ServiceLabel: %Storsimple
# ServiceOwners:                                                   @anoobbacker @ganzee @manuaery

# ServiceLabel: %Stream Analytics
# ServiceOwners:                                                   @atpham256

# ServiceLabel: %Subscription
# ServiceOwners:                                                   @anuragdalmia @shilpigautam @ramaganesan-rg

# ServiceLabel: %Support
# ServiceOwners:                                                   @shahbj79 @mit2nil @aygoya @ganganarayanan

# PRLabel: %Synapse
/sdk/synapse/                                                      @yanjungao718

# ServiceLabel: %Synapse
# ServiceOwners:                                                   @yanjungao718

# PRLabel: %Tables
/sdk/tables/                                                       @christothes @JonathanCrd

# ServiceLabel: %Tables
# AzureSdkOwners:                                                  @christothes @JonathanCrd
# ServiceOwners:                                                   @sakash279 @sivethe @ThomasWeiss @PaulCheng

# PRLabel: %TimeSeriesInsights
/sdk/timeseriesinsights/                                           @yeskarthik @rasidhan @dmdenmsft

# ServiceLabel: %TimeSeriesInsights
# ServiceOwners:                                                   @yeskarthik @rasidhan @dmdenmsft @Shipra1Mishra

# PRLabel: %VideoAnalyzer
/sdk/videoanalyzer/                                                @giakas

# ServiceLabel: %VideoAnalyzer
# ServiceOwners:                                                   @giakas

# ServiceLabel: %Web Apps
# ServiceOwners:                                                   @AzureAppServiceCLI @antcp

# PRLabel: %WebPubSub
/sdk/webpubsub/                                                    @vicancy @JialinXin @KrzysztofCwalina

# PRLabel: %WebPubSub
/sdk/webpubsub/Microsoft.Azure.WebJobs.Extensions.WebPubSub/       @vicancy

# ServiceLabel: %WebPubSub
# ServiceOwners:                                                   @vicancy @JialinXin

# ######## Management Plane ########

# PRLabel: %Mgmt
/**/*Management*/                                                  @ArcturusZhang @ArthurMa1978

# PRLabel: %Mgmt
/**/Azure.ResourceManager*/                                        @ArcturusZhang @ArthurMa1978

# -----------------------------------------------------------------
# IMPORTANT NOTE:
#   This block acts as a catch-all, assigning Arthur triage for
#   all management issues not specifically owned by a partner
#   team.  Any management packages owned by partner teams must
#   blocks defined AFTER this one.  Matching takes place from
#   bottom-to-top and will stop after the first match.
# -----------------------------------------------------------------
# ServiceLabel: %Mgmt
# AzureSdkOwners:                                                  @ArthurMa1978

# PRLabel: %ARM
/sdk/resources/Azure.ResourceManager.*/                            @Azure/arm-sdk-owners

# ServiceLabel: %ARM %Mgmt
# ServiceOwners:                                                   @Azure/arm-sdk-owners

# PRLabel: %Astronomer
/sdk/astronomer/Azure.ResourceManager.Astro/                       @banggaurav

# ServiceLabel: %Astronomer %Mgmt
# ServiceOwners:                                                   @banggaurav

# PRLabel: %Communication - Resource Manager
/sdk/communication/Azure.ResourceManager.Communication/            @ArcturusZhang @ArthurMa1978

# PRLabel: %Compute - Fleet
/sdk/computefleet/Azure.ResourceManager.*/                         @sahilarora92 @rahuls-microsoft

# ServiceLabel: %Compute - Fleet %Mgmt
# ServiceOwners:                                                   @sahilarora92 @rahuls-microsoft

# PRLabel: %Compute - Fleet
/sdk/computefleet/Azure.ResourceManager.*/                         @sahilarora92 @dhruvil009 @rahuls-microsoft

# ServiceLabel: %Compute - Fleet %Mgmt
# ServiceOwners:                                                   @sahilarora92 @dhruvil009 @rahuls-microsoft

# PRLael: %Container Orchestrator Runtime
/sdk/containerorchestratorruntime/Azure.ResourceManager.*/         @ddadaal

# ServiceLabel: %Container Orchestrator Runtime
# ServiceOwners:                                                   @ddadaal

# PRLabel: %Device Registry
/sdk/deviceregistry/Azure.ResourceManager.DeviceRegistry/          @davidemontanari @atastrophic @marcodalessandro @rohankhandelwal @riteshrao

# ServiceLabel: %Device Registry %Mgmt
# ServiceOwners:                                                   @davidemontanari @atastrophic @marcodalessandro @rohankhandelwal @riteshrao

# PRLabel: %DevOps - Infrastructure
/sdk/devopsinfrastructure/Azure.ResourceManager.*/                 @oolaoluwa

# ServiceLabel: %DevOps - Infrastructure
# ServiceOwners:                                                   @oolaoluwa

# PRLabel: %Elastic
/sdk/elastic/Azure.ResourceManager.Elastic/                        @ArthurMa1978

# ServiceLabel: %Elastic %Mgmt
# ServiceOwners:                                                   @ArthurMa1978

# PRLabel: %Hardware Security Modules
/sdk/hardwaresecuritymodules/Azure.ResourceManager.*/              @emmeliaAra

# ServiceLabel: %Hardware Security Modules %Mgmt
# ServiceOwners:                                                   @emmeliaAra

# PRLabel: %HybridConnectivity
/sdk/hybridconnectivity/Azure.ResourceManager.*/                   @alexmahonic @PriyankaHariharan @apmehrotra

# ServiceLabel: %HybridConnectivity %Mgmt
# ServiceOwners:                                                   @alexmahonic @PriyankaHariharan @apmehrotra

# PRLabel: %Large Instance
/sdk/azurelargeinstance/Azure.ResourceManager.*/                   @8Gitbrix @ArcturusZhang @ArthurMa1978

# ServiceLabel: %Large Instance %Mgmt
# ServiceOwners:                                                   @8Gitbrix

# PRLabel: %Monitor
/sdk/monitor/Azure.ResourceManager.Monitor/                        @thomasp98296

# ServiceLabel: %Monitor
# ServiceOwners:                                                   @thomasp98296

# PRLabel: %Neon Postgres
/sdk/neonpostgres/Azure.ResourceManager.*/                         @ArcturusZhang @ArthurMa1978

# PRLabel: %Network - CDN
/sdk/cdn/Azure.ResourceManager.*/                                  @ArcturusZhang @ArthurMa1978

# PRLabel: %Network - Front Door
/sdk/frontdoor/Azure.ResourceManager.*/                            @ArcturusZhang @ArthurMa1978

# PRLabel: %Network - Mobile
/sdk/mobilenetwork/Azure.ResourceManager.*/                        @ArcturusZhang @ArthurMa1978

# PRLabel: %Network - DNS Private Resolver
/sdk/dnsresolver/Azure.ResourceManager.*/                          @jamesvoongms @jotrivet

# ServiceLabel: %Network - DNS Private Resolver %Mgmt
# ServiceOwners:                                                   @jamesvoongms @jotrivet

# PRLabel: %New Relic
/sdk/newrelicobservability/Azure.ResourceManager.*/                @vipray-ms

# ServiceLabel: %New Relic %Mgmt
# ServiceOwners:                                                   @vipray-ms

# PRLabel: %Nginx
/sdk/nginx/Azure.ResourceManager.*/                                @jamesfan1 @bangbingsyb @spencerofwiti @amwaleh @briantkim93

# ServiceLabel: %Nginx %Mgmt
# ServiceOwners:                                                   @jamesfan1 @bangbingsyb @spencerofwiti @amwaleh @briantkim93

# PRLabel: %Operator Nexus - Network Cloud
/sdk/networkcloud/Azure.ResourceManager.*/                         @Azure/azure-sdk-write-networkcloud

# ServiceLabel: %Operator Nexus - Network Cloud %Mgmt
# ServiceOwners:                                                   @Azure/azure-sdk-write-networkcloud

# PRLabel: %Quota
/sdk/quota/Azure.ResourceManager.*/                                @tejasm-microsoft

# ServiceLabel: %Quota %Mgmt
# ServiceOwners:                                                   @tejasm-microsoft

# PRLabel: %Recovery Services Backup
/sdk/recoveryservices-backup/Azure.ResourceManager.*/              @Daya-Patil

# ServiceLabel: %Recovery Services Backup %Mgmt
# ServiceOwners:                                                   @Daya-Patil

# PRLabel: %Secret Store Extension
/sdk/edgeworkloadsecurity/Azure.ResourceManager.*/                 @cjoprey @locomotiveviaduct

# ServiceLabel: %Secret Store Extension %Mgmt
# ServiceOwners:                                                   @cjoprey @locomotiveviaduct

# PRLabel: %Self Help
/sdk/selfhelp/Azure.ResourceManager.*/                             @ArcturusZhang @ArthurMa1978

# PRLabel: %Spring App Discovery
/sdk/springappdiscovery/Azure.ResourceManager.*/                   @sunkun99 @ArcturusZhang @ArthurMa1978

# ServiceLabel: %Spring App Discovery %Mgmt
# ServiceOwners:                                                   @sunkun99

# ######## Eng Sys ########
/eng/                                                              @hallipr @weshaggard @benbp
/eng/common/                                                       @Azure/azure-sdk-eng
/eng/mgmt/                                                         @ArthurMa1978 @m-nash
/.github/workflows/                                                @Azure/azure-sdk-eng
/.github/CODEOWNERS                                                @jsquire @Azure/azure-sdk-eng
/.config/1espt/                                                    @benbp @weshaggard

# Add owners for notifications for specific pipelines
/eng/pipelines/aggregate-reports.yml                               @jsquire
/eng/common/pipelines/codeowners-linter.yml                        @jsquire
/sdk/eventhub/tests.data.yml                                       @serkantkaraca @sjkwak
/sdk/servicebus/tests.data.yml                                     @shankarsama @EldertGrootenboer

# Add owners for package dependency changes
/eng/Packages.Data.props                                           @JoshLove-msft @christothes @annelo-msft @KrzysztofCwalina @tg-msft @jsquire @m-nash @ArthurMa1978

# ######## Code Generation ########

#PRLabel: %CodeGen %Client
/eng/packages/http-client-csharp/                                  @JoshLove-msft @m-nash @jorgerangel-msft

# ServiceLabel: %CodeGen
# AzureSdkOwners:                                                  @JoshLove-msft

#PRLabel: %CodeGen %Client
/eng/packages/http-client-csharp/generator/Azure.Generator/        @JoshLove-msft @m-nash @jorgerangel-msft @jsquire

#PRLabel: %CodeGen %Client
/eng/scripts/typespec/                                             @JoshLove-msft @m-nash @jorgerangel-msft @jsquire<|MERGE_RESOLUTION|>--- conflicted
+++ resolved
@@ -578,11 +578,7 @@
 
 # ServiceLabel: %KeyVault
 # AzureSdkOwners:                                                  @JonathanCrd
-<<<<<<< HEAD
-# ServiceOwners:                                                   @RandalliLama
-=======
 # ServiceOwners:                                                   @cheathamb36 @chen-karen @lgonsoulin
->>>>>>> e0b8da94
 
 # ServiceLabel: %Kubernetes Configuration
 # ServiceOwners:                                                   @NarayanThiru
@@ -980,12 +976,6 @@
 # ServiceLabel: %Compute - Fleet %Mgmt
 # ServiceOwners:                                                   @sahilarora92 @rahuls-microsoft
 
-# PRLabel: %Compute - Fleet
-/sdk/computefleet/Azure.ResourceManager.*/                         @sahilarora92 @dhruvil009 @rahuls-microsoft
-
-# ServiceLabel: %Compute - Fleet %Mgmt
-# ServiceOwners:                                                   @sahilarora92 @dhruvil009 @rahuls-microsoft
-
 # PRLael: %Container Orchestrator Runtime
 /sdk/containerorchestratorruntime/Azure.ResourceManager.*/         @ddadaal
 
