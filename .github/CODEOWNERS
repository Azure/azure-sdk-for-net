--- conflicted
+++ resolved
@@ -968,19 +968,17 @@
 # ServiceLabel: %Network - Front Door %Mgmt
 # ServiceOwners:                                                   @ptnan7
 
-<<<<<<< HEAD
 # PRLabel: %Network - Mobile
 /sdk/mobilenetwork/Azure.ResourceManager.*/                        @Azure/private-5g-core
 
 # ServiceLabel: %Network - Mobile %Mgmt
 # ServiceOwners:                                                   @Azure/private-5g-core
-=======
+
 # PRLabel: %New Relic
 /sdk/newrelicobservability/Azure.ResourceManager.*/                @dipeshbhakat-microsoft @vipray-ms
 
 # ServiceLabel: %New Relic %Mgmt
 # ServiceOwners:                                                   @dipeshbhakat-microsoft @vipray-ms
->>>>>>> 91186e5d
 
 # PRLabel: %Nginx
 /sdk/nginx/Azure.ResourceManager.*/                                @jamesfan1 @bangbingsyb @spencerofwiti
