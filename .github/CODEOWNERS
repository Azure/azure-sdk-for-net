--- conflicted
+++ resolved
@@ -634,27 +634,6 @@
 # ServiceOwners:                                                   @omziv @anatse @raronen @ischrei @danhadari @azmonapplicationinsights
 
 # PRLabel: %Monitor - Distro
-<<<<<<< HEAD
-/sdk/monitor/Azure.Monitor.OpenTelemetry.AspNetCore/               @rajkumar-rangaraj @harsimar @trask @xiang17
-
-# PRLabel: %Monitor - Distro
-/sdk/monitor/Azure.Monitor.OpenTelemetry.sln                       @rajkumar-rangaraj @harsimar @trask @xiang17
-
-# ServiceLabel: %Monitor - Distro
-# ServiceOwners:                                                   @rajkumar-rangaraj @harsimar @trask @xiang17
-
-# PRLabel: %Monitor - Exporter
-/sdk/monitor/Azure.Monitor.OpenTelemetry.Exporter/                 @rajkumar-rangaraj @harsimar @trask @xiang17
-
-# ServiceLabel: %Monitor - Exporter
-# ServiceOwners:                                                   @rajkumar-rangaraj @harsimar @trask @xiang17
-
-# PRLabel: %Monitor - LiveMetrics
-/sdk/monitor/Azure.Monitor.OpenTelemetry.LiveMetrics/              @rajkumar-rangaraj @xiang17 @trask @harsimar
-
-# ServiceLabel: %Monitor - LiveMetrics
-# ServiceOwners:                                                   @rajkumar-rangaraj @xiang17 @trask @harsimar
-=======
 /sdk/monitor/Azure.Monitor.OpenTelemetry.AspNetCore/               @rajkumar-rangaraj @harsimar @mattsains-msft @xiang17
 
 # PRLabel: %Monitor - Distro
@@ -674,7 +653,6 @@
 
 # ServiceLabel: %Monitor - LiveMetrics
 # ServiceOwners:                                                   @rajkumar-rangaraj @xiang17 @mattsains-msft @harsimar
->>>>>>> a900c8b7
 
 # PRLabel: %Monitor - Query
 /sdk/monitor/Azure.Monitor.Query/                                  @Azure/azure-sdk-write-monitor-data-plane
@@ -1181,14 +1159,6 @@
 # ServiceLabel: %Workload Orchestration %Mgmt
 # ServiceOwners:                                                   @atharvau
 
-
-# PRLabel: %Workload Orchestration
-/sdk/workloadorchestration/Azure.ResourceManager.*/                @atharvau
-
-# ServiceLabel: %Workload Orchestration %Mgmt
-# ServiceOwners:                                                   @atharvau
-
-
 # ######## Eng Sys ########
 /eng/                                                              @hallipr @weshaggard @benbp
 /eng/common/                                                       @Azure/azure-sdk-eng
