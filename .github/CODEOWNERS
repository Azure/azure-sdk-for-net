# Instructions for CODEOWNERS file format and automatic build failure notifications:
# https://github.com/Azure/azure-sdk/blob/main/docs/policies/opensource.md#codeowners

# -----------------------------------------------------------------
# IMPORTANT NOTE:
#   The ordering of "ServiceLabel" blocks is important!
#
#   Matching takes place from bottom-to-top and will stop after the
#   first match.  Place less specific matches earlier in the file
#   and more specific matches later.
#
#   Be sure to add new entries in the area they belong, denoted by the
#   header wrapped in "#" characters. (e.g. SDK, EngSys, Management)
# -----------------------------------------------------------------

################
# Orphaned paths
################
# As of 2/1/2023 these paths have no owners:

# /**
# /.config/
# /.devcontainer/
# /.vscode/
# /common/Perf/
# /common/Stress/
# /doc/
# /samples/
# /tools/

##################
# Repository root
##################
# Catch all for loose files in the root, which are mostly global configuration and
# should not be changed without team discussion.
/*                                                                 @jsquire @Azure/azure-sdk-write-net-core

################
# Automation
################

# Git Hub integration and bot rules
/.github/                                                          @jsquire @ronniegeraghty

# PRLabel: %EngSys
/sdk/template/                                                     @hallipr @weshaggard @benbp @jsquire

# Smoke tests
/common/SmokeTests/                                                @schaabs @tg-msft @jsquire

#########
# SDK
#########

# Catch all
/sdk/                                                              @jsquire

# ######## Core Libraries ########

# PRLabel: %Azure.Core
/sdk/core/                                                         @Azure/azure-sdk-write-net-core

# ServiceLabel: %Azure.Core
# AzureSdkOwners:                                                  @m-redding

# PRLabel: %Azure.Identity
/sdk/identity/                                                     @schaabs @christothes @JonathanCrd @Azure/azure-sdk-write-identity

# ServiceLabel: %Azure.Identity
# AzureSdkOwners:                                                  @christothes @JonathanCrd

# PRLabel: %Extensions
/sdk/extensions/                                                   @jsquire

# ServiceLabel: %Extensions
# AzureSdkOwners:                                                  @jsquire

# ######## Services ########

# ServiceLabel: %AAD
# ServiceOwners:                                                   @adamedx

# PRLabel: %AI Model Inference %AI Projects
/sdk/ai/                                                           @trangevi @dargilco @jhakulin @glharper @jhakulin @nick863

# PRLabel: %AI Model Inference
/sdk/ai/Azure.AI.Inference                                         @trangevi @dargilco @jhakulin @glharper

# ServiceLabel: %AI Model Inference
# ServiceOwners:                                                   @trangevi @dargilco @jhakulin @glharper

# PRLabel: %AI Projects
/sdk/ai/Azure.AI.Projects                                          @jhakulin @nick863

# ServiceLabel: %AI Projects
# ServiceOwners:                                                   @dargilco @jhakulin @nick863

# ServiceLabel: %AKS
# ServiceOwners:                                                   @Azure/aks-pm

# ServiceLabel: %Alerts Management
# ServiceOwners:                                                   @yairgil

# ServiceLabel: %ARM
# ServiceOwners:                                                   @armleads-azure

# ServiceLabel: %ARM - Templates
# ServiceOwners:                                                   @armleads-azure

# ServiceLabel: %ARM - Tags
# ServiceOwners:                                                   @armleads-azure

# ServiceLabel: %ARM - Core
# ServiceOwners:                                                   @armleads-azure

# ServiceLabel: %ARM - Managed Applications
# ServiceOwners:                                                   @armleads-azure

# ServiceLabel: %ARM - Service Catalog
# ServiceOwners:                                                   @armleads-azure

# ServiceLabel: %ARM - RBAC
# ServiceOwners:                                                   @armleads-azure

# ServiceLabel: %ARO
# ServiceOwners:                                                   @mjudeikis @jim-minter @julienstroheker @amanohar

# ServiceLabel: %Advisor
# ServiceOwners:                                                   @mojayara @Prasanna-Padmanabhan

# ServiceLabel: %Analysis Services
# ServiceOwners:                                                   @athipp @taiwu @minghan

# ServiceLabel: %API Management
# ServiceOwners:                                                   @miaojiang

# PRLabel: %App Configuration
/sdk/appconfiguration/                                             @jorgerangel-msft @jsquire

# ServiceLabel: %App Configuration
# AzureSdkOwners:                                                  @jsquire
# ServiceOwners:                                                   @shenmuxiaosen @avanigupta

# ServiceLabel: %App Services
# ServiceOwners:                                                   @antcp @AzureAppServiceCLI

# PRLabel: %Attestation
/sdk/attestation/Azure.Security.Attestation                        @anilba06 @gkostal @Azure/azure-sdk-write-attestation

# ServiceLabel: %Attestation
# ServiceOwners:                                                   @anilba06 @gkostal

# ServiceLabel: %Authorization
# ServiceOwners:                                                   @darshanhs90 @AshishGargMicrosoft

# ServiceLabel: %Automation
# ServiceOwners:                                                   @jaspkaur28 @omairabdullah

# ServiceLabel: %AVS
# ServiceOwners:                                                   @cataggar @nivasn-msft @amitchat @aishu

# ServiceLabel: %Azure Data Explorer
# ServiceOwners:                                                   @ilayrn @orhasban @zoharHenMicrosoft @Aviv-Yaniv

# PRLabel: %Azure Stack
/sdk/azurestack*/                                                  @sijuman @sarathys @bganapa @rakku-ms

# ServiceLabel: %Azure Stack
# ServiceOwners:                                                   @sijuman @sarathys @bganapa @rakku-ms

# ServiceLabel: %Azure Arc Enabled Servers
# ServiceOwners:                                                   @rpsqrd @edyoung

# PRLabel: %Batch
/sdk/batch/                                                        @wiboris @dpwatrous @wanghoppe @skapur12 @cRui861

# ServiceLabel: %Batch
# ServiceOwners:                                                   @wiboris @dpwatrous

# ServiceLabel: %BatchAI
# ServiceOwners:                                                   @matthchr

# ServiceLabel: %Billing
# ServiceOwners:                                                   @amberbhargava @shilpigautam @ramaganesan-rg @anand-rengasamy

# ServiceLabel: %Blueprint
# ServiceOwners:                                                   @alex-frankel @filizt

# ServiceLabel: %Bot Service
# ServiceOwners:                                                   @sgellock

# PRLabel: %Azure Projects
/sdk/cloudmachine/                                                 @christothes @KrzysztofCwalina

# ServiceLabel: %Azure Projects
# AzureSdkOwners:                                                  @christothes @KrzysztofCwalina

# PRLabel: %Cognitive - Language
/sdk/cognitivelanguage/                                            @quentinRobinson @bidisha-c

# ServiceLabel: %Cognitive - Language
# ServiceOwners:                                                   @quentinRobinson @bidisha-c

# PRLabel: %Cognitive - Content Safety
/sdk/contentsafety/                                                @bowgong @mengaims

# ServiceLabel: %Cognitive - Content Safety
# ServiceOwners:                     	                           @bowgong @mengaims

# PRLabel: %Cognitive - Custom Vision
/sdk/cognitiveservices/Vision.CustomVision*/                       @areddish @tburns10

# ServiceLabel: %Cognitive - Custom Vision
# ServiceOwners:                                                   @areddish @tburns10

# PRLabel: %Cognitive - Computer Vision
/sdk/cognitiveservices/Vision.ComputerVision/                      @ryogok @TFR258 @tburns10 @areddish @toothache

# ServiceLabel: %Cognitive - Computer Vision
# ServiceOwners:                                                   @ryogok @TFR258 @tburns10 @areddish @toothache

# PRLabel: %Cognitive - Face
/sdk/cognitiveservices/Vision.Face/                                @dipidoo @longli0 @ShaoAnLin @lulululululu @leareai @Han-msft

# PRLabel: %Cognitive - Face
/sdk/face/                                                         @dipidoo @longli0 @ShaoAnLin @lulululululu @leareai @Han-msft

# ServiceLabel: %Cognitive - Face
# ServiceOwners:                                                   @dipidoo @longli0 @ShaoAnLin @lulululululu @leareai @Han-msft

# PRLabel: %Cognitive - Form Recognizer
/sdk/documentintelligence/                                         @kinelski @joseharriaga

# PRLabel: %Cognitive - Form Recognizer
/sdk/formrecognizer/                                               @kinelski @joseharriaga

# ServiceLabel: %Cognitive - Form Recognizer
# AzureSdkOwners:                                                  @kinelski
# ServiceOwners:                                                   @ctstone @vkurpad

# PRLabel: %Cognitive - Metrics Advisor
/sdk/metricsadvisor/                                               @kinelski

# ServiceLabel: %Cognitive - Metrics Advisor
# AzureSdkOwners:                                                  @kinelski
# ServiceOwners:                                                   @bowgong

# PRLabel: %Cognitive - Anomaly Detector
/sdk/anomalydetector/                                              @conhua @mengaims @juaduan @moreOver0

# ServiceLabel: %Cognitive - Anomaly Detector
# ServiceOwners:                                                   @conhua @mengaims @juaduan @moreOver0

# PRLabel: %Cognitive - Health Insights
/sdk/healthinsights/                                               @asaflevi-ms @tomsft @koen-mertens

# ServiceLabel: %Cognitive - Health Insights
# ServiceOwners:                                                   @asaflevi-ms

# PRLabel: %Cognitive - Personalizer
/sdk/personalizer/                                                 @orenmichaely @tyclintw

# ServiceLabel: %Cognitive - Personalizer
# ServiceOwners:                                                   @orenmichaely @tyclintw

# PRLabel: %Cognitive - QnA Maker
/sdk/cognitiveservices/Knowledge.QnAMaker/                         @bingisbestest @nerajput1607

# ServiceLabel: %Cognitive - QnA Maker
# ServiceOwners:                                                   @bingisbestest @nerajput1607

# PRLabel: %Cognitive - Text Analytics
/sdk/textanalytics/                                                @quentinRobinson @joseharriaga @bidisha-c

# ServiceLabel: %Cognitive - Text Analytics
# ServiceOwners:                                                   @quentinRobinson @bidisha-c

# PRLabel: %Cognitive - Translator
/sdk/translation/                                                  @mikeymcz @joseharriaga @vikaspalaskar

# ServiceLabel: %Cognitive - Translator
# ServiceOwners:                                                   @swmachan @mikeymcz @vikaspalaskar

# ServiceLabel: %Cognitive - Speech
# ServiceOwners:                                                   @robch

# PRLabel: %Cognitive - LUIS
/sdk/cognitiveservices/Language.LUIS*/                             @cahann @kayousef

# ServiceLabel: %Cognitive - LUIS
# ServiceOwners:                                                   @cahann @kayousef

# ServiceLabel: %Cognitive - Content Moderator
# ServiceOwners:                                                   @swiftarrow11

# ServiceLabel: %Cognitive - Immersive Reader
# ServiceOwners:                                                   @metanMSFT

# ServiceLabel: %Cognitive - Ink Recognizer
# ServiceOwners:                                                   @olduroja

# PRLabel: %Cognitive - Bing
/sdk/cognitiveservices/Search.Bing*/                               @jaggerbodas-ms @arwong

# ServiceLabel: %Cognitive - Bing
# ServiceOwners:                                                   @jaggerbodas-ms @arwong

# ServiceLabel: %Cognitive - Mgmt
# ServiceOwners:                                                   @yangyuan

# ServiceLabel: %Commerce
# ServiceOwners:                                                   @ms-premp @qiaozha

# PRLabel: %Communication
/sdk/communication/                                                @acsdevx-msft

# ServiceLabel: %Communication
# ServiceOwners:                                                   @Azure/azure-sdk-write-communication

# PRLabel: %Communication - Calling Server
/sdk/communication/Azure.Communication.CallingServer/              @minwoolee-msft

# PRLabel: %Communication - Chat
/sdk/communication/Azure.Communication.Chat/                       @LuChen-Microsoft

# PRLabel: %Communication - Common
/sdk/communication/Azure.Communication.Common/                     @Azure/acs-identity-sdk @AikoBB @maximrytych-ms @mjafferi-msft

# PRLabel: %Communication - Identity
/sdk/communication/Azure.Communication.Identity/                   @Azure/acs-identity-sdk @AikoBB @maximrytych-ms @mjafferi-msft

# PRLabel: %Communication - Phone Numbers
/sdk/communication/Azure.Communication.PhoneNumbers/               @Arazan @whisper6284 @danielortega-msft @sofiar-msft

# PRLabel: %Communication - Programmable Connectivity
/sdk/communication/Azure.Communication.ProgrammableConnectivity/   @Azure/azure-sdk-write-communication

# PRLabel: %Communication - Short Codes
/sdk/communication/Azure.Communication.ShortCodes/                 @Arazan @whisper6284 @danielortega-msft @sofiar-msft

# PRLabel: %Communication - SMS
/sdk/communication/Azure.Communication.Sms/                        @gfeitosa-msft @phermanov-msft @ilyapaliakou-msft @besh2014

# PRLabel: %Communication - Rooms
/sdk/communication/Azure.Communication.Rooms/                      @minnieliu @paolamvhz @alexokun @Mrayyan @shwali-msft @allchiang-msft @mikehang-msft

# PRLabel: %Compute
/sdk/compute/                                                      @sandido @dkulkarni-ms @haagha @MS-syh2qs @grizzlytheodore @TravisCragg-MSFT @melina5656

# ServiceLabel: %Compute
# ServiceOwners:                                                   @Drewm3 @TravisCragg-MSFT @nikhilpatel909 @sandeepraichura @hilaryw29 @MsGabsta @ushnaarshadkhan

# ServiceLabel: %Compute - Extensions
# ServiceOwners:                                                   @MsGabsta @TravisCragg-MSFT

# ServiceLabel: %Compute - Images
# ServiceOwners:                                                   @TravisCragg-MSFT @sandeepraichura

# ServiceLabel: %Compute - Managed Disks
# ServiceOwners:                                                   @TravisCragg-MSFT @ushnaarshadkhan

# ServiceLabel: %Compute - RDFE
# ServiceOwners:                                                   @Drewm3 @TravisCragg-MSFT

# ServiceLabel: %Compute - VM
# ServiceOwners:                                                   @Drewm3 @TravisCragg-MSFT

# ServiceLabel: %Compute - VMSS
# ServiceOwners:                                                   @TravisCragg-MSFT @hilaryw29

# PRLabel: %Confidential Ledger
/sdk/confidentialledger/                                           @christothes @PallabPaul @amruthashree18 @andpiccione @ivarprudnikov

# ServiceLabel: %Confidential Ledger
# ServiceOwners:                                                   @PallabPaul @amruthashree18 @andpiccione @ivarprudnikov

# ServiceLabel: %Consumption - Billing
# ServiceOwners:                                                   @ccmbpxpcrew

# ServiceLabel: %Consumption - Budget
# ServiceOwners:                                                   @ccmaxpcrew

# ServiceLabel: %Consumption - Query
# ServiceOwners:                                                   @ccmixpdevs

# ServiceLabel: %Consumption - RIandShowBack
# ServiceOwners:                                                   @ccmshowbackdevs

# ServiceLabel: %Consumption - UsageDetailsAndExport
# ServiceOwners:                                                   @TiagoCrewGitHubIssues

# ServiceLabel: %Connected Kubernetes
# ServiceOwners:                                                   @akashkeshari

# ServiceLabel: %Container Instances
# ServiceOwners:                                                   @dkkapur

# PRLabel: %Container Registry
/sdk/containerregistry/                                            @Azure/azsdk-acr

# ServiceLabel: %Container Registry
# AzureSdkOwners:                                                  @annelo-msft
# ServiceOwners:                                                   @toddysm @yugangw-MSFT

# ServiceLabel: %Container Service
# ServiceOwners:                                                   @qike-ms @jwilder @thomas1206 @seanmck

# ServiceLabel: %Cosmos
/sdk/cosmosdb/                                                     @pjohari-ms @MehaKaushik @shurd @anfeldma-ms @zfoster @kushagraThapar

# ServiceLabel: %Cost Management - Billing
# ServiceOwners:                                                   @ccmbpxpcrew

# ServiceLabel: %Cost Management - Budget
# ServiceOwners:                                                   @ccmaxpcrew

# ServiceLabel: %Cost Management - Query
# ServiceOwners:                                                   @ccmixpdevs

# ServiceLabel: %Cost Management - RIandShowBack
# ServiceOwners:                                                   @ccmshowbackdevs

# ServiceLabel: %Cost Management - UsageDetailsAndExport
# ServiceOwners:                                                   @TiagoCrewGitHubIssues

# ServiceLabel: %Custom Providers
# ServiceOwners:                                                   @manoharp @MSEvanhi

# ServiceLabel: %Customer Insights
# ServiceOwners:                                                   @shefymk

# ServiceLabel: %CycleCloud
# ServiceOwners:                                                   @adriankjohnson

# ServiceLabel: %Data Bricks
# ServiceOwners:                                                   @yagupta

# ServiceLabel: %DataBox
# ServiceOwners:                                                   @tmvishwajit @matdickson @manuaery @madhurinms

# ServiceLabel: %Data Catalog
# ServiceOwners:                                                   @anilman

# ServiceLabel: %DataBox Edge
# ServiceOwners:                                                   @a-t-mason @ganzee @manuaery

# ServiceLabel: %Data Factory
# ServiceOwners:                                                   @shawnxzq @lmy269

# ServiceLabel: %Data Lake
# ServiceOwners:                                                   @sumantmehtams

# ServiceLabel: %Data Lake Storage Gen2
# ServiceOwners:                                                   @sumantmehtams @seanmcc-msft @amnguye @jaschrep-msft @jalauzon-msft @nickliu-msft

# ServiceLabel: %Data Lake Analytics
# ServiceOwners:                                                   @idear1203

# ServiceLabel: %Data Lake Store
# ServiceOwners:                                                   @sumantmehtams

# ServiceLabel: %Data Migration
# ServiceOwners:                                                   @rgreenMSFT

# ServiceLabel: %Data Share
# ServiceOwners:                                                   @raedJarrar @jifems

# PRLabel: %DevCenter
/sdk/devcenter/                                                    @sebrenna @shivangireja

# ServiceLabel: %DevCenter
# ServiceOwners:                                                   @sebrenna

# ServiceLabel: %Dev Spaces
# ServiceOwners:                                                   @yuzorMa @johnsta @greenie-msft

# ServiceLabel: %Devtestlab
# ServiceOwners:                                                   @Tanmayeekamath

# ServiceLabel: %DevOps
# ServiceOwners:                                                   @narula0781 @ashishonce @romil07

# PRLabel: %Device Update
/sdk/deviceupdate/                                                 @dpokluda @sedols

# ServiceLabel: %Device Update
# ServiceOwners:                                                   @dpokluda @sedols

# PRLabel: %Digital Twins
/sdk/digitaltwins/                                                 @johngallardo @efriesner @abhinav-ghai @Aashish93-stack @sjiherzig @Satya-Kolluri

# ServiceLabel: %Digital Twins
# ServiceOwners:                                                   @johngallardo @efriesner @abhinav-ghai @Aashish93-stack @sjiherzig @Satya-Kolluri

# PRLabel: %Defender EASM
/sdk/easm/Azure.Analytics.Defender.Easm/                           @thang-bit

# ServiceLabel: %Defender EASM
# ServiceOwners:                                                   @thang-bit

# PRLabel: %Event Grid
/sdk/eventgrid/                                                    @JoshLove-msft @jsquire @m-redding

# PRLabel: %Event Grid %Functions
/sdk/eventgrid/Microsoft.Azure.WebJobs.Extensions.EventGrid/       @jsquire @JoshLove-msft

# ServiceLabel: %Event Grid
# AzureSdkOwners:                                                  @JoshLove-msft
# ServiceOwners:                                                   @Kishp01 @ahamad-MS

# PRLabel: %Event Hubs
/sdk/eventhub/                                                     @jsquire @m-redding

# PRLabel: %Event Hubs %Functions
/sdk/eventhub/Microsoft.Azure.WebJobs.Extensions.EventHubs/        @m-redding @jsquire @jeo02

# PRLabel: %Event Hubs
/sdk/eventhub/Microsoft.Azure.EventHubs/                           @serkantkaraca @sjkwak

# PRLabel: %Event Hubs
/sdk/eventhub/Microsoft.Azure.EventHubs.Processor/                 @serkantkaraca @sjkwak

# PRLabel: %Event Hubs
/sdk/eventhub/Microsoft.Azure.EventHubs.ServiceFabricProcessor/    @serkantkaraca @sjkwak

# ServiceLabel: %Event Hubs
# AzureSdkOwners:                                                  @jsquire
# ServiceOwners:                                                   @serkantkaraca @sjkwak

# PRLabel: %Extension - WCF
/sdk/extension-wcf/                                                @mconnew

# ServiceLabel: %Extension - WCF
# ServiceOwners:                                                   @mconnew

# ServiceLabel: %Functions
# AzureSdkOwners:                                                  @JoshLove-msft
# ServiceOwners:                                                   @ahmedelnably @fabiocav

# ServiceLabel: %Graph.Microsoft
# ServiceOwners:                                                   @dkershaw10 @baywet

# ServiceLabel: %Guest Configuration
# ServiceOwners:                                                   @mgreenegit @vivlingaiah

# PRlabel: %HDInsight
/sdk/hdinsight/                                                    @aim-for-better @idear1203 @deshriva

# ServiceLabel: %HDInsight
# ServiceOwners:                                                   @aim-for-better @idear1203 @deshriva

# PRLabel: %Health Deidentification
/sdk/healthdataaiservices/                                         @alexathomases @Azure/healthdatadeidentification

# ServiceLabel: %Health Deidentification
# ServiceOwners:                                                   @alexathomases @Azure/healthdatadeidentification

# ServiceLabel: %HPC Cache
# ServiceOwners:                                                   @romahamu @omzevall

# ServiceLabel: %Import Export
# ServiceOwners:                                                   @madhurinms

# PRLabel: %Iot
/sdk/iot*/                                                         @ethanann-ms @vighatke

# PRLabel: %Iot
/sdk/modelsrepository/                                             @timtay-microsoft @abhipsaMisra @digimaun @brycewang-microsoft @andyk-ms @tmahmood-microsoft

# ServiceLabel: %IoT
# ServiceOwners:                                                   @ethanann-ms @vighatke @timtay-microsoft @abhipsaMisra @digimaun @brycewang-microsoft @andyk-ms @tmahmood-microsoft

# ServiceLabel: %IoT - CLI
# ServiceOwners:                                                   @Azure/azure-iot-cli-triage

# PRLabel: %KeyVault
/sdk/keyvault/                                                     @schaabs @JonathanCrd @jsquire @christothes

# ServiceLabel: %KeyVault
# AzureSdkOwners:                                                  @JonathanCrd
# ServiceOwners:                                                   @cheathamb36 @chen-karen @lgonsoulin

# ServiceLabel: %Kubernetes Configuration
# ServiceOwners:                                                   @NarayanThiru

# ServiceLabel: %Kusto
# ServiceOwners:                                                   @ilayrn @orhasban

# ServiceLabel: %Lab Services
# ServiceOwners:                                                   @Tanmayeekamath

# PRLabel: %Load Test Service
/sdk/loadtestservice/                                              @prativen @mitsha-microsoft @ninallam

# ServiceLabel: %Load Test Service
# ServiceOwners:                                                   @prativen @mitsha-microsoft @ninallam

# ServiceLabel: %Logic App
# ServiceOwners:                                                   @Azure/azure-logicapps-team

# ServiceLabel: %Managed Identity
# ServiceOwners:                                                   @varunkch

# ServiceLabel: %Machine Learning
# ServiceOwners:                                                   @azureml-github

# ServiceLabel: %Machine Learning Compute
# ServiceOwners:                                                   @azureml-github

# ServiceLabel: %Machine Learning Experimentation
# ServiceOwners:                                                   @aashishb

# ServiceLabel: %ManagedServices
# ServiceOwners:                                                   @Lighthouse-Azure

# PRLabel: %Maps
/sdk/maps/                                                         @dubiety @andykao1213

# ServiceLabel: %Maps
# ServiceOwners:                                                   @dubiety

# ServiceLabel: %MariaDB
# ServiceOwners:                                                   @ajlam @ambhatna @kummanish

# ServiceLabel: %Marketplace Ordering
# ServiceOwners:                                                   @prbansa

# PRLabel: %Media Services
/sdk/mediaservices/                                                @akucer @naiteeks @bennage @giakas

# ServiceLabel: %Media Services
# ServiceOwners:                                                   @akucer @naiteeks @bennage @giakas

# ServiceLabel: %Migrate
# ServiceOwners:                                                   @shijojoy

# ServiceLabel: %Mobile Engagement
# ServiceOwners:                                                   @kpiteira

# PRLabel: %Monitor
/sdk/monitor/*                                                     @nisha-bhatia @JoshLove-msft @Azure/azure-sdk-write-monitor-data-plane

# PRLabel: %Monitor
/sdk/monitor/Azure.Monitor.Ingestion/                              @nisha-bhatia @JoshLove-msft @Azure/azure-sdk-write-monitor-data-plane

# ServiceLabel: %Monitor
# AzureSdkOwners:                                                  @nisha-bhatia
# ServiceOwners:                                                   @SameergMS @dadunl @AzMonEssential @AzmonAlerts @AzmonActionG @AzmonLogA

# PRLabel: %Monitor - Query
/sdk/monitor/Azure.Monitor.Query/                                  @nisha-bhatia @JoshLove-msft @Azure/azure-sdk-write-monitor-data-plane

# ServiceLabel: %Monitor - Query
# AzureSdkOwners:                                                  @nisha-bhatia
# ServiceOwners:                                                   @SameergMS @dadunl @AzMonEssential @AzmonAlerts @AzmonActionG @AzmonLogA @ToddKingMSFT

# ServiceLabel: %Monitor - ApplicationInsights
# ServiceOwners:                                                   @omziv @anatse @raronen @ischrei @danhadari @azmonapplicationinsights

# PRLabel: %Monitor - Distro
/sdk/monitor/Azure.Monitor.OpenTelemetry.AspNetCore/               @rajkumar-rangaraj @TimothyMothra

# PRLabel: %Monitor - Distro
/sdk/monitor/Azure.Monitor.OpenTelemetry.sln                       @rajkumar-rangaraj @TimothyMothra

# ServiceLabel: %Monitor - Distro
# ServiceOwners:                                                   @rajkumar-rangaraj @TimothyMothra

# PRLabel: %Monitor - Exporter
/sdk/monitor/Azure.Monitor.OpenTelemetry.Exporter/                 @rajkumar-rangaraj @TimothyMothra

# ServiceLabel: %Monitor - Exporter
# ServiceOwners:                                                   @rajkumar-rangaraj @TimothyMothra

# PRLabel: %Monitor - LiveMetrics
/sdk/monitor/Azure.Monitor.OpenTelemetry.LiveMetrics/              @rajkumar-rangaraj @TimothyMothra @xiang17

# ServiceLabel: %Monitor - LiveMetrics
# ServiceOwners:                                                   @rajkumar-rangaraj @TimothyMothra @xiang17

# ServiceLabel: %MySQL
# ServiceOwners:                                                   @ajlam @ambhatna @kummanish

# PRLabel: %Mixed Reality
/sdk/mixedreality/                                                 @crtreasu @rgarcia

# PRLabel: %Mixed Reality
/sdk/objectanchors/                                                @crtreasu @rgarcia

# PRLabel: %Remote Rendering
/sdk/remoterendering/                                              @FlorianBorn71 @MichaelZp0 @ChristopherManthei

#ServiceLabel: %Remote Rendering
#ServiceOwners:                                                    @FlorianBorn71 @MichaelZp0 @ChristopherManthei

# ServiceLabel: %Mixed Reality
# ServiceOwners:                                                   @crtreasu @rgarcia

# PRLabel: %Network
/sdk/network*/                                                     @aznetsuppgithub

# ServiceLabel: %Network
# ServiceOwners:                                                   @aznetsuppgithub

# ServiceLabel: %Network - Application Gateway
# ServiceOwners:                                                   @appgwsuppgithub

# ServiceLabel: %Network - Bastion
# ServiceOwners:                                                   @bastionsuppgithub

# ServiceLabel: %Network - DDOS Protection
# ServiceOwners:                                                   @ddossuppgithub

# ServiceLabel: %Network - ExpressRoute
# ServiceOwners:                                                   @exrsuppgithub

# ServiceLabel: %Network - Firewall
# ServiceOwners:                                                   @fwsuppgithub

# ServiceLabel: %Network - Front Door
# ServiceOwners:                                                   @cdnfdsuppgithub

# ServiceLabel: %Network - Virtual Network
# ServiceOwners:                                                   @vnetsuppgithub

# ServiceLabel: %Network - Load Balancer
# ServiceOwners:                                                   @slbsupportgithub

# ServiceLabel: %Network - Virtual Network NAT
# ServiceOwners:                                                   @vnetsuppgithub

# ServiceLabel: %Network - Network Watcher
# ServiceOwners:                                                   @netwatchsuppgithub

# PRLabel: %Network - DNS
/sdk/dns/                                                          @dnssuppgithub

# ServiceLabel: %Network - DNS
# ServiceOwnerS:                                                   @dnssuppgithub

# ServiceLabel: %Network - Network Virtual Appliance
# ServiceOwners:                                                   @nvasuppgithub

# ServiceLabel: %Network - Virtual WAN
# ServiceOwners:                                                   @vwansuppgithub

# ServiceLabel: %Network - VPN Gateway
# ServiceOwners:                                                   @vpngwsuppgithub

# ServiceLabel: %Network - Private Link
# ServiceOwners:                                                   @privlinksuppgithub

# ServiceLabel: %Notification Hub
# ServiceOwners:                                                   @tjsomasundaram

# PRLabel: %OpenAI
/sdk/openai/                                                       @jpalvarezl @trrwilson @joseharriaga @m-nash @ralph-msft

# ServiceLabel: %OpenAI
# ServiceOwners:                                                   @jpalvarezl @trrwilson @ralph-msft

# PRLabel: %Image Analysis
/sdk/vision/Azure.AI.Vision.ImageAnalysis/                         @rhurey @dargilco

# ServiceLabel: %Image Analysis
# ServiceOwners:                                                   @rhurey @dargilco

# PRLabel: %Microsoft Playwright Testing
/sdk/playwrighttesting/                                            @Sid200026 @puagarwa @ShreyaAnand

# ServiceLabel: %Microsoft Playwright Testing
# ServiceOwners:                                                   @Sid200026 @puagarwa @ShreyaAnand

# ServiceLabel: %Policy
# ServiceOwners:                                                   @aperezcloud @kenieva

# ServiceLabel: %Policy Insights
# ServiceOwners:                                                   @kenieva

# ServiceLabel: %PostgreSQL
# ServiceOwners:                                                   @sunilagarwal @lfittl-msft @sr-msft @niklarin

# PRLabel: %Provisioning
/sdk/provisioning/                                                 @ArthurMa1978 @ArcturusZhang

# ServiceLabel: %Provisioning
# AzureSdkOwners:                                                  @ArthurMa1978

# PRLabel: %Quantum
/sdk/quantum/Azure.Quantum.Jobs/                                   @xfield

# ServiceLabel: %Quantum
# ServiceOwners:                                                   @xfield

# ServiceLabel: %Recovery Services Backup
# ServiceOwners:                                                   @Daya-Patil

# ServiceLabel: %Recovery Services Site-Recovery
# ServiceOwners:                                                   @Sharmistha-Rai

# ServiceLabel: %Redis Cache
# ServiceOwners:                                                   @yegu-ms

# ServiceLabel: %Reservations
# ServiceOwners:                                                   @corquiri

# ServiceLabel: %Resource Authorization
# ServiceOwners:                                                   @darshanhs90 @AshishGargMicrosoft

# ServiceLabel: %Resource Graph
# ServiceOwners:                                                   @chiragg4u

# ServiceLabel: %Resource Health
# ServiceOwners:                                                   @stephbaron

# ServiceLabel: %Scheduler
# ServiceOwners:                                                   @derek1ee

# ServiceLabel: %Security
# ServiceOwners:                                                   @chlahav

# ServiceLabel: %SecurityInsights
# ServiceOwners:                                                   @amirkeren

# PRLabel: %Search
/sdk/search/                                                       @ShivangiReja @kinelski @Azure/azsdk-search

# ServiceLabel: %Search
# AzureSdkOwners:                                                  @ShivangiReja
# ServiceOwners:                                                   @arv100kri @bleroy @tjacobhi

# PRLabel: %Service Bus
/sdk/servicebus/                                                   @jeo02 @jsquire @m-redding

# PRLabel: %Service Bus %Functions
/sdk/servicebus/Microsoft.Azure.WebJobs.Extensions.ServiceBus/     @m-redding @jsquire @jeo02

# ServiceLabel: %Service Bus
# AzureSdkOwners:                                                  @jsquire
# ServiceOwners:                                                   @shankarsama @EldertGrootenboer

# PRLabel: %Schema Registry
/sdk/schemaregistry/                                               @jsquire @m-redding

# ServiceLabel: %Schema Registry
# AzureSdkOwners:                                                  @m-redding
# ServiceOwners:                                                   @hmlam

# PRLabel: %SignalR
/sdk/signalr/                                                      @chenkennt @vicancy @JialinXin @Y-Sindo

# ServiceLabel: %SignalR
# ServiceOwners:                                                   @chenkennt @vicancy @JialinXin @Y-Sindo

# ServiceLabel: %SQL
# ServiceOwners:                                                   @azureSQLGitHub

# ServiceLabel: %SQL - VM
# ServiceOwners:                                                   @azureSQLGitHub

# ServiceLabel: %SQL - Backup & Restore
# ServiceOwners:                                                   @azureSQLGitHub

# ServiceLabel: %SQL - Data Security
# ServiceOwners:                                                   @azureSQLGitHub

# ServiceLabel: %SQL - Elastic Jobs
# ServiceOwners:                                                   @azureSQLGitHub

# ServiceLabel: %SQL - Managed Instance
# ServiceOwners:                                                   @azureSQLGitHub

# ServiceLabel: %SQL - Replication & Failover
# ServiceOwners:                                                   @azureSQLGitHub

# PRLabel: %Storage
/sdk/storage*/                                                     @seanmcc-msft @amnguye @jaschrep-msft @schaabs @tg-msft @jalauzon-msft @nickliu-msft

# PRLabel: %Storage
/sdk/storage/Azure.Storage.*/                                      @seanmcc-msft @amnguye @jaschrep-msft @schaabs @tg-msft @jalauzon-msft @nickliu-msft

# PRLabel: %Storage
/sdk/storage/Microsoft.Azure.WebJobs.*/                            @seanmcc-msft @amnguye @jaschrep-msft @tg-msft @fabiocav @mathewc @jalauzon-msft @nickliu-msft

# ServiceLabel: %Storage
# ServiceOwners:                                                   @seanmcc-msft @amnguye @jaschrep-msft @jalauzon-msft @nickliu-msft

# PRLabel: %Storage
/sdk/storagesync/                                                  @ankushbindlish2 @anpint @jlindamood

# ServiceLabel: %Storsimple
# ServiceOwners:                                                   @anoobbacker @ganzee @manuaery

# ServiceLabel: %Stream Analytics
# ServiceOwners:                                                   @atpham256

# ServiceLabel: %Subscription
# ServiceOwners:                                                   @anuragdalmia @shilpigautam @ramaganesan-rg

# ServiceLabel: %Support
# ServiceOwners:                                                   @shahbj79 @mit2nil @aygoya @ganganarayanan

# PRLabel: %Synapse
/sdk/synapse/                                                      @yanjungao718

# ServiceLabel: %Synapse
# ServiceOwners:                                                   @yanjungao718

# PRLabel: %Tables
/sdk/tables/                                                       @christothes @jorgerangel-msft

# ServiceLabel: %Tables
# AzureSdkOwners:                                                  @christothes @jorgerangel-msft
# ServiceOwners:                                                   @sakash279 @sivethe @ThomasWeiss @PaulCheng

# PRLabel: %TimeSeriesInsights
/sdk/timeseriesinsights/                                           @yeskarthik @rasidhan @dmdenmsft

# ServiceLabel: %TimeSeriesInsights
# ServiceOwners:                                                   @yeskarthik @rasidhan @dmdenmsft @Shipra1Mishra

# PRLabel: %VideoAnalyzer
/sdk/videoanalyzer/                                                @giakas

# ServiceLabel: %VideoAnalyzer
# ServiceOwners:                                                   @giakas

# ServiceLabel: %Web Apps
# ServiceOwners:                                                   @AzureAppServiceCLI @antcp

# PRLabel: %WebPubSub
/sdk/webpubsub/                                                    @vicancy @JialinXin @KrzysztofCwalina

# PRLabel: %WebPubSub
/sdk/webpubsub/Microsoft.Azure.WebJobs.Extensions.WebPubSub/       @vicancy

# ServiceLabel: %WebPubSub
# ServiceOwners:                                                   @vicancy @JialinXin

# ######## Management Plane ########

# PRLabel: %Mgmt
/**/*Management*/                                                  @ArcturusZhang @ArthurMa1978

# PRLabel: %Mgmt
/**/Azure.ResourceManager*/                                        @ArcturusZhang @ArthurMa1978

# -----------------------------------------------------------------
# IMPORTANT NOTE:
#   This block acts as a catch-all, assigning Arthur triage for
#   all management issues not specifically owned by a partner
#   team.  Any management packages owned by partner teams must
#   blocks defined AFTER this one.  Matching takes place from
#   bottom-to-top and will stop after the first match.
# -----------------------------------------------------------------
# ServiceLabel: %Mgmt
# AzureSdkOwners:                                                  @ArthurMa1978

# PRLabel: %ARM
/sdk/resources/Azure.ResourceManager.*/                            @Azure/arm-sdk-owners

# ServiceLabel: %ARM %Mgmt
# ServiceOwners:                                                   @Azure/arm-sdk-owners

# PRLabel: %Arize AI
/sdk/arizeaiobservabilityeval/Azure.ResourceManager.*/             @aggarwalsw

# ServiceLabel: %Arize AI %Mgmt
# ServiceOwners:                                                   @aggarwalsw

# PRLabel: %Astronomer
/sdk/astronomer/Azure.ResourceManager.Astro/                       @banggaurav

# ServiceLabel: %Astronomer %Mgmt
# ServiceOwners:                                                   @banggaurav

# PRLabel: %Communication - Resource Manager
/sdk/communication/Azure.ResourceManager.Communication/            @ArcturusZhang @ArthurMa1978

# PRLabel: %Compute - Fleet
/sdk/computefleet/Azure.ResourceManager.*/                         @sahilarora92 @rahuls-microsoft

# ServiceLabel: %Compute - Fleet %Mgmt
# ServiceOwners:                                                   @sahilarora92 @rahuls-microsoft

# PRLael: %Container Orchestrator Runtime
/sdk/containerorchestratorruntime/Azure.ResourceManager.*/         @ddadaal

# ServiceLabel: %Container Orchestrator Runtime
# ServiceOwners:                                                   @ddadaal

# PRLabel: %Database Watcher
/sdk/databasewatcher/Azure.ResourceManager.*/                      @Renyx1219

# ServiceLabel: %Database Watcher %Mgmt
# ServiceOwners:                                                   @Renyx1219

# PRLabel: %Device Registry
/sdk/deviceregistry/Azure.ResourceManager.DeviceRegistry/          @davidemontanari @atastrophic @marcodalessandro @rohankhandelwal @riteshrao

# ServiceLabel: %Device Registry %Mgmt
# ServiceOwners:                                                   @davidemontanari @atastrophic @marcodalessandro @rohankhandelwal @riteshrao

# PRLabel: %Durable Task Scheduler %Mgmt
/sdk/durabletask/Azure.ResourceManager.*/                          @berndverst @kaibocai @torosent @RyanLettieri @philliphoff @cgillum

# ServiceLabel: %Durable Task Scheduler  %Mgmt
# ServiceOwners:                                                   @berndverst @kaibocai @torosent @RyanLettieri @philliphoff @cgillum

# PRLabel: %Elastic
/sdk/elastic/Azure.ResourceManager.Elastic/                        @ArthurMa1978

# ServiceLabel: %Elastic %Mgmt
# ServiceOwners:                                                   @ArthurMa1978

# PRLabel: %Hardware Security Modules
/sdk/hardwaresecuritymodules/Azure.ResourceManager.*/              @emmeliaAra

# ServiceLabel: %Hardware Security Modules %Mgmt
# ServiceOwners:                                                   @emmeliaAra

# PRLabel: %HybridConnectivity
/sdk/hybridconnectivity/Azure.ResourceManager.*/                   @alexmahonic @PriyankaHariharan @apmehrotra

# ServiceLabel: %HybridConnectivity %Mgmt
# ServiceOwners:                                                   @alexmahonic @PriyankaHariharan @apmehrotra

# PRLabel: %LambdaTest HyperExecute
/sdk/lambdatesthyperexecute/Azure.ResourceManager.*/               @aggarwalsw

# ServiceLabel: %LambdaTest HyperExecute %Mgmt
# ServiceOwners:                                                   @aggarwalsw

# PRLabel: %Large Instance
/sdk/azurelargeinstance/Azure.ResourceManager.*/                   @8Gitbrix @ArcturusZhang @ArthurMa1978

# ServiceLabel: %Large Instance %Mgmt
# ServiceOwners:                                                   @8Gitbrix

# PRLabel: %Monitor
/sdk/monitor/Azure.ResourceManager.Monitor/                        @thomasp98296

# ServiceLabel: %Monitor
# ServiceOwners:                                                   @thomasp98296

# PRLabel: %Neon Postgres
/sdk/neonpostgres/Azure.ResourceManager.*/                         @ArcturusZhang @ArthurMa1978 @alluri02

# ServiceLabel: %Neon Postgres %Mgmt
# ServiceOwners:                                                   @alluri02

# PRLabel: %Network - CDN
/sdk/cdn/Azure.ResourceManager.*/                                  @ArcturusZhang @ArthurMa1978

# PRLabel: %Network - Front Door
/sdk/frontdoor/Azure.ResourceManager.*/                            @ArcturusZhang @ArthurMa1978

# PRLabel: %Network - Mobile
/sdk/mobilenetwork/Azure.ResourceManager.*/                        @ArcturusZhang @ArthurMa1978

# PRLabel: %New Relic
/sdk/newrelicobservability/Azure.ResourceManager.*/                @vipray-ms

# ServiceLabel: %New Relic %Mgmt
# ServiceOwners:                                                   @vipray-ms

# PRLabel: %Nginx
/sdk/nginx/Azure.ResourceManager.*/                                @jamesfan1 @bangbingsyb @spencerofwiti @amwaleh @briantkim93

# ServiceLabel: %Nginx %Mgmt
# ServiceOwners:                                                   @jamesfan1 @bangbingsyb @spencerofwiti @amwaleh @briantkim93

# PRLabel: %Operator Nexus - Network Cloud
/sdk/networkcloud/Azure.ResourceManager.*/                         @Azure/azure-sdk-write-networkcloud

# ServiceLabel: %Operator Nexus - Network Cloud %Mgmt
# ServiceOwners:                                                   @Azure/azure-sdk-write-networkcloud

# PRLabel: %Pinecone
/sdk/pineconevectordb/Azure.ResourceManager.*/                     @aggarwalsw

# ServiceLabel: %Pinecone %Mgmt
# ServiceOwners:                                                   @aggarwalsw

# PRLabel: %PureStorage
/sdk/purestorageblock/Azure.ResourceManager.*/                     @deepakmauryams

# ServiceLabel: %PureStorage %Mgmt
# ServiceOwners:                                                   @deepakmauryams

# PRLabel: %Quota
/sdk/quota/Azure.ResourceManager.*/                                @tejasm-microsoft

# ServiceLabel: %Quota %Mgmt
# ServiceOwners:                                                   @tejasm-microsoft

# PRLabel: %Recovery Services Backup
/sdk/recoveryservices-backup/Azure.ResourceManager.*/              @Daya-Patil

# ServiceLabel: %Recovery Services Backup %Mgmt
# ServiceOwners:                                                   @Daya-Patil

# PRLabel: %Recovery Services Data-Replication
/sdk/recoveryservices-datareplication/Azure.ResourceManager.*/     @helen-afework

# ServiceLabel: %Recovery Services Data-Replication %Mgmt
# ServiceOwners:                                                   @helen-afework

# (Remove this when uncommenting path) PRLabel: %Secret Store Extension
#/sdk/edgeworkloadsecurity/Azure.ResourceManager.*/                @cjoprey @locomotiveviaduct

# ServiceLabel: %Secret Store Extension %Mgmt
# ServiceOwners:                                                   @cjoprey @locomotiveviaduct

# PRLabel: %Self Help
/sdk/selfhelp/Azure.ResourceManager.*/                             @ArcturusZhang @ArthurMa1978

# PRLabel: %Service Fabric
/sdk/servicefabric/Azure.ResourceManager.*/                        @QingChenmsft @vaishnavk @juhacket

# ServiceLabel: %Service Fabric
# ServiceOwners:                                                   @QingChenmsft @vaishnavk @juhacket

# PRLabel: %Spring App Discovery
/sdk/springappdiscovery/Azure.ResourceManager.*/                   @sunkun99 @ArcturusZhang @ArthurMa1978

# ServiceLabel: %Spring App Discovery %Mgmt
# ServiceOwners:                                                   @sunkun99

# PRLabel: %Migration Assessment
/sdk/migrationassessment/Azure.ResourceManager.*/                  @srilipta-swain

# ServiceLabel: %%Migration Assessment %Mgmt
# ServiceOwners:                                                   @srilipta-swain

# PRLabel: %Weights & Biases
/sdk/weightsandbiases/Azure.ResourceManager.*/                     @aggarwalsw

# ServiceLabel: %Weights & Biases %Mgmt
# ServiceOwners:                                                   @aggarwalsw

# ######## Eng Sys ########
/eng/                                                              @hallipr @weshaggard @benbp
/eng/common/                                                       @Azure/azure-sdk-eng
/eng/mgmt/                                                         @ArthurMa1978 @m-nash
/.github/workflows/                                                @Azure/azure-sdk-eng
/.github/CODEOWNERS                                                @jsquire @Azure/azure-sdk-eng
/.config/1espt/                                                    @benbp @weshaggard

# Add owners for notifications for specific pipelines
/eng/pipelines/aggregate-reports.yml                               @jsquire
/eng/common/pipelines/codeowners-linter.yml                        @jsquire
/sdk/eventhub/tests.data.yml                                       @serkantkaraca @sjkwak
/sdk/servicebus/tests.data.yml                                     @shankarsama @EldertGrootenboer

# Add owners for package dependency changes
/eng/Packages.Data.props                                           @JoshLove-msft @christothes @annelo-msft @KrzysztofCwalina @tg-msft @jsquire @m-nash @ArthurMa1978 @jorgerangel-msft

# Add owners for emitter version changes
/eng/http-client-csharp-emitter-package.json                       @JoshLove-msft @m-nash @jorgerangel-msft @live1206 @ArcturusZhang @nisha-bhatia
/eng/http-client-csharp-emitter-package-lock.json                  @JoshLove-msft @m-nash @jorgerangel-msft @live1206 @ArcturusZhang @nisha-bhatia

# ######## Code Generation ########

#PRLabel: %CodeGen %Client
/eng/packages/http-client-csharp/                                  @JoshLove-msft @m-nash @jorgerangel-msft @live1206 @ArcturusZhang @jsquire @nisha-bhatia

#PRLabel: %CodeGen %Mgmt
/eng/packages/http-client-csharp-mgmt/                             @JoshLove-msft @m-nash @jorgerangel-msft @live1206 @ArcturusZhang

# ServiceLabel: %CodeGen
# AzureSdkOwners:                                                  @JoshLove-msft

# ServiceLabel: %CodeGen %Mgmt
# AzureSdkOwners:                                                  @live1206 @ArcturusZhang @ArthurMa1978

#PRLabel: %CodeGen %Client
/eng/scripts/typespec/                                             @JoshLove-msft @m-nash @jorgerangel-msft @jsquire @live1206 @ArcturusZhang
<<<<<<< HEAD

# PRLabel: %PureStorage
/sdk/purestorageblock/Azure.ResourceManager.*/                     @deepakmauryams

# ServiceLabel: %PureStorage %Mgmt
# ServiceOwners:                                                   @deepakmauryams
=======
>>>>>>> 006c50d7
<|MERGE_RESOLUTION|>--- conflicted
+++ resolved
@@ -1176,12 +1176,3 @@
 
 #PRLabel: %CodeGen %Client
 /eng/scripts/typespec/                                             @JoshLove-msft @m-nash @jorgerangel-msft @jsquire @live1206 @ArcturusZhang
-<<<<<<< HEAD
-
-# PRLabel: %PureStorage
-/sdk/purestorageblock/Azure.ResourceManager.*/                     @deepakmauryams
-
-# ServiceLabel: %PureStorage %Mgmt
-# ServiceOwners:                                                   @deepakmauryams
-=======
->>>>>>> 006c50d7
