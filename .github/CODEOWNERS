--- conflicted
+++ resolved
@@ -962,13 +962,12 @@
 # ServiceLabel: %Mgmt
 # AzureSdkOwners:                                                  @ArthurMa1978
 
-<<<<<<< HEAD
 # PRLabel: %API Center
 /sdk/apicenter/Azure.ResourceManager.ApiCenter/                     @alexyaang @azaslonov
 
 # ServiceLabel: %API Center %Mgmt
 # ServiceOwners:                                                   @alexyaang @azaslonov
-=======
+
 # PRLabel: %ARM
 /sdk/resources/Azure.ResourceManager.*/                            @Azure/arm-sdk-owners
 
@@ -986,7 +985,6 @@
 
 # ServiceLabel: %Astronomer %Mgmt
 # ServiceOwners:                                                   @banggaurav
->>>>>>> 800ead63
 
 # PRLabel: %Communication - Resource Manager
 /sdk/communication/Azure.ResourceManager.Communication/            @ArcturusZhang @ArthurMa1978
