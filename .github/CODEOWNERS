--- conflicted
+++ resolved
@@ -330,11 +330,7 @@
 /sdk/communication/Azure.Communication.Identity/                   @Azure/acs-identity-sdk @AikoBB @maximrytych-ms @mjafferi-msft
 
 # PRLabel: %Communication - Phone Numbers
-<<<<<<< HEAD
 /sdk/communication/Azure.Communication.PhoneNumbers/               @Arazan @whisper6284 @danielortega-msft @sofiar-msft
-=======
-/sdk/communication/Azure.Communication.PhoneNumbers/               @whisper6284 @danielav7
->>>>>>> 3f09cc74
 
 # PRLabel: %Communication - Programmable Connectivity
 /sdk/communication/Azure.Communication.ProgrammableConnectivity/   @Azure/azure-sdk-write-communication
