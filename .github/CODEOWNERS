--- conflicted
+++ resolved
@@ -971,16 +971,14 @@
 # ServiceLabel: %Nginx %Mgmt
 # ServiceOwners:                                                   @jamesfan1 @bangbingsyb @spencerofwiti
 
-<<<<<<< HEAD
 # PRLabel: %Oracle
 /sdk/oracle/Azure.ResourceManager.*/                               @v-rvilathurs
 
 # ServiceLabel: %Oracle %Mgmt
 # ServiceOwners:                                                   @v-rvilathurs
-=======
+
 # PRLabel: %Recovery Services Backup
 /sdk/recoveryservices-backup/Azure.ResourceManager.*/              @Daya-Patil
->>>>>>> 7188acb2
 
 # ServiceLabel: %Recovery Services Backup %Mgmt
 # ServiceOwners:                                                   @Daya-Patil
