--- conflicted
+++ resolved
@@ -947,17 +947,16 @@
 # ServiceLabel: %Large Instance %Mgmt
 # ServiceOwners:                                                   @8Gitbrix
 
-<<<<<<< HEAD
+# PRLabel: %Network - CDN
+/sdk/cdn/Azure.ResourceManager.*/                                  @ptnan7
+
+# ServiceLabel: %Network - CDN %Mgmt
+# ServiceOwners:                                                   @ptnan7
+
 # PRLabel: %Network - Front Door
 /sdk/frontdoor/Azure.ResourceManager.*/                            @ptnan7
 
 # ServiceLabel: %Network - Front Door %Mgmt
-=======
-# PRLabel: %Network - CDN
-/sdk/cdn/Azure.ResourceManager.*/                                  @ptnan7
-
-# ServiceLabel: %Network - CDN %Mgmt
->>>>>>> 757013e6
 # ServiceOwners:                                                   @ptnan7
 
 # ServiceLabel: %Recovery Services Backup %Mgmt
