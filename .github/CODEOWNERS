--- conflicted
+++ resolved
@@ -1072,19 +1072,17 @@
 # ServiceLabel: %Recovery Services Backup %Mgmt
 # ServiceOwners:                                                   @Daya-Patil
 
-<<<<<<< HEAD
 # PRLabel: %Recovery Services Data-Replication
 /sdk/recoveryservices-datareplication/Azure.ResourceManager.*/     @helen-afework
 
 # ServiceLabel: %Recovery Services Data-Replication %Mgmt
 # ServiceOwners:                                                   @helen-afework
-=======
+
 # PRLabel: %Secret Store Extension
 /sdk/edgeworkloadsecurity/Azure.ResourceManager.*/                 @cjoprey @locomotiveviaduct
 
 # ServiceLabel: %Secret Store Extension %Mgmt
 # ServiceOwners:                                                   @cjoprey @locomotiveviaduct
->>>>>>> 911112ed
 
 # PRLabel: %Self Help
 /sdk/selfhelp/Azure.ResourceManager.*/                             @ArcturusZhang @ArthurMa1978
