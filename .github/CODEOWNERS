# Instructions for CODEOWNERS file format and automatic build failure notifications:
# https://github.com/Azure/azure-sdk/blob/main/docs/policies/opensource.md#codeowners

# -----------------------------------------------------------------
# IMPORTANT NOTE:
#   The ordering of "ServiceLabel" blocks is important!
#
#   Matching takes place from bottom-to-top and will stop after the
#   first match.  Place less specific matches earlier in the file
#   and more specific matches later.
#
#   Be sure to add new entries in the area they belong, denoted by the
#   header wrapped in "#" characters. (e.g. SDK, EngSys, Management)
# -----------------------------------------------------------------

################
# Orphaned paths
################
# As of 2/1/2023 these paths have no owners:

# /**
# /.config/
# /.devcontainer/
# /.vscode/
# /common/Perf/
# /common/Stress/
# /doc/
# /samples/
# /tools/

##################
# Repository root
##################
# Catch all for loose files in the root, which are mostly global configuration and
# should not be changed without team discussion.
/*                                                                 @jsquire @Azure/azure-sdk-write-net-core

################
# Automation
################

# Git Hub integration and bot rules
/.github/                                                          @jsquire @ronniegeraghty

# PRLabel: %EngSys
/sdk/template/                                                     @hallipr @weshaggard @benbp @chunyu3 @lirenhe @jsquire

# Smoke tests
/common/SmokeTests/                                                @schaabs @tg-msft @jsquire

#########
# SDK
#########

# Catch all
/sdk/                                                              @jsquire

# ######## Core Libraries ########

# PRLabel: %Azure.Core
/sdk/core/                                                         @Azure/azure-sdk-write-net-core

# ServiceLabel: %Azure.Core
# AzureSdkOwners:                                                  @annelo-msft

# PRLabel: %Azure.Identity
/sdk/identity/                                                     @schaabs @christothes @Azure/azure-sdk-write-identity

# ServiceLabel: %Azure.Identity
# AzureSdkOwners:                                                  @christothes

# PRLabel: %Extensions
/sdk/extensions/                                                   @jsquire

# ServiceLabel: %Extensions
# AzureSdkOwners:                                                  @jsquire

# ######## Services ########

# ServiceLabel: %AAD
# ServiceOwners:                                                   @adamedx

# PRLabel: %AI Model Inference %AI Projects
/sdk/ai/                                                           @trangevi @dargilco @jhakulin @glharper @jhakulin @nick863

# PRLabel: %AI Model Inference
/sdk/ai/Azure.AI.Inference                                         @trangevi @dargilco @jhakulin @glharper

# ServiceLabel: %AI Model Inference
# ServiceOwners:                                                   @trangevi @dargilco @jhakulin @glharper

# PRLabel: %AI Projects
/sdk/ai/Azure.AI.Projects                                          @jhakulin @nick863

# ServiceLabel: %AI Projects
# ServiceOwners:                                                   @dargilco @jhakulin @nick863

# ServiceLabel: %AKS
# ServiceOwners:                                                   @Azure/aks-pm

# ServiceLabel: %Alerts Management
# ServiceOwners:                                                   @yairgil

# ServiceLabel: %ARM
# ServiceOwners:                                                   @armleads-azure

# ServiceLabel: %ARM - Templates
# ServiceOwners:                                                   @armleads-azure

# ServiceLabel: %ARM - Tags
# ServiceOwners:                                                   @armleads-azure

# ServiceLabel: %ARM - Core
# ServiceOwners:                                                   @armleads-azure

# ServiceLabel: %ARM - Managed Applications
# ServiceOwners:                                                   @armleads-azure

# ServiceLabel: %ARM - Service Catalog
# ServiceOwners:                                                   @armleads-azure

# ServiceLabel: %ARM - RBAC
# ServiceOwners:                                                   @armleads-azure

# ServiceLabel: %ARO
# ServiceOwners:                                                   @mjudeikis @jim-minter @julienstroheker @amanohar

# ServiceLabel: %Advisor
# ServiceOwners:                                                   @mojayara @Prasanna-Padmanabhan

# ServiceLabel: %Analysis Services
# ServiceOwners:                                                   @athipp @taiwu @minghan

# ServiceLabel: %API Management
# ServiceOwners:                                                   @miaojiang

# PRLabel: %App Configuration
/sdk/appconfiguration/                                             @jorgerangel-msft @jsquire

# ServiceLabel: %App Configuration
# AzureSdkOwners:                                                  @jsquire
# ServiceOwners:                                                   @shenmuxiaosen @avanigupta

# ServiceLabel: %App Services
# ServiceOwners:                                                   @antcp @AzureAppServiceCLI

# PRLabel: %Attestation
/sdk/attestation/Azure.Security.Attestation                        @anilba06 @gkostal @Azure/azure-sdk-write-attestation

# ServiceLabel: %Attestation
# ServiceOwners:                                                   @anilba06 @gkostal

# ServiceLabel: %Authorization
# ServiceOwners:                                                   @darshanhs90 @AshishGargMicrosoft

# ServiceLabel: %Automation
# ServiceOwners:                                                   @jaspkaur28 @omairabdullah

# ServiceLabel: %AVS
# ServiceOwners:                                                   @cataggar @nivasn-msft @amitchat @aishu

# ServiceLabel: %Azure Data Explorer
# ServiceOwners:                                                   @ilayrn @orhasban @zoharHenMicrosoft @Aviv-Yaniv

# PRLabel: %Azure Stack
/sdk/azurestack*/                                                  @sijuman @sarathys @bganapa @rakku-ms

# ServiceLabel: %Azure Stack
# ServiceOwners:                                                   @sijuman @sarathys @bganapa @rakku-ms

# ServiceLabel: %Azure Arc Enabled Servers
# ServiceOwners:                                                   @rpsqrd @edyoung

# PRLabel: %Batch
/sdk/batch/                                                        @wiboris @dpwatrous @wanghoppe @skapur12 @cRui861

# ServiceLabel: %Batch
# ServiceOwners:                                                   @wiboris @dpwatrous

# ServiceLabel: %BatchAI
# ServiceOwners:                                                   @matthchr

# ServiceLabel: %Billing
# ServiceOwners:                                                   @amberbhargava @shilpigautam @ramaganesan-rg @anand-rengasamy

# ServiceLabel: %Blueprint
# ServiceOwners:                                                   @alex-frankel @filizt

# ServiceLabel: %Bot Service
# ServiceOwners:                                                   @sgellock

# PRLabel: %Cloud Machine
/sdk/cloudmachine/                                                 @christothes @KrzysztofCwalina

# ServiceLabel: %Cloud Machine
# AzureSdkOwners:                                                  @christothes @KrzysztofCwalina

# PRLabel: %Cognitive - Language
/sdk/cognitivelanguage/                                            @quentinRobinson @bidisha-c

# ServiceLabel: %Cognitive - Language
# ServiceOwners:                                                   @quentinRobinson @bidisha-c

# PRLabel: %Cognitive - Content Safety
/sdk/contentsafety/                                                @bowgong @mengaims

# ServiceLabel: %Cognitive - Content Safety
# ServiceOwners:                     	                           @bowgong @mengaims

# PRLabel: %Cognitive - Custom Vision
/sdk/cognitiveservices/Vision.CustomVision*/                       @areddish @tburns10

# ServiceLabel: %Cognitive - Custom Vision
# ServiceOwners:                                                   @areddish @tburns10

# PRLabel: %Cognitive - Computer Vision
/sdk/cognitiveservices/Vision.ComputerVision/                      @ryogok @TFR258 @tburns10 @areddish @toothache

# ServiceLabel: %Cognitive - Computer Vision
# ServiceOwners:                                                   @ryogok @TFR258 @tburns10 @areddish @toothache

# PRLabel: %Cognitive - Face
/sdk/cognitiveservices/Vision.Face/                                @dipidoo @longli0 @ShaoAnLin @lulululululu @leareai @Han-msft

# PRLabel: %Cognitive - Face
/sdk/face/                                                         @dipidoo @longli0 @ShaoAnLin @lulululululu @leareai @Han-msft

# ServiceLabel: %Cognitive - Face
# ServiceOwners:                                                   @dipidoo @longli0 @ShaoAnLin @lulululululu @leareai @Han-msft

# PRLabel: %Cognitive - Form Recognizer
/sdk/documentintelligence/                                         @kinelski @joseharriaga

# PRLabel: %Cognitive - Form Recognizer
/sdk/formrecognizer/                                               @kinelski @joseharriaga

# ServiceLabel: %Cognitive - Form Recognizer
# AzureSdkOwners:                                                  @kinelski
# ServiceOwners:                                                   @ctstone @vkurpad

# PRLabel: %Cognitive - Metrics Advisor
/sdk/metricsadvisor/                                               @kinelski

# ServiceLabel: %Cognitive - Metrics Advisor
# AzureSdkOwners:                                                  @kinelski
# ServiceOwners:                                                   @bowgong

# PRLabel: %Cognitive - Anomaly Detector
/sdk/anomalydetector/                                              @conhua @mengaims @juaduan @moreOver0

# ServiceLabel: %Cognitive - Anomaly Detector
# ServiceOwners:                                                   @conhua @mengaims @juaduan @moreOver0

# PRLabel: %Cognitive - Health Insights
/sdk/healthinsights/                                               @asaflevi-ms @tomsft @koen-mertens

# ServiceLabel: %Cognitive - Health Insights
# ServiceOwners:                                                   @asaflevi-ms

# PRLabel: %Cognitive - Personalizer
/sdk/personalizer/                                                 @orenmichaely @tyclintw

# ServiceLabel: %Cognitive - Personalizer
# ServiceOwners:                                                   @orenmichaely @tyclintw

# PRLabel: %Cognitive - QnA Maker
/sdk/cognitiveservices/Knowledge.QnAMaker/                         @bingisbestest @nerajput1607

# ServiceLabel: %Cognitive - QnA Maker
# ServiceOwners:                                                   @bingisbestest @nerajput1607

# PRLabel: %Cognitive - Text Analytics
/sdk/textanalytics/                                                @quentinRobinson @joseharriaga @bidisha-c

# ServiceLabel: %Cognitive - Text Analytics
# ServiceOwners:                                                   @quentinRobinson @bidisha-c

# PRLabel: %Cognitive - Translator
/sdk/translation/                                                  @mikeymcz @joseharriaga @vikaspalaskar

# ServiceLabel: %Cognitive - Translator
# ServiceOwners:                                                   @swmachan @mikeymcz @vikaspalaskar

# ServiceLabel: %Cognitive - Speech
# ServiceOwners:                                                   @robch

# PRLabel: %Cognitive - LUIS
/sdk/cognitiveservices/Language.LUIS*/                             @cahann @kayousef

# ServiceLabel: %Cognitive - LUIS
# ServiceOwners:                                                   @cahann @kayousef

# ServiceLabel: %Cognitive - Content Moderator
# ServiceOwners:                                                   @swiftarrow11

# ServiceLabel: %Cognitive - Immersive Reader
# ServiceOwners:                                                   @metanMSFT

# ServiceLabel: %Cognitive - Ink Recognizer
# ServiceOwners:                                                   @olduroja

# PRLabel: %Cognitive - Bing
/sdk/cognitiveservices/Search.Bing*/                               @jaggerbodas-ms @arwong

# ServiceLabel: %Cognitive - Bing
# ServiceOwners:                                                   @jaggerbodas-ms @arwong

# ServiceLabel: %Cognitive - Mgmt
# ServiceOwners:                                                   @yangyuan

# ServiceLabel: %Commerce
# ServiceOwners:                                                   @ms-premp @qiaozha

# PRLabel: %Communication
/sdk/communication/                                                @acsdevx-msft

# ServiceLabel: %Communication
# ServiceOwners:                                                   @Azure/azure-sdk-write-communication

# PRLabel: %Communication - Calling Server
/sdk/communication/Azure.Communication.CallingServer/              @minwoolee-msft

# PRLabel: %Communication - Chat
/sdk/communication/Azure.Communication.Chat/                       @LuChen-Microsoft

# PRLabel: %Communication - Common
/sdk/communication/Azure.Communication.Common/                     @Azure/acs-identity-sdk @AikoBB @maximrytych-ms @mjafferi-msft

# PRLabel: %Communication - Identity
/sdk/communication/Azure.Communication.Identity/                   @Azure/acs-identity-sdk @AikoBB @maximrytych-ms @mjafferi-msft

# PRLabel: %Communication - Phone Numbers
/sdk/communication/Azure.Communication.PhoneNumbers/               @miguhern @whisper6284 @danielav7

# PRLabel: %Communication - Programmable Connectivity
/sdk/communication/Azure.Communication.ProgrammableConnectivity/   @Azure/azure-sdk-write-communication

# PRLabel: %Communication - Short Codes
/sdk/communication/Azure.Communication.ShortCodes/                 @guilhermeluizsp @danielav7

# PRLabel: %Communication - SMS
/sdk/communication/Azure.Communication.Sms/                        @gfeitosa-msft @phermanov-msft @ilyapaliakou-msft @besh2014

# PRLabel: %Communication - Rooms
/sdk/communication/Azure.Communication.Rooms/                      @minnieliu @paolamvhz @alexokun @Mrayyan @shwali-msft @allchiang-msft @mikehang-msft

# PRLabel: %Compute
/sdk/compute/                                                      @sandido @dkulkarni-ms @haagha @MS-syh2qs @grizzlytheodore @TravisCragg-MSFT @melina5656

# ServiceLabel: %Compute
# ServiceOwners:                                                   @Drewm3 @TravisCragg-MSFT @nikhilpatel909 @sandeepraichura @hilaryw29 @MsGabsta @ushnaarshadkhan

# ServiceLabel: %Compute - Extensions
# ServiceOwners:                                                   @MsGabsta @TravisCragg-MSFT

# ServiceLabel: %Compute - Images
# ServiceOwners:                                                   @TravisCragg-MSFT @sandeepraichura

# ServiceLabel: %Compute - Managed Disks
# ServiceOwners:                                                   @TravisCragg-MSFT @ushnaarshadkhan

# ServiceLabel: %Compute - RDFE
# ServiceOwners:                                                   @Drewm3 @TravisCragg-MSFT

# ServiceLabel: %Compute - VM
# ServiceOwners:                                                   @Drewm3 @TravisCragg-MSFT

# ServiceLabel: %Compute - VMSS
# ServiceOwners:                                                   @TravisCragg-MSFT @hilaryw29

# PRLabel: %Confidential Ledger
/sdk/confidentialledger/                                           @christothes @PallabPaul @amruthashree18

# ServiceLabel: %Confidential Ledger
# ServiceOwners:                                                   @PallabPaul @amruthashree18

# ServiceLabel: %Consumption - Billing
# ServiceOwners:                                                   @ccmbpxpcrew

# ServiceLabel: %Consumption - Budget
# ServiceOwners:                                                   @ccmaxpcrew

# ServiceLabel: %Consumption - Query
# ServiceOwners:                                                   @ccmixpdevs

# ServiceLabel: %Consumption - RIandShowBack
# ServiceOwners:                                                   @ccmshowbackdevs

# ServiceLabel: %Consumption - UsageDetailsAndExport
# ServiceOwners:                                                   @TiagoCrewGitHubIssues

# ServiceLabel: %Connected Kubernetes
# ServiceOwners:                                                   @akashkeshari

# ServiceLabel: %Container Instances
# ServiceOwners:                                                   @dkkapur

# PRLabel: %Container Registry
/sdk/containerregistry/                                            @ShivangiReja @annelo-msft @Azure/azsdk-acr

# ServiceLabel: %Container Registry
# AzureSdkOwners:                                                  @ShivangiReja
# ServiceOwners:                                                   @toddysm @yugangw-MSFT

# ServiceLabel: %Container Service
# ServiceOwners:                                                   @qike-ms @jwilder @thomas1206 @seanmck

# ServiceLabel: %Cosmos
/sdk/cosmosdb/                                                     @pjohari-ms @MehaKaushik @shurd @anfeldma-ms @zfoster @kushagraThapar

# ServiceLabel: %Cost Management - Billing
# ServiceOwners:                                                   @ccmbpxpcrew

# ServiceLabel: %Cost Management - Budget
# ServiceOwners:                                                   @ccmaxpcrew

# ServiceLabel: %Cost Management - Query
# ServiceOwners:                                                   @ccmixpdevs

# ServiceLabel: %Cost Management - RIandShowBack
# ServiceOwners:                                                   @ccmshowbackdevs

# ServiceLabel: %Cost Management - UsageDetailsAndExport
# ServiceOwners:                                                   @TiagoCrewGitHubIssues

# ServiceLabel: %Custom Providers
# ServiceOwners:                                                   @manoharp @MSEvanhi

# ServiceLabel: %Customer Insights
# ServiceOwners:                                                   @shefymk

# ServiceLabel: %CycleCloud
# ServiceOwners:                                                   @adriankjohnson

# ServiceLabel: %Data Bricks
# ServiceOwners:                                                   @yagupta

# ServiceLabel: %DataBox
# ServiceOwners:                                                   @tmvishwajit @matdickson @manuaery @madhurinms

# ServiceLabel: %Data Catalog
# ServiceOwners:                                                   @anilman

# ServiceLabel: %DataBox Edge
# ServiceOwners:                                                   @a-t-mason @ganzee @manuaery

# ServiceLabel: %Data Factory
# ServiceOwners:                                                   @shawnxzq @lmy269

# ServiceLabel: %Data Lake
# ServiceOwners:                                                   @sumantmehtams

# ServiceLabel: %Data Lake Storage Gen1
# ServiceOwners:                                                   @sumantmehtams

# ServiceLabel: %Data Lake Storage Gen2
# ServiceOwners:                                                   @sumantmehtams

# ServiceLabel: %Data Lake Analytics
# ServiceOwners:                                                   @idear1203

# ServiceLabel: %Data Lake Store
# ServiceOwners:                                                   @sumantmehtams

# ServiceLabel: %Data Migration
# ServiceOwners:                                                   @rgreenMSFT

# ServiceLabel: %Data Share
# ServiceOwners:                                                   @raedJarrar @jifems

# PRLabel: %DevCenter
/sdk/devcenter/                                                    @sebrenna @shivangireja

# ServiceLabel: %DevCenter
# ServiceOwners:                                                   @sebrenna

# ServiceLabel: %Dev Spaces
# ServiceOwners:                                                   @yuzorMa @johnsta @greenie-msft

# ServiceLabel: %Devtestlab
# ServiceOwners:                                                   @Tanmayeekamath

# ServiceLabel: %DevOps
# ServiceOwners:                                                   @narula0781 @ashishonce @romil07

# PRLabel: %Device Update
/sdk/deviceupdate/                                                 @dpokluda @sedols

# ServiceLabel: %Device Update
# ServiceOwners:                                                   @dpokluda @sedols

# PRLabel: %Digital Twins
/sdk/digitaltwins/                                                 @johngallardo @efriesner @abhinav-ghai @Aashish93-stack @sjiherzig @Satya-Kolluri

# ServiceLabel: %Digital Twins
# ServiceOwners:                                                   @johngallardo @efriesner @abhinav-ghai @Aashish93-stack @sjiherzig @Satya-Kolluri

# PRLabel: %Defender EASM
/sdk/easm/Azure.Analytics.Defender.Easm/                           @thang-bit

# ServiceLabel: %Defender EASM
# ServiceOwners:                                                   @thang-bit

# PRLabel: %Event Grid
/sdk/eventgrid/                                                    @Kishp01 @ahamad-MS @JoshLove-msft @jsquire @m-redding

# PRLabel: %Event Grid %Functions
/sdk/eventgrid/Microsoft.Azure.WebJobs.Extensions.EventGrid/       @jsquire @JoshLove-msft

# ServiceLabel: %Event Grid
# AzureSdkOwners:                                                  @JoshLove-msft
# ServiceOwners:                                                   @Kishp01 @ahamad-MS

# PRLabel: %Event Hubs
/sdk/eventhub/                                                     @jsquire @m-redding

# PRLabel: %Event Hubs %Functions
/sdk/eventhub/Microsoft.Azure.WebJobs.Extensions.EventHubs/        @JoshLove-msft @jsquire

# PRLabel: %Event Hubs
/sdk/eventhub/Microsoft.Azure.EventHubs/                           @serkantkaraca @sjkwak

# PRLabel: %Event Hubs
/sdk/eventhub/Microsoft.Azure.EventHubs.Processor/                 @serkantkaraca @sjkwak

# PRLabel: %Event Hubs
/sdk/eventhub/Microsoft.Azure.EventHubs.ServiceFabricProcessor/    @serkantkaraca @sjkwak

# ServiceLabel: %Event Hubs
# AzureSdkOwners:                                                  @jsquire
# ServiceOwners:                                                   @serkantkaraca @sjkwak

# PRLabel: %Extension - WCF
/sdk/extension-wcf/                                                @mconnew

# ServiceLabel: %Extension - WCF
# ServiceOwners:                                                   @mconnew

# ServiceLabel: %Functions
# AzureSdkOwners:                                                  @JoshLove-msft
# ServiceOwners:                                                   @ahmedelnably @fabiocav

# ServiceLabel: %Graph.Microsoft
# ServiceOwners:                                                   @dkershaw10 @baywet

# ServiceLabel: %Guest Configuration
# ServiceOwners:                                                   @mgreenegit @vivlingaiah

# PRlabel: %HDInsight
/sdk/hdinsight/                                                    @aim-for-better @idear1203 @deshriva

# ServiceLabel: %HDInsight
# ServiceOwners:                                                   @aim-for-better @idear1203 @deshriva

# PRLabel: %Health Deidentification
/sdk/healthdataaiservices/                                         @alexathomases @Azure/healthdatadeidentification

# ServiceLabel: %Health Deidentification
# ServiceOwners:                                                   @alexathomases @Azure/healthdatadeidentification

# ServiceLabel: %HPC Cache
# ServiceOwners:                                                   @romahamu @omzevall

# ServiceLabel: %Import Export
# ServiceOwners:                                                   @madhurinms

# PRLabel: %Iot
/sdk/iot*/                                                         @ethanann-ms @vighatke

# PRLabel: %Iot
/sdk/modelsrepository/                                             @timtay-microsoft @abhipsaMisra @digimaun @brycewang-microsoft @andyk-ms @tmahmood-microsoft @rido-min

# ServiceLabel: %IoT
# ServiceOwners:                                                   @ethanann-ms @vighatke @timtay-microsoft @abhipsaMisra @digimaun @brycewang-microsoft @andyk-ms @tmahmood-microsoft @rido-min

# ServiceLabel: %IoT - CLI
# ServiceOwners:                                                   @Azure/azure-iot-cli-triage

# PRLabel: %KeyVault
/sdk/keyvault/                                                     @schaabs @JonathanCrd @jsquire @christothes

# ServiceLabel: %KeyVault
# AzureSdkOwners:                                                  @JonathanCrd
# ServiceOwners:                                                   @RandalliLama

# ServiceLabel: %Kubernetes Configuration
# ServiceOwners:                                                   @NarayanThiru

# ServiceLabel: %Kusto
# ServiceOwners:                                                   @ilayrn @orhasban

# ServiceLabel: %Lab Services
# ServiceOwners:                                                   @Tanmayeekamath

# PRLabel: %Load Test Service
/sdk/loadtestservice/                                              @abranj1219 @ninallam @christothes

# ServiceLabel: %Load Test Service
# ServiceOwners:                                                   @abranj1219 @ninallam

# ServiceLabel: %Logic App
# ServiceOwners:                                                   @Azure/azure-logicapps-team

# ServiceLabel: %Managed Identity
# ServiceOwners:                                                   @varunkch

# ServiceLabel: %Machine Learning
# ServiceOwners:                                                   @azureml-github

# ServiceLabel: %Machine Learning Compute
# ServiceOwners:                                                   @azureml-github

# ServiceLabel: %Machine Learning Experimentation
# ServiceOwners:                                                   @aashishb

# ServiceLabel: %ManagedServices
# ServiceOwners:                                                   @Lighthouse-Azure

# PRLabel: %Maps
/sdk/maps/                                                         @dubiety
# ServiceLabel: %Maps
# ServiceOwners:                                                   @dubiety

# ServiceLabel: %MariaDB
# ServiceOwners:                                                   @ajlam @ambhatna @kummanish

# ServiceLabel: %Marketplace Ordering
# ServiceOwners:                                                   @prbansa

# PRLabel: %Media Services
/sdk/mediaservices/                                                @akucer @naiteeks @bennage @giakas

# ServiceLabel: %Media Services
# ServiceOwners:                                                   @akucer @naiteeks @bennage @giakas

# ServiceLabel: %Migrate
# ServiceOwners:                                                   @shijojoy

# ServiceLabel: %Mobile Engagement
# ServiceOwners:                                                   @kpiteira

# PRLabel: %Monitor
/sdk/monitor/*                                                     @nisha-bhatia @JoshLove-msft @Azure/azure-sdk-write-monitor-data-plane

# PRLabel: %Monitor
/sdk/monitor/Azure.Monitor.Ingestion/                              @nisha-bhatia @JoshLove-msft @Azure/azure-sdk-write-monitor-data-plane

# ServiceLabel: %Monitor
# AzureSdkOwners:                                                  @nisha-bhatia
# ServiceOwners:                                                   @SameergMS @dadunl @AzMonEssential @AzmonAlerts @AzmonActionG @AzmonLogA

# PRLabel: %Monitor - Query
/sdk/monitor/Azure.Monitor.Query/                                  @nisha-bhatia @JoshLove-msft @Azure/azure-sdk-write-monitor-data-plane

# ServiceLabel: %Monitor - Query
# AzureSdkOwners:                                                  @nisha-bhatia
# ServiceOwners:                                                   @SameergMS @dadunl @AzMonEssential @AzmonAlerts @AzmonActionG @AzmonLogA @ToddKingMSFT

# ServiceLabel: %Monitor - ApplicationInsights
# ServiceOwners:                                                   @omziv @anatse @raronen @ischrei @danhadari @azmonapplicationinsights

# PRLabel: %Monitor - Distro
/sdk/monitor/Azure.Monitor.OpenTelemetry.AspNetCore/               @rajkumar-rangaraj @TimothyMothra

# PRLabel: %Monitor - Distro
/sdk/monitor/Azure.Monitor.OpenTelemetry.sln                       @rajkumar-rangaraj @TimothyMothra

# ServiceLabel: %Monitor - Distro
# ServiceOwners:                                                   @rajkumar-rangaraj @TimothyMothra

# PRLabel: %Monitor - Exporter
/sdk/monitor/Azure.Monitor.OpenTelemetry.Exporter/                 @rajkumar-rangaraj @TimothyMothra

# ServiceLabel: %Monitor - Exporter
# ServiceOwners:                                                   @rajkumar-rangaraj @TimothyMothra

# PRLabel: %Monitor - LiveMetrics
/sdk/monitor/Azure.Monitor.OpenTelemetry.LiveMetrics/              @rajkumar-rangaraj @TimothyMothra @xiang17

# ServiceLabel: %Monitor - LiveMetrics
# ServiceOwners:                                                   @rajkumar-rangaraj @TimothyMothra @xiang17

# ServiceLabel: %MySQL
# ServiceOwners:                                                   @ajlam @ambhatna @kummanish

# PRLabel: %Mixed Reality
/sdk/mixedreality/                                                 @crtreasu @rgarcia @JoshLove-msft

# PRLabel: %Mixed Reality
/sdk/objectanchors/                                                @crtreasu @rgarcia @JoshLove-msft

# PRLabel: %Remote Rendering
/sdk/remoterendering/                                              @FlorianBorn71 @MichaelZp0 @ChristopherManthei

#ServiceLabel: %Remote Rendering
#ServiceOwners:                                                    @FlorianBorn71 @MichaelZp0 @ChristopherManthei

# ServiceLabel: %Mixed Reality
# ServiceOwners:                                                   @crtreasu @rgarcia

# PRLabel: %Network
/sdk/network*/                                                     @aznetsuppgithub

# ServiceLabel: %Network
# ServiceOwners:                                                   @aznetsuppgithub

# ServiceLabel: %Network - Application Gateway
# ServiceOwners:                                                   @appgwsuppgithub

# ServiceLabel: %Network - Bastion
# ServiceOwners:                                                   @bastionsuppgithub

# ServiceLabel: %Network - DDOS Protection
# ServiceOwners:                                                   @ddossuppgithub

# ServiceLabel: %Network - ExpressRoute
# ServiceOwners:                                                   @exrsuppgithub

# ServiceLabel: %Network - Firewall
# ServiceOwners:                                                   @fwsuppgithub

# ServiceLabel: %Network - Front Door
# ServiceOwners:                                                   @cdnfdsuppgithub

# ServiceLabel: %Network - Virtual Network
# ServiceOwners:                                                   @vnetsuppgithub

# ServiceLabel: %Network - Load Balancer
# ServiceOwners:                                                   @slbsupportgithub

# ServiceLabel: %Network - Virtual Network NAT
# ServiceOwners:                                                   @vnetsuppgithub

# ServiceLabel: %Network - Network Watcher
# ServiceOwners:                                                   @netwatchsuppgithub

# PRLabel: %Network - DNS
/sdk/dns/                                                         @dnssuppgithub

# ServiceLabel: %Network - DNS
# ServiceOwnerS:                                                   @dnssuppgithub

# ServiceLabel: %Network - Network Virtual Appliance
# ServiceOwners:                                                   @nvasuppgithub

# ServiceLabel: %Network - Virtual WAN
# ServiceOwners:                                                   @vwansuppgithub

# ServiceLabel: %Network - VPN Gateway
# ServiceOwners:                                                   @vpngwsuppgithub

# ServiceLabel: %Network - Private Link
# ServiceOwners:                                                   @privlinksuppgithub

# ServiceLabel: %Notification Hub
# ServiceOwners:                                                   @tjsomasundaram

# PRLabel: %OpenAI
/sdk/openai/                                                       @jpalvarezl @trrwilson @joseharriaga @m-nash @ralph-msft

# ServiceLabel: %OpenAI
# ServiceOwners:                                                   @jpalvarezl @trrwilson @ralph-msft

# PRLabel: %Image Analysis
/sdk/vision/Azure.AI.Vision.ImageAnalysis/                         @rhurey @dargilco

# ServiceLabel: %Image Analysis
# ServiceOwners:                                                   @rhurey @dargilco

# PRLabel: %Microsoft Playwright Testing
/sdk/playwrighttesting/                                            @Sid200026 @puagarwa @ShreyaAnand

# ServiceLabel: %Microsoft Playwright Testing
# ServiceOwners:                                                   @Sid200026 @puagarwa @ShreyaAnand

# ServiceLabel: %Policy
# ServiceOwners:                                                   @aperezcloud @kenieva

# ServiceLabel: %Policy Insights
# ServiceOwners:                                                   @kenieva

# ServiceLabel: %PostgreSQL
# ServiceOwners:                                                   @sunilagarwal @lfittl-msft @sr-msft @niklarin

# PRLabel: %Provisioning
/sdk/provisioning/                                                 @JoshLove-msft @tg-msft @christothes @KrzysztofCwalina

# ServiceLabel: %Provisioning
# AzureSdkOwners:                                                  @JoshLove-msft

# PRLabel: %Quantum
/sdk/quantum/Azure.Quantum.Jobs/                                   @xfield

# ServiceLabel: %Quantum
# ServiceOwners:                                                   @xfield

# ServiceLabel: %Recovery Services Backup
# ServiceOwners:                                                   @Daya-Patil

# ServiceLabel: %Recovery Services Site-Recovery
# ServiceOwners:                                                   @Sharmistha-Rai

# ServiceLabel: %Redis Cache
# ServiceOwners:                                                   @yegu-ms

# ServiceLabel: %Reservations
# ServiceOwners:                                                   @corquiri

# ServiceLabel: %Resource Authorization
# ServiceOwners:                                                   @darshanhs90 @AshishGargMicrosoft

# ServiceLabel: %Resource Graph
# ServiceOwners:                                                   @chiragg4u

# ServiceLabel: %Resource Health
# ServiceOwners:                                                   @stephbaron

# ServiceLabel: %Scheduler
# ServiceOwners:                                                   @derek1ee

# ServiceLabel: %Security
# ServiceOwners:                                                   @chlahav

# ServiceLabel: %SecurityInsights
# ServiceOwners:                                                   @amirkeren

# PRLabel: %Search
/sdk/search/                                                       @ShivangiReja @kinelski @tg-msft @Azure/azsdk-search

# ServiceLabel: %Search
# AzureSdkOwners:                                                  @ShivangiReja
# ServiceOwners:                                                   @arv100kri @bleroy @tjacobhi

# PRLabel: %Service Bus
/sdk/servicebus/                                                   @JoshLove-msft @jsquire @m-redding

# PRLabel: %Service Bus %Functions
/sdk/servicebus/Microsoft.Azure.WebJobs.Extensions.ServiceBus/     @JoshLove-msft @jsquire

# ServiceLabel: %Service Bus
# AzureSdkOwners:                                                  @JoshLove-msft
# ServiceOwners:                                                   @shankarsama @EldertGrootenboer

# ServiceLabel: %Service Fabric
# ServiceOwners:                                                   @QingChenmsft @vaishnavk @juhacket

# PRLabel: %Schema Registry
/sdk/schemaregistry/                                               @jsquire @JoshLove-msft @m-redding

# ServiceLabel: %Schema Registry
# AzureSdkOwners:                                                  @m-redding
# ServiceOwners:                                                   @hmlam

# PRLabel: %SignalR
/sdk/signalr/                                                      @chenkennt @vicancy @JialinXin @Y-Sindo

# ServiceLabel: %SignalR
# ServiceOwners:                                                   @chenkennt @vicancy @JialinXin @Y-Sindo

# ServiceLabel: %SQL
# ServiceOwners:                                                   @azureSQLGitHub

# ServiceLabel: %SQL - VM
# ServiceOwners:                                                   @azureSQLGitHub

# ServiceLabel: %SQL - Backup & Restore
# ServiceOwners:                                                   @azureSQLGitHub

# ServiceLabel: %SQL - Data Security
# ServiceOwners:                                                   @azureSQLGitHub

# ServiceLabel: %SQL - Elastic Jobs
# ServiceOwners:                                                   @azureSQLGitHub

# ServiceLabel: %SQL - Managed Instance
# ServiceOwners:                                                   @azureSQLGitHub

# ServiceLabel: %SQL - Replication & Failover
# ServiceOwners:                                                   @azureSQLGitHub

# PRLabel: %Storage
/sdk/storage*/                                                     @seanmcc-msft @amnguye @jaschrep-msft @schaabs @tg-msft @jalauzon-msft @nickliu-msft

# PRLabel: %Storage
/sdk/storage/Azure.Storage.*/                                      @seanmcc-msft @amnguye @jaschrep-msft @schaabs @tg-msft @jalauzon-msft @nickliu-msft

# PRLabel: %Storage
/sdk/storage/Microsoft.Azure.WebJobs.*/                            @seanmcc-msft @amnguye @jaschrep-msft @tg-msft @fabiocav @mathewc @jalauzon-msft @nickliu-msft

# ServiceLabel: %Storage
# ServiceOwners:                                                   @xgithubtriage

# ServiceLabel: %Storsimple
# ServiceOwners:                                                   @anoobbacker @ganzee @manuaery

# ServiceLabel: %Stream Analytics
# ServiceOwners:                                                   @atpham256

# ServiceLabel: %Subscription
# ServiceOwners:                                                   @anuragdalmia @shilpigautam @ramaganesan-rg

# ServiceLabel: %Support
# ServiceOwners:                                                   @shahbj79 @mit2nil @aygoya @ganganarayanan

# PRLabel: %Synapse
/sdk/synapse/                                                      @yanjungao718 @annelo-msft

# ServiceLabel: %Synapse
# ServiceOwners:                                                   @yanjungao718

# PRLabel: %Tables
/sdk/tables/                                                       @christothes @JonathanCrd

# ServiceLabel: %Tables
# AzureSdkOwners:                                                  @christothes @JonathanCrd
# ServiceOwners:                                                   @sakash279 @sivethe @ThomasWeiss @PaulCheng

# PRLabel: %TimeSeriesInsights
/sdk/timeseriesinsights/                                           @yeskarthik @rasidhan @dmdenmsft

# ServiceLabel: %TimeSeriesInsights
# ServiceOwners:                                                   @yeskarthik @rasidhan @dmdenmsft @Shipra1Mishra

# PRLabel: %VideoAnalyzer
/sdk/videoanalyzer/                                                @giakas

# ServiceLabel: %VideoAnalyzer
# ServiceOwners:                                                   @giakas

# ServiceLabel: %Web Apps
# ServiceOwners:                                                   @AzureAppServiceCLI @antcp

# PRLabel: %WebPubSub
/sdk/webpubsub/                                                    @vicancy @JialinXin @KrzysztofCwalina

# PRLabel: %WebPubSub
/sdk/webpubsub/Microsoft.Azure.WebJobs.Extensions.WebPubSub/       @vicancy

# ServiceLabel: %WebPubSub
# ServiceOwners:                                                   @vicancy @JialinXin

# ######## Management Plane ########

# PRLabel: %Mgmt
/**/*Management*/                                                  @archerzz @ArcturusZhang @ArthurMa1978

# PRLabel: %Mgmt
/**/Azure.ResourceManager*/                                        @archerzz @ArcturusZhang @ArthurMa1978

# -----------------------------------------------------------------
# IMPORTANT NOTE:
#   This block acts as a catch-all, assigning Arthur triage for
#   all management issues not specifically owned by a partner
#   team.  Any management packages owned by partner teams must
#   blocks defined AFTER this one.  Matching takes place from
#   bottom-to-top and will stop after the first match.
# -----------------------------------------------------------------
# ServiceLabel: %Mgmt
# AzureSdkOwners:                                                  @ArthurMa1978

# PRLabel: %ARM
/sdk/resources/Azure.ResourceManager.*/                            @Azure/arm-sdk-owners

# ServiceLabel: %ARM %Mgmt
# ServiceOwners:                                                   @Azure/arm-sdk-owners

# PRLabel: %Astronomer
/sdk/astronomer/Azure.ResourceManager.Astro/                       @banggaurav

# ServiceLabel: %Astronomer %Mgmt
# ServiceOwners:                                                   @banggaurav

# PRLabel: %Communication - Resource Manager
/sdk/communication/Azure.ResourceManager.Communication/            @archerzz @ArcturusZhang @ArthurMa1978

# PRLabel: %Compute - Fleet
/sdk/computefleet/Azure.ResourceManager.*/                         @sahilarora92 @rahuls-microsoft

# ServiceLabel: %Compute - Fleet %Mgmt
# ServiceOwners:                                                   @sahilarora92 @rahuls-microsoft

# PRLael: %Container Orchestrator Runtime
/sdk/containerorchestratorruntime/Azure.ResourceManager.*/         @HE-Xinyu @ddadaal

# ServiceLabel: %Container Orchestrator Runtime
# ServiceOwners:                                                   @HE-Xinyu @ddadaal

# PRLabel: %Device Registry
/sdk/deviceregistry/Azure.ResourceManager.DeviceRegistry/          @davidemontanari @atastrophic @marcodalessandro @rohankhandelwal @riteshrao

# ServiceLabel: %Device Registry %Mgmt
# ServiceOwners:                                                   @davidemontanari @atastrophic @marcodalessandro @rohankhandelwal @riteshrao

# PRLabel: %DevOps - Infrastructure
/sdk/devopsinfrastructure/Azure.ResourceManager.*/                 @oolaoluwa

# ServiceLabel: %DevOps - Infrastructure
# ServiceOwners:                                                   @oolaoluwa

# PRLabel: %Elastic
/sdk/elastic/Azure.ResourceManager.Elastic/                        @ArthurMa1978

# ServiceLabel: %Elastic %Mgmt
# ServiceOwners:                                                   @ArthurMa1978

# PRLabel: %Hardware Security Modules
/sdk/hardwaresecuritymodules/Azure.ResourceManager.*/              @emmeliaAra

# ServiceLabel: %Hardware Security Modules %Mgmt
# ServiceOwners:                                                   @emmeliaAra

# PRLabel: %HybridConnectivity
/sdk/hybridconnectivity/Azure.ResourceManager.*/                   @alexmahonic @PriyankaHariharan @apmehrotra

# ServiceLabel: %HybridConnectivity %Mgmt
# ServiceOwners:                                                   @alexmahonic @PriyankaHariharan @apmehrotra

# PRLabel: %Large Instance
/sdk/azurelargeinstance/Azure.ResourceManager.*/                   @8Gitbrix @archerzz @ArcturusZhang @ArthurMa1978

# ServiceLabel: %Large Instance %Mgmt
# ServiceOwners:                                                   @8Gitbrix

# PRLabel: %Monitor
/sdk/monitor/Azure.ResourceManager.Monitor/                        @thomasp98296

# ServiceLabel: %Monitor
# ServiceOwners:                                                   @thomasp98296

# PRLabel: %Neon Postgres
/sdk/neonpostgres/Azure.ResourceManager.*/                         @archerzz @ArcturusZhang @ArthurMa1978

# PRLabel: %Network - CDN
/sdk/cdn/Azure.ResourceManager.*/                                  @archerzz @ArcturusZhang @ArthurMa1978

# PRLabel: %Network - Front Door
/sdk/frontdoor/Azure.ResourceManager.*/                            @archerzz @ArcturusZhang @ArthurMa1978

# PRLabel: %Network - Mobile
/sdk/mobilenetwork/Azure.ResourceManager.*/                        @archerzz @ArcturusZhang @ArthurMa1978

# PRLabel: %Network - DNS Private Resolver
/sdk/dnsresolver/Azure.ResourceManager.*/                          @jamesvoongms @jotrivet

# ServiceLabel: %Network - DNS Private Resolver %Mgmt
# ServiceOwners:                                                   @jamesvoongms @jotrivet

# PRLabel: %New Relic
/sdk/newrelicobservability/Azure.ResourceManager.*/                @vipray-ms

# ServiceLabel: %New Relic %Mgmt
# ServiceOwners:                                                   @vipray-ms

# PRLabel: %Nginx
/sdk/nginx/Azure.ResourceManager.*/                                @jamesfan1 @bangbingsyb @spencerofwiti @amwaleh @briantkim93

# ServiceLabel: %Nginx %Mgmt
# ServiceOwners:                                                   @jamesfan1 @bangbingsyb @spencerofwiti @amwaleh @briantkim93

# PRLabel: %Operator Nexus - Network Cloud
/sdk/networkcloud/Azure.ResourceManager.*/                         @Azure/azure-sdk-write-networkcloud

# ServiceLabel: %Operator Nexus - Network Cloud %Mgmt
# ServiceOwners:                                                   @Azure/azure-sdk-write-networkcloud

# PRLabel: %Quota
/sdk/quota/Azure.ResourceManager.*/                                @tejasm-microsoft

# ServiceLabel: %Quota %Mgmt
# ServiceOwners:                                                   @tejasm-microsoft

# PRLabel: %Recovery Services Backup
/sdk/recoveryservices-backup/Azure.ResourceManager.*/              @Daya-Patil

# ServiceLabel: %Recovery Services Backup %Mgmt
# ServiceOwners:                                                   @Daya-Patil

# PRLabel: %Self Help
/sdk/selfhelp/Azure.ResourceManager.*/                             @archerzz @ArcturusZhang @ArthurMa1978

# PRLabel: %Spring App Discovery
/sdk/springappdiscovery/Azure.ResourceManager.*/                   @sunkun99 @archerzz @ArcturusZhang @ArthurMa1978

# ServiceLabel: %Spring App Discovery %Mgmt
# ServiceOwners:                                                   @sunkun99

<<<<<<< HEAD
# PRLabel: %Compute - Fleet
/sdk/computefleet/Azure.ResourceManager.*/                         @sahilarora92 @dhruvil009 @rahuls-microsoft

# ServiceLabel: %Compute - Fleet %Mgmt
# ServiceOwners:                                                   @sahilarora92 @dhruvil009 @rahuls-microsoft

# PRLabel: %HybridConnectivity
/sdk/hybridconnectivity/Azure.ResourceManager.*/                   @alexmahonic @PriyankaHariharan @apmehrotra

# ServiceLabel: %%HybridConnectivity %Mgmt
# ServiceOwners:                                                   @alexmahonic @PriyankaHariharan @apmehrotra

# PRLabel: %Migration Assessment
/sdk/migrationassessment/Azure.ResourceManager.*/                   @srilipta-swain

# ServiceLabel: %%Migration Assessment %Mgmt
# ServiceOwners:                                                   @srilipta-swain

=======
>>>>>>> 6b952dc3
# ######## Eng Sys ########
/eng/                                                              @hallipr @weshaggard @benbp
/eng/common/                                                       @Azure/azure-sdk-eng
/eng/mgmt/                                                         @ArthurMa1978 @m-nash
/.github/workflows/                                                @Azure/azure-sdk-eng
/.github/CODEOWNERS                                                @jsquire @Azure/azure-sdk-eng
/.config/1espt/                                                    @benbp @weshaggard

# Add owners for notifications for specific pipelines
/eng/pipelines/aggregate-reports.yml                               @jsquire
/eng/common/pipelines/codeowners-linter.yml                        @jsquire
/sdk/eventhub/tests.data.yml                                       @serkantkaraca @sjkwak
/sdk/servicebus/tests.data.yml                                     @shankarsama @EldertGrootenboer

# Add owners for package dependency changes
/eng/Packages.Data.props                                           @JoshLove-msft @christothes @annelo-msft @KrzysztofCwalina @tg-msft @jsquire @m-nash @ArthurMa1978

# ######## Code Generation ########

#PRLabel: %CodeGen %Client
/eng/packages/http-client-csharp/                                  @JoshLove-msft @m-nash @jorgerangel-msft

# ServiceLabel: %CodeGen
# AzureSdkOwners:                                                  @JoshLove-msft

#PRLabel: %CodeGen %Client
/eng/packages/http-client-csharp/generator/Azure.Generator/        @JoshLove-msft @m-nash @jorgerangel-msft @jsquire @annelo-msft

#PRLabel: %CodeGen %Client
/eng/scripts/typespec/                                             @JoshLove-msft @m-nash @jorgerangel-msft @jsquire @annelo-msft<|MERGE_RESOLUTION|>--- conflicted
+++ resolved
@@ -1084,7 +1084,6 @@
 # ServiceLabel: %Spring App Discovery %Mgmt
 # ServiceOwners:                                                   @sunkun99
 
-<<<<<<< HEAD
 # PRLabel: %Compute - Fleet
 /sdk/computefleet/Azure.ResourceManager.*/                         @sahilarora92 @dhruvil009 @rahuls-microsoft
 
@@ -1103,8 +1102,6 @@
 # ServiceLabel: %%Migration Assessment %Mgmt
 # ServiceOwners:                                                   @srilipta-swain
 
-=======
->>>>>>> 6b952dc3
 # ######## Eng Sys ########
 /eng/                                                              @hallipr @weshaggard @benbp
 /eng/common/                                                       @Azure/azure-sdk-eng
