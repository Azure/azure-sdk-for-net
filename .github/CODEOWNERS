# Instructions for CODEOWNERS file format and automatic build failure notifications:
# https://github.com/Azure/azure-sdk/blob/main/docs/policies/opensource.md#codeowners

# -----------------------------------------------------------------
# IMPORTANT NOTE:
#   The ordering of "ServiceLabel" blocks is important!
#
#   Matching takes place from bottom-to-top and will stop after the
#   first match.  Place less specific matches earlier in the file
#   and more specific matches later.
#
#   Be sure to add new entries in the area they belong, denoted by the
#   header wrapped in "#" characters. (e.g. SDK, EngSys, Management)
# -----------------------------------------------------------------

################
# Orphaned paths
################
# As of 2/1/2023 these paths have no owners:

# /**
# /.config/
# /.devcontainer/
# /.vscode/
# /common/Perf/
# /common/Stress/
# /doc/
# /samples/
# /tools/

##################
# Repository root
##################
# Catch all for loose files in the root, which are mostly global configuration and
# should not be changed without team discussion.
/*                                                                 @jsquire @Azure/azure-sdk-write-net-core

################
# Automation
################

# Git Hub integration and bot rules
/.github/                                                          @jsquire @ronniegeraghty

# PRLabel: %EngSys
/sdk/template/                                                     @hallipr @weshaggard @benbp @chunyu3 @lirenhe @jsquire

# Smoke tests
/common/SmokeTests/                                                @schaabs @tg-msft @jsquire

#########
# SDK
#########

# Catch all
/sdk/                                                              @jsquire

# ######## Core Libraries ########

# PRLabel: %Azure.Core
/sdk/core/                                                         @Azure/azure-sdk-write-net-core

# ServiceLabel: %Azure.Core
# AzureSdkOwners:                                                  @annelo-msft

# PRLabel: %Azure.Identity
/sdk/identity/                                                     @schaabs @christothes @Azure/azure-sdk-write-identity

# ServiceLabel: %Azure.Identity
# AzureSdkOwners:                                                  @christothes

# PRLabel: %Extensions
/sdk/extensions/                                                   @jsquire

# ServiceLabel: %Extensions
# AzureSdkOwners:                                                  @jsquire

# ######## Services ########

# ServiceLabel: %AAD
# ServiceOwners:                                                   @adamedx

# PRLabel: %AI Model Inference
/sdk/ai/                                                           @trangevi @dargilco @jhakulin @glharper

# ServiceLabel: %AI Model Inference
# ServiceOwners:                                                   @trangevi @dargilco @jhakulin @glharper

# ServiceLabel: %AKS
# ServiceOwners:                                                   @Azure/aks-pm

# ServiceLabel: %Alerts Management
# ServiceOwners:                                                   @liadtal @yairgil

# ServiceLabel: %ARM
# ServiceOwners:                                                   @armleads-azure

# ServiceLabel: %ARM - Templates
# ServiceOwners:                                                   @armleads-azure

# ServiceLabel: %ARM - Tags
# ServiceOwners:                                                   @armleads-azure

# ServiceLabel: %ARM - Core
# ServiceOwners:                                                   @armleads-azure

# ServiceLabel: %ARM - Managed Applications
# ServiceOwners:                                                   @armleads-azure

# ServiceLabel: %ARM - Service Catalog
# ServiceOwners:                                                   @armleads-azure

# ServiceLabel: %ARM - RBAC
# ServiceOwners:                                                   @armleads-azure

# ServiceLabel: %ARO
# ServiceOwners:                                                   @mjudeikis @jim-minter @julienstroheker @amanohar

# ServiceLabel: %Advisor
# ServiceOwners:                                                   @mojayara @Prasanna-Padmanabhan

# ServiceLabel: %Analysis Services
# ServiceOwners:                                                   @athipp @taiwu @minghan

# ServiceLabel: %API Management
# ServiceOwners:                                                   @miaojiang

# PRLabel: %App Configuration
/sdk/appconfiguration/                                             @jorgerangel-msft @jsquire

# ServiceLabel: %App Configuration
# AzureSdkOwners:                                                  @jsquire
# ServiceOwners:                                                   @shenmuxiaosen @avanigupta

# ServiceLabel: %App Services
# ServiceOwners:                                                   @antcp @AzureAppServiceCLI

# PRLabel: %Attestation
/sdk/attestation/Azure.Security.Attestation                        @anilba06 @gkostal @Azure/azure-sdk-write-attestation

# ServiceLabel: %Attestation
# ServiceOwners:                                                   @anilba06 @gkostal

# ServiceLabel: %Authorization
# ServiceOwners:                                                   @darshanhs90 @AshishGargMicrosoft

# ServiceLabel: %Automation
# ServiceOwners:                                                   @jaspkaur28 @omairabdullah

# ServiceLabel: %AVS
# ServiceOwners:                                                   @cataggar @nivasn-msft @amitchat @aishu

# ServiceLabel: %Azure Data Explorer
# ServiceOwners:                                                   @ilayrn @orhasban @zoharHenMicrosoft @Aviv-Yaniv

# PRLabel: %Azure Stack
/sdk/azurestack*/                                                  @sijuman @sarathys @bganapa @rakku-ms

# ServiceLabel: %Azure Stack
# ServiceOwners:                                                   @sijuman @sarathys @bganapa @rakku-ms

# ServiceLabel: %Azure Arc Enabled Servers
# ServiceOwners:                                                   @rpsqrd @edyoung

# PRLabel: %Batch
/sdk/batch/                                                        @wiboris @dpwatrous @wanghoppe @skapur12 @cRui861

# ServiceLabel: %Batch
# ServiceOwners:                                                   @wiboris @dpwatrous

# ServiceLabel: %BatchAI
# ServiceOwners:                                                   @matthchr

# ServiceLabel: %Billing
# ServiceOwners:                                                   @amberbhargava @shilpigautam @ramaganesan-rg @anand-rengasamy

# ServiceLabel: %Blueprint
# ServiceOwners:                                                   @alex-frankel @filizt

# ServiceLabel: %Bot Service
# ServiceOwners:                                                   @sgellock

# PRLabel: %Cognitive - Language
/sdk/cognitivelanguage/                                            @quentinRobinson @bidisha-c

# ServiceLabel: %Cognitive - Language
# ServiceOwners:                                                   @quentinRobinson @bidisha-c

# PRLabel: %Cognitive - Content Safety
/sdk/contentsafety/                                                @bowgong @mengaims @JieZhou000

# ServiceLabel: %Cognitive - Content Safety
# ServiceOwners:                     	                           @bowgong @mengaims @JieZhou000

# PRLabel: %Cognitive - Custom Vision
/sdk/cognitiveservices/Vision.CustomVision*/                       @areddish @tburns10

# ServiceLabel: %Cognitive - Custom Vision
# ServiceOwners:                                                   @areddish @tburns10

# PRLabel: %Cognitive - Computer Vision
/sdk/cognitiveservices/Vision.ComputerVision/                      @ryogok @TFR258 @tburns10 @areddish @toothache

# ServiceLabel: %Cognitive - Computer Vision
# ServiceOwners:                                                   @ryogok @TFR258 @tburns10 @areddish @toothache

# PRLabel: %Cognitive - Face
/sdk/cognitiveservices/Vision.Face/                                @dipidoo @longli0 @ShaoAnLin @lulululululu @leareai @Han-msft

# PRLabel: %Cognitive - Face
/sdk/face/                                                         @dipidoo @longli0 @ShaoAnLin @lulululululu @leareai @Han-msft

# ServiceLabel: %Cognitive - Face
# ServiceOwners:                                                   @dipidoo @longli0 @ShaoAnLin @lulululululu @leareai @Han-msft

# PRLabel: %Cognitive - Form Recognizer
/sdk/documentintelligence/                                         @kinelski @joseharriaga

# PRLabel: %Cognitive - Form Recognizer
/sdk/formrecognizer/                                               @kinelski @joseharriaga

# ServiceLabel: %Cognitive - Form Recognizer
# AzureSdkOwners:                                                  @kinelski
# ServiceOwners:                                                   @ctstone @vkurpad

# PRLabel: %Cognitive - Metrics Advisor
/sdk/metricsadvisor/                                               @kinelski

# ServiceLabel: %Cognitive - Metrics Advisor
# AzureSdkOwners:                                                  @kinelski
# ServiceOwners:                                                   @bowgong

# PRLabel: %Cognitive - Anomaly Detector
/sdk/anomalydetector/                                              @conhua @mengaims @juaduan @moreOver0

# ServiceLabel: %Cognitive - Anomaly Detector
# ServiceOwners:                                                   @conhua @mengaims @juaduan @moreOver0

# PRLabel: %Cognitive - Health Insights
/sdk/healthinsights/                                               @asaflevi-ms @tomsft @koen-mertens

# ServiceLabel: %Cognitive - Health Insights
# ServiceOwners:                                                   @asaflevi-ms

# PRLabel: %Cognitive - Personalizer
/sdk/personalizer/                                                 @orenmichaely @tyclintw

# ServiceLabel: %Cognitive - Personalizer
# ServiceOwners:                                                   @orenmichaely @tyclintw

# PRLabel: %Cognitive - QnA Maker
/sdk/cognitiveservices/Knowledge.QnAMaker/                         @bingisbestest @nerajput1607

# ServiceLabel: %Cognitive - QnA Maker
# ServiceOwners:                                                   @bingisbestest @nerajput1607

# PRLabel: %Cognitive - Text Analytics
/sdk/textanalytics/                                                @quentinRobinson @joseharriaga @bidisha-c

# ServiceLabel: %Cognitive - Text Analytics
# ServiceOwners:                                                   @quentinRobinson @bidisha-c

# PRLabel: %Cognitive - Translator
/sdk/translation/                                                  @mikeymcz @cpoulain @joseharriaga

# ServiceLabel: %Cognitive - Translator
# ServiceOwners:                                                   @swmachan @mikeymcz @cpoulain

# ServiceLabel: %Cognitive - Speech
# ServiceOwners:                                                   @robch

# PRLabel: %Cognitive - LUIS
/sdk/cognitiveservices/Language.LUIS*/                             @cahann @kayousef

# ServiceLabel: %Cognitive - LUIS
# ServiceOwners:                                                   @cahann @kayousef

# ServiceLabel: %Cognitive - Content Moderator
# ServiceOwners:                                                   @swiftarrow11

# ServiceLabel: %Cognitive - Immersive Reader
# ServiceOwners:                                                   @metanMSFT

# ServiceLabel: %Cognitive - Ink Recognizer
# ServiceOwners:                                                   @olduroja

# PRLabel: %Cognitive - Bing
/sdk/cognitiveservices/Search.Bing*/                               @jaggerbodas-ms @arwong

# ServiceLabel: %Cognitive - Bing
# ServiceOwners:                                                   @jaggerbodas-ms @arwong

# ServiceLabel: %Cognitive - Mgmt
# ServiceOwners:                                                   @yangyuan

# ServiceLabel: %Commerce
# ServiceOwners:                                                   @ms-premp @qiaozha

# PRLabel: %Communication
/sdk/communication/                                                @acsdevx-msft

# ServiceLabel: %Communication
# ServiceOwners:                                                   @acsdevx-msft

# PRLabel: %Communication - Calling Server
/sdk/communication/Azure.Communication.CallingServer/              @minwoolee-msft

# PRLabel: %Communication - Chat
/sdk/communication/Azure.Communication.Chat/                       @LuChen-Microsoft

# PRLabel: %Communication - Common
/sdk/communication/Azure.Communication.Common/                     @Azure/acs-identity-sdk @AikoBB @maximrytych-ms @mjafferi-msft

# PRLabel: %Communication - Identity
/sdk/communication/Azure.Communication.Identity/                   @Azure/acs-identity-sdk @AikoBB @maximrytych-ms @mjafferi-msft

# PRLabel: %Communication - Phone Numbers
/sdk/communication/Azure.Communication.PhoneNumbers/               @miguhern @whisper6284 @danielav7

# PRLabel: %Communication - Programmable Connectivity
/sdk/communication/Azure.Communication.ProgrammableConnectivity/   @aronhegedusms

# PRLabel: %Communication - Short Codes
/sdk/communication/Azure.Communication.ShortCodes/                 @guilhermeluizsp @danielav7

# PRLabel: %Communication - SMS
/sdk/communication/Azure.Communication.Sms/                        @gfeitosa-msft @phermanov-msft @ilyapaliakou-msft @besh2014

# PRLabel: %Communication - Rooms
/sdk/communication/Azure.Communication.Rooms/                      @minnieliu @paolamvhz @alexokun @Mrayyan @shwali-msft @allchiang-msft @mikehang-msft

# PRLabel: %Compute
/sdk/compute/                                                      @sandido @dkulkarni-ms @haagha @MS-syh2qs @grizzlytheodore @TravisCragg-MSFT @melina5656

# ServiceLabel: %Compute
# ServiceOwners:                                                   @Drewm3 @TravisCragg-MSFT @nikhilpatel909 @sandeepraichura @hilaryw29 @MsGabsta @ushnaarshadkhan

# ServiceLabel: %Compute - Extensions
# ServiceOwners:                                                   @MsGabsta @TravisCragg-MSFT

# ServiceLabel: %Compute - Images
# ServiceOwners:                                                   @TravisCragg-MSFT @sandeepraichura

# ServiceLabel: %Compute - Managed Disks
# ServiceOwners:                                                   @TravisCragg-MSFT @ushnaarshadkhan

# ServiceLabel: %Compute - RDFE
# ServiceOwners:                                                   @Drewm3 @TravisCragg-MSFT

# ServiceLabel: %Compute - VM
# ServiceOwners:                                                   @Drewm3 @TravisCragg-MSFT

# ServiceLabel: %Compute - VMSS
# ServiceOwners:                                                   @TravisCragg-MSFT @hilaryw29

# PRLabel: %Confidential Ledger
/sdk/confidentialledger/                                           @christothes @PallabPaul

# ServiceLabel: %Confidential Ledger
# ServiceOwners:                                                   @PallabPaul

# ServiceLabel: %Consumption - Billing
# ServiceOwners:                                                   @ccmbpxpcrew

# ServiceLabel: %Consumption - Budget
# ServiceOwners:                                                   @ccmaxpcrew

# ServiceLabel: %Consumption - Query
# ServiceOwners:                                                   @ccmixpdevs

# ServiceLabel: %Consumption - RIandShowBack
# ServiceOwners:                                                   @ccmshowbackdevs

# ServiceLabel: %Consumption - UsageDetailsAndExport
# ServiceOwners:                                                   @TiagoCrewGitHubIssues

# ServiceLabel: %Connected Kubernetes
# ServiceOwners:                                                   @akashkeshari

# ServiceLabel: %Container Instances
# ServiceOwners:                                                   @dkkapur

# PRLabel: %Container Registry
/sdk/containerregistry/                                            @ShivangiReja @annelo-msft @Azure/azsdk-acr

# ServiceLabel: %Container Registry
# AzureSdkOwners:                                                  @ShivangiReja
# ServiceOwners:                                                   @toddysm @yugangw-MSFT

# ServiceLabel: %Container Service
# ServiceOwners:                                                   @qike-ms @jwilder @thomas1206 @seanmck

# ServiceLabel: %Cosmos
/sdk/cosmosdb/                                                     @pjohari-ms @MehaKaushik @shurd @anfeldma-ms @zfoster @kushagraThapar

# ServiceLabel: %Cost Management - Billing
# ServiceOwners:                                                   @ccmbpxpcrew

# ServiceLabel: %Cost Management - Budget
# ServiceOwners:                                                   @ccmaxpcrew

# ServiceLabel: %Cost Management - Query
# ServiceOwners:                                                   @ccmixpdevs

# ServiceLabel: %Cost Management - RIandShowBack
# ServiceOwners:                                                   @ccmshowbackdevs

# ServiceLabel: %Cost Management - UsageDetailsAndExport
# ServiceOwners:                                                   @TiagoCrewGitHubIssues

# ServiceLabel: %Custom Providers
# ServiceOwners:                                                   @manoharp @MSEvanhi

# ServiceLabel: %Customer Insights
# ServiceOwners:                                                   @shefymk

# ServiceLabel: %CycleCloud
# ServiceOwners:                                                   @adriankjohnson

# ServiceLabel: %Data Bricks
# ServiceOwners:                                                   @yagupta

# ServiceLabel: %DataBox
# ServiceOwners:                                                   @tmvishwajit @matdickson @manuaery @madhurinms

# ServiceLabel: %Data Catalog
# ServiceOwners:                                                   @anilman

# ServiceLabel: %DataBox Edge
# ServiceOwners:                                                   @a-t-mason @ganzee @manuaery

# ServiceLabel: %Data Factory
# ServiceOwners:                                                   @shawnxzq @lmy269

# ServiceLabel: %Data Lake
# ServiceOwners:                                                   @sumantmehtams

# ServiceLabel: %Data Lake Storage Gen1
# ServiceOwners:                                                   @sumantmehtams

# ServiceLabel: %Data Lake Storage Gen2
# ServiceOwners:                                                   @sumantmehtams

# ServiceLabel: %Data Lake Analytics
# ServiceOwners:                                                   @idear1203

# ServiceLabel: %Data Lake Store
# ServiceOwners:                                                   @sumantmehtams

# ServiceLabel: %Data Migration
# ServiceOwners:                                                   @rgreenMSFT

# ServiceLabel: %Data Share
# ServiceOwners:                                                   @raedJarrar @jifems

# PRLabel: %DevCenter
/sdk/devcenter/                                                    @sebrenna @shivangireja

# ServiceLabel: %DevCenter
# ServiceOwners:                                                   @sebrenna

# ServiceLabel: %Dev Spaces
# ServiceOwners:                                                   @yuzorMa @johnsta @greenie-msft

# ServiceLabel: %Devtestlab
# ServiceOwners:                                                   @Tanmayeekamath

# ServiceLabel: %DevOps
# ServiceOwners:                                                   @narula0781 @ashishonce @romil07

# PRLabel: %Device Update
/sdk/deviceupdate/                                                 @dpokluda @sedols

# ServiceLabel: %Device Update
# ServiceOwners:                                                   @dpokluda @sedols

# PRLabel: %Digital Twins
/sdk/digitaltwins/                                                 @johngallardo @efriesner @abhinav-ghai @Aashish93-stack @sjiherzig @Satya-Kolluri

# ServiceLabel: %Digital Twins
# ServiceOwners:                                                   @johngallardo @efriesner @abhinav-ghai @Aashish93-stack @sjiherzig @Satya-Kolluri

# PRLabel: %Defender EASM
/sdk/easm/Azure.Analytics.Defender.Easm/                           @thang-bit

# ServiceLabel: %Defender EASM
# ServiceOwners:                                                   @thang-bit

# PRLabel: %Event Grid
/sdk/eventgrid/                                                    @Kishp01 @ahamad-MS @JoshLove-msft @jsquire @m-redding

# PRLabel: %Event Grid %Functions
/sdk/eventgrid/Microsoft.Azure.WebJobs.Extensions.EventGrid/       @jsquire @JoshLove-msft

# ServiceLabel: %Event Grid
# AzureSdkOwners:                                                  @JoshLove-msft
# ServiceOwners:                                                   @Kishp01 @ahamad-MS

# PRLabel: %Event Hubs
/sdk/eventhub/                                                     @jsquire @m-redding

# PRLabel: %Event Hubs %Functions
/sdk/eventhub/Microsoft.Azure.WebJobs.Extensions.EventHubs/        @JoshLove-msft @jsquire

# PRLabel: %Event Hubs
/sdk/eventhub/Microsoft.Azure.EventHubs/                           @serkantkaraca @sjkwak

# PRLabel: %Event Hubs
/sdk/eventhub/Microsoft.Azure.EventHubs.Processor/                 @serkantkaraca @sjkwak

# PRLabel: %Event Hubs
/sdk/eventhub/Microsoft.Azure.EventHubs.ServiceFabricProcessor/    @serkantkaraca @sjkwak

# ServiceLabel: %Event Hubs
# AzureSdkOwners:                                                  @jsquire
# ServiceOwners:                                                   @serkantkaraca @sjkwak

# PRLabel: %Extension - WCF
/sdk/extension-wcf/                                                @mconnew @subhra231

# ServiceLabel: %Extension - WCF
# ServiceOwners:                                                   @mconnew @subhra231

# ServiceLabel: %Functions
# AzureSdkOwners:                                                  @JoshLove-msft
# ServiceOwners:                                                   @ahmedelnably @fabiocav

# ServiceLabel: %Graph.Microsoft
# ServiceOwners:                                                   @dkershaw10 @baywet

# ServiceLabel: %Guest Configuration
# ServiceOwners:                                                   @mgreenegit @vivlingaiah

# PRlabel: %HDInsight
/sdk/hdinsight/                                                    @aim-for-better @idear1203 @deshriva

# ServiceLabel: %HDInsight
# ServiceOwners:                                                   @aim-for-better @idear1203 @deshriva

# PRLabel: %Health Deidentification
/sdk/healthdataaiservices/                                         @GrahamMThomas

# ServiceLabel: %Health Deidentification
# ServiceOwners:                                                   @GrahamMThomas

# ServiceLabel: %HPC Cache
# ServiceOwners:                                                   @romahamu @omzevall

# ServiceLabel: %Import Export
# ServiceOwners:                                                   @madhurinms

# PRLabel: %Iot
/sdk/iot*/                                                         @ethanann-ms @vighatke

# PRLabel: %Iot
/sdk/modelsrepository/                                             @timtay-microsoft @abhipsaMisra @digimaun @brycewang-microsoft @andyk-ms @tmahmood-microsoft @rido-min

# ServiceLabel: %IoT
# ServiceOwners:                                                   @ethanann-ms @vighatke @timtay-microsoft @abhipsaMisra @digimaun @brycewang-microsoft @andyk-ms @tmahmood-microsoft @rido-min

# ServiceLabel: %IoT - CLI
# ServiceOwners:                                                   @Azure/azure-iot-cli-triage

# PRLabel: %KeyVault
/sdk/keyvault/                                                     @heaths @schaabs @JonathanCrd @jsquire @christothes

# ServiceLabel: %KeyVault
# AzureSdkOwners:                                                  @heaths
# ServiceOwners:                                                   @RandalliLama @jlichwa

# ServiceLabel: %Kubernetes Configuration
# ServiceOwners:                                                   @NarayanThiru

# ServiceLabel: %Kusto
# ServiceOwners:                                                   @ilayrn @orhasban

# ServiceLabel: %Lab Services
# ServiceOwners:                                                   @Tanmayeekamath

# PRLabel: %Load Test Service
/sdk/loadtestservice/                                              @abranj1219 @ninallam @NiveditJain @christothes

# ServiceLabel: %Load Test Service
# ServiceOwners:                                                   @abranj1219 @ninallam @NiveditJain

# ServiceLabel: %Logic App
# ServiceOwners:                                                   @Azure/azure-logicapps-team

# ServiceLabel: %LOUIS
# ServiceOwners:                                                   @minamnmik

# ServiceLabel: %Managed Identity
# ServiceOwners:                                                   @varunkch

# ServiceLabel: %Machine Learning
# ServiceOwners:                                                   @azureml-github

# ServiceLabel: %Machine Learning Compute
# ServiceOwners:                                                   @azureml-github

# ServiceLabel: %Machine Learning Experimentation
# ServiceOwners:                                                   @aashishb

# ServiceLabel: %ManagedServices
# ServiceOwners:                                                   @Lighthouse-Azure

# PRLabel: %Maps
/sdk/maps/                                                         @dubiety @jecmenicanikola
# ServiceLabel: %Maps
# ServiceOwners:                                                   @dubiety @jecmenicanikola

# ServiceLabel: %MariaDB
# ServiceOwners:                                                   @ajlam @ambhatna @kummanish

# ServiceLabel: %Marketplace Ordering
# ServiceOwners:                                                   @prbansa

# PRLabel: %Media Services
/sdk/mediaservices/                                                @akucer @naiteeks @bennage @giakas

# ServiceLabel: %Media Services
# ServiceOwners:                                                   @akucer @naiteeks @bennage @giakas

# ServiceLabel: %Migrate
# ServiceOwners:                                                   @shijojoy

# ServiceLabel: %Mobile Engagement
# ServiceOwners:                                                   @kpiteira

# PRLabel: %Monitor
/sdk/monitor/*                                                     @nisha-bhatia @JoshLove-msft @Azure/azure-sdk-write-monitor-data-plane

# PRLabel: %Monitor
/sdk/monitor/Azure.Monitor.Ingestion/                              @nisha-bhatia @JoshLove-msft @Azure/azure-sdk-write-monitor-data-plane

# ServiceLabel: %Monitor
# AzureSdkOwners:                                                  @nisha-bhatia
# ServiceOwners:                                                   @SameergMS @dadunl @AzMonEssential @AzmonAlerts @AzmonActionG @AzmonLogA

# PRLabel: %Monitor - Query
/sdk/monitor/Azure.Monitor.Query/                                  @nisha-bhatia @JoshLove-msft @Azure/azure-sdk-write-monitor-data-plane

# ServiceLabel: %Monitor - Query
# AzureSdkOwners:                                                  @nisha-bhatia
# ServiceOwners:                                                   @SameergMS @dadunl @AzMonEssential @AzmonAlerts @AzmonActionG @AzmonLogA @ToddKingMSFT

# ServiceLabel: %Monitor - ApplicationInsights
# ServiceOwners:                                                   @omziv @anatse @raronen @ischrei @danhadari @azmonapplicationinsights

# PRLabel: %Monitor - Distro
/sdk/monitor/Azure.Monitor.OpenTelemetry.AspNetCore/               @cijothomas @reyang @rajkumar-rangaraj @TimothyMothra

# PRLabel: %Monitor - Distro
/sdk/monitor/Azure.Monitor.OpenTelemetry.sln                       @cijothomas @reyang @rajkumar-rangaraj @TimothyMothra

# ServiceLabel: %Monitor - Distro
# ServiceOwners:                                                   @cijothomas @reyang @rajkumar-rangaraj @TimothyMothra

# PRLabel: %Monitor - Exporter
/sdk/monitor/Azure.Monitor.OpenTelemetry.Exporter/                 @cijothomas @reyang @rajkumar-rangaraj @TimothyMothra

# ServiceLabel: %Monitor - Exporter
# ServiceOwners:                                                   @cijothomas @reyang @rajkumar-rangaraj @TimothyMothra

# PRLabel: %Monitor - LiveMetrics
/sdk/monitor/Azure.Monitor.OpenTelemetry.LiveMetrics/              @cijothomas @reyang @rajkumar-rangaraj @TimothyMothra @xiang17

# ServiceLabel: %Monitor - LiveMetrics
# ServiceOwners:                                                   @cijothomas @reyang @rajkumar-rangaraj @TimothyMothra @xiang17

# ServiceLabel: %MySQL
# ServiceOwners:                                                   @ajlam @ambhatna @kummanish

# PRLabel: %Mixed Reality
/sdk/mixedreality/                                                 @crtreasu @rgarcia @JoshLove-msft

# PRLabel: %Mixed Reality
/sdk/objectanchors/                                                @crtreasu @rgarcia @JoshLove-msft

# PRLabel: %Remote Rendering
/sdk/remoterendering/                                              @FlorianBorn71 @MichaelZp0 @ChristopherManthei

#ServiceLabel: %Remote Rendering
#ServiceOwners:                                                    @FlorianBorn71 @MichaelZp0 @ChristopherManthei

# ServiceLabel: %Mixed Reality
# ServiceOwners:                                                   @crtreasu @rgarcia

# PRLabel: %Network
/sdk/network*/                                                     @aznetsuppgithub

# ServiceLabel: %Network
# ServiceOwners:                                                   @aznetsuppgithub

# ServiceLabel: %Network - Application Gateway
# ServiceOwners:                                                   @appgwsuppgithub

# ServiceLabel: %Network - Bastion
# ServiceOwners:                                                   @bastionsuppgithub

# ServiceLabel: %Network - DDOS Protection
# ServiceOwners:                                                   @ddossuppgithub

# ServiceLabel: %Network - ExpressRoute
# ServiceOwners:                                                   @exrsuppgithub

# ServiceLabel: %Network - Firewall
# ServiceOwners:                                                   @fwsuppgithub

# ServiceLabel: %Network - Front Door
# ServiceOwners:                                                   @cdnfdsuppgithub

# ServiceLabel: %Network - Virtual Network
# ServiceOwners:                                                   @vnetsuppgithub

# ServiceLabel: %Network - Load Balancer
# ServiceOwners:                                                   @slbsupportgithub

# ServiceLabel: %Network - Virtual Network NAT
# ServiceOwners:                                                   @vnetsuppgithub

# ServiceLabel: %Network - Network Watcher
# ServiceOwners:                                                   @netwatchsuppgithub

# PRLabel: %Network - DNS
/sdk/dns/                                                         @dnssuppgithub

# ServiceLabel: %Network - DNS
# ServiceOwnerS:                                                   @dnssuppgithub

# ServiceLabel: %Network - Network Virtual Appliance
# ServiceOwners:                                                   @nvasuppgithub

# ServiceLabel: %Network - Virtual WAN
# ServiceOwners:                                                   @vwansuppgithub

# ServiceLabel: %Network - VPN Gateway
# ServiceOwners:                                                   @vpngwsuppgithub

# ServiceLabel: %Network - Private Link
# ServiceOwners:                                                   @privlinksuppgithub

# ServiceLabel: %Notification Hub
# ServiceOwners:                                                   @tjsomasundaram

# PRLabel: %Network - DNS
/sdk/dnsresolver/                                                  @jamesvoongms @jotrivet

# ServiceLabel: %Network - DNS Resolver
# ServiceOwners:                                                   @jamesvoongms @jotrivet

# PRLabel: %OpenAI
/sdk/openai/                                                       @jpalvarezl @trrwilson @joseharriaga @m-nash @ralph-msft

# ServiceLabel: %OpenAI
# ServiceOwners:                                                   @jpalvarezl @trrwilson @ralph-msft

# PRLabel: %Image Analysis
/sdk/vision/Azure.AI.Vision.ImageAnalysis/                         @rhurey @dargilco

# ServiceLabel: %Image Analysis
# ServiceOwners:                                                   @rhurey @dargilco

# PRLabel: %Microsoft Playwright Testing
/sdk/playwrighttesting/                                            @shreyaanand @mjmadhu

# ServiceLabel: %Microsoft Playwright Testing
# ServiceOwners:                                                   @shreyaanand @mjmadhu

# ServiceLabel: %Policy
# ServiceOwners:                                                   @aperezcloud @kenieva

# ServiceLabel: %Policy Insights
# ServiceOwners:                                                   @kenieva

# ServiceLabel: %PostgreSQL
# ServiceOwners:                                                   @sunilagarwal @lfittl-msft @sr-msft @niklarin

# PRLabel: %Provisioning
/sdk/provisioning/                                                 @JoshLove-msft @tg-msft

# ServiceLabel: %Provisioning
# AzureSdkOwners:                                                  @JoshLove-msft

# PRLabel: %Quantum
/sdk/quantum/Azure.Quantum.Jobs/                                   @xfield

# ServiceLabel: %Quantum
# ServiceOwners:                                                   @xfield

# ServiceLabel: %Recovery Services Backup
# ServiceOwners:                                                   @Daya-Patil

# ServiceLabel: %Recovery Services Site-Recovery
# ServiceOwners:                                                   @Sharmistha-Rai

# ServiceLabel: %Redis Cache
# ServiceOwners:                                                   @yegu-ms

# ServiceLabel: %Reservations
# ServiceOwners:                                                   @corquiri

# ServiceLabel: %Resource Authorization
# ServiceOwners:                                                   @darshanhs90 @AshishGargMicrosoft

# ServiceLabel: %Resource Graph
# ServiceOwners:                                                   @chiragg4u

# ServiceLabel: %Resource Health
# ServiceOwners:                                                   @stephbaron

# ServiceLabel: %Scheduler
# ServiceOwners:                                                   @derek1ee

# ServiceLabel: %Security
# ServiceOwners:                                                   @chlahav

# ServiceLabel: %SecurityInsights
# ServiceOwners:                                                   @amirkeren

# PRLabel: %Search
/sdk/search/                                                       @ShivangiReja @kinelski @tg-msft @Azure/azsdk-search

# ServiceLabel: %Search
# AzureSdkOwners:                                                  @ShivangiReja
# ServiceOwners:                                                   @arv100kri @bleroy @tjacobhi

# PRLabel: %Service Bus
/sdk/servicebus/                                                   @JoshLove-msft @jsquire @m-redding

# PRLabel: %Service Bus %Functions
/sdk/servicebus/Microsoft.Azure.WebJobs.Extensions.ServiceBus/     @JoshLove-msft @jsquire

# ServiceLabel: %Service Bus
# AzureSdkOwners:                                                  @JoshLove-msft
# ServiceOwners:                                                   @shankarsama @EldertGrootenboer

# ServiceLabel: %Service Fabric
# ServiceOwners:                                                   @QingChenmsft @vaishnavk @juhacket

# PRLabel: %Schema Registry
/sdk/schemaregistry/                                               @jsquire @JoshLove-msft @m-redding

# ServiceLabel: %Schema Registry
# AzureSdkOwners:                                                  @m-redding
# ServiceOwners:                                                   @hmlam

# PRLabel: %SignalR
/sdk/signalr/                                                      @sffamily @chenkennt @Y-Sindo

# ServiceLabel: %SignalR
# ServiceOwners:                                                   @sffamily @chenkennt @Y-Sindo

# ServiceLabel: %SQL
# ServiceOwners:                                                   @azureSQLGitHub

# ServiceLabel: %SQL - VM
# ServiceOwners:                                                   @azureSQLGitHub

# ServiceLabel: %SQL - Backup & Restore
# ServiceOwners:                                                   @azureSQLGitHub

# ServiceLabel: %SQL - Data Security
# ServiceOwners:                                                   @azureSQLGitHub

# ServiceLabel: %SQL - Elastic Jobs
# ServiceOwners:                                                   @azureSQLGitHub

# ServiceLabel: %SQL - Managed Instance
# ServiceOwners:                                                   @azureSQLGitHub

# ServiceLabel: %SQL - Replication & Failover
# ServiceOwners:                                                   @azureSQLGitHub

# PRLabel: %Storage
/sdk/storage*/                                                     @seanmcc-msft @amnguye @jaschrep-msft @schaabs @tg-msft @jalauzon-msft @nickliu-msft

# PRLabel: %Storage
/sdk/storage/Azure.Storage.*/                                      @seanmcc-msft @amnguye @jaschrep-msft @schaabs @tg-msft @jalauzon-msft @nickliu-msft

# PRLabel: %Storage
/sdk/storage/Microsoft.Azure.WebJobs.*/                            @seanmcc-msft @amnguye @jaschrep-msft @tg-msft @fabiocav @mathewc @jalauzon-msft @nickliu-msft

# ServiceLabel: %Storage
# ServiceOwners:                                                   @xgithubtriage

# ServiceLabel: %Storsimple
# ServiceOwners:                                                   @anoobbacker @ganzee @manuaery

# ServiceLabel: %Stream Analytics
# ServiceOwners:                                                   @atpham256

# ServiceLabel: %Subscription
# ServiceOwners:                                                   @anuragdalmia @shilpigautam @ramaganesan-rg

# ServiceLabel: %Support
# ServiceOwners:                                                   @shahbj79 @mit2nil @aygoya @ganganarayanan

# PRLabel: %Synapse
/sdk/synapse/                                                      @wonner @yanjungao718 @annelo-msft

# ServiceLabel: %Synapse
# ServiceOwners:                                                   @wonner @yanjungao718

# PRLabel: %Tables
/sdk/tables/                                                       @christothes @JonathanCrd

# ServiceLabel: %Tables
# AzureSdkOwners:                                                  @christothes @JonathanCrd
# ServiceOwners:                                                   @sakash279 @sivethe @ThomasWeiss @PaulCheng

# PRLabel: %TimeSeriesInsights
/sdk/timeseriesinsights/                                           @yeskarthik @rasidhan @dmdenmsft

# ServiceLabel: %TimeSeriesInsights
# ServiceOwners:                                                   @yeskarthik @rasidhan @dmdenmsft @Shipra1Mishra

# PRLabel: %VideoAnalyzer
/sdk/videoanalyzer/                                                @giakas

# ServiceLabel: %VideoAnalyzer
# ServiceOwners:                                                   @giakas

# ServiceLabel: %Web Apps
# ServiceOwners:                                                   @AzureAppServiceCLI @antcp

# PRLabel: %WebPubSub
/sdk/webpubsub/                                                    @vicancy @JialinXin @KrzysztofCwalina

# PRLabel: %WebPubSub
/sdk/webpubsub/Microsoft.Azure.WebJobs.Extensions.WebPubSub/       @vicancy

# ServiceLabel: %WebPubSub
# ServiceOwners:                                                   @vicancy @JialinXin

# ######## Management Plane ########

# PRLabel: %Mgmt
/**/*Management*/                                                  @archerzz @ArcturusZhang @ArthurMa1978

# PRLabel: %Mgmt
/**/Azure.ResourceManager*/                                        @archerzz @ArcturusZhang @ArthurMa1978

# -----------------------------------------------------------------
# IMPORTANT NOTE:
#   This block acts as a catch-all, assigning Arthur triage for
#   all management issues not specifically owned by a partner
#   team.  Any management packages owned by partner teams must
#   blocks defined AFTER this one.  Matching takes place from
#   bottom-to-top and will stop after the first match.
# -----------------------------------------------------------------
# ServiceLabel: %Mgmt
# AzureSdkOwners:                                                  @ArthurMa1978

# PRLabel: %ARM
/sdk/resources/Azure.ResourceManager.*/                            @Azure/arm-sdk-owners

# ServiceLabel: %ARM %Mgmt
# ServiceOwners:                                                   @Azure/arm-sdk-owners

# PRLabel: %Astronomer
/sdk/astronomer/Azure.ResourceManager.Astro/                       @banggaurav

# ServiceLabel: %Astronomer %Mgmt
# ServiceOwners:                                                   @banggaurav

# PRLabel: %Azure Stack Hci
/sdk/azurestackhci/Azure.ResourceManager.Hci/                      @priyjain358

# ServiceLabel: %Azure Stack Hci %Mgmt
# ServiceOwners:                                                   @priyjain358

# PRLabel: %Communication - Resource Manager
/sdk/communication/Azure.ResourceManager.Communication/            @archerzz @ArcturusZhang @ArthurMa1978

# PRLabel: %Device Registry
/sdk/deviceregistry/Azure.ResourceManager.DeviceRegistry/          @davidemontanari @atastrophic @marcodalessandro @rohankhandelwal @riteshrao

# ServiceLabel: %Device Registry %Mgmt
# ServiceOwners:                                                   @davidemontanari @atastrophic @marcodalessandro @rohankhandelwal @riteshrao

# PRLabel: %Hardware Security Modules
/sdk/hardwaresecuritymodules/Azure.ResourceManager.*/              @emmeliaAra

# ServiceLabel: %Hardware Security Modules %Mgmt
# ServiceOwners:                                                   @emmeliaAra

# PRLabel: %DevOps - Infrastructure
/sdk/devopsinfrastructure/Azure.ResourceManager.*/                 @oolaoluwa

# ServiceLabel: %DevOps - Infrastructure
# ServiceOwners:                                                   @oolaoluwa

# PRLabel: %Informatica Data Management
/sdk/informaticadatamanagement/Azure.ResourceManager.*/            @almasak

# ServiceLabel: %Informatica Data Management %Mgmt
# ServiceOwners:                                                   @almasak

# PRLabel: %Large Instance
/sdk/azurelargeinstance/Azure.ResourceManager.*/                   @8Gitbrix @archerzz @ArcturusZhang @ArthurMa1978

# ServiceLabel: %Large Instance %Mgmt
# ServiceOwners:                                                   @8Gitbrix

# PRLabel: %Network - CDN
/sdk/cdn/Azure.ResourceManager.*/                                  @ptnan7

# ServiceLabel: %Network - CDN %Mgmt
# ServiceOwners:                                                   @ptnan7

# PRLabel: %Network - Front Door
/sdk/frontdoor/Azure.ResourceManager.*/                            @ptnan7

# ServiceLabel: %Network - Front Door %Mgmt
# ServiceOwners:                                                   @ptnan7

# PRLabel: %Network - Mobile
/sdk/mobilenetwork/Azure.ResourceManager.*/                        @ArthurMa1978

# ServiceLabel: %Network - Mobile %Mgmt
# ServiceOwners:                                                   @ArthurMa1978

<<<<<<< HEAD
# PRLabel: %Network - DNS Resolver
/sdk/dnsresolver/Azure.ResourceManager.*/                          @jamesvoongms @jotrivet

# ServiceLabel: %Network - DNS Resolver
# ServiceOwners:                                                   @jamesvoongms @jotrivet

# PRLabel: %Network - Cloud
/sdk/networkcloud/Azure.ResourceManager.*/                         @Azure/azure-sdk-write-networkcloud

# ServiceLabel: %Network - Cloud %Mgmt
# ServiceOwners:                                                   @Azure/azure-sdk-write-networkcloud

=======
>>>>>>> c1be0341
# PRLabel: %New Relic
/sdk/newrelicobservability/Azure.ResourceManager.*/                @dipeshbhakat-microsoft @vipray-ms

# ServiceLabel: %New Relic %Mgmt
# ServiceOwners:                                                   @dipeshbhakat-microsoft @vipray-ms

# PRLabel: %Nginx
/sdk/nginx/Azure.ResourceManager.*/                                @jamesfan1 @bangbingsyb @spencerofwiti

# ServiceLabel: %Nginx %Mgmt
# ServiceOwners:                                                   @jamesfan1 @bangbingsyb @spencerofwiti

# PRLabel: %Operator Nexus - Network Cloud
/sdk/networkcloud/Azure.ResourceManager.*/                         @Azure/azure-sdk-write-networkcloud

# ServiceLabel: %Operator Nexus - Network Cloud %Mgmt
# ServiceOwners:                                                   @Azure/azure-sdk-write-networkcloud

# PRLabel: %Oracle
/sdk/oracle/Azure.ResourceManager.*/                               @v-jamcheung @v-rvilathurs @v-eelhomsi

# ServiceLabel: %Oracle %Mgmt
# ServiceOwners:                                                   @v-jamcheung @v-rvilathurs @v-eelhomsi

# PRLabel: %Quota
/sdk/quota/Azure.ResourceManager.*/                                @tejasm-microsoft

# ServiceLabel: %Quota %Mgmt
# ServiceOwners:                                                   @tejasm-microsoft

# PRLabel: %Recovery Services Backup
/sdk/recoveryservices-backup/Azure.ResourceManager.*/              @Daya-Patil

# ServiceLabel: %Recovery Services Backup %Mgmt
# ServiceOwners:                                                   @Daya-Patil

# PRLabel: %Self Help
/sdk/selfhelp/Azure.ResourceManager.*/                             @siddiavinashmsft @archerzz @ArcturusZhang @ArthurMa1978

# ServiceLabel: %Self Help %Mgmt
# ServiceOwners:                                                   @siddiavinashmsft

# PRLabel: %Spring App Discovery
/sdk/springappdiscovery/Azure.ResourceManager.*/                   @sunkun99 @archerzz @ArcturusZhang @ArthurMa1978

# ServiceLabel: %Spring App Discovery %Mgmt
# ServiceOwners:                                                   @sunkun99

# PRLabel: %Compute - Fleet
/sdk/computefleet/                                                 @sahilarora92 @dhruvil009

# ServiceLabel: %Compute - Fleet
# ServiceOwners:                                                   @sahilarora92 @dhruvil009

# ######## Eng Sys ########
/eng/                                                              @hallipr @weshaggard @benbp
/eng/common/                                                       @Azure/azure-sdk-eng
/eng/mgmt/                                                         @ArthurMa1978 @m-nash
/.github/workflows/                                                @Azure/azure-sdk-eng
/.github/CODEOWNERS                                                @jsquire @Azure/azure-sdk-eng
/.config/1espt/                                                    @benbp @weshaggard

# Add owners for notifications for specific pipelines
/eng/pipelines/aggregate-reports.yml                               @jsquire
/eng/common/pipelines/codeowners-linter.yml                        @jsquire
/sdk/eventhub/tests.data.yml                                       @serkantkaraca @sjkwak
/sdk/servicebus/tests.data.yml                                     @shankarsama @EldertGrootenboer

# Add owners for package dependency changes
/eng/Packages.Data.props                                           @JoshLove-msft @christothes @annelo-msft @KrzysztofCwalina @tg-msft @jsquire @m-nash @ArthurMa1978

# ######## DPG ########

# Onboarding Documentation and Quickstarts
/doc/DataPlaneCodeGeneration                                       @chunyu3 @pshao25 @lirenhe @annelo-msft<|MERGE_RESOLUTION|>--- conflicted
+++ resolved
@@ -1021,7 +1021,6 @@
 # ServiceLabel: %Network - Mobile %Mgmt
 # ServiceOwners:                                                   @ArthurMa1978
 
-<<<<<<< HEAD
 # PRLabel: %Network - DNS Resolver
 /sdk/dnsresolver/Azure.ResourceManager.*/                          @jamesvoongms @jotrivet
 
@@ -1034,8 +1033,6 @@
 # ServiceLabel: %Network - Cloud %Mgmt
 # ServiceOwners:                                                   @Azure/azure-sdk-write-networkcloud
 
-=======
->>>>>>> c1be0341
 # PRLabel: %New Relic
 /sdk/newrelicobservability/Azure.ResourceManager.*/                @dipeshbhakat-microsoft @vipray-ms
 
