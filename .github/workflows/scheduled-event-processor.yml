name: GitHub Scheduled Event Processor

on:
  schedule:
    # These are generated/confirmed using https://crontab.cronhub.io/
    # Close stale issues, runs every day at 1am - CloseStaleIssues
    - cron: '0 1 * * *'
    # Identify stale pull requests, every Friday at 5am - IdentifyStalePullRequests
    - cron: '0 5 * * FRI'
    # Close stale pull requests, every 6 hours at 02:30 AM, 08:30 AM, 02:30 PM and 08:30 PM - CloseStalePullRequests
    - cron: '30 2,8,14,20 * * *'
    # Identify stale issues, every 6 hours at 03:30 AM, 09:30 AM, 03:30 PM and 09:30 PM - IdentifyStaleIssues
    - cron: '30 3,9,15,21 * * *'
    # Close addressed issues, every 6 hours at 04:30 AM, 10:30 AM, 04:30 PM and 10:30 PM - CloseAddressedIssues
    - cron: '30 4,10,16,22 * * *'
    # Lock closed issues, every 6 hours at 05:30 AM, 11:30 AM, 05:30 PM and 11:30 PM - LockClosedIssues
    - cron: '30 5,11,17,23 * * *'
    # Enforce max life of issues, every M,W,F at 10:00 AM PST - EnforceMaxLifeOfIssues
    # Note: GitHub uses UTC, to run at 10am PST, the cron task needs to be 6pm (1800 hours) UTC
    #       When scheduling for multiple days the numeric days 0-6 (0=Sunday) must be used.
    - cron: '0 18 * * 1,3,5'
# This removes all unnecessary permissions, the ones needed will be set below.
# https://docs.github.com/en/actions/security-guides/automatic-token-authentication#permissions-for-the-github_token
permissions: {}

jobs:
  event-handler:
    permissions:
      issues: write
      pull-requests: write
    name: Handle ${{ github.event.schedule }} ${{ github.event.action }} event
    runs-on: ubuntu-latest
    steps:
      # To run github-event-processor built from source, for testing purposes, uncomment everything
      # in between the Start/End-Build From Source comments and comment everything in between the
      # Start/End-Install comments
      # Start-Install
      - name: Install GitHub Event Processor
        run: >
          dotnet tool install
          Azure.Sdk.Tools.GitHubEventProcessor
<<<<<<< HEAD
          --version 1.0.0-dev.20241206.2
=======
          --version 1.0.0-dev.20250314.4
>>>>>>> c2a9a198
          --add-source https://pkgs.dev.azure.com/azure-sdk/public/_packaging/azure-sdk-for-net/nuget/v3/index.json
          --global
        shell: bash
      # End-Install

      # Testing checkout of sources from the Azure/azure-sdk-tools repository
      # The ref: is the SHA from the pull request in that repository or the
      # refs/pull/<PRNumber>/merge for the latest on any given PR. If the repository
      # is a fork eg. <User>/azure-sdk-tools then the repository down below will
      # need to point to that fork
      # Start-Build
      # - name: Checkout tools repo for GitHub Event Processor sources
      #   uses: actions/checkout@v3
      #   with:
      #     repository: Azure/azure-sdk-tools
      #     path: azure-sdk-tools
      #     ref: <refs/pull/<PRNumber>/merge> or <sha>

      # - name: Build and install GitHubEventProcessor from sources
      #   run: |
      #     dotnet pack
      #     dotnet tool install --global --prerelease --add-source ../../../artifacts/packages/Debug Azure.Sdk.Tools.GitHubEventProcessor
      #   shell: bash
      #   working-directory: azure-sdk-tools/tools/github-event-processor/Azure.Sdk.Tools.GitHubEventProcessor
      # End-Build

      - name: Close Stale Issues Scheduled Event
        if: github.event.schedule == '0 1 * * *'
        run: |
          github-event-processor ${{ github.event_name }} ${{ github.event_path }} CloseStaleIssues
        shell: bash
        env:
          GITHUB_TOKEN: ${{ secrets.GITHUB_TOKEN }}

      - name: Identify Stale PullRequests Scheduled Event
        if: github.event.schedule == '0 5 * * FRI'
        run: |
          github-event-processor ${{ github.event_name }} ${{ github.event_path }} IdentifyStalePullRequests
        shell: bash
        env:
          GITHUB_TOKEN: ${{ secrets.GITHUB_TOKEN }}

      - name: Close Stale PullRequests Scheduled Event
        if: github.event.schedule == '30 2,8,14,20 * * *'
        run: |
          github-event-processor ${{ github.event_name }} ${{ github.event_path }} CloseStalePullRequests
        shell: bash
        env:
          GITHUB_TOKEN: ${{ secrets.GITHUB_TOKEN }}

      - name: Identify Stale Issues Scheduled Event
        if: github.event.schedule == '30 3,9,15,21 * * *'
        run: |
          github-event-processor ${{ github.event_name }} ${{ github.event_path }} IdentifyStaleIssues
        shell: bash
        env:
          GITHUB_TOKEN: ${{ secrets.GITHUB_TOKEN }}

      - name: Close Addressed Issues Scheduled Event
        if: github.event.schedule == '30 4,10,16,22 * * *'
        run: |
          github-event-processor ${{ github.event_name }} ${{ github.event_path }} CloseAddressedIssues
        shell: bash
        env:
          GITHUB_TOKEN: ${{ secrets.GITHUB_TOKEN }}

      - name: Lock Closed Issues Scheduled Event
        if: github.event.schedule == '30 5,11,17,23 * * *'
        run: |
          github-event-processor ${{ github.event_name }} ${{ github.event_path }} LockClosedIssues
        shell: bash
        env:
          GITHUB_TOKEN: ${{ secrets.GITHUB_TOKEN }}

      - name: Enforce Max Life of Issues Scheduled Event
        if: github.event.schedule == '0 18 * * 1,3,5'
        run: |
          github-event-processor ${{ github.event_name }} ${{ github.event_path }} EnforceMaxLifeOfIssues
        shell: bash
        env:
          GITHUB_TOKEN: ${{ secrets.GITHUB_TOKEN }}

      - name: Archive github event data
        uses: actions/upload-artifact@v4
        if: always()
        with:
          name: event
          path: ${{ github.event_path }}<|MERGE_RESOLUTION|>--- conflicted
+++ resolved
@@ -39,11 +39,7 @@
         run: >
           dotnet tool install
           Azure.Sdk.Tools.GitHubEventProcessor
-<<<<<<< HEAD
-          --version 1.0.0-dev.20241206.2
-=======
           --version 1.0.0-dev.20250314.4
->>>>>>> c2a9a198
           --add-source https://pkgs.dev.azure.com/azure-sdk/public/_packaging/azure-sdk-for-net/nuget/v3/index.json
           --global
         shell: bash
