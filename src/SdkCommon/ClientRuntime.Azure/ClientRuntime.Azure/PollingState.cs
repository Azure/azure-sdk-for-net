--- conflicted
+++ resolved
@@ -156,37 +156,14 @@
                     {
                         AzureAsyncOperationHeaderLink = _response.Headers.GetValues("Azure-AsyncOperation").FirstOrDefault();
                     }
-<<<<<<< HEAD
-                    //else
-                    //{
-                    //    AzureAsyncOperationHeaderLink = string.Empty;
-                    //}
-
-=======
->>>>>>> 43149714
                     if (_response.Headers.Contains("Location"))
                     {
                         LocationHeaderLink = _response.Headers.GetValues("Location").FirstOrDefault();
                     }
-<<<<<<< HEAD
-                    //else
-                    //{
-                    //    LocationHeaderLink = string.Empty;
-                    //}
-
-=======
->>>>>>> 43149714
                     if (_response.Headers.Contains("Retry-After"))
                     {
                         string retryValue = _response.Headers.GetValues("Retry-After").FirstOrDefault();
                         RetryAfterInSeconds = int.Parse(retryValue, CultureInfo.InvariantCulture);
-<<<<<<< HEAD
-                    }
-                    else
-                    {
-                        RetryAfterInSeconds = LROTimeoutSetByClient;
-=======
->>>>>>> 43149714
                     }
                 }
             }
@@ -299,15 +276,6 @@
                 else if (currentValue > DEFAULT_MAX_DELAY_SECONDS)
                     currentValue = DEFAULT_MAX_DELAY_SECONDS;
 
-<<<<<<< HEAD
-                if (LROTimeoutSetByClient == TEST_MIN_DELAY_SECONDS)
-                {
-                    if(currentValue == LROTimeoutSetByClient)
-                    {
-                        currentValue = TEST_MIN_DELAY_SECONDS;
-                    }
-                }   
-=======
                 if (IsRunningUnderPlaybackMode)
                 {
                     currentValue = TEST_MIN_DELAY_SECONDS;
@@ -322,7 +290,6 @@
                         }
                     }
                 }
->>>>>>> 43149714
             }
             else
             {
