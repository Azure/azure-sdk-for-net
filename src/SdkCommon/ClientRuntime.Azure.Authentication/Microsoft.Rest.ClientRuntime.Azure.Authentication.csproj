﻿<Project Sdk="Microsoft.NET.Sdk" ToolsVersion="15.0">
  <Import Project="$([MSBuild]::GetPathOfFileAbove('clientruntime.reference.props'))" />
  <PropertyGroup>
    <PackageId>Microsoft.Rest.ClientRuntime.Azure.Authentication</PackageId>
    <Description>Provides ADAL based authentication for Azure management client libraries</Description>
    <AssemblyName>Microsoft.Rest.ClientRuntime.Azure.Authentication</AssemblyName>
    <AssemblyTitle>Authentication for Azure Management Clients</AssemblyTitle>
<<<<<<< HEAD
    <VersionPrefix>2.3.2</VersionPrefix>    
=======
    <VersionPrefix>2.3.3</VersionPrefix>    
>>>>>>> 43149714
    <PackageTags>Microsoft AutoRest ClientRuntime Authentication $(NugetCommonTags) $(NugetCommonProfileTags)</PackageTags>
	<PackageReleaseNotes>Switched to taking ADAL dependency as range.</PackageReleaseNotes>
  </PropertyGroup>
  <PropertyGroup>
    <TargetFrameworks>net452;netstandard1.4</TargetFrameworks>
  </PropertyGroup> 
  
  <ItemGroup Condition=" '$(TargetFramework)' == 'net452' ">
    <PackageReference Include="Microsoft.IdentityModel.Clients.ActiveDirectory" Version="[2.28.3, 4.0.0)" />
  </ItemGroup>
  <ItemGroup Condition=" '$(TargetFramework)' == 'netstandard1.4' ">
    <PackageReference Include="Microsoft.IdentityModel.Clients.ActiveDirectory" Version="[3.13.9, 4.0.0)" />
    <PackageReference Include="Microsoft.IdentityModel.Tokens" Version="[5.1.2, 6.0.0)" />
  </ItemGroup>
</Project><|MERGE_RESOLUTION|>--- conflicted
+++ resolved
@@ -5,11 +5,8 @@
     <Description>Provides ADAL based authentication for Azure management client libraries</Description>
     <AssemblyName>Microsoft.Rest.ClientRuntime.Azure.Authentication</AssemblyName>
     <AssemblyTitle>Authentication for Azure Management Clients</AssemblyTitle>
-<<<<<<< HEAD
     <VersionPrefix>2.3.2</VersionPrefix>    
-=======
     <VersionPrefix>2.3.3</VersionPrefix>    
->>>>>>> 43149714
     <PackageTags>Microsoft AutoRest ClientRuntime Authentication $(NugetCommonTags) $(NugetCommonProfileTags)</PackageTags>
 	<PackageReleaseNotes>Switched to taking ADAL dependency as range.</PackageReleaseNotes>
   </PropertyGroup>
