--- conflicted
+++ resolved
@@ -7,11 +7,7 @@
       "RequestBody": "",
       "RequestHeaders": {
         "x-ms-client-request-id": [
-<<<<<<< HEAD
-          "7d81e500-0fd2-4177-8ee6-f8f9b7a11f04"
-=======
           "2721b86d-9647-42e5-8b5e-da7356b1c545"
->>>>>>> b8a81b73
         ],
         "accept-language": [
           "en-US"
@@ -32,11 +28,7 @@
           "no-cache"
         ],
         "Date": [
-<<<<<<< HEAD
-          "Thu, 16 Jun 2016 17:08:59 GMT"
-=======
           "Mon, 11 Jul 2016 17:48:17 GMT"
->>>>>>> b8a81b73
         ],
         "Pragma": [
           "no-cache"
@@ -45,18 +37,6 @@
           "Accept-Encoding"
         ],
         "x-ms-ratelimit-remaining-subscription-writes": [
-<<<<<<< HEAD
-          "1198"
-        ],
-        "x-ms-request-id": [
-          "0de1acd4-2e5b-4a09-b31f-b26648d1e10b"
-        ],
-        "x-ms-correlation-request-id": [
-          "0de1acd4-2e5b-4a09-b31f-b26648d1e10b"
-        ],
-        "x-ms-routing-request-id": [
-          "CENTRALUS:20160616T170900Z:0de1acd4-2e5b-4a09-b31f-b26648d1e10b"
-=======
           "1199"
         ],
         "x-ms-request-id": [
@@ -67,7 +47,6 @@
         ],
         "x-ms-routing-request-id": [
           "CENTRALUS:20160711T174817Z:c9f5cccc-870d-4b12-bee7-98e0222c9d4e"
->>>>>>> b8a81b73
         ],
         "Strict-Transport-Security": [
           "max-age=31536000; includeSubDomains"
@@ -82,11 +61,7 @@
       "RequestBody": "",
       "RequestHeaders": {
         "x-ms-client-request-id": [
-<<<<<<< HEAD
-          "6f02a99b-4f72-4188-9687-2edf86e9ecb0"
-=======
           "f54d1f66-db7f-4bb8-bd57-4d6e443334b5"
->>>>>>> b8a81b73
         ],
         "accept-language": [
           "en-US"
@@ -107,11 +82,7 @@
           "no-cache"
         ],
         "Date": [
-<<<<<<< HEAD
-          "Thu, 16 Jun 2016 17:08:59 GMT"
-=======
           "Mon, 11 Jul 2016 17:48:17 GMT"
->>>>>>> b8a81b73
         ],
         "Pragma": [
           "no-cache"
@@ -120,18 +91,6 @@
           "Accept-Encoding"
         ],
         "x-ms-ratelimit-remaining-subscription-reads": [
-<<<<<<< HEAD
-          "14999"
-        ],
-        "x-ms-request-id": [
-          "f843c443-64bb-44da-9f19-6ff8f1d1b6ab"
-        ],
-        "x-ms-correlation-request-id": [
-          "f843c443-64bb-44da-9f19-6ff8f1d1b6ab"
-        ],
-        "x-ms-routing-request-id": [
-          "CENTRALUS:20160616T170900Z:f843c443-64bb-44da-9f19-6ff8f1d1b6ab"
-=======
           "14998"
         ],
         "x-ms-request-id": [
@@ -142,7 +101,6 @@
         ],
         "x-ms-routing-request-id": [
           "CENTRALUS:20160711T174817Z:fd698840-c03b-4266-987f-b6b9847a7380"
->>>>>>> b8a81b73
         ],
         "Strict-Transport-Security": [
           "max-age=31536000; includeSubDomains"
@@ -157,11 +115,7 @@
       "RequestBody": "",
       "RequestHeaders": {
         "x-ms-client-request-id": [
-<<<<<<< HEAD
-          "1c5f8061-13ce-47e9-b91e-38e56d6a5851"
-=======
           "3e523a48-41d7-4b40-8dec-39e729ed2404"
->>>>>>> b8a81b73
         ],
         "accept-language": [
           "en-US"
@@ -170,27 +124,19 @@
           "Microsoft.Azure.Management.Resources.ResourceManagementClient/1.0.0-preview"
         ]
       },
-<<<<<<< HEAD
-      "ResponseBody": "{\r\n  \"id\": \"/subscriptions/53d9063d-87ae-4ea8-be90-3686c3b8669f/providers/Microsoft.Storage\",\r\n  \"namespace\": \"Microsoft.Storage\",\r\n  \"resourceTypes\": [\r\n    {\r\n      \"resourceType\": \"storageAccounts\",\r\n      \"locations\": [\r\n        \"East US\",\r\n        \"East US 2\",\r\n        \"West US\",\r\n        \"West Europe\",\r\n        \"East Asia\",\r\n        \"Southeast Asia\",\r\n        \"Japan East\",\r\n        \"Japan West\",\r\n        \"North Central US\",\r\n        \"South Central US\",\r\n        \"Central US\",\r\n        \"North Europe\",\r\n        \"Brazil South\",\r\n        \"Canada East\",\r\n        \"Canada Central\"\r\n      ],\r\n      \"apiVersions\": [\r\n        \"2016-01-01\",\r\n        \"2015-06-15\",\r\n        \"2015-05-01-preview\"\r\n      ],\r\n      \"capabilities\": \"CrossResourceGroupResourceMove, CrossSubscriptionResourceMove\"\r\n    },\r\n    {\r\n      \"resourceType\": \"operations\",\r\n      \"locations\": [],\r\n      \"apiVersions\": [\r\n        \"2016-01-01\",\r\n        \"2015-06-15\",\r\n        \"2015-05-01-preview\"\r\n      ]\r\n    },\r\n    {\r\n      \"resourceType\": \"usages\",\r\n      \"locations\": [],\r\n      \"apiVersions\": [\r\n        \"2016-01-01\",\r\n        \"2015-06-15\",\r\n        \"2015-05-01-preview\"\r\n      ]\r\n    },\r\n    {\r\n      \"resourceType\": \"checkNameAvailability\",\r\n      \"locations\": [],\r\n      \"apiVersions\": [\r\n        \"2016-01-01\",\r\n        \"2015-06-15\",\r\n        \"2015-05-01-preview\"\r\n      ]\r\n    },\r\n    {\r\n      \"resourceType\": \"storageAccounts/services\",\r\n      \"locations\": [\r\n        \"East US\",\r\n        \"West US\",\r\n        \"West Europe\",\r\n        \"North Europe\",\r\n        \"East Asia\",\r\n        \"Southeast Asia\",\r\n        \"Japan East\",\r\n        \"Japan West\",\r\n        \"North Central US\",\r\n        \"South Central US\",\r\n        \"East US 2\",\r\n        \"Central US\",\r\n        \"Brazil South\",\r\n        \"Canada East\",\r\n        \"Canada Central\",\r\n        \"UK North\",\r\n        \"UK South 2\"\r\n      ],\r\n      \"apiVersions\": [\r\n        \"2014-04-01\"\r\n      ]\r\n    },\r\n    {\r\n      \"resourceType\": \"storageAccounts/services/metricDefinitions\",\r\n      \"locations\": [\r\n        \"East US\",\r\n        \"West US\",\r\n        \"West Europe\",\r\n        \"North Europe\",\r\n        \"East Asia\",\r\n        \"Southeast Asia\",\r\n        \"Japan East\",\r\n        \"Japan West\",\r\n        \"North Central US\",\r\n        \"South Central US\",\r\n        \"East US 2\",\r\n        \"Central US\",\r\n        \"Brazil South\",\r\n        \"Canada East\",\r\n        \"Canada Central\",\r\n        \"UK North\",\r\n        \"UK South 2\"\r\n      ],\r\n      \"apiVersions\": [\r\n        \"2014-04-01\"\r\n      ]\r\n    }\r\n  ],\r\n  \"registrationState\": \"Registered\"\r\n}",
-=======
       "ResponseBody": "{\r\n  \"id\": \"/subscriptions/53d9063d-87ae-4ea8-be90-3686c3b8669f/providers/Microsoft.Storage\",\r\n  \"namespace\": \"Microsoft.Storage\",\r\n  \"resourceTypes\": [\r\n    {\r\n      \"resourceType\": \"storageAccounts\",\r\n      \"locations\": [\r\n        \"East US\",\r\n        \"East US 2\",\r\n        \"West US\",\r\n        \"West Europe\",\r\n        \"East Asia\",\r\n        \"Southeast Asia\",\r\n        \"Japan East\",\r\n        \"Japan West\",\r\n        \"North Central US\",\r\n        \"South Central US\",\r\n        \"Central US\",\r\n        \"North Europe\",\r\n        \"Brazil South\",\r\n        \"Canada East\",\r\n        \"Canada Central\",\r\n        \"West US 2\",\r\n        \"West Central US\"\r\n      ],\r\n      \"apiVersions\": [\r\n        \"2016-01-01\",\r\n        \"2015-06-15\",\r\n        \"2015-05-01-preview\"\r\n      ],\r\n      \"capabilities\": \"CrossResourceGroupResourceMove, CrossSubscriptionResourceMove\"\r\n    },\r\n    {\r\n      \"resourceType\": \"operations\",\r\n      \"locations\": [],\r\n      \"apiVersions\": [\r\n        \"2016-01-01\",\r\n        \"2015-06-15\",\r\n        \"2015-05-01-preview\"\r\n      ]\r\n    },\r\n    {\r\n      \"resourceType\": \"usages\",\r\n      \"locations\": [],\r\n      \"apiVersions\": [\r\n        \"2016-01-01\",\r\n        \"2015-06-15\",\r\n        \"2015-05-01-preview\"\r\n      ]\r\n    },\r\n    {\r\n      \"resourceType\": \"checkNameAvailability\",\r\n      \"locations\": [],\r\n      \"apiVersions\": [\r\n        \"2016-01-01\",\r\n        \"2015-06-15\",\r\n        \"2015-05-01-preview\"\r\n      ]\r\n    },\r\n    {\r\n      \"resourceType\": \"storageAccounts/services\",\r\n      \"locations\": [\r\n        \"East US\",\r\n        \"West US\",\r\n        \"West Europe\",\r\n        \"North Europe\",\r\n        \"East Asia\",\r\n        \"Southeast Asia\",\r\n        \"Japan East\",\r\n        \"Japan West\",\r\n        \"North Central US\",\r\n        \"South Central US\",\r\n        \"East US 2\",\r\n        \"Central US\",\r\n        \"Brazil South\",\r\n        \"Canada East\",\r\n        \"Canada Central\",\r\n        \"West US 2\",\r\n        \"West Central US\"\r\n      ],\r\n      \"apiVersions\": [\r\n        \"2014-04-01\"\r\n      ]\r\n    },\r\n    {\r\n      \"resourceType\": \"storageAccounts/services/metricDefinitions\",\r\n      \"locations\": [\r\n        \"East US\",\r\n        \"West US\",\r\n        \"West Europe\",\r\n        \"North Europe\",\r\n        \"East Asia\",\r\n        \"Southeast Asia\",\r\n        \"Japan East\",\r\n        \"Japan West\",\r\n        \"North Central US\",\r\n        \"South Central US\",\r\n        \"East US 2\",\r\n        \"Central US\",\r\n        \"Brazil South\",\r\n        \"Canada East\",\r\n        \"Canada Central\",\r\n        \"West US 2\",\r\n        \"West Central US\"\r\n      ],\r\n      \"apiVersions\": [\r\n        \"2014-04-01\"\r\n      ]\r\n    }\r\n  ],\r\n  \"registrationState\": \"Registered\"\r\n}",
->>>>>>> b8a81b73
-      "ResponseHeaders": {
-        "Content-Type": [
-          "application/json; charset=utf-8"
-        ],
-        "Expires": [
-          "-1"
-        ],
-        "Cache-Control": [
-          "no-cache"
-        ],
-        "Date": [
-<<<<<<< HEAD
-          "Thu, 16 Jun 2016 17:09:00 GMT"
-=======
+      "ResponseHeaders": {
+        "Content-Type": [
+          "application/json; charset=utf-8"
+        ],
+        "Expires": [
+          "-1"
+        ],
+        "Cache-Control": [
+          "no-cache"
+        ],
+        "Date": [
           "Mon, 11 Jul 2016 17:48:17 GMT"
->>>>>>> b8a81b73
         ],
         "Pragma": [
           "no-cache"
@@ -199,18 +145,6 @@
           "Accept-Encoding"
         ],
         "x-ms-ratelimit-remaining-subscription-writes": [
-<<<<<<< HEAD
-          "1197"
-        ],
-        "x-ms-request-id": [
-          "2fcf64e3-e414-43ea-b234-275938a35b3f"
-        ],
-        "x-ms-correlation-request-id": [
-          "2fcf64e3-e414-43ea-b234-275938a35b3f"
-        ],
-        "x-ms-routing-request-id": [
-          "CENTRALUS:20160616T170900Z:2fcf64e3-e414-43ea-b234-275938a35b3f"
-=======
           "1198"
         ],
         "x-ms-request-id": [
@@ -221,7 +155,6 @@
         ],
         "x-ms-routing-request-id": [
           "CENTRALUS:20160711T174817Z:cdb8acd8-0cf6-4757-ab80-83f2bc27c85b"
->>>>>>> b8a81b73
         ],
         "Strict-Transport-Security": [
           "max-age=31536000; includeSubDomains"
@@ -236,11 +169,7 @@
       "RequestBody": "",
       "RequestHeaders": {
         "x-ms-client-request-id": [
-<<<<<<< HEAD
-          "8f31649e-6beb-405b-adda-a6023e267180"
-=======
           "bc340564-7d32-4c0e-83cd-4b3098954da2"
->>>>>>> b8a81b73
         ],
         "accept-language": [
           "en-US"
@@ -249,27 +178,19 @@
           "Microsoft.Azure.Management.Resources.ResourceManagementClient/1.0.0-preview"
         ]
       },
-<<<<<<< HEAD
-      "ResponseBody": "{\r\n  \"id\": \"/subscriptions/53d9063d-87ae-4ea8-be90-3686c3b8669f/providers/Microsoft.Storage\",\r\n  \"namespace\": \"Microsoft.Storage\",\r\n  \"resourceTypes\": [\r\n    {\r\n      \"resourceType\": \"storageAccounts\",\r\n      \"locations\": [\r\n        \"East US\",\r\n        \"East US 2\",\r\n        \"West US\",\r\n        \"West Europe\",\r\n        \"East Asia\",\r\n        \"Southeast Asia\",\r\n        \"Japan East\",\r\n        \"Japan West\",\r\n        \"North Central US\",\r\n        \"South Central US\",\r\n        \"Central US\",\r\n        \"North Europe\",\r\n        \"Brazil South\",\r\n        \"Canada East\",\r\n        \"Canada Central\"\r\n      ],\r\n      \"apiVersions\": [\r\n        \"2016-01-01\",\r\n        \"2015-06-15\",\r\n        \"2015-05-01-preview\"\r\n      ],\r\n      \"capabilities\": \"CrossResourceGroupResourceMove, CrossSubscriptionResourceMove\"\r\n    },\r\n    {\r\n      \"resourceType\": \"operations\",\r\n      \"locations\": [],\r\n      \"apiVersions\": [\r\n        \"2016-01-01\",\r\n        \"2015-06-15\",\r\n        \"2015-05-01-preview\"\r\n      ]\r\n    },\r\n    {\r\n      \"resourceType\": \"usages\",\r\n      \"locations\": [],\r\n      \"apiVersions\": [\r\n        \"2016-01-01\",\r\n        \"2015-06-15\",\r\n        \"2015-05-01-preview\"\r\n      ]\r\n    },\r\n    {\r\n      \"resourceType\": \"checkNameAvailability\",\r\n      \"locations\": [],\r\n      \"apiVersions\": [\r\n        \"2016-01-01\",\r\n        \"2015-06-15\",\r\n        \"2015-05-01-preview\"\r\n      ]\r\n    },\r\n    {\r\n      \"resourceType\": \"storageAccounts/services\",\r\n      \"locations\": [\r\n        \"East US\",\r\n        \"West US\",\r\n        \"West Europe\",\r\n        \"North Europe\",\r\n        \"East Asia\",\r\n        \"Southeast Asia\",\r\n        \"Japan East\",\r\n        \"Japan West\",\r\n        \"North Central US\",\r\n        \"South Central US\",\r\n        \"East US 2\",\r\n        \"Central US\",\r\n        \"Brazil South\",\r\n        \"Canada East\",\r\n        \"Canada Central\",\r\n        \"UK North\",\r\n        \"UK South 2\"\r\n      ],\r\n      \"apiVersions\": [\r\n        \"2014-04-01\"\r\n      ]\r\n    },\r\n    {\r\n      \"resourceType\": \"storageAccounts/services/metricDefinitions\",\r\n      \"locations\": [\r\n        \"East US\",\r\n        \"West US\",\r\n        \"West Europe\",\r\n        \"North Europe\",\r\n        \"East Asia\",\r\n        \"Southeast Asia\",\r\n        \"Japan East\",\r\n        \"Japan West\",\r\n        \"North Central US\",\r\n        \"South Central US\",\r\n        \"East US 2\",\r\n        \"Central US\",\r\n        \"Brazil South\",\r\n        \"Canada East\",\r\n        \"Canada Central\",\r\n        \"UK North\",\r\n        \"UK South 2\"\r\n      ],\r\n      \"apiVersions\": [\r\n        \"2014-04-01\"\r\n      ]\r\n    }\r\n  ],\r\n  \"registrationState\": \"Registered\"\r\n}",
-=======
       "ResponseBody": "{\r\n  \"id\": \"/subscriptions/53d9063d-87ae-4ea8-be90-3686c3b8669f/providers/Microsoft.Storage\",\r\n  \"namespace\": \"Microsoft.Storage\",\r\n  \"resourceTypes\": [\r\n    {\r\n      \"resourceType\": \"storageAccounts\",\r\n      \"locations\": [\r\n        \"East US\",\r\n        \"East US 2\",\r\n        \"West US\",\r\n        \"West Europe\",\r\n        \"East Asia\",\r\n        \"Southeast Asia\",\r\n        \"Japan East\",\r\n        \"Japan West\",\r\n        \"North Central US\",\r\n        \"South Central US\",\r\n        \"Central US\",\r\n        \"North Europe\",\r\n        \"Brazil South\",\r\n        \"Canada East\",\r\n        \"Canada Central\",\r\n        \"West US 2\",\r\n        \"West Central US\"\r\n      ],\r\n      \"apiVersions\": [\r\n        \"2016-01-01\",\r\n        \"2015-06-15\",\r\n        \"2015-05-01-preview\"\r\n      ],\r\n      \"capabilities\": \"CrossResourceGroupResourceMove, CrossSubscriptionResourceMove\"\r\n    },\r\n    {\r\n      \"resourceType\": \"operations\",\r\n      \"locations\": [],\r\n      \"apiVersions\": [\r\n        \"2016-01-01\",\r\n        \"2015-06-15\",\r\n        \"2015-05-01-preview\"\r\n      ]\r\n    },\r\n    {\r\n      \"resourceType\": \"usages\",\r\n      \"locations\": [],\r\n      \"apiVersions\": [\r\n        \"2016-01-01\",\r\n        \"2015-06-15\",\r\n        \"2015-05-01-preview\"\r\n      ]\r\n    },\r\n    {\r\n      \"resourceType\": \"checkNameAvailability\",\r\n      \"locations\": [],\r\n      \"apiVersions\": [\r\n        \"2016-01-01\",\r\n        \"2015-06-15\",\r\n        \"2015-05-01-preview\"\r\n      ]\r\n    },\r\n    {\r\n      \"resourceType\": \"storageAccounts/services\",\r\n      \"locations\": [\r\n        \"East US\",\r\n        \"West US\",\r\n        \"West Europe\",\r\n        \"North Europe\",\r\n        \"East Asia\",\r\n        \"Southeast Asia\",\r\n        \"Japan East\",\r\n        \"Japan West\",\r\n        \"North Central US\",\r\n        \"South Central US\",\r\n        \"East US 2\",\r\n        \"Central US\",\r\n        \"Brazil South\",\r\n        \"Canada East\",\r\n        \"Canada Central\",\r\n        \"West US 2\",\r\n        \"West Central US\"\r\n      ],\r\n      \"apiVersions\": [\r\n        \"2014-04-01\"\r\n      ]\r\n    },\r\n    {\r\n      \"resourceType\": \"storageAccounts/services/metricDefinitions\",\r\n      \"locations\": [\r\n        \"East US\",\r\n        \"West US\",\r\n        \"West Europe\",\r\n        \"North Europe\",\r\n        \"East Asia\",\r\n        \"Southeast Asia\",\r\n        \"Japan East\",\r\n        \"Japan West\",\r\n        \"North Central US\",\r\n        \"South Central US\",\r\n        \"East US 2\",\r\n        \"Central US\",\r\n        \"Brazil South\",\r\n        \"Canada East\",\r\n        \"Canada Central\",\r\n        \"West US 2\",\r\n        \"West Central US\"\r\n      ],\r\n      \"apiVersions\": [\r\n        \"2014-04-01\"\r\n      ]\r\n    }\r\n  ],\r\n  \"registrationState\": \"Registered\"\r\n}",
->>>>>>> b8a81b73
-      "ResponseHeaders": {
-        "Content-Type": [
-          "application/json; charset=utf-8"
-        ],
-        "Expires": [
-          "-1"
-        ],
-        "Cache-Control": [
-          "no-cache"
-        ],
-        "Date": [
-<<<<<<< HEAD
-          "Thu, 16 Jun 2016 17:09:00 GMT"
-=======
+      "ResponseHeaders": {
+        "Content-Type": [
+          "application/json; charset=utf-8"
+        ],
+        "Expires": [
+          "-1"
+        ],
+        "Cache-Control": [
+          "no-cache"
+        ],
+        "Date": [
           "Mon, 11 Jul 2016 17:48:17 GMT"
->>>>>>> b8a81b73
         ],
         "Pragma": [
           "no-cache"
@@ -278,18 +199,6 @@
           "Accept-Encoding"
         ],
         "x-ms-ratelimit-remaining-subscription-reads": [
-<<<<<<< HEAD
-          "14998"
-        ],
-        "x-ms-request-id": [
-          "8ce20e65-f528-4ebe-8172-7d1c3a99417b"
-        ],
-        "x-ms-correlation-request-id": [
-          "8ce20e65-f528-4ebe-8172-7d1c3a99417b"
-        ],
-        "x-ms-routing-request-id": [
-          "CENTRALUS:20160616T170900Z:8ce20e65-f528-4ebe-8172-7d1c3a99417b"
-=======
           "14997"
         ],
         "x-ms-request-id": [
@@ -300,7 +209,6 @@
         ],
         "x-ms-routing-request-id": [
           "CENTRALUS:20160711T174817Z:3062b746-cf16-4c7e-b325-17aabbc64985"
->>>>>>> b8a81b73
         ],
         "Strict-Transport-Security": [
           "max-age=31536000; includeSubDomains"
@@ -309,22 +217,13 @@
       "StatusCode": 200
     },
     {
-<<<<<<< HEAD
-      "RequestUri": "/subscriptions/53d9063d-87ae-4ea8-be90-3686c3b8669f/resourcegroups/datalakerg1844?api-version=2015-11-01",
-      "EncodedRequestUri": "L3N1YnNjcmlwdGlvbnMvNTNkOTA2M2QtODdhZS00ZWE4LWJlOTAtMzY4NmMzYjg2NjlmL3Jlc291cmNlZ3JvdXBzL2RhdGFsYWtlcmcxODQ0P2FwaS12ZXJzaW9uPTIwMTUtMTEtMDE=",
-=======
       "RequestUri": "/subscriptions/53d9063d-87ae-4ea8-be90-3686c3b8669f/resourcegroups/datalakerg14633?api-version=2015-11-01",
       "EncodedRequestUri": "L3N1YnNjcmlwdGlvbnMvNTNkOTA2M2QtODdhZS00ZWE4LWJlOTAtMzY4NmMzYjg2NjlmL3Jlc291cmNlZ3JvdXBzL2RhdGFsYWtlcmcxNDYzMz9hcGktdmVyc2lvbj0yMDE1LTExLTAx",
->>>>>>> b8a81b73
-      "RequestMethod": "GET",
-      "RequestBody": "",
-      "RequestHeaders": {
-        "x-ms-client-request-id": [
-<<<<<<< HEAD
-          "a1651591-5e7f-46f9-b5bb-794624bfca10"
-=======
+      "RequestMethod": "GET",
+      "RequestBody": "",
+      "RequestHeaders": {
+        "x-ms-client-request-id": [
           "a64f24c9-ed2c-46f0-9739-53b85dd261aa"
->>>>>>> b8a81b73
         ],
         "accept-language": [
           "en-US"
@@ -333,9 +232,6 @@
           "Microsoft.Azure.Management.Resources.ResourceManagementClient/1.0.0-preview"
         ]
       },
-<<<<<<< HEAD
-      "ResponseBody": "{\r\n  \"error\": {\r\n    \"code\": \"ResourceGroupNotFound\",\r\n    \"message\": \"Resource group 'datalakerg1844' could not be found.\"\r\n  }\r\n}",
-=======
       "ResponseBody": "{\r\n  \"error\": {\r\n    \"code\": \"ResourceGroupNotFound\",\r\n    \"message\": \"Resource group 'datalakerg14633' could not be found.\"\r\n  }\r\n}",
       "ResponseHeaders": {
         "Content-Length": [
@@ -394,7 +290,6 @@
         ]
       },
       "ResponseBody": "{\r\n  \"id\": \"/subscriptions/53d9063d-87ae-4ea8-be90-3686c3b8669f/resourceGroups/datalakerg14633\",\r\n  \"name\": \"datalakerg14633\",\r\n  \"location\": \"eastus2\",\r\n  \"properties\": {\r\n    \"provisioningState\": \"Succeeded\"\r\n  }\r\n}",
->>>>>>> b8a81b73
       "ResponseHeaders": {
         "Content-Length": [
           "106"
@@ -409,8 +304,124 @@
           "no-cache"
         ],
         "Date": [
-<<<<<<< HEAD
-          "Thu, 16 Jun 2016 17:09:00 GMT"
+          "Mon, 11 Jul 2016 17:48:18 GMT"
+        ],
+        "Pragma": [
+          "no-cache"
+        ],
+        "Vary": [
+          "Accept-Encoding"
+        ],
+        "x-ms-ratelimit-remaining-subscription-reads": [
+          "14995"
+        ],
+        "x-ms-request-id": [
+          "3b1267ad-c864-4495-a28b-bcc6073a1abb"
+        ],
+        "x-ms-correlation-request-id": [
+          "3b1267ad-c864-4495-a28b-bcc6073a1abb"
+        ],
+        "x-ms-routing-request-id": [
+          "CENTRALUS:20160711T174818Z:3b1267ad-c864-4495-a28b-bcc6073a1abb"
+        ],
+        "Strict-Transport-Security": [
+          "max-age=31536000; includeSubDomains"
+        ]
+      },
+      "StatusCode": 200
+    },
+    {
+      "RequestUri": "/subscriptions/53d9063d-87ae-4ea8-be90-3686c3b8669f/resourcegroups/datalakerg14633?api-version=2015-11-01",
+      "EncodedRequestUri": "L3N1YnNjcmlwdGlvbnMvNTNkOTA2M2QtODdhZS00ZWE4LWJlOTAtMzY4NmMzYjg2NjlmL3Jlc291cmNlZ3JvdXBzL2RhdGFsYWtlcmcxNDYzMz9hcGktdmVyc2lvbj0yMDE1LTExLTAx",
+      "RequestMethod": "PUT",
+      "RequestBody": "{\r\n  \"location\": \"East US 2\"\r\n}",
+      "RequestHeaders": {
+        "Content-Type": [
+          "application/json; charset=utf-8"
+        ],
+        "Content-Length": [
+          "31"
+        ],
+        "x-ms-client-request-id": [
+          "86e2447e-3a3a-4300-aae2-4a9d2d275ffb"
+        ],
+        "accept-language": [
+          "en-US"
+        ],
+        "User-Agent": [
+          "Microsoft.Azure.Management.Resources.ResourceManagementClient/1.0.0-preview"
+        ]
+      },
+      "ResponseBody": "{\r\n  \"id\": \"/subscriptions/53d9063d-87ae-4ea8-be90-3686c3b8669f/resourceGroups/datalakerg14633\",\r\n  \"name\": \"datalakerg14633\",\r\n  \"location\": \"eastus2\",\r\n  \"properties\": {\r\n    \"provisioningState\": \"Succeeded\"\r\n  }\r\n}",
+      "ResponseHeaders": {
+        "Content-Length": [
+          "184"
+        ],
+        "Content-Type": [
+          "application/json; charset=utf-8"
+        ],
+        "Expires": [
+          "-1"
+        ],
+        "Cache-Control": [
+          "no-cache"
+        ],
+        "Date": [
+          "Mon, 11 Jul 2016 17:48:18 GMT"
+        ],
+        "Pragma": [
+          "no-cache"
+        ],
+        "x-ms-ratelimit-remaining-subscription-writes": [
+          "1197"
+        ],
+        "x-ms-request-id": [
+          "521c777b-91b6-4a65-9b4e-27029f49cbdb"
+        ],
+        "x-ms-correlation-request-id": [
+          "521c777b-91b6-4a65-9b4e-27029f49cbdb"
+        ],
+        "x-ms-routing-request-id": [
+          "CENTRALUS:20160711T174818Z:521c777b-91b6-4a65-9b4e-27029f49cbdb"
+        ],
+        "Strict-Transport-Security": [
+          "max-age=31536000; includeSubDomains"
+        ]
+      },
+      "StatusCode": 201
+    },
+    {
+      "RequestUri": "/subscriptions/53d9063d-87ae-4ea8-be90-3686c3b8669f/resourceGroups/datalakerg14633/providers/Microsoft.DataLakeStore/accounts/testadlfs16106?api-version=2015-10-01-preview",
+      "EncodedRequestUri": "L3N1YnNjcmlwdGlvbnMvNTNkOTA2M2QtODdhZS00ZWE4LWJlOTAtMzY4NmMzYjg2NjlmL3Jlc291cmNlR3JvdXBzL2RhdGFsYWtlcmcxNDYzMy9wcm92aWRlcnMvTWljcm9zb2Z0LkRhdGFMYWtlU3RvcmUvYWNjb3VudHMvdGVzdGFkbGZzMTYxMDY/YXBpLXZlcnNpb249MjAxNS0xMC0wMS1wcmV2aWV3",
+      "RequestMethod": "GET",
+      "RequestBody": "",
+      "RequestHeaders": {
+        "x-ms-client-request-id": [
+          "a829d922-9363-4262-8d26-08ad28ab9eea"
+        ],
+        "accept-language": [
+          "en-US"
+        ],
+        "User-Agent": [
+          "Microsoft.Azure.Management.DataLake.Store.DataLakeStoreAccountManagementClient/0.12.5-preview"
+        ]
+      },
+      "ResponseBody": "{\r\n  \"error\": {\r\n    \"code\": \"ResourceNotFound\",\r\n    \"message\": \"The Resource 'Microsoft.DataLakeStore/accounts/testadlfs16106' under resource group 'datalakerg14633' was not found.\"\r\n  }\r\n}",
+      "ResponseHeaders": {
+        "Content-Length": [
+          "166"
+        ],
+        "Content-Type": [
+          "application/json; charset=utf-8"
+        ],
+        "Expires": [
+          "-1"
+        ],
+        "Cache-Control": [
+          "no-cache"
+        ],
+        "Date": [
+          "Mon, 11 Jul 2016 17:48:18 GMT"
         ],
         "Pragma": [
           "no-cache"
@@ -418,17 +429,14 @@
         "x-ms-failure-cause": [
           "gateway"
         ],
-        "x-ms-ratelimit-remaining-subscription-reads": [
-          "14997"
-        ],
-        "x-ms-request-id": [
-          "84eff005-56ba-438c-b3fa-bfe555b17081"
-        ],
-        "x-ms-correlation-request-id": [
-          "84eff005-56ba-438c-b3fa-bfe555b17081"
-        ],
-        "x-ms-routing-request-id": [
-          "CENTRALUS:20160616T170901Z:84eff005-56ba-438c-b3fa-bfe555b17081"
+        "x-ms-request-id": [
+          "0ebe6c5b-ab47-40a5-a41a-fb112234547c"
+        ],
+        "x-ms-correlation-request-id": [
+          "0ebe6c5b-ab47-40a5-a41a-fb112234547c"
+        ],
+        "x-ms-routing-request-id": [
+          "CENTRALUS:20160711T174819Z:0ebe6c5b-ab47-40a5-a41a-fb112234547c"
         ],
         "Strict-Transport-Security": [
           "max-age=31536000; includeSubDomains"
@@ -437,68 +445,58 @@
       "StatusCode": 404
     },
     {
-      "RequestUri": "/subscriptions/53d9063d-87ae-4ea8-be90-3686c3b8669f/resourcegroups/datalakerg1844?api-version=2015-11-01",
-      "EncodedRequestUri": "L3N1YnNjcmlwdGlvbnMvNTNkOTA2M2QtODdhZS00ZWE4LWJlOTAtMzY4NmMzYjg2NjlmL3Jlc291cmNlZ3JvdXBzL2RhdGFsYWtlcmcxODQ0P2FwaS12ZXJzaW9uPTIwMTUtMTEtMDE=",
-      "RequestMethod": "GET",
-      "RequestBody": "",
-      "RequestHeaders": {
-        "x-ms-client-request-id": [
-          "4db651e1-473d-405f-8d6f-05f94b3080d5"
-        ],
-        "accept-language": [
-          "en-US"
-        ],
-        "User-Agent": [
-          "Microsoft.Azure.Management.Resources.ResourceManagementClient/1.0.0-preview"
-        ]
-      },
-      "ResponseBody": "{\r\n  \"id\": \"/subscriptions/53d9063d-87ae-4ea8-be90-3686c3b8669f/resourceGroups/datalakerg1844\",\r\n  \"name\": \"datalakerg1844\",\r\n  \"location\": \"eastus2\",\r\n  \"properties\": {\r\n    \"provisioningState\": \"Succeeded\"\r\n  }\r\n}",
-      "ResponseHeaders": {
-        "Content-Type": [
-          "application/json; charset=utf-8"
-        ],
-        "Expires": [
-          "-1"
-        ],
-        "Cache-Control": [
-          "no-cache"
-        ],
-        "Date": [
-          "Thu, 16 Jun 2016 17:09:01 GMT"
-=======
-          "Mon, 11 Jul 2016 17:48:18 GMT"
->>>>>>> b8a81b73
-        ],
-        "Pragma": [
-          "no-cache"
+      "RequestUri": "/subscriptions/53d9063d-87ae-4ea8-be90-3686c3b8669f/resourceGroups/datalakerg14633/providers/Microsoft.DataLakeStore/accounts/testadlfs16106?api-version=2015-10-01-preview",
+      "EncodedRequestUri": "L3N1YnNjcmlwdGlvbnMvNTNkOTA2M2QtODdhZS00ZWE4LWJlOTAtMzY4NmMzYjg2NjlmL3Jlc291cmNlR3JvdXBzL2RhdGFsYWtlcmcxNDYzMy9wcm92aWRlcnMvTWljcm9zb2Z0LkRhdGFMYWtlU3RvcmUvYWNjb3VudHMvdGVzdGFkbGZzMTYxMDY/YXBpLXZlcnNpb249MjAxNS0xMC0wMS1wcmV2aWV3",
+      "RequestMethod": "GET",
+      "RequestBody": "",
+      "RequestHeaders": {
+        "User-Agent": [
+          "Microsoft.Azure.Management.DataLake.Store.DataLakeStoreAccountManagementClient/0.12.5-preview"
+        ]
+      },
+      "ResponseBody": "{\r\n  \"properties\": {\r\n    \"firewallState\": \"Disabled\",\r\n    \"firewallRules\": [],\r\n    \"trustedIdProviderState\": \"Disabled\",\r\n    \"trustedIdProviders\": [],\r\n    \"provisioningState\": \"Succeeded\",\r\n    \"state\": \"Active\",\r\n    \"endpoint\": \"testadlfs16106.azuredatalakestore.net\",\r\n    \"accountId\": \"b5559963-b611-4c79-a71b-805542fba069\",\r\n    \"creationTime\": \"2016-07-11T17:48:28.4402789Z\",\r\n    \"lastModifiedTime\": \"2016-07-11T17:48:28.4402789Z\"\r\n  },\r\n  \"location\": \"East US 2\",\r\n  \"tags\": null,\r\n  \"id\": \"/subscriptions/53d9063d-87ae-4ea8-be90-3686c3b8669f/resourceGroups/datalakerg14633/providers/Microsoft.DataLakeStore/accounts/testadlfs16106\",\r\n  \"name\": \"testadlfs16106\",\r\n  \"type\": \"Microsoft.DataLakeStore/accounts\"\r\n}",
+      "ResponseHeaders": {
+        "Content-Type": [
+          "application/json"
+        ],
+        "Expires": [
+          "-1"
+        ],
+        "Cache-Control": [
+          "no-cache"
+        ],
+        "Connection": [
+          "close"
+        ],
+        "Date": [
+          "Mon, 11 Jul 2016 17:48:51 GMT"
+        ],
+        "Pragma": [
+          "no-cache"
+        ],
+        "Server": [
+          "Microsoft-IIS/8.5"
         ],
         "Vary": [
           "Accept-Encoding"
         ],
+        "x-ms-request-id": [
+          "dfa24cbc-1748-4b1e-a941-2948dae5f3bd"
+        ],
+        "X-AspNet-Version": [
+          "4.0.30319"
+        ],
+        "X-Powered-By": [
+          "ASP.NET"
+        ],
         "x-ms-ratelimit-remaining-subscription-reads": [
-<<<<<<< HEAD
-          "14996"
-        ],
-        "x-ms-request-id": [
-          "96d3d212-0fe0-45be-bbac-75125fdbb53b"
-        ],
-        "x-ms-correlation-request-id": [
-          "96d3d212-0fe0-45be-bbac-75125fdbb53b"
-        ],
-        "x-ms-routing-request-id": [
-          "CENTRALUS:20160616T170902Z:96d3d212-0fe0-45be-bbac-75125fdbb53b"
-=======
-          "14995"
-        ],
-        "x-ms-request-id": [
-          "3b1267ad-c864-4495-a28b-bcc6073a1abb"
-        ],
-        "x-ms-correlation-request-id": [
-          "3b1267ad-c864-4495-a28b-bcc6073a1abb"
-        ],
-        "x-ms-routing-request-id": [
-          "CENTRALUS:20160711T174818Z:3b1267ad-c864-4495-a28b-bcc6073a1abb"
->>>>>>> b8a81b73
+          "14998"
+        ],
+        "x-ms-correlation-request-id": [
+          "cd59a3bf-b09c-4297-a416-eabc40833b90"
+        ],
+        "x-ms-routing-request-id": [
+          "CENTRALUS:20160711T174851Z:cd59a3bf-b09c-4297-a416-eabc40833b90"
         ],
         "Strict-Transport-Security": [
           "max-age=31536000; includeSubDomains"
@@ -507,205 +505,22 @@
       "StatusCode": 200
     },
     {
-<<<<<<< HEAD
-      "RequestUri": "/subscriptions/53d9063d-87ae-4ea8-be90-3686c3b8669f/resourcegroups/datalakerg1844?api-version=2015-11-01",
-      "EncodedRequestUri": "L3N1YnNjcmlwdGlvbnMvNTNkOTA2M2QtODdhZS00ZWE4LWJlOTAtMzY4NmMzYjg2NjlmL3Jlc291cmNlZ3JvdXBzL2RhdGFsYWtlcmcxODQ0P2FwaS12ZXJzaW9uPTIwMTUtMTEtMDE=",
-=======
-      "RequestUri": "/subscriptions/53d9063d-87ae-4ea8-be90-3686c3b8669f/resourcegroups/datalakerg14633?api-version=2015-11-01",
-      "EncodedRequestUri": "L3N1YnNjcmlwdGlvbnMvNTNkOTA2M2QtODdhZS00ZWE4LWJlOTAtMzY4NmMzYjg2NjlmL3Jlc291cmNlZ3JvdXBzL2RhdGFsYWtlcmcxNDYzMz9hcGktdmVyc2lvbj0yMDE1LTExLTAx",
->>>>>>> b8a81b73
-      "RequestMethod": "PUT",
-      "RequestBody": "{\r\n  \"location\": \"East US 2\"\r\n}",
-      "RequestHeaders": {
-        "Content-Type": [
-          "application/json; charset=utf-8"
-        ],
-        "Content-Length": [
-          "31"
-        ],
-        "x-ms-client-request-id": [
-<<<<<<< HEAD
-          "dcb60221-a4a1-44de-a392-2dea0214e6a0"
-=======
-          "86e2447e-3a3a-4300-aae2-4a9d2d275ffb"
->>>>>>> b8a81b73
-        ],
-        "accept-language": [
-          "en-US"
-        ],
-        "User-Agent": [
-          "Microsoft.Azure.Management.Resources.ResourceManagementClient/1.0.0-preview"
-        ]
-      },
-<<<<<<< HEAD
-      "ResponseBody": "{\r\n  \"id\": \"/subscriptions/53d9063d-87ae-4ea8-be90-3686c3b8669f/resourceGroups/datalakerg1844\",\r\n  \"name\": \"datalakerg1844\",\r\n  \"location\": \"eastus2\",\r\n  \"properties\": {\r\n    \"provisioningState\": \"Succeeded\"\r\n  }\r\n}",
-      "ResponseHeaders": {
-        "Content-Length": [
-          "182"
-=======
-      "ResponseBody": "{\r\n  \"id\": \"/subscriptions/53d9063d-87ae-4ea8-be90-3686c3b8669f/resourceGroups/datalakerg14633\",\r\n  \"name\": \"datalakerg14633\",\r\n  \"location\": \"eastus2\",\r\n  \"properties\": {\r\n    \"provisioningState\": \"Succeeded\"\r\n  }\r\n}",
-      "ResponseHeaders": {
-        "Content-Length": [
-          "184"
->>>>>>> b8a81b73
-        ],
-        "Content-Type": [
-          "application/json; charset=utf-8"
-        ],
-        "Expires": [
-          "-1"
-        ],
-        "Cache-Control": [
-          "no-cache"
-        ],
-        "Date": [
-<<<<<<< HEAD
-          "Thu, 16 Jun 2016 17:09:01 GMT"
-=======
-          "Mon, 11 Jul 2016 17:48:18 GMT"
->>>>>>> b8a81b73
-        ],
-        "Pragma": [
-          "no-cache"
-        ],
-        "x-ms-ratelimit-remaining-subscription-writes": [
-<<<<<<< HEAD
-          "1196"
-        ],
-        "x-ms-request-id": [
-          "a856126f-59d2-4dce-a535-a50af815e8e8"
-        ],
-        "x-ms-correlation-request-id": [
-          "a856126f-59d2-4dce-a535-a50af815e8e8"
-        ],
-        "x-ms-routing-request-id": [
-          "CENTRALUS:20160616T170902Z:a856126f-59d2-4dce-a535-a50af815e8e8"
-=======
-          "1197"
-        ],
-        "x-ms-request-id": [
-          "521c777b-91b6-4a65-9b4e-27029f49cbdb"
-        ],
-        "x-ms-correlation-request-id": [
-          "521c777b-91b6-4a65-9b4e-27029f49cbdb"
-        ],
-        "x-ms-routing-request-id": [
-          "CENTRALUS:20160711T174818Z:521c777b-91b6-4a65-9b4e-27029f49cbdb"
->>>>>>> b8a81b73
-        ],
-        "Strict-Transport-Security": [
-          "max-age=31536000; includeSubDomains"
-        ]
-      },
-      "StatusCode": 201
-    },
-    {
-<<<<<<< HEAD
-      "RequestUri": "/subscriptions/53d9063d-87ae-4ea8-be90-3686c3b8669f/resourceGroups/datalakerg1844/providers/Microsoft.DataLakeStore/accounts/testadlfs19683?api-version=2015-10-01-preview",
-      "EncodedRequestUri": "L3N1YnNjcmlwdGlvbnMvNTNkOTA2M2QtODdhZS00ZWE4LWJlOTAtMzY4NmMzYjg2NjlmL3Jlc291cmNlR3JvdXBzL2RhdGFsYWtlcmcxODQ0L3Byb3ZpZGVycy9NaWNyb3NvZnQuRGF0YUxha2VTdG9yZS9hY2NvdW50cy90ZXN0YWRsZnMxOTY4Mz9hcGktdmVyc2lvbj0yMDE1LTEwLTAxLXByZXZpZXc=",
-=======
       "RequestUri": "/subscriptions/53d9063d-87ae-4ea8-be90-3686c3b8669f/resourceGroups/datalakerg14633/providers/Microsoft.DataLakeStore/accounts/testadlfs16106?api-version=2015-10-01-preview",
       "EncodedRequestUri": "L3N1YnNjcmlwdGlvbnMvNTNkOTA2M2QtODdhZS00ZWE4LWJlOTAtMzY4NmMzYjg2NjlmL3Jlc291cmNlR3JvdXBzL2RhdGFsYWtlcmcxNDYzMy9wcm92aWRlcnMvTWljcm9zb2Z0LkRhdGFMYWtlU3RvcmUvYWNjb3VudHMvdGVzdGFkbGZzMTYxMDY/YXBpLXZlcnNpb249MjAxNS0xMC0wMS1wcmV2aWV3",
->>>>>>> b8a81b73
-      "RequestMethod": "GET",
-      "RequestBody": "",
-      "RequestHeaders": {
-        "x-ms-client-request-id": [
-<<<<<<< HEAD
-          "5b0477b8-be81-4c17-9426-6f46fd68aa76"
-=======
-          "a829d922-9363-4262-8d26-08ad28ab9eea"
->>>>>>> b8a81b73
-        ],
-        "accept-language": [
-          "en-US"
-        ],
-        "User-Agent": [
-<<<<<<< HEAD
-          "Microsoft.Azure.Management.DataLake.Store.DataLakeStoreAccountManagementClient/0.12.2-preview"
-        ]
-      },
-      "ResponseBody": "{\r\n  \"error\": {\r\n    \"code\": \"ResourceNotFound\",\r\n    \"message\": \"The Resource 'Microsoft.DataLakeStore/accounts/testadlfs19683' under resource group 'datalakerg1844' was not found.\"\r\n  }\r\n}",
-=======
+      "RequestMethod": "GET",
+      "RequestBody": "",
+      "RequestHeaders": {
+        "x-ms-client-request-id": [
+          "df461eea-674b-456e-9e82-1a8d05b13986"
+        ],
+        "accept-language": [
+          "en-US"
+        ],
+        "User-Agent": [
           "Microsoft.Azure.Management.DataLake.Store.DataLakeStoreAccountManagementClient/0.12.5-preview"
         ]
       },
-      "ResponseBody": "{\r\n  \"error\": {\r\n    \"code\": \"ResourceNotFound\",\r\n    \"message\": \"The Resource 'Microsoft.DataLakeStore/accounts/testadlfs16106' under resource group 'datalakerg14633' was not found.\"\r\n  }\r\n}",
->>>>>>> b8a81b73
-      "ResponseHeaders": {
-        "Content-Length": [
-          "166"
-        ],
-        "Content-Type": [
-          "application/json; charset=utf-8"
-        ],
-        "Expires": [
-          "-1"
-        ],
-        "Cache-Control": [
-          "no-cache"
-        ],
-        "Date": [
-<<<<<<< HEAD
-          "Thu, 16 Jun 2016 17:09:02 GMT"
-=======
-          "Mon, 11 Jul 2016 17:48:18 GMT"
->>>>>>> b8a81b73
-        ],
-        "Pragma": [
-          "no-cache"
-        ],
-        "x-ms-failure-cause": [
-          "gateway"
-        ],
-        "x-ms-request-id": [
-<<<<<<< HEAD
-          "0a038ba8-8bdb-4046-80ee-b2b81fa58762"
-        ],
-        "x-ms-correlation-request-id": [
-          "0a038ba8-8bdb-4046-80ee-b2b81fa58762"
-        ],
-        "x-ms-routing-request-id": [
-          "CENTRALUS:20160616T170902Z:0a038ba8-8bdb-4046-80ee-b2b81fa58762"
-=======
-          "0ebe6c5b-ab47-40a5-a41a-fb112234547c"
-        ],
-        "x-ms-correlation-request-id": [
-          "0ebe6c5b-ab47-40a5-a41a-fb112234547c"
-        ],
-        "x-ms-routing-request-id": [
-          "CENTRALUS:20160711T174819Z:0ebe6c5b-ab47-40a5-a41a-fb112234547c"
->>>>>>> b8a81b73
-        ],
-        "Strict-Transport-Security": [
-          "max-age=31536000; includeSubDomains"
-        ]
-      },
-      "StatusCode": 404
-    },
-    {
-<<<<<<< HEAD
-      "RequestUri": "/subscriptions/53d9063d-87ae-4ea8-be90-3686c3b8669f/resourceGroups/datalakerg1844/providers/Microsoft.DataLakeStore/accounts/testadlfs19683?api-version=2015-10-01-preview",
-      "EncodedRequestUri": "L3N1YnNjcmlwdGlvbnMvNTNkOTA2M2QtODdhZS00ZWE4LWJlOTAtMzY4NmMzYjg2NjlmL3Jlc291cmNlR3JvdXBzL2RhdGFsYWtlcmcxODQ0L3Byb3ZpZGVycy9NaWNyb3NvZnQuRGF0YUxha2VTdG9yZS9hY2NvdW50cy90ZXN0YWRsZnMxOTY4Mz9hcGktdmVyc2lvbj0yMDE1LTEwLTAxLXByZXZpZXc=",
-=======
-      "RequestUri": "/subscriptions/53d9063d-87ae-4ea8-be90-3686c3b8669f/resourceGroups/datalakerg14633/providers/Microsoft.DataLakeStore/accounts/testadlfs16106?api-version=2015-10-01-preview",
-      "EncodedRequestUri": "L3N1YnNjcmlwdGlvbnMvNTNkOTA2M2QtODdhZS00ZWE4LWJlOTAtMzY4NmMzYjg2NjlmL3Jlc291cmNlR3JvdXBzL2RhdGFsYWtlcmcxNDYzMy9wcm92aWRlcnMvTWljcm9zb2Z0LkRhdGFMYWtlU3RvcmUvYWNjb3VudHMvdGVzdGFkbGZzMTYxMDY/YXBpLXZlcnNpb249MjAxNS0xMC0wMS1wcmV2aWV3",
->>>>>>> b8a81b73
-      "RequestMethod": "GET",
-      "RequestBody": "",
-      "RequestHeaders": {
-        "User-Agent": [
-<<<<<<< HEAD
-          "Microsoft.Azure.Management.DataLake.Store.DataLakeStoreAccountManagementClient/0.12.2-preview"
-        ]
-      },
-      "ResponseBody": "{\r\n  \"properties\": {\r\n    \"firewallState\": \"Disabled\",\r\n    \"firewallRules\": [],\r\n    \"trustedIdProviderState\": \"Disabled\",\r\n    \"trustedIdProviders\": [],\r\n    \"provisioningState\": \"Succeeded\",\r\n    \"state\": \"Active\",\r\n    \"endpoint\": \"testadlfs19683.azuredatalakestore.net\",\r\n    \"accountId\": \"5a19fb3f-a6fe-45c6-a520-47190421cc4a\",\r\n    \"creationTime\": \"2016-06-16T17:09:14.2927387Z\",\r\n    \"lastModifiedTime\": \"2016-06-16T17:09:14.2927387Z\"\r\n  },\r\n  \"location\": \"East US 2\",\r\n  \"tags\": null,\r\n  \"id\": \"/subscriptions/53d9063d-87ae-4ea8-be90-3686c3b8669f/resourceGroups/datalakerg1844/providers/Microsoft.DataLakeStore/accounts/testadlfs19683\",\r\n  \"name\": \"testadlfs19683\",\r\n  \"type\": \"Microsoft.DataLakeStore/accounts\"\r\n}",
-=======
-          "Microsoft.Azure.Management.DataLake.Store.DataLakeStoreAccountManagementClient/0.12.5-preview"
-        ]
-      },
       "ResponseBody": "{\r\n  \"properties\": {\r\n    \"firewallState\": \"Disabled\",\r\n    \"firewallRules\": [],\r\n    \"trustedIdProviderState\": \"Disabled\",\r\n    \"trustedIdProviders\": [],\r\n    \"provisioningState\": \"Succeeded\",\r\n    \"state\": \"Active\",\r\n    \"endpoint\": \"testadlfs16106.azuredatalakestore.net\",\r\n    \"accountId\": \"b5559963-b611-4c79-a71b-805542fba069\",\r\n    \"creationTime\": \"2016-07-11T17:48:28.4402789Z\",\r\n    \"lastModifiedTime\": \"2016-07-11T17:48:28.4402789Z\"\r\n  },\r\n  \"location\": \"East US 2\",\r\n  \"tags\": null,\r\n  \"id\": \"/subscriptions/53d9063d-87ae-4ea8-be90-3686c3b8669f/resourceGroups/datalakerg14633/providers/Microsoft.DataLakeStore/accounts/testadlfs16106\",\r\n  \"name\": \"testadlfs16106\",\r\n  \"type\": \"Microsoft.DataLakeStore/accounts\"\r\n}",
->>>>>>> b8a81b73
       "ResponseHeaders": {
         "Content-Type": [
           "application/json"
@@ -720,11 +535,7 @@
           "close"
         ],
         "Date": [
-<<<<<<< HEAD
-          "Thu, 16 Jun 2016 17:09:34 GMT"
-=======
           "Mon, 11 Jul 2016 17:48:51 GMT"
->>>>>>> b8a81b73
         ],
         "Pragma": [
           "no-cache"
@@ -736,11 +547,7 @@
           "Accept-Encoding"
         ],
         "x-ms-request-id": [
-<<<<<<< HEAD
-          "b78f9f84-c352-4aa0-8e0d-ed088fe91367"
-=======
-          "dfa24cbc-1748-4b1e-a941-2948dae5f3bd"
->>>>>>> b8a81b73
+          "0b01ffe6-6c35-48c7-ac7a-7432054a79a5"
         ],
         "X-AspNet-Version": [
           "4.0.30319"
@@ -749,23 +556,13 @@
           "ASP.NET"
         ],
         "x-ms-ratelimit-remaining-subscription-reads": [
-<<<<<<< HEAD
           "14999"
         ],
         "x-ms-correlation-request-id": [
-          "c0ff3c48-c229-4b6e-8280-19b1a92e1256"
-        ],
-        "x-ms-routing-request-id": [
-          "CENTRALUS:20160616T170935Z:c0ff3c48-c229-4b6e-8280-19b1a92e1256"
-=======
-          "14998"
-        ],
-        "x-ms-correlation-request-id": [
-          "cd59a3bf-b09c-4297-a416-eabc40833b90"
-        ],
-        "x-ms-routing-request-id": [
-          "CENTRALUS:20160711T174851Z:cd59a3bf-b09c-4297-a416-eabc40833b90"
->>>>>>> b8a81b73
+          "77f722ba-0089-4905-921f-6981a480c426"
+        ],
+        "x-ms-routing-request-id": [
+          "CENTRALUS:20160711T174851Z:77f722ba-0089-4905-921f-6981a480c426"
         ],
         "Strict-Transport-Security": [
           "max-age=31536000; includeSubDomains"
@@ -774,117 +571,10 @@
       "StatusCode": 200
     },
     {
-<<<<<<< HEAD
-      "RequestUri": "/subscriptions/53d9063d-87ae-4ea8-be90-3686c3b8669f/resourceGroups/datalakerg1844/providers/Microsoft.DataLakeStore/accounts/testadlfs19683?api-version=2015-10-01-preview",
-      "EncodedRequestUri": "L3N1YnNjcmlwdGlvbnMvNTNkOTA2M2QtODdhZS00ZWE4LWJlOTAtMzY4NmMzYjg2NjlmL3Jlc291cmNlR3JvdXBzL2RhdGFsYWtlcmcxODQ0L3Byb3ZpZGVycy9NaWNyb3NvZnQuRGF0YUxha2VTdG9yZS9hY2NvdW50cy90ZXN0YWRsZnMxOTY4Mz9hcGktdmVyc2lvbj0yMDE1LTEwLTAxLXByZXZpZXc=",
-=======
-      "RequestUri": "/subscriptions/53d9063d-87ae-4ea8-be90-3686c3b8669f/resourceGroups/datalakerg14633/providers/Microsoft.DataLakeStore/accounts/testadlfs16106?api-version=2015-10-01-preview",
-      "EncodedRequestUri": "L3N1YnNjcmlwdGlvbnMvNTNkOTA2M2QtODdhZS00ZWE4LWJlOTAtMzY4NmMzYjg2NjlmL3Jlc291cmNlR3JvdXBzL2RhdGFsYWtlcmcxNDYzMy9wcm92aWRlcnMvTWljcm9zb2Z0LkRhdGFMYWtlU3RvcmUvYWNjb3VudHMvdGVzdGFkbGZzMTYxMDY/YXBpLXZlcnNpb249MjAxNS0xMC0wMS1wcmV2aWV3",
->>>>>>> b8a81b73
-      "RequestMethod": "GET",
-      "RequestBody": "",
-      "RequestHeaders": {
-        "x-ms-client-request-id": [
-<<<<<<< HEAD
-          "6d637381-5a39-45ee-ad12-b065e7cd2f44"
-=======
-          "df461eea-674b-456e-9e82-1a8d05b13986"
->>>>>>> b8a81b73
-        ],
-        "accept-language": [
-          "en-US"
-        ],
-        "User-Agent": [
-<<<<<<< HEAD
-          "Microsoft.Azure.Management.DataLake.Store.DataLakeStoreAccountManagementClient/0.12.2-preview"
-        ]
-      },
-      "ResponseBody": "{\r\n  \"properties\": {\r\n    \"firewallState\": \"Disabled\",\r\n    \"firewallRules\": [],\r\n    \"trustedIdProviderState\": \"Disabled\",\r\n    \"trustedIdProviders\": [],\r\n    \"provisioningState\": \"Succeeded\",\r\n    \"state\": \"Active\",\r\n    \"endpoint\": \"testadlfs19683.azuredatalakestore.net\",\r\n    \"accountId\": \"5a19fb3f-a6fe-45c6-a520-47190421cc4a\",\r\n    \"creationTime\": \"2016-06-16T17:09:14.2927387Z\",\r\n    \"lastModifiedTime\": \"2016-06-16T17:09:14.2927387Z\"\r\n  },\r\n  \"location\": \"East US 2\",\r\n  \"tags\": null,\r\n  \"id\": \"/subscriptions/53d9063d-87ae-4ea8-be90-3686c3b8669f/resourceGroups/datalakerg1844/providers/Microsoft.DataLakeStore/accounts/testadlfs19683\",\r\n  \"name\": \"testadlfs19683\",\r\n  \"type\": \"Microsoft.DataLakeStore/accounts\"\r\n}",
-=======
-          "Microsoft.Azure.Management.DataLake.Store.DataLakeStoreAccountManagementClient/0.12.5-preview"
-        ]
-      },
-      "ResponseBody": "{\r\n  \"properties\": {\r\n    \"firewallState\": \"Disabled\",\r\n    \"firewallRules\": [],\r\n    \"trustedIdProviderState\": \"Disabled\",\r\n    \"trustedIdProviders\": [],\r\n    \"provisioningState\": \"Succeeded\",\r\n    \"state\": \"Active\",\r\n    \"endpoint\": \"testadlfs16106.azuredatalakestore.net\",\r\n    \"accountId\": \"b5559963-b611-4c79-a71b-805542fba069\",\r\n    \"creationTime\": \"2016-07-11T17:48:28.4402789Z\",\r\n    \"lastModifiedTime\": \"2016-07-11T17:48:28.4402789Z\"\r\n  },\r\n  \"location\": \"East US 2\",\r\n  \"tags\": null,\r\n  \"id\": \"/subscriptions/53d9063d-87ae-4ea8-be90-3686c3b8669f/resourceGroups/datalakerg14633/providers/Microsoft.DataLakeStore/accounts/testadlfs16106\",\r\n  \"name\": \"testadlfs16106\",\r\n  \"type\": \"Microsoft.DataLakeStore/accounts\"\r\n}",
->>>>>>> b8a81b73
-      "ResponseHeaders": {
-        "Content-Type": [
-          "application/json"
-        ],
-        "Expires": [
-          "-1"
-        ],
-        "Cache-Control": [
-          "no-cache"
-        ],
-        "Connection": [
-          "close"
-        ],
-        "Date": [
-<<<<<<< HEAD
-          "Thu, 16 Jun 2016 17:09:35 GMT"
-=======
-          "Mon, 11 Jul 2016 17:48:51 GMT"
->>>>>>> b8a81b73
-        ],
-        "Pragma": [
-          "no-cache"
-        ],
-        "Server": [
-          "Microsoft-IIS/8.5"
-        ],
-        "Vary": [
-          "Accept-Encoding"
-        ],
-        "x-ms-request-id": [
-<<<<<<< HEAD
-          "4abe078d-1e81-4ddb-9a4c-1f090d9f131c"
-=======
-          "0b01ffe6-6c35-48c7-ac7a-7432054a79a5"
->>>>>>> b8a81b73
-        ],
-        "X-AspNet-Version": [
-          "4.0.30319"
-        ],
-        "X-Powered-By": [
-          "ASP.NET"
-        ],
-        "x-ms-ratelimit-remaining-subscription-reads": [
-<<<<<<< HEAD
-          "14998"
-        ],
-        "x-ms-correlation-request-id": [
-          "1c0f610a-1d1c-43fc-bcf2-cf8b9f40e25f"
-        ],
-        "x-ms-routing-request-id": [
-          "CENTRALUS:20160616T170936Z:1c0f610a-1d1c-43fc-bcf2-cf8b9f40e25f"
-=======
-          "14999"
-        ],
-        "x-ms-correlation-request-id": [
-          "77f722ba-0089-4905-921f-6981a480c426"
-        ],
-        "x-ms-routing-request-id": [
-          "CENTRALUS:20160711T174851Z:77f722ba-0089-4905-921f-6981a480c426"
->>>>>>> b8a81b73
-        ],
-        "Strict-Transport-Security": [
-          "max-age=31536000; includeSubDomains"
-        ]
-      },
-      "StatusCode": 200
-    },
-    {
-<<<<<<< HEAD
-      "RequestUri": "/subscriptions/53d9063d-87ae-4ea8-be90-3686c3b8669f/resourceGroups/datalakerg1844/providers/Microsoft.DataLakeStore/accounts/testadlfs19683?api-version=2015-10-01-preview",
-      "EncodedRequestUri": "L3N1YnNjcmlwdGlvbnMvNTNkOTA2M2QtODdhZS00ZWE4LWJlOTAtMzY4NmMzYjg2NjlmL3Jlc291cmNlR3JvdXBzL2RhdGFsYWtlcmcxODQ0L3Byb3ZpZGVycy9NaWNyb3NvZnQuRGF0YUxha2VTdG9yZS9hY2NvdW50cy90ZXN0YWRsZnMxOTY4Mz9hcGktdmVyc2lvbj0yMDE1LTEwLTAxLXByZXZpZXc=",
-      "RequestMethod": "PUT",
-      "RequestBody": "{\r\n  \"location\": \"East US 2\",\r\n  \"name\": \"testadlfs19683\"\r\n}",
-=======
       "RequestUri": "/subscriptions/53d9063d-87ae-4ea8-be90-3686c3b8669f/resourceGroups/datalakerg14633/providers/Microsoft.DataLakeStore/accounts/testadlfs16106?api-version=2015-10-01-preview",
       "EncodedRequestUri": "L3N1YnNjcmlwdGlvbnMvNTNkOTA2M2QtODdhZS00ZWE4LWJlOTAtMzY4NmMzYjg2NjlmL3Jlc291cmNlR3JvdXBzL2RhdGFsYWtlcmcxNDYzMy9wcm92aWRlcnMvTWljcm9zb2Z0LkRhdGFMYWtlU3RvcmUvYWNjb3VudHMvdGVzdGFkbGZzMTYxMDY/YXBpLXZlcnNpb249MjAxNS0xMC0wMS1wcmV2aWV3",
       "RequestMethod": "PUT",
       "RequestBody": "{\r\n  \"location\": \"East US 2\",\r\n  \"name\": \"testadlfs16106\"\r\n}",
->>>>>>> b8a81b73
       "RequestHeaders": {
         "Content-Type": [
           "application/json; charset=utf-8"
@@ -893,25 +583,12 @@
           "60"
         ],
         "x-ms-client-request-id": [
-<<<<<<< HEAD
-          "dd015b39-517d-4bca-ba6b-97080d86c4f1"
-=======
           "d68fa184-332f-45d0-b287-42c672716fb6"
->>>>>>> b8a81b73
-        ],
-        "accept-language": [
-          "en-US"
-        ],
-        "User-Agent": [
-<<<<<<< HEAD
-          "Microsoft.Azure.Management.DataLake.Store.DataLakeStoreAccountManagementClient/0.12.2-preview"
-        ]
-      },
-      "ResponseBody": "{\r\n  \"properties\": {\r\n    \"provisioningState\": \"Creating\",\r\n    \"state\": null,\r\n    \"endpoint\": null,\r\n    \"accountId\": \"5a19fb3f-a6fe-45c6-a520-47190421cc4a\",\r\n    \"creationTime\": null,\r\n    \"lastModifiedTime\": null\r\n  },\r\n  \"location\": \"East US 2\",\r\n  \"tags\": null,\r\n  \"id\": \"/subscriptions/53d9063d-87ae-4ea8-be90-3686c3b8669f/resourceGroups/datalakerg1844/providers/Microsoft.DataLakeStore/accounts/testadlfs19683\",\r\n  \"name\": \"testadlfs19683\",\r\n  \"type\": \"Microsoft.DataLakeStore/accounts\"\r\n}",
-      "ResponseHeaders": {
-        "Content-Length": [
-          "419"
-=======
+        ],
+        "accept-language": [
+          "en-US"
+        ],
+        "User-Agent": [
           "Microsoft.Azure.Management.DataLake.Store.DataLakeStoreAccountManagementClient/0.12.5-preview"
         ]
       },
@@ -919,7 +596,6 @@
       "ResponseHeaders": {
         "Content-Length": [
           "420"
->>>>>>> b8a81b73
         ],
         "Content-Type": [
           "application/json"
@@ -934,21 +610,13 @@
           "close"
         ],
         "Date": [
-<<<<<<< HEAD
-          "Thu, 16 Jun 2016 17:09:03 GMT"
-=======
           "Mon, 11 Jul 2016 17:48:19 GMT"
->>>>>>> b8a81b73
         ],
         "Pragma": [
           "no-cache"
         ],
         "Location": [
-<<<<<<< HEAD
-          "https://management.azure.com/subscriptions/53d9063d-87ae-4ea8-be90-3686c3b8669f/resourcegroups/datalakerg1844/providers/Microsoft.DataLakeStore/accounts/testadlfs19683/operationresults/0?api-version=2015-10-01-preview"
-=======
           "https://management.azure.com/subscriptions/53d9063d-87ae-4ea8-be90-3686c3b8669f/resourcegroups/datalakerg14633/providers/Microsoft.DataLakeStore/accounts/testadlfs16106/operationresults/0?api-version=2015-10-01-preview"
->>>>>>> b8a81b73
         ],
         "Retry-After": [
           "10"
@@ -957,17 +625,10 @@
           "Microsoft-IIS/8.5"
         ],
         "Azure-AsyncOperation": [
-<<<<<<< HEAD
-          "https://management.azure.com/subscriptions/53d9063d-87ae-4ea8-be90-3686c3b8669f/providers/Microsoft.DataLakeStore/locations/EastUS2/operationResults/5a19fb3f-a6fe-45c6-a520-47190421cc4a0?api-version=2015-10-01-preview&expanded=true"
-        ],
-        "x-ms-request-id": [
-          "416c9c9c-9ef7-4a72-a077-4a3043c62e96"
-=======
           "https://management.azure.com/subscriptions/53d9063d-87ae-4ea8-be90-3686c3b8669f/providers/Microsoft.DataLakeStore/locations/EastUS2/operationResults/b5559963-b611-4c79-a71b-805542fba0690?api-version=2015-10-01-preview&expanded=true"
         ],
         "x-ms-request-id": [
           "c8e38176-4085-4a3c-8751-f315966f4a5c"
->>>>>>> b8a81b73
         ],
         "X-AspNet-Version": [
           "4.0.30319"
@@ -979,17 +640,10 @@
           "1199"
         ],
         "x-ms-correlation-request-id": [
-<<<<<<< HEAD
-          "55577970-fe23-4dc8-9b9c-8e6ff9007b5e"
-        ],
-        "x-ms-routing-request-id": [
-          "CENTRALUS:20160616T170904Z:55577970-fe23-4dc8-9b9c-8e6ff9007b5e"
-=======
           "986f94c5-729b-4bfe-9418-1af9136122e4"
         ],
         "x-ms-routing-request-id": [
           "CENTRALUS:20160711T174820Z:986f94c5-729b-4bfe-9418-1af9136122e4"
->>>>>>> b8a81b73
         ],
         "Strict-Transport-Security": [
           "max-age=31536000; includeSubDomains"
@@ -998,22 +652,13 @@
       "StatusCode": 201
     },
     {
-<<<<<<< HEAD
-      "RequestUri": "/subscriptions/53d9063d-87ae-4ea8-be90-3686c3b8669f/providers/Microsoft.DataLakeStore/locations/EastUS2/operationResults/5a19fb3f-a6fe-45c6-a520-47190421cc4a0?api-version=2015-10-01-preview&expanded=true",
-      "EncodedRequestUri": "L3N1YnNjcmlwdGlvbnMvNTNkOTA2M2QtODdhZS00ZWE4LWJlOTAtMzY4NmMzYjg2NjlmL3Byb3ZpZGVycy9NaWNyb3NvZnQuRGF0YUxha2VTdG9yZS9sb2NhdGlvbnMvRWFzdFVTMi9vcGVyYXRpb25SZXN1bHRzLzVhMTlmYjNmLWE2ZmUtNDVjNi1hNTIwLTQ3MTkwNDIxY2M0YTA/YXBpLXZlcnNpb249MjAxNS0xMC0wMS1wcmV2aWV3JmV4cGFuZGVkPXRydWU=",
-=======
       "RequestUri": "/subscriptions/53d9063d-87ae-4ea8-be90-3686c3b8669f/providers/Microsoft.DataLakeStore/locations/EastUS2/operationResults/b5559963-b611-4c79-a71b-805542fba0690?api-version=2015-10-01-preview&expanded=true",
       "EncodedRequestUri": "L3N1YnNjcmlwdGlvbnMvNTNkOTA2M2QtODdhZS00ZWE4LWJlOTAtMzY4NmMzYjg2NjlmL3Byb3ZpZGVycy9NaWNyb3NvZnQuRGF0YUxha2VTdG9yZS9sb2NhdGlvbnMvRWFzdFVTMi9vcGVyYXRpb25SZXN1bHRzL2I1NTU5OTYzLWI2MTEtNGM3OS1hNzFiLTgwNTU0MmZiYTA2OTA/YXBpLXZlcnNpb249MjAxNS0xMC0wMS1wcmV2aWV3JmV4cGFuZGVkPXRydWU=",
->>>>>>> b8a81b73
-      "RequestMethod": "GET",
-      "RequestBody": "",
-      "RequestHeaders": {
-        "User-Agent": [
-<<<<<<< HEAD
-          "Microsoft.Azure.Management.DataLake.Store.DataLakeStoreAccountManagementClient/0.12.2-preview"
-=======
+      "RequestMethod": "GET",
+      "RequestBody": "",
+      "RequestHeaders": {
+        "User-Agent": [
           "Microsoft.Azure.Management.DataLake.Store.DataLakeStoreAccountManagementClient/0.12.5-preview"
->>>>>>> b8a81b73
         ]
       },
       "ResponseBody": "{\r\n  \"status\": \"Succeeded\"\r\n}",
@@ -1031,11 +676,7 @@
           "close"
         ],
         "Date": [
-<<<<<<< HEAD
-          "Thu, 16 Jun 2016 17:09:34 GMT"
-=======
           "Mon, 11 Jul 2016 17:48:50 GMT"
->>>>>>> b8a81b73
         ],
         "Pragma": [
           "no-cache"
@@ -1047,11 +688,7 @@
           "Accept-Encoding"
         ],
         "x-ms-request-id": [
-<<<<<<< HEAD
-          "49d69e9e-880f-4d1c-9acb-6032874ca83c"
-=======
           "2348f7f2-1043-4c76-a9cf-7cbcd446dd99"
->>>>>>> b8a81b73
         ],
         "X-AspNet-Version": [
           "4.0.30319"
@@ -1063,17 +700,10 @@
           "14999"
         ],
         "x-ms-correlation-request-id": [
-<<<<<<< HEAD
-          "8cdb9217-485f-4e1c-815d-bc90ed819155"
-        ],
-        "x-ms-routing-request-id": [
-          "CENTRALUS:20160616T170935Z:8cdb9217-485f-4e1c-815d-bc90ed819155"
-=======
           "b417395a-f1cd-42b2-9200-aaa39127c748"
         ],
         "x-ms-routing-request-id": [
           "CENTRALUS:20160711T174850Z:b417395a-f1cd-42b2-9200-aaa39127c748"
->>>>>>> b8a81b73
         ],
         "Strict-Transport-Security": [
           "max-age=31536000; includeSubDomains"
@@ -1088,27 +718,16 @@
       "RequestBody": "",
       "RequestHeaders": {
         "x-ms-client-request-id": [
-<<<<<<< HEAD
-          "65fa5931-cfa1-4b3d-b064-7dfd064a2a79"
-=======
           "86addee5-66a9-43e9-b3eb-080c07f91f64"
->>>>>>> b8a81b73
-        ],
-        "accept-language": [
-          "en-US"
-        ],
-        "User-Agent": [
-<<<<<<< HEAD
-          "Microsoft.Azure.Management.DataLake.Store.DataLakeStoreFileSystemManagementClient/0.12.2-preview"
-        ]
-      },
-      "ResponseBody": "{\r\n  \"RemoteException\": {\r\n    \"exception\": \"FileNotFoundException\",\r\n    \"message\": \"File/Folder does not exist: //nonexistentfile001.txt [6a9a9529-381a-4e04-80bb-bb0a8a85848e][2016-06-16T10:09:41.0869458-07:00]\",\r\n    \"javaClassName\": \"java.io.FileNotFoundException\"\r\n  }\r\n}",
-=======
+        ],
+        "accept-language": [
+          "en-US"
+        ],
+        "User-Agent": [
           "Microsoft.Azure.Management.DataLake.Store.DataLakeStoreFileSystemManagementClient/0.12.5-preview"
         ]
       },
       "ResponseBody": "{\r\n  \"RemoteException\": {\r\n    \"exception\": \"FileNotFoundException\",\r\n    \"message\": \"File/Folder does not exist: //nonexistentfile001.txt [8c278ef4-a15d-4a51-a8eb-a85784add302][2016-07-11T10:48:53.3396075-07:00]\",\r\n    \"javaClassName\": \"java.io.FileNotFoundException\"\r\n  }\r\n}",
->>>>>>> b8a81b73
       "ResponseHeaders": {
         "Content-Length": [
           "244"
@@ -1123,31 +742,16 @@
           "no-cache"
         ],
         "Date": [
-<<<<<<< HEAD
-          "Thu, 16 Jun 2016 17:09:40 GMT"
-=======
           "Mon, 11 Jul 2016 17:48:53 GMT"
->>>>>>> b8a81b73
-        ],
-        "Pragma": [
-          "no-cache"
-        ],
-<<<<<<< HEAD
-        "Set-Cookie": [
-          "UserPrincipalSession=1fd9184e-9d17-45b7-b3dc-0f99f1b1df82; path=/; secure; HttpOnly"
-        ],
-        "x-ms-request-id": [
-          "6a9a9529-381a-4e04-80bb-bb0a8a85848e"
-        ],
-        "Server-Perf": [
-          "[6a9a9529-381a-4e04-80bb-bb0a8a85848e][ AuthTime::1499.92493959883::PostAuthTime::546.593690563817 ][S-HdfsGetFileStatusV2 :: 00:01:448 ms]%0a[GETFILESTATUS :: 00:01:450 ms]%0a"
-=======
+        ],
+        "Pragma": [
+          "no-cache"
+        ],
         "x-ms-request-id": [
           "8c278ef4-a15d-4a51-a8eb-a85784add302"
         ],
         "Server-Perf": [
           "[8c278ef4-a15d-4a51-a8eb-a85784add302][ AuthTime::1320.29433967106::PostAuthTime::351.137561668267 ][S-HdfsGetFileStatusV2 :: 00:00:118 ms]%0a[GETFILESTATUS :: 00:00:119 ms]%0a"
->>>>>>> b8a81b73
         ],
         "x-ms-webhdfs-version": [
           "16.05.18.00"
@@ -1167,15 +771,9 @@
   ],
   "Names": {
     ".ctor": [
-<<<<<<< HEAD
-      "datalakerg1844",
-      "testdatalake18954",
-      "testadlfs19683"
-=======
       "datalakerg14633",
       "testdatalake18128",
       "testadlfs16106"
->>>>>>> b8a81b73
     ]
   },
   "Variables": {
