{
  "version": "1.0.0-*",
  "description": "DataLakeStore.Tests Class Library",
  "authors": [ "Microsoft Corporation" ],

  "packOptions": {
    "summary": "DataLakeStore.Tests tests.",
    "iconUrl": "http://go.microsoft.com/fwlink/?LinkID=288890",
    "tags": [ "" ],
    "projectUrl": "https://github.com/Azure/azure-sdk-for-net",
    "licenseUrl": "https://raw.githubusercontent.com/Microsoft/dotnet/master/LICENSE",
    "requireLicenseAcceptance":  true,
  },

  "buildOptions": {
    "delaySign": true,
    "publicSign": false,
    "keyFile": "../../../../tools/MSSharedLibKey.snk",
    "compile": "../../../../tools/DisableTestRunParallel.cs"
  },

  "testRunner": "xunit",
  "frameworks": {
    "netcoreapp1.0": {
      "imports": ["dnxcore50", "portable-net45+win8"],
      "dependencies": {
        "System.Diagnostics.Tracing": "4.1.0"
      }
    }
  },
  "dependencies": {
    "Microsoft.NETCore.App": { 
      "type": "platform", 
      "version": "1.0.0" 
    }, 
<<<<<<< HEAD
    "Microsoft.Azure.Test.HttpRecorder": "[1.6.3-preview,2.0.0)",
    "Microsoft.Rest.ClientRuntime.Azure.TestFramework": "[1.2.4-preview,2.0.0)",
    "Microsoft.Rest.ClientRuntime.Azure": "[3.3.1,4.0.0)",
    "Microsoft.Rest.ClientRuntime": "[2.3.1,3.0)" ,
    "Microsoft.Azure.ResourceManager": "1.0.0-preview",
    "Microsoft.Azure.Management.DataLake.Store": "[0.12.3-preview,1.0)",
=======
    "Microsoft.Azure.Test.HttpRecorder": "[1.6.6-preview,2.0.0)",
    "Microsoft.Rest.ClientRuntime.Azure.TestFramework": "[1.3.4-preview,2.0.0)",
    "Microsoft.Rest.ClientRuntime.Azure": "[3.3.1,4.0.0)",
    "Microsoft.Rest.ClientRuntime": "[2.3.1,3.0)" ,
    "Microsoft.Azure.ResourceManager": "1.0.0-preview",
    "Microsoft.Azure.Management.DataLake.Store": "[0.12.5-preview,1.0)",
>>>>>>> b8a81b73
    "xunit": "2.2.0-beta2-build3300",
    "dotnet-test-xunit": "2.2.0-preview2-build1029"
  }
}<|MERGE_RESOLUTION|>--- conflicted
+++ resolved
@@ -33,21 +33,12 @@
       "type": "platform", 
       "version": "1.0.0" 
     }, 
-<<<<<<< HEAD
-    "Microsoft.Azure.Test.HttpRecorder": "[1.6.3-preview,2.0.0)",
-    "Microsoft.Rest.ClientRuntime.Azure.TestFramework": "[1.2.4-preview,2.0.0)",
-    "Microsoft.Rest.ClientRuntime.Azure": "[3.3.1,4.0.0)",
-    "Microsoft.Rest.ClientRuntime": "[2.3.1,3.0)" ,
-    "Microsoft.Azure.ResourceManager": "1.0.0-preview",
-    "Microsoft.Azure.Management.DataLake.Store": "[0.12.3-preview,1.0)",
-=======
     "Microsoft.Azure.Test.HttpRecorder": "[1.6.6-preview,2.0.0)",
     "Microsoft.Rest.ClientRuntime.Azure.TestFramework": "[1.3.4-preview,2.0.0)",
     "Microsoft.Rest.ClientRuntime.Azure": "[3.3.1,4.0.0)",
     "Microsoft.Rest.ClientRuntime": "[2.3.1,3.0)" ,
     "Microsoft.Azure.ResourceManager": "1.0.0-preview",
     "Microsoft.Azure.Management.DataLake.Store": "[0.12.5-preview,1.0)",
->>>>>>> b8a81b73
     "xunit": "2.2.0-beta2-build3300",
     "dotnet-test-xunit": "2.2.0-preview2-build1029"
   }
