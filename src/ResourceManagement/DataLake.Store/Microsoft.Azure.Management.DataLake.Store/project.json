--- conflicted
+++ resolved
@@ -1,9 +1,5 @@
 {
-<<<<<<< HEAD
-  "version": "0.12.3-preview",
-=======
   "version": "0.12.5-preview",
->>>>>>> b8a81b73
   "description": "Provides Data Lake Store account and filesystem management capabilities for Microsoft Azure.",
   "authors": [ "Microsoft" ],
 
