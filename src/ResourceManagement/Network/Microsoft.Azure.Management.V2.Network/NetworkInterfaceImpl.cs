--- conflicted
+++ resolved
@@ -58,18 +58,6 @@
 
         }
 
-        override public Task<INetworkInterface> Refresh ()
-        {
-
-            //$ NetworkInterfaceInner inner = this.innerCollection.get(this.resourceGroupName(), this.name());
-            //$ this.setInner(inner);
-            //$ clearCachedRelatedResources();
-            //$ initializeChildrenFromInner();
-            //$ return this;
-
-            return null;
-        }
-
         public NetworkInterfaceImpl WithNewPrimaryNetwork (ICreatable<Microsoft.Azure.Management.V2.Network.INetwork> creatable)
         {
 
@@ -79,19 +67,18 @@
             return this;
         }
 
-<<<<<<< HEAD
-        public NetworkInterfaceImpl WithNewPrimaryNetwork (string name, string addressSpaceCidr)
+        public NetworkInterfaceImpl WithNewPrimaryNetwork(string name, string addressSpaceCidr)
         {
 
             //$ this.primaryIpConfiguration().withNewNetwork(name, addressSpaceCidr);
             //$ return this;
-
-=======
+            return this;
+        }
+
         public override INetworkInterface Refresh()
         {
-            var response = client.Get(ResourceGroupName, nicName);
+            var response = this.innerCollection.Get(ResourceGroupName, nicName);
             SetInner(response);
->>>>>>> dab8b115
             return this;
         }
 
