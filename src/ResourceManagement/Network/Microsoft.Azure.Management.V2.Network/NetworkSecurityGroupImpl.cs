// Copyright (c) Microsoft Corporation. All rights reserved.
// Licensed under the MIT License. See License.txt in the project root for license information.
namespace Microsoft.Azure.Management.V2.Network
{

    using Microsoft.Azure.Management.V2.Network.NetworkSecurityGroup.Update;
    using System.Collections.Generic;
    using Microsoft.Azure.Management.Network.Models;
    using Microsoft.Azure.Management.V2.Network.NetworkSecurityGroup.Definition;
    using Microsoft.Azure.Management.V2.Resource.Core;
    using Microsoft.Azure.Management.V2.Resource.Core.ResourceActions;
    using Management.Network;
    using System.Threading.Tasks;

    /// <summary>
    /// Implementation for {@link NetworkSecurityGroup} and its create and update interfaces.
    /// </summary>
    public partial class NetworkSecurityGroupImpl :
        GroupableParentResource<INetworkSecurityGroup,
            NetworkSecurityGroupInner,
            Rest.Azure.Resource,
            NetworkSecurityGroupImpl,
            INetworkManager,
            NetworkSecurityGroup.Definition.IWithGroup,
            NetworkSecurityGroup.Definition.IWithCreate,
            NetworkSecurityGroup.Definition.IWithCreate,
            IUpdate>,
        INetworkSecurityGroup,
        IDefinition,
        IUpdate
    {
        private INetworkSecurityGroupsOperations innerCollection;
        private IDictionary<string,Microsoft.Azure.Management.V2.Network.INetworkSecurityRule> rules;
        private IDictionary<string,Microsoft.Azure.Management.V2.Network.INetworkSecurityRule> defaultRules;
        internal  NetworkSecurityGroupImpl(
            string name, 
            NetworkSecurityGroupInner innerModel, 
            INetworkSecurityGroupsOperations innerCollection, 
            NetworkManager networkManager) : base(name, innerModel, networkManager)
        {

            //$ final String name,
            //$ final NetworkSecurityGroupInner innerModel,
            //$ final NetworkSecurityGroupsInner innerCollection,
            //$ final NetworkManager networkManager) {
            //$ super(name, innerModel, networkManager);
            //$ this.innerCollection = innerCollection;
            //$ }

        }

        override protected void InitializeChildrenFromInner ()
        {

            //$ this.rules = new TreeMap<>();
            //$ List<SecurityRuleInner> inners = this.inner().securityRules();
            //$ if (inners != null) {
            //$ for (SecurityRuleInner inner : inners) {
            //$ this.rules.put(inner.name(), new NetworkSecurityRuleImpl(inner, this));
            //$ }
            //$ }
            //$ 
            //$ this.defaultRules = new TreeMap<>();
            //$ inners = this.inner().defaultSecurityRules();
            //$ if (inners != null) {
            //$ for (SecurityRuleInner inner : inners) {
            //$ this.defaultRules.put(inner.name(), new NetworkSecurityRuleImpl(inner, this));
            //$ }
            //$ }

        }

        public NetworkSecurityRuleImpl UpdateRule (string name)
        {

            //$ return (NetworkSecurityRuleImpl) this.rules.get(name);

            return null;
        }

        public NetworkSecurityRuleImpl DefineRule (string name)
        {

            //$ SecurityRuleInner inner = new SecurityRuleInner();
            //$ inner.withName(name);
            //$ inner.withPriority(100); // Must be at least 100
            //$ return new NetworkSecurityRuleImpl(inner, this);

            return null;
        }

        override public Task<INetworkSecurityGroup> Refresh ()
        {

            //$ NetworkSecurityGroupInner response = this.innerCollection.get(this.resourceGroupName(), this.name());
            //$ this.setInner(response);
            //$ initializeChildrenFromInner();
            //$ return this;

            return null;
        }

<<<<<<< HEAD
        public List<Microsoft.Azure.Management.V2.Network.ISubnet> ListAssociatedSubnets ()
        {

            //$ final List<SubnetInner> subnetRefs = this.inner().subnets();
            //$ final Map<String, Network> networks = new HashMap<>();
            //$ final List<Subnet> subnets = new ArrayList<>();
            //$ 
            //$ if (subnetRefs != null) {
            //$ for (SubnetInner subnetRef : subnetRefs) {
            //$ String networkId = ResourceUtils.parentResourcePathFromResourceId(subnetRef.id());
            //$ Network network = networks.get(networkId);
            //$ if (network == null) {
            //$ network = this.myManager.networks().getById(networkId);
            //$ networks.put(networkId, network);
            //$ }
            //$ 
            //$ String subnetName = ResourceUtils.nameFromResourceId(subnetRef.id());
            //$ subnets.add(network.subnets().get(subnetName));
            //$ }
            //$ }
            //$ 
            //$ return Collections.unmodifiableList(subnets);

            return null;
=======
        public override INetworkSecurityGroup Refresh()
        {
            var response = this.innerCollection.Get(this.ResourceGroupName, this.Name);
            SetInner(response);
            return this;
>>>>>>> dab8b115
        }

        public IUpdate WithoutRule (string name)
        {

            //$ this.rules.remove(name);
            //$ return this;

            return null;
        }

        internal NetworkSecurityGroupImpl WithRule (NetworkSecurityRuleImpl rule)
        {

            //$ this.rules.put(rule.name(), rule);
            //$ return this;
            //$ }

            return this;
        }

        public IDictionary<string,Microsoft.Azure.Management.V2.Network.INetworkSecurityRule> SecurityRules ()
        {

            //$ return Collections.unmodifiableMap(this.rules);

            return null;
        }

        public IDictionary<string,Microsoft.Azure.Management.V2.Network.INetworkSecurityRule> DefaultSecurityRules ()
        {

            //$ return Collections.unmodifiableMap(this.defaultRules);

            return null;
        }

        public List<string> NetworkInterfaceIds
        {
            get
            {
            //$ List<String> ids = new ArrayList<>();
            //$ if (this.inner().networkInterfaces() != null) {
            //$ for (NetworkInterfaceInner inner : this.inner().networkInterfaces()) {
            //$ ids.add(inner.id());
            //$ }
            //$ }
            //$ return Collections.unmodifiableList(ids);


                return null;
            }
        }
        override protected void BeforeCreating ()
        {

            //$ // Reset and update subnets
            //$ this.inner().withSecurityRules(innersFromWrappers(this.rules.values()));

        }

        override protected void AfterCreating ()
        {
        }

        override protected Task<NetworkSecurityGroupInner> CreateInner()
        {
            //$ return this.innerCollection.createOrUpdateAsync(this.resourceGroupName(), this.name(), this.inner());


                return null;
        }
    }
}<|MERGE_RESOLUTION|>--- conflicted
+++ resolved
@@ -89,19 +89,7 @@
             return null;
         }
 
-        override public Task<INetworkSecurityGroup> Refresh ()
-        {
-
-            //$ NetworkSecurityGroupInner response = this.innerCollection.get(this.resourceGroupName(), this.name());
-            //$ this.setInner(response);
-            //$ initializeChildrenFromInner();
-            //$ return this;
-
-            return null;
-        }
-
-<<<<<<< HEAD
-        public List<Microsoft.Azure.Management.V2.Network.ISubnet> ListAssociatedSubnets ()
+        public List<Microsoft.Azure.Management.V2.Network.ISubnet> ListAssociatedSubnets()
         {
 
             //$ final List<SubnetInner> subnetRefs = this.inner().subnets();
@@ -125,13 +113,13 @@
             //$ return Collections.unmodifiableList(subnets);
 
             return null;
-=======
+        }
+
         public override INetworkSecurityGroup Refresh()
         {
             var response = this.innerCollection.Get(this.ResourceGroupName, this.Name);
             SetInner(response);
             return this;
->>>>>>> dab8b115
         }
 
         public IUpdate WithoutRule (string name)
