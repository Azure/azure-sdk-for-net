// Copyright (c) Microsoft Corporation. All rights reserved.
// Licensed under the MIT License. See License.txt in the project root for license information.

namespace Microsoft.Azure.Management.Fluent.Network
{
    using Management.Network.Models;
    using System.Collections.Generic;
    using Resource.Core;
    using Management.Network;
    using System.Threading.Tasks;

    /// <summary>
    /// Implementation for Network
    /// </summary>
    public partial class NetworkImpl :
        GroupableParentResource<INetwork,
            VirtualNetworkInner,
            Rest.Azure.Resource,
            NetworkImpl,
            NetworkManager,
            Network.Definition.IWithGroup,
            Network.Definition.IWithCreate,
            Network.Definition.IWithCreate,
            Network.Update.IUpdate>,
        INetwork,
        Network.Definition.IDefinition,
        Network.Update.IUpdate
    {
        private IVirtualNetworksOperations innerCollection;
<<<<<<< HEAD
        private IDictionary<string,Microsoft.Azure.Management.Fluent.Network.ISubnet> subnets;
=======
        private IDictionary<string, ISubnet> subnets;
>>>>>>> 6eb5a86d
        internal NetworkImpl(
            string name, 
            VirtualNetworkInner innerModel, 
            IVirtualNetworksOperations innerCollection, 
            NetworkManager networkManager) : base(name, innerModel, networkManager)
        {
            this.innerCollection = innerCollection;
        }

        override protected void InitializeChildrenFromInner ()
        {
            subnets = new SortedDictionary<string, ISubnet>();
            IList<SubnetInner> inners = Inner.Subnets;
            if (inners != null)
            {
                foreach (var inner in inners)
                {
                    SubnetImpl subnet = new SubnetImpl(inner, this);
                    subnets[inner.Name] = subnet;
                }
            }
        }

        public override INetwork Refresh()
        {
            var response = innerCollection.Get(ResourceGroupName, Name);
            SetInner(response);
            return this;
        }

        internal NetworkImpl WithSubnet (SubnetImpl subnet)
        {
            if (subnet != null)
            {
                subnets[subnet.Name] = subnet;
            }
            return this;
        }

        public NetworkImpl WithDnsServer (string ipAddress)
        {
            if (Inner.DhcpOptions == null)
                Inner.DhcpOptions = new DhcpOptions();

            if (Inner.DhcpOptions.DnsServers == null)
                Inner.DhcpOptions.DnsServers = new List<string>();

            Inner.DhcpOptions.DnsServers.Add(ipAddress);
            return this;
        }

        public NetworkImpl WithSubnet (string name, string cidr)
        {
            return DefineSubnet(name)
                .WithAddressPrefix(cidr)
                .Attach();
        }

        public NetworkImpl WithSubnets (IDictionary<string,string> nameCidrPairs)
        {
            subnets.Clear();
            foreach (var pair in nameCidrPairs)
            {
                WithSubnet(pair.Key, pair.Value);
            }
            return this;
        }

        public NetworkImpl WithoutSubnet (string name)
        {
            subnets.Remove(name);
            return this;
        }

        public NetworkImpl WithAddressSpace (string cidr)
        {
            if (Inner.AddressSpace == null)
                Inner.AddressSpace = new AddressSpace();

            if (Inner.AddressSpace.AddressPrefixes == null)
                Inner.AddressSpace.AddressPrefixes = new List<string>();

            Inner.AddressSpace.AddressPrefixes.Add(cidr);
            return this;
        }

        public SubnetImpl DefineSubnet (string name)
        {
            SubnetInner inner = new SubnetInner(name: name);
            return new SubnetImpl(inner, this);
        }

        public IList<string> AddressSpaces
        {
            get
            {
                if (Inner.AddressSpace == null)
                {
                    return new List<string>();
                }
                else if(Inner.AddressSpace.AddressPrefixes == null)
                {
                    return new List<string>();
                }
                else
                {
                    return Inner.AddressSpace.AddressPrefixes;
                }
            }
        }

        public IList<string> DnsServerIps
        {
            get
            {
                if (Inner.DhcpOptions == null)
                {
                    return new List<string>();
                }
                else if (Inner.DhcpOptions.DnsServers == null)
                {
                    return new List<string>();
                }
                else
                {
                    return Inner.DhcpOptions.DnsServers;
                }
            }
        }
<<<<<<< HEAD
        public IDictionary<string,Microsoft.Azure.Management.Fluent.Network.ISubnet> Subnets ()
        {

            //$ return Collections.unmodifiableMap(this.subnets);
=======
>>>>>>> 6eb5a86d

        public IDictionary<string, ISubnet> Subnets ()
        {
            return subnets;
        }

        override protected void BeforeCreating ()
        {
            // Ensure address spaces
            if (AddressSpaces.Count == 0)
            {
                WithAddressSpace("10.0.0.0/16"); // Default address space
            }

            if (IsInCreateMode)
            {
                // Create a subnet as needed, covering the entire first address space
                if (subnets.Count == 0)
                {
                    WithSubnet("subnet1", AddressSpaces[0]);
                }
            }
            
            // Reset and update subnets
            Inner.Subnets = InnersFromWrappers<SubnetInner, ISubnet>(subnets.Values);
        }

        override protected void AfterCreating ()
        {
            InitializeChildrenFromInner();
        }

        public SubnetImpl UpdateSubnet (string name)
        {
            ISubnet subnet;
            subnets.TryGetValue(name, out subnet);
            return (SubnetImpl) subnet;
        }

        override protected Task<VirtualNetworkInner> CreateInner()
        {
            return innerCollection.CreateOrUpdateAsync(ResourceGroupName, Name, Inner);
        }
    }
}<|MERGE_RESOLUTION|>--- conflicted
+++ resolved
@@ -27,21 +27,17 @@
         Network.Update.IUpdate
     {
         private IVirtualNetworksOperations innerCollection;
-<<<<<<< HEAD
-        private IDictionary<string,Microsoft.Azure.Management.Fluent.Network.ISubnet> subnets;
-=======
         private IDictionary<string, ISubnet> subnets;
->>>>>>> 6eb5a86d
         internal NetworkImpl(
-            string name, 
-            VirtualNetworkInner innerModel, 
-            IVirtualNetworksOperations innerCollection, 
+            string name,
+            VirtualNetworkInner innerModel,
+            IVirtualNetworksOperations innerCollection,
             NetworkManager networkManager) : base(name, innerModel, networkManager)
         {
             this.innerCollection = innerCollection;
         }
 
-        override protected void InitializeChildrenFromInner ()
+        override protected void InitializeChildrenFromInner()
         {
             subnets = new SortedDictionary<string, ISubnet>();
             IList<SubnetInner> inners = Inner.Subnets;
@@ -62,7 +58,7 @@
             return this;
         }
 
-        internal NetworkImpl WithSubnet (SubnetImpl subnet)
+        internal NetworkImpl WithSubnet(SubnetImpl subnet)
         {
             if (subnet != null)
             {
@@ -71,7 +67,7 @@
             return this;
         }
 
-        public NetworkImpl WithDnsServer (string ipAddress)
+        public NetworkImpl WithDnsServer(string ipAddress)
         {
             if (Inner.DhcpOptions == null)
                 Inner.DhcpOptions = new DhcpOptions();
@@ -83,14 +79,14 @@
             return this;
         }
 
-        public NetworkImpl WithSubnet (string name, string cidr)
+        public NetworkImpl WithSubnet(string name, string cidr)
         {
             return DefineSubnet(name)
                 .WithAddressPrefix(cidr)
                 .Attach();
         }
 
-        public NetworkImpl WithSubnets (IDictionary<string,string> nameCidrPairs)
+        public NetworkImpl WithSubnets(IDictionary<string, string> nameCidrPairs)
         {
             subnets.Clear();
             foreach (var pair in nameCidrPairs)
@@ -100,13 +96,13 @@
             return this;
         }
 
-        public NetworkImpl WithoutSubnet (string name)
+        public NetworkImpl WithoutSubnet(string name)
         {
             subnets.Remove(name);
             return this;
         }
 
-        public NetworkImpl WithAddressSpace (string cidr)
+        public NetworkImpl WithAddressSpace(string cidr)
         {
             if (Inner.AddressSpace == null)
                 Inner.AddressSpace = new AddressSpace();
@@ -118,7 +114,7 @@
             return this;
         }
 
-        public SubnetImpl DefineSubnet (string name)
+        public SubnetImpl DefineSubnet(string name)
         {
             SubnetInner inner = new SubnetInner(name: name);
             return new SubnetImpl(inner, this);
@@ -132,7 +128,7 @@
                 {
                     return new List<string>();
                 }
-                else if(Inner.AddressSpace.AddressPrefixes == null)
+                else if (Inner.AddressSpace.AddressPrefixes == null)
                 {
                     return new List<string>();
                 }
@@ -161,20 +157,13 @@
                 }
             }
         }
-<<<<<<< HEAD
-        public IDictionary<string,Microsoft.Azure.Management.Fluent.Network.ISubnet> Subnets ()
-        {
-
-            //$ return Collections.unmodifiableMap(this.subnets);
-=======
->>>>>>> 6eb5a86d
-
-        public IDictionary<string, ISubnet> Subnets ()
+
+        public IDictionary<string, ISubnet> Subnets()
         {
             return subnets;
         }
 
-        override protected void BeforeCreating ()
+        override protected void BeforeCreating()
         {
             // Ensure address spaces
             if (AddressSpaces.Count == 0)
@@ -190,21 +179,21 @@
                     WithSubnet("subnet1", AddressSpaces[0]);
                 }
             }
-            
+
             // Reset and update subnets
             Inner.Subnets = InnersFromWrappers<SubnetInner, ISubnet>(subnets.Values);
         }
 
-        override protected void AfterCreating ()
+        override protected void AfterCreating()
         {
             InitializeChildrenFromInner();
         }
 
-        public SubnetImpl UpdateSubnet (string name)
+        public SubnetImpl UpdateSubnet(string name)
         {
             ISubnet subnet;
             subnets.TryGetValue(name, out subnet);
-            return (SubnetImpl) subnet;
+            return (SubnetImpl)subnet;
         }
 
         override protected Task<VirtualNetworkInner> CreateInner()
