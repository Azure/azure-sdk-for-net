// Copyright (c) Microsoft Corporation. All rights reserved.
// Licensed under the MIT License. See License.txt in the project root for license information.
namespace Microsoft.Azure.Management.V2.Network
{

    using Microsoft.Azure.Management.Network.Models;
    using System.Collections.Generic;
    using Microsoft.Azure.Management.V2.Network.Network.Definition;
    using Microsoft.Azure.Management.V2.Network.Network.Update;
    using Microsoft.Azure.Management.V2.Resource.Core;
    using Microsoft.Azure.Management.V2.Resource.Core.ResourceActions;
    using Management.Network;
    using System.Threading.Tasks;

    /// <summary>
    /// Implementation for {@link Network} and its create and update interfaces.
    /// </summary>
    public partial class NetworkImpl :
        GroupableParentResource<INetwork,
            VirtualNetworkInner,
            Rest.Azure.Resource,
            NetworkImpl,
            NetworkManager,
            Network.Definition.IWithGroup,
            Network.Definition.IWithCreate,
            Network.Definition.IWithCreate,
            Network.Update.IUpdate>,
        INetwork,
        IDefinition,
        IUpdate
    {
        private IVirtualNetworksOperations innerCollection;
        private IDictionary<string,Microsoft.Azure.Management.V2.Network.ISubnet> subnets;
        internal NetworkImpl(
            string name, 
            VirtualNetworkInner innerModel, 
            IVirtualNetworksOperations innerCollection, 
            NetworkManager networkManager) : base(name, innerModel, networkManager)
        {

            //$ final VirtualNetworkInner innerModel,
            //$ final VirtualNetworksInner innerCollection,
            //$ final NetworkManager networkManager) {
            //$ super(name, innerModel, networkManager);
            //$ this.innerCollection = innerCollection;
            //$ }

        }

        override protected void InitializeChildrenFromInner ()
        {

            //$ this.subnets = new TreeMap<>();
            //$ List<SubnetInner> inners = this.inner().subnets();
            //$ if (inners != null) {
            //$ for (SubnetInner inner : inners) {
            //$ SubnetImpl subnet = new SubnetImpl(inner, this);
            //$ this.subnets.put(inner.name(), subnet);
            //$ }
            //$ }

        }

<<<<<<< HEAD
        override public Task<INetwork> Refresh ()
        {

            //$ VirtualNetworkInner inner = this.innerCollection.get(this.resourceGroupName(), this.name());
            //$ this.setInner(inner);
            //$ initializeChildrenFromInner();
            //$ return this;

            return null;
=======
        public override INetwork Refresh()
        {
            var response = this.innerCollection.Get(this.ResourceGroupName, this.Name);
            SetInner(response);
            return this;
>>>>>>> dab8b115
        }

        internal NetworkImpl WithSubnet (SubnetImpl subnet)
        {

            //$ this.subnets.put(subnet.name(), subnet);
            //$ return this;
            //$ }

            return this;
        }

        internal NetworkManager Manager
        {
            get
            {
            //$ return super.myManager;
            //$ }


                return null;
            }
        }
        public NetworkImpl WithDnsServer (string ipAddress)
        {

            //$ this.inner().dhcpOptions().dnsServers().add(ipAddress);
            //$ return this;

            return this;
        }

        public NetworkImpl WithSubnet (string name, string cidr)
        {

            //$ return this.defineSubnet(name)
            //$ .withAddressPrefix(cidr)
            //$ .attach();

            return this;
        }

        public NetworkImpl WithSubnets (IDictionary<string,string> nameCidrPairs)
        {

            //$ this.subnets.clear();
            //$ for (Entry<String, String> pair : nameCidrPairs.entrySet()) {
            //$ this.withSubnet(pair.getKey(), pair.getValue());
            //$ }
            //$ return this;

            return this;
        }

        public NetworkImpl WithoutSubnet (string name)
        {

            //$ this.subnets.remove(name);
            //$ return this;

            return this;
        }

        public NetworkImpl WithAddressSpace (string cidr)
        {

            //$ this.inner().addressSpace().addressPrefixes().add(cidr);
            //$ return this;

            return this;
        }

        public SubnetImpl DefineSubnet (string name)
        {

            //$ SubnetInner inner = new SubnetInner()
            //$ .withName(name);
            //$ return new SubnetImpl(inner, this);

            return null;
        }

        public List<string> AddressSpaces
        {
            get
            {
            //$ return Collections.unmodifiableList(this.inner().addressSpace().addressPrefixes());


                return null;
            }
        }
        public List<string> DnsServerIPs
        {
            get
            {
            //$ return Collections.unmodifiableList(this.inner().dhcpOptions().dnsServers());


                return null;
            }
        }
        public IDictionary<string,Microsoft.Azure.Management.V2.Network.ISubnet> Subnets ()
        {

            //$ return Collections.unmodifiableMap(this.subnets);

            return null;
        }

        override protected void BeforeCreating ()
        {

            //$ // Ensure address spaces
            //$ if (this.addressSpaces().size() == 0) {
            //$ this.withAddressSpace("10.0.0.0/16");
            //$ }
            //$ 
            //$ if (isInCreateMode()) {
            //$ // Create a subnet as needed, covering the entire first address space
            //$ if (this.subnets.size() == 0) {
            //$ this.withSubnet("subnet1", this.addressSpaces().get(0));
            //$ }
            //$ }
            //$ 
            //$ // Reset and update subnets
            //$ this.inner().withSubnets(innersFromWrappers(this.subnets.values()));

        }

        override protected void AfterCreating ()
        {

            //$ initializeChildrenFromInner();

        }

        public SubnetImpl UpdateSubnet (string name)
        {

            //$ return (SubnetImpl) this.subnets.get(name);

            return null;
        }

        override protected Task<VirtualNetworkInner> CreateInner()
        {
            //$ return this.innerCollection.createOrUpdateAsync(this.resourceGroupName(), this.name(), this.inner());

                return null;
        }
    }
}<|MERGE_RESOLUTION|>--- conflicted
+++ resolved
@@ -61,23 +61,11 @@
 
         }
 
-<<<<<<< HEAD
-        override public Task<INetwork> Refresh ()
-        {
-
-            //$ VirtualNetworkInner inner = this.innerCollection.get(this.resourceGroupName(), this.name());
-            //$ this.setInner(inner);
-            //$ initializeChildrenFromInner();
-            //$ return this;
-
-            return null;
-=======
         public override INetwork Refresh()
         {
             var response = this.innerCollection.Get(this.ResourceGroupName, this.Name);
             SetInner(response);
             return this;
->>>>>>> dab8b115
         }
 
         internal NetworkImpl WithSubnet (SubnetImpl subnet)
