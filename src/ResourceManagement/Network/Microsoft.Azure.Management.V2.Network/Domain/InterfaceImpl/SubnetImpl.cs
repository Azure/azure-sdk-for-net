--- conflicted
+++ resolved
@@ -12,13 +12,14 @@
     using Microsoft.Azure.Management.Fluent.Resource.Core.ChildResource.Definition;
     using Microsoft.Azure.Management.Fluent.Resource.Core;
     using Microsoft.Azure.Management.Fluent.Resource.Core.ChildResource.Update;
-    public partial class SubnetImpl 
+    public partial class SubnetImpl
     {
         /// <summary>
         /// Attaches the child definition to the parent resource update.
         /// </summary>
         /// <returns>the next stage of the parent definition</returns>
-        Microsoft.Azure.Management.Fluent.Network.Network.Update.IUpdate Microsoft.Azure.Management.Fluent.Resource.Core.ChildResource.Update.IInUpdate<Microsoft.Azure.Management.Fluent.Network.Network.Update.IUpdate>.Attach () { 
+        Microsoft.Azure.Management.Fluent.Network.Network.Update.IUpdate Microsoft.Azure.Management.Fluent.Resource.Core.ChildResource.Update.IInUpdate<Microsoft.Azure.Management.Fluent.Network.Network.Update.IUpdate>.Attach()
+        {
             return this.Attach() as Microsoft.Azure.Management.Fluent.Network.Network.Update.IUpdate;
         }
 
@@ -27,8 +28,9 @@
         /// </summary>
         /// <param name="resourceId">resourceId the resource ID of the network security group</param>
         /// <returns>the next stage of the definition</returns>
-        Microsoft.Azure.Management.Fluent.Network.Subnet.Definition.IWithAttach<Microsoft.Azure.Management.Fluent.Network.Network.Definition.IWithCreateAndSubnet> Microsoft.Azure.Management.Fluent.Network.Subnet.Definition.IWithNetworkSecurityGroup<Microsoft.Azure.Management.Fluent.Network.Network.Definition.IWithCreateAndSubnet>.WithExistingNetworkSecurityGroup (string resourceId) { 
-            return this.WithExistingNetworkSecurityGroup( resourceId) as Microsoft.Azure.Management.Fluent.Network.Subnet.Definition.IWithAttach<Microsoft.Azure.Management.Fluent.Network.Network.Definition.IWithCreateAndSubnet>;
+        Microsoft.Azure.Management.Fluent.Network.Subnet.Definition.IWithAttach<Microsoft.Azure.Management.Fluent.Network.Network.Definition.IWithCreateAndSubnet> Microsoft.Azure.Management.Fluent.Network.Subnet.Definition.IWithNetworkSecurityGroup<Microsoft.Azure.Management.Fluent.Network.Network.Definition.IWithCreateAndSubnet>.WithExistingNetworkSecurityGroup(string resourceId)
+        {
+            return this.WithExistingNetworkSecurityGroup(resourceId) as Microsoft.Azure.Management.Fluent.Network.Subnet.Definition.IWithAttach<Microsoft.Azure.Management.Fluent.Network.Network.Definition.IWithCreateAndSubnet>;
         }
 
         /// <summary>
@@ -36,8 +38,9 @@
         /// </summary>
         /// <param name="nsg">nsg the network security group to assign</param>
         /// <returns>the next stage of the definition</returns>
-        Microsoft.Azure.Management.Fluent.Network.Subnet.Definition.IWithAttach<Microsoft.Azure.Management.Fluent.Network.Network.Definition.IWithCreateAndSubnet> Microsoft.Azure.Management.Fluent.Network.Subnet.Definition.IWithNetworkSecurityGroup<Microsoft.Azure.Management.Fluent.Network.Network.Definition.IWithCreateAndSubnet>.WithExistingNetworkSecurityGroup (INetworkSecurityGroup nsg) { 
-            return this.WithExistingNetworkSecurityGroup( nsg) as Microsoft.Azure.Management.Fluent.Network.Subnet.Definition.IWithAttach<Microsoft.Azure.Management.Fluent.Network.Network.Definition.IWithCreateAndSubnet>;
+        Microsoft.Azure.Management.Fluent.Network.Subnet.Definition.IWithAttach<Microsoft.Azure.Management.Fluent.Network.Network.Definition.IWithCreateAndSubnet> Microsoft.Azure.Management.Fluent.Network.Subnet.Definition.IWithNetworkSecurityGroup<Microsoft.Azure.Management.Fluent.Network.Network.Definition.IWithCreateAndSubnet>.WithExistingNetworkSecurityGroup(INetworkSecurityGroup nsg)
+        {
+            return this.WithExistingNetworkSecurityGroup(nsg) as Microsoft.Azure.Management.Fluent.Network.Subnet.Definition.IWithAttach<Microsoft.Azure.Management.Fluent.Network.Network.Definition.IWithCreateAndSubnet>;
         }
 
         /// <summary>
@@ -45,8 +48,9 @@
         /// </summary>
         /// <param name="resourceId">resourceId the resource ID of the network security group</param>
         /// <returns>the next stage of the definition</returns>
-        Microsoft.Azure.Management.Fluent.Network.Subnet.UpdateDefinition.IWithAttach<Microsoft.Azure.Management.Fluent.Network.Network.Update.IUpdate> Microsoft.Azure.Management.Fluent.Network.Subnet.UpdateDefinition.IWithNetworkSecurityGroup<Microsoft.Azure.Management.Fluent.Network.Network.Update.IUpdate>.WithExistingNetworkSecurityGroup (string resourceId) { 
-            return this.WithExistingNetworkSecurityGroup( resourceId) as Microsoft.Azure.Management.Fluent.Network.Subnet.UpdateDefinition.IWithAttach<Microsoft.Azure.Management.Fluent.Network.Network.Update.IUpdate>;
+        Microsoft.Azure.Management.Fluent.Network.Subnet.UpdateDefinition.IWithAttach<Microsoft.Azure.Management.Fluent.Network.Network.Update.IUpdate> Microsoft.Azure.Management.Fluent.Network.Subnet.UpdateDefinition.IWithNetworkSecurityGroup<Microsoft.Azure.Management.Fluent.Network.Network.Update.IUpdate>.WithExistingNetworkSecurityGroup(string resourceId)
+        {
+            return this.WithExistingNetworkSecurityGroup(resourceId) as Microsoft.Azure.Management.Fluent.Network.Subnet.UpdateDefinition.IWithAttach<Microsoft.Azure.Management.Fluent.Network.Network.Update.IUpdate>;
         }
 
         /// <summary>
@@ -54,8 +58,9 @@
         /// </summary>
         /// <param name="nsg">nsg the network security group to assign</param>
         /// <returns>the next stage of the definition</returns>
-        Microsoft.Azure.Management.Fluent.Network.Subnet.UpdateDefinition.IWithAttach<Microsoft.Azure.Management.Fluent.Network.Network.Update.IUpdate> Microsoft.Azure.Management.Fluent.Network.Subnet.UpdateDefinition.IWithNetworkSecurityGroup<Microsoft.Azure.Management.Fluent.Network.Network.Update.IUpdate>.WithExistingNetworkSecurityGroup (INetworkSecurityGroup nsg) { 
-            return this.WithExistingNetworkSecurityGroup( nsg) as Microsoft.Azure.Management.Fluent.Network.Subnet.UpdateDefinition.IWithAttach<Microsoft.Azure.Management.Fluent.Network.Network.Update.IUpdate>;
+        Microsoft.Azure.Management.Fluent.Network.Subnet.UpdateDefinition.IWithAttach<Microsoft.Azure.Management.Fluent.Network.Network.Update.IUpdate> Microsoft.Azure.Management.Fluent.Network.Subnet.UpdateDefinition.IWithNetworkSecurityGroup<Microsoft.Azure.Management.Fluent.Network.Network.Update.IUpdate>.WithExistingNetworkSecurityGroup(INetworkSecurityGroup nsg)
+        {
+            return this.WithExistingNetworkSecurityGroup(nsg) as Microsoft.Azure.Management.Fluent.Network.Subnet.UpdateDefinition.IWithAttach<Microsoft.Azure.Management.Fluent.Network.Network.Update.IUpdate>;
         }
 
         /// <returns>the address space prefix, in CIDR notation, assigned to this subnet</returns>
@@ -69,13 +74,9 @@
         /// <returns>the network security group associated with this subnet</returns>
         /// <returns><p></returns>
         /// <returns>Note that this method will result in a call to Azure each time it is invoked.</returns>
-<<<<<<< HEAD
-        Microsoft.Azure.Management.Fluent.Network.INetworkSecurityGroup Microsoft.Azure.Management.Fluent.Network.ISubnet.NetworkSecurityGroup () { 
-            return this.NetworkSecurityGroup() as Microsoft.Azure.Management.Fluent.Network.INetworkSecurityGroup;
-=======
-        Microsoft.Azure.Management.V2.Network.INetworkSecurityGroup Microsoft.Azure.Management.V2.Network.ISubnet.GetNetworkSecurityGroup () { 
-            return this.GetNetworkSecurityGroup() as Microsoft.Azure.Management.V2.Network.INetworkSecurityGroup;
->>>>>>> 6eb5a86d
+        Microsoft.Azure.Management.Fluent.Network.INetworkSecurityGroup Microsoft.Azure.Management.Fluent.Network.ISubnet.GetNetworkSecurityGroup()
+        {
+            return this.GetNetworkSecurityGroup() as Microsoft.Azure.Management.Fluent.Network.INetworkSecurityGroup;
         }
 
         /// <summary>
@@ -83,8 +84,9 @@
         /// </summary>
         /// <param name="cidr">cidr the IP address space prefix using the CIDR notation</param>
         /// <returns>the next stage</returns>
-        Microsoft.Azure.Management.Fluent.Network.Subnet.Update.IUpdate Microsoft.Azure.Management.Fluent.Network.Subnet.Update.IWithAddressPrefix.WithAddressPrefix (string cidr) { 
-            return this.WithAddressPrefix( cidr) as Microsoft.Azure.Management.Fluent.Network.Subnet.Update.IUpdate;
+        Microsoft.Azure.Management.Fluent.Network.Subnet.Update.IUpdate Microsoft.Azure.Management.Fluent.Network.Subnet.Update.IWithAddressPrefix.WithAddressPrefix(string cidr)
+        {
+            return this.WithAddressPrefix(cidr) as Microsoft.Azure.Management.Fluent.Network.Subnet.Update.IUpdate;
         }
 
         /// <returns>the name of this child object</returns>
@@ -100,8 +102,9 @@
         /// </summary>
         /// <param name="cidr">cidr the IP address space prefix using the CIDR notation</param>
         /// <returns>the next stage of the subnet definition</returns>
-        Microsoft.Azure.Management.Fluent.Network.Subnet.Definition.IWithAttach<Microsoft.Azure.Management.Fluent.Network.Network.Definition.IWithCreateAndSubnet> Microsoft.Azure.Management.Fluent.Network.Subnet.Definition.IWithAddressPrefix<Microsoft.Azure.Management.Fluent.Network.Network.Definition.IWithCreateAndSubnet>.WithAddressPrefix (string cidr) { 
-            return this.WithAddressPrefix( cidr) as Microsoft.Azure.Management.Fluent.Network.Subnet.Definition.IWithAttach<Microsoft.Azure.Management.Fluent.Network.Network.Definition.IWithCreateAndSubnet>;
+        Microsoft.Azure.Management.Fluent.Network.Subnet.Definition.IWithAttach<Microsoft.Azure.Management.Fluent.Network.Network.Definition.IWithCreateAndSubnet> Microsoft.Azure.Management.Fluent.Network.Subnet.Definition.IWithAddressPrefix<Microsoft.Azure.Management.Fluent.Network.Network.Definition.IWithCreateAndSubnet>.WithAddressPrefix(string cidr)
+        {
+            return this.WithAddressPrefix(cidr) as Microsoft.Azure.Management.Fluent.Network.Subnet.Definition.IWithAttach<Microsoft.Azure.Management.Fluent.Network.Network.Definition.IWithCreateAndSubnet>;
         }
 
         /// <summary>
@@ -109,15 +112,17 @@
         /// </summary>
         /// <param name="cidr">cidr the IP address space prefix using the CIDR notation</param>
         /// <returns>the next stage of the subnet definition</returns>
-        Microsoft.Azure.Management.Fluent.Network.Subnet.UpdateDefinition.IWithAttach<Microsoft.Azure.Management.Fluent.Network.Network.Update.IUpdate> Microsoft.Azure.Management.Fluent.Network.Subnet.UpdateDefinition.IWithAddressPrefix<Microsoft.Azure.Management.Fluent.Network.Network.Update.IUpdate>.WithAddressPrefix (string cidr) { 
-            return this.WithAddressPrefix( cidr) as Microsoft.Azure.Management.Fluent.Network.Subnet.UpdateDefinition.IWithAttach<Microsoft.Azure.Management.Fluent.Network.Network.Update.IUpdate>;
+        Microsoft.Azure.Management.Fluent.Network.Subnet.UpdateDefinition.IWithAttach<Microsoft.Azure.Management.Fluent.Network.Network.Update.IUpdate> Microsoft.Azure.Management.Fluent.Network.Subnet.UpdateDefinition.IWithAddressPrefix<Microsoft.Azure.Management.Fluent.Network.Network.Update.IUpdate>.WithAddressPrefix(string cidr)
+        {
+            return this.WithAddressPrefix(cidr) as Microsoft.Azure.Management.Fluent.Network.Subnet.UpdateDefinition.IWithAttach<Microsoft.Azure.Management.Fluent.Network.Network.Update.IUpdate>;
         }
 
         /// <summary>
         /// Attaches the child definition to the parent resource definiton.
         /// </summary>
         /// <returns>the next stage of the parent definition</returns>
-        Microsoft.Azure.Management.Fluent.Network.Network.Definition.IWithCreateAndSubnet Microsoft.Azure.Management.Fluent.Resource.Core.ChildResource.Definition.IInDefinition<Microsoft.Azure.Management.Fluent.Network.Network.Definition.IWithCreateAndSubnet>.Attach () { 
+        Microsoft.Azure.Management.Fluent.Network.Network.Definition.IWithCreateAndSubnet Microsoft.Azure.Management.Fluent.Resource.Core.ChildResource.Definition.IInDefinition<Microsoft.Azure.Management.Fluent.Network.Network.Definition.IWithCreateAndSubnet>.Attach()
+        {
             return this.Attach() as Microsoft.Azure.Management.Fluent.Network.Network.Definition.IWithCreateAndSubnet;
         }
 
@@ -126,8 +131,9 @@
         /// </summary>
         /// <param name="resourceId">resourceId the resource ID of the network security group</param>
         /// <returns>the next stage of the update</returns>
-        Microsoft.Azure.Management.Fluent.Network.Subnet.Update.IUpdate Microsoft.Azure.Management.Fluent.Network.Subnet.Update.IWithNetworkSecurityGroup.WithExistingNetworkSecurityGroup (string resourceId) { 
-            return this.WithExistingNetworkSecurityGroup( resourceId) as Microsoft.Azure.Management.Fluent.Network.Subnet.Update.IUpdate;
+        Microsoft.Azure.Management.Fluent.Network.Subnet.Update.IUpdate Microsoft.Azure.Management.Fluent.Network.Subnet.Update.IWithNetworkSecurityGroup.WithExistingNetworkSecurityGroup(string resourceId)
+        {
+            return this.WithExistingNetworkSecurityGroup(resourceId) as Microsoft.Azure.Management.Fluent.Network.Subnet.Update.IUpdate;
         }
 
         /// <summary>
@@ -135,8 +141,9 @@
         /// </summary>
         /// <param name="nsg">nsg the network security group to assign</param>
         /// <returns>the next stage of the update</returns>
-        Microsoft.Azure.Management.Fluent.Network.Subnet.Update.IUpdate Microsoft.Azure.Management.Fluent.Network.Subnet.Update.IWithNetworkSecurityGroup.WithExistingNetworkSecurityGroup (INetworkSecurityGroup nsg) { 
-            return this.WithExistingNetworkSecurityGroup( nsg) as Microsoft.Azure.Management.Fluent.Network.Subnet.Update.IUpdate;
+        Microsoft.Azure.Management.Fluent.Network.Subnet.Update.IUpdate Microsoft.Azure.Management.Fluent.Network.Subnet.Update.IWithNetworkSecurityGroup.WithExistingNetworkSecurityGroup(INetworkSecurityGroup nsg)
+        {
+            return this.WithExistingNetworkSecurityGroup(nsg) as Microsoft.Azure.Management.Fluent.Network.Subnet.Update.IUpdate;
         }
 
     }
