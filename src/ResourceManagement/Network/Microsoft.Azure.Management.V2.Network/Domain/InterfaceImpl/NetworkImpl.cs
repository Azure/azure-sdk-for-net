// Copyright (c) Microsoft Corporation. All rights reserved.
// Licensed under the MIT License. See License.txt in the project root for license information.
namespace Microsoft.Azure.Management.Fluent.Network
{

    using Microsoft.Azure.Management.Network.Models;
    using System.Collections.Generic;
    using Microsoft.Azure.Management.Fluent.Network.Network.Definition;
    using Microsoft.Azure.Management.Fluent.Network.Network.Update;
    using Microsoft.Azure.Management.Fluent.Resource.Core;
    using Microsoft.Azure.Management.Fluent.Resource.Core.ResourceActions;
    using System.Threading.Tasks;
    public partial class NetworkImpl 
    {
        /// <summary>
        /// Explicitly adds an address space to the virtual network.
        /// <p>
        /// Note this method's effect is additive, i.e. each time it is used, a new address space is added to the network.
        /// <p>
        /// This method does not check for conflicts or overlaps with other address spaces. If there is a conflict,
        /// a cloud exception may be thrown after the update is applied.
        /// </summary>
        /// <param name="cidr">cidr the CIDR representation of the address space</param>
        /// <returns>the next stage of the virtual network update</returns>
        Microsoft.Azure.Management.Fluent.Network.Network.Update.IUpdate Microsoft.Azure.Management.Fluent.Network.Network.Update.IWithAddressSpace.WithAddressSpace (string cidr) { 
            return this.WithAddressSpace( cidr) as Microsoft.Azure.Management.Fluent.Network.Network.Update.IUpdate;
        }

        /// <summary>
        /// Refreshes the resource to sync with Azure.
        /// </summary>
        /// <returns>the refreshed resource</returns>
        Microsoft.Azure.Management.Fluent.Network.INetwork Microsoft.Azure.Management.Fluent.Resource.Core.ResourceActions.IRefreshable<Microsoft.Azure.Management.Fluent.Network.INetwork>.Refresh () { 
            return this.Refresh() as Microsoft.Azure.Management.Fluent.Network.INetwork;
        }

        /// <summary>
        /// Explicitly adds a subnet to the virtual network.
        /// <p>
        /// Note this method's effect is additive, i.e. each time it is used, a new subnet is added to the network.
        /// </summary>
        /// <param name="name">name the name to assign to the subnet</param>
        /// <param name="cidr">cidr the address space of the subnet, within the address space of the network, using the CIDR notation</param>
        /// <returns>the next stage of the virtual network update</returns>
        Microsoft.Azure.Management.Fluent.Network.Network.Update.IUpdate Microsoft.Azure.Management.Fluent.Network.Network.Update.IWithSubnet.WithSubnet (string name, string cidr) { 
            return this.WithSubnet( name,  cidr) as Microsoft.Azure.Management.Fluent.Network.Network.Update.IUpdate;
        }

        /// <summary>
        /// Removes a subnet from the virtual network.
        /// </summary>
        /// <param name="name">name name of the subnet to remove</param>
        /// <returns>the next stage of the virtual network update</returns>
        Microsoft.Azure.Management.Fluent.Network.Network.Update.IUpdate Microsoft.Azure.Management.Fluent.Network.Network.Update.IWithSubnet.WithoutSubnet (string name) { 
            return this.WithoutSubnet( name) as Microsoft.Azure.Management.Fluent.Network.Network.Update.IUpdate;
        }

        /// <summary>
        /// Begins the description of an update of an existing subnet of this network.
        /// </summary>
        /// <param name="name">name the name of an existing subnet</param>
        /// <returns>the first stage of the subnet update description</returns>
        Microsoft.Azure.Management.Fluent.Network.Subnet.Update.IUpdate Microsoft.Azure.Management.Fluent.Network.Network.Update.IWithSubnet.UpdateSubnet (string name) { 
            return this.UpdateSubnet( name) as Microsoft.Azure.Management.Fluent.Network.Subnet.Update.IUpdate;
        }

        /// <summary>
        /// Begins the definition of a new subnet to be added to this virtual network.
        /// </summary>
        /// <param name="name">name the name of the new subnet</param>
        /// <returns>the first stage of the new subnet definition</returns>
        Microsoft.Azure.Management.Fluent.Network.Subnet.UpdateDefinition.IBlank<Microsoft.Azure.Management.Fluent.Network.Network.Update.IUpdate> Microsoft.Azure.Management.Fluent.Network.Network.Update.IWithSubnet.DefineSubnet (string name) { 
            return this.DefineSubnet( name) as Microsoft.Azure.Management.Fluent.Network.Subnet.UpdateDefinition.IBlank<Microsoft.Azure.Management.Fluent.Network.Network.Update.IUpdate>;
        }

        /// <summary>
        /// Explicitly defines all the subnets in the virtual network based on the provided map.
        /// <p>
        /// This replaces any previously existing subnets.
        /// </summary>
        /// <param name="nameCidrPairs">nameCidrPairs a {@link Map} of CIDR addresses for the subnets, indexed by the name of each subnet to be added</param>
        /// <returns>the next stage of the virtual network update</returns>
        Microsoft.Azure.Management.Fluent.Network.Network.Update.IUpdate Microsoft.Azure.Management.Fluent.Network.Network.Update.IWithSubnet.WithSubnets (IDictionary<string,string> nameCidrPairs) { 
            return this.WithSubnets( nameCidrPairs) as Microsoft.Azure.Management.Fluent.Network.Network.Update.IUpdate;
        }

        /// <summary>
        /// Explicitly adds a subnet to the virtual network.
        /// <p>
        /// If no subnets are explicitly specified, a default subnet called "subnet1" covering the
        /// entire first address space will be created.
        /// <p>
        /// Note this method's effect is additive, i.e. each time it is used, a new subnet is added to the network.
        /// </summary>
        /// <param name="name">name the name to assign to the subnet</param>
        /// <param name="cidr">cidr the address space of the subnet, within the address space of the network, using the CIDR notation</param>
        /// <returns>the next stage of the virtual network definition</returns>
        Microsoft.Azure.Management.Fluent.Network.Network.Definition.IWithCreateAndSubnet Microsoft.Azure.Management.Fluent.Network.Network.Definition.IWithSubnet.WithSubnet (string name, string cidr) { 
            return this.WithSubnet( name,  cidr) as Microsoft.Azure.Management.Fluent.Network.Network.Definition.IWithCreateAndSubnet;
        }

        /// <summary>
        /// Begins the definition of a new subnet to add to the virtual network.
        /// <p>
        /// The definition must be completed with a call to {@link Subnet.DefinitionStages.WithAttach#attach()}
        /// </summary>
        /// <param name="name">name the name of the subnet</param>
        /// <returns>the first stage of the new subnet definition</returns>
        Microsoft.Azure.Management.Fluent.Network.Subnet.Definition.IBlank<Microsoft.Azure.Management.Fluent.Network.Network.Definition.IWithCreateAndSubnet> Microsoft.Azure.Management.Fluent.Network.Network.Definition.IWithSubnet.DefineSubnet (string name) { 
            return this.DefineSubnet( name) as Microsoft.Azure.Management.Fluent.Network.Subnet.Definition.IBlank<Microsoft.Azure.Management.Fluent.Network.Network.Definition.IWithCreateAndSubnet>;
        }

        /// <summary>
        /// Explicitly defines subnets in the virtual network based on the provided map.
        /// </summary>
        /// <param name="nameCidrPairs">nameCidrPairs a {@link Map} of CIDR addresses for the subnets, indexed by the name of each subnet to be defined</param>
        /// <returns>the next stage of the virtual network definition</returns>
        Microsoft.Azure.Management.Fluent.Network.Network.Definition.IWithCreateAndSubnet Microsoft.Azure.Management.Fluent.Network.Network.Definition.IWithSubnet.WithSubnets (IDictionary<string,string> nameCidrPairs) { 
            return this.WithSubnets( nameCidrPairs) as Microsoft.Azure.Management.Fluent.Network.Network.Definition.IWithCreateAndSubnet;
        }

        /// <summary>
        /// Specifies the IP address of the DNS server to associate with the virtual network.
        /// <p>
        /// Note this method's effect is additive, i.e. each time it is used, a new DNS server is
        /// added to the network
        /// </summary>
        /// <param name="ipAddress">ipAddress the IP address of the DNS server</param>
        /// <returns>the next stage of the virtual network update</returns>
        Microsoft.Azure.Management.Fluent.Network.Network.Update.IUpdate Microsoft.Azure.Management.Fluent.Network.Network.Update.IWithDnsServer.WithDnsServer (string ipAddress) { 
            return this.WithDnsServer( ipAddress) as Microsoft.Azure.Management.Fluent.Network.Network.Update.IUpdate;
        }

        /// <returns>list of address spaces associated with this virtual network, in the CIDR notation</returns>
        System.Collections.Generic.List<string> Microsoft.Azure.Management.Fluent.Network.INetwork.AddressSpaces
        {
            get
            {
                return this.AddressSpaces as System.Collections.Generic.List<string>;
            }
        }
        /// <returns>list of DNS server IP addresses associated with this virtual network</returns>
<<<<<<< HEAD
        System.Collections.Generic.List<string> Microsoft.Azure.Management.Fluent.Network.INetwork.DnsServerIPs
=======
        System.Collections.Generic.List<string> Microsoft.Azure.Management.V2.Network.INetwork.DnsServerIps
>>>>>>> 6eb5a86d
        {
            get
            {
                return this.DnsServerIps as System.Collections.Generic.List<string>;
            }
        }
        /// <returns>subnets of this virtual network as a map indexed by subnet name</returns>
        /// <returns><p>Note that when a virtual network is created with no subnets explicitly defined, a default subnet is</returns>
        /// <returns>automatically created with the name "subnet1".</returns>
        System.Collections.Generic.IDictionary<string,Microsoft.Azure.Management.Fluent.Network.ISubnet> Microsoft.Azure.Management.Fluent.Network.INetwork.Subnets () { 
            return this.Subnets() as System.Collections.Generic.IDictionary<string,Microsoft.Azure.Management.Fluent.Network.ISubnet>;
        }

        /// <summary>
        /// Explicitly adds an address space to the virtual network.
        /// <p>
        /// If no address spaces are explicitly specified, a default address space with the CIDR "10.0.0.0/16" will be
        /// assigned to the virtual network.
        /// <p>
        /// Note that this method's effect is additive, i.e. each time it is used, a new address space is added to the network.
        /// This method does not check for conflicts or overlaps with other address spaces. If there is a conflict,
        /// a cloud exception may be thrown at the time the network is created.
        /// </summary>
        /// <param name="cidr">cidr the CIDR representation of the address space</param>
        /// <returns>the next stage of the virtual network definition</returns>
        Microsoft.Azure.Management.Fluent.Network.Network.Definition.IWithCreateAndSubnet Microsoft.Azure.Management.Fluent.Network.Network.Definition.IWithCreate.WithAddressSpace (string cidr) { 
            return this.WithAddressSpace( cidr) as Microsoft.Azure.Management.Fluent.Network.Network.Definition.IWithCreateAndSubnet;
        }

        /// <summary>
        /// Specifies the IP address of an existing DNS server to associate with the virtual network.
        /// <p>
        /// Note this method's effect is additive, i.e. each time it is used, a new dns server is added
        /// to the network.
        /// </summary>
        /// <param name="ipAddress">ipAddress the IP address of the DNS server</param>
        /// <returns>the next stage of the virtual network definition</returns>
        Microsoft.Azure.Management.Fluent.Network.Network.Definition.IWithCreate Microsoft.Azure.Management.Fluent.Network.Network.Definition.IWithCreate.WithDnsServer (string ipAddress) { 
            return this.WithDnsServer( ipAddress) as Microsoft.Azure.Management.Fluent.Network.Network.Definition.IWithCreate;
        }

    }
}<|MERGE_RESOLUTION|>--- conflicted
+++ resolved
@@ -10,7 +10,7 @@
     using Microsoft.Azure.Management.Fluent.Resource.Core;
     using Microsoft.Azure.Management.Fluent.Resource.Core.ResourceActions;
     using System.Threading.Tasks;
-    public partial class NetworkImpl 
+    public partial class NetworkImpl
     {
         /// <summary>
         /// Explicitly adds an address space to the virtual network.
@@ -22,15 +22,17 @@
         /// </summary>
         /// <param name="cidr">cidr the CIDR representation of the address space</param>
         /// <returns>the next stage of the virtual network update</returns>
-        Microsoft.Azure.Management.Fluent.Network.Network.Update.IUpdate Microsoft.Azure.Management.Fluent.Network.Network.Update.IWithAddressSpace.WithAddressSpace (string cidr) { 
-            return this.WithAddressSpace( cidr) as Microsoft.Azure.Management.Fluent.Network.Network.Update.IUpdate;
+        Microsoft.Azure.Management.Fluent.Network.Network.Update.IUpdate Microsoft.Azure.Management.Fluent.Network.Network.Update.IWithAddressSpace.WithAddressSpace(string cidr)
+        {
+            return this.WithAddressSpace(cidr) as Microsoft.Azure.Management.Fluent.Network.Network.Update.IUpdate;
         }
 
         /// <summary>
         /// Refreshes the resource to sync with Azure.
         /// </summary>
         /// <returns>the refreshed resource</returns>
-        Microsoft.Azure.Management.Fluent.Network.INetwork Microsoft.Azure.Management.Fluent.Resource.Core.ResourceActions.IRefreshable<Microsoft.Azure.Management.Fluent.Network.INetwork>.Refresh () { 
+        Microsoft.Azure.Management.Fluent.Network.INetwork Microsoft.Azure.Management.Fluent.Resource.Core.ResourceActions.IRefreshable<Microsoft.Azure.Management.Fluent.Network.INetwork>.Refresh()
+        {
             return this.Refresh() as Microsoft.Azure.Management.Fluent.Network.INetwork;
         }
 
@@ -42,8 +44,9 @@
         /// <param name="name">name the name to assign to the subnet</param>
         /// <param name="cidr">cidr the address space of the subnet, within the address space of the network, using the CIDR notation</param>
         /// <returns>the next stage of the virtual network update</returns>
-        Microsoft.Azure.Management.Fluent.Network.Network.Update.IUpdate Microsoft.Azure.Management.Fluent.Network.Network.Update.IWithSubnet.WithSubnet (string name, string cidr) { 
-            return this.WithSubnet( name,  cidr) as Microsoft.Azure.Management.Fluent.Network.Network.Update.IUpdate;
+        Microsoft.Azure.Management.Fluent.Network.Network.Update.IUpdate Microsoft.Azure.Management.Fluent.Network.Network.Update.IWithSubnet.WithSubnet(string name, string cidr)
+        {
+            return this.WithSubnet(name, cidr) as Microsoft.Azure.Management.Fluent.Network.Network.Update.IUpdate;
         }
 
         /// <summary>
@@ -51,8 +54,9 @@
         /// </summary>
         /// <param name="name">name name of the subnet to remove</param>
         /// <returns>the next stage of the virtual network update</returns>
-        Microsoft.Azure.Management.Fluent.Network.Network.Update.IUpdate Microsoft.Azure.Management.Fluent.Network.Network.Update.IWithSubnet.WithoutSubnet (string name) { 
-            return this.WithoutSubnet( name) as Microsoft.Azure.Management.Fluent.Network.Network.Update.IUpdate;
+        Microsoft.Azure.Management.Fluent.Network.Network.Update.IUpdate Microsoft.Azure.Management.Fluent.Network.Network.Update.IWithSubnet.WithoutSubnet(string name)
+        {
+            return this.WithoutSubnet(name) as Microsoft.Azure.Management.Fluent.Network.Network.Update.IUpdate;
         }
 
         /// <summary>
@@ -60,8 +64,9 @@
         /// </summary>
         /// <param name="name">name the name of an existing subnet</param>
         /// <returns>the first stage of the subnet update description</returns>
-        Microsoft.Azure.Management.Fluent.Network.Subnet.Update.IUpdate Microsoft.Azure.Management.Fluent.Network.Network.Update.IWithSubnet.UpdateSubnet (string name) { 
-            return this.UpdateSubnet( name) as Microsoft.Azure.Management.Fluent.Network.Subnet.Update.IUpdate;
+        Microsoft.Azure.Management.Fluent.Network.Subnet.Update.IUpdate Microsoft.Azure.Management.Fluent.Network.Network.Update.IWithSubnet.UpdateSubnet(string name)
+        {
+            return this.UpdateSubnet(name) as Microsoft.Azure.Management.Fluent.Network.Subnet.Update.IUpdate;
         }
 
         /// <summary>
@@ -69,8 +74,9 @@
         /// </summary>
         /// <param name="name">name the name of the new subnet</param>
         /// <returns>the first stage of the new subnet definition</returns>
-        Microsoft.Azure.Management.Fluent.Network.Subnet.UpdateDefinition.IBlank<Microsoft.Azure.Management.Fluent.Network.Network.Update.IUpdate> Microsoft.Azure.Management.Fluent.Network.Network.Update.IWithSubnet.DefineSubnet (string name) { 
-            return this.DefineSubnet( name) as Microsoft.Azure.Management.Fluent.Network.Subnet.UpdateDefinition.IBlank<Microsoft.Azure.Management.Fluent.Network.Network.Update.IUpdate>;
+        Microsoft.Azure.Management.Fluent.Network.Subnet.UpdateDefinition.IBlank<Microsoft.Azure.Management.Fluent.Network.Network.Update.IUpdate> Microsoft.Azure.Management.Fluent.Network.Network.Update.IWithSubnet.DefineSubnet(string name)
+        {
+            return this.DefineSubnet(name) as Microsoft.Azure.Management.Fluent.Network.Subnet.UpdateDefinition.IBlank<Microsoft.Azure.Management.Fluent.Network.Network.Update.IUpdate>;
         }
 
         /// <summary>
@@ -80,8 +86,9 @@
         /// </summary>
         /// <param name="nameCidrPairs">nameCidrPairs a {@link Map} of CIDR addresses for the subnets, indexed by the name of each subnet to be added</param>
         /// <returns>the next stage of the virtual network update</returns>
-        Microsoft.Azure.Management.Fluent.Network.Network.Update.IUpdate Microsoft.Azure.Management.Fluent.Network.Network.Update.IWithSubnet.WithSubnets (IDictionary<string,string> nameCidrPairs) { 
-            return this.WithSubnets( nameCidrPairs) as Microsoft.Azure.Management.Fluent.Network.Network.Update.IUpdate;
+        Microsoft.Azure.Management.Fluent.Network.Network.Update.IUpdate Microsoft.Azure.Management.Fluent.Network.Network.Update.IWithSubnet.WithSubnets(IDictionary<string, string> nameCidrPairs)
+        {
+            return this.WithSubnets(nameCidrPairs) as Microsoft.Azure.Management.Fluent.Network.Network.Update.IUpdate;
         }
 
         /// <summary>
@@ -95,8 +102,9 @@
         /// <param name="name">name the name to assign to the subnet</param>
         /// <param name="cidr">cidr the address space of the subnet, within the address space of the network, using the CIDR notation</param>
         /// <returns>the next stage of the virtual network definition</returns>
-        Microsoft.Azure.Management.Fluent.Network.Network.Definition.IWithCreateAndSubnet Microsoft.Azure.Management.Fluent.Network.Network.Definition.IWithSubnet.WithSubnet (string name, string cidr) { 
-            return this.WithSubnet( name,  cidr) as Microsoft.Azure.Management.Fluent.Network.Network.Definition.IWithCreateAndSubnet;
+        Microsoft.Azure.Management.Fluent.Network.Network.Definition.IWithCreateAndSubnet Microsoft.Azure.Management.Fluent.Network.Network.Definition.IWithSubnet.WithSubnet(string name, string cidr)
+        {
+            return this.WithSubnet(name, cidr) as Microsoft.Azure.Management.Fluent.Network.Network.Definition.IWithCreateAndSubnet;
         }
 
         /// <summary>
@@ -106,8 +114,9 @@
         /// </summary>
         /// <param name="name">name the name of the subnet</param>
         /// <returns>the first stage of the new subnet definition</returns>
-        Microsoft.Azure.Management.Fluent.Network.Subnet.Definition.IBlank<Microsoft.Azure.Management.Fluent.Network.Network.Definition.IWithCreateAndSubnet> Microsoft.Azure.Management.Fluent.Network.Network.Definition.IWithSubnet.DefineSubnet (string name) { 
-            return this.DefineSubnet( name) as Microsoft.Azure.Management.Fluent.Network.Subnet.Definition.IBlank<Microsoft.Azure.Management.Fluent.Network.Network.Definition.IWithCreateAndSubnet>;
+        Microsoft.Azure.Management.Fluent.Network.Subnet.Definition.IBlank<Microsoft.Azure.Management.Fluent.Network.Network.Definition.IWithCreateAndSubnet> Microsoft.Azure.Management.Fluent.Network.Network.Definition.IWithSubnet.DefineSubnet(string name)
+        {
+            return this.DefineSubnet(name) as Microsoft.Azure.Management.Fluent.Network.Subnet.Definition.IBlank<Microsoft.Azure.Management.Fluent.Network.Network.Definition.IWithCreateAndSubnet>;
         }
 
         /// <summary>
@@ -115,8 +124,9 @@
         /// </summary>
         /// <param name="nameCidrPairs">nameCidrPairs a {@link Map} of CIDR addresses for the subnets, indexed by the name of each subnet to be defined</param>
         /// <returns>the next stage of the virtual network definition</returns>
-        Microsoft.Azure.Management.Fluent.Network.Network.Definition.IWithCreateAndSubnet Microsoft.Azure.Management.Fluent.Network.Network.Definition.IWithSubnet.WithSubnets (IDictionary<string,string> nameCidrPairs) { 
-            return this.WithSubnets( nameCidrPairs) as Microsoft.Azure.Management.Fluent.Network.Network.Definition.IWithCreateAndSubnet;
+        Microsoft.Azure.Management.Fluent.Network.Network.Definition.IWithCreateAndSubnet Microsoft.Azure.Management.Fluent.Network.Network.Definition.IWithSubnet.WithSubnets(IDictionary<string, string> nameCidrPairs)
+        {
+            return this.WithSubnets(nameCidrPairs) as Microsoft.Azure.Management.Fluent.Network.Network.Definition.IWithCreateAndSubnet;
         }
 
         /// <summary>
@@ -127,8 +137,9 @@
         /// </summary>
         /// <param name="ipAddress">ipAddress the IP address of the DNS server</param>
         /// <returns>the next stage of the virtual network update</returns>
-        Microsoft.Azure.Management.Fluent.Network.Network.Update.IUpdate Microsoft.Azure.Management.Fluent.Network.Network.Update.IWithDnsServer.WithDnsServer (string ipAddress) { 
-            return this.WithDnsServer( ipAddress) as Microsoft.Azure.Management.Fluent.Network.Network.Update.IUpdate;
+        Microsoft.Azure.Management.Fluent.Network.Network.Update.IUpdate Microsoft.Azure.Management.Fluent.Network.Network.Update.IWithDnsServer.WithDnsServer(string ipAddress)
+        {
+            return this.WithDnsServer(ipAddress) as Microsoft.Azure.Management.Fluent.Network.Network.Update.IUpdate;
         }
 
         /// <returns>list of address spaces associated with this virtual network, in the CIDR notation</returns>
@@ -140,11 +151,7 @@
             }
         }
         /// <returns>list of DNS server IP addresses associated with this virtual network</returns>
-<<<<<<< HEAD
-        System.Collections.Generic.List<string> Microsoft.Azure.Management.Fluent.Network.INetwork.DnsServerIPs
-=======
-        System.Collections.Generic.List<string> Microsoft.Azure.Management.V2.Network.INetwork.DnsServerIps
->>>>>>> 6eb5a86d
+        System.Collections.Generic.IList<string> Microsoft.Azure.Management.Fluent.Network.INetwork.DnsServerIps
         {
             get
             {
@@ -154,8 +161,9 @@
         /// <returns>subnets of this virtual network as a map indexed by subnet name</returns>
         /// <returns><p>Note that when a virtual network is created with no subnets explicitly defined, a default subnet is</returns>
         /// <returns>automatically created with the name "subnet1".</returns>
-        System.Collections.Generic.IDictionary<string,Microsoft.Azure.Management.Fluent.Network.ISubnet> Microsoft.Azure.Management.Fluent.Network.INetwork.Subnets () { 
-            return this.Subnets() as System.Collections.Generic.IDictionary<string,Microsoft.Azure.Management.Fluent.Network.ISubnet>;
+        System.Collections.Generic.IDictionary<string, Microsoft.Azure.Management.Fluent.Network.ISubnet> Microsoft.Azure.Management.Fluent.Network.INetwork.Subnets()
+        {
+            return this.Subnets() as System.Collections.Generic.IDictionary<string, Microsoft.Azure.Management.Fluent.Network.ISubnet>;
         }
 
         /// <summary>
@@ -170,8 +178,9 @@
         /// </summary>
         /// <param name="cidr">cidr the CIDR representation of the address space</param>
         /// <returns>the next stage of the virtual network definition</returns>
-        Microsoft.Azure.Management.Fluent.Network.Network.Definition.IWithCreateAndSubnet Microsoft.Azure.Management.Fluent.Network.Network.Definition.IWithCreate.WithAddressSpace (string cidr) { 
-            return this.WithAddressSpace( cidr) as Microsoft.Azure.Management.Fluent.Network.Network.Definition.IWithCreateAndSubnet;
+        Microsoft.Azure.Management.Fluent.Network.Network.Definition.IWithCreateAndSubnet Microsoft.Azure.Management.Fluent.Network.Network.Definition.IWithCreate.WithAddressSpace(string cidr)
+        {
+            return this.WithAddressSpace(cidr) as Microsoft.Azure.Management.Fluent.Network.Network.Definition.IWithCreateAndSubnet;
         }
 
         /// <summary>
@@ -182,8 +191,9 @@
         /// </summary>
         /// <param name="ipAddress">ipAddress the IP address of the DNS server</param>
         /// <returns>the next stage of the virtual network definition</returns>
-        Microsoft.Azure.Management.Fluent.Network.Network.Definition.IWithCreate Microsoft.Azure.Management.Fluent.Network.Network.Definition.IWithCreate.WithDnsServer (string ipAddress) { 
-            return this.WithDnsServer( ipAddress) as Microsoft.Azure.Management.Fluent.Network.Network.Definition.IWithCreate;
+        Microsoft.Azure.Management.Fluent.Network.Network.Definition.IWithCreate Microsoft.Azure.Management.Fluent.Network.Network.Definition.IWithCreate.WithDnsServer(string ipAddress)
+        {
+            return this.WithDnsServer(ipAddress) as Microsoft.Azure.Management.Fluent.Network.Network.Definition.IWithCreate;
         }
 
     }
