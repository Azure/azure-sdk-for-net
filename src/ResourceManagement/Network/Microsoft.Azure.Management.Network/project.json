--- conflicted
+++ resolved
@@ -1,9 +1,5 @@
 {
-<<<<<<< HEAD
-  "version": "5.0.2-preview",
-=======
-  "version": "6.0.0-preview",
->>>>>>> bea02991
+  "version": "6.0.1-preview",
   "description": "Provides management capabilities for Network services.",
   "authors": [ "Microsoft" ],
 
