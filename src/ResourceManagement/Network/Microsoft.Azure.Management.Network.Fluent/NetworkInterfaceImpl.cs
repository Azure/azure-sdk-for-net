--- conflicted
+++ resolved
@@ -35,13 +35,7 @@
         private INetworkInterfacesOperations innerCollection;
         // the name of the network interface.
         private string nicName;
-<<<<<<< HEAD
-        protected IResourceNamer namer;
-=======
-        // used to generate unique name for any dependency resources.
-        protected ResourceNamer namer;
         // reference to the primary ip configuration.
->>>>>>> 1f56f580
         private NicIpConfigurationImpl nicPrimaryIpConfiguration;
         // references to all ip configuration.
         private IDictionary<string, INicIpConfiguration> nicIpConfigurations;
@@ -51,6 +45,8 @@
         private INetworkSecurityGroup existingNetworkSecurityGroupToAssociate;
         // cached related resources.
         private INetworkSecurityGroup networkSecurityGroup;
+        // used to generate unique name for any dependency resources.
+        protected IResourceNamer namer;
 
         internal NetworkInterfaceImpl(
             string name,
