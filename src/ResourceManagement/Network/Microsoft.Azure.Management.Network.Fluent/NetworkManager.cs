﻿// Copyright (c) Microsoft Corporation. All rights reserved.
// Licensed under the MIT License. See License.txt in the project root for license information.

namespace Microsoft.Azure.Management.Network.Fluent
{
    using Resource.Fluent.Core;
    using System;
    using System.Linq;
    using Resource.Fluent.Authentication;

    public class NetworkManager : ManagerBase, INetworkManager
    {
        private NetworkManagementClient networkManagementClient;
        private PublicIpAddressesImpl publicIpAddresses;
        private NetworkInterfacesImpl networkInterfaces;
        private NetworkSecurityGroupsImpl networkSecurityGroups;
        private NetworksImpl networks;
        private LoadBalancersImpl loadBalancers;
<<<<<<< HEAD
        private ApplicationGatewaysImpl appGateways;
=======
>>>>>>> aaebcb9f
        private IRouteTables routeTables;

        private NetworkManager(RestClient restClient, string subscriptionId) : base(restClient, subscriptionId)
        {
            networkManagementClient = new NetworkManagementClient(new Uri(restClient.BaseUri),
                restClient.Credentials,
                restClient.RootHttpHandler,
                restClient.Handlers.ToArray());
            networkManagementClient.SubscriptionId = subscriptionId;
        }


        /// <summary>
        /// Creates an instance of NetworkManager that exposes storage resource management API entry points.
        /// </summary>
        /// <param name="credentials">the credentials to use</param>
        /// <param name="subscriptionId">the subscription UUID</param>
        /// <returns>the NetworkManager</returns>
        public static INetworkManager Authenticate(AzureCredentials credentials, string subscriptionId)
        {
            return new NetworkManager(RestClient.Configure()
                    .WithEnvironment(credentials.Environment)
                    .WithCredentials(credentials)
                    .Build(), subscriptionId);
        }

        /// <summary>
        /// Creates an instance of NetworkManager that exposes storage resource management API entry points.
        /// </summary>
        /// <param name="restClient">the RestClient to be used for API calls.</param>
        /// <param name="subscriptionId">the subscription UUID</param>
        /// <returns>the NetworkManager</returns>
        public static INetworkManager Authenticate(RestClient restClient, string subscriptionId)
        {
            return new NetworkManager(restClient, subscriptionId);
        }

        /// <summary>
        /// Get a Configurable instance that can be used to create NetworkManager with optional configuration.
        /// </summary>
        /// <returns>the instance allowing configurations</returns>
        public static IConfigurable Configure()
        {
            return new Configurable();
        }


        /// <summary>
        /// The inteface allowing configurations to be set.
        /// </summary>
        public interface IConfigurable : IAzureConfigurable<IConfigurable>
        {
            INetworkManager Authenticate(AzureCredentials credentials, string subscriptionId);
        }

        protected class Configurable :
            AzureConfigurable<IConfigurable>,
            IConfigurable
        {
            /// <summary>
            /// Creates an instance of NetworkManager that exposes storage management API entry points.
            /// </summary>
            /// <param name="credentials">credentials the credentials to use</param>
            /// <param name="subscriptionId">The subscription UUID</param>
            /// <return>the interface exposing storage management API entry points that work in a subscription</returns>
            public INetworkManager Authenticate(AzureCredentials credentials, string subscriptionId)
            {
                return new NetworkManager(BuildRestClient(credentials), subscriptionId);
            }
        }

        /// <summary>
        /// return entry point to virtual network management
        /// </summary>
        public INetworks Networks
        {
            get
            {
                if (networks == null)
                {
                    networks = new NetworksImpl(networkManagementClient, this);
                }

                return networks;
            }
        }

        /// <summary>
        /// return entry point to network security group management
        /// </summary>
        public INetworkSecurityGroups NetworkSecurityGroups
        {
            get
            {
                if (networkSecurityGroups == null)
                {
                    networkSecurityGroups = new NetworkSecurityGroupsImpl(networkManagementClient.NetworkSecurityGroups, this);
                }

                return networkSecurityGroups;
            }
        }

        /// <summary>
        /// return entry point to public IP address management
        /// </summary>
        public IPublicIpAddresses PublicIpAddresses
        {
            get
            {
                if (publicIpAddresses == null)
                {
                    publicIpAddresses = new PublicIpAddressesImpl(networkManagementClient, this);
                }

                return publicIpAddresses;
            }
        }

        /// <summary>
        /// Entry point to network interface management.
        /// </summary>
        public INetworkInterfaces NetworkInterfaces
        {
            get
            {
                if (networkInterfaces == null)
                {
                    networkInterfaces = new NetworkInterfacesImpl(networkManagementClient, this);
                }

                return networkInterfaces;
            }
        }

        /// <summary>
        /// Entry point to application gateway management.
        /// </summary>
        public IApplicationGateways ApplicationGateways
        {
            get
            {
                if (appGateways == null)
                {
                    appGateways = new ApplicationGatewaysImpl(networkManagementClient, this);
                }

                return appGateways;
            }
        }

        /// <summary>
        /// returns entry point to load balancer management
        /// </summary>
        public ILoadBalancers LoadBalancers
        {
            get
            {
                if (loadBalancers == null)
                {
                    loadBalancers = new LoadBalancersImpl(networkManagementClient, this);
                }

                return loadBalancers;
            }
        }

        /// <summary>
        /// return entry point to route table management
        /// </summary>
        public IRouteTables RouteTables
        {
            get
            {
                if (routeTables == null)
                {
                    routeTables = new RouteTablesImpl(networkManagementClient, this);
                }

                return routeTables;
            }
        }
    }

    public interface INetworkManager : IManagerBase
    {
        /// <summary>
        /// return entry point to virtual network management
        /// </summary>
        INetworks Networks { get; }

        /// <summary>
        /// return entry point to network security group management
        /// </summary>
        INetworkSecurityGroups NetworkSecurityGroups { get; }

        /// <summary>
        /// return entry point to public IP address management
        /// </summary>
        IPublicIpAddresses PublicIpAddresses { get; }

        /// <summary>
        /// return entry point to network interface management
        /// </summary>
        INetworkInterfaces NetworkInterfaces { get; }

        /// <summary>
        /// return entry point to load balancer management
        /// </summary>
        ILoadBalancers LoadBalancers { get; }

        /// <summary>
<<<<<<< HEAD
        /// Entry point to application gateway management.
        /// </summary>
        IApplicationGateways ApplicationGateways { get;  }

        /// <summary>
=======
>>>>>>> aaebcb9f
        /// return entry point to route table management
        /// </summary>
        IRouteTables RouteTables { get; }
    }
}<|MERGE_RESOLUTION|>--- conflicted
+++ resolved
@@ -16,10 +16,7 @@
         private NetworkSecurityGroupsImpl networkSecurityGroups;
         private NetworksImpl networks;
         private LoadBalancersImpl loadBalancers;
-<<<<<<< HEAD
         private ApplicationGatewaysImpl appGateways;
-=======
->>>>>>> aaebcb9f
         private IRouteTables routeTables;
 
         private NetworkManager(RestClient restClient, string subscriptionId) : base(restClient, subscriptionId)
@@ -232,15 +229,12 @@
         ILoadBalancers LoadBalancers { get; }
 
         /// <summary>
-<<<<<<< HEAD
         /// Entry point to application gateway management.
         /// </summary>
         IApplicationGateways ApplicationGateways { get;  }
 
         /// <summary>
-=======
->>>>>>> aaebcb9f
-        /// return entry point to route table management
+        /// Entry point to route table management
         /// </summary>
         IRouteTables RouteTables { get; }
     }
