// Copyright (c) Microsoft Corporation. All rights reserved.
// Licensed under the MIT License. See License.txt in the project root for license information.
namespace Microsoft.Azure.Management.Fluent.KeyVault.Vault.Definition
{

    using Microsoft.Azure.Management.KeyVault.Models;
<<<<<<< HEAD
    using Microsoft.Azure.Management.Fluent.Resource.Core.GroupableResource.Definition;
    using Microsoft.Azure.Management.Fluent.Resource.Core.Resource.Definition;
    using Microsoft.Azure.Management.Fluent.KeyVault;
    using Microsoft.Azure.Management.Fluent.Resource.Core.ResourceActions;
    using Microsoft.Azure.Management.Fluent.KeyVault.AccessPolicy.Definition;
    /// <summary>
    /// A key vault definition allowing the sku to be set.
    /// </summary>
    public interface IWithSku 
    {
        /// <summary>
        /// Specifies the sku of the key vault.
        /// </summary>
        /// <param name="skuName">skuName the sku</param>
        /// <returns>the next stage of key vault definition</returns>
        IWithCreate WithSku (SkuName skuName);

    }
=======
    using Microsoft.Azure.Management.Fluent.KeyVault.AccessPolicy.Definition;
    using Microsoft.Azure.Management.Fluent.KeyVault;
    using Microsoft.Azure.Management.V2.Resource.Core.Resource.Definition;
    using Microsoft.Azure.Management.V2.Resource.Core.GroupableResource.Definition;
    using Microsoft.Azure.Management.V2.Resource.Core.ResourceActions;
>>>>>>> 91c366fb
    /// <summary>
    /// A key vault definition allowing various configurations to be set.
    /// </summary>
    public interface IWithConfigurations 
    {
        /// <summary>
        /// Enable Azure Virtual Machines to retrieve certificates stored as secrets from the key vault.
        /// </summary>
        /// <returns>the next stage of key vault definition</returns>
        IWithCreate WithDeploymentEnabled ();

        /// <summary>
        /// Enable Azure Disk Encryption to retrieve secrets from the vault and unwrap keys.
        /// </summary>
        /// <returns>the next stage of key vault definition</returns>
        IWithCreate WithDiskEncryptionEnabled ();

        /// <summary>
        /// Enable Azure Resource Manager to retrieve secrets from the key vault.
        /// </summary>
        /// <returns>the next stage of key vault definition</returns>
        IWithCreate WithTemplateDeploymentEnabled ();

        /// <summary>
        /// Disable Azure Virtual Machines to retrieve certificates stored as secrets from the key vault.
        /// </summary>
        /// <returns>the next stage of key vault definition</returns>
        IWithCreate WithDeploymentDisabled ();

        /// <summary>
        /// Disable Azure Disk Encryption to retrieve secrets from the vault and unwrap keys.
        /// </summary>
        /// <returns>the next stage of key vault definition</returns>
        IWithCreate WithDiskEncryptionDisabled ();

        /// <summary>
        /// Disable Azure Resource Manager to retrieve secrets from the key vault.
        /// </summary>
        /// <returns>the next stage of key vault definition</returns>
        IWithCreate WithTemplateDeploymentDisabled ();

    }
    /// <summary>
<<<<<<< HEAD
    /// A key vault definition allowing resource group to be set.
    /// </summary>
    public interface IWithGroup  :
        Microsoft.Azure.Management.Fluent.Resource.Core.GroupableResource.Definition.IWithGroup<IWithAccessPolicy>
    {
    }
    /// <summary>
    /// The first stage of the key vault definition.
    /// </summary>
    public interface IBlank  :
        IDefinitionWithRegion<Microsoft.Azure.Management.Fluent.KeyVault.Vault.Definition.IWithGroup>
    {
    }
    /// <summary>
    /// A key vault definition with sufficient inputs to create a new
    /// storage account in the cloud, but exposing additional optional inputs to
    /// specify.
=======
    /// A key vault definition allowing the sku to be set.
>>>>>>> 91c366fb
    /// </summary>
    public interface IWithSku 
    {
        /// <summary>
        /// Specifies the sku of the key vault.
        /// </summary>
        /// <param name="skuName">skuName the sku</param>
        /// <returns>the next stage of key vault definition</returns>
        IWithCreate WithSku (SkuName skuName);

    }
    /// <summary>
    /// Container interface for all the definitions that need to be implemented.
    /// </summary>
    public interface IDefinition  :
        Microsoft.Azure.Management.Fluent.KeyVault.Vault.Definition.IBlank,
        Microsoft.Azure.Management.Fluent.KeyVault.Vault.Definition.IWithGroup,
        IWithAccessPolicy,
        IWithCreate
    {
    }
    /// <summary>
    /// A key vault definition allowing access policies to be attached.
    /// </summary>
    public interface IWithAccessPolicy 
    {
        /// <summary>
        /// Attach no access policy.
        /// </summary>
        /// <returns>the next stage of key vault definition</returns>
        IWithCreate WithEmptyAccessPolicy ();

        /// <summary>
        /// Attach an existing access policy.
        /// </summary>
        /// <param name="accessPolicy">accessPolicy the existing access policy</param>
        /// <returns>the next stage of key vault definition</returns>
        IWithCreate WithAccessPolicy (IAccessPolicy accessPolicy);

        /// <summary>
        /// Begins the definition of a new access policy to be added to this key vault.
        /// </summary>
        /// <returns>the first stage of the access policy definition</returns>
        Microsoft.Azure.Management.Fluent.KeyVault.AccessPolicy.Definition.IBlank<Microsoft.Azure.Management.Fluent.KeyVault.Vault.Definition.IWithCreate> DefineAccessPolicy ();

    }
    /// <summary>
    /// The first stage of the key vault definition.
    /// </summary>
    public interface IBlank  :
        IDefinitionWithRegion<Microsoft.Azure.Management.Fluent.KeyVault.Vault.Definition.IWithGroup>
    {
    }
    /// <summary>
    /// A key vault definition allowing resource group to be set.
    /// </summary>
    public interface IWithGroup  :
        Microsoft.Azure.Management.V2.Resource.Core.GroupableResource.Definition.IWithGroup<Microsoft.Azure.Management.Fluent.KeyVault.Vault.Definition.IWithAccessPolicy>
    {
    }
    /// <summary>
    /// A key vault definition with sufficient inputs to create a new
    /// storage account in the cloud, but exposing additional optional inputs to
    /// specify.
    /// </summary>
    public interface IWithCreate  :
        ICreatable<Microsoft.Azure.Management.Fluent.KeyVault.IVault>,
        IDefinitionWithTags<Microsoft.Azure.Management.Fluent.KeyVault.Vault.Definition.IWithCreate>,
        IWithSku,
        IWithConfigurations,
        IWithAccessPolicy
    {
    }
}<|MERGE_RESOLUTION|>--- conflicted
+++ resolved
@@ -4,32 +4,11 @@
 {
 
     using Microsoft.Azure.Management.KeyVault.Models;
-<<<<<<< HEAD
+    using Microsoft.Azure.Management.Fluent.KeyVault;
+    using Microsoft.Azure.Management.Fluent.KeyVault.AccessPolicy.Definition;
+    using Microsoft.Azure.Management.Fluent.Resource.Core.Resource.Definition;
     using Microsoft.Azure.Management.Fluent.Resource.Core.GroupableResource.Definition;
-    using Microsoft.Azure.Management.Fluent.Resource.Core.Resource.Definition;
-    using Microsoft.Azure.Management.Fluent.KeyVault;
     using Microsoft.Azure.Management.Fluent.Resource.Core.ResourceActions;
-    using Microsoft.Azure.Management.Fluent.KeyVault.AccessPolicy.Definition;
-    /// <summary>
-    /// A key vault definition allowing the sku to be set.
-    /// </summary>
-    public interface IWithSku 
-    {
-        /// <summary>
-        /// Specifies the sku of the key vault.
-        /// </summary>
-        /// <param name="skuName">skuName the sku</param>
-        /// <returns>the next stage of key vault definition</returns>
-        IWithCreate WithSku (SkuName skuName);
-
-    }
-=======
-    using Microsoft.Azure.Management.Fluent.KeyVault.AccessPolicy.Definition;
-    using Microsoft.Azure.Management.Fluent.KeyVault;
-    using Microsoft.Azure.Management.V2.Resource.Core.Resource.Definition;
-    using Microsoft.Azure.Management.V2.Resource.Core.GroupableResource.Definition;
-    using Microsoft.Azure.Management.V2.Resource.Core.ResourceActions;
->>>>>>> 91c366fb
     /// <summary>
     /// A key vault definition allowing various configurations to be set.
     /// </summary>
@@ -73,27 +52,7 @@
 
     }
     /// <summary>
-<<<<<<< HEAD
-    /// A key vault definition allowing resource group to be set.
-    /// </summary>
-    public interface IWithGroup  :
-        Microsoft.Azure.Management.Fluent.Resource.Core.GroupableResource.Definition.IWithGroup<IWithAccessPolicy>
-    {
-    }
-    /// <summary>
-    /// The first stage of the key vault definition.
-    /// </summary>
-    public interface IBlank  :
-        IDefinitionWithRegion<Microsoft.Azure.Management.Fluent.KeyVault.Vault.Definition.IWithGroup>
-    {
-    }
-    /// <summary>
-    /// A key vault definition with sufficient inputs to create a new
-    /// storage account in the cloud, but exposing additional optional inputs to
-    /// specify.
-=======
     /// A key vault definition allowing the sku to be set.
->>>>>>> 91c366fb
     /// </summary>
     public interface IWithSku 
     {
@@ -151,7 +110,7 @@
     /// A key vault definition allowing resource group to be set.
     /// </summary>
     public interface IWithGroup  :
-        Microsoft.Azure.Management.V2.Resource.Core.GroupableResource.Definition.IWithGroup<Microsoft.Azure.Management.Fluent.KeyVault.Vault.Definition.IWithAccessPolicy>
+        Microsoft.Azure.Management.Fluent.Resource.Core.GroupableResource.Definition.IWithGroup<Microsoft.Azure.Management.Fluent.KeyVault.Vault.Definition.IWithAccessPolicy>
     {
     }
     /// <summary>
