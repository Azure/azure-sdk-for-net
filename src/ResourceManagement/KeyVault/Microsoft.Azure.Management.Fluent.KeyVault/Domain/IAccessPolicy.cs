// Copyright (c) Microsoft Corporation. All rights reserved.
// Licensed under the MIT License. See License.txt in the project root for license information.
namespace Microsoft.Azure.Management.Fluent.KeyVault
{

<<<<<<< HEAD
    using Microsoft.Azure.Management.KeyVault.Models;
    using Microsoft.Azure.Management.Fluent.Resource.Core;
=======
    using Microsoft.Azure.Management.V2.Resource.Core;
    using Microsoft.Azure.Management.KeyVault.Models;
>>>>>>> 91c366fb
    /// <summary>
    /// An immutable client-side representation of a key vault access policy.
    /// </summary>
    public interface IAccessPolicy  :
        IChildResource<Microsoft.Azure.Management.Fluent.KeyVault.IVault>,
        IWrapper<Microsoft.Azure.Management.KeyVault.Models.AccessPolicyEntry>
    {
        /// <returns>The Azure Active Directory tenant ID that should be used for</returns>
        /// <returns>authenticating requests to the key vault.</returns>
        string TenantId { get; }

        /// <returns>The object ID of a user or service principal in the Azure Active</returns>
        /// <returns>Directory tenant for the vault.</returns>
        string ObjectId { get; }

        /// <returns>Application ID of the client making request on behalf of a principal.</returns>
        string ApplicationId { get; }

        /// <returns>Permissions the identity has for keys and secrets.</returns>
        Permissions Permissions { get; }

    }
}<|MERGE_RESOLUTION|>--- conflicted
+++ resolved
@@ -3,13 +3,8 @@
 namespace Microsoft.Azure.Management.Fluent.KeyVault
 {
 
-<<<<<<< HEAD
     using Microsoft.Azure.Management.KeyVault.Models;
     using Microsoft.Azure.Management.Fluent.Resource.Core;
-=======
-    using Microsoft.Azure.Management.V2.Resource.Core;
-    using Microsoft.Azure.Management.KeyVault.Models;
->>>>>>> 91c366fb
     /// <summary>
     /// An immutable client-side representation of a key vault access policy.
     /// </summary>
