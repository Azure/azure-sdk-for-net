--- conflicted
+++ resolved
@@ -3,14 +3,9 @@
 namespace Microsoft.Azure.Management.Fluent.KeyVault.AccessPolicy.Update
 {
 
-<<<<<<< HEAD
-    using Microsoft.Azure.Management.Fluent.Resource.Core.ChildResourceActions;
-    using Microsoft.Azure.Management.Fluent.KeyVault.Vault.Update;
-=======
->>>>>>> 91c366fb
     using Microsoft.Azure.Management.KeyVault.Models;
     using System.Collections.Generic;
-    using Microsoft.Azure.Management.V2.Resource.Core.ChildResourceActions;
+    using Microsoft.Azure.Management.Fluent.Resource.Core.ChildResourceActions;
     using Microsoft.Azure.Management.Fluent.KeyVault.Vault.Update;
     /// <summary>
     /// The access policy update stage allowing permissions to be added or removed.
