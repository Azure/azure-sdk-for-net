// Copyright (c) Microsoft Corporation. All rights reserved.
// Licensed under the MIT License. See License.txt in the project root for
// license information.
//
// Code generated by Microsoft (R) AutoRest Code Generator 1.0.1.0
// Changes may cause incorrect behavior and will be lost if the code is
// regenerated.

namespace Microsoft.Azure.Management.Cdn.Fluent.Models
{
    using Microsoft.Azure;
    using Microsoft.Azure.Management;
    using Microsoft.Azure.Management.Cdn;
    using Microsoft.Azure.Management.Cdn.Fluent;
    using Microsoft.Rest;
    using Microsoft.Rest.Azure;
    using Microsoft.Rest.Serialization;
    using Newtonsoft.Json;
    using System.Collections;
    using System.Collections.Generic;
    using System.Linq;

    /// <summary>
    /// CDN origin is the source of the content being delivered via CDN. When
    /// the edge nodes represented by an endpoint do not have the requested
    /// content cached, they attempt to fetch it from one or more of the
    /// configured origins.
    /// </summary>
<<<<<<< HEAD
    [Rest.Serialization.JsonTransformation]
    public partial class OriginInner : Rest.Azure.Resource
=======
    [Microsoft.Rest.Serialization.JsonTransformation]
    public partial class OriginInner : Microsoft.Azure.Management.ResourceManager.Fluent.Resource
>>>>>>> a1082fcf
    {
        /// <summary>
        /// Initializes a new instance of the OriginInner class.
        /// </summary>
        public OriginInner()
        {
          CustomInit();
        }

        /// <summary>
        /// Initializes a new instance of the OriginInner class.
        /// </summary>
        /// <param name="hostName">The address of the origin. Domain names,
        /// IPv4 addresses, and IPv6 addresses are supported.</param>
        /// <param name="httpPort">The value of the HTTP port. Must be between
        /// 1 and 65535.</param>
        /// <param name="httpsPort">The value of the https port. Must be
        /// between 1 and 65535.</param>
        /// <param name="resourceState">Resource status of the origin. Possible
        /// values include: 'Creating', 'Active', 'Deleting'</param>
        /// <param name="provisioningState">Provisioning status of the
        /// origin.</param>
        public OriginInner(string hostName, string location = default(string), string id = default(string), string name = default(string), string type = default(string), IDictionary<string, string> tags = default(IDictionary<string, string>), int? httpPort = default(int?), int? httpsPort = default(int?), string resourceState = default(string), string provisioningState = default(string))
            : base(location, id, name, type, tags)
        {
            HostName = hostName;
            HttpPort = httpPort;
            HttpsPort = httpsPort;
            ResourceState = resourceState;
            ProvisioningState = provisioningState;
            CustomInit();
        }

        /// <summary>
        /// An initialization method that performs custom operations like setting defaults
        /// </summary>
        partial void CustomInit();

        /// <summary>
        /// Gets or sets the address of the origin. Domain names, IPv4
        /// addresses, and IPv6 addresses are supported.
        /// </summary>
        [JsonProperty(PropertyName = "properties.hostName")]
        public string HostName { get; set; }

        /// <summary>
        /// Gets or sets the value of the HTTP port. Must be between 1 and
        /// 65535.
        /// </summary>
        [JsonProperty(PropertyName = "properties.httpPort")]
        public int? HttpPort { get; set; }

        /// <summary>
        /// Gets or sets the value of the https port. Must be between 1 and
        /// 65535.
        /// </summary>
        [JsonProperty(PropertyName = "properties.httpsPort")]
        public int? HttpsPort { get; set; }

        /// <summary>
        /// Gets resource status of the origin. Possible values include:
        /// 'Creating', 'Active', 'Deleting'
        /// </summary>
        [JsonProperty(PropertyName = "properties.resourceState")]
        public string ResourceState { get; private set; }

        /// <summary>
        /// Gets provisioning status of the origin.
        /// </summary>
        [JsonProperty(PropertyName = "properties.provisioningState")]
        public string ProvisioningState { get; private set; }

        /// <summary>
        /// Validate the object.
        /// </summary>
        /// <exception cref="ValidationException">
        /// Thrown if validation fails
        /// </exception>
        public virtual void Validate()
        {
            if (HostName == null)
            {
                throw new ValidationException(ValidationRules.CannotBeNull, "HostName");
            }
            if (HttpPort > 65535)
            {
                throw new ValidationException(ValidationRules.InclusiveMaximum, "HttpPort", 65535);
            }
            if (HttpPort < 1)
            {
                throw new ValidationException(ValidationRules.InclusiveMinimum, "HttpPort", 1);
            }
            if (HttpsPort > 65535)
            {
                throw new ValidationException(ValidationRules.InclusiveMaximum, "HttpsPort", 65535);
            }
            if (HttpsPort < 1)
            {
                throw new ValidationException(ValidationRules.InclusiveMinimum, "HttpsPort", 1);
            }
        }
    }
}<|MERGE_RESOLUTION|>--- conflicted
+++ resolved
@@ -26,13 +26,8 @@
     /// content cached, they attempt to fetch it from one or more of the
     /// configured origins.
     /// </summary>
-<<<<<<< HEAD
     [Rest.Serialization.JsonTransformation]
-    public partial class OriginInner : Rest.Azure.Resource
-=======
-    [Microsoft.Rest.Serialization.JsonTransformation]
     public partial class OriginInner : Microsoft.Azure.Management.ResourceManager.Fluent.Resource
->>>>>>> a1082fcf
     {
         /// <summary>
         /// Initializes a new instance of the OriginInner class.
