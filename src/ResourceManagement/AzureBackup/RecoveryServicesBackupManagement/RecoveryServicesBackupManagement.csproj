--- conflicted
+++ resolved
@@ -64,7 +64,6 @@
     <Compile Include="Generated\JobOperationsExtensions.cs" />
     <Compile Include="Generated\Models\BackUpOperationStatus.cs" />
     <Compile Include="Generated\Models\BackUpOperationStatusResponse.cs" />
-<<<<<<< HEAD
     <Compile Include="Generated\Models\BaseRecoveryServicesJobResponse.cs">
       <SubType>Code</SubType>
     </Compile>
@@ -85,7 +84,6 @@
     <Compile Include="Generated\Models\ErrorInfo.cs">
       <SubType>Code</SubType>
     </Compile>
-=======
     <Compile Include="Generated\Models\BaseRecoveryServicesJobResponse.cs" />
     <Compile Include="Generated\Models\CommonJobQueryFilters.cs" />
     <Compile Include="Generated\Models\CustomRequestHeaders.cs" />
@@ -94,7 +92,6 @@
     <Compile Include="Generated\Models\Day.cs" />
     <Compile Include="Generated\Models\DpmProtectionContainer.cs" />
     <Compile Include="Generated\Models\ErrorInfo.cs" />
->>>>>>> 410b2de0
     <Compile Include="Generated\Models\ExportJobsOperationResultInfo.cs" />
     <Compile Include="Generated\Models\GetOperationResultResponse.cs" />
     <Compile Include="Generated\Models\GetOperationStatus.cs" />
@@ -102,7 +99,6 @@
     <Compile Include="Generated\Models\IaaSVMErrorInfo.cs" />
     <Compile Include="Generated\Models\IaaSVMJob.cs" />
     <Compile Include="Generated\Models\IaaSVMJobExtendedInfo.cs" />
-<<<<<<< HEAD
     <Compile Include="Generated\Models\IaaSVMJobTaskDetails.cs">
       <SubType>Code</SubType>
     </Compile>
@@ -164,7 +160,6 @@
     </Compile>
     <Compile Include="Generated\Models\OperationResultInfo.cs" />
     <Compile Include="Generated\Models\OperationResultInfoBase.cs" />
-=======
     <Compile Include="Generated\Models\IaaSVMJobTaskDetails.cs" />
     <Compile Include="Generated\Models\IaaSVMProtectableItem.cs" />
     <Compile Include="Generated\Models\IaaSVMProtectedItem.cs" />
@@ -190,13 +185,11 @@
     <Compile Include="Generated\Models\OperationResultInfo.cs" />
     <Compile Include="Generated\Models\OperationResultInfoBase.cs" />
     <Compile Include="Generated\Models\OperationStatusBase.cs" />
->>>>>>> 410b2de0
     <Compile Include="Generated\Models\OperationStatusError.cs" />
     <Compile Include="Generated\Models\OperationStatusExtendedInfo.cs" />
     <Compile Include="Generated\Models\OperationStatusJobExtendedInfo.cs" />
     <Compile Include="Generated\Models\OperationStatusValues.cs" />
     <Compile Include="Generated\Models\PaginationRequest.cs" />
-<<<<<<< HEAD
     <Compile Include="Generated\Models\PotectedItemRequestObject.cs">
       <SubType>Code</SubType>
     </Compile>
@@ -387,7 +380,6 @@
     <Compile Include="Generated\RestoreOperationsExtensions.cs">
       <SubType>Code</SubType>
     </Compile>
-=======
     <Compile Include="Generated\Models\PotectedItemRequestObject.cs" />
     <Compile Include="Generated\Models\ProtectableItem.cs" />
     <Compile Include="Generated\Models\ProtectableObjectBase.cs" />
@@ -458,7 +450,6 @@
     <Compile Include="Generated\RestoreOperations.cs" />
     <Compile Include="Generated\RestoreOperationsExtensions.cs" />
     <Compile Include="Properties\AssemblyInfo.cs" />
->>>>>>> 410b2de0
   </ItemGroup>
   <Import Project="$(MSBuildExtensionsPath32)\Microsoft\Portable\$(TargetFrameworkVersion)\Microsoft.Portable.CSharp.targets" Condition=" '$(LibraryFxTarget)' == 'portable' " />
   <Import Project="$(MSBuildToolsPath)\Microsoft.CSharp.targets" Condition=" '$(LibraryFxTarget)' != 'portable' " />
