--- conflicted
+++ resolved
@@ -91,17 +91,6 @@
         ///GENMHASH:1CBA63C4D54835D9C11EFE4E0444EE09:2E4B713AA17332F584447BAD1A48787F
         public HostNameSslBindingImpl<FluentT, FluentImplT, DefAfterRegionT, DefAfterGroupT, UpdateT> WithExistingAppServiceCertificateOrder(IAppServiceCertificateOrder certificateOrder)
         {
-<<<<<<<<<<<<<<<<<<<<<<<<<<<CHANGED>>>>>>>>>>>>>>>>>>>>>>>>>>>
-            //$ Observable<Indexable> resourceStream = this.parent().Manager().Certificates().Define(getCertificateUniqueName(certificateOrder.SignedCertificate().Thumbprint(), parent().Region()))
-            //$ .WithRegion(parent().Region())
-            //$ .WithExistingResourceGroup(parent().ResourceGroupName())
-            //$ .WithExistingCertificateOrder(certificateOrder)
-            //$ .CreateAsync();
-            //$ newCertificate = Utils.RootResource(resourceStream);
-            //$ return this;
-
-<<<<<<<<<<<<<<<<<<<<<<<<<<<<<<>>>>>>>>>>>>>>>>>>>>>>>>>>>>>>>
-
             newCertificate = async () => await parent.Manager.AppServiceCertificates
                 .Define(GetCertificateUniqueName(certificateOrder.SignedCertificate.Thumbprint, parent.Region))
                 .WithRegion(parent.Region)
@@ -112,30 +101,14 @@
         }
 
         ///GENMHASH:FD5D5A8D6904B467321E345BE1FA424E:8AB87020DE6C711CD971F3D80C33DD83
-        public IWebAppBase Parent
-        {
-            get
-            {
-                return parent;
-            }
+        public IWebAppBase Parent()
+        {
+            return parent;
         }
 
         ///GENMHASH:B8A050E8A75C218A628FE17D20A72D91:6EE39F4002D191398A0EC683504A242D
         public HostNameSslBindingImpl<FluentT, FluentImplT, DefAfterRegionT, DefAfterGroupT, UpdateT> WithPfxCertificateToUpload(string pfxPath, string password)
         {
-<<<<<<<<<<<<<<<<<<<<<<<<<<<CHANGED>>>>>>>>>>>>>>>>>>>>>>>>>>>
-            //$ String thumbprint = getCertificateThumbprint(pfxFile.GetPath(), password);
-            //$ newCertificate = Utils.RootResource(this.parent().Manager().Certificates().Define(
-            //$ getCertificateUniqueName(thumbprint, parent().Region()))
-            //$ .WithRegion(parent().Region())
-            //$ .WithExistingResourceGroup(parent().ResourceGroupName())
-            //$ .WithPfxFile(pfxFile)
-            //$ .WithPfxPassword(password)
-            //$ .CreateAsync());
-            //$ return this;
-
-<<<<<<<<<<<<<<<<<<<<<<<<<<<<<<>>>>>>>>>>>>>>>>>>>>>>>>>>>>>>>
-
             var thumbprint = GetCertificateThumbprint(pfxPath, password);
             newCertificate = async () => await parent.Manager.AppServiceCertificates
                 .Define(GetCertificateUniqueName(thumbprint, parent.Region))
@@ -149,8 +122,6 @@
         }
 
         ///GENMHASH:040FCD0915B61247DC4493834E39F655:A419F25EF828A0B88F2F3CAA051C4F14
-
-<<<<<<<<<<<<<<<<<<<<<<<<<<<DELETED>>>>>>>>>>>>>>>>>>>>>>>>>>>
         internal HostNameSslBindingImpl(HostNameSslState inner, FluentImplT parent)
                     : base(inner)
         {
@@ -160,16 +131,6 @@
         ///GENMHASH:FECDA6325A56C366902AD25EE3271FA5:CDA44B33A4B3A52E7650DDCC73B20F00
         public HostNameSslBindingImpl<FluentT, FluentImplT, DefAfterRegionT, DefAfterGroupT, UpdateT> WithNewStandardSslCertificateOrder(string certificateOrderName)
         {
-<<<<<<<<<<<<<<<<<<<<<<<<<<<CHANGED>>>>>>>>>>>>>>>>>>>>>>>>>>>
-            //$ this.certificateInDefinition = this.parent().Manager().CertificateOrders().Define(certificateOrderName)
-            //$ .WithExistingResourceGroup(parent().ResourceGroupName())
-            //$ .WithHostName(name())
-            //$ .WithStandardSku()
-            //$ .WithWebAppVerification(parent());
-            //$ return this;
-
-<<<<<<<<<<<<<<<<<<<<<<<<<<<<<<>>>>>>>>>>>>>>>>>>>>>>>>>>>>>>>
-
             this.certificateInDefinition = parent.Manager.AppServiceCertificateOrders.Define(certificateOrderName)
                 .WithExistingResourceGroup(parent.ResourceGroupName)
                 .WithHostName(Name())
@@ -189,26 +150,6 @@
         ///GENMHASH:3ADCAA931B83CC8C43D568C38C044646:82887684BAC138BE1FF3A3C831EDBD37
         public HostNameSslBindingImpl<FluentT, FluentImplT, DefAfterRegionT, DefAfterGroupT, UpdateT> WithNewKeyVault(string vaultName)
         {
-<<<<<<<<<<<<<<<<<<<<<<<<<<<CHANGED>>>>>>>>>>>>>>>>>>>>>>>>>>>
-            //$ Observable<AppServiceCertificateOrder> appServiceCertificateOrderObservable = Utils.RootResource(certificateInDefinition
-            //$ .WithNewKeyVault(vaultName, parent().Region())
-            //$ .CreateAsync());
-            //$ AppServiceManager manager = this.parent().Manager();
-            //$ this.newCertificate = appServiceCertificateOrderObservable
-            //$ .FlatMap(new Func1<AppServiceCertificateOrder, Observable<AppServiceCertificate>>() {
-            //$ @Override
-            //$ public Observable<AppServiceCertificate> call(AppServiceCertificateOrder appServiceCertificateOrder) {
-            //$ return Utils.RootResource(manager.Certificates().Define(appServiceCertificateOrder.Name())
-            //$ .WithRegion(parent().RegionName())
-            //$ .WithExistingResourceGroup(parent().ResourceGroupName())
-            //$ .WithExistingCertificateOrder(appServiceCertificateOrder)
-            //$ .CreateAsync());
-            //$ }
-            //$ });
-            //$ return this;
-
-<<<<<<<<<<<<<<<<<<<<<<<<<<<<<<>>>>>>>>>>>>>>>>>>>>>>>>>>>>>>>
-
             this.newCertificate = async () =>
             {
                 var appServiceCertificateOrder = await certificateInDefinition
@@ -254,26 +195,6 @@
         ///GENMHASH:14288EE05A643ED3D2973C5B1849325A:7E99B36D9E7DE4FAEAE4A28470A90541
         public HostNameSslBindingImpl<FluentT, FluentImplT, DefAfterRegionT, DefAfterGroupT, UpdateT> WithExistingKeyVault(IVault vault)
         {
-<<<<<<<<<<<<<<<<<<<<<<<<<<<CHANGED>>>>>>>>>>>>>>>>>>>>>>>>>>>
-            //$ Observable<AppServiceCertificateOrder> appServiceCertificateOrderObservable = Utils.RootResource(certificateInDefinition
-            //$ .WithExistingKeyVault(vault)
-            //$ .CreateAsync());
-            //$ AppServiceManager manager = this.parent().Manager();
-            //$ this.newCertificate = appServiceCertificateOrderObservable
-            //$ .FlatMap(new Func1<AppServiceCertificateOrder, Observable<AppServiceCertificate>>() {
-            //$ @Override
-            //$ public Observable<AppServiceCertificate> call(AppServiceCertificateOrder appServiceCertificateOrder) {
-            //$ return Utils.RootResource(manager.Certificates().Define(appServiceCertificateOrder.Name())
-            //$ .WithRegion(parent().RegionName())
-            //$ .WithExistingResourceGroup(parent().ResourceGroupName())
-            //$ .WithExistingCertificateOrder(appServiceCertificateOrder)
-            //$ .CreateAsync());
-            //$ }
-            //$ });
-            //$ return this;
-
-<<<<<<<<<<<<<<<<<<<<<<<<<<<<<<>>>>>>>>>>>>>>>>>>>>>>>>>>>>>>>
-
             newCertificate = async () =>
             {
                 var appServiceCertificateOrder = await certificateInDefinition
