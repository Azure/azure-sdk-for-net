--- conflicted
+++ resolved
@@ -54,17 +54,11 @@
         where DefAfterGroupT : class
         where UpdateT : class, IUpdate<FluentT>
     {
-<<<<<<< HEAD
-        internal WebAppsOperations client;
-        WebSiteManagementClient serviceClient;
-        IDictionary<string, Microsoft.Azure.Management.AppService.Fluent.IAppSetting> cachedAppSettings;
-        IDictionary<string, Microsoft.Azure.Management.AppService.Fluent.IConnectionString> cachedConnectionStrings;
-=======
+
         protected WebAppsOperations client;
         protected WebSiteManagementClient serviceClient;
         private IDictionary<string, Microsoft.Azure.Management.AppService.Fluent.IAppSetting> cachedAppSettings;
         private IDictionary<string, Microsoft.Azure.Management.AppService.Fluent.IConnectionString> cachedConnectionStrings;
->>>>>>> 84f91446
         private ISet<string> hostNamesSet;
         private ISet<string> enabledHostNamesSet;
         private ISet<string> trafficManagerHostNamesSet;
