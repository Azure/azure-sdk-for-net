// Copyright (c) Microsoft Corporation. All rights reserved.
// Licensed under the MIT License. See License.txt in the project root for license information.
namespace Microsoft.Azure.Management.AppService.Fluent
{
    using AppServiceCertificate.Definition;
    using Models;
    using ResourceManager.Fluent;
    using System;
    using System.Collections.Generic;
    using System.IO;
    using System.Net.Http;
    using System.Threading;
    using System.Threading.Tasks;

    /// <summary>
    /// The implementation for AppServicePlan.
    /// </summary>
    ///GENTHASH:Y29tLm1pY3Jvc29mdC5henVyZS5tYW5hZ2VtZW50LmFwcHNlcnZpY2UuaW1wbGVtZW50YXRpb24uQXBwU2VydmljZUNlcnRpZmljYXRlSW1wbA==
    internal partial class AppServiceCertificateImpl :
        GroupableResource<
            IAppServiceCertificate,
            CertificateInner,
            AppServiceCertificateImpl,
            IAppServiceManager,
            IWithGroup,
            IWithCertificate,
            IWithCreate,
            IWithCreate>,
        IAppServiceCertificate,
        IDefinition
    {
        private string pfxFileUrl;
        private IAppServiceCertificateOrder certificateOrder;

        ///GENMHASH:FE752DDF44282A56AF34B30988879EA2:796AE580B30EF9EFB269764BDE769297
        public bool Valid()
        {
            return Inner.Valid.GetValueOrDefault();
        }

        ///GENMHASH:33ACB5F5716AE1E9ACE170EA372F5E74:7104B35B584CA7CA69B3635CA39E3D6F
        public byte[] PfxBlob()
        {
            return Inner.PfxBlob;
        }

        ///GENMHASH:66993FA323F1120EEA87A92DAC759CE2:04076664CA806EC34620BE36025013D3
        public DateTime ExpirationDate()
        {
            return Inner.ExpirationDate.GetValueOrDefault();
        }

        ///GENMHASH:CAA033773D5432C1A5FE6923C43922F2:BCF275EE65AC4947C78F0F7B514296B6
        public AppServiceCertificateImpl WithPfxFileFromUrl(string url)
        {
            this.pfxFileUrl = url;
            return this;
        }

        ///GENMHASH:7D4A70D4812365A34F85C2A5F6C031DB:F4E484108C088F35C74B08AFB7D9422C
        public string CertificateBlob()
        {
            return Inner.CerBlob;
        }

        ///GENMHASH:8F04665E49050E6C5BD8AE7B8E51D285:415AB6515F3750504B0F67632D677FD0
        public string Thumbprint()
        {
            return Inner.Thumbprint;
        }

        ///GENMHASH:F95B4E80896050A9F86E41E6D2114288:4BF9A6B8351EC58E9608C2F38FADFD12
        public string FriendlyName()
        {
            return Inner.FriendlyName;
        }

        ///GENMHASH:C543CA29E6566D54AAC91A932C2F270C:FE944934BAC3A1D9B16DDC1D992C6F36
        public DateTime IssueDate()
        {
            return Inner.IssueDate.GetValueOrDefault();
        }

        ///GENMHASH:935E8A144BD263041B17092AD69A49F8:5448176B508890855BDBD9190EE138FD
        public IList<string> HostNames()
        {
            return Inner.HostNames;
        }

        ///GENMHASH:E92DD2C5C752DBA63D9A9B417D2C0DF2:AFA4B6916582F02ADC9FC929B3B78C12
        public string SelfLink()
        {
            return Inner.SelfLink;
        }

        ///GENMHASH:0202A00A1DCF248D2647DBDBEF2CA865:2FC7013122FAA8BE302588EAE7701904
        public async override Task<Microsoft.Azure.Management.AppService.Fluent.IAppServiceCertificate> CreateResourceAsync(CancellationToken cancellationToken = default(CancellationToken))
        {
<<<<<<<<<<<<<<<<<<<<<<<<<<<CHANGED>>>>>>>>>>>>>>>>>>>>>>>>>>>
            //$ Observable<Void> pfxBytes = Observable.Just(null);
            //$ if (pfxFileUrl != null) {
            //$ pfxBytes = Utils.DownloadFileAsync(pfxFileUrl, this.Manager().RestClient().Retrofit())
            //$ .Map(new Func1<byte[], Void>() {
            //$ @Override
            //$ public Void call(byte[] bytes) {
            //$ inner().WithPfxBlob(bytes);
            //$ return null;
            //$ }
            //$ });
            //$ }
            //$ Observable<Void> keyVaultBinding = Observable.Just(null);
            //$ if (certificateOrder != null) {
            //$ keyVaultBinding = certificateOrder.GetKeyVaultBindingAsync()
            //$ .Map(new Func1<AppServiceCertificateKeyVaultBinding, Void>() {
            //$ @Override
            //$ public Void call(AppServiceCertificateKeyVaultBinding keyVaultBinding) {
            //$ inner().WithKeyVaultId(keyVaultBinding.KeyVaultId()).WithKeyVaultSecretName(keyVaultBinding.KeyVaultSecretName());
            //$ return null;
            //$ }
            //$ });
            //$ }
            //$ CertificatesInner client = this.Manager().Inner().Certificates();
            //$ return pfxBytes.ConcatWith(keyVaultBinding).Last()
            //$ .FlatMap(new Func1<Void, Observable<CertificateInner>>() {
            //$ @Override
            //$ public Observable<CertificateInner> call(Void aVoid) {
            //$ return client.CreateOrUpdateAsync(resourceGroupName(), name(), inner());
            //$ }
            //$ }).Map(innerToFluentMap(this));

<<<<<<<<<<<<<<<<<<<<<<<<<<<<<<>>>>>>>>>>>>>>>>>>>>>>>>>>>>>>>

            if (pfxFileUrl != null)
            {
                using (var httpClient = new HttpClient())
                {
                    Inner.PfxBlob = await httpClient.GetByteArrayAsync(pfxFileUrl);
                }
            }
            if (certificateOrder != null)
            {
                var keyVaultBinding = await certificateOrder.GetKeyVaultBindingAsync(cancellationToken);
                Inner.KeyVaultId = keyVaultBinding.KeyVaultId;
                Inner.KeyVaultSecretName = keyVaultBinding.KeyVaultSecretName;
            }
            SetInner(await Manager.Inner.Certificates.CreateOrUpdateAsync(ResourceGroupName, Name, Inner));
            return this;
        }

        ///GENMHASH:034EEEACD216C176420A4F07EA7B2431:C0DA0F79245486A0C66768FFF475B92C
        public HostingEnvironmentProfile HostingEnvironmentProfile()
        {
            return Inner.HostingEnvironmentProfile;
        }

        ///GENMHASH:A369C4EBDDE4CC27126D90BC7903E73F:BE8560F8BDBEA9D6C134211A6E9DA2EA
        public string Password()
        {
            return Inner.Password;
        }

        ///GENMHASH:20E6624DF2940853131BE739CF767D2C:1F2F5D302EABD98268BDBB13E01838EF
        public AppServiceCertificateImpl WithPfxByteArray(params byte[] pfxByteArray)
        {
            Inner.PfxBlob = pfxByteArray;
            return this;
        }

        ///GENMHASH:AC6417B918116F35EBE473B129196305:384E705246D7390325CE35ED8089B693
        public AppServiceCertificateImpl WithPfxFile(string path)
        {
            byte[] fileContent = File.ReadAllBytes(path);
            return WithPfxByteArray(fileContent);
        }

        ///GENMHASH:41B8D2ED29E80B92BB322B9C8B98A287:8A264E667F06CE3E13EBAC780725861E

<<<<<<<<<<<<<<<<<<<<<<<<<<<DELETED>>>>>>>>>>>>>>>>>>>>>>>>>>>
        internal AppServiceCertificateImpl(string Name, CertificateInner innerObject, IAppServiceManager manager)
                    : base(Name, innerObject, manager)
        {
        }

        ///GENMHASH:2011D9A3168939FB5CC6C7A6E7141572:CEC8E083AF5149E6FBE98797F626ABD8
        public string SubjectName()
        {
            return Inner.SubjectName;
        }

        ///GENMHASH:1FEB53873B02953EA0CD266740DA9FCB:E017957F7666F01443438263FECCC29A
        public string Issuer()
        {
            return Inner.Issuer;
        }

        ///GENMHASH:EC496C544BFDFD841E4504B1598389A4:8165169EAF5199EC92534BD2D07086F8
        public AppServiceCertificateImpl WithExistingCertificateOrder(IAppServiceCertificateOrder certificateOrder)
        {
            this.certificateOrder = certificateOrder;
            return this;
        }

        ///GENMHASH:FB755F807F3E2AD363BCB2347438D24D:F3325F0F5DDDE33DBB503479EF6298CC
        public string PublicKeyHash()
        {
            return Inner.PublicKeyHash;
        }

        ///GENMHASH:4002186478A1CB0B59732EBFB18DEB3A:24635E3B6AB96D3E6BFB9DA2AF7C6AB5

<<<<<<<<<<<<<<<<<<<<<<<<<<<DELETED>>>>>>>>>>>>>>>>>>>>>>>>>>>
        protected override async Task<CertificateInner> GetInnerAsync(CancellationToken cancellationToken)
        {
            return await Manager.Inner.Certificates.GetAsync(ResourceGroupName,
                Name, cancellationToken: cancellationToken);
        }

        ///GENMHASH:1CE69EE8CADD589DFF9EE88A8E75ED38:0AC8A05BCD3A6B7CBD7958C57BCC894F
        public string SiteName()
        {
            return Inner.SiteName;
        }

        ///GENMHASH:079EAB40DB57656F562BDBA357A86C43:0939FE62D67DBDA5E39668E3B91EFBC1
        public AppServiceCertificateImpl WithPfxPassword(string password)
        {
            Inner.Password = password;
            return this;
        }

<<<<<<<<<<<<<<<<<<<<<<<<<<<NEW>>>>>>>>>>>>>>>>>>>>>>>>>>>
        ///GENMHASH:5AD91481A0966B059A478CD4E9DD9466:CF24F17A5DFB65F1C2A8DF857C7C3BCB
        protected async Task<Models.CertificateInner> GetInnerAsync(CancellationToken cancellationToken = default(CancellationToken))
        {
            //$ return this.Manager().Inner().Certificates().GetAsync(resourceGroupName(), name());

            return null;
        }

    }
}<|MERGE_RESOLUTION|>--- conflicted
+++ resolved
@@ -96,40 +96,6 @@
         ///GENMHASH:0202A00A1DCF248D2647DBDBEF2CA865:2FC7013122FAA8BE302588EAE7701904
         public async override Task<Microsoft.Azure.Management.AppService.Fluent.IAppServiceCertificate> CreateResourceAsync(CancellationToken cancellationToken = default(CancellationToken))
         {
-<<<<<<<<<<<<<<<<<<<<<<<<<<<CHANGED>>>>>>>>>>>>>>>>>>>>>>>>>>>
-            //$ Observable<Void> pfxBytes = Observable.Just(null);
-            //$ if (pfxFileUrl != null) {
-            //$ pfxBytes = Utils.DownloadFileAsync(pfxFileUrl, this.Manager().RestClient().Retrofit())
-            //$ .Map(new Func1<byte[], Void>() {
-            //$ @Override
-            //$ public Void call(byte[] bytes) {
-            //$ inner().WithPfxBlob(bytes);
-            //$ return null;
-            //$ }
-            //$ });
-            //$ }
-            //$ Observable<Void> keyVaultBinding = Observable.Just(null);
-            //$ if (certificateOrder != null) {
-            //$ keyVaultBinding = certificateOrder.GetKeyVaultBindingAsync()
-            //$ .Map(new Func1<AppServiceCertificateKeyVaultBinding, Void>() {
-            //$ @Override
-            //$ public Void call(AppServiceCertificateKeyVaultBinding keyVaultBinding) {
-            //$ inner().WithKeyVaultId(keyVaultBinding.KeyVaultId()).WithKeyVaultSecretName(keyVaultBinding.KeyVaultSecretName());
-            //$ return null;
-            //$ }
-            //$ });
-            //$ }
-            //$ CertificatesInner client = this.Manager().Inner().Certificates();
-            //$ return pfxBytes.ConcatWith(keyVaultBinding).Last()
-            //$ .FlatMap(new Func1<Void, Observable<CertificateInner>>() {
-            //$ @Override
-            //$ public Observable<CertificateInner> call(Void aVoid) {
-            //$ return client.CreateOrUpdateAsync(resourceGroupName(), name(), inner());
-            //$ }
-            //$ }).Map(innerToFluentMap(this));
-
-<<<<<<<<<<<<<<<<<<<<<<<<<<<<<<>>>>>>>>>>>>>>>>>>>>>>>>>>>>>>>
-
             if (pfxFileUrl != null)
             {
                 using (var httpClient = new HttpClient())
@@ -175,7 +141,6 @@
 
         ///GENMHASH:41B8D2ED29E80B92BB322B9C8B98A287:8A264E667F06CE3E13EBAC780725861E
 
-<<<<<<<<<<<<<<<<<<<<<<<<<<<DELETED>>>>>>>>>>>>>>>>>>>>>>>>>>>
         internal AppServiceCertificateImpl(string Name, CertificateInner innerObject, IAppServiceManager manager)
                     : base(Name, innerObject, manager)
         {
@@ -208,7 +173,6 @@
 
         ///GENMHASH:4002186478A1CB0B59732EBFB18DEB3A:24635E3B6AB96D3E6BFB9DA2AF7C6AB5
 
-<<<<<<<<<<<<<<<<<<<<<<<<<<<DELETED>>>>>>>>>>>>>>>>>>>>>>>>>>>
         protected override async Task<CertificateInner> GetInnerAsync(CancellationToken cancellationToken)
         {
             return await Manager.Inner.Certificates.GetAsync(ResourceGroupName,
@@ -227,15 +191,5 @@
             Inner.Password = password;
             return this;
         }
-
-<<<<<<<<<<<<<<<<<<<<<<<<<<<NEW>>>>>>>>>>>>>>>>>>>>>>>>>>>
-        ///GENMHASH:5AD91481A0966B059A478CD4E9DD9466:CF24F17A5DFB65F1C2A8DF857C7C3BCB
-        protected async Task<Models.CertificateInner> GetInnerAsync(CancellationToken cancellationToken = default(CancellationToken))
-        {
-            //$ return this.Manager().Inner().Certificates().GetAsync(resourceGroupName(), name());
-
-            return null;
-        }
-
     }
 }