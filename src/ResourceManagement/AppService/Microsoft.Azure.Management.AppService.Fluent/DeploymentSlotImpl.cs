// Copyright (c) Microsoft Corporation. All rights reserved.
// Licensed under the MIT License. See License.txt in the project root for license information.
namespace Microsoft.Azure.Management.AppService.Fluent
{
    using DeploymentSlot.Definition;
    using DeploymentSlot.Update;
    using Models;
    using System.Collections.Generic;
    using System.IO;
    using System.Linq;
    using System.Text.RegularExpressions;
    using System.Threading;
    using System.Threading.Tasks;

    /// <summary>
    /// The implementation for DeploymentSlot.
    /// </summary>
    ///GENTHASH:Y29tLm1pY3Jvc29mdC5henVyZS5tYW5hZ2VtZW50LmFwcHNlcnZpY2UuaW1wbGVtZW50YXRpb24uRGVwbG95bWVudFNsb3RJbXBs
    internal partial class DeploymentSlotImpl :
        WebAppBaseImpl<
            IDeploymentSlot,
            DeploymentSlotImpl,
            object,
            object,
            IUpdate>,
        IDeploymentSlot,
        IDefinition,
        IUpdate
    {
        private WebAppImpl parent;
        private string name;

        ///GENMHASH:07FBC6D492A2E1E463B39D4D7FFC40E9:6015327ABEB713972CA126D7A0F3C232
        internal async override Task<SiteInner> CreateOrUpdateInnerAsync(SiteInner site, CancellationToken cancellationToken = default(CancellationToken))
        {
            return await Manager.Inner.WebApps.CreateOrUpdateSlotAsync(ResourceGroupName, parent.Name, site, Name(), cancellationToken: cancellationToken);
        }

        ///GENMHASH:EB854F18026EDB6E01762FA4580BE789:E08F92567FBEC84BEB0BF3AD4DF89EDC
        public override void Stop()
        {
            Manager.Inner.WebApps.StopSlot(ResourceGroupName, parent.Name, Name());
        }

        ///GENMHASH:88806945F575AAA522C2E09EBC366CC0:648365CFF3D36F6215B51C13E63240EA
        internal async override Task<SiteSourceControlInner> CreateOrUpdateSourceControlAsync(SiteSourceControlInner inner, CancellationToken cancellationToken = default(CancellationToken))
        {
            return await Manager.Inner.WebApps.CreateOrUpdateSourceControlSlotAsync(ResourceGroupName, parent.Name, inner, Name(), cancellationToken);
        }

        ///GENMHASH:6779D3D3C7AB7AAAE805BA0ABEE95C51:53A4EABE2126D220941754E8D00A25CF
        internal async override Task<Microsoft.Azure.Management.AppService.Fluent.Models.StringDictionaryInner> UpdateAppSettingsAsync(StringDictionaryInner inner, CancellationToken cancellationToken = default(CancellationToken))
        {
            return await Manager.Inner.WebApps.UpdateApplicationSettingsSlotAsync(ResourceGroupName, parent.Name, inner, Name(), cancellationToken);
        }

        ///GENMHASH:16850E2C75364DB3483B86D73CBDEC35:256BDD90CDF5E9C0BF04ED1F7DE5F0E8
        private void CopyConfigurations(SiteConfigResourceInner configInner, IList<Microsoft.Azure.Management.AppService.Fluent.IAppSetting> appSettings, IList<Microsoft.Azure.Management.AppService.Fluent.IConnectionString> connectionStrings)
        {
            this.SiteConfig = configInner;
            // app settings
            foreach (var appSetting in appSettings)
            {
                if (appSetting.Sticky)
                {
                    WithStickyAppSetting(appSetting.Key, appSetting.Value);
                }
                else
                {
                    WithAppSetting(appSetting.Key, appSetting.Value);
                }
            }
            // connection strings
            foreach (var connectionString in connectionStrings)
            {
                if (connectionString.Sticky)
                {
                    WithStickyConnectionString(connectionString.Name, connectionString.Value, connectionString.Type);
                }
                else
                {
                    WithConnectionString(connectionString.Name, connectionString.Value, connectionString.Type);
                }
            }
        }

        ///GENMHASH:620993DCE6DF78140D8125DD97478452:897C9FB93A39950E97CA9111CAE33AAD
        internal async override Task<Microsoft.Azure.Management.AppService.Fluent.Models.StringDictionaryInner> ListAppSettingsAsync(CancellationToken cancellationToken = default(CancellationToken))
        {
            return await Manager.Inner.WebApps.ListApplicationSettingsSlotAsync(ResourceGroupName, parent.Name, Name());
        }

        ///GENMHASH:62A0C790E618C837459BE1A5103CA0E5:DADE97E21BF8291BE266AB1DFA8E92FC
        internal async override Task<Microsoft.Azure.Management.AppService.Fluent.Models.SlotConfigNamesResourceInner> ListSlotConfigurationsAsync(CancellationToken cancellationToken = default(CancellationToken))
        {
            return await Manager.Inner.WebApps.ListSlotConfigurationNamesAsync(ResourceGroupName, parent.Name);
        }

        ///GENMHASH:807E62B6346803DB90804D0DEBD2FCA6:3660A2CDB06ACF2E101AA99CFACF48CD
        internal async override Task DeleteSourceControlAsync(CancellationToken cancellationToken = default(CancellationToken))
        {
            await Manager.Inner.WebApps.DeleteSourceControlSlotAsync(ResourceGroupName, parent.Name, Name());
        }

        ///GENMHASH:F529354C5AB0AFD4EE1F8B0AABF34899:D375F18C8B128D8FF0869B061F7CD9E9
        public DeploymentSlotImpl WithConfigurationFromWebApp(IWebApp webApp)
        {
            CopyConfigurations(((WebAppImpl) webApp).SiteConfig, webApp.AppSettings.Values.ToList(), webApp.ConnectionStrings.Values.ToList());
            return this;
        }

        ///GENMHASH:F04F63AA4669C2004D2264538A4A983F:DD495ED57FC66742E9F007B2F5A0E60A
        public DeploymentSlotImpl WithBrandNewConfiguration()
        {
            Inner.SiteConfig = new Models.SiteConfig();

            return this;
        }

        ///GENMHASH:CC6E0592F0BCD4CD83D832B40167E562:BBBE3BCF158566C63DBA770C071B146A
        public async override Task VerifyDomainOwnershipAsync(string certificateOrderName, string domainVerificationToken, CancellationToken cancellationToken = default(CancellationToken))
        {
            IdentifierInner identifierInner = new IdentifierInner()
            {
                IdentifierId = domainVerificationToken,
                Location = "global"
            };

            await Manager.Inner.WebApps.CreateOrUpdateDomainOwnershipIdentifierSlotAsync(ResourceGroupName, parent.Name, Name(), identifierInner, certificateOrderName, cancellationToken);
        }

        ///GENMHASH:3E38805ED0E7BA3CAEE31311D032A21C:2436A145BB7A20817F8EDCB98EB71DCC
        new public string Name()
        {
            return name;
        }

        ///GENMHASH:6799EDFB0B008F8C0EB7E07EE71E6B34:1FEB5AC5504703AC62EC7802B4BCBC4F
<<<<<<< HEAD

=======
>>>>>>> 30aa0c42
        internal async override Task<Microsoft.Azure.Management.AppService.Fluent.Models.SiteConfigResourceInner> CreateOrUpdateSiteConfigAsync(SiteConfigResourceInner siteConfig, CancellationToken cancellationToken = default(CancellationToken))
        {
            return await Manager.Inner.WebApps.CreateOrUpdateConfigurationSlotAsync(ResourceGroupName, parent.Name, siteConfig, Name(), cancellationToken);
        }

        ///GENMHASH:1AD5C303B4B7C1709305A18733B506B2:0BA6545E2E5A5E654CE278DD5968E11F
        public override void ResetSlotConfigurations()
        {
            Manager.Inner.WebApps.ResetSlotConfigurationSlot(ResourceGroupName, parent.Name, Name());
        }

        ///GENMHASH:08CFC096AC6388D1C0E041ECDF099E3D:44C76716F153B9042AE98C1BCBC503F2
        public override void Restart()
        {
            Manager.Inner.WebApps.RestartSlot(ResourceGroupName, parent.Name, Name());
        }

        ///GENMHASH:3F0152723C985A22C1032733AB942C96:6FCE951A1B9813960CE8873DF107297F
        public override IPublishingProfile GetPublishingProfile()
        {
            Stream stream = Manager.Inner.WebApps.ListPublishingProfileXmlWithSecretsSlot(ResourceGroupName, Parent().Name, Name());
            StreamReader reader = new StreamReader(stream);
            string xml = reader.ReadToEnd();
            return new PublishingProfileImpl(xml, this);
        }

        ///GENMHASH:62F8B201D885123D1E906E306D144662:88BEE6CEAD1A9FC39C629C20B3DA3F56
        internal async override Task<Microsoft.Azure.Management.AppService.Fluent.Models.SlotConfigNamesResourceInner> UpdateSlotConfigurationsAsync(SlotConfigNamesResourceInner inner, CancellationToken cancellationToken = default(CancellationToken))
        {
<<<<<<<<<<<<<<<<<<<<<<<<<<<CHANGED>>>>>>>>>>>>>>>>>>>>>>>>>>>
            //$ return manager().Inner().WebApps().UpdateSlotConfigurationNamesAsync(resourceGroupName(), parent().Name(), inner);

<<<<<<<<<<<<<<<<<<<<<<<<<<<<<<>>>>>>>>>>>>>>>>>>>>>>>>>>>>>>>

            return await Manager.Inner.WebApps.UpdateSlotConfigurationNamesAsync(ResourceGroupName, parent.Name, inner, cancellationToken);
        }

        ///GENMHASH:924482EE7AA6A01820720743C2A59A72:E50B17913B8A65047092DD2C6D6AFE8C
        public override void ApplySlotConfigurations(string slotName)
        {
<<<<<<<<<<<<<<<<<<<<<<<<<<<CHANGED>>>>>>>>>>>>>>>>>>>>>>>>>>>
            //$ applySlotConfigurationsAsync(slotName).ToObservable().ToBlocking().Subscribe();

<<<<<<<<<<<<<<<<<<<<<<<<<<<<<<>>>>>>>>>>>>>>>>>>>>>>>>>>>>>>>

            Manager.Inner.WebApps.ApplySlotConfigurationSlot(ResourceGroupName, parent.Name, new CsmSlotEntityInner()
            {
                TargetSlot = slotName
            }, Name());
            Refresh();
        }

        ///GENMHASH:FD5D5A8D6904B467321E345BE1FA424E:7D20AFF6B32FFD01B49036D5C89ED11D
        public WebAppImpl Parent()
        {
<<<<<<<<<<<<<<<<<<<<<<<<<<<CHANGED>>>>>>>>>>>>>>>>>>>>>>>>>>>
            //$ return this.parent;

<<<<<<<<<<<<<<<<<<<<<<<<<<<<<<>>>>>>>>>>>>>>>>>>>>>>>>>>>>>>>

            return parent;
        }

        ///GENMHASH:0FE78F842439357DA0333AABD3B95D59:93410E420C7CA4E29C47B730671408CF
        internal async override Task<Microsoft.Azure.Management.AppService.Fluent.Models.ConnectionStringDictionaryInner> ListConnectionStringsAsync(CancellationToken cancellationToken = default(CancellationToken))
        {
<<<<<<<<<<<<<<<<<<<<<<<<<<<CHANGED>>>>>>>>>>>>>>>>>>>>>>>>>>>
            //$ return manager().Inner().WebApps().ListConnectionStringsSlotAsync(resourceGroupName(), parent().Name(), name());

<<<<<<<<<<<<<<<<<<<<<<<<<<<<<<>>>>>>>>>>>>>>>>>>>>>>>>>>>>>>>

            return await Manager.Inner.WebApps.ListConnectionStringsSlotAsync(ResourceGroupName, parent.Name, Name());
        }

        ///GENMHASH:21FDAEDB996672BE017C01C5DD8758D4:42826DB217BC1AEE5AAA977944F4318D
        internal async override Task<Microsoft.Azure.Management.AppService.Fluent.Models.ConnectionStringDictionaryInner> UpdateConnectionStringsAsync(ConnectionStringDictionaryInner inner, CancellationToken cancellationToken = default(CancellationToken))
        {
<<<<<<<<<<<<<<<<<<<<<<<<<<<CHANGED>>>>>>>>>>>>>>>>>>>>>>>>>>>
            //$ return manager().Inner().WebApps().UpdateConnectionStringsSlotAsync(resourceGroupName(), parent().Name(), name(), inner);

<<<<<<<<<<<<<<<<<<<<<<<<<<<<<<>>>>>>>>>>>>>>>>>>>>>>>>>>>>>>>

            return await Manager.Inner.WebApps.UpdateConnectionStringsSlotAsync(ResourceGroupName, parent.Name, inner, Name(), cancellationToken);
        }

        ///GENMHASH:7165E4A72787EF020E1C59029B4D2D13:A0244A057D0D2A3944D2A1B6B5FC52D6

<<<<<<<<<<<<<<<<<<<<<<<<<<<DELETED>>>>>>>>>>>>>>>>>>>>>>>>>>>
        internal DeploymentSlotImpl(
            string name,
            SiteInner innerObject,
            SiteConfigResourceInner configObject,
            WebAppImpl parent,
            IAppServiceManager manager)
                    : base(Regex.Replace(name, ".*/", ""), innerObject, configObject, manager)
        {
            this.name = Regex.Replace(name, ".*/", "");
            this.parent = parent;
            Inner.ServerFarmId = parent.AppServicePlanId();
        }

<<<<<<< HEAD
        ///GENMHASH:256905D5B839C64BFE9830503CB5607B:2A8EC434FA469B509BF4B734F95469CD
=======
        ///GENMHASH:256905D5B839C64BFE9830503CB5607B:EEE6F5F14FBF97AB824F4DC5BEE421C9
>>>>>>> 30aa0c42
        internal async override Task<SiteConfigResourceInner> GetConfigInnerAsync(CancellationToken cancellationToken = default(CancellationToken))
        {
<<<<<<<<<<<<<<<<<<<<<<<<<<<CHANGED>>>>>>>>>>>>>>>>>>>>>>>>>>>
            //$ return manager().Inner().WebApps().GetConfigurationSlotAsync(resourceGroupName(), parent().Name(), name());

<<<<<<<<<<<<<<<<<<<<<<<<<<<<<<>>>>>>>>>>>>>>>>>>>>>>>>>>>>>>>

            return await Manager.Inner.WebApps.GetConfigurationSlotAsync(ResourceGroupName, parent.Name, Name());
        }

        ///GENMHASH:8C5F8B18192B4F8FD7D43AB4D318EA69:3D9AAF779EB9D14F1D1CEB4D1C1D5CA2
        public override IReadOnlyDictionary<string, Microsoft.Azure.Management.AppService.Fluent.IHostNameBinding> GetHostNameBindings()
        {
<<<<<<<<<<<<<<<<<<<<<<<<<<<CHANGED>>>>>>>>>>>>>>>>>>>>>>>>>>>
            //$ return getHostNameBindingsAsync().ToBlocking().Single();

<<<<<<<<<<<<<<<<<<<<<<<<<<<<<<>>>>>>>>>>>>>>>>>>>>>>>>>>>>>>>

            var collectionInner = Manager.Inner.WebApps.ListHostNameBindingsSlot(ResourceGroupName, parent.Name, Name());
            return collectionInner.ToDictionary(input => input.Name.Replace(Name() + "/", ""),
                inner => (IHostNameBinding)new HostNameBindingImpl<IDeploymentSlot, DeploymentSlotImpl, object, object, IUpdate>(
                    inner,
                    this));
        }

        ///GENMHASH:EB8C33DACE377CBB07C354F38C5BEA32:40B9A5AF5E2BAAC912A2E077A8B03C22
        public override void VerifyDomainOwnership(string certificateOrderName, string domainVerificationToken)
        {
<<<<<<<<<<<<<<<<<<<<<<<<<<<CHANGED>>>>>>>>>>>>>>>>>>>>>>>>>>>
            //$ verifyDomainOwnershipAsync(certificateOrderName, domainVerificationToken).ToObservable().ToBlocking().Subscribe();

<<<<<<<<<<<<<<<<<<<<<<<<<<<<<<>>>>>>>>>>>>>>>>>>>>>>>>>>>>>>>

            VerifyDomainOwnership(certificateOrderName, domainVerificationToken);
        }

        ///GENMHASH:BC96AA8FDB678157AC1E6F0AA511AB65:55CBEA763E5EA0A02A785BC1273C63B0
        public override IWebAppSourceControl GetSourceControl()
        {
<<<<<<<<<<<<<<<<<<<<<<<<<<<CHANGED>>>>>>>>>>>>>>>>>>>>>>>>>>>
            //$ return getSourceControlAsync().ToBlocking().Single();

<<<<<<<<<<<<<<<<<<<<<<<<<<<<<<>>>>>>>>>>>>>>>>>>>>>>>>>>>>>>>

            var siteSourceControlInner = Manager.Inner.WebApps.GetSourceControlSlot(ResourceGroupName, parent.Name, Name());
            return new WebAppSourceControlImpl<IDeploymentSlot, DeploymentSlotImpl, object, object, IUpdate>(
                siteSourceControlInner,
                this);
        }

        ///GENMHASH:9EC0529BA0D08B75AD65E98A4BA01D5D:88C44586E83A2B7A08C556A1E66B6647
        protected async override Task<Microsoft.Azure.Management.AppService.Fluent.Models.SiteInner> GetSiteAsync(CancellationToken cancellationToken)
        {
<<<<<<<<<<<<<<<<<<<<<<<<<<<CHANGED>>>>>>>>>>>>>>>>>>>>>>>>>>>
            //$ return manager().Inner().WebApps().GetSlotAsync(resourceGroupName(), this.parent().Name(), name());

<<<<<<<<<<<<<<<<<<<<<<<<<<<<<<>>>>>>>>>>>>>>>>>>>>>>>>>>>>>>>

            return await Manager.Inner.WebApps.GetSlotAsync(ResourceGroupName, parent.Name, Name(), cancellationToken);
        }

        ///GENMHASH:0F38250A3837DF9C2C345D4A038B654B:01DA6136E32014808DDE7F0C637CF668
        public override void Start()
        {
<<<<<<<<<<<<<<<<<<<<<<<<<<<CHANGED>>>>>>>>>>>>>>>>>>>>>>>>>>>
            //$ startAsync().ToObservable().ToBlocking().Subscribe();

<<<<<<<<<<<<<<<<<<<<<<<<<<<<<<>>>>>>>>>>>>>>>>>>>>>>>>>>>>>>>

            Manager.Inner.WebApps.StartSlot(ResourceGroupName, parent.Name, Name());
        }

        ///GENMHASH:9754CAF64EAC70E3B92A0EEED2DC1120:F4C48AA95D98CB150D145294CB2F63A3
        public DeploymentSlotImpl WithConfigurationFromParent()
        {
<<<<<<<<<<<<<<<<<<<<<<<<<<<CHANGED>>>>>>>>>>>>>>>>>>>>>>>>>>>
            //$ return withConfigurationFromWebApp(this.parent());

<<<<<<<<<<<<<<<<<<<<<<<<<<<<<<>>>>>>>>>>>>>>>>>>>>>>>>>>>>>>>

            return WithConfigurationFromWebApp(parent);
        }

        ///GENMHASH:DFC52755A97E7B13EB10FA2EB9538E4A:31BC86C370122E939BA1BA0EC17B6967
        public override void Swap(string slotName)
        {
<<<<<<<<<<<<<<<<<<<<<<<<<<<CHANGED>>>>>>>>>>>>>>>>>>>>>>>>>>>
            //$ swapAsync(slotName).ToObservable().ToBlocking().Subscribe();

<<<<<<<<<<<<<<<<<<<<<<<<<<<<<<>>>>>>>>>>>>>>>>>>>>>>>>>>>>>>>

            Manager.Inner.WebApps.SwapSlotSlot(ResourceGroupName, parent.Name, new CsmSlotEntityInner()
            {
                TargetSlot = slotName
            }, Name());

            Refresh();
        }

        ///GENMHASH:68C25D685A0291AC775CEA8FCE1D7E20:2E6C811242BD3A1510505903152E128D
        public DeploymentSlotImpl WithConfigurationFromDeploymentSlot(IDeploymentSlot slot)
        {
<<<<<<< HEAD
<<<<<<<<<<<<<<<<<<<<<<<<<<<CHANGED>>>>>>>>>>>>>>>>>>>>>>>>>>>
            //$ copyConfigurations(((WebAppBaseImpl) slot).SiteConfig, slot.AppSettings().Values(), slot.ConnectionStrings().Values());
            //$ return this;

<<<<<<<<<<<<<<<<<<<<<<<<<<<<<<>>>>>>>>>>>>>>>>>>>>>>>>>>>>>>>

=======
>>>>>>> 30aa0c42
            CopyConfigurations(((DeploymentSlotImpl) slot).SiteConfig, slot.AppSettings.Values.ToList(), slot.ConnectionStrings.Values.ToList());
            return this;
        }

        ///GENMHASH:FCAC8C2F8D6E12CB6F5D7787A2837016:8A3C0887B28AA9A7371C1C4B64C83BCF
        internal async override Task DeleteHostNameBindingAsync(string hostname, CancellationToken cancellationToken = default(CancellationToken))
        {
<<<<<<<<<<<<<<<<<<<<<<<<<<<CHANGED>>>>>>>>>>>>>>>>>>>>>>>>>>>
            //$ return manager().Inner().WebApps().DeleteHostNameBindingSlotAsync(resourceGroupName(), parent().Name(), name(), hostname);

<<<<<<<<<<<<<<<<<<<<<<<<<<<<<<>>>>>>>>>>>>>>>>>>>>>>>>>>>>>>>

            await Manager.Inner.WebApps.DeleteHostNameBindingSlotAsync(ResourceGroupName, parent.Name, Name(), hostname, cancellationToken);
        }

<<<<<<<<<<<<<<<<<<<<<<<<<<<NEW>>>>>>>>>>>>>>>>>>>>>>>>>>>
        ///GENMHASH:4F0DD1E3F09332DAEE78A7163765E0EA:914E3D3E4490586830155D1809FE1EBE
        public async Task<Microsoft.Azure.Management.AppService.Fluent.IPublishingProfile> GetPublishingProfileAsync(CancellationToken cancellationToken = default(CancellationToken))
        {
            //$ return manager().Inner().WebApps().ListPublishingProfileXmlWithSecretsSlotAsync(resourceGroupName(), this.parent().Name(), name())
            //$ .Map(new Func1<InputStream, PublishingProfile>() {
            //$ @Override
            //$ public PublishingProfile call(InputStream stream) {
            //$ try {
            //$ String xml = CharStreams.ToString(new InputStreamReader(stream));
            //$ return new PublishingProfileImpl(xml, DeploymentSlotImpl.This);
            //$ } catch (IOException e) {
            //$ throw new RuntimeException(e);
            //$ }
            //$ }
            //$ });
            //$ }

            return null;
        }

<<<<<<<<<<<<<<<<<<<<<<<<<<<NEW>>>>>>>>>>>>>>>>>>>>>>>>>>>
        ///GENMHASH:2BE74359D5F3E0281DC4391F52057FEB:382359AAE8A506B868C501437F47C279
        public async Task<Microsoft.Azure.Management.AppService.Fluent.IWebAppSourceControl> GetSourceControlAsync(CancellationToken cancellationToken = default(CancellationToken))
        {
            //$ return manager().Inner().WebApps().GetSourceControlSlotAsync(resourceGroupName(), parent().Name(), name())
            //$ .Map(new Func1<SiteSourceControlInner, WebAppSourceControl>() {
            //$ @Override
            //$ public WebAppSourceControl call(SiteSourceControlInner siteSourceControlInner) {
            //$ return new WebAppSourceControlImpl<>(siteSourceControlInner, DeploymentSlotImpl.This);
            //$ }
            //$ });

            return null;
        }

<<<<<<<<<<<<<<<<<<<<<<<<<<<NEW>>>>>>>>>>>>>>>>>>>>>>>>>>>
        ///GENMHASH:FEB63CBC1CA7D22A121F19D94AB44052:4EE46F34B076F4B43C1E61C5E9ADD07C
        public async Task RestartAsync(CancellationToken cancellationToken = default(CancellationToken))
        {
            //$ return manager().Inner().WebApps().RestartSlotAsync(resourceGroupName(), this.parent().Name(), name())
            //$ .FlatMap(new Func1<Void, Observable<?>>() {
            //$ @Override
            //$ public Observable<?> call(Void aVoid) {
            //$ return refreshAsync();
            //$ }
            //$ }).ToCompletable();

            return null;
        }

<<<<<<<<<<<<<<<<<<<<<<<<<<<NEW>>>>>>>>>>>>>>>>>>>>>>>>>>>
        ///GENMHASH:D6FBED7FC7CBF34940541851FF5C3CC1:06F0D66A362CC364C51A49E48E7CA53B
        public async Task StopAsync(CancellationToken cancellationToken = default(CancellationToken))
        {
            //$ return manager().Inner().WebApps().StopSlotAsync(resourceGroupName(), this.parent().Name(), name())
            //$ .FlatMap(new Func1<Void, Observable<?>>() {
            //$ @Override
            //$ public Observable<?> call(Void aVoid) {
            //$ return refreshAsync();
            //$ }
            //$ }).ToCompletable();

            return null;
        }

<<<<<<<<<<<<<<<<<<<<<<<<<<<NEW>>>>>>>>>>>>>>>>>>>>>>>>>>>
        ///GENMHASH:21D1748197F7ECC1EFA9660DF579B414:5C0A7336725B7FB6E200C1ED27F5CB4C
        internal async Task<Models.SiteAuthSettingsInner> UpdateAuthenticationAsync(SiteAuthSettingsInner inner, CancellationToken cancellationToken = default(CancellationToken))
        {
            //$ return manager().Inner().WebApps().UpdateAuthSettingsSlotAsync(resourceGroupName(), parent().Name(), name(), inner);

            return null;
        }

<<<<<<<<<<<<<<<<<<<<<<<<<<<NEW>>>>>>>>>>>>>>>>>>>>>>>>>>>
        ///GENMHASH:DEC174D8970BF9488F3C635245A48467:C2605F11054FC66A805BECBAE7DAAB1F
        public async Task ApplySlotConfigurationsAsync(string slotName, CancellationToken cancellationToken = default(CancellationToken))
        {
            //$ return manager().Inner().WebApps().ApplySlotConfigurationSlotAsync(resourceGroupName(), this.parent().Name(), name(), new CsmSlotEntityInner().WithTargetSlot(slotName))
            //$ .FlatMap(new Func1<Void, Observable<?>>() {
            //$ @Override
            //$ public Observable<?> call(Void aVoid) {
            //$ return refreshAsync();
            //$ }
            //$ }).ToCompletable();

            return null;
        }

<<<<<<<<<<<<<<<<<<<<<<<<<<<NEW>>>>>>>>>>>>>>>>>>>>>>>>>>>
        ///GENMHASH:A8A7ED895B55687EE960176ECD2570B6:A1DEA977D740E0ACAD3D94D991CA9F7F
        internal async Task<Models.SiteConfigResourceInner> CreateOrUpdateSiteConfigAsync(SiteConfigResourceInner siteConfig, CancellationToken cancellationToken = default(CancellationToken))
        {
            //$ return manager().Inner().WebApps().CreateOrUpdateConfigurationSlotAsync(resourceGroupName(), this.parent().Name(), name(), siteConfig);

            return null;
        }

<<<<<<<<<<<<<<<<<<<<<<<<<<<NEW>>>>>>>>>>>>>>>>>>>>>>>>>>>
        ///GENMHASH:D5AD274A3026D80CDF6A0DD97D9F20D4:4895185A183470C4839F69A47A61C826
        public async Task StartAsync(CancellationToken cancellationToken = default(CancellationToken))
        {
            //$ return manager().Inner().WebApps().StartSlotAsync(resourceGroupName(), this.parent().Name(), name())
            //$ .FlatMap(new Func1<Void, Observable<?>>() {
            //$ @Override
            //$ public Observable<?> call(Void aVoid) {
            //$ return refreshAsync();
            //$ }
            //$ }).ToCompletable();

            return null;
        }

<<<<<<<<<<<<<<<<<<<<<<<<<<<NEW>>>>>>>>>>>>>>>>>>>>>>>>>>>
        ///GENMHASH:8E71F8927E941B28152FA821CDDF0634:FE3484EE3177CF2A5BBF1D4825D24686
        internal async Task<Models.SiteAuthSettingsInner> GetAuthenticationAsync(CancellationToken cancellationToken = default(CancellationToken))
        {
            //$ return manager().Inner().WebApps().GetAuthSettingsSlotAsync(resourceGroupName(), parent().Name(), name());

            return null;
        }

<<<<<<<<<<<<<<<<<<<<<<<<<<<NEW>>>>>>>>>>>>>>>>>>>>>>>>>>>
        ///GENMHASH:AE14C7C2170289895AEFF07E3516A2FC:0A62D57A2A28811F577B31E7B80922B8
        public async Task ResetSlotConfigurationsAsync(CancellationToken cancellationToken = default(CancellationToken))
        {
            //$ return manager().Inner().WebApps().ResetSlotConfigurationSlotAsync(resourceGroupName(), this.parent().Name(), name())
            //$ .FlatMap(new Func1<Void, Observable<?>>() {
            //$ @Override
            //$ public Observable<?> call(Void aVoid) {
            //$ return refreshAsync();
            //$ }
            //$ }).ToCompletable();

            return null;
        }

<<<<<<<<<<<<<<<<<<<<<<<<<<<NEW>>>>>>>>>>>>>>>>>>>>>>>>>>>
        ///GENMHASH:76AEBCD715B20346607E894C7654D2CA:8D94A81D4639359EB1DD5E5F5E51448B
        private void CopyConfigurations(SiteConfigResourceInner configInner, IList<Microsoft.Azure.Management.AppService.Fluent.IAppSetting> appSettings, IList<Microsoft.Azure.Management.AppService.Fluent.IConnectionString> connectionStrings)
        {
            //$ this.SiteConfig = configInner;
            //$ // app settings
            //$ for (AppSetting appSetting : appSettings) {
            //$ if (appSetting.Sticky()) {
            //$ withStickyAppSetting(appSetting.Key(), appSetting.Value());
            //$ } else {
            //$ withAppSetting(appSetting.Key(), appSetting.Value());
            //$ }
            //$ }
            //$ // connection strings
            //$ for (ConnectionString connectionString : connectionStrings) {
            //$ if (connectionString.Sticky()) {
            //$ withStickyConnectionString(connectionString.Name(), connectionString.Value(), connectionString.Type());
            //$ } else {
            //$ withConnectionString(connectionString.Name(), connectionString.Value(), connectionString.Type());
            //$ }
            //$ }
            //$ }

        }

<<<<<<<<<<<<<<<<<<<<<<<<<<<NEW>>>>>>>>>>>>>>>>>>>>>>>>>>>
        ///GENMHASH:E7F5C40042323022AA5171FA979A6E79:3FE2818FBB1E53B61C9410D539937251
        public async Task SwapAsync(string slotName, CancellationToken cancellationToken = default(CancellationToken))
        {
            //$ return manager().Inner().WebApps().SwapSlotSlotAsync(resourceGroupName(), this.parent().Name(), name(), new CsmSlotEntityInner().WithTargetSlot(slotName))
            //$ .FlatMap(new Func1<Void, Observable<?>>() {
            //$ @Override
            //$ public Observable<?> call(Void aVoid) {
            //$ return refreshAsync();
            //$ }
            //$ }).ToCompletable();

            return null;
        }

<<<<<<<<<<<<<<<<<<<<<<<<<<<NEW>>>>>>>>>>>>>>>>>>>>>>>>>>>
        ///GENMHASH:E10A5B0FD0E95947B1A669D51E6BD5C9:881BEC2EF02A1B077151181C52C03DD3
        public async Task<System.Collections.Generic.IDictionary<string,Microsoft.Azure.Management.AppService.Fluent.IHostNameBinding>> GetHostNameBindingsAsync(CancellationToken cancellationToken = default(CancellationToken))
        {
            //$ return this.Manager().Inner().WebApps().ListHostNameBindingsSlotAsync(resourceGroupName(), parent().Name(), name())
            //$ .FlatMap(new Func1<Page<HostNameBindingInner>, Observable<HostNameBindingInner>>() {
            //$ @Override
            //$ public Observable<HostNameBindingInner> call(Page<HostNameBindingInner> hostNameBindingInnerPage) {
            //$ return Observable.From(hostNameBindingInnerPage.Items());
            //$ }
            //$ })
            //$ .Map(new Func1<HostNameBindingInner, HostNameBinding>() {
            //$ @Override
            //$ public HostNameBinding call(HostNameBindingInner hostNameBindingInner) {
            //$ return new HostNameBindingImpl<>(hostNameBindingInner, DeploymentSlotImpl.This);
            //$ }
            //$ }).ToList()
            //$ .Map(new Func1<List<HostNameBinding>, Map<String, HostNameBinding>>() {
            //$ @Override
            //$ public Map<String, HostNameBinding> call(List<HostNameBinding> hostNameBindings) {
            //$ return Collections.UnmodifiableMap(Maps.UniqueIndex(hostNameBindings, new Function<HostNameBinding, String>() {
            //$ @Override
            //$ public String apply(HostNameBinding input) {
            //$ return input.Name().Replace(name() + "/", "");
            //$ }
            //$ }));
            //$ }
            //$ });

            return null;
        }

    }
}<|MERGE_RESOLUTION|>--- conflicted
+++ resolved
@@ -5,6 +5,7 @@
     using DeploymentSlot.Definition;
     using DeploymentSlot.Update;
     using Models;
+    using System;
     using System.Collections.Generic;
     using System.IO;
     using System.Linq;
@@ -136,10 +137,6 @@
         }
 
         ///GENMHASH:6799EDFB0B008F8C0EB7E07EE71E6B34:1FEB5AC5504703AC62EC7802B4BCBC4F
-<<<<<<< HEAD
-
-=======
->>>>>>> 30aa0c42
         internal async override Task<Microsoft.Azure.Management.AppService.Fluent.Models.SiteConfigResourceInner> CreateOrUpdateSiteConfigAsync(SiteConfigResourceInner siteConfig, CancellationToken cancellationToken = default(CancellationToken))
         {
             return await Manager.Inner.WebApps.CreateOrUpdateConfigurationSlotAsync(ResourceGroupName, parent.Name, siteConfig, Name(), cancellationToken);
@@ -169,22 +166,12 @@
         ///GENMHASH:62F8B201D885123D1E906E306D144662:88BEE6CEAD1A9FC39C629C20B3DA3F56
         internal async override Task<Microsoft.Azure.Management.AppService.Fluent.Models.SlotConfigNamesResourceInner> UpdateSlotConfigurationsAsync(SlotConfigNamesResourceInner inner, CancellationToken cancellationToken = default(CancellationToken))
         {
-<<<<<<<<<<<<<<<<<<<<<<<<<<<CHANGED>>>>>>>>>>>>>>>>>>>>>>>>>>>
-            //$ return manager().Inner().WebApps().UpdateSlotConfigurationNamesAsync(resourceGroupName(), parent().Name(), inner);
-
-<<<<<<<<<<<<<<<<<<<<<<<<<<<<<<>>>>>>>>>>>>>>>>>>>>>>>>>>>>>>>
-
             return await Manager.Inner.WebApps.UpdateSlotConfigurationNamesAsync(ResourceGroupName, parent.Name, inner, cancellationToken);
         }
 
         ///GENMHASH:924482EE7AA6A01820720743C2A59A72:E50B17913B8A65047092DD2C6D6AFE8C
         public override void ApplySlotConfigurations(string slotName)
         {
-<<<<<<<<<<<<<<<<<<<<<<<<<<<CHANGED>>>>>>>>>>>>>>>>>>>>>>>>>>>
-            //$ applySlotConfigurationsAsync(slotName).ToObservable().ToBlocking().Subscribe();
-
-<<<<<<<<<<<<<<<<<<<<<<<<<<<<<<>>>>>>>>>>>>>>>>>>>>>>>>>>>>>>>
-
             Manager.Inner.WebApps.ApplySlotConfigurationSlot(ResourceGroupName, parent.Name, new CsmSlotEntityInner()
             {
                 TargetSlot = slotName
@@ -195,39 +182,23 @@
         ///GENMHASH:FD5D5A8D6904B467321E345BE1FA424E:7D20AFF6B32FFD01B49036D5C89ED11D
         public WebAppImpl Parent()
         {
-<<<<<<<<<<<<<<<<<<<<<<<<<<<CHANGED>>>>>>>>>>>>>>>>>>>>>>>>>>>
-            //$ return this.parent;
-
-<<<<<<<<<<<<<<<<<<<<<<<<<<<<<<>>>>>>>>>>>>>>>>>>>>>>>>>>>>>>>
-
             return parent;
         }
 
         ///GENMHASH:0FE78F842439357DA0333AABD3B95D59:93410E420C7CA4E29C47B730671408CF
         internal async override Task<Microsoft.Azure.Management.AppService.Fluent.Models.ConnectionStringDictionaryInner> ListConnectionStringsAsync(CancellationToken cancellationToken = default(CancellationToken))
         {
-<<<<<<<<<<<<<<<<<<<<<<<<<<<CHANGED>>>>>>>>>>>>>>>>>>>>>>>>>>>
-            //$ return manager().Inner().WebApps().ListConnectionStringsSlotAsync(resourceGroupName(), parent().Name(), name());
-
-<<<<<<<<<<<<<<<<<<<<<<<<<<<<<<>>>>>>>>>>>>>>>>>>>>>>>>>>>>>>>
-
             return await Manager.Inner.WebApps.ListConnectionStringsSlotAsync(ResourceGroupName, parent.Name, Name());
         }
 
         ///GENMHASH:21FDAEDB996672BE017C01C5DD8758D4:42826DB217BC1AEE5AAA977944F4318D
         internal async override Task<Microsoft.Azure.Management.AppService.Fluent.Models.ConnectionStringDictionaryInner> UpdateConnectionStringsAsync(ConnectionStringDictionaryInner inner, CancellationToken cancellationToken = default(CancellationToken))
         {
-<<<<<<<<<<<<<<<<<<<<<<<<<<<CHANGED>>>>>>>>>>>>>>>>>>>>>>>>>>>
-            //$ return manager().Inner().WebApps().UpdateConnectionStringsSlotAsync(resourceGroupName(), parent().Name(), name(), inner);
-
-<<<<<<<<<<<<<<<<<<<<<<<<<<<<<<>>>>>>>>>>>>>>>>>>>>>>>>>>>>>>>
-
             return await Manager.Inner.WebApps.UpdateConnectionStringsSlotAsync(ResourceGroupName, parent.Name, inner, Name(), cancellationToken);
         }
 
         ///GENMHASH:7165E4A72787EF020E1C59029B4D2D13:A0244A057D0D2A3944D2A1B6B5FC52D6
 
-<<<<<<<<<<<<<<<<<<<<<<<<<<<DELETED>>>>>>>>>>>>>>>>>>>>>>>>>>>
         internal DeploymentSlotImpl(
             string name,
             SiteInner innerObject,
@@ -241,29 +212,15 @@
             Inner.ServerFarmId = parent.AppServicePlanId();
         }
 
-<<<<<<< HEAD
-        ///GENMHASH:256905D5B839C64BFE9830503CB5607B:2A8EC434FA469B509BF4B734F95469CD
-=======
         ///GENMHASH:256905D5B839C64BFE9830503CB5607B:EEE6F5F14FBF97AB824F4DC5BEE421C9
->>>>>>> 30aa0c42
         internal async override Task<SiteConfigResourceInner> GetConfigInnerAsync(CancellationToken cancellationToken = default(CancellationToken))
         {
-<<<<<<<<<<<<<<<<<<<<<<<<<<<CHANGED>>>>>>>>>>>>>>>>>>>>>>>>>>>
-            //$ return manager().Inner().WebApps().GetConfigurationSlotAsync(resourceGroupName(), parent().Name(), name());
-
-<<<<<<<<<<<<<<<<<<<<<<<<<<<<<<>>>>>>>>>>>>>>>>>>>>>>>>>>>>>>>
-
             return await Manager.Inner.WebApps.GetConfigurationSlotAsync(ResourceGroupName, parent.Name, Name());
         }
 
         ///GENMHASH:8C5F8B18192B4F8FD7D43AB4D318EA69:3D9AAF779EB9D14F1D1CEB4D1C1D5CA2
         public override IReadOnlyDictionary<string, Microsoft.Azure.Management.AppService.Fluent.IHostNameBinding> GetHostNameBindings()
         {
-<<<<<<<<<<<<<<<<<<<<<<<<<<<CHANGED>>>>>>>>>>>>>>>>>>>>>>>>>>>
-            //$ return getHostNameBindingsAsync().ToBlocking().Single();
-
-<<<<<<<<<<<<<<<<<<<<<<<<<<<<<<>>>>>>>>>>>>>>>>>>>>>>>>>>>>>>>
-
             var collectionInner = Manager.Inner.WebApps.ListHostNameBindingsSlot(ResourceGroupName, parent.Name, Name());
             return collectionInner.ToDictionary(input => input.Name.Replace(Name() + "/", ""),
                 inner => (IHostNameBinding)new HostNameBindingImpl<IDeploymentSlot, DeploymentSlotImpl, object, object, IUpdate>(
@@ -274,22 +231,12 @@
         ///GENMHASH:EB8C33DACE377CBB07C354F38C5BEA32:40B9A5AF5E2BAAC912A2E077A8B03C22
         public override void VerifyDomainOwnership(string certificateOrderName, string domainVerificationToken)
         {
-<<<<<<<<<<<<<<<<<<<<<<<<<<<CHANGED>>>>>>>>>>>>>>>>>>>>>>>>>>>
-            //$ verifyDomainOwnershipAsync(certificateOrderName, domainVerificationToken).ToObservable().ToBlocking().Subscribe();
-
-<<<<<<<<<<<<<<<<<<<<<<<<<<<<<<>>>>>>>>>>>>>>>>>>>>>>>>>>>>>>>
-
             VerifyDomainOwnership(certificateOrderName, domainVerificationToken);
         }
 
         ///GENMHASH:BC96AA8FDB678157AC1E6F0AA511AB65:55CBEA763E5EA0A02A785BC1273C63B0
         public override IWebAppSourceControl GetSourceControl()
         {
-<<<<<<<<<<<<<<<<<<<<<<<<<<<CHANGED>>>>>>>>>>>>>>>>>>>>>>>>>>>
-            //$ return getSourceControlAsync().ToBlocking().Single();
-
-<<<<<<<<<<<<<<<<<<<<<<<<<<<<<<>>>>>>>>>>>>>>>>>>>>>>>>>>>>>>>
-
             var siteSourceControlInner = Manager.Inner.WebApps.GetSourceControlSlot(ResourceGroupName, parent.Name, Name());
             return new WebAppSourceControlImpl<IDeploymentSlot, DeploymentSlotImpl, object, object, IUpdate>(
                 siteSourceControlInner,
@@ -299,44 +246,24 @@
         ///GENMHASH:9EC0529BA0D08B75AD65E98A4BA01D5D:88C44586E83A2B7A08C556A1E66B6647
         protected async override Task<Microsoft.Azure.Management.AppService.Fluent.Models.SiteInner> GetSiteAsync(CancellationToken cancellationToken)
         {
-<<<<<<<<<<<<<<<<<<<<<<<<<<<CHANGED>>>>>>>>>>>>>>>>>>>>>>>>>>>
-            //$ return manager().Inner().WebApps().GetSlotAsync(resourceGroupName(), this.parent().Name(), name());
-
-<<<<<<<<<<<<<<<<<<<<<<<<<<<<<<>>>>>>>>>>>>>>>>>>>>>>>>>>>>>>>
-
             return await Manager.Inner.WebApps.GetSlotAsync(ResourceGroupName, parent.Name, Name(), cancellationToken);
         }
 
         ///GENMHASH:0F38250A3837DF9C2C345D4A038B654B:01DA6136E32014808DDE7F0C637CF668
         public override void Start()
         {
-<<<<<<<<<<<<<<<<<<<<<<<<<<<CHANGED>>>>>>>>>>>>>>>>>>>>>>>>>>>
-            //$ startAsync().ToObservable().ToBlocking().Subscribe();
-
-<<<<<<<<<<<<<<<<<<<<<<<<<<<<<<>>>>>>>>>>>>>>>>>>>>>>>>>>>>>>>
-
             Manager.Inner.WebApps.StartSlot(ResourceGroupName, parent.Name, Name());
         }
 
         ///GENMHASH:9754CAF64EAC70E3B92A0EEED2DC1120:F4C48AA95D98CB150D145294CB2F63A3
         public DeploymentSlotImpl WithConfigurationFromParent()
         {
-<<<<<<<<<<<<<<<<<<<<<<<<<<<CHANGED>>>>>>>>>>>>>>>>>>>>>>>>>>>
-            //$ return withConfigurationFromWebApp(this.parent());
-
-<<<<<<<<<<<<<<<<<<<<<<<<<<<<<<>>>>>>>>>>>>>>>>>>>>>>>>>>>>>>>
-
             return WithConfigurationFromWebApp(parent);
         }
 
         ///GENMHASH:DFC52755A97E7B13EB10FA2EB9538E4A:31BC86C370122E939BA1BA0EC17B6967
         public override void Swap(string slotName)
         {
-<<<<<<<<<<<<<<<<<<<<<<<<<<<CHANGED>>>>>>>>>>>>>>>>>>>>>>>>>>>
-            //$ swapAsync(slotName).ToObservable().ToBlocking().Subscribe();
-
-<<<<<<<<<<<<<<<<<<<<<<<<<<<<<<>>>>>>>>>>>>>>>>>>>>>>>>>>>>>>>
-
             Manager.Inner.WebApps.SwapSlotSlot(ResourceGroupName, parent.Name, new CsmSlotEntityInner()
             {
                 TargetSlot = slotName
@@ -348,15 +275,6 @@
         ///GENMHASH:68C25D685A0291AC775CEA8FCE1D7E20:2E6C811242BD3A1510505903152E128D
         public DeploymentSlotImpl WithConfigurationFromDeploymentSlot(IDeploymentSlot slot)
         {
-<<<<<<< HEAD
-<<<<<<<<<<<<<<<<<<<<<<<<<<<CHANGED>>>>>>>>>>>>>>>>>>>>>>>>>>>
-            //$ copyConfigurations(((WebAppBaseImpl) slot).SiteConfig, slot.AppSettings().Values(), slot.ConnectionStrings().Values());
-            //$ return this;
-
-<<<<<<<<<<<<<<<<<<<<<<<<<<<<<<>>>>>>>>>>>>>>>>>>>>>>>>>>>>>>>
-
-=======
->>>>>>> 30aa0c42
             CopyConfigurations(((DeploymentSlotImpl) slot).SiteConfig, slot.AppSettings.Values.ToList(), slot.ConnectionStrings.Values.ToList());
             return this;
         }
@@ -364,223 +282,67 @@
         ///GENMHASH:FCAC8C2F8D6E12CB6F5D7787A2837016:8A3C0887B28AA9A7371C1C4B64C83BCF
         internal async override Task DeleteHostNameBindingAsync(string hostname, CancellationToken cancellationToken = default(CancellationToken))
         {
-<<<<<<<<<<<<<<<<<<<<<<<<<<<CHANGED>>>>>>>>>>>>>>>>>>>>>>>>>>>
-            //$ return manager().Inner().WebApps().DeleteHostNameBindingSlotAsync(resourceGroupName(), parent().Name(), name(), hostname);
-
-<<<<<<<<<<<<<<<<<<<<<<<<<<<<<<>>>>>>>>>>>>>>>>>>>>>>>>>>>>>>>
-
             await Manager.Inner.WebApps.DeleteHostNameBindingSlotAsync(ResourceGroupName, parent.Name, Name(), hostname, cancellationToken);
         }
 
-<<<<<<<<<<<<<<<<<<<<<<<<<<<NEW>>>>>>>>>>>>>>>>>>>>>>>>>>>
-        ///GENMHASH:4F0DD1E3F09332DAEE78A7163765E0EA:914E3D3E4490586830155D1809FE1EBE
-        public async Task<Microsoft.Azure.Management.AppService.Fluent.IPublishingProfile> GetPublishingProfileAsync(CancellationToken cancellationToken = default(CancellationToken))
-        {
-            //$ return manager().Inner().WebApps().ListPublishingProfileXmlWithSecretsSlotAsync(resourceGroupName(), this.parent().Name(), name())
-            //$ .Map(new Func1<InputStream, PublishingProfile>() {
-            //$ @Override
-            //$ public PublishingProfile call(InputStream stream) {
-            //$ try {
-            //$ String xml = CharStreams.ToString(new InputStreamReader(stream));
-            //$ return new PublishingProfileImpl(xml, DeploymentSlotImpl.This);
-            //$ } catch (IOException e) {
-            //$ throw new RuntimeException(e);
-            //$ }
-            //$ }
-            //$ });
-            //$ }
-
-            return null;
-        }
-
-<<<<<<<<<<<<<<<<<<<<<<<<<<<NEW>>>>>>>>>>>>>>>>>>>>>>>>>>>
-        ///GENMHASH:2BE74359D5F3E0281DC4391F52057FEB:382359AAE8A506B868C501437F47C279
-        public async Task<Microsoft.Azure.Management.AppService.Fluent.IWebAppSourceControl> GetSourceControlAsync(CancellationToken cancellationToken = default(CancellationToken))
-        {
-            //$ return manager().Inner().WebApps().GetSourceControlSlotAsync(resourceGroupName(), parent().Name(), name())
-            //$ .Map(new Func1<SiteSourceControlInner, WebAppSourceControl>() {
-            //$ @Override
-            //$ public WebAppSourceControl call(SiteSourceControlInner siteSourceControlInner) {
-            //$ return new WebAppSourceControlImpl<>(siteSourceControlInner, DeploymentSlotImpl.This);
-            //$ }
-            //$ });
-
-            return null;
-        }
-
-<<<<<<<<<<<<<<<<<<<<<<<<<<<NEW>>>>>>>>>>>>>>>>>>>>>>>>>>>
-        ///GENMHASH:FEB63CBC1CA7D22A121F19D94AB44052:4EE46F34B076F4B43C1E61C5E9ADD07C
-        public async Task RestartAsync(CancellationToken cancellationToken = default(CancellationToken))
-        {
-            //$ return manager().Inner().WebApps().RestartSlotAsync(resourceGroupName(), this.parent().Name(), name())
-            //$ .FlatMap(new Func1<Void, Observable<?>>() {
-            //$ @Override
-            //$ public Observable<?> call(Void aVoid) {
-            //$ return refreshAsync();
-            //$ }
-            //$ }).ToCompletable();
-
-            return null;
-        }
-
-<<<<<<<<<<<<<<<<<<<<<<<<<<<NEW>>>>>>>>>>>>>>>>>>>>>>>>>>>
-        ///GENMHASH:D6FBED7FC7CBF34940541851FF5C3CC1:06F0D66A362CC364C51A49E48E7CA53B
-        public async Task StopAsync(CancellationToken cancellationToken = default(CancellationToken))
-        {
-            //$ return manager().Inner().WebApps().StopSlotAsync(resourceGroupName(), this.parent().Name(), name())
-            //$ .FlatMap(new Func1<Void, Observable<?>>() {
-            //$ @Override
-            //$ public Observable<?> call(Void aVoid) {
-            //$ return refreshAsync();
-            //$ }
-            //$ }).ToCompletable();
-
-            return null;
-        }
-
-<<<<<<<<<<<<<<<<<<<<<<<<<<<NEW>>>>>>>>>>>>>>>>>>>>>>>>>>>
-        ///GENMHASH:21D1748197F7ECC1EFA9660DF579B414:5C0A7336725B7FB6E200C1ED27F5CB4C
-        internal async Task<Models.SiteAuthSettingsInner> UpdateAuthenticationAsync(SiteAuthSettingsInner inner, CancellationToken cancellationToken = default(CancellationToken))
-        {
-            //$ return manager().Inner().WebApps().UpdateAuthSettingsSlotAsync(resourceGroupName(), parent().Name(), name(), inner);
-
-            return null;
-        }
-
-<<<<<<<<<<<<<<<<<<<<<<<<<<<NEW>>>>>>>>>>>>>>>>>>>>>>>>>>>
-        ///GENMHASH:DEC174D8970BF9488F3C635245A48467:C2605F11054FC66A805BECBAE7DAAB1F
-        public async Task ApplySlotConfigurationsAsync(string slotName, CancellationToken cancellationToken = default(CancellationToken))
-        {
-            //$ return manager().Inner().WebApps().ApplySlotConfigurationSlotAsync(resourceGroupName(), this.parent().Name(), name(), new CsmSlotEntityInner().WithTargetSlot(slotName))
-            //$ .FlatMap(new Func1<Void, Observable<?>>() {
-            //$ @Override
-            //$ public Observable<?> call(Void aVoid) {
-            //$ return refreshAsync();
-            //$ }
-            //$ }).ToCompletable();
-
-            return null;
-        }
-
-<<<<<<<<<<<<<<<<<<<<<<<<<<<NEW>>>>>>>>>>>>>>>>>>>>>>>>>>>
-        ///GENMHASH:A8A7ED895B55687EE960176ECD2570B6:A1DEA977D740E0ACAD3D94D991CA9F7F
-        internal async Task<Models.SiteConfigResourceInner> CreateOrUpdateSiteConfigAsync(SiteConfigResourceInner siteConfig, CancellationToken cancellationToken = default(CancellationToken))
-        {
-            //$ return manager().Inner().WebApps().CreateOrUpdateConfigurationSlotAsync(resourceGroupName(), this.parent().Name(), name(), siteConfig);
-
-            return null;
-        }
-
-<<<<<<<<<<<<<<<<<<<<<<<<<<<NEW>>>>>>>>>>>>>>>>>>>>>>>>>>>
-        ///GENMHASH:D5AD274A3026D80CDF6A0DD97D9F20D4:4895185A183470C4839F69A47A61C826
-        public async Task StartAsync(CancellationToken cancellationToken = default(CancellationToken))
-        {
-            //$ return manager().Inner().WebApps().StartSlotAsync(resourceGroupName(), this.parent().Name(), name())
-            //$ .FlatMap(new Func1<Void, Observable<?>>() {
-            //$ @Override
-            //$ public Observable<?> call(Void aVoid) {
-            //$ return refreshAsync();
-            //$ }
-            //$ }).ToCompletable();
-
-            return null;
-        }
-
-<<<<<<<<<<<<<<<<<<<<<<<<<<<NEW>>>>>>>>>>>>>>>>>>>>>>>>>>>
-        ///GENMHASH:8E71F8927E941B28152FA821CDDF0634:FE3484EE3177CF2A5BBF1D4825D24686
-        internal async Task<Models.SiteAuthSettingsInner> GetAuthenticationAsync(CancellationToken cancellationToken = default(CancellationToken))
-        {
-            //$ return manager().Inner().WebApps().GetAuthSettingsSlotAsync(resourceGroupName(), parent().Name(), name());
-
-            return null;
-        }
-
-<<<<<<<<<<<<<<<<<<<<<<<<<<<NEW>>>>>>>>>>>>>>>>>>>>>>>>>>>
-        ///GENMHASH:AE14C7C2170289895AEFF07E3516A2FC:0A62D57A2A28811F577B31E7B80922B8
-        public async Task ResetSlotConfigurationsAsync(CancellationToken cancellationToken = default(CancellationToken))
-        {
-            //$ return manager().Inner().WebApps().ResetSlotConfigurationSlotAsync(resourceGroupName(), this.parent().Name(), name())
-            //$ .FlatMap(new Func1<Void, Observable<?>>() {
-            //$ @Override
-            //$ public Observable<?> call(Void aVoid) {
-            //$ return refreshAsync();
-            //$ }
-            //$ }).ToCompletable();
-
-            return null;
-        }
-
-<<<<<<<<<<<<<<<<<<<<<<<<<<<NEW>>>>>>>>>>>>>>>>>>>>>>>>>>>
-        ///GENMHASH:76AEBCD715B20346607E894C7654D2CA:8D94A81D4639359EB1DD5E5F5E51448B
-        private void CopyConfigurations(SiteConfigResourceInner configInner, IList<Microsoft.Azure.Management.AppService.Fluent.IAppSetting> appSettings, IList<Microsoft.Azure.Management.AppService.Fluent.IConnectionString> connectionStrings)
-        {
-            //$ this.SiteConfig = configInner;
-            //$ // app settings
-            //$ for (AppSetting appSetting : appSettings) {
-            //$ if (appSetting.Sticky()) {
-            //$ withStickyAppSetting(appSetting.Key(), appSetting.Value());
-            //$ } else {
-            //$ withAppSetting(appSetting.Key(), appSetting.Value());
-            //$ }
-            //$ }
-            //$ // connection strings
-            //$ for (ConnectionString connectionString : connectionStrings) {
-            //$ if (connectionString.Sticky()) {
-            //$ withStickyConnectionString(connectionString.Name(), connectionString.Value(), connectionString.Type());
-            //$ } else {
-            //$ withConnectionString(connectionString.Name(), connectionString.Value(), connectionString.Type());
-            //$ }
-            //$ }
-            //$ }
-
-        }
-
-<<<<<<<<<<<<<<<<<<<<<<<<<<<NEW>>>>>>>>>>>>>>>>>>>>>>>>>>>
-        ///GENMHASH:E7F5C40042323022AA5171FA979A6E79:3FE2818FBB1E53B61C9410D539937251
-        public async Task SwapAsync(string slotName, CancellationToken cancellationToken = default(CancellationToken))
-        {
-            //$ return manager().Inner().WebApps().SwapSlotSlotAsync(resourceGroupName(), this.parent().Name(), name(), new CsmSlotEntityInner().WithTargetSlot(slotName))
-            //$ .FlatMap(new Func1<Void, Observable<?>>() {
-            //$ @Override
-            //$ public Observable<?> call(Void aVoid) {
-            //$ return refreshAsync();
-            //$ }
-            //$ }).ToCompletable();
-
-            return null;
-        }
-
-<<<<<<<<<<<<<<<<<<<<<<<<<<<NEW>>>>>>>>>>>>>>>>>>>>>>>>>>>
-        ///GENMHASH:E10A5B0FD0E95947B1A669D51E6BD5C9:881BEC2EF02A1B077151181C52C03DD3
-        public async Task<System.Collections.Generic.IDictionary<string,Microsoft.Azure.Management.AppService.Fluent.IHostNameBinding>> GetHostNameBindingsAsync(CancellationToken cancellationToken = default(CancellationToken))
-        {
-            //$ return this.Manager().Inner().WebApps().ListHostNameBindingsSlotAsync(resourceGroupName(), parent().Name(), name())
-            //$ .FlatMap(new Func1<Page<HostNameBindingInner>, Observable<HostNameBindingInner>>() {
-            //$ @Override
-            //$ public Observable<HostNameBindingInner> call(Page<HostNameBindingInner> hostNameBindingInnerPage) {
-            //$ return Observable.From(hostNameBindingInnerPage.Items());
-            //$ }
-            //$ })
-            //$ .Map(new Func1<HostNameBindingInner, HostNameBinding>() {
-            //$ @Override
-            //$ public HostNameBinding call(HostNameBindingInner hostNameBindingInner) {
-            //$ return new HostNameBindingImpl<>(hostNameBindingInner, DeploymentSlotImpl.This);
-            //$ }
-            //$ }).ToList()
-            //$ .Map(new Func1<List<HostNameBinding>, Map<String, HostNameBinding>>() {
-            //$ @Override
-            //$ public Map<String, HostNameBinding> call(List<HostNameBinding> hostNameBindings) {
-            //$ return Collections.UnmodifiableMap(Maps.UniqueIndex(hostNameBindings, new Function<HostNameBinding, String>() {
-            //$ @Override
-            //$ public String apply(HostNameBinding input) {
-            //$ return input.Name().Replace(name() + "/", "");
-            //$ }
-            //$ }));
-            //$ }
-            //$ });
-
-            return null;
-        }
-
+        public override Task ApplySlotConfigurationsAsync(string slotName, CancellationToken cancellationToken = default(CancellationToken))
+        {
+            throw new NotImplementedException();
+        }
+
+        public override Task StopAsync(CancellationToken cancellationToken = default(CancellationToken))
+        {
+            throw new NotImplementedException();
+        }
+
+        public override Task<IPublishingProfile> GetPublishingProfileAsync(CancellationToken cancellationToken = default(CancellationToken))
+        {
+            throw new NotImplementedException();
+        }
+
+        public override Task RestartAsync(CancellationToken cancellationToken = default(CancellationToken))
+        {
+            throw new NotImplementedException();
+        }
+
+        public override Task<IWebAppSourceControl> GetSourceControlAsync(CancellationToken cancellationToken = default(CancellationToken))
+        {
+            throw new NotImplementedException();
+        }
+
+        protected override Task<SiteInner> GetInnerAsync(CancellationToken cancellationToken)
+        {
+            throw new NotImplementedException();
+        }
+
+        internal override Task<SiteAuthSettingsInner> GetAuthenticationAsync(CancellationToken cancellationToken = default(CancellationToken))
+        {
+            throw new NotImplementedException();
+        }
+
+        internal override Task<SiteAuthSettingsInner> UpdateAuthenticationAsync(SiteAuthSettingsInner inner, CancellationToken cancellationToken = default(CancellationToken))
+        {
+            throw new NotImplementedException();
+        }
+
+        public override Task<IDictionary<string, IHostNameBinding>> GetHostNameBindingsAsync(CancellationToken cancellationToken = default(CancellationToken))
+        {
+            throw new NotImplementedException();
+        }
+
+        public override Task StartAsync(CancellationToken cancellationToken = default(CancellationToken))
+        {
+            throw new NotImplementedException();
+        }
+
+        public override Task SwapAsync(string slotName, CancellationToken cancellationToken = default(CancellationToken))
+        {
+            throw new NotImplementedException();
+        }
+
+        public override Task ResetSlotConfigurationsAsync(CancellationToken cancellationToken = default(CancellationToken))
+        {
+            throw new NotImplementedException();
+        }
     }
 }