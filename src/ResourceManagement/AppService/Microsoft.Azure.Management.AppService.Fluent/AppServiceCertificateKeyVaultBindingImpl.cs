// Copyright (c) Microsoft Corporation. All rights reserved.
// Licensed under the MIT License. See License.txt in the project root for license information.
namespace Microsoft.Azure.Management.AppService.Fluent
{
    using Microsoft.Azure.Management.AppService.Fluent.Models;
    using Microsoft.Azure.Management.ResourceManager.Fluent.Core;
    using System.Threading;
    using System.Threading.Tasks;

    /// <summary>
    /// The implementation for AppServicePlan.
    /// </summary>
    ///GENTHASH:Y29tLm1pY3Jvc29mdC5henVyZS5tYW5hZ2VtZW50LmFwcHNlcnZpY2UuaW1wbGVtZW50YXRpb24uQXBwU2VydmljZUNlcnRpZmljYXRlS2V5VmF1bHRCaW5kaW5nSW1wbA==
    internal partial class AppServiceCertificateKeyVaultBindingImpl :
        IndependentChildResourceImpl<
            IAppServiceCertificateKeyVaultBinding,
            IAppServiceCertificateOrder,
            AppServiceCertificateResourceInner,
            AppServiceCertificateKeyVaultBindingImpl,
            object,
            object,
            IAppServiceManager>,
        IAppServiceCertificateKeyVaultBinding
    {
        private AppServiceCertificateOrderImpl parent;

        ///GENMHASH:ACA2D5620579D8158A29586CA1FF4BC6:A3CF7B3DC953F353AAE8083D72F74056
        public new string Id()
        {
            return Inner.Id;
        }

        ///GENMHASH:B2EB74D988CD2A7EFC551E57BE9B48BB:EF611182518FA724341200882E0C6D97
        protected async override Task<Microsoft.Azure.Management.AppService.Fluent.IAppServiceCertificateKeyVaultBinding> CreateChildResourceAsync(CancellationToken cancellationToken = default(CancellationToken))
        {
<<<<<<<<<<<<<<<<<<<<<<<<<<<CHANGED>>>>>>>>>>>>>>>>>>>>>>>>>>>
            //$ AppServiceCertificateKeyVaultBinding self = this;
            //$ return parent.Manager().Inner().AppServiceCertificateOrders().CreateOrUpdateCertificateAsync(
            //$ parent.ResourceGroupName(), parent.Name(), name(), inner())
            //$ .Map(new Func1<AppServiceCertificateResourceInner, AppServiceCertificateKeyVaultBinding>() {
            //$ @Override
            //$ public AppServiceCertificateKeyVaultBinding call(AppServiceCertificateResourceInner appServiceCertificateInner) {
            //$ setInner(appServiceCertificateInner);
            //$ return self;
            //$ }
            //$ });

<<<<<<<<<<<<<<<<<<<<<<<<<<<<<<>>>>>>>>>>>>>>>>>>>>>>>>>>>>>>>

            var inner = await Manager.Inner.AppServiceCertificateOrders.CreateOrUpdateCertificateAsync(parent.ResourceGroupName, parent.Name, Name, Inner);
            SetInner(inner);
            return this;
        }

        ///GENMHASH:99D5BF64EA8AA0E287C9B6F77AAD6FC4:3DB04077E6BABC0FB5A5ACDA19D11309
        public KeyVaultSecretStatus ProvisioningState()
        {
            return Inner.ProvisioningState.GetValueOrDefault();
        }

        ///GENMHASH:E859445AB65C00AE1D158E5C9BCF53DE:FB229960BFEFF46C67386E9D83795EA0
        public string KeyVaultId()
        {
            return Inner.KeyVaultId;
        }

        ///GENMHASH:4002186478A1CB0B59732EBFB18DEB3A:360C34F1E1D3680D56F867742DA72A0F
<<<<<<< HEAD

<<<<<<<<<<<<<<<<<<<<<<<<<<<DELETED>>>>>>>>>>>>>>>>>>>>>>>>>>>
=======
>>>>>>> 30aa0c42
        protected override async Task<AppServiceCertificateResourceInner> GetInnerAsync(CancellationToken cancellationToken)
        {
            return await Manager.Inner.AppServiceCertificateOrders.GetCertificateAsync(parent.ResourceGroupName, parent.Name, Name, cancellationToken: cancellationToken);
        }

        ///GENMHASH:D4A5D054CC36457C424453F9336F119D:DF50D77B281002A20A5029B77CA61F76
        public string KeyVaultSecretName()
        {
            return Inner.KeyVaultSecretName;
        }

        ///GENMHASH:B9EDBDEBBAFF9FA1B965F82D94B7D20D:D717DAAD2288A48502D0DF6C7AA6562A
<<<<<<< HEAD

<<<<<<<<<<<<<<<<<<<<<<<<<<<DELETED>>>>>>>>>>>>>>>>>>>>>>>>>>>
=======
>>>>>>> 30aa0c42
        internal AppServiceCertificateKeyVaultBindingImpl(AppServiceCertificateResourceInner innerObject, AppServiceCertificateOrderImpl parent)
            : base(innerObject.Name, innerObject, (parent != null) ? parent.Manager : null)
        {
            this.parent = parent;
        }

<<<<<<<<<<<<<<<<<<<<<<<<<<<NEW>>>>>>>>>>>>>>>>>>>>>>>>>>>
        ///GENMHASH:5AD91481A0966B059A478CD4E9DD9466:E9BB823B391CFE2533F54D0791FCA593
        protected async Task<Models.AppServiceCertificateResourceInner> GetInnerAsync(CancellationToken cancellationToken = default(CancellationToken))
        {
            //$ return parent.Manager().Inner().AppServiceCertificateOrders().GetCertificateAsync(
            //$ parent.ResourceGroupName(), parent.Name(), name());

            return null;
        }

    }
}<|MERGE_RESOLUTION|>--- conflicted
+++ resolved
@@ -33,20 +33,6 @@
         ///GENMHASH:B2EB74D988CD2A7EFC551E57BE9B48BB:EF611182518FA724341200882E0C6D97
         protected async override Task<Microsoft.Azure.Management.AppService.Fluent.IAppServiceCertificateKeyVaultBinding> CreateChildResourceAsync(CancellationToken cancellationToken = default(CancellationToken))
         {
-<<<<<<<<<<<<<<<<<<<<<<<<<<<CHANGED>>>>>>>>>>>>>>>>>>>>>>>>>>>
-            //$ AppServiceCertificateKeyVaultBinding self = this;
-            //$ return parent.Manager().Inner().AppServiceCertificateOrders().CreateOrUpdateCertificateAsync(
-            //$ parent.ResourceGroupName(), parent.Name(), name(), inner())
-            //$ .Map(new Func1<AppServiceCertificateResourceInner, AppServiceCertificateKeyVaultBinding>() {
-            //$ @Override
-            //$ public AppServiceCertificateKeyVaultBinding call(AppServiceCertificateResourceInner appServiceCertificateInner) {
-            //$ setInner(appServiceCertificateInner);
-            //$ return self;
-            //$ }
-            //$ });
-
-<<<<<<<<<<<<<<<<<<<<<<<<<<<<<<>>>>>>>>>>>>>>>>>>>>>>>>>>>>>>>
-
             var inner = await Manager.Inner.AppServiceCertificateOrders.CreateOrUpdateCertificateAsync(parent.ResourceGroupName, parent.Name, Name, Inner);
             SetInner(inner);
             return this;
@@ -65,11 +51,6 @@
         }
 
         ///GENMHASH:4002186478A1CB0B59732EBFB18DEB3A:360C34F1E1D3680D56F867742DA72A0F
-<<<<<<< HEAD
-
-<<<<<<<<<<<<<<<<<<<<<<<<<<<DELETED>>>>>>>>>>>>>>>>>>>>>>>>>>>
-=======
->>>>>>> 30aa0c42
         protected override async Task<AppServiceCertificateResourceInner> GetInnerAsync(CancellationToken cancellationToken)
         {
             return await Manager.Inner.AppServiceCertificateOrders.GetCertificateAsync(parent.ResourceGroupName, parent.Name, Name, cancellationToken: cancellationToken);
@@ -82,26 +63,10 @@
         }
 
         ///GENMHASH:B9EDBDEBBAFF9FA1B965F82D94B7D20D:D717DAAD2288A48502D0DF6C7AA6562A
-<<<<<<< HEAD
-
-<<<<<<<<<<<<<<<<<<<<<<<<<<<DELETED>>>>>>>>>>>>>>>>>>>>>>>>>>>
-=======
->>>>>>> 30aa0c42
         internal AppServiceCertificateKeyVaultBindingImpl(AppServiceCertificateResourceInner innerObject, AppServiceCertificateOrderImpl parent)
             : base(innerObject.Name, innerObject, (parent != null) ? parent.Manager : null)
         {
             this.parent = parent;
         }
-
-<<<<<<<<<<<<<<<<<<<<<<<<<<<NEW>>>>>>>>>>>>>>>>>>>>>>>>>>>
-        ///GENMHASH:5AD91481A0966B059A478CD4E9DD9466:E9BB823B391CFE2533F54D0791FCA593
-        protected async Task<Models.AppServiceCertificateResourceInner> GetInnerAsync(CancellationToken cancellationToken = default(CancellationToken))
-        {
-            //$ return parent.Manager().Inner().AppServiceCertificateOrders().GetCertificateAsync(
-            //$ parent.ResourceGroupName(), parent.Name(), name());
-
-            return null;
-        }
-
     }
 }