// Copyright (c) Microsoft Corporation. All rights reserved.
// Licensed under the MIT License. See License.txt in the project root for license information.

namespace Microsoft.Azure.Management.AppService.Fluent
{
    using Models;
    using ResourceManager.Fluent;
    using ResourceManager.Fluent.Core;
    using ResourceManager.Fluent.Core.ResourceActions;
    using ResourceManager.Fluent.Models;
    using System;
    using System.Collections.Generic;
    using System.IO;
    using System.Linq;
    using System.Threading;
    using System.Threading.Tasks;
    using WebApp.Definition;
    using WebApp.Update;

    /// <summary>
    /// The implementation for WebApp.
    /// </summary>
    ///GENTHASH:Y29tLm1pY3Jvc29mdC5henVyZS5tYW5hZ2VtZW50LmFwcHNlcnZpY2UuaW1wbGVtZW50YXRpb24uV2ViQXBwSW1wbA==
    internal partial class WebAppImpl  :
        AppServiceBaseImpl<
            IWebApp,
            WebAppImpl,
<<<<<<< HEAD
            WebApp.Definition.IWithCreate,
=======
>>>>>>> 30aa0c42
            WebApp.Definition.INewAppServicePlanWithGroup,
            WebApp.Definition.IWithNewAppServicePlan,
            WebApp.Update.IUpdate>,
        IWebApp,
        IDefinition,
        WebApp.Update.IUpdate,
<<<<<<< HEAD
        WebApp.Definition.IExistingWindowsPlanWithGroup,
        WebApp.Definition.IExistingLinuxPlanWithGroup,
        WebApp.Update.IWithAppServicePlan,
        WebApp.Update.IWithCredentials,
        WebApp.Update.IWithStartUpCommand
=======
        WebApp.Definition.IWithNewAppServicePlan,
        WebApp.Update.IWithAppServicePlan
>>>>>>> 30aa0c42
    {
        private IDeploymentSlots deploymentSlots;



        ///GENMHASH:CF27BBA612E1A2ABC8C2A6B8E0D936B0:8EE9D9B6AF47B6B9D97ADAC781E86E83
        public IDeploymentSlots DeploymentSlots()
        {
            if (deploymentSlots == null)
            {
                deploymentSlots = new DeploymentSlotsImpl(this, Manager);
            }
            return deploymentSlots;
        }


        ///GENMHASH:E73A2BC2090FC3A00E0D2D18D7506D67:BFA1AA102FC308FAD095DF52D3D7C9F1
        public WebAppImpl WithPrivateRegistryImage(string imageAndTag, string serverUrl)
        {
            //$ ensureLinuxPlan();
            //$ cleanUpContainerSettings();
            //$ withBuiltInImage(RuntimeStack.NODEJS_6_6_0);
            //$ withAppSetting(SETTING_DOCKER_IMAGE, imageAndTag);
            //$ withAppSetting(SETTING_REGISTRY_SERVER, serverUrl);
            //$ return this;

            return this;
        }

        ///GENMHASH:602C33B7B682DA260F6CBFC17D1C7E12:E4FC04D27E28502A10F31E38E988A897
        private void CleanUpContainerSettings()
        {
            //$ if (siteConfig != null && siteConfig.LinuxFxVersion() != null) {
            //$ siteConfig.WithLinuxFxVersion(null);
            //$ }
            //$ // PHP
            //$ if (siteConfig != null && siteConfig.PhpVersion() != null) {
            //$ siteConfig.WithPhpVersion(null);
            //$ }
            //$ // Node
            //$ if (siteConfig != null && siteConfig.NodeVersion() != null) {
            //$ siteConfig.WithNodeVersion(null);
            //$ }
            //$ // .NET
            //$ if (siteConfig != null && siteConfig.NetFrameworkVersion() != null) {
            //$ siteConfig.WithNetFrameworkVersion("v4.0");
            //$ }
            //$ // Docker Hub
            //$ withoutAppSetting(SETTING_DOCKER_IMAGE);
            //$ withoutAppSetting(SETTING_REGISTRY_SERVER);
            //$ withoutAppSetting(SETTING_REGISTRY_USERNAME);
            //$ withoutAppSetting(SETTING_REGISTRY_PASSWORD);
            //$ }

        }

        ///GENMHASH:2460CA25AB23358958E16CE251EDCDED:CB5ABC6F0B7D23F2B39F2E5148275C79
        public WebAppImpl WithExistingWindowsPlan(IAppServicePlan appServicePlan)
        {
            //$ return super.WithExistingAppServicePlan(appServicePlan);

            return this;
        }

        ///GENMHASH:8E1D3700A243EE806EC812A6D7F6CAE3:CB5ABC6F0B7D23F2B39F2E5148275C79
        public WebAppImpl WithExistingLinuxPlan(IAppServicePlan appServicePlan)
        {
            //$ return super.WithExistingAppServicePlan(appServicePlan);

            return this;
        }

        ///GENMHASH:D15FB33BB43555A701A8FD43F244B1D9:2B645488043FF9B7C9FE21F5BC901768
        public WebAppImpl WithPublicDockerHubImage(string imageAndTag)
        {
            //$ ensureLinuxPlan();
            //$ cleanUpContainerSettings();
            //$ withBuiltInImage(RuntimeStack.NODEJS_6_6_0);
            //$ withAppSetting(SETTING_DOCKER_IMAGE, imageAndTag);
            //$ return this;

            return this;
        }

        ///GENMHASH:4554623A20A1D1D6CA43597FA7713AD7:DD8E427B2F3E82987E90A2D5CCB5E193
        private void EnsureLinuxPlan()
        {
            //$ if (OperatingSystem.WINDOWS.Equals(operatingSystem())) {
            //$ throw new IllegalArgumentException("Docker container settings only apply to Linux app service plans.");
            //$ }
            //$ }

<<<<<<< HEAD
=======
        ///GENMHASH:6799EDFB0B008F8C0EB7E07EE71E6B34:9AA0391980CD01ABEA62130DB5348393
        internal async override Task<SiteConfigResourceInner> CreateOrUpdateSiteConfigAsync(SiteConfigResourceInner siteConfig, CancellationToken cancellationToken = default(CancellationToken))
        {
            return await Manager.Inner.WebApps.CreateOrUpdateConfigurationAsync(ResourceGroupName, Name, siteConfig, cancellationToken);
>>>>>>> 30aa0c42
        }

        ///GENMHASH:AAA2EDCB023B7B99FC1D55B0B3B66F13:6B3219D30AE1CF4B94F25508BCCDD7E9
        public WebAppImpl WithPrivateDockerHubImage(string imageAndTag)
        {
            //$ return withPublicDockerHubImage(imageAndTag);

            return this;
        }

        ///GENMHASH:9624C43502CE877F02ED31D67E4A6217:9E9E1980C1811DAF6A3570844756F43D
        public WebAppImpl WithNewWindowsPlan(ICreatable<Microsoft.Azure.Management.AppService.Fluent.IAppServicePlan> appServicePlanCreatable)
        {
            //$ return super.WithNewAppServicePlan(appServicePlanCreatable);

            return this;
        }

        ///GENMHASH:1C6077E4D6C66768F90D34959C6A9557:E04E020A102AA03085B45CBF493840AB
        public WebAppImpl WithNewWindowsPlan(PricingTier pricingTier)
        {
            //$ return super.WithNewAppServicePlan(OperatingSystem.WINDOWS, pricingTier);

            return this;
        }

        ///GENMHASH:05FFF17BA5124DA9ADF68F72A294217A:9E9E1980C1811DAF6A3570844756F43D
        public WebAppImpl WithNewLinuxPlan(ICreatable<Microsoft.Azure.Management.AppService.Fluent.IAppServicePlan> appServicePlanCreatable)
        {
            //$ return super.WithNewAppServicePlan(appServicePlanCreatable);

            return this;
        }

        ///GENMHASH:93C29CF5161D2614E639C98402130AE8:6F5157AFE185E032D5BFCA058B128443
        public WebAppImpl WithNewLinuxPlan(PricingTier pricingTier)
        {
            //$ return super.WithNewAppServicePlan(OperatingSystem.LINUX, pricingTier);

            return this;
        }

        ///GENMHASH:EF90793D27905B9731A3A9BAC102798B:43571FEFEFB64D6EDF2EE00DFD72EDFA
        public WebAppImpl WithStartUpCommand(string startUpCommand)
        {
            //$ if (siteConfig == null) {
            //$ siteConfig = new SiteConfigResourceInner();
            //$ }
            //$ siteConfig.WithAppCommandLine(startUpCommand);
            //$ return this;

            return this;
        }

        ///GENMHASH:D79048417E133BB6DC503E8145592A80:62AD83CC92F592B62208E92CCB5E5752
        public WebAppImpl WithCredentials(string username, string password)
        {
            //$ withAppSetting(SETTING_REGISTRY_USERNAME, username);
            //$ withAppSetting(SETTING_REGISTRY_PASSWORD, password);
            //$ return this;

            return this;
        }

        ///GENMHASH:F7734222FF39440A50483317E5DF8156:998FF6187B952D74EE89FFECAAB847A3
        public WebAppImpl WithBuiltInImage(RuntimeStack runtimeStack)
        {
            //$ ensureLinuxPlan();
            //$ cleanUpContainerSettings();
            //$ if (siteConfig == null) {
            //$ siteConfig = new SiteConfigResourceInner();
            //$ }
            //$ siteConfig.WithLinuxFxVersion(String.Format("%s|%s", runtimeStack.Stack(), runtimeStack.Version()));
            //$ if (runtimeStack.Stack().Equals("NODE")) {
            //$ siteConfig.WithNodeVersion(runtimeStack.Version());
            //$ }
            //$ if (runtimeStack.Stack().Equals("PHP")) {
            //$ siteConfig.WithPhpVersion(runtimeStack.Version());
            //$ }
            //$ if (runtimeStack.Stack().Equals("DOTNETCORE")) {
            //$ siteConfig.WithNetFrameworkVersion(runtimeStack.Version());
            //$ }
            //$ return this;

            return this;
        }

<<<<<<< HEAD
        IWithCreate IExistingWindowsPlanWithGroup.WithNewResourceGroup(string name)
=======
        ///GENMHASH:256905D5B839C64BFE9830503CB5607B:7AC64BDE9A6045728A97AD3B7E256F87
        internal async override Task<SiteConfigResourceInner> GetConfigInnerAsync(CancellationToken cancellationToken = default(CancellationToken))
>>>>>>> 30aa0c42
        {
            throw new NotImplementedException();
        }

        IWithCreate IExistingWindowsPlanWithGroup.WithNewResourceGroup()
        {
            throw new NotImplementedException();
        }

        IWithCreate IExistingWindowsPlanWithGroup.WithNewResourceGroup(ICreatable<IResourceGroup> groupDefinition)
        {
<<<<<<< HEAD
            throw new NotImplementedException();
=======
            var collectionInner = Manager.Inner.WebApps.ListHostNameBindings(ResourceGroupName, Name);
            var hostNameBindings = new List<IHostNameBinding>();
            foreach(var inner in collectionInner)
            {
                hostNameBindings.Add(new HostNameBindingImpl<IWebApp, WebAppImpl, 
                    WebApp.Definition.INewAppServicePlanWithGroup, 
                    WebApp.Definition.IWithNewAppServicePlan, IUpdate>(
                    inner,
                    this));
            }
            return hostNameBindings.ToDictionary(b => b.Name.Replace(Name + "/", ""));
>>>>>>> 30aa0c42
        }

        IWithCreate IExistingWindowsPlanWithGroup.WithExistingResourceGroup(string groupName)
        {
            throw new NotImplementedException();
        }

        IWithCreate IExistingWindowsPlanWithGroup.WithExistingResourceGroup(IResourceGroup group)
        {
            throw new NotImplementedException();
        }

        WebApp.Definition.IWithDockerContainerImage IExistingLinuxPlanWithGroup.WithNewResourceGroup(string name)
        {
<<<<<<< HEAD
            throw new NotImplementedException();
=======
            SiteSourceControlInner siteSourceControlInner = Manager.Inner.WebApps.GetSourceControl(ResourceGroupName, Name);
            return new WebAppSourceControlImpl<IWebApp, WebAppImpl, WebApp.Definition.INewAppServicePlanWithGroup,
                WebApp.Definition.IWithNewAppServicePlan, IUpdate>(siteSourceControlInner, this);
>>>>>>> 30aa0c42
        }

        WebApp.Definition.IWithDockerContainerImage IExistingLinuxPlanWithGroup.WithNewResourceGroup()
        {
            throw new NotImplementedException();
        }

<<<<<<< HEAD
        WebApp.Definition.IWithDockerContainerImage IExistingLinuxPlanWithGroup.WithNewResourceGroup(ICreatable<IResourceGroup> groupDefinition)
=======
        ///GENMHASH:B22FA99F4432342EBBDB2AB426A8D2A2:DB92CE96AE133E965FE6DE31D475D7ED
        internal WebAppImpl(
            string name,
            SiteInner innerObject,
            SiteConfigResourceInner configObject,
            IAppServiceManager manager)
            : base (name, innerObject, configObject, manager)
>>>>>>> 30aa0c42
        {
            throw new NotImplementedException();
        }

        WebApp.Definition.IWithDockerContainerImage IExistingLinuxPlanWithGroup.WithExistingResourceGroup(string groupName)
        {
            throw new NotImplementedException();
        }

        WebApp.Definition.IWithDockerContainerImage IExistingLinuxPlanWithGroup.WithExistingResourceGroup(IResourceGroup group)
        {
            throw new NotImplementedException();
        }
    }
}<|MERGE_RESOLUTION|>--- conflicted
+++ resolved
@@ -25,283 +25,247 @@
         AppServiceBaseImpl<
             IWebApp,
             WebAppImpl,
-<<<<<<< HEAD
             WebApp.Definition.IWithCreate,
-=======
->>>>>>> 30aa0c42
             WebApp.Definition.INewAppServicePlanWithGroup,
             WebApp.Definition.IWithNewAppServicePlan,
             WebApp.Update.IUpdate>,
         IWebApp,
         IDefinition,
         WebApp.Update.IUpdate,
-<<<<<<< HEAD
         WebApp.Definition.IExistingWindowsPlanWithGroup,
         WebApp.Definition.IExistingLinuxPlanWithGroup,
         WebApp.Update.IWithAppServicePlan,
         WebApp.Update.IWithCredentials,
         WebApp.Update.IWithStartUpCommand
-=======
-        WebApp.Definition.IWithNewAppServicePlan,
-        WebApp.Update.IWithAppServicePlan
->>>>>>> 30aa0c42
     {
         private IDeploymentSlots deploymentSlots;
 
-
-
-        ///GENMHASH:CF27BBA612E1A2ABC8C2A6B8E0D936B0:8EE9D9B6AF47B6B9D97ADAC781E86E83
-        public IDeploymentSlots DeploymentSlots()
-        {
-            if (deploymentSlots == null)
-            {
-                deploymentSlots = new DeploymentSlotsImpl(this, Manager);
-            }
-            return deploymentSlots;
-        }
-
-
-        ///GENMHASH:E73A2BC2090FC3A00E0D2D18D7506D67:BFA1AA102FC308FAD095DF52D3D7C9F1
-        public WebAppImpl WithPrivateRegistryImage(string imageAndTag, string serverUrl)
-        {
-            //$ ensureLinuxPlan();
-            //$ cleanUpContainerSettings();
-            //$ withBuiltInImage(RuntimeStack.NODEJS_6_6_0);
-            //$ withAppSetting(SETTING_DOCKER_IMAGE, imageAndTag);
-            //$ withAppSetting(SETTING_REGISTRY_SERVER, serverUrl);
-            //$ return this;
-
-            return this;
-        }
-
-        ///GENMHASH:602C33B7B682DA260F6CBFC17D1C7E12:E4FC04D27E28502A10F31E38E988A897
-        private void CleanUpContainerSettings()
-        {
-            //$ if (siteConfig != null && siteConfig.LinuxFxVersion() != null) {
-            //$ siteConfig.WithLinuxFxVersion(null);
-            //$ }
-            //$ // PHP
-            //$ if (siteConfig != null && siteConfig.PhpVersion() != null) {
-            //$ siteConfig.WithPhpVersion(null);
-            //$ }
-            //$ // Node
-            //$ if (siteConfig != null && siteConfig.NodeVersion() != null) {
-            //$ siteConfig.WithNodeVersion(null);
-            //$ }
-            //$ // .NET
-            //$ if (siteConfig != null && siteConfig.NetFrameworkVersion() != null) {
-            //$ siteConfig.WithNetFrameworkVersion("v4.0");
-            //$ }
-            //$ // Docker Hub
-            //$ withoutAppSetting(SETTING_DOCKER_IMAGE);
-            //$ withoutAppSetting(SETTING_REGISTRY_SERVER);
-            //$ withoutAppSetting(SETTING_REGISTRY_USERNAME);
-            //$ withoutAppSetting(SETTING_REGISTRY_PASSWORD);
-            //$ }
-
-        }
-
-        ///GENMHASH:2460CA25AB23358958E16CE251EDCDED:CB5ABC6F0B7D23F2B39F2E5148275C79
-        public WebAppImpl WithExistingWindowsPlan(IAppServicePlan appServicePlan)
-        {
-            //$ return super.WithExistingAppServicePlan(appServicePlan);
-
-            return this;
-        }
-
-        ///GENMHASH:8E1D3700A243EE806EC812A6D7F6CAE3:CB5ABC6F0B7D23F2B39F2E5148275C79
-        public WebAppImpl WithExistingLinuxPlan(IAppServicePlan appServicePlan)
-        {
-            //$ return super.WithExistingAppServicePlan(appServicePlan);
-
-            return this;
-        }
-
-        ///GENMHASH:D15FB33BB43555A701A8FD43F244B1D9:2B645488043FF9B7C9FE21F5BC901768
-        public WebAppImpl WithPublicDockerHubImage(string imageAndTag)
-        {
-            //$ ensureLinuxPlan();
-            //$ cleanUpContainerSettings();
-            //$ withBuiltInImage(RuntimeStack.NODEJS_6_6_0);
-            //$ withAppSetting(SETTING_DOCKER_IMAGE, imageAndTag);
-            //$ return this;
-
-            return this;
-        }
-
-        ///GENMHASH:4554623A20A1D1D6CA43597FA7713AD7:DD8E427B2F3E82987E90A2D5CCB5E193
-        private void EnsureLinuxPlan()
-        {
-            //$ if (OperatingSystem.WINDOWS.Equals(operatingSystem())) {
-            //$ throw new IllegalArgumentException("Docker container settings only apply to Linux app service plans.");
-            //$ }
-            //$ }
-
-<<<<<<< HEAD
-=======
-        ///GENMHASH:6799EDFB0B008F8C0EB7E07EE71E6B34:9AA0391980CD01ABEA62130DB5348393
-        internal async override Task<SiteConfigResourceInner> CreateOrUpdateSiteConfigAsync(SiteConfigResourceInner siteConfig, CancellationToken cancellationToken = default(CancellationToken))
-        {
-            return await Manager.Inner.WebApps.CreateOrUpdateConfigurationAsync(ResourceGroupName, Name, siteConfig, cancellationToken);
->>>>>>> 30aa0c42
-        }
-
-        ///GENMHASH:AAA2EDCB023B7B99FC1D55B0B3B66F13:6B3219D30AE1CF4B94F25508BCCDD7E9
-        public WebAppImpl WithPrivateDockerHubImage(string imageAndTag)
-        {
-            //$ return withPublicDockerHubImage(imageAndTag);
-
-            return this;
-        }
-
-        ///GENMHASH:9624C43502CE877F02ED31D67E4A6217:9E9E1980C1811DAF6A3570844756F43D
-        public WebAppImpl WithNewWindowsPlan(ICreatable<Microsoft.Azure.Management.AppService.Fluent.IAppServicePlan> appServicePlanCreatable)
-        {
-            //$ return super.WithNewAppServicePlan(appServicePlanCreatable);
-
-            return this;
-        }
-
-        ///GENMHASH:1C6077E4D6C66768F90D34959C6A9557:E04E020A102AA03085B45CBF493840AB
-        public WebAppImpl WithNewWindowsPlan(PricingTier pricingTier)
-        {
-            //$ return super.WithNewAppServicePlan(OperatingSystem.WINDOWS, pricingTier);
-
-            return this;
-        }
-
-        ///GENMHASH:05FFF17BA5124DA9ADF68F72A294217A:9E9E1980C1811DAF6A3570844756F43D
-        public WebAppImpl WithNewLinuxPlan(ICreatable<Microsoft.Azure.Management.AppService.Fluent.IAppServicePlan> appServicePlanCreatable)
-        {
-            //$ return super.WithNewAppServicePlan(appServicePlanCreatable);
-
-            return this;
-        }
-
-        ///GENMHASH:93C29CF5161D2614E639C98402130AE8:6F5157AFE185E032D5BFCA058B128443
-        public WebAppImpl WithNewLinuxPlan(PricingTier pricingTier)
-        {
-            //$ return super.WithNewAppServicePlan(OperatingSystem.LINUX, pricingTier);
-
-            return this;
-        }
-
-        ///GENMHASH:EF90793D27905B9731A3A9BAC102798B:43571FEFEFB64D6EDF2EE00DFD72EDFA
-        public WebAppImpl WithStartUpCommand(string startUpCommand)
-        {
-            //$ if (siteConfig == null) {
-            //$ siteConfig = new SiteConfigResourceInner();
-            //$ }
-            //$ siteConfig.WithAppCommandLine(startUpCommand);
-            //$ return this;
-
-            return this;
-        }
-
-        ///GENMHASH:D79048417E133BB6DC503E8145592A80:62AD83CC92F592B62208E92CCB5E5752
-        public WebAppImpl WithCredentials(string username, string password)
-        {
-            //$ withAppSetting(SETTING_REGISTRY_USERNAME, username);
-            //$ withAppSetting(SETTING_REGISTRY_PASSWORD, password);
-            //$ return this;
-
-            return this;
-        }
-
-        ///GENMHASH:F7734222FF39440A50483317E5DF8156:998FF6187B952D74EE89FFECAAB847A3
-        public WebAppImpl WithBuiltInImage(RuntimeStack runtimeStack)
-        {
-            //$ ensureLinuxPlan();
-            //$ cleanUpContainerSettings();
-            //$ if (siteConfig == null) {
-            //$ siteConfig = new SiteConfigResourceInner();
-            //$ }
-            //$ siteConfig.WithLinuxFxVersion(String.Format("%s|%s", runtimeStack.Stack(), runtimeStack.Version()));
-            //$ if (runtimeStack.Stack().Equals("NODE")) {
-            //$ siteConfig.WithNodeVersion(runtimeStack.Version());
-            //$ }
-            //$ if (runtimeStack.Stack().Equals("PHP")) {
-            //$ siteConfig.WithPhpVersion(runtimeStack.Version());
-            //$ }
-            //$ if (runtimeStack.Stack().Equals("DOTNETCORE")) {
-            //$ siteConfig.WithNetFrameworkVersion(runtimeStack.Version());
-            //$ }
-            //$ return this;
-
-            return this;
-        }
-
-<<<<<<< HEAD
-        IWithCreate IExistingWindowsPlanWithGroup.WithNewResourceGroup(string name)
-=======
-        ///GENMHASH:256905D5B839C64BFE9830503CB5607B:7AC64BDE9A6045728A97AD3B7E256F87
-        internal async override Task<SiteConfigResourceInner> GetConfigInnerAsync(CancellationToken cancellationToken = default(CancellationToken))
->>>>>>> 30aa0c42
-        {
-            throw new NotImplementedException();
-        }
-
-        IWithCreate IExistingWindowsPlanWithGroup.WithNewResourceGroup()
-        {
-            throw new NotImplementedException();
-        }
-
-        IWithCreate IExistingWindowsPlanWithGroup.WithNewResourceGroup(ICreatable<IResourceGroup> groupDefinition)
-        {
-<<<<<<< HEAD
-            throw new NotImplementedException();
-=======
-            var collectionInner = Manager.Inner.WebApps.ListHostNameBindings(ResourceGroupName, Name);
-            var hostNameBindings = new List<IHostNameBinding>();
-            foreach(var inner in collectionInner)
-            {
-                hostNameBindings.Add(new HostNameBindingImpl<IWebApp, WebAppImpl, 
-                    WebApp.Definition.INewAppServicePlanWithGroup, 
-                    WebApp.Definition.IWithNewAppServicePlan, IUpdate>(
-                    inner,
-                    this));
-            }
-            return hostNameBindings.ToDictionary(b => b.Name.Replace(Name + "/", ""));
->>>>>>> 30aa0c42
-        }
-
-        IWithCreate IExistingWindowsPlanWithGroup.WithExistingResourceGroup(string groupName)
-        {
-            throw new NotImplementedException();
-        }
-
-        IWithCreate IExistingWindowsPlanWithGroup.WithExistingResourceGroup(IResourceGroup group)
-        {
-            throw new NotImplementedException();
-        }
-
-        WebApp.Definition.IWithDockerContainerImage IExistingLinuxPlanWithGroup.WithNewResourceGroup(string name)
-        {
-<<<<<<< HEAD
-            throw new NotImplementedException();
-=======
-            SiteSourceControlInner siteSourceControlInner = Manager.Inner.WebApps.GetSourceControl(ResourceGroupName, Name);
-            return new WebAppSourceControlImpl<IWebApp, WebAppImpl, WebApp.Definition.INewAppServicePlanWithGroup,
-                WebApp.Definition.IWithNewAppServicePlan, IUpdate>(siteSourceControlInner, this);
->>>>>>> 30aa0c42
-        }
-
-        WebApp.Definition.IWithDockerContainerImage IExistingLinuxPlanWithGroup.WithNewResourceGroup()
-        {
-            throw new NotImplementedException();
-        }
-
-<<<<<<< HEAD
-        WebApp.Definition.IWithDockerContainerImage IExistingLinuxPlanWithGroup.WithNewResourceGroup(ICreatable<IResourceGroup> groupDefinition)
-=======
         ///GENMHASH:B22FA99F4432342EBBDB2AB426A8D2A2:DB92CE96AE133E965FE6DE31D475D7ED
         internal WebAppImpl(
             string name,
             SiteInner innerObject,
             SiteConfigResourceInner configObject,
             IAppServiceManager manager)
-            : base (name, innerObject, configObject, manager)
->>>>>>> 30aa0c42
+            : base(name, innerObject, configObject, manager)
+        {
+        }
+
+        ///GENMHASH:CF27BBA612E1A2ABC8C2A6B8E0D936B0:8EE9D9B6AF47B6B9D97ADAC781E86E83
+        public IDeploymentSlots DeploymentSlots()
+        {
+            if (deploymentSlots == null)
+            {
+                deploymentSlots = new DeploymentSlotsImpl(this, Manager);
+            }
+            return deploymentSlots;
+        }
+
+
+        ///GENMHASH:E73A2BC2090FC3A00E0D2D18D7506D67:BFA1AA102FC308FAD095DF52D3D7C9F1
+        public WebAppImpl WithPrivateRegistryImage(string imageAndTag, string serverUrl)
+        {
+            //$ ensureLinuxPlan();
+            //$ cleanUpContainerSettings();
+            //$ withBuiltInImage(RuntimeStack.NODEJS_6_6_0);
+            //$ withAppSetting(SETTING_DOCKER_IMAGE, imageAndTag);
+            //$ withAppSetting(SETTING_REGISTRY_SERVER, serverUrl);
+            //$ return this;
+
+            return this;
+        }
+
+        ///GENMHASH:602C33B7B682DA260F6CBFC17D1C7E12:E4FC04D27E28502A10F31E38E988A897
+        private void CleanUpContainerSettings()
+        {
+            //$ if (siteConfig != null && siteConfig.LinuxFxVersion() != null) {
+            //$ siteConfig.WithLinuxFxVersion(null);
+            //$ }
+            //$ // PHP
+            //$ if (siteConfig != null && siteConfig.PhpVersion() != null) {
+            //$ siteConfig.WithPhpVersion(null);
+            //$ }
+            //$ // Node
+            //$ if (siteConfig != null && siteConfig.NodeVersion() != null) {
+            //$ siteConfig.WithNodeVersion(null);
+            //$ }
+            //$ // .NET
+            //$ if (siteConfig != null && siteConfig.NetFrameworkVersion() != null) {
+            //$ siteConfig.WithNetFrameworkVersion("v4.0");
+            //$ }
+            //$ // Docker Hub
+            //$ withoutAppSetting(SETTING_DOCKER_IMAGE);
+            //$ withoutAppSetting(SETTING_REGISTRY_SERVER);
+            //$ withoutAppSetting(SETTING_REGISTRY_USERNAME);
+            //$ withoutAppSetting(SETTING_REGISTRY_PASSWORD);
+            //$ }
+
+        }
+
+        ///GENMHASH:2460CA25AB23358958E16CE251EDCDED:CB5ABC6F0B7D23F2B39F2E5148275C79
+        public WebAppImpl WithExistingWindowsPlan(IAppServicePlan appServicePlan)
+        {
+            //$ return super.WithExistingAppServicePlan(appServicePlan);
+
+            return this;
+        }
+
+        ///GENMHASH:8E1D3700A243EE806EC812A6D7F6CAE3:CB5ABC6F0B7D23F2B39F2E5148275C79
+        public WebAppImpl WithExistingLinuxPlan(IAppServicePlan appServicePlan)
+        {
+            //$ return super.WithExistingAppServicePlan(appServicePlan);
+
+            return this;
+        }
+
+        ///GENMHASH:D15FB33BB43555A701A8FD43F244B1D9:2B645488043FF9B7C9FE21F5BC901768
+        public WebAppImpl WithPublicDockerHubImage(string imageAndTag)
+        {
+            //$ ensureLinuxPlan();
+            //$ cleanUpContainerSettings();
+            //$ withBuiltInImage(RuntimeStack.NODEJS_6_6_0);
+            //$ withAppSetting(SETTING_DOCKER_IMAGE, imageAndTag);
+            //$ return this;
+
+            return this;
+        }
+
+        ///GENMHASH:4554623A20A1D1D6CA43597FA7713AD7:DD8E427B2F3E82987E90A2D5CCB5E193
+        private void EnsureLinuxPlan()
+        {
+            //$ if (OperatingSystem.WINDOWS.Equals(operatingSystem())) {
+            //$ throw new IllegalArgumentException("Docker container settings only apply to Linux app service plans.");
+            //$ }
+            //$ }
+        }
+
+        ///GENMHASH:6799EDFB0B008F8C0EB7E07EE71E6B34:9AA0391980CD01ABEA62130DB5348393
+        internal async override Task<SiteConfigResourceInner> CreateOrUpdateSiteConfigAsync(SiteConfigResourceInner siteConfig, CancellationToken cancellationToken = default(CancellationToken))
+        {
+            return await Manager.Inner.WebApps.CreateOrUpdateConfigurationAsync(ResourceGroupName, Name, siteConfig, cancellationToken);
+        }
+
+        ///GENMHASH:AAA2EDCB023B7B99FC1D55B0B3B66F13:6B3219D30AE1CF4B94F25508BCCDD7E9
+        public WebAppImpl WithPrivateDockerHubImage(string imageAndTag)
+        {
+            //$ return withPublicDockerHubImage(imageAndTag);
+
+            return this;
+        }
+
+        ///GENMHASH:9624C43502CE877F02ED31D67E4A6217:9E9E1980C1811DAF6A3570844756F43D
+        public WebAppImpl WithNewWindowsPlan(ICreatable<Microsoft.Azure.Management.AppService.Fluent.IAppServicePlan> appServicePlanCreatable)
+        {
+            //$ return super.WithNewAppServicePlan(appServicePlanCreatable);
+
+            return this;
+        }
+
+        ///GENMHASH:1C6077E4D6C66768F90D34959C6A9557:E04E020A102AA03085B45CBF493840AB
+        public WebAppImpl WithNewWindowsPlan(PricingTier pricingTier)
+        {
+            //$ return super.WithNewAppServicePlan(OperatingSystem.WINDOWS, pricingTier);
+
+            return this;
+        }
+
+        ///GENMHASH:05FFF17BA5124DA9ADF68F72A294217A:9E9E1980C1811DAF6A3570844756F43D
+        public WebAppImpl WithNewLinuxPlan(ICreatable<Microsoft.Azure.Management.AppService.Fluent.IAppServicePlan> appServicePlanCreatable)
+        {
+            //$ return super.WithNewAppServicePlan(appServicePlanCreatable);
+
+            return this;
+        }
+
+        ///GENMHASH:93C29CF5161D2614E639C98402130AE8:6F5157AFE185E032D5BFCA058B128443
+        public WebAppImpl WithNewLinuxPlan(PricingTier pricingTier)
+        {
+            //$ return super.WithNewAppServicePlan(OperatingSystem.LINUX, pricingTier);
+
+            return this;
+        }
+
+        ///GENMHASH:EF90793D27905B9731A3A9BAC102798B:43571FEFEFB64D6EDF2EE00DFD72EDFA
+        public WebAppImpl WithStartUpCommand(string startUpCommand)
+        {
+            //$ if (siteConfig == null) {
+            //$ siteConfig = new SiteConfigResourceInner();
+            //$ }
+            //$ siteConfig.WithAppCommandLine(startUpCommand);
+            //$ return this;
+
+            return this;
+        }
+
+        ///GENMHASH:D79048417E133BB6DC503E8145592A80:62AD83CC92F592B62208E92CCB5E5752
+        public WebAppImpl WithCredentials(string username, string password)
+        {
+            //$ withAppSetting(SETTING_REGISTRY_USERNAME, username);
+            //$ withAppSetting(SETTING_REGISTRY_PASSWORD, password);
+            //$ return this;
+
+            return this;
+        }
+
+        ///GENMHASH:F7734222FF39440A50483317E5DF8156:998FF6187B952D74EE89FFECAAB847A3
+        public WebAppImpl WithBuiltInImage(RuntimeStack runtimeStack)
+        {
+            //$ ensureLinuxPlan();
+            //$ cleanUpContainerSettings();
+            //$ if (siteConfig == null) {
+            //$ siteConfig = new SiteConfigResourceInner();
+            //$ }
+            //$ siteConfig.WithLinuxFxVersion(String.Format("%s|%s", runtimeStack.Stack(), runtimeStack.Version()));
+            //$ if (runtimeStack.Stack().Equals("NODE")) {
+            //$ siteConfig.WithNodeVersion(runtimeStack.Version());
+            //$ }
+            //$ if (runtimeStack.Stack().Equals("PHP")) {
+            //$ siteConfig.WithPhpVersion(runtimeStack.Version());
+            //$ }
+            //$ if (runtimeStack.Stack().Equals("DOTNETCORE")) {
+            //$ siteConfig.WithNetFrameworkVersion(runtimeStack.Version());
+            //$ }
+            //$ return this;
+
+            return this;
+        }
+
+        IWithCreate IExistingWindowsPlanWithGroup.WithNewResourceGroup(string name)
+
+        {
+            throw new NotImplementedException();
+        }
+
+        IWithCreate IExistingWindowsPlanWithGroup.WithNewResourceGroup()
+        {
+            throw new NotImplementedException();
+        }
+
+        IWithCreate IExistingWindowsPlanWithGroup.WithNewResourceGroup(ICreatable<IResourceGroup> groupDefinition)
+        {
+            throw new NotImplementedException();
+        }
+
+        IWithCreate IExistingWindowsPlanWithGroup.WithExistingResourceGroup(string groupName)
+        {
+            throw new NotImplementedException();
+        }
+
+        IWithCreate IExistingWindowsPlanWithGroup.WithExistingResourceGroup(IResourceGroup group)
+        {
+            throw new NotImplementedException();
+        }
+
+        WebApp.Definition.IWithDockerContainerImage IExistingLinuxPlanWithGroup.WithNewResourceGroup(string name)
+        {
+            throw new NotImplementedException();
+        }
+
+        WebApp.Definition.IWithDockerContainerImage IExistingLinuxPlanWithGroup.WithNewResourceGroup()
+        {
+            throw new NotImplementedException();
+        }
+
+        WebApp.Definition.IWithDockerContainerImage IExistingLinuxPlanWithGroup.WithNewResourceGroup(ICreatable<IResourceGroup> groupDefinition)
         {
             throw new NotImplementedException();
         }
