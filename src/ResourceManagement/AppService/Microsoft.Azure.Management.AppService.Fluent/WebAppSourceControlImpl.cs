--- conflicted
+++ resolved
@@ -49,17 +49,6 @@
         ///GENMHASH:41AFD2B5AA5DD5D065E6012F1607BD83:6ACF74B813BCAD8B41434D3540AE8141
         internal async Task<Microsoft.Azure.Management.AppService.Fluent.Models.SourceControlInner> RegisterGithubAccessTokenAsync(CancellationToken cancellationToken = default(CancellationToken))
         {
-<<<<<<<<<<<<<<<<<<<<<<<<<<<CHANGED>>>>>>>>>>>>>>>>>>>>>>>>>>>
-            //$ if (githubAccessToken == null) {
-            //$ return Observable.Just(null);
-            //$ }
-            //$ SourceControlInner sourceControlInner = new SourceControlInner().WithToken(githubAccessToken);
-            //$ sourceControlInner.WithLocation(parent().RegionName());
-            //$ return this.parent().Manager().Inner().UpdateSourceControlAsync("Github", sourceControlInner);
-            //$ }
-
-<<<<<<<<<<<<<<<<<<<<<<<<<<<<<<>>>>>>>>>>>>>>>>>>>>>>>>>>>>>>>
-
             if (githubAccessToken != null)
             {
                 return await parent.Manager.Inner.UpdateSourceControlAsync("Github", new SourceControlInner
@@ -74,18 +63,11 @@
         ///GENMHASH:FD5D5A8D6904B467321E345BE1FA424E:00C6BAC04AF2ED6D87D2C5610E88B001
         public IWebAppBase Parent()
         {
-<<<<<<<<<<<<<<<<<<<<<<<<<<<CHANGED>>>>>>>>>>>>>>>>>>>>>>>>>>>
-            //$ public FluentImplT parent() {
-            //$ return (FluentImplT) this.parent;
-
-<<<<<<<<<<<<<<<<<<<<<<<<<<<<<<>>>>>>>>>>>>>>>>>>>>>>>>>>>>>>>
-
             return parent;
         }
 
         ///GENMHASH:DBC91E274023CE112BF5317D36B0BDC3:08D6495FD781CCB57E524CE9B1EDE729
 
-<<<<<<<<<<<<<<<<<<<<<<<<<<<DELETED>>>>>>>>>>>>>>>>>>>>>>>>>>>
         internal WebAppSourceControlImpl(
             SiteSourceControlInner inner,
             WebAppBaseImpl<FluentT, FluentImplT, DefAfterRegionT, DefAfterGroupT, UpdateT> parent)
