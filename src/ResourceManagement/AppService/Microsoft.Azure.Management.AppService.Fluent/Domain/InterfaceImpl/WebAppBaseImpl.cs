// Copyright (c) Microsoft Corporation. All rights reserved.
// Licensed under the MIT License. See License.txt in the project root for license information.
namespace Microsoft.Azure.Management.AppService.Fluent
{
    using System.Threading;
    using System.Threading.Tasks;
    using Microsoft.Azure.Management.AppService.Fluent.Models;
    using Microsoft.Azure.Management.AppService.Fluent.WebAppBase.Definition;
    using Microsoft.Azure.Management.AppService.Fluent.WebAppBase.Update;
<<<<<<< HEAD
=======
    using Microsoft.Azure.Management.ResourceManager.Fluent;
>>>>>>> 30aa0c42
    using System.Collections.Generic;
    using System;

    internal abstract partial class WebAppBaseImpl<FluentT, FluentImplT, DefAfterRegionT, DefAfterGroupT, UpdateT> 
    {
        /// <summary>
        /// Removes source control for deployment from the web app.
        /// </summary>
        /// <return>The next stage of the web app update.</return>
        WebAppBase.Update.IUpdate<FluentT> WebAppBase.Update.IWithSourceControl<FluentT>.WithoutSourceControl()
        {
            return this.WithoutSourceControl() as WebAppBase.Update.IUpdate<FluentT>;
        }

        /// <summary>
        /// Specifies the source control to be a local Git repository on the web app.
        /// </summary>
        /// <return>The next stage of the web app update.</return>
        WebAppBase.Update.IUpdate<FluentT> WebAppBase.Update.IWithSourceControl<FluentT>.WithLocalGitSourceControl()
        {
            return this.WithLocalGitSourceControl() as WebAppBase.Update.IUpdate<FluentT>;
        }

        /// <summary>
        /// Starts the definition of a new source control.
        /// </summary>
        /// <return>The first stage of a source control definition.</return>
        WebAppSourceControl.UpdateDefinition.IBlank<WebAppBase.Update.IUpdate<FluentT>> WebAppBase.Update.IWithSourceControl<FluentT>.DefineSourceControl()
        {
            return this.DefineSourceControl() as WebAppSourceControl.UpdateDefinition.IBlank<WebAppBase.Update.IUpdate<FluentT>>;
        }

        /// <summary>
        /// Specifies the source control to be a local Git repository on the web app.
        /// </summary>
<<<<<<< HEAD
        /// <return>The next stage of the web app definition.</return>
=======
        /// <return>The next stage of the definition.</return>
>>>>>>> 30aa0c42
        WebAppBase.Definition.IWithCreate<FluentT> WebAppBase.Definition.IWithSourceControl<FluentT>.WithLocalGitSourceControl()
        {
            return this.WithLocalGitSourceControl() as WebAppBase.Definition.IWithCreate<FluentT>;
        }

        /// <summary>
        /// Starts the definition of a new source control.
        /// </summary>
        /// <return>The first stage of a source control definition.</return>
        WebAppSourceControl.Definition.IBlank<WebAppBase.Definition.IWithCreate<FluentT>> WebAppBase.Definition.IWithSourceControl<FluentT>.DefineSourceControl()
        {
            return this.DefineSourceControl() as WebAppSourceControl.Definition.IBlank<WebAppBase.Definition.IWithCreate<FluentT>>;
        }

        /// <summary>
        /// Specifies if SCM site is also stopped when the web app is stopped.
        /// </summary>
        /// <param name="scmSiteAlsoStopped">True if SCM site is also stopped.</param>
        /// <return>The next stage of web app update.</return>
        WebAppBase.Update.IUpdate<FluentT> WebAppBase.Update.IWithScmSiteAlsoStopped<FluentT>.WithScmSiteAlsoStopped(bool scmSiteAlsoStopped)
        {
            return this.WithScmSiteAlsoStopped(scmSiteAlsoStopped) as WebAppBase.Update.IUpdate<FluentT>;
        }

        /// <summary>
        /// Specifies if SCM site is also stopped when the web app is stopped.
        /// </summary>
        /// <param name="scmSiteAlsoStopped">True if SCM site is also stopped.</param>
<<<<<<< HEAD
        /// <return>The next stage of the web app definition.</return>
=======
        /// <return>The next stage of the definition.</return>
>>>>>>> 30aa0c42
        WebAppBase.Definition.IWithCreate<FluentT> WebAppBase.Definition.IWithScmSiteAlsoStopped<FluentT>.WithScmSiteAlsoStopped(bool scmSiteAlsoStopped)
        {
            return this.WithScmSiteAlsoStopped(scmSiteAlsoStopped) as WebAppBase.Definition.IWithCreate<FluentT>;
        }

        /// <summary>
        /// Changes the stickiness of an app setting.
        /// </summary>
        /// <param name="key">The key of the app setting to change stickiness.</param>
        /// <param name="sticky">True if the app setting sticks to the slot during a swap.</param>
        /// <return>The next stage of the web app update.</return>
        WebAppBase.Update.IUpdate<FluentT> WebAppBase.Update.IWithAppSettings<FluentT>.WithAppSettingStickiness(string key, bool sticky)
        {
            return this.WithAppSettingStickiness(key, sticky) as WebAppBase.Update.IUpdate<FluentT>;
        }

        /// <summary>
        /// Specifies the app settings for the web app as a  Map. These app settings
        /// will stay at the slot during a swap.
        /// </summary>
        /// <param name="settings">A  Map of app settings.</param>
        /// <return>The next stage of the web app update.</return>
        WebAppBase.Update.IUpdate<FluentT> WebAppBase.Update.IWithAppSettings<FluentT>.WithStickyAppSettings(IDictionary<string,string> settings)
        {
            return this.WithStickyAppSettings(settings) as WebAppBase.Update.IUpdate<FluentT>;
        }

        /// <summary>
        /// Specifies the app settings for the web app as a  Map.
        /// </summary>
        /// <param name="settings">A  Map of app settings.</param>
        /// <return>The next stage of the web app update.</return>
        WebAppBase.Update.IUpdate<FluentT> WebAppBase.Update.IWithAppSettings<FluentT>.WithAppSettings(IDictionary<string,string> settings)
        {
            return this.WithAppSettings(settings) as WebAppBase.Update.IUpdate<FluentT>;
        }

        /// <summary>
        /// Adds an app setting to the web app.
        /// </summary>
        /// <param name="key">The key for the app setting.</param>
        /// <param name="value">The value for the app setting.</param>
        /// <return>The next stage of the web app update.</return>
        WebAppBase.Update.IUpdate<FluentT> WebAppBase.Update.IWithAppSettings<FluentT>.WithAppSetting(string key, string value)
        {
            return this.WithAppSetting(key, value) as WebAppBase.Update.IUpdate<FluentT>;
        }

        /// <summary>
        /// Removes an app setting from the web app.
        /// </summary>
        /// <param name="key">The key of the app setting to remove.</param>
        /// <return>The next stage of the web app update.</return>
        WebAppBase.Update.IUpdate<FluentT> WebAppBase.Update.IWithAppSettings<FluentT>.WithoutAppSetting(string key)
        {
            return this.WithoutAppSetting(key) as WebAppBase.Update.IUpdate<FluentT>;
        }

        /// <summary>
        /// Adds an app setting to the web app. This app setting
        /// will stay at the slot during a swap.
        /// </summary>
        /// <param name="key">The key for the app setting.</param>
        /// <param name="value">The value for the app setting.</param>
        /// <return>The next stage of the web app update.</return>
        WebAppBase.Update.IUpdate<FluentT> WebAppBase.Update.IWithAppSettings<FluentT>.WithStickyAppSetting(string key, string value)
        {
            return this.WithStickyAppSetting(key, value) as WebAppBase.Update.IUpdate<FluentT>;
        }

        /// <summary>
        /// Specifies the app settings for the web app as a  Map. These app settings will be swapped
        /// as well after a deployment slot swap.
        /// </summary>
        /// <param name="settings">A  Map of app settings.</param>
<<<<<<< HEAD
        /// <return>The next stage of the web app definition.</return>
=======
        /// <return>The next stage of the definition.</return>
>>>>>>> 30aa0c42
        WebAppBase.Definition.IWithCreate<FluentT> WebAppBase.Definition.IWithAppSettings<FluentT>.WithStickyAppSettings(IDictionary<string,string> settings)
        {
            return this.WithStickyAppSettings(settings) as WebAppBase.Definition.IWithCreate<FluentT>;
        }

        /// <summary>
        /// Specifies the app settings for the web app as a  Map.
        /// </summary>
        /// <param name="settings">A  Map of app settings.</param>
<<<<<<< HEAD
        /// <return>The next stage of the web app definition.</return>
=======
        /// <return>The next stage of the definition.</return>
>>>>>>> 30aa0c42
        WebAppBase.Definition.IWithCreate<FluentT> WebAppBase.Definition.IWithAppSettings<FluentT>.WithAppSettings(IDictionary<string,string> settings)
        {
            return this.WithAppSettings(settings) as WebAppBase.Definition.IWithCreate<FluentT>;
        }

        /// <summary>
        /// Adds an app setting to the web app.
        /// </summary>
        /// <param name="key">The key for the app setting.</param>
        /// <param name="value">The value for the app setting.</param>
<<<<<<< HEAD
        /// <return>The next stage of the web app definition.</return>
=======
        /// <return>The next stage of the definition.</return>
>>>>>>> 30aa0c42
        WebAppBase.Definition.IWithCreate<FluentT> WebAppBase.Definition.IWithAppSettings<FluentT>.WithAppSetting(string key, string value)
        {
            return this.WithAppSetting(key, value) as WebAppBase.Definition.IWithCreate<FluentT>;
        }

        /// <summary>
        /// Adds an app setting to the web app. This app setting will be swapped
        /// as well after a deployment slot swap.
        /// </summary>
        /// <param name="key">The key for the app setting.</param>
        /// <param name="value">The value for the app setting.</param>
<<<<<<< HEAD
        /// <return>The next stage of the web app definition.</return>
=======
        /// <return>The next stage of the definition.</return>
>>>>>>> 30aa0c42
        WebAppBase.Definition.IWithCreate<FluentT> WebAppBase.Definition.IWithAppSettings<FluentT>.WithStickyAppSetting(string key, string value)
        {
            return this.WithStickyAppSetting(key, value) as WebAppBase.Definition.IWithCreate<FluentT>;
        }

        /// <summary>
        /// Turns off the authentication on the web app.
        /// </summary>
        /// <return>The next stage of the web app update.</return>
        WebAppBase.Update.IUpdate<FluentT> WebAppBase.Update.IWithAuthentication<FluentT>.WithoutAuthentication()
        {
            return this.WithoutAuthentication() as WebAppBase.Update.IUpdate<FluentT>;
        }

        /// <summary>
        /// Gets Updates the authentication configuration of the web app.
        /// </summary>
        /// <summary>
        /// Gets the first stage of an authentication update.
        /// </summary>
        WebAppAuthentication.Update.IUpdate<WebAppBase.Update.IUpdate<FluentT>> WebAppBase.Update.IWithAuthentication<FluentT>.UpdateAuthentication
        {
            get
            {
                return this.UpdateAuthentication() as WebAppAuthentication.Update.IUpdate<WebAppBase.Update.IUpdate<FluentT>>;
            }
        }

        /// <summary>
        /// Gets Specifies the definition of a new authentication configuration.
        /// </summary>
        /// <summary>
        /// Gets the first stage of an authentication definition.
        /// </summary>
        WebAppAuthentication.UpdateDefinition.IBlank<WebAppBase.Update.IUpdate<FluentT>> WebAppBase.Update.IWithAuthentication<FluentT>.DefineAuthentication
        {
            get
            {
                return this.DefineAuthentication() as WebAppAuthentication.UpdateDefinition.IBlank<WebAppBase.Update.IUpdate<FluentT>>;
            }
        }

        /// <summary>
        /// Gets Specifies the definition of a new authentication configuration.
        /// </summary>
        /// <summary>
        /// Gets the first stage of an authentication definition.
        /// </summary>
        WebAppAuthentication.Definition.IBlank<WebAppBase.Definition.IWithCreate<FluentT>> WebAppBase.Definition.IWithAuthentication<FluentT>.DefineAuthentication
        {
            get
            {
                return this.DefineAuthentication() as WebAppAuthentication.Definition.IBlank<WebAppBase.Definition.IWithCreate<FluentT>>;
            }
        }

        /// <summary>
        /// Adds a connection string to the web app.
        /// </summary>
        /// <param name="name">The name of the connection string.</param>
        /// <param name="value">The connection string value.</param>
        /// <param name="type">The connection string type.</param>
        /// <return>The next stage of the web app update.</return>
        WebAppBase.Update.IUpdate<FluentT> WebAppBase.Update.IWithConnectionString<FluentT>.WithConnectionString(string name, string value, ConnectionStringType type)
        {
            return this.WithConnectionString(name, value, type) as WebAppBase.Update.IUpdate<FluentT>;
        }

        /// <summary>
        /// Adds a connection string to the web app. This connection string
        /// will stay at the slot during a swap.
        /// </summary>
        /// <param name="name">The name of the connection string.</param>
        /// <param name="value">The connection string value.</param>
        /// <param name="type">The connection string type.</param>
        /// <return>The next stage of the web app update.</return>
        WebAppBase.Update.IUpdate<FluentT> WebAppBase.Update.IWithConnectionString<FluentT>.WithStickyConnectionString(string name, string value, ConnectionStringType type)
        {
            return this.WithStickyConnectionString(name, value, type) as WebAppBase.Update.IUpdate<FluentT>;
        }

        /// <summary>
        /// Removes a connection string from the web app.
        /// </summary>
        /// <param name="name">The name of the connection string.</param>
        /// <return>The next stage of the web app update.</return>
        WebAppBase.Update.IUpdate<FluentT> WebAppBase.Update.IWithConnectionString<FluentT>.WithoutConnectionString(string name)
        {
            return this.WithoutConnectionString(name) as WebAppBase.Update.IUpdate<FluentT>;
        }

        /// <summary>
        /// Changes the stickiness of a connection string.
        /// </summary>
        /// <param name="name">The name of the connection string.</param>
        /// <param name="sticky">True if the connection string sticks to the slot during a swap.</param>
        /// <return>The next stage of the web app update.</return>
        WebAppBase.Update.IUpdate<FluentT> WebAppBase.Update.IWithConnectionString<FluentT>.WithConnectionStringStickiness(string name, bool sticky)
        {
            return this.WithConnectionStringStickiness(name, sticky) as WebAppBase.Update.IUpdate<FluentT>;
        }

        /// <summary>
        /// Adds a connection string to the web app.
        /// </summary>
        /// <param name="name">The name of the connection string.</param>
        /// <param name="value">The connection string value.</param>
        /// <param name="type">The connection string type.</param>
<<<<<<< HEAD
        /// <return>The next stage of the web app definition.</return>
=======
        /// <return>The next stage of the definition.</return>
>>>>>>> 30aa0c42
        WebAppBase.Definition.IWithCreate<FluentT> WebAppBase.Definition.IWithConnectionString<FluentT>.WithConnectionString(string name, string value, ConnectionStringType type)
        {
            return this.WithConnectionString(name, value, type) as WebAppBase.Definition.IWithCreate<FluentT>;
        }

        /// <summary>
        /// Adds a connection string to the web app. This connection string will be swapped
        /// as well after a deployment slot swap.
        /// </summary>
        /// <param name="name">The name of the connection string.</param>
        /// <param name="value">The connection string value.</param>
        /// <param name="type">The connection string type.</param>
<<<<<<< HEAD
        /// <return>The next stage of the web app definition.</return>
=======
        /// <return>The next stage of the definition.</return>
>>>>>>> 30aa0c42
        WebAppBase.Definition.IWithCreate<FluentT> WebAppBase.Definition.IWithConnectionString<FluentT>.WithStickyConnectionString(string name, string value, ConnectionStringType type)
        {
            return this.WithStickyConnectionString(name, value, type) as WebAppBase.Definition.IWithCreate<FluentT>;
        }

        /// <summary>
        /// Removes an SSL binding for a specific hostname.
        /// </summary>
        /// <param name="hostname">The hostname to remove SSL certificate from.</param>
        /// <return>The next stage of web app update.</return>
        WebAppBase.Update.IUpdate<FluentT> WebAppBase.Update.IWithHostNameSslBinding<FluentT>.WithoutSslBinding(string hostname)
        {
            return this.WithoutSslBinding(hostname) as WebAppBase.Update.IUpdate<FluentT>;
        }

        /// <summary>
        /// Starts a definition of an SSL binding.
        /// </summary>
        /// <return>The first stage of an SSL binding definition.</return>
        HostNameSslBinding.UpdateDefinition.IBlank<WebAppBase.Update.IUpdate<FluentT>> WebAppBase.Update.IWithHostNameSslBinding<FluentT>.DefineSslBinding()
        {
            return this.DefineSslBinding() as HostNameSslBinding.UpdateDefinition.IBlank<WebAppBase.Update.IUpdate<FluentT>>;
        }

        /// <summary>
        /// Starts a definition of an SSL binding.
        /// </summary>
        /// <return>The first stage of an SSL binding definition.</return>
        HostNameSslBinding.Definition.IBlank<WebAppBase.Definition.IWithCreate<FluentT>> WebAppBase.Definition.IWithHostNameSslBinding<FluentT>.DefineSslBinding()
        {
            return this.DefineSslBinding() as HostNameSslBinding.Definition.IBlank<WebAppBase.Definition.IWithCreate<FluentT>>;
        }

        /// <summary>
        /// Defines a list of host names of an externally purchased domain. The hostnames
        /// must be configured before hand to point to the web app.
        /// </summary>
        /// <param name="domain">The external domain name.</param>
        /// <param name="hostnames">The list of sub-domains.</param>
        /// <return>The next stage of web app update.</return>
        WebAppBase.Update.IUpdate<FluentT> WebAppBase.Update.IWithHostNameBinding<FluentT>.WithThirdPartyHostnameBinding(string domain, params string[] hostnames)
        {
            return this.WithThirdPartyHostnameBinding(domain, hostnames) as WebAppBase.Update.IUpdate<FluentT>;
        }

        /// <summary>
        /// Defines a list of host names of an Azure managed domain. The DNS record type is
        /// defaulted to be CNAME except for the root level domain (".
        /// </summary>
        /// <param name="domain">The Azure managed domain.</param>
        /// <param name="hostnames">The list of sub-domains.</param>
        /// <return>The next stage of web app update.</return>
        WebAppBase.Update.IUpdate<FluentT> WebAppBase.Update.IWithHostNameBinding<FluentT>.WithManagedHostnameBindings(IAppServiceDomain domain, params string[] hostnames)
        {
            return this.WithManagedHostnameBindings(domain, hostnames) as WebAppBase.Update.IUpdate<FluentT>;
        }

        /// <summary>
        /// Starts the definition of a new host name binding.
        /// </summary>
        /// <return>The first stage of a hostname binding update.</return>
        HostNameBinding.UpdateDefinition.IBlank<WebAppBase.Update.IUpdate<FluentT>> WebAppBase.Update.IWithHostNameBinding<FluentT>.DefineHostnameBinding()
        {
            return this.DefineHostnameBinding() as HostNameBinding.UpdateDefinition.IBlank<WebAppBase.Update.IUpdate<FluentT>>;
        }

        /// <summary>
        /// Unbinds a hostname from the web app.
        /// </summary>
        /// <param name="hostname">The hostname to unbind.</param>
        /// <return>The next stage of web app update.</return>
        WebAppBase.Update.IUpdate<FluentT> WebAppBase.Update.IWithHostNameBinding<FluentT>.WithoutHostnameBinding(string hostname)
        {
            return this.WithoutHostnameBinding(hostname) as WebAppBase.Update.IUpdate<FluentT>;
        }

        /// <summary>
        /// Defines a list of host names of an externally purchased domain. The hostnames
        /// must be configured before hand to point to the web app.
        /// </summary>
        /// <param name="domain">The external domain name.</param>
        /// <param name="hostnames">The list of sub-domains.</param>
<<<<<<< HEAD
        /// <return>The next stage of the web app definition.</return>
=======
        /// <return>The next stage of the definition.</return>
>>>>>>> 30aa0c42
        WebAppBase.Definition.IWithCreate<FluentT> WebAppBase.Definition.IWithHostNameBinding<FluentT>.WithThirdPartyHostnameBinding(string domain, params string[] hostnames)
        {
            return this.WithThirdPartyHostnameBinding(domain, hostnames) as WebAppBase.Definition.IWithCreate<FluentT>;
        }

        /// <summary>
        /// Defines a list of host names of an Azure managed domain. The DNS record type is
        /// defaulted to be CNAME except for the root level domain (".
        /// </summary>
        /// <param name="domain">The Azure managed domain.</param>
        /// <param name="hostnames">The list of sub-domains.</param>
<<<<<<< HEAD
        /// <return>The next stage of the web app definition.</return>
=======
        /// <return>The next stage of the definition.</return>
>>>>>>> 30aa0c42
        WebAppBase.Definition.IWithCreate<FluentT> WebAppBase.Definition.IWithHostNameBinding<FluentT>.WithManagedHostnameBindings(IAppServiceDomain domain, params string[] hostnames)
        {
            return this.WithManagedHostnameBindings(domain, hostnames) as WebAppBase.Definition.IWithCreate<FluentT>;
        }

        /// <summary>
        /// Starts the definition of a new host name binding.
        /// </summary>
        /// <return>The first stage of a hostname binding definition.</return>
        HostNameBinding.Definition.IBlank<WebAppBase.Definition.IWithCreate<FluentT>> WebAppBase.Definition.IWithHostNameBinding<FluentT>.DefineHostnameBinding()
        {
            return this.DefineHostnameBinding() as HostNameBinding.Definition.IBlank<WebAppBase.Definition.IWithCreate<FluentT>>;
        }

        /// <summary>
        /// Adds a list of default documents.
        /// </summary>
        /// <param name="documents">List of default documents.</param>
        /// <return>The next stage of web app update.</return>
        WebAppBase.Update.IUpdate<FluentT> WebAppBase.Update.IWithSiteConfigs<FluentT>.WithDefaultDocuments(IList<string> documents)
        {
            return this.WithDefaultDocuments(documents) as WebAppBase.Update.IUpdate<FluentT>;
        }

        /// <summary>
        /// Specifies if web sockets are enabled.
        /// </summary>
        /// <param name="enabled">True if web sockets are enabled.</param>
        /// <return>The next stage of web app update.</return>
        WebAppBase.Update.IUpdate<FluentT> WebAppBase.Update.IWithSiteConfigs<FluentT>.WithWebSocketsEnabled(bool enabled)
        {
            return this.WithWebSocketsEnabled(enabled) as WebAppBase.Update.IUpdate<FluentT>;
        }

        /// <summary>
        /// Turn off Java support.
        /// </summary>
        /// <return>The next stage of web app update.</return>
        WebAppBase.Update.IUpdate<FluentT> WebAppBase.Update.IWithSiteConfigs<FluentT>.WithoutJava()
        {
            return this.WithoutJava() as WebAppBase.Update.IUpdate<FluentT>;
        }

        /// <summary>
        /// Specifies the Java version.
        /// </summary>
        /// <param name="version">The Java version.</param>
        /// <return>The next stage of web app update.</return>
        WebAppBase.Update.IWithWebContainer<FluentT> WebAppBase.Update.IWithSiteConfigs<FluentT>.WithJavaVersion(JavaVersion version)
        {
            return this.WithJavaVersion(version) as WebAppBase.Update.IWithWebContainer<FluentT>;
        }

        /// <summary>
        /// Disables remote debugging.
        /// </summary>
        /// <return>The next stage of web app update.</return>
        WebAppBase.Update.IUpdate<FluentT> WebAppBase.Update.IWithSiteConfigs<FluentT>.WithRemoteDebuggingDisabled()
        {
            return this.WithRemoteDebuggingDisabled() as WebAppBase.Update.IUpdate<FluentT>;
        }

        /// <summary>
        /// Specifies if the VM powering the web app is always powered on.
        /// </summary>
        /// <param name="alwaysOn">True if the web app is always powered on.</param>
        /// <return>The next stage of web app update.</return>
        WebAppBase.Update.IUpdate<FluentT> WebAppBase.Update.IWithSiteConfigs<FluentT>.WithWebAppAlwaysOn(bool alwaysOn)
        {
            return this.WithWebAppAlwaysOn(alwaysOn) as WebAppBase.Update.IUpdate<FluentT>;
        }

        /// <summary>
        /// Removes a default document.
        /// </summary>
        /// <param name="document">Default document to remove.</param>
        /// <return>The next stage of web app update.</return>
        WebAppBase.Update.IUpdate<FluentT> WebAppBase.Update.IWithSiteConfigs<FluentT>.WithoutDefaultDocument(string document)
        {
            return this.WithoutDefaultDocument(document) as WebAppBase.Update.IUpdate<FluentT>;
        }

        /// <summary>
        /// Specifies the platform architecture to use.
        /// </summary>
        /// <param name="platform">The platform architecture.</param>
        /// <return>The next stage of web app update.</return>
        WebAppBase.Update.IUpdate<FluentT> WebAppBase.Update.IWithSiteConfigs<FluentT>.WithPlatformArchitecture(PlatformArchitecture platform)
        {
            return this.WithPlatformArchitecture(platform) as WebAppBase.Update.IUpdate<FluentT>;
        }

        /// <summary>
        /// Adds a default document.
        /// </summary>
        /// <param name="document">Default document.</param>
        /// <return>The next stage of web app update.</return>
        WebAppBase.Update.IUpdate<FluentT> WebAppBase.Update.IWithSiteConfigs<FluentT>.WithDefaultDocument(string document)
        {
            return this.WithDefaultDocument(document) as WebAppBase.Update.IUpdate<FluentT>;
        }

        /// <summary>
        /// Specifies the .NET Framework version.
        /// </summary>
        /// <param name="version">The .NET Framework version.</param>
        /// <return>The next stage of web app update.</return>
        WebAppBase.Update.IUpdate<FluentT> WebAppBase.Update.IWithSiteConfigs<FluentT>.WithNetFrameworkVersion(NetFrameworkVersion version)
        {
            return this.WithNetFrameworkVersion(version) as WebAppBase.Update.IUpdate<FluentT>;
        }

        /// <summary>
        /// Specifies the PHP version.
        /// </summary>
        /// <param name="version">The PHP version.</param>
        /// <return>The next stage of web app update.</return>
        WebAppBase.Update.IUpdate<FluentT> WebAppBase.Update.IWithSiteConfigs<FluentT>.WithPhpVersion(PhpVersion version)
        {
            return this.WithPhpVersion(version) as WebAppBase.Update.IUpdate<FluentT>;
        }

        /// <summary>
        /// Turn off Python support.
        /// </summary>
        /// <return>The next stage of web app update.</return>
        WebAppBase.Update.IUpdate<FluentT> WebAppBase.Update.IWithSiteConfigs<FluentT>.WithoutPython()
        {
            return this.WithoutPython() as WebAppBase.Update.IUpdate<FluentT>;
        }

        /// <summary>
        /// Specifies the Visual Studio version for remote debugging.
        /// </summary>
        /// <param name="remoteVisualStudioVersion">The Visual Studio version for remote debugging.</param>
        /// <return>The next stage of web app update.</return>
        WebAppBase.Update.IUpdate<FluentT> WebAppBase.Update.IWithSiteConfigs<FluentT>.WithRemoteDebuggingEnabled(RemoteVisualStudioVersion remoteVisualStudioVersion)
        {
            return this.WithRemoteDebuggingEnabled(remoteVisualStudioVersion) as WebAppBase.Update.IUpdate<FluentT>;
        }

        /// <summary>
        /// Specifies the slot name to auto-swap when a deployment is completed in this web app / deployment slot.
        /// </summary>
        /// <param name="slotName">The name of the slot, or 'production', to auto-swap.</param>
        /// <return>The next stage of web app update.</return>
        WebAppBase.Update.IUpdate<FluentT> WebAppBase.Update.IWithSiteConfigs<FluentT>.WithAutoSwapSlotName(string slotName)
        {
            return this.WithAutoSwapSlotName(slotName) as WebAppBase.Update.IUpdate<FluentT>;
        }

        /// <summary>
        /// Specifies the managed pipeline mode.
        /// </summary>
        /// <param name="managedPipelineMode">Managed pipeline mode.</param>
        /// <return>The next stage of web app update.</return>
        WebAppBase.Update.IUpdate<FluentT> WebAppBase.Update.IWithSiteConfigs<FluentT>.WithManagedPipelineMode(ManagedPipelineMode managedPipelineMode)
<<<<<<< HEAD
        {
            return this.WithManagedPipelineMode(managedPipelineMode) as WebAppBase.Update.IUpdate<FluentT>;
        }

        /// <summary>
        /// Specifies the Python version.
        /// </summary>
        /// <param name="version">The Python version.</param>
        /// <return>The next stage of web app update.</return>
        WebAppBase.Update.IUpdate<FluentT> WebAppBase.Update.IWithSiteConfigs<FluentT>.WithPythonVersion(PythonVersion version)
        {
            return this.WithPythonVersion(version) as WebAppBase.Update.IUpdate<FluentT>;
        }

        /// <summary>
        /// Adds a list of default documents.
        /// </summary>
        /// <param name="documents">List of default documents.</param>
        /// <return>The next stage of the web app definition.</return>
        WebAppBase.Definition.IWithCreate<FluentT> WebAppBase.Definition.IWithSiteConfigs<FluentT>.WithDefaultDocuments(IList<string> documents)
        {
            return this.WithDefaultDocuments(documents) as WebAppBase.Definition.IWithCreate<FluentT>;
        }

        /// <summary>
        /// Specifies if web sockets are enabled.
        /// </summary>
        /// <param name="enabled">True if web sockets are enabled.</param>
        /// <return>The next stage of the web app definition.</return>
        WebAppBase.Definition.IWithCreate<FluentT> WebAppBase.Definition.IWithSiteConfigs<FluentT>.WithWebSocketsEnabled(bool enabled)
        {
            return this.WithWebSocketsEnabled(enabled) as WebAppBase.Definition.IWithCreate<FluentT>;
        }

        /// <summary>
        /// Turn off PHP support.
        /// </summary>
        /// <return>The next stage of the web app definition.</return>
        WebAppBase.Definition.IWithCreate<FluentT> WebAppBase.Definition.IWithSiteConfigs<FluentT>.WithoutPhp()
        {
=======
        {
            return this.WithManagedPipelineMode(managedPipelineMode) as WebAppBase.Update.IUpdate<FluentT>;
        }

        /// <summary>
        /// Specifies the Python version.
        /// </summary>
        /// <param name="version">The Python version.</param>
        /// <return>The next stage of web app update.</return>
        WebAppBase.Update.IUpdate<FluentT> WebAppBase.Update.IWithSiteConfigs<FluentT>.WithPythonVersion(PythonVersion version)
        {
            return this.WithPythonVersion(version) as WebAppBase.Update.IUpdate<FluentT>;
        }

        /// <summary>
        /// Adds a list of default documents.
        /// </summary>
        /// <param name="documents">List of default documents.</param>
        /// <return>The next stage of the definition.</return>
        WebAppBase.Definition.IWithCreate<FluentT> WebAppBase.Definition.IWithSiteConfigs<FluentT>.WithDefaultDocuments(IList<string> documents)
        {
            return this.WithDefaultDocuments(documents) as WebAppBase.Definition.IWithCreate<FluentT>;
        }

        /// <summary>
        /// Specifies if web sockets are enabled.
        /// </summary>
        /// <param name="enabled">True if web sockets are enabled.</param>
        /// <return>The next stage of the definition.</return>
        WebAppBase.Definition.IWithCreate<FluentT> WebAppBase.Definition.IWithSiteConfigs<FluentT>.WithWebSocketsEnabled(bool enabled)
        {
            return this.WithWebSocketsEnabled(enabled) as WebAppBase.Definition.IWithCreate<FluentT>;
        }

        /// <summary>
        /// Turn off PHP support.
        /// </summary>
        /// <return>The next stage of the definition.</return>
        WebAppBase.Definition.IWithCreate<FluentT> WebAppBase.Definition.IWithSiteConfigs<FluentT>.WithoutPhp()
        {
>>>>>>> 30aa0c42
            return this.WithoutPhp() as WebAppBase.Definition.IWithCreate<FluentT>;
        }

        /// <summary>
        /// Specifies the Java version.
        /// </summary>
        /// <param name="version">The Java version.</param>
<<<<<<< HEAD
        /// <return>The next stage of the web app definition.</return>
=======
        /// <return>The next stage of the definition.</return>
>>>>>>> 30aa0c42
        WebAppBase.Definition.IWithWebContainer<FluentT> WebAppBase.Definition.IWithSiteConfigs<FluentT>.WithJavaVersion(JavaVersion version)
        {
            return this.WithJavaVersion(version) as WebAppBase.Definition.IWithWebContainer<FluentT>;
        }

        /// <summary>
        /// Disables remote debugging.
        /// </summary>
<<<<<<< HEAD
        /// <return>The next stage of the web app definition.</return>
=======
        /// <return>The next stage of the definition.</return>
>>>>>>> 30aa0c42
        WebAppBase.Definition.IWithCreate<FluentT> WebAppBase.Definition.IWithSiteConfigs<FluentT>.WithRemoteDebuggingDisabled()
        {
            return this.WithRemoteDebuggingDisabled() as WebAppBase.Definition.IWithCreate<FluentT>;
        }

        /// <summary>
        /// Specifies if the VM powering the web app is always powered on.
        /// </summary>
        /// <param name="alwaysOn">True if the web app is always powered on.</param>
<<<<<<< HEAD
        /// <return>The next stage of the web app definition.</return>
=======
        /// <return>The next stage of the definition.</return>
>>>>>>> 30aa0c42
        WebAppBase.Definition.IWithCreate<FluentT> WebAppBase.Definition.IWithSiteConfigs<FluentT>.WithWebAppAlwaysOn(bool alwaysOn)
        {
            return this.WithWebAppAlwaysOn(alwaysOn) as WebAppBase.Definition.IWithCreate<FluentT>;
        }

        /// <summary>
        /// Removes a default document.
        /// </summary>
        /// <param name="document">Default document to remove.</param>
<<<<<<< HEAD
        /// <return>The next stage of the web app definition.</return>
=======
        /// <return>The next stage of the definition.</return>
>>>>>>> 30aa0c42
        WebAppBase.Definition.IWithCreate<FluentT> WebAppBase.Definition.IWithSiteConfigs<FluentT>.WithoutDefaultDocument(string document)
        {
            return this.WithoutDefaultDocument(document) as WebAppBase.Definition.IWithCreate<FluentT>;
        }

        /// <summary>
        /// Specifies the platform architecture to use.
        /// </summary>
        /// <param name="platform">The platform architecture.</param>
<<<<<<< HEAD
        /// <return>The next stage of the web app definition.</return>
=======
        /// <return>The next stage of the definition.</return>
>>>>>>> 30aa0c42
        WebAppBase.Definition.IWithCreate<FluentT> WebAppBase.Definition.IWithSiteConfigs<FluentT>.WithPlatformArchitecture(PlatformArchitecture platform)
        {
            return this.WithPlatformArchitecture(platform) as WebAppBase.Definition.IWithCreate<FluentT>;
        }

        /// <summary>
        /// Adds a default document.
        /// </summary>
        /// <param name="document">Default document.</param>
<<<<<<< HEAD
        /// <return>The next stage of the web app definition.</return>
=======
        /// <return>The next stage of the definition.</return>
>>>>>>> 30aa0c42
        WebAppBase.Definition.IWithCreate<FluentT> WebAppBase.Definition.IWithSiteConfigs<FluentT>.WithDefaultDocument(string document)
        {
            return this.WithDefaultDocument(document) as WebAppBase.Definition.IWithCreate<FluentT>;
        }

        /// <summary>
        /// Specifies the .NET Framework version.
        /// </summary>
        /// <param name="version">The .NET Framework version.</param>
<<<<<<< HEAD
        /// <return>The next stage of the web app definition.</return>
=======
        /// <return>The next stage of the definition.</return>
>>>>>>> 30aa0c42
        WebAppBase.Definition.IWithCreate<FluentT> WebAppBase.Definition.IWithSiteConfigs<FluentT>.WithNetFrameworkVersion(NetFrameworkVersion version)
        {
            return this.WithNetFrameworkVersion(version) as WebAppBase.Definition.IWithCreate<FluentT>;
        }

        /// <summary>
        /// Specifies the PHP version.
        /// </summary>
        /// <param name="version">The PHP version.</param>
<<<<<<< HEAD
        /// <return>The next stage of the web app definition.</return>
=======
        /// <return>The next stage of the definition.</return>
>>>>>>> 30aa0c42
        WebAppBase.Definition.IWithCreate<FluentT> WebAppBase.Definition.IWithSiteConfigs<FluentT>.WithPhpVersion(PhpVersion version)
        {
            return this.WithPhpVersion(version) as WebAppBase.Definition.IWithCreate<FluentT>;
        }

        /// <summary>
        /// Specifies the Visual Studio version for remote debugging.
        /// </summary>
        /// <param name="remoteVisualStudioVersion">The Visual Studio version for remote debugging.</param>
<<<<<<< HEAD
        /// <return>The next stage of the web app definition.</return>
=======
        /// <return>The next stage of the definition.</return>
>>>>>>> 30aa0c42
        WebAppBase.Definition.IWithCreate<FluentT> WebAppBase.Definition.IWithSiteConfigs<FluentT>.WithRemoteDebuggingEnabled(RemoteVisualStudioVersion remoteVisualStudioVersion)
        {
            return this.WithRemoteDebuggingEnabled(remoteVisualStudioVersion) as WebAppBase.Definition.IWithCreate<FluentT>;
        }

        /// <summary>
        /// Specifies the slot name to auto-swap when a deployment is completed in this web app / deployment slot.
        /// </summary>
        /// <param name="slotName">The name of the slot, or 'production', to auto-swap.</param>
<<<<<<< HEAD
        /// <return>The next stage of the web app definition.</return>
=======
        /// <return>The next stage of the definition.</return>
>>>>>>> 30aa0c42
        WebAppBase.Definition.IWithCreate<FluentT> WebAppBase.Definition.IWithSiteConfigs<FluentT>.WithAutoSwapSlotName(string slotName)
        {
            return this.WithAutoSwapSlotName(slotName) as WebAppBase.Definition.IWithCreate<FluentT>;
        }

        /// <summary>
        /// Specifies the managed pipeline mode.
        /// </summary>
        /// <param name="managedPipelineMode">Managed pipeline mode.</param>
<<<<<<< HEAD
        /// <return>The next stage of the web app definition.</return>
=======
        /// <return>The next stage of the definition.</return>
>>>>>>> 30aa0c42
        WebAppBase.Definition.IWithCreate<FluentT> WebAppBase.Definition.IWithSiteConfigs<FluentT>.WithManagedPipelineMode(ManagedPipelineMode managedPipelineMode)
        {
            return this.WithManagedPipelineMode(managedPipelineMode) as WebAppBase.Definition.IWithCreate<FluentT>;
        }

        /// <summary>
        /// Specifies the Python version.
        /// </summary>
        /// <param name="version">The Python version.</param>
<<<<<<< HEAD
        /// <return>The next stage of the web app definition.</return>
=======
        /// <return>The next stage of the definition.</return>
>>>>>>> 30aa0c42
        WebAppBase.Definition.IWithCreate<FluentT> WebAppBase.Definition.IWithSiteConfigs<FluentT>.WithPythonVersion(PythonVersion version)
        {
            return this.WithPythonVersion(version) as WebAppBase.Definition.IWithCreate<FluentT>;
        }

        /// <summary>
        /// Specifies if client affinity is enabled.
        /// </summary>
        /// <param name="enabled">True if client affinity is enabled.</param>
        /// <return>The next stage of web app update.</return>
        WebAppBase.Update.IUpdate<FluentT> WebAppBase.Update.IWithClientAffinityEnabled<FluentT>.WithClientAffinityEnabled(bool enabled)
        {
            return this.WithClientAffinityEnabled(enabled) as WebAppBase.Update.IUpdate<FluentT>;
        }

        /// <summary>
        /// Specifies if client affinity is enabled.
        /// </summary>
        /// <param name="enabled">True if client affinity is enabled.</param>
<<<<<<< HEAD
        /// <return>The next stage of the web app definition.</return>
=======
        /// <return>The next stage of the definition.</return>
>>>>>>> 30aa0c42
        WebAppBase.Definition.IWithCreate<FluentT> WebAppBase.Definition.IWithClientAffinityEnabled<FluentT>.WithClientAffinityEnabled(bool enabled)
        {
            return this.WithClientAffinityEnabled(enabled) as WebAppBase.Definition.IWithCreate<FluentT>;
        }

        /// <summary>
        /// Specifies if client cert is enabled.
        /// </summary>
        /// <param name="enabled">True if client cert is enabled.</param>
        /// <return>The next stage of web app update.</return>
        WebAppBase.Update.IUpdate<FluentT> WebAppBase.Update.IWithClientCertEnabled<FluentT>.WithClientCertEnabled(bool enabled)
        {
            return this.WithClientCertEnabled(enabled) as WebAppBase.Update.IUpdate<FluentT>;
        }

        /// <summary>
        /// Specifies if client cert is enabled.
        /// </summary>
        /// <param name="enabled">True if client cert is enabled.</param>
<<<<<<< HEAD
        /// <return>The next stage of the web app definition.</return>
=======
        /// <return>The next stage of the definition.</return>
>>>>>>> 30aa0c42
        WebAppBase.Definition.IWithCreate<FluentT> WebAppBase.Definition.IWithClientCertEnabled<FluentT>.WithClientCertEnabled(bool enabled)
        {
            return this.WithClientCertEnabled(enabled) as WebAppBase.Definition.IWithCreate<FluentT>;
        }

        /// <summary>
        /// Specifies the Java web container.
        /// </summary>
        /// <param name="webContainer">The Java web container.</param>
        /// <return>The next stage of the web app update.</return>
        WebAppBase.Update.IUpdate<FluentT> WebAppBase.Update.IWithWebContainer<FluentT>.WithWebContainer(WebContainer webContainer)
        {
            return this.WithWebContainer(webContainer) as WebAppBase.Update.IUpdate<FluentT>;
        }

        /// <summary>
        /// Specifies the Java web container.
        /// </summary>
        /// <param name="webContainer">The Java web container.</param>
<<<<<<< HEAD
        /// <return>The next stage of the web app definition.</return>
=======
        /// <return>The next stage of the definition.</return>
>>>>>>> 30aa0c42
        WebAppBase.Definition.IWithCreate<FluentT> WebAppBase.Definition.IWithWebContainer<FluentT>.WithWebContainer(WebContainer webContainer)
        {
            return this.WithWebContainer(webContainer) as WebAppBase.Definition.IWithCreate<FluentT>;
        }

        /// <summary>
        /// Gets management information availability state for the web app.
        /// </summary>
        Models.SiteAvailabilityState Microsoft.Azure.Management.AppService.Fluent.IWebAppBase.AvailabilityState
        {
            get
            {
                return this.AvailabilityState();
            }
        }

        /// <summary>
        /// Gets true if the site is enabled; otherwise, false.
        /// </summary>
        bool Microsoft.Azure.Management.AppService.Fluent.IWebAppBase.Enabled
        {
            get
            {
                return this.Enabled();
            }
        }

        /// <summary>
        /// Gets the remote debugging version.
        /// </summary>
        Microsoft.Azure.Management.AppService.Fluent.RemoteVisualStudioVersion Microsoft.Azure.Management.AppService.Fluent.IWebAppBase.RemoteDebuggingVersion
        {
            get
            {
                return this.RemoteDebuggingVersion() as Microsoft.Azure.Management.AppService.Fluent.RemoteVisualStudioVersion;
            }
        }

        /// <summary>
        /// Gets if web socket is enabled.
        /// </summary>
        bool Microsoft.Azure.Management.AppService.Fluent.IWebAppBase.WebSocketsEnabled
        {
            get
            {
                return this.WebSocketsEnabled();
            }
        }

        /// <summary>
        /// Gets site is a default container.
        /// </summary>
        bool Microsoft.Azure.Management.AppService.Fluent.IWebAppBase.IsDefaultContainer
        {
            get
            {
                return this.IsDefaultContainer();
            }
        }

        /// <summary>
        /// Gets managed pipeline mode.
        /// </summary>
        Models.ManagedPipelineMode Microsoft.Azure.Management.AppService.Fluent.IWebAppBase.ManagedPipelineMode
        {
            get
            {
                return this.ManagedPipelineMode();
            }
        }

        /// <summary>
        /// Gets the version of Node.JS.
        /// </summary>
        string Microsoft.Azure.Management.AppService.Fluent.IWebAppBase.NodeVersion
        {
            get
            {
                return this.NodeVersion();
            }
        }

        /// <summary>
        /// Gets name of repository site.
        /// </summary>
        string Microsoft.Azure.Management.AppService.Fluent.IWebAppBase.RepositorySiteName
        {
            get
            {
                return this.RepositorySiteName();
            }
        }

        /// <summary>
        /// Gets if the public hostnames are disabled the web app.
        /// If set to true the app is only accessible via API
        /// Management process.
        /// </summary>
        bool Microsoft.Azure.Management.AppService.Fluent.IWebAppBase.HostNamesDisabled
        {
            get
            {
                return this.HostNamesDisabled();
            }
        }

        /// <summary>
        /// Gets the version of PHP.
        /// </summary>
        Microsoft.Azure.Management.AppService.Fluent.PhpVersion Microsoft.Azure.Management.AppService.Fluent.IWebAppBase.PhpVersion
        {
            get
            {
                return this.PhpVersion() as Microsoft.Azure.Management.AppService.Fluent.PhpVersion;
            }
        }

        /// <summary>
        /// Gets the operating system the web app is running on.
        /// </summary>
        OperatingSystem Microsoft.Azure.Management.AppService.Fluent.IWebAppBase.OperatingSystem
        {
            get
            {
                return this.OperatingSystem();
            }
        }

        /// <summary>
        /// Gets whether web app is deployed as a premium app.
        /// </summary>
        bool Microsoft.Azure.Management.AppService.Fluent.IWebAppBase.IsPremiumApp
        {
            get
            {
                return this.IsPremiumApp();
            }
        }

        /// <summary>
        /// Gets whether to stop SCM (KUDU) site when the web app is
        /// stopped. Default is false.
        /// </summary>
        bool Microsoft.Azure.Management.AppService.Fluent.IWebAppBase.ScmSiteAlsoStopped
        {
            get
            {
                return this.ScmSiteAlsoStopped();
            }
        }

        /// <summary>
        /// Gets Java container version.
        /// </summary>
        string Microsoft.Azure.Management.AppService.Fluent.IWebAppBase.JavaContainerVersion
        {
            get
            {
                return this.JavaContainerVersion();
            }
        }

        /// <summary>
        /// Gets the auto swap slot name.
        /// </summary>
        string Microsoft.Azure.Management.AppService.Fluent.IWebAppBase.AutoSwapSlotName
        {
            get
            {
                return this.AutoSwapSlotName();
            }
        }

        /// <summary>
        /// Gets state indicating whether web app has exceeded its quota usage.
        /// </summary>
        Models.UsageState Microsoft.Azure.Management.AppService.Fluent.IWebAppBase.UsageState
        {
            get
            {
                return this.UsageState();
            }
        }

        /// <summary>
        /// Gets The resource ID of the app service plan.
        /// </summary>
        string Microsoft.Azure.Management.AppService.Fluent.IWebAppBase.AppServicePlanId
        {
            get
            {
                return this.AppServicePlanId();
            }
        }

        /// <summary>
        /// Gets name of gateway app associated with web app.
        /// </summary>
        string Microsoft.Azure.Management.AppService.Fluent.IWebAppBase.GatewaySiteName
        {
            get
            {
                return this.GatewaySiteName();
            }
        }

        /// <summary>
        /// Gets the default documents.
        /// </summary>
        System.Collections.Generic.IReadOnlyList<string> Microsoft.Azure.Management.AppService.Fluent.IWebAppBase.DefaultDocuments
        {
            get
            {
                return this.DefaultDocuments() as System.Collections.Generic.IReadOnlyList<string>;
            }
        }

        /// <summary>
        /// Gets the version of Python.
        /// </summary>
        Microsoft.Azure.Management.AppService.Fluent.PythonVersion Microsoft.Azure.Management.AppService.Fluent.IWebAppBase.PythonVersion
        {
            get
            {
                return this.PythonVersion() as Microsoft.Azure.Management.AppService.Fluent.PythonVersion;
            }
        }

        /// <summary>
        /// Gets if the web app is always on.
        /// </summary>
        bool Microsoft.Azure.Management.AppService.Fluent.IWebAppBase.AlwaysOn
        {
            get
            {
                return this.AlwaysOn();
            }
        }

        /// <summary>
        /// Gets hostnames associated with web app.
        /// </summary>
        System.Collections.Generic.ISet<string> Microsoft.Azure.Management.AppService.Fluent.IWebAppBase.HostNames
        {
            get
            {
                return this.HostNames() as System.Collections.Generic.ISet<string>;
            }
        }

        /// <summary>
        /// Gets Java container.
        /// </summary>
        string Microsoft.Azure.Management.AppService.Fluent.IWebAppBase.JavaContainer
        {
            get
            {
                return this.JavaContainer();
            }
        }

        /// <summary>
        /// Gets the .NET Framework version.
        /// </summary>
        Microsoft.Azure.Management.AppService.Fluent.NetFrameworkVersion Microsoft.Azure.Management.AppService.Fluent.IWebAppBase.NetFrameworkVersion
        {
            get
            {
                return this.NetFrameworkVersion() as Microsoft.Azure.Management.AppService.Fluent.NetFrameworkVersion;
            }
        }

        /// <summary>
        /// Gets the connection strings defined on the web app.
        /// </summary>
        System.Collections.Generic.IReadOnlyDictionary<string,Microsoft.Azure.Management.AppService.Fluent.IConnectionString> Microsoft.Azure.Management.AppService.Fluent.IWebAppBase.ConnectionStrings
        {
            get
            {
                return this.ConnectionStrings() as System.Collections.Generic.IReadOnlyDictionary<string,Microsoft.Azure.Management.AppService.Fluent.IConnectionString>;
            }
        }

        /// <summary>
        /// Gets list of SSL states used to manage the SSL bindings for site's hostnames.
        /// </summary>
        System.Collections.Generic.IReadOnlyDictionary<string,Models.HostNameSslState> Microsoft.Azure.Management.AppService.Fluent.IWebAppBase.HostNameSslStates
        {
            get
            {
                return this.HostNameSslStates() as System.Collections.Generic.IReadOnlyDictionary<string,Models.HostNameSslState>;
            }
        }

        /// <summary>
        /// Gets list of IP addresses that this web app uses for
        /// outbound connections. Those can be used when configuring firewall
        /// rules for databases accessed by this web app.
        /// </summary>
        System.Collections.Generic.ISet<string> Microsoft.Azure.Management.AppService.Fluent.IWebAppBase.OutboundIPAddresses
        {
            get
            {
                return this.OutboundIPAddresses() as System.Collections.Generic.ISet<string>;
            }
        }

        /// <summary>
        /// Gets list of Azure Traffic manager host names associated with web
        /// app.
        /// </summary>
        System.Collections.Generic.ISet<string> Microsoft.Azure.Management.AppService.Fluent.IWebAppBase.TrafficManagerHostNames
        {
            get
            {
                return this.TrafficManagerHostNames() as System.Collections.Generic.ISet<string>;
            }
        }

        /// <summary>
        /// Gets the micro-service name.
        /// </summary>
        string Microsoft.Azure.Management.AppService.Fluent.IWebAppBase.MicroService
        {
            get
            {
                return this.MicroService();
            }
        }

        /// <summary>
        /// Gets the architecture of the platform, either 32 bit (x86) or 64 bit (x64).
        /// </summary>
        Microsoft.Azure.Management.AppService.Fluent.PlatformArchitecture Microsoft.Azure.Management.AppService.Fluent.IWebAppBase.PlatformArchitecture
        {
            get
            {
                return this.PlatformArchitecture();
            }
        }

        /// <summary>
        /// Gets if the client affinity is enabled when load balancing http
        /// request for multiple instances of the web app.
        /// </summary>
        bool Microsoft.Azure.Management.AppService.Fluent.IWebAppBase.ClientAffinityEnabled
        {
            get
            {
                return this.ClientAffinityEnabled();
            }
        }

        /// <summary>
        /// Gets Java version.
        /// </summary>
        Microsoft.Azure.Management.AppService.Fluent.JavaVersion Microsoft.Azure.Management.AppService.Fluent.IWebAppBase.JavaVersion
        {
            get
            {
                return this.JavaVersion() as Microsoft.Azure.Management.AppService.Fluent.JavaVersion;
            }
        }

        /// <summary>
        /// Gets if the client certificate is enabled for the web app.
        /// </summary>
        bool Microsoft.Azure.Management.AppService.Fluent.IWebAppBase.ClientCertEnabled
        {
            get
            {
                return this.ClientCertEnabled();
            }
        }

        /// <summary>
        /// Gets information about whether the web app is cloned from another.
        /// </summary>
        Models.CloningInfo Microsoft.Azure.Management.AppService.Fluent.IWebAppBase.CloningInfo
        {
            get
            {
                return this.CloningInfo() as Models.CloningInfo;
            }
        }

        /// <summary>
        /// Gets host names for the web app that are enabled.
        /// </summary>
        System.Collections.Generic.ISet<string> Microsoft.Azure.Management.AppService.Fluent.IWebAppBase.EnabledHostNames
        {
            get
            {
                return this.EnabledHostNames() as System.Collections.Generic.ISet<string>;
            }
        }

        /// <summary>
        /// Gets the app settings defined on the web app.
        /// </summary>
        System.Collections.Generic.IReadOnlyDictionary<string,Microsoft.Azure.Management.AppService.Fluent.IAppSetting> Microsoft.Azure.Management.AppService.Fluent.IWebAppBase.AppSettings
        {
            get
            {
                return this.AppSettings() as System.Collections.Generic.IReadOnlyDictionary<string,Microsoft.Azure.Management.AppService.Fluent.IAppSetting>;
            }
        }

        /// <summary>
        /// Gets if the remote eebugging is enabled.
        /// </summary>
        bool Microsoft.Azure.Management.AppService.Fluent.IWebAppBase.RemoteDebuggingEnabled
        {
            get
            {
                return this.RemoteDebuggingEnabled();
            }
        }

        /// <summary>
        /// Gets default hostname of the web app.
        /// </summary>
        string Microsoft.Azure.Management.AppService.Fluent.IWebAppBase.DefaultHostName
        {
            get
            {
                return this.DefaultHostName();
            }
        }

        /// <summary>
        /// Gets which slot this app will swap into.
        /// </summary>
        string Microsoft.Azure.Management.AppService.Fluent.IWebAppBase.TargetSwapSlot
        {
            get
            {
                return this.TargetSwapSlot();
            }
        }

        /// <summary>
        /// Gets state of the web app.
        /// </summary>
        string Microsoft.Azure.Management.AppService.Fluent.IWebAppBase.State
        {
            get
            {
                return this.State();
            }
        }

        /// <summary>
        /// Gets Last time web app was modified in UTC.
        /// </summary>
<<<<<<< HEAD
        System.DateTime? Microsoft.Azure.Management.AppService.Fluent.IWebAppBase.LastModifiedTime
=======
        System.DateTime Microsoft.Azure.Management.AppService.Fluent.IWebAppBase.LastModifiedTime
>>>>>>> 30aa0c42
        {
            get
            {
                return this.LastModifiedTime();
            }
        }

        /// <summary>
        /// Gets size of a function container.
        /// </summary>
        int Microsoft.Azure.Management.AppService.Fluent.IWebAppBase.ContainerSize
        {
            get
            {
                return this.ContainerSize();
            }
        }
    }
}<|MERGE_RESOLUTION|>--- conflicted
+++ resolved
@@ -7,10 +7,6 @@
     using Microsoft.Azure.Management.AppService.Fluent.Models;
     using Microsoft.Azure.Management.AppService.Fluent.WebAppBase.Definition;
     using Microsoft.Azure.Management.AppService.Fluent.WebAppBase.Update;
-<<<<<<< HEAD
-=======
-    using Microsoft.Azure.Management.ResourceManager.Fluent;
->>>>>>> 30aa0c42
     using System.Collections.Generic;
     using System;
 
@@ -46,11 +42,7 @@
         /// <summary>
         /// Specifies the source control to be a local Git repository on the web app.
         /// </summary>
-<<<<<<< HEAD
-        /// <return>The next stage of the web app definition.</return>
-=======
-        /// <return>The next stage of the definition.</return>
->>>>>>> 30aa0c42
+        /// <return>The next stage of the definition.</return>
         WebAppBase.Definition.IWithCreate<FluentT> WebAppBase.Definition.IWithSourceControl<FluentT>.WithLocalGitSourceControl()
         {
             return this.WithLocalGitSourceControl() as WebAppBase.Definition.IWithCreate<FluentT>;
@@ -79,11 +71,7 @@
         /// Specifies if SCM site is also stopped when the web app is stopped.
         /// </summary>
         /// <param name="scmSiteAlsoStopped">True if SCM site is also stopped.</param>
-<<<<<<< HEAD
-        /// <return>The next stage of the web app definition.</return>
-=======
-        /// <return>The next stage of the definition.</return>
->>>>>>> 30aa0c42
+        /// <return>The next stage of the definition.</return>
         WebAppBase.Definition.IWithCreate<FluentT> WebAppBase.Definition.IWithScmSiteAlsoStopped<FluentT>.WithScmSiteAlsoStopped(bool scmSiteAlsoStopped)
         {
             return this.WithScmSiteAlsoStopped(scmSiteAlsoStopped) as WebAppBase.Definition.IWithCreate<FluentT>;
@@ -159,11 +147,7 @@
         /// as well after a deployment slot swap.
         /// </summary>
         /// <param name="settings">A  Map of app settings.</param>
-<<<<<<< HEAD
-        /// <return>The next stage of the web app definition.</return>
-=======
-        /// <return>The next stage of the definition.</return>
->>>>>>> 30aa0c42
+        /// <return>The next stage of the definition.</return>
         WebAppBase.Definition.IWithCreate<FluentT> WebAppBase.Definition.IWithAppSettings<FluentT>.WithStickyAppSettings(IDictionary<string,string> settings)
         {
             return this.WithStickyAppSettings(settings) as WebAppBase.Definition.IWithCreate<FluentT>;
@@ -173,11 +157,7 @@
         /// Specifies the app settings for the web app as a  Map.
         /// </summary>
         /// <param name="settings">A  Map of app settings.</param>
-<<<<<<< HEAD
-        /// <return>The next stage of the web app definition.</return>
-=======
-        /// <return>The next stage of the definition.</return>
->>>>>>> 30aa0c42
+        /// <return>The next stage of the definition.</return>
         WebAppBase.Definition.IWithCreate<FluentT> WebAppBase.Definition.IWithAppSettings<FluentT>.WithAppSettings(IDictionary<string,string> settings)
         {
             return this.WithAppSettings(settings) as WebAppBase.Definition.IWithCreate<FluentT>;
@@ -188,11 +168,7 @@
         /// </summary>
         /// <param name="key">The key for the app setting.</param>
         /// <param name="value">The value for the app setting.</param>
-<<<<<<< HEAD
-        /// <return>The next stage of the web app definition.</return>
-=======
-        /// <return>The next stage of the definition.</return>
->>>>>>> 30aa0c42
+        /// <return>The next stage of the definition.</return>
         WebAppBase.Definition.IWithCreate<FluentT> WebAppBase.Definition.IWithAppSettings<FluentT>.WithAppSetting(string key, string value)
         {
             return this.WithAppSetting(key, value) as WebAppBase.Definition.IWithCreate<FluentT>;
@@ -204,11 +180,7 @@
         /// </summary>
         /// <param name="key">The key for the app setting.</param>
         /// <param name="value">The value for the app setting.</param>
-<<<<<<< HEAD
-        /// <return>The next stage of the web app definition.</return>
-=======
-        /// <return>The next stage of the definition.</return>
->>>>>>> 30aa0c42
+        /// <return>The next stage of the definition.</return>
         WebAppBase.Definition.IWithCreate<FluentT> WebAppBase.Definition.IWithAppSettings<FluentT>.WithStickyAppSetting(string key, string value)
         {
             return this.WithStickyAppSetting(key, value) as WebAppBase.Definition.IWithCreate<FluentT>;
@@ -317,11 +289,7 @@
         /// <param name="name">The name of the connection string.</param>
         /// <param name="value">The connection string value.</param>
         /// <param name="type">The connection string type.</param>
-<<<<<<< HEAD
-        /// <return>The next stage of the web app definition.</return>
-=======
-        /// <return>The next stage of the definition.</return>
->>>>>>> 30aa0c42
+        /// <return>The next stage of the definition.</return>
         WebAppBase.Definition.IWithCreate<FluentT> WebAppBase.Definition.IWithConnectionString<FluentT>.WithConnectionString(string name, string value, ConnectionStringType type)
         {
             return this.WithConnectionString(name, value, type) as WebAppBase.Definition.IWithCreate<FluentT>;
@@ -334,11 +302,7 @@
         /// <param name="name">The name of the connection string.</param>
         /// <param name="value">The connection string value.</param>
         /// <param name="type">The connection string type.</param>
-<<<<<<< HEAD
-        /// <return>The next stage of the web app definition.</return>
-=======
-        /// <return>The next stage of the definition.</return>
->>>>>>> 30aa0c42
+        /// <return>The next stage of the definition.</return>
         WebAppBase.Definition.IWithCreate<FluentT> WebAppBase.Definition.IWithConnectionString<FluentT>.WithStickyConnectionString(string name, string value, ConnectionStringType type)
         {
             return this.WithStickyConnectionString(name, value, type) as WebAppBase.Definition.IWithCreate<FluentT>;
@@ -421,11 +385,7 @@
         /// </summary>
         /// <param name="domain">The external domain name.</param>
         /// <param name="hostnames">The list of sub-domains.</param>
-<<<<<<< HEAD
-        /// <return>The next stage of the web app definition.</return>
-=======
-        /// <return>The next stage of the definition.</return>
->>>>>>> 30aa0c42
+        /// <return>The next stage of the definition.</return>
         WebAppBase.Definition.IWithCreate<FluentT> WebAppBase.Definition.IWithHostNameBinding<FluentT>.WithThirdPartyHostnameBinding(string domain, params string[] hostnames)
         {
             return this.WithThirdPartyHostnameBinding(domain, hostnames) as WebAppBase.Definition.IWithCreate<FluentT>;
@@ -437,11 +397,7 @@
         /// </summary>
         /// <param name="domain">The Azure managed domain.</param>
         /// <param name="hostnames">The list of sub-domains.</param>
-<<<<<<< HEAD
-        /// <return>The next stage of the web app definition.</return>
-=======
-        /// <return>The next stage of the definition.</return>
->>>>>>> 30aa0c42
+        /// <return>The next stage of the definition.</return>
         WebAppBase.Definition.IWithCreate<FluentT> WebAppBase.Definition.IWithHostNameBinding<FluentT>.WithManagedHostnameBindings(IAppServiceDomain domain, params string[] hostnames)
         {
             return this.WithManagedHostnameBindings(domain, hostnames) as WebAppBase.Definition.IWithCreate<FluentT>;
@@ -599,7 +555,6 @@
         /// <param name="managedPipelineMode">Managed pipeline mode.</param>
         /// <return>The next stage of web app update.</return>
         WebAppBase.Update.IUpdate<FluentT> WebAppBase.Update.IWithSiteConfigs<FluentT>.WithManagedPipelineMode(ManagedPipelineMode managedPipelineMode)
-<<<<<<< HEAD
         {
             return this.WithManagedPipelineMode(managedPipelineMode) as WebAppBase.Update.IUpdate<FluentT>;
         }
@@ -640,213 +595,123 @@
         /// <return>The next stage of the web app definition.</return>
         WebAppBase.Definition.IWithCreate<FluentT> WebAppBase.Definition.IWithSiteConfigs<FluentT>.WithoutPhp()
         {
-=======
-        {
-            return this.WithManagedPipelineMode(managedPipelineMode) as WebAppBase.Update.IUpdate<FluentT>;
+            return this.WithoutPhp() as WebAppBase.Definition.IWithCreate<FluentT>;
+        }
+
+        /// <summary>
+        /// Specifies the Java version.
+        /// </summary>
+        /// <param name="version">The Java version.</param>
+        /// <return>The next stage of the definition.</return>
+        WebAppBase.Definition.IWithWebContainer<FluentT> WebAppBase.Definition.IWithSiteConfigs<FluentT>.WithJavaVersion(JavaVersion version)
+        {
+            return this.WithJavaVersion(version) as WebAppBase.Definition.IWithWebContainer<FluentT>;
+        }
+
+        /// <summary>
+        /// Disables remote debugging.
+        /// </summary>
+        /// <return>The next stage of the definition.</return>
+        WebAppBase.Definition.IWithCreate<FluentT> WebAppBase.Definition.IWithSiteConfigs<FluentT>.WithRemoteDebuggingDisabled()
+        {
+            return this.WithRemoteDebuggingDisabled() as WebAppBase.Definition.IWithCreate<FluentT>;
+        }
+
+        /// <summary>
+        /// Specifies if the VM powering the web app is always powered on.
+        /// </summary>
+        /// <param name="alwaysOn">True if the web app is always powered on.</param>
+        /// <return>The next stage of the definition.</return>
+        WebAppBase.Definition.IWithCreate<FluentT> WebAppBase.Definition.IWithSiteConfigs<FluentT>.WithWebAppAlwaysOn(bool alwaysOn)
+        {
+            return this.WithWebAppAlwaysOn(alwaysOn) as WebAppBase.Definition.IWithCreate<FluentT>;
+        }
+
+        /// <summary>
+        /// Removes a default document.
+        /// </summary>
+        /// <param name="document">Default document to remove.</param>
+        /// <return>The next stage of the definition.</return>
+        WebAppBase.Definition.IWithCreate<FluentT> WebAppBase.Definition.IWithSiteConfigs<FluentT>.WithoutDefaultDocument(string document)
+        {
+            return this.WithoutDefaultDocument(document) as WebAppBase.Definition.IWithCreate<FluentT>;
+        }
+
+        /// <summary>
+        /// Specifies the platform architecture to use.
+        /// </summary>
+        /// <param name="platform">The platform architecture.</param>
+        /// <return>The next stage of the definition.</return>
+        WebAppBase.Definition.IWithCreate<FluentT> WebAppBase.Definition.IWithSiteConfigs<FluentT>.WithPlatformArchitecture(PlatformArchitecture platform)
+        {
+            return this.WithPlatformArchitecture(platform) as WebAppBase.Definition.IWithCreate<FluentT>;
+        }
+
+        /// <summary>
+        /// Adds a default document.
+        /// </summary>
+        /// <param name="document">Default document.</param>
+        /// <return>The next stage of the definition.</return>
+        WebAppBase.Definition.IWithCreate<FluentT> WebAppBase.Definition.IWithSiteConfigs<FluentT>.WithDefaultDocument(string document)
+        {
+            return this.WithDefaultDocument(document) as WebAppBase.Definition.IWithCreate<FluentT>;
+        }
+
+        /// <summary>
+        /// Specifies the .NET Framework version.
+        /// </summary>
+        /// <param name="version">The .NET Framework version.</param>
+        /// <return>The next stage of the definition.</return>
+        WebAppBase.Definition.IWithCreate<FluentT> WebAppBase.Definition.IWithSiteConfigs<FluentT>.WithNetFrameworkVersion(NetFrameworkVersion version)
+        {
+            return this.WithNetFrameworkVersion(version) as WebAppBase.Definition.IWithCreate<FluentT>;
+        }
+
+        /// <summary>
+        /// Specifies the PHP version.
+        /// </summary>
+        /// <param name="version">The PHP version.</param>
+        /// <return>The next stage of the definition.</return>
+        WebAppBase.Definition.IWithCreate<FluentT> WebAppBase.Definition.IWithSiteConfigs<FluentT>.WithPhpVersion(PhpVersion version)
+        {
+            return this.WithPhpVersion(version) as WebAppBase.Definition.IWithCreate<FluentT>;
+        }
+
+        /// <summary>
+        /// Specifies the Visual Studio version for remote debugging.
+        /// </summary>
+        /// <param name="remoteVisualStudioVersion">The Visual Studio version for remote debugging.</param>
+        /// <return>The next stage of the definition.</return>
+        WebAppBase.Definition.IWithCreate<FluentT> WebAppBase.Definition.IWithSiteConfigs<FluentT>.WithRemoteDebuggingEnabled(RemoteVisualStudioVersion remoteVisualStudioVersion)
+        {
+            return this.WithRemoteDebuggingEnabled(remoteVisualStudioVersion) as WebAppBase.Definition.IWithCreate<FluentT>;
+        }
+
+        /// <summary>
+        /// Specifies the slot name to auto-swap when a deployment is completed in this web app / deployment slot.
+        /// </summary>
+        /// <param name="slotName">The name of the slot, or 'production', to auto-swap.</param>
+        /// <return>The next stage of the definition.</return>
+        WebAppBase.Definition.IWithCreate<FluentT> WebAppBase.Definition.IWithSiteConfigs<FluentT>.WithAutoSwapSlotName(string slotName)
+        {
+            return this.WithAutoSwapSlotName(slotName) as WebAppBase.Definition.IWithCreate<FluentT>;
+        }
+
+        /// <summary>
+        /// Specifies the managed pipeline mode.
+        /// </summary>
+        /// <param name="managedPipelineMode">Managed pipeline mode.</param>
+        /// <return>The next stage of the definition.</return>
+        WebAppBase.Definition.IWithCreate<FluentT> WebAppBase.Definition.IWithSiteConfigs<FluentT>.WithManagedPipelineMode(ManagedPipelineMode managedPipelineMode)
+        {
+            return this.WithManagedPipelineMode(managedPipelineMode) as WebAppBase.Definition.IWithCreate<FluentT>;
         }
 
         /// <summary>
         /// Specifies the Python version.
         /// </summary>
         /// <param name="version">The Python version.</param>
-        /// <return>The next stage of web app update.</return>
-        WebAppBase.Update.IUpdate<FluentT> WebAppBase.Update.IWithSiteConfigs<FluentT>.WithPythonVersion(PythonVersion version)
-        {
-            return this.WithPythonVersion(version) as WebAppBase.Update.IUpdate<FluentT>;
-        }
-
-        /// <summary>
-        /// Adds a list of default documents.
-        /// </summary>
-        /// <param name="documents">List of default documents.</param>
-        /// <return>The next stage of the definition.</return>
-        WebAppBase.Definition.IWithCreate<FluentT> WebAppBase.Definition.IWithSiteConfigs<FluentT>.WithDefaultDocuments(IList<string> documents)
-        {
-            return this.WithDefaultDocuments(documents) as WebAppBase.Definition.IWithCreate<FluentT>;
-        }
-
-        /// <summary>
-        /// Specifies if web sockets are enabled.
-        /// </summary>
-        /// <param name="enabled">True if web sockets are enabled.</param>
-        /// <return>The next stage of the definition.</return>
-        WebAppBase.Definition.IWithCreate<FluentT> WebAppBase.Definition.IWithSiteConfigs<FluentT>.WithWebSocketsEnabled(bool enabled)
-        {
-            return this.WithWebSocketsEnabled(enabled) as WebAppBase.Definition.IWithCreate<FluentT>;
-        }
-
-        /// <summary>
-        /// Turn off PHP support.
-        /// </summary>
-        /// <return>The next stage of the definition.</return>
-        WebAppBase.Definition.IWithCreate<FluentT> WebAppBase.Definition.IWithSiteConfigs<FluentT>.WithoutPhp()
-        {
->>>>>>> 30aa0c42
-            return this.WithoutPhp() as WebAppBase.Definition.IWithCreate<FluentT>;
-        }
-
-        /// <summary>
-        /// Specifies the Java version.
-        /// </summary>
-        /// <param name="version">The Java version.</param>
-<<<<<<< HEAD
-        /// <return>The next stage of the web app definition.</return>
-=======
-        /// <return>The next stage of the definition.</return>
->>>>>>> 30aa0c42
-        WebAppBase.Definition.IWithWebContainer<FluentT> WebAppBase.Definition.IWithSiteConfigs<FluentT>.WithJavaVersion(JavaVersion version)
-        {
-            return this.WithJavaVersion(version) as WebAppBase.Definition.IWithWebContainer<FluentT>;
-        }
-
-        /// <summary>
-        /// Disables remote debugging.
-        /// </summary>
-<<<<<<< HEAD
-        /// <return>The next stage of the web app definition.</return>
-=======
-        /// <return>The next stage of the definition.</return>
->>>>>>> 30aa0c42
-        WebAppBase.Definition.IWithCreate<FluentT> WebAppBase.Definition.IWithSiteConfigs<FluentT>.WithRemoteDebuggingDisabled()
-        {
-            return this.WithRemoteDebuggingDisabled() as WebAppBase.Definition.IWithCreate<FluentT>;
-        }
-
-        /// <summary>
-        /// Specifies if the VM powering the web app is always powered on.
-        /// </summary>
-        /// <param name="alwaysOn">True if the web app is always powered on.</param>
-<<<<<<< HEAD
-        /// <return>The next stage of the web app definition.</return>
-=======
-        /// <return>The next stage of the definition.</return>
->>>>>>> 30aa0c42
-        WebAppBase.Definition.IWithCreate<FluentT> WebAppBase.Definition.IWithSiteConfigs<FluentT>.WithWebAppAlwaysOn(bool alwaysOn)
-        {
-            return this.WithWebAppAlwaysOn(alwaysOn) as WebAppBase.Definition.IWithCreate<FluentT>;
-        }
-
-        /// <summary>
-        /// Removes a default document.
-        /// </summary>
-        /// <param name="document">Default document to remove.</param>
-<<<<<<< HEAD
-        /// <return>The next stage of the web app definition.</return>
-=======
-        /// <return>The next stage of the definition.</return>
->>>>>>> 30aa0c42
-        WebAppBase.Definition.IWithCreate<FluentT> WebAppBase.Definition.IWithSiteConfigs<FluentT>.WithoutDefaultDocument(string document)
-        {
-            return this.WithoutDefaultDocument(document) as WebAppBase.Definition.IWithCreate<FluentT>;
-        }
-
-        /// <summary>
-        /// Specifies the platform architecture to use.
-        /// </summary>
-        /// <param name="platform">The platform architecture.</param>
-<<<<<<< HEAD
-        /// <return>The next stage of the web app definition.</return>
-=======
-        /// <return>The next stage of the definition.</return>
->>>>>>> 30aa0c42
-        WebAppBase.Definition.IWithCreate<FluentT> WebAppBase.Definition.IWithSiteConfigs<FluentT>.WithPlatformArchitecture(PlatformArchitecture platform)
-        {
-            return this.WithPlatformArchitecture(platform) as WebAppBase.Definition.IWithCreate<FluentT>;
-        }
-
-        /// <summary>
-        /// Adds a default document.
-        /// </summary>
-        /// <param name="document">Default document.</param>
-<<<<<<< HEAD
-        /// <return>The next stage of the web app definition.</return>
-=======
-        /// <return>The next stage of the definition.</return>
->>>>>>> 30aa0c42
-        WebAppBase.Definition.IWithCreate<FluentT> WebAppBase.Definition.IWithSiteConfigs<FluentT>.WithDefaultDocument(string document)
-        {
-            return this.WithDefaultDocument(document) as WebAppBase.Definition.IWithCreate<FluentT>;
-        }
-
-        /// <summary>
-        /// Specifies the .NET Framework version.
-        /// </summary>
-        /// <param name="version">The .NET Framework version.</param>
-<<<<<<< HEAD
-        /// <return>The next stage of the web app definition.</return>
-=======
-        /// <return>The next stage of the definition.</return>
->>>>>>> 30aa0c42
-        WebAppBase.Definition.IWithCreate<FluentT> WebAppBase.Definition.IWithSiteConfigs<FluentT>.WithNetFrameworkVersion(NetFrameworkVersion version)
-        {
-            return this.WithNetFrameworkVersion(version) as WebAppBase.Definition.IWithCreate<FluentT>;
-        }
-
-        /// <summary>
-        /// Specifies the PHP version.
-        /// </summary>
-        /// <param name="version">The PHP version.</param>
-<<<<<<< HEAD
-        /// <return>The next stage of the web app definition.</return>
-=======
-        /// <return>The next stage of the definition.</return>
->>>>>>> 30aa0c42
-        WebAppBase.Definition.IWithCreate<FluentT> WebAppBase.Definition.IWithSiteConfigs<FluentT>.WithPhpVersion(PhpVersion version)
-        {
-            return this.WithPhpVersion(version) as WebAppBase.Definition.IWithCreate<FluentT>;
-        }
-
-        /// <summary>
-        /// Specifies the Visual Studio version for remote debugging.
-        /// </summary>
-        /// <param name="remoteVisualStudioVersion">The Visual Studio version for remote debugging.</param>
-<<<<<<< HEAD
-        /// <return>The next stage of the web app definition.</return>
-=======
-        /// <return>The next stage of the definition.</return>
->>>>>>> 30aa0c42
-        WebAppBase.Definition.IWithCreate<FluentT> WebAppBase.Definition.IWithSiteConfigs<FluentT>.WithRemoteDebuggingEnabled(RemoteVisualStudioVersion remoteVisualStudioVersion)
-        {
-            return this.WithRemoteDebuggingEnabled(remoteVisualStudioVersion) as WebAppBase.Definition.IWithCreate<FluentT>;
-        }
-
-        /// <summary>
-        /// Specifies the slot name to auto-swap when a deployment is completed in this web app / deployment slot.
-        /// </summary>
-        /// <param name="slotName">The name of the slot, or 'production', to auto-swap.</param>
-<<<<<<< HEAD
-        /// <return>The next stage of the web app definition.</return>
-=======
-        /// <return>The next stage of the definition.</return>
->>>>>>> 30aa0c42
-        WebAppBase.Definition.IWithCreate<FluentT> WebAppBase.Definition.IWithSiteConfigs<FluentT>.WithAutoSwapSlotName(string slotName)
-        {
-            return this.WithAutoSwapSlotName(slotName) as WebAppBase.Definition.IWithCreate<FluentT>;
-        }
-
-        /// <summary>
-        /// Specifies the managed pipeline mode.
-        /// </summary>
-        /// <param name="managedPipelineMode">Managed pipeline mode.</param>
-<<<<<<< HEAD
-        /// <return>The next stage of the web app definition.</return>
-=======
-        /// <return>The next stage of the definition.</return>
->>>>>>> 30aa0c42
-        WebAppBase.Definition.IWithCreate<FluentT> WebAppBase.Definition.IWithSiteConfigs<FluentT>.WithManagedPipelineMode(ManagedPipelineMode managedPipelineMode)
-        {
-            return this.WithManagedPipelineMode(managedPipelineMode) as WebAppBase.Definition.IWithCreate<FluentT>;
-        }
-
-        /// <summary>
-        /// Specifies the Python version.
-        /// </summary>
-        /// <param name="version">The Python version.</param>
-<<<<<<< HEAD
-        /// <return>The next stage of the web app definition.</return>
-=======
-        /// <return>The next stage of the definition.</return>
->>>>>>> 30aa0c42
+        /// <return>The next stage of the definition.</return>
         WebAppBase.Definition.IWithCreate<FluentT> WebAppBase.Definition.IWithSiteConfigs<FluentT>.WithPythonVersion(PythonVersion version)
         {
             return this.WithPythonVersion(version) as WebAppBase.Definition.IWithCreate<FluentT>;
@@ -866,11 +731,7 @@
         /// Specifies if client affinity is enabled.
         /// </summary>
         /// <param name="enabled">True if client affinity is enabled.</param>
-<<<<<<< HEAD
-        /// <return>The next stage of the web app definition.</return>
-=======
-        /// <return>The next stage of the definition.</return>
->>>>>>> 30aa0c42
+        /// <return>The next stage of the definition.</return>
         WebAppBase.Definition.IWithCreate<FluentT> WebAppBase.Definition.IWithClientAffinityEnabled<FluentT>.WithClientAffinityEnabled(bool enabled)
         {
             return this.WithClientAffinityEnabled(enabled) as WebAppBase.Definition.IWithCreate<FluentT>;
@@ -890,11 +751,7 @@
         /// Specifies if client cert is enabled.
         /// </summary>
         /// <param name="enabled">True if client cert is enabled.</param>
-<<<<<<< HEAD
-        /// <return>The next stage of the web app definition.</return>
-=======
-        /// <return>The next stage of the definition.</return>
->>>>>>> 30aa0c42
+        /// <return>The next stage of the definition.</return>
         WebAppBase.Definition.IWithCreate<FluentT> WebAppBase.Definition.IWithClientCertEnabled<FluentT>.WithClientCertEnabled(bool enabled)
         {
             return this.WithClientCertEnabled(enabled) as WebAppBase.Definition.IWithCreate<FluentT>;
@@ -914,11 +771,7 @@
         /// Specifies the Java web container.
         /// </summary>
         /// <param name="webContainer">The Java web container.</param>
-<<<<<<< HEAD
-        /// <return>The next stage of the web app definition.</return>
-=======
-        /// <return>The next stage of the definition.</return>
->>>>>>> 30aa0c42
+        /// <return>The next stage of the definition.</return>
         WebAppBase.Definition.IWithCreate<FluentT> WebAppBase.Definition.IWithWebContainer<FluentT>.WithWebContainer(WebContainer webContainer)
         {
             return this.WithWebContainer(webContainer) as WebAppBase.Definition.IWithCreate<FluentT>;
@@ -1374,11 +1227,7 @@
         /// <summary>
         /// Gets Last time web app was modified in UTC.
         /// </summary>
-<<<<<<< HEAD
         System.DateTime? Microsoft.Azure.Management.AppService.Fluent.IWebAppBase.LastModifiedTime
-=======
-        System.DateTime Microsoft.Azure.Management.AppService.Fluent.IWebAppBase.LastModifiedTime
->>>>>>> 30aa0c42
         {
             get
             {
