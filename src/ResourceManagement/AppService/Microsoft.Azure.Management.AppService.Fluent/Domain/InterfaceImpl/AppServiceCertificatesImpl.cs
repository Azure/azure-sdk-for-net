--- conflicted
+++ resolved
@@ -7,10 +7,6 @@
     using System.Collections.Generic;
     using Microsoft.Azure.Management.AppService.Fluent.Models;
     using Microsoft.Azure.Management.ResourceManager.Fluent.Core.CollectionActions;
-<<<<<<< HEAD
-=======
-    using Microsoft.Azure.Management.ResourceManager.Fluent;
->>>>>>> 30aa0c42
 
     internal partial class AppServiceCertificatesImpl 
     {
@@ -38,9 +34,9 @@
         /// </summary>
         /// <param name="resourceGroupName">The name of the resource group to list the resources from.</param>
         /// <return>The list of resources.</return>
-        async Task<Microsoft.Azure.Management.AppService.Fluent.IAppServiceCertificate> Microsoft.Azure.Management.ResourceManager.Fluent.Core.CollectionActions.ISupportsListingByResourceGroup<Microsoft.Azure.Management.AppService.Fluent.IAppServiceCertificate>.ListByResourceGroupAsync(string resourceGroupName, CancellationToken cancellationToken)
+        async Task<Microsoft.Azure.Management.ResourceManager.Fluent.Core.IPagedCollection<IAppServiceCertificate>> Microsoft.Azure.Management.ResourceManager.Fluent.Core.CollectionActions.ISupportsListingByResourceGroup<Microsoft.Azure.Management.AppService.Fluent.IAppServiceCertificate>.ListByResourceGroupAsync(string resourceGroupName, bool loadAllPages, CancellationToken cancellationToken)
         {
-            return await this.ListByResourceGroupAsync(resourceGroupName, cancellationToken) as Microsoft.Azure.Management.AppService.Fluent.IAppServiceCertificate;
+            return await this.ListByResourceGroupAsync(resourceGroupName, loadAllPages, cancellationToken) as Microsoft.Azure.Management.ResourceManager.Fluent.Core.IPagedCollection<IAppServiceCertificate>;
         }
 
         /// <summary>
