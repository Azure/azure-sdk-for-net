--- conflicted
+++ resolved
@@ -45,11 +45,7 @@
         /// <summary>
         /// Specifies the source control to be a local Git repository on the web app.
         /// </summary>
-<<<<<<< HEAD
-        /// <return>The next stage of the web app definition.</return>
-=======
-        /// <return>The next stage of the definition.</return>
->>>>>>> 30aa0c42
+        /// <return>The next stage of the definition.</return>
         WebAppBase.Definition.IWithCreate<Microsoft.Azure.Management.AppService.Fluent.IDeploymentSlot> WebAppBase.Definition.IWithSourceControl<Microsoft.Azure.Management.AppService.Fluent.IDeploymentSlot>.WithLocalGitSourceControl()
         {
             return this.WithLocalGitSourceControl() as WebAppBase.Definition.IWithCreate<Microsoft.Azure.Management.AppService.Fluent.IDeploymentSlot>;
@@ -89,11 +85,7 @@
         /// Specifies if SCM site is also stopped when the web app is stopped.
         /// </summary>
         /// <param name="scmSiteAlsoStopped">True if SCM site is also stopped.</param>
-<<<<<<< HEAD
-        /// <return>The next stage of the web app definition.</return>
-=======
-        /// <return>The next stage of the definition.</return>
->>>>>>> 30aa0c42
+        /// <return>The next stage of the definition.</return>
         WebAppBase.Definition.IWithCreate<Microsoft.Azure.Management.AppService.Fluent.IDeploymentSlot> WebAppBase.Definition.IWithScmSiteAlsoStopped<Microsoft.Azure.Management.AppService.Fluent.IDeploymentSlot>.WithScmSiteAlsoStopped(bool scmSiteAlsoStopped)
         {
             return this.WithScmSiteAlsoStopped(scmSiteAlsoStopped) as WebAppBase.Definition.IWithCreate<Microsoft.Azure.Management.AppService.Fluent.IDeploymentSlot>;
@@ -180,11 +172,7 @@
         /// as well after a deployment slot swap.
         /// </summary>
         /// <param name="settings">A  Map of app settings.</param>
-<<<<<<< HEAD
-        /// <return>The next stage of the web app definition.</return>
-=======
-        /// <return>The next stage of the definition.</return>
->>>>>>> 30aa0c42
+        /// <return>The next stage of the definition.</return>
         WebAppBase.Definition.IWithCreate<Microsoft.Azure.Management.AppService.Fluent.IDeploymentSlot> WebAppBase.Definition.IWithAppSettings<Microsoft.Azure.Management.AppService.Fluent.IDeploymentSlot>.WithStickyAppSettings(IDictionary<string,string> settings)
         {
             return this.WithStickyAppSettings(settings) as WebAppBase.Definition.IWithCreate<Microsoft.Azure.Management.AppService.Fluent.IDeploymentSlot>;
@@ -194,11 +182,7 @@
         /// Specifies the app settings for the web app as a  Map.
         /// </summary>
         /// <param name="settings">A  Map of app settings.</param>
-<<<<<<< HEAD
-        /// <return>The next stage of the web app definition.</return>
-=======
-        /// <return>The next stage of the definition.</return>
->>>>>>> 30aa0c42
+        /// <return>The next stage of the definition.</return>
         WebAppBase.Definition.IWithCreate<Microsoft.Azure.Management.AppService.Fluent.IDeploymentSlot> WebAppBase.Definition.IWithAppSettings<Microsoft.Azure.Management.AppService.Fluent.IDeploymentSlot>.WithAppSettings(IDictionary<string,string> settings)
         {
             return this.WithAppSettings(settings) as WebAppBase.Definition.IWithCreate<Microsoft.Azure.Management.AppService.Fluent.IDeploymentSlot>;
@@ -210,11 +194,7 @@
         /// </summary>
         /// <param name="key">The key for the app setting.</param>
         /// <param name="value">The value for the app setting.</param>
-<<<<<<< HEAD
-        /// <return>The next stage of the web app definition.</return>
-=======
-        /// <return>The next stage of the definition.</return>
->>>>>>> 30aa0c42
+        /// <return>The next stage of the definition.</return>
         WebAppBase.Definition.IWithCreate<Microsoft.Azure.Management.AppService.Fluent.IDeploymentSlot> WebAppBase.Definition.IWithAppSettings<Microsoft.Azure.Management.AppService.Fluent.IDeploymentSlot>.WithStickyAppSetting(string key, string value)
         {
             return this.WithStickyAppSetting(key, value) as WebAppBase.Definition.IWithCreate<Microsoft.Azure.Management.AppService.Fluent.IDeploymentSlot>;
@@ -225,11 +205,7 @@
         /// </summary>
         /// <param name="key">The key for the app setting.</param>
         /// <param name="value">The value for the app setting.</param>
-<<<<<<< HEAD
-        /// <return>The next stage of the web app definition.</return>
-=======
-        /// <return>The next stage of the definition.</return>
->>>>>>> 30aa0c42
+        /// <return>The next stage of the definition.</return>
         WebAppBase.Definition.IWithCreate<Microsoft.Azure.Management.AppService.Fluent.IDeploymentSlot> WebAppBase.Definition.IWithAppSettings<Microsoft.Azure.Management.AppService.Fluent.IDeploymentSlot>.WithAppSetting(string key, string value)
         {
             return this.WithAppSetting(key, value) as WebAppBase.Definition.IWithCreate<Microsoft.Azure.Management.AppService.Fluent.IDeploymentSlot>;
@@ -366,11 +342,7 @@
         /// <param name="name">The name of the connection string.</param>
         /// <param name="value">The connection string value.</param>
         /// <param name="type">The connection string type.</param>
-<<<<<<< HEAD
-        /// <return>The next stage of the web app definition.</return>
-=======
-        /// <return>The next stage of the definition.</return>
->>>>>>> 30aa0c42
+        /// <return>The next stage of the definition.</return>
         WebAppBase.Definition.IWithCreate<Microsoft.Azure.Management.AppService.Fluent.IDeploymentSlot> WebAppBase.Definition.IWithConnectionString<Microsoft.Azure.Management.AppService.Fluent.IDeploymentSlot>.WithConnectionString(string name, string value, ConnectionStringType type)
         {
             return this.WithConnectionString(name, value, type) as WebAppBase.Definition.IWithCreate<Microsoft.Azure.Management.AppService.Fluent.IDeploymentSlot>;
@@ -383,11 +355,7 @@
         /// <param name="name">The name of the connection string.</param>
         /// <param name="value">The connection string value.</param>
         /// <param name="type">The connection string type.</param>
-<<<<<<< HEAD
-        /// <return>The next stage of the web app definition.</return>
-=======
-        /// <return>The next stage of the definition.</return>
->>>>>>> 30aa0c42
+        /// <return>The next stage of the definition.</return>
         WebAppBase.Definition.IWithCreate<Microsoft.Azure.Management.AppService.Fluent.IDeploymentSlot> WebAppBase.Definition.IWithConnectionString<Microsoft.Azure.Management.AppService.Fluent.IDeploymentSlot>.WithStickyConnectionString(string name, string value, ConnectionStringType type)
         {
             return this.WithStickyConnectionString(name, value, type) as WebAppBase.Definition.IWithCreate<Microsoft.Azure.Management.AppService.Fluent.IDeploymentSlot>;
@@ -442,11 +410,7 @@
         /// </summary>
         /// <param name="domain">The Azure managed domain.</param>
         /// <param name="hostnames">The list of sub-domains.</param>
-<<<<<<< HEAD
-        /// <return>The next stage of the web app definition.</return>
-=======
-        /// <return>The next stage of the definition.</return>
->>>>>>> 30aa0c42
+        /// <return>The next stage of the definition.</return>
         WebAppBase.Definition.IWithCreate<Microsoft.Azure.Management.AppService.Fluent.IDeploymentSlot> WebAppBase.Definition.IWithHostNameBinding<Microsoft.Azure.Management.AppService.Fluent.IDeploymentSlot>.WithManagedHostnameBindings(IAppServiceDomain domain, params string[] hostnames)
         {
             return this.WithManagedHostnameBindings(domain, hostnames) as WebAppBase.Definition.IWithCreate<Microsoft.Azure.Management.AppService.Fluent.IDeploymentSlot>;
@@ -467,11 +431,7 @@
         /// </summary>
         /// <param name="domain">The external domain name.</param>
         /// <param name="hostnames">The list of sub-domains.</param>
-<<<<<<< HEAD
-        /// <return>The next stage of the web app definition.</return>
-=======
-        /// <return>The next stage of the definition.</return>
->>>>>>> 30aa0c42
+        /// <return>The next stage of the definition.</return>
         WebAppBase.Definition.IWithCreate<Microsoft.Azure.Management.AppService.Fluent.IDeploymentSlot> WebAppBase.Definition.IWithHostNameBinding<Microsoft.Azure.Management.AppService.Fluent.IDeploymentSlot>.WithThirdPartyHostnameBinding(string domain, params string[] hostnames)
         {
             return this.WithThirdPartyHostnameBinding(domain, hostnames) as WebAppBase.Definition.IWithCreate<Microsoft.Azure.Management.AppService.Fluent.IDeploymentSlot>;
@@ -638,11 +598,7 @@
         /// Specifies the platform architecture to use.
         /// </summary>
         /// <param name="platform">The platform architecture.</param>
-<<<<<<< HEAD
-        /// <return>The next stage of the web app definition.</return>
-=======
-        /// <return>The next stage of the definition.</return>
->>>>>>> 30aa0c42
+        /// <return>The next stage of the definition.</return>
         WebAppBase.Definition.IWithCreate<Microsoft.Azure.Management.AppService.Fluent.IDeploymentSlot> WebAppBase.Definition.IWithSiteConfigs<Microsoft.Azure.Management.AppService.Fluent.IDeploymentSlot>.WithPlatformArchitecture(PlatformArchitecture platform)
         {
             return this.WithPlatformArchitecture(platform) as WebAppBase.Definition.IWithCreate<Microsoft.Azure.Management.AppService.Fluent.IDeploymentSlot>;
@@ -652,11 +608,7 @@
         /// Adds a list of default documents.
         /// </summary>
         /// <param name="documents">List of default documents.</param>
-<<<<<<< HEAD
-        /// <return>The next stage of the web app definition.</return>
-=======
-        /// <return>The next stage of the definition.</return>
->>>>>>> 30aa0c42
+        /// <return>The next stage of the definition.</return>
         WebAppBase.Definition.IWithCreate<Microsoft.Azure.Management.AppService.Fluent.IDeploymentSlot> WebAppBase.Definition.IWithSiteConfigs<Microsoft.Azure.Management.AppService.Fluent.IDeploymentSlot>.WithDefaultDocuments(IList<string> documents)
         {
             return this.WithDefaultDocuments(documents) as WebAppBase.Definition.IWithCreate<Microsoft.Azure.Management.AppService.Fluent.IDeploymentSlot>;
@@ -665,11 +617,7 @@
         /// <summary>
         /// Disables remote debugging.
         /// </summary>
-<<<<<<< HEAD
-        /// <return>The next stage of the web app definition.</return>
-=======
-        /// <return>The next stage of the definition.</return>
->>>>>>> 30aa0c42
+        /// <return>The next stage of the definition.</return>
         WebAppBase.Definition.IWithCreate<Microsoft.Azure.Management.AppService.Fluent.IDeploymentSlot> WebAppBase.Definition.IWithSiteConfigs<Microsoft.Azure.Management.AppService.Fluent.IDeploymentSlot>.WithRemoteDebuggingDisabled()
         {
             return this.WithRemoteDebuggingDisabled() as WebAppBase.Definition.IWithCreate<Microsoft.Azure.Management.AppService.Fluent.IDeploymentSlot>;
@@ -679,11 +627,7 @@
         /// Specifies the .NET Framework version.
         /// </summary>
         /// <param name="version">The .NET Framework version.</param>
-<<<<<<< HEAD
-        /// <return>The next stage of the web app definition.</return>
-=======
-        /// <return>The next stage of the definition.</return>
->>>>>>> 30aa0c42
+        /// <return>The next stage of the definition.</return>
         WebAppBase.Definition.IWithCreate<Microsoft.Azure.Management.AppService.Fluent.IDeploymentSlot> WebAppBase.Definition.IWithSiteConfigs<Microsoft.Azure.Management.AppService.Fluent.IDeploymentSlot>.WithNetFrameworkVersion(NetFrameworkVersion version)
         {
             return this.WithNetFrameworkVersion(version) as WebAppBase.Definition.IWithCreate<Microsoft.Azure.Management.AppService.Fluent.IDeploymentSlot>;
@@ -693,11 +637,7 @@
         /// Specifies if the VM powering the web app is always powered on.
         /// </summary>
         /// <param name="alwaysOn">True if the web app is always powered on.</param>
-<<<<<<< HEAD
-        /// <return>The next stage of the web app definition.</return>
-=======
-        /// <return>The next stage of the definition.</return>
->>>>>>> 30aa0c42
+        /// <return>The next stage of the definition.</return>
         WebAppBase.Definition.IWithCreate<Microsoft.Azure.Management.AppService.Fluent.IDeploymentSlot> WebAppBase.Definition.IWithSiteConfigs<Microsoft.Azure.Management.AppService.Fluent.IDeploymentSlot>.WithWebAppAlwaysOn(bool alwaysOn)
         {
             return this.WithWebAppAlwaysOn(alwaysOn) as WebAppBase.Definition.IWithCreate<Microsoft.Azure.Management.AppService.Fluent.IDeploymentSlot>;
@@ -707,11 +647,7 @@
         /// Specifies if web sockets are enabled.
         /// </summary>
         /// <param name="enabled">True if web sockets are enabled.</param>
-<<<<<<< HEAD
-        /// <return>The next stage of the web app definition.</return>
-=======
-        /// <return>The next stage of the definition.</return>
->>>>>>> 30aa0c42
+        /// <return>The next stage of the definition.</return>
         WebAppBase.Definition.IWithCreate<Microsoft.Azure.Management.AppService.Fluent.IDeploymentSlot> WebAppBase.Definition.IWithSiteConfigs<Microsoft.Azure.Management.AppService.Fluent.IDeploymentSlot>.WithWebSocketsEnabled(bool enabled)
         {
             return this.WithWebSocketsEnabled(enabled) as WebAppBase.Definition.IWithCreate<Microsoft.Azure.Management.AppService.Fluent.IDeploymentSlot>;
@@ -721,11 +657,7 @@
         /// Specifies the slot name to auto-swap when a deployment is completed in this web app / deployment slot.
         /// </summary>
         /// <param name="slotName">The name of the slot, or 'production', to auto-swap.</param>
-<<<<<<< HEAD
-        /// <return>The next stage of the web app definition.</return>
-=======
-        /// <return>The next stage of the definition.</return>
->>>>>>> 30aa0c42
+        /// <return>The next stage of the definition.</return>
         WebAppBase.Definition.IWithCreate<Microsoft.Azure.Management.AppService.Fluent.IDeploymentSlot> WebAppBase.Definition.IWithSiteConfigs<Microsoft.Azure.Management.AppService.Fluent.IDeploymentSlot>.WithAutoSwapSlotName(string slotName)
         {
             return this.WithAutoSwapSlotName(slotName) as WebAppBase.Definition.IWithCreate<Microsoft.Azure.Management.AppService.Fluent.IDeploymentSlot>;
@@ -735,11 +667,7 @@
         /// Specifies the managed pipeline mode.
         /// </summary>
         /// <param name="managedPipelineMode">Managed pipeline mode.</param>
-<<<<<<< HEAD
-        /// <return>The next stage of the web app definition.</return>
-=======
-        /// <return>The next stage of the definition.</return>
->>>>>>> 30aa0c42
+        /// <return>The next stage of the definition.</return>
         WebAppBase.Definition.IWithCreate<Microsoft.Azure.Management.AppService.Fluent.IDeploymentSlot> WebAppBase.Definition.IWithSiteConfigs<Microsoft.Azure.Management.AppService.Fluent.IDeploymentSlot>.WithManagedPipelineMode(ManagedPipelineMode managedPipelineMode)
         {
             return this.WithManagedPipelineMode(managedPipelineMode) as WebAppBase.Definition.IWithCreate<Microsoft.Azure.Management.AppService.Fluent.IDeploymentSlot>;
@@ -749,11 +677,7 @@
         /// Specifies the Visual Studio version for remote debugging.
         /// </summary>
         /// <param name="remoteVisualStudioVersion">The Visual Studio version for remote debugging.</param>
-<<<<<<< HEAD
-        /// <return>The next stage of the web app definition.</return>
-=======
-        /// <return>The next stage of the definition.</return>
->>>>>>> 30aa0c42
+        /// <return>The next stage of the definition.</return>
         WebAppBase.Definition.IWithCreate<Microsoft.Azure.Management.AppService.Fluent.IDeploymentSlot> WebAppBase.Definition.IWithSiteConfigs<Microsoft.Azure.Management.AppService.Fluent.IDeploymentSlot>.WithRemoteDebuggingEnabled(RemoteVisualStudioVersion remoteVisualStudioVersion)
         {
             return this.WithRemoteDebuggingEnabled(remoteVisualStudioVersion) as WebAppBase.Definition.IWithCreate<Microsoft.Azure.Management.AppService.Fluent.IDeploymentSlot>;
@@ -763,11 +687,7 @@
         /// Removes a default document.
         /// </summary>
         /// <param name="document">Default document to remove.</param>
-<<<<<<< HEAD
-        /// <return>The next stage of the web app definition.</return>
-=======
-        /// <return>The next stage of the definition.</return>
->>>>>>> 30aa0c42
+        /// <return>The next stage of the definition.</return>
         WebAppBase.Definition.IWithCreate<Microsoft.Azure.Management.AppService.Fluent.IDeploymentSlot> WebAppBase.Definition.IWithSiteConfigs<Microsoft.Azure.Management.AppService.Fluent.IDeploymentSlot>.WithoutDefaultDocument(string document)
         {
             return this.WithoutDefaultDocument(document) as WebAppBase.Definition.IWithCreate<Microsoft.Azure.Management.AppService.Fluent.IDeploymentSlot>;
@@ -777,11 +697,7 @@
         /// Specifies the Python version.
         /// </summary>
         /// <param name="version">The Python version.</param>
-<<<<<<< HEAD
-        /// <return>The next stage of the web app definition.</return>
-=======
-        /// <return>The next stage of the definition.</return>
->>>>>>> 30aa0c42
+        /// <return>The next stage of the definition.</return>
         WebAppBase.Definition.IWithCreate<Microsoft.Azure.Management.AppService.Fluent.IDeploymentSlot> WebAppBase.Definition.IWithSiteConfigs<Microsoft.Azure.Management.AppService.Fluent.IDeploymentSlot>.WithPythonVersion(PythonVersion version)
         {
             return this.WithPythonVersion(version) as WebAppBase.Definition.IWithCreate<Microsoft.Azure.Management.AppService.Fluent.IDeploymentSlot>;
@@ -790,11 +706,7 @@
         /// <summary>
         /// Turn off PHP support.
         /// </summary>
-<<<<<<< HEAD
-        /// <return>The next stage of the web app definition.</return>
-=======
-        /// <return>The next stage of the definition.</return>
->>>>>>> 30aa0c42
+        /// <return>The next stage of the definition.</return>
         WebAppBase.Definition.IWithCreate<Microsoft.Azure.Management.AppService.Fluent.IDeploymentSlot> WebAppBase.Definition.IWithSiteConfigs<Microsoft.Azure.Management.AppService.Fluent.IDeploymentSlot>.WithoutPhp()
         {
             return this.WithoutPhp() as WebAppBase.Definition.IWithCreate<Microsoft.Azure.Management.AppService.Fluent.IDeploymentSlot>;
@@ -804,11 +716,7 @@
         /// Specifies the PHP version.
         /// </summary>
         /// <param name="version">The PHP version.</param>
-<<<<<<< HEAD
-        /// <return>The next stage of the web app definition.</return>
-=======
-        /// <return>The next stage of the definition.</return>
->>>>>>> 30aa0c42
+        /// <return>The next stage of the definition.</return>
         WebAppBase.Definition.IWithCreate<Microsoft.Azure.Management.AppService.Fluent.IDeploymentSlot> WebAppBase.Definition.IWithSiteConfigs<Microsoft.Azure.Management.AppService.Fluent.IDeploymentSlot>.WithPhpVersion(PhpVersion version)
         {
             return this.WithPhpVersion(version) as WebAppBase.Definition.IWithCreate<Microsoft.Azure.Management.AppService.Fluent.IDeploymentSlot>;
@@ -818,11 +726,7 @@
         /// Specifies the Java version.
         /// </summary>
         /// <param name="version">The Java version.</param>
-<<<<<<< HEAD
-        /// <return>The next stage of the web app definition.</return>
-=======
-        /// <return>The next stage of the definition.</return>
->>>>>>> 30aa0c42
+        /// <return>The next stage of the definition.</return>
         WebAppBase.Definition.IWithWebContainer<Microsoft.Azure.Management.AppService.Fluent.IDeploymentSlot> WebAppBase.Definition.IWithSiteConfigs<Microsoft.Azure.Management.AppService.Fluent.IDeploymentSlot>.WithJavaVersion(JavaVersion version)
         {
             return this.WithJavaVersion(version) as WebAppBase.Definition.IWithWebContainer<Microsoft.Azure.Management.AppService.Fluent.IDeploymentSlot>;
@@ -832,11 +736,7 @@
         /// Adds a default document.
         /// </summary>
         /// <param name="document">Default document.</param>
-<<<<<<< HEAD
-        /// <return>The next stage of the web app definition.</return>
-=======
-        /// <return>The next stage of the definition.</return>
->>>>>>> 30aa0c42
+        /// <return>The next stage of the definition.</return>
         WebAppBase.Definition.IWithCreate<Microsoft.Azure.Management.AppService.Fluent.IDeploymentSlot> WebAppBase.Definition.IWithSiteConfigs<Microsoft.Azure.Management.AppService.Fluent.IDeploymentSlot>.WithDefaultDocument(string document)
         {
             return this.WithDefaultDocument(document) as WebAppBase.Definition.IWithCreate<Microsoft.Azure.Management.AppService.Fluent.IDeploymentSlot>;
@@ -856,11 +756,7 @@
         /// Specifies if client affinity is enabled.
         /// </summary>
         /// <param name="enabled">True if client affinity is enabled.</param>
-<<<<<<< HEAD
-        /// <return>The next stage of the web app definition.</return>
-=======
-        /// <return>The next stage of the definition.</return>
->>>>>>> 30aa0c42
+        /// <return>The next stage of the definition.</return>
         WebAppBase.Definition.IWithCreate<Microsoft.Azure.Management.AppService.Fluent.IDeploymentSlot> WebAppBase.Definition.IWithClientAffinityEnabled<Microsoft.Azure.Management.AppService.Fluent.IDeploymentSlot>.WithClientAffinityEnabled(bool enabled)
         {
             return this.WithClientAffinityEnabled(enabled) as WebAppBase.Definition.IWithCreate<Microsoft.Azure.Management.AppService.Fluent.IDeploymentSlot>;
@@ -880,11 +776,7 @@
         /// Specifies if client cert is enabled.
         /// </summary>
         /// <param name="enabled">True if client cert is enabled.</param>
-<<<<<<< HEAD
-        /// <return>The next stage of the web app definition.</return>
-=======
-        /// <return>The next stage of the definition.</return>
->>>>>>> 30aa0c42
+        /// <return>The next stage of the definition.</return>
         WebAppBase.Definition.IWithCreate<Microsoft.Azure.Management.AppService.Fluent.IDeploymentSlot> WebAppBase.Definition.IWithClientCertEnabled<Microsoft.Azure.Management.AppService.Fluent.IDeploymentSlot>.WithClientCertEnabled(bool enabled)
         {
             return this.WithClientCertEnabled(enabled) as WebAppBase.Definition.IWithCreate<Microsoft.Azure.Management.AppService.Fluent.IDeploymentSlot>;
@@ -1378,11 +1270,7 @@
         /// <summary>
         /// Gets Last time web app was modified in UTC.
         /// </summary>
-<<<<<<< HEAD
         System.DateTime? Microsoft.Azure.Management.AppService.Fluent.IWebAppBase.LastModifiedTime
-=======
-        System.DateTime Microsoft.Azure.Management.AppService.Fluent.IWebAppBase.LastModifiedTime
->>>>>>> 30aa0c42
         {
             get
             {
@@ -1564,11 +1452,7 @@
         /// <summary>
         /// Copies the site configurations from the web app the deployment slot belongs to.
         /// </summary>
-<<<<<<< HEAD
-        /// <return>The next stage of the deployment slot definition.</return>
-=======
-        /// <return>The next stage of the definition.</return>
->>>>>>> 30aa0c42
+        /// <return>The next stage of the definition.</return>
         DeploymentSlot.Definition.IWithCreate DeploymentSlot.Definition.IWithConfiguration.WithConfigurationFromParent()
         {
             return this.WithConfigurationFromParent() as DeploymentSlot.Definition.IWithCreate;
@@ -1577,11 +1461,7 @@
         /// <summary>
         /// Creates the deployment slot with brand new site configurations.
         /// </summary>
-<<<<<<< HEAD
-        /// <return>The next stage of the deployment slot definition.</return>
-=======
-        /// <return>The next stage of the definition.</return>
->>>>>>> 30aa0c42
+        /// <return>The next stage of the definition.</return>
         DeploymentSlot.Definition.IWithCreate DeploymentSlot.Definition.IWithConfiguration.WithBrandNewConfiguration()
         {
             return this.WithBrandNewConfiguration() as DeploymentSlot.Definition.IWithCreate;
@@ -1591,11 +1471,7 @@
         /// Copies the site configurations from a given deployment slot.
         /// </summary>
         /// <param name="deploymentSlot">The deployment slot to copy the configurations from.</param>
-<<<<<<< HEAD
-        /// <return>The next stage of the deployment slot definition.</return>
-=======
-        /// <return>The next stage of the definition.</return>
->>>>>>> 30aa0c42
+        /// <return>The next stage of the definition.</return>
         DeploymentSlot.Definition.IWithCreate DeploymentSlot.Definition.IWithConfiguration.WithConfigurationFromDeploymentSlot(IDeploymentSlot deploymentSlot)
         {
             return this.WithConfigurationFromDeploymentSlot(deploymentSlot) as DeploymentSlot.Definition.IWithCreate;
@@ -1605,11 +1481,7 @@
         /// Copies the site configurations from a given web app.
         /// </summary>
         /// <param name="webApp">The web app to copy the configurations from.</param>
-<<<<<<< HEAD
-        /// <return>The next stage of the deployment slot definition.</return>
-=======
-        /// <return>The next stage of the definition.</return>
->>>>>>> 30aa0c42
+        /// <return>The next stage of the definition.</return>
         DeploymentSlot.Definition.IWithCreate DeploymentSlot.Definition.IWithConfiguration.WithConfigurationFromWebApp(IWebApp webApp)
         {
             return this.WithConfigurationFromWebApp(webApp) as DeploymentSlot.Definition.IWithCreate;
