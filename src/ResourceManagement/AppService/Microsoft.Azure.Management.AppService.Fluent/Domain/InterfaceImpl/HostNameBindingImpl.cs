--- conflicted
+++ resolved
@@ -22,11 +22,7 @@
         /// Binds to a domain purchased from Azure.
         /// </summary>
         /// <param name="domain">The domain purchased from Azure.</param>
-<<<<<<< HEAD
-        /// <return>The next stage of the host name binding definition.</return>
-=======
-        /// <return>The next stage of the definition.</return>
->>>>>>> 30aa0c42
+        /// <return>The next stage of the definition.</return>
         HostNameBinding.Definition.IWithSubDomain<WebAppBase.Definition.IWithCreate<FluentT>> HostNameBinding.Definition.IWithDomain<WebAppBase.Definition.IWithCreate<FluentT>>.WithAzureManagedDomain(IAppServiceDomain domain)
         {
             return this.WithAzureManagedDomain(domain) as HostNameBinding.Definition.IWithSubDomain<WebAppBase.Definition.IWithCreate<FluentT>>;
@@ -36,11 +32,7 @@
         /// Binds to a 3rd party domain.
         /// </summary>
         /// <param name="domain">The 3rd party domain name.</param>
-<<<<<<< HEAD
-        /// <return>The next stage of the host name binding definition.</return>
-=======
-        /// <return>The next stage of the definition.</return>
->>>>>>> 30aa0c42
+        /// <return>The next stage of the definition.</return>
         HostNameBinding.Definition.IWithSubDomain<WebAppBase.Definition.IWithCreate<FluentT>> HostNameBinding.Definition.IWithDomain<WebAppBase.Definition.IWithCreate<FluentT>>.WithThirdPartyDomain(string domain)
         {
             return this.WithThirdPartyDomain(domain) as HostNameBinding.Definition.IWithSubDomain<WebAppBase.Definition.IWithCreate<FluentT>>;
@@ -50,11 +42,7 @@
         /// Binds to a domain purchased from Azure.
         /// </summary>
         /// <param name="domain">The domain purchased from Azure.</param>
-<<<<<<< HEAD
-        /// <return>The next stage of the host name binding definition.</return>
-=======
-        /// <return>The next stage of the definition.</return>
->>>>>>> 30aa0c42
+        /// <return>The next stage of the definition.</return>
         HostNameBinding.UpdateDefinition.IWithSubDomain<WebAppBase.Update.IUpdate<FluentT>> HostNameBinding.UpdateDefinition.IWithDomain<WebAppBase.Update.IUpdate<FluentT>>.WithAzureManagedDomain(IAppServiceDomain domain)
         {
             return this.WithAzureManagedDomain(domain) as HostNameBinding.UpdateDefinition.IWithSubDomain<WebAppBase.Update.IUpdate<FluentT>>;
@@ -64,11 +52,7 @@
         /// Binds to a 3rd party domain.
         /// </summary>
         /// <param name="domain">The 3rd party domain name.</param>
-<<<<<<< HEAD
-        /// <return>The next stage of the host name binding definition.</return>
-=======
-        /// <return>The next stage of the definition.</return>
->>>>>>> 30aa0c42
+        /// <return>The next stage of the definition.</return>
         HostNameBinding.UpdateDefinition.IWithSubDomain<WebAppBase.Update.IUpdate<FluentT>> HostNameBinding.UpdateDefinition.IWithDomain<WebAppBase.Update.IUpdate<FluentT>>.WithThirdPartyDomain(string domain)
         {
             return this.WithThirdPartyDomain(domain) as HostNameBinding.UpdateDefinition.IWithSubDomain<WebAppBase.Update.IUpdate<FluentT>>;
@@ -100,11 +84,7 @@
         /// Specifies the DNS record type.
         /// </summary>
         /// <param name="hostNameDnsRecordType">The DNS record type.</param>
-<<<<<<< HEAD
-        /// <return>The next stage of the host name binding definition.</return>
-=======
-        /// <return>The next stage of the definition.</return>
->>>>>>> 30aa0c42
+        /// <return>The next stage of the definition.</return>
         HostNameBinding.Definition.IWithAttach<WebAppBase.Definition.IWithCreate<FluentT>> HostNameBinding.Definition.IWithHostNameDnsRecordType<WebAppBase.Definition.IWithCreate<FluentT>>.WithDnsRecordType(CustomHostNameDnsRecordType hostNameDnsRecordType)
         {
             return this.WithDnsRecordType(hostNameDnsRecordType) as HostNameBinding.Definition.IWithAttach<WebAppBase.Definition.IWithCreate<FluentT>>;
@@ -114,11 +94,7 @@
         /// Specifies the DNS record type.
         /// </summary>
         /// <param name="hostNameDnsRecordType">The DNS record type.</param>
-<<<<<<< HEAD
-        /// <return>The next stage of the host name binding definition.</return>
-=======
-        /// <return>The next stage of the definition.</return>
->>>>>>> 30aa0c42
+        /// <return>The next stage of the definition.</return>
         HostNameBinding.UpdateDefinition.IWithAttach<WebAppBase.Update.IUpdate<FluentT>> HostNameBinding.UpdateDefinition.IWithHostNameDnsRecordType<WebAppBase.Update.IUpdate<FluentT>>.WithDnsRecordType(CustomHostNameDnsRecordType hostNameDnsRecordType)
         {
             return this.WithDnsRecordType(hostNameDnsRecordType) as HostNameBinding.UpdateDefinition.IWithAttach<WebAppBase.Update.IUpdate<FluentT>>;
@@ -223,26 +199,10 @@
         /// Puts the request into the queue and allow the HTTP client to execute
         /// it when system resources are available.
         /// </summary>
-<<<<<<< HEAD
         /// <return>An observable of the request.</return>
-        async Task<Microsoft.Azure.Management.AppService.Fluent.IHostNameBinding> Microsoft.Azure.Management.ResourceManager.Fluent.Core.ResourceActions.ICreatable<Microsoft.Azure.Management.AppService.Fluent.IHostNameBinding>.CreateAsync(CancellationToken cancellationToken, bool multiThreaded = true)
-=======
-        /// <param name="callback">The callback to handle success and failure.</param>
-        /// <return>A handle to cancel the request.</return>
-        async Task<Microsoft.Rest.ServiceFuture<Microsoft.Azure.Management.AppService.Fluent.IHostNameBinding>> Microsoft.Azure.Management.ResourceManager.Fluent.Core.ResourceActions.ICreatable<Microsoft.Azure.Management.AppService.Fluent.IHostNameBinding>.CreateAsync(IServiceCallback<Microsoft.Azure.Management.AppService.Fluent.IHostNameBinding> callback, CancellationToken cancellationToken, bool multiThreaded = true)
->>>>>>> 30aa0c42
-        {
-            return await this.CreateAsync(callback, cancellationToken) as Microsoft.Rest.ServiceFuture<Microsoft.Azure.Management.AppService.Fluent.IHostNameBinding>;
-        }
-
-        /// <summary>
-        /// Puts the request into the queue and allow the HTTP client to execute
-        /// it when system resources are available.
-        /// </summary>
-        /// <return>An observable of the request.</return>
-        async Task<Microsoft.Azure.Management.ResourceManager.Fluent.Core.ResourceActions.IIndexable> Microsoft.Azure.Management.ResourceManager.Fluent.Core.ResourceActions.ICreatable<Microsoft.Azure.Management.AppService.Fluent.IHostNameBinding>.CreateAsync(CancellationToken cancellationToken, bool multiThreaded = true)
-        {
-            return await this.CreateAsync(cancellationToken) as Microsoft.Azure.Management.ResourceManager.Fluent.Core.ResourceActions.IIndexable;
+        async Task<Microsoft.Azure.Management.AppService.Fluent.IHostNameBinding> Microsoft.Azure.Management.ResourceManager.Fluent.Core.ResourceActions.ICreatable<Microsoft.Azure.Management.AppService.Fluent.IHostNameBinding>.CreateAsync(CancellationToken cancellationToken, bool multiThreaded)
+        {
+            return await this.CreateAsync(cancellationToken);
         }
 
         /// <summary>
@@ -303,11 +263,7 @@
         /// </summary>
         /// <param name="subDomain">The sub-domain name excluding the top level domain, e.g., ".</param>
         /// <",>"www".</",>
-<<<<<<< HEAD
-        /// <return>The next stage of the host name binding definition.</return>
-=======
-        /// <return>The next stage of the definition.</return>
->>>>>>> 30aa0c42
+        /// <return>The next stage of the definition.</return>
         HostNameBinding.Definition.IWithHostNameDnsRecordType<WebAppBase.Definition.IWithCreate<FluentT>> HostNameBinding.Definition.IWithSubDomain<WebAppBase.Definition.IWithCreate<FluentT>>.WithSubDomain(string subDomain)
         {
             return this.WithSubDomain(subDomain) as HostNameBinding.Definition.IWithHostNameDnsRecordType<WebAppBase.Definition.IWithCreate<FluentT>>;
@@ -318,11 +274,7 @@
         /// </summary>
         /// <param name="subDomain">The sub-domain name excluding the top level domain, e.g., ".</param>
         /// <",>"www".</",>
-<<<<<<< HEAD
-        /// <return>The next stage of the host name binding definition.</return>
-=======
-        /// <return>The next stage of the definition.</return>
->>>>>>> 30aa0c42
+        /// <return>The next stage of the definition.</return>
         HostNameBinding.UpdateDefinition.IWithHostNameDnsRecordType<WebAppBase.Update.IUpdate<FluentT>> HostNameBinding.UpdateDefinition.IWithSubDomain<WebAppBase.Update.IUpdate<FluentT>>.WithSubDomain(string subDomain)
         {
             return this.WithSubDomain(subDomain) as HostNameBinding.UpdateDefinition.IWithHostNameDnsRecordType<WebAppBase.Update.IUpdate<FluentT>>;
