--- conflicted
+++ resolved
@@ -30,11 +30,7 @@
         /// <summary>
         /// Uses Server Name Indication (SNI) based SSL.
         /// </summary>
-<<<<<<< HEAD
-        /// <return>The next stage of the hostname SSL binding definition.</return>
-=======
-        /// <return>The next stage of the definition.</return>
->>>>>>> 30aa0c42
+        /// <return>The next stage of the definition.</return>
         HostNameSslBinding.Definition.IWithAttach<WebAppBase.Definition.IWithCreate<FluentT>> HostNameSslBinding.Definition.IWithSslType<WebAppBase.Definition.IWithCreate<FluentT>>.WithSniBasedSsl()
         {
             return this.WithSniBasedSsl() as HostNameSslBinding.Definition.IWithAttach<WebAppBase.Definition.IWithCreate<FluentT>>;
@@ -43,11 +39,7 @@
         /// <summary>
         /// Uses IP based SSL. Only one hostname can be bound to IP based SSL.
         /// </summary>
-<<<<<<< HEAD
-        /// <return>The next stage of the hostname SSL binding definition.</return>
-=======
-        /// <return>The next stage of the definition.</return>
->>>>>>> 30aa0c42
+        /// <return>The next stage of the definition.</return>
         HostNameSslBinding.Definition.IWithAttach<WebAppBase.Definition.IWithCreate<FluentT>> HostNameSslBinding.Definition.IWithSslType<WebAppBase.Definition.IWithCreate<FluentT>>.WithIpBasedSsl()
         {
             return this.WithIpBasedSsl() as HostNameSslBinding.Definition.IWithAttach<WebAppBase.Definition.IWithCreate<FluentT>>;
@@ -56,11 +48,7 @@
         /// <summary>
         /// Uses Server Name Indication (SNI) based SSL.
         /// </summary>
-<<<<<<< HEAD
-        /// <return>The next stage of the hostname SSL binding definition.</return>
-=======
-        /// <return>The next stage of the definition.</return>
->>>>>>> 30aa0c42
+        /// <return>The next stage of the definition.</return>
         HostNameSslBinding.UpdateDefinition.IWithAttach<WebAppBase.Update.IUpdate<FluentT>> HostNameSslBinding.UpdateDefinition.IWithSslType<WebAppBase.Update.IUpdate<FluentT>>.WithSniBasedSsl()
         {
             return this.WithSniBasedSsl() as HostNameSslBinding.UpdateDefinition.IWithAttach<WebAppBase.Update.IUpdate<FluentT>>;
@@ -69,11 +57,7 @@
         /// <summary>
         /// Uses IP based SSL. Only one hostname can be bound to IP based SSL.
         /// </summary>
-<<<<<<< HEAD
-        /// <return>The next stage of the hostname SSL binding definition.</return>
-=======
-        /// <return>The next stage of the definition.</return>
->>>>>>> 30aa0c42
+        /// <return>The next stage of the definition.</return>
         HostNameSslBinding.UpdateDefinition.IWithAttach<WebAppBase.Update.IUpdate<FluentT>> HostNameSslBinding.UpdateDefinition.IWithSslType<WebAppBase.Update.IUpdate<FluentT>>.WithIpBasedSsl()
         {
             return this.WithIpBasedSsl() as HostNameSslBinding.UpdateDefinition.IWithAttach<WebAppBase.Update.IUpdate<FluentT>>;
@@ -94,11 +78,7 @@
         /// Specifies the hostname to bind SSL certificate to.
         /// </summary>
         /// <param name="hostname">The naked hostname, excluding "www". But use . prefix for wild card typed certificate order.</param>
-<<<<<<< HEAD
-        /// <return>The next stage of the hostname SSL binding definition.</return>
-=======
-        /// <return>The next stage of the definition.</return>
->>>>>>> 30aa0c42
+        /// <return>The next stage of the definition.</return>
         HostNameSslBinding.Definition.IWithCertificate<WebAppBase.Definition.IWithCreate<FluentT>> HostNameSslBinding.Definition.IWithHostname<WebAppBase.Definition.IWithCreate<FluentT>>.ForHostname(string hostname)
         {
             return this.ForHostname(hostname) as HostNameSslBinding.Definition.IWithCertificate<WebAppBase.Definition.IWithCreate<FluentT>>;
@@ -108,11 +88,7 @@
         /// Specifies the hostname to bind SSL certificate to.
         /// </summary>
         /// <param name="hostname">The naked hostname, excluding "www". But use . prefix for wild card typed certificate order.</param>
-<<<<<<< HEAD
-        /// <return>The next stage of the hostname SSL binding definition.</return>
-=======
-        /// <return>The next stage of the definition.</return>
->>>>>>> 30aa0c42
+        /// <return>The next stage of the definition.</return>
         HostNameSslBinding.UpdateDefinition.IWithCertificate<WebAppBase.Update.IUpdate<FluentT>> HostNameSslBinding.UpdateDefinition.IWithHostname<WebAppBase.Update.IUpdate<FluentT>>.ForHostname(string hostname)
         {
             return this.ForHostname(hostname) as HostNameSslBinding.UpdateDefinition.IWithCertificate<WebAppBase.Update.IUpdate<FluentT>>;
@@ -173,11 +149,7 @@
         /// Specifies a ready-to-use certificate order to use. This is usually useful for reusing wildcard certificates.
         /// </summary>
         /// <param name="certificateOrder">The ready-to-use certificate order.</param>
-<<<<<<< HEAD
-        /// <return>The next stage of the hostname SSL binding definition.</return>
-=======
-        /// <return>The next stage of the definition.</return>
->>>>>>> 30aa0c42
+        /// <return>The next stage of the definition.</return>
         HostNameSslBinding.Definition.IWithSslType<WebAppBase.Definition.IWithCreate<FluentT>> HostNameSslBinding.Definition.IWithCertificate<WebAppBase.Definition.IWithCreate<FluentT>>.WithExistingAppServiceCertificateOrder(IAppServiceCertificateOrder certificateOrder)
         {
             return this.WithExistingAppServiceCertificateOrder(certificateOrder) as HostNameSslBinding.Definition.IWithSslType<WebAppBase.Definition.IWithCreate<FluentT>>;
@@ -188,11 +160,7 @@
         /// </summary>
         /// <param name="pfxFile">The PFX certificate file to upload.</param>
         /// <param name="password">The password to the certificate.</param>
-<<<<<<< HEAD
-        /// <return>The next stage of the hostname SSL binding definition.</return>
-=======
-        /// <return>The next stage of the definition.</return>
->>>>>>> 30aa0c42
+        /// <return>The next stage of the definition.</return>
         HostNameSslBinding.Definition.IWithSslType<WebAppBase.Definition.IWithCreate<FluentT>> HostNameSslBinding.Definition.IWithCertificate<WebAppBase.Definition.IWithCreate<FluentT>>.WithPfxCertificateToUpload(string pfxFile, string password)
         {
             return this.WithPfxCertificateToUpload(pfxFile, password) as HostNameSslBinding.Definition.IWithSslType<WebAppBase.Definition.IWithCreate<FluentT>>;
@@ -202,11 +170,7 @@
         /// Places a new App Service certificate order to use for the hostname.
         /// </summary>
         /// <param name="certificateOrderName">The name of the certificate order.</param>
-<<<<<<< HEAD
-        /// <return>The next stage of the hostname SSL binding definition.</return>
-=======
-        /// <return>The next stage of the definition.</return>
->>>>>>> 30aa0c42
+        /// <return>The next stage of the definition.</return>
         HostNameSslBinding.Definition.IWithKeyVault<WebAppBase.Definition.IWithCreate<FluentT>> HostNameSslBinding.Definition.IWithCertificate<WebAppBase.Definition.IWithCreate<FluentT>>.WithNewStandardSslCertificateOrder(string certificateOrderName)
         {
             return this.WithNewStandardSslCertificateOrder(certificateOrderName) as HostNameSslBinding.Definition.IWithKeyVault<WebAppBase.Definition.IWithCreate<FluentT>>;
@@ -216,11 +180,7 @@
         /// Specifies a ready-to-use certificate order to use. This is usually useful for reusing wildcard certificates.
         /// </summary>
         /// <param name="certificateOrder">The ready-to-use certificate order.</param>
-<<<<<<< HEAD
-        /// <return>The next stage of the hostname SSL binding definition.</return>
-=======
-        /// <return>The next stage of the definition.</return>
->>>>>>> 30aa0c42
+        /// <return>The next stage of the definition.</return>
         HostNameSslBinding.UpdateDefinition.IWithSslType<WebAppBase.Update.IUpdate<FluentT>> HostNameSslBinding.UpdateDefinition.IWithCertificate<WebAppBase.Update.IUpdate<FluentT>>.WithExistingAppServiceCertificateOrder(IAppServiceCertificateOrder certificateOrder)
         {
             return this.WithExistingAppServiceCertificateOrder(certificateOrder) as HostNameSslBinding.UpdateDefinition.IWithSslType<WebAppBase.Update.IUpdate<FluentT>>;
@@ -231,11 +191,7 @@
         /// </summary>
         /// <param name="pfxFile">The PFX certificate file to upload.</param>
         /// <param name="password">The password to the certificate.</param>
-<<<<<<< HEAD
-        /// <return>The next stage of the hostname SSL binding definition.</return>
-=======
-        /// <return>The next stage of the definition.</return>
->>>>>>> 30aa0c42
+        /// <return>The next stage of the definition.</return>
         HostNameSslBinding.UpdateDefinition.IWithSslType<WebAppBase.Update.IUpdate<FluentT>> HostNameSslBinding.UpdateDefinition.IWithCertificate<WebAppBase.Update.IUpdate<FluentT>>.WithPfxCertificateToUpload(string pfxFile, string password)
         {
             return this.WithPfxCertificateToUpload(pfxFile, password) as HostNameSslBinding.UpdateDefinition.IWithSslType<WebAppBase.Update.IUpdate<FluentT>>;
@@ -245,11 +201,7 @@
         /// Places a new App Service certificate order to use for the hostname.
         /// </summary>
         /// <param name="certificateOrderName">The name of the certificate order.</param>
-<<<<<<< HEAD
-        /// <return>The next stage of the hostname SSL binding definition.</return>
-=======
-        /// <return>The next stage of the definition.</return>
->>>>>>> 30aa0c42
+        /// <return>The next stage of the definition.</return>
         HostNameSslBinding.UpdateDefinition.IWithKeyVault<WebAppBase.Update.IUpdate<FluentT>> HostNameSslBinding.UpdateDefinition.IWithCertificate<WebAppBase.Update.IUpdate<FluentT>>.WithNewStandardSslCertificateOrder(string certificateOrderName)
         {
             return this.WithNewStandardSslCertificateOrder(certificateOrderName) as HostNameSslBinding.UpdateDefinition.IWithKeyVault<WebAppBase.Update.IUpdate<FluentT>>;
@@ -259,11 +211,7 @@
         /// Stores the certificate in an existing vault.
         /// </summary>
         /// <param name="vault">The existing vault to use.</param>
-<<<<<<< HEAD
-        /// <return>The next stage of the hostname SSL binding definition.</return>
-=======
-        /// <return>The next stage of the definition.</return>
->>>>>>> 30aa0c42
+        /// <return>The next stage of the definition.</return>
         HostNameSslBinding.Definition.IWithSslType<WebAppBase.Definition.IWithCreate<FluentT>> HostNameSslBinding.Definition.IWithKeyVault<WebAppBase.Definition.IWithCreate<FluentT>>.WithExistingKeyVault(IVault vault)
         {
             return this.WithExistingKeyVault(vault) as HostNameSslBinding.Definition.IWithSslType<WebAppBase.Definition.IWithCreate<FluentT>>;
@@ -273,11 +221,7 @@
         /// Creates a new key vault to store the certificate.
         /// </summary>
         /// <param name="vaultName">The name of the key vault to create.</param>
-<<<<<<< HEAD
-        /// <return>The next stage of the hostname SSL binding definition.</return>
-=======
-        /// <return>The next stage of the definition.</return>
->>>>>>> 30aa0c42
+        /// <return>The next stage of the definition.</return>
         HostNameSslBinding.Definition.IWithSslType<WebAppBase.Definition.IWithCreate<FluentT>> HostNameSslBinding.Definition.IWithKeyVault<WebAppBase.Definition.IWithCreate<FluentT>>.WithNewKeyVault(string vaultName)
         {
             return this.WithNewKeyVault(vaultName) as HostNameSslBinding.Definition.IWithSslType<WebAppBase.Definition.IWithCreate<FluentT>>;
@@ -287,11 +231,7 @@
         /// Stores the certificate in an existing vault.
         /// </summary>
         /// <param name="vault">The existing vault to use.</param>
-<<<<<<< HEAD
-        /// <return>The next stage of the hostname SSL binding definition.</return>
-=======
-        /// <return>The next stage of the definition.</return>
->>>>>>> 30aa0c42
+        /// <return>The next stage of the definition.</return>
         HostNameSslBinding.UpdateDefinition.IWithSslType<WebAppBase.Update.IUpdate<FluentT>> HostNameSslBinding.UpdateDefinition.IWithKeyVault<WebAppBase.Update.IUpdate<FluentT>>.WithExistingKeyVault(IVault vault)
         {
             return this.WithExistingKeyVault(vault) as HostNameSslBinding.UpdateDefinition.IWithSslType<WebAppBase.Update.IUpdate<FluentT>>;
@@ -301,11 +241,7 @@
         /// Creates a new key vault to store the certificate.
         /// </summary>
         /// <param name="vaultName">The name of the key vault to create.</param>
-<<<<<<< HEAD
-        /// <return>The next stage of the hostname SSL binding definition.</return>
-=======
-        /// <return>The next stage of the definition.</return>
->>>>>>> 30aa0c42
+        /// <return>The next stage of the definition.</return>
         HostNameSslBinding.UpdateDefinition.IWithSslType<WebAppBase.Update.IUpdate<FluentT>> HostNameSslBinding.UpdateDefinition.IWithKeyVault<WebAppBase.Update.IUpdate<FluentT>>.WithNewKeyVault(string vaultName)
         {
             return this.WithNewKeyVault(vaultName) as HostNameSslBinding.UpdateDefinition.IWithSslType<WebAppBase.Update.IUpdate<FluentT>>;
