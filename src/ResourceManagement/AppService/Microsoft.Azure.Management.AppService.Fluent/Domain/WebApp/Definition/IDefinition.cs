// Copyright (c) Microsoft Corporation. All rights reserved.
// Licensed under the MIT License. See License.txt in the project root for license information.
namespace Microsoft.Azure.Management.AppService.Fluent.WebApp.Definition
{
    using Microsoft.Azure.Management.AppService.Fluent;
    using Microsoft.Azure.Management.ResourceManager.Fluent.Core.ResourceActions;
    using Microsoft.Azure.Management.ResourceManager.Fluent.Core.GroupableResource.Definition;
    using Microsoft.Azure.Management.ResourceManager.Fluent;
    using Microsoft.Azure.Management.ResourceManager.Fluent.Core.Resource.Definition;
    using Microsoft.Azure.Management.AppService.Fluent.WebAppBase.Definition;

    /// <summary>
    /// A web app definition allowing app service plan to be set.
    /// </summary>
    public interface IWithNewAppServicePlan 
    {
        /// <summary>
        /// Creates a new shared app service plan.
        /// </summary>
<<<<<<< HEAD
        /// <return>The next stage of the web app definition.</return>
=======
        /// <return>The next stage of the definition.</return>
>>>>>>> 30aa0c42
        Microsoft.Azure.Management.AppService.Fluent.WebApp.Definition.IWithCreate WithNewSharedAppServicePlan();

        /// <summary>
        /// Creates a new app service plan to use.
        /// </summary>
        /// <param name="pricingTier">The sku of the app service plan.</param>
<<<<<<< HEAD
        /// <return>The next stage of the web app definition.</return>
=======
        /// <return>The next stage of the definition.</return>
>>>>>>> 30aa0c42
        Microsoft.Azure.Management.AppService.Fluent.WebApp.Definition.IWithDockerContainerImage WithNewLinuxPlan(PricingTier pricingTier);

        /// <summary>
        /// Creates a new app service plan to use.
        /// </summary>
        /// <param name="appServicePlanCreatable">The new app service plan creatable.</param>
<<<<<<< HEAD
        /// <return>The next stage of the web app definition.</return>
        Microsoft.Azure.Management.AppService.Fluent.WebApp.Definition.IWithDockerContainerImage WithNewLinuxPlan(ICreatable<Microsoft.Azure.Management.AppService.Fluent.IAppServicePlan> appServicePlanCreatable);

        /// <summary>
        /// Creates a new app service plan to use.
        /// </summary>
        /// <param name="pricingTier">The sku of the app service plan.</param>
        /// <return>The next stage of the web app definition.</return>
        Microsoft.Azure.Management.AppService.Fluent.WebApp.Definition.IWithCreate WithNewWindowsPlan(PricingTier pricingTier);

        /// <summary>
        /// Creates a new app service plan to use.
        /// </summary>
        /// <param name="appServicePlanCreatable">The new app service plan creatable.</param>
        /// <return>The next stage of the web app definition.</return>
        Microsoft.Azure.Management.AppService.Fluent.WebApp.Definition.IWithCreate WithNewWindowsPlan(ICreatable<Microsoft.Azure.Management.AppService.Fluent.IAppServicePlan> appServicePlanCreatable);

        /// <summary>
        /// Creates a new free app service plan. This will fail if there are 10 or more
        /// free plans in the current subscription.
        /// </summary>
        /// <return>The next stage of the web app definition.</return>
        Microsoft.Azure.Management.AppService.Fluent.WebApp.Definition.IWithCreate WithNewFreeAppServicePlan();
    }
=======
        /// <return>The next stage of the definition.</return>
        Microsoft.Azure.Management.AppService.Fluent.WebApp.Definition.IWithDockerContainerImage WithNewLinuxPlan(ICreatable<Microsoft.Azure.Management.AppService.Fluent.IAppServicePlan> appServicePlanCreatable);
>>>>>>> 30aa0c42

    /// <summary>
    /// A web app definition allowing docker registry credentials to be set.
    /// </summary>
    public interface IWithCredentials 
    {
        /// <summary>
<<<<<<< HEAD
        /// Specifies the username and password for Docker Hub or the docker registry.
        /// </summary>
        /// <param name="username">The username for Docker Hub or the docker registry.</param>
        /// <param name="password">The password for Docker Hub or the docker registry.</param>
        /// <return>The next stage of the web app definition.</return>
        Microsoft.Azure.Management.AppService.Fluent.WebApp.Definition.IWithStartUpCommand WithCredentials(string username, string password);
    }

    /// <summary>
    /// A web app definition allowing resource group to be specified when an existing app service plan is used.
    /// </summary>
    public interface INewAppServicePlanWithGroup  :
        Microsoft.Azure.Management.ResourceManager.Fluent.Core.GroupableResource.Definition.IWithGroup<Microsoft.Azure.Management.AppService.Fluent.WebApp.Definition.IWithNewAppServicePlan>
=======
        /// Creates a new app service plan to use.
        /// </summary>
        /// <param name="pricingTier">The sku of the app service plan.</param>
        /// <return>The next stage of the definition.</return>
        Microsoft.Azure.Management.AppService.Fluent.WebApp.Definition.IWithCreate WithNewWindowsPlan(PricingTier pricingTier);

        /// <summary>
        /// Creates a new app service plan to use.
        /// </summary>
        /// <param name="appServicePlanCreatable">The new app service plan creatable.</param>
        /// <return>The next stage of the definition.</return>
        Microsoft.Azure.Management.AppService.Fluent.WebApp.Definition.IWithCreate WithNewWindowsPlan(ICreatable<Microsoft.Azure.Management.AppService.Fluent.IAppServicePlan> appServicePlanCreatable);

        /// <summary>
        /// Creates a new free app service plan. This will fail if there are 10 or more
        /// free plans in the current subscription.
        /// </summary>
        /// <return>The next stage of the definition.</return>
        Microsoft.Azure.Management.AppService.Fluent.WebApp.Definition.IWithCreate WithNewFreeAppServicePlan();
    }

    /// <summary>
    /// A web app definition allowing docker registry credentials to be set.
    /// </summary>
    public interface IWithCredentials 
>>>>>>> 30aa0c42
    {
        /// <summary>
        /// Specifies the username and password for Docker Hub or the docker registry.
        /// </summary>
        /// <param name="username">The username for Docker Hub or the docker registry.</param>
        /// <param name="password">The password for Docker Hub or the docker registry.</param>
        /// <return>The next stage of the definition.</return>
        Microsoft.Azure.Management.AppService.Fluent.WebApp.Definition.IWithStartUpCommand WithCredentials(string username, string password);
    }

    /// <summary>
<<<<<<< HEAD
=======
    /// A web app definition allowing resource group to be specified when an existing app service plan is used.
    /// </summary>
    public interface INewAppServicePlanWithGroup  :
        Microsoft.Azure.Management.ResourceManager.Fluent.Core.GroupableResource.Definition.IWithGroup<Microsoft.Azure.Management.AppService.Fluent.WebApp.Definition.IWithNewAppServicePlan>
    {
    }

    /// <summary>
>>>>>>> 30aa0c42
    /// A web app definition allowing docker startup command to be specified.
    /// This will replace the "CMD" section in the Dockerfile.
    /// </summary>
    public interface IWithStartUpCommand  :
        Microsoft.Azure.Management.AppService.Fluent.WebApp.Definition.IWithCreate
    {
        /// <summary>
        /// Specifies the startup command.
        /// </summary>
        /// <param name="startUpCommand">Startup command to replace "CMD" in Dockerfile.</param>
<<<<<<< HEAD
        /// <return>The next stage of the web app definition.</return>
=======
        /// <return>The next stage of the definition.</return>
>>>>>>> 30aa0c42
        Microsoft.Azure.Management.AppService.Fluent.WebApp.Definition.IWithCreate WithStartUpCommand(string startUpCommand);
    }

    /// <summary>
    /// A web app definition allowing resource group to be specified when a new app service plan is to be created.
    /// </summary>
    public interface IExistingLinuxPlanWithGroup 
    {
        /// <summary>
        /// Creates a new resource group to put the resource in.
        /// The group will be created in the same location as the resource.
        /// </summary>
        /// <param name="name">The name of the new group.</param>
<<<<<<< HEAD
        /// <return>The next stage of the resource definition.</return>
=======
        /// <return>The next stage of the definition.</return>
>>>>>>> 30aa0c42
        Microsoft.Azure.Management.AppService.Fluent.WebApp.Definition.IWithDockerContainerImage WithNewResourceGroup(string name);

        /// <summary>
        /// Creates a new resource group to put the resource in.
        /// The group will be created in the same location as the resource.
        /// The group's name is automatically derived from the resource's name.
        /// </summary>
<<<<<<< HEAD
        /// <return>The next stage of the resource definition.</return>
=======
        /// <return>The next stage of the definition.</return>
>>>>>>> 30aa0c42
        Microsoft.Azure.Management.AppService.Fluent.WebApp.Definition.IWithDockerContainerImage WithNewResourceGroup();

        /// <summary>
        /// Creates a new resource group to put the resource in, based on the definition specified.
        /// </summary>
        /// <param name="groupDefinition">A creatable definition for a new resource group.</param>
<<<<<<< HEAD
        /// <return>The next stage of the resource definition.</return>
=======
        /// <return>The next stage of the definition.</return>
>>>>>>> 30aa0c42
        Microsoft.Azure.Management.AppService.Fluent.WebApp.Definition.IWithDockerContainerImage WithNewResourceGroup(ICreatable<Microsoft.Azure.Management.ResourceManager.Fluent.IResourceGroup> groupDefinition);

        /// <summary>
        /// Associates the resource with an existing resource group.
        /// </summary>
        /// <param name="groupName">The name of an existing resource group to put this resource in.</param>
<<<<<<< HEAD
        /// <return>The next stage of the resource definition.</return>
=======
        /// <return>The next stage of the definition.</return>
>>>>>>> 30aa0c42
        Microsoft.Azure.Management.AppService.Fluent.WebApp.Definition.IWithDockerContainerImage WithExistingResourceGroup(string groupName);

        /// <summary>
        /// Associates the resource with an existing resource group.
        /// </summary>
        /// <param name="group">An existing resource group to put the resource in.</param>
<<<<<<< HEAD
        /// <return>The next stage of the resource definition.</return>
=======
        /// <return>The next stage of the definition.</return>
>>>>>>> 30aa0c42
        Microsoft.Azure.Management.AppService.Fluent.WebApp.Definition.IWithDockerContainerImage WithExistingResourceGroup(IResourceGroup group);
    }

    /// <summary>
    /// A web app definition allowing resource group to be specified when a new app service plan is to be created.
    /// </summary>
    public interface IExistingWindowsPlanWithGroup 
    {
        /// <summary>
        /// Creates a new resource group to put the resource in.
        /// The group will be created in the same location as the resource.
        /// </summary>
        /// <param name="name">The name of the new group.</param>
<<<<<<< HEAD
        /// <return>The next stage of the resource definition.</return>
=======
        /// <return>The next stage of the definition.</return>
>>>>>>> 30aa0c42
        Microsoft.Azure.Management.AppService.Fluent.WebApp.Definition.IWithCreate WithNewResourceGroup(string name);

        /// <summary>
        /// Creates a new resource group to put the resource in.
        /// The group will be created in the same location as the resource.
        /// The group's name is automatically derived from the resource's name.
        /// </summary>
<<<<<<< HEAD
        /// <return>The next stage of the resource definition.</return>
=======
        /// <return>The next stage of the definition.</return>
>>>>>>> 30aa0c42
        Microsoft.Azure.Management.AppService.Fluent.WebApp.Definition.IWithCreate WithNewResourceGroup();

        /// <summary>
        /// Creates a new resource group to put the resource in, based on the definition specified.
        /// </summary>
        /// <param name="groupDefinition">A creatable definition for a new resource group.</param>
<<<<<<< HEAD
        /// <return>The next stage of the resource definition.</return>
=======
        /// <return>The next stage of the definition.</return>
>>>>>>> 30aa0c42
        Microsoft.Azure.Management.AppService.Fluent.WebApp.Definition.IWithCreate WithNewResourceGroup(ICreatable<Microsoft.Azure.Management.ResourceManager.Fluent.IResourceGroup> groupDefinition);

        /// <summary>
        /// Associates the resource with an existing resource group.
        /// </summary>
        /// <param name="groupName">The name of an existing resource group to put this resource in.</param>
<<<<<<< HEAD
        /// <return>The next stage of the resource definition.</return>
=======
        /// <return>The next stage of the definition.</return>
>>>>>>> 30aa0c42
        Microsoft.Azure.Management.AppService.Fluent.WebApp.Definition.IWithCreate WithExistingResourceGroup(string groupName);

        /// <summary>
        /// Associates the resource with an existing resource group.
        /// </summary>
        /// <param name="group">An existing resource group to put the resource in.</param>
<<<<<<< HEAD
        /// <return>The next stage of the resource definition.</return>
=======
        /// <return>The next stage of the definition.</return>
>>>>>>> 30aa0c42
        Microsoft.Azure.Management.AppService.Fluent.WebApp.Definition.IWithCreate WithExistingResourceGroup(IResourceGroup group);
    }

    /// <summary>
    /// The first stage of the web app definition.
    /// </summary>
    public interface IBlank  :
        Microsoft.Azure.Management.ResourceManager.Fluent.Core.Resource.Definition.IDefinitionWithRegion<Microsoft.Azure.Management.AppService.Fluent.WebApp.Definition.INewAppServicePlanWithGroup>
    {
        /// <summary>
        /// Uses an existing app service plan for the web app.
        /// </summary>
        /// <param name="appServicePlan">The existing app service plan.</param>
<<<<<<< HEAD
        /// <return>The next stage of the web app definition.</return>
=======
        /// <return>The next stage of the definition.</return>
>>>>>>> 30aa0c42
        Microsoft.Azure.Management.AppService.Fluent.WebApp.Definition.IExistingLinuxPlanWithGroup WithExistingLinuxPlan(IAppServicePlan appServicePlan);

        /// <summary>
        /// Uses an existing app service plan for the web app.
        /// </summary>
        /// <param name="appServicePlan">The existing app service plan.</param>
<<<<<<< HEAD
        /// <return>The next stage of the web app definition.</return>
=======
        /// <return>The next stage of the definition.</return>
>>>>>>> 30aa0c42
        Microsoft.Azure.Management.AppService.Fluent.WebApp.Definition.IExistingWindowsPlanWithGroup WithExistingWindowsPlan(IAppServicePlan appServicePlan);
    }

    /// <summary>
    /// Container interface for all the definitions that need to be implemented.
    /// </summary>
    public interface IDefinition  :
        Microsoft.Azure.Management.AppService.Fluent.WebApp.Definition.IBlank,
        Microsoft.Azure.Management.AppService.Fluent.WebApp.Definition.INewAppServicePlanWithGroup,
        Microsoft.Azure.Management.AppService.Fluent.WebApp.Definition.IWithNewAppServicePlan,
        Microsoft.Azure.Management.AppService.Fluent.WebApp.Definition.IWithDockerContainerImage,
        Microsoft.Azure.Management.AppService.Fluent.WebApp.Definition.IWithCredentials,
        Microsoft.Azure.Management.AppService.Fluent.WebApp.Definition.IWithStartUpCommand,
        Microsoft.Azure.Management.AppService.Fluent.WebApp.Definition.IWithCreate
    {
    }

    /// <summary>
    /// A web app definition allowing docker image source to be specified.
    /// </summary>
    public interface IWithDockerContainerImage 
    {
        /// <summary>
        /// Specifies the docker container image to be a built in one.
        /// </summary>
        /// <param name="runtimeStack">The runtime stack installed on the image.</param>
<<<<<<< HEAD
        /// <return>The next stage of the web app definition.</return>
=======
        /// <return>The next stage of the definition.</return>
>>>>>>> 30aa0c42
        Microsoft.Azure.Management.AppService.Fluent.WebApp.Definition.IWithCreate WithBuiltInImage(RuntimeStack runtimeStack);

        /// <summary>
        /// Specifies the docker container image to be one from Docker Hub.
        /// </summary>
        /// <param name="imageAndTag">Image and optional tag (eg 'image:tag').</param>
<<<<<<< HEAD
        /// <return>The next stage of the web app definition.</return>
=======
        /// <return>The next stage of the definition.</return>
>>>>>>> 30aa0c42
        Microsoft.Azure.Management.AppService.Fluent.WebApp.Definition.IWithCredentials WithPrivateDockerHubImage(string imageAndTag);

        /// <summary>
        /// Specifies the docker container image to be one from Docker Hub.
        /// </summary>
        /// <param name="imageAndTag">Image and optional tag (eg 'image:tag').</param>
<<<<<<< HEAD
        /// <return>The next stage of the web app definition.</return>
=======
        /// <return>The next stage of the definition.</return>
>>>>>>> 30aa0c42
        Microsoft.Azure.Management.AppService.Fluent.WebApp.Definition.IWithStartUpCommand WithPublicDockerHubImage(string imageAndTag);

        /// <summary>
        /// Specifies the docker container image to be one from a private registry.
        /// </summary>
        /// <param name="imageAndTag">Image and optional tag (eg 'image:tag').</param>
        /// <param name="serverUrl">The URL to the private registry server.</param>
<<<<<<< HEAD
        /// <return>The next stage of the web app definition.</return>
=======
        /// <return>The next stage of the definition.</return>
>>>>>>> 30aa0c42
        Microsoft.Azure.Management.AppService.Fluent.WebApp.Definition.IWithCredentials WithPrivateRegistryImage(string imageAndTag, string serverUrl);
    }

    /// <summary>
    /// A site definition with sufficient inputs to create a new web app /
    /// deployments slot in the cloud, but exposing additional optional
    /// inputs to specify.
    /// </summary>
    public interface IWithCreate  :
        Microsoft.Azure.Management.ResourceManager.Fluent.Core.ResourceActions.ICreatable<Microsoft.Azure.Management.AppService.Fluent.IWebApp>,
        Microsoft.Azure.Management.AppService.Fluent.WebAppBase.Definition.IWithCreate<Microsoft.Azure.Management.AppService.Fluent.IWebApp>
    {
    }
}<|MERGE_RESOLUTION|>--- conflicted
+++ resolved
@@ -17,29 +17,20 @@
         /// <summary>
         /// Creates a new shared app service plan.
         /// </summary>
-<<<<<<< HEAD
-        /// <return>The next stage of the web app definition.</return>
-=======
-        /// <return>The next stage of the definition.</return>
->>>>>>> 30aa0c42
+        /// <return>The next stage of the definition.</return>
         Microsoft.Azure.Management.AppService.Fluent.WebApp.Definition.IWithCreate WithNewSharedAppServicePlan();
 
         /// <summary>
         /// Creates a new app service plan to use.
         /// </summary>
         /// <param name="pricingTier">The sku of the app service plan.</param>
-<<<<<<< HEAD
-        /// <return>The next stage of the web app definition.</return>
-=======
-        /// <return>The next stage of the definition.</return>
->>>>>>> 30aa0c42
+        /// <return>The next stage of the definition.</return>
         Microsoft.Azure.Management.AppService.Fluent.WebApp.Definition.IWithDockerContainerImage WithNewLinuxPlan(PricingTier pricingTier);
 
         /// <summary>
         /// Creates a new app service plan to use.
         /// </summary>
         /// <param name="appServicePlanCreatable">The new app service plan creatable.</param>
-<<<<<<< HEAD
         /// <return>The next stage of the web app definition.</return>
         Microsoft.Azure.Management.AppService.Fluent.WebApp.Definition.IWithDockerContainerImage WithNewLinuxPlan(ICreatable<Microsoft.Azure.Management.AppService.Fluent.IAppServicePlan> appServicePlanCreatable);
 
@@ -64,18 +55,12 @@
         /// <return>The next stage of the web app definition.</return>
         Microsoft.Azure.Management.AppService.Fluent.WebApp.Definition.IWithCreate WithNewFreeAppServicePlan();
     }
-=======
-        /// <return>The next stage of the definition.</return>
-        Microsoft.Azure.Management.AppService.Fluent.WebApp.Definition.IWithDockerContainerImage WithNewLinuxPlan(ICreatable<Microsoft.Azure.Management.AppService.Fluent.IAppServicePlan> appServicePlanCreatable);
->>>>>>> 30aa0c42
-
     /// <summary>
     /// A web app definition allowing docker registry credentials to be set.
     /// </summary>
     public interface IWithCredentials 
     {
         /// <summary>
-<<<<<<< HEAD
         /// Specifies the username and password for Docker Hub or the docker registry.
         /// </summary>
         /// <param name="username">The username for Docker Hub or the docker registry.</param>
@@ -89,55 +74,10 @@
     /// </summary>
     public interface INewAppServicePlanWithGroup  :
         Microsoft.Azure.Management.ResourceManager.Fluent.Core.GroupableResource.Definition.IWithGroup<Microsoft.Azure.Management.AppService.Fluent.WebApp.Definition.IWithNewAppServicePlan>
-=======
-        /// Creates a new app service plan to use.
-        /// </summary>
-        /// <param name="pricingTier">The sku of the app service plan.</param>
-        /// <return>The next stage of the definition.</return>
-        Microsoft.Azure.Management.AppService.Fluent.WebApp.Definition.IWithCreate WithNewWindowsPlan(PricingTier pricingTier);
-
-        /// <summary>
-        /// Creates a new app service plan to use.
-        /// </summary>
-        /// <param name="appServicePlanCreatable">The new app service plan creatable.</param>
-        /// <return>The next stage of the definition.</return>
-        Microsoft.Azure.Management.AppService.Fluent.WebApp.Definition.IWithCreate WithNewWindowsPlan(ICreatable<Microsoft.Azure.Management.AppService.Fluent.IAppServicePlan> appServicePlanCreatable);
-
-        /// <summary>
-        /// Creates a new free app service plan. This will fail if there are 10 or more
-        /// free plans in the current subscription.
-        /// </summary>
-        /// <return>The next stage of the definition.</return>
-        Microsoft.Azure.Management.AppService.Fluent.WebApp.Definition.IWithCreate WithNewFreeAppServicePlan();
-    }
-
-    /// <summary>
-    /// A web app definition allowing docker registry credentials to be set.
-    /// </summary>
-    public interface IWithCredentials 
->>>>>>> 30aa0c42
-    {
-        /// <summary>
-        /// Specifies the username and password for Docker Hub or the docker registry.
-        /// </summary>
-        /// <param name="username">The username for Docker Hub or the docker registry.</param>
-        /// <param name="password">The password for Docker Hub or the docker registry.</param>
-        /// <return>The next stage of the definition.</return>
-        Microsoft.Azure.Management.AppService.Fluent.WebApp.Definition.IWithStartUpCommand WithCredentials(string username, string password);
-    }
-
-    /// <summary>
-<<<<<<< HEAD
-=======
-    /// A web app definition allowing resource group to be specified when an existing app service plan is used.
-    /// </summary>
-    public interface INewAppServicePlanWithGroup  :
-        Microsoft.Azure.Management.ResourceManager.Fluent.Core.GroupableResource.Definition.IWithGroup<Microsoft.Azure.Management.AppService.Fluent.WebApp.Definition.IWithNewAppServicePlan>
-    {
-    }
-
-    /// <summary>
->>>>>>> 30aa0c42
+    {
+    }
+
+    /// <summary>
     /// A web app definition allowing docker startup command to be specified.
     /// This will replace the "CMD" section in the Dockerfile.
     /// </summary>
@@ -148,11 +88,7 @@
         /// Specifies the startup command.
         /// </summary>
         /// <param name="startUpCommand">Startup command to replace "CMD" in Dockerfile.</param>
-<<<<<<< HEAD
-        /// <return>The next stage of the web app definition.</return>
-=======
-        /// <return>The next stage of the definition.</return>
->>>>>>> 30aa0c42
+        /// <return>The next stage of the definition.</return>
         Microsoft.Azure.Management.AppService.Fluent.WebApp.Definition.IWithCreate WithStartUpCommand(string startUpCommand);
     }
 
@@ -166,11 +102,7 @@
         /// The group will be created in the same location as the resource.
         /// </summary>
         /// <param name="name">The name of the new group.</param>
-<<<<<<< HEAD
-        /// <return>The next stage of the resource definition.</return>
-=======
-        /// <return>The next stage of the definition.</return>
->>>>>>> 30aa0c42
+        /// <return>The next stage of the definition.</return>
         Microsoft.Azure.Management.AppService.Fluent.WebApp.Definition.IWithDockerContainerImage WithNewResourceGroup(string name);
 
         /// <summary>
@@ -178,44 +110,28 @@
         /// The group will be created in the same location as the resource.
         /// The group's name is automatically derived from the resource's name.
         /// </summary>
-<<<<<<< HEAD
-        /// <return>The next stage of the resource definition.</return>
-=======
-        /// <return>The next stage of the definition.</return>
->>>>>>> 30aa0c42
+        /// <return>The next stage of the definition.</return>
         Microsoft.Azure.Management.AppService.Fluent.WebApp.Definition.IWithDockerContainerImage WithNewResourceGroup();
 
         /// <summary>
         /// Creates a new resource group to put the resource in, based on the definition specified.
         /// </summary>
         /// <param name="groupDefinition">A creatable definition for a new resource group.</param>
-<<<<<<< HEAD
-        /// <return>The next stage of the resource definition.</return>
-=======
-        /// <return>The next stage of the definition.</return>
->>>>>>> 30aa0c42
+        /// <return>The next stage of the definition.</return>
         Microsoft.Azure.Management.AppService.Fluent.WebApp.Definition.IWithDockerContainerImage WithNewResourceGroup(ICreatable<Microsoft.Azure.Management.ResourceManager.Fluent.IResourceGroup> groupDefinition);
 
         /// <summary>
         /// Associates the resource with an existing resource group.
         /// </summary>
         /// <param name="groupName">The name of an existing resource group to put this resource in.</param>
-<<<<<<< HEAD
-        /// <return>The next stage of the resource definition.</return>
-=======
-        /// <return>The next stage of the definition.</return>
->>>>>>> 30aa0c42
+        /// <return>The next stage of the definition.</return>
         Microsoft.Azure.Management.AppService.Fluent.WebApp.Definition.IWithDockerContainerImage WithExistingResourceGroup(string groupName);
 
         /// <summary>
         /// Associates the resource with an existing resource group.
         /// </summary>
         /// <param name="group">An existing resource group to put the resource in.</param>
-<<<<<<< HEAD
-        /// <return>The next stage of the resource definition.</return>
-=======
-        /// <return>The next stage of the definition.</return>
->>>>>>> 30aa0c42
+        /// <return>The next stage of the definition.</return>
         Microsoft.Azure.Management.AppService.Fluent.WebApp.Definition.IWithDockerContainerImage WithExistingResourceGroup(IResourceGroup group);
     }
 
@@ -229,11 +145,7 @@
         /// The group will be created in the same location as the resource.
         /// </summary>
         /// <param name="name">The name of the new group.</param>
-<<<<<<< HEAD
-        /// <return>The next stage of the resource definition.</return>
-=======
-        /// <return>The next stage of the definition.</return>
->>>>>>> 30aa0c42
+        /// <return>The next stage of the definition.</return>
         Microsoft.Azure.Management.AppService.Fluent.WebApp.Definition.IWithCreate WithNewResourceGroup(string name);
 
         /// <summary>
@@ -241,44 +153,28 @@
         /// The group will be created in the same location as the resource.
         /// The group's name is automatically derived from the resource's name.
         /// </summary>
-<<<<<<< HEAD
-        /// <return>The next stage of the resource definition.</return>
-=======
-        /// <return>The next stage of the definition.</return>
->>>>>>> 30aa0c42
+        /// <return>The next stage of the definition.</return>
         Microsoft.Azure.Management.AppService.Fluent.WebApp.Definition.IWithCreate WithNewResourceGroup();
 
         /// <summary>
         /// Creates a new resource group to put the resource in, based on the definition specified.
         /// </summary>
         /// <param name="groupDefinition">A creatable definition for a new resource group.</param>
-<<<<<<< HEAD
-        /// <return>The next stage of the resource definition.</return>
-=======
-        /// <return>The next stage of the definition.</return>
->>>>>>> 30aa0c42
+        /// <return>The next stage of the definition.</return>
         Microsoft.Azure.Management.AppService.Fluent.WebApp.Definition.IWithCreate WithNewResourceGroup(ICreatable<Microsoft.Azure.Management.ResourceManager.Fluent.IResourceGroup> groupDefinition);
 
         /// <summary>
         /// Associates the resource with an existing resource group.
         /// </summary>
         /// <param name="groupName">The name of an existing resource group to put this resource in.</param>
-<<<<<<< HEAD
-        /// <return>The next stage of the resource definition.</return>
-=======
-        /// <return>The next stage of the definition.</return>
->>>>>>> 30aa0c42
+        /// <return>The next stage of the definition.</return>
         Microsoft.Azure.Management.AppService.Fluent.WebApp.Definition.IWithCreate WithExistingResourceGroup(string groupName);
 
         /// <summary>
         /// Associates the resource with an existing resource group.
         /// </summary>
         /// <param name="group">An existing resource group to put the resource in.</param>
-<<<<<<< HEAD
-        /// <return>The next stage of the resource definition.</return>
-=======
-        /// <return>The next stage of the definition.</return>
->>>>>>> 30aa0c42
+        /// <return>The next stage of the definition.</return>
         Microsoft.Azure.Management.AppService.Fluent.WebApp.Definition.IWithCreate WithExistingResourceGroup(IResourceGroup group);
     }
 
@@ -292,22 +188,14 @@
         /// Uses an existing app service plan for the web app.
         /// </summary>
         /// <param name="appServicePlan">The existing app service plan.</param>
-<<<<<<< HEAD
-        /// <return>The next stage of the web app definition.</return>
-=======
-        /// <return>The next stage of the definition.</return>
->>>>>>> 30aa0c42
+        /// <return>The next stage of the definition.</return>
         Microsoft.Azure.Management.AppService.Fluent.WebApp.Definition.IExistingLinuxPlanWithGroup WithExistingLinuxPlan(IAppServicePlan appServicePlan);
 
         /// <summary>
         /// Uses an existing app service plan for the web app.
         /// </summary>
         /// <param name="appServicePlan">The existing app service plan.</param>
-<<<<<<< HEAD
-        /// <return>The next stage of the web app definition.</return>
-=======
-        /// <return>The next stage of the definition.</return>
->>>>>>> 30aa0c42
+        /// <return>The next stage of the definition.</return>
         Microsoft.Azure.Management.AppService.Fluent.WebApp.Definition.IExistingWindowsPlanWithGroup WithExistingWindowsPlan(IAppServicePlan appServicePlan);
     }
 
@@ -334,33 +222,21 @@
         /// Specifies the docker container image to be a built in one.
         /// </summary>
         /// <param name="runtimeStack">The runtime stack installed on the image.</param>
-<<<<<<< HEAD
-        /// <return>The next stage of the web app definition.</return>
-=======
-        /// <return>The next stage of the definition.</return>
->>>>>>> 30aa0c42
+        /// <return>The next stage of the definition.</return>
         Microsoft.Azure.Management.AppService.Fluent.WebApp.Definition.IWithCreate WithBuiltInImage(RuntimeStack runtimeStack);
 
         /// <summary>
         /// Specifies the docker container image to be one from Docker Hub.
         /// </summary>
         /// <param name="imageAndTag">Image and optional tag (eg 'image:tag').</param>
-<<<<<<< HEAD
-        /// <return>The next stage of the web app definition.</return>
-=======
-        /// <return>The next stage of the definition.</return>
->>>>>>> 30aa0c42
+        /// <return>The next stage of the definition.</return>
         Microsoft.Azure.Management.AppService.Fluent.WebApp.Definition.IWithCredentials WithPrivateDockerHubImage(string imageAndTag);
 
         /// <summary>
         /// Specifies the docker container image to be one from Docker Hub.
         /// </summary>
         /// <param name="imageAndTag">Image and optional tag (eg 'image:tag').</param>
-<<<<<<< HEAD
-        /// <return>The next stage of the web app definition.</return>
-=======
-        /// <return>The next stage of the definition.</return>
->>>>>>> 30aa0c42
+        /// <return>The next stage of the definition.</return>
         Microsoft.Azure.Management.AppService.Fluent.WebApp.Definition.IWithStartUpCommand WithPublicDockerHubImage(string imageAndTag);
 
         /// <summary>
@@ -368,11 +244,7 @@
         /// </summary>
         /// <param name="imageAndTag">Image and optional tag (eg 'image:tag').</param>
         /// <param name="serverUrl">The URL to the private registry server.</param>
-<<<<<<< HEAD
-        /// <return>The next stage of the web app definition.</return>
-=======
-        /// <return>The next stage of the definition.</return>
->>>>>>> 30aa0c42
+        /// <return>The next stage of the definition.</return>
         Microsoft.Azure.Management.AppService.Fluent.WebApp.Definition.IWithCredentials WithPrivateRegistryImage(string imageAndTag, string serverUrl);
     }
 
