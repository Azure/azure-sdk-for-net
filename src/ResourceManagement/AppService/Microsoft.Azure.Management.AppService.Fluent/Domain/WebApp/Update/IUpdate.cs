--- conflicted
+++ resolved
@@ -17,11 +17,7 @@
         /// Specifies the startup command.
         /// </summary>
         /// <param name="startUpCommand">Startup command to replace "CMD" in Dockerfile.</param>
-<<<<<<< HEAD
-        /// <return>The next stage of the web app definition.</return>
-=======
         /// <return>The next stage of the definition.</return>
->>>>>>> 30aa0c42
         Microsoft.Azure.Management.AppService.Fluent.WebApp.Update.IUpdate WithStartUpCommand(string startUpCommand);
     }
 
