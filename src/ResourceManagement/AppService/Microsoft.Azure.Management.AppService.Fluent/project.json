--- conflicted
+++ resolved
@@ -43,22 +43,7 @@
     },
     "netstandard1.3": {
       "buildOptions": {
-<<<<<<< HEAD
-        "define": [ "NETSTANDARD15", "PORTABLE" ],
-        "debugType": "portable"
-      },
-      "imports": [ "dnxcore50" ],
-      "dependencies": {
-        "NETStandard.Library": "1.6.1",
-        "System.Xml.XDocument": "4.3.0"
-      }
-    },
-    "netstandard1.1": {
-      "buildOptions": {
-        "define": [ "NETSTANDARD11", "PORTABLE" ],
-=======
         "define": [ "NETSTANDARD13", "PORTABLE" ],
->>>>>>> 48a12831
         "debugType": "portable"
       },
       "imports": [ "dnxcore50" ],
