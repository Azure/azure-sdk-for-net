--- conflicted
+++ resolved
@@ -26,7 +26,6 @@
 
         ///GENMHASH:E776888E46F8A3FC56D24DF4A74E5B74:938AF55195C22DFA74E6820E73D5DEE3
 
-<<<<<<<<<<<<<<<<<<<<<<<<<<<DELETED>>>>>>>>>>>>>>>>>>>>>>>>>>>
         public new async Task<Microsoft.Azure.Management.AppService.Fluent.IAppServicePlan> GetByIdAsync(string id, CancellationToken cancellationToken = default(CancellationToken))
         {
             var resourceId = ResourceId.FromString(id);
@@ -41,7 +40,6 @@
 
         ///GENMHASH:95834C6C7DA388E666B705A62A7D02BF:437A8ECA353AAE23242BFC82A5066CC3
 
-<<<<<<<<<<<<<<<<<<<<<<<<<<<DELETED>>>>>>>>>>>>>>>>>>>>>>>>>>>
         public IEnumerable<IAppServicePlan> ListByGroup(string resourceGroupName)
         {
             return WrapList(Inner.ListByResourceGroup(resourceGroupName)
@@ -68,16 +66,12 @@
         }
 
         ///GENMHASH:0679DF8CA692D1AC80FC21655835E678:586E2B084878E8767487234B852D8D20
-
-<<<<<<<<<<<<<<<<<<<<<<<<<<<DELETED>>>>>>>>>>>>>>>>>>>>>>>>>>>
         protected async override Task DeleteInnerByGroupAsync(string groupName, string name, CancellationToken cancellationToken)
         {
             await Inner.DeleteAsync(groupName, name, cancellationToken);
         }
 
         ///GENMHASH:AB63F782DA5B8D22523A284DAD664D17:AB5235085FE852FA939C192DC80C9EEF
-
-<<<<<<<<<<<<<<<<<<<<<<<<<<<DELETED>>>>>>>>>>>>>>>>>>>>>>>>>>>
         protected async override Task<AppServicePlanInner> GetInnerByGroupAsync(string groupName, string name, CancellationToken cancellationToken)
         {
             return await Inner.GetAsync(groupName, name, cancellationToken);
@@ -86,25 +80,12 @@
         ///GENMHASH:2FE8C4C2D5EAD7E37787838DE0B47D92:15CD9415526D1B733D90CDDE7ECDE8B9
         protected override AppServicePlanImpl WrapModel(string name)
         {
-<<<<<<<<<<<<<<<<<<<<<<<<<<<CHANGED>>>>>>>>>>>>>>>>>>>>>>>>>>>
-            //$ return new AppServicePlanImpl(name, new AppServicePlanInner(), this.Manager());
-
-<<<<<<<<<<<<<<<<<<<<<<<<<<<<<<>>>>>>>>>>>>>>>>>>>>>>>>>>>>>>>
-
             return new AppServicePlanImpl(name, new AppServicePlanInner(), Manager);
         }
 
         ///GENMHASH:1421F11CFE57BDF3BEA54271EBAF3758:E10F86D38EF3746AE39B86EEC91CC962
         protected override IAppServicePlan WrapModel(AppServicePlanInner inner)
         {
-<<<<<<<<<<<<<<<<<<<<<<<<<<<CHANGED>>>>>>>>>>>>>>>>>>>>>>>>>>>
-            //$ if (inner == null) {
-            //$ return null;
-            //$ }
-            //$ return new AppServicePlanImpl(inner.Name(), inner, this.Manager());
-
-<<<<<<<<<<<<<<<<<<<<<<<<<<<<<<>>>>>>>>>>>>>>>>>>>>>>>>>>>>>>>
-
             if (inner == null)
             {
                 return null;
@@ -113,8 +94,6 @@
         }
 
         ///GENMHASH:13EDEABEC8823ED4BDC78DA4C9882000:0FCD47CBCD9128C3D4A03458C5796741
-
-<<<<<<<<<<<<<<<<<<<<<<<<<<<DELETED>>>>>>>>>>>>>>>>>>>>>>>>>>>
         internal AppServicePlansImpl(IAppServiceManager manager)
             : base(manager.Inner.AppServicePlans, manager)
         {
