--- conflicted
+++ resolved
@@ -22,29 +22,17 @@
     }
   },
   "dependencies": {
-<<<<<<< HEAD
     "Microsoft.NETCore.App": "1.0.0-rc2-24008",
     "Microsoft.Azure.Test.HttpRecorder": "[2.0.0-preview,3.0.0)",
     "Microsoft.Rest.ClientRuntime.Azure.TestFramework": "[2.0.0-preview,3.0.0)",
     "Microsoft.Rest.ClientRuntime.Azure": "[4.0.0,5.0)",
     "Microsoft.Rest.ClientRuntime": "[3.0.0,4.0)" ,
+    "Microsoft.Azure.Management.Storage": "[4.1.0-preview]",
     "Microsoft.Azure.ResourceManager": "1.0.0-preview",
-    "Microsoft.Azure.Management.Storage": "4.1.0-preview",
     "Microsoft.Azure.Management.DataLake.Analytics": "1.0.0-preview",
     "Microsoft.Azure.Management.DataLake.Store": "1.0.0-preview",
     "xunit": "2.1.0",
     "dotnet-test-xunit": "1.0.0-dev-140469-38"  
-=======
-    "Microsoft.Azure.Management.DataLake.Analytics": "",
-    "Microsoft.Azure.Management.DataLake.Store": "",
-    "Microsoft.Azure.Management.Storage": "[4.1.0-preview]",
-    "Microsoft.Azure.ResourceManager": "1.0.0-preview",
-    "Microsoft.Azure.Test.HttpRecorder": "",
-    "Microsoft.Rest.ClientRuntime.Azure": "[3.1.0,4.0)",
-    "Microsoft.Rest.ClientRuntime.Azure.TestFramework": "",
-    "xunit": "2.1.0",
-    "xunit.runner.dnx": "2.1.0-rc1-build204"
->>>>>>> 4c8860aa
   },
   "compileFiles": "../../../../tools/DisableTestRunParallel.cs"
 }