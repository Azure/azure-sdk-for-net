{
<<<<<<< HEAD
  "version": "1.0.0",
=======
  "version": "0.10.0-preview",
>>>>>>> 95777e19
  "description": "Provides Machine Learning WebServices management capabilities for Microsoft Azure.",
  "authors": [ "Microsoft" ],

  "packOptions": {
    "summary": "Provides Machine Learning WebServices management capabilities for Microsoft Azure.",
    "iconUrl": "http://go.microsoft.com/fwlink/?LinkID=288890",
    "tags": [ "Microsoft Azure Machine Learning WebServices management", "WebServices management", "REST HTTP client", "azureofficial", "windowsazureofficial", "netcore451511" ],
    "projectUrl": "https://github.com/Azure/azure-sdk-for-net",
    "licenseUrl": "https://raw.githubusercontent.com/Microsoft/dotnet/master/LICENSE",
    "requireLicenseAcceptance":  true
  },

  "buildOptions": {
    "delaySign": true,
    "publicSign": false,
    "keyFile": "../../../../tools/MSSharedLibKey.snk"
  },

  "dependencies": {
    "Microsoft.Rest.ClientRuntime.Azure": "[3.3.5,4.0.0)",
    "Microsoft.Rest.ClientRuntime": "[2.3.5,3.0.0)"
  },

  "frameworks": {
    "net45": {
      "dependencies": {
      }
    },
    "netstandard1.5": {
      "imports": ["dnxcore50"],
      "dependencies": {
        "Microsoft.NETCore.Platforms": "1.1.0",
        "NETStandard.Library": "1.6.1",
        "System.Diagnostics.Debug": "4.3.0",
        "System.Diagnostics.Tools": "4.3.0",
        "System.Diagnostics.Tracing": "4.3.0",
        "Microsoft.CSharp": "4.0.1",
        "System.Threading.Thread": "4.0.0",
        "System.Threading.Tasks": "4.3.0",
        "System.Threading.Timer": "4.3.0",
        "System.Collections": "4.3.0",
        "System.Linq": "4.3.0",
        "System.Runtime": "4.3.0",
        "System.Net.Http": "4.3.0"
      }
    },
    "netstandard1.1": {
      "imports": ["dnxcore50"],
      "dependencies": {
        "Microsoft.NETCore.Platforms": "1.1.0",
        "NETStandard.Library": "1.6.1"
      }
    }
  }
}<|MERGE_RESOLUTION|>--- conflicted
+++ resolved
@@ -1,9 +1,5 @@
 {
-<<<<<<< HEAD
   "version": "1.0.0",
-=======
-  "version": "0.10.0-preview",
->>>>>>> 95777e19
   "description": "Provides Machine Learning WebServices management capabilities for Microsoft Azure.",
   "authors": [ "Microsoft" ],
 
