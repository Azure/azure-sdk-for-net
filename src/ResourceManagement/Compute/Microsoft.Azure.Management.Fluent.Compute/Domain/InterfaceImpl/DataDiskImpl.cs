--- conflicted
+++ resolved
@@ -219,13 +219,8 @@
         string Microsoft.Azure.Management.Fluent.Resource.Core.IChildResource<Microsoft.Azure.Management.Fluent.Compute.IVirtualMachine>.Name
         {
             get
-<<<<<<< HEAD
-            { 
-            return this.Name() as string;
-=======
             {
                 return this.Name() as string;
->>>>>>> 044d0669
             }
         }
     }
