--- conflicted
+++ resolved
@@ -14,7 +14,7 @@
     /// <summary>
     /// The implementation for DataDisk and its create and update interfaces.
     /// </summary>
-    internal partial class DataDiskImpl  :
+    internal partial class DataDiskImpl :
         ChildResource<DataDisk,
             VirtualMachineImpl,
             IVirtualMachine>,
@@ -28,7 +28,7 @@
         {
         }
 
-        internal static DataDiskImpl PrepareDataDisk (string name, DiskCreateOptionTypes createOption, VirtualMachineImpl parent)
+        internal static DataDiskImpl PrepareDataDisk(string name, DiskCreateOptionTypes createOption, VirtualMachineImpl parent)
         {
             DataDisk dataDiskInner = new DataDisk();
             dataDiskInner.Lun = -1;
@@ -38,17 +38,17 @@
             return new DataDiskImpl(dataDiskInner, parent);
         }
 
-        internal static DataDiskImpl CreateNewDataDisk (int sizeInGB, VirtualMachineImpl parent)
+        internal static DataDiskImpl CreateNewDataDisk(int sizeInGB, VirtualMachineImpl parent)
         {
             DataDiskImpl dataDiskImpl = PrepareDataDisk(null, DiskCreateOptionTypes.Empty, parent);
             dataDiskImpl.Inner.DiskSizeGB = sizeInGB;
             return dataDiskImpl;
         }
 
-        internal static DataDiskImpl CreateFromExistingDisk (string storageAccountName, string containerName, string vhdName, VirtualMachineImpl parent)
+        internal static DataDiskImpl CreateFromExistingDisk(string storageAccountName, string containerName, string vhdName, VirtualMachineImpl parent)
         {
             DataDiskImpl dataDiskImpl = PrepareDataDisk(null, DiskCreateOptionTypes.Attach, parent);
-            VirtualHardDisk diskVhd = 
+            VirtualHardDisk diskVhd =
                 new VirtualHardDisk();
             diskVhd.Uri = BlobUrl(storageAccountName, containerName, vhdName);
             dataDiskImpl.Inner.Vhd = diskVhd;
@@ -60,11 +60,7 @@
             return Inner.Name;
         }
 
-<<<<<<< HEAD
         public int Size()
-=======
-        public int Size
->>>>>>> 044d0669
         {
             return (Inner.DiskSizeGB.HasValue) ? Inner.DiskSizeGB.Value : 0;
         }
