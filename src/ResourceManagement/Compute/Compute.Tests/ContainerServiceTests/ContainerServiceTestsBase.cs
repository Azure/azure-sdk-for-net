--- conflicted
+++ resolved
@@ -33,11 +33,7 @@
         protected const string DefaultAgentPoolProfileName = "AgentPool1";
         
         protected string DefaultVmSize = VirtualMachineSizeTypes.StandardA1;
-<<<<<<< HEAD
-        protected const string DefaultLinuxAdminUsername = "acslinuxadmin";
-=======
         protected const string DefaultLinuxAdminUsername = "azureuser";
->>>>>>> 826079ea
         protected const string ContainerServiceType = "Microsoft.ContainerService/ContainerServices";
         private const string DefaultSshPublicKey =
             "ssh-rsa AAAAB3NzaC1yc2EAAAADAQABAAABAQDorij8dGcKUBTbvHylBpm5NZ2" +
@@ -59,13 +55,8 @@
             {
                 DnsPrefix = agentPoolDnsPrefix,
                 Name = DefaultAgentPoolProfileName,
-<<<<<<< HEAD
                 VmSize = DefaultVmSize,
                 Count = 1 // This should be added because of AutoRest bug.
-=======
-                Count = 1,
-                VmSize = DefaultVmSize
->>>>>>> 826079ea
             };
 
             return new ContainerService
