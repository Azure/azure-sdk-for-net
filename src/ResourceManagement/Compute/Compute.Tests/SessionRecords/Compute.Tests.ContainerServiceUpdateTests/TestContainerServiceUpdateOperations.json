{
  "Entries": [
    {
      "RequestUri": "/subscriptions/b52fce95-de5f-4b37-afca-db203a5d0b6a/resourcegroups/crptestar5311?api-version=2015-11-01",
      "EncodedRequestUri": "L3N1YnNjcmlwdGlvbnMvYjUyZmNlOTUtZGU1Zi00YjM3LWFmY2EtZGIyMDNhNWQwYjZhL3Jlc291cmNlZ3JvdXBzL2NycHRlc3RhcjUzMTE/YXBpLXZlcnNpb249MjAxNS0xMS0wMQ==",
      "RequestMethod": "PUT",
      "RequestBody": "{\r\n  \"location\": \"australiasoutheast\"\r\n}",
      "RequestHeaders": {
        "Content-Type": [
          "application/json; charset=utf-8"
        ],
        "Content-Length": [
          "40"
        ],
        "x-ms-client-request-id": [
          "d803c520-1c0d-4a4d-9fa1-ef3a78bb24a2"
        ],
        "accept-language": [
          "en-US"
        ],
        "User-Agent": [
          "FxVersion/4.6.24410.01",
          "Microsoft.Azure.Management.Resources.ResourceManagementClient/1.0.0-preview"
        ]
      },
      "ResponseBody": "{\r\n  \"id\": \"/subscriptions/b52fce95-de5f-4b37-afca-db203a5d0b6a/resourceGroups/crptestar5311\",\r\n  \"name\": \"crptestar5311\",\r\n  \"location\": \"australiasoutheast\",\r\n  \"properties\": {\r\n    \"provisioningState\": \"Succeeded\"\r\n  }\r\n}",
      "ResponseHeaders": {
        "Content-Length": [
          "191"
        ],
        "Content-Type": [
          "application/json; charset=utf-8"
        ],
        "Expires": [
          "-1"
        ],
        "Cache-Control": [
          "no-cache"
        ],
        "Date": [
          "Fri, 27 Jan 2017 07:55:44 GMT"
        ],
        "Pragma": [
          "no-cache"
        ],
        "x-ms-ratelimit-remaining-subscription-writes": [
          "1195"
        ],
        "x-ms-request-id": [
          "4dccd917-3997-4611-8607-7e34bf896891"
        ],
        "x-ms-correlation-request-id": [
          "4dccd917-3997-4611-8607-7e34bf896891"
        ],
        "x-ms-routing-request-id": [
          "CENTRALUS:20170127T075545Z:4dccd917-3997-4611-8607-7e34bf896891"
        ],
        "Strict-Transport-Security": [
          "max-age=31536000; includeSubDomains"
        ]
      },
      "StatusCode": 201
    },
    {
<<<<<<< HEAD
      "RequestUri": "/subscriptions/e33f361b-53c2-4cc7-b829-78906708387b/resourceGroups/crptestar3784/providers/Microsoft.ContainerService/containerServices/cs9920?api-version=2016-09-30",
      "EncodedRequestUri": "L3N1YnNjcmlwdGlvbnMvZTMzZjM2MWItNTNjMi00Y2M3LWI4MjktNzg5MDY3MDgzODdiL3Jlc291cmNlR3JvdXBzL2NycHRlc3RhcjM3ODQvcHJvdmlkZXJzL01pY3Jvc29mdC5Db250YWluZXJTZXJ2aWNlL2NvbnRhaW5lclNlcnZpY2VzL2NzOTkyMD9hcGktdmVyc2lvbj0yMDE2LTA5LTMw",
      "RequestMethod": "PUT",
      "RequestBody": "{\r\n  \"properties\": {\r\n    \"orchestratorProfile\": {\r\n      \"orchestratorType\": \"DCOS\"\r\n    },\r\n    \"masterProfile\": {\r\n      \"count\": 1,\r\n      \"dnsPrefix\": \"mdp6158\"\r\n    },\r\n    \"agentPoolProfiles\": [\r\n      {\r\n        \"name\": \"AgentPool1\",\r\n        \"count\": 1,\r\n        \"vmSize\": \"Standard_A1\",\r\n        \"dnsPrefix\": \"apdp2408\"\r\n      }\r\n    ],\r\n    \"linuxProfile\": {\r\n      \"adminUsername\": \"acsLinuxAdmin\",\r\n      \"ssh\": {\r\n        \"publicKeys\": [\r\n          {\r\n            \"keyData\": \"\"\r\n          }\r\n        ]\r\n      }\r\n    }\r\n  },\r\n  \"location\": \"australiasoutheast\",\r\n  \"tags\": {\r\n    \"RG\": \"rg\",\r\n    \"testTag\": \"1\"\r\n  }\r\n}",
=======
      "RequestUri": "/subscriptions/b52fce95-de5f-4b37-afca-db203a5d0b6a/resourceGroups/crptestar5311/providers/Microsoft.ContainerService/containerServices/cs1495?api-version=2016-09-30",
      "EncodedRequestUri": "L3N1YnNjcmlwdGlvbnMvYjUyZmNlOTUtZGU1Zi00YjM3LWFmY2EtZGIyMDNhNWQwYjZhL3Jlc291cmNlR3JvdXBzL2NycHRlc3RhcjUzMTEvcHJvdmlkZXJzL01pY3Jvc29mdC5Db250YWluZXJTZXJ2aWNlL2NvbnRhaW5lclNlcnZpY2VzL2NzMTQ5NT9hcGktdmVyc2lvbj0yMDE2LTA5LTMw",
      "RequestMethod": "PUT",
      "RequestBody": "{\r\n  \"properties\": {\r\n    \"orchestratorProfile\": {\r\n      \"orchestratorType\": \"DCOS\"\r\n    },\r\n    \"masterProfile\": {\r\n      \"count\": 1,\r\n      \"dnsPrefix\": \"mdp2878\"\r\n    },\r\n    \"agentPoolProfiles\": [\r\n      {\r\n        \"name\": \"AgentPool1\",\r\n        \"count\": 1,\r\n        \"vmSize\": \"Standard_A1\",\r\n        \"dnsPrefix\": \"apdp560\"\r\n      }\r\n    ],\r\n    \"linuxProfile\": {\r\n      \"adminUsername\": \"azureuser\",\r\n      \"ssh\": {\r\n        \"publicKeys\": [\r\n          {\r\n            \"keyData\": \"ssh-rsa AAAAB3NzaC1yc2EAAAADAQABAAABAQDorij8dGcKUBTbvHylBpm5NZ2MtDgn1+jbyHE8N4dCS4ZoIl6Pdoa1At/GjXVhIRuz1hlyT2ey5BaC8iQnQTh/f2oyNctQ5+2KX1sgFlvaQAJCVn0tN7yDT29ZiIE2kfL3RCV5HH7p+NjBQ/cvtaOgESgoi/CI3S58w1XaRdDKo5Uz0U0DDuuB5lO5dq4nceAH8sx2bFTNjlgJcoyxi13h9CYkymm0mVaZkwiIJY8cU+UrupZKCMboBbCM7Q2spmRQ1tGicT5g84PsCqUf417u+Jvtf0kD1GdsCyMGALzBDS0scORhMiXHZ/vEM6rOPCIBpH7IzeULhWGXZfPdg4bL acs-bot@microsoft.com\"\r\n          }\r\n        ]\r\n      }\r\n    }\r\n  },\r\n  \"location\": \"australiasoutheast\",\r\n  \"tags\": {\r\n    \"RG\": \"rg\",\r\n    \"testTag\": \"1\"\r\n  }\r\n}",
>>>>>>> 826079ea
      "RequestHeaders": {
        "Content-Type": [
          "application/json; charset=utf-8"
        ],
        "Content-Length": [
          "1029"
        ],
        "x-ms-client-request-id": [
          "562ec086-ca5b-46d6-ae0c-910e9e94bcfc"
        ],
        "accept-language": [
          "en-US"
        ],
        "User-Agent": [
          "FxVersion/4.6.24410.01",
          "Microsoft.Azure.Management.Compute.ComputeManagementClient/14.0.0-prerelease"
        ]
      },
<<<<<<< HEAD
      "ResponseBody": "{\r\n  \"properties\": {\r\n    \"provisioningState\": \"Creating\",\r\n    \"orchestratorProfile\": {\r\n      \"orchestratorType\": \"DCOS\"\r\n    },\r\n    \"masterProfile\": {\r\n      \"count\": 1,\r\n      \"dnsPrefix\": \"mdp6158\"\r\n    },\r\n    \"agentPoolProfiles\": [\r\n      {\r\n        \"name\": \"AgentPool1\",\r\n        \"count\": 1,\r\n        \"vmSize\": \"Standard_A1\",\r\n        \"dnsPrefix\": \"apdp2408\"\r\n      }\r\n    ],\r\n    \"linuxProfile\": {\r\n      \"ssh\": {\r\n        \"publicKeys\": [\r\n          {\r\n            \"keyData\": \"\"\r\n          }\r\n        ]\r\n      },\r\n      \"adminUsername\": \"acsLinuxAdmin\"\r\n    },\r\n    \"diagnosticsProfile\": {\r\n      \"vmDiagnostics\": {\r\n        \"enabled\": true\r\n      }\r\n    }\r\n  },\r\n  \"id\": \"/subscriptions/e33f361b-53c2-4cc7-b829-78906708387b/resourceGroups/crptestar3784/providers/Microsoft.ContainerService/containerServices/cs9920\",\r\n  \"name\": \"cs9920\",\r\n  \"type\": \"Microsoft.ContainerService/ContainerServices\",\r\n  \"location\": \"australiasoutheast\",\r\n  \"tags\": {\r\n    \"RG\": \"rg\",\r\n    \"testTag\": \"1\"\r\n  }\r\n}",
=======
      "ResponseBody": "{\r\n  \"id\": \"/subscriptions/b52fce95-de5f-4b37-afca-db203a5d0b6a/resourceGroups/crptestar5311/providers/Microsoft.ContainerService/containerServices/cs1495\",\r\n  \"name\": \"cs1495\",\r\n  \"type\": \"Microsoft.ContainerService/ContainerServices\",\r\n  \"location\": \"australiasoutheast\",\r\n  \"tags\": {\r\n    \"RG\": \"rg\",\r\n    \"testTag\": \"1\"\r\n  },\r\n  \"properties\": {\r\n    \"provisioningState\": \"Creating\",\r\n    \"orchestratorProfile\": {\r\n      \"orchestratorType\": \"DCOS\"\r\n    },\r\n    \"masterProfile\": {\r\n      \"count\": 1,\r\n      \"dnsPrefix\": \"mdp2878\"\r\n    },\r\n    \"agentPoolProfiles\": [\r\n      {\r\n        \"name\": \"AgentPool1\",\r\n        \"count\": 1,\r\n        \"vmSize\": \"Standard_A1\",\r\n        \"dnsPrefix\": \"apdp560\",\r\n        \"osType\": \"Linux\"\r\n      }\r\n    ],\r\n    \"linuxProfile\": {\r\n      \"ssh\": {\r\n        \"publicKeys\": [\r\n          {\r\n            \"keyData\": \"ssh-rsa AAAAB3NzaC1yc2EAAAADAQABAAABAQDorij8dGcKUBTbvHylBpm5NZ2MtDgn1+jbyHE8N4dCS4ZoIl6Pdoa1At/GjXVhIRuz1hlyT2ey5BaC8iQnQTh/f2oyNctQ5+2KX1sgFlvaQAJCVn0tN7yDT29ZiIE2kfL3RCV5HH7p+NjBQ/cvtaOgESgoi/CI3S58w1XaRdDKo5Uz0U0DDuuB5lO5dq4nceAH8sx2bFTNjlgJcoyxi13h9CYkymm0mVaZkwiIJY8cU+UrupZKCMboBbCM7Q2spmRQ1tGicT5g84PsCqUf417u+Jvtf0kD1GdsCyMGALzBDS0scORhMiXHZ/vEM6rOPCIBpH7IzeULhWGXZfPdg4bL acs-bot@microsoft.com\"\r\n          }\r\n        ]\r\n      },\r\n      \"adminUsername\": \"azureuser\"\r\n    },\r\n    \"diagnosticsProfile\": {\r\n      \"vmDiagnostics\": {\r\n        \"enabled\": true\r\n      }\r\n    }\r\n  }\r\n}",
>>>>>>> 826079ea
      "ResponseHeaders": {
        "Content-Length": [
          "1427"
        ],
        "Content-Type": [
          "application/json; charset=utf-8"
        ],
        "Expires": [
          "-1"
        ],
        "Cache-Control": [
          "no-cache"
        ],
        "Date": [
          "Fri, 27 Jan 2017 07:55:53 GMT"
        ],
        "Pragma": [
          "no-cache"
        ],
        "Server": [
          "Microsoft-HTTPAPI/2.0",
          "Microsoft-HTTPAPI/2.0"
        ],
        "Azure-AsyncOperation": [
<<<<<<< HEAD
          "https://brazilus.management.azure.com/subscriptions/e33f361b-53c2-4cc7-b829-78906708387b/providers/Microsoft.ContainerService/locations/australiasoutheast/operations/db626734-187c-463d-a4fd-be1cc90cd83f?api-version=2016-09-30"
=======
          "https://management.azure.com/subscriptions/b52fce95-de5f-4b37-afca-db203a5d0b6a/providers/Microsoft.ContainerService/locations/australiasoutheast/operations/e17c445a-ea7f-4ec0-a2b7-ceb2376f5294?api-version=2016-09-30"
>>>>>>> 826079ea
        ],
        "Strict-Transport-Security": [
          "max-age=31536000; includeSubDomains"
        ],
        "x-ms-served-by": [
          "3fd3328b-c641-451f-92e1-2ac6b0e3a6a2_131277408689118788"
        ],
        "x-ms-request-id": [
          "e17c445a-ea7f-4ec0-a2b7-ceb2376f5294"
        ],
        "x-ms-ratelimit-remaining-subscription-writes": [
          "1193"
        ],
        "x-ms-correlation-request-id": [
          "943b401d-6134-48ed-b8a6-521ccc336b0d"
        ],
        "x-ms-routing-request-id": [
          "CENTRALUS:20170127T075554Z:943b401d-6134-48ed-b8a6-521ccc336b0d"
        ]
      },
      "StatusCode": 201
    },
    {
<<<<<<< HEAD
      "RequestUri": "/subscriptions/e33f361b-53c2-4cc7-b829-78906708387b/resourceGroups/crptestar3784/providers/Microsoft.ContainerService/containerServices/cs9920?api-version=2016-09-30",
      "EncodedRequestUri": "L3N1YnNjcmlwdGlvbnMvZTMzZjM2MWItNTNjMi00Y2M3LWI4MjktNzg5MDY3MDgzODdiL3Jlc291cmNlR3JvdXBzL2NycHRlc3RhcjM3ODQvcHJvdmlkZXJzL01pY3Jvc29mdC5Db250YWluZXJTZXJ2aWNlL2NvbnRhaW5lclNlcnZpY2VzL2NzOTkyMD9hcGktdmVyc2lvbj0yMDE2LTA5LTMw",
      "RequestMethod": "PUT",
      "RequestBody": "{\r\n  \"properties\": {\r\n    \"orchestratorProfile\": {\r\n      \"orchestratorType\": \"DCOS\"\r\n    },\r\n    \"masterProfile\": {\r\n      \"count\": 1,\r\n      \"dnsPrefix\": \"mdp6158\"\r\n    },\r\n    \"agentPoolProfiles\": [\r\n      {\r\n        \"name\": \"AgentPool1\",\r\n        \"count\": 2,\r\n        \"vmSize\": \"Standard_A1\",\r\n        \"dnsPrefix\": \"apdp2408\"\r\n      }\r\n    ],\r\n    \"linuxProfile\": {\r\n      \"adminUsername\": \"acsLinuxAdmin\",\r\n      \"ssh\": {\r\n        \"publicKeys\": [\r\n          {\r\n            \"keyData\": \"\"\r\n          }\r\n        ]\r\n      }\r\n    }\r\n  },\r\n  \"location\": \"australiasoutheast\",\r\n  \"tags\": {\r\n    \"RG\": \"rg\",\r\n    \"testTag\": \"1\"\r\n  }\r\n}",
=======
      "RequestUri": "/subscriptions/b52fce95-de5f-4b37-afca-db203a5d0b6a/resourceGroups/crptestar5311/providers/Microsoft.ContainerService/containerServices/cs1495?api-version=2016-09-30",
      "EncodedRequestUri": "L3N1YnNjcmlwdGlvbnMvYjUyZmNlOTUtZGU1Zi00YjM3LWFmY2EtZGIyMDNhNWQwYjZhL3Jlc291cmNlR3JvdXBzL2NycHRlc3RhcjUzMTEvcHJvdmlkZXJzL01pY3Jvc29mdC5Db250YWluZXJTZXJ2aWNlL2NvbnRhaW5lclNlcnZpY2VzL2NzMTQ5NT9hcGktdmVyc2lvbj0yMDE2LTA5LTMw",
      "RequestMethod": "PUT",
      "RequestBody": "{\r\n  \"properties\": {\r\n    \"orchestratorProfile\": {\r\n      \"orchestratorType\": \"DCOS\"\r\n    },\r\n    \"masterProfile\": {\r\n      \"count\": 1,\r\n      \"dnsPrefix\": \"mdp2878\"\r\n    },\r\n    \"agentPoolProfiles\": [\r\n      {\r\n        \"name\": \"AgentPool1\",\r\n        \"count\": 2,\r\n        \"vmSize\": \"Standard_A1\",\r\n        \"dnsPrefix\": \"apdp560\"\r\n      }\r\n    ],\r\n    \"linuxProfile\": {\r\n      \"adminUsername\": \"azureuser\",\r\n      \"ssh\": {\r\n        \"publicKeys\": [\r\n          {\r\n            \"keyData\": \"ssh-rsa AAAAB3NzaC1yc2EAAAADAQABAAABAQDorij8dGcKUBTbvHylBpm5NZ2MtDgn1+jbyHE8N4dCS4ZoIl6Pdoa1At/GjXVhIRuz1hlyT2ey5BaC8iQnQTh/f2oyNctQ5+2KX1sgFlvaQAJCVn0tN7yDT29ZiIE2kfL3RCV5HH7p+NjBQ/cvtaOgESgoi/CI3S58w1XaRdDKo5Uz0U0DDuuB5lO5dq4nceAH8sx2bFTNjlgJcoyxi13h9CYkymm0mVaZkwiIJY8cU+UrupZKCMboBbCM7Q2spmRQ1tGicT5g84PsCqUf417u+Jvtf0kD1GdsCyMGALzBDS0scORhMiXHZ/vEM6rOPCIBpH7IzeULhWGXZfPdg4bL acs-bot@microsoft.com\"\r\n          }\r\n        ]\r\n      }\r\n    }\r\n  },\r\n  \"location\": \"australiasoutheast\",\r\n  \"tags\": {\r\n    \"RG\": \"rg\",\r\n    \"testTag\": \"1\"\r\n  }\r\n}",
>>>>>>> 826079ea
      "RequestHeaders": {
        "Content-Type": [
          "application/json; charset=utf-8"
        ],
        "Content-Length": [
          "1029"
        ],
        "x-ms-client-request-id": [
          "3f28ef4f-baaa-4ad1-8c47-ba54d440acd1"
        ],
        "accept-language": [
          "en-US"
        ],
        "User-Agent": [
          "FxVersion/4.6.24410.01",
          "Microsoft.Azure.Management.Compute.ComputeManagementClient/14.0.0-prerelease"
        ]
      },
<<<<<<< HEAD
      "ResponseBody": "{\r\n  \"properties\": {\r\n    \"provisioningState\": \"Updating\",\r\n    \"orchestratorProfile\": {\r\n      \"orchestratorType\": \"DCOS\"\r\n    },\r\n    \"masterProfile\": {\r\n      \"count\": 1,\r\n      \"dnsPrefix\": \"mdp6158\"\r\n    },\r\n    \"agentPoolProfiles\": [\r\n      {\r\n        \"name\": \"AgentPool1\",\r\n        \"count\": 2,\r\n        \"vmSize\": \"Standard_A1\",\r\n        \"dnsPrefix\": \"apdp2408\"\r\n      }\r\n    ],\r\n    \"linuxProfile\": {\r\n      \"ssh\": {\r\n        \"publicKeys\": [\r\n          {\r\n            \"keyData\": \"\"\r\n          }\r\n        ]\r\n      },\r\n      \"adminUsername\": \"acsLinuxAdmin\"\r\n    },\r\n    \"diagnosticsProfile\": {\r\n      \"vmDiagnostics\": {\r\n        \"enabled\": true,\r\n        \"storageUri\": \"https://eatpmatu722vgDCOSdiag0.blob.core.windows.net/\"\r\n      }\r\n    }\r\n  },\r\n  \"id\": \"/subscriptions/e33f361b-53c2-4cc7-b829-78906708387b/resourceGroups/crptestar3784/providers/Microsoft.ContainerService/containerServices/cs9920\",\r\n  \"name\": \"cs9920\",\r\n  \"type\": \"Microsoft.ContainerService/ContainerServices\",\r\n  \"location\": \"australiasoutheast\",\r\n  \"tags\": {\r\n    \"RG\": \"rg\",\r\n    \"testTag\": \"1\"\r\n  }\r\n}",
=======
      "ResponseBody": "{\r\n  \"id\": \"/subscriptions/b52fce95-de5f-4b37-afca-db203a5d0b6a/resourceGroups/crptestar5311/providers/Microsoft.ContainerService/containerServices/cs1495\",\r\n  \"name\": \"cs1495\",\r\n  \"type\": \"Microsoft.ContainerService/ContainerServices\",\r\n  \"location\": \"australiasoutheast\",\r\n  \"tags\": {\r\n    \"RG\": \"rg\",\r\n    \"testTag\": \"1\"\r\n  },\r\n  \"properties\": {\r\n    \"provisioningState\": \"Updating\",\r\n    \"orchestratorProfile\": {\r\n      \"orchestratorType\": \"DCOS\"\r\n    },\r\n    \"masterProfile\": {\r\n      \"count\": 1,\r\n      \"dnsPrefix\": \"mdp2878\"\r\n    },\r\n    \"agentPoolProfiles\": [\r\n      {\r\n        \"name\": \"AgentPool1\",\r\n        \"count\": 2,\r\n        \"vmSize\": \"Standard_A1\",\r\n        \"dnsPrefix\": \"apdp560\",\r\n        \"osType\": \"Linux\"\r\n      }\r\n    ],\r\n    \"linuxProfile\": {\r\n      \"ssh\": {\r\n        \"publicKeys\": [\r\n          {\r\n            \"keyData\": \"ssh-rsa AAAAB3NzaC1yc2EAAAADAQABAAABAQDorij8dGcKUBTbvHylBpm5NZ2MtDgn1+jbyHE8N4dCS4ZoIl6Pdoa1At/GjXVhIRuz1hlyT2ey5BaC8iQnQTh/f2oyNctQ5+2KX1sgFlvaQAJCVn0tN7yDT29ZiIE2kfL3RCV5HH7p+NjBQ/cvtaOgESgoi/CI3S58w1XaRdDKo5Uz0U0DDuuB5lO5dq4nceAH8sx2bFTNjlgJcoyxi13h9CYkymm0mVaZkwiIJY8cU+UrupZKCMboBbCM7Q2spmRQ1tGicT5g84PsCqUf417u+Jvtf0kD1GdsCyMGALzBDS0scORhMiXHZ/vEM6rOPCIBpH7IzeULhWGXZfPdg4bL acs-bot@microsoft.com\"\r\n          }\r\n        ]\r\n      },\r\n      \"adminUsername\": \"azureuser\"\r\n    },\r\n    \"diagnosticsProfile\": {\r\n      \"vmDiagnostics\": {\r\n        \"enabled\": true,\r\n        \"storageUri\": \"https://pgnvwmbze6urcdiag0.blob.core.windows.net/\"\r\n      }\r\n    }\r\n  }\r\n}",
>>>>>>> 826079ea
      "ResponseHeaders": {
        "Content-Type": [
          "application/json; charset=utf-8"
        ],
        "Expires": [
          "-1"
        ],
        "Cache-Control": [
          "no-cache"
        ],
        "Date": [
          "Fri, 27 Jan 2017 08:03:29 GMT"
        ],
        "Pragma": [
          "no-cache"
        ],
        "Transfer-Encoding": [
          "chunked"
        ],
        "Server": [
          "Microsoft-HTTPAPI/2.0",
          "Microsoft-HTTPAPI/2.0"
        ],
        "Vary": [
          "Accept-Encoding"
        ],
        "Azure-AsyncOperation": [
<<<<<<< HEAD
          "https://brazilus.management.azure.com/subscriptions/e33f361b-53c2-4cc7-b829-78906708387b/providers/Microsoft.ContainerService/locations/australiasoutheast/operations/8204a712-0efe-40af-aa54-e35e1dc4664a?api-version=2016-09-30"
=======
          "https://management.azure.com/subscriptions/b52fce95-de5f-4b37-afca-db203a5d0b6a/providers/Microsoft.ContainerService/locations/australiasoutheast/operations/768aea85-4afc-4182-bd41-393e9a720fb4?api-version=2016-09-30"
>>>>>>> 826079ea
        ],
        "Strict-Transport-Security": [
          "max-age=31536000; includeSubDomains"
        ],
        "x-ms-served-by": [
          "3fd3328b-c641-451f-92e1-2ac6b0e3a6a2_131277408689118788"
        ],
        "x-ms-request-id": [
          "768aea85-4afc-4182-bd41-393e9a720fb4"
        ],
        "x-ms-ratelimit-remaining-subscription-writes": [
          "1192"
        ],
        "x-ms-correlation-request-id": [
          "49875556-2a08-49a5-82ff-034dff597653"
        ],
        "x-ms-routing-request-id": [
          "CENTRALUS:20170127T080330Z:49875556-2a08-49a5-82ff-034dff597653"
        ]
      },
      "StatusCode": 200
    },
    {
<<<<<<< HEAD
      "RequestUri": "/subscriptions/e33f361b-53c2-4cc7-b829-78906708387b/providers/Microsoft.ContainerService/locations/australiasoutheast/operations/db626734-187c-463d-a4fd-be1cc90cd83f?api-version=2016-09-30",
      "EncodedRequestUri": "L3N1YnNjcmlwdGlvbnMvZTMzZjM2MWItNTNjMi00Y2M3LWI4MjktNzg5MDY3MDgzODdiL3Byb3ZpZGVycy9NaWNyb3NvZnQuQ29udGFpbmVyU2VydmljZS9sb2NhdGlvbnMvYXVzdHJhbGlhc291dGhlYXN0L29wZXJhdGlvbnMvZGI2MjY3MzQtMTg3Yy00NjNkLWE0ZmQtYmUxY2M5MGNkODNmP2FwaS12ZXJzaW9uPTIwMTYtMDktMzA=",
=======
      "RequestUri": "/subscriptions/b52fce95-de5f-4b37-afca-db203a5d0b6a/providers/Microsoft.ContainerService/locations/australiasoutheast/operations/e17c445a-ea7f-4ec0-a2b7-ceb2376f5294?api-version=2016-09-30",
      "EncodedRequestUri": "L3N1YnNjcmlwdGlvbnMvYjUyZmNlOTUtZGU1Zi00YjM3LWFmY2EtZGIyMDNhNWQwYjZhL3Byb3ZpZGVycy9NaWNyb3NvZnQuQ29udGFpbmVyU2VydmljZS9sb2NhdGlvbnMvYXVzdHJhbGlhc291dGhlYXN0L29wZXJhdGlvbnMvZTE3YzQ0NWEtZWE3Zi00ZWMwLWEyYjctY2ViMjM3NmY1Mjk0P2FwaS12ZXJzaW9uPTIwMTYtMDktMzA=",
>>>>>>> 826079ea
      "RequestMethod": "GET",
      "RequestBody": "",
      "RequestHeaders": {
        "User-Agent": [
          "FxVersion/4.6.24410.01",
          "Microsoft.Azure.Management.Compute.ComputeManagementClient/14.0.0-prerelease"
        ]
      },
      "ResponseBody": "{\r\n  \"startTime\": \"2017-01-26T23:55:49.5480132-08:00\",\r\n  \"status\": \"InProgress\",\r\n  \"name\": \"e17c445a-ea7f-4ec0-a2b7-ceb2376f5294\"\r\n}",
      "ResponseHeaders": {
        "Content-Type": [
          "application/json; charset=utf-8"
        ],
        "Expires": [
          "-1"
        ],
        "Cache-Control": [
          "no-cache"
        ],
        "Date": [
          "Fri, 27 Jan 2017 07:56:25 GMT"
        ],
        "Pragma": [
          "no-cache"
        ],
        "Transfer-Encoding": [
          "chunked"
        ],
        "Server": [
          "Microsoft-HTTPAPI/2.0",
          "Microsoft-HTTPAPI/2.0"
        ],
        "Vary": [
          "Accept-Encoding"
        ],
        "Strict-Transport-Security": [
          "max-age=31536000; includeSubDomains"
        ],
        "x-ms-served-by": [
          "3fd3328b-c641-451f-92e1-2ac6b0e3a6a2_131277408689118788"
        ],
        "x-ms-request-id": [
          "237339bf-c75c-41c0-a422-dd3dcdf10bad"
        ],
        "x-ms-ratelimit-remaining-subscription-reads": [
          "14984"
        ],
        "x-ms-correlation-request-id": [
          "69f3b44f-56be-41ff-8ccb-1d0f809eaf28"
        ],
        "x-ms-routing-request-id": [
          "CENTRALUS:20170127T075625Z:69f3b44f-56be-41ff-8ccb-1d0f809eaf28"
        ]
      },
      "StatusCode": 200
    },
    {
<<<<<<< HEAD
      "RequestUri": "/subscriptions/e33f361b-53c2-4cc7-b829-78906708387b/providers/Microsoft.ContainerService/locations/australiasoutheast/operations/db626734-187c-463d-a4fd-be1cc90cd83f?api-version=2016-09-30",
      "EncodedRequestUri": "L3N1YnNjcmlwdGlvbnMvZTMzZjM2MWItNTNjMi00Y2M3LWI4MjktNzg5MDY3MDgzODdiL3Byb3ZpZGVycy9NaWNyb3NvZnQuQ29udGFpbmVyU2VydmljZS9sb2NhdGlvbnMvYXVzdHJhbGlhc291dGhlYXN0L29wZXJhdGlvbnMvZGI2MjY3MzQtMTg3Yy00NjNkLWE0ZmQtYmUxY2M5MGNkODNmP2FwaS12ZXJzaW9uPTIwMTYtMDktMzA=",
=======
      "RequestUri": "/subscriptions/b52fce95-de5f-4b37-afca-db203a5d0b6a/providers/Microsoft.ContainerService/locations/australiasoutheast/operations/e17c445a-ea7f-4ec0-a2b7-ceb2376f5294?api-version=2016-09-30",
      "EncodedRequestUri": "L3N1YnNjcmlwdGlvbnMvYjUyZmNlOTUtZGU1Zi00YjM3LWFmY2EtZGIyMDNhNWQwYjZhL3Byb3ZpZGVycy9NaWNyb3NvZnQuQ29udGFpbmVyU2VydmljZS9sb2NhdGlvbnMvYXVzdHJhbGlhc291dGhlYXN0L29wZXJhdGlvbnMvZTE3YzQ0NWEtZWE3Zi00ZWMwLWEyYjctY2ViMjM3NmY1Mjk0P2FwaS12ZXJzaW9uPTIwMTYtMDktMzA=",
>>>>>>> 826079ea
      "RequestMethod": "GET",
      "RequestBody": "",
      "RequestHeaders": {
        "User-Agent": [
          "FxVersion/4.6.24410.01",
          "Microsoft.Azure.Management.Compute.ComputeManagementClient/14.0.0-prerelease"
        ]
      },
      "ResponseBody": "{\r\n  \"startTime\": \"2017-01-26T23:55:49.5480132-08:00\",\r\n  \"status\": \"InProgress\",\r\n  \"name\": \"e17c445a-ea7f-4ec0-a2b7-ceb2376f5294\"\r\n}",
      "ResponseHeaders": {
        "Content-Type": [
          "application/json; charset=utf-8"
        ],
        "Expires": [
          "-1"
        ],
        "Cache-Control": [
          "no-cache"
        ],
        "Date": [
          "Fri, 27 Jan 2017 07:56:55 GMT"
        ],
        "Pragma": [
          "no-cache"
        ],
        "Transfer-Encoding": [
          "chunked"
        ],
        "Server": [
          "Microsoft-HTTPAPI/2.0",
          "Microsoft-HTTPAPI/2.0"
        ],
        "Vary": [
          "Accept-Encoding"
        ],
        "Strict-Transport-Security": [
          "max-age=31536000; includeSubDomains"
        ],
        "x-ms-served-by": [
          "3fd3328b-c641-451f-92e1-2ac6b0e3a6a2_131277408689118788"
        ],
        "x-ms-request-id": [
          "f2edce94-92f4-4e3f-a3f4-ebb12f58554d"
        ],
        "x-ms-ratelimit-remaining-subscription-reads": [
          "14983"
        ],
        "x-ms-correlation-request-id": [
          "027c8a39-749a-4b2c-b38d-b6272f04fc53"
        ],
        "x-ms-routing-request-id": [
          "CENTRALUS:20170127T075655Z:027c8a39-749a-4b2c-b38d-b6272f04fc53"
        ]
      },
      "StatusCode": 200
    },
    {
<<<<<<< HEAD
      "RequestUri": "/subscriptions/e33f361b-53c2-4cc7-b829-78906708387b/providers/Microsoft.ContainerService/locations/australiasoutheast/operations/db626734-187c-463d-a4fd-be1cc90cd83f?api-version=2016-09-30",
      "EncodedRequestUri": "L3N1YnNjcmlwdGlvbnMvZTMzZjM2MWItNTNjMi00Y2M3LWI4MjktNzg5MDY3MDgzODdiL3Byb3ZpZGVycy9NaWNyb3NvZnQuQ29udGFpbmVyU2VydmljZS9sb2NhdGlvbnMvYXVzdHJhbGlhc291dGhlYXN0L29wZXJhdGlvbnMvZGI2MjY3MzQtMTg3Yy00NjNkLWE0ZmQtYmUxY2M5MGNkODNmP2FwaS12ZXJzaW9uPTIwMTYtMDktMzA=",
=======
      "RequestUri": "/subscriptions/b52fce95-de5f-4b37-afca-db203a5d0b6a/providers/Microsoft.ContainerService/locations/australiasoutheast/operations/e17c445a-ea7f-4ec0-a2b7-ceb2376f5294?api-version=2016-09-30",
      "EncodedRequestUri": "L3N1YnNjcmlwdGlvbnMvYjUyZmNlOTUtZGU1Zi00YjM3LWFmY2EtZGIyMDNhNWQwYjZhL3Byb3ZpZGVycy9NaWNyb3NvZnQuQ29udGFpbmVyU2VydmljZS9sb2NhdGlvbnMvYXVzdHJhbGlhc291dGhlYXN0L29wZXJhdGlvbnMvZTE3YzQ0NWEtZWE3Zi00ZWMwLWEyYjctY2ViMjM3NmY1Mjk0P2FwaS12ZXJzaW9uPTIwMTYtMDktMzA=",
>>>>>>> 826079ea
      "RequestMethod": "GET",
      "RequestBody": "",
      "RequestHeaders": {
        "User-Agent": [
          "FxVersion/4.6.24410.01",
          "Microsoft.Azure.Management.Compute.ComputeManagementClient/14.0.0-prerelease"
        ]
      },
      "ResponseBody": "{\r\n  \"startTime\": \"2017-01-26T23:55:49.5480132-08:00\",\r\n  \"status\": \"InProgress\",\r\n  \"name\": \"e17c445a-ea7f-4ec0-a2b7-ceb2376f5294\"\r\n}",
      "ResponseHeaders": {
        "Content-Type": [
          "application/json; charset=utf-8"
        ],
        "Expires": [
          "-1"
        ],
        "Cache-Control": [
          "no-cache"
        ],
        "Date": [
          "Fri, 27 Jan 2017 07:57:25 GMT"
        ],
        "Pragma": [
          "no-cache"
        ],
        "Transfer-Encoding": [
          "chunked"
        ],
        "Server": [
          "Microsoft-HTTPAPI/2.0",
          "Microsoft-HTTPAPI/2.0"
        ],
        "Vary": [
          "Accept-Encoding"
        ],
        "Strict-Transport-Security": [
          "max-age=31536000; includeSubDomains"
        ],
        "x-ms-served-by": [
          "3fd3328b-c641-451f-92e1-2ac6b0e3a6a2_131277408689118788"
        ],
        "x-ms-request-id": [
          "f84d7199-1013-4e79-81fb-e64d63e1a55b"
        ],
        "x-ms-ratelimit-remaining-subscription-reads": [
          "14982"
        ],
        "x-ms-correlation-request-id": [
          "514b1145-8c61-46f6-b000-3f8198c8a2fc"
        ],
        "x-ms-routing-request-id": [
          "CENTRALUS:20170127T075725Z:514b1145-8c61-46f6-b000-3f8198c8a2fc"
        ]
      },
      "StatusCode": 200
    },
    {
<<<<<<< HEAD
      "RequestUri": "/subscriptions/e33f361b-53c2-4cc7-b829-78906708387b/providers/Microsoft.ContainerService/locations/australiasoutheast/operations/db626734-187c-463d-a4fd-be1cc90cd83f?api-version=2016-09-30",
      "EncodedRequestUri": "L3N1YnNjcmlwdGlvbnMvZTMzZjM2MWItNTNjMi00Y2M3LWI4MjktNzg5MDY3MDgzODdiL3Byb3ZpZGVycy9NaWNyb3NvZnQuQ29udGFpbmVyU2VydmljZS9sb2NhdGlvbnMvYXVzdHJhbGlhc291dGhlYXN0L29wZXJhdGlvbnMvZGI2MjY3MzQtMTg3Yy00NjNkLWE0ZmQtYmUxY2M5MGNkODNmP2FwaS12ZXJzaW9uPTIwMTYtMDktMzA=",
=======
      "RequestUri": "/subscriptions/b52fce95-de5f-4b37-afca-db203a5d0b6a/providers/Microsoft.ContainerService/locations/australiasoutheast/operations/e17c445a-ea7f-4ec0-a2b7-ceb2376f5294?api-version=2016-09-30",
      "EncodedRequestUri": "L3N1YnNjcmlwdGlvbnMvYjUyZmNlOTUtZGU1Zi00YjM3LWFmY2EtZGIyMDNhNWQwYjZhL3Byb3ZpZGVycy9NaWNyb3NvZnQuQ29udGFpbmVyU2VydmljZS9sb2NhdGlvbnMvYXVzdHJhbGlhc291dGhlYXN0L29wZXJhdGlvbnMvZTE3YzQ0NWEtZWE3Zi00ZWMwLWEyYjctY2ViMjM3NmY1Mjk0P2FwaS12ZXJzaW9uPTIwMTYtMDktMzA=",
>>>>>>> 826079ea
      "RequestMethod": "GET",
      "RequestBody": "",
      "RequestHeaders": {
        "User-Agent": [
          "FxVersion/4.6.24410.01",
          "Microsoft.Azure.Management.Compute.ComputeManagementClient/14.0.0-prerelease"
        ]
      },
      "ResponseBody": "{\r\n  \"startTime\": \"2017-01-26T23:55:49.5480132-08:00\",\r\n  \"status\": \"InProgress\",\r\n  \"name\": \"e17c445a-ea7f-4ec0-a2b7-ceb2376f5294\"\r\n}",
      "ResponseHeaders": {
        "Content-Type": [
          "application/json; charset=utf-8"
        ],
        "Expires": [
          "-1"
        ],
        "Cache-Control": [
          "no-cache"
        ],
        "Date": [
          "Fri, 27 Jan 2017 07:57:56 GMT"
        ],
        "Pragma": [
          "no-cache"
        ],
        "Transfer-Encoding": [
          "chunked"
        ],
        "Server": [
          "Microsoft-HTTPAPI/2.0",
          "Microsoft-HTTPAPI/2.0"
        ],
        "Vary": [
          "Accept-Encoding"
        ],
        "Strict-Transport-Security": [
          "max-age=31536000; includeSubDomains"
        ],
        "x-ms-served-by": [
          "3fd3328b-c641-451f-92e1-2ac6b0e3a6a2_131277408689118788"
        ],
        "x-ms-request-id": [
          "c23793de-15f8-47cb-98dd-7190ddc9e73a"
        ],
        "x-ms-ratelimit-remaining-subscription-reads": [
          "14981"
        ],
        "x-ms-correlation-request-id": [
          "ee9c2ef5-347c-4b4c-8c16-bb7968d0f082"
        ],
        "x-ms-routing-request-id": [
          "CENTRALUS:20170127T075756Z:ee9c2ef5-347c-4b4c-8c16-bb7968d0f082"
        ]
      },
      "StatusCode": 200
    },
    {
<<<<<<< HEAD
      "RequestUri": "/subscriptions/e33f361b-53c2-4cc7-b829-78906708387b/providers/Microsoft.ContainerService/locations/australiasoutheast/operations/db626734-187c-463d-a4fd-be1cc90cd83f?api-version=2016-09-30",
      "EncodedRequestUri": "L3N1YnNjcmlwdGlvbnMvZTMzZjM2MWItNTNjMi00Y2M3LWI4MjktNzg5MDY3MDgzODdiL3Byb3ZpZGVycy9NaWNyb3NvZnQuQ29udGFpbmVyU2VydmljZS9sb2NhdGlvbnMvYXVzdHJhbGlhc291dGhlYXN0L29wZXJhdGlvbnMvZGI2MjY3MzQtMTg3Yy00NjNkLWE0ZmQtYmUxY2M5MGNkODNmP2FwaS12ZXJzaW9uPTIwMTYtMDktMzA=",
=======
      "RequestUri": "/subscriptions/b52fce95-de5f-4b37-afca-db203a5d0b6a/providers/Microsoft.ContainerService/locations/australiasoutheast/operations/e17c445a-ea7f-4ec0-a2b7-ceb2376f5294?api-version=2016-09-30",
      "EncodedRequestUri": "L3N1YnNjcmlwdGlvbnMvYjUyZmNlOTUtZGU1Zi00YjM3LWFmY2EtZGIyMDNhNWQwYjZhL3Byb3ZpZGVycy9NaWNyb3NvZnQuQ29udGFpbmVyU2VydmljZS9sb2NhdGlvbnMvYXVzdHJhbGlhc291dGhlYXN0L29wZXJhdGlvbnMvZTE3YzQ0NWEtZWE3Zi00ZWMwLWEyYjctY2ViMjM3NmY1Mjk0P2FwaS12ZXJzaW9uPTIwMTYtMDktMzA=",
>>>>>>> 826079ea
      "RequestMethod": "GET",
      "RequestBody": "",
      "RequestHeaders": {
        "User-Agent": [
          "FxVersion/4.6.24410.01",
          "Microsoft.Azure.Management.Compute.ComputeManagementClient/14.0.0-prerelease"
        ]
      },
      "ResponseBody": "{\r\n  \"startTime\": \"2017-01-26T23:55:49.5480132-08:00\",\r\n  \"status\": \"InProgress\",\r\n  \"name\": \"e17c445a-ea7f-4ec0-a2b7-ceb2376f5294\"\r\n}",
      "ResponseHeaders": {
        "Content-Type": [
          "application/json; charset=utf-8"
        ],
        "Expires": [
          "-1"
        ],
        "Cache-Control": [
          "no-cache"
        ],
        "Date": [
          "Fri, 27 Jan 2017 07:58:25 GMT"
        ],
        "Pragma": [
          "no-cache"
        ],
        "Transfer-Encoding": [
          "chunked"
        ],
        "Server": [
          "Microsoft-HTTPAPI/2.0",
          "Microsoft-HTTPAPI/2.0"
        ],
        "Vary": [
          "Accept-Encoding"
        ],
        "Strict-Transport-Security": [
          "max-age=31536000; includeSubDomains"
        ],
        "x-ms-served-by": [
          "3fd3328b-c641-451f-92e1-2ac6b0e3a6a2_131277408689118788"
        ],
        "x-ms-request-id": [
          "2aba8067-02a1-4391-91a9-5a2d489241b6"
        ],
        "x-ms-ratelimit-remaining-subscription-reads": [
          "14980"
        ],
        "x-ms-correlation-request-id": [
          "14aea7cd-e942-4b3d-a5c6-210aa2d800cb"
        ],
        "x-ms-routing-request-id": [
          "CENTRALUS:20170127T075826Z:14aea7cd-e942-4b3d-a5c6-210aa2d800cb"
        ]
      },
      "StatusCode": 200
    },
    {
<<<<<<< HEAD
      "RequestUri": "/subscriptions/e33f361b-53c2-4cc7-b829-78906708387b/providers/Microsoft.ContainerService/locations/australiasoutheast/operations/db626734-187c-463d-a4fd-be1cc90cd83f?api-version=2016-09-30",
      "EncodedRequestUri": "L3N1YnNjcmlwdGlvbnMvZTMzZjM2MWItNTNjMi00Y2M3LWI4MjktNzg5MDY3MDgzODdiL3Byb3ZpZGVycy9NaWNyb3NvZnQuQ29udGFpbmVyU2VydmljZS9sb2NhdGlvbnMvYXVzdHJhbGlhc291dGhlYXN0L29wZXJhdGlvbnMvZGI2MjY3MzQtMTg3Yy00NjNkLWE0ZmQtYmUxY2M5MGNkODNmP2FwaS12ZXJzaW9uPTIwMTYtMDktMzA=",
=======
      "RequestUri": "/subscriptions/b52fce95-de5f-4b37-afca-db203a5d0b6a/providers/Microsoft.ContainerService/locations/australiasoutheast/operations/e17c445a-ea7f-4ec0-a2b7-ceb2376f5294?api-version=2016-09-30",
      "EncodedRequestUri": "L3N1YnNjcmlwdGlvbnMvYjUyZmNlOTUtZGU1Zi00YjM3LWFmY2EtZGIyMDNhNWQwYjZhL3Byb3ZpZGVycy9NaWNyb3NvZnQuQ29udGFpbmVyU2VydmljZS9sb2NhdGlvbnMvYXVzdHJhbGlhc291dGhlYXN0L29wZXJhdGlvbnMvZTE3YzQ0NWEtZWE3Zi00ZWMwLWEyYjctY2ViMjM3NmY1Mjk0P2FwaS12ZXJzaW9uPTIwMTYtMDktMzA=",
>>>>>>> 826079ea
      "RequestMethod": "GET",
      "RequestBody": "",
      "RequestHeaders": {
        "User-Agent": [
          "FxVersion/4.6.24410.01",
          "Microsoft.Azure.Management.Compute.ComputeManagementClient/14.0.0-prerelease"
        ]
      },
      "ResponseBody": "{\r\n  \"startTime\": \"2017-01-26T23:55:49.5480132-08:00\",\r\n  \"status\": \"InProgress\",\r\n  \"name\": \"e17c445a-ea7f-4ec0-a2b7-ceb2376f5294\"\r\n}",
      "ResponseHeaders": {
        "Content-Type": [
          "application/json; charset=utf-8"
        ],
        "Expires": [
          "-1"
        ],
        "Cache-Control": [
          "no-cache"
        ],
        "Date": [
          "Fri, 27 Jan 2017 07:58:55 GMT"
        ],
        "Pragma": [
          "no-cache"
        ],
        "Transfer-Encoding": [
          "chunked"
        ],
        "Server": [
          "Microsoft-HTTPAPI/2.0",
          "Microsoft-HTTPAPI/2.0"
        ],
        "Vary": [
          "Accept-Encoding"
        ],
        "Strict-Transport-Security": [
          "max-age=31536000; includeSubDomains"
        ],
        "x-ms-served-by": [
          "3fd3328b-c641-451f-92e1-2ac6b0e3a6a2_131277408689118788"
        ],
        "x-ms-request-id": [
          "c249c0a1-e824-4ed7-a80a-12855c35c7d3"
        ],
        "x-ms-ratelimit-remaining-subscription-reads": [
          "14979"
        ],
        "x-ms-correlation-request-id": [
          "8b8b00c6-9b9a-4908-ab64-2ba884a66ace"
        ],
        "x-ms-routing-request-id": [
          "CENTRALUS:20170127T075856Z:8b8b00c6-9b9a-4908-ab64-2ba884a66ace"
        ]
      },
      "StatusCode": 200
    },
    {
<<<<<<< HEAD
      "RequestUri": "/subscriptions/e33f361b-53c2-4cc7-b829-78906708387b/providers/Microsoft.ContainerService/locations/australiasoutheast/operations/db626734-187c-463d-a4fd-be1cc90cd83f?api-version=2016-09-30",
      "EncodedRequestUri": "L3N1YnNjcmlwdGlvbnMvZTMzZjM2MWItNTNjMi00Y2M3LWI4MjktNzg5MDY3MDgzODdiL3Byb3ZpZGVycy9NaWNyb3NvZnQuQ29udGFpbmVyU2VydmljZS9sb2NhdGlvbnMvYXVzdHJhbGlhc291dGhlYXN0L29wZXJhdGlvbnMvZGI2MjY3MzQtMTg3Yy00NjNkLWE0ZmQtYmUxY2M5MGNkODNmP2FwaS12ZXJzaW9uPTIwMTYtMDktMzA=",
=======
      "RequestUri": "/subscriptions/b52fce95-de5f-4b37-afca-db203a5d0b6a/providers/Microsoft.ContainerService/locations/australiasoutheast/operations/e17c445a-ea7f-4ec0-a2b7-ceb2376f5294?api-version=2016-09-30",
      "EncodedRequestUri": "L3N1YnNjcmlwdGlvbnMvYjUyZmNlOTUtZGU1Zi00YjM3LWFmY2EtZGIyMDNhNWQwYjZhL3Byb3ZpZGVycy9NaWNyb3NvZnQuQ29udGFpbmVyU2VydmljZS9sb2NhdGlvbnMvYXVzdHJhbGlhc291dGhlYXN0L29wZXJhdGlvbnMvZTE3YzQ0NWEtZWE3Zi00ZWMwLWEyYjctY2ViMjM3NmY1Mjk0P2FwaS12ZXJzaW9uPTIwMTYtMDktMzA=",
>>>>>>> 826079ea
      "RequestMethod": "GET",
      "RequestBody": "",
      "RequestHeaders": {
        "User-Agent": [
          "FxVersion/4.6.24410.01",
          "Microsoft.Azure.Management.Compute.ComputeManagementClient/14.0.0-prerelease"
        ]
      },
      "ResponseBody": "{\r\n  \"startTime\": \"2017-01-26T23:55:49.5480132-08:00\",\r\n  \"status\": \"InProgress\",\r\n  \"name\": \"e17c445a-ea7f-4ec0-a2b7-ceb2376f5294\"\r\n}",
      "ResponseHeaders": {
        "Content-Type": [
          "application/json; charset=utf-8"
        ],
        "Expires": [
          "-1"
        ],
        "Cache-Control": [
          "no-cache"
        ],
        "Date": [
          "Fri, 27 Jan 2017 07:59:26 GMT"
        ],
        "Pragma": [
          "no-cache"
        ],
        "Transfer-Encoding": [
          "chunked"
        ],
        "Server": [
          "Microsoft-HTTPAPI/2.0",
          "Microsoft-HTTPAPI/2.0"
        ],
        "Vary": [
          "Accept-Encoding"
        ],
        "Strict-Transport-Security": [
          "max-age=31536000; includeSubDomains"
        ],
        "x-ms-served-by": [
          "3fd3328b-c641-451f-92e1-2ac6b0e3a6a2_131277408689118788"
        ],
        "x-ms-request-id": [
          "4670dc7d-56a0-4a21-ab49-dae8384e584d"
        ],
        "x-ms-ratelimit-remaining-subscription-reads": [
          "14978"
        ],
        "x-ms-correlation-request-id": [
          "872671f4-61d4-47df-8e42-46f3af795e46"
        ],
        "x-ms-routing-request-id": [
          "CENTRALUS:20170127T075926Z:872671f4-61d4-47df-8e42-46f3af795e46"
        ]
      },
      "StatusCode": 200
    },
    {
<<<<<<< HEAD
      "RequestUri": "/subscriptions/e33f361b-53c2-4cc7-b829-78906708387b/providers/Microsoft.ContainerService/locations/australiasoutheast/operations/db626734-187c-463d-a4fd-be1cc90cd83f?api-version=2016-09-30",
      "EncodedRequestUri": "L3N1YnNjcmlwdGlvbnMvZTMzZjM2MWItNTNjMi00Y2M3LWI4MjktNzg5MDY3MDgzODdiL3Byb3ZpZGVycy9NaWNyb3NvZnQuQ29udGFpbmVyU2VydmljZS9sb2NhdGlvbnMvYXVzdHJhbGlhc291dGhlYXN0L29wZXJhdGlvbnMvZGI2MjY3MzQtMTg3Yy00NjNkLWE0ZmQtYmUxY2M5MGNkODNmP2FwaS12ZXJzaW9uPTIwMTYtMDktMzA=",
=======
      "RequestUri": "/subscriptions/b52fce95-de5f-4b37-afca-db203a5d0b6a/providers/Microsoft.ContainerService/locations/australiasoutheast/operations/e17c445a-ea7f-4ec0-a2b7-ceb2376f5294?api-version=2016-09-30",
      "EncodedRequestUri": "L3N1YnNjcmlwdGlvbnMvYjUyZmNlOTUtZGU1Zi00YjM3LWFmY2EtZGIyMDNhNWQwYjZhL3Byb3ZpZGVycy9NaWNyb3NvZnQuQ29udGFpbmVyU2VydmljZS9sb2NhdGlvbnMvYXVzdHJhbGlhc291dGhlYXN0L29wZXJhdGlvbnMvZTE3YzQ0NWEtZWE3Zi00ZWMwLWEyYjctY2ViMjM3NmY1Mjk0P2FwaS12ZXJzaW9uPTIwMTYtMDktMzA=",
>>>>>>> 826079ea
      "RequestMethod": "GET",
      "RequestBody": "",
      "RequestHeaders": {
        "User-Agent": [
          "FxVersion/4.6.24410.01",
          "Microsoft.Azure.Management.Compute.ComputeManagementClient/14.0.0-prerelease"
        ]
      },
      "ResponseBody": "{\r\n  \"startTime\": \"2017-01-26T23:55:49.5480132-08:00\",\r\n  \"status\": \"InProgress\",\r\n  \"name\": \"e17c445a-ea7f-4ec0-a2b7-ceb2376f5294\"\r\n}",
      "ResponseHeaders": {
        "Content-Type": [
          "application/json; charset=utf-8"
        ],
        "Expires": [
          "-1"
        ],
        "Cache-Control": [
          "no-cache"
        ],
        "Date": [
          "Fri, 27 Jan 2017 07:59:56 GMT"
        ],
        "Pragma": [
          "no-cache"
        ],
        "Transfer-Encoding": [
          "chunked"
        ],
        "Server": [
          "Microsoft-HTTPAPI/2.0",
          "Microsoft-HTTPAPI/2.0"
        ],
        "Vary": [
          "Accept-Encoding"
        ],
        "Strict-Transport-Security": [
          "max-age=31536000; includeSubDomains"
        ],
        "x-ms-served-by": [
          "3fd3328b-c641-451f-92e1-2ac6b0e3a6a2_131277408689118788"
        ],
        "x-ms-request-id": [
          "0a3e239b-f970-4ffb-90e7-9bb41d382bec"
        ],
        "x-ms-ratelimit-remaining-subscription-reads": [
          "14977"
        ],
        "x-ms-correlation-request-id": [
          "1ad73dd8-73e7-4155-a4b5-ee94299934d6"
        ],
        "x-ms-routing-request-id": [
          "CENTRALUS:20170127T075957Z:1ad73dd8-73e7-4155-a4b5-ee94299934d6"
        ]
      },
      "StatusCode": 200
    },
    {
<<<<<<< HEAD
      "RequestUri": "/subscriptions/e33f361b-53c2-4cc7-b829-78906708387b/providers/Microsoft.ContainerService/locations/australiasoutheast/operations/db626734-187c-463d-a4fd-be1cc90cd83f?api-version=2016-09-30",
      "EncodedRequestUri": "L3N1YnNjcmlwdGlvbnMvZTMzZjM2MWItNTNjMi00Y2M3LWI4MjktNzg5MDY3MDgzODdiL3Byb3ZpZGVycy9NaWNyb3NvZnQuQ29udGFpbmVyU2VydmljZS9sb2NhdGlvbnMvYXVzdHJhbGlhc291dGhlYXN0L29wZXJhdGlvbnMvZGI2MjY3MzQtMTg3Yy00NjNkLWE0ZmQtYmUxY2M5MGNkODNmP2FwaS12ZXJzaW9uPTIwMTYtMDktMzA=",
=======
      "RequestUri": "/subscriptions/b52fce95-de5f-4b37-afca-db203a5d0b6a/providers/Microsoft.ContainerService/locations/australiasoutheast/operations/e17c445a-ea7f-4ec0-a2b7-ceb2376f5294?api-version=2016-09-30",
      "EncodedRequestUri": "L3N1YnNjcmlwdGlvbnMvYjUyZmNlOTUtZGU1Zi00YjM3LWFmY2EtZGIyMDNhNWQwYjZhL3Byb3ZpZGVycy9NaWNyb3NvZnQuQ29udGFpbmVyU2VydmljZS9sb2NhdGlvbnMvYXVzdHJhbGlhc291dGhlYXN0L29wZXJhdGlvbnMvZTE3YzQ0NWEtZWE3Zi00ZWMwLWEyYjctY2ViMjM3NmY1Mjk0P2FwaS12ZXJzaW9uPTIwMTYtMDktMzA=",
>>>>>>> 826079ea
      "RequestMethod": "GET",
      "RequestBody": "",
      "RequestHeaders": {
        "User-Agent": [
          "FxVersion/4.6.24410.01",
          "Microsoft.Azure.Management.Compute.ComputeManagementClient/14.0.0-prerelease"
        ]
      },
      "ResponseBody": "{\r\n  \"startTime\": \"2017-01-26T23:55:49.5480132-08:00\",\r\n  \"status\": \"InProgress\",\r\n  \"name\": \"e17c445a-ea7f-4ec0-a2b7-ceb2376f5294\"\r\n}",
      "ResponseHeaders": {
        "Content-Type": [
          "application/json; charset=utf-8"
        ],
        "Expires": [
          "-1"
        ],
        "Cache-Control": [
          "no-cache"
        ],
        "Date": [
          "Fri, 27 Jan 2017 08:00:26 GMT"
        ],
        "Pragma": [
          "no-cache"
        ],
        "Transfer-Encoding": [
          "chunked"
        ],
        "Server": [
          "Microsoft-HTTPAPI/2.0",
          "Microsoft-HTTPAPI/2.0"
        ],
<<<<<<< HEAD
        "x-ms-ratelimit-remaining-subscription-reads": [
          "14991"
        ],
        "x-ms-correlation-request-id": [
          "ef1d5413-dedd-4216-9a05-c263395389e0"
        ],
        "x-ms-routing-request-id": [
          "BRAZILUS:20160407T205344Z:ef1d5413-dedd-4216-9a05-c263395389e0"
        ],
        "Date": [
          "Thu, 07 Apr 2016 20:53:44 GMT"
        ]
      },
      "StatusCode": 200
    },
    {
      "RequestUri": "/subscriptions/e33f361b-53c2-4cc7-b829-78906708387b/providers/Microsoft.ContainerService/locations/australiasoutheast/operations/db626734-187c-463d-a4fd-be1cc90cd83f?api-version=2016-09-30",
      "EncodedRequestUri": "L3N1YnNjcmlwdGlvbnMvZTMzZjM2MWItNTNjMi00Y2M3LWI4MjktNzg5MDY3MDgzODdiL3Byb3ZpZGVycy9NaWNyb3NvZnQuQ29udGFpbmVyU2VydmljZS9sb2NhdGlvbnMvYXVzdHJhbGlhc291dGhlYXN0L29wZXJhdGlvbnMvZGI2MjY3MzQtMTg3Yy00NjNkLWE0ZmQtYmUxY2M5MGNkODNmP2FwaS12ZXJzaW9uPTIwMTYtMDktMzA=",
      "RequestMethod": "GET",
      "RequestBody": "",
      "RequestHeaders": {
        "User-Agent": [
          "Microsoft.Azure.Management.Compute.ComputeManagementClient/10.8.0.0"
        ]
      },
      "ResponseBody": "{\r\n  \"operationId\": \"db626734-187c-463d-a4fd-be1cc90cd83f\",\r\n  \"startTime\": \"2016-04-07T13:49:07.1481826-07:00\",\r\n  \"status\": \"InProgress\"\r\n}",
      "ResponseHeaders": {
        "Content-Length": [
          "141"
        ],
        "Content-Type": [
          "application/json; charset=utf-8"
        ],
        "Expires": [
          "-1"
        ],
        "Pragma": [
          "no-cache"
=======
        "Vary": [
          "Accept-Encoding"
>>>>>>> 826079ea
        ],
        "Strict-Transport-Security": [
          "max-age=31536000; includeSubDomains"
        ],
        "x-ms-served-by": [
          "3fd3328b-c641-451f-92e1-2ac6b0e3a6a2_131277408689118788"
        ],
        "x-ms-request-id": [
          "356dbb40-6567-4034-9870-55d18b1b6379"
        ],
        "x-ms-ratelimit-remaining-subscription-reads": [
          "14976"
        ],
        "x-ms-correlation-request-id": [
          "c3e4e4ae-9b3e-4854-9fa9-b0f0c5f066b7"
        ],
        "x-ms-routing-request-id": [
          "CENTRALUS:20170127T080027Z:c3e4e4ae-9b3e-4854-9fa9-b0f0c5f066b7"
        ]
      },
      "StatusCode": 200
    },
    {
<<<<<<< HEAD
      "RequestUri": "/subscriptions/e33f361b-53c2-4cc7-b829-78906708387b/providers/Microsoft.ContainerService/locations/australiasoutheast/operations/db626734-187c-463d-a4fd-be1cc90cd83f?api-version=2016-09-30",
      "EncodedRequestUri": "L3N1YnNjcmlwdGlvbnMvZTMzZjM2MWItNTNjMi00Y2M3LWI4MjktNzg5MDY3MDgzODdiL3Byb3ZpZGVycy9NaWNyb3NvZnQuQ29udGFpbmVyU2VydmljZS9sb2NhdGlvbnMvYXVzdHJhbGlhc291dGhlYXN0L29wZXJhdGlvbnMvZGI2MjY3MzQtMTg3Yy00NjNkLWE0ZmQtYmUxY2M5MGNkODNmP2FwaS12ZXJzaW9uPTIwMTYtMDktMzA=",
=======
      "RequestUri": "/subscriptions/b52fce95-de5f-4b37-afca-db203a5d0b6a/providers/Microsoft.ContainerService/locations/australiasoutheast/operations/e17c445a-ea7f-4ec0-a2b7-ceb2376f5294?api-version=2016-09-30",
      "EncodedRequestUri": "L3N1YnNjcmlwdGlvbnMvYjUyZmNlOTUtZGU1Zi00YjM3LWFmY2EtZGIyMDNhNWQwYjZhL3Byb3ZpZGVycy9NaWNyb3NvZnQuQ29udGFpbmVyU2VydmljZS9sb2NhdGlvbnMvYXVzdHJhbGlhc291dGhlYXN0L29wZXJhdGlvbnMvZTE3YzQ0NWEtZWE3Zi00ZWMwLWEyYjctY2ViMjM3NmY1Mjk0P2FwaS12ZXJzaW9uPTIwMTYtMDktMzA=",
>>>>>>> 826079ea
      "RequestMethod": "GET",
      "RequestBody": "",
      "RequestHeaders": {
        "User-Agent": [
          "FxVersion/4.6.24410.01",
          "Microsoft.Azure.Management.Compute.ComputeManagementClient/14.0.0-prerelease"
        ]
      },
      "ResponseBody": "{\r\n  \"startTime\": \"2017-01-26T23:55:49.5480132-08:00\",\r\n  \"status\": \"InProgress\",\r\n  \"name\": \"e17c445a-ea7f-4ec0-a2b7-ceb2376f5294\"\r\n}",
      "ResponseHeaders": {
        "Content-Type": [
          "application/json; charset=utf-8"
        ],
        "Expires": [
          "-1"
        ],
        "Cache-Control": [
          "no-cache"
        ],
        "Date": [
          "Fri, 27 Jan 2017 08:00:57 GMT"
        ],
        "Pragma": [
          "no-cache"
        ],
        "Transfer-Encoding": [
          "chunked"
        ],
        "Server": [
          "Microsoft-HTTPAPI/2.0",
          "Microsoft-HTTPAPI/2.0"
        ],
<<<<<<< HEAD
        "x-ms-ratelimit-remaining-subscription-reads": [
          "14989"
        ],
        "x-ms-correlation-request-id": [
          "85e8397c-a244-4c3f-9d77-863111d84822"
        ],
        "x-ms-routing-request-id": [
          "BRAZILUS:20160407T205445Z:85e8397c-a244-4c3f-9d77-863111d84822"
        ],
        "Date": [
          "Thu, 07 Apr 2016 20:54:45 GMT"
        ]
      },
      "StatusCode": 200
    },
    {
      "RequestUri": "/subscriptions/e33f361b-53c2-4cc7-b829-78906708387b/providers/Microsoft.ContainerService/locations/australiasoutheast/operations/db626734-187c-463d-a4fd-be1cc90cd83f?api-version=2016-09-30",
      "EncodedRequestUri": "L3N1YnNjcmlwdGlvbnMvZTMzZjM2MWItNTNjMi00Y2M3LWI4MjktNzg5MDY3MDgzODdiL3Byb3ZpZGVycy9NaWNyb3NvZnQuQ29udGFpbmVyU2VydmljZS9sb2NhdGlvbnMvYXVzdHJhbGlhc291dGhlYXN0L29wZXJhdGlvbnMvZGI2MjY3MzQtMTg3Yy00NjNkLWE0ZmQtYmUxY2M5MGNkODNmP2FwaS12ZXJzaW9uPTIwMTYtMDktMzA=",
      "RequestMethod": "GET",
      "RequestBody": "",
      "RequestHeaders": {
        "User-Agent": [
          "Microsoft.Azure.Management.Compute.ComputeManagementClient/10.8.0.0"
        ]
      },
      "ResponseBody": "{\r\n  \"operationId\": \"db626734-187c-463d-a4fd-be1cc90cd83f\",\r\n  \"startTime\": \"2016-04-07T13:49:07.1481826-07:00\",\r\n  \"status\": \"InProgress\"\r\n}",
      "ResponseHeaders": {
        "Content-Length": [
          "141"
        ],
        "Content-Type": [
          "application/json; charset=utf-8"
        ],
        "Expires": [
          "-1"
        ],
        "Pragma": [
          "no-cache"
=======
        "Vary": [
          "Accept-Encoding"
>>>>>>> 826079ea
        ],
        "Strict-Transport-Security": [
          "max-age=31536000; includeSubDomains"
        ],
        "x-ms-served-by": [
          "3fd3328b-c641-451f-92e1-2ac6b0e3a6a2_131277408689118788"
        ],
        "x-ms-request-id": [
          "1dfe912c-60f9-462d-bde9-9cc7f3e70219"
        ],
        "x-ms-ratelimit-remaining-subscription-reads": [
          "14975"
        ],
        "x-ms-correlation-request-id": [
          "21af0496-9ef5-4929-b9e0-5eb1c9a20051"
        ],
        "x-ms-routing-request-id": [
          "CENTRALUS:20170127T080057Z:21af0496-9ef5-4929-b9e0-5eb1c9a20051"
        ]
      },
      "StatusCode": 200
    },
    {
<<<<<<< HEAD
      "RequestUri": "/subscriptions/e33f361b-53c2-4cc7-b829-78906708387b/providers/Microsoft.ContainerService/locations/australiasoutheast/operations/db626734-187c-463d-a4fd-be1cc90cd83f?api-version=2016-09-30",
      "EncodedRequestUri": "L3N1YnNjcmlwdGlvbnMvZTMzZjM2MWItNTNjMi00Y2M3LWI4MjktNzg5MDY3MDgzODdiL3Byb3ZpZGVycy9NaWNyb3NvZnQuQ29udGFpbmVyU2VydmljZS9sb2NhdGlvbnMvYXVzdHJhbGlhc291dGhlYXN0L29wZXJhdGlvbnMvZGI2MjY3MzQtMTg3Yy00NjNkLWE0ZmQtYmUxY2M5MGNkODNmP2FwaS12ZXJzaW9uPTIwMTYtMDktMzA=",
=======
      "RequestUri": "/subscriptions/b52fce95-de5f-4b37-afca-db203a5d0b6a/providers/Microsoft.ContainerService/locations/australiasoutheast/operations/e17c445a-ea7f-4ec0-a2b7-ceb2376f5294?api-version=2016-09-30",
      "EncodedRequestUri": "L3N1YnNjcmlwdGlvbnMvYjUyZmNlOTUtZGU1Zi00YjM3LWFmY2EtZGIyMDNhNWQwYjZhL3Byb3ZpZGVycy9NaWNyb3NvZnQuQ29udGFpbmVyU2VydmljZS9sb2NhdGlvbnMvYXVzdHJhbGlhc291dGhlYXN0L29wZXJhdGlvbnMvZTE3YzQ0NWEtZWE3Zi00ZWMwLWEyYjctY2ViMjM3NmY1Mjk0P2FwaS12ZXJzaW9uPTIwMTYtMDktMzA=",
>>>>>>> 826079ea
      "RequestMethod": "GET",
      "RequestBody": "",
      "RequestHeaders": {
        "User-Agent": [
          "FxVersion/4.6.24410.01",
          "Microsoft.Azure.Management.Compute.ComputeManagementClient/14.0.0-prerelease"
        ]
      },
      "ResponseBody": "{\r\n  \"startTime\": \"2017-01-26T23:55:49.5480132-08:00\",\r\n  \"status\": \"InProgress\",\r\n  \"name\": \"e17c445a-ea7f-4ec0-a2b7-ceb2376f5294\"\r\n}",
      "ResponseHeaders": {
        "Content-Type": [
          "application/json; charset=utf-8"
        ],
        "Expires": [
          "-1"
        ],
        "Cache-Control": [
          "no-cache"
        ],
        "Date": [
          "Fri, 27 Jan 2017 08:01:27 GMT"
        ],
        "Pragma": [
          "no-cache"
        ],
        "Transfer-Encoding": [
          "chunked"
        ],
        "Server": [
          "Microsoft-HTTPAPI/2.0",
          "Microsoft-HTTPAPI/2.0"
        ],
<<<<<<< HEAD
        "x-ms-ratelimit-remaining-subscription-reads": [
          "14987"
        ],
        "x-ms-correlation-request-id": [
          "8effd21f-9b94-49dd-9942-3329fd4bc3c1"
        ],
        "x-ms-routing-request-id": [
          "BRAZILUS:20160407T205545Z:8effd21f-9b94-49dd-9942-3329fd4bc3c1"
        ],
        "Date": [
          "Thu, 07 Apr 2016 20:55:45 GMT"
        ]
      },
      "StatusCode": 200
    },
    {
      "RequestUri": "/subscriptions/e33f361b-53c2-4cc7-b829-78906708387b/providers/Microsoft.ContainerService/locations/australiasoutheast/operations/db626734-187c-463d-a4fd-be1cc90cd83f?api-version=2016-09-30",
      "EncodedRequestUri": "L3N1YnNjcmlwdGlvbnMvZTMzZjM2MWItNTNjMi00Y2M3LWI4MjktNzg5MDY3MDgzODdiL3Byb3ZpZGVycy9NaWNyb3NvZnQuQ29udGFpbmVyU2VydmljZS9sb2NhdGlvbnMvYXVzdHJhbGlhc291dGhlYXN0L29wZXJhdGlvbnMvZGI2MjY3MzQtMTg3Yy00NjNkLWE0ZmQtYmUxY2M5MGNkODNmP2FwaS12ZXJzaW9uPTIwMTYtMDktMzA=",
      "RequestMethod": "GET",
      "RequestBody": "",
      "RequestHeaders": {
        "User-Agent": [
          "Microsoft.Azure.Management.Compute.ComputeManagementClient/10.8.0.0"
        ]
      },
      "ResponseBody": "{\r\n  \"operationId\": \"db626734-187c-463d-a4fd-be1cc90cd83f\",\r\n  \"startTime\": \"2016-04-07T13:49:07.1481826-07:00\",\r\n  \"status\": \"InProgress\"\r\n}",
      "ResponseHeaders": {
        "Content-Length": [
          "141"
        ],
        "Content-Type": [
          "application/json; charset=utf-8"
        ],
        "Expires": [
          "-1"
        ],
        "Pragma": [
          "no-cache"
=======
        "Vary": [
          "Accept-Encoding"
>>>>>>> 826079ea
        ],
        "Strict-Transport-Security": [
          "max-age=31536000; includeSubDomains"
        ],
        "x-ms-served-by": [
          "3fd3328b-c641-451f-92e1-2ac6b0e3a6a2_131277408689118788"
        ],
        "x-ms-request-id": [
          "20ce7203-32ee-4eff-8db5-0313a71c6498"
        ],
        "x-ms-ratelimit-remaining-subscription-reads": [
          "14974"
        ],
        "x-ms-correlation-request-id": [
          "2639cb08-e53a-47bc-a6f6-32ef1a44b73d"
        ],
        "x-ms-routing-request-id": [
          "CENTRALUS:20170127T080128Z:2639cb08-e53a-47bc-a6f6-32ef1a44b73d"
        ]
      },
      "StatusCode": 200
    },
    {
<<<<<<< HEAD
      "RequestUri": "/subscriptions/e33f361b-53c2-4cc7-b829-78906708387b/providers/Microsoft.ContainerService/locations/australiasoutheast/operations/db626734-187c-463d-a4fd-be1cc90cd83f?api-version=2016-09-30",
      "EncodedRequestUri": "L3N1YnNjcmlwdGlvbnMvZTMzZjM2MWItNTNjMi00Y2M3LWI4MjktNzg5MDY3MDgzODdiL3Byb3ZpZGVycy9NaWNyb3NvZnQuQ29udGFpbmVyU2VydmljZS9sb2NhdGlvbnMvYXVzdHJhbGlhc291dGhlYXN0L29wZXJhdGlvbnMvZGI2MjY3MzQtMTg3Yy00NjNkLWE0ZmQtYmUxY2M5MGNkODNmP2FwaS12ZXJzaW9uPTIwMTYtMDktMzA=",
=======
      "RequestUri": "/subscriptions/b52fce95-de5f-4b37-afca-db203a5d0b6a/providers/Microsoft.ContainerService/locations/australiasoutheast/operations/e17c445a-ea7f-4ec0-a2b7-ceb2376f5294?api-version=2016-09-30",
      "EncodedRequestUri": "L3N1YnNjcmlwdGlvbnMvYjUyZmNlOTUtZGU1Zi00YjM3LWFmY2EtZGIyMDNhNWQwYjZhL3Byb3ZpZGVycy9NaWNyb3NvZnQuQ29udGFpbmVyU2VydmljZS9sb2NhdGlvbnMvYXVzdHJhbGlhc291dGhlYXN0L29wZXJhdGlvbnMvZTE3YzQ0NWEtZWE3Zi00ZWMwLWEyYjctY2ViMjM3NmY1Mjk0P2FwaS12ZXJzaW9uPTIwMTYtMDktMzA=",
>>>>>>> 826079ea
      "RequestMethod": "GET",
      "RequestBody": "",
      "RequestHeaders": {
        "User-Agent": [
          "FxVersion/4.6.24410.01",
          "Microsoft.Azure.Management.Compute.ComputeManagementClient/14.0.0-prerelease"
        ]
      },
      "ResponseBody": "{\r\n  \"startTime\": \"2017-01-26T23:55:49.5480132-08:00\",\r\n  \"status\": \"InProgress\",\r\n  \"name\": \"e17c445a-ea7f-4ec0-a2b7-ceb2376f5294\"\r\n}",
      "ResponseHeaders": {
        "Content-Type": [
          "application/json; charset=utf-8"
        ],
        "Expires": [
          "-1"
        ],
        "Cache-Control": [
          "no-cache"
        ],
        "Date": [
          "Fri, 27 Jan 2017 08:01:57 GMT"
        ],
        "Pragma": [
          "no-cache"
        ],
        "Transfer-Encoding": [
          "chunked"
        ],
        "Server": [
          "Microsoft-HTTPAPI/2.0",
          "Microsoft-HTTPAPI/2.0"
        ],
        "Vary": [
          "Accept-Encoding"
        ],
        "Strict-Transport-Security": [
          "max-age=31536000; includeSubDomains"
        ],
        "x-ms-served-by": [
          "3fd3328b-c641-451f-92e1-2ac6b0e3a6a2_131277408689118788"
        ],
        "x-ms-request-id": [
          "96cf2a63-4f88-4c7a-9f77-c175b5700831"
        ],
        "x-ms-ratelimit-remaining-subscription-reads": [
          "14973"
        ],
        "x-ms-correlation-request-id": [
          "ee417ac9-5006-4d40-a775-4810628d274e"
        ],
        "x-ms-routing-request-id": [
          "CENTRALUS:20170127T080158Z:ee417ac9-5006-4d40-a775-4810628d274e"
        ]
      },
      "StatusCode": 200
    },
    {
<<<<<<< HEAD
      "RequestUri": "/subscriptions/e33f361b-53c2-4cc7-b829-78906708387b/providers/Microsoft.ContainerService/locations/australiasoutheast/operations/db626734-187c-463d-a4fd-be1cc90cd83f?api-version=2016-09-30",
      "EncodedRequestUri": "L3N1YnNjcmlwdGlvbnMvZTMzZjM2MWItNTNjMi00Y2M3LWI4MjktNzg5MDY3MDgzODdiL3Byb3ZpZGVycy9NaWNyb3NvZnQuQ29udGFpbmVyU2VydmljZS9sb2NhdGlvbnMvYXVzdHJhbGlhc291dGhlYXN0L29wZXJhdGlvbnMvZGI2MjY3MzQtMTg3Yy00NjNkLWE0ZmQtYmUxY2M5MGNkODNmP2FwaS12ZXJzaW9uPTIwMTYtMDktMzA=",
=======
      "RequestUri": "/subscriptions/b52fce95-de5f-4b37-afca-db203a5d0b6a/providers/Microsoft.ContainerService/locations/australiasoutheast/operations/e17c445a-ea7f-4ec0-a2b7-ceb2376f5294?api-version=2016-09-30",
      "EncodedRequestUri": "L3N1YnNjcmlwdGlvbnMvYjUyZmNlOTUtZGU1Zi00YjM3LWFmY2EtZGIyMDNhNWQwYjZhL3Byb3ZpZGVycy9NaWNyb3NvZnQuQ29udGFpbmVyU2VydmljZS9sb2NhdGlvbnMvYXVzdHJhbGlhc291dGhlYXN0L29wZXJhdGlvbnMvZTE3YzQ0NWEtZWE3Zi00ZWMwLWEyYjctY2ViMjM3NmY1Mjk0P2FwaS12ZXJzaW9uPTIwMTYtMDktMzA=",
>>>>>>> 826079ea
      "RequestMethod": "GET",
      "RequestBody": "",
      "RequestHeaders": {
        "User-Agent": [
          "FxVersion/4.6.24410.01",
          "Microsoft.Azure.Management.Compute.ComputeManagementClient/14.0.0-prerelease"
        ]
      },
      "ResponseBody": "{\r\n  \"startTime\": \"2017-01-26T23:55:49.5480132-08:00\",\r\n  \"status\": \"InProgress\",\r\n  \"name\": \"e17c445a-ea7f-4ec0-a2b7-ceb2376f5294\"\r\n}",
      "ResponseHeaders": {
        "Content-Type": [
          "application/json; charset=utf-8"
        ],
        "Expires": [
          "-1"
        ],
        "Cache-Control": [
          "no-cache"
        ],
        "Date": [
          "Fri, 27 Jan 2017 08:02:28 GMT"
        ],
        "Pragma": [
          "no-cache"
        ],
        "Transfer-Encoding": [
          "chunked"
        ],
        "Server": [
          "Microsoft-HTTPAPI/2.0",
          "Microsoft-HTTPAPI/2.0"
        ],
        "Vary": [
          "Accept-Encoding"
        ],
        "Strict-Transport-Security": [
          "max-age=31536000; includeSubDomains"
        ],
        "x-ms-served-by": [
          "3fd3328b-c641-451f-92e1-2ac6b0e3a6a2_131277408689118788"
        ],
        "x-ms-request-id": [
          "cf517361-568c-49f9-8f98-f4b197c4a6d9"
        ],
        "x-ms-ratelimit-remaining-subscription-reads": [
          "14972"
        ],
        "x-ms-correlation-request-id": [
          "170ede9c-7b7b-4355-87a3-b502b6997273"
        ],
        "x-ms-routing-request-id": [
          "CENTRALUS:20170127T080228Z:170ede9c-7b7b-4355-87a3-b502b6997273"
        ]
      },
      "StatusCode": 200
    },
    {
<<<<<<< HEAD
      "RequestUri": "/subscriptions/e33f361b-53c2-4cc7-b829-78906708387b/providers/Microsoft.ContainerService/locations/australiasoutheast/operations/db626734-187c-463d-a4fd-be1cc90cd83f?api-version=2016-09-30",
      "EncodedRequestUri": "L3N1YnNjcmlwdGlvbnMvZTMzZjM2MWItNTNjMi00Y2M3LWI4MjktNzg5MDY3MDgzODdiL3Byb3ZpZGVycy9NaWNyb3NvZnQuQ29udGFpbmVyU2VydmljZS9sb2NhdGlvbnMvYXVzdHJhbGlhc291dGhlYXN0L29wZXJhdGlvbnMvZGI2MjY3MzQtMTg3Yy00NjNkLWE0ZmQtYmUxY2M5MGNkODNmP2FwaS12ZXJzaW9uPTIwMTYtMDktMzA=",
=======
      "RequestUri": "/subscriptions/b52fce95-de5f-4b37-afca-db203a5d0b6a/providers/Microsoft.ContainerService/locations/australiasoutheast/operations/e17c445a-ea7f-4ec0-a2b7-ceb2376f5294?api-version=2016-09-30",
      "EncodedRequestUri": "L3N1YnNjcmlwdGlvbnMvYjUyZmNlOTUtZGU1Zi00YjM3LWFmY2EtZGIyMDNhNWQwYjZhL3Byb3ZpZGVycy9NaWNyb3NvZnQuQ29udGFpbmVyU2VydmljZS9sb2NhdGlvbnMvYXVzdHJhbGlhc291dGhlYXN0L29wZXJhdGlvbnMvZTE3YzQ0NWEtZWE3Zi00ZWMwLWEyYjctY2ViMjM3NmY1Mjk0P2FwaS12ZXJzaW9uPTIwMTYtMDktMzA=",
>>>>>>> 826079ea
      "RequestMethod": "GET",
      "RequestBody": "",
      "RequestHeaders": {
        "User-Agent": [
          "FxVersion/4.6.24410.01",
          "Microsoft.Azure.Management.Compute.ComputeManagementClient/14.0.0-prerelease"
        ]
      },
      "ResponseBody": "{\r\n  \"startTime\": \"2017-01-26T23:55:49.5480132-08:00\",\r\n  \"status\": \"InProgress\",\r\n  \"name\": \"e17c445a-ea7f-4ec0-a2b7-ceb2376f5294\"\r\n}",
      "ResponseHeaders": {
        "Content-Type": [
          "application/json; charset=utf-8"
        ],
        "Expires": [
          "-1"
        ],
        "Cache-Control": [
          "no-cache"
        ],
        "Date": [
          "Fri, 27 Jan 2017 08:02:58 GMT"
        ],
        "Pragma": [
          "no-cache"
        ],
        "Transfer-Encoding": [
          "chunked"
        ],
        "Server": [
          "Microsoft-HTTPAPI/2.0",
          "Microsoft-HTTPAPI/2.0"
        ],
        "Vary": [
          "Accept-Encoding"
        ],
        "Strict-Transport-Security": [
          "max-age=31536000; includeSubDomains"
        ],
        "x-ms-served-by": [
          "3fd3328b-c641-451f-92e1-2ac6b0e3a6a2_131277408689118788"
        ],
        "x-ms-request-id": [
          "e1d07322-404d-4cd1-bef7-ec1b54b0c187"
        ],
        "x-ms-ratelimit-remaining-subscription-reads": [
          "14971"
        ],
        "x-ms-correlation-request-id": [
          "1568a779-0638-4780-abb8-96139a796195"
        ],
        "x-ms-routing-request-id": [
          "CENTRALUS:20170127T080258Z:1568a779-0638-4780-abb8-96139a796195"
        ]
      },
      "StatusCode": 200
    },
    {
<<<<<<< HEAD
      "RequestUri": "/subscriptions/e33f361b-53c2-4cc7-b829-78906708387b/providers/Microsoft.ContainerService/locations/australiasoutheast/operations/db626734-187c-463d-a4fd-be1cc90cd83f?api-version=2016-09-30",
      "EncodedRequestUri": "L3N1YnNjcmlwdGlvbnMvZTMzZjM2MWItNTNjMi00Y2M3LWI4MjktNzg5MDY3MDgzODdiL3Byb3ZpZGVycy9NaWNyb3NvZnQuQ29udGFpbmVyU2VydmljZS9sb2NhdGlvbnMvYXVzdHJhbGlhc291dGhlYXN0L29wZXJhdGlvbnMvZGI2MjY3MzQtMTg3Yy00NjNkLWE0ZmQtYmUxY2M5MGNkODNmP2FwaS12ZXJzaW9uPTIwMTYtMDktMzA=",
=======
      "RequestUri": "/subscriptions/b52fce95-de5f-4b37-afca-db203a5d0b6a/providers/Microsoft.ContainerService/locations/australiasoutheast/operations/e17c445a-ea7f-4ec0-a2b7-ceb2376f5294?api-version=2016-09-30",
      "EncodedRequestUri": "L3N1YnNjcmlwdGlvbnMvYjUyZmNlOTUtZGU1Zi00YjM3LWFmY2EtZGIyMDNhNWQwYjZhL3Byb3ZpZGVycy9NaWNyb3NvZnQuQ29udGFpbmVyU2VydmljZS9sb2NhdGlvbnMvYXVzdHJhbGlhc291dGhlYXN0L29wZXJhdGlvbnMvZTE3YzQ0NWEtZWE3Zi00ZWMwLWEyYjctY2ViMjM3NmY1Mjk0P2FwaS12ZXJzaW9uPTIwMTYtMDktMzA=",
>>>>>>> 826079ea
      "RequestMethod": "GET",
      "RequestBody": "",
      "RequestHeaders": {
        "User-Agent": [
          "FxVersion/4.6.24410.01",
          "Microsoft.Azure.Management.Compute.ComputeManagementClient/14.0.0-prerelease"
        ]
      },
      "ResponseBody": "{\r\n  \"startTime\": \"2017-01-26T23:55:49.5480132-08:00\",\r\n  \"endTime\": \"2017-01-27T00:03:25.3000184-08:00\",\r\n  \"status\": \"Succeeded\",\r\n  \"name\": \"e17c445a-ea7f-4ec0-a2b7-ceb2376f5294\"\r\n}",
      "ResponseHeaders": {
        "Content-Type": [
          "application/json; charset=utf-8"
        ],
        "Expires": [
          "-1"
        ],
        "Cache-Control": [
          "no-cache"
        ],
        "Date": [
          "Fri, 27 Jan 2017 08:03:28 GMT"
        ],
        "Pragma": [
          "no-cache"
        ],
        "Transfer-Encoding": [
          "chunked"
        ],
        "Server": [
          "Microsoft-HTTPAPI/2.0",
          "Microsoft-HTTPAPI/2.0"
        ],
        "Vary": [
          "Accept-Encoding"
        ],
        "Strict-Transport-Security": [
          "max-age=31536000; includeSubDomains"
        ],
        "x-ms-served-by": [
          "3fd3328b-c641-451f-92e1-2ac6b0e3a6a2_131277408689118788"
        ],
        "x-ms-request-id": [
          "cdf3f56c-463c-4c17-9652-22a11770d778"
        ],
        "x-ms-ratelimit-remaining-subscription-reads": [
          "14970"
        ],
        "x-ms-correlation-request-id": [
          "44efb33e-78c4-4076-b45c-c820ff4f959a"
        ],
        "x-ms-routing-request-id": [
          "CENTRALUS:20170127T080329Z:44efb33e-78c4-4076-b45c-c820ff4f959a"
        ]
      },
      "StatusCode": 200
    },
    {
<<<<<<< HEAD
      "RequestUri": "/subscriptions/e33f361b-53c2-4cc7-b829-78906708387b/providers/Microsoft.ContainerService/locations/australiasoutheast/operations/db626734-187c-463d-a4fd-be1cc90cd83f?api-version=2016-09-30",
      "EncodedRequestUri": "L3N1YnNjcmlwdGlvbnMvZTMzZjM2MWItNTNjMi00Y2M3LWI4MjktNzg5MDY3MDgzODdiL3Byb3ZpZGVycy9NaWNyb3NvZnQuQ29udGFpbmVyU2VydmljZS9sb2NhdGlvbnMvYXVzdHJhbGlhc291dGhlYXN0L29wZXJhdGlvbnMvZGI2MjY3MzQtMTg3Yy00NjNkLWE0ZmQtYmUxY2M5MGNkODNmP2FwaS12ZXJzaW9uPTIwMTYtMDktMzA=",
=======
      "RequestUri": "/subscriptions/b52fce95-de5f-4b37-afca-db203a5d0b6a/resourceGroups/crptestar5311/providers/Microsoft.ContainerService/containerServices/cs1495?api-version=2016-09-30",
      "EncodedRequestUri": "L3N1YnNjcmlwdGlvbnMvYjUyZmNlOTUtZGU1Zi00YjM3LWFmY2EtZGIyMDNhNWQwYjZhL3Jlc291cmNlR3JvdXBzL2NycHRlc3RhcjUzMTEvcHJvdmlkZXJzL01pY3Jvc29mdC5Db250YWluZXJTZXJ2aWNlL2NvbnRhaW5lclNlcnZpY2VzL2NzMTQ5NT9hcGktdmVyc2lvbj0yMDE2LTA5LTMw",
>>>>>>> 826079ea
      "RequestMethod": "GET",
      "RequestBody": "",
      "RequestHeaders": {
        "User-Agent": [
          "FxVersion/4.6.24410.01",
          "Microsoft.Azure.Management.Compute.ComputeManagementClient/14.0.0-prerelease"
        ]
      },
      "ResponseBody": "{\r\n  \"id\": \"/subscriptions/b52fce95-de5f-4b37-afca-db203a5d0b6a/resourceGroups/crptestar5311/providers/Microsoft.ContainerService/containerServices/cs1495\",\r\n  \"name\": \"cs1495\",\r\n  \"type\": \"Microsoft.ContainerService/ContainerServices\",\r\n  \"location\": \"australiasoutheast\",\r\n  \"tags\": {\r\n    \"RG\": \"rg\",\r\n    \"testTag\": \"1\"\r\n  },\r\n  \"properties\": {\r\n    \"provisioningState\": \"Succeeded\",\r\n    \"orchestratorProfile\": {\r\n      \"orchestratorType\": \"DCOS\"\r\n    },\r\n    \"masterProfile\": {\r\n      \"count\": 1,\r\n      \"dnsPrefix\": \"mdp2878\",\r\n      \"fqdn\": \"mdp2878.australiasoutheast.cloudapp.azure.com\"\r\n    },\r\n    \"agentPoolProfiles\": [\r\n      {\r\n        \"name\": \"AgentPool1\",\r\n        \"count\": 1,\r\n        \"vmSize\": \"Standard_A1\",\r\n        \"dnsPrefix\": \"apdp560\",\r\n        \"fqdn\": \"apdp560.australiasoutheast.cloudapp.azure.com\",\r\n        \"osType\": \"Linux\"\r\n      }\r\n    ],\r\n    \"linuxProfile\": {\r\n      \"ssh\": {\r\n        \"publicKeys\": [\r\n          {\r\n            \"keyData\": \"ssh-rsa AAAAB3NzaC1yc2EAAAADAQABAAABAQDorij8dGcKUBTbvHylBpm5NZ2MtDgn1+jbyHE8N4dCS4ZoIl6Pdoa1At/GjXVhIRuz1hlyT2ey5BaC8iQnQTh/f2oyNctQ5+2KX1sgFlvaQAJCVn0tN7yDT29ZiIE2kfL3RCV5HH7p+NjBQ/cvtaOgESgoi/CI3S58w1XaRdDKo5Uz0U0DDuuB5lO5dq4nceAH8sx2bFTNjlgJcoyxi13h9CYkymm0mVaZkwiIJY8cU+UrupZKCMboBbCM7Q2spmRQ1tGicT5g84PsCqUf417u+Jvtf0kD1GdsCyMGALzBDS0scORhMiXHZ/vEM6rOPCIBpH7IzeULhWGXZfPdg4bL acs-bot@microsoft.com\"\r\n          }\r\n        ]\r\n      },\r\n      \"adminUsername\": \"azureuser\"\r\n    },\r\n    \"diagnosticsProfile\": {\r\n      \"vmDiagnostics\": {\r\n        \"enabled\": true,\r\n        \"storageUri\": \"https://pgnvwmbze6urcdiag0.blob.core.windows.net/\"\r\n      }\r\n    }\r\n  }\r\n}",
      "ResponseHeaders": {
<<<<<<< HEAD
        "Content-Length": [
          "141"
        ],
        "Content-Type": [
          "application/json; charset=utf-8"
        ],
        "Expires": [
          "-1"
        ],
        "Pragma": [
          "no-cache"
        ],
        "Strict-Transport-Security": [
          "max-age=31536000; includeSubDomains"
        ],
        "x-ms-served-by": [
          "6d8fb542-dd65-48cb-9954-9a384a89dc05_131031808034968975"
        ],
        "x-ms-request-id": [
          "f25c6b1b-da78-4acb-ad5c-f42137b47368"
        ],
        "Cache-Control": [
          "no-cache"
        ],
        "Server": [
          "Microsoft-HTTPAPI/2.0",
          "Microsoft-HTTPAPI/2.0"
        ],
        "x-ms-ratelimit-remaining-subscription-reads": [
          "14981"
        ],
        "x-ms-correlation-request-id": [
          "7a1bb7e2-365f-400e-9ac4-63a6a1e0ac11"
        ],
        "x-ms-routing-request-id": [
          "BRAZILUS:20160407T205847Z:7a1bb7e2-365f-400e-9ac4-63a6a1e0ac11"
        ],
        "Date": [
          "Thu, 07 Apr 2016 20:58:46 GMT"
        ]
      },
      "StatusCode": 200
    },
    {
      "RequestUri": "/subscriptions/e33f361b-53c2-4cc7-b829-78906708387b/providers/Microsoft.ContainerService/locations/australiasoutheast/operations/db626734-187c-463d-a4fd-be1cc90cd83f?api-version=2016-09-30",
      "EncodedRequestUri": "L3N1YnNjcmlwdGlvbnMvZTMzZjM2MWItNTNjMi00Y2M3LWI4MjktNzg5MDY3MDgzODdiL3Byb3ZpZGVycy9NaWNyb3NvZnQuQ29udGFpbmVyU2VydmljZS9sb2NhdGlvbnMvYXVzdHJhbGlhc291dGhlYXN0L29wZXJhdGlvbnMvZGI2MjY3MzQtMTg3Yy00NjNkLWE0ZmQtYmUxY2M5MGNkODNmP2FwaS12ZXJzaW9uPTIwMTYtMDktMzA=",
      "RequestMethod": "GET",
      "RequestBody": "",
      "RequestHeaders": {
        "User-Agent": [
          "Microsoft.Azure.Management.Compute.ComputeManagementClient/10.8.0.0"
        ]
      },
      "ResponseBody": "{\r\n  \"operationId\": \"db626734-187c-463d-a4fd-be1cc90cd83f\",\r\n  \"startTime\": \"2016-04-07T13:49:07.1481826-07:00\",\r\n  \"status\": \"InProgress\"\r\n}",
      "ResponseHeaders": {
        "Content-Length": [
          "141"
        ],
        "Content-Type": [
          "application/json; charset=utf-8"
        ],
        "Expires": [
          "-1"
        ],
        "Pragma": [
          "no-cache"
        ],
        "Strict-Transport-Security": [
          "max-age=31536000; includeSubDomains"
        ],
        "x-ms-served-by": [
          "6d8fb542-dd65-48cb-9954-9a384a89dc05_131031808034968975"
        ],
        "x-ms-request-id": [
          "062615b9-1311-4b26-84bd-c821f5be1b7a"
        ],
        "Cache-Control": [
          "no-cache"
        ],
        "Server": [
          "Microsoft-HTTPAPI/2.0",
          "Microsoft-HTTPAPI/2.0"
        ],
        "x-ms-ratelimit-remaining-subscription-reads": [
          "14980"
        ],
        "x-ms-correlation-request-id": [
          "14a01586-a5ac-47ac-b0b6-f9c789c48f14"
        ],
        "x-ms-routing-request-id": [
          "BRAZILUS:20160407T205917Z:14a01586-a5ac-47ac-b0b6-f9c789c48f14"
        ],
        "Date": [
          "Thu, 07 Apr 2016 20:59:17 GMT"
        ]
      },
      "StatusCode": 200
    },
    {
      "RequestUri": "/subscriptions/e33f361b-53c2-4cc7-b829-78906708387b/providers/Microsoft.ContainerService/locations/australiasoutheast/operations/db626734-187c-463d-a4fd-be1cc90cd83f?api-version=2016-09-30",
      "EncodedRequestUri": "L3N1YnNjcmlwdGlvbnMvZTMzZjM2MWItNTNjMi00Y2M3LWI4MjktNzg5MDY3MDgzODdiL3Byb3ZpZGVycy9NaWNyb3NvZnQuQ29udGFpbmVyU2VydmljZS9sb2NhdGlvbnMvYXVzdHJhbGlhc291dGhlYXN0L29wZXJhdGlvbnMvZGI2MjY3MzQtMTg3Yy00NjNkLWE0ZmQtYmUxY2M5MGNkODNmP2FwaS12ZXJzaW9uPTIwMTYtMDktMzA=",
      "RequestMethod": "GET",
      "RequestBody": "",
      "RequestHeaders": {
        "User-Agent": [
          "Microsoft.Azure.Management.Compute.ComputeManagementClient/10.8.0.0"
        ]
      },
      "ResponseBody": "{\r\n  \"operationId\": \"db626734-187c-463d-a4fd-be1cc90cd83f\",\r\n  \"startTime\": \"2016-04-07T13:49:07.1481826-07:00\",\r\n  \"status\": \"InProgress\"\r\n}",
      "ResponseHeaders": {
        "Content-Length": [
          "141"
        ],
        "Content-Type": [
          "application/json; charset=utf-8"
        ],
        "Expires": [
          "-1"
        ],
        "Pragma": [
          "no-cache"
        ],
        "Strict-Transport-Security": [
          "max-age=31536000; includeSubDomains"
        ],
        "x-ms-served-by": [
          "6d8fb542-dd65-48cb-9954-9a384a89dc05_131031808034968975"
        ],
        "x-ms-request-id": [
          "33e6b9c3-52e8-4602-baaa-6f8361dbb934"
        ],
        "Cache-Control": [
          "no-cache"
        ],
        "Server": [
          "Microsoft-HTTPAPI/2.0",
          "Microsoft-HTTPAPI/2.0"
        ],
        "x-ms-ratelimit-remaining-subscription-reads": [
          "14979"
        ],
        "x-ms-correlation-request-id": [
          "ce77a05c-660e-4c02-9954-9bc5dec9afeb"
        ],
        "x-ms-routing-request-id": [
          "BRAZILUS:20160407T205947Z:ce77a05c-660e-4c02-9954-9bc5dec9afeb"
        ],
        "Date": [
          "Thu, 07 Apr 2016 20:59:47 GMT"
        ]
      },
      "StatusCode": 200
    },
    {
      "RequestUri": "/subscriptions/e33f361b-53c2-4cc7-b829-78906708387b/providers/Microsoft.ContainerService/locations/australiasoutheast/operations/db626734-187c-463d-a4fd-be1cc90cd83f?api-version=2016-09-30",
      "EncodedRequestUri": "L3N1YnNjcmlwdGlvbnMvZTMzZjM2MWItNTNjMi00Y2M3LWI4MjktNzg5MDY3MDgzODdiL3Byb3ZpZGVycy9NaWNyb3NvZnQuQ29udGFpbmVyU2VydmljZS9sb2NhdGlvbnMvYXVzdHJhbGlhc291dGhlYXN0L29wZXJhdGlvbnMvZGI2MjY3MzQtMTg3Yy00NjNkLWE0ZmQtYmUxY2M5MGNkODNmP2FwaS12ZXJzaW9uPTIwMTYtMDktMzA=",
      "RequestMethod": "GET",
      "RequestBody": "",
      "RequestHeaders": {
        "User-Agent": [
          "Microsoft.Azure.Management.Compute.ComputeManagementClient/10.8.0.0"
        ]
      },
      "ResponseBody": "{\r\n  \"operationId\": \"db626734-187c-463d-a4fd-be1cc90cd83f\",\r\n  \"startTime\": \"2016-04-07T13:49:07.1481826-07:00\",\r\n  \"status\": \"InProgress\"\r\n}",
      "ResponseHeaders": {
        "Content-Length": [
          "141"
        ],
        "Content-Type": [
          "application/json; charset=utf-8"
        ],
        "Expires": [
          "-1"
        ],
        "Pragma": [
          "no-cache"
        ],
        "Strict-Transport-Security": [
          "max-age=31536000; includeSubDomains"
        ],
        "x-ms-served-by": [
          "6d8fb542-dd65-48cb-9954-9a384a89dc05_131031808034968975"
        ],
        "x-ms-request-id": [
          "836ca486-d129-4a88-bbf1-8ceb279d0db8"
        ],
        "Cache-Control": [
          "no-cache"
        ],
        "Server": [
          "Microsoft-HTTPAPI/2.0",
          "Microsoft-HTTPAPI/2.0"
        ],
        "x-ms-ratelimit-remaining-subscription-reads": [
          "14978"
        ],
        "x-ms-correlation-request-id": [
          "9a59ed84-118a-4dd9-80bc-f3524b7b20dc"
        ],
        "x-ms-routing-request-id": [
          "BRAZILUS:20160407T210018Z:9a59ed84-118a-4dd9-80bc-f3524b7b20dc"
        ],
        "Date": [
          "Thu, 07 Apr 2016 21:00:18 GMT"
        ]
      },
      "StatusCode": 200
    },
    {
      "RequestUri": "/subscriptions/e33f361b-53c2-4cc7-b829-78906708387b/providers/Microsoft.ContainerService/locations/australiasoutheast/operations/db626734-187c-463d-a4fd-be1cc90cd83f?api-version=2016-09-30",
      "EncodedRequestUri": "L3N1YnNjcmlwdGlvbnMvZTMzZjM2MWItNTNjMi00Y2M3LWI4MjktNzg5MDY3MDgzODdiL3Byb3ZpZGVycy9NaWNyb3NvZnQuQ29udGFpbmVyU2VydmljZS9sb2NhdGlvbnMvYXVzdHJhbGlhc291dGhlYXN0L29wZXJhdGlvbnMvZGI2MjY3MzQtMTg3Yy00NjNkLWE0ZmQtYmUxY2M5MGNkODNmP2FwaS12ZXJzaW9uPTIwMTYtMDktMzA=",
      "RequestMethod": "GET",
      "RequestBody": "",
      "RequestHeaders": {
        "User-Agent": [
          "Microsoft.Azure.Management.Compute.ComputeManagementClient/10.8.0.0"
        ]
      },
      "ResponseBody": "{\r\n  \"operationId\": \"db626734-187c-463d-a4fd-be1cc90cd83f\",\r\n  \"startTime\": \"2016-04-07T13:49:07.1481826-07:00\",\r\n  \"status\": \"InProgress\"\r\n}",
      "ResponseHeaders": {
        "Content-Length": [
          "141"
        ],
        "Content-Type": [
          "application/json; charset=utf-8"
        ],
        "Expires": [
          "-1"
        ],
        "Pragma": [
          "no-cache"
        ],
        "Strict-Transport-Security": [
          "max-age=31536000; includeSubDomains"
        ],
        "x-ms-served-by": [
          "6d8fb542-dd65-48cb-9954-9a384a89dc05_131031808034968975"
        ],
        "x-ms-request-id": [
          "c251dca5-2311-4cac-afe5-6d19a91b692c"
        ],
        "Cache-Control": [
          "no-cache"
        ],
        "Server": [
          "Microsoft-HTTPAPI/2.0",
          "Microsoft-HTTPAPI/2.0"
        ],
        "x-ms-ratelimit-remaining-subscription-reads": [
          "14977"
        ],
        "x-ms-correlation-request-id": [
          "19b6c536-f955-46a6-ac99-585efc15a2f8"
        ],
        "x-ms-routing-request-id": [
          "BRAZILUS:20160407T210048Z:19b6c536-f955-46a6-ac99-585efc15a2f8"
        ],
        "Date": [
          "Thu, 07 Apr 2016 21:00:48 GMT"
        ]
      },
      "StatusCode": 200
    },
    {
      "RequestUri": "/subscriptions/e33f361b-53c2-4cc7-b829-78906708387b/providers/Microsoft.ContainerService/locations/australiasoutheast/operations/db626734-187c-463d-a4fd-be1cc90cd83f?api-version=2016-09-30",
      "EncodedRequestUri": "L3N1YnNjcmlwdGlvbnMvZTMzZjM2MWItNTNjMi00Y2M3LWI4MjktNzg5MDY3MDgzODdiL3Byb3ZpZGVycy9NaWNyb3NvZnQuQ29udGFpbmVyU2VydmljZS9sb2NhdGlvbnMvYXVzdHJhbGlhc291dGhlYXN0L29wZXJhdGlvbnMvZGI2MjY3MzQtMTg3Yy00NjNkLWE0ZmQtYmUxY2M5MGNkODNmP2FwaS12ZXJzaW9uPTIwMTYtMDktMzA=",
      "RequestMethod": "GET",
      "RequestBody": "",
      "RequestHeaders": {
        "User-Agent": [
          "Microsoft.Azure.Management.Compute.ComputeManagementClient/10.8.0.0"
        ]
      },
      "ResponseBody": "{\r\n  \"operationId\": \"db626734-187c-463d-a4fd-be1cc90cd83f\",\r\n  \"startTime\": \"2016-04-07T13:49:07.1481826-07:00\",\r\n  \"status\": \"InProgress\"\r\n}",
      "ResponseHeaders": {
        "Content-Length": [
          "141"
        ],
        "Content-Type": [
          "application/json; charset=utf-8"
        ],
        "Expires": [
          "-1"
        ],
        "Pragma": [
          "no-cache"
        ],
        "Strict-Transport-Security": [
          "max-age=31536000; includeSubDomains"
        ],
        "x-ms-served-by": [
          "6d8fb542-dd65-48cb-9954-9a384a89dc05_131031808034968975"
        ],
        "x-ms-request-id": [
          "3cd086b7-28c6-4778-ba2a-174c4e49c1f8"
        ],
        "Cache-Control": [
          "no-cache"
        ],
        "Server": [
          "Microsoft-HTTPAPI/2.0",
          "Microsoft-HTTPAPI/2.0"
        ],
        "x-ms-ratelimit-remaining-subscription-reads": [
          "14976"
        ],
        "x-ms-correlation-request-id": [
          "077d0801-e46a-44a8-b5ca-b611aa4c5fbc"
        ],
        "x-ms-routing-request-id": [
          "BRAZILUS:20160407T210118Z:077d0801-e46a-44a8-b5ca-b611aa4c5fbc"
        ],
        "Date": [
          "Thu, 07 Apr 2016 21:01:18 GMT"
        ]
      },
      "StatusCode": 200
    },
    {
      "RequestUri": "/subscriptions/e33f361b-53c2-4cc7-b829-78906708387b/providers/Microsoft.ContainerService/locations/australiasoutheast/operations/db626734-187c-463d-a4fd-be1cc90cd83f?api-version=2016-09-30",
      "EncodedRequestUri": "L3N1YnNjcmlwdGlvbnMvZTMzZjM2MWItNTNjMi00Y2M3LWI4MjktNzg5MDY3MDgzODdiL3Byb3ZpZGVycy9NaWNyb3NvZnQuQ29udGFpbmVyU2VydmljZS9sb2NhdGlvbnMvYXVzdHJhbGlhc291dGhlYXN0L29wZXJhdGlvbnMvZGI2MjY3MzQtMTg3Yy00NjNkLWE0ZmQtYmUxY2M5MGNkODNmP2FwaS12ZXJzaW9uPTIwMTYtMDktMzA=",
      "RequestMethod": "GET",
      "RequestBody": "",
      "RequestHeaders": {
        "User-Agent": [
          "Microsoft.Azure.Management.Compute.ComputeManagementClient/10.8.0.0"
        ]
      },
      "ResponseBody": "{\r\n  \"operationId\": \"db626734-187c-463d-a4fd-be1cc90cd83f\",\r\n  \"startTime\": \"2016-04-07T13:49:07.1481826-07:00\",\r\n  \"status\": \"InProgress\"\r\n}",
      "ResponseHeaders": {
        "Content-Length": [
          "141"
        ],
        "Content-Type": [
          "application/json; charset=utf-8"
        ],
        "Expires": [
          "-1"
        ],
        "Pragma": [
          "no-cache"
        ],
        "Strict-Transport-Security": [
          "max-age=31536000; includeSubDomains"
        ],
        "x-ms-served-by": [
          "6d8fb542-dd65-48cb-9954-9a384a89dc05_131031808034968975"
        ],
        "x-ms-request-id": [
          "fdf58874-7a6c-4519-96d4-695136c888ec"
        ],
        "Cache-Control": [
          "no-cache"
        ],
        "Server": [
          "Microsoft-HTTPAPI/2.0",
          "Microsoft-HTTPAPI/2.0"
        ],
        "x-ms-ratelimit-remaining-subscription-reads": [
          "14975"
        ],
        "x-ms-correlation-request-id": [
          "8bb44cd2-6ac1-404e-8f3c-0e32c8649fac"
        ],
        "x-ms-routing-request-id": [
          "BRAZILUS:20160407T210148Z:8bb44cd2-6ac1-404e-8f3c-0e32c8649fac"
        ],
        "Date": [
          "Thu, 07 Apr 2016 21:01:48 GMT"
        ]
      },
      "StatusCode": 200
    },
    {
      "RequestUri": "/subscriptions/e33f361b-53c2-4cc7-b829-78906708387b/providers/Microsoft.ContainerService/locations/australiasoutheast/operations/db626734-187c-463d-a4fd-be1cc90cd83f?api-version=2016-09-30",
      "EncodedRequestUri": "L3N1YnNjcmlwdGlvbnMvZTMzZjM2MWItNTNjMi00Y2M3LWI4MjktNzg5MDY3MDgzODdiL3Byb3ZpZGVycy9NaWNyb3NvZnQuQ29udGFpbmVyU2VydmljZS9sb2NhdGlvbnMvYXVzdHJhbGlhc291dGhlYXN0L29wZXJhdGlvbnMvZGI2MjY3MzQtMTg3Yy00NjNkLWE0ZmQtYmUxY2M5MGNkODNmP2FwaS12ZXJzaW9uPTIwMTYtMDktMzA=",
      "RequestMethod": "GET",
      "RequestBody": "",
      "RequestHeaders": {
        "User-Agent": [
          "Microsoft.Azure.Management.Compute.ComputeManagementClient/10.8.0.0"
        ]
      },
      "ResponseBody": "{\r\n  \"operationId\": \"db626734-187c-463d-a4fd-be1cc90cd83f\",\r\n  \"startTime\": \"2016-04-07T13:49:07.1481826-07:00\",\r\n  \"status\": \"InProgress\"\r\n}",
      "ResponseHeaders": {
        "Content-Length": [
          "141"
        ],
        "Content-Type": [
          "application/json; charset=utf-8"
        ],
        "Expires": [
          "-1"
        ],
        "Pragma": [
          "no-cache"
        ],
        "Strict-Transport-Security": [
          "max-age=31536000; includeSubDomains"
        ],
        "x-ms-served-by": [
          "6d8fb542-dd65-48cb-9954-9a384a89dc05_131031808034968975"
        ],
        "x-ms-request-id": [
          "da62fba0-581b-4ef7-93a3-31eee4b2e45e"
        ],
        "Cache-Control": [
          "no-cache"
        ],
        "Server": [
          "Microsoft-HTTPAPI/2.0",
          "Microsoft-HTTPAPI/2.0"
        ],
        "x-ms-ratelimit-remaining-subscription-reads": [
          "14974"
        ],
        "x-ms-correlation-request-id": [
          "0e26467f-a9b7-4867-aa9a-dd87523699e5"
        ],
        "x-ms-routing-request-id": [
          "BRAZILUS:20160407T210219Z:0e26467f-a9b7-4867-aa9a-dd87523699e5"
        ],
        "Date": [
          "Thu, 07 Apr 2016 21:02:19 GMT"
        ]
      },
      "StatusCode": 200
    },
    {
      "RequestUri": "/subscriptions/e33f361b-53c2-4cc7-b829-78906708387b/providers/Microsoft.ContainerService/locations/australiasoutheast/operations/db626734-187c-463d-a4fd-be1cc90cd83f?api-version=2016-09-30",
      "EncodedRequestUri": "L3N1YnNjcmlwdGlvbnMvZTMzZjM2MWItNTNjMi00Y2M3LWI4MjktNzg5MDY3MDgzODdiL3Byb3ZpZGVycy9NaWNyb3NvZnQuQ29udGFpbmVyU2VydmljZS9sb2NhdGlvbnMvYXVzdHJhbGlhc291dGhlYXN0L29wZXJhdGlvbnMvZGI2MjY3MzQtMTg3Yy00NjNkLWE0ZmQtYmUxY2M5MGNkODNmP2FwaS12ZXJzaW9uPTIwMTYtMDktMzA=",
      "RequestMethod": "GET",
      "RequestBody": "",
      "RequestHeaders": {
        "User-Agent": [
          "Microsoft.Azure.Management.Compute.ComputeManagementClient/10.8.0.0"
        ]
      },
      "ResponseBody": "{\r\n  \"operationId\": \"db626734-187c-463d-a4fd-be1cc90cd83f\",\r\n  \"startTime\": \"2016-04-07T13:49:07.1481826-07:00\",\r\n  \"status\": \"InProgress\"\r\n}",
      "ResponseHeaders": {
        "Content-Length": [
          "141"
        ],
        "Content-Type": [
          "application/json; charset=utf-8"
        ],
        "Expires": [
          "-1"
        ],
        "Pragma": [
          "no-cache"
        ],
        "Strict-Transport-Security": [
          "max-age=31536000; includeSubDomains"
        ],
        "x-ms-served-by": [
          "6d8fb542-dd65-48cb-9954-9a384a89dc05_131031808034968975"
        ],
        "x-ms-request-id": [
          "19dcde59-81cc-4765-849f-73ad7d7433c2"
        ],
        "Cache-Control": [
          "no-cache"
        ],
        "Server": [
          "Microsoft-HTTPAPI/2.0",
          "Microsoft-HTTPAPI/2.0"
        ],
        "x-ms-ratelimit-remaining-subscription-reads": [
          "14973"
        ],
        "x-ms-correlation-request-id": [
          "556fd69d-0bc6-4b54-b021-ecde4050829b"
        ],
        "x-ms-routing-request-id": [
          "BRAZILUS:20160407T210249Z:556fd69d-0bc6-4b54-b021-ecde4050829b"
        ],
        "Date": [
          "Thu, 07 Apr 2016 21:02:49 GMT"
        ]
      },
      "StatusCode": 200
    },
    {
      "RequestUri": "/subscriptions/e33f361b-53c2-4cc7-b829-78906708387b/providers/Microsoft.ContainerService/locations/australiasoutheast/operations/db626734-187c-463d-a4fd-be1cc90cd83f?api-version=2016-09-30",
      "EncodedRequestUri": "L3N1YnNjcmlwdGlvbnMvZTMzZjM2MWItNTNjMi00Y2M3LWI4MjktNzg5MDY3MDgzODdiL3Byb3ZpZGVycy9NaWNyb3NvZnQuQ29udGFpbmVyU2VydmljZS9sb2NhdGlvbnMvYXVzdHJhbGlhc291dGhlYXN0L29wZXJhdGlvbnMvZGI2MjY3MzQtMTg3Yy00NjNkLWE0ZmQtYmUxY2M5MGNkODNmP2FwaS12ZXJzaW9uPTIwMTYtMDktMzA=",
      "RequestMethod": "GET",
      "RequestBody": "",
      "RequestHeaders": {
        "User-Agent": [
          "Microsoft.Azure.Management.Compute.ComputeManagementClient/10.8.0.0"
        ]
      },
      "ResponseBody": "{\r\n  \"operationId\": \"db626734-187c-463d-a4fd-be1cc90cd83f\",\r\n  \"startTime\": \"2016-04-07T13:49:07.1481826-07:00\",\r\n  \"status\": \"InProgress\"\r\n}",
      "ResponseHeaders": {
        "Content-Length": [
          "141"
        ],
        "Content-Type": [
          "application/json; charset=utf-8"
        ],
        "Expires": [
          "-1"
        ],
        "Pragma": [
          "no-cache"
        ],
        "Strict-Transport-Security": [
          "max-age=31536000; includeSubDomains"
        ],
        "x-ms-served-by": [
          "6d8fb542-dd65-48cb-9954-9a384a89dc05_131031808034968975"
        ],
        "x-ms-request-id": [
          "437ab50c-5f4f-44db-896e-93b4ee99437a"
        ],
        "Cache-Control": [
          "no-cache"
        ],
        "Server": [
          "Microsoft-HTTPAPI/2.0",
          "Microsoft-HTTPAPI/2.0"
        ],
        "x-ms-ratelimit-remaining-subscription-reads": [
          "14972"
        ],
        "x-ms-correlation-request-id": [
          "7e28ed09-f1e0-4914-a818-1ab6d2899f2d"
        ],
        "x-ms-routing-request-id": [
          "BRAZILUS:20160407T210319Z:7e28ed09-f1e0-4914-a818-1ab6d2899f2d"
        ],
        "Date": [
          "Thu, 07 Apr 2016 21:03:19 GMT"
        ]
      },
      "StatusCode": 200
    },
    {
      "RequestUri": "/subscriptions/e33f361b-53c2-4cc7-b829-78906708387b/providers/Microsoft.ContainerService/locations/australiasoutheast/operations/db626734-187c-463d-a4fd-be1cc90cd83f?api-version=2016-09-30",
      "EncodedRequestUri": "L3N1YnNjcmlwdGlvbnMvZTMzZjM2MWItNTNjMi00Y2M3LWI4MjktNzg5MDY3MDgzODdiL3Byb3ZpZGVycy9NaWNyb3NvZnQuQ29udGFpbmVyU2VydmljZS9sb2NhdGlvbnMvYXVzdHJhbGlhc291dGhlYXN0L29wZXJhdGlvbnMvZGI2MjY3MzQtMTg3Yy00NjNkLWE0ZmQtYmUxY2M5MGNkODNmP2FwaS12ZXJzaW9uPTIwMTYtMDktMzA=",
      "RequestMethod": "GET",
      "RequestBody": "",
      "RequestHeaders": {
        "User-Agent": [
          "Microsoft.Azure.Management.Compute.ComputeManagementClient/10.8.0.0"
        ]
      },
      "ResponseBody": "{\r\n  \"operationId\": \"db626734-187c-463d-a4fd-be1cc90cd83f\",\r\n  \"startTime\": \"2016-04-07T13:49:07.1481826-07:00\",\r\n  \"status\": \"InProgress\"\r\n}",
      "ResponseHeaders": {
        "Content-Length": [
          "141"
        ],
        "Content-Type": [
          "application/json; charset=utf-8"
        ],
        "Expires": [
          "-1"
        ],
        "Pragma": [
          "no-cache"
        ],
        "Strict-Transport-Security": [
          "max-age=31536000; includeSubDomains"
        ],
        "x-ms-served-by": [
          "6d8fb542-dd65-48cb-9954-9a384a89dc05_131031808034968975"
        ],
        "x-ms-request-id": [
          "9438f175-a62f-469b-9bb8-23f3f2d15e33"
        ],
        "Cache-Control": [
          "no-cache"
        ],
        "Server": [
          "Microsoft-HTTPAPI/2.0",
          "Microsoft-HTTPAPI/2.0"
        ],
        "x-ms-ratelimit-remaining-subscription-reads": [
          "14971"
        ],
        "x-ms-correlation-request-id": [
          "1dc6e1a3-3e5f-42c4-bd6b-92678372c278"
        ],
        "x-ms-routing-request-id": [
          "BRAZILUS:20160407T210350Z:1dc6e1a3-3e5f-42c4-bd6b-92678372c278"
        ],
        "Date": [
          "Thu, 07 Apr 2016 21:03:50 GMT"
        ]
      },
      "StatusCode": 200
    },
    {
      "RequestUri": "/subscriptions/e33f361b-53c2-4cc7-b829-78906708387b/providers/Microsoft.ContainerService/locations/australiasoutheast/operations/db626734-187c-463d-a4fd-be1cc90cd83f?api-version=2016-09-30",
      "EncodedRequestUri": "L3N1YnNjcmlwdGlvbnMvZTMzZjM2MWItNTNjMi00Y2M3LWI4MjktNzg5MDY3MDgzODdiL3Byb3ZpZGVycy9NaWNyb3NvZnQuQ29udGFpbmVyU2VydmljZS9sb2NhdGlvbnMvYXVzdHJhbGlhc291dGhlYXN0L29wZXJhdGlvbnMvZGI2MjY3MzQtMTg3Yy00NjNkLWE0ZmQtYmUxY2M5MGNkODNmP2FwaS12ZXJzaW9uPTIwMTYtMDktMzA=",
      "RequestMethod": "GET",
      "RequestBody": "",
      "RequestHeaders": {
        "User-Agent": [
          "Microsoft.Azure.Management.Compute.ComputeManagementClient/10.8.0.0"
        ]
      },
      "ResponseBody": "{\r\n  \"operationId\": \"db626734-187c-463d-a4fd-be1cc90cd83f\",\r\n  \"startTime\": \"2016-04-07T13:49:07.1481826-07:00\",\r\n  \"status\": \"InProgress\"\r\n}",
      "ResponseHeaders": {
        "Content-Length": [
          "141"
        ],
        "Content-Type": [
          "application/json; charset=utf-8"
        ],
        "Expires": [
          "-1"
        ],
        "Pragma": [
          "no-cache"
        ],
        "Strict-Transport-Security": [
          "max-age=31536000; includeSubDomains"
        ],
        "x-ms-served-by": [
          "6d8fb542-dd65-48cb-9954-9a384a89dc05_131031808034968975"
        ],
        "x-ms-request-id": [
          "6a304177-6d6c-48c0-9675-b67630de8279"
        ],
        "Cache-Control": [
          "no-cache"
        ],
        "Server": [
          "Microsoft-HTTPAPI/2.0",
          "Microsoft-HTTPAPI/2.0"
        ],
        "x-ms-ratelimit-remaining-subscription-reads": [
          "14970"
        ],
        "x-ms-correlation-request-id": [
          "3ca57d53-cc44-459e-96ee-5c9588638dcb"
        ],
        "x-ms-routing-request-id": [
          "BRAZILUS:20160407T210420Z:3ca57d53-cc44-459e-96ee-5c9588638dcb"
        ],
        "Date": [
          "Thu, 07 Apr 2016 21:04:20 GMT"
        ]
      },
      "StatusCode": 200
    },
    {
      "RequestUri": "/subscriptions/e33f361b-53c2-4cc7-b829-78906708387b/providers/Microsoft.ContainerService/locations/australiasoutheast/operations/db626734-187c-463d-a4fd-be1cc90cd83f?api-version=2016-09-30",
      "EncodedRequestUri": "L3N1YnNjcmlwdGlvbnMvZTMzZjM2MWItNTNjMi00Y2M3LWI4MjktNzg5MDY3MDgzODdiL3Byb3ZpZGVycy9NaWNyb3NvZnQuQ29udGFpbmVyU2VydmljZS9sb2NhdGlvbnMvYXVzdHJhbGlhc291dGhlYXN0L29wZXJhdGlvbnMvZGI2MjY3MzQtMTg3Yy00NjNkLWE0ZmQtYmUxY2M5MGNkODNmP2FwaS12ZXJzaW9uPTIwMTYtMDktMzA=",
      "RequestMethod": "GET",
      "RequestBody": "",
      "RequestHeaders": {
        "User-Agent": [
          "Microsoft.Azure.Management.Compute.ComputeManagementClient/10.8.0.0"
        ]
      },
      "ResponseBody": "{\r\n  \"operationId\": \"db626734-187c-463d-a4fd-be1cc90cd83f\",\r\n  \"startTime\": \"2016-04-07T13:49:07.1481826-07:00\",\r\n  \"endTime\": \"2016-04-07T14:04:20.5203982-07:00\",\r\n  \"status\": \"Succeeded\"\r\n}",
      "ResponseHeaders": {
        "Content-Length": [
          "191"
        ],
        "Content-Type": [
          "application/json; charset=utf-8"
        ],
        "Expires": [
          "-1"
        ],
        "Pragma": [
          "no-cache"
        ],
        "Strict-Transport-Security": [
          "max-age=31536000; includeSubDomains"
        ],
        "x-ms-served-by": [
          "6d8fb542-dd65-48cb-9954-9a384a89dc05_131031808034968975"
        ],
        "x-ms-request-id": [
          "05511ee3-7df4-403e-92f9-d1ffa82a8419"
        ],
        "Cache-Control": [
          "no-cache"
        ],
        "Server": [
          "Microsoft-HTTPAPI/2.0",
          "Microsoft-HTTPAPI/2.0"
        ],
        "x-ms-ratelimit-remaining-subscription-reads": [
          "14969"
        ],
        "x-ms-correlation-request-id": [
          "c18c9614-b96d-407d-9cbe-1946b0903076"
        ],
        "x-ms-routing-request-id": [
          "BRAZILUS:20160407T210450Z:c18c9614-b96d-407d-9cbe-1946b0903076"
        ],
        "Date": [
          "Thu, 07 Apr 2016 21:04:50 GMT"
        ]
      },
      "StatusCode": 200
    },
    {
      "RequestUri": "/subscriptions/e33f361b-53c2-4cc7-b829-78906708387b/resourceGroups/crptestar3784/providers/Microsoft.ContainerService/containerServices/cs9920?api-version=2016-09-30",
      "EncodedRequestUri": "L3N1YnNjcmlwdGlvbnMvZTMzZjM2MWItNTNjMi00Y2M3LWI4MjktNzg5MDY3MDgzODdiL3Jlc291cmNlR3JvdXBzL2NycHRlc3RhcjM3ODQvcHJvdmlkZXJzL01pY3Jvc29mdC5Db250YWluZXJTZXJ2aWNlL2NvbnRhaW5lclNlcnZpY2VzL2NzOTkyMD9hcGktdmVyc2lvbj0yMDE2LTA5LTMw",
      "RequestMethod": "GET",
      "RequestBody": "",
      "RequestHeaders": {
        "User-Agent": [
          "Microsoft.Azure.Management.Compute.ComputeManagementClient/10.8.0.0"
        ]
      },
      "ResponseBody": "{\r\n  \"properties\": {\r\n    \"provisioningState\": \"Succeeded\",\r\n    \"orchestratorProfile\": {\r\n      \"orchestratorType\": \"DCOS\"\r\n    },\r\n    \"masterProfile\": {\r\n      \"count\": 1,\r\n      \"dnsPrefix\": \"mdp6158\",\r\n      \"fqdn\": \"mdp6158.australiasoutheast.cloudapp.azure.com\"\r\n    },\r\n    \"agentPoolProfiles\": [\r\n      {\r\n        \"name\": \"AgentPool1\",\r\n        \"count\": 1,\r\n        \"vmSize\": \"Standard_A1\",\r\n        \"dnsPrefix\": \"apdp2408\",\r\n        \"fqdn\": \"apdp2408.australiasoutheast.cloudapp.azure.com\"\r\n      }\r\n    ],\r\n    \"linuxProfile\": {\r\n      \"ssh\": {\r\n        \"publicKeys\": [\r\n          {\r\n            \"keyData\": \"\"\r\n          }\r\n        ]\r\n      },\r\n      \"adminUsername\": \"acsLinuxAdmin\"\r\n    },\r\n    \"diagnosticsProfile\": {\r\n      \"vmDiagnostics\": {\r\n        \"enabled\": true,\r\n        \"storageUri\": \"https://eatpmatu722vgDCOSdiag0.blob.core.windows.net/\"\r\n      }\r\n    }\r\n  },\r\n  \"id\": \"/subscriptions/e33f361b-53c2-4cc7-b829-78906708387b/resourceGroups/crptestar3784/providers/Microsoft.ContainerService/containerServices/cs9920\",\r\n  \"name\": \"cs9920\",\r\n  \"type\": \"Microsoft.ContainerService/ContainerServices\",\r\n  \"location\": \"australiasoutheast\",\r\n  \"tags\": {\r\n    \"RG\": \"rg\",\r\n    \"testTag\": \"1\"\r\n  }\r\n}",
      "ResponseHeaders": {
        "Content-Length": [
          "2484"
        ],
        "Content-Type": [
          "application/json; charset=utf-8"
        ],
        "Expires": [
          "-1"
        ],
        "Pragma": [
          "no-cache"
        ],
        "Strict-Transport-Security": [
          "max-age=31536000; includeSubDomains"
        ],
        "x-ms-served-by": [
          "6d8fb542-dd65-48cb-9954-9a384a89dc05_131031808034968975"
        ],
        "x-ms-request-id": [
          "8dd14b25-b0e1-4d59-9f50-ca41461eb1fe"
        ],
        "Cache-Control": [
          "no-cache"
        ],
        "Server": [
          "Microsoft-HTTPAPI/2.0",
          "Microsoft-HTTPAPI/2.0"
        ],
        "x-ms-ratelimit-remaining-subscription-reads": [
          "14968"
        ],
        "x-ms-correlation-request-id": [
          "285b85e4-052e-434a-a0da-0554484e3fb1"
        ],
        "x-ms-routing-request-id": [
          "BRAZILUS:20160407T210451Z:285b85e4-052e-434a-a0da-0554484e3fb1"
        ],
        "Date": [
          "Thu, 07 Apr 2016 21:04:50 GMT"
        ]
      },
      "StatusCode": 200
    },
    {
      "RequestUri": "/subscriptions/e33f361b-53c2-4cc7-b829-78906708387b/resourceGroups/crptestar3784/providers/Microsoft.ContainerService/containerServices/cs9920?api-version=2016-09-30",
      "EncodedRequestUri": "L3N1YnNjcmlwdGlvbnMvZTMzZjM2MWItNTNjMi00Y2M3LWI4MjktNzg5MDY3MDgzODdiL3Jlc291cmNlR3JvdXBzL2NycHRlc3RhcjM3ODQvcHJvdmlkZXJzL01pY3Jvc29mdC5Db250YWluZXJTZXJ2aWNlL2NvbnRhaW5lclNlcnZpY2VzL2NzOTkyMD9hcGktdmVyc2lvbj0yMDE2LTA5LTMw",
      "RequestMethod": "GET",
      "RequestBody": "",
      "RequestHeaders": {
        "x-ms-client-request-id": [
          "8f99054e-be51-4c3c-9c13-2dc4797a4cb9"
        ],
        "accept-language": [
          "en-US"
        ],
        "User-Agent": [
          "Microsoft.Azure.Management.Compute.ComputeManagementClient/10.8.0.0"
        ]
      },
      "ResponseBody": "{\r\n  \"properties\": {\r\n    \"provisioningState\": \"Succeeded\",\r\n    \"orchestratorProfile\": {\r\n      \"orchestratorType\": \"DCOS\"\r\n    },\r\n    \"masterProfile\": {\r\n      \"count\": 1,\r\n      \"dnsPrefix\": \"mdp6158\",\r\n      \"fqdn\": \"mdp6158.australiasoutheast.cloudapp.azure.com\"\r\n    },\r\n    \"agentPoolProfiles\": [\r\n      {\r\n        \"name\": \"AgentPool1\",\r\n        \"count\": 1,\r\n        \"vmSize\": \"Standard_A1\",\r\n        \"dnsPrefix\": \"apdp2408\",\r\n        \"fqdn\": \"apdp2408.australiasoutheast.cloudapp.azure.com\"\r\n      }\r\n    ],\r\n    \"linuxProfile\": {\r\n      \"ssh\": {\r\n        \"publicKeys\": [\r\n          {\r\n            \"keyData\": \"\"\r\n          }\r\n        ]\r\n      },\r\n      \"adminUsername\": \"acsLinuxAdmin\"\r\n    },\r\n    \"diagnosticsProfile\": {\r\n      \"vmDiagnostics\": {\r\n        \"enabled\": true,\r\n        \"storageUri\": \"https://eatpmatu722vgDCOSdiag0.blob.core.windows.net/\"\r\n      }\r\n    }\r\n  },\r\n  \"id\": \"/subscriptions/e33f361b-53c2-4cc7-b829-78906708387b/resourceGroups/crptestar3784/providers/Microsoft.ContainerService/containerServices/cs9920\",\r\n  \"name\": \"cs9920\",\r\n  \"type\": \"Microsoft.ContainerService/ContainerServices\",\r\n  \"location\": \"australiasoutheast\",\r\n  \"tags\": {\r\n    \"RG\": \"rg\",\r\n    \"testTag\": \"1\"\r\n  }\r\n}",
      "ResponseHeaders": {
        "Content-Length": [
          "2484"
        ],
        "Content-Type": [
          "application/json; charset=utf-8"
        ],
        "Expires": [
          "-1"
        ],
        "Pragma": [
          "no-cache"
        ],
        "Strict-Transport-Security": [
          "max-age=31536000; includeSubDomains"
        ],
        "x-ms-served-by": [
          "6d8fb542-dd65-48cb-9954-9a384a89dc05_131031808034968975"
        ],
        "x-ms-request-id": [
          "6f195358-af0c-4c1d-b870-45058eba0981"
        ],
        "Cache-Control": [
          "no-cache"
        ],
        "Server": [
          "Microsoft-HTTPAPI/2.0",
          "Microsoft-HTTPAPI/2.0"
        ],
        "x-ms-ratelimit-remaining-subscription-reads": [
          "14967"
        ],
        "x-ms-correlation-request-id": [
          "e8ff169e-bce3-456e-8f0f-1f5eb75b7770"
        ],
        "x-ms-routing-request-id": [
          "BRAZILUS:20160407T210451Z:e8ff169e-bce3-456e-8f0f-1f5eb75b7770"
        ],
        "Date": [
          "Thu, 07 Apr 2016 21:04:51 GMT"
        ]
      },
      "StatusCode": 200
    },
    {
      "RequestUri": "/subscriptions/e33f361b-53c2-4cc7-b829-78906708387b/resourceGroups/crptestar3784/providers/Microsoft.ContainerService/containerServices/cs9920?api-version=2016-09-30",
      "EncodedRequestUri": "L3N1YnNjcmlwdGlvbnMvZTMzZjM2MWItNTNjMi00Y2M3LWI4MjktNzg5MDY3MDgzODdiL3Jlc291cmNlR3JvdXBzL2NycHRlc3RhcjM3ODQvcHJvdmlkZXJzL01pY3Jvc29mdC5Db250YWluZXJTZXJ2aWNlL2NvbnRhaW5lclNlcnZpY2VzL2NzOTkyMD9hcGktdmVyc2lvbj0yMDE2LTA5LTMw",
      "RequestMethod": "GET",
      "RequestBody": "",
      "RequestHeaders": {
        "User-Agent": [
          "Microsoft.Azure.Management.Compute.ComputeManagementClient/10.8.0.0"
        ]
      },
      "ResponseBody": "{\r\n  \"properties\": {\r\n    \"provisioningState\": \"Succeeded\",\r\n    \"orchestratorProfile\": {\r\n      \"orchestratorType\": \"DCOS\"\r\n    },\r\n    \"masterProfile\": {\r\n      \"count\": 1,\r\n      \"dnsPrefix\": \"mdp6158\",\r\n      \"fqdn\": \"mdp6158.australiasoutheast.cloudapp.azure.com\"\r\n    },\r\n    \"agentPoolProfiles\": [\r\n      {\r\n        \"name\": \"AgentPool1\",\r\n        \"count\": 2,\r\n        \"vmSize\": \"Standard_A1\",\r\n        \"dnsPrefix\": \"apdp2408\",\r\n        \"fqdn\": \"apdp2408.australiasoutheast.cloudapp.azure.com\"\r\n      }\r\n    ],\r\n    \"linuxProfile\": {\r\n      \"ssh\": {\r\n        \"publicKeys\": [\r\n          {\r\n            \"keyData\": \"\"\r\n          }\r\n        ]\r\n      },\r\n      \"adminUsername\": \"acsLinuxAdmin\"\r\n    },\r\n    \"diagnosticsProfile\": {\r\n      \"vmDiagnostics\": {\r\n        \"enabled\": true,\r\n        \"storageUri\": \"https://eatpmatu722vgDCOSdiag0.blob.core.windows.net/\"\r\n      }\r\n    }\r\n  },\r\n  \"id\": \"/subscriptions/e33f361b-53c2-4cc7-b829-78906708387b/resourceGroups/crptestar3784/providers/Microsoft.ContainerService/containerServices/cs9920\",\r\n  \"name\": \"cs9920\",\r\n  \"type\": \"Microsoft.ContainerService/ContainerServices\",\r\n  \"location\": \"australiasoutheast\",\r\n  \"tags\": {\r\n    \"RG\": \"rg\",\r\n    \"testTag\": \"1\"\r\n  }\r\n}",
      "ResponseHeaders": {
        "Content-Length": [
          "2484"
        ],
        "Content-Type": [
          "application/json; charset=utf-8"
        ],
        "Expires": [
          "-1"
        ],
        "Pragma": [
          "no-cache"
        ],
        "Strict-Transport-Security": [
          "max-age=31536000; includeSubDomains"
        ],
        "x-ms-served-by": [
          "6d8fb542-dd65-48cb-9954-9a384a89dc05_131031808034968975"
        ],
        "x-ms-request-id": [
          "506be18c-cf76-46cc-9c4a-ee07734e8f37"
        ],
        "Cache-Control": [
          "no-cache"
        ],
        "Server": [
          "Microsoft-HTTPAPI/2.0",
          "Microsoft-HTTPAPI/2.0"
        ],
        "x-ms-ratelimit-remaining-subscription-reads": [
          "14955"
        ],
        "x-ms-correlation-request-id": [
          "f88e4bdb-de6d-4bcf-9eab-cff01f27b412"
        ],
        "x-ms-routing-request-id": [
          "BRAZILUS:20160407T211027Z:f88e4bdb-de6d-4bcf-9eab-cff01f27b412"
        ],
        "Date": [
          "Thu, 07 Apr 2016 21:10:26 GMT"
        ]
      },
      "StatusCode": 200
    },
    {
      "RequestUri": "/subscriptions/e33f361b-53c2-4cc7-b829-78906708387b/resourceGroups/crptestar3784/providers/Microsoft.ContainerService/containerServices/cs9920?api-version=2016-09-30",
      "EncodedRequestUri": "L3N1YnNjcmlwdGlvbnMvZTMzZjM2MWItNTNjMi00Y2M3LWI4MjktNzg5MDY3MDgzODdiL3Jlc291cmNlR3JvdXBzL2NycHRlc3RhcjM3ODQvcHJvdmlkZXJzL01pY3Jvc29mdC5Db250YWluZXJTZXJ2aWNlL2NvbnRhaW5lclNlcnZpY2VzL2NzOTkyMD9hcGktdmVyc2lvbj0yMDE2LTA5LTMw",
      "RequestMethod": "GET",
      "RequestBody": "",
      "RequestHeaders": {
        "x-ms-client-request-id": [
          "3974e3ed-ce5f-4ea1-af0b-29e425779b81"
        ],
        "accept-language": [
          "en-US"
        ],
        "User-Agent": [
          "Microsoft.Azure.Management.Compute.ComputeManagementClient/10.8.0.0"
        ]
      },
      "ResponseBody": "{\r\n  \"properties\": {\r\n    \"provisioningState\": \"Succeeded\",\r\n    \"orchestratorProfile\": {\r\n      \"orchestratorType\": \"DCOS\"\r\n    },\r\n    \"masterProfile\": {\r\n      \"count\": 1,\r\n      \"dnsPrefix\": \"mdp6158\",\r\n      \"fqdn\": \"mdp6158.australiasoutheast.cloudapp.azure.com\"\r\n    },\r\n    \"agentPoolProfiles\": [\r\n      {\r\n        \"name\": \"AgentPool1\",\r\n        \"count\": 2,\r\n        \"vmSize\": \"Standard_A1\",\r\n        \"dnsPrefix\": \"apdp2408\",\r\n        \"fqdn\": \"apdp2408.australiasoutheast.cloudapp.azure.com\"\r\n      }\r\n    ],\r\n    \"linuxProfile\": {\r\n      \"ssh\": {\r\n        \"publicKeys\": [\r\n          {\r\n            \"keyData\": \"\"\r\n          }\r\n        ]\r\n      },\r\n      \"adminUsername\": \"acsLinuxAdmin\"\r\n    },\r\n    \"diagnosticsProfile\": {\r\n      \"vmDiagnostics\": {\r\n        \"enabled\": true,\r\n        \"storageUri\": \"https://eatpmatu722vgDCOSdiag0.blob.core.windows.net/\"\r\n      }\r\n    }\r\n  },\r\n  \"id\": \"/subscriptions/e33f361b-53c2-4cc7-b829-78906708387b/resourceGroups/crptestar3784/providers/Microsoft.ContainerService/containerServices/cs9920\",\r\n  \"name\": \"cs9920\",\r\n  \"type\": \"Microsoft.ContainerService/ContainerServices\",\r\n  \"location\": \"australiasoutheast\",\r\n  \"tags\": {\r\n    \"RG\": \"rg\",\r\n    \"testTag\": \"1\"\r\n  }\r\n}",
      "ResponseHeaders": {
        "Content-Length": [
          "2484"
        ],
        "Content-Type": [
          "application/json; charset=utf-8"
        ],
        "Expires": [
          "-1"
        ],
        "Pragma": [
          "no-cache"
        ],
        "Strict-Transport-Security": [
          "max-age=31536000; includeSubDomains"
        ],
        "x-ms-served-by": [
          "6d8fb542-dd65-48cb-9954-9a384a89dc05_131031808034968975"
        ],
        "x-ms-request-id": [
          "fd5ea06b-064f-4ca1-9232-f3bbfb1a2f18"
        ],
        "Cache-Control": [
          "no-cache"
        ],
        "Server": [
          "Microsoft-HTTPAPI/2.0",
          "Microsoft-HTTPAPI/2.0"
        ],
        "x-ms-ratelimit-remaining-subscription-reads": [
          "14954"
        ],
        "x-ms-correlation-request-id": [
          "70f8ae91-8bd7-483e-b93c-8102c8ab1a59"
        ],
        "x-ms-routing-request-id": [
          "BRAZILUS:20160407T211027Z:70f8ae91-8bd7-483e-b93c-8102c8ab1a59"
        ],
        "Date": [
          "Thu, 07 Apr 2016 21:10:26 GMT"
        ]
      },
      "StatusCode": 200
    },
    {
      "RequestUri": "/subscriptions/e33f361b-53c2-4cc7-b829-78906708387b/providers/Microsoft.ContainerService/locations/australiasoutheast/operations/8204a712-0efe-40af-aa54-e35e1dc4664a?api-version=2016-09-30",
      "EncodedRequestUri": "L3N1YnNjcmlwdGlvbnMvZTMzZjM2MWItNTNjMi00Y2M3LWI4MjktNzg5MDY3MDgzODdiL3Byb3ZpZGVycy9NaWNyb3NvZnQuQ29udGFpbmVyU2VydmljZS9sb2NhdGlvbnMvYXVzdHJhbGlhc291dGhlYXN0L29wZXJhdGlvbnMvODIwNGE3MTItMGVmZS00MGFmLWFhNTQtZTM1ZTFkYzQ2NjRhP2FwaS12ZXJzaW9uPTIwMTYtMDktMzA=",
      "RequestMethod": "GET",
      "RequestBody": "",
      "RequestHeaders": {
        "User-Agent": [
          "Microsoft.Azure.Management.Compute.ComputeManagementClient/10.8.0.0"
        ]
      },
      "ResponseBody": "{\r\n  \"operationId\": \"8204a712-0efe-40af-aa54-e35e1dc4664a\",\r\n  \"startTime\": \"2016-04-07T14:04:51.7431184-07:00\",\r\n  \"status\": \"InProgress\"\r\n}",
      "ResponseHeaders": {
        "Content-Length": [
          "141"
        ],
        "Content-Type": [
          "application/json; charset=utf-8"
        ],
        "Expires": [
          "-1"
        ],
        "Pragma": [
          "no-cache"
        ],
        "Strict-Transport-Security": [
          "max-age=31536000; includeSubDomains"
        ],
        "x-ms-served-by": [
          "6d8fb542-dd65-48cb-9954-9a384a89dc05_131031808034968975"
        ],
        "x-ms-request-id": [
          "96e41065-619f-4100-bbcf-1b103bc6495a"
        ],
        "Cache-Control": [
          "no-cache"
        ],
        "Server": [
          "Microsoft-HTTPAPI/2.0",
          "Microsoft-HTTPAPI/2.0"
        ],
        "x-ms-ratelimit-remaining-subscription-reads": [
          "14966"
        ],
        "x-ms-correlation-request-id": [
          "dec65ab9-4309-48c5-8dc6-6b4ad9626aaf"
        ],
        "x-ms-routing-request-id": [
          "BRAZILUS:20160407T210523Z:dec65ab9-4309-48c5-8dc6-6b4ad9626aaf"
        ],
        "Date": [
          "Thu, 07 Apr 2016 21:05:23 GMT"
        ]
      },
      "StatusCode": 200
    },
    {
      "RequestUri": "/subscriptions/e33f361b-53c2-4cc7-b829-78906708387b/providers/Microsoft.ContainerService/locations/australiasoutheast/operations/8204a712-0efe-40af-aa54-e35e1dc4664a?api-version=2016-09-30",
      "EncodedRequestUri": "L3N1YnNjcmlwdGlvbnMvZTMzZjM2MWItNTNjMi00Y2M3LWI4MjktNzg5MDY3MDgzODdiL3Byb3ZpZGVycy9NaWNyb3NvZnQuQ29udGFpbmVyU2VydmljZS9sb2NhdGlvbnMvYXVzdHJhbGlhc291dGhlYXN0L29wZXJhdGlvbnMvODIwNGE3MTItMGVmZS00MGFmLWFhNTQtZTM1ZTFkYzQ2NjRhP2FwaS12ZXJzaW9uPTIwMTYtMDktMzA=",
      "RequestMethod": "GET",
      "RequestBody": "",
      "RequestHeaders": {
        "User-Agent": [
          "Microsoft.Azure.Management.Compute.ComputeManagementClient/10.8.0.0"
        ]
      },
      "ResponseBody": "{\r\n  \"operationId\": \"8204a712-0efe-40af-aa54-e35e1dc4664a\",\r\n  \"startTime\": \"2016-04-07T14:04:51.7431184-07:00\",\r\n  \"status\": \"InProgress\"\r\n}",
      "ResponseHeaders": {
        "Content-Length": [
          "141"
        ],
        "Content-Type": [
          "application/json; charset=utf-8"
        ],
        "Expires": [
          "-1"
        ],
        "Pragma": [
          "no-cache"
        ],
        "Strict-Transport-Security": [
          "max-age=31536000; includeSubDomains"
        ],
        "x-ms-served-by": [
          "6d8fb542-dd65-48cb-9954-9a384a89dc05_131031808034968975"
        ],
        "x-ms-request-id": [
          "a2379d51-f887-4876-8024-740fe4051901"
        ],
        "Cache-Control": [
          "no-cache"
        ],
        "Server": [
          "Microsoft-HTTPAPI/2.0",
          "Microsoft-HTTPAPI/2.0"
        ],
        "x-ms-ratelimit-remaining-subscription-reads": [
          "14965"
        ],
        "x-ms-correlation-request-id": [
          "4bbaf9a6-545d-4990-b733-6eaca1402ea0"
        ],
        "x-ms-routing-request-id": [
          "BRAZILUS:20160407T210553Z:4bbaf9a6-545d-4990-b733-6eaca1402ea0"
        ],
        "Date": [
          "Thu, 07 Apr 2016 21:05:53 GMT"
        ]
      },
      "StatusCode": 200
    },
    {
      "RequestUri": "/subscriptions/e33f361b-53c2-4cc7-b829-78906708387b/providers/Microsoft.ContainerService/locations/australiasoutheast/operations/8204a712-0efe-40af-aa54-e35e1dc4664a?api-version=2016-09-30",
      "EncodedRequestUri": "L3N1YnNjcmlwdGlvbnMvZTMzZjM2MWItNTNjMi00Y2M3LWI4MjktNzg5MDY3MDgzODdiL3Byb3ZpZGVycy9NaWNyb3NvZnQuQ29udGFpbmVyU2VydmljZS9sb2NhdGlvbnMvYXVzdHJhbGlhc291dGhlYXN0L29wZXJhdGlvbnMvODIwNGE3MTItMGVmZS00MGFmLWFhNTQtZTM1ZTFkYzQ2NjRhP2FwaS12ZXJzaW9uPTIwMTYtMDktMzA=",
      "RequestMethod": "GET",
      "RequestBody": "",
      "RequestHeaders": {
        "User-Agent": [
          "Microsoft.Azure.Management.Compute.ComputeManagementClient/10.8.0.0"
        ]
      },
      "ResponseBody": "{\r\n  \"operationId\": \"8204a712-0efe-40af-aa54-e35e1dc4664a\",\r\n  \"startTime\": \"2016-04-07T14:04:51.7431184-07:00\",\r\n  \"status\": \"InProgress\"\r\n}",
      "ResponseHeaders": {
        "Content-Length": [
          "141"
        ],
=======
>>>>>>> 826079ea
        "Content-Type": [
          "application/json; charset=utf-8"
        ],
        "Expires": [
          "-1"
        ],
        "Cache-Control": [
          "no-cache"
        ],
        "Date": [
          "Fri, 27 Jan 2017 08:03:29 GMT"
        ],
        "Pragma": [
          "no-cache"
        ],
        "Transfer-Encoding": [
          "chunked"
        ],
        "Server": [
          "Microsoft-HTTPAPI/2.0",
          "Microsoft-HTTPAPI/2.0"
        ],
        "Vary": [
          "Accept-Encoding"
        ],
        "Strict-Transport-Security": [
          "max-age=31536000; includeSubDomains"
        ],
        "x-ms-served-by": [
          "3fd3328b-c641-451f-92e1-2ac6b0e3a6a2_131277408689118788"
        ],
        "x-ms-request-id": [
          "954a0a18-96bf-4f0c-a073-9bc8216ac134"
        ],
        "x-ms-ratelimit-remaining-subscription-reads": [
          "14969"
        ],
        "x-ms-correlation-request-id": [
          "10b8e032-d39f-4ff1-97b0-8e84ef59bb8c"
        ],
        "x-ms-routing-request-id": [
          "CENTRALUS:20170127T080330Z:10b8e032-d39f-4ff1-97b0-8e84ef59bb8c"
        ]
      },
      "StatusCode": 200
    },
    {
<<<<<<< HEAD
      "RequestUri": "/subscriptions/e33f361b-53c2-4cc7-b829-78906708387b/providers/Microsoft.ContainerService/locations/australiasoutheast/operations/8204a712-0efe-40af-aa54-e35e1dc4664a?api-version=2016-09-30",
      "EncodedRequestUri": "L3N1YnNjcmlwdGlvbnMvZTMzZjM2MWItNTNjMi00Y2M3LWI4MjktNzg5MDY3MDgzODdiL3Byb3ZpZGVycy9NaWNyb3NvZnQuQ29udGFpbmVyU2VydmljZS9sb2NhdGlvbnMvYXVzdHJhbGlhc291dGhlYXN0L29wZXJhdGlvbnMvODIwNGE3MTItMGVmZS00MGFmLWFhNTQtZTM1ZTFkYzQ2NjRhP2FwaS12ZXJzaW9uPTIwMTYtMDktMzA=",
=======
      "RequestUri": "/subscriptions/b52fce95-de5f-4b37-afca-db203a5d0b6a/resourceGroups/crptestar5311/providers/Microsoft.ContainerService/containerServices/cs1495?api-version=2016-09-30",
      "EncodedRequestUri": "L3N1YnNjcmlwdGlvbnMvYjUyZmNlOTUtZGU1Zi00YjM3LWFmY2EtZGIyMDNhNWQwYjZhL3Jlc291cmNlR3JvdXBzL2NycHRlc3RhcjUzMTEvcHJvdmlkZXJzL01pY3Jvc29mdC5Db250YWluZXJTZXJ2aWNlL2NvbnRhaW5lclNlcnZpY2VzL2NzMTQ5NT9hcGktdmVyc2lvbj0yMDE2LTA5LTMw",
>>>>>>> 826079ea
      "RequestMethod": "GET",
      "RequestBody": "",
      "RequestHeaders": {
        "x-ms-client-request-id": [
          "8bfe9b7a-d747-40de-b88f-c6b28242d49e"
        ],
        "accept-language": [
          "en-US"
        ],
        "User-Agent": [
          "FxVersion/4.6.24410.01",
          "Microsoft.Azure.Management.Compute.ComputeManagementClient/14.0.0-prerelease"
        ]
      },
      "ResponseBody": "{\r\n  \"id\": \"/subscriptions/b52fce95-de5f-4b37-afca-db203a5d0b6a/resourceGroups/crptestar5311/providers/Microsoft.ContainerService/containerServices/cs1495\",\r\n  \"name\": \"cs1495\",\r\n  \"type\": \"Microsoft.ContainerService/ContainerServices\",\r\n  \"location\": \"australiasoutheast\",\r\n  \"tags\": {\r\n    \"RG\": \"rg\",\r\n    \"testTag\": \"1\"\r\n  },\r\n  \"properties\": {\r\n    \"provisioningState\": \"Succeeded\",\r\n    \"orchestratorProfile\": {\r\n      \"orchestratorType\": \"DCOS\"\r\n    },\r\n    \"masterProfile\": {\r\n      \"count\": 1,\r\n      \"dnsPrefix\": \"mdp2878\",\r\n      \"fqdn\": \"mdp2878.australiasoutheast.cloudapp.azure.com\"\r\n    },\r\n    \"agentPoolProfiles\": [\r\n      {\r\n        \"name\": \"AgentPool1\",\r\n        \"count\": 1,\r\n        \"vmSize\": \"Standard_A1\",\r\n        \"dnsPrefix\": \"apdp560\",\r\n        \"fqdn\": \"apdp560.australiasoutheast.cloudapp.azure.com\",\r\n        \"osType\": \"Linux\"\r\n      }\r\n    ],\r\n    \"linuxProfile\": {\r\n      \"ssh\": {\r\n        \"publicKeys\": [\r\n          {\r\n            \"keyData\": \"ssh-rsa AAAAB3NzaC1yc2EAAAADAQABAAABAQDorij8dGcKUBTbvHylBpm5NZ2MtDgn1+jbyHE8N4dCS4ZoIl6Pdoa1At/GjXVhIRuz1hlyT2ey5BaC8iQnQTh/f2oyNctQ5+2KX1sgFlvaQAJCVn0tN7yDT29ZiIE2kfL3RCV5HH7p+NjBQ/cvtaOgESgoi/CI3S58w1XaRdDKo5Uz0U0DDuuB5lO5dq4nceAH8sx2bFTNjlgJcoyxi13h9CYkymm0mVaZkwiIJY8cU+UrupZKCMboBbCM7Q2spmRQ1tGicT5g84PsCqUf417u+Jvtf0kD1GdsCyMGALzBDS0scORhMiXHZ/vEM6rOPCIBpH7IzeULhWGXZfPdg4bL acs-bot@microsoft.com\"\r\n          }\r\n        ]\r\n      },\r\n      \"adminUsername\": \"azureuser\"\r\n    },\r\n    \"diagnosticsProfile\": {\r\n      \"vmDiagnostics\": {\r\n        \"enabled\": true,\r\n        \"storageUri\": \"https://pgnvwmbze6urcdiag0.blob.core.windows.net/\"\r\n      }\r\n    }\r\n  }\r\n}",
      "ResponseHeaders": {
        "Content-Type": [
          "application/json; charset=utf-8"
        ],
        "Expires": [
          "-1"
        ],
        "Cache-Control": [
          "no-cache"
        ],
        "Date": [
          "Fri, 27 Jan 2017 08:03:29 GMT"
        ],
        "Pragma": [
          "no-cache"
        ],
        "Transfer-Encoding": [
          "chunked"
        ],
        "Server": [
          "Microsoft-HTTPAPI/2.0",
          "Microsoft-HTTPAPI/2.0"
        ],
        "Vary": [
          "Accept-Encoding"
        ],
        "Strict-Transport-Security": [
          "max-age=31536000; includeSubDomains"
        ],
        "x-ms-served-by": [
          "3fd3328b-c641-451f-92e1-2ac6b0e3a6a2_131277408689118788"
        ],
        "x-ms-request-id": [
          "3986788c-7f3c-443e-bb79-57fd8fba0bde"
        ],
        "x-ms-ratelimit-remaining-subscription-reads": [
          "14968"
        ],
        "x-ms-correlation-request-id": [
          "ea0d02af-f5c2-4796-838d-e47949a32779"
        ],
        "x-ms-routing-request-id": [
          "CENTRALUS:20170127T080330Z:ea0d02af-f5c2-4796-838d-e47949a32779"
        ]
      },
      "StatusCode": 200
    },
    {
<<<<<<< HEAD
      "RequestUri": "/subscriptions/e33f361b-53c2-4cc7-b829-78906708387b/providers/Microsoft.ContainerService/locations/australiasoutheast/operations/8204a712-0efe-40af-aa54-e35e1dc4664a?api-version=2016-09-30",
      "EncodedRequestUri": "L3N1YnNjcmlwdGlvbnMvZTMzZjM2MWItNTNjMi00Y2M3LWI4MjktNzg5MDY3MDgzODdiL3Byb3ZpZGVycy9NaWNyb3NvZnQuQ29udGFpbmVyU2VydmljZS9sb2NhdGlvbnMvYXVzdHJhbGlhc291dGhlYXN0L29wZXJhdGlvbnMvODIwNGE3MTItMGVmZS00MGFmLWFhNTQtZTM1ZTFkYzQ2NjRhP2FwaS12ZXJzaW9uPTIwMTYtMDktMzA=",
=======
      "RequestUri": "/subscriptions/b52fce95-de5f-4b37-afca-db203a5d0b6a/resourceGroups/crptestar5311/providers/Microsoft.ContainerService/containerServices/cs1495?api-version=2016-09-30",
      "EncodedRequestUri": "L3N1YnNjcmlwdGlvbnMvYjUyZmNlOTUtZGU1Zi00YjM3LWFmY2EtZGIyMDNhNWQwYjZhL3Jlc291cmNlR3JvdXBzL2NycHRlc3RhcjUzMTEvcHJvdmlkZXJzL01pY3Jvc29mdC5Db250YWluZXJTZXJ2aWNlL2NvbnRhaW5lclNlcnZpY2VzL2NzMTQ5NT9hcGktdmVyc2lvbj0yMDE2LTA5LTMw",
>>>>>>> 826079ea
      "RequestMethod": "GET",
      "RequestBody": "",
      "RequestHeaders": {
        "User-Agent": [
          "FxVersion/4.6.24410.01",
          "Microsoft.Azure.Management.Compute.ComputeManagementClient/14.0.0-prerelease"
        ]
      },
      "ResponseBody": "{\r\n  \"id\": \"/subscriptions/b52fce95-de5f-4b37-afca-db203a5d0b6a/resourceGroups/crptestar5311/providers/Microsoft.ContainerService/containerServices/cs1495\",\r\n  \"name\": \"cs1495\",\r\n  \"type\": \"Microsoft.ContainerService/ContainerServices\",\r\n  \"location\": \"australiasoutheast\",\r\n  \"tags\": {\r\n    \"RG\": \"rg\",\r\n    \"testTag\": \"1\"\r\n  },\r\n  \"properties\": {\r\n    \"provisioningState\": \"Succeeded\",\r\n    \"orchestratorProfile\": {\r\n      \"orchestratorType\": \"DCOS\"\r\n    },\r\n    \"masterProfile\": {\r\n      \"count\": 1,\r\n      \"dnsPrefix\": \"mdp2878\",\r\n      \"fqdn\": \"mdp2878.australiasoutheast.cloudapp.azure.com\"\r\n    },\r\n    \"agentPoolProfiles\": [\r\n      {\r\n        \"name\": \"AgentPool1\",\r\n        \"count\": 2,\r\n        \"vmSize\": \"Standard_A1\",\r\n        \"dnsPrefix\": \"apdp560\",\r\n        \"fqdn\": \"apdp560.australiasoutheast.cloudapp.azure.com\",\r\n        \"osType\": \"Linux\"\r\n      }\r\n    ],\r\n    \"linuxProfile\": {\r\n      \"ssh\": {\r\n        \"publicKeys\": [\r\n          {\r\n            \"keyData\": \"ssh-rsa AAAAB3NzaC1yc2EAAAADAQABAAABAQDorij8dGcKUBTbvHylBpm5NZ2MtDgn1+jbyHE8N4dCS4ZoIl6Pdoa1At/GjXVhIRuz1hlyT2ey5BaC8iQnQTh/f2oyNctQ5+2KX1sgFlvaQAJCVn0tN7yDT29ZiIE2kfL3RCV5HH7p+NjBQ/cvtaOgESgoi/CI3S58w1XaRdDKo5Uz0U0DDuuB5lO5dq4nceAH8sx2bFTNjlgJcoyxi13h9CYkymm0mVaZkwiIJY8cU+UrupZKCMboBbCM7Q2spmRQ1tGicT5g84PsCqUf417u+Jvtf0kD1GdsCyMGALzBDS0scORhMiXHZ/vEM6rOPCIBpH7IzeULhWGXZfPdg4bL acs-bot@microsoft.com\"\r\n          }\r\n        ]\r\n      },\r\n      \"adminUsername\": \"azureuser\"\r\n    },\r\n    \"diagnosticsProfile\": {\r\n      \"vmDiagnostics\": {\r\n        \"enabled\": true,\r\n        \"storageUri\": \"https://pgnvwmbze6urcdiag0.blob.core.windows.net/\"\r\n      }\r\n    }\r\n  }\r\n}",
      "ResponseHeaders": {
        "Content-Type": [
          "application/json; charset=utf-8"
        ],
        "Expires": [
          "-1"
        ],
        "Cache-Control": [
          "no-cache"
        ],
        "Date": [
          "Fri, 27 Jan 2017 08:06:02 GMT"
        ],
        "Pragma": [
          "no-cache"
        ],
        "Transfer-Encoding": [
          "chunked"
        ],
        "Server": [
          "Microsoft-HTTPAPI/2.0",
          "Microsoft-HTTPAPI/2.0"
        ],
        "Vary": [
          "Accept-Encoding"
        ],
        "Strict-Transport-Security": [
          "max-age=31536000; includeSubDomains"
        ],
        "x-ms-served-by": [
          "3fd3328b-c641-451f-92e1-2ac6b0e3a6a2_131277408689118788"
        ],
        "x-ms-request-id": [
          "74e0e953-e31a-46d0-8bd3-809ed18b9df9"
        ],
        "x-ms-ratelimit-remaining-subscription-reads": [
          "14962"
        ],
        "x-ms-correlation-request-id": [
          "24236bc5-dd73-4b91-aa32-5aab7c90dc37"
        ],
        "x-ms-routing-request-id": [
          "CENTRALUS:20170127T080603Z:24236bc5-dd73-4b91-aa32-5aab7c90dc37"
        ]
      },
      "StatusCode": 200
    },
    {
<<<<<<< HEAD
      "RequestUri": "/subscriptions/e33f361b-53c2-4cc7-b829-78906708387b/providers/Microsoft.ContainerService/locations/australiasoutheast/operations/8204a712-0efe-40af-aa54-e35e1dc4664a?api-version=2016-09-30",
      "EncodedRequestUri": "L3N1YnNjcmlwdGlvbnMvZTMzZjM2MWItNTNjMi00Y2M3LWI4MjktNzg5MDY3MDgzODdiL3Byb3ZpZGVycy9NaWNyb3NvZnQuQ29udGFpbmVyU2VydmljZS9sb2NhdGlvbnMvYXVzdHJhbGlhc291dGhlYXN0L29wZXJhdGlvbnMvODIwNGE3MTItMGVmZS00MGFmLWFhNTQtZTM1ZTFkYzQ2NjRhP2FwaS12ZXJzaW9uPTIwMTYtMDktMzA=",
=======
      "RequestUri": "/subscriptions/b52fce95-de5f-4b37-afca-db203a5d0b6a/resourceGroups/crptestar5311/providers/Microsoft.ContainerService/containerServices/cs1495?api-version=2016-09-30",
      "EncodedRequestUri": "L3N1YnNjcmlwdGlvbnMvYjUyZmNlOTUtZGU1Zi00YjM3LWFmY2EtZGIyMDNhNWQwYjZhL3Jlc291cmNlR3JvdXBzL2NycHRlc3RhcjUzMTEvcHJvdmlkZXJzL01pY3Jvc29mdC5Db250YWluZXJTZXJ2aWNlL2NvbnRhaW5lclNlcnZpY2VzL2NzMTQ5NT9hcGktdmVyc2lvbj0yMDE2LTA5LTMw",
>>>>>>> 826079ea
      "RequestMethod": "GET",
      "RequestBody": "",
      "RequestHeaders": {
        "x-ms-client-request-id": [
          "ba6758f6-f1c0-414d-96bb-0b3440e88e16"
        ],
        "accept-language": [
          "en-US"
        ],
        "User-Agent": [
          "FxVersion/4.6.24410.01",
          "Microsoft.Azure.Management.Compute.ComputeManagementClient/14.0.0-prerelease"
        ]
      },
      "ResponseBody": "{\r\n  \"id\": \"/subscriptions/b52fce95-de5f-4b37-afca-db203a5d0b6a/resourceGroups/crptestar5311/providers/Microsoft.ContainerService/containerServices/cs1495\",\r\n  \"name\": \"cs1495\",\r\n  \"type\": \"Microsoft.ContainerService/ContainerServices\",\r\n  \"location\": \"australiasoutheast\",\r\n  \"tags\": {\r\n    \"RG\": \"rg\",\r\n    \"testTag\": \"1\"\r\n  },\r\n  \"properties\": {\r\n    \"provisioningState\": \"Succeeded\",\r\n    \"orchestratorProfile\": {\r\n      \"orchestratorType\": \"DCOS\"\r\n    },\r\n    \"masterProfile\": {\r\n      \"count\": 1,\r\n      \"dnsPrefix\": \"mdp2878\",\r\n      \"fqdn\": \"mdp2878.australiasoutheast.cloudapp.azure.com\"\r\n    },\r\n    \"agentPoolProfiles\": [\r\n      {\r\n        \"name\": \"AgentPool1\",\r\n        \"count\": 2,\r\n        \"vmSize\": \"Standard_A1\",\r\n        \"dnsPrefix\": \"apdp560\",\r\n        \"fqdn\": \"apdp560.australiasoutheast.cloudapp.azure.com\",\r\n        \"osType\": \"Linux\"\r\n      }\r\n    ],\r\n    \"linuxProfile\": {\r\n      \"ssh\": {\r\n        \"publicKeys\": [\r\n          {\r\n            \"keyData\": \"ssh-rsa AAAAB3NzaC1yc2EAAAADAQABAAABAQDorij8dGcKUBTbvHylBpm5NZ2MtDgn1+jbyHE8N4dCS4ZoIl6Pdoa1At/GjXVhIRuz1hlyT2ey5BaC8iQnQTh/f2oyNctQ5+2KX1sgFlvaQAJCVn0tN7yDT29ZiIE2kfL3RCV5HH7p+NjBQ/cvtaOgESgoi/CI3S58w1XaRdDKo5Uz0U0DDuuB5lO5dq4nceAH8sx2bFTNjlgJcoyxi13h9CYkymm0mVaZkwiIJY8cU+UrupZKCMboBbCM7Q2spmRQ1tGicT5g84PsCqUf417u+Jvtf0kD1GdsCyMGALzBDS0scORhMiXHZ/vEM6rOPCIBpH7IzeULhWGXZfPdg4bL acs-bot@microsoft.com\"\r\n          }\r\n        ]\r\n      },\r\n      \"adminUsername\": \"azureuser\"\r\n    },\r\n    \"diagnosticsProfile\": {\r\n      \"vmDiagnostics\": {\r\n        \"enabled\": true,\r\n        \"storageUri\": \"https://pgnvwmbze6urcdiag0.blob.core.windows.net/\"\r\n      }\r\n    }\r\n  }\r\n}",
      "ResponseHeaders": {
        "Content-Type": [
          "application/json; charset=utf-8"
        ],
        "Expires": [
          "-1"
        ],
        "Cache-Control": [
          "no-cache"
        ],
        "Date": [
          "Fri, 27 Jan 2017 08:06:03 GMT"
        ],
        "Pragma": [
          "no-cache"
        ],
        "Transfer-Encoding": [
          "chunked"
        ],
        "Server": [
          "Microsoft-HTTPAPI/2.0",
          "Microsoft-HTTPAPI/2.0"
        ],
        "Vary": [
          "Accept-Encoding"
        ],
        "Strict-Transport-Security": [
          "max-age=31536000; includeSubDomains"
        ],
        "x-ms-served-by": [
          "3fd3328b-c641-451f-92e1-2ac6b0e3a6a2_131277408689118788"
        ],
        "x-ms-request-id": [
          "b09c58c0-8d50-4d3e-842d-4977723b186e"
        ],
        "x-ms-ratelimit-remaining-subscription-reads": [
          "14961"
        ],
        "x-ms-correlation-request-id": [
          "a19c7207-ea3f-4191-bd8d-1f0d35288491"
        ],
        "x-ms-routing-request-id": [
          "CENTRALUS:20170127T080603Z:a19c7207-ea3f-4191-bd8d-1f0d35288491"
        ]
      },
      "StatusCode": 200
    },
    {
<<<<<<< HEAD
      "RequestUri": "/subscriptions/e33f361b-53c2-4cc7-b829-78906708387b/providers/Microsoft.ContainerService/locations/australiasoutheast/operations/8204a712-0efe-40af-aa54-e35e1dc4664a?api-version=2016-09-30",
      "EncodedRequestUri": "L3N1YnNjcmlwdGlvbnMvZTMzZjM2MWItNTNjMi00Y2M3LWI4MjktNzg5MDY3MDgzODdiL3Byb3ZpZGVycy9NaWNyb3NvZnQuQ29udGFpbmVyU2VydmljZS9sb2NhdGlvbnMvYXVzdHJhbGlhc291dGhlYXN0L29wZXJhdGlvbnMvODIwNGE3MTItMGVmZS00MGFmLWFhNTQtZTM1ZTFkYzQ2NjRhP2FwaS12ZXJzaW9uPTIwMTYtMDktMzA=",
=======
      "RequestUri": "/subscriptions/b52fce95-de5f-4b37-afca-db203a5d0b6a/providers/Microsoft.ContainerService/locations/australiasoutheast/operations/768aea85-4afc-4182-bd41-393e9a720fb4?api-version=2016-09-30",
      "EncodedRequestUri": "L3N1YnNjcmlwdGlvbnMvYjUyZmNlOTUtZGU1Zi00YjM3LWFmY2EtZGIyMDNhNWQwYjZhL3Byb3ZpZGVycy9NaWNyb3NvZnQuQ29udGFpbmVyU2VydmljZS9sb2NhdGlvbnMvYXVzdHJhbGlhc291dGhlYXN0L29wZXJhdGlvbnMvNzY4YWVhODUtNGFmYy00MTgyLWJkNDEtMzkzZTlhNzIwZmI0P2FwaS12ZXJzaW9uPTIwMTYtMDktMzA=",
>>>>>>> 826079ea
      "RequestMethod": "GET",
      "RequestBody": "",
      "RequestHeaders": {
        "User-Agent": [
          "FxVersion/4.6.24410.01",
          "Microsoft.Azure.Management.Compute.ComputeManagementClient/14.0.0-prerelease"
        ]
      },
      "ResponseBody": "{\r\n  \"startTime\": \"2017-01-27T00:03:30.7557924-08:00\",\r\n  \"status\": \"InProgress\",\r\n  \"name\": \"768aea85-4afc-4182-bd41-393e9a720fb4\"\r\n}",
      "ResponseHeaders": {
        "Content-Type": [
          "application/json; charset=utf-8"
        ],
        "Expires": [
          "-1"
        ],
        "Cache-Control": [
          "no-cache"
        ],
        "Date": [
          "Fri, 27 Jan 2017 08:04:00 GMT"
        ],
        "Pragma": [
          "no-cache"
        ],
        "Transfer-Encoding": [
          "chunked"
        ],
        "Server": [
          "Microsoft-HTTPAPI/2.0",
          "Microsoft-HTTPAPI/2.0"
        ],
        "Vary": [
          "Accept-Encoding"
        ],
        "Strict-Transport-Security": [
          "max-age=31536000; includeSubDomains"
        ],
        "x-ms-served-by": [
          "3fd3328b-c641-451f-92e1-2ac6b0e3a6a2_131277408689118788"
        ],
        "x-ms-request-id": [
          "94529332-6252-4ffe-a104-989531974c61"
        ],
        "x-ms-ratelimit-remaining-subscription-reads": [
          "14967"
        ],
        "x-ms-correlation-request-id": [
          "fb29410e-510c-49f1-8d69-68976c4ddd53"
        ],
        "x-ms-routing-request-id": [
          "CENTRALUS:20170127T080401Z:fb29410e-510c-49f1-8d69-68976c4ddd53"
        ]
      },
      "StatusCode": 200
    },
    {
<<<<<<< HEAD
      "RequestUri": "/subscriptions/e33f361b-53c2-4cc7-b829-78906708387b/providers/Microsoft.ContainerService/locations/australiasoutheast/operations/8204a712-0efe-40af-aa54-e35e1dc4664a?api-version=2016-09-30",
      "EncodedRequestUri": "L3N1YnNjcmlwdGlvbnMvZTMzZjM2MWItNTNjMi00Y2M3LWI4MjktNzg5MDY3MDgzODdiL3Byb3ZpZGVycy9NaWNyb3NvZnQuQ29udGFpbmVyU2VydmljZS9sb2NhdGlvbnMvYXVzdHJhbGlhc291dGhlYXN0L29wZXJhdGlvbnMvODIwNGE3MTItMGVmZS00MGFmLWFhNTQtZTM1ZTFkYzQ2NjRhP2FwaS12ZXJzaW9uPTIwMTYtMDktMzA=",
=======
      "RequestUri": "/subscriptions/b52fce95-de5f-4b37-afca-db203a5d0b6a/providers/Microsoft.ContainerService/locations/australiasoutheast/operations/768aea85-4afc-4182-bd41-393e9a720fb4?api-version=2016-09-30",
      "EncodedRequestUri": "L3N1YnNjcmlwdGlvbnMvYjUyZmNlOTUtZGU1Zi00YjM3LWFmY2EtZGIyMDNhNWQwYjZhL3Byb3ZpZGVycy9NaWNyb3NvZnQuQ29udGFpbmVyU2VydmljZS9sb2NhdGlvbnMvYXVzdHJhbGlhc291dGhlYXN0L29wZXJhdGlvbnMvNzY4YWVhODUtNGFmYy00MTgyLWJkNDEtMzkzZTlhNzIwZmI0P2FwaS12ZXJzaW9uPTIwMTYtMDktMzA=",
>>>>>>> 826079ea
      "RequestMethod": "GET",
      "RequestBody": "",
      "RequestHeaders": {
        "User-Agent": [
          "FxVersion/4.6.24410.01",
          "Microsoft.Azure.Management.Compute.ComputeManagementClient/14.0.0-prerelease"
        ]
      },
      "ResponseBody": "{\r\n  \"startTime\": \"2017-01-27T00:03:30.7557924-08:00\",\r\n  \"status\": \"InProgress\",\r\n  \"name\": \"768aea85-4afc-4182-bd41-393e9a720fb4\"\r\n}",
      "ResponseHeaders": {
        "Content-Type": [
          "application/json; charset=utf-8"
        ],
        "Expires": [
          "-1"
        ],
        "Cache-Control": [
          "no-cache"
        ],
        "Date": [
          "Fri, 27 Jan 2017 08:04:30 GMT"
        ],
        "Pragma": [
          "no-cache"
        ],
        "Transfer-Encoding": [
          "chunked"
        ],
        "Server": [
          "Microsoft-HTTPAPI/2.0",
          "Microsoft-HTTPAPI/2.0"
        ],
        "Vary": [
          "Accept-Encoding"
        ],
        "Strict-Transport-Security": [
          "max-age=31536000; includeSubDomains"
        ],
        "x-ms-served-by": [
          "3fd3328b-c641-451f-92e1-2ac6b0e3a6a2_131277408689118788"
        ],
        "x-ms-request-id": [
          "8258cd5e-1202-42cc-96e4-6b9f512c5046"
        ],
        "x-ms-ratelimit-remaining-subscription-reads": [
          "14966"
        ],
        "x-ms-correlation-request-id": [
          "f5044d9d-d2ce-48c3-8961-27516306cf76"
        ],
        "x-ms-routing-request-id": [
          "CENTRALUS:20170127T080431Z:f5044d9d-d2ce-48c3-8961-27516306cf76"
        ]
      },
      "StatusCode": 200
    },
    {
<<<<<<< HEAD
      "RequestUri": "/subscriptions/e33f361b-53c2-4cc7-b829-78906708387b/providers/Microsoft.ContainerService/locations/australiasoutheast/operations/8204a712-0efe-40af-aa54-e35e1dc4664a?api-version=2016-09-30",
      "EncodedRequestUri": "L3N1YnNjcmlwdGlvbnMvZTMzZjM2MWItNTNjMi00Y2M3LWI4MjktNzg5MDY3MDgzODdiL3Byb3ZpZGVycy9NaWNyb3NvZnQuQ29udGFpbmVyU2VydmljZS9sb2NhdGlvbnMvYXVzdHJhbGlhc291dGhlYXN0L29wZXJhdGlvbnMvODIwNGE3MTItMGVmZS00MGFmLWFhNTQtZTM1ZTFkYzQ2NjRhP2FwaS12ZXJzaW9uPTIwMTYtMDktMzA=",
=======
      "RequestUri": "/subscriptions/b52fce95-de5f-4b37-afca-db203a5d0b6a/providers/Microsoft.ContainerService/locations/australiasoutheast/operations/768aea85-4afc-4182-bd41-393e9a720fb4?api-version=2016-09-30",
      "EncodedRequestUri": "L3N1YnNjcmlwdGlvbnMvYjUyZmNlOTUtZGU1Zi00YjM3LWFmY2EtZGIyMDNhNWQwYjZhL3Byb3ZpZGVycy9NaWNyb3NvZnQuQ29udGFpbmVyU2VydmljZS9sb2NhdGlvbnMvYXVzdHJhbGlhc291dGhlYXN0L29wZXJhdGlvbnMvNzY4YWVhODUtNGFmYy00MTgyLWJkNDEtMzkzZTlhNzIwZmI0P2FwaS12ZXJzaW9uPTIwMTYtMDktMzA=",
>>>>>>> 826079ea
      "RequestMethod": "GET",
      "RequestBody": "",
      "RequestHeaders": {
        "User-Agent": [
          "FxVersion/4.6.24410.01",
          "Microsoft.Azure.Management.Compute.ComputeManagementClient/14.0.0-prerelease"
        ]
      },
      "ResponseBody": "{\r\n  \"startTime\": \"2017-01-27T00:03:30.7557924-08:00\",\r\n  \"status\": \"InProgress\",\r\n  \"name\": \"768aea85-4afc-4182-bd41-393e9a720fb4\"\r\n}",
      "ResponseHeaders": {
        "Content-Type": [
          "application/json; charset=utf-8"
        ],
        "Expires": [
          "-1"
        ],
        "Cache-Control": [
          "no-cache"
        ],
        "Date": [
          "Fri, 27 Jan 2017 08:05:00 GMT"
        ],
        "Pragma": [
          "no-cache"
        ],
        "Transfer-Encoding": [
          "chunked"
        ],
        "Server": [
          "Microsoft-HTTPAPI/2.0",
          "Microsoft-HTTPAPI/2.0"
        ],
        "Vary": [
          "Accept-Encoding"
        ],
        "Strict-Transport-Security": [
          "max-age=31536000; includeSubDomains"
        ],
        "x-ms-served-by": [
          "3fd3328b-c641-451f-92e1-2ac6b0e3a6a2_131277408689118788"
        ],
        "x-ms-request-id": [
          "eab4fc50-7282-41fd-b15d-c86515264eed"
        ],
        "x-ms-ratelimit-remaining-subscription-reads": [
          "14965"
        ],
        "x-ms-correlation-request-id": [
          "876f9050-dbe5-4442-9f02-b20cf9184404"
        ],
        "x-ms-routing-request-id": [
          "CENTRALUS:20170127T080501Z:876f9050-dbe5-4442-9f02-b20cf9184404"
        ]
      },
      "StatusCode": 200
    },
    {
<<<<<<< HEAD
      "RequestUri": "/subscriptions/e33f361b-53c2-4cc7-b829-78906708387b/providers/Microsoft.ContainerService/locations/australiasoutheast/operations/8204a712-0efe-40af-aa54-e35e1dc4664a?api-version=2016-09-30",
      "EncodedRequestUri": "L3N1YnNjcmlwdGlvbnMvZTMzZjM2MWItNTNjMi00Y2M3LWI4MjktNzg5MDY3MDgzODdiL3Byb3ZpZGVycy9NaWNyb3NvZnQuQ29udGFpbmVyU2VydmljZS9sb2NhdGlvbnMvYXVzdHJhbGlhc291dGhlYXN0L29wZXJhdGlvbnMvODIwNGE3MTItMGVmZS00MGFmLWFhNTQtZTM1ZTFkYzQ2NjRhP2FwaS12ZXJzaW9uPTIwMTYtMDktMzA=",
=======
      "RequestUri": "/subscriptions/b52fce95-de5f-4b37-afca-db203a5d0b6a/providers/Microsoft.ContainerService/locations/australiasoutheast/operations/768aea85-4afc-4182-bd41-393e9a720fb4?api-version=2016-09-30",
      "EncodedRequestUri": "L3N1YnNjcmlwdGlvbnMvYjUyZmNlOTUtZGU1Zi00YjM3LWFmY2EtZGIyMDNhNWQwYjZhL3Byb3ZpZGVycy9NaWNyb3NvZnQuQ29udGFpbmVyU2VydmljZS9sb2NhdGlvbnMvYXVzdHJhbGlhc291dGhlYXN0L29wZXJhdGlvbnMvNzY4YWVhODUtNGFmYy00MTgyLWJkNDEtMzkzZTlhNzIwZmI0P2FwaS12ZXJzaW9uPTIwMTYtMDktMzA=",
>>>>>>> 826079ea
      "RequestMethod": "GET",
      "RequestBody": "",
      "RequestHeaders": {
        "User-Agent": [
          "FxVersion/4.6.24410.01",
          "Microsoft.Azure.Management.Compute.ComputeManagementClient/14.0.0-prerelease"
        ]
      },
      "ResponseBody": "{\r\n  \"startTime\": \"2017-01-27T00:03:30.7557924-08:00\",\r\n  \"status\": \"InProgress\",\r\n  \"name\": \"768aea85-4afc-4182-bd41-393e9a720fb4\"\r\n}",
      "ResponseHeaders": {
        "Content-Type": [
          "application/json; charset=utf-8"
        ],
        "Expires": [
          "-1"
        ],
        "Cache-Control": [
          "no-cache"
        ],
        "Date": [
          "Fri, 27 Jan 2017 08:05:31 GMT"
        ],
        "Pragma": [
          "no-cache"
        ],
        "Transfer-Encoding": [
          "chunked"
        ],
        "Server": [
          "Microsoft-HTTPAPI/2.0",
          "Microsoft-HTTPAPI/2.0"
        ],
        "Vary": [
          "Accept-Encoding"
        ],
        "Strict-Transport-Security": [
          "max-age=31536000; includeSubDomains"
        ],
        "x-ms-served-by": [
          "3fd3328b-c641-451f-92e1-2ac6b0e3a6a2_131277408689118788"
        ],
        "x-ms-request-id": [
          "e6f54344-0bb4-421b-8ed6-be9f5c1e2e1e"
        ],
        "x-ms-ratelimit-remaining-subscription-reads": [
          "14964"
        ],
        "x-ms-correlation-request-id": [
          "05cc171b-99b0-4791-b2c3-072a2ae801b4"
        ],
        "x-ms-routing-request-id": [
          "CENTRALUS:20170127T080531Z:05cc171b-99b0-4791-b2c3-072a2ae801b4"
        ]
      },
      "StatusCode": 200
    },
    {
<<<<<<< HEAD
      "RequestUri": "/subscriptions/e33f361b-53c2-4cc7-b829-78906708387b/providers/Microsoft.ContainerService/locations/australiasoutheast/operations/8204a712-0efe-40af-aa54-e35e1dc4664a?api-version=2016-09-30",
      "EncodedRequestUri": "L3N1YnNjcmlwdGlvbnMvZTMzZjM2MWItNTNjMi00Y2M3LWI4MjktNzg5MDY3MDgzODdiL3Byb3ZpZGVycy9NaWNyb3NvZnQuQ29udGFpbmVyU2VydmljZS9sb2NhdGlvbnMvYXVzdHJhbGlhc291dGhlYXN0L29wZXJhdGlvbnMvODIwNGE3MTItMGVmZS00MGFmLWFhNTQtZTM1ZTFkYzQ2NjRhP2FwaS12ZXJzaW9uPTIwMTYtMDktMzA=",
=======
      "RequestUri": "/subscriptions/b52fce95-de5f-4b37-afca-db203a5d0b6a/providers/Microsoft.ContainerService/locations/australiasoutheast/operations/768aea85-4afc-4182-bd41-393e9a720fb4?api-version=2016-09-30",
      "EncodedRequestUri": "L3N1YnNjcmlwdGlvbnMvYjUyZmNlOTUtZGU1Zi00YjM3LWFmY2EtZGIyMDNhNWQwYjZhL3Byb3ZpZGVycy9NaWNyb3NvZnQuQ29udGFpbmVyU2VydmljZS9sb2NhdGlvbnMvYXVzdHJhbGlhc291dGhlYXN0L29wZXJhdGlvbnMvNzY4YWVhODUtNGFmYy00MTgyLWJkNDEtMzkzZTlhNzIwZmI0P2FwaS12ZXJzaW9uPTIwMTYtMDktMzA=",
>>>>>>> 826079ea
      "RequestMethod": "GET",
      "RequestBody": "",
      "RequestHeaders": {
        "User-Agent": [
          "FxVersion/4.6.24410.01",
          "Microsoft.Azure.Management.Compute.ComputeManagementClient/14.0.0-prerelease"
        ]
      },
      "ResponseBody": "{\r\n  \"startTime\": \"2017-01-27T00:03:30.7557924-08:00\",\r\n  \"endTime\": \"2017-01-27T00:05:51.0735352-08:00\",\r\n  \"status\": \"Succeeded\",\r\n  \"name\": \"768aea85-4afc-4182-bd41-393e9a720fb4\"\r\n}",
      "ResponseHeaders": {
        "Content-Type": [
          "application/json; charset=utf-8"
        ],
        "Expires": [
          "-1"
        ],
        "Cache-Control": [
          "no-cache"
        ],
        "Date": [
          "Fri, 27 Jan 2017 08:06:01 GMT"
        ],
        "Pragma": [
          "no-cache"
        ],
        "Transfer-Encoding": [
          "chunked"
        ],
        "Server": [
          "Microsoft-HTTPAPI/2.0",
          "Microsoft-HTTPAPI/2.0"
        ],
        "Vary": [
          "Accept-Encoding"
        ],
        "Strict-Transport-Security": [
          "max-age=31536000; includeSubDomains"
        ],
        "x-ms-served-by": [
          "3fd3328b-c641-451f-92e1-2ac6b0e3a6a2_131277408689118788"
        ],
        "x-ms-request-id": [
          "056756a6-79a1-441d-8d8b-9572f49b996c"
        ],
        "x-ms-ratelimit-remaining-subscription-reads": [
          "14963"
        ],
        "x-ms-correlation-request-id": [
          "ec798b55-3464-441f-b341-0116f942abaf"
        ],
        "x-ms-routing-request-id": [
          "CENTRALUS:20170127T080602Z:ec798b55-3464-441f-b341-0116f942abaf"
        ]
      },
      "StatusCode": 200
    },
    {
<<<<<<< HEAD
      "RequestUri": "/subscriptions/e33f361b-53c2-4cc7-b829-78906708387b/resourceGroups/crptestar3784/providers/Microsoft.ContainerService/containerServices?api-version=2016-09-30",
      "EncodedRequestUri": "L3N1YnNjcmlwdGlvbnMvZTMzZjM2MWItNTNjMi00Y2M3LWI4MjktNzg5MDY3MDgzODdiL3Jlc291cmNlR3JvdXBzL2NycHRlc3RhcjM3ODQvcHJvdmlkZXJzL01pY3Jvc29mdC5Db250YWluZXJTZXJ2aWNlL2NvbnRhaW5lclNlcnZpY2VzP2FwaS12ZXJzaW9uPTIwMTYtMDktMzA=",
=======
      "RequestUri": "/subscriptions/b52fce95-de5f-4b37-afca-db203a5d0b6a/resourceGroups/crptestar5311/providers/Microsoft.ContainerService/containerServices?api-version=2016-09-30",
      "EncodedRequestUri": "L3N1YnNjcmlwdGlvbnMvYjUyZmNlOTUtZGU1Zi00YjM3LWFmY2EtZGIyMDNhNWQwYjZhL3Jlc291cmNlR3JvdXBzL2NycHRlc3RhcjUzMTEvcHJvdmlkZXJzL01pY3Jvc29mdC5Db250YWluZXJTZXJ2aWNlL2NvbnRhaW5lclNlcnZpY2VzP2FwaS12ZXJzaW9uPTIwMTYtMDktMzA=",
>>>>>>> 826079ea
      "RequestMethod": "GET",
      "RequestBody": "",
      "RequestHeaders": {
        "x-ms-client-request-id": [
          "138749d3-8544-445d-9ac6-5e7dfae2a4e5"
        ],
        "accept-language": [
          "en-US"
        ],
        "User-Agent": [
          "FxVersion/4.6.24410.01",
          "Microsoft.Azure.Management.Compute.ComputeManagementClient/14.0.0-prerelease"
        ]
      },
<<<<<<< HEAD
      "ResponseBody": "{\r\n  \"value\": [\r\n    {\r\n      \"properties\": {\r\n        \"provisioningState\": \"Succeeded\",\r\n        \"orchestratorProfile\": {\r\n          \"orchestratorType\": \"DCOS\"\r\n        },\r\n        \"masterProfile\": {\r\n          \"count\": 1,\r\n          \"dnsPrefix\": \"mdp6158\",\r\n          \"fqdn\": \"mdp6158.australiasoutheast.cloudapp.azure.com\"\r\n        },\r\n        \"agentPoolProfiles\": [\r\n          {\r\n            \"name\": \"AgentPool1\",\r\n            \"count\": 2,\r\n            \"vmSize\": \"Standard_A1\",\r\n            \"dnsPrefix\": \"apdp2408\",\r\n            \"fqdn\": \"apdp2408.australiasoutheast.cloudapp.azure.com\"\r\n          }\r\n        ],\r\n        \"linuxProfile\": {\r\n          \"ssh\": {\r\n            \"publicKeys\": [\r\n              {\r\n                \"keyData\": \"\"\r\n              }\r\n            ]\r\n          },\r\n          \"adminUsername\": \"acsLinuxAdmin\"\r\n        },\r\n        \"diagnosticsProfile\": {\r\n          \"vmDiagnostics\": {\r\n            \"enabled\": true,\r\n            \"storageUri\": \"https://eatpmatu722vgDCOSdiag0.blob.core.windows.net/\"\r\n          }\r\n        }\r\n      },\r\n      \"id\": \"/subscriptions/e33f361b-53c2-4cc7-b829-78906708387b/resourceGroups/CRPTESTAR3784/providers/Microsoft.ContainerService/containerServices/cs9920\",\r\n      \"name\": \"cs9920\",\r\n      \"type\": \"Microsoft.ContainerService/ContainerServices\",\r\n      \"location\": \"australiasoutheast\",\r\n      \"tags\": {\r\n        \"RG\": \"rg\",\r\n        \"testTag\": \"1\"\r\n      }\r\n    }\r\n  ]\r\n}",
=======
      "ResponseBody": "{\r\n  \"value\": [\r\n    {\r\n      \"id\": \"/subscriptions/b52fce95-de5f-4b37-afca-db203a5d0b6a/resourceGroups/CRPTESTAR5311/providers/Microsoft.ContainerService/containerServices/cs1495\",\r\n      \"name\": \"cs1495\",\r\n      \"type\": \"Microsoft.ContainerService/ContainerServices\",\r\n      \"location\": \"australiasoutheast\",\r\n      \"tags\": {\r\n        \"RG\": \"rg\",\r\n        \"testTag\": \"1\"\r\n      },\r\n      \"properties\": {\r\n        \"provisioningState\": \"Succeeded\",\r\n        \"orchestratorProfile\": {\r\n          \"orchestratorType\": \"DCOS\"\r\n        },\r\n        \"masterProfile\": {\r\n          \"count\": 1,\r\n          \"dnsPrefix\": \"mdp2878\",\r\n          \"fqdn\": \"mdp2878.australiasoutheast.cloudapp.azure.com\"\r\n        },\r\n        \"agentPoolProfiles\": [\r\n          {\r\n            \"name\": \"AgentPool1\",\r\n            \"count\": 2,\r\n            \"vmSize\": \"Standard_A1\",\r\n            \"dnsPrefix\": \"apdp560\",\r\n            \"fqdn\": \"apdp560.australiasoutheast.cloudapp.azure.com\",\r\n            \"osType\": \"Linux\"\r\n          }\r\n        ],\r\n        \"linuxProfile\": {\r\n          \"ssh\": {\r\n            \"publicKeys\": [\r\n              {\r\n                \"keyData\": \"ssh-rsa AAAAB3NzaC1yc2EAAAADAQABAAABAQDorij8dGcKUBTbvHylBpm5NZ2MtDgn1+jbyHE8N4dCS4ZoIl6Pdoa1At/GjXVhIRuz1hlyT2ey5BaC8iQnQTh/f2oyNctQ5+2KX1sgFlvaQAJCVn0tN7yDT29ZiIE2kfL3RCV5HH7p+NjBQ/cvtaOgESgoi/CI3S58w1XaRdDKo5Uz0U0DDuuB5lO5dq4nceAH8sx2bFTNjlgJcoyxi13h9CYkymm0mVaZkwiIJY8cU+UrupZKCMboBbCM7Q2spmRQ1tGicT5g84PsCqUf417u+Jvtf0kD1GdsCyMGALzBDS0scORhMiXHZ/vEM6rOPCIBpH7IzeULhWGXZfPdg4bL acs-bot@microsoft.com\"\r\n              }\r\n            ]\r\n          },\r\n          \"adminUsername\": \"azureuser\"\r\n        },\r\n        \"diagnosticsProfile\": {\r\n          \"vmDiagnostics\": {\r\n            \"enabled\": true,\r\n            \"storageUri\": \"https://pgnvwmbze6urcdiag0.blob.core.windows.net/\"\r\n          }\r\n        }\r\n      }\r\n    }\r\n  ]\r\n}",
>>>>>>> 826079ea
      "ResponseHeaders": {
        "Content-Type": [
          "application/json; charset=utf-8"
        ],
        "Expires": [
          "-1"
        ],
        "Cache-Control": [
          "no-cache"
        ],
        "Date": [
          "Fri, 27 Jan 2017 08:06:03 GMT"
        ],
        "Pragma": [
          "no-cache"
        ],
        "Transfer-Encoding": [
          "chunked"
        ],
        "Server": [
          "Microsoft-HTTPAPI/2.0",
          "Microsoft-HTTPAPI/2.0"
        ],
        "Vary": [
          "Accept-Encoding"
        ],
        "Strict-Transport-Security": [
          "max-age=31536000; includeSubDomains"
        ],
        "x-ms-served-by": [
          "3fd3328b-c641-451f-92e1-2ac6b0e3a6a2_131277408689118788"
        ],
        "x-ms-request-id": [
          "21a93b39-d4f3-4033-bf31-3c5efaa9fd68"
        ],
        "x-ms-ratelimit-remaining-subscription-reads": [
          "14960"
        ],
        "x-ms-correlation-request-id": [
          "fddbf2e6-e37d-4a6f-9ada-63a090a9ff87"
        ],
        "x-ms-routing-request-id": [
          "CENTRALUS:20170127T080603Z:fddbf2e6-e37d-4a6f-9ada-63a090a9ff87"
        ]
      },
      "StatusCode": 200
    },
    {
<<<<<<< HEAD
      "RequestUri": "/subscriptions/e33f361b-53c2-4cc7-b829-78906708387b/resourceGroups/crptestar3784/providers/Microsoft.ContainerService/containerServices?api-version=2016-09-30",
      "EncodedRequestUri": "L3N1YnNjcmlwdGlvbnMvZTMzZjM2MWItNTNjMi00Y2M3LWI4MjktNzg5MDY3MDgzODdiL3Jlc291cmNlR3JvdXBzL2NycHRlc3RhcjM3ODQvcHJvdmlkZXJzL01pY3Jvc29mdC5Db250YWluZXJTZXJ2aWNlL2NvbnRhaW5lclNlcnZpY2VzP2FwaS12ZXJzaW9uPTIwMTYtMDktMzA=",
=======
      "RequestUri": "/subscriptions/b52fce95-de5f-4b37-afca-db203a5d0b6a/resourceGroups/crptestar5311/providers/Microsoft.ContainerService/containerServices?api-version=2016-09-30",
      "EncodedRequestUri": "L3N1YnNjcmlwdGlvbnMvYjUyZmNlOTUtZGU1Zi00YjM3LWFmY2EtZGIyMDNhNWQwYjZhL3Jlc291cmNlR3JvdXBzL2NycHRlc3RhcjUzMTEvcHJvdmlkZXJzL01pY3Jvc29mdC5Db250YWluZXJTZXJ2aWNlL2NvbnRhaW5lclNlcnZpY2VzP2FwaS12ZXJzaW9uPTIwMTYtMDktMzA=",
>>>>>>> 826079ea
      "RequestMethod": "GET",
      "RequestBody": "",
      "RequestHeaders": {
        "x-ms-client-request-id": [
          "231007e8-8649-40fb-9b7c-277b530d6333"
        ],
        "accept-language": [
          "en-US"
        ],
        "User-Agent": [
          "FxVersion/4.6.24410.01",
          "Microsoft.Azure.Management.Compute.ComputeManagementClient/14.0.0-prerelease"
        ]
      },
      "ResponseBody": "{\r\n  \"value\": []\r\n}",
      "ResponseHeaders": {
        "Content-Type": [
          "application/json; charset=utf-8"
        ],
        "Expires": [
          "-1"
        ],
        "Cache-Control": [
          "no-cache"
        ],
        "Date": [
          "Fri, 27 Jan 2017 08:06:35 GMT"
        ],
        "Pragma": [
          "no-cache"
        ],
        "Vary": [
          "Accept-Encoding"
        ],
        "x-ms-ratelimit-remaining-subscription-reads": [
          "14958"
        ],
        "x-ms-request-id": [
          "f1d7ac7f-95b1-424f-8609-77e9e41ae39f"
        ],
        "x-ms-correlation-request-id": [
          "f1d7ac7f-95b1-424f-8609-77e9e41ae39f"
        ],
        "x-ms-routing-request-id": [
          "CENTRALUS:20170127T080636Z:f1d7ac7f-95b1-424f-8609-77e9e41ae39f"
        ],
        "Strict-Transport-Security": [
          "max-age=31536000; includeSubDomains"
        ]
      },
      "StatusCode": 200
    },
    {
<<<<<<< HEAD
      "RequestUri": "/subscriptions/e33f361b-53c2-4cc7-b829-78906708387b/resourceGroups/crptestar3784/providers/Microsoft.ContainerService/containerServices/cs9920?api-version=2016-09-30",
      "EncodedRequestUri": "L3N1YnNjcmlwdGlvbnMvZTMzZjM2MWItNTNjMi00Y2M3LWI4MjktNzg5MDY3MDgzODdiL3Jlc291cmNlR3JvdXBzL2NycHRlc3RhcjM3ODQvcHJvdmlkZXJzL01pY3Jvc29mdC5Db250YWluZXJTZXJ2aWNlL2NvbnRhaW5lclNlcnZpY2VzL2NzOTkyMD9hcGktdmVyc2lvbj0yMDE2LTA5LTMw",
=======
      "RequestUri": "/subscriptions/b52fce95-de5f-4b37-afca-db203a5d0b6a/resourceGroups/crptestar5311/providers/Microsoft.ContainerService/containerServices/cs1495?api-version=2016-09-30",
      "EncodedRequestUri": "L3N1YnNjcmlwdGlvbnMvYjUyZmNlOTUtZGU1Zi00YjM3LWFmY2EtZGIyMDNhNWQwYjZhL3Jlc291cmNlR3JvdXBzL2NycHRlc3RhcjUzMTEvcHJvdmlkZXJzL01pY3Jvc29mdC5Db250YWluZXJTZXJ2aWNlL2NvbnRhaW5lclNlcnZpY2VzL2NzMTQ5NT9hcGktdmVyc2lvbj0yMDE2LTA5LTMw",
>>>>>>> 826079ea
      "RequestMethod": "DELETE",
      "RequestBody": "",
      "RequestHeaders": {
        "x-ms-client-request-id": [
          "50cbbd37-661f-4c23-acbf-611770204974"
        ],
        "accept-language": [
          "en-US"
        ],
        "User-Agent": [
          "FxVersion/4.6.24410.01",
          "Microsoft.Azure.Management.Compute.ComputeManagementClient/14.0.0-prerelease"
        ]
      },
      "ResponseBody": "",
      "ResponseHeaders": {
        "Content-Length": [
          "0"
        ],
        "Expires": [
          "-1"
        ],
        "Cache-Control": [
          "no-cache"
        ],
        "Date": [
          "Fri, 27 Jan 2017 08:06:05 GMT"
        ],
        "Pragma": [
          "no-cache"
        ],
        "Location": [
          "https://management.azure.com/subscriptions/b52fce95-de5f-4b37-afca-db203a5d0b6a/providers/Microsoft.ContainerService/locations/australiasoutheast/operations/0f4ef691-6f38-4bb6-aad3-5a1b468c4b72?monitor=true&api-version=2016-09-30"
        ],
        "Server": [
          "Microsoft-HTTPAPI/2.0",
          "Microsoft-HTTPAPI/2.0"
        ],
        "Azure-AsyncOperation": [
<<<<<<< HEAD
          "https://brazilus.management.azure.com/subscriptions/e33f361b-53c2-4cc7-b829-78906708387b/providers/Microsoft.ContainerService/locations/australiasoutheast/operations/0f5021f0-7cf8-46e6-8bee-0285a0871492?api-version=2016-09-30"
=======
          "https://management.azure.com/subscriptions/b52fce95-de5f-4b37-afca-db203a5d0b6a/providers/Microsoft.ContainerService/locations/australiasoutheast/operations/0f4ef691-6f38-4bb6-aad3-5a1b468c4b72?api-version=2016-09-30"
>>>>>>> 826079ea
        ],
        "Strict-Transport-Security": [
          "max-age=31536000; includeSubDomains"
        ],
        "x-ms-served-by": [
          "3fd3328b-c641-451f-92e1-2ac6b0e3a6a2_131277408689118788"
        ],
        "x-ms-request-id": [
<<<<<<< HEAD
          "0f5021f0-7cf8-46e6-8bee-0285a0871492"
        ],
        "Cache-Control": [
          "no-cache"
        ],
        "Location": [
          "https://brazilus.management.azure.com/subscriptions/e33f361b-53c2-4cc7-b829-78906708387b/providers/Microsoft.ContainerService/locations/australiasoutheast/operations/0f5021f0-7cf8-46e6-8bee-0285a0871492?monitor=true&api-version=2016-09-30"
        ],
        "Server": [
          "Microsoft-HTTPAPI/2.0",
          "Microsoft-HTTPAPI/2.0"
=======
          "0f4ef691-6f38-4bb6-aad3-5a1b468c4b72"
>>>>>>> 826079ea
        ],
        "x-ms-ratelimit-remaining-subscription-writes": [
          "1191"
        ],
        "x-ms-correlation-request-id": [
          "9f35a778-ac26-48dd-874b-7f2410a8fb5d"
        ],
        "x-ms-routing-request-id": [
          "CENTRALUS:20170127T080605Z:9f35a778-ac26-48dd-874b-7f2410a8fb5d"
        ]
      },
      "StatusCode": 202
    },
    {
<<<<<<< HEAD
      "RequestUri": "/subscriptions/e33f361b-53c2-4cc7-b829-78906708387b/providers/Microsoft.ContainerService/locations/australiasoutheast/operations/0f5021f0-7cf8-46e6-8bee-0285a0871492?api-version=2016-09-30",
      "EncodedRequestUri": "L3N1YnNjcmlwdGlvbnMvZTMzZjM2MWItNTNjMi00Y2M3LWI4MjktNzg5MDY3MDgzODdiL3Byb3ZpZGVycy9NaWNyb3NvZnQuQ29udGFpbmVyU2VydmljZS9sb2NhdGlvbnMvYXVzdHJhbGlhc291dGhlYXN0L29wZXJhdGlvbnMvMGY1MDIxZjAtN2NmOC00NmU2LThiZWUtMDI4NWEwODcxNDkyP2FwaS12ZXJzaW9uPTIwMTYtMDktMzA=",
=======
      "RequestUri": "/subscriptions/b52fce95-de5f-4b37-afca-db203a5d0b6a/providers/Microsoft.ContainerService/locations/australiasoutheast/operations/0f4ef691-6f38-4bb6-aad3-5a1b468c4b72?api-version=2016-09-30",
      "EncodedRequestUri": "L3N1YnNjcmlwdGlvbnMvYjUyZmNlOTUtZGU1Zi00YjM3LWFmY2EtZGIyMDNhNWQwYjZhL3Byb3ZpZGVycy9NaWNyb3NvZnQuQ29udGFpbmVyU2VydmljZS9sb2NhdGlvbnMvYXVzdHJhbGlhc291dGhlYXN0L29wZXJhdGlvbnMvMGY0ZWY2OTEtNmYzOC00YmI2LWFhZDMtNWExYjQ2OGM0YjcyP2FwaS12ZXJzaW9uPTIwMTYtMDktMzA=",
>>>>>>> 826079ea
      "RequestMethod": "GET",
      "RequestBody": "",
      "RequestHeaders": {
        "User-Agent": [
          "FxVersion/4.6.24410.01",
          "Microsoft.Azure.Management.Compute.ComputeManagementClient/14.0.0-prerelease"
        ]
      },
      "ResponseBody": "{\r\n  \"startTime\": \"2017-01-27T00:06:05.6345732-08:00\",\r\n  \"endTime\": \"2017-01-27T00:06:05.6658309-08:00\",\r\n  \"status\": \"Succeeded\",\r\n  \"name\": \"0f4ef691-6f38-4bb6-aad3-5a1b468c4b72\"\r\n}",
      "ResponseHeaders": {
        "Content-Type": [
          "application/json; charset=utf-8"
        ],
        "Expires": [
          "-1"
        ],
        "Cache-Control": [
          "no-cache"
        ],
        "Date": [
          "Fri, 27 Jan 2017 08:06:35 GMT"
        ],
        "Pragma": [
          "no-cache"
        ],
        "Transfer-Encoding": [
          "chunked"
        ],
        "Server": [
          "Microsoft-HTTPAPI/2.0",
          "Microsoft-HTTPAPI/2.0"
        ],
        "Vary": [
          "Accept-Encoding"
        ],
        "Strict-Transport-Security": [
          "max-age=31536000; includeSubDomains"
        ],
        "x-ms-served-by": [
          "3fd3328b-c641-451f-92e1-2ac6b0e3a6a2_131277408689118788"
        ],
        "x-ms-request-id": [
          "e4a22666-02a8-46ad-9440-529ac4f20558"
        ],
        "x-ms-ratelimit-remaining-subscription-reads": [
          "14959"
        ],
        "x-ms-correlation-request-id": [
          "ec35ec7f-8b76-434e-a1fc-818bfbd2d7f8"
        ],
        "x-ms-routing-request-id": [
          "CENTRALUS:20170127T080636Z:ec35ec7f-8b76-434e-a1fc-818bfbd2d7f8"
        ]
      },
      "StatusCode": 200
    },
    {
      "RequestUri": "/subscriptions/b52fce95-de5f-4b37-afca-db203a5d0b6a/resourcegroups/crptestar5311?api-version=2015-11-01",
      "EncodedRequestUri": "L3N1YnNjcmlwdGlvbnMvYjUyZmNlOTUtZGU1Zi00YjM3LWFmY2EtZGIyMDNhNWQwYjZhL3Jlc291cmNlZ3JvdXBzL2NycHRlc3RhcjUzMTE/YXBpLXZlcnNpb249MjAxNS0xMS0wMQ==",
      "RequestMethod": "DELETE",
      "RequestBody": "",
      "RequestHeaders": {
        "x-ms-client-request-id": [
          "66178190-0af6-4383-a230-8aa25e5e9f0b"
        ],
        "accept-language": [
          "en-US"
        ],
        "User-Agent": [
          "FxVersion/4.6.24410.01",
          "Microsoft.Azure.Management.Resources.ResourceManagementClient/1.0.0-preview"
        ]
      },
      "ResponseBody": "",
      "ResponseHeaders": {
        "Content-Length": [
          "0"
        ],
        "Expires": [
          "-1"
        ],
        "Cache-Control": [
          "no-cache"
        ],
        "Date": [
          "Fri, 27 Jan 2017 08:06:40 GMT"
        ],
        "Pragma": [
          "no-cache"
        ],
        "Location": [
          "https://management.azure.com/subscriptions/b52fce95-de5f-4b37-afca-db203a5d0b6a/operationresults/eyJqb2JJZCI6IlJFU09VUkNFR1JPVVBERUxFVElPTkpPQi1DUlBURVNUQVI1MzExLUFVU1RSQUxJQVNPVVRIRUFTVCIsImpvYkxvY2F0aW9uIjoiYXVzdHJhbGlhc291dGhlYXN0In0?api-version=2015-11-01"
        ],
        "Retry-After": [
          "15"
        ],
        "x-ms-ratelimit-remaining-subscription-writes": [
          "1199"
        ],
        "x-ms-request-id": [
          "e7c19826-3adf-4cff-93ce-3bf40ee746cf"
        ],
        "x-ms-correlation-request-id": [
          "e7c19826-3adf-4cff-93ce-3bf40ee746cf"
        ],
        "x-ms-routing-request-id": [
          "CENTRALUS:20170127T080640Z:e7c19826-3adf-4cff-93ce-3bf40ee746cf"
        ],
        "Strict-Transport-Security": [
          "max-age=31536000; includeSubDomains"
        ]
      },
      "StatusCode": 202
    },
    {
      "RequestUri": "/subscriptions/b52fce95-de5f-4b37-afca-db203a5d0b6a/operationresults/eyJqb2JJZCI6IlJFU09VUkNFR1JPVVBERUxFVElPTkpPQi1DUlBURVNUQVI1MzExLUFVU1RSQUxJQVNPVVRIRUFTVCIsImpvYkxvY2F0aW9uIjoiYXVzdHJhbGlhc291dGhlYXN0In0?api-version=2015-11-01",
      "EncodedRequestUri": "L3N1YnNjcmlwdGlvbnMvYjUyZmNlOTUtZGU1Zi00YjM3LWFmY2EtZGIyMDNhNWQwYjZhL29wZXJhdGlvbnJlc3VsdHMvZXlKcWIySkpaQ0k2SWxKRlUwOVZVa05GUjFKUFZWQkVSVXhGVkVsUFRrcFBRaTFEVWxCVVJWTlVRVkkxTXpFeExVRlZVMVJTUVV4SlFWTlBWVlJJUlVGVFZDSXNJbXB2WWt4dlkyRjBhVzl1SWpvaVlYVnpkSEpoYkdsaGMyOTFkR2hsWVhOMEluMD9hcGktdmVyc2lvbj0yMDE1LTExLTAx",
      "RequestMethod": "GET",
      "RequestBody": "",
      "RequestHeaders": {
        "User-Agent": [
          "FxVersion/4.6.24410.01",
          "Microsoft.Azure.Management.Resources.ResourceManagementClient/1.0.0-preview"
        ]
      },
      "ResponseBody": "",
      "ResponseHeaders": {
        "Content-Length": [
          "0"
        ],
        "Expires": [
          "-1"
        ],
        "Cache-Control": [
          "no-cache"
        ],
        "Date": [
          "Fri, 27 Jan 2017 08:07:10 GMT"
        ],
        "Pragma": [
          "no-cache"
        ],
        "Location": [
          "https://management.azure.com/subscriptions/b52fce95-de5f-4b37-afca-db203a5d0b6a/operationresults/eyJqb2JJZCI6IlJFU09VUkNFR1JPVVBERUxFVElPTkpPQi1DUlBURVNUQVI1MzExLUFVU1RSQUxJQVNPVVRIRUFTVCIsImpvYkxvY2F0aW9uIjoiYXVzdHJhbGlhc291dGhlYXN0In0?api-version=2015-11-01"
        ],
        "Retry-After": [
          "15"
        ],
        "x-ms-ratelimit-remaining-subscription-reads": [
          "14999"
        ],
        "x-ms-request-id": [
          "a791fd40-aed8-40dd-9b20-5adf9e7f9822"
        ],
        "x-ms-correlation-request-id": [
          "a791fd40-aed8-40dd-9b20-5adf9e7f9822"
        ],
        "x-ms-routing-request-id": [
          "CENTRALUS:20170127T080711Z:a791fd40-aed8-40dd-9b20-5adf9e7f9822"
        ],
        "Strict-Transport-Security": [
          "max-age=31536000; includeSubDomains"
        ]
      },
      "StatusCode": 202
    },
    {
      "RequestUri": "/subscriptions/b52fce95-de5f-4b37-afca-db203a5d0b6a/operationresults/eyJqb2JJZCI6IlJFU09VUkNFR1JPVVBERUxFVElPTkpPQi1DUlBURVNUQVI1MzExLUFVU1RSQUxJQVNPVVRIRUFTVCIsImpvYkxvY2F0aW9uIjoiYXVzdHJhbGlhc291dGhlYXN0In0?api-version=2015-11-01",
      "EncodedRequestUri": "L3N1YnNjcmlwdGlvbnMvYjUyZmNlOTUtZGU1Zi00YjM3LWFmY2EtZGIyMDNhNWQwYjZhL29wZXJhdGlvbnJlc3VsdHMvZXlKcWIySkpaQ0k2SWxKRlUwOVZVa05GUjFKUFZWQkVSVXhGVkVsUFRrcFBRaTFEVWxCVVJWTlVRVkkxTXpFeExVRlZVMVJTUVV4SlFWTlBWVlJJUlVGVFZDSXNJbXB2WWt4dlkyRjBhVzl1SWpvaVlYVnpkSEpoYkdsaGMyOTFkR2hsWVhOMEluMD9hcGktdmVyc2lvbj0yMDE1LTExLTAx",
      "RequestMethod": "GET",
      "RequestBody": "",
      "RequestHeaders": {
        "User-Agent": [
          "FxVersion/4.6.24410.01",
          "Microsoft.Azure.Management.Resources.ResourceManagementClient/1.0.0-preview"
        ]
      },
      "ResponseBody": "",
      "ResponseHeaders": {
        "Content-Length": [
          "0"
        ],
        "Expires": [
          "-1"
        ],
        "Cache-Control": [
          "no-cache"
        ],
        "Date": [
          "Fri, 27 Jan 2017 08:07:41 GMT"
        ],
        "Pragma": [
          "no-cache"
        ],
        "Location": [
          "https://management.azure.com/subscriptions/b52fce95-de5f-4b37-afca-db203a5d0b6a/operationresults/eyJqb2JJZCI6IlJFU09VUkNFR1JPVVBERUxFVElPTkpPQi1DUlBURVNUQVI1MzExLUFVU1RSQUxJQVNPVVRIRUFTVCIsImpvYkxvY2F0aW9uIjoiYXVzdHJhbGlhc291dGhlYXN0In0?api-version=2015-11-01"
        ],
        "Retry-After": [
          "15"
        ],
        "x-ms-ratelimit-remaining-subscription-reads": [
          "14998"
        ],
        "x-ms-request-id": [
          "28d58023-fb88-4623-81e6-85f43017a216"
        ],
        "x-ms-correlation-request-id": [
          "28d58023-fb88-4623-81e6-85f43017a216"
        ],
        "x-ms-routing-request-id": [
          "CENTRALUS:20170127T080741Z:28d58023-fb88-4623-81e6-85f43017a216"
        ],
        "Strict-Transport-Security": [
          "max-age=31536000; includeSubDomains"
        ]
      },
      "StatusCode": 202
    },
    {
      "RequestUri": "/subscriptions/b52fce95-de5f-4b37-afca-db203a5d0b6a/operationresults/eyJqb2JJZCI6IlJFU09VUkNFR1JPVVBERUxFVElPTkpPQi1DUlBURVNUQVI1MzExLUFVU1RSQUxJQVNPVVRIRUFTVCIsImpvYkxvY2F0aW9uIjoiYXVzdHJhbGlhc291dGhlYXN0In0?api-version=2015-11-01",
      "EncodedRequestUri": "L3N1YnNjcmlwdGlvbnMvYjUyZmNlOTUtZGU1Zi00YjM3LWFmY2EtZGIyMDNhNWQwYjZhL29wZXJhdGlvbnJlc3VsdHMvZXlKcWIySkpaQ0k2SWxKRlUwOVZVa05GUjFKUFZWQkVSVXhGVkVsUFRrcFBRaTFEVWxCVVJWTlVRVkkxTXpFeExVRlZVMVJTUVV4SlFWTlBWVlJJUlVGVFZDSXNJbXB2WWt4dlkyRjBhVzl1SWpvaVlYVnpkSEpoYkdsaGMyOTFkR2hsWVhOMEluMD9hcGktdmVyc2lvbj0yMDE1LTExLTAx",
      "RequestMethod": "GET",
      "RequestBody": "",
      "RequestHeaders": {
        "User-Agent": [
          "FxVersion/4.6.24410.01",
          "Microsoft.Azure.Management.Resources.ResourceManagementClient/1.0.0-preview"
        ]
      },
      "ResponseBody": "",
      "ResponseHeaders": {
        "Content-Length": [
          "0"
        ],
        "Expires": [
          "-1"
        ],
        "Cache-Control": [
          "no-cache"
        ],
        "Date": [
          "Fri, 27 Jan 2017 08:08:11 GMT"
        ],
        "Pragma": [
          "no-cache"
        ],
        "Location": [
          "https://management.azure.com/subscriptions/b52fce95-de5f-4b37-afca-db203a5d0b6a/operationresults/eyJqb2JJZCI6IlJFU09VUkNFR1JPVVBERUxFVElPTkpPQi1DUlBURVNUQVI1MzExLUFVU1RSQUxJQVNPVVRIRUFTVCIsImpvYkxvY2F0aW9uIjoiYXVzdHJhbGlhc291dGhlYXN0In0?api-version=2015-11-01"
        ],
        "Retry-After": [
          "15"
        ],
        "x-ms-ratelimit-remaining-subscription-reads": [
          "14997"
        ],
        "x-ms-request-id": [
          "d280a784-9f2a-47b1-abd7-ca516ba99a1f"
        ],
        "x-ms-correlation-request-id": [
          "d280a784-9f2a-47b1-abd7-ca516ba99a1f"
        ],
        "x-ms-routing-request-id": [
          "CENTRALUS:20170127T080812Z:d280a784-9f2a-47b1-abd7-ca516ba99a1f"
        ],
        "Strict-Transport-Security": [
          "max-age=31536000; includeSubDomains"
        ]
      },
      "StatusCode": 202
    },
    {
      "RequestUri": "/subscriptions/b52fce95-de5f-4b37-afca-db203a5d0b6a/operationresults/eyJqb2JJZCI6IlJFU09VUkNFR1JPVVBERUxFVElPTkpPQi1DUlBURVNUQVI1MzExLUFVU1RSQUxJQVNPVVRIRUFTVCIsImpvYkxvY2F0aW9uIjoiYXVzdHJhbGlhc291dGhlYXN0In0?api-version=2015-11-01",
      "EncodedRequestUri": "L3N1YnNjcmlwdGlvbnMvYjUyZmNlOTUtZGU1Zi00YjM3LWFmY2EtZGIyMDNhNWQwYjZhL29wZXJhdGlvbnJlc3VsdHMvZXlKcWIySkpaQ0k2SWxKRlUwOVZVa05GUjFKUFZWQkVSVXhGVkVsUFRrcFBRaTFEVWxCVVJWTlVRVkkxTXpFeExVRlZVMVJTUVV4SlFWTlBWVlJJUlVGVFZDSXNJbXB2WWt4dlkyRjBhVzl1SWpvaVlYVnpkSEpoYkdsaGMyOTFkR2hsWVhOMEluMD9hcGktdmVyc2lvbj0yMDE1LTExLTAx",
      "RequestMethod": "GET",
      "RequestBody": "",
      "RequestHeaders": {
        "User-Agent": [
          "FxVersion/4.6.24410.01",
          "Microsoft.Azure.Management.Resources.ResourceManagementClient/1.0.0-preview"
        ]
      },
      "ResponseBody": "",
      "ResponseHeaders": {
        "Content-Length": [
          "0"
        ],
        "Expires": [
          "-1"
        ],
        "Cache-Control": [
          "no-cache"
        ],
        "Date": [
          "Fri, 27 Jan 2017 08:08:42 GMT"
        ],
        "Pragma": [
          "no-cache"
        ],
        "Location": [
          "https://management.azure.com/subscriptions/b52fce95-de5f-4b37-afca-db203a5d0b6a/operationresults/eyJqb2JJZCI6IlJFU09VUkNFR1JPVVBERUxFVElPTkpPQi1DUlBURVNUQVI1MzExLUFVU1RSQUxJQVNPVVRIRUFTVCIsImpvYkxvY2F0aW9uIjoiYXVzdHJhbGlhc291dGhlYXN0In0?api-version=2015-11-01"
        ],
        "Retry-After": [
          "15"
        ],
        "x-ms-ratelimit-remaining-subscription-reads": [
          "14996"
        ],
        "x-ms-request-id": [
          "06310078-8dc7-4e00-9da7-c31c7850aa0d"
        ],
        "x-ms-correlation-request-id": [
          "06310078-8dc7-4e00-9da7-c31c7850aa0d"
        ],
        "x-ms-routing-request-id": [
          "CENTRALUS:20170127T080842Z:06310078-8dc7-4e00-9da7-c31c7850aa0d"
        ],
        "Strict-Transport-Security": [
          "max-age=31536000; includeSubDomains"
        ]
      },
      "StatusCode": 202
    },
    {
      "RequestUri": "/subscriptions/b52fce95-de5f-4b37-afca-db203a5d0b6a/operationresults/eyJqb2JJZCI6IlJFU09VUkNFR1JPVVBERUxFVElPTkpPQi1DUlBURVNUQVI1MzExLUFVU1RSQUxJQVNPVVRIRUFTVCIsImpvYkxvY2F0aW9uIjoiYXVzdHJhbGlhc291dGhlYXN0In0?api-version=2015-11-01",
      "EncodedRequestUri": "L3N1YnNjcmlwdGlvbnMvYjUyZmNlOTUtZGU1Zi00YjM3LWFmY2EtZGIyMDNhNWQwYjZhL29wZXJhdGlvbnJlc3VsdHMvZXlKcWIySkpaQ0k2SWxKRlUwOVZVa05GUjFKUFZWQkVSVXhGVkVsUFRrcFBRaTFEVWxCVVJWTlVRVkkxTXpFeExVRlZVMVJTUVV4SlFWTlBWVlJJUlVGVFZDSXNJbXB2WWt4dlkyRjBhVzl1SWpvaVlYVnpkSEpoYkdsaGMyOTFkR2hsWVhOMEluMD9hcGktdmVyc2lvbj0yMDE1LTExLTAx",
      "RequestMethod": "GET",
      "RequestBody": "",
      "RequestHeaders": {
        "User-Agent": [
          "FxVersion/4.6.24410.01",
          "Microsoft.Azure.Management.Resources.ResourceManagementClient/1.0.0-preview"
        ]
      },
      "ResponseBody": "",
      "ResponseHeaders": {
        "Content-Length": [
          "0"
        ],
        "Expires": [
          "-1"
        ],
        "Cache-Control": [
          "no-cache"
        ],
        "Date": [
          "Fri, 27 Jan 2017 08:09:12 GMT"
        ],
        "Pragma": [
          "no-cache"
        ],
        "Location": [
          "https://management.azure.com/subscriptions/b52fce95-de5f-4b37-afca-db203a5d0b6a/operationresults/eyJqb2JJZCI6IlJFU09VUkNFR1JPVVBERUxFVElPTkpPQi1DUlBURVNUQVI1MzExLUFVU1RSQUxJQVNPVVRIRUFTVCIsImpvYkxvY2F0aW9uIjoiYXVzdHJhbGlhc291dGhlYXN0In0?api-version=2015-11-01"
        ],
        "Retry-After": [
          "15"
        ],
        "x-ms-ratelimit-remaining-subscription-reads": [
          "14995"
        ],
        "x-ms-request-id": [
          "0bdba3f7-7858-4143-8ea3-778476a57e74"
        ],
        "x-ms-correlation-request-id": [
          "0bdba3f7-7858-4143-8ea3-778476a57e74"
        ],
        "x-ms-routing-request-id": [
          "CENTRALUS:20170127T080913Z:0bdba3f7-7858-4143-8ea3-778476a57e74"
        ],
        "Strict-Transport-Security": [
          "max-age=31536000; includeSubDomains"
        ]
      },
      "StatusCode": 202
    },
    {
      "RequestUri": "/subscriptions/b52fce95-de5f-4b37-afca-db203a5d0b6a/operationresults/eyJqb2JJZCI6IlJFU09VUkNFR1JPVVBERUxFVElPTkpPQi1DUlBURVNUQVI1MzExLUFVU1RSQUxJQVNPVVRIRUFTVCIsImpvYkxvY2F0aW9uIjoiYXVzdHJhbGlhc291dGhlYXN0In0?api-version=2015-11-01",
      "EncodedRequestUri": "L3N1YnNjcmlwdGlvbnMvYjUyZmNlOTUtZGU1Zi00YjM3LWFmY2EtZGIyMDNhNWQwYjZhL29wZXJhdGlvbnJlc3VsdHMvZXlKcWIySkpaQ0k2SWxKRlUwOVZVa05GUjFKUFZWQkVSVXhGVkVsUFRrcFBRaTFEVWxCVVJWTlVRVkkxTXpFeExVRlZVMVJTUVV4SlFWTlBWVlJJUlVGVFZDSXNJbXB2WWt4dlkyRjBhVzl1SWpvaVlYVnpkSEpoYkdsaGMyOTFkR2hsWVhOMEluMD9hcGktdmVyc2lvbj0yMDE1LTExLTAx",
      "RequestMethod": "GET",
      "RequestBody": "",
      "RequestHeaders": {
        "User-Agent": [
          "FxVersion/4.6.24410.01",
          "Microsoft.Azure.Management.Resources.ResourceManagementClient/1.0.0-preview"
        ]
      },
      "ResponseBody": "",
      "ResponseHeaders": {
        "Content-Length": [
          "0"
        ],
        "Expires": [
          "-1"
        ],
        "Cache-Control": [
          "no-cache"
        ],
        "Date": [
          "Fri, 27 Jan 2017 08:09:43 GMT"
        ],
        "Pragma": [
          "no-cache"
        ],
        "Location": [
          "https://management.azure.com/subscriptions/b52fce95-de5f-4b37-afca-db203a5d0b6a/operationresults/eyJqb2JJZCI6IlJFU09VUkNFR1JPVVBERUxFVElPTkpPQi1DUlBURVNUQVI1MzExLUFVU1RSQUxJQVNPVVRIRUFTVCIsImpvYkxvY2F0aW9uIjoiYXVzdHJhbGlhc291dGhlYXN0In0?api-version=2015-11-01"
        ],
        "Retry-After": [
          "15"
        ],
        "x-ms-ratelimit-remaining-subscription-reads": [
          "14994"
        ],
        "x-ms-request-id": [
          "7cdd2829-1394-449f-9bdf-7ac63e926628"
        ],
        "x-ms-correlation-request-id": [
          "7cdd2829-1394-449f-9bdf-7ac63e926628"
        ],
        "x-ms-routing-request-id": [
          "CENTRALUS:20170127T080943Z:7cdd2829-1394-449f-9bdf-7ac63e926628"
        ],
        "Strict-Transport-Security": [
          "max-age=31536000; includeSubDomains"
        ]
      },
      "StatusCode": 202
    },
    {
      "RequestUri": "/subscriptions/b52fce95-de5f-4b37-afca-db203a5d0b6a/operationresults/eyJqb2JJZCI6IlJFU09VUkNFR1JPVVBERUxFVElPTkpPQi1DUlBURVNUQVI1MzExLUFVU1RSQUxJQVNPVVRIRUFTVCIsImpvYkxvY2F0aW9uIjoiYXVzdHJhbGlhc291dGhlYXN0In0?api-version=2015-11-01",
      "EncodedRequestUri": "L3N1YnNjcmlwdGlvbnMvYjUyZmNlOTUtZGU1Zi00YjM3LWFmY2EtZGIyMDNhNWQwYjZhL29wZXJhdGlvbnJlc3VsdHMvZXlKcWIySkpaQ0k2SWxKRlUwOVZVa05GUjFKUFZWQkVSVXhGVkVsUFRrcFBRaTFEVWxCVVJWTlVRVkkxTXpFeExVRlZVMVJTUVV4SlFWTlBWVlJJUlVGVFZDSXNJbXB2WWt4dlkyRjBhVzl1SWpvaVlYVnpkSEpoYkdsaGMyOTFkR2hsWVhOMEluMD9hcGktdmVyc2lvbj0yMDE1LTExLTAx",
      "RequestMethod": "GET",
      "RequestBody": "",
      "RequestHeaders": {
        "User-Agent": [
          "FxVersion/4.6.24410.01",
          "Microsoft.Azure.Management.Resources.ResourceManagementClient/1.0.0-preview"
        ]
      },
      "ResponseBody": "",
      "ResponseHeaders": {
        "Content-Length": [
          "0"
        ],
        "Expires": [
          "-1"
        ],
        "Cache-Control": [
          "no-cache"
        ],
        "Date": [
          "Fri, 27 Jan 2017 08:10:13 GMT"
        ],
        "Pragma": [
          "no-cache"
        ],
        "Location": [
          "https://management.azure.com/subscriptions/b52fce95-de5f-4b37-afca-db203a5d0b6a/operationresults/eyJqb2JJZCI6IlJFU09VUkNFR1JPVVBERUxFVElPTkpPQi1DUlBURVNUQVI1MzExLUFVU1RSQUxJQVNPVVRIRUFTVCIsImpvYkxvY2F0aW9uIjoiYXVzdHJhbGlhc291dGhlYXN0In0?api-version=2015-11-01"
        ],
        "Retry-After": [
          "15"
        ],
        "x-ms-ratelimit-remaining-subscription-reads": [
          "14993"
        ],
        "x-ms-request-id": [
          "9fa8321b-768e-4747-b2dd-27d2e59253ee"
        ],
        "x-ms-correlation-request-id": [
          "9fa8321b-768e-4747-b2dd-27d2e59253ee"
        ],
        "x-ms-routing-request-id": [
          "CENTRALUS:20170127T081014Z:9fa8321b-768e-4747-b2dd-27d2e59253ee"
        ],
        "Strict-Transport-Security": [
          "max-age=31536000; includeSubDomains"
        ]
      },
      "StatusCode": 202
    },
    {
      "RequestUri": "/subscriptions/b52fce95-de5f-4b37-afca-db203a5d0b6a/operationresults/eyJqb2JJZCI6IlJFU09VUkNFR1JPVVBERUxFVElPTkpPQi1DUlBURVNUQVI1MzExLUFVU1RSQUxJQVNPVVRIRUFTVCIsImpvYkxvY2F0aW9uIjoiYXVzdHJhbGlhc291dGhlYXN0In0?api-version=2015-11-01",
      "EncodedRequestUri": "L3N1YnNjcmlwdGlvbnMvYjUyZmNlOTUtZGU1Zi00YjM3LWFmY2EtZGIyMDNhNWQwYjZhL29wZXJhdGlvbnJlc3VsdHMvZXlKcWIySkpaQ0k2SWxKRlUwOVZVa05GUjFKUFZWQkVSVXhGVkVsUFRrcFBRaTFEVWxCVVJWTlVRVkkxTXpFeExVRlZVMVJTUVV4SlFWTlBWVlJJUlVGVFZDSXNJbXB2WWt4dlkyRjBhVzl1SWpvaVlYVnpkSEpoYkdsaGMyOTFkR2hsWVhOMEluMD9hcGktdmVyc2lvbj0yMDE1LTExLTAx",
      "RequestMethod": "GET",
      "RequestBody": "",
      "RequestHeaders": {
        "User-Agent": [
          "FxVersion/4.6.24410.01",
          "Microsoft.Azure.Management.Resources.ResourceManagementClient/1.0.0-preview"
        ]
      },
      "ResponseBody": "",
      "ResponseHeaders": {
        "Content-Length": [
          "0"
        ],
        "Expires": [
          "-1"
        ],
        "Cache-Control": [
          "no-cache"
        ],
        "Date": [
          "Fri, 27 Jan 2017 08:10:44 GMT"
        ],
        "Pragma": [
          "no-cache"
        ],
        "Location": [
          "https://management.azure.com/subscriptions/b52fce95-de5f-4b37-afca-db203a5d0b6a/operationresults/eyJqb2JJZCI6IlJFU09VUkNFR1JPVVBERUxFVElPTkpPQi1DUlBURVNUQVI1MzExLUFVU1RSQUxJQVNPVVRIRUFTVCIsImpvYkxvY2F0aW9uIjoiYXVzdHJhbGlhc291dGhlYXN0In0?api-version=2015-11-01"
        ],
        "Retry-After": [
          "15"
        ],
        "x-ms-ratelimit-remaining-subscription-reads": [
          "14992"
        ],
        "x-ms-request-id": [
          "fb0423d1-3732-4eb4-9dc9-9c3055f6e2ec"
        ],
        "x-ms-correlation-request-id": [
          "fb0423d1-3732-4eb4-9dc9-9c3055f6e2ec"
        ],
        "x-ms-routing-request-id": [
          "CENTRALUS:20170127T081044Z:fb0423d1-3732-4eb4-9dc9-9c3055f6e2ec"
        ],
        "Strict-Transport-Security": [
          "max-age=31536000; includeSubDomains"
        ]
      },
      "StatusCode": 202
    },
    {
      "RequestUri": "/subscriptions/b52fce95-de5f-4b37-afca-db203a5d0b6a/operationresults/eyJqb2JJZCI6IlJFU09VUkNFR1JPVVBERUxFVElPTkpPQi1DUlBURVNUQVI1MzExLUFVU1RSQUxJQVNPVVRIRUFTVCIsImpvYkxvY2F0aW9uIjoiYXVzdHJhbGlhc291dGhlYXN0In0?api-version=2015-11-01",
      "EncodedRequestUri": "L3N1YnNjcmlwdGlvbnMvYjUyZmNlOTUtZGU1Zi00YjM3LWFmY2EtZGIyMDNhNWQwYjZhL29wZXJhdGlvbnJlc3VsdHMvZXlKcWIySkpaQ0k2SWxKRlUwOVZVa05GUjFKUFZWQkVSVXhGVkVsUFRrcFBRaTFEVWxCVVJWTlVRVkkxTXpFeExVRlZVMVJTUVV4SlFWTlBWVlJJUlVGVFZDSXNJbXB2WWt4dlkyRjBhVzl1SWpvaVlYVnpkSEpoYkdsaGMyOTFkR2hsWVhOMEluMD9hcGktdmVyc2lvbj0yMDE1LTExLTAx",
      "RequestMethod": "GET",
      "RequestBody": "",
      "RequestHeaders": {
        "User-Agent": [
          "FxVersion/4.6.24410.01",
          "Microsoft.Azure.Management.Resources.ResourceManagementClient/1.0.0-preview"
        ]
      },
      "ResponseBody": "",
      "ResponseHeaders": {
        "Content-Length": [
          "0"
        ],
        "Expires": [
          "-1"
        ],
        "Cache-Control": [
          "no-cache"
        ],
        "Date": [
          "Fri, 27 Jan 2017 08:11:14 GMT"
        ],
        "Pragma": [
          "no-cache"
        ],
        "Location": [
          "https://management.azure.com/subscriptions/b52fce95-de5f-4b37-afca-db203a5d0b6a/operationresults/eyJqb2JJZCI6IlJFU09VUkNFR1JPVVBERUxFVElPTkpPQi1DUlBURVNUQVI1MzExLUFVU1RSQUxJQVNPVVRIRUFTVCIsImpvYkxvY2F0aW9uIjoiYXVzdHJhbGlhc291dGhlYXN0In0?api-version=2015-11-01"
        ],
        "Retry-After": [
          "15"
        ],
        "x-ms-ratelimit-remaining-subscription-reads": [
          "14991"
        ],
        "x-ms-request-id": [
          "d76be274-fe7b-4f98-b910-99629ea01ee0"
        ],
        "x-ms-correlation-request-id": [
          "d76be274-fe7b-4f98-b910-99629ea01ee0"
        ],
        "x-ms-routing-request-id": [
          "CENTRALUS:20170127T081115Z:d76be274-fe7b-4f98-b910-99629ea01ee0"
        ],
        "Strict-Transport-Security": [
          "max-age=31536000; includeSubDomains"
        ]
      },
      "StatusCode": 202
    },
    {
      "RequestUri": "/subscriptions/b52fce95-de5f-4b37-afca-db203a5d0b6a/operationresults/eyJqb2JJZCI6IlJFU09VUkNFR1JPVVBERUxFVElPTkpPQi1DUlBURVNUQVI1MzExLUFVU1RSQUxJQVNPVVRIRUFTVCIsImpvYkxvY2F0aW9uIjoiYXVzdHJhbGlhc291dGhlYXN0In0?api-version=2015-11-01",
      "EncodedRequestUri": "L3N1YnNjcmlwdGlvbnMvYjUyZmNlOTUtZGU1Zi00YjM3LWFmY2EtZGIyMDNhNWQwYjZhL29wZXJhdGlvbnJlc3VsdHMvZXlKcWIySkpaQ0k2SWxKRlUwOVZVa05GUjFKUFZWQkVSVXhGVkVsUFRrcFBRaTFEVWxCVVJWTlVRVkkxTXpFeExVRlZVMVJTUVV4SlFWTlBWVlJJUlVGVFZDSXNJbXB2WWt4dlkyRjBhVzl1SWpvaVlYVnpkSEpoYkdsaGMyOTFkR2hsWVhOMEluMD9hcGktdmVyc2lvbj0yMDE1LTExLTAx",
      "RequestMethod": "GET",
      "RequestBody": "",
      "RequestHeaders": {
        "User-Agent": [
          "FxVersion/4.6.24410.01",
          "Microsoft.Azure.Management.Resources.ResourceManagementClient/1.0.0-preview"
        ]
      },
      "ResponseBody": "",
      "ResponseHeaders": {
        "Content-Length": [
          "0"
        ],
        "Expires": [
          "-1"
        ],
        "Cache-Control": [
          "no-cache"
        ],
        "Date": [
          "Fri, 27 Jan 2017 08:11:45 GMT"
        ],
        "Pragma": [
          "no-cache"
        ],
        "Location": [
          "https://management.azure.com/subscriptions/b52fce95-de5f-4b37-afca-db203a5d0b6a/operationresults/eyJqb2JJZCI6IlJFU09VUkNFR1JPVVBERUxFVElPTkpPQi1DUlBURVNUQVI1MzExLUFVU1RSQUxJQVNPVVRIRUFTVCIsImpvYkxvY2F0aW9uIjoiYXVzdHJhbGlhc291dGhlYXN0In0?api-version=2015-11-01"
        ],
        "Retry-After": [
          "15"
        ],
        "x-ms-ratelimit-remaining-subscription-reads": [
          "14990"
        ],
        "x-ms-request-id": [
          "b1f9d32d-056f-4287-a8c7-b1b5529e6b81"
        ],
        "x-ms-correlation-request-id": [
          "b1f9d32d-056f-4287-a8c7-b1b5529e6b81"
        ],
        "x-ms-routing-request-id": [
          "CENTRALUS:20170127T081145Z:b1f9d32d-056f-4287-a8c7-b1b5529e6b81"
        ],
        "Strict-Transport-Security": [
          "max-age=31536000; includeSubDomains"
        ]
      },
      "StatusCode": 202
    },
    {
      "RequestUri": "/subscriptions/b52fce95-de5f-4b37-afca-db203a5d0b6a/operationresults/eyJqb2JJZCI6IlJFU09VUkNFR1JPVVBERUxFVElPTkpPQi1DUlBURVNUQVI1MzExLUFVU1RSQUxJQVNPVVRIRUFTVCIsImpvYkxvY2F0aW9uIjoiYXVzdHJhbGlhc291dGhlYXN0In0?api-version=2015-11-01",
      "EncodedRequestUri": "L3N1YnNjcmlwdGlvbnMvYjUyZmNlOTUtZGU1Zi00YjM3LWFmY2EtZGIyMDNhNWQwYjZhL29wZXJhdGlvbnJlc3VsdHMvZXlKcWIySkpaQ0k2SWxKRlUwOVZVa05GUjFKUFZWQkVSVXhGVkVsUFRrcFBRaTFEVWxCVVJWTlVRVkkxTXpFeExVRlZVMVJTUVV4SlFWTlBWVlJJUlVGVFZDSXNJbXB2WWt4dlkyRjBhVzl1SWpvaVlYVnpkSEpoYkdsaGMyOTFkR2hsWVhOMEluMD9hcGktdmVyc2lvbj0yMDE1LTExLTAx",
      "RequestMethod": "GET",
      "RequestBody": "",
      "RequestHeaders": {
        "User-Agent": [
          "FxVersion/4.6.24410.01",
          "Microsoft.Azure.Management.Resources.ResourceManagementClient/1.0.0-preview"
        ]
      },
      "ResponseBody": "",
      "ResponseHeaders": {
        "Content-Length": [
          "0"
        ],
        "Expires": [
          "-1"
        ],
        "Cache-Control": [
          "no-cache"
        ],
        "Date": [
          "Fri, 27 Jan 2017 08:12:15 GMT"
        ],
        "Pragma": [
          "no-cache"
        ],
        "Location": [
          "https://management.azure.com/subscriptions/b52fce95-de5f-4b37-afca-db203a5d0b6a/operationresults/eyJqb2JJZCI6IlJFU09VUkNFR1JPVVBERUxFVElPTkpPQi1DUlBURVNUQVI1MzExLUFVU1RSQUxJQVNPVVRIRUFTVCIsImpvYkxvY2F0aW9uIjoiYXVzdHJhbGlhc291dGhlYXN0In0?api-version=2015-11-01"
        ],
        "Retry-After": [
          "15"
        ],
        "x-ms-ratelimit-remaining-subscription-reads": [
          "14989"
        ],
        "x-ms-request-id": [
          "3f5965af-2e04-4c5f-8e05-42c87f7eaad8"
        ],
        "x-ms-correlation-request-id": [
          "3f5965af-2e04-4c5f-8e05-42c87f7eaad8"
        ],
        "x-ms-routing-request-id": [
          "CENTRALUS:20170127T081216Z:3f5965af-2e04-4c5f-8e05-42c87f7eaad8"
        ],
        "Strict-Transport-Security": [
          "max-age=31536000; includeSubDomains"
        ]
      },
      "StatusCode": 202
    },
    {
      "RequestUri": "/subscriptions/b52fce95-de5f-4b37-afca-db203a5d0b6a/operationresults/eyJqb2JJZCI6IlJFU09VUkNFR1JPVVBERUxFVElPTkpPQi1DUlBURVNUQVI1MzExLUFVU1RSQUxJQVNPVVRIRUFTVCIsImpvYkxvY2F0aW9uIjoiYXVzdHJhbGlhc291dGhlYXN0In0?api-version=2015-11-01",
      "EncodedRequestUri": "L3N1YnNjcmlwdGlvbnMvYjUyZmNlOTUtZGU1Zi00YjM3LWFmY2EtZGIyMDNhNWQwYjZhL29wZXJhdGlvbnJlc3VsdHMvZXlKcWIySkpaQ0k2SWxKRlUwOVZVa05GUjFKUFZWQkVSVXhGVkVsUFRrcFBRaTFEVWxCVVJWTlVRVkkxTXpFeExVRlZVMVJTUVV4SlFWTlBWVlJJUlVGVFZDSXNJbXB2WWt4dlkyRjBhVzl1SWpvaVlYVnpkSEpoYkdsaGMyOTFkR2hsWVhOMEluMD9hcGktdmVyc2lvbj0yMDE1LTExLTAx",
      "RequestMethod": "GET",
      "RequestBody": "",
      "RequestHeaders": {
        "User-Agent": [
          "FxVersion/4.6.24410.01",
          "Microsoft.Azure.Management.Resources.ResourceManagementClient/1.0.0-preview"
        ]
      },
      "ResponseBody": "",
      "ResponseHeaders": {
        "Content-Length": [
          "0"
        ],
        "Expires": [
          "-1"
        ],
        "Cache-Control": [
          "no-cache"
        ],
        "Date": [
          "Fri, 27 Jan 2017 08:12:46 GMT"
        ],
        "Pragma": [
          "no-cache"
        ],
        "Location": [
          "https://management.azure.com/subscriptions/b52fce95-de5f-4b37-afca-db203a5d0b6a/operationresults/eyJqb2JJZCI6IlJFU09VUkNFR1JPVVBERUxFVElPTkpPQi1DUlBURVNUQVI1MzExLUFVU1RSQUxJQVNPVVRIRUFTVCIsImpvYkxvY2F0aW9uIjoiYXVzdHJhbGlhc291dGhlYXN0In0?api-version=2015-11-01"
        ],
        "Retry-After": [
          "15"
        ],
        "x-ms-ratelimit-remaining-subscription-reads": [
          "14988"
        ],
        "x-ms-request-id": [
          "ae83f2be-8b43-44eb-9d0f-683bfae35237"
        ],
        "x-ms-correlation-request-id": [
          "ae83f2be-8b43-44eb-9d0f-683bfae35237"
        ],
        "x-ms-routing-request-id": [
          "CENTRALUS:20170127T081246Z:ae83f2be-8b43-44eb-9d0f-683bfae35237"
        ],
        "Strict-Transport-Security": [
          "max-age=31536000; includeSubDomains"
        ]
      },
      "StatusCode": 202
    },
    {
      "RequestUri": "/subscriptions/b52fce95-de5f-4b37-afca-db203a5d0b6a/operationresults/eyJqb2JJZCI6IlJFU09VUkNFR1JPVVBERUxFVElPTkpPQi1DUlBURVNUQVI1MzExLUFVU1RSQUxJQVNPVVRIRUFTVCIsImpvYkxvY2F0aW9uIjoiYXVzdHJhbGlhc291dGhlYXN0In0?api-version=2015-11-01",
      "EncodedRequestUri": "L3N1YnNjcmlwdGlvbnMvYjUyZmNlOTUtZGU1Zi00YjM3LWFmY2EtZGIyMDNhNWQwYjZhL29wZXJhdGlvbnJlc3VsdHMvZXlKcWIySkpaQ0k2SWxKRlUwOVZVa05GUjFKUFZWQkVSVXhGVkVsUFRrcFBRaTFEVWxCVVJWTlVRVkkxTXpFeExVRlZVMVJTUVV4SlFWTlBWVlJJUlVGVFZDSXNJbXB2WWt4dlkyRjBhVzl1SWpvaVlYVnpkSEpoYkdsaGMyOTFkR2hsWVhOMEluMD9hcGktdmVyc2lvbj0yMDE1LTExLTAx",
      "RequestMethod": "GET",
      "RequestBody": "",
      "RequestHeaders": {
        "User-Agent": [
          "FxVersion/4.6.24410.01",
          "Microsoft.Azure.Management.Resources.ResourceManagementClient/1.0.0-preview"
        ]
      },
      "ResponseBody": "",
      "ResponseHeaders": {
        "Content-Length": [
          "0"
        ],
        "Expires": [
          "-1"
        ],
        "Cache-Control": [
          "no-cache"
        ],
        "Date": [
          "Fri, 27 Jan 2017 08:13:16 GMT"
        ],
        "Pragma": [
          "no-cache"
        ],
        "x-ms-ratelimit-remaining-subscription-reads": [
          "14987"
        ],
        "x-ms-request-id": [
          "b29c4385-7439-4a97-be4b-79539e005c0e"
        ],
        "x-ms-correlation-request-id": [
          "b29c4385-7439-4a97-be4b-79539e005c0e"
        ],
        "x-ms-routing-request-id": [
          "CENTRALUS:20170127T081317Z:b29c4385-7439-4a97-be4b-79539e005c0e"
        ],
        "Strict-Transport-Security": [
          "max-age=31536000; includeSubDomains"
        ]
      },
      "StatusCode": 200
    }
  ],
  "Names": {
    "TestContainerServiceUpdateOperations": [
      "crptestar5311",
      "cs1495",
      "mdp2878",
      "apdp560"
    ]
  },
  "Variables": {
    "SubscriptionId": "b52fce95-de5f-4b37-afca-db203a5d0b6a"
  }
}<|MERGE_RESOLUTION|>--- conflicted
+++ resolved
@@ -62,17 +62,10 @@
       "StatusCode": 201
     },
     {
-<<<<<<< HEAD
-      "RequestUri": "/subscriptions/e33f361b-53c2-4cc7-b829-78906708387b/resourceGroups/crptestar3784/providers/Microsoft.ContainerService/containerServices/cs9920?api-version=2016-09-30",
-      "EncodedRequestUri": "L3N1YnNjcmlwdGlvbnMvZTMzZjM2MWItNTNjMi00Y2M3LWI4MjktNzg5MDY3MDgzODdiL3Jlc291cmNlR3JvdXBzL2NycHRlc3RhcjM3ODQvcHJvdmlkZXJzL01pY3Jvc29mdC5Db250YWluZXJTZXJ2aWNlL2NvbnRhaW5lclNlcnZpY2VzL2NzOTkyMD9hcGktdmVyc2lvbj0yMDE2LTA5LTMw",
-      "RequestMethod": "PUT",
-      "RequestBody": "{\r\n  \"properties\": {\r\n    \"orchestratorProfile\": {\r\n      \"orchestratorType\": \"DCOS\"\r\n    },\r\n    \"masterProfile\": {\r\n      \"count\": 1,\r\n      \"dnsPrefix\": \"mdp6158\"\r\n    },\r\n    \"agentPoolProfiles\": [\r\n      {\r\n        \"name\": \"AgentPool1\",\r\n        \"count\": 1,\r\n        \"vmSize\": \"Standard_A1\",\r\n        \"dnsPrefix\": \"apdp2408\"\r\n      }\r\n    ],\r\n    \"linuxProfile\": {\r\n      \"adminUsername\": \"acsLinuxAdmin\",\r\n      \"ssh\": {\r\n        \"publicKeys\": [\r\n          {\r\n            \"keyData\": \"\"\r\n          }\r\n        ]\r\n      }\r\n    }\r\n  },\r\n  \"location\": \"australiasoutheast\",\r\n  \"tags\": {\r\n    \"RG\": \"rg\",\r\n    \"testTag\": \"1\"\r\n  }\r\n}",
-=======
       "RequestUri": "/subscriptions/b52fce95-de5f-4b37-afca-db203a5d0b6a/resourceGroups/crptestar5311/providers/Microsoft.ContainerService/containerServices/cs1495?api-version=2016-09-30",
       "EncodedRequestUri": "L3N1YnNjcmlwdGlvbnMvYjUyZmNlOTUtZGU1Zi00YjM3LWFmY2EtZGIyMDNhNWQwYjZhL3Jlc291cmNlR3JvdXBzL2NycHRlc3RhcjUzMTEvcHJvdmlkZXJzL01pY3Jvc29mdC5Db250YWluZXJTZXJ2aWNlL2NvbnRhaW5lclNlcnZpY2VzL2NzMTQ5NT9hcGktdmVyc2lvbj0yMDE2LTA5LTMw",
       "RequestMethod": "PUT",
       "RequestBody": "{\r\n  \"properties\": {\r\n    \"orchestratorProfile\": {\r\n      \"orchestratorType\": \"DCOS\"\r\n    },\r\n    \"masterProfile\": {\r\n      \"count\": 1,\r\n      \"dnsPrefix\": \"mdp2878\"\r\n    },\r\n    \"agentPoolProfiles\": [\r\n      {\r\n        \"name\": \"AgentPool1\",\r\n        \"count\": 1,\r\n        \"vmSize\": \"Standard_A1\",\r\n        \"dnsPrefix\": \"apdp560\"\r\n      }\r\n    ],\r\n    \"linuxProfile\": {\r\n      \"adminUsername\": \"azureuser\",\r\n      \"ssh\": {\r\n        \"publicKeys\": [\r\n          {\r\n            \"keyData\": \"ssh-rsa AAAAB3NzaC1yc2EAAAADAQABAAABAQDorij8dGcKUBTbvHylBpm5NZ2MtDgn1+jbyHE8N4dCS4ZoIl6Pdoa1At/GjXVhIRuz1hlyT2ey5BaC8iQnQTh/f2oyNctQ5+2KX1sgFlvaQAJCVn0tN7yDT29ZiIE2kfL3RCV5HH7p+NjBQ/cvtaOgESgoi/CI3S58w1XaRdDKo5Uz0U0DDuuB5lO5dq4nceAH8sx2bFTNjlgJcoyxi13h9CYkymm0mVaZkwiIJY8cU+UrupZKCMboBbCM7Q2spmRQ1tGicT5g84PsCqUf417u+Jvtf0kD1GdsCyMGALzBDS0scORhMiXHZ/vEM6rOPCIBpH7IzeULhWGXZfPdg4bL acs-bot@microsoft.com\"\r\n          }\r\n        ]\r\n      }\r\n    }\r\n  },\r\n  \"location\": \"australiasoutheast\",\r\n  \"tags\": {\r\n    \"RG\": \"rg\",\r\n    \"testTag\": \"1\"\r\n  }\r\n}",
->>>>>>> 826079ea
       "RequestHeaders": {
         "Content-Type": [
           "application/json; charset=utf-8"
@@ -91,11 +84,7 @@
           "Microsoft.Azure.Management.Compute.ComputeManagementClient/14.0.0-prerelease"
         ]
       },
-<<<<<<< HEAD
-      "ResponseBody": "{\r\n  \"properties\": {\r\n    \"provisioningState\": \"Creating\",\r\n    \"orchestratorProfile\": {\r\n      \"orchestratorType\": \"DCOS\"\r\n    },\r\n    \"masterProfile\": {\r\n      \"count\": 1,\r\n      \"dnsPrefix\": \"mdp6158\"\r\n    },\r\n    \"agentPoolProfiles\": [\r\n      {\r\n        \"name\": \"AgentPool1\",\r\n        \"count\": 1,\r\n        \"vmSize\": \"Standard_A1\",\r\n        \"dnsPrefix\": \"apdp2408\"\r\n      }\r\n    ],\r\n    \"linuxProfile\": {\r\n      \"ssh\": {\r\n        \"publicKeys\": [\r\n          {\r\n            \"keyData\": \"\"\r\n          }\r\n        ]\r\n      },\r\n      \"adminUsername\": \"acsLinuxAdmin\"\r\n    },\r\n    \"diagnosticsProfile\": {\r\n      \"vmDiagnostics\": {\r\n        \"enabled\": true\r\n      }\r\n    }\r\n  },\r\n  \"id\": \"/subscriptions/e33f361b-53c2-4cc7-b829-78906708387b/resourceGroups/crptestar3784/providers/Microsoft.ContainerService/containerServices/cs9920\",\r\n  \"name\": \"cs9920\",\r\n  \"type\": \"Microsoft.ContainerService/ContainerServices\",\r\n  \"location\": \"australiasoutheast\",\r\n  \"tags\": {\r\n    \"RG\": \"rg\",\r\n    \"testTag\": \"1\"\r\n  }\r\n}",
-=======
       "ResponseBody": "{\r\n  \"id\": \"/subscriptions/b52fce95-de5f-4b37-afca-db203a5d0b6a/resourceGroups/crptestar5311/providers/Microsoft.ContainerService/containerServices/cs1495\",\r\n  \"name\": \"cs1495\",\r\n  \"type\": \"Microsoft.ContainerService/ContainerServices\",\r\n  \"location\": \"australiasoutheast\",\r\n  \"tags\": {\r\n    \"RG\": \"rg\",\r\n    \"testTag\": \"1\"\r\n  },\r\n  \"properties\": {\r\n    \"provisioningState\": \"Creating\",\r\n    \"orchestratorProfile\": {\r\n      \"orchestratorType\": \"DCOS\"\r\n    },\r\n    \"masterProfile\": {\r\n      \"count\": 1,\r\n      \"dnsPrefix\": \"mdp2878\"\r\n    },\r\n    \"agentPoolProfiles\": [\r\n      {\r\n        \"name\": \"AgentPool1\",\r\n        \"count\": 1,\r\n        \"vmSize\": \"Standard_A1\",\r\n        \"dnsPrefix\": \"apdp560\",\r\n        \"osType\": \"Linux\"\r\n      }\r\n    ],\r\n    \"linuxProfile\": {\r\n      \"ssh\": {\r\n        \"publicKeys\": [\r\n          {\r\n            \"keyData\": \"ssh-rsa AAAAB3NzaC1yc2EAAAADAQABAAABAQDorij8dGcKUBTbvHylBpm5NZ2MtDgn1+jbyHE8N4dCS4ZoIl6Pdoa1At/GjXVhIRuz1hlyT2ey5BaC8iQnQTh/f2oyNctQ5+2KX1sgFlvaQAJCVn0tN7yDT29ZiIE2kfL3RCV5HH7p+NjBQ/cvtaOgESgoi/CI3S58w1XaRdDKo5Uz0U0DDuuB5lO5dq4nceAH8sx2bFTNjlgJcoyxi13h9CYkymm0mVaZkwiIJY8cU+UrupZKCMboBbCM7Q2spmRQ1tGicT5g84PsCqUf417u+Jvtf0kD1GdsCyMGALzBDS0scORhMiXHZ/vEM6rOPCIBpH7IzeULhWGXZfPdg4bL acs-bot@microsoft.com\"\r\n          }\r\n        ]\r\n      },\r\n      \"adminUsername\": \"azureuser\"\r\n    },\r\n    \"diagnosticsProfile\": {\r\n      \"vmDiagnostics\": {\r\n        \"enabled\": true\r\n      }\r\n    }\r\n  }\r\n}",
->>>>>>> 826079ea
       "ResponseHeaders": {
         "Content-Length": [
           "1427"
@@ -120,11 +109,7 @@
           "Microsoft-HTTPAPI/2.0"
         ],
         "Azure-AsyncOperation": [
-<<<<<<< HEAD
-          "https://brazilus.management.azure.com/subscriptions/e33f361b-53c2-4cc7-b829-78906708387b/providers/Microsoft.ContainerService/locations/australiasoutheast/operations/db626734-187c-463d-a4fd-be1cc90cd83f?api-version=2016-09-30"
-=======
           "https://management.azure.com/subscriptions/b52fce95-de5f-4b37-afca-db203a5d0b6a/providers/Microsoft.ContainerService/locations/australiasoutheast/operations/e17c445a-ea7f-4ec0-a2b7-ceb2376f5294?api-version=2016-09-30"
->>>>>>> 826079ea
         ],
         "Strict-Transport-Security": [
           "max-age=31536000; includeSubDomains"
@@ -148,17 +133,10 @@
       "StatusCode": 201
     },
     {
-<<<<<<< HEAD
-      "RequestUri": "/subscriptions/e33f361b-53c2-4cc7-b829-78906708387b/resourceGroups/crptestar3784/providers/Microsoft.ContainerService/containerServices/cs9920?api-version=2016-09-30",
-      "EncodedRequestUri": "L3N1YnNjcmlwdGlvbnMvZTMzZjM2MWItNTNjMi00Y2M3LWI4MjktNzg5MDY3MDgzODdiL3Jlc291cmNlR3JvdXBzL2NycHRlc3RhcjM3ODQvcHJvdmlkZXJzL01pY3Jvc29mdC5Db250YWluZXJTZXJ2aWNlL2NvbnRhaW5lclNlcnZpY2VzL2NzOTkyMD9hcGktdmVyc2lvbj0yMDE2LTA5LTMw",
-      "RequestMethod": "PUT",
-      "RequestBody": "{\r\n  \"properties\": {\r\n    \"orchestratorProfile\": {\r\n      \"orchestratorType\": \"DCOS\"\r\n    },\r\n    \"masterProfile\": {\r\n      \"count\": 1,\r\n      \"dnsPrefix\": \"mdp6158\"\r\n    },\r\n    \"agentPoolProfiles\": [\r\n      {\r\n        \"name\": \"AgentPool1\",\r\n        \"count\": 2,\r\n        \"vmSize\": \"Standard_A1\",\r\n        \"dnsPrefix\": \"apdp2408\"\r\n      }\r\n    ],\r\n    \"linuxProfile\": {\r\n      \"adminUsername\": \"acsLinuxAdmin\",\r\n      \"ssh\": {\r\n        \"publicKeys\": [\r\n          {\r\n            \"keyData\": \"\"\r\n          }\r\n        ]\r\n      }\r\n    }\r\n  },\r\n  \"location\": \"australiasoutheast\",\r\n  \"tags\": {\r\n    \"RG\": \"rg\",\r\n    \"testTag\": \"1\"\r\n  }\r\n}",
-=======
       "RequestUri": "/subscriptions/b52fce95-de5f-4b37-afca-db203a5d0b6a/resourceGroups/crptestar5311/providers/Microsoft.ContainerService/containerServices/cs1495?api-version=2016-09-30",
       "EncodedRequestUri": "L3N1YnNjcmlwdGlvbnMvYjUyZmNlOTUtZGU1Zi00YjM3LWFmY2EtZGIyMDNhNWQwYjZhL3Jlc291cmNlR3JvdXBzL2NycHRlc3RhcjUzMTEvcHJvdmlkZXJzL01pY3Jvc29mdC5Db250YWluZXJTZXJ2aWNlL2NvbnRhaW5lclNlcnZpY2VzL2NzMTQ5NT9hcGktdmVyc2lvbj0yMDE2LTA5LTMw",
       "RequestMethod": "PUT",
       "RequestBody": "{\r\n  \"properties\": {\r\n    \"orchestratorProfile\": {\r\n      \"orchestratorType\": \"DCOS\"\r\n    },\r\n    \"masterProfile\": {\r\n      \"count\": 1,\r\n      \"dnsPrefix\": \"mdp2878\"\r\n    },\r\n    \"agentPoolProfiles\": [\r\n      {\r\n        \"name\": \"AgentPool1\",\r\n        \"count\": 2,\r\n        \"vmSize\": \"Standard_A1\",\r\n        \"dnsPrefix\": \"apdp560\"\r\n      }\r\n    ],\r\n    \"linuxProfile\": {\r\n      \"adminUsername\": \"azureuser\",\r\n      \"ssh\": {\r\n        \"publicKeys\": [\r\n          {\r\n            \"keyData\": \"ssh-rsa AAAAB3NzaC1yc2EAAAADAQABAAABAQDorij8dGcKUBTbvHylBpm5NZ2MtDgn1+jbyHE8N4dCS4ZoIl6Pdoa1At/GjXVhIRuz1hlyT2ey5BaC8iQnQTh/f2oyNctQ5+2KX1sgFlvaQAJCVn0tN7yDT29ZiIE2kfL3RCV5HH7p+NjBQ/cvtaOgESgoi/CI3S58w1XaRdDKo5Uz0U0DDuuB5lO5dq4nceAH8sx2bFTNjlgJcoyxi13h9CYkymm0mVaZkwiIJY8cU+UrupZKCMboBbCM7Q2spmRQ1tGicT5g84PsCqUf417u+Jvtf0kD1GdsCyMGALzBDS0scORhMiXHZ/vEM6rOPCIBpH7IzeULhWGXZfPdg4bL acs-bot@microsoft.com\"\r\n          }\r\n        ]\r\n      }\r\n    }\r\n  },\r\n  \"location\": \"australiasoutheast\",\r\n  \"tags\": {\r\n    \"RG\": \"rg\",\r\n    \"testTag\": \"1\"\r\n  }\r\n}",
->>>>>>> 826079ea
       "RequestHeaders": {
         "Content-Type": [
           "application/json; charset=utf-8"
@@ -177,11 +155,7 @@
           "Microsoft.Azure.Management.Compute.ComputeManagementClient/14.0.0-prerelease"
         ]
       },
-<<<<<<< HEAD
-      "ResponseBody": "{\r\n  \"properties\": {\r\n    \"provisioningState\": \"Updating\",\r\n    \"orchestratorProfile\": {\r\n      \"orchestratorType\": \"DCOS\"\r\n    },\r\n    \"masterProfile\": {\r\n      \"count\": 1,\r\n      \"dnsPrefix\": \"mdp6158\"\r\n    },\r\n    \"agentPoolProfiles\": [\r\n      {\r\n        \"name\": \"AgentPool1\",\r\n        \"count\": 2,\r\n        \"vmSize\": \"Standard_A1\",\r\n        \"dnsPrefix\": \"apdp2408\"\r\n      }\r\n    ],\r\n    \"linuxProfile\": {\r\n      \"ssh\": {\r\n        \"publicKeys\": [\r\n          {\r\n            \"keyData\": \"\"\r\n          }\r\n        ]\r\n      },\r\n      \"adminUsername\": \"acsLinuxAdmin\"\r\n    },\r\n    \"diagnosticsProfile\": {\r\n      \"vmDiagnostics\": {\r\n        \"enabled\": true,\r\n        \"storageUri\": \"https://eatpmatu722vgDCOSdiag0.blob.core.windows.net/\"\r\n      }\r\n    }\r\n  },\r\n  \"id\": \"/subscriptions/e33f361b-53c2-4cc7-b829-78906708387b/resourceGroups/crptestar3784/providers/Microsoft.ContainerService/containerServices/cs9920\",\r\n  \"name\": \"cs9920\",\r\n  \"type\": \"Microsoft.ContainerService/ContainerServices\",\r\n  \"location\": \"australiasoutheast\",\r\n  \"tags\": {\r\n    \"RG\": \"rg\",\r\n    \"testTag\": \"1\"\r\n  }\r\n}",
-=======
       "ResponseBody": "{\r\n  \"id\": \"/subscriptions/b52fce95-de5f-4b37-afca-db203a5d0b6a/resourceGroups/crptestar5311/providers/Microsoft.ContainerService/containerServices/cs1495\",\r\n  \"name\": \"cs1495\",\r\n  \"type\": \"Microsoft.ContainerService/ContainerServices\",\r\n  \"location\": \"australiasoutheast\",\r\n  \"tags\": {\r\n    \"RG\": \"rg\",\r\n    \"testTag\": \"1\"\r\n  },\r\n  \"properties\": {\r\n    \"provisioningState\": \"Updating\",\r\n    \"orchestratorProfile\": {\r\n      \"orchestratorType\": \"DCOS\"\r\n    },\r\n    \"masterProfile\": {\r\n      \"count\": 1,\r\n      \"dnsPrefix\": \"mdp2878\"\r\n    },\r\n    \"agentPoolProfiles\": [\r\n      {\r\n        \"name\": \"AgentPool1\",\r\n        \"count\": 2,\r\n        \"vmSize\": \"Standard_A1\",\r\n        \"dnsPrefix\": \"apdp560\",\r\n        \"osType\": \"Linux\"\r\n      }\r\n    ],\r\n    \"linuxProfile\": {\r\n      \"ssh\": {\r\n        \"publicKeys\": [\r\n          {\r\n            \"keyData\": \"ssh-rsa AAAAB3NzaC1yc2EAAAADAQABAAABAQDorij8dGcKUBTbvHylBpm5NZ2MtDgn1+jbyHE8N4dCS4ZoIl6Pdoa1At/GjXVhIRuz1hlyT2ey5BaC8iQnQTh/f2oyNctQ5+2KX1sgFlvaQAJCVn0tN7yDT29ZiIE2kfL3RCV5HH7p+NjBQ/cvtaOgESgoi/CI3S58w1XaRdDKo5Uz0U0DDuuB5lO5dq4nceAH8sx2bFTNjlgJcoyxi13h9CYkymm0mVaZkwiIJY8cU+UrupZKCMboBbCM7Q2spmRQ1tGicT5g84PsCqUf417u+Jvtf0kD1GdsCyMGALzBDS0scORhMiXHZ/vEM6rOPCIBpH7IzeULhWGXZfPdg4bL acs-bot@microsoft.com\"\r\n          }\r\n        ]\r\n      },\r\n      \"adminUsername\": \"azureuser\"\r\n    },\r\n    \"diagnosticsProfile\": {\r\n      \"vmDiagnostics\": {\r\n        \"enabled\": true,\r\n        \"storageUri\": \"https://pgnvwmbze6urcdiag0.blob.core.windows.net/\"\r\n      }\r\n    }\r\n  }\r\n}",
->>>>>>> 826079ea
       "ResponseHeaders": {
         "Content-Type": [
           "application/json; charset=utf-8"
@@ -209,11 +183,7 @@
           "Accept-Encoding"
         ],
         "Azure-AsyncOperation": [
-<<<<<<< HEAD
-          "https://brazilus.management.azure.com/subscriptions/e33f361b-53c2-4cc7-b829-78906708387b/providers/Microsoft.ContainerService/locations/australiasoutheast/operations/8204a712-0efe-40af-aa54-e35e1dc4664a?api-version=2016-09-30"
-=======
           "https://management.azure.com/subscriptions/b52fce95-de5f-4b37-afca-db203a5d0b6a/providers/Microsoft.ContainerService/locations/australiasoutheast/operations/768aea85-4afc-4182-bd41-393e9a720fb4?api-version=2016-09-30"
->>>>>>> 826079ea
         ],
         "Strict-Transport-Security": [
           "max-age=31536000; includeSubDomains"
@@ -237,13 +207,8 @@
       "StatusCode": 200
     },
     {
-<<<<<<< HEAD
-      "RequestUri": "/subscriptions/e33f361b-53c2-4cc7-b829-78906708387b/providers/Microsoft.ContainerService/locations/australiasoutheast/operations/db626734-187c-463d-a4fd-be1cc90cd83f?api-version=2016-09-30",
-      "EncodedRequestUri": "L3N1YnNjcmlwdGlvbnMvZTMzZjM2MWItNTNjMi00Y2M3LWI4MjktNzg5MDY3MDgzODdiL3Byb3ZpZGVycy9NaWNyb3NvZnQuQ29udGFpbmVyU2VydmljZS9sb2NhdGlvbnMvYXVzdHJhbGlhc291dGhlYXN0L29wZXJhdGlvbnMvZGI2MjY3MzQtMTg3Yy00NjNkLWE0ZmQtYmUxY2M5MGNkODNmP2FwaS12ZXJzaW9uPTIwMTYtMDktMzA=",
-=======
       "RequestUri": "/subscriptions/b52fce95-de5f-4b37-afca-db203a5d0b6a/providers/Microsoft.ContainerService/locations/australiasoutheast/operations/e17c445a-ea7f-4ec0-a2b7-ceb2376f5294?api-version=2016-09-30",
       "EncodedRequestUri": "L3N1YnNjcmlwdGlvbnMvYjUyZmNlOTUtZGU1Zi00YjM3LWFmY2EtZGIyMDNhNWQwYjZhL3Byb3ZpZGVycy9NaWNyb3NvZnQuQ29udGFpbmVyU2VydmljZS9sb2NhdGlvbnMvYXVzdHJhbGlhc291dGhlYXN0L29wZXJhdGlvbnMvZTE3YzQ0NWEtZWE3Zi00ZWMwLWEyYjctY2ViMjM3NmY1Mjk0P2FwaS12ZXJzaW9uPTIwMTYtMDktMzA=",
->>>>>>> 826079ea
       "RequestMethod": "GET",
       "RequestBody": "",
       "RequestHeaders": {
@@ -301,13 +266,8 @@
       "StatusCode": 200
     },
     {
-<<<<<<< HEAD
-      "RequestUri": "/subscriptions/e33f361b-53c2-4cc7-b829-78906708387b/providers/Microsoft.ContainerService/locations/australiasoutheast/operations/db626734-187c-463d-a4fd-be1cc90cd83f?api-version=2016-09-30",
-      "EncodedRequestUri": "L3N1YnNjcmlwdGlvbnMvZTMzZjM2MWItNTNjMi00Y2M3LWI4MjktNzg5MDY3MDgzODdiL3Byb3ZpZGVycy9NaWNyb3NvZnQuQ29udGFpbmVyU2VydmljZS9sb2NhdGlvbnMvYXVzdHJhbGlhc291dGhlYXN0L29wZXJhdGlvbnMvZGI2MjY3MzQtMTg3Yy00NjNkLWE0ZmQtYmUxY2M5MGNkODNmP2FwaS12ZXJzaW9uPTIwMTYtMDktMzA=",
-=======
       "RequestUri": "/subscriptions/b52fce95-de5f-4b37-afca-db203a5d0b6a/providers/Microsoft.ContainerService/locations/australiasoutheast/operations/e17c445a-ea7f-4ec0-a2b7-ceb2376f5294?api-version=2016-09-30",
       "EncodedRequestUri": "L3N1YnNjcmlwdGlvbnMvYjUyZmNlOTUtZGU1Zi00YjM3LWFmY2EtZGIyMDNhNWQwYjZhL3Byb3ZpZGVycy9NaWNyb3NvZnQuQ29udGFpbmVyU2VydmljZS9sb2NhdGlvbnMvYXVzdHJhbGlhc291dGhlYXN0L29wZXJhdGlvbnMvZTE3YzQ0NWEtZWE3Zi00ZWMwLWEyYjctY2ViMjM3NmY1Mjk0P2FwaS12ZXJzaW9uPTIwMTYtMDktMzA=",
->>>>>>> 826079ea
       "RequestMethod": "GET",
       "RequestBody": "",
       "RequestHeaders": {
@@ -365,13 +325,8 @@
       "StatusCode": 200
     },
     {
-<<<<<<< HEAD
-      "RequestUri": "/subscriptions/e33f361b-53c2-4cc7-b829-78906708387b/providers/Microsoft.ContainerService/locations/australiasoutheast/operations/db626734-187c-463d-a4fd-be1cc90cd83f?api-version=2016-09-30",
-      "EncodedRequestUri": "L3N1YnNjcmlwdGlvbnMvZTMzZjM2MWItNTNjMi00Y2M3LWI4MjktNzg5MDY3MDgzODdiL3Byb3ZpZGVycy9NaWNyb3NvZnQuQ29udGFpbmVyU2VydmljZS9sb2NhdGlvbnMvYXVzdHJhbGlhc291dGhlYXN0L29wZXJhdGlvbnMvZGI2MjY3MzQtMTg3Yy00NjNkLWE0ZmQtYmUxY2M5MGNkODNmP2FwaS12ZXJzaW9uPTIwMTYtMDktMzA=",
-=======
       "RequestUri": "/subscriptions/b52fce95-de5f-4b37-afca-db203a5d0b6a/providers/Microsoft.ContainerService/locations/australiasoutheast/operations/e17c445a-ea7f-4ec0-a2b7-ceb2376f5294?api-version=2016-09-30",
       "EncodedRequestUri": "L3N1YnNjcmlwdGlvbnMvYjUyZmNlOTUtZGU1Zi00YjM3LWFmY2EtZGIyMDNhNWQwYjZhL3Byb3ZpZGVycy9NaWNyb3NvZnQuQ29udGFpbmVyU2VydmljZS9sb2NhdGlvbnMvYXVzdHJhbGlhc291dGhlYXN0L29wZXJhdGlvbnMvZTE3YzQ0NWEtZWE3Zi00ZWMwLWEyYjctY2ViMjM3NmY1Mjk0P2FwaS12ZXJzaW9uPTIwMTYtMDktMzA=",
->>>>>>> 826079ea
       "RequestMethod": "GET",
       "RequestBody": "",
       "RequestHeaders": {
@@ -429,13 +384,8 @@
       "StatusCode": 200
     },
     {
-<<<<<<< HEAD
-      "RequestUri": "/subscriptions/e33f361b-53c2-4cc7-b829-78906708387b/providers/Microsoft.ContainerService/locations/australiasoutheast/operations/db626734-187c-463d-a4fd-be1cc90cd83f?api-version=2016-09-30",
-      "EncodedRequestUri": "L3N1YnNjcmlwdGlvbnMvZTMzZjM2MWItNTNjMi00Y2M3LWI4MjktNzg5MDY3MDgzODdiL3Byb3ZpZGVycy9NaWNyb3NvZnQuQ29udGFpbmVyU2VydmljZS9sb2NhdGlvbnMvYXVzdHJhbGlhc291dGhlYXN0L29wZXJhdGlvbnMvZGI2MjY3MzQtMTg3Yy00NjNkLWE0ZmQtYmUxY2M5MGNkODNmP2FwaS12ZXJzaW9uPTIwMTYtMDktMzA=",
-=======
       "RequestUri": "/subscriptions/b52fce95-de5f-4b37-afca-db203a5d0b6a/providers/Microsoft.ContainerService/locations/australiasoutheast/operations/e17c445a-ea7f-4ec0-a2b7-ceb2376f5294?api-version=2016-09-30",
       "EncodedRequestUri": "L3N1YnNjcmlwdGlvbnMvYjUyZmNlOTUtZGU1Zi00YjM3LWFmY2EtZGIyMDNhNWQwYjZhL3Byb3ZpZGVycy9NaWNyb3NvZnQuQ29udGFpbmVyU2VydmljZS9sb2NhdGlvbnMvYXVzdHJhbGlhc291dGhlYXN0L29wZXJhdGlvbnMvZTE3YzQ0NWEtZWE3Zi00ZWMwLWEyYjctY2ViMjM3NmY1Mjk0P2FwaS12ZXJzaW9uPTIwMTYtMDktMzA=",
->>>>>>> 826079ea
       "RequestMethod": "GET",
       "RequestBody": "",
       "RequestHeaders": {
@@ -493,13 +443,8 @@
       "StatusCode": 200
     },
     {
-<<<<<<< HEAD
-      "RequestUri": "/subscriptions/e33f361b-53c2-4cc7-b829-78906708387b/providers/Microsoft.ContainerService/locations/australiasoutheast/operations/db626734-187c-463d-a4fd-be1cc90cd83f?api-version=2016-09-30",
-      "EncodedRequestUri": "L3N1YnNjcmlwdGlvbnMvZTMzZjM2MWItNTNjMi00Y2M3LWI4MjktNzg5MDY3MDgzODdiL3Byb3ZpZGVycy9NaWNyb3NvZnQuQ29udGFpbmVyU2VydmljZS9sb2NhdGlvbnMvYXVzdHJhbGlhc291dGhlYXN0L29wZXJhdGlvbnMvZGI2MjY3MzQtMTg3Yy00NjNkLWE0ZmQtYmUxY2M5MGNkODNmP2FwaS12ZXJzaW9uPTIwMTYtMDktMzA=",
-=======
       "RequestUri": "/subscriptions/b52fce95-de5f-4b37-afca-db203a5d0b6a/providers/Microsoft.ContainerService/locations/australiasoutheast/operations/e17c445a-ea7f-4ec0-a2b7-ceb2376f5294?api-version=2016-09-30",
       "EncodedRequestUri": "L3N1YnNjcmlwdGlvbnMvYjUyZmNlOTUtZGU1Zi00YjM3LWFmY2EtZGIyMDNhNWQwYjZhL3Byb3ZpZGVycy9NaWNyb3NvZnQuQ29udGFpbmVyU2VydmljZS9sb2NhdGlvbnMvYXVzdHJhbGlhc291dGhlYXN0L29wZXJhdGlvbnMvZTE3YzQ0NWEtZWE3Zi00ZWMwLWEyYjctY2ViMjM3NmY1Mjk0P2FwaS12ZXJzaW9uPTIwMTYtMDktMzA=",
->>>>>>> 826079ea
       "RequestMethod": "GET",
       "RequestBody": "",
       "RequestHeaders": {
@@ -557,13 +502,8 @@
       "StatusCode": 200
     },
     {
-<<<<<<< HEAD
-      "RequestUri": "/subscriptions/e33f361b-53c2-4cc7-b829-78906708387b/providers/Microsoft.ContainerService/locations/australiasoutheast/operations/db626734-187c-463d-a4fd-be1cc90cd83f?api-version=2016-09-30",
-      "EncodedRequestUri": "L3N1YnNjcmlwdGlvbnMvZTMzZjM2MWItNTNjMi00Y2M3LWI4MjktNzg5MDY3MDgzODdiL3Byb3ZpZGVycy9NaWNyb3NvZnQuQ29udGFpbmVyU2VydmljZS9sb2NhdGlvbnMvYXVzdHJhbGlhc291dGhlYXN0L29wZXJhdGlvbnMvZGI2MjY3MzQtMTg3Yy00NjNkLWE0ZmQtYmUxY2M5MGNkODNmP2FwaS12ZXJzaW9uPTIwMTYtMDktMzA=",
-=======
       "RequestUri": "/subscriptions/b52fce95-de5f-4b37-afca-db203a5d0b6a/providers/Microsoft.ContainerService/locations/australiasoutheast/operations/e17c445a-ea7f-4ec0-a2b7-ceb2376f5294?api-version=2016-09-30",
       "EncodedRequestUri": "L3N1YnNjcmlwdGlvbnMvYjUyZmNlOTUtZGU1Zi00YjM3LWFmY2EtZGIyMDNhNWQwYjZhL3Byb3ZpZGVycy9NaWNyb3NvZnQuQ29udGFpbmVyU2VydmljZS9sb2NhdGlvbnMvYXVzdHJhbGlhc291dGhlYXN0L29wZXJhdGlvbnMvZTE3YzQ0NWEtZWE3Zi00ZWMwLWEyYjctY2ViMjM3NmY1Mjk0P2FwaS12ZXJzaW9uPTIwMTYtMDktMzA=",
->>>>>>> 826079ea
       "RequestMethod": "GET",
       "RequestBody": "",
       "RequestHeaders": {
@@ -621,13 +561,8 @@
       "StatusCode": 200
     },
     {
-<<<<<<< HEAD
-      "RequestUri": "/subscriptions/e33f361b-53c2-4cc7-b829-78906708387b/providers/Microsoft.ContainerService/locations/australiasoutheast/operations/db626734-187c-463d-a4fd-be1cc90cd83f?api-version=2016-09-30",
-      "EncodedRequestUri": "L3N1YnNjcmlwdGlvbnMvZTMzZjM2MWItNTNjMi00Y2M3LWI4MjktNzg5MDY3MDgzODdiL3Byb3ZpZGVycy9NaWNyb3NvZnQuQ29udGFpbmVyU2VydmljZS9sb2NhdGlvbnMvYXVzdHJhbGlhc291dGhlYXN0L29wZXJhdGlvbnMvZGI2MjY3MzQtMTg3Yy00NjNkLWE0ZmQtYmUxY2M5MGNkODNmP2FwaS12ZXJzaW9uPTIwMTYtMDktMzA=",
-=======
       "RequestUri": "/subscriptions/b52fce95-de5f-4b37-afca-db203a5d0b6a/providers/Microsoft.ContainerService/locations/australiasoutheast/operations/e17c445a-ea7f-4ec0-a2b7-ceb2376f5294?api-version=2016-09-30",
       "EncodedRequestUri": "L3N1YnNjcmlwdGlvbnMvYjUyZmNlOTUtZGU1Zi00YjM3LWFmY2EtZGIyMDNhNWQwYjZhL3Byb3ZpZGVycy9NaWNyb3NvZnQuQ29udGFpbmVyU2VydmljZS9sb2NhdGlvbnMvYXVzdHJhbGlhc291dGhlYXN0L29wZXJhdGlvbnMvZTE3YzQ0NWEtZWE3Zi00ZWMwLWEyYjctY2ViMjM3NmY1Mjk0P2FwaS12ZXJzaW9uPTIwMTYtMDktMzA=",
->>>>>>> 826079ea
       "RequestMethod": "GET",
       "RequestBody": "",
       "RequestHeaders": {
@@ -685,13 +620,8 @@
       "StatusCode": 200
     },
     {
-<<<<<<< HEAD
-      "RequestUri": "/subscriptions/e33f361b-53c2-4cc7-b829-78906708387b/providers/Microsoft.ContainerService/locations/australiasoutheast/operations/db626734-187c-463d-a4fd-be1cc90cd83f?api-version=2016-09-30",
-      "EncodedRequestUri": "L3N1YnNjcmlwdGlvbnMvZTMzZjM2MWItNTNjMi00Y2M3LWI4MjktNzg5MDY3MDgzODdiL3Byb3ZpZGVycy9NaWNyb3NvZnQuQ29udGFpbmVyU2VydmljZS9sb2NhdGlvbnMvYXVzdHJhbGlhc291dGhlYXN0L29wZXJhdGlvbnMvZGI2MjY3MzQtMTg3Yy00NjNkLWE0ZmQtYmUxY2M5MGNkODNmP2FwaS12ZXJzaW9uPTIwMTYtMDktMzA=",
-=======
       "RequestUri": "/subscriptions/b52fce95-de5f-4b37-afca-db203a5d0b6a/providers/Microsoft.ContainerService/locations/australiasoutheast/operations/e17c445a-ea7f-4ec0-a2b7-ceb2376f5294?api-version=2016-09-30",
       "EncodedRequestUri": "L3N1YnNjcmlwdGlvbnMvYjUyZmNlOTUtZGU1Zi00YjM3LWFmY2EtZGIyMDNhNWQwYjZhL3Byb3ZpZGVycy9NaWNyb3NvZnQuQ29udGFpbmVyU2VydmljZS9sb2NhdGlvbnMvYXVzdHJhbGlhc291dGhlYXN0L29wZXJhdGlvbnMvZTE3YzQ0NWEtZWE3Zi00ZWMwLWEyYjctY2ViMjM3NmY1Mjk0P2FwaS12ZXJzaW9uPTIwMTYtMDktMzA=",
->>>>>>> 826079ea
       "RequestMethod": "GET",
       "RequestBody": "",
       "RequestHeaders": {
@@ -749,13 +679,8 @@
       "StatusCode": 200
     },
     {
-<<<<<<< HEAD
-      "RequestUri": "/subscriptions/e33f361b-53c2-4cc7-b829-78906708387b/providers/Microsoft.ContainerService/locations/australiasoutheast/operations/db626734-187c-463d-a4fd-be1cc90cd83f?api-version=2016-09-30",
-      "EncodedRequestUri": "L3N1YnNjcmlwdGlvbnMvZTMzZjM2MWItNTNjMi00Y2M3LWI4MjktNzg5MDY3MDgzODdiL3Byb3ZpZGVycy9NaWNyb3NvZnQuQ29udGFpbmVyU2VydmljZS9sb2NhdGlvbnMvYXVzdHJhbGlhc291dGhlYXN0L29wZXJhdGlvbnMvZGI2MjY3MzQtMTg3Yy00NjNkLWE0ZmQtYmUxY2M5MGNkODNmP2FwaS12ZXJzaW9uPTIwMTYtMDktMzA=",
-=======
       "RequestUri": "/subscriptions/b52fce95-de5f-4b37-afca-db203a5d0b6a/providers/Microsoft.ContainerService/locations/australiasoutheast/operations/e17c445a-ea7f-4ec0-a2b7-ceb2376f5294?api-version=2016-09-30",
       "EncodedRequestUri": "L3N1YnNjcmlwdGlvbnMvYjUyZmNlOTUtZGU1Zi00YjM3LWFmY2EtZGIyMDNhNWQwYjZhL3Byb3ZpZGVycy9NaWNyb3NvZnQuQ29udGFpbmVyU2VydmljZS9sb2NhdGlvbnMvYXVzdHJhbGlhc291dGhlYXN0L29wZXJhdGlvbnMvZTE3YzQ0NWEtZWE3Zi00ZWMwLWEyYjctY2ViMjM3NmY1Mjk0P2FwaS12ZXJzaW9uPTIwMTYtMDktMzA=",
->>>>>>> 826079ea
       "RequestMethod": "GET",
       "RequestBody": "",
       "RequestHeaders": {
@@ -788,49 +713,8 @@
           "Microsoft-HTTPAPI/2.0",
           "Microsoft-HTTPAPI/2.0"
         ],
-<<<<<<< HEAD
-        "x-ms-ratelimit-remaining-subscription-reads": [
-          "14991"
-        ],
-        "x-ms-correlation-request-id": [
-          "ef1d5413-dedd-4216-9a05-c263395389e0"
-        ],
-        "x-ms-routing-request-id": [
-          "BRAZILUS:20160407T205344Z:ef1d5413-dedd-4216-9a05-c263395389e0"
-        ],
-        "Date": [
-          "Thu, 07 Apr 2016 20:53:44 GMT"
-        ]
-      },
-      "StatusCode": 200
-    },
-    {
-      "RequestUri": "/subscriptions/e33f361b-53c2-4cc7-b829-78906708387b/providers/Microsoft.ContainerService/locations/australiasoutheast/operations/db626734-187c-463d-a4fd-be1cc90cd83f?api-version=2016-09-30",
-      "EncodedRequestUri": "L3N1YnNjcmlwdGlvbnMvZTMzZjM2MWItNTNjMi00Y2M3LWI4MjktNzg5MDY3MDgzODdiL3Byb3ZpZGVycy9NaWNyb3NvZnQuQ29udGFpbmVyU2VydmljZS9sb2NhdGlvbnMvYXVzdHJhbGlhc291dGhlYXN0L29wZXJhdGlvbnMvZGI2MjY3MzQtMTg3Yy00NjNkLWE0ZmQtYmUxY2M5MGNkODNmP2FwaS12ZXJzaW9uPTIwMTYtMDktMzA=",
-      "RequestMethod": "GET",
-      "RequestBody": "",
-      "RequestHeaders": {
-        "User-Agent": [
-          "Microsoft.Azure.Management.Compute.ComputeManagementClient/10.8.0.0"
-        ]
-      },
-      "ResponseBody": "{\r\n  \"operationId\": \"db626734-187c-463d-a4fd-be1cc90cd83f\",\r\n  \"startTime\": \"2016-04-07T13:49:07.1481826-07:00\",\r\n  \"status\": \"InProgress\"\r\n}",
-      "ResponseHeaders": {
-        "Content-Length": [
-          "141"
-        ],
-        "Content-Type": [
-          "application/json; charset=utf-8"
-        ],
-        "Expires": [
-          "-1"
-        ],
-        "Pragma": [
-          "no-cache"
-=======
-        "Vary": [
-          "Accept-Encoding"
->>>>>>> 826079ea
+        "Vary": [
+          "Accept-Encoding"
         ],
         "Strict-Transport-Security": [
           "max-age=31536000; includeSubDomains"
@@ -854,13 +738,8 @@
       "StatusCode": 200
     },
     {
-<<<<<<< HEAD
-      "RequestUri": "/subscriptions/e33f361b-53c2-4cc7-b829-78906708387b/providers/Microsoft.ContainerService/locations/australiasoutheast/operations/db626734-187c-463d-a4fd-be1cc90cd83f?api-version=2016-09-30",
-      "EncodedRequestUri": "L3N1YnNjcmlwdGlvbnMvZTMzZjM2MWItNTNjMi00Y2M3LWI4MjktNzg5MDY3MDgzODdiL3Byb3ZpZGVycy9NaWNyb3NvZnQuQ29udGFpbmVyU2VydmljZS9sb2NhdGlvbnMvYXVzdHJhbGlhc291dGhlYXN0L29wZXJhdGlvbnMvZGI2MjY3MzQtMTg3Yy00NjNkLWE0ZmQtYmUxY2M5MGNkODNmP2FwaS12ZXJzaW9uPTIwMTYtMDktMzA=",
-=======
       "RequestUri": "/subscriptions/b52fce95-de5f-4b37-afca-db203a5d0b6a/providers/Microsoft.ContainerService/locations/australiasoutheast/operations/e17c445a-ea7f-4ec0-a2b7-ceb2376f5294?api-version=2016-09-30",
       "EncodedRequestUri": "L3N1YnNjcmlwdGlvbnMvYjUyZmNlOTUtZGU1Zi00YjM3LWFmY2EtZGIyMDNhNWQwYjZhL3Byb3ZpZGVycy9NaWNyb3NvZnQuQ29udGFpbmVyU2VydmljZS9sb2NhdGlvbnMvYXVzdHJhbGlhc291dGhlYXN0L29wZXJhdGlvbnMvZTE3YzQ0NWEtZWE3Zi00ZWMwLWEyYjctY2ViMjM3NmY1Mjk0P2FwaS12ZXJzaW9uPTIwMTYtMDktMzA=",
->>>>>>> 826079ea
       "RequestMethod": "GET",
       "RequestBody": "",
       "RequestHeaders": {
@@ -893,49 +772,8 @@
           "Microsoft-HTTPAPI/2.0",
           "Microsoft-HTTPAPI/2.0"
         ],
-<<<<<<< HEAD
-        "x-ms-ratelimit-remaining-subscription-reads": [
-          "14989"
-        ],
-        "x-ms-correlation-request-id": [
-          "85e8397c-a244-4c3f-9d77-863111d84822"
-        ],
-        "x-ms-routing-request-id": [
-          "BRAZILUS:20160407T205445Z:85e8397c-a244-4c3f-9d77-863111d84822"
-        ],
-        "Date": [
-          "Thu, 07 Apr 2016 20:54:45 GMT"
-        ]
-      },
-      "StatusCode": 200
-    },
-    {
-      "RequestUri": "/subscriptions/e33f361b-53c2-4cc7-b829-78906708387b/providers/Microsoft.ContainerService/locations/australiasoutheast/operations/db626734-187c-463d-a4fd-be1cc90cd83f?api-version=2016-09-30",
-      "EncodedRequestUri": "L3N1YnNjcmlwdGlvbnMvZTMzZjM2MWItNTNjMi00Y2M3LWI4MjktNzg5MDY3MDgzODdiL3Byb3ZpZGVycy9NaWNyb3NvZnQuQ29udGFpbmVyU2VydmljZS9sb2NhdGlvbnMvYXVzdHJhbGlhc291dGhlYXN0L29wZXJhdGlvbnMvZGI2MjY3MzQtMTg3Yy00NjNkLWE0ZmQtYmUxY2M5MGNkODNmP2FwaS12ZXJzaW9uPTIwMTYtMDktMzA=",
-      "RequestMethod": "GET",
-      "RequestBody": "",
-      "RequestHeaders": {
-        "User-Agent": [
-          "Microsoft.Azure.Management.Compute.ComputeManagementClient/10.8.0.0"
-        ]
-      },
-      "ResponseBody": "{\r\n  \"operationId\": \"db626734-187c-463d-a4fd-be1cc90cd83f\",\r\n  \"startTime\": \"2016-04-07T13:49:07.1481826-07:00\",\r\n  \"status\": \"InProgress\"\r\n}",
-      "ResponseHeaders": {
-        "Content-Length": [
-          "141"
-        ],
-        "Content-Type": [
-          "application/json; charset=utf-8"
-        ],
-        "Expires": [
-          "-1"
-        ],
-        "Pragma": [
-          "no-cache"
-=======
-        "Vary": [
-          "Accept-Encoding"
->>>>>>> 826079ea
+        "Vary": [
+          "Accept-Encoding"
         ],
         "Strict-Transport-Security": [
           "max-age=31536000; includeSubDomains"
@@ -959,13 +797,8 @@
       "StatusCode": 200
     },
     {
-<<<<<<< HEAD
-      "RequestUri": "/subscriptions/e33f361b-53c2-4cc7-b829-78906708387b/providers/Microsoft.ContainerService/locations/australiasoutheast/operations/db626734-187c-463d-a4fd-be1cc90cd83f?api-version=2016-09-30",
-      "EncodedRequestUri": "L3N1YnNjcmlwdGlvbnMvZTMzZjM2MWItNTNjMi00Y2M3LWI4MjktNzg5MDY3MDgzODdiL3Byb3ZpZGVycy9NaWNyb3NvZnQuQ29udGFpbmVyU2VydmljZS9sb2NhdGlvbnMvYXVzdHJhbGlhc291dGhlYXN0L29wZXJhdGlvbnMvZGI2MjY3MzQtMTg3Yy00NjNkLWE0ZmQtYmUxY2M5MGNkODNmP2FwaS12ZXJzaW9uPTIwMTYtMDktMzA=",
-=======
       "RequestUri": "/subscriptions/b52fce95-de5f-4b37-afca-db203a5d0b6a/providers/Microsoft.ContainerService/locations/australiasoutheast/operations/e17c445a-ea7f-4ec0-a2b7-ceb2376f5294?api-version=2016-09-30",
       "EncodedRequestUri": "L3N1YnNjcmlwdGlvbnMvYjUyZmNlOTUtZGU1Zi00YjM3LWFmY2EtZGIyMDNhNWQwYjZhL3Byb3ZpZGVycy9NaWNyb3NvZnQuQ29udGFpbmVyU2VydmljZS9sb2NhdGlvbnMvYXVzdHJhbGlhc291dGhlYXN0L29wZXJhdGlvbnMvZTE3YzQ0NWEtZWE3Zi00ZWMwLWEyYjctY2ViMjM3NmY1Mjk0P2FwaS12ZXJzaW9uPTIwMTYtMDktMzA=",
->>>>>>> 826079ea
       "RequestMethod": "GET",
       "RequestBody": "",
       "RequestHeaders": {
@@ -998,49 +831,8 @@
           "Microsoft-HTTPAPI/2.0",
           "Microsoft-HTTPAPI/2.0"
         ],
-<<<<<<< HEAD
-        "x-ms-ratelimit-remaining-subscription-reads": [
-          "14987"
-        ],
-        "x-ms-correlation-request-id": [
-          "8effd21f-9b94-49dd-9942-3329fd4bc3c1"
-        ],
-        "x-ms-routing-request-id": [
-          "BRAZILUS:20160407T205545Z:8effd21f-9b94-49dd-9942-3329fd4bc3c1"
-        ],
-        "Date": [
-          "Thu, 07 Apr 2016 20:55:45 GMT"
-        ]
-      },
-      "StatusCode": 200
-    },
-    {
-      "RequestUri": "/subscriptions/e33f361b-53c2-4cc7-b829-78906708387b/providers/Microsoft.ContainerService/locations/australiasoutheast/operations/db626734-187c-463d-a4fd-be1cc90cd83f?api-version=2016-09-30",
-      "EncodedRequestUri": "L3N1YnNjcmlwdGlvbnMvZTMzZjM2MWItNTNjMi00Y2M3LWI4MjktNzg5MDY3MDgzODdiL3Byb3ZpZGVycy9NaWNyb3NvZnQuQ29udGFpbmVyU2VydmljZS9sb2NhdGlvbnMvYXVzdHJhbGlhc291dGhlYXN0L29wZXJhdGlvbnMvZGI2MjY3MzQtMTg3Yy00NjNkLWE0ZmQtYmUxY2M5MGNkODNmP2FwaS12ZXJzaW9uPTIwMTYtMDktMzA=",
-      "RequestMethod": "GET",
-      "RequestBody": "",
-      "RequestHeaders": {
-        "User-Agent": [
-          "Microsoft.Azure.Management.Compute.ComputeManagementClient/10.8.0.0"
-        ]
-      },
-      "ResponseBody": "{\r\n  \"operationId\": \"db626734-187c-463d-a4fd-be1cc90cd83f\",\r\n  \"startTime\": \"2016-04-07T13:49:07.1481826-07:00\",\r\n  \"status\": \"InProgress\"\r\n}",
-      "ResponseHeaders": {
-        "Content-Length": [
-          "141"
-        ],
-        "Content-Type": [
-          "application/json; charset=utf-8"
-        ],
-        "Expires": [
-          "-1"
-        ],
-        "Pragma": [
-          "no-cache"
-=======
-        "Vary": [
-          "Accept-Encoding"
->>>>>>> 826079ea
+        "Vary": [
+          "Accept-Encoding"
         ],
         "Strict-Transport-Security": [
           "max-age=31536000; includeSubDomains"
@@ -1064,13 +856,8 @@
       "StatusCode": 200
     },
     {
-<<<<<<< HEAD
-      "RequestUri": "/subscriptions/e33f361b-53c2-4cc7-b829-78906708387b/providers/Microsoft.ContainerService/locations/australiasoutheast/operations/db626734-187c-463d-a4fd-be1cc90cd83f?api-version=2016-09-30",
-      "EncodedRequestUri": "L3N1YnNjcmlwdGlvbnMvZTMzZjM2MWItNTNjMi00Y2M3LWI4MjktNzg5MDY3MDgzODdiL3Byb3ZpZGVycy9NaWNyb3NvZnQuQ29udGFpbmVyU2VydmljZS9sb2NhdGlvbnMvYXVzdHJhbGlhc291dGhlYXN0L29wZXJhdGlvbnMvZGI2MjY3MzQtMTg3Yy00NjNkLWE0ZmQtYmUxY2M5MGNkODNmP2FwaS12ZXJzaW9uPTIwMTYtMDktMzA=",
-=======
       "RequestUri": "/subscriptions/b52fce95-de5f-4b37-afca-db203a5d0b6a/providers/Microsoft.ContainerService/locations/australiasoutheast/operations/e17c445a-ea7f-4ec0-a2b7-ceb2376f5294?api-version=2016-09-30",
       "EncodedRequestUri": "L3N1YnNjcmlwdGlvbnMvYjUyZmNlOTUtZGU1Zi00YjM3LWFmY2EtZGIyMDNhNWQwYjZhL3Byb3ZpZGVycy9NaWNyb3NvZnQuQ29udGFpbmVyU2VydmljZS9sb2NhdGlvbnMvYXVzdHJhbGlhc291dGhlYXN0L29wZXJhdGlvbnMvZTE3YzQ0NWEtZWE3Zi00ZWMwLWEyYjctY2ViMjM3NmY1Mjk0P2FwaS12ZXJzaW9uPTIwMTYtMDktMzA=",
->>>>>>> 826079ea
       "RequestMethod": "GET",
       "RequestBody": "",
       "RequestHeaders": {
@@ -1128,13 +915,8 @@
       "StatusCode": 200
     },
     {
-<<<<<<< HEAD
-      "RequestUri": "/subscriptions/e33f361b-53c2-4cc7-b829-78906708387b/providers/Microsoft.ContainerService/locations/australiasoutheast/operations/db626734-187c-463d-a4fd-be1cc90cd83f?api-version=2016-09-30",
-      "EncodedRequestUri": "L3N1YnNjcmlwdGlvbnMvZTMzZjM2MWItNTNjMi00Y2M3LWI4MjktNzg5MDY3MDgzODdiL3Byb3ZpZGVycy9NaWNyb3NvZnQuQ29udGFpbmVyU2VydmljZS9sb2NhdGlvbnMvYXVzdHJhbGlhc291dGhlYXN0L29wZXJhdGlvbnMvZGI2MjY3MzQtMTg3Yy00NjNkLWE0ZmQtYmUxY2M5MGNkODNmP2FwaS12ZXJzaW9uPTIwMTYtMDktMzA=",
-=======
       "RequestUri": "/subscriptions/b52fce95-de5f-4b37-afca-db203a5d0b6a/providers/Microsoft.ContainerService/locations/australiasoutheast/operations/e17c445a-ea7f-4ec0-a2b7-ceb2376f5294?api-version=2016-09-30",
       "EncodedRequestUri": "L3N1YnNjcmlwdGlvbnMvYjUyZmNlOTUtZGU1Zi00YjM3LWFmY2EtZGIyMDNhNWQwYjZhL3Byb3ZpZGVycy9NaWNyb3NvZnQuQ29udGFpbmVyU2VydmljZS9sb2NhdGlvbnMvYXVzdHJhbGlhc291dGhlYXN0L29wZXJhdGlvbnMvZTE3YzQ0NWEtZWE3Zi00ZWMwLWEyYjctY2ViMjM3NmY1Mjk0P2FwaS12ZXJzaW9uPTIwMTYtMDktMzA=",
->>>>>>> 826079ea
       "RequestMethod": "GET",
       "RequestBody": "",
       "RequestHeaders": {
@@ -1192,13 +974,8 @@
       "StatusCode": 200
     },
     {
-<<<<<<< HEAD
-      "RequestUri": "/subscriptions/e33f361b-53c2-4cc7-b829-78906708387b/providers/Microsoft.ContainerService/locations/australiasoutheast/operations/db626734-187c-463d-a4fd-be1cc90cd83f?api-version=2016-09-30",
-      "EncodedRequestUri": "L3N1YnNjcmlwdGlvbnMvZTMzZjM2MWItNTNjMi00Y2M3LWI4MjktNzg5MDY3MDgzODdiL3Byb3ZpZGVycy9NaWNyb3NvZnQuQ29udGFpbmVyU2VydmljZS9sb2NhdGlvbnMvYXVzdHJhbGlhc291dGhlYXN0L29wZXJhdGlvbnMvZGI2MjY3MzQtMTg3Yy00NjNkLWE0ZmQtYmUxY2M5MGNkODNmP2FwaS12ZXJzaW9uPTIwMTYtMDktMzA=",
-=======
       "RequestUri": "/subscriptions/b52fce95-de5f-4b37-afca-db203a5d0b6a/providers/Microsoft.ContainerService/locations/australiasoutheast/operations/e17c445a-ea7f-4ec0-a2b7-ceb2376f5294?api-version=2016-09-30",
       "EncodedRequestUri": "L3N1YnNjcmlwdGlvbnMvYjUyZmNlOTUtZGU1Zi00YjM3LWFmY2EtZGIyMDNhNWQwYjZhL3Byb3ZpZGVycy9NaWNyb3NvZnQuQ29udGFpbmVyU2VydmljZS9sb2NhdGlvbnMvYXVzdHJhbGlhc291dGhlYXN0L29wZXJhdGlvbnMvZTE3YzQ0NWEtZWE3Zi00ZWMwLWEyYjctY2ViMjM3NmY1Mjk0P2FwaS12ZXJzaW9uPTIwMTYtMDktMzA=",
->>>>>>> 826079ea
       "RequestMethod": "GET",
       "RequestBody": "",
       "RequestHeaders": {
@@ -1256,13 +1033,8 @@
       "StatusCode": 200
     },
     {
-<<<<<<< HEAD
-      "RequestUri": "/subscriptions/e33f361b-53c2-4cc7-b829-78906708387b/providers/Microsoft.ContainerService/locations/australiasoutheast/operations/db626734-187c-463d-a4fd-be1cc90cd83f?api-version=2016-09-30",
-      "EncodedRequestUri": "L3N1YnNjcmlwdGlvbnMvZTMzZjM2MWItNTNjMi00Y2M3LWI4MjktNzg5MDY3MDgzODdiL3Byb3ZpZGVycy9NaWNyb3NvZnQuQ29udGFpbmVyU2VydmljZS9sb2NhdGlvbnMvYXVzdHJhbGlhc291dGhlYXN0L29wZXJhdGlvbnMvZGI2MjY3MzQtMTg3Yy00NjNkLWE0ZmQtYmUxY2M5MGNkODNmP2FwaS12ZXJzaW9uPTIwMTYtMDktMzA=",
-=======
       "RequestUri": "/subscriptions/b52fce95-de5f-4b37-afca-db203a5d0b6a/providers/Microsoft.ContainerService/locations/australiasoutheast/operations/e17c445a-ea7f-4ec0-a2b7-ceb2376f5294?api-version=2016-09-30",
       "EncodedRequestUri": "L3N1YnNjcmlwdGlvbnMvYjUyZmNlOTUtZGU1Zi00YjM3LWFmY2EtZGIyMDNhNWQwYjZhL3Byb3ZpZGVycy9NaWNyb3NvZnQuQ29udGFpbmVyU2VydmljZS9sb2NhdGlvbnMvYXVzdHJhbGlhc291dGhlYXN0L29wZXJhdGlvbnMvZTE3YzQ0NWEtZWE3Zi00ZWMwLWEyYjctY2ViMjM3NmY1Mjk0P2FwaS12ZXJzaW9uPTIwMTYtMDktMzA=",
->>>>>>> 826079ea
       "RequestMethod": "GET",
       "RequestBody": "",
       "RequestHeaders": {
@@ -1320,13 +1092,8 @@
       "StatusCode": 200
     },
     {
-<<<<<<< HEAD
-      "RequestUri": "/subscriptions/e33f361b-53c2-4cc7-b829-78906708387b/providers/Microsoft.ContainerService/locations/australiasoutheast/operations/db626734-187c-463d-a4fd-be1cc90cd83f?api-version=2016-09-30",
-      "EncodedRequestUri": "L3N1YnNjcmlwdGlvbnMvZTMzZjM2MWItNTNjMi00Y2M3LWI4MjktNzg5MDY3MDgzODdiL3Byb3ZpZGVycy9NaWNyb3NvZnQuQ29udGFpbmVyU2VydmljZS9sb2NhdGlvbnMvYXVzdHJhbGlhc291dGhlYXN0L29wZXJhdGlvbnMvZGI2MjY3MzQtMTg3Yy00NjNkLWE0ZmQtYmUxY2M5MGNkODNmP2FwaS12ZXJzaW9uPTIwMTYtMDktMzA=",
-=======
       "RequestUri": "/subscriptions/b52fce95-de5f-4b37-afca-db203a5d0b6a/resourceGroups/crptestar5311/providers/Microsoft.ContainerService/containerServices/cs1495?api-version=2016-09-30",
       "EncodedRequestUri": "L3N1YnNjcmlwdGlvbnMvYjUyZmNlOTUtZGU1Zi00YjM3LWFmY2EtZGIyMDNhNWQwYjZhL3Jlc291cmNlR3JvdXBzL2NycHRlc3RhcjUzMTEvcHJvdmlkZXJzL01pY3Jvc29mdC5Db250YWluZXJTZXJ2aWNlL2NvbnRhaW5lclNlcnZpY2VzL2NzMTQ5NT9hcGktdmVyc2lvbj0yMDE2LTA5LTMw",
->>>>>>> 826079ea
       "RequestMethod": "GET",
       "RequestBody": "",
       "RequestHeaders": {
@@ -1337,1080 +1104,206 @@
       },
       "ResponseBody": "{\r\n  \"id\": \"/subscriptions/b52fce95-de5f-4b37-afca-db203a5d0b6a/resourceGroups/crptestar5311/providers/Microsoft.ContainerService/containerServices/cs1495\",\r\n  \"name\": \"cs1495\",\r\n  \"type\": \"Microsoft.ContainerService/ContainerServices\",\r\n  \"location\": \"australiasoutheast\",\r\n  \"tags\": {\r\n    \"RG\": \"rg\",\r\n    \"testTag\": \"1\"\r\n  },\r\n  \"properties\": {\r\n    \"provisioningState\": \"Succeeded\",\r\n    \"orchestratorProfile\": {\r\n      \"orchestratorType\": \"DCOS\"\r\n    },\r\n    \"masterProfile\": {\r\n      \"count\": 1,\r\n      \"dnsPrefix\": \"mdp2878\",\r\n      \"fqdn\": \"mdp2878.australiasoutheast.cloudapp.azure.com\"\r\n    },\r\n    \"agentPoolProfiles\": [\r\n      {\r\n        \"name\": \"AgentPool1\",\r\n        \"count\": 1,\r\n        \"vmSize\": \"Standard_A1\",\r\n        \"dnsPrefix\": \"apdp560\",\r\n        \"fqdn\": \"apdp560.australiasoutheast.cloudapp.azure.com\",\r\n        \"osType\": \"Linux\"\r\n      }\r\n    ],\r\n    \"linuxProfile\": {\r\n      \"ssh\": {\r\n        \"publicKeys\": [\r\n          {\r\n            \"keyData\": \"ssh-rsa AAAAB3NzaC1yc2EAAAADAQABAAABAQDorij8dGcKUBTbvHylBpm5NZ2MtDgn1+jbyHE8N4dCS4ZoIl6Pdoa1At/GjXVhIRuz1hlyT2ey5BaC8iQnQTh/f2oyNctQ5+2KX1sgFlvaQAJCVn0tN7yDT29ZiIE2kfL3RCV5HH7p+NjBQ/cvtaOgESgoi/CI3S58w1XaRdDKo5Uz0U0DDuuB5lO5dq4nceAH8sx2bFTNjlgJcoyxi13h9CYkymm0mVaZkwiIJY8cU+UrupZKCMboBbCM7Q2spmRQ1tGicT5g84PsCqUf417u+Jvtf0kD1GdsCyMGALzBDS0scORhMiXHZ/vEM6rOPCIBpH7IzeULhWGXZfPdg4bL acs-bot@microsoft.com\"\r\n          }\r\n        ]\r\n      },\r\n      \"adminUsername\": \"azureuser\"\r\n    },\r\n    \"diagnosticsProfile\": {\r\n      \"vmDiagnostics\": {\r\n        \"enabled\": true,\r\n        \"storageUri\": \"https://pgnvwmbze6urcdiag0.blob.core.windows.net/\"\r\n      }\r\n    }\r\n  }\r\n}",
       "ResponseHeaders": {
-<<<<<<< HEAD
-        "Content-Length": [
-          "141"
-        ],
-        "Content-Type": [
-          "application/json; charset=utf-8"
-        ],
-        "Expires": [
-          "-1"
-        ],
-        "Pragma": [
-          "no-cache"
-        ],
-        "Strict-Transport-Security": [
-          "max-age=31536000; includeSubDomains"
-        ],
-        "x-ms-served-by": [
-          "6d8fb542-dd65-48cb-9954-9a384a89dc05_131031808034968975"
-        ],
-        "x-ms-request-id": [
-          "f25c6b1b-da78-4acb-ad5c-f42137b47368"
-        ],
-        "Cache-Control": [
-          "no-cache"
-        ],
-        "Server": [
-          "Microsoft-HTTPAPI/2.0",
-          "Microsoft-HTTPAPI/2.0"
-        ],
-        "x-ms-ratelimit-remaining-subscription-reads": [
-          "14981"
-        ],
-        "x-ms-correlation-request-id": [
-          "7a1bb7e2-365f-400e-9ac4-63a6a1e0ac11"
-        ],
-        "x-ms-routing-request-id": [
-          "BRAZILUS:20160407T205847Z:7a1bb7e2-365f-400e-9ac4-63a6a1e0ac11"
-        ],
-        "Date": [
-          "Thu, 07 Apr 2016 20:58:46 GMT"
-        ]
-      },
-      "StatusCode": 200
-    },
-    {
-      "RequestUri": "/subscriptions/e33f361b-53c2-4cc7-b829-78906708387b/providers/Microsoft.ContainerService/locations/australiasoutheast/operations/db626734-187c-463d-a4fd-be1cc90cd83f?api-version=2016-09-30",
-      "EncodedRequestUri": "L3N1YnNjcmlwdGlvbnMvZTMzZjM2MWItNTNjMi00Y2M3LWI4MjktNzg5MDY3MDgzODdiL3Byb3ZpZGVycy9NaWNyb3NvZnQuQ29udGFpbmVyU2VydmljZS9sb2NhdGlvbnMvYXVzdHJhbGlhc291dGhlYXN0L29wZXJhdGlvbnMvZGI2MjY3MzQtMTg3Yy00NjNkLWE0ZmQtYmUxY2M5MGNkODNmP2FwaS12ZXJzaW9uPTIwMTYtMDktMzA=",
-      "RequestMethod": "GET",
-      "RequestBody": "",
-      "RequestHeaders": {
-        "User-Agent": [
-          "Microsoft.Azure.Management.Compute.ComputeManagementClient/10.8.0.0"
-        ]
-      },
-      "ResponseBody": "{\r\n  \"operationId\": \"db626734-187c-463d-a4fd-be1cc90cd83f\",\r\n  \"startTime\": \"2016-04-07T13:49:07.1481826-07:00\",\r\n  \"status\": \"InProgress\"\r\n}",
-      "ResponseHeaders": {
-        "Content-Length": [
-          "141"
-        ],
-        "Content-Type": [
-          "application/json; charset=utf-8"
-        ],
-        "Expires": [
-          "-1"
-        ],
-        "Pragma": [
-          "no-cache"
-        ],
-        "Strict-Transport-Security": [
-          "max-age=31536000; includeSubDomains"
-        ],
-        "x-ms-served-by": [
-          "6d8fb542-dd65-48cb-9954-9a384a89dc05_131031808034968975"
-        ],
-        "x-ms-request-id": [
-          "062615b9-1311-4b26-84bd-c821f5be1b7a"
-        ],
-        "Cache-Control": [
-          "no-cache"
-        ],
-        "Server": [
-          "Microsoft-HTTPAPI/2.0",
-          "Microsoft-HTTPAPI/2.0"
-        ],
-        "x-ms-ratelimit-remaining-subscription-reads": [
-          "14980"
-        ],
-        "x-ms-correlation-request-id": [
-          "14a01586-a5ac-47ac-b0b6-f9c789c48f14"
-        ],
-        "x-ms-routing-request-id": [
-          "BRAZILUS:20160407T205917Z:14a01586-a5ac-47ac-b0b6-f9c789c48f14"
-        ],
-        "Date": [
-          "Thu, 07 Apr 2016 20:59:17 GMT"
-        ]
-      },
-      "StatusCode": 200
-    },
-    {
-      "RequestUri": "/subscriptions/e33f361b-53c2-4cc7-b829-78906708387b/providers/Microsoft.ContainerService/locations/australiasoutheast/operations/db626734-187c-463d-a4fd-be1cc90cd83f?api-version=2016-09-30",
-      "EncodedRequestUri": "L3N1YnNjcmlwdGlvbnMvZTMzZjM2MWItNTNjMi00Y2M3LWI4MjktNzg5MDY3MDgzODdiL3Byb3ZpZGVycy9NaWNyb3NvZnQuQ29udGFpbmVyU2VydmljZS9sb2NhdGlvbnMvYXVzdHJhbGlhc291dGhlYXN0L29wZXJhdGlvbnMvZGI2MjY3MzQtMTg3Yy00NjNkLWE0ZmQtYmUxY2M5MGNkODNmP2FwaS12ZXJzaW9uPTIwMTYtMDktMzA=",
-      "RequestMethod": "GET",
-      "RequestBody": "",
-      "RequestHeaders": {
-        "User-Agent": [
-          "Microsoft.Azure.Management.Compute.ComputeManagementClient/10.8.0.0"
-        ]
-      },
-      "ResponseBody": "{\r\n  \"operationId\": \"db626734-187c-463d-a4fd-be1cc90cd83f\",\r\n  \"startTime\": \"2016-04-07T13:49:07.1481826-07:00\",\r\n  \"status\": \"InProgress\"\r\n}",
-      "ResponseHeaders": {
-        "Content-Length": [
-          "141"
-        ],
-        "Content-Type": [
-          "application/json; charset=utf-8"
-        ],
-        "Expires": [
-          "-1"
-        ],
-        "Pragma": [
-          "no-cache"
-        ],
-        "Strict-Transport-Security": [
-          "max-age=31536000; includeSubDomains"
-        ],
-        "x-ms-served-by": [
-          "6d8fb542-dd65-48cb-9954-9a384a89dc05_131031808034968975"
-        ],
-        "x-ms-request-id": [
-          "33e6b9c3-52e8-4602-baaa-6f8361dbb934"
-        ],
-        "Cache-Control": [
-          "no-cache"
-        ],
-        "Server": [
-          "Microsoft-HTTPAPI/2.0",
-          "Microsoft-HTTPAPI/2.0"
-        ],
-        "x-ms-ratelimit-remaining-subscription-reads": [
-          "14979"
-        ],
-        "x-ms-correlation-request-id": [
-          "ce77a05c-660e-4c02-9954-9bc5dec9afeb"
-        ],
-        "x-ms-routing-request-id": [
-          "BRAZILUS:20160407T205947Z:ce77a05c-660e-4c02-9954-9bc5dec9afeb"
-        ],
-        "Date": [
-          "Thu, 07 Apr 2016 20:59:47 GMT"
-        ]
-      },
-      "StatusCode": 200
-    },
-    {
-      "RequestUri": "/subscriptions/e33f361b-53c2-4cc7-b829-78906708387b/providers/Microsoft.ContainerService/locations/australiasoutheast/operations/db626734-187c-463d-a4fd-be1cc90cd83f?api-version=2016-09-30",
-      "EncodedRequestUri": "L3N1YnNjcmlwdGlvbnMvZTMzZjM2MWItNTNjMi00Y2M3LWI4MjktNzg5MDY3MDgzODdiL3Byb3ZpZGVycy9NaWNyb3NvZnQuQ29udGFpbmVyU2VydmljZS9sb2NhdGlvbnMvYXVzdHJhbGlhc291dGhlYXN0L29wZXJhdGlvbnMvZGI2MjY3MzQtMTg3Yy00NjNkLWE0ZmQtYmUxY2M5MGNkODNmP2FwaS12ZXJzaW9uPTIwMTYtMDktMzA=",
-      "RequestMethod": "GET",
-      "RequestBody": "",
-      "RequestHeaders": {
-        "User-Agent": [
-          "Microsoft.Azure.Management.Compute.ComputeManagementClient/10.8.0.0"
-        ]
-      },
-      "ResponseBody": "{\r\n  \"operationId\": \"db626734-187c-463d-a4fd-be1cc90cd83f\",\r\n  \"startTime\": \"2016-04-07T13:49:07.1481826-07:00\",\r\n  \"status\": \"InProgress\"\r\n}",
-      "ResponseHeaders": {
-        "Content-Length": [
-          "141"
-        ],
-        "Content-Type": [
-          "application/json; charset=utf-8"
-        ],
-        "Expires": [
-          "-1"
-        ],
-        "Pragma": [
-          "no-cache"
-        ],
-        "Strict-Transport-Security": [
-          "max-age=31536000; includeSubDomains"
-        ],
-        "x-ms-served-by": [
-          "6d8fb542-dd65-48cb-9954-9a384a89dc05_131031808034968975"
-        ],
-        "x-ms-request-id": [
-          "836ca486-d129-4a88-bbf1-8ceb279d0db8"
-        ],
-        "Cache-Control": [
-          "no-cache"
-        ],
-        "Server": [
-          "Microsoft-HTTPAPI/2.0",
-          "Microsoft-HTTPAPI/2.0"
-        ],
-        "x-ms-ratelimit-remaining-subscription-reads": [
-          "14978"
-        ],
-        "x-ms-correlation-request-id": [
-          "9a59ed84-118a-4dd9-80bc-f3524b7b20dc"
-        ],
-        "x-ms-routing-request-id": [
-          "BRAZILUS:20160407T210018Z:9a59ed84-118a-4dd9-80bc-f3524b7b20dc"
-        ],
-        "Date": [
-          "Thu, 07 Apr 2016 21:00:18 GMT"
-        ]
-      },
-      "StatusCode": 200
-    },
-    {
-      "RequestUri": "/subscriptions/e33f361b-53c2-4cc7-b829-78906708387b/providers/Microsoft.ContainerService/locations/australiasoutheast/operations/db626734-187c-463d-a4fd-be1cc90cd83f?api-version=2016-09-30",
-      "EncodedRequestUri": "L3N1YnNjcmlwdGlvbnMvZTMzZjM2MWItNTNjMi00Y2M3LWI4MjktNzg5MDY3MDgzODdiL3Byb3ZpZGVycy9NaWNyb3NvZnQuQ29udGFpbmVyU2VydmljZS9sb2NhdGlvbnMvYXVzdHJhbGlhc291dGhlYXN0L29wZXJhdGlvbnMvZGI2MjY3MzQtMTg3Yy00NjNkLWE0ZmQtYmUxY2M5MGNkODNmP2FwaS12ZXJzaW9uPTIwMTYtMDktMzA=",
-      "RequestMethod": "GET",
-      "RequestBody": "",
-      "RequestHeaders": {
-        "User-Agent": [
-          "Microsoft.Azure.Management.Compute.ComputeManagementClient/10.8.0.0"
-        ]
-      },
-      "ResponseBody": "{\r\n  \"operationId\": \"db626734-187c-463d-a4fd-be1cc90cd83f\",\r\n  \"startTime\": \"2016-04-07T13:49:07.1481826-07:00\",\r\n  \"status\": \"InProgress\"\r\n}",
-      "ResponseHeaders": {
-        "Content-Length": [
-          "141"
-        ],
-        "Content-Type": [
-          "application/json; charset=utf-8"
-        ],
-        "Expires": [
-          "-1"
-        ],
-        "Pragma": [
-          "no-cache"
-        ],
-        "Strict-Transport-Security": [
-          "max-age=31536000; includeSubDomains"
-        ],
-        "x-ms-served-by": [
-          "6d8fb542-dd65-48cb-9954-9a384a89dc05_131031808034968975"
-        ],
-        "x-ms-request-id": [
-          "c251dca5-2311-4cac-afe5-6d19a91b692c"
-        ],
-        "Cache-Control": [
-          "no-cache"
-        ],
-        "Server": [
-          "Microsoft-HTTPAPI/2.0",
-          "Microsoft-HTTPAPI/2.0"
-        ],
-        "x-ms-ratelimit-remaining-subscription-reads": [
-          "14977"
-        ],
-        "x-ms-correlation-request-id": [
-          "19b6c536-f955-46a6-ac99-585efc15a2f8"
-        ],
-        "x-ms-routing-request-id": [
-          "BRAZILUS:20160407T210048Z:19b6c536-f955-46a6-ac99-585efc15a2f8"
-        ],
-        "Date": [
-          "Thu, 07 Apr 2016 21:00:48 GMT"
-        ]
-      },
-      "StatusCode": 200
-    },
-    {
-      "RequestUri": "/subscriptions/e33f361b-53c2-4cc7-b829-78906708387b/providers/Microsoft.ContainerService/locations/australiasoutheast/operations/db626734-187c-463d-a4fd-be1cc90cd83f?api-version=2016-09-30",
-      "EncodedRequestUri": "L3N1YnNjcmlwdGlvbnMvZTMzZjM2MWItNTNjMi00Y2M3LWI4MjktNzg5MDY3MDgzODdiL3Byb3ZpZGVycy9NaWNyb3NvZnQuQ29udGFpbmVyU2VydmljZS9sb2NhdGlvbnMvYXVzdHJhbGlhc291dGhlYXN0L29wZXJhdGlvbnMvZGI2MjY3MzQtMTg3Yy00NjNkLWE0ZmQtYmUxY2M5MGNkODNmP2FwaS12ZXJzaW9uPTIwMTYtMDktMzA=",
-      "RequestMethod": "GET",
-      "RequestBody": "",
-      "RequestHeaders": {
-        "User-Agent": [
-          "Microsoft.Azure.Management.Compute.ComputeManagementClient/10.8.0.0"
-        ]
-      },
-      "ResponseBody": "{\r\n  \"operationId\": \"db626734-187c-463d-a4fd-be1cc90cd83f\",\r\n  \"startTime\": \"2016-04-07T13:49:07.1481826-07:00\",\r\n  \"status\": \"InProgress\"\r\n}",
-      "ResponseHeaders": {
-        "Content-Length": [
-          "141"
-        ],
-        "Content-Type": [
-          "application/json; charset=utf-8"
-        ],
-        "Expires": [
-          "-1"
-        ],
-        "Pragma": [
-          "no-cache"
-        ],
-        "Strict-Transport-Security": [
-          "max-age=31536000; includeSubDomains"
-        ],
-        "x-ms-served-by": [
-          "6d8fb542-dd65-48cb-9954-9a384a89dc05_131031808034968975"
-        ],
-        "x-ms-request-id": [
-          "3cd086b7-28c6-4778-ba2a-174c4e49c1f8"
-        ],
-        "Cache-Control": [
-          "no-cache"
-        ],
-        "Server": [
-          "Microsoft-HTTPAPI/2.0",
-          "Microsoft-HTTPAPI/2.0"
-        ],
-        "x-ms-ratelimit-remaining-subscription-reads": [
-          "14976"
-        ],
-        "x-ms-correlation-request-id": [
-          "077d0801-e46a-44a8-b5ca-b611aa4c5fbc"
-        ],
-        "x-ms-routing-request-id": [
-          "BRAZILUS:20160407T210118Z:077d0801-e46a-44a8-b5ca-b611aa4c5fbc"
-        ],
-        "Date": [
-          "Thu, 07 Apr 2016 21:01:18 GMT"
-        ]
-      },
-      "StatusCode": 200
-    },
-    {
-      "RequestUri": "/subscriptions/e33f361b-53c2-4cc7-b829-78906708387b/providers/Microsoft.ContainerService/locations/australiasoutheast/operations/db626734-187c-463d-a4fd-be1cc90cd83f?api-version=2016-09-30",
-      "EncodedRequestUri": "L3N1YnNjcmlwdGlvbnMvZTMzZjM2MWItNTNjMi00Y2M3LWI4MjktNzg5MDY3MDgzODdiL3Byb3ZpZGVycy9NaWNyb3NvZnQuQ29udGFpbmVyU2VydmljZS9sb2NhdGlvbnMvYXVzdHJhbGlhc291dGhlYXN0L29wZXJhdGlvbnMvZGI2MjY3MzQtMTg3Yy00NjNkLWE0ZmQtYmUxY2M5MGNkODNmP2FwaS12ZXJzaW9uPTIwMTYtMDktMzA=",
-      "RequestMethod": "GET",
-      "RequestBody": "",
-      "RequestHeaders": {
-        "User-Agent": [
-          "Microsoft.Azure.Management.Compute.ComputeManagementClient/10.8.0.0"
-        ]
-      },
-      "ResponseBody": "{\r\n  \"operationId\": \"db626734-187c-463d-a4fd-be1cc90cd83f\",\r\n  \"startTime\": \"2016-04-07T13:49:07.1481826-07:00\",\r\n  \"status\": \"InProgress\"\r\n}",
-      "ResponseHeaders": {
-        "Content-Length": [
-          "141"
-        ],
-        "Content-Type": [
-          "application/json; charset=utf-8"
-        ],
-        "Expires": [
-          "-1"
-        ],
-        "Pragma": [
-          "no-cache"
-        ],
-        "Strict-Transport-Security": [
-          "max-age=31536000; includeSubDomains"
-        ],
-        "x-ms-served-by": [
-          "6d8fb542-dd65-48cb-9954-9a384a89dc05_131031808034968975"
-        ],
-        "x-ms-request-id": [
-          "fdf58874-7a6c-4519-96d4-695136c888ec"
-        ],
-        "Cache-Control": [
-          "no-cache"
-        ],
-        "Server": [
-          "Microsoft-HTTPAPI/2.0",
-          "Microsoft-HTTPAPI/2.0"
-        ],
-        "x-ms-ratelimit-remaining-subscription-reads": [
-          "14975"
-        ],
-        "x-ms-correlation-request-id": [
-          "8bb44cd2-6ac1-404e-8f3c-0e32c8649fac"
-        ],
-        "x-ms-routing-request-id": [
-          "BRAZILUS:20160407T210148Z:8bb44cd2-6ac1-404e-8f3c-0e32c8649fac"
-        ],
-        "Date": [
-          "Thu, 07 Apr 2016 21:01:48 GMT"
-        ]
-      },
-      "StatusCode": 200
-    },
-    {
-      "RequestUri": "/subscriptions/e33f361b-53c2-4cc7-b829-78906708387b/providers/Microsoft.ContainerService/locations/australiasoutheast/operations/db626734-187c-463d-a4fd-be1cc90cd83f?api-version=2016-09-30",
-      "EncodedRequestUri": "L3N1YnNjcmlwdGlvbnMvZTMzZjM2MWItNTNjMi00Y2M3LWI4MjktNzg5MDY3MDgzODdiL3Byb3ZpZGVycy9NaWNyb3NvZnQuQ29udGFpbmVyU2VydmljZS9sb2NhdGlvbnMvYXVzdHJhbGlhc291dGhlYXN0L29wZXJhdGlvbnMvZGI2MjY3MzQtMTg3Yy00NjNkLWE0ZmQtYmUxY2M5MGNkODNmP2FwaS12ZXJzaW9uPTIwMTYtMDktMzA=",
-      "RequestMethod": "GET",
-      "RequestBody": "",
-      "RequestHeaders": {
-        "User-Agent": [
-          "Microsoft.Azure.Management.Compute.ComputeManagementClient/10.8.0.0"
-        ]
-      },
-      "ResponseBody": "{\r\n  \"operationId\": \"db626734-187c-463d-a4fd-be1cc90cd83f\",\r\n  \"startTime\": \"2016-04-07T13:49:07.1481826-07:00\",\r\n  \"status\": \"InProgress\"\r\n}",
-      "ResponseHeaders": {
-        "Content-Length": [
-          "141"
-        ],
-        "Content-Type": [
-          "application/json; charset=utf-8"
-        ],
-        "Expires": [
-          "-1"
-        ],
-        "Pragma": [
-          "no-cache"
-        ],
-        "Strict-Transport-Security": [
-          "max-age=31536000; includeSubDomains"
-        ],
-        "x-ms-served-by": [
-          "6d8fb542-dd65-48cb-9954-9a384a89dc05_131031808034968975"
-        ],
-        "x-ms-request-id": [
-          "da62fba0-581b-4ef7-93a3-31eee4b2e45e"
-        ],
-        "Cache-Control": [
-          "no-cache"
-        ],
-        "Server": [
-          "Microsoft-HTTPAPI/2.0",
-          "Microsoft-HTTPAPI/2.0"
-        ],
-        "x-ms-ratelimit-remaining-subscription-reads": [
-          "14974"
-        ],
-        "x-ms-correlation-request-id": [
-          "0e26467f-a9b7-4867-aa9a-dd87523699e5"
-        ],
-        "x-ms-routing-request-id": [
-          "BRAZILUS:20160407T210219Z:0e26467f-a9b7-4867-aa9a-dd87523699e5"
-        ],
-        "Date": [
-          "Thu, 07 Apr 2016 21:02:19 GMT"
-        ]
-      },
-      "StatusCode": 200
-    },
-    {
-      "RequestUri": "/subscriptions/e33f361b-53c2-4cc7-b829-78906708387b/providers/Microsoft.ContainerService/locations/australiasoutheast/operations/db626734-187c-463d-a4fd-be1cc90cd83f?api-version=2016-09-30",
-      "EncodedRequestUri": "L3N1YnNjcmlwdGlvbnMvZTMzZjM2MWItNTNjMi00Y2M3LWI4MjktNzg5MDY3MDgzODdiL3Byb3ZpZGVycy9NaWNyb3NvZnQuQ29udGFpbmVyU2VydmljZS9sb2NhdGlvbnMvYXVzdHJhbGlhc291dGhlYXN0L29wZXJhdGlvbnMvZGI2MjY3MzQtMTg3Yy00NjNkLWE0ZmQtYmUxY2M5MGNkODNmP2FwaS12ZXJzaW9uPTIwMTYtMDktMzA=",
-      "RequestMethod": "GET",
-      "RequestBody": "",
-      "RequestHeaders": {
-        "User-Agent": [
-          "Microsoft.Azure.Management.Compute.ComputeManagementClient/10.8.0.0"
-        ]
-      },
-      "ResponseBody": "{\r\n  \"operationId\": \"db626734-187c-463d-a4fd-be1cc90cd83f\",\r\n  \"startTime\": \"2016-04-07T13:49:07.1481826-07:00\",\r\n  \"status\": \"InProgress\"\r\n}",
-      "ResponseHeaders": {
-        "Content-Length": [
-          "141"
-        ],
-        "Content-Type": [
-          "application/json; charset=utf-8"
-        ],
-        "Expires": [
-          "-1"
-        ],
-        "Pragma": [
-          "no-cache"
-        ],
-        "Strict-Transport-Security": [
-          "max-age=31536000; includeSubDomains"
-        ],
-        "x-ms-served-by": [
-          "6d8fb542-dd65-48cb-9954-9a384a89dc05_131031808034968975"
-        ],
-        "x-ms-request-id": [
-          "19dcde59-81cc-4765-849f-73ad7d7433c2"
-        ],
-        "Cache-Control": [
-          "no-cache"
-        ],
-        "Server": [
-          "Microsoft-HTTPAPI/2.0",
-          "Microsoft-HTTPAPI/2.0"
-        ],
-        "x-ms-ratelimit-remaining-subscription-reads": [
-          "14973"
-        ],
-        "x-ms-correlation-request-id": [
-          "556fd69d-0bc6-4b54-b021-ecde4050829b"
-        ],
-        "x-ms-routing-request-id": [
-          "BRAZILUS:20160407T210249Z:556fd69d-0bc6-4b54-b021-ecde4050829b"
-        ],
-        "Date": [
-          "Thu, 07 Apr 2016 21:02:49 GMT"
-        ]
-      },
-      "StatusCode": 200
-    },
-    {
-      "RequestUri": "/subscriptions/e33f361b-53c2-4cc7-b829-78906708387b/providers/Microsoft.ContainerService/locations/australiasoutheast/operations/db626734-187c-463d-a4fd-be1cc90cd83f?api-version=2016-09-30",
-      "EncodedRequestUri": "L3N1YnNjcmlwdGlvbnMvZTMzZjM2MWItNTNjMi00Y2M3LWI4MjktNzg5MDY3MDgzODdiL3Byb3ZpZGVycy9NaWNyb3NvZnQuQ29udGFpbmVyU2VydmljZS9sb2NhdGlvbnMvYXVzdHJhbGlhc291dGhlYXN0L29wZXJhdGlvbnMvZGI2MjY3MzQtMTg3Yy00NjNkLWE0ZmQtYmUxY2M5MGNkODNmP2FwaS12ZXJzaW9uPTIwMTYtMDktMzA=",
-      "RequestMethod": "GET",
-      "RequestBody": "",
-      "RequestHeaders": {
-        "User-Agent": [
-          "Microsoft.Azure.Management.Compute.ComputeManagementClient/10.8.0.0"
-        ]
-      },
-      "ResponseBody": "{\r\n  \"operationId\": \"db626734-187c-463d-a4fd-be1cc90cd83f\",\r\n  \"startTime\": \"2016-04-07T13:49:07.1481826-07:00\",\r\n  \"status\": \"InProgress\"\r\n}",
-      "ResponseHeaders": {
-        "Content-Length": [
-          "141"
-        ],
-        "Content-Type": [
-          "application/json; charset=utf-8"
-        ],
-        "Expires": [
-          "-1"
-        ],
-        "Pragma": [
-          "no-cache"
-        ],
-        "Strict-Transport-Security": [
-          "max-age=31536000; includeSubDomains"
-        ],
-        "x-ms-served-by": [
-          "6d8fb542-dd65-48cb-9954-9a384a89dc05_131031808034968975"
-        ],
-        "x-ms-request-id": [
-          "437ab50c-5f4f-44db-896e-93b4ee99437a"
-        ],
-        "Cache-Control": [
-          "no-cache"
-        ],
-        "Server": [
-          "Microsoft-HTTPAPI/2.0",
-          "Microsoft-HTTPAPI/2.0"
-        ],
-        "x-ms-ratelimit-remaining-subscription-reads": [
-          "14972"
-        ],
-        "x-ms-correlation-request-id": [
-          "7e28ed09-f1e0-4914-a818-1ab6d2899f2d"
-        ],
-        "x-ms-routing-request-id": [
-          "BRAZILUS:20160407T210319Z:7e28ed09-f1e0-4914-a818-1ab6d2899f2d"
-        ],
-        "Date": [
-          "Thu, 07 Apr 2016 21:03:19 GMT"
-        ]
-      },
-      "StatusCode": 200
-    },
-    {
-      "RequestUri": "/subscriptions/e33f361b-53c2-4cc7-b829-78906708387b/providers/Microsoft.ContainerService/locations/australiasoutheast/operations/db626734-187c-463d-a4fd-be1cc90cd83f?api-version=2016-09-30",
-      "EncodedRequestUri": "L3N1YnNjcmlwdGlvbnMvZTMzZjM2MWItNTNjMi00Y2M3LWI4MjktNzg5MDY3MDgzODdiL3Byb3ZpZGVycy9NaWNyb3NvZnQuQ29udGFpbmVyU2VydmljZS9sb2NhdGlvbnMvYXVzdHJhbGlhc291dGhlYXN0L29wZXJhdGlvbnMvZGI2MjY3MzQtMTg3Yy00NjNkLWE0ZmQtYmUxY2M5MGNkODNmP2FwaS12ZXJzaW9uPTIwMTYtMDktMzA=",
-      "RequestMethod": "GET",
-      "RequestBody": "",
-      "RequestHeaders": {
-        "User-Agent": [
-          "Microsoft.Azure.Management.Compute.ComputeManagementClient/10.8.0.0"
-        ]
-      },
-      "ResponseBody": "{\r\n  \"operationId\": \"db626734-187c-463d-a4fd-be1cc90cd83f\",\r\n  \"startTime\": \"2016-04-07T13:49:07.1481826-07:00\",\r\n  \"status\": \"InProgress\"\r\n}",
-      "ResponseHeaders": {
-        "Content-Length": [
-          "141"
-        ],
-        "Content-Type": [
-          "application/json; charset=utf-8"
-        ],
-        "Expires": [
-          "-1"
-        ],
-        "Pragma": [
-          "no-cache"
-        ],
-        "Strict-Transport-Security": [
-          "max-age=31536000; includeSubDomains"
-        ],
-        "x-ms-served-by": [
-          "6d8fb542-dd65-48cb-9954-9a384a89dc05_131031808034968975"
-        ],
-        "x-ms-request-id": [
-          "9438f175-a62f-469b-9bb8-23f3f2d15e33"
-        ],
-        "Cache-Control": [
-          "no-cache"
-        ],
-        "Server": [
-          "Microsoft-HTTPAPI/2.0",
-          "Microsoft-HTTPAPI/2.0"
-        ],
-        "x-ms-ratelimit-remaining-subscription-reads": [
-          "14971"
-        ],
-        "x-ms-correlation-request-id": [
-          "1dc6e1a3-3e5f-42c4-bd6b-92678372c278"
-        ],
-        "x-ms-routing-request-id": [
-          "BRAZILUS:20160407T210350Z:1dc6e1a3-3e5f-42c4-bd6b-92678372c278"
-        ],
-        "Date": [
-          "Thu, 07 Apr 2016 21:03:50 GMT"
-        ]
-      },
-      "StatusCode": 200
-    },
-    {
-      "RequestUri": "/subscriptions/e33f361b-53c2-4cc7-b829-78906708387b/providers/Microsoft.ContainerService/locations/australiasoutheast/operations/db626734-187c-463d-a4fd-be1cc90cd83f?api-version=2016-09-30",
-      "EncodedRequestUri": "L3N1YnNjcmlwdGlvbnMvZTMzZjM2MWItNTNjMi00Y2M3LWI4MjktNzg5MDY3MDgzODdiL3Byb3ZpZGVycy9NaWNyb3NvZnQuQ29udGFpbmVyU2VydmljZS9sb2NhdGlvbnMvYXVzdHJhbGlhc291dGhlYXN0L29wZXJhdGlvbnMvZGI2MjY3MzQtMTg3Yy00NjNkLWE0ZmQtYmUxY2M5MGNkODNmP2FwaS12ZXJzaW9uPTIwMTYtMDktMzA=",
-      "RequestMethod": "GET",
-      "RequestBody": "",
-      "RequestHeaders": {
-        "User-Agent": [
-          "Microsoft.Azure.Management.Compute.ComputeManagementClient/10.8.0.0"
-        ]
-      },
-      "ResponseBody": "{\r\n  \"operationId\": \"db626734-187c-463d-a4fd-be1cc90cd83f\",\r\n  \"startTime\": \"2016-04-07T13:49:07.1481826-07:00\",\r\n  \"status\": \"InProgress\"\r\n}",
-      "ResponseHeaders": {
-        "Content-Length": [
-          "141"
-        ],
-        "Content-Type": [
-          "application/json; charset=utf-8"
-        ],
-        "Expires": [
-          "-1"
-        ],
-        "Pragma": [
-          "no-cache"
-        ],
-        "Strict-Transport-Security": [
-          "max-age=31536000; includeSubDomains"
-        ],
-        "x-ms-served-by": [
-          "6d8fb542-dd65-48cb-9954-9a384a89dc05_131031808034968975"
-        ],
-        "x-ms-request-id": [
-          "6a304177-6d6c-48c0-9675-b67630de8279"
-        ],
-        "Cache-Control": [
-          "no-cache"
-        ],
-        "Server": [
-          "Microsoft-HTTPAPI/2.0",
-          "Microsoft-HTTPAPI/2.0"
-        ],
-        "x-ms-ratelimit-remaining-subscription-reads": [
-          "14970"
-        ],
-        "x-ms-correlation-request-id": [
-          "3ca57d53-cc44-459e-96ee-5c9588638dcb"
-        ],
-        "x-ms-routing-request-id": [
-          "BRAZILUS:20160407T210420Z:3ca57d53-cc44-459e-96ee-5c9588638dcb"
-        ],
-        "Date": [
-          "Thu, 07 Apr 2016 21:04:20 GMT"
-        ]
-      },
-      "StatusCode": 200
-    },
-    {
-      "RequestUri": "/subscriptions/e33f361b-53c2-4cc7-b829-78906708387b/providers/Microsoft.ContainerService/locations/australiasoutheast/operations/db626734-187c-463d-a4fd-be1cc90cd83f?api-version=2016-09-30",
-      "EncodedRequestUri": "L3N1YnNjcmlwdGlvbnMvZTMzZjM2MWItNTNjMi00Y2M3LWI4MjktNzg5MDY3MDgzODdiL3Byb3ZpZGVycy9NaWNyb3NvZnQuQ29udGFpbmVyU2VydmljZS9sb2NhdGlvbnMvYXVzdHJhbGlhc291dGhlYXN0L29wZXJhdGlvbnMvZGI2MjY3MzQtMTg3Yy00NjNkLWE0ZmQtYmUxY2M5MGNkODNmP2FwaS12ZXJzaW9uPTIwMTYtMDktMzA=",
-      "RequestMethod": "GET",
-      "RequestBody": "",
-      "RequestHeaders": {
-        "User-Agent": [
-          "Microsoft.Azure.Management.Compute.ComputeManagementClient/10.8.0.0"
-        ]
-      },
-      "ResponseBody": "{\r\n  \"operationId\": \"db626734-187c-463d-a4fd-be1cc90cd83f\",\r\n  \"startTime\": \"2016-04-07T13:49:07.1481826-07:00\",\r\n  \"endTime\": \"2016-04-07T14:04:20.5203982-07:00\",\r\n  \"status\": \"Succeeded\"\r\n}",
-      "ResponseHeaders": {
-        "Content-Length": [
-          "191"
-        ],
-        "Content-Type": [
-          "application/json; charset=utf-8"
-        ],
-        "Expires": [
-          "-1"
-        ],
-        "Pragma": [
-          "no-cache"
-        ],
-        "Strict-Transport-Security": [
-          "max-age=31536000; includeSubDomains"
-        ],
-        "x-ms-served-by": [
-          "6d8fb542-dd65-48cb-9954-9a384a89dc05_131031808034968975"
-        ],
-        "x-ms-request-id": [
-          "05511ee3-7df4-403e-92f9-d1ffa82a8419"
-        ],
-        "Cache-Control": [
-          "no-cache"
-        ],
-        "Server": [
-          "Microsoft-HTTPAPI/2.0",
-          "Microsoft-HTTPAPI/2.0"
+        "Content-Type": [
+          "application/json; charset=utf-8"
+        ],
+        "Expires": [
+          "-1"
+        ],
+        "Cache-Control": [
+          "no-cache"
+        ],
+        "Date": [
+          "Fri, 27 Jan 2017 08:03:29 GMT"
+        ],
+        "Pragma": [
+          "no-cache"
+        ],
+        "Transfer-Encoding": [
+          "chunked"
+        ],
+        "Server": [
+          "Microsoft-HTTPAPI/2.0",
+          "Microsoft-HTTPAPI/2.0"
+        ],
+        "Vary": [
+          "Accept-Encoding"
+        ],
+        "Strict-Transport-Security": [
+          "max-age=31536000; includeSubDomains"
+        ],
+        "x-ms-served-by": [
+          "3fd3328b-c641-451f-92e1-2ac6b0e3a6a2_131277408689118788"
+        ],
+        "x-ms-request-id": [
+          "954a0a18-96bf-4f0c-a073-9bc8216ac134"
         ],
         "x-ms-ratelimit-remaining-subscription-reads": [
           "14969"
         ],
         "x-ms-correlation-request-id": [
-          "c18c9614-b96d-407d-9cbe-1946b0903076"
-        ],
-        "x-ms-routing-request-id": [
-          "BRAZILUS:20160407T210450Z:c18c9614-b96d-407d-9cbe-1946b0903076"
-        ],
-        "Date": [
-          "Thu, 07 Apr 2016 21:04:50 GMT"
-        ]
-      },
-      "StatusCode": 200
-    },
-    {
-      "RequestUri": "/subscriptions/e33f361b-53c2-4cc7-b829-78906708387b/resourceGroups/crptestar3784/providers/Microsoft.ContainerService/containerServices/cs9920?api-version=2016-09-30",
-      "EncodedRequestUri": "L3N1YnNjcmlwdGlvbnMvZTMzZjM2MWItNTNjMi00Y2M3LWI4MjktNzg5MDY3MDgzODdiL3Jlc291cmNlR3JvdXBzL2NycHRlc3RhcjM3ODQvcHJvdmlkZXJzL01pY3Jvc29mdC5Db250YWluZXJTZXJ2aWNlL2NvbnRhaW5lclNlcnZpY2VzL2NzOTkyMD9hcGktdmVyc2lvbj0yMDE2LTA5LTMw",
-      "RequestMethod": "GET",
-      "RequestBody": "",
-      "RequestHeaders": {
-        "User-Agent": [
-          "Microsoft.Azure.Management.Compute.ComputeManagementClient/10.8.0.0"
-        ]
-      },
-      "ResponseBody": "{\r\n  \"properties\": {\r\n    \"provisioningState\": \"Succeeded\",\r\n    \"orchestratorProfile\": {\r\n      \"orchestratorType\": \"DCOS\"\r\n    },\r\n    \"masterProfile\": {\r\n      \"count\": 1,\r\n      \"dnsPrefix\": \"mdp6158\",\r\n      \"fqdn\": \"mdp6158.australiasoutheast.cloudapp.azure.com\"\r\n    },\r\n    \"agentPoolProfiles\": [\r\n      {\r\n        \"name\": \"AgentPool1\",\r\n        \"count\": 1,\r\n        \"vmSize\": \"Standard_A1\",\r\n        \"dnsPrefix\": \"apdp2408\",\r\n        \"fqdn\": \"apdp2408.australiasoutheast.cloudapp.azure.com\"\r\n      }\r\n    ],\r\n    \"linuxProfile\": {\r\n      \"ssh\": {\r\n        \"publicKeys\": [\r\n          {\r\n            \"keyData\": \"\"\r\n          }\r\n        ]\r\n      },\r\n      \"adminUsername\": \"acsLinuxAdmin\"\r\n    },\r\n    \"diagnosticsProfile\": {\r\n      \"vmDiagnostics\": {\r\n        \"enabled\": true,\r\n        \"storageUri\": \"https://eatpmatu722vgDCOSdiag0.blob.core.windows.net/\"\r\n      }\r\n    }\r\n  },\r\n  \"id\": \"/subscriptions/e33f361b-53c2-4cc7-b829-78906708387b/resourceGroups/crptestar3784/providers/Microsoft.ContainerService/containerServices/cs9920\",\r\n  \"name\": \"cs9920\",\r\n  \"type\": \"Microsoft.ContainerService/ContainerServices\",\r\n  \"location\": \"australiasoutheast\",\r\n  \"tags\": {\r\n    \"RG\": \"rg\",\r\n    \"testTag\": \"1\"\r\n  }\r\n}",
-      "ResponseHeaders": {
-        "Content-Length": [
-          "2484"
-        ],
-        "Content-Type": [
-          "application/json; charset=utf-8"
-        ],
-        "Expires": [
-          "-1"
-        ],
-        "Pragma": [
-          "no-cache"
-        ],
-        "Strict-Transport-Security": [
-          "max-age=31536000; includeSubDomains"
-        ],
-        "x-ms-served-by": [
-          "6d8fb542-dd65-48cb-9954-9a384a89dc05_131031808034968975"
-        ],
-        "x-ms-request-id": [
-          "8dd14b25-b0e1-4d59-9f50-ca41461eb1fe"
-        ],
-        "Cache-Control": [
-          "no-cache"
-        ],
-        "Server": [
-          "Microsoft-HTTPAPI/2.0",
-          "Microsoft-HTTPAPI/2.0"
-        ],
-        "x-ms-ratelimit-remaining-subscription-reads": [
-          "14968"
-        ],
-        "x-ms-correlation-request-id": [
-          "285b85e4-052e-434a-a0da-0554484e3fb1"
-        ],
-        "x-ms-routing-request-id": [
-          "BRAZILUS:20160407T210451Z:285b85e4-052e-434a-a0da-0554484e3fb1"
-        ],
-        "Date": [
-          "Thu, 07 Apr 2016 21:04:50 GMT"
-        ]
-      },
-      "StatusCode": 200
-    },
-    {
-      "RequestUri": "/subscriptions/e33f361b-53c2-4cc7-b829-78906708387b/resourceGroups/crptestar3784/providers/Microsoft.ContainerService/containerServices/cs9920?api-version=2016-09-30",
-      "EncodedRequestUri": "L3N1YnNjcmlwdGlvbnMvZTMzZjM2MWItNTNjMi00Y2M3LWI4MjktNzg5MDY3MDgzODdiL3Jlc291cmNlR3JvdXBzL2NycHRlc3RhcjM3ODQvcHJvdmlkZXJzL01pY3Jvc29mdC5Db250YWluZXJTZXJ2aWNlL2NvbnRhaW5lclNlcnZpY2VzL2NzOTkyMD9hcGktdmVyc2lvbj0yMDE2LTA5LTMw",
+          "10b8e032-d39f-4ff1-97b0-8e84ef59bb8c"
+        ],
+        "x-ms-routing-request-id": [
+          "CENTRALUS:20170127T080330Z:10b8e032-d39f-4ff1-97b0-8e84ef59bb8c"
+        ]
+      },
+      "StatusCode": 200
+    },
+    {
+      "RequestUri": "/subscriptions/b52fce95-de5f-4b37-afca-db203a5d0b6a/resourceGroups/crptestar5311/providers/Microsoft.ContainerService/containerServices/cs1495?api-version=2016-09-30",
+      "EncodedRequestUri": "L3N1YnNjcmlwdGlvbnMvYjUyZmNlOTUtZGU1Zi00YjM3LWFmY2EtZGIyMDNhNWQwYjZhL3Jlc291cmNlR3JvdXBzL2NycHRlc3RhcjUzMTEvcHJvdmlkZXJzL01pY3Jvc29mdC5Db250YWluZXJTZXJ2aWNlL2NvbnRhaW5lclNlcnZpY2VzL2NzMTQ5NT9hcGktdmVyc2lvbj0yMDE2LTA5LTMw",
       "RequestMethod": "GET",
       "RequestBody": "",
       "RequestHeaders": {
         "x-ms-client-request-id": [
-          "8f99054e-be51-4c3c-9c13-2dc4797a4cb9"
+          "8bfe9b7a-d747-40de-b88f-c6b28242d49e"
         ],
         "accept-language": [
           "en-US"
         ],
         "User-Agent": [
-          "Microsoft.Azure.Management.Compute.ComputeManagementClient/10.8.0.0"
-        ]
-      },
-      "ResponseBody": "{\r\n  \"properties\": {\r\n    \"provisioningState\": \"Succeeded\",\r\n    \"orchestratorProfile\": {\r\n      \"orchestratorType\": \"DCOS\"\r\n    },\r\n    \"masterProfile\": {\r\n      \"count\": 1,\r\n      \"dnsPrefix\": \"mdp6158\",\r\n      \"fqdn\": \"mdp6158.australiasoutheast.cloudapp.azure.com\"\r\n    },\r\n    \"agentPoolProfiles\": [\r\n      {\r\n        \"name\": \"AgentPool1\",\r\n        \"count\": 1,\r\n        \"vmSize\": \"Standard_A1\",\r\n        \"dnsPrefix\": \"apdp2408\",\r\n        \"fqdn\": \"apdp2408.australiasoutheast.cloudapp.azure.com\"\r\n      }\r\n    ],\r\n    \"linuxProfile\": {\r\n      \"ssh\": {\r\n        \"publicKeys\": [\r\n          {\r\n            \"keyData\": \"\"\r\n          }\r\n        ]\r\n      },\r\n      \"adminUsername\": \"acsLinuxAdmin\"\r\n    },\r\n    \"diagnosticsProfile\": {\r\n      \"vmDiagnostics\": {\r\n        \"enabled\": true,\r\n        \"storageUri\": \"https://eatpmatu722vgDCOSdiag0.blob.core.windows.net/\"\r\n      }\r\n    }\r\n  },\r\n  \"id\": \"/subscriptions/e33f361b-53c2-4cc7-b829-78906708387b/resourceGroups/crptestar3784/providers/Microsoft.ContainerService/containerServices/cs9920\",\r\n  \"name\": \"cs9920\",\r\n  \"type\": \"Microsoft.ContainerService/ContainerServices\",\r\n  \"location\": \"australiasoutheast\",\r\n  \"tags\": {\r\n    \"RG\": \"rg\",\r\n    \"testTag\": \"1\"\r\n  }\r\n}",
-      "ResponseHeaders": {
-        "Content-Length": [
-          "2484"
-        ],
-        "Content-Type": [
-          "application/json; charset=utf-8"
-        ],
-        "Expires": [
-          "-1"
-        ],
-        "Pragma": [
-          "no-cache"
-        ],
-        "Strict-Transport-Security": [
-          "max-age=31536000; includeSubDomains"
-        ],
-        "x-ms-served-by": [
-          "6d8fb542-dd65-48cb-9954-9a384a89dc05_131031808034968975"
-        ],
-        "x-ms-request-id": [
-          "6f195358-af0c-4c1d-b870-45058eba0981"
-        ],
-        "Cache-Control": [
-          "no-cache"
-        ],
-        "Server": [
-          "Microsoft-HTTPAPI/2.0",
-          "Microsoft-HTTPAPI/2.0"
-        ],
-        "x-ms-ratelimit-remaining-subscription-reads": [
-          "14967"
-        ],
-        "x-ms-correlation-request-id": [
-          "e8ff169e-bce3-456e-8f0f-1f5eb75b7770"
-        ],
-        "x-ms-routing-request-id": [
-          "BRAZILUS:20160407T210451Z:e8ff169e-bce3-456e-8f0f-1f5eb75b7770"
-        ],
-        "Date": [
-          "Thu, 07 Apr 2016 21:04:51 GMT"
-        ]
-      },
-      "StatusCode": 200
-    },
-    {
-      "RequestUri": "/subscriptions/e33f361b-53c2-4cc7-b829-78906708387b/resourceGroups/crptestar3784/providers/Microsoft.ContainerService/containerServices/cs9920?api-version=2016-09-30",
-      "EncodedRequestUri": "L3N1YnNjcmlwdGlvbnMvZTMzZjM2MWItNTNjMi00Y2M3LWI4MjktNzg5MDY3MDgzODdiL3Jlc291cmNlR3JvdXBzL2NycHRlc3RhcjM3ODQvcHJvdmlkZXJzL01pY3Jvc29mdC5Db250YWluZXJTZXJ2aWNlL2NvbnRhaW5lclNlcnZpY2VzL2NzOTkyMD9hcGktdmVyc2lvbj0yMDE2LTA5LTMw",
-      "RequestMethod": "GET",
-      "RequestBody": "",
-      "RequestHeaders": {
-        "User-Agent": [
-          "Microsoft.Azure.Management.Compute.ComputeManagementClient/10.8.0.0"
-        ]
-      },
-      "ResponseBody": "{\r\n  \"properties\": {\r\n    \"provisioningState\": \"Succeeded\",\r\n    \"orchestratorProfile\": {\r\n      \"orchestratorType\": \"DCOS\"\r\n    },\r\n    \"masterProfile\": {\r\n      \"count\": 1,\r\n      \"dnsPrefix\": \"mdp6158\",\r\n      \"fqdn\": \"mdp6158.australiasoutheast.cloudapp.azure.com\"\r\n    },\r\n    \"agentPoolProfiles\": [\r\n      {\r\n        \"name\": \"AgentPool1\",\r\n        \"count\": 2,\r\n        \"vmSize\": \"Standard_A1\",\r\n        \"dnsPrefix\": \"apdp2408\",\r\n        \"fqdn\": \"apdp2408.australiasoutheast.cloudapp.azure.com\"\r\n      }\r\n    ],\r\n    \"linuxProfile\": {\r\n      \"ssh\": {\r\n        \"publicKeys\": [\r\n          {\r\n            \"keyData\": \"\"\r\n          }\r\n        ]\r\n      },\r\n      \"adminUsername\": \"acsLinuxAdmin\"\r\n    },\r\n    \"diagnosticsProfile\": {\r\n      \"vmDiagnostics\": {\r\n        \"enabled\": true,\r\n        \"storageUri\": \"https://eatpmatu722vgDCOSdiag0.blob.core.windows.net/\"\r\n      }\r\n    }\r\n  },\r\n  \"id\": \"/subscriptions/e33f361b-53c2-4cc7-b829-78906708387b/resourceGroups/crptestar3784/providers/Microsoft.ContainerService/containerServices/cs9920\",\r\n  \"name\": \"cs9920\",\r\n  \"type\": \"Microsoft.ContainerService/ContainerServices\",\r\n  \"location\": \"australiasoutheast\",\r\n  \"tags\": {\r\n    \"RG\": \"rg\",\r\n    \"testTag\": \"1\"\r\n  }\r\n}",
-      "ResponseHeaders": {
-        "Content-Length": [
-          "2484"
-        ],
-        "Content-Type": [
-          "application/json; charset=utf-8"
-        ],
-        "Expires": [
-          "-1"
-        ],
-        "Pragma": [
-          "no-cache"
-        ],
-        "Strict-Transport-Security": [
-          "max-age=31536000; includeSubDomains"
-        ],
-        "x-ms-served-by": [
-          "6d8fb542-dd65-48cb-9954-9a384a89dc05_131031808034968975"
-        ],
-        "x-ms-request-id": [
-          "506be18c-cf76-46cc-9c4a-ee07734e8f37"
-        ],
-        "Cache-Control": [
-          "no-cache"
-        ],
-        "Server": [
-          "Microsoft-HTTPAPI/2.0",
-          "Microsoft-HTTPAPI/2.0"
-        ],
-        "x-ms-ratelimit-remaining-subscription-reads": [
-          "14955"
-        ],
-        "x-ms-correlation-request-id": [
-          "f88e4bdb-de6d-4bcf-9eab-cff01f27b412"
-        ],
-        "x-ms-routing-request-id": [
-          "BRAZILUS:20160407T211027Z:f88e4bdb-de6d-4bcf-9eab-cff01f27b412"
-        ],
-        "Date": [
-          "Thu, 07 Apr 2016 21:10:26 GMT"
-        ]
-      },
-      "StatusCode": 200
-    },
-    {
-      "RequestUri": "/subscriptions/e33f361b-53c2-4cc7-b829-78906708387b/resourceGroups/crptestar3784/providers/Microsoft.ContainerService/containerServices/cs9920?api-version=2016-09-30",
-      "EncodedRequestUri": "L3N1YnNjcmlwdGlvbnMvZTMzZjM2MWItNTNjMi00Y2M3LWI4MjktNzg5MDY3MDgzODdiL3Jlc291cmNlR3JvdXBzL2NycHRlc3RhcjM3ODQvcHJvdmlkZXJzL01pY3Jvc29mdC5Db250YWluZXJTZXJ2aWNlL2NvbnRhaW5lclNlcnZpY2VzL2NzOTkyMD9hcGktdmVyc2lvbj0yMDE2LTA5LTMw",
+          "FxVersion/4.6.24410.01",
+          "Microsoft.Azure.Management.Compute.ComputeManagementClient/14.0.0-prerelease"
+        ]
+      },
+      "ResponseBody": "{\r\n  \"id\": \"/subscriptions/b52fce95-de5f-4b37-afca-db203a5d0b6a/resourceGroups/crptestar5311/providers/Microsoft.ContainerService/containerServices/cs1495\",\r\n  \"name\": \"cs1495\",\r\n  \"type\": \"Microsoft.ContainerService/ContainerServices\",\r\n  \"location\": \"australiasoutheast\",\r\n  \"tags\": {\r\n    \"RG\": \"rg\",\r\n    \"testTag\": \"1\"\r\n  },\r\n  \"properties\": {\r\n    \"provisioningState\": \"Succeeded\",\r\n    \"orchestratorProfile\": {\r\n      \"orchestratorType\": \"DCOS\"\r\n    },\r\n    \"masterProfile\": {\r\n      \"count\": 1,\r\n      \"dnsPrefix\": \"mdp2878\",\r\n      \"fqdn\": \"mdp2878.australiasoutheast.cloudapp.azure.com\"\r\n    },\r\n    \"agentPoolProfiles\": [\r\n      {\r\n        \"name\": \"AgentPool1\",\r\n        \"count\": 1,\r\n        \"vmSize\": \"Standard_A1\",\r\n        \"dnsPrefix\": \"apdp560\",\r\n        \"fqdn\": \"apdp560.australiasoutheast.cloudapp.azure.com\",\r\n        \"osType\": \"Linux\"\r\n      }\r\n    ],\r\n    \"linuxProfile\": {\r\n      \"ssh\": {\r\n        \"publicKeys\": [\r\n          {\r\n            \"keyData\": \"ssh-rsa AAAAB3NzaC1yc2EAAAADAQABAAABAQDorij8dGcKUBTbvHylBpm5NZ2MtDgn1+jbyHE8N4dCS4ZoIl6Pdoa1At/GjXVhIRuz1hlyT2ey5BaC8iQnQTh/f2oyNctQ5+2KX1sgFlvaQAJCVn0tN7yDT29ZiIE2kfL3RCV5HH7p+NjBQ/cvtaOgESgoi/CI3S58w1XaRdDKo5Uz0U0DDuuB5lO5dq4nceAH8sx2bFTNjlgJcoyxi13h9CYkymm0mVaZkwiIJY8cU+UrupZKCMboBbCM7Q2spmRQ1tGicT5g84PsCqUf417u+Jvtf0kD1GdsCyMGALzBDS0scORhMiXHZ/vEM6rOPCIBpH7IzeULhWGXZfPdg4bL acs-bot@microsoft.com\"\r\n          }\r\n        ]\r\n      },\r\n      \"adminUsername\": \"azureuser\"\r\n    },\r\n    \"diagnosticsProfile\": {\r\n      \"vmDiagnostics\": {\r\n        \"enabled\": true,\r\n        \"storageUri\": \"https://pgnvwmbze6urcdiag0.blob.core.windows.net/\"\r\n      }\r\n    }\r\n  }\r\n}",
+      "ResponseHeaders": {
+        "Content-Type": [
+          "application/json; charset=utf-8"
+        ],
+        "Expires": [
+          "-1"
+        ],
+        "Cache-Control": [
+          "no-cache"
+        ],
+        "Date": [
+          "Fri, 27 Jan 2017 08:03:29 GMT"
+        ],
+        "Pragma": [
+          "no-cache"
+        ],
+        "Transfer-Encoding": [
+          "chunked"
+        ],
+        "Server": [
+          "Microsoft-HTTPAPI/2.0",
+          "Microsoft-HTTPAPI/2.0"
+        ],
+        "Vary": [
+          "Accept-Encoding"
+        ],
+        "Strict-Transport-Security": [
+          "max-age=31536000; includeSubDomains"
+        ],
+        "x-ms-served-by": [
+          "3fd3328b-c641-451f-92e1-2ac6b0e3a6a2_131277408689118788"
+        ],
+        "x-ms-request-id": [
+          "3986788c-7f3c-443e-bb79-57fd8fba0bde"
+        ],
+        "x-ms-ratelimit-remaining-subscription-reads": [
+          "14968"
+        ],
+        "x-ms-correlation-request-id": [
+          "ea0d02af-f5c2-4796-838d-e47949a32779"
+        ],
+        "x-ms-routing-request-id": [
+          "CENTRALUS:20170127T080330Z:ea0d02af-f5c2-4796-838d-e47949a32779"
+        ]
+      },
+      "StatusCode": 200
+    },
+    {
+      "RequestUri": "/subscriptions/b52fce95-de5f-4b37-afca-db203a5d0b6a/resourceGroups/crptestar5311/providers/Microsoft.ContainerService/containerServices/cs1495?api-version=2016-09-30",
+      "EncodedRequestUri": "L3N1YnNjcmlwdGlvbnMvYjUyZmNlOTUtZGU1Zi00YjM3LWFmY2EtZGIyMDNhNWQwYjZhL3Jlc291cmNlR3JvdXBzL2NycHRlc3RhcjUzMTEvcHJvdmlkZXJzL01pY3Jvc29mdC5Db250YWluZXJTZXJ2aWNlL2NvbnRhaW5lclNlcnZpY2VzL2NzMTQ5NT9hcGktdmVyc2lvbj0yMDE2LTA5LTMw",
+      "RequestMethod": "GET",
+      "RequestBody": "",
+      "RequestHeaders": {
+        "User-Agent": [
+          "FxVersion/4.6.24410.01",
+          "Microsoft.Azure.Management.Compute.ComputeManagementClient/14.0.0-prerelease"
+        ]
+      },
+      "ResponseBody": "{\r\n  \"id\": \"/subscriptions/b52fce95-de5f-4b37-afca-db203a5d0b6a/resourceGroups/crptestar5311/providers/Microsoft.ContainerService/containerServices/cs1495\",\r\n  \"name\": \"cs1495\",\r\n  \"type\": \"Microsoft.ContainerService/ContainerServices\",\r\n  \"location\": \"australiasoutheast\",\r\n  \"tags\": {\r\n    \"RG\": \"rg\",\r\n    \"testTag\": \"1\"\r\n  },\r\n  \"properties\": {\r\n    \"provisioningState\": \"Succeeded\",\r\n    \"orchestratorProfile\": {\r\n      \"orchestratorType\": \"DCOS\"\r\n    },\r\n    \"masterProfile\": {\r\n      \"count\": 1,\r\n      \"dnsPrefix\": \"mdp2878\",\r\n      \"fqdn\": \"mdp2878.australiasoutheast.cloudapp.azure.com\"\r\n    },\r\n    \"agentPoolProfiles\": [\r\n      {\r\n        \"name\": \"AgentPool1\",\r\n        \"count\": 2,\r\n        \"vmSize\": \"Standard_A1\",\r\n        \"dnsPrefix\": \"apdp560\",\r\n        \"fqdn\": \"apdp560.australiasoutheast.cloudapp.azure.com\",\r\n        \"osType\": \"Linux\"\r\n      }\r\n    ],\r\n    \"linuxProfile\": {\r\n      \"ssh\": {\r\n        \"publicKeys\": [\r\n          {\r\n            \"keyData\": \"ssh-rsa AAAAB3NzaC1yc2EAAAADAQABAAABAQDorij8dGcKUBTbvHylBpm5NZ2MtDgn1+jbyHE8N4dCS4ZoIl6Pdoa1At/GjXVhIRuz1hlyT2ey5BaC8iQnQTh/f2oyNctQ5+2KX1sgFlvaQAJCVn0tN7yDT29ZiIE2kfL3RCV5HH7p+NjBQ/cvtaOgESgoi/CI3S58w1XaRdDKo5Uz0U0DDuuB5lO5dq4nceAH8sx2bFTNjlgJcoyxi13h9CYkymm0mVaZkwiIJY8cU+UrupZKCMboBbCM7Q2spmRQ1tGicT5g84PsCqUf417u+Jvtf0kD1GdsCyMGALzBDS0scORhMiXHZ/vEM6rOPCIBpH7IzeULhWGXZfPdg4bL acs-bot@microsoft.com\"\r\n          }\r\n        ]\r\n      },\r\n      \"adminUsername\": \"azureuser\"\r\n    },\r\n    \"diagnosticsProfile\": {\r\n      \"vmDiagnostics\": {\r\n        \"enabled\": true,\r\n        \"storageUri\": \"https://pgnvwmbze6urcdiag0.blob.core.windows.net/\"\r\n      }\r\n    }\r\n  }\r\n}",
+      "ResponseHeaders": {
+        "Content-Type": [
+          "application/json; charset=utf-8"
+        ],
+        "Expires": [
+          "-1"
+        ],
+        "Cache-Control": [
+          "no-cache"
+        ],
+        "Date": [
+          "Fri, 27 Jan 2017 08:06:02 GMT"
+        ],
+        "Pragma": [
+          "no-cache"
+        ],
+        "Transfer-Encoding": [
+          "chunked"
+        ],
+        "Server": [
+          "Microsoft-HTTPAPI/2.0",
+          "Microsoft-HTTPAPI/2.0"
+        ],
+        "Vary": [
+          "Accept-Encoding"
+        ],
+        "Strict-Transport-Security": [
+          "max-age=31536000; includeSubDomains"
+        ],
+        "x-ms-served-by": [
+          "3fd3328b-c641-451f-92e1-2ac6b0e3a6a2_131277408689118788"
+        ],
+        "x-ms-request-id": [
+          "74e0e953-e31a-46d0-8bd3-809ed18b9df9"
+        ],
+        "x-ms-ratelimit-remaining-subscription-reads": [
+          "14962"
+        ],
+        "x-ms-correlation-request-id": [
+          "24236bc5-dd73-4b91-aa32-5aab7c90dc37"
+        ],
+        "x-ms-routing-request-id": [
+          "CENTRALUS:20170127T080603Z:24236bc5-dd73-4b91-aa32-5aab7c90dc37"
+        ]
+      },
+      "StatusCode": 200
+    },
+    {
+      "RequestUri": "/subscriptions/b52fce95-de5f-4b37-afca-db203a5d0b6a/resourceGroups/crptestar5311/providers/Microsoft.ContainerService/containerServices/cs1495?api-version=2016-09-30",
+      "EncodedRequestUri": "L3N1YnNjcmlwdGlvbnMvYjUyZmNlOTUtZGU1Zi00YjM3LWFmY2EtZGIyMDNhNWQwYjZhL3Jlc291cmNlR3JvdXBzL2NycHRlc3RhcjUzMTEvcHJvdmlkZXJzL01pY3Jvc29mdC5Db250YWluZXJTZXJ2aWNlL2NvbnRhaW5lclNlcnZpY2VzL2NzMTQ5NT9hcGktdmVyc2lvbj0yMDE2LTA5LTMw",
       "RequestMethod": "GET",
       "RequestBody": "",
       "RequestHeaders": {
         "x-ms-client-request-id": [
-          "3974e3ed-ce5f-4ea1-af0b-29e425779b81"
+          "ba6758f6-f1c0-414d-96bb-0b3440e88e16"
         ],
         "accept-language": [
           "en-US"
         ],
         "User-Agent": [
-          "Microsoft.Azure.Management.Compute.ComputeManagementClient/10.8.0.0"
-        ]
-      },
-      "ResponseBody": "{\r\n  \"properties\": {\r\n    \"provisioningState\": \"Succeeded\",\r\n    \"orchestratorProfile\": {\r\n      \"orchestratorType\": \"DCOS\"\r\n    },\r\n    \"masterProfile\": {\r\n      \"count\": 1,\r\n      \"dnsPrefix\": \"mdp6158\",\r\n      \"fqdn\": \"mdp6158.australiasoutheast.cloudapp.azure.com\"\r\n    },\r\n    \"agentPoolProfiles\": [\r\n      {\r\n        \"name\": \"AgentPool1\",\r\n        \"count\": 2,\r\n        \"vmSize\": \"Standard_A1\",\r\n        \"dnsPrefix\": \"apdp2408\",\r\n        \"fqdn\": \"apdp2408.australiasoutheast.cloudapp.azure.com\"\r\n      }\r\n    ],\r\n    \"linuxProfile\": {\r\n      \"ssh\": {\r\n        \"publicKeys\": [\r\n          {\r\n            \"keyData\": \"\"\r\n          }\r\n        ]\r\n      },\r\n      \"adminUsername\": \"acsLinuxAdmin\"\r\n    },\r\n    \"diagnosticsProfile\": {\r\n      \"vmDiagnostics\": {\r\n        \"enabled\": true,\r\n        \"storageUri\": \"https://eatpmatu722vgDCOSdiag0.blob.core.windows.net/\"\r\n      }\r\n    }\r\n  },\r\n  \"id\": \"/subscriptions/e33f361b-53c2-4cc7-b829-78906708387b/resourceGroups/crptestar3784/providers/Microsoft.ContainerService/containerServices/cs9920\",\r\n  \"name\": \"cs9920\",\r\n  \"type\": \"Microsoft.ContainerService/ContainerServices\",\r\n  \"location\": \"australiasoutheast\",\r\n  \"tags\": {\r\n    \"RG\": \"rg\",\r\n    \"testTag\": \"1\"\r\n  }\r\n}",
-      "ResponseHeaders": {
-        "Content-Length": [
-          "2484"
-        ],
-        "Content-Type": [
-          "application/json; charset=utf-8"
-        ],
-        "Expires": [
-          "-1"
-        ],
-        "Pragma": [
-          "no-cache"
-        ],
-        "Strict-Transport-Security": [
-          "max-age=31536000; includeSubDomains"
-        ],
-        "x-ms-served-by": [
-          "6d8fb542-dd65-48cb-9954-9a384a89dc05_131031808034968975"
-        ],
-        "x-ms-request-id": [
-          "fd5ea06b-064f-4ca1-9232-f3bbfb1a2f18"
-        ],
-        "Cache-Control": [
-          "no-cache"
-        ],
-        "Server": [
-          "Microsoft-HTTPAPI/2.0",
-          "Microsoft-HTTPAPI/2.0"
-        ],
-        "x-ms-ratelimit-remaining-subscription-reads": [
-          "14954"
-        ],
-        "x-ms-correlation-request-id": [
-          "70f8ae91-8bd7-483e-b93c-8102c8ab1a59"
-        ],
-        "x-ms-routing-request-id": [
-          "BRAZILUS:20160407T211027Z:70f8ae91-8bd7-483e-b93c-8102c8ab1a59"
-        ],
-        "Date": [
-          "Thu, 07 Apr 2016 21:10:26 GMT"
-        ]
-      },
-      "StatusCode": 200
-    },
-    {
-      "RequestUri": "/subscriptions/e33f361b-53c2-4cc7-b829-78906708387b/providers/Microsoft.ContainerService/locations/australiasoutheast/operations/8204a712-0efe-40af-aa54-e35e1dc4664a?api-version=2016-09-30",
-      "EncodedRequestUri": "L3N1YnNjcmlwdGlvbnMvZTMzZjM2MWItNTNjMi00Y2M3LWI4MjktNzg5MDY3MDgzODdiL3Byb3ZpZGVycy9NaWNyb3NvZnQuQ29udGFpbmVyU2VydmljZS9sb2NhdGlvbnMvYXVzdHJhbGlhc291dGhlYXN0L29wZXJhdGlvbnMvODIwNGE3MTItMGVmZS00MGFmLWFhNTQtZTM1ZTFkYzQ2NjRhP2FwaS12ZXJzaW9uPTIwMTYtMDktMzA=",
-      "RequestMethod": "GET",
-      "RequestBody": "",
-      "RequestHeaders": {
-        "User-Agent": [
-          "Microsoft.Azure.Management.Compute.ComputeManagementClient/10.8.0.0"
-        ]
-      },
-      "ResponseBody": "{\r\n  \"operationId\": \"8204a712-0efe-40af-aa54-e35e1dc4664a\",\r\n  \"startTime\": \"2016-04-07T14:04:51.7431184-07:00\",\r\n  \"status\": \"InProgress\"\r\n}",
-      "ResponseHeaders": {
-        "Content-Length": [
-          "141"
-        ],
-        "Content-Type": [
-          "application/json; charset=utf-8"
-        ],
-        "Expires": [
-          "-1"
-        ],
-        "Pragma": [
-          "no-cache"
-        ],
-        "Strict-Transport-Security": [
-          "max-age=31536000; includeSubDomains"
-        ],
-        "x-ms-served-by": [
-          "6d8fb542-dd65-48cb-9954-9a384a89dc05_131031808034968975"
-        ],
-        "x-ms-request-id": [
-          "96e41065-619f-4100-bbcf-1b103bc6495a"
-        ],
-        "Cache-Control": [
-          "no-cache"
-        ],
-        "Server": [
-          "Microsoft-HTTPAPI/2.0",
-          "Microsoft-HTTPAPI/2.0"
-        ],
-        "x-ms-ratelimit-remaining-subscription-reads": [
-          "14966"
-        ],
-        "x-ms-correlation-request-id": [
-          "dec65ab9-4309-48c5-8dc6-6b4ad9626aaf"
-        ],
-        "x-ms-routing-request-id": [
-          "BRAZILUS:20160407T210523Z:dec65ab9-4309-48c5-8dc6-6b4ad9626aaf"
-        ],
-        "Date": [
-          "Thu, 07 Apr 2016 21:05:23 GMT"
-        ]
-      },
-      "StatusCode": 200
-    },
-    {
-      "RequestUri": "/subscriptions/e33f361b-53c2-4cc7-b829-78906708387b/providers/Microsoft.ContainerService/locations/australiasoutheast/operations/8204a712-0efe-40af-aa54-e35e1dc4664a?api-version=2016-09-30",
-      "EncodedRequestUri": "L3N1YnNjcmlwdGlvbnMvZTMzZjM2MWItNTNjMi00Y2M3LWI4MjktNzg5MDY3MDgzODdiL3Byb3ZpZGVycy9NaWNyb3NvZnQuQ29udGFpbmVyU2VydmljZS9sb2NhdGlvbnMvYXVzdHJhbGlhc291dGhlYXN0L29wZXJhdGlvbnMvODIwNGE3MTItMGVmZS00MGFmLWFhNTQtZTM1ZTFkYzQ2NjRhP2FwaS12ZXJzaW9uPTIwMTYtMDktMzA=",
-      "RequestMethod": "GET",
-      "RequestBody": "",
-      "RequestHeaders": {
-        "User-Agent": [
-          "Microsoft.Azure.Management.Compute.ComputeManagementClient/10.8.0.0"
-        ]
-      },
-      "ResponseBody": "{\r\n  \"operationId\": \"8204a712-0efe-40af-aa54-e35e1dc4664a\",\r\n  \"startTime\": \"2016-04-07T14:04:51.7431184-07:00\",\r\n  \"status\": \"InProgress\"\r\n}",
-      "ResponseHeaders": {
-        "Content-Length": [
-          "141"
-        ],
-        "Content-Type": [
-          "application/json; charset=utf-8"
-        ],
-        "Expires": [
-          "-1"
-        ],
-        "Pragma": [
-          "no-cache"
-        ],
-        "Strict-Transport-Security": [
-          "max-age=31536000; includeSubDomains"
-        ],
-        "x-ms-served-by": [
-          "6d8fb542-dd65-48cb-9954-9a384a89dc05_131031808034968975"
-        ],
-        "x-ms-request-id": [
-          "a2379d51-f887-4876-8024-740fe4051901"
-        ],
-        "Cache-Control": [
-          "no-cache"
-        ],
-        "Server": [
-          "Microsoft-HTTPAPI/2.0",
-          "Microsoft-HTTPAPI/2.0"
-        ],
-        "x-ms-ratelimit-remaining-subscription-reads": [
-          "14965"
-        ],
-        "x-ms-correlation-request-id": [
-          "4bbaf9a6-545d-4990-b733-6eaca1402ea0"
-        ],
-        "x-ms-routing-request-id": [
-          "BRAZILUS:20160407T210553Z:4bbaf9a6-545d-4990-b733-6eaca1402ea0"
-        ],
-        "Date": [
-          "Thu, 07 Apr 2016 21:05:53 GMT"
-        ]
-      },
-      "StatusCode": 200
-    },
-    {
-      "RequestUri": "/subscriptions/e33f361b-53c2-4cc7-b829-78906708387b/providers/Microsoft.ContainerService/locations/australiasoutheast/operations/8204a712-0efe-40af-aa54-e35e1dc4664a?api-version=2016-09-30",
-      "EncodedRequestUri": "L3N1YnNjcmlwdGlvbnMvZTMzZjM2MWItNTNjMi00Y2M3LWI4MjktNzg5MDY3MDgzODdiL3Byb3ZpZGVycy9NaWNyb3NvZnQuQ29udGFpbmVyU2VydmljZS9sb2NhdGlvbnMvYXVzdHJhbGlhc291dGhlYXN0L29wZXJhdGlvbnMvODIwNGE3MTItMGVmZS00MGFmLWFhNTQtZTM1ZTFkYzQ2NjRhP2FwaS12ZXJzaW9uPTIwMTYtMDktMzA=",
-      "RequestMethod": "GET",
-      "RequestBody": "",
-      "RequestHeaders": {
-        "User-Agent": [
-          "Microsoft.Azure.Management.Compute.ComputeManagementClient/10.8.0.0"
-        ]
-      },
-      "ResponseBody": "{\r\n  \"operationId\": \"8204a712-0efe-40af-aa54-e35e1dc4664a\",\r\n  \"startTime\": \"2016-04-07T14:04:51.7431184-07:00\",\r\n  \"status\": \"InProgress\"\r\n}",
-      "ResponseHeaders": {
-        "Content-Length": [
-          "141"
-        ],
-=======
->>>>>>> 826079ea
-        "Content-Type": [
-          "application/json; charset=utf-8"
-        ],
-        "Expires": [
-          "-1"
-        ],
-        "Cache-Control": [
-          "no-cache"
-        ],
-        "Date": [
-          "Fri, 27 Jan 2017 08:03:29 GMT"
+          "FxVersion/4.6.24410.01",
+          "Microsoft.Azure.Management.Compute.ComputeManagementClient/14.0.0-prerelease"
+        ]
+      },
+      "ResponseBody": "{\r\n  \"id\": \"/subscriptions/b52fce95-de5f-4b37-afca-db203a5d0b6a/resourceGroups/crptestar5311/providers/Microsoft.ContainerService/containerServices/cs1495\",\r\n  \"name\": \"cs1495\",\r\n  \"type\": \"Microsoft.ContainerService/ContainerServices\",\r\n  \"location\": \"australiasoutheast\",\r\n  \"tags\": {\r\n    \"RG\": \"rg\",\r\n    \"testTag\": \"1\"\r\n  },\r\n  \"properties\": {\r\n    \"provisioningState\": \"Succeeded\",\r\n    \"orchestratorProfile\": {\r\n      \"orchestratorType\": \"DCOS\"\r\n    },\r\n    \"masterProfile\": {\r\n      \"count\": 1,\r\n      \"dnsPrefix\": \"mdp2878\",\r\n      \"fqdn\": \"mdp2878.australiasoutheast.cloudapp.azure.com\"\r\n    },\r\n    \"agentPoolProfiles\": [\r\n      {\r\n        \"name\": \"AgentPool1\",\r\n        \"count\": 2,\r\n        \"vmSize\": \"Standard_A1\",\r\n        \"dnsPrefix\": \"apdp560\",\r\n        \"fqdn\": \"apdp560.australiasoutheast.cloudapp.azure.com\",\r\n        \"osType\": \"Linux\"\r\n      }\r\n    ],\r\n    \"linuxProfile\": {\r\n      \"ssh\": {\r\n        \"publicKeys\": [\r\n          {\r\n            \"keyData\": \"ssh-rsa AAAAB3NzaC1yc2EAAAADAQABAAABAQDorij8dGcKUBTbvHylBpm5NZ2MtDgn1+jbyHE8N4dCS4ZoIl6Pdoa1At/GjXVhIRuz1hlyT2ey5BaC8iQnQTh/f2oyNctQ5+2KX1sgFlvaQAJCVn0tN7yDT29ZiIE2kfL3RCV5HH7p+NjBQ/cvtaOgESgoi/CI3S58w1XaRdDKo5Uz0U0DDuuB5lO5dq4nceAH8sx2bFTNjlgJcoyxi13h9CYkymm0mVaZkwiIJY8cU+UrupZKCMboBbCM7Q2spmRQ1tGicT5g84PsCqUf417u+Jvtf0kD1GdsCyMGALzBDS0scORhMiXHZ/vEM6rOPCIBpH7IzeULhWGXZfPdg4bL acs-bot@microsoft.com\"\r\n          }\r\n        ]\r\n      },\r\n      \"adminUsername\": \"azureuser\"\r\n    },\r\n    \"diagnosticsProfile\": {\r\n      \"vmDiagnostics\": {\r\n        \"enabled\": true,\r\n        \"storageUri\": \"https://pgnvwmbze6urcdiag0.blob.core.windows.net/\"\r\n      }\r\n    }\r\n  }\r\n}",
+      "ResponseHeaders": {
+        "Content-Type": [
+          "application/json; charset=utf-8"
+        ],
+        "Expires": [
+          "-1"
+        ],
+        "Cache-Control": [
+          "no-cache"
+        ],
+        "Date": [
+          "Fri, 27 Jan 2017 08:06:03 GMT"
         ],
         "Pragma": [
           "no-cache"
@@ -2432,33 +1325,443 @@
           "3fd3328b-c641-451f-92e1-2ac6b0e3a6a2_131277408689118788"
         ],
         "x-ms-request-id": [
-          "954a0a18-96bf-4f0c-a073-9bc8216ac134"
-        ],
-        "x-ms-ratelimit-remaining-subscription-reads": [
-          "14969"
-        ],
-        "x-ms-correlation-request-id": [
-          "10b8e032-d39f-4ff1-97b0-8e84ef59bb8c"
-        ],
-        "x-ms-routing-request-id": [
-          "CENTRALUS:20170127T080330Z:10b8e032-d39f-4ff1-97b0-8e84ef59bb8c"
-        ]
-      },
-      "StatusCode": 200
-    },
-    {
-<<<<<<< HEAD
-      "RequestUri": "/subscriptions/e33f361b-53c2-4cc7-b829-78906708387b/providers/Microsoft.ContainerService/locations/australiasoutheast/operations/8204a712-0efe-40af-aa54-e35e1dc4664a?api-version=2016-09-30",
-      "EncodedRequestUri": "L3N1YnNjcmlwdGlvbnMvZTMzZjM2MWItNTNjMi00Y2M3LWI4MjktNzg5MDY3MDgzODdiL3Byb3ZpZGVycy9NaWNyb3NvZnQuQ29udGFpbmVyU2VydmljZS9sb2NhdGlvbnMvYXVzdHJhbGlhc291dGhlYXN0L29wZXJhdGlvbnMvODIwNGE3MTItMGVmZS00MGFmLWFhNTQtZTM1ZTFkYzQ2NjRhP2FwaS12ZXJzaW9uPTIwMTYtMDktMzA=",
-=======
+          "b09c58c0-8d50-4d3e-842d-4977723b186e"
+        ],
+        "x-ms-ratelimit-remaining-subscription-reads": [
+          "14961"
+        ],
+        "x-ms-correlation-request-id": [
+          "a19c7207-ea3f-4191-bd8d-1f0d35288491"
+        ],
+        "x-ms-routing-request-id": [
+          "CENTRALUS:20170127T080603Z:a19c7207-ea3f-4191-bd8d-1f0d35288491"
+        ]
+      },
+      "StatusCode": 200
+    },
+    {
+      "RequestUri": "/subscriptions/b52fce95-de5f-4b37-afca-db203a5d0b6a/providers/Microsoft.ContainerService/locations/australiasoutheast/operations/768aea85-4afc-4182-bd41-393e9a720fb4?api-version=2016-09-30",
+      "EncodedRequestUri": "L3N1YnNjcmlwdGlvbnMvYjUyZmNlOTUtZGU1Zi00YjM3LWFmY2EtZGIyMDNhNWQwYjZhL3Byb3ZpZGVycy9NaWNyb3NvZnQuQ29udGFpbmVyU2VydmljZS9sb2NhdGlvbnMvYXVzdHJhbGlhc291dGhlYXN0L29wZXJhdGlvbnMvNzY4YWVhODUtNGFmYy00MTgyLWJkNDEtMzkzZTlhNzIwZmI0P2FwaS12ZXJzaW9uPTIwMTYtMDktMzA=",
+      "RequestMethod": "GET",
+      "RequestBody": "",
+      "RequestHeaders": {
+        "User-Agent": [
+          "FxVersion/4.6.24410.01",
+          "Microsoft.Azure.Management.Compute.ComputeManagementClient/14.0.0-prerelease"
+        ]
+      },
+      "ResponseBody": "{\r\n  \"startTime\": \"2017-01-27T00:03:30.7557924-08:00\",\r\n  \"status\": \"InProgress\",\r\n  \"name\": \"768aea85-4afc-4182-bd41-393e9a720fb4\"\r\n}",
+      "ResponseHeaders": {
+        "Content-Type": [
+          "application/json; charset=utf-8"
+        ],
+        "Expires": [
+          "-1"
+        ],
+        "Cache-Control": [
+          "no-cache"
+        ],
+        "Date": [
+          "Fri, 27 Jan 2017 08:04:00 GMT"
+        ],
+        "Pragma": [
+          "no-cache"
+        ],
+        "Transfer-Encoding": [
+          "chunked"
+        ],
+        "Server": [
+          "Microsoft-HTTPAPI/2.0",
+          "Microsoft-HTTPAPI/2.0"
+        ],
+        "Vary": [
+          "Accept-Encoding"
+        ],
+        "Strict-Transport-Security": [
+          "max-age=31536000; includeSubDomains"
+        ],
+        "x-ms-served-by": [
+          "3fd3328b-c641-451f-92e1-2ac6b0e3a6a2_131277408689118788"
+        ],
+        "x-ms-request-id": [
+          "94529332-6252-4ffe-a104-989531974c61"
+        ],
+        "x-ms-ratelimit-remaining-subscription-reads": [
+          "14967"
+        ],
+        "x-ms-correlation-request-id": [
+          "fb29410e-510c-49f1-8d69-68976c4ddd53"
+        ],
+        "x-ms-routing-request-id": [
+          "CENTRALUS:20170127T080401Z:fb29410e-510c-49f1-8d69-68976c4ddd53"
+        ]
+      },
+      "StatusCode": 200
+    },
+    {
+      "RequestUri": "/subscriptions/b52fce95-de5f-4b37-afca-db203a5d0b6a/providers/Microsoft.ContainerService/locations/australiasoutheast/operations/768aea85-4afc-4182-bd41-393e9a720fb4?api-version=2016-09-30",
+      "EncodedRequestUri": "L3N1YnNjcmlwdGlvbnMvYjUyZmNlOTUtZGU1Zi00YjM3LWFmY2EtZGIyMDNhNWQwYjZhL3Byb3ZpZGVycy9NaWNyb3NvZnQuQ29udGFpbmVyU2VydmljZS9sb2NhdGlvbnMvYXVzdHJhbGlhc291dGhlYXN0L29wZXJhdGlvbnMvNzY4YWVhODUtNGFmYy00MTgyLWJkNDEtMzkzZTlhNzIwZmI0P2FwaS12ZXJzaW9uPTIwMTYtMDktMzA=",
+      "RequestMethod": "GET",
+      "RequestBody": "",
+      "RequestHeaders": {
+        "User-Agent": [
+          "FxVersion/4.6.24410.01",
+          "Microsoft.Azure.Management.Compute.ComputeManagementClient/14.0.0-prerelease"
+        ]
+      },
+      "ResponseBody": "{\r\n  \"startTime\": \"2017-01-27T00:03:30.7557924-08:00\",\r\n  \"status\": \"InProgress\",\r\n  \"name\": \"768aea85-4afc-4182-bd41-393e9a720fb4\"\r\n}",
+      "ResponseHeaders": {
+        "Content-Type": [
+          "application/json; charset=utf-8"
+        ],
+        "Expires": [
+          "-1"
+        ],
+        "Cache-Control": [
+          "no-cache"
+        ],
+        "Date": [
+          "Fri, 27 Jan 2017 08:04:30 GMT"
+        ],
+        "Pragma": [
+          "no-cache"
+        ],
+        "Transfer-Encoding": [
+          "chunked"
+        ],
+        "Server": [
+          "Microsoft-HTTPAPI/2.0",
+          "Microsoft-HTTPAPI/2.0"
+        ],
+        "Vary": [
+          "Accept-Encoding"
+        ],
+        "Strict-Transport-Security": [
+          "max-age=31536000; includeSubDomains"
+        ],
+        "x-ms-served-by": [
+          "3fd3328b-c641-451f-92e1-2ac6b0e3a6a2_131277408689118788"
+        ],
+        "x-ms-request-id": [
+          "8258cd5e-1202-42cc-96e4-6b9f512c5046"
+        ],
+        "x-ms-ratelimit-remaining-subscription-reads": [
+          "14966"
+        ],
+        "x-ms-correlation-request-id": [
+          "f5044d9d-d2ce-48c3-8961-27516306cf76"
+        ],
+        "x-ms-routing-request-id": [
+          "CENTRALUS:20170127T080431Z:f5044d9d-d2ce-48c3-8961-27516306cf76"
+        ]
+      },
+      "StatusCode": 200
+    },
+    {
+      "RequestUri": "/subscriptions/b52fce95-de5f-4b37-afca-db203a5d0b6a/providers/Microsoft.ContainerService/locations/australiasoutheast/operations/768aea85-4afc-4182-bd41-393e9a720fb4?api-version=2016-09-30",
+      "EncodedRequestUri": "L3N1YnNjcmlwdGlvbnMvYjUyZmNlOTUtZGU1Zi00YjM3LWFmY2EtZGIyMDNhNWQwYjZhL3Byb3ZpZGVycy9NaWNyb3NvZnQuQ29udGFpbmVyU2VydmljZS9sb2NhdGlvbnMvYXVzdHJhbGlhc291dGhlYXN0L29wZXJhdGlvbnMvNzY4YWVhODUtNGFmYy00MTgyLWJkNDEtMzkzZTlhNzIwZmI0P2FwaS12ZXJzaW9uPTIwMTYtMDktMzA=",
+      "RequestMethod": "GET",
+      "RequestBody": "",
+      "RequestHeaders": {
+        "User-Agent": [
+          "FxVersion/4.6.24410.01",
+          "Microsoft.Azure.Management.Compute.ComputeManagementClient/14.0.0-prerelease"
+        ]
+      },
+      "ResponseBody": "{\r\n  \"startTime\": \"2017-01-27T00:03:30.7557924-08:00\",\r\n  \"status\": \"InProgress\",\r\n  \"name\": \"768aea85-4afc-4182-bd41-393e9a720fb4\"\r\n}",
+      "ResponseHeaders": {
+        "Content-Type": [
+          "application/json; charset=utf-8"
+        ],
+        "Expires": [
+          "-1"
+        ],
+        "Cache-Control": [
+          "no-cache"
+        ],
+        "Date": [
+          "Fri, 27 Jan 2017 08:05:00 GMT"
+        ],
+        "Pragma": [
+          "no-cache"
+        ],
+        "Transfer-Encoding": [
+          "chunked"
+        ],
+        "Server": [
+          "Microsoft-HTTPAPI/2.0",
+          "Microsoft-HTTPAPI/2.0"
+        ],
+        "Vary": [
+          "Accept-Encoding"
+        ],
+        "Strict-Transport-Security": [
+          "max-age=31536000; includeSubDomains"
+        ],
+        "x-ms-served-by": [
+          "3fd3328b-c641-451f-92e1-2ac6b0e3a6a2_131277408689118788"
+        ],
+        "x-ms-request-id": [
+          "eab4fc50-7282-41fd-b15d-c86515264eed"
+        ],
+        "x-ms-ratelimit-remaining-subscription-reads": [
+          "14965"
+        ],
+        "x-ms-correlation-request-id": [
+          "876f9050-dbe5-4442-9f02-b20cf9184404"
+        ],
+        "x-ms-routing-request-id": [
+          "CENTRALUS:20170127T080501Z:876f9050-dbe5-4442-9f02-b20cf9184404"
+        ]
+      },
+      "StatusCode": 200
+    },
+    {
+      "RequestUri": "/subscriptions/b52fce95-de5f-4b37-afca-db203a5d0b6a/providers/Microsoft.ContainerService/locations/australiasoutheast/operations/768aea85-4afc-4182-bd41-393e9a720fb4?api-version=2016-09-30",
+      "EncodedRequestUri": "L3N1YnNjcmlwdGlvbnMvYjUyZmNlOTUtZGU1Zi00YjM3LWFmY2EtZGIyMDNhNWQwYjZhL3Byb3ZpZGVycy9NaWNyb3NvZnQuQ29udGFpbmVyU2VydmljZS9sb2NhdGlvbnMvYXVzdHJhbGlhc291dGhlYXN0L29wZXJhdGlvbnMvNzY4YWVhODUtNGFmYy00MTgyLWJkNDEtMzkzZTlhNzIwZmI0P2FwaS12ZXJzaW9uPTIwMTYtMDktMzA=",
+      "RequestMethod": "GET",
+      "RequestBody": "",
+      "RequestHeaders": {
+        "User-Agent": [
+          "FxVersion/4.6.24410.01",
+          "Microsoft.Azure.Management.Compute.ComputeManagementClient/14.0.0-prerelease"
+        ]
+      },
+      "ResponseBody": "{\r\n  \"startTime\": \"2017-01-27T00:03:30.7557924-08:00\",\r\n  \"status\": \"InProgress\",\r\n  \"name\": \"768aea85-4afc-4182-bd41-393e9a720fb4\"\r\n}",
+      "ResponseHeaders": {
+        "Content-Type": [
+          "application/json; charset=utf-8"
+        ],
+        "Expires": [
+          "-1"
+        ],
+        "Cache-Control": [
+          "no-cache"
+        ],
+        "Date": [
+          "Fri, 27 Jan 2017 08:05:31 GMT"
+        ],
+        "Pragma": [
+          "no-cache"
+        ],
+        "Transfer-Encoding": [
+          "chunked"
+        ],
+        "Server": [
+          "Microsoft-HTTPAPI/2.0",
+          "Microsoft-HTTPAPI/2.0"
+        ],
+        "Vary": [
+          "Accept-Encoding"
+        ],
+        "Strict-Transport-Security": [
+          "max-age=31536000; includeSubDomains"
+        ],
+        "x-ms-served-by": [
+          "3fd3328b-c641-451f-92e1-2ac6b0e3a6a2_131277408689118788"
+        ],
+        "x-ms-request-id": [
+          "e6f54344-0bb4-421b-8ed6-be9f5c1e2e1e"
+        ],
+        "x-ms-ratelimit-remaining-subscription-reads": [
+          "14964"
+        ],
+        "x-ms-correlation-request-id": [
+          "05cc171b-99b0-4791-b2c3-072a2ae801b4"
+        ],
+        "x-ms-routing-request-id": [
+          "CENTRALUS:20170127T080531Z:05cc171b-99b0-4791-b2c3-072a2ae801b4"
+        ]
+      },
+      "StatusCode": 200
+    },
+    {
+      "RequestUri": "/subscriptions/b52fce95-de5f-4b37-afca-db203a5d0b6a/providers/Microsoft.ContainerService/locations/australiasoutheast/operations/768aea85-4afc-4182-bd41-393e9a720fb4?api-version=2016-09-30",
+      "EncodedRequestUri": "L3N1YnNjcmlwdGlvbnMvYjUyZmNlOTUtZGU1Zi00YjM3LWFmY2EtZGIyMDNhNWQwYjZhL3Byb3ZpZGVycy9NaWNyb3NvZnQuQ29udGFpbmVyU2VydmljZS9sb2NhdGlvbnMvYXVzdHJhbGlhc291dGhlYXN0L29wZXJhdGlvbnMvNzY4YWVhODUtNGFmYy00MTgyLWJkNDEtMzkzZTlhNzIwZmI0P2FwaS12ZXJzaW9uPTIwMTYtMDktMzA=",
+      "RequestMethod": "GET",
+      "RequestBody": "",
+      "RequestHeaders": {
+        "User-Agent": [
+          "FxVersion/4.6.24410.01",
+          "Microsoft.Azure.Management.Compute.ComputeManagementClient/14.0.0-prerelease"
+        ]
+      },
+      "ResponseBody": "{\r\n  \"startTime\": \"2017-01-27T00:03:30.7557924-08:00\",\r\n  \"endTime\": \"2017-01-27T00:05:51.0735352-08:00\",\r\n  \"status\": \"Succeeded\",\r\n  \"name\": \"768aea85-4afc-4182-bd41-393e9a720fb4\"\r\n}",
+      "ResponseHeaders": {
+        "Content-Type": [
+          "application/json; charset=utf-8"
+        ],
+        "Expires": [
+          "-1"
+        ],
+        "Cache-Control": [
+          "no-cache"
+        ],
+        "Date": [
+          "Fri, 27 Jan 2017 08:06:01 GMT"
+        ],
+        "Pragma": [
+          "no-cache"
+        ],
+        "Transfer-Encoding": [
+          "chunked"
+        ],
+        "Server": [
+          "Microsoft-HTTPAPI/2.0",
+          "Microsoft-HTTPAPI/2.0"
+        ],
+        "Vary": [
+          "Accept-Encoding"
+        ],
+        "Strict-Transport-Security": [
+          "max-age=31536000; includeSubDomains"
+        ],
+        "x-ms-served-by": [
+          "3fd3328b-c641-451f-92e1-2ac6b0e3a6a2_131277408689118788"
+        ],
+        "x-ms-request-id": [
+          "056756a6-79a1-441d-8d8b-9572f49b996c"
+        ],
+        "x-ms-ratelimit-remaining-subscription-reads": [
+          "14963"
+        ],
+        "x-ms-correlation-request-id": [
+          "ec798b55-3464-441f-b341-0116f942abaf"
+        ],
+        "x-ms-routing-request-id": [
+          "CENTRALUS:20170127T080602Z:ec798b55-3464-441f-b341-0116f942abaf"
+        ]
+      },
+      "StatusCode": 200
+    },
+    {
+      "RequestUri": "/subscriptions/b52fce95-de5f-4b37-afca-db203a5d0b6a/resourceGroups/crptestar5311/providers/Microsoft.ContainerService/containerServices?api-version=2016-09-30",
+      "EncodedRequestUri": "L3N1YnNjcmlwdGlvbnMvYjUyZmNlOTUtZGU1Zi00YjM3LWFmY2EtZGIyMDNhNWQwYjZhL3Jlc291cmNlR3JvdXBzL2NycHRlc3RhcjUzMTEvcHJvdmlkZXJzL01pY3Jvc29mdC5Db250YWluZXJTZXJ2aWNlL2NvbnRhaW5lclNlcnZpY2VzP2FwaS12ZXJzaW9uPTIwMTYtMDktMzA=",
+      "RequestMethod": "GET",
+      "RequestBody": "",
+      "RequestHeaders": {
+        "x-ms-client-request-id": [
+          "138749d3-8544-445d-9ac6-5e7dfae2a4e5"
+        ],
+        "accept-language": [
+          "en-US"
+        ],
+        "User-Agent": [
+          "FxVersion/4.6.24410.01",
+          "Microsoft.Azure.Management.Compute.ComputeManagementClient/14.0.0-prerelease"
+        ]
+      },
+      "ResponseBody": "{\r\n  \"value\": [\r\n    {\r\n      \"id\": \"/subscriptions/b52fce95-de5f-4b37-afca-db203a5d0b6a/resourceGroups/CRPTESTAR5311/providers/Microsoft.ContainerService/containerServices/cs1495\",\r\n      \"name\": \"cs1495\",\r\n      \"type\": \"Microsoft.ContainerService/ContainerServices\",\r\n      \"location\": \"australiasoutheast\",\r\n      \"tags\": {\r\n        \"RG\": \"rg\",\r\n        \"testTag\": \"1\"\r\n      },\r\n      \"properties\": {\r\n        \"provisioningState\": \"Succeeded\",\r\n        \"orchestratorProfile\": {\r\n          \"orchestratorType\": \"DCOS\"\r\n        },\r\n        \"masterProfile\": {\r\n          \"count\": 1,\r\n          \"dnsPrefix\": \"mdp2878\",\r\n          \"fqdn\": \"mdp2878.australiasoutheast.cloudapp.azure.com\"\r\n        },\r\n        \"agentPoolProfiles\": [\r\n          {\r\n            \"name\": \"AgentPool1\",\r\n            \"count\": 2,\r\n            \"vmSize\": \"Standard_A1\",\r\n            \"dnsPrefix\": \"apdp560\",\r\n            \"fqdn\": \"apdp560.australiasoutheast.cloudapp.azure.com\",\r\n            \"osType\": \"Linux\"\r\n          }\r\n        ],\r\n        \"linuxProfile\": {\r\n          \"ssh\": {\r\n            \"publicKeys\": [\r\n              {\r\n                \"keyData\": \"ssh-rsa AAAAB3NzaC1yc2EAAAADAQABAAABAQDorij8dGcKUBTbvHylBpm5NZ2MtDgn1+jbyHE8N4dCS4ZoIl6Pdoa1At/GjXVhIRuz1hlyT2ey5BaC8iQnQTh/f2oyNctQ5+2KX1sgFlvaQAJCVn0tN7yDT29ZiIE2kfL3RCV5HH7p+NjBQ/cvtaOgESgoi/CI3S58w1XaRdDKo5Uz0U0DDuuB5lO5dq4nceAH8sx2bFTNjlgJcoyxi13h9CYkymm0mVaZkwiIJY8cU+UrupZKCMboBbCM7Q2spmRQ1tGicT5g84PsCqUf417u+Jvtf0kD1GdsCyMGALzBDS0scORhMiXHZ/vEM6rOPCIBpH7IzeULhWGXZfPdg4bL acs-bot@microsoft.com\"\r\n              }\r\n            ]\r\n          },\r\n          \"adminUsername\": \"azureuser\"\r\n        },\r\n        \"diagnosticsProfile\": {\r\n          \"vmDiagnostics\": {\r\n            \"enabled\": true,\r\n            \"storageUri\": \"https://pgnvwmbze6urcdiag0.blob.core.windows.net/\"\r\n          }\r\n        }\r\n      }\r\n    }\r\n  ]\r\n}",
+      "ResponseHeaders": {
+        "Content-Type": [
+          "application/json; charset=utf-8"
+        ],
+        "Expires": [
+          "-1"
+        ],
+        "Cache-Control": [
+          "no-cache"
+        ],
+        "Date": [
+          "Fri, 27 Jan 2017 08:06:03 GMT"
+        ],
+        "Pragma": [
+          "no-cache"
+        ],
+        "Transfer-Encoding": [
+          "chunked"
+        ],
+        "Server": [
+          "Microsoft-HTTPAPI/2.0",
+          "Microsoft-HTTPAPI/2.0"
+        ],
+        "Vary": [
+          "Accept-Encoding"
+        ],
+        "Strict-Transport-Security": [
+          "max-age=31536000; includeSubDomains"
+        ],
+        "x-ms-served-by": [
+          "3fd3328b-c641-451f-92e1-2ac6b0e3a6a2_131277408689118788"
+        ],
+        "x-ms-request-id": [
+          "21a93b39-d4f3-4033-bf31-3c5efaa9fd68"
+        ],
+        "x-ms-ratelimit-remaining-subscription-reads": [
+          "14960"
+        ],
+        "x-ms-correlation-request-id": [
+          "fddbf2e6-e37d-4a6f-9ada-63a090a9ff87"
+        ],
+        "x-ms-routing-request-id": [
+          "CENTRALUS:20170127T080603Z:fddbf2e6-e37d-4a6f-9ada-63a090a9ff87"
+        ]
+      },
+      "StatusCode": 200
+    },
+    {
+      "RequestUri": "/subscriptions/b52fce95-de5f-4b37-afca-db203a5d0b6a/resourceGroups/crptestar5311/providers/Microsoft.ContainerService/containerServices?api-version=2016-09-30",
+      "EncodedRequestUri": "L3N1YnNjcmlwdGlvbnMvYjUyZmNlOTUtZGU1Zi00YjM3LWFmY2EtZGIyMDNhNWQwYjZhL3Jlc291cmNlR3JvdXBzL2NycHRlc3RhcjUzMTEvcHJvdmlkZXJzL01pY3Jvc29mdC5Db250YWluZXJTZXJ2aWNlL2NvbnRhaW5lclNlcnZpY2VzP2FwaS12ZXJzaW9uPTIwMTYtMDktMzA=",
+      "RequestMethod": "GET",
+      "RequestBody": "",
+      "RequestHeaders": {
+        "x-ms-client-request-id": [
+          "231007e8-8649-40fb-9b7c-277b530d6333"
+        ],
+        "accept-language": [
+          "en-US"
+        ],
+        "User-Agent": [
+          "FxVersion/4.6.24410.01",
+          "Microsoft.Azure.Management.Compute.ComputeManagementClient/14.0.0-prerelease"
+        ]
+      },
+      "ResponseBody": "{\r\n  \"value\": []\r\n}",
+      "ResponseHeaders": {
+        "Content-Type": [
+          "application/json; charset=utf-8"
+        ],
+        "Expires": [
+          "-1"
+        ],
+        "Cache-Control": [
+          "no-cache"
+        ],
+        "Date": [
+          "Fri, 27 Jan 2017 08:06:35 GMT"
+        ],
+        "Pragma": [
+          "no-cache"
+        ],
+        "Vary": [
+          "Accept-Encoding"
+        ],
+        "x-ms-ratelimit-remaining-subscription-reads": [
+          "14958"
+        ],
+        "x-ms-request-id": [
+          "f1d7ac7f-95b1-424f-8609-77e9e41ae39f"
+        ],
+        "x-ms-correlation-request-id": [
+          "f1d7ac7f-95b1-424f-8609-77e9e41ae39f"
+        ],
+        "x-ms-routing-request-id": [
+          "CENTRALUS:20170127T080636Z:f1d7ac7f-95b1-424f-8609-77e9e41ae39f"
+        ],
+        "Strict-Transport-Security": [
+          "max-age=31536000; includeSubDomains"
+        ]
+      },
+      "StatusCode": 200
+    },
+    {
       "RequestUri": "/subscriptions/b52fce95-de5f-4b37-afca-db203a5d0b6a/resourceGroups/crptestar5311/providers/Microsoft.ContainerService/containerServices/cs1495?api-version=2016-09-30",
       "EncodedRequestUri": "L3N1YnNjcmlwdGlvbnMvYjUyZmNlOTUtZGU1Zi00YjM3LWFmY2EtZGIyMDNhNWQwYjZhL3Jlc291cmNlR3JvdXBzL2NycHRlc3RhcjUzMTEvcHJvdmlkZXJzL01pY3Jvc29mdC5Db250YWluZXJTZXJ2aWNlL2NvbnRhaW5lclNlcnZpY2VzL2NzMTQ5NT9hcGktdmVyc2lvbj0yMDE2LTA5LTMw",
->>>>>>> 826079ea
-      "RequestMethod": "GET",
+      "RequestMethod": "DELETE",
       "RequestBody": "",
       "RequestHeaders": {
         "x-ms-client-request-id": [
-          "8bfe9b7a-d747-40de-b88f-c6b28242d49e"
+          "50cbbd37-661f-4c23-acbf-611770204974"
         ],
         "accept-language": [
           "en-US"
@@ -2468,664 +1771,6 @@
           "Microsoft.Azure.Management.Compute.ComputeManagementClient/14.0.0-prerelease"
         ]
       },
-      "ResponseBody": "{\r\n  \"id\": \"/subscriptions/b52fce95-de5f-4b37-afca-db203a5d0b6a/resourceGroups/crptestar5311/providers/Microsoft.ContainerService/containerServices/cs1495\",\r\n  \"name\": \"cs1495\",\r\n  \"type\": \"Microsoft.ContainerService/ContainerServices\",\r\n  \"location\": \"australiasoutheast\",\r\n  \"tags\": {\r\n    \"RG\": \"rg\",\r\n    \"testTag\": \"1\"\r\n  },\r\n  \"properties\": {\r\n    \"provisioningState\": \"Succeeded\",\r\n    \"orchestratorProfile\": {\r\n      \"orchestratorType\": \"DCOS\"\r\n    },\r\n    \"masterProfile\": {\r\n      \"count\": 1,\r\n      \"dnsPrefix\": \"mdp2878\",\r\n      \"fqdn\": \"mdp2878.australiasoutheast.cloudapp.azure.com\"\r\n    },\r\n    \"agentPoolProfiles\": [\r\n      {\r\n        \"name\": \"AgentPool1\",\r\n        \"count\": 1,\r\n        \"vmSize\": \"Standard_A1\",\r\n        \"dnsPrefix\": \"apdp560\",\r\n        \"fqdn\": \"apdp560.australiasoutheast.cloudapp.azure.com\",\r\n        \"osType\": \"Linux\"\r\n      }\r\n    ],\r\n    \"linuxProfile\": {\r\n      \"ssh\": {\r\n        \"publicKeys\": [\r\n          {\r\n            \"keyData\": \"ssh-rsa AAAAB3NzaC1yc2EAAAADAQABAAABAQDorij8dGcKUBTbvHylBpm5NZ2MtDgn1+jbyHE8N4dCS4ZoIl6Pdoa1At/GjXVhIRuz1hlyT2ey5BaC8iQnQTh/f2oyNctQ5+2KX1sgFlvaQAJCVn0tN7yDT29ZiIE2kfL3RCV5HH7p+NjBQ/cvtaOgESgoi/CI3S58w1XaRdDKo5Uz0U0DDuuB5lO5dq4nceAH8sx2bFTNjlgJcoyxi13h9CYkymm0mVaZkwiIJY8cU+UrupZKCMboBbCM7Q2spmRQ1tGicT5g84PsCqUf417u+Jvtf0kD1GdsCyMGALzBDS0scORhMiXHZ/vEM6rOPCIBpH7IzeULhWGXZfPdg4bL acs-bot@microsoft.com\"\r\n          }\r\n        ]\r\n      },\r\n      \"adminUsername\": \"azureuser\"\r\n    },\r\n    \"diagnosticsProfile\": {\r\n      \"vmDiagnostics\": {\r\n        \"enabled\": true,\r\n        \"storageUri\": \"https://pgnvwmbze6urcdiag0.blob.core.windows.net/\"\r\n      }\r\n    }\r\n  }\r\n}",
-      "ResponseHeaders": {
-        "Content-Type": [
-          "application/json; charset=utf-8"
-        ],
-        "Expires": [
-          "-1"
-        ],
-        "Cache-Control": [
-          "no-cache"
-        ],
-        "Date": [
-          "Fri, 27 Jan 2017 08:03:29 GMT"
-        ],
-        "Pragma": [
-          "no-cache"
-        ],
-        "Transfer-Encoding": [
-          "chunked"
-        ],
-        "Server": [
-          "Microsoft-HTTPAPI/2.0",
-          "Microsoft-HTTPAPI/2.0"
-        ],
-        "Vary": [
-          "Accept-Encoding"
-        ],
-        "Strict-Transport-Security": [
-          "max-age=31536000; includeSubDomains"
-        ],
-        "x-ms-served-by": [
-          "3fd3328b-c641-451f-92e1-2ac6b0e3a6a2_131277408689118788"
-        ],
-        "x-ms-request-id": [
-          "3986788c-7f3c-443e-bb79-57fd8fba0bde"
-        ],
-        "x-ms-ratelimit-remaining-subscription-reads": [
-          "14968"
-        ],
-        "x-ms-correlation-request-id": [
-          "ea0d02af-f5c2-4796-838d-e47949a32779"
-        ],
-        "x-ms-routing-request-id": [
-          "CENTRALUS:20170127T080330Z:ea0d02af-f5c2-4796-838d-e47949a32779"
-        ]
-      },
-      "StatusCode": 200
-    },
-    {
-<<<<<<< HEAD
-      "RequestUri": "/subscriptions/e33f361b-53c2-4cc7-b829-78906708387b/providers/Microsoft.ContainerService/locations/australiasoutheast/operations/8204a712-0efe-40af-aa54-e35e1dc4664a?api-version=2016-09-30",
-      "EncodedRequestUri": "L3N1YnNjcmlwdGlvbnMvZTMzZjM2MWItNTNjMi00Y2M3LWI4MjktNzg5MDY3MDgzODdiL3Byb3ZpZGVycy9NaWNyb3NvZnQuQ29udGFpbmVyU2VydmljZS9sb2NhdGlvbnMvYXVzdHJhbGlhc291dGhlYXN0L29wZXJhdGlvbnMvODIwNGE3MTItMGVmZS00MGFmLWFhNTQtZTM1ZTFkYzQ2NjRhP2FwaS12ZXJzaW9uPTIwMTYtMDktMzA=",
-=======
-      "RequestUri": "/subscriptions/b52fce95-de5f-4b37-afca-db203a5d0b6a/resourceGroups/crptestar5311/providers/Microsoft.ContainerService/containerServices/cs1495?api-version=2016-09-30",
-      "EncodedRequestUri": "L3N1YnNjcmlwdGlvbnMvYjUyZmNlOTUtZGU1Zi00YjM3LWFmY2EtZGIyMDNhNWQwYjZhL3Jlc291cmNlR3JvdXBzL2NycHRlc3RhcjUzMTEvcHJvdmlkZXJzL01pY3Jvc29mdC5Db250YWluZXJTZXJ2aWNlL2NvbnRhaW5lclNlcnZpY2VzL2NzMTQ5NT9hcGktdmVyc2lvbj0yMDE2LTA5LTMw",
->>>>>>> 826079ea
-      "RequestMethod": "GET",
-      "RequestBody": "",
-      "RequestHeaders": {
-        "User-Agent": [
-          "FxVersion/4.6.24410.01",
-          "Microsoft.Azure.Management.Compute.ComputeManagementClient/14.0.0-prerelease"
-        ]
-      },
-      "ResponseBody": "{\r\n  \"id\": \"/subscriptions/b52fce95-de5f-4b37-afca-db203a5d0b6a/resourceGroups/crptestar5311/providers/Microsoft.ContainerService/containerServices/cs1495\",\r\n  \"name\": \"cs1495\",\r\n  \"type\": \"Microsoft.ContainerService/ContainerServices\",\r\n  \"location\": \"australiasoutheast\",\r\n  \"tags\": {\r\n    \"RG\": \"rg\",\r\n    \"testTag\": \"1\"\r\n  },\r\n  \"properties\": {\r\n    \"provisioningState\": \"Succeeded\",\r\n    \"orchestratorProfile\": {\r\n      \"orchestratorType\": \"DCOS\"\r\n    },\r\n    \"masterProfile\": {\r\n      \"count\": 1,\r\n      \"dnsPrefix\": \"mdp2878\",\r\n      \"fqdn\": \"mdp2878.australiasoutheast.cloudapp.azure.com\"\r\n    },\r\n    \"agentPoolProfiles\": [\r\n      {\r\n        \"name\": \"AgentPool1\",\r\n        \"count\": 2,\r\n        \"vmSize\": \"Standard_A1\",\r\n        \"dnsPrefix\": \"apdp560\",\r\n        \"fqdn\": \"apdp560.australiasoutheast.cloudapp.azure.com\",\r\n        \"osType\": \"Linux\"\r\n      }\r\n    ],\r\n    \"linuxProfile\": {\r\n      \"ssh\": {\r\n        \"publicKeys\": [\r\n          {\r\n            \"keyData\": \"ssh-rsa AAAAB3NzaC1yc2EAAAADAQABAAABAQDorij8dGcKUBTbvHylBpm5NZ2MtDgn1+jbyHE8N4dCS4ZoIl6Pdoa1At/GjXVhIRuz1hlyT2ey5BaC8iQnQTh/f2oyNctQ5+2KX1sgFlvaQAJCVn0tN7yDT29ZiIE2kfL3RCV5HH7p+NjBQ/cvtaOgESgoi/CI3S58w1XaRdDKo5Uz0U0DDuuB5lO5dq4nceAH8sx2bFTNjlgJcoyxi13h9CYkymm0mVaZkwiIJY8cU+UrupZKCMboBbCM7Q2spmRQ1tGicT5g84PsCqUf417u+Jvtf0kD1GdsCyMGALzBDS0scORhMiXHZ/vEM6rOPCIBpH7IzeULhWGXZfPdg4bL acs-bot@microsoft.com\"\r\n          }\r\n        ]\r\n      },\r\n      \"adminUsername\": \"azureuser\"\r\n    },\r\n    \"diagnosticsProfile\": {\r\n      \"vmDiagnostics\": {\r\n        \"enabled\": true,\r\n        \"storageUri\": \"https://pgnvwmbze6urcdiag0.blob.core.windows.net/\"\r\n      }\r\n    }\r\n  }\r\n}",
-      "ResponseHeaders": {
-        "Content-Type": [
-          "application/json; charset=utf-8"
-        ],
-        "Expires": [
-          "-1"
-        ],
-        "Cache-Control": [
-          "no-cache"
-        ],
-        "Date": [
-          "Fri, 27 Jan 2017 08:06:02 GMT"
-        ],
-        "Pragma": [
-          "no-cache"
-        ],
-        "Transfer-Encoding": [
-          "chunked"
-        ],
-        "Server": [
-          "Microsoft-HTTPAPI/2.0",
-          "Microsoft-HTTPAPI/2.0"
-        ],
-        "Vary": [
-          "Accept-Encoding"
-        ],
-        "Strict-Transport-Security": [
-          "max-age=31536000; includeSubDomains"
-        ],
-        "x-ms-served-by": [
-          "3fd3328b-c641-451f-92e1-2ac6b0e3a6a2_131277408689118788"
-        ],
-        "x-ms-request-id": [
-          "74e0e953-e31a-46d0-8bd3-809ed18b9df9"
-        ],
-        "x-ms-ratelimit-remaining-subscription-reads": [
-          "14962"
-        ],
-        "x-ms-correlation-request-id": [
-          "24236bc5-dd73-4b91-aa32-5aab7c90dc37"
-        ],
-        "x-ms-routing-request-id": [
-          "CENTRALUS:20170127T080603Z:24236bc5-dd73-4b91-aa32-5aab7c90dc37"
-        ]
-      },
-      "StatusCode": 200
-    },
-    {
-<<<<<<< HEAD
-      "RequestUri": "/subscriptions/e33f361b-53c2-4cc7-b829-78906708387b/providers/Microsoft.ContainerService/locations/australiasoutheast/operations/8204a712-0efe-40af-aa54-e35e1dc4664a?api-version=2016-09-30",
-      "EncodedRequestUri": "L3N1YnNjcmlwdGlvbnMvZTMzZjM2MWItNTNjMi00Y2M3LWI4MjktNzg5MDY3MDgzODdiL3Byb3ZpZGVycy9NaWNyb3NvZnQuQ29udGFpbmVyU2VydmljZS9sb2NhdGlvbnMvYXVzdHJhbGlhc291dGhlYXN0L29wZXJhdGlvbnMvODIwNGE3MTItMGVmZS00MGFmLWFhNTQtZTM1ZTFkYzQ2NjRhP2FwaS12ZXJzaW9uPTIwMTYtMDktMzA=",
-=======
-      "RequestUri": "/subscriptions/b52fce95-de5f-4b37-afca-db203a5d0b6a/resourceGroups/crptestar5311/providers/Microsoft.ContainerService/containerServices/cs1495?api-version=2016-09-30",
-      "EncodedRequestUri": "L3N1YnNjcmlwdGlvbnMvYjUyZmNlOTUtZGU1Zi00YjM3LWFmY2EtZGIyMDNhNWQwYjZhL3Jlc291cmNlR3JvdXBzL2NycHRlc3RhcjUzMTEvcHJvdmlkZXJzL01pY3Jvc29mdC5Db250YWluZXJTZXJ2aWNlL2NvbnRhaW5lclNlcnZpY2VzL2NzMTQ5NT9hcGktdmVyc2lvbj0yMDE2LTA5LTMw",
->>>>>>> 826079ea
-      "RequestMethod": "GET",
-      "RequestBody": "",
-      "RequestHeaders": {
-        "x-ms-client-request-id": [
-          "ba6758f6-f1c0-414d-96bb-0b3440e88e16"
-        ],
-        "accept-language": [
-          "en-US"
-        ],
-        "User-Agent": [
-          "FxVersion/4.6.24410.01",
-          "Microsoft.Azure.Management.Compute.ComputeManagementClient/14.0.0-prerelease"
-        ]
-      },
-      "ResponseBody": "{\r\n  \"id\": \"/subscriptions/b52fce95-de5f-4b37-afca-db203a5d0b6a/resourceGroups/crptestar5311/providers/Microsoft.ContainerService/containerServices/cs1495\",\r\n  \"name\": \"cs1495\",\r\n  \"type\": \"Microsoft.ContainerService/ContainerServices\",\r\n  \"location\": \"australiasoutheast\",\r\n  \"tags\": {\r\n    \"RG\": \"rg\",\r\n    \"testTag\": \"1\"\r\n  },\r\n  \"properties\": {\r\n    \"provisioningState\": \"Succeeded\",\r\n    \"orchestratorProfile\": {\r\n      \"orchestratorType\": \"DCOS\"\r\n    },\r\n    \"masterProfile\": {\r\n      \"count\": 1,\r\n      \"dnsPrefix\": \"mdp2878\",\r\n      \"fqdn\": \"mdp2878.australiasoutheast.cloudapp.azure.com\"\r\n    },\r\n    \"agentPoolProfiles\": [\r\n      {\r\n        \"name\": \"AgentPool1\",\r\n        \"count\": 2,\r\n        \"vmSize\": \"Standard_A1\",\r\n        \"dnsPrefix\": \"apdp560\",\r\n        \"fqdn\": \"apdp560.australiasoutheast.cloudapp.azure.com\",\r\n        \"osType\": \"Linux\"\r\n      }\r\n    ],\r\n    \"linuxProfile\": {\r\n      \"ssh\": {\r\n        \"publicKeys\": [\r\n          {\r\n            \"keyData\": \"ssh-rsa AAAAB3NzaC1yc2EAAAADAQABAAABAQDorij8dGcKUBTbvHylBpm5NZ2MtDgn1+jbyHE8N4dCS4ZoIl6Pdoa1At/GjXVhIRuz1hlyT2ey5BaC8iQnQTh/f2oyNctQ5+2KX1sgFlvaQAJCVn0tN7yDT29ZiIE2kfL3RCV5HH7p+NjBQ/cvtaOgESgoi/CI3S58w1XaRdDKo5Uz0U0DDuuB5lO5dq4nceAH8sx2bFTNjlgJcoyxi13h9CYkymm0mVaZkwiIJY8cU+UrupZKCMboBbCM7Q2spmRQ1tGicT5g84PsCqUf417u+Jvtf0kD1GdsCyMGALzBDS0scORhMiXHZ/vEM6rOPCIBpH7IzeULhWGXZfPdg4bL acs-bot@microsoft.com\"\r\n          }\r\n        ]\r\n      },\r\n      \"adminUsername\": \"azureuser\"\r\n    },\r\n    \"diagnosticsProfile\": {\r\n      \"vmDiagnostics\": {\r\n        \"enabled\": true,\r\n        \"storageUri\": \"https://pgnvwmbze6urcdiag0.blob.core.windows.net/\"\r\n      }\r\n    }\r\n  }\r\n}",
-      "ResponseHeaders": {
-        "Content-Type": [
-          "application/json; charset=utf-8"
-        ],
-        "Expires": [
-          "-1"
-        ],
-        "Cache-Control": [
-          "no-cache"
-        ],
-        "Date": [
-          "Fri, 27 Jan 2017 08:06:03 GMT"
-        ],
-        "Pragma": [
-          "no-cache"
-        ],
-        "Transfer-Encoding": [
-          "chunked"
-        ],
-        "Server": [
-          "Microsoft-HTTPAPI/2.0",
-          "Microsoft-HTTPAPI/2.0"
-        ],
-        "Vary": [
-          "Accept-Encoding"
-        ],
-        "Strict-Transport-Security": [
-          "max-age=31536000; includeSubDomains"
-        ],
-        "x-ms-served-by": [
-          "3fd3328b-c641-451f-92e1-2ac6b0e3a6a2_131277408689118788"
-        ],
-        "x-ms-request-id": [
-          "b09c58c0-8d50-4d3e-842d-4977723b186e"
-        ],
-        "x-ms-ratelimit-remaining-subscription-reads": [
-          "14961"
-        ],
-        "x-ms-correlation-request-id": [
-          "a19c7207-ea3f-4191-bd8d-1f0d35288491"
-        ],
-        "x-ms-routing-request-id": [
-          "CENTRALUS:20170127T080603Z:a19c7207-ea3f-4191-bd8d-1f0d35288491"
-        ]
-      },
-      "StatusCode": 200
-    },
-    {
-<<<<<<< HEAD
-      "RequestUri": "/subscriptions/e33f361b-53c2-4cc7-b829-78906708387b/providers/Microsoft.ContainerService/locations/australiasoutheast/operations/8204a712-0efe-40af-aa54-e35e1dc4664a?api-version=2016-09-30",
-      "EncodedRequestUri": "L3N1YnNjcmlwdGlvbnMvZTMzZjM2MWItNTNjMi00Y2M3LWI4MjktNzg5MDY3MDgzODdiL3Byb3ZpZGVycy9NaWNyb3NvZnQuQ29udGFpbmVyU2VydmljZS9sb2NhdGlvbnMvYXVzdHJhbGlhc291dGhlYXN0L29wZXJhdGlvbnMvODIwNGE3MTItMGVmZS00MGFmLWFhNTQtZTM1ZTFkYzQ2NjRhP2FwaS12ZXJzaW9uPTIwMTYtMDktMzA=",
-=======
-      "RequestUri": "/subscriptions/b52fce95-de5f-4b37-afca-db203a5d0b6a/providers/Microsoft.ContainerService/locations/australiasoutheast/operations/768aea85-4afc-4182-bd41-393e9a720fb4?api-version=2016-09-30",
-      "EncodedRequestUri": "L3N1YnNjcmlwdGlvbnMvYjUyZmNlOTUtZGU1Zi00YjM3LWFmY2EtZGIyMDNhNWQwYjZhL3Byb3ZpZGVycy9NaWNyb3NvZnQuQ29udGFpbmVyU2VydmljZS9sb2NhdGlvbnMvYXVzdHJhbGlhc291dGhlYXN0L29wZXJhdGlvbnMvNzY4YWVhODUtNGFmYy00MTgyLWJkNDEtMzkzZTlhNzIwZmI0P2FwaS12ZXJzaW9uPTIwMTYtMDktMzA=",
->>>>>>> 826079ea
-      "RequestMethod": "GET",
-      "RequestBody": "",
-      "RequestHeaders": {
-        "User-Agent": [
-          "FxVersion/4.6.24410.01",
-          "Microsoft.Azure.Management.Compute.ComputeManagementClient/14.0.0-prerelease"
-        ]
-      },
-      "ResponseBody": "{\r\n  \"startTime\": \"2017-01-27T00:03:30.7557924-08:00\",\r\n  \"status\": \"InProgress\",\r\n  \"name\": \"768aea85-4afc-4182-bd41-393e9a720fb4\"\r\n}",
-      "ResponseHeaders": {
-        "Content-Type": [
-          "application/json; charset=utf-8"
-        ],
-        "Expires": [
-          "-1"
-        ],
-        "Cache-Control": [
-          "no-cache"
-        ],
-        "Date": [
-          "Fri, 27 Jan 2017 08:04:00 GMT"
-        ],
-        "Pragma": [
-          "no-cache"
-        ],
-        "Transfer-Encoding": [
-          "chunked"
-        ],
-        "Server": [
-          "Microsoft-HTTPAPI/2.0",
-          "Microsoft-HTTPAPI/2.0"
-        ],
-        "Vary": [
-          "Accept-Encoding"
-        ],
-        "Strict-Transport-Security": [
-          "max-age=31536000; includeSubDomains"
-        ],
-        "x-ms-served-by": [
-          "3fd3328b-c641-451f-92e1-2ac6b0e3a6a2_131277408689118788"
-        ],
-        "x-ms-request-id": [
-          "94529332-6252-4ffe-a104-989531974c61"
-        ],
-        "x-ms-ratelimit-remaining-subscription-reads": [
-          "14967"
-        ],
-        "x-ms-correlation-request-id": [
-          "fb29410e-510c-49f1-8d69-68976c4ddd53"
-        ],
-        "x-ms-routing-request-id": [
-          "CENTRALUS:20170127T080401Z:fb29410e-510c-49f1-8d69-68976c4ddd53"
-        ]
-      },
-      "StatusCode": 200
-    },
-    {
-<<<<<<< HEAD
-      "RequestUri": "/subscriptions/e33f361b-53c2-4cc7-b829-78906708387b/providers/Microsoft.ContainerService/locations/australiasoutheast/operations/8204a712-0efe-40af-aa54-e35e1dc4664a?api-version=2016-09-30",
-      "EncodedRequestUri": "L3N1YnNjcmlwdGlvbnMvZTMzZjM2MWItNTNjMi00Y2M3LWI4MjktNzg5MDY3MDgzODdiL3Byb3ZpZGVycy9NaWNyb3NvZnQuQ29udGFpbmVyU2VydmljZS9sb2NhdGlvbnMvYXVzdHJhbGlhc291dGhlYXN0L29wZXJhdGlvbnMvODIwNGE3MTItMGVmZS00MGFmLWFhNTQtZTM1ZTFkYzQ2NjRhP2FwaS12ZXJzaW9uPTIwMTYtMDktMzA=",
-=======
-      "RequestUri": "/subscriptions/b52fce95-de5f-4b37-afca-db203a5d0b6a/providers/Microsoft.ContainerService/locations/australiasoutheast/operations/768aea85-4afc-4182-bd41-393e9a720fb4?api-version=2016-09-30",
-      "EncodedRequestUri": "L3N1YnNjcmlwdGlvbnMvYjUyZmNlOTUtZGU1Zi00YjM3LWFmY2EtZGIyMDNhNWQwYjZhL3Byb3ZpZGVycy9NaWNyb3NvZnQuQ29udGFpbmVyU2VydmljZS9sb2NhdGlvbnMvYXVzdHJhbGlhc291dGhlYXN0L29wZXJhdGlvbnMvNzY4YWVhODUtNGFmYy00MTgyLWJkNDEtMzkzZTlhNzIwZmI0P2FwaS12ZXJzaW9uPTIwMTYtMDktMzA=",
->>>>>>> 826079ea
-      "RequestMethod": "GET",
-      "RequestBody": "",
-      "RequestHeaders": {
-        "User-Agent": [
-          "FxVersion/4.6.24410.01",
-          "Microsoft.Azure.Management.Compute.ComputeManagementClient/14.0.0-prerelease"
-        ]
-      },
-      "ResponseBody": "{\r\n  \"startTime\": \"2017-01-27T00:03:30.7557924-08:00\",\r\n  \"status\": \"InProgress\",\r\n  \"name\": \"768aea85-4afc-4182-bd41-393e9a720fb4\"\r\n}",
-      "ResponseHeaders": {
-        "Content-Type": [
-          "application/json; charset=utf-8"
-        ],
-        "Expires": [
-          "-1"
-        ],
-        "Cache-Control": [
-          "no-cache"
-        ],
-        "Date": [
-          "Fri, 27 Jan 2017 08:04:30 GMT"
-        ],
-        "Pragma": [
-          "no-cache"
-        ],
-        "Transfer-Encoding": [
-          "chunked"
-        ],
-        "Server": [
-          "Microsoft-HTTPAPI/2.0",
-          "Microsoft-HTTPAPI/2.0"
-        ],
-        "Vary": [
-          "Accept-Encoding"
-        ],
-        "Strict-Transport-Security": [
-          "max-age=31536000; includeSubDomains"
-        ],
-        "x-ms-served-by": [
-          "3fd3328b-c641-451f-92e1-2ac6b0e3a6a2_131277408689118788"
-        ],
-        "x-ms-request-id": [
-          "8258cd5e-1202-42cc-96e4-6b9f512c5046"
-        ],
-        "x-ms-ratelimit-remaining-subscription-reads": [
-          "14966"
-        ],
-        "x-ms-correlation-request-id": [
-          "f5044d9d-d2ce-48c3-8961-27516306cf76"
-        ],
-        "x-ms-routing-request-id": [
-          "CENTRALUS:20170127T080431Z:f5044d9d-d2ce-48c3-8961-27516306cf76"
-        ]
-      },
-      "StatusCode": 200
-    },
-    {
-<<<<<<< HEAD
-      "RequestUri": "/subscriptions/e33f361b-53c2-4cc7-b829-78906708387b/providers/Microsoft.ContainerService/locations/australiasoutheast/operations/8204a712-0efe-40af-aa54-e35e1dc4664a?api-version=2016-09-30",
-      "EncodedRequestUri": "L3N1YnNjcmlwdGlvbnMvZTMzZjM2MWItNTNjMi00Y2M3LWI4MjktNzg5MDY3MDgzODdiL3Byb3ZpZGVycy9NaWNyb3NvZnQuQ29udGFpbmVyU2VydmljZS9sb2NhdGlvbnMvYXVzdHJhbGlhc291dGhlYXN0L29wZXJhdGlvbnMvODIwNGE3MTItMGVmZS00MGFmLWFhNTQtZTM1ZTFkYzQ2NjRhP2FwaS12ZXJzaW9uPTIwMTYtMDktMzA=",
-=======
-      "RequestUri": "/subscriptions/b52fce95-de5f-4b37-afca-db203a5d0b6a/providers/Microsoft.ContainerService/locations/australiasoutheast/operations/768aea85-4afc-4182-bd41-393e9a720fb4?api-version=2016-09-30",
-      "EncodedRequestUri": "L3N1YnNjcmlwdGlvbnMvYjUyZmNlOTUtZGU1Zi00YjM3LWFmY2EtZGIyMDNhNWQwYjZhL3Byb3ZpZGVycy9NaWNyb3NvZnQuQ29udGFpbmVyU2VydmljZS9sb2NhdGlvbnMvYXVzdHJhbGlhc291dGhlYXN0L29wZXJhdGlvbnMvNzY4YWVhODUtNGFmYy00MTgyLWJkNDEtMzkzZTlhNzIwZmI0P2FwaS12ZXJzaW9uPTIwMTYtMDktMzA=",
->>>>>>> 826079ea
-      "RequestMethod": "GET",
-      "RequestBody": "",
-      "RequestHeaders": {
-        "User-Agent": [
-          "FxVersion/4.6.24410.01",
-          "Microsoft.Azure.Management.Compute.ComputeManagementClient/14.0.0-prerelease"
-        ]
-      },
-      "ResponseBody": "{\r\n  \"startTime\": \"2017-01-27T00:03:30.7557924-08:00\",\r\n  \"status\": \"InProgress\",\r\n  \"name\": \"768aea85-4afc-4182-bd41-393e9a720fb4\"\r\n}",
-      "ResponseHeaders": {
-        "Content-Type": [
-          "application/json; charset=utf-8"
-        ],
-        "Expires": [
-          "-1"
-        ],
-        "Cache-Control": [
-          "no-cache"
-        ],
-        "Date": [
-          "Fri, 27 Jan 2017 08:05:00 GMT"
-        ],
-        "Pragma": [
-          "no-cache"
-        ],
-        "Transfer-Encoding": [
-          "chunked"
-        ],
-        "Server": [
-          "Microsoft-HTTPAPI/2.0",
-          "Microsoft-HTTPAPI/2.0"
-        ],
-        "Vary": [
-          "Accept-Encoding"
-        ],
-        "Strict-Transport-Security": [
-          "max-age=31536000; includeSubDomains"
-        ],
-        "x-ms-served-by": [
-          "3fd3328b-c641-451f-92e1-2ac6b0e3a6a2_131277408689118788"
-        ],
-        "x-ms-request-id": [
-          "eab4fc50-7282-41fd-b15d-c86515264eed"
-        ],
-        "x-ms-ratelimit-remaining-subscription-reads": [
-          "14965"
-        ],
-        "x-ms-correlation-request-id": [
-          "876f9050-dbe5-4442-9f02-b20cf9184404"
-        ],
-        "x-ms-routing-request-id": [
-          "CENTRALUS:20170127T080501Z:876f9050-dbe5-4442-9f02-b20cf9184404"
-        ]
-      },
-      "StatusCode": 200
-    },
-    {
-<<<<<<< HEAD
-      "RequestUri": "/subscriptions/e33f361b-53c2-4cc7-b829-78906708387b/providers/Microsoft.ContainerService/locations/australiasoutheast/operations/8204a712-0efe-40af-aa54-e35e1dc4664a?api-version=2016-09-30",
-      "EncodedRequestUri": "L3N1YnNjcmlwdGlvbnMvZTMzZjM2MWItNTNjMi00Y2M3LWI4MjktNzg5MDY3MDgzODdiL3Byb3ZpZGVycy9NaWNyb3NvZnQuQ29udGFpbmVyU2VydmljZS9sb2NhdGlvbnMvYXVzdHJhbGlhc291dGhlYXN0L29wZXJhdGlvbnMvODIwNGE3MTItMGVmZS00MGFmLWFhNTQtZTM1ZTFkYzQ2NjRhP2FwaS12ZXJzaW9uPTIwMTYtMDktMzA=",
-=======
-      "RequestUri": "/subscriptions/b52fce95-de5f-4b37-afca-db203a5d0b6a/providers/Microsoft.ContainerService/locations/australiasoutheast/operations/768aea85-4afc-4182-bd41-393e9a720fb4?api-version=2016-09-30",
-      "EncodedRequestUri": "L3N1YnNjcmlwdGlvbnMvYjUyZmNlOTUtZGU1Zi00YjM3LWFmY2EtZGIyMDNhNWQwYjZhL3Byb3ZpZGVycy9NaWNyb3NvZnQuQ29udGFpbmVyU2VydmljZS9sb2NhdGlvbnMvYXVzdHJhbGlhc291dGhlYXN0L29wZXJhdGlvbnMvNzY4YWVhODUtNGFmYy00MTgyLWJkNDEtMzkzZTlhNzIwZmI0P2FwaS12ZXJzaW9uPTIwMTYtMDktMzA=",
->>>>>>> 826079ea
-      "RequestMethod": "GET",
-      "RequestBody": "",
-      "RequestHeaders": {
-        "User-Agent": [
-          "FxVersion/4.6.24410.01",
-          "Microsoft.Azure.Management.Compute.ComputeManagementClient/14.0.0-prerelease"
-        ]
-      },
-      "ResponseBody": "{\r\n  \"startTime\": \"2017-01-27T00:03:30.7557924-08:00\",\r\n  \"status\": \"InProgress\",\r\n  \"name\": \"768aea85-4afc-4182-bd41-393e9a720fb4\"\r\n}",
-      "ResponseHeaders": {
-        "Content-Type": [
-          "application/json; charset=utf-8"
-        ],
-        "Expires": [
-          "-1"
-        ],
-        "Cache-Control": [
-          "no-cache"
-        ],
-        "Date": [
-          "Fri, 27 Jan 2017 08:05:31 GMT"
-        ],
-        "Pragma": [
-          "no-cache"
-        ],
-        "Transfer-Encoding": [
-          "chunked"
-        ],
-        "Server": [
-          "Microsoft-HTTPAPI/2.0",
-          "Microsoft-HTTPAPI/2.0"
-        ],
-        "Vary": [
-          "Accept-Encoding"
-        ],
-        "Strict-Transport-Security": [
-          "max-age=31536000; includeSubDomains"
-        ],
-        "x-ms-served-by": [
-          "3fd3328b-c641-451f-92e1-2ac6b0e3a6a2_131277408689118788"
-        ],
-        "x-ms-request-id": [
-          "e6f54344-0bb4-421b-8ed6-be9f5c1e2e1e"
-        ],
-        "x-ms-ratelimit-remaining-subscription-reads": [
-          "14964"
-        ],
-        "x-ms-correlation-request-id": [
-          "05cc171b-99b0-4791-b2c3-072a2ae801b4"
-        ],
-        "x-ms-routing-request-id": [
-          "CENTRALUS:20170127T080531Z:05cc171b-99b0-4791-b2c3-072a2ae801b4"
-        ]
-      },
-      "StatusCode": 200
-    },
-    {
-<<<<<<< HEAD
-      "RequestUri": "/subscriptions/e33f361b-53c2-4cc7-b829-78906708387b/providers/Microsoft.ContainerService/locations/australiasoutheast/operations/8204a712-0efe-40af-aa54-e35e1dc4664a?api-version=2016-09-30",
-      "EncodedRequestUri": "L3N1YnNjcmlwdGlvbnMvZTMzZjM2MWItNTNjMi00Y2M3LWI4MjktNzg5MDY3MDgzODdiL3Byb3ZpZGVycy9NaWNyb3NvZnQuQ29udGFpbmVyU2VydmljZS9sb2NhdGlvbnMvYXVzdHJhbGlhc291dGhlYXN0L29wZXJhdGlvbnMvODIwNGE3MTItMGVmZS00MGFmLWFhNTQtZTM1ZTFkYzQ2NjRhP2FwaS12ZXJzaW9uPTIwMTYtMDktMzA=",
-=======
-      "RequestUri": "/subscriptions/b52fce95-de5f-4b37-afca-db203a5d0b6a/providers/Microsoft.ContainerService/locations/australiasoutheast/operations/768aea85-4afc-4182-bd41-393e9a720fb4?api-version=2016-09-30",
-      "EncodedRequestUri": "L3N1YnNjcmlwdGlvbnMvYjUyZmNlOTUtZGU1Zi00YjM3LWFmY2EtZGIyMDNhNWQwYjZhL3Byb3ZpZGVycy9NaWNyb3NvZnQuQ29udGFpbmVyU2VydmljZS9sb2NhdGlvbnMvYXVzdHJhbGlhc291dGhlYXN0L29wZXJhdGlvbnMvNzY4YWVhODUtNGFmYy00MTgyLWJkNDEtMzkzZTlhNzIwZmI0P2FwaS12ZXJzaW9uPTIwMTYtMDktMzA=",
->>>>>>> 826079ea
-      "RequestMethod": "GET",
-      "RequestBody": "",
-      "RequestHeaders": {
-        "User-Agent": [
-          "FxVersion/4.6.24410.01",
-          "Microsoft.Azure.Management.Compute.ComputeManagementClient/14.0.0-prerelease"
-        ]
-      },
-      "ResponseBody": "{\r\n  \"startTime\": \"2017-01-27T00:03:30.7557924-08:00\",\r\n  \"endTime\": \"2017-01-27T00:05:51.0735352-08:00\",\r\n  \"status\": \"Succeeded\",\r\n  \"name\": \"768aea85-4afc-4182-bd41-393e9a720fb4\"\r\n}",
-      "ResponseHeaders": {
-        "Content-Type": [
-          "application/json; charset=utf-8"
-        ],
-        "Expires": [
-          "-1"
-        ],
-        "Cache-Control": [
-          "no-cache"
-        ],
-        "Date": [
-          "Fri, 27 Jan 2017 08:06:01 GMT"
-        ],
-        "Pragma": [
-          "no-cache"
-        ],
-        "Transfer-Encoding": [
-          "chunked"
-        ],
-        "Server": [
-          "Microsoft-HTTPAPI/2.0",
-          "Microsoft-HTTPAPI/2.0"
-        ],
-        "Vary": [
-          "Accept-Encoding"
-        ],
-        "Strict-Transport-Security": [
-          "max-age=31536000; includeSubDomains"
-        ],
-        "x-ms-served-by": [
-          "3fd3328b-c641-451f-92e1-2ac6b0e3a6a2_131277408689118788"
-        ],
-        "x-ms-request-id": [
-          "056756a6-79a1-441d-8d8b-9572f49b996c"
-        ],
-        "x-ms-ratelimit-remaining-subscription-reads": [
-          "14963"
-        ],
-        "x-ms-correlation-request-id": [
-          "ec798b55-3464-441f-b341-0116f942abaf"
-        ],
-        "x-ms-routing-request-id": [
-          "CENTRALUS:20170127T080602Z:ec798b55-3464-441f-b341-0116f942abaf"
-        ]
-      },
-      "StatusCode": 200
-    },
-    {
-<<<<<<< HEAD
-      "RequestUri": "/subscriptions/e33f361b-53c2-4cc7-b829-78906708387b/resourceGroups/crptestar3784/providers/Microsoft.ContainerService/containerServices?api-version=2016-09-30",
-      "EncodedRequestUri": "L3N1YnNjcmlwdGlvbnMvZTMzZjM2MWItNTNjMi00Y2M3LWI4MjktNzg5MDY3MDgzODdiL3Jlc291cmNlR3JvdXBzL2NycHRlc3RhcjM3ODQvcHJvdmlkZXJzL01pY3Jvc29mdC5Db250YWluZXJTZXJ2aWNlL2NvbnRhaW5lclNlcnZpY2VzP2FwaS12ZXJzaW9uPTIwMTYtMDktMzA=",
-=======
-      "RequestUri": "/subscriptions/b52fce95-de5f-4b37-afca-db203a5d0b6a/resourceGroups/crptestar5311/providers/Microsoft.ContainerService/containerServices?api-version=2016-09-30",
-      "EncodedRequestUri": "L3N1YnNjcmlwdGlvbnMvYjUyZmNlOTUtZGU1Zi00YjM3LWFmY2EtZGIyMDNhNWQwYjZhL3Jlc291cmNlR3JvdXBzL2NycHRlc3RhcjUzMTEvcHJvdmlkZXJzL01pY3Jvc29mdC5Db250YWluZXJTZXJ2aWNlL2NvbnRhaW5lclNlcnZpY2VzP2FwaS12ZXJzaW9uPTIwMTYtMDktMzA=",
->>>>>>> 826079ea
-      "RequestMethod": "GET",
-      "RequestBody": "",
-      "RequestHeaders": {
-        "x-ms-client-request-id": [
-          "138749d3-8544-445d-9ac6-5e7dfae2a4e5"
-        ],
-        "accept-language": [
-          "en-US"
-        ],
-        "User-Agent": [
-          "FxVersion/4.6.24410.01",
-          "Microsoft.Azure.Management.Compute.ComputeManagementClient/14.0.0-prerelease"
-        ]
-      },
-<<<<<<< HEAD
-      "ResponseBody": "{\r\n  \"value\": [\r\n    {\r\n      \"properties\": {\r\n        \"provisioningState\": \"Succeeded\",\r\n        \"orchestratorProfile\": {\r\n          \"orchestratorType\": \"DCOS\"\r\n        },\r\n        \"masterProfile\": {\r\n          \"count\": 1,\r\n          \"dnsPrefix\": \"mdp6158\",\r\n          \"fqdn\": \"mdp6158.australiasoutheast.cloudapp.azure.com\"\r\n        },\r\n        \"agentPoolProfiles\": [\r\n          {\r\n            \"name\": \"AgentPool1\",\r\n            \"count\": 2,\r\n            \"vmSize\": \"Standard_A1\",\r\n            \"dnsPrefix\": \"apdp2408\",\r\n            \"fqdn\": \"apdp2408.australiasoutheast.cloudapp.azure.com\"\r\n          }\r\n        ],\r\n        \"linuxProfile\": {\r\n          \"ssh\": {\r\n            \"publicKeys\": [\r\n              {\r\n                \"keyData\": \"\"\r\n              }\r\n            ]\r\n          },\r\n          \"adminUsername\": \"acsLinuxAdmin\"\r\n        },\r\n        \"diagnosticsProfile\": {\r\n          \"vmDiagnostics\": {\r\n            \"enabled\": true,\r\n            \"storageUri\": \"https://eatpmatu722vgDCOSdiag0.blob.core.windows.net/\"\r\n          }\r\n        }\r\n      },\r\n      \"id\": \"/subscriptions/e33f361b-53c2-4cc7-b829-78906708387b/resourceGroups/CRPTESTAR3784/providers/Microsoft.ContainerService/containerServices/cs9920\",\r\n      \"name\": \"cs9920\",\r\n      \"type\": \"Microsoft.ContainerService/ContainerServices\",\r\n      \"location\": \"australiasoutheast\",\r\n      \"tags\": {\r\n        \"RG\": \"rg\",\r\n        \"testTag\": \"1\"\r\n      }\r\n    }\r\n  ]\r\n}",
-=======
-      "ResponseBody": "{\r\n  \"value\": [\r\n    {\r\n      \"id\": \"/subscriptions/b52fce95-de5f-4b37-afca-db203a5d0b6a/resourceGroups/CRPTESTAR5311/providers/Microsoft.ContainerService/containerServices/cs1495\",\r\n      \"name\": \"cs1495\",\r\n      \"type\": \"Microsoft.ContainerService/ContainerServices\",\r\n      \"location\": \"australiasoutheast\",\r\n      \"tags\": {\r\n        \"RG\": \"rg\",\r\n        \"testTag\": \"1\"\r\n      },\r\n      \"properties\": {\r\n        \"provisioningState\": \"Succeeded\",\r\n        \"orchestratorProfile\": {\r\n          \"orchestratorType\": \"DCOS\"\r\n        },\r\n        \"masterProfile\": {\r\n          \"count\": 1,\r\n          \"dnsPrefix\": \"mdp2878\",\r\n          \"fqdn\": \"mdp2878.australiasoutheast.cloudapp.azure.com\"\r\n        },\r\n        \"agentPoolProfiles\": [\r\n          {\r\n            \"name\": \"AgentPool1\",\r\n            \"count\": 2,\r\n            \"vmSize\": \"Standard_A1\",\r\n            \"dnsPrefix\": \"apdp560\",\r\n            \"fqdn\": \"apdp560.australiasoutheast.cloudapp.azure.com\",\r\n            \"osType\": \"Linux\"\r\n          }\r\n        ],\r\n        \"linuxProfile\": {\r\n          \"ssh\": {\r\n            \"publicKeys\": [\r\n              {\r\n                \"keyData\": \"ssh-rsa AAAAB3NzaC1yc2EAAAADAQABAAABAQDorij8dGcKUBTbvHylBpm5NZ2MtDgn1+jbyHE8N4dCS4ZoIl6Pdoa1At/GjXVhIRuz1hlyT2ey5BaC8iQnQTh/f2oyNctQ5+2KX1sgFlvaQAJCVn0tN7yDT29ZiIE2kfL3RCV5HH7p+NjBQ/cvtaOgESgoi/CI3S58w1XaRdDKo5Uz0U0DDuuB5lO5dq4nceAH8sx2bFTNjlgJcoyxi13h9CYkymm0mVaZkwiIJY8cU+UrupZKCMboBbCM7Q2spmRQ1tGicT5g84PsCqUf417u+Jvtf0kD1GdsCyMGALzBDS0scORhMiXHZ/vEM6rOPCIBpH7IzeULhWGXZfPdg4bL acs-bot@microsoft.com\"\r\n              }\r\n            ]\r\n          },\r\n          \"adminUsername\": \"azureuser\"\r\n        },\r\n        \"diagnosticsProfile\": {\r\n          \"vmDiagnostics\": {\r\n            \"enabled\": true,\r\n            \"storageUri\": \"https://pgnvwmbze6urcdiag0.blob.core.windows.net/\"\r\n          }\r\n        }\r\n      }\r\n    }\r\n  ]\r\n}",
->>>>>>> 826079ea
-      "ResponseHeaders": {
-        "Content-Type": [
-          "application/json; charset=utf-8"
-        ],
-        "Expires": [
-          "-1"
-        ],
-        "Cache-Control": [
-          "no-cache"
-        ],
-        "Date": [
-          "Fri, 27 Jan 2017 08:06:03 GMT"
-        ],
-        "Pragma": [
-          "no-cache"
-        ],
-        "Transfer-Encoding": [
-          "chunked"
-        ],
-        "Server": [
-          "Microsoft-HTTPAPI/2.0",
-          "Microsoft-HTTPAPI/2.0"
-        ],
-        "Vary": [
-          "Accept-Encoding"
-        ],
-        "Strict-Transport-Security": [
-          "max-age=31536000; includeSubDomains"
-        ],
-        "x-ms-served-by": [
-          "3fd3328b-c641-451f-92e1-2ac6b0e3a6a2_131277408689118788"
-        ],
-        "x-ms-request-id": [
-          "21a93b39-d4f3-4033-bf31-3c5efaa9fd68"
-        ],
-        "x-ms-ratelimit-remaining-subscription-reads": [
-          "14960"
-        ],
-        "x-ms-correlation-request-id": [
-          "fddbf2e6-e37d-4a6f-9ada-63a090a9ff87"
-        ],
-        "x-ms-routing-request-id": [
-          "CENTRALUS:20170127T080603Z:fddbf2e6-e37d-4a6f-9ada-63a090a9ff87"
-        ]
-      },
-      "StatusCode": 200
-    },
-    {
-<<<<<<< HEAD
-      "RequestUri": "/subscriptions/e33f361b-53c2-4cc7-b829-78906708387b/resourceGroups/crptestar3784/providers/Microsoft.ContainerService/containerServices?api-version=2016-09-30",
-      "EncodedRequestUri": "L3N1YnNjcmlwdGlvbnMvZTMzZjM2MWItNTNjMi00Y2M3LWI4MjktNzg5MDY3MDgzODdiL3Jlc291cmNlR3JvdXBzL2NycHRlc3RhcjM3ODQvcHJvdmlkZXJzL01pY3Jvc29mdC5Db250YWluZXJTZXJ2aWNlL2NvbnRhaW5lclNlcnZpY2VzP2FwaS12ZXJzaW9uPTIwMTYtMDktMzA=",
-=======
-      "RequestUri": "/subscriptions/b52fce95-de5f-4b37-afca-db203a5d0b6a/resourceGroups/crptestar5311/providers/Microsoft.ContainerService/containerServices?api-version=2016-09-30",
-      "EncodedRequestUri": "L3N1YnNjcmlwdGlvbnMvYjUyZmNlOTUtZGU1Zi00YjM3LWFmY2EtZGIyMDNhNWQwYjZhL3Jlc291cmNlR3JvdXBzL2NycHRlc3RhcjUzMTEvcHJvdmlkZXJzL01pY3Jvc29mdC5Db250YWluZXJTZXJ2aWNlL2NvbnRhaW5lclNlcnZpY2VzP2FwaS12ZXJzaW9uPTIwMTYtMDktMzA=",
->>>>>>> 826079ea
-      "RequestMethod": "GET",
-      "RequestBody": "",
-      "RequestHeaders": {
-        "x-ms-client-request-id": [
-          "231007e8-8649-40fb-9b7c-277b530d6333"
-        ],
-        "accept-language": [
-          "en-US"
-        ],
-        "User-Agent": [
-          "FxVersion/4.6.24410.01",
-          "Microsoft.Azure.Management.Compute.ComputeManagementClient/14.0.0-prerelease"
-        ]
-      },
-      "ResponseBody": "{\r\n  \"value\": []\r\n}",
-      "ResponseHeaders": {
-        "Content-Type": [
-          "application/json; charset=utf-8"
-        ],
-        "Expires": [
-          "-1"
-        ],
-        "Cache-Control": [
-          "no-cache"
-        ],
-        "Date": [
-          "Fri, 27 Jan 2017 08:06:35 GMT"
-        ],
-        "Pragma": [
-          "no-cache"
-        ],
-        "Vary": [
-          "Accept-Encoding"
-        ],
-        "x-ms-ratelimit-remaining-subscription-reads": [
-          "14958"
-        ],
-        "x-ms-request-id": [
-          "f1d7ac7f-95b1-424f-8609-77e9e41ae39f"
-        ],
-        "x-ms-correlation-request-id": [
-          "f1d7ac7f-95b1-424f-8609-77e9e41ae39f"
-        ],
-        "x-ms-routing-request-id": [
-          "CENTRALUS:20170127T080636Z:f1d7ac7f-95b1-424f-8609-77e9e41ae39f"
-        ],
-        "Strict-Transport-Security": [
-          "max-age=31536000; includeSubDomains"
-        ]
-      },
-      "StatusCode": 200
-    },
-    {
-<<<<<<< HEAD
-      "RequestUri": "/subscriptions/e33f361b-53c2-4cc7-b829-78906708387b/resourceGroups/crptestar3784/providers/Microsoft.ContainerService/containerServices/cs9920?api-version=2016-09-30",
-      "EncodedRequestUri": "L3N1YnNjcmlwdGlvbnMvZTMzZjM2MWItNTNjMi00Y2M3LWI4MjktNzg5MDY3MDgzODdiL3Jlc291cmNlR3JvdXBzL2NycHRlc3RhcjM3ODQvcHJvdmlkZXJzL01pY3Jvc29mdC5Db250YWluZXJTZXJ2aWNlL2NvbnRhaW5lclNlcnZpY2VzL2NzOTkyMD9hcGktdmVyc2lvbj0yMDE2LTA5LTMw",
-=======
-      "RequestUri": "/subscriptions/b52fce95-de5f-4b37-afca-db203a5d0b6a/resourceGroups/crptestar5311/providers/Microsoft.ContainerService/containerServices/cs1495?api-version=2016-09-30",
-      "EncodedRequestUri": "L3N1YnNjcmlwdGlvbnMvYjUyZmNlOTUtZGU1Zi00YjM3LWFmY2EtZGIyMDNhNWQwYjZhL3Jlc291cmNlR3JvdXBzL2NycHRlc3RhcjUzMTEvcHJvdmlkZXJzL01pY3Jvc29mdC5Db250YWluZXJTZXJ2aWNlL2NvbnRhaW5lclNlcnZpY2VzL2NzMTQ5NT9hcGktdmVyc2lvbj0yMDE2LTA5LTMw",
->>>>>>> 826079ea
-      "RequestMethod": "DELETE",
-      "RequestBody": "",
-      "RequestHeaders": {
-        "x-ms-client-request-id": [
-          "50cbbd37-661f-4c23-acbf-611770204974"
-        ],
-        "accept-language": [
-          "en-US"
-        ],
-        "User-Agent": [
-          "FxVersion/4.6.24410.01",
-          "Microsoft.Azure.Management.Compute.ComputeManagementClient/14.0.0-prerelease"
-        ]
-      },
       "ResponseBody": "",
       "ResponseHeaders": {
         "Content-Length": [
@@ -3151,34 +1796,16 @@
           "Microsoft-HTTPAPI/2.0"
         ],
         "Azure-AsyncOperation": [
-<<<<<<< HEAD
-          "https://brazilus.management.azure.com/subscriptions/e33f361b-53c2-4cc7-b829-78906708387b/providers/Microsoft.ContainerService/locations/australiasoutheast/operations/0f5021f0-7cf8-46e6-8bee-0285a0871492?api-version=2016-09-30"
-=======
           "https://management.azure.com/subscriptions/b52fce95-de5f-4b37-afca-db203a5d0b6a/providers/Microsoft.ContainerService/locations/australiasoutheast/operations/0f4ef691-6f38-4bb6-aad3-5a1b468c4b72?api-version=2016-09-30"
->>>>>>> 826079ea
-        ],
-        "Strict-Transport-Security": [
-          "max-age=31536000; includeSubDomains"
-        ],
-        "x-ms-served-by": [
-          "3fd3328b-c641-451f-92e1-2ac6b0e3a6a2_131277408689118788"
-        ],
-        "x-ms-request-id": [
-<<<<<<< HEAD
-          "0f5021f0-7cf8-46e6-8bee-0285a0871492"
-        ],
-        "Cache-Control": [
-          "no-cache"
-        ],
-        "Location": [
-          "https://brazilus.management.azure.com/subscriptions/e33f361b-53c2-4cc7-b829-78906708387b/providers/Microsoft.ContainerService/locations/australiasoutheast/operations/0f5021f0-7cf8-46e6-8bee-0285a0871492?monitor=true&api-version=2016-09-30"
-        ],
-        "Server": [
-          "Microsoft-HTTPAPI/2.0",
-          "Microsoft-HTTPAPI/2.0"
-=======
+        ],
+        "Strict-Transport-Security": [
+          "max-age=31536000; includeSubDomains"
+        ],
+        "x-ms-served-by": [
+          "3fd3328b-c641-451f-92e1-2ac6b0e3a6a2_131277408689118788"
+        ],
+        "x-ms-request-id": [
           "0f4ef691-6f38-4bb6-aad3-5a1b468c4b72"
->>>>>>> 826079ea
         ],
         "x-ms-ratelimit-remaining-subscription-writes": [
           "1191"
@@ -3193,13 +1820,8 @@
       "StatusCode": 202
     },
     {
-<<<<<<< HEAD
-      "RequestUri": "/subscriptions/e33f361b-53c2-4cc7-b829-78906708387b/providers/Microsoft.ContainerService/locations/australiasoutheast/operations/0f5021f0-7cf8-46e6-8bee-0285a0871492?api-version=2016-09-30",
-      "EncodedRequestUri": "L3N1YnNjcmlwdGlvbnMvZTMzZjM2MWItNTNjMi00Y2M3LWI4MjktNzg5MDY3MDgzODdiL3Byb3ZpZGVycy9NaWNyb3NvZnQuQ29udGFpbmVyU2VydmljZS9sb2NhdGlvbnMvYXVzdHJhbGlhc291dGhlYXN0L29wZXJhdGlvbnMvMGY1MDIxZjAtN2NmOC00NmU2LThiZWUtMDI4NWEwODcxNDkyP2FwaS12ZXJzaW9uPTIwMTYtMDktMzA=",
-=======
       "RequestUri": "/subscriptions/b52fce95-de5f-4b37-afca-db203a5d0b6a/providers/Microsoft.ContainerService/locations/australiasoutheast/operations/0f4ef691-6f38-4bb6-aad3-5a1b468c4b72?api-version=2016-09-30",
       "EncodedRequestUri": "L3N1YnNjcmlwdGlvbnMvYjUyZmNlOTUtZGU1Zi00YjM3LWFmY2EtZGIyMDNhNWQwYjZhL3Byb3ZpZGVycy9NaWNyb3NvZnQuQ29udGFpbmVyU2VydmljZS9sb2NhdGlvbnMvYXVzdHJhbGlhc291dGhlYXN0L29wZXJhdGlvbnMvMGY0ZWY2OTEtNmYzOC00YmI2LWFhZDMtNWExYjQ2OGM0YjcyP2FwaS12ZXJzaW9uPTIwMTYtMDktMzA=",
->>>>>>> 826079ea
       "RequestMethod": "GET",
       "RequestBody": "",
       "RequestHeaders": {
