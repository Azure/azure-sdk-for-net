{
  "Entries": [
    {
      "RequestUri": "/subscriptions/b52fce95-de5f-4b37-afca-db203a5d0b6a/providers/Microsoft.Compute/locations/SoutheastAsia/publishers/MicrosoftWindowsServer/artifacttypes/vmimage/offers/WindowsServer/skus/2012-R2-Datacenter/versions?$top=1&api-version=2016-04-30-preview",
      "EncodedRequestUri": "L3N1YnNjcmlwdGlvbnMvYjUyZmNlOTUtZGU1Zi00YjM3LWFmY2EtZGIyMDNhNWQwYjZhL3Byb3ZpZGVycy9NaWNyb3NvZnQuQ29tcHV0ZS9sb2NhdGlvbnMvU291dGhlYXN0QXNpYS9wdWJsaXNoZXJzL01pY3Jvc29mdFdpbmRvd3NTZXJ2ZXIvYXJ0aWZhY3R0eXBlcy92bWltYWdlL29mZmVycy9XaW5kb3dzU2VydmVyL3NrdXMvMjAxMi1SMi1EYXRhY2VudGVyL3ZlcnNpb25zPyR0b3A9MSZhcGktdmVyc2lvbj0yMDE2LTA0LTMwLXByZXZpZXc=",
      "RequestMethod": "GET",
      "RequestBody": "",
      "RequestHeaders": {
        "x-ms-client-request-id": [
          "8df20565-a395-42e0-8578-4a2c062a7a84"
        ],
        "accept-language": [
          "en-US"
        ],
        "User-Agent": [
          "FxVersion/4.6.24410.01",
          "Microsoft.Azure.Management.Compute.ComputeManagementClient/14.0.0-prerelease"
        ]
      },
      "ResponseBody": "[\r\n  {\r\n    \"location\": \"southeastasia\",\r\n    \"name\": \"4.0.20160617\",\r\n    \"id\": \"/Subscriptions/b52fce95-de5f-4b37-afca-db203a5d0b6a/Providers/Microsoft.Compute/Locations/southeastasia/Publishers/MicrosoftWindowsServer/ArtifactTypes/VMImage/Offers/WindowsServer/Skus/2012-R2-Datacenter/Versions/4.0.20160617\"\r\n  }\r\n]",
      "ResponseHeaders": {
        "Content-Type": [
          "application/json; charset=utf-8"
        ],
        "Expires": [
          "-1"
        ],
        "Cache-Control": [
          "no-cache"
        ],
        "Date": [
          "Fri, 27 Jan 2017 09:03:48 GMT"
        ],
        "Pragma": [
          "no-cache"
        ],
        "Transfer-Encoding": [
          "chunked"
        ],
        "Server": [
          "Microsoft-HTTPAPI/2.0",
          "Microsoft-HTTPAPI/2.0"
        ],
        "Vary": [
          "Accept-Encoding"
        ],
        "Strict-Transport-Security": [
          "max-age=31536000; includeSubDomains"
        ],
        "x-ms-request-id": [
          "5f95fe40-0b02-4a45-88b3-9dac646cecfc"
        ],
        "x-ms-ratelimit-remaining-subscription-reads": [
          "12667"
        ],
        "x-ms-correlation-request-id": [
          "684f067f-9b48-4407-8e09-5420bc6faaea"
        ],
        "x-ms-routing-request-id": [
          "WESTUS2:20170127T090348Z:684f067f-9b48-4407-8e09-5420bc6faaea"
        ]
      },
      "StatusCode": 200
    },
    {
      "RequestUri": "/subscriptions/b52fce95-de5f-4b37-afca-db203a5d0b6a/resourcegroups/crptestar7075?api-version=2015-11-01",
      "EncodedRequestUri": "L3N1YnNjcmlwdGlvbnMvYjUyZmNlOTUtZGU1Zi00YjM3LWFmY2EtZGIyMDNhNWQwYjZhL3Jlc291cmNlZ3JvdXBzL2NycHRlc3RhcjcwNzU/YXBpLXZlcnNpb249MjAxNS0xMS0wMQ==",
      "RequestMethod": "PUT",
      "RequestBody": "{\r\n  \"location\": \"SoutheastAsia\",\r\n  \"tags\": {\r\n    \"crptestar7075\": \"2017-01-27 09:03:48Z\"\r\n  }\r\n}",
      "RequestHeaders": {
        "Content-Type": [
          "application/json; charset=utf-8"
        ],
        "Content-Length": [
          "99"
        ],
        "x-ms-client-request-id": [
          "0d5f4590-d90b-4c4d-a393-aac89568dc75"
        ],
        "accept-language": [
          "en-US"
        ],
        "User-Agent": [
          "FxVersion/4.6.24410.01",
          "Microsoft.Azure.Management.Resources.ResourceManagementClient/1.0.0-preview"
        ]
      },
      "ResponseBody": "{\r\n  \"id\": \"/subscriptions/b52fce95-de5f-4b37-afca-db203a5d0b6a/resourceGroups/crptestar7075\",\r\n  \"name\": \"crptestar7075\",\r\n  \"location\": \"southeastasia\",\r\n  \"tags\": {\r\n    \"crptestar7075\": \"2017-01-27 09:03:48Z\"\r\n  },\r\n  \"properties\": {\r\n    \"provisioningState\": \"Succeeded\"\r\n  }\r\n}",
      "ResponseHeaders": {
        "Content-Length": [
          "234"
        ],
        "Content-Type": [
          "application/json; charset=utf-8"
        ],
        "Expires": [
          "-1"
        ],
        "Cache-Control": [
          "no-cache"
        ],
        "Date": [
          "Fri, 27 Jan 2017 09:03:50 GMT"
        ],
        "Pragma": [
          "no-cache"
        ],
        "x-ms-ratelimit-remaining-subscription-writes": [
          "1198"
        ],
        "x-ms-request-id": [
          "aacad482-732d-460e-bd3d-10666c903511"
        ],
        "x-ms-correlation-request-id": [
          "aacad482-732d-460e-bd3d-10666c903511"
        ],
        "x-ms-routing-request-id": [
          "WESTUS2:20170127T090351Z:aacad482-732d-460e-bd3d-10666c903511"
        ],
        "Strict-Transport-Security": [
          "max-age=31536000; includeSubDomains"
        ]
      },
      "StatusCode": 201
    },
    {
      "RequestUri": "/subscriptions/b52fce95-de5f-4b37-afca-db203a5d0b6a/resourcegroups/crptestar7075?api-version=2015-11-01",
      "EncodedRequestUri": "L3N1YnNjcmlwdGlvbnMvYjUyZmNlOTUtZGU1Zi00YjM3LWFmY2EtZGIyMDNhNWQwYjZhL3Jlc291cmNlZ3JvdXBzL2NycHRlc3RhcjcwNzU/YXBpLXZlcnNpb249MjAxNS0xMS0wMQ==",
      "RequestMethod": "PUT",
      "RequestBody": "{\r\n  \"location\": \"SoutheastAsia\"\r\n}",
      "RequestHeaders": {
        "Content-Type": [
          "application/json; charset=utf-8"
        ],
        "Content-Length": [
          "35"
        ],
        "x-ms-client-request-id": [
          "a179083f-f0e1-4dce-bf23-9c51140b9a69"
        ],
        "accept-language": [
          "en-US"
        ],
        "User-Agent": [
          "FxVersion/4.6.24410.01",
          "Microsoft.Azure.Management.Resources.ResourceManagementClient/1.0.0-preview"
        ]
      },
      "ResponseBody": "{\r\n  \"id\": \"/subscriptions/b52fce95-de5f-4b37-afca-db203a5d0b6a/resourceGroups/crptestar7075\",\r\n  \"name\": \"crptestar7075\",\r\n  \"location\": \"southeastasia\",\r\n  \"properties\": {\r\n    \"provisioningState\": \"Succeeded\"\r\n  }\r\n}",
      "ResponseHeaders": {
        "Content-Type": [
          "application/json; charset=utf-8"
        ],
        "Expires": [
          "-1"
        ],
        "Cache-Control": [
          "no-cache"
        ],
        "Date": [
          "Fri, 27 Jan 2017 09:04:35 GMT"
        ],
        "Pragma": [
          "no-cache"
        ],
        "Transfer-Encoding": [
          "chunked"
        ],
        "Vary": [
          "Accept-Encoding"
        ],
        "x-ms-ratelimit-remaining-subscription-writes": [
          "1197"
        ],
        "x-ms-request-id": [
          "10276a3a-d0d5-4de9-b7d3-59aa375de24a"
        ],
        "x-ms-correlation-request-id": [
          "10276a3a-d0d5-4de9-b7d3-59aa375de24a"
        ],
        "x-ms-routing-request-id": [
          "WESTUS2:20170127T090435Z:10276a3a-d0d5-4de9-b7d3-59aa375de24a"
        ],
        "Strict-Transport-Security": [
          "max-age=31536000; includeSubDomains"
        ]
      },
      "StatusCode": 200
    },
    {
      "RequestUri": "/subscriptions/b52fce95-de5f-4b37-afca-db203a5d0b6a/resourceGroups/crptestar7075/providers/Microsoft.Storage/storageAccounts/crptestar9505?api-version=2015-06-15",
      "EncodedRequestUri": "L3N1YnNjcmlwdGlvbnMvYjUyZmNlOTUtZGU1Zi00YjM3LWFmY2EtZGIyMDNhNWQwYjZhL3Jlc291cmNlR3JvdXBzL2NycHRlc3RhcjcwNzUvcHJvdmlkZXJzL01pY3Jvc29mdC5TdG9yYWdlL3N0b3JhZ2VBY2NvdW50cy9jcnB0ZXN0YXI5NTA1P2FwaS12ZXJzaW9uPTIwMTUtMDYtMTU=",
      "RequestMethod": "PUT",
      "RequestBody": "{\r\n  \"location\": \"SoutheastAsia\",\r\n  \"properties\": {\r\n    \"accountType\": \"Standard_GRS\"\r\n  }\r\n}",
      "RequestHeaders": {
        "Content-Type": [
          "application/json; charset=utf-8"
        ],
        "Content-Length": [
          "95"
        ],
        "x-ms-client-request-id": [
          "11a651be-b87c-4933-8b11-2a96af81acd0"
        ],
        "accept-language": [
          "en-US"
        ],
        "User-Agent": [
          "FxVersion/4.6.24410.01",
          "Microsoft.Azure.Management.Storage.StorageManagementClient/4.1.0-preview"
        ]
      },
      "ResponseBody": "",
      "ResponseHeaders": {
        "Content-Length": [
          "0"
        ],
        "Expires": [
          "-1"
        ],
        "Cache-Control": [
          "no-cache"
        ],
        "Date": [
          "Fri, 27 Jan 2017 09:03:53 GMT"
        ],
        "Pragma": [
          "no-cache"
        ],
        "Location": [
          "https://management.azure.com/subscriptions/b52fce95-de5f-4b37-afca-db203a5d0b6a/providers/Microsoft.Storage/operations/aee03734-4fae-455f-9068-6c8ad82f64ba?monitor=true&api-version=2015-06-15"
        ],
        "Retry-After": [
          "17"
        ],
        "Server": [
          "Microsoft-Azure-Storage-Resource-Provider/1.0",
          "Microsoft-HTTPAPI/2.0"
        ],
        "x-ms-ratelimit-remaining-subscription-writes": [
          "1199"
        ],
        "x-ms-request-id": [
          "2cbef82d-d233-4a3d-bc1e-0762176c4907"
        ],
        "x-ms-correlation-request-id": [
          "2cbef82d-d233-4a3d-bc1e-0762176c4907"
        ],
        "x-ms-routing-request-id": [
          "WESTUS2:20170127T090353Z:2cbef82d-d233-4a3d-bc1e-0762176c4907"
        ],
        "Strict-Transport-Security": [
          "max-age=31536000; includeSubDomains"
        ]
      },
      "StatusCode": 202
    },
    {
      "RequestUri": "/subscriptions/b52fce95-de5f-4b37-afca-db203a5d0b6a/providers/Microsoft.Storage/operations/aee03734-4fae-455f-9068-6c8ad82f64ba?monitor=true&api-version=2015-06-15",
      "EncodedRequestUri": "L3N1YnNjcmlwdGlvbnMvYjUyZmNlOTUtZGU1Zi00YjM3LWFmY2EtZGIyMDNhNWQwYjZhL3Byb3ZpZGVycy9NaWNyb3NvZnQuU3RvcmFnZS9vcGVyYXRpb25zL2FlZTAzNzM0LTRmYWUtNDU1Zi05MDY4LTZjOGFkODJmNjRiYT9tb25pdG9yPXRydWUmYXBpLXZlcnNpb249MjAxNS0wNi0xNQ==",
      "RequestMethod": "GET",
      "RequestBody": "",
      "RequestHeaders": {
        "User-Agent": [
          "FxVersion/4.6.24410.01",
          "Microsoft.Azure.Management.Storage.StorageManagementClient/4.1.0-preview"
        ]
      },
      "ResponseBody": "{\r\n  \"location\": \"SoutheastAsia\",\r\n  \"properties\": {\r\n    \"accountType\": \"Standard_GRS\"\r\n  }\r\n}",
      "ResponseHeaders": {
        "Content-Type": [
          "application/json"
        ],
        "Expires": [
          "-1"
        ],
        "Cache-Control": [
          "no-cache"
        ],
        "Date": [
          "Fri, 27 Jan 2017 09:04:22 GMT"
        ],
        "Pragma": [
          "no-cache"
        ],
        "Transfer-Encoding": [
          "chunked"
        ],
        "Server": [
          "Microsoft-Azure-Storage-Resource-Provider/1.0",
          "Microsoft-HTTPAPI/2.0"
        ],
        "Vary": [
          "Accept-Encoding"
        ],
        "x-ms-request-id": [
          "24fa778a-6ac4-40ca-a596-68a599786082"
        ],
        "x-ms-ratelimit-remaining-subscription-reads": [
          "14324"
        ],
        "x-ms-correlation-request-id": [
          "24fa778a-6ac4-40ca-a596-68a599786082"
        ],
        "x-ms-routing-request-id": [
          "WESTUS2:20170127T090423Z:24fa778a-6ac4-40ca-a596-68a599786082"
        ],
        "Strict-Transport-Security": [
          "max-age=31536000; includeSubDomains"
        ]
      },
      "StatusCode": 200
    },
    {
      "RequestUri": "/subscriptions/b52fce95-de5f-4b37-afca-db203a5d0b6a/resourceGroups/crptestar7075/providers/Microsoft.Storage/storageAccounts?api-version=2015-06-15",
      "EncodedRequestUri": "L3N1YnNjcmlwdGlvbnMvYjUyZmNlOTUtZGU1Zi00YjM3LWFmY2EtZGIyMDNhNWQwYjZhL3Jlc291cmNlR3JvdXBzL2NycHRlc3RhcjcwNzUvcHJvdmlkZXJzL01pY3Jvc29mdC5TdG9yYWdlL3N0b3JhZ2VBY2NvdW50cz9hcGktdmVyc2lvbj0yMDE1LTA2LTE1",
      "RequestMethod": "GET",
      "RequestBody": "",
      "RequestHeaders": {
        "x-ms-client-request-id": [
          "f08d330b-9d28-4240-8454-58b291c73133"
        ],
        "accept-language": [
          "en-US"
        ],
        "User-Agent": [
          "FxVersion/4.6.24410.01",
          "Microsoft.Azure.Management.Storage.StorageManagementClient/4.1.0-preview"
        ]
      },
      "ResponseBody": "{\r\n  \"value\": [\r\n    {\r\n      \"id\": \"/subscriptions/b52fce95-de5f-4b37-afca-db203a5d0b6a/resourceGroups/crptestar7075/providers/Microsoft.Storage/storageAccounts/crptestar9505\",\r\n      \"location\": \"southeastasia\",\r\n      \"name\": \"crptestar9505\",\r\n      \"properties\": {\r\n        \"accountType\": \"Standard_GRS\",\r\n        \"creationTime\": \"2017-01-27T09:03:52.9733712Z\",\r\n        \"primaryEndpoints\": {\r\n          \"blob\": \"https://crptestar9505.blob.core.windows.net/\",\r\n          \"file\": \"https://crptestar9505.file.core.windows.net/\",\r\n          \"queue\": \"https://crptestar9505.queue.core.windows.net/\",\r\n          \"table\": \"https://crptestar9505.table.core.windows.net/\"\r\n        },\r\n        \"primaryLocation\": \"southeastasia\",\r\n        \"provisioningState\": \"Succeeded\",\r\n        \"secondaryLocation\": \"eastasia\",\r\n        \"statusOfPrimary\": \"available\",\r\n        \"statusOfSecondary\": \"available\"\r\n      },\r\n      \"tags\": {},\r\n      \"type\": \"Microsoft.Storage/storageAccounts\"\r\n    }\r\n  ]\r\n}",
      "ResponseHeaders": {
        "Content-Type": [
          "application/json"
        ],
        "Expires": [
          "-1"
        ],
        "Cache-Control": [
          "no-cache"
        ],
        "Date": [
          "Fri, 27 Jan 2017 09:04:32 GMT"
        ],
        "Pragma": [
          "no-cache"
        ],
        "Transfer-Encoding": [
          "chunked"
        ],
        "Server": [
          "Microsoft-Azure-Storage-Resource-Provider/1.0",
          "Microsoft-HTTPAPI/2.0"
        ],
        "Vary": [
          "Accept-Encoding"
        ],
        "x-ms-request-id": [
          "d20b84f2-9af0-474a-8d98-2bf141bbd207"
        ],
        "x-ms-ratelimit-remaining-subscription-reads": [
          "14310"
        ],
        "x-ms-correlation-request-id": [
          "d20b84f2-9af0-474a-8d98-2bf141bbd207"
        ],
        "x-ms-routing-request-id": [
          "WESTUS2:20170127T090433Z:d20b84f2-9af0-474a-8d98-2bf141bbd207"
        ],
        "Strict-Transport-Security": [
          "max-age=31536000; includeSubDomains"
        ]
      },
      "StatusCode": 200
    },
    {
      "RequestUri": "/subscriptions/b52fce95-de5f-4b37-afca-db203a5d0b6a/resourceGroups/crptestar7075/providers/Microsoft.Storage/storageAccounts/crptestar9505?api-version=2015-06-15",
      "EncodedRequestUri": "L3N1YnNjcmlwdGlvbnMvYjUyZmNlOTUtZGU1Zi00YjM3LWFmY2EtZGIyMDNhNWQwYjZhL3Jlc291cmNlR3JvdXBzL2NycHRlc3RhcjcwNzUvcHJvdmlkZXJzL01pY3Jvc29mdC5TdG9yYWdlL3N0b3JhZ2VBY2NvdW50cy9jcnB0ZXN0YXI5NTA1P2FwaS12ZXJzaW9uPTIwMTUtMDYtMTU=",
      "RequestMethod": "GET",
      "RequestBody": "",
      "RequestHeaders": {
        "x-ms-client-request-id": [
          "4870a728-5aeb-4397-9239-d2f84bc80f82"
        ],
        "accept-language": [
          "en-US"
        ],
        "User-Agent": [
          "FxVersion/4.6.24410.01",
          "Microsoft.Azure.Management.Storage.StorageManagementClient/4.1.0-preview"
        ]
      },
      "ResponseBody": "{\r\n  \"id\": \"/subscriptions/b52fce95-de5f-4b37-afca-db203a5d0b6a/resourceGroups/crptestar7075/providers/Microsoft.Storage/storageAccounts/crptestar9505\",\r\n  \"location\": \"southeastasia\",\r\n  \"name\": \"crptestar9505\",\r\n  \"properties\": {\r\n    \"accountType\": \"Standard_GRS\",\r\n    \"creationTime\": \"2017-01-27T09:03:52.9733712Z\",\r\n    \"primaryEndpoints\": {\r\n      \"blob\": \"https://crptestar9505.blob.core.windows.net/\",\r\n      \"file\": \"https://crptestar9505.file.core.windows.net/\",\r\n      \"queue\": \"https://crptestar9505.queue.core.windows.net/\",\r\n      \"table\": \"https://crptestar9505.table.core.windows.net/\"\r\n    },\r\n    \"primaryLocation\": \"southeastasia\",\r\n    \"provisioningState\": \"Succeeded\",\r\n    \"secondaryLocation\": \"eastasia\",\r\n    \"statusOfPrimary\": \"available\",\r\n    \"statusOfSecondary\": \"available\"\r\n  },\r\n  \"tags\": {},\r\n  \"type\": \"Microsoft.Storage/storageAccounts\"\r\n}",
      "ResponseHeaders": {
        "Content-Type": [
          "application/json"
        ],
        "Expires": [
          "-1"
        ],
        "Cache-Control": [
          "no-cache"
        ],
        "Date": [
          "Fri, 27 Jan 2017 09:04:32 GMT"
        ],
        "Pragma": [
          "no-cache"
        ],
        "Transfer-Encoding": [
          "chunked"
        ],
        "Server": [
          "Microsoft-Azure-Storage-Resource-Provider/1.0",
          "Microsoft-HTTPAPI/2.0"
        ],
        "Vary": [
          "Accept-Encoding"
        ],
        "x-ms-request-id": [
          "2a079570-2bf4-4228-9043-55772a1358b4"
        ],
        "x-ms-ratelimit-remaining-subscription-reads": [
          "14309"
        ],
        "x-ms-correlation-request-id": [
          "2a079570-2bf4-4228-9043-55772a1358b4"
        ],
        "x-ms-routing-request-id": [
          "WESTUS2:20170127T090433Z:2a079570-2bf4-4228-9043-55772a1358b4"
        ],
        "Strict-Transport-Security": [
          "max-age=31536000; includeSubDomains"
        ]
      },
      "StatusCode": 200
    },
    {
      "RequestUri": "/subscriptions/b52fce95-de5f-4b37-afca-db203a5d0b6a/resourceGroups/crptestar7075/providers/Microsoft.Compute/virtualMachineScaleSets/VMScaleSetDoesNotExist?api-version=2016-04-30-preview",
      "EncodedRequestUri": "L3N1YnNjcmlwdGlvbnMvYjUyZmNlOTUtZGU1Zi00YjM3LWFmY2EtZGIyMDNhNWQwYjZhL3Jlc291cmNlR3JvdXBzL2NycHRlc3RhcjcwNzUvcHJvdmlkZXJzL01pY3Jvc29mdC5Db21wdXRlL3ZpcnR1YWxNYWNoaW5lU2NhbGVTZXRzL1ZNU2NhbGVTZXREb2VzTm90RXhpc3Q/YXBpLXZlcnNpb249MjAxNi0wNC0zMC1wcmV2aWV3",
      "RequestMethod": "DELETE",
      "RequestBody": "",
      "RequestHeaders": {
        "x-ms-client-request-id": [
          "816b509e-34a0-4920-a818-9f17446af2ea"
        ],
        "accept-language": [
          "en-US"
        ],
        "User-Agent": [
          "FxVersion/4.6.24410.01",
          "Microsoft.Azure.Management.Compute.ComputeManagementClient/14.0.0-prerelease"
        ]
      },
      "ResponseBody": "",
      "ResponseHeaders": {
        "Expires": [
          "-1"
        ],
        "Cache-Control": [
          "no-cache"
        ],
        "Date": [
          "Fri, 27 Jan 2017 09:04:34 GMT"
        ],
        "Pragma": [
          "no-cache"
        ],
        "x-ms-ratelimit-remaining-subscription-writes": [
          "1196"
        ],
        "x-ms-request-id": [
          "009bc1ab-4532-49c4-9e11-ea288063a8ef"
        ],
        "x-ms-correlation-request-id": [
          "009bc1ab-4532-49c4-9e11-ea288063a8ef"
        ],
        "x-ms-routing-request-id": [
          "WESTUS2:20170127T090434Z:009bc1ab-4532-49c4-9e11-ea288063a8ef"
        ],
        "Strict-Transport-Security": [
          "max-age=31536000; includeSubDomains"
        ]
      },
      "StatusCode": 204
    },
    {
<<<<<<< HEAD
      "RequestUri": "/subscriptions/b52fce95-de5f-4b37-afca-db203a5d0b6a/resourceGroups/crptestar7075/providers/Microsoft.Network/publicIPAddresses/pip5929?api-version=2016-09-01",
      "EncodedRequestUri": "L3N1YnNjcmlwdGlvbnMvYjUyZmNlOTUtZGU1Zi00YjM3LWFmY2EtZGIyMDNhNWQwYjZhL3Jlc291cmNlR3JvdXBzL2NycHRlc3RhcjcwNzUvcHJvdmlkZXJzL01pY3Jvc29mdC5OZXR3b3JrL3B1YmxpY0lQQWRkcmVzc2VzL3BpcDU5Mjk/YXBpLXZlcnNpb249MjAxNi0wOS0wMQ==",
=======
      "RequestUri": "/subscriptions/b52fce95-de5f-4b37-afca-db203a5d0b6a/resourceGroups/crptestar7075/providers/Microsoft.Network/publicIPAddresses/pip5929?api-version=2017-03-01",
      "EncodedRequestUri": "L3N1YnNjcmlwdGlvbnMvYjUyZmNlOTUtZGU1Zi00YjM3LWFmY2EtZGIyMDNhNWQwYjZhL3Jlc291cmNlR3JvdXBzL2NycHRlc3RhcjcwNzUvcHJvdmlkZXJzL01pY3Jvc29mdC5OZXR3b3JrL3B1YmxpY0lQQWRkcmVzc2VzL3BpcDU5Mjk/YXBpLXZlcnNpb249MjAxNy0wMy0wMQ==",
>>>>>>> 8e701285
      "RequestMethod": "PUT",
      "RequestBody": "{\r\n  \"properties\": {\r\n    \"publicIPAllocationMethod\": \"Dynamic\",\r\n    \"dnsSettings\": {\r\n      \"domainNameLabel\": \"dn5561\"\r\n    }\r\n  },\r\n  \"location\": \"SoutheastAsia\",\r\n  \"tags\": {\r\n    \"key\": \"value\"\r\n  }\r\n}",
      "RequestHeaders": {
        "Content-Type": [
          "application/json; charset=utf-8"
        ],
        "Content-Length": [
          "207"
        ],
        "x-ms-client-request-id": [
          "cefce537-b3aa-4da7-ad4e-ac6881adaaa5"
        ],
        "accept-language": [
          "en-US"
        ],
        "User-Agent": [
          "FxVersion/4.6.24410.01",
          "Microsoft.Azure.Management.Network.NetworkManagementClient/8.1.2-preview"
        ]
      },
      "ResponseBody": "{\r\n  \"name\": \"pip5929\",\r\n  \"id\": \"/subscriptions/b52fce95-de5f-4b37-afca-db203a5d0b6a/resourceGroups/crptestar7075/providers/Microsoft.Network/publicIPAddresses/pip5929\",\r\n  \"etag\": \"W/\\\"b254a2ed-e436-4db7-b5c0-a267abe3beb2\\\"\",\r\n  \"type\": \"Microsoft.Network/publicIPAddresses\",\r\n  \"location\": \"southeastasia\",\r\n  \"tags\": {\r\n    \"key\": \"value\"\r\n  },\r\n  \"properties\": {\r\n    \"provisioningState\": \"Updating\",\r\n    \"resourceGuid\": \"b04bf143-4b6b-41b4-8cae-d0abaacc8717\",\r\n    \"publicIPAddressVersion\": \"IPv4\",\r\n    \"publicIPAllocationMethod\": \"Dynamic\",\r\n    \"idleTimeoutInMinutes\": 4,\r\n    \"dnsSettings\": {\r\n      \"domainNameLabel\": \"dn5561\",\r\n      \"fqdn\": \"dn5561.southeastasia.cloudapp.azure.com\"\r\n    }\r\n  }\r\n}",
      "ResponseHeaders": {
        "Content-Length": [
          "711"
        ],
        "Content-Type": [
          "application/json; charset=utf-8"
        ],
        "Expires": [
          "-1"
        ],
        "Cache-Control": [
          "no-cache"
        ],
        "Date": [
          "Fri, 27 Jan 2017 09:04:40 GMT"
        ],
        "Pragma": [
          "no-cache"
        ],
        "Retry-After": [
          "3"
        ],
        "Server": [
          "Microsoft-HTTPAPI/2.0",
          "Microsoft-HTTPAPI/2.0"
        ],
        "x-ms-request-id": [
          "e96a5be1-467d-476e-9ba7-f0f30a9dd71c"
        ],
        "Azure-AsyncOperation": [
<<<<<<< HEAD
          "https://management.azure.com/subscriptions/b52fce95-de5f-4b37-afca-db203a5d0b6a/providers/Microsoft.Network/locations/southeastasia/operations/e96a5be1-467d-476e-9ba7-f0f30a9dd71c?api-version=2016-09-01"
=======
          "https://management.azure.com/subscriptions/b52fce95-de5f-4b37-afca-db203a5d0b6a/providers/Microsoft.Network/locations/southeastasia/operations/e96a5be1-467d-476e-9ba7-f0f30a9dd71c?api-version=2017-03-01"
>>>>>>> 8e701285
        ],
        "Strict-Transport-Security": [
          "max-age=31536000; includeSubDomains"
        ],
        "x-ms-ratelimit-remaining-subscription-writes": [
          "1199"
        ],
        "x-ms-correlation-request-id": [
          "3a881272-f374-49ab-8106-44cba24e1b8c"
        ],
        "x-ms-routing-request-id": [
          "WESTUS2:20170127T090440Z:3a881272-f374-49ab-8106-44cba24e1b8c"
        ]
      },
      "StatusCode": 201
    },
    {
<<<<<<< HEAD
      "RequestUri": "/subscriptions/b52fce95-de5f-4b37-afca-db203a5d0b6a/providers/Microsoft.Network/locations/southeastasia/operations/e96a5be1-467d-476e-9ba7-f0f30a9dd71c?api-version=2016-09-01",
      "EncodedRequestUri": "L3N1YnNjcmlwdGlvbnMvYjUyZmNlOTUtZGU1Zi00YjM3LWFmY2EtZGIyMDNhNWQwYjZhL3Byb3ZpZGVycy9NaWNyb3NvZnQuTmV0d29yay9sb2NhdGlvbnMvc291dGhlYXN0YXNpYS9vcGVyYXRpb25zL2U5NmE1YmUxLTQ2N2QtNDc2ZS05YmE3LWYwZjMwYTlkZDcxYz9hcGktdmVyc2lvbj0yMDE2LTA5LTAx",
=======
      "RequestUri": "/subscriptions/b52fce95-de5f-4b37-afca-db203a5d0b6a/providers/Microsoft.Network/locations/southeastasia/operations/e96a5be1-467d-476e-9ba7-f0f30a9dd71c?api-version=2017-03-01",
      "EncodedRequestUri": "L3N1YnNjcmlwdGlvbnMvYjUyZmNlOTUtZGU1Zi00YjM3LWFmY2EtZGIyMDNhNWQwYjZhL3Byb3ZpZGVycy9NaWNyb3NvZnQuTmV0d29yay9sb2NhdGlvbnMvc291dGhlYXN0YXNpYS9vcGVyYXRpb25zL2U5NmE1YmUxLTQ2N2QtNDc2ZS05YmE3LWYwZjMwYTlkZDcxYz9hcGktdmVyc2lvbj0yMDE3LTAzLTAx",
>>>>>>> 8e701285
      "RequestMethod": "GET",
      "RequestBody": "",
      "RequestHeaders": {
        "User-Agent": [
          "FxVersion/4.6.24410.01",
          "Microsoft.Azure.Management.Network.NetworkManagementClient/8.1.2-preview"
        ]
      },
      "ResponseBody": "{\r\n  \"status\": \"Succeeded\"\r\n}",
      "ResponseHeaders": {
        "Content-Type": [
          "application/json; charset=utf-8"
        ],
        "Expires": [
          "-1"
        ],
        "Cache-Control": [
          "no-cache"
        ],
        "Date": [
          "Fri, 27 Jan 2017 09:05:10 GMT"
        ],
        "Pragma": [
          "no-cache"
        ],
        "Transfer-Encoding": [
          "chunked"
        ],
        "Server": [
          "Microsoft-HTTPAPI/2.0",
          "Microsoft-HTTPAPI/2.0"
        ],
        "Vary": [
          "Accept-Encoding"
        ],
        "x-ms-request-id": [
          "06bee5ef-0c48-42fe-a0c2-5d58ccfebc16"
        ],
        "Strict-Transport-Security": [
          "max-age=31536000; includeSubDomains"
        ],
        "x-ms-ratelimit-remaining-subscription-reads": [
          "13906"
        ],
        "x-ms-correlation-request-id": [
          "ee54895b-586b-4eb6-94f6-f4162867ff55"
        ],
        "x-ms-routing-request-id": [
          "WESTUS2:20170127T090511Z:ee54895b-586b-4eb6-94f6-f4162867ff55"
        ]
      },
      "StatusCode": 200
    },
    {
<<<<<<< HEAD
      "RequestUri": "/subscriptions/b52fce95-de5f-4b37-afca-db203a5d0b6a/resourceGroups/crptestar7075/providers/Microsoft.Network/publicIPAddresses/pip5929?api-version=2016-09-01",
      "EncodedRequestUri": "L3N1YnNjcmlwdGlvbnMvYjUyZmNlOTUtZGU1Zi00YjM3LWFmY2EtZGIyMDNhNWQwYjZhL3Jlc291cmNlR3JvdXBzL2NycHRlc3RhcjcwNzUvcHJvdmlkZXJzL01pY3Jvc29mdC5OZXR3b3JrL3B1YmxpY0lQQWRkcmVzc2VzL3BpcDU5Mjk/YXBpLXZlcnNpb249MjAxNi0wOS0wMQ==",
=======
      "RequestUri": "/subscriptions/b52fce95-de5f-4b37-afca-db203a5d0b6a/resourceGroups/crptestar7075/providers/Microsoft.Network/publicIPAddresses/pip5929?api-version=2017-03-01",
      "EncodedRequestUri": "L3N1YnNjcmlwdGlvbnMvYjUyZmNlOTUtZGU1Zi00YjM3LWFmY2EtZGIyMDNhNWQwYjZhL3Jlc291cmNlR3JvdXBzL2NycHRlc3RhcjcwNzUvcHJvdmlkZXJzL01pY3Jvc29mdC5OZXR3b3JrL3B1YmxpY0lQQWRkcmVzc2VzL3BpcDU5Mjk/YXBpLXZlcnNpb249MjAxNy0wMy0wMQ==",
>>>>>>> 8e701285
      "RequestMethod": "GET",
      "RequestBody": "",
      "RequestHeaders": {
        "User-Agent": [
          "FxVersion/4.6.24410.01",
          "Microsoft.Azure.Management.Network.NetworkManagementClient/8.1.2-preview"
        ]
      },
      "ResponseBody": "{\r\n  \"name\": \"pip5929\",\r\n  \"id\": \"/subscriptions/b52fce95-de5f-4b37-afca-db203a5d0b6a/resourceGroups/crptestar7075/providers/Microsoft.Network/publicIPAddresses/pip5929\",\r\n  \"etag\": \"W/\\\"59391ab4-a1d2-4b37-9613-3217fb4a7bd4\\\"\",\r\n  \"type\": \"Microsoft.Network/publicIPAddresses\",\r\n  \"location\": \"southeastasia\",\r\n  \"tags\": {\r\n    \"key\": \"value\"\r\n  },\r\n  \"properties\": {\r\n    \"provisioningState\": \"Succeeded\",\r\n    \"resourceGuid\": \"b04bf143-4b6b-41b4-8cae-d0abaacc8717\",\r\n    \"publicIPAddressVersion\": \"IPv4\",\r\n    \"publicIPAllocationMethod\": \"Dynamic\",\r\n    \"idleTimeoutInMinutes\": 4,\r\n    \"dnsSettings\": {\r\n      \"domainNameLabel\": \"dn5561\",\r\n      \"fqdn\": \"dn5561.southeastasia.cloudapp.azure.com\"\r\n    }\r\n  }\r\n}",
      "ResponseHeaders": {
        "Content-Type": [
          "application/json; charset=utf-8"
        ],
        "Expires": [
          "-1"
        ],
        "Cache-Control": [
          "no-cache"
        ],
        "Date": [
          "Fri, 27 Jan 2017 09:05:11 GMT"
        ],
        "Pragma": [
          "no-cache"
        ],
        "Transfer-Encoding": [
          "chunked"
        ],
        "ETag": [
          "W/\"59391ab4-a1d2-4b37-9613-3217fb4a7bd4\""
        ],
        "Server": [
          "Microsoft-HTTPAPI/2.0",
          "Microsoft-HTTPAPI/2.0"
        ],
        "Vary": [
          "Accept-Encoding"
        ],
        "x-ms-request-id": [
          "9ca01dfb-df9f-451a-92f5-8924a895042d"
        ],
        "Strict-Transport-Security": [
          "max-age=31536000; includeSubDomains"
        ],
        "x-ms-ratelimit-remaining-subscription-reads": [
          "13905"
        ],
        "x-ms-correlation-request-id": [
          "0f416954-771a-4922-ae9d-3daa85d63fc5"
        ],
        "x-ms-routing-request-id": [
          "WESTUS2:20170127T090511Z:0f416954-771a-4922-ae9d-3daa85d63fc5"
        ]
      },
      "StatusCode": 200
    },
    {
<<<<<<< HEAD
      "RequestUri": "/subscriptions/b52fce95-de5f-4b37-afca-db203a5d0b6a/resourceGroups/crptestar7075/providers/Microsoft.Network/publicIPAddresses/pip5929?api-version=2016-09-01",
      "EncodedRequestUri": "L3N1YnNjcmlwdGlvbnMvYjUyZmNlOTUtZGU1Zi00YjM3LWFmY2EtZGIyMDNhNWQwYjZhL3Jlc291cmNlR3JvdXBzL2NycHRlc3RhcjcwNzUvcHJvdmlkZXJzL01pY3Jvc29mdC5OZXR3b3JrL3B1YmxpY0lQQWRkcmVzc2VzL3BpcDU5Mjk/YXBpLXZlcnNpb249MjAxNi0wOS0wMQ==",
=======
      "RequestUri": "/subscriptions/b52fce95-de5f-4b37-afca-db203a5d0b6a/resourceGroups/crptestar7075/providers/Microsoft.Network/publicIPAddresses/pip5929?api-version=2017-03-01",
      "EncodedRequestUri": "L3N1YnNjcmlwdGlvbnMvYjUyZmNlOTUtZGU1Zi00YjM3LWFmY2EtZGIyMDNhNWQwYjZhL3Jlc291cmNlR3JvdXBzL2NycHRlc3RhcjcwNzUvcHJvdmlkZXJzL01pY3Jvc29mdC5OZXR3b3JrL3B1YmxpY0lQQWRkcmVzc2VzL3BpcDU5Mjk/YXBpLXZlcnNpb249MjAxNy0wMy0wMQ==",
>>>>>>> 8e701285
      "RequestMethod": "GET",
      "RequestBody": "",
      "RequestHeaders": {
        "x-ms-client-request-id": [
          "85946101-1dfb-4bf4-afc7-eec08b436c8a"
        ],
        "accept-language": [
          "en-US"
        ],
        "User-Agent": [
          "FxVersion/4.6.24410.01",
          "Microsoft.Azure.Management.Network.NetworkManagementClient/8.1.2-preview"
        ]
      },
      "ResponseBody": "{\r\n  \"name\": \"pip5929\",\r\n  \"id\": \"/subscriptions/b52fce95-de5f-4b37-afca-db203a5d0b6a/resourceGroups/crptestar7075/providers/Microsoft.Network/publicIPAddresses/pip5929\",\r\n  \"etag\": \"W/\\\"59391ab4-a1d2-4b37-9613-3217fb4a7bd4\\\"\",\r\n  \"type\": \"Microsoft.Network/publicIPAddresses\",\r\n  \"location\": \"southeastasia\",\r\n  \"tags\": {\r\n    \"key\": \"value\"\r\n  },\r\n  \"properties\": {\r\n    \"provisioningState\": \"Succeeded\",\r\n    \"resourceGuid\": \"b04bf143-4b6b-41b4-8cae-d0abaacc8717\",\r\n    \"publicIPAddressVersion\": \"IPv4\",\r\n    \"publicIPAllocationMethod\": \"Dynamic\",\r\n    \"idleTimeoutInMinutes\": 4,\r\n    \"dnsSettings\": {\r\n      \"domainNameLabel\": \"dn5561\",\r\n      \"fqdn\": \"dn5561.southeastasia.cloudapp.azure.com\"\r\n    }\r\n  }\r\n}",
      "ResponseHeaders": {
        "Content-Type": [
          "application/json; charset=utf-8"
        ],
        "Expires": [
          "-1"
        ],
        "Cache-Control": [
          "no-cache"
        ],
        "Date": [
          "Fri, 27 Jan 2017 09:05:11 GMT"
        ],
        "Pragma": [
          "no-cache"
        ],
        "Transfer-Encoding": [
          "chunked"
        ],
        "ETag": [
          "W/\"59391ab4-a1d2-4b37-9613-3217fb4a7bd4\""
        ],
        "Server": [
          "Microsoft-HTTPAPI/2.0",
          "Microsoft-HTTPAPI/2.0"
        ],
        "Vary": [
          "Accept-Encoding"
        ],
        "x-ms-request-id": [
          "1266b625-bd89-4f0b-ab47-2c35a511a94c"
        ],
        "Strict-Transport-Security": [
          "max-age=31536000; includeSubDomains"
        ],
        "x-ms-ratelimit-remaining-subscription-reads": [
          "13904"
        ],
        "x-ms-correlation-request-id": [
          "efa2693b-d691-418a-ae38-7e3872cd14fc"
        ],
        "x-ms-routing-request-id": [
          "WESTUS2:20170127T090511Z:efa2693b-d691-418a-ae38-7e3872cd14fc"
        ]
      },
      "StatusCode": 200
    },
    {
<<<<<<< HEAD
      "RequestUri": "/subscriptions/b52fce95-de5f-4b37-afca-db203a5d0b6a/resourceGroups/crptestar7075/providers/Microsoft.Network/virtualNetworks/vn2389?api-version=2016-09-01",
      "EncodedRequestUri": "L3N1YnNjcmlwdGlvbnMvYjUyZmNlOTUtZGU1Zi00YjM3LWFmY2EtZGIyMDNhNWQwYjZhL3Jlc291cmNlR3JvdXBzL2NycHRlc3RhcjcwNzUvcHJvdmlkZXJzL01pY3Jvc29mdC5OZXR3b3JrL3ZpcnR1YWxOZXR3b3Jrcy92bjIzODk/YXBpLXZlcnNpb249MjAxNi0wOS0wMQ==",
=======
      "RequestUri": "/subscriptions/b52fce95-de5f-4b37-afca-db203a5d0b6a/resourceGroups/crptestar7075/providers/Microsoft.Network/virtualNetworks/vn2389?api-version=2017-03-01",
      "EncodedRequestUri": "L3N1YnNjcmlwdGlvbnMvYjUyZmNlOTUtZGU1Zi00YjM3LWFmY2EtZGIyMDNhNWQwYjZhL3Jlc291cmNlR3JvdXBzL2NycHRlc3RhcjcwNzUvcHJvdmlkZXJzL01pY3Jvc29mdC5OZXR3b3JrL3ZpcnR1YWxOZXR3b3Jrcy92bjIzODk/YXBpLXZlcnNpb249MjAxNy0wMy0wMQ==",
>>>>>>> 8e701285
      "RequestMethod": "PUT",
      "RequestBody": "{\r\n  \"properties\": {\r\n    \"addressSpace\": {\r\n      \"addressPrefixes\": [\r\n        \"10.0.0.0/16\"\r\n      ]\r\n    },\r\n    \"dhcpOptions\": {\r\n      \"dnsServers\": [\r\n        \"10.1.1.1\",\r\n        \"10.1.2.4\"\r\n      ]\r\n    },\r\n    \"subnets\": [\r\n      {\r\n        \"properties\": {\r\n          \"addressPrefix\": \"10.0.0.0/24\"\r\n        },\r\n        \"name\": \"sn7161\"\r\n      }\r\n    ]\r\n  },\r\n  \"location\": \"SoutheastAsia\"\r\n}",
      "RequestHeaders": {
        "Content-Type": [
          "application/json; charset=utf-8"
        ],
        "Content-Length": [
          "402"
        ],
        "x-ms-client-request-id": [
          "184c6319-bdf0-453c-9eed-40e08045a6fa"
        ],
        "accept-language": [
          "en-US"
        ],
        "User-Agent": [
          "FxVersion/4.6.24410.01",
          "Microsoft.Azure.Management.Network.NetworkManagementClient/8.1.2-preview"
        ]
      },
      "ResponseBody": "{\r\n  \"name\": \"vn2389\",\r\n  \"id\": \"/subscriptions/b52fce95-de5f-4b37-afca-db203a5d0b6a/resourceGroups/crptestar7075/providers/Microsoft.Network/virtualNetworks/vn2389\",\r\n  \"etag\": \"W/\\\"88646d86-0cc8-42fd-ace4-1951e792a799\\\"\",\r\n  \"type\": \"Microsoft.Network/virtualNetworks\",\r\n  \"location\": \"southeastasia\",\r\n  \"properties\": {\r\n    \"provisioningState\": \"Updating\",\r\n    \"resourceGuid\": \"ccb97856-170b-42b8-a488-24b425b0e9e9\",\r\n    \"addressSpace\": {\r\n      \"addressPrefixes\": [\r\n        \"10.0.0.0/16\"\r\n      ]\r\n    },\r\n    \"dhcpOptions\": {\r\n      \"dnsServers\": [\r\n        \"10.1.1.1\",\r\n        \"10.1.2.4\"\r\n      ]\r\n    },\r\n    \"subnets\": [\r\n      {\r\n        \"name\": \"sn7161\",\r\n        \"id\": \"/subscriptions/b52fce95-de5f-4b37-afca-db203a5d0b6a/resourceGroups/crptestar7075/providers/Microsoft.Network/virtualNetworks/vn2389/subnets/sn7161\",\r\n        \"etag\": \"W/\\\"88646d86-0cc8-42fd-ace4-1951e792a799\\\"\",\r\n        \"properties\": {\r\n          \"provisioningState\": \"Updating\",\r\n          \"addressPrefix\": \"10.0.0.0/24\"\r\n        }\r\n      }\r\n    ],\r\n    \"virtualNetworkPeerings\": []\r\n  }\r\n}",
      "ResponseHeaders": {
        "Content-Length": [
          "1078"
        ],
        "Content-Type": [
          "application/json; charset=utf-8"
        ],
        "Expires": [
          "-1"
        ],
        "Cache-Control": [
          "no-cache"
        ],
        "Date": [
          "Fri, 27 Jan 2017 09:05:13 GMT"
        ],
        "Pragma": [
          "no-cache"
        ],
        "Retry-After": [
          "3"
        ],
        "Server": [
          "Microsoft-HTTPAPI/2.0",
          "Microsoft-HTTPAPI/2.0"
        ],
        "x-ms-request-id": [
          "99c8c91d-bf0a-4441-8d95-a5c0225e8a8c"
        ],
        "Azure-AsyncOperation": [
<<<<<<< HEAD
          "https://management.azure.com/subscriptions/b52fce95-de5f-4b37-afca-db203a5d0b6a/providers/Microsoft.Network/locations/southeastasia/operations/99c8c91d-bf0a-4441-8d95-a5c0225e8a8c?api-version=2016-09-01"
=======
          "https://management.azure.com/subscriptions/b52fce95-de5f-4b37-afca-db203a5d0b6a/providers/Microsoft.Network/locations/southeastasia/operations/99c8c91d-bf0a-4441-8d95-a5c0225e8a8c?api-version=2017-03-01"
>>>>>>> 8e701285
        ],
        "Strict-Transport-Security": [
          "max-age=31536000; includeSubDomains"
        ],
        "x-ms-ratelimit-remaining-subscription-writes": [
          "1198"
        ],
        "x-ms-correlation-request-id": [
          "ee43208a-805d-40c7-a1d5-a46c6cdfb258"
        ],
        "x-ms-routing-request-id": [
          "WESTUS2:20170127T090513Z:ee43208a-805d-40c7-a1d5-a46c6cdfb258"
        ]
      },
      "StatusCode": 201
    },
    {
<<<<<<< HEAD
      "RequestUri": "/subscriptions/b52fce95-de5f-4b37-afca-db203a5d0b6a/providers/Microsoft.Network/locations/southeastasia/operations/99c8c91d-bf0a-4441-8d95-a5c0225e8a8c?api-version=2016-09-01",
      "EncodedRequestUri": "L3N1YnNjcmlwdGlvbnMvYjUyZmNlOTUtZGU1Zi00YjM3LWFmY2EtZGIyMDNhNWQwYjZhL3Byb3ZpZGVycy9NaWNyb3NvZnQuTmV0d29yay9sb2NhdGlvbnMvc291dGhlYXN0YXNpYS9vcGVyYXRpb25zLzk5YzhjOTFkLWJmMGEtNDQ0MS04ZDk1LWE1YzAyMjVlOGE4Yz9hcGktdmVyc2lvbj0yMDE2LTA5LTAx",
=======
      "RequestUri": "/subscriptions/b52fce95-de5f-4b37-afca-db203a5d0b6a/providers/Microsoft.Network/locations/southeastasia/operations/99c8c91d-bf0a-4441-8d95-a5c0225e8a8c?api-version=2017-03-01",
      "EncodedRequestUri": "L3N1YnNjcmlwdGlvbnMvYjUyZmNlOTUtZGU1Zi00YjM3LWFmY2EtZGIyMDNhNWQwYjZhL3Byb3ZpZGVycy9NaWNyb3NvZnQuTmV0d29yay9sb2NhdGlvbnMvc291dGhlYXN0YXNpYS9vcGVyYXRpb25zLzk5YzhjOTFkLWJmMGEtNDQ0MS04ZDk1LWE1YzAyMjVlOGE4Yz9hcGktdmVyc2lvbj0yMDE3LTAzLTAx",
>>>>>>> 8e701285
      "RequestMethod": "GET",
      "RequestBody": "",
      "RequestHeaders": {
        "User-Agent": [
          "FxVersion/4.6.24410.01",
          "Microsoft.Azure.Management.Network.NetworkManagementClient/8.1.2-preview"
        ]
      },
      "ResponseBody": "{\r\n  \"status\": \"Succeeded\"\r\n}",
      "ResponseHeaders": {
        "Content-Type": [
          "application/json; charset=utf-8"
        ],
        "Expires": [
          "-1"
        ],
        "Cache-Control": [
          "no-cache"
        ],
        "Date": [
          "Fri, 27 Jan 2017 09:05:43 GMT"
        ],
        "Pragma": [
          "no-cache"
        ],
        "Transfer-Encoding": [
          "chunked"
        ],
        "Server": [
          "Microsoft-HTTPAPI/2.0",
          "Microsoft-HTTPAPI/2.0"
        ],
        "Vary": [
          "Accept-Encoding"
        ],
        "x-ms-request-id": [
          "d2d56445-6c05-44cb-be8e-b0f15987c1c2"
        ],
        "Strict-Transport-Security": [
          "max-age=31536000; includeSubDomains"
        ],
        "x-ms-ratelimit-remaining-subscription-reads": [
          "13903"
        ],
        "x-ms-correlation-request-id": [
          "e788ed37-dcb6-42f7-be94-da56ebe518b4"
        ],
        "x-ms-routing-request-id": [
          "WESTUS2:20170127T090544Z:e788ed37-dcb6-42f7-be94-da56ebe518b4"
        ]
      },
      "StatusCode": 200
    },
    {
<<<<<<< HEAD
      "RequestUri": "/subscriptions/b52fce95-de5f-4b37-afca-db203a5d0b6a/resourceGroups/crptestar7075/providers/Microsoft.Network/virtualNetworks/vn2389?api-version=2016-09-01",
      "EncodedRequestUri": "L3N1YnNjcmlwdGlvbnMvYjUyZmNlOTUtZGU1Zi00YjM3LWFmY2EtZGIyMDNhNWQwYjZhL3Jlc291cmNlR3JvdXBzL2NycHRlc3RhcjcwNzUvcHJvdmlkZXJzL01pY3Jvc29mdC5OZXR3b3JrL3ZpcnR1YWxOZXR3b3Jrcy92bjIzODk/YXBpLXZlcnNpb249MjAxNi0wOS0wMQ==",
=======
      "RequestUri": "/subscriptions/b52fce95-de5f-4b37-afca-db203a5d0b6a/resourceGroups/crptestar7075/providers/Microsoft.Network/virtualNetworks/vn2389?api-version=2017-03-01",
      "EncodedRequestUri": "L3N1YnNjcmlwdGlvbnMvYjUyZmNlOTUtZGU1Zi00YjM3LWFmY2EtZGIyMDNhNWQwYjZhL3Jlc291cmNlR3JvdXBzL2NycHRlc3RhcjcwNzUvcHJvdmlkZXJzL01pY3Jvc29mdC5OZXR3b3JrL3ZpcnR1YWxOZXR3b3Jrcy92bjIzODk/YXBpLXZlcnNpb249MjAxNy0wMy0wMQ==",
>>>>>>> 8e701285
      "RequestMethod": "GET",
      "RequestBody": "",
      "RequestHeaders": {
        "User-Agent": [
          "FxVersion/4.6.24410.01",
          "Microsoft.Azure.Management.Network.NetworkManagementClient/8.1.2-preview"
        ]
      },
      "ResponseBody": "{\r\n  \"name\": \"vn2389\",\r\n  \"id\": \"/subscriptions/b52fce95-de5f-4b37-afca-db203a5d0b6a/resourceGroups/crptestar7075/providers/Microsoft.Network/virtualNetworks/vn2389\",\r\n  \"etag\": \"W/\\\"92758a28-66c5-46b6-b246-72ef99ff89fd\\\"\",\r\n  \"type\": \"Microsoft.Network/virtualNetworks\",\r\n  \"location\": \"southeastasia\",\r\n  \"properties\": {\r\n    \"provisioningState\": \"Succeeded\",\r\n    \"resourceGuid\": \"ccb97856-170b-42b8-a488-24b425b0e9e9\",\r\n    \"addressSpace\": {\r\n      \"addressPrefixes\": [\r\n        \"10.0.0.0/16\"\r\n      ]\r\n    },\r\n    \"dhcpOptions\": {\r\n      \"dnsServers\": [\r\n        \"10.1.1.1\",\r\n        \"10.1.2.4\"\r\n      ]\r\n    },\r\n    \"subnets\": [\r\n      {\r\n        \"name\": \"sn7161\",\r\n        \"id\": \"/subscriptions/b52fce95-de5f-4b37-afca-db203a5d0b6a/resourceGroups/crptestar7075/providers/Microsoft.Network/virtualNetworks/vn2389/subnets/sn7161\",\r\n        \"etag\": \"W/\\\"92758a28-66c5-46b6-b246-72ef99ff89fd\\\"\",\r\n        \"properties\": {\r\n          \"provisioningState\": \"Succeeded\",\r\n          \"addressPrefix\": \"10.0.0.0/24\"\r\n        }\r\n      }\r\n    ],\r\n    \"virtualNetworkPeerings\": []\r\n  }\r\n}",
      "ResponseHeaders": {
        "Content-Type": [
          "application/json; charset=utf-8"
        ],
        "Expires": [
          "-1"
        ],
        "Cache-Control": [
          "no-cache"
        ],
        "Date": [
          "Fri, 27 Jan 2017 09:05:44 GMT"
        ],
        "Pragma": [
          "no-cache"
        ],
        "Transfer-Encoding": [
          "chunked"
        ],
        "ETag": [
          "W/\"92758a28-66c5-46b6-b246-72ef99ff89fd\""
        ],
        "Server": [
          "Microsoft-HTTPAPI/2.0",
          "Microsoft-HTTPAPI/2.0"
        ],
        "Vary": [
          "Accept-Encoding"
        ],
        "x-ms-request-id": [
          "d0094b7e-c90b-4e68-9ed2-de1e8a5edd9a"
        ],
        "Strict-Transport-Security": [
          "max-age=31536000; includeSubDomains"
        ],
        "x-ms-ratelimit-remaining-subscription-reads": [
          "13902"
        ],
        "x-ms-correlation-request-id": [
          "5b74b468-d102-4843-b528-51e88dd02b08"
        ],
        "x-ms-routing-request-id": [
          "WESTUS2:20170127T090544Z:5b74b468-d102-4843-b528-51e88dd02b08"
        ]
      },
      "StatusCode": 200
    },
    {
<<<<<<< HEAD
      "RequestUri": "/subscriptions/b52fce95-de5f-4b37-afca-db203a5d0b6a/resourceGroups/crptestar7075/providers/Microsoft.Network/virtualNetworks/vn2389/subnets/sn7161?api-version=2016-09-01",
      "EncodedRequestUri": "L3N1YnNjcmlwdGlvbnMvYjUyZmNlOTUtZGU1Zi00YjM3LWFmY2EtZGIyMDNhNWQwYjZhL3Jlc291cmNlR3JvdXBzL2NycHRlc3RhcjcwNzUvcHJvdmlkZXJzL01pY3Jvc29mdC5OZXR3b3JrL3ZpcnR1YWxOZXR3b3Jrcy92bjIzODkvc3VibmV0cy9zbjcxNjE/YXBpLXZlcnNpb249MjAxNi0wOS0wMQ==",
=======
      "RequestUri": "/subscriptions/b52fce95-de5f-4b37-afca-db203a5d0b6a/resourceGroups/crptestar7075/providers/Microsoft.Network/virtualNetworks/vn2389/subnets/sn7161?api-version=2017-03-01",
      "EncodedRequestUri": "L3N1YnNjcmlwdGlvbnMvYjUyZmNlOTUtZGU1Zi00YjM3LWFmY2EtZGIyMDNhNWQwYjZhL3Jlc291cmNlR3JvdXBzL2NycHRlc3RhcjcwNzUvcHJvdmlkZXJzL01pY3Jvc29mdC5OZXR3b3JrL3ZpcnR1YWxOZXR3b3Jrcy92bjIzODkvc3VibmV0cy9zbjcxNjE/YXBpLXZlcnNpb249MjAxNy0wMy0wMQ==",
>>>>>>> 8e701285
      "RequestMethod": "GET",
      "RequestBody": "",
      "RequestHeaders": {
        "x-ms-client-request-id": [
          "a2a8003e-7ba0-4c26-95b3-6fcf07ce43f8"
        ],
        "accept-language": [
          "en-US"
        ],
        "User-Agent": [
          "FxVersion/4.6.24410.01",
          "Microsoft.Azure.Management.Network.NetworkManagementClient/8.1.2-preview"
        ]
      },
      "ResponseBody": "{\r\n  \"name\": \"sn7161\",\r\n  \"id\": \"/subscriptions/b52fce95-de5f-4b37-afca-db203a5d0b6a/resourceGroups/crptestar7075/providers/Microsoft.Network/virtualNetworks/vn2389/subnets/sn7161\",\r\n  \"etag\": \"W/\\\"92758a28-66c5-46b6-b246-72ef99ff89fd\\\"\",\r\n  \"properties\": {\r\n    \"provisioningState\": \"Succeeded\",\r\n    \"addressPrefix\": \"10.0.0.0/24\"\r\n  }\r\n}",
      "ResponseHeaders": {
        "Content-Type": [
          "application/json; charset=utf-8"
        ],
        "Expires": [
          "-1"
        ],
        "Cache-Control": [
          "no-cache"
        ],
        "Date": [
          "Fri, 27 Jan 2017 09:05:44 GMT"
        ],
        "Pragma": [
          "no-cache"
        ],
        "Transfer-Encoding": [
          "chunked"
        ],
        "ETag": [
          "W/\"92758a28-66c5-46b6-b246-72ef99ff89fd\""
        ],
        "Server": [
          "Microsoft-HTTPAPI/2.0",
          "Microsoft-HTTPAPI/2.0"
        ],
        "Vary": [
          "Accept-Encoding"
        ],
        "x-ms-request-id": [
          "02eec9c1-ee24-475d-bbd6-d61e9aa14aa7"
        ],
        "Strict-Transport-Security": [
          "max-age=31536000; includeSubDomains"
        ],
        "x-ms-ratelimit-remaining-subscription-reads": [
          "13901"
        ],
        "x-ms-correlation-request-id": [
          "7c837ef5-a085-47cf-988a-5332ebfad621"
        ],
        "x-ms-routing-request-id": [
          "WESTUS2:20170127T090544Z:7c837ef5-a085-47cf-988a-5332ebfad621"
        ]
      },
      "StatusCode": 200
    },
    {
<<<<<<< HEAD
      "RequestUri": "/subscriptions/b52fce95-de5f-4b37-afca-db203a5d0b6a/resourceGroups/crptestar7075/providers/Microsoft.Network/networkInterfaces/nic9317?api-version=2016-09-01",
      "EncodedRequestUri": "L3N1YnNjcmlwdGlvbnMvYjUyZmNlOTUtZGU1Zi00YjM3LWFmY2EtZGIyMDNhNWQwYjZhL3Jlc291cmNlR3JvdXBzL2NycHRlc3RhcjcwNzUvcHJvdmlkZXJzL01pY3Jvc29mdC5OZXR3b3JrL25ldHdvcmtJbnRlcmZhY2VzL25pYzkzMTc/YXBpLXZlcnNpb249MjAxNi0wOS0wMQ==",
=======
      "RequestUri": "/subscriptions/b52fce95-de5f-4b37-afca-db203a5d0b6a/resourceGroups/crptestar7075/providers/Microsoft.Network/networkInterfaces/nic9317?api-version=2017-03-01",
      "EncodedRequestUri": "L3N1YnNjcmlwdGlvbnMvYjUyZmNlOTUtZGU1Zi00YjM3LWFmY2EtZGIyMDNhNWQwYjZhL3Jlc291cmNlR3JvdXBzL2NycHRlc3RhcjcwNzUvcHJvdmlkZXJzL01pY3Jvc29mdC5OZXR3b3JrL25ldHdvcmtJbnRlcmZhY2VzL25pYzkzMTc/YXBpLXZlcnNpb249MjAxNy0wMy0wMQ==",
>>>>>>> 8e701285
      "RequestMethod": "PUT",
      "RequestBody": "{\r\n  \"properties\": {\r\n    \"ipConfigurations\": [\r\n      {\r\n        \"properties\": {\r\n          \"privateIPAllocationMethod\": \"Dynamic\",\r\n          \"subnet\": {\r\n            \"properties\": {\r\n              \"addressPrefix\": \"10.0.0.0/24\",\r\n              \"provisioningState\": \"Succeeded\"\r\n            },\r\n            \"name\": \"sn7161\",\r\n            \"etag\": \"W/\\\"92758a28-66c5-46b6-b246-72ef99ff89fd\\\"\",\r\n            \"id\": \"/subscriptions/b52fce95-de5f-4b37-afca-db203a5d0b6a/resourceGroups/crptestar7075/providers/Microsoft.Network/virtualNetworks/vn2389/subnets/sn7161\"\r\n          }\r\n        },\r\n        \"name\": \"ip6687\"\r\n      }\r\n    ]\r\n  },\r\n  \"location\": \"SoutheastAsia\",\r\n  \"tags\": {\r\n    \"key\": \"value\"\r\n  }\r\n}",
      "RequestHeaders": {
        "Content-Type": [
          "application/json; charset=utf-8"
        ],
        "Content-Length": [
          "707"
        ],
        "x-ms-client-request-id": [
          "21045797-b04a-432e-8439-4e2cfdccdff2"
        ],
        "accept-language": [
          "en-US"
        ],
        "User-Agent": [
          "FxVersion/4.6.24410.01",
          "Microsoft.Azure.Management.Network.NetworkManagementClient/8.1.2-preview"
        ]
      },
      "ResponseBody": "{\r\n  \"name\": \"nic9317\",\r\n  \"id\": \"/subscriptions/b52fce95-de5f-4b37-afca-db203a5d0b6a/resourceGroups/crptestar7075/providers/Microsoft.Network/networkInterfaces/nic9317\",\r\n  \"etag\": \"W/\\\"0520aafa-f822-4bc5-8b23-240dbefe319b\\\"\",\r\n  \"location\": \"southeastasia\",\r\n  \"tags\": {\r\n    \"key\": \"value\"\r\n  },\r\n  \"properties\": {\r\n    \"provisioningState\": \"Succeeded\",\r\n    \"resourceGuid\": \"706859e5-6ab9-4d86-b982-b552df49387d\",\r\n    \"ipConfigurations\": [\r\n      {\r\n        \"name\": \"ip6687\",\r\n        \"id\": \"/subscriptions/b52fce95-de5f-4b37-afca-db203a5d0b6a/resourceGroups/crptestar7075/providers/Microsoft.Network/networkInterfaces/nic9317/ipConfigurations/ip6687\",\r\n        \"etag\": \"W/\\\"0520aafa-f822-4bc5-8b23-240dbefe319b\\\"\",\r\n        \"properties\": {\r\n          \"provisioningState\": \"Succeeded\",\r\n          \"privateIPAddress\": \"10.0.0.4\",\r\n          \"privateIPAllocationMethod\": \"Dynamic\",\r\n          \"subnet\": {\r\n            \"id\": \"/subscriptions/b52fce95-de5f-4b37-afca-db203a5d0b6a/resourceGroups/crptestar7075/providers/Microsoft.Network/virtualNetworks/vn2389/subnets/sn7161\"\r\n          },\r\n          \"primary\": true,\r\n          \"privateIPAddressVersion\": \"IPv4\"\r\n        }\r\n      }\r\n    ],\r\n    \"dnsSettings\": {\r\n      \"dnsServers\": [],\r\n      \"appliedDnsServers\": [],\r\n      \"internalDomainNameSuffix\": \"kz2lttalc42efjeies0clmhj3b.ix.internal.cloudapp.net\"\r\n    },\r\n    \"enableAcceleratedNetworking\": false,\r\n    \"enableIPForwarding\": false\r\n  },\r\n  \"type\": \"Microsoft.Network/networkInterfaces\"\r\n}",
      "ResponseHeaders": {
        "Content-Length": [
          "1500"
        ],
        "Content-Type": [
          "application/json; charset=utf-8"
        ],
        "Expires": [
          "-1"
        ],
        "Cache-Control": [
          "no-cache"
        ],
        "Date": [
          "Fri, 27 Jan 2017 09:05:46 GMT"
        ],
        "Pragma": [
          "no-cache"
        ],
        "Server": [
          "Microsoft-HTTPAPI/2.0",
          "Microsoft-HTTPAPI/2.0"
        ],
        "x-ms-request-id": [
          "078149f6-abf2-45e7-94a3-6c8ff2392c8c"
        ],
        "Azure-AsyncOperation": [
<<<<<<< HEAD
          "https://management.azure.com/subscriptions/b52fce95-de5f-4b37-afca-db203a5d0b6a/providers/Microsoft.Network/locations/southeastasia/operations/078149f6-abf2-45e7-94a3-6c8ff2392c8c?api-version=2016-09-01"
=======
          "https://management.azure.com/subscriptions/b52fce95-de5f-4b37-afca-db203a5d0b6a/providers/Microsoft.Network/locations/southeastasia/operations/078149f6-abf2-45e7-94a3-6c8ff2392c8c?api-version=2017-03-01"
>>>>>>> 8e701285
        ],
        "Strict-Transport-Security": [
          "max-age=31536000; includeSubDomains"
        ],
        "x-ms-ratelimit-remaining-subscription-writes": [
          "1197"
        ],
        "x-ms-correlation-request-id": [
          "4137bf72-77a1-421b-af8f-69464eb7a2cf"
        ],
        "x-ms-routing-request-id": [
          "WESTUS2:20170127T090547Z:4137bf72-77a1-421b-af8f-69464eb7a2cf"
        ]
      },
      "StatusCode": 201
    },
    {
<<<<<<< HEAD
      "RequestUri": "/subscriptions/b52fce95-de5f-4b37-afca-db203a5d0b6a/resourceGroups/crptestar7075/providers/Microsoft.Network/networkInterfaces/nic9317?api-version=2016-09-01",
      "EncodedRequestUri": "L3N1YnNjcmlwdGlvbnMvYjUyZmNlOTUtZGU1Zi00YjM3LWFmY2EtZGIyMDNhNWQwYjZhL3Jlc291cmNlR3JvdXBzL2NycHRlc3RhcjcwNzUvcHJvdmlkZXJzL01pY3Jvc29mdC5OZXR3b3JrL25ldHdvcmtJbnRlcmZhY2VzL25pYzkzMTc/YXBpLXZlcnNpb249MjAxNi0wOS0wMQ==",
=======
      "RequestUri": "/subscriptions/b52fce95-de5f-4b37-afca-db203a5d0b6a/resourceGroups/crptestar7075/providers/Microsoft.Network/networkInterfaces/nic9317?api-version=2017-03-01",
      "EncodedRequestUri": "L3N1YnNjcmlwdGlvbnMvYjUyZmNlOTUtZGU1Zi00YjM3LWFmY2EtZGIyMDNhNWQwYjZhL3Jlc291cmNlR3JvdXBzL2NycHRlc3RhcjcwNzUvcHJvdmlkZXJzL01pY3Jvc29mdC5OZXR3b3JrL25ldHdvcmtJbnRlcmZhY2VzL25pYzkzMTc/YXBpLXZlcnNpb249MjAxNy0wMy0wMQ==",
>>>>>>> 8e701285
      "RequestMethod": "GET",
      "RequestBody": "",
      "RequestHeaders": {
        "User-Agent": [
          "FxVersion/4.6.24410.01",
          "Microsoft.Azure.Management.Network.NetworkManagementClient/8.1.2-preview"
        ]
      },
      "ResponseBody": "{\r\n  \"name\": \"nic9317\",\r\n  \"id\": \"/subscriptions/b52fce95-de5f-4b37-afca-db203a5d0b6a/resourceGroups/crptestar7075/providers/Microsoft.Network/networkInterfaces/nic9317\",\r\n  \"etag\": \"W/\\\"0520aafa-f822-4bc5-8b23-240dbefe319b\\\"\",\r\n  \"location\": \"southeastasia\",\r\n  \"tags\": {\r\n    \"key\": \"value\"\r\n  },\r\n  \"properties\": {\r\n    \"provisioningState\": \"Succeeded\",\r\n    \"resourceGuid\": \"706859e5-6ab9-4d86-b982-b552df49387d\",\r\n    \"ipConfigurations\": [\r\n      {\r\n        \"name\": \"ip6687\",\r\n        \"id\": \"/subscriptions/b52fce95-de5f-4b37-afca-db203a5d0b6a/resourceGroups/crptestar7075/providers/Microsoft.Network/networkInterfaces/nic9317/ipConfigurations/ip6687\",\r\n        \"etag\": \"W/\\\"0520aafa-f822-4bc5-8b23-240dbefe319b\\\"\",\r\n        \"properties\": {\r\n          \"provisioningState\": \"Succeeded\",\r\n          \"privateIPAddress\": \"10.0.0.4\",\r\n          \"privateIPAllocationMethod\": \"Dynamic\",\r\n          \"subnet\": {\r\n            \"id\": \"/subscriptions/b52fce95-de5f-4b37-afca-db203a5d0b6a/resourceGroups/crptestar7075/providers/Microsoft.Network/virtualNetworks/vn2389/subnets/sn7161\"\r\n          },\r\n          \"primary\": true,\r\n          \"privateIPAddressVersion\": \"IPv4\"\r\n        }\r\n      }\r\n    ],\r\n    \"dnsSettings\": {\r\n      \"dnsServers\": [],\r\n      \"appliedDnsServers\": [],\r\n      \"internalDomainNameSuffix\": \"kz2lttalc42efjeies0clmhj3b.ix.internal.cloudapp.net\"\r\n    },\r\n    \"enableAcceleratedNetworking\": false,\r\n    \"enableIPForwarding\": false\r\n  },\r\n  \"type\": \"Microsoft.Network/networkInterfaces\"\r\n}",
      "ResponseHeaders": {
        "Content-Type": [
          "application/json; charset=utf-8"
        ],
        "Expires": [
          "-1"
        ],
        "Cache-Control": [
          "no-cache"
        ],
        "Date": [
          "Fri, 27 Jan 2017 09:05:47 GMT"
        ],
        "Pragma": [
          "no-cache"
        ],
        "Transfer-Encoding": [
          "chunked"
        ],
        "ETag": [
          "W/\"0520aafa-f822-4bc5-8b23-240dbefe319b\""
        ],
        "Server": [
          "Microsoft-HTTPAPI/2.0",
          "Microsoft-HTTPAPI/2.0"
        ],
        "Vary": [
          "Accept-Encoding"
        ],
        "x-ms-request-id": [
          "bd3b1a7b-cb55-4394-a7f6-82c49352f7c9"
        ],
        "Strict-Transport-Security": [
          "max-age=31536000; includeSubDomains"
        ],
        "x-ms-ratelimit-remaining-subscription-reads": [
          "13900"
        ],
        "x-ms-correlation-request-id": [
          "6225f08b-aca8-4de6-b552-d27b19ae3999"
        ],
        "x-ms-routing-request-id": [
          "WESTUS2:20170127T090547Z:6225f08b-aca8-4de6-b552-d27b19ae3999"
        ]
      },
      "StatusCode": 200
    },
    {
<<<<<<< HEAD
      "RequestUri": "/subscriptions/b52fce95-de5f-4b37-afca-db203a5d0b6a/resourceGroups/crptestar7075/providers/Microsoft.Network/networkInterfaces/nic9317?api-version=2016-09-01",
      "EncodedRequestUri": "L3N1YnNjcmlwdGlvbnMvYjUyZmNlOTUtZGU1Zi00YjM3LWFmY2EtZGIyMDNhNWQwYjZhL3Jlc291cmNlR3JvdXBzL2NycHRlc3RhcjcwNzUvcHJvdmlkZXJzL01pY3Jvc29mdC5OZXR3b3JrL25ldHdvcmtJbnRlcmZhY2VzL25pYzkzMTc/YXBpLXZlcnNpb249MjAxNi0wOS0wMQ==",
=======
      "RequestUri": "/subscriptions/b52fce95-de5f-4b37-afca-db203a5d0b6a/resourceGroups/crptestar7075/providers/Microsoft.Network/networkInterfaces/nic9317?api-version=2017-03-01",
      "EncodedRequestUri": "L3N1YnNjcmlwdGlvbnMvYjUyZmNlOTUtZGU1Zi00YjM3LWFmY2EtZGIyMDNhNWQwYjZhL3Jlc291cmNlR3JvdXBzL2NycHRlc3RhcjcwNzUvcHJvdmlkZXJzL01pY3Jvc29mdC5OZXR3b3JrL25ldHdvcmtJbnRlcmZhY2VzL25pYzkzMTc/YXBpLXZlcnNpb249MjAxNy0wMy0wMQ==",
>>>>>>> 8e701285
      "RequestMethod": "GET",
      "RequestBody": "",
      "RequestHeaders": {
        "x-ms-client-request-id": [
          "0019fe14-f6d6-48ab-8a3d-8c90f0a06f7e"
        ],
        "accept-language": [
          "en-US"
        ],
        "User-Agent": [
          "FxVersion/4.6.24410.01",
          "Microsoft.Azure.Management.Network.NetworkManagementClient/8.1.2-preview"
        ]
      },
      "ResponseBody": "{\r\n  \"name\": \"nic9317\",\r\n  \"id\": \"/subscriptions/b52fce95-de5f-4b37-afca-db203a5d0b6a/resourceGroups/crptestar7075/providers/Microsoft.Network/networkInterfaces/nic9317\",\r\n  \"etag\": \"W/\\\"0520aafa-f822-4bc5-8b23-240dbefe319b\\\"\",\r\n  \"location\": \"southeastasia\",\r\n  \"tags\": {\r\n    \"key\": \"value\"\r\n  },\r\n  \"properties\": {\r\n    \"provisioningState\": \"Succeeded\",\r\n    \"resourceGuid\": \"706859e5-6ab9-4d86-b982-b552df49387d\",\r\n    \"ipConfigurations\": [\r\n      {\r\n        \"name\": \"ip6687\",\r\n        \"id\": \"/subscriptions/b52fce95-de5f-4b37-afca-db203a5d0b6a/resourceGroups/crptestar7075/providers/Microsoft.Network/networkInterfaces/nic9317/ipConfigurations/ip6687\",\r\n        \"etag\": \"W/\\\"0520aafa-f822-4bc5-8b23-240dbefe319b\\\"\",\r\n        \"properties\": {\r\n          \"provisioningState\": \"Succeeded\",\r\n          \"privateIPAddress\": \"10.0.0.4\",\r\n          \"privateIPAllocationMethod\": \"Dynamic\",\r\n          \"subnet\": {\r\n            \"id\": \"/subscriptions/b52fce95-de5f-4b37-afca-db203a5d0b6a/resourceGroups/crptestar7075/providers/Microsoft.Network/virtualNetworks/vn2389/subnets/sn7161\"\r\n          },\r\n          \"primary\": true,\r\n          \"privateIPAddressVersion\": \"IPv4\"\r\n        }\r\n      }\r\n    ],\r\n    \"dnsSettings\": {\r\n      \"dnsServers\": [],\r\n      \"appliedDnsServers\": [],\r\n      \"internalDomainNameSuffix\": \"kz2lttalc42efjeies0clmhj3b.ix.internal.cloudapp.net\"\r\n    },\r\n    \"enableAcceleratedNetworking\": false,\r\n    \"enableIPForwarding\": false\r\n  },\r\n  \"type\": \"Microsoft.Network/networkInterfaces\"\r\n}",
      "ResponseHeaders": {
        "Content-Type": [
          "application/json; charset=utf-8"
        ],
        "Expires": [
          "-1"
        ],
        "Cache-Control": [
          "no-cache"
        ],
        "Date": [
          "Fri, 27 Jan 2017 09:05:47 GMT"
        ],
        "Pragma": [
          "no-cache"
        ],
        "Transfer-Encoding": [
          "chunked"
        ],
        "ETag": [
          "W/\"0520aafa-f822-4bc5-8b23-240dbefe319b\""
        ],
        "Server": [
          "Microsoft-HTTPAPI/2.0",
          "Microsoft-HTTPAPI/2.0"
        ],
        "Vary": [
          "Accept-Encoding"
        ],
        "x-ms-request-id": [
          "e626e4e6-fb3c-4c4a-a9ef-9ec35e80d982"
        ],
        "Strict-Transport-Security": [
          "max-age=31536000; includeSubDomains"
        ],
        "x-ms-ratelimit-remaining-subscription-reads": [
          "13899"
        ],
        "x-ms-correlation-request-id": [
          "311dec43-0754-49fc-bf6e-fa2aeb01a351"
        ],
        "x-ms-routing-request-id": [
          "WESTUS2:20170127T090548Z:311dec43-0754-49fc-bf6e-fa2aeb01a351"
        ]
      },
      "StatusCode": 200
    },
    {
      "RequestUri": "/subscriptions/b52fce95-de5f-4b37-afca-db203a5d0b6a/resourceGroups/crptestar7075/providers/Microsoft.Compute/virtualMachineScaleSets/vmss3484?api-version=2016-04-30-preview",
      "EncodedRequestUri": "L3N1YnNjcmlwdGlvbnMvYjUyZmNlOTUtZGU1Zi00YjM3LWFmY2EtZGIyMDNhNWQwYjZhL3Jlc291cmNlR3JvdXBzL2NycHRlc3RhcjcwNzUvcHJvdmlkZXJzL01pY3Jvc29mdC5Db21wdXRlL3ZpcnR1YWxNYWNoaW5lU2NhbGVTZXRzL3Ztc3MzNDg0P2FwaS12ZXJzaW9uPTIwMTYtMDQtMzAtcHJldmlldw==",
      "RequestMethod": "PUT",
      "RequestBody": "{\r\n  \"sku\": {\r\n    \"name\": \"Standard_A0\",\r\n    \"capacity\": 2\r\n  },\r\n  \"properties\": {\r\n    \"upgradePolicy\": {\r\n      \"mode\": \"Automatic\"\r\n    },\r\n    \"virtualMachineProfile\": {\r\n      \"osProfile\": {\r\n        \"computerNamePrefix\": \"test\",\r\n        \"adminUsername\": \"Foo12\",\r\n        \"adminPassword\": \"BaR@123crptestar7075\",\r\n        \"customData\": \"Q3VzdG9tIGRhdGE=\"\r\n      },\r\n      \"storageProfile\": {\r\n        \"imageReference\": {\r\n          \"publisher\": \"MicrosoftWindowsServer\",\r\n          \"offer\": \"WindowsServer\",\r\n          \"sku\": \"2012-R2-Datacenter\",\r\n          \"version\": \"4.0.20160617\"\r\n        },\r\n        \"osDisk\": {\r\n          \"name\": \"test\",\r\n          \"caching\": \"None\",\r\n          \"createOption\": \"fromImage\",\r\n          \"vhdContainers\": [\r\n            \"https://crptestar9505.blob.core.windows.net/crptestar7459\"\r\n          ]\r\n        }\r\n      },\r\n      \"networkProfile\": {\r\n        \"networkInterfaceConfigurations\": [\r\n          {\r\n            \"name\": \"vmsstestnetconfig7257\",\r\n            \"properties\": {\r\n              \"primary\": true,\r\n              \"ipConfigurations\": [\r\n                {\r\n                  \"name\": \"vmsstestnetconfig9496\",\r\n                  \"properties\": {\r\n                    \"subnet\": {\r\n                      \"id\": \"/subscriptions/b52fce95-de5f-4b37-afca-db203a5d0b6a/resourceGroups/crptestar7075/providers/Microsoft.Network/virtualNetworks/vn2389/subnets/sn7161\"\r\n                    },\r\n                    \"applicationGatewayBackendAddressPools\": []\r\n                  }\r\n                }\r\n              ]\r\n            }\r\n          }\r\n        ]\r\n      }\r\n    },\r\n    \"overprovision\": false\r\n  },\r\n  \"location\": \"SoutheastAsia\",\r\n  \"tags\": {\r\n    \"RG\": \"rg\",\r\n    \"testTag\": \"1\"\r\n  }\r\n}",
      "RequestHeaders": {
        "Content-Type": [
          "application/json; charset=utf-8"
        ],
        "Content-Length": [
          "1733"
        ],
        "x-ms-client-request-id": [
          "abfb04cc-6e9e-4536-9f90-8b919b438593"
        ],
        "accept-language": [
          "en-US"
        ],
        "User-Agent": [
          "FxVersion/4.6.24410.01",
          "Microsoft.Azure.Management.Compute.ComputeManagementClient/14.0.0-prerelease"
        ]
      },
      "ResponseBody": "{\r\n  \"sku\": {\r\n    \"name\": \"Standard_A0\",\r\n    \"tier\": \"Standard\",\r\n    \"capacity\": 2\r\n  },\r\n  \"properties\": {\r\n    \"upgradePolicy\": {\r\n      \"mode\": \"Automatic\"\r\n    },\r\n    \"virtualMachineProfile\": {\r\n      \"osProfile\": {\r\n        \"computerNamePrefix\": \"test\",\r\n        \"adminUsername\": \"Foo12\",\r\n        \"customData\": \"Q3VzdG9tIGRhdGE=\",\r\n        \"windowsConfiguration\": {\r\n          \"provisionVMAgent\": true,\r\n          \"enableAutomaticUpdates\": true\r\n        },\r\n        \"secrets\": []\r\n      },\r\n      \"storageProfile\": {\r\n        \"osDisk\": {\r\n          \"vhdContainers\": [\r\n            \"https://crptestar9505.blob.core.windows.net/crptestar7459\"\r\n          ],\r\n          \"name\": \"test\",\r\n          \"createOption\": \"FromImage\",\r\n          \"caching\": \"None\"\r\n        },\r\n        \"imageReference\": {\r\n          \"publisher\": \"MicrosoftWindowsServer\",\r\n          \"offer\": \"WindowsServer\",\r\n          \"sku\": \"2012-R2-Datacenter\",\r\n          \"version\": \"4.0.20160617\"\r\n        }\r\n      },\r\n      \"networkProfile\": {\r\n        \"networkInterfaceConfigurations\": [\r\n          {\r\n            \"name\": \"vmsstestnetconfig7257\",\r\n            \"properties\": {\r\n              \"primary\": true,\r\n              \"ipConfigurations\": [\r\n                {\r\n                  \"name\": \"vmsstestnetconfig9496\",\r\n                  \"properties\": {\r\n                    \"subnet\": {\r\n                      \"id\": \"/subscriptions/b52fce95-de5f-4b37-afca-db203a5d0b6a/resourceGroups/crptestar7075/providers/Microsoft.Network/virtualNetworks/vn2389/subnets/sn7161\"\r\n                    }\r\n                  }\r\n                }\r\n              ]\r\n            }\r\n          }\r\n        ]\r\n      }\r\n    },\r\n    \"provisioningState\": \"Creating\",\r\n    \"overprovision\": false,\r\n    \"uniqueId\": \"cab38a6f-aca8-4060-a39b-f0e53bf125c5\"\r\n  },\r\n  \"type\": \"Microsoft.Compute/virtualMachineScaleSets\",\r\n  \"location\": \"southeastasia\",\r\n  \"tags\": {\r\n    \"RG\": \"rg\",\r\n    \"testTag\": \"1\"\r\n  },\r\n  \"id\": \"/subscriptions/b52fce95-de5f-4b37-afca-db203a5d0b6a/resourceGroups/crptestar7075/providers/Microsoft.Compute/virtualMachineScaleSets/vmss3484\",\r\n  \"name\": \"vmss3484\"\r\n}",
      "ResponseHeaders": {
        "Content-Length": [
          "1805"
        ],
        "Content-Type": [
          "application/json; charset=utf-8"
        ],
        "Expires": [
          "-1"
        ],
        "Cache-Control": [
          "no-cache"
        ],
        "Date": [
          "Fri, 27 Jan 2017 09:05:51 GMT"
        ],
        "Pragma": [
          "no-cache"
        ],
        "Server": [
          "Microsoft-HTTPAPI/2.0",
          "Microsoft-HTTPAPI/2.0"
        ],
        "Azure-AsyncOperation": [
          "https://management.azure.com/subscriptions/b52fce95-de5f-4b37-afca-db203a5d0b6a/providers/Microsoft.Compute/locations/southeastasia/operations/6fc3eac9-d7d9-4133-92aa-7ba77c93a8d6?api-version=2016-04-30-preview"
        ],
        "Strict-Transport-Security": [
          "max-age=31536000; includeSubDomains"
        ],
        "x-ms-served-by": [
          "717324cb-1f1d-4272-bc67-c8212549fc96_131291517218121226"
        ],
        "x-ms-request-id": [
          "6fc3eac9-d7d9-4133-92aa-7ba77c93a8d6"
        ],
        "x-ms-ratelimit-remaining-subscription-writes": [
          "1194"
        ],
        "x-ms-correlation-request-id": [
          "8fce1cf2-6588-4c8e-bf68-08d6ed7e44fc"
        ],
        "x-ms-routing-request-id": [
          "WESTUS2:20170127T090551Z:8fce1cf2-6588-4c8e-bf68-08d6ed7e44fc"
        ]
      },
      "StatusCode": 201
    },
    {
      "RequestUri": "/subscriptions/b52fce95-de5f-4b37-afca-db203a5d0b6a/resourceGroups/crptestar7075/providers/Microsoft.Compute/virtualMachineScaleSets/vmss3484?api-version=2016-04-30-preview",
      "EncodedRequestUri": "L3N1YnNjcmlwdGlvbnMvYjUyZmNlOTUtZGU1Zi00YjM3LWFmY2EtZGIyMDNhNWQwYjZhL3Jlc291cmNlR3JvdXBzL2NycHRlc3RhcjcwNzUvcHJvdmlkZXJzL01pY3Jvc29mdC5Db21wdXRlL3ZpcnR1YWxNYWNoaW5lU2NhbGVTZXRzL3Ztc3MzNDg0P2FwaS12ZXJzaW9uPTIwMTYtMDQtMzAtcHJldmlldw==",
      "RequestMethod": "PUT",
      "RequestBody": "{\r\n  \"sku\": {\r\n    \"name\": \"Standard_A1\",\r\n    \"capacity\": 2\r\n  },\r\n  \"properties\": {\r\n    \"upgradePolicy\": {\r\n      \"mode\": \"Automatic\"\r\n    },\r\n    \"virtualMachineProfile\": {\r\n      \"osProfile\": {\r\n        \"computerNamePrefix\": \"test\",\r\n        \"adminUsername\": \"Foo12\",\r\n        \"adminPassword\": \"BaR@123crptestar7075\",\r\n        \"customData\": \"Q3VzdG9tIGRhdGE=\"\r\n      },\r\n      \"storageProfile\": {\r\n        \"imageReference\": {\r\n          \"publisher\": \"MicrosoftWindowsServer\",\r\n          \"offer\": \"WindowsServer\",\r\n          \"sku\": \"2012-R2-Datacenter\",\r\n          \"version\": \"4.0.20160617\"\r\n        },\r\n        \"osDisk\": {\r\n          \"name\": \"test\",\r\n          \"caching\": \"None\",\r\n          \"createOption\": \"fromImage\",\r\n          \"vhdContainers\": [\r\n            \"https://crptestar9505.blob.core.windows.net/crptestar7459\"\r\n          ]\r\n        }\r\n      },\r\n      \"networkProfile\": {\r\n        \"networkInterfaceConfigurations\": [\r\n          {\r\n            \"name\": \"vmsstestnetconfig7257\",\r\n            \"properties\": {\r\n              \"primary\": true,\r\n              \"ipConfigurations\": [\r\n                {\r\n                  \"name\": \"vmsstestnetconfig9496\",\r\n                  \"properties\": {\r\n                    \"subnet\": {\r\n                      \"id\": \"/subscriptions/b52fce95-de5f-4b37-afca-db203a5d0b6a/resourceGroups/crptestar7075/providers/Microsoft.Network/virtualNetworks/vn2389/subnets/sn7161\"\r\n                    },\r\n                    \"applicationGatewayBackendAddressPools\": []\r\n                  }\r\n                }\r\n              ]\r\n            }\r\n          }\r\n        ]\r\n      },\r\n      \"extensionProfile\": {\r\n        \"extensions\": [\r\n          {\r\n            \"name\": \"vmssext01\",\r\n            \"properties\": {\r\n              \"publisher\": \"Microsoft.Compute\",\r\n              \"type\": \"VMAccessAgent\",\r\n              \"typeHandlerVersion\": \"2.0\",\r\n              \"autoUpgradeMinorVersion\": true,\r\n              \"settings\": \"{}\",\r\n              \"protectedSettings\": \"{}\"\r\n            }\r\n          }\r\n        ]\r\n      }\r\n    },\r\n    \"overprovision\": false\r\n  },\r\n  \"location\": \"SoutheastAsia\",\r\n  \"tags\": {\r\n    \"RG\": \"rg\",\r\n    \"testTag\": \"1\"\r\n  }\r\n}",
      "RequestHeaders": {
        "Content-Type": [
          "application/json; charset=utf-8"
        ],
        "Content-Length": [
          "2167"
        ],
        "x-ms-client-request-id": [
          "14377890-66b0-4887-8cda-899a71407a2e"
        ],
        "accept-language": [
          "en-US"
        ],
        "User-Agent": [
          "FxVersion/4.6.24410.01",
          "Microsoft.Azure.Management.Compute.ComputeManagementClient/14.0.0-prerelease"
        ]
      },
      "ResponseBody": "{\r\n  \"sku\": {\r\n    \"name\": \"Standard_A1\",\r\n    \"tier\": \"Standard\",\r\n    \"capacity\": 2\r\n  },\r\n  \"properties\": {\r\n    \"upgradePolicy\": {\r\n      \"mode\": \"Automatic\"\r\n    },\r\n    \"virtualMachineProfile\": {\r\n      \"osProfile\": {\r\n        \"computerNamePrefix\": \"test\",\r\n        \"adminUsername\": \"Foo12\",\r\n        \"customData\": \"Q3VzdG9tIGRhdGE=\",\r\n        \"windowsConfiguration\": {\r\n          \"provisionVMAgent\": true,\r\n          \"enableAutomaticUpdates\": true\r\n        },\r\n        \"secrets\": []\r\n      },\r\n      \"storageProfile\": {\r\n        \"osDisk\": {\r\n          \"vhdContainers\": [\r\n            \"https://crptestar9505.blob.core.windows.net/crptestar7459\"\r\n          ],\r\n          \"name\": \"test\",\r\n          \"createOption\": \"FromImage\",\r\n          \"caching\": \"None\"\r\n        },\r\n        \"imageReference\": {\r\n          \"publisher\": \"MicrosoftWindowsServer\",\r\n          \"offer\": \"WindowsServer\",\r\n          \"sku\": \"2012-R2-Datacenter\",\r\n          \"version\": \"4.0.20160617\"\r\n        }\r\n      },\r\n      \"networkProfile\": {\r\n        \"networkInterfaceConfigurations\": [\r\n          {\r\n            \"name\": \"vmsstestnetconfig7257\",\r\n            \"properties\": {\r\n              \"primary\": true,\r\n              \"ipConfigurations\": [\r\n                {\r\n                  \"name\": \"vmsstestnetconfig9496\",\r\n                  \"properties\": {\r\n                    \"subnet\": {\r\n                      \"id\": \"/subscriptions/b52fce95-de5f-4b37-afca-db203a5d0b6a/resourceGroups/crptestar7075/providers/Microsoft.Network/virtualNetworks/vn2389/subnets/sn7161\"\r\n                    }\r\n                  }\r\n                }\r\n              ]\r\n            }\r\n          }\r\n        ]\r\n      },\r\n      \"extensionProfile\": {\r\n        \"extensions\": [\r\n          {\r\n            \"properties\": {\r\n              \"publisher\": \"Microsoft.Compute\",\r\n              \"type\": \"VMAccessAgent\",\r\n              \"typeHandlerVersion\": \"2.0\",\r\n              \"autoUpgradeMinorVersion\": true,\r\n              \"settings\": \"{}\"\r\n            },\r\n            \"name\": \"vmssext01\"\r\n          }\r\n        ]\r\n      }\r\n    },\r\n    \"provisioningState\": \"Updating\",\r\n    \"overprovision\": false,\r\n    \"uniqueId\": \"cab38a6f-aca8-4060-a39b-f0e53bf125c5\"\r\n  },\r\n  \"type\": \"Microsoft.Compute/virtualMachineScaleSets\",\r\n  \"location\": \"southeastasia\",\r\n  \"tags\": {\r\n    \"RG\": \"rg\",\r\n    \"testTag\": \"1\"\r\n  },\r\n  \"id\": \"/subscriptions/b52fce95-de5f-4b37-afca-db203a5d0b6a/resourceGroups/crptestar7075/providers/Microsoft.Compute/virtualMachineScaleSets/vmss3484\",\r\n  \"name\": \"vmss3484\"\r\n}",
      "ResponseHeaders": {
        "Content-Type": [
          "application/json; charset=utf-8"
        ],
        "Expires": [
          "-1"
        ],
        "Cache-Control": [
          "no-cache"
        ],
        "Date": [
          "Fri, 27 Jan 2017 09:16:59 GMT"
        ],
        "Pragma": [
          "no-cache"
        ],
        "Transfer-Encoding": [
          "chunked"
        ],
        "Server": [
          "Microsoft-HTTPAPI/2.0",
          "Microsoft-HTTPAPI/2.0"
        ],
        "Vary": [
          "Accept-Encoding"
        ],
        "Azure-AsyncOperation": [
          "https://management.azure.com/subscriptions/b52fce95-de5f-4b37-afca-db203a5d0b6a/providers/Microsoft.Compute/locations/southeastasia/operations/3f216b94-e63b-4788-8e81-973c665972d2?api-version=2016-04-30-preview"
        ],
        "Strict-Transport-Security": [
          "max-age=31536000; includeSubDomains"
        ],
        "x-ms-served-by": [
          "717324cb-1f1d-4272-bc67-c8212549fc96_131291517218121226"
        ],
        "x-ms-request-id": [
          "3f216b94-e63b-4788-8e81-973c665972d2"
        ],
        "x-ms-ratelimit-remaining-subscription-writes": [
          "1193"
        ],
        "x-ms-correlation-request-id": [
          "2e848edb-3fba-4e93-9331-28681379c6f5"
        ],
        "x-ms-routing-request-id": [
          "WESTUS2:20170127T091659Z:2e848edb-3fba-4e93-9331-28681379c6f5"
        ]
      },
      "StatusCode": 200
    },
    {
      "RequestUri": "/subscriptions/b52fce95-de5f-4b37-afca-db203a5d0b6a/providers/Microsoft.Compute/locations/southeastasia/operations/6fc3eac9-d7d9-4133-92aa-7ba77c93a8d6?api-version=2016-04-30-preview",
      "EncodedRequestUri": "L3N1YnNjcmlwdGlvbnMvYjUyZmNlOTUtZGU1Zi00YjM3LWFmY2EtZGIyMDNhNWQwYjZhL3Byb3ZpZGVycy9NaWNyb3NvZnQuQ29tcHV0ZS9sb2NhdGlvbnMvc291dGhlYXN0YXNpYS9vcGVyYXRpb25zLzZmYzNlYWM5LWQ3ZDktNDEzMy05MmFhLTdiYTc3YzkzYThkNj9hcGktdmVyc2lvbj0yMDE2LTA0LTMwLXByZXZpZXc=",
      "RequestMethod": "GET",
      "RequestBody": "",
      "RequestHeaders": {
        "User-Agent": [
          "FxVersion/4.6.24410.01",
          "Microsoft.Azure.Management.Compute.ComputeManagementClient/14.0.0-prerelease"
        ]
      },
      "ResponseBody": "{\r\n  \"startTime\": \"2017-01-27T01:05:49.4100846-08:00\",\r\n  \"status\": \"InProgress\",\r\n  \"name\": \"6fc3eac9-d7d9-4133-92aa-7ba77c93a8d6\"\r\n}",
      "ResponseHeaders": {
        "Content-Type": [
          "application/json; charset=utf-8"
        ],
        "Expires": [
          "-1"
        ],
        "Cache-Control": [
          "no-cache"
        ],
        "Date": [
          "Fri, 27 Jan 2017 09:06:21 GMT"
        ],
        "Pragma": [
          "no-cache"
        ],
        "Transfer-Encoding": [
          "chunked"
        ],
        "Server": [
          "Microsoft-HTTPAPI/2.0",
          "Microsoft-HTTPAPI/2.0"
        ],
        "Vary": [
          "Accept-Encoding"
        ],
        "Strict-Transport-Security": [
          "max-age=31536000; includeSubDomains"
        ],
        "x-ms-served-by": [
          "717324cb-1f1d-4272-bc67-c8212549fc96_131291517218121226"
        ],
        "x-ms-request-id": [
          "51c591b3-364b-4552-ba09-a9062556353c"
        ],
        "x-ms-ratelimit-remaining-subscription-reads": [
          "14945"
        ],
        "x-ms-correlation-request-id": [
          "4090e93a-b083-4d51-94ee-0b3b2693a656"
        ],
        "x-ms-routing-request-id": [
          "WESTUS2:20170127T090622Z:4090e93a-b083-4d51-94ee-0b3b2693a656"
        ]
      },
      "StatusCode": 200
    },
    {
      "RequestUri": "/subscriptions/b52fce95-de5f-4b37-afca-db203a5d0b6a/providers/Microsoft.Compute/locations/southeastasia/operations/6fc3eac9-d7d9-4133-92aa-7ba77c93a8d6?api-version=2016-04-30-preview",
      "EncodedRequestUri": "L3N1YnNjcmlwdGlvbnMvYjUyZmNlOTUtZGU1Zi00YjM3LWFmY2EtZGIyMDNhNWQwYjZhL3Byb3ZpZGVycy9NaWNyb3NvZnQuQ29tcHV0ZS9sb2NhdGlvbnMvc291dGhlYXN0YXNpYS9vcGVyYXRpb25zLzZmYzNlYWM5LWQ3ZDktNDEzMy05MmFhLTdiYTc3YzkzYThkNj9hcGktdmVyc2lvbj0yMDE2LTA0LTMwLXByZXZpZXc=",
      "RequestMethod": "GET",
      "RequestBody": "",
      "RequestHeaders": {
        "User-Agent": [
          "FxVersion/4.6.24410.01",
          "Microsoft.Azure.Management.Compute.ComputeManagementClient/14.0.0-prerelease"
        ]
      },
      "ResponseBody": "{\r\n  \"startTime\": \"2017-01-27T01:05:49.4100846-08:00\",\r\n  \"status\": \"InProgress\",\r\n  \"name\": \"6fc3eac9-d7d9-4133-92aa-7ba77c93a8d6\"\r\n}",
      "ResponseHeaders": {
        "Content-Type": [
          "application/json; charset=utf-8"
        ],
        "Expires": [
          "-1"
        ],
        "Cache-Control": [
          "no-cache"
        ],
        "Date": [
          "Fri, 27 Jan 2017 09:06:51 GMT"
        ],
        "Pragma": [
          "no-cache"
        ],
        "Transfer-Encoding": [
          "chunked"
        ],
        "Server": [
          "Microsoft-HTTPAPI/2.0",
          "Microsoft-HTTPAPI/2.0"
        ],
        "Vary": [
          "Accept-Encoding"
        ],
        "Strict-Transport-Security": [
          "max-age=31536000; includeSubDomains"
        ],
        "x-ms-served-by": [
          "717324cb-1f1d-4272-bc67-c8212549fc96_131291517218121226"
        ],
        "x-ms-request-id": [
          "64226542-d017-46a6-bac7-5c794453c02d"
        ],
        "x-ms-ratelimit-remaining-subscription-reads": [
          "14944"
        ],
        "x-ms-correlation-request-id": [
          "7ba1593f-71e6-4e88-ab8f-d7250e7df293"
        ],
        "x-ms-routing-request-id": [
          "WESTUS2:20170127T090652Z:7ba1593f-71e6-4e88-ab8f-d7250e7df293"
        ]
      },
      "StatusCode": 200
    },
    {
      "RequestUri": "/subscriptions/b52fce95-de5f-4b37-afca-db203a5d0b6a/providers/Microsoft.Compute/locations/southeastasia/operations/6fc3eac9-d7d9-4133-92aa-7ba77c93a8d6?api-version=2016-04-30-preview",
      "EncodedRequestUri": "L3N1YnNjcmlwdGlvbnMvYjUyZmNlOTUtZGU1Zi00YjM3LWFmY2EtZGIyMDNhNWQwYjZhL3Byb3ZpZGVycy9NaWNyb3NvZnQuQ29tcHV0ZS9sb2NhdGlvbnMvc291dGhlYXN0YXNpYS9vcGVyYXRpb25zLzZmYzNlYWM5LWQ3ZDktNDEzMy05MmFhLTdiYTc3YzkzYThkNj9hcGktdmVyc2lvbj0yMDE2LTA0LTMwLXByZXZpZXc=",
      "RequestMethod": "GET",
      "RequestBody": "",
      "RequestHeaders": {
        "User-Agent": [
          "FxVersion/4.6.24410.01",
          "Microsoft.Azure.Management.Compute.ComputeManagementClient/14.0.0-prerelease"
        ]
      },
      "ResponseBody": "{\r\n  \"startTime\": \"2017-01-27T01:05:49.4100846-08:00\",\r\n  \"status\": \"InProgress\",\r\n  \"name\": \"6fc3eac9-d7d9-4133-92aa-7ba77c93a8d6\"\r\n}",
      "ResponseHeaders": {
        "Content-Type": [
          "application/json; charset=utf-8"
        ],
        "Expires": [
          "-1"
        ],
        "Cache-Control": [
          "no-cache"
        ],
        "Date": [
          "Fri, 27 Jan 2017 09:07:22 GMT"
        ],
        "Pragma": [
          "no-cache"
        ],
        "Transfer-Encoding": [
          "chunked"
        ],
        "Server": [
          "Microsoft-HTTPAPI/2.0",
          "Microsoft-HTTPAPI/2.0"
        ],
        "Vary": [
          "Accept-Encoding"
        ],
        "Strict-Transport-Security": [
          "max-age=31536000; includeSubDomains"
        ],
        "x-ms-served-by": [
          "717324cb-1f1d-4272-bc67-c8212549fc96_131291517218121226"
        ],
        "x-ms-request-id": [
          "0c0fabf6-414f-4fc2-8e88-cb59ab0166d3"
        ],
        "x-ms-ratelimit-remaining-subscription-reads": [
          "14943"
        ],
        "x-ms-correlation-request-id": [
          "e23420e3-93cf-4b28-8a39-6ec8c59af0ef"
        ],
        "x-ms-routing-request-id": [
          "WESTUS2:20170127T090722Z:e23420e3-93cf-4b28-8a39-6ec8c59af0ef"
        ]
      },
      "StatusCode": 200
    },
    {
      "RequestUri": "/subscriptions/b52fce95-de5f-4b37-afca-db203a5d0b6a/providers/Microsoft.Compute/locations/southeastasia/operations/6fc3eac9-d7d9-4133-92aa-7ba77c93a8d6?api-version=2016-04-30-preview",
      "EncodedRequestUri": "L3N1YnNjcmlwdGlvbnMvYjUyZmNlOTUtZGU1Zi00YjM3LWFmY2EtZGIyMDNhNWQwYjZhL3Byb3ZpZGVycy9NaWNyb3NvZnQuQ29tcHV0ZS9sb2NhdGlvbnMvc291dGhlYXN0YXNpYS9vcGVyYXRpb25zLzZmYzNlYWM5LWQ3ZDktNDEzMy05MmFhLTdiYTc3YzkzYThkNj9hcGktdmVyc2lvbj0yMDE2LTA0LTMwLXByZXZpZXc=",
      "RequestMethod": "GET",
      "RequestBody": "",
      "RequestHeaders": {
        "User-Agent": [
          "FxVersion/4.6.24410.01",
          "Microsoft.Azure.Management.Compute.ComputeManagementClient/14.0.0-prerelease"
        ]
      },
      "ResponseBody": "{\r\n  \"startTime\": \"2017-01-27T01:05:49.4100846-08:00\",\r\n  \"status\": \"InProgress\",\r\n  \"name\": \"6fc3eac9-d7d9-4133-92aa-7ba77c93a8d6\"\r\n}",
      "ResponseHeaders": {
        "Content-Type": [
          "application/json; charset=utf-8"
        ],
        "Expires": [
          "-1"
        ],
        "Cache-Control": [
          "no-cache"
        ],
        "Date": [
          "Fri, 27 Jan 2017 09:07:52 GMT"
        ],
        "Pragma": [
          "no-cache"
        ],
        "Transfer-Encoding": [
          "chunked"
        ],
        "Server": [
          "Microsoft-HTTPAPI/2.0",
          "Microsoft-HTTPAPI/2.0"
        ],
        "Vary": [
          "Accept-Encoding"
        ],
        "Strict-Transport-Security": [
          "max-age=31536000; includeSubDomains"
        ],
        "x-ms-served-by": [
          "717324cb-1f1d-4272-bc67-c8212549fc96_131291517218121226"
        ],
        "x-ms-request-id": [
          "a0d564f9-a295-4bc3-b753-2f10ad1e1c82"
        ],
        "x-ms-ratelimit-remaining-subscription-reads": [
          "14942"
        ],
        "x-ms-correlation-request-id": [
          "d519b7dd-19d6-4f1d-91bf-29f3f3891967"
        ],
        "x-ms-routing-request-id": [
          "WESTUS2:20170127T090753Z:d519b7dd-19d6-4f1d-91bf-29f3f3891967"
        ]
      },
      "StatusCode": 200
    },
    {
      "RequestUri": "/subscriptions/b52fce95-de5f-4b37-afca-db203a5d0b6a/providers/Microsoft.Compute/locations/southeastasia/operations/6fc3eac9-d7d9-4133-92aa-7ba77c93a8d6?api-version=2016-04-30-preview",
      "EncodedRequestUri": "L3N1YnNjcmlwdGlvbnMvYjUyZmNlOTUtZGU1Zi00YjM3LWFmY2EtZGIyMDNhNWQwYjZhL3Byb3ZpZGVycy9NaWNyb3NvZnQuQ29tcHV0ZS9sb2NhdGlvbnMvc291dGhlYXN0YXNpYS9vcGVyYXRpb25zLzZmYzNlYWM5LWQ3ZDktNDEzMy05MmFhLTdiYTc3YzkzYThkNj9hcGktdmVyc2lvbj0yMDE2LTA0LTMwLXByZXZpZXc=",
      "RequestMethod": "GET",
      "RequestBody": "",
      "RequestHeaders": {
        "User-Agent": [
          "FxVersion/4.6.24410.01",
          "Microsoft.Azure.Management.Compute.ComputeManagementClient/14.0.0-prerelease"
        ]
      },
      "ResponseBody": "{\r\n  \"startTime\": \"2017-01-27T01:05:49.4100846-08:00\",\r\n  \"status\": \"InProgress\",\r\n  \"name\": \"6fc3eac9-d7d9-4133-92aa-7ba77c93a8d6\"\r\n}",
      "ResponseHeaders": {
        "Content-Type": [
          "application/json; charset=utf-8"
        ],
        "Expires": [
          "-1"
        ],
        "Cache-Control": [
          "no-cache"
        ],
        "Date": [
          "Fri, 27 Jan 2017 09:08:22 GMT"
        ],
        "Pragma": [
          "no-cache"
        ],
        "Transfer-Encoding": [
          "chunked"
        ],
        "Server": [
          "Microsoft-HTTPAPI/2.0",
          "Microsoft-HTTPAPI/2.0"
        ],
        "Vary": [
          "Accept-Encoding"
        ],
        "Strict-Transport-Security": [
          "max-age=31536000; includeSubDomains"
        ],
        "x-ms-served-by": [
          "717324cb-1f1d-4272-bc67-c8212549fc96_131291517218121226"
        ],
        "x-ms-request-id": [
          "6dd6d582-f46e-4274-bfa2-0557284f26dc"
        ],
        "x-ms-ratelimit-remaining-subscription-reads": [
          "14941"
        ],
        "x-ms-correlation-request-id": [
          "7429ec13-1650-4f2e-a2d3-f5930933b50e"
        ],
        "x-ms-routing-request-id": [
          "WESTUS2:20170127T090823Z:7429ec13-1650-4f2e-a2d3-f5930933b50e"
        ]
      },
      "StatusCode": 200
    },
    {
      "RequestUri": "/subscriptions/b52fce95-de5f-4b37-afca-db203a5d0b6a/providers/Microsoft.Compute/locations/southeastasia/operations/6fc3eac9-d7d9-4133-92aa-7ba77c93a8d6?api-version=2016-04-30-preview",
      "EncodedRequestUri": "L3N1YnNjcmlwdGlvbnMvYjUyZmNlOTUtZGU1Zi00YjM3LWFmY2EtZGIyMDNhNWQwYjZhL3Byb3ZpZGVycy9NaWNyb3NvZnQuQ29tcHV0ZS9sb2NhdGlvbnMvc291dGhlYXN0YXNpYS9vcGVyYXRpb25zLzZmYzNlYWM5LWQ3ZDktNDEzMy05MmFhLTdiYTc3YzkzYThkNj9hcGktdmVyc2lvbj0yMDE2LTA0LTMwLXByZXZpZXc=",
      "RequestMethod": "GET",
      "RequestBody": "",
      "RequestHeaders": {
        "User-Agent": [
          "FxVersion/4.6.24410.01",
          "Microsoft.Azure.Management.Compute.ComputeManagementClient/14.0.0-prerelease"
        ]
      },
      "ResponseBody": "{\r\n  \"startTime\": \"2017-01-27T01:05:49.4100846-08:00\",\r\n  \"status\": \"InProgress\",\r\n  \"name\": \"6fc3eac9-d7d9-4133-92aa-7ba77c93a8d6\"\r\n}",
      "ResponseHeaders": {
        "Content-Type": [
          "application/json; charset=utf-8"
        ],
        "Expires": [
          "-1"
        ],
        "Cache-Control": [
          "no-cache"
        ],
        "Date": [
          "Fri, 27 Jan 2017 09:08:53 GMT"
        ],
        "Pragma": [
          "no-cache"
        ],
        "Transfer-Encoding": [
          "chunked"
        ],
        "Server": [
          "Microsoft-HTTPAPI/2.0",
          "Microsoft-HTTPAPI/2.0"
        ],
        "Vary": [
          "Accept-Encoding"
        ],
        "Strict-Transport-Security": [
          "max-age=31536000; includeSubDomains"
        ],
        "x-ms-served-by": [
          "717324cb-1f1d-4272-bc67-c8212549fc96_131291517218121226"
        ],
        "x-ms-request-id": [
          "77d197a5-081a-46a4-ae9e-0dcb000e3ccf"
        ],
        "x-ms-ratelimit-remaining-subscription-reads": [
          "14940"
        ],
        "x-ms-correlation-request-id": [
          "80946046-9207-40b3-9db6-470b1ec9d6fe"
        ],
        "x-ms-routing-request-id": [
          "WESTUS2:20170127T090853Z:80946046-9207-40b3-9db6-470b1ec9d6fe"
        ]
      },
      "StatusCode": 200
    },
    {
      "RequestUri": "/subscriptions/b52fce95-de5f-4b37-afca-db203a5d0b6a/providers/Microsoft.Compute/locations/southeastasia/operations/6fc3eac9-d7d9-4133-92aa-7ba77c93a8d6?api-version=2016-04-30-preview",
      "EncodedRequestUri": "L3N1YnNjcmlwdGlvbnMvYjUyZmNlOTUtZGU1Zi00YjM3LWFmY2EtZGIyMDNhNWQwYjZhL3Byb3ZpZGVycy9NaWNyb3NvZnQuQ29tcHV0ZS9sb2NhdGlvbnMvc291dGhlYXN0YXNpYS9vcGVyYXRpb25zLzZmYzNlYWM5LWQ3ZDktNDEzMy05MmFhLTdiYTc3YzkzYThkNj9hcGktdmVyc2lvbj0yMDE2LTA0LTMwLXByZXZpZXc=",
      "RequestMethod": "GET",
      "RequestBody": "",
      "RequestHeaders": {
        "User-Agent": [
          "FxVersion/4.6.24410.01",
          "Microsoft.Azure.Management.Compute.ComputeManagementClient/14.0.0-prerelease"
        ]
      },
      "ResponseBody": "{\r\n  \"startTime\": \"2017-01-27T01:05:49.4100846-08:00\",\r\n  \"status\": \"InProgress\",\r\n  \"name\": \"6fc3eac9-d7d9-4133-92aa-7ba77c93a8d6\"\r\n}",
      "ResponseHeaders": {
        "Content-Type": [
          "application/json; charset=utf-8"
        ],
        "Expires": [
          "-1"
        ],
        "Cache-Control": [
          "no-cache"
        ],
        "Date": [
          "Fri, 27 Jan 2017 09:09:22 GMT"
        ],
        "Pragma": [
          "no-cache"
        ],
        "Transfer-Encoding": [
          "chunked"
        ],
        "Server": [
          "Microsoft-HTTPAPI/2.0",
          "Microsoft-HTTPAPI/2.0"
        ],
        "Vary": [
          "Accept-Encoding"
        ],
        "Strict-Transport-Security": [
          "max-age=31536000; includeSubDomains"
        ],
        "x-ms-served-by": [
          "717324cb-1f1d-4272-bc67-c8212549fc96_131291517218121226"
        ],
        "x-ms-request-id": [
          "ce16924c-a812-4847-a6dd-a56a17b867ef"
        ],
        "x-ms-ratelimit-remaining-subscription-reads": [
          "14939"
        ],
        "x-ms-correlation-request-id": [
          "fde1685d-24b4-4bb9-a01f-a63711861d61"
        ],
        "x-ms-routing-request-id": [
          "WESTUS2:20170127T090923Z:fde1685d-24b4-4bb9-a01f-a63711861d61"
        ]
      },
      "StatusCode": 200
    },
    {
      "RequestUri": "/subscriptions/b52fce95-de5f-4b37-afca-db203a5d0b6a/providers/Microsoft.Compute/locations/southeastasia/operations/6fc3eac9-d7d9-4133-92aa-7ba77c93a8d6?api-version=2016-04-30-preview",
      "EncodedRequestUri": "L3N1YnNjcmlwdGlvbnMvYjUyZmNlOTUtZGU1Zi00YjM3LWFmY2EtZGIyMDNhNWQwYjZhL3Byb3ZpZGVycy9NaWNyb3NvZnQuQ29tcHV0ZS9sb2NhdGlvbnMvc291dGhlYXN0YXNpYS9vcGVyYXRpb25zLzZmYzNlYWM5LWQ3ZDktNDEzMy05MmFhLTdiYTc3YzkzYThkNj9hcGktdmVyc2lvbj0yMDE2LTA0LTMwLXByZXZpZXc=",
      "RequestMethod": "GET",
      "RequestBody": "",
      "RequestHeaders": {
        "User-Agent": [
          "FxVersion/4.6.24410.01",
          "Microsoft.Azure.Management.Compute.ComputeManagementClient/14.0.0-prerelease"
        ]
      },
      "ResponseBody": "{\r\n  \"startTime\": \"2017-01-27T01:05:49.4100846-08:00\",\r\n  \"status\": \"InProgress\",\r\n  \"name\": \"6fc3eac9-d7d9-4133-92aa-7ba77c93a8d6\"\r\n}",
      "ResponseHeaders": {
        "Content-Type": [
          "application/json; charset=utf-8"
        ],
        "Expires": [
          "-1"
        ],
        "Cache-Control": [
          "no-cache"
        ],
        "Date": [
          "Fri, 27 Jan 2017 09:09:53 GMT"
        ],
        "Pragma": [
          "no-cache"
        ],
        "Transfer-Encoding": [
          "chunked"
        ],
        "Server": [
          "Microsoft-HTTPAPI/2.0",
          "Microsoft-HTTPAPI/2.0"
        ],
        "Vary": [
          "Accept-Encoding"
        ],
        "Strict-Transport-Security": [
          "max-age=31536000; includeSubDomains"
        ],
        "x-ms-served-by": [
          "717324cb-1f1d-4272-bc67-c8212549fc96_131291517218121226"
        ],
        "x-ms-request-id": [
          "0f9897e2-af1f-4c65-995e-959c9670146d"
        ],
        "x-ms-ratelimit-remaining-subscription-reads": [
          "14938"
        ],
        "x-ms-correlation-request-id": [
          "dcadfae3-82f2-4e14-b8a0-7fff58477c17"
        ],
        "x-ms-routing-request-id": [
          "WESTUS2:20170127T090953Z:dcadfae3-82f2-4e14-b8a0-7fff58477c17"
        ]
      },
      "StatusCode": 200
    },
    {
      "RequestUri": "/subscriptions/b52fce95-de5f-4b37-afca-db203a5d0b6a/providers/Microsoft.Compute/locations/southeastasia/operations/6fc3eac9-d7d9-4133-92aa-7ba77c93a8d6?api-version=2016-04-30-preview",
      "EncodedRequestUri": "L3N1YnNjcmlwdGlvbnMvYjUyZmNlOTUtZGU1Zi00YjM3LWFmY2EtZGIyMDNhNWQwYjZhL3Byb3ZpZGVycy9NaWNyb3NvZnQuQ29tcHV0ZS9sb2NhdGlvbnMvc291dGhlYXN0YXNpYS9vcGVyYXRpb25zLzZmYzNlYWM5LWQ3ZDktNDEzMy05MmFhLTdiYTc3YzkzYThkNj9hcGktdmVyc2lvbj0yMDE2LTA0LTMwLXByZXZpZXc=",
      "RequestMethod": "GET",
      "RequestBody": "",
      "RequestHeaders": {
        "User-Agent": [
          "FxVersion/4.6.24410.01",
          "Microsoft.Azure.Management.Compute.ComputeManagementClient/14.0.0-prerelease"
        ]
      },
      "ResponseBody": "{\r\n  \"startTime\": \"2017-01-27T01:05:49.4100846-08:00\",\r\n  \"status\": \"InProgress\",\r\n  \"name\": \"6fc3eac9-d7d9-4133-92aa-7ba77c93a8d6\"\r\n}",
      "ResponseHeaders": {
        "Content-Type": [
          "application/json; charset=utf-8"
        ],
        "Expires": [
          "-1"
        ],
        "Cache-Control": [
          "no-cache"
        ],
        "Date": [
          "Fri, 27 Jan 2017 09:10:23 GMT"
        ],
        "Pragma": [
          "no-cache"
        ],
        "Transfer-Encoding": [
          "chunked"
        ],
        "Server": [
          "Microsoft-HTTPAPI/2.0",
          "Microsoft-HTTPAPI/2.0"
        ],
        "Vary": [
          "Accept-Encoding"
        ],
        "Strict-Transport-Security": [
          "max-age=31536000; includeSubDomains"
        ],
        "x-ms-served-by": [
          "717324cb-1f1d-4272-bc67-c8212549fc96_131291517218121226"
        ],
        "x-ms-request-id": [
          "819eb312-0b15-45ea-b74a-6efe30435566"
        ],
        "x-ms-ratelimit-remaining-subscription-reads": [
          "14937"
        ],
        "x-ms-correlation-request-id": [
          "d5697189-c7ad-429b-9236-daedbe29b26a"
        ],
        "x-ms-routing-request-id": [
          "WESTUS2:20170127T091024Z:d5697189-c7ad-429b-9236-daedbe29b26a"
        ]
      },
      "StatusCode": 200
    },
    {
      "RequestUri": "/subscriptions/b52fce95-de5f-4b37-afca-db203a5d0b6a/providers/Microsoft.Compute/locations/southeastasia/operations/6fc3eac9-d7d9-4133-92aa-7ba77c93a8d6?api-version=2016-04-30-preview",
      "EncodedRequestUri": "L3N1YnNjcmlwdGlvbnMvYjUyZmNlOTUtZGU1Zi00YjM3LWFmY2EtZGIyMDNhNWQwYjZhL3Byb3ZpZGVycy9NaWNyb3NvZnQuQ29tcHV0ZS9sb2NhdGlvbnMvc291dGhlYXN0YXNpYS9vcGVyYXRpb25zLzZmYzNlYWM5LWQ3ZDktNDEzMy05MmFhLTdiYTc3YzkzYThkNj9hcGktdmVyc2lvbj0yMDE2LTA0LTMwLXByZXZpZXc=",
      "RequestMethod": "GET",
      "RequestBody": "",
      "RequestHeaders": {
        "User-Agent": [
          "FxVersion/4.6.24410.01",
          "Microsoft.Azure.Management.Compute.ComputeManagementClient/14.0.0-prerelease"
        ]
      },
      "ResponseBody": "{\r\n  \"startTime\": \"2017-01-27T01:05:49.4100846-08:00\",\r\n  \"status\": \"InProgress\",\r\n  \"name\": \"6fc3eac9-d7d9-4133-92aa-7ba77c93a8d6\"\r\n}",
      "ResponseHeaders": {
        "Content-Type": [
          "application/json; charset=utf-8"
        ],
        "Expires": [
          "-1"
        ],
        "Cache-Control": [
          "no-cache"
        ],
        "Date": [
          "Fri, 27 Jan 2017 09:10:53 GMT"
        ],
        "Pragma": [
          "no-cache"
        ],
        "Transfer-Encoding": [
          "chunked"
        ],
        "Server": [
          "Microsoft-HTTPAPI/2.0",
          "Microsoft-HTTPAPI/2.0"
        ],
        "Vary": [
          "Accept-Encoding"
        ],
        "Strict-Transport-Security": [
          "max-age=31536000; includeSubDomains"
        ],
        "x-ms-served-by": [
          "717324cb-1f1d-4272-bc67-c8212549fc96_131291517218121226"
        ],
        "x-ms-request-id": [
          "41824baa-7d0c-4a07-b08b-a5fc4459784e"
        ],
        "x-ms-ratelimit-remaining-subscription-reads": [
          "14936"
        ],
        "x-ms-correlation-request-id": [
          "6252b2da-34cd-453c-bfac-83f9a141e7dc"
        ],
        "x-ms-routing-request-id": [
          "WESTUS2:20170127T091054Z:6252b2da-34cd-453c-bfac-83f9a141e7dc"
        ]
      },
      "StatusCode": 200
    },
    {
      "RequestUri": "/subscriptions/b52fce95-de5f-4b37-afca-db203a5d0b6a/providers/Microsoft.Compute/locations/southeastasia/operations/6fc3eac9-d7d9-4133-92aa-7ba77c93a8d6?api-version=2016-04-30-preview",
      "EncodedRequestUri": "L3N1YnNjcmlwdGlvbnMvYjUyZmNlOTUtZGU1Zi00YjM3LWFmY2EtZGIyMDNhNWQwYjZhL3Byb3ZpZGVycy9NaWNyb3NvZnQuQ29tcHV0ZS9sb2NhdGlvbnMvc291dGhlYXN0YXNpYS9vcGVyYXRpb25zLzZmYzNlYWM5LWQ3ZDktNDEzMy05MmFhLTdiYTc3YzkzYThkNj9hcGktdmVyc2lvbj0yMDE2LTA0LTMwLXByZXZpZXc=",
      "RequestMethod": "GET",
      "RequestBody": "",
      "RequestHeaders": {
        "User-Agent": [
          "FxVersion/4.6.24410.01",
          "Microsoft.Azure.Management.Compute.ComputeManagementClient/14.0.0-prerelease"
        ]
      },
      "ResponseBody": "{\r\n  \"startTime\": \"2017-01-27T01:05:49.4100846-08:00\",\r\n  \"status\": \"InProgress\",\r\n  \"name\": \"6fc3eac9-d7d9-4133-92aa-7ba77c93a8d6\"\r\n}",
      "ResponseHeaders": {
        "Content-Type": [
          "application/json; charset=utf-8"
        ],
        "Expires": [
          "-1"
        ],
        "Cache-Control": [
          "no-cache"
        ],
        "Date": [
          "Fri, 27 Jan 2017 09:11:24 GMT"
        ],
        "Pragma": [
          "no-cache"
        ],
        "Transfer-Encoding": [
          "chunked"
        ],
        "Server": [
          "Microsoft-HTTPAPI/2.0",
          "Microsoft-HTTPAPI/2.0"
        ],
        "Vary": [
          "Accept-Encoding"
        ],
        "Strict-Transport-Security": [
          "max-age=31536000; includeSubDomains"
        ],
        "x-ms-served-by": [
          "717324cb-1f1d-4272-bc67-c8212549fc96_131291517218121226"
        ],
        "x-ms-request-id": [
          "6a1578a8-3192-459d-b0ff-870b37a63e0a"
        ],
        "x-ms-ratelimit-remaining-subscription-reads": [
          "14935"
        ],
        "x-ms-correlation-request-id": [
          "a3a70b99-468d-42b3-9bb6-1285bc87d43f"
        ],
        "x-ms-routing-request-id": [
          "WESTUS2:20170127T091124Z:a3a70b99-468d-42b3-9bb6-1285bc87d43f"
        ]
      },
      "StatusCode": 200
    },
    {
      "RequestUri": "/subscriptions/b52fce95-de5f-4b37-afca-db203a5d0b6a/providers/Microsoft.Compute/locations/southeastasia/operations/6fc3eac9-d7d9-4133-92aa-7ba77c93a8d6?api-version=2016-04-30-preview",
      "EncodedRequestUri": "L3N1YnNjcmlwdGlvbnMvYjUyZmNlOTUtZGU1Zi00YjM3LWFmY2EtZGIyMDNhNWQwYjZhL3Byb3ZpZGVycy9NaWNyb3NvZnQuQ29tcHV0ZS9sb2NhdGlvbnMvc291dGhlYXN0YXNpYS9vcGVyYXRpb25zLzZmYzNlYWM5LWQ3ZDktNDEzMy05MmFhLTdiYTc3YzkzYThkNj9hcGktdmVyc2lvbj0yMDE2LTA0LTMwLXByZXZpZXc=",
      "RequestMethod": "GET",
      "RequestBody": "",
      "RequestHeaders": {
        "User-Agent": [
          "FxVersion/4.6.24410.01",
          "Microsoft.Azure.Management.Compute.ComputeManagementClient/14.0.0-prerelease"
        ]
      },
      "ResponseBody": "{\r\n  \"startTime\": \"2017-01-27T01:05:49.4100846-08:00\",\r\n  \"status\": \"InProgress\",\r\n  \"name\": \"6fc3eac9-d7d9-4133-92aa-7ba77c93a8d6\"\r\n}",
      "ResponseHeaders": {
        "Content-Type": [
          "application/json; charset=utf-8"
        ],
        "Expires": [
          "-1"
        ],
        "Cache-Control": [
          "no-cache"
        ],
        "Date": [
          "Fri, 27 Jan 2017 09:11:54 GMT"
        ],
        "Pragma": [
          "no-cache"
        ],
        "Transfer-Encoding": [
          "chunked"
        ],
        "Server": [
          "Microsoft-HTTPAPI/2.0",
          "Microsoft-HTTPAPI/2.0"
        ],
        "Vary": [
          "Accept-Encoding"
        ],
        "Strict-Transport-Security": [
          "max-age=31536000; includeSubDomains"
        ],
        "x-ms-served-by": [
          "717324cb-1f1d-4272-bc67-c8212549fc96_131291517218121226"
        ],
        "x-ms-request-id": [
          "c7b33ba7-051f-4dec-804f-edfa41bd9210"
        ],
        "x-ms-ratelimit-remaining-subscription-reads": [
          "14934"
        ],
        "x-ms-correlation-request-id": [
          "508e181a-1fcc-4e3b-ad8e-cb4aed95bf4c"
        ],
        "x-ms-routing-request-id": [
          "WESTUS2:20170127T091154Z:508e181a-1fcc-4e3b-ad8e-cb4aed95bf4c"
        ]
      },
      "StatusCode": 200
    },
    {
      "RequestUri": "/subscriptions/b52fce95-de5f-4b37-afca-db203a5d0b6a/providers/Microsoft.Compute/locations/southeastasia/operations/6fc3eac9-d7d9-4133-92aa-7ba77c93a8d6?api-version=2016-04-30-preview",
      "EncodedRequestUri": "L3N1YnNjcmlwdGlvbnMvYjUyZmNlOTUtZGU1Zi00YjM3LWFmY2EtZGIyMDNhNWQwYjZhL3Byb3ZpZGVycy9NaWNyb3NvZnQuQ29tcHV0ZS9sb2NhdGlvbnMvc291dGhlYXN0YXNpYS9vcGVyYXRpb25zLzZmYzNlYWM5LWQ3ZDktNDEzMy05MmFhLTdiYTc3YzkzYThkNj9hcGktdmVyc2lvbj0yMDE2LTA0LTMwLXByZXZpZXc=",
      "RequestMethod": "GET",
      "RequestBody": "",
      "RequestHeaders": {
        "User-Agent": [
          "FxVersion/4.6.24410.01",
          "Microsoft.Azure.Management.Compute.ComputeManagementClient/14.0.0-prerelease"
        ]
      },
      "ResponseBody": "{\r\n  \"startTime\": \"2017-01-27T01:05:49.4100846-08:00\",\r\n  \"status\": \"InProgress\",\r\n  \"name\": \"6fc3eac9-d7d9-4133-92aa-7ba77c93a8d6\"\r\n}",
      "ResponseHeaders": {
        "Content-Type": [
          "application/json; charset=utf-8"
        ],
        "Expires": [
          "-1"
        ],
        "Cache-Control": [
          "no-cache"
        ],
        "Date": [
          "Fri, 27 Jan 2017 09:12:24 GMT"
        ],
        "Pragma": [
          "no-cache"
        ],
        "Transfer-Encoding": [
          "chunked"
        ],
        "Server": [
          "Microsoft-HTTPAPI/2.0",
          "Microsoft-HTTPAPI/2.0"
        ],
        "Vary": [
          "Accept-Encoding"
        ],
        "Strict-Transport-Security": [
          "max-age=31536000; includeSubDomains"
        ],
        "x-ms-served-by": [
          "717324cb-1f1d-4272-bc67-c8212549fc96_131291517218121226"
        ],
        "x-ms-request-id": [
          "dacdb2dc-6091-41ab-b9d5-67c4ba9f6b1f"
        ],
        "x-ms-ratelimit-remaining-subscription-reads": [
          "14933"
        ],
        "x-ms-correlation-request-id": [
          "416d5fcf-a64f-4cb5-8e25-14c8696425f8"
        ],
        "x-ms-routing-request-id": [
          "WESTUS2:20170127T091224Z:416d5fcf-a64f-4cb5-8e25-14c8696425f8"
        ]
      },
      "StatusCode": 200
    },
    {
      "RequestUri": "/subscriptions/b52fce95-de5f-4b37-afca-db203a5d0b6a/providers/Microsoft.Compute/locations/southeastasia/operations/6fc3eac9-d7d9-4133-92aa-7ba77c93a8d6?api-version=2016-04-30-preview",
      "EncodedRequestUri": "L3N1YnNjcmlwdGlvbnMvYjUyZmNlOTUtZGU1Zi00YjM3LWFmY2EtZGIyMDNhNWQwYjZhL3Byb3ZpZGVycy9NaWNyb3NvZnQuQ29tcHV0ZS9sb2NhdGlvbnMvc291dGhlYXN0YXNpYS9vcGVyYXRpb25zLzZmYzNlYWM5LWQ3ZDktNDEzMy05MmFhLTdiYTc3YzkzYThkNj9hcGktdmVyc2lvbj0yMDE2LTA0LTMwLXByZXZpZXc=",
      "RequestMethod": "GET",
      "RequestBody": "",
      "RequestHeaders": {
        "User-Agent": [
          "FxVersion/4.6.24410.01",
          "Microsoft.Azure.Management.Compute.ComputeManagementClient/14.0.0-prerelease"
        ]
      },
      "ResponseBody": "{\r\n  \"startTime\": \"2017-01-27T01:05:49.4100846-08:00\",\r\n  \"status\": \"InProgress\",\r\n  \"name\": \"6fc3eac9-d7d9-4133-92aa-7ba77c93a8d6\"\r\n}",
      "ResponseHeaders": {
        "Content-Type": [
          "application/json; charset=utf-8"
        ],
        "Expires": [
          "-1"
        ],
        "Cache-Control": [
          "no-cache"
        ],
        "Date": [
          "Fri, 27 Jan 2017 09:12:54 GMT"
        ],
        "Pragma": [
          "no-cache"
        ],
        "Transfer-Encoding": [
          "chunked"
        ],
        "Server": [
          "Microsoft-HTTPAPI/2.0",
          "Microsoft-HTTPAPI/2.0"
        ],
        "Vary": [
          "Accept-Encoding"
        ],
        "Strict-Transport-Security": [
          "max-age=31536000; includeSubDomains"
        ],
        "x-ms-served-by": [
          "717324cb-1f1d-4272-bc67-c8212549fc96_131291517218121226"
        ],
        "x-ms-request-id": [
          "5dcbf3e0-49d9-4600-a9be-d3703c1aefa6"
        ],
        "x-ms-ratelimit-remaining-subscription-reads": [
          "14932"
        ],
        "x-ms-correlation-request-id": [
          "baa9efa2-40da-4fa6-9226-3bfb8cbf9491"
        ],
        "x-ms-routing-request-id": [
          "WESTUS2:20170127T091255Z:baa9efa2-40da-4fa6-9226-3bfb8cbf9491"
        ]
      },
      "StatusCode": 200
    },
    {
      "RequestUri": "/subscriptions/b52fce95-de5f-4b37-afca-db203a5d0b6a/providers/Microsoft.Compute/locations/southeastasia/operations/6fc3eac9-d7d9-4133-92aa-7ba77c93a8d6?api-version=2016-04-30-preview",
      "EncodedRequestUri": "L3N1YnNjcmlwdGlvbnMvYjUyZmNlOTUtZGU1Zi00YjM3LWFmY2EtZGIyMDNhNWQwYjZhL3Byb3ZpZGVycy9NaWNyb3NvZnQuQ29tcHV0ZS9sb2NhdGlvbnMvc291dGhlYXN0YXNpYS9vcGVyYXRpb25zLzZmYzNlYWM5LWQ3ZDktNDEzMy05MmFhLTdiYTc3YzkzYThkNj9hcGktdmVyc2lvbj0yMDE2LTA0LTMwLXByZXZpZXc=",
      "RequestMethod": "GET",
      "RequestBody": "",
      "RequestHeaders": {
        "User-Agent": [
          "FxVersion/4.6.24410.01",
          "Microsoft.Azure.Management.Compute.ComputeManagementClient/14.0.0-prerelease"
        ]
      },
      "ResponseBody": "{\r\n  \"startTime\": \"2017-01-27T01:05:49.4100846-08:00\",\r\n  \"status\": \"InProgress\",\r\n  \"name\": \"6fc3eac9-d7d9-4133-92aa-7ba77c93a8d6\"\r\n}",
      "ResponseHeaders": {
        "Content-Type": [
          "application/json; charset=utf-8"
        ],
        "Expires": [
          "-1"
        ],
        "Cache-Control": [
          "no-cache"
        ],
        "Date": [
          "Fri, 27 Jan 2017 09:13:25 GMT"
        ],
        "Pragma": [
          "no-cache"
        ],
        "Transfer-Encoding": [
          "chunked"
        ],
        "Server": [
          "Microsoft-HTTPAPI/2.0",
          "Microsoft-HTTPAPI/2.0"
        ],
        "Vary": [
          "Accept-Encoding"
        ],
        "Strict-Transport-Security": [
          "max-age=31536000; includeSubDomains"
        ],
        "x-ms-served-by": [
          "717324cb-1f1d-4272-bc67-c8212549fc96_131291517218121226"
        ],
        "x-ms-request-id": [
          "df43d781-0e18-4e9a-82c2-0430221cc36a"
        ],
        "x-ms-ratelimit-remaining-subscription-reads": [
          "14931"
        ],
        "x-ms-correlation-request-id": [
          "e8f337eb-3864-46e8-98d7-dbdf525cb667"
        ],
        "x-ms-routing-request-id": [
          "WESTUS2:20170127T091325Z:e8f337eb-3864-46e8-98d7-dbdf525cb667"
        ]
      },
      "StatusCode": 200
    },
    {
      "RequestUri": "/subscriptions/b52fce95-de5f-4b37-afca-db203a5d0b6a/providers/Microsoft.Compute/locations/southeastasia/operations/6fc3eac9-d7d9-4133-92aa-7ba77c93a8d6?api-version=2016-04-30-preview",
      "EncodedRequestUri": "L3N1YnNjcmlwdGlvbnMvYjUyZmNlOTUtZGU1Zi00YjM3LWFmY2EtZGIyMDNhNWQwYjZhL3Byb3ZpZGVycy9NaWNyb3NvZnQuQ29tcHV0ZS9sb2NhdGlvbnMvc291dGhlYXN0YXNpYS9vcGVyYXRpb25zLzZmYzNlYWM5LWQ3ZDktNDEzMy05MmFhLTdiYTc3YzkzYThkNj9hcGktdmVyc2lvbj0yMDE2LTA0LTMwLXByZXZpZXc=",
      "RequestMethod": "GET",
      "RequestBody": "",
      "RequestHeaders": {
        "User-Agent": [
          "FxVersion/4.6.24410.01",
          "Microsoft.Azure.Management.Compute.ComputeManagementClient/14.0.0-prerelease"
        ]
      },
      "ResponseBody": "{\r\n  \"startTime\": \"2017-01-27T01:05:49.4100846-08:00\",\r\n  \"status\": \"InProgress\",\r\n  \"name\": \"6fc3eac9-d7d9-4133-92aa-7ba77c93a8d6\"\r\n}",
      "ResponseHeaders": {
        "Content-Type": [
          "application/json; charset=utf-8"
        ],
        "Expires": [
          "-1"
        ],
        "Cache-Control": [
          "no-cache"
        ],
        "Date": [
          "Fri, 27 Jan 2017 09:13:55 GMT"
        ],
        "Pragma": [
          "no-cache"
        ],
        "Transfer-Encoding": [
          "chunked"
        ],
        "Server": [
          "Microsoft-HTTPAPI/2.0",
          "Microsoft-HTTPAPI/2.0"
        ],
        "Vary": [
          "Accept-Encoding"
        ],
        "Strict-Transport-Security": [
          "max-age=31536000; includeSubDomains"
        ],
        "x-ms-served-by": [
          "717324cb-1f1d-4272-bc67-c8212549fc96_131291517218121226"
        ],
        "x-ms-request-id": [
          "68a4bb44-6c7b-43d9-b1d3-5b68dd4184ef"
        ],
        "x-ms-ratelimit-remaining-subscription-reads": [
          "14930"
        ],
        "x-ms-correlation-request-id": [
          "cb8ea198-d38a-4efc-8b6e-74c3d7ec817e"
        ],
        "x-ms-routing-request-id": [
          "WESTUS2:20170127T091355Z:cb8ea198-d38a-4efc-8b6e-74c3d7ec817e"
        ]
      },
      "StatusCode": 200
    },
    {
      "RequestUri": "/subscriptions/b52fce95-de5f-4b37-afca-db203a5d0b6a/providers/Microsoft.Compute/locations/southeastasia/operations/6fc3eac9-d7d9-4133-92aa-7ba77c93a8d6?api-version=2016-04-30-preview",
      "EncodedRequestUri": "L3N1YnNjcmlwdGlvbnMvYjUyZmNlOTUtZGU1Zi00YjM3LWFmY2EtZGIyMDNhNWQwYjZhL3Byb3ZpZGVycy9NaWNyb3NvZnQuQ29tcHV0ZS9sb2NhdGlvbnMvc291dGhlYXN0YXNpYS9vcGVyYXRpb25zLzZmYzNlYWM5LWQ3ZDktNDEzMy05MmFhLTdiYTc3YzkzYThkNj9hcGktdmVyc2lvbj0yMDE2LTA0LTMwLXByZXZpZXc=",
      "RequestMethod": "GET",
      "RequestBody": "",
      "RequestHeaders": {
        "User-Agent": [
          "FxVersion/4.6.24410.01",
          "Microsoft.Azure.Management.Compute.ComputeManagementClient/14.0.0-prerelease"
        ]
      },
      "ResponseBody": "{\r\n  \"startTime\": \"2017-01-27T01:05:49.4100846-08:00\",\r\n  \"status\": \"InProgress\",\r\n  \"name\": \"6fc3eac9-d7d9-4133-92aa-7ba77c93a8d6\"\r\n}",
      "ResponseHeaders": {
        "Content-Type": [
          "application/json; charset=utf-8"
        ],
        "Expires": [
          "-1"
        ],
        "Cache-Control": [
          "no-cache"
        ],
        "Date": [
          "Fri, 27 Jan 2017 09:14:25 GMT"
        ],
        "Pragma": [
          "no-cache"
        ],
        "Transfer-Encoding": [
          "chunked"
        ],
        "Server": [
          "Microsoft-HTTPAPI/2.0",
          "Microsoft-HTTPAPI/2.0"
        ],
        "Vary": [
          "Accept-Encoding"
        ],
        "Strict-Transport-Security": [
          "max-age=31536000; includeSubDomains"
        ],
        "x-ms-served-by": [
          "717324cb-1f1d-4272-bc67-c8212549fc96_131291517218121226"
        ],
        "x-ms-request-id": [
          "0c0d1725-7989-4693-9569-3c517b2f7e8f"
        ],
        "x-ms-ratelimit-remaining-subscription-reads": [
          "14929"
        ],
        "x-ms-correlation-request-id": [
          "bae054cc-b761-4331-8ab7-d1d4c69377d7"
        ],
        "x-ms-routing-request-id": [
          "WESTUS2:20170127T091425Z:bae054cc-b761-4331-8ab7-d1d4c69377d7"
        ]
      },
      "StatusCode": 200
    },
    {
      "RequestUri": "/subscriptions/b52fce95-de5f-4b37-afca-db203a5d0b6a/providers/Microsoft.Compute/locations/southeastasia/operations/6fc3eac9-d7d9-4133-92aa-7ba77c93a8d6?api-version=2016-04-30-preview",
      "EncodedRequestUri": "L3N1YnNjcmlwdGlvbnMvYjUyZmNlOTUtZGU1Zi00YjM3LWFmY2EtZGIyMDNhNWQwYjZhL3Byb3ZpZGVycy9NaWNyb3NvZnQuQ29tcHV0ZS9sb2NhdGlvbnMvc291dGhlYXN0YXNpYS9vcGVyYXRpb25zLzZmYzNlYWM5LWQ3ZDktNDEzMy05MmFhLTdiYTc3YzkzYThkNj9hcGktdmVyc2lvbj0yMDE2LTA0LTMwLXByZXZpZXc=",
      "RequestMethod": "GET",
      "RequestBody": "",
      "RequestHeaders": {
        "User-Agent": [
          "FxVersion/4.6.24410.01",
          "Microsoft.Azure.Management.Compute.ComputeManagementClient/14.0.0-prerelease"
        ]
      },
      "ResponseBody": "{\r\n  \"startTime\": \"2017-01-27T01:05:49.4100846-08:00\",\r\n  \"status\": \"InProgress\",\r\n  \"name\": \"6fc3eac9-d7d9-4133-92aa-7ba77c93a8d6\"\r\n}",
      "ResponseHeaders": {
        "Content-Type": [
          "application/json; charset=utf-8"
        ],
        "Expires": [
          "-1"
        ],
        "Cache-Control": [
          "no-cache"
        ],
        "Date": [
          "Fri, 27 Jan 2017 09:14:55 GMT"
        ],
        "Pragma": [
          "no-cache"
        ],
        "Transfer-Encoding": [
          "chunked"
        ],
        "Server": [
          "Microsoft-HTTPAPI/2.0",
          "Microsoft-HTTPAPI/2.0"
        ],
        "Vary": [
          "Accept-Encoding"
        ],
        "Strict-Transport-Security": [
          "max-age=31536000; includeSubDomains"
        ],
        "x-ms-served-by": [
          "717324cb-1f1d-4272-bc67-c8212549fc96_131291517218121226"
        ],
        "x-ms-request-id": [
          "888d41e2-a211-491d-8090-0231f4f33333"
        ],
        "x-ms-ratelimit-remaining-subscription-reads": [
          "14928"
        ],
        "x-ms-correlation-request-id": [
          "41267fb7-c774-4c34-a6d6-a19ff503f414"
        ],
        "x-ms-routing-request-id": [
          "WESTUS2:20170127T091456Z:41267fb7-c774-4c34-a6d6-a19ff503f414"
        ]
      },
      "StatusCode": 200
    },
    {
      "RequestUri": "/subscriptions/b52fce95-de5f-4b37-afca-db203a5d0b6a/providers/Microsoft.Compute/locations/southeastasia/operations/6fc3eac9-d7d9-4133-92aa-7ba77c93a8d6?api-version=2016-04-30-preview",
      "EncodedRequestUri": "L3N1YnNjcmlwdGlvbnMvYjUyZmNlOTUtZGU1Zi00YjM3LWFmY2EtZGIyMDNhNWQwYjZhL3Byb3ZpZGVycy9NaWNyb3NvZnQuQ29tcHV0ZS9sb2NhdGlvbnMvc291dGhlYXN0YXNpYS9vcGVyYXRpb25zLzZmYzNlYWM5LWQ3ZDktNDEzMy05MmFhLTdiYTc3YzkzYThkNj9hcGktdmVyc2lvbj0yMDE2LTA0LTMwLXByZXZpZXc=",
      "RequestMethod": "GET",
      "RequestBody": "",
      "RequestHeaders": {
        "User-Agent": [
          "FxVersion/4.6.24410.01",
          "Microsoft.Azure.Management.Compute.ComputeManagementClient/14.0.0-prerelease"
        ]
      },
      "ResponseBody": "{\r\n  \"startTime\": \"2017-01-27T01:05:49.4100846-08:00\",\r\n  \"status\": \"InProgress\",\r\n  \"name\": \"6fc3eac9-d7d9-4133-92aa-7ba77c93a8d6\"\r\n}",
      "ResponseHeaders": {
        "Content-Type": [
          "application/json; charset=utf-8"
        ],
        "Expires": [
          "-1"
        ],
        "Cache-Control": [
          "no-cache"
        ],
        "Date": [
          "Fri, 27 Jan 2017 09:15:25 GMT"
        ],
        "Pragma": [
          "no-cache"
        ],
        "Transfer-Encoding": [
          "chunked"
        ],
        "Server": [
          "Microsoft-HTTPAPI/2.0",
          "Microsoft-HTTPAPI/2.0"
        ],
        "Vary": [
          "Accept-Encoding"
        ],
        "Strict-Transport-Security": [
          "max-age=31536000; includeSubDomains"
        ],
        "x-ms-served-by": [
          "717324cb-1f1d-4272-bc67-c8212549fc96_131291517218121226"
        ],
        "x-ms-request-id": [
          "5f6a1577-42d4-4dcb-a437-cbee55eb268f"
        ],
        "x-ms-ratelimit-remaining-subscription-reads": [
          "14927"
        ],
        "x-ms-correlation-request-id": [
          "65c41347-43f3-4f41-929a-fb7b9ed4abef"
        ],
        "x-ms-routing-request-id": [
          "WESTUS2:20170127T091526Z:65c41347-43f3-4f41-929a-fb7b9ed4abef"
        ]
      },
      "StatusCode": 200
    },
    {
      "RequestUri": "/subscriptions/b52fce95-de5f-4b37-afca-db203a5d0b6a/providers/Microsoft.Compute/locations/southeastasia/operations/6fc3eac9-d7d9-4133-92aa-7ba77c93a8d6?api-version=2016-04-30-preview",
      "EncodedRequestUri": "L3N1YnNjcmlwdGlvbnMvYjUyZmNlOTUtZGU1Zi00YjM3LWFmY2EtZGIyMDNhNWQwYjZhL3Byb3ZpZGVycy9NaWNyb3NvZnQuQ29tcHV0ZS9sb2NhdGlvbnMvc291dGhlYXN0YXNpYS9vcGVyYXRpb25zLzZmYzNlYWM5LWQ3ZDktNDEzMy05MmFhLTdiYTc3YzkzYThkNj9hcGktdmVyc2lvbj0yMDE2LTA0LTMwLXByZXZpZXc=",
      "RequestMethod": "GET",
      "RequestBody": "",
      "RequestHeaders": {
        "User-Agent": [
          "FxVersion/4.6.24410.01",
          "Microsoft.Azure.Management.Compute.ComputeManagementClient/14.0.0-prerelease"
        ]
      },
      "ResponseBody": "{\r\n  \"startTime\": \"2017-01-27T01:05:49.4100846-08:00\",\r\n  \"status\": \"InProgress\",\r\n  \"name\": \"6fc3eac9-d7d9-4133-92aa-7ba77c93a8d6\"\r\n}",
      "ResponseHeaders": {
        "Content-Type": [
          "application/json; charset=utf-8"
        ],
        "Expires": [
          "-1"
        ],
        "Cache-Control": [
          "no-cache"
        ],
        "Date": [
          "Fri, 27 Jan 2017 09:15:55 GMT"
        ],
        "Pragma": [
          "no-cache"
        ],
        "Transfer-Encoding": [
          "chunked"
        ],
        "Server": [
          "Microsoft-HTTPAPI/2.0",
          "Microsoft-HTTPAPI/2.0"
        ],
        "Vary": [
          "Accept-Encoding"
        ],
        "Strict-Transport-Security": [
          "max-age=31536000; includeSubDomains"
        ],
        "x-ms-served-by": [
          "717324cb-1f1d-4272-bc67-c8212549fc96_131291517218121226"
        ],
        "x-ms-request-id": [
          "e1ac1ec5-5290-4259-baba-eb3c4c3d382e"
        ],
        "x-ms-ratelimit-remaining-subscription-reads": [
          "14926"
        ],
        "x-ms-correlation-request-id": [
          "c0481cc0-122e-4c98-ad4b-16da73bf6dd3"
        ],
        "x-ms-routing-request-id": [
          "WESTUS2:20170127T091556Z:c0481cc0-122e-4c98-ad4b-16da73bf6dd3"
        ]
      },
      "StatusCode": 200
    },
    {
      "RequestUri": "/subscriptions/b52fce95-de5f-4b37-afca-db203a5d0b6a/providers/Microsoft.Compute/locations/southeastasia/operations/6fc3eac9-d7d9-4133-92aa-7ba77c93a8d6?api-version=2016-04-30-preview",
      "EncodedRequestUri": "L3N1YnNjcmlwdGlvbnMvYjUyZmNlOTUtZGU1Zi00YjM3LWFmY2EtZGIyMDNhNWQwYjZhL3Byb3ZpZGVycy9NaWNyb3NvZnQuQ29tcHV0ZS9sb2NhdGlvbnMvc291dGhlYXN0YXNpYS9vcGVyYXRpb25zLzZmYzNlYWM5LWQ3ZDktNDEzMy05MmFhLTdiYTc3YzkzYThkNj9hcGktdmVyc2lvbj0yMDE2LTA0LTMwLXByZXZpZXc=",
      "RequestMethod": "GET",
      "RequestBody": "",
      "RequestHeaders": {
        "User-Agent": [
          "FxVersion/4.6.24410.01",
          "Microsoft.Azure.Management.Compute.ComputeManagementClient/14.0.0-prerelease"
        ]
      },
      "ResponseBody": "{\r\n  \"startTime\": \"2017-01-27T01:05:49.4100846-08:00\",\r\n  \"status\": \"InProgress\",\r\n  \"name\": \"6fc3eac9-d7d9-4133-92aa-7ba77c93a8d6\"\r\n}",
      "ResponseHeaders": {
        "Content-Type": [
          "application/json; charset=utf-8"
        ],
        "Expires": [
          "-1"
        ],
        "Cache-Control": [
          "no-cache"
        ],
        "Date": [
          "Fri, 27 Jan 2017 09:16:25 GMT"
        ],
        "Pragma": [
          "no-cache"
        ],
        "Transfer-Encoding": [
          "chunked"
        ],
        "Server": [
          "Microsoft-HTTPAPI/2.0",
          "Microsoft-HTTPAPI/2.0"
        ],
        "Vary": [
          "Accept-Encoding"
        ],
        "Strict-Transport-Security": [
          "max-age=31536000; includeSubDomains"
        ],
        "x-ms-served-by": [
          "717324cb-1f1d-4272-bc67-c8212549fc96_131291517218121226"
        ],
        "x-ms-request-id": [
          "9585d653-ee3a-4e3e-bc18-b50b82f49d1c"
        ],
        "x-ms-ratelimit-remaining-subscription-reads": [
          "14925"
        ],
        "x-ms-correlation-request-id": [
          "37ee892c-ffea-445e-b8d5-06042637d813"
        ],
        "x-ms-routing-request-id": [
          "WESTUS2:20170127T091626Z:37ee892c-ffea-445e-b8d5-06042637d813"
        ]
      },
      "StatusCode": 200
    },
    {
      "RequestUri": "/subscriptions/b52fce95-de5f-4b37-afca-db203a5d0b6a/providers/Microsoft.Compute/locations/southeastasia/operations/6fc3eac9-d7d9-4133-92aa-7ba77c93a8d6?api-version=2016-04-30-preview",
      "EncodedRequestUri": "L3N1YnNjcmlwdGlvbnMvYjUyZmNlOTUtZGU1Zi00YjM3LWFmY2EtZGIyMDNhNWQwYjZhL3Byb3ZpZGVycy9NaWNyb3NvZnQuQ29tcHV0ZS9sb2NhdGlvbnMvc291dGhlYXN0YXNpYS9vcGVyYXRpb25zLzZmYzNlYWM5LWQ3ZDktNDEzMy05MmFhLTdiYTc3YzkzYThkNj9hcGktdmVyc2lvbj0yMDE2LTA0LTMwLXByZXZpZXc=",
      "RequestMethod": "GET",
      "RequestBody": "",
      "RequestHeaders": {
        "User-Agent": [
          "FxVersion/4.6.24410.01",
          "Microsoft.Azure.Management.Compute.ComputeManagementClient/14.0.0-prerelease"
        ]
      },
      "ResponseBody": "{\r\n  \"startTime\": \"2017-01-27T01:05:49.4100846-08:00\",\r\n  \"endTime\": \"2017-01-27T01:16:54.9519065-08:00\",\r\n  \"status\": \"Succeeded\",\r\n  \"name\": \"6fc3eac9-d7d9-4133-92aa-7ba77c93a8d6\"\r\n}",
      "ResponseHeaders": {
        "Content-Type": [
          "application/json; charset=utf-8"
        ],
        "Expires": [
          "-1"
        ],
        "Cache-Control": [
          "no-cache"
        ],
        "Date": [
          "Fri, 27 Jan 2017 09:16:56 GMT"
        ],
        "Pragma": [
          "no-cache"
        ],
        "Transfer-Encoding": [
          "chunked"
        ],
        "Server": [
          "Microsoft-HTTPAPI/2.0",
          "Microsoft-HTTPAPI/2.0"
        ],
        "Vary": [
          "Accept-Encoding"
        ],
        "Strict-Transport-Security": [
          "max-age=31536000; includeSubDomains"
        ],
        "x-ms-served-by": [
          "717324cb-1f1d-4272-bc67-c8212549fc96_131291517218121226"
        ],
        "x-ms-request-id": [
          "c505016a-8582-484b-9f80-f2571af692b3"
        ],
        "x-ms-ratelimit-remaining-subscription-reads": [
          "14924"
        ],
        "x-ms-correlation-request-id": [
          "57deff17-72dd-4aa3-8bb0-483c819ba6ec"
        ],
        "x-ms-routing-request-id": [
          "WESTUS2:20170127T091656Z:57deff17-72dd-4aa3-8bb0-483c819ba6ec"
        ]
      },
      "StatusCode": 200
    },
    {
      "RequestUri": "/subscriptions/b52fce95-de5f-4b37-afca-db203a5d0b6a/resourceGroups/crptestar7075/providers/Microsoft.Compute/virtualMachineScaleSets/vmss3484?api-version=2016-04-30-preview",
      "EncodedRequestUri": "L3N1YnNjcmlwdGlvbnMvYjUyZmNlOTUtZGU1Zi00YjM3LWFmY2EtZGIyMDNhNWQwYjZhL3Jlc291cmNlR3JvdXBzL2NycHRlc3RhcjcwNzUvcHJvdmlkZXJzL01pY3Jvc29mdC5Db21wdXRlL3ZpcnR1YWxNYWNoaW5lU2NhbGVTZXRzL3Ztc3MzNDg0P2FwaS12ZXJzaW9uPTIwMTYtMDQtMzAtcHJldmlldw==",
      "RequestMethod": "GET",
      "RequestBody": "",
      "RequestHeaders": {
        "User-Agent": [
          "FxVersion/4.6.24410.01",
          "Microsoft.Azure.Management.Compute.ComputeManagementClient/14.0.0-prerelease"
        ]
      },
      "ResponseBody": "{\r\n  \"sku\": {\r\n    \"name\": \"Standard_A0\",\r\n    \"tier\": \"Standard\",\r\n    \"capacity\": 2\r\n  },\r\n  \"properties\": {\r\n    \"upgradePolicy\": {\r\n      \"mode\": \"Automatic\"\r\n    },\r\n    \"virtualMachineProfile\": {\r\n      \"osProfile\": {\r\n        \"computerNamePrefix\": \"test\",\r\n        \"adminUsername\": \"Foo12\",\r\n        \"customData\": \"Q3VzdG9tIGRhdGE=\",\r\n        \"windowsConfiguration\": {\r\n          \"provisionVMAgent\": true,\r\n          \"enableAutomaticUpdates\": true\r\n        },\r\n        \"secrets\": []\r\n      },\r\n      \"storageProfile\": {\r\n        \"osDisk\": {\r\n          \"vhdContainers\": [\r\n            \"https://crptestar9505.blob.core.windows.net/crptestar7459\"\r\n          ],\r\n          \"name\": \"test\",\r\n          \"createOption\": \"FromImage\",\r\n          \"caching\": \"None\"\r\n        },\r\n        \"imageReference\": {\r\n          \"publisher\": \"MicrosoftWindowsServer\",\r\n          \"offer\": \"WindowsServer\",\r\n          \"sku\": \"2012-R2-Datacenter\",\r\n          \"version\": \"4.0.20160617\"\r\n        }\r\n      },\r\n      \"networkProfile\": {\r\n        \"networkInterfaceConfigurations\": [\r\n          {\r\n            \"name\": \"vmsstestnetconfig7257\",\r\n            \"properties\": {\r\n              \"primary\": true,\r\n              \"ipConfigurations\": [\r\n                {\r\n                  \"name\": \"vmsstestnetconfig9496\",\r\n                  \"properties\": {\r\n                    \"subnet\": {\r\n                      \"id\": \"/subscriptions/b52fce95-de5f-4b37-afca-db203a5d0b6a/resourceGroups/crptestar7075/providers/Microsoft.Network/virtualNetworks/vn2389/subnets/sn7161\"\r\n                    }\r\n                  }\r\n                }\r\n              ]\r\n            }\r\n          }\r\n        ]\r\n      }\r\n    },\r\n    \"provisioningState\": \"Succeeded\",\r\n    \"overprovision\": false,\r\n    \"uniqueId\": \"cab38a6f-aca8-4060-a39b-f0e53bf125c5\"\r\n  },\r\n  \"type\": \"Microsoft.Compute/virtualMachineScaleSets\",\r\n  \"location\": \"southeastasia\",\r\n  \"tags\": {\r\n    \"RG\": \"rg\",\r\n    \"testTag\": \"1\"\r\n  },\r\n  \"id\": \"/subscriptions/b52fce95-de5f-4b37-afca-db203a5d0b6a/resourceGroups/crptestar7075/providers/Microsoft.Compute/virtualMachineScaleSets/vmss3484\",\r\n  \"name\": \"vmss3484\"\r\n}",
      "ResponseHeaders": {
        "Content-Type": [
          "application/json; charset=utf-8"
        ],
        "Expires": [
          "-1"
        ],
        "Cache-Control": [
          "no-cache"
        ],
        "Date": [
          "Fri, 27 Jan 2017 09:16:57 GMT"
        ],
        "Pragma": [
          "no-cache"
        ],
        "Transfer-Encoding": [
          "chunked"
        ],
        "Server": [
          "Microsoft-HTTPAPI/2.0",
          "Microsoft-HTTPAPI/2.0"
        ],
        "Vary": [
          "Accept-Encoding"
        ],
        "Strict-Transport-Security": [
          "max-age=31536000; includeSubDomains"
        ],
        "x-ms-served-by": [
          "717324cb-1f1d-4272-bc67-c8212549fc96_131291517218121226"
        ],
        "x-ms-request-id": [
          "1be915f8-7c3e-4384-a887-41eb2d96b732"
        ],
        "x-ms-ratelimit-remaining-subscription-reads": [
          "14923"
        ],
        "x-ms-correlation-request-id": [
          "67bf3e1e-d7fe-449c-9791-26d9042e8805"
        ],
        "x-ms-routing-request-id": [
          "WESTUS2:20170127T091657Z:67bf3e1e-d7fe-449c-9791-26d9042e8805"
        ]
      },
      "StatusCode": 200
    },
    {
      "RequestUri": "/subscriptions/b52fce95-de5f-4b37-afca-db203a5d0b6a/resourceGroups/crptestar7075/providers/Microsoft.Compute/virtualMachineScaleSets/vmss3484?api-version=2016-04-30-preview",
      "EncodedRequestUri": "L3N1YnNjcmlwdGlvbnMvYjUyZmNlOTUtZGU1Zi00YjM3LWFmY2EtZGIyMDNhNWQwYjZhL3Jlc291cmNlR3JvdXBzL2NycHRlc3RhcjcwNzUvcHJvdmlkZXJzL01pY3Jvc29mdC5Db21wdXRlL3ZpcnR1YWxNYWNoaW5lU2NhbGVTZXRzL3Ztc3MzNDg0P2FwaS12ZXJzaW9uPTIwMTYtMDQtMzAtcHJldmlldw==",
      "RequestMethod": "GET",
      "RequestBody": "",
      "RequestHeaders": {
        "x-ms-client-request-id": [
          "1f8a437c-fd9c-41ef-8a2a-a1d77ad94986"
        ],
        "accept-language": [
          "en-US"
        ],
        "User-Agent": [
          "FxVersion/4.6.24410.01",
          "Microsoft.Azure.Management.Compute.ComputeManagementClient/14.0.0-prerelease"
        ]
      },
      "ResponseBody": "{\r\n  \"sku\": {\r\n    \"name\": \"Standard_A0\",\r\n    \"tier\": \"Standard\",\r\n    \"capacity\": 2\r\n  },\r\n  \"properties\": {\r\n    \"upgradePolicy\": {\r\n      \"mode\": \"Automatic\"\r\n    },\r\n    \"virtualMachineProfile\": {\r\n      \"osProfile\": {\r\n        \"computerNamePrefix\": \"test\",\r\n        \"adminUsername\": \"Foo12\",\r\n        \"customData\": \"Q3VzdG9tIGRhdGE=\",\r\n        \"windowsConfiguration\": {\r\n          \"provisionVMAgent\": true,\r\n          \"enableAutomaticUpdates\": true\r\n        },\r\n        \"secrets\": []\r\n      },\r\n      \"storageProfile\": {\r\n        \"osDisk\": {\r\n          \"vhdContainers\": [\r\n            \"https://crptestar9505.blob.core.windows.net/crptestar7459\"\r\n          ],\r\n          \"name\": \"test\",\r\n          \"createOption\": \"FromImage\",\r\n          \"caching\": \"None\"\r\n        },\r\n        \"imageReference\": {\r\n          \"publisher\": \"MicrosoftWindowsServer\",\r\n          \"offer\": \"WindowsServer\",\r\n          \"sku\": \"2012-R2-Datacenter\",\r\n          \"version\": \"4.0.20160617\"\r\n        }\r\n      },\r\n      \"networkProfile\": {\r\n        \"networkInterfaceConfigurations\": [\r\n          {\r\n            \"name\": \"vmsstestnetconfig7257\",\r\n            \"properties\": {\r\n              \"primary\": true,\r\n              \"ipConfigurations\": [\r\n                {\r\n                  \"name\": \"vmsstestnetconfig9496\",\r\n                  \"properties\": {\r\n                    \"subnet\": {\r\n                      \"id\": \"/subscriptions/b52fce95-de5f-4b37-afca-db203a5d0b6a/resourceGroups/crptestar7075/providers/Microsoft.Network/virtualNetworks/vn2389/subnets/sn7161\"\r\n                    }\r\n                  }\r\n                }\r\n              ]\r\n            }\r\n          }\r\n        ]\r\n      }\r\n    },\r\n    \"provisioningState\": \"Succeeded\",\r\n    \"overprovision\": false,\r\n    \"uniqueId\": \"cab38a6f-aca8-4060-a39b-f0e53bf125c5\"\r\n  },\r\n  \"type\": \"Microsoft.Compute/virtualMachineScaleSets\",\r\n  \"location\": \"southeastasia\",\r\n  \"tags\": {\r\n    \"RG\": \"rg\",\r\n    \"testTag\": \"1\"\r\n  },\r\n  \"id\": \"/subscriptions/b52fce95-de5f-4b37-afca-db203a5d0b6a/resourceGroups/crptestar7075/providers/Microsoft.Compute/virtualMachineScaleSets/vmss3484\",\r\n  \"name\": \"vmss3484\"\r\n}",
      "ResponseHeaders": {
        "Content-Type": [
          "application/json; charset=utf-8"
        ],
        "Expires": [
          "-1"
        ],
        "Cache-Control": [
          "no-cache"
        ],
        "Date": [
          "Fri, 27 Jan 2017 09:16:57 GMT"
        ],
        "Pragma": [
          "no-cache"
        ],
        "Transfer-Encoding": [
          "chunked"
        ],
        "Server": [
          "Microsoft-HTTPAPI/2.0",
          "Microsoft-HTTPAPI/2.0"
        ],
        "Vary": [
          "Accept-Encoding"
        ],
        "Strict-Transport-Security": [
          "max-age=31536000; includeSubDomains"
        ],
        "x-ms-served-by": [
          "717324cb-1f1d-4272-bc67-c8212549fc96_131291517218121226"
        ],
        "x-ms-request-id": [
          "e9332e14-11e9-464c-820b-a4e65cc1631b"
        ],
        "x-ms-ratelimit-remaining-subscription-reads": [
          "14922"
        ],
        "x-ms-correlation-request-id": [
          "b9026b42-3b91-4353-a67e-5bbbd5e7c149"
        ],
        "x-ms-routing-request-id": [
          "WESTUS2:20170127T091657Z:b9026b42-3b91-4353-a67e-5bbbd5e7c149"
        ]
      },
      "StatusCode": 200
    },
    {
      "RequestUri": "/subscriptions/b52fce95-de5f-4b37-afca-db203a5d0b6a/resourceGroups/crptestar7075/providers/Microsoft.Compute/virtualMachineScaleSets/vmss3484?api-version=2016-04-30-preview",
      "EncodedRequestUri": "L3N1YnNjcmlwdGlvbnMvYjUyZmNlOTUtZGU1Zi00YjM3LWFmY2EtZGIyMDNhNWQwYjZhL3Jlc291cmNlR3JvdXBzL2NycHRlc3RhcjcwNzUvcHJvdmlkZXJzL01pY3Jvc29mdC5Db21wdXRlL3ZpcnR1YWxNYWNoaW5lU2NhbGVTZXRzL3Ztc3MzNDg0P2FwaS12ZXJzaW9uPTIwMTYtMDQtMzAtcHJldmlldw==",
      "RequestMethod": "GET",
      "RequestBody": "",
      "RequestHeaders": {
        "x-ms-client-request-id": [
          "5575b051-0f11-43e1-8811-15ff9ad9da7b"
        ],
        "accept-language": [
          "en-US"
        ],
        "User-Agent": [
          "FxVersion/4.6.24410.01",
          "Microsoft.Azure.Management.Compute.ComputeManagementClient/14.0.0-prerelease"
        ]
      },
      "ResponseBody": "{\r\n  \"sku\": {\r\n    \"name\": \"Standard_A0\",\r\n    \"tier\": \"Standard\",\r\n    \"capacity\": 2\r\n  },\r\n  \"properties\": {\r\n    \"upgradePolicy\": {\r\n      \"mode\": \"Automatic\"\r\n    },\r\n    \"virtualMachineProfile\": {\r\n      \"osProfile\": {\r\n        \"computerNamePrefix\": \"test\",\r\n        \"adminUsername\": \"Foo12\",\r\n        \"customData\": \"Q3VzdG9tIGRhdGE=\",\r\n        \"windowsConfiguration\": {\r\n          \"provisionVMAgent\": true,\r\n          \"enableAutomaticUpdates\": true\r\n        },\r\n        \"secrets\": []\r\n      },\r\n      \"storageProfile\": {\r\n        \"osDisk\": {\r\n          \"vhdContainers\": [\r\n            \"https://crptestar9505.blob.core.windows.net/crptestar7459\"\r\n          ],\r\n          \"name\": \"test\",\r\n          \"createOption\": \"FromImage\",\r\n          \"caching\": \"None\"\r\n        },\r\n        \"imageReference\": {\r\n          \"publisher\": \"MicrosoftWindowsServer\",\r\n          \"offer\": \"WindowsServer\",\r\n          \"sku\": \"2012-R2-Datacenter\",\r\n          \"version\": \"4.0.20160617\"\r\n        }\r\n      },\r\n      \"networkProfile\": {\r\n        \"networkInterfaceConfigurations\": [\r\n          {\r\n            \"name\": \"vmsstestnetconfig7257\",\r\n            \"properties\": {\r\n              \"primary\": true,\r\n              \"ipConfigurations\": [\r\n                {\r\n                  \"name\": \"vmsstestnetconfig9496\",\r\n                  \"properties\": {\r\n                    \"subnet\": {\r\n                      \"id\": \"/subscriptions/b52fce95-de5f-4b37-afca-db203a5d0b6a/resourceGroups/crptestar7075/providers/Microsoft.Network/virtualNetworks/vn2389/subnets/sn7161\"\r\n                    }\r\n                  }\r\n                }\r\n              ]\r\n            }\r\n          }\r\n        ]\r\n      }\r\n    },\r\n    \"provisioningState\": \"Succeeded\",\r\n    \"overprovision\": false,\r\n    \"uniqueId\": \"cab38a6f-aca8-4060-a39b-f0e53bf125c5\"\r\n  },\r\n  \"type\": \"Microsoft.Compute/virtualMachineScaleSets\",\r\n  \"location\": \"southeastasia\",\r\n  \"tags\": {\r\n    \"RG\": \"rg\",\r\n    \"testTag\": \"1\"\r\n  },\r\n  \"id\": \"/subscriptions/b52fce95-de5f-4b37-afca-db203a5d0b6a/resourceGroups/crptestar7075/providers/Microsoft.Compute/virtualMachineScaleSets/vmss3484\",\r\n  \"name\": \"vmss3484\"\r\n}",
      "ResponseHeaders": {
        "Content-Type": [
          "application/json; charset=utf-8"
        ],
        "Expires": [
          "-1"
        ],
        "Cache-Control": [
          "no-cache"
        ],
        "Date": [
          "Fri, 27 Jan 2017 09:16:57 GMT"
        ],
        "Pragma": [
          "no-cache"
        ],
        "Transfer-Encoding": [
          "chunked"
        ],
        "Server": [
          "Microsoft-HTTPAPI/2.0",
          "Microsoft-HTTPAPI/2.0"
        ],
        "Vary": [
          "Accept-Encoding"
        ],
        "Strict-Transport-Security": [
          "max-age=31536000; includeSubDomains"
        ],
        "x-ms-served-by": [
          "717324cb-1f1d-4272-bc67-c8212549fc96_131291517218121226"
        ],
        "x-ms-request-id": [
          "49bf29a2-de1a-4afe-819d-4380eba106ed"
        ],
        "x-ms-ratelimit-remaining-subscription-reads": [
          "14921"
        ],
        "x-ms-correlation-request-id": [
          "41af8d73-e3cf-4b0b-9a46-1a2bdb72a149"
        ],
        "x-ms-routing-request-id": [
          "WESTUS2:20170127T091657Z:41af8d73-e3cf-4b0b-9a46-1a2bdb72a149"
        ]
      },
      "StatusCode": 200
    },
    {
      "RequestUri": "/subscriptions/b52fce95-de5f-4b37-afca-db203a5d0b6a/resourceGroups/crptestar7075/providers/Microsoft.Compute/virtualMachineScaleSets/vmss3484?api-version=2016-04-30-preview",
      "EncodedRequestUri": "L3N1YnNjcmlwdGlvbnMvYjUyZmNlOTUtZGU1Zi00YjM3LWFmY2EtZGIyMDNhNWQwYjZhL3Jlc291cmNlR3JvdXBzL2NycHRlc3RhcjcwNzUvcHJvdmlkZXJzL01pY3Jvc29mdC5Db21wdXRlL3ZpcnR1YWxNYWNoaW5lU2NhbGVTZXRzL3Ztc3MzNDg0P2FwaS12ZXJzaW9uPTIwMTYtMDQtMzAtcHJldmlldw==",
      "RequestMethod": "GET",
      "RequestBody": "",
      "RequestHeaders": {
        "User-Agent": [
          "FxVersion/4.6.24410.01",
          "Microsoft.Azure.Management.Compute.ComputeManagementClient/14.0.0-prerelease"
        ]
      },
      "ResponseBody": "{\r\n  \"sku\": {\r\n    \"name\": \"Standard_A1\",\r\n    \"tier\": \"Standard\",\r\n    \"capacity\": 2\r\n  },\r\n  \"properties\": {\r\n    \"upgradePolicy\": {\r\n      \"mode\": \"Automatic\"\r\n    },\r\n    \"virtualMachineProfile\": {\r\n      \"osProfile\": {\r\n        \"computerNamePrefix\": \"test\",\r\n        \"adminUsername\": \"Foo12\",\r\n        \"customData\": \"Q3VzdG9tIGRhdGE=\",\r\n        \"windowsConfiguration\": {\r\n          \"provisionVMAgent\": true,\r\n          \"enableAutomaticUpdates\": true\r\n        },\r\n        \"secrets\": []\r\n      },\r\n      \"storageProfile\": {\r\n        \"osDisk\": {\r\n          \"vhdContainers\": [\r\n            \"https://crptestar9505.blob.core.windows.net/crptestar7459\"\r\n          ],\r\n          \"name\": \"test\",\r\n          \"createOption\": \"FromImage\",\r\n          \"caching\": \"None\"\r\n        },\r\n        \"imageReference\": {\r\n          \"publisher\": \"MicrosoftWindowsServer\",\r\n          \"offer\": \"WindowsServer\",\r\n          \"sku\": \"2012-R2-Datacenter\",\r\n          \"version\": \"4.0.20160617\"\r\n        }\r\n      },\r\n      \"networkProfile\": {\r\n        \"networkInterfaceConfigurations\": [\r\n          {\r\n            \"name\": \"vmsstestnetconfig7257\",\r\n            \"properties\": {\r\n              \"primary\": true,\r\n              \"ipConfigurations\": [\r\n                {\r\n                  \"name\": \"vmsstestnetconfig9496\",\r\n                  \"properties\": {\r\n                    \"subnet\": {\r\n                      \"id\": \"/subscriptions/b52fce95-de5f-4b37-afca-db203a5d0b6a/resourceGroups/crptestar7075/providers/Microsoft.Network/virtualNetworks/vn2389/subnets/sn7161\"\r\n                    }\r\n                  }\r\n                }\r\n              ]\r\n            }\r\n          }\r\n        ]\r\n      },\r\n      \"extensionProfile\": {\r\n        \"extensions\": [\r\n          {\r\n            \"properties\": {\r\n              \"publisher\": \"Microsoft.Compute\",\r\n              \"type\": \"VMAccessAgent\",\r\n              \"typeHandlerVersion\": \"2.0\",\r\n              \"autoUpgradeMinorVersion\": true,\r\n              \"settings\": \"{}\"\r\n            },\r\n            \"name\": \"vmssext01\"\r\n          }\r\n        ]\r\n      }\r\n    },\r\n    \"provisioningState\": \"Succeeded\",\r\n    \"overprovision\": false,\r\n    \"uniqueId\": \"cab38a6f-aca8-4060-a39b-f0e53bf125c5\"\r\n  },\r\n  \"type\": \"Microsoft.Compute/virtualMachineScaleSets\",\r\n  \"location\": \"southeastasia\",\r\n  \"tags\": {\r\n    \"RG\": \"rg\",\r\n    \"testTag\": \"1\"\r\n  },\r\n  \"id\": \"/subscriptions/b52fce95-de5f-4b37-afca-db203a5d0b6a/resourceGroups/crptestar7075/providers/Microsoft.Compute/virtualMachineScaleSets/vmss3484\",\r\n  \"name\": \"vmss3484\"\r\n}",
      "ResponseHeaders": {
        "Content-Type": [
          "application/json; charset=utf-8"
        ],
        "Expires": [
          "-1"
        ],
        "Cache-Control": [
          "no-cache"
        ],
        "Date": [
          "Fri, 27 Jan 2017 09:28:34 GMT"
        ],
        "Pragma": [
          "no-cache"
        ],
        "Transfer-Encoding": [
          "chunked"
        ],
        "Server": [
          "Microsoft-HTTPAPI/2.0",
          "Microsoft-HTTPAPI/2.0"
        ],
        "Vary": [
          "Accept-Encoding"
        ],
        "Strict-Transport-Security": [
          "max-age=31536000; includeSubDomains"
        ],
        "x-ms-served-by": [
          "717324cb-1f1d-4272-bc67-c8212549fc96_131291517218121226"
        ],
        "x-ms-request-id": [
          "ed647d2f-4cb4-4aa9-bcc2-5895dd95b5f4"
        ],
        "x-ms-ratelimit-remaining-subscription-reads": [
          "14897"
        ],
        "x-ms-correlation-request-id": [
          "3ac79d14-4710-49c4-a06f-3f5156f1ad27"
        ],
        "x-ms-routing-request-id": [
          "WESTUS2:20170127T092834Z:3ac79d14-4710-49c4-a06f-3f5156f1ad27"
        ]
      },
      "StatusCode": 200
    },
    {
      "RequestUri": "/subscriptions/b52fce95-de5f-4b37-afca-db203a5d0b6a/resourceGroups/crptestar7075/providers/Microsoft.Compute/virtualMachineScaleSets/vmss3484?api-version=2016-04-30-preview",
      "EncodedRequestUri": "L3N1YnNjcmlwdGlvbnMvYjUyZmNlOTUtZGU1Zi00YjM3LWFmY2EtZGIyMDNhNWQwYjZhL3Jlc291cmNlR3JvdXBzL2NycHRlc3RhcjcwNzUvcHJvdmlkZXJzL01pY3Jvc29mdC5Db21wdXRlL3ZpcnR1YWxNYWNoaW5lU2NhbGVTZXRzL3Ztc3MzNDg0P2FwaS12ZXJzaW9uPTIwMTYtMDQtMzAtcHJldmlldw==",
      "RequestMethod": "GET",
      "RequestBody": "",
      "RequestHeaders": {
        "x-ms-client-request-id": [
          "d667f047-8323-4bef-89bf-b8e2d3b26d70"
        ],
        "accept-language": [
          "en-US"
        ],
        "User-Agent": [
          "FxVersion/4.6.24410.01",
          "Microsoft.Azure.Management.Compute.ComputeManagementClient/14.0.0-prerelease"
        ]
      },
      "ResponseBody": "{\r\n  \"sku\": {\r\n    \"name\": \"Standard_A1\",\r\n    \"tier\": \"Standard\",\r\n    \"capacity\": 2\r\n  },\r\n  \"properties\": {\r\n    \"upgradePolicy\": {\r\n      \"mode\": \"Automatic\"\r\n    },\r\n    \"virtualMachineProfile\": {\r\n      \"osProfile\": {\r\n        \"computerNamePrefix\": \"test\",\r\n        \"adminUsername\": \"Foo12\",\r\n        \"customData\": \"Q3VzdG9tIGRhdGE=\",\r\n        \"windowsConfiguration\": {\r\n          \"provisionVMAgent\": true,\r\n          \"enableAutomaticUpdates\": true\r\n        },\r\n        \"secrets\": []\r\n      },\r\n      \"storageProfile\": {\r\n        \"osDisk\": {\r\n          \"vhdContainers\": [\r\n            \"https://crptestar9505.blob.core.windows.net/crptestar7459\"\r\n          ],\r\n          \"name\": \"test\",\r\n          \"createOption\": \"FromImage\",\r\n          \"caching\": \"None\"\r\n        },\r\n        \"imageReference\": {\r\n          \"publisher\": \"MicrosoftWindowsServer\",\r\n          \"offer\": \"WindowsServer\",\r\n          \"sku\": \"2012-R2-Datacenter\",\r\n          \"version\": \"4.0.20160617\"\r\n        }\r\n      },\r\n      \"networkProfile\": {\r\n        \"networkInterfaceConfigurations\": [\r\n          {\r\n            \"name\": \"vmsstestnetconfig7257\",\r\n            \"properties\": {\r\n              \"primary\": true,\r\n              \"ipConfigurations\": [\r\n                {\r\n                  \"name\": \"vmsstestnetconfig9496\",\r\n                  \"properties\": {\r\n                    \"subnet\": {\r\n                      \"id\": \"/subscriptions/b52fce95-de5f-4b37-afca-db203a5d0b6a/resourceGroups/crptestar7075/providers/Microsoft.Network/virtualNetworks/vn2389/subnets/sn7161\"\r\n                    }\r\n                  }\r\n                }\r\n              ]\r\n            }\r\n          }\r\n        ]\r\n      },\r\n      \"extensionProfile\": {\r\n        \"extensions\": [\r\n          {\r\n            \"properties\": {\r\n              \"publisher\": \"Microsoft.Compute\",\r\n              \"type\": \"VMAccessAgent\",\r\n              \"typeHandlerVersion\": \"2.0\",\r\n              \"autoUpgradeMinorVersion\": true,\r\n              \"settings\": \"{}\"\r\n            },\r\n            \"name\": \"vmssext01\"\r\n          }\r\n        ]\r\n      }\r\n    },\r\n    \"provisioningState\": \"Succeeded\",\r\n    \"overprovision\": false,\r\n    \"uniqueId\": \"cab38a6f-aca8-4060-a39b-f0e53bf125c5\"\r\n  },\r\n  \"type\": \"Microsoft.Compute/virtualMachineScaleSets\",\r\n  \"location\": \"southeastasia\",\r\n  \"tags\": {\r\n    \"RG\": \"rg\",\r\n    \"testTag\": \"1\"\r\n  },\r\n  \"id\": \"/subscriptions/b52fce95-de5f-4b37-afca-db203a5d0b6a/resourceGroups/crptestar7075/providers/Microsoft.Compute/virtualMachineScaleSets/vmss3484\",\r\n  \"name\": \"vmss3484\"\r\n}",
      "ResponseHeaders": {
        "Content-Type": [
          "application/json; charset=utf-8"
        ],
        "Expires": [
          "-1"
        ],
        "Cache-Control": [
          "no-cache"
        ],
        "Date": [
          "Fri, 27 Jan 2017 09:28:34 GMT"
        ],
        "Pragma": [
          "no-cache"
        ],
        "Transfer-Encoding": [
          "chunked"
        ],
        "Server": [
          "Microsoft-HTTPAPI/2.0",
          "Microsoft-HTTPAPI/2.0"
        ],
        "Vary": [
          "Accept-Encoding"
        ],
        "Strict-Transport-Security": [
          "max-age=31536000; includeSubDomains"
        ],
        "x-ms-served-by": [
          "717324cb-1f1d-4272-bc67-c8212549fc96_131291517218121226"
        ],
        "x-ms-request-id": [
          "9dc25648-2ae5-4702-b981-423651491863"
        ],
        "x-ms-ratelimit-remaining-subscription-reads": [
          "14896"
        ],
        "x-ms-correlation-request-id": [
          "558cde51-8354-4f4a-b62c-a1f329a82f56"
        ],
        "x-ms-routing-request-id": [
          "WESTUS2:20170127T092835Z:558cde51-8354-4f4a-b62c-a1f329a82f56"
        ]
      },
      "StatusCode": 200
    },
    {
      "RequestUri": "/subscriptions/b52fce95-de5f-4b37-afca-db203a5d0b6a/providers/Microsoft.Compute/locations/southeastasia/operations/3f216b94-e63b-4788-8e81-973c665972d2?api-version=2016-04-30-preview",
      "EncodedRequestUri": "L3N1YnNjcmlwdGlvbnMvYjUyZmNlOTUtZGU1Zi00YjM3LWFmY2EtZGIyMDNhNWQwYjZhL3Byb3ZpZGVycy9NaWNyb3NvZnQuQ29tcHV0ZS9sb2NhdGlvbnMvc291dGhlYXN0YXNpYS9vcGVyYXRpb25zLzNmMjE2Yjk0LWU2M2ItNDc4OC04ZTgxLTk3M2M2NjU5NzJkMj9hcGktdmVyc2lvbj0yMDE2LTA0LTMwLXByZXZpZXc=",
      "RequestMethod": "GET",
      "RequestBody": "",
      "RequestHeaders": {
        "User-Agent": [
          "FxVersion/4.6.24410.01",
          "Microsoft.Azure.Management.Compute.ComputeManagementClient/14.0.0-prerelease"
        ]
      },
      "ResponseBody": "{\r\n  \"startTime\": \"2017-01-27T01:16:57.092104-08:00\",\r\n  \"status\": \"InProgress\",\r\n  \"name\": \"3f216b94-e63b-4788-8e81-973c665972d2\"\r\n}",
      "ResponseHeaders": {
        "Content-Type": [
          "application/json; charset=utf-8"
        ],
        "Expires": [
          "-1"
        ],
        "Cache-Control": [
          "no-cache"
        ],
        "Date": [
          "Fri, 27 Jan 2017 09:17:29 GMT"
        ],
        "Pragma": [
          "no-cache"
        ],
        "Transfer-Encoding": [
          "chunked"
        ],
        "Server": [
          "Microsoft-HTTPAPI/2.0",
          "Microsoft-HTTPAPI/2.0"
        ],
        "Vary": [
          "Accept-Encoding"
        ],
        "Strict-Transport-Security": [
          "max-age=31536000; includeSubDomains"
        ],
        "x-ms-served-by": [
          "717324cb-1f1d-4272-bc67-c8212549fc96_131291517218121226"
        ],
        "x-ms-request-id": [
          "b22737cd-3664-45a6-be3c-baf3a60fe4d5"
        ],
        "x-ms-ratelimit-remaining-subscription-reads": [
          "14920"
        ],
        "x-ms-correlation-request-id": [
          "547458fa-7309-4cc8-bd45-f5723fc26c93"
        ],
        "x-ms-routing-request-id": [
          "WESTUS2:20170127T091729Z:547458fa-7309-4cc8-bd45-f5723fc26c93"
        ]
      },
      "StatusCode": 200
    },
    {
      "RequestUri": "/subscriptions/b52fce95-de5f-4b37-afca-db203a5d0b6a/providers/Microsoft.Compute/locations/southeastasia/operations/3f216b94-e63b-4788-8e81-973c665972d2?api-version=2016-04-30-preview",
      "EncodedRequestUri": "L3N1YnNjcmlwdGlvbnMvYjUyZmNlOTUtZGU1Zi00YjM3LWFmY2EtZGIyMDNhNWQwYjZhL3Byb3ZpZGVycy9NaWNyb3NvZnQuQ29tcHV0ZS9sb2NhdGlvbnMvc291dGhlYXN0YXNpYS9vcGVyYXRpb25zLzNmMjE2Yjk0LWU2M2ItNDc4OC04ZTgxLTk3M2M2NjU5NzJkMj9hcGktdmVyc2lvbj0yMDE2LTA0LTMwLXByZXZpZXc=",
      "RequestMethod": "GET",
      "RequestBody": "",
      "RequestHeaders": {
        "User-Agent": [
          "FxVersion/4.6.24410.01",
          "Microsoft.Azure.Management.Compute.ComputeManagementClient/14.0.0-prerelease"
        ]
      },
      "ResponseBody": "{\r\n  \"startTime\": \"2017-01-27T01:16:57.092104-08:00\",\r\n  \"status\": \"InProgress\",\r\n  \"name\": \"3f216b94-e63b-4788-8e81-973c665972d2\"\r\n}",
      "ResponseHeaders": {
        "Content-Type": [
          "application/json; charset=utf-8"
        ],
        "Expires": [
          "-1"
        ],
        "Cache-Control": [
          "no-cache"
        ],
        "Date": [
          "Fri, 27 Jan 2017 09:17:59 GMT"
        ],
        "Pragma": [
          "no-cache"
        ],
        "Transfer-Encoding": [
          "chunked"
        ],
        "Server": [
          "Microsoft-HTTPAPI/2.0",
          "Microsoft-HTTPAPI/2.0"
        ],
        "Vary": [
          "Accept-Encoding"
        ],
        "Strict-Transport-Security": [
          "max-age=31536000; includeSubDomains"
        ],
        "x-ms-served-by": [
          "717324cb-1f1d-4272-bc67-c8212549fc96_131291517218121226"
        ],
        "x-ms-request-id": [
          "15595f91-310f-4e64-afcb-ded5a3b82110"
        ],
        "x-ms-ratelimit-remaining-subscription-reads": [
          "14919"
        ],
        "x-ms-correlation-request-id": [
          "3466fa9d-bff1-4a35-b24c-1d5c67ccaca5"
        ],
        "x-ms-routing-request-id": [
          "WESTUS2:20170127T091800Z:3466fa9d-bff1-4a35-b24c-1d5c67ccaca5"
        ]
      },
      "StatusCode": 200
    },
    {
      "RequestUri": "/subscriptions/b52fce95-de5f-4b37-afca-db203a5d0b6a/providers/Microsoft.Compute/locations/southeastasia/operations/3f216b94-e63b-4788-8e81-973c665972d2?api-version=2016-04-30-preview",
      "EncodedRequestUri": "L3N1YnNjcmlwdGlvbnMvYjUyZmNlOTUtZGU1Zi00YjM3LWFmY2EtZGIyMDNhNWQwYjZhL3Byb3ZpZGVycy9NaWNyb3NvZnQuQ29tcHV0ZS9sb2NhdGlvbnMvc291dGhlYXN0YXNpYS9vcGVyYXRpb25zLzNmMjE2Yjk0LWU2M2ItNDc4OC04ZTgxLTk3M2M2NjU5NzJkMj9hcGktdmVyc2lvbj0yMDE2LTA0LTMwLXByZXZpZXc=",
      "RequestMethod": "GET",
      "RequestBody": "",
      "RequestHeaders": {
        "User-Agent": [
          "FxVersion/4.6.24410.01",
          "Microsoft.Azure.Management.Compute.ComputeManagementClient/14.0.0-prerelease"
        ]
      },
      "ResponseBody": "{\r\n  \"startTime\": \"2017-01-27T01:16:57.092104-08:00\",\r\n  \"status\": \"InProgress\",\r\n  \"name\": \"3f216b94-e63b-4788-8e81-973c665972d2\"\r\n}",
      "ResponseHeaders": {
        "Content-Type": [
          "application/json; charset=utf-8"
        ],
        "Expires": [
          "-1"
        ],
        "Cache-Control": [
          "no-cache"
        ],
        "Date": [
          "Fri, 27 Jan 2017 09:18:29 GMT"
        ],
        "Pragma": [
          "no-cache"
        ],
        "Transfer-Encoding": [
          "chunked"
        ],
        "Server": [
          "Microsoft-HTTPAPI/2.0",
          "Microsoft-HTTPAPI/2.0"
        ],
        "Vary": [
          "Accept-Encoding"
        ],
        "Strict-Transport-Security": [
          "max-age=31536000; includeSubDomains"
        ],
        "x-ms-served-by": [
          "717324cb-1f1d-4272-bc67-c8212549fc96_131291517218121226"
        ],
        "x-ms-request-id": [
          "c77076b3-3638-4f18-8f70-0def564379fa"
        ],
        "x-ms-ratelimit-remaining-subscription-reads": [
          "14918"
        ],
        "x-ms-correlation-request-id": [
          "9dce80dd-dca2-4773-9e1f-18d7cbab39a8"
        ],
        "x-ms-routing-request-id": [
          "WESTUS2:20170127T091830Z:9dce80dd-dca2-4773-9e1f-18d7cbab39a8"
        ]
      },
      "StatusCode": 200
    },
    {
      "RequestUri": "/subscriptions/b52fce95-de5f-4b37-afca-db203a5d0b6a/providers/Microsoft.Compute/locations/southeastasia/operations/3f216b94-e63b-4788-8e81-973c665972d2?api-version=2016-04-30-preview",
      "EncodedRequestUri": "L3N1YnNjcmlwdGlvbnMvYjUyZmNlOTUtZGU1Zi00YjM3LWFmY2EtZGIyMDNhNWQwYjZhL3Byb3ZpZGVycy9NaWNyb3NvZnQuQ29tcHV0ZS9sb2NhdGlvbnMvc291dGhlYXN0YXNpYS9vcGVyYXRpb25zLzNmMjE2Yjk0LWU2M2ItNDc4OC04ZTgxLTk3M2M2NjU5NzJkMj9hcGktdmVyc2lvbj0yMDE2LTA0LTMwLXByZXZpZXc=",
      "RequestMethod": "GET",
      "RequestBody": "",
      "RequestHeaders": {
        "User-Agent": [
          "FxVersion/4.6.24410.01",
          "Microsoft.Azure.Management.Compute.ComputeManagementClient/14.0.0-prerelease"
        ]
      },
      "ResponseBody": "{\r\n  \"startTime\": \"2017-01-27T01:16:57.092104-08:00\",\r\n  \"status\": \"InProgress\",\r\n  \"name\": \"3f216b94-e63b-4788-8e81-973c665972d2\"\r\n}",
      "ResponseHeaders": {
        "Content-Type": [
          "application/json; charset=utf-8"
        ],
        "Expires": [
          "-1"
        ],
        "Cache-Control": [
          "no-cache"
        ],
        "Date": [
          "Fri, 27 Jan 2017 09:18:59 GMT"
        ],
        "Pragma": [
          "no-cache"
        ],
        "Transfer-Encoding": [
          "chunked"
        ],
        "Server": [
          "Microsoft-HTTPAPI/2.0",
          "Microsoft-HTTPAPI/2.0"
        ],
        "Vary": [
          "Accept-Encoding"
        ],
        "Strict-Transport-Security": [
          "max-age=31536000; includeSubDomains"
        ],
        "x-ms-served-by": [
          "717324cb-1f1d-4272-bc67-c8212549fc96_131291517218121226"
        ],
        "x-ms-request-id": [
          "9ffb7707-21da-40d8-9b0b-854daa3de594"
        ],
        "x-ms-ratelimit-remaining-subscription-reads": [
          "14917"
        ],
        "x-ms-correlation-request-id": [
          "a0ce10ba-8124-49b8-a1b6-7ae246dea19d"
        ],
        "x-ms-routing-request-id": [
          "WESTUS2:20170127T091900Z:a0ce10ba-8124-49b8-a1b6-7ae246dea19d"
        ]
      },
      "StatusCode": 200
    },
    {
      "RequestUri": "/subscriptions/b52fce95-de5f-4b37-afca-db203a5d0b6a/providers/Microsoft.Compute/locations/southeastasia/operations/3f216b94-e63b-4788-8e81-973c665972d2?api-version=2016-04-30-preview",
      "EncodedRequestUri": "L3N1YnNjcmlwdGlvbnMvYjUyZmNlOTUtZGU1Zi00YjM3LWFmY2EtZGIyMDNhNWQwYjZhL3Byb3ZpZGVycy9NaWNyb3NvZnQuQ29tcHV0ZS9sb2NhdGlvbnMvc291dGhlYXN0YXNpYS9vcGVyYXRpb25zLzNmMjE2Yjk0LWU2M2ItNDc4OC04ZTgxLTk3M2M2NjU5NzJkMj9hcGktdmVyc2lvbj0yMDE2LTA0LTMwLXByZXZpZXc=",
      "RequestMethod": "GET",
      "RequestBody": "",
      "RequestHeaders": {
        "User-Agent": [
          "FxVersion/4.6.24410.01",
          "Microsoft.Azure.Management.Compute.ComputeManagementClient/14.0.0-prerelease"
        ]
      },
      "ResponseBody": "{\r\n  \"startTime\": \"2017-01-27T01:16:57.092104-08:00\",\r\n  \"status\": \"InProgress\",\r\n  \"name\": \"3f216b94-e63b-4788-8e81-973c665972d2\"\r\n}",
      "ResponseHeaders": {
        "Content-Type": [
          "application/json; charset=utf-8"
        ],
        "Expires": [
          "-1"
        ],
        "Cache-Control": [
          "no-cache"
        ],
        "Date": [
          "Fri, 27 Jan 2017 09:19:30 GMT"
        ],
        "Pragma": [
          "no-cache"
        ],
        "Transfer-Encoding": [
          "chunked"
        ],
        "Server": [
          "Microsoft-HTTPAPI/2.0",
          "Microsoft-HTTPAPI/2.0"
        ],
        "Vary": [
          "Accept-Encoding"
        ],
        "Strict-Transport-Security": [
          "max-age=31536000; includeSubDomains"
        ],
        "x-ms-served-by": [
          "717324cb-1f1d-4272-bc67-c8212549fc96_131291517218121226"
        ],
        "x-ms-request-id": [
          "a4152ae7-cc2c-4933-8f9a-897874787f3e"
        ],
        "x-ms-ratelimit-remaining-subscription-reads": [
          "14916"
        ],
        "x-ms-correlation-request-id": [
          "ae8e4c9d-b99e-4766-ac21-08382275df4e"
        ],
        "x-ms-routing-request-id": [
          "WESTUS2:20170127T091930Z:ae8e4c9d-b99e-4766-ac21-08382275df4e"
        ]
      },
      "StatusCode": 200
    },
    {
      "RequestUri": "/subscriptions/b52fce95-de5f-4b37-afca-db203a5d0b6a/providers/Microsoft.Compute/locations/southeastasia/operations/3f216b94-e63b-4788-8e81-973c665972d2?api-version=2016-04-30-preview",
      "EncodedRequestUri": "L3N1YnNjcmlwdGlvbnMvYjUyZmNlOTUtZGU1Zi00YjM3LWFmY2EtZGIyMDNhNWQwYjZhL3Byb3ZpZGVycy9NaWNyb3NvZnQuQ29tcHV0ZS9sb2NhdGlvbnMvc291dGhlYXN0YXNpYS9vcGVyYXRpb25zLzNmMjE2Yjk0LWU2M2ItNDc4OC04ZTgxLTk3M2M2NjU5NzJkMj9hcGktdmVyc2lvbj0yMDE2LTA0LTMwLXByZXZpZXc=",
      "RequestMethod": "GET",
      "RequestBody": "",
      "RequestHeaders": {
        "User-Agent": [
          "FxVersion/4.6.24410.01",
          "Microsoft.Azure.Management.Compute.ComputeManagementClient/14.0.0-prerelease"
        ]
      },
      "ResponseBody": "{\r\n  \"startTime\": \"2017-01-27T01:16:57.092104-08:00\",\r\n  \"status\": \"InProgress\",\r\n  \"name\": \"3f216b94-e63b-4788-8e81-973c665972d2\"\r\n}",
      "ResponseHeaders": {
        "Content-Type": [
          "application/json; charset=utf-8"
        ],
        "Expires": [
          "-1"
        ],
        "Cache-Control": [
          "no-cache"
        ],
        "Date": [
          "Fri, 27 Jan 2017 09:20:00 GMT"
        ],
        "Pragma": [
          "no-cache"
        ],
        "Transfer-Encoding": [
          "chunked"
        ],
        "Server": [
          "Microsoft-HTTPAPI/2.0",
          "Microsoft-HTTPAPI/2.0"
        ],
        "Vary": [
          "Accept-Encoding"
        ],
        "Strict-Transport-Security": [
          "max-age=31536000; includeSubDomains"
        ],
        "x-ms-served-by": [
          "717324cb-1f1d-4272-bc67-c8212549fc96_131291517218121226"
        ],
        "x-ms-request-id": [
          "c0dee5a8-dda5-4b0c-a3bb-0ba1db3f0805"
        ],
        "x-ms-ratelimit-remaining-subscription-reads": [
          "14915"
        ],
        "x-ms-correlation-request-id": [
          "025ae9b1-4073-4f32-bd0d-7354b8772c98"
        ],
        "x-ms-routing-request-id": [
          "WESTUS2:20170127T092000Z:025ae9b1-4073-4f32-bd0d-7354b8772c98"
        ]
      },
      "StatusCode": 200
    },
    {
      "RequestUri": "/subscriptions/b52fce95-de5f-4b37-afca-db203a5d0b6a/providers/Microsoft.Compute/locations/southeastasia/operations/3f216b94-e63b-4788-8e81-973c665972d2?api-version=2016-04-30-preview",
      "EncodedRequestUri": "L3N1YnNjcmlwdGlvbnMvYjUyZmNlOTUtZGU1Zi00YjM3LWFmY2EtZGIyMDNhNWQwYjZhL3Byb3ZpZGVycy9NaWNyb3NvZnQuQ29tcHV0ZS9sb2NhdGlvbnMvc291dGhlYXN0YXNpYS9vcGVyYXRpb25zLzNmMjE2Yjk0LWU2M2ItNDc4OC04ZTgxLTk3M2M2NjU5NzJkMj9hcGktdmVyc2lvbj0yMDE2LTA0LTMwLXByZXZpZXc=",
      "RequestMethod": "GET",
      "RequestBody": "",
      "RequestHeaders": {
        "User-Agent": [
          "FxVersion/4.6.24410.01",
          "Microsoft.Azure.Management.Compute.ComputeManagementClient/14.0.0-prerelease"
        ]
      },
      "ResponseBody": "{\r\n  \"startTime\": \"2017-01-27T01:16:57.092104-08:00\",\r\n  \"status\": \"InProgress\",\r\n  \"name\": \"3f216b94-e63b-4788-8e81-973c665972d2\"\r\n}",
      "ResponseHeaders": {
        "Content-Type": [
          "application/json; charset=utf-8"
        ],
        "Expires": [
          "-1"
        ],
        "Cache-Control": [
          "no-cache"
        ],
        "Date": [
          "Fri, 27 Jan 2017 09:20:30 GMT"
        ],
        "Pragma": [
          "no-cache"
        ],
        "Transfer-Encoding": [
          "chunked"
        ],
        "Server": [
          "Microsoft-HTTPAPI/2.0",
          "Microsoft-HTTPAPI/2.0"
        ],
        "Vary": [
          "Accept-Encoding"
        ],
        "Strict-Transport-Security": [
          "max-age=31536000; includeSubDomains"
        ],
        "x-ms-served-by": [
          "717324cb-1f1d-4272-bc67-c8212549fc96_131291517218121226"
        ],
        "x-ms-request-id": [
          "97e6fbd1-4709-4d4d-9766-3c783b696140"
        ],
        "x-ms-ratelimit-remaining-subscription-reads": [
          "14914"
        ],
        "x-ms-correlation-request-id": [
          "7f22ab78-7e4d-4165-9364-9ce70e2429b1"
        ],
        "x-ms-routing-request-id": [
          "WESTUS2:20170127T092031Z:7f22ab78-7e4d-4165-9364-9ce70e2429b1"
        ]
      },
      "StatusCode": 200
    },
    {
      "RequestUri": "/subscriptions/b52fce95-de5f-4b37-afca-db203a5d0b6a/providers/Microsoft.Compute/locations/southeastasia/operations/3f216b94-e63b-4788-8e81-973c665972d2?api-version=2016-04-30-preview",
      "EncodedRequestUri": "L3N1YnNjcmlwdGlvbnMvYjUyZmNlOTUtZGU1Zi00YjM3LWFmY2EtZGIyMDNhNWQwYjZhL3Byb3ZpZGVycy9NaWNyb3NvZnQuQ29tcHV0ZS9sb2NhdGlvbnMvc291dGhlYXN0YXNpYS9vcGVyYXRpb25zLzNmMjE2Yjk0LWU2M2ItNDc4OC04ZTgxLTk3M2M2NjU5NzJkMj9hcGktdmVyc2lvbj0yMDE2LTA0LTMwLXByZXZpZXc=",
      "RequestMethod": "GET",
      "RequestBody": "",
      "RequestHeaders": {
        "User-Agent": [
          "FxVersion/4.6.24410.01",
          "Microsoft.Azure.Management.Compute.ComputeManagementClient/14.0.0-prerelease"
        ]
      },
      "ResponseBody": "{\r\n  \"startTime\": \"2017-01-27T01:16:57.092104-08:00\",\r\n  \"status\": \"InProgress\",\r\n  \"name\": \"3f216b94-e63b-4788-8e81-973c665972d2\"\r\n}",
      "ResponseHeaders": {
        "Content-Type": [
          "application/json; charset=utf-8"
        ],
        "Expires": [
          "-1"
        ],
        "Cache-Control": [
          "no-cache"
        ],
        "Date": [
          "Fri, 27 Jan 2017 09:21:00 GMT"
        ],
        "Pragma": [
          "no-cache"
        ],
        "Transfer-Encoding": [
          "chunked"
        ],
        "Server": [
          "Microsoft-HTTPAPI/2.0",
          "Microsoft-HTTPAPI/2.0"
        ],
        "Vary": [
          "Accept-Encoding"
        ],
        "Strict-Transport-Security": [
          "max-age=31536000; includeSubDomains"
        ],
        "x-ms-served-by": [
          "717324cb-1f1d-4272-bc67-c8212549fc96_131291517218121226"
        ],
        "x-ms-request-id": [
          "140ba1b9-5f8d-4094-a874-6793f0f7c1ba"
        ],
        "x-ms-ratelimit-remaining-subscription-reads": [
          "14913"
        ],
        "x-ms-correlation-request-id": [
          "fa6cdab2-221f-493b-befe-5bee434b9aa2"
        ],
        "x-ms-routing-request-id": [
          "WESTUS2:20170127T092101Z:fa6cdab2-221f-493b-befe-5bee434b9aa2"
        ]
      },
      "StatusCode": 200
    },
    {
      "RequestUri": "/subscriptions/b52fce95-de5f-4b37-afca-db203a5d0b6a/providers/Microsoft.Compute/locations/southeastasia/operations/3f216b94-e63b-4788-8e81-973c665972d2?api-version=2016-04-30-preview",
      "EncodedRequestUri": "L3N1YnNjcmlwdGlvbnMvYjUyZmNlOTUtZGU1Zi00YjM3LWFmY2EtZGIyMDNhNWQwYjZhL3Byb3ZpZGVycy9NaWNyb3NvZnQuQ29tcHV0ZS9sb2NhdGlvbnMvc291dGhlYXN0YXNpYS9vcGVyYXRpb25zLzNmMjE2Yjk0LWU2M2ItNDc4OC04ZTgxLTk3M2M2NjU5NzJkMj9hcGktdmVyc2lvbj0yMDE2LTA0LTMwLXByZXZpZXc=",
      "RequestMethod": "GET",
      "RequestBody": "",
      "RequestHeaders": {
        "User-Agent": [
          "FxVersion/4.6.24410.01",
          "Microsoft.Azure.Management.Compute.ComputeManagementClient/14.0.0-prerelease"
        ]
      },
      "ResponseBody": "{\r\n  \"startTime\": \"2017-01-27T01:16:57.092104-08:00\",\r\n  \"status\": \"InProgress\",\r\n  \"name\": \"3f216b94-e63b-4788-8e81-973c665972d2\"\r\n}",
      "ResponseHeaders": {
        "Content-Type": [
          "application/json; charset=utf-8"
        ],
        "Expires": [
          "-1"
        ],
        "Cache-Control": [
          "no-cache"
        ],
        "Date": [
          "Fri, 27 Jan 2017 09:21:30 GMT"
        ],
        "Pragma": [
          "no-cache"
        ],
        "Transfer-Encoding": [
          "chunked"
        ],
        "Server": [
          "Microsoft-HTTPAPI/2.0",
          "Microsoft-HTTPAPI/2.0"
        ],
        "Vary": [
          "Accept-Encoding"
        ],
        "Strict-Transport-Security": [
          "max-age=31536000; includeSubDomains"
        ],
        "x-ms-served-by": [
          "717324cb-1f1d-4272-bc67-c8212549fc96_131291517218121226"
        ],
        "x-ms-request-id": [
          "91120780-45be-4b36-aab8-988a31682e6e"
        ],
        "x-ms-ratelimit-remaining-subscription-reads": [
          "14912"
        ],
        "x-ms-correlation-request-id": [
          "97966a33-4e82-460d-8ab1-3383c57cb42f"
        ],
        "x-ms-routing-request-id": [
          "WESTUS2:20170127T092131Z:97966a33-4e82-460d-8ab1-3383c57cb42f"
        ]
      },
      "StatusCode": 200
    },
    {
      "RequestUri": "/subscriptions/b52fce95-de5f-4b37-afca-db203a5d0b6a/providers/Microsoft.Compute/locations/southeastasia/operations/3f216b94-e63b-4788-8e81-973c665972d2?api-version=2016-04-30-preview",
      "EncodedRequestUri": "L3N1YnNjcmlwdGlvbnMvYjUyZmNlOTUtZGU1Zi00YjM3LWFmY2EtZGIyMDNhNWQwYjZhL3Byb3ZpZGVycy9NaWNyb3NvZnQuQ29tcHV0ZS9sb2NhdGlvbnMvc291dGhlYXN0YXNpYS9vcGVyYXRpb25zLzNmMjE2Yjk0LWU2M2ItNDc4OC04ZTgxLTk3M2M2NjU5NzJkMj9hcGktdmVyc2lvbj0yMDE2LTA0LTMwLXByZXZpZXc=",
      "RequestMethod": "GET",
      "RequestBody": "",
      "RequestHeaders": {
        "User-Agent": [
          "FxVersion/4.6.24410.01",
          "Microsoft.Azure.Management.Compute.ComputeManagementClient/14.0.0-prerelease"
        ]
      },
      "ResponseBody": "{\r\n  \"startTime\": \"2017-01-27T01:16:57.092104-08:00\",\r\n  \"status\": \"InProgress\",\r\n  \"name\": \"3f216b94-e63b-4788-8e81-973c665972d2\"\r\n}",
      "ResponseHeaders": {
        "Content-Type": [
          "application/json; charset=utf-8"
        ],
        "Expires": [
          "-1"
        ],
        "Cache-Control": [
          "no-cache"
        ],
        "Date": [
          "Fri, 27 Jan 2017 09:22:01 GMT"
        ],
        "Pragma": [
          "no-cache"
        ],
        "Transfer-Encoding": [
          "chunked"
        ],
        "Server": [
          "Microsoft-HTTPAPI/2.0",
          "Microsoft-HTTPAPI/2.0"
        ],
        "Vary": [
          "Accept-Encoding"
        ],
        "Strict-Transport-Security": [
          "max-age=31536000; includeSubDomains"
        ],
        "x-ms-served-by": [
          "717324cb-1f1d-4272-bc67-c8212549fc96_131291517218121226"
        ],
        "x-ms-request-id": [
          "c0dc5e21-31f3-4242-b4e0-21f7b3bbc5d8"
        ],
        "x-ms-ratelimit-remaining-subscription-reads": [
          "14911"
        ],
        "x-ms-correlation-request-id": [
          "0f12e565-f320-4c74-b0ad-c7730b31c86c"
        ],
        "x-ms-routing-request-id": [
          "WESTUS2:20170127T092201Z:0f12e565-f320-4c74-b0ad-c7730b31c86c"
        ]
      },
      "StatusCode": 200
    },
    {
      "RequestUri": "/subscriptions/b52fce95-de5f-4b37-afca-db203a5d0b6a/providers/Microsoft.Compute/locations/southeastasia/operations/3f216b94-e63b-4788-8e81-973c665972d2?api-version=2016-04-30-preview",
      "EncodedRequestUri": "L3N1YnNjcmlwdGlvbnMvYjUyZmNlOTUtZGU1Zi00YjM3LWFmY2EtZGIyMDNhNWQwYjZhL3Byb3ZpZGVycy9NaWNyb3NvZnQuQ29tcHV0ZS9sb2NhdGlvbnMvc291dGhlYXN0YXNpYS9vcGVyYXRpb25zLzNmMjE2Yjk0LWU2M2ItNDc4OC04ZTgxLTk3M2M2NjU5NzJkMj9hcGktdmVyc2lvbj0yMDE2LTA0LTMwLXByZXZpZXc=",
      "RequestMethod": "GET",
      "RequestBody": "",
      "RequestHeaders": {
        "User-Agent": [
          "FxVersion/4.6.24410.01",
          "Microsoft.Azure.Management.Compute.ComputeManagementClient/14.0.0-prerelease"
        ]
      },
      "ResponseBody": "{\r\n  \"startTime\": \"2017-01-27T01:16:57.092104-08:00\",\r\n  \"status\": \"InProgress\",\r\n  \"name\": \"3f216b94-e63b-4788-8e81-973c665972d2\"\r\n}",
      "ResponseHeaders": {
        "Content-Type": [
          "application/json; charset=utf-8"
        ],
        "Expires": [
          "-1"
        ],
        "Cache-Control": [
          "no-cache"
        ],
        "Date": [
          "Fri, 27 Jan 2017 09:22:30 GMT"
        ],
        "Pragma": [
          "no-cache"
        ],
        "Transfer-Encoding": [
          "chunked"
        ],
        "Server": [
          "Microsoft-HTTPAPI/2.0",
          "Microsoft-HTTPAPI/2.0"
        ],
        "Vary": [
          "Accept-Encoding"
        ],
        "Strict-Transport-Security": [
          "max-age=31536000; includeSubDomains"
        ],
        "x-ms-served-by": [
          "717324cb-1f1d-4272-bc67-c8212549fc96_131291517218121226"
        ],
        "x-ms-request-id": [
          "84c82e88-e25a-4d5f-9fc3-1dc350e83cdd"
        ],
        "x-ms-ratelimit-remaining-subscription-reads": [
          "14910"
        ],
        "x-ms-correlation-request-id": [
          "45adafe8-40ba-49dd-b4df-deb365d0c417"
        ],
        "x-ms-routing-request-id": [
          "WESTUS2:20170127T092231Z:45adafe8-40ba-49dd-b4df-deb365d0c417"
        ]
      },
      "StatusCode": 200
    },
    {
      "RequestUri": "/subscriptions/b52fce95-de5f-4b37-afca-db203a5d0b6a/providers/Microsoft.Compute/locations/southeastasia/operations/3f216b94-e63b-4788-8e81-973c665972d2?api-version=2016-04-30-preview",
      "EncodedRequestUri": "L3N1YnNjcmlwdGlvbnMvYjUyZmNlOTUtZGU1Zi00YjM3LWFmY2EtZGIyMDNhNWQwYjZhL3Byb3ZpZGVycy9NaWNyb3NvZnQuQ29tcHV0ZS9sb2NhdGlvbnMvc291dGhlYXN0YXNpYS9vcGVyYXRpb25zLzNmMjE2Yjk0LWU2M2ItNDc4OC04ZTgxLTk3M2M2NjU5NzJkMj9hcGktdmVyc2lvbj0yMDE2LTA0LTMwLXByZXZpZXc=",
      "RequestMethod": "GET",
      "RequestBody": "",
      "RequestHeaders": {
        "User-Agent": [
          "FxVersion/4.6.24410.01",
          "Microsoft.Azure.Management.Compute.ComputeManagementClient/14.0.0-prerelease"
        ]
      },
      "ResponseBody": "{\r\n  \"startTime\": \"2017-01-27T01:16:57.092104-08:00\",\r\n  \"status\": \"InProgress\",\r\n  \"name\": \"3f216b94-e63b-4788-8e81-973c665972d2\"\r\n}",
      "ResponseHeaders": {
        "Content-Type": [
          "application/json; charset=utf-8"
        ],
        "Expires": [
          "-1"
        ],
        "Cache-Control": [
          "no-cache"
        ],
        "Date": [
          "Fri, 27 Jan 2017 09:23:01 GMT"
        ],
        "Pragma": [
          "no-cache"
        ],
        "Transfer-Encoding": [
          "chunked"
        ],
        "Server": [
          "Microsoft-HTTPAPI/2.0",
          "Microsoft-HTTPAPI/2.0"
        ],
        "Vary": [
          "Accept-Encoding"
        ],
        "Strict-Transport-Security": [
          "max-age=31536000; includeSubDomains"
        ],
        "x-ms-served-by": [
          "717324cb-1f1d-4272-bc67-c8212549fc96_131291517218121226"
        ],
        "x-ms-request-id": [
          "7ed949a9-6e9f-4c3d-b29b-a83fc6ab3c7f"
        ],
        "x-ms-ratelimit-remaining-subscription-reads": [
          "14909"
        ],
        "x-ms-correlation-request-id": [
          "3ca61982-5bf6-4093-b62b-fa9a0ad02eab"
        ],
        "x-ms-routing-request-id": [
          "WESTUS2:20170127T092301Z:3ca61982-5bf6-4093-b62b-fa9a0ad02eab"
        ]
      },
      "StatusCode": 200
    },
    {
      "RequestUri": "/subscriptions/b52fce95-de5f-4b37-afca-db203a5d0b6a/providers/Microsoft.Compute/locations/southeastasia/operations/3f216b94-e63b-4788-8e81-973c665972d2?api-version=2016-04-30-preview",
      "EncodedRequestUri": "L3N1YnNjcmlwdGlvbnMvYjUyZmNlOTUtZGU1Zi00YjM3LWFmY2EtZGIyMDNhNWQwYjZhL3Byb3ZpZGVycy9NaWNyb3NvZnQuQ29tcHV0ZS9sb2NhdGlvbnMvc291dGhlYXN0YXNpYS9vcGVyYXRpb25zLzNmMjE2Yjk0LWU2M2ItNDc4OC04ZTgxLTk3M2M2NjU5NzJkMj9hcGktdmVyc2lvbj0yMDE2LTA0LTMwLXByZXZpZXc=",
      "RequestMethod": "GET",
      "RequestBody": "",
      "RequestHeaders": {
        "User-Agent": [
          "FxVersion/4.6.24410.01",
          "Microsoft.Azure.Management.Compute.ComputeManagementClient/14.0.0-prerelease"
        ]
      },
      "ResponseBody": "{\r\n  \"startTime\": \"2017-01-27T01:16:57.092104-08:00\",\r\n  \"status\": \"InProgress\",\r\n  \"name\": \"3f216b94-e63b-4788-8e81-973c665972d2\"\r\n}",
      "ResponseHeaders": {
        "Content-Type": [
          "application/json; charset=utf-8"
        ],
        "Expires": [
          "-1"
        ],
        "Cache-Control": [
          "no-cache"
        ],
        "Date": [
          "Fri, 27 Jan 2017 09:23:31 GMT"
        ],
        "Pragma": [
          "no-cache"
        ],
        "Transfer-Encoding": [
          "chunked"
        ],
        "Server": [
          "Microsoft-HTTPAPI/2.0",
          "Microsoft-HTTPAPI/2.0"
        ],
        "Vary": [
          "Accept-Encoding"
        ],
        "Strict-Transport-Security": [
          "max-age=31536000; includeSubDomains"
        ],
        "x-ms-served-by": [
          "717324cb-1f1d-4272-bc67-c8212549fc96_131291517218121226"
        ],
        "x-ms-request-id": [
          "606c267f-30df-47c0-8c60-f26d11c16818"
        ],
        "x-ms-ratelimit-remaining-subscription-reads": [
          "14908"
        ],
        "x-ms-correlation-request-id": [
          "7688c959-856f-4dd5-bd7e-145edb802c80"
        ],
        "x-ms-routing-request-id": [
          "WESTUS2:20170127T092332Z:7688c959-856f-4dd5-bd7e-145edb802c80"
        ]
      },
      "StatusCode": 200
    },
    {
      "RequestUri": "/subscriptions/b52fce95-de5f-4b37-afca-db203a5d0b6a/providers/Microsoft.Compute/locations/southeastasia/operations/3f216b94-e63b-4788-8e81-973c665972d2?api-version=2016-04-30-preview",
      "EncodedRequestUri": "L3N1YnNjcmlwdGlvbnMvYjUyZmNlOTUtZGU1Zi00YjM3LWFmY2EtZGIyMDNhNWQwYjZhL3Byb3ZpZGVycy9NaWNyb3NvZnQuQ29tcHV0ZS9sb2NhdGlvbnMvc291dGhlYXN0YXNpYS9vcGVyYXRpb25zLzNmMjE2Yjk0LWU2M2ItNDc4OC04ZTgxLTk3M2M2NjU5NzJkMj9hcGktdmVyc2lvbj0yMDE2LTA0LTMwLXByZXZpZXc=",
      "RequestMethod": "GET",
      "RequestBody": "",
      "RequestHeaders": {
        "User-Agent": [
          "FxVersion/4.6.24410.01",
          "Microsoft.Azure.Management.Compute.ComputeManagementClient/14.0.0-prerelease"
        ]
      },
      "ResponseBody": "{\r\n  \"startTime\": \"2017-01-27T01:16:57.092104-08:00\",\r\n  \"status\": \"InProgress\",\r\n  \"name\": \"3f216b94-e63b-4788-8e81-973c665972d2\"\r\n}",
      "ResponseHeaders": {
        "Content-Type": [
          "application/json; charset=utf-8"
        ],
        "Expires": [
          "-1"
        ],
        "Cache-Control": [
          "no-cache"
        ],
        "Date": [
          "Fri, 27 Jan 2017 09:24:02 GMT"
        ],
        "Pragma": [
          "no-cache"
        ],
        "Transfer-Encoding": [
          "chunked"
        ],
        "Server": [
          "Microsoft-HTTPAPI/2.0",
          "Microsoft-HTTPAPI/2.0"
        ],
        "Vary": [
          "Accept-Encoding"
        ],
        "Strict-Transport-Security": [
          "max-age=31536000; includeSubDomains"
        ],
        "x-ms-served-by": [
          "717324cb-1f1d-4272-bc67-c8212549fc96_131291517218121226"
        ],
        "x-ms-request-id": [
          "be795db2-7571-4787-8528-b01ca09a6659"
        ],
        "x-ms-ratelimit-remaining-subscription-reads": [
          "14907"
        ],
        "x-ms-correlation-request-id": [
          "6248a315-bdc0-4a1c-a398-ca34025cbeb3"
        ],
        "x-ms-routing-request-id": [
          "WESTUS2:20170127T092402Z:6248a315-bdc0-4a1c-a398-ca34025cbeb3"
        ]
      },
      "StatusCode": 200
    },
    {
      "RequestUri": "/subscriptions/b52fce95-de5f-4b37-afca-db203a5d0b6a/providers/Microsoft.Compute/locations/southeastasia/operations/3f216b94-e63b-4788-8e81-973c665972d2?api-version=2016-04-30-preview",
      "EncodedRequestUri": "L3N1YnNjcmlwdGlvbnMvYjUyZmNlOTUtZGU1Zi00YjM3LWFmY2EtZGIyMDNhNWQwYjZhL3Byb3ZpZGVycy9NaWNyb3NvZnQuQ29tcHV0ZS9sb2NhdGlvbnMvc291dGhlYXN0YXNpYS9vcGVyYXRpb25zLzNmMjE2Yjk0LWU2M2ItNDc4OC04ZTgxLTk3M2M2NjU5NzJkMj9hcGktdmVyc2lvbj0yMDE2LTA0LTMwLXByZXZpZXc=",
      "RequestMethod": "GET",
      "RequestBody": "",
      "RequestHeaders": {
        "User-Agent": [
          "FxVersion/4.6.24410.01",
          "Microsoft.Azure.Management.Compute.ComputeManagementClient/14.0.0-prerelease"
        ]
      },
      "ResponseBody": "{\r\n  \"startTime\": \"2017-01-27T01:16:57.092104-08:00\",\r\n  \"status\": \"InProgress\",\r\n  \"name\": \"3f216b94-e63b-4788-8e81-973c665972d2\"\r\n}",
      "ResponseHeaders": {
        "Content-Type": [
          "application/json; charset=utf-8"
        ],
        "Expires": [
          "-1"
        ],
        "Cache-Control": [
          "no-cache"
        ],
        "Date": [
          "Fri, 27 Jan 2017 09:24:31 GMT"
        ],
        "Pragma": [
          "no-cache"
        ],
        "Transfer-Encoding": [
          "chunked"
        ],
        "Server": [
          "Microsoft-HTTPAPI/2.0",
          "Microsoft-HTTPAPI/2.0"
        ],
        "Vary": [
          "Accept-Encoding"
        ],
        "Strict-Transport-Security": [
          "max-age=31536000; includeSubDomains"
        ],
        "x-ms-served-by": [
          "717324cb-1f1d-4272-bc67-c8212549fc96_131291517218121226"
        ],
        "x-ms-request-id": [
          "b3712dcf-8f6c-4471-beb3-1bfd3b86c09b"
        ],
        "x-ms-ratelimit-remaining-subscription-reads": [
          "14906"
        ],
        "x-ms-correlation-request-id": [
          "cfefbe50-55b1-4ed0-a5d9-e7a82c5fdf92"
        ],
        "x-ms-routing-request-id": [
          "WESTUS2:20170127T092432Z:cfefbe50-55b1-4ed0-a5d9-e7a82c5fdf92"
        ]
      },
      "StatusCode": 200
    },
    {
      "RequestUri": "/subscriptions/b52fce95-de5f-4b37-afca-db203a5d0b6a/providers/Microsoft.Compute/locations/southeastasia/operations/3f216b94-e63b-4788-8e81-973c665972d2?api-version=2016-04-30-preview",
      "EncodedRequestUri": "L3N1YnNjcmlwdGlvbnMvYjUyZmNlOTUtZGU1Zi00YjM3LWFmY2EtZGIyMDNhNWQwYjZhL3Byb3ZpZGVycy9NaWNyb3NvZnQuQ29tcHV0ZS9sb2NhdGlvbnMvc291dGhlYXN0YXNpYS9vcGVyYXRpb25zLzNmMjE2Yjk0LWU2M2ItNDc4OC04ZTgxLTk3M2M2NjU5NzJkMj9hcGktdmVyc2lvbj0yMDE2LTA0LTMwLXByZXZpZXc=",
      "RequestMethod": "GET",
      "RequestBody": "",
      "RequestHeaders": {
        "User-Agent": [
          "FxVersion/4.6.24410.01",
          "Microsoft.Azure.Management.Compute.ComputeManagementClient/14.0.0-prerelease"
        ]
      },
      "ResponseBody": "{\r\n  \"startTime\": \"2017-01-27T01:16:57.092104-08:00\",\r\n  \"status\": \"InProgress\",\r\n  \"name\": \"3f216b94-e63b-4788-8e81-973c665972d2\"\r\n}",
      "ResponseHeaders": {
        "Content-Type": [
          "application/json; charset=utf-8"
        ],
        "Expires": [
          "-1"
        ],
        "Cache-Control": [
          "no-cache"
        ],
        "Date": [
          "Fri, 27 Jan 2017 09:25:02 GMT"
        ],
        "Pragma": [
          "no-cache"
        ],
        "Transfer-Encoding": [
          "chunked"
        ],
        "Server": [
          "Microsoft-HTTPAPI/2.0",
          "Microsoft-HTTPAPI/2.0"
        ],
        "Vary": [
          "Accept-Encoding"
        ],
        "Strict-Transport-Security": [
          "max-age=31536000; includeSubDomains"
        ],
        "x-ms-served-by": [
          "717324cb-1f1d-4272-bc67-c8212549fc96_131291517218121226"
        ],
        "x-ms-request-id": [
          "e183169e-c033-49a0-b7f0-dd0b093ad046"
        ],
        "x-ms-ratelimit-remaining-subscription-reads": [
          "14905"
        ],
        "x-ms-correlation-request-id": [
          "a1c1ee16-e81b-4ef5-bf31-e38c305c81c1"
        ],
        "x-ms-routing-request-id": [
          "WESTUS2:20170127T092502Z:a1c1ee16-e81b-4ef5-bf31-e38c305c81c1"
        ]
      },
      "StatusCode": 200
    },
    {
      "RequestUri": "/subscriptions/b52fce95-de5f-4b37-afca-db203a5d0b6a/providers/Microsoft.Compute/locations/southeastasia/operations/3f216b94-e63b-4788-8e81-973c665972d2?api-version=2016-04-30-preview",
      "EncodedRequestUri": "L3N1YnNjcmlwdGlvbnMvYjUyZmNlOTUtZGU1Zi00YjM3LWFmY2EtZGIyMDNhNWQwYjZhL3Byb3ZpZGVycy9NaWNyb3NvZnQuQ29tcHV0ZS9sb2NhdGlvbnMvc291dGhlYXN0YXNpYS9vcGVyYXRpb25zLzNmMjE2Yjk0LWU2M2ItNDc4OC04ZTgxLTk3M2M2NjU5NzJkMj9hcGktdmVyc2lvbj0yMDE2LTA0LTMwLXByZXZpZXc=",
      "RequestMethod": "GET",
      "RequestBody": "",
      "RequestHeaders": {
        "User-Agent": [
          "FxVersion/4.6.24410.01",
          "Microsoft.Azure.Management.Compute.ComputeManagementClient/14.0.0-prerelease"
        ]
      },
      "ResponseBody": "{\r\n  \"startTime\": \"2017-01-27T01:16:57.092104-08:00\",\r\n  \"status\": \"InProgress\",\r\n  \"name\": \"3f216b94-e63b-4788-8e81-973c665972d2\"\r\n}",
      "ResponseHeaders": {
        "Content-Type": [
          "application/json; charset=utf-8"
        ],
        "Expires": [
          "-1"
        ],
        "Cache-Control": [
          "no-cache"
        ],
        "Date": [
          "Fri, 27 Jan 2017 09:25:31 GMT"
        ],
        "Pragma": [
          "no-cache"
        ],
        "Transfer-Encoding": [
          "chunked"
        ],
        "Server": [
          "Microsoft-HTTPAPI/2.0",
          "Microsoft-HTTPAPI/2.0"
        ],
        "Vary": [
          "Accept-Encoding"
        ],
        "Strict-Transport-Security": [
          "max-age=31536000; includeSubDomains"
        ],
        "x-ms-served-by": [
          "717324cb-1f1d-4272-bc67-c8212549fc96_131291517218121226"
        ],
        "x-ms-request-id": [
          "bf718cf1-81d3-4016-b36f-c943137516de"
        ],
        "x-ms-ratelimit-remaining-subscription-reads": [
          "14904"
        ],
        "x-ms-correlation-request-id": [
          "d408ff2d-42a4-48ec-bb51-006761e87ae9"
        ],
        "x-ms-routing-request-id": [
          "WESTUS2:20170127T092532Z:d408ff2d-42a4-48ec-bb51-006761e87ae9"
        ]
      },
      "StatusCode": 200
    },
    {
      "RequestUri": "/subscriptions/b52fce95-de5f-4b37-afca-db203a5d0b6a/providers/Microsoft.Compute/locations/southeastasia/operations/3f216b94-e63b-4788-8e81-973c665972d2?api-version=2016-04-30-preview",
      "EncodedRequestUri": "L3N1YnNjcmlwdGlvbnMvYjUyZmNlOTUtZGU1Zi00YjM3LWFmY2EtZGIyMDNhNWQwYjZhL3Byb3ZpZGVycy9NaWNyb3NvZnQuQ29tcHV0ZS9sb2NhdGlvbnMvc291dGhlYXN0YXNpYS9vcGVyYXRpb25zLzNmMjE2Yjk0LWU2M2ItNDc4OC04ZTgxLTk3M2M2NjU5NzJkMj9hcGktdmVyc2lvbj0yMDE2LTA0LTMwLXByZXZpZXc=",
      "RequestMethod": "GET",
      "RequestBody": "",
      "RequestHeaders": {
        "User-Agent": [
          "FxVersion/4.6.24410.01",
          "Microsoft.Azure.Management.Compute.ComputeManagementClient/14.0.0-prerelease"
        ]
      },
      "ResponseBody": "{\r\n  \"startTime\": \"2017-01-27T01:16:57.092104-08:00\",\r\n  \"status\": \"InProgress\",\r\n  \"name\": \"3f216b94-e63b-4788-8e81-973c665972d2\"\r\n}",
      "ResponseHeaders": {
        "Content-Type": [
          "application/json; charset=utf-8"
        ],
        "Expires": [
          "-1"
        ],
        "Cache-Control": [
          "no-cache"
        ],
        "Date": [
          "Fri, 27 Jan 2017 09:26:02 GMT"
        ],
        "Pragma": [
          "no-cache"
        ],
        "Transfer-Encoding": [
          "chunked"
        ],
        "Server": [
          "Microsoft-HTTPAPI/2.0",
          "Microsoft-HTTPAPI/2.0"
        ],
        "Vary": [
          "Accept-Encoding"
        ],
        "Strict-Transport-Security": [
          "max-age=31536000; includeSubDomains"
        ],
        "x-ms-served-by": [
          "717324cb-1f1d-4272-bc67-c8212549fc96_131291517218121226"
        ],
        "x-ms-request-id": [
          "3388246e-8476-4afe-82af-e019e1f719cb"
        ],
        "x-ms-ratelimit-remaining-subscription-reads": [
          "14903"
        ],
        "x-ms-correlation-request-id": [
          "6017a46b-5feb-4aca-b7cc-9fdfa845d986"
        ],
        "x-ms-routing-request-id": [
          "WESTUS2:20170127T092603Z:6017a46b-5feb-4aca-b7cc-9fdfa845d986"
        ]
      },
      "StatusCode": 200
    },
    {
      "RequestUri": "/subscriptions/b52fce95-de5f-4b37-afca-db203a5d0b6a/providers/Microsoft.Compute/locations/southeastasia/operations/3f216b94-e63b-4788-8e81-973c665972d2?api-version=2016-04-30-preview",
      "EncodedRequestUri": "L3N1YnNjcmlwdGlvbnMvYjUyZmNlOTUtZGU1Zi00YjM3LWFmY2EtZGIyMDNhNWQwYjZhL3Byb3ZpZGVycy9NaWNyb3NvZnQuQ29tcHV0ZS9sb2NhdGlvbnMvc291dGhlYXN0YXNpYS9vcGVyYXRpb25zLzNmMjE2Yjk0LWU2M2ItNDc4OC04ZTgxLTk3M2M2NjU5NzJkMj9hcGktdmVyc2lvbj0yMDE2LTA0LTMwLXByZXZpZXc=",
      "RequestMethod": "GET",
      "RequestBody": "",
      "RequestHeaders": {
        "User-Agent": [
          "FxVersion/4.6.24410.01",
          "Microsoft.Azure.Management.Compute.ComputeManagementClient/14.0.0-prerelease"
        ]
      },
      "ResponseBody": "{\r\n  \"startTime\": \"2017-01-27T01:16:57.092104-08:00\",\r\n  \"status\": \"InProgress\",\r\n  \"name\": \"3f216b94-e63b-4788-8e81-973c665972d2\"\r\n}",
      "ResponseHeaders": {
        "Content-Type": [
          "application/json; charset=utf-8"
        ],
        "Expires": [
          "-1"
        ],
        "Cache-Control": [
          "no-cache"
        ],
        "Date": [
          "Fri, 27 Jan 2017 09:26:32 GMT"
        ],
        "Pragma": [
          "no-cache"
        ],
        "Transfer-Encoding": [
          "chunked"
        ],
        "Server": [
          "Microsoft-HTTPAPI/2.0",
          "Microsoft-HTTPAPI/2.0"
        ],
        "Vary": [
          "Accept-Encoding"
        ],
        "Strict-Transport-Security": [
          "max-age=31536000; includeSubDomains"
        ],
        "x-ms-served-by": [
          "717324cb-1f1d-4272-bc67-c8212549fc96_131291517218121226"
        ],
        "x-ms-request-id": [
          "e6815086-99a0-45ed-a5b1-255d7e837284"
        ],
        "x-ms-ratelimit-remaining-subscription-reads": [
          "14902"
        ],
        "x-ms-correlation-request-id": [
          "51b03245-faf2-4ae4-8a1f-c9a32cc85808"
        ],
        "x-ms-routing-request-id": [
          "WESTUS2:20170127T092633Z:51b03245-faf2-4ae4-8a1f-c9a32cc85808"
        ]
      },
      "StatusCode": 200
    },
    {
      "RequestUri": "/subscriptions/b52fce95-de5f-4b37-afca-db203a5d0b6a/providers/Microsoft.Compute/locations/southeastasia/operations/3f216b94-e63b-4788-8e81-973c665972d2?api-version=2016-04-30-preview",
      "EncodedRequestUri": "L3N1YnNjcmlwdGlvbnMvYjUyZmNlOTUtZGU1Zi00YjM3LWFmY2EtZGIyMDNhNWQwYjZhL3Byb3ZpZGVycy9NaWNyb3NvZnQuQ29tcHV0ZS9sb2NhdGlvbnMvc291dGhlYXN0YXNpYS9vcGVyYXRpb25zLzNmMjE2Yjk0LWU2M2ItNDc4OC04ZTgxLTk3M2M2NjU5NzJkMj9hcGktdmVyc2lvbj0yMDE2LTA0LTMwLXByZXZpZXc=",
      "RequestMethod": "GET",
      "RequestBody": "",
      "RequestHeaders": {
        "User-Agent": [
          "FxVersion/4.6.24410.01",
          "Microsoft.Azure.Management.Compute.ComputeManagementClient/14.0.0-prerelease"
        ]
      },
      "ResponseBody": "{\r\n  \"startTime\": \"2017-01-27T01:16:57.092104-08:00\",\r\n  \"status\": \"InProgress\",\r\n  \"name\": \"3f216b94-e63b-4788-8e81-973c665972d2\"\r\n}",
      "ResponseHeaders": {
        "Content-Type": [
          "application/json; charset=utf-8"
        ],
        "Expires": [
          "-1"
        ],
        "Cache-Control": [
          "no-cache"
        ],
        "Date": [
          "Fri, 27 Jan 2017 09:27:02 GMT"
        ],
        "Pragma": [
          "no-cache"
        ],
        "Transfer-Encoding": [
          "chunked"
        ],
        "Server": [
          "Microsoft-HTTPAPI/2.0",
          "Microsoft-HTTPAPI/2.0"
        ],
        "Vary": [
          "Accept-Encoding"
        ],
        "Strict-Transport-Security": [
          "max-age=31536000; includeSubDomains"
        ],
        "x-ms-served-by": [
          "717324cb-1f1d-4272-bc67-c8212549fc96_131291517218121226"
        ],
        "x-ms-request-id": [
          "1b33ee1d-08fb-4e69-a636-b39f2506d6cb"
        ],
        "x-ms-ratelimit-remaining-subscription-reads": [
          "14901"
        ],
        "x-ms-correlation-request-id": [
          "eed8c0c8-8f35-45dc-9813-b01b995de8a4"
        ],
        "x-ms-routing-request-id": [
          "WESTUS2:20170127T092703Z:eed8c0c8-8f35-45dc-9813-b01b995de8a4"
        ]
      },
      "StatusCode": 200
    },
    {
      "RequestUri": "/subscriptions/b52fce95-de5f-4b37-afca-db203a5d0b6a/providers/Microsoft.Compute/locations/southeastasia/operations/3f216b94-e63b-4788-8e81-973c665972d2?api-version=2016-04-30-preview",
      "EncodedRequestUri": "L3N1YnNjcmlwdGlvbnMvYjUyZmNlOTUtZGU1Zi00YjM3LWFmY2EtZGIyMDNhNWQwYjZhL3Byb3ZpZGVycy9NaWNyb3NvZnQuQ29tcHV0ZS9sb2NhdGlvbnMvc291dGhlYXN0YXNpYS9vcGVyYXRpb25zLzNmMjE2Yjk0LWU2M2ItNDc4OC04ZTgxLTk3M2M2NjU5NzJkMj9hcGktdmVyc2lvbj0yMDE2LTA0LTMwLXByZXZpZXc=",
      "RequestMethod": "GET",
      "RequestBody": "",
      "RequestHeaders": {
        "User-Agent": [
          "FxVersion/4.6.24410.01",
          "Microsoft.Azure.Management.Compute.ComputeManagementClient/14.0.0-prerelease"
        ]
      },
      "ResponseBody": "{\r\n  \"startTime\": \"2017-01-27T01:16:57.092104-08:00\",\r\n  \"status\": \"InProgress\",\r\n  \"name\": \"3f216b94-e63b-4788-8e81-973c665972d2\"\r\n}",
      "ResponseHeaders": {
        "Content-Type": [
          "application/json; charset=utf-8"
        ],
        "Expires": [
          "-1"
        ],
        "Cache-Control": [
          "no-cache"
        ],
        "Date": [
          "Fri, 27 Jan 2017 09:27:33 GMT"
        ],
        "Pragma": [
          "no-cache"
        ],
        "Transfer-Encoding": [
          "chunked"
        ],
        "Server": [
          "Microsoft-HTTPAPI/2.0",
          "Microsoft-HTTPAPI/2.0"
        ],
        "Vary": [
          "Accept-Encoding"
        ],
        "Strict-Transport-Security": [
          "max-age=31536000; includeSubDomains"
        ],
        "x-ms-served-by": [
          "717324cb-1f1d-4272-bc67-c8212549fc96_131291517218121226"
        ],
        "x-ms-request-id": [
          "22f848e4-c5e2-4df6-9299-5ab76963533f"
        ],
        "x-ms-ratelimit-remaining-subscription-reads": [
          "14900"
        ],
        "x-ms-correlation-request-id": [
          "f330a754-b02e-4921-b4ac-53d81e4c06ff"
        ],
        "x-ms-routing-request-id": [
          "WESTUS2:20170127T092733Z:f330a754-b02e-4921-b4ac-53d81e4c06ff"
        ]
      },
      "StatusCode": 200
    },
    {
      "RequestUri": "/subscriptions/b52fce95-de5f-4b37-afca-db203a5d0b6a/providers/Microsoft.Compute/locations/southeastasia/operations/3f216b94-e63b-4788-8e81-973c665972d2?api-version=2016-04-30-preview",
      "EncodedRequestUri": "L3N1YnNjcmlwdGlvbnMvYjUyZmNlOTUtZGU1Zi00YjM3LWFmY2EtZGIyMDNhNWQwYjZhL3Byb3ZpZGVycy9NaWNyb3NvZnQuQ29tcHV0ZS9sb2NhdGlvbnMvc291dGhlYXN0YXNpYS9vcGVyYXRpb25zLzNmMjE2Yjk0LWU2M2ItNDc4OC04ZTgxLTk3M2M2NjU5NzJkMj9hcGktdmVyc2lvbj0yMDE2LTA0LTMwLXByZXZpZXc=",
      "RequestMethod": "GET",
      "RequestBody": "",
      "RequestHeaders": {
        "User-Agent": [
          "FxVersion/4.6.24410.01",
          "Microsoft.Azure.Management.Compute.ComputeManagementClient/14.0.0-prerelease"
        ]
      },
      "ResponseBody": "{\r\n  \"startTime\": \"2017-01-27T01:16:57.092104-08:00\",\r\n  \"status\": \"InProgress\",\r\n  \"name\": \"3f216b94-e63b-4788-8e81-973c665972d2\"\r\n}",
      "ResponseHeaders": {
        "Content-Type": [
          "application/json; charset=utf-8"
        ],
        "Expires": [
          "-1"
        ],
        "Cache-Control": [
          "no-cache"
        ],
        "Date": [
          "Fri, 27 Jan 2017 09:28:02 GMT"
        ],
        "Pragma": [
          "no-cache"
        ],
        "Transfer-Encoding": [
          "chunked"
        ],
        "Server": [
          "Microsoft-HTTPAPI/2.0",
          "Microsoft-HTTPAPI/2.0"
        ],
        "Vary": [
          "Accept-Encoding"
        ],
        "Strict-Transport-Security": [
          "max-age=31536000; includeSubDomains"
        ],
        "x-ms-served-by": [
          "717324cb-1f1d-4272-bc67-c8212549fc96_131291517218121226"
        ],
        "x-ms-request-id": [
          "72ac2068-ce7f-451b-bd2d-03d0079b1a4c"
        ],
        "x-ms-ratelimit-remaining-subscription-reads": [
          "14899"
        ],
        "x-ms-correlation-request-id": [
          "65be3c53-f063-478e-933f-327fd67de654"
        ],
        "x-ms-routing-request-id": [
          "WESTUS2:20170127T092803Z:65be3c53-f063-478e-933f-327fd67de654"
        ]
      },
      "StatusCode": 200
    },
    {
      "RequestUri": "/subscriptions/b52fce95-de5f-4b37-afca-db203a5d0b6a/providers/Microsoft.Compute/locations/southeastasia/operations/3f216b94-e63b-4788-8e81-973c665972d2?api-version=2016-04-30-preview",
      "EncodedRequestUri": "L3N1YnNjcmlwdGlvbnMvYjUyZmNlOTUtZGU1Zi00YjM3LWFmY2EtZGIyMDNhNWQwYjZhL3Byb3ZpZGVycy9NaWNyb3NvZnQuQ29tcHV0ZS9sb2NhdGlvbnMvc291dGhlYXN0YXNpYS9vcGVyYXRpb25zLzNmMjE2Yjk0LWU2M2ItNDc4OC04ZTgxLTk3M2M2NjU5NzJkMj9hcGktdmVyc2lvbj0yMDE2LTA0LTMwLXByZXZpZXc=",
      "RequestMethod": "GET",
      "RequestBody": "",
      "RequestHeaders": {
        "User-Agent": [
          "FxVersion/4.6.24410.01",
          "Microsoft.Azure.Management.Compute.ComputeManagementClient/14.0.0-prerelease"
        ]
      },
      "ResponseBody": "{\r\n  \"startTime\": \"2017-01-27T01:16:57.092104-08:00\",\r\n  \"endTime\": \"2017-01-27T01:28:04.4981028-08:00\",\r\n  \"status\": \"Succeeded\",\r\n  \"name\": \"3f216b94-e63b-4788-8e81-973c665972d2\"\r\n}",
      "ResponseHeaders": {
        "Content-Type": [
          "application/json; charset=utf-8"
        ],
        "Expires": [
          "-1"
        ],
        "Cache-Control": [
          "no-cache"
        ],
        "Date": [
          "Fri, 27 Jan 2017 09:28:33 GMT"
        ],
        "Pragma": [
          "no-cache"
        ],
        "Transfer-Encoding": [
          "chunked"
        ],
        "Server": [
          "Microsoft-HTTPAPI/2.0",
          "Microsoft-HTTPAPI/2.0"
        ],
        "Vary": [
          "Accept-Encoding"
        ],
        "Strict-Transport-Security": [
          "max-age=31536000; includeSubDomains"
        ],
        "x-ms-served-by": [
          "717324cb-1f1d-4272-bc67-c8212549fc96_131291517218121226"
        ],
        "x-ms-request-id": [
          "766d281b-48e3-4335-80ec-dd6a70c6018d"
        ],
        "x-ms-ratelimit-remaining-subscription-reads": [
          "14898"
        ],
        "x-ms-correlation-request-id": [
          "0b94db42-7f3b-4667-8362-71091457b929"
        ],
        "x-ms-routing-request-id": [
          "WESTUS2:20170127T092834Z:0b94db42-7f3b-4667-8362-71091457b929"
        ]
      },
      "StatusCode": 200
    },
    {
      "RequestUri": "/subscriptions/b52fce95-de5f-4b37-afca-db203a5d0b6a/resourceGroups/crptestar7075/providers/Microsoft.Compute/virtualMachineScaleSets/vmss3484?api-version=2016-04-30-preview",
      "EncodedRequestUri": "L3N1YnNjcmlwdGlvbnMvYjUyZmNlOTUtZGU1Zi00YjM3LWFmY2EtZGIyMDNhNWQwYjZhL3Jlc291cmNlR3JvdXBzL2NycHRlc3RhcjcwNzUvcHJvdmlkZXJzL01pY3Jvc29mdC5Db21wdXRlL3ZpcnR1YWxNYWNoaW5lU2NhbGVTZXRzL3Ztc3MzNDg0P2FwaS12ZXJzaW9uPTIwMTYtMDQtMzAtcHJldmlldw==",
      "RequestMethod": "DELETE",
      "RequestBody": "",
      "RequestHeaders": {
        "x-ms-client-request-id": [
          "37acd67b-6d58-4397-a99e-9cc66050e7c4"
        ],
        "accept-language": [
          "en-US"
        ],
        "User-Agent": [
          "FxVersion/4.6.24410.01",
          "Microsoft.Azure.Management.Compute.ComputeManagementClient/14.0.0-prerelease"
        ]
      },
      "ResponseBody": "",
      "ResponseHeaders": {
        "Content-Length": [
          "0"
        ],
        "Expires": [
          "-1"
        ],
        "Cache-Control": [
          "no-cache"
        ],
        "Date": [
          "Fri, 27 Jan 2017 09:28:35 GMT"
        ],
        "Pragma": [
          "no-cache"
        ],
        "Location": [
          "https://management.azure.com/subscriptions/b52fce95-de5f-4b37-afca-db203a5d0b6a/providers/Microsoft.Compute/locations/southeastasia/operations/c139485a-f709-46a3-a09d-46caa8b8b84c?monitor=true&api-version=2016-04-30-preview"
        ],
        "Server": [
          "Microsoft-HTTPAPI/2.0",
          "Microsoft-HTTPAPI/2.0"
        ],
        "Azure-AsyncOperation": [
          "https://management.azure.com/subscriptions/b52fce95-de5f-4b37-afca-db203a5d0b6a/providers/Microsoft.Compute/locations/southeastasia/operations/c139485a-f709-46a3-a09d-46caa8b8b84c?api-version=2016-04-30-preview"
        ],
        "Strict-Transport-Security": [
          "max-age=31536000; includeSubDomains"
        ],
        "x-ms-served-by": [
          "717324cb-1f1d-4272-bc67-c8212549fc96_131291517218121226"
        ],
        "x-ms-request-id": [
          "c139485a-f709-46a3-a09d-46caa8b8b84c"
        ],
        "x-ms-ratelimit-remaining-subscription-writes": [
          "1192"
        ],
        "x-ms-correlation-request-id": [
          "47c12ab7-7950-4e97-978d-8ae502c4e4cc"
        ],
        "x-ms-routing-request-id": [
          "WESTUS2:20170127T092836Z:47c12ab7-7950-4e97-978d-8ae502c4e4cc"
        ]
      },
      "StatusCode": 202
    },
    {
      "RequestUri": "/subscriptions/b52fce95-de5f-4b37-afca-db203a5d0b6a/providers/Microsoft.Compute/locations/southeastasia/operations/c139485a-f709-46a3-a09d-46caa8b8b84c?api-version=2016-04-30-preview",
      "EncodedRequestUri": "L3N1YnNjcmlwdGlvbnMvYjUyZmNlOTUtZGU1Zi00YjM3LWFmY2EtZGIyMDNhNWQwYjZhL3Byb3ZpZGVycy9NaWNyb3NvZnQuQ29tcHV0ZS9sb2NhdGlvbnMvc291dGhlYXN0YXNpYS9vcGVyYXRpb25zL2MxMzk0ODVhLWY3MDktNDZhMy1hMDlkLTQ2Y2FhOGI4Yjg0Yz9hcGktdmVyc2lvbj0yMDE2LTA0LTMwLXByZXZpZXc=",
      "RequestMethod": "GET",
      "RequestBody": "",
      "RequestHeaders": {
        "User-Agent": [
          "FxVersion/4.6.24410.01",
          "Microsoft.Azure.Management.Compute.ComputeManagementClient/14.0.0-prerelease"
        ]
      },
      "ResponseBody": "{\r\n  \"startTime\": \"2017-01-27T01:28:36.1698257-08:00\",\r\n  \"status\": \"InProgress\",\r\n  \"name\": \"c139485a-f709-46a3-a09d-46caa8b8b84c\"\r\n}",
      "ResponseHeaders": {
        "Content-Type": [
          "application/json; charset=utf-8"
        ],
        "Expires": [
          "-1"
        ],
        "Cache-Control": [
          "no-cache"
        ],
        "Date": [
          "Fri, 27 Jan 2017 09:29:05 GMT"
        ],
        "Pragma": [
          "no-cache"
        ],
        "Transfer-Encoding": [
          "chunked"
        ],
        "Server": [
          "Microsoft-HTTPAPI/2.0",
          "Microsoft-HTTPAPI/2.0"
        ],
        "Vary": [
          "Accept-Encoding"
        ],
        "Strict-Transport-Security": [
          "max-age=31536000; includeSubDomains"
        ],
        "x-ms-served-by": [
          "717324cb-1f1d-4272-bc67-c8212549fc96_131291517218121226"
        ],
        "x-ms-request-id": [
          "14976e1a-0efb-4826-83d7-fcdf3c402986"
        ],
        "x-ms-ratelimit-remaining-subscription-reads": [
          "14895"
        ],
        "x-ms-correlation-request-id": [
          "a21a584a-605d-4b9d-bcd4-a00ff2ddef19"
        ],
        "x-ms-routing-request-id": [
          "WESTUS2:20170127T092906Z:a21a584a-605d-4b9d-bcd4-a00ff2ddef19"
        ]
      },
      "StatusCode": 200
    },
    {
      "RequestUri": "/subscriptions/b52fce95-de5f-4b37-afca-db203a5d0b6a/providers/Microsoft.Compute/locations/southeastasia/operations/c139485a-f709-46a3-a09d-46caa8b8b84c?api-version=2016-04-30-preview",
      "EncodedRequestUri": "L3N1YnNjcmlwdGlvbnMvYjUyZmNlOTUtZGU1Zi00YjM3LWFmY2EtZGIyMDNhNWQwYjZhL3Byb3ZpZGVycy9NaWNyb3NvZnQuQ29tcHV0ZS9sb2NhdGlvbnMvc291dGhlYXN0YXNpYS9vcGVyYXRpb25zL2MxMzk0ODVhLWY3MDktNDZhMy1hMDlkLTQ2Y2FhOGI4Yjg0Yz9hcGktdmVyc2lvbj0yMDE2LTA0LTMwLXByZXZpZXc=",
      "RequestMethod": "GET",
      "RequestBody": "",
      "RequestHeaders": {
        "User-Agent": [
          "FxVersion/4.6.24410.01",
          "Microsoft.Azure.Management.Compute.ComputeManagementClient/14.0.0-prerelease"
        ]
      },
      "ResponseBody": "{\r\n  \"startTime\": \"2017-01-27T01:28:36.1698257-08:00\",\r\n  \"status\": \"InProgress\",\r\n  \"name\": \"c139485a-f709-46a3-a09d-46caa8b8b84c\"\r\n}",
      "ResponseHeaders": {
        "Content-Type": [
          "application/json; charset=utf-8"
        ],
        "Expires": [
          "-1"
        ],
        "Cache-Control": [
          "no-cache"
        ],
        "Date": [
          "Fri, 27 Jan 2017 09:29:36 GMT"
        ],
        "Pragma": [
          "no-cache"
        ],
        "Transfer-Encoding": [
          "chunked"
        ],
        "Server": [
          "Microsoft-HTTPAPI/2.0",
          "Microsoft-HTTPAPI/2.0"
        ],
        "Vary": [
          "Accept-Encoding"
        ],
        "Strict-Transport-Security": [
          "max-age=31536000; includeSubDomains"
        ],
        "x-ms-served-by": [
          "717324cb-1f1d-4272-bc67-c8212549fc96_131291517218121226"
        ],
        "x-ms-request-id": [
          "c894fbaa-f3de-4595-abd3-a4dcb024761f"
        ],
        "x-ms-ratelimit-remaining-subscription-reads": [
          "14894"
        ],
        "x-ms-correlation-request-id": [
          "586cb25c-3f7b-4b3a-a20f-9fcbb9c5da6d"
        ],
        "x-ms-routing-request-id": [
          "WESTUS2:20170127T092936Z:586cb25c-3f7b-4b3a-a20f-9fcbb9c5da6d"
        ]
      },
      "StatusCode": 200
    },
    {
      "RequestUri": "/subscriptions/b52fce95-de5f-4b37-afca-db203a5d0b6a/providers/Microsoft.Compute/locations/southeastasia/operations/c139485a-f709-46a3-a09d-46caa8b8b84c?api-version=2016-04-30-preview",
      "EncodedRequestUri": "L3N1YnNjcmlwdGlvbnMvYjUyZmNlOTUtZGU1Zi00YjM3LWFmY2EtZGIyMDNhNWQwYjZhL3Byb3ZpZGVycy9NaWNyb3NvZnQuQ29tcHV0ZS9sb2NhdGlvbnMvc291dGhlYXN0YXNpYS9vcGVyYXRpb25zL2MxMzk0ODVhLWY3MDktNDZhMy1hMDlkLTQ2Y2FhOGI4Yjg0Yz9hcGktdmVyc2lvbj0yMDE2LTA0LTMwLXByZXZpZXc=",
      "RequestMethod": "GET",
      "RequestBody": "",
      "RequestHeaders": {
        "User-Agent": [
          "FxVersion/4.6.24410.01",
          "Microsoft.Azure.Management.Compute.ComputeManagementClient/14.0.0-prerelease"
        ]
      },
      "ResponseBody": "{\r\n  \"startTime\": \"2017-01-27T01:28:36.1698257-08:00\",\r\n  \"status\": \"InProgress\",\r\n  \"name\": \"c139485a-f709-46a3-a09d-46caa8b8b84c\"\r\n}",
      "ResponseHeaders": {
        "Content-Type": [
          "application/json; charset=utf-8"
        ],
        "Expires": [
          "-1"
        ],
        "Cache-Control": [
          "no-cache"
        ],
        "Date": [
          "Fri, 27 Jan 2017 09:30:06 GMT"
        ],
        "Pragma": [
          "no-cache"
        ],
        "Transfer-Encoding": [
          "chunked"
        ],
        "Server": [
          "Microsoft-HTTPAPI/2.0",
          "Microsoft-HTTPAPI/2.0"
        ],
        "Vary": [
          "Accept-Encoding"
        ],
        "Strict-Transport-Security": [
          "max-age=31536000; includeSubDomains"
        ],
        "x-ms-served-by": [
          "717324cb-1f1d-4272-bc67-c8212549fc96_131291517218121226"
        ],
        "x-ms-request-id": [
          "e9840e6d-b7a3-4b91-9664-a14fe553f057"
        ],
        "x-ms-ratelimit-remaining-subscription-reads": [
          "14901"
        ],
        "x-ms-correlation-request-id": [
          "07829aca-1ffb-4a2f-a860-6e9455667ab9"
        ],
        "x-ms-routing-request-id": [
          "WESTUS2:20170127T093006Z:07829aca-1ffb-4a2f-a860-6e9455667ab9"
        ]
      },
      "StatusCode": 200
    },
    {
      "RequestUri": "/subscriptions/b52fce95-de5f-4b37-afca-db203a5d0b6a/providers/Microsoft.Compute/locations/southeastasia/operations/c139485a-f709-46a3-a09d-46caa8b8b84c?api-version=2016-04-30-preview",
      "EncodedRequestUri": "L3N1YnNjcmlwdGlvbnMvYjUyZmNlOTUtZGU1Zi00YjM3LWFmY2EtZGIyMDNhNWQwYjZhL3Byb3ZpZGVycy9NaWNyb3NvZnQuQ29tcHV0ZS9sb2NhdGlvbnMvc291dGhlYXN0YXNpYS9vcGVyYXRpb25zL2MxMzk0ODVhLWY3MDktNDZhMy1hMDlkLTQ2Y2FhOGI4Yjg0Yz9hcGktdmVyc2lvbj0yMDE2LTA0LTMwLXByZXZpZXc=",
      "RequestMethod": "GET",
      "RequestBody": "",
      "RequestHeaders": {
        "User-Agent": [
          "FxVersion/4.6.24410.01",
          "Microsoft.Azure.Management.Compute.ComputeManagementClient/14.0.0-prerelease"
        ]
      },
      "ResponseBody": "{\r\n  \"startTime\": \"2017-01-27T01:28:36.1698257-08:00\",\r\n  \"status\": \"InProgress\",\r\n  \"name\": \"c139485a-f709-46a3-a09d-46caa8b8b84c\"\r\n}",
      "ResponseHeaders": {
        "Content-Type": [
          "application/json; charset=utf-8"
        ],
        "Expires": [
          "-1"
        ],
        "Cache-Control": [
          "no-cache"
        ],
        "Date": [
          "Fri, 27 Jan 2017 09:30:36 GMT"
        ],
        "Pragma": [
          "no-cache"
        ],
        "Transfer-Encoding": [
          "chunked"
        ],
        "Server": [
          "Microsoft-HTTPAPI/2.0",
          "Microsoft-HTTPAPI/2.0"
        ],
        "Vary": [
          "Accept-Encoding"
        ],
        "Strict-Transport-Security": [
          "max-age=31536000; includeSubDomains"
        ],
        "x-ms-served-by": [
          "717324cb-1f1d-4272-bc67-c8212549fc96_131291517218121226"
        ],
        "x-ms-request-id": [
          "dcfefa84-8d90-442b-8ba7-c592980641ff"
        ],
        "x-ms-ratelimit-remaining-subscription-reads": [
          "14900"
        ],
        "x-ms-correlation-request-id": [
          "f21acd0e-4b5c-41e3-a3b1-1543dbc9d99f"
        ],
        "x-ms-routing-request-id": [
          "WESTUS2:20170127T093036Z:f21acd0e-4b5c-41e3-a3b1-1543dbc9d99f"
        ]
      },
      "StatusCode": 200
    },
    {
      "RequestUri": "/subscriptions/b52fce95-de5f-4b37-afca-db203a5d0b6a/providers/Microsoft.Compute/locations/southeastasia/operations/c139485a-f709-46a3-a09d-46caa8b8b84c?api-version=2016-04-30-preview",
      "EncodedRequestUri": "L3N1YnNjcmlwdGlvbnMvYjUyZmNlOTUtZGU1Zi00YjM3LWFmY2EtZGIyMDNhNWQwYjZhL3Byb3ZpZGVycy9NaWNyb3NvZnQuQ29tcHV0ZS9sb2NhdGlvbnMvc291dGhlYXN0YXNpYS9vcGVyYXRpb25zL2MxMzk0ODVhLWY3MDktNDZhMy1hMDlkLTQ2Y2FhOGI4Yjg0Yz9hcGktdmVyc2lvbj0yMDE2LTA0LTMwLXByZXZpZXc=",
      "RequestMethod": "GET",
      "RequestBody": "",
      "RequestHeaders": {
        "User-Agent": [
          "FxVersion/4.6.24410.01",
          "Microsoft.Azure.Management.Compute.ComputeManagementClient/14.0.0-prerelease"
        ]
      },
      "ResponseBody": "{\r\n  \"startTime\": \"2017-01-27T01:28:36.1698257-08:00\",\r\n  \"status\": \"InProgress\",\r\n  \"name\": \"c139485a-f709-46a3-a09d-46caa8b8b84c\"\r\n}",
      "ResponseHeaders": {
        "Content-Type": [
          "application/json; charset=utf-8"
        ],
        "Expires": [
          "-1"
        ],
        "Cache-Control": [
          "no-cache"
        ],
        "Date": [
          "Fri, 27 Jan 2017 09:31:06 GMT"
        ],
        "Pragma": [
          "no-cache"
        ],
        "Transfer-Encoding": [
          "chunked"
        ],
        "Server": [
          "Microsoft-HTTPAPI/2.0",
          "Microsoft-HTTPAPI/2.0"
        ],
        "Vary": [
          "Accept-Encoding"
        ],
        "Strict-Transport-Security": [
          "max-age=31536000; includeSubDomains"
        ],
        "x-ms-served-by": [
          "717324cb-1f1d-4272-bc67-c8212549fc96_131291517218121226"
        ],
        "x-ms-request-id": [
          "85af930f-5dbc-474f-a41a-409e091649ca"
        ],
        "x-ms-ratelimit-remaining-subscription-reads": [
          "14899"
        ],
        "x-ms-correlation-request-id": [
          "d1e8dfdb-c6cd-4229-bb3c-0bfe91865167"
        ],
        "x-ms-routing-request-id": [
          "WESTUS2:20170127T093107Z:d1e8dfdb-c6cd-4229-bb3c-0bfe91865167"
        ]
      },
      "StatusCode": 200
    },
    {
      "RequestUri": "/subscriptions/b52fce95-de5f-4b37-afca-db203a5d0b6a/providers/Microsoft.Compute/locations/southeastasia/operations/c139485a-f709-46a3-a09d-46caa8b8b84c?api-version=2016-04-30-preview",
      "EncodedRequestUri": "L3N1YnNjcmlwdGlvbnMvYjUyZmNlOTUtZGU1Zi00YjM3LWFmY2EtZGIyMDNhNWQwYjZhL3Byb3ZpZGVycy9NaWNyb3NvZnQuQ29tcHV0ZS9sb2NhdGlvbnMvc291dGhlYXN0YXNpYS9vcGVyYXRpb25zL2MxMzk0ODVhLWY3MDktNDZhMy1hMDlkLTQ2Y2FhOGI4Yjg0Yz9hcGktdmVyc2lvbj0yMDE2LTA0LTMwLXByZXZpZXc=",
      "RequestMethod": "GET",
      "RequestBody": "",
      "RequestHeaders": {
        "User-Agent": [
          "FxVersion/4.6.24410.01",
          "Microsoft.Azure.Management.Compute.ComputeManagementClient/14.0.0-prerelease"
        ]
      },
      "ResponseBody": "{\r\n  \"startTime\": \"2017-01-27T01:28:36.1698257-08:00\",\r\n  \"endTime\": \"2017-01-27T01:31:17.0127022-08:00\",\r\n  \"status\": \"Succeeded\",\r\n  \"name\": \"c139485a-f709-46a3-a09d-46caa8b8b84c\"\r\n}",
      "ResponseHeaders": {
        "Content-Type": [
          "application/json; charset=utf-8"
        ],
        "Expires": [
          "-1"
        ],
        "Cache-Control": [
          "no-cache"
        ],
        "Date": [
          "Fri, 27 Jan 2017 09:31:36 GMT"
        ],
        "Pragma": [
          "no-cache"
        ],
        "Transfer-Encoding": [
          "chunked"
        ],
        "Server": [
          "Microsoft-HTTPAPI/2.0",
          "Microsoft-HTTPAPI/2.0"
        ],
        "Vary": [
          "Accept-Encoding"
        ],
        "Strict-Transport-Security": [
          "max-age=31536000; includeSubDomains"
        ],
        "x-ms-served-by": [
          "717324cb-1f1d-4272-bc67-c8212549fc96_131291517218121226"
        ],
        "x-ms-request-id": [
          "6fa175d7-584f-490d-bca7-18a3b2d121fb"
        ],
        "x-ms-ratelimit-remaining-subscription-reads": [
          "14898"
        ],
        "x-ms-correlation-request-id": [
          "0b488856-8ca3-4b24-80a1-26a49e451baf"
        ],
        "x-ms-routing-request-id": [
          "WESTUS2:20170127T093137Z:0b488856-8ca3-4b24-80a1-26a49e451baf"
        ]
      },
      "StatusCode": 200
    },
    {
      "RequestUri": "/subscriptions/b52fce95-de5f-4b37-afca-db203a5d0b6a/resourcegroups/crptestar7075?api-version=2015-11-01",
      "EncodedRequestUri": "L3N1YnNjcmlwdGlvbnMvYjUyZmNlOTUtZGU1Zi00YjM3LWFmY2EtZGIyMDNhNWQwYjZhL3Jlc291cmNlZ3JvdXBzL2NycHRlc3RhcjcwNzU/YXBpLXZlcnNpb249MjAxNS0xMS0wMQ==",
      "RequestMethod": "DELETE",
      "RequestBody": "",
      "RequestHeaders": {
        "x-ms-client-request-id": [
          "8e0d4e13-8336-49e1-a1f2-94cee901b1b3"
        ],
        "accept-language": [
          "en-US"
        ],
        "User-Agent": [
          "FxVersion/4.6.24410.01",
          "Microsoft.Azure.Management.Resources.ResourceManagementClient/1.0.0-preview"
        ]
      },
      "ResponseBody": "",
      "ResponseHeaders": {
        "Content-Length": [
          "0"
        ],
        "Expires": [
          "-1"
        ],
        "Cache-Control": [
          "no-cache"
        ],
        "Date": [
          "Fri, 27 Jan 2017 09:31:39 GMT"
        ],
        "Pragma": [
          "no-cache"
        ],
        "Location": [
          "https://management.azure.com/subscriptions/b52fce95-de5f-4b37-afca-db203a5d0b6a/operationresults/eyJqb2JJZCI6IlJFU09VUkNFR1JPVVBERUxFVElPTkpPQi1DUlBURVNUQVI3MDc1LVNPVVRIRUFTVEFTSUEiLCJqb2JMb2NhdGlvbiI6InNvdXRoZWFzdGFzaWEifQ?api-version=2015-11-01"
        ],
        "Retry-After": [
          "15"
        ],
        "x-ms-ratelimit-remaining-subscription-writes": [
          "1199"
        ],
        "x-ms-request-id": [
          "40057066-bdf5-4cb7-85cb-54f983849af3"
        ],
        "x-ms-correlation-request-id": [
          "40057066-bdf5-4cb7-85cb-54f983849af3"
        ],
        "x-ms-routing-request-id": [
          "WESTUS2:20170127T093140Z:40057066-bdf5-4cb7-85cb-54f983849af3"
        ],
        "Strict-Transport-Security": [
          "max-age=31536000; includeSubDomains"
        ]
      },
      "StatusCode": 202
    },
    {
      "RequestUri": "/subscriptions/b52fce95-de5f-4b37-afca-db203a5d0b6a/operationresults/eyJqb2JJZCI6IlJFU09VUkNFR1JPVVBERUxFVElPTkpPQi1DUlBURVNUQVI3MDc1LVNPVVRIRUFTVEFTSUEiLCJqb2JMb2NhdGlvbiI6InNvdXRoZWFzdGFzaWEifQ?api-version=2015-11-01",
      "EncodedRequestUri": "L3N1YnNjcmlwdGlvbnMvYjUyZmNlOTUtZGU1Zi00YjM3LWFmY2EtZGIyMDNhNWQwYjZhL29wZXJhdGlvbnJlc3VsdHMvZXlKcWIySkpaQ0k2SWxKRlUwOVZVa05GUjFKUFZWQkVSVXhGVkVsUFRrcFBRaTFEVWxCVVJWTlVRVkkzTURjMUxWTlBWVlJJUlVGVFZFRlRTVUVpTENKcWIySk1iMk5oZEdsdmJpSTZJbk52ZFhSb1pXRnpkR0Z6YVdFaWZRP2FwaS12ZXJzaW9uPTIwMTUtMTEtMDE=",
      "RequestMethod": "GET",
      "RequestBody": "",
      "RequestHeaders": {
        "User-Agent": [
          "FxVersion/4.6.24410.01",
          "Microsoft.Azure.Management.Resources.ResourceManagementClient/1.0.0-preview"
        ]
      },
      "ResponseBody": "",
      "ResponseHeaders": {
        "Content-Length": [
          "0"
        ],
        "Expires": [
          "-1"
        ],
        "Cache-Control": [
          "no-cache"
        ],
        "Date": [
          "Fri, 27 Jan 2017 09:32:10 GMT"
        ],
        "Pragma": [
          "no-cache"
        ],
        "Location": [
          "https://management.azure.com/subscriptions/b52fce95-de5f-4b37-afca-db203a5d0b6a/operationresults/eyJqb2JJZCI6IlJFU09VUkNFR1JPVVBERUxFVElPTkpPQi1DUlBURVNUQVI3MDc1LVNPVVRIRUFTVEFTSUEiLCJqb2JMb2NhdGlvbiI6InNvdXRoZWFzdGFzaWEifQ?api-version=2015-11-01"
        ],
        "Retry-After": [
          "15"
        ],
        "x-ms-ratelimit-remaining-subscription-reads": [
          "14538"
        ],
        "x-ms-request-id": [
          "6e379dfc-0807-44e5-bb5d-341a87c0a3a2"
        ],
        "x-ms-correlation-request-id": [
          "6e379dfc-0807-44e5-bb5d-341a87c0a3a2"
        ],
        "x-ms-routing-request-id": [
          "WESTUS2:20170127T093210Z:6e379dfc-0807-44e5-bb5d-341a87c0a3a2"
        ],
        "Strict-Transport-Security": [
          "max-age=31536000; includeSubDomains"
        ]
      },
      "StatusCode": 202
    },
    {
      "RequestUri": "/subscriptions/b52fce95-de5f-4b37-afca-db203a5d0b6a/operationresults/eyJqb2JJZCI6IlJFU09VUkNFR1JPVVBERUxFVElPTkpPQi1DUlBURVNUQVI3MDc1LVNPVVRIRUFTVEFTSUEiLCJqb2JMb2NhdGlvbiI6InNvdXRoZWFzdGFzaWEifQ?api-version=2015-11-01",
      "EncodedRequestUri": "L3N1YnNjcmlwdGlvbnMvYjUyZmNlOTUtZGU1Zi00YjM3LWFmY2EtZGIyMDNhNWQwYjZhL29wZXJhdGlvbnJlc3VsdHMvZXlKcWIySkpaQ0k2SWxKRlUwOVZVa05GUjFKUFZWQkVSVXhGVkVsUFRrcFBRaTFEVWxCVVJWTlVRVkkzTURjMUxWTlBWVlJJUlVGVFZFRlRTVUVpTENKcWIySk1iMk5oZEdsdmJpSTZJbk52ZFhSb1pXRnpkR0Z6YVdFaWZRP2FwaS12ZXJzaW9uPTIwMTUtMTEtMDE=",
      "RequestMethod": "GET",
      "RequestBody": "",
      "RequestHeaders": {
        "User-Agent": [
          "FxVersion/4.6.24410.01",
          "Microsoft.Azure.Management.Resources.ResourceManagementClient/1.0.0-preview"
        ]
      },
      "ResponseBody": "",
      "ResponseHeaders": {
        "Content-Length": [
          "0"
        ],
        "Expires": [
          "-1"
        ],
        "Cache-Control": [
          "no-cache"
        ],
        "Date": [
          "Fri, 27 Jan 2017 09:32:40 GMT"
        ],
        "Pragma": [
          "no-cache"
        ],
        "Location": [
          "https://management.azure.com/subscriptions/b52fce95-de5f-4b37-afca-db203a5d0b6a/operationresults/eyJqb2JJZCI6IlJFU09VUkNFR1JPVVBERUxFVElPTkpPQi1DUlBURVNUQVI3MDc1LVNPVVRIRUFTVEFTSUEiLCJqb2JMb2NhdGlvbiI6InNvdXRoZWFzdGFzaWEifQ?api-version=2015-11-01"
        ],
        "Retry-After": [
          "15"
        ],
        "x-ms-ratelimit-remaining-subscription-reads": [
          "14537"
        ],
        "x-ms-request-id": [
          "07a29e04-140f-461f-b5fb-94189c0faf43"
        ],
        "x-ms-correlation-request-id": [
          "07a29e04-140f-461f-b5fb-94189c0faf43"
        ],
        "x-ms-routing-request-id": [
          "WESTUS2:20170127T093240Z:07a29e04-140f-461f-b5fb-94189c0faf43"
        ],
        "Strict-Transport-Security": [
          "max-age=31536000; includeSubDomains"
        ]
      },
      "StatusCode": 202
    },
    {
      "RequestUri": "/subscriptions/b52fce95-de5f-4b37-afca-db203a5d0b6a/operationresults/eyJqb2JJZCI6IlJFU09VUkNFR1JPVVBERUxFVElPTkpPQi1DUlBURVNUQVI3MDc1LVNPVVRIRUFTVEFTSUEiLCJqb2JMb2NhdGlvbiI6InNvdXRoZWFzdGFzaWEifQ?api-version=2015-11-01",
      "EncodedRequestUri": "L3N1YnNjcmlwdGlvbnMvYjUyZmNlOTUtZGU1Zi00YjM3LWFmY2EtZGIyMDNhNWQwYjZhL29wZXJhdGlvbnJlc3VsdHMvZXlKcWIySkpaQ0k2SWxKRlUwOVZVa05GUjFKUFZWQkVSVXhGVkVsUFRrcFBRaTFEVWxCVVJWTlVRVkkzTURjMUxWTlBWVlJJUlVGVFZFRlRTVUVpTENKcWIySk1iMk5oZEdsdmJpSTZJbk52ZFhSb1pXRnpkR0Z6YVdFaWZRP2FwaS12ZXJzaW9uPTIwMTUtMTEtMDE=",
      "RequestMethod": "GET",
      "RequestBody": "",
      "RequestHeaders": {
        "User-Agent": [
          "FxVersion/4.6.24410.01",
          "Microsoft.Azure.Management.Resources.ResourceManagementClient/1.0.0-preview"
        ]
      },
      "ResponseBody": "",
      "ResponseHeaders": {
        "Content-Length": [
          "0"
        ],
        "Expires": [
          "-1"
        ],
        "Cache-Control": [
          "no-cache"
        ],
        "Date": [
          "Fri, 27 Jan 2017 09:33:11 GMT"
        ],
        "Pragma": [
          "no-cache"
        ],
        "Location": [
          "https://management.azure.com/subscriptions/b52fce95-de5f-4b37-afca-db203a5d0b6a/operationresults/eyJqb2JJZCI6IlJFU09VUkNFR1JPVVBERUxFVElPTkpPQi1DUlBURVNUQVI3MDc1LVNPVVRIRUFTVEFTSUEiLCJqb2JMb2NhdGlvbiI6InNvdXRoZWFzdGFzaWEifQ?api-version=2015-11-01"
        ],
        "Retry-After": [
          "15"
        ],
        "x-ms-ratelimit-remaining-subscription-reads": [
          "14536"
        ],
        "x-ms-request-id": [
          "40adee06-9fec-409e-a72a-ba8ca6d355ea"
        ],
        "x-ms-correlation-request-id": [
          "40adee06-9fec-409e-a72a-ba8ca6d355ea"
        ],
        "x-ms-routing-request-id": [
          "WESTUS2:20170127T093311Z:40adee06-9fec-409e-a72a-ba8ca6d355ea"
        ],
        "Strict-Transport-Security": [
          "max-age=31536000; includeSubDomains"
        ]
      },
      "StatusCode": 202
    },
    {
      "RequestUri": "/subscriptions/b52fce95-de5f-4b37-afca-db203a5d0b6a/operationresults/eyJqb2JJZCI6IlJFU09VUkNFR1JPVVBERUxFVElPTkpPQi1DUlBURVNUQVI3MDc1LVNPVVRIRUFTVEFTSUEiLCJqb2JMb2NhdGlvbiI6InNvdXRoZWFzdGFzaWEifQ?api-version=2015-11-01",
      "EncodedRequestUri": "L3N1YnNjcmlwdGlvbnMvYjUyZmNlOTUtZGU1Zi00YjM3LWFmY2EtZGIyMDNhNWQwYjZhL29wZXJhdGlvbnJlc3VsdHMvZXlKcWIySkpaQ0k2SWxKRlUwOVZVa05GUjFKUFZWQkVSVXhGVkVsUFRrcFBRaTFEVWxCVVJWTlVRVkkzTURjMUxWTlBWVlJJUlVGVFZFRlRTVUVpTENKcWIySk1iMk5oZEdsdmJpSTZJbk52ZFhSb1pXRnpkR0Z6YVdFaWZRP2FwaS12ZXJzaW9uPTIwMTUtMTEtMDE=",
      "RequestMethod": "GET",
      "RequestBody": "",
      "RequestHeaders": {
        "User-Agent": [
          "FxVersion/4.6.24410.01",
          "Microsoft.Azure.Management.Resources.ResourceManagementClient/1.0.0-preview"
        ]
      },
      "ResponseBody": "",
      "ResponseHeaders": {
        "Content-Length": [
          "0"
        ],
        "Expires": [
          "-1"
        ],
        "Cache-Control": [
          "no-cache"
        ],
        "Date": [
          "Fri, 27 Jan 2017 09:33:40 GMT"
        ],
        "Pragma": [
          "no-cache"
        ],
        "x-ms-ratelimit-remaining-subscription-reads": [
          "14535"
        ],
        "x-ms-request-id": [
          "f700cfe8-e95a-481d-9d15-2e5014c0f119"
        ],
        "x-ms-correlation-request-id": [
          "f700cfe8-e95a-481d-9d15-2e5014c0f119"
        ],
        "x-ms-routing-request-id": [
          "WESTUS2:20170127T093341Z:f700cfe8-e95a-481d-9d15-2e5014c0f119"
        ],
        "Strict-Transport-Security": [
          "max-age=31536000; includeSubDomains"
        ]
      },
      "StatusCode": 200
    }
  ],
  "Names": {
    "TestVMScaleSetUpdateOperations": [
      "crptestar7075",
      "vmss3484",
      "crptestar9505"
    ],
    "CreatePublicIP": [
      "pip5929",
      "dn5561"
    ],
    "CreateVNET": [
      "vn2389",
      "sn7161"
    ],
    "CreateNIC": [
      "nic9317",
      "ip6687"
    ],
    "CreateDefaultVMScaleSetInput": [
      "crptestar7459",
      "vmss7663",
      "vmsstestnetconfig7257",
      "vmsstestnetconfig9496"
    ]
  },
  "Variables": {
    "SubscriptionId": "b52fce95-de5f-4b37-afca-db203a5d0b6a"
  }
}<|MERGE_RESOLUTION|>--- conflicted
+++ resolved
@@ -485,13 +485,8 @@
       "StatusCode": 204
     },
     {
-<<<<<<< HEAD
-      "RequestUri": "/subscriptions/b52fce95-de5f-4b37-afca-db203a5d0b6a/resourceGroups/crptestar7075/providers/Microsoft.Network/publicIPAddresses/pip5929?api-version=2016-09-01",
-      "EncodedRequestUri": "L3N1YnNjcmlwdGlvbnMvYjUyZmNlOTUtZGU1Zi00YjM3LWFmY2EtZGIyMDNhNWQwYjZhL3Jlc291cmNlR3JvdXBzL2NycHRlc3RhcjcwNzUvcHJvdmlkZXJzL01pY3Jvc29mdC5OZXR3b3JrL3B1YmxpY0lQQWRkcmVzc2VzL3BpcDU5Mjk/YXBpLXZlcnNpb249MjAxNi0wOS0wMQ==",
-=======
       "RequestUri": "/subscriptions/b52fce95-de5f-4b37-afca-db203a5d0b6a/resourceGroups/crptestar7075/providers/Microsoft.Network/publicIPAddresses/pip5929?api-version=2017-03-01",
       "EncodedRequestUri": "L3N1YnNjcmlwdGlvbnMvYjUyZmNlOTUtZGU1Zi00YjM3LWFmY2EtZGIyMDNhNWQwYjZhL3Jlc291cmNlR3JvdXBzL2NycHRlc3RhcjcwNzUvcHJvdmlkZXJzL01pY3Jvc29mdC5OZXR3b3JrL3B1YmxpY0lQQWRkcmVzc2VzL3BpcDU5Mjk/YXBpLXZlcnNpb249MjAxNy0wMy0wMQ==",
->>>>>>> 8e701285
       "RequestMethod": "PUT",
       "RequestBody": "{\r\n  \"properties\": {\r\n    \"publicIPAllocationMethod\": \"Dynamic\",\r\n    \"dnsSettings\": {\r\n      \"domainNameLabel\": \"dn5561\"\r\n    }\r\n  },\r\n  \"location\": \"SoutheastAsia\",\r\n  \"tags\": {\r\n    \"key\": \"value\"\r\n  }\r\n}",
       "RequestHeaders": {
@@ -543,11 +538,7 @@
           "e96a5be1-467d-476e-9ba7-f0f30a9dd71c"
         ],
         "Azure-AsyncOperation": [
-<<<<<<< HEAD
-          "https://management.azure.com/subscriptions/b52fce95-de5f-4b37-afca-db203a5d0b6a/providers/Microsoft.Network/locations/southeastasia/operations/e96a5be1-467d-476e-9ba7-f0f30a9dd71c?api-version=2016-09-01"
-=======
           "https://management.azure.com/subscriptions/b52fce95-de5f-4b37-afca-db203a5d0b6a/providers/Microsoft.Network/locations/southeastasia/operations/e96a5be1-467d-476e-9ba7-f0f30a9dd71c?api-version=2017-03-01"
->>>>>>> 8e701285
         ],
         "Strict-Transport-Security": [
           "max-age=31536000; includeSubDomains"
@@ -565,13 +556,8 @@
       "StatusCode": 201
     },
     {
-<<<<<<< HEAD
-      "RequestUri": "/subscriptions/b52fce95-de5f-4b37-afca-db203a5d0b6a/providers/Microsoft.Network/locations/southeastasia/operations/e96a5be1-467d-476e-9ba7-f0f30a9dd71c?api-version=2016-09-01",
-      "EncodedRequestUri": "L3N1YnNjcmlwdGlvbnMvYjUyZmNlOTUtZGU1Zi00YjM3LWFmY2EtZGIyMDNhNWQwYjZhL3Byb3ZpZGVycy9NaWNyb3NvZnQuTmV0d29yay9sb2NhdGlvbnMvc291dGhlYXN0YXNpYS9vcGVyYXRpb25zL2U5NmE1YmUxLTQ2N2QtNDc2ZS05YmE3LWYwZjMwYTlkZDcxYz9hcGktdmVyc2lvbj0yMDE2LTA5LTAx",
-=======
       "RequestUri": "/subscriptions/b52fce95-de5f-4b37-afca-db203a5d0b6a/providers/Microsoft.Network/locations/southeastasia/operations/e96a5be1-467d-476e-9ba7-f0f30a9dd71c?api-version=2017-03-01",
       "EncodedRequestUri": "L3N1YnNjcmlwdGlvbnMvYjUyZmNlOTUtZGU1Zi00YjM3LWFmY2EtZGIyMDNhNWQwYjZhL3Byb3ZpZGVycy9NaWNyb3NvZnQuTmV0d29yay9sb2NhdGlvbnMvc291dGhlYXN0YXNpYS9vcGVyYXRpb25zL2U5NmE1YmUxLTQ2N2QtNDc2ZS05YmE3LWYwZjMwYTlkZDcxYz9hcGktdmVyc2lvbj0yMDE3LTAzLTAx",
->>>>>>> 8e701285
       "RequestMethod": "GET",
       "RequestBody": "",
       "RequestHeaders": {
@@ -626,13 +612,8 @@
       "StatusCode": 200
     },
     {
-<<<<<<< HEAD
-      "RequestUri": "/subscriptions/b52fce95-de5f-4b37-afca-db203a5d0b6a/resourceGroups/crptestar7075/providers/Microsoft.Network/publicIPAddresses/pip5929?api-version=2016-09-01",
-      "EncodedRequestUri": "L3N1YnNjcmlwdGlvbnMvYjUyZmNlOTUtZGU1Zi00YjM3LWFmY2EtZGIyMDNhNWQwYjZhL3Jlc291cmNlR3JvdXBzL2NycHRlc3RhcjcwNzUvcHJvdmlkZXJzL01pY3Jvc29mdC5OZXR3b3JrL3B1YmxpY0lQQWRkcmVzc2VzL3BpcDU5Mjk/YXBpLXZlcnNpb249MjAxNi0wOS0wMQ==",
-=======
       "RequestUri": "/subscriptions/b52fce95-de5f-4b37-afca-db203a5d0b6a/resourceGroups/crptestar7075/providers/Microsoft.Network/publicIPAddresses/pip5929?api-version=2017-03-01",
       "EncodedRequestUri": "L3N1YnNjcmlwdGlvbnMvYjUyZmNlOTUtZGU1Zi00YjM3LWFmY2EtZGIyMDNhNWQwYjZhL3Jlc291cmNlR3JvdXBzL2NycHRlc3RhcjcwNzUvcHJvdmlkZXJzL01pY3Jvc29mdC5OZXR3b3JrL3B1YmxpY0lQQWRkcmVzc2VzL3BpcDU5Mjk/YXBpLXZlcnNpb249MjAxNy0wMy0wMQ==",
->>>>>>> 8e701285
       "RequestMethod": "GET",
       "RequestBody": "",
       "RequestHeaders": {
@@ -690,13 +671,8 @@
       "StatusCode": 200
     },
     {
-<<<<<<< HEAD
-      "RequestUri": "/subscriptions/b52fce95-de5f-4b37-afca-db203a5d0b6a/resourceGroups/crptestar7075/providers/Microsoft.Network/publicIPAddresses/pip5929?api-version=2016-09-01",
-      "EncodedRequestUri": "L3N1YnNjcmlwdGlvbnMvYjUyZmNlOTUtZGU1Zi00YjM3LWFmY2EtZGIyMDNhNWQwYjZhL3Jlc291cmNlR3JvdXBzL2NycHRlc3RhcjcwNzUvcHJvdmlkZXJzL01pY3Jvc29mdC5OZXR3b3JrL3B1YmxpY0lQQWRkcmVzc2VzL3BpcDU5Mjk/YXBpLXZlcnNpb249MjAxNi0wOS0wMQ==",
-=======
       "RequestUri": "/subscriptions/b52fce95-de5f-4b37-afca-db203a5d0b6a/resourceGroups/crptestar7075/providers/Microsoft.Network/publicIPAddresses/pip5929?api-version=2017-03-01",
       "EncodedRequestUri": "L3N1YnNjcmlwdGlvbnMvYjUyZmNlOTUtZGU1Zi00YjM3LWFmY2EtZGIyMDNhNWQwYjZhL3Jlc291cmNlR3JvdXBzL2NycHRlc3RhcjcwNzUvcHJvdmlkZXJzL01pY3Jvc29mdC5OZXR3b3JrL3B1YmxpY0lQQWRkcmVzc2VzL3BpcDU5Mjk/YXBpLXZlcnNpb249MjAxNy0wMy0wMQ==",
->>>>>>> 8e701285
       "RequestMethod": "GET",
       "RequestBody": "",
       "RequestHeaders": {
@@ -760,13 +736,8 @@
       "StatusCode": 200
     },
     {
-<<<<<<< HEAD
-      "RequestUri": "/subscriptions/b52fce95-de5f-4b37-afca-db203a5d0b6a/resourceGroups/crptestar7075/providers/Microsoft.Network/virtualNetworks/vn2389?api-version=2016-09-01",
-      "EncodedRequestUri": "L3N1YnNjcmlwdGlvbnMvYjUyZmNlOTUtZGU1Zi00YjM3LWFmY2EtZGIyMDNhNWQwYjZhL3Jlc291cmNlR3JvdXBzL2NycHRlc3RhcjcwNzUvcHJvdmlkZXJzL01pY3Jvc29mdC5OZXR3b3JrL3ZpcnR1YWxOZXR3b3Jrcy92bjIzODk/YXBpLXZlcnNpb249MjAxNi0wOS0wMQ==",
-=======
       "RequestUri": "/subscriptions/b52fce95-de5f-4b37-afca-db203a5d0b6a/resourceGroups/crptestar7075/providers/Microsoft.Network/virtualNetworks/vn2389?api-version=2017-03-01",
       "EncodedRequestUri": "L3N1YnNjcmlwdGlvbnMvYjUyZmNlOTUtZGU1Zi00YjM3LWFmY2EtZGIyMDNhNWQwYjZhL3Jlc291cmNlR3JvdXBzL2NycHRlc3RhcjcwNzUvcHJvdmlkZXJzL01pY3Jvc29mdC5OZXR3b3JrL3ZpcnR1YWxOZXR3b3Jrcy92bjIzODk/YXBpLXZlcnNpb249MjAxNy0wMy0wMQ==",
->>>>>>> 8e701285
       "RequestMethod": "PUT",
       "RequestBody": "{\r\n  \"properties\": {\r\n    \"addressSpace\": {\r\n      \"addressPrefixes\": [\r\n        \"10.0.0.0/16\"\r\n      ]\r\n    },\r\n    \"dhcpOptions\": {\r\n      \"dnsServers\": [\r\n        \"10.1.1.1\",\r\n        \"10.1.2.4\"\r\n      ]\r\n    },\r\n    \"subnets\": [\r\n      {\r\n        \"properties\": {\r\n          \"addressPrefix\": \"10.0.0.0/24\"\r\n        },\r\n        \"name\": \"sn7161\"\r\n      }\r\n    ]\r\n  },\r\n  \"location\": \"SoutheastAsia\"\r\n}",
       "RequestHeaders": {
@@ -818,11 +789,7 @@
           "99c8c91d-bf0a-4441-8d95-a5c0225e8a8c"
         ],
         "Azure-AsyncOperation": [
-<<<<<<< HEAD
-          "https://management.azure.com/subscriptions/b52fce95-de5f-4b37-afca-db203a5d0b6a/providers/Microsoft.Network/locations/southeastasia/operations/99c8c91d-bf0a-4441-8d95-a5c0225e8a8c?api-version=2016-09-01"
-=======
           "https://management.azure.com/subscriptions/b52fce95-de5f-4b37-afca-db203a5d0b6a/providers/Microsoft.Network/locations/southeastasia/operations/99c8c91d-bf0a-4441-8d95-a5c0225e8a8c?api-version=2017-03-01"
->>>>>>> 8e701285
         ],
         "Strict-Transport-Security": [
           "max-age=31536000; includeSubDomains"
@@ -840,13 +807,8 @@
       "StatusCode": 201
     },
     {
-<<<<<<< HEAD
-      "RequestUri": "/subscriptions/b52fce95-de5f-4b37-afca-db203a5d0b6a/providers/Microsoft.Network/locations/southeastasia/operations/99c8c91d-bf0a-4441-8d95-a5c0225e8a8c?api-version=2016-09-01",
-      "EncodedRequestUri": "L3N1YnNjcmlwdGlvbnMvYjUyZmNlOTUtZGU1Zi00YjM3LWFmY2EtZGIyMDNhNWQwYjZhL3Byb3ZpZGVycy9NaWNyb3NvZnQuTmV0d29yay9sb2NhdGlvbnMvc291dGhlYXN0YXNpYS9vcGVyYXRpb25zLzk5YzhjOTFkLWJmMGEtNDQ0MS04ZDk1LWE1YzAyMjVlOGE4Yz9hcGktdmVyc2lvbj0yMDE2LTA5LTAx",
-=======
       "RequestUri": "/subscriptions/b52fce95-de5f-4b37-afca-db203a5d0b6a/providers/Microsoft.Network/locations/southeastasia/operations/99c8c91d-bf0a-4441-8d95-a5c0225e8a8c?api-version=2017-03-01",
       "EncodedRequestUri": "L3N1YnNjcmlwdGlvbnMvYjUyZmNlOTUtZGU1Zi00YjM3LWFmY2EtZGIyMDNhNWQwYjZhL3Byb3ZpZGVycy9NaWNyb3NvZnQuTmV0d29yay9sb2NhdGlvbnMvc291dGhlYXN0YXNpYS9vcGVyYXRpb25zLzk5YzhjOTFkLWJmMGEtNDQ0MS04ZDk1LWE1YzAyMjVlOGE4Yz9hcGktdmVyc2lvbj0yMDE3LTAzLTAx",
->>>>>>> 8e701285
       "RequestMethod": "GET",
       "RequestBody": "",
       "RequestHeaders": {
@@ -901,13 +863,8 @@
       "StatusCode": 200
     },
     {
-<<<<<<< HEAD
-      "RequestUri": "/subscriptions/b52fce95-de5f-4b37-afca-db203a5d0b6a/resourceGroups/crptestar7075/providers/Microsoft.Network/virtualNetworks/vn2389?api-version=2016-09-01",
-      "EncodedRequestUri": "L3N1YnNjcmlwdGlvbnMvYjUyZmNlOTUtZGU1Zi00YjM3LWFmY2EtZGIyMDNhNWQwYjZhL3Jlc291cmNlR3JvdXBzL2NycHRlc3RhcjcwNzUvcHJvdmlkZXJzL01pY3Jvc29mdC5OZXR3b3JrL3ZpcnR1YWxOZXR3b3Jrcy92bjIzODk/YXBpLXZlcnNpb249MjAxNi0wOS0wMQ==",
-=======
       "RequestUri": "/subscriptions/b52fce95-de5f-4b37-afca-db203a5d0b6a/resourceGroups/crptestar7075/providers/Microsoft.Network/virtualNetworks/vn2389?api-version=2017-03-01",
       "EncodedRequestUri": "L3N1YnNjcmlwdGlvbnMvYjUyZmNlOTUtZGU1Zi00YjM3LWFmY2EtZGIyMDNhNWQwYjZhL3Jlc291cmNlR3JvdXBzL2NycHRlc3RhcjcwNzUvcHJvdmlkZXJzL01pY3Jvc29mdC5OZXR3b3JrL3ZpcnR1YWxOZXR3b3Jrcy92bjIzODk/YXBpLXZlcnNpb249MjAxNy0wMy0wMQ==",
->>>>>>> 8e701285
       "RequestMethod": "GET",
       "RequestBody": "",
       "RequestHeaders": {
@@ -965,13 +922,8 @@
       "StatusCode": 200
     },
     {
-<<<<<<< HEAD
-      "RequestUri": "/subscriptions/b52fce95-de5f-4b37-afca-db203a5d0b6a/resourceGroups/crptestar7075/providers/Microsoft.Network/virtualNetworks/vn2389/subnets/sn7161?api-version=2016-09-01",
-      "EncodedRequestUri": "L3N1YnNjcmlwdGlvbnMvYjUyZmNlOTUtZGU1Zi00YjM3LWFmY2EtZGIyMDNhNWQwYjZhL3Jlc291cmNlR3JvdXBzL2NycHRlc3RhcjcwNzUvcHJvdmlkZXJzL01pY3Jvc29mdC5OZXR3b3JrL3ZpcnR1YWxOZXR3b3Jrcy92bjIzODkvc3VibmV0cy9zbjcxNjE/YXBpLXZlcnNpb249MjAxNi0wOS0wMQ==",
-=======
       "RequestUri": "/subscriptions/b52fce95-de5f-4b37-afca-db203a5d0b6a/resourceGroups/crptestar7075/providers/Microsoft.Network/virtualNetworks/vn2389/subnets/sn7161?api-version=2017-03-01",
       "EncodedRequestUri": "L3N1YnNjcmlwdGlvbnMvYjUyZmNlOTUtZGU1Zi00YjM3LWFmY2EtZGIyMDNhNWQwYjZhL3Jlc291cmNlR3JvdXBzL2NycHRlc3RhcjcwNzUvcHJvdmlkZXJzL01pY3Jvc29mdC5OZXR3b3JrL3ZpcnR1YWxOZXR3b3Jrcy92bjIzODkvc3VibmV0cy9zbjcxNjE/YXBpLXZlcnNpb249MjAxNy0wMy0wMQ==",
->>>>>>> 8e701285
       "RequestMethod": "GET",
       "RequestBody": "",
       "RequestHeaders": {
@@ -1035,13 +987,8 @@
       "StatusCode": 200
     },
     {
-<<<<<<< HEAD
-      "RequestUri": "/subscriptions/b52fce95-de5f-4b37-afca-db203a5d0b6a/resourceGroups/crptestar7075/providers/Microsoft.Network/networkInterfaces/nic9317?api-version=2016-09-01",
-      "EncodedRequestUri": "L3N1YnNjcmlwdGlvbnMvYjUyZmNlOTUtZGU1Zi00YjM3LWFmY2EtZGIyMDNhNWQwYjZhL3Jlc291cmNlR3JvdXBzL2NycHRlc3RhcjcwNzUvcHJvdmlkZXJzL01pY3Jvc29mdC5OZXR3b3JrL25ldHdvcmtJbnRlcmZhY2VzL25pYzkzMTc/YXBpLXZlcnNpb249MjAxNi0wOS0wMQ==",
-=======
       "RequestUri": "/subscriptions/b52fce95-de5f-4b37-afca-db203a5d0b6a/resourceGroups/crptestar7075/providers/Microsoft.Network/networkInterfaces/nic9317?api-version=2017-03-01",
       "EncodedRequestUri": "L3N1YnNjcmlwdGlvbnMvYjUyZmNlOTUtZGU1Zi00YjM3LWFmY2EtZGIyMDNhNWQwYjZhL3Jlc291cmNlR3JvdXBzL2NycHRlc3RhcjcwNzUvcHJvdmlkZXJzL01pY3Jvc29mdC5OZXR3b3JrL25ldHdvcmtJbnRlcmZhY2VzL25pYzkzMTc/YXBpLXZlcnNpb249MjAxNy0wMy0wMQ==",
->>>>>>> 8e701285
       "RequestMethod": "PUT",
       "RequestBody": "{\r\n  \"properties\": {\r\n    \"ipConfigurations\": [\r\n      {\r\n        \"properties\": {\r\n          \"privateIPAllocationMethod\": \"Dynamic\",\r\n          \"subnet\": {\r\n            \"properties\": {\r\n              \"addressPrefix\": \"10.0.0.0/24\",\r\n              \"provisioningState\": \"Succeeded\"\r\n            },\r\n            \"name\": \"sn7161\",\r\n            \"etag\": \"W/\\\"92758a28-66c5-46b6-b246-72ef99ff89fd\\\"\",\r\n            \"id\": \"/subscriptions/b52fce95-de5f-4b37-afca-db203a5d0b6a/resourceGroups/crptestar7075/providers/Microsoft.Network/virtualNetworks/vn2389/subnets/sn7161\"\r\n          }\r\n        },\r\n        \"name\": \"ip6687\"\r\n      }\r\n    ]\r\n  },\r\n  \"location\": \"SoutheastAsia\",\r\n  \"tags\": {\r\n    \"key\": \"value\"\r\n  }\r\n}",
       "RequestHeaders": {
@@ -1090,11 +1037,7 @@
           "078149f6-abf2-45e7-94a3-6c8ff2392c8c"
         ],
         "Azure-AsyncOperation": [
-<<<<<<< HEAD
-          "https://management.azure.com/subscriptions/b52fce95-de5f-4b37-afca-db203a5d0b6a/providers/Microsoft.Network/locations/southeastasia/operations/078149f6-abf2-45e7-94a3-6c8ff2392c8c?api-version=2016-09-01"
-=======
           "https://management.azure.com/subscriptions/b52fce95-de5f-4b37-afca-db203a5d0b6a/providers/Microsoft.Network/locations/southeastasia/operations/078149f6-abf2-45e7-94a3-6c8ff2392c8c?api-version=2017-03-01"
->>>>>>> 8e701285
         ],
         "Strict-Transport-Security": [
           "max-age=31536000; includeSubDomains"
@@ -1112,13 +1055,8 @@
       "StatusCode": 201
     },
     {
-<<<<<<< HEAD
-      "RequestUri": "/subscriptions/b52fce95-de5f-4b37-afca-db203a5d0b6a/resourceGroups/crptestar7075/providers/Microsoft.Network/networkInterfaces/nic9317?api-version=2016-09-01",
-      "EncodedRequestUri": "L3N1YnNjcmlwdGlvbnMvYjUyZmNlOTUtZGU1Zi00YjM3LWFmY2EtZGIyMDNhNWQwYjZhL3Jlc291cmNlR3JvdXBzL2NycHRlc3RhcjcwNzUvcHJvdmlkZXJzL01pY3Jvc29mdC5OZXR3b3JrL25ldHdvcmtJbnRlcmZhY2VzL25pYzkzMTc/YXBpLXZlcnNpb249MjAxNi0wOS0wMQ==",
-=======
       "RequestUri": "/subscriptions/b52fce95-de5f-4b37-afca-db203a5d0b6a/resourceGroups/crptestar7075/providers/Microsoft.Network/networkInterfaces/nic9317?api-version=2017-03-01",
       "EncodedRequestUri": "L3N1YnNjcmlwdGlvbnMvYjUyZmNlOTUtZGU1Zi00YjM3LWFmY2EtZGIyMDNhNWQwYjZhL3Jlc291cmNlR3JvdXBzL2NycHRlc3RhcjcwNzUvcHJvdmlkZXJzL01pY3Jvc29mdC5OZXR3b3JrL25ldHdvcmtJbnRlcmZhY2VzL25pYzkzMTc/YXBpLXZlcnNpb249MjAxNy0wMy0wMQ==",
->>>>>>> 8e701285
       "RequestMethod": "GET",
       "RequestBody": "",
       "RequestHeaders": {
@@ -1176,13 +1114,8 @@
       "StatusCode": 200
     },
     {
-<<<<<<< HEAD
-      "RequestUri": "/subscriptions/b52fce95-de5f-4b37-afca-db203a5d0b6a/resourceGroups/crptestar7075/providers/Microsoft.Network/networkInterfaces/nic9317?api-version=2016-09-01",
-      "EncodedRequestUri": "L3N1YnNjcmlwdGlvbnMvYjUyZmNlOTUtZGU1Zi00YjM3LWFmY2EtZGIyMDNhNWQwYjZhL3Jlc291cmNlR3JvdXBzL2NycHRlc3RhcjcwNzUvcHJvdmlkZXJzL01pY3Jvc29mdC5OZXR3b3JrL25ldHdvcmtJbnRlcmZhY2VzL25pYzkzMTc/YXBpLXZlcnNpb249MjAxNi0wOS0wMQ==",
-=======
       "RequestUri": "/subscriptions/b52fce95-de5f-4b37-afca-db203a5d0b6a/resourceGroups/crptestar7075/providers/Microsoft.Network/networkInterfaces/nic9317?api-version=2017-03-01",
       "EncodedRequestUri": "L3N1YnNjcmlwdGlvbnMvYjUyZmNlOTUtZGU1Zi00YjM3LWFmY2EtZGIyMDNhNWQwYjZhL3Jlc291cmNlR3JvdXBzL2NycHRlc3RhcjcwNzUvcHJvdmlkZXJzL01pY3Jvc29mdC5OZXR3b3JrL25ldHdvcmtJbnRlcmZhY2VzL25pYzkzMTc/YXBpLXZlcnNpb249MjAxNy0wMy0wMQ==",
->>>>>>> 8e701285
       "RequestMethod": "GET",
       "RequestBody": "",
       "RequestHeaders": {
