{
  "Entries": [
    {
<<<<<<< HEAD
      "RequestUri": "/subscriptions/0b1f6471-1bf0-4dda-aec3-cb9272f09590/providers/Microsoft.Compute/locations/SoutheastAsia/publishers/MicrosoftWindowsServer/artifacttypes/vmimage/offers/WindowsServer/skus/2012-R2-Datacenter/versions?$top=1&api-version=2016-04-30-preview",
      "EncodedRequestUri": "L3N1YnNjcmlwdGlvbnMvMGIxZjY0NzEtMWJmMC00ZGRhLWFlYzMtY2I5MjcyZjA5NTkwL3Byb3ZpZGVycy9NaWNyb3NvZnQuQ29tcHV0ZS9sb2NhdGlvbnMvU291dGhlYXN0QXNpYS9wdWJsaXNoZXJzL01pY3Jvc29mdFdpbmRvd3NTZXJ2ZXIvYXJ0aWZhY3R0eXBlcy92bWltYWdlL29mZmVycy9XaW5kb3dzU2VydmVyL3NrdXMvMjAxMi1SMi1EYXRhY2VudGVyL3ZlcnNpb25zPyR0b3A9MSZhcGktdmVyc2lvbj0yMDE2LTA0LTMwLXByZXZpZXc=",
=======
      "RequestUri": "/subscriptions/b52fce95-de5f-4b37-afca-db203a5d0b6a/providers/Microsoft.Compute/locations/SoutheastAsia/publishers/MicrosoftWindowsServer/artifacttypes/vmimage/offers/WindowsServer/skus/2012-R2-Datacenter/versions?$top=1&api-version=2016-04-30-preview",
      "EncodedRequestUri": "L3N1YnNjcmlwdGlvbnMvYjUyZmNlOTUtZGU1Zi00YjM3LWFmY2EtZGIyMDNhNWQwYjZhL3Byb3ZpZGVycy9NaWNyb3NvZnQuQ29tcHV0ZS9sb2NhdGlvbnMvU291dGhlYXN0QXNpYS9wdWJsaXNoZXJzL01pY3Jvc29mdFdpbmRvd3NTZXJ2ZXIvYXJ0aWZhY3R0eXBlcy92bWltYWdlL29mZmVycy9XaW5kb3dzU2VydmVyL3NrdXMvMjAxMi1SMi1EYXRhY2VudGVyL3ZlcnNpb25zPyR0b3A9MSZhcGktdmVyc2lvbj0yMDE2LTA0LTMwLXByZXZpZXc=",
>>>>>>> 826079ea
      "RequestMethod": "GET",
      "RequestBody": "",
      "RequestHeaders": {
        "x-ms-client-request-id": [
          "27a69598-6236-47cf-a4d5-7d0739e6117d"
        ],
        "accept-language": [
          "en-US"
        ],
        "User-Agent": [
          "FxVersion/4.6.24410.01",
          "Microsoft.Azure.Management.Compute.ComputeManagementClient/14.0.0-prerelease"
        ]
      },
      "ResponseBody": "[\r\n  {\r\n    \"location\": \"southeastasia\",\r\n    \"name\": \"4.0.20160617\",\r\n    \"id\": \"/Subscriptions/b52fce95-de5f-4b37-afca-db203a5d0b6a/Providers/Microsoft.Compute/Locations/southeastasia/Publishers/MicrosoftWindowsServer/ArtifactTypes/VMImage/Offers/WindowsServer/Skus/2012-R2-Datacenter/Versions/4.0.20160617\"\r\n  }\r\n]",
      "ResponseHeaders": {
        "Content-Type": [
          "application/json; charset=utf-8"
        ],
        "Expires": [
          "-1"
        ],
        "Cache-Control": [
          "no-cache"
        ],
        "Date": [
          "Fri, 27 Jan 2017 05:04:31 GMT"
        ],
        "Pragma": [
          "no-cache"
        ],
        "Transfer-Encoding": [
          "chunked"
        ],
        "Server": [
          "Microsoft-HTTPAPI/2.0",
          "Microsoft-HTTPAPI/2.0"
        ],
        "Vary": [
          "Accept-Encoding"
        ],
        "Strict-Transport-Security": [
          "max-age=31536000; includeSubDomains"
        ],
        "x-ms-request-id": [
          "a62169d7-3d51-4952-9dbb-4e52259488a1"
        ],
        "x-ms-ratelimit-remaining-subscription-reads": [
          "12110"
        ],
        "x-ms-correlation-request-id": [
          "b4acb322-bf0b-4e62-a72c-d1d061e09a2e"
        ],
        "x-ms-routing-request-id": [
          "WESTUS2:20170127T050432Z:b4acb322-bf0b-4e62-a72c-d1d061e09a2e"
        ]
      },
      "StatusCode": 200
    },
    {
      "RequestUri": "/subscriptions/b52fce95-de5f-4b37-afca-db203a5d0b6a/resourcegroups/crptestar80011?api-version=2015-11-01",
      "EncodedRequestUri": "L3N1YnNjcmlwdGlvbnMvYjUyZmNlOTUtZGU1Zi00YjM3LWFmY2EtZGIyMDNhNWQwYjZhL3Jlc291cmNlZ3JvdXBzL2NycHRlc3RhcjgwMDExP2FwaS12ZXJzaW9uPTIwMTUtMTEtMDE=",
      "RequestMethod": "PUT",
      "RequestBody": "{\r\n  \"location\": \"SoutheastAsia\",\r\n  \"tags\": {\r\n    \"crptestar80011\": \"2017-01-27 05:04:31Z\"\r\n  }\r\n}",
      "RequestHeaders": {
        "Content-Type": [
          "application/json; charset=utf-8"
        ],
        "Content-Length": [
          "100"
        ],
        "x-ms-client-request-id": [
          "94870fa8-6fba-490b-af47-1909a2040876"
        ],
        "accept-language": [
          "en-US"
        ],
        "User-Agent": [
          "FxVersion/4.6.24410.01",
          "Microsoft.Azure.Management.Resources.ResourceManagementClient/1.0.0-preview"
        ]
      },
      "ResponseBody": "{\r\n  \"id\": \"/subscriptions/b52fce95-de5f-4b37-afca-db203a5d0b6a/resourceGroups/crptestar80011\",\r\n  \"name\": \"crptestar80011\",\r\n  \"location\": \"southeastasia\",\r\n  \"tags\": {\r\n    \"crptestar80011\": \"2017-01-27 05:04:31Z\"\r\n  },\r\n  \"properties\": {\r\n    \"provisioningState\": \"Succeeded\"\r\n  }\r\n}",
      "ResponseHeaders": {
        "Content-Length": [
          "237"
        ],
        "Content-Type": [
          "application/json; charset=utf-8"
        ],
        "Expires": [
          "-1"
        ],
        "Cache-Control": [
          "no-cache"
        ],
        "Date": [
          "Fri, 27 Jan 2017 05:04:33 GMT"
        ],
        "Pragma": [
          "no-cache"
        ],
        "x-ms-ratelimit-remaining-subscription-writes": [
          "1199"
        ],
        "x-ms-request-id": [
          "d4f0889f-82ad-419a-aa43-ed6b10893e27"
        ],
        "x-ms-correlation-request-id": [
          "d4f0889f-82ad-419a-aa43-ed6b10893e27"
        ],
        "x-ms-routing-request-id": [
          "WESTUS2:20170127T050434Z:d4f0889f-82ad-419a-aa43-ed6b10893e27"
        ],
        "Strict-Transport-Security": [
          "max-age=31536000; includeSubDomains"
        ]
      },
      "StatusCode": 201
    },
    {
      "RequestUri": "/subscriptions/b52fce95-de5f-4b37-afca-db203a5d0b6a/resourcegroups/crptestar80011?api-version=2015-11-01",
      "EncodedRequestUri": "L3N1YnNjcmlwdGlvbnMvYjUyZmNlOTUtZGU1Zi00YjM3LWFmY2EtZGIyMDNhNWQwYjZhL3Jlc291cmNlZ3JvdXBzL2NycHRlc3RhcjgwMDExP2FwaS12ZXJzaW9uPTIwMTUtMTEtMDE=",
      "RequestMethod": "PUT",
      "RequestBody": "{\r\n  \"location\": \"SoutheastAsia\"\r\n}",
      "RequestHeaders": {
        "Content-Type": [
          "application/json; charset=utf-8"
        ],
        "Content-Length": [
          "35"
        ],
        "x-ms-client-request-id": [
          "eba28c18-b6d8-427d-9c14-19fefa90f26c"
        ],
        "accept-language": [
          "en-US"
        ],
        "User-Agent": [
          "FxVersion/4.6.24410.01",
          "Microsoft.Azure.Management.Resources.ResourceManagementClient/1.0.0-preview"
        ]
      },
      "ResponseBody": "{\r\n  \"id\": \"/subscriptions/b52fce95-de5f-4b37-afca-db203a5d0b6a/resourceGroups/crptestar80011\",\r\n  \"name\": \"crptestar80011\",\r\n  \"location\": \"southeastasia\",\r\n  \"properties\": {\r\n    \"provisioningState\": \"Succeeded\"\r\n  }\r\n}",
      "ResponseHeaders": {
        "Content-Type": [
          "application/json; charset=utf-8"
        ],
        "Expires": [
          "-1"
        ],
        "Cache-Control": [
          "no-cache"
        ],
        "Date": [
          "Fri, 27 Jan 2017 05:05:18 GMT"
        ],
        "Pragma": [
          "no-cache"
        ],
        "Transfer-Encoding": [
          "chunked"
        ],
        "Vary": [
          "Accept-Encoding"
        ],
        "x-ms-ratelimit-remaining-subscription-writes": [
          "1198"
        ],
        "x-ms-request-id": [
          "1371c4af-cd27-4bb0-bf6c-4b3b3b7d7610"
        ],
        "x-ms-correlation-request-id": [
          "1371c4af-cd27-4bb0-bf6c-4b3b3b7d7610"
        ],
        "x-ms-routing-request-id": [
          "WESTUS2:20170127T050518Z:1371c4af-cd27-4bb0-bf6c-4b3b3b7d7610"
        ],
        "Strict-Transport-Security": [
          "max-age=31536000; includeSubDomains"
        ]
      },
      "StatusCode": 200
    },
    {
      "RequestUri": "/subscriptions/b52fce95-de5f-4b37-afca-db203a5d0b6a/resourceGroups/crptestar80011/providers/Microsoft.Storage/storageAccounts/crptestar5451?api-version=2015-06-15",
      "EncodedRequestUri": "L3N1YnNjcmlwdGlvbnMvYjUyZmNlOTUtZGU1Zi00YjM3LWFmY2EtZGIyMDNhNWQwYjZhL3Jlc291cmNlR3JvdXBzL2NycHRlc3RhcjgwMDExL3Byb3ZpZGVycy9NaWNyb3NvZnQuU3RvcmFnZS9zdG9yYWdlQWNjb3VudHMvY3JwdGVzdGFyNTQ1MT9hcGktdmVyc2lvbj0yMDE1LTA2LTE1",
      "RequestMethod": "PUT",
      "RequestBody": "{\r\n  \"location\": \"SoutheastAsia\",\r\n  \"properties\": {\r\n    \"accountType\": \"Standard_GRS\"\r\n  }\r\n}",
      "RequestHeaders": {
        "Content-Type": [
          "application/json; charset=utf-8"
        ],
        "Content-Length": [
          "95"
        ],
        "x-ms-client-request-id": [
          "a47a3e63-bc22-4ef1-a492-9088dc69a916"
        ],
        "accept-language": [
          "en-US"
        ],
        "User-Agent": [
          "FxVersion/4.6.24410.01",
          "Microsoft.Azure.Management.Storage.StorageManagementClient/4.1.0-preview"
        ]
      },
      "ResponseBody": "",
      "ResponseHeaders": {
        "Content-Length": [
          "0"
        ],
        "Expires": [
          "-1"
        ],
        "Cache-Control": [
          "no-cache"
        ],
        "Date": [
          "Fri, 27 Jan 2017 05:04:36 GMT"
        ],
        "Pragma": [
          "no-cache"
        ],
        "Location": [
          "https://management.azure.com/subscriptions/b52fce95-de5f-4b37-afca-db203a5d0b6a/providers/Microsoft.Storage/operations/5580d093-4410-4cd6-9d4e-ab3ebdcc2b8f?monitor=true&api-version=2015-06-15"
        ],
        "Retry-After": [
          "17"
        ],
        "Server": [
          "Microsoft-Azure-Storage-Resource-Provider/1.0",
          "Microsoft-HTTPAPI/2.0"
        ],
        "x-ms-ratelimit-remaining-subscription-writes": [
          "1198"
        ],
        "x-ms-request-id": [
          "1523c7de-c521-4c98-a441-28dfcb6f5b72"
        ],
        "x-ms-correlation-request-id": [
          "1523c7de-c521-4c98-a441-28dfcb6f5b72"
        ],
        "x-ms-routing-request-id": [
          "WESTUS2:20170127T050436Z:1523c7de-c521-4c98-a441-28dfcb6f5b72"
        ],
        "Strict-Transport-Security": [
          "max-age=31536000; includeSubDomains"
        ]
      },
      "StatusCode": 202
    },
    {
      "RequestUri": "/subscriptions/b52fce95-de5f-4b37-afca-db203a5d0b6a/providers/Microsoft.Storage/operations/5580d093-4410-4cd6-9d4e-ab3ebdcc2b8f?monitor=true&api-version=2015-06-15",
      "EncodedRequestUri": "L3N1YnNjcmlwdGlvbnMvYjUyZmNlOTUtZGU1Zi00YjM3LWFmY2EtZGIyMDNhNWQwYjZhL3Byb3ZpZGVycy9NaWNyb3NvZnQuU3RvcmFnZS9vcGVyYXRpb25zLzU1ODBkMDkzLTQ0MTAtNGNkNi05ZDRlLWFiM2ViZGNjMmI4Zj9tb25pdG9yPXRydWUmYXBpLXZlcnNpb249MjAxNS0wNi0xNQ==",
      "RequestMethod": "GET",
      "RequestBody": "",
      "RequestHeaders": {
        "User-Agent": [
          "FxVersion/4.6.24410.01",
          "Microsoft.Azure.Management.Storage.StorageManagementClient/4.1.0-preview"
        ]
      },
      "ResponseBody": "{\r\n  \"location\": \"SoutheastAsia\",\r\n  \"properties\": {\r\n    \"accountType\": \"Standard_GRS\"\r\n  }\r\n}",
      "ResponseHeaders": {
        "Content-Type": [
          "application/json"
        ],
        "Expires": [
          "-1"
        ],
        "Cache-Control": [
          "no-cache"
        ],
        "Date": [
          "Fri, 27 Jan 2017 05:05:06 GMT"
        ],
        "Pragma": [
          "no-cache"
        ],
        "Transfer-Encoding": [
          "chunked"
        ],
        "Server": [
          "Microsoft-Azure-Storage-Resource-Provider/1.0",
          "Microsoft-HTTPAPI/2.0"
        ],
        "Vary": [
          "Accept-Encoding"
        ],
        "x-ms-request-id": [
          "8f7ac59a-d14c-4fc5-aff4-a31fbb263915"
        ],
        "x-ms-ratelimit-remaining-subscription-reads": [
          "14798"
        ],
        "x-ms-correlation-request-id": [
          "8f7ac59a-d14c-4fc5-aff4-a31fbb263915"
        ],
        "x-ms-routing-request-id": [
          "WESTUS2:20170127T050506Z:8f7ac59a-d14c-4fc5-aff4-a31fbb263915"
        ],
        "Strict-Transport-Security": [
          "max-age=31536000; includeSubDomains"
        ]
      },
      "StatusCode": 200
    },
    {
      "RequestUri": "/subscriptions/b52fce95-de5f-4b37-afca-db203a5d0b6a/resourceGroups/crptestar80011/providers/Microsoft.Storage/storageAccounts?api-version=2015-06-15",
      "EncodedRequestUri": "L3N1YnNjcmlwdGlvbnMvYjUyZmNlOTUtZGU1Zi00YjM3LWFmY2EtZGIyMDNhNWQwYjZhL3Jlc291cmNlR3JvdXBzL2NycHRlc3RhcjgwMDExL3Byb3ZpZGVycy9NaWNyb3NvZnQuU3RvcmFnZS9zdG9yYWdlQWNjb3VudHM/YXBpLXZlcnNpb249MjAxNS0wNi0xNQ==",
      "RequestMethod": "GET",
      "RequestBody": "",
      "RequestHeaders": {
        "x-ms-client-request-id": [
          "8a76977b-17e2-4c88-9248-aca8b144805d"
        ],
        "accept-language": [
          "en-US"
        ],
        "User-Agent": [
          "FxVersion/4.6.24410.01",
          "Microsoft.Azure.Management.Storage.StorageManagementClient/4.1.0-preview"
        ]
      },
      "ResponseBody": "{\r\n  \"value\": [\r\n    {\r\n      \"id\": \"/subscriptions/b52fce95-de5f-4b37-afca-db203a5d0b6a/resourceGroups/crptestar80011/providers/Microsoft.Storage/storageAccounts/crptestar5451\",\r\n      \"location\": \"southeastasia\",\r\n      \"name\": \"crptestar5451\",\r\n      \"properties\": {\r\n        \"accountType\": \"Standard_GRS\",\r\n        \"creationTime\": \"2017-01-27T05:04:36.1025054Z\",\r\n        \"primaryEndpoints\": {\r\n          \"blob\": \"https://crptestar5451.blob.core.windows.net/\",\r\n          \"file\": \"https://crptestar5451.file.core.windows.net/\",\r\n          \"queue\": \"https://crptestar5451.queue.core.windows.net/\",\r\n          \"table\": \"https://crptestar5451.table.core.windows.net/\"\r\n        },\r\n        \"primaryLocation\": \"southeastasia\",\r\n        \"provisioningState\": \"Succeeded\",\r\n        \"secondaryLocation\": \"eastasia\",\r\n        \"statusOfPrimary\": \"available\",\r\n        \"statusOfSecondary\": \"available\"\r\n      },\r\n      \"tags\": {},\r\n      \"type\": \"Microsoft.Storage/storageAccounts\"\r\n    }\r\n  ]\r\n}",
      "ResponseHeaders": {
        "Content-Type": [
          "application/json"
        ],
        "Expires": [
          "-1"
        ],
        "Cache-Control": [
          "no-cache"
        ],
        "Date": [
          "Fri, 27 Jan 2017 05:05:16 GMT"
        ],
        "Pragma": [
          "no-cache"
        ],
        "Transfer-Encoding": [
          "chunked"
        ],
        "Server": [
          "Microsoft-Azure-Storage-Resource-Provider/1.0",
          "Microsoft-HTTPAPI/2.0"
        ],
        "Vary": [
          "Accept-Encoding"
        ],
        "x-ms-request-id": [
          "a738591a-4746-4555-91c9-668ac10f8110"
        ],
        "x-ms-ratelimit-remaining-subscription-reads": [
          "14784"
        ],
        "x-ms-correlation-request-id": [
          "a738591a-4746-4555-91c9-668ac10f8110"
        ],
        "x-ms-routing-request-id": [
          "WESTUS2:20170127T050517Z:a738591a-4746-4555-91c9-668ac10f8110"
        ],
        "Strict-Transport-Security": [
          "max-age=31536000; includeSubDomains"
        ]
      },
      "StatusCode": 200
    },
    {
      "RequestUri": "/subscriptions/b52fce95-de5f-4b37-afca-db203a5d0b6a/resourceGroups/crptestar80011/providers/Microsoft.Storage/storageAccounts/crptestar5451?api-version=2015-06-15",
      "EncodedRequestUri": "L3N1YnNjcmlwdGlvbnMvYjUyZmNlOTUtZGU1Zi00YjM3LWFmY2EtZGIyMDNhNWQwYjZhL3Jlc291cmNlR3JvdXBzL2NycHRlc3RhcjgwMDExL3Byb3ZpZGVycy9NaWNyb3NvZnQuU3RvcmFnZS9zdG9yYWdlQWNjb3VudHMvY3JwdGVzdGFyNTQ1MT9hcGktdmVyc2lvbj0yMDE1LTA2LTE1",
      "RequestMethod": "GET",
      "RequestBody": "",
      "RequestHeaders": {
        "x-ms-client-request-id": [
          "c4afca9d-b518-4752-a833-3fda39a17c53"
        ],
        "accept-language": [
          "en-US"
        ],
        "User-Agent": [
          "FxVersion/4.6.24410.01",
          "Microsoft.Azure.Management.Storage.StorageManagementClient/4.1.0-preview"
        ]
      },
      "ResponseBody": "{\r\n  \"id\": \"/subscriptions/b52fce95-de5f-4b37-afca-db203a5d0b6a/resourceGroups/crptestar80011/providers/Microsoft.Storage/storageAccounts/crptestar5451\",\r\n  \"location\": \"southeastasia\",\r\n  \"name\": \"crptestar5451\",\r\n  \"properties\": {\r\n    \"accountType\": \"Standard_GRS\",\r\n    \"creationTime\": \"2017-01-27T05:04:36.1025054Z\",\r\n    \"primaryEndpoints\": {\r\n      \"blob\": \"https://crptestar5451.blob.core.windows.net/\",\r\n      \"file\": \"https://crptestar5451.file.core.windows.net/\",\r\n      \"queue\": \"https://crptestar5451.queue.core.windows.net/\",\r\n      \"table\": \"https://crptestar5451.table.core.windows.net/\"\r\n    },\r\n    \"primaryLocation\": \"southeastasia\",\r\n    \"provisioningState\": \"Succeeded\",\r\n    \"secondaryLocation\": \"eastasia\",\r\n    \"statusOfPrimary\": \"available\",\r\n    \"statusOfSecondary\": \"available\"\r\n  },\r\n  \"tags\": {},\r\n  \"type\": \"Microsoft.Storage/storageAccounts\"\r\n}",
      "ResponseHeaders": {
        "Content-Type": [
          "application/json"
        ],
        "Expires": [
          "-1"
        ],
        "Cache-Control": [
          "no-cache"
        ],
        "Date": [
          "Fri, 27 Jan 2017 05:05:17 GMT"
        ],
        "Pragma": [
          "no-cache"
        ],
        "Transfer-Encoding": [
          "chunked"
        ],
        "Server": [
          "Microsoft-Azure-Storage-Resource-Provider/1.0",
          "Microsoft-HTTPAPI/2.0"
        ],
        "Vary": [
          "Accept-Encoding"
        ],
        "x-ms-request-id": [
          "566e7150-3aa1-4f9d-bb21-aa0a94055d76"
        ],
        "x-ms-ratelimit-remaining-subscription-reads": [
          "14783"
        ],
        "x-ms-correlation-request-id": [
          "566e7150-3aa1-4f9d-bb21-aa0a94055d76"
        ],
        "x-ms-routing-request-id": [
          "WESTUS2:20170127T050517Z:566e7150-3aa1-4f9d-bb21-aa0a94055d76"
        ],
        "Strict-Transport-Security": [
          "max-age=31536000; includeSubDomains"
        ]
      },
      "StatusCode": 200
    },
    {
      "RequestUri": "/subscriptions/b52fce95-de5f-4b37-afca-db203a5d0b6a/resourceGroups/crptestar80011/providers/Microsoft.Network/publicIPAddresses/pip9795?api-version=2016-09-01",
      "EncodedRequestUri": "L3N1YnNjcmlwdGlvbnMvYjUyZmNlOTUtZGU1Zi00YjM3LWFmY2EtZGIyMDNhNWQwYjZhL3Jlc291cmNlR3JvdXBzL2NycHRlc3RhcjgwMDExL3Byb3ZpZGVycy9NaWNyb3NvZnQuTmV0d29yay9wdWJsaWNJUEFkZHJlc3Nlcy9waXA5Nzk1P2FwaS12ZXJzaW9uPTIwMTYtMDktMDE=",
      "RequestMethod": "PUT",
      "RequestBody": "{\r\n  \"properties\": {\r\n    \"publicIPAllocationMethod\": \"Dynamic\",\r\n    \"dnsSettings\": {\r\n      \"domainNameLabel\": \"dn9414\"\r\n    }\r\n  },\r\n  \"location\": \"SoutheastAsia\",\r\n  \"tags\": {\r\n    \"key\": \"value\"\r\n  }\r\n}",
      "RequestHeaders": {
        "Content-Type": [
          "application/json; charset=utf-8"
        ],
        "Content-Length": [
          "207"
        ],
        "x-ms-client-request-id": [
          "9b4a56a0-5d06-4857-b12d-175a931f695b"
        ],
        "accept-language": [
          "en-US"
        ],
        "User-Agent": [
          "FxVersion/4.6.24410.01",
          "Microsoft.Azure.Management.Network.NetworkManagementClient/8.1.2-preview"
        ]
      },
      "ResponseBody": "{\r\n  \"name\": \"pip9795\",\r\n  \"id\": \"/subscriptions/b52fce95-de5f-4b37-afca-db203a5d0b6a/resourceGroups/crptestar80011/providers/Microsoft.Network/publicIPAddresses/pip9795\",\r\n  \"etag\": \"W/\\\"609abbc5-454c-47bd-9b79-517e75b17364\\\"\",\r\n  \"type\": \"Microsoft.Network/publicIPAddresses\",\r\n  \"location\": \"southeastasia\",\r\n  \"tags\": {\r\n    \"key\": \"value\"\r\n  },\r\n  \"properties\": {\r\n    \"provisioningState\": \"Updating\",\r\n    \"resourceGuid\": \"64e4d7f9-e765-4871-9830-2143998b909e\",\r\n    \"publicIPAddressVersion\": \"IPv4\",\r\n    \"publicIPAllocationMethod\": \"Dynamic\",\r\n    \"idleTimeoutInMinutes\": 4,\r\n    \"dnsSettings\": {\r\n      \"domainNameLabel\": \"dn9414\",\r\n      \"fqdn\": \"dn9414.southeastasia.cloudapp.azure.com\"\r\n    }\r\n  }\r\n}",
      "ResponseHeaders": {
        "Content-Length": [
          "712"
        ],
        "Content-Type": [
          "application/json; charset=utf-8"
        ],
        "Expires": [
          "-1"
        ],
        "Cache-Control": [
          "no-cache"
        ],
        "Date": [
          "Fri, 27 Jan 2017 05:05:24 GMT"
        ],
        "Pragma": [
          "no-cache"
        ],
        "Retry-After": [
          "3"
        ],
        "Server": [
          "Microsoft-HTTPAPI/2.0",
          "Microsoft-HTTPAPI/2.0"
        ],
        "x-ms-request-id": [
          "78f60a92-eefa-40f5-93cb-43b8a8ee7167"
        ],
        "Azure-AsyncOperation": [
          "https://management.azure.com/subscriptions/b52fce95-de5f-4b37-afca-db203a5d0b6a/providers/Microsoft.Network/locations/southeastasia/operations/78f60a92-eefa-40f5-93cb-43b8a8ee7167?api-version=2016-09-01"
        ],
        "Strict-Transport-Security": [
          "max-age=31536000; includeSubDomains"
        ],
        "x-ms-ratelimit-remaining-subscription-writes": [
          "1199"
        ],
        "x-ms-correlation-request-id": [
          "2c72c663-25a7-4f35-a031-c0ce7a213ac6"
        ],
        "x-ms-routing-request-id": [
          "CENTRALUS:20170127T050524Z:2c72c663-25a7-4f35-a031-c0ce7a213ac6"
        ]
      },
      "StatusCode": 201
    },
    {
      "RequestUri": "/subscriptions/b52fce95-de5f-4b37-afca-db203a5d0b6a/providers/Microsoft.Network/locations/southeastasia/operations/78f60a92-eefa-40f5-93cb-43b8a8ee7167?api-version=2016-09-01",
      "EncodedRequestUri": "L3N1YnNjcmlwdGlvbnMvYjUyZmNlOTUtZGU1Zi00YjM3LWFmY2EtZGIyMDNhNWQwYjZhL3Byb3ZpZGVycy9NaWNyb3NvZnQuTmV0d29yay9sb2NhdGlvbnMvc291dGhlYXN0YXNpYS9vcGVyYXRpb25zLzc4ZjYwYTkyLWVlZmEtNDBmNS05M2NiLTQzYjhhOGVlNzE2Nz9hcGktdmVyc2lvbj0yMDE2LTA5LTAx",
      "RequestMethod": "GET",
      "RequestBody": "",
      "RequestHeaders": {
        "User-Agent": [
          "FxVersion/4.6.24410.01",
          "Microsoft.Azure.Management.Network.NetworkManagementClient/8.1.2-preview"
        ]
      },
      "ResponseBody": "{\r\n  \"status\": \"Succeeded\"\r\n}",
      "ResponseHeaders": {
        "Content-Type": [
          "application/json; charset=utf-8"
        ],
        "Expires": [
          "-1"
        ],
        "Cache-Control": [
          "no-cache"
        ],
        "Date": [
          "Fri, 27 Jan 2017 05:05:54 GMT"
        ],
        "Pragma": [
          "no-cache"
        ],
        "Transfer-Encoding": [
          "chunked"
        ],
        "Server": [
          "Microsoft-HTTPAPI/2.0",
          "Microsoft-HTTPAPI/2.0"
        ],
        "Vary": [
          "Accept-Encoding"
        ],
        "x-ms-request-id": [
          "194412f5-1cc1-4652-8456-4caabdef9e01"
        ],
        "Strict-Transport-Security": [
          "max-age=31536000; includeSubDomains"
        ],
        "x-ms-ratelimit-remaining-subscription-reads": [
          "14999"
        ],
        "x-ms-correlation-request-id": [
          "6172d33c-74ff-4f4f-b51b-3ac2c5249eb7"
        ],
        "x-ms-routing-request-id": [
          "CENTRALUS:20170127T050555Z:6172d33c-74ff-4f4f-b51b-3ac2c5249eb7"
        ]
      },
      "StatusCode": 200
    },
    {
      "RequestUri": "/subscriptions/b52fce95-de5f-4b37-afca-db203a5d0b6a/resourceGroups/crptestar80011/providers/Microsoft.Network/publicIPAddresses/pip9795?api-version=2016-09-01",
      "EncodedRequestUri": "L3N1YnNjcmlwdGlvbnMvYjUyZmNlOTUtZGU1Zi00YjM3LWFmY2EtZGIyMDNhNWQwYjZhL3Jlc291cmNlR3JvdXBzL2NycHRlc3RhcjgwMDExL3Byb3ZpZGVycy9NaWNyb3NvZnQuTmV0d29yay9wdWJsaWNJUEFkZHJlc3Nlcy9waXA5Nzk1P2FwaS12ZXJzaW9uPTIwMTYtMDktMDE=",
      "RequestMethod": "GET",
      "RequestBody": "",
      "RequestHeaders": {
        "User-Agent": [
          "FxVersion/4.6.24410.01",
          "Microsoft.Azure.Management.Network.NetworkManagementClient/8.1.2-preview"
        ]
      },
      "ResponseBody": "{\r\n  \"name\": \"pip9795\",\r\n  \"id\": \"/subscriptions/b52fce95-de5f-4b37-afca-db203a5d0b6a/resourceGroups/crptestar80011/providers/Microsoft.Network/publicIPAddresses/pip9795\",\r\n  \"etag\": \"W/\\\"c33f64ed-58f2-4115-91e4-0b81cf3db839\\\"\",\r\n  \"type\": \"Microsoft.Network/publicIPAddresses\",\r\n  \"location\": \"southeastasia\",\r\n  \"tags\": {\r\n    \"key\": \"value\"\r\n  },\r\n  \"properties\": {\r\n    \"provisioningState\": \"Succeeded\",\r\n    \"resourceGuid\": \"64e4d7f9-e765-4871-9830-2143998b909e\",\r\n    \"publicIPAddressVersion\": \"IPv4\",\r\n    \"publicIPAllocationMethod\": \"Dynamic\",\r\n    \"idleTimeoutInMinutes\": 4,\r\n    \"dnsSettings\": {\r\n      \"domainNameLabel\": \"dn9414\",\r\n      \"fqdn\": \"dn9414.southeastasia.cloudapp.azure.com\"\r\n    }\r\n  }\r\n}",
      "ResponseHeaders": {
        "Content-Type": [
          "application/json; charset=utf-8"
        ],
        "Expires": [
          "-1"
        ],
        "Cache-Control": [
          "no-cache"
        ],
        "Date": [
          "Fri, 27 Jan 2017 05:05:54 GMT"
        ],
        "Pragma": [
          "no-cache"
        ],
        "Transfer-Encoding": [
          "chunked"
        ],
        "ETag": [
          "W/\"c33f64ed-58f2-4115-91e4-0b81cf3db839\""
        ],
        "Server": [
          "Microsoft-HTTPAPI/2.0",
          "Microsoft-HTTPAPI/2.0"
        ],
        "Vary": [
          "Accept-Encoding"
        ],
        "x-ms-request-id": [
          "1b4cf005-de23-4dbf-998a-4001b3c0061d"
        ],
        "Strict-Transport-Security": [
          "max-age=31536000; includeSubDomains"
        ],
        "x-ms-ratelimit-remaining-subscription-reads": [
          "14998"
        ],
        "x-ms-correlation-request-id": [
          "a413de30-2550-4d2a-86b8-f282d9fcef87"
        ],
        "x-ms-routing-request-id": [
          "CENTRALUS:20170127T050555Z:a413de30-2550-4d2a-86b8-f282d9fcef87"
        ]
      },
      "StatusCode": 200
    },
    {
      "RequestUri": "/subscriptions/b52fce95-de5f-4b37-afca-db203a5d0b6a/resourceGroups/crptestar80011/providers/Microsoft.Network/publicIPAddresses/pip9795?api-version=2016-09-01",
      "EncodedRequestUri": "L3N1YnNjcmlwdGlvbnMvYjUyZmNlOTUtZGU1Zi00YjM3LWFmY2EtZGIyMDNhNWQwYjZhL3Jlc291cmNlR3JvdXBzL2NycHRlc3RhcjgwMDExL3Byb3ZpZGVycy9NaWNyb3NvZnQuTmV0d29yay9wdWJsaWNJUEFkZHJlc3Nlcy9waXA5Nzk1P2FwaS12ZXJzaW9uPTIwMTYtMDktMDE=",
      "RequestMethod": "GET",
      "RequestBody": "",
      "RequestHeaders": {
        "x-ms-client-request-id": [
          "e139df58-a95b-411c-8eef-4ca34d26f3d7"
        ],
        "accept-language": [
          "en-US"
        ],
        "User-Agent": [
          "FxVersion/4.6.24410.01",
          "Microsoft.Azure.Management.Network.NetworkManagementClient/8.1.2-preview"
        ]
      },
      "ResponseBody": "{\r\n  \"name\": \"pip9795\",\r\n  \"id\": \"/subscriptions/b52fce95-de5f-4b37-afca-db203a5d0b6a/resourceGroups/crptestar80011/providers/Microsoft.Network/publicIPAddresses/pip9795\",\r\n  \"etag\": \"W/\\\"c33f64ed-58f2-4115-91e4-0b81cf3db839\\\"\",\r\n  \"type\": \"Microsoft.Network/publicIPAddresses\",\r\n  \"location\": \"southeastasia\",\r\n  \"tags\": {\r\n    \"key\": \"value\"\r\n  },\r\n  \"properties\": {\r\n    \"provisioningState\": \"Succeeded\",\r\n    \"resourceGuid\": \"64e4d7f9-e765-4871-9830-2143998b909e\",\r\n    \"publicIPAddressVersion\": \"IPv4\",\r\n    \"publicIPAllocationMethod\": \"Dynamic\",\r\n    \"idleTimeoutInMinutes\": 4,\r\n    \"dnsSettings\": {\r\n      \"domainNameLabel\": \"dn9414\",\r\n      \"fqdn\": \"dn9414.southeastasia.cloudapp.azure.com\"\r\n    }\r\n  }\r\n}",
      "ResponseHeaders": {
        "Content-Type": [
          "application/json; charset=utf-8"
        ],
        "Expires": [
          "-1"
        ],
        "Cache-Control": [
          "no-cache"
        ],
        "Date": [
          "Fri, 27 Jan 2017 05:05:55 GMT"
        ],
        "Pragma": [
          "no-cache"
        ],
        "Transfer-Encoding": [
          "chunked"
        ],
        "ETag": [
          "W/\"c33f64ed-58f2-4115-91e4-0b81cf3db839\""
        ],
        "Server": [
          "Microsoft-HTTPAPI/2.0",
          "Microsoft-HTTPAPI/2.0"
        ],
        "Vary": [
          "Accept-Encoding"
        ],
        "x-ms-request-id": [
          "24b4e0a0-087b-4d41-8677-030fcb2924cb"
        ],
        "Strict-Transport-Security": [
          "max-age=31536000; includeSubDomains"
        ],
        "x-ms-ratelimit-remaining-subscription-reads": [
          "14997"
        ],
        "x-ms-correlation-request-id": [
          "7cd6e040-74e2-4af7-970b-d5f25cb8bf62"
        ],
        "x-ms-routing-request-id": [
          "CENTRALUS:20170127T050555Z:7cd6e040-74e2-4af7-970b-d5f25cb8bf62"
        ]
      },
      "StatusCode": 200
    },
    {
      "RequestUri": "/subscriptions/b52fce95-de5f-4b37-afca-db203a5d0b6a/resourceGroups/crptestar80011/providers/Microsoft.Network/virtualNetworks/vn6136?api-version=2016-09-01",
      "EncodedRequestUri": "L3N1YnNjcmlwdGlvbnMvYjUyZmNlOTUtZGU1Zi00YjM3LWFmY2EtZGIyMDNhNWQwYjZhL3Jlc291cmNlR3JvdXBzL2NycHRlc3RhcjgwMDExL3Byb3ZpZGVycy9NaWNyb3NvZnQuTmV0d29yay92aXJ0dWFsTmV0d29ya3Mvdm42MTM2P2FwaS12ZXJzaW9uPTIwMTYtMDktMDE=",
      "RequestMethod": "PUT",
      "RequestBody": "{\r\n  \"properties\": {\r\n    \"addressSpace\": {\r\n      \"addressPrefixes\": [\r\n        \"10.0.0.0/16\"\r\n      ]\r\n    },\r\n    \"dhcpOptions\": {\r\n      \"dnsServers\": [\r\n        \"10.1.1.1\",\r\n        \"10.1.2.4\"\r\n      ]\r\n    },\r\n    \"subnets\": [\r\n      {\r\n        \"properties\": {\r\n          \"addressPrefix\": \"10.0.0.0/24\"\r\n        },\r\n        \"name\": \"sn8550\"\r\n      }\r\n    ]\r\n  },\r\n  \"location\": \"SoutheastAsia\"\r\n}",
      "RequestHeaders": {
        "Content-Type": [
          "application/json; charset=utf-8"
        ],
        "Content-Length": [
          "402"
        ],
        "x-ms-client-request-id": [
          "89eccd5e-317f-4068-b611-bb877f75ca84"
        ],
        "accept-language": [
          "en-US"
        ],
        "User-Agent": [
          "FxVersion/4.6.24410.01",
          "Microsoft.Azure.Management.Network.NetworkManagementClient/8.1.2-preview"
        ]
      },
      "ResponseBody": "{\r\n  \"name\": \"vn6136\",\r\n  \"id\": \"/subscriptions/b52fce95-de5f-4b37-afca-db203a5d0b6a/resourceGroups/crptestar80011/providers/Microsoft.Network/virtualNetworks/vn6136\",\r\n  \"etag\": \"W/\\\"0bc31b49-f592-430b-a458-b6183f1aa8e9\\\"\",\r\n  \"type\": \"Microsoft.Network/virtualNetworks\",\r\n  \"location\": \"southeastasia\",\r\n  \"properties\": {\r\n    \"provisioningState\": \"Updating\",\r\n    \"resourceGuid\": \"4697fd4f-3531-4166-9754-c41b08597b19\",\r\n    \"addressSpace\": {\r\n      \"addressPrefixes\": [\r\n        \"10.0.0.0/16\"\r\n      ]\r\n    },\r\n    \"dhcpOptions\": {\r\n      \"dnsServers\": [\r\n        \"10.1.1.1\",\r\n        \"10.1.2.4\"\r\n      ]\r\n    },\r\n    \"subnets\": [\r\n      {\r\n        \"name\": \"sn8550\",\r\n        \"id\": \"/subscriptions/b52fce95-de5f-4b37-afca-db203a5d0b6a/resourceGroups/crptestar80011/providers/Microsoft.Network/virtualNetworks/vn6136/subnets/sn8550\",\r\n        \"etag\": \"W/\\\"0bc31b49-f592-430b-a458-b6183f1aa8e9\\\"\",\r\n        \"properties\": {\r\n          \"provisioningState\": \"Updating\",\r\n          \"addressPrefix\": \"10.0.0.0/24\"\r\n        }\r\n      }\r\n    ],\r\n    \"virtualNetworkPeerings\": []\r\n  }\r\n}",
      "ResponseHeaders": {
        "Content-Length": [
          "1080"
        ],
        "Content-Type": [
          "application/json; charset=utf-8"
        ],
        "Expires": [
          "-1"
        ],
        "Cache-Control": [
          "no-cache"
        ],
        "Date": [
          "Fri, 27 Jan 2017 05:05:57 GMT"
        ],
        "Pragma": [
          "no-cache"
        ],
        "Retry-After": [
          "3"
        ],
        "Server": [
          "Microsoft-HTTPAPI/2.0",
          "Microsoft-HTTPAPI/2.0"
        ],
        "x-ms-request-id": [
          "0ec17ca2-2425-4609-a936-11bb1591b92d"
        ],
        "Azure-AsyncOperation": [
          "https://management.azure.com/subscriptions/b52fce95-de5f-4b37-afca-db203a5d0b6a/providers/Microsoft.Network/locations/southeastasia/operations/0ec17ca2-2425-4609-a936-11bb1591b92d?api-version=2016-09-01"
        ],
        "Strict-Transport-Security": [
          "max-age=31536000; includeSubDomains"
        ],
        "x-ms-ratelimit-remaining-subscription-writes": [
          "1198"
        ],
        "x-ms-correlation-request-id": [
          "30388e0b-54ca-40d2-9107-c6c8681a113d"
        ],
        "x-ms-routing-request-id": [
          "CENTRALUS:20170127T050558Z:30388e0b-54ca-40d2-9107-c6c8681a113d"
        ]
      },
      "StatusCode": 201
    },
    {
      "RequestUri": "/subscriptions/b52fce95-de5f-4b37-afca-db203a5d0b6a/providers/Microsoft.Network/locations/southeastasia/operations/0ec17ca2-2425-4609-a936-11bb1591b92d?api-version=2016-09-01",
      "EncodedRequestUri": "L3N1YnNjcmlwdGlvbnMvYjUyZmNlOTUtZGU1Zi00YjM3LWFmY2EtZGIyMDNhNWQwYjZhL3Byb3ZpZGVycy9NaWNyb3NvZnQuTmV0d29yay9sb2NhdGlvbnMvc291dGhlYXN0YXNpYS9vcGVyYXRpb25zLzBlYzE3Y2EyLTI0MjUtNDYwOS1hOTM2LTExYmIxNTkxYjkyZD9hcGktdmVyc2lvbj0yMDE2LTA5LTAx",
      "RequestMethod": "GET",
      "RequestBody": "",
      "RequestHeaders": {
        "User-Agent": [
          "FxVersion/4.6.24410.01",
          "Microsoft.Azure.Management.Network.NetworkManagementClient/8.1.2-preview"
        ]
      },
      "ResponseBody": "{\r\n  \"status\": \"Succeeded\"\r\n}",
      "ResponseHeaders": {
        "Content-Type": [
          "application/json; charset=utf-8"
        ],
        "Expires": [
          "-1"
        ],
        "Cache-Control": [
          "no-cache"
        ],
        "Date": [
          "Fri, 27 Jan 2017 05:06:30 GMT"
        ],
        "Pragma": [
          "no-cache"
        ],
        "Transfer-Encoding": [
          "chunked"
        ],
        "Server": [
          "Microsoft-HTTPAPI/2.0",
          "Microsoft-HTTPAPI/2.0"
        ],
        "Vary": [
          "Accept-Encoding"
        ],
        "x-ms-request-id": [
          "613ae003-1998-4302-af38-e61c3f5e88e3"
        ],
        "Strict-Transport-Security": [
          "max-age=31536000; includeSubDomains"
        ],
        "x-ms-ratelimit-remaining-subscription-reads": [
          "14996"
        ],
        "x-ms-correlation-request-id": [
          "16b4b2d8-54d7-477e-90bf-b6c669046fa9"
        ],
        "x-ms-routing-request-id": [
          "CENTRALUS:20170127T050631Z:16b4b2d8-54d7-477e-90bf-b6c669046fa9"
        ]
      },
      "StatusCode": 200
    },
    {
      "RequestUri": "/subscriptions/b52fce95-de5f-4b37-afca-db203a5d0b6a/resourceGroups/crptestar80011/providers/Microsoft.Network/virtualNetworks/vn6136?api-version=2016-09-01",
      "EncodedRequestUri": "L3N1YnNjcmlwdGlvbnMvYjUyZmNlOTUtZGU1Zi00YjM3LWFmY2EtZGIyMDNhNWQwYjZhL3Jlc291cmNlR3JvdXBzL2NycHRlc3RhcjgwMDExL3Byb3ZpZGVycy9NaWNyb3NvZnQuTmV0d29yay92aXJ0dWFsTmV0d29ya3Mvdm42MTM2P2FwaS12ZXJzaW9uPTIwMTYtMDktMDE=",
      "RequestMethod": "GET",
      "RequestBody": "",
      "RequestHeaders": {
        "User-Agent": [
          "FxVersion/4.6.24410.01",
          "Microsoft.Azure.Management.Network.NetworkManagementClient/8.1.2-preview"
        ]
      },
      "ResponseBody": "{\r\n  \"name\": \"vn6136\",\r\n  \"id\": \"/subscriptions/b52fce95-de5f-4b37-afca-db203a5d0b6a/resourceGroups/crptestar80011/providers/Microsoft.Network/virtualNetworks/vn6136\",\r\n  \"etag\": \"W/\\\"a366937d-2fa2-40b4-8aea-7f0fe553ac57\\\"\",\r\n  \"type\": \"Microsoft.Network/virtualNetworks\",\r\n  \"location\": \"southeastasia\",\r\n  \"properties\": {\r\n    \"provisioningState\": \"Succeeded\",\r\n    \"resourceGuid\": \"4697fd4f-3531-4166-9754-c41b08597b19\",\r\n    \"addressSpace\": {\r\n      \"addressPrefixes\": [\r\n        \"10.0.0.0/16\"\r\n      ]\r\n    },\r\n    \"dhcpOptions\": {\r\n      \"dnsServers\": [\r\n        \"10.1.1.1\",\r\n        \"10.1.2.4\"\r\n      ]\r\n    },\r\n    \"subnets\": [\r\n      {\r\n        \"name\": \"sn8550\",\r\n        \"id\": \"/subscriptions/b52fce95-de5f-4b37-afca-db203a5d0b6a/resourceGroups/crptestar80011/providers/Microsoft.Network/virtualNetworks/vn6136/subnets/sn8550\",\r\n        \"etag\": \"W/\\\"a366937d-2fa2-40b4-8aea-7f0fe553ac57\\\"\",\r\n        \"properties\": {\r\n          \"provisioningState\": \"Succeeded\",\r\n          \"addressPrefix\": \"10.0.0.0/24\"\r\n        }\r\n      }\r\n    ],\r\n    \"virtualNetworkPeerings\": []\r\n  }\r\n}",
      "ResponseHeaders": {
        "Content-Type": [
          "application/json; charset=utf-8"
        ],
        "Expires": [
          "-1"
        ],
        "Cache-Control": [
          "no-cache"
        ],
        "Date": [
          "Fri, 27 Jan 2017 05:06:31 GMT"
        ],
        "Pragma": [
          "no-cache"
        ],
        "Transfer-Encoding": [
          "chunked"
        ],
        "ETag": [
          "W/\"a366937d-2fa2-40b4-8aea-7f0fe553ac57\""
        ],
        "Server": [
          "Microsoft-HTTPAPI/2.0",
          "Microsoft-HTTPAPI/2.0"
        ],
        "Vary": [
          "Accept-Encoding"
        ],
        "x-ms-request-id": [
          "abfa4d36-9fb3-43cf-8973-484d63c32302"
        ],
        "Strict-Transport-Security": [
          "max-age=31536000; includeSubDomains"
        ],
        "x-ms-ratelimit-remaining-subscription-reads": [
          "14995"
        ],
        "x-ms-correlation-request-id": [
          "6b70d45d-f120-447b-9596-cd82d46a3582"
        ],
        "x-ms-routing-request-id": [
          "CENTRALUS:20170127T050631Z:6b70d45d-f120-447b-9596-cd82d46a3582"
        ]
      },
      "StatusCode": 200
    },
    {
      "RequestUri": "/subscriptions/b52fce95-de5f-4b37-afca-db203a5d0b6a/resourceGroups/crptestar80011/providers/Microsoft.Network/virtualNetworks/vn6136/subnets/sn8550?api-version=2016-09-01",
      "EncodedRequestUri": "L3N1YnNjcmlwdGlvbnMvYjUyZmNlOTUtZGU1Zi00YjM3LWFmY2EtZGIyMDNhNWQwYjZhL3Jlc291cmNlR3JvdXBzL2NycHRlc3RhcjgwMDExL3Byb3ZpZGVycy9NaWNyb3NvZnQuTmV0d29yay92aXJ0dWFsTmV0d29ya3Mvdm42MTM2L3N1Ym5ldHMvc244NTUwP2FwaS12ZXJzaW9uPTIwMTYtMDktMDE=",
      "RequestMethod": "GET",
      "RequestBody": "",
      "RequestHeaders": {
        "x-ms-client-request-id": [
          "a46e5964-5f56-4bdd-9b8b-2cf4217b4bcd"
        ],
        "accept-language": [
          "en-US"
        ],
        "User-Agent": [
          "FxVersion/4.6.24410.01",
          "Microsoft.Azure.Management.Network.NetworkManagementClient/8.1.2-preview"
        ]
      },
      "ResponseBody": "{\r\n  \"name\": \"sn8550\",\r\n  \"id\": \"/subscriptions/b52fce95-de5f-4b37-afca-db203a5d0b6a/resourceGroups/crptestar80011/providers/Microsoft.Network/virtualNetworks/vn6136/subnets/sn8550\",\r\n  \"etag\": \"W/\\\"a366937d-2fa2-40b4-8aea-7f0fe553ac57\\\"\",\r\n  \"properties\": {\r\n    \"provisioningState\": \"Succeeded\",\r\n    \"addressPrefix\": \"10.0.0.0/24\"\r\n  }\r\n}",
      "ResponseHeaders": {
        "Content-Type": [
          "application/json; charset=utf-8"
        ],
        "Expires": [
          "-1"
        ],
        "Cache-Control": [
          "no-cache"
        ],
        "Date": [
          "Fri, 27 Jan 2017 05:06:31 GMT"
        ],
        "Pragma": [
          "no-cache"
        ],
        "Transfer-Encoding": [
          "chunked"
        ],
        "ETag": [
          "W/\"a366937d-2fa2-40b4-8aea-7f0fe553ac57\""
        ],
        "Server": [
          "Microsoft-HTTPAPI/2.0",
          "Microsoft-HTTPAPI/2.0"
        ],
        "Vary": [
          "Accept-Encoding"
        ],
        "x-ms-request-id": [
          "99aa63f7-d3e8-4798-bed6-3d0f10f6e5d1"
        ],
        "Strict-Transport-Security": [
          "max-age=31536000; includeSubDomains"
        ],
        "x-ms-ratelimit-remaining-subscription-reads": [
          "14994"
        ],
        "x-ms-correlation-request-id": [
          "c3871601-0748-48ca-88a0-af41d0018508"
        ],
        "x-ms-routing-request-id": [
          "CENTRALUS:20170127T050632Z:c3871601-0748-48ca-88a0-af41d0018508"
        ]
      },
      "StatusCode": 200
    },
    {
      "RequestUri": "/subscriptions/b52fce95-de5f-4b37-afca-db203a5d0b6a/resourceGroups/crptestar80011/providers/Microsoft.Network/networkInterfaces/nic6453?api-version=2016-09-01",
      "EncodedRequestUri": "L3N1YnNjcmlwdGlvbnMvYjUyZmNlOTUtZGU1Zi00YjM3LWFmY2EtZGIyMDNhNWQwYjZhL3Jlc291cmNlR3JvdXBzL2NycHRlc3RhcjgwMDExL3Byb3ZpZGVycy9NaWNyb3NvZnQuTmV0d29yay9uZXR3b3JrSW50ZXJmYWNlcy9uaWM2NDUzP2FwaS12ZXJzaW9uPTIwMTYtMDktMDE=",
      "RequestMethod": "PUT",
      "RequestBody": "{\r\n  \"properties\": {\r\n    \"ipConfigurations\": [\r\n      {\r\n        \"properties\": {\r\n          \"privateIPAllocationMethod\": \"Dynamic\",\r\n          \"subnet\": {\r\n            \"properties\": {\r\n              \"addressPrefix\": \"10.0.0.0/24\",\r\n              \"provisioningState\": \"Succeeded\"\r\n            },\r\n            \"name\": \"sn8550\",\r\n            \"etag\": \"W/\\\"a366937d-2fa2-40b4-8aea-7f0fe553ac57\\\"\",\r\n            \"id\": \"/subscriptions/b52fce95-de5f-4b37-afca-db203a5d0b6a/resourceGroups/crptestar80011/providers/Microsoft.Network/virtualNetworks/vn6136/subnets/sn8550\"\r\n          }\r\n        },\r\n        \"name\": \"ip9581\"\r\n      }\r\n    ]\r\n  },\r\n  \"location\": \"SoutheastAsia\",\r\n  \"tags\": {\r\n    \"key\": \"value\"\r\n  }\r\n}",
      "RequestHeaders": {
        "Content-Type": [
          "application/json; charset=utf-8"
        ],
        "Content-Length": [
          "708"
        ],
        "x-ms-client-request-id": [
          "7206430b-f5e3-471a-97b1-5aa2bce52471"
        ],
        "accept-language": [
          "en-US"
        ],
        "User-Agent": [
          "FxVersion/4.6.24410.01",
          "Microsoft.Azure.Management.Network.NetworkManagementClient/8.1.2-preview"
        ]
      },
      "ResponseBody": "{\r\n  \"name\": \"nic6453\",\r\n  \"id\": \"/subscriptions/b52fce95-de5f-4b37-afca-db203a5d0b6a/resourceGroups/crptestar80011/providers/Microsoft.Network/networkInterfaces/nic6453\",\r\n  \"etag\": \"W/\\\"0e198649-0e43-47b9-957a-bfe12ba801e6\\\"\",\r\n  \"location\": \"southeastasia\",\r\n  \"tags\": {\r\n    \"key\": \"value\"\r\n  },\r\n  \"properties\": {\r\n    \"provisioningState\": \"Succeeded\",\r\n    \"resourceGuid\": \"20c274f2-39f4-431e-ae30-5641d1f5eba3\",\r\n    \"ipConfigurations\": [\r\n      {\r\n        \"name\": \"ip9581\",\r\n        \"id\": \"/subscriptions/b52fce95-de5f-4b37-afca-db203a5d0b6a/resourceGroups/crptestar80011/providers/Microsoft.Network/networkInterfaces/nic6453/ipConfigurations/ip9581\",\r\n        \"etag\": \"W/\\\"0e198649-0e43-47b9-957a-bfe12ba801e6\\\"\",\r\n        \"properties\": {\r\n          \"provisioningState\": \"Succeeded\",\r\n          \"privateIPAddress\": \"10.0.0.4\",\r\n          \"privateIPAllocationMethod\": \"Dynamic\",\r\n          \"subnet\": {\r\n            \"id\": \"/subscriptions/b52fce95-de5f-4b37-afca-db203a5d0b6a/resourceGroups/crptestar80011/providers/Microsoft.Network/virtualNetworks/vn6136/subnets/sn8550\"\r\n          },\r\n          \"primary\": true,\r\n          \"privateIPAddressVersion\": \"IPv4\"\r\n        }\r\n      }\r\n    ],\r\n    \"dnsSettings\": {\r\n      \"dnsServers\": [],\r\n      \"appliedDnsServers\": [],\r\n      \"internalDomainNameSuffix\": \"j54zorrrgvtedf0uyqnqqwl1db.ix.internal.cloudapp.net\"\r\n    },\r\n    \"enableAcceleratedNetworking\": false,\r\n    \"enableIPForwarding\": false\r\n  },\r\n  \"type\": \"Microsoft.Network/networkInterfaces\"\r\n}",
      "ResponseHeaders": {
        "Content-Length": [
          "1503"
        ],
        "Content-Type": [
          "application/json; charset=utf-8"
        ],
        "Expires": [
          "-1"
        ],
        "Cache-Control": [
          "no-cache"
        ],
        "Date": [
          "Fri, 27 Jan 2017 05:06:34 GMT"
        ],
        "Pragma": [
          "no-cache"
        ],
        "Server": [
          "Microsoft-HTTPAPI/2.0",
          "Microsoft-HTTPAPI/2.0"
        ],
        "x-ms-request-id": [
          "82e8acaf-4b79-47f9-9f6d-eb8f8ef22c8f"
        ],
        "Azure-AsyncOperation": [
          "https://management.azure.com/subscriptions/b52fce95-de5f-4b37-afca-db203a5d0b6a/providers/Microsoft.Network/locations/southeastasia/operations/82e8acaf-4b79-47f9-9f6d-eb8f8ef22c8f?api-version=2016-09-01"
        ],
        "Strict-Transport-Security": [
          "max-age=31536000; includeSubDomains"
        ],
        "x-ms-ratelimit-remaining-subscription-writes": [
          "1197"
        ],
        "x-ms-correlation-request-id": [
          "c17df82d-98f5-4c76-8f68-2001ab5008c6"
        ],
        "x-ms-routing-request-id": [
          "CENTRALUS:20170127T050635Z:c17df82d-98f5-4c76-8f68-2001ab5008c6"
        ]
      },
      "StatusCode": 201
    },
    {
      "RequestUri": "/subscriptions/b52fce95-de5f-4b37-afca-db203a5d0b6a/resourceGroups/crptestar80011/providers/Microsoft.Network/networkInterfaces/nic6453?api-version=2016-09-01",
      "EncodedRequestUri": "L3N1YnNjcmlwdGlvbnMvYjUyZmNlOTUtZGU1Zi00YjM3LWFmY2EtZGIyMDNhNWQwYjZhL3Jlc291cmNlR3JvdXBzL2NycHRlc3RhcjgwMDExL3Byb3ZpZGVycy9NaWNyb3NvZnQuTmV0d29yay9uZXR3b3JrSW50ZXJmYWNlcy9uaWM2NDUzP2FwaS12ZXJzaW9uPTIwMTYtMDktMDE=",
      "RequestMethod": "GET",
      "RequestBody": "",
      "RequestHeaders": {
        "User-Agent": [
          "FxVersion/4.6.24410.01",
          "Microsoft.Azure.Management.Network.NetworkManagementClient/8.1.2-preview"
        ]
      },
      "ResponseBody": "{\r\n  \"name\": \"nic6453\",\r\n  \"id\": \"/subscriptions/b52fce95-de5f-4b37-afca-db203a5d0b6a/resourceGroups/crptestar80011/providers/Microsoft.Network/networkInterfaces/nic6453\",\r\n  \"etag\": \"W/\\\"0e198649-0e43-47b9-957a-bfe12ba801e6\\\"\",\r\n  \"location\": \"southeastasia\",\r\n  \"tags\": {\r\n    \"key\": \"value\"\r\n  },\r\n  \"properties\": {\r\n    \"provisioningState\": \"Succeeded\",\r\n    \"resourceGuid\": \"20c274f2-39f4-431e-ae30-5641d1f5eba3\",\r\n    \"ipConfigurations\": [\r\n      {\r\n        \"name\": \"ip9581\",\r\n        \"id\": \"/subscriptions/b52fce95-de5f-4b37-afca-db203a5d0b6a/resourceGroups/crptestar80011/providers/Microsoft.Network/networkInterfaces/nic6453/ipConfigurations/ip9581\",\r\n        \"etag\": \"W/\\\"0e198649-0e43-47b9-957a-bfe12ba801e6\\\"\",\r\n        \"properties\": {\r\n          \"provisioningState\": \"Succeeded\",\r\n          \"privateIPAddress\": \"10.0.0.4\",\r\n          \"privateIPAllocationMethod\": \"Dynamic\",\r\n          \"subnet\": {\r\n            \"id\": \"/subscriptions/b52fce95-de5f-4b37-afca-db203a5d0b6a/resourceGroups/crptestar80011/providers/Microsoft.Network/virtualNetworks/vn6136/subnets/sn8550\"\r\n          },\r\n          \"primary\": true,\r\n          \"privateIPAddressVersion\": \"IPv4\"\r\n        }\r\n      }\r\n    ],\r\n    \"dnsSettings\": {\r\n      \"dnsServers\": [],\r\n      \"appliedDnsServers\": [],\r\n      \"internalDomainNameSuffix\": \"j54zorrrgvtedf0uyqnqqwl1db.ix.internal.cloudapp.net\"\r\n    },\r\n    \"enableAcceleratedNetworking\": false,\r\n    \"enableIPForwarding\": false\r\n  },\r\n  \"type\": \"Microsoft.Network/networkInterfaces\"\r\n}",
      "ResponseHeaders": {
        "Content-Type": [
          "application/json; charset=utf-8"
        ],
        "Expires": [
          "-1"
        ],
        "Cache-Control": [
          "no-cache"
        ],
        "Date": [
          "Fri, 27 Jan 2017 05:06:34 GMT"
        ],
        "Pragma": [
          "no-cache"
        ],
        "Transfer-Encoding": [
          "chunked"
        ],
        "ETag": [
          "W/\"0e198649-0e43-47b9-957a-bfe12ba801e6\""
        ],
        "Server": [
          "Microsoft-HTTPAPI/2.0",
          "Microsoft-HTTPAPI/2.0"
        ],
        "Vary": [
          "Accept-Encoding"
        ],
        "x-ms-request-id": [
          "e16a8b27-fae0-4dc6-ac55-e44c3f2115f8"
        ],
        "Strict-Transport-Security": [
          "max-age=31536000; includeSubDomains"
        ],
        "x-ms-ratelimit-remaining-subscription-reads": [
          "14993"
        ],
        "x-ms-correlation-request-id": [
          "7f5daf0d-1793-449b-9474-0a47bb7fee67"
        ],
        "x-ms-routing-request-id": [
          "CENTRALUS:20170127T050635Z:7f5daf0d-1793-449b-9474-0a47bb7fee67"
        ]
      },
      "StatusCode": 200
    },
    {
      "RequestUri": "/subscriptions/b52fce95-de5f-4b37-afca-db203a5d0b6a/resourceGroups/crptestar80011/providers/Microsoft.Network/networkInterfaces/nic6453?api-version=2016-09-01",
      "EncodedRequestUri": "L3N1YnNjcmlwdGlvbnMvYjUyZmNlOTUtZGU1Zi00YjM3LWFmY2EtZGIyMDNhNWQwYjZhL3Jlc291cmNlR3JvdXBzL2NycHRlc3RhcjgwMDExL3Byb3ZpZGVycy9NaWNyb3NvZnQuTmV0d29yay9uZXR3b3JrSW50ZXJmYWNlcy9uaWM2NDUzP2FwaS12ZXJzaW9uPTIwMTYtMDktMDE=",
      "RequestMethod": "GET",
      "RequestBody": "",
      "RequestHeaders": {
        "x-ms-client-request-id": [
          "cbc42eeb-34fc-40a8-8718-147e1b8879a7"
        ],
        "accept-language": [
          "en-US"
        ],
        "User-Agent": [
          "FxVersion/4.6.24410.01",
          "Microsoft.Azure.Management.Network.NetworkManagementClient/8.1.2-preview"
        ]
      },
      "ResponseBody": "{\r\n  \"name\": \"nic6453\",\r\n  \"id\": \"/subscriptions/b52fce95-de5f-4b37-afca-db203a5d0b6a/resourceGroups/crptestar80011/providers/Microsoft.Network/networkInterfaces/nic6453\",\r\n  \"etag\": \"W/\\\"0e198649-0e43-47b9-957a-bfe12ba801e6\\\"\",\r\n  \"location\": \"southeastasia\",\r\n  \"tags\": {\r\n    \"key\": \"value\"\r\n  },\r\n  \"properties\": {\r\n    \"provisioningState\": \"Succeeded\",\r\n    \"resourceGuid\": \"20c274f2-39f4-431e-ae30-5641d1f5eba3\",\r\n    \"ipConfigurations\": [\r\n      {\r\n        \"name\": \"ip9581\",\r\n        \"id\": \"/subscriptions/b52fce95-de5f-4b37-afca-db203a5d0b6a/resourceGroups/crptestar80011/providers/Microsoft.Network/networkInterfaces/nic6453/ipConfigurations/ip9581\",\r\n        \"etag\": \"W/\\\"0e198649-0e43-47b9-957a-bfe12ba801e6\\\"\",\r\n        \"properties\": {\r\n          \"provisioningState\": \"Succeeded\",\r\n          \"privateIPAddress\": \"10.0.0.4\",\r\n          \"privateIPAllocationMethod\": \"Dynamic\",\r\n          \"subnet\": {\r\n            \"id\": \"/subscriptions/b52fce95-de5f-4b37-afca-db203a5d0b6a/resourceGroups/crptestar80011/providers/Microsoft.Network/virtualNetworks/vn6136/subnets/sn8550\"\r\n          },\r\n          \"primary\": true,\r\n          \"privateIPAddressVersion\": \"IPv4\"\r\n        }\r\n      }\r\n    ],\r\n    \"dnsSettings\": {\r\n      \"dnsServers\": [],\r\n      \"appliedDnsServers\": [],\r\n      \"internalDomainNameSuffix\": \"j54zorrrgvtedf0uyqnqqwl1db.ix.internal.cloudapp.net\"\r\n    },\r\n    \"enableAcceleratedNetworking\": false,\r\n    \"enableIPForwarding\": false\r\n  },\r\n  \"type\": \"Microsoft.Network/networkInterfaces\"\r\n}",
      "ResponseHeaders": {
        "Content-Type": [
          "application/json; charset=utf-8"
        ],
        "Expires": [
          "-1"
        ],
        "Cache-Control": [
          "no-cache"
        ],
        "Date": [
          "Fri, 27 Jan 2017 05:06:34 GMT"
        ],
        "Pragma": [
          "no-cache"
        ],
        "Transfer-Encoding": [
          "chunked"
        ],
        "ETag": [
          "W/\"0e198649-0e43-47b9-957a-bfe12ba801e6\""
        ],
        "Server": [
          "Microsoft-HTTPAPI/2.0",
          "Microsoft-HTTPAPI/2.0"
        ],
        "Vary": [
          "Accept-Encoding"
        ],
        "x-ms-request-id": [
          "c9c622aa-c934-4915-9815-c754991c5ecf"
        ],
        "Strict-Transport-Security": [
          "max-age=31536000; includeSubDomains"
        ],
        "x-ms-ratelimit-remaining-subscription-reads": [
          "14992"
        ],
        "x-ms-correlation-request-id": [
          "dedff8e4-85c1-4c6a-bbe3-1e03d2f7b967"
        ],
        "x-ms-routing-request-id": [
          "CENTRALUS:20170127T050635Z:dedff8e4-85c1-4c6a-bbe3-1e03d2f7b967"
        ]
      },
      "StatusCode": 200
    },
    {
<<<<<<< HEAD
      "RequestUri": "/subscriptions/0b1f6471-1bf0-4dda-aec3-cb9272f09590/resourceGroups/crptestar42101/providers/Microsoft.Compute/virtualMachineScaleSets/vmss7130?api-version=2016-04-30-preview",
      "EncodedRequestUri": "L3N1YnNjcmlwdGlvbnMvMGIxZjY0NzEtMWJmMC00ZGRhLWFlYzMtY2I5MjcyZjA5NTkwL3Jlc291cmNlR3JvdXBzL2NycHRlc3RhcjQyMTAxL3Byb3ZpZGVycy9NaWNyb3NvZnQuQ29tcHV0ZS92aXJ0dWFsTWFjaGluZVNjYWxlU2V0cy92bXNzNzEzMD9hcGktdmVyc2lvbj0yMDE2LTA0LTMwLXByZXZpZXc=",
=======
      "RequestUri": "/subscriptions/b52fce95-de5f-4b37-afca-db203a5d0b6a/resourceGroups/crptestar80011/providers/Microsoft.Compute/virtualMachineScaleSets/vmss5279?api-version=2016-04-30-preview",
      "EncodedRequestUri": "L3N1YnNjcmlwdGlvbnMvYjUyZmNlOTUtZGU1Zi00YjM3LWFmY2EtZGIyMDNhNWQwYjZhL3Jlc291cmNlR3JvdXBzL2NycHRlc3RhcjgwMDExL3Byb3ZpZGVycy9NaWNyb3NvZnQuQ29tcHV0ZS92aXJ0dWFsTWFjaGluZVNjYWxlU2V0cy92bXNzNTI3OT9hcGktdmVyc2lvbj0yMDE2LTA0LTMwLXByZXZpZXc=",
>>>>>>> 826079ea
      "RequestMethod": "PUT",
      "RequestBody": "{\r\n  \"sku\": {\r\n    \"name\": \"Standard_A0\",\r\n    \"capacity\": 2\r\n  },\r\n  \"properties\": {\r\n    \"upgradePolicy\": {\r\n      \"mode\": \"Manual\"\r\n    },\r\n    \"virtualMachineProfile\": {\r\n      \"osProfile\": {\r\n        \"computerNamePrefix\": \"test\",\r\n        \"adminUsername\": \"Foo12\",\r\n        \"adminPassword\": \"BaR@123crptestar80011\",\r\n        \"customData\": \"Q3VzdG9tIGRhdGE=\"\r\n      },\r\n      \"storageProfile\": {\r\n        \"imageReference\": {\r\n          \"publisher\": \"MicrosoftWindowsServer\",\r\n          \"offer\": \"WindowsServer\",\r\n          \"sku\": \"2012-R2-Datacenter\",\r\n          \"version\": \"4.0.20160617\"\r\n        },\r\n        \"osDisk\": {\r\n          \"name\": \"test\",\r\n          \"caching\": \"None\",\r\n          \"createOption\": \"fromImage\",\r\n          \"vhdContainers\": [\r\n            \"https://crptestar5451.blob.core.windows.net/crptestar1854\"\r\n          ]\r\n        }\r\n      },\r\n      \"networkProfile\": {\r\n        \"networkInterfaceConfigurations\": [\r\n          {\r\n            \"name\": \"vmsstestnetconfig251\",\r\n            \"properties\": {\r\n              \"primary\": true,\r\n              \"ipConfigurations\": [\r\n                {\r\n                  \"name\": \"vmsstestnetconfig9607\",\r\n                  \"properties\": {\r\n                    \"subnet\": {\r\n                      \"id\": \"/subscriptions/b52fce95-de5f-4b37-afca-db203a5d0b6a/resourceGroups/crptestar80011/providers/Microsoft.Network/virtualNetworks/vn6136/subnets/sn8550\"\r\n                    },\r\n                    \"applicationGatewayBackendAddressPools\": []\r\n                  }\r\n                }\r\n              ]\r\n            }\r\n          }\r\n        ]\r\n      }\r\n    },\r\n    \"overprovision\": false\r\n  },\r\n  \"location\": \"SoutheastAsia\",\r\n  \"tags\": {\r\n    \"RG\": \"rg\",\r\n    \"testTag\": \"1\"\r\n  }\r\n}",
      "RequestHeaders": {
        "Content-Type": [
          "application/json; charset=utf-8"
        ],
        "Content-Length": [
          "1731"
        ],
        "x-ms-client-request-id": [
          "60180c46-256f-487a-9b25-c57fc2b9ff0f"
        ],
        "accept-language": [
          "en-US"
        ],
        "User-Agent": [
          "FxVersion/4.6.24410.01",
          "Microsoft.Azure.Management.Compute.ComputeManagementClient/14.0.0-prerelease"
        ]
      },
      "ResponseBody": "{\r\n  \"sku\": {\r\n    \"name\": \"Standard_A0\",\r\n    \"tier\": \"Standard\",\r\n    \"capacity\": 2\r\n  },\r\n  \"properties\": {\r\n    \"upgradePolicy\": {\r\n      \"mode\": \"Manual\"\r\n    },\r\n    \"virtualMachineProfile\": {\r\n      \"osProfile\": {\r\n        \"computerNamePrefix\": \"test\",\r\n        \"adminUsername\": \"Foo12\",\r\n        \"customData\": \"Q3VzdG9tIGRhdGE=\",\r\n        \"windowsConfiguration\": {\r\n          \"provisionVMAgent\": true,\r\n          \"enableAutomaticUpdates\": true\r\n        },\r\n        \"secrets\": []\r\n      },\r\n      \"storageProfile\": {\r\n        \"osDisk\": {\r\n          \"vhdContainers\": [\r\n            \"https://crptestar5451.blob.core.windows.net/crptestar1854\"\r\n          ],\r\n          \"name\": \"test\",\r\n          \"createOption\": \"FromImage\",\r\n          \"caching\": \"None\"\r\n        },\r\n        \"imageReference\": {\r\n          \"publisher\": \"MicrosoftWindowsServer\",\r\n          \"offer\": \"WindowsServer\",\r\n          \"sku\": \"2012-R2-Datacenter\",\r\n          \"version\": \"4.0.20160617\"\r\n        }\r\n      },\r\n      \"networkProfile\": {\r\n        \"networkInterfaceConfigurations\": [\r\n          {\r\n            \"name\": \"vmsstestnetconfig251\",\r\n            \"properties\": {\r\n              \"primary\": true,\r\n              \"ipConfigurations\": [\r\n                {\r\n                  \"name\": \"vmsstestnetconfig9607\",\r\n                  \"properties\": {\r\n                    \"subnet\": {\r\n                      \"id\": \"/subscriptions/b52fce95-de5f-4b37-afca-db203a5d0b6a/resourceGroups/crptestar80011/providers/Microsoft.Network/virtualNetworks/vn6136/subnets/sn8550\"\r\n                    }\r\n                  }\r\n                }\r\n              ]\r\n            }\r\n          }\r\n        ]\r\n      }\r\n    },\r\n    \"provisioningState\": \"Creating\",\r\n    \"overprovision\": false,\r\n    \"uniqueId\": \"0ee59764-975b-4cfc-8633-fc5cfa4e9993\"\r\n  },\r\n  \"type\": \"Microsoft.Compute/virtualMachineScaleSets\",\r\n  \"location\": \"southeastasia\",\r\n  \"tags\": {\r\n    \"RG\": \"rg\",\r\n    \"testTag\": \"1\"\r\n  },\r\n  \"id\": \"/subscriptions/b52fce95-de5f-4b37-afca-db203a5d0b6a/resourceGroups/crptestar80011/providers/Microsoft.Compute/virtualMachineScaleSets/vmss5279\",\r\n  \"name\": \"vmss5279\"\r\n}",
      "ResponseHeaders": {
        "Content-Length": [
          "1803"
        ],
        "Content-Type": [
          "application/json; charset=utf-8"
        ],
        "Expires": [
          "-1"
        ],
        "Cache-Control": [
          "no-cache"
        ],
        "Date": [
          "Fri, 27 Jan 2017 05:06:38 GMT"
        ],
        "Pragma": [
          "no-cache"
        ],
        "Server": [
          "Microsoft-HTTPAPI/2.0",
          "Microsoft-HTTPAPI/2.0"
        ],
        "Azure-AsyncOperation": [
<<<<<<< HEAD
          "https://management.azure.com/subscriptions/0b1f6471-1bf0-4dda-aec3-cb9272f09590/providers/Microsoft.Compute/locations/southeastasia/operations/a9e6d833-6da0-426b-a04d-56f85e85642a?api-version=2016-04-30-preview"
=======
          "https://management.azure.com/subscriptions/b52fce95-de5f-4b37-afca-db203a5d0b6a/providers/Microsoft.Compute/locations/southeastasia/operations/79784e2a-bf03-4c22-96c2-d026319513ba?api-version=2016-04-30-preview"
>>>>>>> 826079ea
        ],
        "Strict-Transport-Security": [
          "max-age=31536000; includeSubDomains"
        ],
        "x-ms-served-by": [
          "717324cb-1f1d-4272-bc67-c8212549fc96_131291517218121226"
        ],
        "x-ms-request-id": [
          "79784e2a-bf03-4c22-96c2-d026319513ba"
        ],
        "x-ms-ratelimit-remaining-subscription-writes": [
          "1199"
        ],
        "x-ms-correlation-request-id": [
          "3b137aab-daed-419b-a424-a34a87abec4b"
        ],
        "x-ms-routing-request-id": [
          "WESTUS2:20170127T050639Z:3b137aab-daed-419b-a424-a34a87abec4b"
        ]
      },
      "StatusCode": 201
    },
    {
<<<<<<< HEAD
      "RequestUri": "/subscriptions/0b1f6471-1bf0-4dda-aec3-cb9272f09590/providers/Microsoft.Compute/locations/southeastasia/operations/a9e6d833-6da0-426b-a04d-56f85e85642a?api-version=2016-04-30-preview",
      "EncodedRequestUri": "L3N1YnNjcmlwdGlvbnMvMGIxZjY0NzEtMWJmMC00ZGRhLWFlYzMtY2I5MjcyZjA5NTkwL3Byb3ZpZGVycy9NaWNyb3NvZnQuQ29tcHV0ZS9sb2NhdGlvbnMvc291dGhlYXN0YXNpYS9vcGVyYXRpb25zL2E5ZTZkODMzLTZkYTAtNDI2Yi1hMDRkLTU2Zjg1ZTg1NjQyYT9hcGktdmVyc2lvbj0yMDE2LTA0LTMwLXByZXZpZXc=",
=======
      "RequestUri": "/subscriptions/b52fce95-de5f-4b37-afca-db203a5d0b6a/providers/Microsoft.Compute/locations/southeastasia/operations/79784e2a-bf03-4c22-96c2-d026319513ba?api-version=2016-04-30-preview",
      "EncodedRequestUri": "L3N1YnNjcmlwdGlvbnMvYjUyZmNlOTUtZGU1Zi00YjM3LWFmY2EtZGIyMDNhNWQwYjZhL3Byb3ZpZGVycy9NaWNyb3NvZnQuQ29tcHV0ZS9sb2NhdGlvbnMvc291dGhlYXN0YXNpYS9vcGVyYXRpb25zLzc5Nzg0ZTJhLWJmMDMtNGMyMi05NmMyLWQwMjYzMTk1MTNiYT9hcGktdmVyc2lvbj0yMDE2LTA0LTMwLXByZXZpZXc=",
>>>>>>> 826079ea
      "RequestMethod": "GET",
      "RequestBody": "",
      "RequestHeaders": {
        "User-Agent": [
          "FxVersion/4.6.24410.01",
          "Microsoft.Azure.Management.Compute.ComputeManagementClient/14.0.0-prerelease"
        ]
      },
      "ResponseBody": "{\r\n  \"startTime\": \"2017-01-26T21:06:36.7843692-08:00\",\r\n  \"status\": \"InProgress\",\r\n  \"name\": \"79784e2a-bf03-4c22-96c2-d026319513ba\"\r\n}",
      "ResponseHeaders": {
        "Content-Type": [
          "application/json; charset=utf-8"
        ],
        "Expires": [
          "-1"
        ],
        "Cache-Control": [
          "no-cache"
        ],
        "Date": [
          "Fri, 27 Jan 2017 05:07:10 GMT"
        ],
        "Pragma": [
          "no-cache"
        ],
        "Transfer-Encoding": [
          "chunked"
        ],
        "Server": [
          "Microsoft-HTTPAPI/2.0",
          "Microsoft-HTTPAPI/2.0"
        ],
        "Vary": [
          "Accept-Encoding"
        ],
        "Strict-Transport-Security": [
          "max-age=31536000; includeSubDomains"
        ],
        "x-ms-served-by": [
          "717324cb-1f1d-4272-bc67-c8212549fc96_131291517218121226"
        ],
        "x-ms-request-id": [
          "012c8ff5-5c53-4791-ad26-778ad11cbda0"
        ],
        "x-ms-ratelimit-remaining-subscription-reads": [
          "13582"
        ],
        "x-ms-correlation-request-id": [
          "581b4a4d-5765-4639-bc73-f884b44df837"
        ],
        "x-ms-routing-request-id": [
          "WESTUS2:20170127T050710Z:581b4a4d-5765-4639-bc73-f884b44df837"
        ]
      },
      "StatusCode": 200
    },
    {
<<<<<<< HEAD
      "RequestUri": "/subscriptions/0b1f6471-1bf0-4dda-aec3-cb9272f09590/providers/Microsoft.Compute/locations/southeastasia/operations/a9e6d833-6da0-426b-a04d-56f85e85642a?api-version=2016-04-30-preview",
      "EncodedRequestUri": "L3N1YnNjcmlwdGlvbnMvMGIxZjY0NzEtMWJmMC00ZGRhLWFlYzMtY2I5MjcyZjA5NTkwL3Byb3ZpZGVycy9NaWNyb3NvZnQuQ29tcHV0ZS9sb2NhdGlvbnMvc291dGhlYXN0YXNpYS9vcGVyYXRpb25zL2E5ZTZkODMzLTZkYTAtNDI2Yi1hMDRkLTU2Zjg1ZTg1NjQyYT9hcGktdmVyc2lvbj0yMDE2LTA0LTMwLXByZXZpZXc=",
=======
      "RequestUri": "/subscriptions/b52fce95-de5f-4b37-afca-db203a5d0b6a/providers/Microsoft.Compute/locations/southeastasia/operations/79784e2a-bf03-4c22-96c2-d026319513ba?api-version=2016-04-30-preview",
      "EncodedRequestUri": "L3N1YnNjcmlwdGlvbnMvYjUyZmNlOTUtZGU1Zi00YjM3LWFmY2EtZGIyMDNhNWQwYjZhL3Byb3ZpZGVycy9NaWNyb3NvZnQuQ29tcHV0ZS9sb2NhdGlvbnMvc291dGhlYXN0YXNpYS9vcGVyYXRpb25zLzc5Nzg0ZTJhLWJmMDMtNGMyMi05NmMyLWQwMjYzMTk1MTNiYT9hcGktdmVyc2lvbj0yMDE2LTA0LTMwLXByZXZpZXc=",
>>>>>>> 826079ea
      "RequestMethod": "GET",
      "RequestBody": "",
      "RequestHeaders": {
        "User-Agent": [
          "FxVersion/4.6.24410.01",
          "Microsoft.Azure.Management.Compute.ComputeManagementClient/14.0.0-prerelease"
        ]
      },
      "ResponseBody": "{\r\n  \"startTime\": \"2017-01-26T21:06:36.7843692-08:00\",\r\n  \"status\": \"InProgress\",\r\n  \"name\": \"79784e2a-bf03-4c22-96c2-d026319513ba\"\r\n}",
      "ResponseHeaders": {
        "Content-Type": [
          "application/json; charset=utf-8"
        ],
        "Expires": [
          "-1"
        ],
        "Cache-Control": [
          "no-cache"
        ],
        "Date": [
          "Fri, 27 Jan 2017 05:07:39 GMT"
        ],
        "Pragma": [
          "no-cache"
        ],
        "Transfer-Encoding": [
          "chunked"
        ],
        "Server": [
          "Microsoft-HTTPAPI/2.0",
          "Microsoft-HTTPAPI/2.0"
        ],
        "Vary": [
          "Accept-Encoding"
        ],
        "Strict-Transport-Security": [
          "max-age=31536000; includeSubDomains"
        ],
        "x-ms-served-by": [
          "717324cb-1f1d-4272-bc67-c8212549fc96_131291517218121226"
        ],
        "x-ms-request-id": [
          "d2a458d0-9282-4aba-8daf-15360bac9ab2"
        ],
        "x-ms-ratelimit-remaining-subscription-reads": [
          "13581"
        ],
        "x-ms-correlation-request-id": [
          "59b81bed-638e-4f1e-bfd5-d8814756542a"
        ],
        "x-ms-routing-request-id": [
          "WESTUS2:20170127T050740Z:59b81bed-638e-4f1e-bfd5-d8814756542a"
        ]
      },
      "StatusCode": 200
    },
    {
<<<<<<< HEAD
      "RequestUri": "/subscriptions/0b1f6471-1bf0-4dda-aec3-cb9272f09590/providers/Microsoft.Compute/locations/southeastasia/operations/a9e6d833-6da0-426b-a04d-56f85e85642a?api-version=2016-04-30-preview",
      "EncodedRequestUri": "L3N1YnNjcmlwdGlvbnMvMGIxZjY0NzEtMWJmMC00ZGRhLWFlYzMtY2I5MjcyZjA5NTkwL3Byb3ZpZGVycy9NaWNyb3NvZnQuQ29tcHV0ZS9sb2NhdGlvbnMvc291dGhlYXN0YXNpYS9vcGVyYXRpb25zL2E5ZTZkODMzLTZkYTAtNDI2Yi1hMDRkLTU2Zjg1ZTg1NjQyYT9hcGktdmVyc2lvbj0yMDE2LTA0LTMwLXByZXZpZXc=",
=======
      "RequestUri": "/subscriptions/b52fce95-de5f-4b37-afca-db203a5d0b6a/providers/Microsoft.Compute/locations/southeastasia/operations/79784e2a-bf03-4c22-96c2-d026319513ba?api-version=2016-04-30-preview",
      "EncodedRequestUri": "L3N1YnNjcmlwdGlvbnMvYjUyZmNlOTUtZGU1Zi00YjM3LWFmY2EtZGIyMDNhNWQwYjZhL3Byb3ZpZGVycy9NaWNyb3NvZnQuQ29tcHV0ZS9sb2NhdGlvbnMvc291dGhlYXN0YXNpYS9vcGVyYXRpb25zLzc5Nzg0ZTJhLWJmMDMtNGMyMi05NmMyLWQwMjYzMTk1MTNiYT9hcGktdmVyc2lvbj0yMDE2LTA0LTMwLXByZXZpZXc=",
>>>>>>> 826079ea
      "RequestMethod": "GET",
      "RequestBody": "",
      "RequestHeaders": {
        "User-Agent": [
          "FxVersion/4.6.24410.01",
          "Microsoft.Azure.Management.Compute.ComputeManagementClient/14.0.0-prerelease"
        ]
      },
      "ResponseBody": "{\r\n  \"startTime\": \"2017-01-26T21:06:36.7843692-08:00\",\r\n  \"status\": \"InProgress\",\r\n  \"name\": \"79784e2a-bf03-4c22-96c2-d026319513ba\"\r\n}",
      "ResponseHeaders": {
        "Content-Type": [
          "application/json; charset=utf-8"
        ],
        "Expires": [
          "-1"
        ],
        "Cache-Control": [
          "no-cache"
        ],
        "Date": [
          "Fri, 27 Jan 2017 05:08:09 GMT"
        ],
        "Pragma": [
          "no-cache"
        ],
        "Transfer-Encoding": [
          "chunked"
        ],
        "Server": [
          "Microsoft-HTTPAPI/2.0",
          "Microsoft-HTTPAPI/2.0"
        ],
        "Vary": [
          "Accept-Encoding"
        ],
        "Strict-Transport-Security": [
          "max-age=31536000; includeSubDomains"
        ],
        "x-ms-served-by": [
          "717324cb-1f1d-4272-bc67-c8212549fc96_131291517218121226"
        ],
        "x-ms-request-id": [
          "cc9be517-0adb-4c1c-bcc4-f2466d45ab28"
        ],
        "x-ms-ratelimit-remaining-subscription-reads": [
          "13580"
        ],
        "x-ms-correlation-request-id": [
          "b4e7ca90-bbd8-45f1-b92c-d52e6f7bcb3f"
        ],
        "x-ms-routing-request-id": [
          "WESTUS2:20170127T050810Z:b4e7ca90-bbd8-45f1-b92c-d52e6f7bcb3f"
        ]
      },
      "StatusCode": 200
    },
    {
<<<<<<< HEAD
      "RequestUri": "/subscriptions/0b1f6471-1bf0-4dda-aec3-cb9272f09590/providers/Microsoft.Compute/locations/southeastasia/operations/a9e6d833-6da0-426b-a04d-56f85e85642a?api-version=2016-04-30-preview",
      "EncodedRequestUri": "L3N1YnNjcmlwdGlvbnMvMGIxZjY0NzEtMWJmMC00ZGRhLWFlYzMtY2I5MjcyZjA5NTkwL3Byb3ZpZGVycy9NaWNyb3NvZnQuQ29tcHV0ZS9sb2NhdGlvbnMvc291dGhlYXN0YXNpYS9vcGVyYXRpb25zL2E5ZTZkODMzLTZkYTAtNDI2Yi1hMDRkLTU2Zjg1ZTg1NjQyYT9hcGktdmVyc2lvbj0yMDE2LTA0LTMwLXByZXZpZXc=",
=======
      "RequestUri": "/subscriptions/b52fce95-de5f-4b37-afca-db203a5d0b6a/providers/Microsoft.Compute/locations/southeastasia/operations/79784e2a-bf03-4c22-96c2-d026319513ba?api-version=2016-04-30-preview",
      "EncodedRequestUri": "L3N1YnNjcmlwdGlvbnMvYjUyZmNlOTUtZGU1Zi00YjM3LWFmY2EtZGIyMDNhNWQwYjZhL3Byb3ZpZGVycy9NaWNyb3NvZnQuQ29tcHV0ZS9sb2NhdGlvbnMvc291dGhlYXN0YXNpYS9vcGVyYXRpb25zLzc5Nzg0ZTJhLWJmMDMtNGMyMi05NmMyLWQwMjYzMTk1MTNiYT9hcGktdmVyc2lvbj0yMDE2LTA0LTMwLXByZXZpZXc=",
>>>>>>> 826079ea
      "RequestMethod": "GET",
      "RequestBody": "",
      "RequestHeaders": {
        "User-Agent": [
          "FxVersion/4.6.24410.01",
          "Microsoft.Azure.Management.Compute.ComputeManagementClient/14.0.0-prerelease"
        ]
      },
      "ResponseBody": "{\r\n  \"startTime\": \"2017-01-26T21:06:36.7843692-08:00\",\r\n  \"status\": \"InProgress\",\r\n  \"name\": \"79784e2a-bf03-4c22-96c2-d026319513ba\"\r\n}",
      "ResponseHeaders": {
        "Content-Type": [
          "application/json; charset=utf-8"
        ],
        "Expires": [
          "-1"
        ],
        "Cache-Control": [
          "no-cache"
        ],
        "Date": [
          "Fri, 27 Jan 2017 05:08:39 GMT"
        ],
        "Pragma": [
          "no-cache"
        ],
        "Transfer-Encoding": [
          "chunked"
        ],
        "Server": [
          "Microsoft-HTTPAPI/2.0",
          "Microsoft-HTTPAPI/2.0"
        ],
        "Vary": [
          "Accept-Encoding"
        ],
        "Strict-Transport-Security": [
          "max-age=31536000; includeSubDomains"
        ],
        "x-ms-served-by": [
          "717324cb-1f1d-4272-bc67-c8212549fc96_131291517218121226"
        ],
        "x-ms-request-id": [
          "14e29f2f-96fe-4653-a1de-0a9aedd677bc"
        ],
        "x-ms-ratelimit-remaining-subscription-reads": [
          "13579"
        ],
        "x-ms-correlation-request-id": [
          "ffa43137-054c-489b-8e54-5a1018a86ac8"
        ],
        "x-ms-routing-request-id": [
          "WESTUS2:20170127T050840Z:ffa43137-054c-489b-8e54-5a1018a86ac8"
        ]
      },
      "StatusCode": 200
    },
    {
<<<<<<< HEAD
      "RequestUri": "/subscriptions/0b1f6471-1bf0-4dda-aec3-cb9272f09590/providers/Microsoft.Compute/locations/southeastasia/operations/a9e6d833-6da0-426b-a04d-56f85e85642a?api-version=2016-04-30-preview",
      "EncodedRequestUri": "L3N1YnNjcmlwdGlvbnMvMGIxZjY0NzEtMWJmMC00ZGRhLWFlYzMtY2I5MjcyZjA5NTkwL3Byb3ZpZGVycy9NaWNyb3NvZnQuQ29tcHV0ZS9sb2NhdGlvbnMvc291dGhlYXN0YXNpYS9vcGVyYXRpb25zL2E5ZTZkODMzLTZkYTAtNDI2Yi1hMDRkLTU2Zjg1ZTg1NjQyYT9hcGktdmVyc2lvbj0yMDE2LTA0LTMwLXByZXZpZXc=",
=======
      "RequestUri": "/subscriptions/b52fce95-de5f-4b37-afca-db203a5d0b6a/providers/Microsoft.Compute/locations/southeastasia/operations/79784e2a-bf03-4c22-96c2-d026319513ba?api-version=2016-04-30-preview",
      "EncodedRequestUri": "L3N1YnNjcmlwdGlvbnMvYjUyZmNlOTUtZGU1Zi00YjM3LWFmY2EtZGIyMDNhNWQwYjZhL3Byb3ZpZGVycy9NaWNyb3NvZnQuQ29tcHV0ZS9sb2NhdGlvbnMvc291dGhlYXN0YXNpYS9vcGVyYXRpb25zLzc5Nzg0ZTJhLWJmMDMtNGMyMi05NmMyLWQwMjYzMTk1MTNiYT9hcGktdmVyc2lvbj0yMDE2LTA0LTMwLXByZXZpZXc=",
>>>>>>> 826079ea
      "RequestMethod": "GET",
      "RequestBody": "",
      "RequestHeaders": {
        "User-Agent": [
          "FxVersion/4.6.24410.01",
          "Microsoft.Azure.Management.Compute.ComputeManagementClient/14.0.0-prerelease"
        ]
      },
      "ResponseBody": "{\r\n  \"startTime\": \"2017-01-26T21:06:36.7843692-08:00\",\r\n  \"status\": \"InProgress\",\r\n  \"name\": \"79784e2a-bf03-4c22-96c2-d026319513ba\"\r\n}",
      "ResponseHeaders": {
        "Content-Type": [
          "application/json; charset=utf-8"
        ],
        "Expires": [
          "-1"
        ],
        "Cache-Control": [
          "no-cache"
        ],
        "Date": [
          "Fri, 27 Jan 2017 05:09:10 GMT"
        ],
        "Pragma": [
          "no-cache"
        ],
        "Transfer-Encoding": [
          "chunked"
        ],
        "Server": [
          "Microsoft-HTTPAPI/2.0",
          "Microsoft-HTTPAPI/2.0"
        ],
        "Vary": [
          "Accept-Encoding"
        ],
        "Strict-Transport-Security": [
          "max-age=31536000; includeSubDomains"
        ],
        "x-ms-served-by": [
          "717324cb-1f1d-4272-bc67-c8212549fc96_131291517218121226"
        ],
        "x-ms-request-id": [
          "42cb8d50-bdef-4580-95c1-493ff1a6e1ac"
        ],
        "x-ms-ratelimit-remaining-subscription-reads": [
          "13578"
        ],
        "x-ms-correlation-request-id": [
          "312a5384-8f27-414a-aa4e-8a1b50ba7426"
        ],
        "x-ms-routing-request-id": [
          "WESTUS2:20170127T050910Z:312a5384-8f27-414a-aa4e-8a1b50ba7426"
        ]
      },
      "StatusCode": 200
    },
    {
<<<<<<< HEAD
      "RequestUri": "/subscriptions/0b1f6471-1bf0-4dda-aec3-cb9272f09590/providers/Microsoft.Compute/locations/southeastasia/operations/a9e6d833-6da0-426b-a04d-56f85e85642a?api-version=2016-04-30-preview",
      "EncodedRequestUri": "L3N1YnNjcmlwdGlvbnMvMGIxZjY0NzEtMWJmMC00ZGRhLWFlYzMtY2I5MjcyZjA5NTkwL3Byb3ZpZGVycy9NaWNyb3NvZnQuQ29tcHV0ZS9sb2NhdGlvbnMvc291dGhlYXN0YXNpYS9vcGVyYXRpb25zL2E5ZTZkODMzLTZkYTAtNDI2Yi1hMDRkLTU2Zjg1ZTg1NjQyYT9hcGktdmVyc2lvbj0yMDE2LTA0LTMwLXByZXZpZXc=",
=======
      "RequestUri": "/subscriptions/b52fce95-de5f-4b37-afca-db203a5d0b6a/providers/Microsoft.Compute/locations/southeastasia/operations/79784e2a-bf03-4c22-96c2-d026319513ba?api-version=2016-04-30-preview",
      "EncodedRequestUri": "L3N1YnNjcmlwdGlvbnMvYjUyZmNlOTUtZGU1Zi00YjM3LWFmY2EtZGIyMDNhNWQwYjZhL3Byb3ZpZGVycy9NaWNyb3NvZnQuQ29tcHV0ZS9sb2NhdGlvbnMvc291dGhlYXN0YXNpYS9vcGVyYXRpb25zLzc5Nzg0ZTJhLWJmMDMtNGMyMi05NmMyLWQwMjYzMTk1MTNiYT9hcGktdmVyc2lvbj0yMDE2LTA0LTMwLXByZXZpZXc=",
>>>>>>> 826079ea
      "RequestMethod": "GET",
      "RequestBody": "",
      "RequestHeaders": {
        "User-Agent": [
          "FxVersion/4.6.24410.01",
          "Microsoft.Azure.Management.Compute.ComputeManagementClient/14.0.0-prerelease"
        ]
      },
      "ResponseBody": "{\r\n  \"startTime\": \"2017-01-26T21:06:36.7843692-08:00\",\r\n  \"status\": \"InProgress\",\r\n  \"name\": \"79784e2a-bf03-4c22-96c2-d026319513ba\"\r\n}",
      "ResponseHeaders": {
        "Content-Type": [
          "application/json; charset=utf-8"
        ],
        "Expires": [
          "-1"
        ],
        "Cache-Control": [
          "no-cache"
        ],
        "Date": [
          "Fri, 27 Jan 2017 05:09:40 GMT"
        ],
        "Pragma": [
          "no-cache"
        ],
        "Transfer-Encoding": [
          "chunked"
        ],
        "Server": [
          "Microsoft-HTTPAPI/2.0",
          "Microsoft-HTTPAPI/2.0"
        ],
        "Vary": [
          "Accept-Encoding"
        ],
        "Strict-Transport-Security": [
          "max-age=31536000; includeSubDomains"
        ],
        "x-ms-served-by": [
          "717324cb-1f1d-4272-bc67-c8212549fc96_131291517218121226"
        ],
        "x-ms-request-id": [
          "a5459375-b8d5-47f5-8aa5-9ffce38efb23"
        ],
        "x-ms-ratelimit-remaining-subscription-reads": [
          "13577"
        ],
        "x-ms-correlation-request-id": [
          "a56673c8-07c0-45c9-93e6-90e6cbf28b2d"
        ],
        "x-ms-routing-request-id": [
          "WESTUS2:20170127T050940Z:a56673c8-07c0-45c9-93e6-90e6cbf28b2d"
        ]
      },
      "StatusCode": 200
    },
    {
<<<<<<< HEAD
      "RequestUri": "/subscriptions/0b1f6471-1bf0-4dda-aec3-cb9272f09590/providers/Microsoft.Compute/locations/southeastasia/operations/a9e6d833-6da0-426b-a04d-56f85e85642a?api-version=2016-04-30-preview",
      "EncodedRequestUri": "L3N1YnNjcmlwdGlvbnMvMGIxZjY0NzEtMWJmMC00ZGRhLWFlYzMtY2I5MjcyZjA5NTkwL3Byb3ZpZGVycy9NaWNyb3NvZnQuQ29tcHV0ZS9sb2NhdGlvbnMvc291dGhlYXN0YXNpYS9vcGVyYXRpb25zL2E5ZTZkODMzLTZkYTAtNDI2Yi1hMDRkLTU2Zjg1ZTg1NjQyYT9hcGktdmVyc2lvbj0yMDE2LTA0LTMwLXByZXZpZXc=",
=======
      "RequestUri": "/subscriptions/b52fce95-de5f-4b37-afca-db203a5d0b6a/providers/Microsoft.Compute/locations/southeastasia/operations/79784e2a-bf03-4c22-96c2-d026319513ba?api-version=2016-04-30-preview",
      "EncodedRequestUri": "L3N1YnNjcmlwdGlvbnMvYjUyZmNlOTUtZGU1Zi00YjM3LWFmY2EtZGIyMDNhNWQwYjZhL3Byb3ZpZGVycy9NaWNyb3NvZnQuQ29tcHV0ZS9sb2NhdGlvbnMvc291dGhlYXN0YXNpYS9vcGVyYXRpb25zLzc5Nzg0ZTJhLWJmMDMtNGMyMi05NmMyLWQwMjYzMTk1MTNiYT9hcGktdmVyc2lvbj0yMDE2LTA0LTMwLXByZXZpZXc=",
>>>>>>> 826079ea
      "RequestMethod": "GET",
      "RequestBody": "",
      "RequestHeaders": {
        "User-Agent": [
          "FxVersion/4.6.24410.01",
          "Microsoft.Azure.Management.Compute.ComputeManagementClient/14.0.0-prerelease"
        ]
      },
      "ResponseBody": "{\r\n  \"startTime\": \"2017-01-26T21:06:36.7843692-08:00\",\r\n  \"status\": \"InProgress\",\r\n  \"name\": \"79784e2a-bf03-4c22-96c2-d026319513ba\"\r\n}",
      "ResponseHeaders": {
        "Content-Type": [
          "application/json; charset=utf-8"
        ],
        "Expires": [
          "-1"
        ],
        "Cache-Control": [
          "no-cache"
        ],
        "Date": [
          "Fri, 27 Jan 2017 05:10:10 GMT"
        ],
        "Pragma": [
          "no-cache"
        ],
        "Transfer-Encoding": [
          "chunked"
        ],
        "Server": [
          "Microsoft-HTTPAPI/2.0",
          "Microsoft-HTTPAPI/2.0"
        ],
        "Vary": [
          "Accept-Encoding"
        ],
        "Strict-Transport-Security": [
          "max-age=31536000; includeSubDomains"
        ],
        "x-ms-served-by": [
          "717324cb-1f1d-4272-bc67-c8212549fc96_131291517218121226"
        ],
        "x-ms-request-id": [
          "e3273021-19bf-47ae-a672-d459e1a5894d"
        ],
        "x-ms-ratelimit-remaining-subscription-reads": [
          "13576"
        ],
        "x-ms-correlation-request-id": [
          "6c63da9c-6d0f-4d35-a3f0-0b45cf36c367"
        ],
        "x-ms-routing-request-id": [
          "WESTUS2:20170127T051011Z:6c63da9c-6d0f-4d35-a3f0-0b45cf36c367"
        ]
      },
      "StatusCode": 200
    },
    {
<<<<<<< HEAD
      "RequestUri": "/subscriptions/0b1f6471-1bf0-4dda-aec3-cb9272f09590/providers/Microsoft.Compute/locations/southeastasia/operations/a9e6d833-6da0-426b-a04d-56f85e85642a?api-version=2016-04-30-preview",
      "EncodedRequestUri": "L3N1YnNjcmlwdGlvbnMvMGIxZjY0NzEtMWJmMC00ZGRhLWFlYzMtY2I5MjcyZjA5NTkwL3Byb3ZpZGVycy9NaWNyb3NvZnQuQ29tcHV0ZS9sb2NhdGlvbnMvc291dGhlYXN0YXNpYS9vcGVyYXRpb25zL2E5ZTZkODMzLTZkYTAtNDI2Yi1hMDRkLTU2Zjg1ZTg1NjQyYT9hcGktdmVyc2lvbj0yMDE2LTA0LTMwLXByZXZpZXc=",
=======
      "RequestUri": "/subscriptions/b52fce95-de5f-4b37-afca-db203a5d0b6a/providers/Microsoft.Compute/locations/southeastasia/operations/79784e2a-bf03-4c22-96c2-d026319513ba?api-version=2016-04-30-preview",
      "EncodedRequestUri": "L3N1YnNjcmlwdGlvbnMvYjUyZmNlOTUtZGU1Zi00YjM3LWFmY2EtZGIyMDNhNWQwYjZhL3Byb3ZpZGVycy9NaWNyb3NvZnQuQ29tcHV0ZS9sb2NhdGlvbnMvc291dGhlYXN0YXNpYS9vcGVyYXRpb25zLzc5Nzg0ZTJhLWJmMDMtNGMyMi05NmMyLWQwMjYzMTk1MTNiYT9hcGktdmVyc2lvbj0yMDE2LTA0LTMwLXByZXZpZXc=",
>>>>>>> 826079ea
      "RequestMethod": "GET",
      "RequestBody": "",
      "RequestHeaders": {
        "User-Agent": [
          "FxVersion/4.6.24410.01",
          "Microsoft.Azure.Management.Compute.ComputeManagementClient/14.0.0-prerelease"
        ]
      },
      "ResponseBody": "{\r\n  \"startTime\": \"2017-01-26T21:06:36.7843692-08:00\",\r\n  \"status\": \"InProgress\",\r\n  \"name\": \"79784e2a-bf03-4c22-96c2-d026319513ba\"\r\n}",
      "ResponseHeaders": {
        "Content-Type": [
          "application/json; charset=utf-8"
        ],
        "Expires": [
          "-1"
        ],
        "Cache-Control": [
          "no-cache"
        ],
        "Date": [
          "Fri, 27 Jan 2017 05:10:41 GMT"
        ],
        "Pragma": [
          "no-cache"
        ],
        "Transfer-Encoding": [
          "chunked"
        ],
        "Server": [
          "Microsoft-HTTPAPI/2.0",
          "Microsoft-HTTPAPI/2.0"
        ],
        "Vary": [
          "Accept-Encoding"
        ],
        "Strict-Transport-Security": [
          "max-age=31536000; includeSubDomains"
        ],
        "x-ms-served-by": [
          "717324cb-1f1d-4272-bc67-c8212549fc96_131291517218121226"
        ],
        "x-ms-request-id": [
          "96c0b22f-e72d-40c7-9e04-534819d74414"
        ],
        "x-ms-ratelimit-remaining-subscription-reads": [
          "13575"
        ],
        "x-ms-correlation-request-id": [
          "b6396c9a-69d0-45f5-94a7-72914029f3c6"
        ],
        "x-ms-routing-request-id": [
          "WESTUS2:20170127T051041Z:b6396c9a-69d0-45f5-94a7-72914029f3c6"
        ]
      },
      "StatusCode": 200
    },
    {
<<<<<<< HEAD
      "RequestUri": "/subscriptions/0b1f6471-1bf0-4dda-aec3-cb9272f09590/providers/Microsoft.Compute/locations/southeastasia/operations/a9e6d833-6da0-426b-a04d-56f85e85642a?api-version=2016-04-30-preview",
      "EncodedRequestUri": "L3N1YnNjcmlwdGlvbnMvMGIxZjY0NzEtMWJmMC00ZGRhLWFlYzMtY2I5MjcyZjA5NTkwL3Byb3ZpZGVycy9NaWNyb3NvZnQuQ29tcHV0ZS9sb2NhdGlvbnMvc291dGhlYXN0YXNpYS9vcGVyYXRpb25zL2E5ZTZkODMzLTZkYTAtNDI2Yi1hMDRkLTU2Zjg1ZTg1NjQyYT9hcGktdmVyc2lvbj0yMDE2LTA0LTMwLXByZXZpZXc=",
=======
      "RequestUri": "/subscriptions/b52fce95-de5f-4b37-afca-db203a5d0b6a/providers/Microsoft.Compute/locations/southeastasia/operations/79784e2a-bf03-4c22-96c2-d026319513ba?api-version=2016-04-30-preview",
      "EncodedRequestUri": "L3N1YnNjcmlwdGlvbnMvYjUyZmNlOTUtZGU1Zi00YjM3LWFmY2EtZGIyMDNhNWQwYjZhL3Byb3ZpZGVycy9NaWNyb3NvZnQuQ29tcHV0ZS9sb2NhdGlvbnMvc291dGhlYXN0YXNpYS9vcGVyYXRpb25zLzc5Nzg0ZTJhLWJmMDMtNGMyMi05NmMyLWQwMjYzMTk1MTNiYT9hcGktdmVyc2lvbj0yMDE2LTA0LTMwLXByZXZpZXc=",
>>>>>>> 826079ea
      "RequestMethod": "GET",
      "RequestBody": "",
      "RequestHeaders": {
        "User-Agent": [
          "FxVersion/4.6.24410.01",
          "Microsoft.Azure.Management.Compute.ComputeManagementClient/14.0.0-prerelease"
        ]
      },
      "ResponseBody": "{\r\n  \"startTime\": \"2017-01-26T21:06:36.7843692-08:00\",\r\n  \"status\": \"InProgress\",\r\n  \"name\": \"79784e2a-bf03-4c22-96c2-d026319513ba\"\r\n}",
      "ResponseHeaders": {
        "Content-Type": [
          "application/json; charset=utf-8"
        ],
        "Expires": [
          "-1"
        ],
        "Cache-Control": [
          "no-cache"
        ],
        "Date": [
          "Fri, 27 Jan 2017 05:11:10 GMT"
        ],
        "Pragma": [
          "no-cache"
        ],
        "Transfer-Encoding": [
          "chunked"
        ],
        "Server": [
          "Microsoft-HTTPAPI/2.0",
          "Microsoft-HTTPAPI/2.0"
        ],
        "Vary": [
          "Accept-Encoding"
        ],
        "Strict-Transport-Security": [
          "max-age=31536000; includeSubDomains"
        ],
        "x-ms-served-by": [
          "717324cb-1f1d-4272-bc67-c8212549fc96_131291517218121226"
        ],
        "x-ms-request-id": [
          "b0b40241-eb1e-4bb3-ab6c-5a174cfd8417"
        ],
        "x-ms-ratelimit-remaining-subscription-reads": [
          "13574"
        ],
        "x-ms-correlation-request-id": [
          "1956bfda-84a2-4e69-a2f7-a8ee6978af87"
        ],
        "x-ms-routing-request-id": [
          "WESTUS2:20170127T051111Z:1956bfda-84a2-4e69-a2f7-a8ee6978af87"
        ]
      },
      "StatusCode": 200
    },
    {
<<<<<<< HEAD
      "RequestUri": "/subscriptions/0b1f6471-1bf0-4dda-aec3-cb9272f09590/providers/Microsoft.Compute/locations/southeastasia/operations/a9e6d833-6da0-426b-a04d-56f85e85642a?api-version=2016-04-30-preview",
      "EncodedRequestUri": "L3N1YnNjcmlwdGlvbnMvMGIxZjY0NzEtMWJmMC00ZGRhLWFlYzMtY2I5MjcyZjA5NTkwL3Byb3ZpZGVycy9NaWNyb3NvZnQuQ29tcHV0ZS9sb2NhdGlvbnMvc291dGhlYXN0YXNpYS9vcGVyYXRpb25zL2E5ZTZkODMzLTZkYTAtNDI2Yi1hMDRkLTU2Zjg1ZTg1NjQyYT9hcGktdmVyc2lvbj0yMDE2LTA0LTMwLXByZXZpZXc=",
=======
      "RequestUri": "/subscriptions/b52fce95-de5f-4b37-afca-db203a5d0b6a/providers/Microsoft.Compute/locations/southeastasia/operations/79784e2a-bf03-4c22-96c2-d026319513ba?api-version=2016-04-30-preview",
      "EncodedRequestUri": "L3N1YnNjcmlwdGlvbnMvYjUyZmNlOTUtZGU1Zi00YjM3LWFmY2EtZGIyMDNhNWQwYjZhL3Byb3ZpZGVycy9NaWNyb3NvZnQuQ29tcHV0ZS9sb2NhdGlvbnMvc291dGhlYXN0YXNpYS9vcGVyYXRpb25zLzc5Nzg0ZTJhLWJmMDMtNGMyMi05NmMyLWQwMjYzMTk1MTNiYT9hcGktdmVyc2lvbj0yMDE2LTA0LTMwLXByZXZpZXc=",
>>>>>>> 826079ea
      "RequestMethod": "GET",
      "RequestBody": "",
      "RequestHeaders": {
        "User-Agent": [
          "FxVersion/4.6.24410.01",
          "Microsoft.Azure.Management.Compute.ComputeManagementClient/14.0.0-prerelease"
        ]
      },
      "ResponseBody": "{\r\n  \"startTime\": \"2017-01-26T21:06:36.7843692-08:00\",\r\n  \"status\": \"InProgress\",\r\n  \"name\": \"79784e2a-bf03-4c22-96c2-d026319513ba\"\r\n}",
      "ResponseHeaders": {
        "Content-Type": [
          "application/json; charset=utf-8"
        ],
        "Expires": [
          "-1"
        ],
        "Cache-Control": [
          "no-cache"
        ],
        "Date": [
          "Fri, 27 Jan 2017 05:11:41 GMT"
        ],
        "Pragma": [
          "no-cache"
        ],
        "Transfer-Encoding": [
          "chunked"
        ],
        "Server": [
          "Microsoft-HTTPAPI/2.0",
          "Microsoft-HTTPAPI/2.0"
        ],
        "Vary": [
          "Accept-Encoding"
        ],
        "Strict-Transport-Security": [
          "max-age=31536000; includeSubDomains"
        ],
        "x-ms-served-by": [
          "717324cb-1f1d-4272-bc67-c8212549fc96_131291517218121226"
        ],
        "x-ms-request-id": [
          "17b3ca8d-f961-417d-a26a-201f5647b842"
        ],
        "x-ms-ratelimit-remaining-subscription-reads": [
          "13573"
        ],
        "x-ms-correlation-request-id": [
          "1e136f90-3bf2-47f6-9261-dc1d76b9a8f8"
        ],
        "x-ms-routing-request-id": [
          "WESTUS2:20170127T051141Z:1e136f90-3bf2-47f6-9261-dc1d76b9a8f8"
        ]
      },
      "StatusCode": 200
    },
    {
<<<<<<< HEAD
      "RequestUri": "/subscriptions/0b1f6471-1bf0-4dda-aec3-cb9272f09590/providers/Microsoft.Compute/locations/southeastasia/operations/a9e6d833-6da0-426b-a04d-56f85e85642a?api-version=2016-04-30-preview",
      "EncodedRequestUri": "L3N1YnNjcmlwdGlvbnMvMGIxZjY0NzEtMWJmMC00ZGRhLWFlYzMtY2I5MjcyZjA5NTkwL3Byb3ZpZGVycy9NaWNyb3NvZnQuQ29tcHV0ZS9sb2NhdGlvbnMvc291dGhlYXN0YXNpYS9vcGVyYXRpb25zL2E5ZTZkODMzLTZkYTAtNDI2Yi1hMDRkLTU2Zjg1ZTg1NjQyYT9hcGktdmVyc2lvbj0yMDE2LTA0LTMwLXByZXZpZXc=",
=======
      "RequestUri": "/subscriptions/b52fce95-de5f-4b37-afca-db203a5d0b6a/providers/Microsoft.Compute/locations/southeastasia/operations/79784e2a-bf03-4c22-96c2-d026319513ba?api-version=2016-04-30-preview",
      "EncodedRequestUri": "L3N1YnNjcmlwdGlvbnMvYjUyZmNlOTUtZGU1Zi00YjM3LWFmY2EtZGIyMDNhNWQwYjZhL3Byb3ZpZGVycy9NaWNyb3NvZnQuQ29tcHV0ZS9sb2NhdGlvbnMvc291dGhlYXN0YXNpYS9vcGVyYXRpb25zLzc5Nzg0ZTJhLWJmMDMtNGMyMi05NmMyLWQwMjYzMTk1MTNiYT9hcGktdmVyc2lvbj0yMDE2LTA0LTMwLXByZXZpZXc=",
>>>>>>> 826079ea
      "RequestMethod": "GET",
      "RequestBody": "",
      "RequestHeaders": {
        "User-Agent": [
          "FxVersion/4.6.24410.01",
          "Microsoft.Azure.Management.Compute.ComputeManagementClient/14.0.0-prerelease"
        ]
      },
      "ResponseBody": "{\r\n  \"startTime\": \"2017-01-26T21:06:36.7843692-08:00\",\r\n  \"status\": \"InProgress\",\r\n  \"name\": \"79784e2a-bf03-4c22-96c2-d026319513ba\"\r\n}",
      "ResponseHeaders": {
        "Content-Type": [
          "application/json; charset=utf-8"
        ],
        "Expires": [
          "-1"
        ],
        "Cache-Control": [
          "no-cache"
        ],
        "Date": [
          "Fri, 27 Jan 2017 05:12:11 GMT"
        ],
        "Pragma": [
          "no-cache"
        ],
        "Transfer-Encoding": [
          "chunked"
        ],
        "Server": [
          "Microsoft-HTTPAPI/2.0",
          "Microsoft-HTTPAPI/2.0"
        ],
        "Vary": [
          "Accept-Encoding"
        ],
        "Strict-Transport-Security": [
          "max-age=31536000; includeSubDomains"
        ],
        "x-ms-served-by": [
          "717324cb-1f1d-4272-bc67-c8212549fc96_131291517218121226"
        ],
        "x-ms-request-id": [
          "42277253-4203-473d-a33c-955d55b0121b"
        ],
        "x-ms-ratelimit-remaining-subscription-reads": [
          "13572"
        ],
        "x-ms-correlation-request-id": [
          "02581e76-6694-4b35-b879-35499025fad1"
        ],
        "x-ms-routing-request-id": [
          "WESTUS2:20170127T051211Z:02581e76-6694-4b35-b879-35499025fad1"
        ]
      },
      "StatusCode": 200
    },
    {
<<<<<<< HEAD
      "RequestUri": "/subscriptions/0b1f6471-1bf0-4dda-aec3-cb9272f09590/providers/Microsoft.Compute/locations/southeastasia/operations/a9e6d833-6da0-426b-a04d-56f85e85642a?api-version=2016-04-30-preview",
      "EncodedRequestUri": "L3N1YnNjcmlwdGlvbnMvMGIxZjY0NzEtMWJmMC00ZGRhLWFlYzMtY2I5MjcyZjA5NTkwL3Byb3ZpZGVycy9NaWNyb3NvZnQuQ29tcHV0ZS9sb2NhdGlvbnMvc291dGhlYXN0YXNpYS9vcGVyYXRpb25zL2E5ZTZkODMzLTZkYTAtNDI2Yi1hMDRkLTU2Zjg1ZTg1NjQyYT9hcGktdmVyc2lvbj0yMDE2LTA0LTMwLXByZXZpZXc=",
=======
      "RequestUri": "/subscriptions/b52fce95-de5f-4b37-afca-db203a5d0b6a/providers/Microsoft.Compute/locations/southeastasia/operations/79784e2a-bf03-4c22-96c2-d026319513ba?api-version=2016-04-30-preview",
      "EncodedRequestUri": "L3N1YnNjcmlwdGlvbnMvYjUyZmNlOTUtZGU1Zi00YjM3LWFmY2EtZGIyMDNhNWQwYjZhL3Byb3ZpZGVycy9NaWNyb3NvZnQuQ29tcHV0ZS9sb2NhdGlvbnMvc291dGhlYXN0YXNpYS9vcGVyYXRpb25zLzc5Nzg0ZTJhLWJmMDMtNGMyMi05NmMyLWQwMjYzMTk1MTNiYT9hcGktdmVyc2lvbj0yMDE2LTA0LTMwLXByZXZpZXc=",
>>>>>>> 826079ea
      "RequestMethod": "GET",
      "RequestBody": "",
      "RequestHeaders": {
        "User-Agent": [
          "FxVersion/4.6.24410.01",
          "Microsoft.Azure.Management.Compute.ComputeManagementClient/14.0.0-prerelease"
        ]
      },
      "ResponseBody": "{\r\n  \"startTime\": \"2017-01-26T21:06:36.7843692-08:00\",\r\n  \"status\": \"InProgress\",\r\n  \"name\": \"79784e2a-bf03-4c22-96c2-d026319513ba\"\r\n}",
      "ResponseHeaders": {
        "Content-Type": [
          "application/json; charset=utf-8"
        ],
        "Expires": [
          "-1"
        ],
        "Cache-Control": [
          "no-cache"
        ],
        "Date": [
          "Fri, 27 Jan 2017 05:12:42 GMT"
        ],
        "Pragma": [
          "no-cache"
        ],
        "Transfer-Encoding": [
          "chunked"
        ],
        "Server": [
          "Microsoft-HTTPAPI/2.0",
          "Microsoft-HTTPAPI/2.0"
        ],
        "Vary": [
          "Accept-Encoding"
        ],
        "Strict-Transport-Security": [
          "max-age=31536000; includeSubDomains"
        ],
        "x-ms-served-by": [
          "717324cb-1f1d-4272-bc67-c8212549fc96_131291517218121226"
        ],
        "x-ms-request-id": [
          "9fc3c7b3-a841-4db9-b6ed-a0408e88a392"
        ],
        "x-ms-ratelimit-remaining-subscription-reads": [
          "13571"
        ],
        "x-ms-correlation-request-id": [
          "7c1cc350-3671-4fda-a576-f7c38c156a62"
        ],
        "x-ms-routing-request-id": [
          "WESTUS2:20170127T051242Z:7c1cc350-3671-4fda-a576-f7c38c156a62"
        ]
      },
      "StatusCode": 200
    },
    {
<<<<<<< HEAD
      "RequestUri": "/subscriptions/0b1f6471-1bf0-4dda-aec3-cb9272f09590/providers/Microsoft.Compute/locations/southeastasia/operations/a9e6d833-6da0-426b-a04d-56f85e85642a?api-version=2016-04-30-preview",
      "EncodedRequestUri": "L3N1YnNjcmlwdGlvbnMvMGIxZjY0NzEtMWJmMC00ZGRhLWFlYzMtY2I5MjcyZjA5NTkwL3Byb3ZpZGVycy9NaWNyb3NvZnQuQ29tcHV0ZS9sb2NhdGlvbnMvc291dGhlYXN0YXNpYS9vcGVyYXRpb25zL2E5ZTZkODMzLTZkYTAtNDI2Yi1hMDRkLTU2Zjg1ZTg1NjQyYT9hcGktdmVyc2lvbj0yMDE2LTA0LTMwLXByZXZpZXc=",
=======
      "RequestUri": "/subscriptions/b52fce95-de5f-4b37-afca-db203a5d0b6a/providers/Microsoft.Compute/locations/southeastasia/operations/79784e2a-bf03-4c22-96c2-d026319513ba?api-version=2016-04-30-preview",
      "EncodedRequestUri": "L3N1YnNjcmlwdGlvbnMvYjUyZmNlOTUtZGU1Zi00YjM3LWFmY2EtZGIyMDNhNWQwYjZhL3Byb3ZpZGVycy9NaWNyb3NvZnQuQ29tcHV0ZS9sb2NhdGlvbnMvc291dGhlYXN0YXNpYS9vcGVyYXRpb25zLzc5Nzg0ZTJhLWJmMDMtNGMyMi05NmMyLWQwMjYzMTk1MTNiYT9hcGktdmVyc2lvbj0yMDE2LTA0LTMwLXByZXZpZXc=",
>>>>>>> 826079ea
      "RequestMethod": "GET",
      "RequestBody": "",
      "RequestHeaders": {
        "User-Agent": [
          "FxVersion/4.6.24410.01",
          "Microsoft.Azure.Management.Compute.ComputeManagementClient/14.0.0-prerelease"
        ]
      },
      "ResponseBody": "{\r\n  \"startTime\": \"2017-01-26T21:06:36.7843692-08:00\",\r\n  \"status\": \"InProgress\",\r\n  \"name\": \"79784e2a-bf03-4c22-96c2-d026319513ba\"\r\n}",
      "ResponseHeaders": {
        "Content-Type": [
          "application/json; charset=utf-8"
        ],
        "Expires": [
          "-1"
        ],
        "Cache-Control": [
          "no-cache"
        ],
        "Date": [
          "Fri, 27 Jan 2017 05:13:11 GMT"
        ],
        "Pragma": [
          "no-cache"
        ],
        "Transfer-Encoding": [
          "chunked"
        ],
        "Server": [
          "Microsoft-HTTPAPI/2.0",
          "Microsoft-HTTPAPI/2.0"
        ],
        "Vary": [
          "Accept-Encoding"
        ],
        "Strict-Transport-Security": [
          "max-age=31536000; includeSubDomains"
        ],
        "x-ms-served-by": [
          "717324cb-1f1d-4272-bc67-c8212549fc96_131291517218121226"
        ],
        "x-ms-request-id": [
          "cf1fe7d2-7158-4a94-b988-502846e59ab3"
        ],
        "x-ms-ratelimit-remaining-subscription-reads": [
          "13570"
        ],
        "x-ms-correlation-request-id": [
          "f1b3727c-5860-49f9-99c8-97671a6aef14"
        ],
        "x-ms-routing-request-id": [
          "WESTUS2:20170127T051312Z:f1b3727c-5860-49f9-99c8-97671a6aef14"
        ]
      },
      "StatusCode": 200
    },
    {
<<<<<<< HEAD
      "RequestUri": "/subscriptions/0b1f6471-1bf0-4dda-aec3-cb9272f09590/providers/Microsoft.Compute/locations/southeastasia/operations/a9e6d833-6da0-426b-a04d-56f85e85642a?api-version=2016-04-30-preview",
      "EncodedRequestUri": "L3N1YnNjcmlwdGlvbnMvMGIxZjY0NzEtMWJmMC00ZGRhLWFlYzMtY2I5MjcyZjA5NTkwL3Byb3ZpZGVycy9NaWNyb3NvZnQuQ29tcHV0ZS9sb2NhdGlvbnMvc291dGhlYXN0YXNpYS9vcGVyYXRpb25zL2E5ZTZkODMzLTZkYTAtNDI2Yi1hMDRkLTU2Zjg1ZTg1NjQyYT9hcGktdmVyc2lvbj0yMDE2LTA0LTMwLXByZXZpZXc=",
=======
      "RequestUri": "/subscriptions/b52fce95-de5f-4b37-afca-db203a5d0b6a/providers/Microsoft.Compute/locations/southeastasia/operations/79784e2a-bf03-4c22-96c2-d026319513ba?api-version=2016-04-30-preview",
      "EncodedRequestUri": "L3N1YnNjcmlwdGlvbnMvYjUyZmNlOTUtZGU1Zi00YjM3LWFmY2EtZGIyMDNhNWQwYjZhL3Byb3ZpZGVycy9NaWNyb3NvZnQuQ29tcHV0ZS9sb2NhdGlvbnMvc291dGhlYXN0YXNpYS9vcGVyYXRpb25zLzc5Nzg0ZTJhLWJmMDMtNGMyMi05NmMyLWQwMjYzMTk1MTNiYT9hcGktdmVyc2lvbj0yMDE2LTA0LTMwLXByZXZpZXc=",
>>>>>>> 826079ea
      "RequestMethod": "GET",
      "RequestBody": "",
      "RequestHeaders": {
        "User-Agent": [
          "FxVersion/4.6.24410.01",
          "Microsoft.Azure.Management.Compute.ComputeManagementClient/14.0.0-prerelease"
        ]
      },
      "ResponseBody": "{\r\n  \"startTime\": \"2017-01-26T21:06:36.7843692-08:00\",\r\n  \"status\": \"InProgress\",\r\n  \"name\": \"79784e2a-bf03-4c22-96c2-d026319513ba\"\r\n}",
      "ResponseHeaders": {
        "Content-Type": [
          "application/json; charset=utf-8"
        ],
        "Expires": [
          "-1"
        ],
        "Cache-Control": [
          "no-cache"
        ],
        "Date": [
          "Fri, 27 Jan 2017 05:13:42 GMT"
        ],
        "Pragma": [
          "no-cache"
        ],
        "Transfer-Encoding": [
          "chunked"
        ],
        "Server": [
          "Microsoft-HTTPAPI/2.0",
          "Microsoft-HTTPAPI/2.0"
        ],
        "Vary": [
          "Accept-Encoding"
        ],
        "Strict-Transport-Security": [
          "max-age=31536000; includeSubDomains"
        ],
        "x-ms-served-by": [
          "717324cb-1f1d-4272-bc67-c8212549fc96_131291517218121226"
        ],
        "x-ms-request-id": [
          "cce03c8a-e440-4e57-a30f-c3a1b060b2ab"
        ],
        "x-ms-ratelimit-remaining-subscription-reads": [
          "13569"
        ],
        "x-ms-correlation-request-id": [
          "28f6bfdd-de8e-4395-9033-f3319362dcea"
        ],
        "x-ms-routing-request-id": [
          "WESTUS2:20170127T051342Z:28f6bfdd-de8e-4395-9033-f3319362dcea"
        ]
      },
      "StatusCode": 200
    },
    {
<<<<<<< HEAD
      "RequestUri": "/subscriptions/0b1f6471-1bf0-4dda-aec3-cb9272f09590/providers/Microsoft.Compute/locations/southeastasia/operations/a9e6d833-6da0-426b-a04d-56f85e85642a?api-version=2016-04-30-preview",
      "EncodedRequestUri": "L3N1YnNjcmlwdGlvbnMvMGIxZjY0NzEtMWJmMC00ZGRhLWFlYzMtY2I5MjcyZjA5NTkwL3Byb3ZpZGVycy9NaWNyb3NvZnQuQ29tcHV0ZS9sb2NhdGlvbnMvc291dGhlYXN0YXNpYS9vcGVyYXRpb25zL2E5ZTZkODMzLTZkYTAtNDI2Yi1hMDRkLTU2Zjg1ZTg1NjQyYT9hcGktdmVyc2lvbj0yMDE2LTA0LTMwLXByZXZpZXc=",
=======
      "RequestUri": "/subscriptions/b52fce95-de5f-4b37-afca-db203a5d0b6a/providers/Microsoft.Compute/locations/southeastasia/operations/79784e2a-bf03-4c22-96c2-d026319513ba?api-version=2016-04-30-preview",
      "EncodedRequestUri": "L3N1YnNjcmlwdGlvbnMvYjUyZmNlOTUtZGU1Zi00YjM3LWFmY2EtZGIyMDNhNWQwYjZhL3Byb3ZpZGVycy9NaWNyb3NvZnQuQ29tcHV0ZS9sb2NhdGlvbnMvc291dGhlYXN0YXNpYS9vcGVyYXRpb25zLzc5Nzg0ZTJhLWJmMDMtNGMyMi05NmMyLWQwMjYzMTk1MTNiYT9hcGktdmVyc2lvbj0yMDE2LTA0LTMwLXByZXZpZXc=",
>>>>>>> 826079ea
      "RequestMethod": "GET",
      "RequestBody": "",
      "RequestHeaders": {
        "User-Agent": [
          "FxVersion/4.6.24410.01",
          "Microsoft.Azure.Management.Compute.ComputeManagementClient/14.0.0-prerelease"
        ]
      },
      "ResponseBody": "{\r\n  \"startTime\": \"2017-01-26T21:06:36.7843692-08:00\",\r\n  \"status\": \"InProgress\",\r\n  \"name\": \"79784e2a-bf03-4c22-96c2-d026319513ba\"\r\n}",
      "ResponseHeaders": {
        "Content-Type": [
          "application/json; charset=utf-8"
        ],
        "Expires": [
          "-1"
        ],
        "Cache-Control": [
          "no-cache"
        ],
        "Date": [
          "Fri, 27 Jan 2017 05:14:12 GMT"
        ],
        "Pragma": [
          "no-cache"
        ],
        "Transfer-Encoding": [
          "chunked"
        ],
        "Server": [
          "Microsoft-HTTPAPI/2.0",
          "Microsoft-HTTPAPI/2.0"
        ],
        "Vary": [
          "Accept-Encoding"
        ],
        "Strict-Transport-Security": [
          "max-age=31536000; includeSubDomains"
        ],
        "x-ms-served-by": [
          "717324cb-1f1d-4272-bc67-c8212549fc96_131291517218121226"
        ],
        "x-ms-request-id": [
          "6ab35823-f7c4-4ff1-ae8d-ca0dc5c0fc19"
        ],
        "x-ms-ratelimit-remaining-subscription-reads": [
          "13568"
        ],
        "x-ms-correlation-request-id": [
          "b14b4612-bd4f-402a-b293-16b64d2c7134"
        ],
        "x-ms-routing-request-id": [
          "WESTUS2:20170127T051412Z:b14b4612-bd4f-402a-b293-16b64d2c7134"
        ]
      },
      "StatusCode": 200
    },
    {
<<<<<<< HEAD
      "RequestUri": "/subscriptions/0b1f6471-1bf0-4dda-aec3-cb9272f09590/providers/Microsoft.Compute/locations/southeastasia/operations/a9e6d833-6da0-426b-a04d-56f85e85642a?api-version=2016-04-30-preview",
      "EncodedRequestUri": "L3N1YnNjcmlwdGlvbnMvMGIxZjY0NzEtMWJmMC00ZGRhLWFlYzMtY2I5MjcyZjA5NTkwL3Byb3ZpZGVycy9NaWNyb3NvZnQuQ29tcHV0ZS9sb2NhdGlvbnMvc291dGhlYXN0YXNpYS9vcGVyYXRpb25zL2E5ZTZkODMzLTZkYTAtNDI2Yi1hMDRkLTU2Zjg1ZTg1NjQyYT9hcGktdmVyc2lvbj0yMDE2LTA0LTMwLXByZXZpZXc=",
=======
      "RequestUri": "/subscriptions/b52fce95-de5f-4b37-afca-db203a5d0b6a/providers/Microsoft.Compute/locations/southeastasia/operations/79784e2a-bf03-4c22-96c2-d026319513ba?api-version=2016-04-30-preview",
      "EncodedRequestUri": "L3N1YnNjcmlwdGlvbnMvYjUyZmNlOTUtZGU1Zi00YjM3LWFmY2EtZGIyMDNhNWQwYjZhL3Byb3ZpZGVycy9NaWNyb3NvZnQuQ29tcHV0ZS9sb2NhdGlvbnMvc291dGhlYXN0YXNpYS9vcGVyYXRpb25zLzc5Nzg0ZTJhLWJmMDMtNGMyMi05NmMyLWQwMjYzMTk1MTNiYT9hcGktdmVyc2lvbj0yMDE2LTA0LTMwLXByZXZpZXc=",
>>>>>>> 826079ea
      "RequestMethod": "GET",
      "RequestBody": "",
      "RequestHeaders": {
        "User-Agent": [
          "FxVersion/4.6.24410.01",
          "Microsoft.Azure.Management.Compute.ComputeManagementClient/14.0.0-prerelease"
        ]
      },
      "ResponseBody": "{\r\n  \"startTime\": \"2017-01-26T21:06:36.7843692-08:00\",\r\n  \"status\": \"InProgress\",\r\n  \"name\": \"79784e2a-bf03-4c22-96c2-d026319513ba\"\r\n}",
      "ResponseHeaders": {
        "Content-Type": [
          "application/json; charset=utf-8"
        ],
        "Expires": [
          "-1"
        ],
        "Cache-Control": [
          "no-cache"
        ],
        "Date": [
          "Fri, 27 Jan 2017 05:14:42 GMT"
        ],
        "Pragma": [
          "no-cache"
        ],
        "Transfer-Encoding": [
          "chunked"
        ],
        "Server": [
          "Microsoft-HTTPAPI/2.0",
          "Microsoft-HTTPAPI/2.0"
        ],
        "Vary": [
          "Accept-Encoding"
        ],
        "Strict-Transport-Security": [
          "max-age=31536000; includeSubDomains"
        ],
        "x-ms-served-by": [
          "717324cb-1f1d-4272-bc67-c8212549fc96_131291517218121226"
        ],
        "x-ms-request-id": [
          "48686e70-a7c2-4a59-8c36-c4f55c32c811"
        ],
        "x-ms-ratelimit-remaining-subscription-reads": [
          "13567"
        ],
        "x-ms-correlation-request-id": [
          "689270e6-ecc0-4b48-9efc-efb1b91c7e70"
        ],
        "x-ms-routing-request-id": [
          "WESTUS2:20170127T051443Z:689270e6-ecc0-4b48-9efc-efb1b91c7e70"
        ]
      },
      "StatusCode": 200
    },
    {
<<<<<<< HEAD
      "RequestUri": "/subscriptions/0b1f6471-1bf0-4dda-aec3-cb9272f09590/providers/Microsoft.Compute/locations/southeastasia/operations/a9e6d833-6da0-426b-a04d-56f85e85642a?api-version=2016-04-30-preview",
      "EncodedRequestUri": "L3N1YnNjcmlwdGlvbnMvMGIxZjY0NzEtMWJmMC00ZGRhLWFlYzMtY2I5MjcyZjA5NTkwL3Byb3ZpZGVycy9NaWNyb3NvZnQuQ29tcHV0ZS9sb2NhdGlvbnMvc291dGhlYXN0YXNpYS9vcGVyYXRpb25zL2E5ZTZkODMzLTZkYTAtNDI2Yi1hMDRkLTU2Zjg1ZTg1NjQyYT9hcGktdmVyc2lvbj0yMDE2LTA0LTMwLXByZXZpZXc=",
=======
      "RequestUri": "/subscriptions/b52fce95-de5f-4b37-afca-db203a5d0b6a/providers/Microsoft.Compute/locations/southeastasia/operations/79784e2a-bf03-4c22-96c2-d026319513ba?api-version=2016-04-30-preview",
      "EncodedRequestUri": "L3N1YnNjcmlwdGlvbnMvYjUyZmNlOTUtZGU1Zi00YjM3LWFmY2EtZGIyMDNhNWQwYjZhL3Byb3ZpZGVycy9NaWNyb3NvZnQuQ29tcHV0ZS9sb2NhdGlvbnMvc291dGhlYXN0YXNpYS9vcGVyYXRpb25zLzc5Nzg0ZTJhLWJmMDMtNGMyMi05NmMyLWQwMjYzMTk1MTNiYT9hcGktdmVyc2lvbj0yMDE2LTA0LTMwLXByZXZpZXc=",
>>>>>>> 826079ea
      "RequestMethod": "GET",
      "RequestBody": "",
      "RequestHeaders": {
        "User-Agent": [
          "FxVersion/4.6.24410.01",
          "Microsoft.Azure.Management.Compute.ComputeManagementClient/14.0.0-prerelease"
        ]
      },
      "ResponseBody": "{\r\n  \"startTime\": \"2017-01-26T21:06:36.7843692-08:00\",\r\n  \"status\": \"InProgress\",\r\n  \"name\": \"79784e2a-bf03-4c22-96c2-d026319513ba\"\r\n}",
      "ResponseHeaders": {
        "Content-Type": [
          "application/json; charset=utf-8"
        ],
        "Expires": [
          "-1"
        ],
        "Cache-Control": [
          "no-cache"
        ],
        "Date": [
          "Fri, 27 Jan 2017 05:15:12 GMT"
        ],
        "Pragma": [
          "no-cache"
        ],
        "Transfer-Encoding": [
          "chunked"
        ],
        "Server": [
          "Microsoft-HTTPAPI/2.0",
          "Microsoft-HTTPAPI/2.0"
        ],
        "Vary": [
          "Accept-Encoding"
        ],
        "Strict-Transport-Security": [
          "max-age=31536000; includeSubDomains"
        ],
        "x-ms-served-by": [
          "717324cb-1f1d-4272-bc67-c8212549fc96_131291517218121226"
        ],
        "x-ms-request-id": [
          "bf1603d8-b0dd-47c9-8f0a-0c67f9337e46"
        ],
        "x-ms-ratelimit-remaining-subscription-reads": [
          "13743"
        ],
        "x-ms-correlation-request-id": [
          "8cbabc84-f40f-4391-8d46-8f264fb12591"
        ],
        "x-ms-routing-request-id": [
          "WESTUS2:20170127T051513Z:8cbabc84-f40f-4391-8d46-8f264fb12591"
        ]
      },
      "StatusCode": 200
    },
    {
<<<<<<< HEAD
      "RequestUri": "/subscriptions/0b1f6471-1bf0-4dda-aec3-cb9272f09590/providers/Microsoft.Compute/locations/southeastasia/operations/a9e6d833-6da0-426b-a04d-56f85e85642a?api-version=2016-04-30-preview",
      "EncodedRequestUri": "L3N1YnNjcmlwdGlvbnMvMGIxZjY0NzEtMWJmMC00ZGRhLWFlYzMtY2I5MjcyZjA5NTkwL3Byb3ZpZGVycy9NaWNyb3NvZnQuQ29tcHV0ZS9sb2NhdGlvbnMvc291dGhlYXN0YXNpYS9vcGVyYXRpb25zL2E5ZTZkODMzLTZkYTAtNDI2Yi1hMDRkLTU2Zjg1ZTg1NjQyYT9hcGktdmVyc2lvbj0yMDE2LTA0LTMwLXByZXZpZXc=",
=======
      "RequestUri": "/subscriptions/b52fce95-de5f-4b37-afca-db203a5d0b6a/providers/Microsoft.Compute/locations/southeastasia/operations/79784e2a-bf03-4c22-96c2-d026319513ba?api-version=2016-04-30-preview",
      "EncodedRequestUri": "L3N1YnNjcmlwdGlvbnMvYjUyZmNlOTUtZGU1Zi00YjM3LWFmY2EtZGIyMDNhNWQwYjZhL3Byb3ZpZGVycy9NaWNyb3NvZnQuQ29tcHV0ZS9sb2NhdGlvbnMvc291dGhlYXN0YXNpYS9vcGVyYXRpb25zLzc5Nzg0ZTJhLWJmMDMtNGMyMi05NmMyLWQwMjYzMTk1MTNiYT9hcGktdmVyc2lvbj0yMDE2LTA0LTMwLXByZXZpZXc=",
>>>>>>> 826079ea
      "RequestMethod": "GET",
      "RequestBody": "",
      "RequestHeaders": {
        "User-Agent": [
          "FxVersion/4.6.24410.01",
          "Microsoft.Azure.Management.Compute.ComputeManagementClient/14.0.0-prerelease"
        ]
      },
      "ResponseBody": "{\r\n  \"startTime\": \"2017-01-26T21:06:36.7843692-08:00\",\r\n  \"status\": \"InProgress\",\r\n  \"name\": \"79784e2a-bf03-4c22-96c2-d026319513ba\"\r\n}",
      "ResponseHeaders": {
        "Content-Type": [
          "application/json; charset=utf-8"
        ],
        "Expires": [
          "-1"
        ],
        "Cache-Control": [
          "no-cache"
        ],
        "Date": [
          "Fri, 27 Jan 2017 05:15:42 GMT"
        ],
        "Pragma": [
          "no-cache"
        ],
        "Transfer-Encoding": [
          "chunked"
        ],
        "Server": [
          "Microsoft-HTTPAPI/2.0",
          "Microsoft-HTTPAPI/2.0"
        ],
        "Vary": [
          "Accept-Encoding"
        ],
        "Strict-Transport-Security": [
          "max-age=31536000; includeSubDomains"
        ],
        "x-ms-served-by": [
          "717324cb-1f1d-4272-bc67-c8212549fc96_131291517218121226"
        ],
        "x-ms-request-id": [
          "5d780eeb-e6c1-4b30-ab80-094b717c5d18"
        ],
        "x-ms-ratelimit-remaining-subscription-reads": [
          "13742"
        ],
        "x-ms-correlation-request-id": [
          "859febe5-d499-4309-9c88-655b72922ecd"
        ],
        "x-ms-routing-request-id": [
          "WESTUS2:20170127T051543Z:859febe5-d499-4309-9c88-655b72922ecd"
        ]
      },
      "StatusCode": 200
    },
    {
<<<<<<< HEAD
      "RequestUri": "/subscriptions/0b1f6471-1bf0-4dda-aec3-cb9272f09590/resourceGroups/crptestar42101/providers/Microsoft.Compute/virtualMachineScaleSets/vmss7130?api-version=2016-04-30-preview",
      "EncodedRequestUri": "L3N1YnNjcmlwdGlvbnMvMGIxZjY0NzEtMWJmMC00ZGRhLWFlYzMtY2I5MjcyZjA5NTkwL3Jlc291cmNlR3JvdXBzL2NycHRlc3RhcjQyMTAxL3Byb3ZpZGVycy9NaWNyb3NvZnQuQ29tcHV0ZS92aXJ0dWFsTWFjaGluZVNjYWxlU2V0cy92bXNzNzEzMD9hcGktdmVyc2lvbj0yMDE2LTA0LTMwLXByZXZpZXc=",
=======
      "RequestUri": "/subscriptions/b52fce95-de5f-4b37-afca-db203a5d0b6a/providers/Microsoft.Compute/locations/southeastasia/operations/79784e2a-bf03-4c22-96c2-d026319513ba?api-version=2016-04-30-preview",
      "EncodedRequestUri": "L3N1YnNjcmlwdGlvbnMvYjUyZmNlOTUtZGU1Zi00YjM3LWFmY2EtZGIyMDNhNWQwYjZhL3Byb3ZpZGVycy9NaWNyb3NvZnQuQ29tcHV0ZS9sb2NhdGlvbnMvc291dGhlYXN0YXNpYS9vcGVyYXRpb25zLzc5Nzg0ZTJhLWJmMDMtNGMyMi05NmMyLWQwMjYzMTk1MTNiYT9hcGktdmVyc2lvbj0yMDE2LTA0LTMwLXByZXZpZXc=",
>>>>>>> 826079ea
      "RequestMethod": "GET",
      "RequestBody": "",
      "RequestHeaders": {
        "User-Agent": [
          "FxVersion/4.6.24410.01",
          "Microsoft.Azure.Management.Compute.ComputeManagementClient/14.0.0-prerelease"
        ]
      },
      "ResponseBody": "{\r\n  \"startTime\": \"2017-01-26T21:06:36.7843692-08:00\",\r\n  \"status\": \"InProgress\",\r\n  \"name\": \"79784e2a-bf03-4c22-96c2-d026319513ba\"\r\n}",
      "ResponseHeaders": {
        "Content-Type": [
          "application/json; charset=utf-8"
        ],
        "Expires": [
          "-1"
        ],
        "Cache-Control": [
          "no-cache"
        ],
        "Date": [
          "Fri, 27 Jan 2017 05:16:13 GMT"
        ],
        "Pragma": [
          "no-cache"
        ],
        "Transfer-Encoding": [
          "chunked"
        ],
        "Server": [
          "Microsoft-HTTPAPI/2.0",
          "Microsoft-HTTPAPI/2.0"
        ],
        "Vary": [
          "Accept-Encoding"
        ],
        "Strict-Transport-Security": [
          "max-age=31536000; includeSubDomains"
        ],
        "x-ms-served-by": [
          "717324cb-1f1d-4272-bc67-c8212549fc96_131291517218121226"
        ],
        "x-ms-request-id": [
          "989bfb4e-fb2b-416f-b17f-4c6b69c8aeca"
        ],
        "x-ms-ratelimit-remaining-subscription-reads": [
          "13741"
        ],
        "x-ms-correlation-request-id": [
          "ce94a4cc-e62a-43ba-8b77-5333dcae16bf"
        ],
        "x-ms-routing-request-id": [
          "WESTUS2:20170127T051613Z:ce94a4cc-e62a-43ba-8b77-5333dcae16bf"
        ]
      },
      "StatusCode": 200
    },
    {
<<<<<<< HEAD
      "RequestUri": "/subscriptions/0b1f6471-1bf0-4dda-aec3-cb9272f09590/resourceGroups/crptestar42101/providers/Microsoft.Compute/virtualMachineScaleSets/vmss7130?api-version=2016-04-30-preview",
      "EncodedRequestUri": "L3N1YnNjcmlwdGlvbnMvMGIxZjY0NzEtMWJmMC00ZGRhLWFlYzMtY2I5MjcyZjA5NTkwL3Jlc291cmNlR3JvdXBzL2NycHRlc3RhcjQyMTAxL3Byb3ZpZGVycy9NaWNyb3NvZnQuQ29tcHV0ZS92aXJ0dWFsTWFjaGluZVNjYWxlU2V0cy92bXNzNzEzMD9hcGktdmVyc2lvbj0yMDE2LTA0LTMwLXByZXZpZXc=",
=======
      "RequestUri": "/subscriptions/b52fce95-de5f-4b37-afca-db203a5d0b6a/providers/Microsoft.Compute/locations/southeastasia/operations/79784e2a-bf03-4c22-96c2-d026319513ba?api-version=2016-04-30-preview",
      "EncodedRequestUri": "L3N1YnNjcmlwdGlvbnMvYjUyZmNlOTUtZGU1Zi00YjM3LWFmY2EtZGIyMDNhNWQwYjZhL3Byb3ZpZGVycy9NaWNyb3NvZnQuQ29tcHV0ZS9sb2NhdGlvbnMvc291dGhlYXN0YXNpYS9vcGVyYXRpb25zLzc5Nzg0ZTJhLWJmMDMtNGMyMi05NmMyLWQwMjYzMTk1MTNiYT9hcGktdmVyc2lvbj0yMDE2LTA0LTMwLXByZXZpZXc=",
>>>>>>> 826079ea
      "RequestMethod": "GET",
      "RequestBody": "",
      "RequestHeaders": {
        "User-Agent": [
          "FxVersion/4.6.24410.01",
          "Microsoft.Azure.Management.Compute.ComputeManagementClient/14.0.0-prerelease"
        ]
      },
      "ResponseBody": "{\r\n  \"startTime\": \"2017-01-26T21:06:36.7843692-08:00\",\r\n  \"status\": \"InProgress\",\r\n  \"name\": \"79784e2a-bf03-4c22-96c2-d026319513ba\"\r\n}",
      "ResponseHeaders": {
        "Content-Type": [
          "application/json; charset=utf-8"
        ],
        "Expires": [
          "-1"
        ],
        "Cache-Control": [
          "no-cache"
        ],
        "Date": [
          "Fri, 27 Jan 2017 05:16:43 GMT"
        ],
        "Pragma": [
          "no-cache"
        ],
        "Transfer-Encoding": [
          "chunked"
        ],
        "Server": [
          "Microsoft-HTTPAPI/2.0",
          "Microsoft-HTTPAPI/2.0"
        ],
        "Vary": [
          "Accept-Encoding"
        ],
        "Strict-Transport-Security": [
          "max-age=31536000; includeSubDomains"
        ],
        "x-ms-served-by": [
          "717324cb-1f1d-4272-bc67-c8212549fc96_131291517218121226"
        ],
        "x-ms-request-id": [
          "a6044e22-a989-4183-a7b8-5518d4f1c0d1"
        ],
        "x-ms-ratelimit-remaining-subscription-reads": [
          "13740"
        ],
        "x-ms-correlation-request-id": [
          "63d9d9af-27c6-40bb-958e-f33370f9623b"
        ],
        "x-ms-routing-request-id": [
          "WESTUS2:20170127T051643Z:63d9d9af-27c6-40bb-958e-f33370f9623b"
        ]
      },
      "StatusCode": 200
    },
    {
<<<<<<< HEAD
      "RequestUri": "/subscriptions/0b1f6471-1bf0-4dda-aec3-cb9272f09590/resourceGroups/crptestar42101/providers/Microsoft.Compute/virtualMachineScaleSets/vmss7130/start?api-version=2016-04-30-preview",
      "EncodedRequestUri": "L3N1YnNjcmlwdGlvbnMvMGIxZjY0NzEtMWJmMC00ZGRhLWFlYzMtY2I5MjcyZjA5NTkwL3Jlc291cmNlR3JvdXBzL2NycHRlc3RhcjQyMTAxL3Byb3ZpZGVycy9NaWNyb3NvZnQuQ29tcHV0ZS92aXJ0dWFsTWFjaGluZVNjYWxlU2V0cy92bXNzNzEzMC9zdGFydD9hcGktdmVyc2lvbj0yMDE2LTA0LTMwLXByZXZpZXc=",
      "RequestMethod": "POST",
      "RequestBody": "{\r\n  \"instanceIds\": [\r\n    \"0\",\r\n    \"1\"\r\n  ]\r\n}",
      "RequestHeaders": {
        "Content-Type": [
          "application/json; charset=utf-8"
        ],
        "Content-Length": [
          "48"
        ],
        "x-ms-client-request-id": [
          "3ef9178c-32b5-4240-b651-e60ef5a94448"
        ],
        "accept-language": [
          "en-US"
        ],
        "User-Agent": [
          "Microsoft.Azure.Management.Compute.ComputeManagementClient/14.0.0-prerelease"
        ]
      },
      "ResponseBody": "",
      "ResponseHeaders": {
        "Content-Length": [
          "0"
        ],
        "Expires": [
          "-1"
        ],
        "Cache-Control": [
          "no-cache"
        ],
        "Date": [
          "Thu, 02 Jun 2016 17:45:18 GMT"
        ],
        "Pragma": [
          "no-cache"
        ],
        "Location": [
          "https://management.azure.com/subscriptions/0b1f6471-1bf0-4dda-aec3-cb9272f09590/providers/Microsoft.Compute/locations/southeastasia/operations/2af375c0-f398-44c8-9718-86bac6dd6b2b?monitor=true&api-version=2016-04-30-preview"
        ],
        "Server": [
          "Microsoft-HTTPAPI/2.0",
          "Microsoft-HTTPAPI/2.0"
        ],
        "Azure-AsyncOperation": [
          "https://management.azure.com/subscriptions/0b1f6471-1bf0-4dda-aec3-cb9272f09590/providers/Microsoft.Compute/locations/southeastasia/operations/2af375c0-f398-44c8-9718-86bac6dd6b2b?api-version=2016-04-30-preview"
        ],
        "Strict-Transport-Security": [
          "max-age=31536000; includeSubDomains"
        ],
        "x-ms-served-by": [
          "0958ee4b-1a81-40fe-8876-5f7800c8adc0_131093473319609765"
        ],
        "x-ms-request-id": [
          "2af375c0-f398-44c8-9718-86bac6dd6b2b"
        ],
        "x-ms-ratelimit-remaining-subscription-writes": [
          "1198"
        ],
        "x-ms-correlation-request-id": [
          "4ea47ecc-db54-4b2a-8d5e-30dc491ab3dd"
        ],
        "x-ms-routing-request-id": [
          "WESTUS:20160602T174518Z:4ea47ecc-db54-4b2a-8d5e-30dc491ab3dd"
        ]
      },
      "StatusCode": 202
    },
    {
      "RequestUri": "/subscriptions/0b1f6471-1bf0-4dda-aec3-cb9272f09590/providers/Microsoft.Compute/locations/southeastasia/operations/2af375c0-f398-44c8-9718-86bac6dd6b2b?api-version=2016-04-30-preview",
      "EncodedRequestUri": "L3N1YnNjcmlwdGlvbnMvMGIxZjY0NzEtMWJmMC00ZGRhLWFlYzMtY2I5MjcyZjA5NTkwL3Byb3ZpZGVycy9NaWNyb3NvZnQuQ29tcHV0ZS9sb2NhdGlvbnMvc291dGhlYXN0YXNpYS9vcGVyYXRpb25zLzJhZjM3NWMwLWYzOTgtNDRjOC05NzE4LTg2YmFjNmRkNmIyYj9hcGktdmVyc2lvbj0yMDE2LTA0LTMwLXByZXZpZXc=",
=======
      "RequestUri": "/subscriptions/b52fce95-de5f-4b37-afca-db203a5d0b6a/providers/Microsoft.Compute/locations/southeastasia/operations/79784e2a-bf03-4c22-96c2-d026319513ba?api-version=2016-04-30-preview",
      "EncodedRequestUri": "L3N1YnNjcmlwdGlvbnMvYjUyZmNlOTUtZGU1Zi00YjM3LWFmY2EtZGIyMDNhNWQwYjZhL3Byb3ZpZGVycy9NaWNyb3NvZnQuQ29tcHV0ZS9sb2NhdGlvbnMvc291dGhlYXN0YXNpYS9vcGVyYXRpb25zLzc5Nzg0ZTJhLWJmMDMtNGMyMi05NmMyLWQwMjYzMTk1MTNiYT9hcGktdmVyc2lvbj0yMDE2LTA0LTMwLXByZXZpZXc=",
>>>>>>> 826079ea
      "RequestMethod": "GET",
      "RequestBody": "",
      "RequestHeaders": {
        "User-Agent": [
          "FxVersion/4.6.24410.01",
          "Microsoft.Azure.Management.Compute.ComputeManagementClient/14.0.0-prerelease"
        ]
      },
      "ResponseBody": "{\r\n  \"startTime\": \"2017-01-26T21:06:36.7843692-08:00\",\r\n  \"endTime\": \"2017-01-26T21:16:55.7332751-08:00\",\r\n  \"status\": \"Succeeded\",\r\n  \"name\": \"79784e2a-bf03-4c22-96c2-d026319513ba\"\r\n}",
      "ResponseHeaders": {
        "Content-Type": [
          "application/json; charset=utf-8"
        ],
        "Expires": [
          "-1"
        ],
        "Cache-Control": [
          "no-cache"
        ],
        "Date": [
          "Fri, 27 Jan 2017 05:17:13 GMT"
        ],
        "Pragma": [
          "no-cache"
        ],
        "Transfer-Encoding": [
          "chunked"
        ],
        "Server": [
          "Microsoft-HTTPAPI/2.0",
          "Microsoft-HTTPAPI/2.0"
        ],
        "Vary": [
          "Accept-Encoding"
        ],
        "Strict-Transport-Security": [
          "max-age=31536000; includeSubDomains"
        ],
        "x-ms-served-by": [
          "717324cb-1f1d-4272-bc67-c8212549fc96_131291517218121226"
        ],
        "x-ms-request-id": [
          "998e77a8-4447-43d8-b905-863a4de626cb"
        ],
        "x-ms-ratelimit-remaining-subscription-reads": [
          "13739"
        ],
        "x-ms-correlation-request-id": [
          "816457f8-ac08-48c7-9d4e-6118f0e989da"
        ],
        "x-ms-routing-request-id": [
          "WESTUS2:20170127T051713Z:816457f8-ac08-48c7-9d4e-6118f0e989da"
        ]
      },
      "StatusCode": 200
    },
    {
<<<<<<< HEAD
      "RequestUri": "/subscriptions/0b1f6471-1bf0-4dda-aec3-cb9272f09590/resourceGroups/crptestar42101/providers/Microsoft.Compute/virtualMachineScaleSets/vmss7130/poweroff?api-version=2016-04-30-preview",
      "EncodedRequestUri": "L3N1YnNjcmlwdGlvbnMvMGIxZjY0NzEtMWJmMC00ZGRhLWFlYzMtY2I5MjcyZjA5NTkwL3Jlc291cmNlR3JvdXBzL2NycHRlc3RhcjQyMTAxL3Byb3ZpZGVycy9NaWNyb3NvZnQuQ29tcHV0ZS92aXJ0dWFsTWFjaGluZVNjYWxlU2V0cy92bXNzNzEzMC9wb3dlcm9mZj9hcGktdmVyc2lvbj0yMDE2LTA0LTMwLXByZXZpZXc=",
      "RequestMethod": "POST",
      "RequestBody": "{\r\n  \"instanceIds\": [\r\n    \"0\"\r\n  ]\r\n}",
      "RequestHeaders": {
        "Content-Type": [
          "application/json; charset=utf-8"
        ],
        "Content-Length": [
          "38"
        ],
        "x-ms-client-request-id": [
          "99342401-2fda-4775-a377-126d9f5668ec"
        ],
        "accept-language": [
          "en-US"
        ],
        "User-Agent": [
          "Microsoft.Azure.Management.Compute.ComputeManagementClient/14.0.0-prerelease"
        ]
      },
      "ResponseBody": "",
      "ResponseHeaders": {
        "Content-Length": [
          "0"
        ],
        "Expires": [
          "-1"
        ],
        "Cache-Control": [
          "no-cache"
        ],
        "Date": [
          "Thu, 02 Jun 2016 17:45:49 GMT"
        ],
        "Pragma": [
          "no-cache"
        ],
        "Location": [
          "https://management.azure.com/subscriptions/0b1f6471-1bf0-4dda-aec3-cb9272f09590/providers/Microsoft.Compute/locations/southeastasia/operations/ebf36ad3-68ac-4947-86c9-e4a9e13d083e?monitor=true&api-version=2016-04-30-preview"
        ],
        "Server": [
          "Microsoft-HTTPAPI/2.0",
          "Microsoft-HTTPAPI/2.0"
        ],
        "Azure-AsyncOperation": [
          "https://management.azure.com/subscriptions/0b1f6471-1bf0-4dda-aec3-cb9272f09590/providers/Microsoft.Compute/locations/southeastasia/operations/ebf36ad3-68ac-4947-86c9-e4a9e13d083e?api-version=2016-04-30-preview"
        ],
        "Strict-Transport-Security": [
          "max-age=31536000; includeSubDomains"
        ],
        "x-ms-served-by": [
          "0958ee4b-1a81-40fe-8876-5f7800c8adc0_131093473319609765"
        ],
        "x-ms-request-id": [
          "ebf36ad3-68ac-4947-86c9-e4a9e13d083e"
        ],
        "x-ms-ratelimit-remaining-subscription-writes": [
          "1197"
        ],
        "x-ms-correlation-request-id": [
          "34ee4c15-61c7-454c-9e6f-4f7b20311586"
        ],
        "x-ms-routing-request-id": [
          "WESTUS:20160602T174549Z:34ee4c15-61c7-454c-9e6f-4f7b20311586"
        ]
      },
      "StatusCode": 202
    },
    {
      "RequestUri": "/subscriptions/0b1f6471-1bf0-4dda-aec3-cb9272f09590/providers/Microsoft.Compute/locations/southeastasia/operations/ebf36ad3-68ac-4947-86c9-e4a9e13d083e?api-version=2016-04-30-preview",
      "EncodedRequestUri": "L3N1YnNjcmlwdGlvbnMvMGIxZjY0NzEtMWJmMC00ZGRhLWFlYzMtY2I5MjcyZjA5NTkwL3Byb3ZpZGVycy9NaWNyb3NvZnQuQ29tcHV0ZS9sb2NhdGlvbnMvc291dGhlYXN0YXNpYS9vcGVyYXRpb25zL2ViZjM2YWQzLTY4YWMtNDk0Ny04NmM5LWU0YTllMTNkMDgzZT9hcGktdmVyc2lvbj0yMDE2LTA0LTMwLXByZXZpZXc=",
=======
      "RequestUri": "/subscriptions/b52fce95-de5f-4b37-afca-db203a5d0b6a/resourceGroups/crptestar80011/providers/Microsoft.Compute/virtualMachineScaleSets/vmss5279?api-version=2016-04-30-preview",
      "EncodedRequestUri": "L3N1YnNjcmlwdGlvbnMvYjUyZmNlOTUtZGU1Zi00YjM3LWFmY2EtZGIyMDNhNWQwYjZhL3Jlc291cmNlR3JvdXBzL2NycHRlc3RhcjgwMDExL3Byb3ZpZGVycy9NaWNyb3NvZnQuQ29tcHV0ZS92aXJ0dWFsTWFjaGluZVNjYWxlU2V0cy92bXNzNTI3OT9hcGktdmVyc2lvbj0yMDE2LTA0LTMwLXByZXZpZXc=",
>>>>>>> 826079ea
      "RequestMethod": "GET",
      "RequestBody": "",
      "RequestHeaders": {
        "User-Agent": [
          "FxVersion/4.6.24410.01",
          "Microsoft.Azure.Management.Compute.ComputeManagementClient/14.0.0-prerelease"
        ]
      },
      "ResponseBody": "{\r\n  \"sku\": {\r\n    \"name\": \"Standard_A0\",\r\n    \"tier\": \"Standard\",\r\n    \"capacity\": 2\r\n  },\r\n  \"properties\": {\r\n    \"upgradePolicy\": {\r\n      \"mode\": \"Manual\"\r\n    },\r\n    \"virtualMachineProfile\": {\r\n      \"osProfile\": {\r\n        \"computerNamePrefix\": \"test\",\r\n        \"adminUsername\": \"Foo12\",\r\n        \"customData\": \"Q3VzdG9tIGRhdGE=\",\r\n        \"windowsConfiguration\": {\r\n          \"provisionVMAgent\": true,\r\n          \"enableAutomaticUpdates\": true\r\n        },\r\n        \"secrets\": []\r\n      },\r\n      \"storageProfile\": {\r\n        \"osDisk\": {\r\n          \"vhdContainers\": [\r\n            \"https://crptestar5451.blob.core.windows.net/crptestar1854\"\r\n          ],\r\n          \"name\": \"test\",\r\n          \"createOption\": \"FromImage\",\r\n          \"caching\": \"None\"\r\n        },\r\n        \"imageReference\": {\r\n          \"publisher\": \"MicrosoftWindowsServer\",\r\n          \"offer\": \"WindowsServer\",\r\n          \"sku\": \"2012-R2-Datacenter\",\r\n          \"version\": \"4.0.20160617\"\r\n        }\r\n      },\r\n      \"networkProfile\": {\r\n        \"networkInterfaceConfigurations\": [\r\n          {\r\n            \"name\": \"vmsstestnetconfig251\",\r\n            \"properties\": {\r\n              \"primary\": true,\r\n              \"ipConfigurations\": [\r\n                {\r\n                  \"name\": \"vmsstestnetconfig9607\",\r\n                  \"properties\": {\r\n                    \"subnet\": {\r\n                      \"id\": \"/subscriptions/b52fce95-de5f-4b37-afca-db203a5d0b6a/resourceGroups/crptestar80011/providers/Microsoft.Network/virtualNetworks/vn6136/subnets/sn8550\"\r\n                    }\r\n                  }\r\n                }\r\n              ]\r\n            }\r\n          }\r\n        ]\r\n      }\r\n    },\r\n    \"provisioningState\": \"Succeeded\",\r\n    \"overprovision\": false,\r\n    \"uniqueId\": \"0ee59764-975b-4cfc-8633-fc5cfa4e9993\"\r\n  },\r\n  \"type\": \"Microsoft.Compute/virtualMachineScaleSets\",\r\n  \"location\": \"southeastasia\",\r\n  \"tags\": {\r\n    \"RG\": \"rg\",\r\n    \"testTag\": \"1\"\r\n  },\r\n  \"id\": \"/subscriptions/b52fce95-de5f-4b37-afca-db203a5d0b6a/resourceGroups/crptestar80011/providers/Microsoft.Compute/virtualMachineScaleSets/vmss5279\",\r\n  \"name\": \"vmss5279\"\r\n}",
      "ResponseHeaders": {
        "Content-Type": [
          "application/json; charset=utf-8"
        ],
        "Expires": [
          "-1"
        ],
        "Cache-Control": [
          "no-cache"
        ],
        "Date": [
          "Fri, 27 Jan 2017 05:17:14 GMT"
        ],
        "Pragma": [
          "no-cache"
        ],
        "Transfer-Encoding": [
          "chunked"
        ],
        "Server": [
          "Microsoft-HTTPAPI/2.0",
          "Microsoft-HTTPAPI/2.0"
        ],
        "Vary": [
          "Accept-Encoding"
        ],
        "Strict-Transport-Security": [
          "max-age=31536000; includeSubDomains"
        ],
        "x-ms-served-by": [
          "717324cb-1f1d-4272-bc67-c8212549fc96_131291517218121226"
        ],
        "x-ms-request-id": [
          "090c88b5-df0a-4b3c-8db7-5df9bafce754"
        ],
        "x-ms-ratelimit-remaining-subscription-reads": [
          "13738"
        ],
        "x-ms-correlation-request-id": [
          "ff3ac47c-3858-4e73-a0ba-b4d62730cf95"
        ],
        "x-ms-routing-request-id": [
          "WESTUS2:20170127T051714Z:ff3ac47c-3858-4e73-a0ba-b4d62730cf95"
        ]
      },
      "StatusCode": 200
    },
    {
<<<<<<< HEAD
      "RequestUri": "/subscriptions/0b1f6471-1bf0-4dda-aec3-cb9272f09590/providers/Microsoft.Compute/locations/southeastasia/operations/ebf36ad3-68ac-4947-86c9-e4a9e13d083e?api-version=2016-04-30-preview",
      "EncodedRequestUri": "L3N1YnNjcmlwdGlvbnMvMGIxZjY0NzEtMWJmMC00ZGRhLWFlYzMtY2I5MjcyZjA5NTkwL3Byb3ZpZGVycy9NaWNyb3NvZnQuQ29tcHV0ZS9sb2NhdGlvbnMvc291dGhlYXN0YXNpYS9vcGVyYXRpb25zL2ViZjM2YWQzLTY4YWMtNDk0Ny04NmM5LWU0YTllMTNkMDgzZT9hcGktdmVyc2lvbj0yMDE2LTA0LTMwLXByZXZpZXc=",
=======
      "RequestUri": "/subscriptions/b52fce95-de5f-4b37-afca-db203a5d0b6a/resourceGroups/crptestar80011/providers/Microsoft.Compute/virtualMachineScaleSets/vmss5279?api-version=2016-04-30-preview",
      "EncodedRequestUri": "L3N1YnNjcmlwdGlvbnMvYjUyZmNlOTUtZGU1Zi00YjM3LWFmY2EtZGIyMDNhNWQwYjZhL3Jlc291cmNlR3JvdXBzL2NycHRlc3RhcjgwMDExL3Byb3ZpZGVycy9NaWNyb3NvZnQuQ29tcHV0ZS92aXJ0dWFsTWFjaGluZVNjYWxlU2V0cy92bXNzNTI3OT9hcGktdmVyc2lvbj0yMDE2LTA0LTMwLXByZXZpZXc=",
>>>>>>> 826079ea
      "RequestMethod": "GET",
      "RequestBody": "",
      "RequestHeaders": {
        "x-ms-client-request-id": [
          "3fe7025f-a6c8-4e4e-8b51-ffb40351489d"
        ],
        "accept-language": [
          "en-US"
        ],
        "User-Agent": [
          "FxVersion/4.6.24410.01",
          "Microsoft.Azure.Management.Compute.ComputeManagementClient/14.0.0-prerelease"
        ]
      },
      "ResponseBody": "{\r\n  \"sku\": {\r\n    \"name\": \"Standard_A0\",\r\n    \"tier\": \"Standard\",\r\n    \"capacity\": 2\r\n  },\r\n  \"properties\": {\r\n    \"upgradePolicy\": {\r\n      \"mode\": \"Manual\"\r\n    },\r\n    \"virtualMachineProfile\": {\r\n      \"osProfile\": {\r\n        \"computerNamePrefix\": \"test\",\r\n        \"adminUsername\": \"Foo12\",\r\n        \"customData\": \"Q3VzdG9tIGRhdGE=\",\r\n        \"windowsConfiguration\": {\r\n          \"provisionVMAgent\": true,\r\n          \"enableAutomaticUpdates\": true\r\n        },\r\n        \"secrets\": []\r\n      },\r\n      \"storageProfile\": {\r\n        \"osDisk\": {\r\n          \"vhdContainers\": [\r\n            \"https://crptestar5451.blob.core.windows.net/crptestar1854\"\r\n          ],\r\n          \"name\": \"test\",\r\n          \"createOption\": \"FromImage\",\r\n          \"caching\": \"None\"\r\n        },\r\n        \"imageReference\": {\r\n          \"publisher\": \"MicrosoftWindowsServer\",\r\n          \"offer\": \"WindowsServer\",\r\n          \"sku\": \"2012-R2-Datacenter\",\r\n          \"version\": \"4.0.20160617\"\r\n        }\r\n      },\r\n      \"networkProfile\": {\r\n        \"networkInterfaceConfigurations\": [\r\n          {\r\n            \"name\": \"vmsstestnetconfig251\",\r\n            \"properties\": {\r\n              \"primary\": true,\r\n              \"ipConfigurations\": [\r\n                {\r\n                  \"name\": \"vmsstestnetconfig9607\",\r\n                  \"properties\": {\r\n                    \"subnet\": {\r\n                      \"id\": \"/subscriptions/b52fce95-de5f-4b37-afca-db203a5d0b6a/resourceGroups/crptestar80011/providers/Microsoft.Network/virtualNetworks/vn6136/subnets/sn8550\"\r\n                    }\r\n                  }\r\n                }\r\n              ]\r\n            }\r\n          }\r\n        ]\r\n      }\r\n    },\r\n    \"provisioningState\": \"Succeeded\",\r\n    \"overprovision\": false,\r\n    \"uniqueId\": \"0ee59764-975b-4cfc-8633-fc5cfa4e9993\"\r\n  },\r\n  \"type\": \"Microsoft.Compute/virtualMachineScaleSets\",\r\n  \"location\": \"southeastasia\",\r\n  \"tags\": {\r\n    \"RG\": \"rg\",\r\n    \"testTag\": \"1\"\r\n  },\r\n  \"id\": \"/subscriptions/b52fce95-de5f-4b37-afca-db203a5d0b6a/resourceGroups/crptestar80011/providers/Microsoft.Compute/virtualMachineScaleSets/vmss5279\",\r\n  \"name\": \"vmss5279\"\r\n}",
      "ResponseHeaders": {
        "Content-Type": [
          "application/json; charset=utf-8"
        ],
        "Expires": [
          "-1"
        ],
        "Cache-Control": [
          "no-cache"
        ],
        "Date": [
          "Fri, 27 Jan 2017 05:17:14 GMT"
        ],
        "Pragma": [
          "no-cache"
        ],
        "Transfer-Encoding": [
          "chunked"
        ],
        "Server": [
          "Microsoft-HTTPAPI/2.0",
          "Microsoft-HTTPAPI/2.0"
        ],
        "Vary": [
          "Accept-Encoding"
        ],
        "Strict-Transport-Security": [
          "max-age=31536000; includeSubDomains"
        ],
        "x-ms-served-by": [
          "717324cb-1f1d-4272-bc67-c8212549fc96_131291517218121226"
        ],
        "x-ms-request-id": [
          "3c4795e9-c1b6-4eeb-a583-0432333d83a8"
        ],
        "x-ms-ratelimit-remaining-subscription-reads": [
          "13737"
        ],
        "x-ms-correlation-request-id": [
          "bb8c0bde-2188-42bb-8deb-bf7b9e6d0078"
        ],
        "x-ms-routing-request-id": [
          "WESTUS2:20170127T051714Z:bb8c0bde-2188-42bb-8deb-bf7b9e6d0078"
        ]
      },
      "StatusCode": 200
    },
    {
<<<<<<< HEAD
      "RequestUri": "/subscriptions/0b1f6471-1bf0-4dda-aec3-cb9272f09590/resourceGroups/crptestar42101/providers/Microsoft.Compute/virtualMachineScaleSets/vmss7130/manualupgrade?api-version=2016-04-30-preview",
      "EncodedRequestUri": "L3N1YnNjcmlwdGlvbnMvMGIxZjY0NzEtMWJmMC00ZGRhLWFlYzMtY2I5MjcyZjA5NTkwL3Jlc291cmNlR3JvdXBzL2NycHRlc3RhcjQyMTAxL3Byb3ZpZGVycy9NaWNyb3NvZnQuQ29tcHV0ZS92aXJ0dWFsTWFjaGluZVNjYWxlU2V0cy92bXNzNzEzMC9tYW51YWx1cGdyYWRlP2FwaS12ZXJzaW9uPTIwMTYtMDQtMzAtcHJldmlldw==",
=======
      "RequestUri": "/subscriptions/b52fce95-de5f-4b37-afca-db203a5d0b6a/resourceGroups/crptestar80011/providers/Microsoft.Compute/virtualMachineScaleSets/vmss5279/start?api-version=2016-04-30-preview",
      "EncodedRequestUri": "L3N1YnNjcmlwdGlvbnMvYjUyZmNlOTUtZGU1Zi00YjM3LWFmY2EtZGIyMDNhNWQwYjZhL3Jlc291cmNlR3JvdXBzL2NycHRlc3RhcjgwMDExL3Byb3ZpZGVycy9NaWNyb3NvZnQuQ29tcHV0ZS92aXJ0dWFsTWFjaGluZVNjYWxlU2V0cy92bXNzNTI3OS9zdGFydD9hcGktdmVyc2lvbj0yMDE2LTA0LTMwLXByZXZpZXc=",
>>>>>>> 826079ea
      "RequestMethod": "POST",
      "RequestBody": "{\r\n  \"instanceIds\": [\r\n    \"0\",\r\n    \"1\"\r\n  ]\r\n}",
      "RequestHeaders": {
        "Content-Type": [
          "application/json; charset=utf-8"
        ],
        "Content-Length": [
          "48"
        ],
        "x-ms-client-request-id": [
          "215279b3-98b1-4c57-9e66-cb5cc57189fa"
        ],
        "accept-language": [
          "en-US"
        ],
        "User-Agent": [
          "FxVersion/4.6.24410.01",
          "Microsoft.Azure.Management.Compute.ComputeManagementClient/14.0.0-prerelease"
        ]
      },
      "ResponseBody": "",
      "ResponseHeaders": {
        "Content-Length": [
          "0"
        ],
        "Expires": [
          "-1"
        ],
        "Cache-Control": [
          "no-cache"
        ],
        "Date": [
          "Fri, 27 Jan 2017 05:17:15 GMT"
        ],
        "Pragma": [
          "no-cache"
        ],
        "Location": [
<<<<<<< HEAD
          "https://management.azure.com/subscriptions/0b1f6471-1bf0-4dda-aec3-cb9272f09590/providers/Microsoft.Compute/locations/southeastasia/operations/d0a59cea-d8f2-47c0-ba1f-c3f20fd2ebf1?monitor=true&api-version=2016-04-30-preview"
=======
          "https://management.azure.com/subscriptions/b52fce95-de5f-4b37-afca-db203a5d0b6a/providers/Microsoft.Compute/locations/southeastasia/operations/5e8d5e17-efa1-4d24-8ccc-6adc64c91fea?monitor=true&api-version=2016-04-30-preview"
>>>>>>> 826079ea
        ],
        "Server": [
          "Microsoft-HTTPAPI/2.0",
          "Microsoft-HTTPAPI/2.0"
        ],
        "Azure-AsyncOperation": [
<<<<<<< HEAD
          "https://management.azure.com/subscriptions/0b1f6471-1bf0-4dda-aec3-cb9272f09590/providers/Microsoft.Compute/locations/southeastasia/operations/d0a59cea-d8f2-47c0-ba1f-c3f20fd2ebf1?api-version=2016-04-30-preview"
=======
          "https://management.azure.com/subscriptions/b52fce95-de5f-4b37-afca-db203a5d0b6a/providers/Microsoft.Compute/locations/southeastasia/operations/5e8d5e17-efa1-4d24-8ccc-6adc64c91fea?api-version=2016-04-30-preview"
>>>>>>> 826079ea
        ],
        "Strict-Transport-Security": [
          "max-age=31536000; includeSubDomains"
        ],
        "x-ms-served-by": [
          "717324cb-1f1d-4272-bc67-c8212549fc96_131291517218121226"
        ],
        "x-ms-request-id": [
          "5e8d5e17-efa1-4d24-8ccc-6adc64c91fea"
        ],
        "x-ms-ratelimit-remaining-subscription-writes": [
          "1198"
        ],
        "x-ms-correlation-request-id": [
          "1bd570f5-8280-4032-bba3-0282defe0120"
        ],
        "x-ms-routing-request-id": [
          "WESTUS2:20170127T051715Z:1bd570f5-8280-4032-bba3-0282defe0120"
        ]
      },
      "StatusCode": 202
    },
    {
<<<<<<< HEAD
      "RequestUri": "/subscriptions/0b1f6471-1bf0-4dda-aec3-cb9272f09590/providers/Microsoft.Compute/locations/southeastasia/operations/d0a59cea-d8f2-47c0-ba1f-c3f20fd2ebf1?api-version=2016-04-30-preview",
      "EncodedRequestUri": "L3N1YnNjcmlwdGlvbnMvMGIxZjY0NzEtMWJmMC00ZGRhLWFlYzMtY2I5MjcyZjA5NTkwL3Byb3ZpZGVycy9NaWNyb3NvZnQuQ29tcHV0ZS9sb2NhdGlvbnMvc291dGhlYXN0YXNpYS9vcGVyYXRpb25zL2QwYTU5Y2VhLWQ4ZjItNDdjMC1iYTFmLWMzZjIwZmQyZWJmMT9hcGktdmVyc2lvbj0yMDE2LTA0LTMwLXByZXZpZXc=",
=======
      "RequestUri": "/subscriptions/b52fce95-de5f-4b37-afca-db203a5d0b6a/providers/Microsoft.Compute/locations/southeastasia/operations/5e8d5e17-efa1-4d24-8ccc-6adc64c91fea?api-version=2016-04-30-preview",
      "EncodedRequestUri": "L3N1YnNjcmlwdGlvbnMvYjUyZmNlOTUtZGU1Zi00YjM3LWFmY2EtZGIyMDNhNWQwYjZhL3Byb3ZpZGVycy9NaWNyb3NvZnQuQ29tcHV0ZS9sb2NhdGlvbnMvc291dGhlYXN0YXNpYS9vcGVyYXRpb25zLzVlOGQ1ZTE3LWVmYTEtNGQyNC04Y2NjLTZhZGM2NGM5MWZlYT9hcGktdmVyc2lvbj0yMDE2LTA0LTMwLXByZXZpZXc=",
>>>>>>> 826079ea
      "RequestMethod": "GET",
      "RequestBody": "",
      "RequestHeaders": {
        "User-Agent": [
          "FxVersion/4.6.24410.01",
          "Microsoft.Azure.Management.Compute.ComputeManagementClient/14.0.0-prerelease"
        ]
      },
      "ResponseBody": "{\r\n  \"startTime\": \"2017-01-26T21:17:14.133155-08:00\",\r\n  \"endTime\": \"2017-01-26T21:17:18.4285382-08:00\",\r\n  \"status\": \"Succeeded\",\r\n  \"name\": \"5e8d5e17-efa1-4d24-8ccc-6adc64c91fea\"\r\n}",
      "ResponseHeaders": {
        "Content-Type": [
          "application/json; charset=utf-8"
        ],
        "Expires": [
          "-1"
        ],
        "Cache-Control": [
          "no-cache"
        ],
        "Date": [
          "Fri, 27 Jan 2017 05:17:44 GMT"
        ],
        "Pragma": [
          "no-cache"
        ],
        "Transfer-Encoding": [
          "chunked"
        ],
        "Server": [
          "Microsoft-HTTPAPI/2.0",
          "Microsoft-HTTPAPI/2.0"
        ],
        "Vary": [
          "Accept-Encoding"
        ],
        "Strict-Transport-Security": [
          "max-age=31536000; includeSubDomains"
        ],
        "x-ms-served-by": [
          "717324cb-1f1d-4272-bc67-c8212549fc96_131291517218121226"
        ],
        "x-ms-request-id": [
          "27884095-aeb4-4b15-92bb-0e48526833de"
        ],
        "x-ms-ratelimit-remaining-subscription-reads": [
          "13736"
        ],
        "x-ms-correlation-request-id": [
          "c0fd4a93-9988-41ee-94ea-90036f015b0a"
        ],
        "x-ms-routing-request-id": [
          "WESTUS2:20170127T051745Z:c0fd4a93-9988-41ee-94ea-90036f015b0a"
        ]
      },
      "StatusCode": 200
    },
    {
<<<<<<< HEAD
      "RequestUri": "/subscriptions/0b1f6471-1bf0-4dda-aec3-cb9272f09590/resourceGroups/crptestar42101/providers/Microsoft.Compute/virtualMachineScaleSets/vmss7130/restart?api-version=2016-04-30-preview",
      "EncodedRequestUri": "L3N1YnNjcmlwdGlvbnMvMGIxZjY0NzEtMWJmMC00ZGRhLWFlYzMtY2I5MjcyZjA5NTkwL3Jlc291cmNlR3JvdXBzL2NycHRlc3RhcjQyMTAxL3Byb3ZpZGVycy9NaWNyb3NvZnQuQ29tcHV0ZS92aXJ0dWFsTWFjaGluZVNjYWxlU2V0cy92bXNzNzEzMC9yZXN0YXJ0P2FwaS12ZXJzaW9uPTIwMTYtMDQtMzAtcHJldmlldw==",
=======
      "RequestUri": "/subscriptions/b52fce95-de5f-4b37-afca-db203a5d0b6a/resourceGroups/crptestar80011/providers/Microsoft.Compute/virtualMachineScaleSets/vmss5279/poweroff?api-version=2016-04-30-preview",
      "EncodedRequestUri": "L3N1YnNjcmlwdGlvbnMvYjUyZmNlOTUtZGU1Zi00YjM3LWFmY2EtZGIyMDNhNWQwYjZhL3Jlc291cmNlR3JvdXBzL2NycHRlc3RhcjgwMDExL3Byb3ZpZGVycy9NaWNyb3NvZnQuQ29tcHV0ZS92aXJ0dWFsTWFjaGluZVNjYWxlU2V0cy92bXNzNTI3OS9wb3dlcm9mZj9hcGktdmVyc2lvbj0yMDE2LTA0LTMwLXByZXZpZXc=",
>>>>>>> 826079ea
      "RequestMethod": "POST",
      "RequestBody": "{\r\n  \"instanceIds\": [\r\n    \"0\"\r\n  ]\r\n}",
      "RequestHeaders": {
        "Content-Type": [
          "application/json; charset=utf-8"
        ],
        "Content-Length": [
          "38"
        ],
        "x-ms-client-request-id": [
          "34e03daa-f475-450b-b0c8-b11dd39d5243"
        ],
        "accept-language": [
          "en-US"
        ],
        "User-Agent": [
          "FxVersion/4.6.24410.01",
          "Microsoft.Azure.Management.Compute.ComputeManagementClient/14.0.0-prerelease"
        ]
      },
      "ResponseBody": "",
      "ResponseHeaders": {
        "Content-Length": [
          "0"
        ],
        "Expires": [
          "-1"
        ],
        "Cache-Control": [
          "no-cache"
        ],
        "Date": [
          "Fri, 27 Jan 2017 05:17:45 GMT"
        ],
        "Pragma": [
          "no-cache"
        ],
        "Location": [
<<<<<<< HEAD
          "https://management.azure.com/subscriptions/0b1f6471-1bf0-4dda-aec3-cb9272f09590/providers/Microsoft.Compute/locations/southeastasia/operations/ee45dee1-9878-43b3-b093-5cc974d867b3?monitor=true&api-version=2016-04-30-preview"
=======
          "https://management.azure.com/subscriptions/b52fce95-de5f-4b37-afca-db203a5d0b6a/providers/Microsoft.Compute/locations/southeastasia/operations/7d3ce15c-8624-42f6-9738-ec4b9752f81f?monitor=true&api-version=2016-04-30-preview"
>>>>>>> 826079ea
        ],
        "Server": [
          "Microsoft-HTTPAPI/2.0",
          "Microsoft-HTTPAPI/2.0"
        ],
        "Azure-AsyncOperation": [
<<<<<<< HEAD
          "https://management.azure.com/subscriptions/0b1f6471-1bf0-4dda-aec3-cb9272f09590/providers/Microsoft.Compute/locations/southeastasia/operations/ee45dee1-9878-43b3-b093-5cc974d867b3?api-version=2016-04-30-preview"
=======
          "https://management.azure.com/subscriptions/b52fce95-de5f-4b37-afca-db203a5d0b6a/providers/Microsoft.Compute/locations/southeastasia/operations/7d3ce15c-8624-42f6-9738-ec4b9752f81f?api-version=2016-04-30-preview"
>>>>>>> 826079ea
        ],
        "Strict-Transport-Security": [
          "max-age=31536000; includeSubDomains"
        ],
        "x-ms-served-by": [
          "717324cb-1f1d-4272-bc67-c8212549fc96_131291517218121226"
        ],
        "x-ms-request-id": [
          "7d3ce15c-8624-42f6-9738-ec4b9752f81f"
        ],
        "x-ms-ratelimit-remaining-subscription-writes": [
          "1197"
        ],
        "x-ms-correlation-request-id": [
          "ec2dd240-0d0c-4b25-bb91-df2752db6118"
        ],
        "x-ms-routing-request-id": [
          "WESTUS2:20170127T051745Z:ec2dd240-0d0c-4b25-bb91-df2752db6118"
        ]
      },
      "StatusCode": 202
    },
    {
<<<<<<< HEAD
      "RequestUri": "/subscriptions/0b1f6471-1bf0-4dda-aec3-cb9272f09590/providers/Microsoft.Compute/locations/southeastasia/operations/ee45dee1-9878-43b3-b093-5cc974d867b3?api-version=2016-04-30-preview",
      "EncodedRequestUri": "L3N1YnNjcmlwdGlvbnMvMGIxZjY0NzEtMWJmMC00ZGRhLWFlYzMtY2I5MjcyZjA5NTkwL3Byb3ZpZGVycy9NaWNyb3NvZnQuQ29tcHV0ZS9sb2NhdGlvbnMvc291dGhlYXN0YXNpYS9vcGVyYXRpb25zL2VlNDVkZWUxLTk4NzgtNDNiMy1iMDkzLTVjYzk3NGQ4NjdiMz9hcGktdmVyc2lvbj0yMDE2LTA0LTMwLXByZXZpZXc=",
=======
      "RequestUri": "/subscriptions/b52fce95-de5f-4b37-afca-db203a5d0b6a/providers/Microsoft.Compute/locations/southeastasia/operations/7d3ce15c-8624-42f6-9738-ec4b9752f81f?api-version=2016-04-30-preview",
      "EncodedRequestUri": "L3N1YnNjcmlwdGlvbnMvYjUyZmNlOTUtZGU1Zi00YjM3LWFmY2EtZGIyMDNhNWQwYjZhL3Byb3ZpZGVycy9NaWNyb3NvZnQuQ29tcHV0ZS9sb2NhdGlvbnMvc291dGhlYXN0YXNpYS9vcGVyYXRpb25zLzdkM2NlMTVjLTg2MjQtNDJmNi05NzM4LWVjNGI5NzUyZjgxZj9hcGktdmVyc2lvbj0yMDE2LTA0LTMwLXByZXZpZXc=",
>>>>>>> 826079ea
      "RequestMethod": "GET",
      "RequestBody": "",
      "RequestHeaders": {
        "User-Agent": [
          "FxVersion/4.6.24410.01",
          "Microsoft.Azure.Management.Compute.ComputeManagementClient/14.0.0-prerelease"
        ]
      },
      "ResponseBody": "{\r\n  \"startTime\": \"2017-01-26T21:17:44.6071287-08:00\",\r\n  \"endTime\": \"2017-01-26T21:18:13.9096802-08:00\",\r\n  \"status\": \"Succeeded\",\r\n  \"name\": \"7d3ce15c-8624-42f6-9738-ec4b9752f81f\"\r\n}",
      "ResponseHeaders": {
        "Content-Type": [
          "application/json; charset=utf-8"
        ],
        "Expires": [
          "-1"
        ],
        "Cache-Control": [
          "no-cache"
        ],
        "Date": [
          "Fri, 27 Jan 2017 05:18:15 GMT"
        ],
        "Pragma": [
          "no-cache"
        ],
        "Transfer-Encoding": [
          "chunked"
        ],
        "Server": [
          "Microsoft-HTTPAPI/2.0",
          "Microsoft-HTTPAPI/2.0"
        ],
        "Vary": [
          "Accept-Encoding"
        ],
        "Strict-Transport-Security": [
          "max-age=31536000; includeSubDomains"
        ],
        "x-ms-served-by": [
          "717324cb-1f1d-4272-bc67-c8212549fc96_131291517218121226"
        ],
        "x-ms-request-id": [
          "e1b37cc3-54b7-45d2-8287-279d43460837"
        ],
        "x-ms-ratelimit-remaining-subscription-reads": [
          "13735"
        ],
        "x-ms-correlation-request-id": [
          "66009f07-1a8f-45de-91e4-2d4c60790b39"
        ],
        "x-ms-routing-request-id": [
          "WESTUS2:20170127T051815Z:66009f07-1a8f-45de-91e4-2d4c60790b39"
        ]
      },
      "StatusCode": 200
    },
    {
<<<<<<< HEAD
      "RequestUri": "/subscriptions/0b1f6471-1bf0-4dda-aec3-cb9272f09590/resourceGroups/crptestar42101/providers/Microsoft.Compute/virtualMachineScaleSets/vmss7130/deallocate?api-version=2016-04-30-preview",
      "EncodedRequestUri": "L3N1YnNjcmlwdGlvbnMvMGIxZjY0NzEtMWJmMC00ZGRhLWFlYzMtY2I5MjcyZjA5NTkwL3Jlc291cmNlR3JvdXBzL2NycHRlc3RhcjQyMTAxL3Byb3ZpZGVycy9NaWNyb3NvZnQuQ29tcHV0ZS92aXJ0dWFsTWFjaGluZVNjYWxlU2V0cy92bXNzNzEzMC9kZWFsbG9jYXRlP2FwaS12ZXJzaW9uPTIwMTYtMDQtMzAtcHJldmlldw==",
=======
      "RequestUri": "/subscriptions/b52fce95-de5f-4b37-afca-db203a5d0b6a/resourceGroups/crptestar80011/providers/Microsoft.Compute/virtualMachineScaleSets/vmss5279/manualupgrade?api-version=2016-04-30-preview",
      "EncodedRequestUri": "L3N1YnNjcmlwdGlvbnMvYjUyZmNlOTUtZGU1Zi00YjM3LWFmY2EtZGIyMDNhNWQwYjZhL3Jlc291cmNlR3JvdXBzL2NycHRlc3RhcjgwMDExL3Byb3ZpZGVycy9NaWNyb3NvZnQuQ29tcHV0ZS92aXJ0dWFsTWFjaGluZVNjYWxlU2V0cy92bXNzNTI3OS9tYW51YWx1cGdyYWRlP2FwaS12ZXJzaW9uPTIwMTYtMDQtMzAtcHJldmlldw==",
>>>>>>> 826079ea
      "RequestMethod": "POST",
      "RequestBody": "{\r\n  \"instanceIds\": [\r\n    \"0\"\r\n  ]\r\n}",
      "RequestHeaders": {
        "Content-Type": [
          "application/json; charset=utf-8"
        ],
        "Content-Length": [
          "38"
        ],
        "x-ms-client-request-id": [
          "e99792ba-badc-4a1b-9e1e-6967da593b2c"
        ],
        "accept-language": [
          "en-US"
        ],
        "User-Agent": [
          "FxVersion/4.6.24410.01",
          "Microsoft.Azure.Management.Compute.ComputeManagementClient/14.0.0-prerelease"
        ]
      },
      "ResponseBody": "",
      "ResponseHeaders": {
        "Content-Length": [
          "0"
        ],
        "Expires": [
          "-1"
        ],
        "Cache-Control": [
          "no-cache"
        ],
        "Date": [
          "Fri, 27 Jan 2017 05:18:15 GMT"
        ],
        "Pragma": [
          "no-cache"
        ],
        "Location": [
<<<<<<< HEAD
          "https://management.azure.com/subscriptions/0b1f6471-1bf0-4dda-aec3-cb9272f09590/providers/Microsoft.Compute/locations/southeastasia/operations/876fbd54-f8ec-4e03-96d1-91985c03aa76?monitor=true&api-version=2016-04-30-preview"
=======
          "https://management.azure.com/subscriptions/b52fce95-de5f-4b37-afca-db203a5d0b6a/providers/Microsoft.Compute/locations/southeastasia/operations/ee2621e0-aaaa-4c23-9fd4-bbfc56d93b11?monitor=true&api-version=2016-04-30-preview"
>>>>>>> 826079ea
        ],
        "Server": [
          "Microsoft-HTTPAPI/2.0",
          "Microsoft-HTTPAPI/2.0"
        ],
        "Azure-AsyncOperation": [
<<<<<<< HEAD
          "https://management.azure.com/subscriptions/0b1f6471-1bf0-4dda-aec3-cb9272f09590/providers/Microsoft.Compute/locations/southeastasia/operations/876fbd54-f8ec-4e03-96d1-91985c03aa76?api-version=2016-04-30-preview"
=======
          "https://management.azure.com/subscriptions/b52fce95-de5f-4b37-afca-db203a5d0b6a/providers/Microsoft.Compute/locations/southeastasia/operations/ee2621e0-aaaa-4c23-9fd4-bbfc56d93b11?api-version=2016-04-30-preview"
>>>>>>> 826079ea
        ],
        "Strict-Transport-Security": [
          "max-age=31536000; includeSubDomains"
        ],
        "x-ms-served-by": [
          "717324cb-1f1d-4272-bc67-c8212549fc96_131291517218121226"
        ],
        "x-ms-request-id": [
          "ee2621e0-aaaa-4c23-9fd4-bbfc56d93b11"
        ],
        "x-ms-ratelimit-remaining-subscription-writes": [
          "1196"
        ],
        "x-ms-correlation-request-id": [
          "766f5185-4a52-441f-9fa5-e29b0fd4b979"
        ],
        "x-ms-routing-request-id": [
          "WESTUS2:20170127T051816Z:766f5185-4a52-441f-9fa5-e29b0fd4b979"
        ]
      },
      "StatusCode": 202
    },
    {
<<<<<<< HEAD
      "RequestUri": "/subscriptions/0b1f6471-1bf0-4dda-aec3-cb9272f09590/providers/Microsoft.Compute/locations/southeastasia/operations/876fbd54-f8ec-4e03-96d1-91985c03aa76?api-version=2016-04-30-preview",
      "EncodedRequestUri": "L3N1YnNjcmlwdGlvbnMvMGIxZjY0NzEtMWJmMC00ZGRhLWFlYzMtY2I5MjcyZjA5NTkwL3Byb3ZpZGVycy9NaWNyb3NvZnQuQ29tcHV0ZS9sb2NhdGlvbnMvc291dGhlYXN0YXNpYS9vcGVyYXRpb25zLzg3NmZiZDU0LWY4ZWMtNGUwMy05NmQxLTkxOTg1YzAzYWE3Nj9hcGktdmVyc2lvbj0yMDE2LTA0LTMwLXByZXZpZXc=",
=======
      "RequestUri": "/subscriptions/b52fce95-de5f-4b37-afca-db203a5d0b6a/providers/Microsoft.Compute/locations/southeastasia/operations/ee2621e0-aaaa-4c23-9fd4-bbfc56d93b11?api-version=2016-04-30-preview",
      "EncodedRequestUri": "L3N1YnNjcmlwdGlvbnMvYjUyZmNlOTUtZGU1Zi00YjM3LWFmY2EtZGIyMDNhNWQwYjZhL3Byb3ZpZGVycy9NaWNyb3NvZnQuQ29tcHV0ZS9sb2NhdGlvbnMvc291dGhlYXN0YXNpYS9vcGVyYXRpb25zL2VlMjYyMWUwLWFhYWEtNGMyMy05ZmQ0LWJiZmM1NmQ5M2IxMT9hcGktdmVyc2lvbj0yMDE2LTA0LTMwLXByZXZpZXc=",
>>>>>>> 826079ea
      "RequestMethod": "GET",
      "RequestBody": "",
      "RequestHeaders": {
        "User-Agent": [
          "FxVersion/4.6.24410.01",
          "Microsoft.Azure.Management.Compute.ComputeManagementClient/14.0.0-prerelease"
        ]
      },
      "ResponseBody": "{\r\n  \"startTime\": \"2017-01-26T21:18:15.0499305-08:00\",\r\n  \"endTime\": \"2017-01-26T21:18:15.1748866-08:00\",\r\n  \"status\": \"Succeeded\",\r\n  \"name\": \"ee2621e0-aaaa-4c23-9fd4-bbfc56d93b11\"\r\n}",
      "ResponseHeaders": {
        "Content-Type": [
          "application/json; charset=utf-8"
        ],
        "Expires": [
          "-1"
        ],
        "Cache-Control": [
          "no-cache"
        ],
        "Date": [
          "Fri, 27 Jan 2017 05:18:46 GMT"
        ],
        "Pragma": [
          "no-cache"
        ],
        "Transfer-Encoding": [
          "chunked"
        ],
        "Server": [
          "Microsoft-HTTPAPI/2.0",
          "Microsoft-HTTPAPI/2.0"
        ],
        "Vary": [
          "Accept-Encoding"
        ],
        "Strict-Transport-Security": [
          "max-age=31536000; includeSubDomains"
        ],
        "x-ms-served-by": [
          "717324cb-1f1d-4272-bc67-c8212549fc96_131291517218121226"
        ],
        "x-ms-request-id": [
          "76587fc4-ced9-45e4-9520-1f30acf42b75"
        ],
        "x-ms-ratelimit-remaining-subscription-reads": [
          "13734"
        ],
        "x-ms-correlation-request-id": [
          "e02907f6-67c1-456e-8d5c-af20064ddcfe"
        ],
        "x-ms-routing-request-id": [
          "WESTUS2:20170127T051846Z:e02907f6-67c1-456e-8d5c-af20064ddcfe"
        ]
      },
      "StatusCode": 200
    },
    {
<<<<<<< HEAD
      "RequestUri": "/subscriptions/0b1f6471-1bf0-4dda-aec3-cb9272f09590/providers/Microsoft.Compute/locations/southeastasia/operations/876fbd54-f8ec-4e03-96d1-91985c03aa76?api-version=2016-04-30-preview",
      "EncodedRequestUri": "L3N1YnNjcmlwdGlvbnMvMGIxZjY0NzEtMWJmMC00ZGRhLWFlYzMtY2I5MjcyZjA5NTkwL3Byb3ZpZGVycy9NaWNyb3NvZnQuQ29tcHV0ZS9sb2NhdGlvbnMvc291dGhlYXN0YXNpYS9vcGVyYXRpb25zLzg3NmZiZDU0LWY4ZWMtNGUwMy05NmQxLTkxOTg1YzAzYWE3Nj9hcGktdmVyc2lvbj0yMDE2LTA0LTMwLXByZXZpZXc=",
      "RequestMethod": "GET",
      "RequestBody": "",
=======
      "RequestUri": "/subscriptions/b52fce95-de5f-4b37-afca-db203a5d0b6a/resourceGroups/crptestar80011/providers/Microsoft.Compute/virtualMachineScaleSets/vmss5279/restart?api-version=2016-04-30-preview",
      "EncodedRequestUri": "L3N1YnNjcmlwdGlvbnMvYjUyZmNlOTUtZGU1Zi00YjM3LWFmY2EtZGIyMDNhNWQwYjZhL3Jlc291cmNlR3JvdXBzL2NycHRlc3RhcjgwMDExL3Byb3ZpZGVycy9NaWNyb3NvZnQuQ29tcHV0ZS92aXJ0dWFsTWFjaGluZVNjYWxlU2V0cy92bXNzNTI3OS9yZXN0YXJ0P2FwaS12ZXJzaW9uPTIwMTYtMDQtMzAtcHJldmlldw==",
      "RequestMethod": "POST",
      "RequestBody": "{\r\n  \"instanceIds\": [\r\n    \"1\"\r\n  ]\r\n}",
>>>>>>> 826079ea
      "RequestHeaders": {
        "Content-Type": [
          "application/json; charset=utf-8"
        ],
        "Content-Length": [
          "38"
        ],
        "x-ms-client-request-id": [
          "23cbbaf4-1438-4ae1-bf5e-b8d3560355e5"
        ],
        "accept-language": [
          "en-US"
        ],
        "User-Agent": [
          "FxVersion/4.6.24410.01",
          "Microsoft.Azure.Management.Compute.ComputeManagementClient/14.0.0-prerelease"
        ]
      },
      "ResponseBody": "",
      "ResponseHeaders": {
        "Content-Length": [
          "0"
        ],
        "Expires": [
          "-1"
        ],
        "Cache-Control": [
          "no-cache"
        ],
        "Date": [
          "Fri, 27 Jan 2017 05:18:46 GMT"
        ],
        "Pragma": [
          "no-cache"
        ],
        "Location": [
          "https://management.azure.com/subscriptions/b52fce95-de5f-4b37-afca-db203a5d0b6a/providers/Microsoft.Compute/locations/southeastasia/operations/0672a9d8-2c22-405a-bd74-74586755c03b?monitor=true&api-version=2016-04-30-preview"
        ],
        "Server": [
          "Microsoft-HTTPAPI/2.0",
          "Microsoft-HTTPAPI/2.0"
        ],
        "Azure-AsyncOperation": [
          "https://management.azure.com/subscriptions/b52fce95-de5f-4b37-afca-db203a5d0b6a/providers/Microsoft.Compute/locations/southeastasia/operations/0672a9d8-2c22-405a-bd74-74586755c03b?api-version=2016-04-30-preview"
        ],
        "Strict-Transport-Security": [
          "max-age=31536000; includeSubDomains"
        ],
        "x-ms-served-by": [
          "717324cb-1f1d-4272-bc67-c8212549fc96_131291517218121226"
        ],
        "x-ms-request-id": [
          "0672a9d8-2c22-405a-bd74-74586755c03b"
        ],
        "x-ms-ratelimit-remaining-subscription-writes": [
          "1195"
        ],
        "x-ms-correlation-request-id": [
          "baaaa721-7ef8-4de1-9f20-8c84649600c4"
        ],
        "x-ms-routing-request-id": [
          "WESTUS2:20170127T051846Z:baaaa721-7ef8-4de1-9f20-8c84649600c4"
        ]
      },
      "StatusCode": 202
    },
    {
<<<<<<< HEAD
      "RequestUri": "/subscriptions/0b1f6471-1bf0-4dda-aec3-cb9272f09590/providers/Microsoft.Compute/locations/southeastasia/operations/876fbd54-f8ec-4e03-96d1-91985c03aa76?api-version=2016-04-30-preview",
      "EncodedRequestUri": "L3N1YnNjcmlwdGlvbnMvMGIxZjY0NzEtMWJmMC00ZGRhLWFlYzMtY2I5MjcyZjA5NTkwL3Byb3ZpZGVycy9NaWNyb3NvZnQuQ29tcHV0ZS9sb2NhdGlvbnMvc291dGhlYXN0YXNpYS9vcGVyYXRpb25zLzg3NmZiZDU0LWY4ZWMtNGUwMy05NmQxLTkxOTg1YzAzYWE3Nj9hcGktdmVyc2lvbj0yMDE2LTA0LTMwLXByZXZpZXc=",
=======
      "RequestUri": "/subscriptions/b52fce95-de5f-4b37-afca-db203a5d0b6a/providers/Microsoft.Compute/locations/southeastasia/operations/0672a9d8-2c22-405a-bd74-74586755c03b?api-version=2016-04-30-preview",
      "EncodedRequestUri": "L3N1YnNjcmlwdGlvbnMvYjUyZmNlOTUtZGU1Zi00YjM3LWFmY2EtZGIyMDNhNWQwYjZhL3Byb3ZpZGVycy9NaWNyb3NvZnQuQ29tcHV0ZS9sb2NhdGlvbnMvc291dGhlYXN0YXNpYS9vcGVyYXRpb25zLzA2NzJhOWQ4LTJjMjItNDA1YS1iZDc0LTc0NTg2NzU1YzAzYj9hcGktdmVyc2lvbj0yMDE2LTA0LTMwLXByZXZpZXc=",
>>>>>>> 826079ea
      "RequestMethod": "GET",
      "RequestBody": "",
      "RequestHeaders": {
        "User-Agent": [
          "FxVersion/4.6.24410.01",
          "Microsoft.Azure.Management.Compute.ComputeManagementClient/14.0.0-prerelease"
        ]
      },
      "ResponseBody": "{\r\n  \"startTime\": \"2017-01-26T21:18:45.5395794-08:00\",\r\n  \"endTime\": \"2017-01-26T21:18:49.7569032-08:00\",\r\n  \"status\": \"Succeeded\",\r\n  \"name\": \"0672a9d8-2c22-405a-bd74-74586755c03b\"\r\n}",
      "ResponseHeaders": {
        "Content-Type": [
          "application/json; charset=utf-8"
        ],
        "Expires": [
          "-1"
        ],
        "Cache-Control": [
          "no-cache"
        ],
        "Date": [
          "Fri, 27 Jan 2017 05:19:15 GMT"
        ],
        "Pragma": [
          "no-cache"
        ],
        "Transfer-Encoding": [
          "chunked"
        ],
        "Server": [
          "Microsoft-HTTPAPI/2.0",
          "Microsoft-HTTPAPI/2.0"
        ],
        "Vary": [
          "Accept-Encoding"
        ],
        "Strict-Transport-Security": [
          "max-age=31536000; includeSubDomains"
        ],
        "x-ms-served-by": [
          "717324cb-1f1d-4272-bc67-c8212549fc96_131291517218121226"
        ],
        "x-ms-request-id": [
          "2f076c47-9a33-4153-a2bf-f01e75b6713c"
        ],
        "x-ms-ratelimit-remaining-subscription-reads": [
          "13733"
        ],
        "x-ms-correlation-request-id": [
          "b965a08f-fb7a-4561-9907-0c9c049f5fe2"
        ],
        "x-ms-routing-request-id": [
          "WESTUS2:20170127T051916Z:b965a08f-fb7a-4561-9907-0c9c049f5fe2"
        ]
      },
      "StatusCode": 200
    },
    {
<<<<<<< HEAD
      "RequestUri": "/subscriptions/0b1f6471-1bf0-4dda-aec3-cb9272f09590/resourceGroups/crptestar42101/providers/Microsoft.Compute/virtualMachineScaleSets/vmss7130/delete?api-version=2016-04-30-preview",
      "EncodedRequestUri": "L3N1YnNjcmlwdGlvbnMvMGIxZjY0NzEtMWJmMC00ZGRhLWFlYzMtY2I5MjcyZjA5NTkwL3Jlc291cmNlR3JvdXBzL2NycHRlc3RhcjQyMTAxL3Byb3ZpZGVycy9NaWNyb3NvZnQuQ29tcHV0ZS92aXJ0dWFsTWFjaGluZVNjYWxlU2V0cy92bXNzNzEzMC9kZWxldGU/YXBpLXZlcnNpb249MjAxNi0wNC0zMC1wcmV2aWV3",
=======
      "RequestUri": "/subscriptions/b52fce95-de5f-4b37-afca-db203a5d0b6a/resourceGroups/crptestar80011/providers/Microsoft.Compute/virtualMachineScaleSets/vmss5279/deallocate?api-version=2016-04-30-preview",
      "EncodedRequestUri": "L3N1YnNjcmlwdGlvbnMvYjUyZmNlOTUtZGU1Zi00YjM3LWFmY2EtZGIyMDNhNWQwYjZhL3Jlc291cmNlR3JvdXBzL2NycHRlc3RhcjgwMDExL3Byb3ZpZGVycy9NaWNyb3NvZnQuQ29tcHV0ZS92aXJ0dWFsTWFjaGluZVNjYWxlU2V0cy92bXNzNTI3OS9kZWFsbG9jYXRlP2FwaS12ZXJzaW9uPTIwMTYtMDQtMzAtcHJldmlldw==",
>>>>>>> 826079ea
      "RequestMethod": "POST",
      "RequestBody": "{\r\n  \"instanceIds\": [\r\n    \"1\"\r\n  ]\r\n}",
      "RequestHeaders": {
        "Content-Type": [
          "application/json; charset=utf-8"
        ],
        "Content-Length": [
          "38"
        ],
        "x-ms-client-request-id": [
          "c6a01b44-4ff4-4899-91af-edb702a1f594"
        ],
        "accept-language": [
          "en-US"
        ],
        "User-Agent": [
          "FxVersion/4.6.24410.01",
          "Microsoft.Azure.Management.Compute.ComputeManagementClient/14.0.0-prerelease"
        ]
      },
      "ResponseBody": "",
      "ResponseHeaders": {
        "Content-Length": [
          "0"
        ],
        "Expires": [
          "-1"
        ],
        "Cache-Control": [
          "no-cache"
        ],
        "Date": [
          "Fri, 27 Jan 2017 05:19:16 GMT"
        ],
        "Pragma": [
          "no-cache"
        ],
        "Location": [
<<<<<<< HEAD
          "https://management.azure.com/subscriptions/0b1f6471-1bf0-4dda-aec3-cb9272f09590/providers/Microsoft.Compute/locations/southeastasia/operations/19e79c89-7438-4913-963d-e1eb77d88c1a?monitor=true&api-version=2016-04-30-preview"
=======
          "https://management.azure.com/subscriptions/b52fce95-de5f-4b37-afca-db203a5d0b6a/providers/Microsoft.Compute/locations/southeastasia/operations/fd63af0e-9570-4650-b751-743b69919171?monitor=true&api-version=2016-04-30-preview"
>>>>>>> 826079ea
        ],
        "Server": [
          "Microsoft-HTTPAPI/2.0",
          "Microsoft-HTTPAPI/2.0"
        ],
        "Azure-AsyncOperation": [
<<<<<<< HEAD
          "https://management.azure.com/subscriptions/0b1f6471-1bf0-4dda-aec3-cb9272f09590/providers/Microsoft.Compute/locations/southeastasia/operations/19e79c89-7438-4913-963d-e1eb77d88c1a?api-version=2016-04-30-preview"
=======
          "https://management.azure.com/subscriptions/b52fce95-de5f-4b37-afca-db203a5d0b6a/providers/Microsoft.Compute/locations/southeastasia/operations/fd63af0e-9570-4650-b751-743b69919171?api-version=2016-04-30-preview"
>>>>>>> 826079ea
        ],
        "Strict-Transport-Security": [
          "max-age=31536000; includeSubDomains"
        ],
        "x-ms-served-by": [
          "717324cb-1f1d-4272-bc67-c8212549fc96_131291517218121226"
        ],
        "x-ms-request-id": [
          "fd63af0e-9570-4650-b751-743b69919171"
        ],
        "x-ms-ratelimit-remaining-subscription-writes": [
          "1194"
        ],
        "x-ms-correlation-request-id": [
          "df0371fd-649b-443e-bc5b-d4ae7d9c19c6"
        ],
        "x-ms-routing-request-id": [
          "WESTUS2:20170127T051917Z:df0371fd-649b-443e-bc5b-d4ae7d9c19c6"
        ]
      },
      "StatusCode": 202
    },
    {
<<<<<<< HEAD
      "RequestUri": "/subscriptions/0b1f6471-1bf0-4dda-aec3-cb9272f09590/providers/Microsoft.Compute/locations/southeastasia/operations/19e79c89-7438-4913-963d-e1eb77d88c1a?api-version=2016-04-30-preview",
      "EncodedRequestUri": "L3N1YnNjcmlwdGlvbnMvMGIxZjY0NzEtMWJmMC00ZGRhLWFlYzMtY2I5MjcyZjA5NTkwL3Byb3ZpZGVycy9NaWNyb3NvZnQuQ29tcHV0ZS9sb2NhdGlvbnMvc291dGhlYXN0YXNpYS9vcGVyYXRpb25zLzE5ZTc5Yzg5LTc0MzgtNDkxMy05NjNkLWUxZWI3N2Q4OGMxYT9hcGktdmVyc2lvbj0yMDE2LTA0LTMwLXByZXZpZXc=",
=======
      "RequestUri": "/subscriptions/b52fce95-de5f-4b37-afca-db203a5d0b6a/providers/Microsoft.Compute/locations/southeastasia/operations/fd63af0e-9570-4650-b751-743b69919171?api-version=2016-04-30-preview",
      "EncodedRequestUri": "L3N1YnNjcmlwdGlvbnMvYjUyZmNlOTUtZGU1Zi00YjM3LWFmY2EtZGIyMDNhNWQwYjZhL3Byb3ZpZGVycy9NaWNyb3NvZnQuQ29tcHV0ZS9sb2NhdGlvbnMvc291dGhlYXN0YXNpYS9vcGVyYXRpb25zL2ZkNjNhZjBlLTk1NzAtNDY1MC1iNzUxLTc0M2I2OTkxOTE3MT9hcGktdmVyc2lvbj0yMDE2LTA0LTMwLXByZXZpZXc=",
>>>>>>> 826079ea
      "RequestMethod": "GET",
      "RequestBody": "",
      "RequestHeaders": {
        "User-Agent": [
          "FxVersion/4.6.24410.01",
          "Microsoft.Azure.Management.Compute.ComputeManagementClient/14.0.0-prerelease"
        ]
      },
      "ResponseBody": "{\r\n  \"startTime\": \"2017-01-26T21:19:15.982443-08:00\",\r\n  \"status\": \"InProgress\",\r\n  \"name\": \"fd63af0e-9570-4650-b751-743b69919171\"\r\n}",
      "ResponseHeaders": {
        "Content-Type": [
          "application/json; charset=utf-8"
        ],
        "Expires": [
          "-1"
        ],
        "Cache-Control": [
          "no-cache"
        ],
        "Date": [
          "Fri, 27 Jan 2017 05:19:47 GMT"
        ],
        "Pragma": [
          "no-cache"
        ],
        "Transfer-Encoding": [
          "chunked"
        ],
        "Server": [
          "Microsoft-HTTPAPI/2.0",
          "Microsoft-HTTPAPI/2.0"
        ],
        "Vary": [
          "Accept-Encoding"
        ],
        "Strict-Transport-Security": [
          "max-age=31536000; includeSubDomains"
        ],
        "x-ms-served-by": [
          "717324cb-1f1d-4272-bc67-c8212549fc96_131291517218121226"
        ],
        "x-ms-request-id": [
          "f972f8dd-01d5-48d9-9e88-3bc0ca8f4c50"
        ],
        "x-ms-ratelimit-remaining-subscription-reads": [
          "13732"
        ],
        "x-ms-correlation-request-id": [
          "15060b24-ba37-45dc-8d2f-5c3aa907fa7e"
        ],
        "x-ms-routing-request-id": [
          "WESTUS2:20170127T051947Z:15060b24-ba37-45dc-8d2f-5c3aa907fa7e"
        ]
      },
      "StatusCode": 200
    },
    {
<<<<<<< HEAD
      "RequestUri": "/subscriptions/0b1f6471-1bf0-4dda-aec3-cb9272f09590/providers/Microsoft.Compute/locations/southeastasia/operations/19e79c89-7438-4913-963d-e1eb77d88c1a?api-version=2016-04-30-preview",
      "EncodedRequestUri": "L3N1YnNjcmlwdGlvbnMvMGIxZjY0NzEtMWJmMC00ZGRhLWFlYzMtY2I5MjcyZjA5NTkwL3Byb3ZpZGVycy9NaWNyb3NvZnQuQ29tcHV0ZS9sb2NhdGlvbnMvc291dGhlYXN0YXNpYS9vcGVyYXRpb25zLzE5ZTc5Yzg5LTc0MzgtNDkxMy05NjNkLWUxZWI3N2Q4OGMxYT9hcGktdmVyc2lvbj0yMDE2LTA0LTMwLXByZXZpZXc=",
=======
      "RequestUri": "/subscriptions/b52fce95-de5f-4b37-afca-db203a5d0b6a/providers/Microsoft.Compute/locations/southeastasia/operations/fd63af0e-9570-4650-b751-743b69919171?api-version=2016-04-30-preview",
      "EncodedRequestUri": "L3N1YnNjcmlwdGlvbnMvYjUyZmNlOTUtZGU1Zi00YjM3LWFmY2EtZGIyMDNhNWQwYjZhL3Byb3ZpZGVycy9NaWNyb3NvZnQuQ29tcHV0ZS9sb2NhdGlvbnMvc291dGhlYXN0YXNpYS9vcGVyYXRpb25zL2ZkNjNhZjBlLTk1NzAtNDY1MC1iNzUxLTc0M2I2OTkxOTE3MT9hcGktdmVyc2lvbj0yMDE2LTA0LTMwLXByZXZpZXc=",
>>>>>>> 826079ea
      "RequestMethod": "GET",
      "RequestBody": "",
      "RequestHeaders": {
        "User-Agent": [
          "FxVersion/4.6.24410.01",
          "Microsoft.Azure.Management.Compute.ComputeManagementClient/14.0.0-prerelease"
        ]
      },
      "ResponseBody": "{\r\n  \"startTime\": \"2017-01-26T21:19:15.982443-08:00\",\r\n  \"endTime\": \"2017-01-26T21:20:14.3535231-08:00\",\r\n  \"status\": \"Succeeded\",\r\n  \"name\": \"fd63af0e-9570-4650-b751-743b69919171\"\r\n}",
      "ResponseHeaders": {
        "Content-Type": [
          "application/json; charset=utf-8"
        ],
        "Expires": [
          "-1"
        ],
        "Cache-Control": [
          "no-cache"
        ],
        "Date": [
          "Fri, 27 Jan 2017 05:20:16 GMT"
        ],
        "Pragma": [
          "no-cache"
        ],
        "Transfer-Encoding": [
          "chunked"
        ],
        "Server": [
          "Microsoft-HTTPAPI/2.0",
          "Microsoft-HTTPAPI/2.0"
        ],
        "Vary": [
          "Accept-Encoding"
        ],
        "Strict-Transport-Security": [
          "max-age=31536000; includeSubDomains"
        ],
        "x-ms-served-by": [
          "717324cb-1f1d-4272-bc67-c8212549fc96_131291517218121226"
        ],
        "x-ms-request-id": [
          "bc1cce3d-79ad-424f-9b00-41e7c08be97b"
        ],
        "x-ms-ratelimit-remaining-subscription-reads": [
          "13731"
        ],
        "x-ms-correlation-request-id": [
          "db0154c3-8d9b-4049-94fe-f00d4651ae93"
        ],
        "x-ms-routing-request-id": [
          "WESTUS2:20170127T052017Z:db0154c3-8d9b-4049-94fe-f00d4651ae93"
        ]
      },
      "StatusCode": 200
    },
    {
<<<<<<< HEAD
      "RequestUri": "/subscriptions/0b1f6471-1bf0-4dda-aec3-cb9272f09590/providers/Microsoft.Compute/locations/southeastasia/operations/19e79c89-7438-4913-963d-e1eb77d88c1a?api-version=2016-04-30-preview",
      "EncodedRequestUri": "L3N1YnNjcmlwdGlvbnMvMGIxZjY0NzEtMWJmMC00ZGRhLWFlYzMtY2I5MjcyZjA5NTkwL3Byb3ZpZGVycy9NaWNyb3NvZnQuQ29tcHV0ZS9sb2NhdGlvbnMvc291dGhlYXN0YXNpYS9vcGVyYXRpb25zLzE5ZTc5Yzg5LTc0MzgtNDkxMy05NjNkLWUxZWI3N2Q4OGMxYT9hcGktdmVyc2lvbj0yMDE2LTA0LTMwLXByZXZpZXc=",
      "RequestMethod": "GET",
      "RequestBody": "",
=======
      "RequestUri": "/subscriptions/b52fce95-de5f-4b37-afca-db203a5d0b6a/resourceGroups/crptestar80011/providers/Microsoft.Compute/virtualMachineScaleSets/vmss5279/delete?api-version=2016-04-30-preview",
      "EncodedRequestUri": "L3N1YnNjcmlwdGlvbnMvYjUyZmNlOTUtZGU1Zi00YjM3LWFmY2EtZGIyMDNhNWQwYjZhL3Jlc291cmNlR3JvdXBzL2NycHRlc3RhcjgwMDExL3Byb3ZpZGVycy9NaWNyb3NvZnQuQ29tcHV0ZS92aXJ0dWFsTWFjaGluZVNjYWxlU2V0cy92bXNzNTI3OS9kZWxldGU/YXBpLXZlcnNpb249MjAxNi0wNC0zMC1wcmV2aWV3",
      "RequestMethod": "POST",
      "RequestBody": "{\r\n  \"instanceIds\": [\r\n    \"1\"\r\n  ]\r\n}",
>>>>>>> 826079ea
      "RequestHeaders": {
        "Content-Type": [
          "application/json; charset=utf-8"
        ],
        "Content-Length": [
          "38"
        ],
        "x-ms-client-request-id": [
          "fb66a853-0a87-4184-b9ce-1cecd783d9df"
        ],
        "accept-language": [
          "en-US"
        ],
        "User-Agent": [
          "FxVersion/4.6.24410.01",
          "Microsoft.Azure.Management.Compute.ComputeManagementClient/14.0.0-prerelease"
        ]
      },
      "ResponseBody": "",
      "ResponseHeaders": {
        "Content-Length": [
          "0"
        ],
        "Expires": [
          "-1"
        ],
        "Cache-Control": [
          "no-cache"
        ],
        "Date": [
          "Fri, 27 Jan 2017 05:20:17 GMT"
        ],
        "Pragma": [
          "no-cache"
        ],
        "Location": [
          "https://management.azure.com/subscriptions/b52fce95-de5f-4b37-afca-db203a5d0b6a/providers/Microsoft.Compute/locations/southeastasia/operations/5ba4a473-b9fe-4c37-8d01-85f5d053d697?monitor=true&api-version=2016-04-30-preview"
        ],
        "Server": [
          "Microsoft-HTTPAPI/2.0",
          "Microsoft-HTTPAPI/2.0"
        ],
        "Azure-AsyncOperation": [
          "https://management.azure.com/subscriptions/b52fce95-de5f-4b37-afca-db203a5d0b6a/providers/Microsoft.Compute/locations/southeastasia/operations/5ba4a473-b9fe-4c37-8d01-85f5d053d697?api-version=2016-04-30-preview"
        ],
        "Strict-Transport-Security": [
          "max-age=31536000; includeSubDomains"
        ],
        "x-ms-served-by": [
          "717324cb-1f1d-4272-bc67-c8212549fc96_131291517218121226"
        ],
        "x-ms-request-id": [
          "5ba4a473-b9fe-4c37-8d01-85f5d053d697"
        ],
        "x-ms-ratelimit-remaining-subscription-writes": [
          "1193"
        ],
        "x-ms-correlation-request-id": [
          "4e79805e-1b01-4d76-b8a4-5dcb1607936c"
        ],
        "x-ms-routing-request-id": [
          "WESTUS2:20170127T052018Z:4e79805e-1b01-4d76-b8a4-5dcb1607936c"
        ]
      },
      "StatusCode": 202
    },
    {
      "RequestUri": "/subscriptions/b52fce95-de5f-4b37-afca-db203a5d0b6a/providers/Microsoft.Compute/locations/southeastasia/operations/5ba4a473-b9fe-4c37-8d01-85f5d053d697?api-version=2016-04-30-preview",
      "EncodedRequestUri": "L3N1YnNjcmlwdGlvbnMvYjUyZmNlOTUtZGU1Zi00YjM3LWFmY2EtZGIyMDNhNWQwYjZhL3Byb3ZpZGVycy9NaWNyb3NvZnQuQ29tcHV0ZS9sb2NhdGlvbnMvc291dGhlYXN0YXNpYS9vcGVyYXRpb25zLzViYTRhNDczLWI5ZmUtNGMzNy04ZDAxLTg1ZjVkMDUzZDY5Nz9hcGktdmVyc2lvbj0yMDE2LTA0LTMwLXByZXZpZXc=",
      "RequestMethod": "GET",
      "RequestBody": "",
      "RequestHeaders": {
        "User-Agent": [
          "FxVersion/4.6.24410.01",
          "Microsoft.Azure.Management.Compute.ComputeManagementClient/14.0.0-prerelease"
        ]
      },
      "ResponseBody": "{\r\n  \"startTime\": \"2017-01-26T21:20:17.180723-08:00\",\r\n  \"endTime\": \"2017-01-26T21:20:37.1428327-08:00\",\r\n  \"status\": \"Succeeded\",\r\n  \"name\": \"5ba4a473-b9fe-4c37-8d01-85f5d053d697\"\r\n}",
      "ResponseHeaders": {
        "Content-Type": [
          "application/json; charset=utf-8"
        ],
        "Expires": [
          "-1"
        ],
        "Cache-Control": [
          "no-cache"
        ],
        "Date": [
          "Fri, 27 Jan 2017 05:20:48 GMT"
        ],
        "Pragma": [
          "no-cache"
        ],
        "Transfer-Encoding": [
          "chunked"
        ],
        "Server": [
          "Microsoft-HTTPAPI/2.0",
          "Microsoft-HTTPAPI/2.0"
        ],
        "Vary": [
          "Accept-Encoding"
        ],
        "Strict-Transport-Security": [
          "max-age=31536000; includeSubDomains"
        ],
        "x-ms-served-by": [
          "717324cb-1f1d-4272-bc67-c8212549fc96_131291517218121226"
        ],
        "x-ms-request-id": [
          "896a0677-0a1e-439a-8177-4d75ec378d15"
        ],
        "x-ms-ratelimit-remaining-subscription-reads": [
          "13730"
        ],
        "x-ms-correlation-request-id": [
          "471e1f46-ebc1-454b-bdcd-fd2cb22656b3"
        ],
        "x-ms-routing-request-id": [
          "WESTUS2:20170127T052048Z:471e1f46-ebc1-454b-bdcd-fd2cb22656b3"
        ]
      },
      "StatusCode": 200
    },
    {
      "RequestUri": "/subscriptions/b52fce95-de5f-4b37-afca-db203a5d0b6a/resourcegroups/crptestar80011?api-version=2015-11-01",
      "EncodedRequestUri": "L3N1YnNjcmlwdGlvbnMvYjUyZmNlOTUtZGU1Zi00YjM3LWFmY2EtZGIyMDNhNWQwYjZhL3Jlc291cmNlZ3JvdXBzL2NycHRlc3RhcjgwMDExP2FwaS12ZXJzaW9uPTIwMTUtMTEtMDE=",
      "RequestMethod": "DELETE",
      "RequestBody": "",
      "RequestHeaders": {
        "x-ms-client-request-id": [
          "c473488e-bc98-4f98-9c60-6b2e30070a42"
        ],
        "accept-language": [
          "en-US"
        ],
        "User-Agent": [
          "FxVersion/4.6.24410.01",
          "Microsoft.Azure.Management.Resources.ResourceManagementClient/1.0.0-preview"
        ]
      },
      "ResponseBody": "",
      "ResponseHeaders": {
        "Content-Length": [
          "0"
        ],
        "Expires": [
          "-1"
        ],
        "Cache-Control": [
          "no-cache"
        ],
        "Date": [
          "Fri, 27 Jan 2017 05:20:52 GMT"
        ],
        "Pragma": [
          "no-cache"
        ],
        "Location": [
          "https://management.azure.com/subscriptions/b52fce95-de5f-4b37-afca-db203a5d0b6a/operationresults/eyJqb2JJZCI6IlJFU09VUkNFR1JPVVBERUxFVElPTkpPQi1DUlBURVNUQVI4MDAxMS1TT1VUSEVBU1RBU0lBIiwiam9iTG9jYXRpb24iOiJzb3V0aGVhc3Rhc2lhIn0?api-version=2015-11-01"
        ],
        "Retry-After": [
          "15"
        ],
        "x-ms-ratelimit-remaining-subscription-writes": [
          "1199"
        ],
        "x-ms-request-id": [
          "e7fba630-2bec-47c4-85a6-493c63a711ed"
        ],
        "x-ms-correlation-request-id": [
          "e7fba630-2bec-47c4-85a6-493c63a711ed"
        ],
        "x-ms-routing-request-id": [
          "CENTRALUS:20170127T052052Z:e7fba630-2bec-47c4-85a6-493c63a711ed"
        ],
        "Strict-Transport-Security": [
          "max-age=31536000; includeSubDomains"
        ]
      },
      "StatusCode": 202
    },
    {
      "RequestUri": "/subscriptions/b52fce95-de5f-4b37-afca-db203a5d0b6a/operationresults/eyJqb2JJZCI6IlJFU09VUkNFR1JPVVBERUxFVElPTkpPQi1DUlBURVNUQVI4MDAxMS1TT1VUSEVBU1RBU0lBIiwiam9iTG9jYXRpb24iOiJzb3V0aGVhc3Rhc2lhIn0?api-version=2015-11-01",
      "EncodedRequestUri": "L3N1YnNjcmlwdGlvbnMvYjUyZmNlOTUtZGU1Zi00YjM3LWFmY2EtZGIyMDNhNWQwYjZhL29wZXJhdGlvbnJlc3VsdHMvZXlKcWIySkpaQ0k2SWxKRlUwOVZVa05GUjFKUFZWQkVSVXhGVkVsUFRrcFBRaTFEVWxCVVJWTlVRVkk0TURBeE1TMVRUMVZVU0VWQlUxUkJVMGxCSWl3aWFtOWlURzlqWVhScGIyNGlPaUp6YjNWMGFHVmhjM1JoYzJsaEluMD9hcGktdmVyc2lvbj0yMDE1LTExLTAx",
      "RequestMethod": "GET",
      "RequestBody": "",
      "RequestHeaders": {
        "User-Agent": [
          "FxVersion/4.6.24410.01",
          "Microsoft.Azure.Management.Resources.ResourceManagementClient/1.0.0-preview"
        ]
      },
      "ResponseBody": "",
      "ResponseHeaders": {
        "Content-Length": [
          "0"
        ],
        "Expires": [
          "-1"
        ],
        "Cache-Control": [
          "no-cache"
        ],
        "Date": [
          "Fri, 27 Jan 2017 05:21:22 GMT"
        ],
        "Pragma": [
          "no-cache"
        ],
        "Location": [
          "https://management.azure.com/subscriptions/b52fce95-de5f-4b37-afca-db203a5d0b6a/operationresults/eyJqb2JJZCI6IlJFU09VUkNFR1JPVVBERUxFVElPTkpPQi1DUlBURVNUQVI4MDAxMS1TT1VUSEVBU1RBU0lBIiwiam9iTG9jYXRpb24iOiJzb3V0aGVhc3Rhc2lhIn0?api-version=2015-11-01"
        ],
        "Retry-After": [
          "15"
        ],
        "x-ms-ratelimit-remaining-subscription-reads": [
          "14999"
        ],
        "x-ms-request-id": [
          "810f2797-91f9-4a82-8c39-e6f4fff1c1c5"
        ],
        "x-ms-correlation-request-id": [
          "810f2797-91f9-4a82-8c39-e6f4fff1c1c5"
        ],
        "x-ms-routing-request-id": [
          "CENTRALUS:20170127T052123Z:810f2797-91f9-4a82-8c39-e6f4fff1c1c5"
        ],
        "Strict-Transport-Security": [
          "max-age=31536000; includeSubDomains"
        ]
      },
      "StatusCode": 202
    },
    {
      "RequestUri": "/subscriptions/b52fce95-de5f-4b37-afca-db203a5d0b6a/operationresults/eyJqb2JJZCI6IlJFU09VUkNFR1JPVVBERUxFVElPTkpPQi1DUlBURVNUQVI4MDAxMS1TT1VUSEVBU1RBU0lBIiwiam9iTG9jYXRpb24iOiJzb3V0aGVhc3Rhc2lhIn0?api-version=2015-11-01",
      "EncodedRequestUri": "L3N1YnNjcmlwdGlvbnMvYjUyZmNlOTUtZGU1Zi00YjM3LWFmY2EtZGIyMDNhNWQwYjZhL29wZXJhdGlvbnJlc3VsdHMvZXlKcWIySkpaQ0k2SWxKRlUwOVZVa05GUjFKUFZWQkVSVXhGVkVsUFRrcFBRaTFEVWxCVVJWTlVRVkk0TURBeE1TMVRUMVZVU0VWQlUxUkJVMGxCSWl3aWFtOWlURzlqWVhScGIyNGlPaUp6YjNWMGFHVmhjM1JoYzJsaEluMD9hcGktdmVyc2lvbj0yMDE1LTExLTAx",
      "RequestMethod": "GET",
      "RequestBody": "",
      "RequestHeaders": {
        "User-Agent": [
          "FxVersion/4.6.24410.01",
          "Microsoft.Azure.Management.Resources.ResourceManagementClient/1.0.0-preview"
        ]
      },
      "ResponseBody": "",
      "ResponseHeaders": {
        "Content-Length": [
          "0"
        ],
        "Expires": [
          "-1"
        ],
        "Cache-Control": [
          "no-cache"
        ],
        "Date": [
          "Fri, 27 Jan 2017 05:21:53 GMT"
        ],
        "Pragma": [
          "no-cache"
        ],
        "Location": [
          "https://management.azure.com/subscriptions/b52fce95-de5f-4b37-afca-db203a5d0b6a/operationresults/eyJqb2JJZCI6IlJFU09VUkNFR1JPVVBERUxFVElPTkpPQi1DUlBURVNUQVI4MDAxMS1TT1VUSEVBU1RBU0lBIiwiam9iTG9jYXRpb24iOiJzb3V0aGVhc3Rhc2lhIn0?api-version=2015-11-01"
        ],
        "Retry-After": [
          "15"
        ],
        "x-ms-ratelimit-remaining-subscription-reads": [
          "14998"
        ],
        "x-ms-request-id": [
          "6cdbaa24-7776-4d1f-866a-bfdd95d722ee"
        ],
        "x-ms-correlation-request-id": [
          "6cdbaa24-7776-4d1f-866a-bfdd95d722ee"
        ],
        "x-ms-routing-request-id": [
          "CENTRALUS:20170127T052153Z:6cdbaa24-7776-4d1f-866a-bfdd95d722ee"
        ],
        "Strict-Transport-Security": [
          "max-age=31536000; includeSubDomains"
        ]
      },
      "StatusCode": 202
    },
    {
      "RequestUri": "/subscriptions/b52fce95-de5f-4b37-afca-db203a5d0b6a/operationresults/eyJqb2JJZCI6IlJFU09VUkNFR1JPVVBERUxFVElPTkpPQi1DUlBURVNUQVI4MDAxMS1TT1VUSEVBU1RBU0lBIiwiam9iTG9jYXRpb24iOiJzb3V0aGVhc3Rhc2lhIn0?api-version=2015-11-01",
      "EncodedRequestUri": "L3N1YnNjcmlwdGlvbnMvYjUyZmNlOTUtZGU1Zi00YjM3LWFmY2EtZGIyMDNhNWQwYjZhL29wZXJhdGlvbnJlc3VsdHMvZXlKcWIySkpaQ0k2SWxKRlUwOVZVa05GUjFKUFZWQkVSVXhGVkVsUFRrcFBRaTFEVWxCVVJWTlVRVkk0TURBeE1TMVRUMVZVU0VWQlUxUkJVMGxCSWl3aWFtOWlURzlqWVhScGIyNGlPaUp6YjNWMGFHVmhjM1JoYzJsaEluMD9hcGktdmVyc2lvbj0yMDE1LTExLTAx",
      "RequestMethod": "GET",
      "RequestBody": "",
      "RequestHeaders": {
        "User-Agent": [
          "FxVersion/4.6.24410.01",
          "Microsoft.Azure.Management.Resources.ResourceManagementClient/1.0.0-preview"
        ]
      },
      "ResponseBody": "",
      "ResponseHeaders": {
        "Content-Length": [
          "0"
        ],
        "Expires": [
          "-1"
        ],
        "Cache-Control": [
          "no-cache"
        ],
        "Date": [
          "Fri, 27 Jan 2017 05:22:23 GMT"
        ],
        "Pragma": [
          "no-cache"
        ],
        "Location": [
          "https://management.azure.com/subscriptions/b52fce95-de5f-4b37-afca-db203a5d0b6a/operationresults/eyJqb2JJZCI6IlJFU09VUkNFR1JPVVBERUxFVElPTkpPQi1DUlBURVNUQVI4MDAxMS1TT1VUSEVBU1RBU0lBIiwiam9iTG9jYXRpb24iOiJzb3V0aGVhc3Rhc2lhIn0?api-version=2015-11-01"
        ],
        "Retry-After": [
          "15"
        ],
        "x-ms-ratelimit-remaining-subscription-reads": [
          "14997"
        ],
        "x-ms-request-id": [
          "539febe6-2d5e-4eb8-a117-8076f95cd55e"
        ],
        "x-ms-correlation-request-id": [
          "539febe6-2d5e-4eb8-a117-8076f95cd55e"
        ],
        "x-ms-routing-request-id": [
          "CENTRALUS:20170127T052224Z:539febe6-2d5e-4eb8-a117-8076f95cd55e"
        ],
        "Strict-Transport-Security": [
          "max-age=31536000; includeSubDomains"
        ]
      },
      "StatusCode": 202
    },
    {
      "RequestUri": "/subscriptions/b52fce95-de5f-4b37-afca-db203a5d0b6a/operationresults/eyJqb2JJZCI6IlJFU09VUkNFR1JPVVBERUxFVElPTkpPQi1DUlBURVNUQVI4MDAxMS1TT1VUSEVBU1RBU0lBIiwiam9iTG9jYXRpb24iOiJzb3V0aGVhc3Rhc2lhIn0?api-version=2015-11-01",
      "EncodedRequestUri": "L3N1YnNjcmlwdGlvbnMvYjUyZmNlOTUtZGU1Zi00YjM3LWFmY2EtZGIyMDNhNWQwYjZhL29wZXJhdGlvbnJlc3VsdHMvZXlKcWIySkpaQ0k2SWxKRlUwOVZVa05GUjFKUFZWQkVSVXhGVkVsUFRrcFBRaTFEVWxCVVJWTlVRVkk0TURBeE1TMVRUMVZVU0VWQlUxUkJVMGxCSWl3aWFtOWlURzlqWVhScGIyNGlPaUp6YjNWMGFHVmhjM1JoYzJsaEluMD9hcGktdmVyc2lvbj0yMDE1LTExLTAx",
      "RequestMethod": "GET",
      "RequestBody": "",
      "RequestHeaders": {
        "User-Agent": [
          "FxVersion/4.6.24410.01",
          "Microsoft.Azure.Management.Resources.ResourceManagementClient/1.0.0-preview"
        ]
      },
      "ResponseBody": "",
      "ResponseHeaders": {
        "Content-Length": [
          "0"
        ],
        "Expires": [
          "-1"
        ],
        "Cache-Control": [
          "no-cache"
        ],
        "Date": [
          "Fri, 27 Jan 2017 05:22:53 GMT"
        ],
        "Pragma": [
          "no-cache"
        ],
        "Location": [
          "https://management.azure.com/subscriptions/b52fce95-de5f-4b37-afca-db203a5d0b6a/operationresults/eyJqb2JJZCI6IlJFU09VUkNFR1JPVVBERUxFVElPTkpPQi1DUlBURVNUQVI4MDAxMS1TT1VUSEVBU1RBU0lBIiwiam9iTG9jYXRpb24iOiJzb3V0aGVhc3Rhc2lhIn0?api-version=2015-11-01"
        ],
        "Retry-After": [
          "15"
        ],
        "x-ms-ratelimit-remaining-subscription-reads": [
          "14996"
        ],
        "x-ms-request-id": [
          "ce46464e-da0b-457f-ad42-b5eb929a73c8"
        ],
        "x-ms-correlation-request-id": [
          "ce46464e-da0b-457f-ad42-b5eb929a73c8"
        ],
        "x-ms-routing-request-id": [
          "CENTRALUS:20170127T052254Z:ce46464e-da0b-457f-ad42-b5eb929a73c8"
        ],
        "Strict-Transport-Security": [
          "max-age=31536000; includeSubDomains"
        ]
      },
      "StatusCode": 202
    },
    {
      "RequestUri": "/subscriptions/b52fce95-de5f-4b37-afca-db203a5d0b6a/operationresults/eyJqb2JJZCI6IlJFU09VUkNFR1JPVVBERUxFVElPTkpPQi1DUlBURVNUQVI4MDAxMS1TT1VUSEVBU1RBU0lBIiwiam9iTG9jYXRpb24iOiJzb3V0aGVhc3Rhc2lhIn0?api-version=2015-11-01",
      "EncodedRequestUri": "L3N1YnNjcmlwdGlvbnMvYjUyZmNlOTUtZGU1Zi00YjM3LWFmY2EtZGIyMDNhNWQwYjZhL29wZXJhdGlvbnJlc3VsdHMvZXlKcWIySkpaQ0k2SWxKRlUwOVZVa05GUjFKUFZWQkVSVXhGVkVsUFRrcFBRaTFEVWxCVVJWTlVRVkk0TURBeE1TMVRUMVZVU0VWQlUxUkJVMGxCSWl3aWFtOWlURzlqWVhScGIyNGlPaUp6YjNWMGFHVmhjM1JoYzJsaEluMD9hcGktdmVyc2lvbj0yMDE1LTExLTAx",
      "RequestMethod": "GET",
      "RequestBody": "",
      "RequestHeaders": {
        "User-Agent": [
          "FxVersion/4.6.24410.01",
          "Microsoft.Azure.Management.Resources.ResourceManagementClient/1.0.0-preview"
        ]
      },
      "ResponseBody": "",
      "ResponseHeaders": {
        "Content-Length": [
          "0"
        ],
        "Expires": [
          "-1"
        ],
        "Cache-Control": [
          "no-cache"
        ],
        "Date": [
          "Fri, 27 Jan 2017 05:23:25 GMT"
        ],
        "Pragma": [
          "no-cache"
        ],
        "Location": [
          "https://management.azure.com/subscriptions/b52fce95-de5f-4b37-afca-db203a5d0b6a/operationresults/eyJqb2JJZCI6IlJFU09VUkNFR1JPVVBERUxFVElPTkpPQi1DUlBURVNUQVI4MDAxMS1TT1VUSEVBU1RBU0lBIiwiam9iTG9jYXRpb24iOiJzb3V0aGVhc3Rhc2lhIn0?api-version=2015-11-01"
        ],
        "Retry-After": [
          "15"
        ],
        "x-ms-ratelimit-remaining-subscription-reads": [
          "14995"
        ],
        "x-ms-request-id": [
          "e8ce1ecb-2944-4313-8c2c-284a21fa399e"
        ],
        "x-ms-correlation-request-id": [
          "e8ce1ecb-2944-4313-8c2c-284a21fa399e"
        ],
        "x-ms-routing-request-id": [
          "CENTRALUS:20170127T052325Z:e8ce1ecb-2944-4313-8c2c-284a21fa399e"
        ],
        "Strict-Transport-Security": [
          "max-age=31536000; includeSubDomains"
        ]
      },
      "StatusCode": 202
    },
    {
      "RequestUri": "/subscriptions/b52fce95-de5f-4b37-afca-db203a5d0b6a/operationresults/eyJqb2JJZCI6IlJFU09VUkNFR1JPVVBERUxFVElPTkpPQi1DUlBURVNUQVI4MDAxMS1TT1VUSEVBU1RBU0lBIiwiam9iTG9jYXRpb24iOiJzb3V0aGVhc3Rhc2lhIn0?api-version=2015-11-01",
      "EncodedRequestUri": "L3N1YnNjcmlwdGlvbnMvYjUyZmNlOTUtZGU1Zi00YjM3LWFmY2EtZGIyMDNhNWQwYjZhL29wZXJhdGlvbnJlc3VsdHMvZXlKcWIySkpaQ0k2SWxKRlUwOVZVa05GUjFKUFZWQkVSVXhGVkVsUFRrcFBRaTFEVWxCVVJWTlVRVkk0TURBeE1TMVRUMVZVU0VWQlUxUkJVMGxCSWl3aWFtOWlURzlqWVhScGIyNGlPaUp6YjNWMGFHVmhjM1JoYzJsaEluMD9hcGktdmVyc2lvbj0yMDE1LTExLTAx",
      "RequestMethod": "GET",
      "RequestBody": "",
      "RequestHeaders": {
        "User-Agent": [
          "FxVersion/4.6.24410.01",
          "Microsoft.Azure.Management.Resources.ResourceManagementClient/1.0.0-preview"
        ]
      },
      "ResponseBody": "",
      "ResponseHeaders": {
        "Content-Length": [
          "0"
        ],
        "Expires": [
          "-1"
        ],
        "Cache-Control": [
          "no-cache"
        ],
        "Date": [
          "Fri, 27 Jan 2017 05:23:54 GMT"
        ],
        "Pragma": [
          "no-cache"
        ],
        "Location": [
          "https://management.azure.com/subscriptions/b52fce95-de5f-4b37-afca-db203a5d0b6a/operationresults/eyJqb2JJZCI6IlJFU09VUkNFR1JPVVBERUxFVElPTkpPQi1DUlBURVNUQVI4MDAxMS1TT1VUSEVBU1RBU0lBIiwiam9iTG9jYXRpb24iOiJzb3V0aGVhc3Rhc2lhIn0?api-version=2015-11-01"
        ],
        "Retry-After": [
          "15"
        ],
        "x-ms-ratelimit-remaining-subscription-reads": [
          "14994"
        ],
        "x-ms-request-id": [
          "b6ff30d4-eb87-4134-9596-8fd0df3b835f"
        ],
        "x-ms-correlation-request-id": [
          "b6ff30d4-eb87-4134-9596-8fd0df3b835f"
        ],
        "x-ms-routing-request-id": [
          "CENTRALUS:20170127T052355Z:b6ff30d4-eb87-4134-9596-8fd0df3b835f"
        ],
        "Strict-Transport-Security": [
          "max-age=31536000; includeSubDomains"
        ]
      },
      "StatusCode": 202
    },
    {
      "RequestUri": "/subscriptions/b52fce95-de5f-4b37-afca-db203a5d0b6a/operationresults/eyJqb2JJZCI6IlJFU09VUkNFR1JPVVBERUxFVElPTkpPQi1DUlBURVNUQVI4MDAxMS1TT1VUSEVBU1RBU0lBIiwiam9iTG9jYXRpb24iOiJzb3V0aGVhc3Rhc2lhIn0?api-version=2015-11-01",
      "EncodedRequestUri": "L3N1YnNjcmlwdGlvbnMvYjUyZmNlOTUtZGU1Zi00YjM3LWFmY2EtZGIyMDNhNWQwYjZhL29wZXJhdGlvbnJlc3VsdHMvZXlKcWIySkpaQ0k2SWxKRlUwOVZVa05GUjFKUFZWQkVSVXhGVkVsUFRrcFBRaTFEVWxCVVJWTlVRVkk0TURBeE1TMVRUMVZVU0VWQlUxUkJVMGxCSWl3aWFtOWlURzlqWVhScGIyNGlPaUp6YjNWMGFHVmhjM1JoYzJsaEluMD9hcGktdmVyc2lvbj0yMDE1LTExLTAx",
      "RequestMethod": "GET",
      "RequestBody": "",
      "RequestHeaders": {
        "User-Agent": [
          "FxVersion/4.6.24410.01",
          "Microsoft.Azure.Management.Resources.ResourceManagementClient/1.0.0-preview"
        ]
      },
      "ResponseBody": "",
      "ResponseHeaders": {
        "Content-Length": [
          "0"
        ],
        "Expires": [
          "-1"
        ],
        "Cache-Control": [
          "no-cache"
        ],
        "Date": [
          "Fri, 27 Jan 2017 05:24:25 GMT"
        ],
        "Pragma": [
          "no-cache"
        ],
        "Location": [
          "https://management.azure.com/subscriptions/b52fce95-de5f-4b37-afca-db203a5d0b6a/operationresults/eyJqb2JJZCI6IlJFU09VUkNFR1JPVVBERUxFVElPTkpPQi1DUlBURVNUQVI4MDAxMS1TT1VUSEVBU1RBU0lBIiwiam9iTG9jYXRpb24iOiJzb3V0aGVhc3Rhc2lhIn0?api-version=2015-11-01"
        ],
        "Retry-After": [
          "15"
        ],
        "x-ms-ratelimit-remaining-subscription-reads": [
          "14993"
        ],
        "x-ms-request-id": [
          "31f78609-23cf-4af1-86e3-0f4394f62656"
        ],
        "x-ms-correlation-request-id": [
          "31f78609-23cf-4af1-86e3-0f4394f62656"
        ],
        "x-ms-routing-request-id": [
          "CENTRALUS:20170127T052426Z:31f78609-23cf-4af1-86e3-0f4394f62656"
        ],
        "Strict-Transport-Security": [
          "max-age=31536000; includeSubDomains"
        ]
      },
      "StatusCode": 202
    },
    {
      "RequestUri": "/subscriptions/b52fce95-de5f-4b37-afca-db203a5d0b6a/operationresults/eyJqb2JJZCI6IlJFU09VUkNFR1JPVVBERUxFVElPTkpPQi1DUlBURVNUQVI4MDAxMS1TT1VUSEVBU1RBU0lBIiwiam9iTG9jYXRpb24iOiJzb3V0aGVhc3Rhc2lhIn0?api-version=2015-11-01",
      "EncodedRequestUri": "L3N1YnNjcmlwdGlvbnMvYjUyZmNlOTUtZGU1Zi00YjM3LWFmY2EtZGIyMDNhNWQwYjZhL29wZXJhdGlvbnJlc3VsdHMvZXlKcWIySkpaQ0k2SWxKRlUwOVZVa05GUjFKUFZWQkVSVXhGVkVsUFRrcFBRaTFEVWxCVVJWTlVRVkk0TURBeE1TMVRUMVZVU0VWQlUxUkJVMGxCSWl3aWFtOWlURzlqWVhScGIyNGlPaUp6YjNWMGFHVmhjM1JoYzJsaEluMD9hcGktdmVyc2lvbj0yMDE1LTExLTAx",
      "RequestMethod": "GET",
      "RequestBody": "",
      "RequestHeaders": {
        "User-Agent": [
          "FxVersion/4.6.24410.01",
          "Microsoft.Azure.Management.Resources.ResourceManagementClient/1.0.0-preview"
        ]
      },
      "ResponseBody": "",
      "ResponseHeaders": {
        "Content-Length": [
          "0"
        ],
        "Expires": [
          "-1"
        ],
        "Cache-Control": [
          "no-cache"
        ],
        "Date": [
          "Fri, 27 Jan 2017 05:24:56 GMT"
        ],
        "Pragma": [
          "no-cache"
        ],
        "Location": [
          "https://management.azure.com/subscriptions/b52fce95-de5f-4b37-afca-db203a5d0b6a/operationresults/eyJqb2JJZCI6IlJFU09VUkNFR1JPVVBERUxFVElPTkpPQi1DUlBURVNUQVI4MDAxMS1TT1VUSEVBU1RBU0lBIiwiam9iTG9jYXRpb24iOiJzb3V0aGVhc3Rhc2lhIn0?api-version=2015-11-01"
        ],
        "Retry-After": [
          "15"
        ],
        "x-ms-ratelimit-remaining-subscription-reads": [
          "14992"
        ],
        "x-ms-request-id": [
          "b2426292-d050-43cb-b9de-253fb7f7c773"
        ],
        "x-ms-correlation-request-id": [
          "b2426292-d050-43cb-b9de-253fb7f7c773"
        ],
        "x-ms-routing-request-id": [
          "CENTRALUS:20170127T052456Z:b2426292-d050-43cb-b9de-253fb7f7c773"
        ],
        "Strict-Transport-Security": [
          "max-age=31536000; includeSubDomains"
        ]
      },
      "StatusCode": 202
    },
    {
      "RequestUri": "/subscriptions/b52fce95-de5f-4b37-afca-db203a5d0b6a/operationresults/eyJqb2JJZCI6IlJFU09VUkNFR1JPVVBERUxFVElPTkpPQi1DUlBURVNUQVI4MDAxMS1TT1VUSEVBU1RBU0lBIiwiam9iTG9jYXRpb24iOiJzb3V0aGVhc3Rhc2lhIn0?api-version=2015-11-01",
      "EncodedRequestUri": "L3N1YnNjcmlwdGlvbnMvYjUyZmNlOTUtZGU1Zi00YjM3LWFmY2EtZGIyMDNhNWQwYjZhL29wZXJhdGlvbnJlc3VsdHMvZXlKcWIySkpaQ0k2SWxKRlUwOVZVa05GUjFKUFZWQkVSVXhGVkVsUFRrcFBRaTFEVWxCVVJWTlVRVkk0TURBeE1TMVRUMVZVU0VWQlUxUkJVMGxCSWl3aWFtOWlURzlqWVhScGIyNGlPaUp6YjNWMGFHVmhjM1JoYzJsaEluMD9hcGktdmVyc2lvbj0yMDE1LTExLTAx",
      "RequestMethod": "GET",
      "RequestBody": "",
      "RequestHeaders": {
        "User-Agent": [
          "FxVersion/4.6.24410.01",
          "Microsoft.Azure.Management.Resources.ResourceManagementClient/1.0.0-preview"
        ]
      },
      "ResponseBody": "",
      "ResponseHeaders": {
        "Content-Length": [
          "0"
        ],
        "Expires": [
          "-1"
        ],
        "Cache-Control": [
          "no-cache"
        ],
        "Date": [
          "Fri, 27 Jan 2017 05:25:26 GMT"
        ],
        "Pragma": [
          "no-cache"
        ],
        "x-ms-ratelimit-remaining-subscription-reads": [
          "14991"
        ],
        "x-ms-request-id": [
          "acfefb88-8aea-4200-a9a8-67944df337ee"
        ],
        "x-ms-correlation-request-id": [
          "acfefb88-8aea-4200-a9a8-67944df337ee"
        ],
        "x-ms-routing-request-id": [
          "CENTRALUS:20170127T052527Z:acfefb88-8aea-4200-a9a8-67944df337ee"
        ],
        "Strict-Transport-Security": [
          "max-age=31536000; includeSubDomains"
        ]
      },
      "StatusCode": 200
    }
  ],
  "Names": {
    "TestVMScaleSetBatchOperations": [
      "crptestar8001",
      "vmss5279",
      "crptestar5451"
    ],
    "CreatePublicIP": [
      "pip9795",
      "dn9414"
    ],
    "CreateVNET": [
      "vn6136",
      "sn8550"
    ],
    "CreateNIC": [
      "nic6453",
      "ip9581"
    ],
    "CreateDefaultVMScaleSetInput": [
      "crptestar1854",
      "vmss7407",
      "vmsstestnetconfig251",
      "vmsstestnetconfig9607"
    ]
  },
  "Variables": {
    "SubscriptionId": "b52fce95-de5f-4b37-afca-db203a5d0b6a"
  }
}<|MERGE_RESOLUTION|>--- conflicted
+++ resolved
@@ -1,13 +1,8 @@
 {
   "Entries": [
     {
-<<<<<<< HEAD
-      "RequestUri": "/subscriptions/0b1f6471-1bf0-4dda-aec3-cb9272f09590/providers/Microsoft.Compute/locations/SoutheastAsia/publishers/MicrosoftWindowsServer/artifacttypes/vmimage/offers/WindowsServer/skus/2012-R2-Datacenter/versions?$top=1&api-version=2016-04-30-preview",
-      "EncodedRequestUri": "L3N1YnNjcmlwdGlvbnMvMGIxZjY0NzEtMWJmMC00ZGRhLWFlYzMtY2I5MjcyZjA5NTkwL3Byb3ZpZGVycy9NaWNyb3NvZnQuQ29tcHV0ZS9sb2NhdGlvbnMvU291dGhlYXN0QXNpYS9wdWJsaXNoZXJzL01pY3Jvc29mdFdpbmRvd3NTZXJ2ZXIvYXJ0aWZhY3R0eXBlcy92bWltYWdlL29mZmVycy9XaW5kb3dzU2VydmVyL3NrdXMvMjAxMi1SMi1EYXRhY2VudGVyL3ZlcnNpb25zPyR0b3A9MSZhcGktdmVyc2lvbj0yMDE2LTA0LTMwLXByZXZpZXc=",
-=======
       "RequestUri": "/subscriptions/b52fce95-de5f-4b37-afca-db203a5d0b6a/providers/Microsoft.Compute/locations/SoutheastAsia/publishers/MicrosoftWindowsServer/artifacttypes/vmimage/offers/WindowsServer/skus/2012-R2-Datacenter/versions?$top=1&api-version=2016-04-30-preview",
       "EncodedRequestUri": "L3N1YnNjcmlwdGlvbnMvYjUyZmNlOTUtZGU1Zi00YjM3LWFmY2EtZGIyMDNhNWQwYjZhL3Byb3ZpZGVycy9NaWNyb3NvZnQuQ29tcHV0ZS9sb2NhdGlvbnMvU291dGhlYXN0QXNpYS9wdWJsaXNoZXJzL01pY3Jvc29mdFdpbmRvd3NTZXJ2ZXIvYXJ0aWZhY3R0eXBlcy92bWltYWdlL29mZmVycy9XaW5kb3dzU2VydmVyL3NrdXMvMjAxMi1SMi1EYXRhY2VudGVyL3ZlcnNpb25zPyR0b3A9MSZhcGktdmVyc2lvbj0yMDE2LTA0LTMwLXByZXZpZXc=",
->>>>>>> 826079ea
       "RequestMethod": "GET",
       "RequestBody": "",
       "RequestHeaders": {
@@ -1135,13 +1130,8 @@
       "StatusCode": 200
     },
     {
-<<<<<<< HEAD
-      "RequestUri": "/subscriptions/0b1f6471-1bf0-4dda-aec3-cb9272f09590/resourceGroups/crptestar42101/providers/Microsoft.Compute/virtualMachineScaleSets/vmss7130?api-version=2016-04-30-preview",
-      "EncodedRequestUri": "L3N1YnNjcmlwdGlvbnMvMGIxZjY0NzEtMWJmMC00ZGRhLWFlYzMtY2I5MjcyZjA5NTkwL3Jlc291cmNlR3JvdXBzL2NycHRlc3RhcjQyMTAxL3Byb3ZpZGVycy9NaWNyb3NvZnQuQ29tcHV0ZS92aXJ0dWFsTWFjaGluZVNjYWxlU2V0cy92bXNzNzEzMD9hcGktdmVyc2lvbj0yMDE2LTA0LTMwLXByZXZpZXc=",
-=======
       "RequestUri": "/subscriptions/b52fce95-de5f-4b37-afca-db203a5d0b6a/resourceGroups/crptestar80011/providers/Microsoft.Compute/virtualMachineScaleSets/vmss5279?api-version=2016-04-30-preview",
       "EncodedRequestUri": "L3N1YnNjcmlwdGlvbnMvYjUyZmNlOTUtZGU1Zi00YjM3LWFmY2EtZGIyMDNhNWQwYjZhL3Jlc291cmNlR3JvdXBzL2NycHRlc3RhcjgwMDExL3Byb3ZpZGVycy9NaWNyb3NvZnQuQ29tcHV0ZS92aXJ0dWFsTWFjaGluZVNjYWxlU2V0cy92bXNzNTI3OT9hcGktdmVyc2lvbj0yMDE2LTA0LTMwLXByZXZpZXc=",
->>>>>>> 826079ea
       "RequestMethod": "PUT",
       "RequestBody": "{\r\n  \"sku\": {\r\n    \"name\": \"Standard_A0\",\r\n    \"capacity\": 2\r\n  },\r\n  \"properties\": {\r\n    \"upgradePolicy\": {\r\n      \"mode\": \"Manual\"\r\n    },\r\n    \"virtualMachineProfile\": {\r\n      \"osProfile\": {\r\n        \"computerNamePrefix\": \"test\",\r\n        \"adminUsername\": \"Foo12\",\r\n        \"adminPassword\": \"BaR@123crptestar80011\",\r\n        \"customData\": \"Q3VzdG9tIGRhdGE=\"\r\n      },\r\n      \"storageProfile\": {\r\n        \"imageReference\": {\r\n          \"publisher\": \"MicrosoftWindowsServer\",\r\n          \"offer\": \"WindowsServer\",\r\n          \"sku\": \"2012-R2-Datacenter\",\r\n          \"version\": \"4.0.20160617\"\r\n        },\r\n        \"osDisk\": {\r\n          \"name\": \"test\",\r\n          \"caching\": \"None\",\r\n          \"createOption\": \"fromImage\",\r\n          \"vhdContainers\": [\r\n            \"https://crptestar5451.blob.core.windows.net/crptestar1854\"\r\n          ]\r\n        }\r\n      },\r\n      \"networkProfile\": {\r\n        \"networkInterfaceConfigurations\": [\r\n          {\r\n            \"name\": \"vmsstestnetconfig251\",\r\n            \"properties\": {\r\n              \"primary\": true,\r\n              \"ipConfigurations\": [\r\n                {\r\n                  \"name\": \"vmsstestnetconfig9607\",\r\n                  \"properties\": {\r\n                    \"subnet\": {\r\n                      \"id\": \"/subscriptions/b52fce95-de5f-4b37-afca-db203a5d0b6a/resourceGroups/crptestar80011/providers/Microsoft.Network/virtualNetworks/vn6136/subnets/sn8550\"\r\n                    },\r\n                    \"applicationGatewayBackendAddressPools\": []\r\n                  }\r\n                }\r\n              ]\r\n            }\r\n          }\r\n        ]\r\n      }\r\n    },\r\n    \"overprovision\": false\r\n  },\r\n  \"location\": \"SoutheastAsia\",\r\n  \"tags\": {\r\n    \"RG\": \"rg\",\r\n    \"testTag\": \"1\"\r\n  }\r\n}",
       "RequestHeaders": {
@@ -1187,11 +1177,7 @@
           "Microsoft-HTTPAPI/2.0"
         ],
         "Azure-AsyncOperation": [
-<<<<<<< HEAD
-          "https://management.azure.com/subscriptions/0b1f6471-1bf0-4dda-aec3-cb9272f09590/providers/Microsoft.Compute/locations/southeastasia/operations/a9e6d833-6da0-426b-a04d-56f85e85642a?api-version=2016-04-30-preview"
-=======
           "https://management.azure.com/subscriptions/b52fce95-de5f-4b37-afca-db203a5d0b6a/providers/Microsoft.Compute/locations/southeastasia/operations/79784e2a-bf03-4c22-96c2-d026319513ba?api-version=2016-04-30-preview"
->>>>>>> 826079ea
         ],
         "Strict-Transport-Security": [
           "max-age=31536000; includeSubDomains"
@@ -1215,13 +1201,8 @@
       "StatusCode": 201
     },
     {
-<<<<<<< HEAD
-      "RequestUri": "/subscriptions/0b1f6471-1bf0-4dda-aec3-cb9272f09590/providers/Microsoft.Compute/locations/southeastasia/operations/a9e6d833-6da0-426b-a04d-56f85e85642a?api-version=2016-04-30-preview",
-      "EncodedRequestUri": "L3N1YnNjcmlwdGlvbnMvMGIxZjY0NzEtMWJmMC00ZGRhLWFlYzMtY2I5MjcyZjA5NTkwL3Byb3ZpZGVycy9NaWNyb3NvZnQuQ29tcHV0ZS9sb2NhdGlvbnMvc291dGhlYXN0YXNpYS9vcGVyYXRpb25zL2E5ZTZkODMzLTZkYTAtNDI2Yi1hMDRkLTU2Zjg1ZTg1NjQyYT9hcGktdmVyc2lvbj0yMDE2LTA0LTMwLXByZXZpZXc=",
-=======
       "RequestUri": "/subscriptions/b52fce95-de5f-4b37-afca-db203a5d0b6a/providers/Microsoft.Compute/locations/southeastasia/operations/79784e2a-bf03-4c22-96c2-d026319513ba?api-version=2016-04-30-preview",
       "EncodedRequestUri": "L3N1YnNjcmlwdGlvbnMvYjUyZmNlOTUtZGU1Zi00YjM3LWFmY2EtZGIyMDNhNWQwYjZhL3Byb3ZpZGVycy9NaWNyb3NvZnQuQ29tcHV0ZS9sb2NhdGlvbnMvc291dGhlYXN0YXNpYS9vcGVyYXRpb25zLzc5Nzg0ZTJhLWJmMDMtNGMyMi05NmMyLWQwMjYzMTk1MTNiYT9hcGktdmVyc2lvbj0yMDE2LTA0LTMwLXByZXZpZXc=",
->>>>>>> 826079ea
       "RequestMethod": "GET",
       "RequestBody": "",
       "RequestHeaders": {
@@ -1279,13 +1260,8 @@
       "StatusCode": 200
     },
     {
-<<<<<<< HEAD
-      "RequestUri": "/subscriptions/0b1f6471-1bf0-4dda-aec3-cb9272f09590/providers/Microsoft.Compute/locations/southeastasia/operations/a9e6d833-6da0-426b-a04d-56f85e85642a?api-version=2016-04-30-preview",
-      "EncodedRequestUri": "L3N1YnNjcmlwdGlvbnMvMGIxZjY0NzEtMWJmMC00ZGRhLWFlYzMtY2I5MjcyZjA5NTkwL3Byb3ZpZGVycy9NaWNyb3NvZnQuQ29tcHV0ZS9sb2NhdGlvbnMvc291dGhlYXN0YXNpYS9vcGVyYXRpb25zL2E5ZTZkODMzLTZkYTAtNDI2Yi1hMDRkLTU2Zjg1ZTg1NjQyYT9hcGktdmVyc2lvbj0yMDE2LTA0LTMwLXByZXZpZXc=",
-=======
       "RequestUri": "/subscriptions/b52fce95-de5f-4b37-afca-db203a5d0b6a/providers/Microsoft.Compute/locations/southeastasia/operations/79784e2a-bf03-4c22-96c2-d026319513ba?api-version=2016-04-30-preview",
       "EncodedRequestUri": "L3N1YnNjcmlwdGlvbnMvYjUyZmNlOTUtZGU1Zi00YjM3LWFmY2EtZGIyMDNhNWQwYjZhL3Byb3ZpZGVycy9NaWNyb3NvZnQuQ29tcHV0ZS9sb2NhdGlvbnMvc291dGhlYXN0YXNpYS9vcGVyYXRpb25zLzc5Nzg0ZTJhLWJmMDMtNGMyMi05NmMyLWQwMjYzMTk1MTNiYT9hcGktdmVyc2lvbj0yMDE2LTA0LTMwLXByZXZpZXc=",
->>>>>>> 826079ea
       "RequestMethod": "GET",
       "RequestBody": "",
       "RequestHeaders": {
@@ -1343,13 +1319,8 @@
       "StatusCode": 200
     },
     {
-<<<<<<< HEAD
-      "RequestUri": "/subscriptions/0b1f6471-1bf0-4dda-aec3-cb9272f09590/providers/Microsoft.Compute/locations/southeastasia/operations/a9e6d833-6da0-426b-a04d-56f85e85642a?api-version=2016-04-30-preview",
-      "EncodedRequestUri": "L3N1YnNjcmlwdGlvbnMvMGIxZjY0NzEtMWJmMC00ZGRhLWFlYzMtY2I5MjcyZjA5NTkwL3Byb3ZpZGVycy9NaWNyb3NvZnQuQ29tcHV0ZS9sb2NhdGlvbnMvc291dGhlYXN0YXNpYS9vcGVyYXRpb25zL2E5ZTZkODMzLTZkYTAtNDI2Yi1hMDRkLTU2Zjg1ZTg1NjQyYT9hcGktdmVyc2lvbj0yMDE2LTA0LTMwLXByZXZpZXc=",
-=======
       "RequestUri": "/subscriptions/b52fce95-de5f-4b37-afca-db203a5d0b6a/providers/Microsoft.Compute/locations/southeastasia/operations/79784e2a-bf03-4c22-96c2-d026319513ba?api-version=2016-04-30-preview",
       "EncodedRequestUri": "L3N1YnNjcmlwdGlvbnMvYjUyZmNlOTUtZGU1Zi00YjM3LWFmY2EtZGIyMDNhNWQwYjZhL3Byb3ZpZGVycy9NaWNyb3NvZnQuQ29tcHV0ZS9sb2NhdGlvbnMvc291dGhlYXN0YXNpYS9vcGVyYXRpb25zLzc5Nzg0ZTJhLWJmMDMtNGMyMi05NmMyLWQwMjYzMTk1MTNiYT9hcGktdmVyc2lvbj0yMDE2LTA0LTMwLXByZXZpZXc=",
->>>>>>> 826079ea
       "RequestMethod": "GET",
       "RequestBody": "",
       "RequestHeaders": {
@@ -1407,13 +1378,8 @@
       "StatusCode": 200
     },
     {
-<<<<<<< HEAD
-      "RequestUri": "/subscriptions/0b1f6471-1bf0-4dda-aec3-cb9272f09590/providers/Microsoft.Compute/locations/southeastasia/operations/a9e6d833-6da0-426b-a04d-56f85e85642a?api-version=2016-04-30-preview",
-      "EncodedRequestUri": "L3N1YnNjcmlwdGlvbnMvMGIxZjY0NzEtMWJmMC00ZGRhLWFlYzMtY2I5MjcyZjA5NTkwL3Byb3ZpZGVycy9NaWNyb3NvZnQuQ29tcHV0ZS9sb2NhdGlvbnMvc291dGhlYXN0YXNpYS9vcGVyYXRpb25zL2E5ZTZkODMzLTZkYTAtNDI2Yi1hMDRkLTU2Zjg1ZTg1NjQyYT9hcGktdmVyc2lvbj0yMDE2LTA0LTMwLXByZXZpZXc=",
-=======
       "RequestUri": "/subscriptions/b52fce95-de5f-4b37-afca-db203a5d0b6a/providers/Microsoft.Compute/locations/southeastasia/operations/79784e2a-bf03-4c22-96c2-d026319513ba?api-version=2016-04-30-preview",
       "EncodedRequestUri": "L3N1YnNjcmlwdGlvbnMvYjUyZmNlOTUtZGU1Zi00YjM3LWFmY2EtZGIyMDNhNWQwYjZhL3Byb3ZpZGVycy9NaWNyb3NvZnQuQ29tcHV0ZS9sb2NhdGlvbnMvc291dGhlYXN0YXNpYS9vcGVyYXRpb25zLzc5Nzg0ZTJhLWJmMDMtNGMyMi05NmMyLWQwMjYzMTk1MTNiYT9hcGktdmVyc2lvbj0yMDE2LTA0LTMwLXByZXZpZXc=",
->>>>>>> 826079ea
       "RequestMethod": "GET",
       "RequestBody": "",
       "RequestHeaders": {
@@ -1471,13 +1437,8 @@
       "StatusCode": 200
     },
     {
-<<<<<<< HEAD
-      "RequestUri": "/subscriptions/0b1f6471-1bf0-4dda-aec3-cb9272f09590/providers/Microsoft.Compute/locations/southeastasia/operations/a9e6d833-6da0-426b-a04d-56f85e85642a?api-version=2016-04-30-preview",
-      "EncodedRequestUri": "L3N1YnNjcmlwdGlvbnMvMGIxZjY0NzEtMWJmMC00ZGRhLWFlYzMtY2I5MjcyZjA5NTkwL3Byb3ZpZGVycy9NaWNyb3NvZnQuQ29tcHV0ZS9sb2NhdGlvbnMvc291dGhlYXN0YXNpYS9vcGVyYXRpb25zL2E5ZTZkODMzLTZkYTAtNDI2Yi1hMDRkLTU2Zjg1ZTg1NjQyYT9hcGktdmVyc2lvbj0yMDE2LTA0LTMwLXByZXZpZXc=",
-=======
       "RequestUri": "/subscriptions/b52fce95-de5f-4b37-afca-db203a5d0b6a/providers/Microsoft.Compute/locations/southeastasia/operations/79784e2a-bf03-4c22-96c2-d026319513ba?api-version=2016-04-30-preview",
       "EncodedRequestUri": "L3N1YnNjcmlwdGlvbnMvYjUyZmNlOTUtZGU1Zi00YjM3LWFmY2EtZGIyMDNhNWQwYjZhL3Byb3ZpZGVycy9NaWNyb3NvZnQuQ29tcHV0ZS9sb2NhdGlvbnMvc291dGhlYXN0YXNpYS9vcGVyYXRpb25zLzc5Nzg0ZTJhLWJmMDMtNGMyMi05NmMyLWQwMjYzMTk1MTNiYT9hcGktdmVyc2lvbj0yMDE2LTA0LTMwLXByZXZpZXc=",
->>>>>>> 826079ea
       "RequestMethod": "GET",
       "RequestBody": "",
       "RequestHeaders": {
@@ -1535,13 +1496,8 @@
       "StatusCode": 200
     },
     {
-<<<<<<< HEAD
-      "RequestUri": "/subscriptions/0b1f6471-1bf0-4dda-aec3-cb9272f09590/providers/Microsoft.Compute/locations/southeastasia/operations/a9e6d833-6da0-426b-a04d-56f85e85642a?api-version=2016-04-30-preview",
-      "EncodedRequestUri": "L3N1YnNjcmlwdGlvbnMvMGIxZjY0NzEtMWJmMC00ZGRhLWFlYzMtY2I5MjcyZjA5NTkwL3Byb3ZpZGVycy9NaWNyb3NvZnQuQ29tcHV0ZS9sb2NhdGlvbnMvc291dGhlYXN0YXNpYS9vcGVyYXRpb25zL2E5ZTZkODMzLTZkYTAtNDI2Yi1hMDRkLTU2Zjg1ZTg1NjQyYT9hcGktdmVyc2lvbj0yMDE2LTA0LTMwLXByZXZpZXc=",
-=======
       "RequestUri": "/subscriptions/b52fce95-de5f-4b37-afca-db203a5d0b6a/providers/Microsoft.Compute/locations/southeastasia/operations/79784e2a-bf03-4c22-96c2-d026319513ba?api-version=2016-04-30-preview",
       "EncodedRequestUri": "L3N1YnNjcmlwdGlvbnMvYjUyZmNlOTUtZGU1Zi00YjM3LWFmY2EtZGIyMDNhNWQwYjZhL3Byb3ZpZGVycy9NaWNyb3NvZnQuQ29tcHV0ZS9sb2NhdGlvbnMvc291dGhlYXN0YXNpYS9vcGVyYXRpb25zLzc5Nzg0ZTJhLWJmMDMtNGMyMi05NmMyLWQwMjYzMTk1MTNiYT9hcGktdmVyc2lvbj0yMDE2LTA0LTMwLXByZXZpZXc=",
->>>>>>> 826079ea
       "RequestMethod": "GET",
       "RequestBody": "",
       "RequestHeaders": {
@@ -1599,13 +1555,8 @@
       "StatusCode": 200
     },
     {
-<<<<<<< HEAD
-      "RequestUri": "/subscriptions/0b1f6471-1bf0-4dda-aec3-cb9272f09590/providers/Microsoft.Compute/locations/southeastasia/operations/a9e6d833-6da0-426b-a04d-56f85e85642a?api-version=2016-04-30-preview",
-      "EncodedRequestUri": "L3N1YnNjcmlwdGlvbnMvMGIxZjY0NzEtMWJmMC00ZGRhLWFlYzMtY2I5MjcyZjA5NTkwL3Byb3ZpZGVycy9NaWNyb3NvZnQuQ29tcHV0ZS9sb2NhdGlvbnMvc291dGhlYXN0YXNpYS9vcGVyYXRpb25zL2E5ZTZkODMzLTZkYTAtNDI2Yi1hMDRkLTU2Zjg1ZTg1NjQyYT9hcGktdmVyc2lvbj0yMDE2LTA0LTMwLXByZXZpZXc=",
-=======
       "RequestUri": "/subscriptions/b52fce95-de5f-4b37-afca-db203a5d0b6a/providers/Microsoft.Compute/locations/southeastasia/operations/79784e2a-bf03-4c22-96c2-d026319513ba?api-version=2016-04-30-preview",
       "EncodedRequestUri": "L3N1YnNjcmlwdGlvbnMvYjUyZmNlOTUtZGU1Zi00YjM3LWFmY2EtZGIyMDNhNWQwYjZhL3Byb3ZpZGVycy9NaWNyb3NvZnQuQ29tcHV0ZS9sb2NhdGlvbnMvc291dGhlYXN0YXNpYS9vcGVyYXRpb25zLzc5Nzg0ZTJhLWJmMDMtNGMyMi05NmMyLWQwMjYzMTk1MTNiYT9hcGktdmVyc2lvbj0yMDE2LTA0LTMwLXByZXZpZXc=",
->>>>>>> 826079ea
       "RequestMethod": "GET",
       "RequestBody": "",
       "RequestHeaders": {
@@ -1663,13 +1614,8 @@
       "StatusCode": 200
     },
     {
-<<<<<<< HEAD
-      "RequestUri": "/subscriptions/0b1f6471-1bf0-4dda-aec3-cb9272f09590/providers/Microsoft.Compute/locations/southeastasia/operations/a9e6d833-6da0-426b-a04d-56f85e85642a?api-version=2016-04-30-preview",
-      "EncodedRequestUri": "L3N1YnNjcmlwdGlvbnMvMGIxZjY0NzEtMWJmMC00ZGRhLWFlYzMtY2I5MjcyZjA5NTkwL3Byb3ZpZGVycy9NaWNyb3NvZnQuQ29tcHV0ZS9sb2NhdGlvbnMvc291dGhlYXN0YXNpYS9vcGVyYXRpb25zL2E5ZTZkODMzLTZkYTAtNDI2Yi1hMDRkLTU2Zjg1ZTg1NjQyYT9hcGktdmVyc2lvbj0yMDE2LTA0LTMwLXByZXZpZXc=",
-=======
       "RequestUri": "/subscriptions/b52fce95-de5f-4b37-afca-db203a5d0b6a/providers/Microsoft.Compute/locations/southeastasia/operations/79784e2a-bf03-4c22-96c2-d026319513ba?api-version=2016-04-30-preview",
       "EncodedRequestUri": "L3N1YnNjcmlwdGlvbnMvYjUyZmNlOTUtZGU1Zi00YjM3LWFmY2EtZGIyMDNhNWQwYjZhL3Byb3ZpZGVycy9NaWNyb3NvZnQuQ29tcHV0ZS9sb2NhdGlvbnMvc291dGhlYXN0YXNpYS9vcGVyYXRpb25zLzc5Nzg0ZTJhLWJmMDMtNGMyMi05NmMyLWQwMjYzMTk1MTNiYT9hcGktdmVyc2lvbj0yMDE2LTA0LTMwLXByZXZpZXc=",
->>>>>>> 826079ea
       "RequestMethod": "GET",
       "RequestBody": "",
       "RequestHeaders": {
@@ -1727,13 +1673,8 @@
       "StatusCode": 200
     },
     {
-<<<<<<< HEAD
-      "RequestUri": "/subscriptions/0b1f6471-1bf0-4dda-aec3-cb9272f09590/providers/Microsoft.Compute/locations/southeastasia/operations/a9e6d833-6da0-426b-a04d-56f85e85642a?api-version=2016-04-30-preview",
-      "EncodedRequestUri": "L3N1YnNjcmlwdGlvbnMvMGIxZjY0NzEtMWJmMC00ZGRhLWFlYzMtY2I5MjcyZjA5NTkwL3Byb3ZpZGVycy9NaWNyb3NvZnQuQ29tcHV0ZS9sb2NhdGlvbnMvc291dGhlYXN0YXNpYS9vcGVyYXRpb25zL2E5ZTZkODMzLTZkYTAtNDI2Yi1hMDRkLTU2Zjg1ZTg1NjQyYT9hcGktdmVyc2lvbj0yMDE2LTA0LTMwLXByZXZpZXc=",
-=======
       "RequestUri": "/subscriptions/b52fce95-de5f-4b37-afca-db203a5d0b6a/providers/Microsoft.Compute/locations/southeastasia/operations/79784e2a-bf03-4c22-96c2-d026319513ba?api-version=2016-04-30-preview",
       "EncodedRequestUri": "L3N1YnNjcmlwdGlvbnMvYjUyZmNlOTUtZGU1Zi00YjM3LWFmY2EtZGIyMDNhNWQwYjZhL3Byb3ZpZGVycy9NaWNyb3NvZnQuQ29tcHV0ZS9sb2NhdGlvbnMvc291dGhlYXN0YXNpYS9vcGVyYXRpb25zLzc5Nzg0ZTJhLWJmMDMtNGMyMi05NmMyLWQwMjYzMTk1MTNiYT9hcGktdmVyc2lvbj0yMDE2LTA0LTMwLXByZXZpZXc=",
->>>>>>> 826079ea
       "RequestMethod": "GET",
       "RequestBody": "",
       "RequestHeaders": {
@@ -1791,13 +1732,8 @@
       "StatusCode": 200
     },
     {
-<<<<<<< HEAD
-      "RequestUri": "/subscriptions/0b1f6471-1bf0-4dda-aec3-cb9272f09590/providers/Microsoft.Compute/locations/southeastasia/operations/a9e6d833-6da0-426b-a04d-56f85e85642a?api-version=2016-04-30-preview",
-      "EncodedRequestUri": "L3N1YnNjcmlwdGlvbnMvMGIxZjY0NzEtMWJmMC00ZGRhLWFlYzMtY2I5MjcyZjA5NTkwL3Byb3ZpZGVycy9NaWNyb3NvZnQuQ29tcHV0ZS9sb2NhdGlvbnMvc291dGhlYXN0YXNpYS9vcGVyYXRpb25zL2E5ZTZkODMzLTZkYTAtNDI2Yi1hMDRkLTU2Zjg1ZTg1NjQyYT9hcGktdmVyc2lvbj0yMDE2LTA0LTMwLXByZXZpZXc=",
-=======
       "RequestUri": "/subscriptions/b52fce95-de5f-4b37-afca-db203a5d0b6a/providers/Microsoft.Compute/locations/southeastasia/operations/79784e2a-bf03-4c22-96c2-d026319513ba?api-version=2016-04-30-preview",
       "EncodedRequestUri": "L3N1YnNjcmlwdGlvbnMvYjUyZmNlOTUtZGU1Zi00YjM3LWFmY2EtZGIyMDNhNWQwYjZhL3Byb3ZpZGVycy9NaWNyb3NvZnQuQ29tcHV0ZS9sb2NhdGlvbnMvc291dGhlYXN0YXNpYS9vcGVyYXRpb25zLzc5Nzg0ZTJhLWJmMDMtNGMyMi05NmMyLWQwMjYzMTk1MTNiYT9hcGktdmVyc2lvbj0yMDE2LTA0LTMwLXByZXZpZXc=",
->>>>>>> 826079ea
       "RequestMethod": "GET",
       "RequestBody": "",
       "RequestHeaders": {
@@ -1855,13 +1791,8 @@
       "StatusCode": 200
     },
     {
-<<<<<<< HEAD
-      "RequestUri": "/subscriptions/0b1f6471-1bf0-4dda-aec3-cb9272f09590/providers/Microsoft.Compute/locations/southeastasia/operations/a9e6d833-6da0-426b-a04d-56f85e85642a?api-version=2016-04-30-preview",
-      "EncodedRequestUri": "L3N1YnNjcmlwdGlvbnMvMGIxZjY0NzEtMWJmMC00ZGRhLWFlYzMtY2I5MjcyZjA5NTkwL3Byb3ZpZGVycy9NaWNyb3NvZnQuQ29tcHV0ZS9sb2NhdGlvbnMvc291dGhlYXN0YXNpYS9vcGVyYXRpb25zL2E5ZTZkODMzLTZkYTAtNDI2Yi1hMDRkLTU2Zjg1ZTg1NjQyYT9hcGktdmVyc2lvbj0yMDE2LTA0LTMwLXByZXZpZXc=",
-=======
       "RequestUri": "/subscriptions/b52fce95-de5f-4b37-afca-db203a5d0b6a/providers/Microsoft.Compute/locations/southeastasia/operations/79784e2a-bf03-4c22-96c2-d026319513ba?api-version=2016-04-30-preview",
       "EncodedRequestUri": "L3N1YnNjcmlwdGlvbnMvYjUyZmNlOTUtZGU1Zi00YjM3LWFmY2EtZGIyMDNhNWQwYjZhL3Byb3ZpZGVycy9NaWNyb3NvZnQuQ29tcHV0ZS9sb2NhdGlvbnMvc291dGhlYXN0YXNpYS9vcGVyYXRpb25zLzc5Nzg0ZTJhLWJmMDMtNGMyMi05NmMyLWQwMjYzMTk1MTNiYT9hcGktdmVyc2lvbj0yMDE2LTA0LTMwLXByZXZpZXc=",
->>>>>>> 826079ea
       "RequestMethod": "GET",
       "RequestBody": "",
       "RequestHeaders": {
@@ -1919,13 +1850,8 @@
       "StatusCode": 200
     },
     {
-<<<<<<< HEAD
-      "RequestUri": "/subscriptions/0b1f6471-1bf0-4dda-aec3-cb9272f09590/providers/Microsoft.Compute/locations/southeastasia/operations/a9e6d833-6da0-426b-a04d-56f85e85642a?api-version=2016-04-30-preview",
-      "EncodedRequestUri": "L3N1YnNjcmlwdGlvbnMvMGIxZjY0NzEtMWJmMC00ZGRhLWFlYzMtY2I5MjcyZjA5NTkwL3Byb3ZpZGVycy9NaWNyb3NvZnQuQ29tcHV0ZS9sb2NhdGlvbnMvc291dGhlYXN0YXNpYS9vcGVyYXRpb25zL2E5ZTZkODMzLTZkYTAtNDI2Yi1hMDRkLTU2Zjg1ZTg1NjQyYT9hcGktdmVyc2lvbj0yMDE2LTA0LTMwLXByZXZpZXc=",
-=======
       "RequestUri": "/subscriptions/b52fce95-de5f-4b37-afca-db203a5d0b6a/providers/Microsoft.Compute/locations/southeastasia/operations/79784e2a-bf03-4c22-96c2-d026319513ba?api-version=2016-04-30-preview",
       "EncodedRequestUri": "L3N1YnNjcmlwdGlvbnMvYjUyZmNlOTUtZGU1Zi00YjM3LWFmY2EtZGIyMDNhNWQwYjZhL3Byb3ZpZGVycy9NaWNyb3NvZnQuQ29tcHV0ZS9sb2NhdGlvbnMvc291dGhlYXN0YXNpYS9vcGVyYXRpb25zLzc5Nzg0ZTJhLWJmMDMtNGMyMi05NmMyLWQwMjYzMTk1MTNiYT9hcGktdmVyc2lvbj0yMDE2LTA0LTMwLXByZXZpZXc=",
->>>>>>> 826079ea
       "RequestMethod": "GET",
       "RequestBody": "",
       "RequestHeaders": {
@@ -1983,13 +1909,8 @@
       "StatusCode": 200
     },
     {
-<<<<<<< HEAD
-      "RequestUri": "/subscriptions/0b1f6471-1bf0-4dda-aec3-cb9272f09590/providers/Microsoft.Compute/locations/southeastasia/operations/a9e6d833-6da0-426b-a04d-56f85e85642a?api-version=2016-04-30-preview",
-      "EncodedRequestUri": "L3N1YnNjcmlwdGlvbnMvMGIxZjY0NzEtMWJmMC00ZGRhLWFlYzMtY2I5MjcyZjA5NTkwL3Byb3ZpZGVycy9NaWNyb3NvZnQuQ29tcHV0ZS9sb2NhdGlvbnMvc291dGhlYXN0YXNpYS9vcGVyYXRpb25zL2E5ZTZkODMzLTZkYTAtNDI2Yi1hMDRkLTU2Zjg1ZTg1NjQyYT9hcGktdmVyc2lvbj0yMDE2LTA0LTMwLXByZXZpZXc=",
-=======
       "RequestUri": "/subscriptions/b52fce95-de5f-4b37-afca-db203a5d0b6a/providers/Microsoft.Compute/locations/southeastasia/operations/79784e2a-bf03-4c22-96c2-d026319513ba?api-version=2016-04-30-preview",
       "EncodedRequestUri": "L3N1YnNjcmlwdGlvbnMvYjUyZmNlOTUtZGU1Zi00YjM3LWFmY2EtZGIyMDNhNWQwYjZhL3Byb3ZpZGVycy9NaWNyb3NvZnQuQ29tcHV0ZS9sb2NhdGlvbnMvc291dGhlYXN0YXNpYS9vcGVyYXRpb25zLzc5Nzg0ZTJhLWJmMDMtNGMyMi05NmMyLWQwMjYzMTk1MTNiYT9hcGktdmVyc2lvbj0yMDE2LTA0LTMwLXByZXZpZXc=",
->>>>>>> 826079ea
       "RequestMethod": "GET",
       "RequestBody": "",
       "RequestHeaders": {
@@ -2047,13 +1968,8 @@
       "StatusCode": 200
     },
     {
-<<<<<<< HEAD
-      "RequestUri": "/subscriptions/0b1f6471-1bf0-4dda-aec3-cb9272f09590/providers/Microsoft.Compute/locations/southeastasia/operations/a9e6d833-6da0-426b-a04d-56f85e85642a?api-version=2016-04-30-preview",
-      "EncodedRequestUri": "L3N1YnNjcmlwdGlvbnMvMGIxZjY0NzEtMWJmMC00ZGRhLWFlYzMtY2I5MjcyZjA5NTkwL3Byb3ZpZGVycy9NaWNyb3NvZnQuQ29tcHV0ZS9sb2NhdGlvbnMvc291dGhlYXN0YXNpYS9vcGVyYXRpb25zL2E5ZTZkODMzLTZkYTAtNDI2Yi1hMDRkLTU2Zjg1ZTg1NjQyYT9hcGktdmVyc2lvbj0yMDE2LTA0LTMwLXByZXZpZXc=",
-=======
       "RequestUri": "/subscriptions/b52fce95-de5f-4b37-afca-db203a5d0b6a/providers/Microsoft.Compute/locations/southeastasia/operations/79784e2a-bf03-4c22-96c2-d026319513ba?api-version=2016-04-30-preview",
       "EncodedRequestUri": "L3N1YnNjcmlwdGlvbnMvYjUyZmNlOTUtZGU1Zi00YjM3LWFmY2EtZGIyMDNhNWQwYjZhL3Byb3ZpZGVycy9NaWNyb3NvZnQuQ29tcHV0ZS9sb2NhdGlvbnMvc291dGhlYXN0YXNpYS9vcGVyYXRpb25zLzc5Nzg0ZTJhLWJmMDMtNGMyMi05NmMyLWQwMjYzMTk1MTNiYT9hcGktdmVyc2lvbj0yMDE2LTA0LTMwLXByZXZpZXc=",
->>>>>>> 826079ea
       "RequestMethod": "GET",
       "RequestBody": "",
       "RequestHeaders": {
@@ -2111,13 +2027,8 @@
       "StatusCode": 200
     },
     {
-<<<<<<< HEAD
-      "RequestUri": "/subscriptions/0b1f6471-1bf0-4dda-aec3-cb9272f09590/providers/Microsoft.Compute/locations/southeastasia/operations/a9e6d833-6da0-426b-a04d-56f85e85642a?api-version=2016-04-30-preview",
-      "EncodedRequestUri": "L3N1YnNjcmlwdGlvbnMvMGIxZjY0NzEtMWJmMC00ZGRhLWFlYzMtY2I5MjcyZjA5NTkwL3Byb3ZpZGVycy9NaWNyb3NvZnQuQ29tcHV0ZS9sb2NhdGlvbnMvc291dGhlYXN0YXNpYS9vcGVyYXRpb25zL2E5ZTZkODMzLTZkYTAtNDI2Yi1hMDRkLTU2Zjg1ZTg1NjQyYT9hcGktdmVyc2lvbj0yMDE2LTA0LTMwLXByZXZpZXc=",
-=======
       "RequestUri": "/subscriptions/b52fce95-de5f-4b37-afca-db203a5d0b6a/providers/Microsoft.Compute/locations/southeastasia/operations/79784e2a-bf03-4c22-96c2-d026319513ba?api-version=2016-04-30-preview",
       "EncodedRequestUri": "L3N1YnNjcmlwdGlvbnMvYjUyZmNlOTUtZGU1Zi00YjM3LWFmY2EtZGIyMDNhNWQwYjZhL3Byb3ZpZGVycy9NaWNyb3NvZnQuQ29tcHV0ZS9sb2NhdGlvbnMvc291dGhlYXN0YXNpYS9vcGVyYXRpb25zLzc5Nzg0ZTJhLWJmMDMtNGMyMi05NmMyLWQwMjYzMTk1MTNiYT9hcGktdmVyc2lvbj0yMDE2LTA0LTMwLXByZXZpZXc=",
->>>>>>> 826079ea
       "RequestMethod": "GET",
       "RequestBody": "",
       "RequestHeaders": {
@@ -2175,13 +2086,8 @@
       "StatusCode": 200
     },
     {
-<<<<<<< HEAD
-      "RequestUri": "/subscriptions/0b1f6471-1bf0-4dda-aec3-cb9272f09590/providers/Microsoft.Compute/locations/southeastasia/operations/a9e6d833-6da0-426b-a04d-56f85e85642a?api-version=2016-04-30-preview",
-      "EncodedRequestUri": "L3N1YnNjcmlwdGlvbnMvMGIxZjY0NzEtMWJmMC00ZGRhLWFlYzMtY2I5MjcyZjA5NTkwL3Byb3ZpZGVycy9NaWNyb3NvZnQuQ29tcHV0ZS9sb2NhdGlvbnMvc291dGhlYXN0YXNpYS9vcGVyYXRpb25zL2E5ZTZkODMzLTZkYTAtNDI2Yi1hMDRkLTU2Zjg1ZTg1NjQyYT9hcGktdmVyc2lvbj0yMDE2LTA0LTMwLXByZXZpZXc=",
-=======
       "RequestUri": "/subscriptions/b52fce95-de5f-4b37-afca-db203a5d0b6a/providers/Microsoft.Compute/locations/southeastasia/operations/79784e2a-bf03-4c22-96c2-d026319513ba?api-version=2016-04-30-preview",
       "EncodedRequestUri": "L3N1YnNjcmlwdGlvbnMvYjUyZmNlOTUtZGU1Zi00YjM3LWFmY2EtZGIyMDNhNWQwYjZhL3Byb3ZpZGVycy9NaWNyb3NvZnQuQ29tcHV0ZS9sb2NhdGlvbnMvc291dGhlYXN0YXNpYS9vcGVyYXRpb25zLzc5Nzg0ZTJhLWJmMDMtNGMyMi05NmMyLWQwMjYzMTk1MTNiYT9hcGktdmVyc2lvbj0yMDE2LTA0LTMwLXByZXZpZXc=",
->>>>>>> 826079ea
       "RequestMethod": "GET",
       "RequestBody": "",
       "RequestHeaders": {
@@ -2239,13 +2145,8 @@
       "StatusCode": 200
     },
     {
-<<<<<<< HEAD
-      "RequestUri": "/subscriptions/0b1f6471-1bf0-4dda-aec3-cb9272f09590/providers/Microsoft.Compute/locations/southeastasia/operations/a9e6d833-6da0-426b-a04d-56f85e85642a?api-version=2016-04-30-preview",
-      "EncodedRequestUri": "L3N1YnNjcmlwdGlvbnMvMGIxZjY0NzEtMWJmMC00ZGRhLWFlYzMtY2I5MjcyZjA5NTkwL3Byb3ZpZGVycy9NaWNyb3NvZnQuQ29tcHV0ZS9sb2NhdGlvbnMvc291dGhlYXN0YXNpYS9vcGVyYXRpb25zL2E5ZTZkODMzLTZkYTAtNDI2Yi1hMDRkLTU2Zjg1ZTg1NjQyYT9hcGktdmVyc2lvbj0yMDE2LTA0LTMwLXByZXZpZXc=",
-=======
       "RequestUri": "/subscriptions/b52fce95-de5f-4b37-afca-db203a5d0b6a/providers/Microsoft.Compute/locations/southeastasia/operations/79784e2a-bf03-4c22-96c2-d026319513ba?api-version=2016-04-30-preview",
       "EncodedRequestUri": "L3N1YnNjcmlwdGlvbnMvYjUyZmNlOTUtZGU1Zi00YjM3LWFmY2EtZGIyMDNhNWQwYjZhL3Byb3ZpZGVycy9NaWNyb3NvZnQuQ29tcHV0ZS9sb2NhdGlvbnMvc291dGhlYXN0YXNpYS9vcGVyYXRpb25zLzc5Nzg0ZTJhLWJmMDMtNGMyMi05NmMyLWQwMjYzMTk1MTNiYT9hcGktdmVyc2lvbj0yMDE2LTA0LTMwLXByZXZpZXc=",
->>>>>>> 826079ea
       "RequestMethod": "GET",
       "RequestBody": "",
       "RequestHeaders": {
@@ -2303,13 +2204,8 @@
       "StatusCode": 200
     },
     {
-<<<<<<< HEAD
-      "RequestUri": "/subscriptions/0b1f6471-1bf0-4dda-aec3-cb9272f09590/providers/Microsoft.Compute/locations/southeastasia/operations/a9e6d833-6da0-426b-a04d-56f85e85642a?api-version=2016-04-30-preview",
-      "EncodedRequestUri": "L3N1YnNjcmlwdGlvbnMvMGIxZjY0NzEtMWJmMC00ZGRhLWFlYzMtY2I5MjcyZjA5NTkwL3Byb3ZpZGVycy9NaWNyb3NvZnQuQ29tcHV0ZS9sb2NhdGlvbnMvc291dGhlYXN0YXNpYS9vcGVyYXRpb25zL2E5ZTZkODMzLTZkYTAtNDI2Yi1hMDRkLTU2Zjg1ZTg1NjQyYT9hcGktdmVyc2lvbj0yMDE2LTA0LTMwLXByZXZpZXc=",
-=======
       "RequestUri": "/subscriptions/b52fce95-de5f-4b37-afca-db203a5d0b6a/providers/Microsoft.Compute/locations/southeastasia/operations/79784e2a-bf03-4c22-96c2-d026319513ba?api-version=2016-04-30-preview",
       "EncodedRequestUri": "L3N1YnNjcmlwdGlvbnMvYjUyZmNlOTUtZGU1Zi00YjM3LWFmY2EtZGIyMDNhNWQwYjZhL3Byb3ZpZGVycy9NaWNyb3NvZnQuQ29tcHV0ZS9sb2NhdGlvbnMvc291dGhlYXN0YXNpYS9vcGVyYXRpb25zLzc5Nzg0ZTJhLWJmMDMtNGMyMi05NmMyLWQwMjYzMTk1MTNiYT9hcGktdmVyc2lvbj0yMDE2LTA0LTMwLXByZXZpZXc=",
->>>>>>> 826079ea
       "RequestMethod": "GET",
       "RequestBody": "",
       "RequestHeaders": {
@@ -2367,13 +2263,8 @@
       "StatusCode": 200
     },
     {
-<<<<<<< HEAD
-      "RequestUri": "/subscriptions/0b1f6471-1bf0-4dda-aec3-cb9272f09590/resourceGroups/crptestar42101/providers/Microsoft.Compute/virtualMachineScaleSets/vmss7130?api-version=2016-04-30-preview",
-      "EncodedRequestUri": "L3N1YnNjcmlwdGlvbnMvMGIxZjY0NzEtMWJmMC00ZGRhLWFlYzMtY2I5MjcyZjA5NTkwL3Jlc291cmNlR3JvdXBzL2NycHRlc3RhcjQyMTAxL3Byb3ZpZGVycy9NaWNyb3NvZnQuQ29tcHV0ZS92aXJ0dWFsTWFjaGluZVNjYWxlU2V0cy92bXNzNzEzMD9hcGktdmVyc2lvbj0yMDE2LTA0LTMwLXByZXZpZXc=",
-=======
       "RequestUri": "/subscriptions/b52fce95-de5f-4b37-afca-db203a5d0b6a/providers/Microsoft.Compute/locations/southeastasia/operations/79784e2a-bf03-4c22-96c2-d026319513ba?api-version=2016-04-30-preview",
       "EncodedRequestUri": "L3N1YnNjcmlwdGlvbnMvYjUyZmNlOTUtZGU1Zi00YjM3LWFmY2EtZGIyMDNhNWQwYjZhL3Byb3ZpZGVycy9NaWNyb3NvZnQuQ29tcHV0ZS9sb2NhdGlvbnMvc291dGhlYXN0YXNpYS9vcGVyYXRpb25zLzc5Nzg0ZTJhLWJmMDMtNGMyMi05NmMyLWQwMjYzMTk1MTNiYT9hcGktdmVyc2lvbj0yMDE2LTA0LTMwLXByZXZpZXc=",
->>>>>>> 826079ea
       "RequestMethod": "GET",
       "RequestBody": "",
       "RequestHeaders": {
@@ -2431,13 +2322,8 @@
       "StatusCode": 200
     },
     {
-<<<<<<< HEAD
-      "RequestUri": "/subscriptions/0b1f6471-1bf0-4dda-aec3-cb9272f09590/resourceGroups/crptestar42101/providers/Microsoft.Compute/virtualMachineScaleSets/vmss7130?api-version=2016-04-30-preview",
-      "EncodedRequestUri": "L3N1YnNjcmlwdGlvbnMvMGIxZjY0NzEtMWJmMC00ZGRhLWFlYzMtY2I5MjcyZjA5NTkwL3Jlc291cmNlR3JvdXBzL2NycHRlc3RhcjQyMTAxL3Byb3ZpZGVycy9NaWNyb3NvZnQuQ29tcHV0ZS92aXJ0dWFsTWFjaGluZVNjYWxlU2V0cy92bXNzNzEzMD9hcGktdmVyc2lvbj0yMDE2LTA0LTMwLXByZXZpZXc=",
-=======
       "RequestUri": "/subscriptions/b52fce95-de5f-4b37-afca-db203a5d0b6a/providers/Microsoft.Compute/locations/southeastasia/operations/79784e2a-bf03-4c22-96c2-d026319513ba?api-version=2016-04-30-preview",
       "EncodedRequestUri": "L3N1YnNjcmlwdGlvbnMvYjUyZmNlOTUtZGU1Zi00YjM3LWFmY2EtZGIyMDNhNWQwYjZhL3Byb3ZpZGVycy9NaWNyb3NvZnQuQ29tcHV0ZS9sb2NhdGlvbnMvc291dGhlYXN0YXNpYS9vcGVyYXRpb25zLzc5Nzg0ZTJhLWJmMDMtNGMyMi05NmMyLWQwMjYzMTk1MTNiYT9hcGktdmVyc2lvbj0yMDE2LTA0LTMwLXByZXZpZXc=",
->>>>>>> 826079ea
       "RequestMethod": "GET",
       "RequestBody": "",
       "RequestHeaders": {
@@ -2495,9 +2381,191 @@
       "StatusCode": 200
     },
     {
-<<<<<<< HEAD
-      "RequestUri": "/subscriptions/0b1f6471-1bf0-4dda-aec3-cb9272f09590/resourceGroups/crptestar42101/providers/Microsoft.Compute/virtualMachineScaleSets/vmss7130/start?api-version=2016-04-30-preview",
-      "EncodedRequestUri": "L3N1YnNjcmlwdGlvbnMvMGIxZjY0NzEtMWJmMC00ZGRhLWFlYzMtY2I5MjcyZjA5NTkwL3Jlc291cmNlR3JvdXBzL2NycHRlc3RhcjQyMTAxL3Byb3ZpZGVycy9NaWNyb3NvZnQuQ29tcHV0ZS92aXJ0dWFsTWFjaGluZVNjYWxlU2V0cy92bXNzNzEzMC9zdGFydD9hcGktdmVyc2lvbj0yMDE2LTA0LTMwLXByZXZpZXc=",
+      "RequestUri": "/subscriptions/b52fce95-de5f-4b37-afca-db203a5d0b6a/providers/Microsoft.Compute/locations/southeastasia/operations/79784e2a-bf03-4c22-96c2-d026319513ba?api-version=2016-04-30-preview",
+      "EncodedRequestUri": "L3N1YnNjcmlwdGlvbnMvYjUyZmNlOTUtZGU1Zi00YjM3LWFmY2EtZGIyMDNhNWQwYjZhL3Byb3ZpZGVycy9NaWNyb3NvZnQuQ29tcHV0ZS9sb2NhdGlvbnMvc291dGhlYXN0YXNpYS9vcGVyYXRpb25zLzc5Nzg0ZTJhLWJmMDMtNGMyMi05NmMyLWQwMjYzMTk1MTNiYT9hcGktdmVyc2lvbj0yMDE2LTA0LTMwLXByZXZpZXc=",
+      "RequestMethod": "GET",
+      "RequestBody": "",
+      "RequestHeaders": {
+        "User-Agent": [
+          "FxVersion/4.6.24410.01",
+          "Microsoft.Azure.Management.Compute.ComputeManagementClient/14.0.0-prerelease"
+        ]
+      },
+      "ResponseBody": "{\r\n  \"startTime\": \"2017-01-26T21:06:36.7843692-08:00\",\r\n  \"endTime\": \"2017-01-26T21:16:55.7332751-08:00\",\r\n  \"status\": \"Succeeded\",\r\n  \"name\": \"79784e2a-bf03-4c22-96c2-d026319513ba\"\r\n}",
+      "ResponseHeaders": {
+        "Content-Type": [
+          "application/json; charset=utf-8"
+        ],
+        "Expires": [
+          "-1"
+        ],
+        "Cache-Control": [
+          "no-cache"
+        ],
+        "Date": [
+          "Fri, 27 Jan 2017 05:17:13 GMT"
+        ],
+        "Pragma": [
+          "no-cache"
+        ],
+        "Transfer-Encoding": [
+          "chunked"
+        ],
+        "Server": [
+          "Microsoft-HTTPAPI/2.0",
+          "Microsoft-HTTPAPI/2.0"
+        ],
+        "Vary": [
+          "Accept-Encoding"
+        ],
+        "Strict-Transport-Security": [
+          "max-age=31536000; includeSubDomains"
+        ],
+        "x-ms-served-by": [
+          "717324cb-1f1d-4272-bc67-c8212549fc96_131291517218121226"
+        ],
+        "x-ms-request-id": [
+          "998e77a8-4447-43d8-b905-863a4de626cb"
+        ],
+        "x-ms-ratelimit-remaining-subscription-reads": [
+          "13739"
+        ],
+        "x-ms-correlation-request-id": [
+          "816457f8-ac08-48c7-9d4e-6118f0e989da"
+        ],
+        "x-ms-routing-request-id": [
+          "WESTUS2:20170127T051713Z:816457f8-ac08-48c7-9d4e-6118f0e989da"
+        ]
+      },
+      "StatusCode": 200
+    },
+    {
+      "RequestUri": "/subscriptions/b52fce95-de5f-4b37-afca-db203a5d0b6a/resourceGroups/crptestar80011/providers/Microsoft.Compute/virtualMachineScaleSets/vmss5279?api-version=2016-04-30-preview",
+      "EncodedRequestUri": "L3N1YnNjcmlwdGlvbnMvYjUyZmNlOTUtZGU1Zi00YjM3LWFmY2EtZGIyMDNhNWQwYjZhL3Jlc291cmNlR3JvdXBzL2NycHRlc3RhcjgwMDExL3Byb3ZpZGVycy9NaWNyb3NvZnQuQ29tcHV0ZS92aXJ0dWFsTWFjaGluZVNjYWxlU2V0cy92bXNzNTI3OT9hcGktdmVyc2lvbj0yMDE2LTA0LTMwLXByZXZpZXc=",
+      "RequestMethod": "GET",
+      "RequestBody": "",
+      "RequestHeaders": {
+        "User-Agent": [
+          "FxVersion/4.6.24410.01",
+          "Microsoft.Azure.Management.Compute.ComputeManagementClient/14.0.0-prerelease"
+        ]
+      },
+      "ResponseBody": "{\r\n  \"sku\": {\r\n    \"name\": \"Standard_A0\",\r\n    \"tier\": \"Standard\",\r\n    \"capacity\": 2\r\n  },\r\n  \"properties\": {\r\n    \"upgradePolicy\": {\r\n      \"mode\": \"Manual\"\r\n    },\r\n    \"virtualMachineProfile\": {\r\n      \"osProfile\": {\r\n        \"computerNamePrefix\": \"test\",\r\n        \"adminUsername\": \"Foo12\",\r\n        \"customData\": \"Q3VzdG9tIGRhdGE=\",\r\n        \"windowsConfiguration\": {\r\n          \"provisionVMAgent\": true,\r\n          \"enableAutomaticUpdates\": true\r\n        },\r\n        \"secrets\": []\r\n      },\r\n      \"storageProfile\": {\r\n        \"osDisk\": {\r\n          \"vhdContainers\": [\r\n            \"https://crptestar5451.blob.core.windows.net/crptestar1854\"\r\n          ],\r\n          \"name\": \"test\",\r\n          \"createOption\": \"FromImage\",\r\n          \"caching\": \"None\"\r\n        },\r\n        \"imageReference\": {\r\n          \"publisher\": \"MicrosoftWindowsServer\",\r\n          \"offer\": \"WindowsServer\",\r\n          \"sku\": \"2012-R2-Datacenter\",\r\n          \"version\": \"4.0.20160617\"\r\n        }\r\n      },\r\n      \"networkProfile\": {\r\n        \"networkInterfaceConfigurations\": [\r\n          {\r\n            \"name\": \"vmsstestnetconfig251\",\r\n            \"properties\": {\r\n              \"primary\": true,\r\n              \"ipConfigurations\": [\r\n                {\r\n                  \"name\": \"vmsstestnetconfig9607\",\r\n                  \"properties\": {\r\n                    \"subnet\": {\r\n                      \"id\": \"/subscriptions/b52fce95-de5f-4b37-afca-db203a5d0b6a/resourceGroups/crptestar80011/providers/Microsoft.Network/virtualNetworks/vn6136/subnets/sn8550\"\r\n                    }\r\n                  }\r\n                }\r\n              ]\r\n            }\r\n          }\r\n        ]\r\n      }\r\n    },\r\n    \"provisioningState\": \"Succeeded\",\r\n    \"overprovision\": false,\r\n    \"uniqueId\": \"0ee59764-975b-4cfc-8633-fc5cfa4e9993\"\r\n  },\r\n  \"type\": \"Microsoft.Compute/virtualMachineScaleSets\",\r\n  \"location\": \"southeastasia\",\r\n  \"tags\": {\r\n    \"RG\": \"rg\",\r\n    \"testTag\": \"1\"\r\n  },\r\n  \"id\": \"/subscriptions/b52fce95-de5f-4b37-afca-db203a5d0b6a/resourceGroups/crptestar80011/providers/Microsoft.Compute/virtualMachineScaleSets/vmss5279\",\r\n  \"name\": \"vmss5279\"\r\n}",
+      "ResponseHeaders": {
+        "Content-Type": [
+          "application/json; charset=utf-8"
+        ],
+        "Expires": [
+          "-1"
+        ],
+        "Cache-Control": [
+          "no-cache"
+        ],
+        "Date": [
+          "Fri, 27 Jan 2017 05:17:14 GMT"
+        ],
+        "Pragma": [
+          "no-cache"
+        ],
+        "Transfer-Encoding": [
+          "chunked"
+        ],
+        "Server": [
+          "Microsoft-HTTPAPI/2.0",
+          "Microsoft-HTTPAPI/2.0"
+        ],
+        "Vary": [
+          "Accept-Encoding"
+        ],
+        "Strict-Transport-Security": [
+          "max-age=31536000; includeSubDomains"
+        ],
+        "x-ms-served-by": [
+          "717324cb-1f1d-4272-bc67-c8212549fc96_131291517218121226"
+        ],
+        "x-ms-request-id": [
+          "090c88b5-df0a-4b3c-8db7-5df9bafce754"
+        ],
+        "x-ms-ratelimit-remaining-subscription-reads": [
+          "13738"
+        ],
+        "x-ms-correlation-request-id": [
+          "ff3ac47c-3858-4e73-a0ba-b4d62730cf95"
+        ],
+        "x-ms-routing-request-id": [
+          "WESTUS2:20170127T051714Z:ff3ac47c-3858-4e73-a0ba-b4d62730cf95"
+        ]
+      },
+      "StatusCode": 200
+    },
+    {
+      "RequestUri": "/subscriptions/b52fce95-de5f-4b37-afca-db203a5d0b6a/resourceGroups/crptestar80011/providers/Microsoft.Compute/virtualMachineScaleSets/vmss5279?api-version=2016-04-30-preview",
+      "EncodedRequestUri": "L3N1YnNjcmlwdGlvbnMvYjUyZmNlOTUtZGU1Zi00YjM3LWFmY2EtZGIyMDNhNWQwYjZhL3Jlc291cmNlR3JvdXBzL2NycHRlc3RhcjgwMDExL3Byb3ZpZGVycy9NaWNyb3NvZnQuQ29tcHV0ZS92aXJ0dWFsTWFjaGluZVNjYWxlU2V0cy92bXNzNTI3OT9hcGktdmVyc2lvbj0yMDE2LTA0LTMwLXByZXZpZXc=",
+      "RequestMethod": "GET",
+      "RequestBody": "",
+      "RequestHeaders": {
+        "x-ms-client-request-id": [
+          "3fe7025f-a6c8-4e4e-8b51-ffb40351489d"
+        ],
+        "accept-language": [
+          "en-US"
+        ],
+        "User-Agent": [
+          "FxVersion/4.6.24410.01",
+          "Microsoft.Azure.Management.Compute.ComputeManagementClient/14.0.0-prerelease"
+        ]
+      },
+      "ResponseBody": "{\r\n  \"sku\": {\r\n    \"name\": \"Standard_A0\",\r\n    \"tier\": \"Standard\",\r\n    \"capacity\": 2\r\n  },\r\n  \"properties\": {\r\n    \"upgradePolicy\": {\r\n      \"mode\": \"Manual\"\r\n    },\r\n    \"virtualMachineProfile\": {\r\n      \"osProfile\": {\r\n        \"computerNamePrefix\": \"test\",\r\n        \"adminUsername\": \"Foo12\",\r\n        \"customData\": \"Q3VzdG9tIGRhdGE=\",\r\n        \"windowsConfiguration\": {\r\n          \"provisionVMAgent\": true,\r\n          \"enableAutomaticUpdates\": true\r\n        },\r\n        \"secrets\": []\r\n      },\r\n      \"storageProfile\": {\r\n        \"osDisk\": {\r\n          \"vhdContainers\": [\r\n            \"https://crptestar5451.blob.core.windows.net/crptestar1854\"\r\n          ],\r\n          \"name\": \"test\",\r\n          \"createOption\": \"FromImage\",\r\n          \"caching\": \"None\"\r\n        },\r\n        \"imageReference\": {\r\n          \"publisher\": \"MicrosoftWindowsServer\",\r\n          \"offer\": \"WindowsServer\",\r\n          \"sku\": \"2012-R2-Datacenter\",\r\n          \"version\": \"4.0.20160617\"\r\n        }\r\n      },\r\n      \"networkProfile\": {\r\n        \"networkInterfaceConfigurations\": [\r\n          {\r\n            \"name\": \"vmsstestnetconfig251\",\r\n            \"properties\": {\r\n              \"primary\": true,\r\n              \"ipConfigurations\": [\r\n                {\r\n                  \"name\": \"vmsstestnetconfig9607\",\r\n                  \"properties\": {\r\n                    \"subnet\": {\r\n                      \"id\": \"/subscriptions/b52fce95-de5f-4b37-afca-db203a5d0b6a/resourceGroups/crptestar80011/providers/Microsoft.Network/virtualNetworks/vn6136/subnets/sn8550\"\r\n                    }\r\n                  }\r\n                }\r\n              ]\r\n            }\r\n          }\r\n        ]\r\n      }\r\n    },\r\n    \"provisioningState\": \"Succeeded\",\r\n    \"overprovision\": false,\r\n    \"uniqueId\": \"0ee59764-975b-4cfc-8633-fc5cfa4e9993\"\r\n  },\r\n  \"type\": \"Microsoft.Compute/virtualMachineScaleSets\",\r\n  \"location\": \"southeastasia\",\r\n  \"tags\": {\r\n    \"RG\": \"rg\",\r\n    \"testTag\": \"1\"\r\n  },\r\n  \"id\": \"/subscriptions/b52fce95-de5f-4b37-afca-db203a5d0b6a/resourceGroups/crptestar80011/providers/Microsoft.Compute/virtualMachineScaleSets/vmss5279\",\r\n  \"name\": \"vmss5279\"\r\n}",
+      "ResponseHeaders": {
+        "Content-Type": [
+          "application/json; charset=utf-8"
+        ],
+        "Expires": [
+          "-1"
+        ],
+        "Cache-Control": [
+          "no-cache"
+        ],
+        "Date": [
+          "Fri, 27 Jan 2017 05:17:14 GMT"
+        ],
+        "Pragma": [
+          "no-cache"
+        ],
+        "Transfer-Encoding": [
+          "chunked"
+        ],
+        "Server": [
+          "Microsoft-HTTPAPI/2.0",
+          "Microsoft-HTTPAPI/2.0"
+        ],
+        "Vary": [
+          "Accept-Encoding"
+        ],
+        "Strict-Transport-Security": [
+          "max-age=31536000; includeSubDomains"
+        ],
+        "x-ms-served-by": [
+          "717324cb-1f1d-4272-bc67-c8212549fc96_131291517218121226"
+        ],
+        "x-ms-request-id": [
+          "3c4795e9-c1b6-4eeb-a583-0432333d83a8"
+        ],
+        "x-ms-ratelimit-remaining-subscription-reads": [
+          "13737"
+        ],
+        "x-ms-correlation-request-id": [
+          "bb8c0bde-2188-42bb-8deb-bf7b9e6d0078"
+        ],
+        "x-ms-routing-request-id": [
+          "WESTUS2:20170127T051714Z:bb8c0bde-2188-42bb-8deb-bf7b9e6d0078"
+        ]
+      },
+      "StatusCode": 200
+    },
+    {
+      "RequestUri": "/subscriptions/b52fce95-de5f-4b37-afca-db203a5d0b6a/resourceGroups/crptestar80011/providers/Microsoft.Compute/virtualMachineScaleSets/vmss5279/start?api-version=2016-04-30-preview",
+      "EncodedRequestUri": "L3N1YnNjcmlwdGlvbnMvYjUyZmNlOTUtZGU1Zi00YjM3LWFmY2EtZGIyMDNhNWQwYjZhL3Jlc291cmNlR3JvdXBzL2NycHRlc3RhcjgwMDExL3Byb3ZpZGVycy9NaWNyb3NvZnQuQ29tcHV0ZS92aXJ0dWFsTWFjaGluZVNjYWxlU2V0cy92bXNzNTI3OS9zdGFydD9hcGktdmVyc2lvbj0yMDE2LTA0LTMwLXByZXZpZXc=",
       "RequestMethod": "POST",
       "RequestBody": "{\r\n  \"instanceIds\": [\r\n    \"0\",\r\n    \"1\"\r\n  ]\r\n}",
       "RequestHeaders": {
@@ -2508,12 +2576,13 @@
           "48"
         ],
         "x-ms-client-request-id": [
-          "3ef9178c-32b5-4240-b651-e60ef5a94448"
+          "215279b3-98b1-4c57-9e66-cb5cc57189fa"
         ],
         "accept-language": [
           "en-US"
         ],
         "User-Agent": [
+          "FxVersion/4.6.24410.01",
           "Microsoft.Azure.Management.Compute.ComputeManagementClient/14.0.0-prerelease"
         ]
       },
@@ -2529,49 +2598,45 @@
           "no-cache"
         ],
         "Date": [
-          "Thu, 02 Jun 2016 17:45:18 GMT"
+          "Fri, 27 Jan 2017 05:17:15 GMT"
         ],
         "Pragma": [
           "no-cache"
         ],
         "Location": [
-          "https://management.azure.com/subscriptions/0b1f6471-1bf0-4dda-aec3-cb9272f09590/providers/Microsoft.Compute/locations/southeastasia/operations/2af375c0-f398-44c8-9718-86bac6dd6b2b?monitor=true&api-version=2016-04-30-preview"
+          "https://management.azure.com/subscriptions/b52fce95-de5f-4b37-afca-db203a5d0b6a/providers/Microsoft.Compute/locations/southeastasia/operations/5e8d5e17-efa1-4d24-8ccc-6adc64c91fea?monitor=true&api-version=2016-04-30-preview"
         ],
         "Server": [
           "Microsoft-HTTPAPI/2.0",
           "Microsoft-HTTPAPI/2.0"
         ],
         "Azure-AsyncOperation": [
-          "https://management.azure.com/subscriptions/0b1f6471-1bf0-4dda-aec3-cb9272f09590/providers/Microsoft.Compute/locations/southeastasia/operations/2af375c0-f398-44c8-9718-86bac6dd6b2b?api-version=2016-04-30-preview"
+          "https://management.azure.com/subscriptions/b52fce95-de5f-4b37-afca-db203a5d0b6a/providers/Microsoft.Compute/locations/southeastasia/operations/5e8d5e17-efa1-4d24-8ccc-6adc64c91fea?api-version=2016-04-30-preview"
         ],
         "Strict-Transport-Security": [
           "max-age=31536000; includeSubDomains"
         ],
         "x-ms-served-by": [
-          "0958ee4b-1a81-40fe-8876-5f7800c8adc0_131093473319609765"
-        ],
-        "x-ms-request-id": [
-          "2af375c0-f398-44c8-9718-86bac6dd6b2b"
+          "717324cb-1f1d-4272-bc67-c8212549fc96_131291517218121226"
+        ],
+        "x-ms-request-id": [
+          "5e8d5e17-efa1-4d24-8ccc-6adc64c91fea"
         ],
         "x-ms-ratelimit-remaining-subscription-writes": [
           "1198"
         ],
         "x-ms-correlation-request-id": [
-          "4ea47ecc-db54-4b2a-8d5e-30dc491ab3dd"
-        ],
-        "x-ms-routing-request-id": [
-          "WESTUS:20160602T174518Z:4ea47ecc-db54-4b2a-8d5e-30dc491ab3dd"
+          "1bd570f5-8280-4032-bba3-0282defe0120"
+        ],
+        "x-ms-routing-request-id": [
+          "WESTUS2:20170127T051715Z:1bd570f5-8280-4032-bba3-0282defe0120"
         ]
       },
       "StatusCode": 202
     },
     {
-      "RequestUri": "/subscriptions/0b1f6471-1bf0-4dda-aec3-cb9272f09590/providers/Microsoft.Compute/locations/southeastasia/operations/2af375c0-f398-44c8-9718-86bac6dd6b2b?api-version=2016-04-30-preview",
-      "EncodedRequestUri": "L3N1YnNjcmlwdGlvbnMvMGIxZjY0NzEtMWJmMC00ZGRhLWFlYzMtY2I5MjcyZjA5NTkwL3Byb3ZpZGVycy9NaWNyb3NvZnQuQ29tcHV0ZS9sb2NhdGlvbnMvc291dGhlYXN0YXNpYS9vcGVyYXRpb25zLzJhZjM3NWMwLWYzOTgtNDRjOC05NzE4LTg2YmFjNmRkNmIyYj9hcGktdmVyc2lvbj0yMDE2LTA0LTMwLXByZXZpZXc=",
-=======
-      "RequestUri": "/subscriptions/b52fce95-de5f-4b37-afca-db203a5d0b6a/providers/Microsoft.Compute/locations/southeastasia/operations/79784e2a-bf03-4c22-96c2-d026319513ba?api-version=2016-04-30-preview",
-      "EncodedRequestUri": "L3N1YnNjcmlwdGlvbnMvYjUyZmNlOTUtZGU1Zi00YjM3LWFmY2EtZGIyMDNhNWQwYjZhL3Byb3ZpZGVycy9NaWNyb3NvZnQuQ29tcHV0ZS9sb2NhdGlvbnMvc291dGhlYXN0YXNpYS9vcGVyYXRpb25zLzc5Nzg0ZTJhLWJmMDMtNGMyMi05NmMyLWQwMjYzMTk1MTNiYT9hcGktdmVyc2lvbj0yMDE2LTA0LTMwLXByZXZpZXc=",
->>>>>>> 826079ea
+      "RequestUri": "/subscriptions/b52fce95-de5f-4b37-afca-db203a5d0b6a/providers/Microsoft.Compute/locations/southeastasia/operations/5e8d5e17-efa1-4d24-8ccc-6adc64c91fea?api-version=2016-04-30-preview",
+      "EncodedRequestUri": "L3N1YnNjcmlwdGlvbnMvYjUyZmNlOTUtZGU1Zi00YjM3LWFmY2EtZGIyMDNhNWQwYjZhL3Byb3ZpZGVycy9NaWNyb3NvZnQuQ29tcHV0ZS9sb2NhdGlvbnMvc291dGhlYXN0YXNpYS9vcGVyYXRpb25zLzVlOGQ1ZTE3LWVmYTEtNGQyNC04Y2NjLTZhZGM2NGM5MWZlYT9hcGktdmVyc2lvbj0yMDE2LTA0LTMwLXByZXZpZXc=",
       "RequestMethod": "GET",
       "RequestBody": "",
       "RequestHeaders": {
@@ -2580,19 +2645,19 @@
           "Microsoft.Azure.Management.Compute.ComputeManagementClient/14.0.0-prerelease"
         ]
       },
-      "ResponseBody": "{\r\n  \"startTime\": \"2017-01-26T21:06:36.7843692-08:00\",\r\n  \"endTime\": \"2017-01-26T21:16:55.7332751-08:00\",\r\n  \"status\": \"Succeeded\",\r\n  \"name\": \"79784e2a-bf03-4c22-96c2-d026319513ba\"\r\n}",
-      "ResponseHeaders": {
-        "Content-Type": [
-          "application/json; charset=utf-8"
-        ],
-        "Expires": [
-          "-1"
-        ],
-        "Cache-Control": [
-          "no-cache"
-        ],
-        "Date": [
-          "Fri, 27 Jan 2017 05:17:13 GMT"
+      "ResponseBody": "{\r\n  \"startTime\": \"2017-01-26T21:17:14.133155-08:00\",\r\n  \"endTime\": \"2017-01-26T21:17:18.4285382-08:00\",\r\n  \"status\": \"Succeeded\",\r\n  \"name\": \"5e8d5e17-efa1-4d24-8ccc-6adc64c91fea\"\r\n}",
+      "ResponseHeaders": {
+        "Content-Type": [
+          "application/json; charset=utf-8"
+        ],
+        "Expires": [
+          "-1"
+        ],
+        "Cache-Control": [
+          "no-cache"
+        ],
+        "Date": [
+          "Fri, 27 Jan 2017 05:17:44 GMT"
         ],
         "Pragma": [
           "no-cache"
@@ -2614,24 +2679,23 @@
           "717324cb-1f1d-4272-bc67-c8212549fc96_131291517218121226"
         ],
         "x-ms-request-id": [
-          "998e77a8-4447-43d8-b905-863a4de626cb"
-        ],
-        "x-ms-ratelimit-remaining-subscription-reads": [
-          "13739"
-        ],
-        "x-ms-correlation-request-id": [
-          "816457f8-ac08-48c7-9d4e-6118f0e989da"
-        ],
-        "x-ms-routing-request-id": [
-          "WESTUS2:20170127T051713Z:816457f8-ac08-48c7-9d4e-6118f0e989da"
-        ]
-      },
-      "StatusCode": 200
-    },
-    {
-<<<<<<< HEAD
-      "RequestUri": "/subscriptions/0b1f6471-1bf0-4dda-aec3-cb9272f09590/resourceGroups/crptestar42101/providers/Microsoft.Compute/virtualMachineScaleSets/vmss7130/poweroff?api-version=2016-04-30-preview",
-      "EncodedRequestUri": "L3N1YnNjcmlwdGlvbnMvMGIxZjY0NzEtMWJmMC00ZGRhLWFlYzMtY2I5MjcyZjA5NTkwL3Jlc291cmNlR3JvdXBzL2NycHRlc3RhcjQyMTAxL3Byb3ZpZGVycy9NaWNyb3NvZnQuQ29tcHV0ZS92aXJ0dWFsTWFjaGluZVNjYWxlU2V0cy92bXNzNzEzMC9wb3dlcm9mZj9hcGktdmVyc2lvbj0yMDE2LTA0LTMwLXByZXZpZXc=",
+          "27884095-aeb4-4b15-92bb-0e48526833de"
+        ],
+        "x-ms-ratelimit-remaining-subscription-reads": [
+          "13736"
+        ],
+        "x-ms-correlation-request-id": [
+          "c0fd4a93-9988-41ee-94ea-90036f015b0a"
+        ],
+        "x-ms-routing-request-id": [
+          "WESTUS2:20170127T051745Z:c0fd4a93-9988-41ee-94ea-90036f015b0a"
+        ]
+      },
+      "StatusCode": 200
+    },
+    {
+      "RequestUri": "/subscriptions/b52fce95-de5f-4b37-afca-db203a5d0b6a/resourceGroups/crptestar80011/providers/Microsoft.Compute/virtualMachineScaleSets/vmss5279/poweroff?api-version=2016-04-30-preview",
+      "EncodedRequestUri": "L3N1YnNjcmlwdGlvbnMvYjUyZmNlOTUtZGU1Zi00YjM3LWFmY2EtZGIyMDNhNWQwYjZhL3Jlc291cmNlR3JvdXBzL2NycHRlc3RhcjgwMDExL3Byb3ZpZGVycy9NaWNyb3NvZnQuQ29tcHV0ZS92aXJ0dWFsTWFjaGluZVNjYWxlU2V0cy92bXNzNTI3OS9wb3dlcm9mZj9hcGktdmVyc2lvbj0yMDE2LTA0LTMwLXByZXZpZXc=",
       "RequestMethod": "POST",
       "RequestBody": "{\r\n  \"instanceIds\": [\r\n    \"0\"\r\n  ]\r\n}",
       "RequestHeaders": {
@@ -2642,12 +2706,13 @@
           "38"
         ],
         "x-ms-client-request-id": [
-          "99342401-2fda-4775-a377-126d9f5668ec"
+          "34e03daa-f475-450b-b0c8-b11dd39d5243"
         ],
         "accept-language": [
           "en-US"
         ],
         "User-Agent": [
+          "FxVersion/4.6.24410.01",
           "Microsoft.Azure.Management.Compute.ComputeManagementClient/14.0.0-prerelease"
         ]
       },
@@ -2663,49 +2728,45 @@
           "no-cache"
         ],
         "Date": [
-          "Thu, 02 Jun 2016 17:45:49 GMT"
+          "Fri, 27 Jan 2017 05:17:45 GMT"
         ],
         "Pragma": [
           "no-cache"
         ],
         "Location": [
-          "https://management.azure.com/subscriptions/0b1f6471-1bf0-4dda-aec3-cb9272f09590/providers/Microsoft.Compute/locations/southeastasia/operations/ebf36ad3-68ac-4947-86c9-e4a9e13d083e?monitor=true&api-version=2016-04-30-preview"
+          "https://management.azure.com/subscriptions/b52fce95-de5f-4b37-afca-db203a5d0b6a/providers/Microsoft.Compute/locations/southeastasia/operations/7d3ce15c-8624-42f6-9738-ec4b9752f81f?monitor=true&api-version=2016-04-30-preview"
         ],
         "Server": [
           "Microsoft-HTTPAPI/2.0",
           "Microsoft-HTTPAPI/2.0"
         ],
         "Azure-AsyncOperation": [
-          "https://management.azure.com/subscriptions/0b1f6471-1bf0-4dda-aec3-cb9272f09590/providers/Microsoft.Compute/locations/southeastasia/operations/ebf36ad3-68ac-4947-86c9-e4a9e13d083e?api-version=2016-04-30-preview"
+          "https://management.azure.com/subscriptions/b52fce95-de5f-4b37-afca-db203a5d0b6a/providers/Microsoft.Compute/locations/southeastasia/operations/7d3ce15c-8624-42f6-9738-ec4b9752f81f?api-version=2016-04-30-preview"
         ],
         "Strict-Transport-Security": [
           "max-age=31536000; includeSubDomains"
         ],
         "x-ms-served-by": [
-          "0958ee4b-1a81-40fe-8876-5f7800c8adc0_131093473319609765"
-        ],
-        "x-ms-request-id": [
-          "ebf36ad3-68ac-4947-86c9-e4a9e13d083e"
+          "717324cb-1f1d-4272-bc67-c8212549fc96_131291517218121226"
+        ],
+        "x-ms-request-id": [
+          "7d3ce15c-8624-42f6-9738-ec4b9752f81f"
         ],
         "x-ms-ratelimit-remaining-subscription-writes": [
           "1197"
         ],
         "x-ms-correlation-request-id": [
-          "34ee4c15-61c7-454c-9e6f-4f7b20311586"
-        ],
-        "x-ms-routing-request-id": [
-          "WESTUS:20160602T174549Z:34ee4c15-61c7-454c-9e6f-4f7b20311586"
+          "ec2dd240-0d0c-4b25-bb91-df2752db6118"
+        ],
+        "x-ms-routing-request-id": [
+          "WESTUS2:20170127T051745Z:ec2dd240-0d0c-4b25-bb91-df2752db6118"
         ]
       },
       "StatusCode": 202
     },
     {
-      "RequestUri": "/subscriptions/0b1f6471-1bf0-4dda-aec3-cb9272f09590/providers/Microsoft.Compute/locations/southeastasia/operations/ebf36ad3-68ac-4947-86c9-e4a9e13d083e?api-version=2016-04-30-preview",
-      "EncodedRequestUri": "L3N1YnNjcmlwdGlvbnMvMGIxZjY0NzEtMWJmMC00ZGRhLWFlYzMtY2I5MjcyZjA5NTkwL3Byb3ZpZGVycy9NaWNyb3NvZnQuQ29tcHV0ZS9sb2NhdGlvbnMvc291dGhlYXN0YXNpYS9vcGVyYXRpb25zL2ViZjM2YWQzLTY4YWMtNDk0Ny04NmM5LWU0YTllMTNkMDgzZT9hcGktdmVyc2lvbj0yMDE2LTA0LTMwLXByZXZpZXc=",
-=======
-      "RequestUri": "/subscriptions/b52fce95-de5f-4b37-afca-db203a5d0b6a/resourceGroups/crptestar80011/providers/Microsoft.Compute/virtualMachineScaleSets/vmss5279?api-version=2016-04-30-preview",
-      "EncodedRequestUri": "L3N1YnNjcmlwdGlvbnMvYjUyZmNlOTUtZGU1Zi00YjM3LWFmY2EtZGIyMDNhNWQwYjZhL3Jlc291cmNlR3JvdXBzL2NycHRlc3RhcjgwMDExL3Byb3ZpZGVycy9NaWNyb3NvZnQuQ29tcHV0ZS92aXJ0dWFsTWFjaGluZVNjYWxlU2V0cy92bXNzNTI3OT9hcGktdmVyc2lvbj0yMDE2LTA0LTMwLXByZXZpZXc=",
->>>>>>> 826079ea
+      "RequestUri": "/subscriptions/b52fce95-de5f-4b37-afca-db203a5d0b6a/providers/Microsoft.Compute/locations/southeastasia/operations/7d3ce15c-8624-42f6-9738-ec4b9752f81f?api-version=2016-04-30-preview",
+      "EncodedRequestUri": "L3N1YnNjcmlwdGlvbnMvYjUyZmNlOTUtZGU1Zi00YjM3LWFmY2EtZGIyMDNhNWQwYjZhL3Byb3ZpZGVycy9NaWNyb3NvZnQuQ29tcHV0ZS9sb2NhdGlvbnMvc291dGhlYXN0YXNpYS9vcGVyYXRpb25zLzdkM2NlMTVjLTg2MjQtNDJmNi05NzM4LWVjNGI5NzUyZjgxZj9hcGktdmVyc2lvbj0yMDE2LTA0LTMwLXByZXZpZXc=",
       "RequestMethod": "GET",
       "RequestBody": "",
       "RequestHeaders": {
@@ -2714,19 +2775,19 @@
           "Microsoft.Azure.Management.Compute.ComputeManagementClient/14.0.0-prerelease"
         ]
       },
-      "ResponseBody": "{\r\n  \"sku\": {\r\n    \"name\": \"Standard_A0\",\r\n    \"tier\": \"Standard\",\r\n    \"capacity\": 2\r\n  },\r\n  \"properties\": {\r\n    \"upgradePolicy\": {\r\n      \"mode\": \"Manual\"\r\n    },\r\n    \"virtualMachineProfile\": {\r\n      \"osProfile\": {\r\n        \"computerNamePrefix\": \"test\",\r\n        \"adminUsername\": \"Foo12\",\r\n        \"customData\": \"Q3VzdG9tIGRhdGE=\",\r\n        \"windowsConfiguration\": {\r\n          \"provisionVMAgent\": true,\r\n          \"enableAutomaticUpdates\": true\r\n        },\r\n        \"secrets\": []\r\n      },\r\n      \"storageProfile\": {\r\n        \"osDisk\": {\r\n          \"vhdContainers\": [\r\n            \"https://crptestar5451.blob.core.windows.net/crptestar1854\"\r\n          ],\r\n          \"name\": \"test\",\r\n          \"createOption\": \"FromImage\",\r\n          \"caching\": \"None\"\r\n        },\r\n        \"imageReference\": {\r\n          \"publisher\": \"MicrosoftWindowsServer\",\r\n          \"offer\": \"WindowsServer\",\r\n          \"sku\": \"2012-R2-Datacenter\",\r\n          \"version\": \"4.0.20160617\"\r\n        }\r\n      },\r\n      \"networkProfile\": {\r\n        \"networkInterfaceConfigurations\": [\r\n          {\r\n            \"name\": \"vmsstestnetconfig251\",\r\n            \"properties\": {\r\n              \"primary\": true,\r\n              \"ipConfigurations\": [\r\n                {\r\n                  \"name\": \"vmsstestnetconfig9607\",\r\n                  \"properties\": {\r\n                    \"subnet\": {\r\n                      \"id\": \"/subscriptions/b52fce95-de5f-4b37-afca-db203a5d0b6a/resourceGroups/crptestar80011/providers/Microsoft.Network/virtualNetworks/vn6136/subnets/sn8550\"\r\n                    }\r\n                  }\r\n                }\r\n              ]\r\n            }\r\n          }\r\n        ]\r\n      }\r\n    },\r\n    \"provisioningState\": \"Succeeded\",\r\n    \"overprovision\": false,\r\n    \"uniqueId\": \"0ee59764-975b-4cfc-8633-fc5cfa4e9993\"\r\n  },\r\n  \"type\": \"Microsoft.Compute/virtualMachineScaleSets\",\r\n  \"location\": \"southeastasia\",\r\n  \"tags\": {\r\n    \"RG\": \"rg\",\r\n    \"testTag\": \"1\"\r\n  },\r\n  \"id\": \"/subscriptions/b52fce95-de5f-4b37-afca-db203a5d0b6a/resourceGroups/crptestar80011/providers/Microsoft.Compute/virtualMachineScaleSets/vmss5279\",\r\n  \"name\": \"vmss5279\"\r\n}",
-      "ResponseHeaders": {
-        "Content-Type": [
-          "application/json; charset=utf-8"
-        ],
-        "Expires": [
-          "-1"
-        ],
-        "Cache-Control": [
-          "no-cache"
-        ],
-        "Date": [
-          "Fri, 27 Jan 2017 05:17:14 GMT"
+      "ResponseBody": "{\r\n  \"startTime\": \"2017-01-26T21:17:44.6071287-08:00\",\r\n  \"endTime\": \"2017-01-26T21:18:13.9096802-08:00\",\r\n  \"status\": \"Succeeded\",\r\n  \"name\": \"7d3ce15c-8624-42f6-9738-ec4b9752f81f\"\r\n}",
+      "ResponseHeaders": {
+        "Content-Type": [
+          "application/json; charset=utf-8"
+        ],
+        "Expires": [
+          "-1"
+        ],
+        "Cache-Control": [
+          "no-cache"
+        ],
+        "Date": [
+          "Fri, 27 Jan 2017 05:18:15 GMT"
         ],
         "Pragma": [
           "no-cache"
@@ -2748,33 +2809,34 @@
           "717324cb-1f1d-4272-bc67-c8212549fc96_131291517218121226"
         ],
         "x-ms-request-id": [
-          "090c88b5-df0a-4b3c-8db7-5df9bafce754"
-        ],
-        "x-ms-ratelimit-remaining-subscription-reads": [
-          "13738"
-        ],
-        "x-ms-correlation-request-id": [
-          "ff3ac47c-3858-4e73-a0ba-b4d62730cf95"
-        ],
-        "x-ms-routing-request-id": [
-          "WESTUS2:20170127T051714Z:ff3ac47c-3858-4e73-a0ba-b4d62730cf95"
-        ]
-      },
-      "StatusCode": 200
-    },
-    {
-<<<<<<< HEAD
-      "RequestUri": "/subscriptions/0b1f6471-1bf0-4dda-aec3-cb9272f09590/providers/Microsoft.Compute/locations/southeastasia/operations/ebf36ad3-68ac-4947-86c9-e4a9e13d083e?api-version=2016-04-30-preview",
-      "EncodedRequestUri": "L3N1YnNjcmlwdGlvbnMvMGIxZjY0NzEtMWJmMC00ZGRhLWFlYzMtY2I5MjcyZjA5NTkwL3Byb3ZpZGVycy9NaWNyb3NvZnQuQ29tcHV0ZS9sb2NhdGlvbnMvc291dGhlYXN0YXNpYS9vcGVyYXRpb25zL2ViZjM2YWQzLTY4YWMtNDk0Ny04NmM5LWU0YTllMTNkMDgzZT9hcGktdmVyc2lvbj0yMDE2LTA0LTMwLXByZXZpZXc=",
-=======
-      "RequestUri": "/subscriptions/b52fce95-de5f-4b37-afca-db203a5d0b6a/resourceGroups/crptestar80011/providers/Microsoft.Compute/virtualMachineScaleSets/vmss5279?api-version=2016-04-30-preview",
-      "EncodedRequestUri": "L3N1YnNjcmlwdGlvbnMvYjUyZmNlOTUtZGU1Zi00YjM3LWFmY2EtZGIyMDNhNWQwYjZhL3Jlc291cmNlR3JvdXBzL2NycHRlc3RhcjgwMDExL3Byb3ZpZGVycy9NaWNyb3NvZnQuQ29tcHV0ZS92aXJ0dWFsTWFjaGluZVNjYWxlU2V0cy92bXNzNTI3OT9hcGktdmVyc2lvbj0yMDE2LTA0LTMwLXByZXZpZXc=",
->>>>>>> 826079ea
-      "RequestMethod": "GET",
-      "RequestBody": "",
-      "RequestHeaders": {
+          "e1b37cc3-54b7-45d2-8287-279d43460837"
+        ],
+        "x-ms-ratelimit-remaining-subscription-reads": [
+          "13735"
+        ],
+        "x-ms-correlation-request-id": [
+          "66009f07-1a8f-45de-91e4-2d4c60790b39"
+        ],
+        "x-ms-routing-request-id": [
+          "WESTUS2:20170127T051815Z:66009f07-1a8f-45de-91e4-2d4c60790b39"
+        ]
+      },
+      "StatusCode": 200
+    },
+    {
+      "RequestUri": "/subscriptions/b52fce95-de5f-4b37-afca-db203a5d0b6a/resourceGroups/crptestar80011/providers/Microsoft.Compute/virtualMachineScaleSets/vmss5279/manualupgrade?api-version=2016-04-30-preview",
+      "EncodedRequestUri": "L3N1YnNjcmlwdGlvbnMvYjUyZmNlOTUtZGU1Zi00YjM3LWFmY2EtZGIyMDNhNWQwYjZhL3Jlc291cmNlR3JvdXBzL2NycHRlc3RhcjgwMDExL3Byb3ZpZGVycy9NaWNyb3NvZnQuQ29tcHV0ZS92aXJ0dWFsTWFjaGluZVNjYWxlU2V0cy92bXNzNTI3OS9tYW51YWx1cGdyYWRlP2FwaS12ZXJzaW9uPTIwMTYtMDQtMzAtcHJldmlldw==",
+      "RequestMethod": "POST",
+      "RequestBody": "{\r\n  \"instanceIds\": [\r\n    \"0\"\r\n  ]\r\n}",
+      "RequestHeaders": {
+        "Content-Type": [
+          "application/json; charset=utf-8"
+        ],
+        "Content-Length": [
+          "38"
+        ],
         "x-ms-client-request-id": [
-          "3fe7025f-a6c8-4e4e-8b51-ffb40351489d"
+          "e99792ba-badc-4a1b-9e1e-6967da593b2c"
         ],
         "accept-language": [
           "en-US"
@@ -2784,32 +2846,32 @@
           "Microsoft.Azure.Management.Compute.ComputeManagementClient/14.0.0-prerelease"
         ]
       },
-      "ResponseBody": "{\r\n  \"sku\": {\r\n    \"name\": \"Standard_A0\",\r\n    \"tier\": \"Standard\",\r\n    \"capacity\": 2\r\n  },\r\n  \"properties\": {\r\n    \"upgradePolicy\": {\r\n      \"mode\": \"Manual\"\r\n    },\r\n    \"virtualMachineProfile\": {\r\n      \"osProfile\": {\r\n        \"computerNamePrefix\": \"test\",\r\n        \"adminUsername\": \"Foo12\",\r\n        \"customData\": \"Q3VzdG9tIGRhdGE=\",\r\n        \"windowsConfiguration\": {\r\n          \"provisionVMAgent\": true,\r\n          \"enableAutomaticUpdates\": true\r\n        },\r\n        \"secrets\": []\r\n      },\r\n      \"storageProfile\": {\r\n        \"osDisk\": {\r\n          \"vhdContainers\": [\r\n            \"https://crptestar5451.blob.core.windows.net/crptestar1854\"\r\n          ],\r\n          \"name\": \"test\",\r\n          \"createOption\": \"FromImage\",\r\n          \"caching\": \"None\"\r\n        },\r\n        \"imageReference\": {\r\n          \"publisher\": \"MicrosoftWindowsServer\",\r\n          \"offer\": \"WindowsServer\",\r\n          \"sku\": \"2012-R2-Datacenter\",\r\n          \"version\": \"4.0.20160617\"\r\n        }\r\n      },\r\n      \"networkProfile\": {\r\n        \"networkInterfaceConfigurations\": [\r\n          {\r\n            \"name\": \"vmsstestnetconfig251\",\r\n            \"properties\": {\r\n              \"primary\": true,\r\n              \"ipConfigurations\": [\r\n                {\r\n                  \"name\": \"vmsstestnetconfig9607\",\r\n                  \"properties\": {\r\n                    \"subnet\": {\r\n                      \"id\": \"/subscriptions/b52fce95-de5f-4b37-afca-db203a5d0b6a/resourceGroups/crptestar80011/providers/Microsoft.Network/virtualNetworks/vn6136/subnets/sn8550\"\r\n                    }\r\n                  }\r\n                }\r\n              ]\r\n            }\r\n          }\r\n        ]\r\n      }\r\n    },\r\n    \"provisioningState\": \"Succeeded\",\r\n    \"overprovision\": false,\r\n    \"uniqueId\": \"0ee59764-975b-4cfc-8633-fc5cfa4e9993\"\r\n  },\r\n  \"type\": \"Microsoft.Compute/virtualMachineScaleSets\",\r\n  \"location\": \"southeastasia\",\r\n  \"tags\": {\r\n    \"RG\": \"rg\",\r\n    \"testTag\": \"1\"\r\n  },\r\n  \"id\": \"/subscriptions/b52fce95-de5f-4b37-afca-db203a5d0b6a/resourceGroups/crptestar80011/providers/Microsoft.Compute/virtualMachineScaleSets/vmss5279\",\r\n  \"name\": \"vmss5279\"\r\n}",
-      "ResponseHeaders": {
-        "Content-Type": [
-          "application/json; charset=utf-8"
-        ],
-        "Expires": [
-          "-1"
-        ],
-        "Cache-Control": [
-          "no-cache"
-        ],
-        "Date": [
-          "Fri, 27 Jan 2017 05:17:14 GMT"
-        ],
-        "Pragma": [
-          "no-cache"
-        ],
-        "Transfer-Encoding": [
-          "chunked"
-        ],
-        "Server": [
-          "Microsoft-HTTPAPI/2.0",
-          "Microsoft-HTTPAPI/2.0"
-        ],
-        "Vary": [
-          "Accept-Encoding"
+      "ResponseBody": "",
+      "ResponseHeaders": {
+        "Content-Length": [
+          "0"
+        ],
+        "Expires": [
+          "-1"
+        ],
+        "Cache-Control": [
+          "no-cache"
+        ],
+        "Date": [
+          "Fri, 27 Jan 2017 05:18:15 GMT"
+        ],
+        "Pragma": [
+          "no-cache"
+        ],
+        "Location": [
+          "https://management.azure.com/subscriptions/b52fce95-de5f-4b37-afca-db203a5d0b6a/providers/Microsoft.Compute/locations/southeastasia/operations/ee2621e0-aaaa-4c23-9fd4-bbfc56d93b11?monitor=true&api-version=2016-04-30-preview"
+        ],
+        "Server": [
+          "Microsoft-HTTPAPI/2.0",
+          "Microsoft-HTTPAPI/2.0"
+        ],
+        "Azure-AsyncOperation": [
+          "https://management.azure.com/subscriptions/b52fce95-de5f-4b37-afca-db203a5d0b6a/providers/Microsoft.Compute/locations/southeastasia/operations/ee2621e0-aaaa-4c23-9fd4-bbfc56d93b11?api-version=2016-04-30-preview"
         ],
         "Strict-Transport-Security": [
           "max-age=31536000; includeSubDomains"
@@ -2818,82 +2880,57 @@
           "717324cb-1f1d-4272-bc67-c8212549fc96_131291517218121226"
         ],
         "x-ms-request-id": [
-          "3c4795e9-c1b6-4eeb-a583-0432333d83a8"
-        ],
-        "x-ms-ratelimit-remaining-subscription-reads": [
-          "13737"
-        ],
-        "x-ms-correlation-request-id": [
-          "bb8c0bde-2188-42bb-8deb-bf7b9e6d0078"
-        ],
-        "x-ms-routing-request-id": [
-          "WESTUS2:20170127T051714Z:bb8c0bde-2188-42bb-8deb-bf7b9e6d0078"
-        ]
-      },
-      "StatusCode": 200
-    },
-    {
-<<<<<<< HEAD
-      "RequestUri": "/subscriptions/0b1f6471-1bf0-4dda-aec3-cb9272f09590/resourceGroups/crptestar42101/providers/Microsoft.Compute/virtualMachineScaleSets/vmss7130/manualupgrade?api-version=2016-04-30-preview",
-      "EncodedRequestUri": "L3N1YnNjcmlwdGlvbnMvMGIxZjY0NzEtMWJmMC00ZGRhLWFlYzMtY2I5MjcyZjA5NTkwL3Jlc291cmNlR3JvdXBzL2NycHRlc3RhcjQyMTAxL3Byb3ZpZGVycy9NaWNyb3NvZnQuQ29tcHV0ZS92aXJ0dWFsTWFjaGluZVNjYWxlU2V0cy92bXNzNzEzMC9tYW51YWx1cGdyYWRlP2FwaS12ZXJzaW9uPTIwMTYtMDQtMzAtcHJldmlldw==",
-=======
-      "RequestUri": "/subscriptions/b52fce95-de5f-4b37-afca-db203a5d0b6a/resourceGroups/crptestar80011/providers/Microsoft.Compute/virtualMachineScaleSets/vmss5279/start?api-version=2016-04-30-preview",
-      "EncodedRequestUri": "L3N1YnNjcmlwdGlvbnMvYjUyZmNlOTUtZGU1Zi00YjM3LWFmY2EtZGIyMDNhNWQwYjZhL3Jlc291cmNlR3JvdXBzL2NycHRlc3RhcjgwMDExL3Byb3ZpZGVycy9NaWNyb3NvZnQuQ29tcHV0ZS92aXJ0dWFsTWFjaGluZVNjYWxlU2V0cy92bXNzNTI3OS9zdGFydD9hcGktdmVyc2lvbj0yMDE2LTA0LTMwLXByZXZpZXc=",
->>>>>>> 826079ea
-      "RequestMethod": "POST",
-      "RequestBody": "{\r\n  \"instanceIds\": [\r\n    \"0\",\r\n    \"1\"\r\n  ]\r\n}",
-      "RequestHeaders": {
-        "Content-Type": [
-          "application/json; charset=utf-8"
-        ],
-        "Content-Length": [
-          "48"
-        ],
-        "x-ms-client-request-id": [
-          "215279b3-98b1-4c57-9e66-cb5cc57189fa"
-        ],
-        "accept-language": [
-          "en-US"
-        ],
+          "ee2621e0-aaaa-4c23-9fd4-bbfc56d93b11"
+        ],
+        "x-ms-ratelimit-remaining-subscription-writes": [
+          "1196"
+        ],
+        "x-ms-correlation-request-id": [
+          "766f5185-4a52-441f-9fa5-e29b0fd4b979"
+        ],
+        "x-ms-routing-request-id": [
+          "WESTUS2:20170127T051816Z:766f5185-4a52-441f-9fa5-e29b0fd4b979"
+        ]
+      },
+      "StatusCode": 202
+    },
+    {
+      "RequestUri": "/subscriptions/b52fce95-de5f-4b37-afca-db203a5d0b6a/providers/Microsoft.Compute/locations/southeastasia/operations/ee2621e0-aaaa-4c23-9fd4-bbfc56d93b11?api-version=2016-04-30-preview",
+      "EncodedRequestUri": "L3N1YnNjcmlwdGlvbnMvYjUyZmNlOTUtZGU1Zi00YjM3LWFmY2EtZGIyMDNhNWQwYjZhL3Byb3ZpZGVycy9NaWNyb3NvZnQuQ29tcHV0ZS9sb2NhdGlvbnMvc291dGhlYXN0YXNpYS9vcGVyYXRpb25zL2VlMjYyMWUwLWFhYWEtNGMyMy05ZmQ0LWJiZmM1NmQ5M2IxMT9hcGktdmVyc2lvbj0yMDE2LTA0LTMwLXByZXZpZXc=",
+      "RequestMethod": "GET",
+      "RequestBody": "",
+      "RequestHeaders": {
         "User-Agent": [
           "FxVersion/4.6.24410.01",
           "Microsoft.Azure.Management.Compute.ComputeManagementClient/14.0.0-prerelease"
         ]
       },
-      "ResponseBody": "",
-      "ResponseHeaders": {
-        "Content-Length": [
-          "0"
-        ],
-        "Expires": [
-          "-1"
-        ],
-        "Cache-Control": [
-          "no-cache"
-        ],
-        "Date": [
-          "Fri, 27 Jan 2017 05:17:15 GMT"
-        ],
-        "Pragma": [
-          "no-cache"
-        ],
-        "Location": [
-<<<<<<< HEAD
-          "https://management.azure.com/subscriptions/0b1f6471-1bf0-4dda-aec3-cb9272f09590/providers/Microsoft.Compute/locations/southeastasia/operations/d0a59cea-d8f2-47c0-ba1f-c3f20fd2ebf1?monitor=true&api-version=2016-04-30-preview"
-=======
-          "https://management.azure.com/subscriptions/b52fce95-de5f-4b37-afca-db203a5d0b6a/providers/Microsoft.Compute/locations/southeastasia/operations/5e8d5e17-efa1-4d24-8ccc-6adc64c91fea?monitor=true&api-version=2016-04-30-preview"
->>>>>>> 826079ea
-        ],
-        "Server": [
-          "Microsoft-HTTPAPI/2.0",
-          "Microsoft-HTTPAPI/2.0"
-        ],
-        "Azure-AsyncOperation": [
-<<<<<<< HEAD
-          "https://management.azure.com/subscriptions/0b1f6471-1bf0-4dda-aec3-cb9272f09590/providers/Microsoft.Compute/locations/southeastasia/operations/d0a59cea-d8f2-47c0-ba1f-c3f20fd2ebf1?api-version=2016-04-30-preview"
-=======
-          "https://management.azure.com/subscriptions/b52fce95-de5f-4b37-afca-db203a5d0b6a/providers/Microsoft.Compute/locations/southeastasia/operations/5e8d5e17-efa1-4d24-8ccc-6adc64c91fea?api-version=2016-04-30-preview"
->>>>>>> 826079ea
+      "ResponseBody": "{\r\n  \"startTime\": \"2017-01-26T21:18:15.0499305-08:00\",\r\n  \"endTime\": \"2017-01-26T21:18:15.1748866-08:00\",\r\n  \"status\": \"Succeeded\",\r\n  \"name\": \"ee2621e0-aaaa-4c23-9fd4-bbfc56d93b11\"\r\n}",
+      "ResponseHeaders": {
+        "Content-Type": [
+          "application/json; charset=utf-8"
+        ],
+        "Expires": [
+          "-1"
+        ],
+        "Cache-Control": [
+          "no-cache"
+        ],
+        "Date": [
+          "Fri, 27 Jan 2017 05:18:46 GMT"
+        ],
+        "Pragma": [
+          "no-cache"
+        ],
+        "Transfer-Encoding": [
+          "chunked"
+        ],
+        "Server": [
+          "Microsoft-HTTPAPI/2.0",
+          "Microsoft-HTTPAPI/2.0"
+        ],
+        "Vary": [
+          "Accept-Encoding"
         ],
         "Strict-Transport-Security": [
           "max-age=31536000; includeSubDomains"
@@ -2902,366 +2939,6 @@
           "717324cb-1f1d-4272-bc67-c8212549fc96_131291517218121226"
         ],
         "x-ms-request-id": [
-          "5e8d5e17-efa1-4d24-8ccc-6adc64c91fea"
-        ],
-        "x-ms-ratelimit-remaining-subscription-writes": [
-          "1198"
-        ],
-        "x-ms-correlation-request-id": [
-          "1bd570f5-8280-4032-bba3-0282defe0120"
-        ],
-        "x-ms-routing-request-id": [
-          "WESTUS2:20170127T051715Z:1bd570f5-8280-4032-bba3-0282defe0120"
-        ]
-      },
-      "StatusCode": 202
-    },
-    {
-<<<<<<< HEAD
-      "RequestUri": "/subscriptions/0b1f6471-1bf0-4dda-aec3-cb9272f09590/providers/Microsoft.Compute/locations/southeastasia/operations/d0a59cea-d8f2-47c0-ba1f-c3f20fd2ebf1?api-version=2016-04-30-preview",
-      "EncodedRequestUri": "L3N1YnNjcmlwdGlvbnMvMGIxZjY0NzEtMWJmMC00ZGRhLWFlYzMtY2I5MjcyZjA5NTkwL3Byb3ZpZGVycy9NaWNyb3NvZnQuQ29tcHV0ZS9sb2NhdGlvbnMvc291dGhlYXN0YXNpYS9vcGVyYXRpb25zL2QwYTU5Y2VhLWQ4ZjItNDdjMC1iYTFmLWMzZjIwZmQyZWJmMT9hcGktdmVyc2lvbj0yMDE2LTA0LTMwLXByZXZpZXc=",
-=======
-      "RequestUri": "/subscriptions/b52fce95-de5f-4b37-afca-db203a5d0b6a/providers/Microsoft.Compute/locations/southeastasia/operations/5e8d5e17-efa1-4d24-8ccc-6adc64c91fea?api-version=2016-04-30-preview",
-      "EncodedRequestUri": "L3N1YnNjcmlwdGlvbnMvYjUyZmNlOTUtZGU1Zi00YjM3LWFmY2EtZGIyMDNhNWQwYjZhL3Byb3ZpZGVycy9NaWNyb3NvZnQuQ29tcHV0ZS9sb2NhdGlvbnMvc291dGhlYXN0YXNpYS9vcGVyYXRpb25zLzVlOGQ1ZTE3LWVmYTEtNGQyNC04Y2NjLTZhZGM2NGM5MWZlYT9hcGktdmVyc2lvbj0yMDE2LTA0LTMwLXByZXZpZXc=",
->>>>>>> 826079ea
-      "RequestMethod": "GET",
-      "RequestBody": "",
-      "RequestHeaders": {
-        "User-Agent": [
-          "FxVersion/4.6.24410.01",
-          "Microsoft.Azure.Management.Compute.ComputeManagementClient/14.0.0-prerelease"
-        ]
-      },
-      "ResponseBody": "{\r\n  \"startTime\": \"2017-01-26T21:17:14.133155-08:00\",\r\n  \"endTime\": \"2017-01-26T21:17:18.4285382-08:00\",\r\n  \"status\": \"Succeeded\",\r\n  \"name\": \"5e8d5e17-efa1-4d24-8ccc-6adc64c91fea\"\r\n}",
-      "ResponseHeaders": {
-        "Content-Type": [
-          "application/json; charset=utf-8"
-        ],
-        "Expires": [
-          "-1"
-        ],
-        "Cache-Control": [
-          "no-cache"
-        ],
-        "Date": [
-          "Fri, 27 Jan 2017 05:17:44 GMT"
-        ],
-        "Pragma": [
-          "no-cache"
-        ],
-        "Transfer-Encoding": [
-          "chunked"
-        ],
-        "Server": [
-          "Microsoft-HTTPAPI/2.0",
-          "Microsoft-HTTPAPI/2.0"
-        ],
-        "Vary": [
-          "Accept-Encoding"
-        ],
-        "Strict-Transport-Security": [
-          "max-age=31536000; includeSubDomains"
-        ],
-        "x-ms-served-by": [
-          "717324cb-1f1d-4272-bc67-c8212549fc96_131291517218121226"
-        ],
-        "x-ms-request-id": [
-          "27884095-aeb4-4b15-92bb-0e48526833de"
-        ],
-        "x-ms-ratelimit-remaining-subscription-reads": [
-          "13736"
-        ],
-        "x-ms-correlation-request-id": [
-          "c0fd4a93-9988-41ee-94ea-90036f015b0a"
-        ],
-        "x-ms-routing-request-id": [
-          "WESTUS2:20170127T051745Z:c0fd4a93-9988-41ee-94ea-90036f015b0a"
-        ]
-      },
-      "StatusCode": 200
-    },
-    {
-<<<<<<< HEAD
-      "RequestUri": "/subscriptions/0b1f6471-1bf0-4dda-aec3-cb9272f09590/resourceGroups/crptestar42101/providers/Microsoft.Compute/virtualMachineScaleSets/vmss7130/restart?api-version=2016-04-30-preview",
-      "EncodedRequestUri": "L3N1YnNjcmlwdGlvbnMvMGIxZjY0NzEtMWJmMC00ZGRhLWFlYzMtY2I5MjcyZjA5NTkwL3Jlc291cmNlR3JvdXBzL2NycHRlc3RhcjQyMTAxL3Byb3ZpZGVycy9NaWNyb3NvZnQuQ29tcHV0ZS92aXJ0dWFsTWFjaGluZVNjYWxlU2V0cy92bXNzNzEzMC9yZXN0YXJ0P2FwaS12ZXJzaW9uPTIwMTYtMDQtMzAtcHJldmlldw==",
-=======
-      "RequestUri": "/subscriptions/b52fce95-de5f-4b37-afca-db203a5d0b6a/resourceGroups/crptestar80011/providers/Microsoft.Compute/virtualMachineScaleSets/vmss5279/poweroff?api-version=2016-04-30-preview",
-      "EncodedRequestUri": "L3N1YnNjcmlwdGlvbnMvYjUyZmNlOTUtZGU1Zi00YjM3LWFmY2EtZGIyMDNhNWQwYjZhL3Jlc291cmNlR3JvdXBzL2NycHRlc3RhcjgwMDExL3Byb3ZpZGVycy9NaWNyb3NvZnQuQ29tcHV0ZS92aXJ0dWFsTWFjaGluZVNjYWxlU2V0cy92bXNzNTI3OS9wb3dlcm9mZj9hcGktdmVyc2lvbj0yMDE2LTA0LTMwLXByZXZpZXc=",
->>>>>>> 826079ea
-      "RequestMethod": "POST",
-      "RequestBody": "{\r\n  \"instanceIds\": [\r\n    \"0\"\r\n  ]\r\n}",
-      "RequestHeaders": {
-        "Content-Type": [
-          "application/json; charset=utf-8"
-        ],
-        "Content-Length": [
-          "38"
-        ],
-        "x-ms-client-request-id": [
-          "34e03daa-f475-450b-b0c8-b11dd39d5243"
-        ],
-        "accept-language": [
-          "en-US"
-        ],
-        "User-Agent": [
-          "FxVersion/4.6.24410.01",
-          "Microsoft.Azure.Management.Compute.ComputeManagementClient/14.0.0-prerelease"
-        ]
-      },
-      "ResponseBody": "",
-      "ResponseHeaders": {
-        "Content-Length": [
-          "0"
-        ],
-        "Expires": [
-          "-1"
-        ],
-        "Cache-Control": [
-          "no-cache"
-        ],
-        "Date": [
-          "Fri, 27 Jan 2017 05:17:45 GMT"
-        ],
-        "Pragma": [
-          "no-cache"
-        ],
-        "Location": [
-<<<<<<< HEAD
-          "https://management.azure.com/subscriptions/0b1f6471-1bf0-4dda-aec3-cb9272f09590/providers/Microsoft.Compute/locations/southeastasia/operations/ee45dee1-9878-43b3-b093-5cc974d867b3?monitor=true&api-version=2016-04-30-preview"
-=======
-          "https://management.azure.com/subscriptions/b52fce95-de5f-4b37-afca-db203a5d0b6a/providers/Microsoft.Compute/locations/southeastasia/operations/7d3ce15c-8624-42f6-9738-ec4b9752f81f?monitor=true&api-version=2016-04-30-preview"
->>>>>>> 826079ea
-        ],
-        "Server": [
-          "Microsoft-HTTPAPI/2.0",
-          "Microsoft-HTTPAPI/2.0"
-        ],
-        "Azure-AsyncOperation": [
-<<<<<<< HEAD
-          "https://management.azure.com/subscriptions/0b1f6471-1bf0-4dda-aec3-cb9272f09590/providers/Microsoft.Compute/locations/southeastasia/operations/ee45dee1-9878-43b3-b093-5cc974d867b3?api-version=2016-04-30-preview"
-=======
-          "https://management.azure.com/subscriptions/b52fce95-de5f-4b37-afca-db203a5d0b6a/providers/Microsoft.Compute/locations/southeastasia/operations/7d3ce15c-8624-42f6-9738-ec4b9752f81f?api-version=2016-04-30-preview"
->>>>>>> 826079ea
-        ],
-        "Strict-Transport-Security": [
-          "max-age=31536000; includeSubDomains"
-        ],
-        "x-ms-served-by": [
-          "717324cb-1f1d-4272-bc67-c8212549fc96_131291517218121226"
-        ],
-        "x-ms-request-id": [
-          "7d3ce15c-8624-42f6-9738-ec4b9752f81f"
-        ],
-        "x-ms-ratelimit-remaining-subscription-writes": [
-          "1197"
-        ],
-        "x-ms-correlation-request-id": [
-          "ec2dd240-0d0c-4b25-bb91-df2752db6118"
-        ],
-        "x-ms-routing-request-id": [
-          "WESTUS2:20170127T051745Z:ec2dd240-0d0c-4b25-bb91-df2752db6118"
-        ]
-      },
-      "StatusCode": 202
-    },
-    {
-<<<<<<< HEAD
-      "RequestUri": "/subscriptions/0b1f6471-1bf0-4dda-aec3-cb9272f09590/providers/Microsoft.Compute/locations/southeastasia/operations/ee45dee1-9878-43b3-b093-5cc974d867b3?api-version=2016-04-30-preview",
-      "EncodedRequestUri": "L3N1YnNjcmlwdGlvbnMvMGIxZjY0NzEtMWJmMC00ZGRhLWFlYzMtY2I5MjcyZjA5NTkwL3Byb3ZpZGVycy9NaWNyb3NvZnQuQ29tcHV0ZS9sb2NhdGlvbnMvc291dGhlYXN0YXNpYS9vcGVyYXRpb25zL2VlNDVkZWUxLTk4NzgtNDNiMy1iMDkzLTVjYzk3NGQ4NjdiMz9hcGktdmVyc2lvbj0yMDE2LTA0LTMwLXByZXZpZXc=",
-=======
-      "RequestUri": "/subscriptions/b52fce95-de5f-4b37-afca-db203a5d0b6a/providers/Microsoft.Compute/locations/southeastasia/operations/7d3ce15c-8624-42f6-9738-ec4b9752f81f?api-version=2016-04-30-preview",
-      "EncodedRequestUri": "L3N1YnNjcmlwdGlvbnMvYjUyZmNlOTUtZGU1Zi00YjM3LWFmY2EtZGIyMDNhNWQwYjZhL3Byb3ZpZGVycy9NaWNyb3NvZnQuQ29tcHV0ZS9sb2NhdGlvbnMvc291dGhlYXN0YXNpYS9vcGVyYXRpb25zLzdkM2NlMTVjLTg2MjQtNDJmNi05NzM4LWVjNGI5NzUyZjgxZj9hcGktdmVyc2lvbj0yMDE2LTA0LTMwLXByZXZpZXc=",
->>>>>>> 826079ea
-      "RequestMethod": "GET",
-      "RequestBody": "",
-      "RequestHeaders": {
-        "User-Agent": [
-          "FxVersion/4.6.24410.01",
-          "Microsoft.Azure.Management.Compute.ComputeManagementClient/14.0.0-prerelease"
-        ]
-      },
-      "ResponseBody": "{\r\n  \"startTime\": \"2017-01-26T21:17:44.6071287-08:00\",\r\n  \"endTime\": \"2017-01-26T21:18:13.9096802-08:00\",\r\n  \"status\": \"Succeeded\",\r\n  \"name\": \"7d3ce15c-8624-42f6-9738-ec4b9752f81f\"\r\n}",
-      "ResponseHeaders": {
-        "Content-Type": [
-          "application/json; charset=utf-8"
-        ],
-        "Expires": [
-          "-1"
-        ],
-        "Cache-Control": [
-          "no-cache"
-        ],
-        "Date": [
-          "Fri, 27 Jan 2017 05:18:15 GMT"
-        ],
-        "Pragma": [
-          "no-cache"
-        ],
-        "Transfer-Encoding": [
-          "chunked"
-        ],
-        "Server": [
-          "Microsoft-HTTPAPI/2.0",
-          "Microsoft-HTTPAPI/2.0"
-        ],
-        "Vary": [
-          "Accept-Encoding"
-        ],
-        "Strict-Transport-Security": [
-          "max-age=31536000; includeSubDomains"
-        ],
-        "x-ms-served-by": [
-          "717324cb-1f1d-4272-bc67-c8212549fc96_131291517218121226"
-        ],
-        "x-ms-request-id": [
-          "e1b37cc3-54b7-45d2-8287-279d43460837"
-        ],
-        "x-ms-ratelimit-remaining-subscription-reads": [
-          "13735"
-        ],
-        "x-ms-correlation-request-id": [
-          "66009f07-1a8f-45de-91e4-2d4c60790b39"
-        ],
-        "x-ms-routing-request-id": [
-          "WESTUS2:20170127T051815Z:66009f07-1a8f-45de-91e4-2d4c60790b39"
-        ]
-      },
-      "StatusCode": 200
-    },
-    {
-<<<<<<< HEAD
-      "RequestUri": "/subscriptions/0b1f6471-1bf0-4dda-aec3-cb9272f09590/resourceGroups/crptestar42101/providers/Microsoft.Compute/virtualMachineScaleSets/vmss7130/deallocate?api-version=2016-04-30-preview",
-      "EncodedRequestUri": "L3N1YnNjcmlwdGlvbnMvMGIxZjY0NzEtMWJmMC00ZGRhLWFlYzMtY2I5MjcyZjA5NTkwL3Jlc291cmNlR3JvdXBzL2NycHRlc3RhcjQyMTAxL3Byb3ZpZGVycy9NaWNyb3NvZnQuQ29tcHV0ZS92aXJ0dWFsTWFjaGluZVNjYWxlU2V0cy92bXNzNzEzMC9kZWFsbG9jYXRlP2FwaS12ZXJzaW9uPTIwMTYtMDQtMzAtcHJldmlldw==",
-=======
-      "RequestUri": "/subscriptions/b52fce95-de5f-4b37-afca-db203a5d0b6a/resourceGroups/crptestar80011/providers/Microsoft.Compute/virtualMachineScaleSets/vmss5279/manualupgrade?api-version=2016-04-30-preview",
-      "EncodedRequestUri": "L3N1YnNjcmlwdGlvbnMvYjUyZmNlOTUtZGU1Zi00YjM3LWFmY2EtZGIyMDNhNWQwYjZhL3Jlc291cmNlR3JvdXBzL2NycHRlc3RhcjgwMDExL3Byb3ZpZGVycy9NaWNyb3NvZnQuQ29tcHV0ZS92aXJ0dWFsTWFjaGluZVNjYWxlU2V0cy92bXNzNTI3OS9tYW51YWx1cGdyYWRlP2FwaS12ZXJzaW9uPTIwMTYtMDQtMzAtcHJldmlldw==",
->>>>>>> 826079ea
-      "RequestMethod": "POST",
-      "RequestBody": "{\r\n  \"instanceIds\": [\r\n    \"0\"\r\n  ]\r\n}",
-      "RequestHeaders": {
-        "Content-Type": [
-          "application/json; charset=utf-8"
-        ],
-        "Content-Length": [
-          "38"
-        ],
-        "x-ms-client-request-id": [
-          "e99792ba-badc-4a1b-9e1e-6967da593b2c"
-        ],
-        "accept-language": [
-          "en-US"
-        ],
-        "User-Agent": [
-          "FxVersion/4.6.24410.01",
-          "Microsoft.Azure.Management.Compute.ComputeManagementClient/14.0.0-prerelease"
-        ]
-      },
-      "ResponseBody": "",
-      "ResponseHeaders": {
-        "Content-Length": [
-          "0"
-        ],
-        "Expires": [
-          "-1"
-        ],
-        "Cache-Control": [
-          "no-cache"
-        ],
-        "Date": [
-          "Fri, 27 Jan 2017 05:18:15 GMT"
-        ],
-        "Pragma": [
-          "no-cache"
-        ],
-        "Location": [
-<<<<<<< HEAD
-          "https://management.azure.com/subscriptions/0b1f6471-1bf0-4dda-aec3-cb9272f09590/providers/Microsoft.Compute/locations/southeastasia/operations/876fbd54-f8ec-4e03-96d1-91985c03aa76?monitor=true&api-version=2016-04-30-preview"
-=======
-          "https://management.azure.com/subscriptions/b52fce95-de5f-4b37-afca-db203a5d0b6a/providers/Microsoft.Compute/locations/southeastasia/operations/ee2621e0-aaaa-4c23-9fd4-bbfc56d93b11?monitor=true&api-version=2016-04-30-preview"
->>>>>>> 826079ea
-        ],
-        "Server": [
-          "Microsoft-HTTPAPI/2.0",
-          "Microsoft-HTTPAPI/2.0"
-        ],
-        "Azure-AsyncOperation": [
-<<<<<<< HEAD
-          "https://management.azure.com/subscriptions/0b1f6471-1bf0-4dda-aec3-cb9272f09590/providers/Microsoft.Compute/locations/southeastasia/operations/876fbd54-f8ec-4e03-96d1-91985c03aa76?api-version=2016-04-30-preview"
-=======
-          "https://management.azure.com/subscriptions/b52fce95-de5f-4b37-afca-db203a5d0b6a/providers/Microsoft.Compute/locations/southeastasia/operations/ee2621e0-aaaa-4c23-9fd4-bbfc56d93b11?api-version=2016-04-30-preview"
->>>>>>> 826079ea
-        ],
-        "Strict-Transport-Security": [
-          "max-age=31536000; includeSubDomains"
-        ],
-        "x-ms-served-by": [
-          "717324cb-1f1d-4272-bc67-c8212549fc96_131291517218121226"
-        ],
-        "x-ms-request-id": [
-          "ee2621e0-aaaa-4c23-9fd4-bbfc56d93b11"
-        ],
-        "x-ms-ratelimit-remaining-subscription-writes": [
-          "1196"
-        ],
-        "x-ms-correlation-request-id": [
-          "766f5185-4a52-441f-9fa5-e29b0fd4b979"
-        ],
-        "x-ms-routing-request-id": [
-          "WESTUS2:20170127T051816Z:766f5185-4a52-441f-9fa5-e29b0fd4b979"
-        ]
-      },
-      "StatusCode": 202
-    },
-    {
-<<<<<<< HEAD
-      "RequestUri": "/subscriptions/0b1f6471-1bf0-4dda-aec3-cb9272f09590/providers/Microsoft.Compute/locations/southeastasia/operations/876fbd54-f8ec-4e03-96d1-91985c03aa76?api-version=2016-04-30-preview",
-      "EncodedRequestUri": "L3N1YnNjcmlwdGlvbnMvMGIxZjY0NzEtMWJmMC00ZGRhLWFlYzMtY2I5MjcyZjA5NTkwL3Byb3ZpZGVycy9NaWNyb3NvZnQuQ29tcHV0ZS9sb2NhdGlvbnMvc291dGhlYXN0YXNpYS9vcGVyYXRpb25zLzg3NmZiZDU0LWY4ZWMtNGUwMy05NmQxLTkxOTg1YzAzYWE3Nj9hcGktdmVyc2lvbj0yMDE2LTA0LTMwLXByZXZpZXc=",
-=======
-      "RequestUri": "/subscriptions/b52fce95-de5f-4b37-afca-db203a5d0b6a/providers/Microsoft.Compute/locations/southeastasia/operations/ee2621e0-aaaa-4c23-9fd4-bbfc56d93b11?api-version=2016-04-30-preview",
-      "EncodedRequestUri": "L3N1YnNjcmlwdGlvbnMvYjUyZmNlOTUtZGU1Zi00YjM3LWFmY2EtZGIyMDNhNWQwYjZhL3Byb3ZpZGVycy9NaWNyb3NvZnQuQ29tcHV0ZS9sb2NhdGlvbnMvc291dGhlYXN0YXNpYS9vcGVyYXRpb25zL2VlMjYyMWUwLWFhYWEtNGMyMy05ZmQ0LWJiZmM1NmQ5M2IxMT9hcGktdmVyc2lvbj0yMDE2LTA0LTMwLXByZXZpZXc=",
->>>>>>> 826079ea
-      "RequestMethod": "GET",
-      "RequestBody": "",
-      "RequestHeaders": {
-        "User-Agent": [
-          "FxVersion/4.6.24410.01",
-          "Microsoft.Azure.Management.Compute.ComputeManagementClient/14.0.0-prerelease"
-        ]
-      },
-      "ResponseBody": "{\r\n  \"startTime\": \"2017-01-26T21:18:15.0499305-08:00\",\r\n  \"endTime\": \"2017-01-26T21:18:15.1748866-08:00\",\r\n  \"status\": \"Succeeded\",\r\n  \"name\": \"ee2621e0-aaaa-4c23-9fd4-bbfc56d93b11\"\r\n}",
-      "ResponseHeaders": {
-        "Content-Type": [
-          "application/json; charset=utf-8"
-        ],
-        "Expires": [
-          "-1"
-        ],
-        "Cache-Control": [
-          "no-cache"
-        ],
-        "Date": [
-          "Fri, 27 Jan 2017 05:18:46 GMT"
-        ],
-        "Pragma": [
-          "no-cache"
-        ],
-        "Transfer-Encoding": [
-          "chunked"
-        ],
-        "Server": [
-          "Microsoft-HTTPAPI/2.0",
-          "Microsoft-HTTPAPI/2.0"
-        ],
-        "Vary": [
-          "Accept-Encoding"
-        ],
-        "Strict-Transport-Security": [
-          "max-age=31536000; includeSubDomains"
-        ],
-        "x-ms-served-by": [
-          "717324cb-1f1d-4272-bc67-c8212549fc96_131291517218121226"
-        ],
-        "x-ms-request-id": [
           "76587fc4-ced9-45e4-9520-1f30acf42b75"
         ],
         "x-ms-ratelimit-remaining-subscription-reads": [
@@ -3277,17 +2954,10 @@
       "StatusCode": 200
     },
     {
-<<<<<<< HEAD
-      "RequestUri": "/subscriptions/0b1f6471-1bf0-4dda-aec3-cb9272f09590/providers/Microsoft.Compute/locations/southeastasia/operations/876fbd54-f8ec-4e03-96d1-91985c03aa76?api-version=2016-04-30-preview",
-      "EncodedRequestUri": "L3N1YnNjcmlwdGlvbnMvMGIxZjY0NzEtMWJmMC00ZGRhLWFlYzMtY2I5MjcyZjA5NTkwL3Byb3ZpZGVycy9NaWNyb3NvZnQuQ29tcHV0ZS9sb2NhdGlvbnMvc291dGhlYXN0YXNpYS9vcGVyYXRpb25zLzg3NmZiZDU0LWY4ZWMtNGUwMy05NmQxLTkxOTg1YzAzYWE3Nj9hcGktdmVyc2lvbj0yMDE2LTA0LTMwLXByZXZpZXc=",
-      "RequestMethod": "GET",
-      "RequestBody": "",
-=======
       "RequestUri": "/subscriptions/b52fce95-de5f-4b37-afca-db203a5d0b6a/resourceGroups/crptestar80011/providers/Microsoft.Compute/virtualMachineScaleSets/vmss5279/restart?api-version=2016-04-30-preview",
       "EncodedRequestUri": "L3N1YnNjcmlwdGlvbnMvYjUyZmNlOTUtZGU1Zi00YjM3LWFmY2EtZGIyMDNhNWQwYjZhL3Jlc291cmNlR3JvdXBzL2NycHRlc3RhcjgwMDExL3Byb3ZpZGVycy9NaWNyb3NvZnQuQ29tcHV0ZS92aXJ0dWFsTWFjaGluZVNjYWxlU2V0cy92bXNzNTI3OS9yZXN0YXJ0P2FwaS12ZXJzaW9uPTIwMTYtMDQtMzAtcHJldmlldw==",
       "RequestMethod": "POST",
       "RequestBody": "{\r\n  \"instanceIds\": [\r\n    \"1\"\r\n  ]\r\n}",
->>>>>>> 826079ea
       "RequestHeaders": {
         "Content-Type": [
           "application/json; charset=utf-8"
@@ -3355,13 +3025,8 @@
       "StatusCode": 202
     },
     {
-<<<<<<< HEAD
-      "RequestUri": "/subscriptions/0b1f6471-1bf0-4dda-aec3-cb9272f09590/providers/Microsoft.Compute/locations/southeastasia/operations/876fbd54-f8ec-4e03-96d1-91985c03aa76?api-version=2016-04-30-preview",
-      "EncodedRequestUri": "L3N1YnNjcmlwdGlvbnMvMGIxZjY0NzEtMWJmMC00ZGRhLWFlYzMtY2I5MjcyZjA5NTkwL3Byb3ZpZGVycy9NaWNyb3NvZnQuQ29tcHV0ZS9sb2NhdGlvbnMvc291dGhlYXN0YXNpYS9vcGVyYXRpb25zLzg3NmZiZDU0LWY4ZWMtNGUwMy05NmQxLTkxOTg1YzAzYWE3Nj9hcGktdmVyc2lvbj0yMDE2LTA0LTMwLXByZXZpZXc=",
-=======
       "RequestUri": "/subscriptions/b52fce95-de5f-4b37-afca-db203a5d0b6a/providers/Microsoft.Compute/locations/southeastasia/operations/0672a9d8-2c22-405a-bd74-74586755c03b?api-version=2016-04-30-preview",
       "EncodedRequestUri": "L3N1YnNjcmlwdGlvbnMvYjUyZmNlOTUtZGU1Zi00YjM3LWFmY2EtZGIyMDNhNWQwYjZhL3Byb3ZpZGVycy9NaWNyb3NvZnQuQ29tcHV0ZS9sb2NhdGlvbnMvc291dGhlYXN0YXNpYS9vcGVyYXRpb25zLzA2NzJhOWQ4LTJjMjItNDA1YS1iZDc0LTc0NTg2NzU1YzAzYj9hcGktdmVyc2lvbj0yMDE2LTA0LTMwLXByZXZpZXc=",
->>>>>>> 826079ea
       "RequestMethod": "GET",
       "RequestBody": "",
       "RequestHeaders": {
@@ -3419,13 +3084,8 @@
       "StatusCode": 200
     },
     {
-<<<<<<< HEAD
-      "RequestUri": "/subscriptions/0b1f6471-1bf0-4dda-aec3-cb9272f09590/resourceGroups/crptestar42101/providers/Microsoft.Compute/virtualMachineScaleSets/vmss7130/delete?api-version=2016-04-30-preview",
-      "EncodedRequestUri": "L3N1YnNjcmlwdGlvbnMvMGIxZjY0NzEtMWJmMC00ZGRhLWFlYzMtY2I5MjcyZjA5NTkwL3Jlc291cmNlR3JvdXBzL2NycHRlc3RhcjQyMTAxL3Byb3ZpZGVycy9NaWNyb3NvZnQuQ29tcHV0ZS92aXJ0dWFsTWFjaGluZVNjYWxlU2V0cy92bXNzNzEzMC9kZWxldGU/YXBpLXZlcnNpb249MjAxNi0wNC0zMC1wcmV2aWV3",
-=======
       "RequestUri": "/subscriptions/b52fce95-de5f-4b37-afca-db203a5d0b6a/resourceGroups/crptestar80011/providers/Microsoft.Compute/virtualMachineScaleSets/vmss5279/deallocate?api-version=2016-04-30-preview",
       "EncodedRequestUri": "L3N1YnNjcmlwdGlvbnMvYjUyZmNlOTUtZGU1Zi00YjM3LWFmY2EtZGIyMDNhNWQwYjZhL3Jlc291cmNlR3JvdXBzL2NycHRlc3RhcjgwMDExL3Byb3ZpZGVycy9NaWNyb3NvZnQuQ29tcHV0ZS92aXJ0dWFsTWFjaGluZVNjYWxlU2V0cy92bXNzNTI3OS9kZWFsbG9jYXRlP2FwaS12ZXJzaW9uPTIwMTYtMDQtMzAtcHJldmlldw==",
->>>>>>> 826079ea
       "RequestMethod": "POST",
       "RequestBody": "{\r\n  \"instanceIds\": [\r\n    \"1\"\r\n  ]\r\n}",
       "RequestHeaders": {
@@ -3464,22 +3124,14 @@
           "no-cache"
         ],
         "Location": [
-<<<<<<< HEAD
-          "https://management.azure.com/subscriptions/0b1f6471-1bf0-4dda-aec3-cb9272f09590/providers/Microsoft.Compute/locations/southeastasia/operations/19e79c89-7438-4913-963d-e1eb77d88c1a?monitor=true&api-version=2016-04-30-preview"
-=======
           "https://management.azure.com/subscriptions/b52fce95-de5f-4b37-afca-db203a5d0b6a/providers/Microsoft.Compute/locations/southeastasia/operations/fd63af0e-9570-4650-b751-743b69919171?monitor=true&api-version=2016-04-30-preview"
->>>>>>> 826079ea
         ],
         "Server": [
           "Microsoft-HTTPAPI/2.0",
           "Microsoft-HTTPAPI/2.0"
         ],
         "Azure-AsyncOperation": [
-<<<<<<< HEAD
-          "https://management.azure.com/subscriptions/0b1f6471-1bf0-4dda-aec3-cb9272f09590/providers/Microsoft.Compute/locations/southeastasia/operations/19e79c89-7438-4913-963d-e1eb77d88c1a?api-version=2016-04-30-preview"
-=======
           "https://management.azure.com/subscriptions/b52fce95-de5f-4b37-afca-db203a5d0b6a/providers/Microsoft.Compute/locations/southeastasia/operations/fd63af0e-9570-4650-b751-743b69919171?api-version=2016-04-30-preview"
->>>>>>> 826079ea
         ],
         "Strict-Transport-Security": [
           "max-age=31536000; includeSubDomains"
@@ -3503,13 +3155,8 @@
       "StatusCode": 202
     },
     {
-<<<<<<< HEAD
-      "RequestUri": "/subscriptions/0b1f6471-1bf0-4dda-aec3-cb9272f09590/providers/Microsoft.Compute/locations/southeastasia/operations/19e79c89-7438-4913-963d-e1eb77d88c1a?api-version=2016-04-30-preview",
-      "EncodedRequestUri": "L3N1YnNjcmlwdGlvbnMvMGIxZjY0NzEtMWJmMC00ZGRhLWFlYzMtY2I5MjcyZjA5NTkwL3Byb3ZpZGVycy9NaWNyb3NvZnQuQ29tcHV0ZS9sb2NhdGlvbnMvc291dGhlYXN0YXNpYS9vcGVyYXRpb25zLzE5ZTc5Yzg5LTc0MzgtNDkxMy05NjNkLWUxZWI3N2Q4OGMxYT9hcGktdmVyc2lvbj0yMDE2LTA0LTMwLXByZXZpZXc=",
-=======
       "RequestUri": "/subscriptions/b52fce95-de5f-4b37-afca-db203a5d0b6a/providers/Microsoft.Compute/locations/southeastasia/operations/fd63af0e-9570-4650-b751-743b69919171?api-version=2016-04-30-preview",
       "EncodedRequestUri": "L3N1YnNjcmlwdGlvbnMvYjUyZmNlOTUtZGU1Zi00YjM3LWFmY2EtZGIyMDNhNWQwYjZhL3Byb3ZpZGVycy9NaWNyb3NvZnQuQ29tcHV0ZS9sb2NhdGlvbnMvc291dGhlYXN0YXNpYS9vcGVyYXRpb25zL2ZkNjNhZjBlLTk1NzAtNDY1MC1iNzUxLTc0M2I2OTkxOTE3MT9hcGktdmVyc2lvbj0yMDE2LTA0LTMwLXByZXZpZXc=",
->>>>>>> 826079ea
       "RequestMethod": "GET",
       "RequestBody": "",
       "RequestHeaders": {
@@ -3567,13 +3214,8 @@
       "StatusCode": 200
     },
     {
-<<<<<<< HEAD
-      "RequestUri": "/subscriptions/0b1f6471-1bf0-4dda-aec3-cb9272f09590/providers/Microsoft.Compute/locations/southeastasia/operations/19e79c89-7438-4913-963d-e1eb77d88c1a?api-version=2016-04-30-preview",
-      "EncodedRequestUri": "L3N1YnNjcmlwdGlvbnMvMGIxZjY0NzEtMWJmMC00ZGRhLWFlYzMtY2I5MjcyZjA5NTkwL3Byb3ZpZGVycy9NaWNyb3NvZnQuQ29tcHV0ZS9sb2NhdGlvbnMvc291dGhlYXN0YXNpYS9vcGVyYXRpb25zLzE5ZTc5Yzg5LTc0MzgtNDkxMy05NjNkLWUxZWI3N2Q4OGMxYT9hcGktdmVyc2lvbj0yMDE2LTA0LTMwLXByZXZpZXc=",
-=======
       "RequestUri": "/subscriptions/b52fce95-de5f-4b37-afca-db203a5d0b6a/providers/Microsoft.Compute/locations/southeastasia/operations/fd63af0e-9570-4650-b751-743b69919171?api-version=2016-04-30-preview",
       "EncodedRequestUri": "L3N1YnNjcmlwdGlvbnMvYjUyZmNlOTUtZGU1Zi00YjM3LWFmY2EtZGIyMDNhNWQwYjZhL3Byb3ZpZGVycy9NaWNyb3NvZnQuQ29tcHV0ZS9sb2NhdGlvbnMvc291dGhlYXN0YXNpYS9vcGVyYXRpb25zL2ZkNjNhZjBlLTk1NzAtNDY1MC1iNzUxLTc0M2I2OTkxOTE3MT9hcGktdmVyc2lvbj0yMDE2LTA0LTMwLXByZXZpZXc=",
->>>>>>> 826079ea
       "RequestMethod": "GET",
       "RequestBody": "",
       "RequestHeaders": {
@@ -3631,17 +3273,10 @@
       "StatusCode": 200
     },
     {
-<<<<<<< HEAD
-      "RequestUri": "/subscriptions/0b1f6471-1bf0-4dda-aec3-cb9272f09590/providers/Microsoft.Compute/locations/southeastasia/operations/19e79c89-7438-4913-963d-e1eb77d88c1a?api-version=2016-04-30-preview",
-      "EncodedRequestUri": "L3N1YnNjcmlwdGlvbnMvMGIxZjY0NzEtMWJmMC00ZGRhLWFlYzMtY2I5MjcyZjA5NTkwL3Byb3ZpZGVycy9NaWNyb3NvZnQuQ29tcHV0ZS9sb2NhdGlvbnMvc291dGhlYXN0YXNpYS9vcGVyYXRpb25zLzE5ZTc5Yzg5LTc0MzgtNDkxMy05NjNkLWUxZWI3N2Q4OGMxYT9hcGktdmVyc2lvbj0yMDE2LTA0LTMwLXByZXZpZXc=",
-      "RequestMethod": "GET",
-      "RequestBody": "",
-=======
       "RequestUri": "/subscriptions/b52fce95-de5f-4b37-afca-db203a5d0b6a/resourceGroups/crptestar80011/providers/Microsoft.Compute/virtualMachineScaleSets/vmss5279/delete?api-version=2016-04-30-preview",
       "EncodedRequestUri": "L3N1YnNjcmlwdGlvbnMvYjUyZmNlOTUtZGU1Zi00YjM3LWFmY2EtZGIyMDNhNWQwYjZhL3Jlc291cmNlR3JvdXBzL2NycHRlc3RhcjgwMDExL3Byb3ZpZGVycy9NaWNyb3NvZnQuQ29tcHV0ZS92aXJ0dWFsTWFjaGluZVNjYWxlU2V0cy92bXNzNTI3OS9kZWxldGU/YXBpLXZlcnNpb249MjAxNi0wNC0zMC1wcmV2aWV3",
       "RequestMethod": "POST",
       "RequestBody": "{\r\n  \"instanceIds\": [\r\n    \"1\"\r\n  ]\r\n}",
->>>>>>> 826079ea
       "RequestHeaders": {
         "Content-Type": [
           "application/json; charset=utf-8"
