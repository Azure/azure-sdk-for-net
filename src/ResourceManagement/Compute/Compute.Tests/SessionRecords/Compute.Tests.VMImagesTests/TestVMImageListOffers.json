--- conflicted
+++ resolved
@@ -1,21 +1,13 @@
 {
   "Entries": [
     {
-<<<<<<< HEAD
-      "RequestUri": "/subscriptions/e33f361b-53c2-4cc7-b829-78906708387b/providers/Microsoft.Compute/locations/SoutheastAsia/publishers/MicrosoftWindowsServer/artifacttypes/vmimage/offers?api-version=2016-04-30-preview",
-=======
       "RequestUri": "/subscriptions/b52fce95-de5f-4b37-afca-db203a5d0b6a/providers/Microsoft.Compute/locations/SoutheastAsia/publishers/MicrosoftWindowsServer/artifacttypes/vmimage/offers?api-version=2016-04-30-preview",
       "EncodedRequestUri": "L3N1YnNjcmlwdGlvbnMvYjUyZmNlOTUtZGU1Zi00YjM3LWFmY2EtZGIyMDNhNWQwYjZhL3Byb3ZpZGVycy9NaWNyb3NvZnQuQ29tcHV0ZS9sb2NhdGlvbnMvU291dGhlYXN0QXNpYS9wdWJsaXNoZXJzL01pY3Jvc29mdFdpbmRvd3NTZXJ2ZXIvYXJ0aWZhY3R0eXBlcy92bWltYWdlL29mZmVycz9hcGktdmVyc2lvbj0yMDE2LTA0LTMwLXByZXZpZXc=",
->>>>>>> 826079ea
       "RequestMethod": "GET",
       "RequestBody": "",
       "RequestHeaders": {
         "x-ms-client-request-id": [
-<<<<<<< HEAD
-          "2f6ededd-f344-4992-b64a-38eef55fd16f"
-=======
           "ae5fed15-4a20-4348-a0dd-057ac86a0935"
->>>>>>> 826079ea
         ],
         "accept-language": [
           "en-US"
@@ -27,49 +19,28 @@
       },
       "ResponseBody": "[\r\n  {\r\n    \"location\": \"southeastasia\",\r\n    \"name\": \"WindowsServer\",\r\n    \"id\": \"/Subscriptions/b52fce95-de5f-4b37-afca-db203a5d0b6a/Providers/Microsoft.Compute/Locations/southeastasia/Publishers/MicrosoftWindowsServer/ArtifactTypes/VMImage/Offers/WindowsServer\"\r\n  },\r\n  {\r\n    \"location\": \"southeastasia\",\r\n    \"name\": \"WindowsServer-HUB\",\r\n    \"id\": \"/Subscriptions/b52fce95-de5f-4b37-afca-db203a5d0b6a/Providers/Microsoft.Compute/Locations/southeastasia/Publishers/MicrosoftWindowsServer/ArtifactTypes/VMImage/Offers/WindowsServer-HUB\"\r\n  }\r\n]",
       "ResponseHeaders": {
-        "Content-Length": [
-          "272"
-        ],
         "Content-Type": [
           "application/json; charset=utf-8"
         ],
         "Expires": [
           "-1"
         ],
+        "Cache-Control": [
+          "no-cache"
+        ],
+        "Date": [
+          "Fri, 27 Jan 2017 06:08:16 GMT"
+        ],
         "Pragma": [
           "no-cache"
         ],
-<<<<<<< HEAD
-        "Strict-Transport-Security": [
-          "max-age=31536000; includeSubDomains"
-=======
-        "Date": [
-          "Fri, 27 Jan 2017 06:08:16 GMT"
->>>>>>> 826079ea
-        ],
-        "x-ms-request-id": [
-          "3f57d791-c6ce-493a-bf5e-ee4d8b7fdde3"
-        ],
-        "Cache-Control": [
-          "no-cache"
+        "Transfer-Encoding": [
+          "chunked"
         ],
         "Server": [
           "Microsoft-HTTPAPI/2.0",
           "Microsoft-HTTPAPI/2.0"
         ],
-<<<<<<< HEAD
-        "x-ms-ratelimit-remaining-subscription-reads": [
-          "14671"
-        ],
-        "x-ms-correlation-request-id": [
-          "26247691-d4d0-46a1-b687-0974f280d86b"
-        ],
-        "x-ms-routing-request-id": [
-          "WESTUS:20151101T063352Z:26247691-d4d0-46a1-b687-0974f280d86b"
-        ],
-        "Date": [
-          "Sun, 01 Nov 2015 06:33:51 GMT"
-=======
         "Vary": [
           "Accept-Encoding"
         ],
@@ -87,7 +58,6 @@
         ],
         "x-ms-routing-request-id": [
           "CENTRALUS:20170127T060816Z:68c02fa0-6404-456b-83dd-f8aaa4328e6b"
->>>>>>> 826079ea
         ]
       },
       "StatusCode": 200
