{
  "Entries": [
    {
<<<<<<< HEAD
      "RequestUri": "/subscriptions/e33f361b-53c2-4cc7-b829-78906708387b/providers/Microsoft.Compute/locations/westus/publishers/Microsoft.Compute/artifacttypes/vmextension/types?api-version=2016-04-30-preview",
=======
      "RequestUri": "/subscriptions/b52fce95-de5f-4b37-afca-db203a5d0b6a/providers/Microsoft.Compute/locations/westus/publishers/Microsoft.Compute/artifacttypes/vmextension/types?api-version=2016-04-30-preview",
      "EncodedRequestUri": "L3N1YnNjcmlwdGlvbnMvYjUyZmNlOTUtZGU1Zi00YjM3LWFmY2EtZGIyMDNhNWQwYjZhL3Byb3ZpZGVycy9NaWNyb3NvZnQuQ29tcHV0ZS9sb2NhdGlvbnMvd2VzdHVzL3B1Ymxpc2hlcnMvTWljcm9zb2Z0LkNvbXB1dGUvYXJ0aWZhY3R0eXBlcy92bWV4dGVuc2lvbi90eXBlcz9hcGktdmVyc2lvbj0yMDE2LTA0LTMwLXByZXZpZXc=",
>>>>>>> 826079ea
      "RequestMethod": "GET",
      "RequestBody": "",
      "RequestHeaders": {
        "x-ms-client-request-id": [
<<<<<<< HEAD
          "0377dcd0-7f58-4abc-8728-aa9a534e4e66"
=======
          "c660457e-7310-4de0-a8f5-e177ea96cd44"
>>>>>>> 826079ea
        ],
        "accept-language": [
          "en-US"
        ],
        "User-Agent": [
          "FxVersion/4.6.24410.01",
          "Microsoft.Azure.Management.Compute.ComputeManagementClient/14.0.0-prerelease"
        ]
      },
      "ResponseBody": "[\r\n  {\r\n    \"location\": \"westus\",\r\n    \"name\": \"BGInfo\",\r\n    \"id\": \"/Subscriptions/b52fce95-de5f-4b37-afca-db203a5d0b6a/Providers/Microsoft.Compute/Locations/westus/Publishers/Microsoft.Compute/ArtifactTypes/VMExtension/Types/BGInfo\"\r\n  },\r\n  {\r\n    \"location\": \"westus\",\r\n    \"name\": \"CustomScriptExtension\",\r\n    \"id\": \"/Subscriptions/b52fce95-de5f-4b37-afca-db203a5d0b6a/Providers/Microsoft.Compute/Locations/westus/Publishers/Microsoft.Compute/ArtifactTypes/VMExtension/Types/CustomScriptExtension\"\r\n  },\r\n  {\r\n    \"location\": \"westus\",\r\n    \"name\": \"JsonADDomainExtension\",\r\n    \"id\": \"/Subscriptions/b52fce95-de5f-4b37-afca-db203a5d0b6a/Providers/Microsoft.Compute/Locations/westus/Publishers/Microsoft.Compute/ArtifactTypes/VMExtension/Types/JsonADDomainExtension\"\r\n  },\r\n  {\r\n    \"location\": \"westus\",\r\n    \"name\": \"VMAccessAgent\",\r\n    \"id\": \"/Subscriptions/b52fce95-de5f-4b37-afca-db203a5d0b6a/Providers/Microsoft.Compute/Locations/westus/Publishers/Microsoft.Compute/ArtifactTypes/VMExtension/Types/VMAccessAgent\"\r\n  }\r\n]",
      "ResponseHeaders": {
        "Content-Length": [
          "1033"
        ],
        "Content-Type": [
          "application/json; charset=utf-8"
        ],
        "Expires": [
          "-1"
        ],
        "Pragma": [
          "no-cache"
        ],
<<<<<<< HEAD
        "Strict-Transport-Security": [
          "max-age=31536000; includeSubDomains"
=======
        "Date": [
          "Fri, 27 Jan 2017 06:06:33 GMT"
>>>>>>> 826079ea
        ],
        "x-ms-request-id": [
          "672efafe-a446-497c-80d8-962de71e6f3d"
        ],
        "Cache-Control": [
          "no-cache"
        ],
        "Server": [
          "Microsoft-HTTPAPI/2.0",
          "Microsoft-HTTPAPI/2.0"
        ],
<<<<<<< HEAD
        "x-ms-ratelimit-remaining-subscription-reads": [
          "14696"
        ],
        "x-ms-correlation-request-id": [
          "42c45843-aff2-4742-b65c-a0cca7d909d9"
        ],
        "x-ms-routing-request-id": [
          "WESTUS:20151101T055353Z:42c45843-aff2-4742-b65c-a0cca7d909d9"
        ],
        "Date": [
          "Sun, 01 Nov 2015 05:53:53 GMT"
=======
        "Vary": [
          "Accept-Encoding"
        ],
        "Strict-Transport-Security": [
          "max-age=31536000; includeSubDomains"
        ],
        "x-ms-request-id": [
          "325bbb35-e28c-467e-8783-036747c6398b"
        ],
        "x-ms-ratelimit-remaining-subscription-reads": [
          "13641"
        ],
        "x-ms-correlation-request-id": [
          "49ebeb1e-f171-4b4d-98a7-e2c6fbfe311c"
        ],
        "x-ms-routing-request-id": [
          "WESTUS2:20170127T060633Z:49ebeb1e-f171-4b4d-98a7-e2c6fbfe311c"
>>>>>>> 826079ea
        ]
      },
      "StatusCode": 200
    }
  ],
  "Names": {},
  "Variables": {
    "SubscriptionId": "b52fce95-de5f-4b37-afca-db203a5d0b6a"
  }
}<|MERGE_RESOLUTION|>--- conflicted
+++ resolved
@@ -1,21 +1,13 @@
 {
   "Entries": [
     {
-<<<<<<< HEAD
-      "RequestUri": "/subscriptions/e33f361b-53c2-4cc7-b829-78906708387b/providers/Microsoft.Compute/locations/westus/publishers/Microsoft.Compute/artifacttypes/vmextension/types?api-version=2016-04-30-preview",
-=======
       "RequestUri": "/subscriptions/b52fce95-de5f-4b37-afca-db203a5d0b6a/providers/Microsoft.Compute/locations/westus/publishers/Microsoft.Compute/artifacttypes/vmextension/types?api-version=2016-04-30-preview",
       "EncodedRequestUri": "L3N1YnNjcmlwdGlvbnMvYjUyZmNlOTUtZGU1Zi00YjM3LWFmY2EtZGIyMDNhNWQwYjZhL3Byb3ZpZGVycy9NaWNyb3NvZnQuQ29tcHV0ZS9sb2NhdGlvbnMvd2VzdHVzL3B1Ymxpc2hlcnMvTWljcm9zb2Z0LkNvbXB1dGUvYXJ0aWZhY3R0eXBlcy92bWV4dGVuc2lvbi90eXBlcz9hcGktdmVyc2lvbj0yMDE2LTA0LTMwLXByZXZpZXc=",
->>>>>>> 826079ea
       "RequestMethod": "GET",
       "RequestBody": "",
       "RequestHeaders": {
         "x-ms-client-request-id": [
-<<<<<<< HEAD
-          "0377dcd0-7f58-4abc-8728-aa9a534e4e66"
-=======
           "c660457e-7310-4de0-a8f5-e177ea96cd44"
->>>>>>> 826079ea
         ],
         "accept-language": [
           "en-US"
@@ -27,49 +19,28 @@
       },
       "ResponseBody": "[\r\n  {\r\n    \"location\": \"westus\",\r\n    \"name\": \"BGInfo\",\r\n    \"id\": \"/Subscriptions/b52fce95-de5f-4b37-afca-db203a5d0b6a/Providers/Microsoft.Compute/Locations/westus/Publishers/Microsoft.Compute/ArtifactTypes/VMExtension/Types/BGInfo\"\r\n  },\r\n  {\r\n    \"location\": \"westus\",\r\n    \"name\": \"CustomScriptExtension\",\r\n    \"id\": \"/Subscriptions/b52fce95-de5f-4b37-afca-db203a5d0b6a/Providers/Microsoft.Compute/Locations/westus/Publishers/Microsoft.Compute/ArtifactTypes/VMExtension/Types/CustomScriptExtension\"\r\n  },\r\n  {\r\n    \"location\": \"westus\",\r\n    \"name\": \"JsonADDomainExtension\",\r\n    \"id\": \"/Subscriptions/b52fce95-de5f-4b37-afca-db203a5d0b6a/Providers/Microsoft.Compute/Locations/westus/Publishers/Microsoft.Compute/ArtifactTypes/VMExtension/Types/JsonADDomainExtension\"\r\n  },\r\n  {\r\n    \"location\": \"westus\",\r\n    \"name\": \"VMAccessAgent\",\r\n    \"id\": \"/Subscriptions/b52fce95-de5f-4b37-afca-db203a5d0b6a/Providers/Microsoft.Compute/Locations/westus/Publishers/Microsoft.Compute/ArtifactTypes/VMExtension/Types/VMAccessAgent\"\r\n  }\r\n]",
       "ResponseHeaders": {
-        "Content-Length": [
-          "1033"
-        ],
         "Content-Type": [
           "application/json; charset=utf-8"
         ],
         "Expires": [
           "-1"
         ],
+        "Cache-Control": [
+          "no-cache"
+        ],
+        "Date": [
+          "Fri, 27 Jan 2017 06:06:33 GMT"
+        ],
         "Pragma": [
           "no-cache"
         ],
-<<<<<<< HEAD
-        "Strict-Transport-Security": [
-          "max-age=31536000; includeSubDomains"
-=======
-        "Date": [
-          "Fri, 27 Jan 2017 06:06:33 GMT"
->>>>>>> 826079ea
-        ],
-        "x-ms-request-id": [
-          "672efafe-a446-497c-80d8-962de71e6f3d"
-        ],
-        "Cache-Control": [
-          "no-cache"
+        "Transfer-Encoding": [
+          "chunked"
         ],
         "Server": [
           "Microsoft-HTTPAPI/2.0",
           "Microsoft-HTTPAPI/2.0"
         ],
-<<<<<<< HEAD
-        "x-ms-ratelimit-remaining-subscription-reads": [
-          "14696"
-        ],
-        "x-ms-correlation-request-id": [
-          "42c45843-aff2-4742-b65c-a0cca7d909d9"
-        ],
-        "x-ms-routing-request-id": [
-          "WESTUS:20151101T055353Z:42c45843-aff2-4742-b65c-a0cca7d909d9"
-        ],
-        "Date": [
-          "Sun, 01 Nov 2015 05:53:53 GMT"
-=======
         "Vary": [
           "Accept-Encoding"
         ],
@@ -87,7 +58,6 @@
         ],
         "x-ms-routing-request-id": [
           "WESTUS2:20170127T060633Z:49ebeb1e-f171-4b4d-98a7-e2c6fbfe311c"
->>>>>>> 826079ea
         ]
       },
       "StatusCode": 200
