// Copyright (c) Microsoft Corporation. All rights reserved.
// Licensed under the MIT License. See License.txt in the project root for license information.
namespace Microsoft.Azure.Management.Compute.Fluent
{
<<<<<<< HEAD
    using Microsoft.Azure.Management.Resource.Fluent.Core;
    using Models;
    using System.Threading;
    using System.Threading.Tasks;
=======
    using Microsoft.Azure.Management.ResourceManager.Fluent.Core;
>>>>>>> ce3a52ec

    /// <summary>
    /// An immutable client-side representation of an Azure virtual machine extension.
    /// An extension associated with a virtual machine will be created from a VirtualMachineExtensionImage.
    /// </summary>
    public interface IVirtualMachineExtension  :
        IVirtualMachineExtensionBase,
        IExternalChildResource<Microsoft.Azure.Management.Compute.Fluent.IVirtualMachineExtension,Microsoft.Azure.Management.Compute.Fluent.IVirtualMachine>
    {
        /// <return>Observable that emits virtual machine extension instance view.</return>
        Task<VirtualMachineExtensionInstanceView> GetInstanceViewAsync(CancellationToken cancellationToken = default(CancellationToken));

        /// <return>The instance view of the virtual machine extension.</return>
        VirtualMachineExtensionInstanceView GetInstanceView();
    }
}<|MERGE_RESOLUTION|>--- conflicted
+++ resolved
@@ -2,14 +2,10 @@
 // Licensed under the MIT License. See License.txt in the project root for license information.
 namespace Microsoft.Azure.Management.Compute.Fluent
 {
-<<<<<<< HEAD
-    using Microsoft.Azure.Management.Resource.Fluent.Core;
     using Models;
     using System.Threading;
     using System.Threading.Tasks;
-=======
     using Microsoft.Azure.Management.ResourceManager.Fluent.Core;
->>>>>>> ce3a52ec
 
     /// <summary>
     /// An immutable client-side representation of an Azure virtual machine extension.
