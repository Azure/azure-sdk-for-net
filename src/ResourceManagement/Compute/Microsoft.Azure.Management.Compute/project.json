{
<<<<<<< HEAD
  "version": "14.0.0-prerelease",
=======
  "version": "14.1.0-prerelease",
>>>>>>> 8e701285
  "description": "Provides developers with libraries for the updated compute platform under Azure Resource manager to deploy virtual machine, virtual machine extensions and availability set management capabilities. Launch, restart, scale, capture and manage VMs, VM Extensions and more. Note: This client library is for Virtual Machines under Azure Resource Manager.",
  "authors": [ "Microsoft" ],
  
  "packOptions": {
    "summary": "Provides developers with libraries for the updated compute platform under Azure Resource manager to deploy virtual machine, virtual machine extensions and availability set management capabilities. Launch, restart, scale, capture and manage VMs, VM Extensions and more. Note: This client library is for Virtual Machines under Azure Resource Manager.",
    "iconUrl": "http://go.microsoft.com/fwlink/?LinkID=288890",
    "tags": [ "Microsoft Azure resource management", "virtual machine", "compute", "REST HTTP client", "azureofficial", "windowsazureofficial", "netcore451511" ],
    "projectUrl": "https://github.com/Azure/azure-sdk-for-net",
    "licenseUrl": "https://raw.githubusercontent.com/Microsoft/dotnet/master/LICENSE",
    "requireLicenseAcceptance":  true
  },

  "buildOptions": {
    "delaySign": true,
    "publicSign": false,
    "keyFile": "../../../../tools/MSSharedLibKey.snk", 
    "xmlDoc": true
  },
  "dependencies": {
    "Microsoft.Rest.ClientRuntime.Azure": "[3.3.5,4.0.0)",
    "Microsoft.Rest.ClientRuntime": "[2.3.5,3.0.0)"
  },

  "frameworks": {
    "net45": {
      "dependencies": {
      }
    },
    "netstandard1.5": {
      "imports": ["dnxcore50"],
      "dependencies": {
        "Microsoft.NETCore.Platforms": "1.1.0",
        "NETStandard.Library": "1.6.1",
        "System.Diagnostics.Tools": "4.3.0",
        "System.Net.Http": "4.3.0",
        "System.Runtime.Serialization.Primitives": "4.1.1",
        "System.Threading.Tasks": "4.3.0"
      }
    },
    "netstandard1.1": {
      "imports": ["dnxcore50"],
      "dependencies": {
        "Microsoft.NETCore.Platforms": "1.1.0",
        "NETStandard.Library": "1.6.1",
        "System.Runtime.Serialization.Primitives": "4.1.1"
      }
    }
  }
}<|MERGE_RESOLUTION|>--- conflicted
+++ resolved
@@ -1,9 +1,5 @@
 {
-<<<<<<< HEAD
-  "version": "14.0.0-prerelease",
-=======
   "version": "14.1.0-prerelease",
->>>>>>> 8e701285
   "description": "Provides developers with libraries for the updated compute platform under Azure Resource manager to deploy virtual machine, virtual machine extensions and availability set management capabilities. Launch, restart, scale, capture and manage VMs, VM Extensions and more. Note: This client library is for Virtual Machines under Azure Resource Manager.",
   "authors": [ "Microsoft" ],
   
