--- conflicted
+++ resolved
@@ -24,13 +24,6 @@
     {
         private IApplicationsOperations innerCollection;
         private GraphRbacManager manager;
-<<<<<<< HEAD
-=======
-        public GraphRbacManager Manager()
-        {
-            return this.manager;
-        }
->>>>>>> 5bda7d7e
 
         public override async Task DeleteByIdAsync(string id, CancellationToken cancellationToken = default(CancellationToken))
         {
@@ -74,11 +67,8 @@
             }
         }
 
-<<<<<<< HEAD
         GraphRbacManager IHasManager<GraphRbacManager>.Manager => manager;
 
-=======
->>>>>>> 5bda7d7e
         public ActiveDirectoryApplicationImpl GetById(string id)
         {
             return (ActiveDirectoryApplicationImpl) Extensions.Synchronize(() => ((ActiveDirectoryApplicationImpl)WrapModel(Extensions.Synchronize(() => innerCollection.GetAsync(id)))).RefreshCredentialsAsync());
@@ -139,7 +129,7 @@
 
         IActiveDirectoryApplication ISupportsGettingById<IActiveDirectoryApplication>.GetById(string id)
         {
-            return WrapModel(manager.Inner.Applications.Get(id));
+            return WrapModel(Extensions.Synchronize(() => manager.Inner.Applications.GetAsync(id)));
         }
 
         IBlank ISupportsCreating<IBlank>.Define(string name)
