// Copyright (c) Microsoft Corporation. All rights reserved.
// Licensed under the MIT License. See License.txt in the project root for license information.
namespace Microsoft.Azure.Management.Fluent.Graph.RBAC.ActiveDirectoryGroup.Definition
{

<<<<<<< HEAD
    using Microsoft.Azure.Management.Fluent.Graph.RBAC;
    using Microsoft.Azure.Management.Fluent.Resource.Core.ResourceActions;
=======
    using Microsoft.Azure.Management.V2.Resource.Core.ResourceActions;
    using Microsoft.Azure.Management.Fluent.Graph.RBAC;
>>>>>>> 91c366fb
    /// <summary>
    /// The first stage of the group definition.
    /// </summary>
    public interface IBlank  :
        IWithDisplayName
    {
    }
    /// <summary>
    /// An AD group definition with sufficient inputs to create a new
    /// group in the cloud, but exposing additional optional inputs to
    /// specify.
    /// </summary>
    public interface IWithCreate  :
        ICreatable<Microsoft.Azure.Management.Fluent.Graph.RBAC.IActiveDirectoryGroup>
    {
    }
    /// <summary>
    /// The stage of group definition allowing display name to be specified.
    /// </summary>
    public interface IWithDisplayName 
    {
        /// <summary>
        /// Specifies the display name of the group.
        /// </summary>
        /// <param name="displayName">displayName the human readable display name</param>
        /// <returns>the next stage of group definition</returns>
        IWithMailNickname WithDisplayName (string displayName);

    }
    /// <summary>
    /// The stage of group definition allowing mail nickname to be specified.
    /// </summary>
    public interface IWithMailNickname 
    {
        /// <summary>
        /// Specifies the mail nickname of the group.
        /// </summary>
        /// <param name="mailNickname">mailNickname the mail nickname for the group</param>
        /// <returns>the next stage of group definition</returns>
        IWithCreate WithMailNickname (string mailNickname);

    }
    /// <summary>
    /// Container interface for all the definitions that need to be implemented.
    /// </summary>
    public interface IDefinition  :
        IBlank,
        IWithDisplayName,
        IWithMailNickname,
        IWithCreate
    {
    }
}<|MERGE_RESOLUTION|>--- conflicted
+++ resolved
@@ -3,13 +3,8 @@
 namespace Microsoft.Azure.Management.Fluent.Graph.RBAC.ActiveDirectoryGroup.Definition
 {
 
-<<<<<<< HEAD
     using Microsoft.Azure.Management.Fluent.Graph.RBAC;
     using Microsoft.Azure.Management.Fluent.Resource.Core.ResourceActions;
-=======
-    using Microsoft.Azure.Management.V2.Resource.Core.ResourceActions;
-    using Microsoft.Azure.Management.Fluent.Graph.RBAC;
->>>>>>> 91c366fb
     /// <summary>
     /// The first stage of the group definition.
     /// </summary>
