--- conflicted
+++ resolved
@@ -61,17 +61,6 @@
         }
 
         /// <summary>
-<<<<<<< HEAD
-        /// Deletes a resource from Azure, identifying it by its resource ID.
-        /// </summary>
-        /// <param name="id">id the resource ID of the resource to delete</param>
-        void Microsoft.Azure.Management.Fluent.Resource.Core.CollectionActions.ISupportsDeleting.Delete (string id) {
-            this.Delete( id);
-        }
-
-        /// <summary>
-=======
->>>>>>> 91c366fb
         /// Lists all the resources of the specified type in the currently selected subscription.
         /// </summary>
         /// <returns>list of resources</returns>
