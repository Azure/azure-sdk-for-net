--- conflicted
+++ resolved
@@ -4,15 +4,10 @@
 {
 
     using Microsoft.Rest;
+    using Microsoft.Azure.Management.Fluent.Resource.Core.CollectionActions;
     using System.Threading;
-<<<<<<< HEAD
-    using Microsoft.Azure.Management.Fluent.Resource.Core.CollectionActions;
-
-=======
     using Microsoft.Azure.Management.Fluent.Graph.RBAC.ServicePrincipal.Definition;
-    using Microsoft.Azure.Management.V2.Resource.Core.CollectionActions;
     using System.Threading.Tasks;
->>>>>>> 91c366fb
     /// <summary>
     /// Entry point to service principal management API.
     /// </summary>
