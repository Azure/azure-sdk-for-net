// Copyright (c) Microsoft Corporation. All rights reserved.
// Licensed under the MIT License. See License.txt in the project root for license information.
namespace Microsoft.Azure.Management.Graph.RBAC.Fluent
{
    using System.Threading;
    using System.Threading.Tasks;
    using System.Collections.Generic;
    using Microsoft.Azure.Management.Graph.RBAC.Fluent.Models;
    using Microsoft.Azure.Management.ResourceManager.Fluent.Core.CollectionActions;
    using Microsoft.Azure.Management.ResourceManager.Fluent.Core;
    using Microsoft.Rest;
    using System;
    using System.Linq;
    using Microsoft.Azure.Management.Graph.RBAC.Fluent.ServicePrincipal.Definition;

    /// <summary>
    /// The implementation of ServicePrincipals and its parent interfaces.
    /// </summary>
    public partial class ServicePrincipalsImpl :
        CreatableResources<Microsoft.Azure.Management.Graph.RBAC.Fluent.IServicePrincipal, Microsoft.Azure.Management.Graph.RBAC.Fluent.ServicePrincipalImpl, Models.ServicePrincipalInner>,
        IServicePrincipals,
        IHasManager<Microsoft.Azure.Management.Graph.RBAC.Fluent.GraphRbacManager>,
        IHasInner<Microsoft.Azure.Management.Graph.RBAC.Fluent.IServicePrincipalsOperations>
    {
        private IServicePrincipalsOperations innerCollection;
        private GraphRbacManager manager;
        internal ServicePrincipalsImpl(GraphRbacManager graphRbacManager)
        {
            this.innerCollection = graphRbacManager.Inner.ServicePrincipals;
            this.manager = graphRbacManager;
        }

<<<<<<< HEAD
                public ServicePrincipalImpl GetById(string id)
=======
        public GraphRbacManager Manager()
        {
            return this.manager;
        }

        public ServicePrincipalImpl GetById(string id)
>>>>>>> 5bda7d7e
        {
            return (ServicePrincipalImpl) Extensions.Synchronize(() => GetByIdAsync(id));
        }

        public async Task<Microsoft.Azure.Management.Graph.RBAC.Fluent.IServicePrincipal> GetByIdAsync(string id, CancellationToken cancellationToken = default(CancellationToken))
        {
            return await ((ServicePrincipalImpl)WrapModel(await innerCollection.GetAsync(id, cancellationToken))).RefreshCredentialsAsync(cancellationToken);
        }

        public IServicePrincipal GetByName(string spn)
        {
            return Extensions.Synchronize(() => GetByNameAsync(spn));
        }

        public ServicePrincipalImpl Define(string name)
        {
            return WrapModel(name);
        }

        public async override Task DeleteByIdAsync(string id, CancellationToken cancellationToken = default(CancellationToken))
        {
            await manager.Inner.ServicePrincipals.DeleteAsync(id, cancellationToken);
        }

        public async Task<Microsoft.Azure.Management.Graph.RBAC.Fluent.IServicePrincipal> GetByNameAsync(string name, CancellationToken cancellationToken = default(CancellationToken))
        {
            IEnumerable<ServicePrincipalInner> inners = await manager.Inner.ServicePrincipals.ListAsync(string.Format("displayName eq '{0}'", name), cancellationToken);
            if (inners == null || !inners.Any())
            {
                inners = await manager.Inner.ServicePrincipals.ListAsync(string.Format("servicePrincipalNames/any(c:c eq '{0}')", name), cancellationToken);
            }
            if (inners == null || !inners.Any())
            {
                return null;
            }
            else
            {
                return await new ServicePrincipalImpl(inners.First(), manager).RefreshCredentialsAsync(cancellationToken);
            }
        }

        public IEnumerable<Microsoft.Azure.Management.Graph.RBAC.Fluent.IServicePrincipal> List()
        {
            Func<ServicePrincipalInner, IServicePrincipal> converter = inner =>
            {
                return Extensions.Synchronize(() => ((ServicePrincipalImpl)WrapModel(inner)).RefreshCredentialsAsync());
            };

            return Extensions.Synchronize(() => Inner.ListAsync())
                        .AsContinuousCollection(link => Extensions.Synchronize(() => Inner.ListNextAsync(link)))
                        .Select(inner => converter(inner));
        }

        public async Task<Microsoft.Azure.Management.ResourceManager.Fluent.Core.IPagedCollection<IServicePrincipal>> ListAsync(bool loadAllPages = true, CancellationToken cancellationToken = default(CancellationToken))
        {
            return await PagedCollection<IServicePrincipal, ServicePrincipalInner>.LoadPageWithWrapModelAsync(
                async (cancellation) => await innerCollection.ListAsync(null, cancellation),
                innerCollection.ListNextAsync,
                async (inner, cancellation) => await ((ServicePrincipalImpl)WrapModel(inner)).RefreshCredentialsAsync(cancellation),
                loadAllPages, cancellationToken);
        }

        public IServicePrincipalsOperations Inner
        {
            get
            {
                return innerCollection;
            }
        }

<<<<<<< HEAD
        GraphRbacManager IHasManager<GraphRbacManager>.Manager
        {
            get
            {
                return manager;
            }
        }

=======
>>>>>>> 5bda7d7e
        protected override IServicePrincipal WrapModel(ServicePrincipalInner servicePrincipalInner)
        {
            return servicePrincipalInner == null ? null : new ServicePrincipalImpl(servicePrincipalInner, manager);
        }

        protected override ServicePrincipalImpl WrapModel(string name)
        {
            return new ServicePrincipalImpl(new ServicePrincipalInner
            {
                DisplayName = name
            }, manager);
        }

        public override void DeleteById(string id)
        {
            Extensions.Synchronize(() => Inner.DeleteAsync(id));
        }

        IServicePrincipal ISupportsGettingById<IServicePrincipal>.GetById(string id)
        {
            return WrapModel(manager.Inner.ServicePrincipals.Get(id));
        }

        IBlank ISupportsCreating<IBlank>.Define(string name)
        {
            return WrapModel(name);
        }
    }
}<|MERGE_RESOLUTION|>--- conflicted
+++ resolved
@@ -30,16 +30,7 @@
             this.manager = graphRbacManager;
         }
 
-<<<<<<< HEAD
                 public ServicePrincipalImpl GetById(string id)
-=======
-        public GraphRbacManager Manager()
-        {
-            return this.manager;
-        }
-
-        public ServicePrincipalImpl GetById(string id)
->>>>>>> 5bda7d7e
         {
             return (ServicePrincipalImpl) Extensions.Synchronize(() => GetByIdAsync(id));
         }
@@ -110,7 +101,6 @@
             }
         }
 
-<<<<<<< HEAD
         GraphRbacManager IHasManager<GraphRbacManager>.Manager
         {
             get
@@ -119,8 +109,6 @@
             }
         }
 
-=======
->>>>>>> 5bda7d7e
         protected override IServicePrincipal WrapModel(ServicePrincipalInner servicePrincipalInner)
         {
             return servicePrincipalInner == null ? null : new ServicePrincipalImpl(servicePrincipalInner, manager);
@@ -141,7 +129,7 @@
 
         IServicePrincipal ISupportsGettingById<IServicePrincipal>.GetById(string id)
         {
-            return WrapModel(manager.Inner.ServicePrincipals.Get(id));
+            return WrapModel(Extensions.Synchronize(() => manager.Inner.ServicePrincipals.GetAsync(id)));
         }
 
         IBlank ISupportsCreating<IBlank>.Define(string name)
