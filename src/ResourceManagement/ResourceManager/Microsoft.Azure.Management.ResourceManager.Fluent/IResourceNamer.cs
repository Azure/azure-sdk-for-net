--- conflicted
+++ resolved
@@ -7,10 +7,6 @@
     {
         string RandomName(string prefix, int maxLen);
 
-<<<<<<< HEAD
-        string RandomUuid();
-=======
         string RandomGuid();
->>>>>>> 91d9a4a1
     }
 }