--- conflicted
+++ resolved
@@ -1,7 +1,6 @@
 {
   "version": "1.0.0-*",
 
-<<<<<<< HEAD
   "testRunner": "xunit",
   "frameworks": {
     "netcoreapp1.0": {
@@ -9,34 +8,6 @@
       "dependencies": {
         "System.Diagnostics.Tracing": "4.1.0"
       }
-=======
-    "testRunner": "xunit",
-    "frameworks": {
-        "netcoreapp1.0": {
-            "imports": [ "dnxcore50"],
-            "dependencies": {
-                "System.Diagnostics.Tracing": "4.1.0"
-            }
-        }
-    },
-
-    "dependencies": {
-        "Microsoft.NETCore.App": {
-            "type": "platform",
-            "version": "1.0.0"
-        },
-        "NETStandard.Library": "1.6.0",
-        "xunit": "2.2.0-beta2-build3300",
-        "dotnet-test-xunit": "2.2.0-preview2-build1029",
-        "Microsoft.Rest.ClientRuntime.Azure.Authentication": "[2.2.2-preview,3.0.0)",
-        "Microsoft.Azure.Management.V2.Resource": "0.0.1-prerelease",
-        "Microsoft.Azure.Management.V2.Storage": "0.0.1-prerelease",
-        "Microsoft.Azure.Management.V2.Compute": "0.0.1-prerelease",
-        "Microsoft.Azure.Management": "1.0.0-*",
-        "Microsoft.Azure.Management.V2.Network": "0.0.1-prerelease",
-        "Microsoft.Azure.Management.Fluent.Graph.RBAC": "0.0.1-prerelease",
-        "Microsoft.Azure.Management.Fluent.KeyVault": "0.0.1-prerelease"
->>>>>>> c09fd548
     }
   },
 
@@ -51,8 +22,11 @@
     "Microsoft.Azure.Management.V2.Resource": "0.0.1-prerelease",
     "Microsoft.Azure.Management.V2.Storage": "0.0.1-prerelease",
     "Microsoft.Azure.Management.V2.Compute": "0.0.1-prerelease",
+    "Microsoft.Azure.Management.V2.Network": "0.0.1-prerelease",
     "Microsoft.Azure.Management": "1.0.0-*",
-    "Microsoft.Azure.Management.V2.Network": "0.0.1-prerelease",
+    "Microsoft.Rest.ClientRuntime.Azure.Authentication": "[2.2.2-preview,3.0.0)",
+    "Microsoft.Azure.Management.Fluent.Graph.RBAC": "0.0.1-prerelease",
+    "Microsoft.Azure.Management.Fluent.KeyVault": "0.0.1-prerelease",
     "Microsoft.Azure.Management.Fluent.Redis": "0.0.1-prerelease"
   }
 }