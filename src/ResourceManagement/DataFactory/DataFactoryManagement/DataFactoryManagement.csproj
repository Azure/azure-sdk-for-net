﻿<?xml version="1.0" encoding="utf-8"?>
<Project ToolsVersion="4.0" DefaultTargets="Build" xmlns="http://schemas.microsoft.com/developer/msbuild/2003">
  <Import Project="$(MSBuildExtensionsPath)\$(MSBuildToolsVersion)\Microsoft.Common.props" Condition="Exists('$(MSBuildExtensionsPath)\$(MSBuildToolsVersion)\Microsoft.Common.props')" />
  <PropertyGroup>
    <Platform Condition=" '$(Platform)' == '' ">AnyCPU</Platform>
    <ProjectGuid>{5CF6CC47-222C-4510-9123-1F9CC35B6E50}</ProjectGuid>
    <AppDesignerFolder>Properties</AppDesignerFolder>
    <RootNamespace>Microsoft.Azure.Management.DataFactories</RootNamespace>
    <AssemblyName>Microsoft.Azure.Management.DataFactories</AssemblyName>
    <OutputType>Library</OutputType>
    <RestorePackages>true</RestorePackages>
    <NuGetPackageImportStamp>0be9922d</NuGetPackageImportStamp>
  </PropertyGroup>
  <Import Project="..\..\..\..\tools\Library.Settings.targets" />
  <PropertyGroup>
    <DefineConstants>ADF_INTERNAL</DefineConstants>
  </PropertyGroup>
  <ItemGroup>
    <Compile Include="Customizations\Conversion\GenericRegisteredTypeConverter.cs" />
    <Compile Include="Customizations\Models\IRegisteredType.cs" />
    <Compile Include="Customizations\Models\IRegisteredTypeInternal.cs" />
    <Compile Include="Customizations\Models\Tables\Compression\CompressionLevel.cs" />
    <Compile Include="Customizations\Models\Tables\Compression\GenericCompression.cs" />
    <Compile Include="Customizations\Models\Tables\Compression\BZip2Compression.cs" />
    <Compile Include="Customizations\Models\Tables\Compression\DeflateCompression.cs" />
    <Compile Include="Customizations\Models\Tables\Compression\GZipCompression.cs" />
    <Compile Include="Customizations\Models\Tables\Compression\Compression.cs" />
    <Compile Include="Customizations\Models\IGenericTypeProperties.cs" />
    <Compile Include="Customizations\Operations\DataSliceRuns\DataSliceRunOperations.cs" />
    <Compile Include="Customizations\Operations\DataSliceRuns\DataSliceRunOperationsExtensions.cs" />
    <Compile Include="Customizations\Operations\DataSliceRuns\IDataSliceRunOperations.cs" />
    <Compile Include="Customizations\Operations\DataSlices\DataSliceOperations.cs" />
    <Compile Include="Customizations\Operations\DataSlices\DataSliceOperationsExtensions.cs" />
    <Compile Include="Customizations\Operations\Gateways\GatewayOperations.cs" />
    <Compile Include="Customizations\Operations\Gateways\GatewayOperationsExtensions.cs" />
    <Compile Include="Customizations\Operations\Gateways\IGatewayOperations.cs" />
    <Compile Include="Customizations\Operations\Hubs\HubOperations.cs" />
    <Compile Include="Customizations\Operations\Hubs\HubOperationsExtensions.cs" />
    <Compile Include="Customizations\Operations\Hubs\IHubOperations.cs" />
    <Compile Include="Customizations\Operations\PipelineRuns\IPipelineRunOperations.cs" />
    <Compile Include="Customizations\Operations\PipelineRuns\PipelineRunOperations.cs" />
    <Compile Include="Customizations\Operations\PipelineRuns\PipelineRunOperationsExtensions.cs" />
    <Compile Include="Customizations\Operations\DataFactories\DataFactoryOperations.cs" />
    <Compile Include="Customizations\Operations\DataFactories\DataFactoryOperationsExtensions.cs" />
    <Compile Include="Customizations\Operations\DataFactories\IDataFactoryOperations.cs" />
    <Compile Include="Customizations\Operations\DataSlices\IDataSliceOperations.cs" />
    <Compile Include="Customizations\DataFactoryManagementClient.Registration.cs" />
    <Compile Include="Properties\AssemblyInfo.cs" />
    <Compile Include="Customizations\AdfResourceProperties.cs" />
    <Compile Include="Customizations\AdfTypeNameAttribute.cs" />
    <Compile Include="Customizations\Conversion\ActivityTypeConverter.cs" />
    <Compile Include="Customizations\Conversion\AdfRegisteredTypeConverter.cs" />
    <Compile Include="Customizations\Conversion\ComputeTypeConverter.cs" />
    <Compile Include="Customizations\Conversion\ConversionCommon.cs" />
    <Compile Include="Customizations\Conversion\CoreRegistrationConverter.cs" />
    <Compile Include="Customizations\Conversion\CoreTypeConverter.cs" />
    <Compile Include="Customizations\Conversion\ITypeRegistrationOperations.cs" />
    <Compile Include="Customizations\Conversion\JObjectExtensions.cs" />
    <Compile Include="Customizations\Conversion\LinkedServiceConverter.cs" />
    <Compile Include="Customizations\Conversion\PipelineConverter.cs" />
    <Compile Include="Customizations\Conversion\PolymorphicTypeConverter.cs" />
    <Compile Include="Customizations\Conversion\TableConverter.cs" />
    <Compile Include="Customizations\Conversion\TypePropertiesConverter.cs" />
    <Compile Include="Customizations\DataFactoryConstants.cs" />
    <Compile Include="Customizations\DataFactoryManagementClient.cs" />
    <Compile Include="Customizations\DataFactoryUtilities.cs" />
    <Compile Include="Customizations\Ensure.cs" />
    <Compile Include="Customizations\IDataFactoryManagementClient.cs" />
    <Compile Include="Customizations\JsonConverters.cs" />
    <Compile Include="Customizations\Models\Activities\Activity.cs" />
    <Compile Include="Customizations\Models\Activities\ActivityTypeProperties.cs" />
    <Compile Include="Customizations\Models\Activities\AzureMLBatchScoringActivity.cs" />
    <Compile Include="Customizations\Models\Activities\CopyActivity.cs" />
    <Compile Include="Customizations\Models\Activities\CopyLocation.cs" />
    <Compile Include="Customizations\Models\Activities\CopySinks\AzureQueueSink.cs" />
    <Compile Include="Customizations\Models\Activities\CopySinks\AzureSearchIndexSink.cs" />
    <Compile Include="Customizations\Models\Activities\CopySinks\AzureTableSink.cs" />
    <Compile Include="Customizations\Models\Activities\CopySinks\BlobSink.cs" />
    <Compile Include="Customizations\Models\Activities\CopySinks\CopySink.cs" />
    <Compile Include="Customizations\Models\Activities\CopySinks\DocumentDbCollectionSink.cs" />
    <Compile Include="Customizations\Models\Activities\CopySinks\OracleSink.cs" />
    <Compile Include="Customizations\Models\Activities\CopySinks\PropertySink.cs" />
    <Compile Include="Customizations\Models\Activities\CopySinks\ServiceBusSink.cs" />
    <Compile Include="Customizations\Models\Activities\CopySinks\SqlSink.cs" />
    <Compile Include="Customizations\Models\Activities\CopySinks\StoredProcedureParameter.cs" />
    <Compile Include="Customizations\Models\Activities\CopySinks\StoredProcedureParameterType.cs" />
    <Compile Include="Customizations\Models\Activities\CopySources\AzureTableSource.cs" />
    <Compile Include="Customizations\Models\Activities\CopySources\BlobSource.cs" />
    <Compile Include="Customizations\Models\Activities\CopySources\CopySource.cs" />
    <Compile Include="Customizations\Models\Activities\CopySources\DocumentDbCollectionSource.cs" />
    <Compile Include="Customizations\Models\Activities\CopySources\FileSystemSource.cs" />
    <Compile Include="Customizations\Models\Activities\CopySources\MdsSource.cs" />
    <Compile Include="Customizations\Models\Activities\CopySources\OracleSource.cs" />
    <Compile Include="Customizations\Models\Activities\CopySources\RelationalSource.cs" />
    <Compile Include="Customizations\Models\Activities\CopySources\SqlSource.cs" />
    <Compile Include="Customizations\Models\Activities\CopyTranslators\CopyTranslator.cs" />
    <Compile Include="Customizations\Models\Activities\CopyTranslators\DataInsightTranslator.cs" />
    <Compile Include="Customizations\Models\Activities\CopyTranslators\TabularTranslator.cs" />
    <Compile Include="Customizations\Models\Activities\CustomActivity.cs" />
    <Compile Include="Customizations\Models\Activities\DotNetActivity.cs" />
    <Compile Include="Customizations\Models\Activities\GenericActivity.cs" />
    <Compile Include="Customizations\Models\Activities\HDInsightActivityBase.cs" />
    <Compile Include="Customizations\Models\Activities\HDInsightHiveActivity.cs" />
    <Compile Include="Customizations\Models\Activities\HDInsightMapReduceActivity.cs" />
    <Compile Include="Customizations\Models\Activities\HDInsightPigActivity.cs" />
    <Compile Include="Customizations\Models\Activities\HDInsightStreamingActivity.cs" />
    <Compile Include="Customizations\Models\Activities\NullActivity.cs" />
    <Compile Include="Customizations\Models\Activities\StoredProcedureActivity.cs" />
    <Compile Include="Customizations\Models\AdfRequiredAttribute.cs" />
    <Compile Include="Customizations\Models\LinkedServices\AzureBatchLinkedService.cs" />
    <Compile Include="Customizations\Models\LinkedServices\AzureMLLinkedService.cs" />
    <Compile Include="Customizations\Models\LinkedServices\AzureSearchIndexLinkedService.cs" />
    <Compile Include="Customizations\Models\LinkedServices\AzureServiceBusLinkedService.cs" />
    <Compile Include="Customizations\Models\LinkedServices\AzureSqlLinkedService.cs" />
    <Compile Include="Customizations\Models\LinkedServices\AzureStorageLinkedService.cs" />
    <Compile Include="Customizations\Models\LinkedServices\CustomLinkedService.cs" />
    <Compile Include="Customizations\Models\LinkedServices\DocumentDbLinkedService.cs" />
    <Compile Include="Customizations\Models\LinkedServices\GenericLinkedService.cs" />
    <Compile Include="Customizations\Models\LinkedServices\HCatalogProperties.cs" />
    <Compile Include="Customizations\Models\LinkedServices\HDInsightBYOCLinkedService.cs" />
    <Compile Include="Customizations\Models\LinkedServices\HDInsightOnDemandLinkedService.cs" />
    <Compile Include="Customizations\Models\LinkedServices\LinkedService.cs" />
    <Compile Include="Customizations\Models\LinkedServices\LinkedServiceProperties.cs" />
    <Compile Include="Customizations\Models\LinkedServices\LinkedServiceTypeProperties.cs" />
    <Compile Include="Customizations\Models\LinkedServices\MdsLinkedService.cs" />
    <Compile Include="Customizations\Models\LinkedServices\OnPremisesDb2LinkedService.cs" />
    <Compile Include="Customizations\Models\LinkedServices\OnPremisesFileSystemLinkedService.cs" />
    <Compile Include="Customizations\Models\LinkedServices\OnPremisesMySqlLinkedService.cs" />
    <Compile Include="Customizations\Models\LinkedServices\OnPremisesOracleLinkedService.cs" />
    <Compile Include="Customizations\Models\LinkedServices\OnPremisesPostgreSqlLinkedService.cs" />
    <Compile Include="Customizations\Models\LinkedServices\OnPremisesSqlLinkedService.cs" />
    <Compile Include="Customizations\Models\LinkedServices\OnPremisesSybaseLinkedService.cs" />
    <Compile Include="Customizations\Models\LinkedServices\OnPremisesTeradataLinkedService.cs" />
    <Compile Include="Customizations\Models\Pipelines\Pipeline.cs" />
    <Compile Include="Customizations\Models\Pipelines\PipelineProperties.cs" />
    <Compile Include="Customizations\Models\Registration\ActivityType.cs" />
    <Compile Include="Customizations\Models\Registration\ActivityTypeProperties.cs" />
    <Compile Include="Customizations\Models\Registration\AdfSchemaProperty.cs" />
    <Compile Include="Customizations\Models\Registration\AdfSchemaPropertyType.cs" />
    <Compile Include="Customizations\Models\Registration\AdfTypeSchema.cs" />
    <Compile Include="Customizations\Models\Registration\ComputeType.cs" />
    <Compile Include="Customizations\Models\Registration\ComputeTypeProperties.cs" />
    <Compile Include="Customizations\Models\Registration\TypeProperties.cs" />
    <Compile Include="Customizations\Models\Tables\AzureBlobLocation.cs" />
    <Compile Include="Customizations\Models\Tables\AzureQueueLocation.cs" />
    <Compile Include="Customizations\Models\Tables\AzureSearchIndexLocation.cs" />
    <Compile Include="Customizations\Models\Tables\AzureSqlTableLocation.cs" />
    <Compile Include="Customizations\Models\Tables\AzureTableLocation.cs" />
    <Compile Include="Customizations\Models\Tables\CustomLocation.cs" />
    <Compile Include="Customizations\Models\Tables\DocumentDbCollectionLocation.cs" />
    <Compile Include="Customizations\Models\Tables\GenericTable.cs" />
    <Compile Include="Customizations\Models\Tables\MdsTableLocation.cs" />
    <Compile Include="Customizations\Models\Tables\OnPremisesFileSystemLocation.cs" />
    <Compile Include="Customizations\Models\Tables\OnPremisesOracleTableLocation.cs" />
    <Compile Include="Customizations\Models\Tables\OnPremisesSqlServerTableLocation.cs" />
    <Compile Include="Customizations\Models\Tables\Partitions\DateTimePartitionValue.cs" />
    <Compile Include="Customizations\Models\Tables\Partitions\Partition.cs" />
    <Compile Include="Customizations\Models\Tables\Partitions\PartitionColumn.cs" />
    <Compile Include="Customizations\Models\Tables\Partitions\PartitionValue.cs" />
    <Compile Include="Customizations\Models\Tables\RelationalTableLocation.cs" />
    <Compile Include="Customizations\Models\Tables\StorageFormats\AvroFormat.cs" />
    <Compile Include="Customizations\Models\Tables\StorageFormats\BondFormat.cs" />
    <Compile Include="Customizations\Models\Tables\StorageFormats\JsonFormat.cs" />
    <Compile Include="Customizations\Models\Tables\StorageFormats\StorageFormat.cs" />
    <Compile Include="Customizations\Models\Tables\StorageFormats\TextFormat.cs" />
    <Compile Include="Customizations\Models\Tables\Table.cs" />
    <Compile Include="Customizations\Models\Tables\TableProperties.cs" />
    <Compile Include="Customizations\Models\Tables\TableTypeProperties.cs" />
    <Compile Include="Customizations\Models\TypeProperties.cs" />
    <Compile Include="Customizations\Operations\OperationParameters\ActivityTypeGetParameters.cs" />
    <Compile Include="Customizations\Operations\OperationParameters\ActivityTypeListParameters.cs" />
    <Compile Include="Customizations\Operations\ActivityTypes\ActivityTypeOperations.cs" />
    <Compile Include="Customizations\Operations\ActivityTypes\ActivityTypeOperationsExtensions.cs" />
    <Compile Include="Customizations\Operations\ActivityTypes\IActivityTypeOperations.cs" />
    <Compile Include="Customizations\Operations\ComputeTypes\ComputeTypeOperations.cs" />
    <Compile Include="Customizations\Operations\ComputeTypes\ComputeTypeOperationsExtensions.cs" />
    <Compile Include="Customizations\Operations\ComputeTypes\IComputeTypeOperations.cs" />
    <Compile Include="Customizations\Operations\LinkedServices\ILinkedServiceOperations.cs" />
    <Compile Include="Customizations\Operations\LinkedServices\LinkedServiceOperations.Registration.cs" />
    <Compile Include="Customizations\Operations\LinkedServices\LinkedServiceOperations.cs" />
    <Compile Include="Customizations\Operations\LinkedServices\LinkedServiceOperationsExtensions.cs" />
    <Compile Include="Customizations\Operations\OperationParameters\ActivityTypeCreateOrUpdateWithRawJsonContentParameters.cs" />
    <Compile Include="Customizations\Operations\OperationParameters\ActivityTypeCreateOrUpdateParameters.cs" />
    <Compile Include="Customizations\Operations\OperationParameters\ComputeTypeListParameters.cs" />
    <Compile Include="Customizations\Operations\OperationParameters\ComputeTypeGetParameters.cs" />
    <Compile Include="Customizations\Operations\OperationParameters\ComputeTypeCreateOrUpdateWithRawJsonContentParameters.cs" />
    <Compile Include="Customizations\Operations\OperationParameters\ComputeTypeCreateOrUpdateParameters.cs" />
    <Compile Include="Customizations\Operations\OperationParameters\LinkedServiceCreateOrUpdateParameters.cs" />
    <Compile Include="Customizations\Operations\OperationParameters\LinkedServiceCreateOrUpdateWithRawJsonContentParameters.cs" />
    <Compile Include="Customizations\Operations\OperationParameters\PipelineCreateOrUpdateParameters.cs" />
    <Compile Include="Customizations\Operations\OperationParameters\PipelineCreateOrUpdateWithRawJsonContentParameters.cs" />
    <Compile Include="Customizations\Operations\OperationParameters\TableCreateOrUpdateParameters.cs" />
    <Compile Include="Customizations\Operations\OperationParameters\TableCreateOrUpdateWithRawJsonContentParameters.cs" />
    <Compile Include="Customizations\Operations\OperationResponses\ActivityTypeCreateOrUpdateResponse.cs" />
    <Compile Include="Customizations\Operations\OperationResponses\ActivityTypeGetResponse.cs" />
    <Compile Include="Customizations\Operations\OperationResponses\ActivityTypeListResponse.cs" />
    <Compile Include="Customizations\Operations\OperationResponses\ComputeTypeCreateOrUpdateResponse.cs" />
    <Compile Include="Customizations\Operations\OperationResponses\ComputeTypeGetResponse.cs" />
    <Compile Include="Customizations\Operations\OperationResponses\ComputeTypeListResponse.cs" />
    <Compile Include="Customizations\Operations\OperationResponses\LinkedServiceCreateOrUpdateResponse.cs" />
    <Compile Include="Customizations\Operations\OperationResponses\LinkedServiceGetResponse.cs" />
    <Compile Include="Customizations\Operations\OperationResponses\LinkedServiceListResponse.cs" />
    <Compile Include="Customizations\Operations\OperationResponses\PipelineCreateOrUpdateResponse.cs" />
    <Compile Include="Customizations\Operations\OperationResponses\PipelineGetResponse.cs" />
    <Compile Include="Customizations\Operations\OperationResponses\PipelineListResponse.cs" />
    <Compile Include="Customizations\Operations\OperationResponses\TableCreateOrUpdateResponse.cs" />
    <Compile Include="Customizations\Operations\OperationResponses\TableGetResponse.cs" />
    <Compile Include="Customizations\Operations\OperationResponses\TableListResponse.cs" />
    <Compile Include="Customizations\Operations\Pipelines\IPipelineOperations.cs" />
    <Compile Include="Customizations\Operations\Pipelines\PipelineOperations.Registration.cs" />
    <Compile Include="Customizations\Operations\Pipelines\PipelineOperations.cs" />
    <Compile Include="Customizations\Operations\Pipelines\PipelineOperationsExtensions.cs" />
    <Compile Include="Customizations\Operations\Tables\ITableOperations.cs" />
    <Compile Include="Customizations\Operations\Tables\TableOperations.Registration.cs" />
    <Compile Include="Customizations\Operations\Tables\TableOperations.cs" />
    <Compile Include="Customizations\Operations\Tables\TableOperationsExtensions.cs" />
    <Compile Include="Customizations\DataFactoryManagementClient.Customization.cs" />
<<<<<<< HEAD
    <Compile Include="Generated\**\*.cs" />
=======
    <Compile Include="GeneratedInternal\**\*.cs" />
>>>>>>> 9d77ef98
  </ItemGroup>
  <ItemGroup>
    <None Include="Microsoft.Azure.Management.DataFactories.nuspec">
      <SubType>Designer</SubType>
    </None>
    <None Include="Microsoft.Azure.Management.DataFactories.nuget.proj">
      <SubType>Designer</SubType>
    </None>
    <None Include="packages.config">
      <SubType>Designer</SubType>
    </None>
  </ItemGroup>
  <ItemGroup>
    <Reference Include="Hyak.Common">
      <HintPath>$(LibraryNugetPackageFolder)\Hyak.Common.1.0.2\lib\portable-net403+win+wpa81\Hyak.Common.dll</HintPath>
    </Reference>
    <Reference Include="Microsoft.Azure.Common">
      <HintPath>$(LibraryNugetPackageFolder)\Microsoft.Azure.Common.2.0.4\lib\portable-net45+wp8+wpa81+win\Microsoft.Azure.Common.dll</HintPath>
    </Reference>
  </ItemGroup>
  <Import Project="$(MSBuildExtensionsPath32)\Microsoft\Portable\$(TargetFrameworkVersion)\Microsoft.Portable.CSharp.targets" Condition=" '$(LibraryFxTarget)' == 'portable' " />
  <Import Project="$(MSBuildToolsPath)\Microsoft.CSharp.targets" Condition=" '$(LibraryFxTarget)' != 'portable' " />
  <Import Project="$(LibraryNugetPackageFolder)\Microsoft.Bcl.Build.1.0.14\tools\Microsoft.Bcl.Build.targets" Condition="Exists('$(LibraryNugetPackageFolder)\Microsoft.Bcl.Build.1.0.14\tools\Microsoft.Bcl.Build.targets')" />
</Project><|MERGE_RESOLUTION|>--- conflicted
+++ resolved
@@ -215,11 +215,8 @@
     <Compile Include="Customizations\Operations\Tables\TableOperations.cs" />
     <Compile Include="Customizations\Operations\Tables\TableOperationsExtensions.cs" />
     <Compile Include="Customizations\DataFactoryManagementClient.Customization.cs" />
-<<<<<<< HEAD
     <Compile Include="Generated\**\*.cs" />
-=======
     <Compile Include="GeneratedInternal\**\*.cs" />
->>>>>>> 9d77ef98
   </ItemGroup>
   <ItemGroup>
     <None Include="Microsoft.Azure.Management.DataFactories.nuspec">
