﻿For additional details on features, see the full [Azure Data Factory Release Notes](https://azure.microsoft.com/en-us/documentation/articles/data-factory-release-notes). 

<<<<<<< HEAD
## Version _
_Release date:_

### Feature Additions
* The following linked service types have been added: 
    * ODataLinkedService
* The following dataset types have been added: 
    * ODataResourceDataset

## Version 4.4.0
Release date: 2016.01.28

### Feature Additions

* The following linked service type has been added as data sources and sinks for copy activities: 
    * AzureStorageSasLinkedService
=======
## Version
Release date:

### Feature Additions

* The following linked service types have been added: 
    * WebLinkedService
* The following dataset types have been added: 
    * WebTableDataset
* The following copy source types have been added: 	
    * WebSource
>>>>>>> 8831fcf8

## Version 4.3.0
Release date: 2016.01.20

### Feature Additions

* The following linked service types haven been added as data sources for copy activities: 
    * HdfsLinkedService
    * OnPremisesOdbcLinkedService 

## Version 4.2.0
Release date: 2015.11.10

### Feature Additions

* New Activity type: AzureMLUpdateResource, along with a new optional property in the Azure ML Linked Service, "updateResourceEndpoint". 
    * This Activity takes as input a blob Dataset for an .iLearner file (e.g. produced as output of a retraining batch execution) and uploads it to the indicated management endpoint.
* Add LongRunningOperationInitialTimeout and LongRunningOperationRetryTimeout properties to DataFactoryManagementClient. 
    * Allow configuration of the timeouts for client calls to the Data Factory service. 

### Bug Fixes
* Properly initialize the internal client object wrapped by 
  Microsoft.Azure.Management.DataFactories.DataFactoryManagementClient in all constructors. 

## Version 4.1.0 
_Release date: 2015.10.28_

### Feature Additions
* The following linked service types have been added: 
    * AzureDataLakeStoreLinkedService
    * AzureDataLakeAnalyticsLinkedService
* The following activity types have been added: 
    * DataLakeAnalyticsUSQLActivity
* The following dataset types have been added: 
    * AzureDataLakeStoreDataset
* The following source and sink types for Copy Activity have been added:
    * AzureDataLakeStoreSource
    * AzureDataLakeStoreSink

## Bug Fixes
* Successful gateway creation response has status Succeeded and includes the gateway key.
 
## Version 4.0.1
_Release date: 2015.10.13_

## Bug Fixes
* Fix Dataset class names which had "Table" removed from them. 
    * AzureSqlDataWarehouseDataset → AzureSqlDataWarehouseTableDataset
    * AzureSqlDataset → AzureSqlTableDataset
    * AzureDataset → AzureTableDataset
    * OracleDatabaseDataset → OracleTableDataset
    * RelationalDataset → RelationalTableDataset
    * SqlServerDataset → SqlServerTableDataset
    * For types such as AzureSqlTable, "AzureSqlTableDataset" is the correct naming, not "AzureSqlDataset". These were the names prior to 4.0.0 and this restores those names. 

## Version 4.0.0
_Release date: 2015.10.02_

### Breaking Changes
    
* Send requests with API version 2015-10-01.
    * List API calls return paged results. If the response contains a non-empty NextLink property, the client application needs to continue fetching the next page until all pages are returned.
    * List pipeline API call returns only the summary of a pipeline instead of full details. For instance, activities in a pipeline summary only contain name and type.
* ITableOperations → IDatasetOperations 
* Models.Table → Models.Dataset
* Models.TableProperties → Models.DatasetProperties
* Models.TableTypeProprerties → Models.DatasetTypeProperties
* Models.TableCreateOrUpdateParameters → Models.DatasetCreateOrUpdateParameters
* Models.TableCreateOrUpdateResponse → Models.DatasetCreateOrUpdateResponse
* Models.TableGetResponse → Models.DatasetGetResponse
* Models.TableListResponse → Models.DatasetListResponse
* Models.CreateOrUpdateWithRawJsonContentParameters.cs → Models.DatasetCreateOrUpdateWithRawJsonContentParameters.cs

### Feature Additions
* Add SliceIdentifierColumnName and SqlWriterCleanupScript to support idempotent copy to SQL Data Warehouse.
* Add stored procedure support for both SQL and SQL Data Warehouse source. 


## Version 3.0.0
_Release date: 2015.08.29_

### Breaking Changes
* Send requests with API version 2015-09-01.
    * Impose message size limits for Linked Service, Dataset and Pipeline create requests. 
        * 200 KB limit is set for Pipelines. 
        * 30 KB limit is set for all other resources, e.g. Linked Service and Datasets.     
    * Does not accept copy-related properties removed in version 2.0.0 for create requests. 
* Remove Database and Schema properties from TeradataLinkedService. 

### Feature Additions
* New Activity type: AzureMLBatchExecutionActivity. 
    * Supports all configuration options for an Azure Machine Learning model. 
* Add Recursive property to BlobSource and FileSystemSource. 


## Version 2.0.1
_Release date: 2015.08.01_

### Bug Fixes
* Do not throw on errors during deserialization of service responses.  


## Version 2.0.0
_Release date: 2015.08.01_

### Breaking Changes
* Send requests with API version 2015-08-01. 
* Add required property BatchUri to AzureBatchLinkedService. 
* Remove unused copy-related properties from objects. 
    * From BlobSource: BlobColumnSeparators and NullValues
    * From AzureTableSink: AzureTableRetryIntervalInSec and AzureTableRetryTimes 
    * From BlobSink: BlockWriterBlockSize, BlobWriterPartitionColumns, BlobWriterPartitionFormat, BlobWriterSeparator and BlobWriterRowSuffix 
    * From CopySink: SinkPartitionData 
* Change the IDotNetActivity Execute method to take a collection of Linked Services, a collection of Tables and an Activity. 
    * The Tables collection contains all Tables referenced by the Activity. 
    * The Linked Services collection contains all the Linked Services referenced by the activity and the Tables.
* Remove Published property from TableProperties. 

### Feature Additions
* Add support for SQL Data Warehouse. 
    * Add AzureSqlDataWarehouseLinkedService, AzureSqlDataWarehouseTableDataset, SqlDWSource and SqlDWSink.


## Version 1.0.2
_Release date: 2015.07.27_

### Bug Fixes

* Return null when deserializing unknown nested polymorphic types, rather than throw an exception.
* Preserve the case of dictionary keys during serialization. 


## Version 1.0.1
_Release date: 2015.07.11_

### Bug Fixes

* Fix to initializing DataFactoryManagementClient with a delegating handler. 


## Version 1.0.0
_Release date: 2015.07.10_

### Breaking Changes

* Send requests with API version 2015-07-01-preview. 
* Modifies the class structure (and corresponding JSON payload) for Linked Services, Tables and Activities. 
    * The new TypeProperties element contains type specific properties for a linked service/table/activity. 
    * For Tables:
       * Move LinkedServiceName from Location to TableProperties.
       * Remove Location and the type specific properties such as TableName that were specified in the location section are specified in the TableTypeProperties.
    * For Activities:
       * Replace Transformation with the TypeProperties, of type ActivityTypeProperties.
* Update the names of all Linked Service, Table and Activity types. 
* Remove WaitOnExternal from Availability. 
    * Add property External property to TableProperties.
    * Add the properties of WaitOnExternal such as RetryInterval to optional property ExternalData in Policy.

### Feature Additions

* Add IDotNetActivity interface for implementing a custom C# activity.
* Add CopyBehavior property for BlobSink. 
* Add FileSystemSink for data output to on-premises file shares. <|MERGE_RESOLUTION|>--- conflicted
+++ resolved
@@ -1,14 +1,15 @@
 ﻿For additional details on features, see the full [Azure Data Factory Release Notes](https://azure.microsoft.com/en-us/documentation/articles/data-factory-release-notes). 
 
-<<<<<<< HEAD
 ## Version _
 _Release date:_
 
 ### Feature Additions
 * The following linked service types have been added: 
-    * ODataLinkedService
+    * ODataLinkedService, WebLinkedService
 * The following dataset types have been added: 
-    * ODataResourceDataset
+    * ODataResourceDataset, WebTableDataset
+* The following copy source types have been added: 	
+    * WebSource
 
 ## Version 4.4.0
 Release date: 2016.01.28
@@ -17,19 +18,6 @@
 
 * The following linked service type has been added as data sources and sinks for copy activities: 
     * AzureStorageSasLinkedService
-=======
-## Version
-Release date:
-
-### Feature Additions
-
-* The following linked service types have been added: 
-    * WebLinkedService
-* The following dataset types have been added: 
-    * WebTableDataset
-* The following copy source types have been added: 	
-    * WebSource
->>>>>>> 8831fcf8
 
 ## Version 4.3.0
 Release date: 2016.01.20
