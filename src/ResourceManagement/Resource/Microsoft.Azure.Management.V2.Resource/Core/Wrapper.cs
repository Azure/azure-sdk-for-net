<<<<<<< HEAD
﻿using System;
=======
﻿// Copyright (c) Microsoft Corporation. All rights reserved.
// Licensed under the MIT License. See License.txt in the project root for license information.
>>>>>>> 953e663a

namespace Microsoft.Azure.Management.V2.Resource.Core
{
    public class Wrapper<InnerT> : IWrapper<InnerT>
    {
        public Wrapper(InnerT inner)
        {
            Inner = inner;
        }

        public InnerT Inner
        {
            get; private set;
        }

        public void SetInner(InnerT inner)
        {
            this.Inner = inner;
        }
    }
}<|MERGE_RESOLUTION|>--- conflicted
+++ resolved
@@ -1,9 +1,5 @@
-<<<<<<< HEAD
-﻿using System;
-=======
 ﻿// Copyright (c) Microsoft Corporation. All rights reserved.
 // Licensed under the MIT License. See License.txt in the project root for license information.
->>>>>>> 953e663a
 
 namespace Microsoft.Azure.Management.V2.Resource.Core
 {
