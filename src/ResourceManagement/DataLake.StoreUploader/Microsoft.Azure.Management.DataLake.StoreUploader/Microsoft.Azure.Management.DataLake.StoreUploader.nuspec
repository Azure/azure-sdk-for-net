--- conflicted
+++ resolved
@@ -22,11 +22,7 @@
       </group>
     </references>
     <dependencies>
-<<<<<<< HEAD
-      <dependency id="Microsoft.Azure.Management.DataLake.Store" version="[0.12.2-preview,3.0)" />
-=======
       <dependency id="Microsoft.Azure.Management.DataLake.Store" version="[0.12.4-preview,3.0)" />
->>>>>>> b8a81b73
     </dependencies>
   </metadata>
   <files>
