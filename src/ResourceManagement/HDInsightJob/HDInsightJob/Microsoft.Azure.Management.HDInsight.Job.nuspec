--- conflicted
+++ resolved
@@ -4,20 +4,17 @@
     <id>Microsoft.Azure.Management.HDInsight.Job</id>
     <title>Microsoft Azure HDInsight Job Management Library</title>
     <releaseNotes><![CDATA[
-<<<<<<< HEAD
 3.0.0-preview
 
    * This package now has a dependency on the .NET 4.5 framework.
    * Added support for Azure Data Lake Store as default file system. 
    * The methods “GetJobOutput”(+Async) and “GetJobErrorLogsAsync”(+Async) now accept an AzureDataLakeStoreAccess object for clusters with Azure Data Lake Store as default file system.
    
-=======
 2.0.5
 
   * Added support for running queries with large size.
   * Fixed network timeout error which occurs intermittently when HDinsight service is loaded.
   
->>>>>>> 92a9d3ed
 2.0.4
 
   * Added support for new environments. 
