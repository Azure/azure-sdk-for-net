--- conflicted
+++ resolved
@@ -11,11 +11,9 @@
 using Microsoft.Rest;
 using System.Linq;
 using Microsoft.Azure.Management.KeyVault.Fluent;
-<<<<<<< HEAD
 using Microsoft.Azure.Management.Trafficmanager.Fluent;
-=======
 using Microsoft.Azure.Management.Dns.Fluent;
->>>>>>> da723d0c
+
 
 namespace Microsoft.Azure.Management.Fluent
 {
@@ -29,11 +27,8 @@
         private INetworkManager networkManager;
         private IBatchManager batchManager;
         private IKeyVaultManager keyVaultManager;
-<<<<<<< HEAD
         private ITrafficManager trafficManager;
-=======
         private IDnsZoneManager dnsZoneManager;
->>>>>>> da723d0c
 
         #endregion Service Managers
 
@@ -164,19 +159,19 @@
             }
         }
 
-<<<<<<< HEAD
         public ITrafficManagerProfiles TrafficManagerProfiles
         {
             get
             {
                 return trafficManager.Profiles;
-=======
+            }
+        }
+
         public IDnsZones DnsZones
         {
             get
             {
                 return dnsZoneManager.Zones;
->>>>>>> da723d0c
             }
         }
 
@@ -192,11 +187,8 @@
             networkManager = NetworkManager.Authenticate(restClient, subscriptionId);
             batchManager = BatchManager.Authenticate(restClient, subscriptionId);
             keyVaultManager = KeyVaultManager.Authenticate(restClient, subscriptionId, tenantId);
-<<<<<<< HEAD
             trafficManager = Trafficmanager.Fluent.TrafficManager.Authenticate(restClient, subscriptionId);
-=======
             dnsZoneManager = DnsZoneManager.Authenticate(restClient, subscriptionId);
->>>>>>> da723d0c
             SubscriptionId = subscriptionId;
         }
 
@@ -368,10 +360,8 @@
 
         IVaults Vaults { get; }
 
-<<<<<<< HEAD
         ITrafficManagerProfiles TrafficManagerProfiles { get; }
-=======
+
         IDnsZones DnsZones { get; }
->>>>>>> da723d0c
     }
 }