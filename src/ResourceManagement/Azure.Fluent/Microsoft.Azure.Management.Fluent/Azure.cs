--- conflicted
+++ resolved
@@ -13,12 +13,9 @@
 using Microsoft.Azure.Management.KeyVault.Fluent;
 using Microsoft.Azure.Management.Trafficmanager.Fluent;
 using Microsoft.Azure.Management.Dns.Fluent;
-<<<<<<< HEAD
+using Microsoft.Azure.Management.Sql.Fluent;
 using Microsoft.Azure.Management.Cdn.Fluent;
 using Microsoft.Azure.Management.Redis.Fluent;
-=======
-using Microsoft.Azure.Management.Sql.Fluent;
->>>>>>> 72b6da47
 
 namespace Microsoft.Azure.Management.Fluent
 {
@@ -34,12 +31,9 @@
         private IKeyVaultManager keyVaultManager;
         private ITrafficManager trafficManager;
         private IDnsZoneManager dnsZoneManager;
-<<<<<<< HEAD
+        private ISqlManager sqlManager;
         private ICdnManager cdnManager;
         private IRedisManager redisManager;
-=======
-        private ISqlManager sqlManager;
->>>>>>> 72b6da47
 
         #endregion Service Managers
 
@@ -186,7 +180,13 @@
             }
         }
 
-<<<<<<< HEAD
+        public ISqlServers SqlServers
+        {
+            get
+            {
+                return sqlManager.SqlServers;
+            }
+        }
         public IRedisCaches RedisCaches
         {
             get
@@ -203,15 +203,6 @@
             }
         }
 
-=======
-        public ISqlServers SqlServers
-        {
-            get
-            {
-                return sqlManager.SqlServers;
-            }
-        }
->>>>>>> 72b6da47
         #endregion Getters
 
         #region ctrs
@@ -226,12 +217,9 @@
             keyVaultManager = KeyVaultManager.Authenticate(restClient, subscriptionId, tenantId);
             trafficManager = Trafficmanager.Fluent.TrafficManager.Authenticate(restClient, subscriptionId);
             dnsZoneManager = DnsZoneManager.Authenticate(restClient, subscriptionId);
-<<<<<<< HEAD
+            sqlManager = SqlManager.Authenticate(restClient, subscriptionId);
             redisManager = RedisManager.Authenticate(restClient, subscriptionId);
             cdnManager = CdnManager.Authenticate(restClient, subscriptionId);
-=======
-            sqlManager = SqlManager.Authenticate(restClient, subscriptionId);
->>>>>>> 72b6da47
             SubscriptionId = subscriptionId;
         }
 
@@ -407,12 +395,10 @@
 
         IDnsZones DnsZones { get; }
 
-<<<<<<< HEAD
+        ISqlServers SqlServers { get; }
+
         IRedisCaches RedisCaches { get; }
 
         ICdnProfiles CdnProfiles { get; }
-=======
-        ISqlServers SqlServers { get; }
->>>>>>> 72b6da47
     }
 }