--- conflicted
+++ resolved
@@ -316,8 +316,6 @@
         }
 
         public ISearchServices SearchServices
-<<<<<<< HEAD
-=======
         {
             get
             {
@@ -341,32 +339,6 @@
             }
         }
 
-        public IDocumentDBAccounts DocumentDBAccounts
->>>>>>> c6e01e20
-        {
-            get
-            {
-                return searchManager.SearchServices;
-            }
-        }
-
-<<<<<<< HEAD
-        public IServiceBusNamespaces ServiceBusNamespaces
-        {
-            get
-            {
-                return serviceBusManager.Namespaces;
-            }
-        }
-
-        public IContainerServices ContainerServices
-        {
-            get
-            {
-                return computeManager.ContainerServices;
-            }
-        }
-
         public ICosmosDBAccounts CosmosDBAccounts
         {
             get
@@ -375,8 +347,6 @@
             }
         }
 
-=======
->>>>>>> c6e01e20
         public IRegistries ContainerRegistries
         {
             get
@@ -384,11 +354,7 @@
                 return registryManager.ContainerRegistries;
             }
         }
-<<<<<<< HEAD
-
-=======
-        
->>>>>>> c6e01e20
+
         public IAccessManagement AccessManagement
         {
             get
@@ -587,8 +553,7 @@
                             .WithBaseUri(restClient.BaseUri)
                             .WithCredentials(restClient.Credentials).Build());
                     var subscription = resourceManager.Subscriptions.List()
-                        .FirstOrDefault(s =>
-                            StringComparer.OrdinalIgnoreCase.Equals(s.State, "Enabled") ||
+                        .FirstOrDefault(s =>                            StringComparer.OrdinalIgnoreCase.Equals(s.State, "Enabled") ||
                             StringComparer.OrdinalIgnoreCase.Equals(s.State, "Warned"));
 
                     return WithSubscription(subscription?.SubscriptionId);
@@ -598,9 +563,7 @@
 
         #endregion IAuthenticated and it's implementation
 
-        #region IConfigurable and it's implementation
-
-        public interface IConfigurable : IAzureConfigurable<IConfigurable>
+        #region IConfigurable and it's implementation        public interface IConfigurable : IAzureConfigurable<IConfigurable>
         {
             IAuthenticated Authenticate(AzureCredentials azureCredentials);
         }
@@ -610,8 +573,7 @@
             IConfigurable
         {
             IAuthenticated IConfigurable.Authenticate(AzureCredentials credentials)
-            {
-                var authenticated = new Authenticated(BuildRestClient(credentials), credentials.TenantId);
+            {                var authenticated = new Authenticated(BuildRestClient(credentials), credentials.TenantId);
                 authenticated.SetDefaultSubscription(credentials.DefaultSubscriptionId);
                 return authenticated;
             }
@@ -661,14 +623,10 @@
         IContainerServices ContainerServices { get; }
 
         /// <summary>
-        /// Entry point to DocumentDB account management
-        /// </summary>
-<<<<<<< HEAD
+        /// Entry point to  CosmosDB account management
+        /// </summary>
         ICosmosDBAccounts CosmosDBAccounts { get; }
-=======
-        IDocumentDBAccounts DocumentDBAccounts { get; }
->>>>>>> c6e01e20
-
+        
         /// <summary>
         /// Entry point to Azure container registry management.
         /// </summary>
