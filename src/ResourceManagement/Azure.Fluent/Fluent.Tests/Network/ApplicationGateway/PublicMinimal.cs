﻿// Copyright (c) Microsoft Corporation. All rights reserved.
// Licensed under the MIT License. See License.txt in the project root for license information.

using Azure.Tests.Common;
using Microsoft.Azure.Management.Network.Fluent;
using Microsoft.Azure.Management.Network.Fluent.Models;
using Microsoft.Rest.ClientRuntime.Azure.TestFramework;
using System.IO;
using System.Runtime.CompilerServices;
using Xunit;

namespace Azure.Tests.Network.ApplicationGateway
{
    /// <summary>
    /// Internet-facing minimalistic app gateway test.
    /// </summary>
    public class PublicMinimal : TestTemplate<IApplicationGateway, IApplicationGateways>
    {
        private INetworks networks;
        private ApplicationGatewayHelper applicationGatewayHelper;

        public PublicMinimal(INetworks networks, [CallerMemberName] string methodName = "testframework_failed")
            : base(methodName)
        {
            applicationGatewayHelper = new ApplicationGatewayHelper(TestUtilities.GenerateName("", methodName));

            this.networks = networks;
        }

        public override void Print(IApplicationGateway resource)
        {
            ApplicationGatewayHelper.PrintAppGateway(resource);
        }

        public override IApplicationGateway CreateResource(IApplicationGateways resources)
        {
<<<<<<< HEAD

            resources.Define(applicationGatewayHelper.APP_GATEWAY_NAME)
                .WithRegion(applicationGatewayHelper.REGION)
                .WithNewResourceGroup(applicationGatewayHelper.GROUP_NAME)

                // Request routing rules
                .DefineRequestRoutingRule("rule1")
                    .FromPublicFrontend()
                    .FromFrontendHttpsPort(443)
                    .WithSslCertificateFromPfxFile(new FileInfo(Path.Combine("Assets", "myTest._pfx")))
                    .WithSslCertificatePassword("Abc123")
                    .ToBackendHttpPort(8080)
                    .ToBackendIpAddress("11.1.1.1")
                    .ToBackendIpAddress("11.1.1.2")
                    .Attach()
                .Create();
=======
            try
            {
                resources.Define(ApplicationGatewayHelper.AppGatewayName)
                    .WithRegion(ApplicationGatewayHelper.Region)
                    .WithNewResourceGroup(ApplicationGatewayHelper.GroupName)

                    // Request routing rules
                    .DefineRequestRoutingRule("rule1")
                        .FromPublicFrontend()
                        .FromFrontendHttpsPort(443)
                        .WithSslCertificateFromPfxFile(new FileInfo("c:\\automation\\myTest.pfx"))
                        .WithSslCertificatePassword("Abc123")
                        .ToBackendHttpPort(8080)
                        .ToBackendIpAddress("11.1.1.1")
                        .ToBackendIpAddress("11.1.1.2")
                        .Attach()
                    .Create();
            }
            catch
            {
            }
>>>>>>> 2c7f73fe

            // Get the resource as created so far
            string resourceId = applicationGatewayHelper.CreateResourceId(resources.Manager.SubscriptionId);
            var appGateway = resources.GetById(resourceId);
            Assert.NotNull(appGateway);
            Assert.Equal(ApplicationGatewayTier.Standard, appGateway.Tier);
            Assert.Equal(ApplicationGatewaySkuName.StandardSmall, appGateway.Size);
            Assert.Equal(appGateway.InstanceCount, 1);

            // Verify frontend ports
            Assert.Equal(appGateway.FrontendPorts.Count, 1);
            Assert.NotNull(appGateway.FrontendPortNameFromNumber(443));

            // Verify frontends
            Assert.True(!appGateway.IsPrivate);
            Assert.True(appGateway.IsPublic);
            Assert.Equal(appGateway.Frontends.Count, 1);

            // Verify listeners
            Assert.Equal(appGateway.Listeners.Count, 1);
            Assert.NotNull(appGateway.ListenerByPortNumber(443));

            // Verify backends
            Assert.Equal(appGateway.Backends.Count, 1);

            // Verify backend HTTP configs
            Assert.Equal(appGateway.BackendHttpConfigurations.Count, 1);

            // Verify rules
            Assert.Equal(appGateway.RequestRoutingRules.Count, 1);
            var rule = appGateway.RequestRoutingRules["rule1"];
            Assert.NotNull(rule);
            Assert.Equal(rule.FrontendPort, 443);
            Assert.Equal(ApplicationGatewayProtocol.Https, rule.FrontendProtocol);
            Assert.NotNull(rule.Listener);
            Assert.NotNull(rule.Listener.Frontend);
            Assert.True(rule.Listener.Frontend.IsPublic);
            Assert.True(!rule.Listener.Frontend.IsPrivate);
            Assert.Equal(rule.Listener.SubnetName, null);
            Assert.Equal(rule.Listener.NetworkId, null);
            Assert.Equal(rule.BackendPort, 8080);
            Assert.Equal(rule.BackendAddresses.Count, 2);
            Assert.NotNull(rule.Backend);
            Assert.True(rule.Backend.ContainsIpAddress("11.1.1.1"));
            Assert.True(rule.Backend.ContainsIpAddress("11.1.1.2"));

            // Verify certificates
            Assert.Equal(appGateway.SslCertificates.Count, 1);

            return appGateway;
        }

        public override IApplicationGateway UpdateResource(IApplicationGateway resource)
        {
            resource.Update()
                .WithInstanceCount(2)
                .WithSize(ApplicationGatewaySkuName.StandardMedium)
                .WithoutBackendIpAddress("11.1.1.1")
                .DefineListener("listener2")
                    .WithPublicFrontend()
                    .WithFrontendPort(80)
                    .Attach()
                .DefineBackend("backend2")
                    .WithIpAddress("11.1.1.3")
                    .Attach()
                .DefineBackendHttpConfiguration("config2")
                    .WithCookieBasedAffinity()
                    .WithPort(8081)
                    .WithRequestTimeout(33)
                    .Attach()
                .DefineRequestRoutingRule("rule2")
                    .FromListener("listener2")
                    .ToBackendHttpConfiguration("config2")
                    .ToBackend("backend2")
                    .Attach()
                .WithTag("tag1", "value1")
                .WithTag("tag2", "value2")
                .Apply();

            resource.Refresh();

            Assert.True(resource.Tags.ContainsKey("tag1"));
            Assert.True(resource.Tags.ContainsKey("tag2"));
            Assert.Equal(ApplicationGatewaySkuName.StandardMedium, resource.Size);
            Assert.Equal(resource.InstanceCount, 2);

            // Verify frontend ports
            Assert.Equal(resource.FrontendPorts.Count, 2);
            Assert.True(null != resource.FrontendPortNameFromNumber(80));

            // Verify listeners
            Assert.Equal(resource.Listeners.Count, 2);
            IApplicationGatewayListener listener = resource.Listeners["listener2"];
            Assert.NotNull(listener);
            Assert.True(!listener.Frontend.IsPrivate);
            Assert.True(listener.Frontend.IsPublic);
            Assert.Equal(listener.FrontendPortNumber, 80);
            Assert.Equal(ApplicationGatewayProtocol.Http, listener.Protocol);
            Assert.Equal(listener.SslCertificate, null);

            // Verify backends
            Assert.Equal(resource.Backends.Count, 2);
            IApplicationGatewayBackend backend = resource.Backends["backend2"];
            Assert.NotNull(backend);
            Assert.Equal(backend.Addresses.Count, 1);
            Assert.True(backend.ContainsIpAddress("11.1.1.3"));

            // Verify HTTP configs
            Assert.Equal(resource.BackendHttpConfigurations.Count, 2);
            IApplicationGatewayBackendHttpConfiguration config = resource.BackendHttpConfigurations["config2"];
            Assert.NotNull(config);
            Assert.True(config.CookieBasedAffinity);
            Assert.Equal(config.Port, 8081);
            Assert.Equal(config.RequestTimeout, 33);

            // Verify request routing rules
            Assert.Equal(resource.RequestRoutingRules.Count, 2);
            IApplicationGatewayRequestRoutingRule rule = resource.RequestRoutingRules["rule2"];
            Assert.NotNull(rule);
            Assert.NotNull(rule.Listener);
            Assert.Equal("listener2", rule.Listener.Name);
            Assert.NotNull(rule.BackendHttpConfiguration);
            Assert.Equal("config2", rule.BackendHttpConfiguration.Name);
            Assert.NotNull(rule.Backend);
            Assert.Equal("backend2", rule.Backend.Name);

            return resource;
        }
    }
}<|MERGE_RESOLUTION|>--- conflicted
+++ resolved
@@ -34,11 +34,10 @@
 
         public override IApplicationGateway CreateResource(IApplicationGateways resources)
         {
-<<<<<<< HEAD
 
-            resources.Define(applicationGatewayHelper.APP_GATEWAY_NAME)
-                .WithRegion(applicationGatewayHelper.REGION)
-                .WithNewResourceGroup(applicationGatewayHelper.GROUP_NAME)
+            resources.Define(applicationGatewayHelper.AppGatewayName)
+                .WithRegion(applicationGatewayHelper.Region)
+                .WithNewResourceGroup(applicationGatewayHelper.GroupName)
 
                 // Request routing rules
                 .DefineRequestRoutingRule("rule1")
@@ -51,29 +50,6 @@
                     .ToBackendIpAddress("11.1.1.2")
                     .Attach()
                 .Create();
-=======
-            try
-            {
-                resources.Define(ApplicationGatewayHelper.AppGatewayName)
-                    .WithRegion(ApplicationGatewayHelper.Region)
-                    .WithNewResourceGroup(ApplicationGatewayHelper.GroupName)
-
-                    // Request routing rules
-                    .DefineRequestRoutingRule("rule1")
-                        .FromPublicFrontend()
-                        .FromFrontendHttpsPort(443)
-                        .WithSslCertificateFromPfxFile(new FileInfo("c:\\automation\\myTest.pfx"))
-                        .WithSslCertificatePassword("Abc123")
-                        .ToBackendHttpPort(8080)
-                        .ToBackendIpAddress("11.1.1.1")
-                        .ToBackendIpAddress("11.1.1.2")
-                        .Attach()
-                    .Create();
-            }
-            catch
-            {
-            }
->>>>>>> 2c7f73fe
 
             // Get the resource as created so far
             string resourceId = applicationGatewayHelper.CreateResourceId(resources.Manager.SubscriptionId);
