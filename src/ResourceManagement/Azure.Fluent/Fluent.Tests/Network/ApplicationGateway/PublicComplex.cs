﻿// Copyright (c) Microsoft Corporation. All rights reserved.
// Licensed under the MIT License. See License.Txt in the project root for license information.

using Azure.Tests.Common;
using Microsoft.Azure.Management.Network.Fluent;
using Microsoft.Azure.Management.Network.Fluent.Models;
using Microsoft.Rest.ClientRuntime.Azure.TestFramework;
using System.Collections.Generic;
using System.IO;
using System.Linq;
using System.Runtime.CompilerServices;
using Xunit;

namespace Azure.Tests.Network.ApplicationGateway
{
    /// <summary>
    /// Internal complex app gateway test.
    /// </summary>
    public class PublicComplex : TestTemplate<IApplicationGateway, IApplicationGateways>
    {
        private List<IPublicIpAddress> testPips;
        private ApplicationGatewayHelper applicationGatewayHelper;

        public PublicComplex(IPublicIpAddresses pips,
            [CallerMemberName] string methodName = "testframework_failed")
            : base(methodName)
        {
            applicationGatewayHelper = new ApplicationGatewayHelper(TestUtilities.GenerateName("", methodName));
            testPips = new List<IPublicIpAddress>(applicationGatewayHelper.EnsurePIPs(pips));
        }

        public override void Print(IApplicationGateway resource)
        {
            ApplicationGatewayHelper.PrintAppGateway(resource);
        }

        public override IApplicationGateway CreateResource(IApplicationGateways resources)
        {
            // Create an application gateway
            try
            {
<<<<<<< HEAD
                resources.Define(applicationGatewayHelper.APP_GATEWAY_NAME)
                    .WithRegion(applicationGatewayHelper.REGION)
                    .WithExistingResourceGroup(applicationGatewayHelper.GROUP_NAME)
=======
                resources.Define(ApplicationGatewayHelper.AppGatewayName)
                    .WithRegion(ApplicationGatewayHelper.Region)
                    .WithExistingResourceGroup(ApplicationGatewayHelper.GroupName)
>>>>>>> 2c7f73fe

                    // Request routing rules
                    .DefineRequestRoutingRule("rule80")
                        .FromPublicFrontend()
                        .FromFrontendHttpPort(80)
                        .ToBackendHttpPort(8080)
                        .ToBackendFqdn("www.microsoft.com")
                        .ToBackendFqdn("www.example.com")
                        .ToBackendIpAddress("11.1.1.1")
                        .ToBackendIpAddress("11.1.1.2")
                        .WithCookieBasedAffinity()
                        .Attach()
                    .DefineRequestRoutingRule("rule443")
                        .FromPublicFrontend()
                        .FromFrontendHttpsPort(443)
                        .WithSslCertificateFromPfxFile(new FileInfo(Path.Combine("Assets", "myTest._pfx")))
                        .WithSslCertificatePassword("Abc123")
                        .ToBackendHttpConfiguration("config1")
                        .ToBackend("backend1")
                        .Attach()
                    .DefineRequestRoutingRule("rule9000")
                        .FromListener("listener1")
                        .ToBackendHttpConfiguration("config1")
                        .ToBackend("backend1")
                        .Attach()

                    // Additional/explicit backend HTTP setting configs
                    .DefineBackendHttpConfiguration("config1")
                        .WithPort(8081)
                        .WithRequestTimeout(45)
                        .Attach()

                    // Additional/explicit backends
                    .DefineBackend("backend1")
                        .WithIpAddress("11.1.1.1")
                        .WithIpAddress("11.1.1.2")
                        .Attach()

                    // Additional/explicit frontend listeners
                    .DefineListener("listener1")
                        .WithPublicFrontend()
                        .WithFrontendPort(9000)
                        .WithHttps()
                        .WithSslCertificateFromPfxFile(new FileInfo(Path.Combine("Assets","myTest2._pfx")))
                        .WithSslCertificatePassword("Abc123")
                        .WithServerNameIndication()
                        .WithHostName("www.fabricam.com")
                        .Attach()

                    .WithExistingPublicIpAddress(testPips[0])
                    .WithSize(ApplicationGatewaySkuName.StandardMedium)
                    .WithInstanceCount(2)
                    .Create();
            }
            catch
            {
            }

            // Get the resource as created so far
            string resourceId = applicationGatewayHelper.CreateResourceId(resources.Manager.SubscriptionId);
            IApplicationGateway appGateway = resources.GetById(resourceId);
            Assert.NotNull(appGateway);
            Assert.True(appGateway.IsPublic);
            Assert.True(!appGateway.IsPrivate);
            Assert.Equal(ApplicationGatewayTier.Standard, appGateway.Tier);
            Assert.Equal(ApplicationGatewaySkuName.StandardMedium, appGateway.Size);
            Assert.Equal(appGateway.InstanceCount, 2);
            Assert.Equal(appGateway.IpConfigurations.Count, 1);

            // Verify frontend ports
            Assert.Equal(appGateway.FrontendPorts.Count, 3);
            Assert.NotNull(appGateway.FrontendPortNameFromNumber(80));
            Assert.NotNull(appGateway.FrontendPortNameFromNumber(443));
            Assert.NotNull(appGateway.FrontendPortNameFromNumber(9000));

            // Verify frontends
            Assert.Equal(appGateway.Frontends.Count, 1);
            Assert.Equal(appGateway.PublicFrontends.Count, 1);
            Assert.Equal(appGateway.PrivateFrontends.Count, 0);
            IApplicationGatewayFrontend frontend = appGateway.PublicFrontends.Values.First();
            Assert.True(frontend.IsPublic);
            Assert.True(!frontend.IsPrivate);

            // Verify listeners
            Assert.Equal(appGateway.Listeners.Count, 3);
            IApplicationGatewayListener listener = appGateway.Listeners["listener1"];
            Assert.NotNull(listener);
            Assert.Equal(listener.FrontendPortNumber, 9000);
            Assert.Equal("www.fabricam.com", listener.HostName);
            Assert.True(listener.RequiresServerNameIndication);
            Assert.NotNull(listener.Frontend);
            Assert.True(!listener.Frontend.IsPrivate);
            Assert.True(listener.Frontend.IsPublic);
            Assert.Equal(ApplicationGatewayProtocol.Https, listener.Protocol);
            Assert.NotNull(appGateway.ListenerByPortNumber(80));
            Assert.NotNull(appGateway.ListenerByPortNumber(443));

            // Verify certificates
            Assert.Equal(appGateway.SslCertificates.Count, 2);

            // Verify backend HTTP settings configs
            Assert.Equal(appGateway.BackendHttpConfigurations.Count, 2);
            IApplicationGatewayBackendHttpConfiguration config = appGateway.BackendHttpConfigurations["config1"];
            Assert.NotNull(config);
            Assert.Equal(config.Port, 8081);
            Assert.Equal(config.RequestTimeout, 45);

            // Verify backends
            Assert.Equal(appGateway.Backends.Count, 2);
            IApplicationGatewayBackend backend = appGateway.Backends["backend1"];
            Assert.NotNull(backend);
            Assert.Equal(backend.Addresses.Count, 2);

            // Verify request routing rules
            Assert.Equal(appGateway.RequestRoutingRules.Count, 3);
            IApplicationGatewayRequestRoutingRule rule;

            rule = appGateway.RequestRoutingRules["rule80"];
            Assert.NotNull(rule);
            Assert.Equal(testPips[0].Id, rule.PublicIpAddressId);
            Assert.Equal(rule.FrontendPort, 80);
            Assert.Equal(rule.BackendPort, 8080);
            Assert.True(rule.CookieBasedAffinity);
            Assert.Equal(rule.BackendAddresses.Count, 4);
            Assert.True(rule.Backend.ContainsIpAddress("11.1.1.2"));
            Assert.True(rule.Backend.ContainsIpAddress("11.1.1.1"));
            Assert.True(rule.Backend.ContainsFqdn("www.microsoft.com"));
            Assert.True(rule.Backend.ContainsFqdn("www.example.com"));

            rule = appGateway.RequestRoutingRules["rule443"];
            Assert.NotNull(rule);
            Assert.Equal(testPips[0].Id, rule.PublicIpAddressId);
            Assert.Equal(rule.FrontendPort, 443);
            Assert.Equal(ApplicationGatewayProtocol.Https, rule.FrontendProtocol);
            Assert.NotNull(rule.SslCertificate);
            Assert.NotNull(rule.BackendHttpConfiguration);
            Assert.Equal(rule.BackendHttpConfiguration.Name, "config1");
            Assert.NotNull(rule.Backend);
            Assert.Equal(rule.Backend.Name, "backend1");

            rule = appGateway.RequestRoutingRules["rule9000"];
            Assert.NotNull(rule);
            Assert.NotNull(rule.Listener);
            Assert.Equal(rule.Listener.Name, "listener1");
            Assert.NotNull(rule.BackendHttpConfiguration);
            Assert.Equal(rule.BackendHttpConfiguration.Name, "config1");
            Assert.NotNull(rule.Backend);
            Assert.Equal(rule.Backend.Name, "backend1");

            return appGateway;
        }

        public override IApplicationGateway UpdateResource(IApplicationGateway resource)
        {
            int rulesCount = resource.RequestRoutingRules.Count;

            resource.Update()
                .WithSize(ApplicationGatewaySkuName.StandardSmall)
                .WithInstanceCount(1)
                .UpdateListener("listener1")
                    .WithHostName("www.contoso.com")
                    .Parent()
                .UpdateRequestRoutingRule("rule443")
                    .FromListener("listener1")
                    .Parent()
                .WithoutRequestRoutingRule("rule9000")
                .WithTag("tag1", "value1")
                .WithTag("tag2", "value2")
                .Apply();

            resource.Refresh();

            // Get the resource created so far
            Assert.True(resource.Tags.ContainsKey("tag1"));
            Assert.Equal(resource.Size, ApplicationGatewaySkuName.StandardSmall);
            Assert.Equal(resource.InstanceCount, 1);

            // Verify listeners
            IApplicationGatewayListener listener = resource.Listeners["listener1"];
            Assert.Equal("www.contoso.com", listener.HostName);

            // Verify request routing rules
            Assert.Equal(resource.RequestRoutingRules.Count, rulesCount - 1);
            Assert.True(!resource.RequestRoutingRules.ContainsKey("rule9000"));
            IApplicationGatewayRequestRoutingRule rule = resource.RequestRoutingRules["rule443"];
            Assert.NotNull(rule);
            Assert.Equal("listener1", rule.Listener.Name);
            return resource;
        }
    }
}<|MERGE_RESOLUTION|>--- conflicted
+++ resolved
@@ -39,15 +39,9 @@
             // Create an application gateway
             try
             {
-<<<<<<< HEAD
-                resources.Define(applicationGatewayHelper.APP_GATEWAY_NAME)
-                    .WithRegion(applicationGatewayHelper.REGION)
-                    .WithExistingResourceGroup(applicationGatewayHelper.GROUP_NAME)
-=======
-                resources.Define(ApplicationGatewayHelper.AppGatewayName)
-                    .WithRegion(ApplicationGatewayHelper.Region)
-                    .WithExistingResourceGroup(ApplicationGatewayHelper.GroupName)
->>>>>>> 2c7f73fe
+                resources.Define(applicationGatewayHelper.AppGatewayName)
+                    .WithRegion(applicationGatewayHelper.Region)
+                    .WithExistingResourceGroup(applicationGatewayHelper.GroupName)
 
                     // Request routing rules
                     .DefineRequestRoutingRule("rule80")
