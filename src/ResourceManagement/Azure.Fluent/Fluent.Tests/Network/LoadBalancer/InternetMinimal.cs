--- conflicted
+++ resolved
@@ -20,22 +20,16 @@
         private IPublicIpAddresses pips;
         private IVirtualMachines vms;
         private INetworks networks;
-<<<<<<< HEAD
         private LoadBalancerHelper loadBalancerHelper;
-=======
         private IAvailabilitySets availabilitySets;
->>>>>>> 2c7f73fe
 
         public InternetMinimal(
                 IPublicIpAddresses pips,
                 IVirtualMachines vms,
                 INetworks networks,
-<<<<<<< HEAD
+                IAvailabilitySets availabilitySets,
                 [CallerMemberName] string methodName = "testframework_failed")
             : base(methodName)
-=======
-                IAvailabilitySets availabilitySets)
->>>>>>> 2c7f73fe
         {
             loadBalancerHelper = new LoadBalancerHelper(methodName);
             this.pips = pips;
@@ -51,23 +45,13 @@
 
         public override ILoadBalancer CreateResource(ILoadBalancers resources)
         {
-<<<<<<< HEAD
-            var existingVMs = loadBalancerHelper.EnsureVMs(this.networks, this.vms, loadBalancerHelper.VM_IDS);
+            var existingVMs = loadBalancerHelper.EnsureVMs(this.networks, this.vms, this.availabilitySets, 2);
             var existingPips = loadBalancerHelper.EnsurePIPs(pips);
 
             // Create a load balancer
-            var lb = resources.Define(loadBalancerHelper.LB_NAME)
-                        .WithRegion(loadBalancerHelper.REGION)
-                        .WithExistingResourceGroup(loadBalancerHelper.GROUP_NAME)
-=======
-            var existingVMs = LoadBalancerHelper.EnsureVMs(networks, vms, availabilitySets, 2);
-            var existingPips = LoadBalancerHelper.EnsurePIPs(pips);
-
-            // Create a load balancer
-            var lb = resources.Define(LoadBalancerHelper.LoadBalancerName)
-                        .WithRegion(LoadBalancerHelper.Region)
-                        .WithExistingResourceGroup(LoadBalancerHelper.GroupName)
->>>>>>> 2c7f73fe
+            var lb = resources.Define(loadBalancerHelper.LoadBalancerName)
+                        .WithRegion(loadBalancerHelper.Region)
+                        .WithExistingResourceGroup(loadBalancerHelper.GroupName)
                         // Frontend (default)
                         .WithExistingPublicIpAddress(existingPips.ElementAt(0))
                         // Backend (default)
@@ -158,10 +142,6 @@
                     .WithTag("tag2", "value2")
                     .Apply();
             Assert.True(resource.Tags.ContainsKey("tag1"));
-<<<<<<< HEAD
-            Assert.Equal(resource.TcpProbes["default"].Port, 22);
-            Assert.Equal(resource.HttpProbes["httpprobe"].NumberOfProbes, 3);
-=======
 
             // Verify frontends
             Assert.Equal(1, resource.Frontends.Count);
@@ -183,27 +163,12 @@
             Assert.True(httpProbe.LoadBalancingRules.ContainsKey("lbrule2"));
 
             // Verify backends
->>>>>>> 2c7f73fe
             Assert.True(resource.Backends.ContainsKey("backend2"));
             Assert.True(!resource.Backends.ContainsKey("default"));
 
             // Verify load balancing rules
             var lbRule = resource.LoadBalancingRules["default"];
             Assert.NotNull(lbRule);
-<<<<<<< HEAD
-            Assert.Equal(lbRule.Backend, null);
-            Assert.Equal(lbRule.BackendPort, 8080);
-            Assert.True(lbRule.Frontend.Name.Equals("default", StringComparison.OrdinalIgnoreCase));
-
-            var frontend = resource.Frontends["default"];
-            Assert.True(frontend.IsPublic);
-            Assert.True(((ILoadBalancerPublicFrontend)frontend).PublicIpAddressId.Equals(pip.Id, StringComparison.OrdinalIgnoreCase));
-            Assert.True(lbRule.Probe.Name.Equals("default", StringComparison.OrdinalIgnoreCase));
-
-            lbRule = resource.LoadBalancingRules["lbrule2"];
-            Assert.NotNull(lbRule);
-            Assert.Equal(lbRule.FrontendPort, 22);
-=======
             Assert.Null(lbRule.Backend);
             Assert.Equal(8080, lbRule.BackendPort);
             Assert.True("default".Equals(lbRule.Frontend.Name, StringComparison.OrdinalIgnoreCase));
@@ -218,7 +183,6 @@
             Assert.True(TransportProtocol.Udp.ToString().Equals(lbRule.Protocol, StringComparison.OrdinalIgnoreCase));
             Assert.NotNull(lbRule.Backend);
             Assert.True("backend2".Equals(lbRule.Backend.Name, StringComparison.OrdinalIgnoreCase));
->>>>>>> 2c7f73fe
 
             return resource;
         }
