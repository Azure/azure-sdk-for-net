--- conflicted
+++ resolved
@@ -26,17 +26,14 @@
         public InternalMinimal(
             IVirtualMachines vms,
             INetworks networks,
-<<<<<<< HEAD
+			IAvailabilitySets availabilitySets,
             [CallerMemberName] string methodName = "testframework_failed")
             : base(methodName)
-=======
-            IAvailabilitySets availabilitySets)
->>>>>>> 2c7f73fe
         {
             loadBalancerHelper = new LoadBalancerHelper(methodName);
             this.vms = vms;
             this.networks = networks;
-            this.availabilitySets = availabilitySets;
+			this.availabilitySets = availabilitySets;
         }
 
         public override void Print(ILoadBalancer resource)
@@ -46,31 +43,15 @@
 
         public override ILoadBalancer CreateResource(ILoadBalancers resources)
         {
-<<<<<<< HEAD
-            var existingVMs = loadBalancerHelper.EnsureVMs(this.networks, this.vms, loadBalancerHelper.VM_IDS);
-            this.network = this.networks.Define("net" + loadBalancerHelper.TEST_ID)
-                    .WithRegion(loadBalancerHelper.REGION)
-                    .WithNewResourceGroup(loadBalancerHelper.GROUP_NAME)
-                    .WithAddressSpace("10.0.0.0/28")
-                    .WithSubnet("subnet1", "10.0.0.0/29")
-                    .WithSubnet("subnet2", "10.0.0.8/29")
-                    .Create();
+            var existingVMs = loadBalancerHelper.EnsureVMs(this.networks, this.vms, this.availabilitySets, 2);
+            
+            // Must use the same VNet as the VMs
+            this.network = existingVMs.First().GetPrimaryNetworkInterface().PrimaryIpConfiguration.GetNetwork();
 
             // Create a load balancer
-            var lb = resources.Define(loadBalancerHelper.LB_NAME)
-                        .WithRegion(loadBalancerHelper.REGION)
-                        .WithExistingResourceGroup(loadBalancerHelper.GROUP_NAME)
-=======
-            var existingVMs = LoadBalancerHelper.EnsureVMs(networks, vms, availabilitySets, 2);
-
-            // Must use the same VNet as the VMs
-            network = existingVMs.First().GetPrimaryNetworkInterface().PrimaryIpConfiguration.GetNetwork();
-
-            // Create a load balancer
-            var lb = resources.Define(LoadBalancerHelper.LoadBalancerName)
-                        .WithRegion(LoadBalancerHelper.Region)
-                        .WithExistingResourceGroup(LoadBalancerHelper.GroupName)
->>>>>>> 2c7f73fe
+            var lb = resources.Define(loadBalancerHelper.LoadBalancerName)
+                        .WithRegion(loadBalancerHelper.Region)
+                        .WithExistingResourceGroup(loadBalancerHelper.GroupName)
                         // Frontend (default)
                         .WithFrontendSubnet(network, "subnet1")
                         // Backend (default)
@@ -107,6 +88,7 @@
             // Verify rules
             Assert.Equal(1, lb.LoadBalancingRules.Count);
             Assert.True(lb.LoadBalancingRules.ContainsKey("default"));
+
             var lbrule = lb.LoadBalancingRules["default"];
             Assert.True("default".Equals(lbrule.Frontend.Name, StringComparison.OrdinalIgnoreCase));
             Assert.True("default".Equals(lbrule.Probe.Name, StringComparison.OrdinalIgnoreCase));
@@ -171,10 +153,6 @@
                         .WithTag("tag2", "value2")
                         .Apply();
             Assert.True(resource.Tags.ContainsKey("tag1"));
-<<<<<<< HEAD
-            Assert.Equal(resource.TcpProbes["default"].Port, 22);
-            Assert.Equal(resource.HttpProbes["httpprobe"].NumberOfProbes, 3);
-=======
 
             // Verify frontends
             Assert.Equal(1, resource.Frontends.Count);
@@ -198,26 +176,12 @@
             Assert.True(httpProbe.LoadBalancingRules.ContainsKey("lbrule2"));
 
             // Verify backends
->>>>>>> 2c7f73fe
             Assert.True(resource.Backends.ContainsKey("backend2"));
             Assert.True(!resource.Backends.ContainsKey("default"));
 
             // Verify load balancing rules
             var lbRule = resource.LoadBalancingRules["default"];
             Assert.NotNull(lbRule);
-<<<<<<< HEAD
-            Assert.Equal(lbRule.Backend, null);
-            Assert.Equal(lbRule.BackendPort, 8080);
-            Assert.True(lbRule.Frontend.Name.Equals("default", StringComparison.OrdinalIgnoreCase));
-
-            var frontend = resource.Frontends["default"];
-            Assert.True(!frontend.IsPublic);
-            Assert.True(lbRule.Probe.Name.Equals("default", StringComparison.OrdinalIgnoreCase));
-
-            lbRule = resource.LoadBalancingRules["lbrule2"];
-            Assert.NotNull(lbRule);
-            Assert.Equal(lbRule.FrontendPort, 22);
-=======
             Assert.Null(lbRule.Backend);
             Assert.Equal(8080, lbRule.BackendPort);
             Assert.True("default".Equals(lbRule.Frontend.Name));
@@ -232,7 +196,6 @@
             Assert.True(TransportProtocol.Udp.ToString().Equals(lbRule.Protocol, StringComparison.OrdinalIgnoreCase));
             Assert.NotNull(lbRule.Backend);
             Assert.True("backend2".Equals(lbRule.Backend.Name, StringComparison.OrdinalIgnoreCase));
->>>>>>> 2c7f73fe
 
             return resource;
         }
