﻿// Copyright (c) Microsoft Corporation. All rights reserved.
// Licensed under the MIT License. See License.txt in the project root for license information.

using Azure.Tests.Common;
using Microsoft.Azure.Management.Compute.Fluent;
using Microsoft.Azure.Management.Network.Fluent;
using Microsoft.Azure.Management.Network.Fluent.Models;
using System;
using System.Collections.Generic;
using System.Linq;
using System.Runtime.CompilerServices;
using Xunit;

namespace Azure.Tests.Network.LoadBalancer
{
    /// <summary>
    /// Internet-facing LB test with NAT rules.
    /// </summary>
    public class InternetWithNatRule : TestTemplate<ILoadBalancer, ILoadBalancers>
    {
        private IPublicIpAddresses pips;
        private IVirtualMachines vms;
        private IAvailabilitySets availabilitySets;
        private INetworks networks;
        private LoadBalancerHelper loadBalancerHelper;

        public InternetWithNatRule(
                IPublicIpAddresses pips,
                IVirtualMachines vms,
                INetworks networks,
<<<<<<< HEAD
                [CallerMemberName] string methodName = "testframework_failed")
            : base(methodName)
=======
                IAvailabilitySets availabilitySets)
>>>>>>> 2c7f73fe
        {
            loadBalancerHelper = new LoadBalancerHelper(methodName);

            this.pips = pips;
            this.vms = vms;
            this.availabilitySets = availabilitySets;
            this.networks = networks;
        }

        public override void Print(ILoadBalancer resource)
        {
            LoadBalancerHelper.PrintLB(resource);
        }

        public override ILoadBalancer CreateResource(ILoadBalancers resources)
        {
<<<<<<< HEAD
            var existingVMs = loadBalancerHelper.EnsureVMs(this.networks, this.vms, loadBalancerHelper.VM_IDS);
            Assert.Equal(2, existingVMs.Count());
            var existingPips = loadBalancerHelper.EnsurePIPs(pips);
=======
            var existingVMs = LoadBalancerHelper.EnsureVMs(networks, vms, availabilitySets, 2);
            var existingPips = LoadBalancerHelper.EnsurePIPs(pips);
>>>>>>> 2c7f73fe
            var nic1 = existingVMs.ElementAt(0).GetPrimaryNetworkInterface();
            var nic2 = existingVMs.ElementAt(1).GetPrimaryNetworkInterface();

            // Create a load balancer
<<<<<<< HEAD
            var lb = resources.Define(loadBalancerHelper.LB_NAME)
                        .WithRegion(loadBalancerHelper.REGION)
                        .WithExistingResourceGroup(loadBalancerHelper.GROUP_NAME)
=======
            var lb = resources.Define(LoadBalancerHelper.LoadBalancerName)
                        .WithRegion(LoadBalancerHelper.Region)
                        .WithExistingResourceGroup(LoadBalancerHelper.GroupName)
>>>>>>> 2c7f73fe

                        // Frontends
                        .DefinePublicFrontend("frontend1")
                            .WithExistingPublicIpAddress(existingPips.ElementAt(0))
                            .Attach()

                        // Backends
                        .DefineBackend("backend1")
                            .Attach()

                        // Probes
                        .DefineTcpProbe("tcpProbe1")
                            .WithPort(25)               // Required
                            .WithIntervalInSeconds(15)  // Optionals
                            .WithNumberOfProbes(5)
                            .Attach()
                        .DefineHttpProbe("httpProbe1")
                            .WithRequestPath("/")       // Required
                            .WithIntervalInSeconds(13)  // Optionals
                            .WithNumberOfProbes(4)
                            .Attach()

                        // Load balancing rules
                        .DefineLoadBalancingRule("rule1")
                            .WithProtocol(TransportProtocol.Tcp)    // Required
                            .WithFrontend("frontend1")
                            .WithFrontendPort(81)
                            .WithProbe("tcpProbe1")
                            .WithBackend("backend1")
                            .WithBackendPort(82)                    // Optionals
                            .WithIdleTimeoutInMinutes(10)
                            .WithLoadDistribution(LoadDistribution.SourceIP)
                            .Attach()

                        // Inbound NAT rules
                        .DefineInboundNatRule("natrule1")
                            .WithProtocol(TransportProtocol.Tcp)
                            .WithFrontend("frontend1")
                            .WithFrontendPort(88)
                            .Attach()
                        .Create();

            // Connect NICs explicitly
            nic1.Update()
                .WithExistingLoadBalancerBackend(lb, "backend1")
                .WithExistingLoadBalancerInboundNatRule(lb, "natrule1")
                .Apply();
            NetworkInterfaceHelper.PrintNic(nic1);
            Assert.True(nic1.PrimaryIpConfiguration.ListAssociatedLoadBalancerBackends().ElementAt(0)
                            .Name.Equals("backend1", StringComparison.OrdinalIgnoreCase));
            Assert.True(nic1.PrimaryIpConfiguration.ListAssociatedLoadBalancerInboundNatRules().ElementAt(0)
                            .Name.Equals("natrule1", StringComparison.OrdinalIgnoreCase));

            nic2.Update()
                .WithExistingLoadBalancerBackend(lb, "backend1")
                .Apply();
            NetworkInterfaceHelper.PrintNic(nic2);
            Assert.True(nic2.PrimaryIpConfiguration.ListAssociatedLoadBalancerBackends().ElementAt(0)
                            .Name.Equals("backend1", StringComparison.OrdinalIgnoreCase));

            // Verify frontends
            Assert.True(lb.Frontends.ContainsKey("frontend1"));
            Assert.Equal(lb.Frontends.Count, 1);

            existingPips.ElementAt(0).Refresh();
            Assert.True(existingPips.ElementAt(0).GetAssignedLoadBalancerFrontend()
                                    .Name.Equals("frontend1", StringComparison.OrdinalIgnoreCase));
            PublicIpAddressHelper.PrintPIP(existingPips.ElementAt(0).Refresh());

            // Verify backends
            Assert.True(lb.Backends.ContainsKey("backend1"));
            Assert.Equal(lb.Backends.Count, 1);

            // Verify probes
            Assert.True(lb.HttpProbes.ContainsKey("httpProbe1"));
            Assert.True(lb.TcpProbes.ContainsKey("tcpProbe1"));
            Assert.False(lb.HttpProbes.ContainsKey("default"));
            Assert.False(lb.TcpProbes.ContainsKey("default"));

            // Verify rules
            Assert.True(lb.LoadBalancingRules.ContainsKey("rule1"));
            Assert.False(lb.LoadBalancingRules.ContainsKey("default"));
            Assert.Equal(lb.LoadBalancingRules.Values.Count(), 1);
            var rule = lb.LoadBalancingRules["rule1"];
            Assert.True(rule.Backend.Name.Equals("backend1", StringComparison.OrdinalIgnoreCase));
            Assert.True(rule.Frontend.Name.Equals("frontend1", StringComparison.OrdinalIgnoreCase));
            Assert.True(rule.Probe.Name.Equals("tcpProbe1", StringComparison.OrdinalIgnoreCase));

            // Verify inbound NAT rules
            Assert.True(lb.InboundNatRules.ContainsKey("natrule1"));
            Assert.Equal(lb.InboundNatRules.Count, 1);
            var inboundNatRule = lb.InboundNatRules["natrule1"];
            Assert.True(inboundNatRule.Frontend.Name.Equals("frontend1", StringComparison.OrdinalIgnoreCase));
            Assert.Equal(inboundNatRule.FrontendPort, 88);
            Assert.Equal(inboundNatRule.BackendPort, 88);

            return lb;
        }

        public override ILoadBalancer UpdateResource(ILoadBalancer resource)
        {
<<<<<<< HEAD
            var existingVMs = loadBalancerHelper.EnsureVMs(this.networks, this.vms, loadBalancerHelper.VM_IDS);
            Assert.Equal(2, existingVMs.Count());
            var nic1 = existingVMs.ElementAt(0).GetPrimaryNetworkInterface();
            var nic2 = existingVMs.ElementAt(1).GetPrimaryNetworkInterface();
=======
            var nics = new List<INetworkInterface>();
            foreach (string nicId in resource.Backends["backend1"].BackendNicIpConfigurationNames.Keys)
            {
                nics.Add(networks.Manager.NetworkInterfaces.GetById(nicId));
            }
            INetworkInterface nic1 = nics[0];
            INetworkInterface nic2 = nics[1];
>>>>>>> 2c7f73fe

            // Remove the NIC associations
            nic1.Update()
                .WithoutLoadBalancerBackends()
                .WithoutLoadBalancerInboundNatRules()
                .Apply();
            Assert.Equal(nic1.PrimaryIpConfiguration.ListAssociatedLoadBalancerBackends().Count, 0);

            nic2.Update()
                    .WithoutLoadBalancerBackends()
                    .WithoutLoadBalancerInboundNatRules()
                    .Apply();
            Assert.Equal(nic2.PrimaryIpConfiguration.ListAssociatedLoadBalancerBackends().Count, 0);

            // Update the load balancer
            var existingPips = loadBalancerHelper.EnsurePIPs(pips);
            resource = resource.Update()
                        .UpdateInternetFrontend("frontend1")
                            .WithExistingPublicIpAddress(existingPips.ElementAt(1))
                            .Parent()
                        .WithoutFrontend("default")
                        .WithoutBackend("default")
                        .WithoutLoadBalancingRule("rule1")
                        .WithoutInboundNatRule("natrule1")
                        .WithTag("tag1", "value1")
                        .WithTag("tag2", "value2")
                        .Apply();
            Assert.True(resource.Tags.ContainsKey("tag1"));
            Assert.Equal(0, resource.InboundNatRules.Count);

            // Verify frontends
            var frontend = resource.Frontends["frontend1"];
            Assert.True(frontend.IsPublic);
            var publicFrontend = (ILoadBalancerPublicFrontend)frontend;
            Assert.True(existingPips.ElementAt(1).Id.Equals(publicFrontend.PublicIpAddressId, StringComparison.OrdinalIgnoreCase));

            return resource;
        }
    }
}<|MERGE_RESOLUTION|>--- conflicted
+++ resolved
@@ -28,12 +28,9 @@
                 IPublicIpAddresses pips,
                 IVirtualMachines vms,
                 INetworks networks,
-<<<<<<< HEAD
+                IAvailabilitySets availabilitySets,
                 [CallerMemberName] string methodName = "testframework_failed")
             : base(methodName)
-=======
-                IAvailabilitySets availabilitySets)
->>>>>>> 2c7f73fe
         {
             loadBalancerHelper = new LoadBalancerHelper(methodName);
 
@@ -50,27 +47,16 @@
 
         public override ILoadBalancer CreateResource(ILoadBalancers resources)
         {
-<<<<<<< HEAD
-            var existingVMs = loadBalancerHelper.EnsureVMs(this.networks, this.vms, loadBalancerHelper.VM_IDS);
+            var existingVMs = loadBalancerHelper.EnsureVMs(this.networks, this.vms, this.availabilitySets, 2);
             Assert.Equal(2, existingVMs.Count());
             var existingPips = loadBalancerHelper.EnsurePIPs(pips);
-=======
-            var existingVMs = LoadBalancerHelper.EnsureVMs(networks, vms, availabilitySets, 2);
-            var existingPips = LoadBalancerHelper.EnsurePIPs(pips);
->>>>>>> 2c7f73fe
             var nic1 = existingVMs.ElementAt(0).GetPrimaryNetworkInterface();
             var nic2 = existingVMs.ElementAt(1).GetPrimaryNetworkInterface();
 
             // Create a load balancer
-<<<<<<< HEAD
-            var lb = resources.Define(loadBalancerHelper.LB_NAME)
-                        .WithRegion(loadBalancerHelper.REGION)
-                        .WithExistingResourceGroup(loadBalancerHelper.GROUP_NAME)
-=======
-            var lb = resources.Define(LoadBalancerHelper.LoadBalancerName)
-                        .WithRegion(LoadBalancerHelper.Region)
-                        .WithExistingResourceGroup(LoadBalancerHelper.GroupName)
->>>>>>> 2c7f73fe
+            var lb = resources.Define(loadBalancerHelper.LoadBalancerName)
+                        .WithRegion(loadBalancerHelper.Region)
+                        .WithExistingResourceGroup(loadBalancerHelper.GroupName)
 
                         // Frontends
                         .DefinePublicFrontend("frontend1")
@@ -172,12 +158,6 @@
 
         public override ILoadBalancer UpdateResource(ILoadBalancer resource)
         {
-<<<<<<< HEAD
-            var existingVMs = loadBalancerHelper.EnsureVMs(this.networks, this.vms, loadBalancerHelper.VM_IDS);
-            Assert.Equal(2, existingVMs.Count());
-            var nic1 = existingVMs.ElementAt(0).GetPrimaryNetworkInterface();
-            var nic2 = existingVMs.ElementAt(1).GetPrimaryNetworkInterface();
-=======
             var nics = new List<INetworkInterface>();
             foreach (string nicId in resource.Backends["backend1"].BackendNicIpConfigurationNames.Keys)
             {
@@ -185,7 +165,6 @@
             }
             INetworkInterface nic1 = nics[0];
             INetworkInterface nic2 = nics[1];
->>>>>>> 2c7f73fe
 
             // Remove the NIC associations
             nic1.Update()
