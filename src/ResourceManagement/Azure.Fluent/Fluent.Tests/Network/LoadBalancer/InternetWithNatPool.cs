--- conflicted
+++ resolved
@@ -29,13 +29,9 @@
                 IPublicIpAddresses pips,
                 IVirtualMachines vms,
                 INetworks networks,
-<<<<<<< HEAD
+                IAvailabilitySets availabilitySets,
                 [CallerMemberName] string methodName = "testframework_failed")
             : base(methodName)
-=======
-                IAvailabilitySets availabilitySets
-                )
->>>>>>> 2c7f73fe
         {
             loadBalancerHelper = new LoadBalancerHelper(methodName);
 
@@ -52,14 +48,13 @@
 
         public override ILoadBalancer CreateResource(ILoadBalancers resources)
         {
-<<<<<<< HEAD
-            var existingVMs = loadBalancerHelper.EnsureVMs(this.networks, this.vms, loadBalancerHelper.VM_IDS);
+            var existingVMs = loadBalancerHelper.EnsureVMs(this.networks, this.vms, this.availabilitySets, 2);
             var existingPips = loadBalancerHelper.EnsurePIPs(pips);
 
             // Create a load balancer
-            var lb = resources.Define(loadBalancerHelper.LB_NAME)
-                        .WithRegion(loadBalancerHelper.REGION)
-                        .WithExistingResourceGroup(loadBalancerHelper.GROUP_NAME)
+            var lb = resources.Define(loadBalancerHelper.LoadBalancerName)
+                        .WithRegion(loadBalancerHelper.Region)
+                        .WithExistingResourceGroup(loadBalancerHelper.GroupName)
 
                         // Frontends
                         .WithExistingPublicIpAddress(existingPips.ElementAt(0))
@@ -105,60 +100,6 @@
                             .Attach()
 
                         .Create();
-=======
-            var existingVMs = LoadBalancerHelper.EnsureVMs(networks, vms, availabilitySets, 2);
-            var existingPips = LoadBalancerHelper.EnsurePIPs(pips);
-
-            // Create a load balancer
-            var lb = resources.Define(LoadBalancerHelper.LoadBalancerName)
-                .WithRegion(LoadBalancerHelper.Region)
-                .WithExistingResourceGroup(LoadBalancerHelper.GroupName)
-
-                // Frontends
-                .WithExistingPublicIpAddress(existingPips.ElementAt(0))
-                .DefinePublicFrontend("frontend1")
-                .WithExistingPublicIpAddress(existingPips.ElementAt(1))
-                .Attach()
-
-                // Backends
-                .WithExistingVirtualMachines(existingVMs.ToArray())
-                .DefineBackend("backend1")
-                .Attach()
-
-                // Probes
-                .DefineTcpProbe("tcpProbe1")
-                    .WithPort(25)               // Required
-                    .WithIntervalInSeconds(15)  // Optionals
-                    .WithNumberOfProbes(5)
-                    .Attach()
-                .DefineHttpProbe("httpProbe1")
-                    .WithRequestPath("/")       // Required
-                    .WithIntervalInSeconds(13)  // Optionals
-                    .WithNumberOfProbes(4)
-                    .Attach()
-
-                // Load balancing rules
-                .DefineLoadBalancingRule("rule1")
-                    .WithProtocol(TransportProtocol.Tcp)    // Required
-                    .WithFrontend("frontend1")
-                    .WithFrontendPort(81)
-                    .WithProbe("tcpProbe1")
-                    .WithBackend("backend1")
-                    .WithBackendPort(82)                    // Optionals
-                    .WithIdleTimeoutInMinutes(10)
-                    .WithLoadDistribution(LoadDistribution.SourceIP)
-                    .Attach()
-
-                // Inbound NAT pools
-                .DefineInboundNatPool("natpool1")
-                    .WithProtocol(TransportProtocol.Tcp)
-                    .WithFrontend("frontend1")
-                    .WithFrontendPortRange(2000, 2001)
-                    .WithBackendPort(8080)
-                    .Attach()
-
-                .Create();
->>>>>>> 2c7f73fe
 
             // Verify frontends
             Assert.True(lb.Frontends.ContainsKey("frontend1"));
