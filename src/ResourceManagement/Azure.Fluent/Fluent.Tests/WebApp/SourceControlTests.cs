﻿// Copyright (c) Microsoft Corporation. All rights reserved.
// Licensed under the MIT License. See License.txt in the project root for license information.

using Fluent.Tests.Common;
using Microsoft.Azure.Management.AppService.Fluent;
using Microsoft.Azure.Management.Dns.Fluent.Models;
using Microsoft.Azure.Management.Resource.Fluent;
using Microsoft.Azure.Management.Resource.Fluent.Core;
using Microsoft.Rest.ClientRuntime.Azure.TestFramework;
using System.Linq;
using System.Net.Http;
using System.Threading.Tasks;
using Xunit;

namespace Azure.Tests.WebApp
{
    public class SourceControlTests
    {
<<<<<<< HEAD
        [Fact(Skip ="Failing at 31")]
=======
        private static readonly string GroupName = ResourceNamer.RandomResourceName("javacsmrg", 20);
        private static readonly string WebAppName = ResourceNamer.RandomResourceName("java-webapp-", 20);
        private static readonly string AppServicePlanName = ResourceNamer.RandomResourceName("java-asp-", 20);

        [Fact(Skip = "TODO: Convert to recorded tests")]
>>>>>>> 2c7f73fe
        public async Task CanDeploySourceControl()
        {
            using (var context = FluentMockContext.Start(this.GetType().FullName))
            {
                var rgName = TestUtilities.GenerateName("javacsmrg");
                var webAppName = TestUtilities.GenerateName("java-webapp-");
                var appServicePlanName = TestUtilities.GenerateName("java-asp-");

<<<<<<< HEAD
                var appServiceManager = TestHelper.CreateAppServiceManager();
=======
            // Create web app
            var webApp = appServiceManager.WebApps.Define(WebAppName)
                .WithNewResourceGroup(GroupName)
                .WithNewAppServicePlan(AppServicePlanName)
                .WithRegion(Region.US_WEST)
                .WithPricingTier(AppServicePricingTier.Standard_S1)
                .DefineSourceControl()
                    .WithPublicGitRepository("https://github.Com/jianghaolu/azure-site-test")
                    .WithBranch("master")
                    .Attach()
                .Create();
            Assert.NotNull(webApp);
            var response = await CheckAddress("http://" + WebAppName + "." + "azurewebsites.Net");
            Assert.Equal(HttpStatusCode.OK.ToString(), response.StatusCode.ToString());
>>>>>>> 2c7f73fe

                // Create web app
                var webApp = appServiceManager.WebApps.Define(webAppName)
                    .WithNewResourceGroup(rgName)
                    .WithNewAppServicePlan(appServicePlanName)
                    .WithRegion(Region.US_WEST)
                    .WithPricingTier(AppServicePricingTier.Standard_S1)
                    .DefineSourceControl()
                        .WithPublicGitRepository("https://github.Com/jianghaolu/azure-site-test")
                        .WithBranch("master")
                        .Attach()
                    .Create();
                Assert.NotNull(webApp);
                var response = await CheckAddress($"http://{webAppName}.azurewebsites.Net");
                Assert.Equal(HttpStatusCode.OK.ToString(), response.StatusCode.ToString());

                var body = await response.Content.ReadAsStringAsync();
                Assert.NotNull(body);
                Assert.True(body.Contains("Hello world from linux 4"));
            }
        }

        private static async Task<HttpResponseMessage> CheckAddress(string url)
        {
            using (var client = new HttpClient())
            {
                return await client.GetAsync(url);
            }
        }
    }
}<|MERGE_RESOLUTION|>--- conflicted
+++ resolved
@@ -16,46 +16,21 @@
 {
     public class SourceControlTests
     {
-<<<<<<< HEAD
-        [Fact(Skip ="Failing at 31")]
-=======
-        private static readonly string GroupName = ResourceNamer.RandomResourceName("javacsmrg", 20);
-        private static readonly string WebAppName = ResourceNamer.RandomResourceName("java-webapp-", 20);
-        private static readonly string AppServicePlanName = ResourceNamer.RandomResourceName("java-asp-", 20);
-
-        [Fact(Skip = "TODO: Convert to recorded tests")]
->>>>>>> 2c7f73fe
+        [Fact(Skip = "Failing at 31")]
         public async Task CanDeploySourceControl()
         {
             using (var context = FluentMockContext.Start(this.GetType().FullName))
             {
-                var rgName = TestUtilities.GenerateName("javacsmrg");
-                var webAppName = TestUtilities.GenerateName("java-webapp-");
-                var appServicePlanName = TestUtilities.GenerateName("java-asp-");
+                var GroupName = TestUtilities.GenerateName("javacsmrg");
+                var WebAppName = TestUtilities.GenerateName("java-webapp-");
+                var AppServicePlanName = TestUtilities.GenerateName("java-asp-");
 
-<<<<<<< HEAD
                 var appServiceManager = TestHelper.CreateAppServiceManager();
-=======
-            // Create web app
-            var webApp = appServiceManager.WebApps.Define(WebAppName)
-                .WithNewResourceGroup(GroupName)
-                .WithNewAppServicePlan(AppServicePlanName)
-                .WithRegion(Region.US_WEST)
-                .WithPricingTier(AppServicePricingTier.Standard_S1)
-                .DefineSourceControl()
-                    .WithPublicGitRepository("https://github.Com/jianghaolu/azure-site-test")
-                    .WithBranch("master")
-                    .Attach()
-                .Create();
-            Assert.NotNull(webApp);
-            var response = await CheckAddress("http://" + WebAppName + "." + "azurewebsites.Net");
-            Assert.Equal(HttpStatusCode.OK.ToString(), response.StatusCode.ToString());
->>>>>>> 2c7f73fe
 
                 // Create web app
-                var webApp = appServiceManager.WebApps.Define(webAppName)
-                    .WithNewResourceGroup(rgName)
-                    .WithNewAppServicePlan(appServicePlanName)
+                var webApp = appServiceManager.WebApps.Define(WebAppName)
+                    .WithNewResourceGroup(GroupName)
+                    .WithNewAppServicePlan(AppServicePlanName)
                     .WithRegion(Region.US_WEST)
                     .WithPricingTier(AppServicePricingTier.Standard_S1)
                     .DefineSourceControl()
@@ -64,7 +39,7 @@
                         .Attach()
                     .Create();
                 Assert.NotNull(webApp);
-                var response = await CheckAddress($"http://{webAppName}.azurewebsites.Net");
+                var response = await CheckAddress("http://" + WebAppName + "." + "azurewebsites.Net");
                 Assert.Equal(HttpStatusCode.OK.ToString(), response.StatusCode.ToString());
 
                 var body = await response.Content.ReadAsStringAsync();
