--- conflicted
+++ resolved
@@ -18,62 +18,54 @@
 {
     public class HostnameSslTests
     {
-<<<<<<< HEAD
-=======
-        private static readonly string GroupName = ResourceNamer.RandomResourceName("javacsmrg", 20);
-        private static readonly string WebAppName = ResourceNamer.RandomResourceName("java-webapp-", 20);
-        private static readonly string AppServicePlanName = ResourceNamer.RandomResourceName("java-asp-", 20);
-
->>>>>>> 2c7f73fe
         [Fact(Skip = "TODO: Convert to recorded tests")]
         public async Task CanBindHostnameAndSsl()
         {
             using (var context = FluentMockContext.Start(this.GetType().FullName))
             {
-                string RG_NAME = TestUtilities.GenerateName("javacsmrg");
-                string WEBAPP_NAME = TestUtilities.GenerateName("java-webapp-");
-                string APP_SERVICE_PLAN_NAME = TestUtilities.GenerateName("java-asp-");
+                string GroupName = TestUtilities.GenerateName("javacsmrg");
+                string WebAppName = TestUtilities.GenerateName("java-webapp-");
+                string AppServicePlanName = TestUtilities.GenerateName("java-asp-");
 
-<<<<<<< HEAD
                 var appServiceManager = TestHelper.CreateAppServiceManager();
                 var domain = appServiceManager.AppServiceDomains.GetByGroup("javacsmrg9b9912262", "graph-dm7720.com");
                 var certificateOrder = appServiceManager.AppServiceCertificateOrders.GetByGroup("javacsmrg9b9912262", "graphdmcert7720");
 
                 // hostname binding
-                appServiceManager.WebApps.Define(WEBAPP_NAME)
-                    .WithNewResourceGroup(RG_NAME)
-                    .WithNewAppServicePlan(APP_SERVICE_PLAN_NAME)
+                appServiceManager.WebApps.Define(WebAppName)
+                    .WithNewResourceGroup(GroupName)
+                    .WithNewAppServicePlan(AppServicePlanName)
                     .WithRegion(Region.US_WEST)
                     .WithPricingTier(AppServicePricingTier.Basic_B1)
                     .DefineHostnameBinding()
                         .WithAzureManagedDomain(domain)
-                        .WithSubDomain(WEBAPP_NAME)
+                        .WithSubDomain(WebAppName)
                         .WithDnsRecordType(CustomHostNameDnsRecordType.CName)
                         .Attach()
                     .Create();
 
-                var webApp = appServiceManager.WebApps.GetByGroup(RG_NAME, WEBAPP_NAME);
+                var webApp = appServiceManager.WebApps.GetByGroup(GroupName, WebAppName);
                 Assert.NotNull(webApp);
 
-                var response = await CheckAddress("http://" + WEBAPP_NAME + "." + domain.Name);
+                var response = await CheckAddress("http://" + WebAppName + "." + domain.Name);
                 Assert.Equal(HttpStatusCode.OK, response.StatusCode);
                 Assert.NotNull(await response.Content.ReadAsStringAsync());
 
                 // hostname binding shortcut
                 webApp.Update()
-                        .WithManagedHostnameBindings(domain, WEBAPP_NAME + "-1", WEBAPP_NAME + "-2")
+                        .WithManagedHostnameBindings(domain, WebAppName + "-1", WebAppName + "-2")
                         .Apply();
-                response = await CheckAddress("http://" + WEBAPP_NAME + "-1." + domain.Name);
+                response = await CheckAddress("http://" + WebAppName + "-1." + domain.Name);
                 Assert.Equal(HttpStatusCode.OK, response.StatusCode);
                 Assert.NotNull(await response.Content.ReadAsStringAsync());
-                response = await CheckAddress("http://" + WEBAPP_NAME + "-2." + domain.Name);
+                response = await CheckAddress("http://" + WebAppName + "-2." + domain.Name);
                 Assert.Equal(HttpStatusCode.OK, response.StatusCode);
                 Assert.NotNull(await response.Content.ReadAsStringAsync());
 
                 // SSL binding
                 webApp.Update()
                         .DefineSslBinding()
-                            .ForHostname(WEBAPP_NAME + "." + domain.Name)
+                            .ForHostname(WebAppName + "." + domain.Name)
                             .WithExistingAppServiceCertificateOrder(certificateOrder)
                             .WithSniBasedSsl()
                             .Attach()
@@ -84,61 +76,13 @@
                 {
                     try
                     {
-                        response = await CheckAddress("https://" + WEBAPP_NAME + "." + domain.Name);
+                        response = await CheckAddress("https://" + WebAppName + "." + domain.Name);
                     }
                     catch (Exception)
                     {
                         retryCount--;
                         TestHelper.Delay(5000);
                     }
-=======
-            // hostname binding
-            appServiceManager.WebApps.Define(WebAppName)
-                .WithNewResourceGroup(GroupName)
-                .WithNewAppServicePlan(AppServicePlanName)
-                .WithRegion(Region.US_WEST)
-                .WithPricingTier(AppServicePricingTier.Basic_B1)
-                .DefineHostnameBinding()
-                    .WithAzureManagedDomain(domain)
-                    .WithSubDomain(WebAppName)
-                    .WithDnsRecordType(CustomHostNameDnsRecordType.CName)
-                    .Attach()
-                .Create();
-
-            var webApp = appServiceManager.WebApps.GetByGroup(GroupName, WebAppName);
-            Assert.NotNull(webApp);
-
-            var response = await CheckAddress("http://" + WebAppName + "." + domain.Name);
-            Assert.Equal(HttpStatusCode.OK, response.StatusCode);
-            Assert.NotNull(await response.Content.ReadAsStringAsync());
-
-            // hostname binding shortcut
-            webApp.Update()
-                    .WithManagedHostnameBindings(domain, WebAppName + "-1", WebAppName + "-2")
-                    .Apply();
-            response = await CheckAddress("http://" + WebAppName + "-1." + domain.Name);
-            Assert.Equal(HttpStatusCode.OK, response.StatusCode);
-            Assert.NotNull(await response.Content.ReadAsStringAsync());
-            response = await CheckAddress("http://" + WebAppName + "-2." + domain.Name);
-            Assert.Equal(HttpStatusCode.OK, response.StatusCode);
-            Assert.NotNull(await response.Content.ReadAsStringAsync());
-
-            // SSL binding
-            webApp.Update()
-                    .DefineSslBinding()
-                        .ForHostname(WebAppName + "." + domain.Name)
-                        .WithExistingAppServiceCertificateOrder(certificateOrder)
-                        .WithSniBasedSsl()
-                        .Attach()
-                    .Apply();
-            response = null;
-            var retryCount = 3;
-            while (response == null && retryCount > 0)
-            {
-                try
-                {
-                    response = await CheckAddress("https://" + WebAppName + "." + domain.Name);
->>>>>>> 2c7f73fe
                 }
                 if (retryCount == 0)
                 {
