--- conflicted
+++ resolved
@@ -12,22 +12,21 @@
 {
     public class AppServicePlansTests
     {
-<<<<<<< HEAD
         [Fact]
         public void CanCRUDAppServicePlan()
         {
             using (var context = FluentMockContext.Start(this.GetType().FullName))
             {
-                string RG_NAME = TestUtilities.GenerateName("javacsmrg");
-                string APP_SERVICE_PLAN_NAME = TestUtilities.GenerateName("java-asp-");
+                string GroupName = TestUtilities.GenerateName("javacsmrg");
+                string AppServicePlanName = TestUtilities.GenerateName("java-asp-");
 
                 var appServiceManager = TestHelper.CreateAppServiceManager();
 
                 // CREATE
                 var appServicePlan = appServiceManager.AppServicePlans
-                    .Define(APP_SERVICE_PLAN_NAME)
+                    .Define(AppServicePlanName)
                     .WithRegion(Region.US_WEST)
-                    .WithNewResourceGroup(RG_NAME)
+                    .WithNewResourceGroup(GroupName)
                     .WithPricingTier(AppServicePricingTier.Premium_P1)
                     .WithPerSiteScaling(false)
                     .WithCapacity(2)
@@ -39,46 +38,13 @@
                 Assert.Equal(0, appServicePlan.NumberOfWebApps);
                 Assert.Equal(20, appServicePlan.MaxInstances);
                 // GET
-                Assert.NotNull(appServiceManager.AppServicePlans.GetByGroup(RG_NAME, APP_SERVICE_PLAN_NAME));
+                Assert.NotNull(appServiceManager.AppServicePlans.GetByGroup(GroupName, AppServicePlanName));
                 // LIST
-                var appServicePlans = appServiceManager.AppServicePlans.ListByGroup(RG_NAME);
+                var appServicePlans = appServiceManager.AppServicePlans.ListByGroup(GroupName);
                 var found = false;
                 foreach (var asp in appServicePlans)
-=======
-        private static readonly string GroupName = ResourceNamer.RandomResourceName("javacsmrg", 20);
-        private static readonly string AppServicePlanName = ResourceNamer.RandomResourceName("java-asp-", 20);
-
-        [Fact(Skip = "TODO: Convert to recorded tests")]
-        public void CanCRUDAppServicePlan()
-        {
-            var appServiceManager = TestHelper.CreateAppServiceManager();
-
-            // CREATE
-            var appServicePlan = appServiceManager.AppServicePlans
-                .Define(AppServicePlanName)
-                .WithRegion(Region.US_WEST)
-                .WithNewResourceGroup(GroupName)
-                .WithPricingTier(AppServicePricingTier.Premium_P1)
-                .WithPerSiteScaling(false)
-                .WithCapacity(2)
-                .Create();
-            Assert.NotNull(appServicePlan);
-            Assert.Equal(AppServicePricingTier.Premium_P1, appServicePlan.PricingTier);
-            Assert.Equal(false, appServicePlan.PerSiteScaling);
-            Assert.Equal(2, appServicePlan.Capacity);
-            Assert.Equal(0, appServicePlan.NumberOfWebApps);
-            Assert.Equal(20, appServicePlan.MaxInstances);
-            // GET
-            Assert.NotNull(appServiceManager.AppServicePlans.GetByGroup(GroupName, AppServicePlanName));
-            // LIST
-            var appServicePlans = appServiceManager.AppServicePlans.ListByGroup(GroupName);
-            var found = false;
-            foreach (var asp in appServicePlans)
-            {
-                if (AppServicePlanName.Equals(asp.Name))
->>>>>>> 2c7f73fe
                 {
-                    if (APP_SERVICE_PLAN_NAME.Equals(asp.Name))
+                    if (AppServicePlanName.Equals(asp.Name))
                     {
                         found = true;
                         break;
