--- conflicted
+++ resolved
@@ -202,7 +202,6 @@
                 .Authenticate(c, c.DefaultSubscriptionId));
         }
 
-<<<<<<< HEAD
         public static IRegistryManager CreateRegistryManager()
         {
             return CreateMockedManager(c => RegistryManager
@@ -219,7 +218,8 @@
                 .WithDelegatingHandlers(GetHandlers())
                 .WithLogLevel(HttpLoggingDelegatingHandler.Level.BodyAndHeaders)
                 .Authenticate(c, c.DefaultSubscriptionId));
-=======
+        }
+
         public static IGraphRbacManager CreateGraphRbacManager()
         {
             return CreateMockedManager(c => GraphRbacManager
@@ -227,7 +227,6 @@
                 .WithDelegatingHandlers(GetHandlers())
                 .WithLogLevel(HttpLoggingDelegatingHandler.Level.BodyAndHeaders)
                 .Authenticate(c, c.TenantId));
->>>>>>> 702241ef
         }
 
         public static Microsoft.Azure.Management.ResourceManager.Fluent.ResourceManager.IAuthenticated Authenticate()
