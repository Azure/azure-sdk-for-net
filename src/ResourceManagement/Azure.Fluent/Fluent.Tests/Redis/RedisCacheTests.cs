// Copyright (c) Microsoft Corporation. All rights reserved.
// Licensed under the MIT License. See License.txt in the project root for license information.

using Fluent.Tests.Common;
using Microsoft.Azure.Management.Redis.Fluent.Models;
using Microsoft.Azure.Management.Resource.Fluent.Core;
using Microsoft.Rest.Azure;
using Microsoft.Rest.ClientRuntime.Azure.TestFramework;
using System;
using System.Linq;
using Xunit;

namespace Azure.Tests.Redis
{
    public class RedisCacheTests
    {
<<<<<<< HEAD

        [Fact]
=======
        private const string GroupName = "javacsmrg375";
        private const string GroupName2 = "javacsmrg375Second";
        private const string CacheName = "javacsmrc375";
        private const string CacheName2 = "javacsmrc375Second";
        private const string CacheName3 = "javacsmrc375Third";

        [Fact(Skip = "TODO: Convert to recorded tests")]
>>>>>>> 2c7f73fe
        public void CanCRUDRedisCache()
        {
            using (var context = FluentMockContext.Start(this.GetType().FullName))
            {
<<<<<<< HEAD
                var rgName = TestUtilities.GenerateName("javacsmrg");
                var rgNameSecond = rgName + "Second";
                var rrName = TestUtilities.GenerateName("javacsmrc");
                var rrNameSecond = rrName + "Second";
                var rrNameThird = rrName + "Third";
                var storageAccountName = TestUtilities.GenerateName("javacsmsa");
=======
                var redisManager = CreateRedisManager();

                // Create
                var resourceGroup = redisManager.ResourceManager.ResourceGroups
                                        .Define(GroupName2)
                                        .WithRegion(Region.US_CENTRAL)
                                        .Create();

                var redisCacheDefinition1 = redisManager.RedisCaches
                        .Define(CacheName)
                        .WithRegion(Region.ASIA_EAST)
                        .WithNewResourceGroup(GroupName)
                        .WithBasicSku()
                        .Create();

                var redisCacheDefinition2 = redisManager.RedisCaches
                        .Define(CacheName2)
                        .WithRegion(Region.US_CENTRAL)
                        .WithExistingResourceGroup(resourceGroup)
                        .WithPremiumSku()
                        .WithShardCount(10)
                        .WithPatchSchedule(Microsoft.Azure.Management.Redis.Fluent.Models.DayOfWeek.Sunday, 10, TimeSpan.FromMinutes(302))
                        .Create();

                var redisCacheDefinition3 = redisManager.RedisCaches
                        .Define(CacheName3)
                        .WithRegion(Region.US_CENTRAL)
                        .WithExistingResourceGroup(resourceGroup)
                        .WithPremiumSku(2)
                        .WithRedisConfiguration("maxclients", "2")
                        .WithNonSslPort()
                        .Create();

                var redisCache = redisCacheDefinition1;
                var redisCachePremium = redisCacheDefinition3;
                Assert.Equal(GroupName, redisCache.ResourceGroupName);
                Assert.Equal(SkuName.Basic, redisCache.Sku.Name);

                // List by Resource Group
                var redisCaches = redisManager.RedisCaches.ListByGroup(GroupName);

                if (!redisCaches.Any(r => r.Name.Equals(CacheName, StringComparison.OrdinalIgnoreCase)))
                {
                    Assert.True(false);
                }
                Assert.Equal(1, redisCaches.Count);

                // List all Redis resources
                redisCaches = redisManager.RedisCaches.List();

                if (!redisCaches.Any(r => r.Name.Equals(CacheName, StringComparison.OrdinalIgnoreCase)))
                {
                    Assert.True(false);
                }
                Assert.Equal(3, redisCaches.Count);

                // Get
                var redisCacheGet = redisManager.RedisCaches.GetByGroup(GroupName, CacheName);
                Assert.NotNull(redisCacheGet);
                Assert.Equal(redisCache.Id, redisCacheGet.Id);
                Assert.Equal(redisCache.ProvisioningState, redisCacheGet.ProvisioningState);

                // Get Keys
                var redisKeys = redisCache.Keys;
                Assert.NotNull(redisKeys);
                Assert.NotNull(redisKeys.PrimaryKey);
                Assert.NotNull(redisKeys.SecondaryKey);

                // Regen key
                var oldKeys = redisCache.RefreshKeys();
                var updatedPrimaryKey = redisCache.RegenerateKey(RedisKeyType.Primary);
                var updatedSecondaryKey = redisCache.RegenerateKey(RedisKeyType.Secondary);
                Assert.NotNull(oldKeys);
                Assert.NotNull(updatedPrimaryKey);
                Assert.NotNull(updatedSecondaryKey);
                Assert.NotEqual(oldKeys.PrimaryKey, updatedPrimaryKey.PrimaryKey);
                Assert.Equal(oldKeys.SecondaryKey, updatedPrimaryKey.SecondaryKey);
                Assert.NotEqual(oldKeys.SecondaryKey, updatedSecondaryKey.SecondaryKey);
                Assert.NotEqual(updatedPrimaryKey.SecondaryKey, updatedSecondaryKey.SecondaryKey);
                Assert.Equal(updatedPrimaryKey.PrimaryKey, updatedSecondaryKey.PrimaryKey);

                // Update to STANDARD Sku from BASIC SKU
                redisCache = redisCache.Update()
                        .WithStandardSku()
                        .Apply();
                Assert.Equal(SkuName.Standard, redisCache.Sku.Name);
                Assert.Equal(SkuFamily.C, redisCache.Sku.Family);
>>>>>>> 2c7f73fe

                try
                {
                    var redisManager = TestHelper.CreateRedisManager();
                    
                    // Create
                    var resourceGroup = redisManager.ResourceManager.ResourceGroups
                                            .Define(rgNameSecond)
                                            .WithRegion(Region.US_CENTRAL)
                                            .Create();

                    var redisCacheDefinition1 = redisManager.RedisCaches
                            .Define(rrName)
                            .WithRegion(Region.ASIA_EAST)
                            .WithNewResourceGroup(rgName)
                            .WithBasicSku()
                            .Create();

                    var redisCacheDefinition2 = redisManager.RedisCaches
                            .Define(rrNameSecond)
                            .WithRegion(Region.US_CENTRAL)
                            .WithExistingResourceGroup(resourceGroup)
                            .WithPremiumSku()
                            .WithShardCount(10)
                            .WithPatchSchedule(Microsoft.Azure.Management.Redis.Fluent.Models.DayOfWeek.Sunday, 10, TimeSpan.FromMinutes(302))
                            .Create();

                    var redisCacheDefinition3 = redisManager.RedisCaches
                            .Define(rrNameThird)
                            .WithRegion(Region.US_CENTRAL)
                            .WithExistingResourceGroup(resourceGroup)
                            .WithPremiumSku(2)
                            .WithRedisConfiguration("maxclients", "2")
                            .WithNonSslPort()
                            .Create();

                    var redisCache = redisCacheDefinition1;
                    var redisCachePremium = redisCacheDefinition3;
                    Assert.Equal(rgName, redisCache.ResourceGroupName);
                    Assert.Equal(SkuName.Basic, redisCache.Sku.Name);

                    // List by Resource Group
                    var redisCaches = redisManager.RedisCaches.ListByGroup(rgName);

                    if (!redisCaches.Any(r => r.Name.Equals(rrName, StringComparison.OrdinalIgnoreCase)))
                    {
                        Assert.True(false);
                    }
                    Assert.Equal(1, redisCaches.Count);

                    // List all Redis resources
                    redisCaches = redisManager.RedisCaches.List();

                    if (!redisCaches.Any(r => r.Name.Equals(rrName, StringComparison.OrdinalIgnoreCase)))
                    {
                        Assert.True(false);
                    }
                    Assert.Equal(3, redisCaches.Count);

                    // Get
                    var redisCacheGet = redisManager.RedisCaches.GetByGroup(rgName, rrName);
                    Assert.NotNull(redisCacheGet);
                    Assert.Equal(redisCache.Id, redisCacheGet.Id);
                    Assert.Equal(redisCache.ProvisioningState, redisCacheGet.ProvisioningState);

                    // Get Keys
                    var redisKeys = redisCache.Keys;
                    Assert.NotNull(redisKeys);
                    Assert.NotNull(redisKeys.PrimaryKey);
                    Assert.NotNull(redisKeys.SecondaryKey);

                    // Regen key
                    var oldKeys = redisCache.RefreshKeys();
                    var updatedPrimaryKey = redisCache.RegenerateKey(RedisKeyType.Primary);
                    var updatedSecondaryKey = redisCache.RegenerateKey(RedisKeyType.Secondary);
                    Assert.NotNull(oldKeys);
                    Assert.NotNull(updatedPrimaryKey);
                    Assert.NotNull(updatedSecondaryKey);
                    Assert.NotEqual(oldKeys.PrimaryKey, updatedPrimaryKey.PrimaryKey);
                    Assert.Equal(oldKeys.SecondaryKey, updatedPrimaryKey.SecondaryKey);
                    Assert.NotEqual(oldKeys.SecondaryKey, updatedSecondaryKey.SecondaryKey);
                    Assert.NotEqual(updatedPrimaryKey.SecondaryKey, updatedSecondaryKey.SecondaryKey);
                    Assert.Equal(updatedPrimaryKey.PrimaryKey, updatedSecondaryKey.PrimaryKey);

                    // Update to STANDARD Sku from BASIC SKU
                    redisCache = redisCache.Update()
                            .WithStandardSku()
                            .Apply();
                    Assert.Equal(SkuName.Standard, redisCache.Sku.Name);
                    Assert.Equal(SkuFamily.C, redisCache.Sku.Family);

                    try
                    {
                        redisCache.Update()
                                .WithBasicSku(1)
                                .Apply();
                        Assert.False(true);
                    }
                    catch (CloudException)
                    {
                        // expected since Sku downgrade is not supported
                    }
                    catch (AggregateException ex)
                    {
                        if (ex.InnerException == null ||
                            ex.InnerException.InnerException == null ||
                            !(ex.InnerException.InnerException is CloudException))
                        {
                            // expected since Sku downgrade is not supported and the inner exception
                            // should be of type CloudException
                            Assert.False(true);
                        }
                    }

                    // Refresh
                    redisCache.Refresh();

                    // delete
                    redisManager.RedisCaches.DeleteById(redisCache.Id);

                    // Premium SKU Functionality
                    var premiumCache = redisCachePremium.AsPremium();
                    Assert.Equal(SkuFamily.P, premiumCache.Sku.Family);

                    // Redis configuration update
                    premiumCache.Update()
                            .WithRedisConfiguration("maxclients", "3")
                            .Apply();

                    premiumCache.Update()
                            .WithoutRedisConfiguration("maxclients")
                            .Apply();

                    premiumCache.Update()
                            .WithoutRedisConfiguration()
                            .Apply();

                    premiumCache.Update()
                            .WithPatchSchedule(Microsoft.Azure.Management.Redis.Fluent.Models.DayOfWeek.Monday, 1)
                            .WithPatchSchedule(Microsoft.Azure.Management.Redis.Fluent.Models.DayOfWeek.Tuesday, 5)
                            .Apply();

                    // Reboot
                    premiumCache.ForceReboot(RebootType.AllNodes);

                    // Patch Schedule
                    var patchSchedule = premiumCache.ListPatchSchedules();
                    Assert.Equal(2, patchSchedule.Count());

                    premiumCache.DeletePatchSchedule();

                    patchSchedule = redisManager.RedisCaches
                                                .GetById(premiumCache.Id)
                                                .AsPremium()
                                                .ListPatchSchedules();
                    Assert.Null(patchSchedule);

<<<<<<< HEAD
                    // currently throws because SAS url of the container should be provided as
                    // {"error":{
                    //      "code":"InvalidRequestBody",
                    //      "message": "One of the SAS URIs provided could not be used for the following reason:
                    //                  The SAS token is poorly formatted.\r\nRequestID=ed105089-b93b-427e-9cbb-d78ed80d23b0",
                    //      "target":null}}
                    // com.microsoft.azure.CloudException: One of the SAS URIs provided could not be used for the following reason: The SAS token is poorly formatted.
=======
                // currently throws because SAS url of the container should be provided as
                // {"error":{
                //      "code":"InvalidRequestBody",
                //      "message": "One of the SAS URIs provided could not be used for the following reason:
                //                  The SAS token is poorly formatted.\r\nRequestID=ed105089-b93b-427e-9cbb-d78ed80d23b0",
                //      "target":null}}
                // com.microsoft.azure.CloudException: One of the SAS URIs provided could not be used for the following reason: The SAS token is poorly formatted.
            }
            finally
            {
                try
                {
                    CreateResourceManager().ResourceGroups.DeleteByName(GroupName);
>>>>>>> 2c7f73fe
                }
                finally
                {
<<<<<<< HEAD
                    try
                    {
                        TestHelper.CreateResourceManager().ResourceGroups.DeleteByName(rgName);
                    }
                    catch
                    { }
                    try
                    {
                        TestHelper.CreateResourceManager().ResourceGroups.DeleteByName(rgNameSecond);
                    }
                    catch
                    { }
=======
                    CreateResourceManager().ResourceGroups.DeleteByName(GroupName2);
>>>>>>> 2c7f73fe
                }
            }
        }
    }
}<|MERGE_RESOLUTION|>--- conflicted
+++ resolved
@@ -14,118 +14,18 @@
 {
     public class RedisCacheTests
     {
-<<<<<<< HEAD
 
         [Fact]
-=======
-        private const string GroupName = "javacsmrg375";
-        private const string GroupName2 = "javacsmrg375Second";
-        private const string CacheName = "javacsmrc375";
-        private const string CacheName2 = "javacsmrc375Second";
-        private const string CacheName3 = "javacsmrc375Third";
-
-        [Fact(Skip = "TODO: Convert to recorded tests")]
->>>>>>> 2c7f73fe
         public void CanCRUDRedisCache()
         {
             using (var context = FluentMockContext.Start(this.GetType().FullName))
             {
-<<<<<<< HEAD
-                var rgName = TestUtilities.GenerateName("javacsmrg");
-                var rgNameSecond = rgName + "Second";
-                var rrName = TestUtilities.GenerateName("javacsmrc");
-                var rrNameSecond = rrName + "Second";
-                var rrNameThird = rrName + "Third";
+                var GroupName = TestUtilities.GenerateName("javacsmrg");
+                var GroupName2 = GroupName + "Second";
+                var CacheName = TestUtilities.GenerateName("javacsmrc");
+                var CacheName2 = CacheName + "Second";
+                var CacheName3 = CacheName + "Third";
                 var storageAccountName = TestUtilities.GenerateName("javacsmsa");
-=======
-                var redisManager = CreateRedisManager();
-
-                // Create
-                var resourceGroup = redisManager.ResourceManager.ResourceGroups
-                                        .Define(GroupName2)
-                                        .WithRegion(Region.US_CENTRAL)
-                                        .Create();
-
-                var redisCacheDefinition1 = redisManager.RedisCaches
-                        .Define(CacheName)
-                        .WithRegion(Region.ASIA_EAST)
-                        .WithNewResourceGroup(GroupName)
-                        .WithBasicSku()
-                        .Create();
-
-                var redisCacheDefinition2 = redisManager.RedisCaches
-                        .Define(CacheName2)
-                        .WithRegion(Region.US_CENTRAL)
-                        .WithExistingResourceGroup(resourceGroup)
-                        .WithPremiumSku()
-                        .WithShardCount(10)
-                        .WithPatchSchedule(Microsoft.Azure.Management.Redis.Fluent.Models.DayOfWeek.Sunday, 10, TimeSpan.FromMinutes(302))
-                        .Create();
-
-                var redisCacheDefinition3 = redisManager.RedisCaches
-                        .Define(CacheName3)
-                        .WithRegion(Region.US_CENTRAL)
-                        .WithExistingResourceGroup(resourceGroup)
-                        .WithPremiumSku(2)
-                        .WithRedisConfiguration("maxclients", "2")
-                        .WithNonSslPort()
-                        .Create();
-
-                var redisCache = redisCacheDefinition1;
-                var redisCachePremium = redisCacheDefinition3;
-                Assert.Equal(GroupName, redisCache.ResourceGroupName);
-                Assert.Equal(SkuName.Basic, redisCache.Sku.Name);
-
-                // List by Resource Group
-                var redisCaches = redisManager.RedisCaches.ListByGroup(GroupName);
-
-                if (!redisCaches.Any(r => r.Name.Equals(CacheName, StringComparison.OrdinalIgnoreCase)))
-                {
-                    Assert.True(false);
-                }
-                Assert.Equal(1, redisCaches.Count);
-
-                // List all Redis resources
-                redisCaches = redisManager.RedisCaches.List();
-
-                if (!redisCaches.Any(r => r.Name.Equals(CacheName, StringComparison.OrdinalIgnoreCase)))
-                {
-                    Assert.True(false);
-                }
-                Assert.Equal(3, redisCaches.Count);
-
-                // Get
-                var redisCacheGet = redisManager.RedisCaches.GetByGroup(GroupName, CacheName);
-                Assert.NotNull(redisCacheGet);
-                Assert.Equal(redisCache.Id, redisCacheGet.Id);
-                Assert.Equal(redisCache.ProvisioningState, redisCacheGet.ProvisioningState);
-
-                // Get Keys
-                var redisKeys = redisCache.Keys;
-                Assert.NotNull(redisKeys);
-                Assert.NotNull(redisKeys.PrimaryKey);
-                Assert.NotNull(redisKeys.SecondaryKey);
-
-                // Regen key
-                var oldKeys = redisCache.RefreshKeys();
-                var updatedPrimaryKey = redisCache.RegenerateKey(RedisKeyType.Primary);
-                var updatedSecondaryKey = redisCache.RegenerateKey(RedisKeyType.Secondary);
-                Assert.NotNull(oldKeys);
-                Assert.NotNull(updatedPrimaryKey);
-                Assert.NotNull(updatedSecondaryKey);
-                Assert.NotEqual(oldKeys.PrimaryKey, updatedPrimaryKey.PrimaryKey);
-                Assert.Equal(oldKeys.SecondaryKey, updatedPrimaryKey.SecondaryKey);
-                Assert.NotEqual(oldKeys.SecondaryKey, updatedSecondaryKey.SecondaryKey);
-                Assert.NotEqual(updatedPrimaryKey.SecondaryKey, updatedSecondaryKey.SecondaryKey);
-                Assert.Equal(updatedPrimaryKey.PrimaryKey, updatedSecondaryKey.PrimaryKey);
-
-                // Update to STANDARD Sku from BASIC SKU
-                redisCache = redisCache.Update()
-                        .WithStandardSku()
-                        .Apply();
-                Assert.Equal(SkuName.Standard, redisCache.Sku.Name);
-                Assert.Equal(SkuFamily.C, redisCache.Sku.Family);
->>>>>>> 2c7f73fe
 
                 try
                 {
@@ -133,19 +33,19 @@
                     
                     // Create
                     var resourceGroup = redisManager.ResourceManager.ResourceGroups
-                                            .Define(rgNameSecond)
+                                            .Define(GroupName2)
                                             .WithRegion(Region.US_CENTRAL)
                                             .Create();
 
                     var redisCacheDefinition1 = redisManager.RedisCaches
-                            .Define(rrName)
+                            .Define(CacheName)
                             .WithRegion(Region.ASIA_EAST)
-                            .WithNewResourceGroup(rgName)
+                            .WithNewResourceGroup(GroupName)
                             .WithBasicSku()
                             .Create();
 
                     var redisCacheDefinition2 = redisManager.RedisCaches
-                            .Define(rrNameSecond)
+                            .Define(CacheName2)
                             .WithRegion(Region.US_CENTRAL)
                             .WithExistingResourceGroup(resourceGroup)
                             .WithPremiumSku()
@@ -154,7 +54,7 @@
                             .Create();
 
                     var redisCacheDefinition3 = redisManager.RedisCaches
-                            .Define(rrNameThird)
+                            .Define(CacheName3)
                             .WithRegion(Region.US_CENTRAL)
                             .WithExistingResourceGroup(resourceGroup)
                             .WithPremiumSku(2)
@@ -164,13 +64,13 @@
 
                     var redisCache = redisCacheDefinition1;
                     var redisCachePremium = redisCacheDefinition3;
-                    Assert.Equal(rgName, redisCache.ResourceGroupName);
+                    Assert.Equal(GroupName, redisCache.ResourceGroupName);
                     Assert.Equal(SkuName.Basic, redisCache.Sku.Name);
 
                     // List by Resource Group
-                    var redisCaches = redisManager.RedisCaches.ListByGroup(rgName);
-
-                    if (!redisCaches.Any(r => r.Name.Equals(rrName, StringComparison.OrdinalIgnoreCase)))
+                    var redisCaches = redisManager.RedisCaches.ListByGroup(GroupName);
+
+                    if (!redisCaches.Any(r => r.Name.Equals(CacheName, StringComparison.OrdinalIgnoreCase)))
                     {
                         Assert.True(false);
                     }
@@ -179,14 +79,14 @@
                     // List all Redis resources
                     redisCaches = redisManager.RedisCaches.List();
 
-                    if (!redisCaches.Any(r => r.Name.Equals(rrName, StringComparison.OrdinalIgnoreCase)))
+                    if (!redisCaches.Any(r => r.Name.Equals(CacheName, StringComparison.OrdinalIgnoreCase)))
                     {
                         Assert.True(false);
                     }
                     Assert.Equal(3, redisCaches.Count);
 
                     // Get
-                    var redisCacheGet = redisManager.RedisCaches.GetByGroup(rgName, rrName);
+                    var redisCacheGet = redisManager.RedisCaches.GetByGroup(GroupName, CacheName);
                     Assert.NotNull(redisCacheGet);
                     Assert.Equal(redisCache.Id, redisCacheGet.Id);
                     Assert.Equal(redisCache.ProvisioningState, redisCacheGet.ProvisioningState);
@@ -283,7 +183,6 @@
                                                 .ListPatchSchedules();
                     Assert.Null(patchSchedule);
 
-<<<<<<< HEAD
                     // currently throws because SAS url of the container should be provided as
                     // {"error":{
                     //      "code":"InvalidRequestBody",
@@ -291,40 +190,21 @@
                     //                  The SAS token is poorly formatted.\r\nRequestID=ed105089-b93b-427e-9cbb-d78ed80d23b0",
                     //      "target":null}}
                     // com.microsoft.azure.CloudException: One of the SAS URIs provided could not be used for the following reason: The SAS token is poorly formatted.
-=======
-                // currently throws because SAS url of the container should be provided as
-                // {"error":{
-                //      "code":"InvalidRequestBody",
-                //      "message": "One of the SAS URIs provided could not be used for the following reason:
-                //                  The SAS token is poorly formatted.\r\nRequestID=ed105089-b93b-427e-9cbb-d78ed80d23b0",
-                //      "target":null}}
-                // com.microsoft.azure.CloudException: One of the SAS URIs provided could not be used for the following reason: The SAS token is poorly formatted.
-            }
-            finally
-            {
-                try
-                {
-                    CreateResourceManager().ResourceGroups.DeleteByName(GroupName);
->>>>>>> 2c7f73fe
                 }
                 finally
                 {
-<<<<<<< HEAD
                     try
                     {
-                        TestHelper.CreateResourceManager().ResourceGroups.DeleteByName(rgName);
+                        TestHelper.CreateResourceManager().ResourceGroups.DeleteByName(GroupName);
                     }
                     catch
                     { }
                     try
                     {
-                        TestHelper.CreateResourceManager().ResourceGroups.DeleteByName(rgNameSecond);
+                        TestHelper.CreateResourceManager().ResourceGroups.DeleteByName(GroupName2);
                     }
                     catch
                     { }
-=======
-                    CreateResourceManager().ResourceGroups.DeleteByName(GroupName2);
->>>>>>> 2c7f73fe
                 }
             }
         }
