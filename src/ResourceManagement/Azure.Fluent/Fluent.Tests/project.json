{
  "version": "1.0.0-*",
  
  "buildOptions": {
    "compile": "../../../../tools/DisableTestRunParallel.cs"
  },

  "testRunner": "xunit",
  "frameworks": {
    "netcoreapp1.0": {
      "imports": [ "dnxcore50" ],
      "dependencies": {
        "System.Diagnostics.Tracing": "4.1.0"
      }
    }
  },

  "dependencies": {
    "Microsoft.NETCore.App": {
      "type": "platform",
      "version": "1.0.0"
    },
    "NETStandard.Library": "1.6.0",
    "xunit": "2.2.0-beta4-build3444",
    "dotnet-test-xunit": "2.2.0-preview2-build1029",
    "Microsoft.Rest.ClientRuntime.Azure.Authentication": "[2.2.9-preview, 3.0)",
<<<<<<< HEAD
    "Microsoft.Azure.Management.Fluent": "[1.0.0-beta4.1, 2.0)",
    "Microsoft.Azure.Management.ResourceManager.Fluent": "[1.0.0-beta4.1, 2.0)",
    "Microsoft.Azure.Management.Storage.Fluent": "[1.0.0-beta4.1, 2.0)",
    "Microsoft.Azure.Management.Compute.Fluent": "[1.0.0-beta4.1, 2.0)",
    "Microsoft.Azure.Management.Network.Fluent": "[1.0.0-beta4.1, 2.0)",
    "Microsoft.Azure.Management.Graph.RBAC.Fluent": "[1.0.0-beta4.1, 2.0)",
    "Microsoft.Azure.Management.KeyVault.Fluent": "[1.0.0-beta4.1, 2.0)",
    "Microsoft.Azure.Management.Batch.Fluent": "[1.0.0-beta4.1, 2.0)",
    "Microsoft.Azure.Management.Sql.Fluent": "[1.0.0-beta4.1, 2.0)",
    "Microsoft.Azure.Management.Cdn.Fluent": "[1.0.0-beta4.1, 2.0)",
    "Microsoft.Azure.Management.Redis.Fluent": "[1.0.0-beta4.1, 2.0)",
    "Microsoft.Azure.Management.AppService.Fluent": "[1.0.0-beta4.1, 2.0)",
    "Microsoft.Rest.ClientRuntime.Azure.TestFramework": "1.5.1-preview",
=======
    "Microsoft.Azure.Management.Fluent": "[1.0.0-beta4-1, 2.0)",
    "Microsoft.Azure.Management.ResourceManager.Fluent": "[1.0.0-beta4-1, 2.0)",
    "Microsoft.Azure.Management.Storage.Fluent": "[1.0.0-beta4-1, 2.0)",
    "Microsoft.Azure.Management.Compute.Fluent": "[1.0.0-beta4-1, 2.0)",
    "Microsoft.Azure.Management.Network.Fluent": "[1.0.0-beta4-1, 2.0)",
    "Microsoft.Azure.Management.Graph.RBAC.Fluent": "[1.0.0-beta4-1, 2.0)",
    "Microsoft.Azure.Management.KeyVault.Fluent": "[1.0.0-beta4-1, 2.0)",
    "Microsoft.Azure.Management.Batch.Fluent": "[1.0.0-beta4-1, 2.0)",
    "Microsoft.Azure.Management.Sql.Fluent": "[1.0.0-beta4-1, 2.0)",
    "Microsoft.Azure.Management.Cdn.Fluent": "[1.0.0-beta4-1, 2.0)",
    "Microsoft.Azure.Management.Redis.Fluent": "[1.0.0-beta4-1, 2.0)",
    "Microsoft.Azure.Management.AppService.Fluent": "[1.0.0-beta4-1, 2.0)",
>>>>>>> 4663dbcf
    "SSH.NET": "2016.0.0"
  }
}<|MERGE_RESOLUTION|>--- conflicted
+++ resolved
@@ -24,21 +24,6 @@
     "xunit": "2.2.0-beta4-build3444",
     "dotnet-test-xunit": "2.2.0-preview2-build1029",
     "Microsoft.Rest.ClientRuntime.Azure.Authentication": "[2.2.9-preview, 3.0)",
-<<<<<<< HEAD
-    "Microsoft.Azure.Management.Fluent": "[1.0.0-beta4.1, 2.0)",
-    "Microsoft.Azure.Management.ResourceManager.Fluent": "[1.0.0-beta4.1, 2.0)",
-    "Microsoft.Azure.Management.Storage.Fluent": "[1.0.0-beta4.1, 2.0)",
-    "Microsoft.Azure.Management.Compute.Fluent": "[1.0.0-beta4.1, 2.0)",
-    "Microsoft.Azure.Management.Network.Fluent": "[1.0.0-beta4.1, 2.0)",
-    "Microsoft.Azure.Management.Graph.RBAC.Fluent": "[1.0.0-beta4.1, 2.0)",
-    "Microsoft.Azure.Management.KeyVault.Fluent": "[1.0.0-beta4.1, 2.0)",
-    "Microsoft.Azure.Management.Batch.Fluent": "[1.0.0-beta4.1, 2.0)",
-    "Microsoft.Azure.Management.Sql.Fluent": "[1.0.0-beta4.1, 2.0)",
-    "Microsoft.Azure.Management.Cdn.Fluent": "[1.0.0-beta4.1, 2.0)",
-    "Microsoft.Azure.Management.Redis.Fluent": "[1.0.0-beta4.1, 2.0)",
-    "Microsoft.Azure.Management.AppService.Fluent": "[1.0.0-beta4.1, 2.0)",
-    "Microsoft.Rest.ClientRuntime.Azure.TestFramework": "1.5.1-preview",
-=======
     "Microsoft.Azure.Management.Fluent": "[1.0.0-beta4-1, 2.0)",
     "Microsoft.Azure.Management.ResourceManager.Fluent": "[1.0.0-beta4-1, 2.0)",
     "Microsoft.Azure.Management.Storage.Fluent": "[1.0.0-beta4-1, 2.0)",
@@ -51,7 +36,6 @@
     "Microsoft.Azure.Management.Cdn.Fluent": "[1.0.0-beta4-1, 2.0)",
     "Microsoft.Azure.Management.Redis.Fluent": "[1.0.0-beta4-1, 2.0)",
     "Microsoft.Azure.Management.AppService.Fluent": "[1.0.0-beta4-1, 2.0)",
->>>>>>> 4663dbcf
     "SSH.NET": "2016.0.0"
   }
 }