{
  "version": "1.0.0-*",

  "testRunner": "xunit",
  "frameworks": {
    "netcoreapp1.0": {
      "imports": [ "dnxcore50" ],
      "dependencies": {
        "System.Diagnostics.Tracing": "4.1.0"
      }
    }
  },

  "dependencies": {
    "Microsoft.NETCore.App": {
      "type": "platform",
      "version": "1.0.0"
    },
    "NETStandard.Library": "1.6.0",
    "xunit": "2.2.0-beta2-build3300",
    "dotnet-test-xunit": "2.2.0-preview2-build1029",
    "Microsoft.Rest.ClientRuntime.Azure.Authentication": "[2.2.8-preview,3.0.0)",
    "Microsoft.Azure.Management.Fluent": "[1.0.0-beta3, 2.0)",
    "Microsoft.Azure.Management.ResourceManager.Fluent": "[1.0.0-beta3, 2.0)",
    "Microsoft.Azure.Management.Storage.Fluent": "[1.0.0-beta3, 2.0)",
    "Microsoft.Azure.Management.Compute.Fluent": "[1.0.0-beta3, 2.0)",
    "Microsoft.Azure.Management.Network.Fluent": "[1.0.0-beta3, 2.0)",
    "Microsoft.Azure.Management.Graph.RBAC.Fluent": "[1.0.0-beta3, 2.0)",
    "Microsoft.Azure.Management.KeyVault.Fluent": "[1.0.0-beta3, 2.0)",
    "Microsoft.Azure.Management.Batch.Fluent": "[1.0.0-beta3, 2.0)",
    "Microsoft.Azure.Management.Sql.Fluent": "[1.0.0-beta3, 2.0)",
    "Microsoft.Azure.Management.Cdn.Fluent": "[1.0.0-beta3, 2.0)",
    "Microsoft.Azure.Management.Redis.Fluent": "[1.0.0-beta3, 2.0)",
<<<<<<< HEAD
    "Microsoft.Azure.Management.AppService.Fluent": "1.0.0-beta3"
=======
    "SSH.NET": "2016.0.0"
>>>>>>> 718d288a
  }
}<|MERGE_RESOLUTION|>--- conflicted
+++ resolved
@@ -31,10 +31,7 @@
     "Microsoft.Azure.Management.Sql.Fluent": "[1.0.0-beta3, 2.0)",
     "Microsoft.Azure.Management.Cdn.Fluent": "[1.0.0-beta3, 2.0)",
     "Microsoft.Azure.Management.Redis.Fluent": "[1.0.0-beta3, 2.0)",
-<<<<<<< HEAD
-    "Microsoft.Azure.Management.AppService.Fluent": "1.0.0-beta3"
-=======
+    "Microsoft.Azure.Management.AppService.Fluent": "1.0.0-beta3",
     "SSH.NET": "2016.0.0"
->>>>>>> 718d288a
   }
 }