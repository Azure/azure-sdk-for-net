--- conflicted
+++ resolved
@@ -1,5 +1,4 @@
 ﻿<Project Sdk="Microsoft.NET.Sdk">
-<<<<<<< HEAD
 	<!-- Please do not move/edit code below this line -->
 	<Import Project="$([MSBuild]::GetPathOfFileAbove('AzSdk.reference.props'))" />
 	<!-- Please do not move/edit code below this line -->
@@ -19,7 +18,6 @@
 	<!-- Please do not move/edit code below this line -->
 	<Import Condition=" Exists('$([MSBuild]::GetPathOfFileAbove(AzSdk.RP.props))') " Project="$([MSBuild]::GetPathOfFileAbove('AzSdk.RP.props'))" />
 	<!-- Please do not move/edit code above this line -->
-=======
   <!-- Please do not move/edit code below this line -->
   <Import Project="$([MSBuild]::GetPathOfFileAbove('AzSdk.reference.props'))" />
   <!-- Please do not move/edit code below this line -->
@@ -47,5 +45,4 @@
   <!-- Please do not move/edit code below this line -->
   <Import Condition=" Exists('$([MSBuild]::GetPathOfFileAbove(AzSdk.RP.props))') " Project="$([MSBuild]::GetPathOfFileAbove('AzSdk.RP.props'))" />
   <!-- Please do not move/edit code above this line -->
->>>>>>> 8cd8ac10
 </Project>