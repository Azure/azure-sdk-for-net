﻿// Copyright (c) Microsoft Corporation. All rights reserved.
// Licensed under the MIT License.

using System;
using System.Collections.Generic;
using System.IO;

namespace Azure.Base.Http
{
    public abstract class HttpPipelineResponse: IDisposable
    {
        public abstract int Status { get; }

        public abstract bool TryGetHeader(string name, out string value);

        public abstract Stream ResponseContentStream { get; }

<<<<<<< HEAD
        public abstract string CorrelationId { get; }
=======
        public abstract IEnumerable<HttpHeader> Headers { get; }
>>>>>>> 6cdc708a

        public abstract void Dispose();
    }
}<|MERGE_RESOLUTION|>--- conflicted
+++ resolved
@@ -15,11 +15,9 @@
 
         public abstract Stream ResponseContentStream { get; }
 
-<<<<<<< HEAD
         public abstract string CorrelationId { get; }
-=======
+
         public abstract IEnumerable<HttpHeader> Headers { get; }
->>>>>>> 6cdc708a
 
         public abstract void Dispose();
     }
