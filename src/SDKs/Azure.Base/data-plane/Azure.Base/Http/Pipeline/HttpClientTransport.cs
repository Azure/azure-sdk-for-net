﻿// Copyright (c) Microsoft Corporation. All rights reserved.
// Licensed under the MIT License.

using System;
using System.Collections.Generic;
using System.Diagnostics;
using System.IO;
using System.Linq;
using System.Net;
using System.Net.Http;
using System.Threading;
using System.Threading.Tasks;

namespace Azure.Base.Http.Pipeline
{
    public class HttpClientTransport : HttpPipelineTransport
    {
        static readonly HttpClient s_defaultClient = new HttpClient();

        readonly HttpClient _client;

        public HttpClientTransport(HttpClient client = null)
            => _client = client == null ? s_defaultClient : client;

        public readonly static HttpClientTransport Shared = new HttpClientTransport();

        public sealed override HttpPipelineRequest CreateRequest(IServiceProvider services)
            => new PipelineRequest();

        public sealed override async Task ProcessAsync(HttpPipelineMessage message)
        {
            var pipelineRequest = message.Request as PipelineRequest;
            if (pipelineRequest == null) throw new InvalidOperationException("the request is not compatible with the transport");

            using (HttpRequestMessage httpRequest = pipelineRequest.BuildRequestMessage(message.Cancellation))
            {
                HttpResponseMessage responseMessage = await ProcessCoreAsync(message.Cancellation, httpRequest).ConfigureAwait(false);
                message.Response = new PipelineResponse(responseMessage);
            }
        }

        protected virtual async Task<HttpResponseMessage> ProcessCoreAsync(CancellationToken cancellation, HttpRequestMessage httpRequest)
            => await _client.SendAsync(httpRequest, cancellation).ConfigureAwait(false);

        sealed class PipelineRequest : HttpPipelineRequest
        {
            string _contentTypeHeaderValue;
            string _contentLengthHeaderValue;
            HttpRequestContent _requestContent;
            readonly HttpRequestMessage _requestMessage;

            public PipelineRequest()
            {
                _requestMessage = new HttpRequestMessage();
            }

            #region Request
            public override void SetRequestLine(HttpVerb method, Uri uri)
            {
                _requestMessage.Method = ToHttpClientMethod(method);
                _requestMessage.RequestUri = uri;
                _requestMessage.Version = new Version(1, 1);
            }

            public override HttpVerb Method => ToPipelineMethod(_requestMessage.Method);

            public override void AddHeader(HttpHeader header)
            {
                AddHeader(header.Name, header.Value);
            }

            public override void AddHeader(string name, string value)
            {
                // TODO (pri 1): any other headers must be added to content?
                if (name.Equals("Content-Type", StringComparison.InvariantCulture)) {
                    _contentTypeHeaderValue = value;
                }
                else if (name.Equals("Content-Length", StringComparison.InvariantCulture)) {
                    _contentLengthHeaderValue = value;
                }
                else {
                    if (!_requestMessage.Headers.TryAddWithoutValidation(name, value)) {
                        throw new InvalidOperationException();
                    }
                }
            }

            public override void SetContent(HttpRequestContent content)
                => _requestContent = content;

            public HttpRequestMessage BuildRequestMessage(CancellationToken cancellation)
            {
                // A copy of a message needs to be made because HttpClient does not allow sending the same message twice,
                // and so the retry logic fails.
                var request = new HttpRequestMessage(_requestMessage.Method, _requestMessage.RequestUri);
                foreach (var header in _requestMessage.Headers) {
                    if (!request.Headers.TryAddWithoutValidation(header.Key, header.Value)) {
                        throw new Exception("could not add header " + header.ToString());
                    }
                }

                if (_requestContent != null) {
                    request.Content = new PipelineContentAdapter(_requestContent, cancellation);
                    if (_contentTypeHeaderValue != null) request.Content.Headers.Add("Content-Type", _contentTypeHeaderValue);
                    if (_contentLengthHeaderValue != null) request.Content.Headers.Add("Content-Length", _contentLengthHeaderValue);
                }

                return request;
            }

<<<<<<< HEAD
            public override void Dispose()
            {
                _requestContent?.Dispose();
                _requestMessage.Dispose();
=======
            #region Response
            internal void ProcessResponseMessage(HttpResponseMessage response) {
                _responseMessage = response;
                _requestMessage.Dispose();
            }

            protected internal override int Status => (int)_responseMessage.StatusCode;

            protected internal override bool TryGetHeader(string name, out string value)
            {
                if (!_responseMessage.Headers.TryGetValues(name, out var headerValues)) {
                    if (!_responseMessage.Content.Headers.TryGetValues(name, out headerValues)) {
                        value = default;
                        return false;
                    }
                }

                value = string.Join(",", headerValues);
                return true;
>>>>>>> d8eee3d4
            }

            #endregion


            public override string ToString() =>  _requestMessage.ToString();

            readonly static HttpMethod s_patch = new HttpMethod("PATCH");
            public static HttpMethod ToHttpClientMethod(HttpVerb method)
            {
                switch (method) {
                    case HttpVerb.Get: return HttpMethod.Get;
                    case HttpVerb.Post: return HttpMethod.Post;
                    case HttpVerb.Put: return HttpMethod.Put;
                    case HttpVerb.Delete: return HttpMethod.Delete;
                    case HttpVerb.Patch: return s_patch;

                    default: throw new NotImplementedException();
                }
            }

            public static HttpVerb ToPipelineMethod(HttpMethod method)
            {
                switch (method.Method) {
                    case "GET": return HttpVerb.Get;
                    case "POST": return HttpVerb.Post;
                    case "PUT": return HttpVerb.Put;
                    case "DELETE": return HttpVerb.Delete;
                    case "PATCH": return HttpVerb.Patch;

                    // method argument is not a REST verb
                    default: throw new ArgumentOutOfRangeException(nameof(method));
                }
            }

            sealed class PipelineContentAdapter : HttpContent
            {
                HttpRequestContent _content;
                CancellationToken _cancellation;

                public PipelineContentAdapter(HttpRequestContent content, CancellationToken cancellation)
                {
                    Debug.Assert(content != null);

                    _content = content;
                    _cancellation = cancellation;
                }

                protected async override Task SerializeToStreamAsync(Stream stream, TransportContext context)
                    => await _content.WriteTo(stream, _cancellation).ConfigureAwait(false);

                protected override bool TryComputeLength(out long length)
                    => _content.TryComputeLength(out length);

                protected override void Dispose(bool disposing)
                {
                    _content.Dispose();
                    base.Dispose(disposing);
                }
            }
        }

        sealed class PipelineResponse : HttpPipelineResponse
        {
            readonly HttpResponseMessage _responseMessage;

            public PipelineResponse(HttpResponseMessage responseMessage)
            {
                _responseMessage = responseMessage;
            }

            #region Response

            public override int Status => (int)_responseMessage.StatusCode;

            public override bool TryGetHeader(ReadOnlySpan<byte> name, out ReadOnlySpan<byte> value)
            {
                string nameString = name.AsciiToString();
                if (!_responseMessage.Headers.TryGetValues(nameString, out var values)) {
                    if (!_responseMessage.Content.Headers.TryGetValues(nameString, out values)) {
                        value = default;
                        return false;
                    }
                }

                var all = string.Join(",", values);
                value = Encoding.ASCII.GetBytes(all);
                return true;
            }

            // TODO (pri 1): is it ok to just call GetResult here?
            public override Stream ResponseContentStream
                => _responseMessage?.Content?.ReadAsStreamAsync().ConfigureAwait(false).GetAwaiter().GetResult();
            #endregion

            public override void Dispose()
            {
                _responseMessage?.Dispose();
            }

            public override string ToString() => _responseMessage.ToString();
        }
    }
}<|MERGE_RESOLUTION|>--- conflicted
+++ resolved
@@ -46,7 +46,7 @@
         {
             string _contentTypeHeaderValue;
             string _contentLengthHeaderValue;
-            HttpRequestContent _requestContent;
+            HttpPipelineRequestContent _requestContent;
             readonly HttpRequestMessage _requestMessage;
 
             public PipelineRequest()
@@ -85,7 +85,7 @@
                 }
             }
 
-            public override void SetContent(HttpRequestContent content)
+            public override void SetContent(HttpPipelineRequestContent content)
                 => _requestContent = content;
 
             public HttpRequestMessage BuildRequestMessage(CancellationToken cancellation)
@@ -105,35 +105,14 @@
                     if (_contentLengthHeaderValue != null) request.Content.Headers.Add("Content-Length", _contentLengthHeaderValue);
                 }
 
+
                 return request;
             }
 
-<<<<<<< HEAD
             public override void Dispose()
             {
                 _requestContent?.Dispose();
                 _requestMessage.Dispose();
-=======
-            #region Response
-            internal void ProcessResponseMessage(HttpResponseMessage response) {
-                _responseMessage = response;
-                _requestMessage.Dispose();
-            }
-
-            protected internal override int Status => (int)_responseMessage.StatusCode;
-
-            protected internal override bool TryGetHeader(string name, out string value)
-            {
-                if (!_responseMessage.Headers.TryGetValues(name, out var headerValues)) {
-                    if (!_responseMessage.Content.Headers.TryGetValues(name, out headerValues)) {
-                        value = default;
-                        return false;
-                    }
-                }
-
-                value = string.Join(",", headerValues);
-                return true;
->>>>>>> d8eee3d4
             }
 
             #endregion
@@ -171,10 +150,10 @@
 
             sealed class PipelineContentAdapter : HttpContent
             {
-                HttpRequestContent _content;
+                HttpPipelineRequestContent _content;
                 CancellationToken _cancellation;
 
-                public PipelineContentAdapter(HttpRequestContent content, CancellationToken cancellation)
+                public PipelineContentAdapter(HttpPipelineRequestContent content, CancellationToken cancellation)
                 {
                     Debug.Assert(content != null);
 
@@ -209,18 +188,16 @@
 
             public override int Status => (int)_responseMessage.StatusCode;
 
-            public override bool TryGetHeader(ReadOnlySpan<byte> name, out ReadOnlySpan<byte> value)
-            {
-                string nameString = name.AsciiToString();
-                if (!_responseMessage.Headers.TryGetValues(nameString, out var values)) {
-                    if (!_responseMessage.Content.Headers.TryGetValues(nameString, out values)) {
+            public override bool TryGetHeader(string name, out string value)
+            {
+                if (!_responseMessage.Headers.TryGetValues(name, out var values)) {
+                    if (!_responseMessage.Content.Headers.TryGetValues(name, out values)) {
                         value = default;
                         return false;
                     }
                 }
 
-                var all = string.Join(",", values);
-                value = Encoding.ASCII.GetBytes(all);
+                value = string.Join(",", values);
                 return true;
             }
 
