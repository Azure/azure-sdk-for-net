﻿// Copyright (c) Microsoft Corporation. All rights reserved.
// Licensed under the MIT License.

using System;
using System.Collections.Generic;
using System.Diagnostics;
using System.IO;
using System.Net;
using System.Net.Http;
using System.Net.Http.Headers;
using System.Threading;
using System.Threading.Tasks;

namespace Azure.Base.Http.Pipeline
{
    public class HttpClientTransport : HttpPipelineTransport
    {
        static readonly HttpClient s_defaultClient = new HttpClient();

        readonly HttpClient _client;

        public HttpClientTransport(HttpClient client = null)
            => _client = client == null ? s_defaultClient : client;

        public readonly static HttpClientTransport Shared = new HttpClientTransport();

        public sealed override HttpPipelineRequest CreateRequest(IServiceProvider services)
            => new PipelineRequest();

        public sealed override async Task ProcessAsync(HttpPipelineMessage message)
        {
            var pipelineRequest = message.Request as PipelineRequest;
            if (pipelineRequest == null) throw new InvalidOperationException("the request is not compatible with the transport");

            using (HttpRequestMessage httpRequest = pipelineRequest.BuildRequestMessage(message.Cancellation))
            {
                HttpResponseMessage responseMessage = await ProcessCoreAsync(message.Cancellation, httpRequest).ConfigureAwait(false);
                message.Response = new PipelineResponse(message.Request.CorrelationId, responseMessage);
            }
        }

        protected virtual async Task<HttpResponseMessage> ProcessCoreAsync(CancellationToken cancellation, HttpRequestMessage httpRequest)
            => await _client.SendAsync(httpRequest, cancellation).ConfigureAwait(false);


        internal static bool TryGetHeader(HttpHeaders headers, HttpContent content, string name, out string value)
        {
            if (headers.TryGetValues(name, out var values) ||
                (content != null && content.Headers.TryGetValues(name, out values)))
            {
                value = JoinHeaderValues(values);
                return true;
            }

            value = null;
            return false;
        }

        internal static IEnumerable<HttpHeader> GetHeaders(HttpHeaders headers, HttpContent content)
        {
            foreach (var header in headers)
            {
                yield return new HttpHeader(header.Key, JoinHeaderValues(header.Value));
            }

            if (content != null)
            {
                foreach (var header in content.Headers)
                {
                    yield return new HttpHeader(header.Key, JoinHeaderValues(header.Value));
                }
            }
        }

        internal static void CopyHeaders(HttpHeaders from, HttpHeaders to)
        {
            foreach (var header in from)
            {
                if (!to.TryAddWithoutValidation(header.Key, header.Value))
                {
                    throw new InvalidOperationException($"Unable to add header {header} to header collection.");
                }
            }
        }

        private static string JoinHeaderValues(IEnumerable<string> values)
        {
            return string.Join(",", values);
        }

        sealed class PipelineRequest : HttpPipelineRequest
        {
            private readonly HttpRequestMessage _requestMessage;

            private PipelineContentAdapter _requestContent;

            public PipelineRequest()
            {
                _requestMessage = new HttpRequestMessage();
            }

            public override Uri Uri
            {
                get => _requestMessage.RequestUri;
                set => _requestMessage.RequestUri = value;
            }

            public override HttpVerb Method
            {
                get => ToPipelineMethod(_requestMessage.Method);
                set => _requestMessage.Method = ToHttpClientMethod(value);
            }

            public override HttpPipelineRequestContent Content
            {
                get => _requestContent?.PipelineContent;
                set
                {
                    EnsureContentInitialized();
                    _requestContent.PipelineContent = value;
                }
            }

            // TODO: faster lazy implementation
            public override string CorrelationId { get; } = Guid.NewGuid().ToString();

            public override void AddHeader(HttpHeader header)
            {
                AddHeader(header.Name, header.Value);
            }

            public override void AddHeader(string name, string value)
            {
                if (_requestMessage.Headers.TryAddWithoutValidation(name, value))
                {
                    return;
                }

                EnsureContentInitialized();
                if (!_requestContent.Headers.TryAddWithoutValidation(name, value))
                {
                    throw new InvalidOperationException("Unable to add header to request or content");
                }
            }

            public override bool TryGetHeader(string name, out string value) => HttpClientTransport.TryGetHeader(_requestMessage.Headers, _requestContent, name, out value);

            public override IEnumerable<HttpHeader> Headers => HttpClientTransport.GetHeaders(_requestMessage.Headers, _requestContent);

            public HttpRequestMessage BuildRequestMessage(CancellationToken cancellation)
            {
                // A copy of a message needs to be made because HttpClient does not allow sending the same message twice,
                // and so the retry logic fails.
                var request = new HttpRequestMessage(_requestMessage.Method, _requestMessage.RequestUri);

                CopyHeaders(_requestMessage.Headers, request.Headers);

                if (_requestContent?.PipelineContent != null)
                {
                    request.Content = new PipelineContentAdapter()
                    {
                        CancellationToken = cancellation,
                        PipelineContent = _requestContent.PipelineContent
                    };
                    CopyHeaders(_requestContent.Headers, request.Content.Headers);
                }

                return request;
            }

            public override void Dispose()
            {
                _requestMessage.Dispose();
            }

            public override string ToString() =>  _requestMessage.ToString();

            readonly static HttpMethod s_patch = new HttpMethod("PATCH");
            public static HttpMethod ToHttpClientMethod(HttpVerb method)
            {
                switch (method) {
                    case HttpVerb.Get: return HttpMethod.Get;
                    case HttpVerb.Post: return HttpMethod.Post;
                    case HttpVerb.Put: return HttpMethod.Put;
                    case HttpVerb.Delete: return HttpMethod.Delete;
                    case HttpVerb.Patch: return s_patch;

                    default: throw new NotImplementedException();
                }
            }

            public static HttpVerb ToPipelineMethod(HttpMethod method)
            {
                switch (method.Method) {
                    case "GET": return HttpVerb.Get;
                    case "POST": return HttpVerb.Post;
                    case "PUT": return HttpVerb.Put;
                    case "DELETE": return HttpVerb.Delete;
                    case "PATCH": return HttpVerb.Patch;

                    // method argument is not a REST verb
                    default: throw new ArgumentOutOfRangeException(nameof(method));
                }
            }

            private void EnsureContentInitialized()
            {
                if (_requestContent == null)
                {
                    _requestContent = new PipelineContentAdapter();
                }
            }

            sealed class PipelineContentAdapter : HttpContent
            {
                public HttpPipelineRequestContent PipelineContent { get; set; }

                public CancellationToken CancellationToken { get; set; }

                protected override async Task SerializeToStreamAsync(Stream stream, TransportContext context)
                {
                    Debug.Assert(PipelineContent != null);
                    await PipelineContent.WriteTo(stream, CancellationToken).ConfigureAwait(false);
                }

                protected override bool TryComputeLength(out long length)
                {
                    Debug.Assert(PipelineContent != null);

                    return PipelineContent.TryComputeLength(out length);
                }


                protected override void Dispose(bool disposing)
                {
                    PipelineContent?.Dispose();
                    base.Dispose(disposing);
                }
            }
        }

        sealed class PipelineResponse : HttpPipelineResponse
        {
            readonly HttpResponseMessage _responseMessage;

            public PipelineResponse(string correlationId, HttpResponseMessage responseMessage)
            {
                CorrelationId = correlationId;
                _responseMessage = responseMessage;
            }

            public override int Status => (int)_responseMessage.StatusCode;

            // TODO (pri 1): is it ok to just call GetResult here?
            public override Stream ResponseContentStream
                => _responseMessage?.Content?.ReadAsStreamAsync().ConfigureAwait(false).GetAwaiter().GetResult();

<<<<<<< HEAD
            public override string CorrelationId { get; private set; }

            #endregion
=======
            public override bool TryGetHeader(string name, out string value) => HttpClientTransport.TryGetHeader(_responseMessage.Headers, _responseMessage.Content, name, out value);

            public override IEnumerable<HttpHeader> Headers => HttpClientTransport.GetHeaders(_responseMessage.Headers, _responseMessage.Content);
>>>>>>> 6cdc708a

            public override void Dispose()
            {
                _responseMessage?.Dispose();
            }

            public override string ToString() => _responseMessage.ToString();
        }
    }
}<|MERGE_RESOLUTION|>--- conflicted
+++ resolved
@@ -255,15 +255,12 @@
             public override Stream ResponseContentStream
                 => _responseMessage?.Content?.ReadAsStreamAsync().ConfigureAwait(false).GetAwaiter().GetResult();
 
-<<<<<<< HEAD
             public override string CorrelationId { get; private set; }
 
-            #endregion
-=======
+
             public override bool TryGetHeader(string name, out string value) => HttpClientTransport.TryGetHeader(_responseMessage.Headers, _responseMessage.Content, name, out value);
 
             public override IEnumerable<HttpHeader> Headers => HttpClientTransport.GetHeaders(_responseMessage.Headers, _responseMessage.Content);
->>>>>>> 6cdc708a
 
             public override void Dispose()
             {
