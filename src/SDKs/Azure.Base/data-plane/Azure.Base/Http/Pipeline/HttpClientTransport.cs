--- conflicted
+++ resolved
@@ -100,17 +100,7 @@
                 RequestId = Guid.NewGuid().ToString();
             }
 
-<<<<<<< HEAD
-            public override HttpVerb Method
-=======
-            public override Uri Uri
-            {
-                get => _requestMessage.RequestUri;
-                set => _requestMessage.RequestUri = value;
-            }
-
             public override HttpPipelineMethod Method
->>>>>>> 612edfa7
             {
                 get => HttpPipelineMethodConverter.Parse(_requestMessage.Method.Method);
                 set => _requestMessage.Method = ToHttpClientMethod(value);
