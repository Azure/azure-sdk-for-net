﻿// Copyright (c) Microsoft Corporation. All rights reserved.
// Licensed under the MIT License.

using System;
using System.Collections.Generic;
using System.Diagnostics;
using System.IO;
using System.Net;
using System.Net.Http;
using System.Net.Http.Headers;
using System.Threading;
using System.Threading.Tasks;

namespace Azure.Base.Http.Pipeline
{
    public class HttpClientTransport : HttpPipelineTransport
    {
        static readonly HttpClient s_defaultClient = new HttpClient();

        readonly HttpClient _client;

        public HttpClientTransport(HttpClient client = null)
            => _client = client == null ? s_defaultClient : client;

        public readonly static HttpClientTransport Shared = new HttpClientTransport();

        public sealed override HttpPipelineRequest CreateRequest(IServiceProvider services)
            => new PipelineRequest();

        public sealed override async Task ProcessAsync(HttpPipelineMessage message)
        {
            var pipelineRequest = message.Request as PipelineRequest;
            if (pipelineRequest == null)
                throw new InvalidOperationException("the request is not compatible with the transport");

            using (HttpRequestMessage httpRequest = pipelineRequest.BuildRequestMessage(message.Cancellation))
            {
                HttpResponseMessage responseMessage = await ProcessCoreAsync(message.Cancellation, httpRequest).ConfigureAwait(false);
                message.Response = new PipelineResponse(message.Request.RequestId, responseMessage);
            }
        }

        protected virtual async Task<HttpResponseMessage> ProcessCoreAsync(CancellationToken cancellation, HttpRequestMessage httpRequest)
            => await _client.SendAsync(httpRequest, HttpCompletionOption.ResponseHeadersRead, cancellation).ConfigureAwait(false);


        internal static bool TryGetHeader(HttpHeaders headers, HttpContent content, string name, out string value)
        {
            if (headers.TryGetValues(name, out var values) ||
                (content != null && content.Headers.TryGetValues(name, out values)))
            {
                value = JoinHeaderValues(values);
                return true;
            }

            value = null;
            return false;
        }

        internal static IEnumerable<HttpHeader> GetHeaders(HttpHeaders headers, HttpContent content)
        {
            foreach (var header in headers)
            {
                yield return new HttpHeader(header.Key, JoinHeaderValues(header.Value));
            }

            if (content != null)
            {
                foreach (var header in content.Headers)
                {
                    yield return new HttpHeader(header.Key, JoinHeaderValues(header.Value));
                }
            }
        }

        internal static void CopyHeaders(HttpHeaders from, HttpHeaders to)
        {
            foreach (var header in from)
            {
                if (!to.TryAddWithoutValidation(header.Key, header.Value))
                {
                    throw new InvalidOperationException($"Unable to add header {header} to header collection.");
                }
            }
        }

        private static string JoinHeaderValues(IEnumerable<string> values)
        {
            return string.Join(",", values);
        }

        sealed class PipelineRequest : HttpPipelineRequest
        {
            private readonly HttpRequestMessage _requestMessage;

            private PipelineContentAdapter _requestContent;

            public PipelineRequest()
            {
                _requestMessage = new HttpRequestMessage();
                RequestId = Guid.NewGuid().ToString();
            }

            public override HttpPipelineMethod Method
            {
                get => HttpPipelineMethodConverter.Parse(_requestMessage.Method.Method);
                set => _requestMessage.Method = ToHttpClientMethod(value);
            }

            public override HttpPipelineRequestContent Content
            {
                get => _requestContent?.PipelineContent;
                set
                {
                    EnsureContentInitialized();
                    _requestContent.PipelineContent = value;
                }
            }

            public override string RequestId { get; set; }

            public override void AddHeader(HttpHeader header)
            {
                AddHeader(header.Name, header.Value);
            }

            public override void AddHeader(string name, string value)
            {
                if (_requestMessage.Headers.TryAddWithoutValidation(name, value))
                {
                    return;
                }

                EnsureContentInitialized();
                if (!_requestContent.Headers.TryAddWithoutValidation(name, value))
                {
                    throw new InvalidOperationException("Unable to add header to request or content");
                }
            }

            public override bool TryGetHeader(string name, out string value) => HttpClientTransport.TryGetHeader(_requestMessage.Headers, _requestContent, name, out value);

            public override IEnumerable<HttpHeader> Headers => HttpClientTransport.GetHeaders(_requestMessage.Headers, _requestContent);

            public HttpRequestMessage BuildRequestMessage(CancellationToken cancellation)
            {
                // A copy of a message needs to be made because HttpClient does not allow sending the same message twice,
                // and so the retry logic fails.
                var request = new HttpRequestMessage(_requestMessage.Method, UriBuilder.ToString());

                CopyHeaders(_requestMessage.Headers, request.Headers);

                if (_requestContent?.PipelineContent != null)
                {
                    request.Content = new PipelineContentAdapter()
                    {
                        CancellationToken = cancellation,
                        PipelineContent = _requestContent.PipelineContent
                    };
                    CopyHeaders(_requestContent.Headers, request.Content.Headers);
                }

                return request;
            }

            public override void Dispose()
            {
                _requestMessage.Dispose();
            }

            public override string ToString() => _requestMessage.ToString();

            readonly static HttpMethod s_patch = new HttpMethod("PATCH");
            public static HttpMethod ToHttpClientMethod(HttpPipelineMethod method)
            {
                switch (method)
                {
                    case HttpPipelineMethod.Get:
                        return HttpMethod.Get;
                    case HttpPipelineMethod.Post:
                        return HttpMethod.Post;
                    case HttpPipelineMethod.Put:
                        return HttpMethod.Put;
                    case HttpPipelineMethod.Delete:
                        return HttpMethod.Delete;
                    case HttpPipelineMethod.Patch:
                        return s_patch;

                    default:
                        throw new NotImplementedException();
                }
            }

            private void EnsureContentInitialized()
            {
                if (_requestContent == null)
                {
                    _requestContent = new PipelineContentAdapter();
                }
            }

            sealed class PipelineContentAdapter : HttpContent
            {
                public HttpPipelineRequestContent PipelineContent { get; set; }

                public CancellationToken CancellationToken { get; set; }

                protected override async Task SerializeToStreamAsync(Stream stream, TransportContext context)
                {
                    Debug.Assert(PipelineContent != null);
                    await PipelineContent.WriteTo(stream, CancellationToken).ConfigureAwait(false);
                }

                protected override bool TryComputeLength(out long length)
                {
                    Debug.Assert(PipelineContent != null);

                    return PipelineContent.TryComputeLength(out length);
                }


                protected override void Dispose(bool disposing)
                {
                    PipelineContent?.Dispose();
                    base.Dispose(disposing);
                }
            }
        }

        sealed class PipelineResponse : HttpPipelineResponse
        {
            readonly HttpResponseMessage _responseMessage;

            public PipelineResponse(string requestId, HttpResponseMessage responseMessage)
            {
                RequestId = requestId ?? throw new ArgumentNullException(nameof(requestId));
                _responseMessage = responseMessage ?? throw new ArgumentNullException(nameof(responseMessage));
            }

            public override int Status => (int)_responseMessage.StatusCode;

<<<<<<< HEAD
            // TODO (pri 1): is it ok to just call GetResult here?
            public override Stream ResponseContentStream { get; }
=======
            public override Stream ResponseContentStream
            {
                get
                {
                    if (_responseMessage.Content == null)
                    {
                        return null;
                    }

                    Task<Stream> contentTask = _responseMessage.Content.ReadAsStreamAsync();

                    if (contentTask.IsCompleted)
                    {
                        return contentTask.GetAwaiter().GetResult();
                    }

                    return new ContentStream(contentTask);
                }
            }
>>>>>>> 6e625a2e

            public override string RequestId { get; set; }

            public override bool TryGetHeader(string name, out string value) => HttpClientTransport.TryGetHeader(_responseMessage.Headers, _responseMessage.Content, name, out value);

            public override IEnumerable<HttpHeader> Headers => HttpClientTransport.GetHeaders(_responseMessage.Headers, _responseMessage.Content);

            public override void Dispose()
            {
                _responseMessage?.Dispose();
            }

            public override string ToString() => _responseMessage.ToString();
        }

        private class ContentStream : Stream
        {
            private readonly Task<Stream> _contentTask;
            private Stream _contentStream;

            public ContentStream(Task<Stream> contentTask)
            {
                _contentTask = contentTask;
            }

            public override void Flush()
            {
                throw new NotSupportedException();
            }

            public override long Seek(long offset, SeekOrigin origin)
            {
                EnsureStream();
                return _contentStream.Seek(offset, origin);
            }

            public override void SetLength(long value)
            {
                throw new NotSupportedException();
            }

            public override async Task<int> ReadAsync(byte[] buffer, int offset, int count, CancellationToken cancellationToken)
            {
                await EnsureStreamAsync();
                return await _contentStream.ReadAsync(buffer, offset, count, cancellationToken);
            }

            public override int Read(byte[] buffer, int offset, int count)
            {
                EnsureStream();
                return _contentStream.Read(buffer, offset, count);
            }

            public override void Write(byte[] buffer, int offset, int count)
            {
                throw new NotSupportedException();
            }

            public override bool CanRead
            {
                get
                {
                    EnsureStream();
                    return _contentStream.CanRead;
                }
            }

            public override bool CanSeek
            {
                get
                {
                    EnsureStream();
                    return _contentStream.CanSeek;
                }
            }

            public override bool CanWrite => false;

            public override long Length
            {
                get
                {
                    EnsureStream();
                    return _contentStream.Length;
                }
            }

            public override long Position
            {
                get
                {
                    EnsureStream();
                    return _contentStream.Position;
                }
                set
                {
                    EnsureStream();
                    _contentStream.Position = value;
                }
            }

            private void EnsureStream()
            {
                if (_contentStream != null)
                {
                    EnsureStreamAsync().GetAwaiter().GetResult();
                }
            }

            private Task EnsureStreamAsync()
            {
                async Task EnsureStreamAsyncImpl()
                {
                    _contentStream = await _contentTask;
                }

                return _contentStream == null ? EnsureStreamAsyncImpl() : Task.CompletedTask;
            }
        }
    }
}<|MERGE_RESOLUTION|>--- conflicted
+++ resolved
@@ -239,10 +239,6 @@
 
             public override int Status => (int)_responseMessage.StatusCode;
 
-<<<<<<< HEAD
-            // TODO (pri 1): is it ok to just call GetResult here?
-            public override Stream ResponseContentStream { get; }
-=======
             public override Stream ResponseContentStream
             {
                 get
@@ -262,7 +258,6 @@
                     return new ContentStream(contentTask);
                 }
             }
->>>>>>> 6e625a2e
 
             public override string RequestId { get; set; }
 
