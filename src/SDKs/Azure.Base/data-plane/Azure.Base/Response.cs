--- conflicted
+++ resolved
@@ -31,43 +31,7 @@
 
         public bool TryGetHeader(string name, out string values)
         {
-<<<<<<< HEAD
-            value = default;
-            if (!TryGetHeader(name, out ReadOnlySpan<byte> bytes)) return false;
-            if (!Utf8Parser.TryParse(bytes, out value, out int consumed) || consumed != bytes.Length)
-                throw new Exception("bad content-length value");
-            return true;
-        }
-
-        public bool TryGetHeader(ReadOnlySpan<byte> name, out ReadOnlySpan<byte> value)
-            => _httpResponse.TryGetHeader(name, out value);
-
-        public bool TryGetHeader(ReadOnlySpan<byte> name, out string value)
-        {
-            if (TryGetHeader(name, out ReadOnlySpan<byte> span)) {
-                value = span.AsciiToString();
-                return true;
-            }
-            value = default;
-            return false;
-        }
-
-        public bool TryGetHeader(string name, out long value)
-        {
-            value = default;
-            if (!TryGetHeader(name, out string valueString)) return false;
-            if (!long.TryParse(valueString, out value))
-                throw new Exception("bad content-length value");
-            return true;
-        }
-
-        public bool TryGetHeader(string name, out string value)
-        {
-            var utf8Name = Encoding.ASCII.GetBytes(name);
-            return TryGetHeader(utf8Name, out value);
-=======
-            return _message.TryGetHeader(name, out values);
->>>>>>> d8eee3d4
+            return _httpResponse.TryGetHeader(name, out values);
         }
 
         public void Dispose() => _httpResponse.Dispose();
