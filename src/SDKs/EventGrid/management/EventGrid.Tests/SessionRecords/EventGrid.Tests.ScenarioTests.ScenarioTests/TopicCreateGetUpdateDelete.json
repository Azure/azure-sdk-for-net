--- conflicted
+++ resolved
@@ -1060,8 +1060,6 @@
         ],
         "x-ms-routing-request-id": [
           "WESTUS2:20180216T203436Z:8536821a-c492-41a5-af17-763cd579cdd2"
-<<<<<<< HEAD
-=======
         ]
       },
       "StatusCode": 200
@@ -1111,7 +1109,6 @@
         ],
         "x-ms-routing-request-id": [
           "WESTUS2:20180216T203436Z:8536821a-c492-41a5-af17-763cd579cdd2"
->>>>>>> 99216f75
         ]
       },
       "StatusCode": 200
