--- conflicted
+++ resolved
@@ -469,8 +469,6 @@
         ],
         "x-ms-routing-request-id": [
           "WESTUS2:20180216T203511Z:66357971-8da5-4b4f-bfe1-182f46a31110"
-<<<<<<< HEAD
-=======
         ]
       },
       "StatusCode": 200
@@ -520,7 +518,6 @@
         ],
         "x-ms-routing-request-id": [
           "WESTUS2:20180216T203511Z:66357971-8da5-4b4f-bfe1-182f46a31110"
->>>>>>> 99216f75
         ]
       },
       "StatusCode": 200
