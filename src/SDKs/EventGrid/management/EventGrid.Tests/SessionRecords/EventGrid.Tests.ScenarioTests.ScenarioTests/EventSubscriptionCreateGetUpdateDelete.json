--- conflicted
+++ resolved
@@ -1116,8 +1116,6 @@
         ],
         "x-ms-routing-request-id": [
           "WESTUS2:20180216T203331Z:c9404348-f27f-4e7a-9ea8-097e6ee08e29"
-<<<<<<< HEAD
-=======
         ]
       },
       "StatusCode": 200
@@ -1167,7 +1165,6 @@
         ],
         "x-ms-routing-request-id": [
           "WESTUS2:20180216T203331Z:c9404348-f27f-4e7a-9ea8-097e6ee08e29"
->>>>>>> 99216f75
         ]
       },
       "StatusCode": 200
@@ -1278,8 +1275,6 @@
         ],
         "x-ms-routing-request-id": [
           "WESTUS2:20180216T203341Z:12f407b0-fbe6-4a63-88cc-cc7e8df46bfa"
-<<<<<<< HEAD
-=======
         ]
       },
       "StatusCode": 200
@@ -1329,7 +1324,6 @@
         ],
         "x-ms-routing-request-id": [
           "WESTUS2:20180216T203341Z:12f407b0-fbe6-4a63-88cc-cc7e8df46bfa"
->>>>>>> 99216f75
         ]
       },
       "StatusCode": 200
