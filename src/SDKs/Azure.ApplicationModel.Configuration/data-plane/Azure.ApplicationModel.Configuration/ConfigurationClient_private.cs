﻿// Copyright (c) Microsoft Corporation. All rights reserved.
// Licensed under the MIT License. See License.txt in the project root for
// license information.

using Azure.Base;
using Azure.Base.Http;
using System;
using System.ComponentModel;
using System.Diagnostics;
using System.Security.Cryptography;
using System.Text;
using System.Threading;
using System.Threading.Tasks;

namespace Azure.ApplicationModel.Configuration
{
    public partial class ConfigurationClient
    {
        const string MediaTypeProblemApplication = "application/problem+json";
        const string AcceptDateTimeFormat = "ddd, dd MMM yyy HH:mm:ss 'GMT'";
        const string AcceptDatetimeHeader = "Accept-Datetime";
        const string ClientRequestIdHeader = "x-ms-client-request-id";
        const string EchoClientRequestId = "x-ms-return-client-request-id";
        const string KvRoute = "/kv/";
        const string LocksRoute = "/locks/";
        const string RevisionsRoute = "/revisions/";
        const string KeyQueryFilter = "key";
        const string LabelQueryFilter = "label";
        const string FieldsQueryFilter = "$select";
        const string IfMatchName = "If-Match";
        const string IfNoneMatch = "If-None-Match";

        static readonly HttpHeader MediaTypeKeyValueApplicationHeader = new HttpHeader(
            HttpHeader.Names.Accept,
            "application/vnd.microsoft.appconfig.kv+json"
        );

        // TODO (pri 3): do all the methods that call this accept revisions?
        static void AddOptionsHeaders(RequestOptions options, HttpPipelineRequest request)
        {
            if (options == null) return;

            if (options.ETag.IfMatch != default)
            {
                request.AddHeader(IfMatchName, $"\"{options.ETag.IfMatch}\"");
            }

            if (options.ETag.IfNoneMatch != default)
            {
                request.AddHeader(IfNoneMatch, $"\"{options.ETag.IfNoneMatch}\"");
            }

            if (options.Revision.HasValue)
            {
                var dateTime = options.Revision.Value.UtcDateTime.ToString(AcceptDateTimeFormat);
                request.AddHeader(AcceptDatetimeHeader, dateTime);
            }
        }

        static void AddClientRequestID(HttpPipelineRequest request)
        {
            request.AddHeader(ClientRequestIdHeader, Guid.NewGuid().ToString());
            request.AddHeader(EchoClientRequestId, "true");
        }

        static async Task<Response<ConfigurationSetting>> CreateResponse(Response response, CancellationToken cancellation)
        {
            ConfigurationSetting result = await ConfigurationServiceSerializer.DeserializeSettingAsync(response.ContentStream, cancellation);
            return new Response<ConfigurationSetting>(response, result);
        }

        static void ParseConnectionString(string connectionString, out Uri uri, out string credential, out byte[] secret)
        {
            Debug.Assert(connectionString != null); // callers check this

            uri = default;
            credential = default;
            secret = default;

            // Parse connection string
            string[] args = connectionString.Split(new char[] { ';' }, StringSplitOptions.RemoveEmptyEntries);
            if (args.Length < 3)
            {
                throw new ArgumentException("invalid connection string segment count", nameof(connectionString));
            }

            const string endpointString = "Endpoint=";
            const string idString = "Id=";
            const string secretString = "Secret=";

            // TODO (pri 2): this allows elements in the connection string to be in varied order. Should we disallow it?
            // TODO (pri 2): this parser will succeed even if one of the elements is missing (e.g. if cs == "a;b;c". We should fix that.
            foreach (var arg in args)
            {
                var segment = arg.Trim();
                if (segment.StartsWith(endpointString, StringComparison.OrdinalIgnoreCase))
                {
                    uri = new Uri(segment.Substring(segment.IndexOf('=') + 1));
                }
                else if (segment.StartsWith(idString, StringComparison.OrdinalIgnoreCase))
                {
                    credential = segment.Substring(segment.IndexOf('=') + 1);
                }
                else if (segment.StartsWith(secretString, StringComparison.OrdinalIgnoreCase))
                {
                    var secretBase64 = segment.Substring(segment.IndexOf('=') + 1);
                    // TODO (pri 2): this might throw an obscure exception. Should we throw a consisten exception when the parser fails?
                    secret = Convert.FromBase64String(secretBase64);
                }
            };
        }

        Uri BuildUriForKvRoute(ConfigurationSetting keyValue)
            => BuildUriForKvRoute(keyValue.Key, keyValue.Label); // TODO (pri 2) : does this need to filter ETag?

        Uri BuildUriForKvRoute(string key, string label)
        {
            var builder = new UriBuilder(_baseUri);
            builder.Path = KvRoute + key;

            if (label != null)
            {
                builder.AppendQuery(LabelQueryFilter, label);
            }

            return builder.Uri;
        }

        Uri BuildUriForLocksRoute(string key, string label)
        {
            var builder = new UriBuilder(_baseUri);
            builder.Path = LocksRoute + key;

            if (label != null) {
                builder.AppendQuery(LabelQueryFilter, label);
            }

            return builder.Uri;
        }

        void BuildBatchQuery(UriBuilder builder, BatchRequestOptions options)
        {
            if (!string.IsNullOrEmpty(options.Key))
            {
                builder.AppendQuery(KeyQueryFilter, options.Key);
            }

            if (!string.IsNullOrEmpty(options.BatchLink))
            {
                builder.AppendQuery("after", options.BatchLink);
            }

            if (options.Label != null)
            {
                if (options.Label == string.Empty)
                {
                    options.Label = "\0";
                }
                builder.AppendQuery(LabelQueryFilter, options.Label);
            }

            if (options.Fields != SettingFields.All)
            {
                var filter = (options.Fields).ToString().ToLower();
                builder.AppendQuery(FieldsQueryFilter, filter);
            }
        }

        Uri BuildUriForList()
        {
            var builder = new UriBuilder(_baseUri);
            builder.Path = KvRoute;
            return builder.Uri;
        }

        Uri BuildUriForGetBatch(BatchRequestOptions options)
        {
            var builder = new UriBuilder(_baseUri);
            builder.Path = KvRoute;

            BuildBatchQuery(builder, options);
            return builder.Uri;
        }

        Uri BuildUriForRevisions(BatchRequestOptions options)
        {
            var builder = new UriBuilder(_baseUri);
            builder.Path = RevisionsRoute;

            BuildBatchQuery(builder, options);
            return builder.Uri;
        }

        static ReadOnlyMemory<byte> Serialize(ConfigurationSetting setting)
        {
            ReadOnlyMemory<byte> content = default;
            int size = 256;
            while (true)
            {
                byte[] buffer = new byte[size];
                if (ConfigurationServiceSerializer.TrySerialize(setting, buffer, out int written))
                {
                    content = buffer.AsMemory(0, written);
                    break;
                }
                size *= 2;
            }

            return content;
        }

<<<<<<< HEAD
        internal static void AddAuthenticationHeaders(HttpPipelineRequest request, Uri uri, HttpVerb method, ReadOnlyMemory<byte> content, byte[] secret, string credential)
=======
        internal static void AddAuthenticationHeaders(HttpMessage message, Uri uri, HttpVerb method, ReadOnlyMemory<byte> content, byte[] secret, string credential)
>>>>>>> d8eee3d4
        {
            string contentHash = null;
            using (var alg = SHA256.Create())
            {
                // TODO (pri 3): ToArray should nopt be called here. Instead, TryGetArray, or PipelineContent should do hashing on the fly
                contentHash = Convert.ToBase64String(alg.ComputeHash(content.ToArray()));
            }

            using (var hmac = new HMACSHA256(secret))
            {
                var host = uri.Host;
                var pathAndQuery = uri.PathAndQuery;

                string verb = method.ToString().ToUpper();
                DateTimeOffset utcNow = DateTimeOffset.UtcNow;
                var utcNowString = utcNow.ToString("r");
                var stringToSign = $"{verb}\n{pathAndQuery}\n{utcNowString};{host};{contentHash}";
                var signature = Convert.ToBase64String(hmac.ComputeHash(Encoding.ASCII.GetBytes(stringToSign))); // Calculate the signature
                string signedHeaders = "date;host;x-ms-content-sha256"; // Semicolon separated header names

                // TODO (pri 3): should date header writing be moved out from here?
                request.AddHeader("Date", utcNowString);
                request.AddHeader("x-ms-content-sha256", contentHash);
                request.AddHeader("Authorization", $"HMAC-SHA256 Credential={credential}, SignedHeaders={signedHeaders}, Signature={signature}");
            }
        }

        #region nobody wants to see these
        [EditorBrowsable(EditorBrowsableState.Never)]
        public override bool Equals(object obj) => base.Equals(obj);

        [EditorBrowsable(EditorBrowsableState.Never)]
        public override int GetHashCode() => base.GetHashCode();

        [EditorBrowsable(EditorBrowsableState.Never)]
        public override string ToString() => base.ToString();
        #endregion
    }
}<|MERGE_RESOLUTION|>--- conflicted
+++ resolved
@@ -209,11 +209,7 @@
             return content;
         }
 
-<<<<<<< HEAD
         internal static void AddAuthenticationHeaders(HttpPipelineRequest request, Uri uri, HttpVerb method, ReadOnlyMemory<byte> content, byte[] secret, string credential)
-=======
-        internal static void AddAuthenticationHeaders(HttpMessage message, Uri uri, HttpVerb method, ReadOnlyMemory<byte> content, byte[] secret, string credential)
->>>>>>> d8eee3d4
         {
             string contentHash = null;
             using (var alg = SHA256.Create())
