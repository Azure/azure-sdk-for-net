--- conflicted
+++ resolved
@@ -1,18 +1,10 @@
-<<<<<<< HEAD
+
 2017-11-09 19:28:56 UTC
-=======
-2017-11-06 19:43:29 UTC
->>>>>>> 04191396
 
 1) azure-rest-api-specs repository information
 GitHub user: Azure
 Branch:      current
-<<<<<<< HEAD
 Commit:      f191967d1e7e2d701f230cc5b8f4b99deca5b444
-=======
-Commit:      242cb5ce0bb4ed45f57794d2e471b563b66d2aa2
->>>>>>> 04191396
-
 2) AutoRest information
 Requested version: latest
 Bootstrapper version:    C:\Users\stefva\AppData\Roaming\npm `-- autorest@2.0.4166  
