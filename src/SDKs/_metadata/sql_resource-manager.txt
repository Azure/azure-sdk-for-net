--- conflicted
+++ resolved
@@ -1,5 +1,3 @@
-<<<<<<< HEAD
-
 Type dsc to start/install the DS Consolidated Console
 
 2018-06-06 13:40:11 UTC
@@ -8,15 +6,7 @@
 GitHub user: Azure
 Branch:      master
 Commit:      ac44797c70e148c2e7e3b08ad188840fb7071354
-=======
-﻿Executing AutoRest command
-cmd.exe /c autorest.cmd https://github.com/Azure/azure-rest-api-specs/blob/master/specification/sql/resource-manager/readme.md --csharp --version=latest --reflect-api-versions --csharp-sdks-folder=C:\git\azure-sdk-for-net\tools\..\src\SDKs\
-2018-05-23 21:15:50 UTC
-1) azure-rest-api-specs repository information
-GitHub fork: Azure
-Branch:      master
-Commit:      edc50f1d3df16e6f639596de583243b12c20f9a0
->>>>>>> 0fa01adb
+
 
 2) AutoRest information
 Requested version: latest
