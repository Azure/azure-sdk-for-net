--- conflicted
+++ resolved
@@ -1,15 +1,3 @@
-<<<<<<< HEAD
-2018-05-15 11:02:49 UTC
-
-1) azure-rest-api-specs repository information
-GitHub user: Azure
-Branch:      Network-2018-05-01
-Commit:      a8d6f8beba2be2615d006c8647cb862906b72771
-
-2) AutoRest information
-Requested version: latest
-Bootstrapper version:    C:\Users\sayghosh\AppData\Roaming\npm `-- autorest@2.0.4262  
-=======
 2018-05-17 13:34:00 UTC
 
 1) azure-rest-api-specs repository information
@@ -20,5 +8,4 @@
 2) AutoRest information
 Requested version: latest
 Bootstrapper version:    C:\Users\v-anevse\AppData\Roaming\npm `-- autorest@2.0.4262  
->>>>>>> 68a092da
 Latest installed version:    