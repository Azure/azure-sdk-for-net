--- conflicted
+++ resolved
@@ -18,15 +18,6 @@
     using Microsoft.Azure.Management.ServiceBus;
     using Microsoft.Azure.Management.ServiceBus.Models;
     using Microsoft.Rest.ClientRuntime.Azure.TestFramework;
-<<<<<<< HEAD
-    using Microsoft.Azure.Management.IotHub;
-    using Microsoft.Azure.Management.IotHub.Models;
-    using Microsoft.Azure.Management.ResourceManager;
-    using Microsoft.Azure.Management.ResourceManager.Models;
-    using IotHub.Tests.Helpers;
-
-=======
->>>>>>> 43149714
     using Xunit;
     using EHModel = Microsoft.Azure.Management.EventHub.Models;
     using SBModel = Microsoft.Azure.Management.ServiceBus.Models;
@@ -206,14 +197,11 @@
                 });
         }
 
-<<<<<<< HEAD
-=======
         protected void DeleteResourceGroup(string resourceGroupName)
         {
             this.resourcesClient.ResourceGroups.Delete(resourceGroupName);
         }
 
->>>>>>> 43149714
         protected CertificateDescription CreateCertificate(ResourceGroup resourceGroup, string iotHubName, string certificateName, string certificateBodyDescriptionContent)
         {
             var createCertificateBodyDescription = new CertificateBodyDescription(certificateBodyDescriptionContent);
@@ -235,14 +223,11 @@
             return this.iotHubClient.Certificates.Get(resourceGroup.Name, iotHubName, certificateName);
         }
 
-<<<<<<< HEAD
-=======
         protected CertificateWithNonceDescription GenerateVerificationCode(ResourceGroup resourceGroup, string iotHubName, string certificateName, string etag)
         {
             return this.iotHubClient.Certificates.GenerateVerificationCode(resourceGroup.Name, iotHubName, certificateName, etag);
         }
 
->>>>>>> 43149714
         protected void DeleteCertificate(ResourceGroup resourceGroup, string iotHubName, string certificateName, string Etag)
         {
             this.iotHubClient.Certificates.Delete(resourceGroup.Name, iotHubName, certificateName, Etag);
