--- conflicted
+++ resolved
@@ -305,11 +305,7 @@
             Usages = new UsagesOperations(this);
             BlobContainers = new BlobContainersOperations(this);
             BaseUri = new System.Uri("https://management.azure.com");
-<<<<<<< HEAD
-            ApiVersion = "2017-10-01";
-=======
             ApiVersion = "2018-03-01-preview";
->>>>>>> 43149714
             AcceptLanguage = "en-US";
             LongRunningOperationRetryTimeout = 30;
             GenerateClientRequestId = true;
