﻿// Copyright (c) Microsoft Corporation. All rights reserved.
// Licensed under the MIT License. See License.txt in the project root for license information.

using System;
using System.Collections.Generic;
using System.Linq;
using System.Net;
using Microsoft.Azure.Management.Resources;
using Microsoft.Azure.Management.Storage;
using Microsoft.Azure.Management.Storage.Models;
using ResourceGroups.Tests;
using Storage.Tests.Helpers;
using Xunit;
using Microsoft.Rest.ClientRuntime.Azure.TestFramework;
using Microsoft.Rest.Azure;
using Microsoft.Azure.KeyVault;
using Microsoft.Azure.Management.KeyVault;
using Microsoft.Rest.Azure.Authentication;
using Microsoft.IdentityModel.Clients.ActiveDirectory;
using System.Threading.Tasks;
using Microsoft.Azure.Test.HttpRecorder;
using System.Net.Http;
using Microsoft.Azure.KeyVault.WebKey;
using System.Text.RegularExpressions;

namespace Storage.Tests
{
    public class StorageAccountTests
    {
        [Fact]
        public void StorageAccountCreateTest()
        {
            var handler = new RecordedDelegatingHandler { StatusCodeToReturn = HttpStatusCode.OK };

            using (MockContext context = MockContext.Start(this.GetType().FullName))
            {
                var resourcesClient = StorageManagementTestUtilities.GetResourceManagementClient(context, handler);
                var storageMgmtClient = StorageManagementTestUtilities.GetStorageManagementClient(context, handler);

                // Create resource group
                var rgname = StorageManagementTestUtilities.CreateResourceGroup(resourcesClient);

                // Create storage account
                string accountName = TestUtilities.GenerateName("sto");
                var parameters = StorageManagementTestUtilities.GetDefaultStorageAccountParameters();
                var account = storageMgmtClient.StorageAccounts.Create(rgname, accountName, parameters);
                StorageManagementTestUtilities.VerifyAccountProperties(account, true);

                // Make sure a second create returns immediately
                var createRequest = storageMgmtClient.StorageAccounts.Create(rgname, accountName, parameters);
                StorageManagementTestUtilities.VerifyAccountProperties(account, true);

                // Create storage account with only required params
                accountName = TestUtilities.GenerateName("sto");
                parameters = new StorageAccountCreateParameters
                {
                    Sku = new Sku { Name = StorageManagementTestUtilities.DefaultSkuName },
                    Kind = Kind.Storage,
                    Location = StorageManagementTestUtilities.DefaultLocation,
                };
                storageMgmtClient.StorageAccounts.Create(rgname, accountName, parameters);
                StorageManagementTestUtilities.VerifyAccountProperties(account, false);
            }
        }

        [Fact]
        public void StorageAccountCreateWithEncryptionTest()
        {
            var handler = new RecordedDelegatingHandler { StatusCodeToReturn = HttpStatusCode.OK };

            using (MockContext context = MockContext.Start(this.GetType().FullName))
            {
                var resourcesClient = StorageManagementTestUtilities.GetResourceManagementClient(context, handler);
                var storageMgmtClient = StorageManagementTestUtilities.GetStorageManagementClient(context, handler);

                // Create resource group
                var rgname = StorageManagementTestUtilities.CreateResourceGroup(resourcesClient);

                // Create storage account
                string accountName = TestUtilities.GenerateName("sto");
                var parameters = StorageManagementTestUtilities.GetDefaultStorageAccountParameters();
                parameters.Encryption = new Encryption
                {
                    Services = new EncryptionServices { Blob = new EncryptionService { Enabled = true }, File = new EncryptionService { Enabled = true } },
                    KeySource = KeySource.MicrosoftStorage
                };
                var account = storageMgmtClient.StorageAccounts.Create(rgname, accountName, parameters);
                StorageManagementTestUtilities.VerifyAccountProperties(account, true);

                // Verify encryption settings
                Assert.NotNull(account.Encryption);
                Assert.NotNull(account.Encryption.Services.Blob);
                Assert.Equal(true, account.Encryption.Services.Blob.Enabled);
                Assert.NotNull(account.Encryption.Services.Blob.LastEnabledTime);

                Assert.NotNull(account.Encryption.Services.File);
                Assert.Equal(true, account.Encryption.Services.File.Enabled);
                Assert.NotNull(account.Encryption.Services.File.LastEnabledTime);

                if (null != account.Encryption.Services.Table)
                {
                    if (account.Encryption.Services.Table.Enabled.HasValue)
                    {
                        Assert.Equal(false, account.Encryption.Services.Table.LastEnabledTime.HasValue);
                    }
                }

                if (null != account.Encryption.Services.Queue)
                {
                    if (account.Encryption.Services.Queue.Enabled.HasValue)
                    {
                        Assert.Equal(false, account.Encryption.Services.Queue.LastEnabledTime.HasValue);
                    }
                }
            }
        }

        [Fact]
        public void StorageAccountCreateWithAccessTierTest()
        {
            var handler = new RecordedDelegatingHandler { StatusCodeToReturn = HttpStatusCode.OK };

            using (MockContext context = MockContext.Start(this.GetType().FullName))
            {
                var resourcesClient = StorageManagementTestUtilities.GetResourceManagementClient(context, handler);
                var storageMgmtClient = StorageManagementTestUtilities.GetStorageManagementClient(context, handler);

                // Create resource group
                var rgname = StorageManagementTestUtilities.CreateResourceGroup(resourcesClient);

                // Create storage account with hot
                string accountName = TestUtilities.GenerateName("sto");
                var parameters = new StorageAccountCreateParameters
                {
                    Sku = new Sku { Name = SkuName.StandardGRS },
                    Kind = Kind.BlobStorage,
                    Location = StorageManagementTestUtilities.DefaultLocation,
                    AccessTier = AccessTier.Hot
                };
                var account = storageMgmtClient.StorageAccounts.Create(rgname, accountName, parameters);
                StorageManagementTestUtilities.VerifyAccountProperties(account, false);
                Assert.Equal(AccessTier.Hot, account.AccessTier);
                Assert.Equal(Kind.BlobStorage, account.Kind);

                // Create storage account with cool
                accountName = TestUtilities.GenerateName("sto");
                parameters = new StorageAccountCreateParameters
                {
                    Sku = new Sku { Name = SkuName.StandardGRS },
                    Kind = Kind.BlobStorage,
                    Location = StorageManagementTestUtilities.DefaultLocation,
                    AccessTier = AccessTier.Cool
                };
                account = storageMgmtClient.StorageAccounts.Create(rgname, accountName, parameters);
                StorageManagementTestUtilities.VerifyAccountProperties(account, false);
                Assert.Equal(AccessTier.Cool, account.AccessTier);
                Assert.Equal(Kind.BlobStorage, account.Kind);
            }
        }

        [Fact]
        public void StorageAccountBeginCreateTest()
        {
            var handler = new RecordedDelegatingHandler { StatusCodeToReturn = HttpStatusCode.OK };

            using (MockContext context = MockContext.Start(this.GetType().FullName))
            {
                var resourcesClient = StorageManagementTestUtilities.GetResourceManagementClient(context, handler);
                var storageMgmtClient = StorageManagementTestUtilities.GetStorageManagementClient(context, handler);

                // Create resource group
                var rgname = StorageManagementTestUtilities.CreateResourceGroup(resourcesClient);

                // Create storage account
                string accountName = TestUtilities.GenerateName("sto");
                var parameters = StorageManagementTestUtilities.GetDefaultStorageAccountParameters();
                var response = storageMgmtClient.StorageAccounts.BeginCreate(rgname, accountName, parameters);
            }
        }

        [Fact]
        public void StorageAccountDeleteTest()
        {
            var handler = new RecordedDelegatingHandler { StatusCodeToReturn = HttpStatusCode.OK };

            using (MockContext context = MockContext.Start(this.GetType().FullName))
            {
                var resourcesClient = StorageManagementTestUtilities.GetResourceManagementClient(context, handler);
                var storageMgmtClient = StorageManagementTestUtilities.GetStorageManagementClient(context, handler);

                // Create resource group
                var rgname = StorageManagementTestUtilities.CreateResourceGroup(resourcesClient);

                // Delete an account which does not exist
                storageMgmtClient.StorageAccounts.Delete(rgname, "missingaccount");

                // Create storage account
                string accountName = StorageManagementTestUtilities.CreateStorageAccount(storageMgmtClient, rgname);

                // Delete an account
                storageMgmtClient.StorageAccounts.Delete(rgname, accountName);

                // Delete an account which was just deleted
                storageMgmtClient.StorageAccounts.Delete(rgname, accountName);
            }
        }

        [Fact]
        public void StorageAccountGetStandardTest()
        {
            var handler = new RecordedDelegatingHandler { StatusCodeToReturn = HttpStatusCode.OK };

            using (MockContext context = MockContext.Start(this.GetType().FullName))
            {
                var resourcesClient = StorageManagementTestUtilities.GetResourceManagementClient(context, handler);
                var storageMgmtClient = StorageManagementTestUtilities.GetStorageManagementClient(context, handler);

                // Create resource group
                var rgname = StorageManagementTestUtilities.CreateResourceGroup(resourcesClient);

                // Default parameters
                var parameters = StorageManagementTestUtilities.GetDefaultStorageAccountParameters();

                // Create and get a LRS storage account
                string accountName = TestUtilities.GenerateName("sto");
                parameters.Sku.Name = SkuName.StandardLRS;
                storageMgmtClient.StorageAccounts.Create(rgname, accountName, parameters);
                var account = storageMgmtClient.StorageAccounts.GetProperties(rgname, accountName);
                StorageManagementTestUtilities.VerifyAccountProperties(account, false);

                // Create and get a GRS storage account
                accountName = TestUtilities.GenerateName("sto");
                parameters.Sku.Name = SkuName.StandardGRS;
                storageMgmtClient.StorageAccounts.Create(rgname, accountName, parameters);
                account = storageMgmtClient.StorageAccounts.GetProperties(rgname, accountName);
                StorageManagementTestUtilities.VerifyAccountProperties(account, true);

                // Create and get a RAGRS storage account
                accountName = TestUtilities.GenerateName("sto");
                parameters.Sku.Name = SkuName.StandardRAGRS;
                storageMgmtClient.StorageAccounts.Create(rgname, accountName, parameters);
                account = storageMgmtClient.StorageAccounts.GetProperties(rgname, accountName);
                StorageManagementTestUtilities.VerifyAccountProperties(account, false);

                // Create and get a ZRS storage account
                accountName = TestUtilities.GenerateName("sto");
                parameters.Sku.Name = SkuName.StandardZRS;
                storageMgmtClient.StorageAccounts.Create(rgname, accountName, parameters);
                account = storageMgmtClient.StorageAccounts.GetProperties(rgname, accountName);
                StorageManagementTestUtilities.VerifyAccountProperties(account, false);
            }
        }

        [Fact]
        public void StorageAccountGetBlobTest()
        {
            var handler = new RecordedDelegatingHandler { StatusCodeToReturn = HttpStatusCode.OK };

            using (MockContext context = MockContext.Start(this.GetType().FullName))
            {
                var resourcesClient = StorageManagementTestUtilities.GetResourceManagementClient(context, handler);
                var storageMgmtClient = StorageManagementTestUtilities.GetStorageManagementClient(context, handler);

                // Create resource group
                var rgname = StorageManagementTestUtilities.CreateResourceGroup(resourcesClient);

                // Default parameters
                var parameters = StorageManagementTestUtilities.GetDefaultStorageAccountParameters();

                // Create and get a blob LRS storage account
                string accountName = TestUtilities.GenerateName("sto");
                parameters.Sku.Name = SkuName.StandardLRS;
                parameters.Kind = Kind.BlobStorage;
                parameters.AccessTier = AccessTier.Hot;
                storageMgmtClient.StorageAccounts.Create(rgname, accountName, parameters);
                var account = storageMgmtClient.StorageAccounts.GetProperties(rgname, accountName);
                StorageManagementTestUtilities.VerifyAccountProperties(account, false);

                // Create and get a blob GRS storage account
                accountName = TestUtilities.GenerateName("sto");
                parameters.Sku.Name = SkuName.StandardGRS;
                parameters.Kind = Kind.BlobStorage;
                parameters.AccessTier = AccessTier.Hot;
                storageMgmtClient.StorageAccounts.Create(rgname, accountName, parameters);
                account = storageMgmtClient.StorageAccounts.GetProperties(rgname, accountName);
                StorageManagementTestUtilities.VerifyAccountProperties(account, false);

                // Create and get a blob RAGRS storage account
                accountName = TestUtilities.GenerateName("sto");
                parameters.Sku.Name = SkuName.StandardRAGRS;
                parameters.Kind = Kind.BlobStorage;
                parameters.AccessTier = AccessTier.Hot;
                storageMgmtClient.StorageAccounts.Create(rgname, accountName, parameters);
                account = storageMgmtClient.StorageAccounts.GetProperties(rgname, accountName);
                StorageManagementTestUtilities.VerifyAccountProperties(account, false);
            }
        }

        [Fact]
        public void StorageAccountGetPremiumTest()
        {
            var handler = new RecordedDelegatingHandler { StatusCodeToReturn = HttpStatusCode.OK };

            using (MockContext context = MockContext.Start(this.GetType().FullName))
            {
                var resourcesClient = StorageManagementTestUtilities.GetResourceManagementClient(context, handler);
                var storageMgmtClient = StorageManagementTestUtilities.GetStorageManagementClient(context, handler);

                // Create resource group
                var rgname = StorageManagementTestUtilities.CreateResourceGroup(resourcesClient);

                // Default parameters
                var parameters = StorageManagementTestUtilities.GetDefaultStorageAccountParameters();

                // Create and get a Premium LRS storage account
                string accountName = TestUtilities.GenerateName("sto");
                parameters.Sku.Name = SkuName.StandardLRS;
                storageMgmtClient.StorageAccounts.Create(rgname, accountName, parameters);
                var account = storageMgmtClient.StorageAccounts.GetProperties(rgname, accountName);
                StorageManagementTestUtilities.VerifyAccountProperties(account, false);
            }
        }

        [Fact]
        public void StorageAccountListByResourceGroupTest()
        {
            var handler = new RecordedDelegatingHandler { StatusCodeToReturn = HttpStatusCode.OK };

            using (MockContext context = MockContext.Start(this.GetType().FullName))
            {
                var resourcesClient = StorageManagementTestUtilities.GetResourceManagementClient(context, handler);
                var storageMgmtClient = StorageManagementTestUtilities.GetStorageManagementClient(context, handler);

                // Create resource group
                var rgname = StorageManagementTestUtilities.CreateResourceGroup(resourcesClient);

                var accounts = storageMgmtClient.StorageAccounts.ListByResourceGroup(rgname);
                Assert.Empty(accounts);

                // Create storage accounts
                string accountName1 = StorageManagementTestUtilities.CreateStorageAccount(storageMgmtClient, rgname);
                string accountName2 = StorageManagementTestUtilities.CreateStorageAccount(storageMgmtClient, rgname);

                accounts = storageMgmtClient.StorageAccounts.ListByResourceGroup(rgname);
                Assert.Equal(2, accounts.Count());

                StorageManagementTestUtilities.VerifyAccountProperties(accounts.First(), true);
                StorageManagementTestUtilities.VerifyAccountProperties(accounts.ToArray()[1], true);
            }
        }

        [Fact]
        public void StorageAccountListWithEncryptionTest()
        {
            var handler = new RecordedDelegatingHandler { StatusCodeToReturn = HttpStatusCode.OK };

            using (MockContext context = MockContext.Start(this.GetType().FullName))
            {
                var resourcesClient = StorageManagementTestUtilities.GetResourceManagementClient(context, handler);
                var storageMgmtClient = StorageManagementTestUtilities.GetStorageManagementClient(context, handler);

                // Create resource group
                var rgname = StorageManagementTestUtilities.CreateResourceGroup(resourcesClient);

                // Create storage account
                string accountName = TestUtilities.GenerateName("sto");
                var parameters = StorageManagementTestUtilities.GetDefaultStorageAccountParameters();
                parameters.Encryption = new Encryption()
                {
                    Services = new EncryptionServices { Blob = new EncryptionService { Enabled = true }, File = new EncryptionService { Enabled = true } },
                    KeySource = KeySource.MicrosoftStorage
                };
                storageMgmtClient.StorageAccounts.Create(rgname, accountName, parameters);

                // List account and verify
                var accounts = storageMgmtClient.StorageAccounts.ListByResourceGroup(rgname);
                Assert.Equal(1, accounts.Count());

                var account = accounts.ToArray()[0];
                StorageManagementTestUtilities.VerifyAccountProperties(account, true);
                Assert.NotNull(account.Encryption);
                Assert.NotNull(account.Encryption.Services.Blob);
                Assert.Equal(true, account.Encryption.Services.Blob.Enabled);
                Assert.NotNull(account.Encryption.Services.Blob.LastEnabledTime);

                Assert.NotNull(account.Encryption.Services.File);
                Assert.Equal(true, account.Encryption.Services.File.Enabled);
                Assert.NotNull(account.Encryption.Services.File.LastEnabledTime);

                if (null != account.Encryption.Services.Table)
                {
                    if (account.Encryption.Services.Table.Enabled.HasValue)
                    {
                        Assert.Equal(false, account.Encryption.Services.Table.LastEnabledTime.HasValue);
                    }
                }

                if (null != account.Encryption.Services.Queue)
                {
                    if (account.Encryption.Services.Queue.Enabled.HasValue)
                    {
                        Assert.Equal(false, account.Encryption.Services.Queue.LastEnabledTime.HasValue);
                    }
                }
            }
        }

        [Fact]
        public void StorageAccountListBySubscriptionTest()
        {
            var handler = new RecordedDelegatingHandler { StatusCodeToReturn = HttpStatusCode.OK };

            using (MockContext context = MockContext.Start(this.GetType().FullName))
            {
                var resourcesClient = StorageManagementTestUtilities.GetResourceManagementClient(context, handler);
                var storageMgmtClient = StorageManagementTestUtilities.GetStorageManagementClient(context, handler);


                // Create resource group and storage account
                var rgname1 = StorageManagementTestUtilities.CreateResourceGroup(resourcesClient);
                string accountName1 = StorageManagementTestUtilities.CreateStorageAccount(storageMgmtClient, rgname1);

                // Create different resource group and storage account
                var rgname2 = StorageManagementTestUtilities.CreateResourceGroup(resourcesClient);
                string accountName2 = StorageManagementTestUtilities.CreateStorageAccount(storageMgmtClient, rgname2);

                var accounts = storageMgmtClient.StorageAccounts.List();

                StorageAccount account1 = accounts.First(
                    t => StringComparer.OrdinalIgnoreCase.Equals(t.Name, accountName1));
                StorageManagementTestUtilities.VerifyAccountProperties(account1, true);

                StorageAccount account2 = accounts.First(
                    t => StringComparer.OrdinalIgnoreCase.Equals(t.Name, accountName2));
                StorageManagementTestUtilities.VerifyAccountProperties(account2, true);
            }
        }

        [Fact]
        public void StorageAccountListKeysTest()
        {
            var handler = new RecordedDelegatingHandler { StatusCodeToReturn = HttpStatusCode.OK };

            using (MockContext context = MockContext.Start(this.GetType().FullName))
            {
                var resourcesClient = StorageManagementTestUtilities.GetResourceManagementClient(context, handler);
                var storageMgmtClient = StorageManagementTestUtilities.GetStorageManagementClient(context, handler);

                // Create resource group
                string rgname = StorageManagementTestUtilities.CreateResourceGroup(resourcesClient);

                // Create storage account
                string accountName = StorageManagementTestUtilities.CreateStorageAccount(storageMgmtClient, rgname);

                // List keys
                var keys = storageMgmtClient.StorageAccounts.ListKeys(rgname, accountName);
                Assert.NotNull(keys);

                // Validate Key1
                StorageAccountKey key1 = keys.Keys.First(
                    t => StringComparer.OrdinalIgnoreCase.Equals(t.KeyName, "key1"));
                Assert.NotNull(key1);
                Assert.Equal(KeyPermission.Full, key1.Permissions);
                Assert.NotNull(key1.Value);

                // Validate Key2
                StorageAccountKey key2 = keys.Keys.First(
                    t => StringComparer.OrdinalIgnoreCase.Equals(t.KeyName, "key2"));
                Assert.NotNull(key2);
                Assert.Equal(KeyPermission.Full, key2.Permissions);
                Assert.NotNull(key2.Value);
            }
        }

        [Fact]
        public void StorageAccountRegenerateKeyTest()
        {
            var handler = new RecordedDelegatingHandler { StatusCodeToReturn = HttpStatusCode.OK };

            using (MockContext context = MockContext.Start(this.GetType().FullName))
            {
                var resourcesClient = StorageManagementTestUtilities.GetResourceManagementClient(context, handler);
                var storageMgmtClient = StorageManagementTestUtilities.GetStorageManagementClient(context, handler);

                // Create resource group
                string rgname = StorageManagementTestUtilities.CreateResourceGroup(resourcesClient);

                // Create storage account
                string accountName = StorageManagementTestUtilities.CreateStorageAccount(storageMgmtClient, rgname);

                // List keys
                var keys = storageMgmtClient.StorageAccounts.ListKeys(rgname, accountName);
                Assert.NotNull(keys);
                StorageAccountKey key2 = keys.Keys.First(
                    t => StringComparer.OrdinalIgnoreCase.Equals(t.KeyName, "key2"));
                Assert.NotNull(key2);

                // Regenerate keys and verify that keys change
                var regenKeys = storageMgmtClient.StorageAccounts.RegenerateKey(rgname, accountName, "key2");
                StorageAccountKey key2Regen = regenKeys.Keys.First(
                    t => StringComparer.OrdinalIgnoreCase.Equals(t.KeyName, "key2"));
                Assert.NotNull(key2Regen);

                // Validate key was regenerated
                Assert.NotEqual(key2.Value, key2Regen.Value);
            }
        }

        [Fact]
        public void StorageAccountCheckNameTest()
        {
            var handler = new RecordedDelegatingHandler { StatusCodeToReturn = HttpStatusCode.OK };

            using (MockContext context = MockContext.Start(this.GetType().FullName))
            {
                var resourcesClient = StorageManagementTestUtilities.GetResourceManagementClient(context, handler);
                var storageMgmtClient = StorageManagementTestUtilities.GetStorageManagementClient(context, handler);

                // Create resource group
                string rgname = StorageManagementTestUtilities.CreateResourceGroup(resourcesClient);

                // Check valid name
                string accountName = TestUtilities.GenerateName("sto");
                var checkNameRequest = storageMgmtClient.StorageAccounts.CheckNameAvailability(accountName);
                Assert.Equal(true, checkNameRequest.NameAvailable);
                Assert.Null(checkNameRequest.Reason);
                Assert.Null(checkNameRequest.Message);

                // Check invalid name
                accountName = "CAPS";
                checkNameRequest = storageMgmtClient.StorageAccounts.CheckNameAvailability(accountName);
                Assert.Equal(false, checkNameRequest.NameAvailable);
                Assert.Equal(Reason.AccountNameInvalid, checkNameRequest.Reason);
                Assert.Equal("CAPS is not a valid storage account name. Storage account name must be between 3 and 24 "
                    + "characters in length and use numbers and lower-case letters only.", checkNameRequest.Message);

                // Check name of account that already exists
                accountName = StorageManagementTestUtilities.CreateStorageAccount(storageMgmtClient, rgname);
                checkNameRequest = storageMgmtClient.StorageAccounts.CheckNameAvailability(accountName);
                Assert.False(checkNameRequest.NameAvailable);
                Assert.Equal(Reason.AlreadyExists, checkNameRequest.Reason);
                Assert.Equal("The storage account named " + accountName + " is already taken.", checkNameRequest.Message);
            }
        }

        [Fact]
        public void StorageAccountUpdateWithCreateTest()
        {
            var handler = new RecordedDelegatingHandler { StatusCodeToReturn = HttpStatusCode.OK };

            using (MockContext context = MockContext.Start(this.GetType().FullName))
            {
                var resourcesClient = StorageManagementTestUtilities.GetResourceManagementClient(context, handler);
                var storageMgmtClient = StorageManagementTestUtilities.GetStorageManagementClient(context, handler);

                // Create resource group
                var rgname = StorageManagementTestUtilities.CreateResourceGroup(resourcesClient);

                // Create storage account
                string accountName = StorageManagementTestUtilities.CreateStorageAccount(storageMgmtClient, rgname);

                // Update storage account type
                var parameters = new StorageAccountCreateParameters
                {
                    Location = StorageManagementTestUtilities.DefaultLocation,
                    Kind = Kind.Storage,
                    Sku = new Sku { Name = SkuName.StandardLRS }
                };
                var account = storageMgmtClient.StorageAccounts.Create(rgname, accountName, parameters);
                Assert.Equal(account.Sku.Name, SkuName.StandardLRS);

                // Validate
                account = storageMgmtClient.StorageAccounts.GetProperties(rgname, accountName);
                Assert.Equal(account.Sku.Name, SkuName.StandardLRS);

                // Update storage tags
                parameters = new StorageAccountCreateParameters
                {
                    Location = StorageManagementTestUtilities.DefaultLocation,
                    Sku = new Sku { Name = StorageManagementTestUtilities.DefaultSkuName },
                    Kind = Kind.Storage,
                    Tags = new Dictionary<string, string>
                    {
                        {"key3","value3"},
                        {"key4","value4"},
                        {"key5","value6"}
                    }
                };
                account = storageMgmtClient.StorageAccounts.Create(rgname, accountName, parameters);
                Assert.Equal(account.Tags.Count, parameters.Tags.Count);

                // Validate
                account = storageMgmtClient.StorageAccounts.GetProperties(rgname, accountName);
                Assert.Equal(account.Tags.Count, parameters.Tags.Count);

                // Update storage encryption
                parameters = new StorageAccountCreateParameters
                {
                    Location = StorageManagementTestUtilities.DefaultLocation,
                    Sku = new Sku { Name = StorageManagementTestUtilities.DefaultSkuName },
                    Kind = Kind.Storage,
                    Encryption = new Encryption()
                    {
                        Services = new EncryptionServices { Blob = new EncryptionService { Enabled = true }, File = new EncryptionService { Enabled = true } },
                        KeySource = KeySource.MicrosoftStorage
                    }
                };
                account = storageMgmtClient.StorageAccounts.Create(rgname, accountName, parameters);
                Assert.NotNull(account.Encryption);

                // Validate
                account = storageMgmtClient.StorageAccounts.GetProperties(rgname, accountName);
                Assert.NotNull(account.Encryption);
                Assert.NotNull(account.Encryption.Services.Blob);
                Assert.Equal(true, account.Encryption.Services.Blob.Enabled);
                Assert.NotNull(account.Encryption.Services.Blob.LastEnabledTime);

                Assert.NotNull(account.Encryption.Services.File);
                Assert.Equal(true, account.Encryption.Services.File.Enabled);
                Assert.NotNull(account.Encryption.Services.File.LastEnabledTime);

                if (null != account.Encryption.Services.Table)
                {
                    if (account.Encryption.Services.Table.Enabled.HasValue)
                    {
                        Assert.Equal(false, account.Encryption.Services.Table.LastEnabledTime.HasValue);
                    }
                }

                if (null != account.Encryption.Services.Queue)
                {
                    if (account.Encryption.Services.Queue.Enabled.HasValue)
                    {
                        Assert.Equal(false, account.Encryption.Services.Queue.LastEnabledTime.HasValue);
                    }
                }

                // Update storage custom domains
                parameters = new StorageAccountCreateParameters
                {
                    Location = StorageManagementTestUtilities.DefaultLocation,
                    Sku = new Sku { Name = StorageManagementTestUtilities.DefaultSkuName },
                    Kind = Kind.Storage,
                    CustomDomain = new CustomDomain
                    {
                        Name = "foo.example.com",
                        UseSubDomain = true
                    }
                };

                try
                {
                    storageMgmtClient.StorageAccounts.Create(rgname, accountName, parameters);
                    Assert.True(false, "This request should fail with the below code.");
                }
                catch (CloudException ex)
                {
                    Assert.Equal(HttpStatusCode.Conflict, ex.Response.StatusCode);
                    Assert.Equal("StorageDomainNameCouldNotVerify", ex.Body.Code);
                    Assert.True(ex.Message != null && ex.Message.StartsWith("The custom domain " +
                        "name could not be verified. CNAME mapping from foo.example.com to "));
                }
            }
        }

        [Fact]
        public void StorageAccountUpdateTest()
        {
            var handler = new RecordedDelegatingHandler { StatusCodeToReturn = HttpStatusCode.OK };

            using (MockContext context = MockContext.Start(this.GetType().FullName))
            {
                var resourcesClient = StorageManagementTestUtilities.GetResourceManagementClient(context, handler);
                var storageMgmtClient = StorageManagementTestUtilities.GetStorageManagementClient(context, handler);

                // Create resource group
                var rgname = StorageManagementTestUtilities.CreateResourceGroup(resourcesClient);

                // Create storage account
                string accountName = StorageManagementTestUtilities.CreateStorageAccount(storageMgmtClient, rgname);

                // Update storage account type
                var parameters = new StorageAccountUpdateParameters
                {
                    Sku = new Sku { Name = SkuName.StandardLRS }
                };
                var account = storageMgmtClient.StorageAccounts.Update(rgname, accountName, parameters);
                Assert.Equal(account.Sku.Name, SkuName.StandardLRS);

                // Validate
                account = storageMgmtClient.StorageAccounts.GetProperties(rgname, accountName);
                Assert.Equal(account.Sku.Name, SkuName.StandardLRS);

                // Update storage tags
                parameters = new StorageAccountUpdateParameters
                {
                    Tags = new Dictionary<string, string>
                    {
                        {"key3","value3"},
                        {"key4","value4"},
                        {"key5","value6"}
                    }
                };
                account = storageMgmtClient.StorageAccounts.Update(rgname, accountName, parameters);
                Assert.Equal(account.Tags.Count, parameters.Tags.Count);

                // Validate
                account = storageMgmtClient.StorageAccounts.GetProperties(rgname, accountName);
                Assert.Equal(account.Tags.Count, parameters.Tags.Count);

                // Update storage encryption
                parameters = new StorageAccountUpdateParameters
                {
                    Encryption = new Encryption()
                    {
                        Services = new EncryptionServices { Blob = new EncryptionService { Enabled = true }, File = new EncryptionService { Enabled = true } },
                        KeySource = KeySource.MicrosoftStorage
                    }
                };
                account = storageMgmtClient.StorageAccounts.Update(rgname, accountName, parameters);
                Assert.NotNull(account.Encryption);

                // Validate
                account = storageMgmtClient.StorageAccounts.GetProperties(rgname, accountName);
                Assert.NotNull(account.Encryption);
                Assert.NotNull(account.Encryption.Services.Blob);
                Assert.Equal(true, account.Encryption.Services.Blob.Enabled);
                Assert.NotNull(account.Encryption.Services.Blob.LastEnabledTime);

                Assert.NotNull(account.Encryption.Services.File);
                Assert.Equal(true, account.Encryption.Services.File.Enabled);
                Assert.NotNull(account.Encryption.Services.File.LastEnabledTime);

                if (null != account.Encryption.Services.Table)
                {
                    if (account.Encryption.Services.Table.Enabled.HasValue)
                    {
                        Assert.Equal(false, account.Encryption.Services.Table.LastEnabledTime.HasValue);
                    }
                }

                if (null != account.Encryption.Services.Queue)
                {
                    if (account.Encryption.Services.Queue.Enabled.HasValue)
                    {
                        Assert.Equal(false, account.Encryption.Services.Queue.LastEnabledTime.HasValue);
                    }
                }

                // Update storage custom domains
                parameters = new StorageAccountUpdateParameters
                {
                    CustomDomain = new CustomDomain
                    {
                        Name = "foo.example.com",
                        UseSubDomain = true
                    }
                };

                try
                {
                    storageMgmtClient.StorageAccounts.Update(rgname, accountName, parameters);
                    Assert.True(false, "This request should fail with the below code.");
                }
                catch (CloudException ex)
                {
                    Assert.Equal(HttpStatusCode.Conflict, ex.Response.StatusCode);
                    Assert.Equal("StorageDomainNameCouldNotVerify", ex.Body.Code);
                    Assert.True(ex.Message != null && ex.Message.StartsWith("The custom domain " +
                        "name could not be verified. CNAME mapping from foo.example.com to "));
                }
            }
        }

        [Fact]
        public void StorageAccountUpdateMultipleTest()
        {
            var handler = new RecordedDelegatingHandler { StatusCodeToReturn = HttpStatusCode.OK };

            using (MockContext context = MockContext.Start(this.GetType().FullName))
            {
                var resourcesClient = StorageManagementTestUtilities.GetResourceManagementClient(context, handler);
                var storageMgmtClient = StorageManagementTestUtilities.GetStorageManagementClient(context, handler);

                // Create resource group
                var rgname = StorageManagementTestUtilities.CreateResourceGroup(resourcesClient);

                // Create storage account
                string accountName = StorageManagementTestUtilities.CreateStorageAccount(storageMgmtClient, rgname);

                // Update storage account type
                var parameters = new StorageAccountUpdateParameters
                {
                    Sku = new Sku { Name = SkuName.StandardLRS },
                    Tags = new Dictionary<string, string>
                    {
                        {"key3","value3"},
                        {"key4","value4"},
                        {"key5","value6"}
                    }
                };
                var account = storageMgmtClient.StorageAccounts.Update(rgname, accountName, parameters);
                Assert.Equal(account.Sku.Name, SkuName.StandardLRS);
                Assert.Equal(account.Tags.Count, parameters.Tags.Count);

                // Validate
                account = storageMgmtClient.StorageAccounts.GetProperties(rgname, accountName);
                Assert.Equal(account.Sku.Name, SkuName.StandardLRS);
                Assert.Equal(account.Tags.Count, parameters.Tags.Count);
            }
        }

        [Fact]
        public void StorageAccountUsageTest()
        {
            var handler = new RecordedDelegatingHandler { StatusCodeToReturn = HttpStatusCode.OK };

            using (MockContext context = MockContext.Start(this.GetType().FullName))
            {
                var resourcesClient = StorageManagementTestUtilities.GetResourceManagementClient(context, handler);
                var storageMgmtClient = StorageManagementTestUtilities.GetStorageManagementClient(context, handler);

                // Query usage
                var usages = storageMgmtClient.Usages.List();
                Assert.Equal(1, usages.Count());
                Assert.Equal(UsageUnit.Count, usages.First().Unit);
                Assert.NotNull(usages.First().CurrentValue);
                Assert.Equal(250, usages.First().Limit);
                Assert.NotNull(usages.First().Name);
                Assert.Equal("StorageAccounts", usages.First().Name.Value);
                Assert.Equal("Storage Accounts", usages.First().Name.LocalizedValue);
            }
        }

        // [Fact]
        public void StorageAccountGetOperationsTest()
        {
            var handler = new RecordedDelegatingHandler { StatusCodeToReturn = HttpStatusCode.OK };

            using (MockContext context = MockContext.Start(this.GetType().FullName))
            {
                var resourcesClient = StorageManagementTestUtilities.GetResourceManagementClient(context, handler);
                var ops = resourcesClient.ResourceProviderOperationDetails.List("Microsoft.Storage", "2015-06-15");

                Assert.Equal(ops.Count(), 7);
            }
        }

        [Fact]
        public void StorageAccountListAccountSASTest()
        {
            var handler = new RecordedDelegatingHandler { StatusCodeToReturn = HttpStatusCode.OK };

            using (MockContext context = MockContext.Start(this.GetType().FullName))
            {
                var resourcesClient = StorageManagementTestUtilities.GetResourceManagementClient(context, handler);
                var storageMgmtClient = StorageManagementTestUtilities.GetStorageManagementClient(context, handler);

                // Create resource group
                var rgname = StorageManagementTestUtilities.CreateResourceGroup(resourcesClient);

                // Create storage account
                string accountName = TestUtilities.GenerateName("sto");
                storageMgmtClient.StorageAccounts.Create(rgname, accountName, StorageManagementTestUtilities.GetDefaultStorageAccountParameters());

                var accountSasParameters = new AccountSasParameters()
                {
                    Services = "bftq",
                    ResourceTypes = "sco",
                    Permissions = "rdwlacup",
                    Protocols = HttpProtocol.Httpshttp,
                    SharedAccessStartTime = DateTime.UtcNow,
                    SharedAccessExpiryTime = DateTime.UtcNow.AddHours(1),
                    KeyToSign = "key1"
                };
                var result = storageMgmtClient.StorageAccounts.ListAccountSAS(rgname, accountName, accountSasParameters);

                var resultCredentials = StorageManagementTestUtilities.ParseAccountSASToken(result.AccountSasToken);

                Assert.Equal(accountSasParameters.Services, resultCredentials.Services);
                Assert.Equal(accountSasParameters.ResourceTypes, resultCredentials.ResourceTypes);
                Assert.Equal(accountSasParameters.Permissions, resultCredentials.Permissions);
                Assert.Equal(accountSasParameters.Protocols, resultCredentials.Protocols);

                //Assert.Equal(accountSasParameters.SharedAccessStartTime, resultCredentials.SharedAccessStartTime);

                Assert.NotNull(accountSasParameters.SharedAccessStartTime);
                Assert.NotNull(accountSasParameters.SharedAccessExpiryTime);
            }
        }

        [Fact]
        public void StorageAccountListAccountSASWithDefaultProperties()
        {
            var handler = new RecordedDelegatingHandler { StatusCodeToReturn = HttpStatusCode.OK };

            using (MockContext context = MockContext.Start(this.GetType().FullName))
            {
                var resourcesClient = StorageManagementTestUtilities.GetResourceManagementClient(context, handler);
                var storageMgmtClient = StorageManagementTestUtilities.GetStorageManagementClient(context, handler);

                // Create resource group
                var rgname = StorageManagementTestUtilities.CreateResourceGroup(resourcesClient);

                // Create storage account
                string accountName = TestUtilities.GenerateName("sto");
                storageMgmtClient.StorageAccounts.Create(rgname, accountName, StorageManagementTestUtilities.GetDefaultStorageAccountParameters());

                // Test for default values of sas credentials.
                var accountSasParameters = new AccountSasParameters()
                {
                    Services = "b",
                    ResourceTypes = "sco",
                    Permissions = "rl",
                    SharedAccessExpiryTime = DateTime.UtcNow.AddHours(1),
                };

                var result = storageMgmtClient.StorageAccounts.ListAccountSAS(rgname, accountName, accountSasParameters);

                var resultCredentials = StorageManagementTestUtilities.ParseAccountSASToken(result.AccountSasToken);

                Assert.Equal(accountSasParameters.Services, resultCredentials.Services);
                Assert.Equal(accountSasParameters.ResourceTypes, resultCredentials.ResourceTypes);
                Assert.Equal(accountSasParameters.Permissions, resultCredentials.Permissions);

                Assert.NotNull(accountSasParameters.SharedAccessExpiryTime);
            }
        }

        [Fact]
        public void StorageAccountListAccountSASWithMissingProperties()
        {
            var handler = new RecordedDelegatingHandler { StatusCodeToReturn = HttpStatusCode.OK };

            using (MockContext context = MockContext.Start(this.GetType().FullName))
            {
                var resourcesClient = StorageManagementTestUtilities.GetResourceManagementClient(context, handler);
                var storageMgmtClient = StorageManagementTestUtilities.GetStorageManagementClient(context, handler);

                // Create resource group
                var rgname = StorageManagementTestUtilities.CreateResourceGroup(resourcesClient);

                // Create storage account
                string accountName = TestUtilities.GenerateName("sto");
                storageMgmtClient.StorageAccounts.Create(rgname, accountName, StorageManagementTestUtilities.GetDefaultStorageAccountParameters());

                // Test for default values of sas credentials.
                var accountSasParameters = new AccountSasParameters()
                {
                    Services = "b",
                    ResourceTypes = "sco",
                    Permissions = "rl",
                };
                try
                {
                    var result = storageMgmtClient.StorageAccounts.ListAccountSAS(rgname, accountName, accountSasParameters);
                    var resultCredentials = StorageManagementTestUtilities.ParseAccountSASToken(result.AccountSasToken);
                }
                catch (Exception ex)
                {
                    Assert.Equal("Values for request parameters are invalid: signedExpiry.", ex.Message);
                    return;
                }
                throw new Exception("AccountSasToken shouldn't be returned without SharedAccessExpiryTime");
            }
        }
        [Fact]
        public void StorageAccountListServiceSASTest()
        {
            var handler = new RecordedDelegatingHandler { StatusCodeToReturn = HttpStatusCode.OK };

            using (MockContext context = MockContext.Start(this.GetType().FullName))
            {
                var resourcesClient = StorageManagementTestUtilities.GetResourceManagementClient(context, handler);
                var storageMgmtClient = StorageManagementTestUtilities.GetStorageManagementClient(context, handler);

                // Create resource group
                var rgname = StorageManagementTestUtilities.CreateResourceGroup(resourcesClient);

                // Create storage account
                string accountName = TestUtilities.GenerateName("sto");
                storageMgmtClient.StorageAccounts.Create(rgname, accountName, StorageManagementTestUtilities.GetDefaultStorageAccountParameters());

                var serviceSasParameters = new ServiceSasParameters()
                {
                    CanonicalizedResource = "/blob/" + accountName + "/music",
                    Resource = "c",
                    Permissions = "rdwlacup",
                    Protocols = HttpProtocol.Httpshttp,
                    SharedAccessStartTime = DateTime.UtcNow,
                    SharedAccessExpiryTime = DateTime.UtcNow.AddHours(1),
                    KeyToSign = "key1"
                };
                var result = storageMgmtClient.StorageAccounts.ListServiceSAS(rgname, accountName, serviceSasParameters);

                var resultCredentials = StorageManagementTestUtilities.ParseServiceSASToken(result.ServiceSasToken);

                Assert.Equal(serviceSasParameters.Resource, resultCredentials.Resource);
                Assert.Equal(serviceSasParameters.Permissions, resultCredentials.Permissions);
                Assert.Equal(serviceSasParameters.Protocols, resultCredentials.Protocols);

                Assert.NotNull(serviceSasParameters.SharedAccessStartTime);
                Assert.NotNull(serviceSasParameters.SharedAccessExpiryTime);
            }
        }

        [Fact]
        public void StorageAccountListServiceSASWithDefaultProperties()
        {
            var handler = new RecordedDelegatingHandler { StatusCodeToReturn = HttpStatusCode.OK };

            using (MockContext context = MockContext.Start(this.GetType().FullName))
            {
                var resourcesClient = StorageManagementTestUtilities.GetResourceManagementClient(context, handler);
                var storageMgmtClient = StorageManagementTestUtilities.GetStorageManagementClient(context, handler);

                // Create resource group
                var rgname = StorageManagementTestUtilities.CreateResourceGroup(resourcesClient);

                // Create storage account
                string accountName = TestUtilities.GenerateName("sto");
                storageMgmtClient.StorageAccounts.Create(rgname, accountName, StorageManagementTestUtilities.GetDefaultStorageAccountParameters());

                // Test for default values of sas credentials.
                var serviceSasParameters = new ServiceSasParameters()
                {
                    CanonicalizedResource = "/blob/" + accountName + "/music",
                    Resource = "c",
                    Permissions = "rl",
                    SharedAccessExpiryTime = DateTime.UtcNow.AddHours(1),
                };

                var result = storageMgmtClient.StorageAccounts.ListServiceSAS(rgname, accountName, serviceSasParameters);

                var resultCredentials = StorageManagementTestUtilities.ParseServiceSASToken(result.ServiceSasToken);

                Assert.Equal(serviceSasParameters.Resource, resultCredentials.Resource);
                Assert.Equal(serviceSasParameters.Permissions, resultCredentials.Permissions);

                Assert.NotNull(serviceSasParameters.SharedAccessExpiryTime);
            }
        }

        [Fact]
        public void StorageAccountListServiceSASWithMissingProperties()
        {
            var handler = new RecordedDelegatingHandler { StatusCodeToReturn = HttpStatusCode.OK };

            using (MockContext context = MockContext.Start(this.GetType().FullName))
            {
                var resourcesClient = StorageManagementTestUtilities.GetResourceManagementClient(context, handler);
                var storageMgmtClient = StorageManagementTestUtilities.GetStorageManagementClient(context, handler);

                // Create resource group
                var rgname = StorageManagementTestUtilities.CreateResourceGroup(resourcesClient);

                // Create storage account
                string accountName = TestUtilities.GenerateName("sto");
                storageMgmtClient.StorageAccounts.Create(rgname, accountName, StorageManagementTestUtilities.GetDefaultStorageAccountParameters());

                // Test for default values of sas credentials.
                var serviceSasParameters = new ServiceSasParameters()
                {
                    CanonicalizedResource = "/blob/" + accountName + "/music",
                    Resource = "b",
                    Permissions = "rl",
                };
                try
                {
                    var result = storageMgmtClient.StorageAccounts.ListServiceSAS(rgname, accountName, serviceSasParameters);
                    var resultCredentials = StorageManagementTestUtilities.ParseServiceSASToken(result.ServiceSasToken);
                }
                catch (Exception ex)
                {
                    Assert.Equal("Values for request parameters are invalid: signedExpiry.", ex.Message);
                    return;
                }
                throw new Exception("AccountSasToken shouldn't be returned without SharedAccessExpiryTime");
            }
        }

        [Fact]
        public void StorageAccountUpdateEncryptionTest()
        {
            var handler = new RecordedDelegatingHandler { StatusCodeToReturn = HttpStatusCode.OK };

            using (MockContext context = MockContext.Start(this.GetType().FullName))
            {
                var resourcesClient = StorageManagementTestUtilities.GetResourceManagementClient(context, handler);
                var storageMgmtClient = StorageManagementTestUtilities.GetStorageManagementClient(context, handler);

                // Create resource group
                var rgname = StorageManagementTestUtilities.CreateResourceGroup(resourcesClient);

                // Create storage account
                string accountName = StorageManagementTestUtilities.CreateStorageAccount(storageMgmtClient, rgname);

                // Update storage account type
                var parameters = new StorageAccountUpdateParameters
                {
                    Sku = new Sku { Name = SkuName.StandardLRS }
                };
                var account = storageMgmtClient.StorageAccounts.Update(rgname, accountName, parameters);
                Assert.Equal(account.Sku.Name, SkuName.StandardLRS);

                // Validate
                account = storageMgmtClient.StorageAccounts.GetProperties(rgname, accountName);
                Assert.Equal(account.Sku.Name, SkuName.StandardLRS);

                // Update storage tags
                parameters = new StorageAccountUpdateParameters
                {
                    Tags = new Dictionary<string, string>
                    {
                        {"key3","value3"},
                        {"key4","value4"},
                        {"key5","value6"}
                    }
                };
                account = storageMgmtClient.StorageAccounts.Update(rgname, accountName, parameters);
                Assert.Equal(account.Tags.Count, parameters.Tags.Count);

                // Validate
                account = storageMgmtClient.StorageAccounts.GetProperties(rgname, accountName);
                Assert.Equal(account.Tags.Count, parameters.Tags.Count);

                // 1. Update storage encryption
                parameters = new StorageAccountUpdateParameters
                {
                    Encryption = new Encryption()
                    {
                        Services = new EncryptionServices { Blob = new EncryptionService { Enabled = true }, File = new EncryptionService { Enabled = true } },
                        KeySource = KeySource.MicrosoftStorage
                    }
                };
                account = storageMgmtClient.StorageAccounts.Update(rgname, accountName, parameters);
                Assert.NotNull(account.Encryption);

                // Validate
                account = storageMgmtClient.StorageAccounts.GetProperties(rgname, accountName);

                Assert.NotNull(account.Encryption);
                Assert.NotNull(account.Encryption.Services.Blob);
                Assert.Equal(true, account.Encryption.Services.Blob.Enabled);
                Assert.NotNull(account.Encryption.Services.Blob.LastEnabledTime);

                Assert.NotNull(account.Encryption.Services.File);
                Assert.Equal(true, account.Encryption.Services.File.Enabled);
                Assert.NotNull(account.Encryption.Services.File.LastEnabledTime);

                // 2. Restore storage encryption
                parameters = new StorageAccountUpdateParameters
                {
                    Encryption = new Encryption()
                    {
                        Services = new EncryptionServices { Blob = new EncryptionService { Enabled = true }, File = new EncryptionService { Enabled = true } },
                        KeySource = KeySource.MicrosoftStorage
                    }
                };
                account = storageMgmtClient.StorageAccounts.Update(rgname, accountName, parameters);
                Assert.NotNull(account.Encryption);

                // Validate
                account = storageMgmtClient.StorageAccounts.GetProperties(rgname, accountName);

                Assert.NotNull(account.Encryption);
                Assert.NotNull(account.Encryption.Services.Blob);
                Assert.Equal(true, account.Encryption.Services.Blob.Enabled);
                Assert.NotNull(account.Encryption.Services.Blob.LastEnabledTime);

                Assert.NotNull(account.Encryption.Services.File);
                Assert.Equal(true, account.Encryption.Services.File.Enabled);
                Assert.NotNull(account.Encryption.Services.File.LastEnabledTime);

                // 3. Remove file encryption service field.
                parameters = new StorageAccountUpdateParameters
                {
                    Encryption = new Encryption()
                    {
                        Services = new EncryptionServices { Blob = new EncryptionService { Enabled = true } },
                        KeySource = KeySource.MicrosoftStorage
                    }
                };
                account = storageMgmtClient.StorageAccounts.Update(rgname, accountName, parameters);
                Assert.NotNull(account.Encryption);

                // Validate
                account = storageMgmtClient.StorageAccounts.GetProperties(rgname, accountName);

                Assert.NotNull(account.Encryption);
                Assert.NotNull(account.Encryption.Services.Blob);
                Assert.Equal(true, account.Encryption.Services.Blob.Enabled);
                Assert.NotNull(account.Encryption.Services.Blob.LastEnabledTime);

                Assert.NotNull(account.Encryption.Services.File);
                Assert.Equal(true, account.Encryption.Services.File.Enabled);
                Assert.NotNull(account.Encryption.Services.File.LastEnabledTime);

            }
        }

        [Fact]
        public void StorageAccountUpdateWithHttpsOnlyTest()
        {
            var handler = new RecordedDelegatingHandler { StatusCodeToReturn = HttpStatusCode.OK };

            using (MockContext context = MockContext.Start(this.GetType().FullName))
            {
                var resourcesClient = StorageManagementTestUtilities.GetResourceManagementClient(context, handler);
                var storageMgmtClient = StorageManagementTestUtilities.GetStorageManagementClient(context, handler);

                // Create resource group
                var rgname = StorageManagementTestUtilities.CreateResourceGroup(resourcesClient);

                // Create storage account with hot
                string accountName = TestUtilities.GenerateName("sto");
                var parameters = new StorageAccountCreateParameters
                {
                    Sku = new Sku { Name = SkuName.StandardGRS },
                    Kind = Kind.Storage,
                    Location = StorageManagementTestUtilities.DefaultLocation,
                    EnableHttpsTrafficOnly = false
                };
                var account = storageMgmtClient.StorageAccounts.Create(rgname, accountName, parameters);
                StorageManagementTestUtilities.VerifyAccountProperties(account, false);
                Assert.False(account.EnableHttpsTrafficOnly);

                var parameter = new StorageAccountUpdateParameters
                {
                    EnableHttpsTrafficOnly = true
                };
                storageMgmtClient.StorageAccounts.Update(rgname, accountName, parameter);
                account = storageMgmtClient.StorageAccounts.GetProperties(rgname, accountName);
                StorageManagementTestUtilities.VerifyAccountProperties(account, false);
                Assert.True(account.EnableHttpsTrafficOnly);

                parameter = new StorageAccountUpdateParameters
                {
                    EnableHttpsTrafficOnly = false
                };
                storageMgmtClient.StorageAccounts.Update(rgname, accountName, parameter);
                account = storageMgmtClient.StorageAccounts.GetProperties(rgname, accountName);
                StorageManagementTestUtilities.VerifyAccountProperties(account, false);
                Assert.False(account.EnableHttpsTrafficOnly);
            }
        }

        [Fact]
        public void StorageAccountCreateWithHttpsOnlyTest()
        {
            var handler = new RecordedDelegatingHandler { StatusCodeToReturn = HttpStatusCode.OK };

            using (MockContext context = MockContext.Start(this.GetType().FullName))
            {
                var resourcesClient = StorageManagementTestUtilities.GetResourceManagementClient(context, handler);
                var storageMgmtClient = StorageManagementTestUtilities.GetStorageManagementClient(context, handler);

                // Create resource group
                var rgname = StorageManagementTestUtilities.CreateResourceGroup(resourcesClient);

                // Create storage account with hot
                string accountName = TestUtilities.GenerateName("sto");
                var parameters = new StorageAccountCreateParameters
                {
                    Sku = new Sku { Name = SkuName.StandardGRS },
                    Kind = Kind.Storage,
                    Location = StorageManagementTestUtilities.DefaultLocation,
                    EnableHttpsTrafficOnly = true
                };
                var account = storageMgmtClient.StorageAccounts.Create(rgname, accountName, parameters);
                StorageManagementTestUtilities.VerifyAccountProperties(account, false);
                Assert.True(account.EnableHttpsTrafficOnly);

                // Create storage account with cool
                accountName = TestUtilities.GenerateName("sto");
                parameters = new StorageAccountCreateParameters
                {
                    Sku = new Sku { Name = SkuName.StandardGRS },
                    Kind = Kind.Storage,
                    Location = StorageManagementTestUtilities.DefaultLocation,
                    EnableHttpsTrafficOnly = false
                };
                account = storageMgmtClient.StorageAccounts.Create(rgname, accountName, parameters);
                StorageManagementTestUtilities.VerifyAccountProperties(account, false);
                Assert.False(account.EnableHttpsTrafficOnly);
            }
        }

        [Fact]
        public void StorageAccountCMKTest()
        {
            var handler = new RecordedDelegatingHandler { StatusCodeToReturn = HttpStatusCode.OK };

            using (MockContext context = MockContext.Start(this.GetType().FullName))
            {
                var resourcesClient = StorageManagementTestUtilities.GetResourceManagementClient(context, handler);
                var storageMgmtClient = StorageManagementTestUtilities.GetStorageManagementClient(context, handler);
                var keyVaultMgmtClient = StorageManagementTestUtilities.GetKeyVaultManagementClient(context, handler);
                var keyVaultClient = StorageManagementTestUtilities.CreateKeyVaultClient();

                string accountName = TestUtilities.GenerateName("sto");
                var rgname = StorageManagementTestUtilities.CreateResourceGroup(resourcesClient);
                string vaultName = TestUtilities.GenerateName("keyvault");
                string keyName = TestUtilities.GenerateName("keyvaultkey");

                var parameters = StorageManagementTestUtilities.GetDefaultStorageAccountParameters();
                parameters.Identity = new Identity { };
                var account = storageMgmtClient.StorageAccounts.Create(rgname, accountName, parameters);

                StorageManagementTestUtilities.VerifyAccountProperties(account, false);
                Assert.NotNull(account.Identity);

                var accessPolicies = new List<Microsoft.Azure.Management.KeyVault.Models.AccessPolicyEntry>();
                accessPolicies.Add(new Microsoft.Azure.Management.KeyVault.Models.AccessPolicyEntry
                {
                    TenantId = System.Guid.Parse(account.Identity.TenantId),
                    ObjectId = account.Identity.PrincipalId,
                    Permissions = new Microsoft.Azure.Management.KeyVault.Models.Permissions(new List<string> { "wrapkey", "unwrapkey" })
                });

                string servicePrincipalObjectId = StorageManagementTestUtilities.GetServicePrincipalObjectId();
                accessPolicies.Add(new Microsoft.Azure.Management.KeyVault.Models.AccessPolicyEntry
                {
                    TenantId = System.Guid.Parse(account.Identity.TenantId),
                    ObjectId = servicePrincipalObjectId,
                    Permissions = new Microsoft.Azure.Management.KeyVault.Models.Permissions(new List<string> { "all" })
                });

                var keyVault = keyVaultMgmtClient.Vaults.CreateOrUpdate(rgname, vaultName, new Microsoft.Azure.Management.KeyVault.Models.VaultCreateOrUpdateParameters
                {
                    Location = account.Location,
                    Properties = new Microsoft.Azure.Management.KeyVault.Models.VaultProperties
                    {
                        TenantId = System.Guid.Parse(account.Identity.TenantId),
                        AccessPolicies = accessPolicies,
                        Sku = new Microsoft.Azure.Management.KeyVault.Models.Sku(Microsoft.Azure.Management.KeyVault.Models.SkuName.Standard),
                        EnabledForDiskEncryption = false,
                        EnabledForDeployment = false,
                        EnabledForTemplateDeployment = false
                    }
                });

                var keyVaultKey = keyVaultClient.CreateKeyAsync(keyVault.Properties.VaultUri, keyName, JsonWebKeyType.Rsa, 2048,
                    JsonWebKeyOperation.AllOperations, new Microsoft.Azure.KeyVault.Models.KeyAttributes()).GetAwaiter().GetResult();

                // Enable encryption.
                var updateParameters = new StorageAccountUpdateParameters
                {
                    Encryption = new Encryption
                    {
                        Services = new EncryptionServices { Blob = new EncryptionService { Enabled = true }, File = new EncryptionService { Enabled = true } },
                        KeySource = "Microsoft.Keyvault",
                        KeyVaultProperties =
                            new KeyVaultProperties
                            {
                                KeyName = keyVaultKey.KeyIdentifier.Name,
                                KeyVaultUri = keyVault.Properties.VaultUri,
                                KeyVersion = keyVaultKey.KeyIdentifier.Version
                            }
                    }
                };

                account = storageMgmtClient.StorageAccounts.Update(rgname, accountName, updateParameters);
                StorageManagementTestUtilities.VerifyAccountProperties(account, false);
                Assert.NotNull(account.Encryption);
                Assert.True(account.Encryption.Services.Blob.Enabled);
                Assert.True(account.Encryption.Services.File.Enabled);
                Assert.Equal("Microsoft.Keyvault", account.Encryption.KeySource);

                // Disable Encryption.
                updateParameters = new StorageAccountUpdateParameters
                {
                    Encryption = new Encryption
                    {
                        Services = new EncryptionServices { Blob = new EncryptionService { Enabled = true }, File = new EncryptionService { Enabled = true } },
                        KeySource = "Microsoft.Storage"
                    }
                };
                account = storageMgmtClient.StorageAccounts.Update(rgname, accountName, updateParameters);
                StorageManagementTestUtilities.VerifyAccountProperties(account, false);
                Assert.NotNull(account.Encryption);
                Assert.True(account.Encryption.Services.Blob.Enabled);
                Assert.True(account.Encryption.Services.File.Enabled);
                Assert.Equal("Microsoft.Storage", account.Encryption.KeySource);

                updateParameters = new StorageAccountUpdateParameters
                {
                    Encryption = new Encryption
                    {
                        Services = new EncryptionServices { Blob = new EncryptionService { Enabled = false }, File = new EncryptionService { Enabled = false } },
                        KeySource = KeySource.MicrosoftStorage
                    }
                };
                account = storageMgmtClient.StorageAccounts.Update(rgname, accountName, updateParameters);
                StorageManagementTestUtilities.VerifyAccountProperties(account, false);
                Assert.Null(account.Encryption);
            }
        }

        [Fact]
        public void StorageAccountOperationsTest()
        {
            var handler = new RecordedDelegatingHandler { StatusCodeToReturn = HttpStatusCode.OK };

            using (MockContext context = MockContext.Start(this.GetType().FullName))
            {
                var resourcesClient = StorageManagementTestUtilities.GetResourceManagementClient(context, handler);
                var storageMgmtClient = StorageManagementTestUtilities.GetStorageManagementClient(context, handler);
                var keyVaultMgmtClient = StorageManagementTestUtilities.GetKeyVaultManagementClient(context, handler);

                // Create storage account with hot
                string accountName = TestUtilities.GenerateName("sto");
                var rgname = StorageManagementTestUtilities.CreateResourceGroup(resourcesClient);

                var ops = storageMgmtClient.Operations.List();
                var op1 = new Operation
                {
                    Name = "Microsoft.Storage/storageAccounts/write",
                    Display = new OperationDisplay
                    {
                        Provider = "Microsoft Storage",
                        Resource = "Storage Accounts",
                        Operation = "Create/Update Storage Account"
                    }
                };
                var op2 = new Operation
                {
                    Name = "Microsoft.Storage/storageAccounts/delete",
                    Display = new OperationDisplay
                    {
                        Provider = "Microsoft Storage",
                        Resource = "Storage Accounts",
                        Operation = "Delete Storage Account"
                    }
                };
                bool exists1 = false;
                bool exists2 = false;
                Assert.NotNull(ops);
                Assert.NotNull(ops.GetEnumerator());
                var operation = ops.GetEnumerator();

                while (operation.MoveNext())
                {
                    if (operation.Current.ToString().Equals(op1.ToString()))
                    {
                        exists1 = true;
                    }
                    if (operation.Current.ToString().Equals(op2.ToString()))
                    {
                        exists2 = true;
                    }
                }
                Assert.True(exists1);
                Assert.True(exists2);
            }
        }

        [Fact]
        public void StorageAccountVnetACLTest()
        {
            var handler = new RecordedDelegatingHandler { StatusCodeToReturn = HttpStatusCode.OK };

            using (MockContext context = MockContext.Start(this.GetType().FullName))
            {
                var resourcesClient = StorageManagementTestUtilities.GetResourceManagementClient(context, handler);
                var storageMgmtClient = StorageManagementTestUtilities.GetStorageManagementClient(context, handler);

                // Create resource group
                var rgname = StorageManagementTestUtilities.CreateResourceGroup(resourcesClient);

                // Create storage account with Vnet
                string accountName = TestUtilities.GenerateName("sto");

                var parameters = StorageManagementTestUtilities.GetDefaultStorageAccountParameters();
                parameters.NetworkRuleSet = new NetworkRuleSet { Bypass = @"Logging,AzureServices", DefaultAction = DefaultAction.Deny, IpRules = new List<IPRule> { new IPRule { IPAddressOrRange = "23.45.67.90" } } };
                storageMgmtClient.StorageAccounts.Create(rgname, accountName, parameters);

                var account = storageMgmtClient.StorageAccounts.GetProperties(rgname, accountName);

                // Verify the vnet rule properties.
                Assert.NotNull(account.NetworkRuleSet);
                Assert.Equal(@"Logging, AzureServices", account.NetworkRuleSet.Bypass);
                Assert.Equal(DefaultAction.Deny, account.NetworkRuleSet.DefaultAction);
                Assert.Empty(account.NetworkRuleSet.VirtualNetworkRules);
                Assert.NotNull(account.NetworkRuleSet.IpRules);
                Assert.NotEmpty(account.NetworkRuleSet.IpRules);
                Assert.Equal("23.45.67.90", account.NetworkRuleSet.IpRules[0].IPAddressOrRange);
                Assert.Equal(Microsoft.Azure.Management.Storage.Models.Action.Allow, account.NetworkRuleSet.IpRules[0].Action);

                // Update Vnet
                var updateParameters = new StorageAccountUpdateParameters
                {
                    NetworkRuleSet = new NetworkRuleSet
                    {
                        Bypass = @"Logging, Metrics",
                        IpRules = new List<IPRule> {
                            new IPRule { IPAddressOrRange = "23.45.67.91", Action = Microsoft.Azure.Management.Storage.Models.Action.Allow },
                            new IPRule { IPAddressOrRange = "23.45.67.92" }
                        },
                        DefaultAction = DefaultAction.Deny
                    }
                };
                storageMgmtClient.StorageAccounts.Update(rgname, accountName, updateParameters);
                account = storageMgmtClient.StorageAccounts.GetProperties(rgname, accountName);

                Assert.NotNull(account.NetworkRuleSet);
                Assert.Equal(@"Logging, Metrics", account.NetworkRuleSet.Bypass);
                Assert.Equal(DefaultAction.Deny, account.NetworkRuleSet.DefaultAction);
                Assert.Empty(account.NetworkRuleSet.VirtualNetworkRules);
                Assert.NotNull(account.NetworkRuleSet.IpRules);
                Assert.NotEmpty(account.NetworkRuleSet.IpRules);
                Assert.Equal("23.45.67.91", account.NetworkRuleSet.IpRules[0].IPAddressOrRange);
                Assert.Equal(Microsoft.Azure.Management.Storage.Models.Action.Allow, account.NetworkRuleSet.IpRules[0].Action);
                Assert.Equal("23.45.67.92", account.NetworkRuleSet.IpRules[1].IPAddressOrRange);
                Assert.Equal(Microsoft.Azure.Management.Storage.Models.Action.Allow, account.NetworkRuleSet.IpRules[1].Action);

                // Delete vnet.
                updateParameters = new StorageAccountUpdateParameters
                {
                    NetworkRuleSet = new NetworkRuleSet { }
                };
                storageMgmtClient.StorageAccounts.Update(rgname, accountName, updateParameters);

                account = storageMgmtClient.StorageAccounts.GetProperties(rgname, accountName);

                Assert.NotNull(account.NetworkRuleSet);
                Assert.Equal(@"AzureServices", account.NetworkRuleSet.Bypass);
                Assert.Equal(DefaultAction.Allow, account.NetworkRuleSet.DefaultAction);
            }
        }

        [Fact]
        public void StorageSKUListTest()
        {
            var handler = new RecordedDelegatingHandler { StatusCodeToReturn = HttpStatusCode.OK };

            using (MockContext context = MockContext.Start(this.GetType().FullName))
            {
                var resourcesClient = StorageManagementTestUtilities.GetResourceManagementClient(context, handler);
                var storageMgmtClient = StorageManagementTestUtilities.GetStorageManagementClient(context, handler);

                var skulist = storageMgmtClient.Skus.List();
                Assert.NotNull(skulist);
                Assert.Equal(@"storageAccounts", skulist.ElementAt(0).ResourceType);
                Assert.NotNull(skulist.ElementAt(0).Name);
                Assert.IsType<SkuName>(skulist.ElementAt(0).Name);
                Assert.True(skulist.ElementAt(0).Name.Equals(SkuName.PremiumLRS)
                    || skulist.ElementAt(0).Name.Equals(SkuName.StandardGRS)
                    || skulist.ElementAt(0).Name.Equals(SkuName.StandardLRS)
                    || skulist.ElementAt(0).Name.Equals(SkuName.StandardRAGRS)
                    || skulist.ElementAt(0).Name.Equals(SkuName.StandardZRS));
                Assert.NotNull(skulist.ElementAt(0).Kind);
                Assert.True(skulist.ElementAt(0).Kind.Equals(Kind.BlobStorage) || skulist.ElementAt(0).Kind.Equals(Kind.Storage));
            }
        }

        [Fact]
        public void StorageAccountCreateWithStorageV2()
        {
            var handler = new RecordedDelegatingHandler { StatusCodeToReturn = HttpStatusCode.OK };

            using (MockContext context = MockContext.Start(this.GetType().FullName))
            {
                var resourcesClient = StorageManagementTestUtilities.GetResourceManagementClient(context, handler);
                var storageMgmtClient = StorageManagementTestUtilities.GetStorageManagementClient(context, handler);

                // Create resource group
                var rgname = StorageManagementTestUtilities.CreateResourceGroup(resourcesClient);

                // Create storage account with StorageV2
                string accountName = TestUtilities.GenerateName("sto");
                var parameters = new StorageAccountCreateParameters
                {
                    Sku = new Sku { Name = SkuName.StandardGRS },
                    Kind = Kind.StorageV2,
                    Location = StorageManagementTestUtilities.DefaultLocation
                };
                var account = storageMgmtClient.StorageAccounts.Create(rgname, accountName, parameters);
                StorageManagementTestUtilities.VerifyAccountProperties(account, false);
                Assert.Equal(Kind.StorageV2, account.Kind);
            }
        }

        [Fact]
        public void StorageAccountUpdateKindStorageV2()
        {
            var handler = new RecordedDelegatingHandler { StatusCodeToReturn = HttpStatusCode.OK };

            using (MockContext context = MockContext.Start(this.GetType().FullName))
            {
                var resourcesClient = StorageManagementTestUtilities.GetResourceManagementClient(context, handler);
                var storageMgmtClient = StorageManagementTestUtilities.GetStorageManagementClient(context, handler);

                // Create resource group
                var rgname = StorageManagementTestUtilities.CreateResourceGroup(resourcesClient);

                // Create storage account
                string accountName = StorageManagementTestUtilities.CreateStorageAccount(storageMgmtClient, rgname);

                // Update storage account type
                var parameters = new StorageAccountUpdateParameters
                {
                    Kind = Kind.StorageV2,
                    EnableHttpsTrafficOnly = true
                };
                var account = storageMgmtClient.StorageAccounts.Update(rgname, accountName, parameters);
                Assert.Equal(account.Kind, Kind.StorageV2);
                Assert.True(account.EnableHttpsTrafficOnly);

                // Validate
                account = storageMgmtClient.StorageAccounts.GetProperties(rgname, accountName);
                Assert.Equal(account.Kind, Kind.StorageV2);
                Assert.True(account.EnableHttpsTrafficOnly);
            }
        }
<<<<<<< HEAD
=======

        [Fact]
        public void StorageAccountSetGetDeleteManagementPolicy()
        {
            var handler = new RecordedDelegatingHandler { StatusCodeToReturn = HttpStatusCode.OK };

            using (MockContext context = MockContext.Start(this.GetType().FullName))
            {
                var resourcesClient = StorageManagementTestUtilities.GetResourceManagementClient(context, handler);
                var storageMgmtClient = StorageManagementTestUtilities.GetStorageManagementClient(context, handler);

                // Create resource group
                var rgname = StorageManagementTestUtilities.CreateResourceGroup(resourcesClient);

                // Create storage account
                string accountName = TestUtilities.GenerateName("sto");
                var parameters = new StorageAccountCreateParameters
                {
                    Sku = new Sku { Name = SkuName.StandardGRS },
                    Kind = Kind.StorageV2,
                    Location = StorageManagementTestUtilities.DefaultLocation
                };
                storageMgmtClient.StorageAccounts.Create(rgname, accountName, parameters);

                string rules = @"{
    ""version"":""0.5"",
    ""rules"":
    [{
        ""name"": ""olcmtest"",
        ""type"": ""Lifecycle"",
        ""definition"": {
            ""filters"":
            {
                ""blobTypes"":[""blockBlob""],
                ""prefixMatch"":[""olcmtestcontainer""]
            },
            ""actions"":
            {
                ""baseBlob"":
                {
                    ""tierToCool"":
                    {
                        ""daysAfterModificationGreaterThan"":1000
                    },
					""tierToArchive"" : {
						""daysAfterModificationGreaterThan"" : 90
					},
                    ""delete"":
                    {
                        ""daysAfterModificationGreaterThan"":1000
                    }
                },
				""snapshot"":
                {
                    ""delete"":
                    {
                        ""daysAfterCreationGreaterThan"":5000
                    }
                }
            }
        }
    }]
}";
                //Set Management Policies
                Newtonsoft.Json.Linq.JObject rule1 = Newtonsoft.Json.Linq.JObject.Parse(rules);
                StorageAccountManagementPolicies policy = storageMgmtClient.StorageAccounts.CreateOrUpdateManagementPolicies(rgname, accountName, rule1);
                Assert.Equal(Regex.Replace(rules, @"\r\n?|\n|\t| ", ""), Regex.Replace(policy.Policy.ToString(), @"\r\n?|\n|\t| ", ""));

                //Get Management Policies
                policy = storageMgmtClient.StorageAccounts.GetManagementPolicies(rgname, accountName);
                Assert.Equal(Regex.Replace(rules, @"\r\n?|\n|\t| ", ""), Regex.Replace(policy.Policy.ToString(), @"\r\n?|\n|\t| ", ""));

                //Delete Management Policies, and check policy not exist 
                storageMgmtClient.StorageAccounts.DeleteManagementPolicies(rgname, accountName);
                bool dataPolicyExist = true;
                try
                {
                    policy = storageMgmtClient.StorageAccounts.GetManagementPolicies(rgname, accountName);
                }
                catch (Microsoft.Rest.Azure.CloudException cloudException)
                {
                    Assert.Equal(System.Net.HttpStatusCode.NotFound, cloudException.Response.StatusCode);
                    dataPolicyExist = false;
                }
                Assert.False(dataPolicyExist);

                //Delete not exist Management Policies will not fail
                storageMgmtClient.StorageAccounts.DeleteManagementPolicies(rgname, accountName);
            }
        }
>>>>>>> 43149714
    }
}<|MERGE_RESOLUTION|>--- conflicted
+++ resolved
@@ -1613,8 +1613,6 @@
                 Assert.True(account.EnableHttpsTrafficOnly);
             }
         }
-<<<<<<< HEAD
-=======
 
         [Fact]
         public void StorageAccountSetGetDeleteManagementPolicy()
@@ -1705,6 +1703,5 @@
                 storageMgmtClient.StorageAccounts.DeleteManagementPolicies(rgname, accountName);
             }
         }
->>>>>>> 43149714
     }
 }