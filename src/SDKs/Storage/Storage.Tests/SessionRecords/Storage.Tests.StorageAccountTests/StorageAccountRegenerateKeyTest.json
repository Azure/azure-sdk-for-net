--- conflicted
+++ resolved
@@ -1,13 +1,8 @@
 {
   "Entries": [
     {
-<<<<<<< HEAD
-      "RequestUri": "/subscriptions/ce4a7590-4722-4bcf-a2c6-e473e9f11778/resourcegroups/res2840?api-version=2015-11-01",
-      "EncodedRequestUri": "L3N1YnNjcmlwdGlvbnMvY2U0YTc1OTAtNDcyMi00YmNmLWEyYzYtZTQ3M2U5ZjExNzc4L3Jlc291cmNlZ3JvdXBzL3JlczI4NDA/YXBpLXZlcnNpb249MjAxNS0xMS0wMQ==",
-=======
       "RequestUri": "/subscriptions/45b60d85-fd72-427a-a708-f994d26e593e/resourcegroups/res2738?api-version=2015-11-01",
       "EncodedRequestUri": "L3N1YnNjcmlwdGlvbnMvNDViNjBkODUtZmQ3Mi00MjdhLWE3MDgtZjk5NGQyNmU1OTNlL3Jlc291cmNlZ3JvdXBzL3JlczI3Mzg/YXBpLXZlcnNpb249MjAxNS0xMS0wMQ==",
->>>>>>> 43149714
       "RequestMethod": "PUT",
       "RequestBody": "{\r\n  \"location\": \"eastus2\"\r\n}",
       "RequestHeaders": {
@@ -18,29 +13,17 @@
           "29"
         ],
         "x-ms-client-request-id": [
-<<<<<<< HEAD
-          "ef5786a3-765e-463f-8b06-6b4d136eb1ab"
-=======
           "5bbafbf6-2dfd-4cff-98cb-1638b473c65c"
->>>>>>> 43149714
         ],
         "accept-language": [
           "en-US"
         ],
         "User-Agent": [
-<<<<<<< HEAD
-          "FxVersion/4.6.25211.01",
+          "FxVersion/4.6.25815.04",
           "Microsoft.Azure.Management.Resources.ResourceManagementClient/1.0.0.0"
         ]
       },
-      "ResponseBody": "{\r\n  \"id\": \"/subscriptions/ce4a7590-4722-4bcf-a2c6-e473e9f11778/resourceGroups/res2840\",\r\n  \"name\": \"res2840\",\r\n  \"location\": \"eastus2\",\r\n  \"properties\": {\r\n    \"provisioningState\": \"Succeeded\"\r\n  }\r\n}",
-=======
-          "FxVersion/4.6.25815.04",
-          "Microsoft.Azure.Management.Resources.ResourceManagementClient/1.0.0.0"
-        ]
-      },
       "ResponseBody": "{\r\n  \"id\": \"/subscriptions/45b60d85-fd72-427a-a708-f994d26e593e/resourceGroups/res2738\",\r\n  \"name\": \"res2738\",\r\n  \"location\": \"eastus2\",\r\n  \"properties\": {\r\n    \"provisioningState\": \"Succeeded\"\r\n  }\r\n}",
->>>>>>> 43149714
       "ResponseHeaders": {
         "Content-Length": [
           "168"
@@ -55,28 +38,12 @@
           "no-cache"
         ],
         "Date": [
-<<<<<<< HEAD
-          "Fri, 17 Nov 2017 03:53:21 GMT"
-=======
           "Fri, 13 Apr 2018 06:44:03 GMT"
->>>>>>> 43149714
         ],
         "Pragma": [
           "no-cache"
         ],
         "x-ms-ratelimit-remaining-subscription-writes": [
-<<<<<<< HEAD
-          "1182"
-        ],
-        "x-ms-request-id": [
-          "aa3acfbb-2d4d-4970-bb55-623cc2053362"
-        ],
-        "x-ms-correlation-request-id": [
-          "aa3acfbb-2d4d-4970-bb55-623cc2053362"
-        ],
-        "x-ms-routing-request-id": [
-          "SOUTHEASTASIA:20171117T035321Z:aa3acfbb-2d4d-4970-bb55-623cc2053362"
-=======
           "1185"
         ],
         "x-ms-request-id": [
@@ -87,7 +54,6 @@
         ],
         "x-ms-routing-request-id": [
           "SOUTHEASTASIA:20180413T064404Z:82a02a73-0f65-4535-80a4-7f7bee57888e"
->>>>>>> 43149714
         ],
         "Strict-Transport-Security": [
           "max-age=31536000; includeSubDomains"
@@ -99,13 +65,8 @@
       "StatusCode": 201
     },
     {
-<<<<<<< HEAD
-      "RequestUri": "/subscriptions/ce4a7590-4722-4bcf-a2c6-e473e9f11778/resourceGroups/res2840/providers/Microsoft.Storage/storageAccounts/sto4227?api-version=2017-10-01",
-      "EncodedRequestUri": "L3N1YnNjcmlwdGlvbnMvY2U0YTc1OTAtNDcyMi00YmNmLWEyYzYtZTQ3M2U5ZjExNzc4L3Jlc291cmNlR3JvdXBzL3JlczI4NDAvcHJvdmlkZXJzL01pY3Jvc29mdC5TdG9yYWdlL3N0b3JhZ2VBY2NvdW50cy9zdG80MjI3P2FwaS12ZXJzaW9uPTIwMTctMTAtMDE=",
-=======
       "RequestUri": "/subscriptions/45b60d85-fd72-427a-a708-f994d26e593e/resourceGroups/res2738/providers/Microsoft.Storage/storageAccounts/sto2185?api-version=2018-03-01-preview",
       "EncodedRequestUri": "L3N1YnNjcmlwdGlvbnMvNDViNjBkODUtZmQ3Mi00MjdhLWE3MDgtZjk5NGQyNmU1OTNlL3Jlc291cmNlR3JvdXBzL3JlczI3MzgvcHJvdmlkZXJzL01pY3Jvc29mdC5TdG9yYWdlL3N0b3JhZ2VBY2NvdW50cy9zdG8yMTg1P2FwaS12ZXJzaW9uPTIwMTgtMDMtMDEtcHJldmlldw==",
->>>>>>> 43149714
       "RequestMethod": "PUT",
       "RequestBody": "{\r\n  \"sku\": {\r\n    \"name\": \"Standard_GRS\"\r\n  },\r\n  \"kind\": \"Storage\",\r\n  \"location\": \"eastus2(stage)\",\r\n  \"tags\": {\r\n    \"key1\": \"value1\",\r\n    \"key2\": \"value2\"\r\n  }\r\n}",
       "RequestHeaders": {
@@ -116,23 +77,14 @@
           "168"
         ],
         "x-ms-client-request-id": [
-<<<<<<< HEAD
-          "c307301a-64c7-4e55-ba12-f34bfa767784"
-=======
           "29b00b5f-c388-4cd9-b2b8-5794d8e51113"
->>>>>>> 43149714
         ],
         "accept-language": [
           "en-US"
         ],
         "User-Agent": [
-<<<<<<< HEAD
-          "FxVersion/4.6.25211.01",
-          "Microsoft.Azure.Management.Storage.StorageManagementClient/7.1.0.0"
-=======
           "FxVersion/4.6.25815.04",
           "Microsoft.Azure.Management.Storage.StorageManagementClient/7.2.1.1"
->>>>>>> 43149714
         ]
       },
       "ResponseBody": "",
@@ -150,42 +102,18 @@
           "no-cache"
         ],
         "Date": [
-<<<<<<< HEAD
-          "Fri, 17 Nov 2017 03:53:34 GMT"
-=======
           "Fri, 13 Apr 2018 06:44:05 GMT"
->>>>>>> 43149714
         ],
         "Pragma": [
           "no-cache"
         ],
         "Location": [
-<<<<<<< HEAD
-          "https://management.azure.com/subscriptions/ce4a7590-4722-4bcf-a2c6-e473e9f11778/providers/Microsoft.Storage/locations/eastus2euap/asyncoperations/5e03de03-e2b4-4ecb-bf3b-ce5771a02c87?monitor=true&api-version=2017-10-01"
-=======
           "https://management.azure.com/subscriptions/45b60d85-fd72-427a-a708-f994d26e593e/providers/Microsoft.Storage/locations/eastus2(stage)/asyncoperations/c5881545-4426-42be-9324-0d4b945cf250?monitor=true&api-version=2018-03-01-preview"
->>>>>>> 43149714
         ],
         "Retry-After": [
           "17"
         ],
         "Server": [
-<<<<<<< HEAD
-          "Microsoft-Azure-Storage-Resource-Provider/1.0",
-          "Microsoft-HTTPAPI/2.0"
-        ],
-        "x-ms-ratelimit-remaining-subscription-writes": [
-          "1181"
-        ],
-        "x-ms-request-id": [
-          "d972d0bd-577a-4c7a-8188-d32fe1360ea9"
-        ],
-        "x-ms-correlation-request-id": [
-          "d972d0bd-577a-4c7a-8188-d32fe1360ea9"
-        ],
-        "x-ms-routing-request-id": [
-          "SOUTHEASTASIA:20171117T035334Z:d972d0bd-577a-4c7a-8188-d32fe1360ea9"
-=======
           "Microsoft-Azure-Storage-Resource-Provider/1.0,Microsoft-HTTPAPI/2.0 Microsoft-HTTPAPI/2.0"
         ],
         "x-ms-request-id": [
@@ -202,7 +130,6 @@
         ],
         "x-ms-routing-request-id": [
           "SOUTHEASTASIA:20180413T064406Z:4b883cee-c36c-400b-8658-99082830feb7"
->>>>>>> 43149714
         ],
         "X-Content-Type-Options": [
           "nosniff"
@@ -211,86 +138,17 @@
       "StatusCode": 202
     },
     {
-<<<<<<< HEAD
-      "RequestUri": "/subscriptions/ce4a7590-4722-4bcf-a2c6-e473e9f11778/providers/Microsoft.Storage/locations/eastus2euap/asyncoperations/5e03de03-e2b4-4ecb-bf3b-ce5771a02c87?monitor=true&api-version=2017-10-01",
-      "EncodedRequestUri": "L3N1YnNjcmlwdGlvbnMvY2U0YTc1OTAtNDcyMi00YmNmLWEyYzYtZTQ3M2U5ZjExNzc4L3Byb3ZpZGVycy9NaWNyb3NvZnQuU3RvcmFnZS9sb2NhdGlvbnMvZWFzdHVzMmV1YXAvYXN5bmNvcGVyYXRpb25zLzVlMDNkZTAzLWUyYjQtNGVjYi1iZjNiLWNlNTc3MWEwMmM4Nz9tb25pdG9yPXRydWUmYXBpLXZlcnNpb249MjAxNy0xMC0wMQ==",
-=======
       "RequestUri": "/subscriptions/45b60d85-fd72-427a-a708-f994d26e593e/providers/Microsoft.Storage/locations/eastus2(stage)/asyncoperations/c5881545-4426-42be-9324-0d4b945cf250?monitor=true&api-version=2018-03-01-preview",
       "EncodedRequestUri": "L3N1YnNjcmlwdGlvbnMvNDViNjBkODUtZmQ3Mi00MjdhLWE3MDgtZjk5NGQyNmU1OTNlL3Byb3ZpZGVycy9NaWNyb3NvZnQuU3RvcmFnZS9sb2NhdGlvbnMvZWFzdHVzMihzdGFnZSkvYXN5bmNvcGVyYXRpb25zL2M1ODgxNTQ1LTQ0MjYtNDJiZS05MzI0LTBkNGI5NDVjZjI1MD9tb25pdG9yPXRydWUmYXBpLXZlcnNpb249MjAxOC0wMy0wMS1wcmV2aWV3",
->>>>>>> 43149714
       "RequestMethod": "GET",
       "RequestBody": "",
       "RequestHeaders": {
         "User-Agent": [
-<<<<<<< HEAD
-          "FxVersion/4.6.25211.01",
-          "Microsoft.Azure.Management.Storage.StorageManagementClient/7.1.0.0"
-        ]
-      },
-      "ResponseBody": "",
-      "ResponseHeaders": {
-        "Content-Length": [
-          "0"
-        ],
-        "Expires": [
-          "-1"
-        ],
-        "Cache-Control": [
-          "no-cache"
-        ],
-        "Date": [
-          "Fri, 17 Nov 2017 03:53:51 GMT"
-        ],
-        "Pragma": [
-          "no-cache"
-        ],
-        "Location": [
-          "https://management.azure.com/subscriptions/ce4a7590-4722-4bcf-a2c6-e473e9f11778/providers/Microsoft.Storage/locations/eastus2euap/asyncoperations/5e03de03-e2b4-4ecb-bf3b-ce5771a02c87?monitor=true&api-version=2017-10-01"
-        ],
-        "Retry-After": [
-          "17"
-        ],
-        "Server": [
-          "Microsoft-Azure-Storage-Resource-Provider/1.0",
-          "Microsoft-HTTPAPI/2.0"
-        ],
-        "x-ms-ratelimit-remaining-subscription-reads": [
-          "14771"
-        ],
-        "x-ms-request-id": [
-          "c50e3514-042d-43e8-b6e4-47af385c4d80"
-        ],
-        "x-ms-correlation-request-id": [
-          "c50e3514-042d-43e8-b6e4-47af385c4d80"
-        ],
-        "x-ms-routing-request-id": [
-          "SOUTHEASTASIA:20171117T035352Z:c50e3514-042d-43e8-b6e4-47af385c4d80"
-        ],
-        "Strict-Transport-Security": [
-          "max-age=31536000; includeSubDomains"
-        ]
-      },
-      "StatusCode": 202
-    },
-    {
-      "RequestUri": "/subscriptions/ce4a7590-4722-4bcf-a2c6-e473e9f11778/providers/Microsoft.Storage/locations/eastus2euap/asyncoperations/5e03de03-e2b4-4ecb-bf3b-ce5771a02c87?monitor=true&api-version=2017-10-01",
-      "EncodedRequestUri": "L3N1YnNjcmlwdGlvbnMvY2U0YTc1OTAtNDcyMi00YmNmLWEyYzYtZTQ3M2U5ZjExNzc4L3Byb3ZpZGVycy9NaWNyb3NvZnQuU3RvcmFnZS9sb2NhdGlvbnMvZWFzdHVzMmV1YXAvYXN5bmNvcGVyYXRpb25zLzVlMDNkZTAzLWUyYjQtNGVjYi1iZjNiLWNlNTc3MWEwMmM4Nz9tb25pdG9yPXRydWUmYXBpLXZlcnNpb249MjAxNy0xMC0wMQ==",
-      "RequestMethod": "GET",
-      "RequestBody": "",
-      "RequestHeaders": {
-        "User-Agent": [
-          "FxVersion/4.6.25211.01",
-          "Microsoft.Azure.Management.Storage.StorageManagementClient/7.1.0.0"
-        ]
-      },
-      "ResponseBody": "{\r\n  \"id\": \"/subscriptions/ce4a7590-4722-4bcf-a2c6-e473e9f11778/resourceGroups/res2840/providers/Microsoft.Storage/storageAccounts/sto4227\",\r\n  \"kind\": \"Storage\",\r\n  \"location\": \"eastus2euap\",\r\n  \"name\": \"sto4227\",\r\n  \"properties\": {\r\n    \"creationTime\": \"2017-11-17T03:53:24.8491417Z\",\r\n    \"encryption\": {\r\n      \"keySource\": \"Microsoft.Storage\",\r\n      \"services\": {\r\n        \"blob\": {\r\n          \"enabled\": true,\r\n          \"lastEnabledTime\": \"2017-11-17T03:53:24.8681423Z\"\r\n        },\r\n        \"file\": {\r\n          \"enabled\": true,\r\n          \"lastEnabledTime\": \"2017-11-17T03:53:24.8681423Z\"\r\n        }\r\n      }\r\n    },\r\n    \"networkAcls\": {\r\n      \"bypass\": \"AzureServices\",\r\n      \"defaultAction\": \"Allow\",\r\n      \"ipRules\": [],\r\n      \"virtualNetworkRules\": []\r\n    },\r\n    \"primaryEndpoints\": {\r\n      \"blob\": \"https://sto4227.blob.core.windows.net/\",\r\n      \"file\": \"https://sto4227.file.core.windows.net/\",\r\n      \"queue\": \"https://sto4227.queue.core.windows.net/\",\r\n      \"table\": \"https://sto4227.table.core.windows.net/\"\r\n    },\r\n    \"primaryLocation\": \"eastus2euap\",\r\n    \"provisioningState\": \"Succeeded\",\r\n    \"secondaryLocation\": \"centraluseuap\",\r\n    \"statusOfPrimary\": \"available\",\r\n    \"statusOfSecondary\": \"available\",\r\n    \"supportsHttpsTrafficOnly\": false\r\n  },\r\n  \"sku\": {\r\n    \"name\": \"Standard_GRS\",\r\n    \"tier\": \"Standard\"\r\n  },\r\n  \"tags\": {\r\n    \"key1\": \"value1\",\r\n    \"key2\": \"value2\"\r\n  },\r\n  \"type\": \"Microsoft.Storage/storageAccounts\"\r\n}",
-=======
           "FxVersion/4.6.25815.04",
           "Microsoft.Azure.Management.Storage.StorageManagementClient/7.2.1.1"
         ]
       },
       "ResponseBody": "{\r\n  \"sku\": {\r\n    \"name\": \"Standard_GRS\",\r\n    \"tier\": \"Standard\"\r\n  },\r\n  \"kind\": \"Storage\",\r\n  \"id\": \"/subscriptions/45b60d85-fd72-427a-a708-f994d26e593e/resourceGroups/res2738/providers/Microsoft.Storage/storageAccounts/sto2185\",\r\n  \"name\": \"sto2185\",\r\n  \"type\": \"Microsoft.Storage/storageAccounts\",\r\n  \"location\": \"eastus2(stage)\",\r\n  \"tags\": {\r\n    \"key1\": \"value1\",\r\n    \"key2\": \"value2\"\r\n  },\r\n  \"properties\": {\r\n    \"networkAcls\": {\r\n      \"bypass\": \"AzureServices\",\r\n      \"virtualNetworkRules\": [],\r\n      \"ipRules\": [],\r\n      \"defaultAction\": \"Allow\"\r\n    },\r\n    \"trustedDirectories\": [\r\n      \"72f988bf-86f1-41af-91ab-2d7cd011db47\"\r\n    ],\r\n    \"supportsHttpsTrafficOnly\": false,\r\n    \"encryption\": {\r\n      \"services\": {\r\n        \"file\": {\r\n          \"enabled\": true,\r\n          \"lastEnabledTime\": \"2018-04-13T06:44:06.3863266Z\"\r\n        },\r\n        \"blob\": {\r\n          \"enabled\": true,\r\n          \"lastEnabledTime\": \"2018-04-13T06:44:06.3863266Z\"\r\n        }\r\n      },\r\n      \"keySource\": \"Microsoft.Storage\"\r\n    },\r\n    \"provisioningState\": \"Succeeded\",\r\n    \"creationTime\": \"2018-04-13T06:44:06.3550705Z\",\r\n    \"primaryEndpoints\": {\r\n      \"web\": \"https://sto2185.web.core.windows.net/\",\r\n      \"blob\": \"https://sto2185.blob.core.windows.net/\",\r\n      \"queue\": \"https://sto2185.queue.core.windows.net/\",\r\n      \"table\": \"https://sto2185.table.core.windows.net/\",\r\n      \"file\": \"https://sto2185.file.core.windows.net/\"\r\n    },\r\n    \"primaryLocation\": \"eastus2(stage)\",\r\n    \"statusOfPrimary\": \"available\",\r\n    \"secondaryLocation\": \"northcentralus(stage)\",\r\n    \"statusOfSecondary\": \"available\"\r\n  }\r\n}",
->>>>>>> 43149714
       "ResponseHeaders": {
         "Content-Type": [
           "application/json"
@@ -302,11 +160,7 @@
           "no-cache"
         ],
         "Date": [
-<<<<<<< HEAD
-          "Fri, 17 Nov 2017 03:54:08 GMT"
-=======
           "Fri, 13 Apr 2018 06:44:23 GMT"
->>>>>>> 43149714
         ],
         "Pragma": [
           "no-cache"
@@ -321,18 +175,6 @@
           "Accept-Encoding"
         ],
         "x-ms-request-id": [
-<<<<<<< HEAD
-          "b773f2c8-85ce-4c57-9e3a-930487c975f7"
-        ],
-        "x-ms-ratelimit-remaining-subscription-reads": [
-          "14769"
-        ],
-        "x-ms-correlation-request-id": [
-          "b773f2c8-85ce-4c57-9e3a-930487c975f7"
-        ],
-        "x-ms-routing-request-id": [
-          "SOUTHEASTASIA:20171117T035409Z:b773f2c8-85ce-4c57-9e3a-930487c975f7"
-=======
           "b0664852-d46d-4139-bcd9-442a3f277214"
         ],
         "Strict-Transport-Security": [
@@ -346,7 +188,6 @@
         ],
         "x-ms-routing-request-id": [
           "SOUTHEASTASIA:20180413T064424Z:ea8182f3-ea57-4924-95d1-54c709ae4599"
->>>>>>> 43149714
         ],
         "X-Content-Type-Options": [
           "nosniff"
@@ -355,40 +196,23 @@
       "StatusCode": 200
     },
     {
-<<<<<<< HEAD
-      "RequestUri": "/subscriptions/ce4a7590-4722-4bcf-a2c6-e473e9f11778/resourceGroups/res2840/providers/Microsoft.Storage/storageAccounts/sto4227/listKeys?api-version=2017-10-01",
-      "EncodedRequestUri": "L3N1YnNjcmlwdGlvbnMvY2U0YTc1OTAtNDcyMi00YmNmLWEyYzYtZTQ3M2U5ZjExNzc4L3Jlc291cmNlR3JvdXBzL3JlczI4NDAvcHJvdmlkZXJzL01pY3Jvc29mdC5TdG9yYWdlL3N0b3JhZ2VBY2NvdW50cy9zdG80MjI3L2xpc3RLZXlzP2FwaS12ZXJzaW9uPTIwMTctMTAtMDE=",
-=======
       "RequestUri": "/subscriptions/45b60d85-fd72-427a-a708-f994d26e593e/resourceGroups/res2738/providers/Microsoft.Storage/storageAccounts/sto2185/listKeys?api-version=2018-03-01-preview",
       "EncodedRequestUri": "L3N1YnNjcmlwdGlvbnMvNDViNjBkODUtZmQ3Mi00MjdhLWE3MDgtZjk5NGQyNmU1OTNlL3Jlc291cmNlR3JvdXBzL3JlczI3MzgvcHJvdmlkZXJzL01pY3Jvc29mdC5TdG9yYWdlL3N0b3JhZ2VBY2NvdW50cy9zdG8yMTg1L2xpc3RLZXlzP2FwaS12ZXJzaW9uPTIwMTgtMDMtMDEtcHJldmlldw==",
->>>>>>> 43149714
       "RequestMethod": "POST",
       "RequestBody": "",
       "RequestHeaders": {
         "x-ms-client-request-id": [
-<<<<<<< HEAD
-          "77af2bb7-edc9-494e-9ebc-d8b7917ef853"
-=======
           "0d877de4-a924-4f64-a218-6ff75abb2913"
->>>>>>> 43149714
         ],
         "accept-language": [
           "en-US"
         ],
         "User-Agent": [
-<<<<<<< HEAD
-          "FxVersion/4.6.25211.01",
-          "Microsoft.Azure.Management.Storage.StorageManagementClient/7.1.0.0"
-        ]
-      },
-      "ResponseBody": "{\r\n  \"keys\": [\r\n    {\r\n      \"keyName\": \"key1\",\r\n      \"permissions\": \"Full\",\r\n      \"value\": \"uyjVuYQe8fkwqbo4G5xg+czADS5Bra3bEuAAxDeu8ZvCX05LsoVAHduM458+Z+a7wlVvIiW6vJxZMsDIYcyfGA==\"\r\n    },\r\n    {\r\n      \"keyName\": \"key2\",\r\n      \"permissions\": \"Full\",\r\n      \"value\": \"wSytcymRHL+SN+peJjQGF0WwpN7yJ37FX9Jei6v/pRlAPc93SN0o1Gs7E5DGrprNyqTwVCtVjP8SZRNDdkxEsw==\"\r\n    }\r\n  ]\r\n}",
-=======
           "FxVersion/4.6.25815.04",
           "Microsoft.Azure.Management.Storage.StorageManagementClient/7.2.1.1"
         ]
       },
       "ResponseBody": "{\r\n  \"keys\": [\r\n    {\r\n      \"keyName\": \"key1\",\r\n      \"value\": \"k44h+vzZxYmBQStTzRhgmAdXZ/vUCaBnjcMAIsmCcRqQ2X1XMJg2iXuvmg1gbzwjgXWT2q0vmVStEhG/a5MCNQ==\",\r\n      \"permissions\": \"FULL\"\r\n    },\r\n    {\r\n      \"keyName\": \"key2\",\r\n      \"value\": \"rAF8xU+G/lfRfRMjKUuAgZDZnq6gd4APwfjySXVPgZBOPIeiPGYXTkTSGG1hNYi60Q8jWGl85H3N3tjcV1zBsg==\",\r\n      \"permissions\": \"FULL\"\r\n    }\r\n  ]\r\n}",
->>>>>>> 43149714
       "ResponseHeaders": {
         "Content-Type": [
           "application/json"
@@ -400,11 +224,7 @@
           "no-cache"
         ],
         "Date": [
-<<<<<<< HEAD
-          "Fri, 17 Nov 2017 03:54:08 GMT"
-=======
           "Fri, 13 Apr 2018 06:44:24 GMT"
->>>>>>> 43149714
         ],
         "Pragma": [
           "no-cache"
@@ -419,18 +239,6 @@
           "Accept-Encoding"
         ],
         "x-ms-request-id": [
-<<<<<<< HEAD
-          "5a205fa2-b54b-4962-84da-f8686db82828"
-        ],
-        "x-ms-ratelimit-remaining-subscription-writes": [
-          "1180"
-        ],
-        "x-ms-correlation-request-id": [
-          "5a205fa2-b54b-4962-84da-f8686db82828"
-        ],
-        "x-ms-routing-request-id": [
-          "SOUTHEASTASIA:20171117T035409Z:5a205fa2-b54b-4962-84da-f8686db82828"
-=======
           "866a03cd-79fa-4eca-aa14-8608fb09aef0"
         ],
         "Strict-Transport-Security": [
@@ -444,7 +252,6 @@
         ],
         "x-ms-routing-request-id": [
           "SOUTHEASTASIA:20180413T064424Z:1aac6355-f94c-4c2e-b389-013ecee7513c"
->>>>>>> 43149714
         ],
         "X-Content-Type-Options": [
           "nosniff"
@@ -453,13 +260,8 @@
       "StatusCode": 200
     },
     {
-<<<<<<< HEAD
-      "RequestUri": "/subscriptions/ce4a7590-4722-4bcf-a2c6-e473e9f11778/resourceGroups/res2840/providers/Microsoft.Storage/storageAccounts/sto4227/regenerateKey?api-version=2017-10-01",
-      "EncodedRequestUri": "L3N1YnNjcmlwdGlvbnMvY2U0YTc1OTAtNDcyMi00YmNmLWEyYzYtZTQ3M2U5ZjExNzc4L3Jlc291cmNlR3JvdXBzL3JlczI4NDAvcHJvdmlkZXJzL01pY3Jvc29mdC5TdG9yYWdlL3N0b3JhZ2VBY2NvdW50cy9zdG80MjI3L3JlZ2VuZXJhdGVLZXk/YXBpLXZlcnNpb249MjAxNy0xMC0wMQ==",
-=======
       "RequestUri": "/subscriptions/45b60d85-fd72-427a-a708-f994d26e593e/resourceGroups/res2738/providers/Microsoft.Storage/storageAccounts/sto2185/regenerateKey?api-version=2018-03-01-preview",
       "EncodedRequestUri": "L3N1YnNjcmlwdGlvbnMvNDViNjBkODUtZmQ3Mi00MjdhLWE3MDgtZjk5NGQyNmU1OTNlL3Jlc291cmNlR3JvdXBzL3JlczI3MzgvcHJvdmlkZXJzL01pY3Jvc29mdC5TdG9yYWdlL3N0b3JhZ2VBY2NvdW50cy9zdG8yMTg1L3JlZ2VuZXJhdGVLZXk/YXBpLXZlcnNpb249MjAxOC0wMy0wMS1wcmV2aWV3",
->>>>>>> 43149714
       "RequestMethod": "POST",
       "RequestBody": "{\r\n  \"keyName\": \"key2\"\r\n}",
       "RequestHeaders": {
@@ -470,29 +272,17 @@
           "25"
         ],
         "x-ms-client-request-id": [
-<<<<<<< HEAD
-          "ac3a765a-37f7-4bb3-b46a-800cad25a8f0"
-=======
           "2bd3ae6a-d089-4415-8b4b-e9a26c771df8"
->>>>>>> 43149714
         ],
         "accept-language": [
           "en-US"
         ],
         "User-Agent": [
-<<<<<<< HEAD
-          "FxVersion/4.6.25211.01",
-          "Microsoft.Azure.Management.Storage.StorageManagementClient/7.1.0.0"
-        ]
-      },
-      "ResponseBody": "{\r\n  \"keys\": [\r\n    {\r\n      \"keyName\": \"key1\",\r\n      \"permissions\": \"Full\",\r\n      \"value\": \"uyjVuYQe8fkwqbo4G5xg+czADS5Bra3bEuAAxDeu8ZvCX05LsoVAHduM458+Z+a7wlVvIiW6vJxZMsDIYcyfGA==\"\r\n    },\r\n    {\r\n      \"keyName\": \"key2\",\r\n      \"permissions\": \"Full\",\r\n      \"value\": \"TTTY0u/hoAIcyqiuJBnF7wX5lypAVGXOwNFObJDxbibTuxY1mQ8ZNkBiGEWcrDi0C9EJl6YVaYe6w6m77Y3aLw==\"\r\n    }\r\n  ]\r\n}",
-=======
           "FxVersion/4.6.25815.04",
           "Microsoft.Azure.Management.Storage.StorageManagementClient/7.2.1.1"
         ]
       },
       "ResponseBody": "{\r\n  \"keys\": [\r\n    {\r\n      \"keyName\": \"key1\",\r\n      \"value\": \"k44h+vzZxYmBQStTzRhgmAdXZ/vUCaBnjcMAIsmCcRqQ2X1XMJg2iXuvmg1gbzwjgXWT2q0vmVStEhG/a5MCNQ==\",\r\n      \"permissions\": \"FULL\"\r\n    },\r\n    {\r\n      \"keyName\": \"key2\",\r\n      \"value\": \"sCJpX3roDrKZ1xraaT0Rpxud0Si9ccd+I6lME/0Gxb2gzQcywmDTnUbJdOZ3/POL6X7M+goIKNClQZp1qzaGXA==\",\r\n      \"permissions\": \"FULL\"\r\n    }\r\n  ]\r\n}",
->>>>>>> 43149714
       "ResponseHeaders": {
         "Content-Type": [
           "application/json"
@@ -504,11 +294,7 @@
           "no-cache"
         ],
         "Date": [
-<<<<<<< HEAD
-          "Fri, 17 Nov 2017 03:54:09 GMT"
-=======
           "Fri, 13 Apr 2018 06:44:24 GMT"
->>>>>>> 43149714
         ],
         "Pragma": [
           "no-cache"
@@ -523,18 +309,6 @@
           "Accept-Encoding"
         ],
         "x-ms-request-id": [
-<<<<<<< HEAD
-          "18d11fa5-ed9e-4d11-85d3-ad8bdfc35380"
-        ],
-        "x-ms-ratelimit-remaining-subscription-writes": [
-          "1179"
-        ],
-        "x-ms-correlation-request-id": [
-          "18d11fa5-ed9e-4d11-85d3-ad8bdfc35380"
-        ],
-        "x-ms-routing-request-id": [
-          "SOUTHEASTASIA:20171117T035410Z:18d11fa5-ed9e-4d11-85d3-ad8bdfc35380"
-=======
           "571a3317-557e-4ccc-ae69-f9f07b3c1a37"
         ],
         "Strict-Transport-Security": [
@@ -548,7 +322,6 @@
         ],
         "x-ms-routing-request-id": [
           "SOUTHEASTASIA:20180413T064425Z:2f39a30e-60ff-470c-9517-e0dcd8bd4b8e"
->>>>>>> 43149714
         ],
         "X-Content-Type-Options": [
           "nosniff"
@@ -559,17 +332,10 @@
   ],
   "Names": {
     "CreateResourceGroup": [
-<<<<<<< HEAD
-      "res2840"
-    ],
-    "CreateStorageAccount": [
-      "sto4227"
-=======
       "res2738"
     ],
     "CreateStorageAccount": [
       "sto2185"
->>>>>>> 43149714
     ]
   },
   "Variables": {
