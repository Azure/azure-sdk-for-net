--- conflicted
+++ resolved
@@ -1,13 +1,8 @@
 {
   "Entries": [
     {
-<<<<<<< HEAD
-      "RequestUri": "/subscriptions/ce4a7590-4722-4bcf-a2c6-e473e9f11778/resourcegroups/res6742?api-version=2015-11-01",
-      "EncodedRequestUri": "L3N1YnNjcmlwdGlvbnMvY2U0YTc1OTAtNDcyMi00YmNmLWEyYzYtZTQ3M2U5ZjExNzc4L3Jlc291cmNlZ3JvdXBzL3JlczY3NDI/YXBpLXZlcnNpb249MjAxNS0xMS0wMQ==",
-=======
       "RequestUri": "/subscriptions/45b60d85-fd72-427a-a708-f994d26e593e/resourcegroups/res5742?api-version=2015-11-01",
       "EncodedRequestUri": "L3N1YnNjcmlwdGlvbnMvNDViNjBkODUtZmQ3Mi00MjdhLWE3MDgtZjk5NGQyNmU1OTNlL3Jlc291cmNlZ3JvdXBzL3JlczU3NDI/YXBpLXZlcnNpb249MjAxNS0xMS0wMQ==",
->>>>>>> 43149714
       "RequestMethod": "PUT",
       "RequestBody": "{\r\n  \"location\": \"eastus2\"\r\n}",
       "RequestHeaders": {
@@ -18,29 +13,17 @@
           "29"
         ],
         "x-ms-client-request-id": [
-<<<<<<< HEAD
-          "0967e346-bfb7-4fb0-bae9-a374d8bf9f01"
-=======
           "a7fc5776-c179-4e19-9327-b823f77f60a7"
->>>>>>> 43149714
         ],
         "accept-language": [
           "en-US"
         ],
         "User-Agent": [
-<<<<<<< HEAD
-          "FxVersion/4.6.25211.01",
+          "FxVersion/4.6.25815.04",
           "Microsoft.Azure.Management.Resources.ResourceManagementClient/1.0.0.0"
         ]
       },
-      "ResponseBody": "{\r\n  \"id\": \"/subscriptions/ce4a7590-4722-4bcf-a2c6-e473e9f11778/resourceGroups/res6742\",\r\n  \"name\": \"res6742\",\r\n  \"location\": \"eastus2\",\r\n  \"properties\": {\r\n    \"provisioningState\": \"Succeeded\"\r\n  }\r\n}",
-=======
-          "FxVersion/4.6.25815.04",
-          "Microsoft.Azure.Management.Resources.ResourceManagementClient/1.0.0.0"
-        ]
-      },
       "ResponseBody": "{\r\n  \"id\": \"/subscriptions/45b60d85-fd72-427a-a708-f994d26e593e/resourceGroups/res5742\",\r\n  \"name\": \"res5742\",\r\n  \"location\": \"eastus2\",\r\n  \"properties\": {\r\n    \"provisioningState\": \"Succeeded\"\r\n  }\r\n}",
->>>>>>> 43149714
       "ResponseHeaders": {
         "Content-Length": [
           "168"
@@ -55,11 +38,7 @@
           "no-cache"
         ],
         "Date": [
-<<<<<<< HEAD
-          "Fri, 17 Nov 2017 03:24:05 GMT"
-=======
           "Fri, 13 Apr 2018 06:26:28 GMT"
->>>>>>> 43149714
         ],
         "Pragma": [
           "no-cache"
@@ -68,15 +47,6 @@
           "1199"
         ],
         "x-ms-request-id": [
-<<<<<<< HEAD
-          "282ffc51-503c-4440-9a92-231ff76bd47d"
-        ],
-        "x-ms-correlation-request-id": [
-          "282ffc51-503c-4440-9a92-231ff76bd47d"
-        ],
-        "x-ms-routing-request-id": [
-          "SOUTHEASTASIA:20171117T032406Z:282ffc51-503c-4440-9a92-231ff76bd47d"
-=======
           "cecab658-b6c3-4f94-b2ce-8758ff5af038"
         ],
         "x-ms-correlation-request-id": [
@@ -84,7 +54,6 @@
         ],
         "x-ms-routing-request-id": [
           "SOUTHEASTASIA:20180413T062629Z:cecab658-b6c3-4f94-b2ce-8758ff5af038"
->>>>>>> 43149714
         ],
         "Strict-Transport-Security": [
           "max-age=31536000; includeSubDomains"
@@ -96,13 +65,8 @@
       "StatusCode": 201
     },
     {
-<<<<<<< HEAD
-      "RequestUri": "/subscriptions/ce4a7590-4722-4bcf-a2c6-e473e9f11778/resourceGroups/res6742/providers/Microsoft.Storage/storageAccounts/sto3461?api-version=2017-10-01",
-      "EncodedRequestUri": "L3N1YnNjcmlwdGlvbnMvY2U0YTc1OTAtNDcyMi00YmNmLWEyYzYtZTQ3M2U5ZjExNzc4L3Jlc291cmNlR3JvdXBzL3JlczY3NDIvcHJvdmlkZXJzL01pY3Jvc29mdC5TdG9yYWdlL3N0b3JhZ2VBY2NvdW50cy9zdG8zNDYxP2FwaS12ZXJzaW9uPTIwMTctMTAtMDE=",
-=======
       "RequestUri": "/subscriptions/45b60d85-fd72-427a-a708-f994d26e593e/resourceGroups/res5742/providers/Microsoft.Storage/storageAccounts/sto7525?api-version=2018-03-01-preview",
       "EncodedRequestUri": "L3N1YnNjcmlwdGlvbnMvNDViNjBkODUtZmQ3Mi00MjdhLWE3MDgtZjk5NGQyNmU1OTNlL3Jlc291cmNlR3JvdXBzL3JlczU3NDIvcHJvdmlkZXJzL01pY3Jvc29mdC5TdG9yYWdlL3N0b3JhZ2VBY2NvdW50cy9zdG83NTI1P2FwaS12ZXJzaW9uPTIwMTgtMDMtMDEtcHJldmlldw==",
->>>>>>> 43149714
       "RequestMethod": "PUT",
       "RequestBody": "{\r\n  \"sku\": {\r\n    \"name\": \"Standard_GRS\"\r\n  },\r\n  \"kind\": \"Storage\",\r\n  \"location\": \"eastus2(stage)\",\r\n  \"tags\": {\r\n    \"key1\": \"value1\",\r\n    \"key2\": \"value2\"\r\n  }\r\n}",
       "RequestHeaders": {
@@ -113,23 +77,14 @@
           "168"
         ],
         "x-ms-client-request-id": [
-<<<<<<< HEAD
-          "2cfdf8f9-c8f9-44c6-8cb5-4bb33926b6bb"
-=======
           "668ea4ed-e2f8-42ae-9750-28ffd64e7707"
->>>>>>> 43149714
         ],
         "accept-language": [
           "en-US"
         ],
         "User-Agent": [
-<<<<<<< HEAD
-          "FxVersion/4.6.25211.01",
-          "Microsoft.Azure.Management.Storage.StorageManagementClient/7.1.0.0"
-=======
           "FxVersion/4.6.25815.04",
           "Microsoft.Azure.Management.Storage.StorageManagementClient/7.2.1.1"
->>>>>>> 43149714
         ]
       },
       "ResponseBody": "",
@@ -147,59 +102,34 @@
           "no-cache"
         ],
         "Date": [
-<<<<<<< HEAD
-          "Fri, 17 Nov 2017 03:24:19 GMT"
-=======
           "Fri, 13 Apr 2018 06:26:33 GMT"
->>>>>>> 43149714
         ],
         "Pragma": [
           "no-cache"
         ],
         "Location": [
-<<<<<<< HEAD
-          "https://management.azure.com/subscriptions/ce4a7590-4722-4bcf-a2c6-e473e9f11778/providers/Microsoft.Storage/locations/eastus2euap/asyncoperations/6d344505-7d9f-45b0-8c22-12bf736542f4?monitor=true&api-version=2017-10-01"
-=======
           "https://management.azure.com/subscriptions/45b60d85-fd72-427a-a708-f994d26e593e/providers/Microsoft.Storage/locations/eastus2(stage)/asyncoperations/a8b8c4cb-b413-41e4-a6e7-e31df1487db7?monitor=true&api-version=2018-03-01-preview"
->>>>>>> 43149714
         ],
         "Retry-After": [
           "17"
         ],
         "Server": [
-<<<<<<< HEAD
-          "Microsoft-Azure-Storage-Resource-Provider/1.0",
-          "Microsoft-HTTPAPI/2.0"
+          "Microsoft-Azure-Storage-Resource-Provider/1.0,Microsoft-HTTPAPI/2.0 Microsoft-HTTPAPI/2.0"
+        ],
+        "x-ms-request-id": [
+          "a8b8c4cb-b413-41e4-a6e7-e31df1487db7"
+        ],
+        "Strict-Transport-Security": [
+          "max-age=31536000; includeSubDomains"
         ],
         "x-ms-ratelimit-remaining-subscription-writes": [
           "1198"
         ],
-        "x-ms-request-id": [
-          "5a3724fd-2ff1-4583-9817-ffd3051f3dbb"
-        ],
-        "x-ms-correlation-request-id": [
-          "5a3724fd-2ff1-4583-9817-ffd3051f3dbb"
-        ],
-        "x-ms-routing-request-id": [
-          "SOUTHEASTASIA:20171117T032420Z:5a3724fd-2ff1-4583-9817-ffd3051f3dbb"
-=======
-          "Microsoft-Azure-Storage-Resource-Provider/1.0,Microsoft-HTTPAPI/2.0 Microsoft-HTTPAPI/2.0"
-        ],
-        "x-ms-request-id": [
-          "a8b8c4cb-b413-41e4-a6e7-e31df1487db7"
-        ],
-        "Strict-Transport-Security": [
-          "max-age=31536000; includeSubDomains"
-        ],
-        "x-ms-ratelimit-remaining-subscription-writes": [
-          "1198"
-        ],
         "x-ms-correlation-request-id": [
           "03eabcf7-6b17-45eb-9e71-c5b1aed29ebf"
         ],
         "x-ms-routing-request-id": [
           "SOUTHEASTASIA:20180413T062633Z:03eabcf7-6b17-45eb-9e71-c5b1aed29ebf"
->>>>>>> 43149714
         ],
         "X-Content-Type-Options": [
           "nosniff"
@@ -208,86 +138,17 @@
       "StatusCode": 202
     },
     {
-<<<<<<< HEAD
-      "RequestUri": "/subscriptions/ce4a7590-4722-4bcf-a2c6-e473e9f11778/providers/Microsoft.Storage/locations/eastus2euap/asyncoperations/6d344505-7d9f-45b0-8c22-12bf736542f4?monitor=true&api-version=2017-10-01",
-      "EncodedRequestUri": "L3N1YnNjcmlwdGlvbnMvY2U0YTc1OTAtNDcyMi00YmNmLWEyYzYtZTQ3M2U5ZjExNzc4L3Byb3ZpZGVycy9NaWNyb3NvZnQuU3RvcmFnZS9sb2NhdGlvbnMvZWFzdHVzMmV1YXAvYXN5bmNvcGVyYXRpb25zLzZkMzQ0NTA1LTdkOWYtNDViMC04YzIyLTEyYmY3MzY1NDJmND9tb25pdG9yPXRydWUmYXBpLXZlcnNpb249MjAxNy0xMC0wMQ==",
-=======
       "RequestUri": "/subscriptions/45b60d85-fd72-427a-a708-f994d26e593e/providers/Microsoft.Storage/locations/eastus2(stage)/asyncoperations/a8b8c4cb-b413-41e4-a6e7-e31df1487db7?monitor=true&api-version=2018-03-01-preview",
       "EncodedRequestUri": "L3N1YnNjcmlwdGlvbnMvNDViNjBkODUtZmQ3Mi00MjdhLWE3MDgtZjk5NGQyNmU1OTNlL3Byb3ZpZGVycy9NaWNyb3NvZnQuU3RvcmFnZS9sb2NhdGlvbnMvZWFzdHVzMihzdGFnZSkvYXN5bmNvcGVyYXRpb25zL2E4YjhjNGNiLWI0MTMtNDFlNC1hNmU3LWUzMWRmMTQ4N2RiNz9tb25pdG9yPXRydWUmYXBpLXZlcnNpb249MjAxOC0wMy0wMS1wcmV2aWV3",
->>>>>>> 43149714
       "RequestMethod": "GET",
       "RequestBody": "",
       "RequestHeaders": {
         "User-Agent": [
-<<<<<<< HEAD
-          "FxVersion/4.6.25211.01",
-          "Microsoft.Azure.Management.Storage.StorageManagementClient/7.1.0.0"
-        ]
-      },
-      "ResponseBody": "",
-      "ResponseHeaders": {
-        "Content-Length": [
-          "0"
-        ],
-        "Expires": [
-          "-1"
-        ],
-        "Cache-Control": [
-          "no-cache"
-        ],
-        "Date": [
-          "Fri, 17 Nov 2017 03:24:36 GMT"
-        ],
-        "Pragma": [
-          "no-cache"
-        ],
-        "Location": [
-          "https://management.azure.com/subscriptions/ce4a7590-4722-4bcf-a2c6-e473e9f11778/providers/Microsoft.Storage/locations/eastus2euap/asyncoperations/6d344505-7d9f-45b0-8c22-12bf736542f4?monitor=true&api-version=2017-10-01"
-        ],
-        "Retry-After": [
-          "17"
-        ],
-        "Server": [
-          "Microsoft-Azure-Storage-Resource-Provider/1.0",
-          "Microsoft-HTTPAPI/2.0"
-        ],
-        "x-ms-ratelimit-remaining-subscription-reads": [
-          "14738"
-        ],
-        "x-ms-request-id": [
-          "4f91cf44-3737-4eb6-b365-b3085961fb2d"
-        ],
-        "x-ms-correlation-request-id": [
-          "4f91cf44-3737-4eb6-b365-b3085961fb2d"
-        ],
-        "x-ms-routing-request-id": [
-          "SOUTHEASTASIA:20171117T032437Z:4f91cf44-3737-4eb6-b365-b3085961fb2d"
-        ],
-        "Strict-Transport-Security": [
-          "max-age=31536000; includeSubDomains"
-        ]
-      },
-      "StatusCode": 202
-    },
-    {
-      "RequestUri": "/subscriptions/ce4a7590-4722-4bcf-a2c6-e473e9f11778/providers/Microsoft.Storage/locations/eastus2euap/asyncoperations/6d344505-7d9f-45b0-8c22-12bf736542f4?monitor=true&api-version=2017-10-01",
-      "EncodedRequestUri": "L3N1YnNjcmlwdGlvbnMvY2U0YTc1OTAtNDcyMi00YmNmLWEyYzYtZTQ3M2U5ZjExNzc4L3Byb3ZpZGVycy9NaWNyb3NvZnQuU3RvcmFnZS9sb2NhdGlvbnMvZWFzdHVzMmV1YXAvYXN5bmNvcGVyYXRpb25zLzZkMzQ0NTA1LTdkOWYtNDViMC04YzIyLTEyYmY3MzY1NDJmND9tb25pdG9yPXRydWUmYXBpLXZlcnNpb249MjAxNy0xMC0wMQ==",
-      "RequestMethod": "GET",
-      "RequestBody": "",
-      "RequestHeaders": {
-        "User-Agent": [
-          "FxVersion/4.6.25211.01",
-          "Microsoft.Azure.Management.Storage.StorageManagementClient/7.1.0.0"
-        ]
-      },
-      "ResponseBody": "{\r\n  \"id\": \"/subscriptions/ce4a7590-4722-4bcf-a2c6-e473e9f11778/resourceGroups/res6742/providers/Microsoft.Storage/storageAccounts/sto3461\",\r\n  \"kind\": \"Storage\",\r\n  \"location\": \"eastus2euap\",\r\n  \"name\": \"sto3461\",\r\n  \"properties\": {\r\n    \"creationTime\": \"2017-11-17T03:24:09.9255427Z\",\r\n    \"encryption\": {\r\n      \"keySource\": \"Microsoft.Storage\",\r\n      \"services\": {\r\n        \"blob\": {\r\n          \"enabled\": true,\r\n          \"lastEnabledTime\": \"2017-11-17T03:24:09.9275409Z\"\r\n        },\r\n        \"file\": {\r\n          \"enabled\": true,\r\n          \"lastEnabledTime\": \"2017-11-17T03:24:09.9275409Z\"\r\n        }\r\n      }\r\n    },\r\n    \"networkAcls\": {\r\n      \"bypass\": \"AzureServices\",\r\n      \"defaultAction\": \"Allow\",\r\n      \"ipRules\": [],\r\n      \"virtualNetworkRules\": []\r\n    },\r\n    \"primaryEndpoints\": {\r\n      \"blob\": \"https://sto3461.blob.core.windows.net/\",\r\n      \"file\": \"https://sto3461.file.core.windows.net/\",\r\n      \"queue\": \"https://sto3461.queue.core.windows.net/\",\r\n      \"table\": \"https://sto3461.table.core.windows.net/\"\r\n    },\r\n    \"primaryLocation\": \"eastus2euap\",\r\n    \"provisioningState\": \"Succeeded\",\r\n    \"secondaryLocation\": \"centraluseuap\",\r\n    \"statusOfPrimary\": \"available\",\r\n    \"statusOfSecondary\": \"available\",\r\n    \"supportsHttpsTrafficOnly\": false\r\n  },\r\n  \"sku\": {\r\n    \"name\": \"Standard_GRS\",\r\n    \"tier\": \"Standard\"\r\n  },\r\n  \"tags\": {\r\n    \"key1\": \"value1\",\r\n    \"key2\": \"value2\"\r\n  },\r\n  \"type\": \"Microsoft.Storage/storageAccounts\"\r\n}",
-=======
           "FxVersion/4.6.25815.04",
           "Microsoft.Azure.Management.Storage.StorageManagementClient/7.2.1.1"
         ]
       },
       "ResponseBody": "{\r\n  \"sku\": {\r\n    \"name\": \"Standard_GRS\",\r\n    \"tier\": \"Standard\"\r\n  },\r\n  \"kind\": \"Storage\",\r\n  \"id\": \"/subscriptions/45b60d85-fd72-427a-a708-f994d26e593e/resourceGroups/res5742/providers/Microsoft.Storage/storageAccounts/sto7525\",\r\n  \"name\": \"sto7525\",\r\n  \"type\": \"Microsoft.Storage/storageAccounts\",\r\n  \"location\": \"eastus2(stage)\",\r\n  \"tags\": {\r\n    \"key1\": \"value1\",\r\n    \"key2\": \"value2\"\r\n  },\r\n  \"properties\": {\r\n    \"networkAcls\": {\r\n      \"bypass\": \"AzureServices\",\r\n      \"virtualNetworkRules\": [],\r\n      \"ipRules\": [],\r\n      \"defaultAction\": \"Allow\"\r\n    },\r\n    \"trustedDirectories\": [\r\n      \"72f988bf-86f1-41af-91ab-2d7cd011db47\"\r\n    ],\r\n    \"supportsHttpsTrafficOnly\": false,\r\n    \"encryption\": {\r\n      \"services\": {\r\n        \"file\": {\r\n          \"enabled\": true,\r\n          \"lastEnabledTime\": \"2018-04-13T06:26:32.7699272Z\"\r\n        },\r\n        \"blob\": {\r\n          \"enabled\": true,\r\n          \"lastEnabledTime\": \"2018-04-13T06:26:32.7699272Z\"\r\n        }\r\n      },\r\n      \"keySource\": \"Microsoft.Storage\"\r\n    },\r\n    \"provisioningState\": \"Succeeded\",\r\n    \"creationTime\": \"2018-04-13T06:26:32.7230377Z\",\r\n    \"primaryEndpoints\": {\r\n      \"web\": \"https://sto7525.web.core.windows.net/\",\r\n      \"blob\": \"https://sto7525.blob.core.windows.net/\",\r\n      \"queue\": \"https://sto7525.queue.core.windows.net/\",\r\n      \"table\": \"https://sto7525.table.core.windows.net/\",\r\n      \"file\": \"https://sto7525.file.core.windows.net/\"\r\n    },\r\n    \"primaryLocation\": \"eastus2(stage)\",\r\n    \"statusOfPrimary\": \"available\",\r\n    \"secondaryLocation\": \"northcentralus(stage)\",\r\n    \"statusOfSecondary\": \"available\"\r\n  }\r\n}",
->>>>>>> 43149714
       "ResponseHeaders": {
         "Content-Type": [
           "application/json"
@@ -299,11 +160,7 @@
           "no-cache"
         ],
         "Date": [
-<<<<<<< HEAD
-          "Fri, 17 Nov 2017 03:24:54 GMT"
-=======
           "Fri, 13 Apr 2018 06:26:50 GMT"
->>>>>>> 43149714
         ],
         "Pragma": [
           "no-cache"
@@ -318,18 +175,6 @@
           "Accept-Encoding"
         ],
         "x-ms-request-id": [
-<<<<<<< HEAD
-          "62edaf5a-ea79-49fc-b400-4dd7e873127b"
-        ],
-        "x-ms-ratelimit-remaining-subscription-reads": [
-          "14733"
-        ],
-        "x-ms-correlation-request-id": [
-          "62edaf5a-ea79-49fc-b400-4dd7e873127b"
-        ],
-        "x-ms-routing-request-id": [
-          "SOUTHEASTASIA:20171117T032454Z:62edaf5a-ea79-49fc-b400-4dd7e873127b"
-=======
           "a0425932-f4e4-4a7e-acbe-c968ca89dd7c"
         ],
         "Strict-Transport-Security": [
@@ -343,7 +188,6 @@
         ],
         "x-ms-routing-request-id": [
           "SOUTHEASTASIA:20180413T062650Z:4d4589c7-059a-4b67-a04d-526cab67340d"
->>>>>>> 43149714
         ],
         "X-Content-Type-Options": [
           "nosniff"
@@ -352,17 +196,10 @@
       "StatusCode": 200
     },
     {
-<<<<<<< HEAD
-      "RequestUri": "/subscriptions/ce4a7590-4722-4bcf-a2c6-e473e9f11778/resourceGroups/res6742/providers/Microsoft.Storage/storageAccounts/sto3461/ListServiceSas?api-version=2017-10-01",
-      "EncodedRequestUri": "L3N1YnNjcmlwdGlvbnMvY2U0YTc1OTAtNDcyMi00YmNmLWEyYzYtZTQ3M2U5ZjExNzc4L3Jlc291cmNlR3JvdXBzL3JlczY3NDIvcHJvdmlkZXJzL01pY3Jvc29mdC5TdG9yYWdlL3N0b3JhZ2VBY2NvdW50cy9zdG8zNDYxL0xpc3RTZXJ2aWNlU2FzP2FwaS12ZXJzaW9uPTIwMTctMTAtMDE=",
-      "RequestMethod": "POST",
-      "RequestBody": "{\r\n  \"canonicalizedResource\": \"/blob/sto3461/music\",\r\n  \"signedResource\": \"c\",\r\n  \"signedPermission\": \"rl\",\r\n  \"signedExpiry\": \"2017-11-17T04:24:54.6679225Z\"\r\n}",
-=======
       "RequestUri": "/subscriptions/45b60d85-fd72-427a-a708-f994d26e593e/resourceGroups/res5742/providers/Microsoft.Storage/storageAccounts/sto7525/ListServiceSas?api-version=2018-03-01-preview",
       "EncodedRequestUri": "L3N1YnNjcmlwdGlvbnMvNDViNjBkODUtZmQ3Mi00MjdhLWE3MDgtZjk5NGQyNmU1OTNlL3Jlc291cmNlR3JvdXBzL3JlczU3NDIvcHJvdmlkZXJzL01pY3Jvc29mdC5TdG9yYWdlL3N0b3JhZ2VBY2NvdW50cy9zdG83NTI1L0xpc3RTZXJ2aWNlU2FzP2FwaS12ZXJzaW9uPTIwMTgtMDMtMDEtcHJldmlldw==",
       "RequestMethod": "POST",
       "RequestBody": "{\r\n  \"canonicalizedResource\": \"/blob/sto7525/music\",\r\n  \"signedResource\": \"c\",\r\n  \"signedPermission\": \"rl\",\r\n  \"signedExpiry\": \"2018-04-13T07:26:50.6204506Z\"\r\n}",
->>>>>>> 43149714
       "RequestHeaders": {
         "Content-Type": [
           "application/json; charset=utf-8"
@@ -371,29 +208,17 @@
           "160"
         ],
         "x-ms-client-request-id": [
-<<<<<<< HEAD
-          "0d76bd49-f8ee-4d01-8a33-b38fb8318528"
-=======
           "050ffbef-091b-41f0-8260-ca98634c2aae"
->>>>>>> 43149714
         ],
         "accept-language": [
           "en-US"
         ],
         "User-Agent": [
-<<<<<<< HEAD
-          "FxVersion/4.6.25211.01",
-          "Microsoft.Azure.Management.Storage.StorageManagementClient/7.1.0.0"
-        ]
-      },
-      "ResponseBody": "{\r\n  \"serviceSasToken\": \"sv=2015-04-05&sr=c&se=2017-11-17T04%3A24%3A54Z&sp=rl&sig=qjUvamcRQ%2Bwv%2FyhEj9K18WMAORIFD3QQvF2JvG3r6no%3D\"\r\n}",
-=======
           "FxVersion/4.6.25815.04",
           "Microsoft.Azure.Management.Storage.StorageManagementClient/7.2.1.1"
         ]
       },
       "ResponseBody": "{\r\n  \"serviceSasToken\": \"sv=2015-04-05&sr=c&se=2018-04-13T07%3A26%3A50.6204506Z&sp=rl&sig=u3IpViGcYK%2Bfl8AcfsZxN37V7Pv23m2PvaxEKaU%2Bgx0%3D\"\r\n}",
->>>>>>> 43149714
       "ResponseHeaders": {
         "Content-Type": [
           "application/json"
@@ -405,11 +230,7 @@
           "no-cache"
         ],
         "Date": [
-<<<<<<< HEAD
-          "Fri, 17 Nov 2017 03:24:54 GMT"
-=======
           "Fri, 13 Apr 2018 06:26:51 GMT"
->>>>>>> 43149714
         ],
         "Pragma": [
           "no-cache"
@@ -424,30 +245,19 @@
           "Accept-Encoding"
         ],
         "x-ms-request-id": [
-<<<<<<< HEAD
-          "eac9cf9b-3701-4178-b747-b6859aad83cd"
-=======
           "94fc60d5-3b85-4d62-b10b-8c7bde724cd0"
         ],
         "Strict-Transport-Security": [
           "max-age=31536000; includeSubDomains"
->>>>>>> 43149714
         ],
         "x-ms-ratelimit-remaining-subscription-writes": [
           "1197"
         ],
         "x-ms-correlation-request-id": [
-<<<<<<< HEAD
-          "eac9cf9b-3701-4178-b747-b6859aad83cd"
-        ],
-        "x-ms-routing-request-id": [
-          "SOUTHEASTASIA:20171117T032455Z:eac9cf9b-3701-4178-b747-b6859aad83cd"
-=======
           "1a0be246-61dc-492b-ae3a-5cf5f61834b8"
         ],
         "x-ms-routing-request-id": [
           "SOUTHEASTASIA:20180413T062651Z:1a0be246-61dc-492b-ae3a-5cf5f61834b8"
->>>>>>> 43149714
         ],
         "X-Content-Type-Options": [
           "nosniff"
@@ -458,17 +268,10 @@
   ],
   "Names": {
     "CreateResourceGroup": [
-<<<<<<< HEAD
-      "res6742"
-    ],
-    "StorageAccountListServiceSASWithDefaultProperties": [
-      "sto3461"
-=======
       "res5742"
     ],
     "StorageAccountListServiceSASWithDefaultProperties": [
       "sto7525"
->>>>>>> 43149714
     ]
   },
   "Variables": {
