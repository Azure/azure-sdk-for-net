{
  "Entries": [
    {
<<<<<<< HEAD
      "RequestUri": "/subscriptions/ce4a7590-4722-4bcf-a2c6-e473e9f11778/resourcegroups/res3937?api-version=2015-11-01",
      "EncodedRequestUri": "L3N1YnNjcmlwdGlvbnMvY2U0YTc1OTAtNDcyMi00YmNmLWEyYzYtZTQ3M2U5ZjExNzc4L3Jlc291cmNlZ3JvdXBzL3JlczM5Mzc/YXBpLXZlcnNpb249MjAxNS0xMS0wMQ==",
=======
      "RequestUri": "/subscriptions/45b60d85-fd72-427a-a708-f994d26e593e/resourcegroups/res6430?api-version=2015-11-01",
      "EncodedRequestUri": "L3N1YnNjcmlwdGlvbnMvNDViNjBkODUtZmQ3Mi00MjdhLWE3MDgtZjk5NGQyNmU1OTNlL3Jlc291cmNlZ3JvdXBzL3JlczY0MzA/YXBpLXZlcnNpb249MjAxNS0xMS0wMQ==",
>>>>>>> 43149714
      "RequestMethod": "PUT",
      "RequestBody": "{\r\n  \"location\": \"eastus2\"\r\n}",
      "RequestHeaders": {
        "Content-Type": [
          "application/json; charset=utf-8"
        ],
        "Content-Length": [
          "29"
        ],
        "x-ms-client-request-id": [
<<<<<<< HEAD
          "05fd9671-327f-458a-9b11-f2431bec7d89"
=======
          "35b76fdf-b508-47bb-8751-002be1d58e7a"
>>>>>>> 43149714
        ],
        "accept-language": [
          "en-US"
        ],
        "User-Agent": [
<<<<<<< HEAD
          "FxVersion/4.6.25211.01",
          "Microsoft.Azure.Management.Resources.ResourceManagementClient/1.0.0.0"
        ]
      },
      "ResponseBody": "{\r\n  \"id\": \"/subscriptions/ce4a7590-4722-4bcf-a2c6-e473e9f11778/resourceGroups/res3937\",\r\n  \"name\": \"res3937\",\r\n  \"location\": \"eastus2\",\r\n  \"properties\": {\r\n    \"provisioningState\": \"Succeeded\"\r\n  }\r\n}",
=======
          "FxVersion/4.6.25815.04",
          "Microsoft.Azure.Management.Resources.ResourceManagementClient/1.0.0.0"
        ]
      },
      "ResponseBody": "{\r\n  \"id\": \"/subscriptions/45b60d85-fd72-427a-a708-f994d26e593e/resourceGroups/res6430\",\r\n  \"name\": \"res6430\",\r\n  \"location\": \"eastus2\",\r\n  \"properties\": {\r\n    \"provisioningState\": \"Succeeded\"\r\n  }\r\n}",
>>>>>>> 43149714
      "ResponseHeaders": {
        "Content-Length": [
          "168"
        ],
        "Content-Type": [
          "application/json; charset=utf-8"
        ],
        "Expires": [
          "-1"
        ],
        "Cache-Control": [
          "no-cache"
        ],
        "Date": [
<<<<<<< HEAD
          "Fri, 17 Nov 2017 03:32:47 GMT"
=======
          "Fri, 13 Apr 2018 06:32:33 GMT"
>>>>>>> 43149714
        ],
        "Pragma": [
          "no-cache"
        ],
        "x-ms-ratelimit-remaining-subscription-writes": [
<<<<<<< HEAD
          "1199"
        ],
        "x-ms-request-id": [
          "bb5b2259-17cf-485e-a6a8-0fd62e3dc795"
        ],
        "x-ms-correlation-request-id": [
          "bb5b2259-17cf-485e-a6a8-0fd62e3dc795"
        ],
        "x-ms-routing-request-id": [
          "SOUTHEASTASIA:20171117T033247Z:bb5b2259-17cf-485e-a6a8-0fd62e3dc795"
=======
          "1191"
        ],
        "x-ms-request-id": [
          "03420c75-f379-40a1-bd6d-5fe15ce1ba7b"
        ],
        "x-ms-correlation-request-id": [
          "03420c75-f379-40a1-bd6d-5fe15ce1ba7b"
        ],
        "x-ms-routing-request-id": [
          "SOUTHEASTASIA:20180413T063234Z:03420c75-f379-40a1-bd6d-5fe15ce1ba7b"
>>>>>>> 43149714
        ],
        "Strict-Transport-Security": [
          "max-age=31536000; includeSubDomains"
        ],
        "X-Content-Type-Options": [
          "nosniff"
        ]
      },
      "StatusCode": 201
    },
    {
<<<<<<< HEAD
      "RequestUri": "/subscriptions/ce4a7590-4722-4bcf-a2c6-e473e9f11778/resourceGroups/res3937/providers/Microsoft.Storage/storageAccounts/sto3309?api-version=2017-10-01",
      "EncodedRequestUri": "L3N1YnNjcmlwdGlvbnMvY2U0YTc1OTAtNDcyMi00YmNmLWEyYzYtZTQ3M2U5ZjExNzc4L3Jlc291cmNlR3JvdXBzL3JlczM5MzcvcHJvdmlkZXJzL01pY3Jvc29mdC5TdG9yYWdlL3N0b3JhZ2VBY2NvdW50cy9zdG8zMzA5P2FwaS12ZXJzaW9uPTIwMTctMTAtMDE=",
=======
      "RequestUri": "/subscriptions/45b60d85-fd72-427a-a708-f994d26e593e/resourceGroups/res6430/providers/Microsoft.Storage/storageAccounts/sto3961?api-version=2018-03-01-preview",
      "EncodedRequestUri": "L3N1YnNjcmlwdGlvbnMvNDViNjBkODUtZmQ3Mi00MjdhLWE3MDgtZjk5NGQyNmU1OTNlL3Jlc291cmNlR3JvdXBzL3JlczY0MzAvcHJvdmlkZXJzL01pY3Jvc29mdC5TdG9yYWdlL3N0b3JhZ2VBY2NvdW50cy9zdG8zOTYxP2FwaS12ZXJzaW9uPTIwMTgtMDMtMDEtcHJldmlldw==",
>>>>>>> 43149714
      "RequestMethod": "PUT",
      "RequestBody": "{\r\n  \"sku\": {\r\n    \"name\": \"Standard_GRS\"\r\n  },\r\n  \"kind\": \"Storage\",\r\n  \"location\": \"eastus2(stage)\",\r\n  \"properties\": {\r\n    \"supportsHttpsTrafficOnly\": false\r\n  }\r\n}",
      "RequestHeaders": {
        "Content-Type": [
          "application/json; charset=utf-8"
        ],
        "Content-Length": [
          "168"
        ],
        "x-ms-client-request-id": [
<<<<<<< HEAD
          "c1789bf1-a9de-4c44-a3b8-aee4fdba93e0"
=======
          "793ca5db-eb65-4933-bb41-6f9d38555ac3"
>>>>>>> 43149714
        ],
        "accept-language": [
          "en-US"
        ],
        "User-Agent": [
<<<<<<< HEAD
          "FxVersion/4.6.25211.01",
          "Microsoft.Azure.Management.Storage.StorageManagementClient/7.1.0.0"
=======
          "FxVersion/4.6.25815.04",
          "Microsoft.Azure.Management.Storage.StorageManagementClient/7.2.1.1"
>>>>>>> 43149714
        ]
      },
      "ResponseBody": "",
      "ResponseHeaders": {
        "Content-Length": [
          "0"
        ],
        "Content-Type": [
          "text/plain; charset=utf-8"
        ],
        "Expires": [
          "-1"
        ],
        "Cache-Control": [
          "no-cache"
        ],
        "Date": [
<<<<<<< HEAD
          "Fri, 17 Nov 2017 03:33:00 GMT"
=======
          "Fri, 13 Apr 2018 06:32:36 GMT"
>>>>>>> 43149714
        ],
        "Pragma": [
          "no-cache"
        ],
        "Location": [
<<<<<<< HEAD
          "https://management.azure.com/subscriptions/ce4a7590-4722-4bcf-a2c6-e473e9f11778/providers/Microsoft.Storage/locations/eastus2euap/asyncoperations/f50c90ba-75a3-402d-82ca-862191b6d539?monitor=true&api-version=2017-10-01"
=======
          "https://management.azure.com/subscriptions/45b60d85-fd72-427a-a708-f994d26e593e/providers/Microsoft.Storage/locations/eastus2(stage)/asyncoperations/a7abedb8-ef4b-4dd9-af39-0f44b083ce83?monitor=true&api-version=2018-03-01-preview"
>>>>>>> 43149714
        ],
        "Retry-After": [
          "17"
        ],
        "Server": [
<<<<<<< HEAD
          "Microsoft-Azure-Storage-Resource-Provider/1.0",
          "Microsoft-HTTPAPI/2.0"
        ],
        "x-ms-ratelimit-remaining-subscription-writes": [
          "1198"
        ],
        "x-ms-request-id": [
          "40afa6ce-bfb1-40f3-896c-795088c84121"
        ],
        "x-ms-correlation-request-id": [
          "40afa6ce-bfb1-40f3-896c-795088c84121"
        ],
        "x-ms-routing-request-id": [
          "SOUTHEASTASIA:20171117T033301Z:40afa6ce-bfb1-40f3-896c-795088c84121"
=======
          "Microsoft-Azure-Storage-Resource-Provider/1.0,Microsoft-HTTPAPI/2.0 Microsoft-HTTPAPI/2.0"
        ],
        "x-ms-request-id": [
          "a7abedb8-ef4b-4dd9-af39-0f44b083ce83"
        ],
        "Strict-Transport-Security": [
          "max-age=31536000; includeSubDomains"
        ],
        "x-ms-ratelimit-remaining-subscription-writes": [
          "1190"
        ],
        "x-ms-correlation-request-id": [
          "086a6329-ffbf-4a70-953c-65f173771ae0"
        ],
        "x-ms-routing-request-id": [
          "SOUTHEASTASIA:20180413T063237Z:086a6329-ffbf-4a70-953c-65f173771ae0"
>>>>>>> 43149714
        ],
        "X-Content-Type-Options": [
          "nosniff"
        ]
      },
      "StatusCode": 202
    },
    {
<<<<<<< HEAD
      "RequestUri": "/subscriptions/ce4a7590-4722-4bcf-a2c6-e473e9f11778/providers/Microsoft.Storage/locations/eastus2euap/asyncoperations/f50c90ba-75a3-402d-82ca-862191b6d539?monitor=true&api-version=2017-10-01",
      "EncodedRequestUri": "L3N1YnNjcmlwdGlvbnMvY2U0YTc1OTAtNDcyMi00YmNmLWEyYzYtZTQ3M2U5ZjExNzc4L3Byb3ZpZGVycy9NaWNyb3NvZnQuU3RvcmFnZS9sb2NhdGlvbnMvZWFzdHVzMmV1YXAvYXN5bmNvcGVyYXRpb25zL2Y1MGM5MGJhLTc1YTMtNDAyZC04MmNhLTg2MjE5MWI2ZDUzOT9tb25pdG9yPXRydWUmYXBpLXZlcnNpb249MjAxNy0xMC0wMQ==",
=======
      "RequestUri": "/subscriptions/45b60d85-fd72-427a-a708-f994d26e593e/providers/Microsoft.Storage/locations/eastus2(stage)/asyncoperations/a7abedb8-ef4b-4dd9-af39-0f44b083ce83?monitor=true&api-version=2018-03-01-preview",
      "EncodedRequestUri": "L3N1YnNjcmlwdGlvbnMvNDViNjBkODUtZmQ3Mi00MjdhLWE3MDgtZjk5NGQyNmU1OTNlL3Byb3ZpZGVycy9NaWNyb3NvZnQuU3RvcmFnZS9sb2NhdGlvbnMvZWFzdHVzMihzdGFnZSkvYXN5bmNvcGVyYXRpb25zL2E3YWJlZGI4LWVmNGItNGRkOS1hZjM5LTBmNDRiMDgzY2U4Mz9tb25pdG9yPXRydWUmYXBpLXZlcnNpb249MjAxOC0wMy0wMS1wcmV2aWV3",
>>>>>>> 43149714
      "RequestMethod": "GET",
      "RequestBody": "",
      "RequestHeaders": {
        "User-Agent": [
<<<<<<< HEAD
          "FxVersion/4.6.25211.01",
          "Microsoft.Azure.Management.Storage.StorageManagementClient/7.1.0.0"
        ]
      },
      "ResponseBody": "",
      "ResponseHeaders": {
        "Content-Length": [
          "0"
        ],
        "Expires": [
          "-1"
        ],
        "Cache-Control": [
          "no-cache"
        ],
        "Date": [
          "Fri, 17 Nov 2017 03:33:19 GMT"
        ],
        "Pragma": [
          "no-cache"
        ],
        "Location": [
          "https://management.azure.com/subscriptions/ce4a7590-4722-4bcf-a2c6-e473e9f11778/providers/Microsoft.Storage/locations/eastus2euap/asyncoperations/f50c90ba-75a3-402d-82ca-862191b6d539?monitor=true&api-version=2017-10-01"
        ],
        "Retry-After": [
          "17"
        ],
        "Server": [
          "Microsoft-Azure-Storage-Resource-Provider/1.0",
          "Microsoft-HTTPAPI/2.0"
        ],
        "x-ms-ratelimit-remaining-subscription-reads": [
          "14997"
        ],
        "x-ms-request-id": [
          "6f91cb82-d357-4afa-a8ec-d12d5acd5ac8"
        ],
        "x-ms-correlation-request-id": [
          "6f91cb82-d357-4afa-a8ec-d12d5acd5ac8"
        ],
        "x-ms-routing-request-id": [
          "SOUTHEASTASIA:20171117T033319Z:6f91cb82-d357-4afa-a8ec-d12d5acd5ac8"
        ],
        "Strict-Transport-Security": [
          "max-age=31536000; includeSubDomains"
        ]
      },
      "StatusCode": 202
    },
    {
      "RequestUri": "/subscriptions/ce4a7590-4722-4bcf-a2c6-e473e9f11778/providers/Microsoft.Storage/locations/eastus2euap/asyncoperations/f50c90ba-75a3-402d-82ca-862191b6d539?monitor=true&api-version=2017-10-01",
      "EncodedRequestUri": "L3N1YnNjcmlwdGlvbnMvY2U0YTc1OTAtNDcyMi00YmNmLWEyYzYtZTQ3M2U5ZjExNzc4L3Byb3ZpZGVycy9NaWNyb3NvZnQuU3RvcmFnZS9sb2NhdGlvbnMvZWFzdHVzMmV1YXAvYXN5bmNvcGVyYXRpb25zL2Y1MGM5MGJhLTc1YTMtNDAyZC04MmNhLTg2MjE5MWI2ZDUzOT9tb25pdG9yPXRydWUmYXBpLXZlcnNpb249MjAxNy0xMC0wMQ==",
      "RequestMethod": "GET",
      "RequestBody": "",
      "RequestHeaders": {
        "User-Agent": [
          "FxVersion/4.6.25211.01",
          "Microsoft.Azure.Management.Storage.StorageManagementClient/7.1.0.0"
        ]
      },
      "ResponseBody": "{\r\n  \"id\": \"/subscriptions/ce4a7590-4722-4bcf-a2c6-e473e9f11778/resourceGroups/res3937/providers/Microsoft.Storage/storageAccounts/sto3309\",\r\n  \"kind\": \"Storage\",\r\n  \"location\": \"eastus2euap\",\r\n  \"name\": \"sto3309\",\r\n  \"properties\": {\r\n    \"creationTime\": \"2017-11-17T03:32:51.7401936Z\",\r\n    \"encryption\": {\r\n      \"keySource\": \"Microsoft.Storage\",\r\n      \"services\": {\r\n        \"blob\": {\r\n          \"enabled\": true,\r\n          \"lastEnabledTime\": \"2017-11-17T03:32:51.7421941Z\"\r\n        },\r\n        \"file\": {\r\n          \"enabled\": true,\r\n          \"lastEnabledTime\": \"2017-11-17T03:32:51.7421941Z\"\r\n        }\r\n      }\r\n    },\r\n    \"networkAcls\": {\r\n      \"bypass\": \"AzureServices\",\r\n      \"defaultAction\": \"Allow\",\r\n      \"ipRules\": [],\r\n      \"virtualNetworkRules\": []\r\n    },\r\n    \"primaryEndpoints\": {\r\n      \"blob\": \"https://sto3309.blob.core.windows.net/\",\r\n      \"file\": \"https://sto3309.file.core.windows.net/\",\r\n      \"queue\": \"https://sto3309.queue.core.windows.net/\",\r\n      \"table\": \"https://sto3309.table.core.windows.net/\"\r\n    },\r\n    \"primaryLocation\": \"eastus2euap\",\r\n    \"provisioningState\": \"Succeeded\",\r\n    \"secondaryLocation\": \"centraluseuap\",\r\n    \"statusOfPrimary\": \"available\",\r\n    \"statusOfSecondary\": \"available\",\r\n    \"supportsHttpsTrafficOnly\": false\r\n  },\r\n  \"sku\": {\r\n    \"name\": \"Standard_GRS\",\r\n    \"tier\": \"Standard\"\r\n  },\r\n  \"tags\": {},\r\n  \"type\": \"Microsoft.Storage/storageAccounts\"\r\n}",
=======
          "FxVersion/4.6.25815.04",
          "Microsoft.Azure.Management.Storage.StorageManagementClient/7.2.1.1"
        ]
      },
      "ResponseBody": "{\r\n  \"sku\": {\r\n    \"name\": \"Standard_GRS\",\r\n    \"tier\": \"Standard\"\r\n  },\r\n  \"kind\": \"Storage\",\r\n  \"id\": \"/subscriptions/45b60d85-fd72-427a-a708-f994d26e593e/resourceGroups/res6430/providers/Microsoft.Storage/storageAccounts/sto3961\",\r\n  \"name\": \"sto3961\",\r\n  \"type\": \"Microsoft.Storage/storageAccounts\",\r\n  \"location\": \"eastus2(stage)\",\r\n  \"tags\": {},\r\n  \"properties\": {\r\n    \"networkAcls\": {\r\n      \"bypass\": \"AzureServices\",\r\n      \"virtualNetworkRules\": [],\r\n      \"ipRules\": [],\r\n      \"defaultAction\": \"Allow\"\r\n    },\r\n    \"trustedDirectories\": [\r\n      \"72f988bf-86f1-41af-91ab-2d7cd011db47\"\r\n    ],\r\n    \"supportsHttpsTrafficOnly\": false,\r\n    \"encryption\": {\r\n      \"services\": {\r\n        \"file\": {\r\n          \"enabled\": true,\r\n          \"lastEnabledTime\": \"2018-04-13T06:32:37.3475347Z\"\r\n        },\r\n        \"blob\": {\r\n          \"enabled\": true,\r\n          \"lastEnabledTime\": \"2018-04-13T06:32:37.3475347Z\"\r\n        }\r\n      },\r\n      \"keySource\": \"Microsoft.Storage\"\r\n    },\r\n    \"provisioningState\": \"Succeeded\",\r\n    \"creationTime\": \"2018-04-13T06:32:37.2850226Z\",\r\n    \"primaryEndpoints\": {\r\n      \"web\": \"https://sto3961.web.core.windows.net/\",\r\n      \"blob\": \"https://sto3961.blob.core.windows.net/\",\r\n      \"queue\": \"https://sto3961.queue.core.windows.net/\",\r\n      \"table\": \"https://sto3961.table.core.windows.net/\",\r\n      \"file\": \"https://sto3961.file.core.windows.net/\"\r\n    },\r\n    \"primaryLocation\": \"eastus2(stage)\",\r\n    \"statusOfPrimary\": \"available\",\r\n    \"secondaryLocation\": \"northcentralus(stage)\",\r\n    \"statusOfSecondary\": \"available\"\r\n  }\r\n}",
>>>>>>> 43149714
      "ResponseHeaders": {
        "Content-Type": [
          "application/json"
        ],
        "Expires": [
          "-1"
        ],
        "Cache-Control": [
          "no-cache"
        ],
        "Date": [
<<<<<<< HEAD
          "Fri, 17 Nov 2017 03:33:36 GMT"
=======
          "Fri, 13 Apr 2018 06:32:54 GMT"
>>>>>>> 43149714
        ],
        "Pragma": [
          "no-cache"
        ],
        "Transfer-Encoding": [
          "chunked"
        ],
        "Server": [
          "Microsoft-Azure-Storage-Resource-Provider/1.0,Microsoft-HTTPAPI/2.0 Microsoft-HTTPAPI/2.0"
        ],
        "Vary": [
          "Accept-Encoding"
        ],
        "x-ms-request-id": [
<<<<<<< HEAD
          "b0d941af-fa91-4cba-87bf-79437d81b804"
        ],
        "x-ms-ratelimit-remaining-subscription-reads": [
          "14994"
        ],
        "x-ms-correlation-request-id": [
          "b0d941af-fa91-4cba-87bf-79437d81b804"
        ],
        "x-ms-routing-request-id": [
          "SOUTHEASTASIA:20171117T033336Z:b0d941af-fa91-4cba-87bf-79437d81b804"
=======
          "7d7b46c2-eeba-4ea9-8a05-dc8df7e5f283"
        ],
        "Strict-Transport-Security": [
          "max-age=31536000; includeSubDomains"
        ],
        "x-ms-ratelimit-remaining-subscription-reads": [
          "14983"
        ],
        "x-ms-correlation-request-id": [
          "c4d019c5-a61a-4651-a069-b4a958821338"
        ],
        "x-ms-routing-request-id": [
          "SOUTHEASTASIA:20180413T063254Z:c4d019c5-a61a-4651-a069-b4a958821338"
>>>>>>> 43149714
        ],
        "X-Content-Type-Options": [
          "nosniff"
        ]
      },
      "StatusCode": 200
    },
    {
<<<<<<< HEAD
      "RequestUri": "/subscriptions/ce4a7590-4722-4bcf-a2c6-e473e9f11778/resourceGroups/res3937/providers/Microsoft.Storage/storageAccounts/sto3309?api-version=2017-10-01",
      "EncodedRequestUri": "L3N1YnNjcmlwdGlvbnMvY2U0YTc1OTAtNDcyMi00YmNmLWEyYzYtZTQ3M2U5ZjExNzc4L3Jlc291cmNlR3JvdXBzL3JlczM5MzcvcHJvdmlkZXJzL01pY3Jvc29mdC5TdG9yYWdlL3N0b3JhZ2VBY2NvdW50cy9zdG8zMzA5P2FwaS12ZXJzaW9uPTIwMTctMTAtMDE=",
=======
      "RequestUri": "/subscriptions/45b60d85-fd72-427a-a708-f994d26e593e/resourceGroups/res6430/providers/Microsoft.Storage/storageAccounts/sto3961?api-version=2018-03-01-preview",
      "EncodedRequestUri": "L3N1YnNjcmlwdGlvbnMvNDViNjBkODUtZmQ3Mi00MjdhLWE3MDgtZjk5NGQyNmU1OTNlL3Jlc291cmNlR3JvdXBzL3JlczY0MzAvcHJvdmlkZXJzL01pY3Jvc29mdC5TdG9yYWdlL3N0b3JhZ2VBY2NvdW50cy9zdG8zOTYxP2FwaS12ZXJzaW9uPTIwMTgtMDMtMDEtcHJldmlldw==",
>>>>>>> 43149714
      "RequestMethod": "PATCH",
      "RequestBody": "{\r\n  \"properties\": {\r\n    \"supportsHttpsTrafficOnly\": true\r\n  }\r\n}",
      "RequestHeaders": {
        "Content-Type": [
          "application/json; charset=utf-8"
        ],
        "Content-Length": [
          "66"
        ],
        "x-ms-client-request-id": [
<<<<<<< HEAD
          "ff9f0264-6926-45c5-8b4c-11d38405a5c7"
=======
          "cdfbf2f6-0a50-47cc-a780-971fe74a7a3a"
>>>>>>> 43149714
        ],
        "accept-language": [
          "en-US"
        ],
        "User-Agent": [
<<<<<<< HEAD
          "FxVersion/4.6.25211.01",
          "Microsoft.Azure.Management.Storage.StorageManagementClient/7.1.0.0"
        ]
      },
      "ResponseBody": "{\r\n  \"id\": \"/subscriptions/ce4a7590-4722-4bcf-a2c6-e473e9f11778/resourceGroups/res3937/providers/Microsoft.Storage/storageAccounts/sto3309\",\r\n  \"kind\": \"Storage\",\r\n  \"location\": \"eastus2euap\",\r\n  \"name\": \"sto3309\",\r\n  \"properties\": {\r\n    \"creationTime\": \"2017-11-17T03:32:51.7401936Z\",\r\n    \"encryption\": {\r\n      \"keySource\": \"Microsoft.Storage\",\r\n      \"services\": {\r\n        \"blob\": {\r\n          \"enabled\": true,\r\n          \"lastEnabledTime\": \"2017-11-17T03:32:51.7421941Z\"\r\n        },\r\n        \"file\": {\r\n          \"enabled\": true,\r\n          \"lastEnabledTime\": \"2017-11-17T03:32:51.7421941Z\"\r\n        }\r\n      }\r\n    },\r\n    \"networkAcls\": {\r\n      \"bypass\": \"AzureServices\",\r\n      \"defaultAction\": \"Allow\",\r\n      \"ipRules\": [],\r\n      \"virtualNetworkRules\": []\r\n    },\r\n    \"primaryEndpoints\": {\r\n      \"blob\": \"https://sto3309.blob.core.windows.net/\",\r\n      \"file\": \"https://sto3309.file.core.windows.net/\",\r\n      \"queue\": \"https://sto3309.queue.core.windows.net/\",\r\n      \"table\": \"https://sto3309.table.core.windows.net/\"\r\n    },\r\n    \"primaryLocation\": \"eastus2euap\",\r\n    \"provisioningState\": \"Succeeded\",\r\n    \"secondaryLocation\": \"centraluseuap\",\r\n    \"statusOfPrimary\": \"available\",\r\n    \"statusOfSecondary\": \"available\",\r\n    \"supportsHttpsTrafficOnly\": true\r\n  },\r\n  \"sku\": {\r\n    \"name\": \"Standard_GRS\",\r\n    \"tier\": \"Standard\"\r\n  },\r\n  \"tags\": {},\r\n  \"type\": \"Microsoft.Storage/storageAccounts\"\r\n}",
=======
          "FxVersion/4.6.25815.04",
          "Microsoft.Azure.Management.Storage.StorageManagementClient/7.2.1.1"
        ]
      },
      "ResponseBody": "{\r\n  \"sku\": {\r\n    \"name\": \"Standard_GRS\",\r\n    \"tier\": \"Standard\"\r\n  },\r\n  \"kind\": \"Storage\",\r\n  \"id\": \"/subscriptions/45b60d85-fd72-427a-a708-f994d26e593e/resourceGroups/res6430/providers/Microsoft.Storage/storageAccounts/sto3961\",\r\n  \"name\": \"sto3961\",\r\n  \"type\": \"Microsoft.Storage/storageAccounts\",\r\n  \"location\": \"eastus2(stage)\",\r\n  \"tags\": {},\r\n  \"properties\": {\r\n    \"networkAcls\": {\r\n      \"bypass\": \"AzureServices\",\r\n      \"virtualNetworkRules\": [],\r\n      \"ipRules\": [],\r\n      \"defaultAction\": \"Allow\"\r\n    },\r\n    \"trustedDirectories\": [\r\n      \"72f988bf-86f1-41af-91ab-2d7cd011db47\"\r\n    ],\r\n    \"supportsHttpsTrafficOnly\": true,\r\n    \"encryption\": {\r\n      \"services\": {\r\n        \"file\": {\r\n          \"enabled\": true,\r\n          \"lastEnabledTime\": \"2018-04-13T06:32:37.3475347Z\"\r\n        },\r\n        \"blob\": {\r\n          \"enabled\": true,\r\n          \"lastEnabledTime\": \"2018-04-13T06:32:37.3475347Z\"\r\n        }\r\n      },\r\n      \"keySource\": \"Microsoft.Storage\"\r\n    },\r\n    \"provisioningState\": \"Succeeded\",\r\n    \"creationTime\": \"2018-04-13T06:32:37.2850226Z\",\r\n    \"primaryEndpoints\": {\r\n      \"web\": \"https://sto3961.web.core.windows.net/\",\r\n      \"blob\": \"https://sto3961.blob.core.windows.net/\",\r\n      \"queue\": \"https://sto3961.queue.core.windows.net/\",\r\n      \"table\": \"https://sto3961.table.core.windows.net/\",\r\n      \"file\": \"https://sto3961.file.core.windows.net/\"\r\n    },\r\n    \"primaryLocation\": \"eastus2(stage)\",\r\n    \"statusOfPrimary\": \"available\",\r\n    \"secondaryLocation\": \"northcentralus(stage)\",\r\n    \"statusOfSecondary\": \"available\"\r\n  }\r\n}",
>>>>>>> 43149714
      "ResponseHeaders": {
        "Content-Type": [
          "application/json"
        ],
        "Expires": [
          "-1"
        ],
        "Cache-Control": [
          "no-cache"
        ],
        "Date": [
<<<<<<< HEAD
          "Fri, 17 Nov 2017 03:33:36 GMT"
=======
          "Fri, 13 Apr 2018 06:32:55 GMT"
>>>>>>> 43149714
        ],
        "Pragma": [
          "no-cache"
        ],
        "Transfer-Encoding": [
          "chunked"
        ],
        "Server": [
          "Microsoft-Azure-Storage-Resource-Provider/1.0,Microsoft-HTTPAPI/2.0 Microsoft-HTTPAPI/2.0"
        ],
        "Vary": [
          "Accept-Encoding"
        ],
        "x-ms-request-id": [
<<<<<<< HEAD
          "3caac0a5-32fb-4f28-b3ab-324a407be70e"
        ],
        "x-ms-ratelimit-remaining-subscription-writes": [
          "1197"
        ],
        "x-ms-correlation-request-id": [
          "3caac0a5-32fb-4f28-b3ab-324a407be70e"
        ],
        "x-ms-routing-request-id": [
          "SOUTHEASTASIA:20171117T033337Z:3caac0a5-32fb-4f28-b3ab-324a407be70e"
=======
          "b580ed95-cbbc-4e21-aa43-51d700e1b5f7"
        ],
        "Strict-Transport-Security": [
          "max-age=31536000; includeSubDomains"
        ],
        "x-ms-ratelimit-remaining-subscription-writes": [
          "1189"
        ],
        "x-ms-correlation-request-id": [
          "d18c73de-b483-43d0-8598-fe051c411c42"
        ],
        "x-ms-routing-request-id": [
          "SOUTHEASTASIA:20180413T063256Z:d18c73de-b483-43d0-8598-fe051c411c42"
>>>>>>> 43149714
        ],
        "X-Content-Type-Options": [
          "nosniff"
        ]
      },
      "StatusCode": 200
    },
    {
<<<<<<< HEAD
      "RequestUri": "/subscriptions/ce4a7590-4722-4bcf-a2c6-e473e9f11778/resourceGroups/res3937/providers/Microsoft.Storage/storageAccounts/sto3309?api-version=2017-10-01",
      "EncodedRequestUri": "L3N1YnNjcmlwdGlvbnMvY2U0YTc1OTAtNDcyMi00YmNmLWEyYzYtZTQ3M2U5ZjExNzc4L3Jlc291cmNlR3JvdXBzL3JlczM5MzcvcHJvdmlkZXJzL01pY3Jvc29mdC5TdG9yYWdlL3N0b3JhZ2VBY2NvdW50cy9zdG8zMzA5P2FwaS12ZXJzaW9uPTIwMTctMTAtMDE=",
=======
      "RequestUri": "/subscriptions/45b60d85-fd72-427a-a708-f994d26e593e/resourceGroups/res6430/providers/Microsoft.Storage/storageAccounts/sto3961?api-version=2018-03-01-preview",
      "EncodedRequestUri": "L3N1YnNjcmlwdGlvbnMvNDViNjBkODUtZmQ3Mi00MjdhLWE3MDgtZjk5NGQyNmU1OTNlL3Jlc291cmNlR3JvdXBzL3JlczY0MzAvcHJvdmlkZXJzL01pY3Jvc29mdC5TdG9yYWdlL3N0b3JhZ2VBY2NvdW50cy9zdG8zOTYxP2FwaS12ZXJzaW9uPTIwMTgtMDMtMDEtcHJldmlldw==",
>>>>>>> 43149714
      "RequestMethod": "PATCH",
      "RequestBody": "{\r\n  \"properties\": {\r\n    \"supportsHttpsTrafficOnly\": false\r\n  }\r\n}",
      "RequestHeaders": {
        "Content-Type": [
          "application/json; charset=utf-8"
        ],
        "Content-Length": [
          "67"
        ],
        "x-ms-client-request-id": [
<<<<<<< HEAD
          "ee650d81-efea-4339-9a74-5a3a872faf3c"
=======
          "ae0d7d65-aadf-4d32-9593-ed4851199801"
>>>>>>> 43149714
        ],
        "accept-language": [
          "en-US"
        ],
        "User-Agent": [
<<<<<<< HEAD
          "FxVersion/4.6.25211.01",
          "Microsoft.Azure.Management.Storage.StorageManagementClient/7.1.0.0"
        ]
      },
      "ResponseBody": "{\r\n  \"id\": \"/subscriptions/ce4a7590-4722-4bcf-a2c6-e473e9f11778/resourceGroups/res3937/providers/Microsoft.Storage/storageAccounts/sto3309\",\r\n  \"kind\": \"Storage\",\r\n  \"location\": \"eastus2euap\",\r\n  \"name\": \"sto3309\",\r\n  \"properties\": {\r\n    \"creationTime\": \"2017-11-17T03:32:51.7401936Z\",\r\n    \"encryption\": {\r\n      \"keySource\": \"Microsoft.Storage\",\r\n      \"services\": {\r\n        \"blob\": {\r\n          \"enabled\": true,\r\n          \"lastEnabledTime\": \"2017-11-17T03:32:51.7421941Z\"\r\n        },\r\n        \"file\": {\r\n          \"enabled\": true,\r\n          \"lastEnabledTime\": \"2017-11-17T03:32:51.7421941Z\"\r\n        }\r\n      }\r\n    },\r\n    \"networkAcls\": {\r\n      \"bypass\": \"AzureServices\",\r\n      \"defaultAction\": \"Allow\",\r\n      \"ipRules\": [],\r\n      \"virtualNetworkRules\": []\r\n    },\r\n    \"primaryEndpoints\": {\r\n      \"blob\": \"https://sto3309.blob.core.windows.net/\",\r\n      \"file\": \"https://sto3309.file.core.windows.net/\",\r\n      \"queue\": \"https://sto3309.queue.core.windows.net/\",\r\n      \"table\": \"https://sto3309.table.core.windows.net/\"\r\n    },\r\n    \"primaryLocation\": \"eastus2euap\",\r\n    \"provisioningState\": \"Succeeded\",\r\n    \"secondaryLocation\": \"centraluseuap\",\r\n    \"statusOfPrimary\": \"available\",\r\n    \"statusOfSecondary\": \"available\",\r\n    \"supportsHttpsTrafficOnly\": false\r\n  },\r\n  \"sku\": {\r\n    \"name\": \"Standard_GRS\",\r\n    \"tier\": \"Standard\"\r\n  },\r\n  \"tags\": {},\r\n  \"type\": \"Microsoft.Storage/storageAccounts\"\r\n}",
=======
          "FxVersion/4.6.25815.04",
          "Microsoft.Azure.Management.Storage.StorageManagementClient/7.2.1.1"
        ]
      },
      "ResponseBody": "{\r\n  \"sku\": {\r\n    \"name\": \"Standard_GRS\",\r\n    \"tier\": \"Standard\"\r\n  },\r\n  \"kind\": \"Storage\",\r\n  \"id\": \"/subscriptions/45b60d85-fd72-427a-a708-f994d26e593e/resourceGroups/res6430/providers/Microsoft.Storage/storageAccounts/sto3961\",\r\n  \"name\": \"sto3961\",\r\n  \"type\": \"Microsoft.Storage/storageAccounts\",\r\n  \"location\": \"eastus2(stage)\",\r\n  \"tags\": {},\r\n  \"properties\": {\r\n    \"networkAcls\": {\r\n      \"bypass\": \"AzureServices\",\r\n      \"virtualNetworkRules\": [],\r\n      \"ipRules\": [],\r\n      \"defaultAction\": \"Allow\"\r\n    },\r\n    \"trustedDirectories\": [\r\n      \"72f988bf-86f1-41af-91ab-2d7cd011db47\"\r\n    ],\r\n    \"supportsHttpsTrafficOnly\": false,\r\n    \"encryption\": {\r\n      \"services\": {\r\n        \"file\": {\r\n          \"enabled\": true,\r\n          \"lastEnabledTime\": \"2018-04-13T06:32:37.3475347Z\"\r\n        },\r\n        \"blob\": {\r\n          \"enabled\": true,\r\n          \"lastEnabledTime\": \"2018-04-13T06:32:37.3475347Z\"\r\n        }\r\n      },\r\n      \"keySource\": \"Microsoft.Storage\"\r\n    },\r\n    \"provisioningState\": \"Succeeded\",\r\n    \"creationTime\": \"2018-04-13T06:32:37.2850226Z\",\r\n    \"primaryEndpoints\": {\r\n      \"web\": \"https://sto3961.web.core.windows.net/\",\r\n      \"blob\": \"https://sto3961.blob.core.windows.net/\",\r\n      \"queue\": \"https://sto3961.queue.core.windows.net/\",\r\n      \"table\": \"https://sto3961.table.core.windows.net/\",\r\n      \"file\": \"https://sto3961.file.core.windows.net/\"\r\n    },\r\n    \"primaryLocation\": \"eastus2(stage)\",\r\n    \"statusOfPrimary\": \"available\",\r\n    \"secondaryLocation\": \"northcentralus(stage)\",\r\n    \"statusOfSecondary\": \"available\"\r\n  }\r\n}",
>>>>>>> 43149714
      "ResponseHeaders": {
        "Content-Type": [
          "application/json"
        ],
        "Expires": [
          "-1"
        ],
        "Cache-Control": [
          "no-cache"
        ],
        "Date": [
<<<<<<< HEAD
          "Fri, 17 Nov 2017 03:33:37 GMT"
=======
          "Fri, 13 Apr 2018 06:32:57 GMT"
>>>>>>> 43149714
        ],
        "Pragma": [
          "no-cache"
        ],
        "Transfer-Encoding": [
          "chunked"
        ],
        "Server": [
          "Microsoft-Azure-Storage-Resource-Provider/1.0,Microsoft-HTTPAPI/2.0 Microsoft-HTTPAPI/2.0"
        ],
        "Vary": [
          "Accept-Encoding"
        ],
        "x-ms-request-id": [
<<<<<<< HEAD
          "b70824b3-8cf7-466a-903a-9b2e4cc2b832"
        ],
        "x-ms-ratelimit-remaining-subscription-writes": [
          "1196"
        ],
        "x-ms-correlation-request-id": [
          "b70824b3-8cf7-466a-903a-9b2e4cc2b832"
        ],
        "x-ms-routing-request-id": [
          "SOUTHEASTASIA:20171117T033337Z:b70824b3-8cf7-466a-903a-9b2e4cc2b832"
=======
          "cfd40315-9645-4d16-a14d-5e0c356829d4"
        ],
        "Strict-Transport-Security": [
          "max-age=31536000; includeSubDomains"
        ],
        "x-ms-ratelimit-remaining-subscription-writes": [
          "1188"
        ],
        "x-ms-correlation-request-id": [
          "482619b1-a8e5-444e-a794-7565aba2c91e"
        ],
        "x-ms-routing-request-id": [
          "SOUTHEASTASIA:20180413T063257Z:482619b1-a8e5-444e-a794-7565aba2c91e"
>>>>>>> 43149714
        ],
        "X-Content-Type-Options": [
          "nosniff"
        ]
      },
      "StatusCode": 200
    },
    {
<<<<<<< HEAD
      "RequestUri": "/subscriptions/ce4a7590-4722-4bcf-a2c6-e473e9f11778/resourceGroups/res3937/providers/Microsoft.Storage/storageAccounts/sto3309?api-version=2017-10-01",
      "EncodedRequestUri": "L3N1YnNjcmlwdGlvbnMvY2U0YTc1OTAtNDcyMi00YmNmLWEyYzYtZTQ3M2U5ZjExNzc4L3Jlc291cmNlR3JvdXBzL3JlczM5MzcvcHJvdmlkZXJzL01pY3Jvc29mdC5TdG9yYWdlL3N0b3JhZ2VBY2NvdW50cy9zdG8zMzA5P2FwaS12ZXJzaW9uPTIwMTctMTAtMDE=",
=======
      "RequestUri": "/subscriptions/45b60d85-fd72-427a-a708-f994d26e593e/resourceGroups/res6430/providers/Microsoft.Storage/storageAccounts/sto3961?api-version=2018-03-01-preview",
      "EncodedRequestUri": "L3N1YnNjcmlwdGlvbnMvNDViNjBkODUtZmQ3Mi00MjdhLWE3MDgtZjk5NGQyNmU1OTNlL3Jlc291cmNlR3JvdXBzL3JlczY0MzAvcHJvdmlkZXJzL01pY3Jvc29mdC5TdG9yYWdlL3N0b3JhZ2VBY2NvdW50cy9zdG8zOTYxP2FwaS12ZXJzaW9uPTIwMTgtMDMtMDEtcHJldmlldw==",
>>>>>>> 43149714
      "RequestMethod": "GET",
      "RequestBody": "",
      "RequestHeaders": {
        "x-ms-client-request-id": [
<<<<<<< HEAD
          "71dac532-5b48-46e4-b68a-089ce48ea779"
=======
          "71d3b4f8-1102-4ad9-bc03-91e67ddd1b3e"
>>>>>>> 43149714
        ],
        "accept-language": [
          "en-US"
        ],
        "User-Agent": [
<<<<<<< HEAD
          "FxVersion/4.6.25211.01",
          "Microsoft.Azure.Management.Storage.StorageManagementClient/7.1.0.0"
        ]
      },
      "ResponseBody": "{\r\n  \"id\": \"/subscriptions/ce4a7590-4722-4bcf-a2c6-e473e9f11778/resourceGroups/res3937/providers/Microsoft.Storage/storageAccounts/sto3309\",\r\n  \"kind\": \"Storage\",\r\n  \"location\": \"eastus2euap\",\r\n  \"name\": \"sto3309\",\r\n  \"properties\": {\r\n    \"creationTime\": \"2017-11-17T03:32:51.7401936Z\",\r\n    \"encryption\": {\r\n      \"keySource\": \"Microsoft.Storage\",\r\n      \"services\": {\r\n        \"blob\": {\r\n          \"enabled\": true,\r\n          \"lastEnabledTime\": \"2017-11-17T03:32:51.7421941Z\"\r\n        },\r\n        \"file\": {\r\n          \"enabled\": true,\r\n          \"lastEnabledTime\": \"2017-11-17T03:32:51.7421941Z\"\r\n        }\r\n      }\r\n    },\r\n    \"networkAcls\": {\r\n      \"bypass\": \"AzureServices\",\r\n      \"defaultAction\": \"Allow\",\r\n      \"ipRules\": [],\r\n      \"virtualNetworkRules\": []\r\n    },\r\n    \"primaryEndpoints\": {\r\n      \"blob\": \"https://sto3309.blob.core.windows.net/\",\r\n      \"file\": \"https://sto3309.file.core.windows.net/\",\r\n      \"queue\": \"https://sto3309.queue.core.windows.net/\",\r\n      \"table\": \"https://sto3309.table.core.windows.net/\"\r\n    },\r\n    \"primaryLocation\": \"eastus2euap\",\r\n    \"provisioningState\": \"Succeeded\",\r\n    \"secondaryLocation\": \"centraluseuap\",\r\n    \"statusOfPrimary\": \"available\",\r\n    \"statusOfSecondary\": \"available\",\r\n    \"supportsHttpsTrafficOnly\": true\r\n  },\r\n  \"sku\": {\r\n    \"name\": \"Standard_GRS\",\r\n    \"tier\": \"Standard\"\r\n  },\r\n  \"tags\": {},\r\n  \"type\": \"Microsoft.Storage/storageAccounts\"\r\n}",
=======
          "FxVersion/4.6.25815.04",
          "Microsoft.Azure.Management.Storage.StorageManagementClient/7.2.1.1"
        ]
      },
      "ResponseBody": "{\r\n  \"sku\": {\r\n    \"name\": \"Standard_GRS\",\r\n    \"tier\": \"Standard\"\r\n  },\r\n  \"kind\": \"Storage\",\r\n  \"id\": \"/subscriptions/45b60d85-fd72-427a-a708-f994d26e593e/resourceGroups/res6430/providers/Microsoft.Storage/storageAccounts/sto3961\",\r\n  \"name\": \"sto3961\",\r\n  \"type\": \"Microsoft.Storage/storageAccounts\",\r\n  \"location\": \"eastus2(stage)\",\r\n  \"tags\": {},\r\n  \"properties\": {\r\n    \"networkAcls\": {\r\n      \"bypass\": \"AzureServices\",\r\n      \"virtualNetworkRules\": [],\r\n      \"ipRules\": [],\r\n      \"defaultAction\": \"Allow\"\r\n    },\r\n    \"trustedDirectories\": [\r\n      \"72f988bf-86f1-41af-91ab-2d7cd011db47\"\r\n    ],\r\n    \"supportsHttpsTrafficOnly\": true,\r\n    \"encryption\": {\r\n      \"services\": {\r\n        \"file\": {\r\n          \"enabled\": true,\r\n          \"lastEnabledTime\": \"2018-04-13T06:32:37.3475347Z\"\r\n        },\r\n        \"blob\": {\r\n          \"enabled\": true,\r\n          \"lastEnabledTime\": \"2018-04-13T06:32:37.3475347Z\"\r\n        }\r\n      },\r\n      \"keySource\": \"Microsoft.Storage\"\r\n    },\r\n    \"provisioningState\": \"Succeeded\",\r\n    \"creationTime\": \"2018-04-13T06:32:37.2850226Z\",\r\n    \"primaryEndpoints\": {\r\n      \"web\": \"https://sto3961.web.core.windows.net/\",\r\n      \"blob\": \"https://sto3961.blob.core.windows.net/\",\r\n      \"queue\": \"https://sto3961.queue.core.windows.net/\",\r\n      \"table\": \"https://sto3961.table.core.windows.net/\",\r\n      \"file\": \"https://sto3961.file.core.windows.net/\"\r\n    },\r\n    \"primaryLocation\": \"eastus2(stage)\",\r\n    \"statusOfPrimary\": \"available\",\r\n    \"secondaryLocation\": \"northcentralus(stage)\",\r\n    \"statusOfSecondary\": \"available\"\r\n  }\r\n}",
>>>>>>> 43149714
      "ResponseHeaders": {
        "Content-Type": [
          "application/json"
        ],
        "Expires": [
          "-1"
        ],
        "Cache-Control": [
          "no-cache"
        ],
        "Date": [
<<<<<<< HEAD
          "Fri, 17 Nov 2017 03:33:36 GMT"
=======
          "Fri, 13 Apr 2018 06:32:56 GMT"
>>>>>>> 43149714
        ],
        "Pragma": [
          "no-cache"
        ],
        "Transfer-Encoding": [
          "chunked"
        ],
        "Server": [
          "Microsoft-Azure-Storage-Resource-Provider/1.0,Microsoft-HTTPAPI/2.0 Microsoft-HTTPAPI/2.0"
        ],
        "Vary": [
          "Accept-Encoding"
        ],
        "x-ms-request-id": [
<<<<<<< HEAD
          "a3f6867f-5ff1-4936-9abe-4e8437035320"
        ],
        "x-ms-ratelimit-remaining-subscription-reads": [
          "14993"
        ],
        "x-ms-correlation-request-id": [
          "a3f6867f-5ff1-4936-9abe-4e8437035320"
        ],
        "x-ms-routing-request-id": [
          "SOUTHEASTASIA:20171117T033337Z:a3f6867f-5ff1-4936-9abe-4e8437035320"
=======
          "24551154-4cb3-42c3-9762-4217867e2e28"
        ],
        "Strict-Transport-Security": [
          "max-age=31536000; includeSubDomains"
        ],
        "x-ms-ratelimit-remaining-subscription-reads": [
          "14982"
        ],
        "x-ms-correlation-request-id": [
          "f5250911-334a-4a00-92c4-cedf3e7835ea"
        ],
        "x-ms-routing-request-id": [
          "SOUTHEASTASIA:20180413T063256Z:f5250911-334a-4a00-92c4-cedf3e7835ea"
>>>>>>> 43149714
        ],
        "X-Content-Type-Options": [
          "nosniff"
        ]
      },
      "StatusCode": 200
    },
    {
<<<<<<< HEAD
      "RequestUri": "/subscriptions/ce4a7590-4722-4bcf-a2c6-e473e9f11778/resourceGroups/res3937/providers/Microsoft.Storage/storageAccounts/sto3309?api-version=2017-10-01",
      "EncodedRequestUri": "L3N1YnNjcmlwdGlvbnMvY2U0YTc1OTAtNDcyMi00YmNmLWEyYzYtZTQ3M2U5ZjExNzc4L3Jlc291cmNlR3JvdXBzL3JlczM5MzcvcHJvdmlkZXJzL01pY3Jvc29mdC5TdG9yYWdlL3N0b3JhZ2VBY2NvdW50cy9zdG8zMzA5P2FwaS12ZXJzaW9uPTIwMTctMTAtMDE=",
=======
      "RequestUri": "/subscriptions/45b60d85-fd72-427a-a708-f994d26e593e/resourceGroups/res6430/providers/Microsoft.Storage/storageAccounts/sto3961?api-version=2018-03-01-preview",
      "EncodedRequestUri": "L3N1YnNjcmlwdGlvbnMvNDViNjBkODUtZmQ3Mi00MjdhLWE3MDgtZjk5NGQyNmU1OTNlL3Jlc291cmNlR3JvdXBzL3JlczY0MzAvcHJvdmlkZXJzL01pY3Jvc29mdC5TdG9yYWdlL3N0b3JhZ2VBY2NvdW50cy9zdG8zOTYxP2FwaS12ZXJzaW9uPTIwMTgtMDMtMDEtcHJldmlldw==",
>>>>>>> 43149714
      "RequestMethod": "GET",
      "RequestBody": "",
      "RequestHeaders": {
        "x-ms-client-request-id": [
<<<<<<< HEAD
          "eba27a76-6025-4682-9642-5ccfff615b3b"
=======
          "8ea7b5bd-7688-4d84-95c5-1475df122df0"
>>>>>>> 43149714
        ],
        "accept-language": [
          "en-US"
        ],
        "User-Agent": [
<<<<<<< HEAD
          "FxVersion/4.6.25211.01",
          "Microsoft.Azure.Management.Storage.StorageManagementClient/7.1.0.0"
        ]
      },
      "ResponseBody": "{\r\n  \"id\": \"/subscriptions/ce4a7590-4722-4bcf-a2c6-e473e9f11778/resourceGroups/res3937/providers/Microsoft.Storage/storageAccounts/sto3309\",\r\n  \"kind\": \"Storage\",\r\n  \"location\": \"eastus2euap\",\r\n  \"name\": \"sto3309\",\r\n  \"properties\": {\r\n    \"creationTime\": \"2017-11-17T03:32:51.7401936Z\",\r\n    \"encryption\": {\r\n      \"keySource\": \"Microsoft.Storage\",\r\n      \"services\": {\r\n        \"blob\": {\r\n          \"enabled\": true,\r\n          \"lastEnabledTime\": \"2017-11-17T03:32:51.7421941Z\"\r\n        },\r\n        \"file\": {\r\n          \"enabled\": true,\r\n          \"lastEnabledTime\": \"2017-11-17T03:32:51.7421941Z\"\r\n        }\r\n      }\r\n    },\r\n    \"networkAcls\": {\r\n      \"bypass\": \"AzureServices\",\r\n      \"defaultAction\": \"Allow\",\r\n      \"ipRules\": [],\r\n      \"virtualNetworkRules\": []\r\n    },\r\n    \"primaryEndpoints\": {\r\n      \"blob\": \"https://sto3309.blob.core.windows.net/\",\r\n      \"file\": \"https://sto3309.file.core.windows.net/\",\r\n      \"queue\": \"https://sto3309.queue.core.windows.net/\",\r\n      \"table\": \"https://sto3309.table.core.windows.net/\"\r\n    },\r\n    \"primaryLocation\": \"eastus2euap\",\r\n    \"provisioningState\": \"Succeeded\",\r\n    \"secondaryLocation\": \"centraluseuap\",\r\n    \"statusOfPrimary\": \"available\",\r\n    \"statusOfSecondary\": \"available\",\r\n    \"supportsHttpsTrafficOnly\": false\r\n  },\r\n  \"sku\": {\r\n    \"name\": \"Standard_GRS\",\r\n    \"tier\": \"Standard\"\r\n  },\r\n  \"tags\": {},\r\n  \"type\": \"Microsoft.Storage/storageAccounts\"\r\n}",
=======
          "FxVersion/4.6.25815.04",
          "Microsoft.Azure.Management.Storage.StorageManagementClient/7.2.1.1"
        ]
      },
      "ResponseBody": "{\r\n  \"sku\": {\r\n    \"name\": \"Standard_GRS\",\r\n    \"tier\": \"Standard\"\r\n  },\r\n  \"kind\": \"Storage\",\r\n  \"id\": \"/subscriptions/45b60d85-fd72-427a-a708-f994d26e593e/resourceGroups/res6430/providers/Microsoft.Storage/storageAccounts/sto3961\",\r\n  \"name\": \"sto3961\",\r\n  \"type\": \"Microsoft.Storage/storageAccounts\",\r\n  \"location\": \"eastus2(stage)\",\r\n  \"tags\": {},\r\n  \"properties\": {\r\n    \"networkAcls\": {\r\n      \"bypass\": \"AzureServices\",\r\n      \"virtualNetworkRules\": [],\r\n      \"ipRules\": [],\r\n      \"defaultAction\": \"Allow\"\r\n    },\r\n    \"trustedDirectories\": [\r\n      \"72f988bf-86f1-41af-91ab-2d7cd011db47\"\r\n    ],\r\n    \"supportsHttpsTrafficOnly\": false,\r\n    \"encryption\": {\r\n      \"services\": {\r\n        \"file\": {\r\n          \"enabled\": true,\r\n          \"lastEnabledTime\": \"2018-04-13T06:32:37.3475347Z\"\r\n        },\r\n        \"blob\": {\r\n          \"enabled\": true,\r\n          \"lastEnabledTime\": \"2018-04-13T06:32:37.3475347Z\"\r\n        }\r\n      },\r\n      \"keySource\": \"Microsoft.Storage\"\r\n    },\r\n    \"provisioningState\": \"Succeeded\",\r\n    \"creationTime\": \"2018-04-13T06:32:37.2850226Z\",\r\n    \"primaryEndpoints\": {\r\n      \"web\": \"https://sto3961.web.core.windows.net/\",\r\n      \"blob\": \"https://sto3961.blob.core.windows.net/\",\r\n      \"queue\": \"https://sto3961.queue.core.windows.net/\",\r\n      \"table\": \"https://sto3961.table.core.windows.net/\",\r\n      \"file\": \"https://sto3961.file.core.windows.net/\"\r\n    },\r\n    \"primaryLocation\": \"eastus2(stage)\",\r\n    \"statusOfPrimary\": \"available\",\r\n    \"secondaryLocation\": \"northcentralus(stage)\",\r\n    \"statusOfSecondary\": \"available\"\r\n  }\r\n}",
>>>>>>> 43149714
      "ResponseHeaders": {
        "Content-Type": [
          "application/json"
        ],
        "Expires": [
          "-1"
        ],
        "Cache-Control": [
          "no-cache"
        ],
        "Date": [
<<<<<<< HEAD
          "Fri, 17 Nov 2017 03:33:37 GMT"
=======
          "Fri, 13 Apr 2018 06:32:57 GMT"
>>>>>>> 43149714
        ],
        "Pragma": [
          "no-cache"
        ],
        "Transfer-Encoding": [
          "chunked"
        ],
        "Server": [
          "Microsoft-Azure-Storage-Resource-Provider/1.0,Microsoft-HTTPAPI/2.0 Microsoft-HTTPAPI/2.0"
        ],
        "Vary": [
          "Accept-Encoding"
        ],
        "x-ms-request-id": [
<<<<<<< HEAD
          "8ff57c97-6f2a-4b52-a86f-79196791023a"
        ],
        "x-ms-ratelimit-remaining-subscription-reads": [
          "14992"
        ],
        "x-ms-correlation-request-id": [
          "8ff57c97-6f2a-4b52-a86f-79196791023a"
        ],
        "x-ms-routing-request-id": [
          "SOUTHEASTASIA:20171117T033338Z:8ff57c97-6f2a-4b52-a86f-79196791023a"
=======
          "2a45f31a-0792-48d7-ba3d-ae88a05d87fe"
        ],
        "Strict-Transport-Security": [
          "max-age=31536000; includeSubDomains"
        ],
        "x-ms-ratelimit-remaining-subscription-reads": [
          "14981"
        ],
        "x-ms-correlation-request-id": [
          "c3005a34-ab6e-47e7-8f8e-f1adff2abd53"
        ],
        "x-ms-routing-request-id": [
          "SOUTHEASTASIA:20180413T063257Z:c3005a34-ab6e-47e7-8f8e-f1adff2abd53"
>>>>>>> 43149714
        ],
        "X-Content-Type-Options": [
          "nosniff"
        ]
      },
      "StatusCode": 200
    }
  ],
  "Names": {
    "CreateResourceGroup": [
<<<<<<< HEAD
      "res3937"
    ],
    "StorageAccountUpdateWithHttpsOnlyTest": [
      "sto3309"
=======
      "res6430"
    ],
    "StorageAccountUpdateWithHttpsOnlyTest": [
      "sto3961"
>>>>>>> 43149714
    ]
  },
  "Variables": {
    "SubscriptionId": "45b60d85-fd72-427a-a708-f994d26e593e"
  }
}<|MERGE_RESOLUTION|>--- conflicted
+++ resolved
@@ -1,13 +1,8 @@
 {
   "Entries": [
     {
-<<<<<<< HEAD
-      "RequestUri": "/subscriptions/ce4a7590-4722-4bcf-a2c6-e473e9f11778/resourcegroups/res3937?api-version=2015-11-01",
-      "EncodedRequestUri": "L3N1YnNjcmlwdGlvbnMvY2U0YTc1OTAtNDcyMi00YmNmLWEyYzYtZTQ3M2U5ZjExNzc4L3Jlc291cmNlZ3JvdXBzL3JlczM5Mzc/YXBpLXZlcnNpb249MjAxNS0xMS0wMQ==",
-=======
       "RequestUri": "/subscriptions/45b60d85-fd72-427a-a708-f994d26e593e/resourcegroups/res6430?api-version=2015-11-01",
       "EncodedRequestUri": "L3N1YnNjcmlwdGlvbnMvNDViNjBkODUtZmQ3Mi00MjdhLWE3MDgtZjk5NGQyNmU1OTNlL3Jlc291cmNlZ3JvdXBzL3JlczY0MzA/YXBpLXZlcnNpb249MjAxNS0xMS0wMQ==",
->>>>>>> 43149714
       "RequestMethod": "PUT",
       "RequestBody": "{\r\n  \"location\": \"eastus2\"\r\n}",
       "RequestHeaders": {
@@ -18,29 +13,17 @@
           "29"
         ],
         "x-ms-client-request-id": [
-<<<<<<< HEAD
-          "05fd9671-327f-458a-9b11-f2431bec7d89"
-=======
           "35b76fdf-b508-47bb-8751-002be1d58e7a"
->>>>>>> 43149714
-        ],
-        "accept-language": [
-          "en-US"
-        ],
-        "User-Agent": [
-<<<<<<< HEAD
-          "FxVersion/4.6.25211.01",
+        ],
+        "accept-language": [
+          "en-US"
+        ],
+        "User-Agent": [
+          "FxVersion/4.6.25815.04",
           "Microsoft.Azure.Management.Resources.ResourceManagementClient/1.0.0.0"
         ]
       },
-      "ResponseBody": "{\r\n  \"id\": \"/subscriptions/ce4a7590-4722-4bcf-a2c6-e473e9f11778/resourceGroups/res3937\",\r\n  \"name\": \"res3937\",\r\n  \"location\": \"eastus2\",\r\n  \"properties\": {\r\n    \"provisioningState\": \"Succeeded\"\r\n  }\r\n}",
-=======
-          "FxVersion/4.6.25815.04",
-          "Microsoft.Azure.Management.Resources.ResourceManagementClient/1.0.0.0"
-        ]
-      },
       "ResponseBody": "{\r\n  \"id\": \"/subscriptions/45b60d85-fd72-427a-a708-f994d26e593e/resourceGroups/res6430\",\r\n  \"name\": \"res6430\",\r\n  \"location\": \"eastus2\",\r\n  \"properties\": {\r\n    \"provisioningState\": \"Succeeded\"\r\n  }\r\n}",
->>>>>>> 43149714
       "ResponseHeaders": {
         "Content-Length": [
           "168"
@@ -55,28 +38,12 @@
           "no-cache"
         ],
         "Date": [
-<<<<<<< HEAD
-          "Fri, 17 Nov 2017 03:32:47 GMT"
-=======
           "Fri, 13 Apr 2018 06:32:33 GMT"
->>>>>>> 43149714
         ],
         "Pragma": [
           "no-cache"
         ],
         "x-ms-ratelimit-remaining-subscription-writes": [
-<<<<<<< HEAD
-          "1199"
-        ],
-        "x-ms-request-id": [
-          "bb5b2259-17cf-485e-a6a8-0fd62e3dc795"
-        ],
-        "x-ms-correlation-request-id": [
-          "bb5b2259-17cf-485e-a6a8-0fd62e3dc795"
-        ],
-        "x-ms-routing-request-id": [
-          "SOUTHEASTASIA:20171117T033247Z:bb5b2259-17cf-485e-a6a8-0fd62e3dc795"
-=======
           "1191"
         ],
         "x-ms-request-id": [
@@ -87,7 +54,6 @@
         ],
         "x-ms-routing-request-id": [
           "SOUTHEASTASIA:20180413T063234Z:03420c75-f379-40a1-bd6d-5fe15ce1ba7b"
->>>>>>> 43149714
         ],
         "Strict-Transport-Security": [
           "max-age=31536000; includeSubDomains"
@@ -99,13 +65,8 @@
       "StatusCode": 201
     },
     {
-<<<<<<< HEAD
-      "RequestUri": "/subscriptions/ce4a7590-4722-4bcf-a2c6-e473e9f11778/resourceGroups/res3937/providers/Microsoft.Storage/storageAccounts/sto3309?api-version=2017-10-01",
-      "EncodedRequestUri": "L3N1YnNjcmlwdGlvbnMvY2U0YTc1OTAtNDcyMi00YmNmLWEyYzYtZTQ3M2U5ZjExNzc4L3Jlc291cmNlR3JvdXBzL3JlczM5MzcvcHJvdmlkZXJzL01pY3Jvc29mdC5TdG9yYWdlL3N0b3JhZ2VBY2NvdW50cy9zdG8zMzA5P2FwaS12ZXJzaW9uPTIwMTctMTAtMDE=",
-=======
       "RequestUri": "/subscriptions/45b60d85-fd72-427a-a708-f994d26e593e/resourceGroups/res6430/providers/Microsoft.Storage/storageAccounts/sto3961?api-version=2018-03-01-preview",
       "EncodedRequestUri": "L3N1YnNjcmlwdGlvbnMvNDViNjBkODUtZmQ3Mi00MjdhLWE3MDgtZjk5NGQyNmU1OTNlL3Jlc291cmNlR3JvdXBzL3JlczY0MzAvcHJvdmlkZXJzL01pY3Jvc29mdC5TdG9yYWdlL3N0b3JhZ2VBY2NvdW50cy9zdG8zOTYxP2FwaS12ZXJzaW9uPTIwMTgtMDMtMDEtcHJldmlldw==",
->>>>>>> 43149714
       "RequestMethod": "PUT",
       "RequestBody": "{\r\n  \"sku\": {\r\n    \"name\": \"Standard_GRS\"\r\n  },\r\n  \"kind\": \"Storage\",\r\n  \"location\": \"eastus2(stage)\",\r\n  \"properties\": {\r\n    \"supportsHttpsTrafficOnly\": false\r\n  }\r\n}",
       "RequestHeaders": {
@@ -116,23 +77,14 @@
           "168"
         ],
         "x-ms-client-request-id": [
-<<<<<<< HEAD
-          "c1789bf1-a9de-4c44-a3b8-aee4fdba93e0"
-=======
           "793ca5db-eb65-4933-bb41-6f9d38555ac3"
->>>>>>> 43149714
-        ],
-        "accept-language": [
-          "en-US"
-        ],
-        "User-Agent": [
-<<<<<<< HEAD
-          "FxVersion/4.6.25211.01",
-          "Microsoft.Azure.Management.Storage.StorageManagementClient/7.1.0.0"
-=======
-          "FxVersion/4.6.25815.04",
-          "Microsoft.Azure.Management.Storage.StorageManagementClient/7.2.1.1"
->>>>>>> 43149714
+        ],
+        "accept-language": [
+          "en-US"
+        ],
+        "User-Agent": [
+          "FxVersion/4.6.25815.04",
+          "Microsoft.Azure.Management.Storage.StorageManagementClient/7.2.1.1"
         ]
       },
       "ResponseBody": "",
@@ -150,42 +102,18 @@
           "no-cache"
         ],
         "Date": [
-<<<<<<< HEAD
-          "Fri, 17 Nov 2017 03:33:00 GMT"
-=======
           "Fri, 13 Apr 2018 06:32:36 GMT"
->>>>>>> 43149714
         ],
         "Pragma": [
           "no-cache"
         ],
         "Location": [
-<<<<<<< HEAD
-          "https://management.azure.com/subscriptions/ce4a7590-4722-4bcf-a2c6-e473e9f11778/providers/Microsoft.Storage/locations/eastus2euap/asyncoperations/f50c90ba-75a3-402d-82ca-862191b6d539?monitor=true&api-version=2017-10-01"
-=======
           "https://management.azure.com/subscriptions/45b60d85-fd72-427a-a708-f994d26e593e/providers/Microsoft.Storage/locations/eastus2(stage)/asyncoperations/a7abedb8-ef4b-4dd9-af39-0f44b083ce83?monitor=true&api-version=2018-03-01-preview"
->>>>>>> 43149714
         ],
         "Retry-After": [
           "17"
         ],
         "Server": [
-<<<<<<< HEAD
-          "Microsoft-Azure-Storage-Resource-Provider/1.0",
-          "Microsoft-HTTPAPI/2.0"
-        ],
-        "x-ms-ratelimit-remaining-subscription-writes": [
-          "1198"
-        ],
-        "x-ms-request-id": [
-          "40afa6ce-bfb1-40f3-896c-795088c84121"
-        ],
-        "x-ms-correlation-request-id": [
-          "40afa6ce-bfb1-40f3-896c-795088c84121"
-        ],
-        "x-ms-routing-request-id": [
-          "SOUTHEASTASIA:20171117T033301Z:40afa6ce-bfb1-40f3-896c-795088c84121"
-=======
           "Microsoft-Azure-Storage-Resource-Provider/1.0,Microsoft-HTTPAPI/2.0 Microsoft-HTTPAPI/2.0"
         ],
         "x-ms-request-id": [
@@ -202,7 +130,6 @@
         ],
         "x-ms-routing-request-id": [
           "SOUTHEASTASIA:20180413T063237Z:086a6329-ffbf-4a70-953c-65f173771ae0"
->>>>>>> 43149714
         ],
         "X-Content-Type-Options": [
           "nosniff"
@@ -211,86 +138,221 @@
       "StatusCode": 202
     },
     {
-<<<<<<< HEAD
-      "RequestUri": "/subscriptions/ce4a7590-4722-4bcf-a2c6-e473e9f11778/providers/Microsoft.Storage/locations/eastus2euap/asyncoperations/f50c90ba-75a3-402d-82ca-862191b6d539?monitor=true&api-version=2017-10-01",
-      "EncodedRequestUri": "L3N1YnNjcmlwdGlvbnMvY2U0YTc1OTAtNDcyMi00YmNmLWEyYzYtZTQ3M2U5ZjExNzc4L3Byb3ZpZGVycy9NaWNyb3NvZnQuU3RvcmFnZS9sb2NhdGlvbnMvZWFzdHVzMmV1YXAvYXN5bmNvcGVyYXRpb25zL2Y1MGM5MGJhLTc1YTMtNDAyZC04MmNhLTg2MjE5MWI2ZDUzOT9tb25pdG9yPXRydWUmYXBpLXZlcnNpb249MjAxNy0xMC0wMQ==",
-=======
       "RequestUri": "/subscriptions/45b60d85-fd72-427a-a708-f994d26e593e/providers/Microsoft.Storage/locations/eastus2(stage)/asyncoperations/a7abedb8-ef4b-4dd9-af39-0f44b083ce83?monitor=true&api-version=2018-03-01-preview",
       "EncodedRequestUri": "L3N1YnNjcmlwdGlvbnMvNDViNjBkODUtZmQ3Mi00MjdhLWE3MDgtZjk5NGQyNmU1OTNlL3Byb3ZpZGVycy9NaWNyb3NvZnQuU3RvcmFnZS9sb2NhdGlvbnMvZWFzdHVzMihzdGFnZSkvYXN5bmNvcGVyYXRpb25zL2E3YWJlZGI4LWVmNGItNGRkOS1hZjM5LTBmNDRiMDgzY2U4Mz9tb25pdG9yPXRydWUmYXBpLXZlcnNpb249MjAxOC0wMy0wMS1wcmV2aWV3",
->>>>>>> 43149714
       "RequestMethod": "GET",
       "RequestBody": "",
       "RequestHeaders": {
         "User-Agent": [
-<<<<<<< HEAD
-          "FxVersion/4.6.25211.01",
-          "Microsoft.Azure.Management.Storage.StorageManagementClient/7.1.0.0"
-        ]
-      },
-      "ResponseBody": "",
-      "ResponseHeaders": {
-        "Content-Length": [
-          "0"
-        ],
-        "Expires": [
-          "-1"
-        ],
-        "Cache-Control": [
-          "no-cache"
-        ],
-        "Date": [
-          "Fri, 17 Nov 2017 03:33:19 GMT"
-        ],
-        "Pragma": [
-          "no-cache"
-        ],
-        "Location": [
-          "https://management.azure.com/subscriptions/ce4a7590-4722-4bcf-a2c6-e473e9f11778/providers/Microsoft.Storage/locations/eastus2euap/asyncoperations/f50c90ba-75a3-402d-82ca-862191b6d539?monitor=true&api-version=2017-10-01"
-        ],
-        "Retry-After": [
-          "17"
-        ],
-        "Server": [
-          "Microsoft-Azure-Storage-Resource-Provider/1.0",
-          "Microsoft-HTTPAPI/2.0"
+          "FxVersion/4.6.25815.04",
+          "Microsoft.Azure.Management.Storage.StorageManagementClient/7.2.1.1"
+        ]
+      },
+      "ResponseBody": "{\r\n  \"sku\": {\r\n    \"name\": \"Standard_GRS\",\r\n    \"tier\": \"Standard\"\r\n  },\r\n  \"kind\": \"Storage\",\r\n  \"id\": \"/subscriptions/45b60d85-fd72-427a-a708-f994d26e593e/resourceGroups/res6430/providers/Microsoft.Storage/storageAccounts/sto3961\",\r\n  \"name\": \"sto3961\",\r\n  \"type\": \"Microsoft.Storage/storageAccounts\",\r\n  \"location\": \"eastus2(stage)\",\r\n  \"tags\": {},\r\n  \"properties\": {\r\n    \"networkAcls\": {\r\n      \"bypass\": \"AzureServices\",\r\n      \"virtualNetworkRules\": [],\r\n      \"ipRules\": [],\r\n      \"defaultAction\": \"Allow\"\r\n    },\r\n    \"trustedDirectories\": [\r\n      \"72f988bf-86f1-41af-91ab-2d7cd011db47\"\r\n    ],\r\n    \"supportsHttpsTrafficOnly\": false,\r\n    \"encryption\": {\r\n      \"services\": {\r\n        \"file\": {\r\n          \"enabled\": true,\r\n          \"lastEnabledTime\": \"2018-04-13T06:32:37.3475347Z\"\r\n        },\r\n        \"blob\": {\r\n          \"enabled\": true,\r\n          \"lastEnabledTime\": \"2018-04-13T06:32:37.3475347Z\"\r\n        }\r\n      },\r\n      \"keySource\": \"Microsoft.Storage\"\r\n    },\r\n    \"provisioningState\": \"Succeeded\",\r\n    \"creationTime\": \"2018-04-13T06:32:37.2850226Z\",\r\n    \"primaryEndpoints\": {\r\n      \"web\": \"https://sto3961.web.core.windows.net/\",\r\n      \"blob\": \"https://sto3961.blob.core.windows.net/\",\r\n      \"queue\": \"https://sto3961.queue.core.windows.net/\",\r\n      \"table\": \"https://sto3961.table.core.windows.net/\",\r\n      \"file\": \"https://sto3961.file.core.windows.net/\"\r\n    },\r\n    \"primaryLocation\": \"eastus2(stage)\",\r\n    \"statusOfPrimary\": \"available\",\r\n    \"secondaryLocation\": \"northcentralus(stage)\",\r\n    \"statusOfSecondary\": \"available\"\r\n  }\r\n}",
+      "ResponseHeaders": {
+        "Content-Type": [
+          "application/json"
+        ],
+        "Expires": [
+          "-1"
+        ],
+        "Cache-Control": [
+          "no-cache"
+        ],
+        "Date": [
+          "Fri, 13 Apr 2018 06:32:54 GMT"
+        ],
+        "Pragma": [
+          "no-cache"
+        ],
+        "Transfer-Encoding": [
+          "chunked"
+        ],
+        "Server": [
+          "Microsoft-Azure-Storage-Resource-Provider/1.0,Microsoft-HTTPAPI/2.0 Microsoft-HTTPAPI/2.0"
+        ],
+        "Vary": [
+          "Accept-Encoding"
+        ],
+        "x-ms-request-id": [
+          "7d7b46c2-eeba-4ea9-8a05-dc8df7e5f283"
+        ],
+        "Strict-Transport-Security": [
+          "max-age=31536000; includeSubDomains"
         ],
         "x-ms-ratelimit-remaining-subscription-reads": [
-          "14997"
-        ],
-        "x-ms-request-id": [
-          "6f91cb82-d357-4afa-a8ec-d12d5acd5ac8"
-        ],
-        "x-ms-correlation-request-id": [
-          "6f91cb82-d357-4afa-a8ec-d12d5acd5ac8"
-        ],
-        "x-ms-routing-request-id": [
-          "SOUTHEASTASIA:20171117T033319Z:6f91cb82-d357-4afa-a8ec-d12d5acd5ac8"
-        ],
-        "Strict-Transport-Security": [
-          "max-age=31536000; includeSubDomains"
-        ]
-      },
-      "StatusCode": 202
-    },
-    {
-      "RequestUri": "/subscriptions/ce4a7590-4722-4bcf-a2c6-e473e9f11778/providers/Microsoft.Storage/locations/eastus2euap/asyncoperations/f50c90ba-75a3-402d-82ca-862191b6d539?monitor=true&api-version=2017-10-01",
-      "EncodedRequestUri": "L3N1YnNjcmlwdGlvbnMvY2U0YTc1OTAtNDcyMi00YmNmLWEyYzYtZTQ3M2U5ZjExNzc4L3Byb3ZpZGVycy9NaWNyb3NvZnQuU3RvcmFnZS9sb2NhdGlvbnMvZWFzdHVzMmV1YXAvYXN5bmNvcGVyYXRpb25zL2Y1MGM5MGJhLTc1YTMtNDAyZC04MmNhLTg2MjE5MWI2ZDUzOT9tb25pdG9yPXRydWUmYXBpLXZlcnNpb249MjAxNy0xMC0wMQ==",
+          "14983"
+        ],
+        "x-ms-correlation-request-id": [
+          "c4d019c5-a61a-4651-a069-b4a958821338"
+        ],
+        "x-ms-routing-request-id": [
+          "SOUTHEASTASIA:20180413T063254Z:c4d019c5-a61a-4651-a069-b4a958821338"
+        ],
+        "X-Content-Type-Options": [
+          "nosniff"
+        ]
+      },
+      "StatusCode": 200
+    },
+    {
+      "RequestUri": "/subscriptions/45b60d85-fd72-427a-a708-f994d26e593e/resourceGroups/res6430/providers/Microsoft.Storage/storageAccounts/sto3961?api-version=2018-03-01-preview",
+      "EncodedRequestUri": "L3N1YnNjcmlwdGlvbnMvNDViNjBkODUtZmQ3Mi00MjdhLWE3MDgtZjk5NGQyNmU1OTNlL3Jlc291cmNlR3JvdXBzL3JlczY0MzAvcHJvdmlkZXJzL01pY3Jvc29mdC5TdG9yYWdlL3N0b3JhZ2VBY2NvdW50cy9zdG8zOTYxP2FwaS12ZXJzaW9uPTIwMTgtMDMtMDEtcHJldmlldw==",
+      "RequestMethod": "PATCH",
+      "RequestBody": "{\r\n  \"properties\": {\r\n    \"supportsHttpsTrafficOnly\": true\r\n  }\r\n}",
+      "RequestHeaders": {
+        "Content-Type": [
+          "application/json; charset=utf-8"
+        ],
+        "Content-Length": [
+          "66"
+        ],
+        "x-ms-client-request-id": [
+          "cdfbf2f6-0a50-47cc-a780-971fe74a7a3a"
+        ],
+        "accept-language": [
+          "en-US"
+        ],
+        "User-Agent": [
+          "FxVersion/4.6.25815.04",
+          "Microsoft.Azure.Management.Storage.StorageManagementClient/7.2.1.1"
+        ]
+      },
+      "ResponseBody": "{\r\n  \"sku\": {\r\n    \"name\": \"Standard_GRS\",\r\n    \"tier\": \"Standard\"\r\n  },\r\n  \"kind\": \"Storage\",\r\n  \"id\": \"/subscriptions/45b60d85-fd72-427a-a708-f994d26e593e/resourceGroups/res6430/providers/Microsoft.Storage/storageAccounts/sto3961\",\r\n  \"name\": \"sto3961\",\r\n  \"type\": \"Microsoft.Storage/storageAccounts\",\r\n  \"location\": \"eastus2(stage)\",\r\n  \"tags\": {},\r\n  \"properties\": {\r\n    \"networkAcls\": {\r\n      \"bypass\": \"AzureServices\",\r\n      \"virtualNetworkRules\": [],\r\n      \"ipRules\": [],\r\n      \"defaultAction\": \"Allow\"\r\n    },\r\n    \"trustedDirectories\": [\r\n      \"72f988bf-86f1-41af-91ab-2d7cd011db47\"\r\n    ],\r\n    \"supportsHttpsTrafficOnly\": true,\r\n    \"encryption\": {\r\n      \"services\": {\r\n        \"file\": {\r\n          \"enabled\": true,\r\n          \"lastEnabledTime\": \"2018-04-13T06:32:37.3475347Z\"\r\n        },\r\n        \"blob\": {\r\n          \"enabled\": true,\r\n          \"lastEnabledTime\": \"2018-04-13T06:32:37.3475347Z\"\r\n        }\r\n      },\r\n      \"keySource\": \"Microsoft.Storage\"\r\n    },\r\n    \"provisioningState\": \"Succeeded\",\r\n    \"creationTime\": \"2018-04-13T06:32:37.2850226Z\",\r\n    \"primaryEndpoints\": {\r\n      \"web\": \"https://sto3961.web.core.windows.net/\",\r\n      \"blob\": \"https://sto3961.blob.core.windows.net/\",\r\n      \"queue\": \"https://sto3961.queue.core.windows.net/\",\r\n      \"table\": \"https://sto3961.table.core.windows.net/\",\r\n      \"file\": \"https://sto3961.file.core.windows.net/\"\r\n    },\r\n    \"primaryLocation\": \"eastus2(stage)\",\r\n    \"statusOfPrimary\": \"available\",\r\n    \"secondaryLocation\": \"northcentralus(stage)\",\r\n    \"statusOfSecondary\": \"available\"\r\n  }\r\n}",
+      "ResponseHeaders": {
+        "Content-Type": [
+          "application/json"
+        ],
+        "Expires": [
+          "-1"
+        ],
+        "Cache-Control": [
+          "no-cache"
+        ],
+        "Date": [
+          "Fri, 13 Apr 2018 06:32:55 GMT"
+        ],
+        "Pragma": [
+          "no-cache"
+        ],
+        "Transfer-Encoding": [
+          "chunked"
+        ],
+        "Server": [
+          "Microsoft-Azure-Storage-Resource-Provider/1.0,Microsoft-HTTPAPI/2.0 Microsoft-HTTPAPI/2.0"
+        ],
+        "Vary": [
+          "Accept-Encoding"
+        ],
+        "x-ms-request-id": [
+          "b580ed95-cbbc-4e21-aa43-51d700e1b5f7"
+        ],
+        "Strict-Transport-Security": [
+          "max-age=31536000; includeSubDomains"
+        ],
+        "x-ms-ratelimit-remaining-subscription-writes": [
+          "1189"
+        ],
+        "x-ms-correlation-request-id": [
+          "d18c73de-b483-43d0-8598-fe051c411c42"
+        ],
+        "x-ms-routing-request-id": [
+          "SOUTHEASTASIA:20180413T063256Z:d18c73de-b483-43d0-8598-fe051c411c42"
+        ],
+        "X-Content-Type-Options": [
+          "nosniff"
+        ]
+      },
+      "StatusCode": 200
+    },
+    {
+      "RequestUri": "/subscriptions/45b60d85-fd72-427a-a708-f994d26e593e/resourceGroups/res6430/providers/Microsoft.Storage/storageAccounts/sto3961?api-version=2018-03-01-preview",
+      "EncodedRequestUri": "L3N1YnNjcmlwdGlvbnMvNDViNjBkODUtZmQ3Mi00MjdhLWE3MDgtZjk5NGQyNmU1OTNlL3Jlc291cmNlR3JvdXBzL3JlczY0MzAvcHJvdmlkZXJzL01pY3Jvc29mdC5TdG9yYWdlL3N0b3JhZ2VBY2NvdW50cy9zdG8zOTYxP2FwaS12ZXJzaW9uPTIwMTgtMDMtMDEtcHJldmlldw==",
+      "RequestMethod": "PATCH",
+      "RequestBody": "{\r\n  \"properties\": {\r\n    \"supportsHttpsTrafficOnly\": false\r\n  }\r\n}",
+      "RequestHeaders": {
+        "Content-Type": [
+          "application/json; charset=utf-8"
+        ],
+        "Content-Length": [
+          "67"
+        ],
+        "x-ms-client-request-id": [
+          "ae0d7d65-aadf-4d32-9593-ed4851199801"
+        ],
+        "accept-language": [
+          "en-US"
+        ],
+        "User-Agent": [
+          "FxVersion/4.6.25815.04",
+          "Microsoft.Azure.Management.Storage.StorageManagementClient/7.2.1.1"
+        ]
+      },
+      "ResponseBody": "{\r\n  \"sku\": {\r\n    \"name\": \"Standard_GRS\",\r\n    \"tier\": \"Standard\"\r\n  },\r\n  \"kind\": \"Storage\",\r\n  \"id\": \"/subscriptions/45b60d85-fd72-427a-a708-f994d26e593e/resourceGroups/res6430/providers/Microsoft.Storage/storageAccounts/sto3961\",\r\n  \"name\": \"sto3961\",\r\n  \"type\": \"Microsoft.Storage/storageAccounts\",\r\n  \"location\": \"eastus2(stage)\",\r\n  \"tags\": {},\r\n  \"properties\": {\r\n    \"networkAcls\": {\r\n      \"bypass\": \"AzureServices\",\r\n      \"virtualNetworkRules\": [],\r\n      \"ipRules\": [],\r\n      \"defaultAction\": \"Allow\"\r\n    },\r\n    \"trustedDirectories\": [\r\n      \"72f988bf-86f1-41af-91ab-2d7cd011db47\"\r\n    ],\r\n    \"supportsHttpsTrafficOnly\": false,\r\n    \"encryption\": {\r\n      \"services\": {\r\n        \"file\": {\r\n          \"enabled\": true,\r\n          \"lastEnabledTime\": \"2018-04-13T06:32:37.3475347Z\"\r\n        },\r\n        \"blob\": {\r\n          \"enabled\": true,\r\n          \"lastEnabledTime\": \"2018-04-13T06:32:37.3475347Z\"\r\n        }\r\n      },\r\n      \"keySource\": \"Microsoft.Storage\"\r\n    },\r\n    \"provisioningState\": \"Succeeded\",\r\n    \"creationTime\": \"2018-04-13T06:32:37.2850226Z\",\r\n    \"primaryEndpoints\": {\r\n      \"web\": \"https://sto3961.web.core.windows.net/\",\r\n      \"blob\": \"https://sto3961.blob.core.windows.net/\",\r\n      \"queue\": \"https://sto3961.queue.core.windows.net/\",\r\n      \"table\": \"https://sto3961.table.core.windows.net/\",\r\n      \"file\": \"https://sto3961.file.core.windows.net/\"\r\n    },\r\n    \"primaryLocation\": \"eastus2(stage)\",\r\n    \"statusOfPrimary\": \"available\",\r\n    \"secondaryLocation\": \"northcentralus(stage)\",\r\n    \"statusOfSecondary\": \"available\"\r\n  }\r\n}",
+      "ResponseHeaders": {
+        "Content-Type": [
+          "application/json"
+        ],
+        "Expires": [
+          "-1"
+        ],
+        "Cache-Control": [
+          "no-cache"
+        ],
+        "Date": [
+          "Fri, 13 Apr 2018 06:32:57 GMT"
+        ],
+        "Pragma": [
+          "no-cache"
+        ],
+        "Transfer-Encoding": [
+          "chunked"
+        ],
+        "Server": [
+          "Microsoft-Azure-Storage-Resource-Provider/1.0,Microsoft-HTTPAPI/2.0 Microsoft-HTTPAPI/2.0"
+        ],
+        "Vary": [
+          "Accept-Encoding"
+        ],
+        "x-ms-request-id": [
+          "cfd40315-9645-4d16-a14d-5e0c356829d4"
+        ],
+        "Strict-Transport-Security": [
+          "max-age=31536000; includeSubDomains"
+        ],
+        "x-ms-ratelimit-remaining-subscription-writes": [
+          "1188"
+        ],
+        "x-ms-correlation-request-id": [
+          "482619b1-a8e5-444e-a794-7565aba2c91e"
+        ],
+        "x-ms-routing-request-id": [
+          "SOUTHEASTASIA:20180413T063257Z:482619b1-a8e5-444e-a794-7565aba2c91e"
+        ],
+        "X-Content-Type-Options": [
+          "nosniff"
+        ]
+      },
+      "StatusCode": 200
+    },
+    {
+      "RequestUri": "/subscriptions/45b60d85-fd72-427a-a708-f994d26e593e/resourceGroups/res6430/providers/Microsoft.Storage/storageAccounts/sto3961?api-version=2018-03-01-preview",
+      "EncodedRequestUri": "L3N1YnNjcmlwdGlvbnMvNDViNjBkODUtZmQ3Mi00MjdhLWE3MDgtZjk5NGQyNmU1OTNlL3Jlc291cmNlR3JvdXBzL3JlczY0MzAvcHJvdmlkZXJzL01pY3Jvc29mdC5TdG9yYWdlL3N0b3JhZ2VBY2NvdW50cy9zdG8zOTYxP2FwaS12ZXJzaW9uPTIwMTgtMDMtMDEtcHJldmlldw==",
       "RequestMethod": "GET",
       "RequestBody": "",
       "RequestHeaders": {
-        "User-Agent": [
-          "FxVersion/4.6.25211.01",
-          "Microsoft.Azure.Management.Storage.StorageManagementClient/7.1.0.0"
-        ]
-      },
-      "ResponseBody": "{\r\n  \"id\": \"/subscriptions/ce4a7590-4722-4bcf-a2c6-e473e9f11778/resourceGroups/res3937/providers/Microsoft.Storage/storageAccounts/sto3309\",\r\n  \"kind\": \"Storage\",\r\n  \"location\": \"eastus2euap\",\r\n  \"name\": \"sto3309\",\r\n  \"properties\": {\r\n    \"creationTime\": \"2017-11-17T03:32:51.7401936Z\",\r\n    \"encryption\": {\r\n      \"keySource\": \"Microsoft.Storage\",\r\n      \"services\": {\r\n        \"blob\": {\r\n          \"enabled\": true,\r\n          \"lastEnabledTime\": \"2017-11-17T03:32:51.7421941Z\"\r\n        },\r\n        \"file\": {\r\n          \"enabled\": true,\r\n          \"lastEnabledTime\": \"2017-11-17T03:32:51.7421941Z\"\r\n        }\r\n      }\r\n    },\r\n    \"networkAcls\": {\r\n      \"bypass\": \"AzureServices\",\r\n      \"defaultAction\": \"Allow\",\r\n      \"ipRules\": [],\r\n      \"virtualNetworkRules\": []\r\n    },\r\n    \"primaryEndpoints\": {\r\n      \"blob\": \"https://sto3309.blob.core.windows.net/\",\r\n      \"file\": \"https://sto3309.file.core.windows.net/\",\r\n      \"queue\": \"https://sto3309.queue.core.windows.net/\",\r\n      \"table\": \"https://sto3309.table.core.windows.net/\"\r\n    },\r\n    \"primaryLocation\": \"eastus2euap\",\r\n    \"provisioningState\": \"Succeeded\",\r\n    \"secondaryLocation\": \"centraluseuap\",\r\n    \"statusOfPrimary\": \"available\",\r\n    \"statusOfSecondary\": \"available\",\r\n    \"supportsHttpsTrafficOnly\": false\r\n  },\r\n  \"sku\": {\r\n    \"name\": \"Standard_GRS\",\r\n    \"tier\": \"Standard\"\r\n  },\r\n  \"tags\": {},\r\n  \"type\": \"Microsoft.Storage/storageAccounts\"\r\n}",
-=======
-          "FxVersion/4.6.25815.04",
-          "Microsoft.Azure.Management.Storage.StorageManagementClient/7.2.1.1"
-        ]
-      },
-      "ResponseBody": "{\r\n  \"sku\": {\r\n    \"name\": \"Standard_GRS\",\r\n    \"tier\": \"Standard\"\r\n  },\r\n  \"kind\": \"Storage\",\r\n  \"id\": \"/subscriptions/45b60d85-fd72-427a-a708-f994d26e593e/resourceGroups/res6430/providers/Microsoft.Storage/storageAccounts/sto3961\",\r\n  \"name\": \"sto3961\",\r\n  \"type\": \"Microsoft.Storage/storageAccounts\",\r\n  \"location\": \"eastus2(stage)\",\r\n  \"tags\": {},\r\n  \"properties\": {\r\n    \"networkAcls\": {\r\n      \"bypass\": \"AzureServices\",\r\n      \"virtualNetworkRules\": [],\r\n      \"ipRules\": [],\r\n      \"defaultAction\": \"Allow\"\r\n    },\r\n    \"trustedDirectories\": [\r\n      \"72f988bf-86f1-41af-91ab-2d7cd011db47\"\r\n    ],\r\n    \"supportsHttpsTrafficOnly\": false,\r\n    \"encryption\": {\r\n      \"services\": {\r\n        \"file\": {\r\n          \"enabled\": true,\r\n          \"lastEnabledTime\": \"2018-04-13T06:32:37.3475347Z\"\r\n        },\r\n        \"blob\": {\r\n          \"enabled\": true,\r\n          \"lastEnabledTime\": \"2018-04-13T06:32:37.3475347Z\"\r\n        }\r\n      },\r\n      \"keySource\": \"Microsoft.Storage\"\r\n    },\r\n    \"provisioningState\": \"Succeeded\",\r\n    \"creationTime\": \"2018-04-13T06:32:37.2850226Z\",\r\n    \"primaryEndpoints\": {\r\n      \"web\": \"https://sto3961.web.core.windows.net/\",\r\n      \"blob\": \"https://sto3961.blob.core.windows.net/\",\r\n      \"queue\": \"https://sto3961.queue.core.windows.net/\",\r\n      \"table\": \"https://sto3961.table.core.windows.net/\",\r\n      \"file\": \"https://sto3961.file.core.windows.net/\"\r\n    },\r\n    \"primaryLocation\": \"eastus2(stage)\",\r\n    \"statusOfPrimary\": \"available\",\r\n    \"secondaryLocation\": \"northcentralus(stage)\",\r\n    \"statusOfSecondary\": \"available\"\r\n  }\r\n}",
->>>>>>> 43149714
+        "x-ms-client-request-id": [
+          "71d3b4f8-1102-4ad9-bc03-91e67ddd1b3e"
+        ],
+        "accept-language": [
+          "en-US"
+        ],
+        "User-Agent": [
+          "FxVersion/4.6.25815.04",
+          "Microsoft.Azure.Management.Storage.StorageManagementClient/7.2.1.1"
+        ]
+      },
+      "ResponseBody": "{\r\n  \"sku\": {\r\n    \"name\": \"Standard_GRS\",\r\n    \"tier\": \"Standard\"\r\n  },\r\n  \"kind\": \"Storage\",\r\n  \"id\": \"/subscriptions/45b60d85-fd72-427a-a708-f994d26e593e/resourceGroups/res6430/providers/Microsoft.Storage/storageAccounts/sto3961\",\r\n  \"name\": \"sto3961\",\r\n  \"type\": \"Microsoft.Storage/storageAccounts\",\r\n  \"location\": \"eastus2(stage)\",\r\n  \"tags\": {},\r\n  \"properties\": {\r\n    \"networkAcls\": {\r\n      \"bypass\": \"AzureServices\",\r\n      \"virtualNetworkRules\": [],\r\n      \"ipRules\": [],\r\n      \"defaultAction\": \"Allow\"\r\n    },\r\n    \"trustedDirectories\": [\r\n      \"72f988bf-86f1-41af-91ab-2d7cd011db47\"\r\n    ],\r\n    \"supportsHttpsTrafficOnly\": true,\r\n    \"encryption\": {\r\n      \"services\": {\r\n        \"file\": {\r\n          \"enabled\": true,\r\n          \"lastEnabledTime\": \"2018-04-13T06:32:37.3475347Z\"\r\n        },\r\n        \"blob\": {\r\n          \"enabled\": true,\r\n          \"lastEnabledTime\": \"2018-04-13T06:32:37.3475347Z\"\r\n        }\r\n      },\r\n      \"keySource\": \"Microsoft.Storage\"\r\n    },\r\n    \"provisioningState\": \"Succeeded\",\r\n    \"creationTime\": \"2018-04-13T06:32:37.2850226Z\",\r\n    \"primaryEndpoints\": {\r\n      \"web\": \"https://sto3961.web.core.windows.net/\",\r\n      \"blob\": \"https://sto3961.blob.core.windows.net/\",\r\n      \"queue\": \"https://sto3961.queue.core.windows.net/\",\r\n      \"table\": \"https://sto3961.table.core.windows.net/\",\r\n      \"file\": \"https://sto3961.file.core.windows.net/\"\r\n    },\r\n    \"primaryLocation\": \"eastus2(stage)\",\r\n    \"statusOfPrimary\": \"available\",\r\n    \"secondaryLocation\": \"northcentralus(stage)\",\r\n    \"statusOfSecondary\": \"available\"\r\n  }\r\n}",
       "ResponseHeaders": {
         "Content-Type": [
           "application/json"
@@ -302,11 +364,7 @@
           "no-cache"
         ],
         "Date": [
-<<<<<<< HEAD
-          "Fri, 17 Nov 2017 03:33:36 GMT"
-=======
-          "Fri, 13 Apr 2018 06:32:54 GMT"
->>>>>>> 43149714
+          "Fri, 13 Apr 2018 06:32:56 GMT"
         ],
         "Pragma": [
           "no-cache"
@@ -321,32 +379,19 @@
           "Accept-Encoding"
         ],
         "x-ms-request-id": [
-<<<<<<< HEAD
-          "b0d941af-fa91-4cba-87bf-79437d81b804"
+          "24551154-4cb3-42c3-9762-4217867e2e28"
+        ],
+        "Strict-Transport-Security": [
+          "max-age=31536000; includeSubDomains"
         ],
         "x-ms-ratelimit-remaining-subscription-reads": [
-          "14994"
-        ],
-        "x-ms-correlation-request-id": [
-          "b0d941af-fa91-4cba-87bf-79437d81b804"
-        ],
-        "x-ms-routing-request-id": [
-          "SOUTHEASTASIA:20171117T033336Z:b0d941af-fa91-4cba-87bf-79437d81b804"
-=======
-          "7d7b46c2-eeba-4ea9-8a05-dc8df7e5f283"
-        ],
-        "Strict-Transport-Security": [
-          "max-age=31536000; includeSubDomains"
-        ],
-        "x-ms-ratelimit-remaining-subscription-reads": [
-          "14983"
-        ],
-        "x-ms-correlation-request-id": [
-          "c4d019c5-a61a-4651-a069-b4a958821338"
-        ],
-        "x-ms-routing-request-id": [
-          "SOUTHEASTASIA:20180413T063254Z:c4d019c5-a61a-4651-a069-b4a958821338"
->>>>>>> 43149714
+          "14982"
+        ],
+        "x-ms-correlation-request-id": [
+          "f5250911-334a-4a00-92c4-cedf3e7835ea"
+        ],
+        "x-ms-routing-request-id": [
+          "SOUTHEASTASIA:20180413T063256Z:f5250911-334a-4a00-92c4-cedf3e7835ea"
         ],
         "X-Content-Type-Options": [
           "nosniff"
@@ -355,46 +400,23 @@
       "StatusCode": 200
     },
     {
-<<<<<<< HEAD
-      "RequestUri": "/subscriptions/ce4a7590-4722-4bcf-a2c6-e473e9f11778/resourceGroups/res3937/providers/Microsoft.Storage/storageAccounts/sto3309?api-version=2017-10-01",
-      "EncodedRequestUri": "L3N1YnNjcmlwdGlvbnMvY2U0YTc1OTAtNDcyMi00YmNmLWEyYzYtZTQ3M2U5ZjExNzc4L3Jlc291cmNlR3JvdXBzL3JlczM5MzcvcHJvdmlkZXJzL01pY3Jvc29mdC5TdG9yYWdlL3N0b3JhZ2VBY2NvdW50cy9zdG8zMzA5P2FwaS12ZXJzaW9uPTIwMTctMTAtMDE=",
-=======
       "RequestUri": "/subscriptions/45b60d85-fd72-427a-a708-f994d26e593e/resourceGroups/res6430/providers/Microsoft.Storage/storageAccounts/sto3961?api-version=2018-03-01-preview",
       "EncodedRequestUri": "L3N1YnNjcmlwdGlvbnMvNDViNjBkODUtZmQ3Mi00MjdhLWE3MDgtZjk5NGQyNmU1OTNlL3Jlc291cmNlR3JvdXBzL3JlczY0MzAvcHJvdmlkZXJzL01pY3Jvc29mdC5TdG9yYWdlL3N0b3JhZ2VBY2NvdW50cy9zdG8zOTYxP2FwaS12ZXJzaW9uPTIwMTgtMDMtMDEtcHJldmlldw==",
->>>>>>> 43149714
-      "RequestMethod": "PATCH",
-      "RequestBody": "{\r\n  \"properties\": {\r\n    \"supportsHttpsTrafficOnly\": true\r\n  }\r\n}",
-      "RequestHeaders": {
-        "Content-Type": [
-          "application/json; charset=utf-8"
-        ],
-        "Content-Length": [
-          "66"
-        ],
-        "x-ms-client-request-id": [
-<<<<<<< HEAD
-          "ff9f0264-6926-45c5-8b4c-11d38405a5c7"
-=======
-          "cdfbf2f6-0a50-47cc-a780-971fe74a7a3a"
->>>>>>> 43149714
-        ],
-        "accept-language": [
-          "en-US"
-        ],
-        "User-Agent": [
-<<<<<<< HEAD
-          "FxVersion/4.6.25211.01",
-          "Microsoft.Azure.Management.Storage.StorageManagementClient/7.1.0.0"
-        ]
-      },
-      "ResponseBody": "{\r\n  \"id\": \"/subscriptions/ce4a7590-4722-4bcf-a2c6-e473e9f11778/resourceGroups/res3937/providers/Microsoft.Storage/storageAccounts/sto3309\",\r\n  \"kind\": \"Storage\",\r\n  \"location\": \"eastus2euap\",\r\n  \"name\": \"sto3309\",\r\n  \"properties\": {\r\n    \"creationTime\": \"2017-11-17T03:32:51.7401936Z\",\r\n    \"encryption\": {\r\n      \"keySource\": \"Microsoft.Storage\",\r\n      \"services\": {\r\n        \"blob\": {\r\n          \"enabled\": true,\r\n          \"lastEnabledTime\": \"2017-11-17T03:32:51.7421941Z\"\r\n        },\r\n        \"file\": {\r\n          \"enabled\": true,\r\n          \"lastEnabledTime\": \"2017-11-17T03:32:51.7421941Z\"\r\n        }\r\n      }\r\n    },\r\n    \"networkAcls\": {\r\n      \"bypass\": \"AzureServices\",\r\n      \"defaultAction\": \"Allow\",\r\n      \"ipRules\": [],\r\n      \"virtualNetworkRules\": []\r\n    },\r\n    \"primaryEndpoints\": {\r\n      \"blob\": \"https://sto3309.blob.core.windows.net/\",\r\n      \"file\": \"https://sto3309.file.core.windows.net/\",\r\n      \"queue\": \"https://sto3309.queue.core.windows.net/\",\r\n      \"table\": \"https://sto3309.table.core.windows.net/\"\r\n    },\r\n    \"primaryLocation\": \"eastus2euap\",\r\n    \"provisioningState\": \"Succeeded\",\r\n    \"secondaryLocation\": \"centraluseuap\",\r\n    \"statusOfPrimary\": \"available\",\r\n    \"statusOfSecondary\": \"available\",\r\n    \"supportsHttpsTrafficOnly\": true\r\n  },\r\n  \"sku\": {\r\n    \"name\": \"Standard_GRS\",\r\n    \"tier\": \"Standard\"\r\n  },\r\n  \"tags\": {},\r\n  \"type\": \"Microsoft.Storage/storageAccounts\"\r\n}",
-=======
-          "FxVersion/4.6.25815.04",
-          "Microsoft.Azure.Management.Storage.StorageManagementClient/7.2.1.1"
-        ]
-      },
-      "ResponseBody": "{\r\n  \"sku\": {\r\n    \"name\": \"Standard_GRS\",\r\n    \"tier\": \"Standard\"\r\n  },\r\n  \"kind\": \"Storage\",\r\n  \"id\": \"/subscriptions/45b60d85-fd72-427a-a708-f994d26e593e/resourceGroups/res6430/providers/Microsoft.Storage/storageAccounts/sto3961\",\r\n  \"name\": \"sto3961\",\r\n  \"type\": \"Microsoft.Storage/storageAccounts\",\r\n  \"location\": \"eastus2(stage)\",\r\n  \"tags\": {},\r\n  \"properties\": {\r\n    \"networkAcls\": {\r\n      \"bypass\": \"AzureServices\",\r\n      \"virtualNetworkRules\": [],\r\n      \"ipRules\": [],\r\n      \"defaultAction\": \"Allow\"\r\n    },\r\n    \"trustedDirectories\": [\r\n      \"72f988bf-86f1-41af-91ab-2d7cd011db47\"\r\n    ],\r\n    \"supportsHttpsTrafficOnly\": true,\r\n    \"encryption\": {\r\n      \"services\": {\r\n        \"file\": {\r\n          \"enabled\": true,\r\n          \"lastEnabledTime\": \"2018-04-13T06:32:37.3475347Z\"\r\n        },\r\n        \"blob\": {\r\n          \"enabled\": true,\r\n          \"lastEnabledTime\": \"2018-04-13T06:32:37.3475347Z\"\r\n        }\r\n      },\r\n      \"keySource\": \"Microsoft.Storage\"\r\n    },\r\n    \"provisioningState\": \"Succeeded\",\r\n    \"creationTime\": \"2018-04-13T06:32:37.2850226Z\",\r\n    \"primaryEndpoints\": {\r\n      \"web\": \"https://sto3961.web.core.windows.net/\",\r\n      \"blob\": \"https://sto3961.blob.core.windows.net/\",\r\n      \"queue\": \"https://sto3961.queue.core.windows.net/\",\r\n      \"table\": \"https://sto3961.table.core.windows.net/\",\r\n      \"file\": \"https://sto3961.file.core.windows.net/\"\r\n    },\r\n    \"primaryLocation\": \"eastus2(stage)\",\r\n    \"statusOfPrimary\": \"available\",\r\n    \"secondaryLocation\": \"northcentralus(stage)\",\r\n    \"statusOfSecondary\": \"available\"\r\n  }\r\n}",
->>>>>>> 43149714
+      "RequestMethod": "GET",
+      "RequestBody": "",
+      "RequestHeaders": {
+        "x-ms-client-request-id": [
+          "8ea7b5bd-7688-4d84-95c5-1475df122df0"
+        ],
+        "accept-language": [
+          "en-US"
+        ],
+        "User-Agent": [
+          "FxVersion/4.6.25815.04",
+          "Microsoft.Azure.Management.Storage.StorageManagementClient/7.2.1.1"
+        ]
+      },
+      "ResponseBody": "{\r\n  \"sku\": {\r\n    \"name\": \"Standard_GRS\",\r\n    \"tier\": \"Standard\"\r\n  },\r\n  \"kind\": \"Storage\",\r\n  \"id\": \"/subscriptions/45b60d85-fd72-427a-a708-f994d26e593e/resourceGroups/res6430/providers/Microsoft.Storage/storageAccounts/sto3961\",\r\n  \"name\": \"sto3961\",\r\n  \"type\": \"Microsoft.Storage/storageAccounts\",\r\n  \"location\": \"eastus2(stage)\",\r\n  \"tags\": {},\r\n  \"properties\": {\r\n    \"networkAcls\": {\r\n      \"bypass\": \"AzureServices\",\r\n      \"virtualNetworkRules\": [],\r\n      \"ipRules\": [],\r\n      \"defaultAction\": \"Allow\"\r\n    },\r\n    \"trustedDirectories\": [\r\n      \"72f988bf-86f1-41af-91ab-2d7cd011db47\"\r\n    ],\r\n    \"supportsHttpsTrafficOnly\": false,\r\n    \"encryption\": {\r\n      \"services\": {\r\n        \"file\": {\r\n          \"enabled\": true,\r\n          \"lastEnabledTime\": \"2018-04-13T06:32:37.3475347Z\"\r\n        },\r\n        \"blob\": {\r\n          \"enabled\": true,\r\n          \"lastEnabledTime\": \"2018-04-13T06:32:37.3475347Z\"\r\n        }\r\n      },\r\n      \"keySource\": \"Microsoft.Storage\"\r\n    },\r\n    \"provisioningState\": \"Succeeded\",\r\n    \"creationTime\": \"2018-04-13T06:32:37.2850226Z\",\r\n    \"primaryEndpoints\": {\r\n      \"web\": \"https://sto3961.web.core.windows.net/\",\r\n      \"blob\": \"https://sto3961.blob.core.windows.net/\",\r\n      \"queue\": \"https://sto3961.queue.core.windows.net/\",\r\n      \"table\": \"https://sto3961.table.core.windows.net/\",\r\n      \"file\": \"https://sto3961.file.core.windows.net/\"\r\n    },\r\n    \"primaryLocation\": \"eastus2(stage)\",\r\n    \"statusOfPrimary\": \"available\",\r\n    \"secondaryLocation\": \"northcentralus(stage)\",\r\n    \"statusOfSecondary\": \"available\"\r\n  }\r\n}",
       "ResponseHeaders": {
         "Content-Type": [
           "application/json"
@@ -406,11 +428,7 @@
           "no-cache"
         ],
         "Date": [
-<<<<<<< HEAD
-          "Fri, 17 Nov 2017 03:33:36 GMT"
-=======
-          "Fri, 13 Apr 2018 06:32:55 GMT"
->>>>>>> 43149714
+          "Fri, 13 Apr 2018 06:32:57 GMT"
         ],
         "Pragma": [
           "no-cache"
@@ -425,318 +443,6 @@
           "Accept-Encoding"
         ],
         "x-ms-request-id": [
-<<<<<<< HEAD
-          "3caac0a5-32fb-4f28-b3ab-324a407be70e"
-        ],
-        "x-ms-ratelimit-remaining-subscription-writes": [
-          "1197"
-        ],
-        "x-ms-correlation-request-id": [
-          "3caac0a5-32fb-4f28-b3ab-324a407be70e"
-        ],
-        "x-ms-routing-request-id": [
-          "SOUTHEASTASIA:20171117T033337Z:3caac0a5-32fb-4f28-b3ab-324a407be70e"
-=======
-          "b580ed95-cbbc-4e21-aa43-51d700e1b5f7"
-        ],
-        "Strict-Transport-Security": [
-          "max-age=31536000; includeSubDomains"
-        ],
-        "x-ms-ratelimit-remaining-subscription-writes": [
-          "1189"
-        ],
-        "x-ms-correlation-request-id": [
-          "d18c73de-b483-43d0-8598-fe051c411c42"
-        ],
-        "x-ms-routing-request-id": [
-          "SOUTHEASTASIA:20180413T063256Z:d18c73de-b483-43d0-8598-fe051c411c42"
->>>>>>> 43149714
-        ],
-        "X-Content-Type-Options": [
-          "nosniff"
-        ]
-      },
-      "StatusCode": 200
-    },
-    {
-<<<<<<< HEAD
-      "RequestUri": "/subscriptions/ce4a7590-4722-4bcf-a2c6-e473e9f11778/resourceGroups/res3937/providers/Microsoft.Storage/storageAccounts/sto3309?api-version=2017-10-01",
-      "EncodedRequestUri": "L3N1YnNjcmlwdGlvbnMvY2U0YTc1OTAtNDcyMi00YmNmLWEyYzYtZTQ3M2U5ZjExNzc4L3Jlc291cmNlR3JvdXBzL3JlczM5MzcvcHJvdmlkZXJzL01pY3Jvc29mdC5TdG9yYWdlL3N0b3JhZ2VBY2NvdW50cy9zdG8zMzA5P2FwaS12ZXJzaW9uPTIwMTctMTAtMDE=",
-=======
-      "RequestUri": "/subscriptions/45b60d85-fd72-427a-a708-f994d26e593e/resourceGroups/res6430/providers/Microsoft.Storage/storageAccounts/sto3961?api-version=2018-03-01-preview",
-      "EncodedRequestUri": "L3N1YnNjcmlwdGlvbnMvNDViNjBkODUtZmQ3Mi00MjdhLWE3MDgtZjk5NGQyNmU1OTNlL3Jlc291cmNlR3JvdXBzL3JlczY0MzAvcHJvdmlkZXJzL01pY3Jvc29mdC5TdG9yYWdlL3N0b3JhZ2VBY2NvdW50cy9zdG8zOTYxP2FwaS12ZXJzaW9uPTIwMTgtMDMtMDEtcHJldmlldw==",
->>>>>>> 43149714
-      "RequestMethod": "PATCH",
-      "RequestBody": "{\r\n  \"properties\": {\r\n    \"supportsHttpsTrafficOnly\": false\r\n  }\r\n}",
-      "RequestHeaders": {
-        "Content-Type": [
-          "application/json; charset=utf-8"
-        ],
-        "Content-Length": [
-          "67"
-        ],
-        "x-ms-client-request-id": [
-<<<<<<< HEAD
-          "ee650d81-efea-4339-9a74-5a3a872faf3c"
-=======
-          "ae0d7d65-aadf-4d32-9593-ed4851199801"
->>>>>>> 43149714
-        ],
-        "accept-language": [
-          "en-US"
-        ],
-        "User-Agent": [
-<<<<<<< HEAD
-          "FxVersion/4.6.25211.01",
-          "Microsoft.Azure.Management.Storage.StorageManagementClient/7.1.0.0"
-        ]
-      },
-      "ResponseBody": "{\r\n  \"id\": \"/subscriptions/ce4a7590-4722-4bcf-a2c6-e473e9f11778/resourceGroups/res3937/providers/Microsoft.Storage/storageAccounts/sto3309\",\r\n  \"kind\": \"Storage\",\r\n  \"location\": \"eastus2euap\",\r\n  \"name\": \"sto3309\",\r\n  \"properties\": {\r\n    \"creationTime\": \"2017-11-17T03:32:51.7401936Z\",\r\n    \"encryption\": {\r\n      \"keySource\": \"Microsoft.Storage\",\r\n      \"services\": {\r\n        \"blob\": {\r\n          \"enabled\": true,\r\n          \"lastEnabledTime\": \"2017-11-17T03:32:51.7421941Z\"\r\n        },\r\n        \"file\": {\r\n          \"enabled\": true,\r\n          \"lastEnabledTime\": \"2017-11-17T03:32:51.7421941Z\"\r\n        }\r\n      }\r\n    },\r\n    \"networkAcls\": {\r\n      \"bypass\": \"AzureServices\",\r\n      \"defaultAction\": \"Allow\",\r\n      \"ipRules\": [],\r\n      \"virtualNetworkRules\": []\r\n    },\r\n    \"primaryEndpoints\": {\r\n      \"blob\": \"https://sto3309.blob.core.windows.net/\",\r\n      \"file\": \"https://sto3309.file.core.windows.net/\",\r\n      \"queue\": \"https://sto3309.queue.core.windows.net/\",\r\n      \"table\": \"https://sto3309.table.core.windows.net/\"\r\n    },\r\n    \"primaryLocation\": \"eastus2euap\",\r\n    \"provisioningState\": \"Succeeded\",\r\n    \"secondaryLocation\": \"centraluseuap\",\r\n    \"statusOfPrimary\": \"available\",\r\n    \"statusOfSecondary\": \"available\",\r\n    \"supportsHttpsTrafficOnly\": false\r\n  },\r\n  \"sku\": {\r\n    \"name\": \"Standard_GRS\",\r\n    \"tier\": \"Standard\"\r\n  },\r\n  \"tags\": {},\r\n  \"type\": \"Microsoft.Storage/storageAccounts\"\r\n}",
-=======
-          "FxVersion/4.6.25815.04",
-          "Microsoft.Azure.Management.Storage.StorageManagementClient/7.2.1.1"
-        ]
-      },
-      "ResponseBody": "{\r\n  \"sku\": {\r\n    \"name\": \"Standard_GRS\",\r\n    \"tier\": \"Standard\"\r\n  },\r\n  \"kind\": \"Storage\",\r\n  \"id\": \"/subscriptions/45b60d85-fd72-427a-a708-f994d26e593e/resourceGroups/res6430/providers/Microsoft.Storage/storageAccounts/sto3961\",\r\n  \"name\": \"sto3961\",\r\n  \"type\": \"Microsoft.Storage/storageAccounts\",\r\n  \"location\": \"eastus2(stage)\",\r\n  \"tags\": {},\r\n  \"properties\": {\r\n    \"networkAcls\": {\r\n      \"bypass\": \"AzureServices\",\r\n      \"virtualNetworkRules\": [],\r\n      \"ipRules\": [],\r\n      \"defaultAction\": \"Allow\"\r\n    },\r\n    \"trustedDirectories\": [\r\n      \"72f988bf-86f1-41af-91ab-2d7cd011db47\"\r\n    ],\r\n    \"supportsHttpsTrafficOnly\": false,\r\n    \"encryption\": {\r\n      \"services\": {\r\n        \"file\": {\r\n          \"enabled\": true,\r\n          \"lastEnabledTime\": \"2018-04-13T06:32:37.3475347Z\"\r\n        },\r\n        \"blob\": {\r\n          \"enabled\": true,\r\n          \"lastEnabledTime\": \"2018-04-13T06:32:37.3475347Z\"\r\n        }\r\n      },\r\n      \"keySource\": \"Microsoft.Storage\"\r\n    },\r\n    \"provisioningState\": \"Succeeded\",\r\n    \"creationTime\": \"2018-04-13T06:32:37.2850226Z\",\r\n    \"primaryEndpoints\": {\r\n      \"web\": \"https://sto3961.web.core.windows.net/\",\r\n      \"blob\": \"https://sto3961.blob.core.windows.net/\",\r\n      \"queue\": \"https://sto3961.queue.core.windows.net/\",\r\n      \"table\": \"https://sto3961.table.core.windows.net/\",\r\n      \"file\": \"https://sto3961.file.core.windows.net/\"\r\n    },\r\n    \"primaryLocation\": \"eastus2(stage)\",\r\n    \"statusOfPrimary\": \"available\",\r\n    \"secondaryLocation\": \"northcentralus(stage)\",\r\n    \"statusOfSecondary\": \"available\"\r\n  }\r\n}",
->>>>>>> 43149714
-      "ResponseHeaders": {
-        "Content-Type": [
-          "application/json"
-        ],
-        "Expires": [
-          "-1"
-        ],
-        "Cache-Control": [
-          "no-cache"
-        ],
-        "Date": [
-<<<<<<< HEAD
-          "Fri, 17 Nov 2017 03:33:37 GMT"
-=======
-          "Fri, 13 Apr 2018 06:32:57 GMT"
->>>>>>> 43149714
-        ],
-        "Pragma": [
-          "no-cache"
-        ],
-        "Transfer-Encoding": [
-          "chunked"
-        ],
-        "Server": [
-          "Microsoft-Azure-Storage-Resource-Provider/1.0,Microsoft-HTTPAPI/2.0 Microsoft-HTTPAPI/2.0"
-        ],
-        "Vary": [
-          "Accept-Encoding"
-        ],
-        "x-ms-request-id": [
-<<<<<<< HEAD
-          "b70824b3-8cf7-466a-903a-9b2e4cc2b832"
-        ],
-        "x-ms-ratelimit-remaining-subscription-writes": [
-          "1196"
-        ],
-        "x-ms-correlation-request-id": [
-          "b70824b3-8cf7-466a-903a-9b2e4cc2b832"
-        ],
-        "x-ms-routing-request-id": [
-          "SOUTHEASTASIA:20171117T033337Z:b70824b3-8cf7-466a-903a-9b2e4cc2b832"
-=======
-          "cfd40315-9645-4d16-a14d-5e0c356829d4"
-        ],
-        "Strict-Transport-Security": [
-          "max-age=31536000; includeSubDomains"
-        ],
-        "x-ms-ratelimit-remaining-subscription-writes": [
-          "1188"
-        ],
-        "x-ms-correlation-request-id": [
-          "482619b1-a8e5-444e-a794-7565aba2c91e"
-        ],
-        "x-ms-routing-request-id": [
-          "SOUTHEASTASIA:20180413T063257Z:482619b1-a8e5-444e-a794-7565aba2c91e"
->>>>>>> 43149714
-        ],
-        "X-Content-Type-Options": [
-          "nosniff"
-        ]
-      },
-      "StatusCode": 200
-    },
-    {
-<<<<<<< HEAD
-      "RequestUri": "/subscriptions/ce4a7590-4722-4bcf-a2c6-e473e9f11778/resourceGroups/res3937/providers/Microsoft.Storage/storageAccounts/sto3309?api-version=2017-10-01",
-      "EncodedRequestUri": "L3N1YnNjcmlwdGlvbnMvY2U0YTc1OTAtNDcyMi00YmNmLWEyYzYtZTQ3M2U5ZjExNzc4L3Jlc291cmNlR3JvdXBzL3JlczM5MzcvcHJvdmlkZXJzL01pY3Jvc29mdC5TdG9yYWdlL3N0b3JhZ2VBY2NvdW50cy9zdG8zMzA5P2FwaS12ZXJzaW9uPTIwMTctMTAtMDE=",
-=======
-      "RequestUri": "/subscriptions/45b60d85-fd72-427a-a708-f994d26e593e/resourceGroups/res6430/providers/Microsoft.Storage/storageAccounts/sto3961?api-version=2018-03-01-preview",
-      "EncodedRequestUri": "L3N1YnNjcmlwdGlvbnMvNDViNjBkODUtZmQ3Mi00MjdhLWE3MDgtZjk5NGQyNmU1OTNlL3Jlc291cmNlR3JvdXBzL3JlczY0MzAvcHJvdmlkZXJzL01pY3Jvc29mdC5TdG9yYWdlL3N0b3JhZ2VBY2NvdW50cy9zdG8zOTYxP2FwaS12ZXJzaW9uPTIwMTgtMDMtMDEtcHJldmlldw==",
->>>>>>> 43149714
-      "RequestMethod": "GET",
-      "RequestBody": "",
-      "RequestHeaders": {
-        "x-ms-client-request-id": [
-<<<<<<< HEAD
-          "71dac532-5b48-46e4-b68a-089ce48ea779"
-=======
-          "71d3b4f8-1102-4ad9-bc03-91e67ddd1b3e"
->>>>>>> 43149714
-        ],
-        "accept-language": [
-          "en-US"
-        ],
-        "User-Agent": [
-<<<<<<< HEAD
-          "FxVersion/4.6.25211.01",
-          "Microsoft.Azure.Management.Storage.StorageManagementClient/7.1.0.0"
-        ]
-      },
-      "ResponseBody": "{\r\n  \"id\": \"/subscriptions/ce4a7590-4722-4bcf-a2c6-e473e9f11778/resourceGroups/res3937/providers/Microsoft.Storage/storageAccounts/sto3309\",\r\n  \"kind\": \"Storage\",\r\n  \"location\": \"eastus2euap\",\r\n  \"name\": \"sto3309\",\r\n  \"properties\": {\r\n    \"creationTime\": \"2017-11-17T03:32:51.7401936Z\",\r\n    \"encryption\": {\r\n      \"keySource\": \"Microsoft.Storage\",\r\n      \"services\": {\r\n        \"blob\": {\r\n          \"enabled\": true,\r\n          \"lastEnabledTime\": \"2017-11-17T03:32:51.7421941Z\"\r\n        },\r\n        \"file\": {\r\n          \"enabled\": true,\r\n          \"lastEnabledTime\": \"2017-11-17T03:32:51.7421941Z\"\r\n        }\r\n      }\r\n    },\r\n    \"networkAcls\": {\r\n      \"bypass\": \"AzureServices\",\r\n      \"defaultAction\": \"Allow\",\r\n      \"ipRules\": [],\r\n      \"virtualNetworkRules\": []\r\n    },\r\n    \"primaryEndpoints\": {\r\n      \"blob\": \"https://sto3309.blob.core.windows.net/\",\r\n      \"file\": \"https://sto3309.file.core.windows.net/\",\r\n      \"queue\": \"https://sto3309.queue.core.windows.net/\",\r\n      \"table\": \"https://sto3309.table.core.windows.net/\"\r\n    },\r\n    \"primaryLocation\": \"eastus2euap\",\r\n    \"provisioningState\": \"Succeeded\",\r\n    \"secondaryLocation\": \"centraluseuap\",\r\n    \"statusOfPrimary\": \"available\",\r\n    \"statusOfSecondary\": \"available\",\r\n    \"supportsHttpsTrafficOnly\": true\r\n  },\r\n  \"sku\": {\r\n    \"name\": \"Standard_GRS\",\r\n    \"tier\": \"Standard\"\r\n  },\r\n  \"tags\": {},\r\n  \"type\": \"Microsoft.Storage/storageAccounts\"\r\n}",
-=======
-          "FxVersion/4.6.25815.04",
-          "Microsoft.Azure.Management.Storage.StorageManagementClient/7.2.1.1"
-        ]
-      },
-      "ResponseBody": "{\r\n  \"sku\": {\r\n    \"name\": \"Standard_GRS\",\r\n    \"tier\": \"Standard\"\r\n  },\r\n  \"kind\": \"Storage\",\r\n  \"id\": \"/subscriptions/45b60d85-fd72-427a-a708-f994d26e593e/resourceGroups/res6430/providers/Microsoft.Storage/storageAccounts/sto3961\",\r\n  \"name\": \"sto3961\",\r\n  \"type\": \"Microsoft.Storage/storageAccounts\",\r\n  \"location\": \"eastus2(stage)\",\r\n  \"tags\": {},\r\n  \"properties\": {\r\n    \"networkAcls\": {\r\n      \"bypass\": \"AzureServices\",\r\n      \"virtualNetworkRules\": [],\r\n      \"ipRules\": [],\r\n      \"defaultAction\": \"Allow\"\r\n    },\r\n    \"trustedDirectories\": [\r\n      \"72f988bf-86f1-41af-91ab-2d7cd011db47\"\r\n    ],\r\n    \"supportsHttpsTrafficOnly\": true,\r\n    \"encryption\": {\r\n      \"services\": {\r\n        \"file\": {\r\n          \"enabled\": true,\r\n          \"lastEnabledTime\": \"2018-04-13T06:32:37.3475347Z\"\r\n        },\r\n        \"blob\": {\r\n          \"enabled\": true,\r\n          \"lastEnabledTime\": \"2018-04-13T06:32:37.3475347Z\"\r\n        }\r\n      },\r\n      \"keySource\": \"Microsoft.Storage\"\r\n    },\r\n    \"provisioningState\": \"Succeeded\",\r\n    \"creationTime\": \"2018-04-13T06:32:37.2850226Z\",\r\n    \"primaryEndpoints\": {\r\n      \"web\": \"https://sto3961.web.core.windows.net/\",\r\n      \"blob\": \"https://sto3961.blob.core.windows.net/\",\r\n      \"queue\": \"https://sto3961.queue.core.windows.net/\",\r\n      \"table\": \"https://sto3961.table.core.windows.net/\",\r\n      \"file\": \"https://sto3961.file.core.windows.net/\"\r\n    },\r\n    \"primaryLocation\": \"eastus2(stage)\",\r\n    \"statusOfPrimary\": \"available\",\r\n    \"secondaryLocation\": \"northcentralus(stage)\",\r\n    \"statusOfSecondary\": \"available\"\r\n  }\r\n}",
->>>>>>> 43149714
-      "ResponseHeaders": {
-        "Content-Type": [
-          "application/json"
-        ],
-        "Expires": [
-          "-1"
-        ],
-        "Cache-Control": [
-          "no-cache"
-        ],
-        "Date": [
-<<<<<<< HEAD
-          "Fri, 17 Nov 2017 03:33:36 GMT"
-=======
-          "Fri, 13 Apr 2018 06:32:56 GMT"
->>>>>>> 43149714
-        ],
-        "Pragma": [
-          "no-cache"
-        ],
-        "Transfer-Encoding": [
-          "chunked"
-        ],
-        "Server": [
-          "Microsoft-Azure-Storage-Resource-Provider/1.0,Microsoft-HTTPAPI/2.0 Microsoft-HTTPAPI/2.0"
-        ],
-        "Vary": [
-          "Accept-Encoding"
-        ],
-        "x-ms-request-id": [
-<<<<<<< HEAD
-          "a3f6867f-5ff1-4936-9abe-4e8437035320"
-        ],
-        "x-ms-ratelimit-remaining-subscription-reads": [
-          "14993"
-        ],
-        "x-ms-correlation-request-id": [
-          "a3f6867f-5ff1-4936-9abe-4e8437035320"
-        ],
-        "x-ms-routing-request-id": [
-          "SOUTHEASTASIA:20171117T033337Z:a3f6867f-5ff1-4936-9abe-4e8437035320"
-=======
-          "24551154-4cb3-42c3-9762-4217867e2e28"
-        ],
-        "Strict-Transport-Security": [
-          "max-age=31536000; includeSubDomains"
-        ],
-        "x-ms-ratelimit-remaining-subscription-reads": [
-          "14982"
-        ],
-        "x-ms-correlation-request-id": [
-          "f5250911-334a-4a00-92c4-cedf3e7835ea"
-        ],
-        "x-ms-routing-request-id": [
-          "SOUTHEASTASIA:20180413T063256Z:f5250911-334a-4a00-92c4-cedf3e7835ea"
->>>>>>> 43149714
-        ],
-        "X-Content-Type-Options": [
-          "nosniff"
-        ]
-      },
-      "StatusCode": 200
-    },
-    {
-<<<<<<< HEAD
-      "RequestUri": "/subscriptions/ce4a7590-4722-4bcf-a2c6-e473e9f11778/resourceGroups/res3937/providers/Microsoft.Storage/storageAccounts/sto3309?api-version=2017-10-01",
-      "EncodedRequestUri": "L3N1YnNjcmlwdGlvbnMvY2U0YTc1OTAtNDcyMi00YmNmLWEyYzYtZTQ3M2U5ZjExNzc4L3Jlc291cmNlR3JvdXBzL3JlczM5MzcvcHJvdmlkZXJzL01pY3Jvc29mdC5TdG9yYWdlL3N0b3JhZ2VBY2NvdW50cy9zdG8zMzA5P2FwaS12ZXJzaW9uPTIwMTctMTAtMDE=",
-=======
-      "RequestUri": "/subscriptions/45b60d85-fd72-427a-a708-f994d26e593e/resourceGroups/res6430/providers/Microsoft.Storage/storageAccounts/sto3961?api-version=2018-03-01-preview",
-      "EncodedRequestUri": "L3N1YnNjcmlwdGlvbnMvNDViNjBkODUtZmQ3Mi00MjdhLWE3MDgtZjk5NGQyNmU1OTNlL3Jlc291cmNlR3JvdXBzL3JlczY0MzAvcHJvdmlkZXJzL01pY3Jvc29mdC5TdG9yYWdlL3N0b3JhZ2VBY2NvdW50cy9zdG8zOTYxP2FwaS12ZXJzaW9uPTIwMTgtMDMtMDEtcHJldmlldw==",
->>>>>>> 43149714
-      "RequestMethod": "GET",
-      "RequestBody": "",
-      "RequestHeaders": {
-        "x-ms-client-request-id": [
-<<<<<<< HEAD
-          "eba27a76-6025-4682-9642-5ccfff615b3b"
-=======
-          "8ea7b5bd-7688-4d84-95c5-1475df122df0"
->>>>>>> 43149714
-        ],
-        "accept-language": [
-          "en-US"
-        ],
-        "User-Agent": [
-<<<<<<< HEAD
-          "FxVersion/4.6.25211.01",
-          "Microsoft.Azure.Management.Storage.StorageManagementClient/7.1.0.0"
-        ]
-      },
-      "ResponseBody": "{\r\n  \"id\": \"/subscriptions/ce4a7590-4722-4bcf-a2c6-e473e9f11778/resourceGroups/res3937/providers/Microsoft.Storage/storageAccounts/sto3309\",\r\n  \"kind\": \"Storage\",\r\n  \"location\": \"eastus2euap\",\r\n  \"name\": \"sto3309\",\r\n  \"properties\": {\r\n    \"creationTime\": \"2017-11-17T03:32:51.7401936Z\",\r\n    \"encryption\": {\r\n      \"keySource\": \"Microsoft.Storage\",\r\n      \"services\": {\r\n        \"blob\": {\r\n          \"enabled\": true,\r\n          \"lastEnabledTime\": \"2017-11-17T03:32:51.7421941Z\"\r\n        },\r\n        \"file\": {\r\n          \"enabled\": true,\r\n          \"lastEnabledTime\": \"2017-11-17T03:32:51.7421941Z\"\r\n        }\r\n      }\r\n    },\r\n    \"networkAcls\": {\r\n      \"bypass\": \"AzureServices\",\r\n      \"defaultAction\": \"Allow\",\r\n      \"ipRules\": [],\r\n      \"virtualNetworkRules\": []\r\n    },\r\n    \"primaryEndpoints\": {\r\n      \"blob\": \"https://sto3309.blob.core.windows.net/\",\r\n      \"file\": \"https://sto3309.file.core.windows.net/\",\r\n      \"queue\": \"https://sto3309.queue.core.windows.net/\",\r\n      \"table\": \"https://sto3309.table.core.windows.net/\"\r\n    },\r\n    \"primaryLocation\": \"eastus2euap\",\r\n    \"provisioningState\": \"Succeeded\",\r\n    \"secondaryLocation\": \"centraluseuap\",\r\n    \"statusOfPrimary\": \"available\",\r\n    \"statusOfSecondary\": \"available\",\r\n    \"supportsHttpsTrafficOnly\": false\r\n  },\r\n  \"sku\": {\r\n    \"name\": \"Standard_GRS\",\r\n    \"tier\": \"Standard\"\r\n  },\r\n  \"tags\": {},\r\n  \"type\": \"Microsoft.Storage/storageAccounts\"\r\n}",
-=======
-          "FxVersion/4.6.25815.04",
-          "Microsoft.Azure.Management.Storage.StorageManagementClient/7.2.1.1"
-        ]
-      },
-      "ResponseBody": "{\r\n  \"sku\": {\r\n    \"name\": \"Standard_GRS\",\r\n    \"tier\": \"Standard\"\r\n  },\r\n  \"kind\": \"Storage\",\r\n  \"id\": \"/subscriptions/45b60d85-fd72-427a-a708-f994d26e593e/resourceGroups/res6430/providers/Microsoft.Storage/storageAccounts/sto3961\",\r\n  \"name\": \"sto3961\",\r\n  \"type\": \"Microsoft.Storage/storageAccounts\",\r\n  \"location\": \"eastus2(stage)\",\r\n  \"tags\": {},\r\n  \"properties\": {\r\n    \"networkAcls\": {\r\n      \"bypass\": \"AzureServices\",\r\n      \"virtualNetworkRules\": [],\r\n      \"ipRules\": [],\r\n      \"defaultAction\": \"Allow\"\r\n    },\r\n    \"trustedDirectories\": [\r\n      \"72f988bf-86f1-41af-91ab-2d7cd011db47\"\r\n    ],\r\n    \"supportsHttpsTrafficOnly\": false,\r\n    \"encryption\": {\r\n      \"services\": {\r\n        \"file\": {\r\n          \"enabled\": true,\r\n          \"lastEnabledTime\": \"2018-04-13T06:32:37.3475347Z\"\r\n        },\r\n        \"blob\": {\r\n          \"enabled\": true,\r\n          \"lastEnabledTime\": \"2018-04-13T06:32:37.3475347Z\"\r\n        }\r\n      },\r\n      \"keySource\": \"Microsoft.Storage\"\r\n    },\r\n    \"provisioningState\": \"Succeeded\",\r\n    \"creationTime\": \"2018-04-13T06:32:37.2850226Z\",\r\n    \"primaryEndpoints\": {\r\n      \"web\": \"https://sto3961.web.core.windows.net/\",\r\n      \"blob\": \"https://sto3961.blob.core.windows.net/\",\r\n      \"queue\": \"https://sto3961.queue.core.windows.net/\",\r\n      \"table\": \"https://sto3961.table.core.windows.net/\",\r\n      \"file\": \"https://sto3961.file.core.windows.net/\"\r\n    },\r\n    \"primaryLocation\": \"eastus2(stage)\",\r\n    \"statusOfPrimary\": \"available\",\r\n    \"secondaryLocation\": \"northcentralus(stage)\",\r\n    \"statusOfSecondary\": \"available\"\r\n  }\r\n}",
->>>>>>> 43149714
-      "ResponseHeaders": {
-        "Content-Type": [
-          "application/json"
-        ],
-        "Expires": [
-          "-1"
-        ],
-        "Cache-Control": [
-          "no-cache"
-        ],
-        "Date": [
-<<<<<<< HEAD
-          "Fri, 17 Nov 2017 03:33:37 GMT"
-=======
-          "Fri, 13 Apr 2018 06:32:57 GMT"
->>>>>>> 43149714
-        ],
-        "Pragma": [
-          "no-cache"
-        ],
-        "Transfer-Encoding": [
-          "chunked"
-        ],
-        "Server": [
-          "Microsoft-Azure-Storage-Resource-Provider/1.0,Microsoft-HTTPAPI/2.0 Microsoft-HTTPAPI/2.0"
-        ],
-        "Vary": [
-          "Accept-Encoding"
-        ],
-        "x-ms-request-id": [
-<<<<<<< HEAD
-          "8ff57c97-6f2a-4b52-a86f-79196791023a"
-        ],
-        "x-ms-ratelimit-remaining-subscription-reads": [
-          "14992"
-        ],
-        "x-ms-correlation-request-id": [
-          "8ff57c97-6f2a-4b52-a86f-79196791023a"
-        ],
-        "x-ms-routing-request-id": [
-          "SOUTHEASTASIA:20171117T033338Z:8ff57c97-6f2a-4b52-a86f-79196791023a"
-=======
           "2a45f31a-0792-48d7-ba3d-ae88a05d87fe"
         ],
         "Strict-Transport-Security": [
@@ -750,7 +456,6 @@
         ],
         "x-ms-routing-request-id": [
           "SOUTHEASTASIA:20180413T063257Z:c3005a34-ab6e-47e7-8f8e-f1adff2abd53"
->>>>>>> 43149714
         ],
         "X-Content-Type-Options": [
           "nosniff"
@@ -761,17 +466,10 @@
   ],
   "Names": {
     "CreateResourceGroup": [
-<<<<<<< HEAD
-      "res3937"
-    ],
-    "StorageAccountUpdateWithHttpsOnlyTest": [
-      "sto3309"
-=======
       "res6430"
     ],
     "StorageAccountUpdateWithHttpsOnlyTest": [
       "sto3961"
->>>>>>> 43149714
     ]
   },
   "Variables": {
