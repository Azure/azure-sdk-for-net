{
  "Entries": [
    {
<<<<<<< HEAD
      "RequestUri": "/subscriptions/ce4a7590-4722-4bcf-a2c6-e473e9f11778/resourcegroups/res1987?api-version=2015-11-01",
      "EncodedRequestUri": "L3N1YnNjcmlwdGlvbnMvY2U0YTc1OTAtNDcyMi00YmNmLWEyYzYtZTQ3M2U5ZjExNzc4L3Jlc291cmNlZ3JvdXBzL3JlczE5ODc/YXBpLXZlcnNpb249MjAxNS0xMS0wMQ==",
=======
      "RequestUri": "/subscriptions/45b60d85-fd72-427a-a708-f994d26e593e/resourcegroups/res227?api-version=2015-11-01",
      "EncodedRequestUri": "L3N1YnNjcmlwdGlvbnMvNDViNjBkODUtZmQ3Mi00MjdhLWE3MDgtZjk5NGQyNmU1OTNlL3Jlc291cmNlZ3JvdXBzL3JlczIyNz9hcGktdmVyc2lvbj0yMDE1LTExLTAx",
>>>>>>> 43149714
      "RequestMethod": "PUT",
      "RequestBody": "{\r\n  \"location\": \"eastus2\"\r\n}",
      "RequestHeaders": {
        "Content-Type": [
          "application/json; charset=utf-8"
        ],
        "Content-Length": [
          "29"
        ],
        "x-ms-client-request-id": [
<<<<<<< HEAD
          "4f6d2c8b-e11e-4640-a56a-c677605277b0"
=======
          "fe2e33ed-a9f6-4106-b36b-3ab6b329d49b"
>>>>>>> 43149714
        ],
        "accept-language": [
          "en-US"
        ],
        "User-Agent": [
<<<<<<< HEAD
          "FxVersion/4.6.25211.01",
          "Microsoft.Azure.Management.Resources.ResourceManagementClient/1.0.0.0"
        ]
      },
      "ResponseBody": "{\r\n  \"id\": \"/subscriptions/ce4a7590-4722-4bcf-a2c6-e473e9f11778/resourceGroups/res1987\",\r\n  \"name\": \"res1987\",\r\n  \"location\": \"eastus2\",\r\n  \"properties\": {\r\n    \"provisioningState\": \"Succeeded\"\r\n  }\r\n}",
=======
          "FxVersion/4.6.25815.04",
          "Microsoft.Azure.Management.Resources.ResourceManagementClient/1.0.0.0"
        ]
      },
      "ResponseBody": "{\r\n  \"id\": \"/subscriptions/45b60d85-fd72-427a-a708-f994d26e593e/resourceGroups/res227\",\r\n  \"name\": \"res227\",\r\n  \"location\": \"eastus2\",\r\n  \"properties\": {\r\n    \"provisioningState\": \"Succeeded\"\r\n  }\r\n}",
>>>>>>> 43149714
      "ResponseHeaders": {
        "Content-Length": [
          "166"
        ],
        "Content-Type": [
          "application/json; charset=utf-8"
        ],
        "Expires": [
          "-1"
        ],
        "Cache-Control": [
          "no-cache"
        ],
        "Date": [
<<<<<<< HEAD
          "Fri, 17 Nov 2017 03:41:58 GMT"
=======
          "Fri, 13 Apr 2018 07:00:57 GMT"
>>>>>>> 43149714
        ],
        "Pragma": [
          "no-cache"
        ],
        "x-ms-ratelimit-remaining-subscription-writes": [
<<<<<<< HEAD
          "1176"
        ],
        "x-ms-request-id": [
          "2051bdf1-260a-47e9-a6f5-fbdb3b71a9ab"
        ],
        "x-ms-correlation-request-id": [
          "2051bdf1-260a-47e9-a6f5-fbdb3b71a9ab"
        ],
        "x-ms-routing-request-id": [
          "SOUTHEASTASIA:20171117T034159Z:2051bdf1-260a-47e9-a6f5-fbdb3b71a9ab"
=======
          "1172"
        ],
        "x-ms-request-id": [
          "0933adc2-8931-464e-86d3-dd877b2910d1"
        ],
        "x-ms-correlation-request-id": [
          "0933adc2-8931-464e-86d3-dd877b2910d1"
        ],
        "x-ms-routing-request-id": [
          "SOUTHEASTASIA:20180413T070057Z:0933adc2-8931-464e-86d3-dd877b2910d1"
>>>>>>> 43149714
        ],
        "Strict-Transport-Security": [
          "max-age=31536000; includeSubDomains"
        ],
        "X-Content-Type-Options": [
          "nosniff"
        ]
      },
      "StatusCode": 201
    },
    {
<<<<<<< HEAD
      "RequestUri": "/subscriptions/ce4a7590-4722-4bcf-a2c6-e473e9f11778/resourceGroups/res1987/providers/Microsoft.Storage/storageAccounts/sto4373?api-version=2017-10-01",
      "EncodedRequestUri": "L3N1YnNjcmlwdGlvbnMvY2U0YTc1OTAtNDcyMi00YmNmLWEyYzYtZTQ3M2U5ZjExNzc4L3Jlc291cmNlR3JvdXBzL3JlczE5ODcvcHJvdmlkZXJzL01pY3Jvc29mdC5TdG9yYWdlL3N0b3JhZ2VBY2NvdW50cy9zdG80MzczP2FwaS12ZXJzaW9uPTIwMTctMTAtMDE=",
=======
      "RequestUri": "/subscriptions/45b60d85-fd72-427a-a708-f994d26e593e/resourceGroups/res227/providers/Microsoft.Storage/storageAccounts/sto7010?api-version=2018-03-01-preview",
      "EncodedRequestUri": "L3N1YnNjcmlwdGlvbnMvNDViNjBkODUtZmQ3Mi00MjdhLWE3MDgtZjk5NGQyNmU1OTNlL3Jlc291cmNlR3JvdXBzL3JlczIyNy9wcm92aWRlcnMvTWljcm9zb2Z0LlN0b3JhZ2Uvc3RvcmFnZUFjY291bnRzL3N0bzcwMTA/YXBpLXZlcnNpb249MjAxOC0wMy0wMS1wcmV2aWV3",
>>>>>>> 43149714
      "RequestMethod": "PUT",
      "RequestBody": "{\r\n  \"sku\": {\r\n    \"name\": \"Standard_GRS\"\r\n  },\r\n  \"kind\": \"Storage\",\r\n  \"location\": \"eastus2(stage)\",\r\n  \"tags\": {\r\n    \"key1\": \"value1\",\r\n    \"key2\": \"value2\"\r\n  }\r\n}",
      "RequestHeaders": {
        "Content-Type": [
          "application/json; charset=utf-8"
        ],
        "Content-Length": [
          "168"
        ],
        "x-ms-client-request-id": [
<<<<<<< HEAD
          "829e41fe-3f99-47a8-9e99-8aeb2c2742a2"
=======
          "a0b14567-4381-42d2-88a9-014cb9baddc5"
>>>>>>> 43149714
        ],
        "accept-language": [
          "en-US"
        ],
        "User-Agent": [
<<<<<<< HEAD
          "FxVersion/4.6.25211.01",
          "Microsoft.Azure.Management.Storage.StorageManagementClient/7.1.0.0"
=======
          "FxVersion/4.6.25815.04",
          "Microsoft.Azure.Management.Storage.StorageManagementClient/7.2.1.1"
>>>>>>> 43149714
        ]
      },
      "ResponseBody": "",
      "ResponseHeaders": {
        "Content-Length": [
          "0"
        ],
        "Content-Type": [
          "text/plain; charset=utf-8"
        ],
        "Expires": [
          "-1"
        ],
        "Cache-Control": [
          "no-cache"
        ],
        "Date": [
<<<<<<< HEAD
          "Fri, 17 Nov 2017 03:42:12 GMT"
=======
          "Fri, 13 Apr 2018 07:00:59 GMT"
>>>>>>> 43149714
        ],
        "Pragma": [
          "no-cache"
        ],
        "Location": [
<<<<<<< HEAD
          "https://management.azure.com/subscriptions/ce4a7590-4722-4bcf-a2c6-e473e9f11778/providers/Microsoft.Storage/locations/eastus2euap/asyncoperations/d6cc1441-49b1-4838-8298-c97dabb60a1f?monitor=true&api-version=2017-10-01"
=======
          "https://management.azure.com/subscriptions/45b60d85-fd72-427a-a708-f994d26e593e/providers/Microsoft.Storage/locations/eastus2(stage)/asyncoperations/d596bde3-7ee0-4b0a-ab13-83ec7f0d3172?monitor=true&api-version=2018-03-01-preview"
>>>>>>> 43149714
        ],
        "Retry-After": [
          "17"
        ],
        "Server": [
<<<<<<< HEAD
          "Microsoft-Azure-Storage-Resource-Provider/1.0",
          "Microsoft-HTTPAPI/2.0"
        ],
        "x-ms-ratelimit-remaining-subscription-writes": [
          "1175"
        ],
        "x-ms-request-id": [
          "f1f84643-2a04-45f0-bc1b-6b0f08228be6"
        ],
        "x-ms-correlation-request-id": [
          "f1f84643-2a04-45f0-bc1b-6b0f08228be6"
        ],
        "x-ms-routing-request-id": [
          "SOUTHEASTASIA:20171117T034212Z:f1f84643-2a04-45f0-bc1b-6b0f08228be6"
=======
          "Microsoft-Azure-Storage-Resource-Provider/1.0,Microsoft-HTTPAPI/2.0 Microsoft-HTTPAPI/2.0"
        ],
        "x-ms-request-id": [
          "d596bde3-7ee0-4b0a-ab13-83ec7f0d3172"
        ],
        "Strict-Transport-Security": [
          "max-age=31536000; includeSubDomains"
        ],
        "x-ms-ratelimit-remaining-subscription-writes": [
          "1171"
        ],
        "x-ms-correlation-request-id": [
          "6df77939-45ac-40b3-85b6-bb01b9dde25b"
        ],
        "x-ms-routing-request-id": [
          "SOUTHEASTASIA:20180413T070059Z:6df77939-45ac-40b3-85b6-bb01b9dde25b"
>>>>>>> 43149714
        ],
        "X-Content-Type-Options": [
          "nosniff"
        ]
      },
      "StatusCode": 202
    },
    {
<<<<<<< HEAD
      "RequestUri": "/subscriptions/ce4a7590-4722-4bcf-a2c6-e473e9f11778/providers/Microsoft.Storage/locations/eastus2euap/asyncoperations/d6cc1441-49b1-4838-8298-c97dabb60a1f?monitor=true&api-version=2017-10-01",
      "EncodedRequestUri": "L3N1YnNjcmlwdGlvbnMvY2U0YTc1OTAtNDcyMi00YmNmLWEyYzYtZTQ3M2U5ZjExNzc4L3Byb3ZpZGVycy9NaWNyb3NvZnQuU3RvcmFnZS9sb2NhdGlvbnMvZWFzdHVzMmV1YXAvYXN5bmNvcGVyYXRpb25zL2Q2Y2MxNDQxLTQ5YjEtNDgzOC04Mjk4LWM5N2RhYmI2MGExZj9tb25pdG9yPXRydWUmYXBpLXZlcnNpb249MjAxNy0xMC0wMQ==",
=======
      "RequestUri": "/subscriptions/45b60d85-fd72-427a-a708-f994d26e593e/providers/Microsoft.Storage/locations/eastus2(stage)/asyncoperations/d596bde3-7ee0-4b0a-ab13-83ec7f0d3172?monitor=true&api-version=2018-03-01-preview",
      "EncodedRequestUri": "L3N1YnNjcmlwdGlvbnMvNDViNjBkODUtZmQ3Mi00MjdhLWE3MDgtZjk5NGQyNmU1OTNlL3Byb3ZpZGVycy9NaWNyb3NvZnQuU3RvcmFnZS9sb2NhdGlvbnMvZWFzdHVzMihzdGFnZSkvYXN5bmNvcGVyYXRpb25zL2Q1OTZiZGUzLTdlZTAtNGIwYS1hYjEzLTgzZWM3ZjBkMzE3Mj9tb25pdG9yPXRydWUmYXBpLXZlcnNpb249MjAxOC0wMy0wMS1wcmV2aWV3",
>>>>>>> 43149714
      "RequestMethod": "GET",
      "RequestBody": "",
      "RequestHeaders": {
        "User-Agent": [
<<<<<<< HEAD
          "FxVersion/4.6.25211.01",
          "Microsoft.Azure.Management.Storage.StorageManagementClient/7.1.0.0"
        ]
      },
      "ResponseBody": "",
      "ResponseHeaders": {
        "Content-Length": [
          "0"
        ],
        "Expires": [
          "-1"
        ],
        "Cache-Control": [
          "no-cache"
        ],
        "Date": [
          "Fri, 17 Nov 2017 03:42:29 GMT"
        ],
        "Pragma": [
          "no-cache"
        ],
        "Location": [
          "https://management.azure.com/subscriptions/ce4a7590-4722-4bcf-a2c6-e473e9f11778/providers/Microsoft.Storage/locations/eastus2euap/asyncoperations/d6cc1441-49b1-4838-8298-c97dabb60a1f?monitor=true&api-version=2017-10-01"
        ],
        "Retry-After": [
          "17"
        ],
        "Server": [
          "Microsoft-Azure-Storage-Resource-Provider/1.0",
          "Microsoft-HTTPAPI/2.0"
        ],
        "x-ms-ratelimit-remaining-subscription-reads": [
          "14870"
        ],
        "x-ms-request-id": [
          "95038014-c727-4d2a-8538-78fbdaf26106"
        ],
        "x-ms-correlation-request-id": [
          "95038014-c727-4d2a-8538-78fbdaf26106"
        ],
        "x-ms-routing-request-id": [
          "SOUTHEASTASIA:20171117T034229Z:95038014-c727-4d2a-8538-78fbdaf26106"
        ],
        "Strict-Transport-Security": [
          "max-age=31536000; includeSubDomains"
        ]
      },
      "StatusCode": 202
    },
    {
      "RequestUri": "/subscriptions/ce4a7590-4722-4bcf-a2c6-e473e9f11778/providers/Microsoft.Storage/locations/eastus2euap/asyncoperations/d6cc1441-49b1-4838-8298-c97dabb60a1f?monitor=true&api-version=2017-10-01",
      "EncodedRequestUri": "L3N1YnNjcmlwdGlvbnMvY2U0YTc1OTAtNDcyMi00YmNmLWEyYzYtZTQ3M2U5ZjExNzc4L3Byb3ZpZGVycy9NaWNyb3NvZnQuU3RvcmFnZS9sb2NhdGlvbnMvZWFzdHVzMmV1YXAvYXN5bmNvcGVyYXRpb25zL2Q2Y2MxNDQxLTQ5YjEtNDgzOC04Mjk4LWM5N2RhYmI2MGExZj9tb25pdG9yPXRydWUmYXBpLXZlcnNpb249MjAxNy0xMC0wMQ==",
      "RequestMethod": "GET",
      "RequestBody": "",
      "RequestHeaders": {
        "User-Agent": [
          "FxVersion/4.6.25211.01",
          "Microsoft.Azure.Management.Storage.StorageManagementClient/7.1.0.0"
        ]
      },
      "ResponseBody": "{\r\n  \"id\": \"/subscriptions/ce4a7590-4722-4bcf-a2c6-e473e9f11778/resourceGroups/res1987/providers/Microsoft.Storage/storageAccounts/sto4373\",\r\n  \"kind\": \"Storage\",\r\n  \"location\": \"eastus2euap\",\r\n  \"name\": \"sto4373\",\r\n  \"properties\": {\r\n    \"creationTime\": \"2017-11-17T03:42:02.0347853Z\",\r\n    \"encryption\": {\r\n      \"keySource\": \"Microsoft.Storage\",\r\n      \"services\": {\r\n        \"blob\": {\r\n          \"enabled\": true,\r\n          \"lastEnabledTime\": \"2017-11-17T03:42:02.0377844Z\"\r\n        },\r\n        \"file\": {\r\n          \"enabled\": true,\r\n          \"lastEnabledTime\": \"2017-11-17T03:42:02.0377844Z\"\r\n        }\r\n      }\r\n    },\r\n    \"networkAcls\": {\r\n      \"bypass\": \"AzureServices\",\r\n      \"defaultAction\": \"Allow\",\r\n      \"ipRules\": [],\r\n      \"virtualNetworkRules\": []\r\n    },\r\n    \"primaryEndpoints\": {\r\n      \"blob\": \"https://sto4373.blob.core.windows.net/\",\r\n      \"file\": \"https://sto4373.file.core.windows.net/\",\r\n      \"queue\": \"https://sto4373.queue.core.windows.net/\",\r\n      \"table\": \"https://sto4373.table.core.windows.net/\"\r\n    },\r\n    \"primaryLocation\": \"eastus2euap\",\r\n    \"provisioningState\": \"Succeeded\",\r\n    \"secondaryLocation\": \"centraluseuap\",\r\n    \"statusOfPrimary\": \"available\",\r\n    \"statusOfSecondary\": \"available\",\r\n    \"supportsHttpsTrafficOnly\": false\r\n  },\r\n  \"sku\": {\r\n    \"name\": \"Standard_GRS\",\r\n    \"tier\": \"Standard\"\r\n  },\r\n  \"tags\": {\r\n    \"key1\": \"value1\",\r\n    \"key2\": \"value2\"\r\n  },\r\n  \"type\": \"Microsoft.Storage/storageAccounts\"\r\n}",
=======
          "FxVersion/4.6.25815.04",
          "Microsoft.Azure.Management.Storage.StorageManagementClient/7.2.1.1"
        ]
      },
      "ResponseBody": "{\r\n  \"sku\": {\r\n    \"name\": \"Standard_GRS\",\r\n    \"tier\": \"Standard\"\r\n  },\r\n  \"kind\": \"Storage\",\r\n  \"id\": \"/subscriptions/45b60d85-fd72-427a-a708-f994d26e593e/resourceGroups/res227/providers/Microsoft.Storage/storageAccounts/sto7010\",\r\n  \"name\": \"sto7010\",\r\n  \"type\": \"Microsoft.Storage/storageAccounts\",\r\n  \"location\": \"eastus2(stage)\",\r\n  \"tags\": {\r\n    \"key1\": \"value1\",\r\n    \"key2\": \"value2\"\r\n  },\r\n  \"properties\": {\r\n    \"networkAcls\": {\r\n      \"bypass\": \"AzureServices\",\r\n      \"virtualNetworkRules\": [],\r\n      \"ipRules\": [],\r\n      \"defaultAction\": \"Allow\"\r\n    },\r\n    \"trustedDirectories\": [\r\n      \"72f988bf-86f1-41af-91ab-2d7cd011db47\"\r\n    ],\r\n    \"supportsHttpsTrafficOnly\": false,\r\n    \"encryption\": {\r\n      \"services\": {\r\n        \"file\": {\r\n          \"enabled\": true,\r\n          \"lastEnabledTime\": \"2018-04-13T07:00:59.6296916Z\"\r\n        },\r\n        \"blob\": {\r\n          \"enabled\": true,\r\n          \"lastEnabledTime\": \"2018-04-13T07:00:59.6296916Z\"\r\n        }\r\n      },\r\n      \"keySource\": \"Microsoft.Storage\"\r\n    },\r\n    \"provisioningState\": \"Succeeded\",\r\n    \"creationTime\": \"2018-04-13T07:00:59.5828277Z\",\r\n    \"primaryEndpoints\": {\r\n      \"web\": \"https://sto7010.web.core.windows.net/\",\r\n      \"blob\": \"https://sto7010.blob.core.windows.net/\",\r\n      \"queue\": \"https://sto7010.queue.core.windows.net/\",\r\n      \"table\": \"https://sto7010.table.core.windows.net/\",\r\n      \"file\": \"https://sto7010.file.core.windows.net/\"\r\n    },\r\n    \"primaryLocation\": \"eastus2(stage)\",\r\n    \"statusOfPrimary\": \"available\",\r\n    \"secondaryLocation\": \"northcentralus(stage)\",\r\n    \"statusOfSecondary\": \"available\"\r\n  }\r\n}",
>>>>>>> 43149714
      "ResponseHeaders": {
        "Content-Type": [
          "application/json"
        ],
        "Expires": [
          "-1"
        ],
        "Cache-Control": [
          "no-cache"
        ],
        "Date": [
<<<<<<< HEAD
          "Fri, 17 Nov 2017 03:42:46 GMT"
=======
          "Fri, 13 Apr 2018 07:01:16 GMT"
>>>>>>> 43149714
        ],
        "Pragma": [
          "no-cache"
        ],
        "Transfer-Encoding": [
          "chunked"
        ],
        "Server": [
          "Microsoft-Azure-Storage-Resource-Provider/1.0,Microsoft-HTTPAPI/2.0 Microsoft-HTTPAPI/2.0"
        ],
        "Vary": [
          "Accept-Encoding"
        ],
        "x-ms-request-id": [
<<<<<<< HEAD
          "ffd4816a-7e7c-4742-8d73-30bdd89b792a"
        ],
        "x-ms-ratelimit-remaining-subscription-reads": [
          "14869"
        ],
        "x-ms-correlation-request-id": [
          "ffd4816a-7e7c-4742-8d73-30bdd89b792a"
        ],
        "x-ms-routing-request-id": [
          "SOUTHEASTASIA:20171117T034246Z:ffd4816a-7e7c-4742-8d73-30bdd89b792a"
=======
          "203e8876-6cad-4f46-8efc-c371639dbf40"
        ],
        "Strict-Transport-Security": [
          "max-age=31536000; includeSubDomains"
        ],
        "x-ms-ratelimit-remaining-subscription-reads": [
          "14970"
        ],
        "x-ms-correlation-request-id": [
          "96e0d7db-fffd-4397-99a9-ee0cd8cb0e4d"
        ],
        "x-ms-routing-request-id": [
          "SOUTHEASTASIA:20180413T070117Z:96e0d7db-fffd-4397-99a9-ee0cd8cb0e4d"
>>>>>>> 43149714
        ],
        "X-Content-Type-Options": [
          "nosniff"
        ]
      },
      "StatusCode": 200
    },
    {
<<<<<<< HEAD
      "RequestUri": "/subscriptions/ce4a7590-4722-4bcf-a2c6-e473e9f11778/resourceGroups/res1987/providers/Microsoft.Storage/storageAccounts/sto4373?api-version=2017-10-01",
      "EncodedRequestUri": "L3N1YnNjcmlwdGlvbnMvY2U0YTc1OTAtNDcyMi00YmNmLWEyYzYtZTQ3M2U5ZjExNzc4L3Jlc291cmNlR3JvdXBzL3JlczE5ODcvcHJvdmlkZXJzL01pY3Jvc29mdC5TdG9yYWdlL3N0b3JhZ2VBY2NvdW50cy9zdG80MzczP2FwaS12ZXJzaW9uPTIwMTctMTAtMDE=",
=======
      "RequestUri": "/subscriptions/45b60d85-fd72-427a-a708-f994d26e593e/resourceGroups/res227/providers/Microsoft.Storage/storageAccounts/sto7010?api-version=2018-03-01-preview",
      "EncodedRequestUri": "L3N1YnNjcmlwdGlvbnMvNDViNjBkODUtZmQ3Mi00MjdhLWE3MDgtZjk5NGQyNmU1OTNlL3Jlc291cmNlR3JvdXBzL3JlczIyNy9wcm92aWRlcnMvTWljcm9zb2Z0LlN0b3JhZ2Uvc3RvcmFnZUFjY291bnRzL3N0bzcwMTA/YXBpLXZlcnNpb249MjAxOC0wMy0wMS1wcmV2aWV3",
>>>>>>> 43149714
      "RequestMethod": "PATCH",
      "RequestBody": "{\r\n  \"sku\": {\r\n    \"name\": \"Standard_LRS\"\r\n  }\r\n}",
      "RequestHeaders": {
        "Content-Type": [
          "application/json; charset=utf-8"
        ],
        "Content-Length": [
          "49"
        ],
        "x-ms-client-request-id": [
<<<<<<< HEAD
          "c488441a-8b70-4816-96bf-3c32e4c8bd9e"
=======
          "9509aa36-3ffd-4af7-afb4-7b466f39a70b"
>>>>>>> 43149714
        ],
        "accept-language": [
          "en-US"
        ],
        "User-Agent": [
<<<<<<< HEAD
          "FxVersion/4.6.25211.01",
          "Microsoft.Azure.Management.Storage.StorageManagementClient/7.1.0.0"
        ]
      },
      "ResponseBody": "{\r\n  \"id\": \"/subscriptions/ce4a7590-4722-4bcf-a2c6-e473e9f11778/resourceGroups/res1987/providers/Microsoft.Storage/storageAccounts/sto4373\",\r\n  \"kind\": \"Storage\",\r\n  \"location\": \"eastus2euap\",\r\n  \"name\": \"sto4373\",\r\n  \"properties\": {\r\n    \"creationTime\": \"2017-11-17T03:42:02.0347853Z\",\r\n    \"encryption\": {\r\n      \"keySource\": \"Microsoft.Storage\",\r\n      \"services\": {\r\n        \"blob\": {\r\n          \"enabled\": true,\r\n          \"lastEnabledTime\": \"2017-11-17T03:42:02.0377844Z\"\r\n        },\r\n        \"file\": {\r\n          \"enabled\": true,\r\n          \"lastEnabledTime\": \"2017-11-17T03:42:02.0377844Z\"\r\n        }\r\n      }\r\n    },\r\n    \"networkAcls\": {\r\n      \"bypass\": \"AzureServices\",\r\n      \"defaultAction\": \"Allow\",\r\n      \"ipRules\": [],\r\n      \"virtualNetworkRules\": []\r\n    },\r\n    \"primaryEndpoints\": {\r\n      \"blob\": \"https://sto4373.blob.core.windows.net/\",\r\n      \"file\": \"https://sto4373.file.core.windows.net/\",\r\n      \"queue\": \"https://sto4373.queue.core.windows.net/\",\r\n      \"table\": \"https://sto4373.table.core.windows.net/\"\r\n    },\r\n    \"primaryLocation\": \"eastus2euap\",\r\n    \"provisioningState\": \"Succeeded\",\r\n    \"statusOfPrimary\": \"available\",\r\n    \"supportsHttpsTrafficOnly\": false\r\n  },\r\n  \"sku\": {\r\n    \"name\": \"Standard_LRS\",\r\n    \"tier\": \"Standard\"\r\n  },\r\n  \"tags\": {\r\n    \"key1\": \"value1\",\r\n    \"key2\": \"value2\"\r\n  },\r\n  \"type\": \"Microsoft.Storage/storageAccounts\"\r\n}",
=======
          "FxVersion/4.6.25815.04",
          "Microsoft.Azure.Management.Storage.StorageManagementClient/7.2.1.1"
        ]
      },
      "ResponseBody": "{\r\n  \"sku\": {\r\n    \"name\": \"Standard_LRS\",\r\n    \"tier\": \"Standard\"\r\n  },\r\n  \"kind\": \"Storage\",\r\n  \"id\": \"/subscriptions/45b60d85-fd72-427a-a708-f994d26e593e/resourceGroups/res227/providers/Microsoft.Storage/storageAccounts/sto7010\",\r\n  \"name\": \"sto7010\",\r\n  \"type\": \"Microsoft.Storage/storageAccounts\",\r\n  \"location\": \"eastus2(stage)\",\r\n  \"tags\": {\r\n    \"key1\": \"value1\",\r\n    \"key2\": \"value2\"\r\n  },\r\n  \"properties\": {\r\n    \"networkAcls\": {\r\n      \"bypass\": \"AzureServices\",\r\n      \"virtualNetworkRules\": [],\r\n      \"ipRules\": [],\r\n      \"defaultAction\": \"Allow\"\r\n    },\r\n    \"trustedDirectories\": [\r\n      \"72f988bf-86f1-41af-91ab-2d7cd011db47\"\r\n    ],\r\n    \"supportsHttpsTrafficOnly\": false,\r\n    \"encryption\": {\r\n      \"services\": {\r\n        \"file\": {\r\n          \"enabled\": true,\r\n          \"lastEnabledTime\": \"2018-04-13T07:00:59.6296916Z\"\r\n        },\r\n        \"blob\": {\r\n          \"enabled\": true,\r\n          \"lastEnabledTime\": \"2018-04-13T07:00:59.6296916Z\"\r\n        }\r\n      },\r\n      \"keySource\": \"Microsoft.Storage\"\r\n    },\r\n    \"provisioningState\": \"Succeeded\",\r\n    \"creationTime\": \"2018-04-13T07:00:59.5828277Z\",\r\n    \"primaryEndpoints\": {\r\n      \"web\": \"https://sto7010.web.core.windows.net/\",\r\n      \"blob\": \"https://sto7010.blob.core.windows.net/\",\r\n      \"queue\": \"https://sto7010.queue.core.windows.net/\",\r\n      \"table\": \"https://sto7010.table.core.windows.net/\",\r\n      \"file\": \"https://sto7010.file.core.windows.net/\"\r\n    },\r\n    \"primaryLocation\": \"eastus2(stage)\",\r\n    \"statusOfPrimary\": \"available\"\r\n  }\r\n}",
>>>>>>> 43149714
      "ResponseHeaders": {
        "Content-Type": [
          "application/json"
        ],
        "Expires": [
          "-1"
        ],
        "Cache-Control": [
          "no-cache"
        ],
        "Date": [
<<<<<<< HEAD
          "Fri, 17 Nov 2017 03:42:48 GMT"
=======
          "Fri, 13 Apr 2018 07:01:19 GMT"
>>>>>>> 43149714
        ],
        "Pragma": [
          "no-cache"
        ],
        "Transfer-Encoding": [
          "chunked"
        ],
        "Server": [
          "Microsoft-Azure-Storage-Resource-Provider/1.0,Microsoft-HTTPAPI/2.0 Microsoft-HTTPAPI/2.0"
        ],
        "Vary": [
          "Accept-Encoding"
        ],
        "x-ms-request-id": [
<<<<<<< HEAD
          "e5a2fe9e-3e78-4315-a4cc-7237ac54bd01"
        ],
        "x-ms-ratelimit-remaining-subscription-writes": [
          "1174"
        ],
        "x-ms-correlation-request-id": [
          "e5a2fe9e-3e78-4315-a4cc-7237ac54bd01"
        ],
        "x-ms-routing-request-id": [
          "SOUTHEASTASIA:20171117T034248Z:e5a2fe9e-3e78-4315-a4cc-7237ac54bd01"
=======
          "f23036e1-d695-4b4c-8b72-254a1e3003e6"
        ],
        "Strict-Transport-Security": [
          "max-age=31536000; includeSubDomains"
        ],
        "x-ms-ratelimit-remaining-subscription-writes": [
          "1170"
        ],
        "x-ms-correlation-request-id": [
          "525f87c9-d533-4367-a9e1-3d71548154f4"
        ],
        "x-ms-routing-request-id": [
          "SOUTHEASTASIA:20180413T070119Z:525f87c9-d533-4367-a9e1-3d71548154f4"
>>>>>>> 43149714
        ],
        "X-Content-Type-Options": [
          "nosniff"
        ]
      },
      "StatusCode": 200
    },
    {
<<<<<<< HEAD
      "RequestUri": "/subscriptions/ce4a7590-4722-4bcf-a2c6-e473e9f11778/resourceGroups/res1987/providers/Microsoft.Storage/storageAccounts/sto4373?api-version=2017-10-01",
      "EncodedRequestUri": "L3N1YnNjcmlwdGlvbnMvY2U0YTc1OTAtNDcyMi00YmNmLWEyYzYtZTQ3M2U5ZjExNzc4L3Jlc291cmNlR3JvdXBzL3JlczE5ODcvcHJvdmlkZXJzL01pY3Jvc29mdC5TdG9yYWdlL3N0b3JhZ2VBY2NvdW50cy9zdG80MzczP2FwaS12ZXJzaW9uPTIwMTctMTAtMDE=",
=======
      "RequestUri": "/subscriptions/45b60d85-fd72-427a-a708-f994d26e593e/resourceGroups/res227/providers/Microsoft.Storage/storageAccounts/sto7010?api-version=2018-03-01-preview",
      "EncodedRequestUri": "L3N1YnNjcmlwdGlvbnMvNDViNjBkODUtZmQ3Mi00MjdhLWE3MDgtZjk5NGQyNmU1OTNlL3Jlc291cmNlR3JvdXBzL3JlczIyNy9wcm92aWRlcnMvTWljcm9zb2Z0LlN0b3JhZ2Uvc3RvcmFnZUFjY291bnRzL3N0bzcwMTA/YXBpLXZlcnNpb249MjAxOC0wMy0wMS1wcmV2aWV3",
>>>>>>> 43149714
      "RequestMethod": "PATCH",
      "RequestBody": "{\r\n  \"tags\": {\r\n    \"key3\": \"value3\",\r\n    \"key4\": \"value4\",\r\n    \"key5\": \"value6\"\r\n  }\r\n}",
      "RequestHeaders": {
        "Content-Type": [
          "application/json; charset=utf-8"
        ],
        "Content-Length": [
          "90"
        ],
        "x-ms-client-request-id": [
<<<<<<< HEAD
          "037117a4-dc9e-4ae5-a18d-4c7705d7f7bd"
=======
          "e89996fb-de5e-4d83-8772-c31474193ccb"
>>>>>>> 43149714
        ],
        "accept-language": [
          "en-US"
        ],
        "User-Agent": [
<<<<<<< HEAD
          "FxVersion/4.6.25211.01",
          "Microsoft.Azure.Management.Storage.StorageManagementClient/7.1.0.0"
        ]
      },
      "ResponseBody": "{\r\n  \"id\": \"/subscriptions/ce4a7590-4722-4bcf-a2c6-e473e9f11778/resourceGroups/res1987/providers/Microsoft.Storage/storageAccounts/sto4373\",\r\n  \"kind\": \"Storage\",\r\n  \"location\": \"eastus2euap\",\r\n  \"name\": \"sto4373\",\r\n  \"properties\": {\r\n    \"creationTime\": \"2017-11-17T03:42:02.0347853Z\",\r\n    \"encryption\": {\r\n      \"keySource\": \"Microsoft.Storage\",\r\n      \"services\": {\r\n        \"blob\": {\r\n          \"enabled\": true,\r\n          \"lastEnabledTime\": \"2017-11-17T03:42:02.0377844Z\"\r\n        },\r\n        \"file\": {\r\n          \"enabled\": true,\r\n          \"lastEnabledTime\": \"2017-11-17T03:42:02.0377844Z\"\r\n        }\r\n      }\r\n    },\r\n    \"networkAcls\": {\r\n      \"bypass\": \"AzureServices\",\r\n      \"defaultAction\": \"Allow\",\r\n      \"ipRules\": [],\r\n      \"virtualNetworkRules\": []\r\n    },\r\n    \"primaryEndpoints\": {\r\n      \"blob\": \"https://sto4373.blob.core.windows.net/\",\r\n      \"file\": \"https://sto4373.file.core.windows.net/\",\r\n      \"queue\": \"https://sto4373.queue.core.windows.net/\",\r\n      \"table\": \"https://sto4373.table.core.windows.net/\"\r\n    },\r\n    \"primaryLocation\": \"eastus2euap\",\r\n    \"provisioningState\": \"Succeeded\",\r\n    \"statusOfPrimary\": \"available\",\r\n    \"supportsHttpsTrafficOnly\": false\r\n  },\r\n  \"sku\": {\r\n    \"name\": \"Standard_LRS\",\r\n    \"tier\": \"Standard\"\r\n  },\r\n  \"tags\": {\r\n    \"key3\": \"value3\",\r\n    \"key4\": \"value4\",\r\n    \"key5\": \"value6\"\r\n  },\r\n  \"type\": \"Microsoft.Storage/storageAccounts\"\r\n}",
=======
          "FxVersion/4.6.25815.04",
          "Microsoft.Azure.Management.Storage.StorageManagementClient/7.2.1.1"
        ]
      },
      "ResponseBody": "{\r\n  \"sku\": {\r\n    \"name\": \"Standard_LRS\",\r\n    \"tier\": \"Standard\"\r\n  },\r\n  \"kind\": \"Storage\",\r\n  \"id\": \"/subscriptions/45b60d85-fd72-427a-a708-f994d26e593e/resourceGroups/res227/providers/Microsoft.Storage/storageAccounts/sto7010\",\r\n  \"name\": \"sto7010\",\r\n  \"type\": \"Microsoft.Storage/storageAccounts\",\r\n  \"location\": \"eastus2(stage)\",\r\n  \"tags\": {\r\n    \"key3\": \"value3\",\r\n    \"key4\": \"value4\",\r\n    \"key5\": \"value6\"\r\n  },\r\n  \"properties\": {\r\n    \"networkAcls\": {\r\n      \"bypass\": \"AzureServices\",\r\n      \"virtualNetworkRules\": [],\r\n      \"ipRules\": [],\r\n      \"defaultAction\": \"Allow\"\r\n    },\r\n    \"trustedDirectories\": [\r\n      \"72f988bf-86f1-41af-91ab-2d7cd011db47\"\r\n    ],\r\n    \"supportsHttpsTrafficOnly\": false,\r\n    \"encryption\": {\r\n      \"services\": {\r\n        \"file\": {\r\n          \"enabled\": true,\r\n          \"lastEnabledTime\": \"2018-04-13T07:00:59.6296916Z\"\r\n        },\r\n        \"blob\": {\r\n          \"enabled\": true,\r\n          \"lastEnabledTime\": \"2018-04-13T07:00:59.6296916Z\"\r\n        }\r\n      },\r\n      \"keySource\": \"Microsoft.Storage\"\r\n    },\r\n    \"provisioningState\": \"Succeeded\",\r\n    \"creationTime\": \"2018-04-13T07:00:59.5828277Z\",\r\n    \"primaryEndpoints\": {\r\n      \"web\": \"https://sto7010.web.core.windows.net/\",\r\n      \"blob\": \"https://sto7010.blob.core.windows.net/\",\r\n      \"queue\": \"https://sto7010.queue.core.windows.net/\",\r\n      \"table\": \"https://sto7010.table.core.windows.net/\",\r\n      \"file\": \"https://sto7010.file.core.windows.net/\"\r\n    },\r\n    \"primaryLocation\": \"eastus2(stage)\",\r\n    \"statusOfPrimary\": \"available\"\r\n  }\r\n}",
>>>>>>> 43149714
      "ResponseHeaders": {
        "Content-Type": [
          "application/json"
        ],
        "Expires": [
          "-1"
        ],
        "Cache-Control": [
          "no-cache"
        ],
        "Date": [
<<<<<<< HEAD
          "Fri, 17 Nov 2017 03:42:50 GMT"
=======
          "Fri, 13 Apr 2018 07:01:21 GMT"
>>>>>>> 43149714
        ],
        "Pragma": [
          "no-cache"
        ],
        "Transfer-Encoding": [
          "chunked"
        ],
        "Server": [
          "Microsoft-Azure-Storage-Resource-Provider/1.0,Microsoft-HTTPAPI/2.0 Microsoft-HTTPAPI/2.0"
        ],
        "Vary": [
          "Accept-Encoding"
        ],
        "x-ms-request-id": [
<<<<<<< HEAD
          "e08c648a-caea-4e85-b971-3c305be5389e"
        ],
        "x-ms-ratelimit-remaining-subscription-writes": [
          "1173"
        ],
        "x-ms-correlation-request-id": [
          "e08c648a-caea-4e85-b971-3c305be5389e"
        ],
        "x-ms-routing-request-id": [
          "SOUTHEASTASIA:20171117T034251Z:e08c648a-caea-4e85-b971-3c305be5389e"
=======
          "cb8864b2-227a-4cf6-b147-82ff1e9d31c3"
        ],
        "Strict-Transport-Security": [
          "max-age=31536000; includeSubDomains"
        ],
        "x-ms-ratelimit-remaining-subscription-writes": [
          "1169"
        ],
        "x-ms-correlation-request-id": [
          "f2ff3c1a-3fb3-4be9-b0ad-482fd9eb7b1c"
        ],
        "x-ms-routing-request-id": [
          "SOUTHEASTASIA:20180413T070122Z:f2ff3c1a-3fb3-4be9-b0ad-482fd9eb7b1c"
>>>>>>> 43149714
        ],
        "X-Content-Type-Options": [
          "nosniff"
        ]
      },
      "StatusCode": 200
    },
    {
<<<<<<< HEAD
      "RequestUri": "/subscriptions/ce4a7590-4722-4bcf-a2c6-e473e9f11778/resourceGroups/res1987/providers/Microsoft.Storage/storageAccounts/sto4373?api-version=2017-10-01",
      "EncodedRequestUri": "L3N1YnNjcmlwdGlvbnMvY2U0YTc1OTAtNDcyMi00YmNmLWEyYzYtZTQ3M2U5ZjExNzc4L3Jlc291cmNlR3JvdXBzL3JlczE5ODcvcHJvdmlkZXJzL01pY3Jvc29mdC5TdG9yYWdlL3N0b3JhZ2VBY2NvdW50cy9zdG80MzczP2FwaS12ZXJzaW9uPTIwMTctMTAtMDE=",
=======
      "RequestUri": "/subscriptions/45b60d85-fd72-427a-a708-f994d26e593e/resourceGroups/res227/providers/Microsoft.Storage/storageAccounts/sto7010?api-version=2018-03-01-preview",
      "EncodedRequestUri": "L3N1YnNjcmlwdGlvbnMvNDViNjBkODUtZmQ3Mi00MjdhLWE3MDgtZjk5NGQyNmU1OTNlL3Jlc291cmNlR3JvdXBzL3JlczIyNy9wcm92aWRlcnMvTWljcm9zb2Z0LlN0b3JhZ2Uvc3RvcmFnZUFjY291bnRzL3N0bzcwMTA/YXBpLXZlcnNpb249MjAxOC0wMy0wMS1wcmV2aWV3",
>>>>>>> 43149714
      "RequestMethod": "PATCH",
      "RequestBody": "{\r\n  \"properties\": {\r\n    \"encryption\": {\r\n      \"services\": {\r\n        \"blob\": {\r\n          \"enabled\": true\r\n        },\r\n        \"file\": {\r\n          \"enabled\": true\r\n        }\r\n      },\r\n      \"keySource\": \"Microsoft.Storage\"\r\n    }\r\n  }\r\n}",
      "RequestHeaders": {
        "Content-Type": [
          "application/json; charset=utf-8"
        ],
        "Content-Length": [
          "242"
        ],
        "x-ms-client-request-id": [
<<<<<<< HEAD
          "8ddced31-e551-44b9-9047-307aa8d53a8e"
=======
          "e9b96d63-09b8-4dbf-8f1b-6836ecff2d58"
>>>>>>> 43149714
        ],
        "accept-language": [
          "en-US"
        ],
        "User-Agent": [
<<<<<<< HEAD
          "FxVersion/4.6.25211.01",
          "Microsoft.Azure.Management.Storage.StorageManagementClient/7.1.0.0"
        ]
      },
      "ResponseBody": "{\r\n  \"id\": \"/subscriptions/ce4a7590-4722-4bcf-a2c6-e473e9f11778/resourceGroups/res1987/providers/Microsoft.Storage/storageAccounts/sto4373\",\r\n  \"kind\": \"Storage\",\r\n  \"location\": \"eastus2euap\",\r\n  \"name\": \"sto4373\",\r\n  \"properties\": {\r\n    \"creationTime\": \"2017-11-17T03:42:02.0347853Z\",\r\n    \"encryption\": {\r\n      \"keySource\": \"Microsoft.Storage\",\r\n      \"services\": {\r\n        \"blob\": {\r\n          \"enabled\": true,\r\n          \"lastEnabledTime\": \"2017-11-17T03:42:02.0377844Z\"\r\n        },\r\n        \"file\": {\r\n          \"enabled\": true,\r\n          \"lastEnabledTime\": \"2017-11-17T03:42:02.0377844Z\"\r\n        }\r\n      }\r\n    },\r\n    \"networkAcls\": {\r\n      \"bypass\": \"AzureServices\",\r\n      \"defaultAction\": \"Allow\",\r\n      \"ipRules\": [],\r\n      \"virtualNetworkRules\": []\r\n    },\r\n    \"primaryEndpoints\": {\r\n      \"blob\": \"https://sto4373.blob.core.windows.net/\",\r\n      \"file\": \"https://sto4373.file.core.windows.net/\",\r\n      \"queue\": \"https://sto4373.queue.core.windows.net/\",\r\n      \"table\": \"https://sto4373.table.core.windows.net/\"\r\n    },\r\n    \"primaryLocation\": \"eastus2euap\",\r\n    \"provisioningState\": \"Succeeded\",\r\n    \"statusOfPrimary\": \"available\",\r\n    \"supportsHttpsTrafficOnly\": false\r\n  },\r\n  \"sku\": {\r\n    \"name\": \"Standard_LRS\",\r\n    \"tier\": \"Standard\"\r\n  },\r\n  \"tags\": {\r\n    \"key3\": \"value3\",\r\n    \"key4\": \"value4\",\r\n    \"key5\": \"value6\"\r\n  },\r\n  \"type\": \"Microsoft.Storage/storageAccounts\"\r\n}",
=======
          "FxVersion/4.6.25815.04",
          "Microsoft.Azure.Management.Storage.StorageManagementClient/7.2.1.1"
        ]
      },
      "ResponseBody": "{\r\n  \"sku\": {\r\n    \"name\": \"Standard_LRS\",\r\n    \"tier\": \"Standard\"\r\n  },\r\n  \"kind\": \"Storage\",\r\n  \"id\": \"/subscriptions/45b60d85-fd72-427a-a708-f994d26e593e/resourceGroups/res227/providers/Microsoft.Storage/storageAccounts/sto7010\",\r\n  \"name\": \"sto7010\",\r\n  \"type\": \"Microsoft.Storage/storageAccounts\",\r\n  \"location\": \"eastus2(stage)\",\r\n  \"tags\": {\r\n    \"key3\": \"value3\",\r\n    \"key4\": \"value4\",\r\n    \"key5\": \"value6\"\r\n  },\r\n  \"properties\": {\r\n    \"networkAcls\": {\r\n      \"bypass\": \"AzureServices\",\r\n      \"virtualNetworkRules\": [],\r\n      \"ipRules\": [],\r\n      \"defaultAction\": \"Allow\"\r\n    },\r\n    \"trustedDirectories\": [\r\n      \"72f988bf-86f1-41af-91ab-2d7cd011db47\"\r\n    ],\r\n    \"supportsHttpsTrafficOnly\": false,\r\n    \"encryption\": {\r\n      \"services\": {\r\n        \"file\": {\r\n          \"enabled\": true,\r\n          \"lastEnabledTime\": \"2018-04-13T07:00:59.6296916Z\"\r\n        },\r\n        \"blob\": {\r\n          \"enabled\": true,\r\n          \"lastEnabledTime\": \"2018-04-13T07:00:59.6296916Z\"\r\n        }\r\n      },\r\n      \"keySource\": \"Microsoft.Storage\"\r\n    },\r\n    \"provisioningState\": \"Succeeded\",\r\n    \"creationTime\": \"2018-04-13T07:00:59.5828277Z\",\r\n    \"primaryEndpoints\": {\r\n      \"web\": \"https://sto7010.web.core.windows.net/\",\r\n      \"blob\": \"https://sto7010.blob.core.windows.net/\",\r\n      \"queue\": \"https://sto7010.queue.core.windows.net/\",\r\n      \"table\": \"https://sto7010.table.core.windows.net/\",\r\n      \"file\": \"https://sto7010.file.core.windows.net/\"\r\n    },\r\n    \"primaryLocation\": \"eastus2(stage)\",\r\n    \"statusOfPrimary\": \"available\"\r\n  }\r\n}",
>>>>>>> 43149714
      "ResponseHeaders": {
        "Content-Type": [
          "application/json"
        ],
        "Expires": [
          "-1"
        ],
        "Cache-Control": [
          "no-cache"
        ],
        "Date": [
<<<<<<< HEAD
          "Fri, 17 Nov 2017 03:42:51 GMT"
=======
          "Fri, 13 Apr 2018 07:01:22 GMT"
>>>>>>> 43149714
        ],
        "Pragma": [
          "no-cache"
        ],
        "Transfer-Encoding": [
          "chunked"
        ],
        "Server": [
          "Microsoft-Azure-Storage-Resource-Provider/1.0,Microsoft-HTTPAPI/2.0 Microsoft-HTTPAPI/2.0"
        ],
        "Vary": [
          "Accept-Encoding"
        ],
        "x-ms-request-id": [
<<<<<<< HEAD
          "91a4fcd3-2b47-4eba-a3c7-cc413738f646"
        ],
        "x-ms-ratelimit-remaining-subscription-writes": [
          "1172"
        ],
        "x-ms-correlation-request-id": [
          "91a4fcd3-2b47-4eba-a3c7-cc413738f646"
        ],
        "x-ms-routing-request-id": [
          "SOUTHEASTASIA:20171117T034251Z:91a4fcd3-2b47-4eba-a3c7-cc413738f646"
=======
          "47d8e930-8f53-45e1-a679-a7d22044d210"
        ],
        "Strict-Transport-Security": [
          "max-age=31536000; includeSubDomains"
        ],
        "x-ms-ratelimit-remaining-subscription-writes": [
          "1168"
        ],
        "x-ms-correlation-request-id": [
          "68716319-3794-436e-9f10-3980d7398ce5"
        ],
        "x-ms-routing-request-id": [
          "SOUTHEASTASIA:20180413T070123Z:68716319-3794-436e-9f10-3980d7398ce5"
>>>>>>> 43149714
        ],
        "X-Content-Type-Options": [
          "nosniff"
        ]
      },
      "StatusCode": 200
    },
    {
<<<<<<< HEAD
      "RequestUri": "/subscriptions/ce4a7590-4722-4bcf-a2c6-e473e9f11778/resourceGroups/res1987/providers/Microsoft.Storage/storageAccounts/sto4373?api-version=2017-10-01",
      "EncodedRequestUri": "L3N1YnNjcmlwdGlvbnMvY2U0YTc1OTAtNDcyMi00YmNmLWEyYzYtZTQ3M2U5ZjExNzc4L3Jlc291cmNlR3JvdXBzL3JlczE5ODcvcHJvdmlkZXJzL01pY3Jvc29mdC5TdG9yYWdlL3N0b3JhZ2VBY2NvdW50cy9zdG80MzczP2FwaS12ZXJzaW9uPTIwMTctMTAtMDE=",
=======
      "RequestUri": "/subscriptions/45b60d85-fd72-427a-a708-f994d26e593e/resourceGroups/res227/providers/Microsoft.Storage/storageAccounts/sto7010?api-version=2018-03-01-preview",
      "EncodedRequestUri": "L3N1YnNjcmlwdGlvbnMvNDViNjBkODUtZmQ3Mi00MjdhLWE3MDgtZjk5NGQyNmU1OTNlL3Jlc291cmNlR3JvdXBzL3JlczIyNy9wcm92aWRlcnMvTWljcm9zb2Z0LlN0b3JhZ2Uvc3RvcmFnZUFjY291bnRzL3N0bzcwMTA/YXBpLXZlcnNpb249MjAxOC0wMy0wMS1wcmV2aWV3",
>>>>>>> 43149714
      "RequestMethod": "PATCH",
      "RequestBody": "{\r\n  \"properties\": {\r\n    \"customDomain\": {\r\n      \"name\": \"foo.example.com\",\r\n      \"useSubDomain\": true\r\n    }\r\n  }\r\n}",
      "RequestHeaders": {
        "Content-Type": [
          "application/json; charset=utf-8"
        ],
        "Content-Length": [
          "120"
        ],
        "x-ms-client-request-id": [
<<<<<<< HEAD
          "a01d393f-fb3b-48a0-a14f-9d9e739f58cb"
=======
          "ba113ae6-312f-4b34-a9e3-fb07d85fcb02"
>>>>>>> 43149714
        ],
        "accept-language": [
          "en-US"
        ],
        "User-Agent": [
<<<<<<< HEAD
          "FxVersion/4.6.25211.01",
          "Microsoft.Azure.Management.Storage.StorageManagementClient/7.1.0.0"
        ]
      },
      "ResponseBody": "{\r\n  \"error\": {\r\n    \"code\": \"StorageDomainNameCouldNotVerify\",\r\n    \"message\": \"The custom domain name could not be verified. CNAME mapping from foo.example.com to sto4373.blob.core.windows.net does not exist.\"\r\n  }\r\n}",
=======
          "FxVersion/4.6.25815.04",
          "Microsoft.Azure.Management.Storage.StorageManagementClient/7.2.1.1"
        ]
      },
      "ResponseBody": "{\r\n  \"error\": {\r\n    \"code\": \"StorageDomainNameCouldNotVerify\",\r\n    \"message\": \"The custom domain name could not be verified. CNAME mapping from foo.example.com to sto7010.blob.core.windows.net does not exist.\"\r\n  }\r\n}",
>>>>>>> 43149714
      "ResponseHeaders": {
        "Content-Length": [
          "194"
        ],
        "Content-Type": [
          "application/json"
        ],
        "Expires": [
          "-1"
        ],
        "Cache-Control": [
          "no-cache"
        ],
        "Date": [
<<<<<<< HEAD
          "Fri, 17 Nov 2017 03:42:51 GMT"
=======
          "Fri, 13 Apr 2018 07:01:23 GMT"
>>>>>>> 43149714
        ],
        "Pragma": [
          "no-cache"
        ],
        "Server": [
          "Microsoft-Azure-Storage-Resource-Provider/1.0,Microsoft-HTTPAPI/2.0 Microsoft-HTTPAPI/2.0"
        ],
        "x-ms-request-id": [
<<<<<<< HEAD
          "1a226773-9ccf-44d6-80b8-1e33d6d1bbfa"
        ],
        "x-ms-ratelimit-remaining-subscription-writes": [
          "1171"
        ],
        "x-ms-correlation-request-id": [
          "1a226773-9ccf-44d6-80b8-1e33d6d1bbfa"
        ],
        "x-ms-routing-request-id": [
          "SOUTHEASTASIA:20171117T034252Z:1a226773-9ccf-44d6-80b8-1e33d6d1bbfa"
=======
          "3adf7000-ac95-4ed6-8ce6-afbb2253036b"
        ],
        "Strict-Transport-Security": [
          "max-age=31536000; includeSubDomains"
        ],
        "x-ms-ratelimit-remaining-subscription-writes": [
          "1167"
        ],
        "x-ms-correlation-request-id": [
          "7900781b-288a-496f-b442-c9b33ad0eafb"
        ],
        "x-ms-routing-request-id": [
          "SOUTHEASTASIA:20180413T070123Z:7900781b-288a-496f-b442-c9b33ad0eafb"
>>>>>>> 43149714
        ],
        "X-Content-Type-Options": [
          "nosniff"
        ]
      },
      "StatusCode": 409
    },
    {
<<<<<<< HEAD
      "RequestUri": "/subscriptions/ce4a7590-4722-4bcf-a2c6-e473e9f11778/resourceGroups/res1987/providers/Microsoft.Storage/storageAccounts/sto4373?api-version=2017-10-01",
      "EncodedRequestUri": "L3N1YnNjcmlwdGlvbnMvY2U0YTc1OTAtNDcyMi00YmNmLWEyYzYtZTQ3M2U5ZjExNzc4L3Jlc291cmNlR3JvdXBzL3JlczE5ODcvcHJvdmlkZXJzL01pY3Jvc29mdC5TdG9yYWdlL3N0b3JhZ2VBY2NvdW50cy9zdG80MzczP2FwaS12ZXJzaW9uPTIwMTctMTAtMDE=",
=======
      "RequestUri": "/subscriptions/45b60d85-fd72-427a-a708-f994d26e593e/resourceGroups/res227/providers/Microsoft.Storage/storageAccounts/sto7010?api-version=2018-03-01-preview",
      "EncodedRequestUri": "L3N1YnNjcmlwdGlvbnMvNDViNjBkODUtZmQ3Mi00MjdhLWE3MDgtZjk5NGQyNmU1OTNlL3Jlc291cmNlR3JvdXBzL3JlczIyNy9wcm92aWRlcnMvTWljcm9zb2Z0LlN0b3JhZ2Uvc3RvcmFnZUFjY291bnRzL3N0bzcwMTA/YXBpLXZlcnNpb249MjAxOC0wMy0wMS1wcmV2aWV3",
>>>>>>> 43149714
      "RequestMethod": "GET",
      "RequestBody": "",
      "RequestHeaders": {
        "x-ms-client-request-id": [
<<<<<<< HEAD
          "35650ffe-2e62-4e59-9372-91fabf1201dd"
=======
          "f130a3ae-8554-4ac5-8f50-1237b08de8a5"
>>>>>>> 43149714
        ],
        "accept-language": [
          "en-US"
        ],
        "User-Agent": [
<<<<<<< HEAD
          "FxVersion/4.6.25211.01",
          "Microsoft.Azure.Management.Storage.StorageManagementClient/7.1.0.0"
        ]
      },
      "ResponseBody": "{\r\n  \"id\": \"/subscriptions/ce4a7590-4722-4bcf-a2c6-e473e9f11778/resourceGroups/res1987/providers/Microsoft.Storage/storageAccounts/sto4373\",\r\n  \"kind\": \"Storage\",\r\n  \"location\": \"eastus2euap\",\r\n  \"name\": \"sto4373\",\r\n  \"properties\": {\r\n    \"creationTime\": \"2017-11-17T03:42:02.0347853Z\",\r\n    \"encryption\": {\r\n      \"keySource\": \"Microsoft.Storage\",\r\n      \"services\": {\r\n        \"blob\": {\r\n          \"enabled\": true,\r\n          \"lastEnabledTime\": \"2017-11-17T03:42:02.0377844Z\"\r\n        },\r\n        \"file\": {\r\n          \"enabled\": true,\r\n          \"lastEnabledTime\": \"2017-11-17T03:42:02.0377844Z\"\r\n        }\r\n      }\r\n    },\r\n    \"networkAcls\": {\r\n      \"bypass\": \"AzureServices\",\r\n      \"defaultAction\": \"Allow\",\r\n      \"ipRules\": [],\r\n      \"virtualNetworkRules\": []\r\n    },\r\n    \"primaryEndpoints\": {\r\n      \"blob\": \"https://sto4373.blob.core.windows.net/\",\r\n      \"file\": \"https://sto4373.file.core.windows.net/\",\r\n      \"queue\": \"https://sto4373.queue.core.windows.net/\",\r\n      \"table\": \"https://sto4373.table.core.windows.net/\"\r\n    },\r\n    \"primaryLocation\": \"eastus2euap\",\r\n    \"provisioningState\": \"Succeeded\",\r\n    \"statusOfPrimary\": \"available\",\r\n    \"supportsHttpsTrafficOnly\": false\r\n  },\r\n  \"sku\": {\r\n    \"name\": \"Standard_LRS\",\r\n    \"tier\": \"Standard\"\r\n  },\r\n  \"tags\": {\r\n    \"key1\": \"value1\",\r\n    \"key2\": \"value2\"\r\n  },\r\n  \"type\": \"Microsoft.Storage/storageAccounts\"\r\n}",
=======
          "FxVersion/4.6.25815.04",
          "Microsoft.Azure.Management.Storage.StorageManagementClient/7.2.1.1"
        ]
      },
      "ResponseBody": "{\r\n  \"sku\": {\r\n    \"name\": \"Standard_LRS\",\r\n    \"tier\": \"Standard\"\r\n  },\r\n  \"kind\": \"Storage\",\r\n  \"id\": \"/subscriptions/45b60d85-fd72-427a-a708-f994d26e593e/resourceGroups/res227/providers/Microsoft.Storage/storageAccounts/sto7010\",\r\n  \"name\": \"sto7010\",\r\n  \"type\": \"Microsoft.Storage/storageAccounts\",\r\n  \"location\": \"eastus2(stage)\",\r\n  \"tags\": {\r\n    \"key1\": \"value1\",\r\n    \"key2\": \"value2\"\r\n  },\r\n  \"properties\": {\r\n    \"networkAcls\": {\r\n      \"bypass\": \"AzureServices\",\r\n      \"virtualNetworkRules\": [],\r\n      \"ipRules\": [],\r\n      \"defaultAction\": \"Allow\"\r\n    },\r\n    \"trustedDirectories\": [\r\n      \"72f988bf-86f1-41af-91ab-2d7cd011db47\"\r\n    ],\r\n    \"supportsHttpsTrafficOnly\": false,\r\n    \"encryption\": {\r\n      \"services\": {\r\n        \"file\": {\r\n          \"enabled\": true,\r\n          \"lastEnabledTime\": \"2018-04-13T07:00:59.6296916Z\"\r\n        },\r\n        \"blob\": {\r\n          \"enabled\": true,\r\n          \"lastEnabledTime\": \"2018-04-13T07:00:59.6296916Z\"\r\n        }\r\n      },\r\n      \"keySource\": \"Microsoft.Storage\"\r\n    },\r\n    \"provisioningState\": \"Succeeded\",\r\n    \"creationTime\": \"2018-04-13T07:00:59.5828277Z\",\r\n    \"primaryEndpoints\": {\r\n      \"web\": \"https://sto7010.web.core.windows.net/\",\r\n      \"blob\": \"https://sto7010.blob.core.windows.net/\",\r\n      \"queue\": \"https://sto7010.queue.core.windows.net/\",\r\n      \"table\": \"https://sto7010.table.core.windows.net/\",\r\n      \"file\": \"https://sto7010.file.core.windows.net/\"\r\n    },\r\n    \"primaryLocation\": \"eastus2(stage)\",\r\n    \"statusOfPrimary\": \"available\"\r\n  }\r\n}",
>>>>>>> 43149714
      "ResponseHeaders": {
        "Content-Type": [
          "application/json"
        ],
        "Expires": [
          "-1"
        ],
        "Cache-Control": [
          "no-cache"
        ],
        "Date": [
<<<<<<< HEAD
          "Fri, 17 Nov 2017 03:42:48 GMT"
=======
          "Fri, 13 Apr 2018 07:01:19 GMT"
>>>>>>> 43149714
        ],
        "Pragma": [
          "no-cache"
        ],
        "Transfer-Encoding": [
          "chunked"
        ],
        "Server": [
          "Microsoft-Azure-Storage-Resource-Provider/1.0,Microsoft-HTTPAPI/2.0 Microsoft-HTTPAPI/2.0"
        ],
        "Vary": [
          "Accept-Encoding"
        ],
        "x-ms-request-id": [
<<<<<<< HEAD
          "7891ea0e-3e66-465c-a730-545a4da699f6"
        ],
        "x-ms-ratelimit-remaining-subscription-reads": [
          "14868"
        ],
        "x-ms-correlation-request-id": [
          "7891ea0e-3e66-465c-a730-545a4da699f6"
        ],
        "x-ms-routing-request-id": [
          "SOUTHEASTASIA:20171117T034249Z:7891ea0e-3e66-465c-a730-545a4da699f6"
=======
          "11d9b4fe-3fde-4776-9d38-512071bfa145"
        ],
        "Strict-Transport-Security": [
          "max-age=31536000; includeSubDomains"
        ],
        "x-ms-ratelimit-remaining-subscription-reads": [
          "14969"
        ],
        "x-ms-correlation-request-id": [
          "f701b54e-4a80-49fa-a3af-9e2fa2c6a93c"
        ],
        "x-ms-routing-request-id": [
          "SOUTHEASTASIA:20180413T070119Z:f701b54e-4a80-49fa-a3af-9e2fa2c6a93c"
>>>>>>> 43149714
        ],
        "X-Content-Type-Options": [
          "nosniff"
        ]
      },
      "StatusCode": 200
    },
    {
<<<<<<< HEAD
      "RequestUri": "/subscriptions/ce4a7590-4722-4bcf-a2c6-e473e9f11778/resourceGroups/res1987/providers/Microsoft.Storage/storageAccounts/sto4373?api-version=2017-10-01",
      "EncodedRequestUri": "L3N1YnNjcmlwdGlvbnMvY2U0YTc1OTAtNDcyMi00YmNmLWEyYzYtZTQ3M2U5ZjExNzc4L3Jlc291cmNlR3JvdXBzL3JlczE5ODcvcHJvdmlkZXJzL01pY3Jvc29mdC5TdG9yYWdlL3N0b3JhZ2VBY2NvdW50cy9zdG80MzczP2FwaS12ZXJzaW9uPTIwMTctMTAtMDE=",
=======
      "RequestUri": "/subscriptions/45b60d85-fd72-427a-a708-f994d26e593e/resourceGroups/res227/providers/Microsoft.Storage/storageAccounts/sto7010?api-version=2018-03-01-preview",
      "EncodedRequestUri": "L3N1YnNjcmlwdGlvbnMvNDViNjBkODUtZmQ3Mi00MjdhLWE3MDgtZjk5NGQyNmU1OTNlL3Jlc291cmNlR3JvdXBzL3JlczIyNy9wcm92aWRlcnMvTWljcm9zb2Z0LlN0b3JhZ2Uvc3RvcmFnZUFjY291bnRzL3N0bzcwMTA/YXBpLXZlcnNpb249MjAxOC0wMy0wMS1wcmV2aWV3",
>>>>>>> 43149714
      "RequestMethod": "GET",
      "RequestBody": "",
      "RequestHeaders": {
        "x-ms-client-request-id": [
<<<<<<< HEAD
          "47a6868a-451d-430b-aecf-a0e85f9339cf"
=======
          "8ed820ff-c475-49ce-8d51-48c8742c9f9f"
>>>>>>> 43149714
        ],
        "accept-language": [
          "en-US"
        ],
        "User-Agent": [
<<<<<<< HEAD
          "FxVersion/4.6.25211.01",
          "Microsoft.Azure.Management.Storage.StorageManagementClient/7.1.0.0"
        ]
      },
      "ResponseBody": "{\r\n  \"id\": \"/subscriptions/ce4a7590-4722-4bcf-a2c6-e473e9f11778/resourceGroups/res1987/providers/Microsoft.Storage/storageAccounts/sto4373\",\r\n  \"kind\": \"Storage\",\r\n  \"location\": \"eastus2euap\",\r\n  \"name\": \"sto4373\",\r\n  \"properties\": {\r\n    \"creationTime\": \"2017-11-17T03:42:02.0347853Z\",\r\n    \"encryption\": {\r\n      \"keySource\": \"Microsoft.Storage\",\r\n      \"services\": {\r\n        \"blob\": {\r\n          \"enabled\": true,\r\n          \"lastEnabledTime\": \"2017-11-17T03:42:02.0377844Z\"\r\n        },\r\n        \"file\": {\r\n          \"enabled\": true,\r\n          \"lastEnabledTime\": \"2017-11-17T03:42:02.0377844Z\"\r\n        }\r\n      }\r\n    },\r\n    \"networkAcls\": {\r\n      \"bypass\": \"AzureServices\",\r\n      \"defaultAction\": \"Allow\",\r\n      \"ipRules\": [],\r\n      \"virtualNetworkRules\": []\r\n    },\r\n    \"primaryEndpoints\": {\r\n      \"blob\": \"https://sto4373.blob.core.windows.net/\",\r\n      \"file\": \"https://sto4373.file.core.windows.net/\",\r\n      \"queue\": \"https://sto4373.queue.core.windows.net/\",\r\n      \"table\": \"https://sto4373.table.core.windows.net/\"\r\n    },\r\n    \"primaryLocation\": \"eastus2euap\",\r\n    \"provisioningState\": \"Succeeded\",\r\n    \"statusOfPrimary\": \"available\",\r\n    \"supportsHttpsTrafficOnly\": false\r\n  },\r\n  \"sku\": {\r\n    \"name\": \"Standard_LRS\",\r\n    \"tier\": \"Standard\"\r\n  },\r\n  \"tags\": {\r\n    \"key3\": \"value3\",\r\n    \"key4\": \"value4\",\r\n    \"key5\": \"value6\"\r\n  },\r\n  \"type\": \"Microsoft.Storage/storageAccounts\"\r\n}",
=======
          "FxVersion/4.6.25815.04",
          "Microsoft.Azure.Management.Storage.StorageManagementClient/7.2.1.1"
        ]
      },
      "ResponseBody": "{\r\n  \"sku\": {\r\n    \"name\": \"Standard_LRS\",\r\n    \"tier\": \"Standard\"\r\n  },\r\n  \"kind\": \"Storage\",\r\n  \"id\": \"/subscriptions/45b60d85-fd72-427a-a708-f994d26e593e/resourceGroups/res227/providers/Microsoft.Storage/storageAccounts/sto7010\",\r\n  \"name\": \"sto7010\",\r\n  \"type\": \"Microsoft.Storage/storageAccounts\",\r\n  \"location\": \"eastus2(stage)\",\r\n  \"tags\": {\r\n    \"key3\": \"value3\",\r\n    \"key4\": \"value4\",\r\n    \"key5\": \"value6\"\r\n  },\r\n  \"properties\": {\r\n    \"networkAcls\": {\r\n      \"bypass\": \"AzureServices\",\r\n      \"virtualNetworkRules\": [],\r\n      \"ipRules\": [],\r\n      \"defaultAction\": \"Allow\"\r\n    },\r\n    \"trustedDirectories\": [\r\n      \"72f988bf-86f1-41af-91ab-2d7cd011db47\"\r\n    ],\r\n    \"supportsHttpsTrafficOnly\": false,\r\n    \"encryption\": {\r\n      \"services\": {\r\n        \"file\": {\r\n          \"enabled\": true,\r\n          \"lastEnabledTime\": \"2018-04-13T07:00:59.6296916Z\"\r\n        },\r\n        \"blob\": {\r\n          \"enabled\": true,\r\n          \"lastEnabledTime\": \"2018-04-13T07:00:59.6296916Z\"\r\n        }\r\n      },\r\n      \"keySource\": \"Microsoft.Storage\"\r\n    },\r\n    \"provisioningState\": \"Succeeded\",\r\n    \"creationTime\": \"2018-04-13T07:00:59.5828277Z\",\r\n    \"primaryEndpoints\": {\r\n      \"web\": \"https://sto7010.web.core.windows.net/\",\r\n      \"blob\": \"https://sto7010.blob.core.windows.net/\",\r\n      \"queue\": \"https://sto7010.queue.core.windows.net/\",\r\n      \"table\": \"https://sto7010.table.core.windows.net/\",\r\n      \"file\": \"https://sto7010.file.core.windows.net/\"\r\n    },\r\n    \"primaryLocation\": \"eastus2(stage)\",\r\n    \"statusOfPrimary\": \"available\"\r\n  }\r\n}",
>>>>>>> 43149714
      "ResponseHeaders": {
        "Content-Type": [
          "application/json"
        ],
        "Expires": [
          "-1"
        ],
        "Cache-Control": [
          "no-cache"
        ],
        "Date": [
<<<<<<< HEAD
          "Fri, 17 Nov 2017 03:42:51 GMT"
=======
          "Fri, 13 Apr 2018 07:01:21 GMT"
>>>>>>> 43149714
        ],
        "Pragma": [
          "no-cache"
        ],
        "Transfer-Encoding": [
          "chunked"
        ],
        "Server": [
          "Microsoft-Azure-Storage-Resource-Provider/1.0,Microsoft-HTTPAPI/2.0 Microsoft-HTTPAPI/2.0"
        ],
        "Vary": [
          "Accept-Encoding"
        ],
        "x-ms-request-id": [
<<<<<<< HEAD
          "60bc62bd-6fce-427c-95bc-013691eac3a3"
        ],
        "x-ms-ratelimit-remaining-subscription-reads": [
          "14867"
        ],
        "x-ms-correlation-request-id": [
          "60bc62bd-6fce-427c-95bc-013691eac3a3"
        ],
        "x-ms-routing-request-id": [
          "SOUTHEASTASIA:20171117T034251Z:60bc62bd-6fce-427c-95bc-013691eac3a3"
=======
          "6f5a3207-f8f0-4d76-a1a1-7c2d8aacf301"
        ],
        "Strict-Transport-Security": [
          "max-age=31536000; includeSubDomains"
        ],
        "x-ms-ratelimit-remaining-subscription-reads": [
          "14968"
        ],
        "x-ms-correlation-request-id": [
          "b6a4586a-e451-4217-bd6a-f6b88895dc64"
        ],
        "x-ms-routing-request-id": [
          "SOUTHEASTASIA:20180413T070122Z:b6a4586a-e451-4217-bd6a-f6b88895dc64"
>>>>>>> 43149714
        ],
        "X-Content-Type-Options": [
          "nosniff"
        ]
      },
      "StatusCode": 200
    },
    {
<<<<<<< HEAD
      "RequestUri": "/subscriptions/ce4a7590-4722-4bcf-a2c6-e473e9f11778/resourceGroups/res1987/providers/Microsoft.Storage/storageAccounts/sto4373?api-version=2017-10-01",
      "EncodedRequestUri": "L3N1YnNjcmlwdGlvbnMvY2U0YTc1OTAtNDcyMi00YmNmLWEyYzYtZTQ3M2U5ZjExNzc4L3Jlc291cmNlR3JvdXBzL3JlczE5ODcvcHJvdmlkZXJzL01pY3Jvc29mdC5TdG9yYWdlL3N0b3JhZ2VBY2NvdW50cy9zdG80MzczP2FwaS12ZXJzaW9uPTIwMTctMTAtMDE=",
=======
      "RequestUri": "/subscriptions/45b60d85-fd72-427a-a708-f994d26e593e/resourceGroups/res227/providers/Microsoft.Storage/storageAccounts/sto7010?api-version=2018-03-01-preview",
      "EncodedRequestUri": "L3N1YnNjcmlwdGlvbnMvNDViNjBkODUtZmQ3Mi00MjdhLWE3MDgtZjk5NGQyNmU1OTNlL3Jlc291cmNlR3JvdXBzL3JlczIyNy9wcm92aWRlcnMvTWljcm9zb2Z0LlN0b3JhZ2Uvc3RvcmFnZUFjY291bnRzL3N0bzcwMTA/YXBpLXZlcnNpb249MjAxOC0wMy0wMS1wcmV2aWV3",
>>>>>>> 43149714
      "RequestMethod": "GET",
      "RequestBody": "",
      "RequestHeaders": {
        "x-ms-client-request-id": [
<<<<<<< HEAD
          "23079769-8a41-4223-8692-17352898d48b"
=======
          "31fa0bcf-f08c-4f23-be08-e2f675f571bc"
>>>>>>> 43149714
        ],
        "accept-language": [
          "en-US"
        ],
        "User-Agent": [
<<<<<<< HEAD
          "FxVersion/4.6.25211.01",
          "Microsoft.Azure.Management.Storage.StorageManagementClient/7.1.0.0"
        ]
      },
      "ResponseBody": "{\r\n  \"id\": \"/subscriptions/ce4a7590-4722-4bcf-a2c6-e473e9f11778/resourceGroups/res1987/providers/Microsoft.Storage/storageAccounts/sto4373\",\r\n  \"kind\": \"Storage\",\r\n  \"location\": \"eastus2euap\",\r\n  \"name\": \"sto4373\",\r\n  \"properties\": {\r\n    \"creationTime\": \"2017-11-17T03:42:02.0347853Z\",\r\n    \"encryption\": {\r\n      \"keySource\": \"Microsoft.Storage\",\r\n      \"services\": {\r\n        \"blob\": {\r\n          \"enabled\": true,\r\n          \"lastEnabledTime\": \"2017-11-17T03:42:02.0377844Z\"\r\n        },\r\n        \"file\": {\r\n          \"enabled\": true,\r\n          \"lastEnabledTime\": \"2017-11-17T03:42:02.0377844Z\"\r\n        }\r\n      }\r\n    },\r\n    \"networkAcls\": {\r\n      \"bypass\": \"AzureServices\",\r\n      \"defaultAction\": \"Allow\",\r\n      \"ipRules\": [],\r\n      \"virtualNetworkRules\": []\r\n    },\r\n    \"primaryEndpoints\": {\r\n      \"blob\": \"https://sto4373.blob.core.windows.net/\",\r\n      \"file\": \"https://sto4373.file.core.windows.net/\",\r\n      \"queue\": \"https://sto4373.queue.core.windows.net/\",\r\n      \"table\": \"https://sto4373.table.core.windows.net/\"\r\n    },\r\n    \"primaryLocation\": \"eastus2euap\",\r\n    \"provisioningState\": \"Succeeded\",\r\n    \"statusOfPrimary\": \"available\",\r\n    \"supportsHttpsTrafficOnly\": false\r\n  },\r\n  \"sku\": {\r\n    \"name\": \"Standard_LRS\",\r\n    \"tier\": \"Standard\"\r\n  },\r\n  \"tags\": {\r\n    \"key3\": \"value3\",\r\n    \"key4\": \"value4\",\r\n    \"key5\": \"value6\"\r\n  },\r\n  \"type\": \"Microsoft.Storage/storageAccounts\"\r\n}",
=======
          "FxVersion/4.6.25815.04",
          "Microsoft.Azure.Management.Storage.StorageManagementClient/7.2.1.1"
        ]
      },
      "ResponseBody": "{\r\n  \"sku\": {\r\n    \"name\": \"Standard_LRS\",\r\n    \"tier\": \"Standard\"\r\n  },\r\n  \"kind\": \"Storage\",\r\n  \"id\": \"/subscriptions/45b60d85-fd72-427a-a708-f994d26e593e/resourceGroups/res227/providers/Microsoft.Storage/storageAccounts/sto7010\",\r\n  \"name\": \"sto7010\",\r\n  \"type\": \"Microsoft.Storage/storageAccounts\",\r\n  \"location\": \"eastus2(stage)\",\r\n  \"tags\": {\r\n    \"key3\": \"value3\",\r\n    \"key4\": \"value4\",\r\n    \"key5\": \"value6\"\r\n  },\r\n  \"properties\": {\r\n    \"networkAcls\": {\r\n      \"bypass\": \"AzureServices\",\r\n      \"virtualNetworkRules\": [],\r\n      \"ipRules\": [],\r\n      \"defaultAction\": \"Allow\"\r\n    },\r\n    \"trustedDirectories\": [\r\n      \"72f988bf-86f1-41af-91ab-2d7cd011db47\"\r\n    ],\r\n    \"supportsHttpsTrafficOnly\": false,\r\n    \"encryption\": {\r\n      \"services\": {\r\n        \"file\": {\r\n          \"enabled\": true,\r\n          \"lastEnabledTime\": \"2018-04-13T07:00:59.6296916Z\"\r\n        },\r\n        \"blob\": {\r\n          \"enabled\": true,\r\n          \"lastEnabledTime\": \"2018-04-13T07:00:59.6296916Z\"\r\n        }\r\n      },\r\n      \"keySource\": \"Microsoft.Storage\"\r\n    },\r\n    \"provisioningState\": \"Succeeded\",\r\n    \"creationTime\": \"2018-04-13T07:00:59.5828277Z\",\r\n    \"primaryEndpoints\": {\r\n      \"web\": \"https://sto7010.web.core.windows.net/\",\r\n      \"blob\": \"https://sto7010.blob.core.windows.net/\",\r\n      \"queue\": \"https://sto7010.queue.core.windows.net/\",\r\n      \"table\": \"https://sto7010.table.core.windows.net/\",\r\n      \"file\": \"https://sto7010.file.core.windows.net/\"\r\n    },\r\n    \"primaryLocation\": \"eastus2(stage)\",\r\n    \"statusOfPrimary\": \"available\"\r\n  }\r\n}",
>>>>>>> 43149714
      "ResponseHeaders": {
        "Content-Type": [
          "application/json"
        ],
        "Expires": [
          "-1"
        ],
        "Cache-Control": [
          "no-cache"
        ],
        "Date": [
<<<<<<< HEAD
          "Fri, 17 Nov 2017 03:42:51 GMT"
=======
          "Fri, 13 Apr 2018 07:01:22 GMT"
>>>>>>> 43149714
        ],
        "Pragma": [
          "no-cache"
        ],
        "Transfer-Encoding": [
          "chunked"
        ],
        "Server": [
          "Microsoft-Azure-Storage-Resource-Provider/1.0,Microsoft-HTTPAPI/2.0 Microsoft-HTTPAPI/2.0"
        ],
        "Vary": [
          "Accept-Encoding"
        ],
        "x-ms-request-id": [
<<<<<<< HEAD
          "f27aa698-306c-4ff5-9bb6-af92dab90522"
        ],
        "x-ms-ratelimit-remaining-subscription-reads": [
          "14866"
        ],
        "x-ms-correlation-request-id": [
          "f27aa698-306c-4ff5-9bb6-af92dab90522"
        ],
        "x-ms-routing-request-id": [
          "SOUTHEASTASIA:20171117T034252Z:f27aa698-306c-4ff5-9bb6-af92dab90522"
=======
          "740042c7-99de-419b-b154-2ba121ec5ab0"
        ],
        "Strict-Transport-Security": [
          "max-age=31536000; includeSubDomains"
        ],
        "x-ms-ratelimit-remaining-subscription-reads": [
          "14967"
        ],
        "x-ms-correlation-request-id": [
          "e8ce5e75-a6ae-400f-8f0f-5a6abbbab04f"
        ],
        "x-ms-routing-request-id": [
          "SOUTHEASTASIA:20180413T070123Z:e8ce5e75-a6ae-400f-8f0f-5a6abbbab04f"
>>>>>>> 43149714
        ],
        "X-Content-Type-Options": [
          "nosniff"
        ]
      },
      "StatusCode": 200
    }
  ],
  "Names": {
    "CreateResourceGroup": [
<<<<<<< HEAD
      "res1987"
    ],
    "CreateStorageAccount": [
      "sto4373"
=======
      "res227"
    ],
    "CreateStorageAccount": [
      "sto7010"
>>>>>>> 43149714
    ]
  },
  "Variables": {
    "SubscriptionId": "45b60d85-fd72-427a-a708-f994d26e593e"
  }
}<|MERGE_RESOLUTION|>--- conflicted
+++ resolved
@@ -1,13 +1,8 @@
 {
   "Entries": [
     {
-<<<<<<< HEAD
-      "RequestUri": "/subscriptions/ce4a7590-4722-4bcf-a2c6-e473e9f11778/resourcegroups/res1987?api-version=2015-11-01",
-      "EncodedRequestUri": "L3N1YnNjcmlwdGlvbnMvY2U0YTc1OTAtNDcyMi00YmNmLWEyYzYtZTQ3M2U5ZjExNzc4L3Jlc291cmNlZ3JvdXBzL3JlczE5ODc/YXBpLXZlcnNpb249MjAxNS0xMS0wMQ==",
-=======
       "RequestUri": "/subscriptions/45b60d85-fd72-427a-a708-f994d26e593e/resourcegroups/res227?api-version=2015-11-01",
       "EncodedRequestUri": "L3N1YnNjcmlwdGlvbnMvNDViNjBkODUtZmQ3Mi00MjdhLWE3MDgtZjk5NGQyNmU1OTNlL3Jlc291cmNlZ3JvdXBzL3JlczIyNz9hcGktdmVyc2lvbj0yMDE1LTExLTAx",
->>>>>>> 43149714
       "RequestMethod": "PUT",
       "RequestBody": "{\r\n  \"location\": \"eastus2\"\r\n}",
       "RequestHeaders": {
@@ -18,29 +13,17 @@
           "29"
         ],
         "x-ms-client-request-id": [
-<<<<<<< HEAD
-          "4f6d2c8b-e11e-4640-a56a-c677605277b0"
-=======
           "fe2e33ed-a9f6-4106-b36b-3ab6b329d49b"
->>>>>>> 43149714
-        ],
-        "accept-language": [
-          "en-US"
-        ],
-        "User-Agent": [
-<<<<<<< HEAD
-          "FxVersion/4.6.25211.01",
+        ],
+        "accept-language": [
+          "en-US"
+        ],
+        "User-Agent": [
+          "FxVersion/4.6.25815.04",
           "Microsoft.Azure.Management.Resources.ResourceManagementClient/1.0.0.0"
         ]
       },
-      "ResponseBody": "{\r\n  \"id\": \"/subscriptions/ce4a7590-4722-4bcf-a2c6-e473e9f11778/resourceGroups/res1987\",\r\n  \"name\": \"res1987\",\r\n  \"location\": \"eastus2\",\r\n  \"properties\": {\r\n    \"provisioningState\": \"Succeeded\"\r\n  }\r\n}",
-=======
-          "FxVersion/4.6.25815.04",
-          "Microsoft.Azure.Management.Resources.ResourceManagementClient/1.0.0.0"
-        ]
-      },
       "ResponseBody": "{\r\n  \"id\": \"/subscriptions/45b60d85-fd72-427a-a708-f994d26e593e/resourceGroups/res227\",\r\n  \"name\": \"res227\",\r\n  \"location\": \"eastus2\",\r\n  \"properties\": {\r\n    \"provisioningState\": \"Succeeded\"\r\n  }\r\n}",
->>>>>>> 43149714
       "ResponseHeaders": {
         "Content-Length": [
           "166"
@@ -55,28 +38,12 @@
           "no-cache"
         ],
         "Date": [
-<<<<<<< HEAD
-          "Fri, 17 Nov 2017 03:41:58 GMT"
-=======
           "Fri, 13 Apr 2018 07:00:57 GMT"
->>>>>>> 43149714
         ],
         "Pragma": [
           "no-cache"
         ],
         "x-ms-ratelimit-remaining-subscription-writes": [
-<<<<<<< HEAD
-          "1176"
-        ],
-        "x-ms-request-id": [
-          "2051bdf1-260a-47e9-a6f5-fbdb3b71a9ab"
-        ],
-        "x-ms-correlation-request-id": [
-          "2051bdf1-260a-47e9-a6f5-fbdb3b71a9ab"
-        ],
-        "x-ms-routing-request-id": [
-          "SOUTHEASTASIA:20171117T034159Z:2051bdf1-260a-47e9-a6f5-fbdb3b71a9ab"
-=======
           "1172"
         ],
         "x-ms-request-id": [
@@ -87,7 +54,6 @@
         ],
         "x-ms-routing-request-id": [
           "SOUTHEASTASIA:20180413T070057Z:0933adc2-8931-464e-86d3-dd877b2910d1"
->>>>>>> 43149714
         ],
         "Strict-Transport-Security": [
           "max-age=31536000; includeSubDomains"
@@ -99,13 +65,8 @@
       "StatusCode": 201
     },
     {
-<<<<<<< HEAD
-      "RequestUri": "/subscriptions/ce4a7590-4722-4bcf-a2c6-e473e9f11778/resourceGroups/res1987/providers/Microsoft.Storage/storageAccounts/sto4373?api-version=2017-10-01",
-      "EncodedRequestUri": "L3N1YnNjcmlwdGlvbnMvY2U0YTc1OTAtNDcyMi00YmNmLWEyYzYtZTQ3M2U5ZjExNzc4L3Jlc291cmNlR3JvdXBzL3JlczE5ODcvcHJvdmlkZXJzL01pY3Jvc29mdC5TdG9yYWdlL3N0b3JhZ2VBY2NvdW50cy9zdG80MzczP2FwaS12ZXJzaW9uPTIwMTctMTAtMDE=",
-=======
-      "RequestUri": "/subscriptions/45b60d85-fd72-427a-a708-f994d26e593e/resourceGroups/res227/providers/Microsoft.Storage/storageAccounts/sto7010?api-version=2018-03-01-preview",
-      "EncodedRequestUri": "L3N1YnNjcmlwdGlvbnMvNDViNjBkODUtZmQ3Mi00MjdhLWE3MDgtZjk5NGQyNmU1OTNlL3Jlc291cmNlR3JvdXBzL3JlczIyNy9wcm92aWRlcnMvTWljcm9zb2Z0LlN0b3JhZ2Uvc3RvcmFnZUFjY291bnRzL3N0bzcwMTA/YXBpLXZlcnNpb249MjAxOC0wMy0wMS1wcmV2aWV3",
->>>>>>> 43149714
+      "RequestUri": "/subscriptions/45b60d85-fd72-427a-a708-f994d26e593e/resourceGroups/res227/providers/Microsoft.Storage/storageAccounts/sto7010?api-version=2018-03-01-preview",
+      "EncodedRequestUri": "L3N1YnNjcmlwdGlvbnMvNDViNjBkODUtZmQ3Mi00MjdhLWE3MDgtZjk5NGQyNmU1OTNlL3Jlc291cmNlR3JvdXBzL3JlczIyNy9wcm92aWRlcnMvTWljcm9zb2Z0LlN0b3JhZ2Uvc3RvcmFnZUFjY291bnRzL3N0bzcwMTA/YXBpLXZlcnNpb249MjAxOC0wMy0wMS1wcmV2aWV3",
       "RequestMethod": "PUT",
       "RequestBody": "{\r\n  \"sku\": {\r\n    \"name\": \"Standard_GRS\"\r\n  },\r\n  \"kind\": \"Storage\",\r\n  \"location\": \"eastus2(stage)\",\r\n  \"tags\": {\r\n    \"key1\": \"value1\",\r\n    \"key2\": \"value2\"\r\n  }\r\n}",
       "RequestHeaders": {
@@ -116,23 +77,14 @@
           "168"
         ],
         "x-ms-client-request-id": [
-<<<<<<< HEAD
-          "829e41fe-3f99-47a8-9e99-8aeb2c2742a2"
-=======
           "a0b14567-4381-42d2-88a9-014cb9baddc5"
->>>>>>> 43149714
-        ],
-        "accept-language": [
-          "en-US"
-        ],
-        "User-Agent": [
-<<<<<<< HEAD
-          "FxVersion/4.6.25211.01",
-          "Microsoft.Azure.Management.Storage.StorageManagementClient/7.1.0.0"
-=======
-          "FxVersion/4.6.25815.04",
-          "Microsoft.Azure.Management.Storage.StorageManagementClient/7.2.1.1"
->>>>>>> 43149714
+        ],
+        "accept-language": [
+          "en-US"
+        ],
+        "User-Agent": [
+          "FxVersion/4.6.25815.04",
+          "Microsoft.Azure.Management.Storage.StorageManagementClient/7.2.1.1"
         ]
       },
       "ResponseBody": "",
@@ -150,42 +102,18 @@
           "no-cache"
         ],
         "Date": [
-<<<<<<< HEAD
-          "Fri, 17 Nov 2017 03:42:12 GMT"
-=======
           "Fri, 13 Apr 2018 07:00:59 GMT"
->>>>>>> 43149714
         ],
         "Pragma": [
           "no-cache"
         ],
         "Location": [
-<<<<<<< HEAD
-          "https://management.azure.com/subscriptions/ce4a7590-4722-4bcf-a2c6-e473e9f11778/providers/Microsoft.Storage/locations/eastus2euap/asyncoperations/d6cc1441-49b1-4838-8298-c97dabb60a1f?monitor=true&api-version=2017-10-01"
-=======
           "https://management.azure.com/subscriptions/45b60d85-fd72-427a-a708-f994d26e593e/providers/Microsoft.Storage/locations/eastus2(stage)/asyncoperations/d596bde3-7ee0-4b0a-ab13-83ec7f0d3172?monitor=true&api-version=2018-03-01-preview"
->>>>>>> 43149714
         ],
         "Retry-After": [
           "17"
         ],
         "Server": [
-<<<<<<< HEAD
-          "Microsoft-Azure-Storage-Resource-Provider/1.0",
-          "Microsoft-HTTPAPI/2.0"
-        ],
-        "x-ms-ratelimit-remaining-subscription-writes": [
-          "1175"
-        ],
-        "x-ms-request-id": [
-          "f1f84643-2a04-45f0-bc1b-6b0f08228be6"
-        ],
-        "x-ms-correlation-request-id": [
-          "f1f84643-2a04-45f0-bc1b-6b0f08228be6"
-        ],
-        "x-ms-routing-request-id": [
-          "SOUTHEASTASIA:20171117T034212Z:f1f84643-2a04-45f0-bc1b-6b0f08228be6"
-=======
           "Microsoft-Azure-Storage-Resource-Provider/1.0,Microsoft-HTTPAPI/2.0 Microsoft-HTTPAPI/2.0"
         ],
         "x-ms-request-id": [
@@ -202,7 +130,6 @@
         ],
         "x-ms-routing-request-id": [
           "SOUTHEASTASIA:20180413T070059Z:6df77939-45ac-40b3-85b6-bb01b9dde25b"
->>>>>>> 43149714
         ],
         "X-Content-Type-Options": [
           "nosniff"
@@ -211,102 +138,370 @@
       "StatusCode": 202
     },
     {
-<<<<<<< HEAD
-      "RequestUri": "/subscriptions/ce4a7590-4722-4bcf-a2c6-e473e9f11778/providers/Microsoft.Storage/locations/eastus2euap/asyncoperations/d6cc1441-49b1-4838-8298-c97dabb60a1f?monitor=true&api-version=2017-10-01",
-      "EncodedRequestUri": "L3N1YnNjcmlwdGlvbnMvY2U0YTc1OTAtNDcyMi00YmNmLWEyYzYtZTQ3M2U5ZjExNzc4L3Byb3ZpZGVycy9NaWNyb3NvZnQuU3RvcmFnZS9sb2NhdGlvbnMvZWFzdHVzMmV1YXAvYXN5bmNvcGVyYXRpb25zL2Q2Y2MxNDQxLTQ5YjEtNDgzOC04Mjk4LWM5N2RhYmI2MGExZj9tb25pdG9yPXRydWUmYXBpLXZlcnNpb249MjAxNy0xMC0wMQ==",
-=======
       "RequestUri": "/subscriptions/45b60d85-fd72-427a-a708-f994d26e593e/providers/Microsoft.Storage/locations/eastus2(stage)/asyncoperations/d596bde3-7ee0-4b0a-ab13-83ec7f0d3172?monitor=true&api-version=2018-03-01-preview",
       "EncodedRequestUri": "L3N1YnNjcmlwdGlvbnMvNDViNjBkODUtZmQ3Mi00MjdhLWE3MDgtZjk5NGQyNmU1OTNlL3Byb3ZpZGVycy9NaWNyb3NvZnQuU3RvcmFnZS9sb2NhdGlvbnMvZWFzdHVzMihzdGFnZSkvYXN5bmNvcGVyYXRpb25zL2Q1OTZiZGUzLTdlZTAtNGIwYS1hYjEzLTgzZWM3ZjBkMzE3Mj9tb25pdG9yPXRydWUmYXBpLXZlcnNpb249MjAxOC0wMy0wMS1wcmV2aWV3",
->>>>>>> 43149714
       "RequestMethod": "GET",
       "RequestBody": "",
       "RequestHeaders": {
         "User-Agent": [
-<<<<<<< HEAD
-          "FxVersion/4.6.25211.01",
-          "Microsoft.Azure.Management.Storage.StorageManagementClient/7.1.0.0"
-        ]
-      },
-      "ResponseBody": "",
-      "ResponseHeaders": {
-        "Content-Length": [
-          "0"
-        ],
-        "Expires": [
-          "-1"
-        ],
-        "Cache-Control": [
-          "no-cache"
-        ],
-        "Date": [
-          "Fri, 17 Nov 2017 03:42:29 GMT"
-        ],
-        "Pragma": [
-          "no-cache"
-        ],
-        "Location": [
-          "https://management.azure.com/subscriptions/ce4a7590-4722-4bcf-a2c6-e473e9f11778/providers/Microsoft.Storage/locations/eastus2euap/asyncoperations/d6cc1441-49b1-4838-8298-c97dabb60a1f?monitor=true&api-version=2017-10-01"
-        ],
-        "Retry-After": [
-          "17"
-        ],
-        "Server": [
-          "Microsoft-Azure-Storage-Resource-Provider/1.0",
-          "Microsoft-HTTPAPI/2.0"
+          "FxVersion/4.6.25815.04",
+          "Microsoft.Azure.Management.Storage.StorageManagementClient/7.2.1.1"
+        ]
+      },
+      "ResponseBody": "{\r\n  \"sku\": {\r\n    \"name\": \"Standard_GRS\",\r\n    \"tier\": \"Standard\"\r\n  },\r\n  \"kind\": \"Storage\",\r\n  \"id\": \"/subscriptions/45b60d85-fd72-427a-a708-f994d26e593e/resourceGroups/res227/providers/Microsoft.Storage/storageAccounts/sto7010\",\r\n  \"name\": \"sto7010\",\r\n  \"type\": \"Microsoft.Storage/storageAccounts\",\r\n  \"location\": \"eastus2(stage)\",\r\n  \"tags\": {\r\n    \"key1\": \"value1\",\r\n    \"key2\": \"value2\"\r\n  },\r\n  \"properties\": {\r\n    \"networkAcls\": {\r\n      \"bypass\": \"AzureServices\",\r\n      \"virtualNetworkRules\": [],\r\n      \"ipRules\": [],\r\n      \"defaultAction\": \"Allow\"\r\n    },\r\n    \"trustedDirectories\": [\r\n      \"72f988bf-86f1-41af-91ab-2d7cd011db47\"\r\n    ],\r\n    \"supportsHttpsTrafficOnly\": false,\r\n    \"encryption\": {\r\n      \"services\": {\r\n        \"file\": {\r\n          \"enabled\": true,\r\n          \"lastEnabledTime\": \"2018-04-13T07:00:59.6296916Z\"\r\n        },\r\n        \"blob\": {\r\n          \"enabled\": true,\r\n          \"lastEnabledTime\": \"2018-04-13T07:00:59.6296916Z\"\r\n        }\r\n      },\r\n      \"keySource\": \"Microsoft.Storage\"\r\n    },\r\n    \"provisioningState\": \"Succeeded\",\r\n    \"creationTime\": \"2018-04-13T07:00:59.5828277Z\",\r\n    \"primaryEndpoints\": {\r\n      \"web\": \"https://sto7010.web.core.windows.net/\",\r\n      \"blob\": \"https://sto7010.blob.core.windows.net/\",\r\n      \"queue\": \"https://sto7010.queue.core.windows.net/\",\r\n      \"table\": \"https://sto7010.table.core.windows.net/\",\r\n      \"file\": \"https://sto7010.file.core.windows.net/\"\r\n    },\r\n    \"primaryLocation\": \"eastus2(stage)\",\r\n    \"statusOfPrimary\": \"available\",\r\n    \"secondaryLocation\": \"northcentralus(stage)\",\r\n    \"statusOfSecondary\": \"available\"\r\n  }\r\n}",
+      "ResponseHeaders": {
+        "Content-Type": [
+          "application/json"
+        ],
+        "Expires": [
+          "-1"
+        ],
+        "Cache-Control": [
+          "no-cache"
+        ],
+        "Date": [
+          "Fri, 13 Apr 2018 07:01:16 GMT"
+        ],
+        "Pragma": [
+          "no-cache"
+        ],
+        "Transfer-Encoding": [
+          "chunked"
+        ],
+        "Server": [
+          "Microsoft-Azure-Storage-Resource-Provider/1.0,Microsoft-HTTPAPI/2.0 Microsoft-HTTPAPI/2.0"
+        ],
+        "Vary": [
+          "Accept-Encoding"
+        ],
+        "x-ms-request-id": [
+          "203e8876-6cad-4f46-8efc-c371639dbf40"
+        ],
+        "Strict-Transport-Security": [
+          "max-age=31536000; includeSubDomains"
         ],
         "x-ms-ratelimit-remaining-subscription-reads": [
-          "14870"
-        ],
-        "x-ms-request-id": [
-          "95038014-c727-4d2a-8538-78fbdaf26106"
-        ],
-        "x-ms-correlation-request-id": [
-          "95038014-c727-4d2a-8538-78fbdaf26106"
-        ],
-        "x-ms-routing-request-id": [
-          "SOUTHEASTASIA:20171117T034229Z:95038014-c727-4d2a-8538-78fbdaf26106"
-        ],
-        "Strict-Transport-Security": [
-          "max-age=31536000; includeSubDomains"
-        ]
-      },
-      "StatusCode": 202
-    },
-    {
-      "RequestUri": "/subscriptions/ce4a7590-4722-4bcf-a2c6-e473e9f11778/providers/Microsoft.Storage/locations/eastus2euap/asyncoperations/d6cc1441-49b1-4838-8298-c97dabb60a1f?monitor=true&api-version=2017-10-01",
-      "EncodedRequestUri": "L3N1YnNjcmlwdGlvbnMvY2U0YTc1OTAtNDcyMi00YmNmLWEyYzYtZTQ3M2U5ZjExNzc4L3Byb3ZpZGVycy9NaWNyb3NvZnQuU3RvcmFnZS9sb2NhdGlvbnMvZWFzdHVzMmV1YXAvYXN5bmNvcGVyYXRpb25zL2Q2Y2MxNDQxLTQ5YjEtNDgzOC04Mjk4LWM5N2RhYmI2MGExZj9tb25pdG9yPXRydWUmYXBpLXZlcnNpb249MjAxNy0xMC0wMQ==",
+          "14970"
+        ],
+        "x-ms-correlation-request-id": [
+          "96e0d7db-fffd-4397-99a9-ee0cd8cb0e4d"
+        ],
+        "x-ms-routing-request-id": [
+          "SOUTHEASTASIA:20180413T070117Z:96e0d7db-fffd-4397-99a9-ee0cd8cb0e4d"
+        ],
+        "X-Content-Type-Options": [
+          "nosniff"
+        ]
+      },
+      "StatusCode": 200
+    },
+    {
+      "RequestUri": "/subscriptions/45b60d85-fd72-427a-a708-f994d26e593e/resourceGroups/res227/providers/Microsoft.Storage/storageAccounts/sto7010?api-version=2018-03-01-preview",
+      "EncodedRequestUri": "L3N1YnNjcmlwdGlvbnMvNDViNjBkODUtZmQ3Mi00MjdhLWE3MDgtZjk5NGQyNmU1OTNlL3Jlc291cmNlR3JvdXBzL3JlczIyNy9wcm92aWRlcnMvTWljcm9zb2Z0LlN0b3JhZ2Uvc3RvcmFnZUFjY291bnRzL3N0bzcwMTA/YXBpLXZlcnNpb249MjAxOC0wMy0wMS1wcmV2aWV3",
+      "RequestMethod": "PATCH",
+      "RequestBody": "{\r\n  \"sku\": {\r\n    \"name\": \"Standard_LRS\"\r\n  }\r\n}",
+      "RequestHeaders": {
+        "Content-Type": [
+          "application/json; charset=utf-8"
+        ],
+        "Content-Length": [
+          "49"
+        ],
+        "x-ms-client-request-id": [
+          "9509aa36-3ffd-4af7-afb4-7b466f39a70b"
+        ],
+        "accept-language": [
+          "en-US"
+        ],
+        "User-Agent": [
+          "FxVersion/4.6.25815.04",
+          "Microsoft.Azure.Management.Storage.StorageManagementClient/7.2.1.1"
+        ]
+      },
+      "ResponseBody": "{\r\n  \"sku\": {\r\n    \"name\": \"Standard_LRS\",\r\n    \"tier\": \"Standard\"\r\n  },\r\n  \"kind\": \"Storage\",\r\n  \"id\": \"/subscriptions/45b60d85-fd72-427a-a708-f994d26e593e/resourceGroups/res227/providers/Microsoft.Storage/storageAccounts/sto7010\",\r\n  \"name\": \"sto7010\",\r\n  \"type\": \"Microsoft.Storage/storageAccounts\",\r\n  \"location\": \"eastus2(stage)\",\r\n  \"tags\": {\r\n    \"key1\": \"value1\",\r\n    \"key2\": \"value2\"\r\n  },\r\n  \"properties\": {\r\n    \"networkAcls\": {\r\n      \"bypass\": \"AzureServices\",\r\n      \"virtualNetworkRules\": [],\r\n      \"ipRules\": [],\r\n      \"defaultAction\": \"Allow\"\r\n    },\r\n    \"trustedDirectories\": [\r\n      \"72f988bf-86f1-41af-91ab-2d7cd011db47\"\r\n    ],\r\n    \"supportsHttpsTrafficOnly\": false,\r\n    \"encryption\": {\r\n      \"services\": {\r\n        \"file\": {\r\n          \"enabled\": true,\r\n          \"lastEnabledTime\": \"2018-04-13T07:00:59.6296916Z\"\r\n        },\r\n        \"blob\": {\r\n          \"enabled\": true,\r\n          \"lastEnabledTime\": \"2018-04-13T07:00:59.6296916Z\"\r\n        }\r\n      },\r\n      \"keySource\": \"Microsoft.Storage\"\r\n    },\r\n    \"provisioningState\": \"Succeeded\",\r\n    \"creationTime\": \"2018-04-13T07:00:59.5828277Z\",\r\n    \"primaryEndpoints\": {\r\n      \"web\": \"https://sto7010.web.core.windows.net/\",\r\n      \"blob\": \"https://sto7010.blob.core.windows.net/\",\r\n      \"queue\": \"https://sto7010.queue.core.windows.net/\",\r\n      \"table\": \"https://sto7010.table.core.windows.net/\",\r\n      \"file\": \"https://sto7010.file.core.windows.net/\"\r\n    },\r\n    \"primaryLocation\": \"eastus2(stage)\",\r\n    \"statusOfPrimary\": \"available\"\r\n  }\r\n}",
+      "ResponseHeaders": {
+        "Content-Type": [
+          "application/json"
+        ],
+        "Expires": [
+          "-1"
+        ],
+        "Cache-Control": [
+          "no-cache"
+        ],
+        "Date": [
+          "Fri, 13 Apr 2018 07:01:19 GMT"
+        ],
+        "Pragma": [
+          "no-cache"
+        ],
+        "Transfer-Encoding": [
+          "chunked"
+        ],
+        "Server": [
+          "Microsoft-Azure-Storage-Resource-Provider/1.0,Microsoft-HTTPAPI/2.0 Microsoft-HTTPAPI/2.0"
+        ],
+        "Vary": [
+          "Accept-Encoding"
+        ],
+        "x-ms-request-id": [
+          "f23036e1-d695-4b4c-8b72-254a1e3003e6"
+        ],
+        "Strict-Transport-Security": [
+          "max-age=31536000; includeSubDomains"
+        ],
+        "x-ms-ratelimit-remaining-subscription-writes": [
+          "1170"
+        ],
+        "x-ms-correlation-request-id": [
+          "525f87c9-d533-4367-a9e1-3d71548154f4"
+        ],
+        "x-ms-routing-request-id": [
+          "SOUTHEASTASIA:20180413T070119Z:525f87c9-d533-4367-a9e1-3d71548154f4"
+        ],
+        "X-Content-Type-Options": [
+          "nosniff"
+        ]
+      },
+      "StatusCode": 200
+    },
+    {
+      "RequestUri": "/subscriptions/45b60d85-fd72-427a-a708-f994d26e593e/resourceGroups/res227/providers/Microsoft.Storage/storageAccounts/sto7010?api-version=2018-03-01-preview",
+      "EncodedRequestUri": "L3N1YnNjcmlwdGlvbnMvNDViNjBkODUtZmQ3Mi00MjdhLWE3MDgtZjk5NGQyNmU1OTNlL3Jlc291cmNlR3JvdXBzL3JlczIyNy9wcm92aWRlcnMvTWljcm9zb2Z0LlN0b3JhZ2Uvc3RvcmFnZUFjY291bnRzL3N0bzcwMTA/YXBpLXZlcnNpb249MjAxOC0wMy0wMS1wcmV2aWV3",
+      "RequestMethod": "PATCH",
+      "RequestBody": "{\r\n  \"tags\": {\r\n    \"key3\": \"value3\",\r\n    \"key4\": \"value4\",\r\n    \"key5\": \"value6\"\r\n  }\r\n}",
+      "RequestHeaders": {
+        "Content-Type": [
+          "application/json; charset=utf-8"
+        ],
+        "Content-Length": [
+          "90"
+        ],
+        "x-ms-client-request-id": [
+          "e89996fb-de5e-4d83-8772-c31474193ccb"
+        ],
+        "accept-language": [
+          "en-US"
+        ],
+        "User-Agent": [
+          "FxVersion/4.6.25815.04",
+          "Microsoft.Azure.Management.Storage.StorageManagementClient/7.2.1.1"
+        ]
+      },
+      "ResponseBody": "{\r\n  \"sku\": {\r\n    \"name\": \"Standard_LRS\",\r\n    \"tier\": \"Standard\"\r\n  },\r\n  \"kind\": \"Storage\",\r\n  \"id\": \"/subscriptions/45b60d85-fd72-427a-a708-f994d26e593e/resourceGroups/res227/providers/Microsoft.Storage/storageAccounts/sto7010\",\r\n  \"name\": \"sto7010\",\r\n  \"type\": \"Microsoft.Storage/storageAccounts\",\r\n  \"location\": \"eastus2(stage)\",\r\n  \"tags\": {\r\n    \"key3\": \"value3\",\r\n    \"key4\": \"value4\",\r\n    \"key5\": \"value6\"\r\n  },\r\n  \"properties\": {\r\n    \"networkAcls\": {\r\n      \"bypass\": \"AzureServices\",\r\n      \"virtualNetworkRules\": [],\r\n      \"ipRules\": [],\r\n      \"defaultAction\": \"Allow\"\r\n    },\r\n    \"trustedDirectories\": [\r\n      \"72f988bf-86f1-41af-91ab-2d7cd011db47\"\r\n    ],\r\n    \"supportsHttpsTrafficOnly\": false,\r\n    \"encryption\": {\r\n      \"services\": {\r\n        \"file\": {\r\n          \"enabled\": true,\r\n          \"lastEnabledTime\": \"2018-04-13T07:00:59.6296916Z\"\r\n        },\r\n        \"blob\": {\r\n          \"enabled\": true,\r\n          \"lastEnabledTime\": \"2018-04-13T07:00:59.6296916Z\"\r\n        }\r\n      },\r\n      \"keySource\": \"Microsoft.Storage\"\r\n    },\r\n    \"provisioningState\": \"Succeeded\",\r\n    \"creationTime\": \"2018-04-13T07:00:59.5828277Z\",\r\n    \"primaryEndpoints\": {\r\n      \"web\": \"https://sto7010.web.core.windows.net/\",\r\n      \"blob\": \"https://sto7010.blob.core.windows.net/\",\r\n      \"queue\": \"https://sto7010.queue.core.windows.net/\",\r\n      \"table\": \"https://sto7010.table.core.windows.net/\",\r\n      \"file\": \"https://sto7010.file.core.windows.net/\"\r\n    },\r\n    \"primaryLocation\": \"eastus2(stage)\",\r\n    \"statusOfPrimary\": \"available\"\r\n  }\r\n}",
+      "ResponseHeaders": {
+        "Content-Type": [
+          "application/json"
+        ],
+        "Expires": [
+          "-1"
+        ],
+        "Cache-Control": [
+          "no-cache"
+        ],
+        "Date": [
+          "Fri, 13 Apr 2018 07:01:21 GMT"
+        ],
+        "Pragma": [
+          "no-cache"
+        ],
+        "Transfer-Encoding": [
+          "chunked"
+        ],
+        "Server": [
+          "Microsoft-Azure-Storage-Resource-Provider/1.0,Microsoft-HTTPAPI/2.0 Microsoft-HTTPAPI/2.0"
+        ],
+        "Vary": [
+          "Accept-Encoding"
+        ],
+        "x-ms-request-id": [
+          "cb8864b2-227a-4cf6-b147-82ff1e9d31c3"
+        ],
+        "Strict-Transport-Security": [
+          "max-age=31536000; includeSubDomains"
+        ],
+        "x-ms-ratelimit-remaining-subscription-writes": [
+          "1169"
+        ],
+        "x-ms-correlation-request-id": [
+          "f2ff3c1a-3fb3-4be9-b0ad-482fd9eb7b1c"
+        ],
+        "x-ms-routing-request-id": [
+          "SOUTHEASTASIA:20180413T070122Z:f2ff3c1a-3fb3-4be9-b0ad-482fd9eb7b1c"
+        ],
+        "X-Content-Type-Options": [
+          "nosniff"
+        ]
+      },
+      "StatusCode": 200
+    },
+    {
+      "RequestUri": "/subscriptions/45b60d85-fd72-427a-a708-f994d26e593e/resourceGroups/res227/providers/Microsoft.Storage/storageAccounts/sto7010?api-version=2018-03-01-preview",
+      "EncodedRequestUri": "L3N1YnNjcmlwdGlvbnMvNDViNjBkODUtZmQ3Mi00MjdhLWE3MDgtZjk5NGQyNmU1OTNlL3Jlc291cmNlR3JvdXBzL3JlczIyNy9wcm92aWRlcnMvTWljcm9zb2Z0LlN0b3JhZ2Uvc3RvcmFnZUFjY291bnRzL3N0bzcwMTA/YXBpLXZlcnNpb249MjAxOC0wMy0wMS1wcmV2aWV3",
+      "RequestMethod": "PATCH",
+      "RequestBody": "{\r\n  \"properties\": {\r\n    \"encryption\": {\r\n      \"services\": {\r\n        \"blob\": {\r\n          \"enabled\": true\r\n        },\r\n        \"file\": {\r\n          \"enabled\": true\r\n        }\r\n      },\r\n      \"keySource\": \"Microsoft.Storage\"\r\n    }\r\n  }\r\n}",
+      "RequestHeaders": {
+        "Content-Type": [
+          "application/json; charset=utf-8"
+        ],
+        "Content-Length": [
+          "242"
+        ],
+        "x-ms-client-request-id": [
+          "e9b96d63-09b8-4dbf-8f1b-6836ecff2d58"
+        ],
+        "accept-language": [
+          "en-US"
+        ],
+        "User-Agent": [
+          "FxVersion/4.6.25815.04",
+          "Microsoft.Azure.Management.Storage.StorageManagementClient/7.2.1.1"
+        ]
+      },
+      "ResponseBody": "{\r\n  \"sku\": {\r\n    \"name\": \"Standard_LRS\",\r\n    \"tier\": \"Standard\"\r\n  },\r\n  \"kind\": \"Storage\",\r\n  \"id\": \"/subscriptions/45b60d85-fd72-427a-a708-f994d26e593e/resourceGroups/res227/providers/Microsoft.Storage/storageAccounts/sto7010\",\r\n  \"name\": \"sto7010\",\r\n  \"type\": \"Microsoft.Storage/storageAccounts\",\r\n  \"location\": \"eastus2(stage)\",\r\n  \"tags\": {\r\n    \"key3\": \"value3\",\r\n    \"key4\": \"value4\",\r\n    \"key5\": \"value6\"\r\n  },\r\n  \"properties\": {\r\n    \"networkAcls\": {\r\n      \"bypass\": \"AzureServices\",\r\n      \"virtualNetworkRules\": [],\r\n      \"ipRules\": [],\r\n      \"defaultAction\": \"Allow\"\r\n    },\r\n    \"trustedDirectories\": [\r\n      \"72f988bf-86f1-41af-91ab-2d7cd011db47\"\r\n    ],\r\n    \"supportsHttpsTrafficOnly\": false,\r\n    \"encryption\": {\r\n      \"services\": {\r\n        \"file\": {\r\n          \"enabled\": true,\r\n          \"lastEnabledTime\": \"2018-04-13T07:00:59.6296916Z\"\r\n        },\r\n        \"blob\": {\r\n          \"enabled\": true,\r\n          \"lastEnabledTime\": \"2018-04-13T07:00:59.6296916Z\"\r\n        }\r\n      },\r\n      \"keySource\": \"Microsoft.Storage\"\r\n    },\r\n    \"provisioningState\": \"Succeeded\",\r\n    \"creationTime\": \"2018-04-13T07:00:59.5828277Z\",\r\n    \"primaryEndpoints\": {\r\n      \"web\": \"https://sto7010.web.core.windows.net/\",\r\n      \"blob\": \"https://sto7010.blob.core.windows.net/\",\r\n      \"queue\": \"https://sto7010.queue.core.windows.net/\",\r\n      \"table\": \"https://sto7010.table.core.windows.net/\",\r\n      \"file\": \"https://sto7010.file.core.windows.net/\"\r\n    },\r\n    \"primaryLocation\": \"eastus2(stage)\",\r\n    \"statusOfPrimary\": \"available\"\r\n  }\r\n}",
+      "ResponseHeaders": {
+        "Content-Type": [
+          "application/json"
+        ],
+        "Expires": [
+          "-1"
+        ],
+        "Cache-Control": [
+          "no-cache"
+        ],
+        "Date": [
+          "Fri, 13 Apr 2018 07:01:22 GMT"
+        ],
+        "Pragma": [
+          "no-cache"
+        ],
+        "Transfer-Encoding": [
+          "chunked"
+        ],
+        "Server": [
+          "Microsoft-Azure-Storage-Resource-Provider/1.0,Microsoft-HTTPAPI/2.0 Microsoft-HTTPAPI/2.0"
+        ],
+        "Vary": [
+          "Accept-Encoding"
+        ],
+        "x-ms-request-id": [
+          "47d8e930-8f53-45e1-a679-a7d22044d210"
+        ],
+        "Strict-Transport-Security": [
+          "max-age=31536000; includeSubDomains"
+        ],
+        "x-ms-ratelimit-remaining-subscription-writes": [
+          "1168"
+        ],
+        "x-ms-correlation-request-id": [
+          "68716319-3794-436e-9f10-3980d7398ce5"
+        ],
+        "x-ms-routing-request-id": [
+          "SOUTHEASTASIA:20180413T070123Z:68716319-3794-436e-9f10-3980d7398ce5"
+        ],
+        "X-Content-Type-Options": [
+          "nosniff"
+        ]
+      },
+      "StatusCode": 200
+    },
+    {
+      "RequestUri": "/subscriptions/45b60d85-fd72-427a-a708-f994d26e593e/resourceGroups/res227/providers/Microsoft.Storage/storageAccounts/sto7010?api-version=2018-03-01-preview",
+      "EncodedRequestUri": "L3N1YnNjcmlwdGlvbnMvNDViNjBkODUtZmQ3Mi00MjdhLWE3MDgtZjk5NGQyNmU1OTNlL3Jlc291cmNlR3JvdXBzL3JlczIyNy9wcm92aWRlcnMvTWljcm9zb2Z0LlN0b3JhZ2Uvc3RvcmFnZUFjY291bnRzL3N0bzcwMTA/YXBpLXZlcnNpb249MjAxOC0wMy0wMS1wcmV2aWV3",
+      "RequestMethod": "PATCH",
+      "RequestBody": "{\r\n  \"properties\": {\r\n    \"customDomain\": {\r\n      \"name\": \"foo.example.com\",\r\n      \"useSubDomain\": true\r\n    }\r\n  }\r\n}",
+      "RequestHeaders": {
+        "Content-Type": [
+          "application/json; charset=utf-8"
+        ],
+        "Content-Length": [
+          "120"
+        ],
+        "x-ms-client-request-id": [
+          "ba113ae6-312f-4b34-a9e3-fb07d85fcb02"
+        ],
+        "accept-language": [
+          "en-US"
+        ],
+        "User-Agent": [
+          "FxVersion/4.6.25815.04",
+          "Microsoft.Azure.Management.Storage.StorageManagementClient/7.2.1.1"
+        ]
+      },
+      "ResponseBody": "{\r\n  \"error\": {\r\n    \"code\": \"StorageDomainNameCouldNotVerify\",\r\n    \"message\": \"The custom domain name could not be verified. CNAME mapping from foo.example.com to sto7010.blob.core.windows.net does not exist.\"\r\n  }\r\n}",
+      "ResponseHeaders": {
+        "Content-Length": [
+          "194"
+        ],
+        "Content-Type": [
+          "application/json"
+        ],
+        "Expires": [
+          "-1"
+        ],
+        "Cache-Control": [
+          "no-cache"
+        ],
+        "Date": [
+          "Fri, 13 Apr 2018 07:01:23 GMT"
+        ],
+        "Pragma": [
+          "no-cache"
+        ],
+        "Server": [
+          "Microsoft-Azure-Storage-Resource-Provider/1.0,Microsoft-HTTPAPI/2.0 Microsoft-HTTPAPI/2.0"
+        ],
+        "x-ms-request-id": [
+          "3adf7000-ac95-4ed6-8ce6-afbb2253036b"
+        ],
+        "Strict-Transport-Security": [
+          "max-age=31536000; includeSubDomains"
+        ],
+        "x-ms-ratelimit-remaining-subscription-writes": [
+          "1167"
+        ],
+        "x-ms-correlation-request-id": [
+          "7900781b-288a-496f-b442-c9b33ad0eafb"
+        ],
+        "x-ms-routing-request-id": [
+          "SOUTHEASTASIA:20180413T070123Z:7900781b-288a-496f-b442-c9b33ad0eafb"
+        ],
+        "X-Content-Type-Options": [
+          "nosniff"
+        ]
+      },
+      "StatusCode": 409
+    },
+    {
+      "RequestUri": "/subscriptions/45b60d85-fd72-427a-a708-f994d26e593e/resourceGroups/res227/providers/Microsoft.Storage/storageAccounts/sto7010?api-version=2018-03-01-preview",
+      "EncodedRequestUri": "L3N1YnNjcmlwdGlvbnMvNDViNjBkODUtZmQ3Mi00MjdhLWE3MDgtZjk5NGQyNmU1OTNlL3Jlc291cmNlR3JvdXBzL3JlczIyNy9wcm92aWRlcnMvTWljcm9zb2Z0LlN0b3JhZ2Uvc3RvcmFnZUFjY291bnRzL3N0bzcwMTA/YXBpLXZlcnNpb249MjAxOC0wMy0wMS1wcmV2aWV3",
       "RequestMethod": "GET",
       "RequestBody": "",
       "RequestHeaders": {
-        "User-Agent": [
-          "FxVersion/4.6.25211.01",
-          "Microsoft.Azure.Management.Storage.StorageManagementClient/7.1.0.0"
-        ]
-      },
-      "ResponseBody": "{\r\n  \"id\": \"/subscriptions/ce4a7590-4722-4bcf-a2c6-e473e9f11778/resourceGroups/res1987/providers/Microsoft.Storage/storageAccounts/sto4373\",\r\n  \"kind\": \"Storage\",\r\n  \"location\": \"eastus2euap\",\r\n  \"name\": \"sto4373\",\r\n  \"properties\": {\r\n    \"creationTime\": \"2017-11-17T03:42:02.0347853Z\",\r\n    \"encryption\": {\r\n      \"keySource\": \"Microsoft.Storage\",\r\n      \"services\": {\r\n        \"blob\": {\r\n          \"enabled\": true,\r\n          \"lastEnabledTime\": \"2017-11-17T03:42:02.0377844Z\"\r\n        },\r\n        \"file\": {\r\n          \"enabled\": true,\r\n          \"lastEnabledTime\": \"2017-11-17T03:42:02.0377844Z\"\r\n        }\r\n      }\r\n    },\r\n    \"networkAcls\": {\r\n      \"bypass\": \"AzureServices\",\r\n      \"defaultAction\": \"Allow\",\r\n      \"ipRules\": [],\r\n      \"virtualNetworkRules\": []\r\n    },\r\n    \"primaryEndpoints\": {\r\n      \"blob\": \"https://sto4373.blob.core.windows.net/\",\r\n      \"file\": \"https://sto4373.file.core.windows.net/\",\r\n      \"queue\": \"https://sto4373.queue.core.windows.net/\",\r\n      \"table\": \"https://sto4373.table.core.windows.net/\"\r\n    },\r\n    \"primaryLocation\": \"eastus2euap\",\r\n    \"provisioningState\": \"Succeeded\",\r\n    \"secondaryLocation\": \"centraluseuap\",\r\n    \"statusOfPrimary\": \"available\",\r\n    \"statusOfSecondary\": \"available\",\r\n    \"supportsHttpsTrafficOnly\": false\r\n  },\r\n  \"sku\": {\r\n    \"name\": \"Standard_GRS\",\r\n    \"tier\": \"Standard\"\r\n  },\r\n  \"tags\": {\r\n    \"key1\": \"value1\",\r\n    \"key2\": \"value2\"\r\n  },\r\n  \"type\": \"Microsoft.Storage/storageAccounts\"\r\n}",
-=======
-          "FxVersion/4.6.25815.04",
-          "Microsoft.Azure.Management.Storage.StorageManagementClient/7.2.1.1"
-        ]
-      },
-      "ResponseBody": "{\r\n  \"sku\": {\r\n    \"name\": \"Standard_GRS\",\r\n    \"tier\": \"Standard\"\r\n  },\r\n  \"kind\": \"Storage\",\r\n  \"id\": \"/subscriptions/45b60d85-fd72-427a-a708-f994d26e593e/resourceGroups/res227/providers/Microsoft.Storage/storageAccounts/sto7010\",\r\n  \"name\": \"sto7010\",\r\n  \"type\": \"Microsoft.Storage/storageAccounts\",\r\n  \"location\": \"eastus2(stage)\",\r\n  \"tags\": {\r\n    \"key1\": \"value1\",\r\n    \"key2\": \"value2\"\r\n  },\r\n  \"properties\": {\r\n    \"networkAcls\": {\r\n      \"bypass\": \"AzureServices\",\r\n      \"virtualNetworkRules\": [],\r\n      \"ipRules\": [],\r\n      \"defaultAction\": \"Allow\"\r\n    },\r\n    \"trustedDirectories\": [\r\n      \"72f988bf-86f1-41af-91ab-2d7cd011db47\"\r\n    ],\r\n    \"supportsHttpsTrafficOnly\": false,\r\n    \"encryption\": {\r\n      \"services\": {\r\n        \"file\": {\r\n          \"enabled\": true,\r\n          \"lastEnabledTime\": \"2018-04-13T07:00:59.6296916Z\"\r\n        },\r\n        \"blob\": {\r\n          \"enabled\": true,\r\n          \"lastEnabledTime\": \"2018-04-13T07:00:59.6296916Z\"\r\n        }\r\n      },\r\n      \"keySource\": \"Microsoft.Storage\"\r\n    },\r\n    \"provisioningState\": \"Succeeded\",\r\n    \"creationTime\": \"2018-04-13T07:00:59.5828277Z\",\r\n    \"primaryEndpoints\": {\r\n      \"web\": \"https://sto7010.web.core.windows.net/\",\r\n      \"blob\": \"https://sto7010.blob.core.windows.net/\",\r\n      \"queue\": \"https://sto7010.queue.core.windows.net/\",\r\n      \"table\": \"https://sto7010.table.core.windows.net/\",\r\n      \"file\": \"https://sto7010.file.core.windows.net/\"\r\n    },\r\n    \"primaryLocation\": \"eastus2(stage)\",\r\n    \"statusOfPrimary\": \"available\",\r\n    \"secondaryLocation\": \"northcentralus(stage)\",\r\n    \"statusOfSecondary\": \"available\"\r\n  }\r\n}",
->>>>>>> 43149714
-      "ResponseHeaders": {
-        "Content-Type": [
-          "application/json"
-        ],
-        "Expires": [
-          "-1"
-        ],
-        "Cache-Control": [
-          "no-cache"
-        ],
-        "Date": [
-<<<<<<< HEAD
-          "Fri, 17 Nov 2017 03:42:46 GMT"
-=======
-          "Fri, 13 Apr 2018 07:01:16 GMT"
->>>>>>> 43149714
+        "x-ms-client-request-id": [
+          "f130a3ae-8554-4ac5-8f50-1237b08de8a5"
+        ],
+        "accept-language": [
+          "en-US"
+        ],
+        "User-Agent": [
+          "FxVersion/4.6.25815.04",
+          "Microsoft.Azure.Management.Storage.StorageManagementClient/7.2.1.1"
+        ]
+      },
+      "ResponseBody": "{\r\n  \"sku\": {\r\n    \"name\": \"Standard_LRS\",\r\n    \"tier\": \"Standard\"\r\n  },\r\n  \"kind\": \"Storage\",\r\n  \"id\": \"/subscriptions/45b60d85-fd72-427a-a708-f994d26e593e/resourceGroups/res227/providers/Microsoft.Storage/storageAccounts/sto7010\",\r\n  \"name\": \"sto7010\",\r\n  \"type\": \"Microsoft.Storage/storageAccounts\",\r\n  \"location\": \"eastus2(stage)\",\r\n  \"tags\": {\r\n    \"key1\": \"value1\",\r\n    \"key2\": \"value2\"\r\n  },\r\n  \"properties\": {\r\n    \"networkAcls\": {\r\n      \"bypass\": \"AzureServices\",\r\n      \"virtualNetworkRules\": [],\r\n      \"ipRules\": [],\r\n      \"defaultAction\": \"Allow\"\r\n    },\r\n    \"trustedDirectories\": [\r\n      \"72f988bf-86f1-41af-91ab-2d7cd011db47\"\r\n    ],\r\n    \"supportsHttpsTrafficOnly\": false,\r\n    \"encryption\": {\r\n      \"services\": {\r\n        \"file\": {\r\n          \"enabled\": true,\r\n          \"lastEnabledTime\": \"2018-04-13T07:00:59.6296916Z\"\r\n        },\r\n        \"blob\": {\r\n          \"enabled\": true,\r\n          \"lastEnabledTime\": \"2018-04-13T07:00:59.6296916Z\"\r\n        }\r\n      },\r\n      \"keySource\": \"Microsoft.Storage\"\r\n    },\r\n    \"provisioningState\": \"Succeeded\",\r\n    \"creationTime\": \"2018-04-13T07:00:59.5828277Z\",\r\n    \"primaryEndpoints\": {\r\n      \"web\": \"https://sto7010.web.core.windows.net/\",\r\n      \"blob\": \"https://sto7010.blob.core.windows.net/\",\r\n      \"queue\": \"https://sto7010.queue.core.windows.net/\",\r\n      \"table\": \"https://sto7010.table.core.windows.net/\",\r\n      \"file\": \"https://sto7010.file.core.windows.net/\"\r\n    },\r\n    \"primaryLocation\": \"eastus2(stage)\",\r\n    \"statusOfPrimary\": \"available\"\r\n  }\r\n}",
+      "ResponseHeaders": {
+        "Content-Type": [
+          "application/json"
+        ],
+        "Expires": [
+          "-1"
+        ],
+        "Cache-Control": [
+          "no-cache"
+        ],
+        "Date": [
+          "Fri, 13 Apr 2018 07:01:19 GMT"
         ],
         "Pragma": [
           "no-cache"
@@ -321,32 +516,19 @@
           "Accept-Encoding"
         ],
         "x-ms-request-id": [
-<<<<<<< HEAD
-          "ffd4816a-7e7c-4742-8d73-30bdd89b792a"
+          "11d9b4fe-3fde-4776-9d38-512071bfa145"
+        ],
+        "Strict-Transport-Security": [
+          "max-age=31536000; includeSubDomains"
         ],
         "x-ms-ratelimit-remaining-subscription-reads": [
-          "14869"
-        ],
-        "x-ms-correlation-request-id": [
-          "ffd4816a-7e7c-4742-8d73-30bdd89b792a"
-        ],
-        "x-ms-routing-request-id": [
-          "SOUTHEASTASIA:20171117T034246Z:ffd4816a-7e7c-4742-8d73-30bdd89b792a"
-=======
-          "203e8876-6cad-4f46-8efc-c371639dbf40"
-        ],
-        "Strict-Transport-Security": [
-          "max-age=31536000; includeSubDomains"
-        ],
-        "x-ms-ratelimit-remaining-subscription-reads": [
-          "14970"
-        ],
-        "x-ms-correlation-request-id": [
-          "96e0d7db-fffd-4397-99a9-ee0cd8cb0e4d"
-        ],
-        "x-ms-routing-request-id": [
-          "SOUTHEASTASIA:20180413T070117Z:96e0d7db-fffd-4397-99a9-ee0cd8cb0e4d"
->>>>>>> 43149714
+          "14969"
+        ],
+        "x-ms-correlation-request-id": [
+          "f701b54e-4a80-49fa-a3af-9e2fa2c6a93c"
+        ],
+        "x-ms-routing-request-id": [
+          "SOUTHEASTASIA:20180413T070119Z:f701b54e-4a80-49fa-a3af-9e2fa2c6a93c"
         ],
         "X-Content-Type-Options": [
           "nosniff"
@@ -355,62 +537,35 @@
       "StatusCode": 200
     },
     {
-<<<<<<< HEAD
-      "RequestUri": "/subscriptions/ce4a7590-4722-4bcf-a2c6-e473e9f11778/resourceGroups/res1987/providers/Microsoft.Storage/storageAccounts/sto4373?api-version=2017-10-01",
-      "EncodedRequestUri": "L3N1YnNjcmlwdGlvbnMvY2U0YTc1OTAtNDcyMi00YmNmLWEyYzYtZTQ3M2U5ZjExNzc4L3Jlc291cmNlR3JvdXBzL3JlczE5ODcvcHJvdmlkZXJzL01pY3Jvc29mdC5TdG9yYWdlL3N0b3JhZ2VBY2NvdW50cy9zdG80MzczP2FwaS12ZXJzaW9uPTIwMTctMTAtMDE=",
-=======
-      "RequestUri": "/subscriptions/45b60d85-fd72-427a-a708-f994d26e593e/resourceGroups/res227/providers/Microsoft.Storage/storageAccounts/sto7010?api-version=2018-03-01-preview",
-      "EncodedRequestUri": "L3N1YnNjcmlwdGlvbnMvNDViNjBkODUtZmQ3Mi00MjdhLWE3MDgtZjk5NGQyNmU1OTNlL3Jlc291cmNlR3JvdXBzL3JlczIyNy9wcm92aWRlcnMvTWljcm9zb2Z0LlN0b3JhZ2Uvc3RvcmFnZUFjY291bnRzL3N0bzcwMTA/YXBpLXZlcnNpb249MjAxOC0wMy0wMS1wcmV2aWV3",
->>>>>>> 43149714
-      "RequestMethod": "PATCH",
-      "RequestBody": "{\r\n  \"sku\": {\r\n    \"name\": \"Standard_LRS\"\r\n  }\r\n}",
-      "RequestHeaders": {
-        "Content-Type": [
-          "application/json; charset=utf-8"
-        ],
-        "Content-Length": [
-          "49"
-        ],
-        "x-ms-client-request-id": [
-<<<<<<< HEAD
-          "c488441a-8b70-4816-96bf-3c32e4c8bd9e"
-=======
-          "9509aa36-3ffd-4af7-afb4-7b466f39a70b"
->>>>>>> 43149714
-        ],
-        "accept-language": [
-          "en-US"
-        ],
-        "User-Agent": [
-<<<<<<< HEAD
-          "FxVersion/4.6.25211.01",
-          "Microsoft.Azure.Management.Storage.StorageManagementClient/7.1.0.0"
-        ]
-      },
-      "ResponseBody": "{\r\n  \"id\": \"/subscriptions/ce4a7590-4722-4bcf-a2c6-e473e9f11778/resourceGroups/res1987/providers/Microsoft.Storage/storageAccounts/sto4373\",\r\n  \"kind\": \"Storage\",\r\n  \"location\": \"eastus2euap\",\r\n  \"name\": \"sto4373\",\r\n  \"properties\": {\r\n    \"creationTime\": \"2017-11-17T03:42:02.0347853Z\",\r\n    \"encryption\": {\r\n      \"keySource\": \"Microsoft.Storage\",\r\n      \"services\": {\r\n        \"blob\": {\r\n          \"enabled\": true,\r\n          \"lastEnabledTime\": \"2017-11-17T03:42:02.0377844Z\"\r\n        },\r\n        \"file\": {\r\n          \"enabled\": true,\r\n          \"lastEnabledTime\": \"2017-11-17T03:42:02.0377844Z\"\r\n        }\r\n      }\r\n    },\r\n    \"networkAcls\": {\r\n      \"bypass\": \"AzureServices\",\r\n      \"defaultAction\": \"Allow\",\r\n      \"ipRules\": [],\r\n      \"virtualNetworkRules\": []\r\n    },\r\n    \"primaryEndpoints\": {\r\n      \"blob\": \"https://sto4373.blob.core.windows.net/\",\r\n      \"file\": \"https://sto4373.file.core.windows.net/\",\r\n      \"queue\": \"https://sto4373.queue.core.windows.net/\",\r\n      \"table\": \"https://sto4373.table.core.windows.net/\"\r\n    },\r\n    \"primaryLocation\": \"eastus2euap\",\r\n    \"provisioningState\": \"Succeeded\",\r\n    \"statusOfPrimary\": \"available\",\r\n    \"supportsHttpsTrafficOnly\": false\r\n  },\r\n  \"sku\": {\r\n    \"name\": \"Standard_LRS\",\r\n    \"tier\": \"Standard\"\r\n  },\r\n  \"tags\": {\r\n    \"key1\": \"value1\",\r\n    \"key2\": \"value2\"\r\n  },\r\n  \"type\": \"Microsoft.Storage/storageAccounts\"\r\n}",
-=======
-          "FxVersion/4.6.25815.04",
-          "Microsoft.Azure.Management.Storage.StorageManagementClient/7.2.1.1"
-        ]
-      },
-      "ResponseBody": "{\r\n  \"sku\": {\r\n    \"name\": \"Standard_LRS\",\r\n    \"tier\": \"Standard\"\r\n  },\r\n  \"kind\": \"Storage\",\r\n  \"id\": \"/subscriptions/45b60d85-fd72-427a-a708-f994d26e593e/resourceGroups/res227/providers/Microsoft.Storage/storageAccounts/sto7010\",\r\n  \"name\": \"sto7010\",\r\n  \"type\": \"Microsoft.Storage/storageAccounts\",\r\n  \"location\": \"eastus2(stage)\",\r\n  \"tags\": {\r\n    \"key1\": \"value1\",\r\n    \"key2\": \"value2\"\r\n  },\r\n  \"properties\": {\r\n    \"networkAcls\": {\r\n      \"bypass\": \"AzureServices\",\r\n      \"virtualNetworkRules\": [],\r\n      \"ipRules\": [],\r\n      \"defaultAction\": \"Allow\"\r\n    },\r\n    \"trustedDirectories\": [\r\n      \"72f988bf-86f1-41af-91ab-2d7cd011db47\"\r\n    ],\r\n    \"supportsHttpsTrafficOnly\": false,\r\n    \"encryption\": {\r\n      \"services\": {\r\n        \"file\": {\r\n          \"enabled\": true,\r\n          \"lastEnabledTime\": \"2018-04-13T07:00:59.6296916Z\"\r\n        },\r\n        \"blob\": {\r\n          \"enabled\": true,\r\n          \"lastEnabledTime\": \"2018-04-13T07:00:59.6296916Z\"\r\n        }\r\n      },\r\n      \"keySource\": \"Microsoft.Storage\"\r\n    },\r\n    \"provisioningState\": \"Succeeded\",\r\n    \"creationTime\": \"2018-04-13T07:00:59.5828277Z\",\r\n    \"primaryEndpoints\": {\r\n      \"web\": \"https://sto7010.web.core.windows.net/\",\r\n      \"blob\": \"https://sto7010.blob.core.windows.net/\",\r\n      \"queue\": \"https://sto7010.queue.core.windows.net/\",\r\n      \"table\": \"https://sto7010.table.core.windows.net/\",\r\n      \"file\": \"https://sto7010.file.core.windows.net/\"\r\n    },\r\n    \"primaryLocation\": \"eastus2(stage)\",\r\n    \"statusOfPrimary\": \"available\"\r\n  }\r\n}",
->>>>>>> 43149714
-      "ResponseHeaders": {
-        "Content-Type": [
-          "application/json"
-        ],
-        "Expires": [
-          "-1"
-        ],
-        "Cache-Control": [
-          "no-cache"
-        ],
-        "Date": [
-<<<<<<< HEAD
-          "Fri, 17 Nov 2017 03:42:48 GMT"
-=======
-          "Fri, 13 Apr 2018 07:01:19 GMT"
->>>>>>> 43149714
+      "RequestUri": "/subscriptions/45b60d85-fd72-427a-a708-f994d26e593e/resourceGroups/res227/providers/Microsoft.Storage/storageAccounts/sto7010?api-version=2018-03-01-preview",
+      "EncodedRequestUri": "L3N1YnNjcmlwdGlvbnMvNDViNjBkODUtZmQ3Mi00MjdhLWE3MDgtZjk5NGQyNmU1OTNlL3Jlc291cmNlR3JvdXBzL3JlczIyNy9wcm92aWRlcnMvTWljcm9zb2Z0LlN0b3JhZ2Uvc3RvcmFnZUFjY291bnRzL3N0bzcwMTA/YXBpLXZlcnNpb249MjAxOC0wMy0wMS1wcmV2aWV3",
+      "RequestMethod": "GET",
+      "RequestBody": "",
+      "RequestHeaders": {
+        "x-ms-client-request-id": [
+          "8ed820ff-c475-49ce-8d51-48c8742c9f9f"
+        ],
+        "accept-language": [
+          "en-US"
+        ],
+        "User-Agent": [
+          "FxVersion/4.6.25815.04",
+          "Microsoft.Azure.Management.Storage.StorageManagementClient/7.2.1.1"
+        ]
+      },
+      "ResponseBody": "{\r\n  \"sku\": {\r\n    \"name\": \"Standard_LRS\",\r\n    \"tier\": \"Standard\"\r\n  },\r\n  \"kind\": \"Storage\",\r\n  \"id\": \"/subscriptions/45b60d85-fd72-427a-a708-f994d26e593e/resourceGroups/res227/providers/Microsoft.Storage/storageAccounts/sto7010\",\r\n  \"name\": \"sto7010\",\r\n  \"type\": \"Microsoft.Storage/storageAccounts\",\r\n  \"location\": \"eastus2(stage)\",\r\n  \"tags\": {\r\n    \"key3\": \"value3\",\r\n    \"key4\": \"value4\",\r\n    \"key5\": \"value6\"\r\n  },\r\n  \"properties\": {\r\n    \"networkAcls\": {\r\n      \"bypass\": \"AzureServices\",\r\n      \"virtualNetworkRules\": [],\r\n      \"ipRules\": [],\r\n      \"defaultAction\": \"Allow\"\r\n    },\r\n    \"trustedDirectories\": [\r\n      \"72f988bf-86f1-41af-91ab-2d7cd011db47\"\r\n    ],\r\n    \"supportsHttpsTrafficOnly\": false,\r\n    \"encryption\": {\r\n      \"services\": {\r\n        \"file\": {\r\n          \"enabled\": true,\r\n          \"lastEnabledTime\": \"2018-04-13T07:00:59.6296916Z\"\r\n        },\r\n        \"blob\": {\r\n          \"enabled\": true,\r\n          \"lastEnabledTime\": \"2018-04-13T07:00:59.6296916Z\"\r\n        }\r\n      },\r\n      \"keySource\": \"Microsoft.Storage\"\r\n    },\r\n    \"provisioningState\": \"Succeeded\",\r\n    \"creationTime\": \"2018-04-13T07:00:59.5828277Z\",\r\n    \"primaryEndpoints\": {\r\n      \"web\": \"https://sto7010.web.core.windows.net/\",\r\n      \"blob\": \"https://sto7010.blob.core.windows.net/\",\r\n      \"queue\": \"https://sto7010.queue.core.windows.net/\",\r\n      \"table\": \"https://sto7010.table.core.windows.net/\",\r\n      \"file\": \"https://sto7010.file.core.windows.net/\"\r\n    },\r\n    \"primaryLocation\": \"eastus2(stage)\",\r\n    \"statusOfPrimary\": \"available\"\r\n  }\r\n}",
+      "ResponseHeaders": {
+        "Content-Type": [
+          "application/json"
+        ],
+        "Expires": [
+          "-1"
+        ],
+        "Cache-Control": [
+          "no-cache"
+        ],
+        "Date": [
+          "Fri, 13 Apr 2018 07:01:21 GMT"
         ],
         "Pragma": [
           "no-cache"
@@ -425,32 +580,19 @@
           "Accept-Encoding"
         ],
         "x-ms-request-id": [
-<<<<<<< HEAD
-          "e5a2fe9e-3e78-4315-a4cc-7237ac54bd01"
-        ],
-        "x-ms-ratelimit-remaining-subscription-writes": [
-          "1174"
-        ],
-        "x-ms-correlation-request-id": [
-          "e5a2fe9e-3e78-4315-a4cc-7237ac54bd01"
-        ],
-        "x-ms-routing-request-id": [
-          "SOUTHEASTASIA:20171117T034248Z:e5a2fe9e-3e78-4315-a4cc-7237ac54bd01"
-=======
-          "f23036e1-d695-4b4c-8b72-254a1e3003e6"
-        ],
-        "Strict-Transport-Security": [
-          "max-age=31536000; includeSubDomains"
-        ],
-        "x-ms-ratelimit-remaining-subscription-writes": [
-          "1170"
-        ],
-        "x-ms-correlation-request-id": [
-          "525f87c9-d533-4367-a9e1-3d71548154f4"
-        ],
-        "x-ms-routing-request-id": [
-          "SOUTHEASTASIA:20180413T070119Z:525f87c9-d533-4367-a9e1-3d71548154f4"
->>>>>>> 43149714
+          "6f5a3207-f8f0-4d76-a1a1-7c2d8aacf301"
+        ],
+        "Strict-Transport-Security": [
+          "max-age=31536000; includeSubDomains"
+        ],
+        "x-ms-ratelimit-remaining-subscription-reads": [
+          "14968"
+        ],
+        "x-ms-correlation-request-id": [
+          "b6a4586a-e451-4217-bd6a-f6b88895dc64"
+        ],
+        "x-ms-routing-request-id": [
+          "SOUTHEASTASIA:20180413T070122Z:b6a4586a-e451-4217-bd6a-f6b88895dc64"
         ],
         "X-Content-Type-Options": [
           "nosniff"
@@ -459,62 +601,35 @@
       "StatusCode": 200
     },
     {
-<<<<<<< HEAD
-      "RequestUri": "/subscriptions/ce4a7590-4722-4bcf-a2c6-e473e9f11778/resourceGroups/res1987/providers/Microsoft.Storage/storageAccounts/sto4373?api-version=2017-10-01",
-      "EncodedRequestUri": "L3N1YnNjcmlwdGlvbnMvY2U0YTc1OTAtNDcyMi00YmNmLWEyYzYtZTQ3M2U5ZjExNzc4L3Jlc291cmNlR3JvdXBzL3JlczE5ODcvcHJvdmlkZXJzL01pY3Jvc29mdC5TdG9yYWdlL3N0b3JhZ2VBY2NvdW50cy9zdG80MzczP2FwaS12ZXJzaW9uPTIwMTctMTAtMDE=",
-=======
-      "RequestUri": "/subscriptions/45b60d85-fd72-427a-a708-f994d26e593e/resourceGroups/res227/providers/Microsoft.Storage/storageAccounts/sto7010?api-version=2018-03-01-preview",
-      "EncodedRequestUri": "L3N1YnNjcmlwdGlvbnMvNDViNjBkODUtZmQ3Mi00MjdhLWE3MDgtZjk5NGQyNmU1OTNlL3Jlc291cmNlR3JvdXBzL3JlczIyNy9wcm92aWRlcnMvTWljcm9zb2Z0LlN0b3JhZ2Uvc3RvcmFnZUFjY291bnRzL3N0bzcwMTA/YXBpLXZlcnNpb249MjAxOC0wMy0wMS1wcmV2aWV3",
->>>>>>> 43149714
-      "RequestMethod": "PATCH",
-      "RequestBody": "{\r\n  \"tags\": {\r\n    \"key3\": \"value3\",\r\n    \"key4\": \"value4\",\r\n    \"key5\": \"value6\"\r\n  }\r\n}",
-      "RequestHeaders": {
-        "Content-Type": [
-          "application/json; charset=utf-8"
-        ],
-        "Content-Length": [
-          "90"
-        ],
-        "x-ms-client-request-id": [
-<<<<<<< HEAD
-          "037117a4-dc9e-4ae5-a18d-4c7705d7f7bd"
-=======
-          "e89996fb-de5e-4d83-8772-c31474193ccb"
->>>>>>> 43149714
-        ],
-        "accept-language": [
-          "en-US"
-        ],
-        "User-Agent": [
-<<<<<<< HEAD
-          "FxVersion/4.6.25211.01",
-          "Microsoft.Azure.Management.Storage.StorageManagementClient/7.1.0.0"
-        ]
-      },
-      "ResponseBody": "{\r\n  \"id\": \"/subscriptions/ce4a7590-4722-4bcf-a2c6-e473e9f11778/resourceGroups/res1987/providers/Microsoft.Storage/storageAccounts/sto4373\",\r\n  \"kind\": \"Storage\",\r\n  \"location\": \"eastus2euap\",\r\n  \"name\": \"sto4373\",\r\n  \"properties\": {\r\n    \"creationTime\": \"2017-11-17T03:42:02.0347853Z\",\r\n    \"encryption\": {\r\n      \"keySource\": \"Microsoft.Storage\",\r\n      \"services\": {\r\n        \"blob\": {\r\n          \"enabled\": true,\r\n          \"lastEnabledTime\": \"2017-11-17T03:42:02.0377844Z\"\r\n        },\r\n        \"file\": {\r\n          \"enabled\": true,\r\n          \"lastEnabledTime\": \"2017-11-17T03:42:02.0377844Z\"\r\n        }\r\n      }\r\n    },\r\n    \"networkAcls\": {\r\n      \"bypass\": \"AzureServices\",\r\n      \"defaultAction\": \"Allow\",\r\n      \"ipRules\": [],\r\n      \"virtualNetworkRules\": []\r\n    },\r\n    \"primaryEndpoints\": {\r\n      \"blob\": \"https://sto4373.blob.core.windows.net/\",\r\n      \"file\": \"https://sto4373.file.core.windows.net/\",\r\n      \"queue\": \"https://sto4373.queue.core.windows.net/\",\r\n      \"table\": \"https://sto4373.table.core.windows.net/\"\r\n    },\r\n    \"primaryLocation\": \"eastus2euap\",\r\n    \"provisioningState\": \"Succeeded\",\r\n    \"statusOfPrimary\": \"available\",\r\n    \"supportsHttpsTrafficOnly\": false\r\n  },\r\n  \"sku\": {\r\n    \"name\": \"Standard_LRS\",\r\n    \"tier\": \"Standard\"\r\n  },\r\n  \"tags\": {\r\n    \"key3\": \"value3\",\r\n    \"key4\": \"value4\",\r\n    \"key5\": \"value6\"\r\n  },\r\n  \"type\": \"Microsoft.Storage/storageAccounts\"\r\n}",
-=======
+      "RequestUri": "/subscriptions/45b60d85-fd72-427a-a708-f994d26e593e/resourceGroups/res227/providers/Microsoft.Storage/storageAccounts/sto7010?api-version=2018-03-01-preview",
+      "EncodedRequestUri": "L3N1YnNjcmlwdGlvbnMvNDViNjBkODUtZmQ3Mi00MjdhLWE3MDgtZjk5NGQyNmU1OTNlL3Jlc291cmNlR3JvdXBzL3JlczIyNy9wcm92aWRlcnMvTWljcm9zb2Z0LlN0b3JhZ2Uvc3RvcmFnZUFjY291bnRzL3N0bzcwMTA/YXBpLXZlcnNpb249MjAxOC0wMy0wMS1wcmV2aWV3",
+      "RequestMethod": "GET",
+      "RequestBody": "",
+      "RequestHeaders": {
+        "x-ms-client-request-id": [
+          "31fa0bcf-f08c-4f23-be08-e2f675f571bc"
+        ],
+        "accept-language": [
+          "en-US"
+        ],
+        "User-Agent": [
           "FxVersion/4.6.25815.04",
           "Microsoft.Azure.Management.Storage.StorageManagementClient/7.2.1.1"
         ]
       },
       "ResponseBody": "{\r\n  \"sku\": {\r\n    \"name\": \"Standard_LRS\",\r\n    \"tier\": \"Standard\"\r\n  },\r\n  \"kind\": \"Storage\",\r\n  \"id\": \"/subscriptions/45b60d85-fd72-427a-a708-f994d26e593e/resourceGroups/res227/providers/Microsoft.Storage/storageAccounts/sto7010\",\r\n  \"name\": \"sto7010\",\r\n  \"type\": \"Microsoft.Storage/storageAccounts\",\r\n  \"location\": \"eastus2(stage)\",\r\n  \"tags\": {\r\n    \"key3\": \"value3\",\r\n    \"key4\": \"value4\",\r\n    \"key5\": \"value6\"\r\n  },\r\n  \"properties\": {\r\n    \"networkAcls\": {\r\n      \"bypass\": \"AzureServices\",\r\n      \"virtualNetworkRules\": [],\r\n      \"ipRules\": [],\r\n      \"defaultAction\": \"Allow\"\r\n    },\r\n    \"trustedDirectories\": [\r\n      \"72f988bf-86f1-41af-91ab-2d7cd011db47\"\r\n    ],\r\n    \"supportsHttpsTrafficOnly\": false,\r\n    \"encryption\": {\r\n      \"services\": {\r\n        \"file\": {\r\n          \"enabled\": true,\r\n          \"lastEnabledTime\": \"2018-04-13T07:00:59.6296916Z\"\r\n        },\r\n        \"blob\": {\r\n          \"enabled\": true,\r\n          \"lastEnabledTime\": \"2018-04-13T07:00:59.6296916Z\"\r\n        }\r\n      },\r\n      \"keySource\": \"Microsoft.Storage\"\r\n    },\r\n    \"provisioningState\": \"Succeeded\",\r\n    \"creationTime\": \"2018-04-13T07:00:59.5828277Z\",\r\n    \"primaryEndpoints\": {\r\n      \"web\": \"https://sto7010.web.core.windows.net/\",\r\n      \"blob\": \"https://sto7010.blob.core.windows.net/\",\r\n      \"queue\": \"https://sto7010.queue.core.windows.net/\",\r\n      \"table\": \"https://sto7010.table.core.windows.net/\",\r\n      \"file\": \"https://sto7010.file.core.windows.net/\"\r\n    },\r\n    \"primaryLocation\": \"eastus2(stage)\",\r\n    \"statusOfPrimary\": \"available\"\r\n  }\r\n}",
->>>>>>> 43149714
-      "ResponseHeaders": {
-        "Content-Type": [
-          "application/json"
-        ],
-        "Expires": [
-          "-1"
-        ],
-        "Cache-Control": [
-          "no-cache"
-        ],
-        "Date": [
-<<<<<<< HEAD
-          "Fri, 17 Nov 2017 03:42:50 GMT"
-=======
-          "Fri, 13 Apr 2018 07:01:21 GMT"
->>>>>>> 43149714
+      "ResponseHeaders": {
+        "Content-Type": [
+          "application/json"
+        ],
+        "Expires": [
+          "-1"
+        ],
+        "Cache-Control": [
+          "no-cache"
+        ],
+        "Date": [
+          "Fri, 13 Apr 2018 07:01:22 GMT"
         ],
         "Pragma": [
           "no-cache"
@@ -529,517 +644,6 @@
           "Accept-Encoding"
         ],
         "x-ms-request-id": [
-<<<<<<< HEAD
-          "e08c648a-caea-4e85-b971-3c305be5389e"
-        ],
-        "x-ms-ratelimit-remaining-subscription-writes": [
-          "1173"
-        ],
-        "x-ms-correlation-request-id": [
-          "e08c648a-caea-4e85-b971-3c305be5389e"
-        ],
-        "x-ms-routing-request-id": [
-          "SOUTHEASTASIA:20171117T034251Z:e08c648a-caea-4e85-b971-3c305be5389e"
-=======
-          "cb8864b2-227a-4cf6-b147-82ff1e9d31c3"
-        ],
-        "Strict-Transport-Security": [
-          "max-age=31536000; includeSubDomains"
-        ],
-        "x-ms-ratelimit-remaining-subscription-writes": [
-          "1169"
-        ],
-        "x-ms-correlation-request-id": [
-          "f2ff3c1a-3fb3-4be9-b0ad-482fd9eb7b1c"
-        ],
-        "x-ms-routing-request-id": [
-          "SOUTHEASTASIA:20180413T070122Z:f2ff3c1a-3fb3-4be9-b0ad-482fd9eb7b1c"
->>>>>>> 43149714
-        ],
-        "X-Content-Type-Options": [
-          "nosniff"
-        ]
-      },
-      "StatusCode": 200
-    },
-    {
-<<<<<<< HEAD
-      "RequestUri": "/subscriptions/ce4a7590-4722-4bcf-a2c6-e473e9f11778/resourceGroups/res1987/providers/Microsoft.Storage/storageAccounts/sto4373?api-version=2017-10-01",
-      "EncodedRequestUri": "L3N1YnNjcmlwdGlvbnMvY2U0YTc1OTAtNDcyMi00YmNmLWEyYzYtZTQ3M2U5ZjExNzc4L3Jlc291cmNlR3JvdXBzL3JlczE5ODcvcHJvdmlkZXJzL01pY3Jvc29mdC5TdG9yYWdlL3N0b3JhZ2VBY2NvdW50cy9zdG80MzczP2FwaS12ZXJzaW9uPTIwMTctMTAtMDE=",
-=======
-      "RequestUri": "/subscriptions/45b60d85-fd72-427a-a708-f994d26e593e/resourceGroups/res227/providers/Microsoft.Storage/storageAccounts/sto7010?api-version=2018-03-01-preview",
-      "EncodedRequestUri": "L3N1YnNjcmlwdGlvbnMvNDViNjBkODUtZmQ3Mi00MjdhLWE3MDgtZjk5NGQyNmU1OTNlL3Jlc291cmNlR3JvdXBzL3JlczIyNy9wcm92aWRlcnMvTWljcm9zb2Z0LlN0b3JhZ2Uvc3RvcmFnZUFjY291bnRzL3N0bzcwMTA/YXBpLXZlcnNpb249MjAxOC0wMy0wMS1wcmV2aWV3",
->>>>>>> 43149714
-      "RequestMethod": "PATCH",
-      "RequestBody": "{\r\n  \"properties\": {\r\n    \"encryption\": {\r\n      \"services\": {\r\n        \"blob\": {\r\n          \"enabled\": true\r\n        },\r\n        \"file\": {\r\n          \"enabled\": true\r\n        }\r\n      },\r\n      \"keySource\": \"Microsoft.Storage\"\r\n    }\r\n  }\r\n}",
-      "RequestHeaders": {
-        "Content-Type": [
-          "application/json; charset=utf-8"
-        ],
-        "Content-Length": [
-          "242"
-        ],
-        "x-ms-client-request-id": [
-<<<<<<< HEAD
-          "8ddced31-e551-44b9-9047-307aa8d53a8e"
-=======
-          "e9b96d63-09b8-4dbf-8f1b-6836ecff2d58"
->>>>>>> 43149714
-        ],
-        "accept-language": [
-          "en-US"
-        ],
-        "User-Agent": [
-<<<<<<< HEAD
-          "FxVersion/4.6.25211.01",
-          "Microsoft.Azure.Management.Storage.StorageManagementClient/7.1.0.0"
-        ]
-      },
-      "ResponseBody": "{\r\n  \"id\": \"/subscriptions/ce4a7590-4722-4bcf-a2c6-e473e9f11778/resourceGroups/res1987/providers/Microsoft.Storage/storageAccounts/sto4373\",\r\n  \"kind\": \"Storage\",\r\n  \"location\": \"eastus2euap\",\r\n  \"name\": \"sto4373\",\r\n  \"properties\": {\r\n    \"creationTime\": \"2017-11-17T03:42:02.0347853Z\",\r\n    \"encryption\": {\r\n      \"keySource\": \"Microsoft.Storage\",\r\n      \"services\": {\r\n        \"blob\": {\r\n          \"enabled\": true,\r\n          \"lastEnabledTime\": \"2017-11-17T03:42:02.0377844Z\"\r\n        },\r\n        \"file\": {\r\n          \"enabled\": true,\r\n          \"lastEnabledTime\": \"2017-11-17T03:42:02.0377844Z\"\r\n        }\r\n      }\r\n    },\r\n    \"networkAcls\": {\r\n      \"bypass\": \"AzureServices\",\r\n      \"defaultAction\": \"Allow\",\r\n      \"ipRules\": [],\r\n      \"virtualNetworkRules\": []\r\n    },\r\n    \"primaryEndpoints\": {\r\n      \"blob\": \"https://sto4373.blob.core.windows.net/\",\r\n      \"file\": \"https://sto4373.file.core.windows.net/\",\r\n      \"queue\": \"https://sto4373.queue.core.windows.net/\",\r\n      \"table\": \"https://sto4373.table.core.windows.net/\"\r\n    },\r\n    \"primaryLocation\": \"eastus2euap\",\r\n    \"provisioningState\": \"Succeeded\",\r\n    \"statusOfPrimary\": \"available\",\r\n    \"supportsHttpsTrafficOnly\": false\r\n  },\r\n  \"sku\": {\r\n    \"name\": \"Standard_LRS\",\r\n    \"tier\": \"Standard\"\r\n  },\r\n  \"tags\": {\r\n    \"key3\": \"value3\",\r\n    \"key4\": \"value4\",\r\n    \"key5\": \"value6\"\r\n  },\r\n  \"type\": \"Microsoft.Storage/storageAccounts\"\r\n}",
-=======
-          "FxVersion/4.6.25815.04",
-          "Microsoft.Azure.Management.Storage.StorageManagementClient/7.2.1.1"
-        ]
-      },
-      "ResponseBody": "{\r\n  \"sku\": {\r\n    \"name\": \"Standard_LRS\",\r\n    \"tier\": \"Standard\"\r\n  },\r\n  \"kind\": \"Storage\",\r\n  \"id\": \"/subscriptions/45b60d85-fd72-427a-a708-f994d26e593e/resourceGroups/res227/providers/Microsoft.Storage/storageAccounts/sto7010\",\r\n  \"name\": \"sto7010\",\r\n  \"type\": \"Microsoft.Storage/storageAccounts\",\r\n  \"location\": \"eastus2(stage)\",\r\n  \"tags\": {\r\n    \"key3\": \"value3\",\r\n    \"key4\": \"value4\",\r\n    \"key5\": \"value6\"\r\n  },\r\n  \"properties\": {\r\n    \"networkAcls\": {\r\n      \"bypass\": \"AzureServices\",\r\n      \"virtualNetworkRules\": [],\r\n      \"ipRules\": [],\r\n      \"defaultAction\": \"Allow\"\r\n    },\r\n    \"trustedDirectories\": [\r\n      \"72f988bf-86f1-41af-91ab-2d7cd011db47\"\r\n    ],\r\n    \"supportsHttpsTrafficOnly\": false,\r\n    \"encryption\": {\r\n      \"services\": {\r\n        \"file\": {\r\n          \"enabled\": true,\r\n          \"lastEnabledTime\": \"2018-04-13T07:00:59.6296916Z\"\r\n        },\r\n        \"blob\": {\r\n          \"enabled\": true,\r\n          \"lastEnabledTime\": \"2018-04-13T07:00:59.6296916Z\"\r\n        }\r\n      },\r\n      \"keySource\": \"Microsoft.Storage\"\r\n    },\r\n    \"provisioningState\": \"Succeeded\",\r\n    \"creationTime\": \"2018-04-13T07:00:59.5828277Z\",\r\n    \"primaryEndpoints\": {\r\n      \"web\": \"https://sto7010.web.core.windows.net/\",\r\n      \"blob\": \"https://sto7010.blob.core.windows.net/\",\r\n      \"queue\": \"https://sto7010.queue.core.windows.net/\",\r\n      \"table\": \"https://sto7010.table.core.windows.net/\",\r\n      \"file\": \"https://sto7010.file.core.windows.net/\"\r\n    },\r\n    \"primaryLocation\": \"eastus2(stage)\",\r\n    \"statusOfPrimary\": \"available\"\r\n  }\r\n}",
->>>>>>> 43149714
-      "ResponseHeaders": {
-        "Content-Type": [
-          "application/json"
-        ],
-        "Expires": [
-          "-1"
-        ],
-        "Cache-Control": [
-          "no-cache"
-        ],
-        "Date": [
-<<<<<<< HEAD
-          "Fri, 17 Nov 2017 03:42:51 GMT"
-=======
-          "Fri, 13 Apr 2018 07:01:22 GMT"
->>>>>>> 43149714
-        ],
-        "Pragma": [
-          "no-cache"
-        ],
-        "Transfer-Encoding": [
-          "chunked"
-        ],
-        "Server": [
-          "Microsoft-Azure-Storage-Resource-Provider/1.0,Microsoft-HTTPAPI/2.0 Microsoft-HTTPAPI/2.0"
-        ],
-        "Vary": [
-          "Accept-Encoding"
-        ],
-        "x-ms-request-id": [
-<<<<<<< HEAD
-          "91a4fcd3-2b47-4eba-a3c7-cc413738f646"
-        ],
-        "x-ms-ratelimit-remaining-subscription-writes": [
-          "1172"
-        ],
-        "x-ms-correlation-request-id": [
-          "91a4fcd3-2b47-4eba-a3c7-cc413738f646"
-        ],
-        "x-ms-routing-request-id": [
-          "SOUTHEASTASIA:20171117T034251Z:91a4fcd3-2b47-4eba-a3c7-cc413738f646"
-=======
-          "47d8e930-8f53-45e1-a679-a7d22044d210"
-        ],
-        "Strict-Transport-Security": [
-          "max-age=31536000; includeSubDomains"
-        ],
-        "x-ms-ratelimit-remaining-subscription-writes": [
-          "1168"
-        ],
-        "x-ms-correlation-request-id": [
-          "68716319-3794-436e-9f10-3980d7398ce5"
-        ],
-        "x-ms-routing-request-id": [
-          "SOUTHEASTASIA:20180413T070123Z:68716319-3794-436e-9f10-3980d7398ce5"
->>>>>>> 43149714
-        ],
-        "X-Content-Type-Options": [
-          "nosniff"
-        ]
-      },
-      "StatusCode": 200
-    },
-    {
-<<<<<<< HEAD
-      "RequestUri": "/subscriptions/ce4a7590-4722-4bcf-a2c6-e473e9f11778/resourceGroups/res1987/providers/Microsoft.Storage/storageAccounts/sto4373?api-version=2017-10-01",
-      "EncodedRequestUri": "L3N1YnNjcmlwdGlvbnMvY2U0YTc1OTAtNDcyMi00YmNmLWEyYzYtZTQ3M2U5ZjExNzc4L3Jlc291cmNlR3JvdXBzL3JlczE5ODcvcHJvdmlkZXJzL01pY3Jvc29mdC5TdG9yYWdlL3N0b3JhZ2VBY2NvdW50cy9zdG80MzczP2FwaS12ZXJzaW9uPTIwMTctMTAtMDE=",
-=======
-      "RequestUri": "/subscriptions/45b60d85-fd72-427a-a708-f994d26e593e/resourceGroups/res227/providers/Microsoft.Storage/storageAccounts/sto7010?api-version=2018-03-01-preview",
-      "EncodedRequestUri": "L3N1YnNjcmlwdGlvbnMvNDViNjBkODUtZmQ3Mi00MjdhLWE3MDgtZjk5NGQyNmU1OTNlL3Jlc291cmNlR3JvdXBzL3JlczIyNy9wcm92aWRlcnMvTWljcm9zb2Z0LlN0b3JhZ2Uvc3RvcmFnZUFjY291bnRzL3N0bzcwMTA/YXBpLXZlcnNpb249MjAxOC0wMy0wMS1wcmV2aWV3",
->>>>>>> 43149714
-      "RequestMethod": "PATCH",
-      "RequestBody": "{\r\n  \"properties\": {\r\n    \"customDomain\": {\r\n      \"name\": \"foo.example.com\",\r\n      \"useSubDomain\": true\r\n    }\r\n  }\r\n}",
-      "RequestHeaders": {
-        "Content-Type": [
-          "application/json; charset=utf-8"
-        ],
-        "Content-Length": [
-          "120"
-        ],
-        "x-ms-client-request-id": [
-<<<<<<< HEAD
-          "a01d393f-fb3b-48a0-a14f-9d9e739f58cb"
-=======
-          "ba113ae6-312f-4b34-a9e3-fb07d85fcb02"
->>>>>>> 43149714
-        ],
-        "accept-language": [
-          "en-US"
-        ],
-        "User-Agent": [
-<<<<<<< HEAD
-          "FxVersion/4.6.25211.01",
-          "Microsoft.Azure.Management.Storage.StorageManagementClient/7.1.0.0"
-        ]
-      },
-      "ResponseBody": "{\r\n  \"error\": {\r\n    \"code\": \"StorageDomainNameCouldNotVerify\",\r\n    \"message\": \"The custom domain name could not be verified. CNAME mapping from foo.example.com to sto4373.blob.core.windows.net does not exist.\"\r\n  }\r\n}",
-=======
-          "FxVersion/4.6.25815.04",
-          "Microsoft.Azure.Management.Storage.StorageManagementClient/7.2.1.1"
-        ]
-      },
-      "ResponseBody": "{\r\n  \"error\": {\r\n    \"code\": \"StorageDomainNameCouldNotVerify\",\r\n    \"message\": \"The custom domain name could not be verified. CNAME mapping from foo.example.com to sto7010.blob.core.windows.net does not exist.\"\r\n  }\r\n}",
->>>>>>> 43149714
-      "ResponseHeaders": {
-        "Content-Length": [
-          "194"
-        ],
-        "Content-Type": [
-          "application/json"
-        ],
-        "Expires": [
-          "-1"
-        ],
-        "Cache-Control": [
-          "no-cache"
-        ],
-        "Date": [
-<<<<<<< HEAD
-          "Fri, 17 Nov 2017 03:42:51 GMT"
-=======
-          "Fri, 13 Apr 2018 07:01:23 GMT"
->>>>>>> 43149714
-        ],
-        "Pragma": [
-          "no-cache"
-        ],
-        "Server": [
-          "Microsoft-Azure-Storage-Resource-Provider/1.0,Microsoft-HTTPAPI/2.0 Microsoft-HTTPAPI/2.0"
-        ],
-        "x-ms-request-id": [
-<<<<<<< HEAD
-          "1a226773-9ccf-44d6-80b8-1e33d6d1bbfa"
-        ],
-        "x-ms-ratelimit-remaining-subscription-writes": [
-          "1171"
-        ],
-        "x-ms-correlation-request-id": [
-          "1a226773-9ccf-44d6-80b8-1e33d6d1bbfa"
-        ],
-        "x-ms-routing-request-id": [
-          "SOUTHEASTASIA:20171117T034252Z:1a226773-9ccf-44d6-80b8-1e33d6d1bbfa"
-=======
-          "3adf7000-ac95-4ed6-8ce6-afbb2253036b"
-        ],
-        "Strict-Transport-Security": [
-          "max-age=31536000; includeSubDomains"
-        ],
-        "x-ms-ratelimit-remaining-subscription-writes": [
-          "1167"
-        ],
-        "x-ms-correlation-request-id": [
-          "7900781b-288a-496f-b442-c9b33ad0eafb"
-        ],
-        "x-ms-routing-request-id": [
-          "SOUTHEASTASIA:20180413T070123Z:7900781b-288a-496f-b442-c9b33ad0eafb"
->>>>>>> 43149714
-        ],
-        "X-Content-Type-Options": [
-          "nosniff"
-        ]
-      },
-      "StatusCode": 409
-    },
-    {
-<<<<<<< HEAD
-      "RequestUri": "/subscriptions/ce4a7590-4722-4bcf-a2c6-e473e9f11778/resourceGroups/res1987/providers/Microsoft.Storage/storageAccounts/sto4373?api-version=2017-10-01",
-      "EncodedRequestUri": "L3N1YnNjcmlwdGlvbnMvY2U0YTc1OTAtNDcyMi00YmNmLWEyYzYtZTQ3M2U5ZjExNzc4L3Jlc291cmNlR3JvdXBzL3JlczE5ODcvcHJvdmlkZXJzL01pY3Jvc29mdC5TdG9yYWdlL3N0b3JhZ2VBY2NvdW50cy9zdG80MzczP2FwaS12ZXJzaW9uPTIwMTctMTAtMDE=",
-=======
-      "RequestUri": "/subscriptions/45b60d85-fd72-427a-a708-f994d26e593e/resourceGroups/res227/providers/Microsoft.Storage/storageAccounts/sto7010?api-version=2018-03-01-preview",
-      "EncodedRequestUri": "L3N1YnNjcmlwdGlvbnMvNDViNjBkODUtZmQ3Mi00MjdhLWE3MDgtZjk5NGQyNmU1OTNlL3Jlc291cmNlR3JvdXBzL3JlczIyNy9wcm92aWRlcnMvTWljcm9zb2Z0LlN0b3JhZ2Uvc3RvcmFnZUFjY291bnRzL3N0bzcwMTA/YXBpLXZlcnNpb249MjAxOC0wMy0wMS1wcmV2aWV3",
->>>>>>> 43149714
-      "RequestMethod": "GET",
-      "RequestBody": "",
-      "RequestHeaders": {
-        "x-ms-client-request-id": [
-<<<<<<< HEAD
-          "35650ffe-2e62-4e59-9372-91fabf1201dd"
-=======
-          "f130a3ae-8554-4ac5-8f50-1237b08de8a5"
->>>>>>> 43149714
-        ],
-        "accept-language": [
-          "en-US"
-        ],
-        "User-Agent": [
-<<<<<<< HEAD
-          "FxVersion/4.6.25211.01",
-          "Microsoft.Azure.Management.Storage.StorageManagementClient/7.1.0.0"
-        ]
-      },
-      "ResponseBody": "{\r\n  \"id\": \"/subscriptions/ce4a7590-4722-4bcf-a2c6-e473e9f11778/resourceGroups/res1987/providers/Microsoft.Storage/storageAccounts/sto4373\",\r\n  \"kind\": \"Storage\",\r\n  \"location\": \"eastus2euap\",\r\n  \"name\": \"sto4373\",\r\n  \"properties\": {\r\n    \"creationTime\": \"2017-11-17T03:42:02.0347853Z\",\r\n    \"encryption\": {\r\n      \"keySource\": \"Microsoft.Storage\",\r\n      \"services\": {\r\n        \"blob\": {\r\n          \"enabled\": true,\r\n          \"lastEnabledTime\": \"2017-11-17T03:42:02.0377844Z\"\r\n        },\r\n        \"file\": {\r\n          \"enabled\": true,\r\n          \"lastEnabledTime\": \"2017-11-17T03:42:02.0377844Z\"\r\n        }\r\n      }\r\n    },\r\n    \"networkAcls\": {\r\n      \"bypass\": \"AzureServices\",\r\n      \"defaultAction\": \"Allow\",\r\n      \"ipRules\": [],\r\n      \"virtualNetworkRules\": []\r\n    },\r\n    \"primaryEndpoints\": {\r\n      \"blob\": \"https://sto4373.blob.core.windows.net/\",\r\n      \"file\": \"https://sto4373.file.core.windows.net/\",\r\n      \"queue\": \"https://sto4373.queue.core.windows.net/\",\r\n      \"table\": \"https://sto4373.table.core.windows.net/\"\r\n    },\r\n    \"primaryLocation\": \"eastus2euap\",\r\n    \"provisioningState\": \"Succeeded\",\r\n    \"statusOfPrimary\": \"available\",\r\n    \"supportsHttpsTrafficOnly\": false\r\n  },\r\n  \"sku\": {\r\n    \"name\": \"Standard_LRS\",\r\n    \"tier\": \"Standard\"\r\n  },\r\n  \"tags\": {\r\n    \"key1\": \"value1\",\r\n    \"key2\": \"value2\"\r\n  },\r\n  \"type\": \"Microsoft.Storage/storageAccounts\"\r\n}",
-=======
-          "FxVersion/4.6.25815.04",
-          "Microsoft.Azure.Management.Storage.StorageManagementClient/7.2.1.1"
-        ]
-      },
-      "ResponseBody": "{\r\n  \"sku\": {\r\n    \"name\": \"Standard_LRS\",\r\n    \"tier\": \"Standard\"\r\n  },\r\n  \"kind\": \"Storage\",\r\n  \"id\": \"/subscriptions/45b60d85-fd72-427a-a708-f994d26e593e/resourceGroups/res227/providers/Microsoft.Storage/storageAccounts/sto7010\",\r\n  \"name\": \"sto7010\",\r\n  \"type\": \"Microsoft.Storage/storageAccounts\",\r\n  \"location\": \"eastus2(stage)\",\r\n  \"tags\": {\r\n    \"key1\": \"value1\",\r\n    \"key2\": \"value2\"\r\n  },\r\n  \"properties\": {\r\n    \"networkAcls\": {\r\n      \"bypass\": \"AzureServices\",\r\n      \"virtualNetworkRules\": [],\r\n      \"ipRules\": [],\r\n      \"defaultAction\": \"Allow\"\r\n    },\r\n    \"trustedDirectories\": [\r\n      \"72f988bf-86f1-41af-91ab-2d7cd011db47\"\r\n    ],\r\n    \"supportsHttpsTrafficOnly\": false,\r\n    \"encryption\": {\r\n      \"services\": {\r\n        \"file\": {\r\n          \"enabled\": true,\r\n          \"lastEnabledTime\": \"2018-04-13T07:00:59.6296916Z\"\r\n        },\r\n        \"blob\": {\r\n          \"enabled\": true,\r\n          \"lastEnabledTime\": \"2018-04-13T07:00:59.6296916Z\"\r\n        }\r\n      },\r\n      \"keySource\": \"Microsoft.Storage\"\r\n    },\r\n    \"provisioningState\": \"Succeeded\",\r\n    \"creationTime\": \"2018-04-13T07:00:59.5828277Z\",\r\n    \"primaryEndpoints\": {\r\n      \"web\": \"https://sto7010.web.core.windows.net/\",\r\n      \"blob\": \"https://sto7010.blob.core.windows.net/\",\r\n      \"queue\": \"https://sto7010.queue.core.windows.net/\",\r\n      \"table\": \"https://sto7010.table.core.windows.net/\",\r\n      \"file\": \"https://sto7010.file.core.windows.net/\"\r\n    },\r\n    \"primaryLocation\": \"eastus2(stage)\",\r\n    \"statusOfPrimary\": \"available\"\r\n  }\r\n}",
->>>>>>> 43149714
-      "ResponseHeaders": {
-        "Content-Type": [
-          "application/json"
-        ],
-        "Expires": [
-          "-1"
-        ],
-        "Cache-Control": [
-          "no-cache"
-        ],
-        "Date": [
-<<<<<<< HEAD
-          "Fri, 17 Nov 2017 03:42:48 GMT"
-=======
-          "Fri, 13 Apr 2018 07:01:19 GMT"
->>>>>>> 43149714
-        ],
-        "Pragma": [
-          "no-cache"
-        ],
-        "Transfer-Encoding": [
-          "chunked"
-        ],
-        "Server": [
-          "Microsoft-Azure-Storage-Resource-Provider/1.0,Microsoft-HTTPAPI/2.0 Microsoft-HTTPAPI/2.0"
-        ],
-        "Vary": [
-          "Accept-Encoding"
-        ],
-        "x-ms-request-id": [
-<<<<<<< HEAD
-          "7891ea0e-3e66-465c-a730-545a4da699f6"
-        ],
-        "x-ms-ratelimit-remaining-subscription-reads": [
-          "14868"
-        ],
-        "x-ms-correlation-request-id": [
-          "7891ea0e-3e66-465c-a730-545a4da699f6"
-        ],
-        "x-ms-routing-request-id": [
-          "SOUTHEASTASIA:20171117T034249Z:7891ea0e-3e66-465c-a730-545a4da699f6"
-=======
-          "11d9b4fe-3fde-4776-9d38-512071bfa145"
-        ],
-        "Strict-Transport-Security": [
-          "max-age=31536000; includeSubDomains"
-        ],
-        "x-ms-ratelimit-remaining-subscription-reads": [
-          "14969"
-        ],
-        "x-ms-correlation-request-id": [
-          "f701b54e-4a80-49fa-a3af-9e2fa2c6a93c"
-        ],
-        "x-ms-routing-request-id": [
-          "SOUTHEASTASIA:20180413T070119Z:f701b54e-4a80-49fa-a3af-9e2fa2c6a93c"
->>>>>>> 43149714
-        ],
-        "X-Content-Type-Options": [
-          "nosniff"
-        ]
-      },
-      "StatusCode": 200
-    },
-    {
-<<<<<<< HEAD
-      "RequestUri": "/subscriptions/ce4a7590-4722-4bcf-a2c6-e473e9f11778/resourceGroups/res1987/providers/Microsoft.Storage/storageAccounts/sto4373?api-version=2017-10-01",
-      "EncodedRequestUri": "L3N1YnNjcmlwdGlvbnMvY2U0YTc1OTAtNDcyMi00YmNmLWEyYzYtZTQ3M2U5ZjExNzc4L3Jlc291cmNlR3JvdXBzL3JlczE5ODcvcHJvdmlkZXJzL01pY3Jvc29mdC5TdG9yYWdlL3N0b3JhZ2VBY2NvdW50cy9zdG80MzczP2FwaS12ZXJzaW9uPTIwMTctMTAtMDE=",
-=======
-      "RequestUri": "/subscriptions/45b60d85-fd72-427a-a708-f994d26e593e/resourceGroups/res227/providers/Microsoft.Storage/storageAccounts/sto7010?api-version=2018-03-01-preview",
-      "EncodedRequestUri": "L3N1YnNjcmlwdGlvbnMvNDViNjBkODUtZmQ3Mi00MjdhLWE3MDgtZjk5NGQyNmU1OTNlL3Jlc291cmNlR3JvdXBzL3JlczIyNy9wcm92aWRlcnMvTWljcm9zb2Z0LlN0b3JhZ2Uvc3RvcmFnZUFjY291bnRzL3N0bzcwMTA/YXBpLXZlcnNpb249MjAxOC0wMy0wMS1wcmV2aWV3",
->>>>>>> 43149714
-      "RequestMethod": "GET",
-      "RequestBody": "",
-      "RequestHeaders": {
-        "x-ms-client-request-id": [
-<<<<<<< HEAD
-          "47a6868a-451d-430b-aecf-a0e85f9339cf"
-=======
-          "8ed820ff-c475-49ce-8d51-48c8742c9f9f"
->>>>>>> 43149714
-        ],
-        "accept-language": [
-          "en-US"
-        ],
-        "User-Agent": [
-<<<<<<< HEAD
-          "FxVersion/4.6.25211.01",
-          "Microsoft.Azure.Management.Storage.StorageManagementClient/7.1.0.0"
-        ]
-      },
-      "ResponseBody": "{\r\n  \"id\": \"/subscriptions/ce4a7590-4722-4bcf-a2c6-e473e9f11778/resourceGroups/res1987/providers/Microsoft.Storage/storageAccounts/sto4373\",\r\n  \"kind\": \"Storage\",\r\n  \"location\": \"eastus2euap\",\r\n  \"name\": \"sto4373\",\r\n  \"properties\": {\r\n    \"creationTime\": \"2017-11-17T03:42:02.0347853Z\",\r\n    \"encryption\": {\r\n      \"keySource\": \"Microsoft.Storage\",\r\n      \"services\": {\r\n        \"blob\": {\r\n          \"enabled\": true,\r\n          \"lastEnabledTime\": \"2017-11-17T03:42:02.0377844Z\"\r\n        },\r\n        \"file\": {\r\n          \"enabled\": true,\r\n          \"lastEnabledTime\": \"2017-11-17T03:42:02.0377844Z\"\r\n        }\r\n      }\r\n    },\r\n    \"networkAcls\": {\r\n      \"bypass\": \"AzureServices\",\r\n      \"defaultAction\": \"Allow\",\r\n      \"ipRules\": [],\r\n      \"virtualNetworkRules\": []\r\n    },\r\n    \"primaryEndpoints\": {\r\n      \"blob\": \"https://sto4373.blob.core.windows.net/\",\r\n      \"file\": \"https://sto4373.file.core.windows.net/\",\r\n      \"queue\": \"https://sto4373.queue.core.windows.net/\",\r\n      \"table\": \"https://sto4373.table.core.windows.net/\"\r\n    },\r\n    \"primaryLocation\": \"eastus2euap\",\r\n    \"provisioningState\": \"Succeeded\",\r\n    \"statusOfPrimary\": \"available\",\r\n    \"supportsHttpsTrafficOnly\": false\r\n  },\r\n  \"sku\": {\r\n    \"name\": \"Standard_LRS\",\r\n    \"tier\": \"Standard\"\r\n  },\r\n  \"tags\": {\r\n    \"key3\": \"value3\",\r\n    \"key4\": \"value4\",\r\n    \"key5\": \"value6\"\r\n  },\r\n  \"type\": \"Microsoft.Storage/storageAccounts\"\r\n}",
-=======
-          "FxVersion/4.6.25815.04",
-          "Microsoft.Azure.Management.Storage.StorageManagementClient/7.2.1.1"
-        ]
-      },
-      "ResponseBody": "{\r\n  \"sku\": {\r\n    \"name\": \"Standard_LRS\",\r\n    \"tier\": \"Standard\"\r\n  },\r\n  \"kind\": \"Storage\",\r\n  \"id\": \"/subscriptions/45b60d85-fd72-427a-a708-f994d26e593e/resourceGroups/res227/providers/Microsoft.Storage/storageAccounts/sto7010\",\r\n  \"name\": \"sto7010\",\r\n  \"type\": \"Microsoft.Storage/storageAccounts\",\r\n  \"location\": \"eastus2(stage)\",\r\n  \"tags\": {\r\n    \"key3\": \"value3\",\r\n    \"key4\": \"value4\",\r\n    \"key5\": \"value6\"\r\n  },\r\n  \"properties\": {\r\n    \"networkAcls\": {\r\n      \"bypass\": \"AzureServices\",\r\n      \"virtualNetworkRules\": [],\r\n      \"ipRules\": [],\r\n      \"defaultAction\": \"Allow\"\r\n    },\r\n    \"trustedDirectories\": [\r\n      \"72f988bf-86f1-41af-91ab-2d7cd011db47\"\r\n    ],\r\n    \"supportsHttpsTrafficOnly\": false,\r\n    \"encryption\": {\r\n      \"services\": {\r\n        \"file\": {\r\n          \"enabled\": true,\r\n          \"lastEnabledTime\": \"2018-04-13T07:00:59.6296916Z\"\r\n        },\r\n        \"blob\": {\r\n          \"enabled\": true,\r\n          \"lastEnabledTime\": \"2018-04-13T07:00:59.6296916Z\"\r\n        }\r\n      },\r\n      \"keySource\": \"Microsoft.Storage\"\r\n    },\r\n    \"provisioningState\": \"Succeeded\",\r\n    \"creationTime\": \"2018-04-13T07:00:59.5828277Z\",\r\n    \"primaryEndpoints\": {\r\n      \"web\": \"https://sto7010.web.core.windows.net/\",\r\n      \"blob\": \"https://sto7010.blob.core.windows.net/\",\r\n      \"queue\": \"https://sto7010.queue.core.windows.net/\",\r\n      \"table\": \"https://sto7010.table.core.windows.net/\",\r\n      \"file\": \"https://sto7010.file.core.windows.net/\"\r\n    },\r\n    \"primaryLocation\": \"eastus2(stage)\",\r\n    \"statusOfPrimary\": \"available\"\r\n  }\r\n}",
->>>>>>> 43149714
-      "ResponseHeaders": {
-        "Content-Type": [
-          "application/json"
-        ],
-        "Expires": [
-          "-1"
-        ],
-        "Cache-Control": [
-          "no-cache"
-        ],
-        "Date": [
-<<<<<<< HEAD
-          "Fri, 17 Nov 2017 03:42:51 GMT"
-=======
-          "Fri, 13 Apr 2018 07:01:21 GMT"
->>>>>>> 43149714
-        ],
-        "Pragma": [
-          "no-cache"
-        ],
-        "Transfer-Encoding": [
-          "chunked"
-        ],
-        "Server": [
-          "Microsoft-Azure-Storage-Resource-Provider/1.0,Microsoft-HTTPAPI/2.0 Microsoft-HTTPAPI/2.0"
-        ],
-        "Vary": [
-          "Accept-Encoding"
-        ],
-        "x-ms-request-id": [
-<<<<<<< HEAD
-          "60bc62bd-6fce-427c-95bc-013691eac3a3"
-        ],
-        "x-ms-ratelimit-remaining-subscription-reads": [
-          "14867"
-        ],
-        "x-ms-correlation-request-id": [
-          "60bc62bd-6fce-427c-95bc-013691eac3a3"
-        ],
-        "x-ms-routing-request-id": [
-          "SOUTHEASTASIA:20171117T034251Z:60bc62bd-6fce-427c-95bc-013691eac3a3"
-=======
-          "6f5a3207-f8f0-4d76-a1a1-7c2d8aacf301"
-        ],
-        "Strict-Transport-Security": [
-          "max-age=31536000; includeSubDomains"
-        ],
-        "x-ms-ratelimit-remaining-subscription-reads": [
-          "14968"
-        ],
-        "x-ms-correlation-request-id": [
-          "b6a4586a-e451-4217-bd6a-f6b88895dc64"
-        ],
-        "x-ms-routing-request-id": [
-          "SOUTHEASTASIA:20180413T070122Z:b6a4586a-e451-4217-bd6a-f6b88895dc64"
->>>>>>> 43149714
-        ],
-        "X-Content-Type-Options": [
-          "nosniff"
-        ]
-      },
-      "StatusCode": 200
-    },
-    {
-<<<<<<< HEAD
-      "RequestUri": "/subscriptions/ce4a7590-4722-4bcf-a2c6-e473e9f11778/resourceGroups/res1987/providers/Microsoft.Storage/storageAccounts/sto4373?api-version=2017-10-01",
-      "EncodedRequestUri": "L3N1YnNjcmlwdGlvbnMvY2U0YTc1OTAtNDcyMi00YmNmLWEyYzYtZTQ3M2U5ZjExNzc4L3Jlc291cmNlR3JvdXBzL3JlczE5ODcvcHJvdmlkZXJzL01pY3Jvc29mdC5TdG9yYWdlL3N0b3JhZ2VBY2NvdW50cy9zdG80MzczP2FwaS12ZXJzaW9uPTIwMTctMTAtMDE=",
-=======
-      "RequestUri": "/subscriptions/45b60d85-fd72-427a-a708-f994d26e593e/resourceGroups/res227/providers/Microsoft.Storage/storageAccounts/sto7010?api-version=2018-03-01-preview",
-      "EncodedRequestUri": "L3N1YnNjcmlwdGlvbnMvNDViNjBkODUtZmQ3Mi00MjdhLWE3MDgtZjk5NGQyNmU1OTNlL3Jlc291cmNlR3JvdXBzL3JlczIyNy9wcm92aWRlcnMvTWljcm9zb2Z0LlN0b3JhZ2Uvc3RvcmFnZUFjY291bnRzL3N0bzcwMTA/YXBpLXZlcnNpb249MjAxOC0wMy0wMS1wcmV2aWV3",
->>>>>>> 43149714
-      "RequestMethod": "GET",
-      "RequestBody": "",
-      "RequestHeaders": {
-        "x-ms-client-request-id": [
-<<<<<<< HEAD
-          "23079769-8a41-4223-8692-17352898d48b"
-=======
-          "31fa0bcf-f08c-4f23-be08-e2f675f571bc"
->>>>>>> 43149714
-        ],
-        "accept-language": [
-          "en-US"
-        ],
-        "User-Agent": [
-<<<<<<< HEAD
-          "FxVersion/4.6.25211.01",
-          "Microsoft.Azure.Management.Storage.StorageManagementClient/7.1.0.0"
-        ]
-      },
-      "ResponseBody": "{\r\n  \"id\": \"/subscriptions/ce4a7590-4722-4bcf-a2c6-e473e9f11778/resourceGroups/res1987/providers/Microsoft.Storage/storageAccounts/sto4373\",\r\n  \"kind\": \"Storage\",\r\n  \"location\": \"eastus2euap\",\r\n  \"name\": \"sto4373\",\r\n  \"properties\": {\r\n    \"creationTime\": \"2017-11-17T03:42:02.0347853Z\",\r\n    \"encryption\": {\r\n      \"keySource\": \"Microsoft.Storage\",\r\n      \"services\": {\r\n        \"blob\": {\r\n          \"enabled\": true,\r\n          \"lastEnabledTime\": \"2017-11-17T03:42:02.0377844Z\"\r\n        },\r\n        \"file\": {\r\n          \"enabled\": true,\r\n          \"lastEnabledTime\": \"2017-11-17T03:42:02.0377844Z\"\r\n        }\r\n      }\r\n    },\r\n    \"networkAcls\": {\r\n      \"bypass\": \"AzureServices\",\r\n      \"defaultAction\": \"Allow\",\r\n      \"ipRules\": [],\r\n      \"virtualNetworkRules\": []\r\n    },\r\n    \"primaryEndpoints\": {\r\n      \"blob\": \"https://sto4373.blob.core.windows.net/\",\r\n      \"file\": \"https://sto4373.file.core.windows.net/\",\r\n      \"queue\": \"https://sto4373.queue.core.windows.net/\",\r\n      \"table\": \"https://sto4373.table.core.windows.net/\"\r\n    },\r\n    \"primaryLocation\": \"eastus2euap\",\r\n    \"provisioningState\": \"Succeeded\",\r\n    \"statusOfPrimary\": \"available\",\r\n    \"supportsHttpsTrafficOnly\": false\r\n  },\r\n  \"sku\": {\r\n    \"name\": \"Standard_LRS\",\r\n    \"tier\": \"Standard\"\r\n  },\r\n  \"tags\": {\r\n    \"key3\": \"value3\",\r\n    \"key4\": \"value4\",\r\n    \"key5\": \"value6\"\r\n  },\r\n  \"type\": \"Microsoft.Storage/storageAccounts\"\r\n}",
-=======
-          "FxVersion/4.6.25815.04",
-          "Microsoft.Azure.Management.Storage.StorageManagementClient/7.2.1.1"
-        ]
-      },
-      "ResponseBody": "{\r\n  \"sku\": {\r\n    \"name\": \"Standard_LRS\",\r\n    \"tier\": \"Standard\"\r\n  },\r\n  \"kind\": \"Storage\",\r\n  \"id\": \"/subscriptions/45b60d85-fd72-427a-a708-f994d26e593e/resourceGroups/res227/providers/Microsoft.Storage/storageAccounts/sto7010\",\r\n  \"name\": \"sto7010\",\r\n  \"type\": \"Microsoft.Storage/storageAccounts\",\r\n  \"location\": \"eastus2(stage)\",\r\n  \"tags\": {\r\n    \"key3\": \"value3\",\r\n    \"key4\": \"value4\",\r\n    \"key5\": \"value6\"\r\n  },\r\n  \"properties\": {\r\n    \"networkAcls\": {\r\n      \"bypass\": \"AzureServices\",\r\n      \"virtualNetworkRules\": [],\r\n      \"ipRules\": [],\r\n      \"defaultAction\": \"Allow\"\r\n    },\r\n    \"trustedDirectories\": [\r\n      \"72f988bf-86f1-41af-91ab-2d7cd011db47\"\r\n    ],\r\n    \"supportsHttpsTrafficOnly\": false,\r\n    \"encryption\": {\r\n      \"services\": {\r\n        \"file\": {\r\n          \"enabled\": true,\r\n          \"lastEnabledTime\": \"2018-04-13T07:00:59.6296916Z\"\r\n        },\r\n        \"blob\": {\r\n          \"enabled\": true,\r\n          \"lastEnabledTime\": \"2018-04-13T07:00:59.6296916Z\"\r\n        }\r\n      },\r\n      \"keySource\": \"Microsoft.Storage\"\r\n    },\r\n    \"provisioningState\": \"Succeeded\",\r\n    \"creationTime\": \"2018-04-13T07:00:59.5828277Z\",\r\n    \"primaryEndpoints\": {\r\n      \"web\": \"https://sto7010.web.core.windows.net/\",\r\n      \"blob\": \"https://sto7010.blob.core.windows.net/\",\r\n      \"queue\": \"https://sto7010.queue.core.windows.net/\",\r\n      \"table\": \"https://sto7010.table.core.windows.net/\",\r\n      \"file\": \"https://sto7010.file.core.windows.net/\"\r\n    },\r\n    \"primaryLocation\": \"eastus2(stage)\",\r\n    \"statusOfPrimary\": \"available\"\r\n  }\r\n}",
->>>>>>> 43149714
-      "ResponseHeaders": {
-        "Content-Type": [
-          "application/json"
-        ],
-        "Expires": [
-          "-1"
-        ],
-        "Cache-Control": [
-          "no-cache"
-        ],
-        "Date": [
-<<<<<<< HEAD
-          "Fri, 17 Nov 2017 03:42:51 GMT"
-=======
-          "Fri, 13 Apr 2018 07:01:22 GMT"
->>>>>>> 43149714
-        ],
-        "Pragma": [
-          "no-cache"
-        ],
-        "Transfer-Encoding": [
-          "chunked"
-        ],
-        "Server": [
-          "Microsoft-Azure-Storage-Resource-Provider/1.0,Microsoft-HTTPAPI/2.0 Microsoft-HTTPAPI/2.0"
-        ],
-        "Vary": [
-          "Accept-Encoding"
-        ],
-        "x-ms-request-id": [
-<<<<<<< HEAD
-          "f27aa698-306c-4ff5-9bb6-af92dab90522"
-        ],
-        "x-ms-ratelimit-remaining-subscription-reads": [
-          "14866"
-        ],
-        "x-ms-correlation-request-id": [
-          "f27aa698-306c-4ff5-9bb6-af92dab90522"
-        ],
-        "x-ms-routing-request-id": [
-          "SOUTHEASTASIA:20171117T034252Z:f27aa698-306c-4ff5-9bb6-af92dab90522"
-=======
           "740042c7-99de-419b-b154-2ba121ec5ab0"
         ],
         "Strict-Transport-Security": [
@@ -1053,7 +657,6 @@
         ],
         "x-ms-routing-request-id": [
           "SOUTHEASTASIA:20180413T070123Z:e8ce5e75-a6ae-400f-8f0f-5a6abbbab04f"
->>>>>>> 43149714
         ],
         "X-Content-Type-Options": [
           "nosniff"
@@ -1064,17 +667,10 @@
   ],
   "Names": {
     "CreateResourceGroup": [
-<<<<<<< HEAD
-      "res1987"
-    ],
-    "CreateStorageAccount": [
-      "sto4373"
-=======
       "res227"
     ],
     "CreateStorageAccount": [
       "sto7010"
->>>>>>> 43149714
     ]
   },
   "Variables": {
