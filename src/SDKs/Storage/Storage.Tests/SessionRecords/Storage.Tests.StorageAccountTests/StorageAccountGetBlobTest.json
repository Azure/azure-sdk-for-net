--- conflicted
+++ resolved
@@ -1,13 +1,8 @@
 {
   "Entries": [
     {
-<<<<<<< HEAD
-      "RequestUri": "/subscriptions/ce4a7590-4722-4bcf-a2c6-e473e9f11778/resourcegroups/res1375?api-version=2015-11-01",
-      "EncodedRequestUri": "L3N1YnNjcmlwdGlvbnMvY2U0YTc1OTAtNDcyMi00YmNmLWEyYzYtZTQ3M2U5ZjExNzc4L3Jlc291cmNlZ3JvdXBzL3JlczEzNzU/YXBpLXZlcnNpb249MjAxNS0xMS0wMQ==",
-=======
       "RequestUri": "/subscriptions/45b60d85-fd72-427a-a708-f994d26e593e/resourcegroups/res3534?api-version=2015-11-01",
       "EncodedRequestUri": "L3N1YnNjcmlwdGlvbnMvNDViNjBkODUtZmQ3Mi00MjdhLWE3MDgtZjk5NGQyNmU1OTNlL3Jlc291cmNlZ3JvdXBzL3JlczM1MzQ/YXBpLXZlcnNpb249MjAxNS0xMS0wMQ==",
->>>>>>> 43149714
       "RequestMethod": "PUT",
       "RequestBody": "{\r\n  \"location\": \"eastus2\"\r\n}",
       "RequestHeaders": {
@@ -18,29 +13,17 @@
           "29"
         ],
         "x-ms-client-request-id": [
-<<<<<<< HEAD
-          "7fd3112b-5e47-4aee-ac0f-7d40204ccdb9"
-=======
           "9c1cb7fb-28bd-4f6c-8b5c-644ed641d5be"
->>>>>>> 43149714
         ],
         "accept-language": [
           "en-US"
         ],
         "User-Agent": [
-<<<<<<< HEAD
-          "FxVersion/4.6.25211.01",
+          "FxVersion/4.6.25815.04",
           "Microsoft.Azure.Management.Resources.ResourceManagementClient/1.0.0.0"
         ]
       },
-      "ResponseBody": "{\r\n  \"id\": \"/subscriptions/ce4a7590-4722-4bcf-a2c6-e473e9f11778/resourceGroups/res1375\",\r\n  \"name\": \"res1375\",\r\n  \"location\": \"eastus2\",\r\n  \"properties\": {\r\n    \"provisioningState\": \"Succeeded\"\r\n  }\r\n}",
-=======
-          "FxVersion/4.6.25815.04",
-          "Microsoft.Azure.Management.Resources.ResourceManagementClient/1.0.0.0"
-        ]
-      },
       "ResponseBody": "{\r\n  \"id\": \"/subscriptions/45b60d85-fd72-427a-a708-f994d26e593e/resourceGroups/res3534\",\r\n  \"name\": \"res3534\",\r\n  \"location\": \"eastus2\",\r\n  \"properties\": {\r\n    \"provisioningState\": \"Succeeded\"\r\n  }\r\n}",
->>>>>>> 43149714
       "ResponseHeaders": {
         "Content-Length": [
           "168"
@@ -55,28 +38,12 @@
           "no-cache"
         ],
         "Date": [
-<<<<<<< HEAD
-          "Fri, 17 Nov 2017 03:34:12 GMT"
-=======
           "Fri, 13 Apr 2018 06:33:24 GMT"
->>>>>>> 43149714
         ],
         "Pragma": [
           "no-cache"
         ],
         "x-ms-ratelimit-remaining-subscription-writes": [
-<<<<<<< HEAD
-          "1191"
-        ],
-        "x-ms-request-id": [
-          "ffc0bd4f-8896-4d30-af19-455caa3118ad"
-        ],
-        "x-ms-correlation-request-id": [
-          "ffc0bd4f-8896-4d30-af19-455caa3118ad"
-        ],
-        "x-ms-routing-request-id": [
-          "SOUTHEASTASIA:20171117T033413Z:ffc0bd4f-8896-4d30-af19-455caa3118ad"
-=======
           "1194"
         ],
         "x-ms-request-id": [
@@ -87,7 +54,6 @@
         ],
         "x-ms-routing-request-id": [
           "SOUTHEASTASIA:20180413T063324Z:94f90940-d29b-44f3-9c49-71a0939794f3"
->>>>>>> 43149714
         ],
         "Strict-Transport-Security": [
           "max-age=31536000; includeSubDomains"
@@ -99,13 +65,8 @@
       "StatusCode": 201
     },
     {
-<<<<<<< HEAD
-      "RequestUri": "/subscriptions/ce4a7590-4722-4bcf-a2c6-e473e9f11778/resourceGroups/res1375/providers/Microsoft.Storage/storageAccounts/sto1557?api-version=2017-10-01",
-      "EncodedRequestUri": "L3N1YnNjcmlwdGlvbnMvY2U0YTc1OTAtNDcyMi00YmNmLWEyYzYtZTQ3M2U5ZjExNzc4L3Jlc291cmNlR3JvdXBzL3JlczEzNzUvcHJvdmlkZXJzL01pY3Jvc29mdC5TdG9yYWdlL3N0b3JhZ2VBY2NvdW50cy9zdG8xNTU3P2FwaS12ZXJzaW9uPTIwMTctMTAtMDE=",
-=======
       "RequestUri": "/subscriptions/45b60d85-fd72-427a-a708-f994d26e593e/resourceGroups/res3534/providers/Microsoft.Storage/storageAccounts/sto484?api-version=2018-03-01-preview",
       "EncodedRequestUri": "L3N1YnNjcmlwdGlvbnMvNDViNjBkODUtZmQ3Mi00MjdhLWE3MDgtZjk5NGQyNmU1OTNlL3Jlc291cmNlR3JvdXBzL3JlczM1MzQvcHJvdmlkZXJzL01pY3Jvc29mdC5TdG9yYWdlL3N0b3JhZ2VBY2NvdW50cy9zdG80ODQ/YXBpLXZlcnNpb249MjAxOC0wMy0wMS1wcmV2aWV3",
->>>>>>> 43149714
       "RequestMethod": "PUT",
       "RequestBody": "{\r\n  \"sku\": {\r\n    \"name\": \"Standard_LRS\"\r\n  },\r\n  \"kind\": \"BlobStorage\",\r\n  \"location\": \"eastus2(stage)\",\r\n  \"tags\": {\r\n    \"key1\": \"value1\",\r\n    \"key2\": \"value2\"\r\n  },\r\n  \"properties\": {\r\n    \"accessTier\": \"Hot\"\r\n  }\r\n}",
       "RequestHeaders": {
@@ -116,23 +77,14 @@
           "222"
         ],
         "x-ms-client-request-id": [
-<<<<<<< HEAD
-          "a97bbc8c-f895-4c92-a88b-e80974e739cc"
-=======
           "1d7da1d1-e023-4b47-acc9-db7291bf2e78"
->>>>>>> 43149714
         ],
         "accept-language": [
           "en-US"
         ],
         "User-Agent": [
-<<<<<<< HEAD
-          "FxVersion/4.6.25211.01",
-          "Microsoft.Azure.Management.Storage.StorageManagementClient/7.1.0.0"
-=======
-          "FxVersion/4.6.25815.04",
-          "Microsoft.Azure.Management.Storage.StorageManagementClient/7.2.1.1"
->>>>>>> 43149714
+          "FxVersion/4.6.25815.04",
+          "Microsoft.Azure.Management.Storage.StorageManagementClient/7.2.1.1"
         ]
       },
       "ResponseBody": "",
@@ -150,42 +102,18 @@
           "no-cache"
         ],
         "Date": [
-<<<<<<< HEAD
-          "Fri, 17 Nov 2017 03:34:26 GMT"
-=======
           "Fri, 13 Apr 2018 06:33:27 GMT"
->>>>>>> 43149714
         ],
         "Pragma": [
           "no-cache"
         ],
         "Location": [
-<<<<<<< HEAD
-          "https://management.azure.com/subscriptions/ce4a7590-4722-4bcf-a2c6-e473e9f11778/providers/Microsoft.Storage/locations/eastus2euap/asyncoperations/67beee2c-9509-49cf-b554-70e4b32c4595?monitor=true&api-version=2017-10-01"
-=======
           "https://management.azure.com/subscriptions/45b60d85-fd72-427a-a708-f994d26e593e/providers/Microsoft.Storage/locations/eastus2(stage)/asyncoperations/6e7f2d2c-4c25-4df5-9f09-bca8746edb62?monitor=true&api-version=2018-03-01-preview"
->>>>>>> 43149714
         ],
         "Retry-After": [
           "17"
         ],
         "Server": [
-<<<<<<< HEAD
-          "Microsoft-Azure-Storage-Resource-Provider/1.0",
-          "Microsoft-HTTPAPI/2.0"
-        ],
-        "x-ms-ratelimit-remaining-subscription-writes": [
-          "1190"
-        ],
-        "x-ms-request-id": [
-          "f18eceac-b186-454f-8a67-5760d252439a"
-        ],
-        "x-ms-correlation-request-id": [
-          "f18eceac-b186-454f-8a67-5760d252439a"
-        ],
-        "x-ms-routing-request-id": [
-          "SOUTHEASTASIA:20171117T033426Z:f18eceac-b186-454f-8a67-5760d252439a"
-=======
           "Microsoft-Azure-Storage-Resource-Provider/1.0,Microsoft-HTTPAPI/2.0 Microsoft-HTTPAPI/2.0"
         ],
         "x-ms-request-id": [
@@ -202,7 +130,6 @@
         ],
         "x-ms-routing-request-id": [
           "SOUTHEASTASIA:20180413T063327Z:e98e2c15-bc9a-46ad-b3b5-f3363504d889"
->>>>>>> 43149714
         ],
         "X-Content-Type-Options": [
           "nosniff"
@@ -211,20 +138,148 @@
       "StatusCode": 202
     },
     {
-<<<<<<< HEAD
-      "RequestUri": "/subscriptions/ce4a7590-4722-4bcf-a2c6-e473e9f11778/providers/Microsoft.Storage/locations/eastus2euap/asyncoperations/67beee2c-9509-49cf-b554-70e4b32c4595?monitor=true&api-version=2017-10-01",
-      "EncodedRequestUri": "L3N1YnNjcmlwdGlvbnMvY2U0YTc1OTAtNDcyMi00YmNmLWEyYzYtZTQ3M2U5ZjExNzc4L3Byb3ZpZGVycy9NaWNyb3NvZnQuU3RvcmFnZS9sb2NhdGlvbnMvZWFzdHVzMmV1YXAvYXN5bmNvcGVyYXRpb25zLzY3YmVlZTJjLTk1MDktNDljZi1iNTU0LTcwZTRiMzJjNDU5NT9tb25pdG9yPXRydWUmYXBpLXZlcnNpb249MjAxNy0xMC0wMQ==",
-=======
       "RequestUri": "/subscriptions/45b60d85-fd72-427a-a708-f994d26e593e/providers/Microsoft.Storage/locations/eastus2(stage)/asyncoperations/6e7f2d2c-4c25-4df5-9f09-bca8746edb62?monitor=true&api-version=2018-03-01-preview",
       "EncodedRequestUri": "L3N1YnNjcmlwdGlvbnMvNDViNjBkODUtZmQ3Mi00MjdhLWE3MDgtZjk5NGQyNmU1OTNlL3Byb3ZpZGVycy9NaWNyb3NvZnQuU3RvcmFnZS9sb2NhdGlvbnMvZWFzdHVzMihzdGFnZSkvYXN5bmNvcGVyYXRpb25zLzZlN2YyZDJjLTRjMjUtNGRmNS05ZjA5LWJjYTg3NDZlZGI2Mj9tb25pdG9yPXRydWUmYXBpLXZlcnNpb249MjAxOC0wMy0wMS1wcmV2aWV3",
->>>>>>> 43149714
       "RequestMethod": "GET",
       "RequestBody": "",
       "RequestHeaders": {
         "User-Agent": [
-<<<<<<< HEAD
-          "FxVersion/4.6.25211.01",
-          "Microsoft.Azure.Management.Storage.StorageManagementClient/7.1.0.0"
+          "FxVersion/4.6.25815.04",
+          "Microsoft.Azure.Management.Storage.StorageManagementClient/7.2.1.1"
+        ]
+      },
+      "ResponseBody": "{\r\n  \"sku\": {\r\n    \"name\": \"Standard_LRS\",\r\n    \"tier\": \"Standard\"\r\n  },\r\n  \"kind\": \"BlobStorage\",\r\n  \"id\": \"/subscriptions/45b60d85-fd72-427a-a708-f994d26e593e/resourceGroups/res3534/providers/Microsoft.Storage/storageAccounts/sto484\",\r\n  \"name\": \"sto484\",\r\n  \"type\": \"Microsoft.Storage/storageAccounts\",\r\n  \"location\": \"eastus2(stage)\",\r\n  \"tags\": {\r\n    \"key1\": \"value1\",\r\n    \"key2\": \"value2\"\r\n  },\r\n  \"properties\": {\r\n    \"networkAcls\": {\r\n      \"bypass\": \"AzureServices\",\r\n      \"virtualNetworkRules\": [],\r\n      \"ipRules\": [],\r\n      \"defaultAction\": \"Allow\"\r\n    },\r\n    \"trustedDirectories\": [\r\n      \"72f988bf-86f1-41af-91ab-2d7cd011db47\"\r\n    ],\r\n    \"supportsHttpsTrafficOnly\": false,\r\n    \"encryption\": {\r\n      \"services\": {\r\n        \"file\": {\r\n          \"enabled\": true,\r\n          \"lastEnabledTime\": \"2018-04-13T06:33:27.4918541Z\"\r\n        },\r\n        \"blob\": {\r\n          \"enabled\": true,\r\n          \"lastEnabledTime\": \"2018-04-13T06:33:27.4918541Z\"\r\n        }\r\n      },\r\n      \"keySource\": \"Microsoft.Storage\"\r\n    },\r\n    \"accessTier\": \"Hot\",\r\n    \"provisioningState\": \"Succeeded\",\r\n    \"creationTime\": \"2018-04-13T06:33:27.4449895Z\",\r\n    \"primaryEndpoints\": {\r\n      \"web\": \"https://sto484.web.core.windows.net/\",\r\n      \"blob\": \"https://sto484.blob.core.windows.net/\",\r\n      \"table\": \"https://sto484.table.core.windows.net/\"\r\n    },\r\n    \"primaryLocation\": \"eastus2(stage)\",\r\n    \"statusOfPrimary\": \"available\"\r\n  }\r\n}",
+      "ResponseHeaders": {
+        "Content-Type": [
+          "application/json"
+        ],
+        "Expires": [
+          "-1"
+        ],
+        "Cache-Control": [
+          "no-cache"
+        ],
+        "Date": [
+          "Fri, 13 Apr 2018 06:33:44 GMT"
+        ],
+        "Pragma": [
+          "no-cache"
+        ],
+        "Transfer-Encoding": [
+          "chunked"
+        ],
+        "Server": [
+          "Microsoft-Azure-Storage-Resource-Provider/1.0,Microsoft-HTTPAPI/2.0 Microsoft-HTTPAPI/2.0"
+        ],
+        "Vary": [
+          "Accept-Encoding"
+        ],
+        "x-ms-request-id": [
+          "7c66ba46-dfa8-4b55-b897-f2839743b56f"
+        ],
+        "Strict-Transport-Security": [
+          "max-age=31536000; includeSubDomains"
+        ],
+        "x-ms-ratelimit-remaining-subscription-reads": [
+          "14972"
+        ],
+        "x-ms-correlation-request-id": [
+          "1b13e690-7c0a-4cff-9ba7-402f45d6dee0"
+        ],
+        "x-ms-routing-request-id": [
+          "SOUTHEASTASIA:20180413T063345Z:1b13e690-7c0a-4cff-9ba7-402f45d6dee0"
+        ],
+        "X-Content-Type-Options": [
+          "nosniff"
+        ]
+      },
+      "StatusCode": 200
+    },
+    {
+      "RequestUri": "/subscriptions/45b60d85-fd72-427a-a708-f994d26e593e/resourceGroups/res3534/providers/Microsoft.Storage/storageAccounts/sto484?api-version=2018-03-01-preview",
+      "EncodedRequestUri": "L3N1YnNjcmlwdGlvbnMvNDViNjBkODUtZmQ3Mi00MjdhLWE3MDgtZjk5NGQyNmU1OTNlL3Jlc291cmNlR3JvdXBzL3JlczM1MzQvcHJvdmlkZXJzL01pY3Jvc29mdC5TdG9yYWdlL3N0b3JhZ2VBY2NvdW50cy9zdG80ODQ/YXBpLXZlcnNpb249MjAxOC0wMy0wMS1wcmV2aWV3",
+      "RequestMethod": "GET",
+      "RequestBody": "",
+      "RequestHeaders": {
+        "x-ms-client-request-id": [
+          "44176915-af72-4e16-bd8f-1ad886411667"
+        ],
+        "accept-language": [
+          "en-US"
+        ],
+        "User-Agent": [
+          "FxVersion/4.6.25815.04",
+          "Microsoft.Azure.Management.Storage.StorageManagementClient/7.2.1.1"
+        ]
+      },
+      "ResponseBody": "{\r\n  \"sku\": {\r\n    \"name\": \"Standard_LRS\",\r\n    \"tier\": \"Standard\"\r\n  },\r\n  \"kind\": \"BlobStorage\",\r\n  \"id\": \"/subscriptions/45b60d85-fd72-427a-a708-f994d26e593e/resourceGroups/res3534/providers/Microsoft.Storage/storageAccounts/sto484\",\r\n  \"name\": \"sto484\",\r\n  \"type\": \"Microsoft.Storage/storageAccounts\",\r\n  \"location\": \"eastus2(stage)\",\r\n  \"tags\": {\r\n    \"key1\": \"value1\",\r\n    \"key2\": \"value2\"\r\n  },\r\n  \"properties\": {\r\n    \"networkAcls\": {\r\n      \"bypass\": \"AzureServices\",\r\n      \"virtualNetworkRules\": [],\r\n      \"ipRules\": [],\r\n      \"defaultAction\": \"Allow\"\r\n    },\r\n    \"trustedDirectories\": [\r\n      \"72f988bf-86f1-41af-91ab-2d7cd011db47\"\r\n    ],\r\n    \"supportsHttpsTrafficOnly\": false,\r\n    \"encryption\": {\r\n      \"services\": {\r\n        \"file\": {\r\n          \"enabled\": true,\r\n          \"lastEnabledTime\": \"2018-04-13T06:33:27.4918541Z\"\r\n        },\r\n        \"blob\": {\r\n          \"enabled\": true,\r\n          \"lastEnabledTime\": \"2018-04-13T06:33:27.4918541Z\"\r\n        }\r\n      },\r\n      \"keySource\": \"Microsoft.Storage\"\r\n    },\r\n    \"accessTier\": \"Hot\",\r\n    \"provisioningState\": \"Succeeded\",\r\n    \"creationTime\": \"2018-04-13T06:33:27.4449895Z\",\r\n    \"primaryEndpoints\": {\r\n      \"web\": \"https://sto484.web.core.windows.net/\",\r\n      \"blob\": \"https://sto484.blob.core.windows.net/\",\r\n      \"table\": \"https://sto484.table.core.windows.net/\"\r\n    },\r\n    \"primaryLocation\": \"eastus2(stage)\",\r\n    \"statusOfPrimary\": \"available\"\r\n  }\r\n}",
+      "ResponseHeaders": {
+        "Content-Type": [
+          "application/json"
+        ],
+        "Expires": [
+          "-1"
+        ],
+        "Cache-Control": [
+          "no-cache"
+        ],
+        "Date": [
+          "Fri, 13 Apr 2018 06:33:45 GMT"
+        ],
+        "Pragma": [
+          "no-cache"
+        ],
+        "Transfer-Encoding": [
+          "chunked"
+        ],
+        "Server": [
+          "Microsoft-Azure-Storage-Resource-Provider/1.0,Microsoft-HTTPAPI/2.0 Microsoft-HTTPAPI/2.0"
+        ],
+        "Vary": [
+          "Accept-Encoding"
+        ],
+        "x-ms-request-id": [
+          "2b26e400-5059-42f6-8f77-5c345e5790ee"
+        ],
+        "Strict-Transport-Security": [
+          "max-age=31536000; includeSubDomains"
+        ],
+        "x-ms-ratelimit-remaining-subscription-reads": [
+          "14971"
+        ],
+        "x-ms-correlation-request-id": [
+          "34a84780-bd3a-49e4-bb75-d71b092f94da"
+        ],
+        "x-ms-routing-request-id": [
+          "SOUTHEASTASIA:20180413T063345Z:34a84780-bd3a-49e4-bb75-d71b092f94da"
+        ],
+        "X-Content-Type-Options": [
+          "nosniff"
+        ]
+      },
+      "StatusCode": 200
+    },
+    {
+      "RequestUri": "/subscriptions/45b60d85-fd72-427a-a708-f994d26e593e/resourceGroups/res3534/providers/Microsoft.Storage/storageAccounts/sto2362?api-version=2018-03-01-preview",
+      "EncodedRequestUri": "L3N1YnNjcmlwdGlvbnMvNDViNjBkODUtZmQ3Mi00MjdhLWE3MDgtZjk5NGQyNmU1OTNlL3Jlc291cmNlR3JvdXBzL3JlczM1MzQvcHJvdmlkZXJzL01pY3Jvc29mdC5TdG9yYWdlL3N0b3JhZ2VBY2NvdW50cy9zdG8yMzYyP2FwaS12ZXJzaW9uPTIwMTgtMDMtMDEtcHJldmlldw==",
+      "RequestMethod": "PUT",
+      "RequestBody": "{\r\n  \"sku\": {\r\n    \"name\": \"Standard_GRS\"\r\n  },\r\n  \"kind\": \"BlobStorage\",\r\n  \"location\": \"eastus2(stage)\",\r\n  \"tags\": {\r\n    \"key1\": \"value1\",\r\n    \"key2\": \"value2\"\r\n  },\r\n  \"properties\": {\r\n    \"accessTier\": \"Hot\"\r\n  }\r\n}",
+      "RequestHeaders": {
+        "Content-Type": [
+          "application/json; charset=utf-8"
+        ],
+        "Content-Length": [
+          "222"
+        ],
+        "x-ms-client-request-id": [
+          "732da655-1a37-4165-81b6-629754a17109"
+        ],
+        "accept-language": [
+          "en-US"
+        ],
+        "User-Agent": [
+          "FxVersion/4.6.25815.04",
+          "Microsoft.Azure.Management.Storage.StorageManagementClient/7.2.1.1"
         ]
       },
       "ResponseBody": "",
@@ -232,65 +287,63 @@
         "Content-Length": [
           "0"
         ],
-        "Expires": [
-          "-1"
-        ],
-        "Cache-Control": [
-          "no-cache"
-        ],
-        "Date": [
-          "Fri, 17 Nov 2017 03:34:43 GMT"
+        "Content-Type": [
+          "text/plain; charset=utf-8"
+        ],
+        "Expires": [
+          "-1"
+        ],
+        "Cache-Control": [
+          "no-cache"
+        ],
+        "Date": [
+          "Fri, 13 Apr 2018 06:33:46 GMT"
         ],
         "Pragma": [
           "no-cache"
         ],
         "Location": [
-          "https://management.azure.com/subscriptions/ce4a7590-4722-4bcf-a2c6-e473e9f11778/providers/Microsoft.Storage/locations/eastus2euap/asyncoperations/67beee2c-9509-49cf-b554-70e4b32c4595?monitor=true&api-version=2017-10-01"
+          "https://management.azure.com/subscriptions/45b60d85-fd72-427a-a708-f994d26e593e/providers/Microsoft.Storage/locations/eastus2(stage)/asyncoperations/99a9820f-8e8c-4644-8475-6afed78b4e2d?monitor=true&api-version=2018-03-01-preview"
         ],
         "Retry-After": [
           "17"
         ],
         "Server": [
-          "Microsoft-Azure-Storage-Resource-Provider/1.0",
-          "Microsoft-HTTPAPI/2.0"
-        ],
-        "x-ms-ratelimit-remaining-subscription-reads": [
-          "14822"
-        ],
-        "x-ms-request-id": [
-          "36ddb31f-3b06-4d8b-97f6-80ffbded0449"
-        ],
-        "x-ms-correlation-request-id": [
-          "36ddb31f-3b06-4d8b-97f6-80ffbded0449"
-        ],
-        "x-ms-routing-request-id": [
-          "SOUTHEASTASIA:20171117T033444Z:36ddb31f-3b06-4d8b-97f6-80ffbded0449"
-        ],
-        "Strict-Transport-Security": [
-          "max-age=31536000; includeSubDomains"
+          "Microsoft-Azure-Storage-Resource-Provider/1.0,Microsoft-HTTPAPI/2.0 Microsoft-HTTPAPI/2.0"
+        ],
+        "x-ms-request-id": [
+          "99a9820f-8e8c-4644-8475-6afed78b4e2d"
+        ],
+        "Strict-Transport-Security": [
+          "max-age=31536000; includeSubDomains"
+        ],
+        "x-ms-ratelimit-remaining-subscription-writes": [
+          "1192"
+        ],
+        "x-ms-correlation-request-id": [
+          "af7a6dbd-19e3-45dd-9e89-3fc0c015216a"
+        ],
+        "x-ms-routing-request-id": [
+          "SOUTHEASTASIA:20180413T063347Z:af7a6dbd-19e3-45dd-9e89-3fc0c015216a"
+        ],
+        "X-Content-Type-Options": [
+          "nosniff"
         ]
       },
       "StatusCode": 202
     },
     {
-      "RequestUri": "/subscriptions/ce4a7590-4722-4bcf-a2c6-e473e9f11778/providers/Microsoft.Storage/locations/eastus2euap/asyncoperations/67beee2c-9509-49cf-b554-70e4b32c4595?monitor=true&api-version=2017-10-01",
-      "EncodedRequestUri": "L3N1YnNjcmlwdGlvbnMvY2U0YTc1OTAtNDcyMi00YmNmLWEyYzYtZTQ3M2U5ZjExNzc4L3Byb3ZpZGVycy9NaWNyb3NvZnQuU3RvcmFnZS9sb2NhdGlvbnMvZWFzdHVzMmV1YXAvYXN5bmNvcGVyYXRpb25zLzY3YmVlZTJjLTk1MDktNDljZi1iNTU0LTcwZTRiMzJjNDU5NT9tb25pdG9yPXRydWUmYXBpLXZlcnNpb249MjAxNy0xMC0wMQ==",
+      "RequestUri": "/subscriptions/45b60d85-fd72-427a-a708-f994d26e593e/providers/Microsoft.Storage/locations/eastus2(stage)/asyncoperations/99a9820f-8e8c-4644-8475-6afed78b4e2d?monitor=true&api-version=2018-03-01-preview",
+      "EncodedRequestUri": "L3N1YnNjcmlwdGlvbnMvNDViNjBkODUtZmQ3Mi00MjdhLWE3MDgtZjk5NGQyNmU1OTNlL3Byb3ZpZGVycy9NaWNyb3NvZnQuU3RvcmFnZS9sb2NhdGlvbnMvZWFzdHVzMihzdGFnZSkvYXN5bmNvcGVyYXRpb25zLzk5YTk4MjBmLThlOGMtNDY0NC04NDc1LTZhZmVkNzhiNGUyZD9tb25pdG9yPXRydWUmYXBpLXZlcnNpb249MjAxOC0wMy0wMS1wcmV2aWV3",
       "RequestMethod": "GET",
       "RequestBody": "",
       "RequestHeaders": {
         "User-Agent": [
-          "FxVersion/4.6.25211.01",
-          "Microsoft.Azure.Management.Storage.StorageManagementClient/7.1.0.0"
-        ]
-      },
-      "ResponseBody": "{\r\n  \"id\": \"/subscriptions/ce4a7590-4722-4bcf-a2c6-e473e9f11778/resourceGroups/res1375/providers/Microsoft.Storage/storageAccounts/sto1557\",\r\n  \"kind\": \"BlobStorage\",\r\n  \"location\": \"eastus2euap\",\r\n  \"name\": \"sto1557\",\r\n  \"properties\": {\r\n    \"accessTier\": \"Hot\",\r\n    \"creationTime\": \"2017-11-17T03:34:16.8935387Z\",\r\n    \"encryption\": {\r\n      \"keySource\": \"Microsoft.Storage\",\r\n      \"services\": {\r\n        \"blob\": {\r\n          \"enabled\": true,\r\n          \"lastEnabledTime\": \"2017-11-17T03:34:16.9225418Z\"\r\n        },\r\n        \"file\": {\r\n          \"enabled\": true,\r\n          \"lastEnabledTime\": \"2017-11-17T03:34:16.9225418Z\"\r\n        }\r\n      }\r\n    },\r\n    \"networkAcls\": {\r\n      \"bypass\": \"AzureServices\",\r\n      \"defaultAction\": \"Allow\",\r\n      \"ipRules\": [],\r\n      \"virtualNetworkRules\": []\r\n    },\r\n    \"primaryEndpoints\": {\r\n      \"blob\": \"https://sto1557.blob.core.windows.net/\",\r\n      \"table\": \"https://sto1557.table.core.windows.net/\"\r\n    },\r\n    \"primaryLocation\": \"eastus2euap\",\r\n    \"provisioningState\": \"Succeeded\",\r\n    \"statusOfPrimary\": \"available\",\r\n    \"supportsHttpsTrafficOnly\": false\r\n  },\r\n  \"sku\": {\r\n    \"name\": \"Standard_LRS\",\r\n    \"tier\": \"Standard\"\r\n  },\r\n  \"tags\": {\r\n    \"key1\": \"value1\",\r\n    \"key2\": \"value2\"\r\n  },\r\n  \"type\": \"Microsoft.Storage/storageAccounts\"\r\n}",
-=======
-          "FxVersion/4.6.25815.04",
-          "Microsoft.Azure.Management.Storage.StorageManagementClient/7.2.1.1"
-        ]
-      },
-      "ResponseBody": "{\r\n  \"sku\": {\r\n    \"name\": \"Standard_LRS\",\r\n    \"tier\": \"Standard\"\r\n  },\r\n  \"kind\": \"BlobStorage\",\r\n  \"id\": \"/subscriptions/45b60d85-fd72-427a-a708-f994d26e593e/resourceGroups/res3534/providers/Microsoft.Storage/storageAccounts/sto484\",\r\n  \"name\": \"sto484\",\r\n  \"type\": \"Microsoft.Storage/storageAccounts\",\r\n  \"location\": \"eastus2(stage)\",\r\n  \"tags\": {\r\n    \"key1\": \"value1\",\r\n    \"key2\": \"value2\"\r\n  },\r\n  \"properties\": {\r\n    \"networkAcls\": {\r\n      \"bypass\": \"AzureServices\",\r\n      \"virtualNetworkRules\": [],\r\n      \"ipRules\": [],\r\n      \"defaultAction\": \"Allow\"\r\n    },\r\n    \"trustedDirectories\": [\r\n      \"72f988bf-86f1-41af-91ab-2d7cd011db47\"\r\n    ],\r\n    \"supportsHttpsTrafficOnly\": false,\r\n    \"encryption\": {\r\n      \"services\": {\r\n        \"file\": {\r\n          \"enabled\": true,\r\n          \"lastEnabledTime\": \"2018-04-13T06:33:27.4918541Z\"\r\n        },\r\n        \"blob\": {\r\n          \"enabled\": true,\r\n          \"lastEnabledTime\": \"2018-04-13T06:33:27.4918541Z\"\r\n        }\r\n      },\r\n      \"keySource\": \"Microsoft.Storage\"\r\n    },\r\n    \"accessTier\": \"Hot\",\r\n    \"provisioningState\": \"Succeeded\",\r\n    \"creationTime\": \"2018-04-13T06:33:27.4449895Z\",\r\n    \"primaryEndpoints\": {\r\n      \"web\": \"https://sto484.web.core.windows.net/\",\r\n      \"blob\": \"https://sto484.blob.core.windows.net/\",\r\n      \"table\": \"https://sto484.table.core.windows.net/\"\r\n    },\r\n    \"primaryLocation\": \"eastus2(stage)\",\r\n    \"statusOfPrimary\": \"available\"\r\n  }\r\n}",
->>>>>>> 43149714
+          "FxVersion/4.6.25815.04",
+          "Microsoft.Azure.Management.Storage.StorageManagementClient/7.2.1.1"
+        ]
+      },
+      "ResponseBody": "{\r\n  \"sku\": {\r\n    \"name\": \"Standard_GRS\",\r\n    \"tier\": \"Standard\"\r\n  },\r\n  \"kind\": \"BlobStorage\",\r\n  \"id\": \"/subscriptions/45b60d85-fd72-427a-a708-f994d26e593e/resourceGroups/res3534/providers/Microsoft.Storage/storageAccounts/sto2362\",\r\n  \"name\": \"sto2362\",\r\n  \"type\": \"Microsoft.Storage/storageAccounts\",\r\n  \"location\": \"eastus2(stage)\",\r\n  \"tags\": {\r\n    \"key1\": \"value1\",\r\n    \"key2\": \"value2\"\r\n  },\r\n  \"properties\": {\r\n    \"networkAcls\": {\r\n      \"bypass\": \"AzureServices\",\r\n      \"virtualNetworkRules\": [],\r\n      \"ipRules\": [],\r\n      \"defaultAction\": \"Allow\"\r\n    },\r\n    \"trustedDirectories\": [\r\n      \"72f988bf-86f1-41af-91ab-2d7cd011db47\"\r\n    ],\r\n    \"supportsHttpsTrafficOnly\": false,\r\n    \"encryption\": {\r\n      \"services\": {\r\n        \"file\": {\r\n          \"enabled\": true,\r\n          \"lastEnabledTime\": \"2018-04-13T06:33:46.7808523Z\"\r\n        },\r\n        \"blob\": {\r\n          \"enabled\": true,\r\n          \"lastEnabledTime\": \"2018-04-13T06:33:46.7808523Z\"\r\n        }\r\n      },\r\n      \"keySource\": \"Microsoft.Storage\"\r\n    },\r\n    \"accessTier\": \"Hot\",\r\n    \"provisioningState\": \"Succeeded\",\r\n    \"creationTime\": \"2018-04-13T06:33:46.7183435Z\",\r\n    \"primaryEndpoints\": {\r\n      \"web\": \"https://sto2362.web.core.windows.net/\",\r\n      \"blob\": \"https://sto2362.blob.core.windows.net/\",\r\n      \"table\": \"https://sto2362.table.core.windows.net/\"\r\n    },\r\n    \"primaryLocation\": \"eastus2(stage)\",\r\n    \"statusOfPrimary\": \"available\",\r\n    \"secondaryLocation\": \"northcentralus(stage)\",\r\n    \"statusOfSecondary\": \"available\"\r\n  }\r\n}",
       "ResponseHeaders": {
         "Content-Type": [
           "application/json"
@@ -302,11 +355,7 @@
           "no-cache"
         ],
         "Date": [
-<<<<<<< HEAD
-          "Fri, 17 Nov 2017 03:35:01 GMT"
-=======
-          "Fri, 13 Apr 2018 06:33:44 GMT"
->>>>>>> 43149714
+          "Fri, 13 Apr 2018 06:34:03 GMT"
         ],
         "Pragma": [
           "no-cache"
@@ -321,32 +370,19 @@
           "Accept-Encoding"
         ],
         "x-ms-request-id": [
-<<<<<<< HEAD
-          "12a50102-49ce-48d4-a772-ac2cf0a4dbe4"
+          "8fc9ead5-4de8-4e64-afd0-72d2c5c21dae"
+        ],
+        "Strict-Transport-Security": [
+          "max-age=31536000; includeSubDomains"
         ],
         "x-ms-ratelimit-remaining-subscription-reads": [
-          "14829"
-        ],
-        "x-ms-correlation-request-id": [
-          "12a50102-49ce-48d4-a772-ac2cf0a4dbe4"
-        ],
-        "x-ms-routing-request-id": [
-          "SOUTHEASTASIA:20171117T033501Z:12a50102-49ce-48d4-a772-ac2cf0a4dbe4"
-=======
-          "7c66ba46-dfa8-4b55-b897-f2839743b56f"
-        ],
-        "Strict-Transport-Security": [
-          "max-age=31536000; includeSubDomains"
-        ],
-        "x-ms-ratelimit-remaining-subscription-reads": [
-          "14972"
-        ],
-        "x-ms-correlation-request-id": [
-          "1b13e690-7c0a-4cff-9ba7-402f45d6dee0"
-        ],
-        "x-ms-routing-request-id": [
-          "SOUTHEASTASIA:20180413T063345Z:1b13e690-7c0a-4cff-9ba7-402f45d6dee0"
->>>>>>> 43149714
+          "14970"
+        ],
+        "x-ms-correlation-request-id": [
+          "25e59de3-ccdd-4b52-9432-19a816191fd3"
+        ],
+        "x-ms-routing-request-id": [
+          "SOUTHEASTASIA:20180413T063404Z:25e59de3-ccdd-4b52-9432-19a816191fd3"
         ],
         "X-Content-Type-Options": [
           "nosniff"
@@ -355,40 +391,23 @@
       "StatusCode": 200
     },
     {
-<<<<<<< HEAD
-      "RequestUri": "/subscriptions/ce4a7590-4722-4bcf-a2c6-e473e9f11778/resourceGroups/res1375/providers/Microsoft.Storage/storageAccounts/sto1557?api-version=2017-10-01",
-      "EncodedRequestUri": "L3N1YnNjcmlwdGlvbnMvY2U0YTc1OTAtNDcyMi00YmNmLWEyYzYtZTQ3M2U5ZjExNzc4L3Jlc291cmNlR3JvdXBzL3JlczEzNzUvcHJvdmlkZXJzL01pY3Jvc29mdC5TdG9yYWdlL3N0b3JhZ2VBY2NvdW50cy9zdG8xNTU3P2FwaS12ZXJzaW9uPTIwMTctMTAtMDE=",
-=======
-      "RequestUri": "/subscriptions/45b60d85-fd72-427a-a708-f994d26e593e/resourceGroups/res3534/providers/Microsoft.Storage/storageAccounts/sto484?api-version=2018-03-01-preview",
-      "EncodedRequestUri": "L3N1YnNjcmlwdGlvbnMvNDViNjBkODUtZmQ3Mi00MjdhLWE3MDgtZjk5NGQyNmU1OTNlL3Jlc291cmNlR3JvdXBzL3JlczM1MzQvcHJvdmlkZXJzL01pY3Jvc29mdC5TdG9yYWdlL3N0b3JhZ2VBY2NvdW50cy9zdG80ODQ/YXBpLXZlcnNpb249MjAxOC0wMy0wMS1wcmV2aWV3",
->>>>>>> 43149714
+      "RequestUri": "/subscriptions/45b60d85-fd72-427a-a708-f994d26e593e/resourceGroups/res3534/providers/Microsoft.Storage/storageAccounts/sto2362?api-version=2018-03-01-preview",
+      "EncodedRequestUri": "L3N1YnNjcmlwdGlvbnMvNDViNjBkODUtZmQ3Mi00MjdhLWE3MDgtZjk5NGQyNmU1OTNlL3Jlc291cmNlR3JvdXBzL3JlczM1MzQvcHJvdmlkZXJzL01pY3Jvc29mdC5TdG9yYWdlL3N0b3JhZ2VBY2NvdW50cy9zdG8yMzYyP2FwaS12ZXJzaW9uPTIwMTgtMDMtMDEtcHJldmlldw==",
       "RequestMethod": "GET",
       "RequestBody": "",
       "RequestHeaders": {
         "x-ms-client-request-id": [
-<<<<<<< HEAD
-          "728896d1-ad70-43b4-804a-8965851bce13"
-=======
-          "44176915-af72-4e16-bd8f-1ad886411667"
->>>>>>> 43149714
+          "6cd4d292-7aac-4fad-b710-ae7330dfc3e3"
         ],
         "accept-language": [
           "en-US"
         ],
         "User-Agent": [
-<<<<<<< HEAD
-          "FxVersion/4.6.25211.01",
-          "Microsoft.Azure.Management.Storage.StorageManagementClient/7.1.0.0"
-        ]
-      },
-      "ResponseBody": "{\r\n  \"id\": \"/subscriptions/ce4a7590-4722-4bcf-a2c6-e473e9f11778/resourceGroups/res1375/providers/Microsoft.Storage/storageAccounts/sto1557\",\r\n  \"kind\": \"BlobStorage\",\r\n  \"location\": \"eastus2euap\",\r\n  \"name\": \"sto1557\",\r\n  \"properties\": {\r\n    \"accessTier\": \"Hot\",\r\n    \"creationTime\": \"2017-11-17T03:34:16.8935387Z\",\r\n    \"encryption\": {\r\n      \"keySource\": \"Microsoft.Storage\",\r\n      \"services\": {\r\n        \"blob\": {\r\n          \"enabled\": true,\r\n          \"lastEnabledTime\": \"2017-11-17T03:34:16.9225418Z\"\r\n        },\r\n        \"file\": {\r\n          \"enabled\": true,\r\n          \"lastEnabledTime\": \"2017-11-17T03:34:16.9225418Z\"\r\n        }\r\n      }\r\n    },\r\n    \"networkAcls\": {\r\n      \"bypass\": \"AzureServices\",\r\n      \"defaultAction\": \"Allow\",\r\n      \"ipRules\": [],\r\n      \"virtualNetworkRules\": []\r\n    },\r\n    \"primaryEndpoints\": {\r\n      \"blob\": \"https://sto1557.blob.core.windows.net/\",\r\n      \"table\": \"https://sto1557.table.core.windows.net/\"\r\n    },\r\n    \"primaryLocation\": \"eastus2euap\",\r\n    \"provisioningState\": \"Succeeded\",\r\n    \"statusOfPrimary\": \"available\",\r\n    \"supportsHttpsTrafficOnly\": false\r\n  },\r\n  \"sku\": {\r\n    \"name\": \"Standard_LRS\",\r\n    \"tier\": \"Standard\"\r\n  },\r\n  \"tags\": {\r\n    \"key1\": \"value1\",\r\n    \"key2\": \"value2\"\r\n  },\r\n  \"type\": \"Microsoft.Storage/storageAccounts\"\r\n}",
-=======
-          "FxVersion/4.6.25815.04",
-          "Microsoft.Azure.Management.Storage.StorageManagementClient/7.2.1.1"
-        ]
-      },
-      "ResponseBody": "{\r\n  \"sku\": {\r\n    \"name\": \"Standard_LRS\",\r\n    \"tier\": \"Standard\"\r\n  },\r\n  \"kind\": \"BlobStorage\",\r\n  \"id\": \"/subscriptions/45b60d85-fd72-427a-a708-f994d26e593e/resourceGroups/res3534/providers/Microsoft.Storage/storageAccounts/sto484\",\r\n  \"name\": \"sto484\",\r\n  \"type\": \"Microsoft.Storage/storageAccounts\",\r\n  \"location\": \"eastus2(stage)\",\r\n  \"tags\": {\r\n    \"key1\": \"value1\",\r\n    \"key2\": \"value2\"\r\n  },\r\n  \"properties\": {\r\n    \"networkAcls\": {\r\n      \"bypass\": \"AzureServices\",\r\n      \"virtualNetworkRules\": [],\r\n      \"ipRules\": [],\r\n      \"defaultAction\": \"Allow\"\r\n    },\r\n    \"trustedDirectories\": [\r\n      \"72f988bf-86f1-41af-91ab-2d7cd011db47\"\r\n    ],\r\n    \"supportsHttpsTrafficOnly\": false,\r\n    \"encryption\": {\r\n      \"services\": {\r\n        \"file\": {\r\n          \"enabled\": true,\r\n          \"lastEnabledTime\": \"2018-04-13T06:33:27.4918541Z\"\r\n        },\r\n        \"blob\": {\r\n          \"enabled\": true,\r\n          \"lastEnabledTime\": \"2018-04-13T06:33:27.4918541Z\"\r\n        }\r\n      },\r\n      \"keySource\": \"Microsoft.Storage\"\r\n    },\r\n    \"accessTier\": \"Hot\",\r\n    \"provisioningState\": \"Succeeded\",\r\n    \"creationTime\": \"2018-04-13T06:33:27.4449895Z\",\r\n    \"primaryEndpoints\": {\r\n      \"web\": \"https://sto484.web.core.windows.net/\",\r\n      \"blob\": \"https://sto484.blob.core.windows.net/\",\r\n      \"table\": \"https://sto484.table.core.windows.net/\"\r\n    },\r\n    \"primaryLocation\": \"eastus2(stage)\",\r\n    \"statusOfPrimary\": \"available\"\r\n  }\r\n}",
->>>>>>> 43149714
+          "FxVersion/4.6.25815.04",
+          "Microsoft.Azure.Management.Storage.StorageManagementClient/7.2.1.1"
+        ]
+      },
+      "ResponseBody": "{\r\n  \"sku\": {\r\n    \"name\": \"Standard_GRS\",\r\n    \"tier\": \"Standard\"\r\n  },\r\n  \"kind\": \"BlobStorage\",\r\n  \"id\": \"/subscriptions/45b60d85-fd72-427a-a708-f994d26e593e/resourceGroups/res3534/providers/Microsoft.Storage/storageAccounts/sto2362\",\r\n  \"name\": \"sto2362\",\r\n  \"type\": \"Microsoft.Storage/storageAccounts\",\r\n  \"location\": \"eastus2(stage)\",\r\n  \"tags\": {\r\n    \"key1\": \"value1\",\r\n    \"key2\": \"value2\"\r\n  },\r\n  \"properties\": {\r\n    \"networkAcls\": {\r\n      \"bypass\": \"AzureServices\",\r\n      \"virtualNetworkRules\": [],\r\n      \"ipRules\": [],\r\n      \"defaultAction\": \"Allow\"\r\n    },\r\n    \"trustedDirectories\": [\r\n      \"72f988bf-86f1-41af-91ab-2d7cd011db47\"\r\n    ],\r\n    \"supportsHttpsTrafficOnly\": false,\r\n    \"encryption\": {\r\n      \"services\": {\r\n        \"file\": {\r\n          \"enabled\": true,\r\n          \"lastEnabledTime\": \"2018-04-13T06:33:46.7808523Z\"\r\n        },\r\n        \"blob\": {\r\n          \"enabled\": true,\r\n          \"lastEnabledTime\": \"2018-04-13T06:33:46.7808523Z\"\r\n        }\r\n      },\r\n      \"keySource\": \"Microsoft.Storage\"\r\n    },\r\n    \"accessTier\": \"Hot\",\r\n    \"provisioningState\": \"Succeeded\",\r\n    \"creationTime\": \"2018-04-13T06:33:46.7183435Z\",\r\n    \"primaryEndpoints\": {\r\n      \"web\": \"https://sto2362.web.core.windows.net/\",\r\n      \"blob\": \"https://sto2362.blob.core.windows.net/\",\r\n      \"table\": \"https://sto2362.table.core.windows.net/\"\r\n    },\r\n    \"primaryLocation\": \"eastus2(stage)\",\r\n    \"statusOfPrimary\": \"available\",\r\n    \"secondaryLocation\": \"northcentralus(stage)\",\r\n    \"statusOfSecondary\": \"available\"\r\n  }\r\n}",
       "ResponseHeaders": {
         "Content-Type": [
           "application/json"
@@ -400,11 +419,7 @@
           "no-cache"
         ],
         "Date": [
-<<<<<<< HEAD
-          "Fri, 17 Nov 2017 03:35:01 GMT"
-=======
-          "Fri, 13 Apr 2018 06:33:45 GMT"
->>>>>>> 43149714
+          "Fri, 13 Apr 2018 06:34:03 GMT"
         ],
         "Pragma": [
           "no-cache"
@@ -419,32 +434,19 @@
           "Accept-Encoding"
         ],
         "x-ms-request-id": [
-<<<<<<< HEAD
-          "75770a1a-b07f-495d-b32b-baf72e0da061"
+          "64df64ef-b6dd-4786-b1aa-a2d6cd2e8755"
+        ],
+        "Strict-Transport-Security": [
+          "max-age=31536000; includeSubDomains"
         ],
         "x-ms-ratelimit-remaining-subscription-reads": [
-          "14828"
-        ],
-        "x-ms-correlation-request-id": [
-          "75770a1a-b07f-495d-b32b-baf72e0da061"
-        ],
-        "x-ms-routing-request-id": [
-          "SOUTHEASTASIA:20171117T033501Z:75770a1a-b07f-495d-b32b-baf72e0da061"
-=======
-          "2b26e400-5059-42f6-8f77-5c345e5790ee"
-        ],
-        "Strict-Transport-Security": [
-          "max-age=31536000; includeSubDomains"
-        ],
-        "x-ms-ratelimit-remaining-subscription-reads": [
-          "14971"
-        ],
-        "x-ms-correlation-request-id": [
-          "34a84780-bd3a-49e4-bb75-d71b092f94da"
-        ],
-        "x-ms-routing-request-id": [
-          "SOUTHEASTASIA:20180413T063345Z:34a84780-bd3a-49e4-bb75-d71b092f94da"
->>>>>>> 43149714
+          "14969"
+        ],
+        "x-ms-correlation-request-id": [
+          "ed51d54b-e7e5-4ae4-a3fe-e9a1de4f5c7c"
+        ],
+        "x-ms-routing-request-id": [
+          "SOUTHEASTASIA:20180413T063404Z:ed51d54b-e7e5-4ae4-a3fe-e9a1de4f5c7c"
         ],
         "X-Content-Type-Options": [
           "nosniff"
@@ -453,40 +455,26 @@
       "StatusCode": 200
     },
     {
-<<<<<<< HEAD
-      "RequestUri": "/subscriptions/ce4a7590-4722-4bcf-a2c6-e473e9f11778/resourceGroups/res1375/providers/Microsoft.Storage/storageAccounts/sto7655?api-version=2017-10-01",
-      "EncodedRequestUri": "L3N1YnNjcmlwdGlvbnMvY2U0YTc1OTAtNDcyMi00YmNmLWEyYzYtZTQ3M2U5ZjExNzc4L3Jlc291cmNlR3JvdXBzL3JlczEzNzUvcHJvdmlkZXJzL01pY3Jvc29mdC5TdG9yYWdlL3N0b3JhZ2VBY2NvdW50cy9zdG83NjU1P2FwaS12ZXJzaW9uPTIwMTctMTAtMDE=",
-=======
-      "RequestUri": "/subscriptions/45b60d85-fd72-427a-a708-f994d26e593e/resourceGroups/res3534/providers/Microsoft.Storage/storageAccounts/sto2362?api-version=2018-03-01-preview",
-      "EncodedRequestUri": "L3N1YnNjcmlwdGlvbnMvNDViNjBkODUtZmQ3Mi00MjdhLWE3MDgtZjk5NGQyNmU1OTNlL3Jlc291cmNlR3JvdXBzL3JlczM1MzQvcHJvdmlkZXJzL01pY3Jvc29mdC5TdG9yYWdlL3N0b3JhZ2VBY2NvdW50cy9zdG8yMzYyP2FwaS12ZXJzaW9uPTIwMTgtMDMtMDEtcHJldmlldw==",
->>>>>>> 43149714
+      "RequestUri": "/subscriptions/45b60d85-fd72-427a-a708-f994d26e593e/resourceGroups/res3534/providers/Microsoft.Storage/storageAccounts/sto2310?api-version=2018-03-01-preview",
+      "EncodedRequestUri": "L3N1YnNjcmlwdGlvbnMvNDViNjBkODUtZmQ3Mi00MjdhLWE3MDgtZjk5NGQyNmU1OTNlL3Jlc291cmNlR3JvdXBzL3JlczM1MzQvcHJvdmlkZXJzL01pY3Jvc29mdC5TdG9yYWdlL3N0b3JhZ2VBY2NvdW50cy9zdG8yMzEwP2FwaS12ZXJzaW9uPTIwMTgtMDMtMDEtcHJldmlldw==",
       "RequestMethod": "PUT",
-      "RequestBody": "{\r\n  \"sku\": {\r\n    \"name\": \"Standard_GRS\"\r\n  },\r\n  \"kind\": \"BlobStorage\",\r\n  \"location\": \"eastus2(stage)\",\r\n  \"tags\": {\r\n    \"key1\": \"value1\",\r\n    \"key2\": \"value2\"\r\n  },\r\n  \"properties\": {\r\n    \"accessTier\": \"Hot\"\r\n  }\r\n}",
+      "RequestBody": "{\r\n  \"sku\": {\r\n    \"name\": \"Standard_RAGRS\"\r\n  },\r\n  \"kind\": \"BlobStorage\",\r\n  \"location\": \"eastus2(stage)\",\r\n  \"tags\": {\r\n    \"key1\": \"value1\",\r\n    \"key2\": \"value2\"\r\n  },\r\n  \"properties\": {\r\n    \"accessTier\": \"Hot\"\r\n  }\r\n}",
       "RequestHeaders": {
         "Content-Type": [
           "application/json; charset=utf-8"
         ],
         "Content-Length": [
-          "222"
+          "224"
         ],
         "x-ms-client-request-id": [
-<<<<<<< HEAD
-          "a93876b1-31b7-4128-bff9-6eb31b522f97"
-=======
-          "732da655-1a37-4165-81b6-629754a17109"
->>>>>>> 43149714
+          "61e25850-74bb-477c-822f-285d20f0b57a"
         ],
         "accept-language": [
           "en-US"
         ],
         "User-Agent": [
-<<<<<<< HEAD
-          "FxVersion/4.6.25211.01",
-          "Microsoft.Azure.Management.Storage.StorageManagementClient/7.1.0.0"
-=======
-          "FxVersion/4.6.25815.04",
-          "Microsoft.Azure.Management.Storage.StorageManagementClient/7.2.1.1"
->>>>>>> 43149714
+          "FxVersion/4.6.25815.04",
+          "Microsoft.Azure.Management.Storage.StorageManagementClient/7.2.1.1"
         ]
       },
       "ResponseBody": "",
@@ -504,147 +492,117 @@
           "no-cache"
         ],
         "Date": [
-<<<<<<< HEAD
-          "Fri, 17 Nov 2017 03:35:13 GMT"
-=======
-          "Fri, 13 Apr 2018 06:33:46 GMT"
->>>>>>> 43149714
+          "Fri, 13 Apr 2018 06:34:05 GMT"
         ],
         "Pragma": [
           "no-cache"
         ],
         "Location": [
-<<<<<<< HEAD
-          "https://management.azure.com/subscriptions/ce4a7590-4722-4bcf-a2c6-e473e9f11778/providers/Microsoft.Storage/locations/eastus2euap/asyncoperations/0d6cd4eb-75ce-489e-bb5e-8eb78e64dbfb?monitor=true&api-version=2017-10-01"
-=======
-          "https://management.azure.com/subscriptions/45b60d85-fd72-427a-a708-f994d26e593e/providers/Microsoft.Storage/locations/eastus2(stage)/asyncoperations/99a9820f-8e8c-4644-8475-6afed78b4e2d?monitor=true&api-version=2018-03-01-preview"
->>>>>>> 43149714
+          "https://management.azure.com/subscriptions/45b60d85-fd72-427a-a708-f994d26e593e/providers/Microsoft.Storage/locations/eastus2(stage)/asyncoperations/b914090e-c761-4703-abe4-59441ef80550?monitor=true&api-version=2018-03-01-preview"
         ],
         "Retry-After": [
           "17"
         ],
         "Server": [
-<<<<<<< HEAD
-          "Microsoft-Azure-Storage-Resource-Provider/1.0",
-          "Microsoft-HTTPAPI/2.0"
+          "Microsoft-Azure-Storage-Resource-Provider/1.0,Microsoft-HTTPAPI/2.0 Microsoft-HTTPAPI/2.0"
+        ],
+        "x-ms-request-id": [
+          "b914090e-c761-4703-abe4-59441ef80550"
+        ],
+        "Strict-Transport-Security": [
+          "max-age=31536000; includeSubDomains"
         ],
         "x-ms-ratelimit-remaining-subscription-writes": [
-          "1189"
-        ],
-        "x-ms-request-id": [
-          "e7b15048-e27c-4187-862f-8690b192c236"
-        ],
-        "x-ms-correlation-request-id": [
-          "e7b15048-e27c-4187-862f-8690b192c236"
-        ],
-        "x-ms-routing-request-id": [
-          "SOUTHEASTASIA:20171117T033513Z:e7b15048-e27c-4187-862f-8690b192c236"
-        ],
-        "Strict-Transport-Security": [
-          "max-age=31536000; includeSubDomains"
+          "1191"
+        ],
+        "x-ms-correlation-request-id": [
+          "b426ab10-e529-4aa5-8c48-6bb2316cc75a"
+        ],
+        "x-ms-routing-request-id": [
+          "SOUTHEASTASIA:20180413T063406Z:b426ab10-e529-4aa5-8c48-6bb2316cc75a"
+        ],
+        "X-Content-Type-Options": [
+          "nosniff"
         ]
       },
       "StatusCode": 202
     },
     {
-      "RequestUri": "/subscriptions/ce4a7590-4722-4bcf-a2c6-e473e9f11778/providers/Microsoft.Storage/locations/eastus2euap/asyncoperations/0d6cd4eb-75ce-489e-bb5e-8eb78e64dbfb?monitor=true&api-version=2017-10-01",
-      "EncodedRequestUri": "L3N1YnNjcmlwdGlvbnMvY2U0YTc1OTAtNDcyMi00YmNmLWEyYzYtZTQ3M2U5ZjExNzc4L3Byb3ZpZGVycy9NaWNyb3NvZnQuU3RvcmFnZS9sb2NhdGlvbnMvZWFzdHVzMmV1YXAvYXN5bmNvcGVyYXRpb25zLzBkNmNkNGViLTc1Y2UtNDg5ZS1iYjVlLThlYjc4ZTY0ZGJmYj9tb25pdG9yPXRydWUmYXBpLXZlcnNpb249MjAxNy0xMC0wMQ==",
+      "RequestUri": "/subscriptions/45b60d85-fd72-427a-a708-f994d26e593e/providers/Microsoft.Storage/locations/eastus2(stage)/asyncoperations/b914090e-c761-4703-abe4-59441ef80550?monitor=true&api-version=2018-03-01-preview",
+      "EncodedRequestUri": "L3N1YnNjcmlwdGlvbnMvNDViNjBkODUtZmQ3Mi00MjdhLWE3MDgtZjk5NGQyNmU1OTNlL3Byb3ZpZGVycy9NaWNyb3NvZnQuU3RvcmFnZS9sb2NhdGlvbnMvZWFzdHVzMihzdGFnZSkvYXN5bmNvcGVyYXRpb25zL2I5MTQwOTBlLWM3NjEtNDcwMy1hYmU0LTU5NDQxZWY4MDU1MD9tb25pdG9yPXRydWUmYXBpLXZlcnNpb249MjAxOC0wMy0wMS1wcmV2aWV3",
       "RequestMethod": "GET",
       "RequestBody": "",
       "RequestHeaders": {
         "User-Agent": [
-          "FxVersion/4.6.25211.01",
-          "Microsoft.Azure.Management.Storage.StorageManagementClient/7.1.0.0"
-        ]
-      },
-      "ResponseBody": "",
-      "ResponseHeaders": {
-        "Content-Length": [
-          "0"
-        ],
-        "Expires": [
-          "-1"
-        ],
-        "Cache-Control": [
-          "no-cache"
-        ],
-        "Date": [
-          "Fri, 17 Nov 2017 03:35:30 GMT"
-        ],
-        "Pragma": [
-          "no-cache"
-        ],
-        "Location": [
-          "https://management.azure.com/subscriptions/ce4a7590-4722-4bcf-a2c6-e473e9f11778/providers/Microsoft.Storage/locations/eastus2euap/asyncoperations/0d6cd4eb-75ce-489e-bb5e-8eb78e64dbfb?monitor=true&api-version=2017-10-01"
-        ],
-        "Retry-After": [
-          "17"
-        ],
-        "Server": [
-          "Microsoft-Azure-Storage-Resource-Provider/1.0",
-          "Microsoft-HTTPAPI/2.0"
+          "FxVersion/4.6.25815.04",
+          "Microsoft.Azure.Management.Storage.StorageManagementClient/7.2.1.1"
+        ]
+      },
+      "ResponseBody": "{\r\n  \"sku\": {\r\n    \"name\": \"Standard_RAGRS\",\r\n    \"tier\": \"Standard\"\r\n  },\r\n  \"kind\": \"BlobStorage\",\r\n  \"id\": \"/subscriptions/45b60d85-fd72-427a-a708-f994d26e593e/resourceGroups/res3534/providers/Microsoft.Storage/storageAccounts/sto2310\",\r\n  \"name\": \"sto2310\",\r\n  \"type\": \"Microsoft.Storage/storageAccounts\",\r\n  \"location\": \"eastus2(stage)\",\r\n  \"tags\": {\r\n    \"key1\": \"value1\",\r\n    \"key2\": \"value2\"\r\n  },\r\n  \"properties\": {\r\n    \"networkAcls\": {\r\n      \"bypass\": \"AzureServices\",\r\n      \"virtualNetworkRules\": [],\r\n      \"ipRules\": [],\r\n      \"defaultAction\": \"Allow\"\r\n    },\r\n    \"trustedDirectories\": [\r\n      \"72f988bf-86f1-41af-91ab-2d7cd011db47\"\r\n    ],\r\n    \"supportsHttpsTrafficOnly\": false,\r\n    \"encryption\": {\r\n      \"services\": {\r\n        \"file\": {\r\n          \"enabled\": true,\r\n          \"lastEnabledTime\": \"2018-04-13T06:34:06.0082513Z\"\r\n        },\r\n        \"blob\": {\r\n          \"enabled\": true,\r\n          \"lastEnabledTime\": \"2018-04-13T06:34:06.0082513Z\"\r\n        }\r\n      },\r\n      \"keySource\": \"Microsoft.Storage\"\r\n    },\r\n    \"accessTier\": \"Hot\",\r\n    \"provisioningState\": \"Succeeded\",\r\n    \"creationTime\": \"2018-04-13T06:34:05.9457509Z\",\r\n    \"primaryEndpoints\": {\r\n      \"web\": \"https://sto2310.web.core.windows.net/\",\r\n      \"blob\": \"https://sto2310.blob.core.windows.net/\",\r\n      \"table\": \"https://sto2310.table.core.windows.net/\"\r\n    },\r\n    \"primaryLocation\": \"eastus2(stage)\",\r\n    \"statusOfPrimary\": \"available\",\r\n    \"secondaryLocation\": \"northcentralus(stage)\",\r\n    \"statusOfSecondary\": \"available\",\r\n    \"secondaryEndpoints\": {\r\n      \"web\": \"https://sto2310-secondary.web.core.windows.net/\",\r\n      \"blob\": \"https://sto2310-secondary.blob.core.windows.net/\",\r\n      \"table\": \"https://sto2310-secondary.table.core.windows.net/\"\r\n    }\r\n  }\r\n}",
+      "ResponseHeaders": {
+        "Content-Type": [
+          "application/json"
+        ],
+        "Expires": [
+          "-1"
+        ],
+        "Cache-Control": [
+          "no-cache"
+        ],
+        "Date": [
+          "Fri, 13 Apr 2018 06:34:23 GMT"
+        ],
+        "Pragma": [
+          "no-cache"
+        ],
+        "Transfer-Encoding": [
+          "chunked"
+        ],
+        "Server": [
+          "Microsoft-Azure-Storage-Resource-Provider/1.0,Microsoft-HTTPAPI/2.0 Microsoft-HTTPAPI/2.0"
+        ],
+        "Vary": [
+          "Accept-Encoding"
+        ],
+        "x-ms-request-id": [
+          "0cad0d0a-ea38-456c-be1e-f62bec0b5ace"
+        ],
+        "Strict-Transport-Security": [
+          "max-age=31536000; includeSubDomains"
         ],
         "x-ms-ratelimit-remaining-subscription-reads": [
-          "14825"
-        ],
-        "x-ms-request-id": [
-          "51e33a07-9408-4dea-a7d6-08dafe175ea5"
-        ],
-        "x-ms-correlation-request-id": [
-          "51e33a07-9408-4dea-a7d6-08dafe175ea5"
-        ],
-        "x-ms-routing-request-id": [
-          "SOUTHEASTASIA:20171117T033530Z:51e33a07-9408-4dea-a7d6-08dafe175ea5"
-=======
-          "Microsoft-Azure-Storage-Resource-Provider/1.0,Microsoft-HTTPAPI/2.0 Microsoft-HTTPAPI/2.0"
-        ],
-        "x-ms-request-id": [
-          "99a9820f-8e8c-4644-8475-6afed78b4e2d"
-        ],
-        "Strict-Transport-Security": [
-          "max-age=31536000; includeSubDomains"
-        ],
-        "x-ms-ratelimit-remaining-subscription-writes": [
-          "1192"
-        ],
-        "x-ms-correlation-request-id": [
-          "af7a6dbd-19e3-45dd-9e89-3fc0c015216a"
-        ],
-        "x-ms-routing-request-id": [
-          "SOUTHEASTASIA:20180413T063347Z:af7a6dbd-19e3-45dd-9e89-3fc0c015216a"
->>>>>>> 43149714
-        ],
-        "X-Content-Type-Options": [
-          "nosniff"
-        ]
-      },
-      "StatusCode": 202
-    },
-    {
-<<<<<<< HEAD
-      "RequestUri": "/subscriptions/ce4a7590-4722-4bcf-a2c6-e473e9f11778/providers/Microsoft.Storage/locations/eastus2euap/asyncoperations/0d6cd4eb-75ce-489e-bb5e-8eb78e64dbfb?monitor=true&api-version=2017-10-01",
-      "EncodedRequestUri": "L3N1YnNjcmlwdGlvbnMvY2U0YTc1OTAtNDcyMi00YmNmLWEyYzYtZTQ3M2U5ZjExNzc4L3Byb3ZpZGVycy9NaWNyb3NvZnQuU3RvcmFnZS9sb2NhdGlvbnMvZWFzdHVzMmV1YXAvYXN5bmNvcGVyYXRpb25zLzBkNmNkNGViLTc1Y2UtNDg5ZS1iYjVlLThlYjc4ZTY0ZGJmYj9tb25pdG9yPXRydWUmYXBpLXZlcnNpb249MjAxNy0xMC0wMQ==",
-=======
-      "RequestUri": "/subscriptions/45b60d85-fd72-427a-a708-f994d26e593e/providers/Microsoft.Storage/locations/eastus2(stage)/asyncoperations/99a9820f-8e8c-4644-8475-6afed78b4e2d?monitor=true&api-version=2018-03-01-preview",
-      "EncodedRequestUri": "L3N1YnNjcmlwdGlvbnMvNDViNjBkODUtZmQ3Mi00MjdhLWE3MDgtZjk5NGQyNmU1OTNlL3Byb3ZpZGVycy9NaWNyb3NvZnQuU3RvcmFnZS9sb2NhdGlvbnMvZWFzdHVzMihzdGFnZSkvYXN5bmNvcGVyYXRpb25zLzk5YTk4MjBmLThlOGMtNDY0NC04NDc1LTZhZmVkNzhiNGUyZD9tb25pdG9yPXRydWUmYXBpLXZlcnNpb249MjAxOC0wMy0wMS1wcmV2aWV3",
->>>>>>> 43149714
+          "14968"
+        ],
+        "x-ms-correlation-request-id": [
+          "49d32a3b-c7d3-4f88-83fd-95182da68b01"
+        ],
+        "x-ms-routing-request-id": [
+          "SOUTHEASTASIA:20180413T063423Z:49d32a3b-c7d3-4f88-83fd-95182da68b01"
+        ],
+        "X-Content-Type-Options": [
+          "nosniff"
+        ]
+      },
+      "StatusCode": 200
+    },
+    {
+      "RequestUri": "/subscriptions/45b60d85-fd72-427a-a708-f994d26e593e/resourceGroups/res3534/providers/Microsoft.Storage/storageAccounts/sto2310?api-version=2018-03-01-preview",
+      "EncodedRequestUri": "L3N1YnNjcmlwdGlvbnMvNDViNjBkODUtZmQ3Mi00MjdhLWE3MDgtZjk5NGQyNmU1OTNlL3Jlc291cmNlR3JvdXBzL3JlczM1MzQvcHJvdmlkZXJzL01pY3Jvc29mdC5TdG9yYWdlL3N0b3JhZ2VBY2NvdW50cy9zdG8yMzEwP2FwaS12ZXJzaW9uPTIwMTgtMDMtMDEtcHJldmlldw==",
       "RequestMethod": "GET",
       "RequestBody": "",
       "RequestHeaders": {
-        "User-Agent": [
-<<<<<<< HEAD
-          "FxVersion/4.6.25211.01",
-          "Microsoft.Azure.Management.Storage.StorageManagementClient/7.1.0.0"
-        ]
-      },
-      "ResponseBody": "{\r\n  \"id\": \"/subscriptions/ce4a7590-4722-4bcf-a2c6-e473e9f11778/resourceGroups/res1375/providers/Microsoft.Storage/storageAccounts/sto7655\",\r\n  \"kind\": \"BlobStorage\",\r\n  \"location\": \"eastus2euap\",\r\n  \"name\": \"sto7655\",\r\n  \"properties\": {\r\n    \"accessTier\": \"Hot\",\r\n    \"creationTime\": \"2017-11-17T03:35:03.317998Z\",\r\n    \"encryption\": {\r\n      \"keySource\": \"Microsoft.Storage\",\r\n      \"services\": {\r\n        \"blob\": {\r\n          \"enabled\": true,\r\n          \"lastEnabledTime\": \"2017-11-17T03:35:03.3239999Z\"\r\n        },\r\n        \"file\": {\r\n          \"enabled\": true,\r\n          \"lastEnabledTime\": \"2017-11-17T03:35:03.3239999Z\"\r\n        }\r\n      }\r\n    },\r\n    \"networkAcls\": {\r\n      \"bypass\": \"AzureServices\",\r\n      \"defaultAction\": \"Allow\",\r\n      \"ipRules\": [],\r\n      \"virtualNetworkRules\": []\r\n    },\r\n    \"primaryEndpoints\": {\r\n      \"blob\": \"https://sto7655.blob.core.windows.net/\",\r\n      \"table\": \"https://sto7655.table.core.windows.net/\"\r\n    },\r\n    \"primaryLocation\": \"eastus2euap\",\r\n    \"provisioningState\": \"Succeeded\",\r\n    \"secondaryLocation\": \"centraluseuap\",\r\n    \"statusOfPrimary\": \"available\",\r\n    \"statusOfSecondary\": \"available\",\r\n    \"supportsHttpsTrafficOnly\": false\r\n  },\r\n  \"sku\": {\r\n    \"name\": \"Standard_GRS\",\r\n    \"tier\": \"Standard\"\r\n  },\r\n  \"tags\": {\r\n    \"key1\": \"value1\",\r\n    \"key2\": \"value2\"\r\n  },\r\n  \"type\": \"Microsoft.Storage/storageAccounts\"\r\n}",
-=======
-          "FxVersion/4.6.25815.04",
-          "Microsoft.Azure.Management.Storage.StorageManagementClient/7.2.1.1"
-        ]
-      },
-      "ResponseBody": "{\r\n  \"sku\": {\r\n    \"name\": \"Standard_GRS\",\r\n    \"tier\": \"Standard\"\r\n  },\r\n  \"kind\": \"BlobStorage\",\r\n  \"id\": \"/subscriptions/45b60d85-fd72-427a-a708-f994d26e593e/resourceGroups/res3534/providers/Microsoft.Storage/storageAccounts/sto2362\",\r\n  \"name\": \"sto2362\",\r\n  \"type\": \"Microsoft.Storage/storageAccounts\",\r\n  \"location\": \"eastus2(stage)\",\r\n  \"tags\": {\r\n    \"key1\": \"value1\",\r\n    \"key2\": \"value2\"\r\n  },\r\n  \"properties\": {\r\n    \"networkAcls\": {\r\n      \"bypass\": \"AzureServices\",\r\n      \"virtualNetworkRules\": [],\r\n      \"ipRules\": [],\r\n      \"defaultAction\": \"Allow\"\r\n    },\r\n    \"trustedDirectories\": [\r\n      \"72f988bf-86f1-41af-91ab-2d7cd011db47\"\r\n    ],\r\n    \"supportsHttpsTrafficOnly\": false,\r\n    \"encryption\": {\r\n      \"services\": {\r\n        \"file\": {\r\n          \"enabled\": true,\r\n          \"lastEnabledTime\": \"2018-04-13T06:33:46.7808523Z\"\r\n        },\r\n        \"blob\": {\r\n          \"enabled\": true,\r\n          \"lastEnabledTime\": \"2018-04-13T06:33:46.7808523Z\"\r\n        }\r\n      },\r\n      \"keySource\": \"Microsoft.Storage\"\r\n    },\r\n    \"accessTier\": \"Hot\",\r\n    \"provisioningState\": \"Succeeded\",\r\n    \"creationTime\": \"2018-04-13T06:33:46.7183435Z\",\r\n    \"primaryEndpoints\": {\r\n      \"web\": \"https://sto2362.web.core.windows.net/\",\r\n      \"blob\": \"https://sto2362.blob.core.windows.net/\",\r\n      \"table\": \"https://sto2362.table.core.windows.net/\"\r\n    },\r\n    \"primaryLocation\": \"eastus2(stage)\",\r\n    \"statusOfPrimary\": \"available\",\r\n    \"secondaryLocation\": \"northcentralus(stage)\",\r\n    \"statusOfSecondary\": \"available\"\r\n  }\r\n}",
->>>>>>> 43149714
+        "x-ms-client-request-id": [
+          "ec7d39af-a101-47f3-afe4-aff3d6931252"
+        ],
+        "accept-language": [
+          "en-US"
+        ],
+        "User-Agent": [
+          "FxVersion/4.6.25815.04",
+          "Microsoft.Azure.Management.Storage.StorageManagementClient/7.2.1.1"
+        ]
+      },
+      "ResponseBody": "{\r\n  \"sku\": {\r\n    \"name\": \"Standard_RAGRS\",\r\n    \"tier\": \"Standard\"\r\n  },\r\n  \"kind\": \"BlobStorage\",\r\n  \"id\": \"/subscriptions/45b60d85-fd72-427a-a708-f994d26e593e/resourceGroups/res3534/providers/Microsoft.Storage/storageAccounts/sto2310\",\r\n  \"name\": \"sto2310\",\r\n  \"type\": \"Microsoft.Storage/storageAccounts\",\r\n  \"location\": \"eastus2(stage)\",\r\n  \"tags\": {\r\n    \"key1\": \"value1\",\r\n    \"key2\": \"value2\"\r\n  },\r\n  \"properties\": {\r\n    \"networkAcls\": {\r\n      \"bypass\": \"AzureServices\",\r\n      \"virtualNetworkRules\": [],\r\n      \"ipRules\": [],\r\n      \"defaultAction\": \"Allow\"\r\n    },\r\n    \"trustedDirectories\": [\r\n      \"72f988bf-86f1-41af-91ab-2d7cd011db47\"\r\n    ],\r\n    \"supportsHttpsTrafficOnly\": false,\r\n    \"encryption\": {\r\n      \"services\": {\r\n        \"file\": {\r\n          \"enabled\": true,\r\n          \"lastEnabledTime\": \"2018-04-13T06:34:06.0082513Z\"\r\n        },\r\n        \"blob\": {\r\n          \"enabled\": true,\r\n          \"lastEnabledTime\": \"2018-04-13T06:34:06.0082513Z\"\r\n        }\r\n      },\r\n      \"keySource\": \"Microsoft.Storage\"\r\n    },\r\n    \"accessTier\": \"Hot\",\r\n    \"provisioningState\": \"Succeeded\",\r\n    \"creationTime\": \"2018-04-13T06:34:05.9457509Z\",\r\n    \"primaryEndpoints\": {\r\n      \"web\": \"https://sto2310.web.core.windows.net/\",\r\n      \"blob\": \"https://sto2310.blob.core.windows.net/\",\r\n      \"table\": \"https://sto2310.table.core.windows.net/\"\r\n    },\r\n    \"primaryLocation\": \"eastus2(stage)\",\r\n    \"statusOfPrimary\": \"available\",\r\n    \"secondaryLocation\": \"northcentralus(stage)\",\r\n    \"statusOfSecondary\": \"available\",\r\n    \"secondaryEndpoints\": {\r\n      \"web\": \"https://sto2310-secondary.web.core.windows.net/\",\r\n      \"blob\": \"https://sto2310-secondary.blob.core.windows.net/\",\r\n      \"table\": \"https://sto2310-secondary.table.core.windows.net/\"\r\n    }\r\n  }\r\n}",
       "ResponseHeaders": {
         "Content-Type": [
           "application/json"
@@ -656,11 +614,7 @@
           "no-cache"
         ],
         "Date": [
-<<<<<<< HEAD
-          "Fri, 17 Nov 2017 03:35:47 GMT"
-=======
-          "Fri, 13 Apr 2018 06:34:03 GMT"
->>>>>>> 43149714
+          "Fri, 13 Apr 2018 06:34:24 GMT"
         ],
         "Pragma": [
           "no-cache"
@@ -675,470 +629,6 @@
           "Accept-Encoding"
         ],
         "x-ms-request-id": [
-<<<<<<< HEAD
-          "1b404ec7-51c7-4da9-b454-d4577369f37a"
-        ],
-        "x-ms-ratelimit-remaining-subscription-reads": [
-          "14823"
-        ],
-        "x-ms-correlation-request-id": [
-          "1b404ec7-51c7-4da9-b454-d4577369f37a"
-        ],
-        "x-ms-routing-request-id": [
-          "SOUTHEASTASIA:20171117T033547Z:1b404ec7-51c7-4da9-b454-d4577369f37a"
-=======
-          "8fc9ead5-4de8-4e64-afd0-72d2c5c21dae"
-        ],
-        "Strict-Transport-Security": [
-          "max-age=31536000; includeSubDomains"
-        ],
-        "x-ms-ratelimit-remaining-subscription-reads": [
-          "14970"
-        ],
-        "x-ms-correlation-request-id": [
-          "25e59de3-ccdd-4b52-9432-19a816191fd3"
-        ],
-        "x-ms-routing-request-id": [
-          "SOUTHEASTASIA:20180413T063404Z:25e59de3-ccdd-4b52-9432-19a816191fd3"
->>>>>>> 43149714
-        ],
-        "X-Content-Type-Options": [
-          "nosniff"
-        ]
-      },
-      "StatusCode": 200
-    },
-    {
-<<<<<<< HEAD
-      "RequestUri": "/subscriptions/ce4a7590-4722-4bcf-a2c6-e473e9f11778/resourceGroups/res1375/providers/Microsoft.Storage/storageAccounts/sto7655?api-version=2017-10-01",
-      "EncodedRequestUri": "L3N1YnNjcmlwdGlvbnMvY2U0YTc1OTAtNDcyMi00YmNmLWEyYzYtZTQ3M2U5ZjExNzc4L3Jlc291cmNlR3JvdXBzL3JlczEzNzUvcHJvdmlkZXJzL01pY3Jvc29mdC5TdG9yYWdlL3N0b3JhZ2VBY2NvdW50cy9zdG83NjU1P2FwaS12ZXJzaW9uPTIwMTctMTAtMDE=",
-=======
-      "RequestUri": "/subscriptions/45b60d85-fd72-427a-a708-f994d26e593e/resourceGroups/res3534/providers/Microsoft.Storage/storageAccounts/sto2362?api-version=2018-03-01-preview",
-      "EncodedRequestUri": "L3N1YnNjcmlwdGlvbnMvNDViNjBkODUtZmQ3Mi00MjdhLWE3MDgtZjk5NGQyNmU1OTNlL3Jlc291cmNlR3JvdXBzL3JlczM1MzQvcHJvdmlkZXJzL01pY3Jvc29mdC5TdG9yYWdlL3N0b3JhZ2VBY2NvdW50cy9zdG8yMzYyP2FwaS12ZXJzaW9uPTIwMTgtMDMtMDEtcHJldmlldw==",
->>>>>>> 43149714
-      "RequestMethod": "GET",
-      "RequestBody": "",
-      "RequestHeaders": {
-        "x-ms-client-request-id": [
-<<<<<<< HEAD
-          "238c7ffc-5548-4b02-90e5-8fdb3e1ef36d"
-=======
-          "6cd4d292-7aac-4fad-b710-ae7330dfc3e3"
->>>>>>> 43149714
-        ],
-        "accept-language": [
-          "en-US"
-        ],
-        "User-Agent": [
-<<<<<<< HEAD
-          "FxVersion/4.6.25211.01",
-          "Microsoft.Azure.Management.Storage.StorageManagementClient/7.1.0.0"
-        ]
-      },
-      "ResponseBody": "{\r\n  \"id\": \"/subscriptions/ce4a7590-4722-4bcf-a2c6-e473e9f11778/resourceGroups/res1375/providers/Microsoft.Storage/storageAccounts/sto7655\",\r\n  \"kind\": \"BlobStorage\",\r\n  \"location\": \"eastus2euap\",\r\n  \"name\": \"sto7655\",\r\n  \"properties\": {\r\n    \"accessTier\": \"Hot\",\r\n    \"creationTime\": \"2017-11-17T03:35:03.317998Z\",\r\n    \"encryption\": {\r\n      \"keySource\": \"Microsoft.Storage\",\r\n      \"services\": {\r\n        \"blob\": {\r\n          \"enabled\": true,\r\n          \"lastEnabledTime\": \"2017-11-17T03:35:03.3239999Z\"\r\n        },\r\n        \"file\": {\r\n          \"enabled\": true,\r\n          \"lastEnabledTime\": \"2017-11-17T03:35:03.3239999Z\"\r\n        }\r\n      }\r\n    },\r\n    \"networkAcls\": {\r\n      \"bypass\": \"AzureServices\",\r\n      \"defaultAction\": \"Allow\",\r\n      \"ipRules\": [],\r\n      \"virtualNetworkRules\": []\r\n    },\r\n    \"primaryEndpoints\": {\r\n      \"blob\": \"https://sto7655.blob.core.windows.net/\",\r\n      \"table\": \"https://sto7655.table.core.windows.net/\"\r\n    },\r\n    \"primaryLocation\": \"eastus2euap\",\r\n    \"provisioningState\": \"Succeeded\",\r\n    \"secondaryLocation\": \"centraluseuap\",\r\n    \"statusOfPrimary\": \"available\",\r\n    \"statusOfSecondary\": \"available\",\r\n    \"supportsHttpsTrafficOnly\": false\r\n  },\r\n  \"sku\": {\r\n    \"name\": \"Standard_GRS\",\r\n    \"tier\": \"Standard\"\r\n  },\r\n  \"tags\": {\r\n    \"key1\": \"value1\",\r\n    \"key2\": \"value2\"\r\n  },\r\n  \"type\": \"Microsoft.Storage/storageAccounts\"\r\n}",
-=======
-          "FxVersion/4.6.25815.04",
-          "Microsoft.Azure.Management.Storage.StorageManagementClient/7.2.1.1"
-        ]
-      },
-      "ResponseBody": "{\r\n  \"sku\": {\r\n    \"name\": \"Standard_GRS\",\r\n    \"tier\": \"Standard\"\r\n  },\r\n  \"kind\": \"BlobStorage\",\r\n  \"id\": \"/subscriptions/45b60d85-fd72-427a-a708-f994d26e593e/resourceGroups/res3534/providers/Microsoft.Storage/storageAccounts/sto2362\",\r\n  \"name\": \"sto2362\",\r\n  \"type\": \"Microsoft.Storage/storageAccounts\",\r\n  \"location\": \"eastus2(stage)\",\r\n  \"tags\": {\r\n    \"key1\": \"value1\",\r\n    \"key2\": \"value2\"\r\n  },\r\n  \"properties\": {\r\n    \"networkAcls\": {\r\n      \"bypass\": \"AzureServices\",\r\n      \"virtualNetworkRules\": [],\r\n      \"ipRules\": [],\r\n      \"defaultAction\": \"Allow\"\r\n    },\r\n    \"trustedDirectories\": [\r\n      \"72f988bf-86f1-41af-91ab-2d7cd011db47\"\r\n    ],\r\n    \"supportsHttpsTrafficOnly\": false,\r\n    \"encryption\": {\r\n      \"services\": {\r\n        \"file\": {\r\n          \"enabled\": true,\r\n          \"lastEnabledTime\": \"2018-04-13T06:33:46.7808523Z\"\r\n        },\r\n        \"blob\": {\r\n          \"enabled\": true,\r\n          \"lastEnabledTime\": \"2018-04-13T06:33:46.7808523Z\"\r\n        }\r\n      },\r\n      \"keySource\": \"Microsoft.Storage\"\r\n    },\r\n    \"accessTier\": \"Hot\",\r\n    \"provisioningState\": \"Succeeded\",\r\n    \"creationTime\": \"2018-04-13T06:33:46.7183435Z\",\r\n    \"primaryEndpoints\": {\r\n      \"web\": \"https://sto2362.web.core.windows.net/\",\r\n      \"blob\": \"https://sto2362.blob.core.windows.net/\",\r\n      \"table\": \"https://sto2362.table.core.windows.net/\"\r\n    },\r\n    \"primaryLocation\": \"eastus2(stage)\",\r\n    \"statusOfPrimary\": \"available\",\r\n    \"secondaryLocation\": \"northcentralus(stage)\",\r\n    \"statusOfSecondary\": \"available\"\r\n  }\r\n}",
->>>>>>> 43149714
-      "ResponseHeaders": {
-        "Content-Type": [
-          "application/json"
-        ],
-        "Expires": [
-          "-1"
-        ],
-        "Cache-Control": [
-          "no-cache"
-        ],
-        "Date": [
-<<<<<<< HEAD
-          "Fri, 17 Nov 2017 03:35:47 GMT"
-=======
-          "Fri, 13 Apr 2018 06:34:03 GMT"
->>>>>>> 43149714
-        ],
-        "Pragma": [
-          "no-cache"
-        ],
-        "Transfer-Encoding": [
-          "chunked"
-        ],
-        "Server": [
-          "Microsoft-Azure-Storage-Resource-Provider/1.0,Microsoft-HTTPAPI/2.0 Microsoft-HTTPAPI/2.0"
-        ],
-        "Vary": [
-          "Accept-Encoding"
-        ],
-        "x-ms-request-id": [
-<<<<<<< HEAD
-          "2ffe240f-c49a-4301-b38d-3f8c08d002b0"
-        ],
-        "x-ms-ratelimit-remaining-subscription-reads": [
-          "14822"
-        ],
-        "x-ms-correlation-request-id": [
-          "2ffe240f-c49a-4301-b38d-3f8c08d002b0"
-        ],
-        "x-ms-routing-request-id": [
-          "SOUTHEASTASIA:20171117T033548Z:2ffe240f-c49a-4301-b38d-3f8c08d002b0"
-=======
-          "64df64ef-b6dd-4786-b1aa-a2d6cd2e8755"
-        ],
-        "Strict-Transport-Security": [
-          "max-age=31536000; includeSubDomains"
-        ],
-        "x-ms-ratelimit-remaining-subscription-reads": [
-          "14969"
-        ],
-        "x-ms-correlation-request-id": [
-          "ed51d54b-e7e5-4ae4-a3fe-e9a1de4f5c7c"
-        ],
-        "x-ms-routing-request-id": [
-          "SOUTHEASTASIA:20180413T063404Z:ed51d54b-e7e5-4ae4-a3fe-e9a1de4f5c7c"
->>>>>>> 43149714
-        ],
-        "X-Content-Type-Options": [
-          "nosniff"
-        ]
-      },
-      "StatusCode": 200
-    },
-    {
-<<<<<<< HEAD
-      "RequestUri": "/subscriptions/ce4a7590-4722-4bcf-a2c6-e473e9f11778/resourceGroups/res1375/providers/Microsoft.Storage/storageAccounts/sto620?api-version=2017-10-01",
-      "EncodedRequestUri": "L3N1YnNjcmlwdGlvbnMvY2U0YTc1OTAtNDcyMi00YmNmLWEyYzYtZTQ3M2U5ZjExNzc4L3Jlc291cmNlR3JvdXBzL3JlczEzNzUvcHJvdmlkZXJzL01pY3Jvc29mdC5TdG9yYWdlL3N0b3JhZ2VBY2NvdW50cy9zdG82MjA/YXBpLXZlcnNpb249MjAxNy0xMC0wMQ==",
-=======
-      "RequestUri": "/subscriptions/45b60d85-fd72-427a-a708-f994d26e593e/resourceGroups/res3534/providers/Microsoft.Storage/storageAccounts/sto2310?api-version=2018-03-01-preview",
-      "EncodedRequestUri": "L3N1YnNjcmlwdGlvbnMvNDViNjBkODUtZmQ3Mi00MjdhLWE3MDgtZjk5NGQyNmU1OTNlL3Jlc291cmNlR3JvdXBzL3JlczM1MzQvcHJvdmlkZXJzL01pY3Jvc29mdC5TdG9yYWdlL3N0b3JhZ2VBY2NvdW50cy9zdG8yMzEwP2FwaS12ZXJzaW9uPTIwMTgtMDMtMDEtcHJldmlldw==",
->>>>>>> 43149714
-      "RequestMethod": "PUT",
-      "RequestBody": "{\r\n  \"sku\": {\r\n    \"name\": \"Standard_RAGRS\"\r\n  },\r\n  \"kind\": \"BlobStorage\",\r\n  \"location\": \"eastus2(stage)\",\r\n  \"tags\": {\r\n    \"key1\": \"value1\",\r\n    \"key2\": \"value2\"\r\n  },\r\n  \"properties\": {\r\n    \"accessTier\": \"Hot\"\r\n  }\r\n}",
-      "RequestHeaders": {
-        "Content-Type": [
-          "application/json; charset=utf-8"
-        ],
-        "Content-Length": [
-          "224"
-        ],
-        "x-ms-client-request-id": [
-<<<<<<< HEAD
-          "d42f5c0e-c841-4f3c-aeb7-ef39d8d95fdd"
-=======
-          "61e25850-74bb-477c-822f-285d20f0b57a"
->>>>>>> 43149714
-        ],
-        "accept-language": [
-          "en-US"
-        ],
-        "User-Agent": [
-<<<<<<< HEAD
-          "FxVersion/4.6.25211.01",
-          "Microsoft.Azure.Management.Storage.StorageManagementClient/7.1.0.0"
-=======
-          "FxVersion/4.6.25815.04",
-          "Microsoft.Azure.Management.Storage.StorageManagementClient/7.2.1.1"
->>>>>>> 43149714
-        ]
-      },
-      "ResponseBody": "",
-      "ResponseHeaders": {
-        "Content-Length": [
-          "0"
-        ],
-        "Content-Type": [
-          "text/plain; charset=utf-8"
-        ],
-        "Expires": [
-          "-1"
-        ],
-        "Cache-Control": [
-          "no-cache"
-        ],
-        "Date": [
-<<<<<<< HEAD
-          "Fri, 17 Nov 2017 03:35:59 GMT"
-=======
-          "Fri, 13 Apr 2018 06:34:05 GMT"
->>>>>>> 43149714
-        ],
-        "Pragma": [
-          "no-cache"
-        ],
-        "Location": [
-<<<<<<< HEAD
-          "https://management.azure.com/subscriptions/ce4a7590-4722-4bcf-a2c6-e473e9f11778/providers/Microsoft.Storage/locations/eastus2euap/asyncoperations/c82df5a8-8b2c-4eee-bce8-243f6092efd4?monitor=true&api-version=2017-10-01"
-=======
-          "https://management.azure.com/subscriptions/45b60d85-fd72-427a-a708-f994d26e593e/providers/Microsoft.Storage/locations/eastus2(stage)/asyncoperations/b914090e-c761-4703-abe4-59441ef80550?monitor=true&api-version=2018-03-01-preview"
->>>>>>> 43149714
-        ],
-        "Retry-After": [
-          "17"
-        ],
-        "Server": [
-<<<<<<< HEAD
-          "Microsoft-Azure-Storage-Resource-Provider/1.0",
-          "Microsoft-HTTPAPI/2.0"
-        ],
-        "x-ms-ratelimit-remaining-subscription-writes": [
-          "1188"
-        ],
-        "x-ms-request-id": [
-          "bb84035b-3719-4ab1-8b34-e4426a90ef6a"
-        ],
-        "x-ms-correlation-request-id": [
-          "bb84035b-3719-4ab1-8b34-e4426a90ef6a"
-        ],
-        "x-ms-routing-request-id": [
-          "SOUTHEASTASIA:20171117T033600Z:bb84035b-3719-4ab1-8b34-e4426a90ef6a"
-        ],
-        "Strict-Transport-Security": [
-          "max-age=31536000; includeSubDomains"
-        ]
-      },
-      "StatusCode": 202
-    },
-    {
-      "RequestUri": "/subscriptions/ce4a7590-4722-4bcf-a2c6-e473e9f11778/providers/Microsoft.Storage/locations/eastus2euap/asyncoperations/c82df5a8-8b2c-4eee-bce8-243f6092efd4?monitor=true&api-version=2017-10-01",
-      "EncodedRequestUri": "L3N1YnNjcmlwdGlvbnMvY2U0YTc1OTAtNDcyMi00YmNmLWEyYzYtZTQ3M2U5ZjExNzc4L3Byb3ZpZGVycy9NaWNyb3NvZnQuU3RvcmFnZS9sb2NhdGlvbnMvZWFzdHVzMmV1YXAvYXN5bmNvcGVyYXRpb25zL2M4MmRmNWE4LThiMmMtNGVlZS1iY2U4LTI0M2Y2MDkyZWZkND9tb25pdG9yPXRydWUmYXBpLXZlcnNpb249MjAxNy0xMC0wMQ==",
-      "RequestMethod": "GET",
-      "RequestBody": "",
-      "RequestHeaders": {
-        "User-Agent": [
-          "FxVersion/4.6.25211.01",
-          "Microsoft.Azure.Management.Storage.StorageManagementClient/7.1.0.0"
-        ]
-      },
-      "ResponseBody": "",
-      "ResponseHeaders": {
-        "Content-Length": [
-          "0"
-        ],
-        "Expires": [
-          "-1"
-        ],
-        "Cache-Control": [
-          "no-cache"
-        ],
-        "Date": [
-          "Fri, 17 Nov 2017 03:36:16 GMT"
-        ],
-        "Pragma": [
-          "no-cache"
-        ],
-        "Location": [
-          "https://management.azure.com/subscriptions/ce4a7590-4722-4bcf-a2c6-e473e9f11778/providers/Microsoft.Storage/locations/eastus2euap/asyncoperations/c82df5a8-8b2c-4eee-bce8-243f6092efd4?monitor=true&api-version=2017-10-01"
-        ],
-        "Retry-After": [
-          "17"
-        ],
-        "Server": [
-          "Microsoft-Azure-Storage-Resource-Provider/1.0",
-          "Microsoft-HTTPAPI/2.0"
-        ],
-        "x-ms-ratelimit-remaining-subscription-reads": [
-          "14819"
-        ],
-        "x-ms-request-id": [
-          "59e0bd3a-58e7-45ee-ba35-968f873c11db"
-        ],
-        "x-ms-correlation-request-id": [
-          "59e0bd3a-58e7-45ee-ba35-968f873c11db"
-        ],
-        "x-ms-routing-request-id": [
-          "SOUTHEASTASIA:20171117T033617Z:59e0bd3a-58e7-45ee-ba35-968f873c11db"
-=======
-          "Microsoft-Azure-Storage-Resource-Provider/1.0,Microsoft-HTTPAPI/2.0 Microsoft-HTTPAPI/2.0"
-        ],
-        "x-ms-request-id": [
-          "b914090e-c761-4703-abe4-59441ef80550"
-        ],
-        "Strict-Transport-Security": [
-          "max-age=31536000; includeSubDomains"
-        ],
-        "x-ms-ratelimit-remaining-subscription-writes": [
-          "1191"
-        ],
-        "x-ms-correlation-request-id": [
-          "b426ab10-e529-4aa5-8c48-6bb2316cc75a"
-        ],
-        "x-ms-routing-request-id": [
-          "SOUTHEASTASIA:20180413T063406Z:b426ab10-e529-4aa5-8c48-6bb2316cc75a"
->>>>>>> 43149714
-        ],
-        "X-Content-Type-Options": [
-          "nosniff"
-        ]
-      },
-      "StatusCode": 202
-    },
-    {
-<<<<<<< HEAD
-      "RequestUri": "/subscriptions/ce4a7590-4722-4bcf-a2c6-e473e9f11778/providers/Microsoft.Storage/locations/eastus2euap/asyncoperations/c82df5a8-8b2c-4eee-bce8-243f6092efd4?monitor=true&api-version=2017-10-01",
-      "EncodedRequestUri": "L3N1YnNjcmlwdGlvbnMvY2U0YTc1OTAtNDcyMi00YmNmLWEyYzYtZTQ3M2U5ZjExNzc4L3Byb3ZpZGVycy9NaWNyb3NvZnQuU3RvcmFnZS9sb2NhdGlvbnMvZWFzdHVzMmV1YXAvYXN5bmNvcGVyYXRpb25zL2M4MmRmNWE4LThiMmMtNGVlZS1iY2U4LTI0M2Y2MDkyZWZkND9tb25pdG9yPXRydWUmYXBpLXZlcnNpb249MjAxNy0xMC0wMQ==",
-=======
-      "RequestUri": "/subscriptions/45b60d85-fd72-427a-a708-f994d26e593e/providers/Microsoft.Storage/locations/eastus2(stage)/asyncoperations/b914090e-c761-4703-abe4-59441ef80550?monitor=true&api-version=2018-03-01-preview",
-      "EncodedRequestUri": "L3N1YnNjcmlwdGlvbnMvNDViNjBkODUtZmQ3Mi00MjdhLWE3MDgtZjk5NGQyNmU1OTNlL3Byb3ZpZGVycy9NaWNyb3NvZnQuU3RvcmFnZS9sb2NhdGlvbnMvZWFzdHVzMihzdGFnZSkvYXN5bmNvcGVyYXRpb25zL2I5MTQwOTBlLWM3NjEtNDcwMy1hYmU0LTU5NDQxZWY4MDU1MD9tb25pdG9yPXRydWUmYXBpLXZlcnNpb249MjAxOC0wMy0wMS1wcmV2aWV3",
->>>>>>> 43149714
-      "RequestMethod": "GET",
-      "RequestBody": "",
-      "RequestHeaders": {
-        "User-Agent": [
-<<<<<<< HEAD
-          "FxVersion/4.6.25211.01",
-          "Microsoft.Azure.Management.Storage.StorageManagementClient/7.1.0.0"
-        ]
-      },
-      "ResponseBody": "{\r\n  \"id\": \"/subscriptions/ce4a7590-4722-4bcf-a2c6-e473e9f11778/resourceGroups/res1375/providers/Microsoft.Storage/storageAccounts/sto620\",\r\n  \"kind\": \"BlobStorage\",\r\n  \"location\": \"eastus2euap\",\r\n  \"name\": \"sto620\",\r\n  \"properties\": {\r\n    \"accessTier\": \"Hot\",\r\n    \"creationTime\": \"2017-11-17T03:35:49.9996497Z\",\r\n    \"encryption\": {\r\n      \"keySource\": \"Microsoft.Storage\",\r\n      \"services\": {\r\n        \"blob\": {\r\n          \"enabled\": true,\r\n          \"lastEnabledTime\": \"2017-11-17T03:35:50.0016492Z\"\r\n        },\r\n        \"file\": {\r\n          \"enabled\": true,\r\n          \"lastEnabledTime\": \"2017-11-17T03:35:50.0016492Z\"\r\n        }\r\n      }\r\n    },\r\n    \"networkAcls\": {\r\n      \"bypass\": \"AzureServices\",\r\n      \"defaultAction\": \"Allow\",\r\n      \"ipRules\": [],\r\n      \"virtualNetworkRules\": []\r\n    },\r\n    \"primaryEndpoints\": {\r\n      \"blob\": \"https://sto620.blob.core.windows.net/\",\r\n      \"table\": \"https://sto620.table.core.windows.net/\"\r\n    },\r\n    \"primaryLocation\": \"eastus2euap\",\r\n    \"provisioningState\": \"Succeeded\",\r\n    \"secondaryEndpoints\": {\r\n      \"blob\": \"https://sto620-secondary.blob.core.windows.net/\",\r\n      \"table\": \"https://sto620-secondary.table.core.windows.net/\"\r\n    },\r\n    \"secondaryLocation\": \"centraluseuap\",\r\n    \"statusOfPrimary\": \"available\",\r\n    \"statusOfSecondary\": \"available\",\r\n    \"supportsHttpsTrafficOnly\": false\r\n  },\r\n  \"sku\": {\r\n    \"name\": \"Standard_RAGRS\",\r\n    \"tier\": \"Standard\"\r\n  },\r\n  \"tags\": {\r\n    \"key1\": \"value1\",\r\n    \"key2\": \"value2\"\r\n  },\r\n  \"type\": \"Microsoft.Storage/storageAccounts\"\r\n}",
-=======
-          "FxVersion/4.6.25815.04",
-          "Microsoft.Azure.Management.Storage.StorageManagementClient/7.2.1.1"
-        ]
-      },
-      "ResponseBody": "{\r\n  \"sku\": {\r\n    \"name\": \"Standard_RAGRS\",\r\n    \"tier\": \"Standard\"\r\n  },\r\n  \"kind\": \"BlobStorage\",\r\n  \"id\": \"/subscriptions/45b60d85-fd72-427a-a708-f994d26e593e/resourceGroups/res3534/providers/Microsoft.Storage/storageAccounts/sto2310\",\r\n  \"name\": \"sto2310\",\r\n  \"type\": \"Microsoft.Storage/storageAccounts\",\r\n  \"location\": \"eastus2(stage)\",\r\n  \"tags\": {\r\n    \"key1\": \"value1\",\r\n    \"key2\": \"value2\"\r\n  },\r\n  \"properties\": {\r\n    \"networkAcls\": {\r\n      \"bypass\": \"AzureServices\",\r\n      \"virtualNetworkRules\": [],\r\n      \"ipRules\": [],\r\n      \"defaultAction\": \"Allow\"\r\n    },\r\n    \"trustedDirectories\": [\r\n      \"72f988bf-86f1-41af-91ab-2d7cd011db47\"\r\n    ],\r\n    \"supportsHttpsTrafficOnly\": false,\r\n    \"encryption\": {\r\n      \"services\": {\r\n        \"file\": {\r\n          \"enabled\": true,\r\n          \"lastEnabledTime\": \"2018-04-13T06:34:06.0082513Z\"\r\n        },\r\n        \"blob\": {\r\n          \"enabled\": true,\r\n          \"lastEnabledTime\": \"2018-04-13T06:34:06.0082513Z\"\r\n        }\r\n      },\r\n      \"keySource\": \"Microsoft.Storage\"\r\n    },\r\n    \"accessTier\": \"Hot\",\r\n    \"provisioningState\": \"Succeeded\",\r\n    \"creationTime\": \"2018-04-13T06:34:05.9457509Z\",\r\n    \"primaryEndpoints\": {\r\n      \"web\": \"https://sto2310.web.core.windows.net/\",\r\n      \"blob\": \"https://sto2310.blob.core.windows.net/\",\r\n      \"table\": \"https://sto2310.table.core.windows.net/\"\r\n    },\r\n    \"primaryLocation\": \"eastus2(stage)\",\r\n    \"statusOfPrimary\": \"available\",\r\n    \"secondaryLocation\": \"northcentralus(stage)\",\r\n    \"statusOfSecondary\": \"available\",\r\n    \"secondaryEndpoints\": {\r\n      \"web\": \"https://sto2310-secondary.web.core.windows.net/\",\r\n      \"blob\": \"https://sto2310-secondary.blob.core.windows.net/\",\r\n      \"table\": \"https://sto2310-secondary.table.core.windows.net/\"\r\n    }\r\n  }\r\n}",
->>>>>>> 43149714
-      "ResponseHeaders": {
-        "Content-Type": [
-          "application/json"
-        ],
-        "Expires": [
-          "-1"
-        ],
-        "Cache-Control": [
-          "no-cache"
-        ],
-        "Date": [
-<<<<<<< HEAD
-          "Fri, 17 Nov 2017 03:36:33 GMT"
-=======
-          "Fri, 13 Apr 2018 06:34:23 GMT"
->>>>>>> 43149714
-        ],
-        "Pragma": [
-          "no-cache"
-        ],
-        "Transfer-Encoding": [
-          "chunked"
-        ],
-        "Server": [
-          "Microsoft-Azure-Storage-Resource-Provider/1.0,Microsoft-HTTPAPI/2.0 Microsoft-HTTPAPI/2.0"
-        ],
-        "Vary": [
-          "Accept-Encoding"
-        ],
-        "x-ms-request-id": [
-<<<<<<< HEAD
-          "fb42d026-e4a5-4a1c-aaa7-7089bd8e8af5"
-        ],
-        "x-ms-ratelimit-remaining-subscription-reads": [
-          "14817"
-        ],
-        "x-ms-correlation-request-id": [
-          "fb42d026-e4a5-4a1c-aaa7-7089bd8e8af5"
-        ],
-        "x-ms-routing-request-id": [
-          "SOUTHEASTASIA:20171117T033634Z:fb42d026-e4a5-4a1c-aaa7-7089bd8e8af5"
-=======
-          "0cad0d0a-ea38-456c-be1e-f62bec0b5ace"
-        ],
-        "Strict-Transport-Security": [
-          "max-age=31536000; includeSubDomains"
-        ],
-        "x-ms-ratelimit-remaining-subscription-reads": [
-          "14968"
-        ],
-        "x-ms-correlation-request-id": [
-          "49d32a3b-c7d3-4f88-83fd-95182da68b01"
-        ],
-        "x-ms-routing-request-id": [
-          "SOUTHEASTASIA:20180413T063423Z:49d32a3b-c7d3-4f88-83fd-95182da68b01"
->>>>>>> 43149714
-        ],
-        "X-Content-Type-Options": [
-          "nosniff"
-        ]
-      },
-      "StatusCode": 200
-    },
-    {
-<<<<<<< HEAD
-      "RequestUri": "/subscriptions/ce4a7590-4722-4bcf-a2c6-e473e9f11778/resourceGroups/res1375/providers/Microsoft.Storage/storageAccounts/sto620?api-version=2017-10-01",
-      "EncodedRequestUri": "L3N1YnNjcmlwdGlvbnMvY2U0YTc1OTAtNDcyMi00YmNmLWEyYzYtZTQ3M2U5ZjExNzc4L3Jlc291cmNlR3JvdXBzL3JlczEzNzUvcHJvdmlkZXJzL01pY3Jvc29mdC5TdG9yYWdlL3N0b3JhZ2VBY2NvdW50cy9zdG82MjA/YXBpLXZlcnNpb249MjAxNy0xMC0wMQ==",
-=======
-      "RequestUri": "/subscriptions/45b60d85-fd72-427a-a708-f994d26e593e/resourceGroups/res3534/providers/Microsoft.Storage/storageAccounts/sto2310?api-version=2018-03-01-preview",
-      "EncodedRequestUri": "L3N1YnNjcmlwdGlvbnMvNDViNjBkODUtZmQ3Mi00MjdhLWE3MDgtZjk5NGQyNmU1OTNlL3Jlc291cmNlR3JvdXBzL3JlczM1MzQvcHJvdmlkZXJzL01pY3Jvc29mdC5TdG9yYWdlL3N0b3JhZ2VBY2NvdW50cy9zdG8yMzEwP2FwaS12ZXJzaW9uPTIwMTgtMDMtMDEtcHJldmlldw==",
->>>>>>> 43149714
-      "RequestMethod": "GET",
-      "RequestBody": "",
-      "RequestHeaders": {
-        "x-ms-client-request-id": [
-<<<<<<< HEAD
-          "448abfd8-161c-4512-b98f-eebc71e8f3d5"
-=======
-          "ec7d39af-a101-47f3-afe4-aff3d6931252"
->>>>>>> 43149714
-        ],
-        "accept-language": [
-          "en-US"
-        ],
-        "User-Agent": [
-<<<<<<< HEAD
-          "FxVersion/4.6.25211.01",
-          "Microsoft.Azure.Management.Storage.StorageManagementClient/7.1.0.0"
-        ]
-      },
-      "ResponseBody": "{\r\n  \"id\": \"/subscriptions/ce4a7590-4722-4bcf-a2c6-e473e9f11778/resourceGroups/res1375/providers/Microsoft.Storage/storageAccounts/sto620\",\r\n  \"kind\": \"BlobStorage\",\r\n  \"location\": \"eastus2euap\",\r\n  \"name\": \"sto620\",\r\n  \"properties\": {\r\n    \"accessTier\": \"Hot\",\r\n    \"creationTime\": \"2017-11-17T03:35:49.9996497Z\",\r\n    \"encryption\": {\r\n      \"keySource\": \"Microsoft.Storage\",\r\n      \"services\": {\r\n        \"blob\": {\r\n          \"enabled\": true,\r\n          \"lastEnabledTime\": \"2017-11-17T03:35:50.0016492Z\"\r\n        },\r\n        \"file\": {\r\n          \"enabled\": true,\r\n          \"lastEnabledTime\": \"2017-11-17T03:35:50.0016492Z\"\r\n        }\r\n      }\r\n    },\r\n    \"networkAcls\": {\r\n      \"bypass\": \"AzureServices\",\r\n      \"defaultAction\": \"Allow\",\r\n      \"ipRules\": [],\r\n      \"virtualNetworkRules\": []\r\n    },\r\n    \"primaryEndpoints\": {\r\n      \"blob\": \"https://sto620.blob.core.windows.net/\",\r\n      \"table\": \"https://sto620.table.core.windows.net/\"\r\n    },\r\n    \"primaryLocation\": \"eastus2euap\",\r\n    \"provisioningState\": \"Succeeded\",\r\n    \"secondaryEndpoints\": {\r\n      \"blob\": \"https://sto620-secondary.blob.core.windows.net/\",\r\n      \"table\": \"https://sto620-secondary.table.core.windows.net/\"\r\n    },\r\n    \"secondaryLocation\": \"centraluseuap\",\r\n    \"statusOfPrimary\": \"available\",\r\n    \"statusOfSecondary\": \"available\",\r\n    \"supportsHttpsTrafficOnly\": false\r\n  },\r\n  \"sku\": {\r\n    \"name\": \"Standard_RAGRS\",\r\n    \"tier\": \"Standard\"\r\n  },\r\n  \"tags\": {\r\n    \"key1\": \"value1\",\r\n    \"key2\": \"value2\"\r\n  },\r\n  \"type\": \"Microsoft.Storage/storageAccounts\"\r\n}",
-=======
-          "FxVersion/4.6.25815.04",
-          "Microsoft.Azure.Management.Storage.StorageManagementClient/7.2.1.1"
-        ]
-      },
-      "ResponseBody": "{\r\n  \"sku\": {\r\n    \"name\": \"Standard_RAGRS\",\r\n    \"tier\": \"Standard\"\r\n  },\r\n  \"kind\": \"BlobStorage\",\r\n  \"id\": \"/subscriptions/45b60d85-fd72-427a-a708-f994d26e593e/resourceGroups/res3534/providers/Microsoft.Storage/storageAccounts/sto2310\",\r\n  \"name\": \"sto2310\",\r\n  \"type\": \"Microsoft.Storage/storageAccounts\",\r\n  \"location\": \"eastus2(stage)\",\r\n  \"tags\": {\r\n    \"key1\": \"value1\",\r\n    \"key2\": \"value2\"\r\n  },\r\n  \"properties\": {\r\n    \"networkAcls\": {\r\n      \"bypass\": \"AzureServices\",\r\n      \"virtualNetworkRules\": [],\r\n      \"ipRules\": [],\r\n      \"defaultAction\": \"Allow\"\r\n    },\r\n    \"trustedDirectories\": [\r\n      \"72f988bf-86f1-41af-91ab-2d7cd011db47\"\r\n    ],\r\n    \"supportsHttpsTrafficOnly\": false,\r\n    \"encryption\": {\r\n      \"services\": {\r\n        \"file\": {\r\n          \"enabled\": true,\r\n          \"lastEnabledTime\": \"2018-04-13T06:34:06.0082513Z\"\r\n        },\r\n        \"blob\": {\r\n          \"enabled\": true,\r\n          \"lastEnabledTime\": \"2018-04-13T06:34:06.0082513Z\"\r\n        }\r\n      },\r\n      \"keySource\": \"Microsoft.Storage\"\r\n    },\r\n    \"accessTier\": \"Hot\",\r\n    \"provisioningState\": \"Succeeded\",\r\n    \"creationTime\": \"2018-04-13T06:34:05.9457509Z\",\r\n    \"primaryEndpoints\": {\r\n      \"web\": \"https://sto2310.web.core.windows.net/\",\r\n      \"blob\": \"https://sto2310.blob.core.windows.net/\",\r\n      \"table\": \"https://sto2310.table.core.windows.net/\"\r\n    },\r\n    \"primaryLocation\": \"eastus2(stage)\",\r\n    \"statusOfPrimary\": \"available\",\r\n    \"secondaryLocation\": \"northcentralus(stage)\",\r\n    \"statusOfSecondary\": \"available\",\r\n    \"secondaryEndpoints\": {\r\n      \"web\": \"https://sto2310-secondary.web.core.windows.net/\",\r\n      \"blob\": \"https://sto2310-secondary.blob.core.windows.net/\",\r\n      \"table\": \"https://sto2310-secondary.table.core.windows.net/\"\r\n    }\r\n  }\r\n}",
->>>>>>> 43149714
-      "ResponseHeaders": {
-        "Content-Type": [
-          "application/json"
-        ],
-        "Expires": [
-          "-1"
-        ],
-        "Cache-Control": [
-          "no-cache"
-        ],
-        "Date": [
-<<<<<<< HEAD
-          "Fri, 17 Nov 2017 03:36:34 GMT"
-=======
-          "Fri, 13 Apr 2018 06:34:24 GMT"
->>>>>>> 43149714
-        ],
-        "Pragma": [
-          "no-cache"
-        ],
-        "Transfer-Encoding": [
-          "chunked"
-        ],
-        "Server": [
-          "Microsoft-Azure-Storage-Resource-Provider/1.0,Microsoft-HTTPAPI/2.0 Microsoft-HTTPAPI/2.0"
-        ],
-        "Vary": [
-          "Accept-Encoding"
-        ],
-        "x-ms-request-id": [
-<<<<<<< HEAD
-          "3ebb5356-6d31-47fc-965c-42b45d4e9288"
-        ],
-        "x-ms-ratelimit-remaining-subscription-reads": [
-          "14816"
-        ],
-        "x-ms-correlation-request-id": [
-          "3ebb5356-6d31-47fc-965c-42b45d4e9288"
-        ],
-        "x-ms-routing-request-id": [
-          "SOUTHEASTASIA:20171117T033634Z:3ebb5356-6d31-47fc-965c-42b45d4e9288"
-=======
           "de595a2d-23d8-48b8-baad-c41dd51459f1"
         ],
         "Strict-Transport-Security": [
@@ -1152,7 +642,6 @@
         ],
         "x-ms-routing-request-id": [
           "SOUTHEASTASIA:20180413T063424Z:2177b11d-fe33-4ff6-9b91-7a92eb37c787"
->>>>>>> 43149714
         ],
         "X-Content-Type-Options": [
           "nosniff"
@@ -1163,21 +652,12 @@
   ],
   "Names": {
     "CreateResourceGroup": [
-<<<<<<< HEAD
-      "res1375"
-    ],
-    "StorageAccountGetBlobTest": [
-      "sto1557",
-      "sto7655",
-      "sto620"
-=======
       "res3534"
     ],
     "StorageAccountGetBlobTest": [
       "sto484",
       "sto2362",
       "sto2310"
->>>>>>> 43149714
     ]
   },
   "Variables": {
