{
  "Entries": [
    {
<<<<<<< HEAD
      "RequestUri": "/subscriptions/ce4a7590-4722-4bcf-a2c6-e473e9f11778/resourcegroups/res4523?api-version=2015-11-01",
      "EncodedRequestUri": "L3N1YnNjcmlwdGlvbnMvY2U0YTc1OTAtNDcyMi00YmNmLWEyYzYtZTQ3M2U5ZjExNzc4L3Jlc291cmNlZ3JvdXBzL3JlczQ1MjM/YXBpLXZlcnNpb249MjAxNS0xMS0wMQ==",
=======
      "RequestUri": "/subscriptions/45b60d85-fd72-427a-a708-f994d26e593e/resourcegroups/res8174?api-version=2015-11-01",
      "EncodedRequestUri": "L3N1YnNjcmlwdGlvbnMvNDViNjBkODUtZmQ3Mi00MjdhLWE3MDgtZjk5NGQyNmU1OTNlL3Jlc291cmNlZ3JvdXBzL3JlczgxNzQ/YXBpLXZlcnNpb249MjAxNS0xMS0wMQ==",
>>>>>>> 43149714
      "RequestMethod": "PUT",
      "RequestBody": "{\r\n  \"location\": \"eastus2\"\r\n}",
      "RequestHeaders": {
        "Content-Type": [
          "application/json; charset=utf-8"
        ],
        "Content-Length": [
          "29"
        ],
        "x-ms-client-request-id": [
<<<<<<< HEAD
          "c29581f4-e975-4325-bdb6-f7e8b67fd4f7"
=======
          "d3cb3408-2bc0-4be8-bae4-13cbbc3a6ebd"
>>>>>>> 43149714
        ],
        "accept-language": [
          "en-US"
        ],
        "User-Agent": [
<<<<<<< HEAD
          "FxVersion/4.6.25211.01",
          "Microsoft.Azure.Management.Resources.ResourceManagementClient/1.0.0.0"
        ]
      },
      "ResponseBody": "{\r\n  \"id\": \"/subscriptions/ce4a7590-4722-4bcf-a2c6-e473e9f11778/resourceGroups/res4523\",\r\n  \"name\": \"res4523\",\r\n  \"location\": \"eastus2\",\r\n  \"properties\": {\r\n    \"provisioningState\": \"Succeeded\"\r\n  }\r\n}",
=======
          "FxVersion/4.6.25815.04",
          "Microsoft.Azure.Management.Resources.ResourceManagementClient/1.0.0.0"
        ]
      },
      "ResponseBody": "{\r\n  \"id\": \"/subscriptions/45b60d85-fd72-427a-a708-f994d26e593e/resourceGroups/res8174\",\r\n  \"name\": \"res8174\",\r\n  \"location\": \"eastus2\",\r\n  \"properties\": {\r\n    \"provisioningState\": \"Succeeded\"\r\n  }\r\n}",
>>>>>>> 43149714
      "ResponseHeaders": {
        "Content-Length": [
          "168"
        ],
        "Content-Type": [
          "application/json; charset=utf-8"
        ],
        "Expires": [
          "-1"
        ],
        "Cache-Control": [
          "no-cache"
        ],
        "Date": [
<<<<<<< HEAD
          "Fri, 17 Nov 2017 03:28:18 GMT"
=======
          "Fri, 13 Apr 2018 06:28:38 GMT"
>>>>>>> 43149714
        ],
        "Pragma": [
          "no-cache"
        ],
        "x-ms-ratelimit-remaining-subscription-writes": [
<<<<<<< HEAD
          "1194"
        ],
        "x-ms-request-id": [
          "45b2375f-1f19-477e-99ff-6241f92cc795"
        ],
        "x-ms-correlation-request-id": [
          "45b2375f-1f19-477e-99ff-6241f92cc795"
        ],
        "x-ms-routing-request-id": [
          "SOUTHEASTASIA:20171117T032818Z:45b2375f-1f19-477e-99ff-6241f92cc795"
=======
          "1193"
        ],
        "x-ms-request-id": [
          "f6f4aa65-18e3-4c5f-ad92-d0e029467373"
        ],
        "x-ms-correlation-request-id": [
          "f6f4aa65-18e3-4c5f-ad92-d0e029467373"
        ],
        "x-ms-routing-request-id": [
          "SOUTHEASTASIA:20180413T062839Z:f6f4aa65-18e3-4c5f-ad92-d0e029467373"
>>>>>>> 43149714
        ],
        "Strict-Transport-Security": [
          "max-age=31536000; includeSubDomains"
        ],
        "X-Content-Type-Options": [
          "nosniff"
        ]
      },
      "StatusCode": 201
    },
    {
<<<<<<< HEAD
      "RequestUri": "/subscriptions/ce4a7590-4722-4bcf-a2c6-e473e9f11778/resourceGroups/res4523/providers/Microsoft.Storage/storageAccounts/sto9011?api-version=2017-10-01",
      "EncodedRequestUri": "L3N1YnNjcmlwdGlvbnMvY2U0YTc1OTAtNDcyMi00YmNmLWEyYzYtZTQ3M2U5ZjExNzc4L3Jlc291cmNlR3JvdXBzL3JlczQ1MjMvcHJvdmlkZXJzL01pY3Jvc29mdC5TdG9yYWdlL3N0b3JhZ2VBY2NvdW50cy9zdG85MDExP2FwaS12ZXJzaW9uPTIwMTctMTAtMDE=",
=======
      "RequestUri": "/subscriptions/45b60d85-fd72-427a-a708-f994d26e593e/resourceGroups/res8174/providers/Microsoft.Storage/storageAccounts/sto1777?api-version=2018-03-01-preview",
      "EncodedRequestUri": "L3N1YnNjcmlwdGlvbnMvNDViNjBkODUtZmQ3Mi00MjdhLWE3MDgtZjk5NGQyNmU1OTNlL3Jlc291cmNlR3JvdXBzL3JlczgxNzQvcHJvdmlkZXJzL01pY3Jvc29mdC5TdG9yYWdlL3N0b3JhZ2VBY2NvdW50cy9zdG8xNzc3P2FwaS12ZXJzaW9uPTIwMTgtMDMtMDEtcHJldmlldw==",
>>>>>>> 43149714
      "RequestMethod": "PUT",
      "RequestBody": "{\r\n  \"sku\": {\r\n    \"name\": \"Standard_GRS\"\r\n  },\r\n  \"kind\": \"Storage\",\r\n  \"location\": \"eastus2(stage)\",\r\n  \"tags\": {\r\n    \"key1\": \"value1\",\r\n    \"key2\": \"value2\"\r\n  },\r\n  \"properties\": {\r\n    \"encryption\": {\r\n      \"services\": {\r\n        \"blob\": {\r\n          \"enabled\": true\r\n        },\r\n        \"file\": {\r\n          \"enabled\": true\r\n        }\r\n      },\r\n      \"keySource\": \"Microsoft.Storage\"\r\n    }\r\n  }\r\n}",
      "RequestHeaders": {
        "Content-Type": [
          "application/json; charset=utf-8"
        ],
        "Content-Length": [
          "407"
        ],
        "x-ms-client-request-id": [
<<<<<<< HEAD
          "0a930803-93eb-471c-aade-3fda9dcd7731"
=======
          "49fdf582-79a4-44ca-b285-db00481b721d"
>>>>>>> 43149714
        ],
        "accept-language": [
          "en-US"
        ],
        "User-Agent": [
<<<<<<< HEAD
          "FxVersion/4.6.25211.01",
          "Microsoft.Azure.Management.Storage.StorageManagementClient/7.1.0.0"
=======
          "FxVersion/4.6.25815.04",
          "Microsoft.Azure.Management.Storage.StorageManagementClient/7.2.1.1"
>>>>>>> 43149714
        ]
      },
      "ResponseBody": "",
      "ResponseHeaders": {
        "Content-Length": [
          "0"
        ],
        "Content-Type": [
          "text/plain; charset=utf-8"
        ],
        "Expires": [
          "-1"
        ],
        "Cache-Control": [
          "no-cache"
        ],
        "Date": [
<<<<<<< HEAD
          "Fri, 17 Nov 2017 03:28:31 GMT"
=======
          "Fri, 13 Apr 2018 06:28:40 GMT"
>>>>>>> 43149714
        ],
        "Pragma": [
          "no-cache"
        ],
        "Location": [
<<<<<<< HEAD
          "https://management.azure.com/subscriptions/ce4a7590-4722-4bcf-a2c6-e473e9f11778/providers/Microsoft.Storage/locations/eastus2euap/asyncoperations/396e14e4-b41e-4be3-8372-1f053a756e4a?monitor=true&api-version=2017-10-01"
=======
          "https://management.azure.com/subscriptions/45b60d85-fd72-427a-a708-f994d26e593e/providers/Microsoft.Storage/locations/eastus2(stage)/asyncoperations/97b4eda7-8088-4cfe-9136-2d595f585dda?monitor=true&api-version=2018-03-01-preview"
>>>>>>> 43149714
        ],
        "Retry-After": [
          "17"
        ],
        "Server": [
<<<<<<< HEAD
          "Microsoft-Azure-Storage-Resource-Provider/1.0",
          "Microsoft-HTTPAPI/2.0"
        ],
        "x-ms-ratelimit-remaining-subscription-writes": [
          "1193"
        ],
        "x-ms-request-id": [
          "7ea61b76-09d1-48a2-8d95-b4a16b579334"
        ],
        "x-ms-correlation-request-id": [
          "7ea61b76-09d1-48a2-8d95-b4a16b579334"
        ],
        "x-ms-routing-request-id": [
          "SOUTHEASTASIA:20171117T032832Z:7ea61b76-09d1-48a2-8d95-b4a16b579334"
=======
          "Microsoft-Azure-Storage-Resource-Provider/1.0,Microsoft-HTTPAPI/2.0 Microsoft-HTTPAPI/2.0"
        ],
        "x-ms-request-id": [
          "97b4eda7-8088-4cfe-9136-2d595f585dda"
        ],
        "Strict-Transport-Security": [
          "max-age=31536000; includeSubDomains"
        ],
        "x-ms-ratelimit-remaining-subscription-writes": [
          "1192"
        ],
        "x-ms-correlation-request-id": [
          "3b340465-158d-4856-8e26-179345d56f05"
        ],
        "x-ms-routing-request-id": [
          "SOUTHEASTASIA:20180413T062841Z:3b340465-158d-4856-8e26-179345d56f05"
>>>>>>> 43149714
        ],
        "X-Content-Type-Options": [
          "nosniff"
        ]
      },
      "StatusCode": 202
    },
    {
<<<<<<< HEAD
      "RequestUri": "/subscriptions/ce4a7590-4722-4bcf-a2c6-e473e9f11778/providers/Microsoft.Storage/locations/eastus2euap/asyncoperations/396e14e4-b41e-4be3-8372-1f053a756e4a?monitor=true&api-version=2017-10-01",
      "EncodedRequestUri": "L3N1YnNjcmlwdGlvbnMvY2U0YTc1OTAtNDcyMi00YmNmLWEyYzYtZTQ3M2U5ZjExNzc4L3Byb3ZpZGVycy9NaWNyb3NvZnQuU3RvcmFnZS9sb2NhdGlvbnMvZWFzdHVzMmV1YXAvYXN5bmNvcGVyYXRpb25zLzM5NmUxNGU0LWI0MWUtNGJlMy04MzcyLTFmMDUzYTc1NmU0YT9tb25pdG9yPXRydWUmYXBpLXZlcnNpb249MjAxNy0xMC0wMQ==",
=======
      "RequestUri": "/subscriptions/45b60d85-fd72-427a-a708-f994d26e593e/providers/Microsoft.Storage/locations/eastus2(stage)/asyncoperations/97b4eda7-8088-4cfe-9136-2d595f585dda?monitor=true&api-version=2018-03-01-preview",
      "EncodedRequestUri": "L3N1YnNjcmlwdGlvbnMvNDViNjBkODUtZmQ3Mi00MjdhLWE3MDgtZjk5NGQyNmU1OTNlL3Byb3ZpZGVycy9NaWNyb3NvZnQuU3RvcmFnZS9sb2NhdGlvbnMvZWFzdHVzMihzdGFnZSkvYXN5bmNvcGVyYXRpb25zLzk3YjRlZGE3LTgwODgtNGNmZS05MTM2LTJkNTk1ZjU4NWRkYT9tb25pdG9yPXRydWUmYXBpLXZlcnNpb249MjAxOC0wMy0wMS1wcmV2aWV3",
>>>>>>> 43149714
      "RequestMethod": "GET",
      "RequestBody": "",
      "RequestHeaders": {
        "User-Agent": [
<<<<<<< HEAD
          "FxVersion/4.6.25211.01",
          "Microsoft.Azure.Management.Storage.StorageManagementClient/7.1.0.0"
        ]
      },
      "ResponseBody": "",
      "ResponseHeaders": {
        "Content-Length": [
          "0"
        ],
        "Expires": [
          "-1"
        ],
        "Cache-Control": [
          "no-cache"
        ],
        "Date": [
          "Fri, 17 Nov 2017 03:28:49 GMT"
        ],
        "Pragma": [
          "no-cache"
        ],
        "Location": [
          "https://management.azure.com/subscriptions/ce4a7590-4722-4bcf-a2c6-e473e9f11778/providers/Microsoft.Storage/locations/eastus2euap/asyncoperations/396e14e4-b41e-4be3-8372-1f053a756e4a?monitor=true&api-version=2017-10-01"
        ],
        "Retry-After": [
          "17"
        ],
        "Server": [
          "Microsoft-Azure-Storage-Resource-Provider/1.0",
          "Microsoft-HTTPAPI/2.0"
        ],
        "x-ms-ratelimit-remaining-subscription-reads": [
          "14846"
        ],
        "x-ms-request-id": [
          "b73af7bf-8c96-44a1-abc7-92fc5c386db7"
        ],
        "x-ms-correlation-request-id": [
          "b73af7bf-8c96-44a1-abc7-92fc5c386db7"
        ],
        "x-ms-routing-request-id": [
          "SOUTHEASTASIA:20171117T032849Z:b73af7bf-8c96-44a1-abc7-92fc5c386db7"
        ],
        "Strict-Transport-Security": [
          "max-age=31536000; includeSubDomains"
        ]
      },
      "StatusCode": 202
    },
    {
      "RequestUri": "/subscriptions/ce4a7590-4722-4bcf-a2c6-e473e9f11778/providers/Microsoft.Storage/locations/eastus2euap/asyncoperations/396e14e4-b41e-4be3-8372-1f053a756e4a?monitor=true&api-version=2017-10-01",
      "EncodedRequestUri": "L3N1YnNjcmlwdGlvbnMvY2U0YTc1OTAtNDcyMi00YmNmLWEyYzYtZTQ3M2U5ZjExNzc4L3Byb3ZpZGVycy9NaWNyb3NvZnQuU3RvcmFnZS9sb2NhdGlvbnMvZWFzdHVzMmV1YXAvYXN5bmNvcGVyYXRpb25zLzM5NmUxNGU0LWI0MWUtNGJlMy04MzcyLTFmMDUzYTc1NmU0YT9tb25pdG9yPXRydWUmYXBpLXZlcnNpb249MjAxNy0xMC0wMQ==",
      "RequestMethod": "GET",
      "RequestBody": "",
      "RequestHeaders": {
        "User-Agent": [
          "FxVersion/4.6.25211.01",
          "Microsoft.Azure.Management.Storage.StorageManagementClient/7.1.0.0"
        ]
      },
      "ResponseBody": "{\r\n  \"id\": \"/subscriptions/ce4a7590-4722-4bcf-a2c6-e473e9f11778/resourceGroups/res4523/providers/Microsoft.Storage/storageAccounts/sto9011\",\r\n  \"kind\": \"Storage\",\r\n  \"location\": \"eastus2euap\",\r\n  \"name\": \"sto9011\",\r\n  \"properties\": {\r\n    \"creationTime\": \"2017-11-17T03:28:21.922811Z\",\r\n    \"encryption\": {\r\n      \"keySource\": \"Microsoft.Storage\",\r\n      \"services\": {\r\n        \"blob\": {\r\n          \"enabled\": true,\r\n          \"lastEnabledTime\": \"2017-11-17T03:28:21.9318139Z\"\r\n        },\r\n        \"file\": {\r\n          \"enabled\": true,\r\n          \"lastEnabledTime\": \"2017-11-17T03:28:21.9318139Z\"\r\n        }\r\n      }\r\n    },\r\n    \"networkAcls\": {\r\n      \"bypass\": \"AzureServices\",\r\n      \"defaultAction\": \"Allow\",\r\n      \"ipRules\": [],\r\n      \"virtualNetworkRules\": []\r\n    },\r\n    \"primaryEndpoints\": {\r\n      \"blob\": \"https://sto9011.blob.core.windows.net/\",\r\n      \"file\": \"https://sto9011.file.core.windows.net/\",\r\n      \"queue\": \"https://sto9011.queue.core.windows.net/\",\r\n      \"table\": \"https://sto9011.table.core.windows.net/\"\r\n    },\r\n    \"primaryLocation\": \"eastus2euap\",\r\n    \"provisioningState\": \"Succeeded\",\r\n    \"secondaryLocation\": \"centraluseuap\",\r\n    \"statusOfPrimary\": \"available\",\r\n    \"statusOfSecondary\": \"available\",\r\n    \"supportsHttpsTrafficOnly\": false\r\n  },\r\n  \"sku\": {\r\n    \"name\": \"Standard_GRS\",\r\n    \"tier\": \"Standard\"\r\n  },\r\n  \"tags\": {\r\n    \"key1\": \"value1\",\r\n    \"key2\": \"value2\"\r\n  },\r\n  \"type\": \"Microsoft.Storage/storageAccounts\"\r\n}",
=======
          "FxVersion/4.6.25815.04",
          "Microsoft.Azure.Management.Storage.StorageManagementClient/7.2.1.1"
        ]
      },
      "ResponseBody": "{\r\n  \"sku\": {\r\n    \"name\": \"Standard_GRS\",\r\n    \"tier\": \"Standard\"\r\n  },\r\n  \"kind\": \"Storage\",\r\n  \"id\": \"/subscriptions/45b60d85-fd72-427a-a708-f994d26e593e/resourceGroups/res8174/providers/Microsoft.Storage/storageAccounts/sto1777\",\r\n  \"name\": \"sto1777\",\r\n  \"type\": \"Microsoft.Storage/storageAccounts\",\r\n  \"location\": \"eastus2(stage)\",\r\n  \"tags\": {\r\n    \"key1\": \"value1\",\r\n    \"key2\": \"value2\"\r\n  },\r\n  \"properties\": {\r\n    \"networkAcls\": {\r\n      \"bypass\": \"AzureServices\",\r\n      \"virtualNetworkRules\": [],\r\n      \"ipRules\": [],\r\n      \"defaultAction\": \"Allow\"\r\n    },\r\n    \"trustedDirectories\": [\r\n      \"72f988bf-86f1-41af-91ab-2d7cd011db47\"\r\n    ],\r\n    \"supportsHttpsTrafficOnly\": false,\r\n    \"encryption\": {\r\n      \"services\": {\r\n        \"file\": {\r\n          \"enabled\": true,\r\n          \"lastEnabledTime\": \"2018-04-13T06:28:41.4249875Z\"\r\n        },\r\n        \"blob\": {\r\n          \"enabled\": true,\r\n          \"lastEnabledTime\": \"2018-04-13T06:28:41.4249875Z\"\r\n        }\r\n      },\r\n      \"keySource\": \"Microsoft.Storage\"\r\n    },\r\n    \"provisioningState\": \"Succeeded\",\r\n    \"creationTime\": \"2018-04-13T06:28:41.3624788Z\",\r\n    \"primaryEndpoints\": {\r\n      \"web\": \"https://sto1777.web.core.windows.net/\",\r\n      \"blob\": \"https://sto1777.blob.core.windows.net/\",\r\n      \"queue\": \"https://sto1777.queue.core.windows.net/\",\r\n      \"table\": \"https://sto1777.table.core.windows.net/\",\r\n      \"file\": \"https://sto1777.file.core.windows.net/\"\r\n    },\r\n    \"primaryLocation\": \"eastus2(stage)\",\r\n    \"statusOfPrimary\": \"available\",\r\n    \"secondaryLocation\": \"northcentralus(stage)\",\r\n    \"statusOfSecondary\": \"available\"\r\n  }\r\n}",
>>>>>>> 43149714
      "ResponseHeaders": {
        "Content-Type": [
          "application/json"
        ],
        "Expires": [
          "-1"
        ],
        "Cache-Control": [
          "no-cache"
        ],
        "Date": [
<<<<<<< HEAD
          "Fri, 17 Nov 2017 03:29:06 GMT"
=======
          "Fri, 13 Apr 2018 06:28:59 GMT"
>>>>>>> 43149714
        ],
        "Pragma": [
          "no-cache"
        ],
        "Transfer-Encoding": [
          "chunked"
        ],
        "Server": [
          "Microsoft-Azure-Storage-Resource-Provider/1.0,Microsoft-HTTPAPI/2.0 Microsoft-HTTPAPI/2.0"
        ],
        "Vary": [
          "Accept-Encoding"
        ],
        "x-ms-request-id": [
<<<<<<< HEAD
          "3c3a5bc2-781d-4645-861f-323740e116e5"
        ],
        "x-ms-ratelimit-remaining-subscription-reads": [
          "14844"
        ],
        "x-ms-correlation-request-id": [
          "3c3a5bc2-781d-4645-861f-323740e116e5"
        ],
        "x-ms-routing-request-id": [
          "SOUTHEASTASIA:20171117T032906Z:3c3a5bc2-781d-4645-861f-323740e116e5"
=======
          "fe5a0a06-3b0a-4436-aded-cef391f9eafa"
        ],
        "Strict-Transport-Security": [
          "max-age=31536000; includeSubDomains"
        ],
        "x-ms-ratelimit-remaining-subscription-reads": [
          "14984"
        ],
        "x-ms-correlation-request-id": [
          "b612e69b-1b55-43ba-b2c2-d7af6cf0b9e1"
        ],
        "x-ms-routing-request-id": [
          "SOUTHEASTASIA:20180413T062859Z:b612e69b-1b55-43ba-b2c2-d7af6cf0b9e1"
>>>>>>> 43149714
        ],
        "X-Content-Type-Options": [
          "nosniff"
        ]
      },
      "StatusCode": 200
    }
  ],
  "Names": {
    "CreateResourceGroup": [
<<<<<<< HEAD
      "res4523"
    ],
    "StorageAccountCreateWithEncryptionTest": [
      "sto9011"
=======
      "res8174"
    ],
    "StorageAccountCreateWithEncryptionTest": [
      "sto1777"
>>>>>>> 43149714
    ]
  },
  "Variables": {
    "SubscriptionId": "45b60d85-fd72-427a-a708-f994d26e593e"
  }
}<|MERGE_RESOLUTION|>--- conflicted
+++ resolved
@@ -1,13 +1,8 @@
 {
   "Entries": [
     {
-<<<<<<< HEAD
-      "RequestUri": "/subscriptions/ce4a7590-4722-4bcf-a2c6-e473e9f11778/resourcegroups/res4523?api-version=2015-11-01",
-      "EncodedRequestUri": "L3N1YnNjcmlwdGlvbnMvY2U0YTc1OTAtNDcyMi00YmNmLWEyYzYtZTQ3M2U5ZjExNzc4L3Jlc291cmNlZ3JvdXBzL3JlczQ1MjM/YXBpLXZlcnNpb249MjAxNS0xMS0wMQ==",
-=======
       "RequestUri": "/subscriptions/45b60d85-fd72-427a-a708-f994d26e593e/resourcegroups/res8174?api-version=2015-11-01",
       "EncodedRequestUri": "L3N1YnNjcmlwdGlvbnMvNDViNjBkODUtZmQ3Mi00MjdhLWE3MDgtZjk5NGQyNmU1OTNlL3Jlc291cmNlZ3JvdXBzL3JlczgxNzQ/YXBpLXZlcnNpb249MjAxNS0xMS0wMQ==",
->>>>>>> 43149714
       "RequestMethod": "PUT",
       "RequestBody": "{\r\n  \"location\": \"eastus2\"\r\n}",
       "RequestHeaders": {
@@ -18,29 +13,17 @@
           "29"
         ],
         "x-ms-client-request-id": [
-<<<<<<< HEAD
-          "c29581f4-e975-4325-bdb6-f7e8b67fd4f7"
-=======
           "d3cb3408-2bc0-4be8-bae4-13cbbc3a6ebd"
->>>>>>> 43149714
         ],
         "accept-language": [
           "en-US"
         ],
         "User-Agent": [
-<<<<<<< HEAD
-          "FxVersion/4.6.25211.01",
-          "Microsoft.Azure.Management.Resources.ResourceManagementClient/1.0.0.0"
-        ]
-      },
-      "ResponseBody": "{\r\n  \"id\": \"/subscriptions/ce4a7590-4722-4bcf-a2c6-e473e9f11778/resourceGroups/res4523\",\r\n  \"name\": \"res4523\",\r\n  \"location\": \"eastus2\",\r\n  \"properties\": {\r\n    \"provisioningState\": \"Succeeded\"\r\n  }\r\n}",
-=======
           "FxVersion/4.6.25815.04",
           "Microsoft.Azure.Management.Resources.ResourceManagementClient/1.0.0.0"
         ]
       },
       "ResponseBody": "{\r\n  \"id\": \"/subscriptions/45b60d85-fd72-427a-a708-f994d26e593e/resourceGroups/res8174\",\r\n  \"name\": \"res8174\",\r\n  \"location\": \"eastus2\",\r\n  \"properties\": {\r\n    \"provisioningState\": \"Succeeded\"\r\n  }\r\n}",
->>>>>>> 43149714
       "ResponseHeaders": {
         "Content-Length": [
           "168"
@@ -55,28 +38,12 @@
           "no-cache"
         ],
         "Date": [
-<<<<<<< HEAD
-          "Fri, 17 Nov 2017 03:28:18 GMT"
-=======
           "Fri, 13 Apr 2018 06:28:38 GMT"
->>>>>>> 43149714
         ],
         "Pragma": [
           "no-cache"
         ],
         "x-ms-ratelimit-remaining-subscription-writes": [
-<<<<<<< HEAD
-          "1194"
-        ],
-        "x-ms-request-id": [
-          "45b2375f-1f19-477e-99ff-6241f92cc795"
-        ],
-        "x-ms-correlation-request-id": [
-          "45b2375f-1f19-477e-99ff-6241f92cc795"
-        ],
-        "x-ms-routing-request-id": [
-          "SOUTHEASTASIA:20171117T032818Z:45b2375f-1f19-477e-99ff-6241f92cc795"
-=======
           "1193"
         ],
         "x-ms-request-id": [
@@ -87,7 +54,6 @@
         ],
         "x-ms-routing-request-id": [
           "SOUTHEASTASIA:20180413T062839Z:f6f4aa65-18e3-4c5f-ad92-d0e029467373"
->>>>>>> 43149714
         ],
         "Strict-Transport-Security": [
           "max-age=31536000; includeSubDomains"
@@ -99,13 +65,8 @@
       "StatusCode": 201
     },
     {
-<<<<<<< HEAD
-      "RequestUri": "/subscriptions/ce4a7590-4722-4bcf-a2c6-e473e9f11778/resourceGroups/res4523/providers/Microsoft.Storage/storageAccounts/sto9011?api-version=2017-10-01",
-      "EncodedRequestUri": "L3N1YnNjcmlwdGlvbnMvY2U0YTc1OTAtNDcyMi00YmNmLWEyYzYtZTQ3M2U5ZjExNzc4L3Jlc291cmNlR3JvdXBzL3JlczQ1MjMvcHJvdmlkZXJzL01pY3Jvc29mdC5TdG9yYWdlL3N0b3JhZ2VBY2NvdW50cy9zdG85MDExP2FwaS12ZXJzaW9uPTIwMTctMTAtMDE=",
-=======
       "RequestUri": "/subscriptions/45b60d85-fd72-427a-a708-f994d26e593e/resourceGroups/res8174/providers/Microsoft.Storage/storageAccounts/sto1777?api-version=2018-03-01-preview",
       "EncodedRequestUri": "L3N1YnNjcmlwdGlvbnMvNDViNjBkODUtZmQ3Mi00MjdhLWE3MDgtZjk5NGQyNmU1OTNlL3Jlc291cmNlR3JvdXBzL3JlczgxNzQvcHJvdmlkZXJzL01pY3Jvc29mdC5TdG9yYWdlL3N0b3JhZ2VBY2NvdW50cy9zdG8xNzc3P2FwaS12ZXJzaW9uPTIwMTgtMDMtMDEtcHJldmlldw==",
->>>>>>> 43149714
       "RequestMethod": "PUT",
       "RequestBody": "{\r\n  \"sku\": {\r\n    \"name\": \"Standard_GRS\"\r\n  },\r\n  \"kind\": \"Storage\",\r\n  \"location\": \"eastus2(stage)\",\r\n  \"tags\": {\r\n    \"key1\": \"value1\",\r\n    \"key2\": \"value2\"\r\n  },\r\n  \"properties\": {\r\n    \"encryption\": {\r\n      \"services\": {\r\n        \"blob\": {\r\n          \"enabled\": true\r\n        },\r\n        \"file\": {\r\n          \"enabled\": true\r\n        }\r\n      },\r\n      \"keySource\": \"Microsoft.Storage\"\r\n    }\r\n  }\r\n}",
       "RequestHeaders": {
@@ -116,23 +77,14 @@
           "407"
         ],
         "x-ms-client-request-id": [
-<<<<<<< HEAD
-          "0a930803-93eb-471c-aade-3fda9dcd7731"
-=======
           "49fdf582-79a4-44ca-b285-db00481b721d"
->>>>>>> 43149714
         ],
         "accept-language": [
           "en-US"
         ],
         "User-Agent": [
-<<<<<<< HEAD
-          "FxVersion/4.6.25211.01",
-          "Microsoft.Azure.Management.Storage.StorageManagementClient/7.1.0.0"
-=======
           "FxVersion/4.6.25815.04",
           "Microsoft.Azure.Management.Storage.StorageManagementClient/7.2.1.1"
->>>>>>> 43149714
         ]
       },
       "ResponseBody": "",
@@ -150,42 +102,18 @@
           "no-cache"
         ],
         "Date": [
-<<<<<<< HEAD
-          "Fri, 17 Nov 2017 03:28:31 GMT"
-=======
           "Fri, 13 Apr 2018 06:28:40 GMT"
->>>>>>> 43149714
         ],
         "Pragma": [
           "no-cache"
         ],
         "Location": [
-<<<<<<< HEAD
-          "https://management.azure.com/subscriptions/ce4a7590-4722-4bcf-a2c6-e473e9f11778/providers/Microsoft.Storage/locations/eastus2euap/asyncoperations/396e14e4-b41e-4be3-8372-1f053a756e4a?monitor=true&api-version=2017-10-01"
-=======
           "https://management.azure.com/subscriptions/45b60d85-fd72-427a-a708-f994d26e593e/providers/Microsoft.Storage/locations/eastus2(stage)/asyncoperations/97b4eda7-8088-4cfe-9136-2d595f585dda?monitor=true&api-version=2018-03-01-preview"
->>>>>>> 43149714
         ],
         "Retry-After": [
           "17"
         ],
         "Server": [
-<<<<<<< HEAD
-          "Microsoft-Azure-Storage-Resource-Provider/1.0",
-          "Microsoft-HTTPAPI/2.0"
-        ],
-        "x-ms-ratelimit-remaining-subscription-writes": [
-          "1193"
-        ],
-        "x-ms-request-id": [
-          "7ea61b76-09d1-48a2-8d95-b4a16b579334"
-        ],
-        "x-ms-correlation-request-id": [
-          "7ea61b76-09d1-48a2-8d95-b4a16b579334"
-        ],
-        "x-ms-routing-request-id": [
-          "SOUTHEASTASIA:20171117T032832Z:7ea61b76-09d1-48a2-8d95-b4a16b579334"
-=======
           "Microsoft-Azure-Storage-Resource-Provider/1.0,Microsoft-HTTPAPI/2.0 Microsoft-HTTPAPI/2.0"
         ],
         "x-ms-request-id": [
@@ -202,7 +130,6 @@
         ],
         "x-ms-routing-request-id": [
           "SOUTHEASTASIA:20180413T062841Z:3b340465-158d-4856-8e26-179345d56f05"
->>>>>>> 43149714
         ],
         "X-Content-Type-Options": [
           "nosniff"
@@ -211,26 +138,20 @@
       "StatusCode": 202
     },
     {
-<<<<<<< HEAD
-      "RequestUri": "/subscriptions/ce4a7590-4722-4bcf-a2c6-e473e9f11778/providers/Microsoft.Storage/locations/eastus2euap/asyncoperations/396e14e4-b41e-4be3-8372-1f053a756e4a?monitor=true&api-version=2017-10-01",
-      "EncodedRequestUri": "L3N1YnNjcmlwdGlvbnMvY2U0YTc1OTAtNDcyMi00YmNmLWEyYzYtZTQ3M2U5ZjExNzc4L3Byb3ZpZGVycy9NaWNyb3NvZnQuU3RvcmFnZS9sb2NhdGlvbnMvZWFzdHVzMmV1YXAvYXN5bmNvcGVyYXRpb25zLzM5NmUxNGU0LWI0MWUtNGJlMy04MzcyLTFmMDUzYTc1NmU0YT9tb25pdG9yPXRydWUmYXBpLXZlcnNpb249MjAxNy0xMC0wMQ==",
-=======
       "RequestUri": "/subscriptions/45b60d85-fd72-427a-a708-f994d26e593e/providers/Microsoft.Storage/locations/eastus2(stage)/asyncoperations/97b4eda7-8088-4cfe-9136-2d595f585dda?monitor=true&api-version=2018-03-01-preview",
       "EncodedRequestUri": "L3N1YnNjcmlwdGlvbnMvNDViNjBkODUtZmQ3Mi00MjdhLWE3MDgtZjk5NGQyNmU1OTNlL3Byb3ZpZGVycy9NaWNyb3NvZnQuU3RvcmFnZS9sb2NhdGlvbnMvZWFzdHVzMihzdGFnZSkvYXN5bmNvcGVyYXRpb25zLzk3YjRlZGE3LTgwODgtNGNmZS05MTM2LTJkNTk1ZjU4NWRkYT9tb25pdG9yPXRydWUmYXBpLXZlcnNpb249MjAxOC0wMy0wMS1wcmV2aWV3",
->>>>>>> 43149714
       "RequestMethod": "GET",
       "RequestBody": "",
       "RequestHeaders": {
         "User-Agent": [
-<<<<<<< HEAD
-          "FxVersion/4.6.25211.01",
-          "Microsoft.Azure.Management.Storage.StorageManagementClient/7.1.0.0"
-        ]
-      },
-      "ResponseBody": "",
+          "FxVersion/4.6.25815.04",
+          "Microsoft.Azure.Management.Storage.StorageManagementClient/7.2.1.1"
+        ]
+      },
+      "ResponseBody": "{\r\n  \"sku\": {\r\n    \"name\": \"Standard_GRS\",\r\n    \"tier\": \"Standard\"\r\n  },\r\n  \"kind\": \"Storage\",\r\n  \"id\": \"/subscriptions/45b60d85-fd72-427a-a708-f994d26e593e/resourceGroups/res8174/providers/Microsoft.Storage/storageAccounts/sto1777\",\r\n  \"name\": \"sto1777\",\r\n  \"type\": \"Microsoft.Storage/storageAccounts\",\r\n  \"location\": \"eastus2(stage)\",\r\n  \"tags\": {\r\n    \"key1\": \"value1\",\r\n    \"key2\": \"value2\"\r\n  },\r\n  \"properties\": {\r\n    \"networkAcls\": {\r\n      \"bypass\": \"AzureServices\",\r\n      \"virtualNetworkRules\": [],\r\n      \"ipRules\": [],\r\n      \"defaultAction\": \"Allow\"\r\n    },\r\n    \"trustedDirectories\": [\r\n      \"72f988bf-86f1-41af-91ab-2d7cd011db47\"\r\n    ],\r\n    \"supportsHttpsTrafficOnly\": false,\r\n    \"encryption\": {\r\n      \"services\": {\r\n        \"file\": {\r\n          \"enabled\": true,\r\n          \"lastEnabledTime\": \"2018-04-13T06:28:41.4249875Z\"\r\n        },\r\n        \"blob\": {\r\n          \"enabled\": true,\r\n          \"lastEnabledTime\": \"2018-04-13T06:28:41.4249875Z\"\r\n        }\r\n      },\r\n      \"keySource\": \"Microsoft.Storage\"\r\n    },\r\n    \"provisioningState\": \"Succeeded\",\r\n    \"creationTime\": \"2018-04-13T06:28:41.3624788Z\",\r\n    \"primaryEndpoints\": {\r\n      \"web\": \"https://sto1777.web.core.windows.net/\",\r\n      \"blob\": \"https://sto1777.blob.core.windows.net/\",\r\n      \"queue\": \"https://sto1777.queue.core.windows.net/\",\r\n      \"table\": \"https://sto1777.table.core.windows.net/\",\r\n      \"file\": \"https://sto1777.file.core.windows.net/\"\r\n    },\r\n    \"primaryLocation\": \"eastus2(stage)\",\r\n    \"statusOfPrimary\": \"available\",\r\n    \"secondaryLocation\": \"northcentralus(stage)\",\r\n    \"statusOfSecondary\": \"available\"\r\n  }\r\n}",
       "ResponseHeaders": {
-        "Content-Length": [
-          "0"
+        "Content-Type": [
+          "application/json"
         ],
         "Expires": [
           "-1"
@@ -239,104 +160,25 @@
           "no-cache"
         ],
         "Date": [
-          "Fri, 17 Nov 2017 03:28:49 GMT"
+          "Fri, 13 Apr 2018 06:28:59 GMT"
         ],
         "Pragma": [
           "no-cache"
         ],
-        "Location": [
-          "https://management.azure.com/subscriptions/ce4a7590-4722-4bcf-a2c6-e473e9f11778/providers/Microsoft.Storage/locations/eastus2euap/asyncoperations/396e14e4-b41e-4be3-8372-1f053a756e4a?monitor=true&api-version=2017-10-01"
-        ],
-        "Retry-After": [
-          "17"
+        "Transfer-Encoding": [
+          "chunked"
         ],
         "Server": [
-          "Microsoft-Azure-Storage-Resource-Provider/1.0",
-          "Microsoft-HTTPAPI/2.0"
-        ],
-        "x-ms-ratelimit-remaining-subscription-reads": [
-          "14846"
+          "Microsoft-Azure-Storage-Resource-Provider/1.0,Microsoft-HTTPAPI/2.0 Microsoft-HTTPAPI/2.0"
+        ],
+        "Vary": [
+          "Accept-Encoding"
         ],
         "x-ms-request-id": [
-          "b73af7bf-8c96-44a1-abc7-92fc5c386db7"
-        ],
-        "x-ms-correlation-request-id": [
-          "b73af7bf-8c96-44a1-abc7-92fc5c386db7"
-        ],
-        "x-ms-routing-request-id": [
-          "SOUTHEASTASIA:20171117T032849Z:b73af7bf-8c96-44a1-abc7-92fc5c386db7"
+          "fe5a0a06-3b0a-4436-aded-cef391f9eafa"
         ],
         "Strict-Transport-Security": [
           "max-age=31536000; includeSubDomains"
-        ]
-      },
-      "StatusCode": 202
-    },
-    {
-      "RequestUri": "/subscriptions/ce4a7590-4722-4bcf-a2c6-e473e9f11778/providers/Microsoft.Storage/locations/eastus2euap/asyncoperations/396e14e4-b41e-4be3-8372-1f053a756e4a?monitor=true&api-version=2017-10-01",
-      "EncodedRequestUri": "L3N1YnNjcmlwdGlvbnMvY2U0YTc1OTAtNDcyMi00YmNmLWEyYzYtZTQ3M2U5ZjExNzc4L3Byb3ZpZGVycy9NaWNyb3NvZnQuU3RvcmFnZS9sb2NhdGlvbnMvZWFzdHVzMmV1YXAvYXN5bmNvcGVyYXRpb25zLzM5NmUxNGU0LWI0MWUtNGJlMy04MzcyLTFmMDUzYTc1NmU0YT9tb25pdG9yPXRydWUmYXBpLXZlcnNpb249MjAxNy0xMC0wMQ==",
-      "RequestMethod": "GET",
-      "RequestBody": "",
-      "RequestHeaders": {
-        "User-Agent": [
-          "FxVersion/4.6.25211.01",
-          "Microsoft.Azure.Management.Storage.StorageManagementClient/7.1.0.0"
-        ]
-      },
-      "ResponseBody": "{\r\n  \"id\": \"/subscriptions/ce4a7590-4722-4bcf-a2c6-e473e9f11778/resourceGroups/res4523/providers/Microsoft.Storage/storageAccounts/sto9011\",\r\n  \"kind\": \"Storage\",\r\n  \"location\": \"eastus2euap\",\r\n  \"name\": \"sto9011\",\r\n  \"properties\": {\r\n    \"creationTime\": \"2017-11-17T03:28:21.922811Z\",\r\n    \"encryption\": {\r\n      \"keySource\": \"Microsoft.Storage\",\r\n      \"services\": {\r\n        \"blob\": {\r\n          \"enabled\": true,\r\n          \"lastEnabledTime\": \"2017-11-17T03:28:21.9318139Z\"\r\n        },\r\n        \"file\": {\r\n          \"enabled\": true,\r\n          \"lastEnabledTime\": \"2017-11-17T03:28:21.9318139Z\"\r\n        }\r\n      }\r\n    },\r\n    \"networkAcls\": {\r\n      \"bypass\": \"AzureServices\",\r\n      \"defaultAction\": \"Allow\",\r\n      \"ipRules\": [],\r\n      \"virtualNetworkRules\": []\r\n    },\r\n    \"primaryEndpoints\": {\r\n      \"blob\": \"https://sto9011.blob.core.windows.net/\",\r\n      \"file\": \"https://sto9011.file.core.windows.net/\",\r\n      \"queue\": \"https://sto9011.queue.core.windows.net/\",\r\n      \"table\": \"https://sto9011.table.core.windows.net/\"\r\n    },\r\n    \"primaryLocation\": \"eastus2euap\",\r\n    \"provisioningState\": \"Succeeded\",\r\n    \"secondaryLocation\": \"centraluseuap\",\r\n    \"statusOfPrimary\": \"available\",\r\n    \"statusOfSecondary\": \"available\",\r\n    \"supportsHttpsTrafficOnly\": false\r\n  },\r\n  \"sku\": {\r\n    \"name\": \"Standard_GRS\",\r\n    \"tier\": \"Standard\"\r\n  },\r\n  \"tags\": {\r\n    \"key1\": \"value1\",\r\n    \"key2\": \"value2\"\r\n  },\r\n  \"type\": \"Microsoft.Storage/storageAccounts\"\r\n}",
-=======
-          "FxVersion/4.6.25815.04",
-          "Microsoft.Azure.Management.Storage.StorageManagementClient/7.2.1.1"
-        ]
-      },
-      "ResponseBody": "{\r\n  \"sku\": {\r\n    \"name\": \"Standard_GRS\",\r\n    \"tier\": \"Standard\"\r\n  },\r\n  \"kind\": \"Storage\",\r\n  \"id\": \"/subscriptions/45b60d85-fd72-427a-a708-f994d26e593e/resourceGroups/res8174/providers/Microsoft.Storage/storageAccounts/sto1777\",\r\n  \"name\": \"sto1777\",\r\n  \"type\": \"Microsoft.Storage/storageAccounts\",\r\n  \"location\": \"eastus2(stage)\",\r\n  \"tags\": {\r\n    \"key1\": \"value1\",\r\n    \"key2\": \"value2\"\r\n  },\r\n  \"properties\": {\r\n    \"networkAcls\": {\r\n      \"bypass\": \"AzureServices\",\r\n      \"virtualNetworkRules\": [],\r\n      \"ipRules\": [],\r\n      \"defaultAction\": \"Allow\"\r\n    },\r\n    \"trustedDirectories\": [\r\n      \"72f988bf-86f1-41af-91ab-2d7cd011db47\"\r\n    ],\r\n    \"supportsHttpsTrafficOnly\": false,\r\n    \"encryption\": {\r\n      \"services\": {\r\n        \"file\": {\r\n          \"enabled\": true,\r\n          \"lastEnabledTime\": \"2018-04-13T06:28:41.4249875Z\"\r\n        },\r\n        \"blob\": {\r\n          \"enabled\": true,\r\n          \"lastEnabledTime\": \"2018-04-13T06:28:41.4249875Z\"\r\n        }\r\n      },\r\n      \"keySource\": \"Microsoft.Storage\"\r\n    },\r\n    \"provisioningState\": \"Succeeded\",\r\n    \"creationTime\": \"2018-04-13T06:28:41.3624788Z\",\r\n    \"primaryEndpoints\": {\r\n      \"web\": \"https://sto1777.web.core.windows.net/\",\r\n      \"blob\": \"https://sto1777.blob.core.windows.net/\",\r\n      \"queue\": \"https://sto1777.queue.core.windows.net/\",\r\n      \"table\": \"https://sto1777.table.core.windows.net/\",\r\n      \"file\": \"https://sto1777.file.core.windows.net/\"\r\n    },\r\n    \"primaryLocation\": \"eastus2(stage)\",\r\n    \"statusOfPrimary\": \"available\",\r\n    \"secondaryLocation\": \"northcentralus(stage)\",\r\n    \"statusOfSecondary\": \"available\"\r\n  }\r\n}",
->>>>>>> 43149714
-      "ResponseHeaders": {
-        "Content-Type": [
-          "application/json"
-        ],
-        "Expires": [
-          "-1"
-        ],
-        "Cache-Control": [
-          "no-cache"
-        ],
-        "Date": [
-<<<<<<< HEAD
-          "Fri, 17 Nov 2017 03:29:06 GMT"
-=======
-          "Fri, 13 Apr 2018 06:28:59 GMT"
->>>>>>> 43149714
-        ],
-        "Pragma": [
-          "no-cache"
-        ],
-        "Transfer-Encoding": [
-          "chunked"
-        ],
-        "Server": [
-          "Microsoft-Azure-Storage-Resource-Provider/1.0,Microsoft-HTTPAPI/2.0 Microsoft-HTTPAPI/2.0"
-        ],
-        "Vary": [
-          "Accept-Encoding"
-        ],
-        "x-ms-request-id": [
-<<<<<<< HEAD
-          "3c3a5bc2-781d-4645-861f-323740e116e5"
-        ],
-        "x-ms-ratelimit-remaining-subscription-reads": [
-          "14844"
-        ],
-        "x-ms-correlation-request-id": [
-          "3c3a5bc2-781d-4645-861f-323740e116e5"
-        ],
-        "x-ms-routing-request-id": [
-          "SOUTHEASTASIA:20171117T032906Z:3c3a5bc2-781d-4645-861f-323740e116e5"
-=======
-          "fe5a0a06-3b0a-4436-aded-cef391f9eafa"
-        ],
-        "Strict-Transport-Security": [
-          "max-age=31536000; includeSubDomains"
         ],
         "x-ms-ratelimit-remaining-subscription-reads": [
           "14984"
@@ -346,7 +188,6 @@
         ],
         "x-ms-routing-request-id": [
           "SOUTHEASTASIA:20180413T062859Z:b612e69b-1b55-43ba-b2c2-d7af6cf0b9e1"
->>>>>>> 43149714
         ],
         "X-Content-Type-Options": [
           "nosniff"
@@ -357,17 +198,10 @@
   ],
   "Names": {
     "CreateResourceGroup": [
-<<<<<<< HEAD
-      "res4523"
-    ],
-    "StorageAccountCreateWithEncryptionTest": [
-      "sto9011"
-=======
       "res8174"
     ],
     "StorageAccountCreateWithEncryptionTest": [
       "sto1777"
->>>>>>> 43149714
     ]
   },
   "Variables": {
