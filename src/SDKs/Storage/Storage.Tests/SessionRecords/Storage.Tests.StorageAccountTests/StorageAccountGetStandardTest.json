--- conflicted
+++ resolved
@@ -1,13 +1,8 @@
 {
   "Entries": [
     {
-<<<<<<< HEAD
-      "RequestUri": "/subscriptions/ce4a7590-4722-4bcf-a2c6-e473e9f11778/resourcegroups/res5330?api-version=2015-11-01",
-      "EncodedRequestUri": "L3N1YnNjcmlwdGlvbnMvY2U0YTc1OTAtNDcyMi00YmNmLWEyYzYtZTQ3M2U5ZjExNzc4L3Jlc291cmNlZ3JvdXBzL3JlczUzMzA/YXBpLXZlcnNpb249MjAxNS0xMS0wMQ==",
-=======
       "RequestUri": "/subscriptions/45b60d85-fd72-427a-a708-f994d26e593e/resourcegroups/res6271?api-version=2015-11-01",
       "EncodedRequestUri": "L3N1YnNjcmlwdGlvbnMvNDViNjBkODUtZmQ3Mi00MjdhLWE3MDgtZjk5NGQyNmU1OTNlL3Jlc291cmNlZ3JvdXBzL3JlczYyNzE/YXBpLXZlcnNpb249MjAxNS0xMS0wMQ==",
->>>>>>> 43149714
       "RequestMethod": "PUT",
       "RequestBody": "{\r\n  \"location\": \"eastus2\"\r\n}",
       "RequestHeaders": {
@@ -18,29 +13,17 @@
           "29"
         ],
         "x-ms-client-request-id": [
-<<<<<<< HEAD
-          "a8b0f359-199b-4e51-806e-294ec29c5872"
-=======
           "c63ede85-67ec-45b0-b2df-a5327edd8c69"
->>>>>>> 43149714
         ],
         "accept-language": [
           "en-US"
         ],
         "User-Agent": [
-<<<<<<< HEAD
-          "FxVersion/4.6.25211.01",
+          "FxVersion/4.6.25815.04",
           "Microsoft.Azure.Management.Resources.ResourceManagementClient/1.0.0.0"
         ]
       },
-      "ResponseBody": "{\r\n  \"id\": \"/subscriptions/ce4a7590-4722-4bcf-a2c6-e473e9f11778/resourceGroups/res5330\",\r\n  \"name\": \"res5330\",\r\n  \"location\": \"eastus2\",\r\n  \"properties\": {\r\n    \"provisioningState\": \"Succeeded\"\r\n  }\r\n}",
-=======
-          "FxVersion/4.6.25815.04",
-          "Microsoft.Azure.Management.Resources.ResourceManagementClient/1.0.0.0"
-        ]
-      },
       "ResponseBody": "{\r\n  \"id\": \"/subscriptions/45b60d85-fd72-427a-a708-f994d26e593e/resourceGroups/res6271\",\r\n  \"name\": \"res6271\",\r\n  \"location\": \"eastus2\",\r\n  \"properties\": {\r\n    \"provisioningState\": \"Succeeded\"\r\n  }\r\n}",
->>>>>>> 43149714
       "ResponseHeaders": {
         "Content-Length": [
           "168"
@@ -55,28 +38,12 @@
           "no-cache"
         ],
         "Date": [
-<<<<<<< HEAD
-          "Fri, 17 Nov 2017 03:54:22 GMT"
-=======
           "Fri, 13 Apr 2018 06:44:35 GMT"
->>>>>>> 43149714
         ],
         "Pragma": [
           "no-cache"
         ],
         "x-ms-ratelimit-remaining-subscription-writes": [
-<<<<<<< HEAD
-          "1177"
-        ],
-        "x-ms-request-id": [
-          "61b5313e-4b3e-4f1e-be47-bb1b265a9579"
-        ],
-        "x-ms-correlation-request-id": [
-          "61b5313e-4b3e-4f1e-be47-bb1b265a9579"
-        ],
-        "x-ms-routing-request-id": [
-          "SOUTHEASTASIA:20171117T035422Z:61b5313e-4b3e-4f1e-be47-bb1b265a9579"
-=======
           "1181"
         ],
         "x-ms-request-id": [
@@ -87,7 +54,6 @@
         ],
         "x-ms-routing-request-id": [
           "SOUTHEASTASIA:20180413T064436Z:077e6930-0ccb-478c-b004-90d027ceb394"
->>>>>>> 43149714
         ],
         "Strict-Transport-Security": [
           "max-age=31536000; includeSubDomains"
@@ -99,13 +65,8 @@
       "StatusCode": 201
     },
     {
-<<<<<<< HEAD
-      "RequestUri": "/subscriptions/ce4a7590-4722-4bcf-a2c6-e473e9f11778/resourceGroups/res5330/providers/Microsoft.Storage/storageAccounts/sto2132?api-version=2017-10-01",
-      "EncodedRequestUri": "L3N1YnNjcmlwdGlvbnMvY2U0YTc1OTAtNDcyMi00YmNmLWEyYzYtZTQ3M2U5ZjExNzc4L3Jlc291cmNlR3JvdXBzL3JlczUzMzAvcHJvdmlkZXJzL01pY3Jvc29mdC5TdG9yYWdlL3N0b3JhZ2VBY2NvdW50cy9zdG8yMTMyP2FwaS12ZXJzaW9uPTIwMTctMTAtMDE=",
-=======
       "RequestUri": "/subscriptions/45b60d85-fd72-427a-a708-f994d26e593e/resourceGroups/res6271/providers/Microsoft.Storage/storageAccounts/sto3229?api-version=2018-03-01-preview",
       "EncodedRequestUri": "L3N1YnNjcmlwdGlvbnMvNDViNjBkODUtZmQ3Mi00MjdhLWE3MDgtZjk5NGQyNmU1OTNlL3Jlc291cmNlR3JvdXBzL3JlczYyNzEvcHJvdmlkZXJzL01pY3Jvc29mdC5TdG9yYWdlL3N0b3JhZ2VBY2NvdW50cy9zdG8zMjI5P2FwaS12ZXJzaW9uPTIwMTgtMDMtMDEtcHJldmlldw==",
->>>>>>> 43149714
       "RequestMethod": "PUT",
       "RequestBody": "{\r\n  \"sku\": {\r\n    \"name\": \"Standard_LRS\"\r\n  },\r\n  \"kind\": \"Storage\",\r\n  \"location\": \"eastus2(stage)\",\r\n  \"tags\": {\r\n    \"key1\": \"value1\",\r\n    \"key2\": \"value2\"\r\n  }\r\n}",
       "RequestHeaders": {
@@ -116,23 +77,14 @@
           "168"
         ],
         "x-ms-client-request-id": [
-<<<<<<< HEAD
-          "110d567b-3130-4d27-aac2-907e381405e1"
-=======
           "b989c5b3-ef44-4f3f-953a-d7b9ca3c07ca"
->>>>>>> 43149714
         ],
         "accept-language": [
           "en-US"
         ],
         "User-Agent": [
-<<<<<<< HEAD
-          "FxVersion/4.6.25211.01",
-          "Microsoft.Azure.Management.Storage.StorageManagementClient/7.1.0.0"
-=======
-          "FxVersion/4.6.25815.04",
-          "Microsoft.Azure.Management.Storage.StorageManagementClient/7.2.1.1"
->>>>>>> 43149714
+          "FxVersion/4.6.25815.04",
+          "Microsoft.Azure.Management.Storage.StorageManagementClient/7.2.1.1"
         ]
       },
       "ResponseBody": "",
@@ -150,42 +102,18 @@
           "no-cache"
         ],
         "Date": [
-<<<<<<< HEAD
-          "Fri, 17 Nov 2017 03:54:34 GMT"
-=======
           "Fri, 13 Apr 2018 06:44:38 GMT"
->>>>>>> 43149714
         ],
         "Pragma": [
           "no-cache"
         ],
         "Location": [
-<<<<<<< HEAD
-          "https://management.azure.com/subscriptions/ce4a7590-4722-4bcf-a2c6-e473e9f11778/providers/Microsoft.Storage/locations/eastus2euap/asyncoperations/86172915-436f-4ced-9969-9c697cd7d9e0?monitor=true&api-version=2017-10-01"
-=======
           "https://management.azure.com/subscriptions/45b60d85-fd72-427a-a708-f994d26e593e/providers/Microsoft.Storage/locations/eastus2(stage)/asyncoperations/c835c678-20fc-4000-80cd-39add8e74f12?monitor=true&api-version=2018-03-01-preview"
->>>>>>> 43149714
         ],
         "Retry-After": [
           "17"
         ],
         "Server": [
-<<<<<<< HEAD
-          "Microsoft-Azure-Storage-Resource-Provider/1.0",
-          "Microsoft-HTTPAPI/2.0"
-        ],
-        "x-ms-ratelimit-remaining-subscription-writes": [
-          "1176"
-        ],
-        "x-ms-request-id": [
-          "4e46c90e-211c-4ca8-a895-7add70e70908"
-        ],
-        "x-ms-correlation-request-id": [
-          "4e46c90e-211c-4ca8-a895-7add70e70908"
-        ],
-        "x-ms-routing-request-id": [
-          "SOUTHEASTASIA:20171117T035434Z:4e46c90e-211c-4ca8-a895-7add70e70908"
-=======
           "Microsoft-Azure-Storage-Resource-Provider/1.0,Microsoft-HTTPAPI/2.0 Microsoft-HTTPAPI/2.0"
         ],
         "x-ms-request-id": [
@@ -202,7 +130,6 @@
         ],
         "x-ms-routing-request-id": [
           "SOUTHEASTASIA:20180413T064439Z:1f4032e5-c438-4e9b-a407-755c1646baec"
->>>>>>> 43149714
         ],
         "X-Content-Type-Options": [
           "nosniff"
@@ -211,20 +138,148 @@
       "StatusCode": 202
     },
     {
-<<<<<<< HEAD
-      "RequestUri": "/subscriptions/ce4a7590-4722-4bcf-a2c6-e473e9f11778/providers/Microsoft.Storage/locations/eastus2euap/asyncoperations/86172915-436f-4ced-9969-9c697cd7d9e0?monitor=true&api-version=2017-10-01",
-      "EncodedRequestUri": "L3N1YnNjcmlwdGlvbnMvY2U0YTc1OTAtNDcyMi00YmNmLWEyYzYtZTQ3M2U5ZjExNzc4L3Byb3ZpZGVycy9NaWNyb3NvZnQuU3RvcmFnZS9sb2NhdGlvbnMvZWFzdHVzMmV1YXAvYXN5bmNvcGVyYXRpb25zLzg2MTcyOTE1LTQzNmYtNGNlZC05OTY5LTljNjk3Y2Q3ZDllMD9tb25pdG9yPXRydWUmYXBpLXZlcnNpb249MjAxNy0xMC0wMQ==",
-=======
       "RequestUri": "/subscriptions/45b60d85-fd72-427a-a708-f994d26e593e/providers/Microsoft.Storage/locations/eastus2(stage)/asyncoperations/c835c678-20fc-4000-80cd-39add8e74f12?monitor=true&api-version=2018-03-01-preview",
       "EncodedRequestUri": "L3N1YnNjcmlwdGlvbnMvNDViNjBkODUtZmQ3Mi00MjdhLWE3MDgtZjk5NGQyNmU1OTNlL3Byb3ZpZGVycy9NaWNyb3NvZnQuU3RvcmFnZS9sb2NhdGlvbnMvZWFzdHVzMihzdGFnZSkvYXN5bmNvcGVyYXRpb25zL2M4MzVjNjc4LTIwZmMtNDAwMC04MGNkLTM5YWRkOGU3NGYxMj9tb25pdG9yPXRydWUmYXBpLXZlcnNpb249MjAxOC0wMy0wMS1wcmV2aWV3",
->>>>>>> 43149714
       "RequestMethod": "GET",
       "RequestBody": "",
       "RequestHeaders": {
         "User-Agent": [
-<<<<<<< HEAD
-          "FxVersion/4.6.25211.01",
-          "Microsoft.Azure.Management.Storage.StorageManagementClient/7.1.0.0"
+          "FxVersion/4.6.25815.04",
+          "Microsoft.Azure.Management.Storage.StorageManagementClient/7.2.1.1"
+        ]
+      },
+      "ResponseBody": "{\r\n  \"sku\": {\r\n    \"name\": \"Standard_LRS\",\r\n    \"tier\": \"Standard\"\r\n  },\r\n  \"kind\": \"Storage\",\r\n  \"id\": \"/subscriptions/45b60d85-fd72-427a-a708-f994d26e593e/resourceGroups/res6271/providers/Microsoft.Storage/storageAccounts/sto3229\",\r\n  \"name\": \"sto3229\",\r\n  \"type\": \"Microsoft.Storage/storageAccounts\",\r\n  \"location\": \"eastus2(stage)\",\r\n  \"tags\": {\r\n    \"key1\": \"value1\",\r\n    \"key2\": \"value2\"\r\n  },\r\n  \"properties\": {\r\n    \"networkAcls\": {\r\n      \"bypass\": \"AzureServices\",\r\n      \"virtualNetworkRules\": [],\r\n      \"ipRules\": [],\r\n      \"defaultAction\": \"Allow\"\r\n    },\r\n    \"trustedDirectories\": [\r\n      \"72f988bf-86f1-41af-91ab-2d7cd011db47\"\r\n    ],\r\n    \"supportsHttpsTrafficOnly\": false,\r\n    \"encryption\": {\r\n      \"services\": {\r\n        \"file\": {\r\n          \"enabled\": true,\r\n          \"lastEnabledTime\": \"2018-04-13T06:44:38.7351313Z\"\r\n        },\r\n        \"blob\": {\r\n          \"enabled\": true,\r\n          \"lastEnabledTime\": \"2018-04-13T06:44:38.7351313Z\"\r\n        }\r\n      },\r\n      \"keySource\": \"Microsoft.Storage\"\r\n    },\r\n    \"provisioningState\": \"Succeeded\",\r\n    \"creationTime\": \"2018-04-13T06:44:38.6726083Z\",\r\n    \"primaryEndpoints\": {\r\n      \"web\": \"https://sto3229.web.core.windows.net/\",\r\n      \"blob\": \"https://sto3229.blob.core.windows.net/\",\r\n      \"queue\": \"https://sto3229.queue.core.windows.net/\",\r\n      \"table\": \"https://sto3229.table.core.windows.net/\",\r\n      \"file\": \"https://sto3229.file.core.windows.net/\"\r\n    },\r\n    \"primaryLocation\": \"eastus2(stage)\",\r\n    \"statusOfPrimary\": \"available\"\r\n  }\r\n}",
+      "ResponseHeaders": {
+        "Content-Type": [
+          "application/json"
+        ],
+        "Expires": [
+          "-1"
+        ],
+        "Cache-Control": [
+          "no-cache"
+        ],
+        "Date": [
+          "Fri, 13 Apr 2018 06:44:56 GMT"
+        ],
+        "Pragma": [
+          "no-cache"
+        ],
+        "Transfer-Encoding": [
+          "chunked"
+        ],
+        "Server": [
+          "Microsoft-Azure-Storage-Resource-Provider/1.0,Microsoft-HTTPAPI/2.0 Microsoft-HTTPAPI/2.0"
+        ],
+        "Vary": [
+          "Accept-Encoding"
+        ],
+        "x-ms-request-id": [
+          "1f7b6ea2-d891-4851-8ab5-ccba31d6ae1c"
+        ],
+        "Strict-Transport-Security": [
+          "max-age=31536000; includeSubDomains"
+        ],
+        "x-ms-ratelimit-remaining-subscription-reads": [
+          "14982"
+        ],
+        "x-ms-correlation-request-id": [
+          "ac6f2048-f7e9-4572-a40e-c954f2012cba"
+        ],
+        "x-ms-routing-request-id": [
+          "SOUTHEASTASIA:20180413T064456Z:ac6f2048-f7e9-4572-a40e-c954f2012cba"
+        ],
+        "X-Content-Type-Options": [
+          "nosniff"
+        ]
+      },
+      "StatusCode": 200
+    },
+    {
+      "RequestUri": "/subscriptions/45b60d85-fd72-427a-a708-f994d26e593e/resourceGroups/res6271/providers/Microsoft.Storage/storageAccounts/sto3229?api-version=2018-03-01-preview",
+      "EncodedRequestUri": "L3N1YnNjcmlwdGlvbnMvNDViNjBkODUtZmQ3Mi00MjdhLWE3MDgtZjk5NGQyNmU1OTNlL3Jlc291cmNlR3JvdXBzL3JlczYyNzEvcHJvdmlkZXJzL01pY3Jvc29mdC5TdG9yYWdlL3N0b3JhZ2VBY2NvdW50cy9zdG8zMjI5P2FwaS12ZXJzaW9uPTIwMTgtMDMtMDEtcHJldmlldw==",
+      "RequestMethod": "GET",
+      "RequestBody": "",
+      "RequestHeaders": {
+        "x-ms-client-request-id": [
+          "5e06bec2-22be-4e1f-ba45-33c03c737b58"
+        ],
+        "accept-language": [
+          "en-US"
+        ],
+        "User-Agent": [
+          "FxVersion/4.6.25815.04",
+          "Microsoft.Azure.Management.Storage.StorageManagementClient/7.2.1.1"
+        ]
+      },
+      "ResponseBody": "{\r\n  \"sku\": {\r\n    \"name\": \"Standard_LRS\",\r\n    \"tier\": \"Standard\"\r\n  },\r\n  \"kind\": \"Storage\",\r\n  \"id\": \"/subscriptions/45b60d85-fd72-427a-a708-f994d26e593e/resourceGroups/res6271/providers/Microsoft.Storage/storageAccounts/sto3229\",\r\n  \"name\": \"sto3229\",\r\n  \"type\": \"Microsoft.Storage/storageAccounts\",\r\n  \"location\": \"eastus2(stage)\",\r\n  \"tags\": {\r\n    \"key1\": \"value1\",\r\n    \"key2\": \"value2\"\r\n  },\r\n  \"properties\": {\r\n    \"networkAcls\": {\r\n      \"bypass\": \"AzureServices\",\r\n      \"virtualNetworkRules\": [],\r\n      \"ipRules\": [],\r\n      \"defaultAction\": \"Allow\"\r\n    },\r\n    \"trustedDirectories\": [\r\n      \"72f988bf-86f1-41af-91ab-2d7cd011db47\"\r\n    ],\r\n    \"supportsHttpsTrafficOnly\": false,\r\n    \"encryption\": {\r\n      \"services\": {\r\n        \"file\": {\r\n          \"enabled\": true,\r\n          \"lastEnabledTime\": \"2018-04-13T06:44:38.7351313Z\"\r\n        },\r\n        \"blob\": {\r\n          \"enabled\": true,\r\n          \"lastEnabledTime\": \"2018-04-13T06:44:38.7351313Z\"\r\n        }\r\n      },\r\n      \"keySource\": \"Microsoft.Storage\"\r\n    },\r\n    \"provisioningState\": \"Succeeded\",\r\n    \"creationTime\": \"2018-04-13T06:44:38.6726083Z\",\r\n    \"primaryEndpoints\": {\r\n      \"web\": \"https://sto3229.web.core.windows.net/\",\r\n      \"blob\": \"https://sto3229.blob.core.windows.net/\",\r\n      \"queue\": \"https://sto3229.queue.core.windows.net/\",\r\n      \"table\": \"https://sto3229.table.core.windows.net/\",\r\n      \"file\": \"https://sto3229.file.core.windows.net/\"\r\n    },\r\n    \"primaryLocation\": \"eastus2(stage)\",\r\n    \"statusOfPrimary\": \"available\"\r\n  }\r\n}",
+      "ResponseHeaders": {
+        "Content-Type": [
+          "application/json"
+        ],
+        "Expires": [
+          "-1"
+        ],
+        "Cache-Control": [
+          "no-cache"
+        ],
+        "Date": [
+          "Fri, 13 Apr 2018 06:44:57 GMT"
+        ],
+        "Pragma": [
+          "no-cache"
+        ],
+        "Transfer-Encoding": [
+          "chunked"
+        ],
+        "Server": [
+          "Microsoft-Azure-Storage-Resource-Provider/1.0,Microsoft-HTTPAPI/2.0 Microsoft-HTTPAPI/2.0"
+        ],
+        "Vary": [
+          "Accept-Encoding"
+        ],
+        "x-ms-request-id": [
+          "70788fb5-18b7-4d94-af49-aeaf08a77e37"
+        ],
+        "Strict-Transport-Security": [
+          "max-age=31536000; includeSubDomains"
+        ],
+        "x-ms-ratelimit-remaining-subscription-reads": [
+          "14981"
+        ],
+        "x-ms-correlation-request-id": [
+          "85f60d5a-6bdd-459d-8569-050abed8918c"
+        ],
+        "x-ms-routing-request-id": [
+          "SOUTHEASTASIA:20180413T064457Z:85f60d5a-6bdd-459d-8569-050abed8918c"
+        ],
+        "X-Content-Type-Options": [
+          "nosniff"
+        ]
+      },
+      "StatusCode": 200
+    },
+    {
+      "RequestUri": "/subscriptions/45b60d85-fd72-427a-a708-f994d26e593e/resourceGroups/res6271/providers/Microsoft.Storage/storageAccounts/sto1816?api-version=2018-03-01-preview",
+      "EncodedRequestUri": "L3N1YnNjcmlwdGlvbnMvNDViNjBkODUtZmQ3Mi00MjdhLWE3MDgtZjk5NGQyNmU1OTNlL3Jlc291cmNlR3JvdXBzL3JlczYyNzEvcHJvdmlkZXJzL01pY3Jvc29mdC5TdG9yYWdlL3N0b3JhZ2VBY2NvdW50cy9zdG8xODE2P2FwaS12ZXJzaW9uPTIwMTgtMDMtMDEtcHJldmlldw==",
+      "RequestMethod": "PUT",
+      "RequestBody": "{\r\n  \"sku\": {\r\n    \"name\": \"Standard_GRS\"\r\n  },\r\n  \"kind\": \"Storage\",\r\n  \"location\": \"eastus2(stage)\",\r\n  \"tags\": {\r\n    \"key1\": \"value1\",\r\n    \"key2\": \"value2\"\r\n  }\r\n}",
+      "RequestHeaders": {
+        "Content-Type": [
+          "application/json; charset=utf-8"
+        ],
+        "Content-Length": [
+          "168"
+        ],
+        "x-ms-client-request-id": [
+          "ba705b4b-7dfd-401c-a658-74515a5db16b"
+        ],
+        "accept-language": [
+          "en-US"
+        ],
+        "User-Agent": [
+          "FxVersion/4.6.25815.04",
+          "Microsoft.Azure.Management.Storage.StorageManagementClient/7.2.1.1"
         ]
       },
       "ResponseBody": "",
@@ -232,65 +287,63 @@
         "Content-Length": [
           "0"
         ],
-        "Expires": [
-          "-1"
-        ],
-        "Cache-Control": [
-          "no-cache"
-        ],
-        "Date": [
-          "Fri, 17 Nov 2017 03:54:51 GMT"
+        "Content-Type": [
+          "text/plain; charset=utf-8"
+        ],
+        "Expires": [
+          "-1"
+        ],
+        "Cache-Control": [
+          "no-cache"
+        ],
+        "Date": [
+          "Fri, 13 Apr 2018 06:44:59 GMT"
         ],
         "Pragma": [
           "no-cache"
         ],
         "Location": [
-          "https://management.azure.com/subscriptions/ce4a7590-4722-4bcf-a2c6-e473e9f11778/providers/Microsoft.Storage/locations/eastus2euap/asyncoperations/86172915-436f-4ced-9969-9c697cd7d9e0?monitor=true&api-version=2017-10-01"
+          "https://management.azure.com/subscriptions/45b60d85-fd72-427a-a708-f994d26e593e/providers/Microsoft.Storage/locations/eastus2(stage)/asyncoperations/5423ae59-35d4-427a-ad20-fa7e6566483c?monitor=true&api-version=2018-03-01-preview"
         ],
         "Retry-After": [
           "17"
         ],
         "Server": [
-          "Microsoft-Azure-Storage-Resource-Provider/1.0",
-          "Microsoft-HTTPAPI/2.0"
-        ],
-        "x-ms-ratelimit-remaining-subscription-reads": [
-          "14768"
-        ],
-        "x-ms-request-id": [
-          "b3edfa66-98d6-44a8-9852-96b79b440d65"
-        ],
-        "x-ms-correlation-request-id": [
-          "b3edfa66-98d6-44a8-9852-96b79b440d65"
-        ],
-        "x-ms-routing-request-id": [
-          "SOUTHEASTASIA:20171117T035451Z:b3edfa66-98d6-44a8-9852-96b79b440d65"
-        ],
-        "Strict-Transport-Security": [
-          "max-age=31536000; includeSubDomains"
+          "Microsoft-Azure-Storage-Resource-Provider/1.0,Microsoft-HTTPAPI/2.0 Microsoft-HTTPAPI/2.0"
+        ],
+        "x-ms-request-id": [
+          "5423ae59-35d4-427a-ad20-fa7e6566483c"
+        ],
+        "Strict-Transport-Security": [
+          "max-age=31536000; includeSubDomains"
+        ],
+        "x-ms-ratelimit-remaining-subscription-writes": [
+          "1179"
+        ],
+        "x-ms-correlation-request-id": [
+          "3d612f08-17fa-40f6-bfbc-8d62de5049d2"
+        ],
+        "x-ms-routing-request-id": [
+          "SOUTHEASTASIA:20180413T064459Z:3d612f08-17fa-40f6-bfbc-8d62de5049d2"
+        ],
+        "X-Content-Type-Options": [
+          "nosniff"
         ]
       },
       "StatusCode": 202
     },
     {
-      "RequestUri": "/subscriptions/ce4a7590-4722-4bcf-a2c6-e473e9f11778/providers/Microsoft.Storage/locations/eastus2euap/asyncoperations/86172915-436f-4ced-9969-9c697cd7d9e0?monitor=true&api-version=2017-10-01",
-      "EncodedRequestUri": "L3N1YnNjcmlwdGlvbnMvY2U0YTc1OTAtNDcyMi00YmNmLWEyYzYtZTQ3M2U5ZjExNzc4L3Byb3ZpZGVycy9NaWNyb3NvZnQuU3RvcmFnZS9sb2NhdGlvbnMvZWFzdHVzMmV1YXAvYXN5bmNvcGVyYXRpb25zLzg2MTcyOTE1LTQzNmYtNGNlZC05OTY5LTljNjk3Y2Q3ZDllMD9tb25pdG9yPXRydWUmYXBpLXZlcnNpb249MjAxNy0xMC0wMQ==",
+      "RequestUri": "/subscriptions/45b60d85-fd72-427a-a708-f994d26e593e/providers/Microsoft.Storage/locations/eastus2(stage)/asyncoperations/5423ae59-35d4-427a-ad20-fa7e6566483c?monitor=true&api-version=2018-03-01-preview",
+      "EncodedRequestUri": "L3N1YnNjcmlwdGlvbnMvNDViNjBkODUtZmQ3Mi00MjdhLWE3MDgtZjk5NGQyNmU1OTNlL3Byb3ZpZGVycy9NaWNyb3NvZnQuU3RvcmFnZS9sb2NhdGlvbnMvZWFzdHVzMihzdGFnZSkvYXN5bmNvcGVyYXRpb25zLzU0MjNhZTU5LTM1ZDQtNDI3YS1hZDIwLWZhN2U2NTY2NDgzYz9tb25pdG9yPXRydWUmYXBpLXZlcnNpb249MjAxOC0wMy0wMS1wcmV2aWV3",
       "RequestMethod": "GET",
       "RequestBody": "",
       "RequestHeaders": {
         "User-Agent": [
-          "FxVersion/4.6.25211.01",
-          "Microsoft.Azure.Management.Storage.StorageManagementClient/7.1.0.0"
-        ]
-      },
-      "ResponseBody": "{\r\n  \"id\": \"/subscriptions/ce4a7590-4722-4bcf-a2c6-e473e9f11778/resourceGroups/res5330/providers/Microsoft.Storage/storageAccounts/sto2132\",\r\n  \"kind\": \"Storage\",\r\n  \"location\": \"eastus2euap\",\r\n  \"name\": \"sto2132\",\r\n  \"properties\": {\r\n    \"creationTime\": \"2017-11-17T03:54:24.6074095Z\",\r\n    \"encryption\": {\r\n      \"keySource\": \"Microsoft.Storage\",\r\n      \"services\": {\r\n        \"blob\": {\r\n          \"enabled\": true,\r\n          \"lastEnabledTime\": \"2017-11-17T03:54:24.6124095Z\"\r\n        },\r\n        \"file\": {\r\n          \"enabled\": true,\r\n          \"lastEnabledTime\": \"2017-11-17T03:54:24.6124095Z\"\r\n        }\r\n      }\r\n    },\r\n    \"networkAcls\": {\r\n      \"bypass\": \"AzureServices\",\r\n      \"defaultAction\": \"Allow\",\r\n      \"ipRules\": [],\r\n      \"virtualNetworkRules\": []\r\n    },\r\n    \"primaryEndpoints\": {\r\n      \"blob\": \"https://sto2132.blob.core.windows.net/\",\r\n      \"file\": \"https://sto2132.file.core.windows.net/\",\r\n      \"queue\": \"https://sto2132.queue.core.windows.net/\",\r\n      \"table\": \"https://sto2132.table.core.windows.net/\"\r\n    },\r\n    \"primaryLocation\": \"eastus2euap\",\r\n    \"provisioningState\": \"Succeeded\",\r\n    \"statusOfPrimary\": \"available\",\r\n    \"supportsHttpsTrafficOnly\": false\r\n  },\r\n  \"sku\": {\r\n    \"name\": \"Standard_LRS\",\r\n    \"tier\": \"Standard\"\r\n  },\r\n  \"tags\": {\r\n    \"key1\": \"value1\",\r\n    \"key2\": \"value2\"\r\n  },\r\n  \"type\": \"Microsoft.Storage/storageAccounts\"\r\n}",
-=======
-          "FxVersion/4.6.25815.04",
-          "Microsoft.Azure.Management.Storage.StorageManagementClient/7.2.1.1"
-        ]
-      },
-      "ResponseBody": "{\r\n  \"sku\": {\r\n    \"name\": \"Standard_LRS\",\r\n    \"tier\": \"Standard\"\r\n  },\r\n  \"kind\": \"Storage\",\r\n  \"id\": \"/subscriptions/45b60d85-fd72-427a-a708-f994d26e593e/resourceGroups/res6271/providers/Microsoft.Storage/storageAccounts/sto3229\",\r\n  \"name\": \"sto3229\",\r\n  \"type\": \"Microsoft.Storage/storageAccounts\",\r\n  \"location\": \"eastus2(stage)\",\r\n  \"tags\": {\r\n    \"key1\": \"value1\",\r\n    \"key2\": \"value2\"\r\n  },\r\n  \"properties\": {\r\n    \"networkAcls\": {\r\n      \"bypass\": \"AzureServices\",\r\n      \"virtualNetworkRules\": [],\r\n      \"ipRules\": [],\r\n      \"defaultAction\": \"Allow\"\r\n    },\r\n    \"trustedDirectories\": [\r\n      \"72f988bf-86f1-41af-91ab-2d7cd011db47\"\r\n    ],\r\n    \"supportsHttpsTrafficOnly\": false,\r\n    \"encryption\": {\r\n      \"services\": {\r\n        \"file\": {\r\n          \"enabled\": true,\r\n          \"lastEnabledTime\": \"2018-04-13T06:44:38.7351313Z\"\r\n        },\r\n        \"blob\": {\r\n          \"enabled\": true,\r\n          \"lastEnabledTime\": \"2018-04-13T06:44:38.7351313Z\"\r\n        }\r\n      },\r\n      \"keySource\": \"Microsoft.Storage\"\r\n    },\r\n    \"provisioningState\": \"Succeeded\",\r\n    \"creationTime\": \"2018-04-13T06:44:38.6726083Z\",\r\n    \"primaryEndpoints\": {\r\n      \"web\": \"https://sto3229.web.core.windows.net/\",\r\n      \"blob\": \"https://sto3229.blob.core.windows.net/\",\r\n      \"queue\": \"https://sto3229.queue.core.windows.net/\",\r\n      \"table\": \"https://sto3229.table.core.windows.net/\",\r\n      \"file\": \"https://sto3229.file.core.windows.net/\"\r\n    },\r\n    \"primaryLocation\": \"eastus2(stage)\",\r\n    \"statusOfPrimary\": \"available\"\r\n  }\r\n}",
->>>>>>> 43149714
+          "FxVersion/4.6.25815.04",
+          "Microsoft.Azure.Management.Storage.StorageManagementClient/7.2.1.1"
+        ]
+      },
+      "ResponseBody": "{\r\n  \"sku\": {\r\n    \"name\": \"Standard_GRS\",\r\n    \"tier\": \"Standard\"\r\n  },\r\n  \"kind\": \"Storage\",\r\n  \"id\": \"/subscriptions/45b60d85-fd72-427a-a708-f994d26e593e/resourceGroups/res6271/providers/Microsoft.Storage/storageAccounts/sto1816\",\r\n  \"name\": \"sto1816\",\r\n  \"type\": \"Microsoft.Storage/storageAccounts\",\r\n  \"location\": \"eastus2(stage)\",\r\n  \"tags\": {\r\n    \"key1\": \"value1\",\r\n    \"key2\": \"value2\"\r\n  },\r\n  \"properties\": {\r\n    \"networkAcls\": {\r\n      \"bypass\": \"AzureServices\",\r\n      \"virtualNetworkRules\": [],\r\n      \"ipRules\": [],\r\n      \"defaultAction\": \"Allow\"\r\n    },\r\n    \"trustedDirectories\": [\r\n      \"72f988bf-86f1-41af-91ab-2d7cd011db47\"\r\n    ],\r\n    \"supportsHttpsTrafficOnly\": false,\r\n    \"encryption\": {\r\n      \"services\": {\r\n        \"file\": {\r\n          \"enabled\": true,\r\n          \"lastEnabledTime\": \"2018-04-13T06:44:58.913436Z\"\r\n        },\r\n        \"blob\": {\r\n          \"enabled\": true,\r\n          \"lastEnabledTime\": \"2018-04-13T06:44:58.913436Z\"\r\n        }\r\n      },\r\n      \"keySource\": \"Microsoft.Storage\"\r\n    },\r\n    \"provisioningState\": \"Succeeded\",\r\n    \"creationTime\": \"2018-04-13T06:44:58.8660902Z\",\r\n    \"primaryEndpoints\": {\r\n      \"web\": \"https://sto1816.web.core.windows.net/\",\r\n      \"blob\": \"https://sto1816.blob.core.windows.net/\",\r\n      \"queue\": \"https://sto1816.queue.core.windows.net/\",\r\n      \"table\": \"https://sto1816.table.core.windows.net/\",\r\n      \"file\": \"https://sto1816.file.core.windows.net/\"\r\n    },\r\n    \"primaryLocation\": \"eastus2(stage)\",\r\n    \"statusOfPrimary\": \"available\",\r\n    \"secondaryLocation\": \"northcentralus(stage)\",\r\n    \"statusOfSecondary\": \"available\"\r\n  }\r\n}",
       "ResponseHeaders": {
         "Content-Type": [
           "application/json"
@@ -302,11 +355,7 @@
           "no-cache"
         ],
         "Date": [
-<<<<<<< HEAD
-          "Fri, 17 Nov 2017 03:55:08 GMT"
-=======
-          "Fri, 13 Apr 2018 06:44:56 GMT"
->>>>>>> 43149714
+          "Fri, 13 Apr 2018 06:45:16 GMT"
         ],
         "Pragma": [
           "no-cache"
@@ -321,19 +370,7 @@
           "Accept-Encoding"
         ],
         "x-ms-request-id": [
-<<<<<<< HEAD
-          "f7ecfa4a-5338-4eac-93f1-5c4291e1ad71"
-        ],
-        "x-ms-ratelimit-remaining-subscription-reads": [
-          "14798"
-        ],
-        "x-ms-correlation-request-id": [
-          "f7ecfa4a-5338-4eac-93f1-5c4291e1ad71"
-        ],
-        "x-ms-routing-request-id": [
-          "SOUTHEASTASIA:20171117T035509Z:f7ecfa4a-5338-4eac-93f1-5c4291e1ad71"
-=======
-          "1f7b6ea2-d891-4851-8ab5-ccba31d6ae1c"
+          "a1117582-4a4d-4f41-b4db-c3f219a38889"
         ],
         "Strict-Transport-Security": [
           "max-age=31536000; includeSubDomains"
@@ -342,11 +379,10 @@
           "14982"
         ],
         "x-ms-correlation-request-id": [
-          "ac6f2048-f7e9-4572-a40e-c954f2012cba"
-        ],
-        "x-ms-routing-request-id": [
-          "SOUTHEASTASIA:20180413T064456Z:ac6f2048-f7e9-4572-a40e-c954f2012cba"
->>>>>>> 43149714
+          "04619167-9562-406d-842f-f5e31c743b10"
+        ],
+        "x-ms-routing-request-id": [
+          "SOUTHEASTASIA:20180413T064516Z:04619167-9562-406d-842f-f5e31c743b10"
         ],
         "X-Content-Type-Options": [
           "nosniff"
@@ -355,40 +391,23 @@
       "StatusCode": 200
     },
     {
-<<<<<<< HEAD
-      "RequestUri": "/subscriptions/ce4a7590-4722-4bcf-a2c6-e473e9f11778/resourceGroups/res5330/providers/Microsoft.Storage/storageAccounts/sto2132?api-version=2017-10-01",
-      "EncodedRequestUri": "L3N1YnNjcmlwdGlvbnMvY2U0YTc1OTAtNDcyMi00YmNmLWEyYzYtZTQ3M2U5ZjExNzc4L3Jlc291cmNlR3JvdXBzL3JlczUzMzAvcHJvdmlkZXJzL01pY3Jvc29mdC5TdG9yYWdlL3N0b3JhZ2VBY2NvdW50cy9zdG8yMTMyP2FwaS12ZXJzaW9uPTIwMTctMTAtMDE=",
-=======
-      "RequestUri": "/subscriptions/45b60d85-fd72-427a-a708-f994d26e593e/resourceGroups/res6271/providers/Microsoft.Storage/storageAccounts/sto3229?api-version=2018-03-01-preview",
-      "EncodedRequestUri": "L3N1YnNjcmlwdGlvbnMvNDViNjBkODUtZmQ3Mi00MjdhLWE3MDgtZjk5NGQyNmU1OTNlL3Jlc291cmNlR3JvdXBzL3JlczYyNzEvcHJvdmlkZXJzL01pY3Jvc29mdC5TdG9yYWdlL3N0b3JhZ2VBY2NvdW50cy9zdG8zMjI5P2FwaS12ZXJzaW9uPTIwMTgtMDMtMDEtcHJldmlldw==",
->>>>>>> 43149714
+      "RequestUri": "/subscriptions/45b60d85-fd72-427a-a708-f994d26e593e/resourceGroups/res6271/providers/Microsoft.Storage/storageAccounts/sto1816?api-version=2018-03-01-preview",
+      "EncodedRequestUri": "L3N1YnNjcmlwdGlvbnMvNDViNjBkODUtZmQ3Mi00MjdhLWE3MDgtZjk5NGQyNmU1OTNlL3Jlc291cmNlR3JvdXBzL3JlczYyNzEvcHJvdmlkZXJzL01pY3Jvc29mdC5TdG9yYWdlL3N0b3JhZ2VBY2NvdW50cy9zdG8xODE2P2FwaS12ZXJzaW9uPTIwMTgtMDMtMDEtcHJldmlldw==",
       "RequestMethod": "GET",
       "RequestBody": "",
       "RequestHeaders": {
         "x-ms-client-request-id": [
-<<<<<<< HEAD
-          "3bfce0b9-be8f-4b16-ab39-66d3503d929f"
-=======
-          "5e06bec2-22be-4e1f-ba45-33c03c737b58"
->>>>>>> 43149714
+          "74fe00dd-faf2-4f83-a7c5-92d685854d38"
         ],
         "accept-language": [
           "en-US"
         ],
         "User-Agent": [
-<<<<<<< HEAD
-          "FxVersion/4.6.25211.01",
-          "Microsoft.Azure.Management.Storage.StorageManagementClient/7.1.0.0"
-        ]
-      },
-      "ResponseBody": "{\r\n  \"id\": \"/subscriptions/ce4a7590-4722-4bcf-a2c6-e473e9f11778/resourceGroups/res5330/providers/Microsoft.Storage/storageAccounts/sto2132\",\r\n  \"kind\": \"Storage\",\r\n  \"location\": \"eastus2euap\",\r\n  \"name\": \"sto2132\",\r\n  \"properties\": {\r\n    \"creationTime\": \"2017-11-17T03:54:24.6074095Z\",\r\n    \"encryption\": {\r\n      \"keySource\": \"Microsoft.Storage\",\r\n      \"services\": {\r\n        \"blob\": {\r\n          \"enabled\": true,\r\n          \"lastEnabledTime\": \"2017-11-17T03:54:24.6124095Z\"\r\n        },\r\n        \"file\": {\r\n          \"enabled\": true,\r\n          \"lastEnabledTime\": \"2017-11-17T03:54:24.6124095Z\"\r\n        }\r\n      }\r\n    },\r\n    \"networkAcls\": {\r\n      \"bypass\": \"AzureServices\",\r\n      \"defaultAction\": \"Allow\",\r\n      \"ipRules\": [],\r\n      \"virtualNetworkRules\": []\r\n    },\r\n    \"primaryEndpoints\": {\r\n      \"blob\": \"https://sto2132.blob.core.windows.net/\",\r\n      \"file\": \"https://sto2132.file.core.windows.net/\",\r\n      \"queue\": \"https://sto2132.queue.core.windows.net/\",\r\n      \"table\": \"https://sto2132.table.core.windows.net/\"\r\n    },\r\n    \"primaryLocation\": \"eastus2euap\",\r\n    \"provisioningState\": \"Succeeded\",\r\n    \"statusOfPrimary\": \"available\",\r\n    \"supportsHttpsTrafficOnly\": false\r\n  },\r\n  \"sku\": {\r\n    \"name\": \"Standard_LRS\",\r\n    \"tier\": \"Standard\"\r\n  },\r\n  \"tags\": {\r\n    \"key1\": \"value1\",\r\n    \"key2\": \"value2\"\r\n  },\r\n  \"type\": \"Microsoft.Storage/storageAccounts\"\r\n}",
-=======
-          "FxVersion/4.6.25815.04",
-          "Microsoft.Azure.Management.Storage.StorageManagementClient/7.2.1.1"
-        ]
-      },
-      "ResponseBody": "{\r\n  \"sku\": {\r\n    \"name\": \"Standard_LRS\",\r\n    \"tier\": \"Standard\"\r\n  },\r\n  \"kind\": \"Storage\",\r\n  \"id\": \"/subscriptions/45b60d85-fd72-427a-a708-f994d26e593e/resourceGroups/res6271/providers/Microsoft.Storage/storageAccounts/sto3229\",\r\n  \"name\": \"sto3229\",\r\n  \"type\": \"Microsoft.Storage/storageAccounts\",\r\n  \"location\": \"eastus2(stage)\",\r\n  \"tags\": {\r\n    \"key1\": \"value1\",\r\n    \"key2\": \"value2\"\r\n  },\r\n  \"properties\": {\r\n    \"networkAcls\": {\r\n      \"bypass\": \"AzureServices\",\r\n      \"virtualNetworkRules\": [],\r\n      \"ipRules\": [],\r\n      \"defaultAction\": \"Allow\"\r\n    },\r\n    \"trustedDirectories\": [\r\n      \"72f988bf-86f1-41af-91ab-2d7cd011db47\"\r\n    ],\r\n    \"supportsHttpsTrafficOnly\": false,\r\n    \"encryption\": {\r\n      \"services\": {\r\n        \"file\": {\r\n          \"enabled\": true,\r\n          \"lastEnabledTime\": \"2018-04-13T06:44:38.7351313Z\"\r\n        },\r\n        \"blob\": {\r\n          \"enabled\": true,\r\n          \"lastEnabledTime\": \"2018-04-13T06:44:38.7351313Z\"\r\n        }\r\n      },\r\n      \"keySource\": \"Microsoft.Storage\"\r\n    },\r\n    \"provisioningState\": \"Succeeded\",\r\n    \"creationTime\": \"2018-04-13T06:44:38.6726083Z\",\r\n    \"primaryEndpoints\": {\r\n      \"web\": \"https://sto3229.web.core.windows.net/\",\r\n      \"blob\": \"https://sto3229.blob.core.windows.net/\",\r\n      \"queue\": \"https://sto3229.queue.core.windows.net/\",\r\n      \"table\": \"https://sto3229.table.core.windows.net/\",\r\n      \"file\": \"https://sto3229.file.core.windows.net/\"\r\n    },\r\n    \"primaryLocation\": \"eastus2(stage)\",\r\n    \"statusOfPrimary\": \"available\"\r\n  }\r\n}",
->>>>>>> 43149714
+          "FxVersion/4.6.25815.04",
+          "Microsoft.Azure.Management.Storage.StorageManagementClient/7.2.1.1"
+        ]
+      },
+      "ResponseBody": "{\r\n  \"sku\": {\r\n    \"name\": \"Standard_GRS\",\r\n    \"tier\": \"Standard\"\r\n  },\r\n  \"kind\": \"Storage\",\r\n  \"id\": \"/subscriptions/45b60d85-fd72-427a-a708-f994d26e593e/resourceGroups/res6271/providers/Microsoft.Storage/storageAccounts/sto1816\",\r\n  \"name\": \"sto1816\",\r\n  \"type\": \"Microsoft.Storage/storageAccounts\",\r\n  \"location\": \"eastus2(stage)\",\r\n  \"tags\": {\r\n    \"key1\": \"value1\",\r\n    \"key2\": \"value2\"\r\n  },\r\n  \"properties\": {\r\n    \"networkAcls\": {\r\n      \"bypass\": \"AzureServices\",\r\n      \"virtualNetworkRules\": [],\r\n      \"ipRules\": [],\r\n      \"defaultAction\": \"Allow\"\r\n    },\r\n    \"trustedDirectories\": [\r\n      \"72f988bf-86f1-41af-91ab-2d7cd011db47\"\r\n    ],\r\n    \"supportsHttpsTrafficOnly\": false,\r\n    \"encryption\": {\r\n      \"services\": {\r\n        \"file\": {\r\n          \"enabled\": true,\r\n          \"lastEnabledTime\": \"2018-04-13T06:44:58.913436Z\"\r\n        },\r\n        \"blob\": {\r\n          \"enabled\": true,\r\n          \"lastEnabledTime\": \"2018-04-13T06:44:58.913436Z\"\r\n        }\r\n      },\r\n      \"keySource\": \"Microsoft.Storage\"\r\n    },\r\n    \"provisioningState\": \"Succeeded\",\r\n    \"creationTime\": \"2018-04-13T06:44:58.8660902Z\",\r\n    \"primaryEndpoints\": {\r\n      \"web\": \"https://sto1816.web.core.windows.net/\",\r\n      \"blob\": \"https://sto1816.blob.core.windows.net/\",\r\n      \"queue\": \"https://sto1816.queue.core.windows.net/\",\r\n      \"table\": \"https://sto1816.table.core.windows.net/\",\r\n      \"file\": \"https://sto1816.file.core.windows.net/\"\r\n    },\r\n    \"primaryLocation\": \"eastus2(stage)\",\r\n    \"statusOfPrimary\": \"available\",\r\n    \"secondaryLocation\": \"northcentralus(stage)\",\r\n    \"statusOfSecondary\": \"available\"\r\n  }\r\n}",
       "ResponseHeaders": {
         "Content-Type": [
           "application/json"
@@ -400,11 +419,7 @@
           "no-cache"
         ],
         "Date": [
-<<<<<<< HEAD
-          "Fri, 17 Nov 2017 03:55:09 GMT"
-=======
-          "Fri, 13 Apr 2018 06:44:57 GMT"
->>>>>>> 43149714
+          "Fri, 13 Apr 2018 06:45:16 GMT"
         ],
         "Pragma": [
           "no-cache"
@@ -419,19 +434,7 @@
           "Accept-Encoding"
         ],
         "x-ms-request-id": [
-<<<<<<< HEAD
-          "d122616b-862f-4d39-b7fb-78dc6aa1fe65"
-        ],
-        "x-ms-ratelimit-remaining-subscription-reads": [
-          "14797"
-        ],
-        "x-ms-correlation-request-id": [
-          "d122616b-862f-4d39-b7fb-78dc6aa1fe65"
-        ],
-        "x-ms-routing-request-id": [
-          "SOUTHEASTASIA:20171117T035509Z:d122616b-862f-4d39-b7fb-78dc6aa1fe65"
-=======
-          "70788fb5-18b7-4d94-af49-aeaf08a77e37"
+          "fb2ef614-332a-41fc-8317-f2616cd393a1"
         ],
         "Strict-Transport-Security": [
           "max-age=31536000; includeSubDomains"
@@ -440,11 +443,10 @@
           "14981"
         ],
         "x-ms-correlation-request-id": [
-          "85f60d5a-6bdd-459d-8569-050abed8918c"
-        ],
-        "x-ms-routing-request-id": [
-          "SOUTHEASTASIA:20180413T064457Z:85f60d5a-6bdd-459d-8569-050abed8918c"
->>>>>>> 43149714
+          "7c4c4d38-74e2-4eb9-89db-e0f3582a8392"
+        ],
+        "x-ms-routing-request-id": [
+          "SOUTHEASTASIA:20180413T064516Z:7c4c4d38-74e2-4eb9-89db-e0f3582a8392"
         ],
         "X-Content-Type-Options": [
           "nosniff"
@@ -453,40 +455,26 @@
       "StatusCode": 200
     },
     {
-<<<<<<< HEAD
-      "RequestUri": "/subscriptions/ce4a7590-4722-4bcf-a2c6-e473e9f11778/resourceGroups/res5330/providers/Microsoft.Storage/storageAccounts/sto826?api-version=2017-10-01",
-      "EncodedRequestUri": "L3N1YnNjcmlwdGlvbnMvY2U0YTc1OTAtNDcyMi00YmNmLWEyYzYtZTQ3M2U5ZjExNzc4L3Jlc291cmNlR3JvdXBzL3JlczUzMzAvcHJvdmlkZXJzL01pY3Jvc29mdC5TdG9yYWdlL3N0b3JhZ2VBY2NvdW50cy9zdG84MjY/YXBpLXZlcnNpb249MjAxNy0xMC0wMQ==",
-=======
-      "RequestUri": "/subscriptions/45b60d85-fd72-427a-a708-f994d26e593e/resourceGroups/res6271/providers/Microsoft.Storage/storageAccounts/sto1816?api-version=2018-03-01-preview",
-      "EncodedRequestUri": "L3N1YnNjcmlwdGlvbnMvNDViNjBkODUtZmQ3Mi00MjdhLWE3MDgtZjk5NGQyNmU1OTNlL3Jlc291cmNlR3JvdXBzL3JlczYyNzEvcHJvdmlkZXJzL01pY3Jvc29mdC5TdG9yYWdlL3N0b3JhZ2VBY2NvdW50cy9zdG8xODE2P2FwaS12ZXJzaW9uPTIwMTgtMDMtMDEtcHJldmlldw==",
->>>>>>> 43149714
+      "RequestUri": "/subscriptions/45b60d85-fd72-427a-a708-f994d26e593e/resourceGroups/res6271/providers/Microsoft.Storage/storageAccounts/sto4541?api-version=2018-03-01-preview",
+      "EncodedRequestUri": "L3N1YnNjcmlwdGlvbnMvNDViNjBkODUtZmQ3Mi00MjdhLWE3MDgtZjk5NGQyNmU1OTNlL3Jlc291cmNlR3JvdXBzL3JlczYyNzEvcHJvdmlkZXJzL01pY3Jvc29mdC5TdG9yYWdlL3N0b3JhZ2VBY2NvdW50cy9zdG80NTQxP2FwaS12ZXJzaW9uPTIwMTgtMDMtMDEtcHJldmlldw==",
       "RequestMethod": "PUT",
-      "RequestBody": "{\r\n  \"sku\": {\r\n    \"name\": \"Standard_GRS\"\r\n  },\r\n  \"kind\": \"Storage\",\r\n  \"location\": \"eastus2(stage)\",\r\n  \"tags\": {\r\n    \"key1\": \"value1\",\r\n    \"key2\": \"value2\"\r\n  }\r\n}",
+      "RequestBody": "{\r\n  \"sku\": {\r\n    \"name\": \"Standard_RAGRS\"\r\n  },\r\n  \"kind\": \"Storage\",\r\n  \"location\": \"eastus2(stage)\",\r\n  \"tags\": {\r\n    \"key1\": \"value1\",\r\n    \"key2\": \"value2\"\r\n  }\r\n}",
       "RequestHeaders": {
         "Content-Type": [
           "application/json; charset=utf-8"
         ],
         "Content-Length": [
-          "168"
+          "170"
         ],
         "x-ms-client-request-id": [
-<<<<<<< HEAD
-          "b5c4f29d-848a-402f-8986-87be335dc6af"
-=======
-          "ba705b4b-7dfd-401c-a658-74515a5db16b"
->>>>>>> 43149714
+          "91fecad6-ba0e-4924-8ae1-d4161cf21b91"
         ],
         "accept-language": [
           "en-US"
         ],
         "User-Agent": [
-<<<<<<< HEAD
-          "FxVersion/4.6.25211.01",
-          "Microsoft.Azure.Management.Storage.StorageManagementClient/7.1.0.0"
-=======
-          "FxVersion/4.6.25815.04",
-          "Microsoft.Azure.Management.Storage.StorageManagementClient/7.2.1.1"
->>>>>>> 43149714
+          "FxVersion/4.6.25815.04",
+          "Microsoft.Azure.Management.Storage.StorageManagementClient/7.2.1.1"
         ]
       },
       "ResponseBody": "",
@@ -504,57 +492,184 @@
           "no-cache"
         ],
         "Date": [
-<<<<<<< HEAD
-          "Fri, 17 Nov 2017 03:55:20 GMT"
-=======
-          "Fri, 13 Apr 2018 06:44:59 GMT"
->>>>>>> 43149714
+          "Fri, 13 Apr 2018 06:45:17 GMT"
         ],
         "Pragma": [
           "no-cache"
         ],
         "Location": [
-<<<<<<< HEAD
-          "https://management.azure.com/subscriptions/ce4a7590-4722-4bcf-a2c6-e473e9f11778/providers/Microsoft.Storage/locations/eastus2euap/asyncoperations/3a484ff5-80e6-4125-bb5c-c31587e66c3c?monitor=true&api-version=2017-10-01"
-=======
-          "https://management.azure.com/subscriptions/45b60d85-fd72-427a-a708-f994d26e593e/providers/Microsoft.Storage/locations/eastus2(stage)/asyncoperations/5423ae59-35d4-427a-ad20-fa7e6566483c?monitor=true&api-version=2018-03-01-preview"
->>>>>>> 43149714
+          "https://management.azure.com/subscriptions/45b60d85-fd72-427a-a708-f994d26e593e/providers/Microsoft.Storage/locations/eastus2(stage)/asyncoperations/9f1ef2cb-e5e6-4c96-aeec-fc6fb4ce2805?monitor=true&api-version=2018-03-01-preview"
         ],
         "Retry-After": [
           "17"
         ],
         "Server": [
-<<<<<<< HEAD
-          "Microsoft-Azure-Storage-Resource-Provider/1.0",
-          "Microsoft-HTTPAPI/2.0"
+          "Microsoft-Azure-Storage-Resource-Provider/1.0,Microsoft-HTTPAPI/2.0 Microsoft-HTTPAPI/2.0"
+        ],
+        "x-ms-request-id": [
+          "9f1ef2cb-e5e6-4c96-aeec-fc6fb4ce2805"
+        ],
+        "Strict-Transport-Security": [
+          "max-age=31536000; includeSubDomains"
         ],
         "x-ms-ratelimit-remaining-subscription-writes": [
-          "1175"
-        ],
-        "x-ms-request-id": [
-          "de2858cf-cc84-411d-8fcd-717714444981"
-        ],
-        "x-ms-correlation-request-id": [
-          "de2858cf-cc84-411d-8fcd-717714444981"
-        ],
-        "x-ms-routing-request-id": [
-          "SOUTHEASTASIA:20171117T035520Z:de2858cf-cc84-411d-8fcd-717714444981"
-        ],
-        "Strict-Transport-Security": [
-          "max-age=31536000; includeSubDomains"
+          "1178"
+        ],
+        "x-ms-correlation-request-id": [
+          "2aab249c-a26a-40d8-b6b2-fdf4d154cc32"
+        ],
+        "x-ms-routing-request-id": [
+          "SOUTHEASTASIA:20180413T064518Z:2aab249c-a26a-40d8-b6b2-fdf4d154cc32"
+        ],
+        "X-Content-Type-Options": [
+          "nosniff"
         ]
       },
       "StatusCode": 202
     },
     {
-      "RequestUri": "/subscriptions/ce4a7590-4722-4bcf-a2c6-e473e9f11778/providers/Microsoft.Storage/locations/eastus2euap/asyncoperations/3a484ff5-80e6-4125-bb5c-c31587e66c3c?monitor=true&api-version=2017-10-01",
-      "EncodedRequestUri": "L3N1YnNjcmlwdGlvbnMvY2U0YTc1OTAtNDcyMi00YmNmLWEyYzYtZTQ3M2U5ZjExNzc4L3Byb3ZpZGVycy9NaWNyb3NvZnQuU3RvcmFnZS9sb2NhdGlvbnMvZWFzdHVzMmV1YXAvYXN5bmNvcGVyYXRpb25zLzNhNDg0ZmY1LTgwZTYtNDEyNS1iYjVjLWMzMTU4N2U2NmMzYz9tb25pdG9yPXRydWUmYXBpLXZlcnNpb249MjAxNy0xMC0wMQ==",
+      "RequestUri": "/subscriptions/45b60d85-fd72-427a-a708-f994d26e593e/providers/Microsoft.Storage/locations/eastus2(stage)/asyncoperations/9f1ef2cb-e5e6-4c96-aeec-fc6fb4ce2805?monitor=true&api-version=2018-03-01-preview",
+      "EncodedRequestUri": "L3N1YnNjcmlwdGlvbnMvNDViNjBkODUtZmQ3Mi00MjdhLWE3MDgtZjk5NGQyNmU1OTNlL3Byb3ZpZGVycy9NaWNyb3NvZnQuU3RvcmFnZS9sb2NhdGlvbnMvZWFzdHVzMihzdGFnZSkvYXN5bmNvcGVyYXRpb25zLzlmMWVmMmNiLWU1ZTYtNGM5Ni1hZWVjLWZjNmZiNGNlMjgwNT9tb25pdG9yPXRydWUmYXBpLXZlcnNpb249MjAxOC0wMy0wMS1wcmV2aWV3",
       "RequestMethod": "GET",
       "RequestBody": "",
       "RequestHeaders": {
         "User-Agent": [
-          "FxVersion/4.6.25211.01",
-          "Microsoft.Azure.Management.Storage.StorageManagementClient/7.1.0.0"
+          "FxVersion/4.6.25815.04",
+          "Microsoft.Azure.Management.Storage.StorageManagementClient/7.2.1.1"
+        ]
+      },
+      "ResponseBody": "{\r\n  \"sku\": {\r\n    \"name\": \"Standard_RAGRS\",\r\n    \"tier\": \"Standard\"\r\n  },\r\n  \"kind\": \"Storage\",\r\n  \"id\": \"/subscriptions/45b60d85-fd72-427a-a708-f994d26e593e/resourceGroups/res6271/providers/Microsoft.Storage/storageAccounts/sto4541\",\r\n  \"name\": \"sto4541\",\r\n  \"type\": \"Microsoft.Storage/storageAccounts\",\r\n  \"location\": \"eastus2(stage)\",\r\n  \"tags\": {\r\n    \"key1\": \"value1\",\r\n    \"key2\": \"value2\"\r\n  },\r\n  \"properties\": {\r\n    \"networkAcls\": {\r\n      \"bypass\": \"AzureServices\",\r\n      \"virtualNetworkRules\": [],\r\n      \"ipRules\": [],\r\n      \"defaultAction\": \"Allow\"\r\n    },\r\n    \"trustedDirectories\": [\r\n      \"72f988bf-86f1-41af-91ab-2d7cd011db47\"\r\n    ],\r\n    \"supportsHttpsTrafficOnly\": false,\r\n    \"encryption\": {\r\n      \"services\": {\r\n        \"file\": {\r\n          \"enabled\": true,\r\n          \"lastEnabledTime\": \"2018-04-13T06:45:18.1441425Z\"\r\n        },\r\n        \"blob\": {\r\n          \"enabled\": true,\r\n          \"lastEnabledTime\": \"2018-04-13T06:45:18.1441425Z\"\r\n        }\r\n      },\r\n      \"keySource\": \"Microsoft.Storage\"\r\n    },\r\n    \"provisioningState\": \"Succeeded\",\r\n    \"creationTime\": \"2018-04-13T06:45:18.0816607Z\",\r\n    \"primaryEndpoints\": {\r\n      \"web\": \"https://sto4541.web.core.windows.net/\",\r\n      \"blob\": \"https://sto4541.blob.core.windows.net/\",\r\n      \"queue\": \"https://sto4541.queue.core.windows.net/\",\r\n      \"table\": \"https://sto4541.table.core.windows.net/\",\r\n      \"file\": \"https://sto4541.file.core.windows.net/\"\r\n    },\r\n    \"primaryLocation\": \"eastus2(stage)\",\r\n    \"statusOfPrimary\": \"available\",\r\n    \"secondaryLocation\": \"northcentralus(stage)\",\r\n    \"statusOfSecondary\": \"available\",\r\n    \"secondaryEndpoints\": {\r\n      \"web\": \"https://sto4541-secondary.web.core.windows.net/\",\r\n      \"blob\": \"https://sto4541-secondary.blob.core.windows.net/\",\r\n      \"queue\": \"https://sto4541-secondary.queue.core.windows.net/\",\r\n      \"table\": \"https://sto4541-secondary.table.core.windows.net/\"\r\n    }\r\n  }\r\n}",
+      "ResponseHeaders": {
+        "Content-Type": [
+          "application/json"
+        ],
+        "Expires": [
+          "-1"
+        ],
+        "Cache-Control": [
+          "no-cache"
+        ],
+        "Date": [
+          "Fri, 13 Apr 2018 06:45:34 GMT"
+        ],
+        "Pragma": [
+          "no-cache"
+        ],
+        "Transfer-Encoding": [
+          "chunked"
+        ],
+        "Server": [
+          "Microsoft-Azure-Storage-Resource-Provider/1.0,Microsoft-HTTPAPI/2.0 Microsoft-HTTPAPI/2.0"
+        ],
+        "Vary": [
+          "Accept-Encoding"
+        ],
+        "x-ms-request-id": [
+          "0d012e49-973f-405e-a54f-fa8e96ad7bc8"
+        ],
+        "Strict-Transport-Security": [
+          "max-age=31536000; includeSubDomains"
+        ],
+        "x-ms-ratelimit-remaining-subscription-reads": [
+          "14980"
+        ],
+        "x-ms-correlation-request-id": [
+          "aeb759f3-c7b7-48c6-8a80-9199af4af0cb"
+        ],
+        "x-ms-routing-request-id": [
+          "SOUTHEASTASIA:20180413T064535Z:aeb759f3-c7b7-48c6-8a80-9199af4af0cb"
+        ],
+        "X-Content-Type-Options": [
+          "nosniff"
+        ]
+      },
+      "StatusCode": 200
+    },
+    {
+      "RequestUri": "/subscriptions/45b60d85-fd72-427a-a708-f994d26e593e/resourceGroups/res6271/providers/Microsoft.Storage/storageAccounts/sto4541?api-version=2018-03-01-preview",
+      "EncodedRequestUri": "L3N1YnNjcmlwdGlvbnMvNDViNjBkODUtZmQ3Mi00MjdhLWE3MDgtZjk5NGQyNmU1OTNlL3Jlc291cmNlR3JvdXBzL3JlczYyNzEvcHJvdmlkZXJzL01pY3Jvc29mdC5TdG9yYWdlL3N0b3JhZ2VBY2NvdW50cy9zdG80NTQxP2FwaS12ZXJzaW9uPTIwMTgtMDMtMDEtcHJldmlldw==",
+      "RequestMethod": "GET",
+      "RequestBody": "",
+      "RequestHeaders": {
+        "x-ms-client-request-id": [
+          "93986703-5bb6-4c56-ad2a-564b084eee5d"
+        ],
+        "accept-language": [
+          "en-US"
+        ],
+        "User-Agent": [
+          "FxVersion/4.6.25815.04",
+          "Microsoft.Azure.Management.Storage.StorageManagementClient/7.2.1.1"
+        ]
+      },
+      "ResponseBody": "{\r\n  \"sku\": {\r\n    \"name\": \"Standard_RAGRS\",\r\n    \"tier\": \"Standard\"\r\n  },\r\n  \"kind\": \"Storage\",\r\n  \"id\": \"/subscriptions/45b60d85-fd72-427a-a708-f994d26e593e/resourceGroups/res6271/providers/Microsoft.Storage/storageAccounts/sto4541\",\r\n  \"name\": \"sto4541\",\r\n  \"type\": \"Microsoft.Storage/storageAccounts\",\r\n  \"location\": \"eastus2(stage)\",\r\n  \"tags\": {\r\n    \"key1\": \"value1\",\r\n    \"key2\": \"value2\"\r\n  },\r\n  \"properties\": {\r\n    \"networkAcls\": {\r\n      \"bypass\": \"AzureServices\",\r\n      \"virtualNetworkRules\": [],\r\n      \"ipRules\": [],\r\n      \"defaultAction\": \"Allow\"\r\n    },\r\n    \"trustedDirectories\": [\r\n      \"72f988bf-86f1-41af-91ab-2d7cd011db47\"\r\n    ],\r\n    \"supportsHttpsTrafficOnly\": false,\r\n    \"encryption\": {\r\n      \"services\": {\r\n        \"file\": {\r\n          \"enabled\": true,\r\n          \"lastEnabledTime\": \"2018-04-13T06:45:18.1441425Z\"\r\n        },\r\n        \"blob\": {\r\n          \"enabled\": true,\r\n          \"lastEnabledTime\": \"2018-04-13T06:45:18.1441425Z\"\r\n        }\r\n      },\r\n      \"keySource\": \"Microsoft.Storage\"\r\n    },\r\n    \"provisioningState\": \"Succeeded\",\r\n    \"creationTime\": \"2018-04-13T06:45:18.0816607Z\",\r\n    \"primaryEndpoints\": {\r\n      \"web\": \"https://sto4541.web.core.windows.net/\",\r\n      \"blob\": \"https://sto4541.blob.core.windows.net/\",\r\n      \"queue\": \"https://sto4541.queue.core.windows.net/\",\r\n      \"table\": \"https://sto4541.table.core.windows.net/\",\r\n      \"file\": \"https://sto4541.file.core.windows.net/\"\r\n    },\r\n    \"primaryLocation\": \"eastus2(stage)\",\r\n    \"statusOfPrimary\": \"available\",\r\n    \"secondaryLocation\": \"northcentralus(stage)\",\r\n    \"statusOfSecondary\": \"available\",\r\n    \"secondaryEndpoints\": {\r\n      \"web\": \"https://sto4541-secondary.web.core.windows.net/\",\r\n      \"blob\": \"https://sto4541-secondary.blob.core.windows.net/\",\r\n      \"queue\": \"https://sto4541-secondary.queue.core.windows.net/\",\r\n      \"table\": \"https://sto4541-secondary.table.core.windows.net/\"\r\n    }\r\n  }\r\n}",
+      "ResponseHeaders": {
+        "Content-Type": [
+          "application/json"
+        ],
+        "Expires": [
+          "-1"
+        ],
+        "Cache-Control": [
+          "no-cache"
+        ],
+        "Date": [
+          "Fri, 13 Apr 2018 06:45:35 GMT"
+        ],
+        "Pragma": [
+          "no-cache"
+        ],
+        "Transfer-Encoding": [
+          "chunked"
+        ],
+        "Server": [
+          "Microsoft-Azure-Storage-Resource-Provider/1.0,Microsoft-HTTPAPI/2.0 Microsoft-HTTPAPI/2.0"
+        ],
+        "Vary": [
+          "Accept-Encoding"
+        ],
+        "x-ms-request-id": [
+          "2b47fb2b-6ce8-4ec0-bf3d-232f4d7505aa"
+        ],
+        "Strict-Transport-Security": [
+          "max-age=31536000; includeSubDomains"
+        ],
+        "x-ms-ratelimit-remaining-subscription-reads": [
+          "14979"
+        ],
+        "x-ms-correlation-request-id": [
+          "c925c5d5-56d8-4af6-a99e-d6a34717a910"
+        ],
+        "x-ms-routing-request-id": [
+          "SOUTHEASTASIA:20180413T064536Z:c925c5d5-56d8-4af6-a99e-d6a34717a910"
+        ],
+        "X-Content-Type-Options": [
+          "nosniff"
+        ]
+      },
+      "StatusCode": 200
+    },
+    {
+      "RequestUri": "/subscriptions/45b60d85-fd72-427a-a708-f994d26e593e/resourceGroups/res6271/providers/Microsoft.Storage/storageAccounts/sto7758?api-version=2018-03-01-preview",
+      "EncodedRequestUri": "L3N1YnNjcmlwdGlvbnMvNDViNjBkODUtZmQ3Mi00MjdhLWE3MDgtZjk5NGQyNmU1OTNlL3Jlc291cmNlR3JvdXBzL3JlczYyNzEvcHJvdmlkZXJzL01pY3Jvc29mdC5TdG9yYWdlL3N0b3JhZ2VBY2NvdW50cy9zdG83NzU4P2FwaS12ZXJzaW9uPTIwMTgtMDMtMDEtcHJldmlldw==",
+      "RequestMethod": "PUT",
+      "RequestBody": "{\r\n  \"sku\": {\r\n    \"name\": \"Standard_ZRS\"\r\n  },\r\n  \"kind\": \"Storage\",\r\n  \"location\": \"eastus2(stage)\",\r\n  \"tags\": {\r\n    \"key1\": \"value1\",\r\n    \"key2\": \"value2\"\r\n  }\r\n}",
+      "RequestHeaders": {
+        "Content-Type": [
+          "application/json; charset=utf-8"
+        ],
+        "Content-Length": [
+          "168"
+        ],
+        "x-ms-client-request-id": [
+          "7f159b4e-6c05-421e-871a-ef1987c687a9"
+        ],
+        "accept-language": [
+          "en-US"
+        ],
+        "User-Agent": [
+          "FxVersion/4.6.25815.04",
+          "Microsoft.Azure.Management.Storage.StorageManagementClient/7.2.1.1"
         ]
       },
       "ResponseBody": "",
@@ -562,145 +677,127 @@
         "Content-Length": [
           "0"
         ],
-        "Expires": [
-          "-1"
-        ],
-        "Cache-Control": [
-          "no-cache"
-        ],
-        "Date": [
-          "Fri, 17 Nov 2017 03:55:37 GMT"
+        "Content-Type": [
+          "text/plain; charset=utf-8"
+        ],
+        "Expires": [
+          "-1"
+        ],
+        "Cache-Control": [
+          "no-cache"
+        ],
+        "Date": [
+          "Fri, 13 Apr 2018 06:45:36 GMT"
         ],
         "Pragma": [
           "no-cache"
         ],
         "Location": [
-          "https://management.azure.com/subscriptions/ce4a7590-4722-4bcf-a2c6-e473e9f11778/providers/Microsoft.Storage/locations/eastus2euap/asyncoperations/3a484ff5-80e6-4125-bb5c-c31587e66c3c?monitor=true&api-version=2017-10-01"
+          "https://management.azure.com/subscriptions/45b60d85-fd72-427a-a708-f994d26e593e/providers/Microsoft.Storage/locations/eastus2(stage)/asyncoperations/07002f1a-47c7-4422-b181-8fc0b0557c7d?monitor=true&api-version=2018-03-01-preview"
         ],
         "Retry-After": [
           "17"
         ],
         "Server": [
-          "Microsoft-Azure-Storage-Resource-Provider/1.0",
-          "Microsoft-HTTPAPI/2.0"
-        ],
-        "x-ms-ratelimit-remaining-subscription-reads": [
-          "14796"
-        ],
-        "x-ms-request-id": [
-          "884f6e74-d454-48d6-bac6-2be9fe19f072"
-        ],
-        "x-ms-correlation-request-id": [
-          "884f6e74-d454-48d6-bac6-2be9fe19f072"
-        ],
-        "x-ms-routing-request-id": [
-          "SOUTHEASTASIA:20171117T035538Z:884f6e74-d454-48d6-bac6-2be9fe19f072"
-        ],
-        "Strict-Transport-Security": [
-          "max-age=31536000; includeSubDomains"
+          "Microsoft-Azure-Storage-Resource-Provider/1.0,Microsoft-HTTPAPI/2.0 Microsoft-HTTPAPI/2.0"
+        ],
+        "x-ms-request-id": [
+          "07002f1a-47c7-4422-b181-8fc0b0557c7d"
+        ],
+        "Strict-Transport-Security": [
+          "max-age=31536000; includeSubDomains"
+        ],
+        "x-ms-ratelimit-remaining-subscription-writes": [
+          "1177"
+        ],
+        "x-ms-correlation-request-id": [
+          "2816068e-8573-46f3-a5c4-5949b616b9b7"
+        ],
+        "x-ms-routing-request-id": [
+          "SOUTHEASTASIA:20180413T064537Z:2816068e-8573-46f3-a5c4-5949b616b9b7"
+        ],
+        "X-Content-Type-Options": [
+          "nosniff"
         ]
       },
       "StatusCode": 202
     },
     {
-      "RequestUri": "/subscriptions/ce4a7590-4722-4bcf-a2c6-e473e9f11778/providers/Microsoft.Storage/locations/eastus2euap/asyncoperations/3a484ff5-80e6-4125-bb5c-c31587e66c3c?monitor=true&api-version=2017-10-01",
-      "EncodedRequestUri": "L3N1YnNjcmlwdGlvbnMvY2U0YTc1OTAtNDcyMi00YmNmLWEyYzYtZTQ3M2U5ZjExNzc4L3Byb3ZpZGVycy9NaWNyb3NvZnQuU3RvcmFnZS9sb2NhdGlvbnMvZWFzdHVzMmV1YXAvYXN5bmNvcGVyYXRpb25zLzNhNDg0ZmY1LTgwZTYtNDEyNS1iYjVjLWMzMTU4N2U2NmMzYz9tb25pdG9yPXRydWUmYXBpLXZlcnNpb249MjAxNy0xMC0wMQ==",
+      "RequestUri": "/subscriptions/45b60d85-fd72-427a-a708-f994d26e593e/providers/Microsoft.Storage/locations/eastus2(stage)/asyncoperations/07002f1a-47c7-4422-b181-8fc0b0557c7d?monitor=true&api-version=2018-03-01-preview",
+      "EncodedRequestUri": "L3N1YnNjcmlwdGlvbnMvNDViNjBkODUtZmQ3Mi00MjdhLWE3MDgtZjk5NGQyNmU1OTNlL3Byb3ZpZGVycy9NaWNyb3NvZnQuU3RvcmFnZS9sb2NhdGlvbnMvZWFzdHVzMihzdGFnZSkvYXN5bmNvcGVyYXRpb25zLzA3MDAyZjFhLTQ3YzctNDQyMi1iMTgxLThmYzBiMDU1N2M3ZD9tb25pdG9yPXRydWUmYXBpLXZlcnNpb249MjAxOC0wMy0wMS1wcmV2aWV3",
       "RequestMethod": "GET",
       "RequestBody": "",
       "RequestHeaders": {
         "User-Agent": [
-          "FxVersion/4.6.25211.01",
-          "Microsoft.Azure.Management.Storage.StorageManagementClient/7.1.0.0"
-        ]
-      },
-      "ResponseBody": "",
-      "ResponseHeaders": {
-        "Content-Length": [
-          "0"
-        ],
-        "Expires": [
-          "-1"
-        ],
-        "Cache-Control": [
-          "no-cache"
-        ],
-        "Date": [
-          "Fri, 17 Nov 2017 03:55:54 GMT"
-        ],
-        "Pragma": [
-          "no-cache"
-        ],
-        "Location": [
-          "https://management.azure.com/subscriptions/ce4a7590-4722-4bcf-a2c6-e473e9f11778/providers/Microsoft.Storage/locations/eastus2euap/asyncoperations/3a484ff5-80e6-4125-bb5c-c31587e66c3c?monitor=true&api-version=2017-10-01"
-        ],
-        "Retry-After": [
-          "17"
-        ],
-        "Server": [
-          "Microsoft-Azure-Storage-Resource-Provider/1.0",
-          "Microsoft-HTTPAPI/2.0"
+          "FxVersion/4.6.25815.04",
+          "Microsoft.Azure.Management.Storage.StorageManagementClient/7.2.1.1"
+        ]
+      },
+      "ResponseBody": "{\r\n  \"sku\": {\r\n    \"name\": \"Standard_ZRS\",\r\n    \"tier\": \"Standard\"\r\n  },\r\n  \"kind\": \"Storage\",\r\n  \"id\": \"/subscriptions/45b60d85-fd72-427a-a708-f994d26e593e/resourceGroups/res6271/providers/Microsoft.Storage/storageAccounts/sto7758\",\r\n  \"name\": \"sto7758\",\r\n  \"type\": \"Microsoft.Storage/storageAccounts\",\r\n  \"location\": \"eastus2(stage)\",\r\n  \"tags\": {\r\n    \"key1\": \"value1\",\r\n    \"key2\": \"value2\"\r\n  },\r\n  \"properties\": {\r\n    \"networkAcls\": {\r\n      \"bypass\": \"AzureServices\",\r\n      \"virtualNetworkRules\": [],\r\n      \"ipRules\": [],\r\n      \"defaultAction\": \"Allow\"\r\n    },\r\n    \"trustedDirectories\": [\r\n      \"72f988bf-86f1-41af-91ab-2d7cd011db47\"\r\n    ],\r\n    \"supportsHttpsTrafficOnly\": false,\r\n    \"encryption\": {\r\n      \"services\": {\r\n        \"file\": {\r\n          \"enabled\": true,\r\n          \"lastEnabledTime\": \"2018-04-13T06:45:37.4137754Z\"\r\n        },\r\n        \"blob\": {\r\n          \"enabled\": true,\r\n          \"lastEnabledTime\": \"2018-04-13T06:45:37.4137754Z\"\r\n        }\r\n      },\r\n      \"keySource\": \"Microsoft.Storage\"\r\n    },\r\n    \"provisioningState\": \"Succeeded\",\r\n    \"creationTime\": \"2018-04-13T06:45:37.3795399Z\",\r\n    \"primaryEndpoints\": {\r\n      \"web\": \"https://sto7758.web.core.windows.net/\",\r\n      \"blob\": \"https://sto7758.blob.core.windows.net/\"\r\n    },\r\n    \"primaryLocation\": \"eastus2(stage)\",\r\n    \"statusOfPrimary\": \"available\"\r\n  }\r\n}",
+      "ResponseHeaders": {
+        "Content-Type": [
+          "application/json"
+        ],
+        "Expires": [
+          "-1"
+        ],
+        "Cache-Control": [
+          "no-cache"
+        ],
+        "Date": [
+          "Fri, 13 Apr 2018 06:45:54 GMT"
+        ],
+        "Pragma": [
+          "no-cache"
+        ],
+        "Transfer-Encoding": [
+          "chunked"
+        ],
+        "Server": [
+          "Microsoft-Azure-Storage-Resource-Provider/1.0,Microsoft-HTTPAPI/2.0 Microsoft-HTTPAPI/2.0"
+        ],
+        "Vary": [
+          "Accept-Encoding"
+        ],
+        "x-ms-request-id": [
+          "92a4396f-3002-4c26-90aa-8d46d997cd4b"
+        ],
+        "Strict-Transport-Security": [
+          "max-age=31536000; includeSubDomains"
         ],
         "x-ms-ratelimit-remaining-subscription-reads": [
-          "14794"
-        ],
-        "x-ms-request-id": [
-          "79cca178-912e-4498-b307-214e8788e963"
-        ],
-        "x-ms-correlation-request-id": [
-          "79cca178-912e-4498-b307-214e8788e963"
-        ],
-        "x-ms-routing-request-id": [
-          "SOUTHEASTASIA:20171117T035555Z:79cca178-912e-4498-b307-214e8788e963"
-=======
-          "Microsoft-Azure-Storage-Resource-Provider/1.0,Microsoft-HTTPAPI/2.0 Microsoft-HTTPAPI/2.0"
-        ],
-        "x-ms-request-id": [
-          "5423ae59-35d4-427a-ad20-fa7e6566483c"
-        ],
-        "Strict-Transport-Security": [
-          "max-age=31536000; includeSubDomains"
-        ],
-        "x-ms-ratelimit-remaining-subscription-writes": [
-          "1179"
-        ],
-        "x-ms-correlation-request-id": [
-          "3d612f08-17fa-40f6-bfbc-8d62de5049d2"
-        ],
-        "x-ms-routing-request-id": [
-          "SOUTHEASTASIA:20180413T064459Z:3d612f08-17fa-40f6-bfbc-8d62de5049d2"
->>>>>>> 43149714
-        ],
-        "X-Content-Type-Options": [
-          "nosniff"
-        ]
-      },
-      "StatusCode": 202
-    },
-    {
-<<<<<<< HEAD
-      "RequestUri": "/subscriptions/ce4a7590-4722-4bcf-a2c6-e473e9f11778/providers/Microsoft.Storage/locations/eastus2euap/asyncoperations/3a484ff5-80e6-4125-bb5c-c31587e66c3c?monitor=true&api-version=2017-10-01",
-      "EncodedRequestUri": "L3N1YnNjcmlwdGlvbnMvY2U0YTc1OTAtNDcyMi00YmNmLWEyYzYtZTQ3M2U5ZjExNzc4L3Byb3ZpZGVycy9NaWNyb3NvZnQuU3RvcmFnZS9sb2NhdGlvbnMvZWFzdHVzMmV1YXAvYXN5bmNvcGVyYXRpb25zLzNhNDg0ZmY1LTgwZTYtNDEyNS1iYjVjLWMzMTU4N2U2NmMzYz9tb25pdG9yPXRydWUmYXBpLXZlcnNpb249MjAxNy0xMC0wMQ==",
-=======
-      "RequestUri": "/subscriptions/45b60d85-fd72-427a-a708-f994d26e593e/providers/Microsoft.Storage/locations/eastus2(stage)/asyncoperations/5423ae59-35d4-427a-ad20-fa7e6566483c?monitor=true&api-version=2018-03-01-preview",
-      "EncodedRequestUri": "L3N1YnNjcmlwdGlvbnMvNDViNjBkODUtZmQ3Mi00MjdhLWE3MDgtZjk5NGQyNmU1OTNlL3Byb3ZpZGVycy9NaWNyb3NvZnQuU3RvcmFnZS9sb2NhdGlvbnMvZWFzdHVzMihzdGFnZSkvYXN5bmNvcGVyYXRpb25zLzU0MjNhZTU5LTM1ZDQtNDI3YS1hZDIwLWZhN2U2NTY2NDgzYz9tb25pdG9yPXRydWUmYXBpLXZlcnNpb249MjAxOC0wMy0wMS1wcmV2aWV3",
->>>>>>> 43149714
+          "14978"
+        ],
+        "x-ms-correlation-request-id": [
+          "80ceeebc-551b-4744-b5cf-0bdc95071f01"
+        ],
+        "x-ms-routing-request-id": [
+          "SOUTHEASTASIA:20180413T064555Z:80ceeebc-551b-4744-b5cf-0bdc95071f01"
+        ],
+        "X-Content-Type-Options": [
+          "nosniff"
+        ]
+      },
+      "StatusCode": 200
+    },
+    {
+      "RequestUri": "/subscriptions/45b60d85-fd72-427a-a708-f994d26e593e/resourceGroups/res6271/providers/Microsoft.Storage/storageAccounts/sto7758?api-version=2018-03-01-preview",
+      "EncodedRequestUri": "L3N1YnNjcmlwdGlvbnMvNDViNjBkODUtZmQ3Mi00MjdhLWE3MDgtZjk5NGQyNmU1OTNlL3Jlc291cmNlR3JvdXBzL3JlczYyNzEvcHJvdmlkZXJzL01pY3Jvc29mdC5TdG9yYWdlL3N0b3JhZ2VBY2NvdW50cy9zdG83NzU4P2FwaS12ZXJzaW9uPTIwMTgtMDMtMDEtcHJldmlldw==",
       "RequestMethod": "GET",
       "RequestBody": "",
       "RequestHeaders": {
-        "User-Agent": [
-<<<<<<< HEAD
-          "FxVersion/4.6.25211.01",
-          "Microsoft.Azure.Management.Storage.StorageManagementClient/7.1.0.0"
-        ]
-      },
-      "ResponseBody": "{\r\n  \"id\": \"/subscriptions/ce4a7590-4722-4bcf-a2c6-e473e9f11778/resourceGroups/res5330/providers/Microsoft.Storage/storageAccounts/sto826\",\r\n  \"kind\": \"Storage\",\r\n  \"location\": \"eastus2euap\",\r\n  \"name\": \"sto826\",\r\n  \"properties\": {\r\n    \"creationTime\": \"2017-11-17T03:55:10.7934544Z\",\r\n    \"encryption\": {\r\n      \"keySource\": \"Microsoft.Storage\",\r\n      \"services\": {\r\n        \"blob\": {\r\n          \"enabled\": true,\r\n          \"lastEnabledTime\": \"2017-11-17T03:55:10.7954558Z\"\r\n        },\r\n        \"file\": {\r\n          \"enabled\": true,\r\n          \"lastEnabledTime\": \"2017-11-17T03:55:10.7954558Z\"\r\n        }\r\n      }\r\n    },\r\n    \"networkAcls\": {\r\n      \"bypass\": \"AzureServices\",\r\n      \"defaultAction\": \"Allow\",\r\n      \"ipRules\": [],\r\n      \"virtualNetworkRules\": []\r\n    },\r\n    \"primaryEndpoints\": {\r\n      \"blob\": \"https://sto826.blob.core.windows.net/\",\r\n      \"file\": \"https://sto826.file.core.windows.net/\",\r\n      \"queue\": \"https://sto826.queue.core.windows.net/\",\r\n      \"table\": \"https://sto826.table.core.windows.net/\"\r\n    },\r\n    \"primaryLocation\": \"eastus2euap\",\r\n    \"provisioningState\": \"Succeeded\",\r\n    \"secondaryLocation\": \"centraluseuap\",\r\n    \"statusOfPrimary\": \"available\",\r\n    \"statusOfSecondary\": \"available\",\r\n    \"supportsHttpsTrafficOnly\": false\r\n  },\r\n  \"sku\": {\r\n    \"name\": \"Standard_GRS\",\r\n    \"tier\": \"Standard\"\r\n  },\r\n  \"tags\": {\r\n    \"key1\": \"value1\",\r\n    \"key2\": \"value2\"\r\n  },\r\n  \"type\": \"Microsoft.Storage/storageAccounts\"\r\n}",
-=======
-          "FxVersion/4.6.25815.04",
-          "Microsoft.Azure.Management.Storage.StorageManagementClient/7.2.1.1"
-        ]
-      },
-      "ResponseBody": "{\r\n  \"sku\": {\r\n    \"name\": \"Standard_GRS\",\r\n    \"tier\": \"Standard\"\r\n  },\r\n  \"kind\": \"Storage\",\r\n  \"id\": \"/subscriptions/45b60d85-fd72-427a-a708-f994d26e593e/resourceGroups/res6271/providers/Microsoft.Storage/storageAccounts/sto1816\",\r\n  \"name\": \"sto1816\",\r\n  \"type\": \"Microsoft.Storage/storageAccounts\",\r\n  \"location\": \"eastus2(stage)\",\r\n  \"tags\": {\r\n    \"key1\": \"value1\",\r\n    \"key2\": \"value2\"\r\n  },\r\n  \"properties\": {\r\n    \"networkAcls\": {\r\n      \"bypass\": \"AzureServices\",\r\n      \"virtualNetworkRules\": [],\r\n      \"ipRules\": [],\r\n      \"defaultAction\": \"Allow\"\r\n    },\r\n    \"trustedDirectories\": [\r\n      \"72f988bf-86f1-41af-91ab-2d7cd011db47\"\r\n    ],\r\n    \"supportsHttpsTrafficOnly\": false,\r\n    \"encryption\": {\r\n      \"services\": {\r\n        \"file\": {\r\n          \"enabled\": true,\r\n          \"lastEnabledTime\": \"2018-04-13T06:44:58.913436Z\"\r\n        },\r\n        \"blob\": {\r\n          \"enabled\": true,\r\n          \"lastEnabledTime\": \"2018-04-13T06:44:58.913436Z\"\r\n        }\r\n      },\r\n      \"keySource\": \"Microsoft.Storage\"\r\n    },\r\n    \"provisioningState\": \"Succeeded\",\r\n    \"creationTime\": \"2018-04-13T06:44:58.8660902Z\",\r\n    \"primaryEndpoints\": {\r\n      \"web\": \"https://sto1816.web.core.windows.net/\",\r\n      \"blob\": \"https://sto1816.blob.core.windows.net/\",\r\n      \"queue\": \"https://sto1816.queue.core.windows.net/\",\r\n      \"table\": \"https://sto1816.table.core.windows.net/\",\r\n      \"file\": \"https://sto1816.file.core.windows.net/\"\r\n    },\r\n    \"primaryLocation\": \"eastus2(stage)\",\r\n    \"statusOfPrimary\": \"available\",\r\n    \"secondaryLocation\": \"northcentralus(stage)\",\r\n    \"statusOfSecondary\": \"available\"\r\n  }\r\n}",
->>>>>>> 43149714
+        "x-ms-client-request-id": [
+          "44cecf0a-9b2b-4d78-afb0-32ba1aa9a115"
+        ],
+        "accept-language": [
+          "en-US"
+        ],
+        "User-Agent": [
+          "FxVersion/4.6.25815.04",
+          "Microsoft.Azure.Management.Storage.StorageManagementClient/7.2.1.1"
+        ]
+      },
+      "ResponseBody": "{\r\n  \"sku\": {\r\n    \"name\": \"Standard_ZRS\",\r\n    \"tier\": \"Standard\"\r\n  },\r\n  \"kind\": \"Storage\",\r\n  \"id\": \"/subscriptions/45b60d85-fd72-427a-a708-f994d26e593e/resourceGroups/res6271/providers/Microsoft.Storage/storageAccounts/sto7758\",\r\n  \"name\": \"sto7758\",\r\n  \"type\": \"Microsoft.Storage/storageAccounts\",\r\n  \"location\": \"eastus2(stage)\",\r\n  \"tags\": {\r\n    \"key1\": \"value1\",\r\n    \"key2\": \"value2\"\r\n  },\r\n  \"properties\": {\r\n    \"networkAcls\": {\r\n      \"bypass\": \"AzureServices\",\r\n      \"virtualNetworkRules\": [],\r\n      \"ipRules\": [],\r\n      \"defaultAction\": \"Allow\"\r\n    },\r\n    \"trustedDirectories\": [\r\n      \"72f988bf-86f1-41af-91ab-2d7cd011db47\"\r\n    ],\r\n    \"supportsHttpsTrafficOnly\": false,\r\n    \"encryption\": {\r\n      \"services\": {\r\n        \"file\": {\r\n          \"enabled\": true,\r\n          \"lastEnabledTime\": \"2018-04-13T06:45:37.4137754Z\"\r\n        },\r\n        \"blob\": {\r\n          \"enabled\": true,\r\n          \"lastEnabledTime\": \"2018-04-13T06:45:37.4137754Z\"\r\n        }\r\n      },\r\n      \"keySource\": \"Microsoft.Storage\"\r\n    },\r\n    \"provisioningState\": \"Succeeded\",\r\n    \"creationTime\": \"2018-04-13T06:45:37.3795399Z\",\r\n    \"primaryEndpoints\": {\r\n      \"web\": \"https://sto7758.web.core.windows.net/\",\r\n      \"blob\": \"https://sto7758.blob.core.windows.net/\"\r\n    },\r\n    \"primaryLocation\": \"eastus2(stage)\",\r\n    \"statusOfPrimary\": \"available\"\r\n  }\r\n}",
       "ResponseHeaders": {
         "Content-Type": [
           "application/json"
@@ -712,11 +809,7 @@
           "no-cache"
         ],
         "Date": [
-<<<<<<< HEAD
-          "Fri, 17 Nov 2017 03:56:14 GMT"
-=======
-          "Fri, 13 Apr 2018 06:45:16 GMT"
->>>>>>> 43149714
+          "Fri, 13 Apr 2018 06:45:55 GMT"
         ],
         "Pragma": [
           "no-cache"
@@ -731,824 +824,6 @@
           "Accept-Encoding"
         ],
         "x-ms-request-id": [
-<<<<<<< HEAD
-          "c6cd432e-fc3b-4877-85dd-8ac883102490"
-        ],
-        "x-ms-ratelimit-remaining-subscription-reads": [
-          "14793"
-        ],
-        "x-ms-correlation-request-id": [
-          "c6cd432e-fc3b-4877-85dd-8ac883102490"
-        ],
-        "x-ms-routing-request-id": [
-          "SOUTHEASTASIA:20171117T035614Z:c6cd432e-fc3b-4877-85dd-8ac883102490"
-=======
-          "a1117582-4a4d-4f41-b4db-c3f219a38889"
-        ],
-        "Strict-Transport-Security": [
-          "max-age=31536000; includeSubDomains"
-        ],
-        "x-ms-ratelimit-remaining-subscription-reads": [
-          "14982"
-        ],
-        "x-ms-correlation-request-id": [
-          "04619167-9562-406d-842f-f5e31c743b10"
-        ],
-        "x-ms-routing-request-id": [
-          "SOUTHEASTASIA:20180413T064516Z:04619167-9562-406d-842f-f5e31c743b10"
->>>>>>> 43149714
-        ],
-        "X-Content-Type-Options": [
-          "nosniff"
-        ]
-      },
-      "StatusCode": 200
-    },
-    {
-<<<<<<< HEAD
-      "RequestUri": "/subscriptions/ce4a7590-4722-4bcf-a2c6-e473e9f11778/resourceGroups/res5330/providers/Microsoft.Storage/storageAccounts/sto826?api-version=2017-10-01",
-      "EncodedRequestUri": "L3N1YnNjcmlwdGlvbnMvY2U0YTc1OTAtNDcyMi00YmNmLWEyYzYtZTQ3M2U5ZjExNzc4L3Jlc291cmNlR3JvdXBzL3JlczUzMzAvcHJvdmlkZXJzL01pY3Jvc29mdC5TdG9yYWdlL3N0b3JhZ2VBY2NvdW50cy9zdG84MjY/YXBpLXZlcnNpb249MjAxNy0xMC0wMQ==",
-=======
-      "RequestUri": "/subscriptions/45b60d85-fd72-427a-a708-f994d26e593e/resourceGroups/res6271/providers/Microsoft.Storage/storageAccounts/sto1816?api-version=2018-03-01-preview",
-      "EncodedRequestUri": "L3N1YnNjcmlwdGlvbnMvNDViNjBkODUtZmQ3Mi00MjdhLWE3MDgtZjk5NGQyNmU1OTNlL3Jlc291cmNlR3JvdXBzL3JlczYyNzEvcHJvdmlkZXJzL01pY3Jvc29mdC5TdG9yYWdlL3N0b3JhZ2VBY2NvdW50cy9zdG8xODE2P2FwaS12ZXJzaW9uPTIwMTgtMDMtMDEtcHJldmlldw==",
->>>>>>> 43149714
-      "RequestMethod": "GET",
-      "RequestBody": "",
-      "RequestHeaders": {
-        "x-ms-client-request-id": [
-<<<<<<< HEAD
-          "273d0a85-f71c-42e8-abe4-d600331da775"
-=======
-          "74fe00dd-faf2-4f83-a7c5-92d685854d38"
->>>>>>> 43149714
-        ],
-        "accept-language": [
-          "en-US"
-        ],
-        "User-Agent": [
-<<<<<<< HEAD
-          "FxVersion/4.6.25211.01",
-          "Microsoft.Azure.Management.Storage.StorageManagementClient/7.1.0.0"
-        ]
-      },
-      "ResponseBody": "{\r\n  \"id\": \"/subscriptions/ce4a7590-4722-4bcf-a2c6-e473e9f11778/resourceGroups/res5330/providers/Microsoft.Storage/storageAccounts/sto826\",\r\n  \"kind\": \"Storage\",\r\n  \"location\": \"eastus2euap\",\r\n  \"name\": \"sto826\",\r\n  \"properties\": {\r\n    \"creationTime\": \"2017-11-17T03:55:10.7934544Z\",\r\n    \"encryption\": {\r\n      \"keySource\": \"Microsoft.Storage\",\r\n      \"services\": {\r\n        \"blob\": {\r\n          \"enabled\": true,\r\n          \"lastEnabledTime\": \"2017-11-17T03:55:10.7954558Z\"\r\n        },\r\n        \"file\": {\r\n          \"enabled\": true,\r\n          \"lastEnabledTime\": \"2017-11-17T03:55:10.7954558Z\"\r\n        }\r\n      }\r\n    },\r\n    \"networkAcls\": {\r\n      \"bypass\": \"AzureServices\",\r\n      \"defaultAction\": \"Allow\",\r\n      \"ipRules\": [],\r\n      \"virtualNetworkRules\": []\r\n    },\r\n    \"primaryEndpoints\": {\r\n      \"blob\": \"https://sto826.blob.core.windows.net/\",\r\n      \"file\": \"https://sto826.file.core.windows.net/\",\r\n      \"queue\": \"https://sto826.queue.core.windows.net/\",\r\n      \"table\": \"https://sto826.table.core.windows.net/\"\r\n    },\r\n    \"primaryLocation\": \"eastus2euap\",\r\n    \"provisioningState\": \"Succeeded\",\r\n    \"secondaryLocation\": \"centraluseuap\",\r\n    \"statusOfPrimary\": \"available\",\r\n    \"statusOfSecondary\": \"available\",\r\n    \"supportsHttpsTrafficOnly\": false\r\n  },\r\n  \"sku\": {\r\n    \"name\": \"Standard_GRS\",\r\n    \"tier\": \"Standard\"\r\n  },\r\n  \"tags\": {\r\n    \"key1\": \"value1\",\r\n    \"key2\": \"value2\"\r\n  },\r\n  \"type\": \"Microsoft.Storage/storageAccounts\"\r\n}",
-=======
-          "FxVersion/4.6.25815.04",
-          "Microsoft.Azure.Management.Storage.StorageManagementClient/7.2.1.1"
-        ]
-      },
-      "ResponseBody": "{\r\n  \"sku\": {\r\n    \"name\": \"Standard_GRS\",\r\n    \"tier\": \"Standard\"\r\n  },\r\n  \"kind\": \"Storage\",\r\n  \"id\": \"/subscriptions/45b60d85-fd72-427a-a708-f994d26e593e/resourceGroups/res6271/providers/Microsoft.Storage/storageAccounts/sto1816\",\r\n  \"name\": \"sto1816\",\r\n  \"type\": \"Microsoft.Storage/storageAccounts\",\r\n  \"location\": \"eastus2(stage)\",\r\n  \"tags\": {\r\n    \"key1\": \"value1\",\r\n    \"key2\": \"value2\"\r\n  },\r\n  \"properties\": {\r\n    \"networkAcls\": {\r\n      \"bypass\": \"AzureServices\",\r\n      \"virtualNetworkRules\": [],\r\n      \"ipRules\": [],\r\n      \"defaultAction\": \"Allow\"\r\n    },\r\n    \"trustedDirectories\": [\r\n      \"72f988bf-86f1-41af-91ab-2d7cd011db47\"\r\n    ],\r\n    \"supportsHttpsTrafficOnly\": false,\r\n    \"encryption\": {\r\n      \"services\": {\r\n        \"file\": {\r\n          \"enabled\": true,\r\n          \"lastEnabledTime\": \"2018-04-13T06:44:58.913436Z\"\r\n        },\r\n        \"blob\": {\r\n          \"enabled\": true,\r\n          \"lastEnabledTime\": \"2018-04-13T06:44:58.913436Z\"\r\n        }\r\n      },\r\n      \"keySource\": \"Microsoft.Storage\"\r\n    },\r\n    \"provisioningState\": \"Succeeded\",\r\n    \"creationTime\": \"2018-04-13T06:44:58.8660902Z\",\r\n    \"primaryEndpoints\": {\r\n      \"web\": \"https://sto1816.web.core.windows.net/\",\r\n      \"blob\": \"https://sto1816.blob.core.windows.net/\",\r\n      \"queue\": \"https://sto1816.queue.core.windows.net/\",\r\n      \"table\": \"https://sto1816.table.core.windows.net/\",\r\n      \"file\": \"https://sto1816.file.core.windows.net/\"\r\n    },\r\n    \"primaryLocation\": \"eastus2(stage)\",\r\n    \"statusOfPrimary\": \"available\",\r\n    \"secondaryLocation\": \"northcentralus(stage)\",\r\n    \"statusOfSecondary\": \"available\"\r\n  }\r\n}",
->>>>>>> 43149714
-      "ResponseHeaders": {
-        "Content-Type": [
-          "application/json"
-        ],
-        "Expires": [
-          "-1"
-        ],
-        "Cache-Control": [
-          "no-cache"
-        ],
-        "Date": [
-<<<<<<< HEAD
-          "Fri, 17 Nov 2017 03:56:14 GMT"
-=======
-          "Fri, 13 Apr 2018 06:45:16 GMT"
->>>>>>> 43149714
-        ],
-        "Pragma": [
-          "no-cache"
-        ],
-        "Transfer-Encoding": [
-          "chunked"
-        ],
-        "Server": [
-          "Microsoft-Azure-Storage-Resource-Provider/1.0,Microsoft-HTTPAPI/2.0 Microsoft-HTTPAPI/2.0"
-        ],
-        "Vary": [
-          "Accept-Encoding"
-        ],
-        "x-ms-request-id": [
-<<<<<<< HEAD
-          "96449728-b67f-450a-9d47-89c64b8281dc"
-        ],
-        "x-ms-ratelimit-remaining-subscription-reads": [
-          "14792"
-        ],
-        "x-ms-correlation-request-id": [
-          "96449728-b67f-450a-9d47-89c64b8281dc"
-        ],
-        "x-ms-routing-request-id": [
-          "SOUTHEASTASIA:20171117T035614Z:96449728-b67f-450a-9d47-89c64b8281dc"
-=======
-          "fb2ef614-332a-41fc-8317-f2616cd393a1"
-        ],
-        "Strict-Transport-Security": [
-          "max-age=31536000; includeSubDomains"
-        ],
-        "x-ms-ratelimit-remaining-subscription-reads": [
-          "14981"
-        ],
-        "x-ms-correlation-request-id": [
-          "7c4c4d38-74e2-4eb9-89db-e0f3582a8392"
-        ],
-        "x-ms-routing-request-id": [
-          "SOUTHEASTASIA:20180413T064516Z:7c4c4d38-74e2-4eb9-89db-e0f3582a8392"
->>>>>>> 43149714
-        ],
-        "X-Content-Type-Options": [
-          "nosniff"
-        ]
-      },
-      "StatusCode": 200
-    },
-    {
-<<<<<<< HEAD
-      "RequestUri": "/subscriptions/ce4a7590-4722-4bcf-a2c6-e473e9f11778/resourceGroups/res5330/providers/Microsoft.Storage/storageAccounts/sto8583?api-version=2017-10-01",
-      "EncodedRequestUri": "L3N1YnNjcmlwdGlvbnMvY2U0YTc1OTAtNDcyMi00YmNmLWEyYzYtZTQ3M2U5ZjExNzc4L3Jlc291cmNlR3JvdXBzL3JlczUzMzAvcHJvdmlkZXJzL01pY3Jvc29mdC5TdG9yYWdlL3N0b3JhZ2VBY2NvdW50cy9zdG84NTgzP2FwaS12ZXJzaW9uPTIwMTctMTAtMDE=",
-=======
-      "RequestUri": "/subscriptions/45b60d85-fd72-427a-a708-f994d26e593e/resourceGroups/res6271/providers/Microsoft.Storage/storageAccounts/sto4541?api-version=2018-03-01-preview",
-      "EncodedRequestUri": "L3N1YnNjcmlwdGlvbnMvNDViNjBkODUtZmQ3Mi00MjdhLWE3MDgtZjk5NGQyNmU1OTNlL3Jlc291cmNlR3JvdXBzL3JlczYyNzEvcHJvdmlkZXJzL01pY3Jvc29mdC5TdG9yYWdlL3N0b3JhZ2VBY2NvdW50cy9zdG80NTQxP2FwaS12ZXJzaW9uPTIwMTgtMDMtMDEtcHJldmlldw==",
->>>>>>> 43149714
-      "RequestMethod": "PUT",
-      "RequestBody": "{\r\n  \"sku\": {\r\n    \"name\": \"Standard_RAGRS\"\r\n  },\r\n  \"kind\": \"Storage\",\r\n  \"location\": \"eastus2(stage)\",\r\n  \"tags\": {\r\n    \"key1\": \"value1\",\r\n    \"key2\": \"value2\"\r\n  }\r\n}",
-      "RequestHeaders": {
-        "Content-Type": [
-          "application/json; charset=utf-8"
-        ],
-        "Content-Length": [
-          "170"
-        ],
-        "x-ms-client-request-id": [
-<<<<<<< HEAD
-          "118d9ddb-7887-4588-9222-adb1f97bac6f"
-=======
-          "91fecad6-ba0e-4924-8ae1-d4161cf21b91"
->>>>>>> 43149714
-        ],
-        "accept-language": [
-          "en-US"
-        ],
-        "User-Agent": [
-<<<<<<< HEAD
-          "FxVersion/4.6.25211.01",
-          "Microsoft.Azure.Management.Storage.StorageManagementClient/7.1.0.0"
-=======
-          "FxVersion/4.6.25815.04",
-          "Microsoft.Azure.Management.Storage.StorageManagementClient/7.2.1.1"
->>>>>>> 43149714
-        ]
-      },
-      "ResponseBody": "",
-      "ResponseHeaders": {
-        "Content-Length": [
-          "0"
-        ],
-        "Content-Type": [
-          "text/plain; charset=utf-8"
-        ],
-        "Expires": [
-          "-1"
-        ],
-        "Cache-Control": [
-          "no-cache"
-        ],
-        "Date": [
-<<<<<<< HEAD
-          "Fri, 17 Nov 2017 03:56:27 GMT"
-=======
-          "Fri, 13 Apr 2018 06:45:17 GMT"
->>>>>>> 43149714
-        ],
-        "Pragma": [
-          "no-cache"
-        ],
-        "Location": [
-<<<<<<< HEAD
-          "https://management.azure.com/subscriptions/ce4a7590-4722-4bcf-a2c6-e473e9f11778/providers/Microsoft.Storage/locations/eastus2euap/asyncoperations/08c94074-773e-428a-9c24-e42438c33522?monitor=true&api-version=2017-10-01"
-=======
-          "https://management.azure.com/subscriptions/45b60d85-fd72-427a-a708-f994d26e593e/providers/Microsoft.Storage/locations/eastus2(stage)/asyncoperations/9f1ef2cb-e5e6-4c96-aeec-fc6fb4ce2805?monitor=true&api-version=2018-03-01-preview"
->>>>>>> 43149714
-        ],
-        "Retry-After": [
-          "17"
-        ],
-        "Server": [
-<<<<<<< HEAD
-          "Microsoft-Azure-Storage-Resource-Provider/1.0",
-          "Microsoft-HTTPAPI/2.0"
-        ],
-        "x-ms-ratelimit-remaining-subscription-writes": [
-          "1174"
-        ],
-        "x-ms-request-id": [
-          "b265cba3-2804-47b5-864d-d6d70612889b"
-        ],
-        "x-ms-correlation-request-id": [
-          "b265cba3-2804-47b5-864d-d6d70612889b"
-        ],
-        "x-ms-routing-request-id": [
-          "SOUTHEASTASIA:20171117T035627Z:b265cba3-2804-47b5-864d-d6d70612889b"
-=======
-          "Microsoft-Azure-Storage-Resource-Provider/1.0,Microsoft-HTTPAPI/2.0 Microsoft-HTTPAPI/2.0"
-        ],
-        "x-ms-request-id": [
-          "9f1ef2cb-e5e6-4c96-aeec-fc6fb4ce2805"
-        ],
-        "Strict-Transport-Security": [
-          "max-age=31536000; includeSubDomains"
-        ],
-        "x-ms-ratelimit-remaining-subscription-writes": [
-          "1178"
-        ],
-        "x-ms-correlation-request-id": [
-          "2aab249c-a26a-40d8-b6b2-fdf4d154cc32"
-        ],
-        "x-ms-routing-request-id": [
-          "SOUTHEASTASIA:20180413T064518Z:2aab249c-a26a-40d8-b6b2-fdf4d154cc32"
->>>>>>> 43149714
-        ],
-        "X-Content-Type-Options": [
-          "nosniff"
-        ]
-      },
-      "StatusCode": 202
-    },
-    {
-<<<<<<< HEAD
-      "RequestUri": "/subscriptions/ce4a7590-4722-4bcf-a2c6-e473e9f11778/providers/Microsoft.Storage/locations/eastus2euap/asyncoperations/08c94074-773e-428a-9c24-e42438c33522?monitor=true&api-version=2017-10-01",
-      "EncodedRequestUri": "L3N1YnNjcmlwdGlvbnMvY2U0YTc1OTAtNDcyMi00YmNmLWEyYzYtZTQ3M2U5ZjExNzc4L3Byb3ZpZGVycy9NaWNyb3NvZnQuU3RvcmFnZS9sb2NhdGlvbnMvZWFzdHVzMmV1YXAvYXN5bmNvcGVyYXRpb25zLzA4Yzk0MDc0LTc3M2UtNDI4YS05YzI0LWU0MjQzOGMzMzUyMj9tb25pdG9yPXRydWUmYXBpLXZlcnNpb249MjAxNy0xMC0wMQ==",
-=======
-      "RequestUri": "/subscriptions/45b60d85-fd72-427a-a708-f994d26e593e/providers/Microsoft.Storage/locations/eastus2(stage)/asyncoperations/9f1ef2cb-e5e6-4c96-aeec-fc6fb4ce2805?monitor=true&api-version=2018-03-01-preview",
-      "EncodedRequestUri": "L3N1YnNjcmlwdGlvbnMvNDViNjBkODUtZmQ3Mi00MjdhLWE3MDgtZjk5NGQyNmU1OTNlL3Byb3ZpZGVycy9NaWNyb3NvZnQuU3RvcmFnZS9sb2NhdGlvbnMvZWFzdHVzMihzdGFnZSkvYXN5bmNvcGVyYXRpb25zLzlmMWVmMmNiLWU1ZTYtNGM5Ni1hZWVjLWZjNmZiNGNlMjgwNT9tb25pdG9yPXRydWUmYXBpLXZlcnNpb249MjAxOC0wMy0wMS1wcmV2aWV3",
->>>>>>> 43149714
-      "RequestMethod": "GET",
-      "RequestBody": "",
-      "RequestHeaders": {
-        "User-Agent": [
-<<<<<<< HEAD
-          "FxVersion/4.6.25211.01",
-          "Microsoft.Azure.Management.Storage.StorageManagementClient/7.1.0.0"
-        ]
-      },
-      "ResponseBody": "",
-      "ResponseHeaders": {
-        "Content-Length": [
-          "0"
-        ],
-        "Expires": [
-          "-1"
-        ],
-        "Cache-Control": [
-          "no-cache"
-        ],
-        "Date": [
-          "Fri, 17 Nov 2017 03:56:44 GMT"
-        ],
-        "Pragma": [
-          "no-cache"
-        ],
-        "Location": [
-          "https://management.azure.com/subscriptions/ce4a7590-4722-4bcf-a2c6-e473e9f11778/providers/Microsoft.Storage/locations/eastus2euap/asyncoperations/08c94074-773e-428a-9c24-e42438c33522?monitor=true&api-version=2017-10-01"
-        ],
-        "Retry-After": [
-          "17"
-        ],
-        "Server": [
-          "Microsoft-Azure-Storage-Resource-Provider/1.0",
-          "Microsoft-HTTPAPI/2.0"
-        ],
-        "x-ms-ratelimit-remaining-subscription-reads": [
-          "14791"
-        ],
-        "x-ms-request-id": [
-          "9e9fc1d8-3ba4-46c2-a007-3201f58d62e2"
-        ],
-        "x-ms-correlation-request-id": [
-          "9e9fc1d8-3ba4-46c2-a007-3201f58d62e2"
-        ],
-        "x-ms-routing-request-id": [
-          "SOUTHEASTASIA:20171117T035644Z:9e9fc1d8-3ba4-46c2-a007-3201f58d62e2"
-        ],
-        "Strict-Transport-Security": [
-          "max-age=31536000; includeSubDomains"
-        ]
-      },
-      "StatusCode": 202
-    },
-    {
-      "RequestUri": "/subscriptions/ce4a7590-4722-4bcf-a2c6-e473e9f11778/providers/Microsoft.Storage/locations/eastus2euap/asyncoperations/08c94074-773e-428a-9c24-e42438c33522?monitor=true&api-version=2017-10-01",
-      "EncodedRequestUri": "L3N1YnNjcmlwdGlvbnMvY2U0YTc1OTAtNDcyMi00YmNmLWEyYzYtZTQ3M2U5ZjExNzc4L3Byb3ZpZGVycy9NaWNyb3NvZnQuU3RvcmFnZS9sb2NhdGlvbnMvZWFzdHVzMmV1YXAvYXN5bmNvcGVyYXRpb25zLzA4Yzk0MDc0LTc3M2UtNDI4YS05YzI0LWU0MjQzOGMzMzUyMj9tb25pdG9yPXRydWUmYXBpLXZlcnNpb249MjAxNy0xMC0wMQ==",
-      "RequestMethod": "GET",
-      "RequestBody": "",
-      "RequestHeaders": {
-        "User-Agent": [
-          "FxVersion/4.6.25211.01",
-          "Microsoft.Azure.Management.Storage.StorageManagementClient/7.1.0.0"
-        ]
-      },
-      "ResponseBody": "{\r\n  \"id\": \"/subscriptions/ce4a7590-4722-4bcf-a2c6-e473e9f11778/resourceGroups/res5330/providers/Microsoft.Storage/storageAccounts/sto8583\",\r\n  \"kind\": \"Storage\",\r\n  \"location\": \"eastus2euap\",\r\n  \"name\": \"sto8583\",\r\n  \"properties\": {\r\n    \"creationTime\": \"2017-11-17T03:56:17.2012817Z\",\r\n    \"encryption\": {\r\n      \"keySource\": \"Microsoft.Storage\",\r\n      \"services\": {\r\n        \"blob\": {\r\n          \"enabled\": true,\r\n          \"lastEnabledTime\": \"2017-11-17T03:56:17.2032826Z\"\r\n        },\r\n        \"file\": {\r\n          \"enabled\": true,\r\n          \"lastEnabledTime\": \"2017-11-17T03:56:17.2032826Z\"\r\n        }\r\n      }\r\n    },\r\n    \"networkAcls\": {\r\n      \"bypass\": \"AzureServices\",\r\n      \"defaultAction\": \"Allow\",\r\n      \"ipRules\": [],\r\n      \"virtualNetworkRules\": []\r\n    },\r\n    \"primaryEndpoints\": {\r\n      \"blob\": \"https://sto8583.blob.core.windows.net/\",\r\n      \"file\": \"https://sto8583.file.core.windows.net/\",\r\n      \"queue\": \"https://sto8583.queue.core.windows.net/\",\r\n      \"table\": \"https://sto8583.table.core.windows.net/\"\r\n    },\r\n    \"primaryLocation\": \"eastus2euap\",\r\n    \"provisioningState\": \"Succeeded\",\r\n    \"secondaryEndpoints\": {\r\n      \"blob\": \"https://sto8583-secondary.blob.core.windows.net/\",\r\n      \"queue\": \"https://sto8583-secondary.queue.core.windows.net/\",\r\n      \"table\": \"https://sto8583-secondary.table.core.windows.net/\"\r\n    },\r\n    \"secondaryLocation\": \"centraluseuap\",\r\n    \"statusOfPrimary\": \"available\",\r\n    \"statusOfSecondary\": \"available\",\r\n    \"supportsHttpsTrafficOnly\": false\r\n  },\r\n  \"sku\": {\r\n    \"name\": \"Standard_RAGRS\",\r\n    \"tier\": \"Standard\"\r\n  },\r\n  \"tags\": {\r\n    \"key1\": \"value1\",\r\n    \"key2\": \"value2\"\r\n  },\r\n  \"type\": \"Microsoft.Storage/storageAccounts\"\r\n}",
-=======
-          "FxVersion/4.6.25815.04",
-          "Microsoft.Azure.Management.Storage.StorageManagementClient/7.2.1.1"
-        ]
-      },
-      "ResponseBody": "{\r\n  \"sku\": {\r\n    \"name\": \"Standard_RAGRS\",\r\n    \"tier\": \"Standard\"\r\n  },\r\n  \"kind\": \"Storage\",\r\n  \"id\": \"/subscriptions/45b60d85-fd72-427a-a708-f994d26e593e/resourceGroups/res6271/providers/Microsoft.Storage/storageAccounts/sto4541\",\r\n  \"name\": \"sto4541\",\r\n  \"type\": \"Microsoft.Storage/storageAccounts\",\r\n  \"location\": \"eastus2(stage)\",\r\n  \"tags\": {\r\n    \"key1\": \"value1\",\r\n    \"key2\": \"value2\"\r\n  },\r\n  \"properties\": {\r\n    \"networkAcls\": {\r\n      \"bypass\": \"AzureServices\",\r\n      \"virtualNetworkRules\": [],\r\n      \"ipRules\": [],\r\n      \"defaultAction\": \"Allow\"\r\n    },\r\n    \"trustedDirectories\": [\r\n      \"72f988bf-86f1-41af-91ab-2d7cd011db47\"\r\n    ],\r\n    \"supportsHttpsTrafficOnly\": false,\r\n    \"encryption\": {\r\n      \"services\": {\r\n        \"file\": {\r\n          \"enabled\": true,\r\n          \"lastEnabledTime\": \"2018-04-13T06:45:18.1441425Z\"\r\n        },\r\n        \"blob\": {\r\n          \"enabled\": true,\r\n          \"lastEnabledTime\": \"2018-04-13T06:45:18.1441425Z\"\r\n        }\r\n      },\r\n      \"keySource\": \"Microsoft.Storage\"\r\n    },\r\n    \"provisioningState\": \"Succeeded\",\r\n    \"creationTime\": \"2018-04-13T06:45:18.0816607Z\",\r\n    \"primaryEndpoints\": {\r\n      \"web\": \"https://sto4541.web.core.windows.net/\",\r\n      \"blob\": \"https://sto4541.blob.core.windows.net/\",\r\n      \"queue\": \"https://sto4541.queue.core.windows.net/\",\r\n      \"table\": \"https://sto4541.table.core.windows.net/\",\r\n      \"file\": \"https://sto4541.file.core.windows.net/\"\r\n    },\r\n    \"primaryLocation\": \"eastus2(stage)\",\r\n    \"statusOfPrimary\": \"available\",\r\n    \"secondaryLocation\": \"northcentralus(stage)\",\r\n    \"statusOfSecondary\": \"available\",\r\n    \"secondaryEndpoints\": {\r\n      \"web\": \"https://sto4541-secondary.web.core.windows.net/\",\r\n      \"blob\": \"https://sto4541-secondary.blob.core.windows.net/\",\r\n      \"queue\": \"https://sto4541-secondary.queue.core.windows.net/\",\r\n      \"table\": \"https://sto4541-secondary.table.core.windows.net/\"\r\n    }\r\n  }\r\n}",
->>>>>>> 43149714
-      "ResponseHeaders": {
-        "Content-Type": [
-          "application/json"
-        ],
-        "Expires": [
-          "-1"
-        ],
-        "Cache-Control": [
-          "no-cache"
-        ],
-        "Date": [
-<<<<<<< HEAD
-          "Fri, 17 Nov 2017 03:57:10 GMT"
-=======
-          "Fri, 13 Apr 2018 06:45:34 GMT"
->>>>>>> 43149714
-        ],
-        "Pragma": [
-          "no-cache"
-        ],
-        "Transfer-Encoding": [
-          "chunked"
-        ],
-        "Server": [
-          "Microsoft-Azure-Storage-Resource-Provider/1.0,Microsoft-HTTPAPI/2.0 Microsoft-HTTPAPI/2.0"
-        ],
-        "Vary": [
-          "Accept-Encoding"
-        ],
-        "x-ms-request-id": [
-<<<<<<< HEAD
-          "565b5bbf-c722-427a-897e-b28b7aed336f"
-        ],
-        "x-ms-ratelimit-remaining-subscription-reads": [
-          "14789"
-        ],
-        "x-ms-correlation-request-id": [
-          "565b5bbf-c722-427a-897e-b28b7aed336f"
-        ],
-        "x-ms-routing-request-id": [
-          "SOUTHEASTASIA:20171117T035710Z:565b5bbf-c722-427a-897e-b28b7aed336f"
-=======
-          "0d012e49-973f-405e-a54f-fa8e96ad7bc8"
-        ],
-        "Strict-Transport-Security": [
-          "max-age=31536000; includeSubDomains"
-        ],
-        "x-ms-ratelimit-remaining-subscription-reads": [
-          "14980"
-        ],
-        "x-ms-correlation-request-id": [
-          "aeb759f3-c7b7-48c6-8a80-9199af4af0cb"
-        ],
-        "x-ms-routing-request-id": [
-          "SOUTHEASTASIA:20180413T064535Z:aeb759f3-c7b7-48c6-8a80-9199af4af0cb"
->>>>>>> 43149714
-        ],
-        "X-Content-Type-Options": [
-          "nosniff"
-        ]
-      },
-      "StatusCode": 200
-    },
-    {
-<<<<<<< HEAD
-      "RequestUri": "/subscriptions/ce4a7590-4722-4bcf-a2c6-e473e9f11778/resourceGroups/res5330/providers/Microsoft.Storage/storageAccounts/sto8583?api-version=2017-10-01",
-      "EncodedRequestUri": "L3N1YnNjcmlwdGlvbnMvY2U0YTc1OTAtNDcyMi00YmNmLWEyYzYtZTQ3M2U5ZjExNzc4L3Jlc291cmNlR3JvdXBzL3JlczUzMzAvcHJvdmlkZXJzL01pY3Jvc29mdC5TdG9yYWdlL3N0b3JhZ2VBY2NvdW50cy9zdG84NTgzP2FwaS12ZXJzaW9uPTIwMTctMTAtMDE=",
-=======
-      "RequestUri": "/subscriptions/45b60d85-fd72-427a-a708-f994d26e593e/resourceGroups/res6271/providers/Microsoft.Storage/storageAccounts/sto4541?api-version=2018-03-01-preview",
-      "EncodedRequestUri": "L3N1YnNjcmlwdGlvbnMvNDViNjBkODUtZmQ3Mi00MjdhLWE3MDgtZjk5NGQyNmU1OTNlL3Jlc291cmNlR3JvdXBzL3JlczYyNzEvcHJvdmlkZXJzL01pY3Jvc29mdC5TdG9yYWdlL3N0b3JhZ2VBY2NvdW50cy9zdG80NTQxP2FwaS12ZXJzaW9uPTIwMTgtMDMtMDEtcHJldmlldw==",
->>>>>>> 43149714
-      "RequestMethod": "GET",
-      "RequestBody": "",
-      "RequestHeaders": {
-        "x-ms-client-request-id": [
-<<<<<<< HEAD
-          "50325a0c-5f59-4d85-a6b2-b770feb2c412"
-=======
-          "93986703-5bb6-4c56-ad2a-564b084eee5d"
->>>>>>> 43149714
-        ],
-        "accept-language": [
-          "en-US"
-        ],
-        "User-Agent": [
-<<<<<<< HEAD
-          "FxVersion/4.6.25211.01",
-          "Microsoft.Azure.Management.Storage.StorageManagementClient/7.1.0.0"
-        ]
-      },
-      "ResponseBody": "{\r\n  \"id\": \"/subscriptions/ce4a7590-4722-4bcf-a2c6-e473e9f11778/resourceGroups/res5330/providers/Microsoft.Storage/storageAccounts/sto8583\",\r\n  \"kind\": \"Storage\",\r\n  \"location\": \"eastus2euap\",\r\n  \"name\": \"sto8583\",\r\n  \"properties\": {\r\n    \"creationTime\": \"2017-11-17T03:56:17.2012817Z\",\r\n    \"encryption\": {\r\n      \"keySource\": \"Microsoft.Storage\",\r\n      \"services\": {\r\n        \"blob\": {\r\n          \"enabled\": true,\r\n          \"lastEnabledTime\": \"2017-11-17T03:56:17.2032826Z\"\r\n        },\r\n        \"file\": {\r\n          \"enabled\": true,\r\n          \"lastEnabledTime\": \"2017-11-17T03:56:17.2032826Z\"\r\n        }\r\n      }\r\n    },\r\n    \"networkAcls\": {\r\n      \"bypass\": \"AzureServices\",\r\n      \"defaultAction\": \"Allow\",\r\n      \"ipRules\": [],\r\n      \"virtualNetworkRules\": []\r\n    },\r\n    \"primaryEndpoints\": {\r\n      \"blob\": \"https://sto8583.blob.core.windows.net/\",\r\n      \"file\": \"https://sto8583.file.core.windows.net/\",\r\n      \"queue\": \"https://sto8583.queue.core.windows.net/\",\r\n      \"table\": \"https://sto8583.table.core.windows.net/\"\r\n    },\r\n    \"primaryLocation\": \"eastus2euap\",\r\n    \"provisioningState\": \"Succeeded\",\r\n    \"secondaryEndpoints\": {\r\n      \"blob\": \"https://sto8583-secondary.blob.core.windows.net/\",\r\n      \"queue\": \"https://sto8583-secondary.queue.core.windows.net/\",\r\n      \"table\": \"https://sto8583-secondary.table.core.windows.net/\"\r\n    },\r\n    \"secondaryLocation\": \"centraluseuap\",\r\n    \"statusOfPrimary\": \"available\",\r\n    \"statusOfSecondary\": \"available\",\r\n    \"supportsHttpsTrafficOnly\": false\r\n  },\r\n  \"sku\": {\r\n    \"name\": \"Standard_RAGRS\",\r\n    \"tier\": \"Standard\"\r\n  },\r\n  \"tags\": {\r\n    \"key1\": \"value1\",\r\n    \"key2\": \"value2\"\r\n  },\r\n  \"type\": \"Microsoft.Storage/storageAccounts\"\r\n}",
-=======
-          "FxVersion/4.6.25815.04",
-          "Microsoft.Azure.Management.Storage.StorageManagementClient/7.2.1.1"
-        ]
-      },
-      "ResponseBody": "{\r\n  \"sku\": {\r\n    \"name\": \"Standard_RAGRS\",\r\n    \"tier\": \"Standard\"\r\n  },\r\n  \"kind\": \"Storage\",\r\n  \"id\": \"/subscriptions/45b60d85-fd72-427a-a708-f994d26e593e/resourceGroups/res6271/providers/Microsoft.Storage/storageAccounts/sto4541\",\r\n  \"name\": \"sto4541\",\r\n  \"type\": \"Microsoft.Storage/storageAccounts\",\r\n  \"location\": \"eastus2(stage)\",\r\n  \"tags\": {\r\n    \"key1\": \"value1\",\r\n    \"key2\": \"value2\"\r\n  },\r\n  \"properties\": {\r\n    \"networkAcls\": {\r\n      \"bypass\": \"AzureServices\",\r\n      \"virtualNetworkRules\": [],\r\n      \"ipRules\": [],\r\n      \"defaultAction\": \"Allow\"\r\n    },\r\n    \"trustedDirectories\": [\r\n      \"72f988bf-86f1-41af-91ab-2d7cd011db47\"\r\n    ],\r\n    \"supportsHttpsTrafficOnly\": false,\r\n    \"encryption\": {\r\n      \"services\": {\r\n        \"file\": {\r\n          \"enabled\": true,\r\n          \"lastEnabledTime\": \"2018-04-13T06:45:18.1441425Z\"\r\n        },\r\n        \"blob\": {\r\n          \"enabled\": true,\r\n          \"lastEnabledTime\": \"2018-04-13T06:45:18.1441425Z\"\r\n        }\r\n      },\r\n      \"keySource\": \"Microsoft.Storage\"\r\n    },\r\n    \"provisioningState\": \"Succeeded\",\r\n    \"creationTime\": \"2018-04-13T06:45:18.0816607Z\",\r\n    \"primaryEndpoints\": {\r\n      \"web\": \"https://sto4541.web.core.windows.net/\",\r\n      \"blob\": \"https://sto4541.blob.core.windows.net/\",\r\n      \"queue\": \"https://sto4541.queue.core.windows.net/\",\r\n      \"table\": \"https://sto4541.table.core.windows.net/\",\r\n      \"file\": \"https://sto4541.file.core.windows.net/\"\r\n    },\r\n    \"primaryLocation\": \"eastus2(stage)\",\r\n    \"statusOfPrimary\": \"available\",\r\n    \"secondaryLocation\": \"northcentralus(stage)\",\r\n    \"statusOfSecondary\": \"available\",\r\n    \"secondaryEndpoints\": {\r\n      \"web\": \"https://sto4541-secondary.web.core.windows.net/\",\r\n      \"blob\": \"https://sto4541-secondary.blob.core.windows.net/\",\r\n      \"queue\": \"https://sto4541-secondary.queue.core.windows.net/\",\r\n      \"table\": \"https://sto4541-secondary.table.core.windows.net/\"\r\n    }\r\n  }\r\n}",
->>>>>>> 43149714
-      "ResponseHeaders": {
-        "Content-Type": [
-          "application/json"
-        ],
-        "Expires": [
-          "-1"
-        ],
-        "Cache-Control": [
-          "no-cache"
-        ],
-        "Date": [
-<<<<<<< HEAD
-          "Fri, 17 Nov 2017 03:57:10 GMT"
-=======
-          "Fri, 13 Apr 2018 06:45:35 GMT"
->>>>>>> 43149714
-        ],
-        "Pragma": [
-          "no-cache"
-        ],
-        "Transfer-Encoding": [
-          "chunked"
-        ],
-        "Server": [
-          "Microsoft-Azure-Storage-Resource-Provider/1.0,Microsoft-HTTPAPI/2.0 Microsoft-HTTPAPI/2.0"
-        ],
-        "Vary": [
-          "Accept-Encoding"
-        ],
-        "x-ms-request-id": [
-<<<<<<< HEAD
-          "508c59b0-47be-4d25-a492-76ec5696eebc"
-        ],
-        "x-ms-ratelimit-remaining-subscription-reads": [
-          "14788"
-        ],
-        "x-ms-correlation-request-id": [
-          "508c59b0-47be-4d25-a492-76ec5696eebc"
-        ],
-        "x-ms-routing-request-id": [
-          "SOUTHEASTASIA:20171117T035710Z:508c59b0-47be-4d25-a492-76ec5696eebc"
-=======
-          "2b47fb2b-6ce8-4ec0-bf3d-232f4d7505aa"
-        ],
-        "Strict-Transport-Security": [
-          "max-age=31536000; includeSubDomains"
-        ],
-        "x-ms-ratelimit-remaining-subscription-reads": [
-          "14979"
-        ],
-        "x-ms-correlation-request-id": [
-          "c925c5d5-56d8-4af6-a99e-d6a34717a910"
-        ],
-        "x-ms-routing-request-id": [
-          "SOUTHEASTASIA:20180413T064536Z:c925c5d5-56d8-4af6-a99e-d6a34717a910"
->>>>>>> 43149714
-        ],
-        "X-Content-Type-Options": [
-          "nosniff"
-        ]
-      },
-      "StatusCode": 200
-    },
-    {
-<<<<<<< HEAD
-      "RequestUri": "/subscriptions/ce4a7590-4722-4bcf-a2c6-e473e9f11778/resourceGroups/res5330/providers/Microsoft.Storage/storageAccounts/sto8632?api-version=2017-10-01",
-      "EncodedRequestUri": "L3N1YnNjcmlwdGlvbnMvY2U0YTc1OTAtNDcyMi00YmNmLWEyYzYtZTQ3M2U5ZjExNzc4L3Jlc291cmNlR3JvdXBzL3JlczUzMzAvcHJvdmlkZXJzL01pY3Jvc29mdC5TdG9yYWdlL3N0b3JhZ2VBY2NvdW50cy9zdG84NjMyP2FwaS12ZXJzaW9uPTIwMTctMTAtMDE=",
-=======
-      "RequestUri": "/subscriptions/45b60d85-fd72-427a-a708-f994d26e593e/resourceGroups/res6271/providers/Microsoft.Storage/storageAccounts/sto7758?api-version=2018-03-01-preview",
-      "EncodedRequestUri": "L3N1YnNjcmlwdGlvbnMvNDViNjBkODUtZmQ3Mi00MjdhLWE3MDgtZjk5NGQyNmU1OTNlL3Jlc291cmNlR3JvdXBzL3JlczYyNzEvcHJvdmlkZXJzL01pY3Jvc29mdC5TdG9yYWdlL3N0b3JhZ2VBY2NvdW50cy9zdG83NzU4P2FwaS12ZXJzaW9uPTIwMTgtMDMtMDEtcHJldmlldw==",
->>>>>>> 43149714
-      "RequestMethod": "PUT",
-      "RequestBody": "{\r\n  \"sku\": {\r\n    \"name\": \"Standard_ZRS\"\r\n  },\r\n  \"kind\": \"Storage\",\r\n  \"location\": \"eastus2(stage)\",\r\n  \"tags\": {\r\n    \"key1\": \"value1\",\r\n    \"key2\": \"value2\"\r\n  }\r\n}",
-      "RequestHeaders": {
-        "Content-Type": [
-          "application/json; charset=utf-8"
-        ],
-        "Content-Length": [
-          "168"
-        ],
-        "x-ms-client-request-id": [
-<<<<<<< HEAD
-          "ca095bf4-e494-4a3d-93fc-83d871afcb59"
-=======
-          "7f159b4e-6c05-421e-871a-ef1987c687a9"
->>>>>>> 43149714
-        ],
-        "accept-language": [
-          "en-US"
-        ],
-        "User-Agent": [
-<<<<<<< HEAD
-          "FxVersion/4.6.25211.01",
-          "Microsoft.Azure.Management.Storage.StorageManagementClient/7.1.0.0"
-=======
-          "FxVersion/4.6.25815.04",
-          "Microsoft.Azure.Management.Storage.StorageManagementClient/7.2.1.1"
->>>>>>> 43149714
-        ]
-      },
-      "ResponseBody": "",
-      "ResponseHeaders": {
-        "Content-Length": [
-          "0"
-        ],
-        "Content-Type": [
-          "text/plain; charset=utf-8"
-        ],
-        "Expires": [
-          "-1"
-        ],
-        "Cache-Control": [
-          "no-cache"
-        ],
-        "Date": [
-<<<<<<< HEAD
-          "Fri, 17 Nov 2017 03:57:22 GMT"
-=======
-          "Fri, 13 Apr 2018 06:45:36 GMT"
->>>>>>> 43149714
-        ],
-        "Pragma": [
-          "no-cache"
-        ],
-        "Location": [
-<<<<<<< HEAD
-          "https://management.azure.com/subscriptions/ce4a7590-4722-4bcf-a2c6-e473e9f11778/providers/Microsoft.Storage/locations/eastus2euap/asyncoperations/a165a419-11ac-4afe-97a5-54c9b4f5b0b4?monitor=true&api-version=2017-10-01"
-=======
-          "https://management.azure.com/subscriptions/45b60d85-fd72-427a-a708-f994d26e593e/providers/Microsoft.Storage/locations/eastus2(stage)/asyncoperations/07002f1a-47c7-4422-b181-8fc0b0557c7d?monitor=true&api-version=2018-03-01-preview"
->>>>>>> 43149714
-        ],
-        "Retry-After": [
-          "17"
-        ],
-        "Server": [
-<<<<<<< HEAD
-          "Microsoft-Azure-Storage-Resource-Provider/1.0",
-          "Microsoft-HTTPAPI/2.0"
-        ],
-        "x-ms-ratelimit-remaining-subscription-writes": [
-          "1173"
-        ],
-        "x-ms-request-id": [
-          "07bacf1f-57b4-42a4-bc73-2add8d8c54cb"
-        ],
-        "x-ms-correlation-request-id": [
-          "07bacf1f-57b4-42a4-bc73-2add8d8c54cb"
-        ],
-        "x-ms-routing-request-id": [
-          "SOUTHEASTASIA:20171117T035723Z:07bacf1f-57b4-42a4-bc73-2add8d8c54cb"
-        ],
-        "Strict-Transport-Security": [
-          "max-age=31536000; includeSubDomains"
-        ]
-      },
-      "StatusCode": 202
-    },
-    {
-      "RequestUri": "/subscriptions/ce4a7590-4722-4bcf-a2c6-e473e9f11778/providers/Microsoft.Storage/locations/eastus2euap/asyncoperations/a165a419-11ac-4afe-97a5-54c9b4f5b0b4?monitor=true&api-version=2017-10-01",
-      "EncodedRequestUri": "L3N1YnNjcmlwdGlvbnMvY2U0YTc1OTAtNDcyMi00YmNmLWEyYzYtZTQ3M2U5ZjExNzc4L3Byb3ZpZGVycy9NaWNyb3NvZnQuU3RvcmFnZS9sb2NhdGlvbnMvZWFzdHVzMmV1YXAvYXN5bmNvcGVyYXRpb25zL2ExNjVhNDE5LTExYWMtNGFmZS05N2E1LTU0YzliNGY1YjBiND9tb25pdG9yPXRydWUmYXBpLXZlcnNpb249MjAxNy0xMC0wMQ==",
-      "RequestMethod": "GET",
-      "RequestBody": "",
-      "RequestHeaders": {
-        "User-Agent": [
-          "FxVersion/4.6.25211.01",
-          "Microsoft.Azure.Management.Storage.StorageManagementClient/7.1.0.0"
-        ]
-      },
-      "ResponseBody": "",
-      "ResponseHeaders": {
-        "Content-Length": [
-          "0"
-        ],
-        "Expires": [
-          "-1"
-        ],
-        "Cache-Control": [
-          "no-cache"
-        ],
-        "Date": [
-          "Fri, 17 Nov 2017 03:57:40 GMT"
-        ],
-        "Pragma": [
-          "no-cache"
-        ],
-        "Location": [
-          "https://management.azure.com/subscriptions/ce4a7590-4722-4bcf-a2c6-e473e9f11778/providers/Microsoft.Storage/locations/eastus2euap/asyncoperations/a165a419-11ac-4afe-97a5-54c9b4f5b0b4?monitor=true&api-version=2017-10-01"
-        ],
-        "Retry-After": [
-          "17"
-        ],
-        "Server": [
-          "Microsoft-Azure-Storage-Resource-Provider/1.0",
-          "Microsoft-HTTPAPI/2.0"
-        ],
-        "x-ms-ratelimit-remaining-subscription-reads": [
-          "14787"
-        ],
-        "x-ms-request-id": [
-          "91991a5e-16e1-40ab-811c-23e244fb2d43"
-        ],
-        "x-ms-correlation-request-id": [
-          "91991a5e-16e1-40ab-811c-23e244fb2d43"
-        ],
-        "x-ms-routing-request-id": [
-          "SOUTHEASTASIA:20171117T035740Z:91991a5e-16e1-40ab-811c-23e244fb2d43"
-=======
-          "Microsoft-Azure-Storage-Resource-Provider/1.0,Microsoft-HTTPAPI/2.0 Microsoft-HTTPAPI/2.0"
-        ],
-        "x-ms-request-id": [
-          "07002f1a-47c7-4422-b181-8fc0b0557c7d"
-        ],
-        "Strict-Transport-Security": [
-          "max-age=31536000; includeSubDomains"
-        ],
-        "x-ms-ratelimit-remaining-subscription-writes": [
-          "1177"
-        ],
-        "x-ms-correlation-request-id": [
-          "2816068e-8573-46f3-a5c4-5949b616b9b7"
-        ],
-        "x-ms-routing-request-id": [
-          "SOUTHEASTASIA:20180413T064537Z:2816068e-8573-46f3-a5c4-5949b616b9b7"
->>>>>>> 43149714
-        ],
-        "X-Content-Type-Options": [
-          "nosniff"
-        ]
-      },
-      "StatusCode": 202
-    },
-    {
-<<<<<<< HEAD
-      "RequestUri": "/subscriptions/ce4a7590-4722-4bcf-a2c6-e473e9f11778/providers/Microsoft.Storage/locations/eastus2euap/asyncoperations/a165a419-11ac-4afe-97a5-54c9b4f5b0b4?monitor=true&api-version=2017-10-01",
-      "EncodedRequestUri": "L3N1YnNjcmlwdGlvbnMvY2U0YTc1OTAtNDcyMi00YmNmLWEyYzYtZTQ3M2U5ZjExNzc4L3Byb3ZpZGVycy9NaWNyb3NvZnQuU3RvcmFnZS9sb2NhdGlvbnMvZWFzdHVzMmV1YXAvYXN5bmNvcGVyYXRpb25zL2ExNjVhNDE5LTExYWMtNGFmZS05N2E1LTU0YzliNGY1YjBiND9tb25pdG9yPXRydWUmYXBpLXZlcnNpb249MjAxNy0xMC0wMQ==",
-=======
-      "RequestUri": "/subscriptions/45b60d85-fd72-427a-a708-f994d26e593e/providers/Microsoft.Storage/locations/eastus2(stage)/asyncoperations/07002f1a-47c7-4422-b181-8fc0b0557c7d?monitor=true&api-version=2018-03-01-preview",
-      "EncodedRequestUri": "L3N1YnNjcmlwdGlvbnMvNDViNjBkODUtZmQ3Mi00MjdhLWE3MDgtZjk5NGQyNmU1OTNlL3Byb3ZpZGVycy9NaWNyb3NvZnQuU3RvcmFnZS9sb2NhdGlvbnMvZWFzdHVzMihzdGFnZSkvYXN5bmNvcGVyYXRpb25zLzA3MDAyZjFhLTQ3YzctNDQyMi1iMTgxLThmYzBiMDU1N2M3ZD9tb25pdG9yPXRydWUmYXBpLXZlcnNpb249MjAxOC0wMy0wMS1wcmV2aWV3",
->>>>>>> 43149714
-      "RequestMethod": "GET",
-      "RequestBody": "",
-      "RequestHeaders": {
-        "User-Agent": [
-<<<<<<< HEAD
-          "FxVersion/4.6.25211.01",
-          "Microsoft.Azure.Management.Storage.StorageManagementClient/7.1.0.0"
-        ]
-      },
-      "ResponseBody": "{\r\n  \"id\": \"/subscriptions/ce4a7590-4722-4bcf-a2c6-e473e9f11778/resourceGroups/res5330/providers/Microsoft.Storage/storageAccounts/sto8632\",\r\n  \"kind\": \"Storage\",\r\n  \"location\": \"eastus2euap\",\r\n  \"name\": \"sto8632\",\r\n  \"properties\": {\r\n    \"creationTime\": \"2017-11-17T03:57:13.4251393Z\",\r\n    \"encryption\": {\r\n      \"keySource\": \"Microsoft.Storage\",\r\n      \"services\": {\r\n        \"blob\": {\r\n          \"enabled\": true,\r\n          \"lastEnabledTime\": \"2017-11-17T03:57:13.4311398Z\"\r\n        },\r\n        \"file\": {\r\n          \"enabled\": true,\r\n          \"lastEnabledTime\": \"2017-11-17T03:57:13.4311398Z\"\r\n        }\r\n      }\r\n    },\r\n    \"networkAcls\": {\r\n      \"bypass\": \"AzureServices\",\r\n      \"defaultAction\": \"Allow\",\r\n      \"ipRules\": [],\r\n      \"virtualNetworkRules\": []\r\n    },\r\n    \"primaryEndpoints\": {\r\n      \"blob\": \"https://sto8632.blob.core.windows.net/\"\r\n    },\r\n    \"primaryLocation\": \"eastus2euap\",\r\n    \"provisioningState\": \"Succeeded\",\r\n    \"statusOfPrimary\": \"available\",\r\n    \"supportsHttpsTrafficOnly\": false\r\n  },\r\n  \"sku\": {\r\n    \"name\": \"Standard_ZRS\",\r\n    \"tier\": \"Standard\"\r\n  },\r\n  \"tags\": {\r\n    \"key1\": \"value1\",\r\n    \"key2\": \"value2\"\r\n  },\r\n  \"type\": \"Microsoft.Storage/storageAccounts\"\r\n}",
-=======
-          "FxVersion/4.6.25815.04",
-          "Microsoft.Azure.Management.Storage.StorageManagementClient/7.2.1.1"
-        ]
-      },
-      "ResponseBody": "{\r\n  \"sku\": {\r\n    \"name\": \"Standard_ZRS\",\r\n    \"tier\": \"Standard\"\r\n  },\r\n  \"kind\": \"Storage\",\r\n  \"id\": \"/subscriptions/45b60d85-fd72-427a-a708-f994d26e593e/resourceGroups/res6271/providers/Microsoft.Storage/storageAccounts/sto7758\",\r\n  \"name\": \"sto7758\",\r\n  \"type\": \"Microsoft.Storage/storageAccounts\",\r\n  \"location\": \"eastus2(stage)\",\r\n  \"tags\": {\r\n    \"key1\": \"value1\",\r\n    \"key2\": \"value2\"\r\n  },\r\n  \"properties\": {\r\n    \"networkAcls\": {\r\n      \"bypass\": \"AzureServices\",\r\n      \"virtualNetworkRules\": [],\r\n      \"ipRules\": [],\r\n      \"defaultAction\": \"Allow\"\r\n    },\r\n    \"trustedDirectories\": [\r\n      \"72f988bf-86f1-41af-91ab-2d7cd011db47\"\r\n    ],\r\n    \"supportsHttpsTrafficOnly\": false,\r\n    \"encryption\": {\r\n      \"services\": {\r\n        \"file\": {\r\n          \"enabled\": true,\r\n          \"lastEnabledTime\": \"2018-04-13T06:45:37.4137754Z\"\r\n        },\r\n        \"blob\": {\r\n          \"enabled\": true,\r\n          \"lastEnabledTime\": \"2018-04-13T06:45:37.4137754Z\"\r\n        }\r\n      },\r\n      \"keySource\": \"Microsoft.Storage\"\r\n    },\r\n    \"provisioningState\": \"Succeeded\",\r\n    \"creationTime\": \"2018-04-13T06:45:37.3795399Z\",\r\n    \"primaryEndpoints\": {\r\n      \"web\": \"https://sto7758.web.core.windows.net/\",\r\n      \"blob\": \"https://sto7758.blob.core.windows.net/\"\r\n    },\r\n    \"primaryLocation\": \"eastus2(stage)\",\r\n    \"statusOfPrimary\": \"available\"\r\n  }\r\n}",
->>>>>>> 43149714
-      "ResponseHeaders": {
-        "Content-Type": [
-          "application/json"
-        ],
-        "Expires": [
-          "-1"
-        ],
-        "Cache-Control": [
-          "no-cache"
-        ],
-        "Date": [
-<<<<<<< HEAD
-          "Fri, 17 Nov 2017 03:57:57 GMT"
-=======
-          "Fri, 13 Apr 2018 06:45:54 GMT"
->>>>>>> 43149714
-        ],
-        "Pragma": [
-          "no-cache"
-        ],
-        "Transfer-Encoding": [
-          "chunked"
-        ],
-        "Server": [
-          "Microsoft-Azure-Storage-Resource-Provider/1.0,Microsoft-HTTPAPI/2.0 Microsoft-HTTPAPI/2.0"
-        ],
-        "Vary": [
-          "Accept-Encoding"
-        ],
-        "x-ms-request-id": [
-<<<<<<< HEAD
-          "89adc99c-98b1-439d-bf93-6a85ed361fa8"
-        ],
-        "x-ms-ratelimit-remaining-subscription-reads": [
-          "14786"
-        ],
-        "x-ms-correlation-request-id": [
-          "89adc99c-98b1-439d-bf93-6a85ed361fa8"
-        ],
-        "x-ms-routing-request-id": [
-          "SOUTHEASTASIA:20171117T035758Z:89adc99c-98b1-439d-bf93-6a85ed361fa8"
-=======
-          "92a4396f-3002-4c26-90aa-8d46d997cd4b"
-        ],
-        "Strict-Transport-Security": [
-          "max-age=31536000; includeSubDomains"
-        ],
-        "x-ms-ratelimit-remaining-subscription-reads": [
-          "14978"
-        ],
-        "x-ms-correlation-request-id": [
-          "80ceeebc-551b-4744-b5cf-0bdc95071f01"
-        ],
-        "x-ms-routing-request-id": [
-          "SOUTHEASTASIA:20180413T064555Z:80ceeebc-551b-4744-b5cf-0bdc95071f01"
->>>>>>> 43149714
-        ],
-        "X-Content-Type-Options": [
-          "nosniff"
-        ]
-      },
-      "StatusCode": 200
-    },
-    {
-<<<<<<< HEAD
-      "RequestUri": "/subscriptions/ce4a7590-4722-4bcf-a2c6-e473e9f11778/resourceGroups/res5330/providers/Microsoft.Storage/storageAccounts/sto8632?api-version=2017-10-01",
-      "EncodedRequestUri": "L3N1YnNjcmlwdGlvbnMvY2U0YTc1OTAtNDcyMi00YmNmLWEyYzYtZTQ3M2U5ZjExNzc4L3Jlc291cmNlR3JvdXBzL3JlczUzMzAvcHJvdmlkZXJzL01pY3Jvc29mdC5TdG9yYWdlL3N0b3JhZ2VBY2NvdW50cy9zdG84NjMyP2FwaS12ZXJzaW9uPTIwMTctMTAtMDE=",
-=======
-      "RequestUri": "/subscriptions/45b60d85-fd72-427a-a708-f994d26e593e/resourceGroups/res6271/providers/Microsoft.Storage/storageAccounts/sto7758?api-version=2018-03-01-preview",
-      "EncodedRequestUri": "L3N1YnNjcmlwdGlvbnMvNDViNjBkODUtZmQ3Mi00MjdhLWE3MDgtZjk5NGQyNmU1OTNlL3Jlc291cmNlR3JvdXBzL3JlczYyNzEvcHJvdmlkZXJzL01pY3Jvc29mdC5TdG9yYWdlL3N0b3JhZ2VBY2NvdW50cy9zdG83NzU4P2FwaS12ZXJzaW9uPTIwMTgtMDMtMDEtcHJldmlldw==",
->>>>>>> 43149714
-      "RequestMethod": "GET",
-      "RequestBody": "",
-      "RequestHeaders": {
-        "x-ms-client-request-id": [
-<<<<<<< HEAD
-          "9fd5d41a-2a42-4aab-b544-522e5b71c50b"
-=======
-          "44cecf0a-9b2b-4d78-afb0-32ba1aa9a115"
->>>>>>> 43149714
-        ],
-        "accept-language": [
-          "en-US"
-        ],
-        "User-Agent": [
-<<<<<<< HEAD
-          "FxVersion/4.6.25211.01",
-          "Microsoft.Azure.Management.Storage.StorageManagementClient/7.1.0.0"
-        ]
-      },
-      "ResponseBody": "{\r\n  \"id\": \"/subscriptions/ce4a7590-4722-4bcf-a2c6-e473e9f11778/resourceGroups/res5330/providers/Microsoft.Storage/storageAccounts/sto8632\",\r\n  \"kind\": \"Storage\",\r\n  \"location\": \"eastus2euap\",\r\n  \"name\": \"sto8632\",\r\n  \"properties\": {\r\n    \"creationTime\": \"2017-11-17T03:57:13.4251393Z\",\r\n    \"encryption\": {\r\n      \"keySource\": \"Microsoft.Storage\",\r\n      \"services\": {\r\n        \"blob\": {\r\n          \"enabled\": true,\r\n          \"lastEnabledTime\": \"2017-11-17T03:57:13.4311398Z\"\r\n        },\r\n        \"file\": {\r\n          \"enabled\": true,\r\n          \"lastEnabledTime\": \"2017-11-17T03:57:13.4311398Z\"\r\n        }\r\n      }\r\n    },\r\n    \"networkAcls\": {\r\n      \"bypass\": \"AzureServices\",\r\n      \"defaultAction\": \"Allow\",\r\n      \"ipRules\": [],\r\n      \"virtualNetworkRules\": []\r\n    },\r\n    \"primaryEndpoints\": {\r\n      \"blob\": \"https://sto8632.blob.core.windows.net/\"\r\n    },\r\n    \"primaryLocation\": \"eastus2euap\",\r\n    \"provisioningState\": \"Succeeded\",\r\n    \"statusOfPrimary\": \"available\",\r\n    \"supportsHttpsTrafficOnly\": false\r\n  },\r\n  \"sku\": {\r\n    \"name\": \"Standard_ZRS\",\r\n    \"tier\": \"Standard\"\r\n  },\r\n  \"tags\": {\r\n    \"key1\": \"value1\",\r\n    \"key2\": \"value2\"\r\n  },\r\n  \"type\": \"Microsoft.Storage/storageAccounts\"\r\n}",
-=======
-          "FxVersion/4.6.25815.04",
-          "Microsoft.Azure.Management.Storage.StorageManagementClient/7.2.1.1"
-        ]
-      },
-      "ResponseBody": "{\r\n  \"sku\": {\r\n    \"name\": \"Standard_ZRS\",\r\n    \"tier\": \"Standard\"\r\n  },\r\n  \"kind\": \"Storage\",\r\n  \"id\": \"/subscriptions/45b60d85-fd72-427a-a708-f994d26e593e/resourceGroups/res6271/providers/Microsoft.Storage/storageAccounts/sto7758\",\r\n  \"name\": \"sto7758\",\r\n  \"type\": \"Microsoft.Storage/storageAccounts\",\r\n  \"location\": \"eastus2(stage)\",\r\n  \"tags\": {\r\n    \"key1\": \"value1\",\r\n    \"key2\": \"value2\"\r\n  },\r\n  \"properties\": {\r\n    \"networkAcls\": {\r\n      \"bypass\": \"AzureServices\",\r\n      \"virtualNetworkRules\": [],\r\n      \"ipRules\": [],\r\n      \"defaultAction\": \"Allow\"\r\n    },\r\n    \"trustedDirectories\": [\r\n      \"72f988bf-86f1-41af-91ab-2d7cd011db47\"\r\n    ],\r\n    \"supportsHttpsTrafficOnly\": false,\r\n    \"encryption\": {\r\n      \"services\": {\r\n        \"file\": {\r\n          \"enabled\": true,\r\n          \"lastEnabledTime\": \"2018-04-13T06:45:37.4137754Z\"\r\n        },\r\n        \"blob\": {\r\n          \"enabled\": true,\r\n          \"lastEnabledTime\": \"2018-04-13T06:45:37.4137754Z\"\r\n        }\r\n      },\r\n      \"keySource\": \"Microsoft.Storage\"\r\n    },\r\n    \"provisioningState\": \"Succeeded\",\r\n    \"creationTime\": \"2018-04-13T06:45:37.3795399Z\",\r\n    \"primaryEndpoints\": {\r\n      \"web\": \"https://sto7758.web.core.windows.net/\",\r\n      \"blob\": \"https://sto7758.blob.core.windows.net/\"\r\n    },\r\n    \"primaryLocation\": \"eastus2(stage)\",\r\n    \"statusOfPrimary\": \"available\"\r\n  }\r\n}",
->>>>>>> 43149714
-      "ResponseHeaders": {
-        "Content-Type": [
-          "application/json"
-        ],
-        "Expires": [
-          "-1"
-        ],
-        "Cache-Control": [
-          "no-cache"
-        ],
-        "Date": [
-<<<<<<< HEAD
-          "Fri, 17 Nov 2017 03:57:57 GMT"
-=======
-          "Fri, 13 Apr 2018 06:45:55 GMT"
->>>>>>> 43149714
-        ],
-        "Pragma": [
-          "no-cache"
-        ],
-        "Transfer-Encoding": [
-          "chunked"
-        ],
-        "Server": [
-          "Microsoft-Azure-Storage-Resource-Provider/1.0,Microsoft-HTTPAPI/2.0 Microsoft-HTTPAPI/2.0"
-        ],
-        "Vary": [
-          "Accept-Encoding"
-        ],
-        "x-ms-request-id": [
-<<<<<<< HEAD
-          "7faeb046-9347-4529-bb11-e358d56868e9"
-        ],
-        "x-ms-ratelimit-remaining-subscription-reads": [
-          "14785"
-        ],
-        "x-ms-correlation-request-id": [
-          "7faeb046-9347-4529-bb11-e358d56868e9"
-        ],
-        "x-ms-routing-request-id": [
-          "SOUTHEASTASIA:20171117T035758Z:7faeb046-9347-4529-bb11-e358d56868e9"
-=======
           "d9bd51dd-6541-44f3-b084-c72e0d8ea273"
         ],
         "Strict-Transport-Security": [
@@ -1562,7 +837,6 @@
         ],
         "x-ms-routing-request-id": [
           "SOUTHEASTASIA:20180413T064555Z:2020cb45-d0b8-438c-949b-c61b82fcbe48"
->>>>>>> 43149714
         ],
         "X-Content-Type-Options": [
           "nosniff"
@@ -1573,15 +847,6 @@
   ],
   "Names": {
     "CreateResourceGroup": [
-<<<<<<< HEAD
-      "res5330"
-    ],
-    "StorageAccountGetStandardTest": [
-      "sto2132",
-      "sto826",
-      "sto8583",
-      "sto8632"
-=======
       "res6271"
     ],
     "StorageAccountGetStandardTest": [
@@ -1589,7 +854,6 @@
       "sto1816",
       "sto4541",
       "sto7758"
->>>>>>> 43149714
     ]
   },
   "Variables": {
