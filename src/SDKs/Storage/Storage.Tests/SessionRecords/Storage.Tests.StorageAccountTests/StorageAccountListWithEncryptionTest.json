{
  "Entries": [
    {
<<<<<<< HEAD
      "RequestUri": "/subscriptions/ce4a7590-4722-4bcf-a2c6-e473e9f11778/resourcegroups/res9057?api-version=2015-11-01",
      "EncodedRequestUri": "L3N1YnNjcmlwdGlvbnMvY2U0YTc1OTAtNDcyMi00YmNmLWEyYzYtZTQ3M2U5ZjExNzc4L3Jlc291cmNlZ3JvdXBzL3JlczkwNTc/YXBpLXZlcnNpb249MjAxNS0xMS0wMQ==",
=======
      "RequestUri": "/subscriptions/45b60d85-fd72-427a-a708-f994d26e593e/resourcegroups/res8324?api-version=2015-11-01",
      "EncodedRequestUri": "L3N1YnNjcmlwdGlvbnMvNDViNjBkODUtZmQ3Mi00MjdhLWE3MDgtZjk5NGQyNmU1OTNlL3Jlc291cmNlZ3JvdXBzL3JlczgzMjQ/YXBpLXZlcnNpb249MjAxNS0xMS0wMQ==",
>>>>>>> 43149714
      "RequestMethod": "PUT",
      "RequestBody": "{\r\n  \"location\": \"eastus2\"\r\n}",
      "RequestHeaders": {
        "Content-Type": [
          "application/json; charset=utf-8"
        ],
        "Content-Length": [
          "29"
        ],
        "x-ms-client-request-id": [
<<<<<<< HEAD
          "d5821699-689c-4a99-a5b3-f4aa82c99fa1"
=======
          "f6a8d5a4-f975-4615-87bb-333c8e019cd2"
>>>>>>> 43149714
        ],
        "accept-language": [
          "en-US"
        ],
        "User-Agent": [
<<<<<<< HEAD
          "FxVersion/4.6.25211.01",
          "Microsoft.Azure.Management.Resources.ResourceManagementClient/1.0.0.0"
        ]
      },
      "ResponseBody": "{\r\n  \"id\": \"/subscriptions/ce4a7590-4722-4bcf-a2c6-e473e9f11778/resourceGroups/res9057\",\r\n  \"name\": \"res9057\",\r\n  \"location\": \"eastus2\",\r\n  \"properties\": {\r\n    \"provisioningState\": \"Succeeded\"\r\n  }\r\n}",
=======
          "FxVersion/4.6.25815.04",
          "Microsoft.Azure.Management.Resources.ResourceManagementClient/1.0.0.0"
        ]
      },
      "ResponseBody": "{\r\n  \"id\": \"/subscriptions/45b60d85-fd72-427a-a708-f994d26e593e/resourceGroups/res8324\",\r\n  \"name\": \"res8324\",\r\n  \"location\": \"eastus2\",\r\n  \"properties\": {\r\n    \"provisioningState\": \"Succeeded\"\r\n  }\r\n}",
>>>>>>> 43149714
      "ResponseHeaders": {
        "Content-Length": [
          "168"
        ],
        "Content-Type": [
          "application/json; charset=utf-8"
        ],
        "Expires": [
          "-1"
        ],
        "Cache-Control": [
          "no-cache"
        ],
        "Date": [
<<<<<<< HEAD
          "Fri, 17 Nov 2017 03:50:37 GMT"
=======
          "Fri, 13 Apr 2018 06:41:59 GMT"
>>>>>>> 43149714
        ],
        "Pragma": [
          "no-cache"
        ],
        "x-ms-ratelimit-remaining-subscription-writes": [
<<<<<<< HEAD
          "1192"
        ],
        "x-ms-request-id": [
          "ca061ecf-7859-4e66-a399-18fbf0f98e63"
        ],
        "x-ms-correlation-request-id": [
          "ca061ecf-7859-4e66-a399-18fbf0f98e63"
        ],
        "x-ms-routing-request-id": [
          "SOUTHEASTASIA:20171117T035038Z:ca061ecf-7859-4e66-a399-18fbf0f98e63"
=======
          "1185"
        ],
        "x-ms-request-id": [
          "12fe8737-d6d1-47b4-ab9b-a16f5ba956ed"
        ],
        "x-ms-correlation-request-id": [
          "12fe8737-d6d1-47b4-ab9b-a16f5ba956ed"
        ],
        "x-ms-routing-request-id": [
          "SOUTHEASTASIA:20180413T064200Z:12fe8737-d6d1-47b4-ab9b-a16f5ba956ed"
>>>>>>> 43149714
        ],
        "Strict-Transport-Security": [
          "max-age=31536000; includeSubDomains"
        ],
        "X-Content-Type-Options": [
          "nosniff"
        ]
      },
      "StatusCode": 201
    },
    {
<<<<<<< HEAD
      "RequestUri": "/subscriptions/ce4a7590-4722-4bcf-a2c6-e473e9f11778/resourceGroups/res9057/providers/Microsoft.Storage/storageAccounts/sto8622?api-version=2017-10-01",
      "EncodedRequestUri": "L3N1YnNjcmlwdGlvbnMvY2U0YTc1OTAtNDcyMi00YmNmLWEyYzYtZTQ3M2U5ZjExNzc4L3Jlc291cmNlR3JvdXBzL3JlczkwNTcvcHJvdmlkZXJzL01pY3Jvc29mdC5TdG9yYWdlL3N0b3JhZ2VBY2NvdW50cy9zdG84NjIyP2FwaS12ZXJzaW9uPTIwMTctMTAtMDE=",
=======
      "RequestUri": "/subscriptions/45b60d85-fd72-427a-a708-f994d26e593e/resourceGroups/res8324/providers/Microsoft.Storage/storageAccounts/sto1793?api-version=2018-03-01-preview",
      "EncodedRequestUri": "L3N1YnNjcmlwdGlvbnMvNDViNjBkODUtZmQ3Mi00MjdhLWE3MDgtZjk5NGQyNmU1OTNlL3Jlc291cmNlR3JvdXBzL3JlczgzMjQvcHJvdmlkZXJzL01pY3Jvc29mdC5TdG9yYWdlL3N0b3JhZ2VBY2NvdW50cy9zdG8xNzkzP2FwaS12ZXJzaW9uPTIwMTgtMDMtMDEtcHJldmlldw==",
>>>>>>> 43149714
      "RequestMethod": "PUT",
      "RequestBody": "{\r\n  \"sku\": {\r\n    \"name\": \"Standard_GRS\"\r\n  },\r\n  \"kind\": \"Storage\",\r\n  \"location\": \"eastus2(stage)\",\r\n  \"tags\": {\r\n    \"key1\": \"value1\",\r\n    \"key2\": \"value2\"\r\n  },\r\n  \"properties\": {\r\n    \"encryption\": {\r\n      \"services\": {\r\n        \"blob\": {\r\n          \"enabled\": true\r\n        },\r\n        \"file\": {\r\n          \"enabled\": true\r\n        }\r\n      },\r\n      \"keySource\": \"Microsoft.Storage\"\r\n    }\r\n  }\r\n}",
      "RequestHeaders": {
        "Content-Type": [
          "application/json; charset=utf-8"
        ],
        "Content-Length": [
          "407"
        ],
        "x-ms-client-request-id": [
<<<<<<< HEAD
          "3ad953a3-f48f-44e2-8a9f-03629f891c48"
=======
          "6bbc4779-d84e-43c2-bbe0-0e808a9b21a4"
>>>>>>> 43149714
        ],
        "accept-language": [
          "en-US"
        ],
        "User-Agent": [
<<<<<<< HEAD
          "FxVersion/4.6.25211.01",
          "Microsoft.Azure.Management.Storage.StorageManagementClient/7.1.0.0"
=======
          "FxVersion/4.6.25815.04",
          "Microsoft.Azure.Management.Storage.StorageManagementClient/7.2.1.1"
>>>>>>> 43149714
        ]
      },
      "ResponseBody": "",
      "ResponseHeaders": {
        "Content-Length": [
          "0"
        ],
        "Content-Type": [
          "text/plain; charset=utf-8"
        ],
        "Expires": [
          "-1"
        ],
        "Cache-Control": [
          "no-cache"
        ],
        "Date": [
<<<<<<< HEAD
          "Fri, 17 Nov 2017 03:50:50 GMT"
=======
          "Fri, 13 Apr 2018 06:42:02 GMT"
>>>>>>> 43149714
        ],
        "Pragma": [
          "no-cache"
        ],
        "Location": [
<<<<<<< HEAD
          "https://management.azure.com/subscriptions/ce4a7590-4722-4bcf-a2c6-e473e9f11778/providers/Microsoft.Storage/locations/eastus2euap/asyncoperations/df694eec-81cc-457e-88d3-e1c653f30518?monitor=true&api-version=2017-10-01"
=======
          "https://management.azure.com/subscriptions/45b60d85-fd72-427a-a708-f994d26e593e/providers/Microsoft.Storage/locations/eastus2(stage)/asyncoperations/e09b3ae2-db74-4d81-8ce2-967d06be2671?monitor=true&api-version=2018-03-01-preview"
>>>>>>> 43149714
        ],
        "Retry-After": [
          "17"
        ],
        "Server": [
<<<<<<< HEAD
          "Microsoft-Azure-Storage-Resource-Provider/1.0",
          "Microsoft-HTTPAPI/2.0"
        ],
        "x-ms-ratelimit-remaining-subscription-writes": [
          "1191"
        ],
        "x-ms-request-id": [
          "3783d6ac-1b99-4ca3-926c-d3adbbd8a05b"
        ],
        "x-ms-correlation-request-id": [
          "3783d6ac-1b99-4ca3-926c-d3adbbd8a05b"
        ],
        "x-ms-routing-request-id": [
          "SOUTHEASTASIA:20171117T035051Z:3783d6ac-1b99-4ca3-926c-d3adbbd8a05b"
=======
          "Microsoft-Azure-Storage-Resource-Provider/1.0,Microsoft-HTTPAPI/2.0 Microsoft-HTTPAPI/2.0"
        ],
        "x-ms-request-id": [
          "e09b3ae2-db74-4d81-8ce2-967d06be2671"
        ],
        "Strict-Transport-Security": [
          "max-age=31536000; includeSubDomains"
        ],
        "x-ms-ratelimit-remaining-subscription-writes": [
          "1184"
        ],
        "x-ms-correlation-request-id": [
          "c0ba695e-267a-4a41-a99c-f9c500d5e106"
        ],
        "x-ms-routing-request-id": [
          "SOUTHEASTASIA:20180413T064203Z:c0ba695e-267a-4a41-a99c-f9c500d5e106"
>>>>>>> 43149714
        ],
        "X-Content-Type-Options": [
          "nosniff"
        ]
      },
      "StatusCode": 202
    },
    {
<<<<<<< HEAD
      "RequestUri": "/subscriptions/ce4a7590-4722-4bcf-a2c6-e473e9f11778/providers/Microsoft.Storage/locations/eastus2euap/asyncoperations/df694eec-81cc-457e-88d3-e1c653f30518?monitor=true&api-version=2017-10-01",
      "EncodedRequestUri": "L3N1YnNjcmlwdGlvbnMvY2U0YTc1OTAtNDcyMi00YmNmLWEyYzYtZTQ3M2U5ZjExNzc4L3Byb3ZpZGVycy9NaWNyb3NvZnQuU3RvcmFnZS9sb2NhdGlvbnMvZWFzdHVzMmV1YXAvYXN5bmNvcGVyYXRpb25zL2RmNjk0ZWVjLTgxY2MtNDU3ZS04OGQzLWUxYzY1M2YzMDUxOD9tb25pdG9yPXRydWUmYXBpLXZlcnNpb249MjAxNy0xMC0wMQ==",
=======
      "RequestUri": "/subscriptions/45b60d85-fd72-427a-a708-f994d26e593e/providers/Microsoft.Storage/locations/eastus2(stage)/asyncoperations/e09b3ae2-db74-4d81-8ce2-967d06be2671?monitor=true&api-version=2018-03-01-preview",
      "EncodedRequestUri": "L3N1YnNjcmlwdGlvbnMvNDViNjBkODUtZmQ3Mi00MjdhLWE3MDgtZjk5NGQyNmU1OTNlL3Byb3ZpZGVycy9NaWNyb3NvZnQuU3RvcmFnZS9sb2NhdGlvbnMvZWFzdHVzMihzdGFnZSkvYXN5bmNvcGVyYXRpb25zL2UwOWIzYWUyLWRiNzQtNGQ4MS04Y2UyLTk2N2QwNmJlMjY3MT9tb25pdG9yPXRydWUmYXBpLXZlcnNpb249MjAxOC0wMy0wMS1wcmV2aWV3",
>>>>>>> 43149714
      "RequestMethod": "GET",
      "RequestBody": "",
      "RequestHeaders": {
        "User-Agent": [
<<<<<<< HEAD
          "FxVersion/4.6.25211.01",
          "Microsoft.Azure.Management.Storage.StorageManagementClient/7.1.0.0"
        ]
      },
      "ResponseBody": "",
      "ResponseHeaders": {
        "Content-Length": [
          "0"
        ],
        "Expires": [
          "-1"
        ],
        "Cache-Control": [
          "no-cache"
        ],
        "Date": [
          "Fri, 17 Nov 2017 03:51:08 GMT"
        ],
        "Pragma": [
          "no-cache"
        ],
        "Location": [
          "https://management.azure.com/subscriptions/ce4a7590-4722-4bcf-a2c6-e473e9f11778/providers/Microsoft.Storage/locations/eastus2euap/asyncoperations/df694eec-81cc-457e-88d3-e1c653f30518?monitor=true&api-version=2017-10-01"
        ],
        "Retry-After": [
          "17"
        ],
        "Server": [
          "Microsoft-Azure-Storage-Resource-Provider/1.0",
          "Microsoft-HTTPAPI/2.0"
        ],
        "x-ms-ratelimit-remaining-subscription-reads": [
          "14793"
        ],
        "x-ms-request-id": [
          "c25952a7-2ef4-4dff-90f4-06ca3f7f09e9"
        ],
        "x-ms-correlation-request-id": [
          "c25952a7-2ef4-4dff-90f4-06ca3f7f09e9"
        ],
        "x-ms-routing-request-id": [
          "SOUTHEASTASIA:20171117T035108Z:c25952a7-2ef4-4dff-90f4-06ca3f7f09e9"
        ],
        "Strict-Transport-Security": [
          "max-age=31536000; includeSubDomains"
        ]
      },
      "StatusCode": 202
    },
    {
      "RequestUri": "/subscriptions/ce4a7590-4722-4bcf-a2c6-e473e9f11778/providers/Microsoft.Storage/locations/eastus2euap/asyncoperations/df694eec-81cc-457e-88d3-e1c653f30518?monitor=true&api-version=2017-10-01",
      "EncodedRequestUri": "L3N1YnNjcmlwdGlvbnMvY2U0YTc1OTAtNDcyMi00YmNmLWEyYzYtZTQ3M2U5ZjExNzc4L3Byb3ZpZGVycy9NaWNyb3NvZnQuU3RvcmFnZS9sb2NhdGlvbnMvZWFzdHVzMmV1YXAvYXN5bmNvcGVyYXRpb25zL2RmNjk0ZWVjLTgxY2MtNDU3ZS04OGQzLWUxYzY1M2YzMDUxOD9tb25pdG9yPXRydWUmYXBpLXZlcnNpb249MjAxNy0xMC0wMQ==",
      "RequestMethod": "GET",
      "RequestBody": "",
      "RequestHeaders": {
        "User-Agent": [
          "FxVersion/4.6.25211.01",
          "Microsoft.Azure.Management.Storage.StorageManagementClient/7.1.0.0"
        ]
      },
      "ResponseBody": "{\r\n  \"id\": \"/subscriptions/ce4a7590-4722-4bcf-a2c6-e473e9f11778/resourceGroups/res9057/providers/Microsoft.Storage/storageAccounts/sto8622\",\r\n  \"kind\": \"Storage\",\r\n  \"location\": \"eastus2euap\",\r\n  \"name\": \"sto8622\",\r\n  \"properties\": {\r\n    \"creationTime\": \"2017-11-17T03:50:41.3403234Z\",\r\n    \"encryption\": {\r\n      \"keySource\": \"Microsoft.Storage\",\r\n      \"services\": {\r\n        \"blob\": {\r\n          \"enabled\": true,\r\n          \"lastEnabledTime\": \"2017-11-17T03:50:41.342322Z\"\r\n        },\r\n        \"file\": {\r\n          \"enabled\": true,\r\n          \"lastEnabledTime\": \"2017-11-17T03:50:41.342322Z\"\r\n        }\r\n      }\r\n    },\r\n    \"networkAcls\": {\r\n      \"bypass\": \"AzureServices\",\r\n      \"defaultAction\": \"Allow\",\r\n      \"ipRules\": [],\r\n      \"virtualNetworkRules\": []\r\n    },\r\n    \"primaryEndpoints\": {\r\n      \"blob\": \"https://sto8622.blob.core.windows.net/\",\r\n      \"file\": \"https://sto8622.file.core.windows.net/\",\r\n      \"queue\": \"https://sto8622.queue.core.windows.net/\",\r\n      \"table\": \"https://sto8622.table.core.windows.net/\"\r\n    },\r\n    \"primaryLocation\": \"eastus2euap\",\r\n    \"provisioningState\": \"Succeeded\",\r\n    \"secondaryLocation\": \"centraluseuap\",\r\n    \"statusOfPrimary\": \"available\",\r\n    \"statusOfSecondary\": \"available\",\r\n    \"supportsHttpsTrafficOnly\": false\r\n  },\r\n  \"sku\": {\r\n    \"name\": \"Standard_GRS\",\r\n    \"tier\": \"Standard\"\r\n  },\r\n  \"tags\": {\r\n    \"key1\": \"value1\",\r\n    \"key2\": \"value2\"\r\n  },\r\n  \"type\": \"Microsoft.Storage/storageAccounts\"\r\n}",
=======
          "FxVersion/4.6.25815.04",
          "Microsoft.Azure.Management.Storage.StorageManagementClient/7.2.1.1"
        ]
      },
      "ResponseBody": "{\r\n  \"sku\": {\r\n    \"name\": \"Standard_GRS\",\r\n    \"tier\": \"Standard\"\r\n  },\r\n  \"kind\": \"Storage\",\r\n  \"id\": \"/subscriptions/45b60d85-fd72-427a-a708-f994d26e593e/resourceGroups/res8324/providers/Microsoft.Storage/storageAccounts/sto1793\",\r\n  \"name\": \"sto1793\",\r\n  \"type\": \"Microsoft.Storage/storageAccounts\",\r\n  \"location\": \"eastus2(stage)\",\r\n  \"tags\": {\r\n    \"key1\": \"value1\",\r\n    \"key2\": \"value2\"\r\n  },\r\n  \"properties\": {\r\n    \"networkAcls\": {\r\n      \"bypass\": \"AzureServices\",\r\n      \"virtualNetworkRules\": [],\r\n      \"ipRules\": [],\r\n      \"defaultAction\": \"Allow\"\r\n    },\r\n    \"trustedDirectories\": [\r\n      \"72f988bf-86f1-41af-91ab-2d7cd011db47\"\r\n    ],\r\n    \"supportsHttpsTrafficOnly\": false,\r\n    \"encryption\": {\r\n      \"services\": {\r\n        \"file\": {\r\n          \"enabled\": true,\r\n          \"lastEnabledTime\": \"2018-04-13T06:42:03.1186606Z\"\r\n        },\r\n        \"blob\": {\r\n          \"enabled\": true,\r\n          \"lastEnabledTime\": \"2018-04-13T06:42:03.1186606Z\"\r\n        }\r\n      },\r\n      \"keySource\": \"Microsoft.Storage\"\r\n    },\r\n    \"provisioningState\": \"Succeeded\",\r\n    \"creationTime\": \"2018-04-13T06:42:02.9936647Z\",\r\n    \"primaryEndpoints\": {\r\n      \"web\": \"https://sto1793.web.core.windows.net/\",\r\n      \"blob\": \"https://sto1793.blob.core.windows.net/\",\r\n      \"queue\": \"https://sto1793.queue.core.windows.net/\",\r\n      \"table\": \"https://sto1793.table.core.windows.net/\",\r\n      \"file\": \"https://sto1793.file.core.windows.net/\"\r\n    },\r\n    \"primaryLocation\": \"eastus2(stage)\",\r\n    \"statusOfPrimary\": \"available\",\r\n    \"secondaryLocation\": \"northcentralus(stage)\",\r\n    \"statusOfSecondary\": \"available\"\r\n  }\r\n}",
>>>>>>> 43149714
      "ResponseHeaders": {
        "Content-Type": [
          "application/json"
        ],
        "Expires": [
          "-1"
        ],
        "Cache-Control": [
          "no-cache"
        ],
        "Date": [
<<<<<<< HEAD
          "Fri, 17 Nov 2017 03:51:25 GMT"
=======
          "Fri, 13 Apr 2018 06:42:19 GMT"
>>>>>>> 43149714
        ],
        "Pragma": [
          "no-cache"
        ],
        "Transfer-Encoding": [
          "chunked"
        ],
        "Server": [
          "Microsoft-Azure-Storage-Resource-Provider/1.0,Microsoft-HTTPAPI/2.0 Microsoft-HTTPAPI/2.0"
        ],
        "Vary": [
          "Accept-Encoding"
        ],
        "x-ms-request-id": [
<<<<<<< HEAD
          "c8a1574d-0982-48b2-b427-0e5d114477e3"
        ],
        "x-ms-ratelimit-remaining-subscription-reads": [
          "14792"
        ],
        "x-ms-correlation-request-id": [
          "c8a1574d-0982-48b2-b427-0e5d114477e3"
        ],
        "x-ms-routing-request-id": [
          "SOUTHEASTASIA:20171117T035125Z:c8a1574d-0982-48b2-b427-0e5d114477e3"
=======
          "d1669716-71ea-4ef1-9088-ea33404ef861"
        ],
        "Strict-Transport-Security": [
          "max-age=31536000; includeSubDomains"
        ],
        "x-ms-ratelimit-remaining-subscription-reads": [
          "14977"
        ],
        "x-ms-correlation-request-id": [
          "1ffa291a-67cc-4ef6-b3c9-65a583322984"
        ],
        "x-ms-routing-request-id": [
          "SOUTHEASTASIA:20180413T064220Z:1ffa291a-67cc-4ef6-b3c9-65a583322984"
>>>>>>> 43149714
        ],
        "X-Content-Type-Options": [
          "nosniff"
        ]
      },
      "StatusCode": 200
    },
    {
<<<<<<< HEAD
      "RequestUri": "/subscriptions/ce4a7590-4722-4bcf-a2c6-e473e9f11778/resourceGroups/res9057/providers/Microsoft.Storage/storageAccounts?api-version=2017-10-01",
      "EncodedRequestUri": "L3N1YnNjcmlwdGlvbnMvY2U0YTc1OTAtNDcyMi00YmNmLWEyYzYtZTQ3M2U5ZjExNzc4L3Jlc291cmNlR3JvdXBzL3JlczkwNTcvcHJvdmlkZXJzL01pY3Jvc29mdC5TdG9yYWdlL3N0b3JhZ2VBY2NvdW50cz9hcGktdmVyc2lvbj0yMDE3LTEwLTAx",
=======
      "RequestUri": "/subscriptions/45b60d85-fd72-427a-a708-f994d26e593e/resourceGroups/res8324/providers/Microsoft.Storage/storageAccounts?api-version=2018-03-01-preview",
      "EncodedRequestUri": "L3N1YnNjcmlwdGlvbnMvNDViNjBkODUtZmQ3Mi00MjdhLWE3MDgtZjk5NGQyNmU1OTNlL3Jlc291cmNlR3JvdXBzL3JlczgzMjQvcHJvdmlkZXJzL01pY3Jvc29mdC5TdG9yYWdlL3N0b3JhZ2VBY2NvdW50cz9hcGktdmVyc2lvbj0yMDE4LTAzLTAxLXByZXZpZXc=",
>>>>>>> 43149714
      "RequestMethod": "GET",
      "RequestBody": "",
      "RequestHeaders": {
        "x-ms-client-request-id": [
<<<<<<< HEAD
          "95b699d6-45b6-4523-b5ae-dc4d24b3f812"
=======
          "ef691a4f-5f0a-43b2-b6ae-f7a6d8cb70f0"
>>>>>>> 43149714
        ],
        "accept-language": [
          "en-US"
        ],
        "User-Agent": [
<<<<<<< HEAD
          "FxVersion/4.6.25211.01",
          "Microsoft.Azure.Management.Storage.StorageManagementClient/7.1.0.0"
        ]
      },
      "ResponseBody": "{\r\n  \"value\": [\r\n    {\r\n      \"id\": \"/subscriptions/ce4a7590-4722-4bcf-a2c6-e473e9f11778/resourceGroups/res9057/providers/Microsoft.Storage/storageAccounts/sto8622\",\r\n      \"kind\": \"Storage\",\r\n      \"location\": \"eastus2euap\",\r\n      \"name\": \"sto8622\",\r\n      \"properties\": {\r\n        \"creationTime\": \"2017-11-17T03:50:41.3403234Z\",\r\n        \"encryption\": {\r\n          \"keySource\": \"Microsoft.Storage\",\r\n          \"services\": {\r\n            \"blob\": {\r\n              \"enabled\": true,\r\n              \"lastEnabledTime\": \"2017-11-17T03:50:41.342322Z\"\r\n            },\r\n            \"file\": {\r\n              \"enabled\": true,\r\n              \"lastEnabledTime\": \"2017-11-17T03:50:41.342322Z\"\r\n            }\r\n          }\r\n        },\r\n        \"networkAcls\": {\r\n          \"bypass\": \"AzureServices\",\r\n          \"defaultAction\": \"Allow\",\r\n          \"ipRules\": [],\r\n          \"virtualNetworkRules\": []\r\n        },\r\n        \"primaryEndpoints\": {\r\n          \"blob\": \"https://sto8622.blob.core.windows.net/\",\r\n          \"file\": \"https://sto8622.file.core.windows.net/\",\r\n          \"queue\": \"https://sto8622.queue.core.windows.net/\",\r\n          \"table\": \"https://sto8622.table.core.windows.net/\"\r\n        },\r\n        \"primaryLocation\": \"eastus2euap\",\r\n        \"provisioningState\": \"Succeeded\",\r\n        \"secondaryLocation\": \"centraluseuap\",\r\n        \"statusOfPrimary\": \"available\",\r\n        \"statusOfSecondary\": \"available\",\r\n        \"supportsHttpsTrafficOnly\": false\r\n      },\r\n      \"sku\": {\r\n        \"name\": \"Standard_GRS\",\r\n        \"tier\": \"Standard\"\r\n      },\r\n      \"tags\": {\r\n        \"key1\": \"value1\",\r\n        \"key2\": \"value2\"\r\n      },\r\n      \"type\": \"Microsoft.Storage/storageAccounts\"\r\n    }\r\n  ]\r\n}",
=======
          "FxVersion/4.6.25815.04",
          "Microsoft.Azure.Management.Storage.StorageManagementClient/7.2.1.1"
        ]
      },
      "ResponseBody": "{\r\n  \"value\": [\r\n    {\r\n      \"sku\": {\r\n        \"name\": \"Standard_GRS\",\r\n        \"tier\": \"Standard\"\r\n      },\r\n      \"kind\": \"Storage\",\r\n      \"id\": \"/subscriptions/45b60d85-fd72-427a-a708-f994d26e593e/resourceGroups/res8324/providers/Microsoft.Storage/storageAccounts/sto1793\",\r\n      \"name\": \"sto1793\",\r\n      \"type\": \"Microsoft.Storage/storageAccounts\",\r\n      \"location\": \"eastus2(stage)\",\r\n      \"tags\": {\r\n        \"key1\": \"value1\",\r\n        \"key2\": \"value2\"\r\n      },\r\n      \"properties\": {\r\n        \"networkAcls\": {\r\n          \"bypass\": \"AzureServices\",\r\n          \"virtualNetworkRules\": [],\r\n          \"ipRules\": [],\r\n          \"defaultAction\": \"Allow\"\r\n        },\r\n        \"trustedDirectories\": [\r\n          \"72f988bf-86f1-41af-91ab-2d7cd011db47\"\r\n        ],\r\n        \"supportsHttpsTrafficOnly\": false,\r\n        \"encryption\": {\r\n          \"services\": {\r\n            \"file\": {\r\n              \"enabled\": true,\r\n              \"lastEnabledTime\": \"2018-04-13T06:42:03.1186606Z\"\r\n            },\r\n            \"blob\": {\r\n              \"enabled\": true,\r\n              \"lastEnabledTime\": \"2018-04-13T06:42:03.1186606Z\"\r\n            }\r\n          },\r\n          \"keySource\": \"Microsoft.Storage\"\r\n        },\r\n        \"provisioningState\": \"Succeeded\",\r\n        \"creationTime\": \"2018-04-13T06:42:02.9936647Z\",\r\n        \"primaryEndpoints\": {\r\n          \"web\": \"https://sto1793.web.core.windows.net/\",\r\n          \"blob\": \"https://sto1793.blob.core.windows.net/\",\r\n          \"queue\": \"https://sto1793.queue.core.windows.net/\",\r\n          \"table\": \"https://sto1793.table.core.windows.net/\",\r\n          \"file\": \"https://sto1793.file.core.windows.net/\"\r\n        },\r\n        \"primaryLocation\": \"eastus2(stage)\",\r\n        \"statusOfPrimary\": \"available\",\r\n        \"secondaryLocation\": \"northcentralus(stage)\",\r\n        \"statusOfSecondary\": \"available\"\r\n      }\r\n    }\r\n  ]\r\n}",
>>>>>>> 43149714
      "ResponseHeaders": {
        "Content-Type": [
          "application/json"
        ],
        "Expires": [
          "-1"
        ],
        "Cache-Control": [
          "no-cache"
        ],
        "Date": [
<<<<<<< HEAD
          "Fri, 17 Nov 2017 03:51:25 GMT"
=======
          "Fri, 13 Apr 2018 06:42:20 GMT"
>>>>>>> 43149714
        ],
        "Pragma": [
          "no-cache"
        ],
        "Transfer-Encoding": [
          "chunked"
        ],
        "Server": [
          "Microsoft-Azure-Storage-Resource-Provider/1.0,Microsoft-HTTPAPI/2.0 Microsoft-HTTPAPI/2.0"
        ],
        "Vary": [
          "Accept-Encoding"
        ],
        "x-ms-request-id": [
<<<<<<< HEAD
          "fe210bf9-d4a4-4bb9-9670-126ca89decc9"
        ],
        "x-ms-ratelimit-remaining-subscription-reads": [
          "14791"
        ],
        "x-ms-correlation-request-id": [
          "fe210bf9-d4a4-4bb9-9670-126ca89decc9"
        ],
        "x-ms-routing-request-id": [
          "SOUTHEASTASIA:20171117T035126Z:fe210bf9-d4a4-4bb9-9670-126ca89decc9"
=======
          "b5e91dae-74a2-4f4f-ac55-4075ca48b29a"
        ],
        "Strict-Transport-Security": [
          "max-age=31536000; includeSubDomains"
        ],
        "x-ms-ratelimit-remaining-subscription-reads": [
          "14976"
        ],
        "x-ms-correlation-request-id": [
          "97fa8a46-41e5-43bf-8ee1-4c42208f3be5"
        ],
        "x-ms-routing-request-id": [
          "SOUTHEASTASIA:20180413T064221Z:97fa8a46-41e5-43bf-8ee1-4c42208f3be5"
>>>>>>> 43149714
        ],
        "X-Content-Type-Options": [
          "nosniff"
        ]
      },
      "StatusCode": 200
    }
  ],
  "Names": {
    "CreateResourceGroup": [
<<<<<<< HEAD
      "res9057"
    ],
    "StorageAccountListWithEncryptionTest": [
      "sto8622"
=======
      "res8324"
    ],
    "StorageAccountListWithEncryptionTest": [
      "sto1793"
>>>>>>> 43149714
    ]
  },
  "Variables": {
    "SubscriptionId": "45b60d85-fd72-427a-a708-f994d26e593e"
  }
}<|MERGE_RESOLUTION|>--- conflicted
+++ resolved
@@ -1,13 +1,8 @@
 {
   "Entries": [
     {
-<<<<<<< HEAD
-      "RequestUri": "/subscriptions/ce4a7590-4722-4bcf-a2c6-e473e9f11778/resourcegroups/res9057?api-version=2015-11-01",
-      "EncodedRequestUri": "L3N1YnNjcmlwdGlvbnMvY2U0YTc1OTAtNDcyMi00YmNmLWEyYzYtZTQ3M2U5ZjExNzc4L3Jlc291cmNlZ3JvdXBzL3JlczkwNTc/YXBpLXZlcnNpb249MjAxNS0xMS0wMQ==",
-=======
       "RequestUri": "/subscriptions/45b60d85-fd72-427a-a708-f994d26e593e/resourcegroups/res8324?api-version=2015-11-01",
       "EncodedRequestUri": "L3N1YnNjcmlwdGlvbnMvNDViNjBkODUtZmQ3Mi00MjdhLWE3MDgtZjk5NGQyNmU1OTNlL3Jlc291cmNlZ3JvdXBzL3JlczgzMjQ/YXBpLXZlcnNpb249MjAxNS0xMS0wMQ==",
->>>>>>> 43149714
       "RequestMethod": "PUT",
       "RequestBody": "{\r\n  \"location\": \"eastus2\"\r\n}",
       "RequestHeaders": {
@@ -18,29 +13,17 @@
           "29"
         ],
         "x-ms-client-request-id": [
-<<<<<<< HEAD
-          "d5821699-689c-4a99-a5b3-f4aa82c99fa1"
-=======
           "f6a8d5a4-f975-4615-87bb-333c8e019cd2"
->>>>>>> 43149714
         ],
         "accept-language": [
           "en-US"
         ],
         "User-Agent": [
-<<<<<<< HEAD
-          "FxVersion/4.6.25211.01",
+          "FxVersion/4.6.25815.04",
           "Microsoft.Azure.Management.Resources.ResourceManagementClient/1.0.0.0"
         ]
       },
-      "ResponseBody": "{\r\n  \"id\": \"/subscriptions/ce4a7590-4722-4bcf-a2c6-e473e9f11778/resourceGroups/res9057\",\r\n  \"name\": \"res9057\",\r\n  \"location\": \"eastus2\",\r\n  \"properties\": {\r\n    \"provisioningState\": \"Succeeded\"\r\n  }\r\n}",
-=======
-          "FxVersion/4.6.25815.04",
-          "Microsoft.Azure.Management.Resources.ResourceManagementClient/1.0.0.0"
-        ]
-      },
       "ResponseBody": "{\r\n  \"id\": \"/subscriptions/45b60d85-fd72-427a-a708-f994d26e593e/resourceGroups/res8324\",\r\n  \"name\": \"res8324\",\r\n  \"location\": \"eastus2\",\r\n  \"properties\": {\r\n    \"provisioningState\": \"Succeeded\"\r\n  }\r\n}",
->>>>>>> 43149714
       "ResponseHeaders": {
         "Content-Length": [
           "168"
@@ -55,28 +38,12 @@
           "no-cache"
         ],
         "Date": [
-<<<<<<< HEAD
-          "Fri, 17 Nov 2017 03:50:37 GMT"
-=======
           "Fri, 13 Apr 2018 06:41:59 GMT"
->>>>>>> 43149714
         ],
         "Pragma": [
           "no-cache"
         ],
         "x-ms-ratelimit-remaining-subscription-writes": [
-<<<<<<< HEAD
-          "1192"
-        ],
-        "x-ms-request-id": [
-          "ca061ecf-7859-4e66-a399-18fbf0f98e63"
-        ],
-        "x-ms-correlation-request-id": [
-          "ca061ecf-7859-4e66-a399-18fbf0f98e63"
-        ],
-        "x-ms-routing-request-id": [
-          "SOUTHEASTASIA:20171117T035038Z:ca061ecf-7859-4e66-a399-18fbf0f98e63"
-=======
           "1185"
         ],
         "x-ms-request-id": [
@@ -87,7 +54,6 @@
         ],
         "x-ms-routing-request-id": [
           "SOUTHEASTASIA:20180413T064200Z:12fe8737-d6d1-47b4-ab9b-a16f5ba956ed"
->>>>>>> 43149714
         ],
         "Strict-Transport-Security": [
           "max-age=31536000; includeSubDomains"
@@ -99,13 +65,8 @@
       "StatusCode": 201
     },
     {
-<<<<<<< HEAD
-      "RequestUri": "/subscriptions/ce4a7590-4722-4bcf-a2c6-e473e9f11778/resourceGroups/res9057/providers/Microsoft.Storage/storageAccounts/sto8622?api-version=2017-10-01",
-      "EncodedRequestUri": "L3N1YnNjcmlwdGlvbnMvY2U0YTc1OTAtNDcyMi00YmNmLWEyYzYtZTQ3M2U5ZjExNzc4L3Jlc291cmNlR3JvdXBzL3JlczkwNTcvcHJvdmlkZXJzL01pY3Jvc29mdC5TdG9yYWdlL3N0b3JhZ2VBY2NvdW50cy9zdG84NjIyP2FwaS12ZXJzaW9uPTIwMTctMTAtMDE=",
-=======
       "RequestUri": "/subscriptions/45b60d85-fd72-427a-a708-f994d26e593e/resourceGroups/res8324/providers/Microsoft.Storage/storageAccounts/sto1793?api-version=2018-03-01-preview",
       "EncodedRequestUri": "L3N1YnNjcmlwdGlvbnMvNDViNjBkODUtZmQ3Mi00MjdhLWE3MDgtZjk5NGQyNmU1OTNlL3Jlc291cmNlR3JvdXBzL3JlczgzMjQvcHJvdmlkZXJzL01pY3Jvc29mdC5TdG9yYWdlL3N0b3JhZ2VBY2NvdW50cy9zdG8xNzkzP2FwaS12ZXJzaW9uPTIwMTgtMDMtMDEtcHJldmlldw==",
->>>>>>> 43149714
       "RequestMethod": "PUT",
       "RequestBody": "{\r\n  \"sku\": {\r\n    \"name\": \"Standard_GRS\"\r\n  },\r\n  \"kind\": \"Storage\",\r\n  \"location\": \"eastus2(stage)\",\r\n  \"tags\": {\r\n    \"key1\": \"value1\",\r\n    \"key2\": \"value2\"\r\n  },\r\n  \"properties\": {\r\n    \"encryption\": {\r\n      \"services\": {\r\n        \"blob\": {\r\n          \"enabled\": true\r\n        },\r\n        \"file\": {\r\n          \"enabled\": true\r\n        }\r\n      },\r\n      \"keySource\": \"Microsoft.Storage\"\r\n    }\r\n  }\r\n}",
       "RequestHeaders": {
@@ -116,23 +77,14 @@
           "407"
         ],
         "x-ms-client-request-id": [
-<<<<<<< HEAD
-          "3ad953a3-f48f-44e2-8a9f-03629f891c48"
-=======
           "6bbc4779-d84e-43c2-bbe0-0e808a9b21a4"
->>>>>>> 43149714
         ],
         "accept-language": [
           "en-US"
         ],
         "User-Agent": [
-<<<<<<< HEAD
-          "FxVersion/4.6.25211.01",
-          "Microsoft.Azure.Management.Storage.StorageManagementClient/7.1.0.0"
-=======
           "FxVersion/4.6.25815.04",
           "Microsoft.Azure.Management.Storage.StorageManagementClient/7.2.1.1"
->>>>>>> 43149714
         ]
       },
       "ResponseBody": "",
@@ -150,42 +102,18 @@
           "no-cache"
         ],
         "Date": [
-<<<<<<< HEAD
-          "Fri, 17 Nov 2017 03:50:50 GMT"
-=======
           "Fri, 13 Apr 2018 06:42:02 GMT"
->>>>>>> 43149714
         ],
         "Pragma": [
           "no-cache"
         ],
         "Location": [
-<<<<<<< HEAD
-          "https://management.azure.com/subscriptions/ce4a7590-4722-4bcf-a2c6-e473e9f11778/providers/Microsoft.Storage/locations/eastus2euap/asyncoperations/df694eec-81cc-457e-88d3-e1c653f30518?monitor=true&api-version=2017-10-01"
-=======
           "https://management.azure.com/subscriptions/45b60d85-fd72-427a-a708-f994d26e593e/providers/Microsoft.Storage/locations/eastus2(stage)/asyncoperations/e09b3ae2-db74-4d81-8ce2-967d06be2671?monitor=true&api-version=2018-03-01-preview"
->>>>>>> 43149714
         ],
         "Retry-After": [
           "17"
         ],
         "Server": [
-<<<<<<< HEAD
-          "Microsoft-Azure-Storage-Resource-Provider/1.0",
-          "Microsoft-HTTPAPI/2.0"
-        ],
-        "x-ms-ratelimit-remaining-subscription-writes": [
-          "1191"
-        ],
-        "x-ms-request-id": [
-          "3783d6ac-1b99-4ca3-926c-d3adbbd8a05b"
-        ],
-        "x-ms-correlation-request-id": [
-          "3783d6ac-1b99-4ca3-926c-d3adbbd8a05b"
-        ],
-        "x-ms-routing-request-id": [
-          "SOUTHEASTASIA:20171117T035051Z:3783d6ac-1b99-4ca3-926c-d3adbbd8a05b"
-=======
           "Microsoft-Azure-Storage-Resource-Provider/1.0,Microsoft-HTTPAPI/2.0 Microsoft-HTTPAPI/2.0"
         ],
         "x-ms-request-id": [
@@ -202,7 +130,6 @@
         ],
         "x-ms-routing-request-id": [
           "SOUTHEASTASIA:20180413T064203Z:c0ba695e-267a-4a41-a99c-f9c500d5e106"
->>>>>>> 43149714
         ],
         "X-Content-Type-Options": [
           "nosniff"
@@ -211,86 +138,81 @@
       "StatusCode": 202
     },
     {
-<<<<<<< HEAD
-      "RequestUri": "/subscriptions/ce4a7590-4722-4bcf-a2c6-e473e9f11778/providers/Microsoft.Storage/locations/eastus2euap/asyncoperations/df694eec-81cc-457e-88d3-e1c653f30518?monitor=true&api-version=2017-10-01",
-      "EncodedRequestUri": "L3N1YnNjcmlwdGlvbnMvY2U0YTc1OTAtNDcyMi00YmNmLWEyYzYtZTQ3M2U5ZjExNzc4L3Byb3ZpZGVycy9NaWNyb3NvZnQuU3RvcmFnZS9sb2NhdGlvbnMvZWFzdHVzMmV1YXAvYXN5bmNvcGVyYXRpb25zL2RmNjk0ZWVjLTgxY2MtNDU3ZS04OGQzLWUxYzY1M2YzMDUxOD9tb25pdG9yPXRydWUmYXBpLXZlcnNpb249MjAxNy0xMC0wMQ==",
-=======
       "RequestUri": "/subscriptions/45b60d85-fd72-427a-a708-f994d26e593e/providers/Microsoft.Storage/locations/eastus2(stage)/asyncoperations/e09b3ae2-db74-4d81-8ce2-967d06be2671?monitor=true&api-version=2018-03-01-preview",
       "EncodedRequestUri": "L3N1YnNjcmlwdGlvbnMvNDViNjBkODUtZmQ3Mi00MjdhLWE3MDgtZjk5NGQyNmU1OTNlL3Byb3ZpZGVycy9NaWNyb3NvZnQuU3RvcmFnZS9sb2NhdGlvbnMvZWFzdHVzMihzdGFnZSkvYXN5bmNvcGVyYXRpb25zL2UwOWIzYWUyLWRiNzQtNGQ4MS04Y2UyLTk2N2QwNmJlMjY3MT9tb25pdG9yPXRydWUmYXBpLXZlcnNpb249MjAxOC0wMy0wMS1wcmV2aWV3",
->>>>>>> 43149714
       "RequestMethod": "GET",
       "RequestBody": "",
       "RequestHeaders": {
         "User-Agent": [
-<<<<<<< HEAD
-          "FxVersion/4.6.25211.01",
-          "Microsoft.Azure.Management.Storage.StorageManagementClient/7.1.0.0"
-        ]
-      },
-      "ResponseBody": "",
-      "ResponseHeaders": {
-        "Content-Length": [
-          "0"
-        ],
-        "Expires": [
-          "-1"
-        ],
-        "Cache-Control": [
-          "no-cache"
-        ],
-        "Date": [
-          "Fri, 17 Nov 2017 03:51:08 GMT"
-        ],
-        "Pragma": [
-          "no-cache"
-        ],
-        "Location": [
-          "https://management.azure.com/subscriptions/ce4a7590-4722-4bcf-a2c6-e473e9f11778/providers/Microsoft.Storage/locations/eastus2euap/asyncoperations/df694eec-81cc-457e-88d3-e1c653f30518?monitor=true&api-version=2017-10-01"
-        ],
-        "Retry-After": [
-          "17"
+          "FxVersion/4.6.25815.04",
+          "Microsoft.Azure.Management.Storage.StorageManagementClient/7.2.1.1"
+        ]
+      },
+      "ResponseBody": "{\r\n  \"sku\": {\r\n    \"name\": \"Standard_GRS\",\r\n    \"tier\": \"Standard\"\r\n  },\r\n  \"kind\": \"Storage\",\r\n  \"id\": \"/subscriptions/45b60d85-fd72-427a-a708-f994d26e593e/resourceGroups/res8324/providers/Microsoft.Storage/storageAccounts/sto1793\",\r\n  \"name\": \"sto1793\",\r\n  \"type\": \"Microsoft.Storage/storageAccounts\",\r\n  \"location\": \"eastus2(stage)\",\r\n  \"tags\": {\r\n    \"key1\": \"value1\",\r\n    \"key2\": \"value2\"\r\n  },\r\n  \"properties\": {\r\n    \"networkAcls\": {\r\n      \"bypass\": \"AzureServices\",\r\n      \"virtualNetworkRules\": [],\r\n      \"ipRules\": [],\r\n      \"defaultAction\": \"Allow\"\r\n    },\r\n    \"trustedDirectories\": [\r\n      \"72f988bf-86f1-41af-91ab-2d7cd011db47\"\r\n    ],\r\n    \"supportsHttpsTrafficOnly\": false,\r\n    \"encryption\": {\r\n      \"services\": {\r\n        \"file\": {\r\n          \"enabled\": true,\r\n          \"lastEnabledTime\": \"2018-04-13T06:42:03.1186606Z\"\r\n        },\r\n        \"blob\": {\r\n          \"enabled\": true,\r\n          \"lastEnabledTime\": \"2018-04-13T06:42:03.1186606Z\"\r\n        }\r\n      },\r\n      \"keySource\": \"Microsoft.Storage\"\r\n    },\r\n    \"provisioningState\": \"Succeeded\",\r\n    \"creationTime\": \"2018-04-13T06:42:02.9936647Z\",\r\n    \"primaryEndpoints\": {\r\n      \"web\": \"https://sto1793.web.core.windows.net/\",\r\n      \"blob\": \"https://sto1793.blob.core.windows.net/\",\r\n      \"queue\": \"https://sto1793.queue.core.windows.net/\",\r\n      \"table\": \"https://sto1793.table.core.windows.net/\",\r\n      \"file\": \"https://sto1793.file.core.windows.net/\"\r\n    },\r\n    \"primaryLocation\": \"eastus2(stage)\",\r\n    \"statusOfPrimary\": \"available\",\r\n    \"secondaryLocation\": \"northcentralus(stage)\",\r\n    \"statusOfSecondary\": \"available\"\r\n  }\r\n}",
+      "ResponseHeaders": {
+        "Content-Type": [
+          "application/json"
+        ],
+        "Expires": [
+          "-1"
+        ],
+        "Cache-Control": [
+          "no-cache"
+        ],
+        "Date": [
+          "Fri, 13 Apr 2018 06:42:19 GMT"
+        ],
+        "Pragma": [
+          "no-cache"
+        ],
+        "Transfer-Encoding": [
+          "chunked"
         ],
         "Server": [
-          "Microsoft-Azure-Storage-Resource-Provider/1.0",
-          "Microsoft-HTTPAPI/2.0"
+          "Microsoft-Azure-Storage-Resource-Provider/1.0,Microsoft-HTTPAPI/2.0 Microsoft-HTTPAPI/2.0"
+        ],
+        "Vary": [
+          "Accept-Encoding"
+        ],
+        "x-ms-request-id": [
+          "d1669716-71ea-4ef1-9088-ea33404ef861"
+        ],
+        "Strict-Transport-Security": [
+          "max-age=31536000; includeSubDomains"
         ],
         "x-ms-ratelimit-remaining-subscription-reads": [
-          "14793"
-        ],
-        "x-ms-request-id": [
-          "c25952a7-2ef4-4dff-90f4-06ca3f7f09e9"
-        ],
-        "x-ms-correlation-request-id": [
-          "c25952a7-2ef4-4dff-90f4-06ca3f7f09e9"
-        ],
-        "x-ms-routing-request-id": [
-          "SOUTHEASTASIA:20171117T035108Z:c25952a7-2ef4-4dff-90f4-06ca3f7f09e9"
-        ],
-        "Strict-Transport-Security": [
-          "max-age=31536000; includeSubDomains"
-        ]
-      },
-      "StatusCode": 202
+          "14977"
+        ],
+        "x-ms-correlation-request-id": [
+          "1ffa291a-67cc-4ef6-b3c9-65a583322984"
+        ],
+        "x-ms-routing-request-id": [
+          "SOUTHEASTASIA:20180413T064220Z:1ffa291a-67cc-4ef6-b3c9-65a583322984"
+        ],
+        "X-Content-Type-Options": [
+          "nosniff"
+        ]
+      },
+      "StatusCode": 200
     },
     {
-      "RequestUri": "/subscriptions/ce4a7590-4722-4bcf-a2c6-e473e9f11778/providers/Microsoft.Storage/locations/eastus2euap/asyncoperations/df694eec-81cc-457e-88d3-e1c653f30518?monitor=true&api-version=2017-10-01",
-      "EncodedRequestUri": "L3N1YnNjcmlwdGlvbnMvY2U0YTc1OTAtNDcyMi00YmNmLWEyYzYtZTQ3M2U5ZjExNzc4L3Byb3ZpZGVycy9NaWNyb3NvZnQuU3RvcmFnZS9sb2NhdGlvbnMvZWFzdHVzMmV1YXAvYXN5bmNvcGVyYXRpb25zL2RmNjk0ZWVjLTgxY2MtNDU3ZS04OGQzLWUxYzY1M2YzMDUxOD9tb25pdG9yPXRydWUmYXBpLXZlcnNpb249MjAxNy0xMC0wMQ==",
+      "RequestUri": "/subscriptions/45b60d85-fd72-427a-a708-f994d26e593e/resourceGroups/res8324/providers/Microsoft.Storage/storageAccounts?api-version=2018-03-01-preview",
+      "EncodedRequestUri": "L3N1YnNjcmlwdGlvbnMvNDViNjBkODUtZmQ3Mi00MjdhLWE3MDgtZjk5NGQyNmU1OTNlL3Jlc291cmNlR3JvdXBzL3JlczgzMjQvcHJvdmlkZXJzL01pY3Jvc29mdC5TdG9yYWdlL3N0b3JhZ2VBY2NvdW50cz9hcGktdmVyc2lvbj0yMDE4LTAzLTAxLXByZXZpZXc=",
       "RequestMethod": "GET",
       "RequestBody": "",
       "RequestHeaders": {
-        "User-Agent": [
-          "FxVersion/4.6.25211.01",
-          "Microsoft.Azure.Management.Storage.StorageManagementClient/7.1.0.0"
-        ]
-      },
-      "ResponseBody": "{\r\n  \"id\": \"/subscriptions/ce4a7590-4722-4bcf-a2c6-e473e9f11778/resourceGroups/res9057/providers/Microsoft.Storage/storageAccounts/sto8622\",\r\n  \"kind\": \"Storage\",\r\n  \"location\": \"eastus2euap\",\r\n  \"name\": \"sto8622\",\r\n  \"properties\": {\r\n    \"creationTime\": \"2017-11-17T03:50:41.3403234Z\",\r\n    \"encryption\": {\r\n      \"keySource\": \"Microsoft.Storage\",\r\n      \"services\": {\r\n        \"blob\": {\r\n          \"enabled\": true,\r\n          \"lastEnabledTime\": \"2017-11-17T03:50:41.342322Z\"\r\n        },\r\n        \"file\": {\r\n          \"enabled\": true,\r\n          \"lastEnabledTime\": \"2017-11-17T03:50:41.342322Z\"\r\n        }\r\n      }\r\n    },\r\n    \"networkAcls\": {\r\n      \"bypass\": \"AzureServices\",\r\n      \"defaultAction\": \"Allow\",\r\n      \"ipRules\": [],\r\n      \"virtualNetworkRules\": []\r\n    },\r\n    \"primaryEndpoints\": {\r\n      \"blob\": \"https://sto8622.blob.core.windows.net/\",\r\n      \"file\": \"https://sto8622.file.core.windows.net/\",\r\n      \"queue\": \"https://sto8622.queue.core.windows.net/\",\r\n      \"table\": \"https://sto8622.table.core.windows.net/\"\r\n    },\r\n    \"primaryLocation\": \"eastus2euap\",\r\n    \"provisioningState\": \"Succeeded\",\r\n    \"secondaryLocation\": \"centraluseuap\",\r\n    \"statusOfPrimary\": \"available\",\r\n    \"statusOfSecondary\": \"available\",\r\n    \"supportsHttpsTrafficOnly\": false\r\n  },\r\n  \"sku\": {\r\n    \"name\": \"Standard_GRS\",\r\n    \"tier\": \"Standard\"\r\n  },\r\n  \"tags\": {\r\n    \"key1\": \"value1\",\r\n    \"key2\": \"value2\"\r\n  },\r\n  \"type\": \"Microsoft.Storage/storageAccounts\"\r\n}",
-=======
+        "x-ms-client-request-id": [
+          "ef691a4f-5f0a-43b2-b6ae-f7a6d8cb70f0"
+        ],
+        "accept-language": [
+          "en-US"
+        ],
+        "User-Agent": [
           "FxVersion/4.6.25815.04",
           "Microsoft.Azure.Management.Storage.StorageManagementClient/7.2.1.1"
         ]
       },
-      "ResponseBody": "{\r\n  \"sku\": {\r\n    \"name\": \"Standard_GRS\",\r\n    \"tier\": \"Standard\"\r\n  },\r\n  \"kind\": \"Storage\",\r\n  \"id\": \"/subscriptions/45b60d85-fd72-427a-a708-f994d26e593e/resourceGroups/res8324/providers/Microsoft.Storage/storageAccounts/sto1793\",\r\n  \"name\": \"sto1793\",\r\n  \"type\": \"Microsoft.Storage/storageAccounts\",\r\n  \"location\": \"eastus2(stage)\",\r\n  \"tags\": {\r\n    \"key1\": \"value1\",\r\n    \"key2\": \"value2\"\r\n  },\r\n  \"properties\": {\r\n    \"networkAcls\": {\r\n      \"bypass\": \"AzureServices\",\r\n      \"virtualNetworkRules\": [],\r\n      \"ipRules\": [],\r\n      \"defaultAction\": \"Allow\"\r\n    },\r\n    \"trustedDirectories\": [\r\n      \"72f988bf-86f1-41af-91ab-2d7cd011db47\"\r\n    ],\r\n    \"supportsHttpsTrafficOnly\": false,\r\n    \"encryption\": {\r\n      \"services\": {\r\n        \"file\": {\r\n          \"enabled\": true,\r\n          \"lastEnabledTime\": \"2018-04-13T06:42:03.1186606Z\"\r\n        },\r\n        \"blob\": {\r\n          \"enabled\": true,\r\n          \"lastEnabledTime\": \"2018-04-13T06:42:03.1186606Z\"\r\n        }\r\n      },\r\n      \"keySource\": \"Microsoft.Storage\"\r\n    },\r\n    \"provisioningState\": \"Succeeded\",\r\n    \"creationTime\": \"2018-04-13T06:42:02.9936647Z\",\r\n    \"primaryEndpoints\": {\r\n      \"web\": \"https://sto1793.web.core.windows.net/\",\r\n      \"blob\": \"https://sto1793.blob.core.windows.net/\",\r\n      \"queue\": \"https://sto1793.queue.core.windows.net/\",\r\n      \"table\": \"https://sto1793.table.core.windows.net/\",\r\n      \"file\": \"https://sto1793.file.core.windows.net/\"\r\n    },\r\n    \"primaryLocation\": \"eastus2(stage)\",\r\n    \"statusOfPrimary\": \"available\",\r\n    \"secondaryLocation\": \"northcentralus(stage)\",\r\n    \"statusOfSecondary\": \"available\"\r\n  }\r\n}",
->>>>>>> 43149714
+      "ResponseBody": "{\r\n  \"value\": [\r\n    {\r\n      \"sku\": {\r\n        \"name\": \"Standard_GRS\",\r\n        \"tier\": \"Standard\"\r\n      },\r\n      \"kind\": \"Storage\",\r\n      \"id\": \"/subscriptions/45b60d85-fd72-427a-a708-f994d26e593e/resourceGroups/res8324/providers/Microsoft.Storage/storageAccounts/sto1793\",\r\n      \"name\": \"sto1793\",\r\n      \"type\": \"Microsoft.Storage/storageAccounts\",\r\n      \"location\": \"eastus2(stage)\",\r\n      \"tags\": {\r\n        \"key1\": \"value1\",\r\n        \"key2\": \"value2\"\r\n      },\r\n      \"properties\": {\r\n        \"networkAcls\": {\r\n          \"bypass\": \"AzureServices\",\r\n          \"virtualNetworkRules\": [],\r\n          \"ipRules\": [],\r\n          \"defaultAction\": \"Allow\"\r\n        },\r\n        \"trustedDirectories\": [\r\n          \"72f988bf-86f1-41af-91ab-2d7cd011db47\"\r\n        ],\r\n        \"supportsHttpsTrafficOnly\": false,\r\n        \"encryption\": {\r\n          \"services\": {\r\n            \"file\": {\r\n              \"enabled\": true,\r\n              \"lastEnabledTime\": \"2018-04-13T06:42:03.1186606Z\"\r\n            },\r\n            \"blob\": {\r\n              \"enabled\": true,\r\n              \"lastEnabledTime\": \"2018-04-13T06:42:03.1186606Z\"\r\n            }\r\n          },\r\n          \"keySource\": \"Microsoft.Storage\"\r\n        },\r\n        \"provisioningState\": \"Succeeded\",\r\n        \"creationTime\": \"2018-04-13T06:42:02.9936647Z\",\r\n        \"primaryEndpoints\": {\r\n          \"web\": \"https://sto1793.web.core.windows.net/\",\r\n          \"blob\": \"https://sto1793.blob.core.windows.net/\",\r\n          \"queue\": \"https://sto1793.queue.core.windows.net/\",\r\n          \"table\": \"https://sto1793.table.core.windows.net/\",\r\n          \"file\": \"https://sto1793.file.core.windows.net/\"\r\n        },\r\n        \"primaryLocation\": \"eastus2(stage)\",\r\n        \"statusOfPrimary\": \"available\",\r\n        \"secondaryLocation\": \"northcentralus(stage)\",\r\n        \"statusOfSecondary\": \"available\"\r\n      }\r\n    }\r\n  ]\r\n}",
       "ResponseHeaders": {
         "Content-Type": [
           "application/json"
@@ -302,11 +224,7 @@
           "no-cache"
         ],
         "Date": [
-<<<<<<< HEAD
-          "Fri, 17 Nov 2017 03:51:25 GMT"
-=======
-          "Fri, 13 Apr 2018 06:42:19 GMT"
->>>>>>> 43149714
+          "Fri, 13 Apr 2018 06:42:20 GMT"
         ],
         "Pragma": [
           "no-cache"
@@ -321,116 +239,6 @@
           "Accept-Encoding"
         ],
         "x-ms-request-id": [
-<<<<<<< HEAD
-          "c8a1574d-0982-48b2-b427-0e5d114477e3"
-        ],
-        "x-ms-ratelimit-remaining-subscription-reads": [
-          "14792"
-        ],
-        "x-ms-correlation-request-id": [
-          "c8a1574d-0982-48b2-b427-0e5d114477e3"
-        ],
-        "x-ms-routing-request-id": [
-          "SOUTHEASTASIA:20171117T035125Z:c8a1574d-0982-48b2-b427-0e5d114477e3"
-=======
-          "d1669716-71ea-4ef1-9088-ea33404ef861"
-        ],
-        "Strict-Transport-Security": [
-          "max-age=31536000; includeSubDomains"
-        ],
-        "x-ms-ratelimit-remaining-subscription-reads": [
-          "14977"
-        ],
-        "x-ms-correlation-request-id": [
-          "1ffa291a-67cc-4ef6-b3c9-65a583322984"
-        ],
-        "x-ms-routing-request-id": [
-          "SOUTHEASTASIA:20180413T064220Z:1ffa291a-67cc-4ef6-b3c9-65a583322984"
->>>>>>> 43149714
-        ],
-        "X-Content-Type-Options": [
-          "nosniff"
-        ]
-      },
-      "StatusCode": 200
-    },
-    {
-<<<<<<< HEAD
-      "RequestUri": "/subscriptions/ce4a7590-4722-4bcf-a2c6-e473e9f11778/resourceGroups/res9057/providers/Microsoft.Storage/storageAccounts?api-version=2017-10-01",
-      "EncodedRequestUri": "L3N1YnNjcmlwdGlvbnMvY2U0YTc1OTAtNDcyMi00YmNmLWEyYzYtZTQ3M2U5ZjExNzc4L3Jlc291cmNlR3JvdXBzL3JlczkwNTcvcHJvdmlkZXJzL01pY3Jvc29mdC5TdG9yYWdlL3N0b3JhZ2VBY2NvdW50cz9hcGktdmVyc2lvbj0yMDE3LTEwLTAx",
-=======
-      "RequestUri": "/subscriptions/45b60d85-fd72-427a-a708-f994d26e593e/resourceGroups/res8324/providers/Microsoft.Storage/storageAccounts?api-version=2018-03-01-preview",
-      "EncodedRequestUri": "L3N1YnNjcmlwdGlvbnMvNDViNjBkODUtZmQ3Mi00MjdhLWE3MDgtZjk5NGQyNmU1OTNlL3Jlc291cmNlR3JvdXBzL3JlczgzMjQvcHJvdmlkZXJzL01pY3Jvc29mdC5TdG9yYWdlL3N0b3JhZ2VBY2NvdW50cz9hcGktdmVyc2lvbj0yMDE4LTAzLTAxLXByZXZpZXc=",
->>>>>>> 43149714
-      "RequestMethod": "GET",
-      "RequestBody": "",
-      "RequestHeaders": {
-        "x-ms-client-request-id": [
-<<<<<<< HEAD
-          "95b699d6-45b6-4523-b5ae-dc4d24b3f812"
-=======
-          "ef691a4f-5f0a-43b2-b6ae-f7a6d8cb70f0"
->>>>>>> 43149714
-        ],
-        "accept-language": [
-          "en-US"
-        ],
-        "User-Agent": [
-<<<<<<< HEAD
-          "FxVersion/4.6.25211.01",
-          "Microsoft.Azure.Management.Storage.StorageManagementClient/7.1.0.0"
-        ]
-      },
-      "ResponseBody": "{\r\n  \"value\": [\r\n    {\r\n      \"id\": \"/subscriptions/ce4a7590-4722-4bcf-a2c6-e473e9f11778/resourceGroups/res9057/providers/Microsoft.Storage/storageAccounts/sto8622\",\r\n      \"kind\": \"Storage\",\r\n      \"location\": \"eastus2euap\",\r\n      \"name\": \"sto8622\",\r\n      \"properties\": {\r\n        \"creationTime\": \"2017-11-17T03:50:41.3403234Z\",\r\n        \"encryption\": {\r\n          \"keySource\": \"Microsoft.Storage\",\r\n          \"services\": {\r\n            \"blob\": {\r\n              \"enabled\": true,\r\n              \"lastEnabledTime\": \"2017-11-17T03:50:41.342322Z\"\r\n            },\r\n            \"file\": {\r\n              \"enabled\": true,\r\n              \"lastEnabledTime\": \"2017-11-17T03:50:41.342322Z\"\r\n            }\r\n          }\r\n        },\r\n        \"networkAcls\": {\r\n          \"bypass\": \"AzureServices\",\r\n          \"defaultAction\": \"Allow\",\r\n          \"ipRules\": [],\r\n          \"virtualNetworkRules\": []\r\n        },\r\n        \"primaryEndpoints\": {\r\n          \"blob\": \"https://sto8622.blob.core.windows.net/\",\r\n          \"file\": \"https://sto8622.file.core.windows.net/\",\r\n          \"queue\": \"https://sto8622.queue.core.windows.net/\",\r\n          \"table\": \"https://sto8622.table.core.windows.net/\"\r\n        },\r\n        \"primaryLocation\": \"eastus2euap\",\r\n        \"provisioningState\": \"Succeeded\",\r\n        \"secondaryLocation\": \"centraluseuap\",\r\n        \"statusOfPrimary\": \"available\",\r\n        \"statusOfSecondary\": \"available\",\r\n        \"supportsHttpsTrafficOnly\": false\r\n      },\r\n      \"sku\": {\r\n        \"name\": \"Standard_GRS\",\r\n        \"tier\": \"Standard\"\r\n      },\r\n      \"tags\": {\r\n        \"key1\": \"value1\",\r\n        \"key2\": \"value2\"\r\n      },\r\n      \"type\": \"Microsoft.Storage/storageAccounts\"\r\n    }\r\n  ]\r\n}",
-=======
-          "FxVersion/4.6.25815.04",
-          "Microsoft.Azure.Management.Storage.StorageManagementClient/7.2.1.1"
-        ]
-      },
-      "ResponseBody": "{\r\n  \"value\": [\r\n    {\r\n      \"sku\": {\r\n        \"name\": \"Standard_GRS\",\r\n        \"tier\": \"Standard\"\r\n      },\r\n      \"kind\": \"Storage\",\r\n      \"id\": \"/subscriptions/45b60d85-fd72-427a-a708-f994d26e593e/resourceGroups/res8324/providers/Microsoft.Storage/storageAccounts/sto1793\",\r\n      \"name\": \"sto1793\",\r\n      \"type\": \"Microsoft.Storage/storageAccounts\",\r\n      \"location\": \"eastus2(stage)\",\r\n      \"tags\": {\r\n        \"key1\": \"value1\",\r\n        \"key2\": \"value2\"\r\n      },\r\n      \"properties\": {\r\n        \"networkAcls\": {\r\n          \"bypass\": \"AzureServices\",\r\n          \"virtualNetworkRules\": [],\r\n          \"ipRules\": [],\r\n          \"defaultAction\": \"Allow\"\r\n        },\r\n        \"trustedDirectories\": [\r\n          \"72f988bf-86f1-41af-91ab-2d7cd011db47\"\r\n        ],\r\n        \"supportsHttpsTrafficOnly\": false,\r\n        \"encryption\": {\r\n          \"services\": {\r\n            \"file\": {\r\n              \"enabled\": true,\r\n              \"lastEnabledTime\": \"2018-04-13T06:42:03.1186606Z\"\r\n            },\r\n            \"blob\": {\r\n              \"enabled\": true,\r\n              \"lastEnabledTime\": \"2018-04-13T06:42:03.1186606Z\"\r\n            }\r\n          },\r\n          \"keySource\": \"Microsoft.Storage\"\r\n        },\r\n        \"provisioningState\": \"Succeeded\",\r\n        \"creationTime\": \"2018-04-13T06:42:02.9936647Z\",\r\n        \"primaryEndpoints\": {\r\n          \"web\": \"https://sto1793.web.core.windows.net/\",\r\n          \"blob\": \"https://sto1793.blob.core.windows.net/\",\r\n          \"queue\": \"https://sto1793.queue.core.windows.net/\",\r\n          \"table\": \"https://sto1793.table.core.windows.net/\",\r\n          \"file\": \"https://sto1793.file.core.windows.net/\"\r\n        },\r\n        \"primaryLocation\": \"eastus2(stage)\",\r\n        \"statusOfPrimary\": \"available\",\r\n        \"secondaryLocation\": \"northcentralus(stage)\",\r\n        \"statusOfSecondary\": \"available\"\r\n      }\r\n    }\r\n  ]\r\n}",
->>>>>>> 43149714
-      "ResponseHeaders": {
-        "Content-Type": [
-          "application/json"
-        ],
-        "Expires": [
-          "-1"
-        ],
-        "Cache-Control": [
-          "no-cache"
-        ],
-        "Date": [
-<<<<<<< HEAD
-          "Fri, 17 Nov 2017 03:51:25 GMT"
-=======
-          "Fri, 13 Apr 2018 06:42:20 GMT"
->>>>>>> 43149714
-        ],
-        "Pragma": [
-          "no-cache"
-        ],
-        "Transfer-Encoding": [
-          "chunked"
-        ],
-        "Server": [
-          "Microsoft-Azure-Storage-Resource-Provider/1.0,Microsoft-HTTPAPI/2.0 Microsoft-HTTPAPI/2.0"
-        ],
-        "Vary": [
-          "Accept-Encoding"
-        ],
-        "x-ms-request-id": [
-<<<<<<< HEAD
-          "fe210bf9-d4a4-4bb9-9670-126ca89decc9"
-        ],
-        "x-ms-ratelimit-remaining-subscription-reads": [
-          "14791"
-        ],
-        "x-ms-correlation-request-id": [
-          "fe210bf9-d4a4-4bb9-9670-126ca89decc9"
-        ],
-        "x-ms-routing-request-id": [
-          "SOUTHEASTASIA:20171117T035126Z:fe210bf9-d4a4-4bb9-9670-126ca89decc9"
-=======
           "b5e91dae-74a2-4f4f-ac55-4075ca48b29a"
         ],
         "Strict-Transport-Security": [
@@ -444,7 +252,6 @@
         ],
         "x-ms-routing-request-id": [
           "SOUTHEASTASIA:20180413T064221Z:97fa8a46-41e5-43bf-8ee1-4c42208f3be5"
->>>>>>> 43149714
         ],
         "X-Content-Type-Options": [
           "nosniff"
@@ -455,17 +262,10 @@
   ],
   "Names": {
     "CreateResourceGroup": [
-<<<<<<< HEAD
-      "res9057"
-    ],
-    "StorageAccountListWithEncryptionTest": [
-      "sto8622"
-=======
       "res8324"
     ],
     "StorageAccountListWithEncryptionTest": [
       "sto1793"
->>>>>>> 43149714
     ]
   },
   "Variables": {
