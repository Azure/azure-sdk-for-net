--- conflicted
+++ resolved
@@ -1,13 +1,8 @@
 {
   "Entries": [
     {
-<<<<<<< HEAD
-      "RequestUri": "/subscriptions/ce4a7590-4722-4bcf-a2c6-e473e9f11778/resourcegroups/res2353?api-version=2015-11-01",
-      "EncodedRequestUri": "L3N1YnNjcmlwdGlvbnMvY2U0YTc1OTAtNDcyMi00YmNmLWEyYzYtZTQ3M2U5ZjExNzc4L3Jlc291cmNlZ3JvdXBzL3JlczIzNTM/YXBpLXZlcnNpb249MjAxNS0xMS0wMQ==",
-=======
       "RequestUri": "/subscriptions/45b60d85-fd72-427a-a708-f994d26e593e/resourcegroups/res1566?api-version=2015-11-01",
       "EncodedRequestUri": "L3N1YnNjcmlwdGlvbnMvNDViNjBkODUtZmQ3Mi00MjdhLWE3MDgtZjk5NGQyNmU1OTNlL3Jlc291cmNlZ3JvdXBzL3JlczE1NjY/YXBpLXZlcnNpb249MjAxNS0xMS0wMQ==",
->>>>>>> 43149714
       "RequestMethod": "PUT",
       "RequestBody": "{\r\n  \"location\": \"eastus2\"\r\n}",
       "RequestHeaders": {
@@ -18,29 +13,17 @@
           "29"
         ],
         "x-ms-client-request-id": [
-<<<<<<< HEAD
-          "a5cf3eea-d7e3-4a37-9a4e-8f77643ba34e"
-=======
           "1775222d-8a25-47ef-a54b-7b818388f33a"
->>>>>>> 43149714
-        ],
-        "accept-language": [
-          "en-US"
-        ],
-        "User-Agent": [
-<<<<<<< HEAD
-          "FxVersion/4.6.25211.01",
+        ],
+        "accept-language": [
+          "en-US"
+        ],
+        "User-Agent": [
+          "FxVersion/4.6.25815.04",
           "Microsoft.Azure.Management.Resources.ResourceManagementClient/1.0.0.0"
         ]
       },
-      "ResponseBody": "{\r\n  \"id\": \"/subscriptions/ce4a7590-4722-4bcf-a2c6-e473e9f11778/resourceGroups/res2353\",\r\n  \"name\": \"res2353\",\r\n  \"location\": \"eastus2\",\r\n  \"properties\": {\r\n    \"provisioningState\": \"Succeeded\"\r\n  }\r\n}",
-=======
-          "FxVersion/4.6.25815.04",
-          "Microsoft.Azure.Management.Resources.ResourceManagementClient/1.0.0.0"
-        ]
-      },
       "ResponseBody": "{\r\n  \"id\": \"/subscriptions/45b60d85-fd72-427a-a708-f994d26e593e/resourceGroups/res1566\",\r\n  \"name\": \"res1566\",\r\n  \"location\": \"eastus2\",\r\n  \"properties\": {\r\n    \"provisioningState\": \"Succeeded\"\r\n  }\r\n}",
->>>>>>> 43149714
       "ResponseHeaders": {
         "Content-Length": [
           "168"
@@ -55,28 +38,12 @@
           "no-cache"
         ],
         "Date": [
-<<<<<<< HEAD
-          "Fri, 17 Nov 2017 03:36:49 GMT"
-=======
           "Fri, 13 Apr 2018 06:34:36 GMT"
->>>>>>> 43149714
         ],
         "Pragma": [
           "no-cache"
         ],
         "x-ms-ratelimit-remaining-subscription-writes": [
-<<<<<<< HEAD
-          "1180"
-        ],
-        "x-ms-request-id": [
-          "b98767d5-3c62-4752-be0e-e6d7be3dc659"
-        ],
-        "x-ms-correlation-request-id": [
-          "b98767d5-3c62-4752-be0e-e6d7be3dc659"
-        ],
-        "x-ms-routing-request-id": [
-          "SOUTHEASTASIA:20171117T033649Z:b98767d5-3c62-4752-be0e-e6d7be3dc659"
-=======
           "1186"
         ],
         "x-ms-request-id": [
@@ -87,7 +54,6 @@
         ],
         "x-ms-routing-request-id": [
           "SOUTHEASTASIA:20180413T063436Z:1e56ef22-c112-4603-8d28-b430165ed915"
->>>>>>> 43149714
         ],
         "Strict-Transport-Security": [
           "max-age=31536000; includeSubDomains"
@@ -99,13 +65,8 @@
       "StatusCode": 201
     },
     {
-<<<<<<< HEAD
-      "RequestUri": "/subscriptions/ce4a7590-4722-4bcf-a2c6-e473e9f11778/resourceGroups/res2353/providers/Microsoft.Storage/storageAccounts/sto4191?api-version=2017-10-01",
-      "EncodedRequestUri": "L3N1YnNjcmlwdGlvbnMvY2U0YTc1OTAtNDcyMi00YmNmLWEyYzYtZTQ3M2U5ZjExNzc4L3Jlc291cmNlR3JvdXBzL3JlczIzNTMvcHJvdmlkZXJzL01pY3Jvc29mdC5TdG9yYWdlL3N0b3JhZ2VBY2NvdW50cy9zdG80MTkxP2FwaS12ZXJzaW9uPTIwMTctMTAtMDE=",
-=======
       "RequestUri": "/subscriptions/45b60d85-fd72-427a-a708-f994d26e593e/resourceGroups/res1566/providers/Microsoft.Storage/storageAccounts/sto2062?api-version=2018-03-01-preview",
       "EncodedRequestUri": "L3N1YnNjcmlwdGlvbnMvNDViNjBkODUtZmQ3Mi00MjdhLWE3MDgtZjk5NGQyNmU1OTNlL3Jlc291cmNlR3JvdXBzL3JlczE1NjYvcHJvdmlkZXJzL01pY3Jvc29mdC5TdG9yYWdlL3N0b3JhZ2VBY2NvdW50cy9zdG8yMDYyP2FwaS12ZXJzaW9uPTIwMTgtMDMtMDEtcHJldmlldw==",
->>>>>>> 43149714
       "RequestMethod": "PUT",
       "RequestBody": "{\r\n  \"sku\": {\r\n    \"name\": \"Standard_GRS\"\r\n  },\r\n  \"kind\": \"Storage\",\r\n  \"location\": \"eastus2(stage)\",\r\n  \"tags\": {\r\n    \"key1\": \"value1\",\r\n    \"key2\": \"value2\"\r\n  },\r\n  \"properties\": {\r\n    \"networkAcls\": {\r\n      \"bypass\": \"Logging,AzureServices\",\r\n      \"ipRules\": [\r\n        {\r\n          \"value\": \"23.45.67.90\"\r\n        }\r\n      ],\r\n      \"defaultAction\": \"Deny\"\r\n    }\r\n  }\r\n}",
       "RequestHeaders": {
@@ -116,23 +77,14 @@
           "381"
         ],
         "x-ms-client-request-id": [
-<<<<<<< HEAD
-          "7bb7f79c-fa29-4826-b95a-bcbe23f0e568"
-=======
           "40adc8dd-c084-4b7c-9854-c7cfd168767f"
->>>>>>> 43149714
-        ],
-        "accept-language": [
-          "en-US"
-        ],
-        "User-Agent": [
-<<<<<<< HEAD
-          "FxVersion/4.6.25211.01",
-          "Microsoft.Azure.Management.Storage.StorageManagementClient/7.1.0.0"
-=======
-          "FxVersion/4.6.25815.04",
-          "Microsoft.Azure.Management.Storage.StorageManagementClient/7.2.1.1"
->>>>>>> 43149714
+        ],
+        "accept-language": [
+          "en-US"
+        ],
+        "User-Agent": [
+          "FxVersion/4.6.25815.04",
+          "Microsoft.Azure.Management.Storage.StorageManagementClient/7.2.1.1"
         ]
       },
       "ResponseBody": "",
@@ -150,42 +102,18 @@
           "no-cache"
         ],
         "Date": [
-<<<<<<< HEAD
-          "Fri, 17 Nov 2017 03:37:02 GMT"
-=======
           "Fri, 13 Apr 2018 06:34:39 GMT"
->>>>>>> 43149714
         ],
         "Pragma": [
           "no-cache"
         ],
         "Location": [
-<<<<<<< HEAD
-          "https://management.azure.com/subscriptions/ce4a7590-4722-4bcf-a2c6-e473e9f11778/providers/Microsoft.Storage/locations/eastus2euap/asyncoperations/f3c3124c-ce5b-401e-9218-4b20606416f7?monitor=true&api-version=2017-10-01"
-=======
           "https://management.azure.com/subscriptions/45b60d85-fd72-427a-a708-f994d26e593e/providers/Microsoft.Storage/locations/eastus2(stage)/asyncoperations/cc81ec42-eb50-461a-b0a9-fad5c46336e5?monitor=true&api-version=2018-03-01-preview"
->>>>>>> 43149714
         ],
         "Retry-After": [
           "17"
         ],
         "Server": [
-<<<<<<< HEAD
-          "Microsoft-Azure-Storage-Resource-Provider/1.0",
-          "Microsoft-HTTPAPI/2.0"
-        ],
-        "x-ms-ratelimit-remaining-subscription-writes": [
-          "1179"
-        ],
-        "x-ms-request-id": [
-          "26773c31-7535-4001-a1fe-d4ce08d0936c"
-        ],
-        "x-ms-correlation-request-id": [
-          "26773c31-7535-4001-a1fe-d4ce08d0936c"
-        ],
-        "x-ms-routing-request-id": [
-          "SOUTHEASTASIA:20171117T033703Z:26773c31-7535-4001-a1fe-d4ce08d0936c"
-=======
           "Microsoft-Azure-Storage-Resource-Provider/1.0,Microsoft-HTTPAPI/2.0 Microsoft-HTTPAPI/2.0"
         ],
         "x-ms-request-id": [
@@ -202,7 +130,6 @@
         ],
         "x-ms-routing-request-id": [
           "SOUTHEASTASIA:20180413T063439Z:a5a9a729-6aed-4f9c-ab7c-c514efdf10c8"
->>>>>>> 43149714
         ],
         "X-Content-Type-Options": [
           "nosniff"
@@ -211,86 +138,81 @@
       "StatusCode": 202
     },
     {
-<<<<<<< HEAD
-      "RequestUri": "/subscriptions/ce4a7590-4722-4bcf-a2c6-e473e9f11778/providers/Microsoft.Storage/locations/eastus2euap/asyncoperations/f3c3124c-ce5b-401e-9218-4b20606416f7?monitor=true&api-version=2017-10-01",
-      "EncodedRequestUri": "L3N1YnNjcmlwdGlvbnMvY2U0YTc1OTAtNDcyMi00YmNmLWEyYzYtZTQ3M2U5ZjExNzc4L3Byb3ZpZGVycy9NaWNyb3NvZnQuU3RvcmFnZS9sb2NhdGlvbnMvZWFzdHVzMmV1YXAvYXN5bmNvcGVyYXRpb25zL2YzYzMxMjRjLWNlNWItNDAxZS05MjE4LTRiMjA2MDY0MTZmNz9tb25pdG9yPXRydWUmYXBpLXZlcnNpb249MjAxNy0xMC0wMQ==",
-=======
       "RequestUri": "/subscriptions/45b60d85-fd72-427a-a708-f994d26e593e/providers/Microsoft.Storage/locations/eastus2(stage)/asyncoperations/cc81ec42-eb50-461a-b0a9-fad5c46336e5?monitor=true&api-version=2018-03-01-preview",
       "EncodedRequestUri": "L3N1YnNjcmlwdGlvbnMvNDViNjBkODUtZmQ3Mi00MjdhLWE3MDgtZjk5NGQyNmU1OTNlL3Byb3ZpZGVycy9NaWNyb3NvZnQuU3RvcmFnZS9sb2NhdGlvbnMvZWFzdHVzMihzdGFnZSkvYXN5bmNvcGVyYXRpb25zL2NjODFlYzQyLWViNTAtNDYxYS1iMGE5LWZhZDVjNDYzMzZlNT9tb25pdG9yPXRydWUmYXBpLXZlcnNpb249MjAxOC0wMy0wMS1wcmV2aWV3",
->>>>>>> 43149714
       "RequestMethod": "GET",
       "RequestBody": "",
       "RequestHeaders": {
         "User-Agent": [
-<<<<<<< HEAD
-          "FxVersion/4.6.25211.01",
-          "Microsoft.Azure.Management.Storage.StorageManagementClient/7.1.0.0"
-        ]
-      },
-      "ResponseBody": "",
-      "ResponseHeaders": {
-        "Content-Length": [
-          "0"
-        ],
-        "Expires": [
-          "-1"
-        ],
-        "Cache-Control": [
-          "no-cache"
-        ],
-        "Date": [
-          "Fri, 17 Nov 2017 03:37:20 GMT"
-        ],
-        "Pragma": [
-          "no-cache"
-        ],
-        "Location": [
-          "https://management.azure.com/subscriptions/ce4a7590-4722-4bcf-a2c6-e473e9f11778/providers/Microsoft.Storage/locations/eastus2euap/asyncoperations/f3c3124c-ce5b-401e-9218-4b20606416f7?monitor=true&api-version=2017-10-01"
-        ],
-        "Retry-After": [
-          "17"
-        ],
-        "Server": [
-          "Microsoft-Azure-Storage-Resource-Provider/1.0",
-          "Microsoft-HTTPAPI/2.0"
+          "FxVersion/4.6.25815.04",
+          "Microsoft.Azure.Management.Storage.StorageManagementClient/7.2.1.1"
+        ]
+      },
+      "ResponseBody": "{\r\n  \"sku\": {\r\n    \"name\": \"Standard_GRS\",\r\n    \"tier\": \"Standard\"\r\n  },\r\n  \"kind\": \"Storage\",\r\n  \"id\": \"/subscriptions/45b60d85-fd72-427a-a708-f994d26e593e/resourceGroups/res1566/providers/Microsoft.Storage/storageAccounts/sto2062\",\r\n  \"name\": \"sto2062\",\r\n  \"type\": \"Microsoft.Storage/storageAccounts\",\r\n  \"location\": \"eastus2(stage)\",\r\n  \"tags\": {\r\n    \"key1\": \"value1\",\r\n    \"key2\": \"value2\"\r\n  },\r\n  \"properties\": {\r\n    \"networkAcls\": {\r\n      \"bypass\": \"Logging, AzureServices\",\r\n      \"virtualNetworkRules\": [],\r\n      \"ipRules\": [\r\n        {\r\n          \"value\": \"23.45.67.90\",\r\n          \"action\": \"Allow\"\r\n        }\r\n      ],\r\n      \"defaultAction\": \"Deny\"\r\n    },\r\n    \"trustedDirectories\": [\r\n      \"72f988bf-86f1-41af-91ab-2d7cd011db47\"\r\n    ],\r\n    \"supportsHttpsTrafficOnly\": false,\r\n    \"encryption\": {\r\n      \"services\": {\r\n        \"file\": {\r\n          \"enabled\": true,\r\n          \"lastEnabledTime\": \"2018-04-13T06:34:39.2355908Z\"\r\n        },\r\n        \"blob\": {\r\n          \"enabled\": true,\r\n          \"lastEnabledTime\": \"2018-04-13T06:34:39.2355908Z\"\r\n        }\r\n      },\r\n      \"keySource\": \"Microsoft.Storage\"\r\n    },\r\n    \"provisioningState\": \"Succeeded\",\r\n    \"creationTime\": \"2018-04-13T06:34:39.1730854Z\",\r\n    \"primaryEndpoints\": {\r\n      \"web\": \"https://sto2062.web.core.windows.net/\",\r\n      \"blob\": \"https://sto2062.blob.core.windows.net/\",\r\n      \"queue\": \"https://sto2062.queue.core.windows.net/\",\r\n      \"table\": \"https://sto2062.table.core.windows.net/\",\r\n      \"file\": \"https://sto2062.file.core.windows.net/\"\r\n    },\r\n    \"primaryLocation\": \"eastus2(stage)\",\r\n    \"statusOfPrimary\": \"available\",\r\n    \"secondaryLocation\": \"northcentralus(stage)\",\r\n    \"statusOfSecondary\": \"available\"\r\n  }\r\n}",
+      "ResponseHeaders": {
+        "Content-Type": [
+          "application/json"
+        ],
+        "Expires": [
+          "-1"
+        ],
+        "Cache-Control": [
+          "no-cache"
+        ],
+        "Date": [
+          "Fri, 13 Apr 2018 06:34:56 GMT"
+        ],
+        "Pragma": [
+          "no-cache"
+        ],
+        "Transfer-Encoding": [
+          "chunked"
+        ],
+        "Server": [
+          "Microsoft-Azure-Storage-Resource-Provider/1.0,Microsoft-HTTPAPI/2.0 Microsoft-HTTPAPI/2.0"
+        ],
+        "Vary": [
+          "Accept-Encoding"
+        ],
+        "x-ms-request-id": [
+          "ef3016ce-9cbe-47ce-aac4-24be8eb5d04a"
+        ],
+        "Strict-Transport-Security": [
+          "max-age=31536000; includeSubDomains"
         ],
         "x-ms-ratelimit-remaining-subscription-reads": [
-          "14872"
-        ],
-        "x-ms-request-id": [
-          "6173e01c-87a9-4bdc-ac6e-d4cef2c109c1"
-        ],
-        "x-ms-correlation-request-id": [
-          "6173e01c-87a9-4bdc-ac6e-d4cef2c109c1"
-        ],
-        "x-ms-routing-request-id": [
-          "SOUTHEASTASIA:20171117T033720Z:6173e01c-87a9-4bdc-ac6e-d4cef2c109c1"
-        ],
-        "Strict-Transport-Security": [
-          "max-age=31536000; includeSubDomains"
-        ]
-      },
-      "StatusCode": 202
-    },
-    {
-      "RequestUri": "/subscriptions/ce4a7590-4722-4bcf-a2c6-e473e9f11778/providers/Microsoft.Storage/locations/eastus2euap/asyncoperations/f3c3124c-ce5b-401e-9218-4b20606416f7?monitor=true&api-version=2017-10-01",
-      "EncodedRequestUri": "L3N1YnNjcmlwdGlvbnMvY2U0YTc1OTAtNDcyMi00YmNmLWEyYzYtZTQ3M2U5ZjExNzc4L3Byb3ZpZGVycy9NaWNyb3NvZnQuU3RvcmFnZS9sb2NhdGlvbnMvZWFzdHVzMmV1YXAvYXN5bmNvcGVyYXRpb25zL2YzYzMxMjRjLWNlNWItNDAxZS05MjE4LTRiMjA2MDY0MTZmNz9tb25pdG9yPXRydWUmYXBpLXZlcnNpb249MjAxNy0xMC0wMQ==",
+          "14980"
+        ],
+        "x-ms-correlation-request-id": [
+          "2ce87416-bc56-4fbe-ac67-fba4f4f3a953"
+        ],
+        "x-ms-routing-request-id": [
+          "SOUTHEASTASIA:20180413T063456Z:2ce87416-bc56-4fbe-ac67-fba4f4f3a953"
+        ],
+        "X-Content-Type-Options": [
+          "nosniff"
+        ]
+      },
+      "StatusCode": 200
+    },
+    {
+      "RequestUri": "/subscriptions/45b60d85-fd72-427a-a708-f994d26e593e/resourceGroups/res1566/providers/Microsoft.Storage/storageAccounts/sto2062?api-version=2018-03-01-preview",
+      "EncodedRequestUri": "L3N1YnNjcmlwdGlvbnMvNDViNjBkODUtZmQ3Mi00MjdhLWE3MDgtZjk5NGQyNmU1OTNlL3Jlc291cmNlR3JvdXBzL3JlczE1NjYvcHJvdmlkZXJzL01pY3Jvc29mdC5TdG9yYWdlL3N0b3JhZ2VBY2NvdW50cy9zdG8yMDYyP2FwaS12ZXJzaW9uPTIwMTgtMDMtMDEtcHJldmlldw==",
       "RequestMethod": "GET",
       "RequestBody": "",
       "RequestHeaders": {
-        "User-Agent": [
-          "FxVersion/4.6.25211.01",
-          "Microsoft.Azure.Management.Storage.StorageManagementClient/7.1.0.0"
-        ]
-      },
-      "ResponseBody": "{\r\n  \"id\": \"/subscriptions/ce4a7590-4722-4bcf-a2c6-e473e9f11778/resourceGroups/res2353/providers/Microsoft.Storage/storageAccounts/sto4191\",\r\n  \"kind\": \"Storage\",\r\n  \"location\": \"eastus2euap\",\r\n  \"name\": \"sto4191\",\r\n  \"properties\": {\r\n    \"creationTime\": \"2017-11-17T03:36:52.9656084Z\",\r\n    \"encryption\": {\r\n      \"keySource\": \"Microsoft.Storage\",\r\n      \"services\": {\r\n        \"blob\": {\r\n          \"enabled\": true,\r\n          \"lastEnabledTime\": \"2017-11-17T03:36:52.9706079Z\"\r\n        },\r\n        \"file\": {\r\n          \"enabled\": true,\r\n          \"lastEnabledTime\": \"2017-11-17T03:36:52.9706079Z\"\r\n        }\r\n      }\r\n    },\r\n    \"networkAcls\": {\r\n      \"bypass\": \"Logging, AzureServices\",\r\n      \"defaultAction\": \"Deny\",\r\n      \"ipRules\": [\r\n        {\r\n          \"action\": \"Allow\",\r\n          \"value\": \"23.45.67.90\"\r\n        }\r\n      ],\r\n      \"virtualNetworkRules\": []\r\n    },\r\n    \"primaryEndpoints\": {\r\n      \"blob\": \"https://sto4191.blob.core.windows.net/\",\r\n      \"file\": \"https://sto4191.file.core.windows.net/\",\r\n      \"queue\": \"https://sto4191.queue.core.windows.net/\",\r\n      \"table\": \"https://sto4191.table.core.windows.net/\"\r\n    },\r\n    \"primaryLocation\": \"eastus2euap\",\r\n    \"provisioningState\": \"Succeeded\",\r\n    \"secondaryLocation\": \"centraluseuap\",\r\n    \"statusOfPrimary\": \"available\",\r\n    \"statusOfSecondary\": \"available\",\r\n    \"supportsHttpsTrafficOnly\": false\r\n  },\r\n  \"sku\": {\r\n    \"name\": \"Standard_GRS\",\r\n    \"tier\": \"Standard\"\r\n  },\r\n  \"tags\": {\r\n    \"key1\": \"value1\",\r\n    \"key2\": \"value2\"\r\n  },\r\n  \"type\": \"Microsoft.Storage/storageAccounts\"\r\n}",
-=======
+        "x-ms-client-request-id": [
+          "b8e7f290-4b54-4565-896d-7b6a30a6bae1"
+        ],
+        "accept-language": [
+          "en-US"
+        ],
+        "User-Agent": [
           "FxVersion/4.6.25815.04",
           "Microsoft.Azure.Management.Storage.StorageManagementClient/7.2.1.1"
         ]
       },
       "ResponseBody": "{\r\n  \"sku\": {\r\n    \"name\": \"Standard_GRS\",\r\n    \"tier\": \"Standard\"\r\n  },\r\n  \"kind\": \"Storage\",\r\n  \"id\": \"/subscriptions/45b60d85-fd72-427a-a708-f994d26e593e/resourceGroups/res1566/providers/Microsoft.Storage/storageAccounts/sto2062\",\r\n  \"name\": \"sto2062\",\r\n  \"type\": \"Microsoft.Storage/storageAccounts\",\r\n  \"location\": \"eastus2(stage)\",\r\n  \"tags\": {\r\n    \"key1\": \"value1\",\r\n    \"key2\": \"value2\"\r\n  },\r\n  \"properties\": {\r\n    \"networkAcls\": {\r\n      \"bypass\": \"Logging, AzureServices\",\r\n      \"virtualNetworkRules\": [],\r\n      \"ipRules\": [\r\n        {\r\n          \"value\": \"23.45.67.90\",\r\n          \"action\": \"Allow\"\r\n        }\r\n      ],\r\n      \"defaultAction\": \"Deny\"\r\n    },\r\n    \"trustedDirectories\": [\r\n      \"72f988bf-86f1-41af-91ab-2d7cd011db47\"\r\n    ],\r\n    \"supportsHttpsTrafficOnly\": false,\r\n    \"encryption\": {\r\n      \"services\": {\r\n        \"file\": {\r\n          \"enabled\": true,\r\n          \"lastEnabledTime\": \"2018-04-13T06:34:39.2355908Z\"\r\n        },\r\n        \"blob\": {\r\n          \"enabled\": true,\r\n          \"lastEnabledTime\": \"2018-04-13T06:34:39.2355908Z\"\r\n        }\r\n      },\r\n      \"keySource\": \"Microsoft.Storage\"\r\n    },\r\n    \"provisioningState\": \"Succeeded\",\r\n    \"creationTime\": \"2018-04-13T06:34:39.1730854Z\",\r\n    \"primaryEndpoints\": {\r\n      \"web\": \"https://sto2062.web.core.windows.net/\",\r\n      \"blob\": \"https://sto2062.blob.core.windows.net/\",\r\n      \"queue\": \"https://sto2062.queue.core.windows.net/\",\r\n      \"table\": \"https://sto2062.table.core.windows.net/\",\r\n      \"file\": \"https://sto2062.file.core.windows.net/\"\r\n    },\r\n    \"primaryLocation\": \"eastus2(stage)\",\r\n    \"statusOfPrimary\": \"available\",\r\n    \"secondaryLocation\": \"northcentralus(stage)\",\r\n    \"statusOfSecondary\": \"available\"\r\n  }\r\n}",
->>>>>>> 43149714
       "ResponseHeaders": {
         "Content-Type": [
           "application/json"
@@ -302,11 +224,7 @@
           "no-cache"
         ],
         "Date": [
-<<<<<<< HEAD
-          "Fri, 17 Nov 2017 03:37:37 GMT"
-=======
           "Fri, 13 Apr 2018 06:34:56 GMT"
->>>>>>> 43149714
         ],
         "Pragma": [
           "no-cache"
@@ -321,32 +239,19 @@
           "Accept-Encoding"
         ],
         "x-ms-request-id": [
-<<<<<<< HEAD
-          "da73cfa6-ed49-4dc6-8c88-b46ca393c754"
+          "0ac62bbf-4abf-4bf3-885c-1ee5ddc55648"
+        ],
+        "Strict-Transport-Security": [
+          "max-age=31536000; includeSubDomains"
         ],
         "x-ms-ratelimit-remaining-subscription-reads": [
-          "14871"
-        ],
-        "x-ms-correlation-request-id": [
-          "da73cfa6-ed49-4dc6-8c88-b46ca393c754"
-        ],
-        "x-ms-routing-request-id": [
-          "SOUTHEASTASIA:20171117T033737Z:da73cfa6-ed49-4dc6-8c88-b46ca393c754"
-=======
-          "ef3016ce-9cbe-47ce-aac4-24be8eb5d04a"
-        ],
-        "Strict-Transport-Security": [
-          "max-age=31536000; includeSubDomains"
-        ],
-        "x-ms-ratelimit-remaining-subscription-reads": [
-          "14980"
-        ],
-        "x-ms-correlation-request-id": [
-          "2ce87416-bc56-4fbe-ac67-fba4f4f3a953"
-        ],
-        "x-ms-routing-request-id": [
-          "SOUTHEASTASIA:20180413T063456Z:2ce87416-bc56-4fbe-ac67-fba4f4f3a953"
->>>>>>> 43149714
+          "14979"
+        ],
+        "x-ms-correlation-request-id": [
+          "335d8ec6-90c5-4f8d-b1a7-b06dc662b358"
+        ],
+        "x-ms-routing-request-id": [
+          "SOUTHEASTASIA:20180413T063457Z:335d8ec6-90c5-4f8d-b1a7-b06dc662b358"
         ],
         "X-Content-Type-Options": [
           "nosniff"
@@ -355,40 +260,23 @@
       "StatusCode": 200
     },
     {
-<<<<<<< HEAD
-      "RequestUri": "/subscriptions/ce4a7590-4722-4bcf-a2c6-e473e9f11778/resourceGroups/res2353/providers/Microsoft.Storage/storageAccounts/sto4191?api-version=2017-10-01",
-      "EncodedRequestUri": "L3N1YnNjcmlwdGlvbnMvY2U0YTc1OTAtNDcyMi00YmNmLWEyYzYtZTQ3M2U5ZjExNzc4L3Jlc291cmNlR3JvdXBzL3JlczIzNTMvcHJvdmlkZXJzL01pY3Jvc29mdC5TdG9yYWdlL3N0b3JhZ2VBY2NvdW50cy9zdG80MTkxP2FwaS12ZXJzaW9uPTIwMTctMTAtMDE=",
-=======
       "RequestUri": "/subscriptions/45b60d85-fd72-427a-a708-f994d26e593e/resourceGroups/res1566/providers/Microsoft.Storage/storageAccounts/sto2062?api-version=2018-03-01-preview",
       "EncodedRequestUri": "L3N1YnNjcmlwdGlvbnMvNDViNjBkODUtZmQ3Mi00MjdhLWE3MDgtZjk5NGQyNmU1OTNlL3Jlc291cmNlR3JvdXBzL3JlczE1NjYvcHJvdmlkZXJzL01pY3Jvc29mdC5TdG9yYWdlL3N0b3JhZ2VBY2NvdW50cy9zdG8yMDYyP2FwaS12ZXJzaW9uPTIwMTgtMDMtMDEtcHJldmlldw==",
->>>>>>> 43149714
       "RequestMethod": "GET",
       "RequestBody": "",
       "RequestHeaders": {
         "x-ms-client-request-id": [
-<<<<<<< HEAD
-          "0f1afae5-7d03-4778-8db4-a04b4ca5ce40"
-=======
-          "b8e7f290-4b54-4565-896d-7b6a30a6bae1"
->>>>>>> 43149714
-        ],
-        "accept-language": [
-          "en-US"
-        ],
-        "User-Agent": [
-<<<<<<< HEAD
-          "FxVersion/4.6.25211.01",
-          "Microsoft.Azure.Management.Storage.StorageManagementClient/7.1.0.0"
-        ]
-      },
-      "ResponseBody": "{\r\n  \"id\": \"/subscriptions/ce4a7590-4722-4bcf-a2c6-e473e9f11778/resourceGroups/res2353/providers/Microsoft.Storage/storageAccounts/sto4191\",\r\n  \"kind\": \"Storage\",\r\n  \"location\": \"eastus2euap\",\r\n  \"name\": \"sto4191\",\r\n  \"properties\": {\r\n    \"creationTime\": \"2017-11-17T03:36:52.9656084Z\",\r\n    \"encryption\": {\r\n      \"keySource\": \"Microsoft.Storage\",\r\n      \"services\": {\r\n        \"blob\": {\r\n          \"enabled\": true,\r\n          \"lastEnabledTime\": \"2017-11-17T03:36:52.9706079Z\"\r\n        },\r\n        \"file\": {\r\n          \"enabled\": true,\r\n          \"lastEnabledTime\": \"2017-11-17T03:36:52.9706079Z\"\r\n        }\r\n      }\r\n    },\r\n    \"networkAcls\": {\r\n      \"bypass\": \"Logging, AzureServices\",\r\n      \"defaultAction\": \"Deny\",\r\n      \"ipRules\": [\r\n        {\r\n          \"action\": \"Allow\",\r\n          \"value\": \"23.45.67.90\"\r\n        }\r\n      ],\r\n      \"virtualNetworkRules\": []\r\n    },\r\n    \"primaryEndpoints\": {\r\n      \"blob\": \"https://sto4191.blob.core.windows.net/\",\r\n      \"file\": \"https://sto4191.file.core.windows.net/\",\r\n      \"queue\": \"https://sto4191.queue.core.windows.net/\",\r\n      \"table\": \"https://sto4191.table.core.windows.net/\"\r\n    },\r\n    \"primaryLocation\": \"eastus2euap\",\r\n    \"provisioningState\": \"Succeeded\",\r\n    \"secondaryLocation\": \"centraluseuap\",\r\n    \"statusOfPrimary\": \"available\",\r\n    \"statusOfSecondary\": \"available\",\r\n    \"supportsHttpsTrafficOnly\": false\r\n  },\r\n  \"sku\": {\r\n    \"name\": \"Standard_GRS\",\r\n    \"tier\": \"Standard\"\r\n  },\r\n  \"tags\": {\r\n    \"key1\": \"value1\",\r\n    \"key2\": \"value2\"\r\n  },\r\n  \"type\": \"Microsoft.Storage/storageAccounts\"\r\n}",
-=======
-          "FxVersion/4.6.25815.04",
-          "Microsoft.Azure.Management.Storage.StorageManagementClient/7.2.1.1"
-        ]
-      },
-      "ResponseBody": "{\r\n  \"sku\": {\r\n    \"name\": \"Standard_GRS\",\r\n    \"tier\": \"Standard\"\r\n  },\r\n  \"kind\": \"Storage\",\r\n  \"id\": \"/subscriptions/45b60d85-fd72-427a-a708-f994d26e593e/resourceGroups/res1566/providers/Microsoft.Storage/storageAccounts/sto2062\",\r\n  \"name\": \"sto2062\",\r\n  \"type\": \"Microsoft.Storage/storageAccounts\",\r\n  \"location\": \"eastus2(stage)\",\r\n  \"tags\": {\r\n    \"key1\": \"value1\",\r\n    \"key2\": \"value2\"\r\n  },\r\n  \"properties\": {\r\n    \"networkAcls\": {\r\n      \"bypass\": \"Logging, AzureServices\",\r\n      \"virtualNetworkRules\": [],\r\n      \"ipRules\": [\r\n        {\r\n          \"value\": \"23.45.67.90\",\r\n          \"action\": \"Allow\"\r\n        }\r\n      ],\r\n      \"defaultAction\": \"Deny\"\r\n    },\r\n    \"trustedDirectories\": [\r\n      \"72f988bf-86f1-41af-91ab-2d7cd011db47\"\r\n    ],\r\n    \"supportsHttpsTrafficOnly\": false,\r\n    \"encryption\": {\r\n      \"services\": {\r\n        \"file\": {\r\n          \"enabled\": true,\r\n          \"lastEnabledTime\": \"2018-04-13T06:34:39.2355908Z\"\r\n        },\r\n        \"blob\": {\r\n          \"enabled\": true,\r\n          \"lastEnabledTime\": \"2018-04-13T06:34:39.2355908Z\"\r\n        }\r\n      },\r\n      \"keySource\": \"Microsoft.Storage\"\r\n    },\r\n    \"provisioningState\": \"Succeeded\",\r\n    \"creationTime\": \"2018-04-13T06:34:39.1730854Z\",\r\n    \"primaryEndpoints\": {\r\n      \"web\": \"https://sto2062.web.core.windows.net/\",\r\n      \"blob\": \"https://sto2062.blob.core.windows.net/\",\r\n      \"queue\": \"https://sto2062.queue.core.windows.net/\",\r\n      \"table\": \"https://sto2062.table.core.windows.net/\",\r\n      \"file\": \"https://sto2062.file.core.windows.net/\"\r\n    },\r\n    \"primaryLocation\": \"eastus2(stage)\",\r\n    \"statusOfPrimary\": \"available\",\r\n    \"secondaryLocation\": \"northcentralus(stage)\",\r\n    \"statusOfSecondary\": \"available\"\r\n  }\r\n}",
->>>>>>> 43149714
+          "6d396c30-1ecc-4c1e-b323-c2fe6ffabe9a"
+        ],
+        "accept-language": [
+          "en-US"
+        ],
+        "User-Agent": [
+          "FxVersion/4.6.25815.04",
+          "Microsoft.Azure.Management.Storage.StorageManagementClient/7.2.1.1"
+        ]
+      },
+      "ResponseBody": "{\r\n  \"sku\": {\r\n    \"name\": \"Standard_GRS\",\r\n    \"tier\": \"Standard\"\r\n  },\r\n  \"kind\": \"Storage\",\r\n  \"id\": \"/subscriptions/45b60d85-fd72-427a-a708-f994d26e593e/resourceGroups/res1566/providers/Microsoft.Storage/storageAccounts/sto2062\",\r\n  \"name\": \"sto2062\",\r\n  \"type\": \"Microsoft.Storage/storageAccounts\",\r\n  \"location\": \"eastus2(stage)\",\r\n  \"tags\": {\r\n    \"key1\": \"value1\",\r\n    \"key2\": \"value2\"\r\n  },\r\n  \"properties\": {\r\n    \"networkAcls\": {\r\n      \"bypass\": \"Logging, Metrics\",\r\n      \"virtualNetworkRules\": [],\r\n      \"ipRules\": [\r\n        {\r\n          \"value\": \"23.45.67.91\",\r\n          \"action\": \"Allow\"\r\n        },\r\n        {\r\n          \"value\": \"23.45.67.92\",\r\n          \"action\": \"Allow\"\r\n        }\r\n      ],\r\n      \"defaultAction\": \"Deny\"\r\n    },\r\n    \"trustedDirectories\": [\r\n      \"72f988bf-86f1-41af-91ab-2d7cd011db47\"\r\n    ],\r\n    \"supportsHttpsTrafficOnly\": false,\r\n    \"encryption\": {\r\n      \"services\": {\r\n        \"file\": {\r\n          \"enabled\": true,\r\n          \"lastEnabledTime\": \"2018-04-13T06:34:39.2355908Z\"\r\n        },\r\n        \"blob\": {\r\n          \"enabled\": true,\r\n          \"lastEnabledTime\": \"2018-04-13T06:34:39.2355908Z\"\r\n        }\r\n      },\r\n      \"keySource\": \"Microsoft.Storage\"\r\n    },\r\n    \"provisioningState\": \"Succeeded\",\r\n    \"creationTime\": \"2018-04-13T06:34:39.1730854Z\",\r\n    \"primaryEndpoints\": {\r\n      \"web\": \"https://sto2062.web.core.windows.net/\",\r\n      \"blob\": \"https://sto2062.blob.core.windows.net/\",\r\n      \"queue\": \"https://sto2062.queue.core.windows.net/\",\r\n      \"table\": \"https://sto2062.table.core.windows.net/\",\r\n      \"file\": \"https://sto2062.file.core.windows.net/\"\r\n    },\r\n    \"primaryLocation\": \"eastus2(stage)\",\r\n    \"statusOfPrimary\": \"available\",\r\n    \"secondaryLocation\": \"northcentralus(stage)\",\r\n    \"statusOfSecondary\": \"available\"\r\n  }\r\n}",
       "ResponseHeaders": {
         "Content-Type": [
           "application/json"
@@ -400,11 +288,7 @@
           "no-cache"
         ],
         "Date": [
-<<<<<<< HEAD
-          "Fri, 17 Nov 2017 03:37:37 GMT"
-=======
-          "Fri, 13 Apr 2018 06:34:56 GMT"
->>>>>>> 43149714
+          "Fri, 13 Apr 2018 06:34:57 GMT"
         ],
         "Pragma": [
           "no-cache"
@@ -419,32 +303,19 @@
           "Accept-Encoding"
         ],
         "x-ms-request-id": [
-<<<<<<< HEAD
-          "7c683f12-6a92-46ca-bda6-448372477cb0"
+          "d174611e-8ab9-44af-9864-55c19517d166"
+        ],
+        "Strict-Transport-Security": [
+          "max-age=31536000; includeSubDomains"
         ],
         "x-ms-ratelimit-remaining-subscription-reads": [
-          "14870"
-        ],
-        "x-ms-correlation-request-id": [
-          "7c683f12-6a92-46ca-bda6-448372477cb0"
-        ],
-        "x-ms-routing-request-id": [
-          "SOUTHEASTASIA:20171117T033737Z:7c683f12-6a92-46ca-bda6-448372477cb0"
-=======
-          "0ac62bbf-4abf-4bf3-885c-1ee5ddc55648"
-        ],
-        "Strict-Transport-Security": [
-          "max-age=31536000; includeSubDomains"
-        ],
-        "x-ms-ratelimit-remaining-subscription-reads": [
-          "14979"
-        ],
-        "x-ms-correlation-request-id": [
-          "335d8ec6-90c5-4f8d-b1a7-b06dc662b358"
-        ],
-        "x-ms-routing-request-id": [
-          "SOUTHEASTASIA:20180413T063457Z:335d8ec6-90c5-4f8d-b1a7-b06dc662b358"
->>>>>>> 43149714
+          "14978"
+        ],
+        "x-ms-correlation-request-id": [
+          "9916d022-45e8-430c-b4f5-44f56edcc2c5"
+        ],
+        "x-ms-routing-request-id": [
+          "SOUTHEASTASIA:20180413T063458Z:9916d022-45e8-430c-b4f5-44f56edcc2c5"
         ],
         "X-Content-Type-Options": [
           "nosniff"
@@ -453,40 +324,23 @@
       "StatusCode": 200
     },
     {
-<<<<<<< HEAD
-      "RequestUri": "/subscriptions/ce4a7590-4722-4bcf-a2c6-e473e9f11778/resourceGroups/res2353/providers/Microsoft.Storage/storageAccounts/sto4191?api-version=2017-10-01",
-      "EncodedRequestUri": "L3N1YnNjcmlwdGlvbnMvY2U0YTc1OTAtNDcyMi00YmNmLWEyYzYtZTQ3M2U5ZjExNzc4L3Jlc291cmNlR3JvdXBzL3JlczIzNTMvcHJvdmlkZXJzL01pY3Jvc29mdC5TdG9yYWdlL3N0b3JhZ2VBY2NvdW50cy9zdG80MTkxP2FwaS12ZXJzaW9uPTIwMTctMTAtMDE=",
-=======
       "RequestUri": "/subscriptions/45b60d85-fd72-427a-a708-f994d26e593e/resourceGroups/res1566/providers/Microsoft.Storage/storageAccounts/sto2062?api-version=2018-03-01-preview",
       "EncodedRequestUri": "L3N1YnNjcmlwdGlvbnMvNDViNjBkODUtZmQ3Mi00MjdhLWE3MDgtZjk5NGQyNmU1OTNlL3Jlc291cmNlR3JvdXBzL3JlczE1NjYvcHJvdmlkZXJzL01pY3Jvc29mdC5TdG9yYWdlL3N0b3JhZ2VBY2NvdW50cy9zdG8yMDYyP2FwaS12ZXJzaW9uPTIwMTgtMDMtMDEtcHJldmlldw==",
->>>>>>> 43149714
       "RequestMethod": "GET",
       "RequestBody": "",
       "RequestHeaders": {
         "x-ms-client-request-id": [
-<<<<<<< HEAD
-          "b9888b73-7d60-4985-b319-1766f8931058"
-=======
-          "6d396c30-1ecc-4c1e-b323-c2fe6ffabe9a"
->>>>>>> 43149714
-        ],
-        "accept-language": [
-          "en-US"
-        ],
-        "User-Agent": [
-<<<<<<< HEAD
-          "FxVersion/4.6.25211.01",
-          "Microsoft.Azure.Management.Storage.StorageManagementClient/7.1.0.0"
-        ]
-      },
-      "ResponseBody": "{\r\n  \"id\": \"/subscriptions/ce4a7590-4722-4bcf-a2c6-e473e9f11778/resourceGroups/res2353/providers/Microsoft.Storage/storageAccounts/sto4191\",\r\n  \"kind\": \"Storage\",\r\n  \"location\": \"eastus2euap\",\r\n  \"name\": \"sto4191\",\r\n  \"properties\": {\r\n    \"creationTime\": \"2017-11-17T03:36:52.9656084Z\",\r\n    \"encryption\": {\r\n      \"keySource\": \"Microsoft.Storage\",\r\n      \"services\": {\r\n        \"blob\": {\r\n          \"enabled\": true,\r\n          \"lastEnabledTime\": \"2017-11-17T03:36:52.9706079Z\"\r\n        },\r\n        \"file\": {\r\n          \"enabled\": true,\r\n          \"lastEnabledTime\": \"2017-11-17T03:36:52.9706079Z\"\r\n        }\r\n      }\r\n    },\r\n    \"networkAcls\": {\r\n      \"bypass\": \"Logging, Metrics\",\r\n      \"defaultAction\": \"Deny\",\r\n      \"ipRules\": [\r\n        {\r\n          \"action\": \"Allow\",\r\n          \"value\": \"23.45.67.91\"\r\n        },\r\n        {\r\n          \"action\": \"Allow\",\r\n          \"value\": \"23.45.67.92\"\r\n        }\r\n      ],\r\n      \"virtualNetworkRules\": []\r\n    },\r\n    \"primaryEndpoints\": {\r\n      \"blob\": \"https://sto4191.blob.core.windows.net/\",\r\n      \"file\": \"https://sto4191.file.core.windows.net/\",\r\n      \"queue\": \"https://sto4191.queue.core.windows.net/\",\r\n      \"table\": \"https://sto4191.table.core.windows.net/\"\r\n    },\r\n    \"primaryLocation\": \"eastus2euap\",\r\n    \"provisioningState\": \"Succeeded\",\r\n    \"secondaryLocation\": \"centraluseuap\",\r\n    \"statusOfPrimary\": \"available\",\r\n    \"statusOfSecondary\": \"available\",\r\n    \"supportsHttpsTrafficOnly\": false\r\n  },\r\n  \"sku\": {\r\n    \"name\": \"Standard_GRS\",\r\n    \"tier\": \"Standard\"\r\n  },\r\n  \"tags\": {\r\n    \"key1\": \"value1\",\r\n    \"key2\": \"value2\"\r\n  },\r\n  \"type\": \"Microsoft.Storage/storageAccounts\"\r\n}",
-=======
-          "FxVersion/4.6.25815.04",
-          "Microsoft.Azure.Management.Storage.StorageManagementClient/7.2.1.1"
-        ]
-      },
-      "ResponseBody": "{\r\n  \"sku\": {\r\n    \"name\": \"Standard_GRS\",\r\n    \"tier\": \"Standard\"\r\n  },\r\n  \"kind\": \"Storage\",\r\n  \"id\": \"/subscriptions/45b60d85-fd72-427a-a708-f994d26e593e/resourceGroups/res1566/providers/Microsoft.Storage/storageAccounts/sto2062\",\r\n  \"name\": \"sto2062\",\r\n  \"type\": \"Microsoft.Storage/storageAccounts\",\r\n  \"location\": \"eastus2(stage)\",\r\n  \"tags\": {\r\n    \"key1\": \"value1\",\r\n    \"key2\": \"value2\"\r\n  },\r\n  \"properties\": {\r\n    \"networkAcls\": {\r\n      \"bypass\": \"Logging, Metrics\",\r\n      \"virtualNetworkRules\": [],\r\n      \"ipRules\": [\r\n        {\r\n          \"value\": \"23.45.67.91\",\r\n          \"action\": \"Allow\"\r\n        },\r\n        {\r\n          \"value\": \"23.45.67.92\",\r\n          \"action\": \"Allow\"\r\n        }\r\n      ],\r\n      \"defaultAction\": \"Deny\"\r\n    },\r\n    \"trustedDirectories\": [\r\n      \"72f988bf-86f1-41af-91ab-2d7cd011db47\"\r\n    ],\r\n    \"supportsHttpsTrafficOnly\": false,\r\n    \"encryption\": {\r\n      \"services\": {\r\n        \"file\": {\r\n          \"enabled\": true,\r\n          \"lastEnabledTime\": \"2018-04-13T06:34:39.2355908Z\"\r\n        },\r\n        \"blob\": {\r\n          \"enabled\": true,\r\n          \"lastEnabledTime\": \"2018-04-13T06:34:39.2355908Z\"\r\n        }\r\n      },\r\n      \"keySource\": \"Microsoft.Storage\"\r\n    },\r\n    \"provisioningState\": \"Succeeded\",\r\n    \"creationTime\": \"2018-04-13T06:34:39.1730854Z\",\r\n    \"primaryEndpoints\": {\r\n      \"web\": \"https://sto2062.web.core.windows.net/\",\r\n      \"blob\": \"https://sto2062.blob.core.windows.net/\",\r\n      \"queue\": \"https://sto2062.queue.core.windows.net/\",\r\n      \"table\": \"https://sto2062.table.core.windows.net/\",\r\n      \"file\": \"https://sto2062.file.core.windows.net/\"\r\n    },\r\n    \"primaryLocation\": \"eastus2(stage)\",\r\n    \"statusOfPrimary\": \"available\",\r\n    \"secondaryLocation\": \"northcentralus(stage)\",\r\n    \"statusOfSecondary\": \"available\"\r\n  }\r\n}",
->>>>>>> 43149714
+          "ded08418-5496-48a1-a140-c7236066bda1"
+        ],
+        "accept-language": [
+          "en-US"
+        ],
+        "User-Agent": [
+          "FxVersion/4.6.25815.04",
+          "Microsoft.Azure.Management.Storage.StorageManagementClient/7.2.1.1"
+        ]
+      },
+      "ResponseBody": "{\r\n  \"sku\": {\r\n    \"name\": \"Standard_GRS\",\r\n    \"tier\": \"Standard\"\r\n  },\r\n  \"kind\": \"Storage\",\r\n  \"id\": \"/subscriptions/45b60d85-fd72-427a-a708-f994d26e593e/resourceGroups/res1566/providers/Microsoft.Storage/storageAccounts/sto2062\",\r\n  \"name\": \"sto2062\",\r\n  \"type\": \"Microsoft.Storage/storageAccounts\",\r\n  \"location\": \"eastus2(stage)\",\r\n  \"tags\": {\r\n    \"key1\": \"value1\",\r\n    \"key2\": \"value2\"\r\n  },\r\n  \"properties\": {\r\n    \"networkAcls\": {\r\n      \"bypass\": \"AzureServices\",\r\n      \"virtualNetworkRules\": [],\r\n      \"ipRules\": [],\r\n      \"defaultAction\": \"Allow\"\r\n    },\r\n    \"trustedDirectories\": [\r\n      \"72f988bf-86f1-41af-91ab-2d7cd011db47\"\r\n    ],\r\n    \"supportsHttpsTrafficOnly\": false,\r\n    \"encryption\": {\r\n      \"services\": {\r\n        \"file\": {\r\n          \"enabled\": true,\r\n          \"lastEnabledTime\": \"2018-04-13T06:34:39.2355908Z\"\r\n        },\r\n        \"blob\": {\r\n          \"enabled\": true,\r\n          \"lastEnabledTime\": \"2018-04-13T06:34:39.2355908Z\"\r\n        }\r\n      },\r\n      \"keySource\": \"Microsoft.Storage\"\r\n    },\r\n    \"provisioningState\": \"Succeeded\",\r\n    \"creationTime\": \"2018-04-13T06:34:39.1730854Z\",\r\n    \"primaryEndpoints\": {\r\n      \"web\": \"https://sto2062.web.core.windows.net/\",\r\n      \"blob\": \"https://sto2062.blob.core.windows.net/\",\r\n      \"queue\": \"https://sto2062.queue.core.windows.net/\",\r\n      \"table\": \"https://sto2062.table.core.windows.net/\",\r\n      \"file\": \"https://sto2062.file.core.windows.net/\"\r\n    },\r\n    \"primaryLocation\": \"eastus2(stage)\",\r\n    \"statusOfPrimary\": \"available\",\r\n    \"secondaryLocation\": \"northcentralus(stage)\",\r\n    \"statusOfSecondary\": \"available\"\r\n  }\r\n}",
       "ResponseHeaders": {
         "Content-Type": [
           "application/json"
@@ -498,11 +352,7 @@
           "no-cache"
         ],
         "Date": [
-<<<<<<< HEAD
-          "Fri, 17 Nov 2017 03:37:38 GMT"
-=======
-          "Fri, 13 Apr 2018 06:34:57 GMT"
->>>>>>> 43149714
+          "Fri, 13 Apr 2018 06:34:59 GMT"
         ],
         "Pragma": [
           "no-cache"
@@ -517,32 +367,19 @@
           "Accept-Encoding"
         ],
         "x-ms-request-id": [
-<<<<<<< HEAD
-          "62e20a03-1dd2-4c0b-81da-6b5b3dc38167"
+          "cc4ef749-16b4-470b-8ba1-d8f387d8ad74"
+        ],
+        "Strict-Transport-Security": [
+          "max-age=31536000; includeSubDomains"
         ],
         "x-ms-ratelimit-remaining-subscription-reads": [
-          "14869"
-        ],
-        "x-ms-correlation-request-id": [
-          "62e20a03-1dd2-4c0b-81da-6b5b3dc38167"
-        ],
-        "x-ms-routing-request-id": [
-          "SOUTHEASTASIA:20171117T033739Z:62e20a03-1dd2-4c0b-81da-6b5b3dc38167"
-=======
-          "d174611e-8ab9-44af-9864-55c19517d166"
-        ],
-        "Strict-Transport-Security": [
-          "max-age=31536000; includeSubDomains"
-        ],
-        "x-ms-ratelimit-remaining-subscription-reads": [
-          "14978"
-        ],
-        "x-ms-correlation-request-id": [
-          "9916d022-45e8-430c-b4f5-44f56edcc2c5"
-        ],
-        "x-ms-routing-request-id": [
-          "SOUTHEASTASIA:20180413T063458Z:9916d022-45e8-430c-b4f5-44f56edcc2c5"
->>>>>>> 43149714
+          "14975"
+        ],
+        "x-ms-correlation-request-id": [
+          "aa97d890-aa75-4df5-b2eb-721f225e0034"
+        ],
+        "x-ms-routing-request-id": [
+          "SOUTHEASTASIA:20180413T063500Z:aa97d890-aa75-4df5-b2eb-721f225e0034"
         ],
         "X-Content-Type-Options": [
           "nosniff"
@@ -551,40 +388,29 @@
       "StatusCode": 200
     },
     {
-<<<<<<< HEAD
-      "RequestUri": "/subscriptions/ce4a7590-4722-4bcf-a2c6-e473e9f11778/resourceGroups/res2353/providers/Microsoft.Storage/storageAccounts/sto4191?api-version=2017-10-01",
-      "EncodedRequestUri": "L3N1YnNjcmlwdGlvbnMvY2U0YTc1OTAtNDcyMi00YmNmLWEyYzYtZTQ3M2U5ZjExNzc4L3Jlc291cmNlR3JvdXBzL3JlczIzNTMvcHJvdmlkZXJzL01pY3Jvc29mdC5TdG9yYWdlL3N0b3JhZ2VBY2NvdW50cy9zdG80MTkxP2FwaS12ZXJzaW9uPTIwMTctMTAtMDE=",
-=======
       "RequestUri": "/subscriptions/45b60d85-fd72-427a-a708-f994d26e593e/resourceGroups/res1566/providers/Microsoft.Storage/storageAccounts/sto2062?api-version=2018-03-01-preview",
       "EncodedRequestUri": "L3N1YnNjcmlwdGlvbnMvNDViNjBkODUtZmQ3Mi00MjdhLWE3MDgtZjk5NGQyNmU1OTNlL3Jlc291cmNlR3JvdXBzL3JlczE1NjYvcHJvdmlkZXJzL01pY3Jvc29mdC5TdG9yYWdlL3N0b3JhZ2VBY2NvdW50cy9zdG8yMDYyP2FwaS12ZXJzaW9uPTIwMTgtMDMtMDEtcHJldmlldw==",
->>>>>>> 43149714
-      "RequestMethod": "GET",
-      "RequestBody": "",
-      "RequestHeaders": {
-        "x-ms-client-request-id": [
-<<<<<<< HEAD
-          "054871d4-6cf3-48d8-b112-048631543060"
-=======
-          "ded08418-5496-48a1-a140-c7236066bda1"
->>>>>>> 43149714
-        ],
-        "accept-language": [
-          "en-US"
-        ],
-        "User-Agent": [
-<<<<<<< HEAD
-          "FxVersion/4.6.25211.01",
-          "Microsoft.Azure.Management.Storage.StorageManagementClient/7.1.0.0"
-        ]
-      },
-      "ResponseBody": "{\r\n  \"id\": \"/subscriptions/ce4a7590-4722-4bcf-a2c6-e473e9f11778/resourceGroups/res2353/providers/Microsoft.Storage/storageAccounts/sto4191\",\r\n  \"kind\": \"Storage\",\r\n  \"location\": \"eastus2euap\",\r\n  \"name\": \"sto4191\",\r\n  \"properties\": {\r\n    \"creationTime\": \"2017-11-17T03:36:52.9656084Z\",\r\n    \"encryption\": {\r\n      \"keySource\": \"Microsoft.Storage\",\r\n      \"services\": {\r\n        \"blob\": {\r\n          \"enabled\": true,\r\n          \"lastEnabledTime\": \"2017-11-17T03:36:52.9706079Z\"\r\n        },\r\n        \"file\": {\r\n          \"enabled\": true,\r\n          \"lastEnabledTime\": \"2017-11-17T03:36:52.9706079Z\"\r\n        }\r\n      }\r\n    },\r\n    \"networkAcls\": {\r\n      \"bypass\": \"AzureServices\",\r\n      \"defaultAction\": \"Allow\",\r\n      \"ipRules\": [],\r\n      \"virtualNetworkRules\": []\r\n    },\r\n    \"primaryEndpoints\": {\r\n      \"blob\": \"https://sto4191.blob.core.windows.net/\",\r\n      \"file\": \"https://sto4191.file.core.windows.net/\",\r\n      \"queue\": \"https://sto4191.queue.core.windows.net/\",\r\n      \"table\": \"https://sto4191.table.core.windows.net/\"\r\n    },\r\n    \"primaryLocation\": \"eastus2euap\",\r\n    \"provisioningState\": \"Succeeded\",\r\n    \"secondaryLocation\": \"centraluseuap\",\r\n    \"statusOfPrimary\": \"available\",\r\n    \"statusOfSecondary\": \"available\",\r\n    \"supportsHttpsTrafficOnly\": false\r\n  },\r\n  \"sku\": {\r\n    \"name\": \"Standard_GRS\",\r\n    \"tier\": \"Standard\"\r\n  },\r\n  \"tags\": {\r\n    \"key1\": \"value1\",\r\n    \"key2\": \"value2\"\r\n  },\r\n  \"type\": \"Microsoft.Storage/storageAccounts\"\r\n}",
-=======
-          "FxVersion/4.6.25815.04",
-          "Microsoft.Azure.Management.Storage.StorageManagementClient/7.2.1.1"
-        ]
-      },
-      "ResponseBody": "{\r\n  \"sku\": {\r\n    \"name\": \"Standard_GRS\",\r\n    \"tier\": \"Standard\"\r\n  },\r\n  \"kind\": \"Storage\",\r\n  \"id\": \"/subscriptions/45b60d85-fd72-427a-a708-f994d26e593e/resourceGroups/res1566/providers/Microsoft.Storage/storageAccounts/sto2062\",\r\n  \"name\": \"sto2062\",\r\n  \"type\": \"Microsoft.Storage/storageAccounts\",\r\n  \"location\": \"eastus2(stage)\",\r\n  \"tags\": {\r\n    \"key1\": \"value1\",\r\n    \"key2\": \"value2\"\r\n  },\r\n  \"properties\": {\r\n    \"networkAcls\": {\r\n      \"bypass\": \"AzureServices\",\r\n      \"virtualNetworkRules\": [],\r\n      \"ipRules\": [],\r\n      \"defaultAction\": \"Allow\"\r\n    },\r\n    \"trustedDirectories\": [\r\n      \"72f988bf-86f1-41af-91ab-2d7cd011db47\"\r\n    ],\r\n    \"supportsHttpsTrafficOnly\": false,\r\n    \"encryption\": {\r\n      \"services\": {\r\n        \"file\": {\r\n          \"enabled\": true,\r\n          \"lastEnabledTime\": \"2018-04-13T06:34:39.2355908Z\"\r\n        },\r\n        \"blob\": {\r\n          \"enabled\": true,\r\n          \"lastEnabledTime\": \"2018-04-13T06:34:39.2355908Z\"\r\n        }\r\n      },\r\n      \"keySource\": \"Microsoft.Storage\"\r\n    },\r\n    \"provisioningState\": \"Succeeded\",\r\n    \"creationTime\": \"2018-04-13T06:34:39.1730854Z\",\r\n    \"primaryEndpoints\": {\r\n      \"web\": \"https://sto2062.web.core.windows.net/\",\r\n      \"blob\": \"https://sto2062.blob.core.windows.net/\",\r\n      \"queue\": \"https://sto2062.queue.core.windows.net/\",\r\n      \"table\": \"https://sto2062.table.core.windows.net/\",\r\n      \"file\": \"https://sto2062.file.core.windows.net/\"\r\n    },\r\n    \"primaryLocation\": \"eastus2(stage)\",\r\n    \"statusOfPrimary\": \"available\",\r\n    \"secondaryLocation\": \"northcentralus(stage)\",\r\n    \"statusOfSecondary\": \"available\"\r\n  }\r\n}",
->>>>>>> 43149714
+      "RequestMethod": "PATCH",
+      "RequestBody": "{\r\n  \"properties\": {\r\n    \"networkAcls\": {\r\n      \"bypass\": \"Logging, Metrics\",\r\n      \"ipRules\": [\r\n        {\r\n          \"value\": \"23.45.67.91\",\r\n          \"action\": \"Allow\"\r\n        },\r\n        {\r\n          \"value\": \"23.45.67.92\"\r\n        }\r\n      ],\r\n      \"defaultAction\": \"Deny\"\r\n    }\r\n  }\r\n}",
+      "RequestHeaders": {
+        "Content-Type": [
+          "application/json; charset=utf-8"
+        ],
+        "Content-Length": [
+          "298"
+        ],
+        "x-ms-client-request-id": [
+          "48288f47-cf99-4382-a5c3-2d2f0d037a1c"
+        ],
+        "accept-language": [
+          "en-US"
+        ],
+        "User-Agent": [
+          "FxVersion/4.6.25815.04",
+          "Microsoft.Azure.Management.Storage.StorageManagementClient/7.2.1.1"
+        ]
+      },
+      "ResponseBody": "{\r\n  \"sku\": {\r\n    \"name\": \"Standard_GRS\",\r\n    \"tier\": \"Standard\"\r\n  },\r\n  \"kind\": \"Storage\",\r\n  \"id\": \"/subscriptions/45b60d85-fd72-427a-a708-f994d26e593e/resourceGroups/res1566/providers/Microsoft.Storage/storageAccounts/sto2062\",\r\n  \"name\": \"sto2062\",\r\n  \"type\": \"Microsoft.Storage/storageAccounts\",\r\n  \"location\": \"eastus2(stage)\",\r\n  \"tags\": {\r\n    \"key1\": \"value1\",\r\n    \"key2\": \"value2\"\r\n  },\r\n  \"properties\": {\r\n    \"networkAcls\": {\r\n      \"bypass\": \"Logging, Metrics\",\r\n      \"virtualNetworkRules\": [],\r\n      \"ipRules\": [\r\n        {\r\n          \"value\": \"23.45.67.91\",\r\n          \"action\": \"Allow\"\r\n        },\r\n        {\r\n          \"value\": \"23.45.67.92\",\r\n          \"action\": \"Allow\"\r\n        }\r\n      ],\r\n      \"defaultAction\": \"Deny\"\r\n    },\r\n    \"trustedDirectories\": [\r\n      \"72f988bf-86f1-41af-91ab-2d7cd011db47\"\r\n    ],\r\n    \"supportsHttpsTrafficOnly\": false,\r\n    \"encryption\": {\r\n      \"services\": {\r\n        \"file\": {\r\n          \"enabled\": true,\r\n          \"lastEnabledTime\": \"2018-04-13T06:34:39.2355908Z\"\r\n        },\r\n        \"blob\": {\r\n          \"enabled\": true,\r\n          \"lastEnabledTime\": \"2018-04-13T06:34:39.2355908Z\"\r\n        }\r\n      },\r\n      \"keySource\": \"Microsoft.Storage\"\r\n    },\r\n    \"provisioningState\": \"Succeeded\",\r\n    \"creationTime\": \"2018-04-13T06:34:39.1730854Z\",\r\n    \"primaryEndpoints\": {\r\n      \"web\": \"https://sto2062.web.core.windows.net/\",\r\n      \"blob\": \"https://sto2062.blob.core.windows.net/\",\r\n      \"queue\": \"https://sto2062.queue.core.windows.net/\",\r\n      \"table\": \"https://sto2062.table.core.windows.net/\",\r\n      \"file\": \"https://sto2062.file.core.windows.net/\"\r\n    },\r\n    \"primaryLocation\": \"eastus2(stage)\",\r\n    \"statusOfPrimary\": \"available\",\r\n    \"secondaryLocation\": \"northcentralus(stage)\",\r\n    \"statusOfSecondary\": \"available\"\r\n  }\r\n}",
       "ResponseHeaders": {
         "Content-Type": [
           "application/json"
@@ -596,11 +422,7 @@
           "no-cache"
         ],
         "Date": [
-<<<<<<< HEAD
-          "Fri, 17 Nov 2017 03:37:39 GMT"
-=======
-          "Fri, 13 Apr 2018 06:34:59 GMT"
->>>>>>> 43149714
+          "Fri, 13 Apr 2018 06:34:57 GMT"
         ],
         "Pragma": [
           "no-cache"
@@ -615,32 +437,19 @@
           "Accept-Encoding"
         ],
         "x-ms-request-id": [
-<<<<<<< HEAD
-          "3dd49e8d-aef0-4ab7-9645-80bd5e6f5271"
-        ],
-        "x-ms-ratelimit-remaining-subscription-reads": [
-          "14868"
-        ],
-        "x-ms-correlation-request-id": [
-          "3dd49e8d-aef0-4ab7-9645-80bd5e6f5271"
-        ],
-        "x-ms-routing-request-id": [
-          "SOUTHEASTASIA:20171117T033740Z:3dd49e8d-aef0-4ab7-9645-80bd5e6f5271"
-=======
-          "cc4ef749-16b4-470b-8ba1-d8f387d8ad74"
-        ],
-        "Strict-Transport-Security": [
-          "max-age=31536000; includeSubDomains"
-        ],
-        "x-ms-ratelimit-remaining-subscription-reads": [
-          "14975"
-        ],
-        "x-ms-correlation-request-id": [
-          "aa97d890-aa75-4df5-b2eb-721f225e0034"
-        ],
-        "x-ms-routing-request-id": [
-          "SOUTHEASTASIA:20180413T063500Z:aa97d890-aa75-4df5-b2eb-721f225e0034"
->>>>>>> 43149714
+          "dd5a391c-c523-402d-8f19-3f19a67a7555"
+        ],
+        "Strict-Transport-Security": [
+          "max-age=31536000; includeSubDomains"
+        ],
+        "x-ms-ratelimit-remaining-subscription-writes": [
+          "1184"
+        ],
+        "x-ms-correlation-request-id": [
+          "9b58712d-ec78-4226-a30d-42511a03a7ae"
+        ],
+        "x-ms-routing-request-id": [
+          "SOUTHEASTASIA:20180413T063458Z:9b58712d-ec78-4226-a30d-42511a03a7ae"
         ],
         "X-Content-Type-Options": [
           "nosniff"
@@ -649,46 +458,29 @@
       "StatusCode": 200
     },
     {
-<<<<<<< HEAD
-      "RequestUri": "/subscriptions/ce4a7590-4722-4bcf-a2c6-e473e9f11778/resourceGroups/res2353/providers/Microsoft.Storage/storageAccounts/sto4191?api-version=2017-10-01",
-      "EncodedRequestUri": "L3N1YnNjcmlwdGlvbnMvY2U0YTc1OTAtNDcyMi00YmNmLWEyYzYtZTQ3M2U5ZjExNzc4L3Jlc291cmNlR3JvdXBzL3JlczIzNTMvcHJvdmlkZXJzL01pY3Jvc29mdC5TdG9yYWdlL3N0b3JhZ2VBY2NvdW50cy9zdG80MTkxP2FwaS12ZXJzaW9uPTIwMTctMTAtMDE=",
-=======
       "RequestUri": "/subscriptions/45b60d85-fd72-427a-a708-f994d26e593e/resourceGroups/res1566/providers/Microsoft.Storage/storageAccounts/sto2062?api-version=2018-03-01-preview",
       "EncodedRequestUri": "L3N1YnNjcmlwdGlvbnMvNDViNjBkODUtZmQ3Mi00MjdhLWE3MDgtZjk5NGQyNmU1OTNlL3Jlc291cmNlR3JvdXBzL3JlczE1NjYvcHJvdmlkZXJzL01pY3Jvc29mdC5TdG9yYWdlL3N0b3JhZ2VBY2NvdW50cy9zdG8yMDYyP2FwaS12ZXJzaW9uPTIwMTgtMDMtMDEtcHJldmlldw==",
->>>>>>> 43149714
       "RequestMethod": "PATCH",
-      "RequestBody": "{\r\n  \"properties\": {\r\n    \"networkAcls\": {\r\n      \"bypass\": \"Logging, Metrics\",\r\n      \"ipRules\": [\r\n        {\r\n          \"value\": \"23.45.67.91\",\r\n          \"action\": \"Allow\"\r\n        },\r\n        {\r\n          \"value\": \"23.45.67.92\"\r\n        }\r\n      ],\r\n      \"defaultAction\": \"Deny\"\r\n    }\r\n  }\r\n}",
+      "RequestBody": "{\r\n  \"properties\": {\r\n    \"networkAcls\": {\r\n      \"defaultAction\": \"Allow\"\r\n    }\r\n  }\r\n}",
       "RequestHeaders": {
         "Content-Type": [
           "application/json; charset=utf-8"
         ],
         "Content-Length": [
-          "298"
-        ],
-        "x-ms-client-request-id": [
-<<<<<<< HEAD
-          "007bce26-2d4e-4577-98bc-a4036281d93b"
-=======
-          "48288f47-cf99-4382-a5c3-2d2f0d037a1c"
->>>>>>> 43149714
-        ],
-        "accept-language": [
-          "en-US"
-        ],
-        "User-Agent": [
-<<<<<<< HEAD
-          "FxVersion/4.6.25211.01",
-          "Microsoft.Azure.Management.Storage.StorageManagementClient/7.1.0.0"
-        ]
-      },
-      "ResponseBody": "{\r\n  \"id\": \"/subscriptions/ce4a7590-4722-4bcf-a2c6-e473e9f11778/resourceGroups/res2353/providers/Microsoft.Storage/storageAccounts/sto4191\",\r\n  \"kind\": \"Storage\",\r\n  \"location\": \"eastus2euap\",\r\n  \"name\": \"sto4191\",\r\n  \"properties\": {\r\n    \"creationTime\": \"2017-11-17T03:36:52.9656084Z\",\r\n    \"encryption\": {\r\n      \"keySource\": \"Microsoft.Storage\",\r\n      \"services\": {\r\n        \"blob\": {\r\n          \"enabled\": true,\r\n          \"lastEnabledTime\": \"2017-11-17T03:36:52.9706079Z\"\r\n        },\r\n        \"file\": {\r\n          \"enabled\": true,\r\n          \"lastEnabledTime\": \"2017-11-17T03:36:52.9706079Z\"\r\n        }\r\n      }\r\n    },\r\n    \"networkAcls\": {\r\n      \"bypass\": \"Logging, Metrics\",\r\n      \"defaultAction\": \"Deny\",\r\n      \"ipRules\": [\r\n        {\r\n          \"action\": \"Allow\",\r\n          \"value\": \"23.45.67.91\"\r\n        },\r\n        {\r\n          \"action\": \"Allow\",\r\n          \"value\": \"23.45.67.92\"\r\n        }\r\n      ],\r\n      \"virtualNetworkRules\": []\r\n    },\r\n    \"primaryEndpoints\": {\r\n      \"blob\": \"https://sto4191.blob.core.windows.net/\",\r\n      \"file\": \"https://sto4191.file.core.windows.net/\",\r\n      \"queue\": \"https://sto4191.queue.core.windows.net/\",\r\n      \"table\": \"https://sto4191.table.core.windows.net/\"\r\n    },\r\n    \"primaryLocation\": \"eastus2euap\",\r\n    \"provisioningState\": \"Succeeded\",\r\n    \"secondaryLocation\": \"centraluseuap\",\r\n    \"statusOfPrimary\": \"available\",\r\n    \"statusOfSecondary\": \"available\",\r\n    \"supportsHttpsTrafficOnly\": false\r\n  },\r\n  \"sku\": {\r\n    \"name\": \"Standard_GRS\",\r\n    \"tier\": \"Standard\"\r\n  },\r\n  \"tags\": {\r\n    \"key1\": \"value1\",\r\n    \"key2\": \"value2\"\r\n  },\r\n  \"type\": \"Microsoft.Storage/storageAccounts\"\r\n}",
-=======
-          "FxVersion/4.6.25815.04",
-          "Microsoft.Azure.Management.Storage.StorageManagementClient/7.2.1.1"
-        ]
-      },
-      "ResponseBody": "{\r\n  \"sku\": {\r\n    \"name\": \"Standard_GRS\",\r\n    \"tier\": \"Standard\"\r\n  },\r\n  \"kind\": \"Storage\",\r\n  \"id\": \"/subscriptions/45b60d85-fd72-427a-a708-f994d26e593e/resourceGroups/res1566/providers/Microsoft.Storage/storageAccounts/sto2062\",\r\n  \"name\": \"sto2062\",\r\n  \"type\": \"Microsoft.Storage/storageAccounts\",\r\n  \"location\": \"eastus2(stage)\",\r\n  \"tags\": {\r\n    \"key1\": \"value1\",\r\n    \"key2\": \"value2\"\r\n  },\r\n  \"properties\": {\r\n    \"networkAcls\": {\r\n      \"bypass\": \"Logging, Metrics\",\r\n      \"virtualNetworkRules\": [],\r\n      \"ipRules\": [\r\n        {\r\n          \"value\": \"23.45.67.91\",\r\n          \"action\": \"Allow\"\r\n        },\r\n        {\r\n          \"value\": \"23.45.67.92\",\r\n          \"action\": \"Allow\"\r\n        }\r\n      ],\r\n      \"defaultAction\": \"Deny\"\r\n    },\r\n    \"trustedDirectories\": [\r\n      \"72f988bf-86f1-41af-91ab-2d7cd011db47\"\r\n    ],\r\n    \"supportsHttpsTrafficOnly\": false,\r\n    \"encryption\": {\r\n      \"services\": {\r\n        \"file\": {\r\n          \"enabled\": true,\r\n          \"lastEnabledTime\": \"2018-04-13T06:34:39.2355908Z\"\r\n        },\r\n        \"blob\": {\r\n          \"enabled\": true,\r\n          \"lastEnabledTime\": \"2018-04-13T06:34:39.2355908Z\"\r\n        }\r\n      },\r\n      \"keySource\": \"Microsoft.Storage\"\r\n    },\r\n    \"provisioningState\": \"Succeeded\",\r\n    \"creationTime\": \"2018-04-13T06:34:39.1730854Z\",\r\n    \"primaryEndpoints\": {\r\n      \"web\": \"https://sto2062.web.core.windows.net/\",\r\n      \"blob\": \"https://sto2062.blob.core.windows.net/\",\r\n      \"queue\": \"https://sto2062.queue.core.windows.net/\",\r\n      \"table\": \"https://sto2062.table.core.windows.net/\",\r\n      \"file\": \"https://sto2062.file.core.windows.net/\"\r\n    },\r\n    \"primaryLocation\": \"eastus2(stage)\",\r\n    \"statusOfPrimary\": \"available\",\r\n    \"secondaryLocation\": \"northcentralus(stage)\",\r\n    \"statusOfSecondary\": \"available\"\r\n  }\r\n}",
->>>>>>> 43149714
+          "89"
+        ],
+        "x-ms-client-request-id": [
+          "4af48b22-93f2-4863-a6f7-58d4e3a8678b"
+        ],
+        "accept-language": [
+          "en-US"
+        ],
+        "User-Agent": [
+          "FxVersion/4.6.25815.04",
+          "Microsoft.Azure.Management.Storage.StorageManagementClient/7.2.1.1"
+        ]
+      },
+      "ResponseBody": "{\r\n  \"sku\": {\r\n    \"name\": \"Standard_GRS\",\r\n    \"tier\": \"Standard\"\r\n  },\r\n  \"kind\": \"Storage\",\r\n  \"id\": \"/subscriptions/45b60d85-fd72-427a-a708-f994d26e593e/resourceGroups/res1566/providers/Microsoft.Storage/storageAccounts/sto2062\",\r\n  \"name\": \"sto2062\",\r\n  \"type\": \"Microsoft.Storage/storageAccounts\",\r\n  \"location\": \"eastus2(stage)\",\r\n  \"tags\": {\r\n    \"key1\": \"value1\",\r\n    \"key2\": \"value2\"\r\n  },\r\n  \"properties\": {\r\n    \"networkAcls\": {\r\n      \"bypass\": \"AzureServices\",\r\n      \"virtualNetworkRules\": [],\r\n      \"ipRules\": [],\r\n      \"defaultAction\": \"Allow\"\r\n    },\r\n    \"trustedDirectories\": [\r\n      \"72f988bf-86f1-41af-91ab-2d7cd011db47\"\r\n    ],\r\n    \"supportsHttpsTrafficOnly\": false,\r\n    \"encryption\": {\r\n      \"services\": {\r\n        \"file\": {\r\n          \"enabled\": true,\r\n          \"lastEnabledTime\": \"2018-04-13T06:34:39.2355908Z\"\r\n        },\r\n        \"blob\": {\r\n          \"enabled\": true,\r\n          \"lastEnabledTime\": \"2018-04-13T06:34:39.2355908Z\"\r\n        }\r\n      },\r\n      \"keySource\": \"Microsoft.Storage\"\r\n    },\r\n    \"provisioningState\": \"Succeeded\",\r\n    \"creationTime\": \"2018-04-13T06:34:39.1730854Z\",\r\n    \"primaryEndpoints\": {\r\n      \"web\": \"https://sto2062.web.core.windows.net/\",\r\n      \"blob\": \"https://sto2062.blob.core.windows.net/\",\r\n      \"queue\": \"https://sto2062.queue.core.windows.net/\",\r\n      \"table\": \"https://sto2062.table.core.windows.net/\",\r\n      \"file\": \"https://sto2062.file.core.windows.net/\"\r\n    },\r\n    \"primaryLocation\": \"eastus2(stage)\",\r\n    \"statusOfPrimary\": \"available\",\r\n    \"secondaryLocation\": \"northcentralus(stage)\",\r\n    \"statusOfSecondary\": \"available\"\r\n  }\r\n}",
       "ResponseHeaders": {
         "Content-Type": [
           "application/json"
@@ -700,11 +492,7 @@
           "no-cache"
         ],
         "Date": [
-<<<<<<< HEAD
-          "Fri, 17 Nov 2017 03:37:38 GMT"
-=======
-          "Fri, 13 Apr 2018 06:34:57 GMT"
->>>>>>> 43149714
+          "Fri, 13 Apr 2018 06:34:58 GMT"
         ],
         "Pragma": [
           "no-cache"
@@ -719,122 +507,6 @@
           "Accept-Encoding"
         ],
         "x-ms-request-id": [
-<<<<<<< HEAD
-          "e5b96114-3d9d-4e63-8cad-0c6ed674487d"
-        ],
-        "x-ms-ratelimit-remaining-subscription-writes": [
-          "1178"
-        ],
-        "x-ms-correlation-request-id": [
-          "e5b96114-3d9d-4e63-8cad-0c6ed674487d"
-        ],
-        "x-ms-routing-request-id": [
-          "SOUTHEASTASIA:20171117T033738Z:e5b96114-3d9d-4e63-8cad-0c6ed674487d"
-=======
-          "dd5a391c-c523-402d-8f19-3f19a67a7555"
-        ],
-        "Strict-Transport-Security": [
-          "max-age=31536000; includeSubDomains"
-        ],
-        "x-ms-ratelimit-remaining-subscription-writes": [
-          "1184"
-        ],
-        "x-ms-correlation-request-id": [
-          "9b58712d-ec78-4226-a30d-42511a03a7ae"
-        ],
-        "x-ms-routing-request-id": [
-          "SOUTHEASTASIA:20180413T063458Z:9b58712d-ec78-4226-a30d-42511a03a7ae"
->>>>>>> 43149714
-        ],
-        "X-Content-Type-Options": [
-          "nosniff"
-        ]
-      },
-      "StatusCode": 200
-    },
-    {
-<<<<<<< HEAD
-      "RequestUri": "/subscriptions/ce4a7590-4722-4bcf-a2c6-e473e9f11778/resourceGroups/res2353/providers/Microsoft.Storage/storageAccounts/sto4191?api-version=2017-10-01",
-      "EncodedRequestUri": "L3N1YnNjcmlwdGlvbnMvY2U0YTc1OTAtNDcyMi00YmNmLWEyYzYtZTQ3M2U5ZjExNzc4L3Jlc291cmNlR3JvdXBzL3JlczIzNTMvcHJvdmlkZXJzL01pY3Jvc29mdC5TdG9yYWdlL3N0b3JhZ2VBY2NvdW50cy9zdG80MTkxP2FwaS12ZXJzaW9uPTIwMTctMTAtMDE=",
-=======
-      "RequestUri": "/subscriptions/45b60d85-fd72-427a-a708-f994d26e593e/resourceGroups/res1566/providers/Microsoft.Storage/storageAccounts/sto2062?api-version=2018-03-01-preview",
-      "EncodedRequestUri": "L3N1YnNjcmlwdGlvbnMvNDViNjBkODUtZmQ3Mi00MjdhLWE3MDgtZjk5NGQyNmU1OTNlL3Jlc291cmNlR3JvdXBzL3JlczE1NjYvcHJvdmlkZXJzL01pY3Jvc29mdC5TdG9yYWdlL3N0b3JhZ2VBY2NvdW50cy9zdG8yMDYyP2FwaS12ZXJzaW9uPTIwMTgtMDMtMDEtcHJldmlldw==",
->>>>>>> 43149714
-      "RequestMethod": "PATCH",
-      "RequestBody": "{\r\n  \"properties\": {\r\n    \"networkAcls\": {\r\n      \"defaultAction\": \"Allow\"\r\n    }\r\n  }\r\n}",
-      "RequestHeaders": {
-        "Content-Type": [
-          "application/json; charset=utf-8"
-        ],
-        "Content-Length": [
-          "89"
-        ],
-        "x-ms-client-request-id": [
-<<<<<<< HEAD
-          "3d5cc310-5856-4da2-bd90-c0ea1f55207a"
-=======
-          "4af48b22-93f2-4863-a6f7-58d4e3a8678b"
->>>>>>> 43149714
-        ],
-        "accept-language": [
-          "en-US"
-        ],
-        "User-Agent": [
-<<<<<<< HEAD
-          "FxVersion/4.6.25211.01",
-          "Microsoft.Azure.Management.Storage.StorageManagementClient/7.1.0.0"
-        ]
-      },
-      "ResponseBody": "{\r\n  \"id\": \"/subscriptions/ce4a7590-4722-4bcf-a2c6-e473e9f11778/resourceGroups/res2353/providers/Microsoft.Storage/storageAccounts/sto4191\",\r\n  \"kind\": \"Storage\",\r\n  \"location\": \"eastus2euap\",\r\n  \"name\": \"sto4191\",\r\n  \"properties\": {\r\n    \"creationTime\": \"2017-11-17T03:36:52.9656084Z\",\r\n    \"encryption\": {\r\n      \"keySource\": \"Microsoft.Storage\",\r\n      \"services\": {\r\n        \"blob\": {\r\n          \"enabled\": true,\r\n          \"lastEnabledTime\": \"2017-11-17T03:36:52.9706079Z\"\r\n        },\r\n        \"file\": {\r\n          \"enabled\": true,\r\n          \"lastEnabledTime\": \"2017-11-17T03:36:52.9706079Z\"\r\n        }\r\n      }\r\n    },\r\n    \"networkAcls\": {\r\n      \"bypass\": \"AzureServices\",\r\n      \"defaultAction\": \"Allow\",\r\n      \"ipRules\": [],\r\n      \"virtualNetworkRules\": []\r\n    },\r\n    \"primaryEndpoints\": {\r\n      \"blob\": \"https://sto4191.blob.core.windows.net/\",\r\n      \"file\": \"https://sto4191.file.core.windows.net/\",\r\n      \"queue\": \"https://sto4191.queue.core.windows.net/\",\r\n      \"table\": \"https://sto4191.table.core.windows.net/\"\r\n    },\r\n    \"primaryLocation\": \"eastus2euap\",\r\n    \"provisioningState\": \"Succeeded\",\r\n    \"secondaryLocation\": \"centraluseuap\",\r\n    \"statusOfPrimary\": \"available\",\r\n    \"statusOfSecondary\": \"available\",\r\n    \"supportsHttpsTrafficOnly\": false\r\n  },\r\n  \"sku\": {\r\n    \"name\": \"Standard_GRS\",\r\n    \"tier\": \"Standard\"\r\n  },\r\n  \"tags\": {\r\n    \"key1\": \"value1\",\r\n    \"key2\": \"value2\"\r\n  },\r\n  \"type\": \"Microsoft.Storage/storageAccounts\"\r\n}",
-=======
-          "FxVersion/4.6.25815.04",
-          "Microsoft.Azure.Management.Storage.StorageManagementClient/7.2.1.1"
-        ]
-      },
-      "ResponseBody": "{\r\n  \"sku\": {\r\n    \"name\": \"Standard_GRS\",\r\n    \"tier\": \"Standard\"\r\n  },\r\n  \"kind\": \"Storage\",\r\n  \"id\": \"/subscriptions/45b60d85-fd72-427a-a708-f994d26e593e/resourceGroups/res1566/providers/Microsoft.Storage/storageAccounts/sto2062\",\r\n  \"name\": \"sto2062\",\r\n  \"type\": \"Microsoft.Storage/storageAccounts\",\r\n  \"location\": \"eastus2(stage)\",\r\n  \"tags\": {\r\n    \"key1\": \"value1\",\r\n    \"key2\": \"value2\"\r\n  },\r\n  \"properties\": {\r\n    \"networkAcls\": {\r\n      \"bypass\": \"AzureServices\",\r\n      \"virtualNetworkRules\": [],\r\n      \"ipRules\": [],\r\n      \"defaultAction\": \"Allow\"\r\n    },\r\n    \"trustedDirectories\": [\r\n      \"72f988bf-86f1-41af-91ab-2d7cd011db47\"\r\n    ],\r\n    \"supportsHttpsTrafficOnly\": false,\r\n    \"encryption\": {\r\n      \"services\": {\r\n        \"file\": {\r\n          \"enabled\": true,\r\n          \"lastEnabledTime\": \"2018-04-13T06:34:39.2355908Z\"\r\n        },\r\n        \"blob\": {\r\n          \"enabled\": true,\r\n          \"lastEnabledTime\": \"2018-04-13T06:34:39.2355908Z\"\r\n        }\r\n      },\r\n      \"keySource\": \"Microsoft.Storage\"\r\n    },\r\n    \"provisioningState\": \"Succeeded\",\r\n    \"creationTime\": \"2018-04-13T06:34:39.1730854Z\",\r\n    \"primaryEndpoints\": {\r\n      \"web\": \"https://sto2062.web.core.windows.net/\",\r\n      \"blob\": \"https://sto2062.blob.core.windows.net/\",\r\n      \"queue\": \"https://sto2062.queue.core.windows.net/\",\r\n      \"table\": \"https://sto2062.table.core.windows.net/\",\r\n      \"file\": \"https://sto2062.file.core.windows.net/\"\r\n    },\r\n    \"primaryLocation\": \"eastus2(stage)\",\r\n    \"statusOfPrimary\": \"available\",\r\n    \"secondaryLocation\": \"northcentralus(stage)\",\r\n    \"statusOfSecondary\": \"available\"\r\n  }\r\n}",
->>>>>>> 43149714
-      "ResponseHeaders": {
-        "Content-Type": [
-          "application/json"
-        ],
-        "Expires": [
-          "-1"
-        ],
-        "Cache-Control": [
-          "no-cache"
-        ],
-        "Date": [
-<<<<<<< HEAD
-          "Fri, 17 Nov 2017 03:37:39 GMT"
-=======
-          "Fri, 13 Apr 2018 06:34:58 GMT"
->>>>>>> 43149714
-        ],
-        "Pragma": [
-          "no-cache"
-        ],
-        "Transfer-Encoding": [
-          "chunked"
-        ],
-        "Server": [
-          "Microsoft-Azure-Storage-Resource-Provider/1.0,Microsoft-HTTPAPI/2.0 Microsoft-HTTPAPI/2.0"
-        ],
-        "Vary": [
-          "Accept-Encoding"
-        ],
-        "x-ms-request-id": [
-<<<<<<< HEAD
-          "37b06c3a-8730-49ff-8847-ae4fca486a5c"
-        ],
-        "x-ms-ratelimit-remaining-subscription-writes": [
-          "1177"
-        ],
-        "x-ms-correlation-request-id": [
-          "37b06c3a-8730-49ff-8847-ae4fca486a5c"
-        ],
-        "x-ms-routing-request-id": [
-          "SOUTHEASTASIA:20171117T033739Z:37b06c3a-8730-49ff-8847-ae4fca486a5c"
-=======
           "acd84480-f966-4446-a8da-984cc790a08b"
         ],
         "Strict-Transport-Security": [
@@ -848,7 +520,6 @@
         ],
         "x-ms-routing-request-id": [
           "SOUTHEASTASIA:20180413T063459Z:cd45e28a-930e-458f-81d2-0ba5bd68d4a2"
->>>>>>> 43149714
         ],
         "X-Content-Type-Options": [
           "nosniff"
@@ -859,17 +530,10 @@
   ],
   "Names": {
     "CreateResourceGroup": [
-<<<<<<< HEAD
-      "res2353"
-    ],
-    "StorageAccountVnetACLTest": [
-      "sto4191"
-=======
       "res1566"
     ],
     "StorageAccountVnetACLTest": [
       "sto2062"
->>>>>>> 43149714
     ]
   },
   "Variables": {
