--- conflicted
+++ resolved
@@ -1,13 +1,8 @@
 {
   "Entries": [
     {
-<<<<<<< HEAD
-      "RequestUri": "/subscriptions/ce4a7590-4722-4bcf-a2c6-e473e9f11778/resourcegroups/res8308?api-version=2015-11-01",
-      "EncodedRequestUri": "L3N1YnNjcmlwdGlvbnMvY2U0YTc1OTAtNDcyMi00YmNmLWEyYzYtZTQ3M2U5ZjExNzc4L3Jlc291cmNlZ3JvdXBzL3JlczgzMDg/YXBpLXZlcnNpb249MjAxNS0xMS0wMQ==",
-=======
       "RequestUri": "/subscriptions/45b60d85-fd72-427a-a708-f994d26e593e/resourcegroups/res9500?api-version=2015-11-01",
       "EncodedRequestUri": "L3N1YnNjcmlwdGlvbnMvNDViNjBkODUtZmQ3Mi00MjdhLWE3MDgtZjk5NGQyNmU1OTNlL3Jlc291cmNlZ3JvdXBzL3Jlczk1MDA/YXBpLXZlcnNpb249MjAxNS0xMS0wMQ==",
->>>>>>> 43149714
       "RequestMethod": "PUT",
       "RequestBody": "{\r\n  \"location\": \"eastus2\"\r\n}",
       "RequestHeaders": {
@@ -18,29 +13,17 @@
           "29"
         ],
         "x-ms-client-request-id": [
-<<<<<<< HEAD
-          "7f4f2121-cdb7-4ead-a1fd-32b044cee1ad"
-=======
           "53d26c73-a474-4775-ad39-7da2fcd667e8"
->>>>>>> 43149714
         ],
         "accept-language": [
           "en-US"
         ],
         "User-Agent": [
-<<<<<<< HEAD
-          "FxVersion/4.6.25211.01",
-          "Microsoft.Azure.Management.Resources.ResourceManagementClient/1.0.0.0"
-        ]
-      },
-      "ResponseBody": "{\r\n  \"id\": \"/subscriptions/ce4a7590-4722-4bcf-a2c6-e473e9f11778/resourceGroups/res8308\",\r\n  \"name\": \"res8308\",\r\n  \"location\": \"eastus2\",\r\n  \"properties\": {\r\n    \"provisioningState\": \"Succeeded\"\r\n  }\r\n}",
-=======
           "FxVersion/4.6.25815.04",
           "Microsoft.Azure.Management.Resources.ResourceManagementClient/1.0.0.0"
         ]
       },
       "ResponseBody": "{\r\n  \"id\": \"/subscriptions/45b60d85-fd72-427a-a708-f994d26e593e/resourceGroups/res9500\",\r\n  \"name\": \"res9500\",\r\n  \"location\": \"eastus2\",\r\n  \"properties\": {\r\n    \"provisioningState\": \"Succeeded\"\r\n  }\r\n}",
->>>>>>> 43149714
       "ResponseHeaders": {
         "Content-Length": [
           "168"
@@ -55,28 +38,12 @@
           "no-cache"
         ],
         "Date": [
-<<<<<<< HEAD
-          "Fri, 17 Nov 2017 03:51:39 GMT"
-=======
           "Fri, 13 Apr 2018 06:42:32 GMT"
->>>>>>> 43149714
         ],
         "Pragma": [
           "no-cache"
         ],
         "x-ms-ratelimit-remaining-subscription-writes": [
-<<<<<<< HEAD
-          "1185"
-        ],
-        "x-ms-request-id": [
-          "7dabdf04-b95f-40dd-8d04-8a603d802ad7"
-        ],
-        "x-ms-correlation-request-id": [
-          "7dabdf04-b95f-40dd-8d04-8a603d802ad7"
-        ],
-        "x-ms-routing-request-id": [
-          "SOUTHEASTASIA:20171117T035140Z:7dabdf04-b95f-40dd-8d04-8a603d802ad7"
-=======
           "1182"
         ],
         "x-ms-request-id": [
@@ -87,7 +54,6 @@
         ],
         "x-ms-routing-request-id": [
           "SOUTHEASTASIA:20180413T064232Z:8ea314b7-f285-4faa-8ff2-6d0fd6bce871"
->>>>>>> 43149714
         ],
         "Strict-Transport-Security": [
           "max-age=31536000; includeSubDomains"
@@ -99,13 +65,8 @@
       "StatusCode": 201
     },
     {
-<<<<<<< HEAD
-      "RequestUri": "/subscriptions/ce4a7590-4722-4bcf-a2c6-e473e9f11778/resourceGroups/res8308/providers/Microsoft.Storage/storageAccounts/sto6911?api-version=2017-10-01",
-      "EncodedRequestUri": "L3N1YnNjcmlwdGlvbnMvY2U0YTc1OTAtNDcyMi00YmNmLWEyYzYtZTQ3M2U5ZjExNzc4L3Jlc291cmNlR3JvdXBzL3JlczgzMDgvcHJvdmlkZXJzL01pY3Jvc29mdC5TdG9yYWdlL3N0b3JhZ2VBY2NvdW50cy9zdG82OTExP2FwaS12ZXJzaW9uPTIwMTctMTAtMDE=",
-=======
       "RequestUri": "/subscriptions/45b60d85-fd72-427a-a708-f994d26e593e/resourceGroups/res9500/providers/Microsoft.Storage/storageAccounts/sto2207?api-version=2018-03-01-preview",
       "EncodedRequestUri": "L3N1YnNjcmlwdGlvbnMvNDViNjBkODUtZmQ3Mi00MjdhLWE3MDgtZjk5NGQyNmU1OTNlL3Jlc291cmNlR3JvdXBzL3Jlczk1MDAvcHJvdmlkZXJzL01pY3Jvc29mdC5TdG9yYWdlL3N0b3JhZ2VBY2NvdW50cy9zdG8yMjA3P2FwaS12ZXJzaW9uPTIwMTgtMDMtMDEtcHJldmlldw==",
->>>>>>> 43149714
       "RequestMethod": "PUT",
       "RequestBody": "{\r\n  \"sku\": {\r\n    \"name\": \"Standard_GRS\"\r\n  },\r\n  \"kind\": \"Storage\",\r\n  \"location\": \"eastus2(stage)\",\r\n  \"tags\": {\r\n    \"key1\": \"value1\",\r\n    \"key2\": \"value2\"\r\n  }\r\n}",
       "RequestHeaders": {
@@ -116,23 +77,14 @@
           "168"
         ],
         "x-ms-client-request-id": [
-<<<<<<< HEAD
-          "5b7a8073-bfdb-4cdc-8c1f-17e693851fed"
-=======
           "5a016c83-101d-4483-8da6-792aa63304ff"
->>>>>>> 43149714
         ],
         "accept-language": [
           "en-US"
         ],
         "User-Agent": [
-<<<<<<< HEAD
-          "FxVersion/4.6.25211.01",
-          "Microsoft.Azure.Management.Storage.StorageManagementClient/7.1.0.0"
-=======
           "FxVersion/4.6.25815.04",
           "Microsoft.Azure.Management.Storage.StorageManagementClient/7.2.1.1"
->>>>>>> 43149714
         ]
       },
       "ResponseBody": "",
@@ -150,42 +102,18 @@
           "no-cache"
         ],
         "Date": [
-<<<<<<< HEAD
-          "Fri, 17 Nov 2017 03:52:00 GMT"
-=======
           "Fri, 13 Apr 2018 06:42:35 GMT"
->>>>>>> 43149714
         ],
         "Pragma": [
           "no-cache"
         ],
         "Location": [
-<<<<<<< HEAD
-          "https://management.azure.com/subscriptions/ce4a7590-4722-4bcf-a2c6-e473e9f11778/providers/Microsoft.Storage/locations/eastus2euap/asyncoperations/a604c6ce-ea44-40bb-adad-60f2a2becc52?monitor=true&api-version=2017-10-01"
-=======
           "https://management.azure.com/subscriptions/45b60d85-fd72-427a-a708-f994d26e593e/providers/Microsoft.Storage/locations/eastus2(stage)/asyncoperations/8f2fbd3c-1dd3-4a08-87b4-ebc37389a4ab?monitor=true&api-version=2018-03-01-preview"
->>>>>>> 43149714
         ],
         "Retry-After": [
           "17"
         ],
         "Server": [
-<<<<<<< HEAD
-          "Microsoft-Azure-Storage-Resource-Provider/1.0",
-          "Microsoft-HTTPAPI/2.0"
-        ],
-        "x-ms-ratelimit-remaining-subscription-writes": [
-          "1184"
-        ],
-        "x-ms-request-id": [
-          "aad85309-be77-4abd-ab17-ab85bb4d131f"
-        ],
-        "x-ms-correlation-request-id": [
-          "aad85309-be77-4abd-ab17-ab85bb4d131f"
-        ],
-        "x-ms-routing-request-id": [
-          "SOUTHEASTASIA:20171117T035201Z:aad85309-be77-4abd-ab17-ab85bb4d131f"
-=======
           "Microsoft-Azure-Storage-Resource-Provider/1.0,Microsoft-HTTPAPI/2.0 Microsoft-HTTPAPI/2.0"
         ],
         "x-ms-request-id": [
@@ -202,7 +130,6 @@
         ],
         "x-ms-routing-request-id": [
           "SOUTHEASTASIA:20180413T064235Z:a33cb73e-9c8e-48db-a4c3-e6695cf66d67"
->>>>>>> 43149714
         ],
         "X-Content-Type-Options": [
           "nosniff"
@@ -213,17 +140,10 @@
   ],
   "Names": {
     "CreateResourceGroup": [
-<<<<<<< HEAD
-      "res8308"
-    ],
-    "StorageAccountBeginCreateTest": [
-      "sto6911"
-=======
       "res9500"
     ],
     "StorageAccountBeginCreateTest": [
       "sto2207"
->>>>>>> 43149714
     ]
   },
   "Variables": {
