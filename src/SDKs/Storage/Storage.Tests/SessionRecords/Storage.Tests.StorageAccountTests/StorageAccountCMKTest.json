{
  "Entries": [
    {
<<<<<<< HEAD
      "RequestUri": "/subscriptions/ce4a7590-4722-4bcf-a2c6-e473e9f11778/resourcegroups/res6127?api-version=2015-11-01",
      "EncodedRequestUri": "L3N1YnNjcmlwdGlvbnMvY2U0YTc1OTAtNDcyMi00YmNmLWEyYzYtZTQ3M2U5ZjExNzc4L3Jlc291cmNlZ3JvdXBzL3JlczYxMjc/YXBpLXZlcnNpb249MjAxNS0xMS0wMQ==",
=======
      "RequestUri": "/subscriptions/45b60d85-fd72-427a-a708-f994d26e593e/resourcegroups/res6127?api-version=2015-11-01",
      "EncodedRequestUri": "L3N1YnNjcmlwdGlvbnMvNDViNjBkODUtZmQ3Mi00MjdhLWE3MDgtZjk5NGQyNmU1OTNlL3Jlc291cmNlZ3JvdXBzL3JlczYxMjc/YXBpLXZlcnNpb249MjAxNS0xMS0wMQ==",
>>>>>>> 43149714
      "RequestMethod": "PUT",
      "RequestBody": "{\r\n  \"location\": \"eastus2\"\r\n}",
      "RequestHeaders": {
        "Content-Type": [
          "application/json; charset=utf-8"
        ],
        "Content-Length": [
          "29"
        ],
        "x-ms-client-request-id": [
          "50532cf2-ba06-4256-a8f0-ca1abf1d87a8"
        ],
        "accept-language": [
          "en-US"
        ],
        "User-Agent": [
          "FxVersion/4.6.25211.01",
          "Microsoft.Azure.Management.Resources.ResourceManagementClient/1.0.0.0"
        ]
      },
<<<<<<< HEAD
      "ResponseBody": "{\r\n  \"id\": \"/subscriptions/ce4a7590-4722-4bcf-a2c6-e473e9f11778/resourceGroups/res6127\",\r\n  \"name\": \"res6127\",\r\n  \"location\": \"eastus2\",\r\n  \"properties\": {\r\n    \"provisioningState\": \"Succeeded\"\r\n  }\r\n}",
=======
      "ResponseBody": "{\r\n  \"id\": \"/subscriptions/45b60d85-fd72-427a-a708-f994d26e593e/resourceGroups/res6127\",\r\n  \"name\": \"res6127\",\r\n  \"location\": \"eastus2\",\r\n  \"properties\": {\r\n    \"provisioningState\": \"Succeeded\"\r\n  }\r\n}",
>>>>>>> 43149714
      "ResponseHeaders": {
        "Content-Length": [
          "168"
        ],
        "Content-Type": [
          "application/json; charset=utf-8"
        ],
        "Expires": [
          "-1"
        ],
        "Cache-Control": [
          "no-cache"
        ],
        "Date": [
          "Fri, 17 Nov 2017 03:18:15 GMT"
        ],
        "Pragma": [
          "no-cache"
        ],
        "x-ms-ratelimit-remaining-subscription-writes": [
          "1198"
        ],
        "x-ms-request-id": [
          "e37d66d7-171a-466f-be53-aae480958219"
        ],
        "x-ms-correlation-request-id": [
          "e37d66d7-171a-466f-be53-aae480958219"
        ],
        "x-ms-routing-request-id": [
          "SOUTHEASTASIA:20171117T031816Z:e37d66d7-171a-466f-be53-aae480958219"
        ],
        "Strict-Transport-Security": [
          "max-age=31536000; includeSubDomains"
        ]
      },
      "StatusCode": 201
    },
    {
<<<<<<< HEAD
      "RequestUri": "/subscriptions/ce4a7590-4722-4bcf-a2c6-e473e9f11778/resourceGroups/res6127/providers/Microsoft.Storage/storageAccounts/sto2607?api-version=2017-10-01",
      "EncodedRequestUri": "L3N1YnNjcmlwdGlvbnMvY2U0YTc1OTAtNDcyMi00YmNmLWEyYzYtZTQ3M2U5ZjExNzc4L3Jlc291cmNlR3JvdXBzL3JlczYxMjcvcHJvdmlkZXJzL01pY3Jvc29mdC5TdG9yYWdlL3N0b3JhZ2VBY2NvdW50cy9zdG8yNjA3P2FwaS12ZXJzaW9uPTIwMTctMTAtMDE=",
=======
      "RequestUri": "/subscriptions/45b60d85-fd72-427a-a708-f994d26e593e/resourceGroups/res6127/providers/Microsoft.Storage/storageAccounts/sto2607?api-version=2018-03-01-preview",
      "EncodedRequestUri": "L3N1YnNjcmlwdGlvbnMvNDViNjBkODUtZmQ3Mi00MjdhLWE3MDgtZjk5NGQyNmU1OTNlL3Jlc291cmNlR3JvdXBzL3JlczYxMjcvcHJvdmlkZXJzL01pY3Jvc29mdC5TdG9yYWdlL3N0b3JhZ2VBY2NvdW50cy9zdG8yNjA3P2FwaS12ZXJzaW9uPTIwMTgtMDMtMDEtcHJldmlldw==",
>>>>>>> 43149714
      "RequestMethod": "PUT",
      "RequestBody": "{\r\n  \"sku\": {\r\n    \"name\": \"Standard_GRS\"\r\n  },\r\n  \"kind\": \"Storage\",\r\n  \"location\": \"eastus2euap\",\r\n  \"tags\": {\r\n    \"key1\": \"value1\",\r\n    \"key2\": \"value2\"\r\n  },\r\n  \"identity\": {\r\n    \"type\": \"SystemAssigned\"\r\n  }\r\n}",
      "RequestHeaders": {
        "Content-Type": [
          "application/json; charset=utf-8"
        ],
        "Content-Length": [
          "218"
        ],
        "x-ms-client-request-id": [
          "78b91c0d-fd97-4f30-8496-c4bd7c8c4d0a"
        ],
        "accept-language": [
          "en-US"
        ],
        "User-Agent": [
          "FxVersion/4.6.25211.01",
          "Microsoft.Azure.Management.Storage.StorageManagementClient/7.1.0.0"
        ]
      },
      "ResponseBody": "",
      "ResponseHeaders": {
        "Content-Length": [
          "0"
        ],
        "Expires": [
          "-1"
        ],
        "Cache-Control": [
          "no-cache"
        ],
        "Date": [
          "Fri, 17 Nov 2017 03:18:32 GMT"
        ],
        "Pragma": [
          "no-cache"
        ],
        "Location": [
<<<<<<< HEAD
          "https://management.azure.com/subscriptions/ce4a7590-4722-4bcf-a2c6-e473e9f11778/providers/Microsoft.Storage/locations/eastus2euap/asyncoperations/f5b41a3f-976b-4ae8-bad4-06cfb0084696?monitor=true&api-version=2017-10-01"
=======
          "https://management.azure.com/subscriptions/45b60d85-fd72-427a-a708-f994d26e593e/providers/Microsoft.Storage/locations/eastus2euap/asyncoperations/f5b41a3f-976b-4ae8-bad4-06cfb0084696?monitor=true&api-version=2018-03-01-preview"
>>>>>>> 43149714
        ],
        "Retry-After": [
          "17"
        ],
        "Server": [
          "Microsoft-Azure-Storage-Resource-Provider/1.0",
          "Microsoft-HTTPAPI/2.0"
        ],
        "x-ms-ratelimit-remaining-subscription-writes": [
          "1197"
        ],
        "x-ms-request-id": [
          "2706fc01-8498-4f66-8cc7-003032dffd32"
        ],
        "x-ms-correlation-request-id": [
          "2706fc01-8498-4f66-8cc7-003032dffd32"
        ],
        "x-ms-routing-request-id": [
          "SOUTHEASTASIA:20171117T031832Z:2706fc01-8498-4f66-8cc7-003032dffd32"
        ],
        "Strict-Transport-Security": [
          "max-age=31536000; includeSubDomains"
        ]
      },
      "StatusCode": 202
    },
    {
<<<<<<< HEAD
      "RequestUri": "/subscriptions/ce4a7590-4722-4bcf-a2c6-e473e9f11778/providers/Microsoft.Storage/locations/eastus2euap/asyncoperations/f5b41a3f-976b-4ae8-bad4-06cfb0084696?monitor=true&api-version=2017-10-01",
      "EncodedRequestUri": "L3N1YnNjcmlwdGlvbnMvY2U0YTc1OTAtNDcyMi00YmNmLWEyYzYtZTQ3M2U5ZjExNzc4L3Byb3ZpZGVycy9NaWNyb3NvZnQuU3RvcmFnZS9sb2NhdGlvbnMvZWFzdHVzMmV1YXAvYXN5bmNvcGVyYXRpb25zL2Y1YjQxYTNmLTk3NmItNGFlOC1iYWQ0LTA2Y2ZiMDA4NDY5Nj9tb25pdG9yPXRydWUmYXBpLXZlcnNpb249MjAxNy0xMC0wMQ==",
=======
      "RequestUri": "/subscriptions/45b60d85-fd72-427a-a708-f994d26e593e/providers/Microsoft.Storage/locations/eastus2euap/asyncoperations/f5b41a3f-976b-4ae8-bad4-06cfb0084696?monitor=true&api-version=2018-03-01-preview",
      "EncodedRequestUri": "L3N1YnNjcmlwdGlvbnMvNDViNjBkODUtZmQ3Mi00MjdhLWE3MDgtZjk5NGQyNmU1OTNlL3Byb3ZpZGVycy9NaWNyb3NvZnQuU3RvcmFnZS9sb2NhdGlvbnMvZWFzdHVzMmV1YXAvYXN5bmNvcGVyYXRpb25zL2Y1YjQxYTNmLTk3NmItNGFlOC1iYWQ0LTA2Y2ZiMDA4NDY5Nj9tb25pdG9yPXRydWUmYXBpLXZlcnNpb249MjAxOC0wMy0wMS1wcmV2aWV3",
>>>>>>> 43149714
      "RequestMethod": "GET",
      "RequestBody": "",
      "RequestHeaders": {
        "User-Agent": [
          "FxVersion/4.6.25211.01",
          "Microsoft.Azure.Management.Storage.StorageManagementClient/7.1.0.0"
        ]
      },
      "ResponseBody": "",
      "ResponseHeaders": {
        "Content-Length": [
          "0"
        ],
        "Expires": [
          "-1"
        ],
        "Cache-Control": [
          "no-cache"
        ],
        "Date": [
          "Fri, 17 Nov 2017 03:18:50 GMT"
        ],
        "Pragma": [
          "no-cache"
        ],
        "Location": [
<<<<<<< HEAD
          "https://management.azure.com/subscriptions/ce4a7590-4722-4bcf-a2c6-e473e9f11778/providers/Microsoft.Storage/locations/eastus2euap/asyncoperations/f5b41a3f-976b-4ae8-bad4-06cfb0084696?monitor=true&api-version=2017-10-01"
=======
          "https://management.azure.com/subscriptions/45b60d85-fd72-427a-a708-f994d26e593e/providers/Microsoft.Storage/locations/eastus2euap/asyncoperations/f5b41a3f-976b-4ae8-bad4-06cfb0084696?monitor=true&api-version=2018-03-01-preview"
>>>>>>> 43149714
        ],
        "Retry-After": [
          "17"
        ],
        "Server": [
          "Microsoft-Azure-Storage-Resource-Provider/1.0",
          "Microsoft-HTTPAPI/2.0"
        ],
        "x-ms-ratelimit-remaining-subscription-reads": [
          "14788"
        ],
        "x-ms-request-id": [
          "ba1ae9e1-96ec-43ef-af13-8ba5fbf7c1d1"
        ],
        "x-ms-correlation-request-id": [
          "ba1ae9e1-96ec-43ef-af13-8ba5fbf7c1d1"
        ],
        "x-ms-routing-request-id": [
          "SOUTHEASTASIA:20171117T031850Z:ba1ae9e1-96ec-43ef-af13-8ba5fbf7c1d1"
        ],
        "Strict-Transport-Security": [
          "max-age=31536000; includeSubDomains"
        ]
      },
      "StatusCode": 202
    },
    {
<<<<<<< HEAD
      "RequestUri": "/subscriptions/ce4a7590-4722-4bcf-a2c6-e473e9f11778/providers/Microsoft.Storage/locations/eastus2euap/asyncoperations/f5b41a3f-976b-4ae8-bad4-06cfb0084696?monitor=true&api-version=2017-10-01",
      "EncodedRequestUri": "L3N1YnNjcmlwdGlvbnMvY2U0YTc1OTAtNDcyMi00YmNmLWEyYzYtZTQ3M2U5ZjExNzc4L3Byb3ZpZGVycy9NaWNyb3NvZnQuU3RvcmFnZS9sb2NhdGlvbnMvZWFzdHVzMmV1YXAvYXN5bmNvcGVyYXRpb25zL2Y1YjQxYTNmLTk3NmItNGFlOC1iYWQ0LTA2Y2ZiMDA4NDY5Nj9tb25pdG9yPXRydWUmYXBpLXZlcnNpb249MjAxNy0xMC0wMQ==",
=======
      "RequestUri": "/subscriptions/45b60d85-fd72-427a-a708-f994d26e593e/providers/Microsoft.Storage/locations/eastus2euap/asyncoperations/f5b41a3f-976b-4ae8-bad4-06cfb0084696?monitor=true&api-version=2018-03-01-preview",
      "EncodedRequestUri": "L3N1YnNjcmlwdGlvbnMvNDViNjBkODUtZmQ3Mi00MjdhLWE3MDgtZjk5NGQyNmU1OTNlL3Byb3ZpZGVycy9NaWNyb3NvZnQuU3RvcmFnZS9sb2NhdGlvbnMvZWFzdHVzMmV1YXAvYXN5bmNvcGVyYXRpb25zL2Y1YjQxYTNmLTk3NmItNGFlOC1iYWQ0LTA2Y2ZiMDA4NDY5Nj9tb25pdG9yPXRydWUmYXBpLXZlcnNpb249MjAxOC0wMy0wMS1wcmV2aWV3",
>>>>>>> 43149714
      "RequestMethod": "GET",
      "RequestBody": "",
      "RequestHeaders": {
        "User-Agent": [
          "FxVersion/4.6.25211.01",
          "Microsoft.Azure.Management.Storage.StorageManagementClient/7.1.0.0"
        ]
      },
<<<<<<< HEAD
      "ResponseBody": "{\r\n  \"id\": \"/subscriptions/ce4a7590-4722-4bcf-a2c6-e473e9f11778/resourceGroups/res6127/providers/Microsoft.Storage/storageAccounts/sto2607\",\r\n  \"identity\": {\r\n    \"principalId\": \"fdcd653c-6e25-48fb-b324-73d1989be652\",\r\n    \"tenantId\": \"72f988bf-86f1-41af-91ab-2d7cd011db47\",\r\n    \"type\": \"SystemAssigned\"\r\n  },\r\n  \"kind\": \"Storage\",\r\n  \"location\": \"eastus2euap\",\r\n  \"name\": \"sto2607\",\r\n  \"properties\": {\r\n    \"creationTime\": \"2017-11-17T03:18:22.8263516Z\",\r\n    \"encryption\": {\r\n      \"keySource\": \"Microsoft.Storage\",\r\n      \"services\": {\r\n        \"blob\": {\r\n          \"enabled\": true,\r\n          \"lastEnabledTime\": \"2017-11-17T03:18:22.8283516Z\"\r\n        },\r\n        \"file\": {\r\n          \"enabled\": true,\r\n          \"lastEnabledTime\": \"2017-11-17T03:18:22.8283516Z\"\r\n        }\r\n      }\r\n    },\r\n    \"networkAcls\": {\r\n      \"bypass\": \"AzureServices\",\r\n      \"defaultAction\": \"Allow\",\r\n      \"ipRules\": [],\r\n      \"virtualNetworkRules\": []\r\n    },\r\n    \"primaryEndpoints\": {\r\n      \"blob\": \"https://sto2607.blob.core.windows.net/\",\r\n      \"file\": \"https://sto2607.file.core.windows.net/\",\r\n      \"queue\": \"https://sto2607.queue.core.windows.net/\",\r\n      \"table\": \"https://sto2607.table.core.windows.net/\"\r\n    },\r\n    \"primaryLocation\": \"eastus2euap\",\r\n    \"provisioningState\": \"Succeeded\",\r\n    \"secondaryLocation\": \"centraluseuap\",\r\n    \"statusOfPrimary\": \"available\",\r\n    \"statusOfSecondary\": \"available\",\r\n    \"supportsHttpsTrafficOnly\": false\r\n  },\r\n  \"sku\": {\r\n    \"name\": \"Standard_GRS\",\r\n    \"tier\": \"Standard\"\r\n  },\r\n  \"tags\": {\r\n    \"key1\": \"value1\",\r\n    \"key2\": \"value2\"\r\n  },\r\n  \"type\": \"Microsoft.Storage/storageAccounts\"\r\n}",
=======
      "ResponseBody": "{\r\n  \"id\": \"/subscriptions/45b60d85-fd72-427a-a708-f994d26e593e/resourceGroups/res6127/providers/Microsoft.Storage/storageAccounts/sto2607\",\r\n  \"identity\": {\r\n    \"principalId\": \"fdcd653c-6e25-48fb-b324-73d1989be652\",\r\n    \"tenantId\": \"72f988bf-86f1-41af-91ab-2d7cd011db47\",\r\n    \"type\": \"SystemAssigned\"\r\n  },\r\n  \"kind\": \"Storage\",\r\n  \"location\": \"eastus2euap\",\r\n  \"name\": \"sto2607\",\r\n  \"properties\": {\r\n    \"creationTime\": \"2017-11-17T03:18:22.8263516Z\",\r\n    \"encryption\": {\r\n      \"keySource\": \"Microsoft.Storage\",\r\n      \"services\": {\r\n        \"blob\": {\r\n          \"enabled\": true,\r\n          \"lastEnabledTime\": \"2017-11-17T03:18:22.8283516Z\"\r\n        },\r\n        \"file\": {\r\n          \"enabled\": true,\r\n          \"lastEnabledTime\": \"2017-11-17T03:18:22.8283516Z\"\r\n        }\r\n      }\r\n    },\r\n    \"networkAcls\": {\r\n      \"bypass\": \"AzureServices\",\r\n      \"defaultAction\": \"Allow\",\r\n      \"ipRules\": [],\r\n      \"virtualNetworkRules\": []\r\n    },\r\n    \"primaryEndpoints\": {\r\n      \"blob\": \"https://sto2607.blob.core.windows.net/\",\r\n      \"file\": \"https://sto2607.file.core.windows.net/\",\r\n      \"queue\": \"https://sto2607.queue.core.windows.net/\",\r\n      \"table\": \"https://sto2607.table.core.windows.net/\"\r\n    },\r\n    \"primaryLocation\": \"eastus2euap\",\r\n    \"provisioningState\": \"Succeeded\",\r\n    \"secondaryLocation\": \"centraluseuap\",\r\n    \"statusOfPrimary\": \"available\",\r\n    \"statusOfSecondary\": \"available\",\r\n    \"supportsHttpsTrafficOnly\": false\r\n  },\r\n  \"sku\": {\r\n    \"name\": \"Standard_GRS\",\r\n    \"tier\": \"Standard\"\r\n  },\r\n  \"tags\": {\r\n    \"key1\": \"value1\",\r\n    \"key2\": \"value2\"\r\n  },\r\n  \"type\": \"Microsoft.Storage/storageAccounts\"\r\n}",
>>>>>>> 43149714
      "ResponseHeaders": {
        "Content-Type": [
          "application/json"
        ],
        "Expires": [
          "-1"
        ],
        "Cache-Control": [
          "no-cache"
        ],
        "Date": [
          "Fri, 17 Nov 2017 03:19:07 GMT"
        ],
        "Pragma": [
          "no-cache"
        ],
        "Transfer-Encoding": [
          "chunked"
        ],
        "Server": [
          "Microsoft-Azure-Storage-Resource-Provider/1.0",
          "Microsoft-HTTPAPI/2.0"
        ],
        "Vary": [
          "Accept-Encoding"
        ],
        "x-ms-request-id": [
          "0115b653-e2b3-4247-9103-f50d311bdf65"
        ],
        "x-ms-ratelimit-remaining-subscription-reads": [
          "14786"
        ],
        "x-ms-correlation-request-id": [
          "0115b653-e2b3-4247-9103-f50d311bdf65"
        ],
        "x-ms-routing-request-id": [
          "SOUTHEASTASIA:20171117T031907Z:0115b653-e2b3-4247-9103-f50d311bdf65"
        ],
        "Strict-Transport-Security": [
          "max-age=31536000; includeSubDomains"
        ]
      },
      "StatusCode": 200
    },
    {
<<<<<<< HEAD
      "RequestUri": "/subscriptions/ce4a7590-4722-4bcf-a2c6-e473e9f11778/resourceGroups/res6127/providers/Microsoft.KeyVault/vaults/keyvault1718?api-version=2016-10-01",
      "EncodedRequestUri": "L3N1YnNjcmlwdGlvbnMvY2U0YTc1OTAtNDcyMi00YmNmLWEyYzYtZTQ3M2U5ZjExNzc4L3Jlc291cmNlR3JvdXBzL3JlczYxMjcvcHJvdmlkZXJzL01pY3Jvc29mdC5LZXlWYXVsdC92YXVsdHMva2V5dmF1bHQxNzE4P2FwaS12ZXJzaW9uPTIwMTYtMTAtMDE=",
=======
      "RequestUri": "/subscriptions/45b60d85-fd72-427a-a708-f994d26e593e/resourceGroups/res6127/providers/Microsoft.KeyVault/vaults/keyvault1718?api-version=2016-10-01",
      "EncodedRequestUri": "L3N1YnNjcmlwdGlvbnMvNDViNjBkODUtZmQ3Mi00MjdhLWE3MDgtZjk5NGQyNmU1OTNlL3Jlc291cmNlR3JvdXBzL3JlczYxMjcvcHJvdmlkZXJzL01pY3Jvc29mdC5LZXlWYXVsdC92YXVsdHMva2V5dmF1bHQxNzE4P2FwaS12ZXJzaW9uPTIwMTYtMTAtMDE=",
>>>>>>> 43149714
      "RequestMethod": "PUT",
      "RequestBody": "{\r\n  \"location\": \"eastus2euap\",\r\n  \"properties\": {\r\n    \"tenantId\": \"72f988bf-86f1-41af-91ab-2d7cd011db47\",\r\n    \"sku\": {\r\n      \"name\": \"standard\",\r\n      \"family\": \"A\"\r\n    },\r\n    \"accessPolicies\": [\r\n      {\r\n        \"tenantId\": \"72f988bf-86f1-41af-91ab-2d7cd011db47\",\r\n        \"objectId\": \"fdcd653c-6e25-48fb-b324-73d1989be652\",\r\n        \"permissions\": {\r\n          \"keys\": [\r\n            \"wrapkey\",\r\n            \"unwrapkey\"\r\n          ]\r\n        }\r\n      },\r\n      {\r\n        \"tenantId\": \"72f988bf-86f1-41af-91ab-2d7cd011db47\",\r\n        \"objectId\": \"257a2e03-0f96-462a-a692-c5c98a2f7d9c\",\r\n        \"permissions\": {\r\n          \"keys\": [\r\n            \"all\"\r\n          ]\r\n        }\r\n      }\r\n    ],\r\n    \"enabledForDeployment\": false,\r\n    \"enabledForDiskEncryption\": false,\r\n    \"enabledForTemplateDeployment\": false\r\n  }\r\n}",
      "RequestHeaders": {
        "Content-Type": [
          "application/json; charset=utf-8"
        ],
        "Content-Length": [
          "828"
        ],
        "x-ms-client-request-id": [
          "6d769266-a8b4-47a6-ae36-f8567ad37854"
        ],
        "accept-language": [
          "en-US"
        ],
        "User-Agent": [
          "FxVersion/4.6.25211.01",
          "Microsoft.Azure.Management.KeyVault.KeyVaultManagementClient/2.2.0.0"
        ]
      },
<<<<<<< HEAD
      "ResponseBody": "{\r\n  \"id\": \"/subscriptions/ce4a7590-4722-4bcf-a2c6-e473e9f11778/resourceGroups/res6127/providers/Microsoft.KeyVault/vaults/keyvault1718\",\r\n  \"name\": \"keyvault1718\",\r\n  \"type\": \"Microsoft.KeyVault/vaults\",\r\n  \"location\": \"eastus2euap\",\r\n  \"tags\": {},\r\n  \"properties\": {\r\n    \"sku\": {\r\n      \"family\": \"A\",\r\n      \"name\": \"standard\"\r\n    },\r\n    \"tenantId\": \"72f988bf-86f1-41af-91ab-2d7cd011db47\",\r\n    \"accessPolicies\": [\r\n      {\r\n        \"tenantId\": \"72f988bf-86f1-41af-91ab-2d7cd011db47\",\r\n        \"objectId\": \"fdcd653c-6e25-48fb-b324-73d1989be652\",\r\n        \"permissions\": {\r\n          \"keys\": [\r\n            \"wrapkey\",\r\n            \"unwrapkey\"\r\n          ]\r\n        }\r\n      },\r\n      {\r\n        \"tenantId\": \"72f988bf-86f1-41af-91ab-2d7cd011db47\",\r\n        \"objectId\": \"257a2e03-0f96-462a-a692-c5c98a2f7d9c\",\r\n        \"permissions\": {\r\n          \"keys\": [\r\n            \"all\"\r\n          ]\r\n        }\r\n      }\r\n    ],\r\n    \"enabledForDeployment\": false,\r\n    \"enabledForDiskEncryption\": false,\r\n    \"enabledForTemplateDeployment\": false,\r\n    \"vaultUri\": \"https://keyvault1718.vault.azure.net\"\r\n  }\r\n}",
=======
      "ResponseBody": "{\r\n  \"id\": \"/subscriptions/45b60d85-fd72-427a-a708-f994d26e593e/resourceGroups/res6127/providers/Microsoft.KeyVault/vaults/keyvault1718\",\r\n  \"name\": \"keyvault1718\",\r\n  \"type\": \"Microsoft.KeyVault/vaults\",\r\n  \"location\": \"eastus2euap\",\r\n  \"tags\": {},\r\n  \"properties\": {\r\n    \"sku\": {\r\n      \"family\": \"A\",\r\n      \"name\": \"standard\"\r\n    },\r\n    \"tenantId\": \"72f988bf-86f1-41af-91ab-2d7cd011db47\",\r\n    \"accessPolicies\": [\r\n      {\r\n        \"tenantId\": \"72f988bf-86f1-41af-91ab-2d7cd011db47\",\r\n        \"objectId\": \"fdcd653c-6e25-48fb-b324-73d1989be652\",\r\n        \"permissions\": {\r\n          \"keys\": [\r\n            \"wrapkey\",\r\n            \"unwrapkey\"\r\n          ]\r\n        }\r\n      },\r\n      {\r\n        \"tenantId\": \"72f988bf-86f1-41af-91ab-2d7cd011db47\",\r\n        \"objectId\": \"257a2e03-0f96-462a-a692-c5c98a2f7d9c\",\r\n        \"permissions\": {\r\n          \"keys\": [\r\n            \"all\"\r\n          ]\r\n        }\r\n      }\r\n    ],\r\n    \"enabledForDeployment\": false,\r\n    \"enabledForDiskEncryption\": false,\r\n    \"enabledForTemplateDeployment\": false,\r\n    \"vaultUri\": \"https://keyvault1718.vault.azure.net\"\r\n  }\r\n}",
>>>>>>> 43149714
      "ResponseHeaders": {
        "Content-Type": [
          "application/json; charset=utf-8"
        ],
        "Expires": [
          "-1"
        ],
        "Cache-Control": [
          "no-cache"
        ],
        "Date": [
          "Fri, 17 Nov 2017 03:20:51 GMT"
        ],
        "Pragma": [
          "no-cache"
        ],
        "Transfer-Encoding": [
          "chunked"
        ],
        "Server": [
          "Microsoft-IIS/8.5"
        ],
        "Vary": [
          "Accept-Encoding"
        ],
        "x-ms-keyvault-service-version": [
          "1.0.0.189"
        ],
        "Strict-Transport-Security": [
          "max-age=31536000; includeSubDomains"
        ],
        "X-Content-Type-Options": [
          "nosniff"
        ],
        "X-AspNet-Version": [
          "4.0.30319"
        ],
        "X-Powered-By": [
          "ASP.NET"
        ],
        "x-ms-ratelimit-remaining-subscription-writes": [
          "1196"
        ],
        "x-ms-request-id": [
          "1692a84c-0659-4504-8cb5-5f83b335d967"
        ],
        "x-ms-correlation-request-id": [
          "1692a84c-0659-4504-8cb5-5f83b335d967"
        ],
        "x-ms-routing-request-id": [
          "SOUTHEASTASIA:20171117T032051Z:1692a84c-0659-4504-8cb5-5f83b335d967"
        ]
      },
      "StatusCode": 200
    },
    {
      "RequestUri": "/keys/keyvaultkey4905/create?api-version=2016-10-01",
      "EncodedRequestUri": "L2tleXMva2V5dmF1bHRrZXk0OTA1L2NyZWF0ZT9hcGktdmVyc2lvbj0yMDE2LTEwLTAx",
      "RequestMethod": "POST",
      "RequestBody": "{\r\n  \"kty\": \"RSA\",\r\n  \"key_size\": 2048,\r\n  \"key_ops\": [\r\n    \"encrypt\",\r\n    \"decrypt\",\r\n    \"sign\",\r\n    \"verify\",\r\n    \"wrapKey\",\r\n    \"unwrapKey\"\r\n  ],\r\n  \"attributes\": {}\r\n}",
      "RequestHeaders": {
        "Content-Type": [
          "application/json; charset=utf-8"
        ],
        "Content-Length": [
          "177"
        ],
        "x-ms-client-request-id": [
          "de3b5f21-9802-472f-b90f-ddd52697530f"
        ],
        "accept-language": [
          "en-US"
        ],
        "User-Agent": [
          "FxVersion/4.6.25211.01",
          "Microsoft.Azure.KeyVault.KeyVaultClient/2.3.1.0"
        ]
      },
      "ResponseBody": "{\r\n  \"key\": {\r\n    \"kid\": \"https://keyvault1718.vault.azure.net/keys/keyvaultkey4905/b243121830984a00a4775f2236b7cf16\",\r\n    \"kty\": \"RSA\",\r\n    \"key_ops\": [\r\n      \"encrypt\",\r\n      \"decrypt\",\r\n      \"sign\",\r\n      \"verify\",\r\n      \"wrapKey\",\r\n      \"unwrapKey\"\r\n    ],\r\n    \"n\": \"ypytlip8UXHl1BeLiwzOz8_TH8gJRJCf_78HeMt3Yp5EQ8M119qA_Ai0q6DjAoz5-pkC25-FUO9cmipIjgD4GWRU3mHZrhkEto6OIWUWFzE5OJKKAHbQ7wTWcGII2_mPbc3Wa0Fej8fU3DMzEXeMlsJZEzFONSJpyBJd8LHy9DNVBLLVUSknoIydjdS1vgcUYB95o5MFz68DXsvYsI4WqXAXc4Ha6vr1zVXMHT_gTz8ujGVUH7ZleIOdiwyXen-GdVmN1fRXEDQBa_KVcjk68JEK9O9-Ia412bTJ3P3XOjWElfnB5HHo5S7yUmFMbLiUdy0K5pANcmguvCKZVNujow\",\r\n    \"e\": \"AQAB\"\r\n  },\r\n  \"attributes\": {\r\n    \"enabled\": true,\r\n    \"created\": 1510888913,\r\n    \"updated\": 1510888913,\r\n    \"recoveryLevel\": \"Purgeable\"\r\n  }\r\n}",
      "ResponseHeaders": {
        "Content-Length": [
          "650"
        ],
        "Content-Type": [
          "application/json; charset=utf-8"
        ],
        "Expires": [
          "-1"
        ],
        "Cache-Control": [
          "no-cache"
        ],
        "Date": [
          "Fri, 17 Nov 2017 03:21:53 GMT"
        ],
        "Pragma": [
          "no-cache"
        ],
        "Server": [
          "Microsoft-IIS/8.5"
        ],
        "x-ms-keyvault-region": [
          "eastus2euap"
        ],
        "x-ms-request-id": [
          "3d321b0d-bd6f-4d9a-beae-36be7d8dd398"
        ],
        "x-ms-keyvault-service-version": [
          "1.0.0.828"
        ],
        "X-AspNet-Version": [
          "4.0.30319"
        ],
        "X-Powered-By": [
          "ASP.NET"
        ],
        "Strict-Transport-Security": [
          "max-age=31536000;includeSubDomains"
        ],
        "X-Content-Type-Options": [
          "nosniff"
        ]
      },
      "StatusCode": 200
    },
    {
<<<<<<< HEAD
      "RequestUri": "/subscriptions/ce4a7590-4722-4bcf-a2c6-e473e9f11778/resourceGroups/res6127/providers/Microsoft.Storage/storageAccounts/sto2607?api-version=2017-10-01",
      "EncodedRequestUri": "L3N1YnNjcmlwdGlvbnMvY2U0YTc1OTAtNDcyMi00YmNmLWEyYzYtZTQ3M2U5ZjExNzc4L3Jlc291cmNlR3JvdXBzL3JlczYxMjcvcHJvdmlkZXJzL01pY3Jvc29mdC5TdG9yYWdlL3N0b3JhZ2VBY2NvdW50cy9zdG8yNjA3P2FwaS12ZXJzaW9uPTIwMTctMTAtMDE=",
=======
      "RequestUri": "/subscriptions/45b60d85-fd72-427a-a708-f994d26e593e/resourceGroups/res6127/providers/Microsoft.Storage/storageAccounts/sto2607?api-version=2018-03-01-preview",
      "EncodedRequestUri": "L3N1YnNjcmlwdGlvbnMvNDViNjBkODUtZmQ3Mi00MjdhLWE3MDgtZjk5NGQyNmU1OTNlL3Jlc291cmNlR3JvdXBzL3JlczYxMjcvcHJvdmlkZXJzL01pY3Jvc29mdC5TdG9yYWdlL3N0b3JhZ2VBY2NvdW50cy9zdG8yNjA3P2FwaS12ZXJzaW9uPTIwMTgtMDMtMDEtcHJldmlldw==",
>>>>>>> 43149714
      "RequestMethod": "PATCH",
      "RequestBody": "{\r\n  \"properties\": {\r\n    \"encryption\": {\r\n      \"services\": {\r\n        \"blob\": {\r\n          \"enabled\": true\r\n        },\r\n        \"file\": {\r\n          \"enabled\": true\r\n        }\r\n      },\r\n      \"keySource\": \"Microsoft.Keyvault\",\r\n      \"keyvaultproperties\": {\r\n        \"keyname\": \"keyvaultkey4905\",\r\n        \"keyversion\": \"b243121830984a00a4775f2236b7cf16\",\r\n        \"keyvaulturi\": \"https://keyvault1718.vault.azure.net\"\r\n      }\r\n    }\r\n  }\r\n}",
      "RequestHeaders": {
        "Content-Type": [
          "application/json; charset=utf-8"
        ],
        "Content-Length": [
          "445"
        ],
        "x-ms-client-request-id": [
          "5501a7fb-c000-428e-bf5c-b8c0ef58ea82"
        ],
        "accept-language": [
          "en-US"
        ],
        "User-Agent": [
          "FxVersion/4.6.25211.01",
          "Microsoft.Azure.Management.Storage.StorageManagementClient/7.1.0.0"
        ]
      },
<<<<<<< HEAD
      "ResponseBody": "{\r\n  \"id\": \"/subscriptions/ce4a7590-4722-4bcf-a2c6-e473e9f11778/resourceGroups/res6127/providers/Microsoft.Storage/storageAccounts/sto2607\",\r\n  \"identity\": {\r\n    \"principalId\": \"fdcd653c-6e25-48fb-b324-73d1989be652\",\r\n    \"tenantId\": \"72f988bf-86f1-41af-91ab-2d7cd011db47\",\r\n    \"type\": \"SystemAssigned\"\r\n  },\r\n  \"kind\": \"Storage\",\r\n  \"location\": \"eastus2euap\",\r\n  \"name\": \"sto2607\",\r\n  \"properties\": {\r\n    \"creationTime\": \"2017-11-17T03:18:22.8263516Z\",\r\n    \"encryption\": {\r\n      \"keySource\": \"Microsoft.Keyvault\",\r\n      \"keyvaultproperties\": {\r\n        \"keyname\": \"keyvaultkey4905\",\r\n        \"keyvaulturi\": \"https://keyvault1718.vault.azure.net\",\r\n        \"keyversion\": \"b243121830984a00a4775f2236b7cf16\"\r\n      },\r\n      \"services\": {\r\n        \"blob\": {\r\n          \"enabled\": true,\r\n          \"lastEnabledTime\": \"2017-11-17T03:18:22.8283516Z\"\r\n        },\r\n        \"file\": {\r\n          \"enabled\": true,\r\n          \"lastEnabledTime\": \"2017-11-17T03:18:22.8283516Z\"\r\n        }\r\n      }\r\n    },\r\n    \"networkAcls\": {\r\n      \"bypass\": \"AzureServices\",\r\n      \"defaultAction\": \"Allow\",\r\n      \"ipRules\": [],\r\n      \"virtualNetworkRules\": []\r\n    },\r\n    \"primaryEndpoints\": {\r\n      \"blob\": \"https://sto2607.blob.core.windows.net/\",\r\n      \"file\": \"https://sto2607.file.core.windows.net/\",\r\n      \"queue\": \"https://sto2607.queue.core.windows.net/\",\r\n      \"table\": \"https://sto2607.table.core.windows.net/\"\r\n    },\r\n    \"primaryLocation\": \"eastus2euap\",\r\n    \"provisioningState\": \"Succeeded\",\r\n    \"secondaryLocation\": \"centraluseuap\",\r\n    \"statusOfPrimary\": \"available\",\r\n    \"statusOfSecondary\": \"available\",\r\n    \"supportsHttpsTrafficOnly\": false\r\n  },\r\n  \"sku\": {\r\n    \"name\": \"Standard_GRS\",\r\n    \"tier\": \"Standard\"\r\n  },\r\n  \"tags\": {\r\n    \"key1\": \"value1\",\r\n    \"key2\": \"value2\"\r\n  },\r\n  \"type\": \"Microsoft.Storage/storageAccounts\"\r\n}",
=======
      "ResponseBody": "{\r\n  \"id\": \"/subscriptions/45b60d85-fd72-427a-a708-f994d26e593e/resourceGroups/res6127/providers/Microsoft.Storage/storageAccounts/sto2607\",\r\n  \"identity\": {\r\n    \"principalId\": \"fdcd653c-6e25-48fb-b324-73d1989be652\",\r\n    \"tenantId\": \"72f988bf-86f1-41af-91ab-2d7cd011db47\",\r\n    \"type\": \"SystemAssigned\"\r\n  },\r\n  \"kind\": \"Storage\",\r\n  \"location\": \"eastus2euap\",\r\n  \"name\": \"sto2607\",\r\n  \"properties\": {\r\n    \"creationTime\": \"2017-11-17T03:18:22.8263516Z\",\r\n    \"encryption\": {\r\n      \"keySource\": \"Microsoft.Keyvault\",\r\n      \"keyvaultproperties\": {\r\n        \"keyname\": \"keyvaultkey4905\",\r\n        \"keyvaulturi\": \"https://keyvault1718.vault.azure.net\",\r\n        \"keyversion\": \"b243121830984a00a4775f2236b7cf16\"\r\n      },\r\n      \"services\": {\r\n        \"blob\": {\r\n          \"enabled\": true,\r\n          \"lastEnabledTime\": \"2017-11-17T03:18:22.8283516Z\"\r\n        },\r\n        \"file\": {\r\n          \"enabled\": true,\r\n          \"lastEnabledTime\": \"2017-11-17T03:18:22.8283516Z\"\r\n        }\r\n      }\r\n    },\r\n    \"networkAcls\": {\r\n      \"bypass\": \"AzureServices\",\r\n      \"defaultAction\": \"Allow\",\r\n      \"ipRules\": [],\r\n      \"virtualNetworkRules\": []\r\n    },\r\n    \"primaryEndpoints\": {\r\n      \"blob\": \"https://sto2607.blob.core.windows.net/\",\r\n      \"file\": \"https://sto2607.file.core.windows.net/\",\r\n      \"queue\": \"https://sto2607.queue.core.windows.net/\",\r\n      \"table\": \"https://sto2607.table.core.windows.net/\"\r\n    },\r\n    \"primaryLocation\": \"eastus2euap\",\r\n    \"provisioningState\": \"Succeeded\",\r\n    \"secondaryLocation\": \"centraluseuap\",\r\n    \"statusOfPrimary\": \"available\",\r\n    \"statusOfSecondary\": \"available\",\r\n    \"supportsHttpsTrafficOnly\": false\r\n  },\r\n  \"sku\": {\r\n    \"name\": \"Standard_GRS\",\r\n    \"tier\": \"Standard\"\r\n  },\r\n  \"tags\": {\r\n    \"key1\": \"value1\",\r\n    \"key2\": \"value2\"\r\n  },\r\n  \"type\": \"Microsoft.Storage/storageAccounts\"\r\n}",
>>>>>>> 43149714
      "ResponseHeaders": {
        "Content-Type": [
          "application/json"
        ],
        "Expires": [
          "-1"
        ],
        "Cache-Control": [
          "no-cache"
        ],
        "Date": [
          "Fri, 17 Nov 2017 03:22:07 GMT"
        ],
        "Pragma": [
          "no-cache"
        ],
        "Transfer-Encoding": [
          "chunked"
        ],
        "Server": [
          "Microsoft-Azure-Storage-Resource-Provider/1.0",
          "Microsoft-HTTPAPI/2.0"
        ],
        "Vary": [
          "Accept-Encoding"
        ],
        "x-ms-request-id": [
          "48389db6-5b5d-4741-ad75-db8cd2d17c0f"
        ],
        "x-ms-ratelimit-remaining-subscription-writes": [
          "1196"
        ],
        "x-ms-correlation-request-id": [
          "48389db6-5b5d-4741-ad75-db8cd2d17c0f"
        ],
        "x-ms-routing-request-id": [
          "SOUTHEASTASIA:20171117T032208Z:48389db6-5b5d-4741-ad75-db8cd2d17c0f"
        ],
        "Strict-Transport-Security": [
          "max-age=31536000; includeSubDomains"
        ]
      },
      "StatusCode": 200
    },
    {
<<<<<<< HEAD
      "RequestUri": "/subscriptions/ce4a7590-4722-4bcf-a2c6-e473e9f11778/resourceGroups/res6127/providers/Microsoft.Storage/storageAccounts/sto2607?api-version=2017-10-01",
      "EncodedRequestUri": "L3N1YnNjcmlwdGlvbnMvY2U0YTc1OTAtNDcyMi00YmNmLWEyYzYtZTQ3M2U5ZjExNzc4L3Jlc291cmNlR3JvdXBzL3JlczYxMjcvcHJvdmlkZXJzL01pY3Jvc29mdC5TdG9yYWdlL3N0b3JhZ2VBY2NvdW50cy9zdG8yNjA3P2FwaS12ZXJzaW9uPTIwMTctMTAtMDE=",
=======
      "RequestUri": "/subscriptions/45b60d85-fd72-427a-a708-f994d26e593e/resourceGroups/res6127/providers/Microsoft.Storage/storageAccounts/sto2607?api-version=2018-03-01-preview",
      "EncodedRequestUri": "L3N1YnNjcmlwdGlvbnMvNDViNjBkODUtZmQ3Mi00MjdhLWE3MDgtZjk5NGQyNmU1OTNlL3Jlc291cmNlR3JvdXBzL3JlczYxMjcvcHJvdmlkZXJzL01pY3Jvc29mdC5TdG9yYWdlL3N0b3JhZ2VBY2NvdW50cy9zdG8yNjA3P2FwaS12ZXJzaW9uPTIwMTgtMDMtMDEtcHJldmlldw==",
>>>>>>> 43149714
      "RequestMethod": "PATCH",
      "RequestBody": "{\r\n  \"properties\": {\r\n    \"encryption\": {\r\n      \"services\": {\r\n        \"blob\": {\r\n          \"enabled\": true\r\n        },\r\n        \"file\": {\r\n          \"enabled\": true\r\n        }\r\n      },\r\n      \"keySource\": \"Microsoft.Storage\"\r\n    }\r\n  }\r\n}",
      "RequestHeaders": {
        "Content-Type": [
          "application/json; charset=utf-8"
        ],
        "Content-Length": [
          "242"
        ],
        "x-ms-client-request-id": [
          "143e7e67-7961-4ef2-80c3-0427afdb9f16"
        ],
        "accept-language": [
          "en-US"
        ],
        "User-Agent": [
          "FxVersion/4.6.25211.01",
          "Microsoft.Azure.Management.Storage.StorageManagementClient/7.1.0.0"
        ]
      },
<<<<<<< HEAD
      "ResponseBody": "{\r\n  \"id\": \"/subscriptions/ce4a7590-4722-4bcf-a2c6-e473e9f11778/resourceGroups/res6127/providers/Microsoft.Storage/storageAccounts/sto2607\",\r\n  \"identity\": {\r\n    \"principalId\": \"fdcd653c-6e25-48fb-b324-73d1989be652\",\r\n    \"tenantId\": \"72f988bf-86f1-41af-91ab-2d7cd011db47\",\r\n    \"type\": \"SystemAssigned\"\r\n  },\r\n  \"kind\": \"Storage\",\r\n  \"location\": \"eastus2euap\",\r\n  \"name\": \"sto2607\",\r\n  \"properties\": {\r\n    \"creationTime\": \"2017-11-17T03:18:22.8263516Z\",\r\n    \"encryption\": {\r\n      \"keySource\": \"Microsoft.Storage\",\r\n      \"services\": {\r\n        \"blob\": {\r\n          \"enabled\": true,\r\n          \"lastEnabledTime\": \"2017-11-17T03:18:22.8283516Z\"\r\n        },\r\n        \"file\": {\r\n          \"enabled\": true,\r\n          \"lastEnabledTime\": \"2017-11-17T03:18:22.8283516Z\"\r\n        }\r\n      }\r\n    },\r\n    \"networkAcls\": {\r\n      \"bypass\": \"AzureServices\",\r\n      \"defaultAction\": \"Allow\",\r\n      \"ipRules\": [],\r\n      \"virtualNetworkRules\": []\r\n    },\r\n    \"primaryEndpoints\": {\r\n      \"blob\": \"https://sto2607.blob.core.windows.net/\",\r\n      \"file\": \"https://sto2607.file.core.windows.net/\",\r\n      \"queue\": \"https://sto2607.queue.core.windows.net/\",\r\n      \"table\": \"https://sto2607.table.core.windows.net/\"\r\n    },\r\n    \"primaryLocation\": \"eastus2euap\",\r\n    \"provisioningState\": \"Succeeded\",\r\n    \"secondaryLocation\": \"centraluseuap\",\r\n    \"statusOfPrimary\": \"available\",\r\n    \"statusOfSecondary\": \"available\",\r\n    \"supportsHttpsTrafficOnly\": false\r\n  },\r\n  \"sku\": {\r\n    \"name\": \"Standard_GRS\",\r\n    \"tier\": \"Standard\"\r\n  },\r\n  \"tags\": {\r\n    \"key1\": \"value1\",\r\n    \"key2\": \"value2\"\r\n  },\r\n  \"type\": \"Microsoft.Storage/storageAccounts\"\r\n}",
=======
      "ResponseBody": "{\r\n  \"id\": \"/subscriptions/45b60d85-fd72-427a-a708-f994d26e593e/resourceGroups/res6127/providers/Microsoft.Storage/storageAccounts/sto2607\",\r\n  \"identity\": {\r\n    \"principalId\": \"fdcd653c-6e25-48fb-b324-73d1989be652\",\r\n    \"tenantId\": \"72f988bf-86f1-41af-91ab-2d7cd011db47\",\r\n    \"type\": \"SystemAssigned\"\r\n  },\r\n  \"kind\": \"Storage\",\r\n  \"location\": \"eastus2euap\",\r\n  \"name\": \"sto2607\",\r\n  \"properties\": {\r\n    \"creationTime\": \"2017-11-17T03:18:22.8263516Z\",\r\n    \"encryption\": {\r\n      \"keySource\": \"Microsoft.Storage\",\r\n      \"services\": {\r\n        \"blob\": {\r\n          \"enabled\": true,\r\n          \"lastEnabledTime\": \"2017-11-17T03:18:22.8283516Z\"\r\n        },\r\n        \"file\": {\r\n          \"enabled\": true,\r\n          \"lastEnabledTime\": \"2017-11-17T03:18:22.8283516Z\"\r\n        }\r\n      }\r\n    },\r\n    \"networkAcls\": {\r\n      \"bypass\": \"AzureServices\",\r\n      \"defaultAction\": \"Allow\",\r\n      \"ipRules\": [],\r\n      \"virtualNetworkRules\": []\r\n    },\r\n    \"primaryEndpoints\": {\r\n      \"blob\": \"https://sto2607.blob.core.windows.net/\",\r\n      \"file\": \"https://sto2607.file.core.windows.net/\",\r\n      \"queue\": \"https://sto2607.queue.core.windows.net/\",\r\n      \"table\": \"https://sto2607.table.core.windows.net/\"\r\n    },\r\n    \"primaryLocation\": \"eastus2euap\",\r\n    \"provisioningState\": \"Succeeded\",\r\n    \"secondaryLocation\": \"centraluseuap\",\r\n    \"statusOfPrimary\": \"available\",\r\n    \"statusOfSecondary\": \"available\",\r\n    \"supportsHttpsTrafficOnly\": false\r\n  },\r\n  \"sku\": {\r\n    \"name\": \"Standard_GRS\",\r\n    \"tier\": \"Standard\"\r\n  },\r\n  \"tags\": {\r\n    \"key1\": \"value1\",\r\n    \"key2\": \"value2\"\r\n  },\r\n  \"type\": \"Microsoft.Storage/storageAccounts\"\r\n}",
>>>>>>> 43149714
      "ResponseHeaders": {
        "Content-Type": [
          "application/json"
        ],
        "Expires": [
          "-1"
        ],
        "Cache-Control": [
          "no-cache"
        ],
        "Date": [
          "Fri, 17 Nov 2017 03:22:09 GMT"
        ],
        "Pragma": [
          "no-cache"
        ],
        "Transfer-Encoding": [
          "chunked"
        ],
        "Server": [
          "Microsoft-Azure-Storage-Resource-Provider/1.0",
          "Microsoft-HTTPAPI/2.0"
        ],
        "Vary": [
          "Accept-Encoding"
        ],
        "x-ms-request-id": [
          "01ea5596-c15e-426b-9c8f-dd9eb814c72c"
        ],
        "x-ms-ratelimit-remaining-subscription-writes": [
          "1195"
        ],
        "x-ms-correlation-request-id": [
          "01ea5596-c15e-426b-9c8f-dd9eb814c72c"
        ],
        "x-ms-routing-request-id": [
          "SOUTHEASTASIA:20171117T032210Z:01ea5596-c15e-426b-9c8f-dd9eb814c72c"
        ],
        "Strict-Transport-Security": [
          "max-age=31536000; includeSubDomains"
        ]
      },
      "StatusCode": 200
    },
    {
<<<<<<< HEAD
      "RequestUri": "/subscriptions/ce4a7590-4722-4bcf-a2c6-e473e9f11778/resourceGroups/res6127/providers/Microsoft.Storage/storageAccounts/sto2607?api-version=2017-10-01",
      "EncodedRequestUri": "L3N1YnNjcmlwdGlvbnMvY2U0YTc1OTAtNDcyMi00YmNmLWEyYzYtZTQ3M2U5ZjExNzc4L3Jlc291cmNlR3JvdXBzL3JlczYxMjcvcHJvdmlkZXJzL01pY3Jvc29mdC5TdG9yYWdlL3N0b3JhZ2VBY2NvdW50cy9zdG8yNjA3P2FwaS12ZXJzaW9uPTIwMTctMTAtMDE=",
=======
      "RequestUri": "/subscriptions/45b60d85-fd72-427a-a708-f994d26e593e/resourceGroups/res6127/providers/Microsoft.Storage/storageAccounts/sto2607?api-version=2018-03-01-preview",
      "EncodedRequestUri": "L3N1YnNjcmlwdGlvbnMvNDViNjBkODUtZmQ3Mi00MjdhLWE3MDgtZjk5NGQyNmU1OTNlL3Jlc291cmNlR3JvdXBzL3JlczYxMjcvcHJvdmlkZXJzL01pY3Jvc29mdC5TdG9yYWdlL3N0b3JhZ2VBY2NvdW50cy9zdG8yNjA3P2FwaS12ZXJzaW9uPTIwMTgtMDMtMDEtcHJldmlldw==",
>>>>>>> 43149714
      "RequestMethod": "PATCH",
      "RequestBody": "{\r\n  \"properties\": {\r\n    \"encryption\": {\r\n      \"services\": {\r\n        \"blob\": {\r\n          \"enabled\": false\r\n        },\r\n        \"file\": {\r\n          \"enabled\": false\r\n        }\r\n      }\r\n    }\r\n  }\r\n}",
      "RequestHeaders": {
        "Content-Type": [
          "application/json; charset=utf-8"
        ],
        "Content-Length": [
          "203"
        ],
        "x-ms-client-request-id": [
          "2e6817f3-9182-4e66-aebc-e17d504f022d"
        ],
        "accept-language": [
          "en-US"
        ],
        "User-Agent": [
          "FxVersion/4.6.25211.01",
          "Microsoft.Azure.Management.Storage.StorageManagementClient/7.1.0.0"
        ]
      },
<<<<<<< HEAD
      "ResponseBody": "{\r\n  \"id\": \"/subscriptions/ce4a7590-4722-4bcf-a2c6-e473e9f11778/resourceGroups/res6127/providers/Microsoft.Storage/storageAccounts/sto2607\",\r\n  \"identity\": {\r\n    \"principalId\": \"fdcd653c-6e25-48fb-b324-73d1989be652\",\r\n    \"tenantId\": \"72f988bf-86f1-41af-91ab-2d7cd011db47\",\r\n    \"type\": \"SystemAssigned\"\r\n  },\r\n  \"kind\": \"Storage\",\r\n  \"location\": \"eastus2euap\",\r\n  \"name\": \"sto2607\",\r\n  \"properties\": {\r\n    \"creationTime\": \"2017-11-17T03:18:22.8263516Z\",\r\n    \"networkAcls\": {\r\n      \"bypass\": \"AzureServices\",\r\n      \"defaultAction\": \"Allow\",\r\n      \"ipRules\": [],\r\n      \"virtualNetworkRules\": []\r\n    },\r\n    \"primaryEndpoints\": {\r\n      \"blob\": \"https://sto2607.blob.core.windows.net/\",\r\n      \"file\": \"https://sto2607.file.core.windows.net/\",\r\n      \"queue\": \"https://sto2607.queue.core.windows.net/\",\r\n      \"table\": \"https://sto2607.table.core.windows.net/\"\r\n    },\r\n    \"primaryLocation\": \"eastus2euap\",\r\n    \"provisioningState\": \"Succeeded\",\r\n    \"secondaryLocation\": \"centraluseuap\",\r\n    \"statusOfPrimary\": \"available\",\r\n    \"statusOfSecondary\": \"available\",\r\n    \"supportsHttpsTrafficOnly\": false\r\n  },\r\n  \"sku\": {\r\n    \"name\": \"Standard_GRS\",\r\n    \"tier\": \"Standard\"\r\n  },\r\n  \"tags\": {\r\n    \"key1\": \"value1\",\r\n    \"key2\": \"value2\"\r\n  },\r\n  \"type\": \"Microsoft.Storage/storageAccounts\"\r\n}",
=======
      "ResponseBody": "{\r\n  \"id\": \"/subscriptions/45b60d85-fd72-427a-a708-f994d26e593e/resourceGroups/res6127/providers/Microsoft.Storage/storageAccounts/sto2607\",\r\n  \"identity\": {\r\n    \"principalId\": \"fdcd653c-6e25-48fb-b324-73d1989be652\",\r\n    \"tenantId\": \"72f988bf-86f1-41af-91ab-2d7cd011db47\",\r\n    \"type\": \"SystemAssigned\"\r\n  },\r\n  \"kind\": \"Storage\",\r\n  \"location\": \"eastus2euap\",\r\n  \"name\": \"sto2607\",\r\n  \"properties\": {\r\n    \"creationTime\": \"2017-11-17T03:18:22.8263516Z\",\r\n    \"networkAcls\": {\r\n      \"bypass\": \"AzureServices\",\r\n      \"defaultAction\": \"Allow\",\r\n      \"ipRules\": [],\r\n      \"virtualNetworkRules\": []\r\n    },\r\n    \"primaryEndpoints\": {\r\n      \"blob\": \"https://sto2607.blob.core.windows.net/\",\r\n      \"file\": \"https://sto2607.file.core.windows.net/\",\r\n      \"queue\": \"https://sto2607.queue.core.windows.net/\",\r\n      \"table\": \"https://sto2607.table.core.windows.net/\"\r\n    },\r\n    \"primaryLocation\": \"eastus2euap\",\r\n    \"provisioningState\": \"Succeeded\",\r\n    \"secondaryLocation\": \"centraluseuap\",\r\n    \"statusOfPrimary\": \"available\",\r\n    \"statusOfSecondary\": \"available\",\r\n    \"supportsHttpsTrafficOnly\": false\r\n  },\r\n  \"sku\": {\r\n    \"name\": \"Standard_GRS\",\r\n    \"tier\": \"Standard\"\r\n  },\r\n  \"tags\": {\r\n    \"key1\": \"value1\",\r\n    \"key2\": \"value2\"\r\n  },\r\n  \"type\": \"Microsoft.Storage/storageAccounts\"\r\n}",
>>>>>>> 43149714
      "ResponseHeaders": {
        "Content-Type": [
          "application/json"
        ],
        "Expires": [
          "-1"
        ],
        "Cache-Control": [
          "no-cache"
        ],
        "Date": [
          "Fri, 17 Nov 2017 03:22:10 GMT"
        ],
        "Pragma": [
          "no-cache"
        ],
        "Transfer-Encoding": [
          "chunked"
        ],
        "Server": [
          "Microsoft-Azure-Storage-Resource-Provider/1.0",
          "Microsoft-HTTPAPI/2.0"
        ],
        "Vary": [
          "Accept-Encoding"
        ],
        "x-ms-request-id": [
          "2aa9ec7e-5a7e-49fa-9ece-7e5c5741562d"
        ],
        "x-ms-ratelimit-remaining-subscription-writes": [
          "1194"
        ],
        "x-ms-correlation-request-id": [
          "2aa9ec7e-5a7e-49fa-9ece-7e5c5741562d"
        ],
        "x-ms-routing-request-id": [
          "SOUTHEASTASIA:20171117T032211Z:2aa9ec7e-5a7e-49fa-9ece-7e5c5741562d"
        ],
        "Strict-Transport-Security": [
          "max-age=31536000; includeSubDomains"
        ]
      },
      "StatusCode": 200
    }
  ],
  "Names": {
    "StorageAccountCMKTest": [
      "sto2607",
      "keyvault1718",
      "keyvaultkey4905"
    ],
    "CreateResourceGroup": [
      "res6127"
    ]
  },
  "Variables": {
<<<<<<< HEAD
    "SubscriptionId": "ce4a7590-4722-4bcf-a2c6-e473e9f11778",
=======
    "SubscriptionId": "45b60d85-fd72-427a-a708-f994d26e593e",
>>>>>>> 43149714
    "AADClientId": "257a2e03-0f96-462a-a692-c5c98a2f7d9c",
    "ServicePrincipal": "412ba7c7-8d9e-41f7-ab67-85adec8ec0ad"
  }
}<|MERGE_RESOLUTION|>--- conflicted
+++ resolved
@@ -1,13 +1,8 @@
 {
   "Entries": [
     {
-<<<<<<< HEAD
-      "RequestUri": "/subscriptions/ce4a7590-4722-4bcf-a2c6-e473e9f11778/resourcegroups/res6127?api-version=2015-11-01",
-      "EncodedRequestUri": "L3N1YnNjcmlwdGlvbnMvY2U0YTc1OTAtNDcyMi00YmNmLWEyYzYtZTQ3M2U5ZjExNzc4L3Jlc291cmNlZ3JvdXBzL3JlczYxMjc/YXBpLXZlcnNpb249MjAxNS0xMS0wMQ==",
-=======
       "RequestUri": "/subscriptions/45b60d85-fd72-427a-a708-f994d26e593e/resourcegroups/res6127?api-version=2015-11-01",
       "EncodedRequestUri": "L3N1YnNjcmlwdGlvbnMvNDViNjBkODUtZmQ3Mi00MjdhLWE3MDgtZjk5NGQyNmU1OTNlL3Jlc291cmNlZ3JvdXBzL3JlczYxMjc/YXBpLXZlcnNpb249MjAxNS0xMS0wMQ==",
->>>>>>> 43149714
       "RequestMethod": "PUT",
       "RequestBody": "{\r\n  \"location\": \"eastus2\"\r\n}",
       "RequestHeaders": {
@@ -28,11 +23,7 @@
           "Microsoft.Azure.Management.Resources.ResourceManagementClient/1.0.0.0"
         ]
       },
-<<<<<<< HEAD
-      "ResponseBody": "{\r\n  \"id\": \"/subscriptions/ce4a7590-4722-4bcf-a2c6-e473e9f11778/resourceGroups/res6127\",\r\n  \"name\": \"res6127\",\r\n  \"location\": \"eastus2\",\r\n  \"properties\": {\r\n    \"provisioningState\": \"Succeeded\"\r\n  }\r\n}",
-=======
       "ResponseBody": "{\r\n  \"id\": \"/subscriptions/45b60d85-fd72-427a-a708-f994d26e593e/resourceGroups/res6127\",\r\n  \"name\": \"res6127\",\r\n  \"location\": \"eastus2\",\r\n  \"properties\": {\r\n    \"provisioningState\": \"Succeeded\"\r\n  }\r\n}",
->>>>>>> 43149714
       "ResponseHeaders": {
         "Content-Length": [
           "168"
@@ -71,13 +62,8 @@
       "StatusCode": 201
     },
     {
-<<<<<<< HEAD
-      "RequestUri": "/subscriptions/ce4a7590-4722-4bcf-a2c6-e473e9f11778/resourceGroups/res6127/providers/Microsoft.Storage/storageAccounts/sto2607?api-version=2017-10-01",
-      "EncodedRequestUri": "L3N1YnNjcmlwdGlvbnMvY2U0YTc1OTAtNDcyMi00YmNmLWEyYzYtZTQ3M2U5ZjExNzc4L3Jlc291cmNlR3JvdXBzL3JlczYxMjcvcHJvdmlkZXJzL01pY3Jvc29mdC5TdG9yYWdlL3N0b3JhZ2VBY2NvdW50cy9zdG8yNjA3P2FwaS12ZXJzaW9uPTIwMTctMTAtMDE=",
-=======
       "RequestUri": "/subscriptions/45b60d85-fd72-427a-a708-f994d26e593e/resourceGroups/res6127/providers/Microsoft.Storage/storageAccounts/sto2607?api-version=2018-03-01-preview",
       "EncodedRequestUri": "L3N1YnNjcmlwdGlvbnMvNDViNjBkODUtZmQ3Mi00MjdhLWE3MDgtZjk5NGQyNmU1OTNlL3Jlc291cmNlR3JvdXBzL3JlczYxMjcvcHJvdmlkZXJzL01pY3Jvc29mdC5TdG9yYWdlL3N0b3JhZ2VBY2NvdW50cy9zdG8yNjA3P2FwaS12ZXJzaW9uPTIwMTgtMDMtMDEtcHJldmlldw==",
->>>>>>> 43149714
       "RequestMethod": "PUT",
       "RequestBody": "{\r\n  \"sku\": {\r\n    \"name\": \"Standard_GRS\"\r\n  },\r\n  \"kind\": \"Storage\",\r\n  \"location\": \"eastus2euap\",\r\n  \"tags\": {\r\n    \"key1\": \"value1\",\r\n    \"key2\": \"value2\"\r\n  },\r\n  \"identity\": {\r\n    \"type\": \"SystemAssigned\"\r\n  }\r\n}",
       "RequestHeaders": {
@@ -116,11 +102,7 @@
           "no-cache"
         ],
         "Location": [
-<<<<<<< HEAD
-          "https://management.azure.com/subscriptions/ce4a7590-4722-4bcf-a2c6-e473e9f11778/providers/Microsoft.Storage/locations/eastus2euap/asyncoperations/f5b41a3f-976b-4ae8-bad4-06cfb0084696?monitor=true&api-version=2017-10-01"
-=======
           "https://management.azure.com/subscriptions/45b60d85-fd72-427a-a708-f994d26e593e/providers/Microsoft.Storage/locations/eastus2euap/asyncoperations/f5b41a3f-976b-4ae8-bad4-06cfb0084696?monitor=true&api-version=2018-03-01-preview"
->>>>>>> 43149714
         ],
         "Retry-After": [
           "17"
@@ -148,13 +130,8 @@
       "StatusCode": 202
     },
     {
-<<<<<<< HEAD
-      "RequestUri": "/subscriptions/ce4a7590-4722-4bcf-a2c6-e473e9f11778/providers/Microsoft.Storage/locations/eastus2euap/asyncoperations/f5b41a3f-976b-4ae8-bad4-06cfb0084696?monitor=true&api-version=2017-10-01",
-      "EncodedRequestUri": "L3N1YnNjcmlwdGlvbnMvY2U0YTc1OTAtNDcyMi00YmNmLWEyYzYtZTQ3M2U5ZjExNzc4L3Byb3ZpZGVycy9NaWNyb3NvZnQuU3RvcmFnZS9sb2NhdGlvbnMvZWFzdHVzMmV1YXAvYXN5bmNvcGVyYXRpb25zL2Y1YjQxYTNmLTk3NmItNGFlOC1iYWQ0LTA2Y2ZiMDA4NDY5Nj9tb25pdG9yPXRydWUmYXBpLXZlcnNpb249MjAxNy0xMC0wMQ==",
-=======
       "RequestUri": "/subscriptions/45b60d85-fd72-427a-a708-f994d26e593e/providers/Microsoft.Storage/locations/eastus2euap/asyncoperations/f5b41a3f-976b-4ae8-bad4-06cfb0084696?monitor=true&api-version=2018-03-01-preview",
       "EncodedRequestUri": "L3N1YnNjcmlwdGlvbnMvNDViNjBkODUtZmQ3Mi00MjdhLWE3MDgtZjk5NGQyNmU1OTNlL3Byb3ZpZGVycy9NaWNyb3NvZnQuU3RvcmFnZS9sb2NhdGlvbnMvZWFzdHVzMmV1YXAvYXN5bmNvcGVyYXRpb25zL2Y1YjQxYTNmLTk3NmItNGFlOC1iYWQ0LTA2Y2ZiMDA4NDY5Nj9tb25pdG9yPXRydWUmYXBpLXZlcnNpb249MjAxOC0wMy0wMS1wcmV2aWV3",
->>>>>>> 43149714
       "RequestMethod": "GET",
       "RequestBody": "",
       "RequestHeaders": {
@@ -181,11 +158,7 @@
           "no-cache"
         ],
         "Location": [
-<<<<<<< HEAD
-          "https://management.azure.com/subscriptions/ce4a7590-4722-4bcf-a2c6-e473e9f11778/providers/Microsoft.Storage/locations/eastus2euap/asyncoperations/f5b41a3f-976b-4ae8-bad4-06cfb0084696?monitor=true&api-version=2017-10-01"
-=======
           "https://management.azure.com/subscriptions/45b60d85-fd72-427a-a708-f994d26e593e/providers/Microsoft.Storage/locations/eastus2euap/asyncoperations/f5b41a3f-976b-4ae8-bad4-06cfb0084696?monitor=true&api-version=2018-03-01-preview"
->>>>>>> 43149714
         ],
         "Retry-After": [
           "17"
@@ -213,13 +186,8 @@
       "StatusCode": 202
     },
     {
-<<<<<<< HEAD
-      "RequestUri": "/subscriptions/ce4a7590-4722-4bcf-a2c6-e473e9f11778/providers/Microsoft.Storage/locations/eastus2euap/asyncoperations/f5b41a3f-976b-4ae8-bad4-06cfb0084696?monitor=true&api-version=2017-10-01",
-      "EncodedRequestUri": "L3N1YnNjcmlwdGlvbnMvY2U0YTc1OTAtNDcyMi00YmNmLWEyYzYtZTQ3M2U5ZjExNzc4L3Byb3ZpZGVycy9NaWNyb3NvZnQuU3RvcmFnZS9sb2NhdGlvbnMvZWFzdHVzMmV1YXAvYXN5bmNvcGVyYXRpb25zL2Y1YjQxYTNmLTk3NmItNGFlOC1iYWQ0LTA2Y2ZiMDA4NDY5Nj9tb25pdG9yPXRydWUmYXBpLXZlcnNpb249MjAxNy0xMC0wMQ==",
-=======
       "RequestUri": "/subscriptions/45b60d85-fd72-427a-a708-f994d26e593e/providers/Microsoft.Storage/locations/eastus2euap/asyncoperations/f5b41a3f-976b-4ae8-bad4-06cfb0084696?monitor=true&api-version=2018-03-01-preview",
       "EncodedRequestUri": "L3N1YnNjcmlwdGlvbnMvNDViNjBkODUtZmQ3Mi00MjdhLWE3MDgtZjk5NGQyNmU1OTNlL3Byb3ZpZGVycy9NaWNyb3NvZnQuU3RvcmFnZS9sb2NhdGlvbnMvZWFzdHVzMmV1YXAvYXN5bmNvcGVyYXRpb25zL2Y1YjQxYTNmLTk3NmItNGFlOC1iYWQ0LTA2Y2ZiMDA4NDY5Nj9tb25pdG9yPXRydWUmYXBpLXZlcnNpb249MjAxOC0wMy0wMS1wcmV2aWV3",
->>>>>>> 43149714
       "RequestMethod": "GET",
       "RequestBody": "",
       "RequestHeaders": {
@@ -228,11 +196,7 @@
           "Microsoft.Azure.Management.Storage.StorageManagementClient/7.1.0.0"
         ]
       },
-<<<<<<< HEAD
-      "ResponseBody": "{\r\n  \"id\": \"/subscriptions/ce4a7590-4722-4bcf-a2c6-e473e9f11778/resourceGroups/res6127/providers/Microsoft.Storage/storageAccounts/sto2607\",\r\n  \"identity\": {\r\n    \"principalId\": \"fdcd653c-6e25-48fb-b324-73d1989be652\",\r\n    \"tenantId\": \"72f988bf-86f1-41af-91ab-2d7cd011db47\",\r\n    \"type\": \"SystemAssigned\"\r\n  },\r\n  \"kind\": \"Storage\",\r\n  \"location\": \"eastus2euap\",\r\n  \"name\": \"sto2607\",\r\n  \"properties\": {\r\n    \"creationTime\": \"2017-11-17T03:18:22.8263516Z\",\r\n    \"encryption\": {\r\n      \"keySource\": \"Microsoft.Storage\",\r\n      \"services\": {\r\n        \"blob\": {\r\n          \"enabled\": true,\r\n          \"lastEnabledTime\": \"2017-11-17T03:18:22.8283516Z\"\r\n        },\r\n        \"file\": {\r\n          \"enabled\": true,\r\n          \"lastEnabledTime\": \"2017-11-17T03:18:22.8283516Z\"\r\n        }\r\n      }\r\n    },\r\n    \"networkAcls\": {\r\n      \"bypass\": \"AzureServices\",\r\n      \"defaultAction\": \"Allow\",\r\n      \"ipRules\": [],\r\n      \"virtualNetworkRules\": []\r\n    },\r\n    \"primaryEndpoints\": {\r\n      \"blob\": \"https://sto2607.blob.core.windows.net/\",\r\n      \"file\": \"https://sto2607.file.core.windows.net/\",\r\n      \"queue\": \"https://sto2607.queue.core.windows.net/\",\r\n      \"table\": \"https://sto2607.table.core.windows.net/\"\r\n    },\r\n    \"primaryLocation\": \"eastus2euap\",\r\n    \"provisioningState\": \"Succeeded\",\r\n    \"secondaryLocation\": \"centraluseuap\",\r\n    \"statusOfPrimary\": \"available\",\r\n    \"statusOfSecondary\": \"available\",\r\n    \"supportsHttpsTrafficOnly\": false\r\n  },\r\n  \"sku\": {\r\n    \"name\": \"Standard_GRS\",\r\n    \"tier\": \"Standard\"\r\n  },\r\n  \"tags\": {\r\n    \"key1\": \"value1\",\r\n    \"key2\": \"value2\"\r\n  },\r\n  \"type\": \"Microsoft.Storage/storageAccounts\"\r\n}",
-=======
       "ResponseBody": "{\r\n  \"id\": \"/subscriptions/45b60d85-fd72-427a-a708-f994d26e593e/resourceGroups/res6127/providers/Microsoft.Storage/storageAccounts/sto2607\",\r\n  \"identity\": {\r\n    \"principalId\": \"fdcd653c-6e25-48fb-b324-73d1989be652\",\r\n    \"tenantId\": \"72f988bf-86f1-41af-91ab-2d7cd011db47\",\r\n    \"type\": \"SystemAssigned\"\r\n  },\r\n  \"kind\": \"Storage\",\r\n  \"location\": \"eastus2euap\",\r\n  \"name\": \"sto2607\",\r\n  \"properties\": {\r\n    \"creationTime\": \"2017-11-17T03:18:22.8263516Z\",\r\n    \"encryption\": {\r\n      \"keySource\": \"Microsoft.Storage\",\r\n      \"services\": {\r\n        \"blob\": {\r\n          \"enabled\": true,\r\n          \"lastEnabledTime\": \"2017-11-17T03:18:22.8283516Z\"\r\n        },\r\n        \"file\": {\r\n          \"enabled\": true,\r\n          \"lastEnabledTime\": \"2017-11-17T03:18:22.8283516Z\"\r\n        }\r\n      }\r\n    },\r\n    \"networkAcls\": {\r\n      \"bypass\": \"AzureServices\",\r\n      \"defaultAction\": \"Allow\",\r\n      \"ipRules\": [],\r\n      \"virtualNetworkRules\": []\r\n    },\r\n    \"primaryEndpoints\": {\r\n      \"blob\": \"https://sto2607.blob.core.windows.net/\",\r\n      \"file\": \"https://sto2607.file.core.windows.net/\",\r\n      \"queue\": \"https://sto2607.queue.core.windows.net/\",\r\n      \"table\": \"https://sto2607.table.core.windows.net/\"\r\n    },\r\n    \"primaryLocation\": \"eastus2euap\",\r\n    \"provisioningState\": \"Succeeded\",\r\n    \"secondaryLocation\": \"centraluseuap\",\r\n    \"statusOfPrimary\": \"available\",\r\n    \"statusOfSecondary\": \"available\",\r\n    \"supportsHttpsTrafficOnly\": false\r\n  },\r\n  \"sku\": {\r\n    \"name\": \"Standard_GRS\",\r\n    \"tier\": \"Standard\"\r\n  },\r\n  \"tags\": {\r\n    \"key1\": \"value1\",\r\n    \"key2\": \"value2\"\r\n  },\r\n  \"type\": \"Microsoft.Storage/storageAccounts\"\r\n}",
->>>>>>> 43149714
       "ResponseHeaders": {
         "Content-Type": [
           "application/json"
@@ -278,13 +242,8 @@
       "StatusCode": 200
     },
     {
-<<<<<<< HEAD
-      "RequestUri": "/subscriptions/ce4a7590-4722-4bcf-a2c6-e473e9f11778/resourceGroups/res6127/providers/Microsoft.KeyVault/vaults/keyvault1718?api-version=2016-10-01",
-      "EncodedRequestUri": "L3N1YnNjcmlwdGlvbnMvY2U0YTc1OTAtNDcyMi00YmNmLWEyYzYtZTQ3M2U5ZjExNzc4L3Jlc291cmNlR3JvdXBzL3JlczYxMjcvcHJvdmlkZXJzL01pY3Jvc29mdC5LZXlWYXVsdC92YXVsdHMva2V5dmF1bHQxNzE4P2FwaS12ZXJzaW9uPTIwMTYtMTAtMDE=",
-=======
       "RequestUri": "/subscriptions/45b60d85-fd72-427a-a708-f994d26e593e/resourceGroups/res6127/providers/Microsoft.KeyVault/vaults/keyvault1718?api-version=2016-10-01",
       "EncodedRequestUri": "L3N1YnNjcmlwdGlvbnMvNDViNjBkODUtZmQ3Mi00MjdhLWE3MDgtZjk5NGQyNmU1OTNlL3Jlc291cmNlR3JvdXBzL3JlczYxMjcvcHJvdmlkZXJzL01pY3Jvc29mdC5LZXlWYXVsdC92YXVsdHMva2V5dmF1bHQxNzE4P2FwaS12ZXJzaW9uPTIwMTYtMTAtMDE=",
->>>>>>> 43149714
       "RequestMethod": "PUT",
       "RequestBody": "{\r\n  \"location\": \"eastus2euap\",\r\n  \"properties\": {\r\n    \"tenantId\": \"72f988bf-86f1-41af-91ab-2d7cd011db47\",\r\n    \"sku\": {\r\n      \"name\": \"standard\",\r\n      \"family\": \"A\"\r\n    },\r\n    \"accessPolicies\": [\r\n      {\r\n        \"tenantId\": \"72f988bf-86f1-41af-91ab-2d7cd011db47\",\r\n        \"objectId\": \"fdcd653c-6e25-48fb-b324-73d1989be652\",\r\n        \"permissions\": {\r\n          \"keys\": [\r\n            \"wrapkey\",\r\n            \"unwrapkey\"\r\n          ]\r\n        }\r\n      },\r\n      {\r\n        \"tenantId\": \"72f988bf-86f1-41af-91ab-2d7cd011db47\",\r\n        \"objectId\": \"257a2e03-0f96-462a-a692-c5c98a2f7d9c\",\r\n        \"permissions\": {\r\n          \"keys\": [\r\n            \"all\"\r\n          ]\r\n        }\r\n      }\r\n    ],\r\n    \"enabledForDeployment\": false,\r\n    \"enabledForDiskEncryption\": false,\r\n    \"enabledForTemplateDeployment\": false\r\n  }\r\n}",
       "RequestHeaders": {
@@ -305,11 +264,7 @@
           "Microsoft.Azure.Management.KeyVault.KeyVaultManagementClient/2.2.0.0"
         ]
       },
-<<<<<<< HEAD
-      "ResponseBody": "{\r\n  \"id\": \"/subscriptions/ce4a7590-4722-4bcf-a2c6-e473e9f11778/resourceGroups/res6127/providers/Microsoft.KeyVault/vaults/keyvault1718\",\r\n  \"name\": \"keyvault1718\",\r\n  \"type\": \"Microsoft.KeyVault/vaults\",\r\n  \"location\": \"eastus2euap\",\r\n  \"tags\": {},\r\n  \"properties\": {\r\n    \"sku\": {\r\n      \"family\": \"A\",\r\n      \"name\": \"standard\"\r\n    },\r\n    \"tenantId\": \"72f988bf-86f1-41af-91ab-2d7cd011db47\",\r\n    \"accessPolicies\": [\r\n      {\r\n        \"tenantId\": \"72f988bf-86f1-41af-91ab-2d7cd011db47\",\r\n        \"objectId\": \"fdcd653c-6e25-48fb-b324-73d1989be652\",\r\n        \"permissions\": {\r\n          \"keys\": [\r\n            \"wrapkey\",\r\n            \"unwrapkey\"\r\n          ]\r\n        }\r\n      },\r\n      {\r\n        \"tenantId\": \"72f988bf-86f1-41af-91ab-2d7cd011db47\",\r\n        \"objectId\": \"257a2e03-0f96-462a-a692-c5c98a2f7d9c\",\r\n        \"permissions\": {\r\n          \"keys\": [\r\n            \"all\"\r\n          ]\r\n        }\r\n      }\r\n    ],\r\n    \"enabledForDeployment\": false,\r\n    \"enabledForDiskEncryption\": false,\r\n    \"enabledForTemplateDeployment\": false,\r\n    \"vaultUri\": \"https://keyvault1718.vault.azure.net\"\r\n  }\r\n}",
-=======
       "ResponseBody": "{\r\n  \"id\": \"/subscriptions/45b60d85-fd72-427a-a708-f994d26e593e/resourceGroups/res6127/providers/Microsoft.KeyVault/vaults/keyvault1718\",\r\n  \"name\": \"keyvault1718\",\r\n  \"type\": \"Microsoft.KeyVault/vaults\",\r\n  \"location\": \"eastus2euap\",\r\n  \"tags\": {},\r\n  \"properties\": {\r\n    \"sku\": {\r\n      \"family\": \"A\",\r\n      \"name\": \"standard\"\r\n    },\r\n    \"tenantId\": \"72f988bf-86f1-41af-91ab-2d7cd011db47\",\r\n    \"accessPolicies\": [\r\n      {\r\n        \"tenantId\": \"72f988bf-86f1-41af-91ab-2d7cd011db47\",\r\n        \"objectId\": \"fdcd653c-6e25-48fb-b324-73d1989be652\",\r\n        \"permissions\": {\r\n          \"keys\": [\r\n            \"wrapkey\",\r\n            \"unwrapkey\"\r\n          ]\r\n        }\r\n      },\r\n      {\r\n        \"tenantId\": \"72f988bf-86f1-41af-91ab-2d7cd011db47\",\r\n        \"objectId\": \"257a2e03-0f96-462a-a692-c5c98a2f7d9c\",\r\n        \"permissions\": {\r\n          \"keys\": [\r\n            \"all\"\r\n          ]\r\n        }\r\n      }\r\n    ],\r\n    \"enabledForDeployment\": false,\r\n    \"enabledForDiskEncryption\": false,\r\n    \"enabledForTemplateDeployment\": false,\r\n    \"vaultUri\": \"https://keyvault1718.vault.azure.net\"\r\n  }\r\n}",
->>>>>>> 43149714
       "ResponseHeaders": {
         "Content-Type": [
           "application/json; charset=utf-8"
@@ -436,13 +391,8 @@
       "StatusCode": 200
     },
     {
-<<<<<<< HEAD
-      "RequestUri": "/subscriptions/ce4a7590-4722-4bcf-a2c6-e473e9f11778/resourceGroups/res6127/providers/Microsoft.Storage/storageAccounts/sto2607?api-version=2017-10-01",
-      "EncodedRequestUri": "L3N1YnNjcmlwdGlvbnMvY2U0YTc1OTAtNDcyMi00YmNmLWEyYzYtZTQ3M2U5ZjExNzc4L3Jlc291cmNlR3JvdXBzL3JlczYxMjcvcHJvdmlkZXJzL01pY3Jvc29mdC5TdG9yYWdlL3N0b3JhZ2VBY2NvdW50cy9zdG8yNjA3P2FwaS12ZXJzaW9uPTIwMTctMTAtMDE=",
-=======
       "RequestUri": "/subscriptions/45b60d85-fd72-427a-a708-f994d26e593e/resourceGroups/res6127/providers/Microsoft.Storage/storageAccounts/sto2607?api-version=2018-03-01-preview",
       "EncodedRequestUri": "L3N1YnNjcmlwdGlvbnMvNDViNjBkODUtZmQ3Mi00MjdhLWE3MDgtZjk5NGQyNmU1OTNlL3Jlc291cmNlR3JvdXBzL3JlczYxMjcvcHJvdmlkZXJzL01pY3Jvc29mdC5TdG9yYWdlL3N0b3JhZ2VBY2NvdW50cy9zdG8yNjA3P2FwaS12ZXJzaW9uPTIwMTgtMDMtMDEtcHJldmlldw==",
->>>>>>> 43149714
       "RequestMethod": "PATCH",
       "RequestBody": "{\r\n  \"properties\": {\r\n    \"encryption\": {\r\n      \"services\": {\r\n        \"blob\": {\r\n          \"enabled\": true\r\n        },\r\n        \"file\": {\r\n          \"enabled\": true\r\n        }\r\n      },\r\n      \"keySource\": \"Microsoft.Keyvault\",\r\n      \"keyvaultproperties\": {\r\n        \"keyname\": \"keyvaultkey4905\",\r\n        \"keyversion\": \"b243121830984a00a4775f2236b7cf16\",\r\n        \"keyvaulturi\": \"https://keyvault1718.vault.azure.net\"\r\n      }\r\n    }\r\n  }\r\n}",
       "RequestHeaders": {
@@ -463,11 +413,7 @@
           "Microsoft.Azure.Management.Storage.StorageManagementClient/7.1.0.0"
         ]
       },
-<<<<<<< HEAD
-      "ResponseBody": "{\r\n  \"id\": \"/subscriptions/ce4a7590-4722-4bcf-a2c6-e473e9f11778/resourceGroups/res6127/providers/Microsoft.Storage/storageAccounts/sto2607\",\r\n  \"identity\": {\r\n    \"principalId\": \"fdcd653c-6e25-48fb-b324-73d1989be652\",\r\n    \"tenantId\": \"72f988bf-86f1-41af-91ab-2d7cd011db47\",\r\n    \"type\": \"SystemAssigned\"\r\n  },\r\n  \"kind\": \"Storage\",\r\n  \"location\": \"eastus2euap\",\r\n  \"name\": \"sto2607\",\r\n  \"properties\": {\r\n    \"creationTime\": \"2017-11-17T03:18:22.8263516Z\",\r\n    \"encryption\": {\r\n      \"keySource\": \"Microsoft.Keyvault\",\r\n      \"keyvaultproperties\": {\r\n        \"keyname\": \"keyvaultkey4905\",\r\n        \"keyvaulturi\": \"https://keyvault1718.vault.azure.net\",\r\n        \"keyversion\": \"b243121830984a00a4775f2236b7cf16\"\r\n      },\r\n      \"services\": {\r\n        \"blob\": {\r\n          \"enabled\": true,\r\n          \"lastEnabledTime\": \"2017-11-17T03:18:22.8283516Z\"\r\n        },\r\n        \"file\": {\r\n          \"enabled\": true,\r\n          \"lastEnabledTime\": \"2017-11-17T03:18:22.8283516Z\"\r\n        }\r\n      }\r\n    },\r\n    \"networkAcls\": {\r\n      \"bypass\": \"AzureServices\",\r\n      \"defaultAction\": \"Allow\",\r\n      \"ipRules\": [],\r\n      \"virtualNetworkRules\": []\r\n    },\r\n    \"primaryEndpoints\": {\r\n      \"blob\": \"https://sto2607.blob.core.windows.net/\",\r\n      \"file\": \"https://sto2607.file.core.windows.net/\",\r\n      \"queue\": \"https://sto2607.queue.core.windows.net/\",\r\n      \"table\": \"https://sto2607.table.core.windows.net/\"\r\n    },\r\n    \"primaryLocation\": \"eastus2euap\",\r\n    \"provisioningState\": \"Succeeded\",\r\n    \"secondaryLocation\": \"centraluseuap\",\r\n    \"statusOfPrimary\": \"available\",\r\n    \"statusOfSecondary\": \"available\",\r\n    \"supportsHttpsTrafficOnly\": false\r\n  },\r\n  \"sku\": {\r\n    \"name\": \"Standard_GRS\",\r\n    \"tier\": \"Standard\"\r\n  },\r\n  \"tags\": {\r\n    \"key1\": \"value1\",\r\n    \"key2\": \"value2\"\r\n  },\r\n  \"type\": \"Microsoft.Storage/storageAccounts\"\r\n}",
-=======
       "ResponseBody": "{\r\n  \"id\": \"/subscriptions/45b60d85-fd72-427a-a708-f994d26e593e/resourceGroups/res6127/providers/Microsoft.Storage/storageAccounts/sto2607\",\r\n  \"identity\": {\r\n    \"principalId\": \"fdcd653c-6e25-48fb-b324-73d1989be652\",\r\n    \"tenantId\": \"72f988bf-86f1-41af-91ab-2d7cd011db47\",\r\n    \"type\": \"SystemAssigned\"\r\n  },\r\n  \"kind\": \"Storage\",\r\n  \"location\": \"eastus2euap\",\r\n  \"name\": \"sto2607\",\r\n  \"properties\": {\r\n    \"creationTime\": \"2017-11-17T03:18:22.8263516Z\",\r\n    \"encryption\": {\r\n      \"keySource\": \"Microsoft.Keyvault\",\r\n      \"keyvaultproperties\": {\r\n        \"keyname\": \"keyvaultkey4905\",\r\n        \"keyvaulturi\": \"https://keyvault1718.vault.azure.net\",\r\n        \"keyversion\": \"b243121830984a00a4775f2236b7cf16\"\r\n      },\r\n      \"services\": {\r\n        \"blob\": {\r\n          \"enabled\": true,\r\n          \"lastEnabledTime\": \"2017-11-17T03:18:22.8283516Z\"\r\n        },\r\n        \"file\": {\r\n          \"enabled\": true,\r\n          \"lastEnabledTime\": \"2017-11-17T03:18:22.8283516Z\"\r\n        }\r\n      }\r\n    },\r\n    \"networkAcls\": {\r\n      \"bypass\": \"AzureServices\",\r\n      \"defaultAction\": \"Allow\",\r\n      \"ipRules\": [],\r\n      \"virtualNetworkRules\": []\r\n    },\r\n    \"primaryEndpoints\": {\r\n      \"blob\": \"https://sto2607.blob.core.windows.net/\",\r\n      \"file\": \"https://sto2607.file.core.windows.net/\",\r\n      \"queue\": \"https://sto2607.queue.core.windows.net/\",\r\n      \"table\": \"https://sto2607.table.core.windows.net/\"\r\n    },\r\n    \"primaryLocation\": \"eastus2euap\",\r\n    \"provisioningState\": \"Succeeded\",\r\n    \"secondaryLocation\": \"centraluseuap\",\r\n    \"statusOfPrimary\": \"available\",\r\n    \"statusOfSecondary\": \"available\",\r\n    \"supportsHttpsTrafficOnly\": false\r\n  },\r\n  \"sku\": {\r\n    \"name\": \"Standard_GRS\",\r\n    \"tier\": \"Standard\"\r\n  },\r\n  \"tags\": {\r\n    \"key1\": \"value1\",\r\n    \"key2\": \"value2\"\r\n  },\r\n  \"type\": \"Microsoft.Storage/storageAccounts\"\r\n}",
->>>>>>> 43149714
       "ResponseHeaders": {
         "Content-Type": [
           "application/json"
@@ -513,13 +459,8 @@
       "StatusCode": 200
     },
     {
-<<<<<<< HEAD
-      "RequestUri": "/subscriptions/ce4a7590-4722-4bcf-a2c6-e473e9f11778/resourceGroups/res6127/providers/Microsoft.Storage/storageAccounts/sto2607?api-version=2017-10-01",
-      "EncodedRequestUri": "L3N1YnNjcmlwdGlvbnMvY2U0YTc1OTAtNDcyMi00YmNmLWEyYzYtZTQ3M2U5ZjExNzc4L3Jlc291cmNlR3JvdXBzL3JlczYxMjcvcHJvdmlkZXJzL01pY3Jvc29mdC5TdG9yYWdlL3N0b3JhZ2VBY2NvdW50cy9zdG8yNjA3P2FwaS12ZXJzaW9uPTIwMTctMTAtMDE=",
-=======
       "RequestUri": "/subscriptions/45b60d85-fd72-427a-a708-f994d26e593e/resourceGroups/res6127/providers/Microsoft.Storage/storageAccounts/sto2607?api-version=2018-03-01-preview",
       "EncodedRequestUri": "L3N1YnNjcmlwdGlvbnMvNDViNjBkODUtZmQ3Mi00MjdhLWE3MDgtZjk5NGQyNmU1OTNlL3Jlc291cmNlR3JvdXBzL3JlczYxMjcvcHJvdmlkZXJzL01pY3Jvc29mdC5TdG9yYWdlL3N0b3JhZ2VBY2NvdW50cy9zdG8yNjA3P2FwaS12ZXJzaW9uPTIwMTgtMDMtMDEtcHJldmlldw==",
->>>>>>> 43149714
       "RequestMethod": "PATCH",
       "RequestBody": "{\r\n  \"properties\": {\r\n    \"encryption\": {\r\n      \"services\": {\r\n        \"blob\": {\r\n          \"enabled\": true\r\n        },\r\n        \"file\": {\r\n          \"enabled\": true\r\n        }\r\n      },\r\n      \"keySource\": \"Microsoft.Storage\"\r\n    }\r\n  }\r\n}",
       "RequestHeaders": {
@@ -540,11 +481,7 @@
           "Microsoft.Azure.Management.Storage.StorageManagementClient/7.1.0.0"
         ]
       },
-<<<<<<< HEAD
-      "ResponseBody": "{\r\n  \"id\": \"/subscriptions/ce4a7590-4722-4bcf-a2c6-e473e9f11778/resourceGroups/res6127/providers/Microsoft.Storage/storageAccounts/sto2607\",\r\n  \"identity\": {\r\n    \"principalId\": \"fdcd653c-6e25-48fb-b324-73d1989be652\",\r\n    \"tenantId\": \"72f988bf-86f1-41af-91ab-2d7cd011db47\",\r\n    \"type\": \"SystemAssigned\"\r\n  },\r\n  \"kind\": \"Storage\",\r\n  \"location\": \"eastus2euap\",\r\n  \"name\": \"sto2607\",\r\n  \"properties\": {\r\n    \"creationTime\": \"2017-11-17T03:18:22.8263516Z\",\r\n    \"encryption\": {\r\n      \"keySource\": \"Microsoft.Storage\",\r\n      \"services\": {\r\n        \"blob\": {\r\n          \"enabled\": true,\r\n          \"lastEnabledTime\": \"2017-11-17T03:18:22.8283516Z\"\r\n        },\r\n        \"file\": {\r\n          \"enabled\": true,\r\n          \"lastEnabledTime\": \"2017-11-17T03:18:22.8283516Z\"\r\n        }\r\n      }\r\n    },\r\n    \"networkAcls\": {\r\n      \"bypass\": \"AzureServices\",\r\n      \"defaultAction\": \"Allow\",\r\n      \"ipRules\": [],\r\n      \"virtualNetworkRules\": []\r\n    },\r\n    \"primaryEndpoints\": {\r\n      \"blob\": \"https://sto2607.blob.core.windows.net/\",\r\n      \"file\": \"https://sto2607.file.core.windows.net/\",\r\n      \"queue\": \"https://sto2607.queue.core.windows.net/\",\r\n      \"table\": \"https://sto2607.table.core.windows.net/\"\r\n    },\r\n    \"primaryLocation\": \"eastus2euap\",\r\n    \"provisioningState\": \"Succeeded\",\r\n    \"secondaryLocation\": \"centraluseuap\",\r\n    \"statusOfPrimary\": \"available\",\r\n    \"statusOfSecondary\": \"available\",\r\n    \"supportsHttpsTrafficOnly\": false\r\n  },\r\n  \"sku\": {\r\n    \"name\": \"Standard_GRS\",\r\n    \"tier\": \"Standard\"\r\n  },\r\n  \"tags\": {\r\n    \"key1\": \"value1\",\r\n    \"key2\": \"value2\"\r\n  },\r\n  \"type\": \"Microsoft.Storage/storageAccounts\"\r\n}",
-=======
       "ResponseBody": "{\r\n  \"id\": \"/subscriptions/45b60d85-fd72-427a-a708-f994d26e593e/resourceGroups/res6127/providers/Microsoft.Storage/storageAccounts/sto2607\",\r\n  \"identity\": {\r\n    \"principalId\": \"fdcd653c-6e25-48fb-b324-73d1989be652\",\r\n    \"tenantId\": \"72f988bf-86f1-41af-91ab-2d7cd011db47\",\r\n    \"type\": \"SystemAssigned\"\r\n  },\r\n  \"kind\": \"Storage\",\r\n  \"location\": \"eastus2euap\",\r\n  \"name\": \"sto2607\",\r\n  \"properties\": {\r\n    \"creationTime\": \"2017-11-17T03:18:22.8263516Z\",\r\n    \"encryption\": {\r\n      \"keySource\": \"Microsoft.Storage\",\r\n      \"services\": {\r\n        \"blob\": {\r\n          \"enabled\": true,\r\n          \"lastEnabledTime\": \"2017-11-17T03:18:22.8283516Z\"\r\n        },\r\n        \"file\": {\r\n          \"enabled\": true,\r\n          \"lastEnabledTime\": \"2017-11-17T03:18:22.8283516Z\"\r\n        }\r\n      }\r\n    },\r\n    \"networkAcls\": {\r\n      \"bypass\": \"AzureServices\",\r\n      \"defaultAction\": \"Allow\",\r\n      \"ipRules\": [],\r\n      \"virtualNetworkRules\": []\r\n    },\r\n    \"primaryEndpoints\": {\r\n      \"blob\": \"https://sto2607.blob.core.windows.net/\",\r\n      \"file\": \"https://sto2607.file.core.windows.net/\",\r\n      \"queue\": \"https://sto2607.queue.core.windows.net/\",\r\n      \"table\": \"https://sto2607.table.core.windows.net/\"\r\n    },\r\n    \"primaryLocation\": \"eastus2euap\",\r\n    \"provisioningState\": \"Succeeded\",\r\n    \"secondaryLocation\": \"centraluseuap\",\r\n    \"statusOfPrimary\": \"available\",\r\n    \"statusOfSecondary\": \"available\",\r\n    \"supportsHttpsTrafficOnly\": false\r\n  },\r\n  \"sku\": {\r\n    \"name\": \"Standard_GRS\",\r\n    \"tier\": \"Standard\"\r\n  },\r\n  \"tags\": {\r\n    \"key1\": \"value1\",\r\n    \"key2\": \"value2\"\r\n  },\r\n  \"type\": \"Microsoft.Storage/storageAccounts\"\r\n}",
->>>>>>> 43149714
       "ResponseHeaders": {
         "Content-Type": [
           "application/json"
@@ -590,13 +527,8 @@
       "StatusCode": 200
     },
     {
-<<<<<<< HEAD
-      "RequestUri": "/subscriptions/ce4a7590-4722-4bcf-a2c6-e473e9f11778/resourceGroups/res6127/providers/Microsoft.Storage/storageAccounts/sto2607?api-version=2017-10-01",
-      "EncodedRequestUri": "L3N1YnNjcmlwdGlvbnMvY2U0YTc1OTAtNDcyMi00YmNmLWEyYzYtZTQ3M2U5ZjExNzc4L3Jlc291cmNlR3JvdXBzL3JlczYxMjcvcHJvdmlkZXJzL01pY3Jvc29mdC5TdG9yYWdlL3N0b3JhZ2VBY2NvdW50cy9zdG8yNjA3P2FwaS12ZXJzaW9uPTIwMTctMTAtMDE=",
-=======
       "RequestUri": "/subscriptions/45b60d85-fd72-427a-a708-f994d26e593e/resourceGroups/res6127/providers/Microsoft.Storage/storageAccounts/sto2607?api-version=2018-03-01-preview",
       "EncodedRequestUri": "L3N1YnNjcmlwdGlvbnMvNDViNjBkODUtZmQ3Mi00MjdhLWE3MDgtZjk5NGQyNmU1OTNlL3Jlc291cmNlR3JvdXBzL3JlczYxMjcvcHJvdmlkZXJzL01pY3Jvc29mdC5TdG9yYWdlL3N0b3JhZ2VBY2NvdW50cy9zdG8yNjA3P2FwaS12ZXJzaW9uPTIwMTgtMDMtMDEtcHJldmlldw==",
->>>>>>> 43149714
       "RequestMethod": "PATCH",
       "RequestBody": "{\r\n  \"properties\": {\r\n    \"encryption\": {\r\n      \"services\": {\r\n        \"blob\": {\r\n          \"enabled\": false\r\n        },\r\n        \"file\": {\r\n          \"enabled\": false\r\n        }\r\n      }\r\n    }\r\n  }\r\n}",
       "RequestHeaders": {
@@ -617,11 +549,7 @@
           "Microsoft.Azure.Management.Storage.StorageManagementClient/7.1.0.0"
         ]
       },
-<<<<<<< HEAD
-      "ResponseBody": "{\r\n  \"id\": \"/subscriptions/ce4a7590-4722-4bcf-a2c6-e473e9f11778/resourceGroups/res6127/providers/Microsoft.Storage/storageAccounts/sto2607\",\r\n  \"identity\": {\r\n    \"principalId\": \"fdcd653c-6e25-48fb-b324-73d1989be652\",\r\n    \"tenantId\": \"72f988bf-86f1-41af-91ab-2d7cd011db47\",\r\n    \"type\": \"SystemAssigned\"\r\n  },\r\n  \"kind\": \"Storage\",\r\n  \"location\": \"eastus2euap\",\r\n  \"name\": \"sto2607\",\r\n  \"properties\": {\r\n    \"creationTime\": \"2017-11-17T03:18:22.8263516Z\",\r\n    \"networkAcls\": {\r\n      \"bypass\": \"AzureServices\",\r\n      \"defaultAction\": \"Allow\",\r\n      \"ipRules\": [],\r\n      \"virtualNetworkRules\": []\r\n    },\r\n    \"primaryEndpoints\": {\r\n      \"blob\": \"https://sto2607.blob.core.windows.net/\",\r\n      \"file\": \"https://sto2607.file.core.windows.net/\",\r\n      \"queue\": \"https://sto2607.queue.core.windows.net/\",\r\n      \"table\": \"https://sto2607.table.core.windows.net/\"\r\n    },\r\n    \"primaryLocation\": \"eastus2euap\",\r\n    \"provisioningState\": \"Succeeded\",\r\n    \"secondaryLocation\": \"centraluseuap\",\r\n    \"statusOfPrimary\": \"available\",\r\n    \"statusOfSecondary\": \"available\",\r\n    \"supportsHttpsTrafficOnly\": false\r\n  },\r\n  \"sku\": {\r\n    \"name\": \"Standard_GRS\",\r\n    \"tier\": \"Standard\"\r\n  },\r\n  \"tags\": {\r\n    \"key1\": \"value1\",\r\n    \"key2\": \"value2\"\r\n  },\r\n  \"type\": \"Microsoft.Storage/storageAccounts\"\r\n}",
-=======
       "ResponseBody": "{\r\n  \"id\": \"/subscriptions/45b60d85-fd72-427a-a708-f994d26e593e/resourceGroups/res6127/providers/Microsoft.Storage/storageAccounts/sto2607\",\r\n  \"identity\": {\r\n    \"principalId\": \"fdcd653c-6e25-48fb-b324-73d1989be652\",\r\n    \"tenantId\": \"72f988bf-86f1-41af-91ab-2d7cd011db47\",\r\n    \"type\": \"SystemAssigned\"\r\n  },\r\n  \"kind\": \"Storage\",\r\n  \"location\": \"eastus2euap\",\r\n  \"name\": \"sto2607\",\r\n  \"properties\": {\r\n    \"creationTime\": \"2017-11-17T03:18:22.8263516Z\",\r\n    \"networkAcls\": {\r\n      \"bypass\": \"AzureServices\",\r\n      \"defaultAction\": \"Allow\",\r\n      \"ipRules\": [],\r\n      \"virtualNetworkRules\": []\r\n    },\r\n    \"primaryEndpoints\": {\r\n      \"blob\": \"https://sto2607.blob.core.windows.net/\",\r\n      \"file\": \"https://sto2607.file.core.windows.net/\",\r\n      \"queue\": \"https://sto2607.queue.core.windows.net/\",\r\n      \"table\": \"https://sto2607.table.core.windows.net/\"\r\n    },\r\n    \"primaryLocation\": \"eastus2euap\",\r\n    \"provisioningState\": \"Succeeded\",\r\n    \"secondaryLocation\": \"centraluseuap\",\r\n    \"statusOfPrimary\": \"available\",\r\n    \"statusOfSecondary\": \"available\",\r\n    \"supportsHttpsTrafficOnly\": false\r\n  },\r\n  \"sku\": {\r\n    \"name\": \"Standard_GRS\",\r\n    \"tier\": \"Standard\"\r\n  },\r\n  \"tags\": {\r\n    \"key1\": \"value1\",\r\n    \"key2\": \"value2\"\r\n  },\r\n  \"type\": \"Microsoft.Storage/storageAccounts\"\r\n}",
->>>>>>> 43149714
       "ResponseHeaders": {
         "Content-Type": [
           "application/json"
@@ -678,11 +606,7 @@
     ]
   },
   "Variables": {
-<<<<<<< HEAD
-    "SubscriptionId": "ce4a7590-4722-4bcf-a2c6-e473e9f11778",
-=======
     "SubscriptionId": "45b60d85-fd72-427a-a708-f994d26e593e",
->>>>>>> 43149714
     "AADClientId": "257a2e03-0f96-462a-a692-c5c98a2f7d9c",
     "ServicePrincipal": "412ba7c7-8d9e-41f7-ab67-85adec8ec0ad"
   }
