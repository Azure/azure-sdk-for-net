--- conflicted
+++ resolved
@@ -1,13 +1,8 @@
 {
   "Entries": [
     {
-<<<<<<< HEAD
-      "RequestUri": "/subscriptions/ce4a7590-4722-4bcf-a2c6-e473e9f11778/resourcegroups/res4057?api-version=2015-11-01",
-      "EncodedRequestUri": "L3N1YnNjcmlwdGlvbnMvY2U0YTc1OTAtNDcyMi00YmNmLWEyYzYtZTQ3M2U5ZjExNzc4L3Jlc291cmNlZ3JvdXBzL3JlczQwNTc/YXBpLXZlcnNpb249MjAxNS0xMS0wMQ==",
-=======
       "RequestUri": "/subscriptions/45b60d85-fd72-427a-a708-f994d26e593e/resourcegroups/res5814?api-version=2015-11-01",
       "EncodedRequestUri": "L3N1YnNjcmlwdGlvbnMvNDViNjBkODUtZmQ3Mi00MjdhLWE3MDgtZjk5NGQyNmU1OTNlL3Jlc291cmNlZ3JvdXBzL3JlczU4MTQ/YXBpLXZlcnNpb249MjAxNS0xMS0wMQ==",
->>>>>>> 43149714
       "RequestMethod": "PUT",
       "RequestBody": "{\r\n  \"location\": \"eastus2\"\r\n}",
       "RequestHeaders": {
@@ -18,29 +13,17 @@
           "29"
         ],
         "x-ms-client-request-id": [
-<<<<<<< HEAD
-          "92a22722-310e-409b-8483-dcd073122b62"
-=======
           "ff053a57-c371-4734-a0bc-9890a625fde6"
->>>>>>> 43149714
         ],
         "accept-language": [
           "en-US"
         ],
         "User-Agent": [
-<<<<<<< HEAD
-          "FxVersion/4.6.25211.01",
+          "FxVersion/4.6.25815.04",
           "Microsoft.Azure.Management.Resources.ResourceManagementClient/1.0.0.0"
         ]
       },
-      "ResponseBody": "{\r\n  \"id\": \"/subscriptions/ce4a7590-4722-4bcf-a2c6-e473e9f11778/resourceGroups/res4057\",\r\n  \"name\": \"res4057\",\r\n  \"location\": \"eastus2\",\r\n  \"properties\": {\r\n    \"provisioningState\": \"Succeeded\"\r\n  }\r\n}",
-=======
-          "FxVersion/4.6.25815.04",
-          "Microsoft.Azure.Management.Resources.ResourceManagementClient/1.0.0.0"
-        ]
-      },
       "ResponseBody": "{\r\n  \"id\": \"/subscriptions/45b60d85-fd72-427a-a708-f994d26e593e/resourceGroups/res5814\",\r\n  \"name\": \"res5814\",\r\n  \"location\": \"eastus2\",\r\n  \"properties\": {\r\n    \"provisioningState\": \"Succeeded\"\r\n  }\r\n}",
->>>>>>> 43149714
       "ResponseHeaders": {
         "Content-Length": [
           "168"
@@ -55,28 +38,12 @@
           "no-cache"
         ],
         "Date": [
-<<<<<<< HEAD
-          "Fri, 17 Nov 2017 03:59:51 GMT"
-=======
           "Fri, 13 Apr 2018 06:41:09 GMT"
->>>>>>> 43149714
         ],
         "Pragma": [
           "no-cache"
         ],
         "x-ms-ratelimit-remaining-subscription-writes": [
-<<<<<<< HEAD
-          "1182"
-        ],
-        "x-ms-request-id": [
-          "2f9ce37f-cc1b-481d-9f83-a5ec48c6cea0"
-        ],
-        "x-ms-correlation-request-id": [
-          "2f9ce37f-cc1b-481d-9f83-a5ec48c6cea0"
-        ],
-        "x-ms-routing-request-id": [
-          "SOUTHEASTASIA:20171117T035952Z:2f9ce37f-cc1b-481d-9f83-a5ec48c6cea0"
-=======
           "1177"
         ],
         "x-ms-request-id": [
@@ -87,7 +54,6 @@
         ],
         "x-ms-routing-request-id": [
           "SOUTHEASTASIA:20180413T064109Z:404a1afd-2a5e-4fbd-87be-3406c06ff3b8"
->>>>>>> 43149714
         ],
         "Strict-Transport-Security": [
           "max-age=31536000; includeSubDomains"
@@ -99,13 +65,8 @@
       "StatusCode": 201
     },
     {
-<<<<<<< HEAD
-      "RequestUri": "/subscriptions/ce4a7590-4722-4bcf-a2c6-e473e9f11778/resourceGroups/res4057/providers/Microsoft.Storage/storageAccounts/sto9735?api-version=2017-10-01",
-      "EncodedRequestUri": "L3N1YnNjcmlwdGlvbnMvY2U0YTc1OTAtNDcyMi00YmNmLWEyYzYtZTQ3M2U5ZjExNzc4L3Jlc291cmNlR3JvdXBzL3JlczQwNTcvcHJvdmlkZXJzL01pY3Jvc29mdC5TdG9yYWdlL3N0b3JhZ2VBY2NvdW50cy9zdG85NzM1P2FwaS12ZXJzaW9uPTIwMTctMTAtMDE=",
-=======
       "RequestUri": "/subscriptions/45b60d85-fd72-427a-a708-f994d26e593e/resourceGroups/res5814/providers/Microsoft.Storage/storageAccounts/sto9831?api-version=2018-03-01-preview",
       "EncodedRequestUri": "L3N1YnNjcmlwdGlvbnMvNDViNjBkODUtZmQ3Mi00MjdhLWE3MDgtZjk5NGQyNmU1OTNlL3Jlc291cmNlR3JvdXBzL3JlczU4MTQvcHJvdmlkZXJzL01pY3Jvc29mdC5TdG9yYWdlL3N0b3JhZ2VBY2NvdW50cy9zdG85ODMxP2FwaS12ZXJzaW9uPTIwMTgtMDMtMDEtcHJldmlldw==",
->>>>>>> 43149714
       "RequestMethod": "PUT",
       "RequestBody": "{\r\n  \"sku\": {\r\n    \"name\": \"Standard_GRS\"\r\n  },\r\n  \"kind\": \"Storage\",\r\n  \"location\": \"eastus2(stage)\",\r\n  \"properties\": {\r\n    \"supportsHttpsTrafficOnly\": true\r\n  }\r\n}",
       "RequestHeaders": {
@@ -116,23 +77,14 @@
           "167"
         ],
         "x-ms-client-request-id": [
-<<<<<<< HEAD
-          "62f471d3-e3f8-43e1-ba1a-7436844ff385"
-=======
           "9576f30f-6119-420f-901a-a55ffc574641"
->>>>>>> 43149714
         ],
         "accept-language": [
           "en-US"
         ],
         "User-Agent": [
-<<<<<<< HEAD
-          "FxVersion/4.6.25211.01",
-          "Microsoft.Azure.Management.Storage.StorageManagementClient/7.1.0.0"
-=======
           "FxVersion/4.6.25815.04",
           "Microsoft.Azure.Management.Storage.StorageManagementClient/7.2.1.1"
->>>>>>> 43149714
         ]
       },
       "ResponseBody": "",
@@ -150,42 +102,18 @@
           "no-cache"
         ],
         "Date": [
-<<<<<<< HEAD
-          "Fri, 17 Nov 2017 04:00:08 GMT"
-=======
           "Fri, 13 Apr 2018 06:41:12 GMT"
->>>>>>> 43149714
         ],
         "Pragma": [
           "no-cache"
         ],
         "Location": [
-<<<<<<< HEAD
-          "https://management.azure.com/subscriptions/ce4a7590-4722-4bcf-a2c6-e473e9f11778/providers/Microsoft.Storage/locations/eastus2euap/asyncoperations/a08273e4-6d0d-407c-901d-858fadeba29b?monitor=true&api-version=2017-10-01"
-=======
           "https://management.azure.com/subscriptions/45b60d85-fd72-427a-a708-f994d26e593e/providers/Microsoft.Storage/locations/eastus2(stage)/asyncoperations/8a4d253e-7572-4d36-8ea2-c15f9fef69c7?monitor=true&api-version=2018-03-01-preview"
->>>>>>> 43149714
         ],
         "Retry-After": [
           "17"
         ],
         "Server": [
-<<<<<<< HEAD
-          "Microsoft-Azure-Storage-Resource-Provider/1.0",
-          "Microsoft-HTTPAPI/2.0"
-        ],
-        "x-ms-ratelimit-remaining-subscription-writes": [
-          "1181"
-        ],
-        "x-ms-request-id": [
-          "59a5497b-d0c1-44c5-883f-4c1c68f3404b"
-        ],
-        "x-ms-correlation-request-id": [
-          "59a5497b-d0c1-44c5-883f-4c1c68f3404b"
-        ],
-        "x-ms-routing-request-id": [
-          "SOUTHEASTASIA:20171117T040008Z:59a5497b-d0c1-44c5-883f-4c1c68f3404b"
-=======
           "Microsoft-Azure-Storage-Resource-Provider/1.0,Microsoft-HTTPAPI/2.0 Microsoft-HTTPAPI/2.0"
         ],
         "x-ms-request-id": [
@@ -202,7 +130,6 @@
         ],
         "x-ms-routing-request-id": [
           "SOUTHEASTASIA:20180413T064112Z:02f6ec9b-cd7b-4cd1-904f-a107b9c244cb"
->>>>>>> 43149714
         ],
         "X-Content-Type-Options": [
           "nosniff"
@@ -211,20 +138,84 @@
       "StatusCode": 202
     },
     {
-<<<<<<< HEAD
-      "RequestUri": "/subscriptions/ce4a7590-4722-4bcf-a2c6-e473e9f11778/providers/Microsoft.Storage/locations/eastus2euap/asyncoperations/a08273e4-6d0d-407c-901d-858fadeba29b?monitor=true&api-version=2017-10-01",
-      "EncodedRequestUri": "L3N1YnNjcmlwdGlvbnMvY2U0YTc1OTAtNDcyMi00YmNmLWEyYzYtZTQ3M2U5ZjExNzc4L3Byb3ZpZGVycy9NaWNyb3NvZnQuU3RvcmFnZS9sb2NhdGlvbnMvZWFzdHVzMmV1YXAvYXN5bmNvcGVyYXRpb25zL2EwODI3M2U0LTZkMGQtNDA3Yy05MDFkLTg1OGZhZGViYTI5Yj9tb25pdG9yPXRydWUmYXBpLXZlcnNpb249MjAxNy0xMC0wMQ==",
-=======
       "RequestUri": "/subscriptions/45b60d85-fd72-427a-a708-f994d26e593e/providers/Microsoft.Storage/locations/eastus2(stage)/asyncoperations/8a4d253e-7572-4d36-8ea2-c15f9fef69c7?monitor=true&api-version=2018-03-01-preview",
       "EncodedRequestUri": "L3N1YnNjcmlwdGlvbnMvNDViNjBkODUtZmQ3Mi00MjdhLWE3MDgtZjk5NGQyNmU1OTNlL3Byb3ZpZGVycy9NaWNyb3NvZnQuU3RvcmFnZS9sb2NhdGlvbnMvZWFzdHVzMihzdGFnZSkvYXN5bmNvcGVyYXRpb25zLzhhNGQyNTNlLTc1NzItNGQzNi04ZWEyLWMxNWY5ZmVmNjljNz9tb25pdG9yPXRydWUmYXBpLXZlcnNpb249MjAxOC0wMy0wMS1wcmV2aWV3",
->>>>>>> 43149714
       "RequestMethod": "GET",
       "RequestBody": "",
       "RequestHeaders": {
         "User-Agent": [
-<<<<<<< HEAD
-          "FxVersion/4.6.25211.01",
-          "Microsoft.Azure.Management.Storage.StorageManagementClient/7.1.0.0"
+          "FxVersion/4.6.25815.04",
+          "Microsoft.Azure.Management.Storage.StorageManagementClient/7.2.1.1"
+        ]
+      },
+      "ResponseBody": "{\r\n  \"sku\": {\r\n    \"name\": \"Standard_GRS\",\r\n    \"tier\": \"Standard\"\r\n  },\r\n  \"kind\": \"Storage\",\r\n  \"id\": \"/subscriptions/45b60d85-fd72-427a-a708-f994d26e593e/resourceGroups/res5814/providers/Microsoft.Storage/storageAccounts/sto9831\",\r\n  \"name\": \"sto9831\",\r\n  \"type\": \"Microsoft.Storage/storageAccounts\",\r\n  \"location\": \"eastus2(stage)\",\r\n  \"tags\": {},\r\n  \"properties\": {\r\n    \"networkAcls\": {\r\n      \"bypass\": \"AzureServices\",\r\n      \"virtualNetworkRules\": [],\r\n      \"ipRules\": [],\r\n      \"defaultAction\": \"Allow\"\r\n    },\r\n    \"trustedDirectories\": [\r\n      \"72f988bf-86f1-41af-91ab-2d7cd011db47\"\r\n    ],\r\n    \"supportsHttpsTrafficOnly\": true,\r\n    \"encryption\": {\r\n      \"services\": {\r\n        \"file\": {\r\n          \"enabled\": true,\r\n          \"lastEnabledTime\": \"2018-04-13T06:41:12.5437847Z\"\r\n        },\r\n        \"blob\": {\r\n          \"enabled\": true,\r\n          \"lastEnabledTime\": \"2018-04-13T06:41:12.5437847Z\"\r\n        }\r\n      },\r\n      \"keySource\": \"Microsoft.Storage\"\r\n    },\r\n    \"provisioningState\": \"Succeeded\",\r\n    \"creationTime\": \"2018-04-13T06:41:12.4812826Z\",\r\n    \"primaryEndpoints\": {\r\n      \"web\": \"https://sto9831.web.core.windows.net/\",\r\n      \"blob\": \"https://sto9831.blob.core.windows.net/\",\r\n      \"queue\": \"https://sto9831.queue.core.windows.net/\",\r\n      \"table\": \"https://sto9831.table.core.windows.net/\",\r\n      \"file\": \"https://sto9831.file.core.windows.net/\"\r\n    },\r\n    \"primaryLocation\": \"eastus2(stage)\",\r\n    \"statusOfPrimary\": \"available\",\r\n    \"secondaryLocation\": \"northcentralus(stage)\",\r\n    \"statusOfSecondary\": \"available\"\r\n  }\r\n}",
+      "ResponseHeaders": {
+        "Content-Type": [
+          "application/json"
+        ],
+        "Expires": [
+          "-1"
+        ],
+        "Cache-Control": [
+          "no-cache"
+        ],
+        "Date": [
+          "Fri, 13 Apr 2018 06:41:30 GMT"
+        ],
+        "Pragma": [
+          "no-cache"
+        ],
+        "Transfer-Encoding": [
+          "chunked"
+        ],
+        "Server": [
+          "Microsoft-Azure-Storage-Resource-Provider/1.0,Microsoft-HTTPAPI/2.0 Microsoft-HTTPAPI/2.0"
+        ],
+        "Vary": [
+          "Accept-Encoding"
+        ],
+        "x-ms-request-id": [
+          "8ea825d2-e63b-42b7-b59a-cdf7fc6bbc0e"
+        ],
+        "Strict-Transport-Security": [
+          "max-age=31536000; includeSubDomains"
+        ],
+        "x-ms-ratelimit-remaining-subscription-reads": [
+          "14979"
+        ],
+        "x-ms-correlation-request-id": [
+          "f743f3e8-0dc9-4661-8b76-61964b9ae3fc"
+        ],
+        "x-ms-routing-request-id": [
+          "SOUTHEASTASIA:20180413T064130Z:f743f3e8-0dc9-4661-8b76-61964b9ae3fc"
+        ],
+        "X-Content-Type-Options": [
+          "nosniff"
+        ]
+      },
+      "StatusCode": 200
+    },
+    {
+      "RequestUri": "/subscriptions/45b60d85-fd72-427a-a708-f994d26e593e/resourceGroups/res5814/providers/Microsoft.Storage/storageAccounts/sto5692?api-version=2018-03-01-preview",
+      "EncodedRequestUri": "L3N1YnNjcmlwdGlvbnMvNDViNjBkODUtZmQ3Mi00MjdhLWE3MDgtZjk5NGQyNmU1OTNlL3Jlc291cmNlR3JvdXBzL3JlczU4MTQvcHJvdmlkZXJzL01pY3Jvc29mdC5TdG9yYWdlL3N0b3JhZ2VBY2NvdW50cy9zdG81NjkyP2FwaS12ZXJzaW9uPTIwMTgtMDMtMDEtcHJldmlldw==",
+      "RequestMethod": "PUT",
+      "RequestBody": "{\r\n  \"sku\": {\r\n    \"name\": \"Standard_GRS\"\r\n  },\r\n  \"kind\": \"Storage\",\r\n  \"location\": \"eastus2(stage)\",\r\n  \"properties\": {\r\n    \"supportsHttpsTrafficOnly\": false\r\n  }\r\n}",
+      "RequestHeaders": {
+        "Content-Type": [
+          "application/json; charset=utf-8"
+        ],
+        "Content-Length": [
+          "168"
+        ],
+        "x-ms-client-request-id": [
+          "24ac8abc-b54e-4c02-9c35-8ea9c963a07c"
+        ],
+        "accept-language": [
+          "en-US"
+        ],
+        "User-Agent": [
+          "FxVersion/4.6.25815.04",
+          "Microsoft.Azure.Management.Storage.StorageManagementClient/7.2.1.1"
         ]
       },
       "ResponseBody": "",
@@ -232,65 +223,63 @@
         "Content-Length": [
           "0"
         ],
-        "Expires": [
-          "-1"
-        ],
-        "Cache-Control": [
-          "no-cache"
-        ],
-        "Date": [
-          "Fri, 17 Nov 2017 04:00:25 GMT"
+        "Content-Type": [
+          "text/plain; charset=utf-8"
+        ],
+        "Expires": [
+          "-1"
+        ],
+        "Cache-Control": [
+          "no-cache"
+        ],
+        "Date": [
+          "Fri, 13 Apr 2018 06:41:31 GMT"
         ],
         "Pragma": [
           "no-cache"
         ],
         "Location": [
-          "https://management.azure.com/subscriptions/ce4a7590-4722-4bcf-a2c6-e473e9f11778/providers/Microsoft.Storage/locations/eastus2euap/asyncoperations/a08273e4-6d0d-407c-901d-858fadeba29b?monitor=true&api-version=2017-10-01"
+          "https://management.azure.com/subscriptions/45b60d85-fd72-427a-a708-f994d26e593e/providers/Microsoft.Storage/locations/eastus2(stage)/asyncoperations/4462df20-bcf8-4318-b775-3a47cedfd6d1?monitor=true&api-version=2018-03-01-preview"
         ],
         "Retry-After": [
           "17"
         ],
         "Server": [
-          "Microsoft-Azure-Storage-Resource-Provider/1.0",
-          "Microsoft-HTTPAPI/2.0"
-        ],
-        "x-ms-ratelimit-remaining-subscription-reads": [
-          "14688"
-        ],
-        "x-ms-request-id": [
-          "3ef49d92-3741-463e-8ec3-9d4acd8b0941"
-        ],
-        "x-ms-correlation-request-id": [
-          "3ef49d92-3741-463e-8ec3-9d4acd8b0941"
-        ],
-        "x-ms-routing-request-id": [
-          "SOUTHEASTASIA:20171117T040026Z:3ef49d92-3741-463e-8ec3-9d4acd8b0941"
-        ],
-        "Strict-Transport-Security": [
-          "max-age=31536000; includeSubDomains"
+          "Microsoft-Azure-Storage-Resource-Provider/1.0,Microsoft-HTTPAPI/2.0 Microsoft-HTTPAPI/2.0"
+        ],
+        "x-ms-request-id": [
+          "4462df20-bcf8-4318-b775-3a47cedfd6d1"
+        ],
+        "Strict-Transport-Security": [
+          "max-age=31536000; includeSubDomains"
+        ],
+        "x-ms-ratelimit-remaining-subscription-writes": [
+          "1175"
+        ],
+        "x-ms-correlation-request-id": [
+          "c4484e12-c06c-4bc0-bfa0-f978b7b4e90a"
+        ],
+        "x-ms-routing-request-id": [
+          "SOUTHEASTASIA:20180413T064132Z:c4484e12-c06c-4bc0-bfa0-f978b7b4e90a"
+        ],
+        "X-Content-Type-Options": [
+          "nosniff"
         ]
       },
       "StatusCode": 202
     },
     {
-      "RequestUri": "/subscriptions/ce4a7590-4722-4bcf-a2c6-e473e9f11778/providers/Microsoft.Storage/locations/eastus2euap/asyncoperations/a08273e4-6d0d-407c-901d-858fadeba29b?monitor=true&api-version=2017-10-01",
-      "EncodedRequestUri": "L3N1YnNjcmlwdGlvbnMvY2U0YTc1OTAtNDcyMi00YmNmLWEyYzYtZTQ3M2U5ZjExNzc4L3Byb3ZpZGVycy9NaWNyb3NvZnQuU3RvcmFnZS9sb2NhdGlvbnMvZWFzdHVzMmV1YXAvYXN5bmNvcGVyYXRpb25zL2EwODI3M2U0LTZkMGQtNDA3Yy05MDFkLTg1OGZhZGViYTI5Yj9tb25pdG9yPXRydWUmYXBpLXZlcnNpb249MjAxNy0xMC0wMQ==",
+      "RequestUri": "/subscriptions/45b60d85-fd72-427a-a708-f994d26e593e/providers/Microsoft.Storage/locations/eastus2(stage)/asyncoperations/4462df20-bcf8-4318-b775-3a47cedfd6d1?monitor=true&api-version=2018-03-01-preview",
+      "EncodedRequestUri": "L3N1YnNjcmlwdGlvbnMvNDViNjBkODUtZmQ3Mi00MjdhLWE3MDgtZjk5NGQyNmU1OTNlL3Byb3ZpZGVycy9NaWNyb3NvZnQuU3RvcmFnZS9sb2NhdGlvbnMvZWFzdHVzMihzdGFnZSkvYXN5bmNvcGVyYXRpb25zLzQ0NjJkZjIwLWJjZjgtNDMxOC1iNzc1LTNhNDdjZWRmZDZkMT9tb25pdG9yPXRydWUmYXBpLXZlcnNpb249MjAxOC0wMy0wMS1wcmV2aWV3",
       "RequestMethod": "GET",
       "RequestBody": "",
       "RequestHeaders": {
         "User-Agent": [
-          "FxVersion/4.6.25211.01",
-          "Microsoft.Azure.Management.Storage.StorageManagementClient/7.1.0.0"
-        ]
-      },
-      "ResponseBody": "{\r\n  \"id\": \"/subscriptions/ce4a7590-4722-4bcf-a2c6-e473e9f11778/resourceGroups/res4057/providers/Microsoft.Storage/storageAccounts/sto9735\",\r\n  \"kind\": \"Storage\",\r\n  \"location\": \"eastus2euap\",\r\n  \"name\": \"sto9735\",\r\n  \"properties\": {\r\n    \"creationTime\": \"2017-11-17T03:59:57.3817773Z\",\r\n    \"encryption\": {\r\n      \"keySource\": \"Microsoft.Storage\",\r\n      \"services\": {\r\n        \"blob\": {\r\n          \"enabled\": true,\r\n          \"lastEnabledTime\": \"2017-11-17T03:59:57.7628139Z\"\r\n        },\r\n        \"file\": {\r\n          \"enabled\": true,\r\n          \"lastEnabledTime\": \"2017-11-17T03:59:57.7628139Z\"\r\n        }\r\n      }\r\n    },\r\n    \"networkAcls\": {\r\n      \"bypass\": \"AzureServices\",\r\n      \"defaultAction\": \"Allow\",\r\n      \"ipRules\": [],\r\n      \"virtualNetworkRules\": []\r\n    },\r\n    \"primaryEndpoints\": {\r\n      \"blob\": \"https://sto9735.blob.core.windows.net/\",\r\n      \"file\": \"https://sto9735.file.core.windows.net/\",\r\n      \"queue\": \"https://sto9735.queue.core.windows.net/\",\r\n      \"table\": \"https://sto9735.table.core.windows.net/\"\r\n    },\r\n    \"primaryLocation\": \"eastus2euap\",\r\n    \"provisioningState\": \"Succeeded\",\r\n    \"secondaryLocation\": \"centraluseuap\",\r\n    \"statusOfPrimary\": \"available\",\r\n    \"statusOfSecondary\": \"available\",\r\n    \"supportsHttpsTrafficOnly\": true\r\n  },\r\n  \"sku\": {\r\n    \"name\": \"Standard_GRS\",\r\n    \"tier\": \"Standard\"\r\n  },\r\n  \"tags\": {},\r\n  \"type\": \"Microsoft.Storage/storageAccounts\"\r\n}",
-=======
           "FxVersion/4.6.25815.04",
           "Microsoft.Azure.Management.Storage.StorageManagementClient/7.2.1.1"
         ]
       },
-      "ResponseBody": "{\r\n  \"sku\": {\r\n    \"name\": \"Standard_GRS\",\r\n    \"tier\": \"Standard\"\r\n  },\r\n  \"kind\": \"Storage\",\r\n  \"id\": \"/subscriptions/45b60d85-fd72-427a-a708-f994d26e593e/resourceGroups/res5814/providers/Microsoft.Storage/storageAccounts/sto9831\",\r\n  \"name\": \"sto9831\",\r\n  \"type\": \"Microsoft.Storage/storageAccounts\",\r\n  \"location\": \"eastus2(stage)\",\r\n  \"tags\": {},\r\n  \"properties\": {\r\n    \"networkAcls\": {\r\n      \"bypass\": \"AzureServices\",\r\n      \"virtualNetworkRules\": [],\r\n      \"ipRules\": [],\r\n      \"defaultAction\": \"Allow\"\r\n    },\r\n    \"trustedDirectories\": [\r\n      \"72f988bf-86f1-41af-91ab-2d7cd011db47\"\r\n    ],\r\n    \"supportsHttpsTrafficOnly\": true,\r\n    \"encryption\": {\r\n      \"services\": {\r\n        \"file\": {\r\n          \"enabled\": true,\r\n          \"lastEnabledTime\": \"2018-04-13T06:41:12.5437847Z\"\r\n        },\r\n        \"blob\": {\r\n          \"enabled\": true,\r\n          \"lastEnabledTime\": \"2018-04-13T06:41:12.5437847Z\"\r\n        }\r\n      },\r\n      \"keySource\": \"Microsoft.Storage\"\r\n    },\r\n    \"provisioningState\": \"Succeeded\",\r\n    \"creationTime\": \"2018-04-13T06:41:12.4812826Z\",\r\n    \"primaryEndpoints\": {\r\n      \"web\": \"https://sto9831.web.core.windows.net/\",\r\n      \"blob\": \"https://sto9831.blob.core.windows.net/\",\r\n      \"queue\": \"https://sto9831.queue.core.windows.net/\",\r\n      \"table\": \"https://sto9831.table.core.windows.net/\",\r\n      \"file\": \"https://sto9831.file.core.windows.net/\"\r\n    },\r\n    \"primaryLocation\": \"eastus2(stage)\",\r\n    \"statusOfPrimary\": \"available\",\r\n    \"secondaryLocation\": \"northcentralus(stage)\",\r\n    \"statusOfSecondary\": \"available\"\r\n  }\r\n}",
->>>>>>> 43149714
+      "ResponseBody": "{\r\n  \"sku\": {\r\n    \"name\": \"Standard_GRS\",\r\n    \"tier\": \"Standard\"\r\n  },\r\n  \"kind\": \"Storage\",\r\n  \"id\": \"/subscriptions/45b60d85-fd72-427a-a708-f994d26e593e/resourceGroups/res5814/providers/Microsoft.Storage/storageAccounts/sto5692\",\r\n  \"name\": \"sto5692\",\r\n  \"type\": \"Microsoft.Storage/storageAccounts\",\r\n  \"location\": \"eastus2(stage)\",\r\n  \"tags\": {},\r\n  \"properties\": {\r\n    \"networkAcls\": {\r\n      \"bypass\": \"AzureServices\",\r\n      \"virtualNetworkRules\": [],\r\n      \"ipRules\": [],\r\n      \"defaultAction\": \"Allow\"\r\n    },\r\n    \"trustedDirectories\": [\r\n      \"72f988bf-86f1-41af-91ab-2d7cd011db47\"\r\n    ],\r\n    \"supportsHttpsTrafficOnly\": false,\r\n    \"encryption\": {\r\n      \"services\": {\r\n        \"file\": {\r\n          \"enabled\": true,\r\n          \"lastEnabledTime\": \"2018-04-13T06:41:31.7211123Z\"\r\n        },\r\n        \"blob\": {\r\n          \"enabled\": true,\r\n          \"lastEnabledTime\": \"2018-04-13T06:41:31.7211123Z\"\r\n        }\r\n      },\r\n      \"keySource\": \"Microsoft.Storage\"\r\n    },\r\n    \"provisioningState\": \"Succeeded\",\r\n    \"creationTime\": \"2018-04-13T06:41:31.6586098Z\",\r\n    \"primaryEndpoints\": {\r\n      \"web\": \"https://sto5692.web.core.windows.net/\",\r\n      \"blob\": \"https://sto5692.blob.core.windows.net/\",\r\n      \"queue\": \"https://sto5692.queue.core.windows.net/\",\r\n      \"table\": \"https://sto5692.table.core.windows.net/\",\r\n      \"file\": \"https://sto5692.file.core.windows.net/\"\r\n    },\r\n    \"primaryLocation\": \"eastus2(stage)\",\r\n    \"statusOfPrimary\": \"available\",\r\n    \"secondaryLocation\": \"northcentralus(stage)\",\r\n    \"statusOfSecondary\": \"available\"\r\n  }\r\n}",
       "ResponseHeaders": {
         "Content-Type": [
           "application/json"
@@ -302,11 +291,7 @@
           "no-cache"
         ],
         "Date": [
-<<<<<<< HEAD
-          "Fri, 17 Nov 2017 04:00:43 GMT"
-=======
-          "Fri, 13 Apr 2018 06:41:30 GMT"
->>>>>>> 43149714
+          "Fri, 13 Apr 2018 06:41:49 GMT"
         ],
         "Pragma": [
           "no-cache"
@@ -321,274 +306,6 @@
           "Accept-Encoding"
         ],
         "x-ms-request-id": [
-<<<<<<< HEAD
-          "74a2dee0-719e-4c8a-a387-8ca9f8de929f"
-        ],
-        "x-ms-ratelimit-remaining-subscription-reads": [
-          "14684"
-        ],
-        "x-ms-correlation-request-id": [
-          "74a2dee0-719e-4c8a-a387-8ca9f8de929f"
-        ],
-        "x-ms-routing-request-id": [
-          "SOUTHEASTASIA:20171117T040043Z:74a2dee0-719e-4c8a-a387-8ca9f8de929f"
-=======
-          "8ea825d2-e63b-42b7-b59a-cdf7fc6bbc0e"
-        ],
-        "Strict-Transport-Security": [
-          "max-age=31536000; includeSubDomains"
-        ],
-        "x-ms-ratelimit-remaining-subscription-reads": [
-          "14979"
-        ],
-        "x-ms-correlation-request-id": [
-          "f743f3e8-0dc9-4661-8b76-61964b9ae3fc"
-        ],
-        "x-ms-routing-request-id": [
-          "SOUTHEASTASIA:20180413T064130Z:f743f3e8-0dc9-4661-8b76-61964b9ae3fc"
->>>>>>> 43149714
-        ],
-        "X-Content-Type-Options": [
-          "nosniff"
-        ]
-      },
-      "StatusCode": 200
-    },
-    {
-<<<<<<< HEAD
-      "RequestUri": "/subscriptions/ce4a7590-4722-4bcf-a2c6-e473e9f11778/resourceGroups/res4057/providers/Microsoft.Storage/storageAccounts/sto3564?api-version=2017-10-01",
-      "EncodedRequestUri": "L3N1YnNjcmlwdGlvbnMvY2U0YTc1OTAtNDcyMi00YmNmLWEyYzYtZTQ3M2U5ZjExNzc4L3Jlc291cmNlR3JvdXBzL3JlczQwNTcvcHJvdmlkZXJzL01pY3Jvc29mdC5TdG9yYWdlL3N0b3JhZ2VBY2NvdW50cy9zdG8zNTY0P2FwaS12ZXJzaW9uPTIwMTctMTAtMDE=",
-=======
-      "RequestUri": "/subscriptions/45b60d85-fd72-427a-a708-f994d26e593e/resourceGroups/res5814/providers/Microsoft.Storage/storageAccounts/sto5692?api-version=2018-03-01-preview",
-      "EncodedRequestUri": "L3N1YnNjcmlwdGlvbnMvNDViNjBkODUtZmQ3Mi00MjdhLWE3MDgtZjk5NGQyNmU1OTNlL3Jlc291cmNlR3JvdXBzL3JlczU4MTQvcHJvdmlkZXJzL01pY3Jvc29mdC5TdG9yYWdlL3N0b3JhZ2VBY2NvdW50cy9zdG81NjkyP2FwaS12ZXJzaW9uPTIwMTgtMDMtMDEtcHJldmlldw==",
->>>>>>> 43149714
-      "RequestMethod": "PUT",
-      "RequestBody": "{\r\n  \"sku\": {\r\n    \"name\": \"Standard_GRS\"\r\n  },\r\n  \"kind\": \"Storage\",\r\n  \"location\": \"eastus2(stage)\",\r\n  \"properties\": {\r\n    \"supportsHttpsTrafficOnly\": false\r\n  }\r\n}",
-      "RequestHeaders": {
-        "Content-Type": [
-          "application/json; charset=utf-8"
-        ],
-        "Content-Length": [
-          "168"
-        ],
-        "x-ms-client-request-id": [
-<<<<<<< HEAD
-          "8ccde700-4a05-42c2-ada3-a0c29c011e03"
-=======
-          "24ac8abc-b54e-4c02-9c35-8ea9c963a07c"
->>>>>>> 43149714
-        ],
-        "accept-language": [
-          "en-US"
-        ],
-        "User-Agent": [
-<<<<<<< HEAD
-          "FxVersion/4.6.25211.01",
-          "Microsoft.Azure.Management.Storage.StorageManagementClient/7.1.0.0"
-=======
-          "FxVersion/4.6.25815.04",
-          "Microsoft.Azure.Management.Storage.StorageManagementClient/7.2.1.1"
->>>>>>> 43149714
-        ]
-      },
-      "ResponseBody": "",
-      "ResponseHeaders": {
-        "Content-Length": [
-          "0"
-        ],
-        "Content-Type": [
-          "text/plain; charset=utf-8"
-        ],
-        "Expires": [
-          "-1"
-        ],
-        "Cache-Control": [
-          "no-cache"
-        ],
-        "Date": [
-<<<<<<< HEAD
-          "Fri, 17 Nov 2017 04:00:55 GMT"
-=======
-          "Fri, 13 Apr 2018 06:41:31 GMT"
->>>>>>> 43149714
-        ],
-        "Pragma": [
-          "no-cache"
-        ],
-        "Location": [
-<<<<<<< HEAD
-          "https://management.azure.com/subscriptions/ce4a7590-4722-4bcf-a2c6-e473e9f11778/providers/Microsoft.Storage/locations/eastus2euap/asyncoperations/b875aa95-39a3-40ad-b65e-241a79c85842?monitor=true&api-version=2017-10-01"
-=======
-          "https://management.azure.com/subscriptions/45b60d85-fd72-427a-a708-f994d26e593e/providers/Microsoft.Storage/locations/eastus2(stage)/asyncoperations/4462df20-bcf8-4318-b775-3a47cedfd6d1?monitor=true&api-version=2018-03-01-preview"
->>>>>>> 43149714
-        ],
-        "Retry-After": [
-          "17"
-        ],
-        "Server": [
-<<<<<<< HEAD
-          "Microsoft-Azure-Storage-Resource-Provider/1.0",
-          "Microsoft-HTTPAPI/2.0"
-        ],
-        "x-ms-ratelimit-remaining-subscription-writes": [
-          "1180"
-        ],
-        "x-ms-request-id": [
-          "3cd3efd9-13f8-4818-8f93-0df55e0d3cef"
-        ],
-        "x-ms-correlation-request-id": [
-          "3cd3efd9-13f8-4818-8f93-0df55e0d3cef"
-        ],
-        "x-ms-routing-request-id": [
-          "SOUTHEASTASIA:20171117T040056Z:3cd3efd9-13f8-4818-8f93-0df55e0d3cef"
-        ],
-        "Strict-Transport-Security": [
-          "max-age=31536000; includeSubDomains"
-        ]
-      },
-      "StatusCode": 202
-    },
-    {
-      "RequestUri": "/subscriptions/ce4a7590-4722-4bcf-a2c6-e473e9f11778/providers/Microsoft.Storage/locations/eastus2euap/asyncoperations/b875aa95-39a3-40ad-b65e-241a79c85842?monitor=true&api-version=2017-10-01",
-      "EncodedRequestUri": "L3N1YnNjcmlwdGlvbnMvY2U0YTc1OTAtNDcyMi00YmNmLWEyYzYtZTQ3M2U5ZjExNzc4L3Byb3ZpZGVycy9NaWNyb3NvZnQuU3RvcmFnZS9sb2NhdGlvbnMvZWFzdHVzMmV1YXAvYXN5bmNvcGVyYXRpb25zL2I4NzVhYTk1LTM5YTMtNDBhZC1iNjVlLTI0MWE3OWM4NTg0Mj9tb25pdG9yPXRydWUmYXBpLXZlcnNpb249MjAxNy0xMC0wMQ==",
-      "RequestMethod": "GET",
-      "RequestBody": "",
-      "RequestHeaders": {
-        "User-Agent": [
-          "FxVersion/4.6.25211.01",
-          "Microsoft.Azure.Management.Storage.StorageManagementClient/7.1.0.0"
-        ]
-      },
-      "ResponseBody": "",
-      "ResponseHeaders": {
-        "Content-Length": [
-          "0"
-        ],
-        "Expires": [
-          "-1"
-        ],
-        "Cache-Control": [
-          "no-cache"
-        ],
-        "Date": [
-          "Fri, 17 Nov 2017 04:01:13 GMT"
-        ],
-        "Pragma": [
-          "no-cache"
-        ],
-        "Location": [
-          "https://management.azure.com/subscriptions/ce4a7590-4722-4bcf-a2c6-e473e9f11778/providers/Microsoft.Storage/locations/eastus2euap/asyncoperations/b875aa95-39a3-40ad-b65e-241a79c85842?monitor=true&api-version=2017-10-01"
-        ],
-        "Retry-After": [
-          "17"
-        ],
-        "Server": [
-          "Microsoft-Azure-Storage-Resource-Provider/1.0",
-          "Microsoft-HTTPAPI/2.0"
-        ],
-        "x-ms-ratelimit-remaining-subscription-reads": [
-          "14681"
-        ],
-        "x-ms-request-id": [
-          "d677d955-dd41-4ae4-a6cb-e8ad5f7c85d1"
-        ],
-        "x-ms-correlation-request-id": [
-          "d677d955-dd41-4ae4-a6cb-e8ad5f7c85d1"
-        ],
-        "x-ms-routing-request-id": [
-          "SOUTHEASTASIA:20171117T040113Z:d677d955-dd41-4ae4-a6cb-e8ad5f7c85d1"
-=======
-          "Microsoft-Azure-Storage-Resource-Provider/1.0,Microsoft-HTTPAPI/2.0 Microsoft-HTTPAPI/2.0"
-        ],
-        "x-ms-request-id": [
-          "4462df20-bcf8-4318-b775-3a47cedfd6d1"
-        ],
-        "Strict-Transport-Security": [
-          "max-age=31536000; includeSubDomains"
-        ],
-        "x-ms-ratelimit-remaining-subscription-writes": [
-          "1175"
-        ],
-        "x-ms-correlation-request-id": [
-          "c4484e12-c06c-4bc0-bfa0-f978b7b4e90a"
-        ],
-        "x-ms-routing-request-id": [
-          "SOUTHEASTASIA:20180413T064132Z:c4484e12-c06c-4bc0-bfa0-f978b7b4e90a"
->>>>>>> 43149714
-        ],
-        "X-Content-Type-Options": [
-          "nosniff"
-        ]
-      },
-      "StatusCode": 202
-    },
-    {
-<<<<<<< HEAD
-      "RequestUri": "/subscriptions/ce4a7590-4722-4bcf-a2c6-e473e9f11778/providers/Microsoft.Storage/locations/eastus2euap/asyncoperations/b875aa95-39a3-40ad-b65e-241a79c85842?monitor=true&api-version=2017-10-01",
-      "EncodedRequestUri": "L3N1YnNjcmlwdGlvbnMvY2U0YTc1OTAtNDcyMi00YmNmLWEyYzYtZTQ3M2U5ZjExNzc4L3Byb3ZpZGVycy9NaWNyb3NvZnQuU3RvcmFnZS9sb2NhdGlvbnMvZWFzdHVzMmV1YXAvYXN5bmNvcGVyYXRpb25zL2I4NzVhYTk1LTM5YTMtNDBhZC1iNjVlLTI0MWE3OWM4NTg0Mj9tb25pdG9yPXRydWUmYXBpLXZlcnNpb249MjAxNy0xMC0wMQ==",
-=======
-      "RequestUri": "/subscriptions/45b60d85-fd72-427a-a708-f994d26e593e/providers/Microsoft.Storage/locations/eastus2(stage)/asyncoperations/4462df20-bcf8-4318-b775-3a47cedfd6d1?monitor=true&api-version=2018-03-01-preview",
-      "EncodedRequestUri": "L3N1YnNjcmlwdGlvbnMvNDViNjBkODUtZmQ3Mi00MjdhLWE3MDgtZjk5NGQyNmU1OTNlL3Byb3ZpZGVycy9NaWNyb3NvZnQuU3RvcmFnZS9sb2NhdGlvbnMvZWFzdHVzMihzdGFnZSkvYXN5bmNvcGVyYXRpb25zLzQ0NjJkZjIwLWJjZjgtNDMxOC1iNzc1LTNhNDdjZWRmZDZkMT9tb25pdG9yPXRydWUmYXBpLXZlcnNpb249MjAxOC0wMy0wMS1wcmV2aWV3",
->>>>>>> 43149714
-      "RequestMethod": "GET",
-      "RequestBody": "",
-      "RequestHeaders": {
-        "User-Agent": [
-<<<<<<< HEAD
-          "FxVersion/4.6.25211.01",
-          "Microsoft.Azure.Management.Storage.StorageManagementClient/7.1.0.0"
-        ]
-      },
-      "ResponseBody": "{\r\n  \"id\": \"/subscriptions/ce4a7590-4722-4bcf-a2c6-e473e9f11778/resourceGroups/res4057/providers/Microsoft.Storage/storageAccounts/sto3564\",\r\n  \"kind\": \"Storage\",\r\n  \"location\": \"eastus2euap\",\r\n  \"name\": \"sto3564\",\r\n  \"properties\": {\r\n    \"creationTime\": \"2017-11-17T04:00:46.1443909Z\",\r\n    \"encryption\": {\r\n      \"keySource\": \"Microsoft.Storage\",\r\n      \"services\": {\r\n        \"blob\": {\r\n          \"enabled\": true,\r\n          \"lastEnabledTime\": \"2017-11-17T04:00:46.1543928Z\"\r\n        },\r\n        \"file\": {\r\n          \"enabled\": true,\r\n          \"lastEnabledTime\": \"2017-11-17T04:00:46.1543928Z\"\r\n        }\r\n      }\r\n    },\r\n    \"networkAcls\": {\r\n      \"bypass\": \"AzureServices\",\r\n      \"defaultAction\": \"Allow\",\r\n      \"ipRules\": [],\r\n      \"virtualNetworkRules\": []\r\n    },\r\n    \"primaryEndpoints\": {\r\n      \"blob\": \"https://sto3564.blob.core.windows.net/\",\r\n      \"file\": \"https://sto3564.file.core.windows.net/\",\r\n      \"queue\": \"https://sto3564.queue.core.windows.net/\",\r\n      \"table\": \"https://sto3564.table.core.windows.net/\"\r\n    },\r\n    \"primaryLocation\": \"eastus2euap\",\r\n    \"provisioningState\": \"Succeeded\",\r\n    \"secondaryLocation\": \"centraluseuap\",\r\n    \"statusOfPrimary\": \"available\",\r\n    \"statusOfSecondary\": \"available\",\r\n    \"supportsHttpsTrafficOnly\": false\r\n  },\r\n  \"sku\": {\r\n    \"name\": \"Standard_GRS\",\r\n    \"tier\": \"Standard\"\r\n  },\r\n  \"tags\": {},\r\n  \"type\": \"Microsoft.Storage/storageAccounts\"\r\n}",
-=======
-          "FxVersion/4.6.25815.04",
-          "Microsoft.Azure.Management.Storage.StorageManagementClient/7.2.1.1"
-        ]
-      },
-      "ResponseBody": "{\r\n  \"sku\": {\r\n    \"name\": \"Standard_GRS\",\r\n    \"tier\": \"Standard\"\r\n  },\r\n  \"kind\": \"Storage\",\r\n  \"id\": \"/subscriptions/45b60d85-fd72-427a-a708-f994d26e593e/resourceGroups/res5814/providers/Microsoft.Storage/storageAccounts/sto5692\",\r\n  \"name\": \"sto5692\",\r\n  \"type\": \"Microsoft.Storage/storageAccounts\",\r\n  \"location\": \"eastus2(stage)\",\r\n  \"tags\": {},\r\n  \"properties\": {\r\n    \"networkAcls\": {\r\n      \"bypass\": \"AzureServices\",\r\n      \"virtualNetworkRules\": [],\r\n      \"ipRules\": [],\r\n      \"defaultAction\": \"Allow\"\r\n    },\r\n    \"trustedDirectories\": [\r\n      \"72f988bf-86f1-41af-91ab-2d7cd011db47\"\r\n    ],\r\n    \"supportsHttpsTrafficOnly\": false,\r\n    \"encryption\": {\r\n      \"services\": {\r\n        \"file\": {\r\n          \"enabled\": true,\r\n          \"lastEnabledTime\": \"2018-04-13T06:41:31.7211123Z\"\r\n        },\r\n        \"blob\": {\r\n          \"enabled\": true,\r\n          \"lastEnabledTime\": \"2018-04-13T06:41:31.7211123Z\"\r\n        }\r\n      },\r\n      \"keySource\": \"Microsoft.Storage\"\r\n    },\r\n    \"provisioningState\": \"Succeeded\",\r\n    \"creationTime\": \"2018-04-13T06:41:31.6586098Z\",\r\n    \"primaryEndpoints\": {\r\n      \"web\": \"https://sto5692.web.core.windows.net/\",\r\n      \"blob\": \"https://sto5692.blob.core.windows.net/\",\r\n      \"queue\": \"https://sto5692.queue.core.windows.net/\",\r\n      \"table\": \"https://sto5692.table.core.windows.net/\",\r\n      \"file\": \"https://sto5692.file.core.windows.net/\"\r\n    },\r\n    \"primaryLocation\": \"eastus2(stage)\",\r\n    \"statusOfPrimary\": \"available\",\r\n    \"secondaryLocation\": \"northcentralus(stage)\",\r\n    \"statusOfSecondary\": \"available\"\r\n  }\r\n}",
->>>>>>> 43149714
-      "ResponseHeaders": {
-        "Content-Type": [
-          "application/json"
-        ],
-        "Expires": [
-          "-1"
-        ],
-        "Cache-Control": [
-          "no-cache"
-        ],
-        "Date": [
-<<<<<<< HEAD
-          "Fri, 17 Nov 2017 04:01:30 GMT"
-=======
-          "Fri, 13 Apr 2018 06:41:49 GMT"
->>>>>>> 43149714
-        ],
-        "Pragma": [
-          "no-cache"
-        ],
-        "Transfer-Encoding": [
-          "chunked"
-        ],
-        "Server": [
-          "Microsoft-Azure-Storage-Resource-Provider/1.0,Microsoft-HTTPAPI/2.0 Microsoft-HTTPAPI/2.0"
-        ],
-        "Vary": [
-          "Accept-Encoding"
-        ],
-        "x-ms-request-id": [
-<<<<<<< HEAD
-          "b317512e-91c5-4097-be4e-60ae15b8b522"
-        ],
-        "x-ms-ratelimit-remaining-subscription-reads": [
-          "14679"
-        ],
-        "x-ms-correlation-request-id": [
-          "b317512e-91c5-4097-be4e-60ae15b8b522"
-        ],
-        "x-ms-routing-request-id": [
-          "SOUTHEASTASIA:20171117T040130Z:b317512e-91c5-4097-be4e-60ae15b8b522"
-=======
           "751e0d61-cb25-4376-8eee-1ff040553c44"
         ],
         "Strict-Transport-Security": [
@@ -602,7 +319,6 @@
         ],
         "x-ms-routing-request-id": [
           "SOUTHEASTASIA:20180413T064149Z:d420e0d3-578d-4f04-8d31-a701000b42df"
->>>>>>> 43149714
         ],
         "X-Content-Type-Options": [
           "nosniff"
@@ -613,19 +329,11 @@
   ],
   "Names": {
     "CreateResourceGroup": [
-<<<<<<< HEAD
-      "res4057"
-    ],
-    "StorageAccountCreateWithHttpsOnlyTest": [
-      "sto9735",
-      "sto3564"
-=======
       "res5814"
     ],
     "StorageAccountCreateWithHttpsOnlyTest": [
       "sto9831",
       "sto5692"
->>>>>>> 43149714
     ]
   },
   "Variables": {
