{
  "Entries": [
    {
<<<<<<< HEAD
      "RequestUri": "/subscriptions/ce4a7590-4722-4bcf-a2c6-e473e9f11778/resourcegroups/res5889?api-version=2015-11-01",
      "EncodedRequestUri": "L3N1YnNjcmlwdGlvbnMvY2U0YTc1OTAtNDcyMi00YmNmLWEyYzYtZTQ3M2U5ZjExNzc4L3Jlc291cmNlZ3JvdXBzL3JlczU4ODk/YXBpLXZlcnNpb249MjAxNS0xMS0wMQ==",
=======
      "RequestUri": "/subscriptions/45b60d85-fd72-427a-a708-f994d26e593e/resourcegroups/res8387?api-version=2015-11-01",
      "EncodedRequestUri": "L3N1YnNjcmlwdGlvbnMvNDViNjBkODUtZmQ3Mi00MjdhLWE3MDgtZjk5NGQyNmU1OTNlL3Jlc291cmNlZ3JvdXBzL3JlczgzODc/YXBpLXZlcnNpb249MjAxNS0xMS0wMQ==",
>>>>>>> 43149714
      "RequestMethod": "PUT",
      "RequestBody": "{\r\n  \"location\": \"eastus2\"\r\n}",
      "RequestHeaders": {
        "Content-Type": [
          "application/json; charset=utf-8"
        ],
        "Content-Length": [
          "29"
        ],
        "x-ms-client-request-id": [
<<<<<<< HEAD
          "447e4f29-3f03-4cae-bf7a-be574e13dcc6"
=======
          "888497ab-586e-4c38-a1a3-cc0bd7b892ed"
>>>>>>> 43149714
        ],
        "accept-language": [
          "en-US"
        ],
        "User-Agent": [
<<<<<<< HEAD
          "FxVersion/4.6.25211.01",
          "Microsoft.Azure.Management.Resources.ResourceManagementClient/1.0.0.0"
        ]
      },
      "ResponseBody": "{\r\n  \"id\": \"/subscriptions/ce4a7590-4722-4bcf-a2c6-e473e9f11778/resourceGroups/res5889\",\r\n  \"name\": \"res5889\",\r\n  \"location\": \"eastus2\",\r\n  \"properties\": {\r\n    \"provisioningState\": \"Succeeded\"\r\n  }\r\n}",
=======
          "FxVersion/4.6.25815.04",
          "Microsoft.Azure.Management.Resources.ResourceManagementClient/1.0.0.0"
        ]
      },
      "ResponseBody": "{\r\n  \"id\": \"/subscriptions/45b60d85-fd72-427a-a708-f994d26e593e/resourceGroups/res8387\",\r\n  \"name\": \"res8387\",\r\n  \"location\": \"eastus2\",\r\n  \"properties\": {\r\n    \"provisioningState\": \"Succeeded\"\r\n  }\r\n}",
>>>>>>> 43149714
      "ResponseHeaders": {
        "Content-Length": [
          "168"
        ],
        "Content-Type": [
          "application/json; charset=utf-8"
        ],
        "Expires": [
          "-1"
        ],
        "Cache-Control": [
          "no-cache"
        ],
        "Date": [
<<<<<<< HEAD
          "Fri, 17 Nov 2017 03:39:45 GMT"
=======
          "Fri, 13 Apr 2018 06:36:02 GMT"
>>>>>>> 43149714
        ],
        "Pragma": [
          "no-cache"
        ],
        "x-ms-ratelimit-remaining-subscription-writes": [
<<<<<<< HEAD
          "1187"
        ],
        "x-ms-request-id": [
          "af1348ee-7228-41b4-8ff1-0de63f6861c0"
        ],
        "x-ms-correlation-request-id": [
          "af1348ee-7228-41b4-8ff1-0de63f6861c0"
        ],
        "x-ms-routing-request-id": [
          "SOUTHEASTASIA:20171117T033946Z:af1348ee-7228-41b4-8ff1-0de63f6861c0"
=======
          "1186"
        ],
        "x-ms-request-id": [
          "e07f7d7f-32a0-4fdf-8bb6-e4e8c9e6d483"
        ],
        "x-ms-correlation-request-id": [
          "e07f7d7f-32a0-4fdf-8bb6-e4e8c9e6d483"
        ],
        "x-ms-routing-request-id": [
          "SOUTHEASTASIA:20180413T063602Z:e07f7d7f-32a0-4fdf-8bb6-e4e8c9e6d483"
>>>>>>> 43149714
        ],
        "Strict-Transport-Security": [
          "max-age=31536000; includeSubDomains"
        ],
        "X-Content-Type-Options": [
          "nosniff"
        ]
      },
      "StatusCode": 201
    },
    {
<<<<<<< HEAD
      "RequestUri": "/subscriptions/ce4a7590-4722-4bcf-a2c6-e473e9f11778/providers/Microsoft.Storage/checkNameAvailability?api-version=2017-10-01",
      "EncodedRequestUri": "L3N1YnNjcmlwdGlvbnMvY2U0YTc1OTAtNDcyMi00YmNmLWEyYzYtZTQ3M2U5ZjExNzc4L3Byb3ZpZGVycy9NaWNyb3NvZnQuU3RvcmFnZS9jaGVja05hbWVBdmFpbGFiaWxpdHk/YXBpLXZlcnNpb249MjAxNy0xMC0wMQ==",
      "RequestMethod": "POST",
      "RequestBody": "{\r\n  \"name\": \"sto6445\",\r\n  \"type\": \"Microsoft.Storage/storageAccounts\"\r\n}",
=======
      "RequestUri": "/subscriptions/45b60d85-fd72-427a-a708-f994d26e593e/providers/Microsoft.Storage/checkNameAvailability?api-version=2018-03-01-preview",
      "EncodedRequestUri": "L3N1YnNjcmlwdGlvbnMvNDViNjBkODUtZmQ3Mi00MjdhLWE3MDgtZjk5NGQyNmU1OTNlL3Byb3ZpZGVycy9NaWNyb3NvZnQuU3RvcmFnZS9jaGVja05hbWVBdmFpbGFiaWxpdHk/YXBpLXZlcnNpb249MjAxOC0wMy0wMS1wcmV2aWV3",
      "RequestMethod": "POST",
      "RequestBody": "{\r\n  \"name\": \"sto6960\",\r\n  \"type\": \"Microsoft.Storage/storageAccounts\"\r\n}",
>>>>>>> 43149714
      "RequestHeaders": {
        "Content-Type": [
          "application/json; charset=utf-8"
        ],
        "Content-Length": [
          "73"
        ],
        "x-ms-client-request-id": [
<<<<<<< HEAD
          "0bfff852-805f-4819-8db4-045445aa408d"
=======
          "556b85c8-5c11-48d2-9a61-88c15e523115"
>>>>>>> 43149714
        ],
        "accept-language": [
          "en-US"
        ],
        "User-Agent": [
<<<<<<< HEAD
          "FxVersion/4.6.25211.01",
          "Microsoft.Azure.Management.Storage.StorageManagementClient/7.1.0.0"
=======
          "FxVersion/4.6.25815.04",
          "Microsoft.Azure.Management.Storage.StorageManagementClient/7.2.1.1"
>>>>>>> 43149714
        ]
      },
      "ResponseBody": "{\r\n  \"nameAvailable\": true\r\n}",
      "ResponseHeaders": {
        "Content-Type": [
          "application/json"
        ],
        "Expires": [
          "-1"
        ],
        "Cache-Control": [
          "no-cache"
        ],
        "Date": [
<<<<<<< HEAD
          "Fri, 17 Nov 2017 03:39:46 GMT"
=======
          "Fri, 13 Apr 2018 06:36:03 GMT"
>>>>>>> 43149714
        ],
        "Pragma": [
          "no-cache"
        ],
        "Transfer-Encoding": [
          "chunked"
        ],
        "Server": [
          "Microsoft-Azure-Storage-Resource-Provider/1.0,Microsoft-HTTPAPI/2.0 Microsoft-HTTPAPI/2.0"
        ],
        "Vary": [
          "Accept-Encoding"
        ],
        "x-ms-request-id": [
<<<<<<< HEAD
          "8a39a838-1933-4b0d-85c4-a21bbb75c21e"
        ],
        "x-ms-ratelimit-remaining-subscription-reads": [
          "14884"
        ],
        "x-ms-correlation-request-id": [
          "8a39a838-1933-4b0d-85c4-a21bbb75c21e"
        ],
        "x-ms-routing-request-id": [
          "SOUTHEASTASIA:20171117T033947Z:8a39a838-1933-4b0d-85c4-a21bbb75c21e"
=======
          "a87dd543-6c5a-448c-9a7c-142821587a39"
        ],
        "Strict-Transport-Security": [
          "max-age=31536000; includeSubDomains"
        ],
        "x-ms-ratelimit-remaining-subscription-reads": [
          "14964"
        ],
        "x-ms-correlation-request-id": [
          "510cb5e1-a6b9-4d23-b8b4-d35d6de78c30"
        ],
        "x-ms-routing-request-id": [
          "SOUTHEASTASIA:20180413T063603Z:510cb5e1-a6b9-4d23-b8b4-d35d6de78c30"
>>>>>>> 43149714
        ],
        "X-Content-Type-Options": [
          "nosniff"
        ]
      },
      "StatusCode": 200
    },
    {
<<<<<<< HEAD
      "RequestUri": "/subscriptions/ce4a7590-4722-4bcf-a2c6-e473e9f11778/providers/Microsoft.Storage/checkNameAvailability?api-version=2017-10-01",
      "EncodedRequestUri": "L3N1YnNjcmlwdGlvbnMvY2U0YTc1OTAtNDcyMi00YmNmLWEyYzYtZTQ3M2U5ZjExNzc4L3Byb3ZpZGVycy9NaWNyb3NvZnQuU3RvcmFnZS9jaGVja05hbWVBdmFpbGFiaWxpdHk/YXBpLXZlcnNpb249MjAxNy0xMC0wMQ==",
=======
      "RequestUri": "/subscriptions/45b60d85-fd72-427a-a708-f994d26e593e/providers/Microsoft.Storage/checkNameAvailability?api-version=2018-03-01-preview",
      "EncodedRequestUri": "L3N1YnNjcmlwdGlvbnMvNDViNjBkODUtZmQ3Mi00MjdhLWE3MDgtZjk5NGQyNmU1OTNlL3Byb3ZpZGVycy9NaWNyb3NvZnQuU3RvcmFnZS9jaGVja05hbWVBdmFpbGFiaWxpdHk/YXBpLXZlcnNpb249MjAxOC0wMy0wMS1wcmV2aWV3",
>>>>>>> 43149714
      "RequestMethod": "POST",
      "RequestBody": "{\r\n  \"name\": \"CAPS\",\r\n  \"type\": \"Microsoft.Storage/storageAccounts\"\r\n}",
      "RequestHeaders": {
        "Content-Type": [
          "application/json; charset=utf-8"
        ],
        "Content-Length": [
          "70"
        ],
        "x-ms-client-request-id": [
<<<<<<< HEAD
          "a44067a3-a829-42ed-a6a5-fe81af27ccd5"
=======
          "1295ce1c-0336-4e76-9c9a-4cf160756817"
>>>>>>> 43149714
        ],
        "accept-language": [
          "en-US"
        ],
        "User-Agent": [
<<<<<<< HEAD
          "FxVersion/4.6.25211.01",
          "Microsoft.Azure.Management.Storage.StorageManagementClient/7.1.0.0"
=======
          "FxVersion/4.6.25815.04",
          "Microsoft.Azure.Management.Storage.StorageManagementClient/7.2.1.1"
>>>>>>> 43149714
        ]
      },
      "ResponseBody": "{\r\n  \"nameAvailable\": false,\r\n  \"reason\": \"AccountNameInvalid\",\r\n  \"message\": \"CAPS is not a valid storage account name. Storage account name must be between 3 and 24 characters in length and use numbers and lower-case letters only.\"\r\n}",
      "ResponseHeaders": {
        "Content-Type": [
          "application/json"
        ],
        "Expires": [
          "-1"
        ],
        "Cache-Control": [
          "no-cache"
        ],
        "Date": [
<<<<<<< HEAD
          "Fri, 17 Nov 2017 03:39:46 GMT"
=======
          "Fri, 13 Apr 2018 06:36:03 GMT"
>>>>>>> 43149714
        ],
        "Pragma": [
          "no-cache"
        ],
        "Transfer-Encoding": [
          "chunked"
        ],
        "Server": [
          "Microsoft-Azure-Storage-Resource-Provider/1.0,Microsoft-HTTPAPI/2.0 Microsoft-HTTPAPI/2.0"
        ],
        "Vary": [
          "Accept-Encoding"
        ],
        "x-ms-request-id": [
<<<<<<< HEAD
          "ade83ac5-7e46-4100-a73b-6ce47ab5cfc3"
        ],
        "x-ms-ratelimit-remaining-subscription-reads": [
          "14883"
        ],
        "x-ms-correlation-request-id": [
          "ade83ac5-7e46-4100-a73b-6ce47ab5cfc3"
        ],
        "x-ms-routing-request-id": [
          "SOUTHEASTASIA:20171117T033947Z:ade83ac5-7e46-4100-a73b-6ce47ab5cfc3"
=======
          "a2d2db2f-25f8-4a9f-b012-70f2f7997e6e"
        ],
        "Strict-Transport-Security": [
          "max-age=31536000; includeSubDomains"
        ],
        "x-ms-ratelimit-remaining-subscription-reads": [
          "14963"
        ],
        "x-ms-correlation-request-id": [
          "016a3dab-dc48-4b64-b218-9a538d56ce5f"
        ],
        "x-ms-routing-request-id": [
          "SOUTHEASTASIA:20180413T063603Z:016a3dab-dc48-4b64-b218-9a538d56ce5f"
>>>>>>> 43149714
        ],
        "X-Content-Type-Options": [
          "nosniff"
        ]
      },
      "StatusCode": 200
    },
    {
<<<<<<< HEAD
      "RequestUri": "/subscriptions/ce4a7590-4722-4bcf-a2c6-e473e9f11778/providers/Microsoft.Storage/checkNameAvailability?api-version=2017-10-01",
      "EncodedRequestUri": "L3N1YnNjcmlwdGlvbnMvY2U0YTc1OTAtNDcyMi00YmNmLWEyYzYtZTQ3M2U5ZjExNzc4L3Byb3ZpZGVycy9NaWNyb3NvZnQuU3RvcmFnZS9jaGVja05hbWVBdmFpbGFiaWxpdHk/YXBpLXZlcnNpb249MjAxNy0xMC0wMQ==",
      "RequestMethod": "POST",
      "RequestBody": "{\r\n  \"name\": \"sto9245\",\r\n  \"type\": \"Microsoft.Storage/storageAccounts\"\r\n}",
=======
      "RequestUri": "/subscriptions/45b60d85-fd72-427a-a708-f994d26e593e/providers/Microsoft.Storage/checkNameAvailability?api-version=2018-03-01-preview",
      "EncodedRequestUri": "L3N1YnNjcmlwdGlvbnMvNDViNjBkODUtZmQ3Mi00MjdhLWE3MDgtZjk5NGQyNmU1OTNlL3Byb3ZpZGVycy9NaWNyb3NvZnQuU3RvcmFnZS9jaGVja05hbWVBdmFpbGFiaWxpdHk/YXBpLXZlcnNpb249MjAxOC0wMy0wMS1wcmV2aWV3",
      "RequestMethod": "POST",
      "RequestBody": "{\r\n  \"name\": \"sto9273\",\r\n  \"type\": \"Microsoft.Storage/storageAccounts\"\r\n}",
>>>>>>> 43149714
      "RequestHeaders": {
        "Content-Type": [
          "application/json; charset=utf-8"
        ],
        "Content-Length": [
          "73"
        ],
        "x-ms-client-request-id": [
<<<<<<< HEAD
          "0f246e6d-e417-42f8-b70b-4929c681ed43"
=======
          "c9408b76-15a4-42db-94e6-f92b63947f2c"
>>>>>>> 43149714
        ],
        "accept-language": [
          "en-US"
        ],
        "User-Agent": [
<<<<<<< HEAD
          "FxVersion/4.6.25211.01",
          "Microsoft.Azure.Management.Storage.StorageManagementClient/7.1.0.0"
        ]
      },
      "ResponseBody": "{\r\n  \"message\": \"The storage account named sto9245 is already taken.\",\r\n  \"nameAvailable\": false,\r\n  \"reason\": \"AlreadyExists\"\r\n}",
=======
          "FxVersion/4.6.25815.04",
          "Microsoft.Azure.Management.Storage.StorageManagementClient/7.2.1.1"
        ]
      },
      "ResponseBody": "{\r\n  \"nameAvailable\": false,\r\n  \"reason\": \"AlreadyExists\",\r\n  \"message\": \"The storage account named sto9273 is already taken.\"\r\n}",
>>>>>>> 43149714
      "ResponseHeaders": {
        "Content-Type": [
          "application/json"
        ],
        "Expires": [
          "-1"
        ],
        "Cache-Control": [
          "no-cache"
        ],
        "Date": [
<<<<<<< HEAD
          "Fri, 17 Nov 2017 03:40:35 GMT"
=======
          "Fri, 13 Apr 2018 06:36:23 GMT"
>>>>>>> 43149714
        ],
        "Pragma": [
          "no-cache"
        ],
        "Transfer-Encoding": [
          "chunked"
        ],
        "Server": [
          "Microsoft-Azure-Storage-Resource-Provider/1.0,Microsoft-HTTPAPI/2.0 Microsoft-HTTPAPI/2.0"
        ],
        "Vary": [
          "Accept-Encoding"
        ],
        "x-ms-request-id": [
<<<<<<< HEAD
          "17af5b8a-3dab-4291-b02f-e6d60b5a834a"
        ],
        "x-ms-ratelimit-remaining-subscription-reads": [
          "14878"
        ],
        "x-ms-correlation-request-id": [
          "17af5b8a-3dab-4291-b02f-e6d60b5a834a"
        ],
        "x-ms-routing-request-id": [
          "SOUTHEASTASIA:20171117T034035Z:17af5b8a-3dab-4291-b02f-e6d60b5a834a"
=======
          "401d232e-4865-4516-a117-c3f4bdac2f72"
        ],
        "Strict-Transport-Security": [
          "max-age=31536000; includeSubDomains"
        ],
        "x-ms-ratelimit-remaining-subscription-reads": [
          "14961"
        ],
        "x-ms-correlation-request-id": [
          "a8fbd826-c34c-47e8-b3ae-4337ffbc752c"
        ],
        "x-ms-routing-request-id": [
          "SOUTHEASTASIA:20180413T063623Z:a8fbd826-c34c-47e8-b3ae-4337ffbc752c"
>>>>>>> 43149714
        ],
        "X-Content-Type-Options": [
          "nosniff"
        ]
      },
      "StatusCode": 200
    },
    {
<<<<<<< HEAD
      "RequestUri": "/subscriptions/ce4a7590-4722-4bcf-a2c6-e473e9f11778/resourceGroups/res5889/providers/Microsoft.Storage/storageAccounts/sto9245?api-version=2017-10-01",
      "EncodedRequestUri": "L3N1YnNjcmlwdGlvbnMvY2U0YTc1OTAtNDcyMi00YmNmLWEyYzYtZTQ3M2U5ZjExNzc4L3Jlc291cmNlR3JvdXBzL3JlczU4ODkvcHJvdmlkZXJzL01pY3Jvc29mdC5TdG9yYWdlL3N0b3JhZ2VBY2NvdW50cy9zdG85MjQ1P2FwaS12ZXJzaW9uPTIwMTctMTAtMDE=",
=======
      "RequestUri": "/subscriptions/45b60d85-fd72-427a-a708-f994d26e593e/resourceGroups/res8387/providers/Microsoft.Storage/storageAccounts/sto9273?api-version=2018-03-01-preview",
      "EncodedRequestUri": "L3N1YnNjcmlwdGlvbnMvNDViNjBkODUtZmQ3Mi00MjdhLWE3MDgtZjk5NGQyNmU1OTNlL3Jlc291cmNlR3JvdXBzL3JlczgzODcvcHJvdmlkZXJzL01pY3Jvc29mdC5TdG9yYWdlL3N0b3JhZ2VBY2NvdW50cy9zdG85MjczP2FwaS12ZXJzaW9uPTIwMTgtMDMtMDEtcHJldmlldw==",
>>>>>>> 43149714
      "RequestMethod": "PUT",
      "RequestBody": "{\r\n  \"sku\": {\r\n    \"name\": \"Standard_GRS\"\r\n  },\r\n  \"kind\": \"Storage\",\r\n  \"location\": \"eastus2(stage)\",\r\n  \"tags\": {\r\n    \"key1\": \"value1\",\r\n    \"key2\": \"value2\"\r\n  }\r\n}",
      "RequestHeaders": {
        "Content-Type": [
          "application/json; charset=utf-8"
        ],
        "Content-Length": [
          "168"
        ],
        "x-ms-client-request-id": [
<<<<<<< HEAD
          "213307ec-b7cc-49da-a4f0-7ae6800b03d9"
=======
          "1ed7fcfc-1a31-4fcb-ae9b-4530fd53a4cc"
>>>>>>> 43149714
        ],
        "accept-language": [
          "en-US"
        ],
        "User-Agent": [
<<<<<<< HEAD
          "FxVersion/4.6.25211.01",
          "Microsoft.Azure.Management.Storage.StorageManagementClient/7.1.0.0"
=======
          "FxVersion/4.6.25815.04",
          "Microsoft.Azure.Management.Storage.StorageManagementClient/7.2.1.1"
>>>>>>> 43149714
        ]
      },
      "ResponseBody": "",
      "ResponseHeaders": {
        "Content-Length": [
          "0"
        ],
        "Content-Type": [
          "text/plain; charset=utf-8"
        ],
        "Expires": [
          "-1"
        ],
        "Cache-Control": [
          "no-cache"
        ],
        "Date": [
<<<<<<< HEAD
          "Fri, 17 Nov 2017 03:40:00 GMT"
=======
          "Fri, 13 Apr 2018 06:36:05 GMT"
>>>>>>> 43149714
        ],
        "Pragma": [
          "no-cache"
        ],
        "Location": [
<<<<<<< HEAD
          "https://management.azure.com/subscriptions/ce4a7590-4722-4bcf-a2c6-e473e9f11778/providers/Microsoft.Storage/locations/eastus2euap/asyncoperations/a6b9aff1-5fd1-46ac-9795-6bdcb96d1c07?monitor=true&api-version=2017-10-01"
=======
          "https://management.azure.com/subscriptions/45b60d85-fd72-427a-a708-f994d26e593e/providers/Microsoft.Storage/locations/eastus2(stage)/asyncoperations/c3538649-efa1-4d25-8b93-c8fdf06e0542?monitor=true&api-version=2018-03-01-preview"
>>>>>>> 43149714
        ],
        "Retry-After": [
          "17"
        ],
        "Server": [
<<<<<<< HEAD
          "Microsoft-Azure-Storage-Resource-Provider/1.0",
          "Microsoft-HTTPAPI/2.0"
        ],
        "x-ms-ratelimit-remaining-subscription-writes": [
          "1186"
        ],
        "x-ms-request-id": [
          "17f2d917-7596-43dc-8961-6fb35ca1271a"
        ],
        "x-ms-correlation-request-id": [
          "17f2d917-7596-43dc-8961-6fb35ca1271a"
        ],
        "x-ms-routing-request-id": [
          "SOUTHEASTASIA:20171117T034000Z:17f2d917-7596-43dc-8961-6fb35ca1271a"
        ],
        "Strict-Transport-Security": [
          "max-age=31536000; includeSubDomains"
        ]
      },
      "StatusCode": 202
    },
    {
      "RequestUri": "/subscriptions/ce4a7590-4722-4bcf-a2c6-e473e9f11778/providers/Microsoft.Storage/locations/eastus2euap/asyncoperations/a6b9aff1-5fd1-46ac-9795-6bdcb96d1c07?monitor=true&api-version=2017-10-01",
      "EncodedRequestUri": "L3N1YnNjcmlwdGlvbnMvY2U0YTc1OTAtNDcyMi00YmNmLWEyYzYtZTQ3M2U5ZjExNzc4L3Byb3ZpZGVycy9NaWNyb3NvZnQuU3RvcmFnZS9sb2NhdGlvbnMvZWFzdHVzMmV1YXAvYXN5bmNvcGVyYXRpb25zL2E2YjlhZmYxLTVmZDEtNDZhYy05Nzk1LTZiZGNiOTZkMWMwNz9tb25pdG9yPXRydWUmYXBpLXZlcnNpb249MjAxNy0xMC0wMQ==",
      "RequestMethod": "GET",
      "RequestBody": "",
      "RequestHeaders": {
        "User-Agent": [
          "FxVersion/4.6.25211.01",
          "Microsoft.Azure.Management.Storage.StorageManagementClient/7.1.0.0"
        ]
      },
      "ResponseBody": "",
      "ResponseHeaders": {
        "Content-Length": [
          "0"
        ],
        "Expires": [
          "-1"
        ],
        "Cache-Control": [
          "no-cache"
        ],
        "Date": [
          "Fri, 17 Nov 2017 03:40:17 GMT"
        ],
        "Pragma": [
          "no-cache"
        ],
        "Location": [
          "https://management.azure.com/subscriptions/ce4a7590-4722-4bcf-a2c6-e473e9f11778/providers/Microsoft.Storage/locations/eastus2euap/asyncoperations/a6b9aff1-5fd1-46ac-9795-6bdcb96d1c07?monitor=true&api-version=2017-10-01"
        ],
        "Retry-After": [
          "17"
        ],
        "Server": [
          "Microsoft-Azure-Storage-Resource-Provider/1.0",
          "Microsoft-HTTPAPI/2.0"
        ],
        "x-ms-ratelimit-remaining-subscription-reads": [
          "14880"
        ],
        "x-ms-request-id": [
          "8a498515-cc56-46d4-8c14-d61269e41128"
        ],
        "x-ms-correlation-request-id": [
          "8a498515-cc56-46d4-8c14-d61269e41128"
        ],
        "x-ms-routing-request-id": [
          "SOUTHEASTASIA:20171117T034017Z:8a498515-cc56-46d4-8c14-d61269e41128"
=======
          "Microsoft-Azure-Storage-Resource-Provider/1.0,Microsoft-HTTPAPI/2.0 Microsoft-HTTPAPI/2.0"
        ],
        "x-ms-request-id": [
          "c3538649-efa1-4d25-8b93-c8fdf06e0542"
        ],
        "Strict-Transport-Security": [
          "max-age=31536000; includeSubDomains"
        ],
        "x-ms-ratelimit-remaining-subscription-writes": [
          "1185"
        ],
        "x-ms-correlation-request-id": [
          "0208a81f-5760-41ec-ab8f-38772c3c2ece"
        ],
        "x-ms-routing-request-id": [
          "SOUTHEASTASIA:20180413T063605Z:0208a81f-5760-41ec-ab8f-38772c3c2ece"
>>>>>>> 43149714
        ],
        "X-Content-Type-Options": [
          "nosniff"
        ]
      },
      "StatusCode": 202
    },
    {
<<<<<<< HEAD
      "RequestUri": "/subscriptions/ce4a7590-4722-4bcf-a2c6-e473e9f11778/providers/Microsoft.Storage/locations/eastus2euap/asyncoperations/a6b9aff1-5fd1-46ac-9795-6bdcb96d1c07?monitor=true&api-version=2017-10-01",
      "EncodedRequestUri": "L3N1YnNjcmlwdGlvbnMvY2U0YTc1OTAtNDcyMi00YmNmLWEyYzYtZTQ3M2U5ZjExNzc4L3Byb3ZpZGVycy9NaWNyb3NvZnQuU3RvcmFnZS9sb2NhdGlvbnMvZWFzdHVzMmV1YXAvYXN5bmNvcGVyYXRpb25zL2E2YjlhZmYxLTVmZDEtNDZhYy05Nzk1LTZiZGNiOTZkMWMwNz9tb25pdG9yPXRydWUmYXBpLXZlcnNpb249MjAxNy0xMC0wMQ==",
=======
      "RequestUri": "/subscriptions/45b60d85-fd72-427a-a708-f994d26e593e/providers/Microsoft.Storage/locations/eastus2(stage)/asyncoperations/c3538649-efa1-4d25-8b93-c8fdf06e0542?monitor=true&api-version=2018-03-01-preview",
      "EncodedRequestUri": "L3N1YnNjcmlwdGlvbnMvNDViNjBkODUtZmQ3Mi00MjdhLWE3MDgtZjk5NGQyNmU1OTNlL3Byb3ZpZGVycy9NaWNyb3NvZnQuU3RvcmFnZS9sb2NhdGlvbnMvZWFzdHVzMihzdGFnZSkvYXN5bmNvcGVyYXRpb25zL2MzNTM4NjQ5LWVmYTEtNGQyNS04YjkzLWM4ZmRmMDZlMDU0Mj9tb25pdG9yPXRydWUmYXBpLXZlcnNpb249MjAxOC0wMy0wMS1wcmV2aWV3",
>>>>>>> 43149714
      "RequestMethod": "GET",
      "RequestBody": "",
      "RequestHeaders": {
        "User-Agent": [
<<<<<<< HEAD
          "FxVersion/4.6.25211.01",
          "Microsoft.Azure.Management.Storage.StorageManagementClient/7.1.0.0"
        ]
      },
      "ResponseBody": "{\r\n  \"id\": \"/subscriptions/ce4a7590-4722-4bcf-a2c6-e473e9f11778/resourceGroups/res5889/providers/Microsoft.Storage/storageAccounts/sto9245\",\r\n  \"kind\": \"Storage\",\r\n  \"location\": \"eastus2euap\",\r\n  \"name\": \"sto9245\",\r\n  \"properties\": {\r\n    \"creationTime\": \"2017-11-17T03:39:50.4632077Z\",\r\n    \"encryption\": {\r\n      \"keySource\": \"Microsoft.Storage\",\r\n      \"services\": {\r\n        \"blob\": {\r\n          \"enabled\": true,\r\n          \"lastEnabledTime\": \"2017-11-17T03:39:50.5022136Z\"\r\n        },\r\n        \"file\": {\r\n          \"enabled\": true,\r\n          \"lastEnabledTime\": \"2017-11-17T03:39:50.5022136Z\"\r\n        }\r\n      }\r\n    },\r\n    \"networkAcls\": {\r\n      \"bypass\": \"AzureServices\",\r\n      \"defaultAction\": \"Allow\",\r\n      \"ipRules\": [],\r\n      \"virtualNetworkRules\": []\r\n    },\r\n    \"primaryEndpoints\": {\r\n      \"blob\": \"https://sto9245.blob.core.windows.net/\",\r\n      \"file\": \"https://sto9245.file.core.windows.net/\",\r\n      \"queue\": \"https://sto9245.queue.core.windows.net/\",\r\n      \"table\": \"https://sto9245.table.core.windows.net/\"\r\n    },\r\n    \"primaryLocation\": \"eastus2euap\",\r\n    \"provisioningState\": \"Succeeded\",\r\n    \"secondaryLocation\": \"centraluseuap\",\r\n    \"statusOfPrimary\": \"available\",\r\n    \"statusOfSecondary\": \"available\",\r\n    \"supportsHttpsTrafficOnly\": false\r\n  },\r\n  \"sku\": {\r\n    \"name\": \"Standard_GRS\",\r\n    \"tier\": \"Standard\"\r\n  },\r\n  \"tags\": {\r\n    \"key1\": \"value1\",\r\n    \"key2\": \"value2\"\r\n  },\r\n  \"type\": \"Microsoft.Storage/storageAccounts\"\r\n}",
=======
          "FxVersion/4.6.25815.04",
          "Microsoft.Azure.Management.Storage.StorageManagementClient/7.2.1.1"
        ]
      },
      "ResponseBody": "{\r\n  \"sku\": {\r\n    \"name\": \"Standard_GRS\",\r\n    \"tier\": \"Standard\"\r\n  },\r\n  \"kind\": \"Storage\",\r\n  \"id\": \"/subscriptions/45b60d85-fd72-427a-a708-f994d26e593e/resourceGroups/res8387/providers/Microsoft.Storage/storageAccounts/sto9273\",\r\n  \"name\": \"sto9273\",\r\n  \"type\": \"Microsoft.Storage/storageAccounts\",\r\n  \"location\": \"eastus2(stage)\",\r\n  \"tags\": {\r\n    \"key1\": \"value1\",\r\n    \"key2\": \"value2\"\r\n  },\r\n  \"properties\": {\r\n    \"networkAcls\": {\r\n      \"bypass\": \"AzureServices\",\r\n      \"virtualNetworkRules\": [],\r\n      \"ipRules\": [],\r\n      \"defaultAction\": \"Allow\"\r\n    },\r\n    \"trustedDirectories\": [\r\n      \"72f988bf-86f1-41af-91ab-2d7cd011db47\"\r\n    ],\r\n    \"supportsHttpsTrafficOnly\": false,\r\n    \"encryption\": {\r\n      \"services\": {\r\n        \"file\": {\r\n          \"enabled\": true,\r\n          \"lastEnabledTime\": \"2018-04-13T06:36:05.5073877Z\"\r\n        },\r\n        \"blob\": {\r\n          \"enabled\": true,\r\n          \"lastEnabledTime\": \"2018-04-13T06:36:05.5073877Z\"\r\n        }\r\n      },\r\n      \"keySource\": \"Microsoft.Storage\"\r\n    },\r\n    \"provisioningState\": \"Succeeded\",\r\n    \"creationTime\": \"2018-04-13T06:36:05.4449244Z\",\r\n    \"primaryEndpoints\": {\r\n      \"web\": \"https://sto9273.web.core.windows.net/\",\r\n      \"blob\": \"https://sto9273.blob.core.windows.net/\",\r\n      \"queue\": \"https://sto9273.queue.core.windows.net/\",\r\n      \"table\": \"https://sto9273.table.core.windows.net/\",\r\n      \"file\": \"https://sto9273.file.core.windows.net/\"\r\n    },\r\n    \"primaryLocation\": \"eastus2(stage)\",\r\n    \"statusOfPrimary\": \"available\",\r\n    \"secondaryLocation\": \"northcentralus(stage)\",\r\n    \"statusOfSecondary\": \"available\"\r\n  }\r\n}",
>>>>>>> 43149714
      "ResponseHeaders": {
        "Content-Type": [
          "application/json"
        ],
        "Expires": [
          "-1"
        ],
        "Cache-Control": [
          "no-cache"
        ],
        "Date": [
<<<<<<< HEAD
          "Fri, 17 Nov 2017 03:40:34 GMT"
=======
          "Fri, 13 Apr 2018 06:36:22 GMT"
>>>>>>> 43149714
        ],
        "Pragma": [
          "no-cache"
        ],
        "Transfer-Encoding": [
          "chunked"
        ],
        "Server": [
          "Microsoft-Azure-Storage-Resource-Provider/1.0,Microsoft-HTTPAPI/2.0 Microsoft-HTTPAPI/2.0"
        ],
        "Vary": [
          "Accept-Encoding"
        ],
        "x-ms-request-id": [
<<<<<<< HEAD
          "4796f2ee-4aab-42a2-a3ce-183d20ccecb7"
        ],
        "x-ms-ratelimit-remaining-subscription-reads": [
          "14879"
        ],
        "x-ms-correlation-request-id": [
          "4796f2ee-4aab-42a2-a3ce-183d20ccecb7"
        ],
        "x-ms-routing-request-id": [
          "SOUTHEASTASIA:20171117T034035Z:4796f2ee-4aab-42a2-a3ce-183d20ccecb7"
=======
          "51587adb-cfbd-408f-bff2-333390bc33e9"
        ],
        "Strict-Transport-Security": [
          "max-age=31536000; includeSubDomains"
        ],
        "x-ms-ratelimit-remaining-subscription-reads": [
          "14962"
        ],
        "x-ms-correlation-request-id": [
          "57332f77-5141-4537-a150-fe18ebbca3d1"
        ],
        "x-ms-routing-request-id": [
          "SOUTHEASTASIA:20180413T063623Z:57332f77-5141-4537-a150-fe18ebbca3d1"
>>>>>>> 43149714
        ],
        "X-Content-Type-Options": [
          "nosniff"
        ]
      },
      "StatusCode": 200
    }
  ],
  "Names": {
    "CreateResourceGroup": [
<<<<<<< HEAD
      "res5889"
    ],
    "StorageAccountCheckNameTest": [
      "sto6445"
    ],
    "CreateStorageAccount": [
      "sto9245"
=======
      "res8387"
    ],
    "StorageAccountCheckNameTest": [
      "sto6960"
    ],
    "CreateStorageAccount": [
      "sto9273"
>>>>>>> 43149714
    ]
  },
  "Variables": {
    "SubscriptionId": "45b60d85-fd72-427a-a708-f994d26e593e"
  }
}<|MERGE_RESOLUTION|>--- conflicted
+++ resolved
@@ -1,13 +1,8 @@
 {
   "Entries": [
     {
-<<<<<<< HEAD
-      "RequestUri": "/subscriptions/ce4a7590-4722-4bcf-a2c6-e473e9f11778/resourcegroups/res5889?api-version=2015-11-01",
-      "EncodedRequestUri": "L3N1YnNjcmlwdGlvbnMvY2U0YTc1OTAtNDcyMi00YmNmLWEyYzYtZTQ3M2U5ZjExNzc4L3Jlc291cmNlZ3JvdXBzL3JlczU4ODk/YXBpLXZlcnNpb249MjAxNS0xMS0wMQ==",
-=======
       "RequestUri": "/subscriptions/45b60d85-fd72-427a-a708-f994d26e593e/resourcegroups/res8387?api-version=2015-11-01",
       "EncodedRequestUri": "L3N1YnNjcmlwdGlvbnMvNDViNjBkODUtZmQ3Mi00MjdhLWE3MDgtZjk5NGQyNmU1OTNlL3Jlc291cmNlZ3JvdXBzL3JlczgzODc/YXBpLXZlcnNpb249MjAxNS0xMS0wMQ==",
->>>>>>> 43149714
       "RequestMethod": "PUT",
       "RequestBody": "{\r\n  \"location\": \"eastus2\"\r\n}",
       "RequestHeaders": {
@@ -18,29 +13,17 @@
           "29"
         ],
         "x-ms-client-request-id": [
-<<<<<<< HEAD
-          "447e4f29-3f03-4cae-bf7a-be574e13dcc6"
-=======
           "888497ab-586e-4c38-a1a3-cc0bd7b892ed"
->>>>>>> 43149714
         ],
         "accept-language": [
           "en-US"
         ],
         "User-Agent": [
-<<<<<<< HEAD
-          "FxVersion/4.6.25211.01",
+          "FxVersion/4.6.25815.04",
           "Microsoft.Azure.Management.Resources.ResourceManagementClient/1.0.0.0"
         ]
       },
-      "ResponseBody": "{\r\n  \"id\": \"/subscriptions/ce4a7590-4722-4bcf-a2c6-e473e9f11778/resourceGroups/res5889\",\r\n  \"name\": \"res5889\",\r\n  \"location\": \"eastus2\",\r\n  \"properties\": {\r\n    \"provisioningState\": \"Succeeded\"\r\n  }\r\n}",
-=======
-          "FxVersion/4.6.25815.04",
-          "Microsoft.Azure.Management.Resources.ResourceManagementClient/1.0.0.0"
-        ]
-      },
       "ResponseBody": "{\r\n  \"id\": \"/subscriptions/45b60d85-fd72-427a-a708-f994d26e593e/resourceGroups/res8387\",\r\n  \"name\": \"res8387\",\r\n  \"location\": \"eastus2\",\r\n  \"properties\": {\r\n    \"provisioningState\": \"Succeeded\"\r\n  }\r\n}",
->>>>>>> 43149714
       "ResponseHeaders": {
         "Content-Length": [
           "168"
@@ -55,28 +38,12 @@
           "no-cache"
         ],
         "Date": [
-<<<<<<< HEAD
-          "Fri, 17 Nov 2017 03:39:45 GMT"
-=======
           "Fri, 13 Apr 2018 06:36:02 GMT"
->>>>>>> 43149714
         ],
         "Pragma": [
           "no-cache"
         ],
         "x-ms-ratelimit-remaining-subscription-writes": [
-<<<<<<< HEAD
-          "1187"
-        ],
-        "x-ms-request-id": [
-          "af1348ee-7228-41b4-8ff1-0de63f6861c0"
-        ],
-        "x-ms-correlation-request-id": [
-          "af1348ee-7228-41b4-8ff1-0de63f6861c0"
-        ],
-        "x-ms-routing-request-id": [
-          "SOUTHEASTASIA:20171117T033946Z:af1348ee-7228-41b4-8ff1-0de63f6861c0"
-=======
           "1186"
         ],
         "x-ms-request-id": [
@@ -87,7 +54,6 @@
         ],
         "x-ms-routing-request-id": [
           "SOUTHEASTASIA:20180413T063602Z:e07f7d7f-32a0-4fdf-8bb6-e4e8c9e6d483"
->>>>>>> 43149714
         ],
         "Strict-Transport-Security": [
           "max-age=31536000; includeSubDomains"
@@ -99,17 +65,10 @@
       "StatusCode": 201
     },
     {
-<<<<<<< HEAD
-      "RequestUri": "/subscriptions/ce4a7590-4722-4bcf-a2c6-e473e9f11778/providers/Microsoft.Storage/checkNameAvailability?api-version=2017-10-01",
-      "EncodedRequestUri": "L3N1YnNjcmlwdGlvbnMvY2U0YTc1OTAtNDcyMi00YmNmLWEyYzYtZTQ3M2U5ZjExNzc4L3Byb3ZpZGVycy9NaWNyb3NvZnQuU3RvcmFnZS9jaGVja05hbWVBdmFpbGFiaWxpdHk/YXBpLXZlcnNpb249MjAxNy0xMC0wMQ==",
-      "RequestMethod": "POST",
-      "RequestBody": "{\r\n  \"name\": \"sto6445\",\r\n  \"type\": \"Microsoft.Storage/storageAccounts\"\r\n}",
-=======
       "RequestUri": "/subscriptions/45b60d85-fd72-427a-a708-f994d26e593e/providers/Microsoft.Storage/checkNameAvailability?api-version=2018-03-01-preview",
       "EncodedRequestUri": "L3N1YnNjcmlwdGlvbnMvNDViNjBkODUtZmQ3Mi00MjdhLWE3MDgtZjk5NGQyNmU1OTNlL3Byb3ZpZGVycy9NaWNyb3NvZnQuU3RvcmFnZS9jaGVja05hbWVBdmFpbGFiaWxpdHk/YXBpLXZlcnNpb249MjAxOC0wMy0wMS1wcmV2aWV3",
       "RequestMethod": "POST",
       "RequestBody": "{\r\n  \"name\": \"sto6960\",\r\n  \"type\": \"Microsoft.Storage/storageAccounts\"\r\n}",
->>>>>>> 43149714
       "RequestHeaders": {
         "Content-Type": [
           "application/json; charset=utf-8"
@@ -118,23 +77,14 @@
           "73"
         ],
         "x-ms-client-request-id": [
-<<<<<<< HEAD
-          "0bfff852-805f-4819-8db4-045445aa408d"
-=======
           "556b85c8-5c11-48d2-9a61-88c15e523115"
->>>>>>> 43149714
         ],
         "accept-language": [
           "en-US"
         ],
         "User-Agent": [
-<<<<<<< HEAD
-          "FxVersion/4.6.25211.01",
-          "Microsoft.Azure.Management.Storage.StorageManagementClient/7.1.0.0"
-=======
           "FxVersion/4.6.25815.04",
           "Microsoft.Azure.Management.Storage.StorageManagementClient/7.2.1.1"
->>>>>>> 43149714
         ]
       },
       "ResponseBody": "{\r\n  \"nameAvailable\": true\r\n}",
@@ -149,11 +99,7 @@
           "no-cache"
         ],
         "Date": [
-<<<<<<< HEAD
-          "Fri, 17 Nov 2017 03:39:46 GMT"
-=======
           "Fri, 13 Apr 2018 06:36:03 GMT"
->>>>>>> 43149714
         ],
         "Pragma": [
           "no-cache"
@@ -168,18 +114,6 @@
           "Accept-Encoding"
         ],
         "x-ms-request-id": [
-<<<<<<< HEAD
-          "8a39a838-1933-4b0d-85c4-a21bbb75c21e"
-        ],
-        "x-ms-ratelimit-remaining-subscription-reads": [
-          "14884"
-        ],
-        "x-ms-correlation-request-id": [
-          "8a39a838-1933-4b0d-85c4-a21bbb75c21e"
-        ],
-        "x-ms-routing-request-id": [
-          "SOUTHEASTASIA:20171117T033947Z:8a39a838-1933-4b0d-85c4-a21bbb75c21e"
-=======
           "a87dd543-6c5a-448c-9a7c-142821587a39"
         ],
         "Strict-Transport-Security": [
@@ -193,7 +127,6 @@
         ],
         "x-ms-routing-request-id": [
           "SOUTHEASTASIA:20180413T063603Z:510cb5e1-a6b9-4d23-b8b4-d35d6de78c30"
->>>>>>> 43149714
         ],
         "X-Content-Type-Options": [
           "nosniff"
@@ -202,13 +135,8 @@
       "StatusCode": 200
     },
     {
-<<<<<<< HEAD
-      "RequestUri": "/subscriptions/ce4a7590-4722-4bcf-a2c6-e473e9f11778/providers/Microsoft.Storage/checkNameAvailability?api-version=2017-10-01",
-      "EncodedRequestUri": "L3N1YnNjcmlwdGlvbnMvY2U0YTc1OTAtNDcyMi00YmNmLWEyYzYtZTQ3M2U5ZjExNzc4L3Byb3ZpZGVycy9NaWNyb3NvZnQuU3RvcmFnZS9jaGVja05hbWVBdmFpbGFiaWxpdHk/YXBpLXZlcnNpb249MjAxNy0xMC0wMQ==",
-=======
       "RequestUri": "/subscriptions/45b60d85-fd72-427a-a708-f994d26e593e/providers/Microsoft.Storage/checkNameAvailability?api-version=2018-03-01-preview",
       "EncodedRequestUri": "L3N1YnNjcmlwdGlvbnMvNDViNjBkODUtZmQ3Mi00MjdhLWE3MDgtZjk5NGQyNmU1OTNlL3Byb3ZpZGVycy9NaWNyb3NvZnQuU3RvcmFnZS9jaGVja05hbWVBdmFpbGFiaWxpdHk/YXBpLXZlcnNpb249MjAxOC0wMy0wMS1wcmV2aWV3",
->>>>>>> 43149714
       "RequestMethod": "POST",
       "RequestBody": "{\r\n  \"name\": \"CAPS\",\r\n  \"type\": \"Microsoft.Storage/storageAccounts\"\r\n}",
       "RequestHeaders": {
@@ -219,23 +147,14 @@
           "70"
         ],
         "x-ms-client-request-id": [
-<<<<<<< HEAD
-          "a44067a3-a829-42ed-a6a5-fe81af27ccd5"
-=======
           "1295ce1c-0336-4e76-9c9a-4cf160756817"
->>>>>>> 43149714
         ],
         "accept-language": [
           "en-US"
         ],
         "User-Agent": [
-<<<<<<< HEAD
-          "FxVersion/4.6.25211.01",
-          "Microsoft.Azure.Management.Storage.StorageManagementClient/7.1.0.0"
-=======
           "FxVersion/4.6.25815.04",
           "Microsoft.Azure.Management.Storage.StorageManagementClient/7.2.1.1"
->>>>>>> 43149714
         ]
       },
       "ResponseBody": "{\r\n  \"nameAvailable\": false,\r\n  \"reason\": \"AccountNameInvalid\",\r\n  \"message\": \"CAPS is not a valid storage account name. Storage account name must be between 3 and 24 characters in length and use numbers and lower-case letters only.\"\r\n}",
@@ -250,11 +169,7 @@
           "no-cache"
         ],
         "Date": [
-<<<<<<< HEAD
-          "Fri, 17 Nov 2017 03:39:46 GMT"
-=======
           "Fri, 13 Apr 2018 06:36:03 GMT"
->>>>>>> 43149714
         ],
         "Pragma": [
           "no-cache"
@@ -269,18 +184,6 @@
           "Accept-Encoding"
         ],
         "x-ms-request-id": [
-<<<<<<< HEAD
-          "ade83ac5-7e46-4100-a73b-6ce47ab5cfc3"
-        ],
-        "x-ms-ratelimit-remaining-subscription-reads": [
-          "14883"
-        ],
-        "x-ms-correlation-request-id": [
-          "ade83ac5-7e46-4100-a73b-6ce47ab5cfc3"
-        ],
-        "x-ms-routing-request-id": [
-          "SOUTHEASTASIA:20171117T033947Z:ade83ac5-7e46-4100-a73b-6ce47ab5cfc3"
-=======
           "a2d2db2f-25f8-4a9f-b012-70f2f7997e6e"
         ],
         "Strict-Transport-Security": [
@@ -294,7 +197,6 @@
         ],
         "x-ms-routing-request-id": [
           "SOUTHEASTASIA:20180413T063603Z:016a3dab-dc48-4b64-b218-9a538d56ce5f"
->>>>>>> 43149714
         ],
         "X-Content-Type-Options": [
           "nosniff"
@@ -303,17 +205,10 @@
       "StatusCode": 200
     },
     {
-<<<<<<< HEAD
-      "RequestUri": "/subscriptions/ce4a7590-4722-4bcf-a2c6-e473e9f11778/providers/Microsoft.Storage/checkNameAvailability?api-version=2017-10-01",
-      "EncodedRequestUri": "L3N1YnNjcmlwdGlvbnMvY2U0YTc1OTAtNDcyMi00YmNmLWEyYzYtZTQ3M2U5ZjExNzc4L3Byb3ZpZGVycy9NaWNyb3NvZnQuU3RvcmFnZS9jaGVja05hbWVBdmFpbGFiaWxpdHk/YXBpLXZlcnNpb249MjAxNy0xMC0wMQ==",
-      "RequestMethod": "POST",
-      "RequestBody": "{\r\n  \"name\": \"sto9245\",\r\n  \"type\": \"Microsoft.Storage/storageAccounts\"\r\n}",
-=======
       "RequestUri": "/subscriptions/45b60d85-fd72-427a-a708-f994d26e593e/providers/Microsoft.Storage/checkNameAvailability?api-version=2018-03-01-preview",
       "EncodedRequestUri": "L3N1YnNjcmlwdGlvbnMvNDViNjBkODUtZmQ3Mi00MjdhLWE3MDgtZjk5NGQyNmU1OTNlL3Byb3ZpZGVycy9NaWNyb3NvZnQuU3RvcmFnZS9jaGVja05hbWVBdmFpbGFiaWxpdHk/YXBpLXZlcnNpb249MjAxOC0wMy0wMS1wcmV2aWV3",
       "RequestMethod": "POST",
       "RequestBody": "{\r\n  \"name\": \"sto9273\",\r\n  \"type\": \"Microsoft.Storage/storageAccounts\"\r\n}",
->>>>>>> 43149714
       "RequestHeaders": {
         "Content-Type": [
           "application/json; charset=utf-8"
@@ -322,29 +217,17 @@
           "73"
         ],
         "x-ms-client-request-id": [
-<<<<<<< HEAD
-          "0f246e6d-e417-42f8-b70b-4929c681ed43"
-=======
           "c9408b76-15a4-42db-94e6-f92b63947f2c"
->>>>>>> 43149714
         ],
         "accept-language": [
           "en-US"
         ],
         "User-Agent": [
-<<<<<<< HEAD
-          "FxVersion/4.6.25211.01",
-          "Microsoft.Azure.Management.Storage.StorageManagementClient/7.1.0.0"
-        ]
-      },
-      "ResponseBody": "{\r\n  \"message\": \"The storage account named sto9245 is already taken.\",\r\n  \"nameAvailable\": false,\r\n  \"reason\": \"AlreadyExists\"\r\n}",
-=======
           "FxVersion/4.6.25815.04",
           "Microsoft.Azure.Management.Storage.StorageManagementClient/7.2.1.1"
         ]
       },
       "ResponseBody": "{\r\n  \"nameAvailable\": false,\r\n  \"reason\": \"AlreadyExists\",\r\n  \"message\": \"The storage account named sto9273 is already taken.\"\r\n}",
->>>>>>> 43149714
       "ResponseHeaders": {
         "Content-Type": [
           "application/json"
@@ -356,11 +239,7 @@
           "no-cache"
         ],
         "Date": [
-<<<<<<< HEAD
-          "Fri, 17 Nov 2017 03:40:35 GMT"
-=======
           "Fri, 13 Apr 2018 06:36:23 GMT"
->>>>>>> 43149714
         ],
         "Pragma": [
           "no-cache"
@@ -375,18 +254,6 @@
           "Accept-Encoding"
         ],
         "x-ms-request-id": [
-<<<<<<< HEAD
-          "17af5b8a-3dab-4291-b02f-e6d60b5a834a"
-        ],
-        "x-ms-ratelimit-remaining-subscription-reads": [
-          "14878"
-        ],
-        "x-ms-correlation-request-id": [
-          "17af5b8a-3dab-4291-b02f-e6d60b5a834a"
-        ],
-        "x-ms-routing-request-id": [
-          "SOUTHEASTASIA:20171117T034035Z:17af5b8a-3dab-4291-b02f-e6d60b5a834a"
-=======
           "401d232e-4865-4516-a117-c3f4bdac2f72"
         ],
         "Strict-Transport-Security": [
@@ -400,7 +267,6 @@
         ],
         "x-ms-routing-request-id": [
           "SOUTHEASTASIA:20180413T063623Z:a8fbd826-c34c-47e8-b3ae-4337ffbc752c"
->>>>>>> 43149714
         ],
         "X-Content-Type-Options": [
           "nosniff"
@@ -409,13 +275,8 @@
       "StatusCode": 200
     },
     {
-<<<<<<< HEAD
-      "RequestUri": "/subscriptions/ce4a7590-4722-4bcf-a2c6-e473e9f11778/resourceGroups/res5889/providers/Microsoft.Storage/storageAccounts/sto9245?api-version=2017-10-01",
-      "EncodedRequestUri": "L3N1YnNjcmlwdGlvbnMvY2U0YTc1OTAtNDcyMi00YmNmLWEyYzYtZTQ3M2U5ZjExNzc4L3Jlc291cmNlR3JvdXBzL3JlczU4ODkvcHJvdmlkZXJzL01pY3Jvc29mdC5TdG9yYWdlL3N0b3JhZ2VBY2NvdW50cy9zdG85MjQ1P2FwaS12ZXJzaW9uPTIwMTctMTAtMDE=",
-=======
       "RequestUri": "/subscriptions/45b60d85-fd72-427a-a708-f994d26e593e/resourceGroups/res8387/providers/Microsoft.Storage/storageAccounts/sto9273?api-version=2018-03-01-preview",
       "EncodedRequestUri": "L3N1YnNjcmlwdGlvbnMvNDViNjBkODUtZmQ3Mi00MjdhLWE3MDgtZjk5NGQyNmU1OTNlL3Jlc291cmNlR3JvdXBzL3JlczgzODcvcHJvdmlkZXJzL01pY3Jvc29mdC5TdG9yYWdlL3N0b3JhZ2VBY2NvdW50cy9zdG85MjczP2FwaS12ZXJzaW9uPTIwMTgtMDMtMDEtcHJldmlldw==",
->>>>>>> 43149714
       "RequestMethod": "PUT",
       "RequestBody": "{\r\n  \"sku\": {\r\n    \"name\": \"Standard_GRS\"\r\n  },\r\n  \"kind\": \"Storage\",\r\n  \"location\": \"eastus2(stage)\",\r\n  \"tags\": {\r\n    \"key1\": \"value1\",\r\n    \"key2\": \"value2\"\r\n  }\r\n}",
       "RequestHeaders": {
@@ -426,23 +287,14 @@
           "168"
         ],
         "x-ms-client-request-id": [
-<<<<<<< HEAD
-          "213307ec-b7cc-49da-a4f0-7ae6800b03d9"
-=======
           "1ed7fcfc-1a31-4fcb-ae9b-4530fd53a4cc"
->>>>>>> 43149714
         ],
         "accept-language": [
           "en-US"
         ],
         "User-Agent": [
-<<<<<<< HEAD
-          "FxVersion/4.6.25211.01",
-          "Microsoft.Azure.Management.Storage.StorageManagementClient/7.1.0.0"
-=======
           "FxVersion/4.6.25815.04",
           "Microsoft.Azure.Management.Storage.StorageManagementClient/7.2.1.1"
->>>>>>> 43149714
         ]
       },
       "ResponseBody": "",
@@ -460,147 +312,53 @@
           "no-cache"
         ],
         "Date": [
-<<<<<<< HEAD
-          "Fri, 17 Nov 2017 03:40:00 GMT"
-=======
           "Fri, 13 Apr 2018 06:36:05 GMT"
->>>>>>> 43149714
         ],
         "Pragma": [
           "no-cache"
         ],
         "Location": [
-<<<<<<< HEAD
-          "https://management.azure.com/subscriptions/ce4a7590-4722-4bcf-a2c6-e473e9f11778/providers/Microsoft.Storage/locations/eastus2euap/asyncoperations/a6b9aff1-5fd1-46ac-9795-6bdcb96d1c07?monitor=true&api-version=2017-10-01"
-=======
           "https://management.azure.com/subscriptions/45b60d85-fd72-427a-a708-f994d26e593e/providers/Microsoft.Storage/locations/eastus2(stage)/asyncoperations/c3538649-efa1-4d25-8b93-c8fdf06e0542?monitor=true&api-version=2018-03-01-preview"
->>>>>>> 43149714
         ],
         "Retry-After": [
           "17"
         ],
         "Server": [
-<<<<<<< HEAD
-          "Microsoft-Azure-Storage-Resource-Provider/1.0",
-          "Microsoft-HTTPAPI/2.0"
+          "Microsoft-Azure-Storage-Resource-Provider/1.0,Microsoft-HTTPAPI/2.0 Microsoft-HTTPAPI/2.0"
+        ],
+        "x-ms-request-id": [
+          "c3538649-efa1-4d25-8b93-c8fdf06e0542"
+        ],
+        "Strict-Transport-Security": [
+          "max-age=31536000; includeSubDomains"
         ],
         "x-ms-ratelimit-remaining-subscription-writes": [
-          "1186"
-        ],
-        "x-ms-request-id": [
-          "17f2d917-7596-43dc-8961-6fb35ca1271a"
-        ],
-        "x-ms-correlation-request-id": [
-          "17f2d917-7596-43dc-8961-6fb35ca1271a"
-        ],
-        "x-ms-routing-request-id": [
-          "SOUTHEASTASIA:20171117T034000Z:17f2d917-7596-43dc-8961-6fb35ca1271a"
-        ],
-        "Strict-Transport-Security": [
-          "max-age=31536000; includeSubDomains"
+          "1185"
+        ],
+        "x-ms-correlation-request-id": [
+          "0208a81f-5760-41ec-ab8f-38772c3c2ece"
+        ],
+        "x-ms-routing-request-id": [
+          "SOUTHEASTASIA:20180413T063605Z:0208a81f-5760-41ec-ab8f-38772c3c2ece"
+        ],
+        "X-Content-Type-Options": [
+          "nosniff"
         ]
       },
       "StatusCode": 202
     },
     {
-      "RequestUri": "/subscriptions/ce4a7590-4722-4bcf-a2c6-e473e9f11778/providers/Microsoft.Storage/locations/eastus2euap/asyncoperations/a6b9aff1-5fd1-46ac-9795-6bdcb96d1c07?monitor=true&api-version=2017-10-01",
-      "EncodedRequestUri": "L3N1YnNjcmlwdGlvbnMvY2U0YTc1OTAtNDcyMi00YmNmLWEyYzYtZTQ3M2U5ZjExNzc4L3Byb3ZpZGVycy9NaWNyb3NvZnQuU3RvcmFnZS9sb2NhdGlvbnMvZWFzdHVzMmV1YXAvYXN5bmNvcGVyYXRpb25zL2E2YjlhZmYxLTVmZDEtNDZhYy05Nzk1LTZiZGNiOTZkMWMwNz9tb25pdG9yPXRydWUmYXBpLXZlcnNpb249MjAxNy0xMC0wMQ==",
+      "RequestUri": "/subscriptions/45b60d85-fd72-427a-a708-f994d26e593e/providers/Microsoft.Storage/locations/eastus2(stage)/asyncoperations/c3538649-efa1-4d25-8b93-c8fdf06e0542?monitor=true&api-version=2018-03-01-preview",
+      "EncodedRequestUri": "L3N1YnNjcmlwdGlvbnMvNDViNjBkODUtZmQ3Mi00MjdhLWE3MDgtZjk5NGQyNmU1OTNlL3Byb3ZpZGVycy9NaWNyb3NvZnQuU3RvcmFnZS9sb2NhdGlvbnMvZWFzdHVzMihzdGFnZSkvYXN5bmNvcGVyYXRpb25zL2MzNTM4NjQ5LWVmYTEtNGQyNS04YjkzLWM4ZmRmMDZlMDU0Mj9tb25pdG9yPXRydWUmYXBpLXZlcnNpb249MjAxOC0wMy0wMS1wcmV2aWV3",
       "RequestMethod": "GET",
       "RequestBody": "",
       "RequestHeaders": {
         "User-Agent": [
-          "FxVersion/4.6.25211.01",
-          "Microsoft.Azure.Management.Storage.StorageManagementClient/7.1.0.0"
-        ]
-      },
-      "ResponseBody": "",
-      "ResponseHeaders": {
-        "Content-Length": [
-          "0"
-        ],
-        "Expires": [
-          "-1"
-        ],
-        "Cache-Control": [
-          "no-cache"
-        ],
-        "Date": [
-          "Fri, 17 Nov 2017 03:40:17 GMT"
-        ],
-        "Pragma": [
-          "no-cache"
-        ],
-        "Location": [
-          "https://management.azure.com/subscriptions/ce4a7590-4722-4bcf-a2c6-e473e9f11778/providers/Microsoft.Storage/locations/eastus2euap/asyncoperations/a6b9aff1-5fd1-46ac-9795-6bdcb96d1c07?monitor=true&api-version=2017-10-01"
-        ],
-        "Retry-After": [
-          "17"
-        ],
-        "Server": [
-          "Microsoft-Azure-Storage-Resource-Provider/1.0",
-          "Microsoft-HTTPAPI/2.0"
-        ],
-        "x-ms-ratelimit-remaining-subscription-reads": [
-          "14880"
-        ],
-        "x-ms-request-id": [
-          "8a498515-cc56-46d4-8c14-d61269e41128"
-        ],
-        "x-ms-correlation-request-id": [
-          "8a498515-cc56-46d4-8c14-d61269e41128"
-        ],
-        "x-ms-routing-request-id": [
-          "SOUTHEASTASIA:20171117T034017Z:8a498515-cc56-46d4-8c14-d61269e41128"
-=======
-          "Microsoft-Azure-Storage-Resource-Provider/1.0,Microsoft-HTTPAPI/2.0 Microsoft-HTTPAPI/2.0"
-        ],
-        "x-ms-request-id": [
-          "c3538649-efa1-4d25-8b93-c8fdf06e0542"
-        ],
-        "Strict-Transport-Security": [
-          "max-age=31536000; includeSubDomains"
-        ],
-        "x-ms-ratelimit-remaining-subscription-writes": [
-          "1185"
-        ],
-        "x-ms-correlation-request-id": [
-          "0208a81f-5760-41ec-ab8f-38772c3c2ece"
-        ],
-        "x-ms-routing-request-id": [
-          "SOUTHEASTASIA:20180413T063605Z:0208a81f-5760-41ec-ab8f-38772c3c2ece"
->>>>>>> 43149714
-        ],
-        "X-Content-Type-Options": [
-          "nosniff"
-        ]
-      },
-      "StatusCode": 202
-    },
-    {
-<<<<<<< HEAD
-      "RequestUri": "/subscriptions/ce4a7590-4722-4bcf-a2c6-e473e9f11778/providers/Microsoft.Storage/locations/eastus2euap/asyncoperations/a6b9aff1-5fd1-46ac-9795-6bdcb96d1c07?monitor=true&api-version=2017-10-01",
-      "EncodedRequestUri": "L3N1YnNjcmlwdGlvbnMvY2U0YTc1OTAtNDcyMi00YmNmLWEyYzYtZTQ3M2U5ZjExNzc4L3Byb3ZpZGVycy9NaWNyb3NvZnQuU3RvcmFnZS9sb2NhdGlvbnMvZWFzdHVzMmV1YXAvYXN5bmNvcGVyYXRpb25zL2E2YjlhZmYxLTVmZDEtNDZhYy05Nzk1LTZiZGNiOTZkMWMwNz9tb25pdG9yPXRydWUmYXBpLXZlcnNpb249MjAxNy0xMC0wMQ==",
-=======
-      "RequestUri": "/subscriptions/45b60d85-fd72-427a-a708-f994d26e593e/providers/Microsoft.Storage/locations/eastus2(stage)/asyncoperations/c3538649-efa1-4d25-8b93-c8fdf06e0542?monitor=true&api-version=2018-03-01-preview",
-      "EncodedRequestUri": "L3N1YnNjcmlwdGlvbnMvNDViNjBkODUtZmQ3Mi00MjdhLWE3MDgtZjk5NGQyNmU1OTNlL3Byb3ZpZGVycy9NaWNyb3NvZnQuU3RvcmFnZS9sb2NhdGlvbnMvZWFzdHVzMihzdGFnZSkvYXN5bmNvcGVyYXRpb25zL2MzNTM4NjQ5LWVmYTEtNGQyNS04YjkzLWM4ZmRmMDZlMDU0Mj9tb25pdG9yPXRydWUmYXBpLXZlcnNpb249MjAxOC0wMy0wMS1wcmV2aWV3",
->>>>>>> 43149714
-      "RequestMethod": "GET",
-      "RequestBody": "",
-      "RequestHeaders": {
-        "User-Agent": [
-<<<<<<< HEAD
-          "FxVersion/4.6.25211.01",
-          "Microsoft.Azure.Management.Storage.StorageManagementClient/7.1.0.0"
-        ]
-      },
-      "ResponseBody": "{\r\n  \"id\": \"/subscriptions/ce4a7590-4722-4bcf-a2c6-e473e9f11778/resourceGroups/res5889/providers/Microsoft.Storage/storageAccounts/sto9245\",\r\n  \"kind\": \"Storage\",\r\n  \"location\": \"eastus2euap\",\r\n  \"name\": \"sto9245\",\r\n  \"properties\": {\r\n    \"creationTime\": \"2017-11-17T03:39:50.4632077Z\",\r\n    \"encryption\": {\r\n      \"keySource\": \"Microsoft.Storage\",\r\n      \"services\": {\r\n        \"blob\": {\r\n          \"enabled\": true,\r\n          \"lastEnabledTime\": \"2017-11-17T03:39:50.5022136Z\"\r\n        },\r\n        \"file\": {\r\n          \"enabled\": true,\r\n          \"lastEnabledTime\": \"2017-11-17T03:39:50.5022136Z\"\r\n        }\r\n      }\r\n    },\r\n    \"networkAcls\": {\r\n      \"bypass\": \"AzureServices\",\r\n      \"defaultAction\": \"Allow\",\r\n      \"ipRules\": [],\r\n      \"virtualNetworkRules\": []\r\n    },\r\n    \"primaryEndpoints\": {\r\n      \"blob\": \"https://sto9245.blob.core.windows.net/\",\r\n      \"file\": \"https://sto9245.file.core.windows.net/\",\r\n      \"queue\": \"https://sto9245.queue.core.windows.net/\",\r\n      \"table\": \"https://sto9245.table.core.windows.net/\"\r\n    },\r\n    \"primaryLocation\": \"eastus2euap\",\r\n    \"provisioningState\": \"Succeeded\",\r\n    \"secondaryLocation\": \"centraluseuap\",\r\n    \"statusOfPrimary\": \"available\",\r\n    \"statusOfSecondary\": \"available\",\r\n    \"supportsHttpsTrafficOnly\": false\r\n  },\r\n  \"sku\": {\r\n    \"name\": \"Standard_GRS\",\r\n    \"tier\": \"Standard\"\r\n  },\r\n  \"tags\": {\r\n    \"key1\": \"value1\",\r\n    \"key2\": \"value2\"\r\n  },\r\n  \"type\": \"Microsoft.Storage/storageAccounts\"\r\n}",
-=======
           "FxVersion/4.6.25815.04",
           "Microsoft.Azure.Management.Storage.StorageManagementClient/7.2.1.1"
         ]
       },
       "ResponseBody": "{\r\n  \"sku\": {\r\n    \"name\": \"Standard_GRS\",\r\n    \"tier\": \"Standard\"\r\n  },\r\n  \"kind\": \"Storage\",\r\n  \"id\": \"/subscriptions/45b60d85-fd72-427a-a708-f994d26e593e/resourceGroups/res8387/providers/Microsoft.Storage/storageAccounts/sto9273\",\r\n  \"name\": \"sto9273\",\r\n  \"type\": \"Microsoft.Storage/storageAccounts\",\r\n  \"location\": \"eastus2(stage)\",\r\n  \"tags\": {\r\n    \"key1\": \"value1\",\r\n    \"key2\": \"value2\"\r\n  },\r\n  \"properties\": {\r\n    \"networkAcls\": {\r\n      \"bypass\": \"AzureServices\",\r\n      \"virtualNetworkRules\": [],\r\n      \"ipRules\": [],\r\n      \"defaultAction\": \"Allow\"\r\n    },\r\n    \"trustedDirectories\": [\r\n      \"72f988bf-86f1-41af-91ab-2d7cd011db47\"\r\n    ],\r\n    \"supportsHttpsTrafficOnly\": false,\r\n    \"encryption\": {\r\n      \"services\": {\r\n        \"file\": {\r\n          \"enabled\": true,\r\n          \"lastEnabledTime\": \"2018-04-13T06:36:05.5073877Z\"\r\n        },\r\n        \"blob\": {\r\n          \"enabled\": true,\r\n          \"lastEnabledTime\": \"2018-04-13T06:36:05.5073877Z\"\r\n        }\r\n      },\r\n      \"keySource\": \"Microsoft.Storage\"\r\n    },\r\n    \"provisioningState\": \"Succeeded\",\r\n    \"creationTime\": \"2018-04-13T06:36:05.4449244Z\",\r\n    \"primaryEndpoints\": {\r\n      \"web\": \"https://sto9273.web.core.windows.net/\",\r\n      \"blob\": \"https://sto9273.blob.core.windows.net/\",\r\n      \"queue\": \"https://sto9273.queue.core.windows.net/\",\r\n      \"table\": \"https://sto9273.table.core.windows.net/\",\r\n      \"file\": \"https://sto9273.file.core.windows.net/\"\r\n    },\r\n    \"primaryLocation\": \"eastus2(stage)\",\r\n    \"statusOfPrimary\": \"available\",\r\n    \"secondaryLocation\": \"northcentralus(stage)\",\r\n    \"statusOfSecondary\": \"available\"\r\n  }\r\n}",
->>>>>>> 43149714
       "ResponseHeaders": {
         "Content-Type": [
           "application/json"
@@ -612,11 +370,7 @@
           "no-cache"
         ],
         "Date": [
-<<<<<<< HEAD
-          "Fri, 17 Nov 2017 03:40:34 GMT"
-=======
           "Fri, 13 Apr 2018 06:36:22 GMT"
->>>>>>> 43149714
         ],
         "Pragma": [
           "no-cache"
@@ -631,18 +385,6 @@
           "Accept-Encoding"
         ],
         "x-ms-request-id": [
-<<<<<<< HEAD
-          "4796f2ee-4aab-42a2-a3ce-183d20ccecb7"
-        ],
-        "x-ms-ratelimit-remaining-subscription-reads": [
-          "14879"
-        ],
-        "x-ms-correlation-request-id": [
-          "4796f2ee-4aab-42a2-a3ce-183d20ccecb7"
-        ],
-        "x-ms-routing-request-id": [
-          "SOUTHEASTASIA:20171117T034035Z:4796f2ee-4aab-42a2-a3ce-183d20ccecb7"
-=======
           "51587adb-cfbd-408f-bff2-333390bc33e9"
         ],
         "Strict-Transport-Security": [
@@ -656,7 +398,6 @@
         ],
         "x-ms-routing-request-id": [
           "SOUTHEASTASIA:20180413T063623Z:57332f77-5141-4537-a150-fe18ebbca3d1"
->>>>>>> 43149714
         ],
         "X-Content-Type-Options": [
           "nosniff"
@@ -667,15 +408,6 @@
   ],
   "Names": {
     "CreateResourceGroup": [
-<<<<<<< HEAD
-      "res5889"
-    ],
-    "StorageAccountCheckNameTest": [
-      "sto6445"
-    ],
-    "CreateStorageAccount": [
-      "sto9245"
-=======
       "res8387"
     ],
     "StorageAccountCheckNameTest": [
@@ -683,7 +415,6 @@
     ],
     "CreateStorageAccount": [
       "sto9273"
->>>>>>> 43149714
     ]
   },
   "Variables": {
