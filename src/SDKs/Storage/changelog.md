--- conflicted
+++ resolved
@@ -1,7 +1,5 @@
 ## Microsoft.Azure.Management.Storage release notes
 
-<<<<<<< HEAD
-=======
 ### Changes in 7.3.0-preview
 
 - Support Management Policy feature 
@@ -19,7 +17,6 @@
 - Add StorageManagementClient.Usage.ListByLocation() to support get storage resource usage by location
 - Upgrade to rest api version 2018-02-01
 
->>>>>>> 43149714
 ### Changes in 7.1.0-preview
 
 - Support Create or Upgrade Storage Account with kind StorageV2
