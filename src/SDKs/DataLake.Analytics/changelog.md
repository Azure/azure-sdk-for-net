## Microsoft.Azure.Management.DataLake.Analytics release notes

<<<<<<< HEAD
=======
### Changes in 3.5.0-preview

**Notes**

- Added new Catalog APIs:
    - Catalog_PreviewTablePartition
    - Catalog_PreviewTable

### Changes in 3.4.0-preview

**Notes**

- Added new Catalog APIs:
    - Catalog_ListTableFragments

### Changes in 3.3.0-preview

**Breaking changes**

- The `Account` operations object has been changed from `Account` to `Accounts`
    - E.g., `Account.Get(...)` to `Accounts.Get(...)`
- When creating or updating resources (`accounts`, `compute policies`, etc.), explicit parameter objects are now required:
    - Account creation:
        - `DataLakeAnalyticsAccount` to `CreateDataLakeAnalyticsAccountParameters`
            - List of `DataLakeStoreInfo` to `AddDataLakeStoreWithAccountParameters`
            - List of `StorageAccountInfo` to `AddStorageAccountWithAccountParameters`
            - List of `FirewallRule` to `CreateFirewallRuleWithAccountParameters`
            - List of `ComputePolicy` to `CreateComputePolicyWithAccountParameters`
    - Account update:
        - `DataLakeAnalyticsUpdateParameters` to `UpdateDataLakeAnalyticsParameters`
            - List of `DataLakeStoreInfo` to `UpdateDataLakeStoreWithAccountParameters`
            - List of `StorageAccountInfo` to `UpdateStorageAccountWithAccountParameters`
            - List of `FirewallRule` to `UpdateFirewallRuleWithAccountParameters`
            - List of `ComputePolicy` to `UpdateComputePolicyWithAccountParameters`
    - Data Lake Store account addition:
        - `DataLakeStoreAccountInfo` to `AddDataLakeStoreParameters`
    - Storage account addition and update:
        - `StorageAccountInfo` to `AddStorageAccountParameters`
        - `StorageAccountInfo` to `UpdateStorageAccountParameters`
    - Compute policy creation and update:
        - `ComputePolicy` to `CreateOrUpdateComputePolicyParameters`
        - `ComputePolicy` to `UpdateComputePolicyParameters`
    - Firewall rule creation and update:
        - `FirewallRule` to `CreateOrUpdateFirewallRuleParameters`
        - `FirewallRule` to `UpdateFirewallRuleParameters`
- When retrieving resources, all the properties are now read-only and the following object names have been changed:
    - Changed `DataLakeStoreAccountInfo` to `DataLakeStoreAccountInformation`
    - Changed `StorageAccountInfo` to `StorageAccountInformation`
- Changed the `ODataQuery` parameter type from `JobInformation` to `JobInformationBasic` for the Job_List API
- Changed the `ODataQuery` parameter type from `DataLakeStoreAccountInfo` to `DataLakeStoreAccountInformation` for the DataLakeStoreAccounts_ListByAccount API
- Changed the `ODataQuery` parameter type from `StorageAccountInfo` to `StorageAccountInformation` for the StorageAccounts_ListByAccount API
- Changed the return type from `AclList` to `IPage<Acl>` for these APIs:
    - Catalog_ListAclsByDatabase
    - Catalog_ListAcls

>>>>>>> 43149714
### Changes in 3.2.3-preview

**Breaking changes**

- Changed the `ODataQuery` parameter type from `DataLakeAnalyticsAccount` to `DataLakeAnalyticsAccountBasic` for these APIs:
    - Account_List
    - Account_ListByResourceGroup
- For `USqlJobProperties`, fixed the property name of `TotalPauseTime` to `TotalPausedTime` 

**Notes**

- Added more properties to `JobStatisticsVertexStage`
- Added two more states to `DataLakeAnalyticsAccountStatus` enum: `Undeleting` and `Canceled`
- Added new Account APIs:
    - Account_CheckNameAvailability
    - Location_GetCapability
    - Operation_List
- Added new Catalog APIs:
    - Catalog_ListAclsByDatabase
    - Catalog_ListAcls
    - Catalog_GrantAclToDatabase
    - Catalog_RevokeAclFromDatabase
    - Catalog_GrantAcl
    - Catalog_RevokeAcl

### Changes in 3.1.2-preview

**Notes**

- Added a read-only field, InnerError of type JobInnerError, to the JobInnerError class.

### Changes in 3.1.1-preview

**Notes**

- Reverted the fields "statistics" and "debugData" of the USqlJobProperties object to be read-only.

### Changes in 3.1.0-preview

**Breaking changes**

- Revised the inheritance structure for objects dealing with job creation, building, and retrieving.
    - NOTE: Only U-SQL is supported in this change; therefore, Hive is not supported.
    - When submitting jobs, change JobInformation objects to CreateJobParameters.
        - When setting the properties for the CreateJobParameters object, be sure to change the USqlJobProperties object to a CreateUSqlJobProperties object.
    - When building jobs, change JobInformation objects to BuildJobParameters objects.
        - When setting the properties for the BuildJobParameters object, be sure to change the USqlJobProperties object to a CreateUSqlJobProperties object.
        - NOTE: The following fields are not a part of the BuildJobParameters object:
            - degreeOfParallelism
            - priority
            - related
    - When getting a list of jobs, the object type that is returned is JobInformationBasic and not JobInformation (more information on the difference is below in the Notes section)
- When getting a list of accounts, the object type that is returned is DataLakeAnalyticsAccountBasic and not DataLakeAnalyticsAccount (more information on the difference is below in the Notes section)

**Notes**
	  
- When getting a list of jobs, the job information for each job now includes a strict subset of the job information that is returned when getting a single job
    - The following fields are included in the job information when getting a single job but are not included in the job information when getting a list of jobs:
        - errorMessage
        - stateAuditRecords
        - properties
            - runtimeVersion
            - script
            - type  
- When getting a list of accounts, the account information for each account now includes a strict subset of the account information that is returned when getting a single account 
    - There are two ways to get a list of accounts: List and ListByResource methods
    - The following fields are included in the account information when getting a list of accounts, which is less than the account information retrieved for a single account:
        - provisioningState
        - state
        - creationTime
        - lastModifiedTime
        - endpoint
- When retrieving account information, an account id field called "accountId" is now included.
    - accountId's description: The unique identifier associated with this Data Lake Analytics account.
- Add support for a `basic` parameter on `ListTables` and `ListTablesByDatabase` which enables a user to retrieve a limited set of properties when listing their tables, resulting in a performance improvement when full metadata is not required.

### Changes in 3.0.1

**Notes**

- This is a hotfix release; therefore, the changes addressed here do not carry over to the versions above.
- Add support for a `basic` parameter on `ListTables` and `ListTablesByDatabase` which enables a user to retrieve a limited set of properties when listing their tables, resulting in a performance improvement when full metadata is not required. (this is addressed in version 3.1.0-preview)
- Add a read-only field, InnerError of type JobInnerError, to the JobInnerError class (this is addressed in version 3.1.2-preview)
- Add two more states to `DataLakeAnalyticsAccountStatus` enum: `Undeleting` and `Canceled` (this is addressed in version 3.2.3-preview)

### Changes in 3.0.0
- All previous preview changes (below) are now stable and part of the official release
- Add support for Compute Policy management
    - Compute policies allow an admin to define maximum parallelism and priority for jobs for given users and groups
    - The policy support can be accessed through the `ComputePolicy` operations property.
- Add support for Job Relationships
    - This allows for better definitions and searchability of jobs that are part of pipelines or specific runs.
    - There is a new property bag on JobInformation called `Related`
    - There are four new APIs allowing for retrieval of jobs in a pipeline or recurrence.

### Changes in 2.2.0-preview
- Introduces the new package item type for catalog items.
- Switched the FileType enum to a string since this field is read only and will have new types added and changed with some regularity.
- Allows for listing the following catalog items from their parent's parent item (the database)
    - Table
    - View
    - Table valued function
    - Table statistics

### Changes in 2.1.1-preview
- Update underlying AutoRest framework to the latest. This cleans up a lot of the generated code, making it easier to read.
- The property `FirewallAllowAzureIps` in the Account object is currently ignored by the service and will not have a value when calling get. This property will be enabled and honored by the service in a future update.

### Changes in 2.0.1-preview
- Add support for firewall rule management in Data Lake Analytics
- Remove minimum value requirements for Job parallelism. If a value < 1 is specified, it will use 1.
- Address minor documentation issues for methods and objects.

### Changes in 2.0.0
- As the first official stable release of the `Microsoft.Azure.Management.DataLake.Analytics` package, changes between this version and the preview version are enumerated below. 
    - All nested properties have been flattened down into their containing objects. For example: `myAccount.Properties.DefaultDataLakeStoreAccount` is now: `myAccount.DefaultDataLakeStoreAccount`
    -  Reorganized account management operations into three distinct operation groups: `Account`, `StorageAccounts` and `DataLakeStoreAccounts`. This results in changes to how certain operations are reached. For example, to get firewall rules previously this would be called: `myClient.Account.GetStorageAccount()`. Now: `myClient.StorageAccounts.Get()`.
    - All object properties have been updated to reflect whether they are required, optional or read-only (un-settable). This more explicitly helps the caller understand what they need to pass in and what they cannot pass in. As a result, there are some read-only properties that previously were not, and will need to be removed from object initialization.
    - Updates to include default values for some optional properties for objects. Please see class documentation for details on these defaults.
    - Added billing support for account creation and updates
    - Added support for CRUD of catalog credentials and initiated deprecation warnings for catalog secret CRUD, which will be removed in a future release.
    - As part of credential CRUD, added cascading delete support for a given credential, which will delete all other catalog resources dependent on the credential automatically.
    - Removed unsupported OData query options
    - Added new `SeverityType` enum values
    - Added deprecation warnings for `CreateSecret`,`UpdateSecret` and `DeleteSecret`
    - Fixed the return type for `UpdateSecret` to properly reflect that nothing is returned.<|MERGE_RESOLUTION|>--- conflicted
+++ resolved
@@ -1,7 +1,5 @@
 ## Microsoft.Azure.Management.DataLake.Analytics release notes
 
-<<<<<<< HEAD
-=======
 ### Changes in 3.5.0-preview
 
 **Notes**
@@ -57,7 +55,6 @@
     - Catalog_ListAclsByDatabase
     - Catalog_ListAcls
 
->>>>>>> 43149714
 ### Changes in 3.2.3-preview
 
 **Breaking changes**
