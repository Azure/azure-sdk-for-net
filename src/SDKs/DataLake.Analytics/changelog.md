## Microsoft.Azure.Management.DataLake.Analytics release notes
<<<<<<< HEAD
### Changes in 3.1.2-preview

**Notes**

- The JobInnerError object is now recursively defined in order to capture additional error information returned by the service

=======
>>>>>>> 37e273ed
### Changes in 3.1.1-preview

**Notes**

- In version 3.1.0-preview, we made the fields "statistics" and "debugData" of the USqlJobProperties object read-only.  This caused some unforeseen conflicts, so we are reverting this.

### Changes in 3.1.0-preview

**Breaking changes**

- Revised the inheritance structure for objects dealing with job creation, building, and retrieving.
    - NOTE: Only U-SQL is supported in this change; therefore, Hive is not supported.
    - When submitting jobs, change JobInformation objects to CreateJobParameters.
        - When setting the properties for the CreateJobParameters object, be sure to change the USqlJobProperties object to a CreateUSqlJobProperties object.
    - When building jobs, change JobInformation objects to BuildJobParameters objects.
        - When setting the properties for the BuildJobParameters object, be sure to change the USqlJobProperties object to a CreateUSqlJobProperties object.
        - NOTE: The following fields are not a part of the BuildJobParameters object:
            - degreeOfParallelism
            - priority
            - related
    - When getting a list of jobs, the object type that is returned is JobInformationBasic and not JobInformation (more information on the difference is below in the Notes section)
- When getting a list of accounts, the object type that is returned is DataLakeAnalyticsAccountBasic and not DataLakeAnalyticsAccount (more information on the difference is below in the Notes section)

**Notes**
	  
- When getting a list of jobs, the job information for each job now includes a strict subset of the job information that is returned when getting a single job
    - The following fields are included in the job information when getting a single job but are not included in the job information when getting a list of jobs:
        - errorMessage
        - stateAuditRecords
        - properties
            - runtimeVersion
            - script
            - type  
- When getting a list of accounts, the account information for each account now includes a strict subset of the account information that is returned when getting a single account 
    - There are two ways to get a list of accounts: List and ListByResource methods
    - The following fields are included in the account information when getting a list of accounts, which is less than the account information retrieved for a single account:
        - provisioningState
        - state
        - creationTime
        - lastModifiedTime
        - endpoint
- When retrieving account information, an account id field called "accountId" is now included.
    - accountId's description: The unique identifier associated with this Data Lake Analytics account.

### Changes in 3.0.1
- Add support for a `basic` parameter on `ListTables` and `ListTablesByDatabase` which enables a user to retrieve a limited set of properties when listing their tables, resulting in a performance improvement when full metadata is not required.

### Changes in 3.0.0
- All previous preview changes (below) are now stable and part of the official release
- Add support for Compute Policy management
    - Compute policies allow an admin to define maximum parallelism and priority for jobs for given users and groups
    - The policy support can be accessed through the `ComputePolicy` operations property.
- Add support for Job Relationships
    - This allows for better definitions and searchability of jobs that are part of pipelines or specific runs.
    - There is a new property bag on JobInformation called `Related`
    - There are four new APIs allowing for retrieval of jobs in a pipeline or recurrence.

### Changes in 2.2.0-preview
- Introduces the new package item type for catalog items.
- Switched the FileType enum to a string since this field is read only and will have new types added and changed with some regularity.
- Allows for listing the following catalog items from their parent's parent item (the database)
    - Table
    - View
    - Table valued function
    - Table statistics

### Changes in 2.1.1-preview
- Update underlying AutoRest framework to the latest. This cleans up a lot of the generated code, making it easier to read.
- The property `FirewallAllowAzureIps` in the Account object is currently ignored by the service and will not have a value when calling get. This property will be enabled and honored by the service in a future update.

### Changes in 2.0.1-preview
- Add support for firewall rule management in Data Lake Analytics
- Remove minimum value requirements for Job parallelism. If a value < 1 is specified, it will use 1.
- Address minor documentation issues for methods and objects.

### Changes in 2.0.0
- As the first official stable release of the `Microsoft.Azure.Management.DataLake.Analytics` package, changes between this version and the preview version are enumerated below. 
    - All nested properties have been flattened down into their containing objects. For example: `myAccount.Properties.DefaultDataLakeStoreAccount` is now: `myAccount.DefaultDataLakeStoreAccount`
    -  Reorganized account management operations into three distinct operation groups: `Account`, `StorageAccounts` and `DataLakeStoreAccounts`. This results in changes to how certain operations are reached. For example, to get firewall rules previously this would be called: `myClient.Account.GetStorageAccount()`. Now: `myClient.StorageAccounts.Get()`.
    - All object properties have been updated to reflect whether they are required, optional or read-only (un-settable). This more explicitly helps the caller understand what they need to pass in and what they cannot pass in. As a result, there are some read-only properties that previously were not, and will need to be removed from object initialization.
    - Updates to include default values for some optional properties for objects. Please see class documentation for details on these defaults.
    - Added billing support for account creation and updates
    - Added support for CRUD of catalog credentials and initiated deprecation warnings for catalog secret CRUD, which will be removed in a future release.
    - As part of credential CRUD, added cascading delete support for a given credential, which will delete all other catalog resources dependent on the credential automatically.
    - Removed unsupported OData query options
    - Added new `SeverityType` enum values
    - Added deprecation warnings for `CreateSecret`,`UpdateSecret` and `DeleteSecret`
    - Fixed the return type for `UpdateSecret` to properly reflect that nothing is returned.<|MERGE_RESOLUTION|>--- conflicted
+++ resolved
@@ -1,18 +1,15 @@
 ## Microsoft.Azure.Management.DataLake.Analytics release notes
-<<<<<<< HEAD
 ### Changes in 3.1.2-preview
 
 **Notes**
 
-- The JobInnerError object is now recursively defined in order to capture additional error information returned by the service
+- The JobInnerError object is now recursively defined in order to capture additional error information returned by the service.
 
-=======
->>>>>>> 37e273ed
 ### Changes in 3.1.1-preview
 
 **Notes**
 
-- In version 3.1.0-preview, we made the fields "statistics" and "debugData" of the USqlJobProperties object read-only.  This caused some unforeseen conflicts, so we are reverting this.
+- Reverted the fields "statistics" and "debugData" of the USqlJobProperties object to be read-only.
 
 ### Changes in 3.1.0-preview
 
