﻿// Copyright (c) Microsoft Corporation. All rights reserved.
// Licensed under the MIT License. See License.txt in the project root for license information.

using Microsoft.Azure;
using Microsoft.Azure.Management.DataLake.Analytics;
using Microsoft.Azure.Management.DataLake.Analytics.Models;
using Microsoft.Azure.Test;
using System;
using System.Collections.Generic;
using System.Linq;
using System.Net;
using Xunit;
using Microsoft.Rest.ClientRuntime.Azure.TestFramework;

namespace DataLakeAnalytics.Tests
{
    public class JobOperationTests : TestBase
    {
        private CommonTestFixture commonData;

        [Fact] 
        public void USqlSubmitGetListCancelTest()
        {
            using (var context = MockContext.Start(this.GetType().FullName))
            {
                commonData = new CommonTestFixture(context);
                commonData.HostUrl =
<<<<<<< HEAD
                    commonData.DataLakeAnalyticsManagementHelper.TryCreateDataLakeAnalyticsAccount(commonData.ResourceGroupName,
                        commonData.Location, commonData.DataLakeStoreAccountName, commonData.SecondDataLakeAnalyticsAccountName);
=======
                    commonData.DataLakeAnalyticsManagementHelper.TryCreateDataLakeAnalyticsAccount(
                        commonData.ResourceGroupName,
                        commonData.Location, 
                        commonData.DataLakeStoreAccountName, 
                        commonData.SecondDataLakeAnalyticsAccountName
                    );
>>>>>>> 43149714

                // Wait 5 minutes for the account setup
                TestUtilities.Wait(300000);

                var clientToUse = this.GetDataLakeAnalyticsJobManagementClient(context);

                Guid jobId = TestUtilities.GenerateGuid();
                Guid secondId = TestUtilities.GenerateGuid();

                // Job relationship information
                var recurrenceId = TestUtilities.GenerateGuid();
                var recurrenceName = TestUtilities.GenerateName("recurrence");

                var runId01 = TestUtilities.GenerateGuid();
                var runId02 = TestUtilities.GenerateGuid();

                var pipelineId = TestUtilities.GenerateGuid();
                var pipelineName = TestUtilities.GenerateName("jobPipeline");
                var pipelineUri = string.Format("https://{0}.contoso.com/myJob", TestUtilities.GenerateName("pipelineuri"));

                // Submit a usql job to the account
                var jobToSubmit = new CreateJobParameters
                {
                    Name = "azure sdk data lake analytics job",
                    Type = JobType.USql,
                    DegreeOfParallelism = 2,
                    Properties = new CreateUSqlJobProperties
                    {
                        RuntimeVersion = "default",
                        Script = "DROP DATABASE IF EXISTS testdb; CREATE DATABASE testdb;"
                    },
                    Related = new JobRelationshipProperties
                    {
                        PipelineId = pipelineId,
                        PipelineName = pipelineName,
                        PipelineUri = pipelineUri,
                        RecurrenceId = recurrenceId,
                        RecurrenceName = recurrenceName,
                        RunId = runId01
                    }
                };

                // Check to make sure the usql job doesn't already exist
<<<<<<< HEAD
                Assert.False(clientToUse.Job.Exists(commonData.SecondDataLakeAnalyticsAccountName, jobId));

                // Submit the usql job
                var jobCreateResponse = clientToUse.Job.Create(commonData.SecondDataLakeAnalyticsAccountName, jobId, jobToSubmit);
=======
                Assert.False(
                    clientToUse.Job.Exists(
                        commonData.SecondDataLakeAnalyticsAccountName, 
                        jobId
                    )
                );

                // Submit the usql job
                var jobCreateResponse = 
                    clientToUse.Job.Create(
                        commonData.SecondDataLakeAnalyticsAccountName, 
                        jobId, 
                        jobToSubmit
                    );
>>>>>>> 43149714

                Assert.NotNull(jobCreateResponse);

                // Check to make sure the usql job does exist now
<<<<<<< HEAD
                Assert.True(clientToUse.Job.Exists(commonData.SecondDataLakeAnalyticsAccountName, jobId));

                // Cancel the usql job
                clientToUse.Job.Cancel(commonData.SecondDataLakeAnalyticsAccountName, jobCreateResponse.JobId.GetValueOrDefault());

                // Get the usql job and ensure that it says it was cancelled
                var getCancelledJobResponse = clientToUse.Job.Get(commonData.SecondDataLakeAnalyticsAccountName, jobCreateResponse.JobId.GetValueOrDefault());
=======
                Assert.True(
                    clientToUse.Job.Exists(
                        commonData.SecondDataLakeAnalyticsAccountName, 
                        jobId
                    )
                );

                // Cancel the usql job
                clientToUse.Job.Cancel(
                    commonData.SecondDataLakeAnalyticsAccountName, 
                    jobCreateResponse.JobId.GetValueOrDefault()
                );

                // Get the usql job and ensure that it says it was cancelled
                var getCancelledJobResponse = 
                    clientToUse.Job.Get(
                        commonData.SecondDataLakeAnalyticsAccountName, 
                        jobCreateResponse.JobId.GetValueOrDefault()
                    );
>>>>>>> 43149714

                Assert.Equal(JobResult.Cancelled, getCancelledJobResponse.Result);
                Assert.NotNull(getCancelledJobResponse.ErrorMessage);
                Assert.NotEmpty(getCancelledJobResponse.ErrorMessage);

                // Resubmit the usql job
                // First update the runId to a new run
                jobToSubmit.Related.RunId = runId02;
                jobCreateResponse = 
                    clientToUse.Job.Create(
                        commonData.SecondDataLakeAnalyticsAccountName, 
                        secondId, 
                        jobToSubmit
                    );

                Assert.NotNull(jobCreateResponse);

                // Poll the usql job until it finishes
<<<<<<< HEAD
                var getJobResponse = clientToUse.Job.Get(commonData.SecondDataLakeAnalyticsAccountName, jobCreateResponse.JobId.GetValueOrDefault());
=======
                var getJobResponse = 
                    clientToUse.Job.Get(
                        commonData.SecondDataLakeAnalyticsAccountName, 
                        jobCreateResponse.JobId.GetValueOrDefault()
                    );
>>>>>>> 43149714

                Assert.NotNull(getJobResponse);

                int maxWaitInSeconds = 180; // 3 minutes should be long enough
                int curWaitInSeconds = 0;
                while (getJobResponse.State != JobState.Ended && curWaitInSeconds < maxWaitInSeconds)
                {
                    // Wait 5 seconds before polling again
                    TestUtilities.Wait(5000);
                    curWaitInSeconds += 5;
                    getJobResponse = 
                        clientToUse.Job.Get(
                            commonData.SecondDataLakeAnalyticsAccountName, 
                            jobCreateResponse.JobId.GetValueOrDefault()
                        );

                    Assert.NotNull(getJobResponse);
                }

                Assert.True(curWaitInSeconds <= maxWaitInSeconds);

                // Verify the usql job completes successfully
                Assert.True(
                    getJobResponse.State == JobState.Ended && getJobResponse.Result == JobResult.Succeeded,
                    string.Format(
                        "Job: {0} did not return success. Current job state: {1}. Actual result: {2}. Error (if any): {3}",
                        getJobResponse.JobId, 
                        getJobResponse.State, 
                        getJobResponse.Result, 
                        getJobResponse.ErrorMessage
                    )
                );

                // Validate usql job relationship info
                Assert.Equal(runId02, getJobResponse.Related.RunId);
                Assert.Equal(pipelineId, getJobResponse.Related.PipelineId);
                Assert.Equal(pipelineName, getJobResponse.Related.PipelineName);
                Assert.Equal(recurrenceName, getJobResponse.Related.RecurrenceName);
                Assert.Equal(recurrenceId, getJobResponse.Related.RecurrenceId);
                Assert.Equal(pipelineUri, getJobResponse.Related.PipelineUri);

                // Get the list of usql jobs and check that the submitted job exists
<<<<<<< HEAD
                var listJobResponse = clientToUse.Job.List(commonData.SecondDataLakeAnalyticsAccountName, null);
=======
                var listJobResponse = 
                    clientToUse.Job.List(
                        commonData.SecondDataLakeAnalyticsAccountName
                    );
>>>>>>> 43149714

                Assert.NotNull(listJobResponse);
                Assert.True(listJobResponse.Any(job => job.JobId == getJobResponse.JobId));

                // Validate usql job relationship retrieval (get/list pipeline and get/list recurrence)
<<<<<<< HEAD
                var getPipeline = clientToUse.Pipeline.Get(commonData.SecondDataLakeAnalyticsAccountName, pipelineId);
=======
                var getPipeline = 
                    clientToUse.Pipeline.Get(
                        commonData.SecondDataLakeAnalyticsAccountName, 
                        pipelineId
                    );
>>>>>>> 43149714

                Assert.Equal(pipelineId, getPipeline.PipelineId);
                Assert.Equal(pipelineName, getPipeline.PipelineName);
                Assert.Equal(pipelineUri, getPipeline.PipelineUri);
                Assert.True(getPipeline.Runs.Count() >= 2);

<<<<<<< HEAD
                var listPipeline = clientToUse.Pipeline.List(commonData.SecondDataLakeAnalyticsAccountName);
=======
                var listPipeline = 
                    clientToUse.Pipeline.List(
                        commonData.SecondDataLakeAnalyticsAccountName
                    );
>>>>>>> 43149714

                Assert.Equal(1, listPipeline.Count());
                Assert.True(listPipeline.Any(pipeline => pipeline.PipelineId == pipelineId));

                // Recurrence get/list
<<<<<<< HEAD
                var getRecurrence = clientToUse.Recurrence.Get(commonData.SecondDataLakeAnalyticsAccountName, recurrenceId);
=======
                var getRecurrence = 
                    clientToUse.Recurrence.Get(
                        commonData.SecondDataLakeAnalyticsAccountName, 
                        recurrenceId
                    );
>>>>>>> 43149714

                Assert.Equal(recurrenceId, getRecurrence.RecurrenceId);
                Assert.Equal(recurrenceName, getRecurrence.RecurrenceName);

<<<<<<< HEAD
                var listRecurrence = clientToUse.Recurrence.List(commonData.SecondDataLakeAnalyticsAccountName);
=======
                var listRecurrence = 
                    clientToUse.Recurrence.List(
                        commonData.SecondDataLakeAnalyticsAccountName
                    );
>>>>>>> 43149714

                Assert.Equal(1, listRecurrence.Count());
                Assert.True(listRecurrence.Any(recurrence => recurrence.RecurrenceId == recurrenceId));

                // TODO: re-enable this after the next prod push
                // List the usql jobs with only the jobId property filled
                // listJobResponse = clientToUse.Job.List(commonData.SecondDataLakeAnalyticsAccountName, select: "jobId");
                
                // Assert.NotNull(listJobResponse);
                // Assert.True(listJobResponse.Any(job => job.JobId == getJobResponse.JobId));
            }
        }

        [Fact]
        public void USqlBuildTest()
        {
            using (var context = MockContext.Start(this.GetType().FullName))
            {
                commonData = new CommonTestFixture(context);
                commonData.HostUrl =
<<<<<<< HEAD
                    commonData.DataLakeAnalyticsManagementHelper.TryCreateDataLakeAnalyticsAccount(commonData.ResourceGroupName,
                        commonData.Location, commonData.DataLakeStoreAccountName, commonData.SecondDataLakeAnalyticsAccountName);
=======
                    commonData.DataLakeAnalyticsManagementHelper.TryCreateDataLakeAnalyticsAccount(
                        commonData.ResourceGroupName,
                        commonData.Location, 
                        commonData.DataLakeStoreAccountName, 
                        commonData.SecondDataLakeAnalyticsAccountName
                    );
>>>>>>> 43149714

                // Wait 5 minutes for the account setup
                TestUtilities.Wait(300000);

                var clientToUse = this.GetDataLakeAnalyticsJobManagementClient(context);

                // Compile a usql job, which requires a jobId in the job object
                // Submit a usql job to the account
                var jobToBuild = new BuildJobParameters
                {
                    Name = "azure sdk data lake analytics job",
                    Type = JobType.USql,
                    Properties = new CreateUSqlJobProperties
                    {
                        Script = "DROP DATABASE IF EXISTS testdb; CREATE DATABASE testdb;"
                    }
                };

                // Just compile the usql job, which requires a jobId in the job object
<<<<<<< HEAD
                var compileResponse = clientToUse.Job.Build(commonData.SecondDataLakeAnalyticsAccountName, jobToBuild);
=======
                var compileResponse = 
                    clientToUse.Job.Build(
                        commonData.SecondDataLakeAnalyticsAccountName, 
                        jobToBuild
                    );
>>>>>>> 43149714

                Assert.NotNull(compileResponse);

                // Now compile a broken usql job and verify diagnostics report an error
                jobToBuild.Properties.Script = "DROP DATABASE IF EXIST FOO; CREATE DATABASE FOO;";
<<<<<<< HEAD
                compileResponse = clientToUse.Job.Build(commonData.SecondDataLakeAnalyticsAccountName, jobToBuild);
=======
                compileResponse = 
                    clientToUse.Job.Build(
                        commonData.SecondDataLakeAnalyticsAccountName, 
                        jobToBuild
                    );
>>>>>>> 43149714

                Assert.NotNull(compileResponse);
                Assert.Equal(1, ((USqlJobProperties)compileResponse.Properties).Diagnostics.Count);
                Assert.Equal(SeverityTypes.Error, ((USqlJobProperties)compileResponse.Properties).Diagnostics[0].Severity);
                Assert.Equal(18, ((USqlJobProperties)compileResponse.Properties).Diagnostics[0].ColumnNumber);
                Assert.Equal(22, ((USqlJobProperties)compileResponse.Properties).Diagnostics[0].End);
                Assert.Equal(17, ((USqlJobProperties)compileResponse.Properties).Diagnostics[0].Start);
                Assert.Equal(1, ((USqlJobProperties)compileResponse.Properties).Diagnostics[0].LineNumber);
                Assert.Contains("E_CSC_USER_SYNTAXERROR", ((USqlJobProperties)compileResponse.Properties).Diagnostics[0].Message);
            }
        }
    }
}<|MERGE_RESOLUTION|>--- conflicted
+++ resolved
@@ -25,17 +25,12 @@
             {
                 commonData = new CommonTestFixture(context);
                 commonData.HostUrl =
-<<<<<<< HEAD
-                    commonData.DataLakeAnalyticsManagementHelper.TryCreateDataLakeAnalyticsAccount(commonData.ResourceGroupName,
-                        commonData.Location, commonData.DataLakeStoreAccountName, commonData.SecondDataLakeAnalyticsAccountName);
-=======
                     commonData.DataLakeAnalyticsManagementHelper.TryCreateDataLakeAnalyticsAccount(
                         commonData.ResourceGroupName,
                         commonData.Location, 
                         commonData.DataLakeStoreAccountName, 
                         commonData.SecondDataLakeAnalyticsAccountName
                     );
->>>>>>> 43149714
 
                 // Wait 5 minutes for the account setup
                 TestUtilities.Wait(300000);
@@ -79,12 +74,6 @@
                 };
 
                 // Check to make sure the usql job doesn't already exist
-<<<<<<< HEAD
-                Assert.False(clientToUse.Job.Exists(commonData.SecondDataLakeAnalyticsAccountName, jobId));
-
-                // Submit the usql job
-                var jobCreateResponse = clientToUse.Job.Create(commonData.SecondDataLakeAnalyticsAccountName, jobId, jobToSubmit);
-=======
                 Assert.False(
                     clientToUse.Job.Exists(
                         commonData.SecondDataLakeAnalyticsAccountName, 
@@ -99,20 +88,10 @@
                         jobId, 
                         jobToSubmit
                     );
->>>>>>> 43149714
 
                 Assert.NotNull(jobCreateResponse);
 
                 // Check to make sure the usql job does exist now
-<<<<<<< HEAD
-                Assert.True(clientToUse.Job.Exists(commonData.SecondDataLakeAnalyticsAccountName, jobId));
-
-                // Cancel the usql job
-                clientToUse.Job.Cancel(commonData.SecondDataLakeAnalyticsAccountName, jobCreateResponse.JobId.GetValueOrDefault());
-
-                // Get the usql job and ensure that it says it was cancelled
-                var getCancelledJobResponse = clientToUse.Job.Get(commonData.SecondDataLakeAnalyticsAccountName, jobCreateResponse.JobId.GetValueOrDefault());
-=======
                 Assert.True(
                     clientToUse.Job.Exists(
                         commonData.SecondDataLakeAnalyticsAccountName, 
@@ -132,7 +111,6 @@
                         commonData.SecondDataLakeAnalyticsAccountName, 
                         jobCreateResponse.JobId.GetValueOrDefault()
                     );
->>>>>>> 43149714
 
                 Assert.Equal(JobResult.Cancelled, getCancelledJobResponse.Result);
                 Assert.NotNull(getCancelledJobResponse.ErrorMessage);
@@ -151,15 +129,11 @@
                 Assert.NotNull(jobCreateResponse);
 
                 // Poll the usql job until it finishes
-<<<<<<< HEAD
-                var getJobResponse = clientToUse.Job.Get(commonData.SecondDataLakeAnalyticsAccountName, jobCreateResponse.JobId.GetValueOrDefault());
-=======
                 var getJobResponse = 
                     clientToUse.Job.Get(
                         commonData.SecondDataLakeAnalyticsAccountName, 
                         jobCreateResponse.JobId.GetValueOrDefault()
                     );
->>>>>>> 43149714
 
                 Assert.NotNull(getJobResponse);
 
@@ -202,68 +176,48 @@
                 Assert.Equal(pipelineUri, getJobResponse.Related.PipelineUri);
 
                 // Get the list of usql jobs and check that the submitted job exists
-<<<<<<< HEAD
-                var listJobResponse = clientToUse.Job.List(commonData.SecondDataLakeAnalyticsAccountName, null);
-=======
                 var listJobResponse = 
                     clientToUse.Job.List(
                         commonData.SecondDataLakeAnalyticsAccountName
                     );
->>>>>>> 43149714
 
                 Assert.NotNull(listJobResponse);
                 Assert.True(listJobResponse.Any(job => job.JobId == getJobResponse.JobId));
 
                 // Validate usql job relationship retrieval (get/list pipeline and get/list recurrence)
-<<<<<<< HEAD
-                var getPipeline = clientToUse.Pipeline.Get(commonData.SecondDataLakeAnalyticsAccountName, pipelineId);
-=======
                 var getPipeline = 
                     clientToUse.Pipeline.Get(
                         commonData.SecondDataLakeAnalyticsAccountName, 
                         pipelineId
                     );
->>>>>>> 43149714
 
                 Assert.Equal(pipelineId, getPipeline.PipelineId);
                 Assert.Equal(pipelineName, getPipeline.PipelineName);
                 Assert.Equal(pipelineUri, getPipeline.PipelineUri);
                 Assert.True(getPipeline.Runs.Count() >= 2);
 
-<<<<<<< HEAD
-                var listPipeline = clientToUse.Pipeline.List(commonData.SecondDataLakeAnalyticsAccountName);
-=======
                 var listPipeline = 
                     clientToUse.Pipeline.List(
                         commonData.SecondDataLakeAnalyticsAccountName
                     );
->>>>>>> 43149714
 
                 Assert.Equal(1, listPipeline.Count());
                 Assert.True(listPipeline.Any(pipeline => pipeline.PipelineId == pipelineId));
 
                 // Recurrence get/list
-<<<<<<< HEAD
-                var getRecurrence = clientToUse.Recurrence.Get(commonData.SecondDataLakeAnalyticsAccountName, recurrenceId);
-=======
                 var getRecurrence = 
                     clientToUse.Recurrence.Get(
                         commonData.SecondDataLakeAnalyticsAccountName, 
                         recurrenceId
                     );
->>>>>>> 43149714
 
                 Assert.Equal(recurrenceId, getRecurrence.RecurrenceId);
                 Assert.Equal(recurrenceName, getRecurrence.RecurrenceName);
 
-<<<<<<< HEAD
-                var listRecurrence = clientToUse.Recurrence.List(commonData.SecondDataLakeAnalyticsAccountName);
-=======
                 var listRecurrence = 
                     clientToUse.Recurrence.List(
                         commonData.SecondDataLakeAnalyticsAccountName
                     );
->>>>>>> 43149714
 
                 Assert.Equal(1, listRecurrence.Count());
                 Assert.True(listRecurrence.Any(recurrence => recurrence.RecurrenceId == recurrenceId));
@@ -284,17 +238,12 @@
             {
                 commonData = new CommonTestFixture(context);
                 commonData.HostUrl =
-<<<<<<< HEAD
-                    commonData.DataLakeAnalyticsManagementHelper.TryCreateDataLakeAnalyticsAccount(commonData.ResourceGroupName,
-                        commonData.Location, commonData.DataLakeStoreAccountName, commonData.SecondDataLakeAnalyticsAccountName);
-=======
                     commonData.DataLakeAnalyticsManagementHelper.TryCreateDataLakeAnalyticsAccount(
                         commonData.ResourceGroupName,
                         commonData.Location, 
                         commonData.DataLakeStoreAccountName, 
                         commonData.SecondDataLakeAnalyticsAccountName
                     );
->>>>>>> 43149714
 
                 // Wait 5 minutes for the account setup
                 TestUtilities.Wait(300000);
@@ -314,29 +263,21 @@
                 };
 
                 // Just compile the usql job, which requires a jobId in the job object
-<<<<<<< HEAD
-                var compileResponse = clientToUse.Job.Build(commonData.SecondDataLakeAnalyticsAccountName, jobToBuild);
-=======
                 var compileResponse = 
                     clientToUse.Job.Build(
                         commonData.SecondDataLakeAnalyticsAccountName, 
                         jobToBuild
                     );
->>>>>>> 43149714
 
                 Assert.NotNull(compileResponse);
 
                 // Now compile a broken usql job and verify diagnostics report an error
                 jobToBuild.Properties.Script = "DROP DATABASE IF EXIST FOO; CREATE DATABASE FOO;";
-<<<<<<< HEAD
-                compileResponse = clientToUse.Job.Build(commonData.SecondDataLakeAnalyticsAccountName, jobToBuild);
-=======
                 compileResponse = 
                     clientToUse.Job.Build(
                         commonData.SecondDataLakeAnalyticsAccountName, 
                         jobToBuild
                     );
->>>>>>> 43149714
 
                 Assert.NotNull(compileResponse);
                 Assert.Equal(1, ((USqlJobProperties)compileResponse.Properties).Diagnostics.Count);
