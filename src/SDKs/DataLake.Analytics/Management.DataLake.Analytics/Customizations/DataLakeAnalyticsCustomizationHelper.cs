--- conflicted
+++ resolved
@@ -14,11 +14,7 @@
         /// This constant is used as the default package version to place in the user agent.
         /// It should mirror the package version in the project.json file.
         /// </summary>
-<<<<<<< HEAD
-        internal const string PackageVersion = "3.2.3-preview";
-=======
         internal const string PackageVersion = "3.5.0-preview";
->>>>>>> 43149714
 
         internal const string DefaultAdlaDnsSuffix = "azuredatalakeanalytics.net";
 
