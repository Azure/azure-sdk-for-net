--- conflicted
+++ resolved
@@ -7,11 +7,9 @@
 		<PackageId>Microsoft.Azure.Management.NotificationHubs</PackageId>
 		<Description>Provides developers with libraries to create and manager Namespaces of type NotificationHub and NotificationHubs. Manage Authorization Rules at both the resource levels. Note: This client library is for NotificationHubs under Azure Resource Manager.</Description>
 		<AssemblyName>Microsoft.Azure.Management.NotificationHubs</AssemblyName>
-<<<<<<< HEAD
 		<Version>2.3.1-preview</Version>
 		<PackageTags>Microsoft Azure NotificationHubs Management;NotificationHubs;NotificationHubs management;</PackageTags>
 		<PackageReleaseNotes/>
-=======
 		<Version>2.4.0</Version>
 		<PackageTags>Microsoft Azure NotificationHubs Management;NotificationHubs;NotificationHubs management;</PackageTags>
         <PackageReleaseNotes>
@@ -22,7 +20,6 @@
 					3) Adding more documentation for existing operations
             ]]>
         </PackageReleaseNotes>
->>>>>>> 43149714
 	</PropertyGroup>
 	<PropertyGroup>
 		<TargetFrameworks>net452;netstandard1.4</TargetFrameworks>
