{
  "Entries": [
    {
      "RequestUri": "/subscriptions/6e0b24a6-2bef-4598-9bd3-f87e9700e24c/providers/Microsoft.Batch?api-version=2017-05-10",
      "EncodedRequestUri": "L3N1YnNjcmlwdGlvbnMvNmUwYjI0YTYtMmJlZi00NTk4LTliZDMtZjg3ZTk3MDBlMjRjL3Byb3ZpZGVycy9NaWNyb3NvZnQuQmF0Y2g/YXBpLXZlcnNpb249MjAxNy0wNS0xMA==",
      "RequestMethod": "GET",
      "RequestBody": "",
      "RequestHeaders": {
        "x-ms-client-request-id": [
          "d7cac096-61f8-49d6-8b05-ffb6d570dd75"
        ],
        "accept-language": [
          "en-US"
        ],
        "User-Agent": [
          "FxVersion/4.6.25714.03",
          "Microsoft.Azure.Management.ResourceManager.ResourceManagementClient/1.6.0.0"
        ]
      },
      "ResponseBody": "{\r\n  \"id\": \"/subscriptions/6e0b24a6-2bef-4598-9bd3-f87e9700e24c/providers/Microsoft.Batch\",\r\n  \"namespace\": \"Microsoft.Batch\",\r\n  \"authorization\": {\r\n    \"applicationId\": \"ddbf3205-c6bd-46ae-8127-60eb93363864\",\r\n    \"roleDefinitionId\": \"b7f84953-1d03-4eab-9ea4-45f065258ff8\"\r\n  },\r\n  \"resourceTypes\": [\r\n    {\r\n      \"resourceType\": \"batchAccounts\",\r\n      \"locations\": [\r\n        \"West Europe\",\r\n        \"East US\",\r\n        \"East US 2\",\r\n        \"West US\",\r\n        \"North Central US\",\r\n        \"Brazil South\",\r\n        \"North Europe\",\r\n        \"Central US\",\r\n        \"East Asia\",\r\n        \"Japan East\",\r\n        \"Australia Southeast\",\r\n        \"Japan West\",\r\n        \"Korea South\",\r\n        \"Korea Central\",\r\n        \"Southeast Asia\",\r\n        \"South Central US\",\r\n        \"Australia East\",\r\n        \"South India\",\r\n        \"Central India\",\r\n        \"West India\",\r\n        \"Canada Central\",\r\n        \"Canada East\",\r\n        \"UK South\",\r\n        \"UK West\",\r\n        \"West Central US\",\r\n        \"West US 2\"\r\n      ],\r\n      \"apiVersions\": [\r\n        \"2017-09-01\",\r\n        \"2017-05-01\",\r\n        \"2017-01-01\",\r\n        \"2015-12-01\",\r\n        \"2015-09-01\",\r\n        \"2015-07-01\",\r\n        \"2014-05-01-privatepreview\"\r\n      ],\r\n      \"capabilities\": \"CrossResourceGroupResourceMove, CrossSubscriptionResourceMove\"\r\n    },\r\n    {\r\n      \"resourceType\": \"operations\",\r\n      \"locations\": [\r\n        \"West Europe\",\r\n        \"East US\",\r\n        \"East US 2\",\r\n        \"West US\",\r\n        \"North Central US\",\r\n        \"Brazil South\",\r\n        \"North Europe\",\r\n        \"Central US\",\r\n        \"East Asia\",\r\n        \"Japan East\",\r\n        \"Australia Southeast\",\r\n        \"Japan West\",\r\n        \"Korea South\",\r\n        \"Korea Central\",\r\n        \"Southeast Asia\",\r\n        \"South Central US\",\r\n        \"Australia East\",\r\n        \"South India\",\r\n        \"Central India\",\r\n        \"West India\",\r\n        \"Canada Central\",\r\n        \"Canada East\",\r\n        \"UK South\",\r\n        \"UK West\",\r\n        \"West Central US\",\r\n        \"West US 2\"\r\n      ],\r\n      \"apiVersions\": [\r\n        \"2017-09-01\",\r\n        \"2017-05-01\",\r\n        \"2017-01-01\",\r\n        \"2015-12-01\",\r\n        \"2015-09-01\"\r\n      ]\r\n    },\r\n    {\r\n      \"resourceType\": \"locations\",\r\n      \"locations\": [],\r\n      \"apiVersions\": [\r\n        \"2017-09-01\",\r\n        \"2017-05-01\",\r\n        \"2017-01-01\",\r\n        \"2015-12-01\",\r\n        \"2015-09-01\"\r\n      ]\r\n    },\r\n    {\r\n      \"resourceType\": \"locations/quotas\",\r\n      \"locations\": [\r\n        \"West Europe\",\r\n        \"East US\",\r\n        \"East US 2\",\r\n        \"West US\",\r\n        \"North Central US\",\r\n        \"Brazil South\",\r\n        \"North Europe\",\r\n        \"Central US\",\r\n        \"East Asia\",\r\n        \"Japan East\",\r\n        \"Australia Southeast\",\r\n        \"Japan West\",\r\n        \"Korea South\",\r\n        \"Korea Central\",\r\n        \"Southeast Asia\",\r\n        \"South Central US\",\r\n        \"Australia East\",\r\n        \"South India\",\r\n        \"Central India\",\r\n        \"West India\",\r\n        \"Canada Central\",\r\n        \"Canada East\",\r\n        \"UK South\",\r\n        \"UK West\",\r\n        \"West Central US\",\r\n        \"West US 2\"\r\n      ],\r\n      \"apiVersions\": [\r\n        \"2017-09-01\",\r\n        \"2017-05-01\",\r\n        \"2017-01-01\",\r\n        \"2015-12-01\",\r\n        \"2015-09-01\"\r\n      ]\r\n    },\r\n    {\r\n      \"resourceType\": \"locations/checkNameAvailability\",\r\n      \"locations\": [\r\n        \"West Europe\",\r\n        \"East US\",\r\n        \"East US 2\",\r\n        \"West US\",\r\n        \"North Central US\",\r\n        \"Brazil South\",\r\n        \"North Europe\",\r\n        \"Central US\",\r\n        \"East Asia\",\r\n        \"Japan East\",\r\n        \"Australia Southeast\",\r\n        \"Japan West\",\r\n        \"Korea South\",\r\n        \"Korea Central\",\r\n        \"Southeast Asia\",\r\n        \"South Central US\",\r\n        \"Australia East\",\r\n        \"South India\",\r\n        \"Central India\",\r\n        \"West India\",\r\n        \"Canada Central\",\r\n        \"Canada East\",\r\n        \"UK South\",\r\n        \"UK West\",\r\n        \"West Central US\",\r\n        \"West US 2\"\r\n      ],\r\n      \"apiVersions\": [\r\n        \"2017-09-01\",\r\n        \"2017-05-01\"\r\n      ]\r\n    }\r\n  ],\r\n  \"registrationState\": \"Registered\"\r\n}",
      "ResponseHeaders": {
        "Content-Type": [
          "application/json; charset=utf-8"
        ],
        "Expires": [
          "-1"
        ],
        "Cache-Control": [
          "no-cache"
        ],
        "Date": [
          "Wed, 22 Nov 2017 00:55:02 GMT"
        ],
        "Pragma": [
          "no-cache"
        ],
        "Vary": [
          "Accept-Encoding"
        ],
        "x-ms-ratelimit-remaining-subscription-reads": [
          "14999"
        ],
        "x-ms-request-id": [
          "a1ef0fc2-8ae6-4104-b015-676781e4aab9"
        ],
        "x-ms-correlation-request-id": [
          "a1ef0fc2-8ae6-4104-b015-676781e4aab9"
        ],
        "x-ms-routing-request-id": [
          "WESTUS2:20171122T005502Z:a1ef0fc2-8ae6-4104-b015-676781e4aab9"
        ],
        "Strict-Transport-Security": [
          "max-age=31536000; includeSubDomains"
        ]
      },
      "StatusCode": 200
    },
    {
      "RequestUri": "/subscriptions/6e0b24a6-2bef-4598-9bd3-f87e9700e24c/resourcegroups/azsmnet3540?api-version=2017-05-10",
      "EncodedRequestUri": "L3N1YnNjcmlwdGlvbnMvNmUwYjI0YTYtMmJlZi00NTk4LTliZDMtZjg3ZTk3MDBlMjRjL3Jlc291cmNlZ3JvdXBzL2F6c21uZXQzNTQwP2FwaS12ZXJzaW9uPTIwMTctMDUtMTA=",
      "RequestMethod": "PUT",
      "RequestBody": "{\r\n  \"location\": \"East US\"\r\n}",
      "RequestHeaders": {
        "Content-Type": [
          "application/json; charset=utf-8"
        ],
        "Content-Length": [
          "29"
        ],
        "x-ms-client-request-id": [
          "bf902546-7981-4a45-af44-a8daf93a3abc"
        ],
        "accept-language": [
          "en-US"
        ],
        "User-Agent": [
          "FxVersion/4.6.25714.03",
          "Microsoft.Azure.Management.ResourceManager.ResourceManagementClient/1.6.0.0"
        ]
      },
      "ResponseBody": "{\r\n  \"id\": \"/subscriptions/6e0b24a6-2bef-4598-9bd3-f87e9700e24c/resourceGroups/azsmnet3540\",\r\n  \"name\": \"azsmnet3540\",\r\n  \"location\": \"eastus\",\r\n  \"properties\": {\r\n    \"provisioningState\": \"Succeeded\"\r\n  }\r\n}",
      "ResponseHeaders": {
        "Content-Length": [
          "175"
        ],
        "Content-Type": [
          "application/json; charset=utf-8"
        ],
        "Expires": [
          "-1"
        ],
        "Cache-Control": [
          "no-cache"
        ],
        "Date": [
          "Wed, 22 Nov 2017 00:55:13 GMT"
        ],
        "Pragma": [
          "no-cache"
        ],
        "x-ms-ratelimit-remaining-subscription-writes": [
          "1199"
        ],
        "x-ms-request-id": [
          "79beccb9-e75d-4a5b-955e-3833418c21a8"
        ],
        "x-ms-correlation-request-id": [
          "79beccb9-e75d-4a5b-955e-3833418c21a8"
        ],
        "x-ms-routing-request-id": [
          "WESTUS2:20171122T005514Z:79beccb9-e75d-4a5b-955e-3833418c21a8"
        ],
        "Strict-Transport-Security": [
          "max-age=31536000; includeSubDomains"
        ]
      },
      "StatusCode": 201
    },
    {
      "RequestUri": "/subscriptions/6e0b24a6-2bef-4598-9bd3-f87e9700e24c/providers/Microsoft.Batch/locations/East%20US/checkNameAvailability?api-version=2017-09-01",
      "EncodedRequestUri": "L3N1YnNjcmlwdGlvbnMvNmUwYjI0YTYtMmJlZi00NTk4LTliZDMtZjg3ZTk3MDBlMjRjL3Byb3ZpZGVycy9NaWNyb3NvZnQuQmF0Y2gvbG9jYXRpb25zL0Vhc3QlMjBVUy9jaGVja05hbWVBdmFpbGFiaWxpdHk/YXBpLXZlcnNpb249MjAxNy0wOS0wMQ==",
      "RequestMethod": "POST",
      "RequestBody": "{\r\n  \"name\": \"azsmnet4117\",\r\n  \"type\": \"Microsoft.Batch/batchAccounts\"\r\n}",
      "RequestHeaders": {
        "Content-Type": [
          "application/json; charset=utf-8"
        ],
        "Content-Length": [
          "73"
        ],
        "x-ms-client-request-id": [
          "0ccb574f-e567-4ef1-b963-1af87f725dfd"
        ],
        "accept-language": [
          "en-US"
        ],
        "User-Agent": [
          "FxVersion/4.6.25714.03",
          "Microsoft.Azure.Management.Batch.BatchManagementClient/6.0.0.0"
        ]
      },
      "ResponseBody": "{\r\n  \"nameAvailable\": true\r\n}",
      "ResponseHeaders": {
        "Content-Type": [
          "application/json; charset=utf-8"
        ],
        "Expires": [
          "-1"
        ],
        "Cache-Control": [
          "no-cache"
        ],
        "Date": [
          "Wed, 22 Nov 2017 00:55:14 GMT"
        ],
        "Pragma": [
          "no-cache"
        ],
        "Transfer-Encoding": [
          "chunked"
        ],
        "Server": [
          "Microsoft-HTTPAPI/2.0"
        ],
        "Vary": [
          "Accept-Encoding"
        ],
        "x-ms-ratelimit-remaining-subscription-writes": [
          "1199"
        ],
        "x-ms-request-id": [
          "d2023518-5063-421b-845e-6a7a8617230f"
        ],
        "Strict-Transport-Security": [
          "max-age=31536000; includeSubDomains"
        ],
        "X-Content-Type-Options": [
          "nosniff"
        ],
        "x-ms-correlation-request-id": [
          "433708a8-1685-4662-8664-9417bf9954ec"
        ],
        "x-ms-routing-request-id": [
          "WESTUS2:20171122T005515Z:433708a8-1685-4662-8664-9417bf9954ec"
        ]
      },
      "StatusCode": 200
    },
    {
      "RequestUri": "/subscriptions/6e0b24a6-2bef-4598-9bd3-f87e9700e24c/providers/Microsoft.Batch/locations/East%20US/checkNameAvailability?api-version=2017-09-01",
      "EncodedRequestUri": "L3N1YnNjcmlwdGlvbnMvNmUwYjI0YTYtMmJlZi00NTk4LTliZDMtZjg3ZTk3MDBlMjRjL3Byb3ZpZGVycy9NaWNyb3NvZnQuQmF0Y2gvbG9jYXRpb25zL0Vhc3QlMjBVUy9jaGVja05hbWVBdmFpbGFiaWxpdHk/YXBpLXZlcnNpb249MjAxNy0wOS0wMQ==",
      "RequestMethod": "POST",
      "RequestBody": "{\r\n  \"name\": \"azsmnet4117\",\r\n  \"type\": \"Microsoft.Batch/batchAccounts\"\r\n}",
      "RequestHeaders": {
        "Content-Type": [
          "application/json; charset=utf-8"
        ],
        "Content-Length": [
          "73"
        ],
        "x-ms-client-request-id": [
          "3a99cfd7-fa53-4ead-aef3-df12c59e63bb"
        ],
        "accept-language": [
          "en-US"
        ],
        "User-Agent": [
          "FxVersion/4.6.25714.03",
          "Microsoft.Azure.Management.Batch.BatchManagementClient/6.0.0.0"
        ]
      },
      "ResponseBody": "{\r\n  \"nameAvailable\": false,\r\n  \"reason\": \"AlreadyExists\",\r\n  \"message\": \"An account named 'azsmnet4117' is already in use.\"\r\n}",
      "ResponseHeaders": {
        "Content-Type": [
          "application/json; charset=utf-8"
        ],
        "Expires": [
          "-1"
        ],
        "Cache-Control": [
          "no-cache"
        ],
        "Date": [
          "Wed, 22 Nov 2017 00:55:32 GMT"
        ],
        "Pragma": [
          "no-cache"
        ],
        "Transfer-Encoding": [
          "chunked"
        ],
        "Server": [
          "Microsoft-HTTPAPI/2.0"
        ],
        "Vary": [
          "Accept-Encoding"
        ],
        "x-ms-ratelimit-remaining-subscription-writes": [
          "1197"
        ],
        "x-ms-request-id": [
          "18119fb0-55cc-4b72-afc0-840025b87883"
        ],
        "Strict-Transport-Security": [
          "max-age=31536000; includeSubDomains"
        ],
        "X-Content-Type-Options": [
          "nosniff"
        ],
        "x-ms-correlation-request-id": [
          "e89fc3f0-c1fb-46b0-b346-2aa8b6e6befa"
        ],
        "x-ms-routing-request-id": [
          "WESTUS2:20171122T005533Z:e89fc3f0-c1fb-46b0-b346-2aa8b6e6befa"
        ]
      },
      "StatusCode": 200
    },
    {
      "RequestUri": "/subscriptions/6e0b24a6-2bef-4598-9bd3-f87e9700e24c/resourceGroups/azsmnet3540/providers/Microsoft.Batch/batchAccounts/azsmnet4117?api-version=2017-09-01",
      "EncodedRequestUri": "L3N1YnNjcmlwdGlvbnMvNmUwYjI0YTYtMmJlZi00NTk4LTliZDMtZjg3ZTk3MDBlMjRjL3Jlc291cmNlR3JvdXBzL2F6c21uZXQzNTQwL3Byb3ZpZGVycy9NaWNyb3NvZnQuQmF0Y2gvYmF0Y2hBY2NvdW50cy9henNtbmV0NDExNz9hcGktdmVyc2lvbj0yMDE3LTA5LTAx",
      "RequestMethod": "PUT",
      "RequestBody": "{\r\n  \"location\": \"East US\"\r\n}",
      "RequestHeaders": {
        "Content-Type": [
          "application/json; charset=utf-8"
        ],
        "Content-Length": [
          "29"
        ],
        "x-ms-client-request-id": [
          "d19f458d-b0be-47b7-94ee-b5d6b74348a0"
        ],
        "accept-language": [
          "en-US"
        ],
        "User-Agent": [
          "FxVersion/4.6.25714.03",
          "Microsoft.Azure.Management.Batch.BatchManagementClient/6.0.0.0"
        ]
      },
      "ResponseBody": "",
      "ResponseHeaders": {
        "Content-Length": [
          "0"
        ],
        "Expires": [
          "-1"
        ],
        "Cache-Control": [
          "no-cache"
        ],
        "Date": [
          "Wed, 22 Nov 2017 00:55:16 GMT"
        ],
        "Pragma": [
          "no-cache"
        ],
        "Location": [
          "https://management.azure.com/subscriptions/6e0b24a6-2bef-4598-9bd3-f87e9700e24c/resourceGroups/azsmnet3540/providers/Microsoft.Batch/batchAccounts/azsmnet4117/operationResults/14bef7d4-fe35-4bcf-a05b-acc2fc04acf3?api-version=2017-09-01"
        ],
        "Retry-After": [
          "15"
        ],
        "Server": [
          "Microsoft-HTTPAPI/2.0"
        ],
        "x-ms-request-id": [
          "14bef7d4-fe35-4bcf-a05b-acc2fc04acf3"
        ],
        "Strict-Transport-Security": [
          "max-age=31536000; includeSubDomains"
        ],
        "X-Content-Type-Options": [
          "nosniff"
        ],
        "x-ms-ratelimit-remaining-subscription-writes": [
          "1198"
        ],
        "x-ms-correlation-request-id": [
          "62ffde71-7c41-4d18-ac73-faf2690b87f8"
        ],
        "x-ms-routing-request-id": [
          "WESTUS2:20171122T005517Z:62ffde71-7c41-4d18-ac73-faf2690b87f8"
        ]
      },
      "StatusCode": 202
    },
    {
      "RequestUri": "/subscriptions/6e0b24a6-2bef-4598-9bd3-f87e9700e24c/resourceGroups/azsmnet3540/providers/Microsoft.Batch/batchAccounts/azsmnet4117/operationResults/14bef7d4-fe35-4bcf-a05b-acc2fc04acf3?api-version=2017-09-01",
      "EncodedRequestUri": "L3N1YnNjcmlwdGlvbnMvNmUwYjI0YTYtMmJlZi00NTk4LTliZDMtZjg3ZTk3MDBlMjRjL3Jlc291cmNlR3JvdXBzL2F6c21uZXQzNTQwL3Byb3ZpZGVycy9NaWNyb3NvZnQuQmF0Y2gvYmF0Y2hBY2NvdW50cy9henNtbmV0NDExNy9vcGVyYXRpb25SZXN1bHRzLzE0YmVmN2Q0LWZlMzUtNGJjZi1hMDViLWFjYzJmYzA0YWNmMz9hcGktdmVyc2lvbj0yMDE3LTA5LTAx",
      "RequestMethod": "GET",
      "RequestBody": "",
      "RequestHeaders": {
        "User-Agent": [
          "FxVersion/4.6.25714.03",
          "Microsoft.Azure.Management.Batch.BatchManagementClient/6.0.0.0"
        ]
      },
      "ResponseBody": "{\r\n  \"id\": \"/subscriptions/6e0b24a6-2bef-4598-9bd3-f87e9700e24c/resourceGroups/azsmnet3540/providers/Microsoft.Batch/batchAccounts/azsmnet4117\",\r\n  \"name\": \"azsmnet4117\",\r\n  \"type\": \"Microsoft.Batch/batchAccounts\",\r\n  \"location\": \"eastus\",\r\n  \"properties\": {\r\n    \"accountEndpoint\": \"azsmnet4117.eastus.batch.azure.com\",\r\n    \"provisioningState\": \"Succeeded\",\r\n    \"dedicatedCoreQuota\": 20,\r\n    \"lowPriorityCoreQuota\": 20,\r\n    \"poolQuota\": 20,\r\n    \"activeJobAndJobScheduleQuota\": 20,\r\n    \"poolAllocationMode\": \"BatchService\"\r\n  }\r\n}",
      "ResponseHeaders": {
        "Content-Type": [
          "application/json; charset=utf-8"
        ],
        "Expires": [
          "-1"
        ],
        "Last-Modified": [
          "Wed, 22 Nov 2017 00:55:32 GMT"
        ],
        "Cache-Control": [
          "no-cache"
        ],
        "Date": [
          "Wed, 22 Nov 2017 00:55:32 GMT"
        ],
        "Pragma": [
          "no-cache"
        ],
        "Transfer-Encoding": [
          "chunked"
        ],
        "ETag": [
          "\"0x8D53143BBD45F7D\""
        ],
        "Server": [
          "Microsoft-HTTPAPI/2.0"
        ],
        "Vary": [
          "Accept-Encoding"
        ],
        "x-ms-ratelimit-remaining-subscription-reads": [
          "14998"
        ],
        "x-ms-request-id": [
          "4c79c865-51f2-431a-971e-6c5c2cd90ac7"
        ],
        "Strict-Transport-Security": [
          "max-age=31536000; includeSubDomains"
        ],
        "X-Content-Type-Options": [
          "nosniff"
        ],
        "x-ms-correlation-request-id": [
          "6ba3a57c-3f55-4ad1-9dfe-96344efce9a3"
        ],
        "x-ms-routing-request-id": [
          "WESTUS2:20171122T005532Z:6ba3a57c-3f55-4ad1-9dfe-96344efce9a3"
        ]
      },
      "StatusCode": 200
    },
    {
      "RequestUri": "/subscriptions/6e0b24a6-2bef-4598-9bd3-f87e9700e24c/resourceGroups/azsmnet3540/providers/Microsoft.Batch/batchAccounts/azsmnet4117?api-version=2017-09-01",
      "EncodedRequestUri": "L3N1YnNjcmlwdGlvbnMvNmUwYjI0YTYtMmJlZi00NTk4LTliZDMtZjg3ZTk3MDBlMjRjL3Jlc291cmNlR3JvdXBzL2F6c21uZXQzNTQwL3Byb3ZpZGVycy9NaWNyb3NvZnQuQmF0Y2gvYmF0Y2hBY2NvdW50cy9henNtbmV0NDExNz9hcGktdmVyc2lvbj0yMDE3LTA5LTAx",
      "RequestMethod": "GET",
      "RequestBody": "",
      "RequestHeaders": {
        "x-ms-client-request-id": [
          "32c02f2a-862b-4db1-8c13-ae5ce36999ad"
        ],
        "accept-language": [
          "en-US"
        ],
        "User-Agent": [
          "FxVersion/4.6.25714.03",
          "Microsoft.Azure.Management.Batch.BatchManagementClient/6.0.0.0"
        ]
      },
      "ResponseBody": "{\r\n  \"id\": \"/subscriptions/6e0b24a6-2bef-4598-9bd3-f87e9700e24c/resourceGroups/azsmnet3540/providers/Microsoft.Batch/batchAccounts/azsmnet4117\",\r\n  \"name\": \"azsmnet4117\",\r\n  \"type\": \"Microsoft.Batch/batchAccounts\",\r\n  \"location\": \"eastus\",\r\n  \"properties\": {\r\n    \"accountEndpoint\": \"azsmnet4117.eastus.batch.azure.com\",\r\n    \"provisioningState\": \"Succeeded\",\r\n    \"dedicatedCoreQuota\": 20,\r\n    \"lowPriorityCoreQuota\": 20,\r\n    \"poolQuota\": 20,\r\n    \"activeJobAndJobScheduleQuota\": 20,\r\n    \"poolAllocationMode\": \"BatchService\"\r\n  }\r\n}",
      "ResponseHeaders": {
        "Content-Type": [
          "application/json; charset=utf-8"
        ],
        "Expires": [
          "-1"
        ],
        "Last-Modified": [
          "Wed, 22 Nov 2017 00:55:17 GMT"
        ],
        "Cache-Control": [
          "no-cache"
        ],
        "Date": [
          "Wed, 22 Nov 2017 00:55:33 GMT"
        ],
        "Pragma": [
          "no-cache"
        ],
        "Transfer-Encoding": [
          "chunked"
        ],
        "ETag": [
          "\"0x8D53143B2A7659A\""
        ],
        "Server": [
          "Microsoft-HTTPAPI/2.0"
        ],
        "Vary": [
          "Accept-Encoding"
        ],
        "x-ms-ratelimit-remaining-subscription-reads": [
          "14997"
        ],
        "x-ms-request-id": [
          "edd26bf7-c0dd-4f26-899e-97b5d8f8ff38"
        ],
        "Strict-Transport-Security": [
          "max-age=31536000; includeSubDomains"
        ],
        "X-Content-Type-Options": [
          "nosniff"
        ],
        "x-ms-correlation-request-id": [
          "9872353a-ad3b-41ba-8a35-12ea237a3fce"
        ],
        "x-ms-routing-request-id": [
          "WESTUS2:20171122T005533Z:9872353a-ad3b-41ba-8a35-12ea237a3fce"
        ]
      },
      "StatusCode": 200
    },
    {
      "RequestUri": "/subscriptions/6e0b24a6-2bef-4598-9bd3-f87e9700e24c/resourceGroups/azsmnet3540/providers/Microsoft.Batch/batchAccounts/azsmnet4117?api-version=2017-09-01",
      "EncodedRequestUri": "L3N1YnNjcmlwdGlvbnMvNmUwYjI0YTYtMmJlZi00NTk4LTliZDMtZjg3ZTk3MDBlMjRjL3Jlc291cmNlR3JvdXBzL2F6c21uZXQzNTQwL3Byb3ZpZGVycy9NaWNyb3NvZnQuQmF0Y2gvYmF0Y2hBY2NvdW50cy9henNtbmV0NDExNz9hcGktdmVyc2lvbj0yMDE3LTA5LTAx",
      "RequestMethod": "GET",
      "RequestBody": "",
      "RequestHeaders": {
        "x-ms-client-request-id": [
          "3dbf9354-201e-41d4-9667-6e06db255b54"
        ],
        "accept-language": [
          "en-US"
        ],
        "User-Agent": [
          "FxVersion/4.6.25714.03",
          "Microsoft.Azure.Management.Batch.BatchManagementClient/6.0.0.0"
        ]
      },
      "ResponseBody": "{\r\n  \"error\": {\r\n    \"code\": \"AccountNotFound\",\r\n    \"message\": \"The specified account does not exist.\\nRequestId:c3b84434-21a3-4388-84c5-89ae86d4f4f3\\nTime:2017-11-22T00:55:50.1679864Z\",\r\n    \"target\": \"BatchAccount\"\r\n  }\r\n}",
      "ResponseHeaders": {
        "Content-Length": [
          "193"
        ],
        "Content-Type": [
          "application/json; charset=utf-8"
        ],
        "Expires": [
          "-1"
        ],
        "Cache-Control": [
          "no-cache"
        ],
        "Date": [
          "Wed, 22 Nov 2017 00:55:49 GMT"
        ],
        "Pragma": [
          "no-cache"
        ],
        "Server": [
          "Microsoft-HTTPAPI/2.0"
        ],
        "x-ms-ratelimit-remaining-subscription-reads": [
          "14994"
        ],
        "x-ms-request-id": [
          "c3b84434-21a3-4388-84c5-89ae86d4f4f3"
        ],
        "Strict-Transport-Security": [
          "max-age=31536000; includeSubDomains"
        ],
        "X-Content-Type-Options": [
          "nosniff"
        ],
        "x-ms-correlation-request-id": [
          "a2b0fca0-e344-4222-a234-9fc230a5cb04"
        ],
        "x-ms-routing-request-id": [
          "WESTUS2:20171122T005550Z:a2b0fca0-e344-4222-a234-9fc230a5cb04"
        ]
      },
      "StatusCode": 404
    },
    {
      "RequestUri": "/subscriptions/6e0b24a6-2bef-4598-9bd3-f87e9700e24c/resourceGroups/azsmnet3540/providers/Microsoft.Batch/batchAccounts/azsmnet4117/listKeys?api-version=2017-09-01",
      "EncodedRequestUri": "L3N1YnNjcmlwdGlvbnMvNmUwYjI0YTYtMmJlZi00NTk4LTliZDMtZjg3ZTk3MDBlMjRjL3Jlc291cmNlR3JvdXBzL2F6c21uZXQzNTQwL3Byb3ZpZGVycy9NaWNyb3NvZnQuQmF0Y2gvYmF0Y2hBY2NvdW50cy9henNtbmV0NDExNy9saXN0S2V5cz9hcGktdmVyc2lvbj0yMDE3LTA5LTAx",
      "RequestMethod": "POST",
      "RequestBody": "",
      "RequestHeaders": {
        "x-ms-client-request-id": [
          "e71ce1e1-a0f2-49b2-b2c4-5fa10cf84f5c"
        ],
        "accept-language": [
          "en-US"
        ],
        "User-Agent": [
          "FxVersion/4.6.25714.03",
          "Microsoft.Azure.Management.Batch.BatchManagementClient/6.0.0.0"
        ]
      },
      "ResponseBody": "{\r\n  \"accountName\": \"azsmnet4117\",\r\n  \"primary\": \"v75AdL4nSfExpyW9cFgTd3Ia/z9veKjI8uyL9HlXa4j1L4id932NvkL7NySmwf74aVvzqVvkWyfpSwNehuofBg==\",\r\n  \"secondary\": \"HiWcY/GxfjeZiQsDpEWRbqSiiOugy7wg00PNluVMth7BSgsNRyDoLIwvK+uAhadx7g02yHduwqexIdoaUR8coQ==\"\r\n}",
      "ResponseHeaders": {
        "Content-Type": [
          "application/json; charset=utf-8"
        ],
        "Expires": [
          "-1"
        ],
        "Cache-Control": [
          "no-cache"
        ],
        "Date": [
          "Wed, 22 Nov 2017 00:55:33 GMT"
        ],
        "Pragma": [
          "no-cache"
        ],
        "Transfer-Encoding": [
          "chunked"
        ],
        "Server": [
          "Microsoft-HTTPAPI/2.0"
        ],
        "Vary": [
          "Accept-Encoding"
        ],
        "x-ms-ratelimit-remaining-subscription-writes": [
          "1196"
        ],
        "x-ms-request-id": [
          "4b77a7a5-cbc1-413b-972c-ce29babb4b5c"
        ],
        "Strict-Transport-Security": [
          "max-age=31536000; includeSubDomains"
        ],
        "X-Content-Type-Options": [
          "nosniff"
        ],
        "x-ms-correlation-request-id": [
          "9ca5825c-8eb8-44af-8c7d-14aa25dbbf82"
        ],
        "x-ms-routing-request-id": [
          "WESTUS2:20171122T005533Z:9ca5825c-8eb8-44af-8c7d-14aa25dbbf82"
        ]
      },
      "StatusCode": 200
    },
    {
      "RequestUri": "/subscriptions/6e0b24a6-2bef-4598-9bd3-f87e9700e24c/resourceGroups/azsmnet3540/providers/Microsoft.Batch/batchAccounts/azsmnet4117/regenerateKeys?api-version=2017-09-01",
      "EncodedRequestUri": "L3N1YnNjcmlwdGlvbnMvNmUwYjI0YTYtMmJlZi00NTk4LTliZDMtZjg3ZTk3MDBlMjRjL3Jlc291cmNlR3JvdXBzL2F6c21uZXQzNTQwL3Byb3ZpZGVycy9NaWNyb3NvZnQuQmF0Y2gvYmF0Y2hBY2NvdW50cy9henNtbmV0NDExNy9yZWdlbmVyYXRlS2V5cz9hcGktdmVyc2lvbj0yMDE3LTA5LTAx",
      "RequestMethod": "POST",
      "RequestBody": "{\r\n  \"keyName\": \"Primary\"\r\n}",
      "RequestHeaders": {
        "Content-Type": [
          "application/json; charset=utf-8"
        ],
        "Content-Length": [
          "28"
        ],
        "x-ms-client-request-id": [
          "76166aba-3f8e-486e-8b33-2303478382e8"
        ],
        "accept-language": [
          "en-US"
        ],
        "User-Agent": [
          "FxVersion/4.6.25714.03",
          "Microsoft.Azure.Management.Batch.BatchManagementClient/6.0.0.0"
        ]
      },
      "ResponseBody": "{\r\n  \"accountName\": \"azsmnet4117\",\r\n  \"primary\": \"9nHuolZjaajnO//83XXwA3uGH2EJ4hVnBq3ZNh9F6Qr4+0LqMP/bofdQOSJtkRFrBSFvwu0q/0VoLxSXvL+DxQ==\",\r\n  \"secondary\": \"HiWcY/GxfjeZiQsDpEWRbqSiiOugy7wg00PNluVMth7BSgsNRyDoLIwvK+uAhadx7g02yHduwqexIdoaUR8coQ==\"\r\n}",
      "ResponseHeaders": {
        "Content-Type": [
          "application/json; charset=utf-8"
        ],
        "Expires": [
          "-1"
        ],
        "Cache-Control": [
          "no-cache"
        ],
        "Date": [
          "Wed, 22 Nov 2017 00:55:33 GMT"
        ],
        "Pragma": [
          "no-cache"
        ],
        "Transfer-Encoding": [
          "chunked"
        ],
        "Server": [
          "Microsoft-HTTPAPI/2.0"
        ],
        "Vary": [
          "Accept-Encoding"
        ],
        "x-ms-ratelimit-remaining-subscription-writes": [
          "1195"
        ],
        "x-ms-request-id": [
          "00e2dd45-a285-468b-bba3-5065c89c4be5"
        ],
        "Strict-Transport-Security": [
          "max-age=31536000; includeSubDomains"
        ],
        "X-Content-Type-Options": [
          "nosniff"
        ],
        "x-ms-correlation-request-id": [
          "db5b8f07-4b8c-4c5e-a722-bdb9f22f6167"
        ],
        "x-ms-routing-request-id": [
          "WESTUS2:20171122T005534Z:db5b8f07-4b8c-4c5e-a722-bdb9f22f6167"
        ]
      },
      "StatusCode": 200
    },
    {
      "RequestUri": "/subscriptions/6e0b24a6-2bef-4598-9bd3-f87e9700e24c/resourceGroups/azsmnet3540/providers/Microsoft.Batch/batchAccounts?api-version=2017-09-01",
      "EncodedRequestUri": "L3N1YnNjcmlwdGlvbnMvNmUwYjI0YTYtMmJlZi00NTk4LTliZDMtZjg3ZTk3MDBlMjRjL3Jlc291cmNlR3JvdXBzL2F6c21uZXQzNTQwL3Byb3ZpZGVycy9NaWNyb3NvZnQuQmF0Y2gvYmF0Y2hBY2NvdW50cz9hcGktdmVyc2lvbj0yMDE3LTA5LTAx",
      "RequestMethod": "GET",
      "RequestBody": "",
      "RequestHeaders": {
        "x-ms-client-request-id": [
          "d50437dd-64c4-4b52-92a0-b22b1be88ac2"
        ],
        "accept-language": [
          "en-US"
        ],
        "User-Agent": [
          "FxVersion/4.6.25714.03",
          "Microsoft.Azure.Management.Batch.BatchManagementClient/6.0.0.0"
        ]
      },
      "ResponseBody": "{\r\n  \"value\": [\r\n    {\r\n      \"id\": \"/subscriptions/6e0b24a6-2bef-4598-9bd3-f87e9700e24c/resourceGroups/azsmnet3540/providers/Microsoft.Batch/batchAccounts/azsmnet4117\",\r\n      \"name\": \"azsmnet4117\",\r\n      \"type\": \"Microsoft.Batch/batchAccounts\",\r\n      \"location\": \"eastus\",\r\n      \"properties\": {\r\n        \"accountEndpoint\": \"azsmnet4117.eastus.batch.azure.com\",\r\n        \"provisioningState\": \"Succeeded\",\r\n        \"dedicatedCoreQuota\": 20,\r\n        \"lowPriorityCoreQuota\": 20,\r\n        \"poolQuota\": 20,\r\n        \"activeJobAndJobScheduleQuota\": 20,\r\n        \"poolAllocationMode\": \"BatchService\"\r\n      }\r\n    }\r\n  ]\r\n}",
      "ResponseHeaders": {
        "Content-Type": [
          "application/json; charset=utf-8"
        ],
        "Expires": [
          "-1"
        ],
        "Cache-Control": [
          "no-cache"
        ],
        "Date": [
          "Wed, 22 Nov 2017 00:55:33 GMT"
        ],
        "Pragma": [
          "no-cache"
        ],
        "Transfer-Encoding": [
          "chunked"
        ],
        "Server": [
          "Microsoft-HTTPAPI/2.0"
        ],
        "Vary": [
          "Accept-Encoding"
        ],
        "x-ms-ratelimit-remaining-subscription-reads": [
          "14996"
        ],
        "x-ms-request-id": [
          "aa3aba55-a21d-42df-a802-ebd456447c36"
        ],
        "Strict-Transport-Security": [
          "max-age=31536000; includeSubDomains"
        ],
        "X-Content-Type-Options": [
          "nosniff"
        ],
        "x-ms-correlation-request-id": [
          "5966a1c3-0b25-4911-90f3-c878ade9018e"
        ],
        "x-ms-routing-request-id": [
          "WESTUS2:20171122T005534Z:5966a1c3-0b25-4911-90f3-c878ade9018e"
        ]
      },
      "StatusCode": 200
    },
    {
      "RequestUri": "/subscriptions/6e0b24a6-2bef-4598-9bd3-f87e9700e24c/resourceGroups/azsmnet3540/providers/Microsoft.Batch/batchAccounts/azsmnet4117?api-version=2017-09-01",
      "EncodedRequestUri": "L3N1YnNjcmlwdGlvbnMvNmUwYjI0YTYtMmJlZi00NTk4LTliZDMtZjg3ZTk3MDBlMjRjL3Jlc291cmNlR3JvdXBzL2F6c21uZXQzNTQwL3Byb3ZpZGVycy9NaWNyb3NvZnQuQmF0Y2gvYmF0Y2hBY2NvdW50cy9henNtbmV0NDExNz9hcGktdmVyc2lvbj0yMDE3LTA5LTAx",
      "RequestMethod": "DELETE",
      "RequestBody": "",
      "RequestHeaders": {
        "x-ms-client-request-id": [
          "79728ac2-acfb-4045-8bc1-43424593b1b6"
        ],
        "accept-language": [
          "en-US"
        ],
        "User-Agent": [
          "FxVersion/4.6.25714.03",
          "Microsoft.Azure.Management.Batch.BatchManagementClient/6.0.0.0"
        ]
      },
      "ResponseBody": "",
      "ResponseHeaders": {
        "Content-Length": [
          "0"
        ],
        "Expires": [
          "-1"
        ],
        "Cache-Control": [
          "no-cache"
        ],
        "Date": [
          "Wed, 22 Nov 2017 00:55:34 GMT"
        ],
        "Pragma": [
          "no-cache"
        ],
        "Location": [
          "https://management.azure.com/subscriptions/6e0b24a6-2bef-4598-9bd3-f87e9700e24c/resourceGroups/azsmnet3540/providers/Microsoft.Batch/batchAccounts/azsmnet4117/operationResults/2d4fa94e-3b2a-484b-a2a3-a304374059c0?api-version=2017-09-01"
        ],
        "Retry-After": [
          "15"
        ],
        "Server": [
          "Microsoft-HTTPAPI/2.0"
        ],
        "x-ms-request-id": [
          "2d4fa94e-3b2a-484b-a2a3-a304374059c0"
        ],
        "Strict-Transport-Security": [
          "max-age=31536000; includeSubDomains"
        ],
        "X-Content-Type-Options": [
          "nosniff"
        ],
        "x-ms-ratelimit-remaining-subscription-writes": [
          "1194"
        ],
        "x-ms-correlation-request-id": [
          "047dca47-35db-4a6b-a747-4135e6b93c0c"
        ],
        "x-ms-routing-request-id": [
          "WESTUS2:20171122T005534Z:047dca47-35db-4a6b-a747-4135e6b93c0c"
        ]
      },
      "StatusCode": 202
    },
    {
      "RequestUri": "/subscriptions/6e0b24a6-2bef-4598-9bd3-f87e9700e24c/resourceGroups/azsmnet3540/providers/Microsoft.Batch/batchAccounts/azsmnet4117/operationResults/2d4fa94e-3b2a-484b-a2a3-a304374059c0?api-version=2017-09-01",
      "EncodedRequestUri": "L3N1YnNjcmlwdGlvbnMvNmUwYjI0YTYtMmJlZi00NTk4LTliZDMtZjg3ZTk3MDBlMjRjL3Jlc291cmNlR3JvdXBzL2F6c21uZXQzNTQwL3Byb3ZpZGVycy9NaWNyb3NvZnQuQmF0Y2gvYmF0Y2hBY2NvdW50cy9henNtbmV0NDExNy9vcGVyYXRpb25SZXN1bHRzLzJkNGZhOTRlLTNiMmEtNDg0Yi1hMmEzLWEzMDQzNzQwNTljMD9hcGktdmVyc2lvbj0yMDE3LTA5LTAx",
      "RequestMethod": "GET",
      "RequestBody": "",
      "RequestHeaders": {
        "User-Agent": [
          "FxVersion/4.6.25714.03",
          "Microsoft.Azure.Management.Batch.BatchManagementClient/6.0.0.0"
        ]
      },
      "ResponseBody": "",
      "ResponseHeaders": {
        "Content-Length": [
          "0"
        ],
        "Expires": [
          "-1"
        ],
        "Cache-Control": [
          "no-cache"
        ],
        "Date": [
          "Wed, 22 Nov 2017 00:55:49 GMT"
        ],
        "Pragma": [
          "no-cache"
        ],
        "Server": [
          "Microsoft-HTTPAPI/2.0"
        ],
        "x-ms-request-id": [
          "4de0af1d-0729-4bcb-aeeb-c5ee1d8aff81"
        ],
        "Strict-Transport-Security": [
          "max-age=31536000; includeSubDomains"
        ],
        "X-Content-Type-Options": [
          "nosniff"
        ],
        "x-ms-ratelimit-remaining-subscription-reads": [
          "14995"
        ],
        "x-ms-correlation-request-id": [
          "cb668652-7c6f-4fee-bf61-a48c48bf9a50"
        ],
        "x-ms-routing-request-id": [
          "WESTUS2:20171122T005550Z:cb668652-7c6f-4fee-bf61-a48c48bf9a50"
<<<<<<< HEAD
=======
        ]
      },
      "StatusCode": 200
    },
    {
      "RequestUri": "/subscriptions/6e0b24a6-2bef-4598-9bd3-f87e9700e24c/resourceGroups/azsmnet3540/providers/Microsoft.Batch/batchAccounts/azsmnet4117/operationResults/2d4fa94e-3b2a-484b-a2a3-a304374059c0?api-version=2017-09-01",
      "EncodedRequestUri": "L3N1YnNjcmlwdGlvbnMvNmUwYjI0YTYtMmJlZi00NTk4LTliZDMtZjg3ZTk3MDBlMjRjL3Jlc291cmNlR3JvdXBzL2F6c21uZXQzNTQwL3Byb3ZpZGVycy9NaWNyb3NvZnQuQmF0Y2gvYmF0Y2hBY2NvdW50cy9henNtbmV0NDExNy9vcGVyYXRpb25SZXN1bHRzLzJkNGZhOTRlLTNiMmEtNDg0Yi1hMmEzLWEzMDQzNzQwNTljMD9hcGktdmVyc2lvbj0yMDE3LTA5LTAx",
      "RequestMethod": "GET",
      "RequestBody": "",
      "RequestHeaders": {
        "User-Agent": [
          "FxVersion/4.6.25714.03",
          "Microsoft.Azure.Management.Batch.BatchManagementClient/6.0.0.0"
        ]
      },
      "ResponseBody": "",
      "ResponseHeaders": {
        "Content-Length": [
          "0"
        ],
        "Expires": [
          "-1"
        ],
        "Cache-Control": [
          "no-cache"
        ],
        "Date": [
          "Wed, 22 Nov 2017 00:55:49 GMT"
        ],
        "Pragma": [
          "no-cache"
        ],
        "Server": [
          "Microsoft-HTTPAPI/2.0"
        ],
        "x-ms-request-id": [
          "4de0af1d-0729-4bcb-aeeb-c5ee1d8aff81"
        ],
        "Strict-Transport-Security": [
          "max-age=31536000; includeSubDomains"
        ],
        "X-Content-Type-Options": [
          "nosniff"
        ],
        "x-ms-ratelimit-remaining-subscription-reads": [
          "14995"
        ],
        "x-ms-correlation-request-id": [
          "cb668652-7c6f-4fee-bf61-a48c48bf9a50"
        ],
        "x-ms-routing-request-id": [
          "WESTUS2:20171122T005550Z:cb668652-7c6f-4fee-bf61-a48c48bf9a50"
>>>>>>> 43149714
        ]
      },
      "StatusCode": 200
    },
    {
      "RequestUri": "/subscriptions/6e0b24a6-2bef-4598-9bd3-f87e9700e24c/resourcegroups/azsmnet3540?api-version=2017-05-10",
      "EncodedRequestUri": "L3N1YnNjcmlwdGlvbnMvNmUwYjI0YTYtMmJlZi00NTk4LTliZDMtZjg3ZTk3MDBlMjRjL3Jlc291cmNlZ3JvdXBzL2F6c21uZXQzNTQwP2FwaS12ZXJzaW9uPTIwMTctMDUtMTA=",
      "RequestMethod": "DELETE",
      "RequestBody": "",
      "RequestHeaders": {
        "x-ms-client-request-id": [
          "c39f4f4d-674d-4b37-865e-5782cc67335f"
        ],
        "accept-language": [
          "en-US"
        ],
        "User-Agent": [
          "FxVersion/4.6.25714.03",
          "Microsoft.Azure.Management.ResourceManager.ResourceManagementClient/1.6.0.0"
        ]
      },
      "ResponseBody": "",
      "ResponseHeaders": {
        "Content-Length": [
          "0"
        ],
        "Expires": [
          "-1"
        ],
        "Cache-Control": [
          "no-cache"
        ],
        "Date": [
          "Wed, 22 Nov 2017 00:55:51 GMT"
        ],
        "Pragma": [
          "no-cache"
        ],
        "Location": [
          "https://management.azure.com/subscriptions/6e0b24a6-2bef-4598-9bd3-f87e9700e24c/operationresults/eyJqb2JJZCI6IlJFU09VUkNFR1JPVVBERUxFVElPTkpPQi1BWlNNTkVUMzU0MC1FQVNUVVMiLCJqb2JMb2NhdGlvbiI6ImVhc3R1cyJ9?api-version=2017-05-10"
        ],
        "Retry-After": [
          "15"
        ],
        "x-ms-ratelimit-remaining-subscription-writes": [
          "1198"
        ],
        "x-ms-request-id": [
          "05c69ae4-007d-48e7-b619-39e3af8ad5ec"
        ],
        "x-ms-correlation-request-id": [
          "05c69ae4-007d-48e7-b619-39e3af8ad5ec"
        ],
        "x-ms-routing-request-id": [
          "WESTUS2:20171122T005551Z:05c69ae4-007d-48e7-b619-39e3af8ad5ec"
        ],
        "Strict-Transport-Security": [
          "max-age=31536000; includeSubDomains"
        ]
      },
      "StatusCode": 202
    },
    {
      "RequestUri": "/subscriptions/6e0b24a6-2bef-4598-9bd3-f87e9700e24c/operationresults/eyJqb2JJZCI6IlJFU09VUkNFR1JPVVBERUxFVElPTkpPQi1BWlNNTkVUMzU0MC1FQVNUVVMiLCJqb2JMb2NhdGlvbiI6ImVhc3R1cyJ9?api-version=2017-05-10",
      "EncodedRequestUri": "L3N1YnNjcmlwdGlvbnMvNmUwYjI0YTYtMmJlZi00NTk4LTliZDMtZjg3ZTk3MDBlMjRjL29wZXJhdGlvbnJlc3VsdHMvZXlKcWIySkpaQ0k2SWxKRlUwOVZVa05GUjFKUFZWQkVSVXhGVkVsUFRrcFBRaTFCV2xOTlRrVlVNelUwTUMxRlFWTlVWVk1pTENKcWIySk1iMk5oZEdsdmJpSTZJbVZoYzNSMWN5Sjk/YXBpLXZlcnNpb249MjAxNy0wNS0xMA==",
      "RequestMethod": "GET",
      "RequestBody": "",
      "RequestHeaders": {
        "User-Agent": [
          "FxVersion/4.6.25714.03",
          "Microsoft.Azure.Management.ResourceManager.ResourceManagementClient/1.6.0.0"
        ]
      },
      "ResponseBody": "",
      "ResponseHeaders": {
        "Content-Length": [
          "0"
        ],
        "Expires": [
          "-1"
        ],
        "Cache-Control": [
          "no-cache"
        ],
        "Date": [
          "Wed, 22 Nov 2017 00:56:07 GMT"
        ],
        "Pragma": [
          "no-cache"
        ],
        "Location": [
          "https://management.azure.com/subscriptions/6e0b24a6-2bef-4598-9bd3-f87e9700e24c/operationresults/eyJqb2JJZCI6IlJFU09VUkNFR1JPVVBERUxFVElPTkpPQi1BWlNNTkVUMzU0MC1FQVNUVVMiLCJqb2JMb2NhdGlvbiI6ImVhc3R1cyJ9?api-version=2017-05-10"
        ],
        "Retry-After": [
          "15"
        ],
        "x-ms-ratelimit-remaining-subscription-reads": [
          "14997"
        ],
        "x-ms-request-id": [
          "ac2ada80-b93f-4a12-b8ea-62510948d890"
        ],
        "x-ms-correlation-request-id": [
          "ac2ada80-b93f-4a12-b8ea-62510948d890"
        ],
        "x-ms-routing-request-id": [
          "WESTUS2:20171122T005607Z:ac2ada80-b93f-4a12-b8ea-62510948d890"
        ],
        "Strict-Transport-Security": [
          "max-age=31536000; includeSubDomains"
        ]
      },
      "StatusCode": 202
    },
    {
      "RequestUri": "/subscriptions/6e0b24a6-2bef-4598-9bd3-f87e9700e24c/operationresults/eyJqb2JJZCI6IlJFU09VUkNFR1JPVVBERUxFVElPTkpPQi1BWlNNTkVUMzU0MC1FQVNUVVMiLCJqb2JMb2NhdGlvbiI6ImVhc3R1cyJ9?api-version=2017-05-10",
      "EncodedRequestUri": "L3N1YnNjcmlwdGlvbnMvNmUwYjI0YTYtMmJlZi00NTk4LTliZDMtZjg3ZTk3MDBlMjRjL29wZXJhdGlvbnJlc3VsdHMvZXlKcWIySkpaQ0k2SWxKRlUwOVZVa05GUjFKUFZWQkVSVXhGVkVsUFRrcFBRaTFCV2xOTlRrVlVNelUwTUMxRlFWTlVWVk1pTENKcWIySk1iMk5oZEdsdmJpSTZJbVZoYzNSMWN5Sjk/YXBpLXZlcnNpb249MjAxNy0wNS0xMA==",
      "RequestMethod": "GET",
      "RequestBody": "",
      "RequestHeaders": {
        "User-Agent": [
          "FxVersion/4.6.25714.03",
          "Microsoft.Azure.Management.ResourceManager.ResourceManagementClient/1.6.0.0"
        ]
      },
      "ResponseBody": "",
      "ResponseHeaders": {
        "Content-Length": [
          "0"
        ],
        "Expires": [
          "-1"
        ],
        "Cache-Control": [
          "no-cache"
        ],
        "Date": [
          "Wed, 22 Nov 2017 00:56:21 GMT"
        ],
        "Pragma": [
          "no-cache"
        ],
        "Location": [
          "https://management.azure.com/subscriptions/6e0b24a6-2bef-4598-9bd3-f87e9700e24c/operationresults/eyJqb2JJZCI6IlJFU09VUkNFR1JPVVBERUxFVElPTkpPQi1BWlNNTkVUMzU0MC1FQVNUVVMiLCJqb2JMb2NhdGlvbiI6ImVhc3R1cyJ9?api-version=2017-05-10"
        ],
        "Retry-After": [
          "15"
        ],
        "x-ms-ratelimit-remaining-subscription-reads": [
          "14996"
        ],
        "x-ms-request-id": [
          "df013d55-f2f4-4988-96a3-b1abea62f3dd"
        ],
        "x-ms-correlation-request-id": [
          "df013d55-f2f4-4988-96a3-b1abea62f3dd"
        ],
        "x-ms-routing-request-id": [
          "WESTUS2:20171122T005622Z:df013d55-f2f4-4988-96a3-b1abea62f3dd"
        ],
        "Strict-Transport-Security": [
          "max-age=31536000; includeSubDomains"
        ]
      },
      "StatusCode": 202
    },
    {
      "RequestUri": "/subscriptions/6e0b24a6-2bef-4598-9bd3-f87e9700e24c/operationresults/eyJqb2JJZCI6IlJFU09VUkNFR1JPVVBERUxFVElPTkpPQi1BWlNNTkVUMzU0MC1FQVNUVVMiLCJqb2JMb2NhdGlvbiI6ImVhc3R1cyJ9?api-version=2017-05-10",
      "EncodedRequestUri": "L3N1YnNjcmlwdGlvbnMvNmUwYjI0YTYtMmJlZi00NTk4LTliZDMtZjg3ZTk3MDBlMjRjL29wZXJhdGlvbnJlc3VsdHMvZXlKcWIySkpaQ0k2SWxKRlUwOVZVa05GUjFKUFZWQkVSVXhGVkVsUFRrcFBRaTFCV2xOTlRrVlVNelUwTUMxRlFWTlVWVk1pTENKcWIySk1iMk5oZEdsdmJpSTZJbVZoYzNSMWN5Sjk/YXBpLXZlcnNpb249MjAxNy0wNS0xMA==",
      "RequestMethod": "GET",
      "RequestBody": "",
      "RequestHeaders": {
        "User-Agent": [
          "FxVersion/4.6.25714.03",
          "Microsoft.Azure.Management.ResourceManager.ResourceManagementClient/1.6.0.0"
        ]
      },
      "ResponseBody": "",
      "ResponseHeaders": {
        "Content-Length": [
          "0"
        ],
        "Expires": [
          "-1"
        ],
        "Cache-Control": [
          "no-cache"
        ],
        "Date": [
          "Wed, 22 Nov 2017 00:56:36 GMT"
        ],
        "Pragma": [
          "no-cache"
        ],
        "x-ms-ratelimit-remaining-subscription-reads": [
          "14995"
<<<<<<< HEAD
=======
        ],
        "x-ms-request-id": [
          "fdf24297-c9c3-4a4f-be2a-ce5aada39655"
        ],
        "x-ms-correlation-request-id": [
          "fdf24297-c9c3-4a4f-be2a-ce5aada39655"
        ],
        "x-ms-routing-request-id": [
          "WESTUS2:20171122T005637Z:fdf24297-c9c3-4a4f-be2a-ce5aada39655"
        ],
        "Strict-Transport-Security": [
          "max-age=31536000; includeSubDomains"
        ]
      },
      "StatusCode": 200
    },
    {
      "RequestUri": "/subscriptions/6e0b24a6-2bef-4598-9bd3-f87e9700e24c/operationresults/eyJqb2JJZCI6IlJFU09VUkNFR1JPVVBERUxFVElPTkpPQi1BWlNNTkVUMzU0MC1FQVNUVVMiLCJqb2JMb2NhdGlvbiI6ImVhc3R1cyJ9?api-version=2017-05-10",
      "EncodedRequestUri": "L3N1YnNjcmlwdGlvbnMvNmUwYjI0YTYtMmJlZi00NTk4LTliZDMtZjg3ZTk3MDBlMjRjL29wZXJhdGlvbnJlc3VsdHMvZXlKcWIySkpaQ0k2SWxKRlUwOVZVa05GUjFKUFZWQkVSVXhGVkVsUFRrcFBRaTFCV2xOTlRrVlVNelUwTUMxRlFWTlVWVk1pTENKcWIySk1iMk5oZEdsdmJpSTZJbVZoYzNSMWN5Sjk/YXBpLXZlcnNpb249MjAxNy0wNS0xMA==",
      "RequestMethod": "GET",
      "RequestBody": "",
      "RequestHeaders": {
        "User-Agent": [
          "FxVersion/4.6.25714.03",
          "Microsoft.Azure.Management.ResourceManager.ResourceManagementClient/1.6.0.0"
        ]
      },
      "ResponseBody": "",
      "ResponseHeaders": {
        "Content-Length": [
          "0"
        ],
        "Expires": [
          "-1"
        ],
        "Cache-Control": [
          "no-cache"
        ],
        "Date": [
          "Wed, 22 Nov 2017 00:56:36 GMT"
        ],
        "Pragma": [
          "no-cache"
        ],
        "x-ms-ratelimit-remaining-subscription-reads": [
          "14995"
>>>>>>> 43149714
        ],
        "x-ms-request-id": [
          "fdf24297-c9c3-4a4f-be2a-ce5aada39655"
        ],
        "x-ms-correlation-request-id": [
          "fdf24297-c9c3-4a4f-be2a-ce5aada39655"
        ],
        "x-ms-routing-request-id": [
          "WESTUS2:20171122T005637Z:fdf24297-c9c3-4a4f-be2a-ce5aada39655"
        ],
        "Strict-Transport-Security": [
          "max-age=31536000; includeSubDomains"
        ]
      },
      "StatusCode": 200
    }
  ],
  "Names": {
    "BatchAccountEndToEndAsync": [
      "azsmnet3540",
      "azsmnet4117"
    ]
  },
  "Variables": {
    "SubscriptionId": "6e0b24a6-2bef-4598-9bd3-f87e9700e24c"
  }
}<|MERGE_RESOLUTION|>--- conflicted
+++ resolved
@@ -831,8 +831,6 @@
         ],
         "x-ms-routing-request-id": [
           "WESTUS2:20171122T005550Z:cb668652-7c6f-4fee-bf61-a48c48bf9a50"
-<<<<<<< HEAD
-=======
         ]
       },
       "StatusCode": 200
@@ -885,7 +883,6 @@
         ],
         "x-ms-routing-request-id": [
           "WESTUS2:20171122T005550Z:cb668652-7c6f-4fee-bf61-a48c48bf9a50"
->>>>>>> 43149714
         ]
       },
       "StatusCode": 200
@@ -1082,8 +1079,6 @@
         ],
         "x-ms-ratelimit-remaining-subscription-reads": [
           "14995"
-<<<<<<< HEAD
-=======
         ],
         "x-ms-request-id": [
           "fdf24297-c9c3-4a4f-be2a-ce5aada39655"
@@ -1130,7 +1125,6 @@
         ],
         "x-ms-ratelimit-remaining-subscription-reads": [
           "14995"
->>>>>>> 43149714
         ],
         "x-ms-request-id": [
           "fdf24297-c9c3-4a4f-be2a-ce5aada39655"
