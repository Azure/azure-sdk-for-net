// <auto-generated>
// Copyright (c) Microsoft Corporation. All rights reserved.
// Licensed under the MIT License. See License.txt in the project root for
// license information.
//
// Code generated by Microsoft (R) AutoRest Code Generator.
// Changes may cause incorrect behavior and will be lost if the code is
// regenerated.
// </auto-generated>

namespace Microsoft.Azure.Batch.Protocol.Models
{
    using Newtonsoft.Json;
    using System.Linq;

    /// <summary>
    /// Specifies how the Batch service responds to a particular exit
    /// condition.
    /// </summary>
    public partial class ExitOptions
    {
        /// <summary>
        /// Initializes a new instance of the ExitOptions class.
        /// </summary>
        public ExitOptions()
        {
            CustomInit();
        }

        /// <summary>
        /// Initializes a new instance of the ExitOptions class.
        /// </summary>
        /// <param name="jobAction">An action to take on the job containing the
        /// task, if the task completes with the given exit condition and the
        /// job's onTaskFailed property is
        /// 'performExitOptionsJobAction'.</param>
        /// <param name="dependencyAction">An action that the Batch service
        /// performs on tasks that depend on this task.</param>
        public ExitOptions(JobAction? jobAction = default(JobAction?), DependencyAction? dependencyAction = default(DependencyAction?))
        {
            JobAction = jobAction;
            DependencyAction = dependencyAction;
            CustomInit();
        }

        /// <summary>
        /// An initialization method that performs custom operations like setting defaults
        /// </summary>
        partial void CustomInit();

        /// <summary>
        /// Gets or sets an action to take on the job containing the task, if
        /// the task completes with the given exit condition and the job's
        /// onTaskFailed property is 'performExitOptionsJobAction'.
        /// </summary>
        /// <remarks>
        /// The default is none for exit code 0 and terminate for all other
<<<<<<< HEAD
        /// exit conditions. If the job's onTaskFailed property is noAction,
=======
        /// exit conditions. If the job's onTaskFailed property is noaction,
>>>>>>> 43149714
        /// then specifying this property returns an error and the add task
        /// request fails with an invalid property value error; if you are
        /// calling the REST API directly, the HTTP status code is 400 (Bad
        /// Request). Possible values include: 'none', 'disable', 'terminate'
        /// </remarks>
        [JsonProperty(PropertyName = "jobAction")]
        public JobAction? JobAction { get; set; }

        /// <summary>
        /// Gets or sets an action that the Batch service performs on tasks
        /// that depend on this task.
        /// </summary>
        /// <remarks>
        /// The default is 'satisfy' for exit code 0, and 'block' for all other
        /// exit conditions. If the job's usesTaskDependencies property is set
        /// to false, then specifying the dependencyAction property returns an
        /// error and the add task request fails with an invalid property value
        /// error; if you are calling the REST API directly, the HTTP status
        /// code is 400  (Bad Request). Possible values include: 'satisfy',
        /// 'block'
        /// </remarks>
        [JsonProperty(PropertyName = "dependencyAction")]
        public DependencyAction? DependencyAction { get; set; }

    }
}<|MERGE_RESOLUTION|>--- conflicted
+++ resolved
@@ -55,11 +55,7 @@
         /// </summary>
         /// <remarks>
         /// The default is none for exit code 0 and terminate for all other
-<<<<<<< HEAD
-        /// exit conditions. If the job's onTaskFailed property is noAction,
-=======
         /// exit conditions. If the job's onTaskFailed property is noaction,
->>>>>>> 43149714
         /// then specifying this property returns an error and the add task
         /// request fails with an invalid property value error; if you are
         /// calling the REST API directly, the HTTP status code is 400 (Bad
