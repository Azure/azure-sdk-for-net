﻿<Project Sdk="Microsoft.NET.Sdk">
  <Import Project="$([MSBuild]::GetPathOfFileAbove('AzSdk.reference.props'))" />
  <PropertyGroup>
    <GenerateAssemblyConfigurationAttribute>false</GenerateAssemblyConfigurationAttribute>
    <GenerateAssemblyDescriptionAttribute>false</GenerateAssemblyDescriptionAttribute>
    <GenerateAssemblyProductAttribute>false</GenerateAssemblyProductAttribute>
    <GenerateAssemblyTitleAttribute>false</GenerateAssemblyTitleAttribute>
    <GenerateAssemblyVersionAttribute>false</GenerateAssemblyVersionAttribute>
    <GenerateAssemblyFileVersionAttribute>false</GenerateAssemblyFileVersionAttribute>
    <GenerateAssemblyCompanyAttribute>false</GenerateAssemblyCompanyAttribute>
<<<<<<< HEAD
    <PackageId>Azure.Batch</PackageId>
    <Description>This client library provides access to the Microsoft Azure Batch service.</Description>
    <VersionPrefix>8.0.1</VersionPrefix>
=======
    <PackageId>Microsoft.Azure.Batch</PackageId>
    <Description>This client library provides access to the Microsoft Azure Batch service.</Description>
    <VersionPrefix>8.1.2</VersionPrefix>
>>>>>>> 43149714
    <DefineConstants>$(DefineConstants);CODESIGN</DefineConstants>
    <TreatWarningsAsErrors>true</TreatWarningsAsErrors>
    <AssemblyName>Microsoft.Azure.Batch</AssemblyName>
    <PackageTags>Microsoft;Azure;Batch;windowsazureofficial</PackageTags>
    <DocumentationFile>bin\$(Configuration)\$(TargetFramework)\$(AssemblyName).xml</DocumentationFile>
    <NoWarn>1591</NoWarn>
<<<<<<< HEAD
=======
  </PropertyGroup>

  <PropertyGroup>
    <SignAssembly>true</SignAssembly>
    <DelaySign>true</DelaySign>
    <AssemblyOriginatorKeyFile>$(LibraryToolsFolder)\MSSharedLibKey.snk</AssemblyOriginatorKeyFile>
>>>>>>> 43149714
  </PropertyGroup>

  <PropertyGroup>
    <SignAssembly>true</SignAssembly>
    <DelaySign>true</DelaySign>
    <AssemblyOriginatorKeyFile>$(LibraryToolsFolder)\MSSharedLibKey.snk</AssemblyOriginatorKeyFile>
  </PropertyGroup>

    <PropertyGroup>
    <TargetFrameworks>net452;netstandard1.4</TargetFrameworks>
    <GeneratePackageOnBuild>True</GeneratePackageOnBuild>
    <PackageReleaseNotes>For detailed release notes, see: https://aka.ms/batch-net-dataplane-changelog</PackageReleaseNotes>
    <Authors>Microsoft</Authors>
    <Copyright>© Microsoft Corporation. All rights reserved.</Copyright>
    <PackageProjectUrl>http://aka.ms/batch</PackageProjectUrl>
  </PropertyGroup>

  <PropertyGroup Condition=" '$(TargetFramework)'=='net452' ">
    <DefineConstants>$(DefineConstants);FullNetFx</DefineConstants>
  </PropertyGroup>

  <PropertyGroup Condition=" '$(TargetFramework)' == 'netstandard1.4' ">
    <DefineConstants>$(DefineConstants);netstandard14</DefineConstants>
  </PropertyGroup>
    
  <ItemGroup>
    <None Include="App.config" />
  </ItemGroup>

  <ItemGroup Condition=" '$(TargetFramework)' == 'net452' ">
    <Reference Include="System.Web" />
    <Reference Include="System" />
    <Reference Include="Microsoft.CSharp" />
  </ItemGroup>

  <ItemGroup Condition=" '$(TargetFramework)' == 'netstandard1.4' ">
    <PackageReference Include="Microsoft.AspNetCore.WebUtilities" Version="1.0.2" />
    <!--
    Disable this temporarily until we can find a workaround for ReferenceOutputAssembly being broken
    <ProjectReference Include="..\..\Tools\ConfigureAwaitAnalyzer\ConfigureAwaitAnalyzer\ConfigureAwaitAnalyzer.csproj">
      <ReferenceOutputAssembly>false</ReferenceOutputAssembly>
      <Private>False</Private>
    </ProjectReference>
    <Analyzer Include="..\..\Tools\ConfigureAwaitAnalyzer\ConfigureAwaitAnalyzer\bin\Debug\netstandard1.4\ConfigureAwaitAnalyzer.dll" />
    -->
  </ItemGroup>

  <!-- Please do not move/edit code below this line -->
  <Import Condition=" Exists('$([MSBuild]::GetPathOfFileAbove(AzSdk.RP.props))') " Project="$([MSBuild]::GetPathOfFileAbove('AzSdk.RP.props'))" />
  <!-- Please do not move/edit code above this line -->
</Project><|MERGE_RESOLUTION|>--- conflicted
+++ resolved
@@ -8,30 +8,24 @@
     <GenerateAssemblyVersionAttribute>false</GenerateAssemblyVersionAttribute>
     <GenerateAssemblyFileVersionAttribute>false</GenerateAssemblyFileVersionAttribute>
     <GenerateAssemblyCompanyAttribute>false</GenerateAssemblyCompanyAttribute>
-<<<<<<< HEAD
     <PackageId>Azure.Batch</PackageId>
     <Description>This client library provides access to the Microsoft Azure Batch service.</Description>
     <VersionPrefix>8.0.1</VersionPrefix>
-=======
     <PackageId>Microsoft.Azure.Batch</PackageId>
     <Description>This client library provides access to the Microsoft Azure Batch service.</Description>
     <VersionPrefix>8.1.2</VersionPrefix>
->>>>>>> 43149714
     <DefineConstants>$(DefineConstants);CODESIGN</DefineConstants>
     <TreatWarningsAsErrors>true</TreatWarningsAsErrors>
     <AssemblyName>Microsoft.Azure.Batch</AssemblyName>
     <PackageTags>Microsoft;Azure;Batch;windowsazureofficial</PackageTags>
     <DocumentationFile>bin\$(Configuration)\$(TargetFramework)\$(AssemblyName).xml</DocumentationFile>
     <NoWarn>1591</NoWarn>
-<<<<<<< HEAD
-=======
   </PropertyGroup>
 
   <PropertyGroup>
     <SignAssembly>true</SignAssembly>
     <DelaySign>true</DelaySign>
     <AssemblyOriginatorKeyFile>$(LibraryToolsFolder)\MSSharedLibKey.snk</AssemblyOriginatorKeyFile>
->>>>>>> 43149714
   </PropertyGroup>
 
   <PropertyGroup>
