﻿<Project Sdk="Microsoft.NET.Sdk">
	<!-- Please do not move/edit code below this line -->
	<Import Project="$([MSBuild]::GetPathOfFileAbove('AzSdk.reference.props'))" />
	<!-- Please do not move/edit code below this line -->

	<PropertyGroup>
		<PackageId>Microsoft.Azure.Management.EventHub</PackageId>
		<Description>Provides developers with a library to create and manage all Azure Event Hubs resources. Note: This client library is for EventHub under Azure Resource Manager.</Description>
<<<<<<< HEAD
		<Version>2.0.3</Version>
=======
		<Version>2.1.0</Version>
>>>>>>> 43149714
		<AssemblyName>Microsoft.Azure.Management.EventHub</AssemblyName>
		<PackageTags>Microsoft Azure EventHubs Management;Event Hubs;Event Hubs management;</PackageTags>
		<PackageReleaseNotes>
			<![CDATA[
<<<<<<< HEAD
		This change adds metadata Geo-Disaster recovery support to the Eventhub .NET management client.
		1) Added APIs for creating and managing Disaster recovery configurations which allows users to pair two Eventhub namespaces in a primary-secondary configuration and creates an alias to represent the DR pair.
		2) Added APIs to trigger a Geo-DR failover which re-points the alias from the primary to the secondary namespace and APIs to break DR pairing which disables Geo-DR
=======
		This change adds $skip and $top support to Entity list calls in Eventhub .NET management client.
		1) $skip and $top parameters (query) for the list calls to support fetch the required number of entities in list calls
>>>>>>> 43149714
	  ]]>
		</PackageReleaseNotes>
		<TargetFrameworks>net452;netstandard1.4</TargetFrameworks>
	</PropertyGroup> 


	<!-- Please do not move/edit code below this line -->
	<Import Condition=" Exists('$([MSBuild]::GetPathOfFileAbove(AzSdk.RP.props))') " Project="$([MSBuild]::GetPathOfFileAbove('AzSdk.RP.props'))" />
	<!-- Please do not move/edit code above this line -->
</Project><|MERGE_RESOLUTION|>--- conflicted
+++ resolved
@@ -6,23 +6,17 @@
 	<PropertyGroup>
 		<PackageId>Microsoft.Azure.Management.EventHub</PackageId>
 		<Description>Provides developers with a library to create and manage all Azure Event Hubs resources. Note: This client library is for EventHub under Azure Resource Manager.</Description>
-<<<<<<< HEAD
 		<Version>2.0.3</Version>
-=======
 		<Version>2.1.0</Version>
->>>>>>> 43149714
 		<AssemblyName>Microsoft.Azure.Management.EventHub</AssemblyName>
 		<PackageTags>Microsoft Azure EventHubs Management;Event Hubs;Event Hubs management;</PackageTags>
 		<PackageReleaseNotes>
 			<![CDATA[
-<<<<<<< HEAD
 		This change adds metadata Geo-Disaster recovery support to the Eventhub .NET management client.
 		1) Added APIs for creating and managing Disaster recovery configurations which allows users to pair two Eventhub namespaces in a primary-secondary configuration and creates an alias to represent the DR pair.
 		2) Added APIs to trigger a Geo-DR failover which re-points the alias from the primary to the secondary namespace and APIs to break DR pairing which disables Geo-DR
-=======
 		This change adds $skip and $top support to Entity list calls in Eventhub .NET management client.
 		1) $skip and $top parameters (query) for the list calls to support fetch the required number of entities in list calls
->>>>>>> 43149714
 	  ]]>
 		</PackageReleaseNotes>
 		<TargetFrameworks>net452;netstandard1.4</TargetFrameworks>
