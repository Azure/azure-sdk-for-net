--- conflicted
+++ resolved
@@ -12,11 +12,6 @@
 using System;
 using System.Linq;
 using System.Collections.Generic;
-<<<<<<< HEAD
-=======
-using Newtonsoft.Json.Linq;
-using System.Globalization;
->>>>>>> 57b59373
 
 namespace DataFactory.Tests.Utils
 {
@@ -80,7 +75,6 @@
                 CaptureIntegrationRuntimes_ListAuthKeys(); // 200
                 CaptureIntegrationRuntimes_RegenerateAuthKey(); // 200
                 CaptureIntegrationRuntimes_GetStatus(); // 200
-<<<<<<< HEAD
                 CaptureIntegrationRuntimes_Patch(); // 200
                 CaptureIntegrationRuntimes_Upgrade();
 
@@ -91,9 +85,6 @@
                 CaptureIntegrationRuntimeNodes_Delete(); // 200
                 CaptureIntegrationRuntimeNodes_Delete(); // 204
 
-=======
-                
->>>>>>> 57b59373
                 // Start LinkedServices operations, leaving linked service available
                 CaptureLinkedServices_Create(); // 200
                 CaptureLinkedServices_Update(); // 200
