--- conflicted
+++ resolved
@@ -1480,8 +1480,6 @@
     }
 }
 ";
-<<<<<<< HEAD
-=======
         [JsonSample]
         public const string DatabricksLinkedService = @"
 {
@@ -1521,6 +1519,5 @@
     }
 }
 ";
->>>>>>> 99216f75
     }
 }