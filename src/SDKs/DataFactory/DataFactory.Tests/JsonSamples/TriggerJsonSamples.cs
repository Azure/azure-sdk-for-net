﻿// Copyright (c) Microsoft Corporation. All rights reserved.
// Licensed under the MIT License. See License.txt in the project root for
// license information.

using DataFactory.Tests.Utils;

namespace DataFactory.Tests.JsonSamples
{
    public class TriggerJsonSamples : JsonSampleCollection<TriggerJsonSamples>
    {
        [JsonSample]
        public const string BlobTriggerSample = @"
{
  name: ""myDemoTrigger"",
  properties: {
    type: ""BlobTrigger"",
    typeProperties: {
      maxConcurrency: 10,
      folderPath: ""blobtriggertestpath"",
      linkedService: {
        referenceName: ""StorageLinkedService"",
        type: ""LinkedServiceReference""
      }
    },
    pipelines: [
      {
        pipelineReference: {
          type: ""PipelineReference"",
          referenceName: ""DemoPipeline""
        },
        parameters: {
          mySinkDatasetFolderPath: ""blobtriggertestoutput"",
          mySourceDatasetFolderPath: {
            type: ""Expression"",
            value: ""@split(triggerBody().path, '/')[1]""
          },
          mySourceDatasetFilePath: {
            type: ""Expression"",
            value: ""@split(triggerBody().path, '/')[2]""
          }
        }
      }
    ]
  }
}";

        [JsonSample]
<<<<<<< HEAD
=======
        public const string BlobEventsTriggerSample = @"
{
  name: ""myDemoBlobEventsTrigger"",
  properties: {
    type: ""BlobEventsTrigger"",
    typeProperties: {
      blobPathBeginsWith: ""/containerName/blobs/folderName"",
      events: [
        ""Microsoft.Storage.BlobCreated""
      ],
      scope: ""/subscriptions/297556dc-ea2f-4d52-b390-084a6fc53194/resourceGroups/testresourcegroup/providers/Microsoft.Storage/storageAccounts/teststorageaccount"",
    },
    pipelines: [
      {
        pipelineReference: {
          type: ""PipelineReference"",
          referenceName: ""myCopyPipeline""
        },
        parameters: {
          mySinkDatasetFolderPath: ""sinkcontainer"",
          mySourceDatasetFolderPath: {
            type: ""Expression"",
            value: ""@triggerBody().folderPath""
          },
          mySourceDatasetFilePath: {
            type: ""Expression"",
            value: ""@triggerBody().fileName""
          }
        }
      }
    ]
  }
}";

        [JsonSample]
>>>>>>> 43149714
        public const string ScheduleTriggerSample = @"
{
    name: ""myDemoScheduleTrigger"",
    properties: {
        type: ""ScheduleTrigger"",
        typeProperties: {
            recurrence: {
                frequency: ""Month"",
                interval: 1,
                timeZone: ""UTC"",
                startTime: ""2017-04-14T13:00:00Z"",
                endTime: ""2018-04-14T13:00:00Z""
            }
        },
        pipelines: [
            {
                pipelineReference: {
                    type: ""PipelineReference"",
                    referenceName: ""myPipeline""
                },
                parameters: {
                    mySinkDatasetFolderPath: {
                        type: ""Expression"",
                        value: ""@{concat('output',formatDateTime(trigger().startTime,'-dd-MM-yyyy-HH-mm-ss-ffff'))}""
                    },
                    mySourceDatasetFolderPath: ""input/""
                }
            }
        ]
    }
}
";

        [JsonSample]
        public const string TumblingWindowTriggerSample = @"
{
  name: ""myDemoTWTrigger"",
  properties: {
    type: ""TumblingWindowTrigger"",
    typeProperties: {
      frequency: ""Hour"",
      interval: 24,
      startTime: ""2017-04-14T13:00:00Z"",
      endTime: ""2018-04-14T13:00:00Z"",
      delay: ""00:00:01"",
      retryPolicy: {
        count: 3,
        intervalInSeconds: 30
      },
      maxConcurrency: 10
    },
    pipeline: {
      pipelineReference: {
        type: ""PipelineReference"",
        referenceName: ""myPipeline""
      },
      parameters: {
        windowStart: {
          type: ""Expression"",
          value: ""@{trigger().outputs.windowStartTime}""
        },
        windowEnd: {
          type: ""Expression"",
          value: ""@{trigger().outputs.windowEndTime}""
        },
      }
    }
  }
}
";

    }
}<|MERGE_RESOLUTION|>--- conflicted
+++ resolved
@@ -45,8 +45,6 @@
 }";
 
         [JsonSample]
-<<<<<<< HEAD
-=======
         public const string BlobEventsTriggerSample = @"
 {
   name: ""myDemoBlobEventsTrigger"",
@@ -82,7 +80,6 @@
 }";
 
         [JsonSample]
->>>>>>> 43149714
         public const string ScheduleTriggerSample = @"
 {
     name: ""myDemoScheduleTrigger"",
