--- conflicted
+++ resolved
@@ -2217,7 +2217,6 @@
 }
 ";
 
-<<<<<<< HEAD
         [JsonSample(version: "Copy")]
         public const string CopyAmazonMWSToBlob = @"
 {
@@ -3096,7 +3095,11 @@
                     {
                         referenceName: ""BlobDataset"", type: ""DatasetReference""
                     }
-=======
+                ]
+            }
+        ]
+    }
+}";
         [JsonSample]
         public const string CopyFromBlobToSapC4C = @"{
     name: ""MyPipelineName"",
@@ -3139,7 +3142,6 @@
                     referenceName: ""SapC4CDataset"",
                     type: ""DatasetReference""
                   }
->>>>>>> 6da04f19
                 ]
             }
         ]
