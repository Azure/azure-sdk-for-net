--- conflicted
+++ resolved
@@ -826,8 +826,6 @@
     }
 }
 ";
-<<<<<<< HEAD
-=======
 
         [JsonSample]
         public const string SapEccResourceDataset = @"
@@ -874,6 +872,5 @@
     }
 }
 ";
->>>>>>> 43149714
     }
 }