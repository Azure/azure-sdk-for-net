--- conflicted
+++ resolved
@@ -460,8 +460,6 @@
         ],
         "x-ms-routing-request-id": [
           "CENTRALUS:20171122T001722Z:be64eff7-c22f-49ed-803c-7511c1e5fbc3"
-<<<<<<< HEAD
-=======
         ],
         "Strict-Transport-Security": [
           "max-age=31536000; includeSubDomains"
@@ -508,7 +506,6 @@
         ],
         "x-ms-routing-request-id": [
           "CENTRALUS:20171122T001722Z:be64eff7-c22f-49ed-803c-7511c1e5fbc3"
->>>>>>> 43149714
         ],
         "Strict-Transport-Security": [
           "max-age=31536000; includeSubDomains"
