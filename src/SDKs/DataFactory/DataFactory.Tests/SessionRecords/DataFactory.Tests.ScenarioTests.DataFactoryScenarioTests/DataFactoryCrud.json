{
  "Entries": [
    {
      "RequestUri": "/subscriptions/876407bb-5bd3-45c4-9c07-cd74a964b2fc/resourcegroups/sdktestingadfrg6461?api-version=2017-05-10",
      "EncodedRequestUri": "L3N1YnNjcmlwdGlvbnMvODc2NDA3YmItNWJkMy00NWM0LTljMDctY2Q3NGE5NjRiMmZjL3Jlc291cmNlZ3JvdXBzL3Nka3Rlc3RpbmdhZGZyZzY0NjE/YXBpLXZlcnNpb249MjAxNy0wNS0xMA==",
      "RequestMethod": "PUT",
      "RequestBody": "{\r\n  \"location\": \"East US 2\"\r\n}",
      "RequestHeaders": {
        "Content-Type": [
          "application/json; charset=utf-8"
        ],
        "Content-Length": [
          "31"
        ],
        "x-ms-client-request-id": [
          "8c355505-8729-4690-bcec-f0182f141882"
        ],
        "accept-language": [
          "en-US"
        ],
        "User-Agent": [
          "FxVersion/4.6.25211.01",
          "Microsoft.Azure.Management.ResourceManager.ResourceManagementClient/1.6.0.0"
        ]
      },
      "ResponseBody": "{\r\n  \"id\": \"/subscriptions/876407bb-5bd3-45c4-9c07-cd74a964b2fc/resourceGroups/sdktestingadfrg6461\",\r\n  \"name\": \"sdktestingadfrg6461\",\r\n  \"location\": \"eastus2\",\r\n  \"properties\": {\r\n    \"provisioningState\": \"Succeeded\"\r\n  }\r\n}",
      "ResponseHeaders": {
        "Content-Length": [
          "192"
        ],
        "Content-Type": [
          "application/json; charset=utf-8"
        ],
        "Expires": [
          "-1"
        ],
        "Cache-Control": [
          "no-cache"
        ],
        "Date": [
          "Wed, 22 Nov 2017 00:17:34 GMT"
        ],
        "Pragma": [
          "no-cache"
        ],
        "x-ms-ratelimit-remaining-subscription-writes": [
          "1081"
        ],
        "x-ms-request-id": [
          "986e00a4-1a1c-4364-a881-a63a93149707"
        ],
        "x-ms-correlation-request-id": [
          "986e00a4-1a1c-4364-a881-a63a93149707"
        ],
        "x-ms-routing-request-id": [
          "CENTRALUS:20171122T001734Z:986e00a4-1a1c-4364-a881-a63a93149707"
        ],
        "Strict-Transport-Security": [
          "max-age=31536000; includeSubDomains"
        ]
      },
      "StatusCode": 201
    },
    {
      "RequestUri": "/subscriptions/876407bb-5bd3-45c4-9c07-cd74a964b2fc/resourceGroups/sdktestingadfrg6461/providers/Microsoft.DataFactory/factories/sdktestingfactory1235?api-version=2017-09-01-preview",
      "EncodedRequestUri": "L3N1YnNjcmlwdGlvbnMvODc2NDA3YmItNWJkMy00NWM0LTljMDctY2Q3NGE5NjRiMmZjL3Jlc291cmNlR3JvdXBzL3Nka3Rlc3RpbmdhZGZyZzY0NjEvcHJvdmlkZXJzL01pY3Jvc29mdC5EYXRhRmFjdG9yeS9mYWN0b3JpZXMvc2RrdGVzdGluZ2ZhY3RvcnkxMjM1P2FwaS12ZXJzaW9uPTIwMTctMDktMDEtcHJldmlldw==",
      "RequestMethod": "PUT",
      "RequestBody": "{\r\n  \"location\": \"East US 2\"\r\n}",
      "RequestHeaders": {
        "Content-Type": [
          "application/json; charset=utf-8"
        ],
        "Content-Length": [
          "31"
        ],
        "x-ms-client-request-id": [
          "7db82c82-a371-4dbb-8cbd-315299ef60c9"
        ],
        "accept-language": [
          "en-US"
        ],
        "User-Agent": [
          "FxVersion/4.6.25211.01",
          "Microsoft.Azure.Management.DataFactory.DataFactoryManagementClient/0.2.1.0"
        ]
      },
      "ResponseBody": "{\r\n  \"name\": \"sdktestingfactory1235\",\r\n  \"tags\": {},\r\n  \"properties\": {\r\n    \"provisioningState\": \"Succeeded\",\r\n    \"loggingStorageAccountKey\": \"**********\",\r\n    \"createTime\": \"2017-11-22T00:17:36.2292574Z\",\r\n    \"version\": \"2017-09-01-preview\"\r\n  },\r\n  \"id\": \"/subscriptions/876407bb-5bd3-45c4-9c07-cd74a964b2fc/resourceGroups/sdktestingadfrg6461/providers/Microsoft.DataFactory/factories/sdktestingfactory1235\",\r\n  \"type\": \"Microsoft.DataFactory/factories\",\r\n  \"location\": \"East US 2\"\r\n}",
      "ResponseHeaders": {
        "Content-Type": [
          "application/json; charset=utf-8"
        ],
        "Expires": [
          "-1"
        ],
        "Cache-Control": [
          "no-cache"
        ],
        "Date": [
          "Wed, 22 Nov 2017 00:17:36 GMT"
        ],
        "Pragma": [
          "no-cache"
        ],
        "Transfer-Encoding": [
          "chunked"
        ],
        "Server": [
          "Microsoft-IIS/8.5"
        ],
        "Vary": [
          "Accept-Encoding"
        ],
        "x-ms-request-id": [
          "7db82c82-a371-4dbb-8cbd-315299ef60c9"
        ],
        "Strict-Transport-Security": [
          "max-age=31536000; includeSubDomains"
        ],
        "X-Content-Type-Options": [
          "nosniff"
        ],
        "X-Powered-By": [
          "ASP.NET"
        ],
        "x-ms-ratelimit-remaining-subscription-writes": [
          "1105"
        ],
        "x-ms-correlation-request-id": [
          "a094c2d8-e611-4f79-864b-2572e81c05a0"
        ],
        "x-ms-routing-request-id": [
          "CENTRALUS:20171122T001736Z:a094c2d8-e611-4f79-864b-2572e81c05a0"
        ]
      },
      "StatusCode": 200
    },
    {
      "RequestUri": "/subscriptions/876407bb-5bd3-45c4-9c07-cd74a964b2fc/resourceGroups/sdktestingadfrg6461/providers/Microsoft.DataFactory/factories/sdktestingfactory1235?api-version=2017-09-01-preview",
      "EncodedRequestUri": "L3N1YnNjcmlwdGlvbnMvODc2NDA3YmItNWJkMy00NWM0LTljMDctY2Q3NGE5NjRiMmZjL3Jlc291cmNlR3JvdXBzL3Nka3Rlc3RpbmdhZGZyZzY0NjEvcHJvdmlkZXJzL01pY3Jvc29mdC5EYXRhRmFjdG9yeS9mYWN0b3JpZXMvc2RrdGVzdGluZ2ZhY3RvcnkxMjM1P2FwaS12ZXJzaW9uPTIwMTctMDktMDEtcHJldmlldw==",
      "RequestMethod": "PUT",
      "RequestBody": "{\r\n  \"location\": \"East US 2\"\r\n}",
      "RequestHeaders": {
        "Content-Type": [
          "application/json; charset=utf-8"
        ],
        "Content-Length": [
          "31"
        ],
        "x-ms-client-request-id": [
          "85df5132-8934-4c66-bcda-3772ee3fac8c"
        ],
        "accept-language": [
          "en-US"
        ],
        "User-Agent": [
          "FxVersion/4.6.25211.01",
          "Microsoft.Azure.Management.DataFactory.DataFactoryManagementClient/0.2.1.0"
        ]
      },
      "ResponseBody": "{\r\n  \"name\": \"sdktestingfactory1235\",\r\n  \"tags\": {},\r\n  \"properties\": {\r\n    \"provisioningState\": \"Succeeded\",\r\n    \"loggingStorageAccountKey\": \"**********\",\r\n    \"createTime\": \"2017-11-22T00:17:36.2292574Z\",\r\n    \"version\": \"2017-09-01-preview\"\r\n  },\r\n  \"id\": \"/subscriptions/876407bb-5bd3-45c4-9c07-cd74a964b2fc/resourceGroups/sdktestingadfrg6461/providers/Microsoft.DataFactory/factories/sdktestingfactory1235\",\r\n  \"type\": \"Microsoft.DataFactory/factories\",\r\n  \"location\": \"East US 2\"\r\n}",
      "ResponseHeaders": {
        "Content-Type": [
          "application/json; charset=utf-8"
        ],
        "Expires": [
          "-1"
        ],
        "Cache-Control": [
          "no-cache"
        ],
        "Date": [
          "Wed, 22 Nov 2017 00:17:36 GMT"
        ],
        "Pragma": [
          "no-cache"
        ],
        "Transfer-Encoding": [
          "chunked"
        ],
        "Server": [
          "Microsoft-IIS/8.5"
        ],
        "Vary": [
          "Accept-Encoding"
        ],
        "x-ms-request-id": [
          "85df5132-8934-4c66-bcda-3772ee3fac8c"
        ],
        "Strict-Transport-Security": [
          "max-age=31536000; includeSubDomains"
        ],
        "X-Content-Type-Options": [
          "nosniff"
        ],
        "X-Powered-By": [
          "ASP.NET"
        ],
        "x-ms-ratelimit-remaining-subscription-writes": [
          "1104"
        ],
        "x-ms-correlation-request-id": [
          "aa0c28c8-c6c9-48d9-b2ba-18da26ce5346"
        ],
        "x-ms-routing-request-id": [
          "CENTRALUS:20171122T001737Z:aa0c28c8-c6c9-48d9-b2ba-18da26ce5346"
        ]
      },
      "StatusCode": 200
    },
    {
      "RequestUri": "/subscriptions/876407bb-5bd3-45c4-9c07-cd74a964b2fc/resourceGroups/sdktestingadfrg6461/providers/Microsoft.DataFactory/factories/sdktestingfactory1235?api-version=2017-09-01-preview",
      "EncodedRequestUri": "L3N1YnNjcmlwdGlvbnMvODc2NDA3YmItNWJkMy00NWM0LTljMDctY2Q3NGE5NjRiMmZjL3Jlc291cmNlR3JvdXBzL3Nka3Rlc3RpbmdhZGZyZzY0NjEvcHJvdmlkZXJzL01pY3Jvc29mdC5EYXRhRmFjdG9yeS9mYWN0b3JpZXMvc2RrdGVzdGluZ2ZhY3RvcnkxMjM1P2FwaS12ZXJzaW9uPTIwMTctMDktMDEtcHJldmlldw==",
<<<<<<< HEAD
      "RequestMethod": "GET",
      "RequestBody": "",
      "RequestHeaders": {
        "x-ms-client-request-id": [
          "7b2713a5-4efc-4558-a20c-5ad084d675f0"
        ],
        "accept-language": [
          "en-US"
        ],
        "User-Agent": [
          "FxVersion/4.6.25211.01",
          "Microsoft.Azure.Management.DataFactory.DataFactoryManagementClient/0.2.1.0"
        ]
      },
      "ResponseBody": "{\r\n  \"name\": \"sdktestingfactory1235\",\r\n  \"tags\": {},\r\n  \"properties\": {\r\n    \"provisioningState\": \"Succeeded\",\r\n    \"loggingStorageAccountKey\": \"**********\",\r\n    \"createTime\": \"2017-11-22T00:17:36.2292574Z\",\r\n    \"version\": \"2017-09-01-preview\"\r\n  },\r\n  \"id\": \"/subscriptions/876407bb-5bd3-45c4-9c07-cd74a964b2fc/resourceGroups/sdktestingadfrg6461/providers/Microsoft.DataFactory/factories/sdktestingfactory1235\",\r\n  \"type\": \"Microsoft.DataFactory/factories\",\r\n  \"location\": \"East US 2\"\r\n}",
      "ResponseHeaders": {
        "Content-Type": [
          "application/json; charset=utf-8"
        ],
        "Expires": [
          "-1"
        ],
        "Cache-Control": [
          "no-cache"
        ],
        "Date": [
          "Wed, 22 Nov 2017 00:17:36 GMT"
        ],
        "Pragma": [
          "no-cache"
        ],
        "Transfer-Encoding": [
          "chunked"
        ],
        "Server": [
          "Microsoft-IIS/8.5"
        ],
        "Vary": [
          "Accept-Encoding"
        ],
        "x-ms-request-id": [
          "7b2713a5-4efc-4558-a20c-5ad084d675f0"
        ],
        "Strict-Transport-Security": [
          "max-age=31536000; includeSubDomains"
        ],
        "X-Content-Type-Options": [
          "nosniff"
        ],
        "X-Powered-By": [
          "ASP.NET"
        ],
        "x-ms-ratelimit-remaining-subscription-reads": [
          "14785"
        ],
        "x-ms-correlation-request-id": [
          "da36193b-6f03-4277-8bcc-4b65f4f023f2"
        ],
        "x-ms-routing-request-id": [
          "CENTRALUS:20171122T001736Z:da36193b-6f03-4277-8bcc-4b65f4f023f2"
        ]
      },
      "StatusCode": 200
    },
    {
      "RequestUri": "/subscriptions/876407bb-5bd3-45c4-9c07-cd74a964b2fc/resourceGroups/sdktestingadfrg6461/providers/Microsoft.DataFactory/factories/sdktestingfactory1235?api-version=2017-09-01-preview",
      "EncodedRequestUri": "L3N1YnNjcmlwdGlvbnMvODc2NDA3YmItNWJkMy00NWM0LTljMDctY2Q3NGE5NjRiMmZjL3Jlc291cmNlR3JvdXBzL3Nka3Rlc3RpbmdhZGZyZzY0NjEvcHJvdmlkZXJzL01pY3Jvc29mdC5EYXRhRmFjdG9yeS9mYWN0b3JpZXMvc2RrdGVzdGluZ2ZhY3RvcnkxMjM1P2FwaS12ZXJzaW9uPTIwMTctMDktMDEtcHJldmlldw==",
      "RequestMethod": "GET",
      "RequestBody": "",
      "RequestHeaders": {
        "x-ms-client-request-id": [
          "e40e9a07-3a5e-45f7-8ac4-112054f6d32d"
        ],
        "accept-language": [
          "en-US"
        ],
        "User-Agent": [
          "FxVersion/4.6.25211.01",
          "Microsoft.Azure.Management.DataFactory.DataFactoryManagementClient/0.2.1.0"
        ]
      },
      "ResponseBody": "{\r\n  \"name\": \"sdktestingfactory1235\",\r\n  \"tags\": {},\r\n  \"properties\": {\r\n    \"provisioningState\": \"Succeeded\",\r\n    \"loggingStorageAccountKey\": \"**********\",\r\n    \"createTime\": \"2017-11-22T00:17:36.2292574Z\",\r\n    \"version\": \"2017-09-01-preview\"\r\n  },\r\n  \"id\": \"/subscriptions/876407bb-5bd3-45c4-9c07-cd74a964b2fc/resourceGroups/sdktestingadfrg6461/providers/Microsoft.DataFactory/factories/sdktestingfactory1235\",\r\n  \"type\": \"Microsoft.DataFactory/factories\",\r\n  \"location\": \"East US 2\"\r\n}",
      "ResponseHeaders": {
        "Content-Type": [
          "application/json; charset=utf-8"
        ],
        "Expires": [
          "-1"
        ],
        "Cache-Control": [
          "no-cache"
        ],
        "Date": [
          "Wed, 22 Nov 2017 00:17:36 GMT"
        ],
        "Pragma": [
          "no-cache"
        ],
        "Transfer-Encoding": [
          "chunked"
        ],
        "Server": [
          "Microsoft-IIS/8.5"
        ],
        "Vary": [
          "Accept-Encoding"
        ],
        "x-ms-request-id": [
          "e40e9a07-3a5e-45f7-8ac4-112054f6d32d"
        ],
        "Strict-Transport-Security": [
          "max-age=31536000; includeSubDomains"
        ],
        "X-Content-Type-Options": [
          "nosniff"
        ],
        "X-Powered-By": [
          "ASP.NET"
        ],
        "x-ms-ratelimit-remaining-subscription-reads": [
          "14783"
        ],
        "x-ms-correlation-request-id": [
          "07d13fbe-1d8b-4e34-9bae-fc72239dc523"
        ],
        "x-ms-routing-request-id": [
          "CENTRALUS:20171122T001737Z:07d13fbe-1d8b-4e34-9bae-fc72239dc523"
        ]
      },
      "StatusCode": 200
    },
    {
      "RequestUri": "/subscriptions/876407bb-5bd3-45c4-9c07-cd74a964b2fc/resourceGroups/sdktestingadfrg6461/providers/Microsoft.DataFactory/factories?api-version=2017-09-01-preview",
      "EncodedRequestUri": "L3N1YnNjcmlwdGlvbnMvODc2NDA3YmItNWJkMy00NWM0LTljMDctY2Q3NGE5NjRiMmZjL3Jlc291cmNlR3JvdXBzL3Nka3Rlc3RpbmdhZGZyZzY0NjEvcHJvdmlkZXJzL01pY3Jvc29mdC5EYXRhRmFjdG9yeS9mYWN0b3JpZXM/YXBpLXZlcnNpb249MjAxNy0wOS0wMS1wcmV2aWV3",
=======
>>>>>>> 43149714
      "RequestMethod": "GET",
      "RequestBody": "",
      "RequestHeaders": {
        "x-ms-client-request-id": [
<<<<<<< HEAD
          "adbd5b6a-1ad7-4e4c-b8f1-c136ffe78fbe"
=======
          "7b2713a5-4efc-4558-a20c-5ad084d675f0"
>>>>>>> 43149714
        ],
        "accept-language": [
          "en-US"
        ],
        "User-Agent": [
          "FxVersion/4.6.25211.01",
          "Microsoft.Azure.Management.DataFactory.DataFactoryManagementClient/0.2.1.0"
        ]
      },
<<<<<<< HEAD
      "ResponseBody": "{\r\n  \"value\": [\r\n    {\r\n      \"name\": \"sdktestingfactory1235\",\r\n      \"tags\": {},\r\n      \"properties\": {\r\n        \"provisioningState\": \"Succeeded\",\r\n        \"loggingStorageAccountKey\": \"**********\",\r\n        \"createTime\": \"2017-11-22T00:17:36.2292574Z\",\r\n        \"version\": \"2017-09-01-preview\"\r\n      },\r\n      \"id\": \"/subscriptions/876407bb-5bd3-45c4-9c07-cd74a964b2fc/resourceGroups/sdktestingadfrg6461/providers/Microsoft.DataFactory/factories/sdktestingfactory1235\",\r\n      \"type\": \"Microsoft.DataFactory/factories\",\r\n      \"location\": \"East US 2\"\r\n    }\r\n  ]\r\n}",
=======
      "ResponseBody": "{\r\n  \"name\": \"sdktestingfactory1235\",\r\n  \"tags\": {},\r\n  \"properties\": {\r\n    \"provisioningState\": \"Succeeded\",\r\n    \"loggingStorageAccountKey\": \"**********\",\r\n    \"createTime\": \"2017-11-22T00:17:36.2292574Z\",\r\n    \"version\": \"2017-09-01-preview\"\r\n  },\r\n  \"id\": \"/subscriptions/876407bb-5bd3-45c4-9c07-cd74a964b2fc/resourceGroups/sdktestingadfrg6461/providers/Microsoft.DataFactory/factories/sdktestingfactory1235\",\r\n  \"type\": \"Microsoft.DataFactory/factories\",\r\n  \"location\": \"East US 2\"\r\n}",
>>>>>>> 43149714
      "ResponseHeaders": {
        "Content-Type": [
          "application/json; charset=utf-8"
        ],
        "Expires": [
          "-1"
        ],
        "Cache-Control": [
          "no-cache"
        ],
        "Date": [
          "Wed, 22 Nov 2017 00:17:36 GMT"
        ],
        "Pragma": [
          "no-cache"
        ],
        "Transfer-Encoding": [
          "chunked"
        ],
        "Server": [
          "Microsoft-IIS/8.5"
        ],
        "Vary": [
          "Accept-Encoding"
        ],
        "x-ms-request-id": [
<<<<<<< HEAD
          "adbd5b6a-1ad7-4e4c-b8f1-c136ffe78fbe"
=======
          "7b2713a5-4efc-4558-a20c-5ad084d675f0"
>>>>>>> 43149714
        ],
        "Strict-Transport-Security": [
          "max-age=31536000; includeSubDomains"
        ],
        "X-Content-Type-Options": [
          "nosniff"
        ],
        "X-Powered-By": [
          "ASP.NET"
        ],
        "x-ms-ratelimit-remaining-subscription-reads": [
<<<<<<< HEAD
          "14784"
        ],
        "x-ms-correlation-request-id": [
          "0821b33f-8d1d-4b2d-a446-f8e193dad74c"
        ],
        "x-ms-routing-request-id": [
          "CENTRALUS:20171122T001736Z:0821b33f-8d1d-4b2d-a446-f8e193dad74c"
=======
          "14785"
        ],
        "x-ms-correlation-request-id": [
          "da36193b-6f03-4277-8bcc-4b65f4f023f2"
        ],
        "x-ms-routing-request-id": [
          "CENTRALUS:20171122T001736Z:da36193b-6f03-4277-8bcc-4b65f4f023f2"
>>>>>>> 43149714
        ]
      },
      "StatusCode": 200
    },
    {
<<<<<<< HEAD
      "RequestUri": "/subscriptions/876407bb-5bd3-45c4-9c07-cd74a964b2fc/resourceGroups/sdktestingadfrg6461/providers/Microsoft.DataFactory/factories?api-version=2017-09-01-preview",
      "EncodedRequestUri": "L3N1YnNjcmlwdGlvbnMvODc2NDA3YmItNWJkMy00NWM0LTljMDctY2Q3NGE5NjRiMmZjL3Jlc291cmNlR3JvdXBzL3Nka3Rlc3RpbmdhZGZyZzY0NjEvcHJvdmlkZXJzL01pY3Jvc29mdC5EYXRhRmFjdG9yeS9mYWN0b3JpZXM/YXBpLXZlcnNpb249MjAxNy0wOS0wMS1wcmV2aWV3",
=======
      "RequestUri": "/subscriptions/876407bb-5bd3-45c4-9c07-cd74a964b2fc/resourceGroups/sdktestingadfrg6461/providers/Microsoft.DataFactory/factories/sdktestingfactory1235?api-version=2017-09-01-preview",
      "EncodedRequestUri": "L3N1YnNjcmlwdGlvbnMvODc2NDA3YmItNWJkMy00NWM0LTljMDctY2Q3NGE5NjRiMmZjL3Jlc291cmNlR3JvdXBzL3Nka3Rlc3RpbmdhZGZyZzY0NjEvcHJvdmlkZXJzL01pY3Jvc29mdC5EYXRhRmFjdG9yeS9mYWN0b3JpZXMvc2RrdGVzdGluZ2ZhY3RvcnkxMjM1P2FwaS12ZXJzaW9uPTIwMTctMDktMDEtcHJldmlldw==",
>>>>>>> 43149714
      "RequestMethod": "GET",
      "RequestBody": "",
      "RequestHeaders": {
        "x-ms-client-request-id": [
<<<<<<< HEAD
          "8bdbaed0-f336-4587-9a9f-09138dc1b656"
=======
          "e40e9a07-3a5e-45f7-8ac4-112054f6d32d"
>>>>>>> 43149714
        ],
        "accept-language": [
          "en-US"
        ],
        "User-Agent": [
          "FxVersion/4.6.25211.01",
          "Microsoft.Azure.Management.DataFactory.DataFactoryManagementClient/0.2.1.0"
        ]
      },
<<<<<<< HEAD
      "ResponseBody": "{\r\n  \"value\": [\r\n    {\r\n      \"name\": \"sdktestingfactory1235\",\r\n      \"tags\": {},\r\n      \"properties\": {\r\n        \"provisioningState\": \"Succeeded\",\r\n        \"loggingStorageAccountKey\": \"**********\",\r\n        \"createTime\": \"2017-11-22T00:17:36.2292574Z\",\r\n        \"version\": \"2017-09-01-preview\"\r\n      },\r\n      \"id\": \"/subscriptions/876407bb-5bd3-45c4-9c07-cd74a964b2fc/resourceGroups/sdktestingadfrg6461/providers/Microsoft.DataFactory/factories/sdktestingfactory1235\",\r\n      \"type\": \"Microsoft.DataFactory/factories\",\r\n      \"location\": \"East US 2\"\r\n    }\r\n  ]\r\n}",
=======
      "ResponseBody": "{\r\n  \"name\": \"sdktestingfactory1235\",\r\n  \"tags\": {},\r\n  \"properties\": {\r\n    \"provisioningState\": \"Succeeded\",\r\n    \"loggingStorageAccountKey\": \"**********\",\r\n    \"createTime\": \"2017-11-22T00:17:36.2292574Z\",\r\n    \"version\": \"2017-09-01-preview\"\r\n  },\r\n  \"id\": \"/subscriptions/876407bb-5bd3-45c4-9c07-cd74a964b2fc/resourceGroups/sdktestingadfrg6461/providers/Microsoft.DataFactory/factories/sdktestingfactory1235\",\r\n  \"type\": \"Microsoft.DataFactory/factories\",\r\n  \"location\": \"East US 2\"\r\n}",
>>>>>>> 43149714
      "ResponseHeaders": {
        "Content-Type": [
          "application/json; charset=utf-8"
        ],
        "Expires": [
          "-1"
        ],
        "Cache-Control": [
          "no-cache"
        ],
        "Date": [
<<<<<<< HEAD
          "Wed, 22 Nov 2017 00:17:37 GMT"
=======
          "Wed, 22 Nov 2017 00:17:36 GMT"
>>>>>>> 43149714
        ],
        "Pragma": [
          "no-cache"
        ],
        "Transfer-Encoding": [
          "chunked"
        ],
        "Server": [
          "Microsoft-IIS/8.5"
        ],
        "Vary": [
          "Accept-Encoding"
        ],
        "x-ms-request-id": [
<<<<<<< HEAD
          "8bdbaed0-f336-4587-9a9f-09138dc1b656"
=======
          "e40e9a07-3a5e-45f7-8ac4-112054f6d32d"
>>>>>>> 43149714
        ],
        "Strict-Transport-Security": [
          "max-age=31536000; includeSubDomains"
        ],
        "X-Content-Type-Options": [
          "nosniff"
        ],
        "X-Powered-By": [
          "ASP.NET"
        ],
        "x-ms-ratelimit-remaining-subscription-reads": [
<<<<<<< HEAD
          "14782"
        ],
        "x-ms-correlation-request-id": [
          "76f55778-8204-4753-b958-6e87bdda6602"
        ],
        "x-ms-routing-request-id": [
          "CENTRALUS:20171122T001737Z:76f55778-8204-4753-b958-6e87bdda6602"
=======
          "14783"
        ],
        "x-ms-correlation-request-id": [
          "07d13fbe-1d8b-4e34-9bae-fc72239dc523"
        ],
        "x-ms-routing-request-id": [
          "CENTRALUS:20171122T001737Z:07d13fbe-1d8b-4e34-9bae-fc72239dc523"
>>>>>>> 43149714
        ]
      },
      "StatusCode": 200
    },
    {
<<<<<<< HEAD
=======
      "RequestUri": "/subscriptions/876407bb-5bd3-45c4-9c07-cd74a964b2fc/resourceGroups/sdktestingadfrg6461/providers/Microsoft.DataFactory/factories?api-version=2017-09-01-preview",
      "EncodedRequestUri": "L3N1YnNjcmlwdGlvbnMvODc2NDA3YmItNWJkMy00NWM0LTljMDctY2Q3NGE5NjRiMmZjL3Jlc291cmNlR3JvdXBzL3Nka3Rlc3RpbmdhZGZyZzY0NjEvcHJvdmlkZXJzL01pY3Jvc29mdC5EYXRhRmFjdG9yeS9mYWN0b3JpZXM/YXBpLXZlcnNpb249MjAxNy0wOS0wMS1wcmV2aWV3",
      "RequestMethod": "GET",
      "RequestBody": "",
      "RequestHeaders": {
        "x-ms-client-request-id": [
          "adbd5b6a-1ad7-4e4c-b8f1-c136ffe78fbe"
        ],
        "accept-language": [
          "en-US"
        ],
        "User-Agent": [
          "FxVersion/4.6.25211.01",
          "Microsoft.Azure.Management.DataFactory.DataFactoryManagementClient/0.2.1.0"
        ]
      },
      "ResponseBody": "{\r\n  \"value\": [\r\n    {\r\n      \"name\": \"sdktestingfactory1235\",\r\n      \"tags\": {},\r\n      \"properties\": {\r\n        \"provisioningState\": \"Succeeded\",\r\n        \"loggingStorageAccountKey\": \"**********\",\r\n        \"createTime\": \"2017-11-22T00:17:36.2292574Z\",\r\n        \"version\": \"2017-09-01-preview\"\r\n      },\r\n      \"id\": \"/subscriptions/876407bb-5bd3-45c4-9c07-cd74a964b2fc/resourceGroups/sdktestingadfrg6461/providers/Microsoft.DataFactory/factories/sdktestingfactory1235\",\r\n      \"type\": \"Microsoft.DataFactory/factories\",\r\n      \"location\": \"East US 2\"\r\n    }\r\n  ]\r\n}",
      "ResponseHeaders": {
        "Content-Type": [
          "application/json; charset=utf-8"
        ],
        "Expires": [
          "-1"
        ],
        "Cache-Control": [
          "no-cache"
        ],
        "Date": [
          "Wed, 22 Nov 2017 00:17:36 GMT"
        ],
        "Pragma": [
          "no-cache"
        ],
        "Transfer-Encoding": [
          "chunked"
        ],
        "Server": [
          "Microsoft-IIS/8.5"
        ],
        "Vary": [
          "Accept-Encoding"
        ],
        "x-ms-request-id": [
          "adbd5b6a-1ad7-4e4c-b8f1-c136ffe78fbe"
        ],
        "Strict-Transport-Security": [
          "max-age=31536000; includeSubDomains"
        ],
        "X-Content-Type-Options": [
          "nosniff"
        ],
        "X-Powered-By": [
          "ASP.NET"
        ],
        "x-ms-ratelimit-remaining-subscription-reads": [
          "14784"
        ],
        "x-ms-correlation-request-id": [
          "0821b33f-8d1d-4b2d-a446-f8e193dad74c"
        ],
        "x-ms-routing-request-id": [
          "CENTRALUS:20171122T001736Z:0821b33f-8d1d-4b2d-a446-f8e193dad74c"
        ]
      },
      "StatusCode": 200
    },
    {
      "RequestUri": "/subscriptions/876407bb-5bd3-45c4-9c07-cd74a964b2fc/resourceGroups/sdktestingadfrg6461/providers/Microsoft.DataFactory/factories?api-version=2017-09-01-preview",
      "EncodedRequestUri": "L3N1YnNjcmlwdGlvbnMvODc2NDA3YmItNWJkMy00NWM0LTljMDctY2Q3NGE5NjRiMmZjL3Jlc291cmNlR3JvdXBzL3Nka3Rlc3RpbmdhZGZyZzY0NjEvcHJvdmlkZXJzL01pY3Jvc29mdC5EYXRhRmFjdG9yeS9mYWN0b3JpZXM/YXBpLXZlcnNpb249MjAxNy0wOS0wMS1wcmV2aWV3",
      "RequestMethod": "GET",
      "RequestBody": "",
      "RequestHeaders": {
        "x-ms-client-request-id": [
          "8bdbaed0-f336-4587-9a9f-09138dc1b656"
        ],
        "accept-language": [
          "en-US"
        ],
        "User-Agent": [
          "FxVersion/4.6.25211.01",
          "Microsoft.Azure.Management.DataFactory.DataFactoryManagementClient/0.2.1.0"
        ]
      },
      "ResponseBody": "{\r\n  \"value\": [\r\n    {\r\n      \"name\": \"sdktestingfactory1235\",\r\n      \"tags\": {},\r\n      \"properties\": {\r\n        \"provisioningState\": \"Succeeded\",\r\n        \"loggingStorageAccountKey\": \"**********\",\r\n        \"createTime\": \"2017-11-22T00:17:36.2292574Z\",\r\n        \"version\": \"2017-09-01-preview\"\r\n      },\r\n      \"id\": \"/subscriptions/876407bb-5bd3-45c4-9c07-cd74a964b2fc/resourceGroups/sdktestingadfrg6461/providers/Microsoft.DataFactory/factories/sdktestingfactory1235\",\r\n      \"type\": \"Microsoft.DataFactory/factories\",\r\n      \"location\": \"East US 2\"\r\n    }\r\n  ]\r\n}",
      "ResponseHeaders": {
        "Content-Type": [
          "application/json; charset=utf-8"
        ],
        "Expires": [
          "-1"
        ],
        "Cache-Control": [
          "no-cache"
        ],
        "Date": [
          "Wed, 22 Nov 2017 00:17:37 GMT"
        ],
        "Pragma": [
          "no-cache"
        ],
        "Transfer-Encoding": [
          "chunked"
        ],
        "Server": [
          "Microsoft-IIS/8.5"
        ],
        "Vary": [
          "Accept-Encoding"
        ],
        "x-ms-request-id": [
          "8bdbaed0-f336-4587-9a9f-09138dc1b656"
        ],
        "Strict-Transport-Security": [
          "max-age=31536000; includeSubDomains"
        ],
        "X-Content-Type-Options": [
          "nosniff"
        ],
        "X-Powered-By": [
          "ASP.NET"
        ],
        "x-ms-ratelimit-remaining-subscription-reads": [
          "14782"
        ],
        "x-ms-correlation-request-id": [
          "76f55778-8204-4753-b958-6e87bdda6602"
        ],
        "x-ms-routing-request-id": [
          "CENTRALUS:20171122T001737Z:76f55778-8204-4753-b958-6e87bdda6602"
        ]
      },
      "StatusCode": 200
    },
    {
>>>>>>> 43149714
      "RequestUri": "/subscriptions/876407bb-5bd3-45c4-9c07-cd74a964b2fc/resourceGroups/sdktestingadfrg6461/providers/Microsoft.DataFactory/factories/sdktestingfactory1235?api-version=2017-09-01-preview",
      "EncodedRequestUri": "L3N1YnNjcmlwdGlvbnMvODc2NDA3YmItNWJkMy00NWM0LTljMDctY2Q3NGE5NjRiMmZjL3Jlc291cmNlR3JvdXBzL3Nka3Rlc3RpbmdhZGZyZzY0NjEvcHJvdmlkZXJzL01pY3Jvc29mdC5EYXRhRmFjdG9yeS9mYWN0b3JpZXMvc2RrdGVzdGluZ2ZhY3RvcnkxMjM1P2FwaS12ZXJzaW9uPTIwMTctMDktMDEtcHJldmlldw==",
      "RequestMethod": "DELETE",
      "RequestBody": "",
      "RequestHeaders": {
        "x-ms-client-request-id": [
          "614a7b1e-2a44-4cb6-b050-b255b0027921"
        ],
        "accept-language": [
          "en-US"
        ],
        "User-Agent": [
          "FxVersion/4.6.25211.01",
          "Microsoft.Azure.Management.DataFactory.DataFactoryManagementClient/0.2.1.0"
        ]
      },
      "ResponseBody": "",
      "ResponseHeaders": {
        "Content-Length": [
          "0"
        ],
        "Expires": [
          "-1"
        ],
        "Cache-Control": [
          "no-cache"
        ],
        "Date": [
          "Wed, 22 Nov 2017 00:17:38 GMT"
        ],
        "Pragma": [
          "no-cache"
        ],
        "Server": [
          "Microsoft-IIS/8.5"
        ],
        "x-ms-request-id": [
          "614a7b1e-2a44-4cb6-b050-b255b0027921"
        ],
        "Strict-Transport-Security": [
          "max-age=31536000; includeSubDomains"
        ],
        "X-Content-Type-Options": [
          "nosniff"
        ],
        "X-Powered-By": [
          "ASP.NET"
        ],
        "x-ms-ratelimit-remaining-subscription-writes": [
          "1103"
        ],
        "x-ms-correlation-request-id": [
          "0ee51658-2687-4870-a163-201d4c115976"
        ],
        "x-ms-routing-request-id": [
          "CENTRALUS:20171122T001739Z:0ee51658-2687-4870-a163-201d4c115976"
        ]
      },
      "StatusCode": 200
    },
    {
      "RequestUri": "/subscriptions/876407bb-5bd3-45c4-9c07-cd74a964b2fc/resourceGroups/sdktestingadfrg6461/providers/Microsoft.DataFactory/factories/sdktestingfactory1235?api-version=2017-09-01-preview",
      "EncodedRequestUri": "L3N1YnNjcmlwdGlvbnMvODc2NDA3YmItNWJkMy00NWM0LTljMDctY2Q3NGE5NjRiMmZjL3Jlc291cmNlR3JvdXBzL3Nka3Rlc3RpbmdhZGZyZzY0NjEvcHJvdmlkZXJzL01pY3Jvc29mdC5EYXRhRmFjdG9yeS9mYWN0b3JpZXMvc2RrdGVzdGluZ2ZhY3RvcnkxMjM1P2FwaS12ZXJzaW9uPTIwMTctMDktMDEtcHJldmlldw==",
      "RequestMethod": "DELETE",
      "RequestBody": "",
      "RequestHeaders": {
        "x-ms-client-request-id": [
          "72cb5b6e-11c7-410e-911a-9ce448b1a263"
        ],
        "accept-language": [
          "en-US"
        ],
        "User-Agent": [
          "FxVersion/4.6.25211.01",
          "Microsoft.Azure.Management.DataFactory.DataFactoryManagementClient/0.2.1.0"
        ]
      },
      "ResponseBody": "",
      "ResponseHeaders": {
        "Expires": [
          "-1"
        ],
        "Cache-Control": [
          "no-cache"
        ],
        "Date": [
          "Wed, 22 Nov 2017 00:17:39 GMT"
        ],
        "Pragma": [
          "no-cache"
        ],
        "x-ms-ratelimit-remaining-subscription-writes": [
          "1102"
        ],
        "x-ms-request-id": [
          "411a6bec-8615-44ea-973c-efe8b1760a6e"
        ],
        "x-ms-correlation-request-id": [
          "411a6bec-8615-44ea-973c-efe8b1760a6e"
        ],
        "x-ms-routing-request-id": [
          "CENTRALUS:20171122T001739Z:411a6bec-8615-44ea-973c-efe8b1760a6e"
        ],
        "Strict-Transport-Security": [
          "max-age=31536000; includeSubDomains"
        ]
      },
      "StatusCode": 204
    },
    {
      "RequestUri": "/subscriptions/876407bb-5bd3-45c4-9c07-cd74a964b2fc/resourcegroups/sdktestingadfrg6461?api-version=2017-05-10",
      "EncodedRequestUri": "L3N1YnNjcmlwdGlvbnMvODc2NDA3YmItNWJkMy00NWM0LTljMDctY2Q3NGE5NjRiMmZjL3Jlc291cmNlZ3JvdXBzL3Nka3Rlc3RpbmdhZGZyZzY0NjE/YXBpLXZlcnNpb249MjAxNy0wNS0xMA==",
      "RequestMethod": "DELETE",
      "RequestBody": "",
      "RequestHeaders": {
        "x-ms-client-request-id": [
          "1b69c5b3-bd49-4702-8677-7fef488566b3"
        ],
        "accept-language": [
          "en-US"
        ],
        "User-Agent": [
          "FxVersion/4.6.25211.01",
          "Microsoft.Azure.Management.ResourceManager.ResourceManagementClient/1.6.0.0"
        ]
      },
      "ResponseBody": "",
      "ResponseHeaders": {
        "Content-Length": [
          "0"
        ],
        "Expires": [
          "-1"
        ],
        "Cache-Control": [
          "no-cache"
        ],
        "Date": [
          "Wed, 22 Nov 2017 00:17:40 GMT"
        ],
        "Pragma": [
          "no-cache"
        ],
        "Location": [
          "https://api-dogfood.resources.windows-int.net/subscriptions/876407bb-5bd3-45c4-9c07-cd74a964b2fc/operationresults/eyJqb2JJZCI6IlJFU09VUkNFR1JPVVBERUxFVElPTkpPQi1TREtURVNUSU5HQURGUkc2NDYxLUVBU1RVUzIiLCJqb2JMb2NhdGlvbiI6ImVhc3R1czIifQ?api-version=2017-05-10"
        ],
        "Retry-After": [
          "15"
        ],
        "x-ms-ratelimit-remaining-subscription-writes": [
          "1080"
        ],
        "x-ms-request-id": [
          "05939e7a-6b20-43e8-9e1c-58383b3da32d"
        ],
        "x-ms-correlation-request-id": [
          "05939e7a-6b20-43e8-9e1c-58383b3da32d"
        ],
        "x-ms-routing-request-id": [
          "CENTRALUS:20171122T001740Z:05939e7a-6b20-43e8-9e1c-58383b3da32d"
        ],
        "Strict-Transport-Security": [
          "max-age=31536000; includeSubDomains"
        ]
      },
      "StatusCode": 202
    },
    {
      "RequestUri": "/subscriptions/876407bb-5bd3-45c4-9c07-cd74a964b2fc/operationresults/eyJqb2JJZCI6IlJFU09VUkNFR1JPVVBERUxFVElPTkpPQi1TREtURVNUSU5HQURGUkc2NDYxLUVBU1RVUzIiLCJqb2JMb2NhdGlvbiI6ImVhc3R1czIifQ?api-version=2017-05-10",
      "EncodedRequestUri": "L3N1YnNjcmlwdGlvbnMvODc2NDA3YmItNWJkMy00NWM0LTljMDctY2Q3NGE5NjRiMmZjL29wZXJhdGlvbnJlc3VsdHMvZXlKcWIySkpaQ0k2SWxKRlUwOVZVa05GUjFKUFZWQkVSVXhGVkVsUFRrcFBRaTFUUkV0VVJWTlVTVTVIUVVSR1VrYzJORFl4TFVWQlUxUlZVeklpTENKcWIySk1iMk5oZEdsdmJpSTZJbVZoYzNSMWN6SWlmUT9hcGktdmVyc2lvbj0yMDE3LTA1LTEw",
      "RequestMethod": "GET",
      "RequestBody": "",
      "RequestHeaders": {
        "User-Agent": [
          "FxVersion/4.6.25211.01",
          "Microsoft.Azure.Management.ResourceManager.ResourceManagementClient/1.6.0.0"
        ]
      },
      "ResponseBody": "",
      "ResponseHeaders": {
        "Content-Length": [
          "0"
        ],
        "Expires": [
          "-1"
        ],
        "Cache-Control": [
          "no-cache"
        ],
        "Date": [
          "Wed, 22 Nov 2017 00:17:55 GMT"
        ],
        "Pragma": [
          "no-cache"
        ],
        "Location": [
          "https://api-dogfood.resources.windows-int.net/subscriptions/876407bb-5bd3-45c4-9c07-cd74a964b2fc/operationresults/eyJqb2JJZCI6IlJFU09VUkNFR1JPVVBERUxFVElPTkpPQi1TREtURVNUSU5HQURGUkc2NDYxLUVBU1RVUzIiLCJqb2JMb2NhdGlvbiI6ImVhc3R1czIifQ?api-version=2017-05-10"
        ],
        "Retry-After": [
          "15"
        ],
        "x-ms-ratelimit-remaining-subscription-reads": [
          "14704"
        ],
        "x-ms-request-id": [
          "bb9792fb-6605-460b-95d6-1b39a4b3d676"
        ],
        "x-ms-correlation-request-id": [
          "bb9792fb-6605-460b-95d6-1b39a4b3d676"
        ],
        "x-ms-routing-request-id": [
          "CENTRALUS:20171122T001756Z:bb9792fb-6605-460b-95d6-1b39a4b3d676"
        ],
        "Strict-Transport-Security": [
          "max-age=31536000; includeSubDomains"
        ]
      },
      "StatusCode": 202
    },
    {
      "RequestUri": "/subscriptions/876407bb-5bd3-45c4-9c07-cd74a964b2fc/operationresults/eyJqb2JJZCI6IlJFU09VUkNFR1JPVVBERUxFVElPTkpPQi1TREtURVNUSU5HQURGUkc2NDYxLUVBU1RVUzIiLCJqb2JMb2NhdGlvbiI6ImVhc3R1czIifQ?api-version=2017-05-10",
      "EncodedRequestUri": "L3N1YnNjcmlwdGlvbnMvODc2NDA3YmItNWJkMy00NWM0LTljMDctY2Q3NGE5NjRiMmZjL29wZXJhdGlvbnJlc3VsdHMvZXlKcWIySkpaQ0k2SWxKRlUwOVZVa05GUjFKUFZWQkVSVXhGVkVsUFRrcFBRaTFUUkV0VVJWTlVTVTVIUVVSR1VrYzJORFl4TFVWQlUxUlZVeklpTENKcWIySk1iMk5oZEdsdmJpSTZJbVZoYzNSMWN6SWlmUT9hcGktdmVyc2lvbj0yMDE3LTA1LTEw",
      "RequestMethod": "GET",
      "RequestBody": "",
      "RequestHeaders": {
        "User-Agent": [
          "FxVersion/4.6.25211.01",
          "Microsoft.Azure.Management.ResourceManager.ResourceManagementClient/1.6.0.0"
        ]
      },
      "ResponseBody": "",
      "ResponseHeaders": {
        "Content-Length": [
          "0"
        ],
        "Expires": [
          "-1"
        ],
        "Cache-Control": [
          "no-cache"
        ],
        "Date": [
          "Wed, 22 Nov 2017 00:18:10 GMT"
        ],
        "Pragma": [
          "no-cache"
        ],
        "Location": [
          "https://api-dogfood.resources.windows-int.net/subscriptions/876407bb-5bd3-45c4-9c07-cd74a964b2fc/operationresults/eyJqb2JJZCI6IlJFU09VUkNFR1JPVVBERUxFVElPTkpPQi1TREtURVNUSU5HQURGUkc2NDYxLUVBU1RVUzIiLCJqb2JMb2NhdGlvbiI6ImVhc3R1czIifQ?api-version=2017-05-10"
        ],
        "Retry-After": [
          "15"
        ],
        "x-ms-ratelimit-remaining-subscription-reads": [
          "14703"
        ],
        "x-ms-request-id": [
          "c2b0f583-850f-4727-ba1f-8aeec977868b"
        ],
        "x-ms-correlation-request-id": [
          "c2b0f583-850f-4727-ba1f-8aeec977868b"
        ],
        "x-ms-routing-request-id": [
          "CENTRALUS:20171122T001811Z:c2b0f583-850f-4727-ba1f-8aeec977868b"
        ],
        "Strict-Transport-Security": [
          "max-age=31536000; includeSubDomains"
        ]
      },
      "StatusCode": 202
    },
    {
      "RequestUri": "/subscriptions/876407bb-5bd3-45c4-9c07-cd74a964b2fc/operationresults/eyJqb2JJZCI6IlJFU09VUkNFR1JPVVBERUxFVElPTkpPQi1TREtURVNUSU5HQURGUkc2NDYxLUVBU1RVUzIiLCJqb2JMb2NhdGlvbiI6ImVhc3R1czIifQ?api-version=2017-05-10",
      "EncodedRequestUri": "L3N1YnNjcmlwdGlvbnMvODc2NDA3YmItNWJkMy00NWM0LTljMDctY2Q3NGE5NjRiMmZjL29wZXJhdGlvbnJlc3VsdHMvZXlKcWIySkpaQ0k2SWxKRlUwOVZVa05GUjFKUFZWQkVSVXhGVkVsUFRrcFBRaTFUUkV0VVJWTlVTVTVIUVVSR1VrYzJORFl4TFVWQlUxUlZVeklpTENKcWIySk1iMk5oZEdsdmJpSTZJbVZoYzNSMWN6SWlmUT9hcGktdmVyc2lvbj0yMDE3LTA1LTEw",
<<<<<<< HEAD
=======
      "RequestMethod": "GET",
      "RequestBody": "",
      "RequestHeaders": {
        "User-Agent": [
          "FxVersion/4.6.25211.01",
          "Microsoft.Azure.Management.ResourceManager.ResourceManagementClient/1.6.0.0"
        ]
      },
      "ResponseBody": "",
      "ResponseHeaders": {
        "Content-Length": [
          "0"
        ],
        "Expires": [
          "-1"
        ],
        "Cache-Control": [
          "no-cache"
        ],
        "Date": [
          "Wed, 22 Nov 2017 00:18:26 GMT"
        ],
        "Pragma": [
          "no-cache"
        ],
        "x-ms-ratelimit-remaining-subscription-reads": [
          "14700"
        ],
        "x-ms-request-id": [
          "e6b494c9-e4f7-4018-8249-d9447b7cd063"
        ],
        "x-ms-correlation-request-id": [
          "e6b494c9-e4f7-4018-8249-d9447b7cd063"
        ],
        "x-ms-routing-request-id": [
          "CENTRALUS:20171122T001826Z:e6b494c9-e4f7-4018-8249-d9447b7cd063"
        ],
        "Strict-Transport-Security": [
          "max-age=31536000; includeSubDomains"
        ]
      },
      "StatusCode": 200
    },
    {
      "RequestUri": "/subscriptions/876407bb-5bd3-45c4-9c07-cd74a964b2fc/operationresults/eyJqb2JJZCI6IlJFU09VUkNFR1JPVVBERUxFVElPTkpPQi1TREtURVNUSU5HQURGUkc2NDYxLUVBU1RVUzIiLCJqb2JMb2NhdGlvbiI6ImVhc3R1czIifQ?api-version=2017-05-10",
      "EncodedRequestUri": "L3N1YnNjcmlwdGlvbnMvODc2NDA3YmItNWJkMy00NWM0LTljMDctY2Q3NGE5NjRiMmZjL29wZXJhdGlvbnJlc3VsdHMvZXlKcWIySkpaQ0k2SWxKRlUwOVZVa05GUjFKUFZWQkVSVXhGVkVsUFRrcFBRaTFUUkV0VVJWTlVTVTVIUVVSR1VrYzJORFl4TFVWQlUxUlZVeklpTENKcWIySk1iMk5oZEdsdmJpSTZJbVZoYzNSMWN6SWlmUT9hcGktdmVyc2lvbj0yMDE3LTA1LTEw",
>>>>>>> 43149714
      "RequestMethod": "GET",
      "RequestBody": "",
      "RequestHeaders": {
        "User-Agent": [
          "FxVersion/4.6.25211.01",
          "Microsoft.Azure.Management.ResourceManager.ResourceManagementClient/1.6.0.0"
        ]
      },
      "ResponseBody": "",
      "ResponseHeaders": {
        "Content-Length": [
          "0"
        ],
        "Expires": [
          "-1"
        ],
        "Cache-Control": [
          "no-cache"
        ],
        "Date": [
          "Wed, 22 Nov 2017 00:18:26 GMT"
        ],
        "Pragma": [
          "no-cache"
        ],
        "x-ms-ratelimit-remaining-subscription-reads": [
          "14700"
        ],
        "x-ms-request-id": [
          "e6b494c9-e4f7-4018-8249-d9447b7cd063"
        ],
        "x-ms-correlation-request-id": [
          "e6b494c9-e4f7-4018-8249-d9447b7cd063"
        ],
        "x-ms-routing-request-id": [
          "CENTRALUS:20171122T001826Z:e6b494c9-e4f7-4018-8249-d9447b7cd063"
        ],
        "Strict-Transport-Security": [
          "max-age=31536000; includeSubDomains"
        ]
      },
      "StatusCode": 200
    }
  ],
  "Names": {
    "RunTest": [
      "sdktestingadfrg6461",
      "sdktestingfactory1235"
    ]
  },
  "Variables": {
    "SubscriptionId": "876407bb-5bd3-45c4-9c07-cd74a964b2fc"
  }
}<|MERGE_RESOLUTION|>--- conflicted
+++ resolved
@@ -210,7 +210,6 @@
     {
       "RequestUri": "/subscriptions/876407bb-5bd3-45c4-9c07-cd74a964b2fc/resourceGroups/sdktestingadfrg6461/providers/Microsoft.DataFactory/factories/sdktestingfactory1235?api-version=2017-09-01-preview",
       "EncodedRequestUri": "L3N1YnNjcmlwdGlvbnMvODc2NDA3YmItNWJkMy00NWM0LTljMDctY2Q3NGE5NjRiMmZjL3Jlc291cmNlR3JvdXBzL3Nka3Rlc3RpbmdhZGZyZzY0NjEvcHJvdmlkZXJzL01pY3Jvc29mdC5EYXRhRmFjdG9yeS9mYWN0b3JpZXMvc2RrdGVzdGluZ2ZhY3RvcnkxMjM1P2FwaS12ZXJzaW9uPTIwMTctMDktMDEtcHJldmlldw==",
-<<<<<<< HEAD
       "RequestMethod": "GET",
       "RequestBody": "",
       "RequestHeaders": {
@@ -345,17 +344,11 @@
     {
       "RequestUri": "/subscriptions/876407bb-5bd3-45c4-9c07-cd74a964b2fc/resourceGroups/sdktestingadfrg6461/providers/Microsoft.DataFactory/factories?api-version=2017-09-01-preview",
       "EncodedRequestUri": "L3N1YnNjcmlwdGlvbnMvODc2NDA3YmItNWJkMy00NWM0LTljMDctY2Q3NGE5NjRiMmZjL3Jlc291cmNlR3JvdXBzL3Nka3Rlc3RpbmdhZGZyZzY0NjEvcHJvdmlkZXJzL01pY3Jvc29mdC5EYXRhRmFjdG9yeS9mYWN0b3JpZXM/YXBpLXZlcnNpb249MjAxNy0wOS0wMS1wcmV2aWV3",
-=======
->>>>>>> 43149714
       "RequestMethod": "GET",
       "RequestBody": "",
       "RequestHeaders": {
         "x-ms-client-request-id": [
-<<<<<<< HEAD
           "adbd5b6a-1ad7-4e4c-b8f1-c136ffe78fbe"
-=======
-          "7b2713a5-4efc-4558-a20c-5ad084d675f0"
->>>>>>> 43149714
         ],
         "accept-language": [
           "en-US"
@@ -365,11 +358,7 @@
           "Microsoft.Azure.Management.DataFactory.DataFactoryManagementClient/0.2.1.0"
         ]
       },
-<<<<<<< HEAD
       "ResponseBody": "{\r\n  \"value\": [\r\n    {\r\n      \"name\": \"sdktestingfactory1235\",\r\n      \"tags\": {},\r\n      \"properties\": {\r\n        \"provisioningState\": \"Succeeded\",\r\n        \"loggingStorageAccountKey\": \"**********\",\r\n        \"createTime\": \"2017-11-22T00:17:36.2292574Z\",\r\n        \"version\": \"2017-09-01-preview\"\r\n      },\r\n      \"id\": \"/subscriptions/876407bb-5bd3-45c4-9c07-cd74a964b2fc/resourceGroups/sdktestingadfrg6461/providers/Microsoft.DataFactory/factories/sdktestingfactory1235\",\r\n      \"type\": \"Microsoft.DataFactory/factories\",\r\n      \"location\": \"East US 2\"\r\n    }\r\n  ]\r\n}",
-=======
-      "ResponseBody": "{\r\n  \"name\": \"sdktestingfactory1235\",\r\n  \"tags\": {},\r\n  \"properties\": {\r\n    \"provisioningState\": \"Succeeded\",\r\n    \"loggingStorageAccountKey\": \"**********\",\r\n    \"createTime\": \"2017-11-22T00:17:36.2292574Z\",\r\n    \"version\": \"2017-09-01-preview\"\r\n  },\r\n  \"id\": \"/subscriptions/876407bb-5bd3-45c4-9c07-cd74a964b2fc/resourceGroups/sdktestingadfrg6461/providers/Microsoft.DataFactory/factories/sdktestingfactory1235\",\r\n  \"type\": \"Microsoft.DataFactory/factories\",\r\n  \"location\": \"East US 2\"\r\n}",
->>>>>>> 43149714
       "ResponseHeaders": {
         "Content-Type": [
           "application/json; charset=utf-8"
@@ -396,11 +385,7 @@
           "Accept-Encoding"
         ],
         "x-ms-request-id": [
-<<<<<<< HEAD
           "adbd5b6a-1ad7-4e4c-b8f1-c136ffe78fbe"
-=======
-          "7b2713a5-4efc-4558-a20c-5ad084d675f0"
->>>>>>> 43149714
         ],
         "Strict-Transport-Security": [
           "max-age=31536000; includeSubDomains"
@@ -412,7 +397,6 @@
           "ASP.NET"
         ],
         "x-ms-ratelimit-remaining-subscription-reads": [
-<<<<<<< HEAD
           "14784"
         ],
         "x-ms-correlation-request-id": [
@@ -420,127 +404,18 @@
         ],
         "x-ms-routing-request-id": [
           "CENTRALUS:20171122T001736Z:0821b33f-8d1d-4b2d-a446-f8e193dad74c"
-=======
-          "14785"
-        ],
-        "x-ms-correlation-request-id": [
-          "da36193b-6f03-4277-8bcc-4b65f4f023f2"
-        ],
-        "x-ms-routing-request-id": [
-          "CENTRALUS:20171122T001736Z:da36193b-6f03-4277-8bcc-4b65f4f023f2"
->>>>>>> 43149714
         ]
       },
       "StatusCode": 200
     },
     {
-<<<<<<< HEAD
-      "RequestUri": "/subscriptions/876407bb-5bd3-45c4-9c07-cd74a964b2fc/resourceGroups/sdktestingadfrg6461/providers/Microsoft.DataFactory/factories?api-version=2017-09-01-preview",
-      "EncodedRequestUri": "L3N1YnNjcmlwdGlvbnMvODc2NDA3YmItNWJkMy00NWM0LTljMDctY2Q3NGE5NjRiMmZjL3Jlc291cmNlR3JvdXBzL3Nka3Rlc3RpbmdhZGZyZzY0NjEvcHJvdmlkZXJzL01pY3Jvc29mdC5EYXRhRmFjdG9yeS9mYWN0b3JpZXM/YXBpLXZlcnNpb249MjAxNy0wOS0wMS1wcmV2aWV3",
-=======
-      "RequestUri": "/subscriptions/876407bb-5bd3-45c4-9c07-cd74a964b2fc/resourceGroups/sdktestingadfrg6461/providers/Microsoft.DataFactory/factories/sdktestingfactory1235?api-version=2017-09-01-preview",
-      "EncodedRequestUri": "L3N1YnNjcmlwdGlvbnMvODc2NDA3YmItNWJkMy00NWM0LTljMDctY2Q3NGE5NjRiMmZjL3Jlc291cmNlR3JvdXBzL3Nka3Rlc3RpbmdhZGZyZzY0NjEvcHJvdmlkZXJzL01pY3Jvc29mdC5EYXRhRmFjdG9yeS9mYWN0b3JpZXMvc2RrdGVzdGluZ2ZhY3RvcnkxMjM1P2FwaS12ZXJzaW9uPTIwMTctMDktMDEtcHJldmlldw==",
->>>>>>> 43149714
-      "RequestMethod": "GET",
-      "RequestBody": "",
-      "RequestHeaders": {
-        "x-ms-client-request-id": [
-<<<<<<< HEAD
-          "8bdbaed0-f336-4587-9a9f-09138dc1b656"
-=======
-          "e40e9a07-3a5e-45f7-8ac4-112054f6d32d"
->>>>>>> 43149714
-        ],
-        "accept-language": [
-          "en-US"
-        ],
-        "User-Agent": [
-          "FxVersion/4.6.25211.01",
-          "Microsoft.Azure.Management.DataFactory.DataFactoryManagementClient/0.2.1.0"
-        ]
-      },
-<<<<<<< HEAD
-      "ResponseBody": "{\r\n  \"value\": [\r\n    {\r\n      \"name\": \"sdktestingfactory1235\",\r\n      \"tags\": {},\r\n      \"properties\": {\r\n        \"provisioningState\": \"Succeeded\",\r\n        \"loggingStorageAccountKey\": \"**********\",\r\n        \"createTime\": \"2017-11-22T00:17:36.2292574Z\",\r\n        \"version\": \"2017-09-01-preview\"\r\n      },\r\n      \"id\": \"/subscriptions/876407bb-5bd3-45c4-9c07-cd74a964b2fc/resourceGroups/sdktestingadfrg6461/providers/Microsoft.DataFactory/factories/sdktestingfactory1235\",\r\n      \"type\": \"Microsoft.DataFactory/factories\",\r\n      \"location\": \"East US 2\"\r\n    }\r\n  ]\r\n}",
-=======
-      "ResponseBody": "{\r\n  \"name\": \"sdktestingfactory1235\",\r\n  \"tags\": {},\r\n  \"properties\": {\r\n    \"provisioningState\": \"Succeeded\",\r\n    \"loggingStorageAccountKey\": \"**********\",\r\n    \"createTime\": \"2017-11-22T00:17:36.2292574Z\",\r\n    \"version\": \"2017-09-01-preview\"\r\n  },\r\n  \"id\": \"/subscriptions/876407bb-5bd3-45c4-9c07-cd74a964b2fc/resourceGroups/sdktestingadfrg6461/providers/Microsoft.DataFactory/factories/sdktestingfactory1235\",\r\n  \"type\": \"Microsoft.DataFactory/factories\",\r\n  \"location\": \"East US 2\"\r\n}",
->>>>>>> 43149714
-      "ResponseHeaders": {
-        "Content-Type": [
-          "application/json; charset=utf-8"
-        ],
-        "Expires": [
-          "-1"
-        ],
-        "Cache-Control": [
-          "no-cache"
-        ],
-        "Date": [
-<<<<<<< HEAD
-          "Wed, 22 Nov 2017 00:17:37 GMT"
-=======
-          "Wed, 22 Nov 2017 00:17:36 GMT"
->>>>>>> 43149714
-        ],
-        "Pragma": [
-          "no-cache"
-        ],
-        "Transfer-Encoding": [
-          "chunked"
-        ],
-        "Server": [
-          "Microsoft-IIS/8.5"
-        ],
-        "Vary": [
-          "Accept-Encoding"
-        ],
-        "x-ms-request-id": [
-<<<<<<< HEAD
-          "8bdbaed0-f336-4587-9a9f-09138dc1b656"
-=======
-          "e40e9a07-3a5e-45f7-8ac4-112054f6d32d"
->>>>>>> 43149714
-        ],
-        "Strict-Transport-Security": [
-          "max-age=31536000; includeSubDomains"
-        ],
-        "X-Content-Type-Options": [
-          "nosniff"
-        ],
-        "X-Powered-By": [
-          "ASP.NET"
-        ],
-        "x-ms-ratelimit-remaining-subscription-reads": [
-<<<<<<< HEAD
-          "14782"
-        ],
-        "x-ms-correlation-request-id": [
-          "76f55778-8204-4753-b958-6e87bdda6602"
-        ],
-        "x-ms-routing-request-id": [
-          "CENTRALUS:20171122T001737Z:76f55778-8204-4753-b958-6e87bdda6602"
-=======
-          "14783"
-        ],
-        "x-ms-correlation-request-id": [
-          "07d13fbe-1d8b-4e34-9bae-fc72239dc523"
-        ],
-        "x-ms-routing-request-id": [
-          "CENTRALUS:20171122T001737Z:07d13fbe-1d8b-4e34-9bae-fc72239dc523"
->>>>>>> 43149714
-        ]
-      },
-      "StatusCode": 200
-    },
-    {
-<<<<<<< HEAD
-=======
       "RequestUri": "/subscriptions/876407bb-5bd3-45c4-9c07-cd74a964b2fc/resourceGroups/sdktestingadfrg6461/providers/Microsoft.DataFactory/factories?api-version=2017-09-01-preview",
       "EncodedRequestUri": "L3N1YnNjcmlwdGlvbnMvODc2NDA3YmItNWJkMy00NWM0LTljMDctY2Q3NGE5NjRiMmZjL3Jlc291cmNlR3JvdXBzL3Nka3Rlc3RpbmdhZGZyZzY0NjEvcHJvdmlkZXJzL01pY3Jvc29mdC5EYXRhRmFjdG9yeS9mYWN0b3JpZXM/YXBpLXZlcnNpb249MjAxNy0wOS0wMS1wcmV2aWV3",
       "RequestMethod": "GET",
       "RequestBody": "",
       "RequestHeaders": {
         "x-ms-client-request-id": [
-          "adbd5b6a-1ad7-4e4c-b8f1-c136ffe78fbe"
+          "8bdbaed0-f336-4587-9a9f-09138dc1b656"
         ],
         "accept-language": [
           "en-US"
@@ -562,7 +437,7 @@
           "no-cache"
         ],
         "Date": [
-          "Wed, 22 Nov 2017 00:17:36 GMT"
+          "Wed, 22 Nov 2017 00:17:37 GMT"
         ],
         "Pragma": [
           "no-cache"
@@ -577,7 +452,7 @@
           "Accept-Encoding"
         ],
         "x-ms-request-id": [
-          "adbd5b6a-1ad7-4e4c-b8f1-c136ffe78fbe"
+          "8bdbaed0-f336-4587-9a9f-09138dc1b656"
         ],
         "Strict-Transport-Security": [
           "max-age=31536000; includeSubDomains"
@@ -589,86 +464,18 @@
           "ASP.NET"
         ],
         "x-ms-ratelimit-remaining-subscription-reads": [
-          "14784"
-        ],
-        "x-ms-correlation-request-id": [
-          "0821b33f-8d1d-4b2d-a446-f8e193dad74c"
-        ],
-        "x-ms-routing-request-id": [
-          "CENTRALUS:20171122T001736Z:0821b33f-8d1d-4b2d-a446-f8e193dad74c"
+          "14782"
+        ],
+        "x-ms-correlation-request-id": [
+          "76f55778-8204-4753-b958-6e87bdda6602"
+        ],
+        "x-ms-routing-request-id": [
+          "CENTRALUS:20171122T001737Z:76f55778-8204-4753-b958-6e87bdda6602"
         ]
       },
       "StatusCode": 200
     },
     {
-      "RequestUri": "/subscriptions/876407bb-5bd3-45c4-9c07-cd74a964b2fc/resourceGroups/sdktestingadfrg6461/providers/Microsoft.DataFactory/factories?api-version=2017-09-01-preview",
-      "EncodedRequestUri": "L3N1YnNjcmlwdGlvbnMvODc2NDA3YmItNWJkMy00NWM0LTljMDctY2Q3NGE5NjRiMmZjL3Jlc291cmNlR3JvdXBzL3Nka3Rlc3RpbmdhZGZyZzY0NjEvcHJvdmlkZXJzL01pY3Jvc29mdC5EYXRhRmFjdG9yeS9mYWN0b3JpZXM/YXBpLXZlcnNpb249MjAxNy0wOS0wMS1wcmV2aWV3",
-      "RequestMethod": "GET",
-      "RequestBody": "",
-      "RequestHeaders": {
-        "x-ms-client-request-id": [
-          "8bdbaed0-f336-4587-9a9f-09138dc1b656"
-        ],
-        "accept-language": [
-          "en-US"
-        ],
-        "User-Agent": [
-          "FxVersion/4.6.25211.01",
-          "Microsoft.Azure.Management.DataFactory.DataFactoryManagementClient/0.2.1.0"
-        ]
-      },
-      "ResponseBody": "{\r\n  \"value\": [\r\n    {\r\n      \"name\": \"sdktestingfactory1235\",\r\n      \"tags\": {},\r\n      \"properties\": {\r\n        \"provisioningState\": \"Succeeded\",\r\n        \"loggingStorageAccountKey\": \"**********\",\r\n        \"createTime\": \"2017-11-22T00:17:36.2292574Z\",\r\n        \"version\": \"2017-09-01-preview\"\r\n      },\r\n      \"id\": \"/subscriptions/876407bb-5bd3-45c4-9c07-cd74a964b2fc/resourceGroups/sdktestingadfrg6461/providers/Microsoft.DataFactory/factories/sdktestingfactory1235\",\r\n      \"type\": \"Microsoft.DataFactory/factories\",\r\n      \"location\": \"East US 2\"\r\n    }\r\n  ]\r\n}",
-      "ResponseHeaders": {
-        "Content-Type": [
-          "application/json; charset=utf-8"
-        ],
-        "Expires": [
-          "-1"
-        ],
-        "Cache-Control": [
-          "no-cache"
-        ],
-        "Date": [
-          "Wed, 22 Nov 2017 00:17:37 GMT"
-        ],
-        "Pragma": [
-          "no-cache"
-        ],
-        "Transfer-Encoding": [
-          "chunked"
-        ],
-        "Server": [
-          "Microsoft-IIS/8.5"
-        ],
-        "Vary": [
-          "Accept-Encoding"
-        ],
-        "x-ms-request-id": [
-          "8bdbaed0-f336-4587-9a9f-09138dc1b656"
-        ],
-        "Strict-Transport-Security": [
-          "max-age=31536000; includeSubDomains"
-        ],
-        "X-Content-Type-Options": [
-          "nosniff"
-        ],
-        "X-Powered-By": [
-          "ASP.NET"
-        ],
-        "x-ms-ratelimit-remaining-subscription-reads": [
-          "14782"
-        ],
-        "x-ms-correlation-request-id": [
-          "76f55778-8204-4753-b958-6e87bdda6602"
-        ],
-        "x-ms-routing-request-id": [
-          "CENTRALUS:20171122T001737Z:76f55778-8204-4753-b958-6e87bdda6602"
-        ]
-      },
-      "StatusCode": 200
-    },
-    {
->>>>>>> 43149714
       "RequestUri": "/subscriptions/876407bb-5bd3-45c4-9c07-cd74a964b2fc/resourceGroups/sdktestingadfrg6461/providers/Microsoft.DataFactory/factories/sdktestingfactory1235?api-version=2017-09-01-preview",
       "EncodedRequestUri": "L3N1YnNjcmlwdGlvbnMvODc2NDA3YmItNWJkMy00NWM0LTljMDctY2Q3NGE5NjRiMmZjL3Jlc291cmNlR3JvdXBzL3Nka3Rlc3RpbmdhZGZyZzY0NjEvcHJvdmlkZXJzL01pY3Jvc29mdC5EYXRhRmFjdG9yeS9mYWN0b3JpZXMvc2RrdGVzdGluZ2ZhY3RvcnkxMjM1P2FwaS12ZXJzaW9uPTIwMTctMDktMDEtcHJldmlldw==",
       "RequestMethod": "DELETE",
@@ -943,8 +750,6 @@
     {
       "RequestUri": "/subscriptions/876407bb-5bd3-45c4-9c07-cd74a964b2fc/operationresults/eyJqb2JJZCI6IlJFU09VUkNFR1JPVVBERUxFVElPTkpPQi1TREtURVNUSU5HQURGUkc2NDYxLUVBU1RVUzIiLCJqb2JMb2NhdGlvbiI6ImVhc3R1czIifQ?api-version=2017-05-10",
       "EncodedRequestUri": "L3N1YnNjcmlwdGlvbnMvODc2NDA3YmItNWJkMy00NWM0LTljMDctY2Q3NGE5NjRiMmZjL29wZXJhdGlvbnJlc3VsdHMvZXlKcWIySkpaQ0k2SWxKRlUwOVZVa05GUjFKUFZWQkVSVXhGVkVsUFRrcFBRaTFUUkV0VVJWTlVTVTVIUVVSR1VrYzJORFl4TFVWQlUxUlZVeklpTENKcWIySk1iMk5oZEdsdmJpSTZJbVZoYzNSMWN6SWlmUT9hcGktdmVyc2lvbj0yMDE3LTA1LTEw",
-<<<<<<< HEAD
-=======
       "RequestMethod": "GET",
       "RequestBody": "",
       "RequestHeaders": {
@@ -991,7 +796,6 @@
     {
       "RequestUri": "/subscriptions/876407bb-5bd3-45c4-9c07-cd74a964b2fc/operationresults/eyJqb2JJZCI6IlJFU09VUkNFR1JPVVBERUxFVElPTkpPQi1TREtURVNUSU5HQURGUkc2NDYxLUVBU1RVUzIiLCJqb2JMb2NhdGlvbiI6ImVhc3R1czIifQ?api-version=2017-05-10",
       "EncodedRequestUri": "L3N1YnNjcmlwdGlvbnMvODc2NDA3YmItNWJkMy00NWM0LTljMDctY2Q3NGE5NjRiMmZjL29wZXJhdGlvbnJlc3VsdHMvZXlKcWIySkpaQ0k2SWxKRlUwOVZVa05GUjFKUFZWQkVSVXhGVkVsUFRrcFBRaTFUUkV0VVJWTlVTVTVIUVVSR1VrYzJORFl4TFVWQlUxUlZVeklpTENKcWIySk1iMk5oZEdsdmJpSTZJbVZoYzNSMWN6SWlmUT9hcGktdmVyc2lvbj0yMDE3LTA1LTEw",
->>>>>>> 43149714
       "RequestMethod": "GET",
       "RequestBody": "",
       "RequestHeaders": {
