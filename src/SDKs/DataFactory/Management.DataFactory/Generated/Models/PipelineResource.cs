// <auto-generated>
// Copyright (c) Microsoft Corporation. All rights reserved.
// Licensed under the MIT License. See License.txt in the project root for
// license information.
//
// Code generated by Microsoft (R) AutoRest Code Generator.
// Changes may cause incorrect behavior and will be lost if the code is
// regenerated.
// </auto-generated>

namespace Microsoft.Azure.Management.DataFactory.Models
{
    using Microsoft.Rest;
    using Microsoft.Rest.Serialization;
    using Newtonsoft.Json;
    using System.Collections;
    using System.Collections.Generic;
    using System.Linq;

    /// <summary>
    /// Pipeline resource type.
    /// </summary>
    [Rest.Serialization.JsonTransformation]
    public partial class PipelineResource : SubResource
    {
        /// <summary>
        /// Initializes a new instance of the PipelineResource class.
        /// </summary>
        public PipelineResource()
        {
            CustomInit();
        }

        /// <summary>
        /// Initializes a new instance of the PipelineResource class.
        /// </summary>
        /// <param name="id">The resource identifier.</param>
        /// <param name="name">The resource name.</param>
        /// <param name="type">The resource type.</param>
        /// <param name="etag">Etag identifies change in the resource.</param>
        /// <param name="additionalProperties">Unmatched properties from the
        /// message are deserialized this collection</param>
        /// <param name="description">The description of the pipeline.</param>
        /// <param name="activities">List of activities in pipeline.</param>
        /// <param name="parameters">List of parameters for pipeline.</param>
        /// <param name="concurrency">The max number of concurrent runs for the
        /// pipeline.</param>
<<<<<<< HEAD
        public PipelineResource(string id = default(string), string name = default(string), string type = default(string), string etag = default(string), IDictionary<string, object> additionalProperties = default(IDictionary<string, object>), string description = default(string), IList<Activity> activities = default(IList<Activity>), IDictionary<string, ParameterSpecification> parameters = default(IDictionary<string, ParameterSpecification>), int? concurrency = default(int?))
=======
        /// <param name="annotations">List of tags that can be used for
        /// describing the Pipeline.</param>
        public PipelineResource(string id = default(string), string name = default(string), string type = default(string), string etag = default(string), IDictionary<string, object> additionalProperties = default(IDictionary<string, object>), string description = default(string), IList<Activity> activities = default(IList<Activity>), IDictionary<string, ParameterSpecification> parameters = default(IDictionary<string, ParameterSpecification>), int? concurrency = default(int?), IList<object> annotations = default(IList<object>))
>>>>>>> 43149714
            : base(id, name, type, etag)
        {
            AdditionalProperties = additionalProperties;
            Description = description;
            Activities = activities;
            Parameters = parameters;
            Concurrency = concurrency;
            Annotations = annotations;
            CustomInit();
        }

        /// <summary>
        /// An initialization method that performs custom operations like setting defaults
        /// </summary>
        partial void CustomInit();

        /// <summary>
        /// Gets or sets unmatched properties from the message are deserialized
        /// this collection
        /// </summary>
        [JsonExtensionData]
        public IDictionary<string, object> AdditionalProperties { get; set; }

        /// <summary>
        /// Gets or sets the description of the pipeline.
        /// </summary>
        [JsonProperty(PropertyName = "properties.description")]
        public string Description { get; set; }

        /// <summary>
        /// Gets or sets list of activities in pipeline.
        /// </summary>
        [JsonProperty(PropertyName = "properties.activities")]
        public IList<Activity> Activities { get; set; }

        /// <summary>
        /// Gets or sets list of parameters for pipeline.
        /// </summary>
        [JsonProperty(PropertyName = "properties.parameters")]
        public IDictionary<string, ParameterSpecification> Parameters { get; set; }

        /// <summary>
        /// Gets or sets the max number of concurrent runs for the pipeline.
        /// </summary>
        [JsonProperty(PropertyName = "properties.concurrency")]
        public int? Concurrency { get; set; }

        /// <summary>
        /// Gets or sets list of tags that can be used for describing the
        /// Pipeline.
        /// </summary>
        [JsonProperty(PropertyName = "properties.annotations")]
        public IList<object> Annotations { get; set; }

        /// <summary>
        /// Validate the object.
        /// </summary>
        /// <exception cref="ValidationException">
        /// Thrown if validation fails
        /// </exception>
        public virtual void Validate()
        {
            if (Activities != null)
            {
                foreach (var element in Activities)
                {
                    if (element != null)
                    {
                        element.Validate();
                    }
                }
            }
            if (Parameters != null)
            {
                foreach (var valueElement in Parameters.Values)
                {
                    if (valueElement != null)
                    {
                        valueElement.Validate();
                    }
                }
            }
            if (Concurrency < 1)
            {
                throw new ValidationException(ValidationRules.InclusiveMinimum, "Concurrency", 1);
            }
        }
    }
}<|MERGE_RESOLUTION|>--- conflicted
+++ resolved
@@ -45,13 +45,9 @@
         /// <param name="parameters">List of parameters for pipeline.</param>
         /// <param name="concurrency">The max number of concurrent runs for the
         /// pipeline.</param>
-<<<<<<< HEAD
-        public PipelineResource(string id = default(string), string name = default(string), string type = default(string), string etag = default(string), IDictionary<string, object> additionalProperties = default(IDictionary<string, object>), string description = default(string), IList<Activity> activities = default(IList<Activity>), IDictionary<string, ParameterSpecification> parameters = default(IDictionary<string, ParameterSpecification>), int? concurrency = default(int?))
-=======
         /// <param name="annotations">List of tags that can be used for
         /// describing the Pipeline.</param>
         public PipelineResource(string id = default(string), string name = default(string), string type = default(string), string etag = default(string), IDictionary<string, object> additionalProperties = default(IDictionary<string, object>), string description = default(string), IList<Activity> activities = default(IList<Activity>), IDictionary<string, ParameterSpecification> parameters = default(IDictionary<string, ParameterSpecification>), int? concurrency = default(int?), IList<object> annotations = default(IList<object>))
->>>>>>> 43149714
             : base(id, name, type, etag)
         {
             AdditionalProperties = additionalProperties;
