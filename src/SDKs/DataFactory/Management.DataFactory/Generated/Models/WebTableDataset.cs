// <auto-generated>
// Copyright (c) Microsoft Corporation. All rights reserved.
// Licensed under the MIT License. See License.txt in the project root for
// license information.
//
// Code generated by Microsoft (R) AutoRest Code Generator.
// Changes may cause incorrect behavior and will be lost if the code is
// regenerated.
// </auto-generated>

namespace Microsoft.Azure.Management.DataFactory.Models
{
    using Microsoft.Rest;
    using Microsoft.Rest.Serialization;
    using Newtonsoft.Json;
    using System.Collections;
    using System.Collections.Generic;
    using System.Linq;

    /// <summary>
    /// The dataset points to a HTML table in the web page.
    /// </summary>
    [Newtonsoft.Json.JsonObject("WebTable")]
    [Rest.Serialization.JsonTransformation]
    public partial class WebTableDataset : Dataset
    {
        /// <summary>
        /// Initializes a new instance of the WebTableDataset class.
        /// </summary>
        public WebTableDataset()
        {
            LinkedServiceName = new LinkedServiceReference();
            CustomInit();
        }

        /// <summary>
        /// Initializes a new instance of the WebTableDataset class.
        /// </summary>
        /// <param name="linkedServiceName">Linked service reference.</param>
        /// <param name="index">The zero-based index of the table in the web
        /// page. Type: integer (or Expression with resultType integer),
        /// minimum: 0.</param>
        /// <param name="additionalProperties">Unmatched properties from the
        /// message are deserialized this collection</param>
        /// <param name="description">Dataset description.</param>
        /// <param name="structure">Columns that define the structure of the
        /// dataset. Type: array (or Expression with resultType array),
        /// itemType: DatasetDataElement.</param>
        /// <param name="parameters">Parameters for dataset.</param>
        /// <param name="annotations">List of tags that can be used for
        /// describing the Dataset.</param>
        /// <param name="path">The relative URL to the web page from the linked
        /// service URL. Type: string (or Expression with resultType
        /// string).</param>
<<<<<<< HEAD
        public WebTableDataset(LinkedServiceReference linkedServiceName, object index, IDictionary<string, object> additionalProperties = default(IDictionary<string, object>), string description = default(string), object structure = default(object), IDictionary<string, ParameterSpecification> parameters = default(IDictionary<string, ParameterSpecification>), object path = default(object))
            : base(linkedServiceName, additionalProperties, description, structure, parameters)
=======
        public WebTableDataset(LinkedServiceReference linkedServiceName, object index, IDictionary<string, object> additionalProperties = default(IDictionary<string, object>), string description = default(string), object structure = default(object), IDictionary<string, ParameterSpecification> parameters = default(IDictionary<string, ParameterSpecification>), IList<object> annotations = default(IList<object>), object path = default(object))
            : base(linkedServiceName, additionalProperties, description, structure, parameters, annotations)
>>>>>>> 43149714
        {
            Index = index;
            Path = path;
            CustomInit();
        }

        /// <summary>
        /// An initialization method that performs custom operations like setting defaults
        /// </summary>
        partial void CustomInit();

        /// <summary>
        /// Gets or sets the zero-based index of the table in the web page.
        /// Type: integer (or Expression with resultType integer), minimum: 0.
        /// </summary>
        [JsonProperty(PropertyName = "typeProperties.index")]
        public object Index { get; set; }

        /// <summary>
        /// Gets or sets the relative URL to the web page from the linked
        /// service URL. Type: string (or Expression with resultType string).
        /// </summary>
        [JsonProperty(PropertyName = "typeProperties.path")]
        public object Path { get; set; }

        /// <summary>
        /// Validate the object.
        /// </summary>
        /// <exception cref="ValidationException">
        /// Thrown if validation fails
        /// </exception>
        public override void Validate()
        {
            base.Validate();
            if (Index == null)
            {
                throw new ValidationException(ValidationRules.CannotBeNull, "Index");
            }
        }
    }
}<|MERGE_RESOLUTION|>--- conflicted
+++ resolved
@@ -52,13 +52,8 @@
         /// <param name="path">The relative URL to the web page from the linked
         /// service URL. Type: string (or Expression with resultType
         /// string).</param>
-<<<<<<< HEAD
-        public WebTableDataset(LinkedServiceReference linkedServiceName, object index, IDictionary<string, object> additionalProperties = default(IDictionary<string, object>), string description = default(string), object structure = default(object), IDictionary<string, ParameterSpecification> parameters = default(IDictionary<string, ParameterSpecification>), object path = default(object))
-            : base(linkedServiceName, additionalProperties, description, structure, parameters)
-=======
         public WebTableDataset(LinkedServiceReference linkedServiceName, object index, IDictionary<string, object> additionalProperties = default(IDictionary<string, object>), string description = default(string), object structure = default(object), IDictionary<string, ParameterSpecification> parameters = default(IDictionary<string, ParameterSpecification>), IList<object> annotations = default(IList<object>), object path = default(object))
             : base(linkedServiceName, additionalProperties, description, structure, parameters, annotations)
->>>>>>> 43149714
         {
             Index = index;
             Path = path;
