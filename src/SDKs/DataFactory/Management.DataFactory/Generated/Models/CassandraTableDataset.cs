// <auto-generated>
// Copyright (c) Microsoft Corporation. All rights reserved.
// Licensed under the MIT License. See License.txt in the project root for
// license information.
//
// Code generated by Microsoft (R) AutoRest Code Generator.
// Changes may cause incorrect behavior and will be lost if the code is
// regenerated.
// </auto-generated>

namespace Microsoft.Azure.Management.DataFactory.Models
{
    using Microsoft.Rest;
    using Microsoft.Rest.Serialization;
    using Newtonsoft.Json;
    using System.Collections;
    using System.Collections.Generic;
    using System.Linq;

    /// <summary>
    /// The Cassandra database dataset.
    /// </summary>
    [Newtonsoft.Json.JsonObject("CassandraTable")]
    [Rest.Serialization.JsonTransformation]
    public partial class CassandraTableDataset : Dataset
    {
        /// <summary>
        /// Initializes a new instance of the CassandraTableDataset class.
        /// </summary>
        public CassandraTableDataset()
        {
            LinkedServiceName = new LinkedServiceReference();
            CustomInit();
        }

        /// <summary>
        /// Initializes a new instance of the CassandraTableDataset class.
        /// </summary>
        /// <param name="linkedServiceName">Linked service reference.</param>
        /// <param name="additionalProperties">Unmatched properties from the
        /// message are deserialized this collection</param>
        /// <param name="description">Dataset description.</param>
        /// <param name="structure">Columns that define the structure of the
        /// dataset. Type: array (or Expression with resultType array),
        /// itemType: DatasetDataElement.</param>
        /// <param name="parameters">Parameters for dataset.</param>
        /// <param name="annotations">List of tags that can be used for
        /// describing the Dataset.</param>
        /// <param name="tableName">The table name of the Cassandra database.
        /// Type: string (or Expression with resultType string).</param>
        /// <param name="keyspace">The keyspace of the Cassandra database.
        /// Type: string (or Expression with resultType string).</param>
<<<<<<< HEAD
        public CassandraTableDataset(LinkedServiceReference linkedServiceName, IDictionary<string, object> additionalProperties = default(IDictionary<string, object>), string description = default(string), object structure = default(object), IDictionary<string, ParameterSpecification> parameters = default(IDictionary<string, ParameterSpecification>), object tableName = default(object), object keyspace = default(object))
            : base(linkedServiceName, additionalProperties, description, structure, parameters)
=======
        public CassandraTableDataset(LinkedServiceReference linkedServiceName, IDictionary<string, object> additionalProperties = default(IDictionary<string, object>), string description = default(string), object structure = default(object), IDictionary<string, ParameterSpecification> parameters = default(IDictionary<string, ParameterSpecification>), IList<object> annotations = default(IList<object>), object tableName = default(object), object keyspace = default(object))
            : base(linkedServiceName, additionalProperties, description, structure, parameters, annotations)
>>>>>>> 43149714
        {
            TableName = tableName;
            Keyspace = keyspace;
            CustomInit();
        }

        /// <summary>
        /// An initialization method that performs custom operations like setting defaults
        /// </summary>
        partial void CustomInit();

        /// <summary>
        /// Gets or sets the table name of the Cassandra database. Type: string
        /// (or Expression with resultType string).
        /// </summary>
        [JsonProperty(PropertyName = "typeProperties.tableName")]
        public object TableName { get; set; }

        /// <summary>
        /// Gets or sets the keyspace of the Cassandra database. Type: string
        /// (or Expression with resultType string).
        /// </summary>
        [JsonProperty(PropertyName = "typeProperties.keyspace")]
        public object Keyspace { get; set; }

        /// <summary>
        /// Validate the object.
        /// </summary>
        /// <exception cref="ValidationException">
        /// Thrown if validation fails
        /// </exception>
        public override void Validate()
        {
            base.Validate();
        }
    }
}<|MERGE_RESOLUTION|>--- conflicted
+++ resolved
@@ -50,13 +50,8 @@
         /// Type: string (or Expression with resultType string).</param>
         /// <param name="keyspace">The keyspace of the Cassandra database.
         /// Type: string (or Expression with resultType string).</param>
-<<<<<<< HEAD
-        public CassandraTableDataset(LinkedServiceReference linkedServiceName, IDictionary<string, object> additionalProperties = default(IDictionary<string, object>), string description = default(string), object structure = default(object), IDictionary<string, ParameterSpecification> parameters = default(IDictionary<string, ParameterSpecification>), object tableName = default(object), object keyspace = default(object))
-            : base(linkedServiceName, additionalProperties, description, structure, parameters)
-=======
         public CassandraTableDataset(LinkedServiceReference linkedServiceName, IDictionary<string, object> additionalProperties = default(IDictionary<string, object>), string description = default(string), object structure = default(object), IDictionary<string, ParameterSpecification> parameters = default(IDictionary<string, ParameterSpecification>), IList<object> annotations = default(IList<object>), object tableName = default(object), object keyspace = default(object))
             : base(linkedServiceName, additionalProperties, description, structure, parameters, annotations)
->>>>>>> 43149714
         {
             TableName = tableName;
             Keyspace = keyspace;
