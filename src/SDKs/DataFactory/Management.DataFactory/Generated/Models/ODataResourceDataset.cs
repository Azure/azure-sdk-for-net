--- conflicted
+++ resolved
@@ -48,13 +48,8 @@
         /// describing the Dataset.</param>
         /// <param name="path">The OData resource path. Type: string (or
         /// Expression with resultType string).</param>
-<<<<<<< HEAD
-        public ODataResourceDataset(LinkedServiceReference linkedServiceName, IDictionary<string, object> additionalProperties = default(IDictionary<string, object>), string description = default(string), object structure = default(object), IDictionary<string, ParameterSpecification> parameters = default(IDictionary<string, ParameterSpecification>), object path = default(object))
-            : base(linkedServiceName, additionalProperties, description, structure, parameters)
-=======
         public ODataResourceDataset(LinkedServiceReference linkedServiceName, IDictionary<string, object> additionalProperties = default(IDictionary<string, object>), string description = default(string), object structure = default(object), IDictionary<string, ParameterSpecification> parameters = default(IDictionary<string, ParameterSpecification>), IList<object> annotations = default(IList<object>), object path = default(object))
             : base(linkedServiceName, additionalProperties, description, structure, parameters, annotations)
->>>>>>> 43149714
         {
             Path = path;
             CustomInit();
