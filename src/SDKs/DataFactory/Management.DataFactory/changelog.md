--- conflicted
+++ resolved
@@ -1,16 +1,10 @@
 # Changelog for the Azure Data Factory V2 .NET SDK
 
-<<<<<<< HEAD
-## Version 0.X.X-preview [Next Release]
-
-### Feature Additions
-  * Support integration runtime sharing across subscription and data factory
-=======
 ## Version 0.5.0-preview
 
 ### Feature Additions
   * Enable AAD auth via service principal and management service identity for Azure SQL DB/DW linked service types
->>>>>>> 3d5f3bec
+  * Support integration runtime sharing across subscription and data factory
 
 ## Version 0.4.0-preview
 
