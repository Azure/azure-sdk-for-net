﻿<Project Sdk="Microsoft.NET.Sdk">
	<!-- Please do not move/edit code below this line -->
	<Import Project="$([MSBuild]::GetPathOfFileAbove('AzSdk.reference.props'))" />
	<!-- Please do not move/edit code below this line -->

	<PropertyGroup>
		<PackageId>Microsoft.Azure.Management.DataFactory</PackageId>
		<Description>Azure Data Factory V2 is the data integration platform that goes beyond Azure Data Factory V1's orchestration and batch-processing of time-series data, with a general purpose app model supporting modern data warehousing patterns and scenarios, lift-and-shift SSIS, and data-driven SaaS applications. Compose and manage reliable and secure data integration workflows at scale. Use native ADF data connectors and Integration Runtimes to move and transform cloud and on-premises data that can be unstructured, semi-structured, and structured with Hadoop, Azure Data Lake, Spark, SQL Server, Cosmos DB and many other data platforms.</Description>
<<<<<<< HEAD
		<Version>0.4.0-preview</Version>
=======
		<Version>0.9.0-preview</Version>
>>>>>>> 43149714
		<AssemblyName>Microsoft.Azure.Management.DataFactory</AssemblyName>
		<PackageTags>Microsoft Azure resource management;Data Factory;ADF;</PackageTags>
		<PackageReleaseNotes>
			<![CDATA[
<<<<<<< HEAD
        This release enables Azure Key Vault support for all data store linked services, new readBehavior property on Salesforce Source and new license type property for Azure SSIS Integration Runtime.
      ]]>
=======
        Updates in this release:
			- Remove maximum maxParallelExecutionsPerNode limitation
                        ]]>
>>>>>>> 43149714
		</PackageReleaseNotes>
	</PropertyGroup>
	<PropertyGroup>
		<TargetFrameworks>net452;netstandard1.4</TargetFrameworks>
	</PropertyGroup>

	<!-- Please do not move/edit code below this line -->
	<Import Condition=" Exists('$([MSBuild]::GetPathOfFileAbove(AzSdk.RP.props))') " Project="$([MSBuild]::GetPathOfFileAbove('AzSdk.RP.props'))" />
	<!-- Please do not move/edit code above this line -->
</Project><|MERGE_RESOLUTION|>--- conflicted
+++ resolved
@@ -6,23 +6,17 @@
 	<PropertyGroup>
 		<PackageId>Microsoft.Azure.Management.DataFactory</PackageId>
 		<Description>Azure Data Factory V2 is the data integration platform that goes beyond Azure Data Factory V1's orchestration and batch-processing of time-series data, with a general purpose app model supporting modern data warehousing patterns and scenarios, lift-and-shift SSIS, and data-driven SaaS applications. Compose and manage reliable and secure data integration workflows at scale. Use native ADF data connectors and Integration Runtimes to move and transform cloud and on-premises data that can be unstructured, semi-structured, and structured with Hadoop, Azure Data Lake, Spark, SQL Server, Cosmos DB and many other data platforms.</Description>
-<<<<<<< HEAD
 		<Version>0.4.0-preview</Version>
-=======
 		<Version>0.9.0-preview</Version>
->>>>>>> 43149714
 		<AssemblyName>Microsoft.Azure.Management.DataFactory</AssemblyName>
 		<PackageTags>Microsoft Azure resource management;Data Factory;ADF;</PackageTags>
 		<PackageReleaseNotes>
 			<![CDATA[
-<<<<<<< HEAD
         This release enables Azure Key Vault support for all data store linked services, new readBehavior property on Salesforce Source and new license type property for Azure SSIS Integration Runtime.
       ]]>
-=======
         Updates in this release:
 			- Remove maximum maxParallelExecutionsPerNode limitation
                         ]]>
->>>>>>> 43149714
 		</PackageReleaseNotes>
 	</PropertyGroup>
 	<PropertyGroup>
