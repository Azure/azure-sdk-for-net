--- conflicted
+++ resolved
@@ -6,20 +6,14 @@
     <PropertyGroup>
         <PackageId>Microsoft.Azure.Management.Consumption</PackageId>
         <Description>Microsoft Azure Consumption Management Library</Description>
-<<<<<<< HEAD
         <VersionPrefix>2.1.0</VersionPrefix>    
-=======
         <VersionPrefix>3.0.1</VersionPrefix>    
->>>>>>> 43149714
         <AssemblyName>Microsoft.Azure.Management.Consumption</AssemblyName>    
         <PackageTags>Consumptionmanagement;Consumption;</PackageTags>
       <PackageReleaseNotes>
         <![CDATA[
-<<<<<<< HEAD
         This is a public release of the Azure Consunmption SDK that provides access to consumption resources for Azure Enterprise Subscriptions. Included with this release is to get reservations summaries and reservations details.
-=======
         This is a public release of the Azure Consunmption SDK that provides access to consumption resources for Azure Enterprise Subscriptions. Included with this release is addding Marketplace, Budget and Pricesheet APIs.
->>>>>>> 43149714
       ]]>
       </PackageReleaseNotes>
     </PropertyGroup>
