﻿<Project Sdk="Microsoft.NET.Sdk">
	<!-- Please do not move/edit code below this line -->
	<Import Project="$([MSBuild]::GetPathOfFileAbove('AzSdk.reference.props'))" />
	<!-- Please do not move/edit code below this line -->

	<PropertyGroup>
		<Description>Provides capabilities to query Microsoft Azure Management Authorization.</Description>
		<AssemblyTitle>Authorization Library for Microsoft Azure Management Authorization</AssemblyTitle>
		<Version>2.9.0-preview</Version>
		<AssemblyName>Microsoft.Azure.Management.Authorization</AssemblyName>
		<PackageId>Microsoft.Azure.Management.Authorization</PackageId>
		<PackageTags>Microsoft Azure Management;Authorization;</PackageTags>
		<PackageReleaseNotes>
			<![CDATA[
<<<<<<< HEAD
			This is a public preview release of the Azure Authorization SDK. Included with this release is the addition of principal type to Role Assignments. 
=======
			This is a public preview release of the Azure Authorization SDK. Included with this release is support for retrieving Deny Assignments.
>>>>>>> bec24c88
			]]>
		</PackageReleaseNotes>
	</PropertyGroup>
	<PropertyGroup>
    <TargetFrameworks>net452;netstandard1.4</TargetFrameworks>
	</PropertyGroup>

	<!-- Please do not move/edit code below this line -->
	<Import Condition=" Exists('$([MSBuild]::GetPathOfFileAbove(AzSdk.RP.props))') " Project="$([MSBuild]::GetPathOfFileAbove('AzSdk.RP.props'))" />
	<!-- Please do not move/edit code above this line -->
</Project><|MERGE_RESOLUTION|>--- conflicted
+++ resolved
@@ -12,11 +12,8 @@
 		<PackageTags>Microsoft Azure Management;Authorization;</PackageTags>
 		<PackageReleaseNotes>
 			<![CDATA[
-<<<<<<< HEAD
 			This is a public preview release of the Azure Authorization SDK. Included with this release is the addition of principal type to Role Assignments. 
-=======
 			This is a public preview release of the Azure Authorization SDK. Included with this release is support for retrieving Deny Assignments.
->>>>>>> bec24c88
 			]]>
 		</PackageReleaseNotes>
 	</PropertyGroup>
