{
  "Entries": [
    {
<<<<<<< HEAD
      "RequestUri": "/subscriptions/4004a9fd-d58e-48dc-aeb2-4a4aec58606f/resourcegroups/csmrg5970?api-version=2015-11-01",
      "EncodedRequestUri": "L3N1YnNjcmlwdGlvbnMvNDAwNGE5ZmQtZDU4ZS00OGRjLWFlYjItNGE0YWVjNTg2MDZmL3Jlc291cmNlZ3JvdXBzL2NzbXJnNTk3MD9hcGktdmVyc2lvbj0yMDE1LTExLTAx",
=======
      "RequestUri": "/subscriptions/4004a9fd-d58e-48dc-aeb2-4a4aec58606f/resourcegroups/csmrg9307?api-version=2015-11-01",
      "EncodedRequestUri": "L3N1YnNjcmlwdGlvbnMvNDAwNGE5ZmQtZDU4ZS00OGRjLWFlYjItNGE0YWVjNTg2MDZmL3Jlc291cmNlZ3JvdXBzL2NzbXJnOTMwNz9hcGktdmVyc2lvbj0yMDE1LTExLTAx",
>>>>>>> 99216f75
      "RequestMethod": "PUT",
      "RequestBody": "{\r\n  \"location\": \"westus\"\r\n}",
      "RequestHeaders": {
        "Content-Type": [
          "application/json; charset=utf-8"
        ],
        "Content-Length": [
          "28"
        ],
        "x-ms-client-request-id": [
<<<<<<< HEAD
          "f98ce028-a4cc-418f-9f4f-4f428968f836"
=======
          "daa26a5d-22d0-4b79-b059-c6f1b59d1da9"
>>>>>>> 99216f75
        ],
        "accept-language": [
          "en-US"
        ],
        "User-Agent": [
          "FxVersion/4.6.25009.03",
          "Microsoft.Azure.Management.Resources.ResourceManagementClient/1.0.0.0"
        ]
      },
<<<<<<< HEAD
      "ResponseBody": "{\r\n  \"id\": \"/subscriptions/4004a9fd-d58e-48dc-aeb2-4a4aec58606f/resourceGroups/csmrg5970\",\r\n  \"name\": \"csmrg5970\",\r\n  \"location\": \"westus\",\r\n  \"properties\": {\r\n    \"provisioningState\": \"Succeeded\"\r\n  }\r\n}",
=======
      "ResponseBody": "{\r\n  \"id\": \"/subscriptions/4004a9fd-d58e-48dc-aeb2-4a4aec58606f/resourceGroups/csmrg9307\",\r\n  \"name\": \"csmrg9307\",\r\n  \"location\": \"westus\",\r\n  \"properties\": {\r\n    \"provisioningState\": \"Succeeded\"\r\n  }\r\n}",
>>>>>>> 99216f75
      "ResponseHeaders": {
        "Content-Length": [
          "171"
        ],
        "Content-Type": [
          "application/json; charset=utf-8"
        ],
        "Expires": [
          "-1"
        ],
        "Cache-Control": [
          "no-cache"
        ],
        "Date": [
<<<<<<< HEAD
          "Fri, 16 Feb 2018 00:02:42 GMT"
=======
          "Sat, 10 Mar 2018 00:23:05 GMT"
>>>>>>> 99216f75
        ],
        "Pragma": [
          "no-cache"
        ],
        "x-ms-ratelimit-remaining-subscription-writes": [
<<<<<<< HEAD
          "1188"
        ],
        "x-ms-request-id": [
          "257c7191-d73f-4144-8d2f-50716268e6f9"
        ],
        "x-ms-correlation-request-id": [
          "257c7191-d73f-4144-8d2f-50716268e6f9"
        ],
        "x-ms-routing-request-id": [
          "CENTRALUSEUAP:20180216T000242Z:257c7191-d73f-4144-8d2f-50716268e6f9"
=======
          "1198"
        ],
        "x-ms-request-id": [
          "b94367da-fb32-439b-8d07-e83ded8cc5db"
        ],
        "x-ms-correlation-request-id": [
          "b94367da-fb32-439b-8d07-e83ded8cc5db"
        ],
        "x-ms-routing-request-id": [
          "WESTUS2:20180310T002305Z:b94367da-fb32-439b-8d07-e83ded8cc5db"
>>>>>>> 99216f75
        ],
        "Strict-Transport-Security": [
          "max-age=31536000; includeSubDomains"
        ],
        "X-Content-Type-Options": [
          "nosniff"
        ]
      },
      "StatusCode": 201
    },
    {
<<<<<<< HEAD
      "RequestUri": "/subscriptions/4004a9fd-d58e-48dc-aeb2-4a4aec58606f/resourcegroups/csmrg5970/providers/Microsoft.Authorization//roleAssignments/9365db22-69ce-40a6-8d87-207cc2cebad5?api-version=2017-09-01",
      "EncodedRequestUri": "L3N1YnNjcmlwdGlvbnMvNDAwNGE5ZmQtZDU4ZS00OGRjLWFlYjItNGE0YWVjNTg2MDZmL3Jlc291cmNlZ3JvdXBzL2NzbXJnNTk3MC9wcm92aWRlcnMvTWljcm9zb2Z0LkF1dGhvcml6YXRpb24vL3JvbGVBc3NpZ25tZW50cy85MzY1ZGIyMi02OWNlLTQwYTYtOGQ4Ny0yMDdjYzJjZWJhZDU/YXBpLXZlcnNpb249MjAxNy0wOS0wMQ==",
=======
      "RequestUri": "/subscriptions/4004a9fd-d58e-48dc-aeb2-4a4aec58606f/resourcegroups/csmrg9307/providers/Microsoft.Authorization//roleAssignments/85ecd367-b15c-4a8e-9900-6e4009d9f5ec?api-version=2017-09-01",
      "EncodedRequestUri": "L3N1YnNjcmlwdGlvbnMvNDAwNGE5ZmQtZDU4ZS00OGRjLWFlYjItNGE0YWVjNTg2MDZmL3Jlc291cmNlZ3JvdXBzL2NzbXJnOTMwNy9wcm92aWRlcnMvTWljcm9zb2Z0LkF1dGhvcml6YXRpb24vL3JvbGVBc3NpZ25tZW50cy84NWVjZDM2Ny1iMTVjLTRhOGUtOTkwMC02ZTQwMDlkOWY1ZWM/YXBpLXZlcnNpb249MjAxNy0wOS0wMQ==",
>>>>>>> 99216f75
      "RequestMethod": "PUT",
      "RequestBody": "{\r\n  \"properties\": {\r\n    \"roleDefinitionId\": \"/subscriptions/4004a9fd-d58e-48dc-aeb2-4a4aec58606f/providers/Microsoft.Authorization/roleDefinitions/acdd72a7-3385-48ef-bd42-f606fba81ae7\",\r\n    \"principalId\": \"f8d526a0-54eb-4941-ae69-ebf4a334d0f0\"\r\n  },\r\n  \"location\": \"westus\"\r\n}",
      "RequestHeaders": {
        "Content-Type": [
          "application/json; charset=utf-8"
        ],
        "Content-Length": [
          "279"
        ],
        "x-ms-client-request-id": [
<<<<<<< HEAD
          "bf2ee2b8-cf79-4604-91ed-acb8b5d8950e"
=======
          "25039fcc-8ce5-408f-abb1-16618c45c4bc"
>>>>>>> 99216f75
        ],
        "accept-language": [
          "en-US"
        ],
        "User-Agent": [
          "FxVersion/4.6.25009.03",
          "Microsoft.Azure.Management.Resources.ResourceManagementClient/1.0.0.0"
        ]
      },
<<<<<<< HEAD
      "ResponseBody": "{\r\n  \"properties\": {\r\n    \"roleDefinitionId\": \"/subscriptions/4004a9fd-d58e-48dc-aeb2-4a4aec58606f/providers/Microsoft.Authorization/roleDefinitions/acdd72a7-3385-48ef-bd42-f606fba81ae7\",\r\n    \"principalId\": \"f8d526a0-54eb-4941-ae69-ebf4a334d0f0\",\r\n    \"principalType\": \"User\",\r\n    \"scope\": \"/subscriptions/4004a9fd-d58e-48dc-aeb2-4a4aec58606f/resourcegroups/csmrg5970\",\r\n    \"createdOn\": \"2018-02-16T00:02:43.2292008Z\",\r\n    \"updatedOn\": \"2018-02-16T00:02:43.2292008Z\",\r\n    \"createdBy\": null,\r\n    \"updatedBy\": \"f2dc21ac-702a-4bde-a4ce-146edf751d81\"\r\n  },\r\n  \"id\": \"/subscriptions/4004a9fd-d58e-48dc-aeb2-4a4aec58606f/resourcegroups/csmrg5970/providers/Microsoft.Authorization/roleAssignments/9365db22-69ce-40a6-8d87-207cc2cebad5\",\r\n  \"type\": \"Microsoft.Authorization/roleAssignments\",\r\n  \"name\": \"9365db22-69ce-40a6-8d87-207cc2cebad5\"\r\n}",
=======
      "ResponseBody": "{\r\n  \"properties\": {\r\n    \"roleDefinitionId\": \"/subscriptions/4004a9fd-d58e-48dc-aeb2-4a4aec58606f/providers/Microsoft.Authorization/roleDefinitions/acdd72a7-3385-48ef-bd42-f606fba81ae7\",\r\n    \"principalId\": \"f8d526a0-54eb-4941-ae69-ebf4a334d0f0\",\r\n    \"principalType\": \"User\",\r\n    \"scope\": \"/subscriptions/4004a9fd-d58e-48dc-aeb2-4a4aec58606f/resourcegroups/csmrg9307\",\r\n    \"createdOn\": \"2018-03-10T00:23:05.6057722Z\",\r\n    \"updatedOn\": \"2018-03-10T00:23:05.6057722Z\",\r\n    \"createdBy\": null,\r\n    \"updatedBy\": \"f2dc21ac-702a-4bde-a4ce-146edf751d81\"\r\n  },\r\n  \"id\": \"/subscriptions/4004a9fd-d58e-48dc-aeb2-4a4aec58606f/resourcegroups/csmrg9307/providers/Microsoft.Authorization/roleAssignments/85ecd367-b15c-4a8e-9900-6e4009d9f5ec\",\r\n  \"type\": \"Microsoft.Authorization/roleAssignments\",\r\n  \"name\": \"85ecd367-b15c-4a8e-9900-6e4009d9f5ec\"\r\n}",
>>>>>>> 99216f75
      "ResponseHeaders": {
        "Content-Length": [
          "759"
        ],
        "Content-Type": [
          "application/json; charset=utf-8"
        ],
        "Expires": [
          "-1"
        ],
        "Cache-Control": [
          "no-cache"
        ],
        "Date": [
<<<<<<< HEAD
          "Fri, 16 Feb 2018 00:02:44 GMT"
=======
          "Sat, 10 Mar 2018 00:23:07 GMT"
>>>>>>> 99216f75
        ],
        "Pragma": [
          "no-cache"
        ],
        "Server": [
<<<<<<< HEAD
          "Microsoft-IIS/8.5"
=======
          "Microsoft-IIS/10.0"
>>>>>>> 99216f75
        ],
        "Set-Cookie": [
          "x-ms-gateway-slice=productionb; path=/; secure; HttpOnly"
        ],
        "x-ms-request-charge": [
          "2"
        ],
        "x-ms-request-id": [
<<<<<<< HEAD
          "997ca68a-c620-4f56-a627-80dba47571af"
=======
          "e56ffd9c-894f-411a-88f2-944ff76067f5"
>>>>>>> 99216f75
        ],
        "X-Content-Type-Options": [
          "nosniff"
        ],
        "Strict-Transport-Security": [
          "max-age=31536000; includeSubDomains"
        ],
        "X-Powered-By": [
          "ASP.NET"
        ],
        "x-ms-ratelimit-remaining-subscription-writes": [
<<<<<<< HEAD
          "1187"
        ],
        "x-ms-correlation-request-id": [
          "f44e619b-441d-4f24-a04b-a118c969c88a"
        ],
        "x-ms-routing-request-id": [
          "CENTRALUSEUAP:20180216T000244Z:f44e619b-441d-4f24-a04b-a118c969c88a"
=======
          "1197"
        ],
        "x-ms-correlation-request-id": [
          "d024ed0a-d80a-4044-a261-e61ca94c5779"
        ],
        "x-ms-routing-request-id": [
          "WESTUS2:20180310T002307Z:d024ed0a-d80a-4044-a261-e61ca94c5779"
>>>>>>> 99216f75
        ]
      },
      "StatusCode": 201
    },
    {
<<<<<<< HEAD
      "RequestUri": "/subscriptions/4004a9fd-d58e-48dc-aeb2-4a4aec58606f/resourcegroups/csmrg5970/providers/Microsoft.Authorization//roleAssignments/9365db22-69ce-40a6-8d87-207cc2cebad5/providers/Microsoft.Authorization/permissions?api-version=2018-01-01-preview",
      "EncodedRequestUri": "L3N1YnNjcmlwdGlvbnMvNDAwNGE5ZmQtZDU4ZS00OGRjLWFlYjItNGE0YWVjNTg2MDZmL3Jlc291cmNlZ3JvdXBzL2NzbXJnNTk3MC9wcm92aWRlcnMvTWljcm9zb2Z0LkF1dGhvcml6YXRpb24vL3JvbGVBc3NpZ25tZW50cy85MzY1ZGIyMi02OWNlLTQwYTYtOGQ4Ny0yMDdjYzJjZWJhZDUvcHJvdmlkZXJzL01pY3Jvc29mdC5BdXRob3JpemF0aW9uL3Blcm1pc3Npb25zP2FwaS12ZXJzaW9uPTIwMTgtMDEtMDEtcHJldmlldw==",
=======
      "RequestUri": "/subscriptions/4004a9fd-d58e-48dc-aeb2-4a4aec58606f/resourcegroups/csmrg9307/providers/Microsoft.Authorization//roleAssignments/85ecd367-b15c-4a8e-9900-6e4009d9f5ec/providers/Microsoft.Authorization/permissions?api-version=2018-01-01-preview",
      "EncodedRequestUri": "L3N1YnNjcmlwdGlvbnMvNDAwNGE5ZmQtZDU4ZS00OGRjLWFlYjItNGE0YWVjNTg2MDZmL3Jlc291cmNlZ3JvdXBzL2NzbXJnOTMwNy9wcm92aWRlcnMvTWljcm9zb2Z0LkF1dGhvcml6YXRpb24vL3JvbGVBc3NpZ25tZW50cy84NWVjZDM2Ny1iMTVjLTRhOGUtOTkwMC02ZTQwMDlkOWY1ZWMvcHJvdmlkZXJzL01pY3Jvc29mdC5BdXRob3JpemF0aW9uL3Blcm1pc3Npb25zP2FwaS12ZXJzaW9uPTIwMTgtMDEtMDEtcHJldmlldw==",
>>>>>>> 99216f75
      "RequestMethod": "GET",
      "RequestBody": "",
      "RequestHeaders": {
        "x-ms-client-request-id": [
<<<<<<< HEAD
          "92e68c6f-a078-4e85-8914-8bf0e0e7c292"
=======
          "4a717b07-2876-4580-8bc6-63d86dd70f72"
>>>>>>> 99216f75
        ],
        "accept-language": [
          "en-US"
        ],
        "User-Agent": [
          "FxVersion/4.6.25009.03",
<<<<<<< HEAD
          "Microsoft.Azure.Management.Authorization.AuthorizationManagementClient/2.6.0.0"
=======
          "Microsoft.Azure.Management.Authorization.AuthorizationManagementClient/2.8.0.0"
>>>>>>> 99216f75
        ]
      },
      "ResponseBody": "{\r\n  \"value\": [\r\n    {\r\n      \"actions\": [\r\n        \"*\"\r\n      ],\r\n      \"notActions\": [],\r\n      \"dataActions\": [],\r\n      \"notDataActions\": []\r\n    },\r\n    {\r\n      \"actions\": [\r\n        \"*/read\"\r\n      ],\r\n      \"notActions\": [],\r\n      \"dataActions\": [],\r\n      \"notDataActions\": []\r\n    }\r\n  ]\r\n}",
      "ResponseHeaders": {
        "Content-Type": [
          "application/json; charset=utf-8"
        ],
        "Expires": [
          "-1"
        ],
        "Cache-Control": [
          "no-cache"
        ],
        "Date": [
<<<<<<< HEAD
          "Fri, 16 Feb 2018 00:02:44 GMT"
=======
          "Sat, 10 Mar 2018 00:23:07 GMT"
>>>>>>> 99216f75
        ],
        "Pragma": [
          "no-cache"
        ],
        "Transfer-Encoding": [
          "chunked"
        ],
        "Server": [
<<<<<<< HEAD
          "Microsoft-IIS/8.5"
=======
          "Microsoft-IIS/10.0"
>>>>>>> 99216f75
        ],
        "Set-Cookie": [
          "x-ms-gateway-slice=productionb; path=/; secure; HttpOnly"
        ],
        "Vary": [
          "Accept-Encoding"
        ],
        "x-ms-request-charge": [
          "1"
        ],
        "x-ms-request-id": [
<<<<<<< HEAD
          "9436789e-d85d-4e50-b454-db61a224323b"
=======
          "95274bcf-f229-4df0-b0f4-a68b26bee8a7"
>>>>>>> 99216f75
        ],
        "X-Content-Type-Options": [
          "nosniff"
        ],
        "Strict-Transport-Security": [
          "max-age=31536000; includeSubDomains"
        ],
        "X-Powered-By": [
          "ASP.NET"
        ],
        "x-ms-ratelimit-remaining-subscription-reads": [
<<<<<<< HEAD
          "14998"
        ],
        "x-ms-correlation-request-id": [
          "c432edff-2808-4e4b-9857-07fe012da884"
        ],
        "x-ms-routing-request-id": [
          "CENTRALUSEUAP:20180216T000245Z:c432edff-2808-4e4b-9857-07fe012da884"
=======
          "14999"
        ],
        "x-ms-correlation-request-id": [
          "4efe7e86-fa1c-4093-a006-073f07004d44"
        ],
        "x-ms-routing-request-id": [
          "WESTUS2:20180310T002307Z:4efe7e86-fa1c-4093-a006-073f07004d44"
>>>>>>> 99216f75
        ]
      },
      "StatusCode": 200
    }
  ],
  "Names": {
    "GetResourcePermissions": [
<<<<<<< HEAD
      "csmrg5970"
    ]
  },
  "Variables": {
    "resourceId": "9365db22-69ce-40a6-8d87-207cc2cebad5",
=======
      "csmrg9307"
    ]
  },
  "Variables": {
    "resourceId": "85ecd367-b15c-4a8e-9900-6e4009d9f5ec",
>>>>>>> 99216f75
    "SubscriptionId": "4004a9fd-d58e-48dc-aeb2-4a4aec58606f"
  }
}<|MERGE_RESOLUTION|>--- conflicted
+++ resolved
@@ -1,13 +1,8 @@
 {
   "Entries": [
     {
-<<<<<<< HEAD
-      "RequestUri": "/subscriptions/4004a9fd-d58e-48dc-aeb2-4a4aec58606f/resourcegroups/csmrg5970?api-version=2015-11-01",
-      "EncodedRequestUri": "L3N1YnNjcmlwdGlvbnMvNDAwNGE5ZmQtZDU4ZS00OGRjLWFlYjItNGE0YWVjNTg2MDZmL3Jlc291cmNlZ3JvdXBzL2NzbXJnNTk3MD9hcGktdmVyc2lvbj0yMDE1LTExLTAx",
-=======
       "RequestUri": "/subscriptions/4004a9fd-d58e-48dc-aeb2-4a4aec58606f/resourcegroups/csmrg9307?api-version=2015-11-01",
       "EncodedRequestUri": "L3N1YnNjcmlwdGlvbnMvNDAwNGE5ZmQtZDU4ZS00OGRjLWFlYjItNGE0YWVjNTg2MDZmL3Jlc291cmNlZ3JvdXBzL2NzbXJnOTMwNz9hcGktdmVyc2lvbj0yMDE1LTExLTAx",
->>>>>>> 99216f75
       "RequestMethod": "PUT",
       "RequestBody": "{\r\n  \"location\": \"westus\"\r\n}",
       "RequestHeaders": {
@@ -18,11 +13,7 @@
           "28"
         ],
         "x-ms-client-request-id": [
-<<<<<<< HEAD
-          "f98ce028-a4cc-418f-9f4f-4f428968f836"
-=======
           "daa26a5d-22d0-4b79-b059-c6f1b59d1da9"
->>>>>>> 99216f75
         ],
         "accept-language": [
           "en-US"
@@ -32,11 +23,7 @@
           "Microsoft.Azure.Management.Resources.ResourceManagementClient/1.0.0.0"
         ]
       },
-<<<<<<< HEAD
-      "ResponseBody": "{\r\n  \"id\": \"/subscriptions/4004a9fd-d58e-48dc-aeb2-4a4aec58606f/resourceGroups/csmrg5970\",\r\n  \"name\": \"csmrg5970\",\r\n  \"location\": \"westus\",\r\n  \"properties\": {\r\n    \"provisioningState\": \"Succeeded\"\r\n  }\r\n}",
-=======
       "ResponseBody": "{\r\n  \"id\": \"/subscriptions/4004a9fd-d58e-48dc-aeb2-4a4aec58606f/resourceGroups/csmrg9307\",\r\n  \"name\": \"csmrg9307\",\r\n  \"location\": \"westus\",\r\n  \"properties\": {\r\n    \"provisioningState\": \"Succeeded\"\r\n  }\r\n}",
->>>>>>> 99216f75
       "ResponseHeaders": {
         "Content-Length": [
           "171"
@@ -51,28 +38,12 @@
           "no-cache"
         ],
         "Date": [
-<<<<<<< HEAD
-          "Fri, 16 Feb 2018 00:02:42 GMT"
-=======
           "Sat, 10 Mar 2018 00:23:05 GMT"
->>>>>>> 99216f75
         ],
         "Pragma": [
           "no-cache"
         ],
         "x-ms-ratelimit-remaining-subscription-writes": [
-<<<<<<< HEAD
-          "1188"
-        ],
-        "x-ms-request-id": [
-          "257c7191-d73f-4144-8d2f-50716268e6f9"
-        ],
-        "x-ms-correlation-request-id": [
-          "257c7191-d73f-4144-8d2f-50716268e6f9"
-        ],
-        "x-ms-routing-request-id": [
-          "CENTRALUSEUAP:20180216T000242Z:257c7191-d73f-4144-8d2f-50716268e6f9"
-=======
           "1198"
         ],
         "x-ms-request-id": [
@@ -83,7 +54,6 @@
         ],
         "x-ms-routing-request-id": [
           "WESTUS2:20180310T002305Z:b94367da-fb32-439b-8d07-e83ded8cc5db"
->>>>>>> 99216f75
         ],
         "Strict-Transport-Security": [
           "max-age=31536000; includeSubDomains"
@@ -95,13 +65,8 @@
       "StatusCode": 201
     },
     {
-<<<<<<< HEAD
-      "RequestUri": "/subscriptions/4004a9fd-d58e-48dc-aeb2-4a4aec58606f/resourcegroups/csmrg5970/providers/Microsoft.Authorization//roleAssignments/9365db22-69ce-40a6-8d87-207cc2cebad5?api-version=2017-09-01",
-      "EncodedRequestUri": "L3N1YnNjcmlwdGlvbnMvNDAwNGE5ZmQtZDU4ZS00OGRjLWFlYjItNGE0YWVjNTg2MDZmL3Jlc291cmNlZ3JvdXBzL2NzbXJnNTk3MC9wcm92aWRlcnMvTWljcm9zb2Z0LkF1dGhvcml6YXRpb24vL3JvbGVBc3NpZ25tZW50cy85MzY1ZGIyMi02OWNlLTQwYTYtOGQ4Ny0yMDdjYzJjZWJhZDU/YXBpLXZlcnNpb249MjAxNy0wOS0wMQ==",
-=======
       "RequestUri": "/subscriptions/4004a9fd-d58e-48dc-aeb2-4a4aec58606f/resourcegroups/csmrg9307/providers/Microsoft.Authorization//roleAssignments/85ecd367-b15c-4a8e-9900-6e4009d9f5ec?api-version=2017-09-01",
       "EncodedRequestUri": "L3N1YnNjcmlwdGlvbnMvNDAwNGE5ZmQtZDU4ZS00OGRjLWFlYjItNGE0YWVjNTg2MDZmL3Jlc291cmNlZ3JvdXBzL2NzbXJnOTMwNy9wcm92aWRlcnMvTWljcm9zb2Z0LkF1dGhvcml6YXRpb24vL3JvbGVBc3NpZ25tZW50cy84NWVjZDM2Ny1iMTVjLTRhOGUtOTkwMC02ZTQwMDlkOWY1ZWM/YXBpLXZlcnNpb249MjAxNy0wOS0wMQ==",
->>>>>>> 99216f75
       "RequestMethod": "PUT",
       "RequestBody": "{\r\n  \"properties\": {\r\n    \"roleDefinitionId\": \"/subscriptions/4004a9fd-d58e-48dc-aeb2-4a4aec58606f/providers/Microsoft.Authorization/roleDefinitions/acdd72a7-3385-48ef-bd42-f606fba81ae7\",\r\n    \"principalId\": \"f8d526a0-54eb-4941-ae69-ebf4a334d0f0\"\r\n  },\r\n  \"location\": \"westus\"\r\n}",
       "RequestHeaders": {
@@ -112,11 +77,7 @@
           "279"
         ],
         "x-ms-client-request-id": [
-<<<<<<< HEAD
-          "bf2ee2b8-cf79-4604-91ed-acb8b5d8950e"
-=======
           "25039fcc-8ce5-408f-abb1-16618c45c4bc"
->>>>>>> 99216f75
         ],
         "accept-language": [
           "en-US"
@@ -126,11 +87,7 @@
           "Microsoft.Azure.Management.Resources.ResourceManagementClient/1.0.0.0"
         ]
       },
-<<<<<<< HEAD
-      "ResponseBody": "{\r\n  \"properties\": {\r\n    \"roleDefinitionId\": \"/subscriptions/4004a9fd-d58e-48dc-aeb2-4a4aec58606f/providers/Microsoft.Authorization/roleDefinitions/acdd72a7-3385-48ef-bd42-f606fba81ae7\",\r\n    \"principalId\": \"f8d526a0-54eb-4941-ae69-ebf4a334d0f0\",\r\n    \"principalType\": \"User\",\r\n    \"scope\": \"/subscriptions/4004a9fd-d58e-48dc-aeb2-4a4aec58606f/resourcegroups/csmrg5970\",\r\n    \"createdOn\": \"2018-02-16T00:02:43.2292008Z\",\r\n    \"updatedOn\": \"2018-02-16T00:02:43.2292008Z\",\r\n    \"createdBy\": null,\r\n    \"updatedBy\": \"f2dc21ac-702a-4bde-a4ce-146edf751d81\"\r\n  },\r\n  \"id\": \"/subscriptions/4004a9fd-d58e-48dc-aeb2-4a4aec58606f/resourcegroups/csmrg5970/providers/Microsoft.Authorization/roleAssignments/9365db22-69ce-40a6-8d87-207cc2cebad5\",\r\n  \"type\": \"Microsoft.Authorization/roleAssignments\",\r\n  \"name\": \"9365db22-69ce-40a6-8d87-207cc2cebad5\"\r\n}",
-=======
       "ResponseBody": "{\r\n  \"properties\": {\r\n    \"roleDefinitionId\": \"/subscriptions/4004a9fd-d58e-48dc-aeb2-4a4aec58606f/providers/Microsoft.Authorization/roleDefinitions/acdd72a7-3385-48ef-bd42-f606fba81ae7\",\r\n    \"principalId\": \"f8d526a0-54eb-4941-ae69-ebf4a334d0f0\",\r\n    \"principalType\": \"User\",\r\n    \"scope\": \"/subscriptions/4004a9fd-d58e-48dc-aeb2-4a4aec58606f/resourcegroups/csmrg9307\",\r\n    \"createdOn\": \"2018-03-10T00:23:05.6057722Z\",\r\n    \"updatedOn\": \"2018-03-10T00:23:05.6057722Z\",\r\n    \"createdBy\": null,\r\n    \"updatedBy\": \"f2dc21ac-702a-4bde-a4ce-146edf751d81\"\r\n  },\r\n  \"id\": \"/subscriptions/4004a9fd-d58e-48dc-aeb2-4a4aec58606f/resourcegroups/csmrg9307/providers/Microsoft.Authorization/roleAssignments/85ecd367-b15c-4a8e-9900-6e4009d9f5ec\",\r\n  \"type\": \"Microsoft.Authorization/roleAssignments\",\r\n  \"name\": \"85ecd367-b15c-4a8e-9900-6e4009d9f5ec\"\r\n}",
->>>>>>> 99216f75
       "ResponseHeaders": {
         "Content-Length": [
           "759"
@@ -145,21 +102,13 @@
           "no-cache"
         ],
         "Date": [
-<<<<<<< HEAD
-          "Fri, 16 Feb 2018 00:02:44 GMT"
-=======
           "Sat, 10 Mar 2018 00:23:07 GMT"
->>>>>>> 99216f75
         ],
         "Pragma": [
           "no-cache"
         ],
         "Server": [
-<<<<<<< HEAD
-          "Microsoft-IIS/8.5"
-=======
           "Microsoft-IIS/10.0"
->>>>>>> 99216f75
         ],
         "Set-Cookie": [
           "x-ms-gateway-slice=productionb; path=/; secure; HttpOnly"
@@ -168,11 +117,7 @@
           "2"
         ],
         "x-ms-request-id": [
-<<<<<<< HEAD
-          "997ca68a-c620-4f56-a627-80dba47571af"
-=======
           "e56ffd9c-894f-411a-88f2-944ff76067f5"
->>>>>>> 99216f75
         ],
         "X-Content-Type-Options": [
           "nosniff"
@@ -184,15 +129,6 @@
           "ASP.NET"
         ],
         "x-ms-ratelimit-remaining-subscription-writes": [
-<<<<<<< HEAD
-          "1187"
-        ],
-        "x-ms-correlation-request-id": [
-          "f44e619b-441d-4f24-a04b-a118c969c88a"
-        ],
-        "x-ms-routing-request-id": [
-          "CENTRALUSEUAP:20180216T000244Z:f44e619b-441d-4f24-a04b-a118c969c88a"
-=======
           "1197"
         ],
         "x-ms-correlation-request-id": [
@@ -200,39 +136,25 @@
         ],
         "x-ms-routing-request-id": [
           "WESTUS2:20180310T002307Z:d024ed0a-d80a-4044-a261-e61ca94c5779"
->>>>>>> 99216f75
         ]
       },
       "StatusCode": 201
     },
     {
-<<<<<<< HEAD
-      "RequestUri": "/subscriptions/4004a9fd-d58e-48dc-aeb2-4a4aec58606f/resourcegroups/csmrg5970/providers/Microsoft.Authorization//roleAssignments/9365db22-69ce-40a6-8d87-207cc2cebad5/providers/Microsoft.Authorization/permissions?api-version=2018-01-01-preview",
-      "EncodedRequestUri": "L3N1YnNjcmlwdGlvbnMvNDAwNGE5ZmQtZDU4ZS00OGRjLWFlYjItNGE0YWVjNTg2MDZmL3Jlc291cmNlZ3JvdXBzL2NzbXJnNTk3MC9wcm92aWRlcnMvTWljcm9zb2Z0LkF1dGhvcml6YXRpb24vL3JvbGVBc3NpZ25tZW50cy85MzY1ZGIyMi02OWNlLTQwYTYtOGQ4Ny0yMDdjYzJjZWJhZDUvcHJvdmlkZXJzL01pY3Jvc29mdC5BdXRob3JpemF0aW9uL3Blcm1pc3Npb25zP2FwaS12ZXJzaW9uPTIwMTgtMDEtMDEtcHJldmlldw==",
-=======
       "RequestUri": "/subscriptions/4004a9fd-d58e-48dc-aeb2-4a4aec58606f/resourcegroups/csmrg9307/providers/Microsoft.Authorization//roleAssignments/85ecd367-b15c-4a8e-9900-6e4009d9f5ec/providers/Microsoft.Authorization/permissions?api-version=2018-01-01-preview",
       "EncodedRequestUri": "L3N1YnNjcmlwdGlvbnMvNDAwNGE5ZmQtZDU4ZS00OGRjLWFlYjItNGE0YWVjNTg2MDZmL3Jlc291cmNlZ3JvdXBzL2NzbXJnOTMwNy9wcm92aWRlcnMvTWljcm9zb2Z0LkF1dGhvcml6YXRpb24vL3JvbGVBc3NpZ25tZW50cy84NWVjZDM2Ny1iMTVjLTRhOGUtOTkwMC02ZTQwMDlkOWY1ZWMvcHJvdmlkZXJzL01pY3Jvc29mdC5BdXRob3JpemF0aW9uL3Blcm1pc3Npb25zP2FwaS12ZXJzaW9uPTIwMTgtMDEtMDEtcHJldmlldw==",
->>>>>>> 99216f75
       "RequestMethod": "GET",
       "RequestBody": "",
       "RequestHeaders": {
         "x-ms-client-request-id": [
-<<<<<<< HEAD
-          "92e68c6f-a078-4e85-8914-8bf0e0e7c292"
-=======
           "4a717b07-2876-4580-8bc6-63d86dd70f72"
->>>>>>> 99216f75
         ],
         "accept-language": [
           "en-US"
         ],
         "User-Agent": [
           "FxVersion/4.6.25009.03",
-<<<<<<< HEAD
-          "Microsoft.Azure.Management.Authorization.AuthorizationManagementClient/2.6.0.0"
-=======
           "Microsoft.Azure.Management.Authorization.AuthorizationManagementClient/2.8.0.0"
->>>>>>> 99216f75
         ]
       },
       "ResponseBody": "{\r\n  \"value\": [\r\n    {\r\n      \"actions\": [\r\n        \"*\"\r\n      ],\r\n      \"notActions\": [],\r\n      \"dataActions\": [],\r\n      \"notDataActions\": []\r\n    },\r\n    {\r\n      \"actions\": [\r\n        \"*/read\"\r\n      ],\r\n      \"notActions\": [],\r\n      \"dataActions\": [],\r\n      \"notDataActions\": []\r\n    }\r\n  ]\r\n}",
@@ -247,11 +169,7 @@
           "no-cache"
         ],
         "Date": [
-<<<<<<< HEAD
-          "Fri, 16 Feb 2018 00:02:44 GMT"
-=======
           "Sat, 10 Mar 2018 00:23:07 GMT"
->>>>>>> 99216f75
         ],
         "Pragma": [
           "no-cache"
@@ -260,11 +178,7 @@
           "chunked"
         ],
         "Server": [
-<<<<<<< HEAD
-          "Microsoft-IIS/8.5"
-=======
           "Microsoft-IIS/10.0"
->>>>>>> 99216f75
         ],
         "Set-Cookie": [
           "x-ms-gateway-slice=productionb; path=/; secure; HttpOnly"
@@ -276,11 +190,7 @@
           "1"
         ],
         "x-ms-request-id": [
-<<<<<<< HEAD
-          "9436789e-d85d-4e50-b454-db61a224323b"
-=======
           "95274bcf-f229-4df0-b0f4-a68b26bee8a7"
->>>>>>> 99216f75
         ],
         "X-Content-Type-Options": [
           "nosniff"
@@ -292,15 +202,6 @@
           "ASP.NET"
         ],
         "x-ms-ratelimit-remaining-subscription-reads": [
-<<<<<<< HEAD
-          "14998"
-        ],
-        "x-ms-correlation-request-id": [
-          "c432edff-2808-4e4b-9857-07fe012da884"
-        ],
-        "x-ms-routing-request-id": [
-          "CENTRALUSEUAP:20180216T000245Z:c432edff-2808-4e4b-9857-07fe012da884"
-=======
           "14999"
         ],
         "x-ms-correlation-request-id": [
@@ -308,7 +209,6 @@
         ],
         "x-ms-routing-request-id": [
           "WESTUS2:20180310T002307Z:4efe7e86-fa1c-4093-a006-073f07004d44"
->>>>>>> 99216f75
         ]
       },
       "StatusCode": 200
@@ -316,19 +216,11 @@
   ],
   "Names": {
     "GetResourcePermissions": [
-<<<<<<< HEAD
-      "csmrg5970"
-    ]
-  },
-  "Variables": {
-    "resourceId": "9365db22-69ce-40a6-8d87-207cc2cebad5",
-=======
       "csmrg9307"
     ]
   },
   "Variables": {
     "resourceId": "85ecd367-b15c-4a8e-9900-6e4009d9f5ec",
->>>>>>> 99216f75
     "SubscriptionId": "4004a9fd-d58e-48dc-aeb2-4a4aec58606f"
   }
 }