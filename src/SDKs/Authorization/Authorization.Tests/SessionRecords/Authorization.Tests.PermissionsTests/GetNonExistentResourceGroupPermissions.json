{
  "Entries": [
    {
      "RequestUri": "/subscriptions/4004a9fd-d58e-48dc-aeb2-4a4aec58606f/resourcegroups/NonExistentResourceGroup/providers/Microsoft.Authorization/permissions?api-version=2018-01-01-preview",
      "EncodedRequestUri": "L3N1YnNjcmlwdGlvbnMvNDAwNGE5ZmQtZDU4ZS00OGRjLWFlYjItNGE0YWVjNTg2MDZmL3Jlc291cmNlZ3JvdXBzL05vbkV4aXN0ZW50UmVzb3VyY2VHcm91cC9wcm92aWRlcnMvTWljcm9zb2Z0LkF1dGhvcml6YXRpb24vcGVybWlzc2lvbnM/YXBpLXZlcnNpb249MjAxOC0wMS0wMS1wcmV2aWV3",
      "RequestMethod": "GET",
      "RequestBody": "",
      "RequestHeaders": {
        "x-ms-client-request-id": [
<<<<<<< HEAD
          "3d5fd5c1-226f-4faf-b1ab-3832f46463f0"
=======
          "b03dcbc6-da1b-4203-8c52-d678fe1e6c79"
>>>>>>> 99216f75
        ],
        "accept-language": [
          "en-US"
        ],
        "User-Agent": [
          "FxVersion/4.6.25009.03",
<<<<<<< HEAD
          "Microsoft.Azure.Management.Authorization.AuthorizationManagementClient/2.6.0.0"
=======
          "Microsoft.Azure.Management.Authorization.AuthorizationManagementClient/2.8.0.0"
>>>>>>> 99216f75
        ]
      },
      "ResponseBody": "{\r\n  \"value\": [\r\n    {\r\n      \"actions\": [\r\n        \"*\"\r\n      ],\r\n      \"notActions\": [],\r\n      \"dataActions\": [],\r\n      \"notDataActions\": []\r\n    },\r\n    {\r\n      \"actions\": [\r\n        \"*/read\"\r\n      ],\r\n      \"notActions\": [],\r\n      \"dataActions\": [],\r\n      \"notDataActions\": []\r\n    }\r\n  ]\r\n}",
      "ResponseHeaders": {
        "Content-Type": [
          "application/json; charset=utf-8"
        ],
        "Expires": [
          "-1"
        ],
        "Cache-Control": [
          "no-cache"
        ],
        "Date": [
<<<<<<< HEAD
          "Thu, 15 Feb 2018 22:50:07 GMT"
=======
          "Sat, 10 Mar 2018 00:23:03 GMT"
>>>>>>> 99216f75
        ],
        "Pragma": [
          "no-cache"
        ],
        "Transfer-Encoding": [
          "chunked"
        ],
        "Server": [
          "Microsoft-IIS/10.0"
        ],
        "Set-Cookie": [
          "x-ms-gateway-slice=productionb; path=/; secure; HttpOnly"
        ],
        "Vary": [
          "Accept-Encoding"
        ],
        "x-ms-request-charge": [
          "1"
        ],
        "x-ms-request-id": [
<<<<<<< HEAD
          "46fd2a81-09a9-4a14-924b-db9a3b31f99e"
=======
          "de249d8b-301e-4d70-8f82-8ebcf5ba0e42"
>>>>>>> 99216f75
        ],
        "X-Content-Type-Options": [
          "nosniff"
        ],
        "Strict-Transport-Security": [
          "max-age=31536000; includeSubDomains"
        ],
        "X-Powered-By": [
          "ASP.NET"
        ],
        "x-ms-ratelimit-remaining-subscription-reads": [
<<<<<<< HEAD
          "14999"
        ],
        "x-ms-correlation-request-id": [
          "caf885ae-651f-44a4-819d-cbd2eb833375"
        ],
        "x-ms-routing-request-id": [
          "CENTRALUSEUAP:20180215T225007Z:caf885ae-651f-44a4-819d-cbd2eb833375"
=======
          "14997"
        ],
        "x-ms-correlation-request-id": [
          "8052bf2a-d7ff-41ad-8c21-b8e95ef39097"
        ],
        "x-ms-routing-request-id": [
          "WESTUS2:20180310T002303Z:8052bf2a-d7ff-41ad-8c21-b8e95ef39097"
>>>>>>> 99216f75
        ]
      },
      "StatusCode": 200
    }
  ],
  "Names": {},
  "Variables": {
    "SubscriptionId": "4004a9fd-d58e-48dc-aeb2-4a4aec58606f"
  }
}<|MERGE_RESOLUTION|>--- conflicted
+++ resolved
@@ -7,22 +7,14 @@
       "RequestBody": "",
       "RequestHeaders": {
         "x-ms-client-request-id": [
-<<<<<<< HEAD
-          "3d5fd5c1-226f-4faf-b1ab-3832f46463f0"
-=======
           "b03dcbc6-da1b-4203-8c52-d678fe1e6c79"
->>>>>>> 99216f75
         ],
         "accept-language": [
           "en-US"
         ],
         "User-Agent": [
           "FxVersion/4.6.25009.03",
-<<<<<<< HEAD
-          "Microsoft.Azure.Management.Authorization.AuthorizationManagementClient/2.6.0.0"
-=======
           "Microsoft.Azure.Management.Authorization.AuthorizationManagementClient/2.8.0.0"
->>>>>>> 99216f75
         ]
       },
       "ResponseBody": "{\r\n  \"value\": [\r\n    {\r\n      \"actions\": [\r\n        \"*\"\r\n      ],\r\n      \"notActions\": [],\r\n      \"dataActions\": [],\r\n      \"notDataActions\": []\r\n    },\r\n    {\r\n      \"actions\": [\r\n        \"*/read\"\r\n      ],\r\n      \"notActions\": [],\r\n      \"dataActions\": [],\r\n      \"notDataActions\": []\r\n    }\r\n  ]\r\n}",
@@ -37,11 +29,7 @@
           "no-cache"
         ],
         "Date": [
-<<<<<<< HEAD
-          "Thu, 15 Feb 2018 22:50:07 GMT"
-=======
           "Sat, 10 Mar 2018 00:23:03 GMT"
->>>>>>> 99216f75
         ],
         "Pragma": [
           "no-cache"
@@ -62,11 +50,7 @@
           "1"
         ],
         "x-ms-request-id": [
-<<<<<<< HEAD
-          "46fd2a81-09a9-4a14-924b-db9a3b31f99e"
-=======
           "de249d8b-301e-4d70-8f82-8ebcf5ba0e42"
->>>>>>> 99216f75
         ],
         "X-Content-Type-Options": [
           "nosniff"
@@ -78,15 +62,6 @@
           "ASP.NET"
         ],
         "x-ms-ratelimit-remaining-subscription-reads": [
-<<<<<<< HEAD
-          "14999"
-        ],
-        "x-ms-correlation-request-id": [
-          "caf885ae-651f-44a4-819d-cbd2eb833375"
-        ],
-        "x-ms-routing-request-id": [
-          "CENTRALUSEUAP:20180215T225007Z:caf885ae-651f-44a4-819d-cbd2eb833375"
-=======
           "14997"
         ],
         "x-ms-correlation-request-id": [
@@ -94,7 +69,6 @@
         ],
         "x-ms-routing-request-id": [
           "WESTUS2:20180310T002303Z:8052bf2a-d7ff-41ad-8c21-b8e95ef39097"
->>>>>>> 99216f75
         ]
       },
       "StatusCode": 200
