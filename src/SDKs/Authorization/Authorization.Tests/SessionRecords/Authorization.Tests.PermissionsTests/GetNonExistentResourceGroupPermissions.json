--- conflicted
+++ resolved
@@ -7,21 +7,13 @@
       "RequestBody": "",
       "RequestHeaders": {
         "x-ms-client-request-id": [
-<<<<<<< HEAD
-          "4d83b220-ef88-4dda-8a20-79f92088fa95"
-=======
           "508b6272-f3ad-4709-bf96-641f2c15223b"
->>>>>>> 1838ef3a
         ],
         "accept-language": [
           "en-US"
         ],
         "User-Agent": [
-<<<<<<< HEAD
-          "FxVersion/4.6.25211.01",
-=======
           "FxVersion/4.6.25009.03",
->>>>>>> 1838ef3a
           "Microsoft.Azure.Management.Authorization.AuthorizationManagementClient/2.5.0.0"
         ]
       },
@@ -37,11 +29,7 @@
           "no-cache"
         ],
         "Date": [
-<<<<<<< HEAD
-          "Thu, 25 May 2017 07:12:51 GMT"
-=======
           "Thu, 08 Jun 2017 23:19:50 GMT"
->>>>>>> 1838ef3a
         ],
         "Pragma": [
           "no-cache"
@@ -59,11 +47,7 @@
           "Accept-Encoding"
         ],
         "x-ms-request-id": [
-<<<<<<< HEAD
-          "bb01e7ed-4338-44d6-90fc-5d89424ba8fc"
-=======
           "5119ba01-2c3c-4a6c-a785-1f9e8e6a3b7a"
->>>>>>> 1838ef3a
         ],
         "X-Content-Type-Options": [
           "nosniff"
@@ -75,15 +59,6 @@
           "ASP.NET"
         ],
         "x-ms-ratelimit-remaining-subscription-reads": [
-<<<<<<< HEAD
-          "14996"
-        ],
-        "x-ms-correlation-request-id": [
-          "56dca62e-362f-4d9f-9932-62e1699b5f25"
-        ],
-        "x-ms-routing-request-id": [
-          "SOUTHEASTASIA:20170525T071251Z:56dca62e-362f-4d9f-9932-62e1699b5f25"
-=======
           "14994"
         ],
         "x-ms-correlation-request-id": [
@@ -91,7 +66,6 @@
         ],
         "x-ms-routing-request-id": [
           "WESTUS2:20170608T231950Z:a15d22e0-50ae-4ad4-9d98-6cc9f66a4ec2"
->>>>>>> 1838ef3a
         ]
       },
       "StatusCode": 200
