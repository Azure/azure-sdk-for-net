--- conflicted
+++ resolved
@@ -1,13 +1,8 @@
 {
   "Entries": [
     {
-<<<<<<< HEAD
-      "RequestUri": "/subscriptions/4004a9fd-d58e-48dc-aeb2-4a4aec58606f/resourcegroups/csmrg566?api-version=2015-11-01",
-      "EncodedRequestUri": "L3N1YnNjcmlwdGlvbnMvNDAwNGE5ZmQtZDU4ZS00OGRjLWFlYjItNGE0YWVjNTg2MDZmL3Jlc291cmNlZ3JvdXBzL2NzbXJnNTY2P2FwaS12ZXJzaW9uPTIwMTUtMTEtMDE=",
-=======
       "RequestUri": "/subscriptions/4004a9fd-d58e-48dc-aeb2-4a4aec58606f/resourcegroups/csmrg1174?api-version=2015-11-01",
       "EncodedRequestUri": "L3N1YnNjcmlwdGlvbnMvNDAwNGE5ZmQtZDU4ZS00OGRjLWFlYjItNGE0YWVjNTg2MDZmL3Jlc291cmNlZ3JvdXBzL2NzbXJnMTE3ND9hcGktdmVyc2lvbj0yMDE1LTExLTAx",
->>>>>>> 1838ef3a
       "RequestMethod": "PUT",
       "RequestBody": "{\r\n  \"location\": \"westus\"\r\n}",
       "RequestHeaders": {
@@ -18,32 +13,20 @@
           "28"
         ],
         "x-ms-client-request-id": [
-<<<<<<< HEAD
-          "46e86d5b-4e04-49c7-bcca-48e0aa1639c4"
-=======
           "9a5eff75-08b7-4e6b-b764-04f083e7dcc5"
->>>>>>> 1838ef3a
         ],
         "accept-language": [
           "en-US"
         ],
         "User-Agent": [
-<<<<<<< HEAD
-          "FxVersion/4.6.25211.01",
-          "Microsoft.Azure.Management.Resources.ResourceManagementClient/1.0.0.0"
-        ]
-      },
-      "ResponseBody": "{\r\n  \"id\": \"/subscriptions/4004a9fd-d58e-48dc-aeb2-4a4aec58606f/resourceGroups/csmrg566\",\r\n  \"name\": \"csmrg566\",\r\n  \"location\": \"westus\",\r\n  \"properties\": {\r\n    \"provisioningState\": \"Succeeded\"\r\n  }\r\n}",
-=======
           "FxVersion/4.6.25009.03",
           "Microsoft.Azure.Management.Resources.ResourceManagementClient/1.0.0.0"
         ]
       },
       "ResponseBody": "{\r\n  \"id\": \"/subscriptions/4004a9fd-d58e-48dc-aeb2-4a4aec58606f/resourceGroups/csmrg1174\",\r\n  \"name\": \"csmrg1174\",\r\n  \"location\": \"westus\",\r\n  \"properties\": {\r\n    \"provisioningState\": \"Succeeded\"\r\n  }\r\n}",
->>>>>>> 1838ef3a
       "ResponseHeaders": {
         "Content-Length": [
-          "169"
+          "171"
         ],
         "Content-Type": [
           "application/json; charset=utf-8"
@@ -55,11 +38,7 @@
           "no-cache"
         ],
         "Date": [
-<<<<<<< HEAD
-          "Thu, 25 May 2017 07:12:46 GMT"
-=======
           "Thu, 08 Jun 2017 23:19:49 GMT"
->>>>>>> 1838ef3a
         ],
         "Pragma": [
           "no-cache"
@@ -68,15 +47,6 @@
           "1195"
         ],
         "x-ms-request-id": [
-<<<<<<< HEAD
-          "54b407a5-f4f6-4fac-be43-aab53a3b5808"
-        ],
-        "x-ms-correlation-request-id": [
-          "54b407a5-f4f6-4fac-be43-aab53a3b5808"
-        ],
-        "x-ms-routing-request-id": [
-          "SOUTHEASTASIA:20170525T071246Z:54b407a5-f4f6-4fac-be43-aab53a3b5808"
-=======
           "d10c15d4-d7eb-4c13-bb95-1b1567b4e95f"
         ],
         "x-ms-correlation-request-id": [
@@ -84,7 +54,6 @@
         ],
         "x-ms-routing-request-id": [
           "WESTUS2:20170608T231949Z:d10c15d4-d7eb-4c13-bb95-1b1567b4e95f"
->>>>>>> 1838ef3a
         ],
         "Strict-Transport-Security": [
           "max-age=31536000; includeSubDomains"
@@ -93,32 +62,19 @@
       "StatusCode": 201
     },
     {
-<<<<<<< HEAD
-      "RequestUri": "/subscriptions/4004a9fd-d58e-48dc-aeb2-4a4aec58606f/resourcegroups/csmrg566/providers/Microsoft.Authorization/permissions?api-version=2015-07-01",
-      "EncodedRequestUri": "L3N1YnNjcmlwdGlvbnMvNDAwNGE5ZmQtZDU4ZS00OGRjLWFlYjItNGE0YWVjNTg2MDZmL3Jlc291cmNlZ3JvdXBzL2NzbXJnNTY2L3Byb3ZpZGVycy9NaWNyb3NvZnQuQXV0aG9yaXphdGlvbi9wZXJtaXNzaW9ucz9hcGktdmVyc2lvbj0yMDE1LTA3LTAx",
-=======
       "RequestUri": "/subscriptions/4004a9fd-d58e-48dc-aeb2-4a4aec58606f/resourcegroups/csmrg1174/providers/Microsoft.Authorization/permissions?api-version=2015-07-01",
       "EncodedRequestUri": "L3N1YnNjcmlwdGlvbnMvNDAwNGE5ZmQtZDU4ZS00OGRjLWFlYjItNGE0YWVjNTg2MDZmL3Jlc291cmNlZ3JvdXBzL2NzbXJnMTE3NC9wcm92aWRlcnMvTWljcm9zb2Z0LkF1dGhvcml6YXRpb24vcGVybWlzc2lvbnM/YXBpLXZlcnNpb249MjAxNS0wNy0wMQ==",
->>>>>>> 1838ef3a
       "RequestMethod": "GET",
       "RequestBody": "",
       "RequestHeaders": {
         "x-ms-client-request-id": [
-<<<<<<< HEAD
-          "dc523b65-3f5b-4a7b-abcc-01730651b6ef"
-=======
           "70fcd6d8-7173-4f9f-9001-2f6000a75cf4"
->>>>>>> 1838ef3a
         ],
         "accept-language": [
           "en-US"
         ],
         "User-Agent": [
-<<<<<<< HEAD
-          "FxVersion/4.6.25211.01",
-=======
           "FxVersion/4.6.25009.03",
->>>>>>> 1838ef3a
           "Microsoft.Azure.Management.Authorization.AuthorizationManagementClient/2.5.0.0"
         ]
       },
@@ -134,11 +90,7 @@
           "no-cache"
         ],
         "Date": [
-<<<<<<< HEAD
-          "Thu, 25 May 2017 07:12:46 GMT"
-=======
           "Thu, 08 Jun 2017 23:19:49 GMT"
->>>>>>> 1838ef3a
         ],
         "Pragma": [
           "no-cache"
@@ -156,11 +108,7 @@
           "Accept-Encoding"
         ],
         "x-ms-request-id": [
-<<<<<<< HEAD
-          "691383a9-6d6e-4066-93b5-afa731615c27"
-=======
           "283f8720-ca97-45a9-a9c9-b140531d2eff"
->>>>>>> 1838ef3a
         ],
         "X-Content-Type-Options": [
           "nosniff"
@@ -172,15 +120,6 @@
           "ASP.NET"
         ],
         "x-ms-ratelimit-remaining-subscription-reads": [
-<<<<<<< HEAD
-          "14727"
-        ],
-        "x-ms-correlation-request-id": [
-          "e4568113-ac55-4792-a9ab-e13a6e5f9466"
-        ],
-        "x-ms-routing-request-id": [
-          "SOUTHEASTASIA:20170525T071247Z:e4568113-ac55-4792-a9ab-e13a6e5f9466"
-=======
           "14993"
         ],
         "x-ms-correlation-request-id": [
@@ -188,7 +127,6 @@
         ],
         "x-ms-routing-request-id": [
           "WESTUS2:20170608T231949Z:bf7ecf7a-168c-40a0-b2bf-bd5a83fe4348"
->>>>>>> 1838ef3a
         ]
       },
       "StatusCode": 200
@@ -196,11 +134,7 @@
   ],
   "Names": {
     "GetResourceGroupPermissions": [
-<<<<<<< HEAD
-      "csmrg566"
-=======
       "csmrg1174"
->>>>>>> 1838ef3a
     ]
   },
   "Variables": {
