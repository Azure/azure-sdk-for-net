--- conflicted
+++ resolved
@@ -7,21 +7,13 @@
       "RequestBody": "",
       "RequestHeaders": {
         "x-ms-client-request-id": [
-<<<<<<< HEAD
-          "c42156f6-dcf6-449a-8470-1c10e7a27441"
-=======
           "a5949526-d805-4782-b507-b556e230e0e5"
->>>>>>> 1838ef3a
         ],
         "accept-language": [
           "en-US"
         ],
         "User-Agent": [
-<<<<<<< HEAD
-          "FxVersion/4.6.25211.01",
-=======
           "FxVersion/4.6.25009.03",
->>>>>>> 1838ef3a
           "Microsoft.Azure.Management.Authorization.AuthorizationManagementClient/2.5.0.0"
         ]
       },
@@ -37,11 +29,7 @@
           "no-cache"
         ],
         "Date": [
-<<<<<<< HEAD
-          "Thu, 25 May 2017 07:14:40 GMT"
-=======
           "Thu, 08 Jun 2017 23:20:38 GMT"
->>>>>>> 1838ef3a
         ],
         "Pragma": [
           "no-cache"
@@ -54,18 +42,6 @@
           "Accept-Encoding"
         ],
         "x-ms-request-id": [
-<<<<<<< HEAD
-          "southeastasia:9fa50e45-d87b-4dc6-ad49-375e5339c915"
-        ],
-        "x-ms-ratelimit-remaining-subscription-reads": [
-          "14726"
-        ],
-        "x-ms-correlation-request-id": [
-          "45ffa78b-9eec-416c-8fa3-20707db2578b"
-        ],
-        "x-ms-routing-request-id": [
-          "SOUTHEASTASIA:20170525T071440Z:45ffa78b-9eec-416c-8fa3-20707db2578b"
-=======
           "westus2:1e7e4205-cf95-40a3-a78d-aff641a83f52"
         ],
         "x-ms-ratelimit-remaining-subscription-reads": [
@@ -76,7 +52,6 @@
         ],
         "x-ms-routing-request-id": [
           "WESTUS2:20170608T232038Z:b7f76d95-207c-4c9c-a579-2879da42e39c"
->>>>>>> 1838ef3a
         ],
         "Strict-Transport-Security": [
           "max-age=31536000; includeSubDomains"
