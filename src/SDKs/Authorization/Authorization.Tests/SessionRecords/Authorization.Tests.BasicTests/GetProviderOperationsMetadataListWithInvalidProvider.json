{
  "Entries": [
    {
      "RequestUri": "/providers/Microsoft.Authorization/providerOperations/InvalidProvider?api-version=2018-01-01-preview&$expand=resourceTypes",
      "EncodedRequestUri": "L3Byb3ZpZGVycy9NaWNyb3NvZnQuQXV0aG9yaXphdGlvbi9wcm92aWRlck9wZXJhdGlvbnMvSW52YWxpZFByb3ZpZGVyP2FwaS12ZXJzaW9uPTIwMTgtMDEtMDEtcHJldmlldyYkZXhwYW5kPXJlc291cmNlVHlwZXM=",
      "RequestMethod": "GET",
      "RequestBody": "",
      "RequestHeaders": {
        "x-ms-client-request-id": [
<<<<<<< HEAD
          "b53963e0-035e-409b-b040-ad30ecd7bb6f"
=======
          "647c6af1-b4bc-4678-9dcf-61c06d391bd7"
>>>>>>> 99216f75
        ],
        "accept-language": [
          "en-US"
        ],
        "User-Agent": [
          "FxVersion/4.6.25009.03",
          "Microsoft.Azure.Management.Authorization.AuthorizationManagementClient/2.8.0.0"
        ]
      },
      "ResponseBody": "{\r\n  \"error\": {\r\n    \"code\": \"ProviderNotFound\",\r\n    \"message\": \"Provider 'InvalidProvider' not found.\"\r\n  }\r\n}",
      "ResponseHeaders": {
        "Content-Length": [
          "87"
        ],
        "Content-Type": [
          "application/json; charset=utf-8"
        ],
        "Expires": [
          "-1"
        ],
        "Cache-Control": [
          "no-cache"
        ],
        "Date": [
<<<<<<< HEAD
          "Fri, 16 Feb 2018 01:47:35 GMT"
=======
          "Sat, 10 Mar 2018 00:22:48 GMT"
>>>>>>> 99216f75
        ],
        "Pragma": [
          "no-cache"
        ],
        "Server": [
          "Microsoft-IIS/10.0"
        ],
        "Set-Cookie": [
          "x-ms-gateway-slice=productionb; path=/; secure; HttpOnly"
        ],
        "x-ms-request-id": [
<<<<<<< HEAD
          "08147079-1166-4f76-8078-fafb0db47285"
=======
          "860504f1-1dc1-4078-840d-77fee2c70776"
>>>>>>> 99216f75
        ],
        "X-Content-Type-Options": [
          "nosniff"
        ],
        "Strict-Transport-Security": [
          "max-age=31536000; includeSubDomains"
        ],
        "X-Powered-By": [
          "ASP.NET"
        ],
        "x-ms-ratelimit-remaining-tenant-reads": [
<<<<<<< HEAD
          "14977"
        ],
        "x-ms-correlation-request-id": [
          "d415584c-aab7-4457-8cb2-f977cd3da1d2"
        ],
        "x-ms-routing-request-id": [
          "CENTRALUSEUAP:20180216T014736Z:d415584c-aab7-4457-8cb2-f977cd3da1d2"
=======
          "14999"
        ],
        "x-ms-correlation-request-id": [
          "85135bd6-e157-4d12-a640-b9691f03f5cd"
        ],
        "x-ms-routing-request-id": [
          "WESTUS2:20180310T002249Z:85135bd6-e157-4d12-a640-b9691f03f5cd"
>>>>>>> 99216f75
        ]
      },
      "StatusCode": 404
    }
  ],
  "Names": {},
  "Variables": {
    "SubscriptionId": "4004a9fd-d58e-48dc-aeb2-4a4aec58606f"
  }
}<|MERGE_RESOLUTION|>--- conflicted
+++ resolved
@@ -7,11 +7,7 @@
       "RequestBody": "",
       "RequestHeaders": {
         "x-ms-client-request-id": [
-<<<<<<< HEAD
-          "b53963e0-035e-409b-b040-ad30ecd7bb6f"
-=======
           "647c6af1-b4bc-4678-9dcf-61c06d391bd7"
->>>>>>> 99216f75
         ],
         "accept-language": [
           "en-US"
@@ -36,11 +32,7 @@
           "no-cache"
         ],
         "Date": [
-<<<<<<< HEAD
-          "Fri, 16 Feb 2018 01:47:35 GMT"
-=======
           "Sat, 10 Mar 2018 00:22:48 GMT"
->>>>>>> 99216f75
         ],
         "Pragma": [
           "no-cache"
@@ -52,11 +44,7 @@
           "x-ms-gateway-slice=productionb; path=/; secure; HttpOnly"
         ],
         "x-ms-request-id": [
-<<<<<<< HEAD
-          "08147079-1166-4f76-8078-fafb0db47285"
-=======
           "860504f1-1dc1-4078-840d-77fee2c70776"
->>>>>>> 99216f75
         ],
         "X-Content-Type-Options": [
           "nosniff"
@@ -68,15 +56,6 @@
           "ASP.NET"
         ],
         "x-ms-ratelimit-remaining-tenant-reads": [
-<<<<<<< HEAD
-          "14977"
-        ],
-        "x-ms-correlation-request-id": [
-          "d415584c-aab7-4457-8cb2-f977cd3da1d2"
-        ],
-        "x-ms-routing-request-id": [
-          "CENTRALUSEUAP:20180216T014736Z:d415584c-aab7-4457-8cb2-f977cd3da1d2"
-=======
           "14999"
         ],
         "x-ms-correlation-request-id": [
@@ -84,7 +63,6 @@
         ],
         "x-ms-routing-request-id": [
           "WESTUS2:20180310T002249Z:85135bd6-e157-4d12-a640-b9691f03f5cd"
->>>>>>> 99216f75
         ]
       },
       "StatusCode": 404
