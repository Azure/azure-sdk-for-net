--- conflicted
+++ resolved
@@ -19,10 +19,6 @@
     {
         const string RESOURCE_TEST_LOCATION = "westus"; 
         const string WEBSITE_RP_VERSION = "2014-04-01";
-<<<<<<< HEAD
-		const string ResourceGroupName = "AzureAuthzSDK";
-=======
->>>>>>> 1838ef3a
         public static ResourceManagementClient GetResourceManagementClient(MockContext context)
         {
             var client = context.GetServiceClient<ResourceManagementClient>(); 
@@ -53,9 +49,8 @@
         [Fact]
         public void GetResourceGroupPermissions()
         {
-            using (MockContext context = MockContext.Start(this.GetType().FullName))
-            {
-				// csmrg group creation fails when running with SPN auth method in Record mode,change the group to ResourceGroupName
+			using (MockContext context = MockContext.Start(this.GetType().FullName))
+			{
 				string groupName = TestUtilities.GenerateName("csmrg");
                 var resourceClient = GetResourceManagementClient(context);
                 var authzClient = GetAuthorizationManagementClient(context);
@@ -96,13 +91,8 @@
             }
         }
 
-<<<<<<< HEAD
-		// Test fails when running with SPN auth method in Record mode
-		[Fact]
-=======
         // Test fails when running with SPN auth method in Record mode
         [Fact]
->>>>>>> 1838ef3a
         public void GetResourcePermissions()
         {
             // NEXT environment variables used to record the mock
