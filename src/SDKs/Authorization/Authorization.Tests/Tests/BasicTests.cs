﻿// Copyright (c) Microsoft Corporation. All rights reserved.
// Licensed under the MIT License. See License.txt in the project root for license information.

using Microsoft.Azure.Management.Authorization;
using Microsoft.Azure.Management.Authorization.Models;
using Microsoft.Azure.Test.HttpRecorder;
using Microsoft.Azure.Test;
using System;
using System.Linq;
using System.Net;
using Xunit;
using System.Collections.Generic;
using Microsoft.Rest.ClientRuntime.Azure.TestFramework;
using Microsoft.Rest.Azure;
using Xunit.Abstractions;
using Microsoft.Azure.Management.Resources;
using Microsoft.Azure.Management.Resources.Models;
using Microsoft.Rest.Azure.OData;
using System.Reflection;
using Microsoft.Azure.Test.HttpRecorder;
using System.IO;

namespace Authorization.Tests
{
    public class BasicTests : TestBase, IClassFixture<TestExecutionContext>
    {
<<<<<<< HEAD
		public const string ResourceGroup = "resourcegroups/AzureAuthzSDK";
		private readonly ITestOutputHelper _output;
=======
        public const string ResourceGroup = "resourcegroups/AzureAuthzSDK";
        private readonly ITestOutputHelper _output;
>>>>>>> 1838ef3a
        private TestExecutionContext testContext;
        private const int RoleAssignmentPageSize = 20;
        private const string RESOURCE_TEST_LOCATION = "westus";
        private const string WEBSITE_RP_VERSION = "2014-04-01";
		private const string API_VERSION = "2015-07-01";

		public BasicTests(TestExecutionContext context, ITestOutputHelper output)
        {
            testContext = context;
            _output = output;
        }

        //[Fact(Skip = "Need to re-record due to VS2017 nuget upgrade")]
        [Fact]
        public void ClassicAdministratorListTests()
        {
            HttpMockServer.RecordsDirectory = GetSessionsDirectoryPath();
            using (MockContext context = MockContext.Start(this.GetType().FullName))
            {
                var client = testContext.GetAuthorizationManagementClient(context);

                Assert.NotNull(client);
                Assert.NotNull(client.HttpClient);

                var allClassicAdmins = client.ClassicAdministrators.List("2015-06-01");

                Assert.NotNull(allClassicAdmins);

                foreach (var classicAdmin in allClassicAdmins)
                {
                    Assert.NotNull(classicAdmin);
                    Assert.NotNull(classicAdmin.Id);
                    Assert.True(classicAdmin.Id.Contains("/providers/Microsoft.Authorization/classicAdministrators/"));
                    Assert.True(classicAdmin.Id.Contains("/subscriptions/" + client.SubscriptionId));
                    Assert.NotNull(classicAdmin.Name);
                    Assert.NotNull(classicAdmin.Type);
                    Assert.Equal("Microsoft.Authorization/classicAdministrators", classicAdmin.Type);
                    Assert.NotNull(classicAdmin.Properties);
                    Assert.NotNull(classicAdmin.Properties.EmailAddress);
                    Assert.NotNull(classicAdmin.Properties.Role);
                }
            }
        }

        //[Fact(Skip = "Need to re-record due to VS2017 nuget upgrade")]
        [Fact]
        public void RoleAssignmentByIdTests()
        {
            HttpMockServer.RecordsDirectory = GetSessionsDirectoryPath();
            using (MockContext context = MockContext.Start(this.GetType().FullName))
            {
                var client = testContext.GetAuthorizationManagementClient(context);

                Assert.NotNull(client);
                Assert.NotNull(client.HttpClient);
                
                var principalId = new Guid(testContext.Users.ElementAt(4).ObjectId);

                var scope = "subscriptions/" + client.SubscriptionId + "/" + ResourceGroup;
                var roleDefinition = client.RoleDefinitions.List(scope, null).ElementAt(1);
                var newRoleAssignment = new RoleAssignmentProperties()
                {
                    RoleDefinitionId = roleDefinition.Id,
                    PrincipalId = principalId.ToString()
                };

                var assignmentName = GetValueFromTestContext(Guid.NewGuid, Guid.Parse, "AssignmentNameTestById");

                var assignmentId = string.Format(
                    "{0}/providers/Microsoft.Authorization/roleAssignments/{1}",
                    scope,
                    assignmentName);

                // Create
                var createResult = client.RoleAssignments.CreateById(assignmentId, newRoleAssignment);
                Assert.NotNull(createResult);
                Assert.NotNull(createResult.Id);
                Assert.NotNull(createResult.Name);
                Assert.Equal(createResult.Name, assignmentName.ToString());

                // Get
                var getResult = client.RoleAssignments.GetById(assignmentId);
                Assert.NotNull(getResult);
                Assert.Equal(createResult.Id, getResult.Id);
                Assert.Equal(createResult.Name, getResult.Name);
                
                //Delete
                var deleteResult = client.RoleAssignments.DeleteById(assignmentId);
                Assert.NotNull(deleteResult);

                var allRoleAssignments = client.RoleAssignments.List(null);
                var createdAssignment = allRoleAssignments.FirstOrDefault(
                                            a => a.Name == assignmentName.ToString());

                Assert.Null(createdAssignment);
            }
        }

        //[Fact(Skip = "Need to re-record due to VS2017 nuget upgrade")]
        [Fact]
        public void RoleAssignmentsListGetTests()
        {
            HttpMockServer.RecordsDirectory = GetSessionsDirectoryPath();
            using (MockContext context = MockContext.Start(this.GetType().FullName))
            {
                var client = testContext.GetAuthorizationManagementClient(context);

                Assert.NotNull(client);
                Assert.NotNull(client.HttpClient);

                var assignmentName = GetValueFromTestContext(Guid.NewGuid, Guid.Parse, "AssignmentNameTestListGet");

                var scope = "subscriptions/" + client.SubscriptionId + "/" + ResourceGroup;
<<<<<<< HEAD
                var principalId = testContext.Users.ElementAt(5);
=======
                var principalId = new Guid(testContext.Users.ElementAt(5).ObjectId);
>>>>>>> 1838ef3a

                Assert.NotNull(client);
                Assert.NotNull(client.HttpClient);

                var roleDefinition = client.RoleDefinitions.List(scope, null).Where(r => r.Properties.Type == "BuiltInRole").Last();
                var newRoleAssignment = new RoleAssignmentProperties()
                {
                    RoleDefinitionId = roleDefinition.Id,
                    PrincipalId = principalId.ToString()
                };

                var createResult = client.RoleAssignments.Create(scope, assignmentName.ToString(), newRoleAssignment);
                Assert.NotNull(createResult);
                
                var allRoleAssignments = client.RoleAssignments.List(null);

                Assert.NotNull(allRoleAssignments);

                foreach (var assignment in allRoleAssignments)
                {
<<<<<<< HEAD
					if (assignment.Properties.Scope.Contains(ResourceGroup))
					{
						var singleAssignment = client.RoleAssignments.Get(assignment.Properties.Scope, assignment.Name);

						Assert.NotNull(singleAssignment);
						Assert.NotNull(singleAssignment.Id);
						Assert.NotNull(singleAssignment.Name);
						Assert.NotNull(singleAssignment.Type);
						Assert.NotNull(singleAssignment.Properties);
						Assert.NotNull(singleAssignment.Properties.PrincipalId);
						Assert.NotNull(singleAssignment.Properties.RoleDefinitionId);
						Assert.NotNull(singleAssignment.Properties.Scope);
					}
=======
                    if (assignment.Properties.Scope.Contains(ResourceGroup))
                    {
                        var singleAssignment = client.RoleAssignments.Get(assignment.Properties.Scope, assignment.Name);

                        Assert.NotNull(singleAssignment);
                        Assert.NotNull(singleAssignment.Id);
                        Assert.NotNull(singleAssignment.Name);
                        Assert.NotNull(singleAssignment.Type);
                        Assert.NotNull(singleAssignment.Properties);
                        Assert.NotNull(singleAssignment.Properties.PrincipalId);
                        Assert.NotNull(singleAssignment.Properties.RoleDefinitionId);
                        Assert.NotNull(singleAssignment.Properties.Scope);
                    }
>>>>>>> 1838ef3a
                }

                var deleteResult = client.RoleAssignments.Delete(scope, assignmentName.ToString());
                Assert.NotNull(deleteResult);
            }
        }

        //[Fact(Skip = "Need to re-record due to VS2017 nuget upgrade")]
        [Fact]
        public void RoleAssignmentsCreateDeleteTests()
        {
            HttpMockServer.RecordsDirectory = GetSessionsDirectoryPath();
            using (MockContext context = MockContext.Start(this.GetType().FullName))
            {
                var client = testContext.GetAuthorizationManagementClient(context);

                var assignmentName = GetValueFromTestContext(Guid.NewGuid, Guid.Parse, "AssignmentNameCreateDeleteTest");

                var scope = "subscriptions/" + client.SubscriptionId + "/" + ResourceGroup; ;
<<<<<<< HEAD
                var principalId = testContext.Users.ElementAt(3);
=======
                var principalId = new Guid(testContext.Users.ElementAt(3).ObjectId);
>>>>>>> 1838ef3a

                Assert.NotNull(client);
                Assert.NotNull(client.HttpClient);

                var roleDefinition = client.RoleDefinitions.List(scope).Last();
                var newRoleAssignment = new RoleAssignmentProperties()
                {
                    RoleDefinitionId = roleDefinition.Id,
                    PrincipalId = principalId.ToString()
                };

                var createResult = client.RoleAssignments.Create(scope, assignmentName.ToString(), newRoleAssignment);
                Assert.NotNull(createResult);
                
                var deleteResult = client.RoleAssignments.Delete(scope, assignmentName.ToString());
                Assert.NotNull(deleteResult);
                var deletedRoleAssignment = deleteResult;
                Assert.NotNull(deletedRoleAssignment);
                Assert.Equal(deletedRoleAssignment.Id, createResult.Id);

                var allRoleAssignments = client.RoleAssignments.List(null);
                var createdAssignment = allRoleAssignments.FirstOrDefault(
                                            a => a.Name == assignmentName.ToString());

                Assert.Null(createdAssignment);
            }
        }

        //[Fact(Skip = "Need to re-record due to VS2017 nuget upgrade")]
        [Fact]
        public void RoleAssignmentAtScopeAndAboveTest()
        {
            HttpMockServer.RecordsDirectory = GetSessionsDirectoryPath();
            using (MockContext context = MockContext.Start(this.GetType().FullName))
            {
                var client = testContext.GetAuthorizationManagementClient(context);

                Assert.NotNull(client);
                Assert.NotNull(client.HttpClient);

                var allRoleAssignments = client.RoleAssignments
                    .List(new ODataQuery<RoleAssignmentFilter>(f => f.AtScope()));

                Assert.NotNull(allRoleAssignments);

                foreach (var assignment in allRoleAssignments)
                {
                    Assert.NotNull(assignment);
                    Assert.NotNull(assignment.Id);
                    Assert.NotNull(assignment.Name);
                    Assert.NotNull(assignment.Type);
                    Assert.NotNull(assignment.Properties);
                    Assert.NotNull(assignment.Properties.PrincipalId);
                    Assert.NotNull(assignment.Properties.RoleDefinitionId);
                    Assert.NotNull(assignment.Properties.Scope);
                }
            }
        }

        //[Fact(Skip = "Need to re-record due to VS2017 nuget upgrade")]
        [Fact]
        public void RoleAssignmentListByFilterTest()
        {
            HttpMockServer.RecordsDirectory = GetSessionsDirectoryPath();
            using (MockContext context = MockContext.Start(this.GetType().FullName))
            {
                var client = testContext.GetAuthorizationManagementClient(context);

                Assert.NotNull(client);
                Assert.NotNull(client.HttpClient);

				// Read/write the PrincipalId from Testcontext to enable Playback mode test execution
				var principalId = GetValueFromTestContext(() => new Guid(testContext.Users.ElementAt(1).ObjectId), Guid.Parse, "PrincipalId").ToString(); 

<<<<<<< HEAD
                var scope = "subscriptions/" + client.SubscriptionId + "/" + ResourceGroup;
=======
				var scope = "subscriptions/" + client.SubscriptionId + "/" + ResourceGroup;
>>>>>>> 1838ef3a
                var roleDefinition = client.RoleDefinitions.List(scope).First();

                for(int i=0; i<testContext.Users.Count; i++)
                {
                    var pId = new Guid(testContext.Users.ElementAt(i).ObjectId);
                    var newRoleAssignment = new RoleAssignmentProperties()
                    {
                        RoleDefinitionId = roleDefinition.Id,
                        PrincipalId = pId.ToString()
                    };
                    var assignmentName = GetValueFromTestContext(Guid.NewGuid, Guid.Parse, "AssignmentName_" + i);
                    var createResult = client.RoleAssignments.Create(scope, assignmentName.ToString(), newRoleAssignment);
                }

                var allRoleAssignments = client.RoleAssignments
                    .List(new ODataQuery<RoleAssignmentFilter>(f => f.PrincipalId == principalId));

                Assert.NotNull(allRoleAssignments);

                foreach (var assignment in allRoleAssignments)
                {
                    Assert.NotNull(assignment);
                    Assert.NotNull(assignment.Id);
                    Assert.NotNull(assignment.Name);
                    Assert.NotNull(assignment.Type);
                    Assert.NotNull(assignment.Properties);
                    Assert.NotNull(assignment.Properties.PrincipalId);
                    Assert.NotNull(assignment.Properties.RoleDefinitionId);
                    Assert.NotNull(assignment.Properties.Scope);

                    Assert.Equal(principalId.ToString(), assignment.Properties.PrincipalId);
               }
            }
        }

        [Fact(Skip = "PAS Service Issue - Paging not enabled")]
        public void RoleAssignmentPagingTest()
        {
            HttpMockServer.RecordsDirectory = GetSessionsDirectoryPath();
            using (MockContext context = MockContext.Start(this.GetType().FullName))
            {
                var client = testContext.GetAuthorizationManagementClient(context);

                Assert.NotNull(client);
                Assert.NotNull(client.HttpClient);

                var scope = "subscriptions/" + client.SubscriptionId + "/" + ResourceGroup;
                var allBuiltInRoles = client.RoleDefinitions.List(scope).Where(r => r.Properties.Type.Equals("BuiltInRole", StringComparison.OrdinalIgnoreCase));
                var allBuiltInRolesList = allBuiltInRoles as IList<RoleDefinition> ?? allBuiltInRoles.ToList();
                int roleCount = allBuiltInRolesList.Count();
                int userCount = testContext.Users.Count();
                
                List<RoleAssignment> createdAssignments = new List<RoleAssignment>();

                try
                {
                    for (int i = 0; i < RoleAssignmentPageSize + 2; i++)
                    {
                        Random random = new Random();

                        // Get random user
                        int userIndex = random.Next(0, userCount);
                        var principalId = testContext.Users.ElementAt(userIndex);

                        // Get random built-in role definition
                        int roleIndex = random.Next(0, roleCount);
                        var roleDefinition = allBuiltInRolesList.ElementAt(roleIndex);

                        var newRoleAssignment = new RoleAssignmentCreateParameters()
                        {
                            Properties = new RoleAssignmentProperties()
                            {
                                RoleDefinitionId = roleDefinition.Id,
                                PrincipalId = principalId.ToString()
                            }
                        };
                        var assignmentName = GetValueFromTestContext(Guid.NewGuid, Guid.Parse, "AssignmentName_" + i);
                        RoleAssignment createResult = null;
                        try
                        {
                            createResult = client.RoleAssignments.Create(
                                scope, 
                                assignmentName.ToString(), 
                                newRoleAssignment.Properties);
                        }
                        catch (CloudException e)
                        {
                            if (e.Response.StatusCode == HttpStatusCode.Conflict)
                            {
                                i--;
                                continue;
                            }
                        }

                        Assert.NotNull(createResult);
                        createdAssignments.Add(createResult);
                    }

                    // Validate
                 
                    // Get the first page of assignments
                    var firstPage = client.RoleAssignments.List(null);
                    Assert.NotNull(firstPage);
                    Assert.NotNull(firstPage.NextPageLink);

                    // Get the next page of assignments
                    var nextPage = client.RoleAssignments.ListNext(firstPage.NextPageLink);
                    
                    Assert.NotNull(nextPage);
                    Assert.NotEqual(0, nextPage.Count());

                    foreach (var roleAssignment in nextPage)
                    {
                        Assert.NotNull(roleAssignment);
                        Assert.NotNull(roleAssignment.Id);
                        Assert.NotNull(roleAssignment.Name);
                        Assert.NotNull(roleAssignment.Type);
                        Assert.NotNull(roleAssignment.Properties);
                        Assert.NotNull(roleAssignment.Properties.PrincipalId);
                        Assert.NotNull(roleAssignment.Properties.RoleDefinitionId);
                        Assert.NotNull(roleAssignment.Properties.Scope);
                    }
                }
                finally
                {
                    foreach (var createdAssignment in createdAssignments)
                    {
                        client.RoleAssignments.Delete(createdAssignment.Properties.Scope, createdAssignment.Name);
                    }
                }
            }
        }


        //[Fact(Skip = "Need to re-record due to VS2017 nuget upgrade")]
        [Fact]
        public void RoleAssignmentListForScopeTest()
        {
            HttpMockServer.RecordsDirectory = GetSessionsDirectoryPath();
            using (MockContext context = MockContext.Start(this.GetType().FullName))
            {
                var client = testContext.GetAuthorizationManagementClient(context);

                Assert.NotNull(client);
                Assert.NotNull(client.HttpClient);

                var allRoleAssignments = client.RoleAssignments.ListForScope(
                    "subscriptions/" + client.SubscriptionId + "/" + ResourceGroup,
                    new ODataQuery<RoleAssignmentFilter>(f => f.AtScope()));


                Assert.NotNull(allRoleAssignments);

                foreach (var assignment in allRoleAssignments)
                {
                    Assert.NotNull(assignment);
                    Assert.NotNull(assignment.Id);
                    Assert.NotNull(assignment.Name);
                    Assert.NotNull(assignment.Type);
                    Assert.NotNull(assignment.Properties);
                    Assert.NotNull(assignment.Properties.PrincipalId);
                    Assert.NotNull(assignment.Properties.RoleDefinitionId);
                    Assert.NotNull(assignment.Properties.Scope);
                }
            }
        }

        [Fact(Skip = "Graph issue when adding user to group, needs investigation")]        
        public void RoleAssignmentListWithAssignedToFilterTest()
        {
            HttpMockServer.RecordsDirectory = GetSessionsDirectoryPath();
            using (MockContext context = MockContext.Start(this.GetType().FullName))
            {
                var client = testContext.GetAuthorizationManagementClient(context);

                Assert.NotNull(client);
                Assert.NotNull(client.HttpClient);

                var scope = "subscriptions/" + client.SubscriptionId + "/" + ResourceGroup;
<<<<<<< HEAD
				var roleDefinition = client.RoleDefinitions.List(scope).First();
=======
                var roleDefinition = client.RoleDefinitions.List(scope).First();
>>>>>>> 1838ef3a
                
                // Get user and group and add the user to the group
                var user = testContext.Users.First();
                var group = testContext.Groups.First();
                testContext.AddMemberToGroup(context, group, user);

                // create assignment to group
                var newRoleAssignmentToGroupParams = new RoleAssignmentCreateParameters()
                {
                    Properties = new RoleAssignmentProperties()
                    {
                        RoleDefinitionId = roleDefinition.Id,
                        PrincipalId = group.ObjectId
                    }
                };
                var assignmentName = GetValueFromTestContext(Guid.NewGuid, Guid.Parse, "AssignmentName_Group");
                var assignmentToGroup = client.RoleAssignments.Create(
                    scope, 
                    assignmentName.ToString(), 
                    newRoleAssignmentToGroupParams.Properties);

                // create assignment to user
                var newRoleAssignmentToUserParams = new RoleAssignmentCreateParameters()
                {
                    Properties = new RoleAssignmentProperties()
                    {
                        RoleDefinitionId = roleDefinition.Id,
                        PrincipalId = user.ObjectId
                    }
                };
                
                assignmentName = GetValueFromTestContext(Guid.NewGuid, Guid.Parse, "AssignmentName_User");
                var assignmentToUser = client.RoleAssignments.Create(scope, 
                    assignmentName.ToString(), 
                    newRoleAssignmentToUserParams.Properties);

                // List role assignments with AssignedTo filter = user id
                var allRoleAssignments = client.RoleAssignments
                    .List(new ODataQuery<RoleAssignmentFilter>(f => f.AssignedTo(user.ObjectId)));

                Assert.NotNull(allRoleAssignments);
                Assert.True(allRoleAssignments.Count() >= 2);

                foreach (var assignment in allRoleAssignments)
                {
                    Assert.NotNull(assignment);
                    Assert.NotNull(assignment.Id);
                    Assert.NotNull(assignment.Name);
                    Assert.NotNull(assignment.Type);
                    Assert.NotNull(assignment.Properties);
                    Assert.NotNull(assignment.Properties.PrincipalId);
                    Assert.NotNull(assignment.Properties.RoleDefinitionId);
                    Assert.NotNull(assignment.Properties.Scope);
                }

                // Returned assignments contain assignment to group
                Assert.True(allRoleAssignments.Count(a => a.Properties.PrincipalId.ToString() == group.ObjectId) >= 1);
            }
        }

        //[Fact(Skip = "Need to re-record due to VS2017 nuget upgrade")]
        [Fact]
        public void RoleDefinitionsListGetTests()
        {
            string executingAssemblyPath = this.GetType().GetTypeInfo().Assembly.Location;
            HttpMockServer.RecordsDirectory = Path.Combine(Path.GetDirectoryName(executingAssemblyPath), "SessionRecords");
            using (MockContext context = MockContext.Start(this.GetType().FullName))
            {
                var client = testContext.GetAuthorizationManagementClient(context);

                Assert.NotNull(client);
                Assert.NotNull(client.HttpClient);

                var scope = "subscriptions/" + client.SubscriptionId + "/" + ResourceGroup;
<<<<<<< HEAD
				var allRoleDefinitions = client.RoleDefinitions.List(scope);
=======
                var allRoleDefinitions = client.RoleDefinitions.List(scope);
>>>>>>> 1838ef3a
                
                Assert.NotNull(allRoleDefinitions);

                foreach (var roleDefinition in allRoleDefinitions)
                {
                    var singleRole = client.RoleDefinitions.Get(scope, roleDefinition.Name);
                    
                    Assert.NotNull(singleRole);

                    if (singleRole.Properties.Type == "BuiltInRole")
                    {
                        Assert.NotNull(singleRole);
                        Assert.NotNull(singleRole.Id);
                        Assert.NotNull(singleRole.Name);
                        Assert.NotNull(singleRole.Type);
                        Assert.NotNull(singleRole.Properties);
                        Assert.NotNull(singleRole.Properties.Description);
                        Assert.NotNull(singleRole.Properties.RoleName);
                        Assert.NotNull(singleRole.Properties.Type);
                        Assert.NotNull(singleRole.Properties.Permissions);
                   
                        foreach(var assignableScope in singleRole.Properties.AssignableScopes)
                        {
                            Assert.True(!string.IsNullOrWhiteSpace(assignableScope));
                        }

                        foreach(var permission in singleRole.Properties.Permissions) 
                        { 
                            Assert.NotNull(permission.Actions); 
                            Assert.NotNull(permission.NotActions); 
                            Assert.False(permission.Actions.Count() == 0 && 
                            permission.NotActions.Count() == 0); 
                        }
                    }
                }
            }
        }

        // ListWithFilters Method is not supported in Swagger
        //[Fact]
        //public void RoleDefinitionsListWithFilterTests()
        //{
        //    using (MockContext context = MockContext.Start(this.GetType().FullName))
        //    {
        //        var client = testContext.GetAuthorizationManagementClient(context);

        //        Assert.NotNull(client);
        //        Assert.NotNull(client.HttpClient);

        //        var ownerRoleDefinition = client.RoleDefinitions.ListWithFilters(
        //            new ListDefinitionFilterParameters
        //            {
        //                RoleName = "Owner"
        //            });

        //        Assert.NotNull(ownerRoleDefinition);
        //        Assert.NotNull(ownerRoleDefinition.RoleDefinitions);
        //        Assert.Equal(1, ownerRoleDefinition.RoleDefinitions.Count);

        //        // Passsing name as null
        //        var allRoleDefinition = client.RoleDefinitions.ListWithFilters(
        //            new ListDefinitionFilterParameters
        //            {
        //                RoleName = null
        //            });

        //        var allRoleDefinitionsByList = client.RoleDefinitions.List();

        //        Assert.NotNull(allRoleDefinition);
        //        Assert.NotNull(allRoleDefinition.RoleDefinitions);
        //        Assert.Equal(allRoleDefinitionsByList.RoleDefinitions.Count, allRoleDefinition.RoleDefinitions.Count);

        //        Assert.Throws<ArgumentNullException>(() => client.RoleDefinitions.ListWithFilters(null));
        //    }
        //}

        //[Fact(Skip = "Need to re-record due to VS2017 nuget upgrade")]
        [Fact]
        public void RoleDefinitionsByIdTests()
        {
            string executingAssemblyPath = this.GetType().GetTypeInfo().Assembly.Location;
            HttpMockServer.RecordsDirectory = Path.Combine(Path.GetDirectoryName(executingAssemblyPath), "SessionRecords");
            using (MockContext context = MockContext.Start(this.GetType().FullName))
            {
                var client = testContext.GetAuthorizationManagementClient(context);

                Assert.NotNull(client);
                Assert.NotNull(client.HttpClient);

                var scope = "subscriptions/" + client.SubscriptionId + "/" + ResourceGroup;
                var allRoleDefinitions = client.RoleDefinitions.List(scope);

                Assert.NotNull(allRoleDefinitions);

                foreach (var roleDefinition in allRoleDefinitions)
                {
                    var singleRole = client.RoleDefinitions.Get(scope, roleDefinition.Name);
                    var byIdRole = client.RoleDefinitions.GetById(roleDefinition.Id);

                    Assert.NotNull(byIdRole);
                    Assert.NotNull(byIdRole.Id);
                    Assert.NotNull(byIdRole.Name);

                    Assert.Equal(
                        singleRole.Id,
                        byIdRole.Id);
                    Assert.Equal(
                        singleRole.Name,
                        byIdRole.Name);
                }
            }
        }

        //[Fact(Skip = "After upgrade to vs2017, starts failing. Needs investigation")]
        [Fact]
        public void RoleDefinitionUpdateTests()
        {
            string executingAssemblyPath = this.GetType().GetTypeInfo().Assembly.Location;
            HttpMockServer.RecordsDirectory = Path.Combine(Path.GetDirectoryName(executingAssemblyPath), "SessionRecords");
            using (MockContext context = MockContext.Start(this.GetType().FullName))
            {
                var client = testContext.GetAuthorizationManagementClient(context);

                RoleDefinition createOrUpdateParams;
                var roleDefinitionId = GetValueFromTestContext(Guid.NewGuid, Guid.Parse, "RoleDefinition");
<<<<<<< HEAD
                string scope = "subscriptions/" + client.SubscriptionId + "/" + ResourceGroup;
=======
                string currentSubscriptionId = "subscriptions/" + client.SubscriptionId + "/" + ResourceGroup;
>>>>>>> 1838ef3a

				// Create a custom role definition
				try
                {
                    createOrUpdateParams = new RoleDefinition()
                        {
                            // Name = roleDefinitionId,
                            Properties = new RoleDefinitionProperties()
                            {
                                RoleName = "NewRoleName_" + roleDefinitionId.ToString(),
                                Description = "New Test Custom Role",
                                Permissions = new List<Permission>()
                                {
                                    new Permission()
                                    {
                                        Actions = new List<string>{ "Microsoft.Authorization/*/Read" }
                                    }
                                },
                                AssignableScopes = new List<string>() { scope },
                            },
                    };

                    var roleDefinition = client.RoleDefinitions.CreateOrUpdate(
						scope, 
                        roleDefinitionId.ToString(), 
                        createOrUpdateParams);

                    // Update role name, permissions for the custom role
                    createOrUpdateParams.Properties.RoleName = "UpdatedRoleName_" + roleDefinitionId.ToString();
                    createOrUpdateParams.Properties.Permissions.Single().Actions.Add("Microsoft.Support/*/read");

                    var updatedRoleDefinition = client.RoleDefinitions.CreateOrUpdate(scope,
                        roleDefinitionId.ToString(),
                        createOrUpdateParams);
                   
                    // Validate the updated roleDefinition properties.
                    Assert.NotNull(updatedRoleDefinition);
                    Assert.Equal(updatedRoleDefinition.Id, roleDefinition.Id);
                    Assert.Equal(updatedRoleDefinition.Name, roleDefinition.Name);
                    // Role name and permissions should be updated
                    Assert.Equal("UpdatedRoleName_" + roleDefinitionId.ToString(), updatedRoleDefinition.Properties.RoleName);
                    Assert.NotEmpty(updatedRoleDefinition.Properties.Permissions);
                    Assert.Equal("Microsoft.Authorization/*/Read", updatedRoleDefinition.Properties.Permissions.Single().Actions.First());
                    Assert.Equal("Microsoft.Support/*/read", updatedRoleDefinition.Properties.Permissions.Single().Actions.Last());
                    // Same assignable scopes
                    Assert.NotEmpty(updatedRoleDefinition.Properties.AssignableScopes);
                    Assert.Equal(scope.ToLower(), updatedRoleDefinition.Properties.AssignableScopes.Single().ToLower());
                
                    // Negative test: Update the role with an empty RoleName 
                    createOrUpdateParams.Properties.RoleName = null;

                    try
                    {
                        client.RoleDefinitions.CreateOrUpdate(scope,
                        roleDefinitionId.ToString(),
                        createOrUpdateParams);
                    }
                    catch (CloudException ce)
                    {
                        Assert.Equal(HttpStatusCode.BadRequest, ce.Response.StatusCode);
                    }
                }
                finally
                {
                    var deleteResult = client.RoleDefinitions.Delete(
						scope, 
                        roleDefinitionId.ToString());
                    Assert.NotNull(deleteResult);
                }
            }
        }

        //[Fact(Skip = "Need to re-record due to VS2017 nuget upgrade")]
        [Fact]
        public void RoleDefinitionCreateTests()
        {
            string executingAssemblyPath = this.GetType().GetTypeInfo().Assembly.Location;
            HttpMockServer.RecordsDirectory = Path.Combine(Path.GetDirectoryName(executingAssemblyPath), "SessionRecords");
            const string RoleDefIdPrefix = "/providers/Microsoft.Authorization/roleDefinitions/";
            using (MockContext context = MockContext.Start(this.GetType().FullName))
            {
                var client = testContext.GetAuthorizationManagementClient(context);

                RoleDefinition createOrUpdateParams;
                var roleDefinitionId = GetValueFromTestContext(Guid.NewGuid, Guid.Parse, "RoleDefinition1");
                string currentSubscriptionId = "/subscriptions/" + client.SubscriptionId + "/" + ResourceGroup;
                string fullRoleId = "/subscriptions/" + client.SubscriptionId + RoleDefIdPrefix + roleDefinitionId;

                Guid newRoleId = GetValueFromTestContext(Guid.NewGuid, Guid.Parse, "RoleDefinition2"); 
                string resourceGroupScope = currentSubscriptionId;
<<<<<<< HEAD
				
				// create resource group,This works only if logged in using Username/Password method
				var resourceClient = PermissionsTests.GetResourceManagementClient(context);
				try
				{
					resourceClient.ResourceGroups.CreateOrUpdate(
						"AzureAuthzSDK1",
						new ResourceGroup
						{ Location = RESOURCE_TEST_LOCATION });
				}
				catch
				{ }

				// Create a custom role definition
				try
=======
                
                // create resource group,This works only if logged in using Username/Password method
                var resourceClient = PermissionsTests.GetResourceManagementClient(context);
                try
                {
                    resourceClient.ResourceGroups.CreateOrUpdate(
                        "AzureAuthzSDK1",
                        new ResourceGroup
                        { Location = "westus" });
                }
                catch
                { }

                // Create a custom role definition
                try
>>>>>>> 1838ef3a
                {
                    createOrUpdateParams = new RoleDefinition()
                        {
                            Properties = new RoleDefinitionProperties()
                            {
                                RoleName = "NewRoleName_" + roleDefinitionId.ToString(),
                                Description = "New Test Custom Role",
                                Permissions = new List<Permission>()
                                {
                                    new Permission()
                                    {
                                        Actions = new List<string>{ "Microsoft.Authorization/*/Read" }
                                    }
                                },
                                AssignableScopes = new List<string>() { currentSubscriptionId },
                            },
                    };

                    var roleDefinition = client.RoleDefinitions.CreateOrUpdate(currentSubscriptionId,
                        roleDefinitionId.ToString(),
                        createOrUpdateParams);

                    // Validate the roleDefinition properties.
                    Assert.NotNull(roleDefinition);
                    Assert.Equal(fullRoleId, roleDefinition.Id);
                    Assert.Equal(roleDefinitionId.ToString(), roleDefinition.Name);
                    Assert.NotNull(roleDefinition.Properties);
                    Assert.Equal("CustomRole", roleDefinition.Properties.Type);
                    Assert.Equal("New Test Custom Role", roleDefinition.Properties.Description);
                    Assert.NotEmpty(roleDefinition.Properties.AssignableScopes);
                    Assert.Equal(currentSubscriptionId.ToLower(), roleDefinition.Properties.AssignableScopes.Single().ToLower());
                    Assert.NotEmpty(roleDefinition.Properties.Permissions);
                    Assert.Equal("Microsoft.Authorization/*/Read", roleDefinition.Properties.Permissions.Single().Actions.Single());

<<<<<<< HEAD
					createOrUpdateParams.Properties.AssignableScopes = new List<string> { resourceGroupScope };
=======
                    createOrUpdateParams.Properties.AssignableScopes = new List<string> { resourceGroupScope };
>>>>>>> 1838ef3a
                    createOrUpdateParams.Properties.RoleName = "NewRoleName_" + newRoleId.ToString();

                    roleDefinition = client.RoleDefinitions.CreateOrUpdate(
                        resourceGroupScope,
                        newRoleId.ToString(), 
                        createOrUpdateParams);
                    Assert.NotNull(roleDefinition);

                }
                finally
                {
                    var deleteResult = client.RoleDefinitions.Delete(currentSubscriptionId, roleDefinitionId.ToString());
                    Assert.NotNull(deleteResult);

                   deleteResult = client.RoleDefinitions.Delete(resourceGroupScope, newRoleId.ToString());
                   Assert.NotNull(deleteResult);
                }

                
                TestUtilities.Wait(1000 * 15);

                // Negative test - create a roledefinition with same name (but different id) as an already existing custom role
                try
                {
                    client.RoleDefinitions.CreateOrUpdate(currentSubscriptionId,
                        roleDefinitionId.ToString(),
                        createOrUpdateParams);
                    var roleDefinition2Id = GetValueFromTestContext(Guid.NewGuid, Guid.Parse, "RoleDefinition3");
                    client.RoleDefinitions.CreateOrUpdate(currentSubscriptionId,
                        roleDefinitionId.ToString(),
                        createOrUpdateParams);
                }
                catch (CloudException ce)
                {
                    Assert.Equal(HttpStatusCode.BadRequest, ce.Response.StatusCode);
                }
                finally
                {
                    var deleteResult = client.RoleDefinitions.Delete(currentSubscriptionId, roleDefinitionId.ToString());
                    Assert.NotNull(deleteResult);
                }

                var scope = "subscriptions/" + client.SubscriptionId;
                // Negative test - create a roledefinition with same id as a built-in role
                try
                {
                    var allRoleDefinitions = client.RoleDefinitions.List(scope);
                    Assert.NotNull(allRoleDefinitions);
                    RoleDefinition builtInRole = allRoleDefinitions.First(x => x.Properties.Type == "BuiltInRole");

                    createOrUpdateParams.Properties.RoleName = "NewRoleName_" + builtInRole.Name.ToString();
                    client.RoleDefinitions.CreateOrUpdate(currentSubscriptionId,
                        builtInRole.Name, createOrUpdateParams);
                }
                catch (CloudException ce)
                {
                    Assert.Equal(HttpStatusCode.Conflict, ce.Response.StatusCode);
                }
              
                // Negative test - create a roledefinition with type=BuiltInRole
                createOrUpdateParams.Properties.Type = "BuiltInRole";

                try
                {
                    client.RoleDefinitions.CreateOrUpdate(currentSubscriptionId,
                        roleDefinitionId.ToString(),
                        createOrUpdateParams);
                }
                catch(CloudException ce)
                {
                    Assert.Equal(HttpStatusCode.BadRequest, ce.Response.StatusCode);
                }
                
                // Negative Test - create a custom role with empty role name
                // reset the role type
                createOrUpdateParams.Properties.Type = null;
                createOrUpdateParams.Properties.RoleName = string.Empty;

                try
                {
                    client.RoleDefinitions.CreateOrUpdate(currentSubscriptionId,
                        roleDefinitionId.ToString(),
                        createOrUpdateParams);
                }
                catch (CloudException ce)
                {
                    Assert.Equal(HttpStatusCode.BadRequest, ce.Response.StatusCode);
                }

                // Negative Test - create a custom role with empty assignable scopes
                // reset the role name
                createOrUpdateParams.Properties.RoleName = "NewRoleName_" + roleDefinitionId.ToString();
                createOrUpdateParams.Properties.AssignableScopes = new List<string>();

                try
                {
                    client.RoleDefinitions.CreateOrUpdate(currentSubscriptionId,
                        roleDefinitionId.ToString(),
                        createOrUpdateParams);
                }
                catch (CloudException ce)
                {
                    Assert.Equal(HttpStatusCode.BadRequest, ce.Response.StatusCode);
                }

                // Negative Test - create a custom role with invalid value for assignable scopes
                createOrUpdateParams.Properties.AssignableScopes.Add("Invalid_Scope");

                //try
                //{
                //    client.RoleDefinitions.CreateOrUpdate(currentSubscriptionId,
                //        roleDefinitionId.ToString(),
                //        createOrUpdateParams.RoleDefinition);
                //}
                //catch (CloudException ce)
                //{
                //    Assert.Equal(HttpStatusCode.BadRequest, ce.Response.StatusCode);
                //}

                // Negative Test - create a custom role with empty permissions
                // reset assignable scopes

                /* TODO: Uncomment the below test case when PAS/PAS-RP determine whether to implement blocking of 
                 * create with empty Permission list
                 */
                ////createOrUpdateParams.RoleDefinition.Properties.AssignableScopes.Remove("Invalid_Scope");
                ////createOrUpdateParams.RoleDefinition.Properties.AssignableScopes.Add(currentSubscriptionId);
                ////createOrUpdateParams.RoleDefinition.Properties.Permissions = new List<Permission>();

                ////try
                ////{
                ////    client.RoleDefinitions.CreateOrUpdate(roleDefinitionId, createOrUpdateParams);
                ////}
                ////catch (CloudException ce)
                ////{
                ////    Assert.Equal("AssignableScopeNotUnderSubscriptionScope", ce.Error.Code);
                ////    Assert.Equal(HttpStatusCode.BadRequest, ce.Response.StatusCode);
                ////}
            }
        }

		[Fact]
		public void ProviderOperationsMetadataListGetTests()
		{
			using (MockContext context = MockContext.Start(this.GetType().FullName))
			{
				var client = testContext.GetAuthorizationManagementClient(context);

				Assert.NotNull(client);
				Assert.NotNull(client.HttpClient);
				var allProviderOperationsMetadatas = client.ProviderOperationsMetadata.List(API_VERSION);

				Assert.NotNull(allProviderOperationsMetadatas);

				foreach (var operationsMetadata in allProviderOperationsMetadatas)
				{
					Assert.NotNull(operationsMetadata);
					Assert.NotNull(operationsMetadata.Id);
					Assert.NotNull(operationsMetadata.Name);
					Assert.NotNull(operationsMetadata.Operations);
					Assert.NotNull(operationsMetadata.ResourceTypes);
					Assert.NotNull(operationsMetadata.Type);
				}

				var providerOperationsMetadata = client.ProviderOperationsMetadata.Get("Microsoft.Web", "2015-07-01");
				Assert.NotNull(providerOperationsMetadata);
				Assert.NotNull(providerOperationsMetadata.DisplayName);
				Assert.NotNull(providerOperationsMetadata.Id);
				Assert.NotNull(providerOperationsMetadata.Name);
				Assert.NotNull(providerOperationsMetadata.Operations);
				Assert.NotNull(providerOperationsMetadata.ResourceTypes);
				Assert.NotNull(providerOperationsMetadata.Type);
			}
		}

		private static T GetValueFromTestContext<T>(Func<T> constructor, Func<string, T> parser, string mockName)
        {
            T retValue = default(T);

            if (HttpMockServer.Mode == HttpRecorderMode.Record)
            {
                retValue = constructor.Invoke();
                HttpMockServer.Variables[mockName] = retValue.ToString();
            }
            else
            {
                if (HttpMockServer.Variables.ContainsKey(mockName))
                {
                    retValue = parser.Invoke(HttpMockServer.Variables[mockName]);
                }
            }

            return retValue;
        }

        private static string GetSessionsDirectoryPath()
        {
            string executingAssemblyPath = typeof(Authorization.Tests.BasicTests).GetTypeInfo().Assembly.Location;
            return Path.Combine(Path.GetDirectoryName(executingAssemblyPath), "SessionRecords");
        }
    }
}<|MERGE_RESOLUTION|>--- conflicted
+++ resolved
@@ -24,13 +24,8 @@
 {
     public class BasicTests : TestBase, IClassFixture<TestExecutionContext>
     {
-<<<<<<< HEAD
-		public const string ResourceGroup = "resourcegroups/AzureAuthzSDK";
-		private readonly ITestOutputHelper _output;
-=======
         public const string ResourceGroup = "resourcegroups/AzureAuthzSDK";
         private readonly ITestOutputHelper _output;
->>>>>>> 1838ef3a
         private TestExecutionContext testContext;
         private const int RoleAssignmentPageSize = 20;
         private const string RESOURCE_TEST_LOCATION = "westus";
@@ -144,11 +139,7 @@
                 var assignmentName = GetValueFromTestContext(Guid.NewGuid, Guid.Parse, "AssignmentNameTestListGet");
 
                 var scope = "subscriptions/" + client.SubscriptionId + "/" + ResourceGroup;
-<<<<<<< HEAD
-                var principalId = testContext.Users.ElementAt(5);
-=======
                 var principalId = new Guid(testContext.Users.ElementAt(5).ObjectId);
->>>>>>> 1838ef3a
 
                 Assert.NotNull(client);
                 Assert.NotNull(client.HttpClient);
@@ -169,21 +160,6 @@
 
                 foreach (var assignment in allRoleAssignments)
                 {
-<<<<<<< HEAD
-					if (assignment.Properties.Scope.Contains(ResourceGroup))
-					{
-						var singleAssignment = client.RoleAssignments.Get(assignment.Properties.Scope, assignment.Name);
-
-						Assert.NotNull(singleAssignment);
-						Assert.NotNull(singleAssignment.Id);
-						Assert.NotNull(singleAssignment.Name);
-						Assert.NotNull(singleAssignment.Type);
-						Assert.NotNull(singleAssignment.Properties);
-						Assert.NotNull(singleAssignment.Properties.PrincipalId);
-						Assert.NotNull(singleAssignment.Properties.RoleDefinitionId);
-						Assert.NotNull(singleAssignment.Properties.Scope);
-					}
-=======
                     if (assignment.Properties.Scope.Contains(ResourceGroup))
                     {
                         var singleAssignment = client.RoleAssignments.Get(assignment.Properties.Scope, assignment.Name);
@@ -197,7 +173,6 @@
                         Assert.NotNull(singleAssignment.Properties.RoleDefinitionId);
                         Assert.NotNull(singleAssignment.Properties.Scope);
                     }
->>>>>>> 1838ef3a
                 }
 
                 var deleteResult = client.RoleAssignments.Delete(scope, assignmentName.ToString());
@@ -217,11 +192,7 @@
                 var assignmentName = GetValueFromTestContext(Guid.NewGuid, Guid.Parse, "AssignmentNameCreateDeleteTest");
 
                 var scope = "subscriptions/" + client.SubscriptionId + "/" + ResourceGroup; ;
-<<<<<<< HEAD
-                var principalId = testContext.Users.ElementAt(3);
-=======
                 var principalId = new Guid(testContext.Users.ElementAt(3).ObjectId);
->>>>>>> 1838ef3a
 
                 Assert.NotNull(client);
                 Assert.NotNull(client.HttpClient);
@@ -296,11 +267,7 @@
 				// Read/write the PrincipalId from Testcontext to enable Playback mode test execution
 				var principalId = GetValueFromTestContext(() => new Guid(testContext.Users.ElementAt(1).ObjectId), Guid.Parse, "PrincipalId").ToString(); 
 
-<<<<<<< HEAD
-                var scope = "subscriptions/" + client.SubscriptionId + "/" + ResourceGroup;
-=======
 				var scope = "subscriptions/" + client.SubscriptionId + "/" + ResourceGroup;
->>>>>>> 1838ef3a
                 var roleDefinition = client.RoleDefinitions.List(scope).First();
 
                 for(int i=0; i<testContext.Users.Count; i++)
@@ -480,11 +447,7 @@
                 Assert.NotNull(client.HttpClient);
 
                 var scope = "subscriptions/" + client.SubscriptionId + "/" + ResourceGroup;
-<<<<<<< HEAD
-				var roleDefinition = client.RoleDefinitions.List(scope).First();
-=======
                 var roleDefinition = client.RoleDefinitions.List(scope).First();
->>>>>>> 1838ef3a
                 
                 // Get user and group and add the user to the group
                 var user = testContext.Users.First();
@@ -559,11 +522,7 @@
                 Assert.NotNull(client.HttpClient);
 
                 var scope = "subscriptions/" + client.SubscriptionId + "/" + ResourceGroup;
-<<<<<<< HEAD
-				var allRoleDefinitions = client.RoleDefinitions.List(scope);
-=======
                 var allRoleDefinitions = client.RoleDefinitions.List(scope);
->>>>>>> 1838ef3a
                 
                 Assert.NotNull(allRoleDefinitions);
 
@@ -689,11 +648,7 @@
 
                 RoleDefinition createOrUpdateParams;
                 var roleDefinitionId = GetValueFromTestContext(Guid.NewGuid, Guid.Parse, "RoleDefinition");
-<<<<<<< HEAD
                 string scope = "subscriptions/" + client.SubscriptionId + "/" + ResourceGroup;
-=======
-                string currentSubscriptionId = "subscriptions/" + client.SubscriptionId + "/" + ResourceGroup;
->>>>>>> 1838ef3a
 
 				// Create a custom role definition
 				try
@@ -784,23 +739,6 @@
 
                 Guid newRoleId = GetValueFromTestContext(Guid.NewGuid, Guid.Parse, "RoleDefinition2"); 
                 string resourceGroupScope = currentSubscriptionId;
-<<<<<<< HEAD
-				
-				// create resource group,This works only if logged in using Username/Password method
-				var resourceClient = PermissionsTests.GetResourceManagementClient(context);
-				try
-				{
-					resourceClient.ResourceGroups.CreateOrUpdate(
-						"AzureAuthzSDK1",
-						new ResourceGroup
-						{ Location = RESOURCE_TEST_LOCATION });
-				}
-				catch
-				{ }
-
-				// Create a custom role definition
-				try
-=======
                 
                 // create resource group,This works only if logged in using Username/Password method
                 var resourceClient = PermissionsTests.GetResourceManagementClient(context);
@@ -814,9 +752,8 @@
                 catch
                 { }
 
-                // Create a custom role definition
-                try
->>>>>>> 1838ef3a
+				// Create a custom role definition
+				try
                 {
                     createOrUpdateParams = new RoleDefinition()
                         {
@@ -851,11 +788,7 @@
                     Assert.NotEmpty(roleDefinition.Properties.Permissions);
                     Assert.Equal("Microsoft.Authorization/*/Read", roleDefinition.Properties.Permissions.Single().Actions.Single());
 
-<<<<<<< HEAD
-					createOrUpdateParams.Properties.AssignableScopes = new List<string> { resourceGroupScope };
-=======
                     createOrUpdateParams.Properties.AssignableScopes = new List<string> { resourceGroupScope };
->>>>>>> 1838ef3a
                     createOrUpdateParams.Properties.RoleName = "NewRoleName_" + newRoleId.ToString();
 
                     roleDefinition = client.RoleDefinitions.CreateOrUpdate(
