--- conflicted
+++ resolved
@@ -65,13 +65,6 @@
 - The new Api version for the whole metrics API is 2017-05-01-preview. Before it was 2016-09-01 for metrics and 2016-03-01 for metric definitions.
 - The calls can retrieve single-dimension metrics with the proper set of parameters. So the change is not completely a breaking change, but it would certainly require some adjustments in the calls.
 
-<<<<<<< HEAD
-**Notes**
-
-- New receivers added to Actiongroup, swagger is already updated and this is version is like a base version now.
-- Going forward changes in Actiongroup will be done with change in version.
-- Added a patch action for Actiongroup.
-=======
 ### Changes in 0.16.1-preview
 
 **Notes**
@@ -95,5 +88,4 @@
 - Leaving the Swagger spec for DiagnosticSettings out of the generation and using the previous API again
 - Updating the generate.cmd command to the latest commit for the arm-monitor composite file
 - Making the default class namespace consistent with the dll and nuget package names
-- Removing unused test files (DiagnosticSettings) and changing the project file accordingly.
->>>>>>> 99216f75
+- Removing unused test files (DiagnosticSettings) and changing the project file accordingly.