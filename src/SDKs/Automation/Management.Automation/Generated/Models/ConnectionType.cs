// <auto-generated>
// Copyright (c) Microsoft Corporation. All rights reserved.
// Licensed under the MIT License. See License.txt in the project root for
// license information.
//
// Code generated by Microsoft (R) AutoRest Code Generator.
// Changes may cause incorrect behavior and will be lost if the code is
// regenerated.
// </auto-generated>

namespace Microsoft.Azure.Management.Automation.Models
{
    using Microsoft.Rest;
    using Microsoft.Rest.Serialization;
    using Newtonsoft.Json;
    using System.Collections;
    using System.Collections.Generic;
    using System.Linq;

    /// <summary>
    /// Definition of the connection type.
    /// </summary>
    [Rest.Serialization.JsonTransformation]
    public partial class ConnectionType
    {
        /// <summary>
        /// Initializes a new instance of the ConnectionType class.
        /// </summary>
        public ConnectionType()
        {
            CustomInit();
        }

        /// <summary>
        /// Initializes a new instance of the ConnectionType class.
        /// </summary>
        /// <param name="id">Gets the id of the resource.</param>
        /// <param name="name">Gets the name of the connection type.</param>
<<<<<<< HEAD
=======
        /// <param name="type">Resource type</param>
>>>>>>> 43149714
        /// <param name="isGlobal">Gets or sets a Boolean value to indicate if
        /// the connection type is global.</param>
        /// <param name="fieldDefinitions">Gets the field definitions of the
        /// connection type.</param>
        /// <param name="creationTime">Gets the creation time.</param>
        /// <param name="lastModifiedTime">Gets or sets the last modified
        /// time.</param>
        /// <param name="description">Gets or sets the description.</param>
<<<<<<< HEAD
        public ConnectionType(string id = default(string), string name = default(string), bool? isGlobal = default(bool?), IDictionary<string, FieldDefinition> fieldDefinitions = default(IDictionary<string, FieldDefinition>), System.DateTime? creationTime = default(System.DateTime?), System.DateTime? lastModifiedTime = default(System.DateTime?), string description = default(string))
        {
            Id = id;
            Name = name;
=======
        public ConnectionType(string id = default(string), string name = default(string), string type = default(string), bool? isGlobal = default(bool?), IDictionary<string, FieldDefinition> fieldDefinitions = default(IDictionary<string, FieldDefinition>), System.DateTimeOffset creationTime = default(System.DateTimeOffset), System.DateTimeOffset lastModifiedTime = default(System.DateTimeOffset), string description = default(string))
        {
            Id = id;
            Name = name;
            Type = type;
>>>>>>> 43149714
            IsGlobal = isGlobal;
            FieldDefinitions = fieldDefinitions;
            CreationTime = creationTime;
            LastModifiedTime = lastModifiedTime;
            Description = description;
            CustomInit();
        }

        /// <summary>
        /// An initialization method that performs custom operations like setting defaults
        /// </summary>
        partial void CustomInit();

        /// <summary>
        /// Gets the id of the resource.
        /// </summary>
        [JsonProperty(PropertyName = "id")]
        public string Id { get; private set; }

        /// <summary>
        /// Gets the name of the connection type.
        /// </summary>
        [JsonProperty(PropertyName = "name")]
        public string Name { get; private set; }

        /// <summary>
<<<<<<< HEAD
=======
        /// Gets resource type
        /// </summary>
        [JsonProperty(PropertyName = "type")]
        public string Type { get; private set; }

        /// <summary>
>>>>>>> 43149714
        /// Gets or sets a Boolean value to indicate if the connection type is
        /// global.
        /// </summary>
        [JsonProperty(PropertyName = "properties.isGlobal")]
        public bool? IsGlobal { get; set; }

        /// <summary>
        /// Gets the field definitions of the connection type.
        /// </summary>
        [JsonProperty(PropertyName = "properties.fieldDefinitions")]
        public IDictionary<string, FieldDefinition> FieldDefinitions { get; private set; }

        /// <summary>
        /// Gets the creation time.
        /// </summary>
        [JsonProperty(PropertyName = "properties.creationTime")]
<<<<<<< HEAD
        public System.DateTime? CreationTime { get; private set; }
=======
        public System.DateTimeOffset CreationTime { get; private set; }
>>>>>>> 43149714

        /// <summary>
        /// Gets or sets the last modified time.
        /// </summary>
        [JsonProperty(PropertyName = "properties.lastModifiedTime")]
<<<<<<< HEAD
        public System.DateTime? LastModifiedTime { get; set; }
=======
        public System.DateTimeOffset LastModifiedTime { get; set; }
>>>>>>> 43149714

        /// <summary>
        /// Gets or sets the description.
        /// </summary>
        [JsonProperty(PropertyName = "properties.description")]
        public string Description { get; set; }

    }
}<|MERGE_RESOLUTION|>--- conflicted
+++ resolved
@@ -36,10 +36,7 @@
         /// </summary>
         /// <param name="id">Gets the id of the resource.</param>
         /// <param name="name">Gets the name of the connection type.</param>
-<<<<<<< HEAD
-=======
         /// <param name="type">Resource type</param>
->>>>>>> 43149714
         /// <param name="isGlobal">Gets or sets a Boolean value to indicate if
         /// the connection type is global.</param>
         /// <param name="fieldDefinitions">Gets the field definitions of the
@@ -48,18 +45,11 @@
         /// <param name="lastModifiedTime">Gets or sets the last modified
         /// time.</param>
         /// <param name="description">Gets or sets the description.</param>
-<<<<<<< HEAD
-        public ConnectionType(string id = default(string), string name = default(string), bool? isGlobal = default(bool?), IDictionary<string, FieldDefinition> fieldDefinitions = default(IDictionary<string, FieldDefinition>), System.DateTime? creationTime = default(System.DateTime?), System.DateTime? lastModifiedTime = default(System.DateTime?), string description = default(string))
-        {
-            Id = id;
-            Name = name;
-=======
         public ConnectionType(string id = default(string), string name = default(string), string type = default(string), bool? isGlobal = default(bool?), IDictionary<string, FieldDefinition> fieldDefinitions = default(IDictionary<string, FieldDefinition>), System.DateTimeOffset creationTime = default(System.DateTimeOffset), System.DateTimeOffset lastModifiedTime = default(System.DateTimeOffset), string description = default(string))
         {
             Id = id;
             Name = name;
             Type = type;
->>>>>>> 43149714
             IsGlobal = isGlobal;
             FieldDefinitions = fieldDefinitions;
             CreationTime = creationTime;
@@ -86,15 +76,12 @@
         public string Name { get; private set; }
 
         /// <summary>
-<<<<<<< HEAD
-=======
         /// Gets resource type
         /// </summary>
         [JsonProperty(PropertyName = "type")]
         public string Type { get; private set; }
 
         /// <summary>
->>>>>>> 43149714
         /// Gets or sets a Boolean value to indicate if the connection type is
         /// global.
         /// </summary>
@@ -111,21 +98,13 @@
         /// Gets the creation time.
         /// </summary>
         [JsonProperty(PropertyName = "properties.creationTime")]
-<<<<<<< HEAD
-        public System.DateTime? CreationTime { get; private set; }
-=======
         public System.DateTimeOffset CreationTime { get; private set; }
->>>>>>> 43149714
 
         /// <summary>
         /// Gets or sets the last modified time.
         /// </summary>
         [JsonProperty(PropertyName = "properties.lastModifiedTime")]
-<<<<<<< HEAD
-        public System.DateTime? LastModifiedTime { get; set; }
-=======
         public System.DateTimeOffset LastModifiedTime { get; set; }
->>>>>>> 43149714
 
         /// <summary>
         /// Gets or sets the description.
