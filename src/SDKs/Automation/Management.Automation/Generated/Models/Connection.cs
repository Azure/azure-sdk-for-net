--- conflicted
+++ resolved
@@ -21,11 +21,7 @@
     /// Definition of the connection.
     /// </summary>
     [Rest.Serialization.JsonTransformation]
-<<<<<<< HEAD
-    public partial class Connection
-=======
     public partial class Connection : ProxyResource
->>>>>>> 43149714
     {
         /// <summary>
         /// Initializes a new instance of the Connection class.
@@ -38,15 +34,10 @@
         /// <summary>
         /// Initializes a new instance of the Connection class.
         /// </summary>
-<<<<<<< HEAD
-        /// <param name="id">Gets the id of the resource.</param>
-        /// <param name="name">Gets the name of the connection.</param>
-=======
         /// <param name="id">Fully qualified resource Id for the
         /// resource</param>
         /// <param name="name">The name of the resource</param>
         /// <param name="type">The type of the resource.</param>
->>>>>>> 43149714
         /// <param name="connectionType">Gets or sets the connectionType of the
         /// connection.</param>
         /// <param name="fieldDefinitionValues">Gets the field definition
@@ -54,16 +45,9 @@
         /// <param name="creationTime">Gets the creation time.</param>
         /// <param name="lastModifiedTime">Gets the last modified time.</param>
         /// <param name="description">Gets or sets the description.</param>
-<<<<<<< HEAD
-        public Connection(string id = default(string), string name = default(string), ConnectionTypeAssociationProperty connectionType = default(ConnectionTypeAssociationProperty), IDictionary<string, string> fieldDefinitionValues = default(IDictionary<string, string>), System.DateTime? creationTime = default(System.DateTime?), System.DateTime? lastModifiedTime = default(System.DateTime?), string description = default(string))
-        {
-            Id = id;
-            Name = name;
-=======
         public Connection(string id = default(string), string name = default(string), string type = default(string), ConnectionTypeAssociationProperty connectionType = default(ConnectionTypeAssociationProperty), IDictionary<string, string> fieldDefinitionValues = default(IDictionary<string, string>), System.DateTimeOffset creationTime = default(System.DateTimeOffset), System.DateTimeOffset lastModifiedTime = default(System.DateTimeOffset), string description = default(string))
             : base(id, name, type)
         {
->>>>>>> 43149714
             ConnectionType = connectionType;
             FieldDefinitionValues = fieldDefinitionValues;
             CreationTime = creationTime;
@@ -78,21 +62,6 @@
         partial void CustomInit();
 
         /// <summary>
-<<<<<<< HEAD
-        /// Gets the id of the resource.
-        /// </summary>
-        [JsonProperty(PropertyName = "id")]
-        public string Id { get; private set; }
-
-        /// <summary>
-        /// Gets the name of the connection.
-        /// </summary>
-        [JsonProperty(PropertyName = "name")]
-        public string Name { get; private set; }
-
-        /// <summary>
-=======
->>>>>>> 43149714
         /// Gets or sets the connectionType of the connection.
         /// </summary>
         [JsonProperty(PropertyName = "properties.connectionType")]
@@ -108,21 +77,13 @@
         /// Gets the creation time.
         /// </summary>
         [JsonProperty(PropertyName = "properties.creationTime")]
-<<<<<<< HEAD
-        public System.DateTime? CreationTime { get; private set; }
-=======
         public System.DateTimeOffset CreationTime { get; private set; }
->>>>>>> 43149714
 
         /// <summary>
         /// Gets the last modified time.
         /// </summary>
         [JsonProperty(PropertyName = "properties.lastModifiedTime")]
-<<<<<<< HEAD
-        public System.DateTime? LastModifiedTime { get; private set; }
-=======
         public System.DateTimeOffset LastModifiedTime { get; private set; }
->>>>>>> 43149714
 
         /// <summary>
         /// Gets or sets the description.
