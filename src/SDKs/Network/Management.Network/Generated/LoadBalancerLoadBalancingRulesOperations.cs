--- conflicted
+++ resolved
@@ -94,11 +94,7 @@
             {
                 throw new ValidationException(ValidationRules.CannotBeNull, "this.Client.SubscriptionId");
             }
-<<<<<<< HEAD
-            string apiVersion = "2018-01-01";
-=======
             string apiVersion = "2018-04-01";
->>>>>>> 43149714
             // Tracing
             bool _shouldTrace = ServiceClientTracing.IsEnabled;
             string _invocationId = null;
@@ -299,11 +295,7 @@
             {
                 throw new ValidationException(ValidationRules.CannotBeNull, "this.Client.SubscriptionId");
             }
-<<<<<<< HEAD
-            string apiVersion = "2018-01-01";
-=======
             string apiVersion = "2018-04-01";
->>>>>>> 43149714
             // Tracing
             bool _shouldTrace = ServiceClientTracing.IsEnabled;
             string _invocationId = null;
