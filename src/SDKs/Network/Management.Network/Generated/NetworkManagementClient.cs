--- conflicted
+++ resolved
@@ -599,11 +599,7 @@
             {
                 throw new ValidationException(ValidationRules.CannotBeNull, "this.SubscriptionId");
             }
-<<<<<<< HEAD
-            string apiVersion = "2018-01-01";
-=======
             string apiVersion = "2018-04-01";
->>>>>>> 43149714
             // Tracing
             bool _shouldTrace = ServiceClientTracing.IsEnabled;
             string _invocationId = null;
