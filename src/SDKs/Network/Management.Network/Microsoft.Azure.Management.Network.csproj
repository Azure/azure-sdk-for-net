--- conflicted
+++ resolved
@@ -4,15 +4,11 @@
     <PackageId>Microsoft.Azure.Management.Network</PackageId>
     <Description>Provides management capabilities for Network services.</Description>
     <AssemblyName>Microsoft.Azure.Management.Network</AssemblyName>
-<<<<<<< HEAD
-    <VersionPrefix>11.0.1-preview</VersionPrefix>
-=======
-    <VersionPrefix>11.1.0-preview</VersionPrefix>
->>>>>>> 9c04bc91
+    <VersionPrefix>11.1.1-preview</VersionPrefix>
     <PackageTags>Microsoft Azure Network management;Network;Network management;windowsazureofficial</PackageTags>    
   </PropertyGroup>
   <PropertyGroup>
     <TargetFrameworks>net452;netstandard1.4</TargetFrameworks>
-    <Version>11.1.0-preview</Version>
+    <Version>11.1.1-preview</Version>
   </PropertyGroup>  
 </Project>