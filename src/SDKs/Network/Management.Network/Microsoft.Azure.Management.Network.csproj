--- conflicted
+++ resolved
@@ -4,11 +4,8 @@
     <PackageId>Microsoft.Azure.Management.Network</PackageId>
     <Description>Provides management capabilities for Network services.</Description>
     <AssemblyName>Microsoft.Azure.Management.Network</AssemblyName>
-<<<<<<< HEAD
     <VersionPrefix>11.0.0-preview</VersionPrefix>
-=======
     <VersionPrefix>11.1.1-preview</VersionPrefix>
->>>>>>> 052f2de1
     <PackageTags>Microsoft Azure Network management;Network;Network management;windowsazureofficial</PackageTags>    
   </PropertyGroup>
   <PropertyGroup>
