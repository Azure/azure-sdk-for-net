--- conflicted
+++ resolved
@@ -7,7 +7,6 @@
 		<PackageId>Microsoft.Azure.Management.Network</PackageId>
 		<Description>Provides management capabilities for Network services.</Description>
 		<AssemblyName>Microsoft.Azure.Management.Network</AssemblyName>
-<<<<<<< HEAD
 		<Version>19.1.0-preview</Version>
 		<PackageTags>Microsoft Azure Network management;Network;Network management;</PackageTags>    
 		<PackageReleaseNotes>
@@ -17,7 +16,6 @@
                              2. WorksapceResourceId
                              3. WorkspaceId
                              4.WorkspaceRegion
-=======
 		<Version>20.0.0-preview</Version>
 		<PackageTags>Microsoft Azure Network management;Network;Network management;</PackageTags>    
 		<PackageReleaseNotes>
@@ -25,7 +23,6 @@
 			- Expose new SKUs for VMSS VPN and ER gateways
 			- Add optional traffic analytics config fields to network watcher
 			- Remove two VirtualNetworkGateways' methods that are not in production
->>>>>>> 68a092da
 		]]></PackageReleaseNotes>
 	</PropertyGroup>
 	<PropertyGroup>
