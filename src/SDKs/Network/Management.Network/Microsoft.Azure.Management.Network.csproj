<<<<<<< HEAD
﻿<Project Sdk="Microsoft.NET.Sdk">
=======
<Project Sdk="Microsoft.NET.Sdk">
>>>>>>> 43149714
	<!-- Please do not move/edit code below this line -->
	<Import Project="$([MSBuild]::GetPathOfFileAbove('AzSdk.reference.props'))" />
	<!-- Please do not move/edit code below this line -->

	<PropertyGroup>
		<PackageId>Microsoft.Azure.Management.Network</PackageId>
		<Description>Provides management capabilities for Network services.</Description>
		<AssemblyName>Microsoft.Azure.Management.Network</AssemblyName>
<<<<<<< HEAD
		<Version>17.0.0-preview</Version>
		<PackageTags>Microsoft Azure Network management;Network;Network management;</PackageTags>    
		<PackageReleaseNotes>
		<![CDATA[
			1) Added IPTags for Public IP;Updated LB InboundNatPool API
			2) Removed extraneous tags field from RouteFilterRule
        ]]></PackageReleaseNotes>
=======
		<Version>19.0.2-preview</Version>
		<PackageTags>Microsoft Azure Network management;Network;Network management;</PackageTags>    
		<PackageReleaseNotes>
		<![CDATA[
			- Expose new SKUs for VMSS VPN and ER gateways
			- Add optional traffic analytics config fields to network watcher
			- Remove two VirtualNetworkGateways' methods that are not in production
		]]></PackageReleaseNotes>
>>>>>>> 43149714
	</PropertyGroup>
	<PropertyGroup>
		<TargetFrameworks>net452;netstandard1.4</TargetFrameworks>
	</PropertyGroup>

	<!-- Please do not move/edit code below this line -->
	<Import Condition=" Exists('$([MSBuild]::GetPathOfFileAbove(AzSdk.RP.props))') " Project="$([MSBuild]::GetPathOfFileAbove('AzSdk.RP.props'))" />
	<!-- Please do not move/edit code above this line -->
</Project><|MERGE_RESOLUTION|>--- conflicted
+++ resolved
@@ -1,8 +1,5 @@
-<<<<<<< HEAD
 ﻿<Project Sdk="Microsoft.NET.Sdk">
-=======
 <Project Sdk="Microsoft.NET.Sdk">
->>>>>>> 43149714
 	<!-- Please do not move/edit code below this line -->
 	<Import Project="$([MSBuild]::GetPathOfFileAbove('AzSdk.reference.props'))" />
 	<!-- Please do not move/edit code below this line -->
@@ -11,7 +8,6 @@
 		<PackageId>Microsoft.Azure.Management.Network</PackageId>
 		<Description>Provides management capabilities for Network services.</Description>
 		<AssemblyName>Microsoft.Azure.Management.Network</AssemblyName>
-<<<<<<< HEAD
 		<Version>17.0.0-preview</Version>
 		<PackageTags>Microsoft Azure Network management;Network;Network management;</PackageTags>    
 		<PackageReleaseNotes>
@@ -19,7 +15,6 @@
 			1) Added IPTags for Public IP;Updated LB InboundNatPool API
 			2) Removed extraneous tags field from RouteFilterRule
         ]]></PackageReleaseNotes>
-=======
 		<Version>19.0.2-preview</Version>
 		<PackageTags>Microsoft Azure Network management;Network;Network management;</PackageTags>    
 		<PackageReleaseNotes>
@@ -28,7 +23,6 @@
 			- Add optional traffic analytics config fields to network watcher
 			- Remove two VirtualNetworkGateways' methods that are not in production
 		]]></PackageReleaseNotes>
->>>>>>> 43149714
 	</PropertyGroup>
 	<PropertyGroup>
 		<TargetFrameworks>net452;netstandard1.4</TargetFrameworks>
