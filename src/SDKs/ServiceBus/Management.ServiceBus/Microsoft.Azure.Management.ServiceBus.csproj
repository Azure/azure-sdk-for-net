--- conflicted
+++ resolved
@@ -7,22 +7,12 @@
 		<PackageId>Microsoft.Azure.Management.ServiceBus</PackageId>
 		<Description>Provides developers with libraries to create and manage Namespaces and manage Authorization Rules. Note: This client library is for ServiceBus under Azure Resource Manager.</Description>
 		<AssemblyName>Microsoft.Azure.Management.ServiceBus</AssemblyName>
-<<<<<<< HEAD
-		<Version>1.1.0</Version>
-		<PackageTags>Microsoft Azure ServiceBus Management;ServiceBus;ServiceBus management;</PackageTags>
-		<PackageReleaseNotes>
-			<![CDATA[
-		      Servicebus: Properties added - 
-          1) Queue: EnableBatchedOperations 
-          2) Subscription: DeadLetteringOnFilterEvaluationExceptions
-=======
 		<Version>1.2.0</Version>
 		<PackageTags>Microsoft Azure ServiceBus Management;ServiceBus;ServiceBus management;</PackageTags>
 		<PackageReleaseNotes>
 			<![CDATA[
 		      Servicebus: Property added - 
           1) Rule-Correlation Filter : 'properties' of type Dictionary<string,string>
->>>>>>> 99216f75
 	  ]]>
 		</PackageReleaseNotes>
 		<TargetFrameworks>net452;netstandard1.4</TargetFrameworks>
