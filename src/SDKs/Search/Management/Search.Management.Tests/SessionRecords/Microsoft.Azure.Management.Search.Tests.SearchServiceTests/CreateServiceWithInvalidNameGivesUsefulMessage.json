{
  "Entries": [
    {
      "RequestUri": "/subscriptions/3c729b2a-4f86-4bb2-abe8-4b8647af156c/providers/Microsoft.Search/register?api-version=2016-09-01",
      "EncodedRequestUri": "L3N1YnNjcmlwdGlvbnMvM2M3MjliMmEtNGY4Ni00YmIyLWFiZTgtNGI4NjQ3YWYxNTZjL3Byb3ZpZGVycy9NaWNyb3NvZnQuU2VhcmNoL3JlZ2lzdGVyP2FwaS12ZXJzaW9uPTIwMTYtMDktMDE=",
      "RequestMethod": "POST",
      "RequestBody": "",
      "RequestHeaders": {
        "x-ms-client-request-id": [
<<<<<<< HEAD
          "6c5a30e4-0028-4ced-bd04-66b117a50343"
=======
          "8d3fcc2b-6150-45a5-a50e-f7339e718b3e"
>>>>>>> a01ce0cb
        ],
        "accept-language": [
          "en-US"
        ],
        "User-Agent": [
          "FxVersion/4.6.25211.01",
          "Microsoft.Azure.Management.ResourceManager.ResourceManagementClient/1.5.0.0"
        ]
      },
      "ResponseBody": "{\r\n  \"id\": \"/subscriptions/3c729b2a-4f86-4bb2-abe8-4b8647af156c/providers/Microsoft.Search\",\r\n  \"namespace\": \"Microsoft.Search\",\r\n  \"resourceTypes\": [\r\n    {\r\n      \"resourceType\": \"searchServices\",\r\n      \"locations\": [\r\n        \"West US\"\r\n      ],\r\n      \"apiVersions\": [\r\n        \"2015-08-19\",\r\n        \"2015-02-28\",\r\n        \"2014-07-31-Preview\"\r\n      ],\r\n      \"capabilities\": \"CrossResourceGroupResourceMove, CrossSubscriptionResourceMove\"\r\n    },\r\n    {\r\n      \"resourceType\": \"searchServicesCit\",\r\n      \"locations\": [\r\n        \"West US\"\r\n      ],\r\n      \"apiVersions\": [\r\n        \"2015-08-19\",\r\n        \"2015-02-28\",\r\n        \"2014-07-31-Preview\"\r\n      ],\r\n      \"capabilities\": \"CrossResourceGroupResourceMove, CrossSubscriptionResourceMove\"\r\n    },\r\n    {\r\n      \"resourceType\": \"searchServicesInt\",\r\n      \"locations\": [\r\n        \"West US\"\r\n      ],\r\n      \"apiVersions\": [\r\n        \"2015-08-19\",\r\n        \"2015-02-28\",\r\n        \"2014-07-31-Preview\"\r\n      ],\r\n      \"capabilities\": \"CrossResourceGroupResourceMove, CrossSubscriptionResourceMove\"\r\n    },\r\n    {\r\n      \"resourceType\": \"searchServicesPpe\",\r\n      \"locations\": [\r\n        \"West US\"\r\n      ],\r\n      \"apiVersions\": [\r\n        \"2015-08-19\",\r\n        \"2015-02-28\",\r\n        \"2014-07-31-Preview\"\r\n      ],\r\n      \"capabilities\": \"CrossResourceGroupResourceMove, CrossSubscriptionResourceMove\"\r\n    },\r\n    {\r\n      \"resourceType\": \"checkServiceNameAvailability\",\r\n      \"locations\": [],\r\n      \"apiVersions\": [\r\n        \"2015-02-28\",\r\n        \"2014-07-31-Preview\"\r\n      ]\r\n    },\r\n    {\r\n      \"resourceType\": \"checkServiceNameAvailabilityCit\",\r\n      \"locations\": [],\r\n      \"apiVersions\": [\r\n        \"2015-02-28\",\r\n        \"2014-07-31-Preview\"\r\n      ]\r\n    },\r\n    {\r\n      \"resourceType\": \"checkServiceNameAvailabilityInt\",\r\n      \"locations\": [],\r\n      \"apiVersions\": [\r\n        \"2015-02-28\",\r\n        \"2014-07-31-Preview\"\r\n      ]\r\n    },\r\n    {\r\n      \"resourceType\": \"checkServiceNameAvailabilityPpe\",\r\n      \"locations\": [],\r\n      \"apiVersions\": [\r\n        \"2015-02-28\",\r\n        \"2014-07-31-Preview\"\r\n      ]\r\n    },\r\n    {\r\n      \"resourceType\": \"checkNameAvailability\",\r\n      \"locations\": [],\r\n      \"apiVersions\": [\r\n        \"2015-08-19\"\r\n      ]\r\n    },\r\n    {\r\n      \"resourceType\": \"checkNameAvailabilityCit\",\r\n      \"locations\": [],\r\n      \"apiVersions\": [\r\n        \"2015-08-19\"\r\n      ]\r\n    },\r\n    {\r\n      \"resourceType\": \"checkNameAvailabilityInt\",\r\n      \"locations\": [],\r\n      \"apiVersions\": [\r\n        \"2015-08-19\"\r\n      ]\r\n    },\r\n    {\r\n      \"resourceType\": \"checkNameAvailabilityPpe\",\r\n      \"locations\": [],\r\n      \"apiVersions\": [\r\n        \"2015-08-19\"\r\n      ]\r\n    },\r\n    {\r\n      \"resourceType\": \"resourceHealthMetadata\",\r\n      \"locations\": [],\r\n      \"apiVersions\": [\r\n        \"2015-08-19\"\r\n      ]\r\n    },\r\n    {\r\n      \"resourceType\": \"operations\",\r\n      \"locations\": [],\r\n      \"apiVersions\": [\r\n        \"2015-08-19\",\r\n        \"2015-02-28\"\r\n      ]\r\n    }\r\n  ],\r\n  \"registrationState\": \"Registered\"\r\n}",
      "ResponseHeaders": {
        "Content-Type": [
          "application/json; charset=utf-8"
        ],
        "Expires": [
          "-1"
        ],
        "Cache-Control": [
          "no-cache"
        ],
        "Date": [
<<<<<<< HEAD
          "Fri, 12 May 2017 01:54:22 GMT"
=======
          "Thu, 14 Dec 2017 10:24:49 GMT"
>>>>>>> a01ce0cb
        ],
        "Pragma": [
          "no-cache"
        ],
        "Transfer-Encoding": [
          "chunked"
        ],
        "Vary": [
          "Accept-Encoding"
        ],
        "x-ms-ratelimit-remaining-subscription-writes": [
<<<<<<< HEAD
          "1185"
        ],
        "x-ms-request-id": [
          "bd9fbec0-4b4e-4a83-92e7-82b49ce09511"
        ],
        "x-ms-correlation-request-id": [
          "bd9fbec0-4b4e-4a83-92e7-82b49ce09511"
        ],
        "x-ms-routing-request-id": [
          "WESTEUROPE:20170512T015422Z:bd9fbec0-4b4e-4a83-92e7-82b49ce09511"
=======
          "1167"
        ],
        "x-ms-request-id": [
          "8c3d5d33-855d-4879-89aa-bf67fe3d16a9"
        ],
        "x-ms-correlation-request-id": [
          "8c3d5d33-855d-4879-89aa-bf67fe3d16a9"
        ],
        "x-ms-routing-request-id": [
          "CENTRALUS:20171214T102449Z:8c3d5d33-855d-4879-89aa-bf67fe3d16a9"
>>>>>>> a01ce0cb
        ],
        "Strict-Transport-Security": [
          "max-age=31536000; includeSubDomains"
        ]
      },
      "StatusCode": 200
    },
    {
<<<<<<< HEAD
      "RequestUri": "/subscriptions/3c729b2a-4f86-4bb2-abe8-4b8647af156c/resourcegroups/azsmnet1417?api-version=2016-09-01",
      "EncodedRequestUri": "L3N1YnNjcmlwdGlvbnMvM2M3MjliMmEtNGY4Ni00YmIyLWFiZTgtNGI4NjQ3YWYxNTZjL3Jlc291cmNlZ3JvdXBzL2F6c21uZXQxNDE3P2FwaS12ZXJzaW9uPTIwMTYtMDktMDE=",
=======
      "RequestUri": "/subscriptions/3c729b2a-4f86-4bb2-abe8-4b8647af156c/resourcegroups/azsmnet9286?api-version=2016-09-01",
      "EncodedRequestUri": "L3N1YnNjcmlwdGlvbnMvM2M3MjliMmEtNGY4Ni00YmIyLWFiZTgtNGI4NjQ3YWYxNTZjL3Jlc291cmNlZ3JvdXBzL2F6c21uZXQ5Mjg2P2FwaS12ZXJzaW9uPTIwMTYtMDktMDE=",
>>>>>>> a01ce0cb
      "RequestMethod": "PUT",
      "RequestBody": "{\r\n  \"location\": \"West US\"\r\n}",
      "RequestHeaders": {
        "Content-Type": [
          "application/json; charset=utf-8"
        ],
        "Content-Length": [
          "29"
        ],
        "x-ms-client-request-id": [
<<<<<<< HEAD
          "95f02b8d-ac0c-4890-9e9e-900a419704c3"
=======
          "b2914de8-4ff7-41c4-9167-a068bc3881e2"
>>>>>>> a01ce0cb
        ],
        "accept-language": [
          "en-US"
        ],
        "User-Agent": [
          "FxVersion/4.6.25211.01",
          "Microsoft.Azure.Management.ResourceManager.ResourceManagementClient/1.5.0.0"
        ]
      },
<<<<<<< HEAD
      "ResponseBody": "{\r\n  \"id\": \"/subscriptions/3c729b2a-4f86-4bb2-abe8-4b8647af156c/resourceGroups/azsmnet1417\",\r\n  \"name\": \"azsmnet1417\",\r\n  \"location\": \"westus\",\r\n  \"properties\": {\r\n    \"provisioningState\": \"Succeeded\"\r\n  }\r\n}",
=======
      "ResponseBody": "{\r\n  \"id\": \"/subscriptions/3c729b2a-4f86-4bb2-abe8-4b8647af156c/resourceGroups/azsmnet9286\",\r\n  \"name\": \"azsmnet9286\",\r\n  \"location\": \"westus\",\r\n  \"properties\": {\r\n    \"provisioningState\": \"Succeeded\"\r\n  }\r\n}",
>>>>>>> a01ce0cb
      "ResponseHeaders": {
        "Content-Length": [
          "175"
        ],
        "Content-Type": [
          "application/json; charset=utf-8"
        ],
        "Expires": [
          "-1"
        ],
        "Cache-Control": [
          "no-cache"
        ],
        "Date": [
<<<<<<< HEAD
          "Fri, 12 May 2017 01:54:23 GMT"
=======
          "Thu, 14 Dec 2017 10:24:49 GMT"
>>>>>>> a01ce0cb
        ],
        "Pragma": [
          "no-cache"
        ],
        "x-ms-ratelimit-remaining-subscription-writes": [
<<<<<<< HEAD
          "1184"
        ],
        "x-ms-request-id": [
          "8cfb0b82-28ed-40f7-8e89-fe7aec4e2294"
        ],
        "x-ms-correlation-request-id": [
          "8cfb0b82-28ed-40f7-8e89-fe7aec4e2294"
        ],
        "x-ms-routing-request-id": [
          "WESTEUROPE:20170512T015423Z:8cfb0b82-28ed-40f7-8e89-fe7aec4e2294"
=======
          "1166"
        ],
        "x-ms-request-id": [
          "54977c01-8523-4e3e-88b1-a25ac01cb57f"
        ],
        "x-ms-correlation-request-id": [
          "54977c01-8523-4e3e-88b1-a25ac01cb57f"
        ],
        "x-ms-routing-request-id": [
          "CENTRALUS:20171214T102449Z:54977c01-8523-4e3e-88b1-a25ac01cb57f"
>>>>>>> a01ce0cb
        ],
        "Strict-Transport-Security": [
          "max-age=31536000; includeSubDomains"
        ]
      },
      "StatusCode": 201
    },
    {
<<<<<<< HEAD
      "RequestUri": "/subscriptions/3c729b2a-4f86-4bb2-abe8-4b8647af156c/resourceGroups/azsmnet1417/providers/Microsoft.Search/searchServices/----badname?api-version=2015-08-19",
      "EncodedRequestUri": "L3N1YnNjcmlwdGlvbnMvM2M3MjliMmEtNGY4Ni00YmIyLWFiZTgtNGI4NjQ3YWYxNTZjL3Jlc291cmNlR3JvdXBzL2F6c21uZXQxNDE3L3Byb3ZpZGVycy9NaWNyb3NvZnQuU2VhcmNoL3NlYXJjaFNlcnZpY2VzLy0tLS1iYWRuYW1lP2FwaS12ZXJzaW9uPTIwMTUtMDgtMTk=",
=======
      "RequestUri": "/subscriptions/3c729b2a-4f86-4bb2-abe8-4b8647af156c/resourceGroups/azsmnet9286/providers/Microsoft.Search/searchServices/----badname?api-version=2015-08-19",
      "EncodedRequestUri": "L3N1YnNjcmlwdGlvbnMvM2M3MjliMmEtNGY4Ni00YmIyLWFiZTgtNGI4NjQ3YWYxNTZjL3Jlc291cmNlR3JvdXBzL2F6c21uZXQ5Mjg2L3Byb3ZpZGVycy9NaWNyb3NvZnQuU2VhcmNoL3NlYXJjaFNlcnZpY2VzLy0tLS1iYWRuYW1lP2FwaS12ZXJzaW9uPTIwMTUtMDgtMTk=",
>>>>>>> a01ce0cb
      "RequestMethod": "PUT",
      "RequestBody": "{\r\n  \"properties\": {\r\n    \"replicaCount\": 1,\r\n    \"partitionCount\": 1\r\n  },\r\n  \"sku\": {\r\n    \"name\": \"free\"\r\n  },\r\n  \"location\": \"West US\"\r\n}",
      "RequestHeaders": {
        "Content-Type": [
          "application/json; charset=utf-8"
        ],
        "Content-Length": [
          "141"
        ],
        "x-ms-client-request-id": [
<<<<<<< HEAD
          "78f6b9bf-5c13-475e-9326-99984bbd6018"
=======
          "56dd5140-15bc-4cda-914f-aa8a57cb5c3b"
>>>>>>> a01ce0cb
        ],
        "accept-language": [
          "en-US"
        ],
        "User-Agent": [
          "FxVersion/4.6.25211.01",
          "Microsoft.Azure.Management.Search.SearchManagementClient/1.0.2.0"
        ]
      },
      "ResponseBody": "{\"error\":{\"code\":\"InvalidServiceName\",\"message\":\"Service name '----badname' is invalid: Service name must only contain lowercase letters, digits or dashes, cannot start or end with or contain consecutive dashes and is limited to 60 characters.\",\"target\":null,\"details\":null}}",
      "ResponseHeaders": {
        "Content-Length": [
          "275"
        ],
        "Content-Type": [
          "application/json; charset=utf-8"
        ],
        "Content-Language": [
          "en"
        ],
        "Expires": [
          "-1"
        ],
        "Cache-Control": [
          "no-cache"
        ],
        "Date": [
<<<<<<< HEAD
          "Fri, 12 May 2017 01:54:26 GMT"
=======
          "Thu, 14 Dec 2017 10:24:50 GMT"
>>>>>>> a01ce0cb
        ],
        "Pragma": [
          "no-cache"
        ],
        "x-ms-request-id": [
<<<<<<< HEAD
          "78f6b9bf-5c13-475e-9326-99984bbd6018"
        ],
        "request-id": [
          "78f6b9bf-5c13-475e-9326-99984bbd6018"
        ],
        "elapsed-time": [
          "4"
=======
          "56dd5140-15bc-4cda-914f-aa8a57cb5c3b"
        ],
        "request-id": [
          "56dd5140-15bc-4cda-914f-aa8a57cb5c3b"
        ],
        "elapsed-time": [
          "6"
>>>>>>> a01ce0cb
        ],
        "Strict-Transport-Security": [
          "max-age=31536000; includeSubDomains"
        ],
        "X-AspNet-Version": [
          "4.0.30319"
        ],
        "x-ms-ratelimit-remaining-subscription-writes": [
<<<<<<< HEAD
          "1186"
        ],
        "x-ms-correlation-request-id": [
          "b8600d5a-1e0a-48d1-8220-91bec7bcc6a3"
        ],
        "x-ms-routing-request-id": [
          "WESTEUROPE:20170512T015427Z:b8600d5a-1e0a-48d1-8220-91bec7bcc6a3"
=======
          "1165"
        ],
        "x-ms-correlation-request-id": [
          "6f07cb3b-ddd2-4fa7-80f4-f00b09c9ee6c"
        ],
        "x-ms-routing-request-id": [
          "CENTRALUS:20171214T102450Z:6f07cb3b-ddd2-4fa7-80f4-f00b09c9ee6c"
>>>>>>> a01ce0cb
        ]
      },
      "StatusCode": 400
    }
  ],
  "Names": {
    "GenerateName": [
<<<<<<< HEAD
      "azsmnet1417"
=======
      "azsmnet9286"
>>>>>>> a01ce0cb
    ]
  },
  "Variables": {
    "SubscriptionId": "3c729b2a-4f86-4bb2-abe8-4b8647af156c"
  }
}<|MERGE_RESOLUTION|>--- conflicted
+++ resolved
@@ -7,11 +7,7 @@
       "RequestBody": "",
       "RequestHeaders": {
         "x-ms-client-request-id": [
-<<<<<<< HEAD
-          "6c5a30e4-0028-4ced-bd04-66b117a50343"
-=======
           "8d3fcc2b-6150-45a5-a50e-f7339e718b3e"
->>>>>>> a01ce0cb
         ],
         "accept-language": [
           "en-US"
@@ -33,11 +29,7 @@
           "no-cache"
         ],
         "Date": [
-<<<<<<< HEAD
-          "Fri, 12 May 2017 01:54:22 GMT"
-=======
           "Thu, 14 Dec 2017 10:24:49 GMT"
->>>>>>> a01ce0cb
         ],
         "Pragma": [
           "no-cache"
@@ -49,18 +41,6 @@
           "Accept-Encoding"
         ],
         "x-ms-ratelimit-remaining-subscription-writes": [
-<<<<<<< HEAD
-          "1185"
-        ],
-        "x-ms-request-id": [
-          "bd9fbec0-4b4e-4a83-92e7-82b49ce09511"
-        ],
-        "x-ms-correlation-request-id": [
-          "bd9fbec0-4b4e-4a83-92e7-82b49ce09511"
-        ],
-        "x-ms-routing-request-id": [
-          "WESTEUROPE:20170512T015422Z:bd9fbec0-4b4e-4a83-92e7-82b49ce09511"
-=======
           "1167"
         ],
         "x-ms-request-id": [
@@ -71,7 +51,6 @@
         ],
         "x-ms-routing-request-id": [
           "CENTRALUS:20171214T102449Z:8c3d5d33-855d-4879-89aa-bf67fe3d16a9"
->>>>>>> a01ce0cb
         ],
         "Strict-Transport-Security": [
           "max-age=31536000; includeSubDomains"
@@ -80,13 +59,8 @@
       "StatusCode": 200
     },
     {
-<<<<<<< HEAD
-      "RequestUri": "/subscriptions/3c729b2a-4f86-4bb2-abe8-4b8647af156c/resourcegroups/azsmnet1417?api-version=2016-09-01",
-      "EncodedRequestUri": "L3N1YnNjcmlwdGlvbnMvM2M3MjliMmEtNGY4Ni00YmIyLWFiZTgtNGI4NjQ3YWYxNTZjL3Jlc291cmNlZ3JvdXBzL2F6c21uZXQxNDE3P2FwaS12ZXJzaW9uPTIwMTYtMDktMDE=",
-=======
       "RequestUri": "/subscriptions/3c729b2a-4f86-4bb2-abe8-4b8647af156c/resourcegroups/azsmnet9286?api-version=2016-09-01",
       "EncodedRequestUri": "L3N1YnNjcmlwdGlvbnMvM2M3MjliMmEtNGY4Ni00YmIyLWFiZTgtNGI4NjQ3YWYxNTZjL3Jlc291cmNlZ3JvdXBzL2F6c21uZXQ5Mjg2P2FwaS12ZXJzaW9uPTIwMTYtMDktMDE=",
->>>>>>> a01ce0cb
       "RequestMethod": "PUT",
       "RequestBody": "{\r\n  \"location\": \"West US\"\r\n}",
       "RequestHeaders": {
@@ -97,11 +71,7 @@
           "29"
         ],
         "x-ms-client-request-id": [
-<<<<<<< HEAD
-          "95f02b8d-ac0c-4890-9e9e-900a419704c3"
-=======
           "b2914de8-4ff7-41c4-9167-a068bc3881e2"
->>>>>>> a01ce0cb
         ],
         "accept-language": [
           "en-US"
@@ -111,11 +81,7 @@
           "Microsoft.Azure.Management.ResourceManager.ResourceManagementClient/1.5.0.0"
         ]
       },
-<<<<<<< HEAD
-      "ResponseBody": "{\r\n  \"id\": \"/subscriptions/3c729b2a-4f86-4bb2-abe8-4b8647af156c/resourceGroups/azsmnet1417\",\r\n  \"name\": \"azsmnet1417\",\r\n  \"location\": \"westus\",\r\n  \"properties\": {\r\n    \"provisioningState\": \"Succeeded\"\r\n  }\r\n}",
-=======
       "ResponseBody": "{\r\n  \"id\": \"/subscriptions/3c729b2a-4f86-4bb2-abe8-4b8647af156c/resourceGroups/azsmnet9286\",\r\n  \"name\": \"azsmnet9286\",\r\n  \"location\": \"westus\",\r\n  \"properties\": {\r\n    \"provisioningState\": \"Succeeded\"\r\n  }\r\n}",
->>>>>>> a01ce0cb
       "ResponseHeaders": {
         "Content-Length": [
           "175"
@@ -130,28 +96,12 @@
           "no-cache"
         ],
         "Date": [
-<<<<<<< HEAD
-          "Fri, 12 May 2017 01:54:23 GMT"
-=======
           "Thu, 14 Dec 2017 10:24:49 GMT"
->>>>>>> a01ce0cb
         ],
         "Pragma": [
           "no-cache"
         ],
         "x-ms-ratelimit-remaining-subscription-writes": [
-<<<<<<< HEAD
-          "1184"
-        ],
-        "x-ms-request-id": [
-          "8cfb0b82-28ed-40f7-8e89-fe7aec4e2294"
-        ],
-        "x-ms-correlation-request-id": [
-          "8cfb0b82-28ed-40f7-8e89-fe7aec4e2294"
-        ],
-        "x-ms-routing-request-id": [
-          "WESTEUROPE:20170512T015423Z:8cfb0b82-28ed-40f7-8e89-fe7aec4e2294"
-=======
           "1166"
         ],
         "x-ms-request-id": [
@@ -162,7 +112,6 @@
         ],
         "x-ms-routing-request-id": [
           "CENTRALUS:20171214T102449Z:54977c01-8523-4e3e-88b1-a25ac01cb57f"
->>>>>>> a01ce0cb
         ],
         "Strict-Transport-Security": [
           "max-age=31536000; includeSubDomains"
@@ -171,13 +120,8 @@
       "StatusCode": 201
     },
     {
-<<<<<<< HEAD
-      "RequestUri": "/subscriptions/3c729b2a-4f86-4bb2-abe8-4b8647af156c/resourceGroups/azsmnet1417/providers/Microsoft.Search/searchServices/----badname?api-version=2015-08-19",
-      "EncodedRequestUri": "L3N1YnNjcmlwdGlvbnMvM2M3MjliMmEtNGY4Ni00YmIyLWFiZTgtNGI4NjQ3YWYxNTZjL3Jlc291cmNlR3JvdXBzL2F6c21uZXQxNDE3L3Byb3ZpZGVycy9NaWNyb3NvZnQuU2VhcmNoL3NlYXJjaFNlcnZpY2VzLy0tLS1iYWRuYW1lP2FwaS12ZXJzaW9uPTIwMTUtMDgtMTk=",
-=======
       "RequestUri": "/subscriptions/3c729b2a-4f86-4bb2-abe8-4b8647af156c/resourceGroups/azsmnet9286/providers/Microsoft.Search/searchServices/----badname?api-version=2015-08-19",
       "EncodedRequestUri": "L3N1YnNjcmlwdGlvbnMvM2M3MjliMmEtNGY4Ni00YmIyLWFiZTgtNGI4NjQ3YWYxNTZjL3Jlc291cmNlR3JvdXBzL2F6c21uZXQ5Mjg2L3Byb3ZpZGVycy9NaWNyb3NvZnQuU2VhcmNoL3NlYXJjaFNlcnZpY2VzLy0tLS1iYWRuYW1lP2FwaS12ZXJzaW9uPTIwMTUtMDgtMTk=",
->>>>>>> a01ce0cb
       "RequestMethod": "PUT",
       "RequestBody": "{\r\n  \"properties\": {\r\n    \"replicaCount\": 1,\r\n    \"partitionCount\": 1\r\n  },\r\n  \"sku\": {\r\n    \"name\": \"free\"\r\n  },\r\n  \"location\": \"West US\"\r\n}",
       "RequestHeaders": {
@@ -188,11 +132,7 @@
           "141"
         ],
         "x-ms-client-request-id": [
-<<<<<<< HEAD
-          "78f6b9bf-5c13-475e-9326-99984bbd6018"
-=======
           "56dd5140-15bc-4cda-914f-aa8a57cb5c3b"
->>>>>>> a01ce0cb
         ],
         "accept-language": [
           "en-US"
@@ -220,25 +160,12 @@
           "no-cache"
         ],
         "Date": [
-<<<<<<< HEAD
-          "Fri, 12 May 2017 01:54:26 GMT"
-=======
           "Thu, 14 Dec 2017 10:24:50 GMT"
->>>>>>> a01ce0cb
         ],
         "Pragma": [
           "no-cache"
         ],
         "x-ms-request-id": [
-<<<<<<< HEAD
-          "78f6b9bf-5c13-475e-9326-99984bbd6018"
-        ],
-        "request-id": [
-          "78f6b9bf-5c13-475e-9326-99984bbd6018"
-        ],
-        "elapsed-time": [
-          "4"
-=======
           "56dd5140-15bc-4cda-914f-aa8a57cb5c3b"
         ],
         "request-id": [
@@ -246,7 +173,6 @@
         ],
         "elapsed-time": [
           "6"
->>>>>>> a01ce0cb
         ],
         "Strict-Transport-Security": [
           "max-age=31536000; includeSubDomains"
@@ -255,15 +181,6 @@
           "4.0.30319"
         ],
         "x-ms-ratelimit-remaining-subscription-writes": [
-<<<<<<< HEAD
-          "1186"
-        ],
-        "x-ms-correlation-request-id": [
-          "b8600d5a-1e0a-48d1-8220-91bec7bcc6a3"
-        ],
-        "x-ms-routing-request-id": [
-          "WESTEUROPE:20170512T015427Z:b8600d5a-1e0a-48d1-8220-91bec7bcc6a3"
-=======
           "1165"
         ],
         "x-ms-correlation-request-id": [
@@ -271,7 +188,6 @@
         ],
         "x-ms-routing-request-id": [
           "CENTRALUS:20171214T102450Z:6f07cb3b-ddd2-4fa7-80f4-f00b09c9ee6c"
->>>>>>> a01ce0cb
         ]
       },
       "StatusCode": 400
@@ -279,11 +195,7 @@
   ],
   "Names": {
     "GenerateName": [
-<<<<<<< HEAD
-      "azsmnet1417"
-=======
       "azsmnet9286"
->>>>>>> a01ce0cb
     ]
   },
   "Variables": {
