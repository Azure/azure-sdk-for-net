{
  "Entries": [
    {
      "RequestUri": "/subscriptions/3c729b2a-4f86-4bb2-abe8-4b8647af156c/providers/Microsoft.Search/register?api-version=2016-09-01",
      "EncodedRequestUri": "L3N1YnNjcmlwdGlvbnMvM2M3MjliMmEtNGY4Ni00YmIyLWFiZTgtNGI4NjQ3YWYxNTZjL3Byb3ZpZGVycy9NaWNyb3NvZnQuU2VhcmNoL3JlZ2lzdGVyP2FwaS12ZXJzaW9uPTIwMTYtMDktMDE=",
      "RequestMethod": "POST",
      "RequestBody": "",
      "RequestHeaders": {
        "x-ms-client-request-id": [
<<<<<<< HEAD
          "82ddf094-457f-43c8-8742-aa5458e50c68"
=======
          "209c16ee-0496-4fab-a313-4bf55a1cf3d6"
>>>>>>> a01ce0cb
        ],
        "accept-language": [
          "en-US"
        ],
        "User-Agent": [
          "FxVersion/4.6.25211.01",
          "Microsoft.Azure.Management.ResourceManager.ResourceManagementClient/1.5.0.0"
        ]
      },
      "ResponseBody": "{\r\n  \"id\": \"/subscriptions/3c729b2a-4f86-4bb2-abe8-4b8647af156c/providers/Microsoft.Search\",\r\n  \"namespace\": \"Microsoft.Search\",\r\n  \"resourceTypes\": [\r\n    {\r\n      \"resourceType\": \"searchServices\",\r\n      \"locations\": [\r\n        \"West US\"\r\n      ],\r\n      \"apiVersions\": [\r\n        \"2015-08-19\",\r\n        \"2015-02-28\",\r\n        \"2014-07-31-Preview\"\r\n      ],\r\n      \"capabilities\": \"CrossResourceGroupResourceMove, CrossSubscriptionResourceMove\"\r\n    },\r\n    {\r\n      \"resourceType\": \"searchServicesCit\",\r\n      \"locations\": [\r\n        \"West US\"\r\n      ],\r\n      \"apiVersions\": [\r\n        \"2015-08-19\",\r\n        \"2015-02-28\",\r\n        \"2014-07-31-Preview\"\r\n      ],\r\n      \"capabilities\": \"CrossResourceGroupResourceMove, CrossSubscriptionResourceMove\"\r\n    },\r\n    {\r\n      \"resourceType\": \"searchServicesInt\",\r\n      \"locations\": [\r\n        \"West US\"\r\n      ],\r\n      \"apiVersions\": [\r\n        \"2015-08-19\",\r\n        \"2015-02-28\",\r\n        \"2014-07-31-Preview\"\r\n      ],\r\n      \"capabilities\": \"CrossResourceGroupResourceMove, CrossSubscriptionResourceMove\"\r\n    },\r\n    {\r\n      \"resourceType\": \"searchServicesPpe\",\r\n      \"locations\": [\r\n        \"West US\"\r\n      ],\r\n      \"apiVersions\": [\r\n        \"2015-08-19\",\r\n        \"2015-02-28\",\r\n        \"2014-07-31-Preview\"\r\n      ],\r\n      \"capabilities\": \"CrossResourceGroupResourceMove, CrossSubscriptionResourceMove\"\r\n    },\r\n    {\r\n      \"resourceType\": \"checkServiceNameAvailability\",\r\n      \"locations\": [],\r\n      \"apiVersions\": [\r\n        \"2015-02-28\",\r\n        \"2014-07-31-Preview\"\r\n      ]\r\n    },\r\n    {\r\n      \"resourceType\": \"checkServiceNameAvailabilityCit\",\r\n      \"locations\": [],\r\n      \"apiVersions\": [\r\n        \"2015-02-28\",\r\n        \"2014-07-31-Preview\"\r\n      ]\r\n    },\r\n    {\r\n      \"resourceType\": \"checkServiceNameAvailabilityInt\",\r\n      \"locations\": [],\r\n      \"apiVersions\": [\r\n        \"2015-02-28\",\r\n        \"2014-07-31-Preview\"\r\n      ]\r\n    },\r\n    {\r\n      \"resourceType\": \"checkServiceNameAvailabilityPpe\",\r\n      \"locations\": [],\r\n      \"apiVersions\": [\r\n        \"2015-02-28\",\r\n        \"2014-07-31-Preview\"\r\n      ]\r\n    },\r\n    {\r\n      \"resourceType\": \"checkNameAvailability\",\r\n      \"locations\": [],\r\n      \"apiVersions\": [\r\n        \"2015-08-19\"\r\n      ]\r\n    },\r\n    {\r\n      \"resourceType\": \"checkNameAvailabilityCit\",\r\n      \"locations\": [],\r\n      \"apiVersions\": [\r\n        \"2015-08-19\"\r\n      ]\r\n    },\r\n    {\r\n      \"resourceType\": \"checkNameAvailabilityInt\",\r\n      \"locations\": [],\r\n      \"apiVersions\": [\r\n        \"2015-08-19\"\r\n      ]\r\n    },\r\n    {\r\n      \"resourceType\": \"checkNameAvailabilityPpe\",\r\n      \"locations\": [],\r\n      \"apiVersions\": [\r\n        \"2015-08-19\"\r\n      ]\r\n    },\r\n    {\r\n      \"resourceType\": \"resourceHealthMetadata\",\r\n      \"locations\": [],\r\n      \"apiVersions\": [\r\n        \"2015-08-19\"\r\n      ]\r\n    },\r\n    {\r\n      \"resourceType\": \"operations\",\r\n      \"locations\": [],\r\n      \"apiVersions\": [\r\n        \"2015-08-19\",\r\n        \"2015-02-28\"\r\n      ]\r\n    }\r\n  ],\r\n  \"registrationState\": \"Registered\"\r\n}",
      "ResponseHeaders": {
        "Content-Type": [
          "application/json; charset=utf-8"
        ],
        "Expires": [
          "-1"
        ],
        "Cache-Control": [
          "no-cache"
        ],
        "Date": [
<<<<<<< HEAD
          "Fri, 12 May 2017 02:10:52 GMT"
=======
          "Thu, 14 Dec 2017 11:03:55 GMT"
>>>>>>> a01ce0cb
        ],
        "Pragma": [
          "no-cache"
        ],
        "Transfer-Encoding": [
          "chunked"
        ],
        "Vary": [
          "Accept-Encoding"
        ],
        "x-ms-ratelimit-remaining-subscription-writes": [
<<<<<<< HEAD
          "1196"
        ],
        "x-ms-request-id": [
          "40716375-c7f7-470a-8ed3-28594af66314"
        ],
        "x-ms-correlation-request-id": [
          "40716375-c7f7-470a-8ed3-28594af66314"
        ],
        "x-ms-routing-request-id": [
          "NORTHEUROPE:20170512T021053Z:40716375-c7f7-470a-8ed3-28594af66314"
=======
          "1135"
        ],
        "x-ms-request-id": [
          "5e68d67b-5348-464e-9726-5e37fa827f3e"
        ],
        "x-ms-correlation-request-id": [
          "5e68d67b-5348-464e-9726-5e37fa827f3e"
        ],
        "x-ms-routing-request-id": [
          "CENTRALUS:20171214T110355Z:5e68d67b-5348-464e-9726-5e37fa827f3e"
>>>>>>> a01ce0cb
        ],
        "Strict-Transport-Security": [
          "max-age=31536000; includeSubDomains"
        ]
      },
      "StatusCode": 200
    },
    {
<<<<<<< HEAD
      "RequestUri": "/subscriptions/3c729b2a-4f86-4bb2-abe8-4b8647af156c/resourcegroups/azsmnet2062?api-version=2016-09-01",
      "EncodedRequestUri": "L3N1YnNjcmlwdGlvbnMvM2M3MjliMmEtNGY4Ni00YmIyLWFiZTgtNGI4NjQ3YWYxNTZjL3Jlc291cmNlZ3JvdXBzL2F6c21uZXQyMDYyP2FwaS12ZXJzaW9uPTIwMTYtMDktMDE=",
=======
      "RequestUri": "/subscriptions/3c729b2a-4f86-4bb2-abe8-4b8647af156c/resourcegroups/azsmnet5803?api-version=2016-09-01",
      "EncodedRequestUri": "L3N1YnNjcmlwdGlvbnMvM2M3MjliMmEtNGY4Ni00YmIyLWFiZTgtNGI4NjQ3YWYxNTZjL3Jlc291cmNlZ3JvdXBzL2F6c21uZXQ1ODAzP2FwaS12ZXJzaW9uPTIwMTYtMDktMDE=",
>>>>>>> a01ce0cb
      "RequestMethod": "PUT",
      "RequestBody": "{\r\n  \"location\": \"West US\"\r\n}",
      "RequestHeaders": {
        "Content-Type": [
          "application/json; charset=utf-8"
        ],
        "Content-Length": [
          "29"
        ],
        "x-ms-client-request-id": [
<<<<<<< HEAD
          "c52e4c83-9de9-4f94-9f30-a1336f5ba14f"
=======
          "aa429f39-eda0-435d-9e57-00c86cd9f978"
>>>>>>> a01ce0cb
        ],
        "accept-language": [
          "en-US"
        ],
        "User-Agent": [
          "FxVersion/4.6.25211.01",
          "Microsoft.Azure.Management.ResourceManager.ResourceManagementClient/1.5.0.0"
        ]
      },
<<<<<<< HEAD
      "ResponseBody": "{\r\n  \"id\": \"/subscriptions/3c729b2a-4f86-4bb2-abe8-4b8647af156c/resourceGroups/azsmnet2062\",\r\n  \"name\": \"azsmnet2062\",\r\n  \"location\": \"westus\",\r\n  \"properties\": {\r\n    \"provisioningState\": \"Succeeded\"\r\n  }\r\n}",
=======
      "ResponseBody": "{\r\n  \"id\": \"/subscriptions/3c729b2a-4f86-4bb2-abe8-4b8647af156c/resourceGroups/azsmnet5803\",\r\n  \"name\": \"azsmnet5803\",\r\n  \"location\": \"westus\",\r\n  \"properties\": {\r\n    \"provisioningState\": \"Succeeded\"\r\n  }\r\n}",
>>>>>>> a01ce0cb
      "ResponseHeaders": {
        "Content-Length": [
          "175"
        ],
        "Content-Type": [
          "application/json; charset=utf-8"
        ],
        "Expires": [
          "-1"
        ],
        "Cache-Control": [
          "no-cache"
        ],
        "Date": [
<<<<<<< HEAD
          "Fri, 12 May 2017 02:10:53 GMT"
=======
          "Thu, 14 Dec 2017 11:03:56 GMT"
>>>>>>> a01ce0cb
        ],
        "Pragma": [
          "no-cache"
        ],
        "x-ms-ratelimit-remaining-subscription-writes": [
<<<<<<< HEAD
          "1195"
        ],
        "x-ms-request-id": [
          "0cf0f81d-7a27-46e7-94e9-64fbc9320487"
        ],
        "x-ms-correlation-request-id": [
          "0cf0f81d-7a27-46e7-94e9-64fbc9320487"
        ],
        "x-ms-routing-request-id": [
          "NORTHEUROPE:20170512T021054Z:0cf0f81d-7a27-46e7-94e9-64fbc9320487"
=======
          "1134"
        ],
        "x-ms-request-id": [
          "bbd34012-3f90-4fd7-b1a6-799a56067888"
        ],
        "x-ms-correlation-request-id": [
          "bbd34012-3f90-4fd7-b1a6-799a56067888"
        ],
        "x-ms-routing-request-id": [
          "CENTRALUS:20171214T110356Z:bbd34012-3f90-4fd7-b1a6-799a56067888"
>>>>>>> a01ce0cb
        ],
        "Strict-Transport-Security": [
          "max-age=31536000; includeSubDomains"
        ]
      },
      "StatusCode": 201
    },
    {
<<<<<<< HEAD
      "RequestUri": "/subscriptions/3c729b2a-4f86-4bb2-abe8-4b8647af156c/resourceGroups/azsmnet2062/providers/Microsoft.Search/searchServices/azs-7252?api-version=2015-08-19",
      "EncodedRequestUri": "L3N1YnNjcmlwdGlvbnMvM2M3MjliMmEtNGY4Ni00YmIyLWFiZTgtNGI4NjQ3YWYxNTZjL3Jlc291cmNlR3JvdXBzL2F6c21uZXQyMDYyL3Byb3ZpZGVycy9NaWNyb3NvZnQuU2VhcmNoL3NlYXJjaFNlcnZpY2VzL2F6cy03MjUyP2FwaS12ZXJzaW9uPTIwMTUtMDgtMTk=",
=======
      "RequestUri": "/subscriptions/3c729b2a-4f86-4bb2-abe8-4b8647af156c/resourceGroups/azsmnet5803/providers/Microsoft.Search/searchServices/azs-2049?api-version=2015-08-19",
      "EncodedRequestUri": "L3N1YnNjcmlwdGlvbnMvM2M3MjliMmEtNGY4Ni00YmIyLWFiZTgtNGI4NjQ3YWYxNTZjL3Jlc291cmNlR3JvdXBzL2F6c21uZXQ1ODAzL3Byb3ZpZGVycy9NaWNyb3NvZnQuU2VhcmNoL3NlYXJjaFNlcnZpY2VzL2F6cy0yMDQ5P2FwaS12ZXJzaW9uPTIwMTUtMDgtMTk=",
>>>>>>> a01ce0cb
      "RequestMethod": "PUT",
      "RequestBody": "{\r\n  \"properties\": {\r\n    \"replicaCount\": 1,\r\n    \"partitionCount\": 1\r\n  },\r\n  \"sku\": {\r\n    \"name\": \"standard\"\r\n  },\r\n  \"location\": \"West US\"\r\n}",
      "RequestHeaders": {
        "Content-Type": [
          "application/json; charset=utf-8"
        ],
        "Content-Length": [
          "145"
        ],
        "x-ms-client-request-id": [
<<<<<<< HEAD
          "bcc25995-95b7-4377-b1d8-37349793f7cf"
=======
          "a60e9810-6928-4e3b-9be0-ed966118a69f"
>>>>>>> a01ce0cb
        ],
        "accept-language": [
          "en-US"
        ],
        "User-Agent": [
          "FxVersion/4.6.25211.01",
          "Microsoft.Azure.Management.Search.SearchManagementClient/1.0.2.0"
        ]
      },
<<<<<<< HEAD
      "ResponseBody": "{\"id\":\"/subscriptions/3c729b2a-4f86-4bb2-abe8-4b8647af156c/resourceGroups/azsmnet2062/providers/Microsoft.Search/searchServices/azs-7252\",\"name\":\"azs-7252\",\"type\":\"Microsoft.Search/searchServices\",\"location\":\"West US\",\"properties\":{\"replicaCount\":1,\"partitionCount\":1,\"status\":\"running\",\"statusDetails\":\"\",\"provisioningState\":\"succeeded\",\"hostingMode\":\"Default\"},\"sku\":{\"name\":\"standard\"}}",
=======
      "ResponseBody": "{\"id\":\"/subscriptions/3c729b2a-4f86-4bb2-abe8-4b8647af156c/resourceGroups/azsmnet5803/providers/Microsoft.Search/searchServices/azs-2049\",\"name\":\"azs-2049\",\"type\":\"Microsoft.Search/searchServices\",\"location\":\"West US\",\"properties\":{\"replicaCount\":1,\"partitionCount\":1,\"status\":\"running\",\"statusDetails\":\"\",\"provisioningState\":\"succeeded\",\"hostingMode\":\"Default\"},\"sku\":{\"name\":\"standard\"}}",
>>>>>>> a01ce0cb
      "ResponseHeaders": {
        "Content-Length": [
          "389"
        ],
        "Content-Type": [
          "application/json; charset=utf-8"
        ],
        "Expires": [
          "-1"
        ],
        "Cache-Control": [
          "no-cache"
        ],
        "Date": [
<<<<<<< HEAD
          "Fri, 12 May 2017 02:10:58 GMT"
=======
          "Thu, 14 Dec 2017 11:04:01 GMT"
>>>>>>> a01ce0cb
        ],
        "Pragma": [
          "no-cache"
        ],
        "ETag": [
<<<<<<< HEAD
          "W/\"datetime'2017-05-12T02%3A10%3A58.5695677Z'\""
        ],
        "x-ms-request-id": [
          "bcc25995-95b7-4377-b1d8-37349793f7cf"
        ],
        "request-id": [
          "bcc25995-95b7-4377-b1d8-37349793f7cf"
        ],
        "elapsed-time": [
          "1308"
=======
          "W/\"datetime'2017-12-14T11%3A04%3A01.9110243Z'\""
        ],
        "x-ms-request-id": [
          "a60e9810-6928-4e3b-9be0-ed966118a69f"
        ],
        "request-id": [
          "a60e9810-6928-4e3b-9be0-ed966118a69f"
        ],
        "elapsed-time": [
          "4663"
>>>>>>> a01ce0cb
        ],
        "Strict-Transport-Security": [
          "max-age=31536000; includeSubDomains"
        ],
        "X-AspNet-Version": [
          "4.0.30319"
        ],
        "x-ms-ratelimit-remaining-subscription-writes": [
<<<<<<< HEAD
          "1194"
        ],
        "x-ms-correlation-request-id": [
          "a731735a-1224-4183-9003-51c0c423917d"
        ],
        "x-ms-routing-request-id": [
          "NORTHEUROPE:20170512T021059Z:a731735a-1224-4183-9003-51c0c423917d"
=======
          "1133"
        ],
        "x-ms-correlation-request-id": [
          "63d76f43-0082-4c3d-a613-ea613790819b"
        ],
        "x-ms-routing-request-id": [
          "CENTRALUS:20171214T110402Z:63d76f43-0082-4c3d-a613-ea613790819b"
>>>>>>> a01ce0cb
        ]
      },
      "StatusCode": 201
    },
    {
<<<<<<< HEAD
      "RequestUri": "/subscriptions/3c729b2a-4f86-4bb2-abe8-4b8647af156c/resourceGroups/azsmnet2062/providers/Microsoft.Search/searchServices/azs-7252?api-version=2015-08-19",
      "EncodedRequestUri": "L3N1YnNjcmlwdGlvbnMvM2M3MjliMmEtNGY4Ni00YmIyLWFiZTgtNGI4NjQ3YWYxNTZjL3Jlc291cmNlR3JvdXBzL2F6c21uZXQyMDYyL3Byb3ZpZGVycy9NaWNyb3NvZnQuU2VhcmNoL3NlYXJjaFNlcnZpY2VzL2F6cy03MjUyP2FwaS12ZXJzaW9uPTIwMTUtMDgtMTk=",
=======
      "RequestUri": "/subscriptions/3c729b2a-4f86-4bb2-abe8-4b8647af156c/resourceGroups/azsmnet5803/providers/Microsoft.Search/searchServices/azs-2049?api-version=2015-08-19",
      "EncodedRequestUri": "L3N1YnNjcmlwdGlvbnMvM2M3MjliMmEtNGY4Ni00YmIyLWFiZTgtNGI4NjQ3YWYxNTZjL3Jlc291cmNlR3JvdXBzL2F6c21uZXQ1ODAzL3Byb3ZpZGVycy9NaWNyb3NvZnQuU2VhcmNoL3NlYXJjaFNlcnZpY2VzL2F6cy0yMDQ5P2FwaS12ZXJzaW9uPTIwMTUtMDgtMTk=",
>>>>>>> a01ce0cb
      "RequestMethod": "DELETE",
      "RequestBody": "",
      "RequestHeaders": {
        "x-ms-client-request-id": [
<<<<<<< HEAD
          "83b3986b-9ba6-44eb-a22f-51e993485ac6"
=======
          "73ece873-5bf9-49b3-841e-16fee9b97bbf"
>>>>>>> a01ce0cb
        ],
        "accept-language": [
          "en-US"
        ],
        "User-Agent": [
          "FxVersion/4.6.25211.01",
          "Microsoft.Azure.Management.Search.SearchManagementClient/1.0.2.0"
        ]
      },
      "ResponseBody": "",
      "ResponseHeaders": {
        "Content-Length": [
          "0"
        ],
        "Expires": [
          "-1"
        ],
        "Cache-Control": [
          "no-cache"
        ],
        "Date": [
<<<<<<< HEAD
          "Fri, 12 May 2017 02:11:01 GMT"
=======
          "Thu, 14 Dec 2017 11:04:02 GMT"
>>>>>>> a01ce0cb
        ],
        "Pragma": [
          "no-cache"
        ],
        "x-ms-request-id": [
<<<<<<< HEAD
          "83b3986b-9ba6-44eb-a22f-51e993485ac6"
        ],
        "request-id": [
          "83b3986b-9ba6-44eb-a22f-51e993485ac6"
        ],
        "elapsed-time": [
          "250"
=======
          "73ece873-5bf9-49b3-841e-16fee9b97bbf"
        ],
        "request-id": [
          "73ece873-5bf9-49b3-841e-16fee9b97bbf"
        ],
        "elapsed-time": [
          "603"
>>>>>>> a01ce0cb
        ],
        "Strict-Transport-Security": [
          "max-age=31536000; includeSubDomains"
        ],
        "X-AspNet-Version": [
          "4.0.30319"
        ],
        "x-ms-ratelimit-remaining-subscription-writes": [
<<<<<<< HEAD
          "1193"
        ],
        "x-ms-correlation-request-id": [
          "65d33706-f79c-455f-b55c-900980b31f2a"
        ],
        "x-ms-routing-request-id": [
          "NORTHEUROPE:20170512T021101Z:65d33706-f79c-455f-b55c-900980b31f2a"
=======
          "1132"
        ],
        "x-ms-correlation-request-id": [
          "0481ebd3-1470-44a4-b787-28a9cd34ec90"
        ],
        "x-ms-routing-request-id": [
          "CENTRALUS:20171214T110403Z:0481ebd3-1470-44a4-b787-28a9cd34ec90"
>>>>>>> a01ce0cb
        ]
      },
      "StatusCode": 200
    }
  ],
  "Names": {
    "GenerateName": [
<<<<<<< HEAD
      "azsmnet2062"
    ],
    "GenerateServiceName": [
      "azs-7252"
=======
      "azsmnet5803"
    ],
    "GenerateServiceName": [
      "azs-2049"
>>>>>>> a01ce0cb
    ]
  },
  "Variables": {
    "SubscriptionId": "3c729b2a-4f86-4bb2-abe8-4b8647af156c"
  }
}<|MERGE_RESOLUTION|>--- conflicted
+++ resolved
@@ -7,11 +7,7 @@
       "RequestBody": "",
       "RequestHeaders": {
         "x-ms-client-request-id": [
-<<<<<<< HEAD
-          "82ddf094-457f-43c8-8742-aa5458e50c68"
-=======
           "209c16ee-0496-4fab-a313-4bf55a1cf3d6"
->>>>>>> a01ce0cb
         ],
         "accept-language": [
           "en-US"
@@ -33,11 +29,7 @@
           "no-cache"
         ],
         "Date": [
-<<<<<<< HEAD
-          "Fri, 12 May 2017 02:10:52 GMT"
-=======
           "Thu, 14 Dec 2017 11:03:55 GMT"
->>>>>>> a01ce0cb
         ],
         "Pragma": [
           "no-cache"
@@ -49,18 +41,6 @@
           "Accept-Encoding"
         ],
         "x-ms-ratelimit-remaining-subscription-writes": [
-<<<<<<< HEAD
-          "1196"
-        ],
-        "x-ms-request-id": [
-          "40716375-c7f7-470a-8ed3-28594af66314"
-        ],
-        "x-ms-correlation-request-id": [
-          "40716375-c7f7-470a-8ed3-28594af66314"
-        ],
-        "x-ms-routing-request-id": [
-          "NORTHEUROPE:20170512T021053Z:40716375-c7f7-470a-8ed3-28594af66314"
-=======
           "1135"
         ],
         "x-ms-request-id": [
@@ -71,7 +51,6 @@
         ],
         "x-ms-routing-request-id": [
           "CENTRALUS:20171214T110355Z:5e68d67b-5348-464e-9726-5e37fa827f3e"
->>>>>>> a01ce0cb
         ],
         "Strict-Transport-Security": [
           "max-age=31536000; includeSubDomains"
@@ -80,13 +59,8 @@
       "StatusCode": 200
     },
     {
-<<<<<<< HEAD
-      "RequestUri": "/subscriptions/3c729b2a-4f86-4bb2-abe8-4b8647af156c/resourcegroups/azsmnet2062?api-version=2016-09-01",
-      "EncodedRequestUri": "L3N1YnNjcmlwdGlvbnMvM2M3MjliMmEtNGY4Ni00YmIyLWFiZTgtNGI4NjQ3YWYxNTZjL3Jlc291cmNlZ3JvdXBzL2F6c21uZXQyMDYyP2FwaS12ZXJzaW9uPTIwMTYtMDktMDE=",
-=======
       "RequestUri": "/subscriptions/3c729b2a-4f86-4bb2-abe8-4b8647af156c/resourcegroups/azsmnet5803?api-version=2016-09-01",
       "EncodedRequestUri": "L3N1YnNjcmlwdGlvbnMvM2M3MjliMmEtNGY4Ni00YmIyLWFiZTgtNGI4NjQ3YWYxNTZjL3Jlc291cmNlZ3JvdXBzL2F6c21uZXQ1ODAzP2FwaS12ZXJzaW9uPTIwMTYtMDktMDE=",
->>>>>>> a01ce0cb
       "RequestMethod": "PUT",
       "RequestBody": "{\r\n  \"location\": \"West US\"\r\n}",
       "RequestHeaders": {
@@ -97,11 +71,7 @@
           "29"
         ],
         "x-ms-client-request-id": [
-<<<<<<< HEAD
-          "c52e4c83-9de9-4f94-9f30-a1336f5ba14f"
-=======
           "aa429f39-eda0-435d-9e57-00c86cd9f978"
->>>>>>> a01ce0cb
         ],
         "accept-language": [
           "en-US"
@@ -111,11 +81,7 @@
           "Microsoft.Azure.Management.ResourceManager.ResourceManagementClient/1.5.0.0"
         ]
       },
-<<<<<<< HEAD
-      "ResponseBody": "{\r\n  \"id\": \"/subscriptions/3c729b2a-4f86-4bb2-abe8-4b8647af156c/resourceGroups/azsmnet2062\",\r\n  \"name\": \"azsmnet2062\",\r\n  \"location\": \"westus\",\r\n  \"properties\": {\r\n    \"provisioningState\": \"Succeeded\"\r\n  }\r\n}",
-=======
       "ResponseBody": "{\r\n  \"id\": \"/subscriptions/3c729b2a-4f86-4bb2-abe8-4b8647af156c/resourceGroups/azsmnet5803\",\r\n  \"name\": \"azsmnet5803\",\r\n  \"location\": \"westus\",\r\n  \"properties\": {\r\n    \"provisioningState\": \"Succeeded\"\r\n  }\r\n}",
->>>>>>> a01ce0cb
       "ResponseHeaders": {
         "Content-Length": [
           "175"
@@ -130,28 +96,12 @@
           "no-cache"
         ],
         "Date": [
-<<<<<<< HEAD
-          "Fri, 12 May 2017 02:10:53 GMT"
-=======
           "Thu, 14 Dec 2017 11:03:56 GMT"
->>>>>>> a01ce0cb
-        ],
-        "Pragma": [
-          "no-cache"
-        ],
-        "x-ms-ratelimit-remaining-subscription-writes": [
-<<<<<<< HEAD
-          "1195"
-        ],
-        "x-ms-request-id": [
-          "0cf0f81d-7a27-46e7-94e9-64fbc9320487"
-        ],
-        "x-ms-correlation-request-id": [
-          "0cf0f81d-7a27-46e7-94e9-64fbc9320487"
-        ],
-        "x-ms-routing-request-id": [
-          "NORTHEUROPE:20170512T021054Z:0cf0f81d-7a27-46e7-94e9-64fbc9320487"
-=======
+        ],
+        "Pragma": [
+          "no-cache"
+        ],
+        "x-ms-ratelimit-remaining-subscription-writes": [
           "1134"
         ],
         "x-ms-request-id": [
@@ -162,7 +112,6 @@
         ],
         "x-ms-routing-request-id": [
           "CENTRALUS:20171214T110356Z:bbd34012-3f90-4fd7-b1a6-799a56067888"
->>>>>>> a01ce0cb
         ],
         "Strict-Transport-Security": [
           "max-age=31536000; includeSubDomains"
@@ -171,13 +120,8 @@
       "StatusCode": 201
     },
     {
-<<<<<<< HEAD
-      "RequestUri": "/subscriptions/3c729b2a-4f86-4bb2-abe8-4b8647af156c/resourceGroups/azsmnet2062/providers/Microsoft.Search/searchServices/azs-7252?api-version=2015-08-19",
-      "EncodedRequestUri": "L3N1YnNjcmlwdGlvbnMvM2M3MjliMmEtNGY4Ni00YmIyLWFiZTgtNGI4NjQ3YWYxNTZjL3Jlc291cmNlR3JvdXBzL2F6c21uZXQyMDYyL3Byb3ZpZGVycy9NaWNyb3NvZnQuU2VhcmNoL3NlYXJjaFNlcnZpY2VzL2F6cy03MjUyP2FwaS12ZXJzaW9uPTIwMTUtMDgtMTk=",
-=======
       "RequestUri": "/subscriptions/3c729b2a-4f86-4bb2-abe8-4b8647af156c/resourceGroups/azsmnet5803/providers/Microsoft.Search/searchServices/azs-2049?api-version=2015-08-19",
       "EncodedRequestUri": "L3N1YnNjcmlwdGlvbnMvM2M3MjliMmEtNGY4Ni00YmIyLWFiZTgtNGI4NjQ3YWYxNTZjL3Jlc291cmNlR3JvdXBzL2F6c21uZXQ1ODAzL3Byb3ZpZGVycy9NaWNyb3NvZnQuU2VhcmNoL3NlYXJjaFNlcnZpY2VzL2F6cy0yMDQ5P2FwaS12ZXJzaW9uPTIwMTUtMDgtMTk=",
->>>>>>> a01ce0cb
       "RequestMethod": "PUT",
       "RequestBody": "{\r\n  \"properties\": {\r\n    \"replicaCount\": 1,\r\n    \"partitionCount\": 1\r\n  },\r\n  \"sku\": {\r\n    \"name\": \"standard\"\r\n  },\r\n  \"location\": \"West US\"\r\n}",
       "RequestHeaders": {
@@ -188,11 +132,7 @@
           "145"
         ],
         "x-ms-client-request-id": [
-<<<<<<< HEAD
-          "bcc25995-95b7-4377-b1d8-37349793f7cf"
-=======
           "a60e9810-6928-4e3b-9be0-ed966118a69f"
->>>>>>> a01ce0cb
         ],
         "accept-language": [
           "en-US"
@@ -202,11 +142,7 @@
           "Microsoft.Azure.Management.Search.SearchManagementClient/1.0.2.0"
         ]
       },
-<<<<<<< HEAD
-      "ResponseBody": "{\"id\":\"/subscriptions/3c729b2a-4f86-4bb2-abe8-4b8647af156c/resourceGroups/azsmnet2062/providers/Microsoft.Search/searchServices/azs-7252\",\"name\":\"azs-7252\",\"type\":\"Microsoft.Search/searchServices\",\"location\":\"West US\",\"properties\":{\"replicaCount\":1,\"partitionCount\":1,\"status\":\"running\",\"statusDetails\":\"\",\"provisioningState\":\"succeeded\",\"hostingMode\":\"Default\"},\"sku\":{\"name\":\"standard\"}}",
-=======
       "ResponseBody": "{\"id\":\"/subscriptions/3c729b2a-4f86-4bb2-abe8-4b8647af156c/resourceGroups/azsmnet5803/providers/Microsoft.Search/searchServices/azs-2049\",\"name\":\"azs-2049\",\"type\":\"Microsoft.Search/searchServices\",\"location\":\"West US\",\"properties\":{\"replicaCount\":1,\"partitionCount\":1,\"status\":\"running\",\"statusDetails\":\"\",\"provisioningState\":\"succeeded\",\"hostingMode\":\"Default\"},\"sku\":{\"name\":\"standard\"}}",
->>>>>>> a01ce0cb
       "ResponseHeaders": {
         "Content-Length": [
           "389"
@@ -221,28 +157,12 @@
           "no-cache"
         ],
         "Date": [
-<<<<<<< HEAD
-          "Fri, 12 May 2017 02:10:58 GMT"
-=======
           "Thu, 14 Dec 2017 11:04:01 GMT"
->>>>>>> a01ce0cb
         ],
         "Pragma": [
           "no-cache"
         ],
         "ETag": [
-<<<<<<< HEAD
-          "W/\"datetime'2017-05-12T02%3A10%3A58.5695677Z'\""
-        ],
-        "x-ms-request-id": [
-          "bcc25995-95b7-4377-b1d8-37349793f7cf"
-        ],
-        "request-id": [
-          "bcc25995-95b7-4377-b1d8-37349793f7cf"
-        ],
-        "elapsed-time": [
-          "1308"
-=======
           "W/\"datetime'2017-12-14T11%3A04%3A01.9110243Z'\""
         ],
         "x-ms-request-id": [
@@ -253,7 +173,6 @@
         ],
         "elapsed-time": [
           "4663"
->>>>>>> a01ce0cb
         ],
         "Strict-Transport-Security": [
           "max-age=31536000; includeSubDomains"
@@ -262,15 +181,6 @@
           "4.0.30319"
         ],
         "x-ms-ratelimit-remaining-subscription-writes": [
-<<<<<<< HEAD
-          "1194"
-        ],
-        "x-ms-correlation-request-id": [
-          "a731735a-1224-4183-9003-51c0c423917d"
-        ],
-        "x-ms-routing-request-id": [
-          "NORTHEUROPE:20170512T021059Z:a731735a-1224-4183-9003-51c0c423917d"
-=======
           "1133"
         ],
         "x-ms-correlation-request-id": [
@@ -278,28 +188,18 @@
         ],
         "x-ms-routing-request-id": [
           "CENTRALUS:20171214T110402Z:63d76f43-0082-4c3d-a613-ea613790819b"
->>>>>>> a01ce0cb
         ]
       },
       "StatusCode": 201
     },
     {
-<<<<<<< HEAD
-      "RequestUri": "/subscriptions/3c729b2a-4f86-4bb2-abe8-4b8647af156c/resourceGroups/azsmnet2062/providers/Microsoft.Search/searchServices/azs-7252?api-version=2015-08-19",
-      "EncodedRequestUri": "L3N1YnNjcmlwdGlvbnMvM2M3MjliMmEtNGY4Ni00YmIyLWFiZTgtNGI4NjQ3YWYxNTZjL3Jlc291cmNlR3JvdXBzL2F6c21uZXQyMDYyL3Byb3ZpZGVycy9NaWNyb3NvZnQuU2VhcmNoL3NlYXJjaFNlcnZpY2VzL2F6cy03MjUyP2FwaS12ZXJzaW9uPTIwMTUtMDgtMTk=",
-=======
       "RequestUri": "/subscriptions/3c729b2a-4f86-4bb2-abe8-4b8647af156c/resourceGroups/azsmnet5803/providers/Microsoft.Search/searchServices/azs-2049?api-version=2015-08-19",
       "EncodedRequestUri": "L3N1YnNjcmlwdGlvbnMvM2M3MjliMmEtNGY4Ni00YmIyLWFiZTgtNGI4NjQ3YWYxNTZjL3Jlc291cmNlR3JvdXBzL2F6c21uZXQ1ODAzL3Byb3ZpZGVycy9NaWNyb3NvZnQuU2VhcmNoL3NlYXJjaFNlcnZpY2VzL2F6cy0yMDQ5P2FwaS12ZXJzaW9uPTIwMTUtMDgtMTk=",
->>>>>>> a01ce0cb
       "RequestMethod": "DELETE",
       "RequestBody": "",
       "RequestHeaders": {
         "x-ms-client-request-id": [
-<<<<<<< HEAD
-          "83b3986b-9ba6-44eb-a22f-51e993485ac6"
-=======
           "73ece873-5bf9-49b3-841e-16fee9b97bbf"
->>>>>>> a01ce0cb
         ],
         "accept-language": [
           "en-US"
@@ -321,25 +221,12 @@
           "no-cache"
         ],
         "Date": [
-<<<<<<< HEAD
-          "Fri, 12 May 2017 02:11:01 GMT"
-=======
           "Thu, 14 Dec 2017 11:04:02 GMT"
->>>>>>> a01ce0cb
-        ],
-        "Pragma": [
-          "no-cache"
-        ],
-        "x-ms-request-id": [
-<<<<<<< HEAD
-          "83b3986b-9ba6-44eb-a22f-51e993485ac6"
-        ],
-        "request-id": [
-          "83b3986b-9ba6-44eb-a22f-51e993485ac6"
-        ],
-        "elapsed-time": [
-          "250"
-=======
+        ],
+        "Pragma": [
+          "no-cache"
+        ],
+        "x-ms-request-id": [
           "73ece873-5bf9-49b3-841e-16fee9b97bbf"
         ],
         "request-id": [
@@ -347,7 +234,6 @@
         ],
         "elapsed-time": [
           "603"
->>>>>>> a01ce0cb
         ],
         "Strict-Transport-Security": [
           "max-age=31536000; includeSubDomains"
@@ -356,15 +242,6 @@
           "4.0.30319"
         ],
         "x-ms-ratelimit-remaining-subscription-writes": [
-<<<<<<< HEAD
-          "1193"
-        ],
-        "x-ms-correlation-request-id": [
-          "65d33706-f79c-455f-b55c-900980b31f2a"
-        ],
-        "x-ms-routing-request-id": [
-          "NORTHEUROPE:20170512T021101Z:65d33706-f79c-455f-b55c-900980b31f2a"
-=======
           "1132"
         ],
         "x-ms-correlation-request-id": [
@@ -372,7 +249,6 @@
         ],
         "x-ms-routing-request-id": [
           "CENTRALUS:20171214T110403Z:0481ebd3-1470-44a4-b787-28a9cd34ec90"
->>>>>>> a01ce0cb
         ]
       },
       "StatusCode": 200
@@ -380,17 +256,10 @@
   ],
   "Names": {
     "GenerateName": [
-<<<<<<< HEAD
-      "azsmnet2062"
-    ],
-    "GenerateServiceName": [
-      "azs-7252"
-=======
       "azsmnet5803"
     ],
     "GenerateServiceName": [
       "azs-2049"
->>>>>>> a01ce0cb
     ]
   },
   "Variables": {
