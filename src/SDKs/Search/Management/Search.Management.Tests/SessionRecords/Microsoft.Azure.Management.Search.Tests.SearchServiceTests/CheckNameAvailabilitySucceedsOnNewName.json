{
  "Entries": [
    {
      "RequestUri": "/subscriptions/3c729b2a-4f86-4bb2-abe8-4b8647af156c/providers/Microsoft.Search/register?api-version=2016-09-01",
      "EncodedRequestUri": "L3N1YnNjcmlwdGlvbnMvM2M3MjliMmEtNGY4Ni00YmIyLWFiZTgtNGI4NjQ3YWYxNTZjL3Byb3ZpZGVycy9NaWNyb3NvZnQuU2VhcmNoL3JlZ2lzdGVyP2FwaS12ZXJzaW9uPTIwMTYtMDktMDE=",
      "RequestMethod": "POST",
      "RequestBody": "",
      "RequestHeaders": {
        "x-ms-client-request-id": [
<<<<<<< HEAD
          "737a463b-8564-42eb-b2c1-5b3c6c85353b"
=======
          "0e25aae6-a528-4797-aa3d-44845328ffa2"
>>>>>>> a01ce0cb
        ],
        "accept-language": [
          "en-US"
        ],
        "User-Agent": [
          "FxVersion/4.6.25211.01",
          "Microsoft.Azure.Management.ResourceManager.ResourceManagementClient/1.5.0.0"
        ]
      },
      "ResponseBody": "{\r\n  \"id\": \"/subscriptions/3c729b2a-4f86-4bb2-abe8-4b8647af156c/providers/Microsoft.Search\",\r\n  \"namespace\": \"Microsoft.Search\",\r\n  \"resourceTypes\": [\r\n    {\r\n      \"resourceType\": \"searchServices\",\r\n      \"locations\": [\r\n        \"West US\"\r\n      ],\r\n      \"apiVersions\": [\r\n        \"2015-08-19\",\r\n        \"2015-02-28\",\r\n        \"2014-07-31-Preview\"\r\n      ],\r\n      \"capabilities\": \"CrossResourceGroupResourceMove, CrossSubscriptionResourceMove\"\r\n    },\r\n    {\r\n      \"resourceType\": \"searchServicesCit\",\r\n      \"locations\": [\r\n        \"West US\"\r\n      ],\r\n      \"apiVersions\": [\r\n        \"2015-08-19\",\r\n        \"2015-02-28\",\r\n        \"2014-07-31-Preview\"\r\n      ],\r\n      \"capabilities\": \"CrossResourceGroupResourceMove, CrossSubscriptionResourceMove\"\r\n    },\r\n    {\r\n      \"resourceType\": \"searchServicesInt\",\r\n      \"locations\": [\r\n        \"West US\"\r\n      ],\r\n      \"apiVersions\": [\r\n        \"2015-08-19\",\r\n        \"2015-02-28\",\r\n        \"2014-07-31-Preview\"\r\n      ],\r\n      \"capabilities\": \"CrossResourceGroupResourceMove, CrossSubscriptionResourceMove\"\r\n    },\r\n    {\r\n      \"resourceType\": \"searchServicesPpe\",\r\n      \"locations\": [\r\n        \"West US\"\r\n      ],\r\n      \"apiVersions\": [\r\n        \"2015-08-19\",\r\n        \"2015-02-28\",\r\n        \"2014-07-31-Preview\"\r\n      ],\r\n      \"capabilities\": \"CrossResourceGroupResourceMove, CrossSubscriptionResourceMove\"\r\n    },\r\n    {\r\n      \"resourceType\": \"checkServiceNameAvailability\",\r\n      \"locations\": [],\r\n      \"apiVersions\": [\r\n        \"2015-02-28\",\r\n        \"2014-07-31-Preview\"\r\n      ]\r\n    },\r\n    {\r\n      \"resourceType\": \"checkServiceNameAvailabilityCit\",\r\n      \"locations\": [],\r\n      \"apiVersions\": [\r\n        \"2015-02-28\",\r\n        \"2014-07-31-Preview\"\r\n      ]\r\n    },\r\n    {\r\n      \"resourceType\": \"checkServiceNameAvailabilityInt\",\r\n      \"locations\": [],\r\n      \"apiVersions\": [\r\n        \"2015-02-28\",\r\n        \"2014-07-31-Preview\"\r\n      ]\r\n    },\r\n    {\r\n      \"resourceType\": \"checkServiceNameAvailabilityPpe\",\r\n      \"locations\": [],\r\n      \"apiVersions\": [\r\n        \"2015-02-28\",\r\n        \"2014-07-31-Preview\"\r\n      ]\r\n    },\r\n    {\r\n      \"resourceType\": \"checkNameAvailability\",\r\n      \"locations\": [],\r\n      \"apiVersions\": [\r\n        \"2015-08-19\"\r\n      ]\r\n    },\r\n    {\r\n      \"resourceType\": \"checkNameAvailabilityCit\",\r\n      \"locations\": [],\r\n      \"apiVersions\": [\r\n        \"2015-08-19\"\r\n      ]\r\n    },\r\n    {\r\n      \"resourceType\": \"checkNameAvailabilityInt\",\r\n      \"locations\": [],\r\n      \"apiVersions\": [\r\n        \"2015-08-19\"\r\n      ]\r\n    },\r\n    {\r\n      \"resourceType\": \"checkNameAvailabilityPpe\",\r\n      \"locations\": [],\r\n      \"apiVersions\": [\r\n        \"2015-08-19\"\r\n      ]\r\n    },\r\n    {\r\n      \"resourceType\": \"resourceHealthMetadata\",\r\n      \"locations\": [],\r\n      \"apiVersions\": [\r\n        \"2015-08-19\"\r\n      ]\r\n    },\r\n    {\r\n      \"resourceType\": \"operations\",\r\n      \"locations\": [],\r\n      \"apiVersions\": [\r\n        \"2015-08-19\",\r\n        \"2015-02-28\"\r\n      ]\r\n    }\r\n  ],\r\n  \"registrationState\": \"Registered\"\r\n}",
      "ResponseHeaders": {
        "Content-Type": [
          "application/json; charset=utf-8"
        ],
        "Expires": [
          "-1"
        ],
        "Cache-Control": [
          "no-cache"
        ],
        "Date": [
<<<<<<< HEAD
          "Fri, 12 May 2017 04:07:12 GMT"
=======
          "Thu, 14 Dec 2017 10:24:19 GMT"
>>>>>>> a01ce0cb
        ],
        "Pragma": [
          "no-cache"
        ],
        "Transfer-Encoding": [
          "chunked"
        ],
        "Vary": [
          "Accept-Encoding"
        ],
        "x-ms-ratelimit-remaining-subscription-writes": [
<<<<<<< HEAD
          "1198"
        ],
        "x-ms-request-id": [
          "86e1e6cd-d83f-40ee-bf83-7f721dd1c097"
        ],
        "x-ms-correlation-request-id": [
          "86e1e6cd-d83f-40ee-bf83-7f721dd1c097"
        ],
        "x-ms-routing-request-id": [
          "WESTEUROPE:20170512T040713Z:86e1e6cd-d83f-40ee-bf83-7f721dd1c097"
=======
          "1181"
        ],
        "x-ms-request-id": [
          "2907bea7-e482-4ce7-8fb4-0ff9585b684e"
        ],
        "x-ms-correlation-request-id": [
          "2907bea7-e482-4ce7-8fb4-0ff9585b684e"
        ],
        "x-ms-routing-request-id": [
          "CENTRALUS:20171214T102419Z:2907bea7-e482-4ce7-8fb4-0ff9585b684e"
>>>>>>> a01ce0cb
        ],
        "Strict-Transport-Security": [
          "max-age=31536000; includeSubDomains"
        ]
      },
      "StatusCode": 200
    },
    {
<<<<<<< HEAD
      "RequestUri": "/subscriptions/3c729b2a-4f86-4bb2-abe8-4b8647af156c/resourcegroups/azsmnet301?api-version=2016-09-01",
      "EncodedRequestUri": "L3N1YnNjcmlwdGlvbnMvM2M3MjliMmEtNGY4Ni00YmIyLWFiZTgtNGI4NjQ3YWYxNTZjL3Jlc291cmNlZ3JvdXBzL2F6c21uZXQzMDE/YXBpLXZlcnNpb249MjAxNi0wOS0wMQ==",
=======
      "RequestUri": "/subscriptions/3c729b2a-4f86-4bb2-abe8-4b8647af156c/resourcegroups/azsmnet5024?api-version=2016-09-01",
      "EncodedRequestUri": "L3N1YnNjcmlwdGlvbnMvM2M3MjliMmEtNGY4Ni00YmIyLWFiZTgtNGI4NjQ3YWYxNTZjL3Jlc291cmNlZ3JvdXBzL2F6c21uZXQ1MDI0P2FwaS12ZXJzaW9uPTIwMTYtMDktMDE=",
>>>>>>> a01ce0cb
      "RequestMethod": "PUT",
      "RequestBody": "{\r\n  \"location\": \"West US\"\r\n}",
      "RequestHeaders": {
        "Content-Type": [
          "application/json; charset=utf-8"
        ],
        "Content-Length": [
          "29"
        ],
        "x-ms-client-request-id": [
<<<<<<< HEAD
          "0fd641e3-3377-4eb8-9147-ba2386efdc60"
=======
          "cdf7807d-fc6b-48b5-8be8-4db22d3a65fd"
>>>>>>> a01ce0cb
        ],
        "accept-language": [
          "en-US"
        ],
        "User-Agent": [
          "FxVersion/4.6.25211.01",
          "Microsoft.Azure.Management.ResourceManager.ResourceManagementClient/1.5.0.0"
        ]
      },
<<<<<<< HEAD
      "ResponseBody": "{\r\n  \"id\": \"/subscriptions/3c729b2a-4f86-4bb2-abe8-4b8647af156c/resourceGroups/azsmnet301\",\r\n  \"name\": \"azsmnet301\",\r\n  \"location\": \"westus\",\r\n  \"properties\": {\r\n    \"provisioningState\": \"Succeeded\"\r\n  }\r\n}",
=======
      "ResponseBody": "{\r\n  \"id\": \"/subscriptions/3c729b2a-4f86-4bb2-abe8-4b8647af156c/resourceGroups/azsmnet5024\",\r\n  \"name\": \"azsmnet5024\",\r\n  \"location\": \"westus\",\r\n  \"properties\": {\r\n    \"provisioningState\": \"Succeeded\"\r\n  }\r\n}",
>>>>>>> a01ce0cb
      "ResponseHeaders": {
        "Content-Length": [
          "173"
        ],
        "Content-Type": [
          "application/json; charset=utf-8"
        ],
        "Expires": [
          "-1"
        ],
        "Cache-Control": [
          "no-cache"
        ],
        "Date": [
<<<<<<< HEAD
          "Fri, 12 May 2017 04:07:13 GMT"
=======
          "Thu, 14 Dec 2017 10:24:19 GMT"
>>>>>>> a01ce0cb
        ],
        "Pragma": [
          "no-cache"
        ],
        "x-ms-ratelimit-remaining-subscription-writes": [
<<<<<<< HEAD
          "1197"
        ],
        "x-ms-request-id": [
          "c2105016-3cc3-4c6b-878f-e42879b20268"
        ],
        "x-ms-correlation-request-id": [
          "c2105016-3cc3-4c6b-878f-e42879b20268"
        ],
        "x-ms-routing-request-id": [
          "WESTEUROPE:20170512T040714Z:c2105016-3cc3-4c6b-878f-e42879b20268"
=======
          "1180"
        ],
        "x-ms-request-id": [
          "eeb6b211-9d07-49f8-8f7c-542837b0dbad"
        ],
        "x-ms-correlation-request-id": [
          "eeb6b211-9d07-49f8-8f7c-542837b0dbad"
        ],
        "x-ms-routing-request-id": [
          "CENTRALUS:20171214T102420Z:eeb6b211-9d07-49f8-8f7c-542837b0dbad"
>>>>>>> a01ce0cb
        ],
        "Strict-Transport-Security": [
          "max-age=31536000; includeSubDomains"
        ]
      },
      "StatusCode": 201
    },
    {
      "RequestUri": "/subscriptions/3c729b2a-4f86-4bb2-abe8-4b8647af156c/providers/Microsoft.Search/checkNameAvailability?api-version=2015-08-19",
      "EncodedRequestUri": "L3N1YnNjcmlwdGlvbnMvM2M3MjliMmEtNGY4Ni00YmIyLWFiZTgtNGI4NjQ3YWYxNTZjL3Byb3ZpZGVycy9NaWNyb3NvZnQuU2VhcmNoL2NoZWNrTmFtZUF2YWlsYWJpbGl0eT9hcGktdmVyc2lvbj0yMDE1LTA4LTE5",
      "RequestMethod": "POST",
      "RequestBody": "{\r\n  \"name\": \"newservice\",\r\n  \"type\": \"searchServices\"\r\n}",
      "RequestHeaders": {
        "Content-Type": [
          "application/json; charset=utf-8"
        ],
        "Content-Length": [
          "57"
        ],
        "x-ms-client-request-id": [
<<<<<<< HEAD
          "14cc8e2f-376e-4e8e-ba89-e0d051d30850"
=======
          "a2ff056b-81fb-4c67-9c0f-2cd0f961b953"
>>>>>>> a01ce0cb
        ],
        "accept-language": [
          "en-US"
        ],
        "User-Agent": [
          "FxVersion/4.6.25211.01",
          "Microsoft.Azure.Management.Search.SearchManagementClient/1.0.2.0"
        ]
      },
      "ResponseBody": "{\"nameAvailable\":true,\"reason\":null,\"message\":null}",
      "ResponseHeaders": {
        "Content-Type": [
          "application/json; charset=utf-8"
        ],
        "Expires": [
          "-1"
        ],
        "Cache-Control": [
          "no-cache"
        ],
        "Date": [
<<<<<<< HEAD
          "Fri, 12 May 2017 04:07:16 GMT"
=======
          "Thu, 14 Dec 2017 10:24:20 GMT"
>>>>>>> a01ce0cb
        ],
        "Pragma": [
          "no-cache"
        ],
        "Transfer-Encoding": [
          "chunked"
        ],
        "Vary": [
          "Accept-Encoding",
          "Accept-Encoding"
        ],
        "x-ms-request-id": [
<<<<<<< HEAD
          "14cc8e2f-376e-4e8e-ba89-e0d051d30850"
        ],
        "request-id": [
          "14cc8e2f-376e-4e8e-ba89-e0d051d30850"
        ],
        "elapsed-time": [
          "953"
=======
          "a2ff056b-81fb-4c67-9c0f-2cd0f961b953"
        ],
        "request-id": [
          "a2ff056b-81fb-4c67-9c0f-2cd0f961b953"
        ],
        "elapsed-time": [
          "77"
>>>>>>> a01ce0cb
        ],
        "Strict-Transport-Security": [
          "max-age=31536000; includeSubDomains"
        ],
        "X-AspNet-Version": [
          "4.0.30319"
        ],
        "x-ms-ratelimit-remaining-subscription-writes": [
<<<<<<< HEAD
          "1196"
        ],
        "x-ms-correlation-request-id": [
          "c4bace1c-c113-48e2-9d90-701cdc639ef4"
        ],
        "x-ms-routing-request-id": [
          "WESTEUROPE:20170512T040717Z:c4bace1c-c113-48e2-9d90-701cdc639ef4"
=======
          "1179"
        ],
        "x-ms-correlation-request-id": [
          "6a045796-dd13-4b7c-b402-74751f0744cd"
        ],
        "x-ms-routing-request-id": [
          "CENTRALUS:20171214T102421Z:6a045796-dd13-4b7c-b402-74751f0744cd"
>>>>>>> a01ce0cb
        ]
      },
      "StatusCode": 200
    }
  ],
  "Names": {
    "GenerateName": [
<<<<<<< HEAD
      "azsmnet301"
=======
      "azsmnet5024"
>>>>>>> a01ce0cb
    ]
  },
  "Variables": {
    "SubscriptionId": "3c729b2a-4f86-4bb2-abe8-4b8647af156c"
  }
}<|MERGE_RESOLUTION|>--- conflicted
+++ resolved
@@ -7,11 +7,7 @@
       "RequestBody": "",
       "RequestHeaders": {
         "x-ms-client-request-id": [
-<<<<<<< HEAD
-          "737a463b-8564-42eb-b2c1-5b3c6c85353b"
-=======
           "0e25aae6-a528-4797-aa3d-44845328ffa2"
->>>>>>> a01ce0cb
         ],
         "accept-language": [
           "en-US"
@@ -33,11 +29,7 @@
           "no-cache"
         ],
         "Date": [
-<<<<<<< HEAD
-          "Fri, 12 May 2017 04:07:12 GMT"
-=======
           "Thu, 14 Dec 2017 10:24:19 GMT"
->>>>>>> a01ce0cb
         ],
         "Pragma": [
           "no-cache"
@@ -49,18 +41,6 @@
           "Accept-Encoding"
         ],
         "x-ms-ratelimit-remaining-subscription-writes": [
-<<<<<<< HEAD
-          "1198"
-        ],
-        "x-ms-request-id": [
-          "86e1e6cd-d83f-40ee-bf83-7f721dd1c097"
-        ],
-        "x-ms-correlation-request-id": [
-          "86e1e6cd-d83f-40ee-bf83-7f721dd1c097"
-        ],
-        "x-ms-routing-request-id": [
-          "WESTEUROPE:20170512T040713Z:86e1e6cd-d83f-40ee-bf83-7f721dd1c097"
-=======
           "1181"
         ],
         "x-ms-request-id": [
@@ -71,7 +51,6 @@
         ],
         "x-ms-routing-request-id": [
           "CENTRALUS:20171214T102419Z:2907bea7-e482-4ce7-8fb4-0ff9585b684e"
->>>>>>> a01ce0cb
         ],
         "Strict-Transport-Security": [
           "max-age=31536000; includeSubDomains"
@@ -80,13 +59,8 @@
       "StatusCode": 200
     },
     {
-<<<<<<< HEAD
-      "RequestUri": "/subscriptions/3c729b2a-4f86-4bb2-abe8-4b8647af156c/resourcegroups/azsmnet301?api-version=2016-09-01",
-      "EncodedRequestUri": "L3N1YnNjcmlwdGlvbnMvM2M3MjliMmEtNGY4Ni00YmIyLWFiZTgtNGI4NjQ3YWYxNTZjL3Jlc291cmNlZ3JvdXBzL2F6c21uZXQzMDE/YXBpLXZlcnNpb249MjAxNi0wOS0wMQ==",
-=======
       "RequestUri": "/subscriptions/3c729b2a-4f86-4bb2-abe8-4b8647af156c/resourcegroups/azsmnet5024?api-version=2016-09-01",
       "EncodedRequestUri": "L3N1YnNjcmlwdGlvbnMvM2M3MjliMmEtNGY4Ni00YmIyLWFiZTgtNGI4NjQ3YWYxNTZjL3Jlc291cmNlZ3JvdXBzL2F6c21uZXQ1MDI0P2FwaS12ZXJzaW9uPTIwMTYtMDktMDE=",
->>>>>>> a01ce0cb
       "RequestMethod": "PUT",
       "RequestBody": "{\r\n  \"location\": \"West US\"\r\n}",
       "RequestHeaders": {
@@ -97,11 +71,7 @@
           "29"
         ],
         "x-ms-client-request-id": [
-<<<<<<< HEAD
-          "0fd641e3-3377-4eb8-9147-ba2386efdc60"
-=======
           "cdf7807d-fc6b-48b5-8be8-4db22d3a65fd"
->>>>>>> a01ce0cb
         ],
         "accept-language": [
           "en-US"
@@ -111,11 +81,7 @@
           "Microsoft.Azure.Management.ResourceManager.ResourceManagementClient/1.5.0.0"
         ]
       },
-<<<<<<< HEAD
-      "ResponseBody": "{\r\n  \"id\": \"/subscriptions/3c729b2a-4f86-4bb2-abe8-4b8647af156c/resourceGroups/azsmnet301\",\r\n  \"name\": \"azsmnet301\",\r\n  \"location\": \"westus\",\r\n  \"properties\": {\r\n    \"provisioningState\": \"Succeeded\"\r\n  }\r\n}",
-=======
       "ResponseBody": "{\r\n  \"id\": \"/subscriptions/3c729b2a-4f86-4bb2-abe8-4b8647af156c/resourceGroups/azsmnet5024\",\r\n  \"name\": \"azsmnet5024\",\r\n  \"location\": \"westus\",\r\n  \"properties\": {\r\n    \"provisioningState\": \"Succeeded\"\r\n  }\r\n}",
->>>>>>> a01ce0cb
       "ResponseHeaders": {
         "Content-Length": [
           "173"
@@ -130,28 +96,12 @@
           "no-cache"
         ],
         "Date": [
-<<<<<<< HEAD
-          "Fri, 12 May 2017 04:07:13 GMT"
-=======
           "Thu, 14 Dec 2017 10:24:19 GMT"
->>>>>>> a01ce0cb
         ],
         "Pragma": [
           "no-cache"
         ],
         "x-ms-ratelimit-remaining-subscription-writes": [
-<<<<<<< HEAD
-          "1197"
-        ],
-        "x-ms-request-id": [
-          "c2105016-3cc3-4c6b-878f-e42879b20268"
-        ],
-        "x-ms-correlation-request-id": [
-          "c2105016-3cc3-4c6b-878f-e42879b20268"
-        ],
-        "x-ms-routing-request-id": [
-          "WESTEUROPE:20170512T040714Z:c2105016-3cc3-4c6b-878f-e42879b20268"
-=======
           "1180"
         ],
         "x-ms-request-id": [
@@ -162,7 +112,6 @@
         ],
         "x-ms-routing-request-id": [
           "CENTRALUS:20171214T102420Z:eeb6b211-9d07-49f8-8f7c-542837b0dbad"
->>>>>>> a01ce0cb
         ],
         "Strict-Transport-Security": [
           "max-age=31536000; includeSubDomains"
@@ -183,11 +132,7 @@
           "57"
         ],
         "x-ms-client-request-id": [
-<<<<<<< HEAD
-          "14cc8e2f-376e-4e8e-ba89-e0d051d30850"
-=======
           "a2ff056b-81fb-4c67-9c0f-2cd0f961b953"
->>>>>>> a01ce0cb
         ],
         "accept-language": [
           "en-US"
@@ -209,11 +154,7 @@
           "no-cache"
         ],
         "Date": [
-<<<<<<< HEAD
-          "Fri, 12 May 2017 04:07:16 GMT"
-=======
           "Thu, 14 Dec 2017 10:24:20 GMT"
->>>>>>> a01ce0cb
         ],
         "Pragma": [
           "no-cache"
@@ -226,15 +167,6 @@
           "Accept-Encoding"
         ],
         "x-ms-request-id": [
-<<<<<<< HEAD
-          "14cc8e2f-376e-4e8e-ba89-e0d051d30850"
-        ],
-        "request-id": [
-          "14cc8e2f-376e-4e8e-ba89-e0d051d30850"
-        ],
-        "elapsed-time": [
-          "953"
-=======
           "a2ff056b-81fb-4c67-9c0f-2cd0f961b953"
         ],
         "request-id": [
@@ -242,7 +174,6 @@
         ],
         "elapsed-time": [
           "77"
->>>>>>> a01ce0cb
         ],
         "Strict-Transport-Security": [
           "max-age=31536000; includeSubDomains"
@@ -251,15 +182,6 @@
           "4.0.30319"
         ],
         "x-ms-ratelimit-remaining-subscription-writes": [
-<<<<<<< HEAD
-          "1196"
-        ],
-        "x-ms-correlation-request-id": [
-          "c4bace1c-c113-48e2-9d90-701cdc639ef4"
-        ],
-        "x-ms-routing-request-id": [
-          "WESTEUROPE:20170512T040717Z:c4bace1c-c113-48e2-9d90-701cdc639ef4"
-=======
           "1179"
         ],
         "x-ms-correlation-request-id": [
@@ -267,7 +189,6 @@
         ],
         "x-ms-routing-request-id": [
           "CENTRALUS:20171214T102421Z:6a045796-dd13-4b7c-b402-74751f0744cd"
->>>>>>> a01ce0cb
         ]
       },
       "StatusCode": 200
@@ -275,11 +196,7 @@
   ],
   "Names": {
     "GenerateName": [
-<<<<<<< HEAD
-      "azsmnet301"
-=======
       "azsmnet5024"
->>>>>>> a01ce0cb
     ]
   },
   "Variables": {
