{
  "Entries": [
    {
      "RequestUri": "/subscriptions/3c729b2a-4f86-4bb2-abe8-4b8647af156c/providers/Microsoft.Search/register?api-version=2016-09-01",
      "EncodedRequestUri": "L3N1YnNjcmlwdGlvbnMvM2M3MjliMmEtNGY4Ni00YmIyLWFiZTgtNGI4NjQ3YWYxNTZjL3Byb3ZpZGVycy9NaWNyb3NvZnQuU2VhcmNoL3JlZ2lzdGVyP2FwaS12ZXJzaW9uPTIwMTYtMDktMDE=",
      "RequestMethod": "POST",
      "RequestBody": "",
      "RequestHeaders": {
        "x-ms-client-request-id": [
<<<<<<< HEAD
          "820b9f3f-dd96-4155-aed0-93b03f154d35"
=======
          "5f93f496-6bb5-4e9a-a330-fb631749ea6e"
>>>>>>> a01ce0cb
        ],
        "accept-language": [
          "en-US"
        ],
        "User-Agent": [
          "FxVersion/4.6.25211.01",
          "Microsoft.Azure.Management.ResourceManager.ResourceManagementClient/1.5.0.0"
        ]
      },
      "ResponseBody": "{\r\n  \"id\": \"/subscriptions/3c729b2a-4f86-4bb2-abe8-4b8647af156c/providers/Microsoft.Search\",\r\n  \"namespace\": \"Microsoft.Search\",\r\n  \"resourceTypes\": [\r\n    {\r\n      \"resourceType\": \"searchServices\",\r\n      \"locations\": [\r\n        \"West US\"\r\n      ],\r\n      \"apiVersions\": [\r\n        \"2015-08-19\",\r\n        \"2015-02-28\",\r\n        \"2014-07-31-Preview\"\r\n      ],\r\n      \"capabilities\": \"CrossResourceGroupResourceMove, CrossSubscriptionResourceMove\"\r\n    },\r\n    {\r\n      \"resourceType\": \"searchServicesCit\",\r\n      \"locations\": [\r\n        \"West US\"\r\n      ],\r\n      \"apiVersions\": [\r\n        \"2015-08-19\",\r\n        \"2015-02-28\",\r\n        \"2014-07-31-Preview\"\r\n      ],\r\n      \"capabilities\": \"CrossResourceGroupResourceMove, CrossSubscriptionResourceMove\"\r\n    },\r\n    {\r\n      \"resourceType\": \"searchServicesInt\",\r\n      \"locations\": [\r\n        \"West US\"\r\n      ],\r\n      \"apiVersions\": [\r\n        \"2015-08-19\",\r\n        \"2015-02-28\",\r\n        \"2014-07-31-Preview\"\r\n      ],\r\n      \"capabilities\": \"CrossResourceGroupResourceMove, CrossSubscriptionResourceMove\"\r\n    },\r\n    {\r\n      \"resourceType\": \"searchServicesPpe\",\r\n      \"locations\": [\r\n        \"West US\"\r\n      ],\r\n      \"apiVersions\": [\r\n        \"2015-08-19\",\r\n        \"2015-02-28\",\r\n        \"2014-07-31-Preview\"\r\n      ],\r\n      \"capabilities\": \"CrossResourceGroupResourceMove, CrossSubscriptionResourceMove\"\r\n    },\r\n    {\r\n      \"resourceType\": \"checkServiceNameAvailability\",\r\n      \"locations\": [],\r\n      \"apiVersions\": [\r\n        \"2015-02-28\",\r\n        \"2014-07-31-Preview\"\r\n      ]\r\n    },\r\n    {\r\n      \"resourceType\": \"checkServiceNameAvailabilityCit\",\r\n      \"locations\": [],\r\n      \"apiVersions\": [\r\n        \"2015-02-28\",\r\n        \"2014-07-31-Preview\"\r\n      ]\r\n    },\r\n    {\r\n      \"resourceType\": \"checkServiceNameAvailabilityInt\",\r\n      \"locations\": [],\r\n      \"apiVersions\": [\r\n        \"2015-02-28\",\r\n        \"2014-07-31-Preview\"\r\n      ]\r\n    },\r\n    {\r\n      \"resourceType\": \"checkServiceNameAvailabilityPpe\",\r\n      \"locations\": [],\r\n      \"apiVersions\": [\r\n        \"2015-02-28\",\r\n        \"2014-07-31-Preview\"\r\n      ]\r\n    },\r\n    {\r\n      \"resourceType\": \"checkNameAvailability\",\r\n      \"locations\": [],\r\n      \"apiVersions\": [\r\n        \"2015-08-19\"\r\n      ]\r\n    },\r\n    {\r\n      \"resourceType\": \"checkNameAvailabilityCit\",\r\n      \"locations\": [],\r\n      \"apiVersions\": [\r\n        \"2015-08-19\"\r\n      ]\r\n    },\r\n    {\r\n      \"resourceType\": \"checkNameAvailabilityInt\",\r\n      \"locations\": [],\r\n      \"apiVersions\": [\r\n        \"2015-08-19\"\r\n      ]\r\n    },\r\n    {\r\n      \"resourceType\": \"checkNameAvailabilityPpe\",\r\n      \"locations\": [],\r\n      \"apiVersions\": [\r\n        \"2015-08-19\"\r\n      ]\r\n    },\r\n    {\r\n      \"resourceType\": \"resourceHealthMetadata\",\r\n      \"locations\": [],\r\n      \"apiVersions\": [\r\n        \"2015-08-19\"\r\n      ]\r\n    },\r\n    {\r\n      \"resourceType\": \"operations\",\r\n      \"locations\": [],\r\n      \"apiVersions\": [\r\n        \"2015-08-19\",\r\n        \"2015-02-28\"\r\n      ]\r\n    }\r\n  ],\r\n  \"registrationState\": \"Registered\"\r\n}",
      "ResponseHeaders": {
        "Content-Type": [
          "application/json; charset=utf-8"
        ],
        "Expires": [
          "-1"
        ],
        "Cache-Control": [
          "no-cache"
        ],
        "Date": [
<<<<<<< HEAD
          "Fri, 12 May 2017 02:26:26 GMT"
=======
          "Thu, 14 Dec 2017 10:42:17 GMT"
>>>>>>> a01ce0cb
        ],
        "Pragma": [
          "no-cache"
        ],
        "Transfer-Encoding": [
          "chunked"
        ],
        "Vary": [
          "Accept-Encoding"
        ],
        "x-ms-ratelimit-remaining-subscription-writes": [
<<<<<<< HEAD
          "1197"
        ],
        "x-ms-request-id": [
          "2eb9df2c-48b9-4c1a-8352-95c0ba5e2477"
        ],
        "x-ms-correlation-request-id": [
          "2eb9df2c-48b9-4c1a-8352-95c0ba5e2477"
        ],
        "x-ms-routing-request-id": [
          "CENTRALUS:20170512T022627Z:2eb9df2c-48b9-4c1a-8352-95c0ba5e2477"
=======
          "1153"
        ],
        "x-ms-request-id": [
          "4ef009cc-9bbc-4b09-90c4-12b81d99e4d3"
        ],
        "x-ms-correlation-request-id": [
          "4ef009cc-9bbc-4b09-90c4-12b81d99e4d3"
        ],
        "x-ms-routing-request-id": [
          "CENTRALUS:20171214T104217Z:4ef009cc-9bbc-4b09-90c4-12b81d99e4d3"
>>>>>>> a01ce0cb
        ],
        "Strict-Transport-Security": [
          "max-age=31536000; includeSubDomains"
        ]
      },
      "StatusCode": 200
    },
    {
<<<<<<< HEAD
      "RequestUri": "/subscriptions/3c729b2a-4f86-4bb2-abe8-4b8647af156c/resourcegroups/azsmnet2591?api-version=2016-09-01",
      "EncodedRequestUri": "L3N1YnNjcmlwdGlvbnMvM2M3MjliMmEtNGY4Ni00YmIyLWFiZTgtNGI4NjQ3YWYxNTZjL3Jlc291cmNlZ3JvdXBzL2F6c21uZXQyNTkxP2FwaS12ZXJzaW9uPTIwMTYtMDktMDE=",
=======
      "RequestUri": "/subscriptions/3c729b2a-4f86-4bb2-abe8-4b8647af156c/resourcegroups/azsmnet2021?api-version=2016-09-01",
      "EncodedRequestUri": "L3N1YnNjcmlwdGlvbnMvM2M3MjliMmEtNGY4Ni00YmIyLWFiZTgtNGI4NjQ3YWYxNTZjL3Jlc291cmNlZ3JvdXBzL2F6c21uZXQyMDIxP2FwaS12ZXJzaW9uPTIwMTYtMDktMDE=",
>>>>>>> a01ce0cb
      "RequestMethod": "PUT",
      "RequestBody": "{\r\n  \"location\": \"West US\"\r\n}",
      "RequestHeaders": {
        "Content-Type": [
          "application/json; charset=utf-8"
        ],
        "Content-Length": [
          "29"
        ],
        "x-ms-client-request-id": [
<<<<<<< HEAD
          "4476ce1e-6c30-4e3a-88a0-1303b0e6ea0d"
=======
          "a1bcb58e-b391-401f-9f84-ab8a1fd2f166"
>>>>>>> a01ce0cb
        ],
        "accept-language": [
          "en-US"
        ],
        "User-Agent": [
          "FxVersion/4.6.25211.01",
          "Microsoft.Azure.Management.ResourceManager.ResourceManagementClient/1.5.0.0"
        ]
      },
<<<<<<< HEAD
      "ResponseBody": "{\r\n  \"id\": \"/subscriptions/3c729b2a-4f86-4bb2-abe8-4b8647af156c/resourceGroups/azsmnet2591\",\r\n  \"name\": \"azsmnet2591\",\r\n  \"location\": \"westus\",\r\n  \"properties\": {\r\n    \"provisioningState\": \"Succeeded\"\r\n  }\r\n}",
=======
      "ResponseBody": "{\r\n  \"id\": \"/subscriptions/3c729b2a-4f86-4bb2-abe8-4b8647af156c/resourceGroups/azsmnet2021\",\r\n  \"name\": \"azsmnet2021\",\r\n  \"location\": \"westus\",\r\n  \"properties\": {\r\n    \"provisioningState\": \"Succeeded\"\r\n  }\r\n}",
>>>>>>> a01ce0cb
      "ResponseHeaders": {
        "Content-Length": [
          "175"
        ],
        "Content-Type": [
          "application/json; charset=utf-8"
        ],
        "Expires": [
          "-1"
        ],
        "Cache-Control": [
          "no-cache"
        ],
        "Date": [
<<<<<<< HEAD
          "Fri, 12 May 2017 02:26:26 GMT"
=======
          "Thu, 14 Dec 2017 10:42:17 GMT"
>>>>>>> a01ce0cb
        ],
        "Pragma": [
          "no-cache"
        ],
        "x-ms-ratelimit-remaining-subscription-writes": [
<<<<<<< HEAD
          "1196"
        ],
        "x-ms-request-id": [
          "61d3f9a0-0ade-4865-bcbb-1ed9a1b541c7"
        ],
        "x-ms-correlation-request-id": [
          "61d3f9a0-0ade-4865-bcbb-1ed9a1b541c7"
        ],
        "x-ms-routing-request-id": [
          "CENTRALUS:20170512T022627Z:61d3f9a0-0ade-4865-bcbb-1ed9a1b541c7"
=======
          "1152"
        ],
        "x-ms-request-id": [
          "002dbc87-d3d5-4013-be86-32ce65851942"
        ],
        "x-ms-correlation-request-id": [
          "002dbc87-d3d5-4013-be86-32ce65851942"
        ],
        "x-ms-routing-request-id": [
          "CENTRALUS:20171214T104218Z:002dbc87-d3d5-4013-be86-32ce65851942"
>>>>>>> a01ce0cb
        ],
        "Strict-Transport-Security": [
          "max-age=31536000; includeSubDomains"
        ]
      },
      "StatusCode": 201
    },
    {
<<<<<<< HEAD
      "RequestUri": "/subscriptions/3c729b2a-4f86-4bb2-abe8-4b8647af156c/resourceGroups/azsmnet2591/providers/Microsoft.Search/searchServices/azs-5313?api-version=2015-08-19",
      "EncodedRequestUri": "L3N1YnNjcmlwdGlvbnMvM2M3MjliMmEtNGY4Ni00YmIyLWFiZTgtNGI4NjQ3YWYxNTZjL3Jlc291cmNlR3JvdXBzL2F6c21uZXQyNTkxL3Byb3ZpZGVycy9NaWNyb3NvZnQuU2VhcmNoL3NlYXJjaFNlcnZpY2VzL2F6cy01MzEzP2FwaS12ZXJzaW9uPTIwMTUtMDgtMTk=",
=======
      "RequestUri": "/subscriptions/3c729b2a-4f86-4bb2-abe8-4b8647af156c/resourceGroups/azsmnet2021/providers/Microsoft.Search/searchServices/azs-6968?api-version=2015-08-19",
      "EncodedRequestUri": "L3N1YnNjcmlwdGlvbnMvM2M3MjliMmEtNGY4Ni00YmIyLWFiZTgtNGI4NjQ3YWYxNTZjL3Jlc291cmNlR3JvdXBzL2F6c21uZXQyMDIxL3Byb3ZpZGVycy9NaWNyb3NvZnQuU2VhcmNoL3NlYXJjaFNlcnZpY2VzL2F6cy02OTY4P2FwaS12ZXJzaW9uPTIwMTUtMDgtMTk=",
>>>>>>> a01ce0cb
      "RequestMethod": "PUT",
      "RequestBody": "{\r\n  \"properties\": {\r\n    \"replicaCount\": 1,\r\n    \"partitionCount\": 1\r\n  },\r\n  \"sku\": {\r\n    \"name\": \"free\"\r\n  },\r\n  \"location\": \"West US\"\r\n}",
      "RequestHeaders": {
        "Content-Type": [
          "application/json; charset=utf-8"
        ],
        "Content-Length": [
          "141"
        ],
        "x-ms-client-request-id": [
<<<<<<< HEAD
          "c5decdbe-7fe9-4893-abcf-8a07ee278f76"
=======
          "801d7983-42a9-4d6d-b783-4213893a51e8"
>>>>>>> a01ce0cb
        ],
        "accept-language": [
          "en-US"
        ],
        "User-Agent": [
          "FxVersion/4.6.25211.01",
          "Microsoft.Azure.Management.Search.SearchManagementClient/1.0.2.0"
        ]
      },
<<<<<<< HEAD
      "ResponseBody": "{\"id\":\"/subscriptions/3c729b2a-4f86-4bb2-abe8-4b8647af156c/resourceGroups/azsmnet2591/providers/Microsoft.Search/searchServices/azs-5313\",\"name\":\"azs-5313\",\"type\":\"Microsoft.Search/searchServices\",\"location\":\"West US\",\"properties\":{\"replicaCount\":1,\"partitionCount\":1,\"status\":\"running\",\"statusDetails\":\"\",\"provisioningState\":\"succeeded\",\"hostingMode\":\"Default\"},\"sku\":{\"name\":\"free\"}}",
=======
      "ResponseBody": "{\"id\":\"/subscriptions/3c729b2a-4f86-4bb2-abe8-4b8647af156c/resourceGroups/azsmnet2021/providers/Microsoft.Search/searchServices/azs-6968\",\"name\":\"azs-6968\",\"type\":\"Microsoft.Search/searchServices\",\"location\":\"West US\",\"properties\":{\"replicaCount\":1,\"partitionCount\":1,\"status\":\"running\",\"statusDetails\":\"\",\"provisioningState\":\"succeeded\",\"hostingMode\":\"Default\"},\"sku\":{\"name\":\"free\"}}",
>>>>>>> a01ce0cb
      "ResponseHeaders": {
        "Content-Length": [
          "385"
        ],
        "Content-Type": [
          "application/json; charset=utf-8"
        ],
        "Expires": [
          "-1"
        ],
        "Cache-Control": [
          "no-cache"
        ],
        "Date": [
<<<<<<< HEAD
          "Fri, 12 May 2017 02:26:29 GMT"
=======
          "Thu, 14 Dec 2017 10:42:21 GMT"
>>>>>>> a01ce0cb
        ],
        "Pragma": [
          "no-cache"
        ],
        "ETag": [
<<<<<<< HEAD
          "W/\"datetime'2017-05-12T02%3A26%3A30.0702158Z'\""
        ],
        "x-ms-request-id": [
          "c5decdbe-7fe9-4893-abcf-8a07ee278f76"
        ],
        "request-id": [
          "c5decdbe-7fe9-4893-abcf-8a07ee278f76"
        ],
        "elapsed-time": [
          "917"
=======
          "W/\"datetime'2017-12-14T10%3A42%3A21.2028792Z'\""
        ],
        "x-ms-request-id": [
          "801d7983-42a9-4d6d-b783-4213893a51e8"
        ],
        "request-id": [
          "801d7983-42a9-4d6d-b783-4213893a51e8"
        ],
        "elapsed-time": [
          "2303"
>>>>>>> a01ce0cb
        ],
        "Strict-Transport-Security": [
          "max-age=31536000; includeSubDomains"
        ],
        "X-AspNet-Version": [
          "4.0.30319"
        ],
        "x-ms-ratelimit-remaining-subscription-writes": [
<<<<<<< HEAD
          "1195"
        ],
        "x-ms-correlation-request-id": [
          "62372065-910e-4a83-ba71-8b156109da31"
        ],
        "x-ms-routing-request-id": [
          "CENTRALUS:20170512T022630Z:62372065-910e-4a83-ba71-8b156109da31"
=======
          "1151"
        ],
        "x-ms-correlation-request-id": [
          "12d1bc4d-74c0-4257-b75c-45da616fc1cc"
        ],
        "x-ms-routing-request-id": [
          "CENTRALUS:20171214T104221Z:12d1bc4d-74c0-4257-b75c-45da616fc1cc"
>>>>>>> a01ce0cb
        ]
      },
      "StatusCode": 201
    },
    {
      "RequestUri": "/subscriptions/3c729b2a-4f86-4bb2-abe8-4b8647af156c/providers/Microsoft.Search/checkNameAvailability?api-version=2015-08-19",
      "EncodedRequestUri": "L3N1YnNjcmlwdGlvbnMvM2M3MjliMmEtNGY4Ni00YmIyLWFiZTgtNGI4NjQ3YWYxNTZjL3Byb3ZpZGVycy9NaWNyb3NvZnQuU2VhcmNoL2NoZWNrTmFtZUF2YWlsYWJpbGl0eT9hcGktdmVyc2lvbj0yMDE1LTA4LTE5",
      "RequestMethod": "POST",
<<<<<<< HEAD
      "RequestBody": "{\r\n  \"name\": \"azs-5313\",\r\n  \"type\": \"searchServices\"\r\n}",
=======
      "RequestBody": "{\r\n  \"name\": \"azs-6968\",\r\n  \"type\": \"searchServices\"\r\n}",
>>>>>>> a01ce0cb
      "RequestHeaders": {
        "Content-Type": [
          "application/json; charset=utf-8"
        ],
        "Content-Length": [
          "55"
        ],
        "x-ms-client-request-id": [
<<<<<<< HEAD
          "2c164c46-2847-4867-8019-671ab1a2ce24"
=======
          "3207e161-0a11-4d73-903e-69a2eb15358e"
>>>>>>> a01ce0cb
        ],
        "accept-language": [
          "en-US"
        ],
        "User-Agent": [
          "FxVersion/4.6.25211.01",
          "Microsoft.Azure.Management.Search.SearchManagementClient/1.0.2.0"
        ]
      },
      "ResponseBody": "{\"nameAvailable\":false,\"reason\":\"AlreadyExists\",\"message\":null}",
      "ResponseHeaders": {
        "Content-Type": [
          "application/json; charset=utf-8"
        ],
        "Expires": [
          "-1"
        ],
        "Cache-Control": [
          "no-cache"
        ],
        "Date": [
<<<<<<< HEAD
          "Fri, 12 May 2017 02:26:31 GMT"
=======
          "Thu, 14 Dec 2017 10:42:21 GMT"
>>>>>>> a01ce0cb
        ],
        "Pragma": [
          "no-cache"
        ],
        "Transfer-Encoding": [
          "chunked"
        ],
        "Vary": [
          "Accept-Encoding",
          "Accept-Encoding"
        ],
        "x-ms-request-id": [
<<<<<<< HEAD
          "2c164c46-2847-4867-8019-671ab1a2ce24"
        ],
        "request-id": [
          "2c164c46-2847-4867-8019-671ab1a2ce24"
        ],
        "elapsed-time": [
          "359"
=======
          "3207e161-0a11-4d73-903e-69a2eb15358e"
        ],
        "request-id": [
          "3207e161-0a11-4d73-903e-69a2eb15358e"
        ],
        "elapsed-time": [
          "73"
>>>>>>> a01ce0cb
        ],
        "Strict-Transport-Security": [
          "max-age=31536000; includeSubDomains"
        ],
        "X-AspNet-Version": [
          "4.0.30319"
        ],
        "x-ms-ratelimit-remaining-subscription-writes": [
<<<<<<< HEAD
          "1194"
        ],
        "x-ms-correlation-request-id": [
          "81229842-215d-4c13-9a1d-9e58e29e32ec"
        ],
        "x-ms-routing-request-id": [
          "CENTRALUS:20170512T022631Z:81229842-215d-4c13-9a1d-9e58e29e32ec"
=======
          "1150"
        ],
        "x-ms-correlation-request-id": [
          "98ecb2a1-66ec-477a-9507-9926b1b74955"
        ],
        "x-ms-routing-request-id": [
          "CENTRALUS:20171214T104221Z:98ecb2a1-66ec-477a-9507-9926b1b74955"
>>>>>>> a01ce0cb
        ]
      },
      "StatusCode": 200
    }
  ],
  "Names": {
    "GenerateName": [
<<<<<<< HEAD
      "azsmnet2591"
    ],
    "GenerateServiceName": [
      "azs-5313"
=======
      "azsmnet2021"
    ],
    "GenerateServiceName": [
      "azs-6968"
>>>>>>> a01ce0cb
    ]
  },
  "Variables": {
    "SubscriptionId": "3c729b2a-4f86-4bb2-abe8-4b8647af156c"
  }
}<|MERGE_RESOLUTION|>--- conflicted
+++ resolved
@@ -7,11 +7,7 @@
       "RequestBody": "",
       "RequestHeaders": {
         "x-ms-client-request-id": [
-<<<<<<< HEAD
-          "820b9f3f-dd96-4155-aed0-93b03f154d35"
-=======
           "5f93f496-6bb5-4e9a-a330-fb631749ea6e"
->>>>>>> a01ce0cb
         ],
         "accept-language": [
           "en-US"
@@ -33,11 +29,7 @@
           "no-cache"
         ],
         "Date": [
-<<<<<<< HEAD
-          "Fri, 12 May 2017 02:26:26 GMT"
-=======
           "Thu, 14 Dec 2017 10:42:17 GMT"
->>>>>>> a01ce0cb
         ],
         "Pragma": [
           "no-cache"
@@ -49,18 +41,6 @@
           "Accept-Encoding"
         ],
         "x-ms-ratelimit-remaining-subscription-writes": [
-<<<<<<< HEAD
-          "1197"
-        ],
-        "x-ms-request-id": [
-          "2eb9df2c-48b9-4c1a-8352-95c0ba5e2477"
-        ],
-        "x-ms-correlation-request-id": [
-          "2eb9df2c-48b9-4c1a-8352-95c0ba5e2477"
-        ],
-        "x-ms-routing-request-id": [
-          "CENTRALUS:20170512T022627Z:2eb9df2c-48b9-4c1a-8352-95c0ba5e2477"
-=======
           "1153"
         ],
         "x-ms-request-id": [
@@ -71,7 +51,6 @@
         ],
         "x-ms-routing-request-id": [
           "CENTRALUS:20171214T104217Z:4ef009cc-9bbc-4b09-90c4-12b81d99e4d3"
->>>>>>> a01ce0cb
         ],
         "Strict-Transport-Security": [
           "max-age=31536000; includeSubDomains"
@@ -80,13 +59,8 @@
       "StatusCode": 200
     },
     {
-<<<<<<< HEAD
-      "RequestUri": "/subscriptions/3c729b2a-4f86-4bb2-abe8-4b8647af156c/resourcegroups/azsmnet2591?api-version=2016-09-01",
-      "EncodedRequestUri": "L3N1YnNjcmlwdGlvbnMvM2M3MjliMmEtNGY4Ni00YmIyLWFiZTgtNGI4NjQ3YWYxNTZjL3Jlc291cmNlZ3JvdXBzL2F6c21uZXQyNTkxP2FwaS12ZXJzaW9uPTIwMTYtMDktMDE=",
-=======
       "RequestUri": "/subscriptions/3c729b2a-4f86-4bb2-abe8-4b8647af156c/resourcegroups/azsmnet2021?api-version=2016-09-01",
       "EncodedRequestUri": "L3N1YnNjcmlwdGlvbnMvM2M3MjliMmEtNGY4Ni00YmIyLWFiZTgtNGI4NjQ3YWYxNTZjL3Jlc291cmNlZ3JvdXBzL2F6c21uZXQyMDIxP2FwaS12ZXJzaW9uPTIwMTYtMDktMDE=",
->>>>>>> a01ce0cb
       "RequestMethod": "PUT",
       "RequestBody": "{\r\n  \"location\": \"West US\"\r\n}",
       "RequestHeaders": {
@@ -97,11 +71,7 @@
           "29"
         ],
         "x-ms-client-request-id": [
-<<<<<<< HEAD
-          "4476ce1e-6c30-4e3a-88a0-1303b0e6ea0d"
-=======
           "a1bcb58e-b391-401f-9f84-ab8a1fd2f166"
->>>>>>> a01ce0cb
         ],
         "accept-language": [
           "en-US"
@@ -111,11 +81,7 @@
           "Microsoft.Azure.Management.ResourceManager.ResourceManagementClient/1.5.0.0"
         ]
       },
-<<<<<<< HEAD
-      "ResponseBody": "{\r\n  \"id\": \"/subscriptions/3c729b2a-4f86-4bb2-abe8-4b8647af156c/resourceGroups/azsmnet2591\",\r\n  \"name\": \"azsmnet2591\",\r\n  \"location\": \"westus\",\r\n  \"properties\": {\r\n    \"provisioningState\": \"Succeeded\"\r\n  }\r\n}",
-=======
       "ResponseBody": "{\r\n  \"id\": \"/subscriptions/3c729b2a-4f86-4bb2-abe8-4b8647af156c/resourceGroups/azsmnet2021\",\r\n  \"name\": \"azsmnet2021\",\r\n  \"location\": \"westus\",\r\n  \"properties\": {\r\n    \"provisioningState\": \"Succeeded\"\r\n  }\r\n}",
->>>>>>> a01ce0cb
       "ResponseHeaders": {
         "Content-Length": [
           "175"
@@ -130,28 +96,12 @@
           "no-cache"
         ],
         "Date": [
-<<<<<<< HEAD
-          "Fri, 12 May 2017 02:26:26 GMT"
-=======
           "Thu, 14 Dec 2017 10:42:17 GMT"
->>>>>>> a01ce0cb
-        ],
-        "Pragma": [
-          "no-cache"
-        ],
-        "x-ms-ratelimit-remaining-subscription-writes": [
-<<<<<<< HEAD
-          "1196"
-        ],
-        "x-ms-request-id": [
-          "61d3f9a0-0ade-4865-bcbb-1ed9a1b541c7"
-        ],
-        "x-ms-correlation-request-id": [
-          "61d3f9a0-0ade-4865-bcbb-1ed9a1b541c7"
-        ],
-        "x-ms-routing-request-id": [
-          "CENTRALUS:20170512T022627Z:61d3f9a0-0ade-4865-bcbb-1ed9a1b541c7"
-=======
+        ],
+        "Pragma": [
+          "no-cache"
+        ],
+        "x-ms-ratelimit-remaining-subscription-writes": [
           "1152"
         ],
         "x-ms-request-id": [
@@ -162,7 +112,6 @@
         ],
         "x-ms-routing-request-id": [
           "CENTRALUS:20171214T104218Z:002dbc87-d3d5-4013-be86-32ce65851942"
->>>>>>> a01ce0cb
         ],
         "Strict-Transport-Security": [
           "max-age=31536000; includeSubDomains"
@@ -171,13 +120,8 @@
       "StatusCode": 201
     },
     {
-<<<<<<< HEAD
-      "RequestUri": "/subscriptions/3c729b2a-4f86-4bb2-abe8-4b8647af156c/resourceGroups/azsmnet2591/providers/Microsoft.Search/searchServices/azs-5313?api-version=2015-08-19",
-      "EncodedRequestUri": "L3N1YnNjcmlwdGlvbnMvM2M3MjliMmEtNGY4Ni00YmIyLWFiZTgtNGI4NjQ3YWYxNTZjL3Jlc291cmNlR3JvdXBzL2F6c21uZXQyNTkxL3Byb3ZpZGVycy9NaWNyb3NvZnQuU2VhcmNoL3NlYXJjaFNlcnZpY2VzL2F6cy01MzEzP2FwaS12ZXJzaW9uPTIwMTUtMDgtMTk=",
-=======
       "RequestUri": "/subscriptions/3c729b2a-4f86-4bb2-abe8-4b8647af156c/resourceGroups/azsmnet2021/providers/Microsoft.Search/searchServices/azs-6968?api-version=2015-08-19",
       "EncodedRequestUri": "L3N1YnNjcmlwdGlvbnMvM2M3MjliMmEtNGY4Ni00YmIyLWFiZTgtNGI4NjQ3YWYxNTZjL3Jlc291cmNlR3JvdXBzL2F6c21uZXQyMDIxL3Byb3ZpZGVycy9NaWNyb3NvZnQuU2VhcmNoL3NlYXJjaFNlcnZpY2VzL2F6cy02OTY4P2FwaS12ZXJzaW9uPTIwMTUtMDgtMTk=",
->>>>>>> a01ce0cb
       "RequestMethod": "PUT",
       "RequestBody": "{\r\n  \"properties\": {\r\n    \"replicaCount\": 1,\r\n    \"partitionCount\": 1\r\n  },\r\n  \"sku\": {\r\n    \"name\": \"free\"\r\n  },\r\n  \"location\": \"West US\"\r\n}",
       "RequestHeaders": {
@@ -188,11 +132,7 @@
           "141"
         ],
         "x-ms-client-request-id": [
-<<<<<<< HEAD
-          "c5decdbe-7fe9-4893-abcf-8a07ee278f76"
-=======
           "801d7983-42a9-4d6d-b783-4213893a51e8"
->>>>>>> a01ce0cb
         ],
         "accept-language": [
           "en-US"
@@ -202,11 +142,7 @@
           "Microsoft.Azure.Management.Search.SearchManagementClient/1.0.2.0"
         ]
       },
-<<<<<<< HEAD
-      "ResponseBody": "{\"id\":\"/subscriptions/3c729b2a-4f86-4bb2-abe8-4b8647af156c/resourceGroups/azsmnet2591/providers/Microsoft.Search/searchServices/azs-5313\",\"name\":\"azs-5313\",\"type\":\"Microsoft.Search/searchServices\",\"location\":\"West US\",\"properties\":{\"replicaCount\":1,\"partitionCount\":1,\"status\":\"running\",\"statusDetails\":\"\",\"provisioningState\":\"succeeded\",\"hostingMode\":\"Default\"},\"sku\":{\"name\":\"free\"}}",
-=======
       "ResponseBody": "{\"id\":\"/subscriptions/3c729b2a-4f86-4bb2-abe8-4b8647af156c/resourceGroups/azsmnet2021/providers/Microsoft.Search/searchServices/azs-6968\",\"name\":\"azs-6968\",\"type\":\"Microsoft.Search/searchServices\",\"location\":\"West US\",\"properties\":{\"replicaCount\":1,\"partitionCount\":1,\"status\":\"running\",\"statusDetails\":\"\",\"provisioningState\":\"succeeded\",\"hostingMode\":\"Default\"},\"sku\":{\"name\":\"free\"}}",
->>>>>>> a01ce0cb
       "ResponseHeaders": {
         "Content-Length": [
           "385"
@@ -221,28 +157,12 @@
           "no-cache"
         ],
         "Date": [
-<<<<<<< HEAD
-          "Fri, 12 May 2017 02:26:29 GMT"
-=======
           "Thu, 14 Dec 2017 10:42:21 GMT"
->>>>>>> a01ce0cb
         ],
         "Pragma": [
           "no-cache"
         ],
         "ETag": [
-<<<<<<< HEAD
-          "W/\"datetime'2017-05-12T02%3A26%3A30.0702158Z'\""
-        ],
-        "x-ms-request-id": [
-          "c5decdbe-7fe9-4893-abcf-8a07ee278f76"
-        ],
-        "request-id": [
-          "c5decdbe-7fe9-4893-abcf-8a07ee278f76"
-        ],
-        "elapsed-time": [
-          "917"
-=======
           "W/\"datetime'2017-12-14T10%3A42%3A21.2028792Z'\""
         ],
         "x-ms-request-id": [
@@ -253,7 +173,6 @@
         ],
         "elapsed-time": [
           "2303"
->>>>>>> a01ce0cb
         ],
         "Strict-Transport-Security": [
           "max-age=31536000; includeSubDomains"
@@ -262,15 +181,6 @@
           "4.0.30319"
         ],
         "x-ms-ratelimit-remaining-subscription-writes": [
-<<<<<<< HEAD
-          "1195"
-        ],
-        "x-ms-correlation-request-id": [
-          "62372065-910e-4a83-ba71-8b156109da31"
-        ],
-        "x-ms-routing-request-id": [
-          "CENTRALUS:20170512T022630Z:62372065-910e-4a83-ba71-8b156109da31"
-=======
           "1151"
         ],
         "x-ms-correlation-request-id": [
@@ -278,7 +188,6 @@
         ],
         "x-ms-routing-request-id": [
           "CENTRALUS:20171214T104221Z:12d1bc4d-74c0-4257-b75c-45da616fc1cc"
->>>>>>> a01ce0cb
         ]
       },
       "StatusCode": 201
@@ -287,11 +196,7 @@
       "RequestUri": "/subscriptions/3c729b2a-4f86-4bb2-abe8-4b8647af156c/providers/Microsoft.Search/checkNameAvailability?api-version=2015-08-19",
       "EncodedRequestUri": "L3N1YnNjcmlwdGlvbnMvM2M3MjliMmEtNGY4Ni00YmIyLWFiZTgtNGI4NjQ3YWYxNTZjL3Byb3ZpZGVycy9NaWNyb3NvZnQuU2VhcmNoL2NoZWNrTmFtZUF2YWlsYWJpbGl0eT9hcGktdmVyc2lvbj0yMDE1LTA4LTE5",
       "RequestMethod": "POST",
-<<<<<<< HEAD
-      "RequestBody": "{\r\n  \"name\": \"azs-5313\",\r\n  \"type\": \"searchServices\"\r\n}",
-=======
       "RequestBody": "{\r\n  \"name\": \"azs-6968\",\r\n  \"type\": \"searchServices\"\r\n}",
->>>>>>> a01ce0cb
       "RequestHeaders": {
         "Content-Type": [
           "application/json; charset=utf-8"
@@ -300,11 +205,7 @@
           "55"
         ],
         "x-ms-client-request-id": [
-<<<<<<< HEAD
-          "2c164c46-2847-4867-8019-671ab1a2ce24"
-=======
           "3207e161-0a11-4d73-903e-69a2eb15358e"
->>>>>>> a01ce0cb
         ],
         "accept-language": [
           "en-US"
@@ -326,11 +227,7 @@
           "no-cache"
         ],
         "Date": [
-<<<<<<< HEAD
-          "Fri, 12 May 2017 02:26:31 GMT"
-=======
           "Thu, 14 Dec 2017 10:42:21 GMT"
->>>>>>> a01ce0cb
         ],
         "Pragma": [
           "no-cache"
@@ -343,15 +240,6 @@
           "Accept-Encoding"
         ],
         "x-ms-request-id": [
-<<<<<<< HEAD
-          "2c164c46-2847-4867-8019-671ab1a2ce24"
-        ],
-        "request-id": [
-          "2c164c46-2847-4867-8019-671ab1a2ce24"
-        ],
-        "elapsed-time": [
-          "359"
-=======
           "3207e161-0a11-4d73-903e-69a2eb15358e"
         ],
         "request-id": [
@@ -359,7 +247,6 @@
         ],
         "elapsed-time": [
           "73"
->>>>>>> a01ce0cb
         ],
         "Strict-Transport-Security": [
           "max-age=31536000; includeSubDomains"
@@ -368,15 +255,6 @@
           "4.0.30319"
         ],
         "x-ms-ratelimit-remaining-subscription-writes": [
-<<<<<<< HEAD
-          "1194"
-        ],
-        "x-ms-correlation-request-id": [
-          "81229842-215d-4c13-9a1d-9e58e29e32ec"
-        ],
-        "x-ms-routing-request-id": [
-          "CENTRALUS:20170512T022631Z:81229842-215d-4c13-9a1d-9e58e29e32ec"
-=======
           "1150"
         ],
         "x-ms-correlation-request-id": [
@@ -384,7 +262,6 @@
         ],
         "x-ms-routing-request-id": [
           "CENTRALUS:20171214T104221Z:98ecb2a1-66ec-477a-9507-9926b1b74955"
->>>>>>> a01ce0cb
         ]
       },
       "StatusCode": 200
@@ -392,17 +269,10 @@
   ],
   "Names": {
     "GenerateName": [
-<<<<<<< HEAD
-      "azsmnet2591"
-    ],
-    "GenerateServiceName": [
-      "azs-5313"
-=======
       "azsmnet2021"
     ],
     "GenerateServiceName": [
       "azs-6968"
->>>>>>> a01ce0cb
     ]
   },
   "Variables": {
