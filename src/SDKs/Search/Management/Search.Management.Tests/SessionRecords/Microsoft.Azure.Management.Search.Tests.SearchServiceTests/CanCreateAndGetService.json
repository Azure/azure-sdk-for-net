{
  "Entries": [
    {
      "RequestUri": "/subscriptions/3c729b2a-4f86-4bb2-abe8-4b8647af156c/providers/Microsoft.Search/register?api-version=2016-09-01",
      "EncodedRequestUri": "L3N1YnNjcmlwdGlvbnMvM2M3MjliMmEtNGY4Ni00YmIyLWFiZTgtNGI4NjQ3YWYxNTZjL3Byb3ZpZGVycy9NaWNyb3NvZnQuU2VhcmNoL3JlZ2lzdGVyP2FwaS12ZXJzaW9uPTIwMTYtMDktMDE=",
      "RequestMethod": "POST",
      "RequestBody": "",
      "RequestHeaders": {
        "x-ms-client-request-id": [
<<<<<<< HEAD
          "12c6ff47-3d2e-4c00-82a2-d6c2405f6078"
=======
          "40641b2c-0e26-47dc-9915-dcae35f80cca"
>>>>>>> a01ce0cb
        ],
        "accept-language": [
          "en-US"
        ],
        "User-Agent": [
          "FxVersion/4.6.25211.01",
          "Microsoft.Azure.Management.ResourceManager.ResourceManagementClient/1.5.0.0"
        ]
      },
      "ResponseBody": "{\r\n  \"id\": \"/subscriptions/3c729b2a-4f86-4bb2-abe8-4b8647af156c/providers/Microsoft.Search\",\r\n  \"namespace\": \"Microsoft.Search\",\r\n  \"resourceTypes\": [\r\n    {\r\n      \"resourceType\": \"searchServices\",\r\n      \"locations\": [\r\n        \"West US\"\r\n      ],\r\n      \"apiVersions\": [\r\n        \"2015-08-19\",\r\n        \"2015-02-28\",\r\n        \"2014-07-31-Preview\"\r\n      ],\r\n      \"capabilities\": \"CrossResourceGroupResourceMove, CrossSubscriptionResourceMove\"\r\n    },\r\n    {\r\n      \"resourceType\": \"searchServicesCit\",\r\n      \"locations\": [\r\n        \"West US\"\r\n      ],\r\n      \"apiVersions\": [\r\n        \"2015-08-19\",\r\n        \"2015-02-28\",\r\n        \"2014-07-31-Preview\"\r\n      ],\r\n      \"capabilities\": \"CrossResourceGroupResourceMove, CrossSubscriptionResourceMove\"\r\n    },\r\n    {\r\n      \"resourceType\": \"searchServicesInt\",\r\n      \"locations\": [\r\n        \"West US\"\r\n      ],\r\n      \"apiVersions\": [\r\n        \"2015-08-19\",\r\n        \"2015-02-28\",\r\n        \"2014-07-31-Preview\"\r\n      ],\r\n      \"capabilities\": \"CrossResourceGroupResourceMove, CrossSubscriptionResourceMove\"\r\n    },\r\n    {\r\n      \"resourceType\": \"searchServicesPpe\",\r\n      \"locations\": [\r\n        \"West US\"\r\n      ],\r\n      \"apiVersions\": [\r\n        \"2015-08-19\",\r\n        \"2015-02-28\",\r\n        \"2014-07-31-Preview\"\r\n      ],\r\n      \"capabilities\": \"CrossResourceGroupResourceMove, CrossSubscriptionResourceMove\"\r\n    },\r\n    {\r\n      \"resourceType\": \"checkServiceNameAvailability\",\r\n      \"locations\": [],\r\n      \"apiVersions\": [\r\n        \"2015-02-28\",\r\n        \"2014-07-31-Preview\"\r\n      ]\r\n    },\r\n    {\r\n      \"resourceType\": \"checkServiceNameAvailabilityCit\",\r\n      \"locations\": [],\r\n      \"apiVersions\": [\r\n        \"2015-02-28\",\r\n        \"2014-07-31-Preview\"\r\n      ]\r\n    },\r\n    {\r\n      \"resourceType\": \"checkServiceNameAvailabilityInt\",\r\n      \"locations\": [],\r\n      \"apiVersions\": [\r\n        \"2015-02-28\",\r\n        \"2014-07-31-Preview\"\r\n      ]\r\n    },\r\n    {\r\n      \"resourceType\": \"checkServiceNameAvailabilityPpe\",\r\n      \"locations\": [],\r\n      \"apiVersions\": [\r\n        \"2015-02-28\",\r\n        \"2014-07-31-Preview\"\r\n      ]\r\n    },\r\n    {\r\n      \"resourceType\": \"checkNameAvailability\",\r\n      \"locations\": [],\r\n      \"apiVersions\": [\r\n        \"2015-08-19\"\r\n      ]\r\n    },\r\n    {\r\n      \"resourceType\": \"checkNameAvailabilityCit\",\r\n      \"locations\": [],\r\n      \"apiVersions\": [\r\n        \"2015-08-19\"\r\n      ]\r\n    },\r\n    {\r\n      \"resourceType\": \"checkNameAvailabilityInt\",\r\n      \"locations\": [],\r\n      \"apiVersions\": [\r\n        \"2015-08-19\"\r\n      ]\r\n    },\r\n    {\r\n      \"resourceType\": \"checkNameAvailabilityPpe\",\r\n      \"locations\": [],\r\n      \"apiVersions\": [\r\n        \"2015-08-19\"\r\n      ]\r\n    },\r\n    {\r\n      \"resourceType\": \"resourceHealthMetadata\",\r\n      \"locations\": [],\r\n      \"apiVersions\": [\r\n        \"2015-08-19\"\r\n      ]\r\n    },\r\n    {\r\n      \"resourceType\": \"operations\",\r\n      \"locations\": [],\r\n      \"apiVersions\": [\r\n        \"2015-08-19\",\r\n        \"2015-02-28\"\r\n      ]\r\n    }\r\n  ],\r\n  \"registrationState\": \"Registered\"\r\n}",
      "ResponseHeaders": {
        "Content-Type": [
          "application/json; charset=utf-8"
        ],
        "Expires": [
          "-1"
        ],
        "Cache-Control": [
          "no-cache"
        ],
        "Date": [
<<<<<<< HEAD
          "Fri, 12 May 2017 04:23:42 GMT"
=======
          "Thu, 14 Dec 2017 11:03:47 GMT"
>>>>>>> a01ce0cb
        ],
        "Pragma": [
          "no-cache"
        ],
        "Transfer-Encoding": [
          "chunked"
        ],
        "Vary": [
          "Accept-Encoding"
        ],
        "x-ms-ratelimit-remaining-subscription-writes": [
<<<<<<< HEAD
          "1192"
        ],
        "x-ms-request-id": [
          "622c114b-0470-4998-aa32-f6d5691f85a4"
        ],
        "x-ms-correlation-request-id": [
          "622c114b-0470-4998-aa32-f6d5691f85a4"
        ],
        "x-ms-routing-request-id": [
          "WESTEUROPE:20170512T042343Z:622c114b-0470-4998-aa32-f6d5691f85a4"
=======
          "1143"
        ],
        "x-ms-request-id": [
          "500e66d1-ec48-4eb1-9bcf-8879c041eb3e"
        ],
        "x-ms-correlation-request-id": [
          "500e66d1-ec48-4eb1-9bcf-8879c041eb3e"
        ],
        "x-ms-routing-request-id": [
          "CENTRALUS:20171214T110348Z:500e66d1-ec48-4eb1-9bcf-8879c041eb3e"
>>>>>>> a01ce0cb
        ],
        "Strict-Transport-Security": [
          "max-age=31536000; includeSubDomains"
        ]
      },
      "StatusCode": 200
    },
    {
<<<<<<< HEAD
      "RequestUri": "/subscriptions/3c729b2a-4f86-4bb2-abe8-4b8647af156c/resourcegroups/azsmnet5826?api-version=2016-09-01",
      "EncodedRequestUri": "L3N1YnNjcmlwdGlvbnMvM2M3MjliMmEtNGY4Ni00YmIyLWFiZTgtNGI4NjQ3YWYxNTZjL3Jlc291cmNlZ3JvdXBzL2F6c21uZXQ1ODI2P2FwaS12ZXJzaW9uPTIwMTYtMDktMDE=",
=======
      "RequestUri": "/subscriptions/3c729b2a-4f86-4bb2-abe8-4b8647af156c/resourcegroups/azsmnet8149?api-version=2016-09-01",
      "EncodedRequestUri": "L3N1YnNjcmlwdGlvbnMvM2M3MjliMmEtNGY4Ni00YmIyLWFiZTgtNGI4NjQ3YWYxNTZjL3Jlc291cmNlZ3JvdXBzL2F6c21uZXQ4MTQ5P2FwaS12ZXJzaW9uPTIwMTYtMDktMDE=",
>>>>>>> a01ce0cb
      "RequestMethod": "PUT",
      "RequestBody": "{\r\n  \"location\": \"West US\"\r\n}",
      "RequestHeaders": {
        "Content-Type": [
          "application/json; charset=utf-8"
        ],
        "Content-Length": [
          "29"
        ],
        "x-ms-client-request-id": [
<<<<<<< HEAD
          "61bd0ba0-946e-4424-a229-0cb080d6a718"
=======
          "91effc46-51b9-4694-9924-aaf26b5deb0e"
>>>>>>> a01ce0cb
        ],
        "accept-language": [
          "en-US"
        ],
        "User-Agent": [
          "FxVersion/4.6.25211.01",
          "Microsoft.Azure.Management.ResourceManager.ResourceManagementClient/1.5.0.0"
        ]
      },
<<<<<<< HEAD
      "ResponseBody": "{\r\n  \"id\": \"/subscriptions/3c729b2a-4f86-4bb2-abe8-4b8647af156c/resourceGroups/azsmnet5826\",\r\n  \"name\": \"azsmnet5826\",\r\n  \"location\": \"westus\",\r\n  \"properties\": {\r\n    \"provisioningState\": \"Succeeded\"\r\n  }\r\n}",
=======
      "ResponseBody": "{\r\n  \"id\": \"/subscriptions/3c729b2a-4f86-4bb2-abe8-4b8647af156c/resourceGroups/azsmnet8149\",\r\n  \"name\": \"azsmnet8149\",\r\n  \"location\": \"westus\",\r\n  \"properties\": {\r\n    \"provisioningState\": \"Succeeded\"\r\n  }\r\n}",
>>>>>>> a01ce0cb
      "ResponseHeaders": {
        "Content-Length": [
          "175"
        ],
        "Content-Type": [
          "application/json; charset=utf-8"
        ],
        "Expires": [
          "-1"
        ],
        "Cache-Control": [
          "no-cache"
        ],
        "Date": [
<<<<<<< HEAD
          "Fri, 12 May 2017 04:23:43 GMT"
=======
          "Thu, 14 Dec 2017 11:03:48 GMT"
>>>>>>> a01ce0cb
        ],
        "Pragma": [
          "no-cache"
        ],
        "x-ms-ratelimit-remaining-subscription-writes": [
<<<<<<< HEAD
          "1191"
        ],
        "x-ms-request-id": [
          "80883f59-8d1f-4854-a2a7-be700887e7c6"
        ],
        "x-ms-correlation-request-id": [
          "80883f59-8d1f-4854-a2a7-be700887e7c6"
        ],
        "x-ms-routing-request-id": [
          "WESTEUROPE:20170512T042344Z:80883f59-8d1f-4854-a2a7-be700887e7c6"
=======
          "1142"
        ],
        "x-ms-request-id": [
          "35600864-fdec-4dd0-a61f-5fcad2248711"
        ],
        "x-ms-correlation-request-id": [
          "35600864-fdec-4dd0-a61f-5fcad2248711"
        ],
        "x-ms-routing-request-id": [
          "CENTRALUS:20171214T110348Z:35600864-fdec-4dd0-a61f-5fcad2248711"
>>>>>>> a01ce0cb
        ],
        "Strict-Transport-Security": [
          "max-age=31536000; includeSubDomains"
        ]
      },
      "StatusCode": 201
    },
    {
<<<<<<< HEAD
      "RequestUri": "/subscriptions/3c729b2a-4f86-4bb2-abe8-4b8647af156c/resourceGroups/azsmnet5826/providers/Microsoft.Search/searchServices/azs-9659?api-version=2015-08-19",
      "EncodedRequestUri": "L3N1YnNjcmlwdGlvbnMvM2M3MjliMmEtNGY4Ni00YmIyLWFiZTgtNGI4NjQ3YWYxNTZjL3Jlc291cmNlR3JvdXBzL2F6c21uZXQ1ODI2L3Byb3ZpZGVycy9NaWNyb3NvZnQuU2VhcmNoL3NlYXJjaFNlcnZpY2VzL2F6cy05NjU5P2FwaS12ZXJzaW9uPTIwMTUtMDgtMTk=",
=======
      "RequestUri": "/subscriptions/3c729b2a-4f86-4bb2-abe8-4b8647af156c/resourceGroups/azsmnet8149/providers/Microsoft.Search/searchServices/azs-5800?api-version=2015-08-19",
      "EncodedRequestUri": "L3N1YnNjcmlwdGlvbnMvM2M3MjliMmEtNGY4Ni00YmIyLWFiZTgtNGI4NjQ3YWYxNTZjL3Jlc291cmNlR3JvdXBzL2F6c21uZXQ4MTQ5L3Byb3ZpZGVycy9NaWNyb3NvZnQuU2VhcmNoL3NlYXJjaFNlcnZpY2VzL2F6cy01ODAwP2FwaS12ZXJzaW9uPTIwMTUtMDgtMTk=",
>>>>>>> a01ce0cb
      "RequestMethod": "PUT",
      "RequestBody": "{\r\n  \"properties\": {\r\n    \"replicaCount\": 1,\r\n    \"partitionCount\": 1\r\n  },\r\n  \"sku\": {\r\n    \"name\": \"free\"\r\n  },\r\n  \"location\": \"West US\"\r\n}",
      "RequestHeaders": {
        "Content-Type": [
          "application/json; charset=utf-8"
        ],
        "Content-Length": [
          "141"
        ],
        "x-ms-client-request-id": [
<<<<<<< HEAD
          "420c49c8-ec05-4357-b297-71c0260e29e5"
=======
          "839d88e8-2f7d-48b7-bcfe-a6f9301131ce"
>>>>>>> a01ce0cb
        ],
        "accept-language": [
          "en-US"
        ],
        "User-Agent": [
          "FxVersion/4.6.25211.01",
          "Microsoft.Azure.Management.Search.SearchManagementClient/1.0.2.0"
        ]
      },
<<<<<<< HEAD
      "ResponseBody": "{\"id\":\"/subscriptions/3c729b2a-4f86-4bb2-abe8-4b8647af156c/resourceGroups/azsmnet5826/providers/Microsoft.Search/searchServices/azs-9659\",\"name\":\"azs-9659\",\"type\":\"Microsoft.Search/searchServices\",\"location\":\"West US\",\"properties\":{\"replicaCount\":1,\"partitionCount\":1,\"status\":\"running\",\"statusDetails\":\"\",\"provisioningState\":\"succeeded\",\"hostingMode\":\"Default\"},\"sku\":{\"name\":\"free\"}}",
=======
      "ResponseBody": "{\"id\":\"/subscriptions/3c729b2a-4f86-4bb2-abe8-4b8647af156c/resourceGroups/azsmnet8149/providers/Microsoft.Search/searchServices/azs-5800\",\"name\":\"azs-5800\",\"type\":\"Microsoft.Search/searchServices\",\"location\":\"West US\",\"properties\":{\"replicaCount\":1,\"partitionCount\":1,\"status\":\"running\",\"statusDetails\":\"\",\"provisioningState\":\"succeeded\",\"hostingMode\":\"Default\"},\"sku\":{\"name\":\"free\"}}",
>>>>>>> a01ce0cb
      "ResponseHeaders": {
        "Content-Length": [
          "385"
        ],
        "Content-Type": [
          "application/json; charset=utf-8"
        ],
        "Expires": [
          "-1"
        ],
        "Cache-Control": [
          "no-cache"
        ],
        "Date": [
<<<<<<< HEAD
          "Fri, 12 May 2017 04:23:47 GMT"
=======
          "Thu, 14 Dec 2017 11:03:51 GMT"
>>>>>>> a01ce0cb
        ],
        "Pragma": [
          "no-cache"
        ],
        "ETag": [
<<<<<<< HEAD
          "W/\"datetime'2017-05-12T04%3A23%3A46.9727152Z'\""
        ],
        "x-ms-request-id": [
          "420c49c8-ec05-4357-b297-71c0260e29e5"
        ],
        "request-id": [
          "420c49c8-ec05-4357-b297-71c0260e29e5"
        ],
        "elapsed-time": [
          "798"
=======
          "W/\"datetime'2017-12-14T11%3A03%3A51.2637996Z'\""
        ],
        "x-ms-request-id": [
          "839d88e8-2f7d-48b7-bcfe-a6f9301131ce"
        ],
        "request-id": [
          "839d88e8-2f7d-48b7-bcfe-a6f9301131ce"
        ],
        "elapsed-time": [
          "1810"
>>>>>>> a01ce0cb
        ],
        "Strict-Transport-Security": [
          "max-age=31536000; includeSubDomains"
        ],
        "X-AspNet-Version": [
          "4.0.30319"
        ],
        "x-ms-ratelimit-remaining-subscription-writes": [
<<<<<<< HEAD
          "1190"
        ],
        "x-ms-correlation-request-id": [
          "be5cb629-9d4a-4c74-8ee9-04ff753a60de"
        ],
        "x-ms-routing-request-id": [
          "WESTEUROPE:20170512T042348Z:be5cb629-9d4a-4c74-8ee9-04ff753a60de"
=======
          "1141"
        ],
        "x-ms-correlation-request-id": [
          "ac605473-3d44-4896-a5fd-bfa11b21e3a5"
        ],
        "x-ms-routing-request-id": [
          "CENTRALUS:20171214T110351Z:ac605473-3d44-4896-a5fd-bfa11b21e3a5"
>>>>>>> a01ce0cb
        ]
      },
      "StatusCode": 201
    },
    {
<<<<<<< HEAD
      "RequestUri": "/subscriptions/3c729b2a-4f86-4bb2-abe8-4b8647af156c/resourceGroups/azsmnet5826/providers/Microsoft.Search/searchServices/azs-9659?api-version=2015-08-19",
      "EncodedRequestUri": "L3N1YnNjcmlwdGlvbnMvM2M3MjliMmEtNGY4Ni00YmIyLWFiZTgtNGI4NjQ3YWYxNTZjL3Jlc291cmNlR3JvdXBzL2F6c21uZXQ1ODI2L3Byb3ZpZGVycy9NaWNyb3NvZnQuU2VhcmNoL3NlYXJjaFNlcnZpY2VzL2F6cy05NjU5P2FwaS12ZXJzaW9uPTIwMTUtMDgtMTk=",
=======
      "RequestUri": "/subscriptions/3c729b2a-4f86-4bb2-abe8-4b8647af156c/resourceGroups/azsmnet8149/providers/Microsoft.Search/searchServices/azs-5800?api-version=2015-08-19",
      "EncodedRequestUri": "L3N1YnNjcmlwdGlvbnMvM2M3MjliMmEtNGY4Ni00YmIyLWFiZTgtNGI4NjQ3YWYxNTZjL3Jlc291cmNlR3JvdXBzL2F6c21uZXQ4MTQ5L3Byb3ZpZGVycy9NaWNyb3NvZnQuU2VhcmNoL3NlYXJjaFNlcnZpY2VzL2F6cy01ODAwP2FwaS12ZXJzaW9uPTIwMTUtMDgtMTk=",
>>>>>>> a01ce0cb
      "RequestMethod": "GET",
      "RequestBody": "",
      "RequestHeaders": {
        "x-ms-client-request-id": [
<<<<<<< HEAD
          "de14d80a-663d-4d37-b7d8-8c7c52a1e264"
=======
          "29c02e4a-d5a5-459f-9df5-51d53c52ae68"
>>>>>>> a01ce0cb
        ],
        "accept-language": [
          "en-US"
        ],
        "User-Agent": [
          "FxVersion/4.6.25211.01",
          "Microsoft.Azure.Management.Search.SearchManagementClient/1.0.2.0"
        ]
      },
<<<<<<< HEAD
      "ResponseBody": "{\"id\":\"/subscriptions/3c729b2a-4f86-4bb2-abe8-4b8647af156c/resourceGroups/azsmnet5826/providers/Microsoft.Search/searchServices/azs-9659\",\"name\":\"azs-9659\",\"type\":\"Microsoft.Search/searchServices\",\"location\":\"West US\",\"properties\":{\"replicaCount\":1,\"partitionCount\":1,\"status\":\"running\",\"statusDetails\":\"\",\"provisioningState\":\"succeeded\",\"hostingMode\":\"Default\"},\"sku\":{\"name\":\"free\"}}",
=======
      "ResponseBody": "{\"id\":\"/subscriptions/3c729b2a-4f86-4bb2-abe8-4b8647af156c/resourceGroups/azsmnet8149/providers/Microsoft.Search/searchServices/azs-5800\",\"name\":\"azs-5800\",\"type\":\"Microsoft.Search/searchServices\",\"location\":\"West US\",\"properties\":{\"replicaCount\":1,\"partitionCount\":1,\"status\":\"running\",\"statusDetails\":\"\",\"provisioningState\":\"succeeded\",\"hostingMode\":\"Default\"},\"sku\":{\"name\":\"free\"}}",
>>>>>>> a01ce0cb
      "ResponseHeaders": {
        "Content-Type": [
          "application/json; charset=utf-8"
        ],
        "Expires": [
          "-1"
        ],
        "Cache-Control": [
          "no-cache"
        ],
        "Date": [
<<<<<<< HEAD
          "Fri, 12 May 2017 04:23:47 GMT"
=======
          "Thu, 14 Dec 2017 11:03:51 GMT"
>>>>>>> a01ce0cb
        ],
        "Pragma": [
          "no-cache"
        ],
        "Transfer-Encoding": [
          "chunked"
        ],
        "ETag": [
<<<<<<< HEAD
          "W/\"datetime'2017-05-12T04%3A23%3A46.9727152Z'\""
=======
          "W/\"datetime'2017-12-14T11%3A03%3A51.2637996Z'\""
>>>>>>> a01ce0cb
        ],
        "Vary": [
          "Accept-Encoding",
          "Accept-Encoding"
        ],
        "x-ms-request-id": [
<<<<<<< HEAD
          "de14d80a-663d-4d37-b7d8-8c7c52a1e264"
        ],
        "request-id": [
          "de14d80a-663d-4d37-b7d8-8c7c52a1e264"
        ],
        "elapsed-time": [
          "219"
=======
          "29c02e4a-d5a5-459f-9df5-51d53c52ae68"
        ],
        "request-id": [
          "29c02e4a-d5a5-459f-9df5-51d53c52ae68"
        ],
        "elapsed-time": [
          "200"
>>>>>>> a01ce0cb
        ],
        "Strict-Transport-Security": [
          "max-age=31536000; includeSubDomains"
        ],
        "X-AspNet-Version": [
          "4.0.30319"
        ],
        "x-ms-ratelimit-remaining-subscription-reads": [
<<<<<<< HEAD
          "14910"
        ],
        "x-ms-correlation-request-id": [
          "bf1a40ab-9434-4b42-b0bc-3b37b25d60fe"
        ],
        "x-ms-routing-request-id": [
          "WESTEUROPE:20170512T042348Z:bf1a40ab-9434-4b42-b0bc-3b37b25d60fe"
=======
          "14759"
        ],
        "x-ms-correlation-request-id": [
          "424581c3-80b6-4798-8bdb-32839c7f25eb"
        ],
        "x-ms-routing-request-id": [
          "CENTRALUS:20171214T110351Z:424581c3-80b6-4798-8bdb-32839c7f25eb"
>>>>>>> a01ce0cb
        ]
      },
      "StatusCode": 200
    }
  ],
  "Names": {
    "GenerateName": [
<<<<<<< HEAD
      "azsmnet5826"
    ],
    "GenerateServiceName": [
      "azs-9659"
=======
      "azsmnet8149"
    ],
    "GenerateServiceName": [
      "azs-5800"
>>>>>>> a01ce0cb
    ]
  },
  "Variables": {
    "SubscriptionId": "3c729b2a-4f86-4bb2-abe8-4b8647af156c"
  }
}<|MERGE_RESOLUTION|>--- conflicted
+++ resolved
@@ -7,11 +7,7 @@
       "RequestBody": "",
       "RequestHeaders": {
         "x-ms-client-request-id": [
-<<<<<<< HEAD
-          "12c6ff47-3d2e-4c00-82a2-d6c2405f6078"
-=======
           "40641b2c-0e26-47dc-9915-dcae35f80cca"
->>>>>>> a01ce0cb
         ],
         "accept-language": [
           "en-US"
@@ -33,11 +29,7 @@
           "no-cache"
         ],
         "Date": [
-<<<<<<< HEAD
-          "Fri, 12 May 2017 04:23:42 GMT"
-=======
           "Thu, 14 Dec 2017 11:03:47 GMT"
->>>>>>> a01ce0cb
         ],
         "Pragma": [
           "no-cache"
@@ -49,18 +41,6 @@
           "Accept-Encoding"
         ],
         "x-ms-ratelimit-remaining-subscription-writes": [
-<<<<<<< HEAD
-          "1192"
-        ],
-        "x-ms-request-id": [
-          "622c114b-0470-4998-aa32-f6d5691f85a4"
-        ],
-        "x-ms-correlation-request-id": [
-          "622c114b-0470-4998-aa32-f6d5691f85a4"
-        ],
-        "x-ms-routing-request-id": [
-          "WESTEUROPE:20170512T042343Z:622c114b-0470-4998-aa32-f6d5691f85a4"
-=======
           "1143"
         ],
         "x-ms-request-id": [
@@ -71,7 +51,6 @@
         ],
         "x-ms-routing-request-id": [
           "CENTRALUS:20171214T110348Z:500e66d1-ec48-4eb1-9bcf-8879c041eb3e"
->>>>>>> a01ce0cb
         ],
         "Strict-Transport-Security": [
           "max-age=31536000; includeSubDomains"
@@ -80,13 +59,8 @@
       "StatusCode": 200
     },
     {
-<<<<<<< HEAD
-      "RequestUri": "/subscriptions/3c729b2a-4f86-4bb2-abe8-4b8647af156c/resourcegroups/azsmnet5826?api-version=2016-09-01",
-      "EncodedRequestUri": "L3N1YnNjcmlwdGlvbnMvM2M3MjliMmEtNGY4Ni00YmIyLWFiZTgtNGI4NjQ3YWYxNTZjL3Jlc291cmNlZ3JvdXBzL2F6c21uZXQ1ODI2P2FwaS12ZXJzaW9uPTIwMTYtMDktMDE=",
-=======
       "RequestUri": "/subscriptions/3c729b2a-4f86-4bb2-abe8-4b8647af156c/resourcegroups/azsmnet8149?api-version=2016-09-01",
       "EncodedRequestUri": "L3N1YnNjcmlwdGlvbnMvM2M3MjliMmEtNGY4Ni00YmIyLWFiZTgtNGI4NjQ3YWYxNTZjL3Jlc291cmNlZ3JvdXBzL2F6c21uZXQ4MTQ5P2FwaS12ZXJzaW9uPTIwMTYtMDktMDE=",
->>>>>>> a01ce0cb
       "RequestMethod": "PUT",
       "RequestBody": "{\r\n  \"location\": \"West US\"\r\n}",
       "RequestHeaders": {
@@ -97,11 +71,7 @@
           "29"
         ],
         "x-ms-client-request-id": [
-<<<<<<< HEAD
-          "61bd0ba0-946e-4424-a229-0cb080d6a718"
-=======
           "91effc46-51b9-4694-9924-aaf26b5deb0e"
->>>>>>> a01ce0cb
         ],
         "accept-language": [
           "en-US"
@@ -111,11 +81,7 @@
           "Microsoft.Azure.Management.ResourceManager.ResourceManagementClient/1.5.0.0"
         ]
       },
-<<<<<<< HEAD
-      "ResponseBody": "{\r\n  \"id\": \"/subscriptions/3c729b2a-4f86-4bb2-abe8-4b8647af156c/resourceGroups/azsmnet5826\",\r\n  \"name\": \"azsmnet5826\",\r\n  \"location\": \"westus\",\r\n  \"properties\": {\r\n    \"provisioningState\": \"Succeeded\"\r\n  }\r\n}",
-=======
       "ResponseBody": "{\r\n  \"id\": \"/subscriptions/3c729b2a-4f86-4bb2-abe8-4b8647af156c/resourceGroups/azsmnet8149\",\r\n  \"name\": \"azsmnet8149\",\r\n  \"location\": \"westus\",\r\n  \"properties\": {\r\n    \"provisioningState\": \"Succeeded\"\r\n  }\r\n}",
->>>>>>> a01ce0cb
       "ResponseHeaders": {
         "Content-Length": [
           "175"
@@ -130,28 +96,12 @@
           "no-cache"
         ],
         "Date": [
-<<<<<<< HEAD
-          "Fri, 12 May 2017 04:23:43 GMT"
-=======
           "Thu, 14 Dec 2017 11:03:48 GMT"
->>>>>>> a01ce0cb
         ],
         "Pragma": [
           "no-cache"
         ],
         "x-ms-ratelimit-remaining-subscription-writes": [
-<<<<<<< HEAD
-          "1191"
-        ],
-        "x-ms-request-id": [
-          "80883f59-8d1f-4854-a2a7-be700887e7c6"
-        ],
-        "x-ms-correlation-request-id": [
-          "80883f59-8d1f-4854-a2a7-be700887e7c6"
-        ],
-        "x-ms-routing-request-id": [
-          "WESTEUROPE:20170512T042344Z:80883f59-8d1f-4854-a2a7-be700887e7c6"
-=======
           "1142"
         ],
         "x-ms-request-id": [
@@ -162,7 +112,6 @@
         ],
         "x-ms-routing-request-id": [
           "CENTRALUS:20171214T110348Z:35600864-fdec-4dd0-a61f-5fcad2248711"
->>>>>>> a01ce0cb
         ],
         "Strict-Transport-Security": [
           "max-age=31536000; includeSubDomains"
@@ -171,13 +120,8 @@
       "StatusCode": 201
     },
     {
-<<<<<<< HEAD
-      "RequestUri": "/subscriptions/3c729b2a-4f86-4bb2-abe8-4b8647af156c/resourceGroups/azsmnet5826/providers/Microsoft.Search/searchServices/azs-9659?api-version=2015-08-19",
-      "EncodedRequestUri": "L3N1YnNjcmlwdGlvbnMvM2M3MjliMmEtNGY4Ni00YmIyLWFiZTgtNGI4NjQ3YWYxNTZjL3Jlc291cmNlR3JvdXBzL2F6c21uZXQ1ODI2L3Byb3ZpZGVycy9NaWNyb3NvZnQuU2VhcmNoL3NlYXJjaFNlcnZpY2VzL2F6cy05NjU5P2FwaS12ZXJzaW9uPTIwMTUtMDgtMTk=",
-=======
       "RequestUri": "/subscriptions/3c729b2a-4f86-4bb2-abe8-4b8647af156c/resourceGroups/azsmnet8149/providers/Microsoft.Search/searchServices/azs-5800?api-version=2015-08-19",
       "EncodedRequestUri": "L3N1YnNjcmlwdGlvbnMvM2M3MjliMmEtNGY4Ni00YmIyLWFiZTgtNGI4NjQ3YWYxNTZjL3Jlc291cmNlR3JvdXBzL2F6c21uZXQ4MTQ5L3Byb3ZpZGVycy9NaWNyb3NvZnQuU2VhcmNoL3NlYXJjaFNlcnZpY2VzL2F6cy01ODAwP2FwaS12ZXJzaW9uPTIwMTUtMDgtMTk=",
->>>>>>> a01ce0cb
       "RequestMethod": "PUT",
       "RequestBody": "{\r\n  \"properties\": {\r\n    \"replicaCount\": 1,\r\n    \"partitionCount\": 1\r\n  },\r\n  \"sku\": {\r\n    \"name\": \"free\"\r\n  },\r\n  \"location\": \"West US\"\r\n}",
       "RequestHeaders": {
@@ -188,11 +132,7 @@
           "141"
         ],
         "x-ms-client-request-id": [
-<<<<<<< HEAD
-          "420c49c8-ec05-4357-b297-71c0260e29e5"
-=======
           "839d88e8-2f7d-48b7-bcfe-a6f9301131ce"
->>>>>>> a01ce0cb
         ],
         "accept-language": [
           "en-US"
@@ -202,11 +142,7 @@
           "Microsoft.Azure.Management.Search.SearchManagementClient/1.0.2.0"
         ]
       },
-<<<<<<< HEAD
-      "ResponseBody": "{\"id\":\"/subscriptions/3c729b2a-4f86-4bb2-abe8-4b8647af156c/resourceGroups/azsmnet5826/providers/Microsoft.Search/searchServices/azs-9659\",\"name\":\"azs-9659\",\"type\":\"Microsoft.Search/searchServices\",\"location\":\"West US\",\"properties\":{\"replicaCount\":1,\"partitionCount\":1,\"status\":\"running\",\"statusDetails\":\"\",\"provisioningState\":\"succeeded\",\"hostingMode\":\"Default\"},\"sku\":{\"name\":\"free\"}}",
-=======
       "ResponseBody": "{\"id\":\"/subscriptions/3c729b2a-4f86-4bb2-abe8-4b8647af156c/resourceGroups/azsmnet8149/providers/Microsoft.Search/searchServices/azs-5800\",\"name\":\"azs-5800\",\"type\":\"Microsoft.Search/searchServices\",\"location\":\"West US\",\"properties\":{\"replicaCount\":1,\"partitionCount\":1,\"status\":\"running\",\"statusDetails\":\"\",\"provisioningState\":\"succeeded\",\"hostingMode\":\"Default\"},\"sku\":{\"name\":\"free\"}}",
->>>>>>> a01ce0cb
       "ResponseHeaders": {
         "Content-Length": [
           "385"
@@ -221,28 +157,12 @@
           "no-cache"
         ],
         "Date": [
-<<<<<<< HEAD
-          "Fri, 12 May 2017 04:23:47 GMT"
-=======
           "Thu, 14 Dec 2017 11:03:51 GMT"
->>>>>>> a01ce0cb
         ],
         "Pragma": [
           "no-cache"
         ],
         "ETag": [
-<<<<<<< HEAD
-          "W/\"datetime'2017-05-12T04%3A23%3A46.9727152Z'\""
-        ],
-        "x-ms-request-id": [
-          "420c49c8-ec05-4357-b297-71c0260e29e5"
-        ],
-        "request-id": [
-          "420c49c8-ec05-4357-b297-71c0260e29e5"
-        ],
-        "elapsed-time": [
-          "798"
-=======
           "W/\"datetime'2017-12-14T11%3A03%3A51.2637996Z'\""
         ],
         "x-ms-request-id": [
@@ -253,7 +173,6 @@
         ],
         "elapsed-time": [
           "1810"
->>>>>>> a01ce0cb
         ],
         "Strict-Transport-Security": [
           "max-age=31536000; includeSubDomains"
@@ -262,15 +181,6 @@
           "4.0.30319"
         ],
         "x-ms-ratelimit-remaining-subscription-writes": [
-<<<<<<< HEAD
-          "1190"
-        ],
-        "x-ms-correlation-request-id": [
-          "be5cb629-9d4a-4c74-8ee9-04ff753a60de"
-        ],
-        "x-ms-routing-request-id": [
-          "WESTEUROPE:20170512T042348Z:be5cb629-9d4a-4c74-8ee9-04ff753a60de"
-=======
           "1141"
         ],
         "x-ms-correlation-request-id": [
@@ -278,28 +188,18 @@
         ],
         "x-ms-routing-request-id": [
           "CENTRALUS:20171214T110351Z:ac605473-3d44-4896-a5fd-bfa11b21e3a5"
->>>>>>> a01ce0cb
         ]
       },
       "StatusCode": 201
     },
     {
-<<<<<<< HEAD
-      "RequestUri": "/subscriptions/3c729b2a-4f86-4bb2-abe8-4b8647af156c/resourceGroups/azsmnet5826/providers/Microsoft.Search/searchServices/azs-9659?api-version=2015-08-19",
-      "EncodedRequestUri": "L3N1YnNjcmlwdGlvbnMvM2M3MjliMmEtNGY4Ni00YmIyLWFiZTgtNGI4NjQ3YWYxNTZjL3Jlc291cmNlR3JvdXBzL2F6c21uZXQ1ODI2L3Byb3ZpZGVycy9NaWNyb3NvZnQuU2VhcmNoL3NlYXJjaFNlcnZpY2VzL2F6cy05NjU5P2FwaS12ZXJzaW9uPTIwMTUtMDgtMTk=",
-=======
       "RequestUri": "/subscriptions/3c729b2a-4f86-4bb2-abe8-4b8647af156c/resourceGroups/azsmnet8149/providers/Microsoft.Search/searchServices/azs-5800?api-version=2015-08-19",
       "EncodedRequestUri": "L3N1YnNjcmlwdGlvbnMvM2M3MjliMmEtNGY4Ni00YmIyLWFiZTgtNGI4NjQ3YWYxNTZjL3Jlc291cmNlR3JvdXBzL2F6c21uZXQ4MTQ5L3Byb3ZpZGVycy9NaWNyb3NvZnQuU2VhcmNoL3NlYXJjaFNlcnZpY2VzL2F6cy01ODAwP2FwaS12ZXJzaW9uPTIwMTUtMDgtMTk=",
->>>>>>> a01ce0cb
       "RequestMethod": "GET",
       "RequestBody": "",
       "RequestHeaders": {
         "x-ms-client-request-id": [
-<<<<<<< HEAD
-          "de14d80a-663d-4d37-b7d8-8c7c52a1e264"
-=======
           "29c02e4a-d5a5-459f-9df5-51d53c52ae68"
->>>>>>> a01ce0cb
         ],
         "accept-language": [
           "en-US"
@@ -309,27 +209,19 @@
           "Microsoft.Azure.Management.Search.SearchManagementClient/1.0.2.0"
         ]
       },
-<<<<<<< HEAD
-      "ResponseBody": "{\"id\":\"/subscriptions/3c729b2a-4f86-4bb2-abe8-4b8647af156c/resourceGroups/azsmnet5826/providers/Microsoft.Search/searchServices/azs-9659\",\"name\":\"azs-9659\",\"type\":\"Microsoft.Search/searchServices\",\"location\":\"West US\",\"properties\":{\"replicaCount\":1,\"partitionCount\":1,\"status\":\"running\",\"statusDetails\":\"\",\"provisioningState\":\"succeeded\",\"hostingMode\":\"Default\"},\"sku\":{\"name\":\"free\"}}",
-=======
       "ResponseBody": "{\"id\":\"/subscriptions/3c729b2a-4f86-4bb2-abe8-4b8647af156c/resourceGroups/azsmnet8149/providers/Microsoft.Search/searchServices/azs-5800\",\"name\":\"azs-5800\",\"type\":\"Microsoft.Search/searchServices\",\"location\":\"West US\",\"properties\":{\"replicaCount\":1,\"partitionCount\":1,\"status\":\"running\",\"statusDetails\":\"\",\"provisioningState\":\"succeeded\",\"hostingMode\":\"Default\"},\"sku\":{\"name\":\"free\"}}",
->>>>>>> a01ce0cb
-      "ResponseHeaders": {
-        "Content-Type": [
-          "application/json; charset=utf-8"
-        ],
-        "Expires": [
-          "-1"
-        ],
-        "Cache-Control": [
-          "no-cache"
-        ],
-        "Date": [
-<<<<<<< HEAD
-          "Fri, 12 May 2017 04:23:47 GMT"
-=======
+      "ResponseHeaders": {
+        "Content-Type": [
+          "application/json; charset=utf-8"
+        ],
+        "Expires": [
+          "-1"
+        ],
+        "Cache-Control": [
+          "no-cache"
+        ],
+        "Date": [
           "Thu, 14 Dec 2017 11:03:51 GMT"
->>>>>>> a01ce0cb
         ],
         "Pragma": [
           "no-cache"
@@ -338,26 +230,13 @@
           "chunked"
         ],
         "ETag": [
-<<<<<<< HEAD
-          "W/\"datetime'2017-05-12T04%3A23%3A46.9727152Z'\""
-=======
           "W/\"datetime'2017-12-14T11%3A03%3A51.2637996Z'\""
->>>>>>> a01ce0cb
         ],
         "Vary": [
           "Accept-Encoding",
           "Accept-Encoding"
         ],
         "x-ms-request-id": [
-<<<<<<< HEAD
-          "de14d80a-663d-4d37-b7d8-8c7c52a1e264"
-        ],
-        "request-id": [
-          "de14d80a-663d-4d37-b7d8-8c7c52a1e264"
-        ],
-        "elapsed-time": [
-          "219"
-=======
           "29c02e4a-d5a5-459f-9df5-51d53c52ae68"
         ],
         "request-id": [
@@ -365,7 +244,6 @@
         ],
         "elapsed-time": [
           "200"
->>>>>>> a01ce0cb
         ],
         "Strict-Transport-Security": [
           "max-age=31536000; includeSubDomains"
@@ -374,15 +252,6 @@
           "4.0.30319"
         ],
         "x-ms-ratelimit-remaining-subscription-reads": [
-<<<<<<< HEAD
-          "14910"
-        ],
-        "x-ms-correlation-request-id": [
-          "bf1a40ab-9434-4b42-b0bc-3b37b25d60fe"
-        ],
-        "x-ms-routing-request-id": [
-          "WESTEUROPE:20170512T042348Z:bf1a40ab-9434-4b42-b0bc-3b37b25d60fe"
-=======
           "14759"
         ],
         "x-ms-correlation-request-id": [
@@ -390,7 +259,6 @@
         ],
         "x-ms-routing-request-id": [
           "CENTRALUS:20171214T110351Z:424581c3-80b6-4798-8bdb-32839c7f25eb"
->>>>>>> a01ce0cb
         ]
       },
       "StatusCode": 200
@@ -398,17 +266,10 @@
   ],
   "Names": {
     "GenerateName": [
-<<<<<<< HEAD
-      "azsmnet5826"
-    ],
-    "GenerateServiceName": [
-      "azs-9659"
-=======
       "azsmnet8149"
     ],
     "GenerateServiceName": [
       "azs-5800"
->>>>>>> a01ce0cb
     ]
   },
   "Variables": {
