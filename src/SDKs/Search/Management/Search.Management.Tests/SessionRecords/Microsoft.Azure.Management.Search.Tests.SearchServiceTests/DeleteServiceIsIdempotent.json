--- conflicted
+++ resolved
@@ -7,11 +7,7 @@
       "RequestBody": "",
       "RequestHeaders": {
         "x-ms-client-request-id": [
-<<<<<<< HEAD
-          "ceb05ac9-7c1d-4016-a9cd-ed7bae90c59e"
-=======
           "9ccfebb7-826c-4560-afaf-f057fec1e979"
->>>>>>> a01ce0cb
         ],
         "accept-language": [
           "en-US"
@@ -33,11 +29,7 @@
           "no-cache"
         ],
         "Date": [
-<<<<<<< HEAD
-          "Fri, 12 May 2017 01:54:06 GMT"
-=======
           "Thu, 14 Dec 2017 10:08:50 GMT"
->>>>>>> a01ce0cb
         ],
         "Pragma": [
           "no-cache"
@@ -49,18 +41,6 @@
           "Accept-Encoding"
         ],
         "x-ms-ratelimit-remaining-subscription-writes": [
-<<<<<<< HEAD
-          "1189"
-        ],
-        "x-ms-request-id": [
-          "69bb0939-29b4-444e-9c6d-d3aa5bc5b3ca"
-        ],
-        "x-ms-correlation-request-id": [
-          "69bb0939-29b4-444e-9c6d-d3aa5bc5b3ca"
-        ],
-        "x-ms-routing-request-id": [
-          "WESTEUROPE:20170512T015407Z:69bb0939-29b4-444e-9c6d-d3aa5bc5b3ca"
-=======
           "1197"
         ],
         "x-ms-request-id": [
@@ -71,7 +51,6 @@
         ],
         "x-ms-routing-request-id": [
           "CENTRALUS:20171214T100850Z:95aa8e64-f80e-43f8-a22d-ce0c8dff57ea"
->>>>>>> a01ce0cb
         ],
         "Strict-Transport-Security": [
           "max-age=31536000; includeSubDomains"
@@ -80,13 +59,8 @@
       "StatusCode": 200
     },
     {
-<<<<<<< HEAD
-      "RequestUri": "/subscriptions/3c729b2a-4f86-4bb2-abe8-4b8647af156c/resourcegroups/azsmnet7505?api-version=2016-09-01",
-      "EncodedRequestUri": "L3N1YnNjcmlwdGlvbnMvM2M3MjliMmEtNGY4Ni00YmIyLWFiZTgtNGI4NjQ3YWYxNTZjL3Jlc291cmNlZ3JvdXBzL2F6c21uZXQ3NTA1P2FwaS12ZXJzaW9uPTIwMTYtMDktMDE=",
-=======
       "RequestUri": "/subscriptions/3c729b2a-4f86-4bb2-abe8-4b8647af156c/resourcegroups/azsmnet957?api-version=2016-09-01",
       "EncodedRequestUri": "L3N1YnNjcmlwdGlvbnMvM2M3MjliMmEtNGY4Ni00YmIyLWFiZTgtNGI4NjQ3YWYxNTZjL3Jlc291cmNlZ3JvdXBzL2F6c21uZXQ5NTc/YXBpLXZlcnNpb249MjAxNi0wOS0wMQ==",
->>>>>>> a01ce0cb
       "RequestMethod": "PUT",
       "RequestBody": "{\r\n  \"location\": \"West US\"\r\n}",
       "RequestHeaders": {
@@ -97,11 +71,7 @@
           "29"
         ],
         "x-ms-client-request-id": [
-<<<<<<< HEAD
-          "7d9a859c-207e-4e42-89c1-cb49377e4193"
-=======
           "39c10c6d-5c69-4e9f-9fa0-558565f43c77"
->>>>>>> a01ce0cb
         ],
         "accept-language": [
           "en-US"
@@ -111,11 +81,7 @@
           "Microsoft.Azure.Management.ResourceManager.ResourceManagementClient/1.5.0.0"
         ]
       },
-<<<<<<< HEAD
-      "ResponseBody": "{\r\n  \"id\": \"/subscriptions/3c729b2a-4f86-4bb2-abe8-4b8647af156c/resourceGroups/azsmnet7505\",\r\n  \"name\": \"azsmnet7505\",\r\n  \"location\": \"westus\",\r\n  \"properties\": {\r\n    \"provisioningState\": \"Succeeded\"\r\n  }\r\n}",
-=======
       "ResponseBody": "{\r\n  \"id\": \"/subscriptions/3c729b2a-4f86-4bb2-abe8-4b8647af156c/resourceGroups/azsmnet957\",\r\n  \"name\": \"azsmnet957\",\r\n  \"location\": \"westus\",\r\n  \"properties\": {\r\n    \"provisioningState\": \"Succeeded\"\r\n  }\r\n}",
->>>>>>> a01ce0cb
       "ResponseHeaders": {
         "Content-Length": [
           "173"
@@ -130,28 +96,12 @@
           "no-cache"
         ],
         "Date": [
-<<<<<<< HEAD
-          "Fri, 12 May 2017 01:54:07 GMT"
-=======
           "Thu, 14 Dec 2017 10:08:50 GMT"
->>>>>>> a01ce0cb
-        ],
-        "Pragma": [
-          "no-cache"
-        ],
-        "x-ms-ratelimit-remaining-subscription-writes": [
-<<<<<<< HEAD
-          "1188"
-        ],
-        "x-ms-request-id": [
-          "100c9c6f-3376-4cbf-8ed7-047c3e42b4eb"
-        ],
-        "x-ms-correlation-request-id": [
-          "100c9c6f-3376-4cbf-8ed7-047c3e42b4eb"
-        ],
-        "x-ms-routing-request-id": [
-          "WESTEUROPE:20170512T015408Z:100c9c6f-3376-4cbf-8ed7-047c3e42b4eb"
-=======
+        ],
+        "Pragma": [
+          "no-cache"
+        ],
+        "x-ms-ratelimit-remaining-subscription-writes": [
           "1196"
         ],
         "x-ms-request-id": [
@@ -162,7 +112,6 @@
         ],
         "x-ms-routing-request-id": [
           "CENTRALUS:20171214T100851Z:fb1dad5f-e5bf-4d3c-b8aa-9746ce69c901"
->>>>>>> a01ce0cb
         ],
         "Strict-Transport-Security": [
           "max-age=31536000; includeSubDomains"
@@ -171,13 +120,8 @@
       "StatusCode": 201
     },
     {
-<<<<<<< HEAD
-      "RequestUri": "/subscriptions/3c729b2a-4f86-4bb2-abe8-4b8647af156c/resourceGroups/azsmnet7505/providers/Microsoft.Search/searchServices/azs-9057?api-version=2015-08-19",
-      "EncodedRequestUri": "L3N1YnNjcmlwdGlvbnMvM2M3MjliMmEtNGY4Ni00YmIyLWFiZTgtNGI4NjQ3YWYxNTZjL3Jlc291cmNlR3JvdXBzL2F6c21uZXQ3NTA1L3Byb3ZpZGVycy9NaWNyb3NvZnQuU2VhcmNoL3NlYXJjaFNlcnZpY2VzL2F6cy05MDU3P2FwaS12ZXJzaW9uPTIwMTUtMDgtMTk=",
-=======
       "RequestUri": "/subscriptions/3c729b2a-4f86-4bb2-abe8-4b8647af156c/resourceGroups/azsmnet957/providers/Microsoft.Search/searchServices/azs-2962?api-version=2015-08-19",
       "EncodedRequestUri": "L3N1YnNjcmlwdGlvbnMvM2M3MjliMmEtNGY4Ni00YmIyLWFiZTgtNGI4NjQ3YWYxNTZjL3Jlc291cmNlR3JvdXBzL2F6c21uZXQ5NTcvcHJvdmlkZXJzL01pY3Jvc29mdC5TZWFyY2gvc2VhcmNoU2VydmljZXMvYXpzLTI5NjI/YXBpLXZlcnNpb249MjAxNS0wOC0xOQ==",
->>>>>>> a01ce0cb
       "RequestMethod": "PUT",
       "RequestBody": "{\r\n  \"properties\": {\r\n    \"replicaCount\": 1,\r\n    \"partitionCount\": 1\r\n  },\r\n  \"sku\": {\r\n    \"name\": \"free\"\r\n  },\r\n  \"location\": \"West US\"\r\n}",
       "RequestHeaders": {
@@ -188,11 +132,7 @@
           "141"
         ],
         "x-ms-client-request-id": [
-<<<<<<< HEAD
-          "83b88101-ce8e-4454-99fe-b18bad7407f8"
-=======
           "b9a45932-e82a-484c-bb5e-4d0de020a56f"
->>>>>>> a01ce0cb
         ],
         "accept-language": [
           "en-US"
@@ -202,11 +142,7 @@
           "Microsoft.Azure.Management.Search.SearchManagementClient/1.0.2.0"
         ]
       },
-<<<<<<< HEAD
-      "ResponseBody": "{\"id\":\"/subscriptions/3c729b2a-4f86-4bb2-abe8-4b8647af156c/resourceGroups/azsmnet7505/providers/Microsoft.Search/searchServices/azs-9057\",\"name\":\"azs-9057\",\"type\":\"Microsoft.Search/searchServices\",\"location\":\"West US\",\"properties\":{\"replicaCount\":1,\"partitionCount\":1,\"status\":\"running\",\"statusDetails\":\"\",\"provisioningState\":\"succeeded\",\"hostingMode\":\"Default\"},\"sku\":{\"name\":\"free\"}}",
-=======
       "ResponseBody": "{\"id\":\"/subscriptions/3c729b2a-4f86-4bb2-abe8-4b8647af156c/resourceGroups/azsmnet957/providers/Microsoft.Search/searchServices/azs-2962\",\"name\":\"azs-2962\",\"type\":\"Microsoft.Search/searchServices\",\"location\":\"West US\",\"properties\":{\"replicaCount\":1,\"partitionCount\":1,\"status\":\"running\",\"statusDetails\":\"\",\"provisioningState\":\"succeeded\",\"hostingMode\":\"Default\"},\"sku\":{\"name\":\"free\"}}",
->>>>>>> a01ce0cb
       "ResponseHeaders": {
         "Content-Length": [
           "384"
@@ -221,28 +157,12 @@
           "no-cache"
         ],
         "Date": [
-<<<<<<< HEAD
-          "Fri, 12 May 2017 01:54:12 GMT"
-=======
           "Thu, 14 Dec 2017 10:08:54 GMT"
->>>>>>> a01ce0cb
         ],
         "Pragma": [
           "no-cache"
         ],
         "ETag": [
-<<<<<<< HEAD
-          "W/\"datetime'2017-05-12T01%3A54%3A12.1394822Z'\""
-        ],
-        "x-ms-request-id": [
-          "83b88101-ce8e-4454-99fe-b18bad7407f8"
-        ],
-        "request-id": [
-          "83b88101-ce8e-4454-99fe-b18bad7407f8"
-        ],
-        "elapsed-time": [
-          "646"
-=======
           "W/\"datetime'2017-12-14T10%3A08%3A54.4807075Z'\""
         ],
         "x-ms-request-id": [
@@ -253,7 +173,6 @@
         ],
         "elapsed-time": [
           "2611"
->>>>>>> a01ce0cb
         ],
         "Strict-Transport-Security": [
           "max-age=31536000; includeSubDomains"
@@ -262,15 +181,6 @@
           "4.0.30319"
         ],
         "x-ms-ratelimit-remaining-subscription-writes": [
-<<<<<<< HEAD
-          "1194"
-        ],
-        "x-ms-correlation-request-id": [
-          "b75aada3-1f2d-40a7-a951-d1557b4368bb"
-        ],
-        "x-ms-routing-request-id": [
-          "WESTEUROPE:20170512T015413Z:b75aada3-1f2d-40a7-a951-d1557b4368bb"
-=======
           "1195"
         ],
         "x-ms-correlation-request-id": [
@@ -278,28 +188,18 @@
         ],
         "x-ms-routing-request-id": [
           "CENTRALUS:20171214T100854Z:4e605b47-016e-4784-9dbb-5f899bd57b34"
->>>>>>> a01ce0cb
         ]
       },
       "StatusCode": 201
     },
     {
-<<<<<<< HEAD
-      "RequestUri": "/subscriptions/3c729b2a-4f86-4bb2-abe8-4b8647af156c/resourceGroups/azsmnet7505/providers/Microsoft.Search/searchServices/azs-9057?api-version=2015-08-19",
-      "EncodedRequestUri": "L3N1YnNjcmlwdGlvbnMvM2M3MjliMmEtNGY4Ni00YmIyLWFiZTgtNGI4NjQ3YWYxNTZjL3Jlc291cmNlR3JvdXBzL2F6c21uZXQ3NTA1L3Byb3ZpZGVycy9NaWNyb3NvZnQuU2VhcmNoL3NlYXJjaFNlcnZpY2VzL2F6cy05MDU3P2FwaS12ZXJzaW9uPTIwMTUtMDgtMTk=",
-=======
       "RequestUri": "/subscriptions/3c729b2a-4f86-4bb2-abe8-4b8647af156c/resourceGroups/azsmnet957/providers/Microsoft.Search/searchServices/azs-2962?api-version=2015-08-19",
       "EncodedRequestUri": "L3N1YnNjcmlwdGlvbnMvM2M3MjliMmEtNGY4Ni00YmIyLWFiZTgtNGI4NjQ3YWYxNTZjL3Jlc291cmNlR3JvdXBzL2F6c21uZXQ5NTcvcHJvdmlkZXJzL01pY3Jvc29mdC5TZWFyY2gvc2VhcmNoU2VydmljZXMvYXpzLTI5NjI/YXBpLXZlcnNpb249MjAxNS0wOC0xOQ==",
->>>>>>> a01ce0cb
       "RequestMethod": "DELETE",
       "RequestBody": "",
       "RequestHeaders": {
         "x-ms-client-request-id": [
-<<<<<<< HEAD
-          "4358d151-7b1c-4ff7-b9e9-63e154083261"
-=======
           "a13a5a84-8d08-44ee-acbc-8a84a2f87822"
->>>>>>> a01ce0cb
         ],
         "accept-language": [
           "en-US"
@@ -321,25 +221,12 @@
           "no-cache"
         ],
         "Date": [
-<<<<<<< HEAD
-          "Fri, 12 May 2017 01:54:15 GMT"
-=======
           "Thu, 14 Dec 2017 10:08:56 GMT"
->>>>>>> a01ce0cb
-        ],
-        "Pragma": [
-          "no-cache"
-        ],
-        "x-ms-request-id": [
-<<<<<<< HEAD
-          "4358d151-7b1c-4ff7-b9e9-63e154083261"
-        ],
-        "request-id": [
-          "4358d151-7b1c-4ff7-b9e9-63e154083261"
-        ],
-        "elapsed-time": [
-          "511"
-=======
+        ],
+        "Pragma": [
+          "no-cache"
+        ],
+        "x-ms-request-id": [
           "a13a5a84-8d08-44ee-acbc-8a84a2f87822"
         ],
         "request-id": [
@@ -347,7 +234,6 @@
         ],
         "elapsed-time": [
           "940"
->>>>>>> a01ce0cb
         ],
         "Strict-Transport-Security": [
           "max-age=31536000; includeSubDomains"
@@ -356,15 +242,6 @@
           "4.0.30319"
         ],
         "x-ms-ratelimit-remaining-subscription-writes": [
-<<<<<<< HEAD
-          "1193"
-        ],
-        "x-ms-correlation-request-id": [
-          "ed9fb6f2-2fab-4b0d-a70b-b01db3728237"
-        ],
-        "x-ms-routing-request-id": [
-          "WESTEUROPE:20170512T015415Z:ed9fb6f2-2fab-4b0d-a70b-b01db3728237"
-=======
           "1194"
         ],
         "x-ms-correlation-request-id": [
@@ -372,28 +249,18 @@
         ],
         "x-ms-routing-request-id": [
           "CENTRALUS:20171214T100856Z:62a68804-1798-4b94-bd92-315530fd14f5"
->>>>>>> a01ce0cb
         ]
       },
       "StatusCode": 200
     },
     {
-<<<<<<< HEAD
-      "RequestUri": "/subscriptions/3c729b2a-4f86-4bb2-abe8-4b8647af156c/resourceGroups/azsmnet7505/providers/Microsoft.Search/searchServices/azs-9057?api-version=2015-08-19",
-      "EncodedRequestUri": "L3N1YnNjcmlwdGlvbnMvM2M3MjliMmEtNGY4Ni00YmIyLWFiZTgtNGI4NjQ3YWYxNTZjL3Jlc291cmNlR3JvdXBzL2F6c21uZXQ3NTA1L3Byb3ZpZGVycy9NaWNyb3NvZnQuU2VhcmNoL3NlYXJjaFNlcnZpY2VzL2F6cy05MDU3P2FwaS12ZXJzaW9uPTIwMTUtMDgtMTk=",
-=======
       "RequestUri": "/subscriptions/3c729b2a-4f86-4bb2-abe8-4b8647af156c/resourceGroups/azsmnet957/providers/Microsoft.Search/searchServices/azs-2962?api-version=2015-08-19",
       "EncodedRequestUri": "L3N1YnNjcmlwdGlvbnMvM2M3MjliMmEtNGY4Ni00YmIyLWFiZTgtNGI4NjQ3YWYxNTZjL3Jlc291cmNlR3JvdXBzL2F6c21uZXQ5NTcvcHJvdmlkZXJzL01pY3Jvc29mdC5TZWFyY2gvc2VhcmNoU2VydmljZXMvYXpzLTI5NjI/YXBpLXZlcnNpb249MjAxNS0wOC0xOQ==",
->>>>>>> a01ce0cb
       "RequestMethod": "DELETE",
       "RequestBody": "",
       "RequestHeaders": {
         "x-ms-client-request-id": [
-<<<<<<< HEAD
-          "6412b67e-06ed-4106-ad5c-20eb38d92975"
-=======
           "c3bdecc2-8dc2-40be-8492-9e4b8c559f5b"
->>>>>>> a01ce0cb
         ],
         "accept-language": [
           "en-US"
@@ -412,28 +279,12 @@
           "no-cache"
         ],
         "Date": [
-<<<<<<< HEAD
-          "Fri, 12 May 2017 01:54:15 GMT"
-=======
           "Thu, 14 Dec 2017 10:08:56 GMT"
->>>>>>> a01ce0cb
-        ],
-        "Pragma": [
-          "no-cache"
-        ],
-        "x-ms-ratelimit-remaining-subscription-writes": [
-<<<<<<< HEAD
-          "1192"
-        ],
-        "x-ms-request-id": [
-          "620e7444-dd3d-4636-824c-5d760311d9a1"
-        ],
-        "x-ms-correlation-request-id": [
-          "620e7444-dd3d-4636-824c-5d760311d9a1"
-        ],
-        "x-ms-routing-request-id": [
-          "WESTEUROPE:20170512T015415Z:620e7444-dd3d-4636-824c-5d760311d9a1"
-=======
+        ],
+        "Pragma": [
+          "no-cache"
+        ],
+        "x-ms-ratelimit-remaining-subscription-writes": [
           "1193"
         ],
         "x-ms-request-id": [
@@ -444,7 +295,6 @@
         ],
         "x-ms-routing-request-id": [
           "CENTRALUS:20171214T100856Z:be3fb7b8-6edf-4d07-85b2-ec94b9db7c91"
->>>>>>> a01ce0cb
         ],
         "Strict-Transport-Security": [
           "max-age=31536000; includeSubDomains"
@@ -455,17 +305,10 @@
   ],
   "Names": {
     "GenerateName": [
-<<<<<<< HEAD
-      "azsmnet7505"
-    ],
-    "GenerateServiceName": [
-      "azs-9057"
-=======
       "azsmnet957"
     ],
     "GenerateServiceName": [
       "azs-2962"
->>>>>>> a01ce0cb
     ]
   },
   "Variables": {
