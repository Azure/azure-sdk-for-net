{
  "Entries": [
    {
      "RequestUri": "/subscriptions/3c729b2a-4f86-4bb2-abe8-4b8647af156c/providers/Microsoft.Search/register?api-version=2016-09-01",
      "EncodedRequestUri": "L3N1YnNjcmlwdGlvbnMvM2M3MjliMmEtNGY4Ni00YmIyLWFiZTgtNGI4NjQ3YWYxNTZjL3Byb3ZpZGVycy9NaWNyb3NvZnQuU2VhcmNoL3JlZ2lzdGVyP2FwaS12ZXJzaW9uPTIwMTYtMDktMDE=",
      "RequestMethod": "POST",
      "RequestBody": "",
      "RequestHeaders": {
        "x-ms-client-request-id": [
<<<<<<< HEAD
          "32169cfd-110a-4321-a8c2-8acee541ff3c"
=======
          "fb983591-8651-4f4c-a08a-e8282ece390f"
>>>>>>> a01ce0cb
        ],
        "accept-language": [
          "en-US"
        ],
        "User-Agent": [
          "FxVersion/4.6.25211.01",
          "Microsoft.Azure.Management.ResourceManager.ResourceManagementClient/1.5.0.0"
        ]
      },
      "ResponseBody": "{\r\n  \"id\": \"/subscriptions/3c729b2a-4f86-4bb2-abe8-4b8647af156c/providers/Microsoft.Search\",\r\n  \"namespace\": \"Microsoft.Search\",\r\n  \"resourceTypes\": [\r\n    {\r\n      \"resourceType\": \"searchServices\",\r\n      \"locations\": [\r\n        \"West US\"\r\n      ],\r\n      \"apiVersions\": [\r\n        \"2015-08-19\",\r\n        \"2015-02-28\",\r\n        \"2014-07-31-Preview\"\r\n      ],\r\n      \"capabilities\": \"CrossResourceGroupResourceMove, CrossSubscriptionResourceMove\"\r\n    },\r\n    {\r\n      \"resourceType\": \"searchServicesCit\",\r\n      \"locations\": [\r\n        \"West US\"\r\n      ],\r\n      \"apiVersions\": [\r\n        \"2015-08-19\",\r\n        \"2015-02-28\",\r\n        \"2014-07-31-Preview\"\r\n      ],\r\n      \"capabilities\": \"CrossResourceGroupResourceMove, CrossSubscriptionResourceMove\"\r\n    },\r\n    {\r\n      \"resourceType\": \"searchServicesInt\",\r\n      \"locations\": [\r\n        \"West US\"\r\n      ],\r\n      \"apiVersions\": [\r\n        \"2015-08-19\",\r\n        \"2015-02-28\",\r\n        \"2014-07-31-Preview\"\r\n      ],\r\n      \"capabilities\": \"CrossResourceGroupResourceMove, CrossSubscriptionResourceMove\"\r\n    },\r\n    {\r\n      \"resourceType\": \"searchServicesPpe\",\r\n      \"locations\": [\r\n        \"West US\"\r\n      ],\r\n      \"apiVersions\": [\r\n        \"2015-08-19\",\r\n        \"2015-02-28\",\r\n        \"2014-07-31-Preview\"\r\n      ],\r\n      \"capabilities\": \"CrossResourceGroupResourceMove, CrossSubscriptionResourceMove\"\r\n    },\r\n    {\r\n      \"resourceType\": \"checkServiceNameAvailability\",\r\n      \"locations\": [],\r\n      \"apiVersions\": [\r\n        \"2015-02-28\",\r\n        \"2014-07-31-Preview\"\r\n      ]\r\n    },\r\n    {\r\n      \"resourceType\": \"checkServiceNameAvailabilityCit\",\r\n      \"locations\": [],\r\n      \"apiVersions\": [\r\n        \"2015-02-28\",\r\n        \"2014-07-31-Preview\"\r\n      ]\r\n    },\r\n    {\r\n      \"resourceType\": \"checkServiceNameAvailabilityInt\",\r\n      \"locations\": [],\r\n      \"apiVersions\": [\r\n        \"2015-02-28\",\r\n        \"2014-07-31-Preview\"\r\n      ]\r\n    },\r\n    {\r\n      \"resourceType\": \"checkServiceNameAvailabilityPpe\",\r\n      \"locations\": [],\r\n      \"apiVersions\": [\r\n        \"2015-02-28\",\r\n        \"2014-07-31-Preview\"\r\n      ]\r\n    },\r\n    {\r\n      \"resourceType\": \"checkNameAvailability\",\r\n      \"locations\": [],\r\n      \"apiVersions\": [\r\n        \"2015-08-19\"\r\n      ]\r\n    },\r\n    {\r\n      \"resourceType\": \"checkNameAvailabilityCit\",\r\n      \"locations\": [],\r\n      \"apiVersions\": [\r\n        \"2015-08-19\"\r\n      ]\r\n    },\r\n    {\r\n      \"resourceType\": \"checkNameAvailabilityInt\",\r\n      \"locations\": [],\r\n      \"apiVersions\": [\r\n        \"2015-08-19\"\r\n      ]\r\n    },\r\n    {\r\n      \"resourceType\": \"checkNameAvailabilityPpe\",\r\n      \"locations\": [],\r\n      \"apiVersions\": [\r\n        \"2015-08-19\"\r\n      ]\r\n    },\r\n    {\r\n      \"resourceType\": \"resourceHealthMetadata\",\r\n      \"locations\": [],\r\n      \"apiVersions\": [\r\n        \"2015-08-19\"\r\n      ]\r\n    },\r\n    {\r\n      \"resourceType\": \"operations\",\r\n      \"locations\": [],\r\n      \"apiVersions\": [\r\n        \"2015-08-19\",\r\n        \"2015-02-28\"\r\n      ]\r\n    }\r\n  ],\r\n  \"registrationState\": \"Registered\"\r\n}",
      "ResponseHeaders": {
        "Content-Type": [
          "application/json; charset=utf-8"
        ],
        "Expires": [
          "-1"
        ],
        "Cache-Control": [
          "no-cache"
        ],
        "Date": [
<<<<<<< HEAD
          "Fri, 12 May 2017 04:24:37 GMT"
=======
          "Thu, 14 Dec 2017 11:04:29 GMT"
>>>>>>> a01ce0cb
        ],
        "Pragma": [
          "no-cache"
        ],
        "Transfer-Encoding": [
          "chunked"
        ],
        "Vary": [
          "Accept-Encoding"
        ],
        "x-ms-ratelimit-remaining-subscription-writes": [
<<<<<<< HEAD
          "1178"
        ],
        "x-ms-request-id": [
          "2be184c4-9fad-4fc9-b96f-d296ea38251f"
        ],
        "x-ms-correlation-request-id": [
          "2be184c4-9fad-4fc9-b96f-d296ea38251f"
        ],
        "x-ms-routing-request-id": [
          "WESTEUROPE:20170512T042437Z:2be184c4-9fad-4fc9-b96f-d296ea38251f"
=======
          "1106"
        ],
        "x-ms-request-id": [
          "142a5215-987f-45d4-8f5d-fcae6492e8e7"
        ],
        "x-ms-correlation-request-id": [
          "142a5215-987f-45d4-8f5d-fcae6492e8e7"
        ],
        "x-ms-routing-request-id": [
          "CENTRALUS:20171214T110430Z:142a5215-987f-45d4-8f5d-fcae6492e8e7"
>>>>>>> a01ce0cb
        ],
        "Strict-Transport-Security": [
          "max-age=31536000; includeSubDomains"
        ]
      },
      "StatusCode": 200
    },
    {
<<<<<<< HEAD
      "RequestUri": "/subscriptions/3c729b2a-4f86-4bb2-abe8-4b8647af156c/resourcegroups/azsmnet2149?api-version=2016-09-01",
      "EncodedRequestUri": "L3N1YnNjcmlwdGlvbnMvM2M3MjliMmEtNGY4Ni00YmIyLWFiZTgtNGI4NjQ3YWYxNTZjL3Jlc291cmNlZ3JvdXBzL2F6c21uZXQyMTQ5P2FwaS12ZXJzaW9uPTIwMTYtMDktMDE=",
=======
      "RequestUri": "/subscriptions/3c729b2a-4f86-4bb2-abe8-4b8647af156c/resourcegroups/azsmnet9122?api-version=2016-09-01",
      "EncodedRequestUri": "L3N1YnNjcmlwdGlvbnMvM2M3MjliMmEtNGY4Ni00YmIyLWFiZTgtNGI4NjQ3YWYxNTZjL3Jlc291cmNlZ3JvdXBzL2F6c21uZXQ5MTIyP2FwaS12ZXJzaW9uPTIwMTYtMDktMDE=",
>>>>>>> a01ce0cb
      "RequestMethod": "PUT",
      "RequestBody": "{\r\n  \"location\": \"West US\"\r\n}",
      "RequestHeaders": {
        "Content-Type": [
          "application/json; charset=utf-8"
        ],
        "Content-Length": [
          "29"
        ],
        "x-ms-client-request-id": [
<<<<<<< HEAD
          "d1f01eea-3b93-4769-b419-23184971acc5"
=======
          "83deca1e-60a9-42d1-ab3f-b9d41b829e45"
>>>>>>> a01ce0cb
        ],
        "accept-language": [
          "en-US"
        ],
        "User-Agent": [
          "FxVersion/4.6.25211.01",
          "Microsoft.Azure.Management.ResourceManager.ResourceManagementClient/1.5.0.0"
        ]
      },
<<<<<<< HEAD
      "ResponseBody": "{\r\n  \"id\": \"/subscriptions/3c729b2a-4f86-4bb2-abe8-4b8647af156c/resourceGroups/azsmnet2149\",\r\n  \"name\": \"azsmnet2149\",\r\n  \"location\": \"westus\",\r\n  \"properties\": {\r\n    \"provisioningState\": \"Succeeded\"\r\n  }\r\n}",
=======
      "ResponseBody": "{\r\n  \"id\": \"/subscriptions/3c729b2a-4f86-4bb2-abe8-4b8647af156c/resourceGroups/azsmnet9122\",\r\n  \"name\": \"azsmnet9122\",\r\n  \"location\": \"westus\",\r\n  \"properties\": {\r\n    \"provisioningState\": \"Succeeded\"\r\n  }\r\n}",
>>>>>>> a01ce0cb
      "ResponseHeaders": {
        "Content-Length": [
          "175"
        ],
        "Content-Type": [
          "application/json; charset=utf-8"
        ],
        "Expires": [
          "-1"
        ],
        "Cache-Control": [
          "no-cache"
        ],
        "Date": [
<<<<<<< HEAD
          "Fri, 12 May 2017 04:24:38 GMT"
=======
          "Thu, 14 Dec 2017 11:04:30 GMT"
>>>>>>> a01ce0cb
        ],
        "Pragma": [
          "no-cache"
        ],
        "x-ms-ratelimit-remaining-subscription-writes": [
<<<<<<< HEAD
          "1177"
        ],
        "x-ms-request-id": [
          "1aead3ab-c686-4ae0-b31c-ccb1da4d35dc"
        ],
        "x-ms-correlation-request-id": [
          "1aead3ab-c686-4ae0-b31c-ccb1da4d35dc"
        ],
        "x-ms-routing-request-id": [
          "WESTEUROPE:20170512T042438Z:1aead3ab-c686-4ae0-b31c-ccb1da4d35dc"
=======
          "1105"
        ],
        "x-ms-request-id": [
          "cc13bf25-0a46-4a33-a028-480026ce54e7"
        ],
        "x-ms-correlation-request-id": [
          "cc13bf25-0a46-4a33-a028-480026ce54e7"
        ],
        "x-ms-routing-request-id": [
          "CENTRALUS:20171214T110430Z:cc13bf25-0a46-4a33-a028-480026ce54e7"
>>>>>>> a01ce0cb
        ],
        "Strict-Transport-Security": [
          "max-age=31536000; includeSubDomains"
        ]
      },
      "StatusCode": 201
    },
    {
<<<<<<< HEAD
      "RequestUri": "/subscriptions/3c729b2a-4f86-4bb2-abe8-4b8647af156c/resourceGroups/azsmnet2149/providers/Microsoft.Search/searchServices/azs-5136?api-version=2015-08-19",
      "EncodedRequestUri": "L3N1YnNjcmlwdGlvbnMvM2M3MjliMmEtNGY4Ni00YmIyLWFiZTgtNGI4NjQ3YWYxNTZjL3Jlc291cmNlR3JvdXBzL2F6c21uZXQyMTQ5L3Byb3ZpZGVycy9NaWNyb3NvZnQuU2VhcmNoL3NlYXJjaFNlcnZpY2VzL2F6cy01MTM2P2FwaS12ZXJzaW9uPTIwMTUtMDgtMTk=",
=======
      "RequestUri": "/subscriptions/3c729b2a-4f86-4bb2-abe8-4b8647af156c/resourceGroups/azsmnet9122/providers/Microsoft.Search/searchServices/azs-7619?api-version=2015-08-19",
      "EncodedRequestUri": "L3N1YnNjcmlwdGlvbnMvM2M3MjliMmEtNGY4Ni00YmIyLWFiZTgtNGI4NjQ3YWYxNTZjL3Jlc291cmNlR3JvdXBzL2F6c21uZXQ5MTIyL3Byb3ZpZGVycy9NaWNyb3NvZnQuU2VhcmNoL3NlYXJjaFNlcnZpY2VzL2F6cy03NjE5P2FwaS12ZXJzaW9uPTIwMTUtMDgtMTk=",
>>>>>>> a01ce0cb
      "RequestMethod": "PUT",
      "RequestBody": "{\r\n  \"sku\": {\r\n    \"name\": \"free\"\r\n  },\r\n  \"location\": \"West US\"\r\n}",
      "RequestHeaders": {
        "Content-Type": [
          "application/json; charset=utf-8"
        ],
        "Content-Length": [
          "67"
        ],
        "x-ms-client-request-id": [
<<<<<<< HEAD
          "a36bdce7-2cf4-453c-8e5d-0496404b8740"
=======
          "e7b18aeb-984a-45db-a24e-76fdd56dd0e7"
>>>>>>> a01ce0cb
        ],
        "accept-language": [
          "en-US"
        ],
        "User-Agent": [
          "FxVersion/4.6.25211.01",
          "Microsoft.Azure.Management.Search.SearchManagementClient/1.0.2.0"
        ]
      },
<<<<<<< HEAD
      "ResponseBody": "{\r\n  \"id\": \"/subscriptions/3c729b2a-4f86-4bb2-abe8-4b8647af156c/resourceGroups/azsmnet2149/providers/Microsoft.Search/searchServices/azs-5136\",\r\n  \"name\": \"azs-5136\",\r\n  \"type\": \"Microsoft.Search/searchServices\",\r\n  \"location\": \"West US\",\r\n  \"properties\": {\r\n    \"replicaCount\": 1,\r\n    \"partitionCount\": 1,\r\n    \"status\": \"running\",\r\n    \"statusDetails\": \"\",\r\n    \"provisioningState\": \"succeeded\",\r\n    \"hostingMode\": \"Default\"\r\n  },\r\n  \"sku\": {\r\n    \"name\": \"free\"\r\n  }\r\n}",
=======
      "ResponseBody": "{\r\n  \"id\": \"/subscriptions/3c729b2a-4f86-4bb2-abe8-4b8647af156c/resourceGroups/azsmnet9122/providers/Microsoft.Search/searchServices/azs-7619\",\r\n  \"name\": \"azs-7619\",\r\n  \"type\": \"Microsoft.Search/searchServices\",\r\n  \"location\": \"West US\",\r\n  \"properties\": {\r\n    \"replicaCount\": 1,\r\n    \"partitionCount\": 1,\r\n    \"status\": \"running\",\r\n    \"statusDetails\": \"\",\r\n    \"provisioningState\": \"succeeded\",\r\n    \"hostingMode\": \"Default\"\r\n  },\r\n  \"sku\": {\r\n    \"name\": \"free\"\r\n  }\r\n}",
>>>>>>> a01ce0cb
      "ResponseHeaders": {
        "Content-Length": [
          "385"
        ],
        "Content-Type": [
          "application/json; charset=utf-8"
        ],
        "Expires": [
          "-1"
        ],
        "Cache-Control": [
          "no-cache"
        ],
        "Date": [
<<<<<<< HEAD
          "Fri, 12 May 2017 04:24:41 GMT"
=======
          "Thu, 14 Dec 2017 11:04:32 GMT"
>>>>>>> a01ce0cb
        ],
        "Pragma": [
          "no-cache"
        ],
        "ETag": [
<<<<<<< HEAD
          "W/\"datetime'2017-05-12T04%3A24%3A41.4710066Z'\""
        ],
        "x-ms-request-id": [
          "a36bdce7-2cf4-453c-8e5d-0496404b8740"
        ],
        "request-id": [
          "a36bdce7-2cf4-453c-8e5d-0496404b8740"
        ],
        "elapsed-time": [
          "511"
=======
          "W/\"datetime'2017-12-14T11%3A04%3A32.6655597Z'\""
        ],
        "x-ms-request-id": [
          "e7b18aeb-984a-45db-a24e-76fdd56dd0e7"
        ],
        "request-id": [
          "e7b18aeb-984a-45db-a24e-76fdd56dd0e7"
        ],
        "elapsed-time": [
          "758"
>>>>>>> a01ce0cb
        ],
        "Strict-Transport-Security": [
          "max-age=31536000; includeSubDomains"
        ],
        "X-AspNet-Version": [
          "4.0.30319"
        ],
        "x-ms-ratelimit-remaining-subscription-writes": [
<<<<<<< HEAD
          "1176"
        ],
        "x-ms-correlation-request-id": [
          "feeb1860-464c-45c3-bf7b-e7b2a14de485"
        ],
        "x-ms-routing-request-id": [
          "WESTEUROPE:20170512T042442Z:feeb1860-464c-45c3-bf7b-e7b2a14de485"
=======
          "1104"
        ],
        "x-ms-correlation-request-id": [
          "d40fb370-50a8-4b34-8ead-152bb48295c2"
        ],
        "x-ms-routing-request-id": [
          "CENTRALUS:20171214T110432Z:d40fb370-50a8-4b34-8ead-152bb48295c2"
>>>>>>> a01ce0cb
        ]
      },
      "StatusCode": 201
    },
    {
<<<<<<< HEAD
      "RequestUri": "/subscriptions/3c729b2a-4f86-4bb2-abe8-4b8647af156c/resourceGroups/azsmnet2149/providers/Microsoft.Search/searchServices/azs-5136/listAdminKeys?api-version=2015-08-19",
      "EncodedRequestUri": "L3N1YnNjcmlwdGlvbnMvM2M3MjliMmEtNGY4Ni00YmIyLWFiZTgtNGI4NjQ3YWYxNTZjL3Jlc291cmNlR3JvdXBzL2F6c21uZXQyMTQ5L3Byb3ZpZGVycy9NaWNyb3NvZnQuU2VhcmNoL3NlYXJjaFNlcnZpY2VzL2F6cy01MTM2L2xpc3RBZG1pbktleXM/YXBpLXZlcnNpb249MjAxNS0wOC0xOQ==",
=======
      "RequestUri": "/subscriptions/3c729b2a-4f86-4bb2-abe8-4b8647af156c/resourceGroups/azsmnet9122/providers/Microsoft.Search/searchServices/azs-7619/listAdminKeys?api-version=2015-08-19",
      "EncodedRequestUri": "L3N1YnNjcmlwdGlvbnMvM2M3MjliMmEtNGY4Ni00YmIyLWFiZTgtNGI4NjQ3YWYxNTZjL3Jlc291cmNlR3JvdXBzL2F6c21uZXQ5MTIyL3Byb3ZpZGVycy9NaWNyb3NvZnQuU2VhcmNoL3NlYXJjaFNlcnZpY2VzL2F6cy03NjE5L2xpc3RBZG1pbktleXM/YXBpLXZlcnNpb249MjAxNS0wOC0xOQ==",
>>>>>>> a01ce0cb
      "RequestMethod": "POST",
      "RequestBody": "",
      "RequestHeaders": {
        "x-ms-client-request-id": [
<<<<<<< HEAD
          "ca31d466-faff-44b6-8a01-1df6ed4dd4a0"
=======
          "0fb10b68-9bff-4467-afa4-841946a8e849"
>>>>>>> a01ce0cb
        ],
        "accept-language": [
          "en-US"
        ],
        "User-Agent": [
          "FxVersion/4.6.25211.01",
          "Microsoft.Azure.Management.Search.SearchManagementClient/1.0.2.0"
        ]
      },
<<<<<<< HEAD
      "ResponseBody": "{\r\n  \"primaryKey\": \"D18B5619C357C516487533AE65470DBE\",\r\n  \"secondaryKey\": \"E60364A251BEF4B4E97FDA2DEA10EDCD\"\r\n}",
=======
      "ResponseBody": "{\r\n  \"primaryKey\": \"B98CF53317F5974E715D80FDC987D7DF\",\r\n  \"secondaryKey\": \"EA71AC6D5DDB385DBFAC5DD1E076F97D\"\r\n}",
>>>>>>> a01ce0cb
      "ResponseHeaders": {
        "Content-Type": [
          "application/json; charset=utf-8"
        ],
        "Expires": [
          "-1"
        ],
        "Cache-Control": [
          "no-cache"
        ],
        "Date": [
<<<<<<< HEAD
          "Fri, 12 May 2017 04:24:44 GMT"
=======
          "Thu, 14 Dec 2017 11:04:33 GMT"
>>>>>>> a01ce0cb
        ],
        "Pragma": [
          "no-cache"
        ],
        "Transfer-Encoding": [
          "chunked"
        ],
        "Vary": [
          "Accept-Encoding",
          "Accept-Encoding"
        ],
        "x-ms-request-id": [
<<<<<<< HEAD
          "ca31d466-faff-44b6-8a01-1df6ed4dd4a0"
        ],
        "request-id": [
          "ca31d466-faff-44b6-8a01-1df6ed4dd4a0"
        ],
        "elapsed-time": [
          "189"
=======
          "0fb10b68-9bff-4467-afa4-841946a8e849"
        ],
        "request-id": [
          "0fb10b68-9bff-4467-afa4-841946a8e849"
        ],
        "elapsed-time": [
          "192"
>>>>>>> a01ce0cb
        ],
        "Strict-Transport-Security": [
          "max-age=31536000; includeSubDomains"
        ],
        "X-AspNet-Version": [
          "4.0.30319"
        ],
        "x-ms-ratelimit-remaining-subscription-writes": [
<<<<<<< HEAD
          "1175"
        ],
        "x-ms-correlation-request-id": [
          "ea7f6638-536f-4083-aed4-3c2dd0d2b013"
        ],
        "x-ms-routing-request-id": [
          "WESTEUROPE:20170512T042444Z:ea7f6638-536f-4083-aed4-3c2dd0d2b013"
=======
          "1103"
        ],
        "x-ms-correlation-request-id": [
          "0e70f38a-f9ef-4f82-a2ba-c3f6cd76da3e"
        ],
        "x-ms-routing-request-id": [
          "CENTRALUS:20171214T110433Z:0e70f38a-f9ef-4f82-a2ba-c3f6cd76da3e"
>>>>>>> a01ce0cb
        ]
      },
      "StatusCode": 200
    },
    {
<<<<<<< HEAD
      "RequestUri": "/subscriptions/3c729b2a-4f86-4bb2-abe8-4b8647af156c/resourceGroups/azsmnet2149/providers/Microsoft.Search/searchServices/azs-5136/listQueryKeys?api-version=2015-08-19",
      "EncodedRequestUri": "L3N1YnNjcmlwdGlvbnMvM2M3MjliMmEtNGY4Ni00YmIyLWFiZTgtNGI4NjQ3YWYxNTZjL3Jlc291cmNlR3JvdXBzL2F6c21uZXQyMTQ5L3Byb3ZpZGVycy9NaWNyb3NvZnQuU2VhcmNoL3NlYXJjaFNlcnZpY2VzL2F6cy01MTM2L2xpc3RRdWVyeUtleXM/YXBpLXZlcnNpb249MjAxNS0wOC0xOQ==",
=======
      "RequestUri": "/subscriptions/3c729b2a-4f86-4bb2-abe8-4b8647af156c/resourceGroups/azsmnet9122/providers/Microsoft.Search/searchServices/azs-7619/listQueryKeys?api-version=2015-08-19",
      "EncodedRequestUri": "L3N1YnNjcmlwdGlvbnMvM2M3MjliMmEtNGY4Ni00YmIyLWFiZTgtNGI4NjQ3YWYxNTZjL3Jlc291cmNlR3JvdXBzL2F6c21uZXQ5MTIyL3Byb3ZpZGVycy9NaWNyb3NvZnQuU2VhcmNoL3NlYXJjaFNlcnZpY2VzL2F6cy03NjE5L2xpc3RRdWVyeUtleXM/YXBpLXZlcnNpb249MjAxNS0wOC0xOQ==",
>>>>>>> a01ce0cb
      "RequestMethod": "GET",
      "RequestBody": "",
      "RequestHeaders": {
        "x-ms-client-request-id": [
<<<<<<< HEAD
          "d247f68d-6313-4a30-baef-e2d295dcc5af"
=======
          "7219d225-e76b-44ef-893f-f3e8a7157595"
>>>>>>> a01ce0cb
        ],
        "accept-language": [
          "en-US"
        ],
        "User-Agent": [
          "FxVersion/4.6.25211.01",
          "Microsoft.Azure.Management.Search.SearchManagementClient/1.0.2.0"
        ]
      },
<<<<<<< HEAD
      "ResponseBody": "{\r\n  \"value\": [\r\n    {\r\n      \"name\": null,\r\n      \"key\": \"38E6C2A9D58D48579E96C6854AB8E4BA\"\r\n    }\r\n  ],\r\n  \"nextLink\": null\r\n}",
=======
      "ResponseBody": "{\r\n  \"value\": [\r\n    {\r\n      \"name\": null,\r\n      \"key\": \"FD6176D325F8D137575D453456AFB715\"\r\n    }\r\n  ],\r\n  \"nextLink\": null\r\n}",
>>>>>>> a01ce0cb
      "ResponseHeaders": {
        "Content-Type": [
          "application/json; charset=utf-8"
        ],
        "Expires": [
          "-1"
        ],
        "Cache-Control": [
          "no-cache"
        ],
        "Date": [
<<<<<<< HEAD
          "Fri, 12 May 2017 04:24:44 GMT"
=======
          "Thu, 14 Dec 2017 11:04:34 GMT"
>>>>>>> a01ce0cb
        ],
        "Pragma": [
          "no-cache"
        ],
        "Transfer-Encoding": [
          "chunked"
        ],
        "Vary": [
          "Accept-Encoding",
          "Accept-Encoding"
        ],
        "x-ms-request-id": [
<<<<<<< HEAD
          "d247f68d-6313-4a30-baef-e2d295dcc5af"
        ],
        "request-id": [
          "d247f68d-6313-4a30-baef-e2d295dcc5af"
        ],
        "elapsed-time": [
          "136"
=======
          "7219d225-e76b-44ef-893f-f3e8a7157595"
        ],
        "request-id": [
          "7219d225-e76b-44ef-893f-f3e8a7157595"
        ],
        "elapsed-time": [
          "111"
>>>>>>> a01ce0cb
        ],
        "Strict-Transport-Security": [
          "max-age=31536000; includeSubDomains"
        ],
        "X-AspNet-Version": [
          "4.0.30319"
        ],
        "x-ms-ratelimit-remaining-subscription-reads": [
<<<<<<< HEAD
          "14907"
        ],
        "x-ms-correlation-request-id": [
          "8709c6ca-a5c8-4975-9b4f-e80610b3944d"
        ],
        "x-ms-routing-request-id": [
          "WESTEUROPE:20170512T042444Z:8709c6ca-a5c8-4975-9b4f-e80610b3944d"
=======
          "14751"
        ],
        "x-ms-correlation-request-id": [
          "c2e11f31-94b4-48b7-b65c-cb921c4fb425"
        ],
        "x-ms-routing-request-id": [
          "CENTRALUS:20171214T110434Z:c2e11f31-94b4-48b7-b65c-cb921c4fb425"
>>>>>>> a01ce0cb
        ]
      },
      "StatusCode": 200
    },
    {
<<<<<<< HEAD
      "RequestUri": "/subscriptions/3c729b2a-4f86-4bb2-abe8-4b8647af156c/resourceGroups/azsmnet2149/providers/Microsoft.Search/searchServices/azs-5136/createQueryKey/my%20key?api-version=2015-08-19",
      "EncodedRequestUri": "L3N1YnNjcmlwdGlvbnMvM2M3MjliMmEtNGY4Ni00YmIyLWFiZTgtNGI4NjQ3YWYxNTZjL3Jlc291cmNlR3JvdXBzL2F6c21uZXQyMTQ5L3Byb3ZpZGVycy9NaWNyb3NvZnQuU2VhcmNoL3NlYXJjaFNlcnZpY2VzL2F6cy01MTM2L2NyZWF0ZVF1ZXJ5S2V5L215JTIwa2V5P2FwaS12ZXJzaW9uPTIwMTUtMDgtMTk=",
=======
      "RequestUri": "/subscriptions/3c729b2a-4f86-4bb2-abe8-4b8647af156c/resourceGroups/azsmnet9122/providers/Microsoft.Search/searchServices/azs-7619/createQueryKey/my%20key?api-version=2015-08-19",
      "EncodedRequestUri": "L3N1YnNjcmlwdGlvbnMvM2M3MjliMmEtNGY4Ni00YmIyLWFiZTgtNGI4NjQ3YWYxNTZjL3Jlc291cmNlR3JvdXBzL2F6c21uZXQ5MTIyL3Byb3ZpZGVycy9NaWNyb3NvZnQuU2VhcmNoL3NlYXJjaFNlcnZpY2VzL2F6cy03NjE5L2NyZWF0ZVF1ZXJ5S2V5L215JTIwa2V5P2FwaS12ZXJzaW9uPTIwMTUtMDgtMTk=",
>>>>>>> a01ce0cb
      "RequestMethod": "POST",
      "RequestBody": "",
      "RequestHeaders": {
        "x-ms-client-request-id": [
<<<<<<< HEAD
          "1ec52e64-432b-4bde-b631-cde07db9ea40"
=======
          "f421ce48-4463-4973-9b43-ff82fad57130"
>>>>>>> a01ce0cb
        ],
        "accept-language": [
          "en-US"
        ],
        "User-Agent": [
          "FxVersion/4.6.25211.01",
          "Microsoft.Azure.Management.Search.SearchManagementClient/1.0.2.0"
        ]
      },
<<<<<<< HEAD
      "ResponseBody": "{\"name\":\"my key\",\"key\":\"387EDFAB94BDC743DD5C171B71BBFAE4\"}",
=======
      "ResponseBody": "{\"name\":\"my key\",\"key\":\"516483CF43EE483ACCBF565C3B7F73D0\"}",
>>>>>>> a01ce0cb
      "ResponseHeaders": {
        "Content-Type": [
          "application/json; charset=utf-8"
        ],
        "Expires": [
          "-1"
        ],
        "Cache-Control": [
          "no-cache"
        ],
        "Date": [
<<<<<<< HEAD
          "Fri, 12 May 2017 04:24:46 GMT"
=======
          "Thu, 14 Dec 2017 11:04:35 GMT"
>>>>>>> a01ce0cb
        ],
        "Pragma": [
          "no-cache"
        ],
        "Transfer-Encoding": [
          "chunked"
        ],
        "Vary": [
          "Accept-Encoding",
          "Accept-Encoding"
        ],
        "x-ms-request-id": [
<<<<<<< HEAD
          "1ec52e64-432b-4bde-b631-cde07db9ea40"
        ],
        "request-id": [
          "1ec52e64-432b-4bde-b631-cde07db9ea40"
        ],
        "elapsed-time": [
          "336"
=======
          "f421ce48-4463-4973-9b43-ff82fad57130"
        ],
        "request-id": [
          "f421ce48-4463-4973-9b43-ff82fad57130"
        ],
        "elapsed-time": [
          "371"
>>>>>>> a01ce0cb
        ],
        "Strict-Transport-Security": [
          "max-age=31536000; includeSubDomains"
        ],
        "X-AspNet-Version": [
          "4.0.30319"
        ],
        "x-ms-ratelimit-remaining-subscription-writes": [
<<<<<<< HEAD
          "1174"
        ],
        "x-ms-correlation-request-id": [
          "86e4a6a0-1829-4cf2-b498-869d72423097"
        ],
        "x-ms-routing-request-id": [
          "WESTEUROPE:20170512T042447Z:86e4a6a0-1829-4cf2-b498-869d72423097"
=======
          "1102"
        ],
        "x-ms-correlation-request-id": [
          "7aae606a-24eb-46e8-b547-bfe32dec352c"
        ],
        "x-ms-routing-request-id": [
          "CENTRALUS:20171214T110435Z:7aae606a-24eb-46e8-b547-bfe32dec352c"
>>>>>>> a01ce0cb
        ]
      },
      "StatusCode": 200
    },
    {
<<<<<<< HEAD
      "RequestUri": "/subscriptions/3c729b2a-4f86-4bb2-abe8-4b8647af156c/resourceGroups/azsmnet2149/providers/Microsoft.Search/searchServices/azs-5136/deleteQueryKey/387EDFAB94BDC743DD5C171B71BBFAE4?api-version=2015-08-19",
      "EncodedRequestUri": "L3N1YnNjcmlwdGlvbnMvM2M3MjliMmEtNGY4Ni00YmIyLWFiZTgtNGI4NjQ3YWYxNTZjL3Jlc291cmNlR3JvdXBzL2F6c21uZXQyMTQ5L3Byb3ZpZGVycy9NaWNyb3NvZnQuU2VhcmNoL3NlYXJjaFNlcnZpY2VzL2F6cy01MTM2L2RlbGV0ZVF1ZXJ5S2V5LzM4N0VERkFCOTRCREM3NDNERDVDMTcxQjcxQkJGQUU0P2FwaS12ZXJzaW9uPTIwMTUtMDgtMTk=",
=======
      "RequestUri": "/subscriptions/3c729b2a-4f86-4bb2-abe8-4b8647af156c/resourceGroups/azsmnet9122/providers/Microsoft.Search/searchServices/azs-7619/deleteQueryKey/516483CF43EE483ACCBF565C3B7F73D0?api-version=2015-08-19",
      "EncodedRequestUri": "L3N1YnNjcmlwdGlvbnMvM2M3MjliMmEtNGY4Ni00YmIyLWFiZTgtNGI4NjQ3YWYxNTZjL3Jlc291cmNlR3JvdXBzL2F6c21uZXQ5MTIyL3Byb3ZpZGVycy9NaWNyb3NvZnQuU2VhcmNoL3NlYXJjaFNlcnZpY2VzL2F6cy03NjE5L2RlbGV0ZVF1ZXJ5S2V5LzUxNjQ4M0NGNDNFRTQ4M0FDQ0JGNTY1QzNCN0Y3M0QwP2FwaS12ZXJzaW9uPTIwMTUtMDgtMTk=",
>>>>>>> a01ce0cb
      "RequestMethod": "DELETE",
      "RequestBody": "",
      "RequestHeaders": {
        "x-ms-client-request-id": [
<<<<<<< HEAD
          "b6cda58a-4234-445c-9b3a-6ecca4cacb63"
=======
          "c93738e3-cf7a-439b-84bc-111d1b6be580"
>>>>>>> a01ce0cb
        ],
        "accept-language": [
          "en-US"
        ],
        "User-Agent": [
          "FxVersion/4.6.25211.01",
          "Microsoft.Azure.Management.Search.SearchManagementClient/1.0.2.0"
        ]
      },
      "ResponseBody": "",
      "ResponseHeaders": {
        "Expires": [
          "-1"
        ],
        "Cache-Control": [
          "no-cache"
        ],
        "Date": [
<<<<<<< HEAD
          "Fri, 12 May 2017 04:24:47 GMT"
=======
          "Thu, 14 Dec 2017 11:04:36 GMT"
>>>>>>> a01ce0cb
        ],
        "Pragma": [
          "no-cache"
        ],
        "x-ms-request-id": [
<<<<<<< HEAD
          "b6cda58a-4234-445c-9b3a-6ecca4cacb63"
        ],
        "request-id": [
          "b6cda58a-4234-445c-9b3a-6ecca4cacb63"
        ],
        "elapsed-time": [
          "178"
=======
          "c93738e3-cf7a-439b-84bc-111d1b6be580"
        ],
        "request-id": [
          "c93738e3-cf7a-439b-84bc-111d1b6be580"
        ],
        "elapsed-time": [
          "1129"
>>>>>>> a01ce0cb
        ],
        "Strict-Transport-Security": [
          "max-age=31536000; includeSubDomains"
        ],
        "X-AspNet-Version": [
          "4.0.30319"
        ],
        "x-ms-ratelimit-remaining-subscription-writes": [
<<<<<<< HEAD
          "1173"
        ],
        "x-ms-correlation-request-id": [
          "730a2a6b-9b47-44d5-aa77-8899387ef926"
        ],
        "x-ms-routing-request-id": [
          "WESTEUROPE:20170512T042447Z:730a2a6b-9b47-44d5-aa77-8899387ef926"
=======
          "1101"
        ],
        "x-ms-correlation-request-id": [
          "726d248b-bb49-4c23-97bc-c186f5c22054"
        ],
        "x-ms-routing-request-id": [
          "CENTRALUS:20171214T110436Z:726d248b-bb49-4c23-97bc-c186f5c22054"
>>>>>>> a01ce0cb
        ]
      },
      "StatusCode": 204
    },
    {
<<<<<<< HEAD
      "RequestUri": "/subscriptions/3c729b2a-4f86-4bb2-abe8-4b8647af156c/resourceGroups/azsmnet2149/providers/Microsoft.Search/searchServices/azs-5136/deleteQueryKey/387EDFAB94BDC743DD5C171B71BBFAE4?api-version=2015-08-19",
      "EncodedRequestUri": "L3N1YnNjcmlwdGlvbnMvM2M3MjliMmEtNGY4Ni00YmIyLWFiZTgtNGI4NjQ3YWYxNTZjL3Jlc291cmNlR3JvdXBzL2F6c21uZXQyMTQ5L3Byb3ZpZGVycy9NaWNyb3NvZnQuU2VhcmNoL3NlYXJjaFNlcnZpY2VzL2F6cy01MTM2L2RlbGV0ZVF1ZXJ5S2V5LzM4N0VERkFCOTRCREM3NDNERDVDMTcxQjcxQkJGQUU0P2FwaS12ZXJzaW9uPTIwMTUtMDgtMTk=",
=======
      "RequestUri": "/subscriptions/3c729b2a-4f86-4bb2-abe8-4b8647af156c/resourceGroups/azsmnet9122/providers/Microsoft.Search/searchServices/azs-7619/deleteQueryKey/516483CF43EE483ACCBF565C3B7F73D0?api-version=2015-08-19",
      "EncodedRequestUri": "L3N1YnNjcmlwdGlvbnMvM2M3MjliMmEtNGY4Ni00YmIyLWFiZTgtNGI4NjQ3YWYxNTZjL3Jlc291cmNlR3JvdXBzL2F6c21uZXQ5MTIyL3Byb3ZpZGVycy9NaWNyb3NvZnQuU2VhcmNoL3NlYXJjaFNlcnZpY2VzL2F6cy03NjE5L2RlbGV0ZVF1ZXJ5S2V5LzUxNjQ4M0NGNDNFRTQ4M0FDQ0JGNTY1QzNCN0Y3M0QwP2FwaS12ZXJzaW9uPTIwMTUtMDgtMTk=",
>>>>>>> a01ce0cb
      "RequestMethod": "DELETE",
      "RequestBody": "",
      "RequestHeaders": {
        "x-ms-client-request-id": [
<<<<<<< HEAD
          "ab4ee608-90a9-47cb-b3a9-7c437c908fcf"
=======
          "d4e8e92d-de25-4315-a6a8-59dd387fef59"
>>>>>>> a01ce0cb
        ],
        "accept-language": [
          "en-US"
        ],
        "User-Agent": [
          "FxVersion/4.6.25211.01",
          "Microsoft.Azure.Management.Search.SearchManagementClient/1.0.2.0"
        ]
      },
<<<<<<< HEAD
      "ResponseBody": "{\"error\":{\"code\":\"Unknown\",\"message\":\"This API key does not exist for service 'azs-5136'. RequestId: ab4ee608-90a9-47cb-b3a9-7c437c908fcf\",\"target\":null,\"details\":null}}",
=======
      "ResponseBody": "{\"error\":{\"code\":\"Unknown\",\"message\":\"This API key does not exist for service 'azs-7619'. RequestId: d4e8e92d-de25-4315-a6a8-59dd387fef59\",\"target\":null,\"details\":null}}",
>>>>>>> a01ce0cb
      "ResponseHeaders": {
        "Content-Length": [
          "169"
        ],
        "Content-Type": [
          "application/json; charset=utf-8"
        ],
        "Content-Language": [
          "en"
        ],
        "Expires": [
          "-1"
        ],
        "Cache-Control": [
          "no-cache"
        ],
        "Date": [
<<<<<<< HEAD
          "Fri, 12 May 2017 04:24:48 GMT"
=======
          "Thu, 14 Dec 2017 11:04:36 GMT"
>>>>>>> a01ce0cb
        ],
        "Pragma": [
          "no-cache"
        ],
        "x-ms-request-id": [
<<<<<<< HEAD
          "ab4ee608-90a9-47cb-b3a9-7c437c908fcf"
        ],
        "request-id": [
          "ab4ee608-90a9-47cb-b3a9-7c437c908fcf"
        ],
        "elapsed-time": [
          "545"
=======
          "d4e8e92d-de25-4315-a6a8-59dd387fef59"
        ],
        "request-id": [
          "d4e8e92d-de25-4315-a6a8-59dd387fef59"
        ],
        "elapsed-time": [
          "168"
>>>>>>> a01ce0cb
        ],
        "Strict-Transport-Security": [
          "max-age=31536000; includeSubDomains"
        ],
        "X-AspNet-Version": [
          "4.0.30319"
        ],
        "x-ms-ratelimit-remaining-subscription-writes": [
<<<<<<< HEAD
          "1172"
        ],
        "x-ms-correlation-request-id": [
          "8ad97eed-d0df-446b-aed9-4506d454a062"
        ],
        "x-ms-routing-request-id": [
          "WESTEUROPE:20170512T042449Z:8ad97eed-d0df-446b-aed9-4506d454a062"
=======
          "1100"
        ],
        "x-ms-correlation-request-id": [
          "42073093-8fdc-40f1-a0fc-acce065a9d01"
        ],
        "x-ms-routing-request-id": [
          "CENTRALUS:20171214T110436Z:42073093-8fdc-40f1-a0fc-acce065a9d01"
>>>>>>> a01ce0cb
        ]
      },
      "StatusCode": 404
    },
    {
<<<<<<< HEAD
      "RequestUri": "/subscriptions/3c729b2a-4f86-4bb2-abe8-4b8647af156c/resourceGroups/azsmnet2149/providers/Microsoft.Search/searchServices/azs-5136?api-version=2015-08-19",
      "EncodedRequestUri": "L3N1YnNjcmlwdGlvbnMvM2M3MjliMmEtNGY4Ni00YmIyLWFiZTgtNGI4NjQ3YWYxNTZjL3Jlc291cmNlR3JvdXBzL2F6c21uZXQyMTQ5L3Byb3ZpZGVycy9NaWNyb3NvZnQuU2VhcmNoL3NlYXJjaFNlcnZpY2VzL2F6cy01MTM2P2FwaS12ZXJzaW9uPTIwMTUtMDgtMTk=",
=======
      "RequestUri": "/subscriptions/3c729b2a-4f86-4bb2-abe8-4b8647af156c/resourceGroups/azsmnet9122/providers/Microsoft.Search/searchServices/azs-7619?api-version=2015-08-19",
      "EncodedRequestUri": "L3N1YnNjcmlwdGlvbnMvM2M3MjliMmEtNGY4Ni00YmIyLWFiZTgtNGI4NjQ3YWYxNTZjL3Jlc291cmNlR3JvdXBzL2F6c21uZXQ5MTIyL3Byb3ZpZGVycy9NaWNyb3NvZnQuU2VhcmNoL3NlYXJjaFNlcnZpY2VzL2F6cy03NjE5P2FwaS12ZXJzaW9uPTIwMTUtMDgtMTk=",
>>>>>>> a01ce0cb
      "RequestMethod": "DELETE",
      "RequestBody": "",
      "RequestHeaders": {
        "x-ms-client-request-id": [
<<<<<<< HEAD
          "733e5c1e-afcd-47ae-aa7e-91e1a4cc7ba9"
=======
          "c2a7ca4e-885c-446f-b4a2-3e51d24f7479"
>>>>>>> a01ce0cb
        ],
        "accept-language": [
          "en-US"
        ],
        "User-Agent": [
          "FxVersion/4.6.25211.01",
          "Microsoft.Azure.Management.Search.SearchManagementClient/1.0.2.0"
        ]
      },
      "ResponseBody": "",
      "ResponseHeaders": {
        "Content-Length": [
          "0"
        ],
        "Expires": [
          "-1"
        ],
        "Cache-Control": [
          "no-cache"
        ],
        "Date": [
<<<<<<< HEAD
          "Fri, 12 May 2017 04:24:51 GMT"
=======
          "Thu, 14 Dec 2017 11:04:38 GMT"
>>>>>>> a01ce0cb
        ],
        "Pragma": [
          "no-cache"
        ],
        "x-ms-request-id": [
<<<<<<< HEAD
          "733e5c1e-afcd-47ae-aa7e-91e1a4cc7ba9"
        ],
        "request-id": [
          "733e5c1e-afcd-47ae-aa7e-91e1a4cc7ba9"
        ],
        "elapsed-time": [
          "422"
=======
          "c2a7ca4e-885c-446f-b4a2-3e51d24f7479"
        ],
        "request-id": [
          "c2a7ca4e-885c-446f-b4a2-3e51d24f7479"
        ],
        "elapsed-time": [
          "606"
>>>>>>> a01ce0cb
        ],
        "Strict-Transport-Security": [
          "max-age=31536000; includeSubDomains"
        ],
        "X-AspNet-Version": [
          "4.0.30319"
        ],
        "x-ms-ratelimit-remaining-subscription-writes": [
<<<<<<< HEAD
          "1171"
        ],
        "x-ms-correlation-request-id": [
          "1d1cf49c-b115-4770-8c21-9155a45cd7d6"
        ],
        "x-ms-routing-request-id": [
          "WESTEUROPE:20170512T042452Z:1d1cf49c-b115-4770-8c21-9155a45cd7d6"
=======
          "1099"
        ],
        "x-ms-correlation-request-id": [
          "78c61410-49c5-4134-9591-0b5d81100446"
        ],
        "x-ms-routing-request-id": [
          "CENTRALUS:20171214T110438Z:78c61410-49c5-4134-9591-0b5d81100446"
>>>>>>> a01ce0cb
        ]
      },
      "StatusCode": 200
    }
  ],
  "Names": {
    "GenerateName": [
<<<<<<< HEAD
      "azsmnet2149"
    ],
    "GenerateServiceName": [
      "azs-5136"
=======
      "azsmnet9122"
    ],
    "GenerateServiceName": [
      "azs-7619"
>>>>>>> a01ce0cb
    ]
  },
  "Variables": {
    "SubscriptionId": "3c729b2a-4f86-4bb2-abe8-4b8647af156c"
  }
}<|MERGE_RESOLUTION|>--- conflicted
+++ resolved
@@ -7,11 +7,7 @@
       "RequestBody": "",
       "RequestHeaders": {
         "x-ms-client-request-id": [
-<<<<<<< HEAD
-          "32169cfd-110a-4321-a8c2-8acee541ff3c"
-=======
           "fb983591-8651-4f4c-a08a-e8282ece390f"
->>>>>>> a01ce0cb
         ],
         "accept-language": [
           "en-US"
@@ -33,11 +29,7 @@
           "no-cache"
         ],
         "Date": [
-<<<<<<< HEAD
-          "Fri, 12 May 2017 04:24:37 GMT"
-=======
           "Thu, 14 Dec 2017 11:04:29 GMT"
->>>>>>> a01ce0cb
         ],
         "Pragma": [
           "no-cache"
@@ -49,18 +41,6 @@
           "Accept-Encoding"
         ],
         "x-ms-ratelimit-remaining-subscription-writes": [
-<<<<<<< HEAD
-          "1178"
-        ],
-        "x-ms-request-id": [
-          "2be184c4-9fad-4fc9-b96f-d296ea38251f"
-        ],
-        "x-ms-correlation-request-id": [
-          "2be184c4-9fad-4fc9-b96f-d296ea38251f"
-        ],
-        "x-ms-routing-request-id": [
-          "WESTEUROPE:20170512T042437Z:2be184c4-9fad-4fc9-b96f-d296ea38251f"
-=======
           "1106"
         ],
         "x-ms-request-id": [
@@ -71,7 +51,6 @@
         ],
         "x-ms-routing-request-id": [
           "CENTRALUS:20171214T110430Z:142a5215-987f-45d4-8f5d-fcae6492e8e7"
->>>>>>> a01ce0cb
         ],
         "Strict-Transport-Security": [
           "max-age=31536000; includeSubDomains"
@@ -80,13 +59,8 @@
       "StatusCode": 200
     },
     {
-<<<<<<< HEAD
-      "RequestUri": "/subscriptions/3c729b2a-4f86-4bb2-abe8-4b8647af156c/resourcegroups/azsmnet2149?api-version=2016-09-01",
-      "EncodedRequestUri": "L3N1YnNjcmlwdGlvbnMvM2M3MjliMmEtNGY4Ni00YmIyLWFiZTgtNGI4NjQ3YWYxNTZjL3Jlc291cmNlZ3JvdXBzL2F6c21uZXQyMTQ5P2FwaS12ZXJzaW9uPTIwMTYtMDktMDE=",
-=======
       "RequestUri": "/subscriptions/3c729b2a-4f86-4bb2-abe8-4b8647af156c/resourcegroups/azsmnet9122?api-version=2016-09-01",
       "EncodedRequestUri": "L3N1YnNjcmlwdGlvbnMvM2M3MjliMmEtNGY4Ni00YmIyLWFiZTgtNGI4NjQ3YWYxNTZjL3Jlc291cmNlZ3JvdXBzL2F6c21uZXQ5MTIyP2FwaS12ZXJzaW9uPTIwMTYtMDktMDE=",
->>>>>>> a01ce0cb
       "RequestMethod": "PUT",
       "RequestBody": "{\r\n  \"location\": \"West US\"\r\n}",
       "RequestHeaders": {
@@ -97,11 +71,7 @@
           "29"
         ],
         "x-ms-client-request-id": [
-<<<<<<< HEAD
-          "d1f01eea-3b93-4769-b419-23184971acc5"
-=======
           "83deca1e-60a9-42d1-ab3f-b9d41b829e45"
->>>>>>> a01ce0cb
         ],
         "accept-language": [
           "en-US"
@@ -111,11 +81,7 @@
           "Microsoft.Azure.Management.ResourceManager.ResourceManagementClient/1.5.0.0"
         ]
       },
-<<<<<<< HEAD
-      "ResponseBody": "{\r\n  \"id\": \"/subscriptions/3c729b2a-4f86-4bb2-abe8-4b8647af156c/resourceGroups/azsmnet2149\",\r\n  \"name\": \"azsmnet2149\",\r\n  \"location\": \"westus\",\r\n  \"properties\": {\r\n    \"provisioningState\": \"Succeeded\"\r\n  }\r\n}",
-=======
       "ResponseBody": "{\r\n  \"id\": \"/subscriptions/3c729b2a-4f86-4bb2-abe8-4b8647af156c/resourceGroups/azsmnet9122\",\r\n  \"name\": \"azsmnet9122\",\r\n  \"location\": \"westus\",\r\n  \"properties\": {\r\n    \"provisioningState\": \"Succeeded\"\r\n  }\r\n}",
->>>>>>> a01ce0cb
       "ResponseHeaders": {
         "Content-Length": [
           "175"
@@ -130,28 +96,12 @@
           "no-cache"
         ],
         "Date": [
-<<<<<<< HEAD
-          "Fri, 12 May 2017 04:24:38 GMT"
-=======
           "Thu, 14 Dec 2017 11:04:30 GMT"
->>>>>>> a01ce0cb
-        ],
-        "Pragma": [
-          "no-cache"
-        ],
-        "x-ms-ratelimit-remaining-subscription-writes": [
-<<<<<<< HEAD
-          "1177"
-        ],
-        "x-ms-request-id": [
-          "1aead3ab-c686-4ae0-b31c-ccb1da4d35dc"
-        ],
-        "x-ms-correlation-request-id": [
-          "1aead3ab-c686-4ae0-b31c-ccb1da4d35dc"
-        ],
-        "x-ms-routing-request-id": [
-          "WESTEUROPE:20170512T042438Z:1aead3ab-c686-4ae0-b31c-ccb1da4d35dc"
-=======
+        ],
+        "Pragma": [
+          "no-cache"
+        ],
+        "x-ms-ratelimit-remaining-subscription-writes": [
           "1105"
         ],
         "x-ms-request-id": [
@@ -162,7 +112,6 @@
         ],
         "x-ms-routing-request-id": [
           "CENTRALUS:20171214T110430Z:cc13bf25-0a46-4a33-a028-480026ce54e7"
->>>>>>> a01ce0cb
         ],
         "Strict-Transport-Security": [
           "max-age=31536000; includeSubDomains"
@@ -171,13 +120,8 @@
       "StatusCode": 201
     },
     {
-<<<<<<< HEAD
-      "RequestUri": "/subscriptions/3c729b2a-4f86-4bb2-abe8-4b8647af156c/resourceGroups/azsmnet2149/providers/Microsoft.Search/searchServices/azs-5136?api-version=2015-08-19",
-      "EncodedRequestUri": "L3N1YnNjcmlwdGlvbnMvM2M3MjliMmEtNGY4Ni00YmIyLWFiZTgtNGI4NjQ3YWYxNTZjL3Jlc291cmNlR3JvdXBzL2F6c21uZXQyMTQ5L3Byb3ZpZGVycy9NaWNyb3NvZnQuU2VhcmNoL3NlYXJjaFNlcnZpY2VzL2F6cy01MTM2P2FwaS12ZXJzaW9uPTIwMTUtMDgtMTk=",
-=======
       "RequestUri": "/subscriptions/3c729b2a-4f86-4bb2-abe8-4b8647af156c/resourceGroups/azsmnet9122/providers/Microsoft.Search/searchServices/azs-7619?api-version=2015-08-19",
       "EncodedRequestUri": "L3N1YnNjcmlwdGlvbnMvM2M3MjliMmEtNGY4Ni00YmIyLWFiZTgtNGI4NjQ3YWYxNTZjL3Jlc291cmNlR3JvdXBzL2F6c21uZXQ5MTIyL3Byb3ZpZGVycy9NaWNyb3NvZnQuU2VhcmNoL3NlYXJjaFNlcnZpY2VzL2F6cy03NjE5P2FwaS12ZXJzaW9uPTIwMTUtMDgtMTk=",
->>>>>>> a01ce0cb
       "RequestMethod": "PUT",
       "RequestBody": "{\r\n  \"sku\": {\r\n    \"name\": \"free\"\r\n  },\r\n  \"location\": \"West US\"\r\n}",
       "RequestHeaders": {
@@ -188,25 +132,17 @@
           "67"
         ],
         "x-ms-client-request-id": [
-<<<<<<< HEAD
-          "a36bdce7-2cf4-453c-8e5d-0496404b8740"
-=======
           "e7b18aeb-984a-45db-a24e-76fdd56dd0e7"
->>>>>>> a01ce0cb
-        ],
-        "accept-language": [
-          "en-US"
-        ],
-        "User-Agent": [
-          "FxVersion/4.6.25211.01",
-          "Microsoft.Azure.Management.Search.SearchManagementClient/1.0.2.0"
-        ]
-      },
-<<<<<<< HEAD
-      "ResponseBody": "{\r\n  \"id\": \"/subscriptions/3c729b2a-4f86-4bb2-abe8-4b8647af156c/resourceGroups/azsmnet2149/providers/Microsoft.Search/searchServices/azs-5136\",\r\n  \"name\": \"azs-5136\",\r\n  \"type\": \"Microsoft.Search/searchServices\",\r\n  \"location\": \"West US\",\r\n  \"properties\": {\r\n    \"replicaCount\": 1,\r\n    \"partitionCount\": 1,\r\n    \"status\": \"running\",\r\n    \"statusDetails\": \"\",\r\n    \"provisioningState\": \"succeeded\",\r\n    \"hostingMode\": \"Default\"\r\n  },\r\n  \"sku\": {\r\n    \"name\": \"free\"\r\n  }\r\n}",
-=======
+        ],
+        "accept-language": [
+          "en-US"
+        ],
+        "User-Agent": [
+          "FxVersion/4.6.25211.01",
+          "Microsoft.Azure.Management.Search.SearchManagementClient/1.0.2.0"
+        ]
+      },
       "ResponseBody": "{\r\n  \"id\": \"/subscriptions/3c729b2a-4f86-4bb2-abe8-4b8647af156c/resourceGroups/azsmnet9122/providers/Microsoft.Search/searchServices/azs-7619\",\r\n  \"name\": \"azs-7619\",\r\n  \"type\": \"Microsoft.Search/searchServices\",\r\n  \"location\": \"West US\",\r\n  \"properties\": {\r\n    \"replicaCount\": 1,\r\n    \"partitionCount\": 1,\r\n    \"status\": \"running\",\r\n    \"statusDetails\": \"\",\r\n    \"provisioningState\": \"succeeded\",\r\n    \"hostingMode\": \"Default\"\r\n  },\r\n  \"sku\": {\r\n    \"name\": \"free\"\r\n  }\r\n}",
->>>>>>> a01ce0cb
       "ResponseHeaders": {
         "Content-Length": [
           "385"
@@ -221,28 +157,12 @@
           "no-cache"
         ],
         "Date": [
-<<<<<<< HEAD
-          "Fri, 12 May 2017 04:24:41 GMT"
-=======
           "Thu, 14 Dec 2017 11:04:32 GMT"
->>>>>>> a01ce0cb
         ],
         "Pragma": [
           "no-cache"
         ],
         "ETag": [
-<<<<<<< HEAD
-          "W/\"datetime'2017-05-12T04%3A24%3A41.4710066Z'\""
-        ],
-        "x-ms-request-id": [
-          "a36bdce7-2cf4-453c-8e5d-0496404b8740"
-        ],
-        "request-id": [
-          "a36bdce7-2cf4-453c-8e5d-0496404b8740"
-        ],
-        "elapsed-time": [
-          "511"
-=======
           "W/\"datetime'2017-12-14T11%3A04%3A32.6655597Z'\""
         ],
         "x-ms-request-id": [
@@ -253,24 +173,14 @@
         ],
         "elapsed-time": [
           "758"
->>>>>>> a01ce0cb
-        ],
-        "Strict-Transport-Security": [
-          "max-age=31536000; includeSubDomains"
-        ],
-        "X-AspNet-Version": [
-          "4.0.30319"
-        ],
-        "x-ms-ratelimit-remaining-subscription-writes": [
-<<<<<<< HEAD
-          "1176"
-        ],
-        "x-ms-correlation-request-id": [
-          "feeb1860-464c-45c3-bf7b-e7b2a14de485"
-        ],
-        "x-ms-routing-request-id": [
-          "WESTEUROPE:20170512T042442Z:feeb1860-464c-45c3-bf7b-e7b2a14de485"
-=======
+        ],
+        "Strict-Transport-Security": [
+          "max-age=31536000; includeSubDomains"
+        ],
+        "X-AspNet-Version": [
+          "4.0.30319"
+        ],
+        "x-ms-ratelimit-remaining-subscription-writes": [
           "1104"
         ],
         "x-ms-correlation-request-id": [
@@ -278,58 +188,40 @@
         ],
         "x-ms-routing-request-id": [
           "CENTRALUS:20171214T110432Z:d40fb370-50a8-4b34-8ead-152bb48295c2"
->>>>>>> a01ce0cb
         ]
       },
       "StatusCode": 201
     },
     {
-<<<<<<< HEAD
-      "RequestUri": "/subscriptions/3c729b2a-4f86-4bb2-abe8-4b8647af156c/resourceGroups/azsmnet2149/providers/Microsoft.Search/searchServices/azs-5136/listAdminKeys?api-version=2015-08-19",
-      "EncodedRequestUri": "L3N1YnNjcmlwdGlvbnMvM2M3MjliMmEtNGY4Ni00YmIyLWFiZTgtNGI4NjQ3YWYxNTZjL3Jlc291cmNlR3JvdXBzL2F6c21uZXQyMTQ5L3Byb3ZpZGVycy9NaWNyb3NvZnQuU2VhcmNoL3NlYXJjaFNlcnZpY2VzL2F6cy01MTM2L2xpc3RBZG1pbktleXM/YXBpLXZlcnNpb249MjAxNS0wOC0xOQ==",
-=======
       "RequestUri": "/subscriptions/3c729b2a-4f86-4bb2-abe8-4b8647af156c/resourceGroups/azsmnet9122/providers/Microsoft.Search/searchServices/azs-7619/listAdminKeys?api-version=2015-08-19",
       "EncodedRequestUri": "L3N1YnNjcmlwdGlvbnMvM2M3MjliMmEtNGY4Ni00YmIyLWFiZTgtNGI4NjQ3YWYxNTZjL3Jlc291cmNlR3JvdXBzL2F6c21uZXQ5MTIyL3Byb3ZpZGVycy9NaWNyb3NvZnQuU2VhcmNoL3NlYXJjaFNlcnZpY2VzL2F6cy03NjE5L2xpc3RBZG1pbktleXM/YXBpLXZlcnNpb249MjAxNS0wOC0xOQ==",
->>>>>>> a01ce0cb
       "RequestMethod": "POST",
       "RequestBody": "",
       "RequestHeaders": {
         "x-ms-client-request-id": [
-<<<<<<< HEAD
-          "ca31d466-faff-44b6-8a01-1df6ed4dd4a0"
-=======
           "0fb10b68-9bff-4467-afa4-841946a8e849"
->>>>>>> a01ce0cb
-        ],
-        "accept-language": [
-          "en-US"
-        ],
-        "User-Agent": [
-          "FxVersion/4.6.25211.01",
-          "Microsoft.Azure.Management.Search.SearchManagementClient/1.0.2.0"
-        ]
-      },
-<<<<<<< HEAD
-      "ResponseBody": "{\r\n  \"primaryKey\": \"D18B5619C357C516487533AE65470DBE\",\r\n  \"secondaryKey\": \"E60364A251BEF4B4E97FDA2DEA10EDCD\"\r\n}",
-=======
+        ],
+        "accept-language": [
+          "en-US"
+        ],
+        "User-Agent": [
+          "FxVersion/4.6.25211.01",
+          "Microsoft.Azure.Management.Search.SearchManagementClient/1.0.2.0"
+        ]
+      },
       "ResponseBody": "{\r\n  \"primaryKey\": \"B98CF53317F5974E715D80FDC987D7DF\",\r\n  \"secondaryKey\": \"EA71AC6D5DDB385DBFAC5DD1E076F97D\"\r\n}",
->>>>>>> a01ce0cb
-      "ResponseHeaders": {
-        "Content-Type": [
-          "application/json; charset=utf-8"
-        ],
-        "Expires": [
-          "-1"
-        ],
-        "Cache-Control": [
-          "no-cache"
-        ],
-        "Date": [
-<<<<<<< HEAD
-          "Fri, 12 May 2017 04:24:44 GMT"
-=======
+      "ResponseHeaders": {
+        "Content-Type": [
+          "application/json; charset=utf-8"
+        ],
+        "Expires": [
+          "-1"
+        ],
+        "Cache-Control": [
+          "no-cache"
+        ],
+        "Date": [
           "Thu, 14 Dec 2017 11:04:33 GMT"
->>>>>>> a01ce0cb
         ],
         "Pragma": [
           "no-cache"
@@ -342,15 +234,6 @@
           "Accept-Encoding"
         ],
         "x-ms-request-id": [
-<<<<<<< HEAD
-          "ca31d466-faff-44b6-8a01-1df6ed4dd4a0"
-        ],
-        "request-id": [
-          "ca31d466-faff-44b6-8a01-1df6ed4dd4a0"
-        ],
-        "elapsed-time": [
-          "189"
-=======
           "0fb10b68-9bff-4467-afa4-841946a8e849"
         ],
         "request-id": [
@@ -358,24 +241,14 @@
         ],
         "elapsed-time": [
           "192"
->>>>>>> a01ce0cb
-        ],
-        "Strict-Transport-Security": [
-          "max-age=31536000; includeSubDomains"
-        ],
-        "X-AspNet-Version": [
-          "4.0.30319"
-        ],
-        "x-ms-ratelimit-remaining-subscription-writes": [
-<<<<<<< HEAD
-          "1175"
-        ],
-        "x-ms-correlation-request-id": [
-          "ea7f6638-536f-4083-aed4-3c2dd0d2b013"
-        ],
-        "x-ms-routing-request-id": [
-          "WESTEUROPE:20170512T042444Z:ea7f6638-536f-4083-aed4-3c2dd0d2b013"
-=======
+        ],
+        "Strict-Transport-Security": [
+          "max-age=31536000; includeSubDomains"
+        ],
+        "X-AspNet-Version": [
+          "4.0.30319"
+        ],
+        "x-ms-ratelimit-remaining-subscription-writes": [
           "1103"
         ],
         "x-ms-correlation-request-id": [
@@ -383,58 +256,40 @@
         ],
         "x-ms-routing-request-id": [
           "CENTRALUS:20171214T110433Z:0e70f38a-f9ef-4f82-a2ba-c3f6cd76da3e"
->>>>>>> a01ce0cb
         ]
       },
       "StatusCode": 200
     },
     {
-<<<<<<< HEAD
-      "RequestUri": "/subscriptions/3c729b2a-4f86-4bb2-abe8-4b8647af156c/resourceGroups/azsmnet2149/providers/Microsoft.Search/searchServices/azs-5136/listQueryKeys?api-version=2015-08-19",
-      "EncodedRequestUri": "L3N1YnNjcmlwdGlvbnMvM2M3MjliMmEtNGY4Ni00YmIyLWFiZTgtNGI4NjQ3YWYxNTZjL3Jlc291cmNlR3JvdXBzL2F6c21uZXQyMTQ5L3Byb3ZpZGVycy9NaWNyb3NvZnQuU2VhcmNoL3NlYXJjaFNlcnZpY2VzL2F6cy01MTM2L2xpc3RRdWVyeUtleXM/YXBpLXZlcnNpb249MjAxNS0wOC0xOQ==",
-=======
       "RequestUri": "/subscriptions/3c729b2a-4f86-4bb2-abe8-4b8647af156c/resourceGroups/azsmnet9122/providers/Microsoft.Search/searchServices/azs-7619/listQueryKeys?api-version=2015-08-19",
       "EncodedRequestUri": "L3N1YnNjcmlwdGlvbnMvM2M3MjliMmEtNGY4Ni00YmIyLWFiZTgtNGI4NjQ3YWYxNTZjL3Jlc291cmNlR3JvdXBzL2F6c21uZXQ5MTIyL3Byb3ZpZGVycy9NaWNyb3NvZnQuU2VhcmNoL3NlYXJjaFNlcnZpY2VzL2F6cy03NjE5L2xpc3RRdWVyeUtleXM/YXBpLXZlcnNpb249MjAxNS0wOC0xOQ==",
->>>>>>> a01ce0cb
       "RequestMethod": "GET",
       "RequestBody": "",
       "RequestHeaders": {
         "x-ms-client-request-id": [
-<<<<<<< HEAD
-          "d247f68d-6313-4a30-baef-e2d295dcc5af"
-=======
           "7219d225-e76b-44ef-893f-f3e8a7157595"
->>>>>>> a01ce0cb
-        ],
-        "accept-language": [
-          "en-US"
-        ],
-        "User-Agent": [
-          "FxVersion/4.6.25211.01",
-          "Microsoft.Azure.Management.Search.SearchManagementClient/1.0.2.0"
-        ]
-      },
-<<<<<<< HEAD
-      "ResponseBody": "{\r\n  \"value\": [\r\n    {\r\n      \"name\": null,\r\n      \"key\": \"38E6C2A9D58D48579E96C6854AB8E4BA\"\r\n    }\r\n  ],\r\n  \"nextLink\": null\r\n}",
-=======
+        ],
+        "accept-language": [
+          "en-US"
+        ],
+        "User-Agent": [
+          "FxVersion/4.6.25211.01",
+          "Microsoft.Azure.Management.Search.SearchManagementClient/1.0.2.0"
+        ]
+      },
       "ResponseBody": "{\r\n  \"value\": [\r\n    {\r\n      \"name\": null,\r\n      \"key\": \"FD6176D325F8D137575D453456AFB715\"\r\n    }\r\n  ],\r\n  \"nextLink\": null\r\n}",
->>>>>>> a01ce0cb
-      "ResponseHeaders": {
-        "Content-Type": [
-          "application/json; charset=utf-8"
-        ],
-        "Expires": [
-          "-1"
-        ],
-        "Cache-Control": [
-          "no-cache"
-        ],
-        "Date": [
-<<<<<<< HEAD
-          "Fri, 12 May 2017 04:24:44 GMT"
-=======
+      "ResponseHeaders": {
+        "Content-Type": [
+          "application/json; charset=utf-8"
+        ],
+        "Expires": [
+          "-1"
+        ],
+        "Cache-Control": [
+          "no-cache"
+        ],
+        "Date": [
           "Thu, 14 Dec 2017 11:04:34 GMT"
->>>>>>> a01ce0cb
         ],
         "Pragma": [
           "no-cache"
@@ -447,15 +302,6 @@
           "Accept-Encoding"
         ],
         "x-ms-request-id": [
-<<<<<<< HEAD
-          "d247f68d-6313-4a30-baef-e2d295dcc5af"
-        ],
-        "request-id": [
-          "d247f68d-6313-4a30-baef-e2d295dcc5af"
-        ],
-        "elapsed-time": [
-          "136"
-=======
           "7219d225-e76b-44ef-893f-f3e8a7157595"
         ],
         "request-id": [
@@ -463,7 +309,6 @@
         ],
         "elapsed-time": [
           "111"
->>>>>>> a01ce0cb
         ],
         "Strict-Transport-Security": [
           "max-age=31536000; includeSubDomains"
@@ -472,15 +317,6 @@
           "4.0.30319"
         ],
         "x-ms-ratelimit-remaining-subscription-reads": [
-<<<<<<< HEAD
-          "14907"
-        ],
-        "x-ms-correlation-request-id": [
-          "8709c6ca-a5c8-4975-9b4f-e80610b3944d"
-        ],
-        "x-ms-routing-request-id": [
-          "WESTEUROPE:20170512T042444Z:8709c6ca-a5c8-4975-9b4f-e80610b3944d"
-=======
           "14751"
         ],
         "x-ms-correlation-request-id": [
@@ -488,58 +324,40 @@
         ],
         "x-ms-routing-request-id": [
           "CENTRALUS:20171214T110434Z:c2e11f31-94b4-48b7-b65c-cb921c4fb425"
->>>>>>> a01ce0cb
         ]
       },
       "StatusCode": 200
     },
     {
-<<<<<<< HEAD
-      "RequestUri": "/subscriptions/3c729b2a-4f86-4bb2-abe8-4b8647af156c/resourceGroups/azsmnet2149/providers/Microsoft.Search/searchServices/azs-5136/createQueryKey/my%20key?api-version=2015-08-19",
-      "EncodedRequestUri": "L3N1YnNjcmlwdGlvbnMvM2M3MjliMmEtNGY4Ni00YmIyLWFiZTgtNGI4NjQ3YWYxNTZjL3Jlc291cmNlR3JvdXBzL2F6c21uZXQyMTQ5L3Byb3ZpZGVycy9NaWNyb3NvZnQuU2VhcmNoL3NlYXJjaFNlcnZpY2VzL2F6cy01MTM2L2NyZWF0ZVF1ZXJ5S2V5L215JTIwa2V5P2FwaS12ZXJzaW9uPTIwMTUtMDgtMTk=",
-=======
       "RequestUri": "/subscriptions/3c729b2a-4f86-4bb2-abe8-4b8647af156c/resourceGroups/azsmnet9122/providers/Microsoft.Search/searchServices/azs-7619/createQueryKey/my%20key?api-version=2015-08-19",
       "EncodedRequestUri": "L3N1YnNjcmlwdGlvbnMvM2M3MjliMmEtNGY4Ni00YmIyLWFiZTgtNGI4NjQ3YWYxNTZjL3Jlc291cmNlR3JvdXBzL2F6c21uZXQ5MTIyL3Byb3ZpZGVycy9NaWNyb3NvZnQuU2VhcmNoL3NlYXJjaFNlcnZpY2VzL2F6cy03NjE5L2NyZWF0ZVF1ZXJ5S2V5L215JTIwa2V5P2FwaS12ZXJzaW9uPTIwMTUtMDgtMTk=",
->>>>>>> a01ce0cb
       "RequestMethod": "POST",
       "RequestBody": "",
       "RequestHeaders": {
         "x-ms-client-request-id": [
-<<<<<<< HEAD
-          "1ec52e64-432b-4bde-b631-cde07db9ea40"
-=======
           "f421ce48-4463-4973-9b43-ff82fad57130"
->>>>>>> a01ce0cb
-        ],
-        "accept-language": [
-          "en-US"
-        ],
-        "User-Agent": [
-          "FxVersion/4.6.25211.01",
-          "Microsoft.Azure.Management.Search.SearchManagementClient/1.0.2.0"
-        ]
-      },
-<<<<<<< HEAD
-      "ResponseBody": "{\"name\":\"my key\",\"key\":\"387EDFAB94BDC743DD5C171B71BBFAE4\"}",
-=======
+        ],
+        "accept-language": [
+          "en-US"
+        ],
+        "User-Agent": [
+          "FxVersion/4.6.25211.01",
+          "Microsoft.Azure.Management.Search.SearchManagementClient/1.0.2.0"
+        ]
+      },
       "ResponseBody": "{\"name\":\"my key\",\"key\":\"516483CF43EE483ACCBF565C3B7F73D0\"}",
->>>>>>> a01ce0cb
-      "ResponseHeaders": {
-        "Content-Type": [
-          "application/json; charset=utf-8"
-        ],
-        "Expires": [
-          "-1"
-        ],
-        "Cache-Control": [
-          "no-cache"
-        ],
-        "Date": [
-<<<<<<< HEAD
-          "Fri, 12 May 2017 04:24:46 GMT"
-=======
+      "ResponseHeaders": {
+        "Content-Type": [
+          "application/json; charset=utf-8"
+        ],
+        "Expires": [
+          "-1"
+        ],
+        "Cache-Control": [
+          "no-cache"
+        ],
+        "Date": [
           "Thu, 14 Dec 2017 11:04:35 GMT"
->>>>>>> a01ce0cb
         ],
         "Pragma": [
           "no-cache"
@@ -552,15 +370,6 @@
           "Accept-Encoding"
         ],
         "x-ms-request-id": [
-<<<<<<< HEAD
-          "1ec52e64-432b-4bde-b631-cde07db9ea40"
-        ],
-        "request-id": [
-          "1ec52e64-432b-4bde-b631-cde07db9ea40"
-        ],
-        "elapsed-time": [
-          "336"
-=======
           "f421ce48-4463-4973-9b43-ff82fad57130"
         ],
         "request-id": [
@@ -568,24 +377,14 @@
         ],
         "elapsed-time": [
           "371"
->>>>>>> a01ce0cb
-        ],
-        "Strict-Transport-Security": [
-          "max-age=31536000; includeSubDomains"
-        ],
-        "X-AspNet-Version": [
-          "4.0.30319"
-        ],
-        "x-ms-ratelimit-remaining-subscription-writes": [
-<<<<<<< HEAD
-          "1174"
-        ],
-        "x-ms-correlation-request-id": [
-          "86e4a6a0-1829-4cf2-b498-869d72423097"
-        ],
-        "x-ms-routing-request-id": [
-          "WESTEUROPE:20170512T042447Z:86e4a6a0-1829-4cf2-b498-869d72423097"
-=======
+        ],
+        "Strict-Transport-Security": [
+          "max-age=31536000; includeSubDomains"
+        ],
+        "X-AspNet-Version": [
+          "4.0.30319"
+        ],
+        "x-ms-ratelimit-remaining-subscription-writes": [
           "1102"
         ],
         "x-ms-correlation-request-id": [
@@ -593,28 +392,18 @@
         ],
         "x-ms-routing-request-id": [
           "CENTRALUS:20171214T110435Z:7aae606a-24eb-46e8-b547-bfe32dec352c"
->>>>>>> a01ce0cb
         ]
       },
       "StatusCode": 200
     },
     {
-<<<<<<< HEAD
-      "RequestUri": "/subscriptions/3c729b2a-4f86-4bb2-abe8-4b8647af156c/resourceGroups/azsmnet2149/providers/Microsoft.Search/searchServices/azs-5136/deleteQueryKey/387EDFAB94BDC743DD5C171B71BBFAE4?api-version=2015-08-19",
-      "EncodedRequestUri": "L3N1YnNjcmlwdGlvbnMvM2M3MjliMmEtNGY4Ni00YmIyLWFiZTgtNGI4NjQ3YWYxNTZjL3Jlc291cmNlR3JvdXBzL2F6c21uZXQyMTQ5L3Byb3ZpZGVycy9NaWNyb3NvZnQuU2VhcmNoL3NlYXJjaFNlcnZpY2VzL2F6cy01MTM2L2RlbGV0ZVF1ZXJ5S2V5LzM4N0VERkFCOTRCREM3NDNERDVDMTcxQjcxQkJGQUU0P2FwaS12ZXJzaW9uPTIwMTUtMDgtMTk=",
-=======
       "RequestUri": "/subscriptions/3c729b2a-4f86-4bb2-abe8-4b8647af156c/resourceGroups/azsmnet9122/providers/Microsoft.Search/searchServices/azs-7619/deleteQueryKey/516483CF43EE483ACCBF565C3B7F73D0?api-version=2015-08-19",
       "EncodedRequestUri": "L3N1YnNjcmlwdGlvbnMvM2M3MjliMmEtNGY4Ni00YmIyLWFiZTgtNGI4NjQ3YWYxNTZjL3Jlc291cmNlR3JvdXBzL2F6c21uZXQ5MTIyL3Byb3ZpZGVycy9NaWNyb3NvZnQuU2VhcmNoL3NlYXJjaFNlcnZpY2VzL2F6cy03NjE5L2RlbGV0ZVF1ZXJ5S2V5LzUxNjQ4M0NGNDNFRTQ4M0FDQ0JGNTY1QzNCN0Y3M0QwP2FwaS12ZXJzaW9uPTIwMTUtMDgtMTk=",
->>>>>>> a01ce0cb
       "RequestMethod": "DELETE",
       "RequestBody": "",
       "RequestHeaders": {
         "x-ms-client-request-id": [
-<<<<<<< HEAD
-          "b6cda58a-4234-445c-9b3a-6ecca4cacb63"
-=======
           "c93738e3-cf7a-439b-84bc-111d1b6be580"
->>>>>>> a01ce0cb
         ],
         "accept-language": [
           "en-US"
@@ -633,25 +422,12 @@
           "no-cache"
         ],
         "Date": [
-<<<<<<< HEAD
-          "Fri, 12 May 2017 04:24:47 GMT"
-=======
           "Thu, 14 Dec 2017 11:04:36 GMT"
->>>>>>> a01ce0cb
-        ],
-        "Pragma": [
-          "no-cache"
-        ],
-        "x-ms-request-id": [
-<<<<<<< HEAD
-          "b6cda58a-4234-445c-9b3a-6ecca4cacb63"
-        ],
-        "request-id": [
-          "b6cda58a-4234-445c-9b3a-6ecca4cacb63"
-        ],
-        "elapsed-time": [
-          "178"
-=======
+        ],
+        "Pragma": [
+          "no-cache"
+        ],
+        "x-ms-request-id": [
           "c93738e3-cf7a-439b-84bc-111d1b6be580"
         ],
         "request-id": [
@@ -659,24 +435,14 @@
         ],
         "elapsed-time": [
           "1129"
->>>>>>> a01ce0cb
-        ],
-        "Strict-Transport-Security": [
-          "max-age=31536000; includeSubDomains"
-        ],
-        "X-AspNet-Version": [
-          "4.0.30319"
-        ],
-        "x-ms-ratelimit-remaining-subscription-writes": [
-<<<<<<< HEAD
-          "1173"
-        ],
-        "x-ms-correlation-request-id": [
-          "730a2a6b-9b47-44d5-aa77-8899387ef926"
-        ],
-        "x-ms-routing-request-id": [
-          "WESTEUROPE:20170512T042447Z:730a2a6b-9b47-44d5-aa77-8899387ef926"
-=======
+        ],
+        "Strict-Transport-Security": [
+          "max-age=31536000; includeSubDomains"
+        ],
+        "X-AspNet-Version": [
+          "4.0.30319"
+        ],
+        "x-ms-ratelimit-remaining-subscription-writes": [
           "1101"
         ],
         "x-ms-correlation-request-id": [
@@ -684,42 +450,28 @@
         ],
         "x-ms-routing-request-id": [
           "CENTRALUS:20171214T110436Z:726d248b-bb49-4c23-97bc-c186f5c22054"
->>>>>>> a01ce0cb
         ]
       },
       "StatusCode": 204
     },
     {
-<<<<<<< HEAD
-      "RequestUri": "/subscriptions/3c729b2a-4f86-4bb2-abe8-4b8647af156c/resourceGroups/azsmnet2149/providers/Microsoft.Search/searchServices/azs-5136/deleteQueryKey/387EDFAB94BDC743DD5C171B71BBFAE4?api-version=2015-08-19",
-      "EncodedRequestUri": "L3N1YnNjcmlwdGlvbnMvM2M3MjliMmEtNGY4Ni00YmIyLWFiZTgtNGI4NjQ3YWYxNTZjL3Jlc291cmNlR3JvdXBzL2F6c21uZXQyMTQ5L3Byb3ZpZGVycy9NaWNyb3NvZnQuU2VhcmNoL3NlYXJjaFNlcnZpY2VzL2F6cy01MTM2L2RlbGV0ZVF1ZXJ5S2V5LzM4N0VERkFCOTRCREM3NDNERDVDMTcxQjcxQkJGQUU0P2FwaS12ZXJzaW9uPTIwMTUtMDgtMTk=",
-=======
       "RequestUri": "/subscriptions/3c729b2a-4f86-4bb2-abe8-4b8647af156c/resourceGroups/azsmnet9122/providers/Microsoft.Search/searchServices/azs-7619/deleteQueryKey/516483CF43EE483ACCBF565C3B7F73D0?api-version=2015-08-19",
       "EncodedRequestUri": "L3N1YnNjcmlwdGlvbnMvM2M3MjliMmEtNGY4Ni00YmIyLWFiZTgtNGI4NjQ3YWYxNTZjL3Jlc291cmNlR3JvdXBzL2F6c21uZXQ5MTIyL3Byb3ZpZGVycy9NaWNyb3NvZnQuU2VhcmNoL3NlYXJjaFNlcnZpY2VzL2F6cy03NjE5L2RlbGV0ZVF1ZXJ5S2V5LzUxNjQ4M0NGNDNFRTQ4M0FDQ0JGNTY1QzNCN0Y3M0QwP2FwaS12ZXJzaW9uPTIwMTUtMDgtMTk=",
->>>>>>> a01ce0cb
       "RequestMethod": "DELETE",
       "RequestBody": "",
       "RequestHeaders": {
         "x-ms-client-request-id": [
-<<<<<<< HEAD
-          "ab4ee608-90a9-47cb-b3a9-7c437c908fcf"
-=======
           "d4e8e92d-de25-4315-a6a8-59dd387fef59"
->>>>>>> a01ce0cb
-        ],
-        "accept-language": [
-          "en-US"
-        ],
-        "User-Agent": [
-          "FxVersion/4.6.25211.01",
-          "Microsoft.Azure.Management.Search.SearchManagementClient/1.0.2.0"
-        ]
-      },
-<<<<<<< HEAD
-      "ResponseBody": "{\"error\":{\"code\":\"Unknown\",\"message\":\"This API key does not exist for service 'azs-5136'. RequestId: ab4ee608-90a9-47cb-b3a9-7c437c908fcf\",\"target\":null,\"details\":null}}",
-=======
+        ],
+        "accept-language": [
+          "en-US"
+        ],
+        "User-Agent": [
+          "FxVersion/4.6.25211.01",
+          "Microsoft.Azure.Management.Search.SearchManagementClient/1.0.2.0"
+        ]
+      },
       "ResponseBody": "{\"error\":{\"code\":\"Unknown\",\"message\":\"This API key does not exist for service 'azs-7619'. RequestId: d4e8e92d-de25-4315-a6a8-59dd387fef59\",\"target\":null,\"details\":null}}",
->>>>>>> a01ce0cb
       "ResponseHeaders": {
         "Content-Length": [
           "169"
@@ -737,25 +489,12 @@
           "no-cache"
         ],
         "Date": [
-<<<<<<< HEAD
-          "Fri, 12 May 2017 04:24:48 GMT"
-=======
           "Thu, 14 Dec 2017 11:04:36 GMT"
->>>>>>> a01ce0cb
-        ],
-        "Pragma": [
-          "no-cache"
-        ],
-        "x-ms-request-id": [
-<<<<<<< HEAD
-          "ab4ee608-90a9-47cb-b3a9-7c437c908fcf"
-        ],
-        "request-id": [
-          "ab4ee608-90a9-47cb-b3a9-7c437c908fcf"
-        ],
-        "elapsed-time": [
-          "545"
-=======
+        ],
+        "Pragma": [
+          "no-cache"
+        ],
+        "x-ms-request-id": [
           "d4e8e92d-de25-4315-a6a8-59dd387fef59"
         ],
         "request-id": [
@@ -763,24 +502,14 @@
         ],
         "elapsed-time": [
           "168"
->>>>>>> a01ce0cb
-        ],
-        "Strict-Transport-Security": [
-          "max-age=31536000; includeSubDomains"
-        ],
-        "X-AspNet-Version": [
-          "4.0.30319"
-        ],
-        "x-ms-ratelimit-remaining-subscription-writes": [
-<<<<<<< HEAD
-          "1172"
-        ],
-        "x-ms-correlation-request-id": [
-          "8ad97eed-d0df-446b-aed9-4506d454a062"
-        ],
-        "x-ms-routing-request-id": [
-          "WESTEUROPE:20170512T042449Z:8ad97eed-d0df-446b-aed9-4506d454a062"
-=======
+        ],
+        "Strict-Transport-Security": [
+          "max-age=31536000; includeSubDomains"
+        ],
+        "X-AspNet-Version": [
+          "4.0.30319"
+        ],
+        "x-ms-ratelimit-remaining-subscription-writes": [
           "1100"
         ],
         "x-ms-correlation-request-id": [
@@ -788,28 +517,18 @@
         ],
         "x-ms-routing-request-id": [
           "CENTRALUS:20171214T110436Z:42073093-8fdc-40f1-a0fc-acce065a9d01"
->>>>>>> a01ce0cb
         ]
       },
       "StatusCode": 404
     },
     {
-<<<<<<< HEAD
-      "RequestUri": "/subscriptions/3c729b2a-4f86-4bb2-abe8-4b8647af156c/resourceGroups/azsmnet2149/providers/Microsoft.Search/searchServices/azs-5136?api-version=2015-08-19",
-      "EncodedRequestUri": "L3N1YnNjcmlwdGlvbnMvM2M3MjliMmEtNGY4Ni00YmIyLWFiZTgtNGI4NjQ3YWYxNTZjL3Jlc291cmNlR3JvdXBzL2F6c21uZXQyMTQ5L3Byb3ZpZGVycy9NaWNyb3NvZnQuU2VhcmNoL3NlYXJjaFNlcnZpY2VzL2F6cy01MTM2P2FwaS12ZXJzaW9uPTIwMTUtMDgtMTk=",
-=======
       "RequestUri": "/subscriptions/3c729b2a-4f86-4bb2-abe8-4b8647af156c/resourceGroups/azsmnet9122/providers/Microsoft.Search/searchServices/azs-7619?api-version=2015-08-19",
       "EncodedRequestUri": "L3N1YnNjcmlwdGlvbnMvM2M3MjliMmEtNGY4Ni00YmIyLWFiZTgtNGI4NjQ3YWYxNTZjL3Jlc291cmNlR3JvdXBzL2F6c21uZXQ5MTIyL3Byb3ZpZGVycy9NaWNyb3NvZnQuU2VhcmNoL3NlYXJjaFNlcnZpY2VzL2F6cy03NjE5P2FwaS12ZXJzaW9uPTIwMTUtMDgtMTk=",
->>>>>>> a01ce0cb
       "RequestMethod": "DELETE",
       "RequestBody": "",
       "RequestHeaders": {
         "x-ms-client-request-id": [
-<<<<<<< HEAD
-          "733e5c1e-afcd-47ae-aa7e-91e1a4cc7ba9"
-=======
           "c2a7ca4e-885c-446f-b4a2-3e51d24f7479"
->>>>>>> a01ce0cb
         ],
         "accept-language": [
           "en-US"
@@ -831,25 +550,12 @@
           "no-cache"
         ],
         "Date": [
-<<<<<<< HEAD
-          "Fri, 12 May 2017 04:24:51 GMT"
-=======
           "Thu, 14 Dec 2017 11:04:38 GMT"
->>>>>>> a01ce0cb
-        ],
-        "Pragma": [
-          "no-cache"
-        ],
-        "x-ms-request-id": [
-<<<<<<< HEAD
-          "733e5c1e-afcd-47ae-aa7e-91e1a4cc7ba9"
-        ],
-        "request-id": [
-          "733e5c1e-afcd-47ae-aa7e-91e1a4cc7ba9"
-        ],
-        "elapsed-time": [
-          "422"
-=======
+        ],
+        "Pragma": [
+          "no-cache"
+        ],
+        "x-ms-request-id": [
           "c2a7ca4e-885c-446f-b4a2-3e51d24f7479"
         ],
         "request-id": [
@@ -857,24 +563,14 @@
         ],
         "elapsed-time": [
           "606"
->>>>>>> a01ce0cb
-        ],
-        "Strict-Transport-Security": [
-          "max-age=31536000; includeSubDomains"
-        ],
-        "X-AspNet-Version": [
-          "4.0.30319"
-        ],
-        "x-ms-ratelimit-remaining-subscription-writes": [
-<<<<<<< HEAD
-          "1171"
-        ],
-        "x-ms-correlation-request-id": [
-          "1d1cf49c-b115-4770-8c21-9155a45cd7d6"
-        ],
-        "x-ms-routing-request-id": [
-          "WESTEUROPE:20170512T042452Z:1d1cf49c-b115-4770-8c21-9155a45cd7d6"
-=======
+        ],
+        "Strict-Transport-Security": [
+          "max-age=31536000; includeSubDomains"
+        ],
+        "X-AspNet-Version": [
+          "4.0.30319"
+        ],
+        "x-ms-ratelimit-remaining-subscription-writes": [
           "1099"
         ],
         "x-ms-correlation-request-id": [
@@ -882,7 +578,6 @@
         ],
         "x-ms-routing-request-id": [
           "CENTRALUS:20171214T110438Z:78c61410-49c5-4134-9591-0b5d81100446"
->>>>>>> a01ce0cb
         ]
       },
       "StatusCode": 200
@@ -890,17 +585,10 @@
   ],
   "Names": {
     "GenerateName": [
-<<<<<<< HEAD
-      "azsmnet2149"
-    ],
-    "GenerateServiceName": [
-      "azs-5136"
-=======
       "azsmnet9122"
     ],
     "GenerateServiceName": [
       "azs-7619"
->>>>>>> a01ce0cb
     ]
   },
   "Variables": {
