{
  "Entries": [
    {
      "RequestUri": "/subscriptions/3c729b2a-4f86-4bb2-abe8-4b8647af156c/providers/Microsoft.Search/register?api-version=2016-09-01",
      "EncodedRequestUri": "L3N1YnNjcmlwdGlvbnMvM2M3MjliMmEtNGY4Ni00YmIyLWFiZTgtNGI4NjQ3YWYxNTZjL3Byb3ZpZGVycy9NaWNyb3NvZnQuU2VhcmNoL3JlZ2lzdGVyP2FwaS12ZXJzaW9uPTIwMTYtMDktMDE=",
      "RequestMethod": "POST",
      "RequestBody": "",
      "RequestHeaders": {
        "x-ms-client-request-id": [
<<<<<<< HEAD
          "c40ce669-e365-4566-b4bd-2f5c5246989a"
=======
          "ee669e82-7dc2-4afa-a010-43157906feb2"
>>>>>>> a01ce0cb
        ],
        "accept-language": [
          "en-US"
        ],
        "User-Agent": [
          "FxVersion/4.6.25211.01",
          "Microsoft.Azure.Management.ResourceManager.ResourceManagementClient/1.5.0.0"
        ]
      },
      "ResponseBody": "{\r\n  \"id\": \"/subscriptions/3c729b2a-4f86-4bb2-abe8-4b8647af156c/providers/Microsoft.Search\",\r\n  \"namespace\": \"Microsoft.Search\",\r\n  \"resourceTypes\": [\r\n    {\r\n      \"resourceType\": \"searchServices\",\r\n      \"locations\": [\r\n        \"West US\"\r\n      ],\r\n      \"apiVersions\": [\r\n        \"2015-08-19\",\r\n        \"2015-02-28\",\r\n        \"2014-07-31-Preview\"\r\n      ],\r\n      \"capabilities\": \"CrossResourceGroupResourceMove, CrossSubscriptionResourceMove\"\r\n    },\r\n    {\r\n      \"resourceType\": \"searchServicesCit\",\r\n      \"locations\": [\r\n        \"West US\"\r\n      ],\r\n      \"apiVersions\": [\r\n        \"2015-08-19\",\r\n        \"2015-02-28\",\r\n        \"2014-07-31-Preview\"\r\n      ],\r\n      \"capabilities\": \"CrossResourceGroupResourceMove, CrossSubscriptionResourceMove\"\r\n    },\r\n    {\r\n      \"resourceType\": \"searchServicesInt\",\r\n      \"locations\": [\r\n        \"West US\"\r\n      ],\r\n      \"apiVersions\": [\r\n        \"2015-08-19\",\r\n        \"2015-02-28\",\r\n        \"2014-07-31-Preview\"\r\n      ],\r\n      \"capabilities\": \"CrossResourceGroupResourceMove, CrossSubscriptionResourceMove\"\r\n    },\r\n    {\r\n      \"resourceType\": \"searchServicesPpe\",\r\n      \"locations\": [\r\n        \"West US\"\r\n      ],\r\n      \"apiVersions\": [\r\n        \"2015-08-19\",\r\n        \"2015-02-28\",\r\n        \"2014-07-31-Preview\"\r\n      ],\r\n      \"capabilities\": \"CrossResourceGroupResourceMove, CrossSubscriptionResourceMove\"\r\n    },\r\n    {\r\n      \"resourceType\": \"checkServiceNameAvailability\",\r\n      \"locations\": [],\r\n      \"apiVersions\": [\r\n        \"2015-02-28\",\r\n        \"2014-07-31-Preview\"\r\n      ]\r\n    },\r\n    {\r\n      \"resourceType\": \"checkServiceNameAvailabilityCit\",\r\n      \"locations\": [],\r\n      \"apiVersions\": [\r\n        \"2015-02-28\",\r\n        \"2014-07-31-Preview\"\r\n      ]\r\n    },\r\n    {\r\n      \"resourceType\": \"checkServiceNameAvailabilityInt\",\r\n      \"locations\": [],\r\n      \"apiVersions\": [\r\n        \"2015-02-28\",\r\n        \"2014-07-31-Preview\"\r\n      ]\r\n    },\r\n    {\r\n      \"resourceType\": \"checkServiceNameAvailabilityPpe\",\r\n      \"locations\": [],\r\n      \"apiVersions\": [\r\n        \"2015-02-28\",\r\n        \"2014-07-31-Preview\"\r\n      ]\r\n    },\r\n    {\r\n      \"resourceType\": \"checkNameAvailability\",\r\n      \"locations\": [],\r\n      \"apiVersions\": [\r\n        \"2015-08-19\"\r\n      ]\r\n    },\r\n    {\r\n      \"resourceType\": \"checkNameAvailabilityCit\",\r\n      \"locations\": [],\r\n      \"apiVersions\": [\r\n        \"2015-08-19\"\r\n      ]\r\n    },\r\n    {\r\n      \"resourceType\": \"checkNameAvailabilityInt\",\r\n      \"locations\": [],\r\n      \"apiVersions\": [\r\n        \"2015-08-19\"\r\n      ]\r\n    },\r\n    {\r\n      \"resourceType\": \"checkNameAvailabilityPpe\",\r\n      \"locations\": [],\r\n      \"apiVersions\": [\r\n        \"2015-08-19\"\r\n      ]\r\n    },\r\n    {\r\n      \"resourceType\": \"resourceHealthMetadata\",\r\n      \"locations\": [],\r\n      \"apiVersions\": [\r\n        \"2015-08-19\"\r\n      ]\r\n    },\r\n    {\r\n      \"resourceType\": \"operations\",\r\n      \"locations\": [],\r\n      \"apiVersions\": [\r\n        \"2015-08-19\",\r\n        \"2015-02-28\"\r\n      ]\r\n    }\r\n  ],\r\n  \"registrationState\": \"Registered\"\r\n}",
      "ResponseHeaders": {
        "Content-Type": [
          "application/json; charset=utf-8"
        ],
        "Expires": [
          "-1"
        ],
        "Cache-Control": [
          "no-cache"
        ],
        "Date": [
<<<<<<< HEAD
          "Fri, 12 May 2017 04:23:54 GMT"
=======
          "Thu, 14 Dec 2017 11:04:11 GMT"
>>>>>>> a01ce0cb
        ],
        "Pragma": [
          "no-cache"
        ],
        "Transfer-Encoding": [
          "chunked"
        ],
        "Vary": [
          "Accept-Encoding"
        ],
        "x-ms-ratelimit-remaining-subscription-writes": [
<<<<<<< HEAD
          "1188"
        ],
        "x-ms-request-id": [
          "ce78088a-0b06-41cf-8e3a-e54619606b8d"
        ],
        "x-ms-correlation-request-id": [
          "ce78088a-0b06-41cf-8e3a-e54619606b8d"
        ],
        "x-ms-routing-request-id": [
          "WESTEUROPE:20170512T042354Z:ce78088a-0b06-41cf-8e3a-e54619606b8d"
=======
          "1120"
        ],
        "x-ms-request-id": [
          "270b6ba2-82eb-4b6d-add4-4f8f092c09c0"
        ],
        "x-ms-correlation-request-id": [
          "270b6ba2-82eb-4b6d-add4-4f8f092c09c0"
        ],
        "x-ms-routing-request-id": [
          "CENTRALUS:20171214T110411Z:270b6ba2-82eb-4b6d-add4-4f8f092c09c0"
>>>>>>> a01ce0cb
        ],
        "Strict-Transport-Security": [
          "max-age=31536000; includeSubDomains"
        ]
      },
      "StatusCode": 200
    },
    {
<<<<<<< HEAD
      "RequestUri": "/subscriptions/3c729b2a-4f86-4bb2-abe8-4b8647af156c/resourcegroups/azsmnet9521?api-version=2016-09-01",
      "EncodedRequestUri": "L3N1YnNjcmlwdGlvbnMvM2M3MjliMmEtNGY4Ni00YmIyLWFiZTgtNGI4NjQ3YWYxNTZjL3Jlc291cmNlZ3JvdXBzL2F6c21uZXQ5NTIxP2FwaS12ZXJzaW9uPTIwMTYtMDktMDE=",
=======
      "RequestUri": "/subscriptions/3c729b2a-4f86-4bb2-abe8-4b8647af156c/resourcegroups/azsmnet1449?api-version=2016-09-01",
      "EncodedRequestUri": "L3N1YnNjcmlwdGlvbnMvM2M3MjliMmEtNGY4Ni00YmIyLWFiZTgtNGI4NjQ3YWYxNTZjL3Jlc291cmNlZ3JvdXBzL2F6c21uZXQxNDQ5P2FwaS12ZXJzaW9uPTIwMTYtMDktMDE=",
>>>>>>> a01ce0cb
      "RequestMethod": "PUT",
      "RequestBody": "{\r\n  \"location\": \"West US\"\r\n}",
      "RequestHeaders": {
        "Content-Type": [
          "application/json; charset=utf-8"
        ],
        "Content-Length": [
          "29"
        ],
        "x-ms-client-request-id": [
<<<<<<< HEAD
          "c5cb9b6f-5fb4-46b7-b430-5716acb77c53"
=======
          "2bfc26d7-51ae-4591-acec-9dd53b1a3c9c"
>>>>>>> a01ce0cb
        ],
        "accept-language": [
          "en-US"
        ],
        "User-Agent": [
          "FxVersion/4.6.25211.01",
          "Microsoft.Azure.Management.ResourceManager.ResourceManagementClient/1.5.0.0"
        ]
      },
<<<<<<< HEAD
      "ResponseBody": "{\r\n  \"id\": \"/subscriptions/3c729b2a-4f86-4bb2-abe8-4b8647af156c/resourceGroups/azsmnet9521\",\r\n  \"name\": \"azsmnet9521\",\r\n  \"location\": \"westus\",\r\n  \"properties\": {\r\n    \"provisioningState\": \"Succeeded\"\r\n  }\r\n}",
=======
      "ResponseBody": "{\r\n  \"id\": \"/subscriptions/3c729b2a-4f86-4bb2-abe8-4b8647af156c/resourceGroups/azsmnet1449\",\r\n  \"name\": \"azsmnet1449\",\r\n  \"location\": \"westus\",\r\n  \"properties\": {\r\n    \"provisioningState\": \"Succeeded\"\r\n  }\r\n}",
>>>>>>> a01ce0cb
      "ResponseHeaders": {
        "Content-Length": [
          "175"
        ],
        "Content-Type": [
          "application/json; charset=utf-8"
        ],
        "Expires": [
          "-1"
        ],
        "Cache-Control": [
          "no-cache"
        ],
        "Date": [
<<<<<<< HEAD
          "Fri, 12 May 2017 04:23:54 GMT"
=======
          "Thu, 14 Dec 2017 11:04:11 GMT"
>>>>>>> a01ce0cb
        ],
        "Pragma": [
          "no-cache"
        ],
        "x-ms-ratelimit-remaining-subscription-writes": [
<<<<<<< HEAD
          "1187"
        ],
        "x-ms-request-id": [
          "1c0bf391-8f36-431f-8098-22ac4688c52a"
        ],
        "x-ms-correlation-request-id": [
          "1c0bf391-8f36-431f-8098-22ac4688c52a"
        ],
        "x-ms-routing-request-id": [
          "WESTEUROPE:20170512T042355Z:1c0bf391-8f36-431f-8098-22ac4688c52a"
=======
          "1119"
        ],
        "x-ms-request-id": [
          "d3120f37-2522-496c-be03-21308de5f55a"
        ],
        "x-ms-correlation-request-id": [
          "d3120f37-2522-496c-be03-21308de5f55a"
        ],
        "x-ms-routing-request-id": [
          "CENTRALUS:20171214T110412Z:d3120f37-2522-496c-be03-21308de5f55a"
>>>>>>> a01ce0cb
        ],
        "Strict-Transport-Security": [
          "max-age=31536000; includeSubDomains"
        ]
      },
      "StatusCode": 201
    },
    {
<<<<<<< HEAD
      "RequestUri": "/subscriptions/3c729b2a-4f86-4bb2-abe8-4b8647af156c/resourceGroups/azsmnet9521/providers/Microsoft.Search/searchServices/azs-8836?api-version=2015-08-19",
      "EncodedRequestUri": "L3N1YnNjcmlwdGlvbnMvM2M3MjliMmEtNGY4Ni00YmIyLWFiZTgtNGI4NjQ3YWYxNTZjL3Jlc291cmNlR3JvdXBzL2F6c21uZXQ5NTIxL3Byb3ZpZGVycy9NaWNyb3NvZnQuU2VhcmNoL3NlYXJjaFNlcnZpY2VzL2F6cy04ODM2P2FwaS12ZXJzaW9uPTIwMTUtMDgtMTk=",
=======
      "RequestUri": "/subscriptions/3c729b2a-4f86-4bb2-abe8-4b8647af156c/resourceGroups/azsmnet1449/providers/Microsoft.Search/searchServices/azs-5913?api-version=2015-08-19",
      "EncodedRequestUri": "L3N1YnNjcmlwdGlvbnMvM2M3MjliMmEtNGY4Ni00YmIyLWFiZTgtNGI4NjQ3YWYxNTZjL3Jlc291cmNlR3JvdXBzL2F6c21uZXQxNDQ5L3Byb3ZpZGVycy9NaWNyb3NvZnQuU2VhcmNoL3NlYXJjaFNlcnZpY2VzL2F6cy01OTEzP2FwaS12ZXJzaW9uPTIwMTUtMDgtMTk=",
>>>>>>> a01ce0cb
      "RequestMethod": "PUT",
      "RequestBody": "{\r\n  \"sku\": {\r\n    \"name\": \"free\"\r\n  },\r\n  \"location\": \"West US\"\r\n}",
      "RequestHeaders": {
        "Content-Type": [
          "application/json; charset=utf-8"
        ],
        "Content-Length": [
          "67"
        ],
        "x-ms-client-request-id": [
<<<<<<< HEAD
          "f119786b-3bec-4056-ae57-b36298bbfb6a"
=======
          "367e0af3-3c1c-467c-97fe-b7f29d6dc3ab"
>>>>>>> a01ce0cb
        ],
        "accept-language": [
          "en-US"
        ],
        "User-Agent": [
          "FxVersion/4.6.25211.01",
          "Microsoft.Azure.Management.Search.SearchManagementClient/1.0.2.0"
        ]
      },
<<<<<<< HEAD
      "ResponseBody": "{\r\n  \"id\": \"/subscriptions/3c729b2a-4f86-4bb2-abe8-4b8647af156c/resourceGroups/azsmnet9521/providers/Microsoft.Search/searchServices/azs-8836\",\r\n  \"name\": \"azs-8836\",\r\n  \"type\": \"Microsoft.Search/searchServices\",\r\n  \"location\": \"West US\",\r\n  \"properties\": {\r\n    \"replicaCount\": 1,\r\n    \"partitionCount\": 1,\r\n    \"status\": \"running\",\r\n    \"statusDetails\": \"\",\r\n    \"provisioningState\": \"succeeded\",\r\n    \"hostingMode\": \"Default\"\r\n  },\r\n  \"sku\": {\r\n    \"name\": \"free\"\r\n  }\r\n}",
=======
      "ResponseBody": "{\r\n  \"id\": \"/subscriptions/3c729b2a-4f86-4bb2-abe8-4b8647af156c/resourceGroups/azsmnet1449/providers/Microsoft.Search/searchServices/azs-5913\",\r\n  \"name\": \"azs-5913\",\r\n  \"type\": \"Microsoft.Search/searchServices\",\r\n  \"location\": \"West US\",\r\n  \"properties\": {\r\n    \"replicaCount\": 1,\r\n    \"partitionCount\": 1,\r\n    \"status\": \"running\",\r\n    \"statusDetails\": \"\",\r\n    \"provisioningState\": \"succeeded\",\r\n    \"hostingMode\": \"Default\"\r\n  },\r\n  \"sku\": {\r\n    \"name\": \"free\"\r\n  }\r\n}",
>>>>>>> a01ce0cb
      "ResponseHeaders": {
        "Content-Length": [
          "385"
        ],
        "Content-Type": [
          "application/json; charset=utf-8"
        ],
        "Expires": [
          "-1"
        ],
        "Cache-Control": [
          "no-cache"
        ],
        "Date": [
<<<<<<< HEAD
          "Fri, 12 May 2017 04:23:58 GMT"
=======
          "Thu, 14 Dec 2017 11:04:14 GMT"
>>>>>>> a01ce0cb
        ],
        "Pragma": [
          "no-cache"
        ],
        "ETag": [
<<<<<<< HEAD
          "W/\"datetime'2017-05-12T04%3A23%3A57.8191224Z'\""
        ],
        "x-ms-request-id": [
          "f119786b-3bec-4056-ae57-b36298bbfb6a"
        ],
        "request-id": [
          "f119786b-3bec-4056-ae57-b36298bbfb6a"
        ],
        "elapsed-time": [
          "547"
=======
          "W/\"datetime'2017-12-14T11%3A04%3A14.2458702Z'\""
        ],
        "x-ms-request-id": [
          "367e0af3-3c1c-467c-97fe-b7f29d6dc3ab"
        ],
        "request-id": [
          "367e0af3-3c1c-467c-97fe-b7f29d6dc3ab"
        ],
        "elapsed-time": [
          "1875"
>>>>>>> a01ce0cb
        ],
        "Strict-Transport-Security": [
          "max-age=31536000; includeSubDomains"
        ],
        "X-AspNet-Version": [
          "4.0.30319"
        ],
        "x-ms-ratelimit-remaining-subscription-writes": [
<<<<<<< HEAD
          "1186"
        ],
        "x-ms-correlation-request-id": [
          "dceef8c6-d759-4e64-82c3-657d700c1dad"
        ],
        "x-ms-routing-request-id": [
          "WESTEUROPE:20170512T042358Z:dceef8c6-d759-4e64-82c3-657d700c1dad"
=======
          "1118"
        ],
        "x-ms-correlation-request-id": [
          "1a3d06ae-0224-4b1e-97d2-caf180c3cc9c"
        ],
        "x-ms-routing-request-id": [
          "CENTRALUS:20171214T110415Z:1a3d06ae-0224-4b1e-97d2-caf180c3cc9c"
>>>>>>> a01ce0cb
        ]
      },
      "StatusCode": 201
    },
    {
<<<<<<< HEAD
      "RequestUri": "/subscriptions/3c729b2a-4f86-4bb2-abe8-4b8647af156c/resourceGroups/azsmnet9521/providers/Microsoft.Search/searchServices/azs-8836/listAdminKeys?api-version=2015-08-19",
      "EncodedRequestUri": "L3N1YnNjcmlwdGlvbnMvM2M3MjliMmEtNGY4Ni00YmIyLWFiZTgtNGI4NjQ3YWYxNTZjL3Jlc291cmNlR3JvdXBzL2F6c21uZXQ5NTIxL3Byb3ZpZGVycy9NaWNyb3NvZnQuU2VhcmNoL3NlYXJjaFNlcnZpY2VzL2F6cy04ODM2L2xpc3RBZG1pbktleXM/YXBpLXZlcnNpb249MjAxNS0wOC0xOQ==",
=======
      "RequestUri": "/subscriptions/3c729b2a-4f86-4bb2-abe8-4b8647af156c/resourceGroups/azsmnet1449/providers/Microsoft.Search/searchServices/azs-5913/listAdminKeys?api-version=2015-08-19",
      "EncodedRequestUri": "L3N1YnNjcmlwdGlvbnMvM2M3MjliMmEtNGY4Ni00YmIyLWFiZTgtNGI4NjQ3YWYxNTZjL3Jlc291cmNlR3JvdXBzL2F6c21uZXQxNDQ5L3Byb3ZpZGVycy9NaWNyb3NvZnQuU2VhcmNoL3NlYXJjaFNlcnZpY2VzL2F6cy01OTEzL2xpc3RBZG1pbktleXM/YXBpLXZlcnNpb249MjAxNS0wOC0xOQ==",
>>>>>>> a01ce0cb
      "RequestMethod": "POST",
      "RequestBody": "",
      "RequestHeaders": {
        "x-ms-client-request-id": [
<<<<<<< HEAD
          "c9ffadb7-164b-45bb-8618-f50e4cf85c2b"
=======
          "abb422f3-1485-48dc-9417-08b28b939798"
>>>>>>> a01ce0cb
        ],
        "accept-language": [
          "en-US"
        ],
        "User-Agent": [
          "FxVersion/4.6.25211.01",
          "Microsoft.Azure.Management.Search.SearchManagementClient/1.0.2.0"
        ]
      },
<<<<<<< HEAD
      "ResponseBody": "{\r\n  \"primaryKey\": \"F7A2EE588B7582922A9AE0EF9E4044C9\",\r\n  \"secondaryKey\": \"418C36ED91336C84B6A203E989323899\"\r\n}",
=======
      "ResponseBody": "{\r\n  \"primaryKey\": \"D55B29D7FAE356AD816E0B15A076A043\",\r\n  \"secondaryKey\": \"A3F2AD2EF5C4746B67EE8B488D9A3DBF\"\r\n}",
>>>>>>> a01ce0cb
      "ResponseHeaders": {
        "Content-Type": [
          "application/json; charset=utf-8"
        ],
        "Expires": [
          "-1"
        ],
        "Cache-Control": [
          "no-cache"
        ],
        "Date": [
<<<<<<< HEAD
          "Fri, 12 May 2017 04:24:04 GMT"
=======
          "Thu, 14 Dec 2017 11:04:16 GMT"
>>>>>>> a01ce0cb
        ],
        "Pragma": [
          "no-cache"
        ],
        "Transfer-Encoding": [
          "chunked"
        ],
        "Vary": [
          "Accept-Encoding",
          "Accept-Encoding"
        ],
        "x-ms-request-id": [
<<<<<<< HEAD
          "c9ffadb7-164b-45bb-8618-f50e4cf85c2b"
        ],
        "request-id": [
          "c9ffadb7-164b-45bb-8618-f50e4cf85c2b"
        ],
        "elapsed-time": [
          "149"
=======
          "abb422f3-1485-48dc-9417-08b28b939798"
        ],
        "request-id": [
          "abb422f3-1485-48dc-9417-08b28b939798"
        ],
        "elapsed-time": [
          "588"
>>>>>>> a01ce0cb
        ],
        "Strict-Transport-Security": [
          "max-age=31536000; includeSubDomains"
        ],
        "X-AspNet-Version": [
          "4.0.30319"
        ],
        "x-ms-ratelimit-remaining-subscription-writes": [
<<<<<<< HEAD
          "1185"
        ],
        "x-ms-correlation-request-id": [
          "902dc79c-e814-46ab-a71f-e837b2514301"
        ],
        "x-ms-routing-request-id": [
          "WESTEUROPE:20170512T042404Z:902dc79c-e814-46ab-a71f-e837b2514301"
=======
          "1117"
        ],
        "x-ms-correlation-request-id": [
          "dc7c3e2a-325e-41b2-93ac-d4ca2370356b"
        ],
        "x-ms-routing-request-id": [
          "CENTRALUS:20171214T110416Z:dc7c3e2a-325e-41b2-93ac-d4ca2370356b"
>>>>>>> a01ce0cb
        ]
      },
      "StatusCode": 200
    },
    {
<<<<<<< HEAD
      "RequestUri": "/subscriptions/3c729b2a-4f86-4bb2-abe8-4b8647af156c/resourceGroups/azsmnet9521/providers/Microsoft.Search/searchServices/azs-8836/listQueryKeys?api-version=2015-08-19",
      "EncodedRequestUri": "L3N1YnNjcmlwdGlvbnMvM2M3MjliMmEtNGY4Ni00YmIyLWFiZTgtNGI4NjQ3YWYxNTZjL3Jlc291cmNlR3JvdXBzL2F6c21uZXQ5NTIxL3Byb3ZpZGVycy9NaWNyb3NvZnQuU2VhcmNoL3NlYXJjaFNlcnZpY2VzL2F6cy04ODM2L2xpc3RRdWVyeUtleXM/YXBpLXZlcnNpb249MjAxNS0wOC0xOQ==",
=======
      "RequestUri": "/subscriptions/3c729b2a-4f86-4bb2-abe8-4b8647af156c/resourceGroups/azsmnet1449/providers/Microsoft.Search/searchServices/azs-5913/listQueryKeys?api-version=2015-08-19",
      "EncodedRequestUri": "L3N1YnNjcmlwdGlvbnMvM2M3MjliMmEtNGY4Ni00YmIyLWFiZTgtNGI4NjQ3YWYxNTZjL3Jlc291cmNlR3JvdXBzL2F6c21uZXQxNDQ5L3Byb3ZpZGVycy9NaWNyb3NvZnQuU2VhcmNoL3NlYXJjaFNlcnZpY2VzL2F6cy01OTEzL2xpc3RRdWVyeUtleXM/YXBpLXZlcnNpb249MjAxNS0wOC0xOQ==",
>>>>>>> a01ce0cb
      "RequestMethod": "GET",
      "RequestBody": "",
      "RequestHeaders": {
        "x-ms-client-request-id": [
<<<<<<< HEAD
          "3d586634-d634-45bf-ac19-ef395d910b58"
=======
          "675569c6-340a-48cd-aeb3-7f1bf17ba9dc"
>>>>>>> a01ce0cb
        ],
        "accept-language": [
          "en-US"
        ],
        "User-Agent": [
          "FxVersion/4.6.25211.01",
          "Microsoft.Azure.Management.Search.SearchManagementClient/1.0.2.0"
        ]
      },
<<<<<<< HEAD
      "ResponseBody": "{\r\n  \"value\": [\r\n    {\r\n      \"name\": null,\r\n      \"key\": \"11DDF02B5D544BC9111F5146ACE53FBC\"\r\n    }\r\n  ],\r\n  \"nextLink\": null\r\n}",
=======
      "ResponseBody": "{\r\n  \"value\": [\r\n    {\r\n      \"name\": null,\r\n      \"key\": \"3CA4127873D6D2251AD79E1F73707C4D\"\r\n    }\r\n  ],\r\n  \"nextLink\": null\r\n}",
>>>>>>> a01ce0cb
      "ResponseHeaders": {
        "Content-Type": [
          "application/json; charset=utf-8"
        ],
        "Expires": [
          "-1"
        ],
        "Cache-Control": [
          "no-cache"
        ],
        "Date": [
<<<<<<< HEAD
          "Fri, 12 May 2017 04:24:05 GMT"
=======
          "Thu, 14 Dec 2017 11:04:16 GMT"
>>>>>>> a01ce0cb
        ],
        "Pragma": [
          "no-cache"
        ],
        "Transfer-Encoding": [
          "chunked"
        ],
        "Vary": [
          "Accept-Encoding",
          "Accept-Encoding"
        ],
        "x-ms-request-id": [
<<<<<<< HEAD
          "3d586634-d634-45bf-ac19-ef395d910b58"
        ],
        "request-id": [
          "3d586634-d634-45bf-ac19-ef395d910b58"
        ],
        "elapsed-time": [
          "143"
=======
          "675569c6-340a-48cd-aeb3-7f1bf17ba9dc"
        ],
        "request-id": [
          "675569c6-340a-48cd-aeb3-7f1bf17ba9dc"
        ],
        "elapsed-time": [
          "289"
>>>>>>> a01ce0cb
        ],
        "Strict-Transport-Security": [
          "max-age=31536000; includeSubDomains"
        ],
        "X-AspNet-Version": [
          "4.0.30319"
        ],
        "x-ms-ratelimit-remaining-subscription-reads": [
<<<<<<< HEAD
          "14909"
        ],
        "x-ms-correlation-request-id": [
          "3d7b63f4-9562-4e9d-ac38-29d56e511061"
        ],
        "x-ms-routing-request-id": [
          "WESTEUROPE:20170512T042405Z:3d7b63f4-9562-4e9d-ac38-29d56e511061"
=======
          "14757"
        ],
        "x-ms-correlation-request-id": [
          "9f4c82cf-fc14-41cc-938b-55e9082fa663"
        ],
        "x-ms-routing-request-id": [
          "CENTRALUS:20171214T110417Z:9f4c82cf-fc14-41cc-938b-55e9082fa663"
>>>>>>> a01ce0cb
        ]
      },
      "StatusCode": 200
    },
    {
<<<<<<< HEAD
      "RequestUri": "/subscriptions/3c729b2a-4f86-4bb2-abe8-4b8647af156c/resourceGroups/azsmnet9521/providers/Microsoft.Search/searchServices/azs-8836/listQueryKeys?api-version=2015-08-19",
      "EncodedRequestUri": "L3N1YnNjcmlwdGlvbnMvM2M3MjliMmEtNGY4Ni00YmIyLWFiZTgtNGI4NjQ3YWYxNTZjL3Jlc291cmNlR3JvdXBzL2F6c21uZXQ5NTIxL3Byb3ZpZGVycy9NaWNyb3NvZnQuU2VhcmNoL3NlYXJjaFNlcnZpY2VzL2F6cy04ODM2L2xpc3RRdWVyeUtleXM/YXBpLXZlcnNpb249MjAxNS0wOC0xOQ==",
=======
      "RequestUri": "/subscriptions/3c729b2a-4f86-4bb2-abe8-4b8647af156c/resourceGroups/azsmnet1449/providers/Microsoft.Search/searchServices/azs-5913/listQueryKeys?api-version=2015-08-19",
      "EncodedRequestUri": "L3N1YnNjcmlwdGlvbnMvM2M3MjliMmEtNGY4Ni00YmIyLWFiZTgtNGI4NjQ3YWYxNTZjL3Jlc291cmNlR3JvdXBzL2F6c21uZXQxNDQ5L3Byb3ZpZGVycy9NaWNyb3NvZnQuU2VhcmNoL3NlYXJjaFNlcnZpY2VzL2F6cy01OTEzL2xpc3RRdWVyeUtleXM/YXBpLXZlcnNpb249MjAxNS0wOC0xOQ==",
>>>>>>> a01ce0cb
      "RequestMethod": "GET",
      "RequestBody": "",
      "RequestHeaders": {
        "x-ms-client-request-id": [
<<<<<<< HEAD
          "437a5e91-4d7a-45d2-bd5a-b67f0316ad70"
=======
          "75e62221-de1d-4911-8a65-7bf683c9355f"
>>>>>>> a01ce0cb
        ],
        "accept-language": [
          "en-US"
        ],
        "User-Agent": [
          "FxVersion/4.6.25211.01",
          "Microsoft.Azure.Management.Search.SearchManagementClient/1.0.2.0"
        ]
      },
<<<<<<< HEAD
      "ResponseBody": "{\"value\":[{\"name\":null,\"key\":\"11DDF02B5D544BC9111F5146ACE53FBC\"}],\"nextLink\":null}",
=======
      "ResponseBody": "{\"value\":[{\"name\":null,\"key\":\"3CA4127873D6D2251AD79E1F73707C4D\"}],\"nextLink\":null}",
>>>>>>> a01ce0cb
      "ResponseHeaders": {
        "Content-Type": [
          "application/json; charset=utf-8"
        ],
        "Expires": [
          "-1"
        ],
        "Cache-Control": [
          "no-cache"
        ],
        "Date": [
<<<<<<< HEAD
          "Fri, 12 May 2017 04:24:07 GMT"
=======
          "Thu, 14 Dec 2017 11:04:17 GMT"
>>>>>>> a01ce0cb
        ],
        "Pragma": [
          "no-cache"
        ],
        "Transfer-Encoding": [
          "chunked"
        ],
        "Vary": [
          "Accept-Encoding",
          "Accept-Encoding"
        ],
        "x-ms-request-id": [
<<<<<<< HEAD
          "437a5e91-4d7a-45d2-bd5a-b67f0316ad70"
        ],
        "request-id": [
          "437a5e91-4d7a-45d2-bd5a-b67f0316ad70"
        ],
        "elapsed-time": [
          "136"
=======
          "75e62221-de1d-4911-8a65-7bf683c9355f"
        ],
        "request-id": [
          "75e62221-de1d-4911-8a65-7bf683c9355f"
        ],
        "elapsed-time": [
          "161"
>>>>>>> a01ce0cb
        ],
        "Strict-Transport-Security": [
          "max-age=31536000; includeSubDomains"
        ],
        "X-AspNet-Version": [
          "4.0.30319"
        ],
        "x-ms-ratelimit-remaining-subscription-reads": [
<<<<<<< HEAD
          "14998"
        ],
        "x-ms-correlation-request-id": [
          "09e2f9e9-6560-43c1-a82e-be97728274e2"
        ],
        "x-ms-routing-request-id": [
          "WESTEUROPE:20170512T042407Z:09e2f9e9-6560-43c1-a82e-be97728274e2"
=======
          "14756"
        ],
        "x-ms-correlation-request-id": [
          "9bf85a4a-6170-4dde-905d-af3361e9f428"
        ],
        "x-ms-routing-request-id": [
          "CENTRALUS:20171214T110418Z:9bf85a4a-6170-4dde-905d-af3361e9f428"
>>>>>>> a01ce0cb
        ]
      },
      "StatusCode": 200
    },
    {
<<<<<<< HEAD
      "RequestUri": "/subscriptions/3c729b2a-4f86-4bb2-abe8-4b8647af156c/resourceGroups/azsmnet9521/providers/Microsoft.Search/searchServices/azs-8836?api-version=2015-08-19",
      "EncodedRequestUri": "L3N1YnNjcmlwdGlvbnMvM2M3MjliMmEtNGY4Ni00YmIyLWFiZTgtNGI4NjQ3YWYxNTZjL3Jlc291cmNlR3JvdXBzL2F6c21uZXQ5NTIxL3Byb3ZpZGVycy9NaWNyb3NvZnQuU2VhcmNoL3NlYXJjaFNlcnZpY2VzL2F6cy04ODM2P2FwaS12ZXJzaW9uPTIwMTUtMDgtMTk=",
=======
      "RequestUri": "/subscriptions/3c729b2a-4f86-4bb2-abe8-4b8647af156c/resourceGroups/azsmnet1449/providers/Microsoft.Search/searchServices/azs-5913?api-version=2015-08-19",
      "EncodedRequestUri": "L3N1YnNjcmlwdGlvbnMvM2M3MjliMmEtNGY4Ni00YmIyLWFiZTgtNGI4NjQ3YWYxNTZjL3Jlc291cmNlR3JvdXBzL2F6c21uZXQxNDQ5L3Byb3ZpZGVycy9NaWNyb3NvZnQuU2VhcmNoL3NlYXJjaFNlcnZpY2VzL2F6cy01OTEzP2FwaS12ZXJzaW9uPTIwMTUtMDgtMTk=",
>>>>>>> a01ce0cb
      "RequestMethod": "DELETE",
      "RequestBody": "",
      "RequestHeaders": {
        "x-ms-client-request-id": [
<<<<<<< HEAD
          "04437ec7-cc6b-4c69-b90c-bec35760fc70"
=======
          "643fc728-aabb-4c22-a5a1-e22a39eb4c3a"
>>>>>>> a01ce0cb
        ],
        "accept-language": [
          "en-US"
        ],
        "User-Agent": [
          "FxVersion/4.6.25211.01",
          "Microsoft.Azure.Management.Search.SearchManagementClient/1.0.2.0"
        ]
      },
      "ResponseBody": "",
      "ResponseHeaders": {
        "Content-Length": [
          "0"
        ],
        "Expires": [
          "-1"
        ],
        "Cache-Control": [
          "no-cache"
        ],
        "Date": [
<<<<<<< HEAD
          "Fri, 12 May 2017 04:24:10 GMT"
=======
          "Thu, 14 Dec 2017 11:04:19 GMT"
>>>>>>> a01ce0cb
        ],
        "Pragma": [
          "no-cache"
        ],
        "x-ms-request-id": [
<<<<<<< HEAD
          "04437ec7-cc6b-4c69-b90c-bec35760fc70"
        ],
        "request-id": [
          "04437ec7-cc6b-4c69-b90c-bec35760fc70"
        ],
        "elapsed-time": [
          "447"
=======
          "643fc728-aabb-4c22-a5a1-e22a39eb4c3a"
        ],
        "request-id": [
          "643fc728-aabb-4c22-a5a1-e22a39eb4c3a"
        ],
        "elapsed-time": [
          "587"
>>>>>>> a01ce0cb
        ],
        "Strict-Transport-Security": [
          "max-age=31536000; includeSubDomains"
        ],
        "X-AspNet-Version": [
          "4.0.30319"
        ],
        "x-ms-ratelimit-remaining-subscription-writes": [
<<<<<<< HEAD
          "1191"
        ],
        "x-ms-correlation-request-id": [
          "7f9bd616-f29e-40b4-a4a7-e4f7e0c41f3e"
        ],
        "x-ms-routing-request-id": [
          "WESTEUROPE:20170512T042411Z:7f9bd616-f29e-40b4-a4a7-e4f7e0c41f3e"
=======
          "1116"
        ],
        "x-ms-correlation-request-id": [
          "4108b9b4-7d1a-4307-b7e7-65e93f52e6af"
        ],
        "x-ms-routing-request-id": [
          "CENTRALUS:20171214T110419Z:4108b9b4-7d1a-4307-b7e7-65e93f52e6af"
>>>>>>> a01ce0cb
        ]
      },
      "StatusCode": 200
    }
  ],
  "Names": {
    "GenerateName": [
<<<<<<< HEAD
      "azsmnet9521"
    ],
    "GenerateServiceName": [
      "azs-8836"
=======
      "azsmnet1449"
    ],
    "GenerateServiceName": [
      "azs-5913"
>>>>>>> a01ce0cb
    ]
  },
  "Variables": {
    "SubscriptionId": "3c729b2a-4f86-4bb2-abe8-4b8647af156c"
  }
}<|MERGE_RESOLUTION|>--- conflicted
+++ resolved
@@ -7,11 +7,7 @@
       "RequestBody": "",
       "RequestHeaders": {
         "x-ms-client-request-id": [
-<<<<<<< HEAD
-          "c40ce669-e365-4566-b4bd-2f5c5246989a"
-=======
           "ee669e82-7dc2-4afa-a010-43157906feb2"
->>>>>>> a01ce0cb
         ],
         "accept-language": [
           "en-US"
@@ -33,11 +29,7 @@
           "no-cache"
         ],
         "Date": [
-<<<<<<< HEAD
-          "Fri, 12 May 2017 04:23:54 GMT"
-=======
           "Thu, 14 Dec 2017 11:04:11 GMT"
->>>>>>> a01ce0cb
         ],
         "Pragma": [
           "no-cache"
@@ -49,18 +41,6 @@
           "Accept-Encoding"
         ],
         "x-ms-ratelimit-remaining-subscription-writes": [
-<<<<<<< HEAD
-          "1188"
-        ],
-        "x-ms-request-id": [
-          "ce78088a-0b06-41cf-8e3a-e54619606b8d"
-        ],
-        "x-ms-correlation-request-id": [
-          "ce78088a-0b06-41cf-8e3a-e54619606b8d"
-        ],
-        "x-ms-routing-request-id": [
-          "WESTEUROPE:20170512T042354Z:ce78088a-0b06-41cf-8e3a-e54619606b8d"
-=======
           "1120"
         ],
         "x-ms-request-id": [
@@ -71,7 +51,6 @@
         ],
         "x-ms-routing-request-id": [
           "CENTRALUS:20171214T110411Z:270b6ba2-82eb-4b6d-add4-4f8f092c09c0"
->>>>>>> a01ce0cb
         ],
         "Strict-Transport-Security": [
           "max-age=31536000; includeSubDomains"
@@ -80,13 +59,8 @@
       "StatusCode": 200
     },
     {
-<<<<<<< HEAD
-      "RequestUri": "/subscriptions/3c729b2a-4f86-4bb2-abe8-4b8647af156c/resourcegroups/azsmnet9521?api-version=2016-09-01",
-      "EncodedRequestUri": "L3N1YnNjcmlwdGlvbnMvM2M3MjliMmEtNGY4Ni00YmIyLWFiZTgtNGI4NjQ3YWYxNTZjL3Jlc291cmNlZ3JvdXBzL2F6c21uZXQ5NTIxP2FwaS12ZXJzaW9uPTIwMTYtMDktMDE=",
-=======
       "RequestUri": "/subscriptions/3c729b2a-4f86-4bb2-abe8-4b8647af156c/resourcegroups/azsmnet1449?api-version=2016-09-01",
       "EncodedRequestUri": "L3N1YnNjcmlwdGlvbnMvM2M3MjliMmEtNGY4Ni00YmIyLWFiZTgtNGI4NjQ3YWYxNTZjL3Jlc291cmNlZ3JvdXBzL2F6c21uZXQxNDQ5P2FwaS12ZXJzaW9uPTIwMTYtMDktMDE=",
->>>>>>> a01ce0cb
       "RequestMethod": "PUT",
       "RequestBody": "{\r\n  \"location\": \"West US\"\r\n}",
       "RequestHeaders": {
@@ -97,11 +71,7 @@
           "29"
         ],
         "x-ms-client-request-id": [
-<<<<<<< HEAD
-          "c5cb9b6f-5fb4-46b7-b430-5716acb77c53"
-=======
           "2bfc26d7-51ae-4591-acec-9dd53b1a3c9c"
->>>>>>> a01ce0cb
         ],
         "accept-language": [
           "en-US"
@@ -111,11 +81,7 @@
           "Microsoft.Azure.Management.ResourceManager.ResourceManagementClient/1.5.0.0"
         ]
       },
-<<<<<<< HEAD
-      "ResponseBody": "{\r\n  \"id\": \"/subscriptions/3c729b2a-4f86-4bb2-abe8-4b8647af156c/resourceGroups/azsmnet9521\",\r\n  \"name\": \"azsmnet9521\",\r\n  \"location\": \"westus\",\r\n  \"properties\": {\r\n    \"provisioningState\": \"Succeeded\"\r\n  }\r\n}",
-=======
       "ResponseBody": "{\r\n  \"id\": \"/subscriptions/3c729b2a-4f86-4bb2-abe8-4b8647af156c/resourceGroups/azsmnet1449\",\r\n  \"name\": \"azsmnet1449\",\r\n  \"location\": \"westus\",\r\n  \"properties\": {\r\n    \"provisioningState\": \"Succeeded\"\r\n  }\r\n}",
->>>>>>> a01ce0cb
       "ResponseHeaders": {
         "Content-Length": [
           "175"
@@ -130,28 +96,12 @@
           "no-cache"
         ],
         "Date": [
-<<<<<<< HEAD
-          "Fri, 12 May 2017 04:23:54 GMT"
-=======
           "Thu, 14 Dec 2017 11:04:11 GMT"
->>>>>>> a01ce0cb
         ],
         "Pragma": [
           "no-cache"
         ],
         "x-ms-ratelimit-remaining-subscription-writes": [
-<<<<<<< HEAD
-          "1187"
-        ],
-        "x-ms-request-id": [
-          "1c0bf391-8f36-431f-8098-22ac4688c52a"
-        ],
-        "x-ms-correlation-request-id": [
-          "1c0bf391-8f36-431f-8098-22ac4688c52a"
-        ],
-        "x-ms-routing-request-id": [
-          "WESTEUROPE:20170512T042355Z:1c0bf391-8f36-431f-8098-22ac4688c52a"
-=======
           "1119"
         ],
         "x-ms-request-id": [
@@ -162,7 +112,6 @@
         ],
         "x-ms-routing-request-id": [
           "CENTRALUS:20171214T110412Z:d3120f37-2522-496c-be03-21308de5f55a"
->>>>>>> a01ce0cb
         ],
         "Strict-Transport-Security": [
           "max-age=31536000; includeSubDomains"
@@ -171,13 +120,8 @@
       "StatusCode": 201
     },
     {
-<<<<<<< HEAD
-      "RequestUri": "/subscriptions/3c729b2a-4f86-4bb2-abe8-4b8647af156c/resourceGroups/azsmnet9521/providers/Microsoft.Search/searchServices/azs-8836?api-version=2015-08-19",
-      "EncodedRequestUri": "L3N1YnNjcmlwdGlvbnMvM2M3MjliMmEtNGY4Ni00YmIyLWFiZTgtNGI4NjQ3YWYxNTZjL3Jlc291cmNlR3JvdXBzL2F6c21uZXQ5NTIxL3Byb3ZpZGVycy9NaWNyb3NvZnQuU2VhcmNoL3NlYXJjaFNlcnZpY2VzL2F6cy04ODM2P2FwaS12ZXJzaW9uPTIwMTUtMDgtMTk=",
-=======
       "RequestUri": "/subscriptions/3c729b2a-4f86-4bb2-abe8-4b8647af156c/resourceGroups/azsmnet1449/providers/Microsoft.Search/searchServices/azs-5913?api-version=2015-08-19",
       "EncodedRequestUri": "L3N1YnNjcmlwdGlvbnMvM2M3MjliMmEtNGY4Ni00YmIyLWFiZTgtNGI4NjQ3YWYxNTZjL3Jlc291cmNlR3JvdXBzL2F6c21uZXQxNDQ5L3Byb3ZpZGVycy9NaWNyb3NvZnQuU2VhcmNoL3NlYXJjaFNlcnZpY2VzL2F6cy01OTEzP2FwaS12ZXJzaW9uPTIwMTUtMDgtMTk=",
->>>>>>> a01ce0cb
       "RequestMethod": "PUT",
       "RequestBody": "{\r\n  \"sku\": {\r\n    \"name\": \"free\"\r\n  },\r\n  \"location\": \"West US\"\r\n}",
       "RequestHeaders": {
@@ -188,11 +132,7 @@
           "67"
         ],
         "x-ms-client-request-id": [
-<<<<<<< HEAD
-          "f119786b-3bec-4056-ae57-b36298bbfb6a"
-=======
           "367e0af3-3c1c-467c-97fe-b7f29d6dc3ab"
->>>>>>> a01ce0cb
         ],
         "accept-language": [
           "en-US"
@@ -202,11 +142,7 @@
           "Microsoft.Azure.Management.Search.SearchManagementClient/1.0.2.0"
         ]
       },
-<<<<<<< HEAD
-      "ResponseBody": "{\r\n  \"id\": \"/subscriptions/3c729b2a-4f86-4bb2-abe8-4b8647af156c/resourceGroups/azsmnet9521/providers/Microsoft.Search/searchServices/azs-8836\",\r\n  \"name\": \"azs-8836\",\r\n  \"type\": \"Microsoft.Search/searchServices\",\r\n  \"location\": \"West US\",\r\n  \"properties\": {\r\n    \"replicaCount\": 1,\r\n    \"partitionCount\": 1,\r\n    \"status\": \"running\",\r\n    \"statusDetails\": \"\",\r\n    \"provisioningState\": \"succeeded\",\r\n    \"hostingMode\": \"Default\"\r\n  },\r\n  \"sku\": {\r\n    \"name\": \"free\"\r\n  }\r\n}",
-=======
       "ResponseBody": "{\r\n  \"id\": \"/subscriptions/3c729b2a-4f86-4bb2-abe8-4b8647af156c/resourceGroups/azsmnet1449/providers/Microsoft.Search/searchServices/azs-5913\",\r\n  \"name\": \"azs-5913\",\r\n  \"type\": \"Microsoft.Search/searchServices\",\r\n  \"location\": \"West US\",\r\n  \"properties\": {\r\n    \"replicaCount\": 1,\r\n    \"partitionCount\": 1,\r\n    \"status\": \"running\",\r\n    \"statusDetails\": \"\",\r\n    \"provisioningState\": \"succeeded\",\r\n    \"hostingMode\": \"Default\"\r\n  },\r\n  \"sku\": {\r\n    \"name\": \"free\"\r\n  }\r\n}",
->>>>>>> a01ce0cb
       "ResponseHeaders": {
         "Content-Length": [
           "385"
@@ -221,28 +157,12 @@
           "no-cache"
         ],
         "Date": [
-<<<<<<< HEAD
-          "Fri, 12 May 2017 04:23:58 GMT"
-=======
           "Thu, 14 Dec 2017 11:04:14 GMT"
->>>>>>> a01ce0cb
         ],
         "Pragma": [
           "no-cache"
         ],
         "ETag": [
-<<<<<<< HEAD
-          "W/\"datetime'2017-05-12T04%3A23%3A57.8191224Z'\""
-        ],
-        "x-ms-request-id": [
-          "f119786b-3bec-4056-ae57-b36298bbfb6a"
-        ],
-        "request-id": [
-          "f119786b-3bec-4056-ae57-b36298bbfb6a"
-        ],
-        "elapsed-time": [
-          "547"
-=======
           "W/\"datetime'2017-12-14T11%3A04%3A14.2458702Z'\""
         ],
         "x-ms-request-id": [
@@ -253,7 +173,6 @@
         ],
         "elapsed-time": [
           "1875"
->>>>>>> a01ce0cb
         ],
         "Strict-Transport-Security": [
           "max-age=31536000; includeSubDomains"
@@ -262,15 +181,6 @@
           "4.0.30319"
         ],
         "x-ms-ratelimit-remaining-subscription-writes": [
-<<<<<<< HEAD
-          "1186"
-        ],
-        "x-ms-correlation-request-id": [
-          "dceef8c6-d759-4e64-82c3-657d700c1dad"
-        ],
-        "x-ms-routing-request-id": [
-          "WESTEUROPE:20170512T042358Z:dceef8c6-d759-4e64-82c3-657d700c1dad"
-=======
           "1118"
         ],
         "x-ms-correlation-request-id": [
@@ -278,28 +188,18 @@
         ],
         "x-ms-routing-request-id": [
           "CENTRALUS:20171214T110415Z:1a3d06ae-0224-4b1e-97d2-caf180c3cc9c"
->>>>>>> a01ce0cb
         ]
       },
       "StatusCode": 201
     },
     {
-<<<<<<< HEAD
-      "RequestUri": "/subscriptions/3c729b2a-4f86-4bb2-abe8-4b8647af156c/resourceGroups/azsmnet9521/providers/Microsoft.Search/searchServices/azs-8836/listAdminKeys?api-version=2015-08-19",
-      "EncodedRequestUri": "L3N1YnNjcmlwdGlvbnMvM2M3MjliMmEtNGY4Ni00YmIyLWFiZTgtNGI4NjQ3YWYxNTZjL3Jlc291cmNlR3JvdXBzL2F6c21uZXQ5NTIxL3Byb3ZpZGVycy9NaWNyb3NvZnQuU2VhcmNoL3NlYXJjaFNlcnZpY2VzL2F6cy04ODM2L2xpc3RBZG1pbktleXM/YXBpLXZlcnNpb249MjAxNS0wOC0xOQ==",
-=======
       "RequestUri": "/subscriptions/3c729b2a-4f86-4bb2-abe8-4b8647af156c/resourceGroups/azsmnet1449/providers/Microsoft.Search/searchServices/azs-5913/listAdminKeys?api-version=2015-08-19",
       "EncodedRequestUri": "L3N1YnNjcmlwdGlvbnMvM2M3MjliMmEtNGY4Ni00YmIyLWFiZTgtNGI4NjQ3YWYxNTZjL3Jlc291cmNlR3JvdXBzL2F6c21uZXQxNDQ5L3Byb3ZpZGVycy9NaWNyb3NvZnQuU2VhcmNoL3NlYXJjaFNlcnZpY2VzL2F6cy01OTEzL2xpc3RBZG1pbktleXM/YXBpLXZlcnNpb249MjAxNS0wOC0xOQ==",
->>>>>>> a01ce0cb
       "RequestMethod": "POST",
       "RequestBody": "",
       "RequestHeaders": {
         "x-ms-client-request-id": [
-<<<<<<< HEAD
-          "c9ffadb7-164b-45bb-8618-f50e4cf85c2b"
-=======
           "abb422f3-1485-48dc-9417-08b28b939798"
->>>>>>> a01ce0cb
         ],
         "accept-language": [
           "en-US"
@@ -309,27 +209,19 @@
           "Microsoft.Azure.Management.Search.SearchManagementClient/1.0.2.0"
         ]
       },
-<<<<<<< HEAD
-      "ResponseBody": "{\r\n  \"primaryKey\": \"F7A2EE588B7582922A9AE0EF9E4044C9\",\r\n  \"secondaryKey\": \"418C36ED91336C84B6A203E989323899\"\r\n}",
-=======
       "ResponseBody": "{\r\n  \"primaryKey\": \"D55B29D7FAE356AD816E0B15A076A043\",\r\n  \"secondaryKey\": \"A3F2AD2EF5C4746B67EE8B488D9A3DBF\"\r\n}",
->>>>>>> a01ce0cb
-      "ResponseHeaders": {
-        "Content-Type": [
-          "application/json; charset=utf-8"
-        ],
-        "Expires": [
-          "-1"
-        ],
-        "Cache-Control": [
-          "no-cache"
-        ],
-        "Date": [
-<<<<<<< HEAD
-          "Fri, 12 May 2017 04:24:04 GMT"
-=======
+      "ResponseHeaders": {
+        "Content-Type": [
+          "application/json; charset=utf-8"
+        ],
+        "Expires": [
+          "-1"
+        ],
+        "Cache-Control": [
+          "no-cache"
+        ],
+        "Date": [
           "Thu, 14 Dec 2017 11:04:16 GMT"
->>>>>>> a01ce0cb
         ],
         "Pragma": [
           "no-cache"
@@ -342,15 +234,6 @@
           "Accept-Encoding"
         ],
         "x-ms-request-id": [
-<<<<<<< HEAD
-          "c9ffadb7-164b-45bb-8618-f50e4cf85c2b"
-        ],
-        "request-id": [
-          "c9ffadb7-164b-45bb-8618-f50e4cf85c2b"
-        ],
-        "elapsed-time": [
-          "149"
-=======
           "abb422f3-1485-48dc-9417-08b28b939798"
         ],
         "request-id": [
@@ -358,7 +241,6 @@
         ],
         "elapsed-time": [
           "588"
->>>>>>> a01ce0cb
         ],
         "Strict-Transport-Security": [
           "max-age=31536000; includeSubDomains"
@@ -367,15 +249,6 @@
           "4.0.30319"
         ],
         "x-ms-ratelimit-remaining-subscription-writes": [
-<<<<<<< HEAD
-          "1185"
-        ],
-        "x-ms-correlation-request-id": [
-          "902dc79c-e814-46ab-a71f-e837b2514301"
-        ],
-        "x-ms-routing-request-id": [
-          "WESTEUROPE:20170512T042404Z:902dc79c-e814-46ab-a71f-e837b2514301"
-=======
           "1117"
         ],
         "x-ms-correlation-request-id": [
@@ -383,28 +256,18 @@
         ],
         "x-ms-routing-request-id": [
           "CENTRALUS:20171214T110416Z:dc7c3e2a-325e-41b2-93ac-d4ca2370356b"
->>>>>>> a01ce0cb
         ]
       },
       "StatusCode": 200
     },
     {
-<<<<<<< HEAD
-      "RequestUri": "/subscriptions/3c729b2a-4f86-4bb2-abe8-4b8647af156c/resourceGroups/azsmnet9521/providers/Microsoft.Search/searchServices/azs-8836/listQueryKeys?api-version=2015-08-19",
-      "EncodedRequestUri": "L3N1YnNjcmlwdGlvbnMvM2M3MjliMmEtNGY4Ni00YmIyLWFiZTgtNGI4NjQ3YWYxNTZjL3Jlc291cmNlR3JvdXBzL2F6c21uZXQ5NTIxL3Byb3ZpZGVycy9NaWNyb3NvZnQuU2VhcmNoL3NlYXJjaFNlcnZpY2VzL2F6cy04ODM2L2xpc3RRdWVyeUtleXM/YXBpLXZlcnNpb249MjAxNS0wOC0xOQ==",
-=======
       "RequestUri": "/subscriptions/3c729b2a-4f86-4bb2-abe8-4b8647af156c/resourceGroups/azsmnet1449/providers/Microsoft.Search/searchServices/azs-5913/listQueryKeys?api-version=2015-08-19",
       "EncodedRequestUri": "L3N1YnNjcmlwdGlvbnMvM2M3MjliMmEtNGY4Ni00YmIyLWFiZTgtNGI4NjQ3YWYxNTZjL3Jlc291cmNlR3JvdXBzL2F6c21uZXQxNDQ5L3Byb3ZpZGVycy9NaWNyb3NvZnQuU2VhcmNoL3NlYXJjaFNlcnZpY2VzL2F6cy01OTEzL2xpc3RRdWVyeUtleXM/YXBpLXZlcnNpb249MjAxNS0wOC0xOQ==",
->>>>>>> a01ce0cb
       "RequestMethod": "GET",
       "RequestBody": "",
       "RequestHeaders": {
         "x-ms-client-request-id": [
-<<<<<<< HEAD
-          "3d586634-d634-45bf-ac19-ef395d910b58"
-=======
           "675569c6-340a-48cd-aeb3-7f1bf17ba9dc"
->>>>>>> a01ce0cb
         ],
         "accept-language": [
           "en-US"
@@ -414,27 +277,19 @@
           "Microsoft.Azure.Management.Search.SearchManagementClient/1.0.2.0"
         ]
       },
-<<<<<<< HEAD
-      "ResponseBody": "{\r\n  \"value\": [\r\n    {\r\n      \"name\": null,\r\n      \"key\": \"11DDF02B5D544BC9111F5146ACE53FBC\"\r\n    }\r\n  ],\r\n  \"nextLink\": null\r\n}",
-=======
       "ResponseBody": "{\r\n  \"value\": [\r\n    {\r\n      \"name\": null,\r\n      \"key\": \"3CA4127873D6D2251AD79E1F73707C4D\"\r\n    }\r\n  ],\r\n  \"nextLink\": null\r\n}",
->>>>>>> a01ce0cb
-      "ResponseHeaders": {
-        "Content-Type": [
-          "application/json; charset=utf-8"
-        ],
-        "Expires": [
-          "-1"
-        ],
-        "Cache-Control": [
-          "no-cache"
-        ],
-        "Date": [
-<<<<<<< HEAD
-          "Fri, 12 May 2017 04:24:05 GMT"
-=======
+      "ResponseHeaders": {
+        "Content-Type": [
+          "application/json; charset=utf-8"
+        ],
+        "Expires": [
+          "-1"
+        ],
+        "Cache-Control": [
+          "no-cache"
+        ],
+        "Date": [
           "Thu, 14 Dec 2017 11:04:16 GMT"
->>>>>>> a01ce0cb
         ],
         "Pragma": [
           "no-cache"
@@ -447,15 +302,6 @@
           "Accept-Encoding"
         ],
         "x-ms-request-id": [
-<<<<<<< HEAD
-          "3d586634-d634-45bf-ac19-ef395d910b58"
-        ],
-        "request-id": [
-          "3d586634-d634-45bf-ac19-ef395d910b58"
-        ],
-        "elapsed-time": [
-          "143"
-=======
           "675569c6-340a-48cd-aeb3-7f1bf17ba9dc"
         ],
         "request-id": [
@@ -463,7 +309,6 @@
         ],
         "elapsed-time": [
           "289"
->>>>>>> a01ce0cb
         ],
         "Strict-Transport-Security": [
           "max-age=31536000; includeSubDomains"
@@ -472,15 +317,6 @@
           "4.0.30319"
         ],
         "x-ms-ratelimit-remaining-subscription-reads": [
-<<<<<<< HEAD
-          "14909"
-        ],
-        "x-ms-correlation-request-id": [
-          "3d7b63f4-9562-4e9d-ac38-29d56e511061"
-        ],
-        "x-ms-routing-request-id": [
-          "WESTEUROPE:20170512T042405Z:3d7b63f4-9562-4e9d-ac38-29d56e511061"
-=======
           "14757"
         ],
         "x-ms-correlation-request-id": [
@@ -488,28 +324,18 @@
         ],
         "x-ms-routing-request-id": [
           "CENTRALUS:20171214T110417Z:9f4c82cf-fc14-41cc-938b-55e9082fa663"
->>>>>>> a01ce0cb
         ]
       },
       "StatusCode": 200
     },
     {
-<<<<<<< HEAD
-      "RequestUri": "/subscriptions/3c729b2a-4f86-4bb2-abe8-4b8647af156c/resourceGroups/azsmnet9521/providers/Microsoft.Search/searchServices/azs-8836/listQueryKeys?api-version=2015-08-19",
-      "EncodedRequestUri": "L3N1YnNjcmlwdGlvbnMvM2M3MjliMmEtNGY4Ni00YmIyLWFiZTgtNGI4NjQ3YWYxNTZjL3Jlc291cmNlR3JvdXBzL2F6c21uZXQ5NTIxL3Byb3ZpZGVycy9NaWNyb3NvZnQuU2VhcmNoL3NlYXJjaFNlcnZpY2VzL2F6cy04ODM2L2xpc3RRdWVyeUtleXM/YXBpLXZlcnNpb249MjAxNS0wOC0xOQ==",
-=======
       "RequestUri": "/subscriptions/3c729b2a-4f86-4bb2-abe8-4b8647af156c/resourceGroups/azsmnet1449/providers/Microsoft.Search/searchServices/azs-5913/listQueryKeys?api-version=2015-08-19",
       "EncodedRequestUri": "L3N1YnNjcmlwdGlvbnMvM2M3MjliMmEtNGY4Ni00YmIyLWFiZTgtNGI4NjQ3YWYxNTZjL3Jlc291cmNlR3JvdXBzL2F6c21uZXQxNDQ5L3Byb3ZpZGVycy9NaWNyb3NvZnQuU2VhcmNoL3NlYXJjaFNlcnZpY2VzL2F6cy01OTEzL2xpc3RRdWVyeUtleXM/YXBpLXZlcnNpb249MjAxNS0wOC0xOQ==",
->>>>>>> a01ce0cb
       "RequestMethod": "GET",
       "RequestBody": "",
       "RequestHeaders": {
         "x-ms-client-request-id": [
-<<<<<<< HEAD
-          "437a5e91-4d7a-45d2-bd5a-b67f0316ad70"
-=======
           "75e62221-de1d-4911-8a65-7bf683c9355f"
->>>>>>> a01ce0cb
         ],
         "accept-language": [
           "en-US"
@@ -519,27 +345,19 @@
           "Microsoft.Azure.Management.Search.SearchManagementClient/1.0.2.0"
         ]
       },
-<<<<<<< HEAD
-      "ResponseBody": "{\"value\":[{\"name\":null,\"key\":\"11DDF02B5D544BC9111F5146ACE53FBC\"}],\"nextLink\":null}",
-=======
       "ResponseBody": "{\"value\":[{\"name\":null,\"key\":\"3CA4127873D6D2251AD79E1F73707C4D\"}],\"nextLink\":null}",
->>>>>>> a01ce0cb
-      "ResponseHeaders": {
-        "Content-Type": [
-          "application/json; charset=utf-8"
-        ],
-        "Expires": [
-          "-1"
-        ],
-        "Cache-Control": [
-          "no-cache"
-        ],
-        "Date": [
-<<<<<<< HEAD
-          "Fri, 12 May 2017 04:24:07 GMT"
-=======
+      "ResponseHeaders": {
+        "Content-Type": [
+          "application/json; charset=utf-8"
+        ],
+        "Expires": [
+          "-1"
+        ],
+        "Cache-Control": [
+          "no-cache"
+        ],
+        "Date": [
           "Thu, 14 Dec 2017 11:04:17 GMT"
->>>>>>> a01ce0cb
         ],
         "Pragma": [
           "no-cache"
@@ -552,15 +370,6 @@
           "Accept-Encoding"
         ],
         "x-ms-request-id": [
-<<<<<<< HEAD
-          "437a5e91-4d7a-45d2-bd5a-b67f0316ad70"
-        ],
-        "request-id": [
-          "437a5e91-4d7a-45d2-bd5a-b67f0316ad70"
-        ],
-        "elapsed-time": [
-          "136"
-=======
           "75e62221-de1d-4911-8a65-7bf683c9355f"
         ],
         "request-id": [
@@ -568,7 +377,6 @@
         ],
         "elapsed-time": [
           "161"
->>>>>>> a01ce0cb
         ],
         "Strict-Transport-Security": [
           "max-age=31536000; includeSubDomains"
@@ -577,15 +385,6 @@
           "4.0.30319"
         ],
         "x-ms-ratelimit-remaining-subscription-reads": [
-<<<<<<< HEAD
-          "14998"
-        ],
-        "x-ms-correlation-request-id": [
-          "09e2f9e9-6560-43c1-a82e-be97728274e2"
-        ],
-        "x-ms-routing-request-id": [
-          "WESTEUROPE:20170512T042407Z:09e2f9e9-6560-43c1-a82e-be97728274e2"
-=======
           "14756"
         ],
         "x-ms-correlation-request-id": [
@@ -593,28 +392,18 @@
         ],
         "x-ms-routing-request-id": [
           "CENTRALUS:20171214T110418Z:9bf85a4a-6170-4dde-905d-af3361e9f428"
->>>>>>> a01ce0cb
         ]
       },
       "StatusCode": 200
     },
     {
-<<<<<<< HEAD
-      "RequestUri": "/subscriptions/3c729b2a-4f86-4bb2-abe8-4b8647af156c/resourceGroups/azsmnet9521/providers/Microsoft.Search/searchServices/azs-8836?api-version=2015-08-19",
-      "EncodedRequestUri": "L3N1YnNjcmlwdGlvbnMvM2M3MjliMmEtNGY4Ni00YmIyLWFiZTgtNGI4NjQ3YWYxNTZjL3Jlc291cmNlR3JvdXBzL2F6c21uZXQ5NTIxL3Byb3ZpZGVycy9NaWNyb3NvZnQuU2VhcmNoL3NlYXJjaFNlcnZpY2VzL2F6cy04ODM2P2FwaS12ZXJzaW9uPTIwMTUtMDgtMTk=",
-=======
       "RequestUri": "/subscriptions/3c729b2a-4f86-4bb2-abe8-4b8647af156c/resourceGroups/azsmnet1449/providers/Microsoft.Search/searchServices/azs-5913?api-version=2015-08-19",
       "EncodedRequestUri": "L3N1YnNjcmlwdGlvbnMvM2M3MjliMmEtNGY4Ni00YmIyLWFiZTgtNGI4NjQ3YWYxNTZjL3Jlc291cmNlR3JvdXBzL2F6c21uZXQxNDQ5L3Byb3ZpZGVycy9NaWNyb3NvZnQuU2VhcmNoL3NlYXJjaFNlcnZpY2VzL2F6cy01OTEzP2FwaS12ZXJzaW9uPTIwMTUtMDgtMTk=",
->>>>>>> a01ce0cb
       "RequestMethod": "DELETE",
       "RequestBody": "",
       "RequestHeaders": {
         "x-ms-client-request-id": [
-<<<<<<< HEAD
-          "04437ec7-cc6b-4c69-b90c-bec35760fc70"
-=======
           "643fc728-aabb-4c22-a5a1-e22a39eb4c3a"
->>>>>>> a01ce0cb
         ],
         "accept-language": [
           "en-US"
@@ -636,25 +425,12 @@
           "no-cache"
         ],
         "Date": [
-<<<<<<< HEAD
-          "Fri, 12 May 2017 04:24:10 GMT"
-=======
           "Thu, 14 Dec 2017 11:04:19 GMT"
->>>>>>> a01ce0cb
-        ],
-        "Pragma": [
-          "no-cache"
-        ],
-        "x-ms-request-id": [
-<<<<<<< HEAD
-          "04437ec7-cc6b-4c69-b90c-bec35760fc70"
-        ],
-        "request-id": [
-          "04437ec7-cc6b-4c69-b90c-bec35760fc70"
-        ],
-        "elapsed-time": [
-          "447"
-=======
+        ],
+        "Pragma": [
+          "no-cache"
+        ],
+        "x-ms-request-id": [
           "643fc728-aabb-4c22-a5a1-e22a39eb4c3a"
         ],
         "request-id": [
@@ -662,7 +438,6 @@
         ],
         "elapsed-time": [
           "587"
->>>>>>> a01ce0cb
         ],
         "Strict-Transport-Security": [
           "max-age=31536000; includeSubDomains"
@@ -671,15 +446,6 @@
           "4.0.30319"
         ],
         "x-ms-ratelimit-remaining-subscription-writes": [
-<<<<<<< HEAD
-          "1191"
-        ],
-        "x-ms-correlation-request-id": [
-          "7f9bd616-f29e-40b4-a4a7-e4f7e0c41f3e"
-        ],
-        "x-ms-routing-request-id": [
-          "WESTEUROPE:20170512T042411Z:7f9bd616-f29e-40b4-a4a7-e4f7e0c41f3e"
-=======
           "1116"
         ],
         "x-ms-correlation-request-id": [
@@ -687,7 +453,6 @@
         ],
         "x-ms-routing-request-id": [
           "CENTRALUS:20171214T110419Z:4108b9b4-7d1a-4307-b7e7-65e93f52e6af"
->>>>>>> a01ce0cb
         ]
       },
       "StatusCode": 200
@@ -695,17 +460,10 @@
   ],
   "Names": {
     "GenerateName": [
-<<<<<<< HEAD
-      "azsmnet9521"
-    ],
-    "GenerateServiceName": [
-      "azs-8836"
-=======
       "azsmnet1449"
     ],
     "GenerateServiceName": [
       "azs-5913"
->>>>>>> a01ce0cb
     ]
   },
   "Variables": {
