--- conflicted
+++ resolved
@@ -6,13 +6,10 @@
     <Description>Makes it easy to develop a .NET application that uses Azure Search.</Description>
     <AssemblyTitle>Microsoft Azure Search Library</AssemblyTitle>
     <AssemblyName>Microsoft.Azure.Search</AssemblyName>
-<<<<<<< HEAD
     <Version>9.0.0</Version>
     <PackageReleaseNotes>Latest release fixes deadlocking issue and exposes optional Skill.Name field</PackageReleaseNotes>
-=======
     <Version>9.0.1</Version>
     <PackageReleaseNotes>This is the newest major version of the Azure Search .NET SDK, based on version 2019-05-06 of the Azure Search REST API. New in this GA version is support for Cognitive Search, complex types for richer data modeling, the Autocomplete API, and additional parsing modes for Blob indexers. See this article for help on migrating to the latest version: http://aka.ms/search-sdk-upgrade. The 9.0.1 release includes a fix for the deadlock issue (https://github.com/Azure/azure-sdk-for-net/issues/6254) in the Search API.</PackageReleaseNotes>
->>>>>>> 55887727
   </PropertyGroup>
   <ItemGroup>
     <Compile Include="..\AssemblyInfo.Common.cs" Link="Properties\AssemblyInfo.Common.cs" />
