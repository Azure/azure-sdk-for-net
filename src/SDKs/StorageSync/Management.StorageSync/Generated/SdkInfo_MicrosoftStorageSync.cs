--- conflicted
+++ resolved
@@ -7,18 +7,18 @@
 
 namespace Microsoft.Azure.Management.StorageSync
 {
-  using System;
-  using System.Collections.Generic;
-  using System.Linq;
+    using System;
+    using System.Collections.Generic;
+    using System.Linq;
 
-  internal static partial class SdkInfo
-  {
-      public static IEnumerable<Tuple<string, string, string>> ApiInfo_MicrosoftStorageSync
-      {
-          get
-          {
-              return new Tuple<string, string, string>[]
-              {
+    internal static partial class SdkInfo
+    {
+        public static IEnumerable<Tuple<string, string, string>> ApiInfo_MicrosoftStorageSync
+        {
+            get
+            {
+                return new Tuple<string, string, string>[]
+                {
                 new Tuple<string, string, string>("StorageSync", "CloudEndpoints", "2019-02-01"),
                 new Tuple<string, string, string>("StorageSync", "Operations", "2019-02-01"),
                 new Tuple<string, string, string>("StorageSync", "RegisteredServers", "2019-02-01"),
@@ -26,21 +26,8 @@
                 new Tuple<string, string, string>("StorageSync", "StorageSyncServices", "2019-02-01"),
                 new Tuple<string, string, string>("StorageSync", "SyncGroups", "2019-02-01"),
                 new Tuple<string, string, string>("StorageSync", "Workflows", "2019-02-01"),
-              }.AsEnumerable();
-          }
-      }
-<<<<<<< HEAD
-      // BEGIN: Code Generation Metadata Section
-      public static readonly String AutoRestVersion = "latest";
-      public static readonly String AutoRestBootStrapperVersion = "autorest@2.0.4283";
-      public static readonly String AutoRestCmdExecuted = "cmd.exe /c autorest.cmd https://github.com/Azure/azure-rest-api-specs/blob/master/specification/storagesync/resource-manager/readme.md --csharp --version=latest --reflect-api-versions --csharp-sdks-folder=C:\\graph\\azure-sdk-for-net\\src\\SDKs";
-      public static readonly String GithubForkName = "Azure";
-      public static readonly String GithubBranchName = "master";
-      public static readonly String GithubCommidId = "91d323b3f88718e1c94fbc0dfa835d62dd8176ce";
-      public static readonly String CodeGenerationErrors = "";
-      public static readonly String GithubRepoName = "azure-rest-api-specs";
-      // END: Code Generation Metadata Section
-=======
->>>>>>> cbb59105
-  }
+                }.AsEnumerable();
+            }
+        }
+    }
 }