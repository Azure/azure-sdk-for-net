{
  "Entries": [
    {
      "RequestUri": "/subscriptions/e2ee545b-783f-4634-a277-e35f55c90660/resourcegroups/cdnResourceGroup3031?api-version=2015-11-01",
      "EncodedRequestUri": "L3N1YnNjcmlwdGlvbnMvZTJlZTU0NWItNzgzZi00NjM0LWEyNzctZTM1ZjU1YzkwNjYwL3Jlc291cmNlZ3JvdXBzL2NkblJlc291cmNlR3JvdXAzMDMxP2FwaS12ZXJzaW9uPTIwMTUtMTEtMDE=",
      "RequestMethod": "PUT",
      "RequestBody": "{\r\n  \"location\": \"westus\"\r\n}",
      "RequestHeaders": {
        "Content-Type": [
          "application/json; charset=utf-8"
        ],
        "Content-Length": [
          "28"
        ],
        "x-ms-client-request-id": [
          "23958e14-972f-427c-abff-1da7ff1b7426"
        ],
        "accept-language": [
          "en-US"
        ],
        "User-Agent": [
          "FxVersion/4.6.25211.01",
          "Microsoft.Azure.Management.Resources.ResourceManagementClient/1.0.0.0"
        ]
      },
      "ResponseBody": "{\r\n  \"id\": \"/subscriptions/e2ee545b-783f-4634-a277-e35f55c90660/resourceGroups/cdnResourceGroup3031\",\r\n  \"name\": \"cdnResourceGroup3031\",\r\n  \"location\": \"westus\",\r\n  \"properties\": {\r\n    \"provisioningState\": \"Succeeded\"\r\n  }\r\n}",
      "ResponseHeaders": {
        "Content-Length": [
          "193"
        ],
        "Content-Type": [
          "application/json; charset=utf-8"
        ],
        "Expires": [
          "-1"
        ],
        "Cache-Control": [
          "no-cache"
        ],
        "Date": [
          "Tue, 13 Feb 2018 20:08:10 GMT"
        ],
        "Pragma": [
          "no-cache"
        ],
        "x-ms-ratelimit-remaining-subscription-writes": [
          "1199"
        ],
        "x-ms-request-id": [
          "ae7160fd-0688-47e8-8bce-ef26190a75c0"
        ],
        "x-ms-correlation-request-id": [
          "ae7160fd-0688-47e8-8bce-ef26190a75c0"
        ],
        "x-ms-routing-request-id": [
          "WESTUS2:20180213T200811Z:ae7160fd-0688-47e8-8bce-ef26190a75c0"
        ],
        "Strict-Transport-Security": [
          "max-age=31536000; includeSubDomains"
        ]
      },
      "StatusCode": 201
    },
    {
      "RequestUri": "/subscriptions/e2ee545b-783f-4634-a277-e35f55c90660/resourceGroups/cdnResourceGroup3031/providers/Microsoft.Cdn/profiles/profile5707?api-version=2017-10-12",
      "EncodedRequestUri": "L3N1YnNjcmlwdGlvbnMvZTJlZTU0NWItNzgzZi00NjM0LWEyNzctZTM1ZjU1YzkwNjYwL3Jlc291cmNlR3JvdXBzL2NkblJlc291cmNlR3JvdXAzMDMxL3Byb3ZpZGVycy9NaWNyb3NvZnQuQ2RuL3Byb2ZpbGVzL3Byb2ZpbGU1NzA3P2FwaS12ZXJzaW9uPTIwMTctMTAtMTI=",
      "RequestMethod": "PUT",
      "RequestBody": "{\r\n  \"sku\": {\r\n    \"name\": \"Standard_Akamai\"\r\n  },\r\n  \"location\": \"WestUs\",\r\n  \"tags\": {\r\n    \"key1\": \"value1\",\r\n    \"key2\": \"value2\"\r\n  }\r\n}",
      "RequestHeaders": {
        "Content-Type": [
          "application/json; charset=utf-8"
        ],
        "Content-Length": [
          "141"
        ],
        "x-ms-client-request-id": [
          "4195e02b-36ca-40bd-a4d8-50be711a6f1e"
        ],
        "accept-language": [
          "en-US"
        ],
        "User-Agent": [
          "FxVersion/4.6.25211.01",
          "Microsoft.Azure.Management.Cdn.CdnManagementClient/4.0.0.0"
        ]
      },
      "ResponseBody": "{\r\n  \"name\": \"profile5707\",\r\n  \"id\": \"/subscriptions/e2ee545b-783f-4634-a277-e35f55c90660/resourcegroups/cdnResourceGroup3031/providers/Microsoft.Cdn/profiles/profile5707\",\r\n  \"type\": \"Microsoft.Cdn/profiles\",\r\n  \"tags\": {\r\n    \"key1\": \"value1\",\r\n    \"key2\": \"value2\"\r\n  },\r\n  \"location\": \"WestUs\",\r\n  \"sku\": {\r\n    \"name\": \"Standard_Akamai\"\r\n  },\r\n  \"properties\": {\r\n    \"provisioningState\": \"Creating\",\r\n    \"resourceState\": \"Creating\"\r\n  }\r\n}",
      "ResponseHeaders": {
        "Content-Length": [
          "397"
        ],
        "Content-Type": [
          "application/json; odata.metadata=minimal"
        ],
        "Expires": [
          "-1"
        ],
        "Cache-Control": [
          "no-cache"
        ],
        "Date": [
          "Tue, 13 Feb 2018 20:08:13 GMT"
        ],
        "Pragma": [
          "no-cache"
        ],
        "Retry-After": [
          "10"
        ],
        "Server": [
          "Microsoft-IIS/8.5"
        ],
        "x-ms-request-id": [
          "34959f21-b50c-4d37-882e-f35dcb2e1c16"
        ],
        "x-ms-client-request-id": [
          "4195e02b-36ca-40bd-a4d8-50be711a6f1e"
        ],
        "Azure-AsyncOperation": [
          "https://management.azure.com/subscriptions/e2ee545b-783f-4634-a277-e35f55c90660/resourcegroups/cdnResourceGroup3031/providers/Microsoft.Cdn/operationresults/86eed05b-87ab-4ef6-a502-3c5cf66366b6?api-version=2017-10-12"
        ],
        "OData-Version": [
          "4.0"
        ],
        "Strict-Transport-Security": [
          "max-age=31536000; includeSubDomains"
        ],
        "X-AspNet-Version": [
          "4.0.30319"
        ],
        "X-Powered-By": [
          "ASP.NET"
        ],
        "x-ms-ratelimit-remaining-subscription-writes": [
          "1198"
        ],
        "x-ms-correlation-request-id": [
          "79ca357d-4bea-4e9c-afb6-11d9faed9a77"
        ],
        "x-ms-routing-request-id": [
          "WESTUS2:20180213T200813Z:79ca357d-4bea-4e9c-afb6-11d9faed9a77"
        ]
      },
      "StatusCode": 201
    },
    {
      "RequestUri": "/subscriptions/e2ee545b-783f-4634-a277-e35f55c90660/resourcegroups/cdnResourceGroup3031/providers/Microsoft.Cdn/operationresults/86eed05b-87ab-4ef6-a502-3c5cf66366b6?api-version=2017-10-12",
      "EncodedRequestUri": "L3N1YnNjcmlwdGlvbnMvZTJlZTU0NWItNzgzZi00NjM0LWEyNzctZTM1ZjU1YzkwNjYwL3Jlc291cmNlZ3JvdXBzL2NkblJlc291cmNlR3JvdXAzMDMxL3Byb3ZpZGVycy9NaWNyb3NvZnQuQ2RuL29wZXJhdGlvbnJlc3VsdHMvODZlZWQwNWItODdhYi00ZWY2LWE1MDItM2M1Y2Y2NjM2NmI2P2FwaS12ZXJzaW9uPTIwMTctMTAtMTI=",
      "RequestMethod": "GET",
      "RequestBody": "",
      "RequestHeaders": {
        "User-Agent": [
          "FxVersion/4.6.25211.01",
          "Microsoft.Azure.Management.Cdn.CdnManagementClient/4.0.0.0"
        ]
      },
      "ResponseBody": "{\r\n  \"status\": \"Succeeded\",\r\n  \"error\": {\r\n    \"code\": \"None\",\r\n    \"message\": null\r\n  }\r\n}",
      "ResponseHeaders": {
        "Content-Type": [
          "application/json; odata.metadata=minimal; odata.streaming=true"
        ],
        "Expires": [
          "-1"
        ],
        "Cache-Control": [
          "no-cache"
        ],
        "Date": [
          "Tue, 13 Feb 2018 20:08:23 GMT"
        ],
        "Pragma": [
          "no-cache"
        ],
        "Transfer-Encoding": [
          "chunked"
        ],
        "Server": [
          "Microsoft-IIS/8.5"
        ],
        "Vary": [
          "Accept-Encoding"
        ],
        "x-ms-request-id": [
          "6a28f00c-3ad0-4c49-a173-403031a1293b"
        ],
        "x-ms-client-request-id": [
          "41494c55-a5eb-4287-b499-8ff09543a17b"
        ],
        "OData-Version": [
          "4.0"
        ],
        "Strict-Transport-Security": [
          "max-age=31536000; includeSubDomains"
        ],
        "X-AspNet-Version": [
          "4.0.30319"
        ],
        "X-Powered-By": [
          "ASP.NET"
        ],
        "x-ms-ratelimit-remaining-subscription-reads": [
          "14988"
        ],
        "x-ms-correlation-request-id": [
          "cd93c171-cf68-4781-9a12-aacc1eaeb8d7"
        ],
        "x-ms-routing-request-id": [
          "WESTUS2:20180213T200824Z:cd93c171-cf68-4781-9a12-aacc1eaeb8d7"
        ]
      },
      "StatusCode": 200
    },
    {
      "RequestUri": "/subscriptions/e2ee545b-783f-4634-a277-e35f55c90660/resourceGroups/cdnResourceGroup3031/providers/Microsoft.Cdn/profiles/profile5707?api-version=2017-10-12",
      "EncodedRequestUri": "L3N1YnNjcmlwdGlvbnMvZTJlZTU0NWItNzgzZi00NjM0LWEyNzctZTM1ZjU1YzkwNjYwL3Jlc291cmNlR3JvdXBzL2NkblJlc291cmNlR3JvdXAzMDMxL3Byb3ZpZGVycy9NaWNyb3NvZnQuQ2RuL3Byb2ZpbGVzL3Byb2ZpbGU1NzA3P2FwaS12ZXJzaW9uPTIwMTctMTAtMTI=",
      "RequestMethod": "GET",
      "RequestBody": "",
      "RequestHeaders": {
        "User-Agent": [
          "FxVersion/4.6.25211.01",
          "Microsoft.Azure.Management.Cdn.CdnManagementClient/4.0.0.0"
        ]
      },
      "ResponseBody": "{\r\n  \"name\": \"profile5707\",\r\n  \"id\": \"/subscriptions/e2ee545b-783f-4634-a277-e35f55c90660/resourcegroups/cdnResourceGroup3031/providers/Microsoft.Cdn/profiles/profile5707\",\r\n  \"type\": \"Microsoft.Cdn/profiles\",\r\n  \"tags\": {\r\n    \"key1\": \"value1\",\r\n    \"key2\": \"value2\"\r\n  },\r\n  \"location\": \"WestUs\",\r\n  \"sku\": {\r\n    \"name\": \"Standard_Akamai\"\r\n  },\r\n  \"properties\": {\r\n    \"provisioningState\": \"Succeeded\",\r\n    \"resourceState\": \"Active\"\r\n  }\r\n}",
      "ResponseHeaders": {
        "Content-Type": [
          "application/json; odata.metadata=minimal; odata.streaming=true"
        ],
        "Expires": [
          "-1"
        ],
        "Cache-Control": [
          "no-cache"
        ],
        "Date": [
          "Tue, 13 Feb 2018 20:08:23 GMT"
        ],
        "Pragma": [
          "no-cache"
        ],
        "Transfer-Encoding": [
          "chunked"
        ],
        "Server": [
          "Microsoft-IIS/8.5"
        ],
        "Vary": [
          "Accept-Encoding"
        ],
        "x-ms-request-id": [
          "e0b085bd-10fd-4fad-a242-f28b9bf365c6"
        ],
        "x-ms-client-request-id": [
          "ca3bee1e-bc16-488a-bd6f-947cfcef5368"
        ],
        "OData-Version": [
          "4.0"
        ],
        "Strict-Transport-Security": [
          "max-age=31536000; includeSubDomains"
        ],
        "X-AspNet-Version": [
          "4.0.30319"
        ],
        "X-Powered-By": [
          "ASP.NET"
        ],
        "x-ms-ratelimit-remaining-subscription-reads": [
          "14987"
        ],
        "x-ms-correlation-request-id": [
          "a27def58-0420-4d33-9acf-6e82825a40d5"
        ],
        "x-ms-routing-request-id": [
          "WESTUS2:20180213T200824Z:a27def58-0420-4d33-9acf-6e82825a40d5"
        ]
      },
      "StatusCode": 200
    },
    {
      "RequestUri": "/subscriptions/e2ee545b-783f-4634-a277-e35f55c90660/resourceGroups/cdnResourceGroup3031/providers/Microsoft.Cdn/profiles/profile5707/endpoints/endpoint4314?api-version=2017-10-12",
      "EncodedRequestUri": "L3N1YnNjcmlwdGlvbnMvZTJlZTU0NWItNzgzZi00NjM0LWEyNzctZTM1ZjU1YzkwNjYwL3Jlc291cmNlR3JvdXBzL2NkblJlc291cmNlR3JvdXAzMDMxL3Byb3ZpZGVycy9NaWNyb3NvZnQuQ2RuL3Byb2ZpbGVzL3Byb2ZpbGU1NzA3L2VuZHBvaW50cy9lbmRwb2ludDQzMTQ/YXBpLXZlcnNpb249MjAxNy0xMC0xMg==",
      "RequestMethod": "PUT",
      "RequestBody": "{\r\n  \"properties\": {\r\n    \"isHttpAllowed\": true,\r\n    \"isHttpsAllowed\": true,\r\n    \"geoFilters\": [\r\n      {\r\n        \"relativePath\": \"/mypicture\",\r\n        \"action\": \"Block\",\r\n        \"countryCodes\": [\r\n          \"AT\"\r\n        ]\r\n      }\r\n    ],\r\n    \"origins\": [\r\n      {\r\n        \"name\": \"origin1\",\r\n        \"properties\": {\r\n          \"hostName\": \"host1.hello.com\"\r\n        }\r\n      }\r\n    ]\r\n  },\r\n  \"location\": \"WestUs\"\r\n}",
      "RequestHeaders": {
        "Content-Type": [
          "application/json; charset=utf-8"
        ],
        "Content-Length": [
          "426"
        ],
        "x-ms-client-request-id": [
          "747c11d8-dddf-44d0-8836-d1ddd08ddb36"
        ],
        "accept-language": [
          "en-US"
        ],
        "User-Agent": [
          "FxVersion/4.6.25211.01",
          "Microsoft.Azure.Management.Cdn.CdnManagementClient/4.0.0.0"
        ]
      },
      "ResponseBody": "{\r\n  \"name\": \"endpoint4314\",\r\n  \"id\": \"/subscriptions/e2ee545b-783f-4634-a277-e35f55c90660/resourcegroups/cdnResourceGroup3031/providers/Microsoft.Cdn/profiles/profile5707/endpoints/endpoint4314\",\r\n  \"type\": \"Microsoft.Cdn/profiles/endpoints\",\r\n  \"tags\": {},\r\n  \"location\": \"WestUs\",\r\n  \"properties\": {\r\n    \"hostName\": \"endpoint4314.azureedge.net\",\r\n    \"originHostHeader\": null,\r\n    \"provisioningState\": \"Creating\",\r\n    \"resourceState\": \"Creating\",\r\n    \"isHttpAllowed\": true,\r\n    \"isHttpsAllowed\": true,\r\n    \"queryStringCachingBehavior\": \"IgnoreQueryString\",\r\n    \"originPath\": null,\r\n    \"origins\": [\r\n      {\r\n        \"name\": \"origin1\",\r\n        \"properties\": {\r\n          \"hostName\": \"host1.hello.com\",\r\n          \"httpPort\": null,\r\n          \"httpsPort\": null\r\n        }\r\n      }\r\n    ],\r\n    \"customDomains\": [],\r\n    \"contentTypesToCompress\": [],\r\n    \"isCompressionEnabled\": false,\r\n    \"optimizationType\": null,\r\n    \"probePath\": null,\r\n    \"geoFilters\": [\r\n      {\r\n        \"relativePath\": \"/mypicture\",\r\n        \"action\": \"Block\",\r\n        \"countryCodes\": [\r\n          \"AT\"\r\n        ]\r\n      }\r\n    ],\r\n    \"deliveryPolicy\": null\r\n  }\r\n}",
      "ResponseHeaders": {
        "Content-Length": [
          "998"
        ],
        "Content-Type": [
          "application/json; odata.metadata=minimal"
        ],
        "Expires": [
          "-1"
        ],
        "Cache-Control": [
          "no-cache"
        ],
        "Date": [
          "Tue, 13 Feb 2018 20:08:25 GMT"
        ],
        "Pragma": [
          "no-cache"
        ],
        "Retry-After": [
          "10"
        ],
        "Server": [
          "Microsoft-IIS/8.5"
        ],
        "x-ms-request-id": [
          "4f1e232f-e8ac-4c16-b26d-cf2879049922"
        ],
        "x-ms-client-request-id": [
          "747c11d8-dddf-44d0-8836-d1ddd08ddb36"
        ],
        "Azure-AsyncOperation": [
          "https://management.azure.com/subscriptions/e2ee545b-783f-4634-a277-e35f55c90660/resourcegroups/cdnResourceGroup3031/providers/Microsoft.Cdn/operationresults/b4c078ee-8975-4593-ba1e-739b3fd7c0e4?api-version=2017-10-12"
        ],
        "OData-Version": [
          "4.0"
        ],
        "Strict-Transport-Security": [
          "max-age=31536000; includeSubDomains"
        ],
        "X-AspNet-Version": [
          "4.0.30319"
        ],
        "X-Powered-By": [
          "ASP.NET"
        ],
        "x-ms-ratelimit-remaining-subscription-writes": [
          "1197"
        ],
        "x-ms-correlation-request-id": [
          "ab89eb18-ff47-49c8-a4da-2657e1b8b32d"
        ],
        "x-ms-routing-request-id": [
          "WESTUS2:20180213T200826Z:ab89eb18-ff47-49c8-a4da-2657e1b8b32d"
        ]
      },
      "StatusCode": 201
    },
    {
      "RequestUri": "/subscriptions/e2ee545b-783f-4634-a277-e35f55c90660/resourcegroups/cdnResourceGroup3031/providers/Microsoft.Cdn/operationresults/b4c078ee-8975-4593-ba1e-739b3fd7c0e4?api-version=2017-10-12",
      "EncodedRequestUri": "L3N1YnNjcmlwdGlvbnMvZTJlZTU0NWItNzgzZi00NjM0LWEyNzctZTM1ZjU1YzkwNjYwL3Jlc291cmNlZ3JvdXBzL2NkblJlc291cmNlR3JvdXAzMDMxL3Byb3ZpZGVycy9NaWNyb3NvZnQuQ2RuL29wZXJhdGlvbnJlc3VsdHMvYjRjMDc4ZWUtODk3NS00NTkzLWJhMWUtNzM5YjNmZDdjMGU0P2FwaS12ZXJzaW9uPTIwMTctMTAtMTI=",
      "RequestMethod": "GET",
      "RequestBody": "",
      "RequestHeaders": {
        "User-Agent": [
          "FxVersion/4.6.25211.01",
          "Microsoft.Azure.Management.Cdn.CdnManagementClient/4.0.0.0"
        ]
      },
      "ResponseBody": "{\r\n  \"status\": \"Succeeded\",\r\n  \"error\": {\r\n    \"code\": \"None\",\r\n    \"message\": null\r\n  }\r\n}",
      "ResponseHeaders": {
        "Content-Type": [
          "application/json; odata.metadata=minimal; odata.streaming=true"
        ],
        "Expires": [
          "-1"
        ],
        "Cache-Control": [
          "no-cache"
        ],
        "Date": [
          "Tue, 13 Feb 2018 20:08:35 GMT"
        ],
        "Pragma": [
          "no-cache"
        ],
        "Transfer-Encoding": [
          "chunked"
        ],
        "Server": [
          "Microsoft-IIS/8.5"
        ],
        "Vary": [
          "Accept-Encoding"
        ],
        "x-ms-request-id": [
          "44b9d768-649c-4bcb-b2fa-2c780fd695bf"
        ],
        "x-ms-client-request-id": [
          "730d264e-1fda-4d9b-8b79-54772d86b584"
        ],
        "OData-Version": [
          "4.0"
        ],
        "Strict-Transport-Security": [
          "max-age=31536000; includeSubDomains"
        ],
        "X-AspNet-Version": [
          "4.0.30319"
        ],
        "X-Powered-By": [
          "ASP.NET"
        ],
        "x-ms-ratelimit-remaining-subscription-reads": [
          "14986"
        ],
        "x-ms-correlation-request-id": [
          "e6f63d5b-023d-452a-bf69-3a3d1194b425"
        ],
        "x-ms-routing-request-id": [
          "WESTUS2:20180213T200836Z:e6f63d5b-023d-452a-bf69-3a3d1194b425"
        ]
      },
      "StatusCode": 200
    },
    {
      "RequestUri": "/subscriptions/e2ee545b-783f-4634-a277-e35f55c90660/resourceGroups/cdnResourceGroup3031/providers/Microsoft.Cdn/profiles/profile5707/endpoints/endpoint4314?api-version=2017-10-12",
      "EncodedRequestUri": "L3N1YnNjcmlwdGlvbnMvZTJlZTU0NWItNzgzZi00NjM0LWEyNzctZTM1ZjU1YzkwNjYwL3Jlc291cmNlR3JvdXBzL2NkblJlc291cmNlR3JvdXAzMDMxL3Byb3ZpZGVycy9NaWNyb3NvZnQuQ2RuL3Byb2ZpbGVzL3Byb2ZpbGU1NzA3L2VuZHBvaW50cy9lbmRwb2ludDQzMTQ/YXBpLXZlcnNpb249MjAxNy0xMC0xMg==",
      "RequestMethod": "GET",
      "RequestBody": "",
      "RequestHeaders": {
        "User-Agent": [
          "FxVersion/4.6.25211.01",
          "Microsoft.Azure.Management.Cdn.CdnManagementClient/4.0.0.0"
        ]
      },
      "ResponseBody": "{\r\n  \"name\": \"endpoint4314\",\r\n  \"id\": \"/subscriptions/e2ee545b-783f-4634-a277-e35f55c90660/resourcegroups/cdnResourceGroup3031/providers/Microsoft.Cdn/profiles/profile5707/endpoints/endpoint4314\",\r\n  \"type\": \"Microsoft.Cdn/profiles/endpoints\",\r\n  \"tags\": {},\r\n  \"location\": \"WestUs\",\r\n  \"properties\": {\r\n    \"hostName\": \"endpoint4314.azureedge.net\",\r\n    \"originHostHeader\": null,\r\n    \"provisioningState\": \"Succeeded\",\r\n    \"resourceState\": \"Running\",\r\n    \"isHttpAllowed\": true,\r\n    \"isHttpsAllowed\": true,\r\n    \"queryStringCachingBehavior\": \"IgnoreQueryString\",\r\n    \"originPath\": null,\r\n    \"origins\": [\r\n      {\r\n        \"name\": \"origin1\",\r\n        \"properties\": {\r\n          \"hostName\": \"host1.hello.com\",\r\n          \"httpPort\": null,\r\n          \"httpsPort\": null\r\n        }\r\n      }\r\n    ],\r\n    \"customDomains\": [],\r\n    \"contentTypesToCompress\": [],\r\n    \"isCompressionEnabled\": false,\r\n    \"optimizationType\": null,\r\n    \"probePath\": null,\r\n    \"geoFilters\": [\r\n      {\r\n        \"relativePath\": \"/mypicture\",\r\n        \"action\": \"Block\",\r\n        \"countryCodes\": [\r\n          \"AT\"\r\n        ]\r\n      }\r\n    ],\r\n    \"deliveryPolicy\": null\r\n  }\r\n}",
      "ResponseHeaders": {
        "Content-Type": [
          "application/json; odata.metadata=minimal; odata.streaming=true"
        ],
        "Expires": [
          "-1"
        ],
        "Cache-Control": [
          "no-cache"
        ],
        "Date": [
          "Tue, 13 Feb 2018 20:08:35 GMT"
        ],
        "Pragma": [
          "no-cache"
        ],
        "Transfer-Encoding": [
          "chunked"
        ],
        "Server": [
          "Microsoft-IIS/8.5"
        ],
        "Vary": [
          "Accept-Encoding"
        ],
        "x-ms-request-id": [
          "c01a186d-ff81-4552-85c4-b7701c944c70"
        ],
        "x-ms-client-request-id": [
          "f74f1876-c79f-46ff-b3ca-5c650dddc469"
        ],
        "OData-Version": [
          "4.0"
        ],
        "Strict-Transport-Security": [
          "max-age=31536000; includeSubDomains"
        ],
        "X-AspNet-Version": [
          "4.0.30319"
        ],
        "X-Powered-By": [
          "ASP.NET"
        ],
        "x-ms-ratelimit-remaining-subscription-reads": [
          "14985"
        ],
        "x-ms-correlation-request-id": [
          "d579d2d4-f7e4-47c2-a4d8-4a57a82c24b5"
        ],
        "x-ms-routing-request-id": [
          "WESTUS2:20180213T200836Z:d579d2d4-f7e4-47c2-a4d8-4a57a82c24b5"
        ]
      },
      "StatusCode": 200
    },
    {
      "RequestUri": "/subscriptions/e2ee545b-783f-4634-a277-e35f55c90660/resourceGroups/cdnResourceGroup3031/providers/Microsoft.Cdn/profiles/profile5707/endpoints/endpoint4314?api-version=2017-10-12",
      "EncodedRequestUri": "L3N1YnNjcmlwdGlvbnMvZTJlZTU0NWItNzgzZi00NjM0LWEyNzctZTM1ZjU1YzkwNjYwL3Jlc291cmNlR3JvdXBzL2NkblJlc291cmNlR3JvdXAzMDMxL3Byb3ZpZGVycy9NaWNyb3NvZnQuQ2RuL3Byb2ZpbGVzL3Byb2ZpbGU1NzA3L2VuZHBvaW50cy9lbmRwb2ludDQzMTQ/YXBpLXZlcnNpb249MjAxNy0xMC0xMg==",
      "RequestMethod": "GET",
      "RequestBody": "",
      "RequestHeaders": {
        "User-Agent": [
          "FxVersion/4.6.25211.01",
          "Microsoft.Azure.Management.Cdn.CdnManagementClient/4.0.0.0"
        ]
      },
      "ResponseBody": "{\r\n  \"name\": \"endpoint4314\",\r\n  \"id\": \"/subscriptions/e2ee545b-783f-4634-a277-e35f55c90660/resourcegroups/cdnResourceGroup3031/providers/Microsoft.Cdn/profiles/profile5707/endpoints/endpoint4314\",\r\n  \"type\": \"Microsoft.Cdn/profiles/endpoints\",\r\n  \"tags\": {},\r\n  \"location\": \"WestUs\",\r\n  \"properties\": {\r\n    \"hostName\": \"endpoint4314.azureedge.net\",\r\n    \"originHostHeader\": \"www.bing.com\",\r\n    \"provisioningState\": \"Succeeded\",\r\n    \"resourceState\": \"Running\",\r\n    \"isHttpAllowed\": false,\r\n    \"isHttpsAllowed\": true,\r\n    \"queryStringCachingBehavior\": \"IgnoreQueryString\",\r\n    \"originPath\": \"/path/valid\",\r\n    \"origins\": [\r\n      {\r\n        \"name\": \"origin1\",\r\n        \"properties\": {\r\n          \"hostName\": \"host1.hello.com\",\r\n          \"httpPort\": null,\r\n          \"httpsPort\": null\r\n        }\r\n      }\r\n    ],\r\n    \"customDomains\": [],\r\n    \"contentTypesToCompress\": [\r\n      \"text/html\",\r\n      \"application/octet-stream\"\r\n    ],\r\n    \"isCompressionEnabled\": true,\r\n    \"optimizationType\": null,\r\n    \"probePath\": null,\r\n    \"geoFilters\": [\r\n      {\r\n        \"relativePath\": \"/mycar\",\r\n        \"action\": \"Allow\",\r\n        \"countryCodes\": [\r\n          \"AU\"\r\n        ]\r\n      }\r\n    ],\r\n    \"deliveryPolicy\": {\r\n      \"description\": \"Test description for a policy.\",\r\n      \"rules\": [\r\n        {\r\n          \"order\": 1,\r\n          \"conditions\": [\r\n            {\r\n              \"name\": \"UrlPath\",\r\n              \"parameters\": {\r\n                \"@odata.type\": \"#Microsoft.Azure.Cdn.Models.DeliveryRuleUrlPathConditionParameters\",\r\n                \"matchType\": \"Literal\",\r\n                \"path\": \"/folder\"\r\n              }\r\n            }\r\n          ],\r\n          \"actions\": [\r\n            {\r\n              \"name\": \"CacheExpiration\",\r\n              \"parameters\": {\r\n                \"@odata.type\": \"#Microsoft.Azure.Cdn.Models.DeliveryRuleCacheExpirationActionParameters\",\r\n                \"cacheBehavior\": \"BypassCache\",\r\n                \"cacheDuration\": null,\r\n                \"cacheType\": \"All\"\r\n              }\r\n            }\r\n          ]\r\n        }\r\n      ]\r\n    }\r\n  }\r\n}",
      "ResponseHeaders": {
        "Content-Type": [
          "application/json; odata.metadata=minimal; odata.streaming=true"
        ],
        "Expires": [
          "-1"
        ],
        "Cache-Control": [
          "no-cache"
        ],
        "Date": [
          "Tue, 13 Feb 2018 20:08:49 GMT"
        ],
        "Pragma": [
          "no-cache"
        ],
        "Transfer-Encoding": [
          "chunked"
        ],
        "Server": [
          "Microsoft-IIS/8.5"
        ],
        "Vary": [
          "Accept-Encoding"
        ],
        "x-ms-request-id": [
          "bcb9ed25-a2d8-4484-9dff-de004e5002af"
        ],
        "x-ms-client-request-id": [
          "4228578c-eb99-4c55-b0c1-178c7e05a27c"
        ],
        "OData-Version": [
          "4.0"
        ],
        "Strict-Transport-Security": [
          "max-age=31536000; includeSubDomains"
        ],
        "X-AspNet-Version": [
          "4.0.30319"
        ],
        "X-Powered-By": [
          "ASP.NET"
        ],
        "x-ms-ratelimit-remaining-subscription-reads": [
          "14983"
        ],
        "x-ms-correlation-request-id": [
          "2198bb2d-3dcb-4f28-bdde-f5f2c737c388"
        ],
        "x-ms-routing-request-id": [
          "WESTUS2:20180213T200849Z:2198bb2d-3dcb-4f28-bdde-f5f2c737c388"
        ]
      },
      "StatusCode": 200
    },
    {
      "RequestUri": "/subscriptions/e2ee545b-783f-4634-a277-e35f55c90660/resourceGroups/cdnResourceGroup3031/providers/Microsoft.Cdn/profiles/profile5707/endpoints/endpoint4314?api-version=2017-10-12",
      "EncodedRequestUri": "L3N1YnNjcmlwdGlvbnMvZTJlZTU0NWItNzgzZi00NjM0LWEyNzctZTM1ZjU1YzkwNjYwL3Jlc291cmNlR3JvdXBzL2NkblJlc291cmNlR3JvdXAzMDMxL3Byb3ZpZGVycy9NaWNyb3NvZnQuQ2RuL3Byb2ZpbGVzL3Byb2ZpbGU1NzA3L2VuZHBvaW50cy9lbmRwb2ludDQzMTQ/YXBpLXZlcnNpb249MjAxNy0xMC0xMg==",
      "RequestMethod": "PATCH",
      "RequestBody": "{\r\n  \"properties\": {\r\n    \"originHostHeader\": \"www.bing.com\",\r\n    \"originPath\": \"\\\\&123invalid_path/.\",\r\n    \"isHttpAllowed\": false\r\n  }\r\n}",
      "RequestHeaders": {
        "Content-Type": [
          "application/json; charset=utf-8"
        ],
        "Content-Length": [
          "140"
        ],
        "x-ms-client-request-id": [
          "d34c10eb-1f27-4985-bfda-69cddb0f0770"
        ],
        "accept-language": [
          "en-US"
        ],
        "User-Agent": [
          "FxVersion/4.6.25211.01",
          "Microsoft.Azure.Management.Cdn.CdnManagementClient/4.0.0.0"
        ]
      },
      "ResponseBody": "{\r\n  \"error\": {\r\n    \"code\": \"BadRequest\",\r\n    \"message\": \"Property 'Endpoint.OriginPath' cannot be set to '\\\\&123invalid_path/.'. \"\r\n  }\r\n}",
      "ResponseHeaders": {
        "Content-Length": [
          "141"
        ],
        "Content-Type": [
          "application/json; charset=utf-8"
        ],
        "Content-Language": [
          "en-US"
        ],
        "Expires": [
          "-1"
        ],
        "Cache-Control": [
          "no-cache"
        ],
        "Date": [
          "Tue, 13 Feb 2018 20:08:36 GMT"
        ],
        "Pragma": [
          "no-cache"
        ],
        "Server": [
          "Microsoft-IIS/8.5"
        ],
        "x-ms-request-id": [
          "bc1332b0-86f8-467b-8e0b-92e1140a28ee"
        ],
        "x-ms-client-request-id": [
          "d34c10eb-1f27-4985-bfda-69cddb0f0770"
        ],
        "Strict-Transport-Security": [
          "max-age=31536000; includeSubDomains"
        ],
        "X-AspNet-Version": [
          "4.0.30319"
        ],
        "X-Powered-By": [
          "ASP.NET"
        ],
        "x-ms-ratelimit-remaining-subscription-writes": [
          "1196"
        ],
        "x-ms-correlation-request-id": [
          "4d83a21a-5e52-4ed4-a14e-befe90e7b01e"
        ],
        "x-ms-routing-request-id": [
          "WESTUS2:20180213T200837Z:4d83a21a-5e52-4ed4-a14e-befe90e7b01e"
        ]
      },
      "StatusCode": 400
    },
    {
      "RequestUri": "/subscriptions/e2ee545b-783f-4634-a277-e35f55c90660/resourceGroups/cdnResourceGroup3031/providers/Microsoft.Cdn/profiles/profile5707/endpoints/endpoint4314?api-version=2017-10-12",
      "EncodedRequestUri": "L3N1YnNjcmlwdGlvbnMvZTJlZTU0NWItNzgzZi00NjM0LWEyNzctZTM1ZjU1YzkwNjYwL3Jlc291cmNlR3JvdXBzL2NkblJlc291cmNlR3JvdXAzMDMxL3Byb3ZpZGVycy9NaWNyb3NvZnQuQ2RuL3Byb2ZpbGVzL3Byb2ZpbGU1NzA3L2VuZHBvaW50cy9lbmRwb2ludDQzMTQ/YXBpLXZlcnNpb249MjAxNy0xMC0xMg==",
      "RequestMethod": "PATCH",
      "RequestBody": "{\r\n  \"properties\": {\r\n    \"originHostHeader\": \"www.bing.com\",\r\n    \"originPath\": \"/path/valid\",\r\n    \"isCompressionEnabled\": true,\r\n    \"isHttpAllowed\": false,\r\n    \"queryStringCachingBehavior\": \"IgnoreQueryString\"\r\n  }\r\n}",
      "RequestHeaders": {
        "Content-Type": [
          "application/json; charset=utf-8"
        ],
        "Content-Length": [
          "222"
        ],
        "x-ms-client-request-id": [
          "70b585b6-73dc-40c6-9501-fcd7dcde7af9"
        ],
        "accept-language": [
          "en-US"
        ],
        "User-Agent": [
          "FxVersion/4.6.25211.01",
          "Microsoft.Azure.Management.Cdn.CdnManagementClient/4.0.0.0"
        ]
      },
      "ResponseBody": "{\r\n  \"error\": {\r\n    \"code\": \"BadRequest\",\r\n    \"message\": \"Compression cannot be enabled when content type to compress is empty.\"\r\n  }\r\n}",
      "ResponseHeaders": {
        "Content-Length": [
          "138"
        ],
        "Content-Type": [
          "application/json; charset=utf-8"
        ],
        "Content-Language": [
          "en-US"
        ],
        "Expires": [
          "-1"
        ],
        "Cache-Control": [
          "no-cache"
        ],
        "Date": [
          "Tue, 13 Feb 2018 20:08:36 GMT"
        ],
        "Pragma": [
          "no-cache"
        ],
        "Server": [
          "Microsoft-IIS/8.5"
        ],
        "x-ms-request-id": [
          "980f34b5-d332-4d81-af98-202134dabc3c"
        ],
        "x-ms-client-request-id": [
          "70b585b6-73dc-40c6-9501-fcd7dcde7af9"
        ],
        "Strict-Transport-Security": [
          "max-age=31536000; includeSubDomains"
        ],
        "X-AspNet-Version": [
          "4.0.30319"
        ],
        "X-Powered-By": [
          "ASP.NET"
        ],
        "x-ms-ratelimit-remaining-subscription-writes": [
          "1195"
        ],
        "x-ms-correlation-request-id": [
          "e8390a56-475e-4922-bda2-a65337b66693"
        ],
        "x-ms-routing-request-id": [
          "WESTUS2:20180213T200837Z:e8390a56-475e-4922-bda2-a65337b66693"
        ]
      },
      "StatusCode": 400
    },
    {
      "RequestUri": "/subscriptions/e2ee545b-783f-4634-a277-e35f55c90660/resourceGroups/cdnResourceGroup3031/providers/Microsoft.Cdn/profiles/profile5707/endpoints/endpoint4314?api-version=2017-10-12",
      "EncodedRequestUri": "L3N1YnNjcmlwdGlvbnMvZTJlZTU0NWItNzgzZi00NjM0LWEyNzctZTM1ZjU1YzkwNjYwL3Jlc291cmNlR3JvdXBzL2NkblJlc291cmNlR3JvdXAzMDMxL3Byb3ZpZGVycy9NaWNyb3NvZnQuQ2RuL3Byb2ZpbGVzL3Byb2ZpbGU1NzA3L2VuZHBvaW50cy9lbmRwb2ludDQzMTQ/YXBpLXZlcnNpb249MjAxNy0xMC0xMg==",
      "RequestMethod": "PATCH",
      "RequestBody": "{\r\n  \"properties\": {\r\n    \"originHostHeader\": \"www.bing.com\",\r\n    \"originPath\": \"/path/valid\",\r\n    \"isCompressionEnabled\": true,\r\n    \"isHttpAllowed\": false,\r\n    \"queryStringCachingBehavior\": \"IgnoreQueryString\",\r\n    \"geoFilters\": [\r\n      {\r\n        \"relativePath\": \"/mycar\",\r\n        \"action\": \"Allow\",\r\n        \"countryCodes\": []\r\n      }\r\n    ]\r\n  }\r\n}",
      "RequestHeaders": {
        "Content-Type": [
          "application/json; charset=utf-8"
        ],
        "Content-Length": [
          "360"
        ],
        "x-ms-client-request-id": [
          "18626435-1468-497f-b702-24cbe0c4d34b"
        ],
        "accept-language": [
          "en-US"
        ],
        "User-Agent": [
          "FxVersion/4.6.25211.01",
          "Microsoft.Azure.Management.Cdn.CdnManagementClient/4.0.0.0"
        ]
      },
      "ResponseBody": "{\r\n  \"error\": {\r\n    \"code\": \"BadRequest\",\r\n    \"message\": \"Compression cannot be enabled when content type to compress is empty.; \\nCountry codes cannot be empty in endpoint geo filters.\"\r\n  }\r\n}",
      "ResponseHeaders": {
        "Content-Length": [
          "196"
        ],
        "Content-Type": [
          "application/json; charset=utf-8"
        ],
        "Content-Language": [
          "en-US"
        ],
        "Expires": [
          "-1"
        ],
        "Cache-Control": [
          "no-cache"
        ],
        "Date": [
          "Tue, 13 Feb 2018 20:08:37 GMT"
        ],
        "Pragma": [
          "no-cache"
        ],
        "Server": [
          "Microsoft-IIS/8.5"
        ],
        "x-ms-request-id": [
          "2275f0a1-35e0-4d41-91a2-08f8e30b1107"
        ],
        "x-ms-client-request-id": [
          "18626435-1468-497f-b702-24cbe0c4d34b"
        ],
        "Strict-Transport-Security": [
          "max-age=31536000; includeSubDomains"
        ],
        "X-AspNet-Version": [
          "4.0.30319"
        ],
        "X-Powered-By": [
          "ASP.NET"
        ],
        "x-ms-ratelimit-remaining-subscription-writes": [
          "1194"
        ],
        "x-ms-correlation-request-id": [
          "35d25aa3-edfb-445d-9b1c-673aeda48b13"
        ],
        "x-ms-routing-request-id": [
          "WESTUS2:20180213T200837Z:35d25aa3-edfb-445d-9b1c-673aeda48b13"
        ]
      },
      "StatusCode": 400
    },
    {
      "RequestUri": "/subscriptions/e2ee545b-783f-4634-a277-e35f55c90660/resourceGroups/cdnResourceGroup3031/providers/Microsoft.Cdn/profiles/profile5707/endpoints/endpoint4314?api-version=2017-10-12",
      "EncodedRequestUri": "L3N1YnNjcmlwdGlvbnMvZTJlZTU0NWItNzgzZi00NjM0LWEyNzctZTM1ZjU1YzkwNjYwL3Jlc291cmNlR3JvdXBzL2NkblJlc291cmNlR3JvdXAzMDMxL3Byb3ZpZGVycy9NaWNyb3NvZnQuQ2RuL3Byb2ZpbGVzL3Byb2ZpbGU1NzA3L2VuZHBvaW50cy9lbmRwb2ludDQzMTQ/YXBpLXZlcnNpb249MjAxNy0xMC0xMg==",
      "RequestMethod": "PATCH",
      "RequestBody": "{\r\n  \"properties\": {\r\n    \"deliveryPolicy\": {\r\n      \"description\": \"Test description for a policy.\",\r\n      \"rules\": [\r\n        {\r\n          \"order\": 1,\r\n          \"actions\": [\r\n            {\r\n              \"name\": \"CacheExpiration\",\r\n              \"parameters\": {\r\n                \"cacheBehavior\": \"BypassCache\",\r\n                \"cacheDuration\": \"10:10:09\",\r\n                \"@odata.type\": \"#Microsoft.Azure.Cdn.Models.DeliveryRuleCacheExpirationActionParameters\",\r\n                \"cacheType\": \"All\"\r\n              }\r\n            }\r\n          ],\r\n          \"conditions\": [\r\n            {\r\n              \"name\": \"UrlPath\",\r\n              \"parameters\": {\r\n                \"path\": \"/folder\",\r\n                \"matchType\": \"Literal\",\r\n                \"@odata.type\": \"#Microsoft.Azure.Cdn.Models.DeliveryRuleUrlPathConditionParameters\"\r\n              }\r\n            }\r\n          ]\r\n        }\r\n      ]\r\n    }\r\n  }\r\n}",
      "RequestHeaders": {
        "Content-Type": [
          "application/json; charset=utf-8"
        ],
        "Content-Length": [
          "914"
        ],
        "x-ms-client-request-id": [
          "41e8aecf-a828-48bc-b90e-d977067415c5"
        ],
        "accept-language": [
          "en-US"
        ],
        "User-Agent": [
          "FxVersion/4.6.25211.01",
          "Microsoft.Azure.Management.Cdn.CdnManagementClient/4.0.0.0"
        ]
      },
      "ResponseBody": "{\r\n  \"error\": {\r\n    \"code\": \"BadRequest\",\r\n    \"message\": \"Cache duration must be null for bypass caching behavior.\"\r\n  }\r\n}",
      "ResponseHeaders": {
        "Content-Length": [
          "125"
        ],
        "Content-Type": [
          "application/json; charset=utf-8"
        ],
        "Content-Language": [
          "en-US"
        ],
        "Expires": [
          "-1"
        ],
        "Cache-Control": [
          "no-cache"
        ],
        "Date": [
          "Tue, 13 Feb 2018 20:08:37 GMT"
        ],
        "Pragma": [
          "no-cache"
        ],
        "Server": [
          "Microsoft-IIS/8.5"
        ],
        "x-ms-request-id": [
          "3ded91fb-6c8a-420b-b040-ea9ed00c833a"
        ],
        "x-ms-client-request-id": [
          "41e8aecf-a828-48bc-b90e-d977067415c5"
        ],
        "Strict-Transport-Security": [
          "max-age=31536000; includeSubDomains"
        ],
        "X-AspNet-Version": [
          "4.0.30319"
        ],
        "X-Powered-By": [
          "ASP.NET"
        ],
        "x-ms-ratelimit-remaining-subscription-writes": [
          "1193"
        ],
        "x-ms-correlation-request-id": [
          "0388c1f1-9e2f-4ce6-9ee1-30328190590e"
        ],
        "x-ms-routing-request-id": [
          "WESTUS2:20180213T200838Z:0388c1f1-9e2f-4ce6-9ee1-30328190590e"
        ]
      },
      "StatusCode": 400
    },
    {
      "RequestUri": "/subscriptions/e2ee545b-783f-4634-a277-e35f55c90660/resourceGroups/cdnResourceGroup3031/providers/Microsoft.Cdn/profiles/profile5707/endpoints/endpoint4314?api-version=2017-10-12",
      "EncodedRequestUri": "L3N1YnNjcmlwdGlvbnMvZTJlZTU0NWItNzgzZi00NjM0LWEyNzctZTM1ZjU1YzkwNjYwL3Jlc291cmNlR3JvdXBzL2NkblJlc291cmNlR3JvdXAzMDMxL3Byb3ZpZGVycy9NaWNyb3NvZnQuQ2RuL3Byb2ZpbGVzL3Byb2ZpbGU1NzA3L2VuZHBvaW50cy9lbmRwb2ludDQzMTQ/YXBpLXZlcnNpb249MjAxNy0xMC0xMg==",
      "RequestMethod": "PATCH",
      "RequestBody": "{\r\n  \"properties\": {\r\n    \"originHostHeader\": \"azurecdn-files.azureedge.net\",\r\n    \"originPath\": \"/dsa-test\",\r\n    \"contentTypesToCompress\": [],\r\n    \"isCompressionEnabled\": false,\r\n    \"isHttpAllowed\": false,\r\n    \"queryStringCachingBehavior\": \"NotSet\",\r\n    \"optimizationType\": \"DynamicSiteAcceleration\",\r\n    \"geoFilters\": [\r\n      {\r\n        \"relativePath\": \"/mycar\",\r\n        \"action\": \"Allow\",\r\n        \"countryCodes\": []\r\n      }\r\n    ]\r\n  }\r\n}",
      "RequestHeaders": {
        "Content-Type": [
          "application/json; charset=utf-8"
        ],
        "Content-Length": [
          "451"
        ],
        "x-ms-client-request-id": [
          "28dca7bd-a65c-42cf-8fc1-fd3ee36dcee3"
        ],
        "accept-language": [
          "en-US"
        ],
        "User-Agent": [
          "FxVersion/4.6.25211.01",
          "Microsoft.Azure.Management.Cdn.CdnManagementClient/4.0.0.0"
        ]
      },
      "ResponseBody": "{\r\n  \"error\": {\r\n    \"code\": \"BadRequest\",\r\n    \"message\": \"Country codes cannot be empty in endpoint geo filters.\"\r\n  }\r\n}",
      "ResponseHeaders": {
        "Content-Length": [
          "123"
        ],
        "Content-Type": [
          "application/json; charset=utf-8"
        ],
        "Content-Language": [
          "en-US"
        ],
        "Expires": [
          "-1"
        ],
        "Cache-Control": [
          "no-cache"
        ],
        "Date": [
          "Tue, 13 Feb 2018 20:08:37 GMT"
        ],
        "Pragma": [
          "no-cache"
        ],
        "Server": [
          "Microsoft-IIS/8.5"
        ],
        "x-ms-request-id": [
          "7bb81562-7fe0-499a-af34-64bd1356c37d"
        ],
        "x-ms-client-request-id": [
          "28dca7bd-a65c-42cf-8fc1-fd3ee36dcee3"
        ],
        "Strict-Transport-Security": [
          "max-age=31536000; includeSubDomains"
        ],
        "X-AspNet-Version": [
          "4.0.30319"
        ],
        "X-Powered-By": [
          "ASP.NET"
        ],
        "x-ms-ratelimit-remaining-subscription-writes": [
          "1192"
        ],
        "x-ms-correlation-request-id": [
          "1ad2af77-2c79-408a-886a-edab4b828ee4"
        ],
        "x-ms-routing-request-id": [
          "WESTUS2:20180213T200838Z:1ad2af77-2c79-408a-886a-edab4b828ee4"
        ]
      },
      "StatusCode": 400
    },
    {
      "RequestUri": "/subscriptions/e2ee545b-783f-4634-a277-e35f55c90660/resourceGroups/cdnResourceGroup3031/providers/Microsoft.Cdn/profiles/profile5707/endpoints/endpoint4314?api-version=2017-10-12",
      "EncodedRequestUri": "L3N1YnNjcmlwdGlvbnMvZTJlZTU0NWItNzgzZi00NjM0LWEyNzctZTM1ZjU1YzkwNjYwL3Jlc291cmNlR3JvdXBzL2NkblJlc291cmNlR3JvdXAzMDMxL3Byb3ZpZGVycy9NaWNyb3NvZnQuQ2RuL3Byb2ZpbGVzL3Byb2ZpbGU1NzA3L2VuZHBvaW50cy9lbmRwb2ludDQzMTQ/YXBpLXZlcnNpb249MjAxNy0xMC0xMg==",
      "RequestMethod": "PATCH",
      "RequestBody": "{\r\n  \"properties\": {\r\n    \"originHostHeader\": \"www.bing.com\",\r\n    \"originPath\": \"/path/valid\",\r\n    \"contentTypesToCompress\": [\r\n      \"text/html\",\r\n      \"application/octet-stream\"\r\n    ],\r\n    \"isCompressionEnabled\": true,\r\n    \"isHttpAllowed\": false,\r\n    \"queryStringCachingBehavior\": \"IgnoreQueryString\",\r\n    \"geoFilters\": [\r\n      {\r\n        \"relativePath\": \"/mycar\",\r\n        \"action\": \"Allow\",\r\n        \"countryCodes\": [\r\n          \"AU\"\r\n        ]\r\n      }\r\n    ],\r\n    \"deliveryPolicy\": {\r\n      \"description\": \"Test description for a policy.\",\r\n      \"rules\": [\r\n        {\r\n          \"order\": 1,\r\n          \"actions\": [\r\n            {\r\n              \"name\": \"CacheExpiration\",\r\n              \"parameters\": {\r\n                \"cacheBehavior\": \"BypassCache\",\r\n                \"@odata.type\": \"#Microsoft.Azure.Cdn.Models.DeliveryRuleCacheExpirationActionParameters\",\r\n                \"cacheType\": \"All\"\r\n              }\r\n            }\r\n          ],\r\n          \"conditions\": [\r\n            {\r\n              \"name\": \"UrlPath\",\r\n              \"parameters\": {\r\n                \"path\": \"/folder\",\r\n                \"matchType\": \"Literal\",\r\n                \"@odata.type\": \"#Microsoft.Azure.Cdn.Models.DeliveryRuleUrlPathConditionParameters\"\r\n              }\r\n            }\r\n          ]\r\n        }\r\n      ]\r\n    }\r\n  }\r\n}",
      "RequestHeaders": {
        "Content-Type": [
          "application/json; charset=utf-8"
        ],
        "Content-Length": [
          "1322"
        ],
        "x-ms-client-request-id": [
          "15775524-0dc7-4fe4-ba7f-ad1e5bbd5765"
        ],
        "accept-language": [
          "en-US"
        ],
        "User-Agent": [
          "FxVersion/4.6.25211.01",
          "Microsoft.Azure.Management.Cdn.CdnManagementClient/4.0.0.0"
        ]
      },
      "ResponseBody": "{\r\n  \"name\": \"endpoint4314\",\r\n  \"id\": \"/subscriptions/e2ee545b-783f-4634-a277-e35f55c90660/resourcegroups/cdnResourceGroup3031/providers/Microsoft.Cdn/profiles/profile5707/endpoints/endpoint4314\",\r\n  \"type\": \"Microsoft.Cdn/profiles/endpoints\",\r\n  \"tags\": {},\r\n  \"location\": \"WestUs\",\r\n  \"properties\": {\r\n    \"hostName\": \"endpoint4314.azureedge.net\",\r\n    \"originHostHeader\": \"www.bing.com\",\r\n    \"provisioningState\": \"Succeeded\",\r\n    \"resourceState\": \"Running\",\r\n    \"isHttpAllowed\": false,\r\n    \"isHttpsAllowed\": true,\r\n    \"queryStringCachingBehavior\": \"IgnoreQueryString\",\r\n    \"originPath\": \"/path/valid\",\r\n    \"origins\": [\r\n      {\r\n        \"name\": \"origin1\",\r\n        \"properties\": {\r\n          \"hostName\": \"host1.hello.com\",\r\n          \"httpPort\": null,\r\n          \"httpsPort\": null\r\n        }\r\n      }\r\n    ],\r\n    \"customDomains\": [],\r\n    \"contentTypesToCompress\": [\r\n      \"text/html\",\r\n      \"application/octet-stream\"\r\n    ],\r\n    \"isCompressionEnabled\": true,\r\n    \"optimizationType\": null,\r\n    \"probePath\": null,\r\n    \"geoFilters\": [\r\n      {\r\n        \"relativePath\": \"/mycar\",\r\n        \"action\": \"Allow\",\r\n        \"countryCodes\": [\r\n          \"AU\"\r\n        ]\r\n      }\r\n    ],\r\n    \"deliveryPolicy\": {\r\n      \"description\": \"Test description for a policy.\",\r\n      \"rules\": [\r\n        {\r\n          \"order\": 1,\r\n          \"conditions\": [\r\n            {\r\n              \"name\": \"UrlPath\",\r\n              \"parameters\": {\r\n                \"@odata.type\": \"#Microsoft.Azure.Cdn.Models.DeliveryRuleUrlPathConditionParameters\",\r\n                \"matchType\": \"Literal\",\r\n                \"path\": \"/folder\"\r\n              }\r\n            }\r\n          ],\r\n          \"actions\": [\r\n            {\r\n              \"name\": \"CacheExpiration\",\r\n              \"parameters\": {\r\n                \"@odata.type\": \"#Microsoft.Azure.Cdn.Models.DeliveryRuleCacheExpirationActionParameters\",\r\n                \"cacheBehavior\": \"BypassCache\",\r\n                \"cacheDuration\": null,\r\n                \"cacheType\": \"All\"\r\n              }\r\n            }\r\n          ]\r\n        }\r\n      ]\r\n    }\r\n  }\r\n}",
      "ResponseHeaders": {
        "Content-Length": [
          "1733"
        ],
        "Content-Type": [
          "application/json; odata.metadata=minimal"
        ],
        "Expires": [
          "-1"
        ],
        "Cache-Control": [
          "no-cache"
        ],
        "Date": [
          "Tue, 13 Feb 2018 20:08:38 GMT"
        ],
        "Pragma": [
          "no-cache"
        ],
        "Location": [
          "https://management.azure.com/subscriptions/e2ee545b-783f-4634-a277-e35f55c90660/resourcegroups/cdnResourceGroup3031/providers/Microsoft.Cdn/operationresults/b597532f-7983-4aa6-9bec-5e46adb502cd/profileresults/profile5707/endpointresults/endpoint4314?api-version=2017-10-12"
        ],
        "Retry-After": [
          "10"
        ],
        "Server": [
          "Microsoft-IIS/8.5"
        ],
        "x-ms-request-id": [
          "ea886370-ffd0-4a8d-9b11-e201aa95d2b0"
        ],
        "x-ms-client-request-id": [
          "15775524-0dc7-4fe4-ba7f-ad1e5bbd5765"
        ],
        "Azure-AsyncOperation": [
          "https://management.azure.com/subscriptions/e2ee545b-783f-4634-a277-e35f55c90660/resourcegroups/cdnResourceGroup3031/providers/Microsoft.Cdn/operationresults/b597532f-7983-4aa6-9bec-5e46adb502cd?api-version=2017-10-12"
        ],
        "OData-Version": [
          "4.0"
        ],
        "Strict-Transport-Security": [
          "max-age=31536000; includeSubDomains"
        ],
        "X-AspNet-Version": [
          "4.0.30319"
        ],
        "X-Powered-By": [
          "ASP.NET"
        ],
        "x-ms-ratelimit-remaining-subscription-writes": [
          "1191"
        ],
        "x-ms-correlation-request-id": [
          "087367ec-15e6-4c11-96b2-3de475e67496"
        ],
        "x-ms-routing-request-id": [
          "WESTUS2:20180213T200839Z:087367ec-15e6-4c11-96b2-3de475e67496"
        ]
      },
      "StatusCode": 202
    },
    {
      "RequestUri": "/subscriptions/e2ee545b-783f-4634-a277-e35f55c90660/resourcegroups/cdnResourceGroup3031/providers/Microsoft.Cdn/operationresults/b597532f-7983-4aa6-9bec-5e46adb502cd?api-version=2017-10-12",
      "EncodedRequestUri": "L3N1YnNjcmlwdGlvbnMvZTJlZTU0NWItNzgzZi00NjM0LWEyNzctZTM1ZjU1YzkwNjYwL3Jlc291cmNlZ3JvdXBzL2NkblJlc291cmNlR3JvdXAzMDMxL3Byb3ZpZGVycy9NaWNyb3NvZnQuQ2RuL29wZXJhdGlvbnJlc3VsdHMvYjU5NzUzMmYtNzk4My00YWE2LTliZWMtNWU0NmFkYjUwMmNkP2FwaS12ZXJzaW9uPTIwMTctMTAtMTI=",
      "RequestMethod": "GET",
      "RequestBody": "",
      "RequestHeaders": {
        "User-Agent": [
          "FxVersion/4.6.25211.01",
          "Microsoft.Azure.Management.Cdn.CdnManagementClient/4.0.0.0"
        ]
      },
      "ResponseBody": "{\r\n  \"status\": \"Succeeded\",\r\n  \"error\": {\r\n    \"code\": \"None\",\r\n    \"message\": null\r\n  }\r\n}",
      "ResponseHeaders": {
        "Content-Type": [
          "application/json; odata.metadata=minimal; odata.streaming=true"
        ],
        "Expires": [
          "-1"
        ],
        "Cache-Control": [
          "no-cache"
        ],
        "Date": [
          "Tue, 13 Feb 2018 20:08:49 GMT"
        ],
        "Pragma": [
          "no-cache"
        ],
        "Transfer-Encoding": [
          "chunked"
        ],
        "Server": [
          "Microsoft-IIS/8.5"
        ],
        "Vary": [
          "Accept-Encoding"
        ],
        "x-ms-request-id": [
          "35ec3b76-793c-4a33-a12b-38b82a099097"
        ],
        "x-ms-client-request-id": [
          "9f695490-2667-4852-bc57-a7484042961e"
        ],
        "OData-Version": [
          "4.0"
        ],
        "Strict-Transport-Security": [
          "max-age=31536000; includeSubDomains"
        ],
        "X-AspNet-Version": [
          "4.0.30319"
        ],
        "X-Powered-By": [
          "ASP.NET"
        ],
        "x-ms-ratelimit-remaining-subscription-reads": [
          "14984"
        ],
        "x-ms-correlation-request-id": [
          "12d0412e-0534-41fa-8803-679ad15f5e78"
        ],
        "x-ms-routing-request-id": [
          "WESTUS2:20180213T200849Z:12d0412e-0534-41fa-8803-679ad15f5e78"
        ]
      },
      "StatusCode": 200
    },
    {
      "RequestUri": "/subscriptions/e2ee545b-783f-4634-a277-e35f55c90660/resourceGroups/cdnResourceGroup3031/providers/Microsoft.Cdn/profiles/profile5707/endpoints/endpoint7087?api-version=2017-10-12",
      "EncodedRequestUri": "L3N1YnNjcmlwdGlvbnMvZTJlZTU0NWItNzgzZi00NjM0LWEyNzctZTM1ZjU1YzkwNjYwL3Jlc291cmNlR3JvdXBzL2NkblJlc291cmNlR3JvdXAzMDMxL3Byb3ZpZGVycy9NaWNyb3NvZnQuQ2RuL3Byb2ZpbGVzL3Byb2ZpbGU1NzA3L2VuZHBvaW50cy9lbmRwb2ludDcwODc/YXBpLXZlcnNpb249MjAxNy0xMC0xMg==",
      "RequestMethod": "PUT",
      "RequestBody": "{\r\n  \"properties\": {\r\n    \"isHttpAllowed\": true,\r\n    \"isHttpsAllowed\": true,\r\n    \"origins\": [\r\n      {\r\n        \"name\": \"origin1\",\r\n        \"properties\": {\r\n          \"hostName\": \"host1.hello.com\"\r\n        }\r\n      }\r\n    ]\r\n  },\r\n  \"location\": \"WestUs\"\r\n}",
      "RequestHeaders": {
        "Content-Type": [
          "application/json; charset=utf-8"
        ],
        "Content-Length": [
          "258"
        ],
        "x-ms-client-request-id": [
          "65a6fe37-2a5c-451d-9f1f-c599ac296c24"
        ],
        "accept-language": [
          "en-US"
        ],
        "User-Agent": [
          "FxVersion/4.6.25211.01",
          "Microsoft.Azure.Management.Cdn.CdnManagementClient/4.0.0.0"
        ]
      },
      "ResponseBody": "{\r\n  \"name\": \"endpoint7087\",\r\n  \"id\": \"/subscriptions/e2ee545b-783f-4634-a277-e35f55c90660/resourcegroups/cdnResourceGroup3031/providers/Microsoft.Cdn/profiles/profile5707/endpoints/endpoint7087\",\r\n  \"type\": \"Microsoft.Cdn/profiles/endpoints\",\r\n  \"tags\": {},\r\n  \"location\": \"WestUs\",\r\n  \"properties\": {\r\n    \"hostName\": \"endpoint7087.azureedge.net\",\r\n    \"originHostHeader\": null,\r\n    \"provisioningState\": \"Creating\",\r\n    \"resourceState\": \"Creating\",\r\n    \"isHttpAllowed\": true,\r\n    \"isHttpsAllowed\": true,\r\n    \"queryStringCachingBehavior\": \"IgnoreQueryString\",\r\n    \"originPath\": null,\r\n    \"origins\": [\r\n      {\r\n        \"name\": \"origin1\",\r\n        \"properties\": {\r\n          \"hostName\": \"host1.hello.com\",\r\n          \"httpPort\": null,\r\n          \"httpsPort\": null\r\n        }\r\n      }\r\n    ],\r\n    \"customDomains\": [],\r\n    \"contentTypesToCompress\": [],\r\n    \"isCompressionEnabled\": false,\r\n    \"optimizationType\": null,\r\n    \"probePath\": null,\r\n    \"geoFilters\": [],\r\n    \"deliveryPolicy\": null\r\n  }\r\n}",
      "ResponseHeaders": {
        "Content-Length": [
          "890"
        ],
        "Content-Type": [
          "application/json; odata.metadata=minimal"
        ],
        "Expires": [
          "-1"
        ],
        "Cache-Control": [
          "no-cache"
        ],
        "Date": [
          "Tue, 13 Feb 2018 20:08:51 GMT"
        ],
        "Pragma": [
          "no-cache"
        ],
        "Retry-After": [
          "10"
        ],
        "Server": [
          "Microsoft-IIS/8.5"
        ],
        "x-ms-request-id": [
          "21e9bd4f-7a2c-4037-9950-45990b54be42"
        ],
        "x-ms-client-request-id": [
          "65a6fe37-2a5c-451d-9f1f-c599ac296c24"
        ],
        "Azure-AsyncOperation": [
          "https://management.azure.com/subscriptions/e2ee545b-783f-4634-a277-e35f55c90660/resourcegroups/cdnResourceGroup3031/providers/Microsoft.Cdn/operationresults/9c04ba7c-24b9-46b5-90b8-5e9511567684?api-version=2017-10-12"
        ],
        "OData-Version": [
          "4.0"
        ],
        "Strict-Transport-Security": [
          "max-age=31536000; includeSubDomains"
        ],
        "X-AspNet-Version": [
          "4.0.30319"
        ],
        "X-Powered-By": [
          "ASP.NET"
        ],
        "x-ms-ratelimit-remaining-subscription-writes": [
          "1190"
        ],
        "x-ms-correlation-request-id": [
          "a217800e-0375-4295-8b55-b083e0b553f2"
        ],
        "x-ms-routing-request-id": [
          "WESTUS2:20180213T200851Z:a217800e-0375-4295-8b55-b083e0b553f2"
        ]
      },
      "StatusCode": 201
    },
    {
      "RequestUri": "/subscriptions/e2ee545b-783f-4634-a277-e35f55c90660/resourceGroups/cdnResourceGroup3031/providers/Microsoft.Cdn/profiles/profile5707/endpoints/endpoint7087?api-version=2017-10-12",
      "EncodedRequestUri": "L3N1YnNjcmlwdGlvbnMvZTJlZTU0NWItNzgzZi00NjM0LWEyNzctZTM1ZjU1YzkwNjYwL3Jlc291cmNlR3JvdXBzL2NkblJlc291cmNlR3JvdXAzMDMxL3Byb3ZpZGVycy9NaWNyb3NvZnQuQ2RuL3Byb2ZpbGVzL3Byb2ZpbGU1NzA3L2VuZHBvaW50cy9lbmRwb2ludDcwODc/YXBpLXZlcnNpb249MjAxNy0xMC0xMg==",
      "RequestMethod": "PATCH",
      "RequestBody": "{\r\n  \"properties\": {\r\n    \"originHostHeader\": \"www.bing.com\",\r\n    \"isHttpAllowed\": false\r\n  }\r\n}",
      "RequestHeaders": {
        "Content-Type": [
          "application/json; charset=utf-8"
        ],
        "Content-Length": [
          "97"
        ],
        "x-ms-client-request-id": [
          "6043b680-f241-4b37-bcc4-6958e4109d7e"
        ],
        "accept-language": [
          "en-US"
        ],
        "User-Agent": [
          "FxVersion/4.6.25211.01",
          "Microsoft.Azure.Management.Cdn.CdnManagementClient/4.0.0.0"
        ]
      },
      "ResponseBody": "{\r\n  \"error\": {\r\n    \"code\": \"BadRequest\",\r\n    \"message\": \"The requested operation cannot be executed on the entity in the current state.\"\r\n  }\r\n}",
      "ResponseHeaders": {
        "Content-Length": [
          "147"
        ],
        "Content-Type": [
          "application/json; charset=utf-8"
        ],
        "Content-Language": [
          "en-US"
        ],
        "Expires": [
          "-1"
        ],
        "Cache-Control": [
          "no-cache"
        ],
        "Date": [
          "Tue, 13 Feb 2018 20:08:51 GMT"
        ],
        "Pragma": [
          "no-cache"
        ],
        "Server": [
          "Microsoft-IIS/8.5"
        ],
        "x-ms-request-id": [
          "f7ab869d-fda8-4f55-987b-5f03d27b2317"
        ],
        "x-ms-client-request-id": [
          "6043b680-f241-4b37-bcc4-6958e4109d7e"
        ],
        "Strict-Transport-Security": [
          "max-age=31536000; includeSubDomains"
        ],
        "X-AspNet-Version": [
          "4.0.30319"
        ],
        "X-Powered-By": [
          "ASP.NET"
        ],
        "x-ms-ratelimit-remaining-subscription-writes": [
          "1189"
        ],
        "x-ms-correlation-request-id": [
          "29a33231-b6b7-4bc1-9527-082b1a47e94a"
        ],
        "x-ms-routing-request-id": [
          "WESTUS2:20180213T200851Z:29a33231-b6b7-4bc1-9527-082b1a47e94a"
        ]
      },
      "StatusCode": 400
    },
    {
      "RequestUri": "/subscriptions/e2ee545b-783f-4634-a277-e35f55c90660/resourcegroups/cdnResourceGroup3031?api-version=2015-11-01",
      "EncodedRequestUri": "L3N1YnNjcmlwdGlvbnMvZTJlZTU0NWItNzgzZi00NjM0LWEyNzctZTM1ZjU1YzkwNjYwL3Jlc291cmNlZ3JvdXBzL2NkblJlc291cmNlR3JvdXAzMDMxP2FwaS12ZXJzaW9uPTIwMTUtMTEtMDE=",
      "RequestMethod": "DELETE",
      "RequestBody": "",
      "RequestHeaders": {
        "x-ms-client-request-id": [
          "de7d4959-116c-4ef8-9cef-f8157829efb0"
        ],
        "accept-language": [
          "en-US"
        ],
        "User-Agent": [
          "FxVersion/4.6.25211.01",
          "Microsoft.Azure.Management.Resources.ResourceManagementClient/1.0.0.0"
        ]
      },
      "ResponseBody": "",
      "ResponseHeaders": {
        "Content-Length": [
          "0"
        ],
        "Expires": [
          "-1"
        ],
        "Cache-Control": [
          "no-cache"
        ],
        "Date": [
          "Tue, 13 Feb 2018 20:08:52 GMT"
        ],
        "Pragma": [
          "no-cache"
        ],
        "Location": [
          "https://management.azure.com/subscriptions/e2ee545b-783f-4634-a277-e35f55c90660/operationresults/eyJqb2JJZCI6IlJFU09VUkNFR1JPVVBERUxFVElPTkpPQi1DRE5SRVNPVVJDRUdST1VQMzAzMS1XRVNUVVMiLCJqb2JMb2NhdGlvbiI6Indlc3R1cyJ9?api-version=2015-11-01"
        ],
        "Retry-After": [
          "15"
        ],
        "x-ms-ratelimit-remaining-subscription-writes": [
          "1198"
        ],
        "x-ms-request-id": [
          "a8cd7a30-fea5-47fa-8940-30861868eabd"
        ],
        "x-ms-correlation-request-id": [
          "a8cd7a30-fea5-47fa-8940-30861868eabd"
        ],
        "x-ms-routing-request-id": [
          "WESTUS2:20180213T200852Z:a8cd7a30-fea5-47fa-8940-30861868eabd"
        ],
        "Strict-Transport-Security": [
          "max-age=31536000; includeSubDomains"
        ]
      },
      "StatusCode": 202
    },
    {
      "RequestUri": "/subscriptions/e2ee545b-783f-4634-a277-e35f55c90660/operationresults/eyJqb2JJZCI6IlJFU09VUkNFR1JPVVBERUxFVElPTkpPQi1DRE5SRVNPVVJDRUdST1VQMzAzMS1XRVNUVVMiLCJqb2JMb2NhdGlvbiI6Indlc3R1cyJ9?api-version=2015-11-01",
      "EncodedRequestUri": "L3N1YnNjcmlwdGlvbnMvZTJlZTU0NWItNzgzZi00NjM0LWEyNzctZTM1ZjU1YzkwNjYwL29wZXJhdGlvbnJlc3VsdHMvZXlKcWIySkpaQ0k2SWxKRlUwOVZVa05GUjFKUFZWQkVSVXhGVkVsUFRrcFBRaTFEUkU1U1JWTlBWVkpEUlVkU1QxVlFNekF6TVMxWFJWTlVWVk1pTENKcWIySk1iMk5oZEdsdmJpSTZJbmRsYzNSMWN5Sjk/YXBpLXZlcnNpb249MjAxNS0xMS0wMQ==",
      "RequestMethod": "GET",
      "RequestBody": "",
      "RequestHeaders": {
        "User-Agent": [
          "FxVersion/4.6.25211.01",
          "Microsoft.Azure.Management.Resources.ResourceManagementClient/1.0.0.0"
        ]
      },
      "ResponseBody": "",
      "ResponseHeaders": {
        "Content-Length": [
          "0"
        ],
        "Expires": [
          "-1"
        ],
        "Cache-Control": [
          "no-cache"
        ],
        "Date": [
          "Tue, 13 Feb 2018 20:09:07 GMT"
        ],
        "Pragma": [
          "no-cache"
        ],
        "Location": [
          "https://management.azure.com/subscriptions/e2ee545b-783f-4634-a277-e35f55c90660/operationresults/eyJqb2JJZCI6IlJFU09VUkNFR1JPVVBERUxFVElPTkpPQi1DRE5SRVNPVVJDRUdST1VQMzAzMS1XRVNUVVMiLCJqb2JMb2NhdGlvbiI6Indlc3R1cyJ9?api-version=2015-11-01"
        ],
        "Retry-After": [
          "15"
        ],
        "x-ms-ratelimit-remaining-subscription-reads": [
          "14999"
        ],
        "x-ms-request-id": [
          "05fccf0a-8f24-4640-928d-61b433970ebe"
        ],
        "x-ms-correlation-request-id": [
          "05fccf0a-8f24-4640-928d-61b433970ebe"
        ],
        "x-ms-routing-request-id": [
          "WESTUS2:20180213T200907Z:05fccf0a-8f24-4640-928d-61b433970ebe"
        ],
        "Strict-Transport-Security": [
          "max-age=31536000; includeSubDomains"
        ]
      },
      "StatusCode": 202
    },
    {
      "RequestUri": "/subscriptions/e2ee545b-783f-4634-a277-e35f55c90660/operationresults/eyJqb2JJZCI6IlJFU09VUkNFR1JPVVBERUxFVElPTkpPQi1DRE5SRVNPVVJDRUdST1VQMzAzMS1XRVNUVVMiLCJqb2JMb2NhdGlvbiI6Indlc3R1cyJ9?api-version=2015-11-01",
      "EncodedRequestUri": "L3N1YnNjcmlwdGlvbnMvZTJlZTU0NWItNzgzZi00NjM0LWEyNzctZTM1ZjU1YzkwNjYwL29wZXJhdGlvbnJlc3VsdHMvZXlKcWIySkpaQ0k2SWxKRlUwOVZVa05GUjFKUFZWQkVSVXhGVkVsUFRrcFBRaTFEUkU1U1JWTlBWVkpEUlVkU1QxVlFNekF6TVMxWFJWTlVWVk1pTENKcWIySk1iMk5oZEdsdmJpSTZJbmRsYzNSMWN5Sjk/YXBpLXZlcnNpb249MjAxNS0xMS0wMQ==",
      "RequestMethod": "GET",
      "RequestBody": "",
      "RequestHeaders": {
        "User-Agent": [
          "FxVersion/4.6.25211.01",
          "Microsoft.Azure.Management.Resources.ResourceManagementClient/1.0.0.0"
        ]
      },
      "ResponseBody": "",
      "ResponseHeaders": {
        "Content-Length": [
          "0"
        ],
        "Expires": [
          "-1"
        ],
        "Cache-Control": [
          "no-cache"
        ],
        "Date": [
          "Tue, 13 Feb 2018 20:09:22 GMT"
        ],
        "Pragma": [
          "no-cache"
        ],
        "Location": [
          "https://management.azure.com/subscriptions/e2ee545b-783f-4634-a277-e35f55c90660/operationresults/eyJqb2JJZCI6IlJFU09VUkNFR1JPVVBERUxFVElPTkpPQi1DRE5SRVNPVVJDRUdST1VQMzAzMS1XRVNUVVMiLCJqb2JMb2NhdGlvbiI6Indlc3R1cyJ9?api-version=2015-11-01"
        ],
        "Retry-After": [
          "15"
        ],
        "x-ms-ratelimit-remaining-subscription-reads": [
          "14998"
<<<<<<< HEAD
        ],
        "x-ms-request-id": [
          "abd11e60-662e-4fdf-a0bf-e8b1589dd350"
        ],
        "x-ms-correlation-request-id": [
          "abd11e60-662e-4fdf-a0bf-e8b1589dd350"
        ],
        "x-ms-routing-request-id": [
          "WESTUS2:20180213T200922Z:abd11e60-662e-4fdf-a0bf-e8b1589dd350"
=======
        ],
        "x-ms-request-id": [
          "abd11e60-662e-4fdf-a0bf-e8b1589dd350"
        ],
        "x-ms-correlation-request-id": [
          "abd11e60-662e-4fdf-a0bf-e8b1589dd350"
        ],
        "x-ms-routing-request-id": [
          "WESTUS2:20180213T200922Z:abd11e60-662e-4fdf-a0bf-e8b1589dd350"
        ],
        "Strict-Transport-Security": [
          "max-age=31536000; includeSubDomains"
        ]
      },
      "StatusCode": 202
    },
    {
      "RequestUri": "/subscriptions/e2ee545b-783f-4634-a277-e35f55c90660/operationresults/eyJqb2JJZCI6IlJFU09VUkNFR1JPVVBERUxFVElPTkpPQi1DRE5SRVNPVVJDRUdST1VQMzAzMS1XRVNUVVMiLCJqb2JMb2NhdGlvbiI6Indlc3R1cyJ9?api-version=2015-11-01",
      "EncodedRequestUri": "L3N1YnNjcmlwdGlvbnMvZTJlZTU0NWItNzgzZi00NjM0LWEyNzctZTM1ZjU1YzkwNjYwL29wZXJhdGlvbnJlc3VsdHMvZXlKcWIySkpaQ0k2SWxKRlUwOVZVa05GUjFKUFZWQkVSVXhGVkVsUFRrcFBRaTFEUkU1U1JWTlBWVkpEUlVkU1QxVlFNekF6TVMxWFJWTlVWVk1pTENKcWIySk1iMk5oZEdsdmJpSTZJbmRsYzNSMWN5Sjk/YXBpLXZlcnNpb249MjAxNS0xMS0wMQ==",
      "RequestMethod": "GET",
      "RequestBody": "",
      "RequestHeaders": {
        "User-Agent": [
          "FxVersion/4.6.25211.01",
          "Microsoft.Azure.Management.Resources.ResourceManagementClient/1.0.0.0"
        ]
      },
      "ResponseBody": "",
      "ResponseHeaders": {
        "Content-Length": [
          "0"
        ],
        "Expires": [
          "-1"
        ],
        "Cache-Control": [
          "no-cache"
        ],
        "Date": [
          "Tue, 13 Feb 2018 20:09:37 GMT"
        ],
        "Pragma": [
          "no-cache"
        ],
        "Location": [
          "https://management.azure.com/subscriptions/e2ee545b-783f-4634-a277-e35f55c90660/operationresults/eyJqb2JJZCI6IlJFU09VUkNFR1JPVVBERUxFVElPTkpPQi1DRE5SRVNPVVJDRUdST1VQMzAzMS1XRVNUVVMiLCJqb2JMb2NhdGlvbiI6Indlc3R1cyJ9?api-version=2015-11-01"
        ],
        "Retry-After": [
          "15"
        ],
        "x-ms-ratelimit-remaining-subscription-reads": [
          "14997"
        ],
        "x-ms-request-id": [
          "989e4692-e571-45a5-806f-c43669f0be98"
        ],
        "x-ms-correlation-request-id": [
          "989e4692-e571-45a5-806f-c43669f0be98"
        ],
        "x-ms-routing-request-id": [
          "WESTUS2:20180213T200937Z:989e4692-e571-45a5-806f-c43669f0be98"
        ],
        "Strict-Transport-Security": [
          "max-age=31536000; includeSubDomains"
        ]
      },
      "StatusCode": 202
    },
    {
      "RequestUri": "/subscriptions/e2ee545b-783f-4634-a277-e35f55c90660/operationresults/eyJqb2JJZCI6IlJFU09VUkNFR1JPVVBERUxFVElPTkpPQi1DRE5SRVNPVVJDRUdST1VQMzAzMS1XRVNUVVMiLCJqb2JMb2NhdGlvbiI6Indlc3R1cyJ9?api-version=2015-11-01",
      "EncodedRequestUri": "L3N1YnNjcmlwdGlvbnMvZTJlZTU0NWItNzgzZi00NjM0LWEyNzctZTM1ZjU1YzkwNjYwL29wZXJhdGlvbnJlc3VsdHMvZXlKcWIySkpaQ0k2SWxKRlUwOVZVa05GUjFKUFZWQkVSVXhGVkVsUFRrcFBRaTFEUkU1U1JWTlBWVkpEUlVkU1QxVlFNekF6TVMxWFJWTlVWVk1pTENKcWIySk1iMk5oZEdsdmJpSTZJbmRsYzNSMWN5Sjk/YXBpLXZlcnNpb249MjAxNS0xMS0wMQ==",
      "RequestMethod": "GET",
      "RequestBody": "",
      "RequestHeaders": {
        "User-Agent": [
          "FxVersion/4.6.25211.01",
          "Microsoft.Azure.Management.Resources.ResourceManagementClient/1.0.0.0"
        ]
      },
      "ResponseBody": "",
      "ResponseHeaders": {
        "Content-Length": [
          "0"
        ],
        "Expires": [
          "-1"
        ],
        "Cache-Control": [
          "no-cache"
        ],
        "Date": [
          "Tue, 13 Feb 2018 20:09:51 GMT"
        ],
        "Pragma": [
          "no-cache"
        ],
        "Location": [
          "https://management.azure.com/subscriptions/e2ee545b-783f-4634-a277-e35f55c90660/operationresults/eyJqb2JJZCI6IlJFU09VUkNFR1JPVVBERUxFVElPTkpPQi1DRE5SRVNPVVJDRUdST1VQMzAzMS1XRVNUVVMiLCJqb2JMb2NhdGlvbiI6Indlc3R1cyJ9?api-version=2015-11-01"
        ],
        "Retry-After": [
          "15"
        ],
        "x-ms-ratelimit-remaining-subscription-reads": [
          "14996"
        ],
        "x-ms-request-id": [
          "1f4bad20-fed2-4004-a008-7d6ff267989a"
        ],
        "x-ms-correlation-request-id": [
          "1f4bad20-fed2-4004-a008-7d6ff267989a"
        ],
        "x-ms-routing-request-id": [
          "WESTUS2:20180213T200952Z:1f4bad20-fed2-4004-a008-7d6ff267989a"
        ],
        "Strict-Transport-Security": [
          "max-age=31536000; includeSubDomains"
        ]
      },
      "StatusCode": 202
    },
    {
      "RequestUri": "/subscriptions/e2ee545b-783f-4634-a277-e35f55c90660/operationresults/eyJqb2JJZCI6IlJFU09VUkNFR1JPVVBERUxFVElPTkpPQi1DRE5SRVNPVVJDRUdST1VQMzAzMS1XRVNUVVMiLCJqb2JMb2NhdGlvbiI6Indlc3R1cyJ9?api-version=2015-11-01",
      "EncodedRequestUri": "L3N1YnNjcmlwdGlvbnMvZTJlZTU0NWItNzgzZi00NjM0LWEyNzctZTM1ZjU1YzkwNjYwL29wZXJhdGlvbnJlc3VsdHMvZXlKcWIySkpaQ0k2SWxKRlUwOVZVa05GUjFKUFZWQkVSVXhGVkVsUFRrcFBRaTFEUkU1U1JWTlBWVkpEUlVkU1QxVlFNekF6TVMxWFJWTlVWVk1pTENKcWIySk1iMk5oZEdsdmJpSTZJbmRsYzNSMWN5Sjk/YXBpLXZlcnNpb249MjAxNS0xMS0wMQ==",
      "RequestMethod": "GET",
      "RequestBody": "",
      "RequestHeaders": {
        "User-Agent": [
          "FxVersion/4.6.25211.01",
          "Microsoft.Azure.Management.Resources.ResourceManagementClient/1.0.0.0"
        ]
      },
      "ResponseBody": "",
      "ResponseHeaders": {
        "Content-Length": [
          "0"
        ],
        "Expires": [
          "-1"
        ],
        "Cache-Control": [
          "no-cache"
        ],
        "Date": [
          "Tue, 13 Feb 2018 20:10:07 GMT"
        ],
        "Pragma": [
          "no-cache"
        ],
        "Location": [
          "https://management.azure.com/subscriptions/e2ee545b-783f-4634-a277-e35f55c90660/operationresults/eyJqb2JJZCI6IlJFU09VUkNFR1JPVVBERUxFVElPTkpPQi1DRE5SRVNPVVJDRUdST1VQMzAzMS1XRVNUVVMiLCJqb2JMb2NhdGlvbiI6Indlc3R1cyJ9?api-version=2015-11-01"
        ],
        "Retry-After": [
          "15"
        ],
        "x-ms-ratelimit-remaining-subscription-reads": [
          "14995"
        ],
        "x-ms-request-id": [
          "abe11d92-5f0b-48fa-9935-116d5ce9ffe7"
        ],
        "x-ms-correlation-request-id": [
          "abe11d92-5f0b-48fa-9935-116d5ce9ffe7"
        ],
        "x-ms-routing-request-id": [
          "WESTUS2:20180213T201007Z:abe11d92-5f0b-48fa-9935-116d5ce9ffe7"
>>>>>>> 99216f75
        ],
        "Strict-Transport-Security": [
          "max-age=31536000; includeSubDomains"
        ]
      },
      "StatusCode": 202
    },
    {
      "RequestUri": "/subscriptions/e2ee545b-783f-4634-a277-e35f55c90660/operationresults/eyJqb2JJZCI6IlJFU09VUkNFR1JPVVBERUxFVElPTkpPQi1DRE5SRVNPVVJDRUdST1VQMzAzMS1XRVNUVVMiLCJqb2JMb2NhdGlvbiI6Indlc3R1cyJ9?api-version=2015-11-01",
      "EncodedRequestUri": "L3N1YnNjcmlwdGlvbnMvZTJlZTU0NWItNzgzZi00NjM0LWEyNzctZTM1ZjU1YzkwNjYwL29wZXJhdGlvbnJlc3VsdHMvZXlKcWIySkpaQ0k2SWxKRlUwOVZVa05GUjFKUFZWQkVSVXhGVkVsUFRrcFBRaTFEUkU1U1JWTlBWVkpEUlVkU1QxVlFNekF6TVMxWFJWTlVWVk1pTENKcWIySk1iMk5oZEdsdmJpSTZJbmRsYzNSMWN5Sjk/YXBpLXZlcnNpb249MjAxNS0xMS0wMQ==",
      "RequestMethod": "GET",
      "RequestBody": "",
      "RequestHeaders": {
        "User-Agent": [
          "FxVersion/4.6.25211.01",
          "Microsoft.Azure.Management.Resources.ResourceManagementClient/1.0.0.0"
        ]
      },
      "ResponseBody": "",
      "ResponseHeaders": {
        "Content-Length": [
          "0"
        ],
        "Expires": [
          "-1"
        ],
        "Cache-Control": [
          "no-cache"
        ],
        "Date": [
<<<<<<< HEAD
          "Tue, 13 Feb 2018 20:09:37 GMT"
=======
          "Tue, 13 Feb 2018 20:10:22 GMT"
>>>>>>> 99216f75
        ],
        "Pragma": [
          "no-cache"
        ],
        "Location": [
          "https://management.azure.com/subscriptions/e2ee545b-783f-4634-a277-e35f55c90660/operationresults/eyJqb2JJZCI6IlJFU09VUkNFR1JPVVBERUxFVElPTkpPQi1DRE5SRVNPVVJDRUdST1VQMzAzMS1XRVNUVVMiLCJqb2JMb2NhdGlvbiI6Indlc3R1cyJ9?api-version=2015-11-01"
<<<<<<< HEAD
        ],
        "Retry-After": [
          "15"
        ],
        "x-ms-ratelimit-remaining-subscription-reads": [
          "14997"
        ],
        "x-ms-request-id": [
          "989e4692-e571-45a5-806f-c43669f0be98"
        ],
        "x-ms-correlation-request-id": [
          "989e4692-e571-45a5-806f-c43669f0be98"
        ],
        "x-ms-routing-request-id": [
          "WESTUS2:20180213T200937Z:989e4692-e571-45a5-806f-c43669f0be98"
        ],
        "Strict-Transport-Security": [
          "max-age=31536000; includeSubDomains"
        ]
      },
      "StatusCode": 202
    },
    {
      "RequestUri": "/subscriptions/e2ee545b-783f-4634-a277-e35f55c90660/operationresults/eyJqb2JJZCI6IlJFU09VUkNFR1JPVVBERUxFVElPTkpPQi1DRE5SRVNPVVJDRUdST1VQMzAzMS1XRVNUVVMiLCJqb2JMb2NhdGlvbiI6Indlc3R1cyJ9?api-version=2015-11-01",
      "EncodedRequestUri": "L3N1YnNjcmlwdGlvbnMvZTJlZTU0NWItNzgzZi00NjM0LWEyNzctZTM1ZjU1YzkwNjYwL29wZXJhdGlvbnJlc3VsdHMvZXlKcWIySkpaQ0k2SWxKRlUwOVZVa05GUjFKUFZWQkVSVXhGVkVsUFRrcFBRaTFEUkU1U1JWTlBWVkpEUlVkU1QxVlFNekF6TVMxWFJWTlVWVk1pTENKcWIySk1iMk5oZEdsdmJpSTZJbmRsYzNSMWN5Sjk/YXBpLXZlcnNpb249MjAxNS0xMS0wMQ==",
      "RequestMethod": "GET",
      "RequestBody": "",
      "RequestHeaders": {
        "User-Agent": [
          "FxVersion/4.6.25211.01",
          "Microsoft.Azure.Management.Resources.ResourceManagementClient/1.0.0.0"
        ]
      },
      "ResponseBody": "",
      "ResponseHeaders": {
        "Content-Length": [
          "0"
        ],
        "Expires": [
          "-1"
        ],
        "Cache-Control": [
          "no-cache"
        ],
        "Date": [
          "Tue, 13 Feb 2018 20:09:51 GMT"
        ],
        "Pragma": [
          "no-cache"
        ],
        "Location": [
          "https://management.azure.com/subscriptions/e2ee545b-783f-4634-a277-e35f55c90660/operationresults/eyJqb2JJZCI6IlJFU09VUkNFR1JPVVBERUxFVElPTkpPQi1DRE5SRVNPVVJDRUdST1VQMzAzMS1XRVNUVVMiLCJqb2JMb2NhdGlvbiI6Indlc3R1cyJ9?api-version=2015-11-01"
        ],
        "Retry-After": [
          "15"
        ],
        "x-ms-ratelimit-remaining-subscription-reads": [
          "14996"
        ],
        "x-ms-request-id": [
          "1f4bad20-fed2-4004-a008-7d6ff267989a"
        ],
        "x-ms-correlation-request-id": [
          "1f4bad20-fed2-4004-a008-7d6ff267989a"
        ],
        "x-ms-routing-request-id": [
          "WESTUS2:20180213T200952Z:1f4bad20-fed2-4004-a008-7d6ff267989a"
        ],
        "Strict-Transport-Security": [
          "max-age=31536000; includeSubDomains"
        ]
      },
      "StatusCode": 202
    },
    {
      "RequestUri": "/subscriptions/e2ee545b-783f-4634-a277-e35f55c90660/operationresults/eyJqb2JJZCI6IlJFU09VUkNFR1JPVVBERUxFVElPTkpPQi1DRE5SRVNPVVJDRUdST1VQMzAzMS1XRVNUVVMiLCJqb2JMb2NhdGlvbiI6Indlc3R1cyJ9?api-version=2015-11-01",
      "EncodedRequestUri": "L3N1YnNjcmlwdGlvbnMvZTJlZTU0NWItNzgzZi00NjM0LWEyNzctZTM1ZjU1YzkwNjYwL29wZXJhdGlvbnJlc3VsdHMvZXlKcWIySkpaQ0k2SWxKRlUwOVZVa05GUjFKUFZWQkVSVXhGVkVsUFRrcFBRaTFEUkU1U1JWTlBWVkpEUlVkU1QxVlFNekF6TVMxWFJWTlVWVk1pTENKcWIySk1iMk5oZEdsdmJpSTZJbmRsYzNSMWN5Sjk/YXBpLXZlcnNpb249MjAxNS0xMS0wMQ==",
      "RequestMethod": "GET",
      "RequestBody": "",
      "RequestHeaders": {
        "User-Agent": [
          "FxVersion/4.6.25211.01",
          "Microsoft.Azure.Management.Resources.ResourceManagementClient/1.0.0.0"
        ]
      },
      "ResponseBody": "",
      "ResponseHeaders": {
        "Content-Length": [
          "0"
        ],
        "Expires": [
          "-1"
        ],
        "Cache-Control": [
          "no-cache"
        ],
        "Date": [
          "Tue, 13 Feb 2018 20:10:07 GMT"
        ],
        "Pragma": [
          "no-cache"
        ],
        "Location": [
          "https://management.azure.com/subscriptions/e2ee545b-783f-4634-a277-e35f55c90660/operationresults/eyJqb2JJZCI6IlJFU09VUkNFR1JPVVBERUxFVElPTkpPQi1DRE5SRVNPVVJDRUdST1VQMzAzMS1XRVNUVVMiLCJqb2JMb2NhdGlvbiI6Indlc3R1cyJ9?api-version=2015-11-01"
        ],
        "Retry-After": [
          "15"
        ],
        "x-ms-ratelimit-remaining-subscription-reads": [
          "14995"
        ],
        "x-ms-request-id": [
          "abe11d92-5f0b-48fa-9935-116d5ce9ffe7"
        ],
        "x-ms-correlation-request-id": [
          "abe11d92-5f0b-48fa-9935-116d5ce9ffe7"
        ],
        "x-ms-routing-request-id": [
          "WESTUS2:20180213T201007Z:abe11d92-5f0b-48fa-9935-116d5ce9ffe7"
        ],
        "Strict-Transport-Security": [
          "max-age=31536000; includeSubDomains"
        ]
      },
      "StatusCode": 202
    },
    {
      "RequestUri": "/subscriptions/e2ee545b-783f-4634-a277-e35f55c90660/operationresults/eyJqb2JJZCI6IlJFU09VUkNFR1JPVVBERUxFVElPTkpPQi1DRE5SRVNPVVJDRUdST1VQMzAzMS1XRVNUVVMiLCJqb2JMb2NhdGlvbiI6Indlc3R1cyJ9?api-version=2015-11-01",
      "EncodedRequestUri": "L3N1YnNjcmlwdGlvbnMvZTJlZTU0NWItNzgzZi00NjM0LWEyNzctZTM1ZjU1YzkwNjYwL29wZXJhdGlvbnJlc3VsdHMvZXlKcWIySkpaQ0k2SWxKRlUwOVZVa05GUjFKUFZWQkVSVXhGVkVsUFRrcFBRaTFEUkU1U1JWTlBWVkpEUlVkU1QxVlFNekF6TVMxWFJWTlVWVk1pTENKcWIySk1iMk5oZEdsdmJpSTZJbmRsYzNSMWN5Sjk/YXBpLXZlcnNpb249MjAxNS0xMS0wMQ==",
      "RequestMethod": "GET",
      "RequestBody": "",
      "RequestHeaders": {
        "User-Agent": [
          "FxVersion/4.6.25211.01",
          "Microsoft.Azure.Management.Resources.ResourceManagementClient/1.0.0.0"
        ]
      },
      "ResponseBody": "",
      "ResponseHeaders": {
        "Content-Length": [
          "0"
        ],
        "Expires": [
          "-1"
        ],
        "Cache-Control": [
          "no-cache"
        ],
        "Date": [
          "Tue, 13 Feb 2018 20:10:22 GMT"
        ],
        "Pragma": [
          "no-cache"
        ],
        "Location": [
          "https://management.azure.com/subscriptions/e2ee545b-783f-4634-a277-e35f55c90660/operationresults/eyJqb2JJZCI6IlJFU09VUkNFR1JPVVBERUxFVElPTkpPQi1DRE5SRVNPVVJDRUdST1VQMzAzMS1XRVNUVVMiLCJqb2JMb2NhdGlvbiI6Indlc3R1cyJ9?api-version=2015-11-01"
=======
>>>>>>> 99216f75
        ],
        "Retry-After": [
          "15"
        ],
        "x-ms-ratelimit-remaining-subscription-reads": [
          "14994"
        ],
        "x-ms-request-id": [
          "84f79192-5e7d-4b7c-84d5-dafe3026452a"
        ],
        "x-ms-correlation-request-id": [
          "84f79192-5e7d-4b7c-84d5-dafe3026452a"
        ],
        "x-ms-routing-request-id": [
          "WESTUS2:20180213T201022Z:84f79192-5e7d-4b7c-84d5-dafe3026452a"
        ],
        "Strict-Transport-Security": [
          "max-age=31536000; includeSubDomains"
        ]
      },
      "StatusCode": 202
    },
    {
      "RequestUri": "/subscriptions/e2ee545b-783f-4634-a277-e35f55c90660/operationresults/eyJqb2JJZCI6IlJFU09VUkNFR1JPVVBERUxFVElPTkpPQi1DRE5SRVNPVVJDRUdST1VQMzAzMS1XRVNUVVMiLCJqb2JMb2NhdGlvbiI6Indlc3R1cyJ9?api-version=2015-11-01",
      "EncodedRequestUri": "L3N1YnNjcmlwdGlvbnMvZTJlZTU0NWItNzgzZi00NjM0LWEyNzctZTM1ZjU1YzkwNjYwL29wZXJhdGlvbnJlc3VsdHMvZXlKcWIySkpaQ0k2SWxKRlUwOVZVa05GUjFKUFZWQkVSVXhGVkVsUFRrcFBRaTFEUkU1U1JWTlBWVkpEUlVkU1QxVlFNekF6TVMxWFJWTlVWVk1pTENKcWIySk1iMk5oZEdsdmJpSTZJbmRsYzNSMWN5Sjk/YXBpLXZlcnNpb249MjAxNS0xMS0wMQ==",
      "RequestMethod": "GET",
      "RequestBody": "",
      "RequestHeaders": {
        "User-Agent": [
          "FxVersion/4.6.25211.01",
          "Microsoft.Azure.Management.Resources.ResourceManagementClient/1.0.0.0"
        ]
      },
      "ResponseBody": "",
      "ResponseHeaders": {
        "Content-Length": [
          "0"
        ],
        "Expires": [
          "-1"
        ],
        "Cache-Control": [
          "no-cache"
        ],
        "Date": [
          "Tue, 13 Feb 2018 20:10:37 GMT"
        ],
        "Pragma": [
          "no-cache"
        ],
        "Location": [
          "https://management.azure.com/subscriptions/e2ee545b-783f-4634-a277-e35f55c90660/operationresults/eyJqb2JJZCI6IlJFU09VUkNFR1JPVVBERUxFVElPTkpPQi1DRE5SRVNPVVJDRUdST1VQMzAzMS1XRVNUVVMiLCJqb2JMb2NhdGlvbiI6Indlc3R1cyJ9?api-version=2015-11-01"
        ],
        "Retry-After": [
          "15"
        ],
        "x-ms-ratelimit-remaining-subscription-reads": [
          "14993"
        ],
        "x-ms-request-id": [
          "ea4bbd79-524a-47a6-8c5b-125525aeec09"
        ],
        "x-ms-correlation-request-id": [
          "ea4bbd79-524a-47a6-8c5b-125525aeec09"
        ],
        "x-ms-routing-request-id": [
          "WESTUS2:20180213T201037Z:ea4bbd79-524a-47a6-8c5b-125525aeec09"
        ],
        "Strict-Transport-Security": [
          "max-age=31536000; includeSubDomains"
        ]
      },
      "StatusCode": 202
    },
    {
      "RequestUri": "/subscriptions/e2ee545b-783f-4634-a277-e35f55c90660/operationresults/eyJqb2JJZCI6IlJFU09VUkNFR1JPVVBERUxFVElPTkpPQi1DRE5SRVNPVVJDRUdST1VQMzAzMS1XRVNUVVMiLCJqb2JMb2NhdGlvbiI6Indlc3R1cyJ9?api-version=2015-11-01",
      "EncodedRequestUri": "L3N1YnNjcmlwdGlvbnMvZTJlZTU0NWItNzgzZi00NjM0LWEyNzctZTM1ZjU1YzkwNjYwL29wZXJhdGlvbnJlc3VsdHMvZXlKcWIySkpaQ0k2SWxKRlUwOVZVa05GUjFKUFZWQkVSVXhGVkVsUFRrcFBRaTFEUkU1U1JWTlBWVkpEUlVkU1QxVlFNekF6TVMxWFJWTlVWVk1pTENKcWIySk1iMk5oZEdsdmJpSTZJbmRsYzNSMWN5Sjk/YXBpLXZlcnNpb249MjAxNS0xMS0wMQ==",
      "RequestMethod": "GET",
      "RequestBody": "",
      "RequestHeaders": {
        "User-Agent": [
          "FxVersion/4.6.25211.01",
          "Microsoft.Azure.Management.Resources.ResourceManagementClient/1.0.0.0"
        ]
      },
      "ResponseBody": "",
      "ResponseHeaders": {
        "Content-Length": [
          "0"
        ],
        "Expires": [
          "-1"
        ],
        "Cache-Control": [
          "no-cache"
        ],
        "Date": [
          "Tue, 13 Feb 2018 20:10:52 GMT"
        ],
        "Pragma": [
          "no-cache"
        ],
        "Location": [
          "https://management.azure.com/subscriptions/e2ee545b-783f-4634-a277-e35f55c90660/operationresults/eyJqb2JJZCI6IlJFU09VUkNFR1JPVVBERUxFVElPTkpPQi1DRE5SRVNPVVJDRUdST1VQMzAzMS1XRVNUVVMiLCJqb2JMb2NhdGlvbiI6Indlc3R1cyJ9?api-version=2015-11-01"
        ],
        "Retry-After": [
          "15"
        ],
        "x-ms-ratelimit-remaining-subscription-reads": [
          "14992"
        ],
        "x-ms-request-id": [
          "a5fdf2ac-e33a-4ff9-bdd1-fc8e79564da6"
        ],
        "x-ms-correlation-request-id": [
          "a5fdf2ac-e33a-4ff9-bdd1-fc8e79564da6"
        ],
        "x-ms-routing-request-id": [
          "WESTUS2:20180213T201053Z:a5fdf2ac-e33a-4ff9-bdd1-fc8e79564da6"
        ],
        "Strict-Transport-Security": [
          "max-age=31536000; includeSubDomains"
        ]
      },
      "StatusCode": 202
    },
    {
      "RequestUri": "/subscriptions/e2ee545b-783f-4634-a277-e35f55c90660/operationresults/eyJqb2JJZCI6IlJFU09VUkNFR1JPVVBERUxFVElPTkpPQi1DRE5SRVNPVVJDRUdST1VQMzAzMS1XRVNUVVMiLCJqb2JMb2NhdGlvbiI6Indlc3R1cyJ9?api-version=2015-11-01",
      "EncodedRequestUri": "L3N1YnNjcmlwdGlvbnMvZTJlZTU0NWItNzgzZi00NjM0LWEyNzctZTM1ZjU1YzkwNjYwL29wZXJhdGlvbnJlc3VsdHMvZXlKcWIySkpaQ0k2SWxKRlUwOVZVa05GUjFKUFZWQkVSVXhGVkVsUFRrcFBRaTFEUkU1U1JWTlBWVkpEUlVkU1QxVlFNekF6TVMxWFJWTlVWVk1pTENKcWIySk1iMk5oZEdsdmJpSTZJbmRsYzNSMWN5Sjk/YXBpLXZlcnNpb249MjAxNS0xMS0wMQ==",
      "RequestMethod": "GET",
      "RequestBody": "",
      "RequestHeaders": {
        "User-Agent": [
          "FxVersion/4.6.25211.01",
          "Microsoft.Azure.Management.Resources.ResourceManagementClient/1.0.0.0"
        ]
      },
      "ResponseBody": "",
      "ResponseHeaders": {
        "Content-Length": [
          "0"
        ],
        "Expires": [
          "-1"
        ],
        "Cache-Control": [
          "no-cache"
        ],
        "Date": [
          "Tue, 13 Feb 2018 20:11:07 GMT"
        ],
        "Pragma": [
          "no-cache"
        ],
        "Location": [
          "https://management.azure.com/subscriptions/e2ee545b-783f-4634-a277-e35f55c90660/operationresults/eyJqb2JJZCI6IlJFU09VUkNFR1JPVVBERUxFVElPTkpPQi1DRE5SRVNPVVJDRUdST1VQMzAzMS1XRVNUVVMiLCJqb2JMb2NhdGlvbiI6Indlc3R1cyJ9?api-version=2015-11-01"
        ],
        "Retry-After": [
          "15"
        ],
        "x-ms-ratelimit-remaining-subscription-reads": [
          "14991"
        ],
        "x-ms-request-id": [
          "3a149731-0fde-45c4-8306-3fd25f9df9ff"
        ],
        "x-ms-correlation-request-id": [
          "3a149731-0fde-45c4-8306-3fd25f9df9ff"
        ],
        "x-ms-routing-request-id": [
          "WESTUS2:20180213T201108Z:3a149731-0fde-45c4-8306-3fd25f9df9ff"
        ],
        "Strict-Transport-Security": [
          "max-age=31536000; includeSubDomains"
        ]
      },
      "StatusCode": 202
    },
    {
      "RequestUri": "/subscriptions/e2ee545b-783f-4634-a277-e35f55c90660/operationresults/eyJqb2JJZCI6IlJFU09VUkNFR1JPVVBERUxFVElPTkpPQi1DRE5SRVNPVVJDRUdST1VQMzAzMS1XRVNUVVMiLCJqb2JMb2NhdGlvbiI6Indlc3R1cyJ9?api-version=2015-11-01",
      "EncodedRequestUri": "L3N1YnNjcmlwdGlvbnMvZTJlZTU0NWItNzgzZi00NjM0LWEyNzctZTM1ZjU1YzkwNjYwL29wZXJhdGlvbnJlc3VsdHMvZXlKcWIySkpaQ0k2SWxKRlUwOVZVa05GUjFKUFZWQkVSVXhGVkVsUFRrcFBRaTFEUkU1U1JWTlBWVkpEUlVkU1QxVlFNekF6TVMxWFJWTlVWVk1pTENKcWIySk1iMk5oZEdsdmJpSTZJbmRsYzNSMWN5Sjk/YXBpLXZlcnNpb249MjAxNS0xMS0wMQ==",
      "RequestMethod": "GET",
      "RequestBody": "",
      "RequestHeaders": {
        "User-Agent": [
          "FxVersion/4.6.25211.01",
          "Microsoft.Azure.Management.Resources.ResourceManagementClient/1.0.0.0"
        ]
      },
      "ResponseBody": "",
      "ResponseHeaders": {
        "Content-Length": [
          "0"
        ],
        "Expires": [
          "-1"
        ],
        "Cache-Control": [
          "no-cache"
        ],
        "Date": [
          "Tue, 13 Feb 2018 20:11:22 GMT"
        ],
        "Pragma": [
          "no-cache"
        ],
        "Location": [
          "https://management.azure.com/subscriptions/e2ee545b-783f-4634-a277-e35f55c90660/operationresults/eyJqb2JJZCI6IlJFU09VUkNFR1JPVVBERUxFVElPTkpPQi1DRE5SRVNPVVJDRUdST1VQMzAzMS1XRVNUVVMiLCJqb2JMb2NhdGlvbiI6Indlc3R1cyJ9?api-version=2015-11-01"
        ],
        "Retry-After": [
          "15"
        ],
        "x-ms-ratelimit-remaining-subscription-reads": [
          "14990"
        ],
        "x-ms-request-id": [
          "b7d2480b-baa8-4a32-a31c-d6b9c88e3836"
        ],
        "x-ms-correlation-request-id": [
          "b7d2480b-baa8-4a32-a31c-d6b9c88e3836"
        ],
        "x-ms-routing-request-id": [
          "WESTUS2:20180213T201123Z:b7d2480b-baa8-4a32-a31c-d6b9c88e3836"
        ],
        "Strict-Transport-Security": [
          "max-age=31536000; includeSubDomains"
        ]
      },
      "StatusCode": 202
    },
    {
      "RequestUri": "/subscriptions/e2ee545b-783f-4634-a277-e35f55c90660/operationresults/eyJqb2JJZCI6IlJFU09VUkNFR1JPVVBERUxFVElPTkpPQi1DRE5SRVNPVVJDRUdST1VQMzAzMS1XRVNUVVMiLCJqb2JMb2NhdGlvbiI6Indlc3R1cyJ9?api-version=2015-11-01",
      "EncodedRequestUri": "L3N1YnNjcmlwdGlvbnMvZTJlZTU0NWItNzgzZi00NjM0LWEyNzctZTM1ZjU1YzkwNjYwL29wZXJhdGlvbnJlc3VsdHMvZXlKcWIySkpaQ0k2SWxKRlUwOVZVa05GUjFKUFZWQkVSVXhGVkVsUFRrcFBRaTFEUkU1U1JWTlBWVkpEUlVkU1QxVlFNekF6TVMxWFJWTlVWVk1pTENKcWIySk1iMk5oZEdsdmJpSTZJbmRsYzNSMWN5Sjk/YXBpLXZlcnNpb249MjAxNS0xMS0wMQ==",
      "RequestMethod": "GET",
      "RequestBody": "",
      "RequestHeaders": {
        "User-Agent": [
          "FxVersion/4.6.25211.01",
          "Microsoft.Azure.Management.Resources.ResourceManagementClient/1.0.0.0"
        ]
      },
      "ResponseBody": "",
      "ResponseHeaders": {
        "Content-Length": [
          "0"
        ],
        "Expires": [
          "-1"
        ],
        "Cache-Control": [
          "no-cache"
        ],
        "Date": [
          "Tue, 13 Feb 2018 20:11:38 GMT"
        ],
        "Pragma": [
          "no-cache"
        ],
        "x-ms-ratelimit-remaining-subscription-reads": [
          "14989"
        ],
        "x-ms-request-id": [
          "0d99472b-684d-4258-be79-49abb652c01b"
<<<<<<< HEAD
=======
        ],
        "x-ms-correlation-request-id": [
          "0d99472b-684d-4258-be79-49abb652c01b"
        ],
        "x-ms-routing-request-id": [
          "WESTUS2:20180213T201138Z:0d99472b-684d-4258-be79-49abb652c01b"
        ],
        "Strict-Transport-Security": [
          "max-age=31536000; includeSubDomains"
        ]
      },
      "StatusCode": 200
    },
    {
      "RequestUri": "/subscriptions/e2ee545b-783f-4634-a277-e35f55c90660/operationresults/eyJqb2JJZCI6IlJFU09VUkNFR1JPVVBERUxFVElPTkpPQi1DRE5SRVNPVVJDRUdST1VQMzAzMS1XRVNUVVMiLCJqb2JMb2NhdGlvbiI6Indlc3R1cyJ9?api-version=2015-11-01",
      "EncodedRequestUri": "L3N1YnNjcmlwdGlvbnMvZTJlZTU0NWItNzgzZi00NjM0LWEyNzctZTM1ZjU1YzkwNjYwL29wZXJhdGlvbnJlc3VsdHMvZXlKcWIySkpaQ0k2SWxKRlUwOVZVa05GUjFKUFZWQkVSVXhGVkVsUFRrcFBRaTFEUkU1U1JWTlBWVkpEUlVkU1QxVlFNekF6TVMxWFJWTlVWVk1pTENKcWIySk1iMk5oZEdsdmJpSTZJbmRsYzNSMWN5Sjk/YXBpLXZlcnNpb249MjAxNS0xMS0wMQ==",
      "RequestMethod": "GET",
      "RequestBody": "",
      "RequestHeaders": {
        "User-Agent": [
          "FxVersion/4.6.25211.01",
          "Microsoft.Azure.Management.Resources.ResourceManagementClient/1.0.0.0"
        ]
      },
      "ResponseBody": "",
      "ResponseHeaders": {
        "Content-Length": [
          "0"
        ],
        "Expires": [
          "-1"
        ],
        "Cache-Control": [
          "no-cache"
        ],
        "Date": [
          "Tue, 13 Feb 2018 20:11:38 GMT"
        ],
        "Pragma": [
          "no-cache"
        ],
        "x-ms-ratelimit-remaining-subscription-reads": [
          "14989"
        ],
        "x-ms-request-id": [
          "0d99472b-684d-4258-be79-49abb652c01b"
>>>>>>> 99216f75
        ],
        "x-ms-correlation-request-id": [
          "0d99472b-684d-4258-be79-49abb652c01b"
        ],
        "x-ms-routing-request-id": [
          "WESTUS2:20180213T201138Z:0d99472b-684d-4258-be79-49abb652c01b"
        ],
        "Strict-Transport-Security": [
          "max-age=31536000; includeSubDomains"
        ]
      },
      "StatusCode": 200
    }
  ],
  "Names": {
    "CreateResourceGroup": [
      "cdnResourceGroup3031"
    ],
    "EndpointUpdateTest": [
      "profile5707",
      "endpoint4314",
      "endpoint7087"
    ]
  },
  "Variables": {
    "SubscriptionId": "e2ee545b-783f-4634-a277-e35f55c90660"
  }
}<|MERGE_RESOLUTION|>--- conflicted
+++ resolved
@@ -1396,17 +1396,6 @@
         ],
         "x-ms-ratelimit-remaining-subscription-reads": [
           "14998"
-<<<<<<< HEAD
-        ],
-        "x-ms-request-id": [
-          "abd11e60-662e-4fdf-a0bf-e8b1589dd350"
-        ],
-        "x-ms-correlation-request-id": [
-          "abd11e60-662e-4fdf-a0bf-e8b1589dd350"
-        ],
-        "x-ms-routing-request-id": [
-          "WESTUS2:20180213T200922Z:abd11e60-662e-4fdf-a0bf-e8b1589dd350"
-=======
         ],
         "x-ms-request-id": [
           "abd11e60-662e-4fdf-a0bf-e8b1589dd350"
@@ -1572,7 +1561,6 @@
         ],
         "x-ms-routing-request-id": [
           "WESTUS2:20180213T201007Z:abe11d92-5f0b-48fa-9935-116d5ce9ffe7"
->>>>>>> 99216f75
         ],
         "Strict-Transport-Security": [
           "max-age=31536000; includeSubDomains"
@@ -1603,33 +1591,28 @@
           "no-cache"
         ],
         "Date": [
-<<<<<<< HEAD
-          "Tue, 13 Feb 2018 20:09:37 GMT"
-=======
           "Tue, 13 Feb 2018 20:10:22 GMT"
->>>>>>> 99216f75
         ],
         "Pragma": [
           "no-cache"
         ],
         "Location": [
           "https://management.azure.com/subscriptions/e2ee545b-783f-4634-a277-e35f55c90660/operationresults/eyJqb2JJZCI6IlJFU09VUkNFR1JPVVBERUxFVElPTkpPQi1DRE5SRVNPVVJDRUdST1VQMzAzMS1XRVNUVVMiLCJqb2JMb2NhdGlvbiI6Indlc3R1cyJ9?api-version=2015-11-01"
-<<<<<<< HEAD
         ],
         "Retry-After": [
           "15"
         ],
         "x-ms-ratelimit-remaining-subscription-reads": [
-          "14997"
-        ],
-        "x-ms-request-id": [
-          "989e4692-e571-45a5-806f-c43669f0be98"
-        ],
-        "x-ms-correlation-request-id": [
-          "989e4692-e571-45a5-806f-c43669f0be98"
-        ],
-        "x-ms-routing-request-id": [
-          "WESTUS2:20180213T200937Z:989e4692-e571-45a5-806f-c43669f0be98"
+          "14994"
+        ],
+        "x-ms-request-id": [
+          "84f79192-5e7d-4b7c-84d5-dafe3026452a"
+        ],
+        "x-ms-correlation-request-id": [
+          "84f79192-5e7d-4b7c-84d5-dafe3026452a"
+        ],
+        "x-ms-routing-request-id": [
+          "WESTUS2:20180213T201022Z:84f79192-5e7d-4b7c-84d5-dafe3026452a"
         ],
         "Strict-Transport-Security": [
           "max-age=31536000; includeSubDomains"
@@ -1660,7 +1643,7 @@
           "no-cache"
         ],
         "Date": [
-          "Tue, 13 Feb 2018 20:09:51 GMT"
+          "Tue, 13 Feb 2018 20:10:37 GMT"
         ],
         "Pragma": [
           "no-cache"
@@ -1672,16 +1655,16 @@
           "15"
         ],
         "x-ms-ratelimit-remaining-subscription-reads": [
-          "14996"
-        ],
-        "x-ms-request-id": [
-          "1f4bad20-fed2-4004-a008-7d6ff267989a"
-        ],
-        "x-ms-correlation-request-id": [
-          "1f4bad20-fed2-4004-a008-7d6ff267989a"
-        ],
-        "x-ms-routing-request-id": [
-          "WESTUS2:20180213T200952Z:1f4bad20-fed2-4004-a008-7d6ff267989a"
+          "14993"
+        ],
+        "x-ms-request-id": [
+          "ea4bbd79-524a-47a6-8c5b-125525aeec09"
+        ],
+        "x-ms-correlation-request-id": [
+          "ea4bbd79-524a-47a6-8c5b-125525aeec09"
+        ],
+        "x-ms-routing-request-id": [
+          "WESTUS2:20180213T201037Z:ea4bbd79-524a-47a6-8c5b-125525aeec09"
         ],
         "Strict-Transport-Security": [
           "max-age=31536000; includeSubDomains"
@@ -1712,7 +1695,7 @@
           "no-cache"
         ],
         "Date": [
-          "Tue, 13 Feb 2018 20:10:07 GMT"
+          "Tue, 13 Feb 2018 20:10:52 GMT"
         ],
         "Pragma": [
           "no-cache"
@@ -1724,16 +1707,16 @@
           "15"
         ],
         "x-ms-ratelimit-remaining-subscription-reads": [
-          "14995"
-        ],
-        "x-ms-request-id": [
-          "abe11d92-5f0b-48fa-9935-116d5ce9ffe7"
-        ],
-        "x-ms-correlation-request-id": [
-          "abe11d92-5f0b-48fa-9935-116d5ce9ffe7"
-        ],
-        "x-ms-routing-request-id": [
-          "WESTUS2:20180213T201007Z:abe11d92-5f0b-48fa-9935-116d5ce9ffe7"
+          "14992"
+        ],
+        "x-ms-request-id": [
+          "a5fdf2ac-e33a-4ff9-bdd1-fc8e79564da6"
+        ],
+        "x-ms-correlation-request-id": [
+          "a5fdf2ac-e33a-4ff9-bdd1-fc8e79564da6"
+        ],
+        "x-ms-routing-request-id": [
+          "WESTUS2:20180213T201053Z:a5fdf2ac-e33a-4ff9-bdd1-fc8e79564da6"
         ],
         "Strict-Transport-Security": [
           "max-age=31536000; includeSubDomains"
@@ -1764,30 +1747,28 @@
           "no-cache"
         ],
         "Date": [
-          "Tue, 13 Feb 2018 20:10:22 GMT"
+          "Tue, 13 Feb 2018 20:11:07 GMT"
         ],
         "Pragma": [
           "no-cache"
         ],
         "Location": [
           "https://management.azure.com/subscriptions/e2ee545b-783f-4634-a277-e35f55c90660/operationresults/eyJqb2JJZCI6IlJFU09VUkNFR1JPVVBERUxFVElPTkpPQi1DRE5SRVNPVVJDRUdST1VQMzAzMS1XRVNUVVMiLCJqb2JMb2NhdGlvbiI6Indlc3R1cyJ9?api-version=2015-11-01"
-=======
->>>>>>> 99216f75
         ],
         "Retry-After": [
           "15"
         ],
         "x-ms-ratelimit-remaining-subscription-reads": [
-          "14994"
-        ],
-        "x-ms-request-id": [
-          "84f79192-5e7d-4b7c-84d5-dafe3026452a"
-        ],
-        "x-ms-correlation-request-id": [
-          "84f79192-5e7d-4b7c-84d5-dafe3026452a"
-        ],
-        "x-ms-routing-request-id": [
-          "WESTUS2:20180213T201022Z:84f79192-5e7d-4b7c-84d5-dafe3026452a"
+          "14991"
+        ],
+        "x-ms-request-id": [
+          "3a149731-0fde-45c4-8306-3fd25f9df9ff"
+        ],
+        "x-ms-correlation-request-id": [
+          "3a149731-0fde-45c4-8306-3fd25f9df9ff"
+        ],
+        "x-ms-routing-request-id": [
+          "WESTUS2:20180213T201108Z:3a149731-0fde-45c4-8306-3fd25f9df9ff"
         ],
         "Strict-Transport-Security": [
           "max-age=31536000; includeSubDomains"
@@ -1818,7 +1799,7 @@
           "no-cache"
         ],
         "Date": [
-          "Tue, 13 Feb 2018 20:10:37 GMT"
+          "Tue, 13 Feb 2018 20:11:22 GMT"
         ],
         "Pragma": [
           "no-cache"
@@ -1830,16 +1811,16 @@
           "15"
         ],
         "x-ms-ratelimit-remaining-subscription-reads": [
-          "14993"
-        ],
-        "x-ms-request-id": [
-          "ea4bbd79-524a-47a6-8c5b-125525aeec09"
-        ],
-        "x-ms-correlation-request-id": [
-          "ea4bbd79-524a-47a6-8c5b-125525aeec09"
-        ],
-        "x-ms-routing-request-id": [
-          "WESTUS2:20180213T201037Z:ea4bbd79-524a-47a6-8c5b-125525aeec09"
+          "14990"
+        ],
+        "x-ms-request-id": [
+          "b7d2480b-baa8-4a32-a31c-d6b9c88e3836"
+        ],
+        "x-ms-correlation-request-id": [
+          "b7d2480b-baa8-4a32-a31c-d6b9c88e3836"
+        ],
+        "x-ms-routing-request-id": [
+          "WESTUS2:20180213T201123Z:b7d2480b-baa8-4a32-a31c-d6b9c88e3836"
         ],
         "Strict-Transport-Security": [
           "max-age=31536000; includeSubDomains"
@@ -1870,34 +1851,28 @@
           "no-cache"
         ],
         "Date": [
-          "Tue, 13 Feb 2018 20:10:52 GMT"
-        ],
-        "Pragma": [
-          "no-cache"
-        ],
-        "Location": [
-          "https://management.azure.com/subscriptions/e2ee545b-783f-4634-a277-e35f55c90660/operationresults/eyJqb2JJZCI6IlJFU09VUkNFR1JPVVBERUxFVElPTkpPQi1DRE5SRVNPVVJDRUdST1VQMzAzMS1XRVNUVVMiLCJqb2JMb2NhdGlvbiI6Indlc3R1cyJ9?api-version=2015-11-01"
-        ],
-        "Retry-After": [
-          "15"
+          "Tue, 13 Feb 2018 20:11:38 GMT"
+        ],
+        "Pragma": [
+          "no-cache"
         ],
         "x-ms-ratelimit-remaining-subscription-reads": [
-          "14992"
-        ],
-        "x-ms-request-id": [
-          "a5fdf2ac-e33a-4ff9-bdd1-fc8e79564da6"
-        ],
-        "x-ms-correlation-request-id": [
-          "a5fdf2ac-e33a-4ff9-bdd1-fc8e79564da6"
-        ],
-        "x-ms-routing-request-id": [
-          "WESTUS2:20180213T201053Z:a5fdf2ac-e33a-4ff9-bdd1-fc8e79564da6"
-        ],
-        "Strict-Transport-Security": [
-          "max-age=31536000; includeSubDomains"
-        ]
-      },
-      "StatusCode": 202
+          "14989"
+        ],
+        "x-ms-request-id": [
+          "0d99472b-684d-4258-be79-49abb652c01b"
+        ],
+        "x-ms-correlation-request-id": [
+          "0d99472b-684d-4258-be79-49abb652c01b"
+        ],
+        "x-ms-routing-request-id": [
+          "WESTUS2:20180213T201138Z:0d99472b-684d-4258-be79-49abb652c01b"
+        ],
+        "Strict-Transport-Security": [
+          "max-age=31536000; includeSubDomains"
+        ]
+      },
+      "StatusCode": 200
     },
     {
       "RequestUri": "/subscriptions/e2ee545b-783f-4634-a277-e35f55c90660/operationresults/eyJqb2JJZCI6IlJFU09VUkNFR1JPVVBERUxFVElPTkpPQi1DRE5SRVNPVVJDRUdST1VQMzAzMS1XRVNUVVMiLCJqb2JMb2NhdGlvbiI6Indlc3R1cyJ9?api-version=2015-11-01",
@@ -1922,110 +1897,6 @@
           "no-cache"
         ],
         "Date": [
-          "Tue, 13 Feb 2018 20:11:07 GMT"
-        ],
-        "Pragma": [
-          "no-cache"
-        ],
-        "Location": [
-          "https://management.azure.com/subscriptions/e2ee545b-783f-4634-a277-e35f55c90660/operationresults/eyJqb2JJZCI6IlJFU09VUkNFR1JPVVBERUxFVElPTkpPQi1DRE5SRVNPVVJDRUdST1VQMzAzMS1XRVNUVVMiLCJqb2JMb2NhdGlvbiI6Indlc3R1cyJ9?api-version=2015-11-01"
-        ],
-        "Retry-After": [
-          "15"
-        ],
-        "x-ms-ratelimit-remaining-subscription-reads": [
-          "14991"
-        ],
-        "x-ms-request-id": [
-          "3a149731-0fde-45c4-8306-3fd25f9df9ff"
-        ],
-        "x-ms-correlation-request-id": [
-          "3a149731-0fde-45c4-8306-3fd25f9df9ff"
-        ],
-        "x-ms-routing-request-id": [
-          "WESTUS2:20180213T201108Z:3a149731-0fde-45c4-8306-3fd25f9df9ff"
-        ],
-        "Strict-Transport-Security": [
-          "max-age=31536000; includeSubDomains"
-        ]
-      },
-      "StatusCode": 202
-    },
-    {
-      "RequestUri": "/subscriptions/e2ee545b-783f-4634-a277-e35f55c90660/operationresults/eyJqb2JJZCI6IlJFU09VUkNFR1JPVVBERUxFVElPTkpPQi1DRE5SRVNPVVJDRUdST1VQMzAzMS1XRVNUVVMiLCJqb2JMb2NhdGlvbiI6Indlc3R1cyJ9?api-version=2015-11-01",
-      "EncodedRequestUri": "L3N1YnNjcmlwdGlvbnMvZTJlZTU0NWItNzgzZi00NjM0LWEyNzctZTM1ZjU1YzkwNjYwL29wZXJhdGlvbnJlc3VsdHMvZXlKcWIySkpaQ0k2SWxKRlUwOVZVa05GUjFKUFZWQkVSVXhGVkVsUFRrcFBRaTFEUkU1U1JWTlBWVkpEUlVkU1QxVlFNekF6TVMxWFJWTlVWVk1pTENKcWIySk1iMk5oZEdsdmJpSTZJbmRsYzNSMWN5Sjk/YXBpLXZlcnNpb249MjAxNS0xMS0wMQ==",
-      "RequestMethod": "GET",
-      "RequestBody": "",
-      "RequestHeaders": {
-        "User-Agent": [
-          "FxVersion/4.6.25211.01",
-          "Microsoft.Azure.Management.Resources.ResourceManagementClient/1.0.0.0"
-        ]
-      },
-      "ResponseBody": "",
-      "ResponseHeaders": {
-        "Content-Length": [
-          "0"
-        ],
-        "Expires": [
-          "-1"
-        ],
-        "Cache-Control": [
-          "no-cache"
-        ],
-        "Date": [
-          "Tue, 13 Feb 2018 20:11:22 GMT"
-        ],
-        "Pragma": [
-          "no-cache"
-        ],
-        "Location": [
-          "https://management.azure.com/subscriptions/e2ee545b-783f-4634-a277-e35f55c90660/operationresults/eyJqb2JJZCI6IlJFU09VUkNFR1JPVVBERUxFVElPTkpPQi1DRE5SRVNPVVJDRUdST1VQMzAzMS1XRVNUVVMiLCJqb2JMb2NhdGlvbiI6Indlc3R1cyJ9?api-version=2015-11-01"
-        ],
-        "Retry-After": [
-          "15"
-        ],
-        "x-ms-ratelimit-remaining-subscription-reads": [
-          "14990"
-        ],
-        "x-ms-request-id": [
-          "b7d2480b-baa8-4a32-a31c-d6b9c88e3836"
-        ],
-        "x-ms-correlation-request-id": [
-          "b7d2480b-baa8-4a32-a31c-d6b9c88e3836"
-        ],
-        "x-ms-routing-request-id": [
-          "WESTUS2:20180213T201123Z:b7d2480b-baa8-4a32-a31c-d6b9c88e3836"
-        ],
-        "Strict-Transport-Security": [
-          "max-age=31536000; includeSubDomains"
-        ]
-      },
-      "StatusCode": 202
-    },
-    {
-      "RequestUri": "/subscriptions/e2ee545b-783f-4634-a277-e35f55c90660/operationresults/eyJqb2JJZCI6IlJFU09VUkNFR1JPVVBERUxFVElPTkpPQi1DRE5SRVNPVVJDRUdST1VQMzAzMS1XRVNUVVMiLCJqb2JMb2NhdGlvbiI6Indlc3R1cyJ9?api-version=2015-11-01",
-      "EncodedRequestUri": "L3N1YnNjcmlwdGlvbnMvZTJlZTU0NWItNzgzZi00NjM0LWEyNzctZTM1ZjU1YzkwNjYwL29wZXJhdGlvbnJlc3VsdHMvZXlKcWIySkpaQ0k2SWxKRlUwOVZVa05GUjFKUFZWQkVSVXhGVkVsUFRrcFBRaTFEUkU1U1JWTlBWVkpEUlVkU1QxVlFNekF6TVMxWFJWTlVWVk1pTENKcWIySk1iMk5oZEdsdmJpSTZJbmRsYzNSMWN5Sjk/YXBpLXZlcnNpb249MjAxNS0xMS0wMQ==",
-      "RequestMethod": "GET",
-      "RequestBody": "",
-      "RequestHeaders": {
-        "User-Agent": [
-          "FxVersion/4.6.25211.01",
-          "Microsoft.Azure.Management.Resources.ResourceManagementClient/1.0.0.0"
-        ]
-      },
-      "ResponseBody": "",
-      "ResponseHeaders": {
-        "Content-Length": [
-          "0"
-        ],
-        "Expires": [
-          "-1"
-        ],
-        "Cache-Control": [
-          "no-cache"
-        ],
-        "Date": [
           "Tue, 13 Feb 2018 20:11:38 GMT"
         ],
         "Pragma": [
@@ -2036,55 +1907,6 @@
         ],
         "x-ms-request-id": [
           "0d99472b-684d-4258-be79-49abb652c01b"
-<<<<<<< HEAD
-=======
-        ],
-        "x-ms-correlation-request-id": [
-          "0d99472b-684d-4258-be79-49abb652c01b"
-        ],
-        "x-ms-routing-request-id": [
-          "WESTUS2:20180213T201138Z:0d99472b-684d-4258-be79-49abb652c01b"
-        ],
-        "Strict-Transport-Security": [
-          "max-age=31536000; includeSubDomains"
-        ]
-      },
-      "StatusCode": 200
-    },
-    {
-      "RequestUri": "/subscriptions/e2ee545b-783f-4634-a277-e35f55c90660/operationresults/eyJqb2JJZCI6IlJFU09VUkNFR1JPVVBERUxFVElPTkpPQi1DRE5SRVNPVVJDRUdST1VQMzAzMS1XRVNUVVMiLCJqb2JMb2NhdGlvbiI6Indlc3R1cyJ9?api-version=2015-11-01",
-      "EncodedRequestUri": "L3N1YnNjcmlwdGlvbnMvZTJlZTU0NWItNzgzZi00NjM0LWEyNzctZTM1ZjU1YzkwNjYwL29wZXJhdGlvbnJlc3VsdHMvZXlKcWIySkpaQ0k2SWxKRlUwOVZVa05GUjFKUFZWQkVSVXhGVkVsUFRrcFBRaTFEUkU1U1JWTlBWVkpEUlVkU1QxVlFNekF6TVMxWFJWTlVWVk1pTENKcWIySk1iMk5oZEdsdmJpSTZJbmRsYzNSMWN5Sjk/YXBpLXZlcnNpb249MjAxNS0xMS0wMQ==",
-      "RequestMethod": "GET",
-      "RequestBody": "",
-      "RequestHeaders": {
-        "User-Agent": [
-          "FxVersion/4.6.25211.01",
-          "Microsoft.Azure.Management.Resources.ResourceManagementClient/1.0.0.0"
-        ]
-      },
-      "ResponseBody": "",
-      "ResponseHeaders": {
-        "Content-Length": [
-          "0"
-        ],
-        "Expires": [
-          "-1"
-        ],
-        "Cache-Control": [
-          "no-cache"
-        ],
-        "Date": [
-          "Tue, 13 Feb 2018 20:11:38 GMT"
-        ],
-        "Pragma": [
-          "no-cache"
-        ],
-        "x-ms-ratelimit-remaining-subscription-reads": [
-          "14989"
-        ],
-        "x-ms-request-id": [
-          "0d99472b-684d-4258-be79-49abb652c01b"
->>>>>>> 99216f75
         ],
         "x-ms-correlation-request-id": [
           "0d99472b-684d-4258-be79-49abb652c01b"
