--- conflicted
+++ resolved
@@ -1539,8 +1539,6 @@
         ],
         "x-ms-request-id": [
           "c9d988c4-7aa9-4f2f-a8bd-2f0f9bfa95a0"
-<<<<<<< HEAD
-=======
         ],
         "x-ms-correlation-request-id": [
           "c9d988c4-7aa9-4f2f-a8bd-2f0f9bfa95a0"
@@ -1587,7 +1585,6 @@
         ],
         "x-ms-request-id": [
           "c9d988c4-7aa9-4f2f-a8bd-2f0f9bfa95a0"
->>>>>>> 99216f75
         ],
         "x-ms-correlation-request-id": [
           "c9d988c4-7aa9-4f2f-a8bd-2f0f9bfa95a0"
