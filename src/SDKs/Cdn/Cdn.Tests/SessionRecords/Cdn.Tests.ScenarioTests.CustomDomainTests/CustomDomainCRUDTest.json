--- conflicted
+++ resolved
@@ -2146,7 +2146,73 @@
       "StatusCode": 200
     },
     {
-<<<<<<< HEAD
+      "RequestUri": "/subscriptions/e2ee545b-783f-4634-a277-e35f55c90660/resourcegroups/cdnResourceGroup3387/providers/Microsoft.Cdn/operationresults/39a89f4c-c390-4077-9217-b532f83c820c?api-version=2017-10-12",
+      "EncodedRequestUri": "L3N1YnNjcmlwdGlvbnMvZTJlZTU0NWItNzgzZi00NjM0LWEyNzctZTM1ZjU1YzkwNjYwL3Jlc291cmNlZ3JvdXBzL2NkblJlc291cmNlR3JvdXAzMzg3L3Byb3ZpZGVycy9NaWNyb3NvZnQuQ2RuL29wZXJhdGlvbnJlc3VsdHMvMzlhODlmNGMtYzM5MC00MDc3LTkyMTctYjUzMmY4M2M4MjBjP2FwaS12ZXJzaW9uPTIwMTctMTAtMTI=",
+      "RequestMethod": "GET",
+      "RequestBody": "",
+      "RequestHeaders": {
+        "User-Agent": [
+          "FxVersion/4.6.25211.01",
+          "Microsoft.Azure.Management.Cdn.CdnManagementClient/4.0.0.0"
+        ]
+      },
+      "ResponseBody": "{\r\n  \"status\": \"Succeeded\",\r\n  \"error\": {\r\n    \"code\": \"None\",\r\n    \"message\": null\r\n  }\r\n}",
+      "ResponseHeaders": {
+        "Content-Type": [
+          "application/json; odata.metadata=minimal; odata.streaming=true"
+        ],
+        "Expires": [
+          "-1"
+        ],
+        "Cache-Control": [
+          "no-cache"
+        ],
+        "Date": [
+          "Tue, 13 Feb 2018 20:27:29 GMT"
+        ],
+        "Pragma": [
+          "no-cache"
+        ],
+        "Transfer-Encoding": [
+          "chunked"
+        ],
+        "Server": [
+          "Microsoft-IIS/8.5"
+        ],
+        "Vary": [
+          "Accept-Encoding"
+        ],
+        "x-ms-request-id": [
+          "afc5a374-71f7-40f4-af6a-8feb346216d7"
+        ],
+        "x-ms-client-request-id": [
+          "56e8e14f-8e6b-4367-9b1b-d8788f4c4c91"
+        ],
+        "OData-Version": [
+          "4.0"
+        ],
+        "Strict-Transport-Security": [
+          "max-age=31536000; includeSubDomains"
+        ],
+        "X-AspNet-Version": [
+          "4.0.30319"
+        ],
+        "X-Powered-By": [
+          "ASP.NET"
+        ],
+        "x-ms-ratelimit-remaining-subscription-reads": [
+          "14983"
+        ],
+        "x-ms-correlation-request-id": [
+          "95223985-9a7b-4013-a7f5-80e15df05fc7"
+        ],
+        "x-ms-routing-request-id": [
+          "WESTUS2:20180213T202730Z:95223985-9a7b-4013-a7f5-80e15df05fc7"
+        ]
+      },
+      "StatusCode": 200
+    },
+    {
       "RequestUri": "/subscriptions/e2ee545b-783f-4634-a277-e35f55c90660/resourcegroups/cdnResourceGroup3387?api-version=2015-11-01",
       "EncodedRequestUri": "L3N1YnNjcmlwdGlvbnMvZTJlZTU0NWItNzgzZi00NjM0LWEyNzctZTM1ZjU1YzkwNjYwL3Jlc291cmNlZ3JvdXBzL2NkblJlc291cmNlR3JvdXAzMzg3P2FwaS12ZXJzaW9uPTIwMTUtMTEtMDE=",
       "RequestMethod": "DELETE",
@@ -2158,103 +2224,58 @@
         "accept-language": [
           "en-US"
         ],
-=======
-      "RequestUri": "/subscriptions/e2ee545b-783f-4634-a277-e35f55c90660/resourcegroups/cdnResourceGroup3387/providers/Microsoft.Cdn/operationresults/39a89f4c-c390-4077-9217-b532f83c820c?api-version=2017-10-12",
-      "EncodedRequestUri": "L3N1YnNjcmlwdGlvbnMvZTJlZTU0NWItNzgzZi00NjM0LWEyNzctZTM1ZjU1YzkwNjYwL3Jlc291cmNlZ3JvdXBzL2NkblJlc291cmNlR3JvdXAzMzg3L3Byb3ZpZGVycy9NaWNyb3NvZnQuQ2RuL29wZXJhdGlvbnJlc3VsdHMvMzlhODlmNGMtYzM5MC00MDc3LTkyMTctYjUzMmY4M2M4MjBjP2FwaS12ZXJzaW9uPTIwMTctMTAtMTI=",
-      "RequestMethod": "GET",
-      "RequestBody": "",
-      "RequestHeaders": {
->>>>>>> 99216f75
-        "User-Agent": [
-          "FxVersion/4.6.25211.01",
-          "Microsoft.Azure.Management.Cdn.CdnManagementClient/4.0.0.0"
-        ]
-      },
-      "ResponseBody": "{\r\n  \"status\": \"Succeeded\",\r\n  \"error\": {\r\n    \"code\": \"None\",\r\n    \"message\": null\r\n  }\r\n}",
-      "ResponseHeaders": {
-        "Content-Type": [
-          "application/json; odata.metadata=minimal; odata.streaming=true"
-        ],
-        "Expires": [
-          "-1"
-        ],
-        "Cache-Control": [
-          "no-cache"
-        ],
-        "Date": [
-<<<<<<< HEAD
+        "User-Agent": [
+          "FxVersion/4.6.25211.01",
+          "Microsoft.Azure.Management.Resources.ResourceManagementClient/1.0.0.0"
+        ]
+      },
+      "ResponseBody": "",
+      "ResponseHeaders": {
+        "Content-Length": [
+          "0"
+        ],
+        "Expires": [
+          "-1"
+        ],
+        "Cache-Control": [
+          "no-cache"
+        ],
+        "Date": [
           "Tue, 13 Feb 2018 20:27:30 GMT"
-=======
-          "Tue, 13 Feb 2018 20:27:29 GMT"
->>>>>>> 99216f75
-        ],
-        "Pragma": [
-          "no-cache"
-        ],
-<<<<<<< HEAD
+        ],
+        "Pragma": [
+          "no-cache"
+        ],
         "Location": [
           "https://management.azure.com/subscriptions/e2ee545b-783f-4634-a277-e35f55c90660/operationresults/eyJqb2JJZCI6IlJFU09VUkNFR1JPVVBERUxFVElPTkpPQi1DRE5SRVNPVVJDRUdST1VQMzM4Ny1XRVNUVVMiLCJqb2JMb2NhdGlvbiI6Indlc3R1cyJ9?api-version=2015-11-01"
-=======
-        "Transfer-Encoding": [
-          "chunked"
->>>>>>> 99216f75
-        ],
-        "Server": [
-          "Microsoft-IIS/8.5"
-        ],
-        "Vary": [
-          "Accept-Encoding"
-        ],
-        "x-ms-request-id": [
-<<<<<<< HEAD
+        ],
+        "Retry-After": [
+          "15"
+        ],
+        "x-ms-ratelimit-remaining-subscription-writes": [
+          "1199"
+        ],
+        "x-ms-request-id": [
           "4ef167fd-c810-4b22-9186-1a73d614e89b"
         ],
         "x-ms-correlation-request-id": [
           "4ef167fd-c810-4b22-9186-1a73d614e89b"
         ],
         "x-ms-routing-request-id": [
-=======
-          "afc5a374-71f7-40f4-af6a-8feb346216d7"
-        ],
-        "x-ms-client-request-id": [
-          "56e8e14f-8e6b-4367-9b1b-d8788f4c4c91"
-        ],
-        "OData-Version": [
-          "4.0"
-        ],
-        "Strict-Transport-Security": [
-          "max-age=31536000; includeSubDomains"
-        ],
-        "X-AspNet-Version": [
-          "4.0.30319"
-        ],
-        "X-Powered-By": [
-          "ASP.NET"
-        ],
-        "x-ms-ratelimit-remaining-subscription-reads": [
-          "14983"
-        ],
-        "x-ms-correlation-request-id": [
-          "95223985-9a7b-4013-a7f5-80e15df05fc7"
-        ],
-        "x-ms-routing-request-id": [
-          "WESTUS2:20180213T202730Z:95223985-9a7b-4013-a7f5-80e15df05fc7"
-        ]
-      },
-      "StatusCode": 200
-    },
-    {
-      "RequestUri": "/subscriptions/e2ee545b-783f-4634-a277-e35f55c90660/resourcegroups/cdnResourceGroup3387?api-version=2015-11-01",
-      "EncodedRequestUri": "L3N1YnNjcmlwdGlvbnMvZTJlZTU0NWItNzgzZi00NjM0LWEyNzctZTM1ZjU1YzkwNjYwL3Jlc291cmNlZ3JvdXBzL2NkblJlc291cmNlR3JvdXAzMzg3P2FwaS12ZXJzaW9uPTIwMTUtMTEtMDE=",
-      "RequestMethod": "DELETE",
-      "RequestBody": "",
-      "RequestHeaders": {
-        "x-ms-client-request-id": [
-          "5517d895-fe14-439d-88ea-91f9d4b643fb"
-        ],
-        "accept-language": [
-          "en-US"
-        ],
+          "WESTUS2:20180213T202731Z:4ef167fd-c810-4b22-9186-1a73d614e89b"
+        ],
+        "Strict-Transport-Security": [
+          "max-age=31536000; includeSubDomains"
+        ]
+      },
+      "StatusCode": 202
+    },
+    {
+      "RequestUri": "/subscriptions/e2ee545b-783f-4634-a277-e35f55c90660/operationresults/eyJqb2JJZCI6IlJFU09VUkNFR1JPVVBERUxFVElPTkpPQi1DRE5SRVNPVVJDRUdST1VQMzM4Ny1XRVNUVVMiLCJqb2JMb2NhdGlvbiI6Indlc3R1cyJ9?api-version=2015-11-01",
+      "EncodedRequestUri": "L3N1YnNjcmlwdGlvbnMvZTJlZTU0NWItNzgzZi00NjM0LWEyNzctZTM1ZjU1YzkwNjYwL29wZXJhdGlvbnJlc3VsdHMvZXlKcWIySkpaQ0k2SWxKRlUwOVZVa05GUjFKUFZWQkVSVXhGVkVsUFRrcFBRaTFEUkU1U1JWTlBWVkpEUlVkU1QxVlFNek00TnkxWFJWTlVWVk1pTENKcWIySk1iMk5oZEdsdmJpSTZJbmRsYzNSMWN5Sjk/YXBpLXZlcnNpb249MjAxNS0xMS0wMQ==",
+      "RequestMethod": "GET",
+      "RequestBody": "",
+      "RequestHeaders": {
         "User-Agent": [
           "FxVersion/4.6.25211.01",
           "Microsoft.Azure.Management.Resources.ResourceManagementClient/1.0.0.0"
@@ -2272,7 +2293,7 @@
           "no-cache"
         ],
         "Date": [
-          "Tue, 13 Feb 2018 20:27:30 GMT"
+          "Tue, 13 Feb 2018 20:27:46 GMT"
         ],
         "Pragma": [
           "no-cache"
@@ -2283,18 +2304,17 @@
         "Retry-After": [
           "15"
         ],
-        "x-ms-ratelimit-remaining-subscription-writes": [
-          "1199"
-        ],
-        "x-ms-request-id": [
-          "4ef167fd-c810-4b22-9186-1a73d614e89b"
-        ],
-        "x-ms-correlation-request-id": [
-          "4ef167fd-c810-4b22-9186-1a73d614e89b"
-        ],
-        "x-ms-routing-request-id": [
->>>>>>> 99216f75
-          "WESTUS2:20180213T202731Z:4ef167fd-c810-4b22-9186-1a73d614e89b"
+        "x-ms-ratelimit-remaining-subscription-reads": [
+          "14999"
+        ],
+        "x-ms-request-id": [
+          "5a5180a5-68cf-446f-8834-5cc285afd572"
+        ],
+        "x-ms-correlation-request-id": [
+          "5a5180a5-68cf-446f-8834-5cc285afd572"
+        ],
+        "x-ms-routing-request-id": [
+          "WESTUS2:20180213T202746Z:5a5180a5-68cf-446f-8834-5cc285afd572"
         ],
         "Strict-Transport-Security": [
           "max-age=31536000; includeSubDomains"
@@ -2325,7 +2345,7 @@
           "no-cache"
         ],
         "Date": [
-          "Tue, 13 Feb 2018 20:27:46 GMT"
+          "Tue, 13 Feb 2018 20:28:01 GMT"
         ],
         "Pragma": [
           "no-cache"
@@ -2337,16 +2357,16 @@
           "15"
         ],
         "x-ms-ratelimit-remaining-subscription-reads": [
-          "14999"
-        ],
-        "x-ms-request-id": [
-          "5a5180a5-68cf-446f-8834-5cc285afd572"
-        ],
-        "x-ms-correlation-request-id": [
-          "5a5180a5-68cf-446f-8834-5cc285afd572"
-        ],
-        "x-ms-routing-request-id": [
-          "WESTUS2:20180213T202746Z:5a5180a5-68cf-446f-8834-5cc285afd572"
+          "14998"
+        ],
+        "x-ms-request-id": [
+          "27b86839-273a-431f-a81e-f41beccb18ea"
+        ],
+        "x-ms-correlation-request-id": [
+          "27b86839-273a-431f-a81e-f41beccb18ea"
+        ],
+        "x-ms-routing-request-id": [
+          "WESTUS2:20180213T202801Z:27b86839-273a-431f-a81e-f41beccb18ea"
         ],
         "Strict-Transport-Security": [
           "max-age=31536000; includeSubDomains"
@@ -2377,7 +2397,7 @@
           "no-cache"
         ],
         "Date": [
-          "Tue, 13 Feb 2018 20:28:01 GMT"
+          "Tue, 13 Feb 2018 20:28:15 GMT"
         ],
         "Pragma": [
           "no-cache"
@@ -2389,16 +2409,16 @@
           "15"
         ],
         "x-ms-ratelimit-remaining-subscription-reads": [
-          "14998"
-        ],
-        "x-ms-request-id": [
-          "27b86839-273a-431f-a81e-f41beccb18ea"
-        ],
-        "x-ms-correlation-request-id": [
-          "27b86839-273a-431f-a81e-f41beccb18ea"
-        ],
-        "x-ms-routing-request-id": [
-          "WESTUS2:20180213T202801Z:27b86839-273a-431f-a81e-f41beccb18ea"
+          "14997"
+        ],
+        "x-ms-request-id": [
+          "1b389c89-e3b8-4f99-a500-a29a98e624f1"
+        ],
+        "x-ms-correlation-request-id": [
+          "1b389c89-e3b8-4f99-a500-a29a98e624f1"
+        ],
+        "x-ms-routing-request-id": [
+          "WESTUS2:20180213T202816Z:1b389c89-e3b8-4f99-a500-a29a98e624f1"
         ],
         "Strict-Transport-Security": [
           "max-age=31536000; includeSubDomains"
@@ -2429,7 +2449,7 @@
           "no-cache"
         ],
         "Date": [
-          "Tue, 13 Feb 2018 20:28:15 GMT"
+          "Tue, 13 Feb 2018 20:28:31 GMT"
         ],
         "Pragma": [
           "no-cache"
@@ -2441,16 +2461,16 @@
           "15"
         ],
         "x-ms-ratelimit-remaining-subscription-reads": [
-          "14997"
-        ],
-        "x-ms-request-id": [
-          "1b389c89-e3b8-4f99-a500-a29a98e624f1"
-        ],
-        "x-ms-correlation-request-id": [
-          "1b389c89-e3b8-4f99-a500-a29a98e624f1"
-        ],
-        "x-ms-routing-request-id": [
-          "WESTUS2:20180213T202816Z:1b389c89-e3b8-4f99-a500-a29a98e624f1"
+          "14996"
+        ],
+        "x-ms-request-id": [
+          "7309e664-92f7-407f-ac00-862c850a38a9"
+        ],
+        "x-ms-correlation-request-id": [
+          "7309e664-92f7-407f-ac00-862c850a38a9"
+        ],
+        "x-ms-routing-request-id": [
+          "WESTUS2:20180213T202831Z:7309e664-92f7-407f-ac00-862c850a38a9"
         ],
         "Strict-Transport-Security": [
           "max-age=31536000; includeSubDomains"
@@ -2481,7 +2501,7 @@
           "no-cache"
         ],
         "Date": [
-          "Tue, 13 Feb 2018 20:28:31 GMT"
+          "Tue, 13 Feb 2018 20:28:46 GMT"
         ],
         "Pragma": [
           "no-cache"
@@ -2493,16 +2513,16 @@
           "15"
         ],
         "x-ms-ratelimit-remaining-subscription-reads": [
-          "14996"
-        ],
-        "x-ms-request-id": [
-          "7309e664-92f7-407f-ac00-862c850a38a9"
-        ],
-        "x-ms-correlation-request-id": [
-          "7309e664-92f7-407f-ac00-862c850a38a9"
-        ],
-        "x-ms-routing-request-id": [
-          "WESTUS2:20180213T202831Z:7309e664-92f7-407f-ac00-862c850a38a9"
+          "14995"
+        ],
+        "x-ms-request-id": [
+          "76cc736c-ba7a-44dc-81b7-2177b0640b3e"
+        ],
+        "x-ms-correlation-request-id": [
+          "76cc736c-ba7a-44dc-81b7-2177b0640b3e"
+        ],
+        "x-ms-routing-request-id": [
+          "WESTUS2:20180213T202846Z:76cc736c-ba7a-44dc-81b7-2177b0640b3e"
         ],
         "Strict-Transport-Security": [
           "max-age=31536000; includeSubDomains"
@@ -2533,7 +2553,7 @@
           "no-cache"
         ],
         "Date": [
-          "Tue, 13 Feb 2018 20:28:46 GMT"
+          "Tue, 13 Feb 2018 20:29:01 GMT"
         ],
         "Pragma": [
           "no-cache"
@@ -2545,16 +2565,16 @@
           "15"
         ],
         "x-ms-ratelimit-remaining-subscription-reads": [
-          "14995"
-        ],
-        "x-ms-request-id": [
-          "76cc736c-ba7a-44dc-81b7-2177b0640b3e"
-        ],
-        "x-ms-correlation-request-id": [
-          "76cc736c-ba7a-44dc-81b7-2177b0640b3e"
-        ],
-        "x-ms-routing-request-id": [
-          "WESTUS2:20180213T202846Z:76cc736c-ba7a-44dc-81b7-2177b0640b3e"
+          "14994"
+        ],
+        "x-ms-request-id": [
+          "6f7a5b71-831b-4fa3-93ca-883ae171e37c"
+        ],
+        "x-ms-correlation-request-id": [
+          "6f7a5b71-831b-4fa3-93ca-883ae171e37c"
+        ],
+        "x-ms-routing-request-id": [
+          "WESTUS2:20180213T202901Z:6f7a5b71-831b-4fa3-93ca-883ae171e37c"
         ],
         "Strict-Transport-Security": [
           "max-age=31536000; includeSubDomains"
@@ -2585,7 +2605,7 @@
           "no-cache"
         ],
         "Date": [
-          "Tue, 13 Feb 2018 20:29:01 GMT"
+          "Tue, 13 Feb 2018 20:29:16 GMT"
         ],
         "Pragma": [
           "no-cache"
@@ -2597,16 +2617,16 @@
           "15"
         ],
         "x-ms-ratelimit-remaining-subscription-reads": [
-          "14994"
-        ],
-        "x-ms-request-id": [
-          "6f7a5b71-831b-4fa3-93ca-883ae171e37c"
-        ],
-        "x-ms-correlation-request-id": [
-          "6f7a5b71-831b-4fa3-93ca-883ae171e37c"
-        ],
-        "x-ms-routing-request-id": [
-          "WESTUS2:20180213T202901Z:6f7a5b71-831b-4fa3-93ca-883ae171e37c"
+          "14993"
+        ],
+        "x-ms-request-id": [
+          "ebf6c173-1e49-4f2e-87f9-603d7a65fafb"
+        ],
+        "x-ms-correlation-request-id": [
+          "ebf6c173-1e49-4f2e-87f9-603d7a65fafb"
+        ],
+        "x-ms-routing-request-id": [
+          "WESTUS2:20180213T202917Z:ebf6c173-1e49-4f2e-87f9-603d7a65fafb"
         ],
         "Strict-Transport-Security": [
           "max-age=31536000; includeSubDomains"
@@ -2637,7 +2657,7 @@
           "no-cache"
         ],
         "Date": [
-          "Tue, 13 Feb 2018 20:29:16 GMT"
+          "Tue, 13 Feb 2018 20:29:31 GMT"
         ],
         "Pragma": [
           "no-cache"
@@ -2649,16 +2669,16 @@
           "15"
         ],
         "x-ms-ratelimit-remaining-subscription-reads": [
-          "14993"
-        ],
-        "x-ms-request-id": [
-          "ebf6c173-1e49-4f2e-87f9-603d7a65fafb"
-        ],
-        "x-ms-correlation-request-id": [
-          "ebf6c173-1e49-4f2e-87f9-603d7a65fafb"
-        ],
-        "x-ms-routing-request-id": [
-          "WESTUS2:20180213T202917Z:ebf6c173-1e49-4f2e-87f9-603d7a65fafb"
+          "14992"
+        ],
+        "x-ms-request-id": [
+          "f327e6e6-a558-40e6-a0b4-b746c6b65f17"
+        ],
+        "x-ms-correlation-request-id": [
+          "f327e6e6-a558-40e6-a0b4-b746c6b65f17"
+        ],
+        "x-ms-routing-request-id": [
+          "WESTUS2:20180213T202932Z:f327e6e6-a558-40e6-a0b4-b746c6b65f17"
         ],
         "Strict-Transport-Security": [
           "max-age=31536000; includeSubDomains"
@@ -2689,7 +2709,7 @@
           "no-cache"
         ],
         "Date": [
-          "Tue, 13 Feb 2018 20:29:31 GMT"
+          "Tue, 13 Feb 2018 20:29:46 GMT"
         ],
         "Pragma": [
           "no-cache"
@@ -2701,16 +2721,16 @@
           "15"
         ],
         "x-ms-ratelimit-remaining-subscription-reads": [
-          "14992"
-        ],
-        "x-ms-request-id": [
-          "f327e6e6-a558-40e6-a0b4-b746c6b65f17"
-        ],
-        "x-ms-correlation-request-id": [
-          "f327e6e6-a558-40e6-a0b4-b746c6b65f17"
-        ],
-        "x-ms-routing-request-id": [
-          "WESTUS2:20180213T202932Z:f327e6e6-a558-40e6-a0b4-b746c6b65f17"
+          "14991"
+        ],
+        "x-ms-request-id": [
+          "ad847823-c86c-4a81-a963-cc0ca6eaecb2"
+        ],
+        "x-ms-correlation-request-id": [
+          "ad847823-c86c-4a81-a963-cc0ca6eaecb2"
+        ],
+        "x-ms-routing-request-id": [
+          "WESTUS2:20180213T202947Z:ad847823-c86c-4a81-a963-cc0ca6eaecb2"
         ],
         "Strict-Transport-Security": [
           "max-age=31536000; includeSubDomains"
@@ -2741,7 +2761,7 @@
           "no-cache"
         ],
         "Date": [
-          "Tue, 13 Feb 2018 20:29:46 GMT"
+          "Tue, 13 Feb 2018 20:30:01 GMT"
         ],
         "Pragma": [
           "no-cache"
@@ -2753,16 +2773,16 @@
           "15"
         ],
         "x-ms-ratelimit-remaining-subscription-reads": [
-          "14991"
-        ],
-        "x-ms-request-id": [
-          "ad847823-c86c-4a81-a963-cc0ca6eaecb2"
-        ],
-        "x-ms-correlation-request-id": [
-          "ad847823-c86c-4a81-a963-cc0ca6eaecb2"
-        ],
-        "x-ms-routing-request-id": [
-          "WESTUS2:20180213T202947Z:ad847823-c86c-4a81-a963-cc0ca6eaecb2"
+          "14990"
+        ],
+        "x-ms-request-id": [
+          "f2bb1e05-a4d1-48db-ace6-c5bc4acc7a59"
+        ],
+        "x-ms-correlation-request-id": [
+          "f2bb1e05-a4d1-48db-ace6-c5bc4acc7a59"
+        ],
+        "x-ms-routing-request-id": [
+          "WESTUS2:20180213T203002Z:f2bb1e05-a4d1-48db-ace6-c5bc4acc7a59"
         ],
         "Strict-Transport-Security": [
           "max-age=31536000; includeSubDomains"
@@ -2793,34 +2813,28 @@
           "no-cache"
         ],
         "Date": [
-          "Tue, 13 Feb 2018 20:30:01 GMT"
-        ],
-        "Pragma": [
-          "no-cache"
-        ],
-        "Location": [
-          "https://management.azure.com/subscriptions/e2ee545b-783f-4634-a277-e35f55c90660/operationresults/eyJqb2JJZCI6IlJFU09VUkNFR1JPVVBERUxFVElPTkpPQi1DRE5SRVNPVVJDRUdST1VQMzM4Ny1XRVNUVVMiLCJqb2JMb2NhdGlvbiI6Indlc3R1cyJ9?api-version=2015-11-01"
-        ],
-        "Retry-After": [
-          "15"
-        ],
-        "x-ms-ratelimit-remaining-subscription-reads": [
-          "14990"
-        ],
-        "x-ms-request-id": [
-          "f2bb1e05-a4d1-48db-ace6-c5bc4acc7a59"
-        ],
-        "x-ms-correlation-request-id": [
-          "f2bb1e05-a4d1-48db-ace6-c5bc4acc7a59"
-        ],
-        "x-ms-routing-request-id": [
-          "WESTUS2:20180213T203002Z:f2bb1e05-a4d1-48db-ace6-c5bc4acc7a59"
-        ],
-        "Strict-Transport-Security": [
-          "max-age=31536000; includeSubDomains"
-        ]
-      },
-      "StatusCode": 202
+          "Tue, 13 Feb 2018 20:30:17 GMT"
+        ],
+        "Pragma": [
+          "no-cache"
+        ],
+        "x-ms-ratelimit-remaining-subscription-reads": [
+          "14989"
+        ],
+        "x-ms-request-id": [
+          "56a745af-ad3a-40b2-a25f-d2a53b9a4dff"
+        ],
+        "x-ms-correlation-request-id": [
+          "56a745af-ad3a-40b2-a25f-d2a53b9a4dff"
+        ],
+        "x-ms-routing-request-id": [
+          "WESTUS2:20180213T203017Z:56a745af-ad3a-40b2-a25f-d2a53b9a4dff"
+        ],
+        "Strict-Transport-Security": [
+          "max-age=31536000; includeSubDomains"
+        ]
+      },
+      "StatusCode": 200
     },
     {
       "RequestUri": "/subscriptions/e2ee545b-783f-4634-a277-e35f55c90660/operationresults/eyJqb2JJZCI6IlJFU09VUkNFR1JPVVBERUxFVElPTkpPQi1DRE5SRVNPVVJDRUdST1VQMzM4Ny1XRVNUVVMiLCJqb2JMb2NhdGlvbiI6Indlc3R1cyJ9?api-version=2015-11-01",
@@ -2855,55 +2869,6 @@
         ],
         "x-ms-request-id": [
           "56a745af-ad3a-40b2-a25f-d2a53b9a4dff"
-<<<<<<< HEAD
-=======
-        ],
-        "x-ms-correlation-request-id": [
-          "56a745af-ad3a-40b2-a25f-d2a53b9a4dff"
-        ],
-        "x-ms-routing-request-id": [
-          "WESTUS2:20180213T203017Z:56a745af-ad3a-40b2-a25f-d2a53b9a4dff"
-        ],
-        "Strict-Transport-Security": [
-          "max-age=31536000; includeSubDomains"
-        ]
-      },
-      "StatusCode": 200
-    },
-    {
-      "RequestUri": "/subscriptions/e2ee545b-783f-4634-a277-e35f55c90660/operationresults/eyJqb2JJZCI6IlJFU09VUkNFR1JPVVBERUxFVElPTkpPQi1DRE5SRVNPVVJDRUdST1VQMzM4Ny1XRVNUVVMiLCJqb2JMb2NhdGlvbiI6Indlc3R1cyJ9?api-version=2015-11-01",
-      "EncodedRequestUri": "L3N1YnNjcmlwdGlvbnMvZTJlZTU0NWItNzgzZi00NjM0LWEyNzctZTM1ZjU1YzkwNjYwL29wZXJhdGlvbnJlc3VsdHMvZXlKcWIySkpaQ0k2SWxKRlUwOVZVa05GUjFKUFZWQkVSVXhGVkVsUFRrcFBRaTFEUkU1U1JWTlBWVkpEUlVkU1QxVlFNek00TnkxWFJWTlVWVk1pTENKcWIySk1iMk5oZEdsdmJpSTZJbmRsYzNSMWN5Sjk/YXBpLXZlcnNpb249MjAxNS0xMS0wMQ==",
-      "RequestMethod": "GET",
-      "RequestBody": "",
-      "RequestHeaders": {
-        "User-Agent": [
-          "FxVersion/4.6.25211.01",
-          "Microsoft.Azure.Management.Resources.ResourceManagementClient/1.0.0.0"
-        ]
-      },
-      "ResponseBody": "",
-      "ResponseHeaders": {
-        "Content-Length": [
-          "0"
-        ],
-        "Expires": [
-          "-1"
-        ],
-        "Cache-Control": [
-          "no-cache"
-        ],
-        "Date": [
-          "Tue, 13 Feb 2018 20:30:17 GMT"
-        ],
-        "Pragma": [
-          "no-cache"
-        ],
-        "x-ms-ratelimit-remaining-subscription-reads": [
-          "14989"
-        ],
-        "x-ms-request-id": [
-          "56a745af-ad3a-40b2-a25f-d2a53b9a4dff"
->>>>>>> 99216f75
         ],
         "x-ms-correlation-request-id": [
           "56a745af-ad3a-40b2-a25f-d2a53b9a4dff"
