{
  "Entries": [
    {
      "RequestUri": "/subscriptions/e2ee545b-783f-4634-a277-e35f55c90660/resourcegroups/cdnResourceGroup515?api-version=2015-11-01",
      "EncodedRequestUri": "L3N1YnNjcmlwdGlvbnMvZTJlZTU0NWItNzgzZi00NjM0LWEyNzctZTM1ZjU1YzkwNjYwL3Jlc291cmNlZ3JvdXBzL2NkblJlc291cmNlR3JvdXA1MTU/YXBpLXZlcnNpb249MjAxNS0xMS0wMQ==",
      "RequestMethod": "PUT",
      "RequestBody": "{\r\n  \"location\": \"westus\"\r\n}",
      "RequestHeaders": {
        "Content-Type": [
          "application/json; charset=utf-8"
        ],
        "Content-Length": [
          "28"
        ],
        "x-ms-client-request-id": [
          "56288452-c8fb-4b13-b42b-ecad413a0f30"
        ],
        "accept-language": [
          "en-US"
        ],
        "User-Agent": [
          "FxVersion/4.6.25211.01",
          "Microsoft.Azure.Management.Resources.ResourceManagementClient/1.0.0.0"
        ]
      },
      "ResponseBody": "{\r\n  \"id\": \"/subscriptions/e2ee545b-783f-4634-a277-e35f55c90660/resourceGroups/cdnResourceGroup515\",\r\n  \"name\": \"cdnResourceGroup515\",\r\n  \"location\": \"westus\",\r\n  \"properties\": {\r\n    \"provisioningState\": \"Succeeded\"\r\n  }\r\n}",
      "ResponseHeaders": {
        "Content-Length": [
          "191"
        ],
        "Content-Type": [
          "application/json; charset=utf-8"
        ],
        "Expires": [
          "-1"
        ],
        "Cache-Control": [
          "no-cache"
        ],
        "Date": [
          "Tue, 13 Feb 2018 21:13:16 GMT"
        ],
        "Pragma": [
          "no-cache"
        ],
        "x-ms-ratelimit-remaining-subscription-writes": [
          "1199"
        ],
        "x-ms-request-id": [
          "1703078d-6cba-458c-b34e-975e304c0298"
        ],
        "x-ms-correlation-request-id": [
          "1703078d-6cba-458c-b34e-975e304c0298"
        ],
        "x-ms-routing-request-id": [
          "WESTUS2:20180213T211317Z:1703078d-6cba-458c-b34e-975e304c0298"
        ],
        "Strict-Transport-Security": [
          "max-age=31536000; includeSubDomains"
        ]
      },
      "StatusCode": 201
    },
    {
      "RequestUri": "/subscriptions/e2ee545b-783f-4634-a277-e35f55c90660/resourceGroups/cdnResourceGroup515/providers/Microsoft.Cdn/profiles/profile2957?api-version=2017-10-12",
      "EncodedRequestUri": "L3N1YnNjcmlwdGlvbnMvZTJlZTU0NWItNzgzZi00NjM0LWEyNzctZTM1ZjU1YzkwNjYwL3Jlc291cmNlR3JvdXBzL2NkblJlc291cmNlR3JvdXA1MTUvcHJvdmlkZXJzL01pY3Jvc29mdC5DZG4vcHJvZmlsZXMvcHJvZmlsZTI5NTc/YXBpLXZlcnNpb249MjAxNy0xMC0xMg==",
      "RequestMethod": "PUT",
      "RequestBody": "{\r\n  \"sku\": {\r\n    \"name\": \"Standard_Akamai\"\r\n  },\r\n  \"location\": \"WestUs\",\r\n  \"tags\": {\r\n    \"key1\": \"value1\",\r\n    \"key2\": \"value2\"\r\n  }\r\n}",
      "RequestHeaders": {
        "Content-Type": [
          "application/json; charset=utf-8"
        ],
        "Content-Length": [
          "141"
        ],
        "x-ms-client-request-id": [
          "bf17c663-acb3-4fd6-a5c7-cb6efe6ebf8b"
        ],
        "accept-language": [
          "en-US"
        ],
        "User-Agent": [
          "FxVersion/4.6.25211.01",
          "Microsoft.Azure.Management.Cdn.CdnManagementClient/4.0.0.0"
        ]
      },
      "ResponseBody": "{\r\n  \"name\": \"profile2957\",\r\n  \"id\": \"/subscriptions/e2ee545b-783f-4634-a277-e35f55c90660/resourcegroups/cdnResourceGroup515/providers/Microsoft.Cdn/profiles/profile2957\",\r\n  \"type\": \"Microsoft.Cdn/profiles\",\r\n  \"tags\": {\r\n    \"key1\": \"value1\",\r\n    \"key2\": \"value2\"\r\n  },\r\n  \"location\": \"WestUs\",\r\n  \"sku\": {\r\n    \"name\": \"Standard_Akamai\"\r\n  },\r\n  \"properties\": {\r\n    \"provisioningState\": \"Creating\",\r\n    \"resourceState\": \"Creating\"\r\n  }\r\n}",
      "ResponseHeaders": {
        "Content-Length": [
          "396"
        ],
        "Content-Type": [
          "application/json; odata.metadata=minimal"
        ],
        "Expires": [
          "-1"
        ],
        "Cache-Control": [
          "no-cache"
        ],
        "Date": [
          "Tue, 13 Feb 2018 21:13:18 GMT"
        ],
        "Pragma": [
          "no-cache"
        ],
        "Retry-After": [
          "10"
        ],
        "Server": [
          "Microsoft-IIS/8.5"
        ],
        "x-ms-request-id": [
          "7936788e-e723-4a1e-9f7c-42c3539cb1ee"
        ],
        "x-ms-client-request-id": [
          "bf17c663-acb3-4fd6-a5c7-cb6efe6ebf8b"
        ],
        "Azure-AsyncOperation": [
          "https://management.azure.com/subscriptions/e2ee545b-783f-4634-a277-e35f55c90660/resourcegroups/cdnResourceGroup515/providers/Microsoft.Cdn/operationresults/33d4cf32-b12c-43dc-983d-e62647a5b877?api-version=2017-10-12"
        ],
        "OData-Version": [
          "4.0"
        ],
        "Strict-Transport-Security": [
          "max-age=31536000; includeSubDomains"
        ],
        "X-AspNet-Version": [
          "4.0.30319"
        ],
        "X-Powered-By": [
          "ASP.NET"
        ],
        "x-ms-ratelimit-remaining-subscription-writes": [
          "1198"
        ],
        "x-ms-correlation-request-id": [
          "96442189-2593-463e-adf9-2e517f5b83d8"
        ],
        "x-ms-routing-request-id": [
          "WESTUS2:20180213T211319Z:96442189-2593-463e-adf9-2e517f5b83d8"
        ]
      },
      "StatusCode": 201
    },
    {
      "RequestUri": "/subscriptions/e2ee545b-783f-4634-a277-e35f55c90660/resourcegroups/cdnResourceGroup515/providers/Microsoft.Cdn/operationresults/33d4cf32-b12c-43dc-983d-e62647a5b877?api-version=2017-10-12",
      "EncodedRequestUri": "L3N1YnNjcmlwdGlvbnMvZTJlZTU0NWItNzgzZi00NjM0LWEyNzctZTM1ZjU1YzkwNjYwL3Jlc291cmNlZ3JvdXBzL2NkblJlc291cmNlR3JvdXA1MTUvcHJvdmlkZXJzL01pY3Jvc29mdC5DZG4vb3BlcmF0aW9ucmVzdWx0cy8zM2Q0Y2YzMi1iMTJjLTQzZGMtOTgzZC1lNjI2NDdhNWI4Nzc/YXBpLXZlcnNpb249MjAxNy0xMC0xMg==",
      "RequestMethod": "GET",
      "RequestBody": "",
      "RequestHeaders": {
        "User-Agent": [
          "FxVersion/4.6.25211.01",
          "Microsoft.Azure.Management.Cdn.CdnManagementClient/4.0.0.0"
        ]
      },
      "ResponseBody": "{\r\n  \"status\": \"Succeeded\",\r\n  \"error\": {\r\n    \"code\": \"None\",\r\n    \"message\": null\r\n  }\r\n}",
      "ResponseHeaders": {
        "Content-Type": [
          "application/json; odata.metadata=minimal; odata.streaming=true"
        ],
        "Expires": [
          "-1"
        ],
        "Cache-Control": [
          "no-cache"
        ],
        "Date": [
          "Tue, 13 Feb 2018 21:13:28 GMT"
        ],
        "Pragma": [
          "no-cache"
        ],
        "Transfer-Encoding": [
          "chunked"
        ],
        "Server": [
          "Microsoft-IIS/8.5"
        ],
        "Vary": [
          "Accept-Encoding"
        ],
        "x-ms-request-id": [
          "ea994007-47b1-4442-a7d1-0d88578c2f4c"
        ],
        "x-ms-client-request-id": [
          "c4324698-4e24-4b91-a187-7555d7f8a559"
        ],
        "OData-Version": [
          "4.0"
        ],
        "Strict-Transport-Security": [
          "max-age=31536000; includeSubDomains"
        ],
        "X-AspNet-Version": [
          "4.0.30319"
        ],
        "X-Powered-By": [
          "ASP.NET"
        ],
        "x-ms-ratelimit-remaining-subscription-reads": [
          "14999"
        ],
        "x-ms-correlation-request-id": [
          "689f5bf3-b642-4d86-848c-064d633900dc"
        ],
        "x-ms-routing-request-id": [
          "WESTUS2:20180213T211329Z:689f5bf3-b642-4d86-848c-064d633900dc"
        ]
      },
      "StatusCode": 200
    },
    {
      "RequestUri": "/subscriptions/e2ee545b-783f-4634-a277-e35f55c90660/resourceGroups/cdnResourceGroup515/providers/Microsoft.Cdn/profiles/profile2957?api-version=2017-10-12",
      "EncodedRequestUri": "L3N1YnNjcmlwdGlvbnMvZTJlZTU0NWItNzgzZi00NjM0LWEyNzctZTM1ZjU1YzkwNjYwL3Jlc291cmNlR3JvdXBzL2NkblJlc291cmNlR3JvdXA1MTUvcHJvdmlkZXJzL01pY3Jvc29mdC5DZG4vcHJvZmlsZXMvcHJvZmlsZTI5NTc/YXBpLXZlcnNpb249MjAxNy0xMC0xMg==",
      "RequestMethod": "GET",
      "RequestBody": "",
      "RequestHeaders": {
        "User-Agent": [
          "FxVersion/4.6.25211.01",
          "Microsoft.Azure.Management.Cdn.CdnManagementClient/4.0.0.0"
        ]
      },
      "ResponseBody": "{\r\n  \"name\": \"profile2957\",\r\n  \"id\": \"/subscriptions/e2ee545b-783f-4634-a277-e35f55c90660/resourcegroups/cdnResourceGroup515/providers/Microsoft.Cdn/profiles/profile2957\",\r\n  \"type\": \"Microsoft.Cdn/profiles\",\r\n  \"tags\": {\r\n    \"key1\": \"value1\",\r\n    \"key2\": \"value2\"\r\n  },\r\n  \"location\": \"WestUs\",\r\n  \"sku\": {\r\n    \"name\": \"Standard_Akamai\"\r\n  },\r\n  \"properties\": {\r\n    \"provisioningState\": \"Succeeded\",\r\n    \"resourceState\": \"Active\"\r\n  }\r\n}",
      "ResponseHeaders": {
        "Content-Type": [
          "application/json; odata.metadata=minimal; odata.streaming=true"
        ],
        "Expires": [
          "-1"
        ],
        "Cache-Control": [
          "no-cache"
        ],
        "Date": [
          "Tue, 13 Feb 2018 21:13:29 GMT"
        ],
        "Pragma": [
          "no-cache"
        ],
        "Transfer-Encoding": [
          "chunked"
        ],
        "Server": [
          "Microsoft-IIS/8.5"
        ],
        "Vary": [
          "Accept-Encoding"
        ],
        "x-ms-request-id": [
          "59cf4f10-6ee4-4ed6-80d5-cf1a332385df"
        ],
        "x-ms-client-request-id": [
          "dbda0a10-72a7-4823-b05c-56e8bb62aa04"
        ],
        "OData-Version": [
          "4.0"
        ],
        "Strict-Transport-Security": [
          "max-age=31536000; includeSubDomains"
        ],
        "X-AspNet-Version": [
          "4.0.30319"
        ],
        "X-Powered-By": [
          "ASP.NET"
        ],
        "x-ms-ratelimit-remaining-subscription-reads": [
          "14998"
        ],
        "x-ms-correlation-request-id": [
          "615cb868-6f4b-4312-a7be-73d2d0acd8bb"
        ],
        "x-ms-routing-request-id": [
          "WESTUS2:20180213T211329Z:615cb868-6f4b-4312-a7be-73d2d0acd8bb"
        ]
      },
      "StatusCode": 200
    },
    {
      "RequestUri": "/subscriptions/e2ee545b-783f-4634-a277-e35f55c90660/resourceGroups/cdnResourceGroup515/providers/Microsoft.Cdn/profiles/profile2957?api-version=2017-10-12",
      "EncodedRequestUri": "L3N1YnNjcmlwdGlvbnMvZTJlZTU0NWItNzgzZi00NjM0LWEyNzctZTM1ZjU1YzkwNjYwL3Jlc291cmNlR3JvdXBzL2NkblJlc291cmNlR3JvdXA1MTUvcHJvdmlkZXJzL01pY3Jvc29mdC5DZG4vcHJvZmlsZXMvcHJvZmlsZTI5NTc/YXBpLXZlcnNpb249MjAxNy0xMC0xMg==",
      "RequestMethod": "GET",
      "RequestBody": "",
      "RequestHeaders": {
        "User-Agent": [
          "FxVersion/4.6.25211.01",
          "Microsoft.Azure.Management.Cdn.CdnManagementClient/4.0.0.0"
        ]
      },
      "ResponseBody": "{\r\n  \"name\": \"profile2957\",\r\n  \"id\": \"/subscriptions/e2ee545b-783f-4634-a277-e35f55c90660/resourcegroups/cdnResourceGroup515/providers/Microsoft.Cdn/profiles/profile2957\",\r\n  \"type\": \"Microsoft.Cdn/profiles\",\r\n  \"tags\": {\r\n    \"newkey1\": \"newValue1\"\r\n  },\r\n  \"location\": \"WestUs\",\r\n  \"sku\": {\r\n    \"name\": \"Standard_Akamai\"\r\n  },\r\n  \"properties\": {\r\n    \"provisioningState\": \"Succeeded\",\r\n    \"resourceState\": \"Active\"\r\n  }\r\n}",
      "ResponseHeaders": {
        "Content-Type": [
          "application/json; odata.metadata=minimal; odata.streaming=true"
        ],
        "Expires": [
          "-1"
        ],
        "Cache-Control": [
          "no-cache"
        ],
        "Date": [
          "Tue, 13 Feb 2018 21:13:40 GMT"
        ],
        "Pragma": [
          "no-cache"
        ],
        "Transfer-Encoding": [
          "chunked"
        ],
        "Server": [
          "Microsoft-IIS/8.5"
        ],
        "Vary": [
          "Accept-Encoding"
        ],
        "x-ms-request-id": [
          "2109e18c-5827-49fb-ba3b-ed469d698917"
        ],
        "x-ms-client-request-id": [
          "35363a13-2889-473c-9974-f3e71b670ed0"
        ],
        "OData-Version": [
          "4.0"
        ],
        "Strict-Transport-Security": [
          "max-age=31536000; includeSubDomains"
        ],
        "X-AspNet-Version": [
          "4.0.30319"
        ],
        "X-Powered-By": [
          "ASP.NET"
        ],
        "x-ms-ratelimit-remaining-subscription-reads": [
          "14996"
        ],
        "x-ms-correlation-request-id": [
          "5efd5d60-0bf9-453b-b3fd-be17a47158e6"
        ],
        "x-ms-routing-request-id": [
          "WESTUS2:20180213T211340Z:5efd5d60-0bf9-453b-b3fd-be17a47158e6"
        ]
      },
      "StatusCode": 200
    },
    {
      "RequestUri": "/subscriptions/e2ee545b-783f-4634-a277-e35f55c90660/resourceGroups/cdnResourceGroup515/providers/Microsoft.Cdn/profiles/profile2957?api-version=2017-10-12",
      "EncodedRequestUri": "L3N1YnNjcmlwdGlvbnMvZTJlZTU0NWItNzgzZi00NjM0LWEyNzctZTM1ZjU1YzkwNjYwL3Jlc291cmNlR3JvdXBzL2NkblJlc291cmNlR3JvdXA1MTUvcHJvdmlkZXJzL01pY3Jvc29mdC5DZG4vcHJvZmlsZXMvcHJvZmlsZTI5NTc/YXBpLXZlcnNpb249MjAxNy0xMC0xMg==",
      "RequestMethod": "PATCH",
      "RequestBody": "{\r\n  \"tags\": {\r\n    \"newkey1\": \"newValue1\"\r\n  }\r\n}",
      "RequestHeaders": {
        "Content-Type": [
          "application/json; charset=utf-8"
        ],
        "Content-Length": [
          "50"
        ],
        "x-ms-client-request-id": [
          "e2c4dbc9-5466-4c0d-81c9-7d01a8f0204a"
        ],
        "accept-language": [
          "en-US"
        ],
        "User-Agent": [
          "FxVersion/4.6.25211.01",
          "Microsoft.Azure.Management.Cdn.CdnManagementClient/4.0.0.0"
        ]
      },
      "ResponseBody": "{\r\n  \"name\": \"profile2957\",\r\n  \"id\": \"/subscriptions/e2ee545b-783f-4634-a277-e35f55c90660/resourcegroups/cdnResourceGroup515/providers/Microsoft.Cdn/profiles/profile2957\",\r\n  \"type\": \"Microsoft.Cdn/profiles\",\r\n  \"tags\": {\r\n    \"newkey1\": \"newValue1\"\r\n  },\r\n  \"location\": \"WestUs\",\r\n  \"sku\": {\r\n    \"name\": \"Standard_Akamai\"\r\n  },\r\n  \"properties\": {\r\n    \"provisioningState\": \"Succeeded\",\r\n    \"resourceState\": \"Active\"\r\n  }\r\n}",
      "ResponseHeaders": {
        "Content-Length": [
          "385"
        ],
        "Content-Type": [
          "application/json; odata.metadata=minimal"
        ],
        "Expires": [
          "-1"
        ],
        "Cache-Control": [
          "no-cache"
        ],
        "Date": [
          "Tue, 13 Feb 2018 21:13:29 GMT"
        ],
        "Pragma": [
          "no-cache"
        ],
        "Location": [
          "https://management.azure.com/subscriptions/e2ee545b-783f-4634-a277-e35f55c90660/resourcegroups/cdnResourceGroup515/providers/Microsoft.Cdn/operationresults/c807799c-79b7-4222-ab02-4f83ee1c5a37/profileresults/profile2957?api-version=2017-10-12"
        ],
        "Retry-After": [
          "10"
        ],
        "Server": [
          "Microsoft-IIS/8.5"
        ],
        "x-ms-request-id": [
          "664aa587-cc2c-4dc0-8436-d39705236ea4"
        ],
        "x-ms-client-request-id": [
          "e2c4dbc9-5466-4c0d-81c9-7d01a8f0204a"
        ],
        "Azure-AsyncOperation": [
          "https://management.azure.com/subscriptions/e2ee545b-783f-4634-a277-e35f55c90660/resourcegroups/cdnResourceGroup515/providers/Microsoft.Cdn/operationresults/c807799c-79b7-4222-ab02-4f83ee1c5a37?api-version=2017-10-12"
        ],
        "OData-Version": [
          "4.0"
        ],
        "Strict-Transport-Security": [
          "max-age=31536000; includeSubDomains"
        ],
        "X-AspNet-Version": [
          "4.0.30319"
        ],
        "X-Powered-By": [
          "ASP.NET"
        ],
        "x-ms-ratelimit-remaining-subscription-writes": [
          "1197"
        ],
        "x-ms-correlation-request-id": [
          "3f2b4ab5-453f-47bc-b4b4-be8c784cf9b8"
        ],
        "x-ms-routing-request-id": [
          "WESTUS2:20180213T211330Z:3f2b4ab5-453f-47bc-b4b4-be8c784cf9b8"
        ]
      },
      "StatusCode": 202
    },
    {
      "RequestUri": "/subscriptions/e2ee545b-783f-4634-a277-e35f55c90660/resourcegroups/cdnResourceGroup515/providers/Microsoft.Cdn/operationresults/c807799c-79b7-4222-ab02-4f83ee1c5a37?api-version=2017-10-12",
      "EncodedRequestUri": "L3N1YnNjcmlwdGlvbnMvZTJlZTU0NWItNzgzZi00NjM0LWEyNzctZTM1ZjU1YzkwNjYwL3Jlc291cmNlZ3JvdXBzL2NkblJlc291cmNlR3JvdXA1MTUvcHJvdmlkZXJzL01pY3Jvc29mdC5DZG4vb3BlcmF0aW9ucmVzdWx0cy9jODA3Nzk5Yy03OWI3LTQyMjItYWIwMi00ZjgzZWUxYzVhMzc/YXBpLXZlcnNpb249MjAxNy0xMC0xMg==",
      "RequestMethod": "GET",
      "RequestBody": "",
      "RequestHeaders": {
        "User-Agent": [
          "FxVersion/4.6.25211.01",
          "Microsoft.Azure.Management.Cdn.CdnManagementClient/4.0.0.0"
        ]
      },
      "ResponseBody": "{\r\n  \"status\": \"Succeeded\",\r\n  \"error\": {\r\n    \"code\": \"None\",\r\n    \"message\": null\r\n  }\r\n}",
      "ResponseHeaders": {
        "Content-Type": [
          "application/json; odata.metadata=minimal; odata.streaming=true"
        ],
        "Expires": [
          "-1"
        ],
        "Cache-Control": [
          "no-cache"
        ],
        "Date": [
          "Tue, 13 Feb 2018 21:13:39 GMT"
        ],
        "Pragma": [
          "no-cache"
        ],
        "Transfer-Encoding": [
          "chunked"
        ],
        "Server": [
          "Microsoft-IIS/8.5"
        ],
        "Vary": [
          "Accept-Encoding"
        ],
        "x-ms-request-id": [
          "f7412991-c6ad-4327-8ccb-bed036c036c5"
        ],
        "x-ms-client-request-id": [
          "140d05dd-6d10-4ff5-977d-51ff91cae7ff"
        ],
        "OData-Version": [
          "4.0"
        ],
        "Strict-Transport-Security": [
          "max-age=31536000; includeSubDomains"
        ],
        "X-AspNet-Version": [
          "4.0.30319"
        ],
        "X-Powered-By": [
          "ASP.NET"
        ],
        "x-ms-ratelimit-remaining-subscription-reads": [
          "14997"
        ],
        "x-ms-correlation-request-id": [
          "90bd4b2f-2288-4bb2-bd70-2584411112a1"
        ],
        "x-ms-routing-request-id": [
          "WESTUS2:20180213T211340Z:90bd4b2f-2288-4bb2-bd70-2584411112a1"
        ]
      },
      "StatusCode": 200
    },
    {
      "RequestUri": "/subscriptions/e2ee545b-783f-4634-a277-e35f55c90660/resourceGroups/cdnResourceGroup515/providers/Microsoft.Cdn/profiles/profile3185?api-version=2017-10-12",
      "EncodedRequestUri": "L3N1YnNjcmlwdGlvbnMvZTJlZTU0NWItNzgzZi00NjM0LWEyNzctZTM1ZjU1YzkwNjYwL3Jlc291cmNlR3JvdXBzL2NkblJlc291cmNlR3JvdXA1MTUvcHJvdmlkZXJzL01pY3Jvc29mdC5DZG4vcHJvZmlsZXMvcHJvZmlsZTMxODU/YXBpLXZlcnNpb249MjAxNy0xMC0xMg==",
      "RequestMethod": "PUT",
      "RequestBody": "{\r\n  \"sku\": {\r\n    \"name\": \"Standard_Verizon\"\r\n  },\r\n  \"location\": \"WestUs\",\r\n  \"tags\": {\r\n    \"key1\": \"value1\",\r\n    \"key2\": \"value2\"\r\n  }\r\n}",
      "RequestHeaders": {
        "Content-Type": [
          "application/json; charset=utf-8"
        ],
        "Content-Length": [
          "142"
        ],
        "x-ms-client-request-id": [
          "62b789f6-81a8-4cb9-98b7-da8bf1c10274"
        ],
        "accept-language": [
          "en-US"
        ],
        "User-Agent": [
          "FxVersion/4.6.25211.01",
          "Microsoft.Azure.Management.Cdn.CdnManagementClient/4.0.0.0"
        ]
      },
      "ResponseBody": "{\r\n  \"name\": \"profile3185\",\r\n  \"id\": \"/subscriptions/e2ee545b-783f-4634-a277-e35f55c90660/resourcegroups/cdnResourceGroup515/providers/Microsoft.Cdn/profiles/profile3185\",\r\n  \"type\": \"Microsoft.Cdn/profiles\",\r\n  \"tags\": {\r\n    \"key1\": \"value1\",\r\n    \"key2\": \"value2\"\r\n  },\r\n  \"location\": \"WestUs\",\r\n  \"sku\": {\r\n    \"name\": \"Standard_Verizon\"\r\n  },\r\n  \"properties\": {\r\n    \"provisioningState\": \"Creating\",\r\n    \"resourceState\": \"Creating\"\r\n  }\r\n}",
      "ResponseHeaders": {
        "Content-Length": [
          "397"
        ],
        "Content-Type": [
          "application/json; odata.metadata=minimal"
        ],
        "Expires": [
          "-1"
        ],
        "Cache-Control": [
          "no-cache"
        ],
        "Date": [
          "Tue, 13 Feb 2018 21:13:41 GMT"
        ],
        "Pragma": [
          "no-cache"
        ],
        "Retry-After": [
          "10"
        ],
        "Server": [
          "Microsoft-IIS/8.5"
        ],
        "x-ms-request-id": [
          "09ecf6ac-07ee-4e05-9109-22e0ccba57cc"
        ],
        "x-ms-client-request-id": [
          "62b789f6-81a8-4cb9-98b7-da8bf1c10274"
        ],
        "Azure-AsyncOperation": [
          "https://management.azure.com/subscriptions/e2ee545b-783f-4634-a277-e35f55c90660/resourcegroups/cdnResourceGroup515/providers/Microsoft.Cdn/operationresults/5eb51f49-b0b1-4f69-8e02-f433cd76e6cd?api-version=2017-10-12"
        ],
        "OData-Version": [
          "4.0"
        ],
        "Strict-Transport-Security": [
          "max-age=31536000; includeSubDomains"
        ],
        "X-AspNet-Version": [
          "4.0.30319"
        ],
        "X-Powered-By": [
          "ASP.NET"
        ],
        "x-ms-ratelimit-remaining-subscription-writes": [
          "1196"
        ],
        "x-ms-correlation-request-id": [
          "4fd24952-13d6-46bf-bf9b-00d8cb9d2cf9"
        ],
        "x-ms-routing-request-id": [
          "WESTUS2:20180213T211342Z:4fd24952-13d6-46bf-bf9b-00d8cb9d2cf9"
        ]
      },
      "StatusCode": 201
    },
    {
      "RequestUri": "/subscriptions/e2ee545b-783f-4634-a277-e35f55c90660/resourceGroups/cdnResourceGroup515/providers/Microsoft.Cdn/profiles/profile3185?api-version=2017-10-12",
      "EncodedRequestUri": "L3N1YnNjcmlwdGlvbnMvZTJlZTU0NWItNzgzZi00NjM0LWEyNzctZTM1ZjU1YzkwNjYwL3Jlc291cmNlR3JvdXBzL2NkblJlc291cmNlR3JvdXA1MTUvcHJvdmlkZXJzL01pY3Jvc29mdC5DZG4vcHJvZmlsZXMvcHJvZmlsZTMxODU/YXBpLXZlcnNpb249MjAxNy0xMC0xMg==",
      "RequestMethod": "PATCH",
      "RequestBody": "{\r\n  \"tags\": {\r\n    \"key\": \"value\"\r\n  }\r\n}",
      "RequestHeaders": {
        "Content-Type": [
          "application/json; charset=utf-8"
        ],
        "Content-Length": [
          "42"
        ],
        "x-ms-client-request-id": [
          "99b98a39-a829-472a-9592-e4edbee8549a"
        ],
        "accept-language": [
          "en-US"
        ],
        "User-Agent": [
          "FxVersion/4.6.25211.01",
          "Microsoft.Azure.Management.Cdn.CdnManagementClient/4.0.0.0"
        ]
      },
      "ResponseBody": "{\r\n  \"error\": {\r\n    \"code\": \"BadRequest\",\r\n    \"message\": \"The requested operation cannot be executed on the entity in the current state.\"\r\n  }\r\n}",
      "ResponseHeaders": {
        "Content-Length": [
          "147"
        ],
        "Content-Type": [
          "application/json; charset=utf-8"
        ],
        "Content-Language": [
          "en-US"
        ],
        "Expires": [
          "-1"
        ],
        "Cache-Control": [
          "no-cache"
        ],
        "Date": [
          "Tue, 13 Feb 2018 21:13:41 GMT"
        ],
        "Pragma": [
          "no-cache"
        ],
        "Server": [
          "Microsoft-IIS/8.5"
        ],
        "x-ms-request-id": [
          "bb38e444-8e4d-41df-9dff-28bbb39c8fa2"
        ],
        "x-ms-client-request-id": [
          "99b98a39-a829-472a-9592-e4edbee8549a"
        ],
        "Strict-Transport-Security": [
          "max-age=31536000; includeSubDomains"
        ],
        "X-AspNet-Version": [
          "4.0.30319"
        ],
        "X-Powered-By": [
          "ASP.NET"
        ],
        "x-ms-ratelimit-remaining-subscription-writes": [
          "1195"
        ],
        "x-ms-correlation-request-id": [
          "58e6758c-8bdc-4bd8-924f-256e1a03f39a"
        ],
        "x-ms-routing-request-id": [
          "WESTUS2:20180213T211342Z:58e6758c-8bdc-4bd8-924f-256e1a03f39a"
        ]
      },
      "StatusCode": 400
    },
    {
      "RequestUri": "/subscriptions/e2ee545b-783f-4634-a277-e35f55c90660/resourceGroups/cdnResourceGroup515/providers/Microsoft.Cdn/profiles/profile3185?api-version=2017-10-12",
      "EncodedRequestUri": "L3N1YnNjcmlwdGlvbnMvZTJlZTU0NWItNzgzZi00NjM0LWEyNzctZTM1ZjU1YzkwNjYwL3Jlc291cmNlR3JvdXBzL2NkblJlc291cmNlR3JvdXA1MTUvcHJvdmlkZXJzL01pY3Jvc29mdC5DZG4vcHJvZmlsZXMvcHJvZmlsZTMxODU/YXBpLXZlcnNpb249MjAxNy0xMC0xMg==",
      "RequestMethod": "PATCH",
      "RequestBody": "{\r\n  \"tags\": {\r\n    \"key\": \"value\"\r\n  }\r\n}",
      "RequestHeaders": {
        "Content-Type": [
          "application/json; charset=utf-8"
        ],
        "Content-Length": [
          "42"
        ],
        "x-ms-client-request-id": [
          "2010293b-b7c7-48b1-82ec-1d492a0aa6da"
        ],
        "accept-language": [
          "en-US"
        ],
        "User-Agent": [
          "FxVersion/4.6.25211.01",
          "Microsoft.Azure.Management.Cdn.CdnManagementClient/4.0.0.0"
        ]
      },
      "ResponseBody": "{\r\n  \"name\": \"profile3185\",\r\n  \"id\": \"/subscriptions/e2ee545b-783f-4634-a277-e35f55c90660/resourcegroups/cdnResourceGroup515/providers/Microsoft.Cdn/profiles/profile3185\",\r\n  \"type\": \"Microsoft.Cdn/profiles\",\r\n  \"tags\": {\r\n    \"key\": \"value\"\r\n  },\r\n  \"location\": \"WestUs\",\r\n  \"sku\": {\r\n    \"name\": \"Standard_Verizon\"\r\n  },\r\n  \"properties\": {\r\n    \"provisioningState\": \"Succeeded\",\r\n    \"resourceState\": \"Active\"\r\n  }\r\n}",
      "ResponseHeaders": {
        "Content-Length": [
          "378"
        ],
        "Content-Type": [
          "application/json; odata.metadata=minimal"
        ],
        "Expires": [
          "-1"
        ],
        "Cache-Control": [
          "no-cache"
        ],
        "Date": [
          "Tue, 13 Feb 2018 21:15:42 GMT"
        ],
        "Pragma": [
          "no-cache"
        ],
        "Location": [
          "https://management.azure.com/subscriptions/e2ee545b-783f-4634-a277-e35f55c90660/resourcegroups/cdnResourceGroup515/providers/Microsoft.Cdn/operationresults/a5c0e88f-4000-4e4b-975b-31b9c0fb39a7/profileresults/profile3185?api-version=2017-10-12"
        ],
        "Retry-After": [
          "10"
        ],
        "Server": [
          "Microsoft-IIS/8.5"
        ],
        "x-ms-request-id": [
          "e9c252ee-9aac-4d2d-ada0-f7fd0248dce4"
        ],
        "x-ms-client-request-id": [
          "2010293b-b7c7-48b1-82ec-1d492a0aa6da"
        ],
        "Azure-AsyncOperation": [
          "https://management.azure.com/subscriptions/e2ee545b-783f-4634-a277-e35f55c90660/resourcegroups/cdnResourceGroup515/providers/Microsoft.Cdn/operationresults/a5c0e88f-4000-4e4b-975b-31b9c0fb39a7?api-version=2017-10-12"
        ],
        "OData-Version": [
          "4.0"
        ],
        "Strict-Transport-Security": [
          "max-age=31536000; includeSubDomains"
        ],
        "X-AspNet-Version": [
          "4.0.30319"
        ],
        "X-Powered-By": [
          "ASP.NET"
        ],
        "x-ms-ratelimit-remaining-subscription-writes": [
          "1196"
        ],
        "x-ms-correlation-request-id": [
          "e17cbee2-4d36-4c62-9991-e5b5e04bd554"
        ],
        "x-ms-routing-request-id": [
          "WESTUS2:20180213T211543Z:e17cbee2-4d36-4c62-9991-e5b5e04bd554"
        ]
      },
      "StatusCode": 202
    },
    {
      "RequestUri": "/subscriptions/e2ee545b-783f-4634-a277-e35f55c90660/resourcegroups/cdnResourceGroup515/providers/Microsoft.Cdn/operationresults/a5c0e88f-4000-4e4b-975b-31b9c0fb39a7?api-version=2017-10-12",
      "EncodedRequestUri": "L3N1YnNjcmlwdGlvbnMvZTJlZTU0NWItNzgzZi00NjM0LWEyNzctZTM1ZjU1YzkwNjYwL3Jlc291cmNlZ3JvdXBzL2NkblJlc291cmNlR3JvdXA1MTUvcHJvdmlkZXJzL01pY3Jvc29mdC5DZG4vb3BlcmF0aW9ucmVzdWx0cy9hNWMwZTg4Zi00MDAwLTRlNGItOTc1Yi0zMWI5YzBmYjM5YTc/YXBpLXZlcnNpb249MjAxNy0xMC0xMg==",
      "RequestMethod": "GET",
      "RequestBody": "",
      "RequestHeaders": {
        "User-Agent": [
          "FxVersion/4.6.25211.01",
          "Microsoft.Azure.Management.Cdn.CdnManagementClient/4.0.0.0"
        ]
      },
      "ResponseBody": "{\r\n  \"status\": \"Succeeded\",\r\n  \"error\": {\r\n    \"code\": \"None\",\r\n    \"message\": null\r\n  }\r\n}",
      "ResponseHeaders": {
        "Content-Type": [
          "application/json; odata.metadata=minimal; odata.streaming=true"
        ],
        "Expires": [
          "-1"
        ],
        "Cache-Control": [
          "no-cache"
        ],
        "Date": [
          "Tue, 13 Feb 2018 21:15:53 GMT"
        ],
        "Pragma": [
          "no-cache"
        ],
        "Transfer-Encoding": [
          "chunked"
        ],
        "Server": [
          "Microsoft-IIS/8.5"
        ],
        "Vary": [
          "Accept-Encoding"
        ],
        "x-ms-request-id": [
          "8714c52e-2bb8-4a14-9ca5-e91ed1c02bc7"
        ],
        "x-ms-client-request-id": [
          "4a8e3245-52a3-43de-a330-fc9f8c76005d"
        ],
        "OData-Version": [
          "4.0"
        ],
        "Strict-Transport-Security": [
          "max-age=31536000; includeSubDomains"
        ],
        "X-AspNet-Version": [
          "4.0.30319"
        ],
        "X-Powered-By": [
          "ASP.NET"
        ],
        "x-ms-ratelimit-remaining-subscription-reads": [
          "14983"
        ],
        "x-ms-correlation-request-id": [
          "a0369343-f1c4-4473-bfea-d1fb0597327c"
        ],
        "x-ms-routing-request-id": [
          "WESTUS2:20180213T211554Z:a0369343-f1c4-4473-bfea-d1fb0597327c"
        ]
      },
      "StatusCode": 200
    },
    {
      "RequestUri": "/subscriptions/e2ee545b-783f-4634-a277-e35f55c90660/resourceGroups/cdnResourceGroup515/providers/Microsoft.Cdn/profiles/profile3185?api-version=2017-10-12",
      "EncodedRequestUri": "L3N1YnNjcmlwdGlvbnMvZTJlZTU0NWItNzgzZi00NjM0LWEyNzctZTM1ZjU1YzkwNjYwL3Jlc291cmNlR3JvdXBzL2NkblJlc291cmNlR3JvdXA1MTUvcHJvdmlkZXJzL01pY3Jvc29mdC5DZG4vcHJvZmlsZXMvcHJvZmlsZTMxODU/YXBpLXZlcnNpb249MjAxNy0xMC0xMg==",
      "RequestMethod": "GET",
      "RequestBody": "",
      "RequestHeaders": {
        "User-Agent": [
          "FxVersion/4.6.25211.01",
          "Microsoft.Azure.Management.Cdn.CdnManagementClient/4.0.0.0"
        ]
      },
      "ResponseBody": "{\r\n  \"name\": \"profile3185\",\r\n  \"id\": \"/subscriptions/e2ee545b-783f-4634-a277-e35f55c90660/resourcegroups/cdnResourceGroup515/providers/Microsoft.Cdn/profiles/profile3185\",\r\n  \"type\": \"Microsoft.Cdn/profiles\",\r\n  \"tags\": {\r\n    \"key\": \"value\"\r\n  },\r\n  \"location\": \"WestUs\",\r\n  \"sku\": {\r\n    \"name\": \"Standard_Verizon\"\r\n  },\r\n  \"properties\": {\r\n    \"provisioningState\": \"Succeeded\",\r\n    \"resourceState\": \"Active\"\r\n  }\r\n}",
      "ResponseHeaders": {
        "Content-Type": [
          "application/json; odata.metadata=minimal; odata.streaming=true"
        ],
        "Expires": [
          "-1"
        ],
        "Cache-Control": [
          "no-cache"
        ],
        "Date": [
          "Tue, 13 Feb 2018 21:15:54 GMT"
        ],
        "Pragma": [
          "no-cache"
        ],
        "Transfer-Encoding": [
          "chunked"
        ],
        "Server": [
          "Microsoft-IIS/8.5"
        ],
        "Vary": [
          "Accept-Encoding"
        ],
        "x-ms-request-id": [
          "b282d268-3040-4e73-a6fa-6b34984578ea"
        ],
        "x-ms-client-request-id": [
          "1598224d-355b-4200-a933-e225e84142ab"
        ],
        "OData-Version": [
          "4.0"
        ],
        "Strict-Transport-Security": [
          "max-age=31536000; includeSubDomains"
        ],
        "X-AspNet-Version": [
          "4.0.30319"
        ],
        "X-Powered-By": [
          "ASP.NET"
        ],
        "x-ms-ratelimit-remaining-subscription-reads": [
          "14982"
        ],
        "x-ms-correlation-request-id": [
          "203af761-9a72-4ea6-b047-74fc369f8683"
        ],
        "x-ms-routing-request-id": [
          "WESTUS2:20180213T211554Z:203af761-9a72-4ea6-b047-74fc369f8683"
        ]
      },
      "StatusCode": 200
    },
    {
      "RequestUri": "/subscriptions/e2ee545b-783f-4634-a277-e35f55c90660/resourcegroups/cdnResourceGroup515?api-version=2015-11-01",
      "EncodedRequestUri": "L3N1YnNjcmlwdGlvbnMvZTJlZTU0NWItNzgzZi00NjM0LWEyNzctZTM1ZjU1YzkwNjYwL3Jlc291cmNlZ3JvdXBzL2NkblJlc291cmNlR3JvdXA1MTU/YXBpLXZlcnNpb249MjAxNS0xMS0wMQ==",
      "RequestMethod": "DELETE",
      "RequestBody": "",
      "RequestHeaders": {
        "x-ms-client-request-id": [
          "3578a2f4-55bf-4cf9-a5a1-52d57043bc3b"
        ],
        "accept-language": [
          "en-US"
        ],
        "User-Agent": [
          "FxVersion/4.6.25211.01",
          "Microsoft.Azure.Management.Resources.ResourceManagementClient/1.0.0.0"
        ]
      },
      "ResponseBody": "",
      "ResponseHeaders": {
        "Content-Length": [
          "0"
        ],
        "Expires": [
          "-1"
        ],
        "Cache-Control": [
          "no-cache"
        ],
        "Date": [
          "Tue, 13 Feb 2018 21:15:55 GMT"
        ],
        "Pragma": [
          "no-cache"
        ],
        "Location": [
          "https://management.azure.com/subscriptions/e2ee545b-783f-4634-a277-e35f55c90660/operationresults/eyJqb2JJZCI6IlJFU09VUkNFR1JPVVBERUxFVElPTkpPQi1DRE5SRVNPVVJDRUdST1VQNTE1LVdFU1RVUyIsImpvYkxvY2F0aW9uIjoid2VzdHVzIn0?api-version=2015-11-01"
        ],
        "Retry-After": [
          "15"
        ],
        "x-ms-ratelimit-remaining-subscription-writes": [
          "1199"
        ],
        "x-ms-request-id": [
          "8e937b9c-d032-44f7-9b2e-13b055c14d63"
        ],
        "x-ms-correlation-request-id": [
          "8e937b9c-d032-44f7-9b2e-13b055c14d63"
        ],
        "x-ms-routing-request-id": [
          "WESTUS2:20180213T211555Z:8e937b9c-d032-44f7-9b2e-13b055c14d63"
        ],
        "Strict-Transport-Security": [
          "max-age=31536000; includeSubDomains"
        ]
      },
      "StatusCode": 202
    },
    {
      "RequestUri": "/subscriptions/e2ee545b-783f-4634-a277-e35f55c90660/operationresults/eyJqb2JJZCI6IlJFU09VUkNFR1JPVVBERUxFVElPTkpPQi1DRE5SRVNPVVJDRUdST1VQNTE1LVdFU1RVUyIsImpvYkxvY2F0aW9uIjoid2VzdHVzIn0?api-version=2015-11-01",
      "EncodedRequestUri": "L3N1YnNjcmlwdGlvbnMvZTJlZTU0NWItNzgzZi00NjM0LWEyNzctZTM1ZjU1YzkwNjYwL29wZXJhdGlvbnJlc3VsdHMvZXlKcWIySkpaQ0k2SWxKRlUwOVZVa05GUjFKUFZWQkVSVXhGVkVsUFRrcFBRaTFEUkU1U1JWTlBWVkpEUlVkU1QxVlFOVEUxTFZkRlUxUlZVeUlzSW1wdllreHZZMkYwYVc5dUlqb2lkMlZ6ZEhWekluMD9hcGktdmVyc2lvbj0yMDE1LTExLTAx",
      "RequestMethod": "GET",
      "RequestBody": "",
      "RequestHeaders": {
        "User-Agent": [
          "FxVersion/4.6.25211.01",
          "Microsoft.Azure.Management.Resources.ResourceManagementClient/1.0.0.0"
        ]
      },
      "ResponseBody": "",
      "ResponseHeaders": {
        "Content-Length": [
          "0"
        ],
        "Expires": [
          "-1"
        ],
        "Cache-Control": [
          "no-cache"
        ],
        "Date": [
          "Tue, 13 Feb 2018 21:16:09 GMT"
        ],
        "Pragma": [
          "no-cache"
        ],
        "Location": [
          "https://management.azure.com/subscriptions/e2ee545b-783f-4634-a277-e35f55c90660/operationresults/eyJqb2JJZCI6IlJFU09VUkNFR1JPVVBERUxFVElPTkpPQi1DRE5SRVNPVVJDRUdST1VQNTE1LVdFU1RVUyIsImpvYkxvY2F0aW9uIjoid2VzdHVzIn0?api-version=2015-11-01"
        ],
        "Retry-After": [
          "15"
        ],
        "x-ms-ratelimit-remaining-subscription-reads": [
          "14999"
        ],
        "x-ms-request-id": [
          "5030c974-2e9a-44ad-bba0-fad39a9bf611"
        ],
        "x-ms-correlation-request-id": [
          "5030c974-2e9a-44ad-bba0-fad39a9bf611"
        ],
        "x-ms-routing-request-id": [
          "WESTUS2:20180213T211610Z:5030c974-2e9a-44ad-bba0-fad39a9bf611"
        ],
        "Strict-Transport-Security": [
          "max-age=31536000; includeSubDomains"
        ]
      },
      "StatusCode": 202
    },
    {
      "RequestUri": "/subscriptions/e2ee545b-783f-4634-a277-e35f55c90660/operationresults/eyJqb2JJZCI6IlJFU09VUkNFR1JPVVBERUxFVElPTkpPQi1DRE5SRVNPVVJDRUdST1VQNTE1LVdFU1RVUyIsImpvYkxvY2F0aW9uIjoid2VzdHVzIn0?api-version=2015-11-01",
      "EncodedRequestUri": "L3N1YnNjcmlwdGlvbnMvZTJlZTU0NWItNzgzZi00NjM0LWEyNzctZTM1ZjU1YzkwNjYwL29wZXJhdGlvbnJlc3VsdHMvZXlKcWIySkpaQ0k2SWxKRlUwOVZVa05GUjFKUFZWQkVSVXhGVkVsUFRrcFBRaTFEUkU1U1JWTlBWVkpEUlVkU1QxVlFOVEUxTFZkRlUxUlZVeUlzSW1wdllreHZZMkYwYVc5dUlqb2lkMlZ6ZEhWekluMD9hcGktdmVyc2lvbj0yMDE1LTExLTAx",
      "RequestMethod": "GET",
      "RequestBody": "",
      "RequestHeaders": {
        "User-Agent": [
          "FxVersion/4.6.25211.01",
          "Microsoft.Azure.Management.Resources.ResourceManagementClient/1.0.0.0"
        ]
      },
      "ResponseBody": "",
      "ResponseHeaders": {
        "Content-Length": [
          "0"
        ],
        "Expires": [
          "-1"
        ],
        "Cache-Control": [
          "no-cache"
        ],
        "Date": [
          "Tue, 13 Feb 2018 21:16:25 GMT"
        ],
        "Pragma": [
          "no-cache"
        ],
        "Location": [
          "https://management.azure.com/subscriptions/e2ee545b-783f-4634-a277-e35f55c90660/operationresults/eyJqb2JJZCI6IlJFU09VUkNFR1JPVVBERUxFVElPTkpPQi1DRE5SRVNPVVJDRUdST1VQNTE1LVdFU1RVUyIsImpvYkxvY2F0aW9uIjoid2VzdHVzIn0?api-version=2015-11-01"
        ],
        "Retry-After": [
          "15"
        ],
        "x-ms-ratelimit-remaining-subscription-reads": [
          "14998"
        ],
        "x-ms-request-id": [
          "93e7f2be-dfce-47f2-a34e-c9ef9f4acd09"
        ],
        "x-ms-correlation-request-id": [
          "93e7f2be-dfce-47f2-a34e-c9ef9f4acd09"
        ],
        "x-ms-routing-request-id": [
          "WESTUS2:20180213T211625Z:93e7f2be-dfce-47f2-a34e-c9ef9f4acd09"
        ],
        "Strict-Transport-Security": [
          "max-age=31536000; includeSubDomains"
        ]
      },
      "StatusCode": 202
    },
    {
      "RequestUri": "/subscriptions/e2ee545b-783f-4634-a277-e35f55c90660/operationresults/eyJqb2JJZCI6IlJFU09VUkNFR1JPVVBERUxFVElPTkpPQi1DRE5SRVNPVVJDRUdST1VQNTE1LVdFU1RVUyIsImpvYkxvY2F0aW9uIjoid2VzdHVzIn0?api-version=2015-11-01",
      "EncodedRequestUri": "L3N1YnNjcmlwdGlvbnMvZTJlZTU0NWItNzgzZi00NjM0LWEyNzctZTM1ZjU1YzkwNjYwL29wZXJhdGlvbnJlc3VsdHMvZXlKcWIySkpaQ0k2SWxKRlUwOVZVa05GUjFKUFZWQkVSVXhGVkVsUFRrcFBRaTFEUkU1U1JWTlBWVkpEUlVkU1QxVlFOVEUxTFZkRlUxUlZVeUlzSW1wdllreHZZMkYwYVc5dUlqb2lkMlZ6ZEhWekluMD9hcGktdmVyc2lvbj0yMDE1LTExLTAx",
      "RequestMethod": "GET",
      "RequestBody": "",
      "RequestHeaders": {
        "User-Agent": [
          "FxVersion/4.6.25211.01",
          "Microsoft.Azure.Management.Resources.ResourceManagementClient/1.0.0.0"
        ]
      },
      "ResponseBody": "",
      "ResponseHeaders": {
        "Content-Length": [
          "0"
        ],
        "Expires": [
          "-1"
        ],
        "Cache-Control": [
          "no-cache"
        ],
        "Date": [
          "Tue, 13 Feb 2018 21:16:40 GMT"
        ],
        "Pragma": [
          "no-cache"
        ],
        "Location": [
          "https://management.azure.com/subscriptions/e2ee545b-783f-4634-a277-e35f55c90660/operationresults/eyJqb2JJZCI6IlJFU09VUkNFR1JPVVBERUxFVElPTkpPQi1DRE5SRVNPVVJDRUdST1VQNTE1LVdFU1RVUyIsImpvYkxvY2F0aW9uIjoid2VzdHVzIn0?api-version=2015-11-01"
        ],
        "Retry-After": [
          "15"
        ],
        "x-ms-ratelimit-remaining-subscription-reads": [
          "14997"
        ],
        "x-ms-request-id": [
          "bc328e96-53df-40ad-8441-2f2fcfd777c1"
        ],
        "x-ms-correlation-request-id": [
          "bc328e96-53df-40ad-8441-2f2fcfd777c1"
        ],
        "x-ms-routing-request-id": [
          "WESTUS2:20180213T211640Z:bc328e96-53df-40ad-8441-2f2fcfd777c1"
        ],
        "Strict-Transport-Security": [
          "max-age=31536000; includeSubDomains"
        ]
      },
      "StatusCode": 202
    },
    {
      "RequestUri": "/subscriptions/e2ee545b-783f-4634-a277-e35f55c90660/operationresults/eyJqb2JJZCI6IlJFU09VUkNFR1JPVVBERUxFVElPTkpPQi1DRE5SRVNPVVJDRUdST1VQNTE1LVdFU1RVUyIsImpvYkxvY2F0aW9uIjoid2VzdHVzIn0?api-version=2015-11-01",
      "EncodedRequestUri": "L3N1YnNjcmlwdGlvbnMvZTJlZTU0NWItNzgzZi00NjM0LWEyNzctZTM1ZjU1YzkwNjYwL29wZXJhdGlvbnJlc3VsdHMvZXlKcWIySkpaQ0k2SWxKRlUwOVZVa05GUjFKUFZWQkVSVXhGVkVsUFRrcFBRaTFEUkU1U1JWTlBWVkpEUlVkU1QxVlFOVEUxTFZkRlUxUlZVeUlzSW1wdllreHZZMkYwYVc5dUlqb2lkMlZ6ZEhWekluMD9hcGktdmVyc2lvbj0yMDE1LTExLTAx",
      "RequestMethod": "GET",
      "RequestBody": "",
      "RequestHeaders": {
        "User-Agent": [
          "FxVersion/4.6.25211.01",
          "Microsoft.Azure.Management.Resources.ResourceManagementClient/1.0.0.0"
        ]
      },
      "ResponseBody": "",
      "ResponseHeaders": {
        "Content-Length": [
          "0"
        ],
        "Expires": [
          "-1"
        ],
        "Cache-Control": [
          "no-cache"
        ],
        "Date": [
          "Tue, 13 Feb 2018 21:16:55 GMT"
        ],
        "Pragma": [
          "no-cache"
        ],
        "Location": [
          "https://management.azure.com/subscriptions/e2ee545b-783f-4634-a277-e35f55c90660/operationresults/eyJqb2JJZCI6IlJFU09VUkNFR1JPVVBERUxFVElPTkpPQi1DRE5SRVNPVVJDRUdST1VQNTE1LVdFU1RVUyIsImpvYkxvY2F0aW9uIjoid2VzdHVzIn0?api-version=2015-11-01"
        ],
        "Retry-After": [
          "15"
        ],
        "x-ms-ratelimit-remaining-subscription-reads": [
          "14996"
        ],
        "x-ms-request-id": [
          "7db098c3-fbc6-4189-99b9-ede6c28114ae"
        ],
        "x-ms-correlation-request-id": [
          "7db098c3-fbc6-4189-99b9-ede6c28114ae"
        ],
        "x-ms-routing-request-id": [
          "WESTUS2:20180213T211655Z:7db098c3-fbc6-4189-99b9-ede6c28114ae"
        ],
        "Strict-Transport-Security": [
          "max-age=31536000; includeSubDomains"
        ]
      },
      "StatusCode": 202
    },
    {
      "RequestUri": "/subscriptions/e2ee545b-783f-4634-a277-e35f55c90660/operationresults/eyJqb2JJZCI6IlJFU09VUkNFR1JPVVBERUxFVElPTkpPQi1DRE5SRVNPVVJDRUdST1VQNTE1LVdFU1RVUyIsImpvYkxvY2F0aW9uIjoid2VzdHVzIn0?api-version=2015-11-01",
      "EncodedRequestUri": "L3N1YnNjcmlwdGlvbnMvZTJlZTU0NWItNzgzZi00NjM0LWEyNzctZTM1ZjU1YzkwNjYwL29wZXJhdGlvbnJlc3VsdHMvZXlKcWIySkpaQ0k2SWxKRlUwOVZVa05GUjFKUFZWQkVSVXhGVkVsUFRrcFBRaTFEUkU1U1JWTlBWVkpEUlVkU1QxVlFOVEUxTFZkRlUxUlZVeUlzSW1wdllreHZZMkYwYVc5dUlqb2lkMlZ6ZEhWekluMD9hcGktdmVyc2lvbj0yMDE1LTExLTAx",
      "RequestMethod": "GET",
      "RequestBody": "",
      "RequestHeaders": {
        "User-Agent": [
          "FxVersion/4.6.25211.01",
          "Microsoft.Azure.Management.Resources.ResourceManagementClient/1.0.0.0"
        ]
      },
      "ResponseBody": "",
      "ResponseHeaders": {
        "Content-Length": [
          "0"
        ],
        "Expires": [
          "-1"
        ],
        "Cache-Control": [
          "no-cache"
        ],
        "Date": [
          "Tue, 13 Feb 2018 21:17:10 GMT"
        ],
        "Pragma": [
          "no-cache"
        ],
        "Location": [
          "https://management.azure.com/subscriptions/e2ee545b-783f-4634-a277-e35f55c90660/operationresults/eyJqb2JJZCI6IlJFU09VUkNFR1JPVVBERUxFVElPTkpPQi1DRE5SRVNPVVJDRUdST1VQNTE1LVdFU1RVUyIsImpvYkxvY2F0aW9uIjoid2VzdHVzIn0?api-version=2015-11-01"
        ],
        "Retry-After": [
          "15"
        ],
        "x-ms-ratelimit-remaining-subscription-reads": [
          "14995"
        ],
        "x-ms-request-id": [
          "11e84cc0-018e-47a8-836c-f71a13490540"
        ],
        "x-ms-correlation-request-id": [
          "11e84cc0-018e-47a8-836c-f71a13490540"
        ],
        "x-ms-routing-request-id": [
          "WESTUS2:20180213T211710Z:11e84cc0-018e-47a8-836c-f71a13490540"
        ],
        "Strict-Transport-Security": [
          "max-age=31536000; includeSubDomains"
        ]
      },
      "StatusCode": 202
    },
    {
      "RequestUri": "/subscriptions/e2ee545b-783f-4634-a277-e35f55c90660/operationresults/eyJqb2JJZCI6IlJFU09VUkNFR1JPVVBERUxFVElPTkpPQi1DRE5SRVNPVVJDRUdST1VQNTE1LVdFU1RVUyIsImpvYkxvY2F0aW9uIjoid2VzdHVzIn0?api-version=2015-11-01",
      "EncodedRequestUri": "L3N1YnNjcmlwdGlvbnMvZTJlZTU0NWItNzgzZi00NjM0LWEyNzctZTM1ZjU1YzkwNjYwL29wZXJhdGlvbnJlc3VsdHMvZXlKcWIySkpaQ0k2SWxKRlUwOVZVa05GUjFKUFZWQkVSVXhGVkVsUFRrcFBRaTFEUkU1U1JWTlBWVkpEUlVkU1QxVlFOVEUxTFZkRlUxUlZVeUlzSW1wdllreHZZMkYwYVc5dUlqb2lkMlZ6ZEhWekluMD9hcGktdmVyc2lvbj0yMDE1LTExLTAx",
      "RequestMethod": "GET",
      "RequestBody": "",
      "RequestHeaders": {
        "User-Agent": [
          "FxVersion/4.6.25211.01",
          "Microsoft.Azure.Management.Resources.ResourceManagementClient/1.0.0.0"
        ]
      },
      "ResponseBody": "",
      "ResponseHeaders": {
        "Content-Length": [
          "0"
        ],
        "Expires": [
          "-1"
        ],
        "Cache-Control": [
          "no-cache"
        ],
        "Date": [
          "Tue, 13 Feb 2018 21:17:24 GMT"
        ],
        "Pragma": [
          "no-cache"
        ],
        "Location": [
          "https://management.azure.com/subscriptions/e2ee545b-783f-4634-a277-e35f55c90660/operationresults/eyJqb2JJZCI6IlJFU09VUkNFR1JPVVBERUxFVElPTkpPQi1DRE5SRVNPVVJDRUdST1VQNTE1LVdFU1RVUyIsImpvYkxvY2F0aW9uIjoid2VzdHVzIn0?api-version=2015-11-01"
        ],
        "Retry-After": [
          "15"
        ],
        "x-ms-ratelimit-remaining-subscription-reads": [
          "14994"
        ],
        "x-ms-request-id": [
          "8f7a8128-84ff-48b3-9efd-9f32a7145416"
        ],
        "x-ms-correlation-request-id": [
          "8f7a8128-84ff-48b3-9efd-9f32a7145416"
        ],
        "x-ms-routing-request-id": [
          "WESTUS2:20180213T211725Z:8f7a8128-84ff-48b3-9efd-9f32a7145416"
        ],
        "Strict-Transport-Security": [
          "max-age=31536000; includeSubDomains"
        ]
      },
      "StatusCode": 202
    },
    {
      "RequestUri": "/subscriptions/e2ee545b-783f-4634-a277-e35f55c90660/operationresults/eyJqb2JJZCI6IlJFU09VUkNFR1JPVVBERUxFVElPTkpPQi1DRE5SRVNPVVJDRUdST1VQNTE1LVdFU1RVUyIsImpvYkxvY2F0aW9uIjoid2VzdHVzIn0?api-version=2015-11-01",
      "EncodedRequestUri": "L3N1YnNjcmlwdGlvbnMvZTJlZTU0NWItNzgzZi00NjM0LWEyNzctZTM1ZjU1YzkwNjYwL29wZXJhdGlvbnJlc3VsdHMvZXlKcWIySkpaQ0k2SWxKRlUwOVZVa05GUjFKUFZWQkVSVXhGVkVsUFRrcFBRaTFEUkU1U1JWTlBWVkpEUlVkU1QxVlFOVEUxTFZkRlUxUlZVeUlzSW1wdllreHZZMkYwYVc5dUlqb2lkMlZ6ZEhWekluMD9hcGktdmVyc2lvbj0yMDE1LTExLTAx",
      "RequestMethod": "GET",
      "RequestBody": "",
      "RequestHeaders": {
        "User-Agent": [
          "FxVersion/4.6.25211.01",
          "Microsoft.Azure.Management.Resources.ResourceManagementClient/1.0.0.0"
        ]
      },
      "ResponseBody": "",
      "ResponseHeaders": {
        "Content-Length": [
          "0"
        ],
        "Expires": [
          "-1"
        ],
        "Cache-Control": [
          "no-cache"
        ],
        "Date": [
          "Tue, 13 Feb 2018 21:17:40 GMT"
        ],
        "Pragma": [
          "no-cache"
        ],
        "x-ms-ratelimit-remaining-subscription-reads": [
          "14993"
        ],
        "x-ms-request-id": [
          "02cfda18-fe2d-4500-8156-380699c11a1a"
<<<<<<< HEAD
=======
        ],
        "x-ms-correlation-request-id": [
          "02cfda18-fe2d-4500-8156-380699c11a1a"
        ],
        "x-ms-routing-request-id": [
          "WESTUS2:20180213T211740Z:02cfda18-fe2d-4500-8156-380699c11a1a"
        ],
        "Strict-Transport-Security": [
          "max-age=31536000; includeSubDomains"
        ]
      },
      "StatusCode": 200
    },
    {
      "RequestUri": "/subscriptions/e2ee545b-783f-4634-a277-e35f55c90660/operationresults/eyJqb2JJZCI6IlJFU09VUkNFR1JPVVBERUxFVElPTkpPQi1DRE5SRVNPVVJDRUdST1VQNTE1LVdFU1RVUyIsImpvYkxvY2F0aW9uIjoid2VzdHVzIn0?api-version=2015-11-01",
      "EncodedRequestUri": "L3N1YnNjcmlwdGlvbnMvZTJlZTU0NWItNzgzZi00NjM0LWEyNzctZTM1ZjU1YzkwNjYwL29wZXJhdGlvbnJlc3VsdHMvZXlKcWIySkpaQ0k2SWxKRlUwOVZVa05GUjFKUFZWQkVSVXhGVkVsUFRrcFBRaTFEUkU1U1JWTlBWVkpEUlVkU1QxVlFOVEUxTFZkRlUxUlZVeUlzSW1wdllreHZZMkYwYVc5dUlqb2lkMlZ6ZEhWekluMD9hcGktdmVyc2lvbj0yMDE1LTExLTAx",
      "RequestMethod": "GET",
      "RequestBody": "",
      "RequestHeaders": {
        "User-Agent": [
          "FxVersion/4.6.25211.01",
          "Microsoft.Azure.Management.Resources.ResourceManagementClient/1.0.0.0"
        ]
      },
      "ResponseBody": "",
      "ResponseHeaders": {
        "Content-Length": [
          "0"
        ],
        "Expires": [
          "-1"
        ],
        "Cache-Control": [
          "no-cache"
        ],
        "Date": [
          "Tue, 13 Feb 2018 21:17:40 GMT"
        ],
        "Pragma": [
          "no-cache"
        ],
        "x-ms-ratelimit-remaining-subscription-reads": [
          "14993"
        ],
        "x-ms-request-id": [
          "02cfda18-fe2d-4500-8156-380699c11a1a"
>>>>>>> 99216f75
        ],
        "x-ms-correlation-request-id": [
          "02cfda18-fe2d-4500-8156-380699c11a1a"
        ],
        "x-ms-routing-request-id": [
          "WESTUS2:20180213T211740Z:02cfda18-fe2d-4500-8156-380699c11a1a"
        ],
        "Strict-Transport-Security": [
          "max-age=31536000; includeSubDomains"
        ]
      },
      "StatusCode": 200
    }
  ],
  "Names": {
    "CreateResourceGroup": [
      "cdnResourceGroup515"
    ],
    "ProfileUpdateTest": [
      "profile2957",
      "profile3185"
    ]
  },
  "Variables": {
    "SubscriptionId": "e2ee545b-783f-4634-a277-e35f55c90660"
  }
}<|MERGE_RESOLUTION|>--- conflicted
+++ resolved
@@ -1276,8 +1276,6 @@
         ],
         "x-ms-request-id": [
           "02cfda18-fe2d-4500-8156-380699c11a1a"
-<<<<<<< HEAD
-=======
         ],
         "x-ms-correlation-request-id": [
           "02cfda18-fe2d-4500-8156-380699c11a1a"
@@ -1324,7 +1322,6 @@
         ],
         "x-ms-request-id": [
           "02cfda18-fe2d-4500-8156-380699c11a1a"
->>>>>>> 99216f75
         ],
         "x-ms-correlation-request-id": [
           "02cfda18-fe2d-4500-8156-380699c11a1a"
