--- conflicted
+++ resolved
@@ -1039,8 +1039,6 @@
         ],
         "x-ms-request-id": [
           "be263409-cc8a-4cb4-89cd-ed4bfad67dea"
-<<<<<<< HEAD
-=======
         ],
         "x-ms-correlation-request-id": [
           "be263409-cc8a-4cb4-89cd-ed4bfad67dea"
@@ -1087,7 +1085,6 @@
         ],
         "x-ms-request-id": [
           "be263409-cc8a-4cb4-89cd-ed4bfad67dea"
->>>>>>> 99216f75
         ],
         "x-ms-correlation-request-id": [
           "be263409-cc8a-4cb4-89cd-ed4bfad67dea"
