{
  "Entries": [
    {
      "RequestUri": "/subscriptions/e2ee545b-783f-4634-a277-e35f55c90660/resourcegroups/cdnResourceGroup1049?api-version=2015-11-01",
      "EncodedRequestUri": "L3N1YnNjcmlwdGlvbnMvZTJlZTU0NWItNzgzZi00NjM0LWEyNzctZTM1ZjU1YzkwNjYwL3Jlc291cmNlZ3JvdXBzL2NkblJlc291cmNlR3JvdXAxMDQ5P2FwaS12ZXJzaW9uPTIwMTUtMTEtMDE=",
      "RequestMethod": "PUT",
      "RequestBody": "{\r\n  \"location\": \"westus\"\r\n}",
      "RequestHeaders": {
        "Content-Type": [
          "application/json; charset=utf-8"
        ],
        "Content-Length": [
          "28"
        ],
        "x-ms-client-request-id": [
          "91b61392-aeb2-4636-a6e3-47a873b061d8"
        ],
        "accept-language": [
          "en-US"
        ],
        "User-Agent": [
          "FxVersion/4.6.25211.01",
          "Microsoft.Azure.Management.Resources.ResourceManagementClient/1.0.0.0"
        ]
      },
      "ResponseBody": "{\r\n  \"id\": \"/subscriptions/e2ee545b-783f-4634-a277-e35f55c90660/resourceGroups/cdnResourceGroup1049\",\r\n  \"name\": \"cdnResourceGroup1049\",\r\n  \"location\": \"westus\",\r\n  \"properties\": {\r\n    \"provisioningState\": \"Succeeded\"\r\n  }\r\n}",
      "ResponseHeaders": {
        "Content-Length": [
          "193"
        ],
        "Content-Type": [
          "application/json; charset=utf-8"
        ],
        "Expires": [
          "-1"
        ],
        "Cache-Control": [
          "no-cache"
        ],
        "Date": [
          "Tue, 13 Feb 2018 21:03:55 GMT"
        ],
        "Pragma": [
          "no-cache"
        ],
        "x-ms-ratelimit-remaining-subscription-writes": [
          "1199"
        ],
        "x-ms-request-id": [
          "0cf8a8b0-31db-4c43-8c98-6fe647f6ebd6"
        ],
        "x-ms-correlation-request-id": [
          "0cf8a8b0-31db-4c43-8c98-6fe647f6ebd6"
        ],
        "x-ms-routing-request-id": [
          "WESTUS2:20180213T210355Z:0cf8a8b0-31db-4c43-8c98-6fe647f6ebd6"
        ],
        "Strict-Transport-Security": [
          "max-age=31536000; includeSubDomains"
        ]
      },
      "StatusCode": 201
    },
    {
      "RequestUri": "/subscriptions/e2ee545b-783f-4634-a277-e35f55c90660/resourceGroups/cdnResourceGroup1049/providers/Microsoft.Cdn/profiles/profile3908?api-version=2017-10-12",
      "EncodedRequestUri": "L3N1YnNjcmlwdGlvbnMvZTJlZTU0NWItNzgzZi00NjM0LWEyNzctZTM1ZjU1YzkwNjYwL3Jlc291cmNlR3JvdXBzL2NkblJlc291cmNlR3JvdXAxMDQ5L3Byb3ZpZGVycy9NaWNyb3NvZnQuQ2RuL3Byb2ZpbGVzL3Byb2ZpbGUzOTA4P2FwaS12ZXJzaW9uPTIwMTctMTAtMTI=",
      "RequestMethod": "PUT",
      "RequestBody": "{\r\n  \"sku\": {\r\n    \"name\": \"Standard_Verizon\"\r\n  },\r\n  \"location\": \"WestUs\",\r\n  \"tags\": {\r\n    \"key1\": \"value1\",\r\n    \"key2\": \"value2\"\r\n  }\r\n}",
      "RequestHeaders": {
        "Content-Type": [
          "application/json; charset=utf-8"
        ],
        "Content-Length": [
          "142"
        ],
        "x-ms-client-request-id": [
          "a700db1d-9fc0-406b-90e2-91352065eeff"
        ],
        "accept-language": [
          "en-US"
        ],
        "User-Agent": [
          "FxVersion/4.6.25211.01",
          "Microsoft.Azure.Management.Cdn.CdnManagementClient/4.0.0.0"
        ]
      },
      "ResponseBody": "{\r\n  \"name\": \"profile3908\",\r\n  \"id\": \"/subscriptions/e2ee545b-783f-4634-a277-e35f55c90660/resourcegroups/cdnResourceGroup1049/providers/Microsoft.Cdn/profiles/profile3908\",\r\n  \"type\": \"Microsoft.Cdn/profiles\",\r\n  \"tags\": {\r\n    \"key1\": \"value1\",\r\n    \"key2\": \"value2\"\r\n  },\r\n  \"location\": \"WestUs\",\r\n  \"sku\": {\r\n    \"name\": \"Standard_Verizon\"\r\n  },\r\n  \"properties\": {\r\n    \"provisioningState\": \"Creating\",\r\n    \"resourceState\": \"Creating\"\r\n  }\r\n}",
      "ResponseHeaders": {
        "Content-Length": [
          "398"
        ],
        "Content-Type": [
          "application/json; odata.metadata=minimal"
        ],
        "Expires": [
          "-1"
        ],
        "Cache-Control": [
          "no-cache"
        ],
        "Date": [
          "Tue, 13 Feb 2018 21:03:56 GMT"
        ],
        "Pragma": [
          "no-cache"
        ],
        "Retry-After": [
          "10"
        ],
        "Server": [
          "Microsoft-IIS/8.5"
        ],
        "x-ms-request-id": [
          "8a588b0d-caf9-43d6-b914-1fbe84da8a37"
        ],
        "x-ms-client-request-id": [
          "a700db1d-9fc0-406b-90e2-91352065eeff"
        ],
        "Azure-AsyncOperation": [
          "https://management.azure.com/subscriptions/e2ee545b-783f-4634-a277-e35f55c90660/resourcegroups/cdnResourceGroup1049/providers/Microsoft.Cdn/operationresults/454fe801-b1dd-420d-9761-68805dfa2166?api-version=2017-10-12"
        ],
        "OData-Version": [
          "4.0"
        ],
        "Strict-Transport-Security": [
          "max-age=31536000; includeSubDomains"
        ],
        "X-AspNet-Version": [
          "4.0.30319"
        ],
        "X-Powered-By": [
          "ASP.NET"
        ],
        "x-ms-ratelimit-remaining-subscription-writes": [
          "1198"
        ],
        "x-ms-correlation-request-id": [
          "b3980e94-5aad-4ff2-ad85-bae2d617d9b6"
        ],
        "x-ms-routing-request-id": [
          "WESTUS2:20180213T210357Z:b3980e94-5aad-4ff2-ad85-bae2d617d9b6"
        ]
      },
      "StatusCode": 201
    },
    {
      "RequestUri": "/subscriptions/e2ee545b-783f-4634-a277-e35f55c90660/resourcegroups/cdnResourceGroup1049/providers/Microsoft.Cdn/operationresults/454fe801-b1dd-420d-9761-68805dfa2166?api-version=2017-10-12",
      "EncodedRequestUri": "L3N1YnNjcmlwdGlvbnMvZTJlZTU0NWItNzgzZi00NjM0LWEyNzctZTM1ZjU1YzkwNjYwL3Jlc291cmNlZ3JvdXBzL2NkblJlc291cmNlR3JvdXAxMDQ5L3Byb3ZpZGVycy9NaWNyb3NvZnQuQ2RuL29wZXJhdGlvbnJlc3VsdHMvNDU0ZmU4MDEtYjFkZC00MjBkLTk3NjEtNjg4MDVkZmEyMTY2P2FwaS12ZXJzaW9uPTIwMTctMTAtMTI=",
      "RequestMethod": "GET",
      "RequestBody": "",
      "RequestHeaders": {
        "User-Agent": [
          "FxVersion/4.6.25211.01",
          "Microsoft.Azure.Management.Cdn.CdnManagementClient/4.0.0.0"
        ]
      },
      "ResponseBody": "{\r\n  \"status\": \"InProgress\",\r\n  \"error\": {\r\n    \"code\": \"None\",\r\n    \"message\": null\r\n  }\r\n}",
      "ResponseHeaders": {
        "Content-Type": [
          "application/json; odata.metadata=minimal; odata.streaming=true"
        ],
        "Expires": [
          "-1"
        ],
        "Cache-Control": [
          "no-cache"
        ],
        "Date": [
          "Tue, 13 Feb 2018 21:04:07 GMT"
        ],
        "Pragma": [
          "no-cache"
        ],
        "Transfer-Encoding": [
          "chunked"
        ],
        "Server": [
          "Microsoft-IIS/8.5"
        ],
        "Vary": [
          "Accept-Encoding"
        ],
        "x-ms-request-id": [
          "eaabae53-f09a-480a-9e0f-fce21710ebe0"
        ],
        "x-ms-client-request-id": [
          "dbb6083c-1481-474d-b90e-89ead62dfefe"
        ],
        "OData-Version": [
          "4.0"
        ],
        "Strict-Transport-Security": [
          "max-age=31536000; includeSubDomains"
        ],
        "X-AspNet-Version": [
          "4.0.30319"
        ],
        "X-Powered-By": [
          "ASP.NET"
        ],
        "x-ms-ratelimit-remaining-subscription-reads": [
          "14988"
        ],
        "x-ms-correlation-request-id": [
          "a67aa3ea-cffe-4c0d-9d15-300ba8ce6d9e"
        ],
        "x-ms-routing-request-id": [
          "WESTUS2:20180213T210407Z:a67aa3ea-cffe-4c0d-9d15-300ba8ce6d9e"
        ]
      },
      "StatusCode": 200
    },
    {
      "RequestUri": "/subscriptions/e2ee545b-783f-4634-a277-e35f55c90660/resourcegroups/cdnResourceGroup1049/providers/Microsoft.Cdn/operationresults/454fe801-b1dd-420d-9761-68805dfa2166?api-version=2017-10-12",
      "EncodedRequestUri": "L3N1YnNjcmlwdGlvbnMvZTJlZTU0NWItNzgzZi00NjM0LWEyNzctZTM1ZjU1YzkwNjYwL3Jlc291cmNlZ3JvdXBzL2NkblJlc291cmNlR3JvdXAxMDQ5L3Byb3ZpZGVycy9NaWNyb3NvZnQuQ2RuL29wZXJhdGlvbnJlc3VsdHMvNDU0ZmU4MDEtYjFkZC00MjBkLTk3NjEtNjg4MDVkZmEyMTY2P2FwaS12ZXJzaW9uPTIwMTctMTAtMTI=",
      "RequestMethod": "GET",
      "RequestBody": "",
      "RequestHeaders": {
        "User-Agent": [
          "FxVersion/4.6.25211.01",
          "Microsoft.Azure.Management.Cdn.CdnManagementClient/4.0.0.0"
        ]
      },
      "ResponseBody": "{\r\n  \"status\": \"InProgress\",\r\n  \"error\": {\r\n    \"code\": \"None\",\r\n    \"message\": null\r\n  }\r\n}",
      "ResponseHeaders": {
        "Content-Type": [
          "application/json; odata.metadata=minimal; odata.streaming=true"
        ],
        "Expires": [
          "-1"
        ],
        "Cache-Control": [
          "no-cache"
        ],
        "Date": [
          "Tue, 13 Feb 2018 21:04:17 GMT"
        ],
        "Pragma": [
          "no-cache"
        ],
        "Transfer-Encoding": [
          "chunked"
        ],
        "Server": [
          "Microsoft-IIS/8.5"
        ],
        "Vary": [
          "Accept-Encoding"
        ],
        "x-ms-request-id": [
          "f3213606-2373-4f26-aa66-d9848180703e"
        ],
        "x-ms-client-request-id": [
          "9820b41f-4955-41d3-b900-d39331e22f8e"
        ],
        "OData-Version": [
          "4.0"
        ],
        "Strict-Transport-Security": [
          "max-age=31536000; includeSubDomains"
        ],
        "X-AspNet-Version": [
          "4.0.30319"
        ],
        "X-Powered-By": [
          "ASP.NET"
        ],
        "x-ms-ratelimit-remaining-subscription-reads": [
          "14987"
        ],
        "x-ms-correlation-request-id": [
          "5f114e96-1f58-41d8-8214-95cda1b1f4b0"
        ],
        "x-ms-routing-request-id": [
          "WESTUS2:20180213T210417Z:5f114e96-1f58-41d8-8214-95cda1b1f4b0"
        ]
      },
      "StatusCode": 200
    },
    {
      "RequestUri": "/subscriptions/e2ee545b-783f-4634-a277-e35f55c90660/resourcegroups/cdnResourceGroup1049/providers/Microsoft.Cdn/operationresults/454fe801-b1dd-420d-9761-68805dfa2166?api-version=2017-10-12",
      "EncodedRequestUri": "L3N1YnNjcmlwdGlvbnMvZTJlZTU0NWItNzgzZi00NjM0LWEyNzctZTM1ZjU1YzkwNjYwL3Jlc291cmNlZ3JvdXBzL2NkblJlc291cmNlR3JvdXAxMDQ5L3Byb3ZpZGVycy9NaWNyb3NvZnQuQ2RuL29wZXJhdGlvbnJlc3VsdHMvNDU0ZmU4MDEtYjFkZC00MjBkLTk3NjEtNjg4MDVkZmEyMTY2P2FwaS12ZXJzaW9uPTIwMTctMTAtMTI=",
      "RequestMethod": "GET",
      "RequestBody": "",
      "RequestHeaders": {
        "User-Agent": [
          "FxVersion/4.6.25211.01",
          "Microsoft.Azure.Management.Cdn.CdnManagementClient/4.0.0.0"
        ]
      },
      "ResponseBody": "{\r\n  \"status\": \"InProgress\",\r\n  \"error\": {\r\n    \"code\": \"None\",\r\n    \"message\": null\r\n  }\r\n}",
      "ResponseHeaders": {
        "Content-Type": [
          "application/json; odata.metadata=minimal; odata.streaming=true"
        ],
        "Expires": [
          "-1"
        ],
        "Cache-Control": [
          "no-cache"
        ],
        "Date": [
          "Tue, 13 Feb 2018 21:04:27 GMT"
        ],
        "Pragma": [
          "no-cache"
        ],
        "Transfer-Encoding": [
          "chunked"
        ],
        "Server": [
          "Microsoft-IIS/8.5"
        ],
        "Vary": [
          "Accept-Encoding"
        ],
        "x-ms-request-id": [
          "e93b99ca-a856-4728-bfce-5b6c55035452"
        ],
        "x-ms-client-request-id": [
          "2ec586ac-65c2-4e4d-afdd-e96ecfcbc0be"
        ],
        "OData-Version": [
          "4.0"
        ],
        "Strict-Transport-Security": [
          "max-age=31536000; includeSubDomains"
        ],
        "X-AspNet-Version": [
          "4.0.30319"
        ],
        "X-Powered-By": [
          "ASP.NET"
        ],
        "x-ms-ratelimit-remaining-subscription-reads": [
          "14986"
        ],
        "x-ms-correlation-request-id": [
          "40ba86e8-613a-4a36-8efc-e2b1ac6baecf"
        ],
        "x-ms-routing-request-id": [
          "WESTUS2:20180213T210428Z:40ba86e8-613a-4a36-8efc-e2b1ac6baecf"
        ]
      },
      "StatusCode": 200
    },
    {
      "RequestUri": "/subscriptions/e2ee545b-783f-4634-a277-e35f55c90660/resourcegroups/cdnResourceGroup1049/providers/Microsoft.Cdn/operationresults/454fe801-b1dd-420d-9761-68805dfa2166?api-version=2017-10-12",
      "EncodedRequestUri": "L3N1YnNjcmlwdGlvbnMvZTJlZTU0NWItNzgzZi00NjM0LWEyNzctZTM1ZjU1YzkwNjYwL3Jlc291cmNlZ3JvdXBzL2NkblJlc291cmNlR3JvdXAxMDQ5L3Byb3ZpZGVycy9NaWNyb3NvZnQuQ2RuL29wZXJhdGlvbnJlc3VsdHMvNDU0ZmU4MDEtYjFkZC00MjBkLTk3NjEtNjg4MDVkZmEyMTY2P2FwaS12ZXJzaW9uPTIwMTctMTAtMTI=",
      "RequestMethod": "GET",
      "RequestBody": "",
      "RequestHeaders": {
        "User-Agent": [
          "FxVersion/4.6.25211.01",
          "Microsoft.Azure.Management.Cdn.CdnManagementClient/4.0.0.0"
        ]
      },
      "ResponseBody": "{\r\n  \"status\": \"Succeeded\",\r\n  \"error\": {\r\n    \"code\": \"None\",\r\n    \"message\": null\r\n  }\r\n}",
      "ResponseHeaders": {
        "Content-Type": [
          "application/json; odata.metadata=minimal; odata.streaming=true"
        ],
        "Expires": [
          "-1"
        ],
        "Cache-Control": [
          "no-cache"
        ],
        "Date": [
          "Tue, 13 Feb 2018 21:04:37 GMT"
        ],
        "Pragma": [
          "no-cache"
        ],
        "Transfer-Encoding": [
          "chunked"
        ],
        "Server": [
          "Microsoft-IIS/8.5"
        ],
        "Vary": [
          "Accept-Encoding"
        ],
        "x-ms-request-id": [
          "e0d84e30-5a0b-4b0f-a6d5-51987a65f13e"
        ],
        "x-ms-client-request-id": [
          "564ebc8e-9d6c-447f-a339-d56e0340ed14"
        ],
        "OData-Version": [
          "4.0"
        ],
        "Strict-Transport-Security": [
          "max-age=31536000; includeSubDomains"
        ],
        "X-AspNet-Version": [
          "4.0.30319"
        ],
        "X-Powered-By": [
          "ASP.NET"
        ],
        "x-ms-ratelimit-remaining-subscription-reads": [
          "14985"
        ],
        "x-ms-correlation-request-id": [
          "ac7633c3-28db-45a3-adeb-d1f03592df90"
        ],
        "x-ms-routing-request-id": [
          "WESTUS2:20180213T210438Z:ac7633c3-28db-45a3-adeb-d1f03592df90"
        ]
      },
      "StatusCode": 200
    },
    {
      "RequestUri": "/subscriptions/e2ee545b-783f-4634-a277-e35f55c90660/resourceGroups/cdnResourceGroup1049/providers/Microsoft.Cdn/profiles/profile3908?api-version=2017-10-12",
      "EncodedRequestUri": "L3N1YnNjcmlwdGlvbnMvZTJlZTU0NWItNzgzZi00NjM0LWEyNzctZTM1ZjU1YzkwNjYwL3Jlc291cmNlR3JvdXBzL2NkblJlc291cmNlR3JvdXAxMDQ5L3Byb3ZpZGVycy9NaWNyb3NvZnQuQ2RuL3Byb2ZpbGVzL3Byb2ZpbGUzOTA4P2FwaS12ZXJzaW9uPTIwMTctMTAtMTI=",
      "RequestMethod": "GET",
      "RequestBody": "",
      "RequestHeaders": {
        "User-Agent": [
          "FxVersion/4.6.25211.01",
          "Microsoft.Azure.Management.Cdn.CdnManagementClient/4.0.0.0"
        ]
      },
      "ResponseBody": "{\r\n  \"name\": \"profile3908\",\r\n  \"id\": \"/subscriptions/e2ee545b-783f-4634-a277-e35f55c90660/resourcegroups/cdnResourceGroup1049/providers/Microsoft.Cdn/profiles/profile3908\",\r\n  \"type\": \"Microsoft.Cdn/profiles\",\r\n  \"tags\": {\r\n    \"key1\": \"value1\",\r\n    \"key2\": \"value2\"\r\n  },\r\n  \"location\": \"WestUs\",\r\n  \"sku\": {\r\n    \"name\": \"Standard_Verizon\"\r\n  },\r\n  \"properties\": {\r\n    \"provisioningState\": \"Succeeded\",\r\n    \"resourceState\": \"Active\"\r\n  }\r\n}",
      "ResponseHeaders": {
        "Content-Type": [
          "application/json; odata.metadata=minimal; odata.streaming=true"
        ],
        "Expires": [
          "-1"
        ],
        "Cache-Control": [
          "no-cache"
        ],
        "Date": [
          "Tue, 13 Feb 2018 21:04:38 GMT"
        ],
        "Pragma": [
          "no-cache"
        ],
        "Transfer-Encoding": [
          "chunked"
        ],
        "Server": [
          "Microsoft-IIS/8.5"
        ],
        "Vary": [
          "Accept-Encoding"
        ],
        "x-ms-request-id": [
          "c1eabeff-f05d-4033-80e5-f830a14fdcba"
        ],
        "x-ms-client-request-id": [
          "736b947d-c7a1-4b52-a40c-66c214da8bac"
        ],
        "OData-Version": [
          "4.0"
        ],
        "Strict-Transport-Security": [
          "max-age=31536000; includeSubDomains"
        ],
        "X-AspNet-Version": [
          "4.0.30319"
        ],
        "X-Powered-By": [
          "ASP.NET"
        ],
        "x-ms-ratelimit-remaining-subscription-reads": [
          "14984"
        ],
        "x-ms-correlation-request-id": [
          "8d7476a2-c36f-4dc7-be1b-a248841be665"
        ],
        "x-ms-routing-request-id": [
          "WESTUS2:20180213T210438Z:8d7476a2-c36f-4dc7-be1b-a248841be665"
        ]
      },
      "StatusCode": 200
    },
    {
      "RequestUri": "/subscriptions/e2ee545b-783f-4634-a277-e35f55c90660/resourceGroups/cdnResourceGroup1049/providers/Microsoft.Cdn/profiles/profile3908/getSupportedOptimizationTypes?api-version=2017-10-12",
      "EncodedRequestUri": "L3N1YnNjcmlwdGlvbnMvZTJlZTU0NWItNzgzZi00NjM0LWEyNzctZTM1ZjU1YzkwNjYwL3Jlc291cmNlR3JvdXBzL2NkblJlc291cmNlR3JvdXAxMDQ5L3Byb3ZpZGVycy9NaWNyb3NvZnQuQ2RuL3Byb2ZpbGVzL3Byb2ZpbGUzOTA4L2dldFN1cHBvcnRlZE9wdGltaXphdGlvblR5cGVzP2FwaS12ZXJzaW9uPTIwMTctMTAtMTI=",
      "RequestMethod": "POST",
      "RequestBody": "",
      "RequestHeaders": {
        "x-ms-client-request-id": [
          "a31555c7-ffd4-410f-92de-fc444b051b16"
        ],
        "accept-language": [
          "en-US"
        ],
        "User-Agent": [
          "FxVersion/4.6.25211.01",
          "Microsoft.Azure.Management.Cdn.CdnManagementClient/4.0.0.0"
        ]
      },
      "ResponseBody": "{\r\n  \"supportedOptimizationTypes\": [\r\n    \"GeneralWebDelivery\",\r\n    \"DynamicSiteAcceleration\"\r\n  ]\r\n}",
      "ResponseHeaders": {
        "Content-Type": [
          "application/json; odata.metadata=minimal; odata.streaming=true"
        ],
        "Expires": [
          "-1"
        ],
        "Cache-Control": [
          "no-cache"
        ],
        "Date": [
          "Tue, 13 Feb 2018 21:04:38 GMT"
        ],
        "Pragma": [
          "no-cache"
        ],
        "Transfer-Encoding": [
          "chunked"
        ],
        "Server": [
          "Microsoft-IIS/8.5"
        ],
        "Vary": [
          "Accept-Encoding"
        ],
        "x-ms-request-id": [
          "a3e0ce99-1d09-4c58-8022-793dedcd02f3"
        ],
        "x-ms-client-request-id": [
          "a31555c7-ffd4-410f-92de-fc444b051b16"
        ],
        "OData-Version": [
          "4.0"
        ],
        "Strict-Transport-Security": [
          "max-age=31536000; includeSubDomains"
        ],
        "X-AspNet-Version": [
          "4.0.30319"
        ],
        "X-Powered-By": [
          "ASP.NET"
        ],
        "x-ms-ratelimit-remaining-subscription-writes": [
          "1197"
        ],
        "x-ms-correlation-request-id": [
          "d822c962-4e3d-4b74-ad65-27652694b23f"
        ],
        "x-ms-routing-request-id": [
          "WESTUS2:20180213T210438Z:d822c962-4e3d-4b74-ad65-27652694b23f"
        ]
      },
      "StatusCode": 200
    },
    {
      "RequestUri": "/subscriptions/e2ee545b-783f-4634-a277-e35f55c90660/resourcegroups/cdnResourceGroup1049?api-version=2015-11-01",
      "EncodedRequestUri": "L3N1YnNjcmlwdGlvbnMvZTJlZTU0NWItNzgzZi00NjM0LWEyNzctZTM1ZjU1YzkwNjYwL3Jlc291cmNlZ3JvdXBzL2NkblJlc291cmNlR3JvdXAxMDQ5P2FwaS12ZXJzaW9uPTIwMTUtMTEtMDE=",
      "RequestMethod": "DELETE",
      "RequestBody": "",
      "RequestHeaders": {
        "x-ms-client-request-id": [
          "81acc824-aaed-4d77-b08a-77b1f245ff7c"
        ],
        "accept-language": [
          "en-US"
        ],
        "User-Agent": [
          "FxVersion/4.6.25211.01",
          "Microsoft.Azure.Management.Resources.ResourceManagementClient/1.0.0.0"
        ]
      },
      "ResponseBody": "",
      "ResponseHeaders": {
        "Content-Length": [
          "0"
        ],
        "Expires": [
          "-1"
        ],
        "Cache-Control": [
          "no-cache"
        ],
        "Date": [
          "Tue, 13 Feb 2018 21:04:39 GMT"
        ],
        "Pragma": [
          "no-cache"
        ],
        "Location": [
          "https://management.azure.com/subscriptions/e2ee545b-783f-4634-a277-e35f55c90660/operationresults/eyJqb2JJZCI6IlJFU09VUkNFR1JPVVBERUxFVElPTkpPQi1DRE5SRVNPVVJDRUdST1VQMTA0OS1XRVNUVVMiLCJqb2JMb2NhdGlvbiI6Indlc3R1cyJ9?api-version=2015-11-01"
        ],
        "Retry-After": [
          "15"
        ],
        "x-ms-ratelimit-remaining-subscription-writes": [
          "1198"
        ],
        "x-ms-request-id": [
          "71f41518-8aec-4a6c-a359-7acfd5c5f116"
        ],
        "x-ms-correlation-request-id": [
          "71f41518-8aec-4a6c-a359-7acfd5c5f116"
        ],
        "x-ms-routing-request-id": [
          "WESTUS2:20180213T210439Z:71f41518-8aec-4a6c-a359-7acfd5c5f116"
        ],
        "Strict-Transport-Security": [
          "max-age=31536000; includeSubDomains"
        ]
      },
      "StatusCode": 202
    },
    {
      "RequestUri": "/subscriptions/e2ee545b-783f-4634-a277-e35f55c90660/operationresults/eyJqb2JJZCI6IlJFU09VUkNFR1JPVVBERUxFVElPTkpPQi1DRE5SRVNPVVJDRUdST1VQMTA0OS1XRVNUVVMiLCJqb2JMb2NhdGlvbiI6Indlc3R1cyJ9?api-version=2015-11-01",
      "EncodedRequestUri": "L3N1YnNjcmlwdGlvbnMvZTJlZTU0NWItNzgzZi00NjM0LWEyNzctZTM1ZjU1YzkwNjYwL29wZXJhdGlvbnJlc3VsdHMvZXlKcWIySkpaQ0k2SWxKRlUwOVZVa05GUjFKUFZWQkVSVXhGVkVsUFRrcFBRaTFEUkU1U1JWTlBWVkpEUlVkU1QxVlFNVEEwT1MxWFJWTlVWVk1pTENKcWIySk1iMk5oZEdsdmJpSTZJbmRsYzNSMWN5Sjk/YXBpLXZlcnNpb249MjAxNS0xMS0wMQ==",
      "RequestMethod": "GET",
      "RequestBody": "",
      "RequestHeaders": {
        "User-Agent": [
          "FxVersion/4.6.25211.01",
          "Microsoft.Azure.Management.Resources.ResourceManagementClient/1.0.0.0"
        ]
      },
      "ResponseBody": "",
      "ResponseHeaders": {
        "Content-Length": [
          "0"
        ],
        "Expires": [
          "-1"
        ],
        "Cache-Control": [
          "no-cache"
        ],
        "Date": [
          "Tue, 13 Feb 2018 21:04:53 GMT"
        ],
        "Pragma": [
          "no-cache"
        ],
        "Location": [
          "https://management.azure.com/subscriptions/e2ee545b-783f-4634-a277-e35f55c90660/operationresults/eyJqb2JJZCI6IlJFU09VUkNFR1JPVVBERUxFVElPTkpPQi1DRE5SRVNPVVJDRUdST1VQMTA0OS1XRVNUVVMiLCJqb2JMb2NhdGlvbiI6Indlc3R1cyJ9?api-version=2015-11-01"
        ],
        "Retry-After": [
          "15"
        ],
        "x-ms-ratelimit-remaining-subscription-reads": [
          "14999"
        ],
        "x-ms-request-id": [
          "51b63eb3-d015-4cee-8bf0-78678870154a"
        ],
        "x-ms-correlation-request-id": [
          "51b63eb3-d015-4cee-8bf0-78678870154a"
        ],
        "x-ms-routing-request-id": [
          "WESTUS2:20180213T210454Z:51b63eb3-d015-4cee-8bf0-78678870154a"
        ],
        "Strict-Transport-Security": [
          "max-age=31536000; includeSubDomains"
        ]
      },
      "StatusCode": 202
    },
    {
      "RequestUri": "/subscriptions/e2ee545b-783f-4634-a277-e35f55c90660/operationresults/eyJqb2JJZCI6IlJFU09VUkNFR1JPVVBERUxFVElPTkpPQi1DRE5SRVNPVVJDRUdST1VQMTA0OS1XRVNUVVMiLCJqb2JMb2NhdGlvbiI6Indlc3R1cyJ9?api-version=2015-11-01",
      "EncodedRequestUri": "L3N1YnNjcmlwdGlvbnMvZTJlZTU0NWItNzgzZi00NjM0LWEyNzctZTM1ZjU1YzkwNjYwL29wZXJhdGlvbnJlc3VsdHMvZXlKcWIySkpaQ0k2SWxKRlUwOVZVa05GUjFKUFZWQkVSVXhGVkVsUFRrcFBRaTFEUkU1U1JWTlBWVkpEUlVkU1QxVlFNVEEwT1MxWFJWTlVWVk1pTENKcWIySk1iMk5oZEdsdmJpSTZJbmRsYzNSMWN5Sjk/YXBpLXZlcnNpb249MjAxNS0xMS0wMQ==",
      "RequestMethod": "GET",
      "RequestBody": "",
      "RequestHeaders": {
        "User-Agent": [
          "FxVersion/4.6.25211.01",
          "Microsoft.Azure.Management.Resources.ResourceManagementClient/1.0.0.0"
        ]
      },
      "ResponseBody": "",
      "ResponseHeaders": {
        "Content-Length": [
          "0"
        ],
        "Expires": [
          "-1"
        ],
        "Cache-Control": [
          "no-cache"
        ],
        "Date": [
          "Tue, 13 Feb 2018 21:05:08 GMT"
        ],
        "Pragma": [
          "no-cache"
        ],
        "Location": [
          "https://management.azure.com/subscriptions/e2ee545b-783f-4634-a277-e35f55c90660/operationresults/eyJqb2JJZCI6IlJFU09VUkNFR1JPVVBERUxFVElPTkpPQi1DRE5SRVNPVVJDRUdST1VQMTA0OS1XRVNUVVMiLCJqb2JMb2NhdGlvbiI6Indlc3R1cyJ9?api-version=2015-11-01"
        ],
        "Retry-After": [
          "15"
        ],
        "x-ms-ratelimit-remaining-subscription-reads": [
          "14998"
        ],
        "x-ms-request-id": [
          "900ea6e4-f60d-4abe-b510-62030a6e82d8"
        ],
        "x-ms-correlation-request-id": [
          "900ea6e4-f60d-4abe-b510-62030a6e82d8"
        ],
        "x-ms-routing-request-id": [
          "WESTUS2:20180213T210509Z:900ea6e4-f60d-4abe-b510-62030a6e82d8"
        ],
        "Strict-Transport-Security": [
          "max-age=31536000; includeSubDomains"
        ]
      },
      "StatusCode": 202
    },
    {
      "RequestUri": "/subscriptions/e2ee545b-783f-4634-a277-e35f55c90660/operationresults/eyJqb2JJZCI6IlJFU09VUkNFR1JPVVBERUxFVElPTkpPQi1DRE5SRVNPVVJDRUdST1VQMTA0OS1XRVNUVVMiLCJqb2JMb2NhdGlvbiI6Indlc3R1cyJ9?api-version=2015-11-01",
      "EncodedRequestUri": "L3N1YnNjcmlwdGlvbnMvZTJlZTU0NWItNzgzZi00NjM0LWEyNzctZTM1ZjU1YzkwNjYwL29wZXJhdGlvbnJlc3VsdHMvZXlKcWIySkpaQ0k2SWxKRlUwOVZVa05GUjFKUFZWQkVSVXhGVkVsUFRrcFBRaTFEUkU1U1JWTlBWVkpEUlVkU1QxVlFNVEEwT1MxWFJWTlVWVk1pTENKcWIySk1iMk5oZEdsdmJpSTZJbmRsYzNSMWN5Sjk/YXBpLXZlcnNpb249MjAxNS0xMS0wMQ==",
      "RequestMethod": "GET",
      "RequestBody": "",
      "RequestHeaders": {
        "User-Agent": [
          "FxVersion/4.6.25211.01",
          "Microsoft.Azure.Management.Resources.ResourceManagementClient/1.0.0.0"
        ]
      },
      "ResponseBody": "",
      "ResponseHeaders": {
        "Content-Length": [
          "0"
        ],
        "Expires": [
          "-1"
        ],
        "Cache-Control": [
          "no-cache"
        ],
        "Date": [
          "Tue, 13 Feb 2018 21:05:24 GMT"
        ],
        "Pragma": [
          "no-cache"
        ],
        "Location": [
          "https://management.azure.com/subscriptions/e2ee545b-783f-4634-a277-e35f55c90660/operationresults/eyJqb2JJZCI6IlJFU09VUkNFR1JPVVBERUxFVElPTkpPQi1DRE5SRVNPVVJDRUdST1VQMTA0OS1XRVNUVVMiLCJqb2JMb2NhdGlvbiI6Indlc3R1cyJ9?api-version=2015-11-01"
        ],
        "Retry-After": [
          "15"
        ],
        "x-ms-ratelimit-remaining-subscription-reads": [
          "14997"
        ],
        "x-ms-request-id": [
          "48338e8d-9ede-4ea2-96dd-8d4a76ebf287"
        ],
        "x-ms-correlation-request-id": [
          "48338e8d-9ede-4ea2-96dd-8d4a76ebf287"
        ],
        "x-ms-routing-request-id": [
          "WESTUS2:20180213T210524Z:48338e8d-9ede-4ea2-96dd-8d4a76ebf287"
        ],
        "Strict-Transport-Security": [
          "max-age=31536000; includeSubDomains"
        ]
      },
      "StatusCode": 202
    },
    {
      "RequestUri": "/subscriptions/e2ee545b-783f-4634-a277-e35f55c90660/operationresults/eyJqb2JJZCI6IlJFU09VUkNFR1JPVVBERUxFVElPTkpPQi1DRE5SRVNPVVJDRUdST1VQMTA0OS1XRVNUVVMiLCJqb2JMb2NhdGlvbiI6Indlc3R1cyJ9?api-version=2015-11-01",
      "EncodedRequestUri": "L3N1YnNjcmlwdGlvbnMvZTJlZTU0NWItNzgzZi00NjM0LWEyNzctZTM1ZjU1YzkwNjYwL29wZXJhdGlvbnJlc3VsdHMvZXlKcWIySkpaQ0k2SWxKRlUwOVZVa05GUjFKUFZWQkVSVXhGVkVsUFRrcFBRaTFEUkU1U1JWTlBWVkpEUlVkU1QxVlFNVEEwT1MxWFJWTlVWVk1pTENKcWIySk1iMk5oZEdsdmJpSTZJbmRsYzNSMWN5Sjk/YXBpLXZlcnNpb249MjAxNS0xMS0wMQ==",
      "RequestMethod": "GET",
      "RequestBody": "",
      "RequestHeaders": {
        "User-Agent": [
          "FxVersion/4.6.25211.01",
          "Microsoft.Azure.Management.Resources.ResourceManagementClient/1.0.0.0"
        ]
      },
      "ResponseBody": "",
      "ResponseHeaders": {
        "Content-Length": [
          "0"
        ],
        "Expires": [
          "-1"
        ],
        "Cache-Control": [
          "no-cache"
        ],
        "Date": [
          "Tue, 13 Feb 2018 21:05:39 GMT"
        ],
        "Pragma": [
          "no-cache"
        ],
        "Location": [
          "https://management.azure.com/subscriptions/e2ee545b-783f-4634-a277-e35f55c90660/operationresults/eyJqb2JJZCI6IlJFU09VUkNFR1JPVVBERUxFVElPTkpPQi1DRE5SRVNPVVJDRUdST1VQMTA0OS1XRVNUVVMiLCJqb2JMb2NhdGlvbiI6Indlc3R1cyJ9?api-version=2015-11-01"
        ],
        "Retry-After": [
          "15"
        ],
        "x-ms-ratelimit-remaining-subscription-reads": [
          "14996"
        ],
        "x-ms-request-id": [
          "b779a917-19c8-4c18-b29e-f78cc692f1bc"
        ],
        "x-ms-correlation-request-id": [
          "b779a917-19c8-4c18-b29e-f78cc692f1bc"
        ],
        "x-ms-routing-request-id": [
          "WESTUS2:20180213T210539Z:b779a917-19c8-4c18-b29e-f78cc692f1bc"
        ],
        "Strict-Transport-Security": [
          "max-age=31536000; includeSubDomains"
        ]
      },
      "StatusCode": 202
    },
    {
      "RequestUri": "/subscriptions/e2ee545b-783f-4634-a277-e35f55c90660/operationresults/eyJqb2JJZCI6IlJFU09VUkNFR1JPVVBERUxFVElPTkpPQi1DRE5SRVNPVVJDRUdST1VQMTA0OS1XRVNUVVMiLCJqb2JMb2NhdGlvbiI6Indlc3R1cyJ9?api-version=2015-11-01",
      "EncodedRequestUri": "L3N1YnNjcmlwdGlvbnMvZTJlZTU0NWItNzgzZi00NjM0LWEyNzctZTM1ZjU1YzkwNjYwL29wZXJhdGlvbnJlc3VsdHMvZXlKcWIySkpaQ0k2SWxKRlUwOVZVa05GUjFKUFZWQkVSVXhGVkVsUFRrcFBRaTFEUkU1U1JWTlBWVkpEUlVkU1QxVlFNVEEwT1MxWFJWTlVWVk1pTENKcWIySk1iMk5oZEdsdmJpSTZJbmRsYzNSMWN5Sjk/YXBpLXZlcnNpb249MjAxNS0xMS0wMQ==",
      "RequestMethod": "GET",
      "RequestBody": "",
      "RequestHeaders": {
        "User-Agent": [
          "FxVersion/4.6.25211.01",
          "Microsoft.Azure.Management.Resources.ResourceManagementClient/1.0.0.0"
        ]
      },
      "ResponseBody": "",
      "ResponseHeaders": {
        "Content-Length": [
          "0"
        ],
        "Expires": [
          "-1"
        ],
        "Cache-Control": [
          "no-cache"
        ],
        "Date": [
          "Tue, 13 Feb 2018 21:05:54 GMT"
        ],
        "Pragma": [
          "no-cache"
        ],
        "Location": [
          "https://management.azure.com/subscriptions/e2ee545b-783f-4634-a277-e35f55c90660/operationresults/eyJqb2JJZCI6IlJFU09VUkNFR1JPVVBERUxFVElPTkpPQi1DRE5SRVNPVVJDRUdST1VQMTA0OS1XRVNUVVMiLCJqb2JMb2NhdGlvbiI6Indlc3R1cyJ9?api-version=2015-11-01"
        ],
        "Retry-After": [
          "15"
        ],
        "x-ms-ratelimit-remaining-subscription-reads": [
          "14995"
        ],
        "x-ms-request-id": [
          "f4b75ab5-dd08-4e83-94f0-2da9fff1ca6e"
        ],
        "x-ms-correlation-request-id": [
          "f4b75ab5-dd08-4e83-94f0-2da9fff1ca6e"
        ],
        "x-ms-routing-request-id": [
          "WESTUS2:20180213T210554Z:f4b75ab5-dd08-4e83-94f0-2da9fff1ca6e"
        ],
        "Strict-Transport-Security": [
          "max-age=31536000; includeSubDomains"
        ]
      },
      "StatusCode": 202
    },
    {
      "RequestUri": "/subscriptions/e2ee545b-783f-4634-a277-e35f55c90660/operationresults/eyJqb2JJZCI6IlJFU09VUkNFR1JPVVBERUxFVElPTkpPQi1DRE5SRVNPVVJDRUdST1VQMTA0OS1XRVNUVVMiLCJqb2JMb2NhdGlvbiI6Indlc3R1cyJ9?api-version=2015-11-01",
      "EncodedRequestUri": "L3N1YnNjcmlwdGlvbnMvZTJlZTU0NWItNzgzZi00NjM0LWEyNzctZTM1ZjU1YzkwNjYwL29wZXJhdGlvbnJlc3VsdHMvZXlKcWIySkpaQ0k2SWxKRlUwOVZVa05GUjFKUFZWQkVSVXhGVkVsUFRrcFBRaTFEUkU1U1JWTlBWVkpEUlVkU1QxVlFNVEEwT1MxWFJWTlVWVk1pTENKcWIySk1iMk5oZEdsdmJpSTZJbmRsYzNSMWN5Sjk/YXBpLXZlcnNpb249MjAxNS0xMS0wMQ==",
      "RequestMethod": "GET",
      "RequestBody": "",
      "RequestHeaders": {
        "User-Agent": [
          "FxVersion/4.6.25211.01",
          "Microsoft.Azure.Management.Resources.ResourceManagementClient/1.0.0.0"
        ]
      },
      "ResponseBody": "",
      "ResponseHeaders": {
        "Content-Length": [
          "0"
        ],
        "Expires": [
          "-1"
        ],
        "Cache-Control": [
          "no-cache"
        ],
        "Date": [
          "Tue, 13 Feb 2018 21:06:09 GMT"
        ],
        "Pragma": [
          "no-cache"
        ],
        "Location": [
          "https://management.azure.com/subscriptions/e2ee545b-783f-4634-a277-e35f55c90660/operationresults/eyJqb2JJZCI6IlJFU09VUkNFR1JPVVBERUxFVElPTkpPQi1DRE5SRVNPVVJDRUdST1VQMTA0OS1XRVNUVVMiLCJqb2JMb2NhdGlvbiI6Indlc3R1cyJ9?api-version=2015-11-01"
        ],
        "Retry-After": [
          "15"
        ],
        "x-ms-ratelimit-remaining-subscription-reads": [
          "14994"
        ],
        "x-ms-request-id": [
          "6b1aacf3-22cd-454e-97d5-7fecf83b4373"
        ],
        "x-ms-correlation-request-id": [
          "6b1aacf3-22cd-454e-97d5-7fecf83b4373"
        ],
        "x-ms-routing-request-id": [
          "WESTUS2:20180213T210609Z:6b1aacf3-22cd-454e-97d5-7fecf83b4373"
        ],
        "Strict-Transport-Security": [
          "max-age=31536000; includeSubDomains"
        ]
      },
      "StatusCode": 202
    },
    {
      "RequestUri": "/subscriptions/e2ee545b-783f-4634-a277-e35f55c90660/operationresults/eyJqb2JJZCI6IlJFU09VUkNFR1JPVVBERUxFVElPTkpPQi1DRE5SRVNPVVJDRUdST1VQMTA0OS1XRVNUVVMiLCJqb2JMb2NhdGlvbiI6Indlc3R1cyJ9?api-version=2015-11-01",
      "EncodedRequestUri": "L3N1YnNjcmlwdGlvbnMvZTJlZTU0NWItNzgzZi00NjM0LWEyNzctZTM1ZjU1YzkwNjYwL29wZXJhdGlvbnJlc3VsdHMvZXlKcWIySkpaQ0k2SWxKRlUwOVZVa05GUjFKUFZWQkVSVXhGVkVsUFRrcFBRaTFEUkU1U1JWTlBWVkpEUlVkU1QxVlFNVEEwT1MxWFJWTlVWVk1pTENKcWIySk1iMk5oZEdsdmJpSTZJbmRsYzNSMWN5Sjk/YXBpLXZlcnNpb249MjAxNS0xMS0wMQ==",
      "RequestMethod": "GET",
      "RequestBody": "",
      "RequestHeaders": {
        "User-Agent": [
          "FxVersion/4.6.25211.01",
          "Microsoft.Azure.Management.Resources.ResourceManagementClient/1.0.0.0"
        ]
      },
      "ResponseBody": "",
      "ResponseHeaders": {
        "Content-Length": [
          "0"
        ],
        "Expires": [
          "-1"
        ],
        "Cache-Control": [
          "no-cache"
        ],
        "Date": [
          "Tue, 13 Feb 2018 21:06:24 GMT"
        ],
        "Pragma": [
          "no-cache"
        ],
        "x-ms-ratelimit-remaining-subscription-reads": [
          "14993"
        ],
        "x-ms-request-id": [
          "2b8402a1-1f5e-4386-b892-ed0940ce9911"
<<<<<<< HEAD
=======
        ],
        "x-ms-correlation-request-id": [
          "2b8402a1-1f5e-4386-b892-ed0940ce9911"
        ],
        "x-ms-routing-request-id": [
          "WESTUS2:20180213T210625Z:2b8402a1-1f5e-4386-b892-ed0940ce9911"
        ],
        "Strict-Transport-Security": [
          "max-age=31536000; includeSubDomains"
        ]
      },
      "StatusCode": 200
    },
    {
      "RequestUri": "/subscriptions/e2ee545b-783f-4634-a277-e35f55c90660/operationresults/eyJqb2JJZCI6IlJFU09VUkNFR1JPVVBERUxFVElPTkpPQi1DRE5SRVNPVVJDRUdST1VQMTA0OS1XRVNUVVMiLCJqb2JMb2NhdGlvbiI6Indlc3R1cyJ9?api-version=2015-11-01",
      "EncodedRequestUri": "L3N1YnNjcmlwdGlvbnMvZTJlZTU0NWItNzgzZi00NjM0LWEyNzctZTM1ZjU1YzkwNjYwL29wZXJhdGlvbnJlc3VsdHMvZXlKcWIySkpaQ0k2SWxKRlUwOVZVa05GUjFKUFZWQkVSVXhGVkVsUFRrcFBRaTFEUkU1U1JWTlBWVkpEUlVkU1QxVlFNVEEwT1MxWFJWTlVWVk1pTENKcWIySk1iMk5oZEdsdmJpSTZJbmRsYzNSMWN5Sjk/YXBpLXZlcnNpb249MjAxNS0xMS0wMQ==",
      "RequestMethod": "GET",
      "RequestBody": "",
      "RequestHeaders": {
        "User-Agent": [
          "FxVersion/4.6.25211.01",
          "Microsoft.Azure.Management.Resources.ResourceManagementClient/1.0.0.0"
        ]
      },
      "ResponseBody": "",
      "ResponseHeaders": {
        "Content-Length": [
          "0"
        ],
        "Expires": [
          "-1"
        ],
        "Cache-Control": [
          "no-cache"
        ],
        "Date": [
          "Tue, 13 Feb 2018 21:06:24 GMT"
        ],
        "Pragma": [
          "no-cache"
        ],
        "x-ms-ratelimit-remaining-subscription-reads": [
          "14993"
        ],
        "x-ms-request-id": [
          "2b8402a1-1f5e-4386-b892-ed0940ce9911"
>>>>>>> 99216f75
        ],
        "x-ms-correlation-request-id": [
          "2b8402a1-1f5e-4386-b892-ed0940ce9911"
        ],
        "x-ms-routing-request-id": [
          "WESTUS2:20180213T210625Z:2b8402a1-1f5e-4386-b892-ed0940ce9911"
        ],
        "Strict-Transport-Security": [
          "max-age=31536000; includeSubDomains"
        ]
      },
      "StatusCode": 200
    }
  ],
  "Names": {
    "CreateResourceGroup": [
      "cdnResourceGroup1049"
    ],
    "GetSupportedOptimizationTypes": [
      "profile3908"
    ]
  },
  "Variables": {
    "SubscriptionId": "e2ee545b-783f-4634-a277-e35f55c90660"
  }
}<|MERGE_RESOLUTION|>--- conflicted
+++ resolved
@@ -954,8 +954,6 @@
         ],
         "x-ms-request-id": [
           "2b8402a1-1f5e-4386-b892-ed0940ce9911"
-<<<<<<< HEAD
-=======
         ],
         "x-ms-correlation-request-id": [
           "2b8402a1-1f5e-4386-b892-ed0940ce9911"
@@ -1002,7 +1000,6 @@
         ],
         "x-ms-request-id": [
           "2b8402a1-1f5e-4386-b892-ed0940ce9911"
->>>>>>> 99216f75
         ],
         "x-ms-correlation-request-id": [
           "2b8402a1-1f5e-4386-b892-ed0940ce9911"
