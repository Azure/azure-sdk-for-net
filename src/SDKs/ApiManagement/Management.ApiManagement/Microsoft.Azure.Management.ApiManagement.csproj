﻿<Project Sdk="Microsoft.NET.Sdk">
  	<!-- Please do not move/edit code below this line -->
	<Import Project="$([MSBuild]::GetPathOfFileAbove('AzSdk.reference.props'))" />
	<!-- Please do not move/edit code below this line -->
	
  <PropertyGroup>
    <PackageId>Microsoft.Azure.Management.ApiManagement</PackageId>
    <Description>Provides ApiManagement management capabilities for Microsoft Azure.</Description>
    <AssemblyTitle>Microsoft Azure API Management Management</AssemblyTitle>
    <AssemblyName>Microsoft.Azure.Management.ApiManagement</AssemblyName>
<<<<<<< HEAD
    <Version>1.0.0-preview</Version>
    <PackageTags>Microsoft Azure ApiManagement management;API Management;</PackageTags>
	<PackageReleaseNotes/>
=======
    <Version>4.0.2-preview</Version>
    <PackageTags>Microsoft Azure ApiManagement management;API Management;</PackageTags>
    <PackageReleaseNotes>Refer https://aka.ms/apimdotnetsdkchangelog for release notes.</PackageReleaseNotes>
>>>>>>> 43149714
  </PropertyGroup>
  <PropertyGroup>
    <TargetFrameworks>net452;netstandard1.4</TargetFrameworks>
  </PropertyGroup>
  
  	<!-- Please do not move/edit code below this line -->
	<Import Condition=" Exists('$([MSBuild]::GetPathOfFileAbove(AzSdk.RP.props))') " Project="$([MSBuild]::GetPathOfFileAbove('AzSdk.RP.props'))" />
	<!-- Please do not move/edit code above this line -->
</Project><|MERGE_RESOLUTION|>--- conflicted
+++ resolved
@@ -8,15 +8,12 @@
     <Description>Provides ApiManagement management capabilities for Microsoft Azure.</Description>
     <AssemblyTitle>Microsoft Azure API Management Management</AssemblyTitle>
     <AssemblyName>Microsoft.Azure.Management.ApiManagement</AssemblyName>
-<<<<<<< HEAD
     <Version>1.0.0-preview</Version>
     <PackageTags>Microsoft Azure ApiManagement management;API Management;</PackageTags>
 	<PackageReleaseNotes/>
-=======
     <Version>4.0.2-preview</Version>
     <PackageTags>Microsoft Azure ApiManagement management;API Management;</PackageTags>
     <PackageReleaseNotes>Refer https://aka.ms/apimdotnetsdkchangelog for release notes.</PackageReleaseNotes>
->>>>>>> 43149714
   </PropertyGroup>
   <PropertyGroup>
     <TargetFrameworks>net452;netstandard1.4</TargetFrameworks>
