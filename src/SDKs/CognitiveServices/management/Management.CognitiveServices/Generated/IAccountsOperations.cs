--- conflicted
+++ resolved
@@ -260,8 +260,6 @@
         /// </exception>
         Task<AzureOperationResponse<CognitiveServicesAccountEnumerateSkusResult>> ListSkusWithHttpMessagesAsync(string resourceGroupName, string accountName, Dictionary<string, List<string>> customHeaders = null, CancellationToken cancellationToken = default(CancellationToken));
         /// <summary>
-<<<<<<< HEAD
-=======
         /// Get usages for the requested Cognitive Services account
         /// </summary>
         /// <param name='resourceGroupName'>
@@ -287,7 +285,6 @@
         /// </exception>
         Task<AzureOperationResponse<UsagesResult>> GetUsagesWithHttpMessagesAsync(string resourceGroupName, string accountName, Dictionary<string, List<string>> customHeaders = null, CancellationToken cancellationToken = default(CancellationToken));
         /// <summary>
->>>>>>> 43149714
         /// Returns all the resources of a particular type belonging to a
         /// resource group
         /// </summary>
