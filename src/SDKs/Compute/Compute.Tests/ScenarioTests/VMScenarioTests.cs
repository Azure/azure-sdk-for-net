--- conflicted
+++ resolved
@@ -55,17 +55,6 @@
         {
             string originalTestLocation = Environment.GetEnvironmentVariable("AZURE_VM_TEST_LOCATION");
             try
-<<<<<<< HEAD
-            {
-                Environment.SetEnvironmentVariable("AZURE_VM_TEST_LOCATION", "eastus2");
-                TestVMScenarioOperationsInternal("TestVMScenarioOperations_ManagedDisks", vmSize: "Standard_M64s", hasManagedDisks: true,
-                    storageAccountType: StorageAccountTypes.PremiumLRS, writeAcceleratorEnabled: true);
-            }
-            finally
-            {
-                Environment.SetEnvironmentVariable("AZURE_VM_TEST_LOCATION", originalTestLocation);
-            }
-=======
             {
                 Environment.SetEnvironmentVariable("AZURE_VM_TEST_LOCATION", "eastus2");
                 TestVMScenarioOperationsInternal("TestVMScenarioOperations_ManagedDisks", vmSize: VirtualMachineSizeTypes.StandardM64s, hasManagedDisks: true,
@@ -75,7 +64,6 @@
             {
                 Environment.SetEnvironmentVariable("AZURE_VM_TEST_LOCATION", originalTestLocation);
             }
->>>>>>> 43149714
 
             
         }
@@ -90,67 +78,14 @@
             string originalTestLocation = Environment.GetEnvironmentVariable("AZURE_VM_TEST_LOCATION");
             try
             {
-<<<<<<< HEAD
-                Environment.SetEnvironmentVariable("AZURE_VM_TEST_LOCATION", "eastus2");
-                TestVMScenarioOperationsInternal("TestVMScenarioOperations_ManagedDisks_PirImage_Zones", hasManagedDisks: true, zones: new List<string> { "1" });
-=======
                 Environment.SetEnvironmentVariable("AZURE_VM_TEST_LOCATION", "centralus");
                 TestVMScenarioOperationsInternal("TestVMScenarioOperations_ManagedDisks_PirImage_Zones", hasManagedDisks: true, zones: new List<string> { "1" }, callUpdateVM: true);
->>>>>>> 43149714
             }
             finally
             {
                 Environment.SetEnvironmentVariable("AZURE_VM_TEST_LOCATION", originalTestLocation);
             }
         }
-<<<<<<< HEAD
-
-        private void TestVMScenarioOperationsInternal(string methodName, bool hasManagedDisks = false, IList<string> zones = null, string vmSize = VirtualMachineSizeTypes.StandardA0,
-            StorageAccountTypes storageAccountType = StorageAccountTypes.StandardLRS, bool? writeAcceleratorEnabled = null)
-        {
-            using (MockContext context = MockContext.Start(this.GetType().FullName, methodName))
-            {
-                EnsureClientsInitialized(context);
-
-                ImageReference imageRef = GetPlatformVMImage(useWindowsImage: true);
-                const string expectedOSName = "Windows Server 2012 R2 Datacenter", expectedOSVersion = "Microsoft Windows NT 6.3.9600.0", expectedComputerName = ComputerName;
-                // Create resource group
-                var rgName = ComputeManagementTestUtilities.GenerateName(TestPrefix);
-                string storageAccountName = ComputeManagementTestUtilities.GenerateName(TestPrefix);
-                string asName = ComputeManagementTestUtilities.GenerateName("as");
-                VirtualMachine inputVM;
-                try
-                {
-                    if (!hasManagedDisks)
-                    {
-                        CreateStorageAccount(rgName, storageAccountName);
-                    }
-
-                    CreateVM(rgName, asName, storageAccountName, imageRef, out inputVM, hasManagedDisks: hasManagedDisks, vmSize: vmSize, storageAccountType: storageAccountType, 
-                        writeAcceleratorEnabled: writeAcceleratorEnabled, zones: zones);
-                    // NOTE: In record mode, uncomment this line. This is to ensure that there is sufficient time for VMAgent to populate status blob with OS details.
-                    // Thread.Sleep(TimeSpan.FromMinutes(5));
-
-                    var getVMWithInstanceViewResponse = m_CrpClient.VirtualMachines.Get(rgName, inputVM.Name, InstanceViewTypes.InstanceView);
-                    Assert.True(getVMWithInstanceViewResponse != null, "VM in Get");
-                    ValidateVMInstanceView(inputVM, getVMWithInstanceViewResponse, hasManagedDisks, expectedComputerName, expectedOSName, expectedOSVersion);
-
-                    var getVMInstanceViewResponse = m_CrpClient.VirtualMachines.InstanceView(rgName, inputVM.Name);
-                    Assert.True(getVMInstanceViewResponse != null, "VM in InstanceView");
-                    ValidateVMInstanceView(inputVM, getVMInstanceViewResponse, hasManagedDisks, expectedComputerName, expectedOSName, expectedOSVersion);
-
-                    bool hasUserDefinedAS = zones == null;
-
-                    var listResponse = m_CrpClient.VirtualMachines.List(rgName);
-                    ValidateVM(inputVM, listResponse.FirstOrDefault(x => x.Name == inputVM.Name),
-                        Helpers.GetVMReferenceId(m_subId, rgName, inputVM.Name), hasManagedDisks, hasUserDefinedAS, writeAcceleratorEnabled);
-
-                    var listVMSizesResponse = m_CrpClient.VirtualMachines.ListAvailableSizes(rgName, inputVM.Name);
-                    Helpers.ValidateVirtualMachineSizeListResponse(listVMSizesResponse, hasAZ: zones != null, writeAcceleratorEnabled: writeAcceleratorEnabled);
-
-                    listVMSizesResponse = m_CrpClient.AvailabilitySets.ListAvailableSizes(rgName, asName);
-                    Helpers.ValidateVirtualMachineSizeListResponse(listVMSizesResponse, hasAZ: zones != null, writeAcceleratorEnabled: writeAcceleratorEnabled);
-=======
 
         private void TestVMScenarioOperationsInternal(string methodName, bool hasManagedDisks = false, IList<string> zones = null, string vmSize = VirtualMachineSizeTypes.StandardA0,
             string storageAccountType = StorageAccountTypes.StandardLRS, bool? writeAcceleratorEnabled = null, bool callUpdateVM = false)
@@ -212,7 +147,6 @@
                         VirtualMachine updateResponse = m_CrpClient.VirtualMachines.Update(rgName, inputVM.Name, updateParams);
                         Assert.True(updateResponse.Tags.ContainsKey(updateKey));
                     }
->>>>>>> 43149714
                 }
                 finally
                 {
