﻿// Copyright (c) Microsoft Corporation. All rights reserved.
// Licensed under the MIT License. See License.txt in the project root for license information.

using Microsoft.Azure.Management.Compute;
using Microsoft.Azure.Management.Compute.Models;
using Microsoft.Azure.Management.ResourceManager;
using Microsoft.Azure.Management.Storage.Models;
using Microsoft.Rest.ClientRuntime.Azure.TestFramework;
using System;
using System.Collections.Generic;
using System.Text;
using System.Threading.Tasks;
using Xunit;

namespace Compute.Tests
{
    public class OSProfileTests : VMTestBase
    {
        private static readonly string CustomData = Convert.ToBase64String(Encoding.UTF8.GetBytes("echo 'Hello World'"));

        private const PassNames OOBESystem = PassNames.OobeSystem;
        private const ComponentNames MicrosoftWindowsShellSetup = ComponentNames.MicrosoftWindowsShellSetup;
        private const SettingNames AutoLogon = SettingNames.AutoLogon;

        private const string PacificStandardTime = "Pacific Standard Time";

        private const string WinRMCertificateResourceName = "WinRMCertificateResource";

        private const string DefaultSshPublicKey = 
            "MIIDszCCApugAwIBAgIJALBV9YJCF/tAMA0GCSqGSIb3DQEBBQUAMEUxCzAJBgNV" +
            "BAYTAkFVMRMwEQYDVQQIEwpTb21lLVN0YXRlMSEwHwYDVQQKExhJbnRlcm5ldCBX" +
            "aWRnaXRzIFB0eSBMdGQwHhcNMTUwMzIyMjI1NDQ5WhcNMTYwMzIxMjI1NDQ5WjBF" +
            "MQswCQYDVQQGEwJBVTETMBEGA1UECBMKU29tZS1TdGF0ZTEhMB8GA1UEChMYSW50" +
            "ZXJuZXQgV2lkZ2l0cyBQdHkgTHRkMIIBIDANBgkqhkiG9w0BAQEFAAOCAQ0AMIIB" +
            "CAKCAQEAxDC+OfmB+tQ+P1MLmuuW2hJLdcK8m4DLgAk5l8bQDNBcVezt+bt/ZFMs" +
            "CHBhfTZG9O9yqMn8IRUh7/7jfQm6DmXCgtxj/uFiwT+F3out5uWvMV9SjFYvu9kJ" +
            "NXiDC2u3l4lHV8eHde6SbKiZB9Jji9FYQV4YiWrBa91j9I3hZzbTL0UCiJ+1PPoL" +
            "Rx/T1s9KT5Wn8m/z2EDrHWpetYu45OA7nzyIFOyQup5oWadWNnpk6HkCGutl9t9b" +
            "cLdjXjXPm9wcy1yxIB3Dj/Y8Hnulr80GJlUtUboDm8TExGc4YaPJxdn0u5igo5gZ" +
            "c6qnqH/BMd1nsyICx6AZnKBXBycoSQIBI6OBpzCBpDAdBgNVHQ4EFgQUzWhrCCDs" +
            "ClANCGlKZ64rHp2BDn0wdQYDVR0jBG4wbIAUzWhrCCDsClANCGlKZ64rHp2BDn2h" +
            "SaRHMEUxCzAJBgNVBAYTAkFVMRMwEQYDVQQIEwpTb21lLVN0YXRlMSEwHwYDVQQK" +
            "ExhJbnRlcm5ldCBXaWRnaXRzIFB0eSBMdGSCCQCwVfWCQhf7QDAMBgNVHRMEBTAD" +
            "AQH/MA0GCSqGSIb3DQEBBQUAA4IBAQCUaJnX0aBzwBkbJrBS5YvkZnNKLdc4oHgC" +
            "/Nsr/9pwXzFYYXkdqpTw2nygH0C0WuPVVrG3Y3EGx/UIGDtLbwMvZJhQN9mZH3oX" +
            "+c3HGqBnXGuDRrtsfsK1ywAofx9amZfKNk/04/Rt3POdbyD1/AOADw2zMokbIapX" +
            "+nMDUtD/Tew9+0qU9+dcFMrFE1N4utlrFHlrLFbiCA/eSegP6gOeu9mqZv7UHIz2" +
            "oe6IQTw7zJF7xuBIzTYwjOCM197GKW7xc4GU4JZIN+faZ7njl/fxfUNdlqvgZUUn" +
            "kfdrzU3PZPl0w9NuncgEje/PZ+YtZvIsnH7MLSPeIGNQwW6V2kc8";

        private void EnableWinRMCustomDataAndUnattendContent(string rgName, string keyVaultName, string winRMCertificateUrl, string autoLogonContent, VirtualMachine inputVM)
        {
            var osProfile = inputVM.OsProfile;
            osProfile.CustomData = CustomData;
            osProfile.WindowsConfiguration = new WindowsConfiguration
            {
                ProvisionVMAgent = true,
                EnableAutomaticUpdates = false,
                TimeZone = PacificStandardTime,
                AdditionalUnattendContent = new List<AdditionalUnattendContent>
                    {
                        new AdditionalUnattendContent 
                        {
                            PassName = OOBESystem,
                            ComponentName = MicrosoftWindowsShellSetup,
                            SettingName = AutoLogon,
                            Content = autoLogonContent
                        }
                    },
                WinRM = new WinRMConfiguration
                {
                    Listeners = new List<WinRMListener>
                        {
                            new WinRMListener
                            {
                                Protocol = ProtocolTypes.Http,
                                CertificateUrl = null,
                            },
                            new WinRMListener
                            {
                                Protocol = ProtocolTypes.Https,
                                CertificateUrl = winRMCertificateUrl,
                            }
                        }
                }
            };
            osProfile.Secrets = new List<VaultSecretGroup>
                {
                    new VaultSecretGroup
                    {
                         SourceVault = SecretVaultHelper.GetVaultId(m_subId, rgName, keyVaultName).Result,
                         VaultCertificates = new List<VaultCertificate>
                         {
                             new VaultCertificate
                             {
                                 CertificateStore = "My",
                                 CertificateUrl = winRMCertificateUrl
                             }
                         }
                    }
                };
        }

        private void ValidateWinRMCustomDataAndUnattendContent(string winRMCertificateUrl, string autoLogonContent, VirtualMachine outputVM)
        {
            var osProfile = outputVM.OsProfile;
            // CustomData:
            Assert.Equal(osProfile.CustomData, CustomData);

            Assert.Null(osProfile.LinuxConfiguration);
            Assert.NotNull(osProfile.WindowsConfiguration);

            Assert.True(osProfile.WindowsConfiguration.ProvisionVMAgent != null && osProfile.WindowsConfiguration.ProvisionVMAgent.Value);
            Assert.True(osProfile.WindowsConfiguration.EnableAutomaticUpdates != null && !osProfile.WindowsConfiguration.EnableAutomaticUpdates.Value);

            // TimeZone
            Assert.Equal(PacificStandardTime, osProfile.WindowsConfiguration.TimeZone);

            // WinRM
            Assert.NotNull(osProfile.WindowsConfiguration.WinRM);
            var listeners = osProfile.WindowsConfiguration.WinRM.Listeners;
            Assert.NotNull(listeners);
            Assert.Equal(2, listeners.Count);

            if (listeners[0].Protocol == ProtocolTypes.Http)
            {
                Assert.Null(listeners[0].CertificateUrl);

                Assert.True(listeners[1].Protocol == ProtocolTypes.Https);
<<<<<<< HEAD
                Assert.Equal(listeners[1].CertificateUrl, winRMCertificateUrl, ignoreCase: true);
            }
            else if (listeners[0].Protocol == ProtocolTypes.Https)
            {
                Assert.Equal(listeners[0].CertificateUrl, winRMCertificateUrl, ignoreCase: true);
=======
#if NET46
                Assert.True(listeners[1].CertificateUrl.Equals(winRMCertificateUrl, StringComparison.OrdinalIgnoreCase));
#else
                Assert.Equal(listeners[1].CertificateUrl, winRMCertificateUrl, ignoreCase: true);
#endif
            }
            else if (listeners[0].Protocol == ProtocolTypes.Https)
            {
#if NET46
                Assert.True(listeners[0].CertificateUrl.Equals(winRMCertificateUrl, StringComparison.OrdinalIgnoreCase));
#else
                Assert.Equal(listeners[0].CertificateUrl, winRMCertificateUrl, ignoreCase: true);
#endif
>>>>>>> 43149714

                Assert.True(listeners[1].Protocol == ProtocolTypes.Http);
                Assert.Null(listeners[1].CertificateUrl);
            }
            else
            {
                // Unexpected value for winRM Listener protocol
                Assert.True(false);
            }

            // AdditionalUnattendContent
            var additionalContents = osProfile.WindowsConfiguration.AdditionalUnattendContent;
            Assert.NotNull(additionalContents);
            Assert.Equal(1, additionalContents.Count);
            Assert.Equal(OOBESystem, additionalContents[0].PassName);
            Assert.Equal(MicrosoftWindowsShellSetup, additionalContents[0].ComponentName);
            Assert.Equal(AutoLogon, additionalContents[0].SettingName);
            Assert.Equal(autoLogonContent, additionalContents[0].Content);
        }

        // See recording instructions in HyakSpec\ReadMe.txt. The key vault URLs produced by the script are plugged
        // into SecretVaultHelper, below.
        [Fact(Skip = "Secret Vault")]
        public void TestVMWithWindowsOSProfile()
        {
            using (MockContext context = MockContext.Start(this.GetType().FullName))
            {
                EnsureClientsInitialized(context);

                string rgName = ComputeManagementTestUtilities.GenerateName(TestPrefix);
                string keyVaultName = ComputeManagementTestUtilities.GenerateName(TestPrefix);

                string winRMCertificateBase64 = Convert.ToBase64String(
                                                  Encoding.UTF8.GetBytes(
                                                    ReadFromEmbeddedResource(typeof(OSProfileTests), WinRMCertificateResourceName)));

                // The following variables are defined here to allow validation
                string autoLogonContent = null;
                string winRMCertificateUrl = SecretVaultHelper.AddSecret(m_subId, rgName, keyVaultName, winRMCertificateBase64).Result;

                Action<VirtualMachine> enableWinRMCustomDataAndUnattendContent = inputVM =>
                    {
                        autoLogonContent = GetAutoLogonContent(5, inputVM.OsProfile.AdminUsername, inputVM.OsProfile.AdminPassword);
                        EnableWinRMCustomDataAndUnattendContent(rgName, keyVaultName, winRMCertificateUrl, autoLogonContent, inputVM);
                    };

                Action<VirtualMachine> validateWinRMCustomDataAndUnattendContent = 
                    outputVM => ValidateWinRMCustomDataAndUnattendContent(winRMCertificateUrl, autoLogonContent, outputVM);

                SecretVaultHelper.CreateKeyVault(m_subId, rgName, keyVaultName).Wait();
                
                TestVMWithOSProfile(
                    rgName: rgName,
                    useWindowsProfile: true,
                    vmCustomizer: enableWinRMCustomDataAndUnattendContent,
                    vmValidator: validateWinRMCustomDataAndUnattendContent);

                SecretVaultHelper.DeleteKeyVault(m_subId, rgName, keyVaultName).Wait();
            }
        }

        [Fact]
        public void TestVMWithLinuxOSProfile()
        {
            using (MockContext context = MockContext.Start(this.GetType().FullName))
            {
                EnsureClientsInitialized(context);

                string rgName = ComputeManagementTestUtilities.GenerateName(TestPrefix);
                string sshPath = null;

                Action<VirtualMachine> enableSSHAndCustomData = customizedVM =>
                {
                    var osProfile = customizedVM.OsProfile;
                    sshPath = "/home/" + osProfile.AdminUsername + "/.ssh/authorized_keys";
                    osProfile.CustomData = CustomData;
                    osProfile.LinuxConfiguration = new LinuxConfiguration
                    {
                        DisablePasswordAuthentication = false,
                        Ssh = new SshConfiguration
                        {
                            PublicKeys = new List<SshPublicKey>
                        {
                            new SshPublicKey
                            {
                                Path = sshPath,
                                KeyData = DefaultSshPublicKey,
                            }
                        }
                        }
                    };
                };

                Action<VirtualMachine> validateWinRMCustomDataAndUnattendContent = outputVM =>
                {
                    var osProfile = outputVM.OsProfile;

                    Assert.Null(osProfile.WindowsConfiguration);

                    Assert.NotNull(osProfile.LinuxConfiguration);
                    Assert.NotNull(osProfile.LinuxConfiguration.Ssh);
                    var publicKeys = osProfile.LinuxConfiguration.Ssh.PublicKeys;
                    Assert.NotNull(osProfile.LinuxConfiguration.Ssh.PublicKeys);

                    Assert.True(osProfile.LinuxConfiguration.DisablePasswordAuthentication != null && !osProfile.LinuxConfiguration.DisablePasswordAuthentication.Value);

                    Assert.Equal(1, publicKeys.Count);
                    Assert.Equal(sshPath, publicKeys[0].Path);
                    Assert.Equal(DefaultSshPublicKey, publicKeys[0].KeyData);
                };

                TestVMWithOSProfile(
                    rgName: rgName,
                    useWindowsProfile: false,
                    vmCustomizer: enableSSHAndCustomData,
                    vmValidator: validateWinRMCustomDataAndUnattendContent);
            }
        }

        private void TestVMWithOSProfile(
            string rgName,
            bool useWindowsProfile,
            Action<VirtualMachine> vmCustomizer = null,
            Action<VirtualMachine> vmValidator = null)
        {
            string storageAccountName = ComputeManagementTestUtilities.GenerateName(TestPrefix);
            string asName = ComputeManagementTestUtilities.GenerateName("as");

            ImageReference imageRef = GetPlatformVMImage(useWindowsProfile);

            VirtualMachine inputVM;
            try
            {
                StorageAccount storageAccountOutput = CreateStorageAccount(rgName, storageAccountName);

                VirtualMachine vm = CreateVM(rgName, asName, storageAccountOutput, imageRef, out inputVM, vmCustomizer);

                var getVMWithInstanceViewResponse = m_CrpClient.VirtualMachines.Get(rgName, inputVM.Name, InstanceViewTypes.InstanceView);
                ValidateVMInstanceView(inputVM, getVMWithInstanceViewResponse);

                var lroResponse = m_CrpClient.VirtualMachines.CreateOrUpdate(rgName, vm.Name, vm);
                Assert.True(lroResponse.ProvisioningState == "Succeeded");
                if (vmValidator != null)
                {
                    vmValidator(vm);
                }

                m_CrpClient.VirtualMachines.BeginDelete(rgName, vm.Name);
            }
            finally
            {
                if (m_ResourcesClient != null)
                {
                    m_ResourcesClient.ResourceGroups.Delete(rgName);
                }
            }
        }


        //Not used
        public static string ReadFromEmbeddedResource(Type type, string resourceName)
        {
            throw new NotSupportedException("\'type.Assembly\' is not supported for cross platform");
        }

        private static string GetAutoLogonContent(uint logonCount, string userName, string password)
        {
            return string.Format(
                "<AutoLogon>" +
                "<Enabled>true</Enabled>" +
                "<LogonCount>{0}</LogonCount>" +
                "<Username>{1}</Username>" +
                "<Password><Value>{2}</Value><PlainText>true</PlainText></Password>" +
                "</AutoLogon>", logonCount, userName, password);
        }
    }

    public static class SecretVaultHelper
    {
        // TODO: Please remove once KeyVault ARM client is ready and replace by actual calls to the service.
        // Currently, for new recroding of TestVMWithWindowsOSProfile supporting WinRM with Https listeners, we need to
        // have a certifcate in KeyVault. To do that, we:
        // 1. Execute the script CreateKeyVaultAndCertificateScript.ps1   -SubscriptionName: <subscriptionName> 
        //    using appropriate SubscriptionName  (you can change Region, ResourceGroupName, and KeyVaultName too)
        // 2. Update static values below (e.g. VaultId and CertifcateUrl) with values returned when running the script
        // 3. Complete the recording. 
        // 4. After recording completes, please delete key vault you created by deleting the whole resource group.

        public static string KeyVaultId = "/subscriptions/ccfebd33-45cd-4e22-9389-98982441aa5d/resourceGroups/pslibtestosprofile/providers/Microsoft.KeyVault/vaults/pslibtestkeyvault";

        public static Uri CertificateUrl = new Uri("https://pslibtestkeyvault.vault.azure.net:443/secrets/WinRM/24c727e7449b47cb9d2f385113f59a63");

#pragma warning disable 1998
        public static async Task CreateKeyVault(string subId, string rgName, string keyVaultName)
        {
        }

        public static async Task DeleteKeyVault(string subId, string rgName, string keyVaultName)
        {
        }

        public static async Task<Microsoft.Azure.Management.Compute.Models.SubResource> GetVaultId(string subId, string rgName, string keyVaultName)
        {
            return new Microsoft.Azure.Management.Compute.Models.SubResource { Id = KeyVaultId };
        }

        public static async Task<string> AddSecret(string subId, string rgName, string keyVaultName, string secret)
        {
            return CertificateUrl.AbsoluteUri;
        }

        public static async Task DeleteSecret(string subId, string rgName, string keyVaultName, string secret)
        {
        }
#pragma warning restore 1998
    }
}<|MERGE_RESOLUTION|>--- conflicted
+++ resolved
@@ -127,13 +127,6 @@
                 Assert.Null(listeners[0].CertificateUrl);
 
                 Assert.True(listeners[1].Protocol == ProtocolTypes.Https);
-<<<<<<< HEAD
-                Assert.Equal(listeners[1].CertificateUrl, winRMCertificateUrl, ignoreCase: true);
-            }
-            else if (listeners[0].Protocol == ProtocolTypes.Https)
-            {
-                Assert.Equal(listeners[0].CertificateUrl, winRMCertificateUrl, ignoreCase: true);
-=======
 #if NET46
                 Assert.True(listeners[1].CertificateUrl.Equals(winRMCertificateUrl, StringComparison.OrdinalIgnoreCase));
 #else
@@ -147,7 +140,6 @@
 #else
                 Assert.Equal(listeners[0].CertificateUrl, winRMCertificateUrl, ignoreCase: true);
 #endif
->>>>>>> 43149714
 
                 Assert.True(listeners[1].Protocol == ProtocolTypes.Http);
                 Assert.Null(listeners[1].CertificateUrl);
