--- conflicted
+++ resolved
@@ -1,46 +1,24 @@
 {
   "Entries": [
     {
-<<<<<<< HEAD
-      "RequestUri": "/subscriptions/5393f919-a68a-43d0-9063-4b2bda6bffdf/providers/Microsoft.Compute/locations/SoutheastAsia/runCommands?api-version=2017-12-01",
-      "EncodedRequestUri": "L3N1YnNjcmlwdGlvbnMvNTM5M2Y5MTktYTY4YS00M2QwLTkwNjMtNGIyYmRhNmJmZmRmL3Byb3ZpZGVycy9NaWNyb3NvZnQuQ29tcHV0ZS9sb2NhdGlvbnMvU291dGhlYXN0QXNpYS9ydW5Db21tYW5kcz9hcGktdmVyc2lvbj0yMDE3LTEyLTAx",
-=======
       "RequestUri": "/subscriptions/24fb23e3-6ba3-41f0-9b6e-e41131d5d61e/providers/Microsoft.Compute/locations/SoutheastAsia/runCommands?api-version=2018-04-01",
       "EncodedRequestUri": "L3N1YnNjcmlwdGlvbnMvMjRmYjIzZTMtNmJhMy00MWYwLTliNmUtZTQxMTMxZDVkNjFlL3Byb3ZpZGVycy9NaWNyb3NvZnQuQ29tcHV0ZS9sb2NhdGlvbnMvU291dGhlYXN0QXNpYS9ydW5Db21tYW5kcz9hcGktdmVyc2lvbj0yMDE4LTA0LTAx",
->>>>>>> 43149714
       "RequestMethod": "GET",
       "RequestBody": "",
       "RequestHeaders": {
         "x-ms-client-request-id": [
-<<<<<<< HEAD
-          "1557001a-2e16-497e-b632-416fdb99584c"
-=======
           "5a77591d-d64d-45fe-8fbf-3dff6bab9bb6"
->>>>>>> 43149714
         ],
         "accept-language": [
           "en-US"
         ],
         "User-Agent": [
-<<<<<<< HEAD
-          "FxVersion/4.7.2600.0",
-          "OSName/Windows_10_Enterprise",
-          "OSVersion/6.3.16299",
-          "Microsoft.Azure.Management.Compute.ComputeManagementClient/1.0.942.0"
-=======
           "FxVersion/4.6.25714.03",
           "Microsoft.Azure.Management.Compute.ComputeManagementClient/18.0.0.0"
->>>>>>> 43149714
         ]
       },
       "ResponseBody": "{\r\n  \"value\": [\r\n    {\r\n      \"$schema\": \"http://schema.management.azure.com/schemas/2016-11-17/runcommands.json\",\r\n      \"id\": \"EnableRemotePS\",\r\n      \"osType\": \"Windows\",\r\n      \"label\": \"Enable remote PowerShell\",\r\n      \"description\": \"Configure the machine to enable remote PowerShell.\"\r\n    },\r\n    {\r\n      \"$schema\": \"http://schema.management.azure.com/schemas/2016-11-17/runcommands.json\",\r\n      \"id\": \"IPConfig\",\r\n      \"osType\": \"Windows\",\r\n      \"label\": \"List IP configuration\",\r\n      \"description\": \"Shows detailed information for the IP address, subnet mask and default gateway for each adapter bound to TCP/IP.\"\r\n    },\r\n    {\r\n      \"$schema\": \"http://schema.management.azure.com/schemas/2016-11-17/runcommands.json\",\r\n      \"id\": \"RunPowerShellScript\",\r\n      \"osType\": \"Windows\",\r\n      \"label\": \"Executes a PowerShell script\",\r\n      \"description\": \"Custom multiline PowerShell script should be defined in script property. Optional parameters can be set in parameters property.\"\r\n    },\r\n    {\r\n      \"$schema\": \"http://schema.management.azure.com/schemas/2016-11-17/runcommands.json\",\r\n      \"id\": \"RunShellScript\",\r\n      \"osType\": \"Linux\",\r\n      \"label\": \"Executes a Linux shell script\",\r\n      \"description\": \"Custom multiline shell script should be defined in script property. Optional parameters can be set in parameters property.\"\r\n    },\r\n    {\r\n      \"$schema\": \"http://schema.management.azure.com/schemas/2016-11-17/runcommands.json\",\r\n      \"id\": \"ifconfig\",\r\n      \"osType\": \"Linux\",\r\n      \"label\": \"List network configuration\",\r\n      \"description\": \"Get the configuration of all network interfaces.\"\r\n    },\r\n    {\r\n      \"$schema\": \"http://schema.management.azure.com/schemas/2016-11-17/runcommands.json\",\r\n      \"id\": \"EnableAdminAccount\",\r\n      \"osType\": \"Windows\",\r\n      \"label\": \"Enable administrator account\",\r\n      \"description\": \"Checks if the local Administrator account is disabled, and if so enables it.\"\r\n    },\r\n    {\r\n      \"$schema\": \"http://schema.management.azure.com/schemas/2016-11-17/runcommands.json\",\r\n      \"id\": \"ResetAccountPassword\",\r\n      \"osType\": \"Windows\",\r\n      \"label\": \"Reset built-in Administrator account password\",\r\n      \"description\": \"Reset built-in Administrator account password.\"\r\n    },\r\n    {\r\n      \"$schema\": \"http://schema.management.azure.com/schemas/2016-11-17/runcommands.json\",\r\n      \"id\": \"RDPSettings\",\r\n      \"osType\": \"Windows\",\r\n      \"label\": \"Verify RDP Listener Settings\",\r\n      \"description\": \"Checks registry settings and domain policy settings. Suggests policy actions if machine is part of a domain or modifies the settings to default values.\"\r\n    },\r\n    {\r\n      \"$schema\": \"http://schema.management.azure.com/schemas/2016-11-17/runcommands.json\",\r\n      \"id\": \"SetRDPPort\",\r\n      \"osType\": \"Windows\",\r\n      \"label\": \"Set Remote Desktop port\",\r\n      \"description\": \"Sets the default or user specified port number for Remote Desktop connections. Enables firewall rule for inbound access to the port.\"\r\n    },\r\n    {\r\n      \"$schema\": \"http://schema.management.azure.com/schemas/2016-11-17/runcommands.json\",\r\n      \"id\": \"ResetRDPCert\",\r\n      \"osType\": \"Windows\",\r\n      \"label\": \"Restore RDP Authentication mode to defaults\",\r\n      \"description\": \"Removes the SSL certificate tied to the RDP listener and restores the RDP listerner security to default. Use this script if you see any issues with the certificate.\"\r\n    }\r\n  ]\r\n}",
       "ResponseHeaders": {
-<<<<<<< HEAD
-        "Content-Length": [
-          "3445"
-        ],
-=======
->>>>>>> 43149714
         "Content-Type": [
           "application/json; charset=utf-8"
         ],
@@ -56,10 +34,6 @@
         "Pragma": [
           "no-cache"
         ],
-<<<<<<< HEAD
-        "x-ms-ratelimit-remaining-resource": [
-          "Microsoft.Compute/LowCostGet3Min;4799,Microsoft.Compute/LowCostGet30Min;38399"
-=======
         "Transfer-Encoding": [
           "chunked"
         ],
@@ -72,44 +46,20 @@
         ],
         "x-ms-ratelimit-remaining-resource": [
           "Microsoft.Compute/GetSubscriptionInfo3Min;478"
->>>>>>> 43149714
         ],
         "Strict-Transport-Security": [
           "max-age=31536000; includeSubDomains"
         ],
         "x-ms-served-by": [
-<<<<<<< HEAD
-          "c18570f4-edc2-4f83-9d5a-8a888cbd0148_131600023114504580"
-        ],
-        "x-ms-request-id": [
-          "6d438d5e-e671-4ad8-81e9-4b5f2b7ceeb1"
-        ],
-        "Cache-Control": [
-          "no-cache"
-        ],
-        "Server": [
-          "Microsoft-HTTPAPI/2.0",
-          "Microsoft-HTTPAPI/2.0"
-=======
           "d8479ab9-b4a1-4ca4-bfe5-eb2106eeb54c_131697510585569153"
         ],
         "x-ms-request-id": [
           "280bc2c2-08b6-4b13-8f6d-00a5570d7d46"
->>>>>>> 43149714
         ],
         "x-ms-ratelimit-remaining-subscription-reads": [
           "14999"
         ],
         "x-ms-correlation-request-id": [
-<<<<<<< HEAD
-          "1530707d-5190-4fa4-bfa1-4505c019998e"
-        ],
-        "x-ms-routing-request-id": [
-          "WESTUS2:20180111T214846Z:1530707d-5190-4fa4-bfa1-4505c019998e"
-        ],
-        "Date": [
-          "Thu, 11 Jan 2018 21:48:45 GMT"
-=======
           "d44d691c-8b09-4a0e-a84b-89a7744ce956"
         ],
         "x-ms-routing-request-id": [
@@ -117,52 +67,29 @@
         ],
         "X-Content-Type-Options": [
           "nosniff"
->>>>>>> 43149714
         ]
       },
       "StatusCode": 200
     },
     {
-<<<<<<< HEAD
-      "RequestUri": "/subscriptions/5393f919-a68a-43d0-9063-4b2bda6bffdf/providers/Microsoft.Compute/locations/SoutheastAsia/runCommands/RunPowerShellScript?api-version=2017-12-01",
-      "EncodedRequestUri": "L3N1YnNjcmlwdGlvbnMvNTM5M2Y5MTktYTY4YS00M2QwLTkwNjMtNGIyYmRhNmJmZmRmL3Byb3ZpZGVycy9NaWNyb3NvZnQuQ29tcHV0ZS9sb2NhdGlvbnMvU291dGhlYXN0QXNpYS9ydW5Db21tYW5kcy9SdW5Qb3dlclNoZWxsU2NyaXB0P2FwaS12ZXJzaW9uPTIwMTctMTItMDE=",
-=======
       "RequestUri": "/subscriptions/24fb23e3-6ba3-41f0-9b6e-e41131d5d61e/providers/Microsoft.Compute/locations/SoutheastAsia/runCommands/RunPowerShellScript?api-version=2018-04-01",
       "EncodedRequestUri": "L3N1YnNjcmlwdGlvbnMvMjRmYjIzZTMtNmJhMy00MWYwLTliNmUtZTQxMTMxZDVkNjFlL3Byb3ZpZGVycy9NaWNyb3NvZnQuQ29tcHV0ZS9sb2NhdGlvbnMvU291dGhlYXN0QXNpYS9ydW5Db21tYW5kcy9SdW5Qb3dlclNoZWxsU2NyaXB0P2FwaS12ZXJzaW9uPTIwMTgtMDQtMDE=",
->>>>>>> 43149714
       "RequestMethod": "GET",
       "RequestBody": "",
       "RequestHeaders": {
         "x-ms-client-request-id": [
-<<<<<<< HEAD
-          "562b98ac-b6bc-455e-b486-ddf8e685bc51"
-=======
           "4d1b3426-3020-4041-8997-86f36087cdcf"
->>>>>>> 43149714
         ],
         "accept-language": [
           "en-US"
         ],
         "User-Agent": [
-<<<<<<< HEAD
-          "FxVersion/4.7.2600.0",
-          "OSName/Windows_10_Enterprise",
-          "OSVersion/6.3.16299",
-          "Microsoft.Azure.Management.Compute.ComputeManagementClient/1.0.942.0"
-=======
           "FxVersion/4.6.25714.03",
           "Microsoft.Azure.Management.Compute.ComputeManagementClient/18.0.0.0"
->>>>>>> 43149714
         ]
       },
       "ResponseBody": "{\r\n  \"script\": [\r\n    \"param(\",\r\n    \"    [string]$arg1,\",\r\n    \"    [string]$arg2\",\r\n    \")\",\r\n    \"Write-Host This is a sample script with parameters $arg1 $arg2\"\r\n  ],\r\n  \"parameters\": [\r\n    {\r\n      \"name\": \"arg1\",\r\n      \"type\": \"string\",\r\n      \"required\": false\r\n    },\r\n    {\r\n      \"name\": \"arg2\",\r\n      \"type\": \"string\",\r\n      \"required\": false\r\n    }\r\n  ],\r\n  \"$schema\": \"http://schema.management.azure.com/schemas/2016-11-17/runcommands.json\",\r\n  \"id\": \"RunPowerShellScript\",\r\n  \"osType\": \"Windows\",\r\n  \"label\": \"Executes a PowerShell script\",\r\n  \"description\": \"Custom multiline PowerShell script should be defined in script property. Optional parameters can be set in parameters property.\"\r\n}",
       "ResponseHeaders": {
-<<<<<<< HEAD
-        "Content-Length": [
-          "709"
-        ],
-=======
->>>>>>> 43149714
         "Content-Type": [
           "application/json; charset=utf-8"
         ],
@@ -178,10 +105,6 @@
         "Pragma": [
           "no-cache"
         ],
-<<<<<<< HEAD
-        "x-ms-ratelimit-remaining-resource": [
-          "Microsoft.Compute/LowCostGet3Min;4798,Microsoft.Compute/LowCostGet30Min;38398"
-=======
         "Transfer-Encoding": [
           "chunked"
         ],
@@ -194,44 +117,20 @@
         ],
         "x-ms-ratelimit-remaining-resource": [
           "Microsoft.Compute/GetSubscriptionInfo3Min;477"
->>>>>>> 43149714
         ],
         "Strict-Transport-Security": [
           "max-age=31536000; includeSubDomains"
         ],
         "x-ms-served-by": [
-<<<<<<< HEAD
-          "c18570f4-edc2-4f83-9d5a-8a888cbd0148_131600023114504580"
-        ],
-        "x-ms-request-id": [
-          "93a04604-223e-45ac-b66b-bdc881fb3670"
-        ],
-        "Cache-Control": [
-          "no-cache"
-        ],
-        "Server": [
-          "Microsoft-HTTPAPI/2.0",
-          "Microsoft-HTTPAPI/2.0"
-=======
           "d8479ab9-b4a1-4ca4-bfe5-eb2106eeb54c_131697510585569153"
         ],
         "x-ms-request-id": [
           "dde361f0-f778-496f-a6f5-00936496fa68"
->>>>>>> 43149714
         ],
         "x-ms-ratelimit-remaining-subscription-reads": [
           "14998"
         ],
         "x-ms-correlation-request-id": [
-<<<<<<< HEAD
-          "cefb9573-1477-48a2-857c-0af83b87a2d0"
-        ],
-        "x-ms-routing-request-id": [
-          "WESTUS2:20180111T214846Z:cefb9573-1477-48a2-857c-0af83b87a2d0"
-        ],
-        "Date": [
-          "Thu, 11 Jan 2018 21:48:46 GMT"
-=======
           "5a391c73-09eb-4a43-b4bc-3a0fd74bca26"
         ],
         "x-ms-routing-request-id": [
@@ -239,7 +138,6 @@
         ],
         "X-Content-Type-Options": [
           "nosniff"
->>>>>>> 43149714
         ]
       },
       "StatusCode": 200
