--- conflicted
+++ resolved
@@ -1,13 +1,8 @@
 {
   "Entries": [
     {
-<<<<<<< HEAD
-      "RequestUri": "/subscriptions/5e3bf1b3-f462-4796-bd1b-cf2e638827a7/providers/Microsoft.Compute/locations/SoutheastAsia/publishers/MicrosoftWindowsServer/artifacttypes/vmimage/offers/WindowsServer/skus/2012-R2-Datacenter/versions?$top=1&api-version=2017-12-01",
-      "EncodedRequestUri": "L3N1YnNjcmlwdGlvbnMvNWUzYmYxYjMtZjQ2Mi00Nzk2LWJkMWItY2YyZTYzODgyN2E3L3Byb3ZpZGVycy9NaWNyb3NvZnQuQ29tcHV0ZS9sb2NhdGlvbnMvU291dGhlYXN0QXNpYS9wdWJsaXNoZXJzL01pY3Jvc29mdFdpbmRvd3NTZXJ2ZXIvYXJ0aWZhY3R0eXBlcy92bWltYWdlL29mZmVycy9XaW5kb3dzU2VydmVyL3NrdXMvMjAxMi1SMi1EYXRhY2VudGVyL3ZlcnNpb25zPyR0b3A9MSZhcGktdmVyc2lvbj0yMDE3LTEyLTAx",
-=======
       "RequestUri": "/subscriptions/24fb23e3-6ba3-41f0-9b6e-e41131d5d61e/providers/Microsoft.Compute/locations/SoutheastAsia/publishers/MicrosoftWindowsServer/artifacttypes/vmimage/offers/WindowsServer/skus/2012-R2-Datacenter/versions?$top=1&api-version=2018-04-01",
       "EncodedRequestUri": "L3N1YnNjcmlwdGlvbnMvMjRmYjIzZTMtNmJhMy00MWYwLTliNmUtZTQxMTMxZDVkNjFlL3Byb3ZpZGVycy9NaWNyb3NvZnQuQ29tcHV0ZS9sb2NhdGlvbnMvU291dGhlYXN0QXNpYS9wdWJsaXNoZXJzL01pY3Jvc29mdFdpbmRvd3NTZXJ2ZXIvYXJ0aWZhY3R0eXBlcy92bWltYWdlL29mZmVycy9XaW5kb3dzU2VydmVyL3NrdXMvMjAxMi1SMi1EYXRhY2VudGVyL3ZlcnNpb25zPyR0b3A9MSZhcGktdmVyc2lvbj0yMDE4LTA0LTAx",
->>>>>>> 43149714
       "RequestMethod": "GET",
       "RequestBody": "",
       "RequestHeaders": {
@@ -1185,13 +1180,8 @@
       "StatusCode": 200
     },
     {
-<<<<<<< HEAD
-      "RequestUri": "/subscriptions/5e3bf1b3-f462-4796-bd1b-cf2e638827a7/resourceGroups/crptestar38291/providers/Microsoft.Compute/virtualMachineScaleSets/vmss8202?api-version=2017-12-01",
-      "EncodedRequestUri": "L3N1YnNjcmlwdGlvbnMvNWUzYmYxYjMtZjQ2Mi00Nzk2LWJkMWItY2YyZTYzODgyN2E3L3Jlc291cmNlR3JvdXBzL2NycHRlc3RhcjM4MjkxL3Byb3ZpZGVycy9NaWNyb3NvZnQuQ29tcHV0ZS92aXJ0dWFsTWFjaGluZVNjYWxlU2V0cy92bXNzODIwMj9hcGktdmVyc2lvbj0yMDE3LTEyLTAx",
-=======
       "RequestUri": "/subscriptions/24fb23e3-6ba3-41f0-9b6e-e41131d5d61e/resourceGroups/crptestar35551/providers/Microsoft.Compute/virtualMachineScaleSets/vmss4222?api-version=2018-04-01",
       "EncodedRequestUri": "L3N1YnNjcmlwdGlvbnMvMjRmYjIzZTMtNmJhMy00MWYwLTliNmUtZTQxMTMxZDVkNjFlL3Jlc291cmNlR3JvdXBzL2NycHRlc3RhcjM1NTUxL3Byb3ZpZGVycy9NaWNyb3NvZnQuQ29tcHV0ZS92aXJ0dWFsTWFjaGluZVNjYWxlU2V0cy92bXNzNDIyMj9hcGktdmVyc2lvbj0yMDE4LTA0LTAx",
->>>>>>> 43149714
       "RequestMethod": "PUT",
       "RequestBody": "{\r\n  \"sku\": {\r\n    \"name\": \"Standard_DS15_v2\",\r\n    \"capacity\": 2\r\n  },\r\n  \"properties\": {\r\n    \"upgradePolicy\": {\r\n      \"mode\": \"Automatic\"\r\n    },\r\n    \"virtualMachineProfile\": {\r\n      \"osProfile\": {\r\n        \"computerNamePrefix\": \"test\",\r\n        \"adminUsername\": \"Foo12\",\r\n        \"adminPassword\": \"[PLACEHOLDER]\",\r\n        \"customData\": \"Q3VzdG9tIGRhdGE=\"\r\n      },\r\n      \"storageProfile\": {\r\n        \"imageReference\": {\r\n          \"publisher\": \"MicrosoftWindowsServer\",\r\n          \"offer\": \"WindowsServer\",\r\n          \"sku\": \"2012-R2-Datacenter\",\r\n          \"version\": \"4.127.20170406\"\r\n        },\r\n        \"osDisk\": {\r\n          \"name\": \"test\",\r\n          \"caching\": \"None\",\r\n          \"createOption\": \"FromImage\",\r\n          \"vhdContainers\": [\r\n            \"https://crptestar8737.blob.core.windows.net/crptestar4657\"\r\n          ]\r\n        }\r\n      },\r\n      \"networkProfile\": {\r\n        \"networkInterfaceConfigurations\": [\r\n          {\r\n            \"name\": \"vmsstestnetconfig1906\",\r\n            \"properties\": {\r\n              \"primary\": true,\r\n              \"enableAcceleratedNetworking\": true,\r\n              \"ipConfigurations\": [\r\n                {\r\n                  \"name\": \"vmsstestnetconfig5824\",\r\n                  \"properties\": {\r\n                    \"subnet\": {\r\n                      \"id\": \"/subscriptions/24fb23e3-6ba3-41f0-9b6e-e41131d5d61e/resourceGroups/crptestar35551/providers/Microsoft.Network/virtualNetworks/vn3433/subnets/sn29653\"\r\n                    },\r\n                    \"applicationGatewayBackendAddressPools\": []\r\n                  }\r\n                }\r\n              ]\r\n            }\r\n          }\r\n        ]\r\n      }\r\n    },\r\n    \"overprovision\": false\r\n  },\r\n  \"location\": \"SoutheastAsia\",\r\n  \"tags\": {\r\n    \"RG\": \"rg\",\r\n    \"testTag\": \"1\"\r\n  }\r\n}",
       "RequestHeaders": {
@@ -1240,9 +1230,6 @@
           "Microsoft-HTTPAPI/2.0"
         ],
         "Azure-AsyncOperation": [
-<<<<<<< HEAD
-          "https://management.azure.com/subscriptions/5e3bf1b3-f462-4796-bd1b-cf2e638827a7/providers/Microsoft.Compute/locations/southeastasia/operations/88c61bfa-b424-41b1-af62-a3a518ab0541?api-version=2017-12-01"
-=======
           "https://management.azure.com/subscriptions/24fb23e3-6ba3-41f0-9b6e-e41131d5d61e/providers/Microsoft.Compute/locations/southeastasia/operations/76d70990-376e-4de9-93fe-46fab7560c3c?api-version=2018-04-01"
         ],
         "x-ms-ratelimit-remaining-resource": [
@@ -1250,7 +1237,6 @@
         ],
         "x-ms-request-charge": [
           "2"
->>>>>>> 43149714
         ],
         "Strict-Transport-Security": [
           "max-age=31536000; includeSubDomains"
@@ -1277,13 +1263,8 @@
       "StatusCode": 201
     },
     {
-<<<<<<< HEAD
-      "RequestUri": "/subscriptions/5e3bf1b3-f462-4796-bd1b-cf2e638827a7/providers/Microsoft.Compute/locations/southeastasia/operations/88c61bfa-b424-41b1-af62-a3a518ab0541?api-version=2017-12-01",
-      "EncodedRequestUri": "L3N1YnNjcmlwdGlvbnMvNWUzYmYxYjMtZjQ2Mi00Nzk2LWJkMWItY2YyZTYzODgyN2E3L3Byb3ZpZGVycy9NaWNyb3NvZnQuQ29tcHV0ZS9sb2NhdGlvbnMvc291dGhlYXN0YXNpYS9vcGVyYXRpb25zLzg4YzYxYmZhLWI0MjQtNDFiMS1hZjYyLWEzYTUxOGFiMDU0MT9hcGktdmVyc2lvbj0yMDE3LTEyLTAx",
-=======
       "RequestUri": "/subscriptions/24fb23e3-6ba3-41f0-9b6e-e41131d5d61e/providers/Microsoft.Compute/locations/southeastasia/operations/76d70990-376e-4de9-93fe-46fab7560c3c?api-version=2018-04-01",
       "EncodedRequestUri": "L3N1YnNjcmlwdGlvbnMvMjRmYjIzZTMtNmJhMy00MWYwLTliNmUtZTQxMTMxZDVkNjFlL3Byb3ZpZGVycy9NaWNyb3NvZnQuQ29tcHV0ZS9sb2NhdGlvbnMvc291dGhlYXN0YXNpYS9vcGVyYXRpb25zLzc2ZDcwOTkwLTM3NmUtNGRlOS05M2ZlLTQ2ZmFiNzU2MGMzYz9hcGktdmVyc2lvbj0yMDE4LTA0LTAx",
->>>>>>> 43149714
       "RequestMethod": "GET",
       "RequestBody": "",
       "RequestHeaders": {
@@ -1350,13 +1331,8 @@
       "StatusCode": 200
     },
     {
-<<<<<<< HEAD
-      "RequestUri": "/subscriptions/5e3bf1b3-f462-4796-bd1b-cf2e638827a7/providers/Microsoft.Compute/locations/southeastasia/operations/88c61bfa-b424-41b1-af62-a3a518ab0541?api-version=2017-12-01",
-      "EncodedRequestUri": "L3N1YnNjcmlwdGlvbnMvNWUzYmYxYjMtZjQ2Mi00Nzk2LWJkMWItY2YyZTYzODgyN2E3L3Byb3ZpZGVycy9NaWNyb3NvZnQuQ29tcHV0ZS9sb2NhdGlvbnMvc291dGhlYXN0YXNpYS9vcGVyYXRpb25zLzg4YzYxYmZhLWI0MjQtNDFiMS1hZjYyLWEzYTUxOGFiMDU0MT9hcGktdmVyc2lvbj0yMDE3LTEyLTAx",
-=======
       "RequestUri": "/subscriptions/24fb23e3-6ba3-41f0-9b6e-e41131d5d61e/providers/Microsoft.Compute/locations/southeastasia/operations/76d70990-376e-4de9-93fe-46fab7560c3c?api-version=2018-04-01",
       "EncodedRequestUri": "L3N1YnNjcmlwdGlvbnMvMjRmYjIzZTMtNmJhMy00MWYwLTliNmUtZTQxMTMxZDVkNjFlL3Byb3ZpZGVycy9NaWNyb3NvZnQuQ29tcHV0ZS9sb2NhdGlvbnMvc291dGhlYXN0YXNpYS9vcGVyYXRpb25zLzc2ZDcwOTkwLTM3NmUtNGRlOS05M2ZlLTQ2ZmFiNzU2MGMzYz9hcGktdmVyc2lvbj0yMDE4LTA0LTAx",
->>>>>>> 43149714
       "RequestMethod": "GET",
       "RequestBody": "",
       "RequestHeaders": {
@@ -1420,13 +1396,8 @@
       "StatusCode": 200
     },
     {
-<<<<<<< HEAD
-      "RequestUri": "/subscriptions/5e3bf1b3-f462-4796-bd1b-cf2e638827a7/providers/Microsoft.Compute/locations/southeastasia/operations/88c61bfa-b424-41b1-af62-a3a518ab0541?api-version=2017-12-01",
-      "EncodedRequestUri": "L3N1YnNjcmlwdGlvbnMvNWUzYmYxYjMtZjQ2Mi00Nzk2LWJkMWItY2YyZTYzODgyN2E3L3Byb3ZpZGVycy9NaWNyb3NvZnQuQ29tcHV0ZS9sb2NhdGlvbnMvc291dGhlYXN0YXNpYS9vcGVyYXRpb25zLzg4YzYxYmZhLWI0MjQtNDFiMS1hZjYyLWEzYTUxOGFiMDU0MT9hcGktdmVyc2lvbj0yMDE3LTEyLTAx",
-=======
       "RequestUri": "/subscriptions/24fb23e3-6ba3-41f0-9b6e-e41131d5d61e/providers/Microsoft.Compute/locations/southeastasia/operations/76d70990-376e-4de9-93fe-46fab7560c3c?api-version=2018-04-01",
       "EncodedRequestUri": "L3N1YnNjcmlwdGlvbnMvMjRmYjIzZTMtNmJhMy00MWYwLTliNmUtZTQxMTMxZDVkNjFlL3Byb3ZpZGVycy9NaWNyb3NvZnQuQ29tcHV0ZS9sb2NhdGlvbnMvc291dGhlYXN0YXNpYS9vcGVyYXRpb25zLzc2ZDcwOTkwLTM3NmUtNGRlOS05M2ZlLTQ2ZmFiNzU2MGMzYz9hcGktdmVyc2lvbj0yMDE4LTA0LTAx",
->>>>>>> 43149714
       "RequestMethod": "GET",
       "RequestBody": "",
       "RequestHeaders": {
@@ -1490,13 +1461,8 @@
       "StatusCode": 200
     },
     {
-<<<<<<< HEAD
-      "RequestUri": "/subscriptions/5e3bf1b3-f462-4796-bd1b-cf2e638827a7/providers/Microsoft.Compute/locations/southeastasia/operations/88c61bfa-b424-41b1-af62-a3a518ab0541?api-version=2017-12-01",
-      "EncodedRequestUri": "L3N1YnNjcmlwdGlvbnMvNWUzYmYxYjMtZjQ2Mi00Nzk2LWJkMWItY2YyZTYzODgyN2E3L3Byb3ZpZGVycy9NaWNyb3NvZnQuQ29tcHV0ZS9sb2NhdGlvbnMvc291dGhlYXN0YXNpYS9vcGVyYXRpb25zLzg4YzYxYmZhLWI0MjQtNDFiMS1hZjYyLWEzYTUxOGFiMDU0MT9hcGktdmVyc2lvbj0yMDE3LTEyLTAx",
-=======
       "RequestUri": "/subscriptions/24fb23e3-6ba3-41f0-9b6e-e41131d5d61e/providers/Microsoft.Compute/locations/southeastasia/operations/76d70990-376e-4de9-93fe-46fab7560c3c?api-version=2018-04-01",
       "EncodedRequestUri": "L3N1YnNjcmlwdGlvbnMvMjRmYjIzZTMtNmJhMy00MWYwLTliNmUtZTQxMTMxZDVkNjFlL3Byb3ZpZGVycy9NaWNyb3NvZnQuQ29tcHV0ZS9sb2NhdGlvbnMvc291dGhlYXN0YXNpYS9vcGVyYXRpb25zLzc2ZDcwOTkwLTM3NmUtNGRlOS05M2ZlLTQ2ZmFiNzU2MGMzYz9hcGktdmVyc2lvbj0yMDE4LTA0LTAx",
->>>>>>> 43149714
       "RequestMethod": "GET",
       "RequestBody": "",
       "RequestHeaders": {
@@ -1560,13 +1526,8 @@
       "StatusCode": 200
     },
     {
-<<<<<<< HEAD
-      "RequestUri": "/subscriptions/5e3bf1b3-f462-4796-bd1b-cf2e638827a7/providers/Microsoft.Compute/locations/southeastasia/operations/88c61bfa-b424-41b1-af62-a3a518ab0541?api-version=2017-12-01",
-      "EncodedRequestUri": "L3N1YnNjcmlwdGlvbnMvNWUzYmYxYjMtZjQ2Mi00Nzk2LWJkMWItY2YyZTYzODgyN2E3L3Byb3ZpZGVycy9NaWNyb3NvZnQuQ29tcHV0ZS9sb2NhdGlvbnMvc291dGhlYXN0YXNpYS9vcGVyYXRpb25zLzg4YzYxYmZhLWI0MjQtNDFiMS1hZjYyLWEzYTUxOGFiMDU0MT9hcGktdmVyc2lvbj0yMDE3LTEyLTAx",
-=======
       "RequestUri": "/subscriptions/24fb23e3-6ba3-41f0-9b6e-e41131d5d61e/providers/Microsoft.Compute/locations/southeastasia/operations/76d70990-376e-4de9-93fe-46fab7560c3c?api-version=2018-04-01",
       "EncodedRequestUri": "L3N1YnNjcmlwdGlvbnMvMjRmYjIzZTMtNmJhMy00MWYwLTliNmUtZTQxMTMxZDVkNjFlL3Byb3ZpZGVycy9NaWNyb3NvZnQuQ29tcHV0ZS9sb2NhdGlvbnMvc291dGhlYXN0YXNpYS9vcGVyYXRpb25zLzc2ZDcwOTkwLTM3NmUtNGRlOS05M2ZlLTQ2ZmFiNzU2MGMzYz9hcGktdmVyc2lvbj0yMDE4LTA0LTAx",
->>>>>>> 43149714
       "RequestMethod": "GET",
       "RequestBody": "",
       "RequestHeaders": {
@@ -1630,13 +1591,8 @@
       "StatusCode": 200
     },
     {
-<<<<<<< HEAD
-      "RequestUri": "/subscriptions/5e3bf1b3-f462-4796-bd1b-cf2e638827a7/providers/Microsoft.Compute/locations/southeastasia/operations/88c61bfa-b424-41b1-af62-a3a518ab0541?api-version=2017-12-01",
-      "EncodedRequestUri": "L3N1YnNjcmlwdGlvbnMvNWUzYmYxYjMtZjQ2Mi00Nzk2LWJkMWItY2YyZTYzODgyN2E3L3Byb3ZpZGVycy9NaWNyb3NvZnQuQ29tcHV0ZS9sb2NhdGlvbnMvc291dGhlYXN0YXNpYS9vcGVyYXRpb25zLzg4YzYxYmZhLWI0MjQtNDFiMS1hZjYyLWEzYTUxOGFiMDU0MT9hcGktdmVyc2lvbj0yMDE3LTEyLTAx",
-=======
       "RequestUri": "/subscriptions/24fb23e3-6ba3-41f0-9b6e-e41131d5d61e/providers/Microsoft.Compute/locations/southeastasia/operations/76d70990-376e-4de9-93fe-46fab7560c3c?api-version=2018-04-01",
       "EncodedRequestUri": "L3N1YnNjcmlwdGlvbnMvMjRmYjIzZTMtNmJhMy00MWYwLTliNmUtZTQxMTMxZDVkNjFlL3Byb3ZpZGVycy9NaWNyb3NvZnQuQ29tcHV0ZS9sb2NhdGlvbnMvc291dGhlYXN0YXNpYS9vcGVyYXRpb25zLzc2ZDcwOTkwLTM3NmUtNGRlOS05M2ZlLTQ2ZmFiNzU2MGMzYz9hcGktdmVyc2lvbj0yMDE4LTA0LTAx",
->>>>>>> 43149714
       "RequestMethod": "GET",
       "RequestBody": "",
       "RequestHeaders": {
@@ -1669,49 +1625,8 @@
           "Microsoft-HTTPAPI/2.0",
           "Microsoft-HTTPAPI/2.0"
         ],
-<<<<<<< HEAD
-        "x-ms-ratelimit-remaining-subscription-reads": [
-          "14994"
-        ],
-        "x-ms-correlation-request-id": [
-          "de0e531d-46f1-433f-b1d9-c73a3e724b22"
-        ],
-        "x-ms-routing-request-id": [
-          "WESTUS2:20170627T214735Z:de0e531d-46f1-433f-b1d9-c73a3e724b22"
-        ],
-        "Date": [
-          "Tue, 27 Jun 2017 21:47:34 GMT"
-        ]
-      },
-      "StatusCode": 200
-    },
-    {
-      "RequestUri": "/subscriptions/5e3bf1b3-f462-4796-bd1b-cf2e638827a7/providers/Microsoft.Compute/locations/southeastasia/operations/88c61bfa-b424-41b1-af62-a3a518ab0541?api-version=2017-12-01",
-      "EncodedRequestUri": "L3N1YnNjcmlwdGlvbnMvNWUzYmYxYjMtZjQ2Mi00Nzk2LWJkMWItY2YyZTYzODgyN2E3L3Byb3ZpZGVycy9NaWNyb3NvZnQuQ29tcHV0ZS9sb2NhdGlvbnMvc291dGhlYXN0YXNpYS9vcGVyYXRpb25zLzg4YzYxYmZhLWI0MjQtNDFiMS1hZjYyLWEzYTUxOGFiMDU0MT9hcGktdmVyc2lvbj0yMDE3LTEyLTAx",
-      "RequestMethod": "GET",
-      "RequestBody": "",
-      "RequestHeaders": {
-        "User-Agent": [
-          "FxVersion/4.7.2098.0",
-          "OSName/Windows_10_Enterprise",
-          "OSVersion/6.3.15063",
-          "Microsoft.Azure.Management.Compute.ComputeManagementClient/1.0.633.0"
-        ]
-      },
-      "ResponseBody": "{\r\n  \"startTime\": \"2017-06-27T14:44:29.2324197-07:00\",\r\n  \"status\": \"InProgress\",\r\n  \"name\": \"88c61bfa-b424-41b1-af62-a3a518ab0541\"\r\n}",
-      "ResponseHeaders": {
-        "Content-Length": [
-          "134"
-        ],
-        "Content-Type": [
-          "application/json; charset=utf-8"
-        ],
-        "Expires": [
-          "-1"
-=======
         "Vary": [
           "Accept-Encoding"
->>>>>>> 43149714
         ],
         "x-ms-ratelimit-remaining-resource": [
           "Microsoft.Compute/GetOperation3Min;14987,Microsoft.Compute/GetOperation30Min;29929"
@@ -1741,13 +1656,8 @@
       "StatusCode": 200
     },
     {
-<<<<<<< HEAD
-      "RequestUri": "/subscriptions/5e3bf1b3-f462-4796-bd1b-cf2e638827a7/providers/Microsoft.Compute/locations/southeastasia/operations/88c61bfa-b424-41b1-af62-a3a518ab0541?api-version=2017-12-01",
-      "EncodedRequestUri": "L3N1YnNjcmlwdGlvbnMvNWUzYmYxYjMtZjQ2Mi00Nzk2LWJkMWItY2YyZTYzODgyN2E3L3Byb3ZpZGVycy9NaWNyb3NvZnQuQ29tcHV0ZS9sb2NhdGlvbnMvc291dGhlYXN0YXNpYS9vcGVyYXRpb25zLzg4YzYxYmZhLWI0MjQtNDFiMS1hZjYyLWEzYTUxOGFiMDU0MT9hcGktdmVyc2lvbj0yMDE3LTEyLTAx",
-=======
       "RequestUri": "/subscriptions/24fb23e3-6ba3-41f0-9b6e-e41131d5d61e/providers/Microsoft.Compute/locations/southeastasia/operations/76d70990-376e-4de9-93fe-46fab7560c3c?api-version=2018-04-01",
       "EncodedRequestUri": "L3N1YnNjcmlwdGlvbnMvMjRmYjIzZTMtNmJhMy00MWYwLTliNmUtZTQxMTMxZDVkNjFlL3Byb3ZpZGVycy9NaWNyb3NvZnQuQ29tcHV0ZS9sb2NhdGlvbnMvc291dGhlYXN0YXNpYS9vcGVyYXRpb25zLzc2ZDcwOTkwLTM3NmUtNGRlOS05M2ZlLTQ2ZmFiNzU2MGMzYz9hcGktdmVyc2lvbj0yMDE4LTA0LTAx",
->>>>>>> 43149714
       "RequestMethod": "GET",
       "RequestBody": "",
       "RequestHeaders": {
@@ -1811,13 +1721,8 @@
       "StatusCode": 200
     },
     {
-<<<<<<< HEAD
-      "RequestUri": "/subscriptions/5e3bf1b3-f462-4796-bd1b-cf2e638827a7/providers/Microsoft.Compute/locations/southeastasia/operations/88c61bfa-b424-41b1-af62-a3a518ab0541?api-version=2017-12-01",
-      "EncodedRequestUri": "L3N1YnNjcmlwdGlvbnMvNWUzYmYxYjMtZjQ2Mi00Nzk2LWJkMWItY2YyZTYzODgyN2E3L3Byb3ZpZGVycy9NaWNyb3NvZnQuQ29tcHV0ZS9sb2NhdGlvbnMvc291dGhlYXN0YXNpYS9vcGVyYXRpb25zLzg4YzYxYmZhLWI0MjQtNDFiMS1hZjYyLWEzYTUxOGFiMDU0MT9hcGktdmVyc2lvbj0yMDE3LTEyLTAx",
-=======
       "RequestUri": "/subscriptions/24fb23e3-6ba3-41f0-9b6e-e41131d5d61e/providers/Microsoft.Compute/locations/southeastasia/operations/76d70990-376e-4de9-93fe-46fab7560c3c?api-version=2018-04-01",
       "EncodedRequestUri": "L3N1YnNjcmlwdGlvbnMvMjRmYjIzZTMtNmJhMy00MWYwLTliNmUtZTQxMTMxZDVkNjFlL3Byb3ZpZGVycy9NaWNyb3NvZnQuQ29tcHV0ZS9sb2NhdGlvbnMvc291dGhlYXN0YXNpYS9vcGVyYXRpb25zLzc2ZDcwOTkwLTM3NmUtNGRlOS05M2ZlLTQ2ZmFiNzU2MGMzYz9hcGktdmVyc2lvbj0yMDE4LTA0LTAx",
->>>>>>> 43149714
       "RequestMethod": "GET",
       "RequestBody": "",
       "RequestHeaders": {
@@ -1881,13 +1786,8 @@
       "StatusCode": 200
     },
     {
-<<<<<<< HEAD
-      "RequestUri": "/subscriptions/5e3bf1b3-f462-4796-bd1b-cf2e638827a7/resourceGroups/crptestar38291/providers/Microsoft.Compute/virtualMachineScaleSets/vmss8202?api-version=2017-12-01",
-      "EncodedRequestUri": "L3N1YnNjcmlwdGlvbnMvNWUzYmYxYjMtZjQ2Mi00Nzk2LWJkMWItY2YyZTYzODgyN2E3L3Jlc291cmNlR3JvdXBzL2NycHRlc3RhcjM4MjkxL3Byb3ZpZGVycy9NaWNyb3NvZnQuQ29tcHV0ZS92aXJ0dWFsTWFjaGluZVNjYWxlU2V0cy92bXNzODIwMj9hcGktdmVyc2lvbj0yMDE3LTEyLTAx",
-=======
       "RequestUri": "/subscriptions/24fb23e3-6ba3-41f0-9b6e-e41131d5d61e/resourceGroups/crptestar35551/providers/Microsoft.Compute/virtualMachineScaleSets/vmss4222?api-version=2018-04-01",
       "EncodedRequestUri": "L3N1YnNjcmlwdGlvbnMvMjRmYjIzZTMtNmJhMy00MWYwLTliNmUtZTQxMTMxZDVkNjFlL3Jlc291cmNlR3JvdXBzL2NycHRlc3RhcjM1NTUxL3Byb3ZpZGVycy9NaWNyb3NvZnQuQ29tcHV0ZS92aXJ0dWFsTWFjaGluZVNjYWxlU2V0cy92bXNzNDIyMj9hcGktdmVyc2lvbj0yMDE4LTA0LTAx",
->>>>>>> 43149714
       "RequestMethod": "GET",
       "RequestBody": "",
       "RequestHeaders": {
@@ -1951,13 +1851,8 @@
       "StatusCode": 200
     },
     {
-<<<<<<< HEAD
-      "RequestUri": "/subscriptions/5e3bf1b3-f462-4796-bd1b-cf2e638827a7/resourceGroups/crptestar38291/providers/Microsoft.Compute/virtualMachineScaleSets/vmss8202?api-version=2017-12-01",
-      "EncodedRequestUri": "L3N1YnNjcmlwdGlvbnMvNWUzYmYxYjMtZjQ2Mi00Nzk2LWJkMWItY2YyZTYzODgyN2E3L3Jlc291cmNlR3JvdXBzL2NycHRlc3RhcjM4MjkxL3Byb3ZpZGVycy9NaWNyb3NvZnQuQ29tcHV0ZS92aXJ0dWFsTWFjaGluZVNjYWxlU2V0cy92bXNzODIwMj9hcGktdmVyc2lvbj0yMDE3LTEyLTAx",
-=======
       "RequestUri": "/subscriptions/24fb23e3-6ba3-41f0-9b6e-e41131d5d61e/resourceGroups/crptestar35551/providers/Microsoft.Compute/virtualMachineScaleSets/vmss4222?api-version=2018-04-01",
       "EncodedRequestUri": "L3N1YnNjcmlwdGlvbnMvMjRmYjIzZTMtNmJhMy00MWYwLTliNmUtZTQxMTMxZDVkNjFlL3Jlc291cmNlR3JvdXBzL2NycHRlc3RhcjM1NTUxL3Byb3ZpZGVycy9NaWNyb3NvZnQuQ29tcHV0ZS92aXJ0dWFsTWFjaGluZVNjYWxlU2V0cy92bXNzNDIyMj9hcGktdmVyc2lvbj0yMDE4LTA0LTAx",
->>>>>>> 43149714
       "RequestMethod": "GET",
       "RequestBody": "",
       "RequestHeaders": {
@@ -2027,13 +1922,8 @@
       "StatusCode": 200
     },
     {
-<<<<<<< HEAD
-      "RequestUri": "/subscriptions/5e3bf1b3-f462-4796-bd1b-cf2e638827a7/resourceGroups/crptestar38291/providers/Microsoft.Compute/virtualMachineScaleSets/vmss8202?api-version=2017-12-01",
-      "EncodedRequestUri": "L3N1YnNjcmlwdGlvbnMvNWUzYmYxYjMtZjQ2Mi00Nzk2LWJkMWItY2YyZTYzODgyN2E3L3Jlc291cmNlR3JvdXBzL2NycHRlc3RhcjM4MjkxL3Byb3ZpZGVycy9NaWNyb3NvZnQuQ29tcHV0ZS92aXJ0dWFsTWFjaGluZVNjYWxlU2V0cy92bXNzODIwMj9hcGktdmVyc2lvbj0yMDE3LTEyLTAx",
-=======
       "RequestUri": "/subscriptions/24fb23e3-6ba3-41f0-9b6e-e41131d5d61e/resourceGroups/crptestar35551/providers/Microsoft.Compute/virtualMachineScaleSets/vmss4222?api-version=2018-04-01",
       "EncodedRequestUri": "L3N1YnNjcmlwdGlvbnMvMjRmYjIzZTMtNmJhMy00MWYwLTliNmUtZTQxMTMxZDVkNjFlL3Jlc291cmNlR3JvdXBzL2NycHRlc3RhcjM1NTUxL3Byb3ZpZGVycy9NaWNyb3NvZnQuQ29tcHV0ZS92aXJ0dWFsTWFjaGluZVNjYWxlU2V0cy92bXNzNDIyMj9hcGktdmVyc2lvbj0yMDE4LTA0LTAx",
->>>>>>> 43149714
       "RequestMethod": "GET",
       "RequestBody": "",
       "RequestHeaders": {
