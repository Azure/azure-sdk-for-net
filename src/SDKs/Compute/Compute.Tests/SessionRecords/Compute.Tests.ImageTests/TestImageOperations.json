--- conflicted
+++ resolved
@@ -1,13 +1,8 @@
 {
   "Entries": [
     {
-<<<<<<< HEAD
-      "RequestUri": "/subscriptions/24fb23e3-6ba3-41f0-9b6e-e41131d5d61e/providers/Microsoft.Compute/locations/SoutheastAsia/publishers/MicrosoftWindowsServer/artifacttypes/vmimage/offers/WindowsServer/skus/2012-R2-Datacenter/versions?$top=1&api-version=2017-12-01",
-      "EncodedRequestUri": "L3N1YnNjcmlwdGlvbnMvMjRmYjIzZTMtNmJhMy00MWYwLTliNmUtZTQxMTMxZDVkNjFlL3Byb3ZpZGVycy9NaWNyb3NvZnQuQ29tcHV0ZS9sb2NhdGlvbnMvU291dGhlYXN0QXNpYS9wdWJsaXNoZXJzL01pY3Jvc29mdFdpbmRvd3NTZXJ2ZXIvYXJ0aWZhY3R0eXBlcy92bWltYWdlL29mZmVycy9XaW5kb3dzU2VydmVyL3NrdXMvMjAxMi1SMi1EYXRhY2VudGVyL3ZlcnNpb25zPyR0b3A9MSZhcGktdmVyc2lvbj0yMDE3LTEyLTAx",
-=======
       "RequestUri": "/subscriptions/24fb23e3-6ba3-41f0-9b6e-e41131d5d61e/providers/Microsoft.Compute/locations/FranceCentral/publishers/MicrosoftWindowsServer/artifacttypes/vmimage/offers/WindowsServer/skus/2012-R2-Datacenter/versions?$top=1&api-version=2018-04-01",
       "EncodedRequestUri": "L3N1YnNjcmlwdGlvbnMvMjRmYjIzZTMtNmJhMy00MWYwLTliNmUtZTQxMTMxZDVkNjFlL3Byb3ZpZGVycy9NaWNyb3NvZnQuQ29tcHV0ZS9sb2NhdGlvbnMvRnJhbmNlQ2VudHJhbC9wdWJsaXNoZXJzL01pY3Jvc29mdFdpbmRvd3NTZXJ2ZXIvYXJ0aWZhY3R0eXBlcy92bWltYWdlL29mZmVycy9XaW5kb3dzU2VydmVyL3NrdXMvMjAxMi1SMi1EYXRhY2VudGVyL3ZlcnNpb25zPyR0b3A9MSZhcGktdmVyc2lvbj0yMDE4LTA0LTAx",
->>>>>>> 43149714
       "RequestMethod": "GET",
       "RequestBody": "",
       "RequestHeaders": {
@@ -1253,13 +1248,8 @@
       "StatusCode": 200
     },
     {
-<<<<<<< HEAD
-      "RequestUri": "/subscriptions/24fb23e3-6ba3-41f0-9b6e-e41131d5d61e/resourceGroups/crptestar8094/providers/Microsoft.Compute/availabilitySets/as6938?api-version=2017-12-01",
-      "EncodedRequestUri": "L3N1YnNjcmlwdGlvbnMvMjRmYjIzZTMtNmJhMy00MWYwLTliNmUtZTQxMTMxZDVkNjFlL3Jlc291cmNlR3JvdXBzL2NycHRlc3RhcjgwOTQvcHJvdmlkZXJzL01pY3Jvc29mdC5Db21wdXRlL2F2YWlsYWJpbGl0eVNldHMvYXM2OTM4P2FwaS12ZXJzaW9uPTIwMTctMTItMDE=",
-=======
       "RequestUri": "/subscriptions/24fb23e3-6ba3-41f0-9b6e-e41131d5d61e/resourceGroups/crptestar2085/providers/Microsoft.Compute/availabilitySets/as5824?api-version=2018-04-01",
       "EncodedRequestUri": "L3N1YnNjcmlwdGlvbnMvMjRmYjIzZTMtNmJhMy00MWYwLTliNmUtZTQxMTMxZDVkNjFlL3Jlc291cmNlR3JvdXBzL2NycHRlc3RhcjIwODUvcHJvdmlkZXJzL01pY3Jvc29mdC5Db21wdXRlL2F2YWlsYWJpbGl0eVNldHMvYXM1ODI0P2FwaS12ZXJzaW9uPTIwMTgtMDQtMDE=",
->>>>>>> 43149714
       "RequestMethod": "PUT",
       "RequestBody": "{\r\n  \"properties\": {\r\n    \"platformUpdateDomainCount\": 5,\r\n    \"platformFaultDomainCount\": 3\r\n  },\r\n  \"sku\": {\r\n    \"name\": \"Classic\"\r\n  },\r\n  \"location\": \"FranceCentral\",\r\n  \"tags\": {\r\n    \"RG\": \"rg\",\r\n    \"testTag\": \"1\"\r\n  }\r\n}",
       "RequestHeaders": {
@@ -1335,13 +1325,8 @@
       "StatusCode": 200
     },
     {
-<<<<<<< HEAD
-      "RequestUri": "/subscriptions/24fb23e3-6ba3-41f0-9b6e-e41131d5d61e/resourceGroups/crptestar8094/providers/Microsoft.Compute/virtualMachines/vm2657?api-version=2017-12-01",
-      "EncodedRequestUri": "L3N1YnNjcmlwdGlvbnMvMjRmYjIzZTMtNmJhMy00MWYwLTliNmUtZTQxMTMxZDVkNjFlL3Jlc291cmNlR3JvdXBzL2NycHRlc3RhcjgwOTQvcHJvdmlkZXJzL01pY3Jvc29mdC5Db21wdXRlL3ZpcnR1YWxNYWNoaW5lcy92bTI2NTc/YXBpLXZlcnNpb249MjAxNy0xMi0wMQ==",
-=======
       "RequestUri": "/subscriptions/24fb23e3-6ba3-41f0-9b6e-e41131d5d61e/resourceGroups/crptestar2085/providers/Microsoft.Compute/virtualMachines/vm4085?api-version=2018-04-01",
       "EncodedRequestUri": "L3N1YnNjcmlwdGlvbnMvMjRmYjIzZTMtNmJhMy00MWYwLTliNmUtZTQxMTMxZDVkNjFlL3Jlc291cmNlR3JvdXBzL2NycHRlc3RhcjIwODUvcHJvdmlkZXJzL01pY3Jvc29mdC5Db21wdXRlL3ZpcnR1YWxNYWNoaW5lcy92bTQwODU/YXBpLXZlcnNpb249MjAxOC0wNC0wMQ==",
->>>>>>> 43149714
       "RequestMethod": "PUT",
       "RequestBody": "{\r\n  \"properties\": {\r\n    \"hardwareProfile\": {\r\n      \"vmSize\": \"Standard_A4\"\r\n    },\r\n    \"storageProfile\": {\r\n      \"imageReference\": {\r\n        \"publisher\": \"MicrosoftWindowsServer\",\r\n        \"offer\": \"WindowsServer\",\r\n        \"sku\": \"2012-R2-Datacenter\",\r\n        \"version\": \"4.127.20171017\"\r\n      },\r\n      \"osDisk\": {\r\n        \"name\": \"test\",\r\n        \"vhd\": {\r\n          \"uri\": \"https://crptestar7604.blob.core.windows.net/crptestar4801/oscrptestar2132.vhd\"\r\n        },\r\n        \"caching\": \"None\",\r\n        \"createOption\": \"FromImage\"\r\n      },\r\n      \"dataDisks\": [\r\n        {\r\n          \"lun\": 2,\r\n          \"name\": \"dataDisk1\",\r\n          \"vhd\": {\r\n            \"uri\": \"https://crptestar7604.blob.core.windows.net/crptestar5188/dataDisk1crptestar3819.vhd\"\r\n          },\r\n          \"caching\": \"None\",\r\n          \"createOption\": \"Empty\",\r\n          \"diskSizeGB\": 10\r\n        },\r\n        {\r\n          \"lun\": 3,\r\n          \"name\": \"dataDisk2\",\r\n          \"vhd\": {\r\n            \"uri\": \"https://crptestar7604.blob.core.windows.net/crptestar5188/dataDisk2crptestar555.vhd\"\r\n          },\r\n          \"caching\": \"None\",\r\n          \"createOption\": \"Empty\",\r\n          \"diskSizeGB\": 10\r\n        }\r\n      ]\r\n    },\r\n    \"osProfile\": {\r\n      \"computerName\": \"Test\",\r\n      \"adminUsername\": \"Foo12\",\r\n      \"adminPassword\": \"[PLACEHOLDER]\"\r\n    },\r\n    \"networkProfile\": {\r\n      \"networkInterfaces\": [\r\n        {\r\n          \"id\": \"/subscriptions/24fb23e3-6ba3-41f0-9b6e-e41131d5d61e/resourceGroups/crptestar2085/providers/Microsoft.Network/networkInterfaces/nic9458\"\r\n        }\r\n      ]\r\n    },\r\n    \"availabilitySet\": {\r\n      \"id\": \"/subscriptions/24fb23e3-6ba3-41f0-9b6e-e41131d5d61e/resourceGroups/crptestar2085/providers/Microsoft.Compute/availabilitySets/as5824\"\r\n    }\r\n  },\r\n  \"location\": \"FranceCentral\",\r\n  \"tags\": {\r\n    \"RG\": \"rg\",\r\n    \"testTag\": \"1\"\r\n  }\r\n}",
       "RequestHeaders": {
@@ -1390,14 +1375,10 @@
           "Microsoft-HTTPAPI/2.0"
         ],
         "Azure-AsyncOperation": [
-<<<<<<< HEAD
-          "https://management.azure.com/subscriptions/24fb23e3-6ba3-41f0-9b6e-e41131d5d61e/providers/Microsoft.Compute/locations/southeastasia/operations/de0af922-5381-4c5f-87f6-dc10b251825a?api-version=2017-12-01"
-=======
           "https://management.azure.com/subscriptions/24fb23e3-6ba3-41f0-9b6e-e41131d5d61e/providers/Microsoft.Compute/locations/FranceCentral/operations/48d5107e-c810-4f06-b752-a89bd50baa05?api-version=2018-04-01"
         ],
         "x-ms-ratelimit-remaining-resource": [
           "Microsoft.Compute/PutVM3Min;238,Microsoft.Compute/PutVM30Min;1198"
->>>>>>> 43149714
         ],
         "Strict-Transport-Security": [
           "max-age=31536000; includeSubDomains"
@@ -1424,13 +1405,8 @@
       "StatusCode": 201
     },
     {
-<<<<<<< HEAD
-      "RequestUri": "/subscriptions/24fb23e3-6ba3-41f0-9b6e-e41131d5d61e/providers/Microsoft.Compute/locations/southeastasia/operations/de0af922-5381-4c5f-87f6-dc10b251825a?api-version=2017-12-01",
-      "EncodedRequestUri": "L3N1YnNjcmlwdGlvbnMvMjRmYjIzZTMtNmJhMy00MWYwLTliNmUtZTQxMTMxZDVkNjFlL3Byb3ZpZGVycy9NaWNyb3NvZnQuQ29tcHV0ZS9sb2NhdGlvbnMvc291dGhlYXN0YXNpYS9vcGVyYXRpb25zL2RlMGFmOTIyLTUzODEtNGM1Zi04N2Y2LWRjMTBiMjUxODI1YT9hcGktdmVyc2lvbj0yMDE3LTEyLTAx",
-=======
       "RequestUri": "/subscriptions/24fb23e3-6ba3-41f0-9b6e-e41131d5d61e/providers/Microsoft.Compute/locations/FranceCentral/operations/48d5107e-c810-4f06-b752-a89bd50baa05?api-version=2018-04-01",
       "EncodedRequestUri": "L3N1YnNjcmlwdGlvbnMvMjRmYjIzZTMtNmJhMy00MWYwLTliNmUtZTQxMTMxZDVkNjFlL3Byb3ZpZGVycy9NaWNyb3NvZnQuQ29tcHV0ZS9sb2NhdGlvbnMvRnJhbmNlQ2VudHJhbC9vcGVyYXRpb25zLzQ4ZDUxMDdlLWM4MTAtNGYwNi1iNzUyLWE4OWJkNTBiYWEwNT9hcGktdmVyc2lvbj0yMDE4LTA0LTAx",
->>>>>>> 43149714
       "RequestMethod": "GET",
       "RequestBody": "",
       "RequestHeaders": {
@@ -1497,13 +1473,8 @@
       "StatusCode": 200
     },
     {
-<<<<<<< HEAD
-      "RequestUri": "/subscriptions/24fb23e3-6ba3-41f0-9b6e-e41131d5d61e/providers/Microsoft.Compute/locations/southeastasia/operations/de0af922-5381-4c5f-87f6-dc10b251825a?api-version=2017-12-01",
-      "EncodedRequestUri": "L3N1YnNjcmlwdGlvbnMvMjRmYjIzZTMtNmJhMy00MWYwLTliNmUtZTQxMTMxZDVkNjFlL3Byb3ZpZGVycy9NaWNyb3NvZnQuQ29tcHV0ZS9sb2NhdGlvbnMvc291dGhlYXN0YXNpYS9vcGVyYXRpb25zL2RlMGFmOTIyLTUzODEtNGM1Zi04N2Y2LWRjMTBiMjUxODI1YT9hcGktdmVyc2lvbj0yMDE3LTEyLTAx",
-=======
       "RequestUri": "/subscriptions/24fb23e3-6ba3-41f0-9b6e-e41131d5d61e/providers/Microsoft.Compute/locations/FranceCentral/operations/48d5107e-c810-4f06-b752-a89bd50baa05?api-version=2018-04-01",
       "EncodedRequestUri": "L3N1YnNjcmlwdGlvbnMvMjRmYjIzZTMtNmJhMy00MWYwLTliNmUtZTQxMTMxZDVkNjFlL3Byb3ZpZGVycy9NaWNyb3NvZnQuQ29tcHV0ZS9sb2NhdGlvbnMvRnJhbmNlQ2VudHJhbC9vcGVyYXRpb25zLzQ4ZDUxMDdlLWM4MTAtNGYwNi1iNzUyLWE4OWJkNTBiYWEwNT9hcGktdmVyc2lvbj0yMDE4LTA0LTAx",
->>>>>>> 43149714
       "RequestMethod": "GET",
       "RequestBody": "",
       "RequestHeaders": {
@@ -1567,13 +1538,8 @@
       "StatusCode": 200
     },
     {
-<<<<<<< HEAD
-      "RequestUri": "/subscriptions/24fb23e3-6ba3-41f0-9b6e-e41131d5d61e/providers/Microsoft.Compute/locations/southeastasia/operations/de0af922-5381-4c5f-87f6-dc10b251825a?api-version=2017-12-01",
-      "EncodedRequestUri": "L3N1YnNjcmlwdGlvbnMvMjRmYjIzZTMtNmJhMy00MWYwLTliNmUtZTQxMTMxZDVkNjFlL3Byb3ZpZGVycy9NaWNyb3NvZnQuQ29tcHV0ZS9sb2NhdGlvbnMvc291dGhlYXN0YXNpYS9vcGVyYXRpb25zL2RlMGFmOTIyLTUzODEtNGM1Zi04N2Y2LWRjMTBiMjUxODI1YT9hcGktdmVyc2lvbj0yMDE3LTEyLTAx",
-=======
       "RequestUri": "/subscriptions/24fb23e3-6ba3-41f0-9b6e-e41131d5d61e/providers/Microsoft.Compute/locations/FranceCentral/operations/48d5107e-c810-4f06-b752-a89bd50baa05?api-version=2018-04-01",
       "EncodedRequestUri": "L3N1YnNjcmlwdGlvbnMvMjRmYjIzZTMtNmJhMy00MWYwLTliNmUtZTQxMTMxZDVkNjFlL3Byb3ZpZGVycy9NaWNyb3NvZnQuQ29tcHV0ZS9sb2NhdGlvbnMvRnJhbmNlQ2VudHJhbC9vcGVyYXRpb25zLzQ4ZDUxMDdlLWM4MTAtNGYwNi1iNzUyLWE4OWJkNTBiYWEwNT9hcGktdmVyc2lvbj0yMDE4LTA0LTAx",
->>>>>>> 43149714
       "RequestMethod": "GET",
       "RequestBody": "",
       "RequestHeaders": {
@@ -1637,13 +1603,8 @@
       "StatusCode": 200
     },
     {
-<<<<<<< HEAD
-      "RequestUri": "/subscriptions/24fb23e3-6ba3-41f0-9b6e-e41131d5d61e/providers/Microsoft.Compute/locations/southeastasia/operations/de0af922-5381-4c5f-87f6-dc10b251825a?api-version=2017-12-01",
-      "EncodedRequestUri": "L3N1YnNjcmlwdGlvbnMvMjRmYjIzZTMtNmJhMy00MWYwLTliNmUtZTQxMTMxZDVkNjFlL3Byb3ZpZGVycy9NaWNyb3NvZnQuQ29tcHV0ZS9sb2NhdGlvbnMvc291dGhlYXN0YXNpYS9vcGVyYXRpb25zL2RlMGFmOTIyLTUzODEtNGM1Zi04N2Y2LWRjMTBiMjUxODI1YT9hcGktdmVyc2lvbj0yMDE3LTEyLTAx",
-=======
       "RequestUri": "/subscriptions/24fb23e3-6ba3-41f0-9b6e-e41131d5d61e/providers/Microsoft.Compute/locations/FranceCentral/operations/48d5107e-c810-4f06-b752-a89bd50baa05?api-version=2018-04-01",
       "EncodedRequestUri": "L3N1YnNjcmlwdGlvbnMvMjRmYjIzZTMtNmJhMy00MWYwLTliNmUtZTQxMTMxZDVkNjFlL3Byb3ZpZGVycy9NaWNyb3NvZnQuQ29tcHV0ZS9sb2NhdGlvbnMvRnJhbmNlQ2VudHJhbC9vcGVyYXRpb25zLzQ4ZDUxMDdlLWM4MTAtNGYwNi1iNzUyLWE4OWJkNTBiYWEwNT9hcGktdmVyc2lvbj0yMDE4LTA0LTAx",
->>>>>>> 43149714
       "RequestMethod": "GET",
       "RequestBody": "",
       "RequestHeaders": {
@@ -1707,13 +1668,8 @@
       "StatusCode": 200
     },
     {
-<<<<<<< HEAD
-      "RequestUri": "/subscriptions/24fb23e3-6ba3-41f0-9b6e-e41131d5d61e/providers/Microsoft.Compute/locations/southeastasia/operations/de0af922-5381-4c5f-87f6-dc10b251825a?api-version=2017-12-01",
-      "EncodedRequestUri": "L3N1YnNjcmlwdGlvbnMvMjRmYjIzZTMtNmJhMy00MWYwLTliNmUtZTQxMTMxZDVkNjFlL3Byb3ZpZGVycy9NaWNyb3NvZnQuQ29tcHV0ZS9sb2NhdGlvbnMvc291dGhlYXN0YXNpYS9vcGVyYXRpb25zL2RlMGFmOTIyLTUzODEtNGM1Zi04N2Y2LWRjMTBiMjUxODI1YT9hcGktdmVyc2lvbj0yMDE3LTEyLTAx",
-=======
       "RequestUri": "/subscriptions/24fb23e3-6ba3-41f0-9b6e-e41131d5d61e/providers/Microsoft.Compute/locations/FranceCentral/operations/48d5107e-c810-4f06-b752-a89bd50baa05?api-version=2018-04-01",
       "EncodedRequestUri": "L3N1YnNjcmlwdGlvbnMvMjRmYjIzZTMtNmJhMy00MWYwLTliNmUtZTQxMTMxZDVkNjFlL3Byb3ZpZGVycy9NaWNyb3NvZnQuQ29tcHV0ZS9sb2NhdGlvbnMvRnJhbmNlQ2VudHJhbC9vcGVyYXRpb25zLzQ4ZDUxMDdlLWM4MTAtNGYwNi1iNzUyLWE4OWJkNTBiYWEwNT9hcGktdmVyc2lvbj0yMDE4LTA0LTAx",
->>>>>>> 43149714
       "RequestMethod": "GET",
       "RequestBody": "",
       "RequestHeaders": {
@@ -1777,13 +1733,8 @@
       "StatusCode": 200
     },
     {
-<<<<<<< HEAD
-      "RequestUri": "/subscriptions/24fb23e3-6ba3-41f0-9b6e-e41131d5d61e/providers/Microsoft.Compute/locations/southeastasia/operations/de0af922-5381-4c5f-87f6-dc10b251825a?api-version=2017-12-01",
-      "EncodedRequestUri": "L3N1YnNjcmlwdGlvbnMvMjRmYjIzZTMtNmJhMy00MWYwLTliNmUtZTQxMTMxZDVkNjFlL3Byb3ZpZGVycy9NaWNyb3NvZnQuQ29tcHV0ZS9sb2NhdGlvbnMvc291dGhlYXN0YXNpYS9vcGVyYXRpb25zL2RlMGFmOTIyLTUzODEtNGM1Zi04N2Y2LWRjMTBiMjUxODI1YT9hcGktdmVyc2lvbj0yMDE3LTEyLTAx",
-=======
       "RequestUri": "/subscriptions/24fb23e3-6ba3-41f0-9b6e-e41131d5d61e/resourceGroups/crptestar2085/providers/Microsoft.Compute/virtualMachines/vm4085?api-version=2018-04-01",
       "EncodedRequestUri": "L3N1YnNjcmlwdGlvbnMvMjRmYjIzZTMtNmJhMy00MWYwLTliNmUtZTQxMTMxZDVkNjFlL3Jlc291cmNlR3JvdXBzL2NycHRlc3RhcjIwODUvcHJvdmlkZXJzL01pY3Jvc29mdC5Db21wdXRlL3ZpcnR1YWxNYWNoaW5lcy92bTQwODU/YXBpLXZlcnNpb249MjAxOC0wNC0wMQ==",
->>>>>>> 43149714
       "RequestMethod": "GET",
       "RequestBody": "",
       "RequestHeaders": {
@@ -1847,13 +1798,8 @@
       "StatusCode": 200
     },
     {
-<<<<<<< HEAD
-      "RequestUri": "/subscriptions/24fb23e3-6ba3-41f0-9b6e-e41131d5d61e/providers/Microsoft.Compute/locations/southeastasia/operations/de0af922-5381-4c5f-87f6-dc10b251825a?api-version=2017-12-01",
-      "EncodedRequestUri": "L3N1YnNjcmlwdGlvbnMvMjRmYjIzZTMtNmJhMy00MWYwLTliNmUtZTQxMTMxZDVkNjFlL3Byb3ZpZGVycy9NaWNyb3NvZnQuQ29tcHV0ZS9sb2NhdGlvbnMvc291dGhlYXN0YXNpYS9vcGVyYXRpb25zL2RlMGFmOTIyLTUzODEtNGM1Zi04N2Y2LWRjMTBiMjUxODI1YT9hcGktdmVyc2lvbj0yMDE3LTEyLTAx",
-=======
       "RequestUri": "/subscriptions/24fb23e3-6ba3-41f0-9b6e-e41131d5d61e/resourceGroups/crptestar2085/providers/Microsoft.Compute/virtualMachines/vm4085?api-version=2018-04-01",
       "EncodedRequestUri": "L3N1YnNjcmlwdGlvbnMvMjRmYjIzZTMtNmJhMy00MWYwLTliNmUtZTQxMTMxZDVkNjFlL3Jlc291cmNlR3JvdXBzL2NycHRlc3RhcjIwODUvcHJvdmlkZXJzL01pY3Jvc29mdC5Db21wdXRlL3ZpcnR1YWxNYWNoaW5lcy92bTQwODU/YXBpLXZlcnNpb249MjAxOC0wNC0wMQ==",
->>>>>>> 43149714
       "RequestMethod": "GET",
       "RequestBody": "",
       "RequestHeaders": {
@@ -1923,17 +1869,10 @@
       "StatusCode": 200
     },
     {
-<<<<<<< HEAD
-      "RequestUri": "/subscriptions/24fb23e3-6ba3-41f0-9b6e-e41131d5d61e/resourceGroups/crptestar8094/providers/Microsoft.Compute/virtualMachines/vm2657?api-version=2017-12-01",
-      "EncodedRequestUri": "L3N1YnNjcmlwdGlvbnMvMjRmYjIzZTMtNmJhMy00MWYwLTliNmUtZTQxMTMxZDVkNjFlL3Jlc291cmNlR3JvdXBzL2NycHRlc3RhcjgwOTQvcHJvdmlkZXJzL01pY3Jvc29mdC5Db21wdXRlL3ZpcnR1YWxNYWNoaW5lcy92bTI2NTc/YXBpLXZlcnNpb249MjAxNy0xMi0wMQ==",
-      "RequestMethod": "GET",
-      "RequestBody": "",
-=======
       "RequestUri": "/subscriptions/24fb23e3-6ba3-41f0-9b6e-e41131d5d61e/resourceGroups/crptestar2085/providers/Microsoft.Compute/images/imageTest1168?api-version=2018-04-01",
       "EncodedRequestUri": "L3N1YnNjcmlwdGlvbnMvMjRmYjIzZTMtNmJhMy00MWYwLTliNmUtZTQxMTMxZDVkNjFlL3Jlc291cmNlR3JvdXBzL2NycHRlc3RhcjIwODUvcHJvdmlkZXJzL01pY3Jvc29mdC5Db21wdXRlL2ltYWdlcy9pbWFnZVRlc3QxMTY4P2FwaS12ZXJzaW9uPTIwMTgtMDQtMDE=",
       "RequestMethod": "PUT",
       "RequestBody": "{\r\n  \"properties\": {\r\n    \"storageProfile\": {\r\n      \"osDisk\": {\r\n        \"osType\": \"Windows\",\r\n        \"osState\": \"Generalized\",\r\n        \"blobUri\": \"https://crptestar7604.blob.core.windows.net/crptestar4801/oscrptestar2132.vhd\"\r\n      },\r\n      \"dataDisks\": [\r\n        {\r\n          \"lun\": 2,\r\n          \"blobUri\": \"https://crptestar7604.blob.core.windows.net/crptestar5188/dataDisk1crptestar3819.vhd\"\r\n        }\r\n      ],\r\n      \"zoneResilient\": true\r\n    }\r\n  },\r\n  \"location\": \"FranceCentral\",\r\n  \"tags\": {\r\n    \"RG\": \"rg\",\r\n    \"testTag\": \"1\"\r\n  }\r\n}",
->>>>>>> 43149714
       "RequestHeaders": {
         "Content-Type": [
           "application/json; charset=utf-8"
@@ -2007,13 +1946,8 @@
       "StatusCode": 201
     },
     {
-<<<<<<< HEAD
-      "RequestUri": "/subscriptions/24fb23e3-6ba3-41f0-9b6e-e41131d5d61e/resourceGroups/crptestar8094/providers/Microsoft.Compute/virtualMachines/vm2657?api-version=2017-12-01",
-      "EncodedRequestUri": "L3N1YnNjcmlwdGlvbnMvMjRmYjIzZTMtNmJhMy00MWYwLTliNmUtZTQxMTMxZDVkNjFlL3Jlc291cmNlR3JvdXBzL2NycHRlc3RhcjgwOTQvcHJvdmlkZXJzL01pY3Jvc29mdC5Db21wdXRlL3ZpcnR1YWxNYWNoaW5lcy92bTI2NTc/YXBpLXZlcnNpb249MjAxNy0xMi0wMQ==",
-=======
       "RequestUri": "/subscriptions/24fb23e3-6ba3-41f0-9b6e-e41131d5d61e/providers/Microsoft.Compute/locations/FranceCentral/operations/9e336f26-1921-47c1-877a-fc6cc22e4303?api-version=2018-04-01",
       "EncodedRequestUri": "L3N1YnNjcmlwdGlvbnMvMjRmYjIzZTMtNmJhMy00MWYwLTliNmUtZTQxMTMxZDVkNjFlL3Byb3ZpZGVycy9NaWNyb3NvZnQuQ29tcHV0ZS9sb2NhdGlvbnMvRnJhbmNlQ2VudHJhbC9vcGVyYXRpb25zLzllMzM2ZjI2LTE5MjEtNDdjMS04NzdhLWZjNmNjMjJlNDMwMz9hcGktdmVyc2lvbj0yMDE4LTA0LTAx",
->>>>>>> 43149714
       "RequestMethod": "GET",
       "RequestBody": "",
       "RequestHeaders": {
@@ -2077,17 +2011,10 @@
       "StatusCode": 200
     },
     {
-<<<<<<< HEAD
-      "RequestUri": "/subscriptions/24fb23e3-6ba3-41f0-9b6e-e41131d5d61e/resourceGroups/crptestar8094/providers/Microsoft.Compute/images/imageTest6264?api-version=2017-12-01",
-      "EncodedRequestUri": "L3N1YnNjcmlwdGlvbnMvMjRmYjIzZTMtNmJhMy00MWYwLTliNmUtZTQxMTMxZDVkNjFlL3Jlc291cmNlR3JvdXBzL2NycHRlc3RhcjgwOTQvcHJvdmlkZXJzL01pY3Jvc29mdC5Db21wdXRlL2ltYWdlcy9pbWFnZVRlc3Q2MjY0P2FwaS12ZXJzaW9uPTIwMTctMTItMDE=",
-      "RequestMethod": "PUT",
-      "RequestBody": "{\r\n  \"properties\": {\r\n    \"storageProfile\": {\r\n      \"osDisk\": {\r\n        \"osType\": \"Windows\",\r\n        \"osState\": \"Generalized\",\r\n        \"blobUri\": \"https://crptestar263.blob.core.windows.net/crptestar3465/oscrptestar2619.vhd\"\r\n      },\r\n      \"dataDisks\": [\r\n        {\r\n          \"lun\": 2,\r\n          \"blobUri\": \"https://crptestar263.blob.core.windows.net/crptestar5576/dataDisk1crptestar6431.vhd\",\r\n          \"diskSizeGB\": 10\r\n        }\r\n      ]\r\n    }\r\n  },\r\n  \"location\": \"SoutheastAsia\",\r\n  \"tags\": {\r\n    \"RG\": \"rg\",\r\n    \"testTag\": \"1\"\r\n  }\r\n}",
-=======
       "RequestUri": "/subscriptions/24fb23e3-6ba3-41f0-9b6e-e41131d5d61e/resourceGroups/crptestar2085/providers/Microsoft.Compute/images/imageTest1168?api-version=2018-04-01",
       "EncodedRequestUri": "L3N1YnNjcmlwdGlvbnMvMjRmYjIzZTMtNmJhMy00MWYwLTliNmUtZTQxMTMxZDVkNjFlL3Jlc291cmNlR3JvdXBzL2NycHRlc3RhcjIwODUvcHJvdmlkZXJzL01pY3Jvc29mdC5Db21wdXRlL2ltYWdlcy9pbWFnZVRlc3QxMTY4P2FwaS12ZXJzaW9uPTIwMTgtMDQtMDE=",
       "RequestMethod": "GET",
       "RequestBody": "",
->>>>>>> 43149714
       "RequestHeaders": {
         "User-Agent": [
           "FxVersion/4.6.25714.03",
@@ -2118,16 +2045,11 @@
           "Microsoft-HTTPAPI/2.0",
           "Microsoft-HTTPAPI/2.0"
         ],
-<<<<<<< HEAD
-        "Azure-AsyncOperation": [
-          "https://management.azure.com/subscriptions/24fb23e3-6ba3-41f0-9b6e-e41131d5d61e/providers/Microsoft.Compute/locations/southeastasia/operations/0a4bbb47-3330-4d39-a88e-0ef927e70c82?api-version=2017-12-01"
-=======
         "Vary": [
           "Accept-Encoding"
         ],
         "x-ms-ratelimit-remaining-resource": [
           "Microsoft.Compute/GetImages3Min;359,Microsoft.Compute/GetImages30Min;1799"
->>>>>>> 43149714
         ],
         "Strict-Transport-Security": [
           "max-age=31536000; includeSubDomains"
@@ -2154,13 +2076,8 @@
       "StatusCode": 200
     },
     {
-<<<<<<< HEAD
-      "RequestUri": "/subscriptions/24fb23e3-6ba3-41f0-9b6e-e41131d5d61e/providers/Microsoft.Compute/locations/southeastasia/operations/0a4bbb47-3330-4d39-a88e-0ef927e70c82?api-version=2017-12-01",
-      "EncodedRequestUri": "L3N1YnNjcmlwdGlvbnMvMjRmYjIzZTMtNmJhMy00MWYwLTliNmUtZTQxMTMxZDVkNjFlL3Byb3ZpZGVycy9NaWNyb3NvZnQuQ29tcHV0ZS9sb2NhdGlvbnMvc291dGhlYXN0YXNpYS9vcGVyYXRpb25zLzBhNGJiYjQ3LTMzMzAtNGQzOS1hODhlLTBlZjkyN2U3MGM4Mj9hcGktdmVyc2lvbj0yMDE3LTEyLTAx",
-=======
       "RequestUri": "/subscriptions/24fb23e3-6ba3-41f0-9b6e-e41131d5d61e/resourceGroups/crptestar2085/providers/Microsoft.Compute/images/imageTest1168?api-version=2018-04-01",
       "EncodedRequestUri": "L3N1YnNjcmlwdGlvbnMvMjRmYjIzZTMtNmJhMy00MWYwLTliNmUtZTQxMTMxZDVkNjFlL3Jlc291cmNlR3JvdXBzL2NycHRlc3RhcjIwODUvcHJvdmlkZXJzL01pY3Jvc29mdC5Db21wdXRlL2ltYWdlcy9pbWFnZVRlc3QxMTY4P2FwaS12ZXJzaW9uPTIwMTgtMDQtMDE=",
->>>>>>> 43149714
       "RequestMethod": "GET",
       "RequestBody": "",
       "RequestHeaders": {
@@ -2230,13 +2147,8 @@
       "StatusCode": 200
     },
     {
-<<<<<<< HEAD
-      "RequestUri": "/subscriptions/24fb23e3-6ba3-41f0-9b6e-e41131d5d61e/resourceGroups/crptestar8094/providers/Microsoft.Compute/images/imageTest6264?api-version=2017-12-01",
-      "EncodedRequestUri": "L3N1YnNjcmlwdGlvbnMvMjRmYjIzZTMtNmJhMy00MWYwLTliNmUtZTQxMTMxZDVkNjFlL3Jlc291cmNlR3JvdXBzL2NycHRlc3RhcjgwOTQvcHJvdmlkZXJzL01pY3Jvc29mdC5Db21wdXRlL2ltYWdlcy9pbWFnZVRlc3Q2MjY0P2FwaS12ZXJzaW9uPTIwMTctMTItMDE=",
-=======
       "RequestUri": "/subscriptions/24fb23e3-6ba3-41f0-9b6e-e41131d5d61e/resourceGroups/crptestar2085/providers/Microsoft.Compute/images/imageTest1168?api-version=2018-04-01",
       "EncodedRequestUri": "L3N1YnNjcmlwdGlvbnMvMjRmYjIzZTMtNmJhMy00MWYwLTliNmUtZTQxMTMxZDVkNjFlL3Jlc291cmNlR3JvdXBzL2NycHRlc3RhcjIwODUvcHJvdmlkZXJzL01pY3Jvc29mdC5Db21wdXRlL2ltYWdlcy9pbWFnZVRlc3QxMTY4P2FwaS12ZXJzaW9uPTIwMTgtMDQtMDE=",
->>>>>>> 43149714
       "RequestMethod": "GET",
       "RequestBody": "",
       "RequestHeaders": {
@@ -2300,13 +2212,8 @@
       "StatusCode": 200
     },
     {
-<<<<<<< HEAD
-      "RequestUri": "/subscriptions/24fb23e3-6ba3-41f0-9b6e-e41131d5d61e/resourceGroups/crptestar8094/providers/Microsoft.Compute/images/imageTest6264?api-version=2017-12-01",
-      "EncodedRequestUri": "L3N1YnNjcmlwdGlvbnMvMjRmYjIzZTMtNmJhMy00MWYwLTliNmUtZTQxMTMxZDVkNjFlL3Jlc291cmNlR3JvdXBzL2NycHRlc3RhcjgwOTQvcHJvdmlkZXJzL01pY3Jvc29mdC5Db21wdXRlL2ltYWdlcy9pbWFnZVRlc3Q2MjY0P2FwaS12ZXJzaW9uPTIwMTctMTItMDE=",
-=======
       "RequestUri": "/subscriptions/24fb23e3-6ba3-41f0-9b6e-e41131d5d61e/resourceGroups/crptestar2085/providers/Microsoft.Compute/images/imageTest1168?api-version=2018-04-01",
       "EncodedRequestUri": "L3N1YnNjcmlwdGlvbnMvMjRmYjIzZTMtNmJhMy00MWYwLTliNmUtZTQxMTMxZDVkNjFlL3Jlc291cmNlR3JvdXBzL2NycHRlc3RhcjIwODUvcHJvdmlkZXJzL01pY3Jvc29mdC5Db21wdXRlL2ltYWdlcy9pbWFnZVRlc3QxMTY4P2FwaS12ZXJzaW9uPTIwMTgtMDQtMDE=",
->>>>>>> 43149714
       "RequestMethod": "GET",
       "RequestBody": "",
       "RequestHeaders": {
@@ -2376,17 +2283,10 @@
       "StatusCode": 200
     },
     {
-<<<<<<< HEAD
-      "RequestUri": "/subscriptions/24fb23e3-6ba3-41f0-9b6e-e41131d5d61e/resourceGroups/crptestar8094/providers/Microsoft.Compute/images?api-version=2017-12-01",
-      "EncodedRequestUri": "L3N1YnNjcmlwdGlvbnMvMjRmYjIzZTMtNmJhMy00MWYwLTliNmUtZTQxMTMxZDVkNjFlL3Jlc291cmNlR3JvdXBzL2NycHRlc3RhcjgwOTQvcHJvdmlkZXJzL01pY3Jvc29mdC5Db21wdXRlL2ltYWdlcz9hcGktdmVyc2lvbj0yMDE3LTEyLTAx",
-      "RequestMethod": "GET",
-      "RequestBody": "",
-=======
       "RequestUri": "/subscriptions/24fb23e3-6ba3-41f0-9b6e-e41131d5d61e/resourceGroups/crptestar2085/providers/Microsoft.Compute/images/imageTest1168?api-version=2018-04-01",
       "EncodedRequestUri": "L3N1YnNjcmlwdGlvbnMvMjRmYjIzZTMtNmJhMy00MWYwLTliNmUtZTQxMTMxZDVkNjFlL3Jlc291cmNlR3JvdXBzL2NycHRlc3RhcjIwODUvcHJvdmlkZXJzL01pY3Jvc29mdC5Db21wdXRlL2ltYWdlcy9pbWFnZVRlc3QxMTY4P2FwaS12ZXJzaW9uPTIwMTgtMDQtMDE=",
       "RequestMethod": "PATCH",
       "RequestBody": "{\r\n  \"tags\": {\r\n    \"RG\": \"rg\",\r\n    \"testTag\": \"1\",\r\n    \"UpdateTag\": \"TagValue\"\r\n  }\r\n}",
->>>>>>> 43149714
       "RequestHeaders": {
         "Content-Type": [
           "application/json; charset=utf-8"
@@ -2463,15 +2363,9 @@
       "StatusCode": 200
     },
     {
-<<<<<<< HEAD
-      "RequestUri": "/subscriptions/24fb23e3-6ba3-41f0-9b6e-e41131d5d61e/resourceGroups/crptestar8094/providers/Microsoft.Compute/images/imageTest6264?api-version=2017-12-01",
-      "EncodedRequestUri": "L3N1YnNjcmlwdGlvbnMvMjRmYjIzZTMtNmJhMy00MWYwLTliNmUtZTQxMTMxZDVkNjFlL3Jlc291cmNlR3JvdXBzL2NycHRlc3RhcjgwOTQvcHJvdmlkZXJzL01pY3Jvc29mdC5Db21wdXRlL2ltYWdlcy9pbWFnZVRlc3Q2MjY0P2FwaS12ZXJzaW9uPTIwMTctMTItMDE=",
-      "RequestMethod": "DELETE",
-=======
       "RequestUri": "/subscriptions/24fb23e3-6ba3-41f0-9b6e-e41131d5d61e/providers/Microsoft.Compute/locations/FranceCentral/operations/f36ae08d-c588-4a33-b120-38d183a202ad?api-version=2018-04-01",
       "EncodedRequestUri": "L3N1YnNjcmlwdGlvbnMvMjRmYjIzZTMtNmJhMy00MWYwLTliNmUtZTQxMTMxZDVkNjFlL3Byb3ZpZGVycy9NaWNyb3NvZnQuQ29tcHV0ZS9sb2NhdGlvbnMvRnJhbmNlQ2VudHJhbC9vcGVyYXRpb25zL2YzNmFlMDhkLWM1ODgtNGEzMy1iMTIwLTM4ZDE4M2EyMDJhZD9hcGktdmVyc2lvbj0yMDE4LTA0LTAx",
       "RequestMethod": "GET",
->>>>>>> 43149714
       "RequestBody": "",
       "RequestHeaders": {
         "User-Agent": [
@@ -2496,28 +2390,18 @@
         "Pragma": [
           "no-cache"
         ],
-<<<<<<< HEAD
-        "Location": [
-          "https://management.azure.com/subscriptions/24fb23e3-6ba3-41f0-9b6e-e41131d5d61e/providers/Microsoft.Compute/locations/southeastasia/operations/0cff9c67-2199-41fa-a30d-94a52e9eae02?monitor=true&api-version=2017-12-01"
-=======
         "Transfer-Encoding": [
           "chunked"
->>>>>>> 43149714
-        ],
-        "Server": [
-          "Microsoft-HTTPAPI/2.0",
-          "Microsoft-HTTPAPI/2.0"
-        ],
-<<<<<<< HEAD
-        "Azure-AsyncOperation": [
-          "https://management.azure.com/subscriptions/24fb23e3-6ba3-41f0-9b6e-e41131d5d61e/providers/Microsoft.Compute/locations/southeastasia/operations/0cff9c67-2199-41fa-a30d-94a52e9eae02?api-version=2017-12-01"
-=======
+        ],
+        "Server": [
+          "Microsoft-HTTPAPI/2.0",
+          "Microsoft-HTTPAPI/2.0"
+        ],
         "Vary": [
           "Accept-Encoding"
         ],
         "x-ms-ratelimit-remaining-resource": [
           "Microsoft.Compute/GetOperation3Min;14985,Microsoft.Compute/GetOperation30Min;29979"
->>>>>>> 43149714
         ],
         "Strict-Transport-Security": [
           "max-age=31536000; includeSubDomains"
@@ -2544,13 +2428,8 @@
       "StatusCode": 200
     },
     {
-<<<<<<< HEAD
-      "RequestUri": "/subscriptions/24fb23e3-6ba3-41f0-9b6e-e41131d5d61e/providers/Microsoft.Compute/locations/southeastasia/operations/0cff9c67-2199-41fa-a30d-94a52e9eae02?api-version=2017-12-01",
-      "EncodedRequestUri": "L3N1YnNjcmlwdGlvbnMvMjRmYjIzZTMtNmJhMy00MWYwLTliNmUtZTQxMTMxZDVkNjFlL3Byb3ZpZGVycy9NaWNyb3NvZnQuQ29tcHV0ZS9sb2NhdGlvbnMvc291dGhlYXN0YXNpYS9vcGVyYXRpb25zLzBjZmY5YzY3LTIxOTktNDFmYS1hMzBkLTk0YTUyZTllYWUwMj9hcGktdmVyc2lvbj0yMDE3LTEyLTAx",
-=======
       "RequestUri": "/subscriptions/24fb23e3-6ba3-41f0-9b6e-e41131d5d61e/resourceGroups/crptestar2085/providers/Microsoft.Compute/images?api-version=2018-04-01",
       "EncodedRequestUri": "L3N1YnNjcmlwdGlvbnMvMjRmYjIzZTMtNmJhMy00MWYwLTliNmUtZTQxMTMxZDVkNjFlL3Jlc291cmNlR3JvdXBzL2NycHRlc3RhcjIwODUvcHJvdmlkZXJzL01pY3Jvc29mdC5Db21wdXRlL2ltYWdlcz9hcGktdmVyc2lvbj0yMDE4LTA0LTAx",
->>>>>>> 43149714
       "RequestMethod": "GET",
       "RequestBody": "",
       "RequestHeaders": {
@@ -2620,13 +2499,8 @@
       "StatusCode": 200
     },
     {
-<<<<<<< HEAD
-      "RequestUri": "/subscriptions/24fb23e3-6ba3-41f0-9b6e-e41131d5d61e/resourceGroups/crptestar8094/providers/Microsoft.Compute/virtualMachines/vm2657?api-version=2017-12-01",
-      "EncodedRequestUri": "L3N1YnNjcmlwdGlvbnMvMjRmYjIzZTMtNmJhMy00MWYwLTliNmUtZTQxMTMxZDVkNjFlL3Jlc291cmNlR3JvdXBzL2NycHRlc3RhcjgwOTQvcHJvdmlkZXJzL01pY3Jvc29mdC5Db21wdXRlL3ZpcnR1YWxNYWNoaW5lcy92bTI2NTc/YXBpLXZlcnNpb249MjAxNy0xMi0wMQ==",
-=======
       "RequestUri": "/subscriptions/24fb23e3-6ba3-41f0-9b6e-e41131d5d61e/resourceGroups/crptestar2085/providers/Microsoft.Compute/images/imageTest1168?api-version=2018-04-01",
       "EncodedRequestUri": "L3N1YnNjcmlwdGlvbnMvMjRmYjIzZTMtNmJhMy00MWYwLTliNmUtZTQxMTMxZDVkNjFlL3Jlc291cmNlR3JvdXBzL2NycHRlc3RhcjIwODUvcHJvdmlkZXJzL01pY3Jvc29mdC5Db21wdXRlL2ltYWdlcy9pbWFnZVRlc3QxMTY4P2FwaS12ZXJzaW9uPTIwMTgtMDQtMDE=",
->>>>>>> 43149714
       "RequestMethod": "DELETE",
       "RequestBody": "",
       "RequestHeaders": {
@@ -2659,25 +2533,17 @@
           "no-cache"
         ],
         "Location": [
-<<<<<<< HEAD
-          "https://management.azure.com/subscriptions/24fb23e3-6ba3-41f0-9b6e-e41131d5d61e/providers/Microsoft.Compute/locations/southeastasia/operations/16a6e7b6-8ff7-43d5-a3f3-9e6f1ea8044f?monitor=true&api-version=2017-12-01"
-=======
           "https://management.azure.com/subscriptions/24fb23e3-6ba3-41f0-9b6e-e41131d5d61e/providers/Microsoft.Compute/locations/FranceCentral/operations/07e54961-33d7-494a-8d61-aaf1cd25a1c3?monitor=true&api-version=2018-04-01"
->>>>>>> 43149714
         ],
         "Server": [
           "Microsoft-HTTPAPI/2.0",
           "Microsoft-HTTPAPI/2.0"
         ],
         "Azure-AsyncOperation": [
-<<<<<<< HEAD
-          "https://management.azure.com/subscriptions/24fb23e3-6ba3-41f0-9b6e-e41131d5d61e/providers/Microsoft.Compute/locations/southeastasia/operations/16a6e7b6-8ff7-43d5-a3f3-9e6f1ea8044f?api-version=2017-12-01"
-=======
           "https://management.azure.com/subscriptions/24fb23e3-6ba3-41f0-9b6e-e41131d5d61e/providers/Microsoft.Compute/locations/FranceCentral/operations/07e54961-33d7-494a-8d61-aaf1cd25a1c3?api-version=2018-04-01"
         ],
         "x-ms-ratelimit-remaining-resource": [
           "Microsoft.Compute/DeleteImages3Min;119,Microsoft.Compute/DeleteImages30Min;599"
->>>>>>> 43149714
         ],
         "Strict-Transport-Security": [
           "max-age=31536000; includeSubDomains"
@@ -2704,13 +2570,8 @@
       "StatusCode": 202
     },
     {
-<<<<<<< HEAD
-      "RequestUri": "/subscriptions/24fb23e3-6ba3-41f0-9b6e-e41131d5d61e/providers/Microsoft.Compute/locations/southeastasia/operations/16a6e7b6-8ff7-43d5-a3f3-9e6f1ea8044f?api-version=2017-12-01",
-      "EncodedRequestUri": "L3N1YnNjcmlwdGlvbnMvMjRmYjIzZTMtNmJhMy00MWYwLTliNmUtZTQxMTMxZDVkNjFlL3Byb3ZpZGVycy9NaWNyb3NvZnQuQ29tcHV0ZS9sb2NhdGlvbnMvc291dGhlYXN0YXNpYS9vcGVyYXRpb25zLzE2YTZlN2I2LThmZjctNDNkNS1hM2YzLTllNmYxZWE4MDQ0Zj9hcGktdmVyc2lvbj0yMDE3LTEyLTAx",
-=======
       "RequestUri": "/subscriptions/24fb23e3-6ba3-41f0-9b6e-e41131d5d61e/providers/Microsoft.Compute/locations/FranceCentral/operations/07e54961-33d7-494a-8d61-aaf1cd25a1c3?api-version=2018-04-01",
       "EncodedRequestUri": "L3N1YnNjcmlwdGlvbnMvMjRmYjIzZTMtNmJhMy00MWYwLTliNmUtZTQxMTMxZDVkNjFlL3Byb3ZpZGVycy9NaWNyb3NvZnQuQ29tcHV0ZS9sb2NhdGlvbnMvRnJhbmNlQ2VudHJhbC9vcGVyYXRpb25zLzA3ZTU0OTYxLTMzZDctNDk0YS04ZDYxLWFhZjFjZDI1YTFjMz9hcGktdmVyc2lvbj0yMDE4LTA0LTAx",
->>>>>>> 43149714
       "RequestMethod": "GET",
       "RequestBody": "",
       "RequestHeaders": {
@@ -2774,13 +2635,8 @@
       "StatusCode": 200
     },
     {
-<<<<<<< HEAD
-      "RequestUri": "/subscriptions/24fb23e3-6ba3-41f0-9b6e-e41131d5d61e/providers/Microsoft.Compute/locations/southeastasia/operations/16a6e7b6-8ff7-43d5-a3f3-9e6f1ea8044f?api-version=2017-12-01",
-      "EncodedRequestUri": "L3N1YnNjcmlwdGlvbnMvMjRmYjIzZTMtNmJhMy00MWYwLTliNmUtZTQxMTMxZDVkNjFlL3Byb3ZpZGVycy9NaWNyb3NvZnQuQ29tcHV0ZS9sb2NhdGlvbnMvc291dGhlYXN0YXNpYS9vcGVyYXRpb25zLzE2YTZlN2I2LThmZjctNDNkNS1hM2YzLTllNmYxZWE4MDQ0Zj9hcGktdmVyc2lvbj0yMDE3LTEyLTAx",
-=======
       "RequestUri": "/subscriptions/24fb23e3-6ba3-41f0-9b6e-e41131d5d61e/providers/Microsoft.Compute/locations/FranceCentral/operations/07e54961-33d7-494a-8d61-aaf1cd25a1c3?monitor=true&api-version=2018-04-01",
       "EncodedRequestUri": "L3N1YnNjcmlwdGlvbnMvMjRmYjIzZTMtNmJhMy00MWYwLTliNmUtZTQxMTMxZDVkNjFlL3Byb3ZpZGVycy9NaWNyb3NvZnQuQ29tcHV0ZS9sb2NhdGlvbnMvRnJhbmNlQ2VudHJhbC9vcGVyYXRpb25zLzA3ZTU0OTYxLTMzZDctNDk0YS04ZDYxLWFhZjFjZDI1YTFjMz9tb25pdG9yPXRydWUmYXBpLXZlcnNpb249MjAxOC0wNC0wMQ==",
->>>>>>> 43149714
       "RequestMethod": "GET",
       "RequestBody": "",
       "RequestHeaders": {
@@ -2838,10 +2694,6 @@
       "StatusCode": 200
     },
     {
-<<<<<<< HEAD
-      "RequestUri": "/subscriptions/24fb23e3-6ba3-41f0-9b6e-e41131d5d61e/providers/Microsoft.Compute/locations/southeastasia/operations/16a6e7b6-8ff7-43d5-a3f3-9e6f1ea8044f?api-version=2017-12-01",
-      "EncodedRequestUri": "L3N1YnNjcmlwdGlvbnMvMjRmYjIzZTMtNmJhMy00MWYwLTliNmUtZTQxMTMxZDVkNjFlL3Byb3ZpZGVycy9NaWNyb3NvZnQuQ29tcHV0ZS9sb2NhdGlvbnMvc291dGhlYXN0YXNpYS9vcGVyYXRpb25zLzE2YTZlN2I2LThmZjctNDNkNS1hM2YzLTllNmYxZWE4MDQ0Zj9hcGktdmVyc2lvbj0yMDE3LTEyLTAx",
-=======
       "RequestUri": "/subscriptions/24fb23e3-6ba3-41f0-9b6e-e41131d5d61e/resourceGroups/crptestar2085/providers/Microsoft.Compute/virtualMachines/vm4085?api-version=2018-04-01",
       "EncodedRequestUri": "L3N1YnNjcmlwdGlvbnMvMjRmYjIzZTMtNmJhMy00MWYwLTliNmUtZTQxMTMxZDVkNjFlL3Jlc291cmNlR3JvdXBzL2NycHRlc3RhcjIwODUvcHJvdmlkZXJzL01pY3Jvc29mdC5Db21wdXRlL3ZpcnR1YWxNYWNoaW5lcy92bTQwODU/YXBpLXZlcnNpb249MjAxOC0wNC0wMQ==",
       "RequestMethod": "DELETE",
@@ -2918,7 +2770,6 @@
     {
       "RequestUri": "/subscriptions/24fb23e3-6ba3-41f0-9b6e-e41131d5d61e/providers/Microsoft.Compute/locations/FranceCentral/operations/d997e6a7-c7ec-4fb5-a723-2a71296e1069?api-version=2018-04-01",
       "EncodedRequestUri": "L3N1YnNjcmlwdGlvbnMvMjRmYjIzZTMtNmJhMy00MWYwLTliNmUtZTQxMTMxZDVkNjFlL3Byb3ZpZGVycy9NaWNyb3NvZnQuQ29tcHV0ZS9sb2NhdGlvbnMvRnJhbmNlQ2VudHJhbC9vcGVyYXRpb25zL2Q5OTdlNmE3LWM3ZWMtNGZiNS1hNzIzLTJhNzEyOTZlMTA2OT9hcGktdmVyc2lvbj0yMDE4LTA0LTAx",
->>>>>>> 43149714
       "RequestMethod": "GET",
       "RequestBody": "",
       "RequestHeaders": {
@@ -2985,13 +2836,8 @@
       "StatusCode": 200
     },
     {
-<<<<<<< HEAD
-      "RequestUri": "/subscriptions/24fb23e3-6ba3-41f0-9b6e-e41131d5d61e/providers/Microsoft.Compute/locations/southeastasia/operations/16a6e7b6-8ff7-43d5-a3f3-9e6f1ea8044f?api-version=2017-12-01",
-      "EncodedRequestUri": "L3N1YnNjcmlwdGlvbnMvMjRmYjIzZTMtNmJhMy00MWYwLTliNmUtZTQxMTMxZDVkNjFlL3Byb3ZpZGVycy9NaWNyb3NvZnQuQ29tcHV0ZS9sb2NhdGlvbnMvc291dGhlYXN0YXNpYS9vcGVyYXRpb25zLzE2YTZlN2I2LThmZjctNDNkNS1hM2YzLTllNmYxZWE4MDQ0Zj9hcGktdmVyc2lvbj0yMDE3LTEyLTAx",
-=======
       "RequestUri": "/subscriptions/24fb23e3-6ba3-41f0-9b6e-e41131d5d61e/providers/Microsoft.Compute/locations/FranceCentral/operations/d997e6a7-c7ec-4fb5-a723-2a71296e1069?api-version=2018-04-01",
       "EncodedRequestUri": "L3N1YnNjcmlwdGlvbnMvMjRmYjIzZTMtNmJhMy00MWYwLTliNmUtZTQxMTMxZDVkNjFlL3Byb3ZpZGVycy9NaWNyb3NvZnQuQ29tcHV0ZS9sb2NhdGlvbnMvRnJhbmNlQ2VudHJhbC9vcGVyYXRpb25zL2Q5OTdlNmE3LWM3ZWMtNGZiNS1hNzIzLTJhNzEyOTZlMTA2OT9hcGktdmVyc2lvbj0yMDE4LTA0LTAx",
->>>>>>> 43149714
       "RequestMethod": "GET",
       "RequestBody": "",
       "RequestHeaders": {
