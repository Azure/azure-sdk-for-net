--- conflicted
+++ resolved
@@ -1,13 +1,8 @@
 {
   "Entries": [
     {
-<<<<<<< HEAD
-      "RequestUri": "/subscriptions/24fb23e3-6ba3-41f0-9b6e-e41131d5d61e/providers/Microsoft.Compute/locations/SoutheastAsia/publishers/MicrosoftWindowsServer/artifacttypes/vmimage/offers/WindowsServer/skus/2012-R2-Datacenter/versions?$top=1&api-version=2017-12-01",
-      "EncodedRequestUri": "L3N1YnNjcmlwdGlvbnMvMjRmYjIzZTMtNmJhMy00MWYwLTliNmUtZTQxMTMxZDVkNjFlL3Byb3ZpZGVycy9NaWNyb3NvZnQuQ29tcHV0ZS9sb2NhdGlvbnMvU291dGhlYXN0QXNpYS9wdWJsaXNoZXJzL01pY3Jvc29mdFdpbmRvd3NTZXJ2ZXIvYXJ0aWZhY3R0eXBlcy92bWltYWdlL29mZmVycy9XaW5kb3dzU2VydmVyL3NrdXMvMjAxMi1SMi1EYXRhY2VudGVyL3ZlcnNpb25zPyR0b3A9MSZhcGktdmVyc2lvbj0yMDE3LTEyLTAx",
-=======
       "RequestUri": "/subscriptions/24fb23e3-6ba3-41f0-9b6e-e41131d5d61e/providers/Microsoft.Compute/locations/SoutheastAsia/publishers/MicrosoftWindowsServer/artifacttypes/vmimage/offers/WindowsServer/skus/2012-R2-Datacenter/versions?$top=1&api-version=2018-04-01",
       "EncodedRequestUri": "L3N1YnNjcmlwdGlvbnMvMjRmYjIzZTMtNmJhMy00MWYwLTliNmUtZTQxMTMxZDVkNjFlL3Byb3ZpZGVycy9NaWNyb3NvZnQuQ29tcHV0ZS9sb2NhdGlvbnMvU291dGhlYXN0QXNpYS9wdWJsaXNoZXJzL01pY3Jvc29mdFdpbmRvd3NTZXJ2ZXIvYXJ0aWZhY3R0eXBlcy92bWltYWdlL29mZmVycy9XaW5kb3dzU2VydmVyL3NrdXMvMjAxMi1SMi1EYXRhY2VudGVyL3ZlcnNpb25zPyR0b3A9MSZhcGktdmVyc2lvbj0yMDE4LTA0LTAx",
->>>>>>> 43149714
       "RequestMethod": "GET",
       "RequestBody": "",
       "RequestHeaders": {
@@ -1253,13 +1248,8 @@
       "StatusCode": 200
     },
     {
-<<<<<<< HEAD
-      "RequestUri": "/subscriptions/24fb23e3-6ba3-41f0-9b6e-e41131d5d61e/resourceGroups/crptestar1695/providers/Microsoft.Compute/availabilitySets/as3025?api-version=2017-12-01",
-      "EncodedRequestUri": "L3N1YnNjcmlwdGlvbnMvMjRmYjIzZTMtNmJhMy00MWYwLTliNmUtZTQxMTMxZDVkNjFlL3Jlc291cmNlR3JvdXBzL2NycHRlc3RhcjE2OTUvcHJvdmlkZXJzL01pY3Jvc29mdC5Db21wdXRlL2F2YWlsYWJpbGl0eVNldHMvYXMzMDI1P2FwaS12ZXJzaW9uPTIwMTctMTItMDE=",
-=======
       "RequestUri": "/subscriptions/24fb23e3-6ba3-41f0-9b6e-e41131d5d61e/resourceGroups/crptestar4348/providers/Microsoft.Compute/availabilitySets/as9325?api-version=2018-04-01",
       "EncodedRequestUri": "L3N1YnNjcmlwdGlvbnMvMjRmYjIzZTMtNmJhMy00MWYwLTliNmUtZTQxMTMxZDVkNjFlL3Jlc291cmNlR3JvdXBzL2NycHRlc3RhcjQzNDgvcHJvdmlkZXJzL01pY3Jvc29mdC5Db21wdXRlL2F2YWlsYWJpbGl0eVNldHMvYXM5MzI1P2FwaS12ZXJzaW9uPTIwMTgtMDQtMDE=",
->>>>>>> 43149714
       "RequestMethod": "PUT",
       "RequestBody": "{\r\n  \"properties\": {\r\n    \"platformUpdateDomainCount\": 5,\r\n    \"platformFaultDomainCount\": 3\r\n  },\r\n  \"sku\": {\r\n    \"name\": \"Classic\"\r\n  },\r\n  \"location\": \"SoutheastAsia\",\r\n  \"tags\": {\r\n    \"RG\": \"rg\",\r\n    \"testTag\": \"1\"\r\n  }\r\n}",
       "RequestHeaders": {
@@ -1335,13 +1325,8 @@
       "StatusCode": 200
     },
     {
-<<<<<<< HEAD
-      "RequestUri": "/subscriptions/24fb23e3-6ba3-41f0-9b6e-e41131d5d61e/resourceGroups/crptestar1695/providers/Microsoft.Compute/virtualMachines/vm4302?api-version=2017-12-01",
-      "EncodedRequestUri": "L3N1YnNjcmlwdGlvbnMvMjRmYjIzZTMtNmJhMy00MWYwLTliNmUtZTQxMTMxZDVkNjFlL3Jlc291cmNlR3JvdXBzL2NycHRlc3RhcjE2OTUvcHJvdmlkZXJzL01pY3Jvc29mdC5Db21wdXRlL3ZpcnR1YWxNYWNoaW5lcy92bTQzMDI/YXBpLXZlcnNpb249MjAxNy0xMi0wMQ==",
-=======
       "RequestUri": "/subscriptions/24fb23e3-6ba3-41f0-9b6e-e41131d5d61e/resourceGroups/crptestar4348/providers/Microsoft.Compute/virtualMachines/vm1434?api-version=2018-04-01",
       "EncodedRequestUri": "L3N1YnNjcmlwdGlvbnMvMjRmYjIzZTMtNmJhMy00MWYwLTliNmUtZTQxMTMxZDVkNjFlL3Jlc291cmNlR3JvdXBzL2NycHRlc3RhcjQzNDgvcHJvdmlkZXJzL01pY3Jvc29mdC5Db21wdXRlL3ZpcnR1YWxNYWNoaW5lcy92bTE0MzQ/YXBpLXZlcnNpb249MjAxOC0wNC0wMQ==",
->>>>>>> 43149714
       "RequestMethod": "PUT",
       "RequestBody": "{\r\n  \"properties\": {\r\n    \"hardwareProfile\": {\r\n      \"vmSize\": \"Standard_A4\"\r\n    },\r\n    \"storageProfile\": {\r\n      \"imageReference\": {\r\n        \"publisher\": \"MicrosoftWindowsServer\",\r\n        \"offer\": \"WindowsServer\",\r\n        \"sku\": \"2012-R2-Datacenter\",\r\n        \"version\": \"4.127.20170406\"\r\n      },\r\n      \"osDisk\": {\r\n        \"name\": \"test\",\r\n        \"vhd\": {\r\n          \"uri\": \"https://crptestar1141.blob.core.windows.net/crptestar2135/oscrptestar8489.vhd\"\r\n        },\r\n        \"caching\": \"None\",\r\n        \"createOption\": \"FromImage\"\r\n      },\r\n      \"dataDisks\": [\r\n        {\r\n          \"lun\": 2,\r\n          \"name\": \"dataDisk1\",\r\n          \"vhd\": {\r\n            \"uri\": \"https://crptestar1141.blob.core.windows.net/crptestar8266/dataDisk1crptestar359.vhd\"\r\n          },\r\n          \"caching\": \"None\",\r\n          \"createOption\": \"Empty\",\r\n          \"diskSizeGB\": 10\r\n        },\r\n        {\r\n          \"lun\": 3,\r\n          \"name\": \"dataDisk2\",\r\n          \"vhd\": {\r\n            \"uri\": \"https://crptestar1141.blob.core.windows.net/crptestar8266/dataDisk2crptestar7134.vhd\"\r\n          },\r\n          \"caching\": \"None\",\r\n          \"createOption\": \"Empty\",\r\n          \"diskSizeGB\": 10\r\n        }\r\n      ]\r\n    },\r\n    \"osProfile\": {\r\n      \"computerName\": \"Test\",\r\n      \"adminUsername\": \"Foo12\",\r\n      \"adminPassword\": \"[PLACEHOLDER]\"\r\n    },\r\n    \"networkProfile\": {\r\n      \"networkInterfaces\": [\r\n        {\r\n          \"id\": \"/subscriptions/24fb23e3-6ba3-41f0-9b6e-e41131d5d61e/resourceGroups/crptestar4348/providers/Microsoft.Network/networkInterfaces/nic571\"\r\n        }\r\n      ]\r\n    },\r\n    \"availabilitySet\": {\r\n      \"id\": \"/subscriptions/24fb23e3-6ba3-41f0-9b6e-e41131d5d61e/resourceGroups/crptestar4348/providers/Microsoft.Compute/availabilitySets/as9325\"\r\n    }\r\n  },\r\n  \"location\": \"SoutheastAsia\",\r\n  \"tags\": {\r\n    \"RG\": \"rg\",\r\n    \"testTag\": \"1\"\r\n  }\r\n}",
       "RequestHeaders": {
@@ -1390,14 +1375,10 @@
           "Microsoft-HTTPAPI/2.0"
         ],
         "Azure-AsyncOperation": [
-<<<<<<< HEAD
-          "https://management.azure.com/subscriptions/24fb23e3-6ba3-41f0-9b6e-e41131d5d61e/providers/Microsoft.Compute/locations/southeastasia/operations/2437f0b6-7e53-47b6-9fa7-6527f5dee77d?api-version=2017-12-01"
-=======
           "https://management.azure.com/subscriptions/24fb23e3-6ba3-41f0-9b6e-e41131d5d61e/providers/Microsoft.Compute/locations/southeastasia/operations/ad623bc5-6bd4-41b2-99cc-524f28896962?api-version=2018-04-01"
         ],
         "x-ms-ratelimit-remaining-resource": [
           "Microsoft.Compute/PutVM3Min;419,Microsoft.Compute/PutVM30Min;2105"
->>>>>>> 43149714
         ],
         "Strict-Transport-Security": [
           "max-age=31536000; includeSubDomains"
@@ -1424,13 +1405,8 @@
       "StatusCode": 201
     },
     {
-<<<<<<< HEAD
-      "RequestUri": "/subscriptions/24fb23e3-6ba3-41f0-9b6e-e41131d5d61e/resourceGroups/crptestar1695/providers/Microsoft.Compute/virtualMachines/vm4302?api-version=2017-12-01",
-      "EncodedRequestUri": "L3N1YnNjcmlwdGlvbnMvMjRmYjIzZTMtNmJhMy00MWYwLTliNmUtZTQxMTMxZDVkNjFlL3Jlc291cmNlR3JvdXBzL2NycHRlc3RhcjE2OTUvcHJvdmlkZXJzL01pY3Jvc29mdC5Db21wdXRlL3ZpcnR1YWxNYWNoaW5lcy92bTQzMDI/YXBpLXZlcnNpb249MjAxNy0xMi0wMQ==",
-=======
       "RequestUri": "/subscriptions/24fb23e3-6ba3-41f0-9b6e-e41131d5d61e/resourceGroups/crptestar4348/providers/Microsoft.Compute/virtualMachines/vm1434?api-version=2018-04-01",
       "EncodedRequestUri": "L3N1YnNjcmlwdGlvbnMvMjRmYjIzZTMtNmJhMy00MWYwLTliNmUtZTQxMTMxZDVkNjFlL3Jlc291cmNlR3JvdXBzL2NycHRlc3RhcjQzNDgvcHJvdmlkZXJzL01pY3Jvc29mdC5Db21wdXRlL3ZpcnR1YWxNYWNoaW5lcy92bTE0MzQ/YXBpLXZlcnNpb249MjAxOC0wNC0wMQ==",
->>>>>>> 43149714
       "RequestMethod": "PUT",
       "RequestBody": "{\r\n  \"properties\": {\r\n    \"hardwareProfile\": {\r\n      \"vmSize\": \"Standard_A4\"\r\n    },\r\n    \"storageProfile\": {\r\n      \"imageReference\": {\r\n        \"publisher\": \"MicrosoftWindowsServer\",\r\n        \"offer\": \"WindowsServer\",\r\n        \"sku\": \"2012-R2-Datacenter\",\r\n        \"version\": \"4.127.20170406\"\r\n      },\r\n      \"osDisk\": {\r\n        \"osType\": \"Windows\",\r\n        \"name\": \"test\",\r\n        \"vhd\": {\r\n          \"uri\": \"https://crptestar1141.blob.core.windows.net/crptestar2135/oscrptestar8489.vhd\"\r\n        },\r\n        \"caching\": \"None\",\r\n        \"createOption\": \"FromImage\",\r\n        \"diskSizeGB\": 127\r\n      },\r\n      \"dataDisks\": [\r\n        {\r\n          \"lun\": 2,\r\n          \"name\": \"dataDisk1\",\r\n          \"vhd\": {\r\n            \"uri\": \"https://crptestar1141.blob.core.windows.net/crptestar8266/dataDisk1crptestar359.vhd\"\r\n          },\r\n          \"caching\": \"None\",\r\n          \"createOption\": \"Empty\",\r\n          \"diskSizeGB\": 10\r\n        },\r\n        {\r\n          \"lun\": 3,\r\n          \"name\": \"dataDisk2\",\r\n          \"vhd\": {\r\n            \"uri\": \"https://crptestar1141.blob.core.windows.net/crptestar8266/dataDisk2crptestar7134.vhd\"\r\n          },\r\n          \"caching\": \"None\",\r\n          \"createOption\": \"Empty\",\r\n          \"diskSizeGB\": 10\r\n        }\r\n      ]\r\n    },\r\n    \"osProfile\": {\r\n      \"computerName\": \"Test\",\r\n      \"adminUsername\": \"Foo12\",\r\n      \"windowsConfiguration\": {\r\n        \"provisionVMAgent\": true,\r\n        \"enableAutomaticUpdates\": true\r\n      },\r\n      \"secrets\": []\r\n    },\r\n    \"networkProfile\": {\r\n      \"networkInterfaces\": [\r\n        {\r\n          \"id\": \"/subscriptions/24fb23e3-6ba3-41f0-9b6e-e41131d5d61e/resourceGroups/crptestar4348/providers/Microsoft.Network/networkInterfaces/nic571\"\r\n        }\r\n      ]\r\n    },\r\n    \"availabilitySet\": {\r\n      \"id\": \"/subscriptions/24fb23e3-6ba3-41f0-9b6e-e41131d5d61e/resourceGroups/crptestar4348/providers/Microsoft.Compute/availabilitySets/AS9325\"\r\n    }\r\n  },\r\n  \"location\": \"southeastasia\",\r\n  \"tags\": {\r\n    \"RG\": \"rg\",\r\n    \"testTag\": \"1\"\r\n  }\r\n}",
       "RequestHeaders": {
@@ -1479,14 +1455,10 @@
           "Accept-Encoding"
         ],
         "Azure-AsyncOperation": [
-<<<<<<< HEAD
-          "https://management.azure.com/subscriptions/24fb23e3-6ba3-41f0-9b6e-e41131d5d61e/providers/Microsoft.Compute/locations/southeastasia/operations/6e8fe6af-e59a-48ef-942b-d6c141fb9f82?api-version=2017-12-01"
-=======
           "https://management.azure.com/subscriptions/24fb23e3-6ba3-41f0-9b6e-e41131d5d61e/providers/Microsoft.Compute/locations/southeastasia/operations/c932ea60-4f6f-44f4-878e-9ff27ace9080?api-version=2018-04-01"
         ],
         "x-ms-ratelimit-remaining-resource": [
           "Microsoft.Compute/PutVM3Min;416,Microsoft.Compute/PutVM30Min;2085"
->>>>>>> 43149714
         ],
         "Strict-Transport-Security": [
           "max-age=31536000; includeSubDomains"
@@ -1513,13 +1485,8 @@
       "StatusCode": 200
     },
     {
-<<<<<<< HEAD
-      "RequestUri": "/subscriptions/24fb23e3-6ba3-41f0-9b6e-e41131d5d61e/providers/Microsoft.Compute/locations/southeastasia/operations/2437f0b6-7e53-47b6-9fa7-6527f5dee77d?api-version=2017-12-01",
-      "EncodedRequestUri": "L3N1YnNjcmlwdGlvbnMvMjRmYjIzZTMtNmJhMy00MWYwLTliNmUtZTQxMTMxZDVkNjFlL3Byb3ZpZGVycy9NaWNyb3NvZnQuQ29tcHV0ZS9sb2NhdGlvbnMvc291dGhlYXN0YXNpYS9vcGVyYXRpb25zLzI0MzdmMGI2LTdlNTMtNDdiNi05ZmE3LTY1MjdmNWRlZTc3ZD9hcGktdmVyc2lvbj0yMDE3LTEyLTAx",
-=======
       "RequestUri": "/subscriptions/24fb23e3-6ba3-41f0-9b6e-e41131d5d61e/providers/Microsoft.Compute/locations/southeastasia/operations/ad623bc5-6bd4-41b2-99cc-524f28896962?api-version=2018-04-01",
       "EncodedRequestUri": "L3N1YnNjcmlwdGlvbnMvMjRmYjIzZTMtNmJhMy00MWYwLTliNmUtZTQxMTMxZDVkNjFlL3Byb3ZpZGVycy9NaWNyb3NvZnQuQ29tcHV0ZS9sb2NhdGlvbnMvc291dGhlYXN0YXNpYS9vcGVyYXRpb25zL2FkNjIzYmM1LTZiZDQtNDFiMi05OWNjLTUyNGYyODg5Njk2Mj9hcGktdmVyc2lvbj0yMDE4LTA0LTAx",
->>>>>>> 43149714
       "RequestMethod": "GET",
       "RequestBody": "",
       "RequestHeaders": {
@@ -1586,13 +1553,8 @@
       "StatusCode": 200
     },
     {
-<<<<<<< HEAD
-      "RequestUri": "/subscriptions/24fb23e3-6ba3-41f0-9b6e-e41131d5d61e/providers/Microsoft.Compute/locations/southeastasia/operations/2437f0b6-7e53-47b6-9fa7-6527f5dee77d?api-version=2017-12-01",
-      "EncodedRequestUri": "L3N1YnNjcmlwdGlvbnMvMjRmYjIzZTMtNmJhMy00MWYwLTliNmUtZTQxMTMxZDVkNjFlL3Byb3ZpZGVycy9NaWNyb3NvZnQuQ29tcHV0ZS9sb2NhdGlvbnMvc291dGhlYXN0YXNpYS9vcGVyYXRpb25zLzI0MzdmMGI2LTdlNTMtNDdiNi05ZmE3LTY1MjdmNWRlZTc3ZD9hcGktdmVyc2lvbj0yMDE3LTEyLTAx",
-=======
       "RequestUri": "/subscriptions/24fb23e3-6ba3-41f0-9b6e-e41131d5d61e/providers/Microsoft.Compute/locations/southeastasia/operations/ad623bc5-6bd4-41b2-99cc-524f28896962?api-version=2018-04-01",
       "EncodedRequestUri": "L3N1YnNjcmlwdGlvbnMvMjRmYjIzZTMtNmJhMy00MWYwLTliNmUtZTQxMTMxZDVkNjFlL3Byb3ZpZGVycy9NaWNyb3NvZnQuQ29tcHV0ZS9sb2NhdGlvbnMvc291dGhlYXN0YXNpYS9vcGVyYXRpb25zL2FkNjIzYmM1LTZiZDQtNDFiMi05OWNjLTUyNGYyODg5Njk2Mj9hcGktdmVyc2lvbj0yMDE4LTA0LTAx",
->>>>>>> 43149714
       "RequestMethod": "GET",
       "RequestBody": "",
       "RequestHeaders": {
@@ -1656,13 +1618,8 @@
       "StatusCode": 200
     },
     {
-<<<<<<< HEAD
-      "RequestUri": "/subscriptions/24fb23e3-6ba3-41f0-9b6e-e41131d5d61e/providers/Microsoft.Compute/locations/southeastasia/operations/2437f0b6-7e53-47b6-9fa7-6527f5dee77d?api-version=2017-12-01",
-      "EncodedRequestUri": "L3N1YnNjcmlwdGlvbnMvMjRmYjIzZTMtNmJhMy00MWYwLTliNmUtZTQxMTMxZDVkNjFlL3Byb3ZpZGVycy9NaWNyb3NvZnQuQ29tcHV0ZS9sb2NhdGlvbnMvc291dGhlYXN0YXNpYS9vcGVyYXRpb25zLzI0MzdmMGI2LTdlNTMtNDdiNi05ZmE3LTY1MjdmNWRlZTc3ZD9hcGktdmVyc2lvbj0yMDE3LTEyLTAx",
-=======
       "RequestUri": "/subscriptions/24fb23e3-6ba3-41f0-9b6e-e41131d5d61e/providers/Microsoft.Compute/locations/southeastasia/operations/ad623bc5-6bd4-41b2-99cc-524f28896962?api-version=2018-04-01",
       "EncodedRequestUri": "L3N1YnNjcmlwdGlvbnMvMjRmYjIzZTMtNmJhMy00MWYwLTliNmUtZTQxMTMxZDVkNjFlL3Byb3ZpZGVycy9NaWNyb3NvZnQuQ29tcHV0ZS9sb2NhdGlvbnMvc291dGhlYXN0YXNpYS9vcGVyYXRpb25zL2FkNjIzYmM1LTZiZDQtNDFiMi05OWNjLTUyNGYyODg5Njk2Mj9hcGktdmVyc2lvbj0yMDE4LTA0LTAx",
->>>>>>> 43149714
       "RequestMethod": "GET",
       "RequestBody": "",
       "RequestHeaders": {
@@ -1726,13 +1683,8 @@
       "StatusCode": 200
     },
     {
-<<<<<<< HEAD
-      "RequestUri": "/subscriptions/24fb23e3-6ba3-41f0-9b6e-e41131d5d61e/providers/Microsoft.Compute/locations/southeastasia/operations/2437f0b6-7e53-47b6-9fa7-6527f5dee77d?api-version=2017-12-01",
-      "EncodedRequestUri": "L3N1YnNjcmlwdGlvbnMvMjRmYjIzZTMtNmJhMy00MWYwLTliNmUtZTQxMTMxZDVkNjFlL3Byb3ZpZGVycy9NaWNyb3NvZnQuQ29tcHV0ZS9sb2NhdGlvbnMvc291dGhlYXN0YXNpYS9vcGVyYXRpb25zLzI0MzdmMGI2LTdlNTMtNDdiNi05ZmE3LTY1MjdmNWRlZTc3ZD9hcGktdmVyc2lvbj0yMDE3LTEyLTAx",
-=======
       "RequestUri": "/subscriptions/24fb23e3-6ba3-41f0-9b6e-e41131d5d61e/providers/Microsoft.Compute/locations/southeastasia/operations/ad623bc5-6bd4-41b2-99cc-524f28896962?api-version=2018-04-01",
       "EncodedRequestUri": "L3N1YnNjcmlwdGlvbnMvMjRmYjIzZTMtNmJhMy00MWYwLTliNmUtZTQxMTMxZDVkNjFlL3Byb3ZpZGVycy9NaWNyb3NvZnQuQ29tcHV0ZS9sb2NhdGlvbnMvc291dGhlYXN0YXNpYS9vcGVyYXRpb25zL2FkNjIzYmM1LTZiZDQtNDFiMi05OWNjLTUyNGYyODg5Njk2Mj9hcGktdmVyc2lvbj0yMDE4LTA0LTAx",
->>>>>>> 43149714
       "RequestMethod": "GET",
       "RequestBody": "",
       "RequestHeaders": {
@@ -1796,13 +1748,8 @@
       "StatusCode": 200
     },
     {
-<<<<<<< HEAD
-      "RequestUri": "/subscriptions/24fb23e3-6ba3-41f0-9b6e-e41131d5d61e/providers/Microsoft.Compute/locations/southeastasia/operations/2437f0b6-7e53-47b6-9fa7-6527f5dee77d?api-version=2017-12-01",
-      "EncodedRequestUri": "L3N1YnNjcmlwdGlvbnMvMjRmYjIzZTMtNmJhMy00MWYwLTliNmUtZTQxMTMxZDVkNjFlL3Byb3ZpZGVycy9NaWNyb3NvZnQuQ29tcHV0ZS9sb2NhdGlvbnMvc291dGhlYXN0YXNpYS9vcGVyYXRpb25zLzI0MzdmMGI2LTdlNTMtNDdiNi05ZmE3LTY1MjdmNWRlZTc3ZD9hcGktdmVyc2lvbj0yMDE3LTEyLTAx",
-=======
       "RequestUri": "/subscriptions/24fb23e3-6ba3-41f0-9b6e-e41131d5d61e/providers/Microsoft.Compute/locations/southeastasia/operations/ad623bc5-6bd4-41b2-99cc-524f28896962?api-version=2018-04-01",
       "EncodedRequestUri": "L3N1YnNjcmlwdGlvbnMvMjRmYjIzZTMtNmJhMy00MWYwLTliNmUtZTQxMTMxZDVkNjFlL3Byb3ZpZGVycy9NaWNyb3NvZnQuQ29tcHV0ZS9sb2NhdGlvbnMvc291dGhlYXN0YXNpYS9vcGVyYXRpb25zL2FkNjIzYmM1LTZiZDQtNDFiMi05OWNjLTUyNGYyODg5Njk2Mj9hcGktdmVyc2lvbj0yMDE4LTA0LTAx",
->>>>>>> 43149714
       "RequestMethod": "GET",
       "RequestBody": "",
       "RequestHeaders": {
@@ -1866,13 +1813,8 @@
       "StatusCode": 200
     },
     {
-<<<<<<< HEAD
-      "RequestUri": "/subscriptions/24fb23e3-6ba3-41f0-9b6e-e41131d5d61e/providers/Microsoft.Compute/locations/southeastasia/operations/2437f0b6-7e53-47b6-9fa7-6527f5dee77d?api-version=2017-12-01",
-      "EncodedRequestUri": "L3N1YnNjcmlwdGlvbnMvMjRmYjIzZTMtNmJhMy00MWYwLTliNmUtZTQxMTMxZDVkNjFlL3Byb3ZpZGVycy9NaWNyb3NvZnQuQ29tcHV0ZS9sb2NhdGlvbnMvc291dGhlYXN0YXNpYS9vcGVyYXRpb25zLzI0MzdmMGI2LTdlNTMtNDdiNi05ZmE3LTY1MjdmNWRlZTc3ZD9hcGktdmVyc2lvbj0yMDE3LTEyLTAx",
-=======
       "RequestUri": "/subscriptions/24fb23e3-6ba3-41f0-9b6e-e41131d5d61e/resourceGroups/crptestar4348/providers/Microsoft.Compute/virtualMachines/vm1434?api-version=2018-04-01",
       "EncodedRequestUri": "L3N1YnNjcmlwdGlvbnMvMjRmYjIzZTMtNmJhMy00MWYwLTliNmUtZTQxMTMxZDVkNjFlL3Jlc291cmNlR3JvdXBzL2NycHRlc3RhcjQzNDgvcHJvdmlkZXJzL01pY3Jvc29mdC5Db21wdXRlL3ZpcnR1YWxNYWNoaW5lcy92bTE0MzQ/YXBpLXZlcnNpb249MjAxOC0wNC0wMQ==",
->>>>>>> 43149714
       "RequestMethod": "GET",
       "RequestBody": "",
       "RequestHeaders": {
@@ -1936,13 +1878,8 @@
       "StatusCode": 200
     },
     {
-<<<<<<< HEAD
-      "RequestUri": "/subscriptions/24fb23e3-6ba3-41f0-9b6e-e41131d5d61e/providers/Microsoft.Compute/locations/southeastasia/operations/2437f0b6-7e53-47b6-9fa7-6527f5dee77d?api-version=2017-12-01",
-      "EncodedRequestUri": "L3N1YnNjcmlwdGlvbnMvMjRmYjIzZTMtNmJhMy00MWYwLTliNmUtZTQxMTMxZDVkNjFlL3Byb3ZpZGVycy9NaWNyb3NvZnQuQ29tcHV0ZS9sb2NhdGlvbnMvc291dGhlYXN0YXNpYS9vcGVyYXRpb25zLzI0MzdmMGI2LTdlNTMtNDdiNi05ZmE3LTY1MjdmNWRlZTc3ZD9hcGktdmVyc2lvbj0yMDE3LTEyLTAx",
-=======
       "RequestUri": "/subscriptions/24fb23e3-6ba3-41f0-9b6e-e41131d5d61e/resourceGroups/crptestar4348/providers/Microsoft.Compute/virtualMachines/vm1434?api-version=2018-04-01",
       "EncodedRequestUri": "L3N1YnNjcmlwdGlvbnMvMjRmYjIzZTMtNmJhMy00MWYwLTliNmUtZTQxMTMxZDVkNjFlL3Jlc291cmNlR3JvdXBzL2NycHRlc3RhcjQzNDgvcHJvdmlkZXJzL01pY3Jvc29mdC5Db21wdXRlL3ZpcnR1YWxNYWNoaW5lcy92bTE0MzQ/YXBpLXZlcnNpb249MjAxOC0wNC0wMQ==",
->>>>>>> 43149714
       "RequestMethod": "GET",
       "RequestBody": "",
       "RequestHeaders": {
@@ -2012,13 +1949,8 @@
       "StatusCode": 200
     },
     {
-<<<<<<< HEAD
-      "RequestUri": "/subscriptions/24fb23e3-6ba3-41f0-9b6e-e41131d5d61e/resourceGroups/crptestar1695/providers/Microsoft.Compute/virtualMachines/vm4302?api-version=2017-12-01",
-      "EncodedRequestUri": "L3N1YnNjcmlwdGlvbnMvMjRmYjIzZTMtNmJhMy00MWYwLTliNmUtZTQxMTMxZDVkNjFlL3Jlc291cmNlR3JvdXBzL2NycHRlc3RhcjE2OTUvcHJvdmlkZXJzL01pY3Jvc29mdC5Db21wdXRlL3ZpcnR1YWxNYWNoaW5lcy92bTQzMDI/YXBpLXZlcnNpb249MjAxNy0xMi0wMQ==",
-=======
       "RequestUri": "/subscriptions/24fb23e3-6ba3-41f0-9b6e-e41131d5d61e/resourceGroups/crptestar4348/providers/Microsoft.Compute/virtualMachines/vm1434?api-version=2018-04-01",
       "EncodedRequestUri": "L3N1YnNjcmlwdGlvbnMvMjRmYjIzZTMtNmJhMy00MWYwLTliNmUtZTQxMTMxZDVkNjFlL3Jlc291cmNlR3JvdXBzL2NycHRlc3RhcjQzNDgvcHJvdmlkZXJzL01pY3Jvc29mdC5Db21wdXRlL3ZpcnR1YWxNYWNoaW5lcy92bTE0MzQ/YXBpLXZlcnNpb249MjAxOC0wNC0wMQ==",
->>>>>>> 43149714
       "RequestMethod": "GET",
       "RequestBody": "",
       "RequestHeaders": {
@@ -2082,13 +2014,8 @@
       "StatusCode": 200
     },
     {
-<<<<<<< HEAD
-      "RequestUri": "/subscriptions/24fb23e3-6ba3-41f0-9b6e-e41131d5d61e/resourceGroups/crptestar1695/providers/Microsoft.Compute/virtualMachines/vm4302?api-version=2017-12-01",
-      "EncodedRequestUri": "L3N1YnNjcmlwdGlvbnMvMjRmYjIzZTMtNmJhMy00MWYwLTliNmUtZTQxMTMxZDVkNjFlL3Jlc291cmNlR3JvdXBzL2NycHRlc3RhcjE2OTUvcHJvdmlkZXJzL01pY3Jvc29mdC5Db21wdXRlL3ZpcnR1YWxNYWNoaW5lcy92bTQzMDI/YXBpLXZlcnNpb249MjAxNy0xMi0wMQ==",
-=======
       "RequestUri": "/subscriptions/24fb23e3-6ba3-41f0-9b6e-e41131d5d61e/resourceGroups/crptestar4348/providers/Microsoft.Compute/virtualMachines/vm1434?$expand=instanceView&api-version=2018-04-01",
       "EncodedRequestUri": "L3N1YnNjcmlwdGlvbnMvMjRmYjIzZTMtNmJhMy00MWYwLTliNmUtZTQxMTMxZDVkNjFlL3Jlc291cmNlR3JvdXBzL2NycHRlc3RhcjQzNDgvcHJvdmlkZXJzL01pY3Jvc29mdC5Db21wdXRlL3ZpcnR1YWxNYWNoaW5lcy92bTE0MzQ/JGV4cGFuZD1pbnN0YW5jZVZpZXcmYXBpLXZlcnNpb249MjAxOC0wNC0wMQ==",
->>>>>>> 43149714
       "RequestMethod": "GET",
       "RequestBody": "",
       "RequestHeaders": {
@@ -2158,13 +2085,8 @@
       "StatusCode": 200
     },
     {
-<<<<<<< HEAD
-      "RequestUri": "/subscriptions/24fb23e3-6ba3-41f0-9b6e-e41131d5d61e/resourceGroups/crptestar1695/providers/Microsoft.Compute/virtualMachines/vm4302?api-version=2017-12-01",
-      "EncodedRequestUri": "L3N1YnNjcmlwdGlvbnMvMjRmYjIzZTMtNmJhMy00MWYwLTliNmUtZTQxMTMxZDVkNjFlL3Jlc291cmNlR3JvdXBzL2NycHRlc3RhcjE2OTUvcHJvdmlkZXJzL01pY3Jvc29mdC5Db21wdXRlL3ZpcnR1YWxNYWNoaW5lcy92bTQzMDI/YXBpLXZlcnNpb249MjAxNy0xMi0wMQ==",
-=======
       "RequestUri": "/subscriptions/24fb23e3-6ba3-41f0-9b6e-e41131d5d61e/providers/Microsoft.Compute/locations/southeastasia/operations/c932ea60-4f6f-44f4-878e-9ff27ace9080?api-version=2018-04-01",
       "EncodedRequestUri": "L3N1YnNjcmlwdGlvbnMvMjRmYjIzZTMtNmJhMy00MWYwLTliNmUtZTQxMTMxZDVkNjFlL3Byb3ZpZGVycy9NaWNyb3NvZnQuQ29tcHV0ZS9sb2NhdGlvbnMvc291dGhlYXN0YXNpYS9vcGVyYXRpb25zL2M5MzJlYTYwLTRmNmYtNDRmNC04NzhlLTlmZjI3YWNlOTA4MD9hcGktdmVyc2lvbj0yMDE4LTA0LTAx",
->>>>>>> 43149714
       "RequestMethod": "GET",
       "RequestBody": "",
       "RequestHeaders": {
@@ -2228,15 +2150,9 @@
       "StatusCode": 200
     },
     {
-<<<<<<< HEAD
-      "RequestUri": "/subscriptions/24fb23e3-6ba3-41f0-9b6e-e41131d5d61e/resourceGroups/crptestar1695/providers/Microsoft.Compute/virtualMachines/vm4302?$expand=instanceView&api-version=2017-12-01",
-      "EncodedRequestUri": "L3N1YnNjcmlwdGlvbnMvMjRmYjIzZTMtNmJhMy00MWYwLTliNmUtZTQxMTMxZDVkNjFlL3Jlc291cmNlR3JvdXBzL2NycHRlc3RhcjE2OTUvcHJvdmlkZXJzL01pY3Jvc29mdC5Db21wdXRlL3ZpcnR1YWxNYWNoaW5lcy92bTQzMDI/JGV4cGFuZD1pbnN0YW5jZVZpZXcmYXBpLXZlcnNpb249MjAxNy0xMi0wMQ==",
-      "RequestMethod": "GET",
-=======
       "RequestUri": "/subscriptions/24fb23e3-6ba3-41f0-9b6e-e41131d5d61e/resourceGroups/crptestar4348/providers/Microsoft.Compute/virtualMachines/vm1434?api-version=2018-04-01",
       "EncodedRequestUri": "L3N1YnNjcmlwdGlvbnMvMjRmYjIzZTMtNmJhMy00MWYwLTliNmUtZTQxMTMxZDVkNjFlL3Jlc291cmNlR3JvdXBzL2NycHRlc3RhcjQzNDgvcHJvdmlkZXJzL01pY3Jvc29mdC5Db21wdXRlL3ZpcnR1YWxNYWNoaW5lcy92bTE0MzQ/YXBpLXZlcnNpb249MjAxOC0wNC0wMQ==",
       "RequestMethod": "DELETE",
->>>>>>> 43149714
       "RequestBody": "",
       "RequestHeaders": {
         "x-ms-client-request-id": [
@@ -2308,13 +2224,8 @@
       "StatusCode": 202
     },
     {
-<<<<<<< HEAD
-      "RequestUri": "/subscriptions/24fb23e3-6ba3-41f0-9b6e-e41131d5d61e/providers/Microsoft.Compute/locations/southeastasia/operations/6e8fe6af-e59a-48ef-942b-d6c141fb9f82?api-version=2017-12-01",
-      "EncodedRequestUri": "L3N1YnNjcmlwdGlvbnMvMjRmYjIzZTMtNmJhMy00MWYwLTliNmUtZTQxMTMxZDVkNjFlL3Byb3ZpZGVycy9NaWNyb3NvZnQuQ29tcHV0ZS9sb2NhdGlvbnMvc291dGhlYXN0YXNpYS9vcGVyYXRpb25zLzZlOGZlNmFmLWU1OWEtNDhlZi05NDJiLWQ2YzE0MWZiOWY4Mj9hcGktdmVyc2lvbj0yMDE3LTEyLTAx",
-=======
       "RequestUri": "/subscriptions/24fb23e3-6ba3-41f0-9b6e-e41131d5d61e/providers/Microsoft.Compute/locations/southeastasia/operations/8c439b25-a1e4-43e4-9a60-3d9f5254bdc3?api-version=2018-04-01",
       "EncodedRequestUri": "L3N1YnNjcmlwdGlvbnMvMjRmYjIzZTMtNmJhMy00MWYwLTliNmUtZTQxMTMxZDVkNjFlL3Byb3ZpZGVycy9NaWNyb3NvZnQuQ29tcHV0ZS9sb2NhdGlvbnMvc291dGhlYXN0YXNpYS9vcGVyYXRpb25zLzhjNDM5YjI1LWExZTQtNDNlNC05YTYwLTNkOWY1MjU0YmRjMz9hcGktdmVyc2lvbj0yMDE4LTA0LTAx",
->>>>>>> 43149714
       "RequestMethod": "GET",
       "RequestBody": "",
       "RequestHeaders": {
@@ -2381,13 +2292,8 @@
       "StatusCode": 200
     },
     {
-<<<<<<< HEAD
-      "RequestUri": "/subscriptions/24fb23e3-6ba3-41f0-9b6e-e41131d5d61e/providers/Microsoft.Compute/locations/southeastasia/operations/6e8fe6af-e59a-48ef-942b-d6c141fb9f82?api-version=2017-12-01",
-      "EncodedRequestUri": "L3N1YnNjcmlwdGlvbnMvMjRmYjIzZTMtNmJhMy00MWYwLTliNmUtZTQxMTMxZDVkNjFlL3Byb3ZpZGVycy9NaWNyb3NvZnQuQ29tcHV0ZS9sb2NhdGlvbnMvc291dGhlYXN0YXNpYS9vcGVyYXRpb25zLzZlOGZlNmFmLWU1OWEtNDhlZi05NDJiLWQ2YzE0MWZiOWY4Mj9hcGktdmVyc2lvbj0yMDE3LTEyLTAx",
-=======
       "RequestUri": "/subscriptions/24fb23e3-6ba3-41f0-9b6e-e41131d5d61e/providers/Microsoft.Compute/locations/southeastasia/operations/8c439b25-a1e4-43e4-9a60-3d9f5254bdc3?api-version=2018-04-01",
       "EncodedRequestUri": "L3N1YnNjcmlwdGlvbnMvMjRmYjIzZTMtNmJhMy00MWYwLTliNmUtZTQxMTMxZDVkNjFlL3Byb3ZpZGVycy9NaWNyb3NvZnQuQ29tcHV0ZS9sb2NhdGlvbnMvc291dGhlYXN0YXNpYS9vcGVyYXRpb25zLzhjNDM5YjI1LWExZTQtNDNlNC05YTYwLTNkOWY1MjU0YmRjMz9hcGktdmVyc2lvbj0yMDE4LTA0LTAx",
->>>>>>> 43149714
       "RequestMethod": "GET",
       "RequestBody": "",
       "RequestHeaders": {
@@ -2451,15 +2357,9 @@
       "StatusCode": 200
     },
     {
-<<<<<<< HEAD
-      "RequestUri": "/subscriptions/24fb23e3-6ba3-41f0-9b6e-e41131d5d61e/resourceGroups/crptestar1695/providers/Microsoft.Compute/virtualMachines/vm4302?api-version=2017-12-01",
-      "EncodedRequestUri": "L3N1YnNjcmlwdGlvbnMvMjRmYjIzZTMtNmJhMy00MWYwLTliNmUtZTQxMTMxZDVkNjFlL3Jlc291cmNlR3JvdXBzL2NycHRlc3RhcjE2OTUvcHJvdmlkZXJzL01pY3Jvc29mdC5Db21wdXRlL3ZpcnR1YWxNYWNoaW5lcy92bTQzMDI/YXBpLXZlcnNpb249MjAxNy0xMi0wMQ==",
-      "RequestMethod": "DELETE",
-=======
       "RequestUri": "/subscriptions/24fb23e3-6ba3-41f0-9b6e-e41131d5d61e/providers/Microsoft.Compute/locations/southeastasia/operations/8c439b25-a1e4-43e4-9a60-3d9f5254bdc3?api-version=2018-04-01",
       "EncodedRequestUri": "L3N1YnNjcmlwdGlvbnMvMjRmYjIzZTMtNmJhMy00MWYwLTliNmUtZTQxMTMxZDVkNjFlL3Byb3ZpZGVycy9NaWNyb3NvZnQuQ29tcHV0ZS9sb2NhdGlvbnMvc291dGhlYXN0YXNpYS9vcGVyYXRpb25zLzhjNDM5YjI1LWExZTQtNDNlNC05YTYwLTNkOWY1MjU0YmRjMz9hcGktdmVyc2lvbj0yMDE4LTA0LTAx",
       "RequestMethod": "GET",
->>>>>>> 43149714
       "RequestBody": "",
       "RequestHeaders": {
         "User-Agent": [
@@ -2484,28 +2384,18 @@
         "Pragma": [
           "no-cache"
         ],
-<<<<<<< HEAD
-        "Location": [
-          "https://management.azure.com/subscriptions/24fb23e3-6ba3-41f0-9b6e-e41131d5d61e/providers/Microsoft.Compute/locations/southeastasia/operations/49a4b362-6924-48d6-a245-248258a2f75f?monitor=true&api-version=2017-12-01"
-=======
         "Transfer-Encoding": [
           "chunked"
->>>>>>> 43149714
-        ],
-        "Server": [
-          "Microsoft-HTTPAPI/2.0",
-          "Microsoft-HTTPAPI/2.0"
-        ],
-<<<<<<< HEAD
-        "Azure-AsyncOperation": [
-          "https://management.azure.com/subscriptions/24fb23e3-6ba3-41f0-9b6e-e41131d5d61e/providers/Microsoft.Compute/locations/southeastasia/operations/49a4b362-6924-48d6-a245-248258a2f75f?api-version=2017-12-01"
-=======
+        ],
+        "Server": [
+          "Microsoft-HTTPAPI/2.0",
+          "Microsoft-HTTPAPI/2.0"
+        ],
         "Vary": [
           "Accept-Encoding"
         ],
         "x-ms-ratelimit-remaining-resource": [
           "Microsoft.Compute/GetOperation3Min;14988,Microsoft.Compute/GetOperation30Min;29977"
->>>>>>> 43149714
         ],
         "Strict-Transport-Security": [
           "max-age=31536000; includeSubDomains"
@@ -2532,13 +2422,8 @@
       "StatusCode": 200
     },
     {
-<<<<<<< HEAD
-      "RequestUri": "/subscriptions/24fb23e3-6ba3-41f0-9b6e-e41131d5d61e/providers/Microsoft.Compute/locations/southeastasia/operations/49a4b362-6924-48d6-a245-248258a2f75f?api-version=2017-12-01",
-      "EncodedRequestUri": "L3N1YnNjcmlwdGlvbnMvMjRmYjIzZTMtNmJhMy00MWYwLTliNmUtZTQxMTMxZDVkNjFlL3Byb3ZpZGVycy9NaWNyb3NvZnQuQ29tcHV0ZS9sb2NhdGlvbnMvc291dGhlYXN0YXNpYS9vcGVyYXRpb25zLzQ5YTRiMzYyLTY5MjQtNDhkNi1hMjQ1LTI0ODI1OGEyZjc1Zj9hcGktdmVyc2lvbj0yMDE3LTEyLTAx",
-=======
       "RequestUri": "/subscriptions/24fb23e3-6ba3-41f0-9b6e-e41131d5d61e/providers/Microsoft.Compute/locations/southeastasia/operations/8c439b25-a1e4-43e4-9a60-3d9f5254bdc3?api-version=2018-04-01",
       "EncodedRequestUri": "L3N1YnNjcmlwdGlvbnMvMjRmYjIzZTMtNmJhMy00MWYwLTliNmUtZTQxMTMxZDVkNjFlL3Byb3ZpZGVycy9NaWNyb3NvZnQuQ29tcHV0ZS9sb2NhdGlvbnMvc291dGhlYXN0YXNpYS9vcGVyYXRpb25zLzhjNDM5YjI1LWExZTQtNDNlNC05YTYwLTNkOWY1MjU0YmRjMz9hcGktdmVyc2lvbj0yMDE4LTA0LTAx",
->>>>>>> 43149714
       "RequestMethod": "GET",
       "RequestBody": "",
       "RequestHeaders": {
@@ -2602,13 +2487,8 @@
       "StatusCode": 200
     },
     {
-<<<<<<< HEAD
-      "RequestUri": "/subscriptions/24fb23e3-6ba3-41f0-9b6e-e41131d5d61e/providers/Microsoft.Compute/locations/southeastasia/operations/49a4b362-6924-48d6-a245-248258a2f75f?api-version=2017-12-01",
-      "EncodedRequestUri": "L3N1YnNjcmlwdGlvbnMvMjRmYjIzZTMtNmJhMy00MWYwLTliNmUtZTQxMTMxZDVkNjFlL3Byb3ZpZGVycy9NaWNyb3NvZnQuQ29tcHV0ZS9sb2NhdGlvbnMvc291dGhlYXN0YXNpYS9vcGVyYXRpb25zLzQ5YTRiMzYyLTY5MjQtNDhkNi1hMjQ1LTI0ODI1OGEyZjc1Zj9hcGktdmVyc2lvbj0yMDE3LTEyLTAx",
-=======
       "RequestUri": "/subscriptions/24fb23e3-6ba3-41f0-9b6e-e41131d5d61e/providers/Microsoft.Compute/locations/southeastasia/operations/8c439b25-a1e4-43e4-9a60-3d9f5254bdc3?monitor=true&api-version=2018-04-01",
       "EncodedRequestUri": "L3N1YnNjcmlwdGlvbnMvMjRmYjIzZTMtNmJhMy00MWYwLTliNmUtZTQxMTMxZDVkNjFlL3Byb3ZpZGVycy9NaWNyb3NvZnQuQ29tcHV0ZS9sb2NhdGlvbnMvc291dGhlYXN0YXNpYS9vcGVyYXRpb25zLzhjNDM5YjI1LWExZTQtNDNlNC05YTYwLTNkOWY1MjU0YmRjMz9tb25pdG9yPXRydWUmYXBpLXZlcnNpb249MjAxOC0wNC0wMQ==",
->>>>>>> 43149714
       "RequestMethod": "GET",
       "RequestBody": "",
       "RequestHeaders": {
@@ -2666,15 +2546,9 @@
       "StatusCode": 200
     },
     {
-<<<<<<< HEAD
-      "RequestUri": "/subscriptions/24fb23e3-6ba3-41f0-9b6e-e41131d5d61e/providers/Microsoft.Compute/locations/southeastasia/operations/49a4b362-6924-48d6-a245-248258a2f75f?api-version=2017-12-01",
-      "EncodedRequestUri": "L3N1YnNjcmlwdGlvbnMvMjRmYjIzZTMtNmJhMy00MWYwLTliNmUtZTQxMTMxZDVkNjFlL3Byb3ZpZGVycy9NaWNyb3NvZnQuQ29tcHV0ZS9sb2NhdGlvbnMvc291dGhlYXN0YXNpYS9vcGVyYXRpb25zLzQ5YTRiMzYyLTY5MjQtNDhkNi1hMjQ1LTI0ODI1OGEyZjc1Zj9hcGktdmVyc2lvbj0yMDE3LTEyLTAx",
-      "RequestMethod": "GET",
-=======
       "RequestUri": "/subscriptions/24fb23e3-6ba3-41f0-9b6e-e41131d5d61e/resourcegroups/crptestar4348?api-version=2017-05-10",
       "EncodedRequestUri": "L3N1YnNjcmlwdGlvbnMvMjRmYjIzZTMtNmJhMy00MWYwLTliNmUtZTQxMTMxZDVkNjFlL3Jlc291cmNlZ3JvdXBzL2NycHRlc3RhcjQzNDg/YXBpLXZlcnNpb249MjAxNy0wNS0xMA==",
       "RequestMethod": "DELETE",
->>>>>>> 43149714
       "RequestBody": "",
       "RequestHeaders": {
         "x-ms-client-request-id": [
@@ -2733,13 +2607,8 @@
       "StatusCode": 202
     },
     {
-<<<<<<< HEAD
-      "RequestUri": "/subscriptions/24fb23e3-6ba3-41f0-9b6e-e41131d5d61e/providers/Microsoft.Compute/locations/southeastasia/operations/49a4b362-6924-48d6-a245-248258a2f75f?api-version=2017-12-01",
-      "EncodedRequestUri": "L3N1YnNjcmlwdGlvbnMvMjRmYjIzZTMtNmJhMy00MWYwLTliNmUtZTQxMTMxZDVkNjFlL3Byb3ZpZGVycy9NaWNyb3NvZnQuQ29tcHV0ZS9sb2NhdGlvbnMvc291dGhlYXN0YXNpYS9vcGVyYXRpb25zLzQ5YTRiMzYyLTY5MjQtNDhkNi1hMjQ1LTI0ODI1OGEyZjc1Zj9hcGktdmVyc2lvbj0yMDE3LTEyLTAx",
-=======
       "RequestUri": "/subscriptions/24fb23e3-6ba3-41f0-9b6e-e41131d5d61e/operationresults/eyJqb2JJZCI6IlJFU09VUkNFR1JPVVBERUxFVElPTkpPQi1DUlBURVNUQVI0MzQ4LVNPVVRIRUFTVEFTSUEiLCJqb2JMb2NhdGlvbiI6InNvdXRoZWFzdGFzaWEifQ?api-version=2017-05-10",
       "EncodedRequestUri": "L3N1YnNjcmlwdGlvbnMvMjRmYjIzZTMtNmJhMy00MWYwLTliNmUtZTQxMTMxZDVkNjFlL29wZXJhdGlvbnJlc3VsdHMvZXlKcWIySkpaQ0k2SWxKRlUwOVZVa05GUjFKUFZWQkVSVXhGVkVsUFRrcFBRaTFEVWxCVVJWTlVRVkkwTXpRNExWTlBWVlJJUlVGVFZFRlRTVUVpTENKcWIySk1iMk5oZEdsdmJpSTZJbk52ZFhSb1pXRnpkR0Z6YVdFaWZRP2FwaS12ZXJzaW9uPTIwMTctMDUtMTA=",
->>>>>>> 43149714
       "RequestMethod": "GET",
       "RequestBody": "",
       "RequestHeaders": {
