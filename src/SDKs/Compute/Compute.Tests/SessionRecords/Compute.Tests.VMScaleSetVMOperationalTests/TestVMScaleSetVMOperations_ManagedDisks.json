--- conflicted
+++ resolved
@@ -1,70 +1,5415 @@
 {
   "Entries": [
     {
-<<<<<<< HEAD
-      "RequestUri": "/subscriptions/bc6a9702-673d-4864-8238-cdf22c0054c4/providers/Microsoft.Compute/locations/SoutheastAsia/publishers/MicrosoftWindowsServer/artifacttypes/vmimage/offers/WindowsServer/skus/2012-R2-Datacenter/versions?$top=1&api-version=2017-12-01",
-      "EncodedRequestUri": "L3N1YnNjcmlwdGlvbnMvYmM2YTk3MDItNjczZC00ODY0LTgyMzgtY2RmMjJjMDA1NGM0L3Byb3ZpZGVycy9NaWNyb3NvZnQuQ29tcHV0ZS9sb2NhdGlvbnMvU291dGhlYXN0QXNpYS9wdWJsaXNoZXJzL01pY3Jvc29mdFdpbmRvd3NTZXJ2ZXIvYXJ0aWZhY3R0eXBlcy92bWltYWdlL29mZmVycy9XaW5kb3dzU2VydmVyL3NrdXMvMjAxMi1SMi1EYXRhY2VudGVyL3ZlcnNpb25zPyR0b3A9MSZhcGktdmVyc2lvbj0yMDE3LTEyLTAx",
-=======
       "RequestUri": "/subscriptions/24fb23e3-6ba3-41f0-9b6e-e41131d5d61e/providers/Microsoft.Compute/locations/SoutheastAsia/publishers/MicrosoftWindowsServer/artifacttypes/vmimage/offers/WindowsServer/skus/2012-R2-Datacenter/versions?$top=1&api-version=2018-04-01",
       "EncodedRequestUri": "L3N1YnNjcmlwdGlvbnMvMjRmYjIzZTMtNmJhMy00MWYwLTliNmUtZTQxMTMxZDVkNjFlL3Byb3ZpZGVycy9NaWNyb3NvZnQuQ29tcHV0ZS9sb2NhdGlvbnMvU291dGhlYXN0QXNpYS9wdWJsaXNoZXJzL01pY3Jvc29mdFdpbmRvd3NTZXJ2ZXIvYXJ0aWZhY3R0eXBlcy92bWltYWdlL29mZmVycy9XaW5kb3dzU2VydmVyL3NrdXMvMjAxMi1SMi1EYXRhY2VudGVyL3ZlcnNpb25zPyR0b3A9MSZhcGktdmVyc2lvbj0yMDE4LTA0LTAx",
->>>>>>> 43149714
       "RequestMethod": "GET",
       "RequestBody": "",
       "RequestHeaders": {
         "x-ms-client-request-id": [
-<<<<<<< HEAD
-          "4702bdfe-c4cd-4478-92b9-1ca9b427e519"
-=======
           "791879ad-4575-411a-a8c6-1580d4d0709d"
->>>>>>> 43149714
         ],
         "accept-language": [
           "en-US"
         ],
         "User-Agent": [
-<<<<<<< HEAD
+          "FxVersion/4.6.25714.03",
+          "Microsoft.Azure.Management.Compute.ComputeManagementClient/18.0.0.0"
+        ]
+      },
+      "ResponseBody": "[\r\n  {\r\n    \"location\": \"southeastasia\",\r\n    \"name\": \"4.127.20170406\",\r\n    \"id\": \"/Subscriptions/bc6a9702-673d-4864-8238-cdf22c0054c4/Providers/Microsoft.Compute/Locations/southeastasia/Publishers/MicrosoftWindowsServer/ArtifactTypes/VMImage/Offers/WindowsServer/Skus/2012-R2-Datacenter/Versions/4.127.20170406\"\r\n  }\r\n]",
+      "ResponseHeaders": {
+        "Content-Length": [
+          "321"
+        ],
+        "Content-Type": [
+          "application/json; charset=utf-8"
+        ],
+        "Expires": [
+          "-1"
+        ],
+        "Cache-Control": [
+          "no-cache"
+        ],
+        "Date": [
+          "Thu, 03 May 2018 16:22:22 GMT"
+        ],
+        "Pragma": [
+          "no-cache"
+        ],
+        "Strict-Transport-Security": [
+          "max-age=31536000; includeSubDomains"
+        ],
+        "x-ms-served-by": [
+          "9fc414ea-410e-4600-9f7c-71bc36416f3f_131698365983840278"
+        ],
+        "x-ms-request-id": [
+          "db3d4912-e738-4636-b02c-8a4f427ae7e6"
+        ],
+        "x-ms-ratelimit-remaining-subscription-reads": [
+          "14987"
+        ],
+        "x-ms-correlation-request-id": [
+          "caaad3f3-b1b3-49d1-9f54-63ebb25aa16a"
+        ],
+        "x-ms-routing-request-id": [
+          "WESTUS2:20180503T162223Z:caaad3f3-b1b3-49d1-9f54-63ebb25aa16a"
+        ],
+        "X-Content-Type-Options": [
+          "nosniff"
+        ]
+      },
+      "StatusCode": 200
+    },
+    {
+      "RequestUri": "/subscriptions/24fb23e3-6ba3-41f0-9b6e-e41131d5d61e/resourcegroups/crptestar81831?api-version=2017-05-10",
+      "EncodedRequestUri": "L3N1YnNjcmlwdGlvbnMvMjRmYjIzZTMtNmJhMy00MWYwLTliNmUtZTQxMTMxZDVkNjFlL3Jlc291cmNlZ3JvdXBzL2NycHRlc3RhcjgxODMxP2FwaS12ZXJzaW9uPTIwMTctMDUtMTA=",
+      "RequestMethod": "PUT",
+      "RequestBody": "{\r\n  \"location\": \"SoutheastAsia\",\r\n  \"tags\": {\r\n    \"crptestar81831\": \"2018-05-03 16:22:23Z\"\r\n  }\r\n}",
+      "RequestHeaders": {
+        "Content-Type": [
+          "application/json; charset=utf-8"
+        ],
+        "Content-Length": [
+          "100"
+        ],
+        "x-ms-client-request-id": [
+          "e63984ee-bbec-441a-a06e-d7dd8e6833c0"
+        ],
+        "accept-language": [
+          "en-US"
+        ],
+        "User-Agent": [
+          "FxVersion/4.6.25714.03",
+          "Microsoft.Azure.Management.ResourceManager.ResourceManagementClient/1.6.0.0"
+        ]
+      },
+      "ResponseBody": "{\r\n  \"id\": \"/subscriptions/24fb23e3-6ba3-41f0-9b6e-e41131d5d61e/resourceGroups/crptestar81831\",\r\n  \"name\": \"crptestar81831\",\r\n  \"location\": \"southeastasia\",\r\n  \"tags\": {\r\n    \"crptestar81831\": \"2018-05-03 16:22:23Z\"\r\n  },\r\n  \"properties\": {\r\n    \"provisioningState\": \"Succeeded\"\r\n  }\r\n}",
+      "ResponseHeaders": {
+        "Content-Length": [
+          "237"
+        ],
+        "Content-Type": [
+          "application/json; charset=utf-8"
+        ],
+        "Expires": [
+          "-1"
+        ],
+        "Cache-Control": [
+          "no-cache"
+        ],
+        "Date": [
+          "Thu, 03 May 2018 16:22:26 GMT"
+        ],
+        "Pragma": [
+          "no-cache"
+        ],
+        "x-ms-ratelimit-remaining-subscription-writes": [
+          "1197"
+        ],
+        "x-ms-request-id": [
+          "8ad77b72-7358-43d8-8f36-ed871f43e20c"
+        ],
+        "x-ms-correlation-request-id": [
+          "8ad77b72-7358-43d8-8f36-ed871f43e20c"
+        ],
+        "x-ms-routing-request-id": [
+          "WESTUS2:20180503T162227Z:8ad77b72-7358-43d8-8f36-ed871f43e20c"
+        ],
+        "Strict-Transport-Security": [
+          "max-age=31536000; includeSubDomains"
+        ],
+        "X-Content-Type-Options": [
+          "nosniff"
+        ]
+      },
+      "StatusCode": 201
+    },
+    {
+      "RequestUri": "/subscriptions/24fb23e3-6ba3-41f0-9b6e-e41131d5d61e/resourcegroups/crptestar81831?api-version=2017-05-10",
+      "EncodedRequestUri": "L3N1YnNjcmlwdGlvbnMvMjRmYjIzZTMtNmJhMy00MWYwLTliNmUtZTQxMTMxZDVkNjFlL3Jlc291cmNlZ3JvdXBzL2NycHRlc3RhcjgxODMxP2FwaS12ZXJzaW9uPTIwMTctMDUtMTA=",
+      "RequestMethod": "PUT",
+      "RequestBody": "{\r\n  \"location\": \"SoutheastAsia\"\r\n}",
+      "RequestHeaders": {
+        "Content-Type": [
+          "application/json; charset=utf-8"
+        ],
+        "Content-Length": [
+          "35"
+        ],
+        "x-ms-client-request-id": [
+          "26909bc8-616c-49cf-8d9c-05668cc76e91"
+        ],
+        "accept-language": [
+          "en-US"
+        ],
+        "User-Agent": [
+          "FxVersion/4.6.25714.03",
+          "Microsoft.Azure.Management.ResourceManager.ResourceManagementClient/1.6.0.0"
+        ]
+      },
+      "ResponseBody": "{\r\n  \"id\": \"/subscriptions/24fb23e3-6ba3-41f0-9b6e-e41131d5d61e/resourceGroups/crptestar81831\",\r\n  \"name\": \"crptestar81831\",\r\n  \"location\": \"southeastasia\",\r\n  \"properties\": {\r\n    \"provisioningState\": \"Succeeded\"\r\n  }\r\n}",
+      "ResponseHeaders": {
+        "Content-Length": [
+          "188"
+        ],
+        "Content-Type": [
+          "application/json; charset=utf-8"
+        ],
+        "Expires": [
+          "-1"
+        ],
+        "Cache-Control": [
+          "no-cache"
+        ],
+        "Date": [
+          "Thu, 03 May 2018 16:23:18 GMT"
+        ],
+        "Pragma": [
+          "no-cache"
+        ],
+        "x-ms-ratelimit-remaining-subscription-writes": [
+          "1196"
+        ],
+        "x-ms-request-id": [
+          "7c12b55c-ec21-4a3f-a9d4-ee006adaa451"
+        ],
+        "x-ms-correlation-request-id": [
+          "7c12b55c-ec21-4a3f-a9d4-ee006adaa451"
+        ],
+        "x-ms-routing-request-id": [
+          "WESTUS2:20180503T162319Z:7c12b55c-ec21-4a3f-a9d4-ee006adaa451"
+        ],
+        "Strict-Transport-Security": [
+          "max-age=31536000; includeSubDomains"
+        ],
+        "X-Content-Type-Options": [
+          "nosniff"
+        ]
+      },
+      "StatusCode": 200
+    },
+    {
+      "RequestUri": "/subscriptions/24fb23e3-6ba3-41f0-9b6e-e41131d5d61e/resourceGroups/crptestar81831/providers/Microsoft.Storage/storageAccounts/crptestar218?api-version=2015-06-15",
+      "EncodedRequestUri": "L3N1YnNjcmlwdGlvbnMvMjRmYjIzZTMtNmJhMy00MWYwLTliNmUtZTQxMTMxZDVkNjFlL3Jlc291cmNlR3JvdXBzL2NycHRlc3RhcjgxODMxL3Byb3ZpZGVycy9NaWNyb3NvZnQuU3RvcmFnZS9zdG9yYWdlQWNjb3VudHMvY3JwdGVzdGFyMjE4P2FwaS12ZXJzaW9uPTIwMTUtMDYtMTU=",
+      "RequestMethod": "PUT",
+      "RequestBody": "{\r\n  \"location\": \"SoutheastAsia\",\r\n  \"properties\": {\r\n    \"accountType\": \"Standard_GRS\"\r\n  }\r\n}",
+      "RequestHeaders": {
+        "Content-Type": [
+          "application/json; charset=utf-8"
+        ],
+        "Content-Length": [
+          "95"
+        ],
+        "x-ms-client-request-id": [
+          "d23111b0-d0b4-4a49-be78-03856cde2a60"
+        ],
+        "accept-language": [
+          "en-US"
+        ],
+        "User-Agent": [
+          "FxVersion/4.6.25714.03",
+          "Microsoft.Azure.Management.Storage.StorageManagementClient/4.0.0.0"
+        ]
+      },
+      "ResponseBody": "",
+      "ResponseHeaders": {
+        "Content-Length": [
+          "0"
+        ],
+        "Content-Type": [
+          "text/plain; charset=utf-8"
+        ],
+        "Expires": [
+          "-1"
+        ],
+        "Pragma": [
+          "no-cache"
+        ],
+        "Date": [
+          "Thu, 03 May 2018 16:22:32 GMT"
+        ],
+        "x-ms-request-id": [
+          "cc2ed1e2-afb5-4181-981d-218f821fc54c"
+        ],
+        "Strict-Transport-Security": [
+          "max-age=31536000; includeSubDomains"
+        ],
+        "Cache-Control": [
+          "no-cache"
+        ],
+        "Location": [
+          "https://management.azure.com/subscriptions/24fb23e3-6ba3-41f0-9b6e-e41131d5d61e/providers/Microsoft.Storage/locations/southeastasia/asyncoperations/330f0af5-e6b0-4364-a085-0feecc976d52?monitor=true&api-version=2015-06-15"
+        ],
+        "Retry-After": [
+          "17"
+        ],
+        "Server": [
+          "Microsoft-Azure-Storage-Resource-Provider/1.0,Microsoft-HTTPAPI/2.0 Microsoft-HTTPAPI/2.0"
+        ],
+        "x-ms-request-id": [
+          "330f0af5-e6b0-4364-a085-0feecc976d52"
+        ],
+        "Strict-Transport-Security": [
+          "max-age=31536000; includeSubDomains"
+        ],
+        "x-ms-ratelimit-remaining-subscription-writes": [
+          "1197"
+        ],
+        "x-ms-correlation-request-id": [
+          "1d35efad-de32-4ba7-bd3c-0e9cb5633051"
+        ],
+        "x-ms-routing-request-id": [
+          "WESTUS2:20180503T162232Z:1d35efad-de32-4ba7-bd3c-0e9cb5633051"
+        ],
+        "X-Content-Type-Options": [
+          "nosniff"
+        ]
+      },
+      "StatusCode": 202
+    },
+    {
+      "RequestUri": "/subscriptions/24fb23e3-6ba3-41f0-9b6e-e41131d5d61e/providers/Microsoft.Storage/locations/southeastasia/asyncoperations/330f0af5-e6b0-4364-a085-0feecc976d52?monitor=true&api-version=2015-06-15",
+      "EncodedRequestUri": "L3N1YnNjcmlwdGlvbnMvMjRmYjIzZTMtNmJhMy00MWYwLTliNmUtZTQxMTMxZDVkNjFlL3Byb3ZpZGVycy9NaWNyb3NvZnQuU3RvcmFnZS9sb2NhdGlvbnMvc291dGhlYXN0YXNpYS9hc3luY29wZXJhdGlvbnMvMzMwZjBhZjUtZTZiMC00MzY0LWEwODUtMGZlZWNjOTc2ZDUyP21vbml0b3I9dHJ1ZSZhcGktdmVyc2lvbj0yMDE1LTA2LTE1",
+      "RequestMethod": "GET",
+      "RequestBody": "",
+      "RequestHeaders": {
+        "User-Agent": [
+          "FxVersion/4.6.25714.03",
+          "Microsoft.Azure.Management.Storage.StorageManagementClient/4.0.0.0"
+        ]
+      },
+      "ResponseBody": "",
+      "ResponseHeaders": {
+        "Content-Length": [
+          "0"
+        ],
+        "Content-Type": [
+          "text/plain; charset=utf-8"
+        ],
+        "Expires": [
+          "-1"
+        ],
+        "Cache-Control": [
+          "no-cache"
+        ],
+        "Date": [
+          "Thu, 03 May 2018 16:22:48 GMT"
+        ],
+        "Pragma": [
+          "no-cache"
+        ],
+        "Location": [
+          "https://management.azure.com/subscriptions/24fb23e3-6ba3-41f0-9b6e-e41131d5d61e/providers/Microsoft.Storage/locations/southeastasia/asyncoperations/330f0af5-e6b0-4364-a085-0feecc976d52?monitor=true&api-version=2015-06-15"
+        ],
+        "Retry-After": [
+          "17"
+        ],
+        "Server": [
+          "Microsoft-Azure-Storage-Resource-Provider/1.0,Microsoft-HTTPAPI/2.0 Microsoft-HTTPAPI/2.0"
+        ],
+        "x-ms-request-id": [
+          "859ba061-a80a-47aa-8924-01f60ebfda5a"
+        ],
+        "Strict-Transport-Security": [
+          "max-age=31536000; includeSubDomains"
+        ],
+        "x-ms-ratelimit-remaining-subscription-reads": [
+          "14994"
+        ],
+        "x-ms-correlation-request-id": [
+          "a61c9019-ef04-4e82-ab59-ec52fc6b84b7"
+        ],
+        "x-ms-routing-request-id": [
+          "WESTUS2:20180503T162249Z:a61c9019-ef04-4e82-ab59-ec52fc6b84b7"
+        ],
+        "X-Content-Type-Options": [
+          "nosniff"
+        ]
+      },
+      "StatusCode": 202
+    },
+    {
+      "RequestUri": "/subscriptions/24fb23e3-6ba3-41f0-9b6e-e41131d5d61e/providers/Microsoft.Storage/locations/southeastasia/asyncoperations/330f0af5-e6b0-4364-a085-0feecc976d52?monitor=true&api-version=2015-06-15",
+      "EncodedRequestUri": "L3N1YnNjcmlwdGlvbnMvMjRmYjIzZTMtNmJhMy00MWYwLTliNmUtZTQxMTMxZDVkNjFlL3Byb3ZpZGVycy9NaWNyb3NvZnQuU3RvcmFnZS9sb2NhdGlvbnMvc291dGhlYXN0YXNpYS9hc3luY29wZXJhdGlvbnMvMzMwZjBhZjUtZTZiMC00MzY0LWEwODUtMGZlZWNjOTc2ZDUyP21vbml0b3I9dHJ1ZSZhcGktdmVyc2lvbj0yMDE1LTA2LTE1",
+      "RequestMethod": "GET",
+      "RequestBody": "",
+      "RequestHeaders": {
+        "User-Agent": [
+          "FxVersion/4.6.25714.03",
+          "Microsoft.Azure.Management.Storage.StorageManagementClient/4.0.0.0"
+        ]
+      },
+      "ResponseBody": "{\r\n  \"location\": \"SoutheastAsia\",\r\n  \"properties\": {\r\n    \"accountType\": \"Standard_GRS\"\r\n  }\r\n}",
+      "ResponseHeaders": {
+        "Content-Length": [
+          "95"
+        ],
+        "Content-Type": [
+          "application/json"
+        ],
+        "Expires": [
+          "-1"
+        ],
+        "Pragma": [
+          "no-cache"
+        ],
+        "Date": [
+          "Thu, 03 May 2018 16:23:05 GMT"
+        ],
+        "Strict-Transport-Security": [
+          "max-age=31536000; includeSubDomains"
+        ],
+        "Cache-Control": [
+          "no-cache"
+        ],
+        "Server": [
+          "Microsoft-Azure-Storage-Resource-Provider/1.0,Microsoft-HTTPAPI/2.0 Microsoft-HTTPAPI/2.0"
+        ],
+        "Vary": [
+          "Accept-Encoding"
+        ],
+        "x-ms-request-id": [
+          "577bdfc8-9bc5-4064-a932-e5a5db24c20a"
+        ],
+        "Strict-Transport-Security": [
+          "max-age=31536000; includeSubDomains"
+        ],
+        "x-ms-ratelimit-remaining-subscription-reads": [
+          "14993"
+        ],
+        "x-ms-correlation-request-id": [
+          "b3fbe764-fd80-4e8b-80e5-323e34a11d60"
+        ],
+        "x-ms-routing-request-id": [
+          "WESTUS2:20180503T162306Z:b3fbe764-fd80-4e8b-80e5-323e34a11d60"
+        ],
+        "X-Content-Type-Options": [
+          "nosniff"
+        ]
+      },
+      "StatusCode": 200
+    },
+    {
+      "RequestUri": "/subscriptions/24fb23e3-6ba3-41f0-9b6e-e41131d5d61e/resourceGroups/crptestar81831/providers/Microsoft.Storage/storageAccounts?api-version=2015-06-15",
+      "EncodedRequestUri": "L3N1YnNjcmlwdGlvbnMvMjRmYjIzZTMtNmJhMy00MWYwLTliNmUtZTQxMTMxZDVkNjFlL3Jlc291cmNlR3JvdXBzL2NycHRlc3RhcjgxODMxL3Byb3ZpZGVycy9NaWNyb3NvZnQuU3RvcmFnZS9zdG9yYWdlQWNjb3VudHM/YXBpLXZlcnNpb249MjAxNS0wNi0xNQ==",
+      "RequestMethod": "GET",
+      "RequestBody": "",
+      "RequestHeaders": {
+        "x-ms-client-request-id": [
+          "56175095-76e6-4a08-a116-a5d667da151b"
+        ],
+        "accept-language": [
+          "en-US"
+        ],
+        "User-Agent": [
+          "FxVersion/4.6.25714.03",
+          "Microsoft.Azure.Management.Storage.StorageManagementClient/4.0.0.0"
+        ]
+      },
+      "ResponseBody": "{\r\n  \"value\": [\r\n    {\r\n      \"id\": \"/subscriptions/24fb23e3-6ba3-41f0-9b6e-e41131d5d61e/resourceGroups/crptestar81831/providers/Microsoft.Storage/storageAccounts/crptestar218\",\r\n      \"name\": \"crptestar218\",\r\n      \"type\": \"Microsoft.Storage/storageAccounts\",\r\n      \"location\": \"southeastasia\",\r\n      \"tags\": {},\r\n      \"properties\": {\r\n        \"accountType\": \"Standard_GRS\",\r\n        \"provisioningState\": \"Succeeded\",\r\n        \"creationTime\": \"2018-05-03T16:22:30.3580628Z\",\r\n        \"primaryEndpoints\": {\r\n          \"blob\": \"https://crptestar218.blob.core.windows.net/\",\r\n          \"queue\": \"https://crptestar218.queue.core.windows.net/\",\r\n          \"table\": \"https://crptestar218.table.core.windows.net/\",\r\n          \"file\": \"https://crptestar218.file.core.windows.net/\"\r\n        },\r\n        \"primaryLocation\": \"southeastasia\",\r\n        \"statusOfPrimary\": \"available\",\r\n        \"secondaryLocation\": \"eastasia\",\r\n        \"statusOfSecondary\": \"available\"\r\n      }\r\n    }\r\n  ]\r\n}",
+      "ResponseHeaders": {
+        "Content-Length": [
+          "745"
+        ],
+        "Content-Type": [
+          "application/json"
+        ],
+        "Expires": [
+          "-1"
+        ],
+        "Pragma": [
+          "no-cache"
+        ],
+        "Date": [
+          "Thu, 03 May 2018 16:23:17 GMT"
+        ],
+        "Strict-Transport-Security": [
+          "max-age=31536000; includeSubDomains"
+        ],
+        "Cache-Control": [
+          "no-cache"
+        ],
+        "Server": [
+          "Microsoft-Azure-Storage-Resource-Provider/1.0,Microsoft-HTTPAPI/2.0 Microsoft-HTTPAPI/2.0"
+        ],
+        "Vary": [
+          "Accept-Encoding"
+        ],
+        "x-ms-request-id": [
+          "3ff8c6de-18c0-4566-8638-d589c2abf048"
+        ],
+        "Strict-Transport-Security": [
+          "max-age=31536000; includeSubDomains"
+        ],
+        "x-ms-ratelimit-remaining-subscription-reads": [
+          "14992"
+        ],
+        "x-ms-correlation-request-id": [
+          "279feb2e-f3c2-4702-81d5-ce7dde260b25"
+        ],
+        "x-ms-routing-request-id": [
+          "WESTUS2:20180503T162317Z:279feb2e-f3c2-4702-81d5-ce7dde260b25"
+        ],
+        "X-Content-Type-Options": [
+          "nosniff"
+        ]
+      },
+      "StatusCode": 200
+    },
+    {
+      "RequestUri": "/subscriptions/24fb23e3-6ba3-41f0-9b6e-e41131d5d61e/resourceGroups/crptestar81831/providers/Microsoft.Storage/storageAccounts/crptestar218?api-version=2015-06-15",
+      "EncodedRequestUri": "L3N1YnNjcmlwdGlvbnMvMjRmYjIzZTMtNmJhMy00MWYwLTliNmUtZTQxMTMxZDVkNjFlL3Jlc291cmNlR3JvdXBzL2NycHRlc3RhcjgxODMxL3Byb3ZpZGVycy9NaWNyb3NvZnQuU3RvcmFnZS9zdG9yYWdlQWNjb3VudHMvY3JwdGVzdGFyMjE4P2FwaS12ZXJzaW9uPTIwMTUtMDYtMTU=",
+      "RequestMethod": "GET",
+      "RequestBody": "",
+      "RequestHeaders": {
+        "x-ms-client-request-id": [
+          "586b0c74-a6bc-4518-96ec-1b68b83f70a8"
+        ],
+        "accept-language": [
+          "en-US"
+        ],
+        "User-Agent": [
+          "FxVersion/4.6.25714.03",
+          "Microsoft.Azure.Management.Storage.StorageManagementClient/4.0.0.0"
+        ]
+      },
+      "ResponseBody": "{\r\n  \"id\": \"/subscriptions/24fb23e3-6ba3-41f0-9b6e-e41131d5d61e/resourceGroups/crptestar81831/providers/Microsoft.Storage/storageAccounts/crptestar218\",\r\n  \"name\": \"crptestar218\",\r\n  \"type\": \"Microsoft.Storage/storageAccounts\",\r\n  \"location\": \"southeastasia\",\r\n  \"tags\": {},\r\n  \"properties\": {\r\n    \"accountType\": \"Standard_GRS\",\r\n    \"provisioningState\": \"Succeeded\",\r\n    \"creationTime\": \"2018-05-03T16:22:30.3580628Z\",\r\n    \"primaryEndpoints\": {\r\n      \"blob\": \"https://crptestar218.blob.core.windows.net/\",\r\n      \"queue\": \"https://crptestar218.queue.core.windows.net/\",\r\n      \"table\": \"https://crptestar218.table.core.windows.net/\",\r\n      \"file\": \"https://crptestar218.file.core.windows.net/\"\r\n    },\r\n    \"primaryLocation\": \"southeastasia\",\r\n    \"statusOfPrimary\": \"available\",\r\n    \"secondaryLocation\": \"eastasia\",\r\n    \"statusOfSecondary\": \"available\"\r\n  }\r\n}",
+      "ResponseHeaders": {
+        "Content-Length": [
+          "733"
+        ],
+        "Content-Type": [
+          "application/json"
+        ],
+        "Expires": [
+          "-1"
+        ],
+        "Pragma": [
+          "no-cache"
+        ],
+        "Date": [
+          "Thu, 03 May 2018 16:23:17 GMT"
+        ],
+        "Strict-Transport-Security": [
+          "max-age=31536000; includeSubDomains"
+        ],
+        "Cache-Control": [
+          "no-cache"
+        ],
+        "Server": [
+          "Microsoft-Azure-Storage-Resource-Provider/1.0,Microsoft-HTTPAPI/2.0 Microsoft-HTTPAPI/2.0"
+        ],
+        "Vary": [
+          "Accept-Encoding"
+        ],
+        "x-ms-request-id": [
+          "b52982e7-80e0-466d-9d33-e5b356a0989d"
+        ],
+        "Strict-Transport-Security": [
+          "max-age=31536000; includeSubDomains"
+        ],
+        "x-ms-ratelimit-remaining-subscription-reads": [
+          "14991"
+        ],
+        "x-ms-correlation-request-id": [
+          "71c513a0-b10a-4c81-baa9-6e7be281c266"
+        ],
+        "x-ms-routing-request-id": [
+          "WESTUS2:20180503T162317Z:71c513a0-b10a-4c81-baa9-6e7be281c266"
+        ],
+        "X-Content-Type-Options": [
+          "nosniff"
+        ]
+      },
+      "StatusCode": 200
+    },
+    {
+      "RequestUri": "/subscriptions/24fb23e3-6ba3-41f0-9b6e-e41131d5d61e/resourceGroups/crptestar81831/providers/Microsoft.Network/publicIPAddresses/pip5255?api-version=2017-03-01",
+      "EncodedRequestUri": "L3N1YnNjcmlwdGlvbnMvMjRmYjIzZTMtNmJhMy00MWYwLTliNmUtZTQxMTMxZDVkNjFlL3Jlc291cmNlR3JvdXBzL2NycHRlc3RhcjgxODMxL3Byb3ZpZGVycy9NaWNyb3NvZnQuTmV0d29yay9wdWJsaWNJUEFkZHJlc3Nlcy9waXA1MjU1P2FwaS12ZXJzaW9uPTIwMTctMDMtMDE=",
+      "RequestMethod": "PUT",
+      "RequestBody": "{\r\n  \"properties\": {\r\n    \"publicIPAllocationMethod\": \"Dynamic\",\r\n    \"dnsSettings\": {\r\n      \"domainNameLabel\": \"dn2702\"\r\n    }\r\n  },\r\n  \"location\": \"SoutheastAsia\",\r\n  \"tags\": {\r\n    \"key\": \"value\"\r\n  }\r\n}",
+      "RequestHeaders": {
+        "Content-Type": [
+          "application/json; charset=utf-8"
+        ],
+        "Content-Length": [
+          "207"
+        ],
+        "x-ms-client-request-id": [
+          "02a14d5d-4413-42b1-8660-cab37e43b1e3"
+        ],
+        "accept-language": [
+          "en-US"
+        ],
+        "User-Agent": [
+          "FxVersion/4.6.25714.03",
+          "Microsoft.Azure.Management.Network.NetworkManagementClient/10.0.0.0"
+        ]
+      },
+      "ResponseBody": "{\r\n  \"name\": \"pip5255\",\r\n  \"id\": \"/subscriptions/24fb23e3-6ba3-41f0-9b6e-e41131d5d61e/resourceGroups/crptestar81831/providers/Microsoft.Network/publicIPAddresses/pip5255\",\r\n  \"etag\": \"W/\\\"32dcd23a-1e71-45d2-b97e-684a65fc6ac4\\\"\",\r\n  \"location\": \"southeastasia\",\r\n  \"tags\": {\r\n    \"key\": \"value\"\r\n  },\r\n  \"properties\": {\r\n    \"provisioningState\": \"Updating\",\r\n    \"resourceGuid\": \"b0d3c88a-1909-4e34-a9d3-45ff3178b1bc\",\r\n    \"publicIPAddressVersion\": \"IPv4\",\r\n    \"publicIPAllocationMethod\": \"Dynamic\",\r\n    \"idleTimeoutInMinutes\": 4,\r\n    \"dnsSettings\": {\r\n      \"domainNameLabel\": \"dn2702\",\r\n      \"fqdn\": \"dn2702.southeastasia.cloudapp.azure.com\"\r\n    }\r\n  },\r\n  \"type\": \"Microsoft.Network/publicIPAddresses\"\r\n}",
+      "ResponseHeaders": {
+        "Content-Length": [
+          "712"
+        ],
+        "Content-Type": [
+          "application/json; charset=utf-8"
+        ],
+        "Expires": [
+          "-1"
+        ],
+        "Cache-Control": [
+          "no-cache"
+        ],
+        "Date": [
+          "Thu, 03 May 2018 16:23:27 GMT"
+        ],
+        "Pragma": [
+          "no-cache"
+        ],
+        "Retry-After": [
+          "3"
+        ],
+        "x-ms-request-id": [
+          "a96e0220-2d4e-4776-b040-e23cdd479b9d"
+        ],
+        "Azure-AsyncOperation": [
+          "https://management.azure.com/subscriptions/24fb23e3-6ba3-41f0-9b6e-e41131d5d61e/providers/Microsoft.Network/locations/southeastasia/operations/a96e0220-2d4e-4776-b040-e23cdd479b9d?api-version=2017-03-01"
+        ],
+        "Strict-Transport-Security": [
+          "max-age=31536000; includeSubDomains"
+        ],
+        "Cache-Control": [
+          "no-cache"
+        ],
+        "Server": [
+          "Microsoft-HTTPAPI/2.0",
+          "Microsoft-HTTPAPI/2.0"
+        ],
+        "x-ms-ratelimit-remaining-subscription-writes": [
+          "1197"
+        ],
+        "x-ms-correlation-request-id": [
+          "fa642d6c-4503-41ba-ba08-59c322be1ace"
+        ],
+        "x-ms-routing-request-id": [
+          "WESTUS2:20180503T162327Z:fa642d6c-4503-41ba-ba08-59c322be1ace"
+        ],
+        "X-Content-Type-Options": [
+          "nosniff"
+        ]
+      },
+      "StatusCode": 201
+    },
+    {
+      "RequestUri": "/subscriptions/24fb23e3-6ba3-41f0-9b6e-e41131d5d61e/providers/Microsoft.Network/locations/southeastasia/operations/a96e0220-2d4e-4776-b040-e23cdd479b9d?api-version=2017-03-01",
+      "EncodedRequestUri": "L3N1YnNjcmlwdGlvbnMvMjRmYjIzZTMtNmJhMy00MWYwLTliNmUtZTQxMTMxZDVkNjFlL3Byb3ZpZGVycy9NaWNyb3NvZnQuTmV0d29yay9sb2NhdGlvbnMvc291dGhlYXN0YXNpYS9vcGVyYXRpb25zL2E5NmUwMjIwLTJkNGUtNDc3Ni1iMDQwLWUyM2NkZDQ3OWI5ZD9hcGktdmVyc2lvbj0yMDE3LTAzLTAx",
+      "RequestMethod": "GET",
+      "RequestBody": "",
+      "RequestHeaders": {
+        "User-Agent": [
+          "FxVersion/4.6.25714.03",
+          "Microsoft.Azure.Management.Network.NetworkManagementClient/10.0.0.0"
+        ]
+      },
+      "ResponseBody": "{\r\n  \"status\": \"Succeeded\"\r\n}",
+      "ResponseHeaders": {
+        "Content-Length": [
+          "29"
+        ],
+        "Content-Type": [
+          "application/json; charset=utf-8"
+        ],
+        "Expires": [
+          "-1"
+        ],
+        "Pragma": [
+          "no-cache"
+        ],
+        "Date": [
+          "Thu, 03 May 2018 16:23:30 GMT"
+        ],
+        "Strict-Transport-Security": [
+          "max-age=31536000; includeSubDomains"
+        ],
+        "Cache-Control": [
+          "no-cache"
+        ],
+        "Server": [
+          "Microsoft-HTTPAPI/2.0",
+          "Microsoft-HTTPAPI/2.0"
+        ],
+        "Vary": [
+          "Accept-Encoding"
+        ],
+        "x-ms-request-id": [
+          "30b81be4-7835-4a0f-bbdb-230dd9830c80"
+        ],
+        "Strict-Transport-Security": [
+          "max-age=31536000; includeSubDomains"
+        ],
+        "x-ms-ratelimit-remaining-subscription-reads": [
+          "14986"
+        ],
+        "x-ms-correlation-request-id": [
+          "ea04780e-48d5-4c67-aabb-627e0e97878b"
+        ],
+        "x-ms-routing-request-id": [
+          "WESTUS2:20180503T162331Z:ea04780e-48d5-4c67-aabb-627e0e97878b"
+        ],
+        "X-Content-Type-Options": [
+          "nosniff"
+        ]
+      },
+      "StatusCode": 200
+    },
+    {
+      "RequestUri": "/subscriptions/24fb23e3-6ba3-41f0-9b6e-e41131d5d61e/resourceGroups/crptestar81831/providers/Microsoft.Network/publicIPAddresses/pip5255?api-version=2017-03-01",
+      "EncodedRequestUri": "L3N1YnNjcmlwdGlvbnMvMjRmYjIzZTMtNmJhMy00MWYwLTliNmUtZTQxMTMxZDVkNjFlL3Jlc291cmNlR3JvdXBzL2NycHRlc3RhcjgxODMxL3Byb3ZpZGVycy9NaWNyb3NvZnQuTmV0d29yay9wdWJsaWNJUEFkZHJlc3Nlcy9waXA1MjU1P2FwaS12ZXJzaW9uPTIwMTctMDMtMDE=",
+      "RequestMethod": "GET",
+      "RequestBody": "",
+      "RequestHeaders": {
+        "User-Agent": [
+          "FxVersion/4.6.25714.03",
+          "Microsoft.Azure.Management.Network.NetworkManagementClient/10.0.0.0"
+        ]
+      },
+      "ResponseBody": "{\r\n  \"name\": \"pip5255\",\r\n  \"id\": \"/subscriptions/24fb23e3-6ba3-41f0-9b6e-e41131d5d61e/resourceGroups/crptestar81831/providers/Microsoft.Network/publicIPAddresses/pip5255\",\r\n  \"etag\": \"W/\\\"20161f20-52d4-49d7-a70c-9a5eda2e3c04\\\"\",\r\n  \"location\": \"southeastasia\",\r\n  \"tags\": {\r\n    \"key\": \"value\"\r\n  },\r\n  \"properties\": {\r\n    \"provisioningState\": \"Succeeded\",\r\n    \"resourceGuid\": \"b0d3c88a-1909-4e34-a9d3-45ff3178b1bc\",\r\n    \"publicIPAddressVersion\": \"IPv4\",\r\n    \"publicIPAllocationMethod\": \"Dynamic\",\r\n    \"idleTimeoutInMinutes\": 4,\r\n    \"dnsSettings\": {\r\n      \"domainNameLabel\": \"dn2702\",\r\n      \"fqdn\": \"dn2702.southeastasia.cloudapp.azure.com\"\r\n    }\r\n  },\r\n  \"type\": \"Microsoft.Network/publicIPAddresses\"\r\n}",
+      "ResponseHeaders": {
+        "Content-Length": [
+          "713"
+        ],
+        "Content-Type": [
+          "application/json; charset=utf-8"
+        ],
+        "Expires": [
+          "-1"
+        ],
+        "Pragma": [
+          "no-cache"
+        ],
+        "Date": [
+          "Thu, 03 May 2018 16:23:31 GMT"
+        ],
+        "Strict-Transport-Security": [
+          "max-age=31536000; includeSubDomains"
+        ],
+        "Cache-Control": [
+          "no-cache"
+        ],
+        "ETag": [
+          "W/\"20161f20-52d4-49d7-a70c-9a5eda2e3c04\""
+        ],
+        "Server": [
+          "Microsoft-HTTPAPI/2.0",
+          "Microsoft-HTTPAPI/2.0"
+        ],
+        "Vary": [
+          "Accept-Encoding"
+        ],
+        "x-ms-request-id": [
+          "fcac1ae5-1f0d-41b4-b2ed-547be295b6d6"
+        ],
+        "Strict-Transport-Security": [
+          "max-age=31536000; includeSubDomains"
+        ],
+        "x-ms-ratelimit-remaining-subscription-reads": [
+          "14985"
+        ],
+        "x-ms-correlation-request-id": [
+          "45be6d75-5632-49e9-8727-182bb4a8ea63"
+        ],
+        "x-ms-routing-request-id": [
+          "WESTUS2:20180503T162331Z:45be6d75-5632-49e9-8727-182bb4a8ea63"
+        ],
+        "X-Content-Type-Options": [
+          "nosniff"
+        ]
+      },
+      "StatusCode": 200
+    },
+    {
+      "RequestUri": "/subscriptions/24fb23e3-6ba3-41f0-9b6e-e41131d5d61e/resourceGroups/crptestar81831/providers/Microsoft.Network/publicIPAddresses/pip5255?api-version=2017-03-01",
+      "EncodedRequestUri": "L3N1YnNjcmlwdGlvbnMvMjRmYjIzZTMtNmJhMy00MWYwLTliNmUtZTQxMTMxZDVkNjFlL3Jlc291cmNlR3JvdXBzL2NycHRlc3RhcjgxODMxL3Byb3ZpZGVycy9NaWNyb3NvZnQuTmV0d29yay9wdWJsaWNJUEFkZHJlc3Nlcy9waXA1MjU1P2FwaS12ZXJzaW9uPTIwMTctMDMtMDE=",
+      "RequestMethod": "GET",
+      "RequestBody": "",
+      "RequestHeaders": {
+        "x-ms-client-request-id": [
+          "82dd588e-8d41-41ef-976b-048e893afc1a"
+        ],
+        "accept-language": [
+          "en-US"
+        ],
+        "User-Agent": [
+          "FxVersion/4.6.25714.03",
+          "Microsoft.Azure.Management.Network.NetworkManagementClient/10.0.0.0"
+        ]
+      },
+      "ResponseBody": "{\r\n  \"name\": \"pip5255\",\r\n  \"id\": \"/subscriptions/24fb23e3-6ba3-41f0-9b6e-e41131d5d61e/resourceGroups/crptestar81831/providers/Microsoft.Network/publicIPAddresses/pip5255\",\r\n  \"etag\": \"W/\\\"20161f20-52d4-49d7-a70c-9a5eda2e3c04\\\"\",\r\n  \"location\": \"southeastasia\",\r\n  \"tags\": {\r\n    \"key\": \"value\"\r\n  },\r\n  \"properties\": {\r\n    \"provisioningState\": \"Succeeded\",\r\n    \"resourceGuid\": \"b0d3c88a-1909-4e34-a9d3-45ff3178b1bc\",\r\n    \"publicIPAddressVersion\": \"IPv4\",\r\n    \"publicIPAllocationMethod\": \"Dynamic\",\r\n    \"idleTimeoutInMinutes\": 4,\r\n    \"dnsSettings\": {\r\n      \"domainNameLabel\": \"dn2702\",\r\n      \"fqdn\": \"dn2702.southeastasia.cloudapp.azure.com\"\r\n    }\r\n  },\r\n  \"type\": \"Microsoft.Network/publicIPAddresses\"\r\n}",
+      "ResponseHeaders": {
+        "Content-Length": [
+          "713"
+        ],
+        "Content-Type": [
+          "application/json; charset=utf-8"
+        ],
+        "Expires": [
+          "-1"
+        ],
+        "Pragma": [
+          "no-cache"
+        ],
+        "Date": [
+          "Thu, 03 May 2018 16:23:31 GMT"
+        ],
+        "Strict-Transport-Security": [
+          "max-age=31536000; includeSubDomains"
+        ],
+        "Cache-Control": [
+          "no-cache"
+        ],
+        "ETag": [
+          "W/\"20161f20-52d4-49d7-a70c-9a5eda2e3c04\""
+        ],
+        "Server": [
+          "Microsoft-HTTPAPI/2.0",
+          "Microsoft-HTTPAPI/2.0"
+        ],
+        "Vary": [
+          "Accept-Encoding"
+        ],
+        "x-ms-request-id": [
+          "97bc991f-ee32-4d71-a99a-bf78130af959"
+        ],
+        "Strict-Transport-Security": [
+          "max-age=31536000; includeSubDomains"
+        ],
+        "x-ms-ratelimit-remaining-subscription-reads": [
+          "14984"
+        ],
+        "x-ms-correlation-request-id": [
+          "584b97d9-eb0e-4440-92c1-2eacc6ba98f7"
+        ],
+        "x-ms-routing-request-id": [
+          "WESTUS2:20180503T162332Z:584b97d9-eb0e-4440-92c1-2eacc6ba98f7"
+        ],
+        "X-Content-Type-Options": [
+          "nosniff"
+        ]
+      },
+      "StatusCode": 200
+    },
+    {
+      "RequestUri": "/subscriptions/24fb23e3-6ba3-41f0-9b6e-e41131d5d61e/resourceGroups/crptestar81831/providers/Microsoft.Network/virtualNetworks/vn1668?api-version=2017-03-01",
+      "EncodedRequestUri": "L3N1YnNjcmlwdGlvbnMvMjRmYjIzZTMtNmJhMy00MWYwLTliNmUtZTQxMTMxZDVkNjFlL3Jlc291cmNlR3JvdXBzL2NycHRlc3RhcjgxODMxL3Byb3ZpZGVycy9NaWNyb3NvZnQuTmV0d29yay92aXJ0dWFsTmV0d29ya3Mvdm4xNjY4P2FwaS12ZXJzaW9uPTIwMTctMDMtMDE=",
+      "RequestMethod": "PUT",
+      "RequestBody": "{\r\n  \"properties\": {\r\n    \"addressSpace\": {\r\n      \"addressPrefixes\": [\r\n        \"10.0.0.0/16\"\r\n      ]\r\n    },\r\n    \"dhcpOptions\": {\r\n      \"dnsServers\": [\r\n        \"10.1.1.1\",\r\n        \"10.1.2.4\"\r\n      ]\r\n    },\r\n    \"subnets\": [\r\n      {\r\n        \"properties\": {\r\n          \"addressPrefix\": \"10.0.0.0/24\"\r\n        },\r\n        \"name\": \"sn4342\"\r\n      }\r\n    ]\r\n  },\r\n  \"location\": \"SoutheastAsia\"\r\n}",
+      "RequestHeaders": {
+        "Content-Type": [
+          "application/json; charset=utf-8"
+        ],
+        "Content-Length": [
+          "402"
+        ],
+        "x-ms-client-request-id": [
+          "bfecf7d2-7325-47a6-951f-5f18bdfe704d"
+        ],
+        "accept-language": [
+          "en-US"
+        ],
+        "User-Agent": [
+          "FxVersion/4.6.25714.03",
+          "Microsoft.Azure.Management.Network.NetworkManagementClient/10.0.0.0"
+        ]
+      },
+      "ResponseBody": "{\r\n  \"name\": \"vn1668\",\r\n  \"id\": \"/subscriptions/24fb23e3-6ba3-41f0-9b6e-e41131d5d61e/resourceGroups/crptestar81831/providers/Microsoft.Network/virtualNetworks/vn1668\",\r\n  \"etag\": \"W/\\\"d058ff68-1afe-4a2f-b30f-cf2452b4dfb8\\\"\",\r\n  \"type\": \"Microsoft.Network/virtualNetworks\",\r\n  \"location\": \"southeastasia\",\r\n  \"properties\": {\r\n    \"provisioningState\": \"Updating\",\r\n    \"resourceGuid\": \"2d6940dd-a1d1-420f-ae90-ef29db5b0492\",\r\n    \"addressSpace\": {\r\n      \"addressPrefixes\": [\r\n        \"10.0.0.0/16\"\r\n      ]\r\n    },\r\n    \"dhcpOptions\": {\r\n      \"dnsServers\": [\r\n        \"10.1.1.1\",\r\n        \"10.1.2.4\"\r\n      ]\r\n    },\r\n    \"subnets\": [\r\n      {\r\n        \"name\": \"sn4342\",\r\n        \"id\": \"/subscriptions/24fb23e3-6ba3-41f0-9b6e-e41131d5d61e/resourceGroups/crptestar81831/providers/Microsoft.Network/virtualNetworks/vn1668/subnets/sn4342\",\r\n        \"etag\": \"W/\\\"d058ff68-1afe-4a2f-b30f-cf2452b4dfb8\\\"\",\r\n        \"properties\": {\r\n          \"provisioningState\": \"Updating\",\r\n          \"addressPrefix\": \"10.0.0.0/24\"\r\n        }\r\n      }\r\n    ],\r\n    \"virtualNetworkPeerings\": []\r\n  }\r\n}",
+      "ResponseHeaders": {
+        "Content-Length": [
+          "1080"
+        ],
+        "Content-Type": [
+          "application/json; charset=utf-8"
+        ],
+        "Expires": [
+          "-1"
+        ],
+        "Cache-Control": [
+          "no-cache"
+        ],
+        "Date": [
+          "Thu, 03 May 2018 16:23:34 GMT"
+        ],
+        "Pragma": [
+          "no-cache"
+        ],
+        "Retry-After": [
+          "3"
+        ],
+        "x-ms-request-id": [
+          "0c033500-fa2b-4bda-b62c-88b63392d564"
+        ],
+        "Azure-AsyncOperation": [
+          "https://management.azure.com/subscriptions/24fb23e3-6ba3-41f0-9b6e-e41131d5d61e/providers/Microsoft.Network/locations/southeastasia/operations/0c033500-fa2b-4bda-b62c-88b63392d564?api-version=2017-03-01"
+        ],
+        "Strict-Transport-Security": [
+          "max-age=31536000; includeSubDomains"
+        ],
+        "Cache-Control": [
+          "no-cache"
+        ],
+        "Server": [
+          "Microsoft-HTTPAPI/2.0",
+          "Microsoft-HTTPAPI/2.0"
+        ],
+        "x-ms-ratelimit-remaining-subscription-writes": [
+          "1196"
+        ],
+        "x-ms-correlation-request-id": [
+          "afab807d-59a8-437a-9822-ba05115e3f69"
+        ],
+        "x-ms-routing-request-id": [
+          "WESTUS2:20180503T162335Z:afab807d-59a8-437a-9822-ba05115e3f69"
+        ],
+        "X-Content-Type-Options": [
+          "nosniff"
+        ]
+      },
+      "StatusCode": 201
+    },
+    {
+      "RequestUri": "/subscriptions/24fb23e3-6ba3-41f0-9b6e-e41131d5d61e/providers/Microsoft.Network/locations/southeastasia/operations/0c033500-fa2b-4bda-b62c-88b63392d564?api-version=2017-03-01",
+      "EncodedRequestUri": "L3N1YnNjcmlwdGlvbnMvMjRmYjIzZTMtNmJhMy00MWYwLTliNmUtZTQxMTMxZDVkNjFlL3Byb3ZpZGVycy9NaWNyb3NvZnQuTmV0d29yay9sb2NhdGlvbnMvc291dGhlYXN0YXNpYS9vcGVyYXRpb25zLzBjMDMzNTAwLWZhMmItNGJkYS1iNjJjLTg4YjYzMzkyZDU2ND9hcGktdmVyc2lvbj0yMDE3LTAzLTAx",
+      "RequestMethod": "GET",
+      "RequestBody": "",
+      "RequestHeaders": {
+        "User-Agent": [
+          "FxVersion/4.6.25714.03",
+          "Microsoft.Azure.Management.Network.NetworkManagementClient/10.0.0.0"
+        ]
+      },
+      "ResponseBody": "{\r\n  \"status\": \"InProgress\"\r\n}",
+      "ResponseHeaders": {
+        "Content-Type": [
+          "application/json; charset=utf-8"
+        ],
+        "Expires": [
+          "-1"
+        ],
+        "Cache-Control": [
+          "no-cache"
+        ],
+        "Date": [
+          "Thu, 03 May 2018 16:23:37 GMT"
+        ],
+        "Pragma": [
+          "no-cache"
+        ],
+        "Transfer-Encoding": [
+          "chunked"
+        ],
+        "Retry-After": [
+          "10"
+        ],
+        "Server": [
+          "Microsoft-HTTPAPI/2.0",
+          "Microsoft-HTTPAPI/2.0"
+        ],
+        "Vary": [
+          "Accept-Encoding"
+        ],
+        "x-ms-request-id": [
+          "28dca2b9-5a8d-4934-900d-88305316d434"
+        ],
+        "Strict-Transport-Security": [
+          "max-age=31536000; includeSubDomains"
+        ],
+        "x-ms-ratelimit-remaining-subscription-reads": [
+          "14983"
+        ],
+        "x-ms-correlation-request-id": [
+          "5cdca043-46c8-45fa-8d46-3f12d425f9ec"
+        ],
+        "x-ms-routing-request-id": [
+          "WESTUS2:20180503T162338Z:5cdca043-46c8-45fa-8d46-3f12d425f9ec"
+        ],
+        "X-Content-Type-Options": [
+          "nosniff"
+        ]
+      },
+      "StatusCode": 200
+    },
+    {
+      "RequestUri": "/subscriptions/24fb23e3-6ba3-41f0-9b6e-e41131d5d61e/providers/Microsoft.Network/locations/southeastasia/operations/0c033500-fa2b-4bda-b62c-88b63392d564?api-version=2017-03-01",
+      "EncodedRequestUri": "L3N1YnNjcmlwdGlvbnMvMjRmYjIzZTMtNmJhMy00MWYwLTliNmUtZTQxMTMxZDVkNjFlL3Byb3ZpZGVycy9NaWNyb3NvZnQuTmV0d29yay9sb2NhdGlvbnMvc291dGhlYXN0YXNpYS9vcGVyYXRpb25zLzBjMDMzNTAwLWZhMmItNGJkYS1iNjJjLTg4YjYzMzkyZDU2ND9hcGktdmVyc2lvbj0yMDE3LTAzLTAx",
+      "RequestMethod": "GET",
+      "RequestBody": "",
+      "RequestHeaders": {
+        "User-Agent": [
+          "FxVersion/4.6.25714.03",
+          "Microsoft.Azure.Management.Network.NetworkManagementClient/10.0.0.0"
+        ]
+      },
+      "ResponseBody": "{\r\n  \"status\": \"Succeeded\"\r\n}",
+      "ResponseHeaders": {
+        "Content-Length": [
+          "29"
+        ],
+        "Content-Type": [
+          "application/json; charset=utf-8"
+        ],
+        "Expires": [
+          "-1"
+        ],
+        "Pragma": [
+          "no-cache"
+        ],
+        "Date": [
+          "Thu, 03 May 2018 16:23:48 GMT"
+        ],
+        "Strict-Transport-Security": [
+          "max-age=31536000; includeSubDomains"
+        ],
+        "Cache-Control": [
+          "no-cache"
+        ],
+        "Server": [
+          "Microsoft-HTTPAPI/2.0",
+          "Microsoft-HTTPAPI/2.0"
+        ],
+        "Vary": [
+          "Accept-Encoding"
+        ],
+        "x-ms-request-id": [
+          "25831992-966e-4db2-a975-4da21507d825"
+        ],
+        "Strict-Transport-Security": [
+          "max-age=31536000; includeSubDomains"
+        ],
+        "x-ms-ratelimit-remaining-subscription-reads": [
+          "14982"
+        ],
+        "x-ms-correlation-request-id": [
+          "df1c94a8-e840-40d8-a9de-279b6adbaf48"
+        ],
+        "x-ms-routing-request-id": [
+          "WESTUS2:20180503T162348Z:df1c94a8-e840-40d8-a9de-279b6adbaf48"
+        ],
+        "X-Content-Type-Options": [
+          "nosniff"
+        ]
+      },
+      "StatusCode": 200
+    },
+    {
+      "RequestUri": "/subscriptions/24fb23e3-6ba3-41f0-9b6e-e41131d5d61e/resourceGroups/crptestar81831/providers/Microsoft.Network/virtualNetworks/vn1668?api-version=2017-03-01",
+      "EncodedRequestUri": "L3N1YnNjcmlwdGlvbnMvMjRmYjIzZTMtNmJhMy00MWYwLTliNmUtZTQxMTMxZDVkNjFlL3Jlc291cmNlR3JvdXBzL2NycHRlc3RhcjgxODMxL3Byb3ZpZGVycy9NaWNyb3NvZnQuTmV0d29yay92aXJ0dWFsTmV0d29ya3Mvdm4xNjY4P2FwaS12ZXJzaW9uPTIwMTctMDMtMDE=",
+      "RequestMethod": "GET",
+      "RequestBody": "",
+      "RequestHeaders": {
+        "User-Agent": [
+          "FxVersion/4.6.25714.03",
+          "Microsoft.Azure.Management.Network.NetworkManagementClient/10.0.0.0"
+        ]
+      },
+      "ResponseBody": "{\r\n  \"name\": \"vn1668\",\r\n  \"id\": \"/subscriptions/24fb23e3-6ba3-41f0-9b6e-e41131d5d61e/resourceGroups/crptestar81831/providers/Microsoft.Network/virtualNetworks/vn1668\",\r\n  \"etag\": \"W/\\\"0ade9e17-2c32-49d1-87d9-6e25f508def3\\\"\",\r\n  \"type\": \"Microsoft.Network/virtualNetworks\",\r\n  \"location\": \"southeastasia\",\r\n  \"properties\": {\r\n    \"provisioningState\": \"Succeeded\",\r\n    \"resourceGuid\": \"2d6940dd-a1d1-420f-ae90-ef29db5b0492\",\r\n    \"addressSpace\": {\r\n      \"addressPrefixes\": [\r\n        \"10.0.0.0/16\"\r\n      ]\r\n    },\r\n    \"dhcpOptions\": {\r\n      \"dnsServers\": [\r\n        \"10.1.1.1\",\r\n        \"10.1.2.4\"\r\n      ]\r\n    },\r\n    \"subnets\": [\r\n      {\r\n        \"name\": \"sn4342\",\r\n        \"id\": \"/subscriptions/24fb23e3-6ba3-41f0-9b6e-e41131d5d61e/resourceGroups/crptestar81831/providers/Microsoft.Network/virtualNetworks/vn1668/subnets/sn4342\",\r\n        \"etag\": \"W/\\\"0ade9e17-2c32-49d1-87d9-6e25f508def3\\\"\",\r\n        \"properties\": {\r\n          \"provisioningState\": \"Succeeded\",\r\n          \"addressPrefix\": \"10.0.0.0/24\"\r\n        }\r\n      }\r\n    ],\r\n    \"virtualNetworkPeerings\": []\r\n  }\r\n}",
+      "ResponseHeaders": {
+        "Content-Length": [
+          "1082"
+        ],
+        "Content-Type": [
+          "application/json; charset=utf-8"
+        ],
+        "Expires": [
+          "-1"
+        ],
+        "Pragma": [
+          "no-cache"
+        ],
+        "Date": [
+          "Thu, 03 May 2018 16:23:48 GMT"
+        ],
+        "Strict-Transport-Security": [
+          "max-age=31536000; includeSubDomains"
+        ],
+        "Cache-Control": [
+          "no-cache"
+        ],
+        "ETag": [
+          "W/\"0ade9e17-2c32-49d1-87d9-6e25f508def3\""
+        ],
+        "Server": [
+          "Microsoft-HTTPAPI/2.0",
+          "Microsoft-HTTPAPI/2.0"
+        ],
+        "Vary": [
+          "Accept-Encoding"
+        ],
+        "x-ms-request-id": [
+          "096e219f-ac85-4209-8207-f4e5e272269a"
+        ],
+        "Strict-Transport-Security": [
+          "max-age=31536000; includeSubDomains"
+        ],
+        "x-ms-ratelimit-remaining-subscription-reads": [
+          "14981"
+        ],
+        "x-ms-correlation-request-id": [
+          "e91db142-b8a7-4386-b706-faf81aaf9b90"
+        ],
+        "x-ms-routing-request-id": [
+          "WESTUS2:20180503T162348Z:e91db142-b8a7-4386-b706-faf81aaf9b90"
+        ],
+        "X-Content-Type-Options": [
+          "nosniff"
+        ]
+      },
+      "StatusCode": 200
+    },
+    {
+      "RequestUri": "/subscriptions/24fb23e3-6ba3-41f0-9b6e-e41131d5d61e/resourceGroups/crptestar81831/providers/Microsoft.Network/virtualNetworks/vn1668/subnets/sn4342?api-version=2017-03-01",
+      "EncodedRequestUri": "L3N1YnNjcmlwdGlvbnMvMjRmYjIzZTMtNmJhMy00MWYwLTliNmUtZTQxMTMxZDVkNjFlL3Jlc291cmNlR3JvdXBzL2NycHRlc3RhcjgxODMxL3Byb3ZpZGVycy9NaWNyb3NvZnQuTmV0d29yay92aXJ0dWFsTmV0d29ya3Mvdm4xNjY4L3N1Ym5ldHMvc240MzQyP2FwaS12ZXJzaW9uPTIwMTctMDMtMDE=",
+      "RequestMethod": "GET",
+      "RequestBody": "",
+      "RequestHeaders": {
+        "x-ms-client-request-id": [
+          "bf1ff600-22aa-497a-9b74-e27a7e3ed0f6"
+        ],
+        "accept-language": [
+          "en-US"
+        ],
+        "User-Agent": [
+          "FxVersion/4.6.25714.03",
+          "Microsoft.Azure.Management.Network.NetworkManagementClient/10.0.0.0"
+        ]
+      },
+      "ResponseBody": "{\r\n  \"name\": \"sn4342\",\r\n  \"id\": \"/subscriptions/24fb23e3-6ba3-41f0-9b6e-e41131d5d61e/resourceGroups/crptestar81831/providers/Microsoft.Network/virtualNetworks/vn1668/subnets/sn4342\",\r\n  \"etag\": \"W/\\\"0ade9e17-2c32-49d1-87d9-6e25f508def3\\\"\",\r\n  \"properties\": {\r\n    \"provisioningState\": \"Succeeded\",\r\n    \"addressPrefix\": \"10.0.0.0/24\"\r\n  }\r\n}",
+      "ResponseHeaders": {
+        "Content-Length": [
+          "341"
+        ],
+        "Content-Type": [
+          "application/json; charset=utf-8"
+        ],
+        "Expires": [
+          "-1"
+        ],
+        "Pragma": [
+          "no-cache"
+        ],
+        "Date": [
+          "Thu, 03 May 2018 16:23:48 GMT"
+        ],
+        "Strict-Transport-Security": [
+          "max-age=31536000; includeSubDomains"
+        ],
+        "Cache-Control": [
+          "no-cache"
+        ],
+        "ETag": [
+          "W/\"0ade9e17-2c32-49d1-87d9-6e25f508def3\""
+        ],
+        "Server": [
+          "Microsoft-HTTPAPI/2.0",
+          "Microsoft-HTTPAPI/2.0"
+        ],
+        "Vary": [
+          "Accept-Encoding"
+        ],
+        "x-ms-request-id": [
+          "9893301d-ea82-4d9a-bdf0-0860fe78b1fd"
+        ],
+        "Strict-Transport-Security": [
+          "max-age=31536000; includeSubDomains"
+        ],
+        "x-ms-ratelimit-remaining-subscription-reads": [
+          "14980"
+        ],
+        "x-ms-correlation-request-id": [
+          "9af387ba-af2f-457f-a74e-5bcb04074329"
+        ],
+        "x-ms-routing-request-id": [
+          "WESTUS2:20180503T162348Z:9af387ba-af2f-457f-a74e-5bcb04074329"
+        ],
+        "X-Content-Type-Options": [
+          "nosniff"
+        ]
+      },
+      "StatusCode": 200
+    },
+    {
+      "RequestUri": "/subscriptions/24fb23e3-6ba3-41f0-9b6e-e41131d5d61e/resourceGroups/crptestar81831/providers/Microsoft.Network/networkInterfaces/nic5489?api-version=2017-03-01",
+      "EncodedRequestUri": "L3N1YnNjcmlwdGlvbnMvMjRmYjIzZTMtNmJhMy00MWYwLTliNmUtZTQxMTMxZDVkNjFlL3Jlc291cmNlR3JvdXBzL2NycHRlc3RhcjgxODMxL3Byb3ZpZGVycy9NaWNyb3NvZnQuTmV0d29yay9uZXR3b3JrSW50ZXJmYWNlcy9uaWM1NDg5P2FwaS12ZXJzaW9uPTIwMTctMDMtMDE=",
+      "RequestMethod": "PUT",
+      "RequestBody": "{\r\n  \"properties\": {\r\n    \"ipConfigurations\": [\r\n      {\r\n        \"properties\": {\r\n          \"privateIPAllocationMethod\": \"Dynamic\",\r\n          \"subnet\": {\r\n            \"properties\": {\r\n              \"addressPrefix\": \"10.0.0.0/24\",\r\n              \"provisioningState\": \"Succeeded\"\r\n            },\r\n            \"name\": \"sn4342\",\r\n            \"etag\": \"W/\\\"0ade9e17-2c32-49d1-87d9-6e25f508def3\\\"\",\r\n            \"id\": \"/subscriptions/24fb23e3-6ba3-41f0-9b6e-e41131d5d61e/resourceGroups/crptestar81831/providers/Microsoft.Network/virtualNetworks/vn1668/subnets/sn4342\"\r\n          }\r\n        },\r\n        \"name\": \"ip1653\"\r\n      }\r\n    ]\r\n  },\r\n  \"location\": \"SoutheastAsia\",\r\n  \"tags\": {\r\n    \"key\": \"value\"\r\n  }\r\n}",
+      "RequestHeaders": {
+        "Content-Type": [
+          "application/json; charset=utf-8"
+        ],
+        "Content-Length": [
+          "708"
+        ],
+        "x-ms-client-request-id": [
+          "8b56072e-cd11-4f56-bb07-4e6443381572"
+        ],
+        "accept-language": [
+          "en-US"
+        ],
+        "User-Agent": [
+          "FxVersion/4.6.25714.03",
+          "Microsoft.Azure.Management.Network.NetworkManagementClient/10.0.0.0"
+        ]
+      },
+      "ResponseBody": "{\r\n  \"name\": \"nic5489\",\r\n  \"id\": \"/subscriptions/24fb23e3-6ba3-41f0-9b6e-e41131d5d61e/resourceGroups/crptestar81831/providers/Microsoft.Network/networkInterfaces/nic5489\",\r\n  \"etag\": \"W/\\\"99027943-78ad-4c5b-a97b-bf74e94b1599\\\"\",\r\n  \"location\": \"southeastasia\",\r\n  \"tags\": {\r\n    \"key\": \"value\"\r\n  },\r\n  \"properties\": {\r\n    \"provisioningState\": \"Succeeded\",\r\n    \"resourceGuid\": \"d7d36bd5-6ddf-4080-8e48-9997f099bc60\",\r\n    \"ipConfigurations\": [\r\n      {\r\n        \"name\": \"ip1653\",\r\n        \"id\": \"/subscriptions/24fb23e3-6ba3-41f0-9b6e-e41131d5d61e/resourceGroups/crptestar81831/providers/Microsoft.Network/networkInterfaces/nic5489/ipConfigurations/ip1653\",\r\n        \"etag\": \"W/\\\"99027943-78ad-4c5b-a97b-bf74e94b1599\\\"\",\r\n        \"properties\": {\r\n          \"provisioningState\": \"Succeeded\",\r\n          \"privateIPAddress\": \"10.0.0.4\",\r\n          \"privateIPAllocationMethod\": \"Dynamic\",\r\n          \"subnet\": {\r\n            \"id\": \"/subscriptions/24fb23e3-6ba3-41f0-9b6e-e41131d5d61e/resourceGroups/crptestar81831/providers/Microsoft.Network/virtualNetworks/vn1668/subnets/sn4342\"\r\n          },\r\n          \"primary\": true,\r\n          \"privateIPAddressVersion\": \"IPv4\",\r\n          \"isInUseWithService\": false\r\n        }\r\n      }\r\n    ],\r\n    \"dnsSettings\": {\r\n      \"dnsServers\": [],\r\n      \"appliedDnsServers\": [],\r\n      \"internalDomainNameSuffix\": \"1vagsloruehufluq32u3wwyesc.ix.internal.cloudapp.net\"\r\n    },\r\n    \"enableAcceleratedNetworking\": false,\r\n    \"enableIPForwarding\": false\r\n  },\r\n  \"type\": \"Microsoft.Network/networkInterfaces\"\r\n}",
+      "ResponseHeaders": {
+        "Content-Length": [
+          "1543"
+        ],
+        "Content-Type": [
+          "application/json; charset=utf-8"
+        ],
+        "Expires": [
+          "-1"
+        ],
+        "Cache-Control": [
+          "no-cache"
+        ],
+        "Date": [
+          "Thu, 03 May 2018 16:23:51 GMT"
+        ],
+        "Pragma": [
+          "no-cache"
+        ],
+        "x-ms-request-id": [
+          "a06efb44-6b22-458c-a8bc-e3b1b79c018f"
+        ],
+        "Azure-AsyncOperation": [
+          "https://management.azure.com/subscriptions/24fb23e3-6ba3-41f0-9b6e-e41131d5d61e/providers/Microsoft.Network/locations/southeastasia/operations/a06efb44-6b22-458c-a8bc-e3b1b79c018f?api-version=2017-03-01"
+        ],
+        "Strict-Transport-Security": [
+          "max-age=31536000; includeSubDomains"
+        ],
+        "Cache-Control": [
+          "no-cache"
+        ],
+        "Server": [
+          "Microsoft-HTTPAPI/2.0",
+          "Microsoft-HTTPAPI/2.0"
+        ],
+        "x-ms-ratelimit-remaining-subscription-writes": [
+          "1195"
+        ],
+        "x-ms-correlation-request-id": [
+          "b1fa6e59-adb5-4149-8cfb-ee3640053f94"
+        ],
+        "x-ms-routing-request-id": [
+          "WESTUS2:20180503T162351Z:b1fa6e59-adb5-4149-8cfb-ee3640053f94"
+        ],
+        "X-Content-Type-Options": [
+          "nosniff"
+        ]
+      },
+      "StatusCode": 201
+    },
+    {
+      "RequestUri": "/subscriptions/24fb23e3-6ba3-41f0-9b6e-e41131d5d61e/resourceGroups/crptestar81831/providers/Microsoft.Network/networkInterfaces/nic5489?api-version=2017-03-01",
+      "EncodedRequestUri": "L3N1YnNjcmlwdGlvbnMvMjRmYjIzZTMtNmJhMy00MWYwLTliNmUtZTQxMTMxZDVkNjFlL3Jlc291cmNlR3JvdXBzL2NycHRlc3RhcjgxODMxL3Byb3ZpZGVycy9NaWNyb3NvZnQuTmV0d29yay9uZXR3b3JrSW50ZXJmYWNlcy9uaWM1NDg5P2FwaS12ZXJzaW9uPTIwMTctMDMtMDE=",
+      "RequestMethod": "GET",
+      "RequestBody": "",
+      "RequestHeaders": {
+        "User-Agent": [
+          "FxVersion/4.6.25714.03",
+          "Microsoft.Azure.Management.Network.NetworkManagementClient/10.0.0.0"
+        ]
+      },
+      "ResponseBody": "{\r\n  \"name\": \"nic5489\",\r\n  \"id\": \"/subscriptions/24fb23e3-6ba3-41f0-9b6e-e41131d5d61e/resourceGroups/crptestar81831/providers/Microsoft.Network/networkInterfaces/nic5489\",\r\n  \"etag\": \"W/\\\"99027943-78ad-4c5b-a97b-bf74e94b1599\\\"\",\r\n  \"location\": \"southeastasia\",\r\n  \"tags\": {\r\n    \"key\": \"value\"\r\n  },\r\n  \"properties\": {\r\n    \"provisioningState\": \"Succeeded\",\r\n    \"resourceGuid\": \"d7d36bd5-6ddf-4080-8e48-9997f099bc60\",\r\n    \"ipConfigurations\": [\r\n      {\r\n        \"name\": \"ip1653\",\r\n        \"id\": \"/subscriptions/24fb23e3-6ba3-41f0-9b6e-e41131d5d61e/resourceGroups/crptestar81831/providers/Microsoft.Network/networkInterfaces/nic5489/ipConfigurations/ip1653\",\r\n        \"etag\": \"W/\\\"99027943-78ad-4c5b-a97b-bf74e94b1599\\\"\",\r\n        \"properties\": {\r\n          \"provisioningState\": \"Succeeded\",\r\n          \"privateIPAddress\": \"10.0.0.4\",\r\n          \"privateIPAllocationMethod\": \"Dynamic\",\r\n          \"subnet\": {\r\n            \"id\": \"/subscriptions/24fb23e3-6ba3-41f0-9b6e-e41131d5d61e/resourceGroups/crptestar81831/providers/Microsoft.Network/virtualNetworks/vn1668/subnets/sn4342\"\r\n          },\r\n          \"primary\": true,\r\n          \"privateIPAddressVersion\": \"IPv4\",\r\n          \"isInUseWithService\": false\r\n        }\r\n      }\r\n    ],\r\n    \"dnsSettings\": {\r\n      \"dnsServers\": [],\r\n      \"appliedDnsServers\": [],\r\n      \"internalDomainNameSuffix\": \"1vagsloruehufluq32u3wwyesc.ix.internal.cloudapp.net\"\r\n    },\r\n    \"enableAcceleratedNetworking\": false,\r\n    \"enableIPForwarding\": false\r\n  },\r\n  \"type\": \"Microsoft.Network/networkInterfaces\"\r\n}",
+      "ResponseHeaders": {
+        "Content-Length": [
+          "1503"
+        ],
+        "Content-Type": [
+          "application/json; charset=utf-8"
+        ],
+        "Expires": [
+          "-1"
+        ],
+        "Pragma": [
+          "no-cache"
+        ],
+        "Date": [
+          "Thu, 03 May 2018 16:23:51 GMT"
+        ],
+        "Strict-Transport-Security": [
+          "max-age=31536000; includeSubDomains"
+        ],
+        "Cache-Control": [
+          "no-cache"
+        ],
+        "ETag": [
+          "W/\"99027943-78ad-4c5b-a97b-bf74e94b1599\""
+        ],
+        "Server": [
+          "Microsoft-HTTPAPI/2.0",
+          "Microsoft-HTTPAPI/2.0"
+        ],
+        "Vary": [
+          "Accept-Encoding"
+        ],
+        "x-ms-request-id": [
+          "f31d0cb8-806c-4b82-b38f-f89cae1850ee"
+        ],
+        "Strict-Transport-Security": [
+          "max-age=31536000; includeSubDomains"
+        ],
+        "x-ms-ratelimit-remaining-subscription-reads": [
+          "14979"
+        ],
+        "x-ms-correlation-request-id": [
+          "aaf6b0f2-6e73-42ff-aeed-cd97cd4bad5f"
+        ],
+        "x-ms-routing-request-id": [
+          "WESTUS2:20180503T162352Z:aaf6b0f2-6e73-42ff-aeed-cd97cd4bad5f"
+        ],
+        "X-Content-Type-Options": [
+          "nosniff"
+        ]
+      },
+      "StatusCode": 200
+    },
+    {
+      "RequestUri": "/subscriptions/24fb23e3-6ba3-41f0-9b6e-e41131d5d61e/resourceGroups/crptestar81831/providers/Microsoft.Network/networkInterfaces/nic5489?api-version=2017-03-01",
+      "EncodedRequestUri": "L3N1YnNjcmlwdGlvbnMvMjRmYjIzZTMtNmJhMy00MWYwLTliNmUtZTQxMTMxZDVkNjFlL3Jlc291cmNlR3JvdXBzL2NycHRlc3RhcjgxODMxL3Byb3ZpZGVycy9NaWNyb3NvZnQuTmV0d29yay9uZXR3b3JrSW50ZXJmYWNlcy9uaWM1NDg5P2FwaS12ZXJzaW9uPTIwMTctMDMtMDE=",
+      "RequestMethod": "GET",
+      "RequestBody": "",
+      "RequestHeaders": {
+        "x-ms-client-request-id": [
+          "c974a8d8-e62b-4bf2-a4a8-e92000e3ca96"
+        ],
+        "accept-language": [
+          "en-US"
+        ],
+        "User-Agent": [
+          "FxVersion/4.6.25714.03",
+          "Microsoft.Azure.Management.Network.NetworkManagementClient/10.0.0.0"
+        ]
+      },
+      "ResponseBody": "{\r\n  \"name\": \"nic5489\",\r\n  \"id\": \"/subscriptions/24fb23e3-6ba3-41f0-9b6e-e41131d5d61e/resourceGroups/crptestar81831/providers/Microsoft.Network/networkInterfaces/nic5489\",\r\n  \"etag\": \"W/\\\"99027943-78ad-4c5b-a97b-bf74e94b1599\\\"\",\r\n  \"location\": \"southeastasia\",\r\n  \"tags\": {\r\n    \"key\": \"value\"\r\n  },\r\n  \"properties\": {\r\n    \"provisioningState\": \"Succeeded\",\r\n    \"resourceGuid\": \"d7d36bd5-6ddf-4080-8e48-9997f099bc60\",\r\n    \"ipConfigurations\": [\r\n      {\r\n        \"name\": \"ip1653\",\r\n        \"id\": \"/subscriptions/24fb23e3-6ba3-41f0-9b6e-e41131d5d61e/resourceGroups/crptestar81831/providers/Microsoft.Network/networkInterfaces/nic5489/ipConfigurations/ip1653\",\r\n        \"etag\": \"W/\\\"99027943-78ad-4c5b-a97b-bf74e94b1599\\\"\",\r\n        \"properties\": {\r\n          \"provisioningState\": \"Succeeded\",\r\n          \"privateIPAddress\": \"10.0.0.4\",\r\n          \"privateIPAllocationMethod\": \"Dynamic\",\r\n          \"subnet\": {\r\n            \"id\": \"/subscriptions/24fb23e3-6ba3-41f0-9b6e-e41131d5d61e/resourceGroups/crptestar81831/providers/Microsoft.Network/virtualNetworks/vn1668/subnets/sn4342\"\r\n          },\r\n          \"primary\": true,\r\n          \"privateIPAddressVersion\": \"IPv4\",\r\n          \"isInUseWithService\": false\r\n        }\r\n      }\r\n    ],\r\n    \"dnsSettings\": {\r\n      \"dnsServers\": [],\r\n      \"appliedDnsServers\": [],\r\n      \"internalDomainNameSuffix\": \"1vagsloruehufluq32u3wwyesc.ix.internal.cloudapp.net\"\r\n    },\r\n    \"enableAcceleratedNetworking\": false,\r\n    \"enableIPForwarding\": false\r\n  },\r\n  \"type\": \"Microsoft.Network/networkInterfaces\"\r\n}",
+      "ResponseHeaders": {
+        "Content-Length": [
+          "1503"
+        ],
+        "Content-Type": [
+          "application/json; charset=utf-8"
+        ],
+        "Expires": [
+          "-1"
+        ],
+        "Pragma": [
+          "no-cache"
+        ],
+        "Date": [
+          "Thu, 03 May 2018 16:23:52 GMT"
+        ],
+        "Strict-Transport-Security": [
+          "max-age=31536000; includeSubDomains"
+        ],
+        "Cache-Control": [
+          "no-cache"
+        ],
+        "ETag": [
+          "W/\"99027943-78ad-4c5b-a97b-bf74e94b1599\""
+        ],
+        "Server": [
+          "Microsoft-HTTPAPI/2.0",
+          "Microsoft-HTTPAPI/2.0"
+        ],
+        "Vary": [
+          "Accept-Encoding"
+        ],
+        "x-ms-request-id": [
+          "e41400f3-c92e-441c-8cfc-37f6943e320d"
+        ],
+        "Strict-Transport-Security": [
+          "max-age=31536000; includeSubDomains"
+        ],
+        "x-ms-ratelimit-remaining-subscription-reads": [
+          "14978"
+        ],
+        "x-ms-correlation-request-id": [
+          "ad7c148a-b1d8-47f4-8d7d-ec3bba3b7429"
+        ],
+        "x-ms-routing-request-id": [
+          "WESTUS2:20180503T162352Z:ad7c148a-b1d8-47f4-8d7d-ec3bba3b7429"
+        ],
+        "X-Content-Type-Options": [
+          "nosniff"
+        ]
+      },
+      "StatusCode": 200
+    },
+    {
+      "RequestUri": "/subscriptions/24fb23e3-6ba3-41f0-9b6e-e41131d5d61e/resourceGroups/crptestar81831/providers/Microsoft.Compute/virtualMachineScaleSets/vmss6926?api-version=2018-04-01",
+      "EncodedRequestUri": "L3N1YnNjcmlwdGlvbnMvMjRmYjIzZTMtNmJhMy00MWYwLTliNmUtZTQxMTMxZDVkNjFlL3Jlc291cmNlR3JvdXBzL2NycHRlc3RhcjgxODMxL3Byb3ZpZGVycy9NaWNyb3NvZnQuQ29tcHV0ZS92aXJ0dWFsTWFjaGluZVNjYWxlU2V0cy92bXNzNjkyNj9hcGktdmVyc2lvbj0yMDE4LTA0LTAx",
+      "RequestMethod": "PUT",
+      "RequestBody": "{\r\n  \"sku\": {\r\n    \"name\": \"Standard_A0\",\r\n    \"capacity\": 2\r\n  },\r\n  \"properties\": {\r\n    \"upgradePolicy\": {\r\n      \"mode\": \"Automatic\"\r\n    },\r\n    \"virtualMachineProfile\": {\r\n      \"osProfile\": {\r\n        \"computerNamePrefix\": \"test\",\r\n        \"adminUsername\": \"Foo12\",\r\n        \"adminPassword\": \"[PLACEHOLDER]\",\r\n        \"customData\": \"Q3VzdG9tIGRhdGE=\"\r\n      },\r\n      \"storageProfile\": {\r\n        \"imageReference\": {\r\n          \"publisher\": \"MicrosoftWindowsServer\",\r\n          \"offer\": \"WindowsServer\",\r\n          \"sku\": \"2012-R2-Datacenter\",\r\n          \"version\": \"4.127.20170406\"\r\n        },\r\n        \"dataDisks\": [\r\n          {\r\n            \"lun\": 1,\r\n            \"createOption\": \"Empty\",\r\n            \"diskSizeGB\": 128\r\n          }\r\n        ]\r\n      },\r\n      \"networkProfile\": {\r\n        \"networkInterfaceConfigurations\": [\r\n          {\r\n            \"name\": \"vmsstestnetconfig7053\",\r\n            \"properties\": {\r\n              \"primary\": true,\r\n              \"ipConfigurations\": [\r\n                {\r\n                  \"name\": \"vmsstestnetconfig4677\",\r\n                  \"properties\": {\r\n                    \"subnet\": {\r\n                      \"id\": \"/subscriptions/24fb23e3-6ba3-41f0-9b6e-e41131d5d61e/resourceGroups/crptestar81831/providers/Microsoft.Network/virtualNetworks/vn1668/subnets/sn4342\"\r\n                    },\r\n                    \"applicationGatewayBackendAddressPools\": []\r\n                  }\r\n                }\r\n              ]\r\n            }\r\n          }\r\n        ]\r\n      }\r\n    },\r\n    \"overprovision\": false\r\n  },\r\n  \"location\": \"SoutheastAsia\",\r\n  \"tags\": {\r\n    \"RG\": \"rg\",\r\n    \"testTag\": \"1\"\r\n  }\r\n}",
+      "RequestHeaders": {
+        "Content-Type": [
+          "application/json; charset=utf-8"
+        ],
+        "Content-Length": [
+          "1639"
+        ],
+        "x-ms-client-request-id": [
+          "f418a8d0-3c3b-4d04-b748-a33c52af17f8"
+        ],
+        "accept-language": [
+          "en-US"
+        ],
+        "User-Agent": [
+          "FxVersion/4.6.25714.03",
+          "Microsoft.Azure.Management.Compute.ComputeManagementClient/18.0.0.0"
+        ]
+      },
+      "ResponseBody": "{\r\n  \"sku\": {\r\n    \"name\": \"Standard_A0\",\r\n    \"tier\": \"Standard\",\r\n    \"capacity\": 2\r\n  },\r\n  \"properties\": {\r\n    \"singlePlacementGroup\": true,\r\n    \"upgradePolicy\": {\r\n      \"mode\": \"Automatic\",\r\n      \"automaticOSUpgrade\": false\r\n    },\r\n    \"virtualMachineProfile\": {\r\n      \"osProfile\": {\r\n        \"computerNamePrefix\": \"test\",\r\n        \"adminUsername\": \"Foo12\",\r\n        \"windowsConfiguration\": {\r\n          \"provisionVMAgent\": true,\r\n          \"enableAutomaticUpdates\": true\r\n        },\r\n        \"secrets\": []\r\n      },\r\n      \"storageProfile\": {\r\n        \"osDisk\": {\r\n          \"createOption\": \"FromImage\",\r\n          \"caching\": \"None\",\r\n          \"managedDisk\": {\r\n            \"storageAccountType\": \"Standard_LRS\"\r\n          }\r\n        },\r\n        \"imageReference\": {\r\n          \"publisher\": \"MicrosoftWindowsServer\",\r\n          \"offer\": \"WindowsServer\",\r\n          \"sku\": \"2012-R2-Datacenter\",\r\n          \"version\": \"4.127.20170406\"\r\n        },\r\n        \"dataDisks\": [\r\n          {\r\n            \"lun\": 1,\r\n            \"createOption\": \"Empty\",\r\n            \"caching\": \"None\",\r\n            \"managedDisk\": {\r\n              \"storageAccountType\": \"Standard_LRS\"\r\n            },\r\n            \"diskSizeGB\": 128\r\n          }\r\n        ]\r\n      },\r\n      \"networkProfile\": {\r\n        \"networkInterfaceConfigurations\": [\r\n          {\r\n            \"name\": \"vmsstestnetconfig7053\",\r\n            \"properties\": {\r\n              \"primary\": true,\r\n              \"enableAcceleratedNetworking\": false,\r\n              \"dnsSettings\": {\r\n                \"dnsServers\": []\r\n              },\r\n              \"enableIPForwarding\": false,\r\n              \"ipConfigurations\": [\r\n                {\r\n                  \"name\": \"vmsstestnetconfig4677\",\r\n                  \"properties\": {\r\n                    \"subnet\": {\r\n                      \"id\": \"/subscriptions/24fb23e3-6ba3-41f0-9b6e-e41131d5d61e/resourceGroups/crptestar81831/providers/Microsoft.Network/virtualNetworks/vn1668/subnets/sn4342\"\r\n                    },\r\n                    \"privateIPAddressVersion\": \"IPv4\"\r\n                  }\r\n                }\r\n              ]\r\n            }\r\n          }\r\n        ]\r\n      }\r\n    },\r\n    \"provisioningState\": \"Creating\",\r\n    \"overprovision\": false,\r\n    \"uniqueId\": \"1b674d4e-bf4e-4fd7-9bd8-71733c6e854a\"\r\n  },\r\n  \"type\": \"Microsoft.Compute/virtualMachineScaleSets\",\r\n  \"location\": \"southeastasia\",\r\n  \"tags\": {\r\n    \"RG\": \"rg\",\r\n    \"testTag\": \"1\"\r\n  },\r\n  \"id\": \"/subscriptions/24fb23e3-6ba3-41f0-9b6e-e41131d5d61e/resourceGroups/crptestar81831/providers/Microsoft.Compute/virtualMachineScaleSets/vmss6926\",\r\n  \"name\": \"vmss6926\"\r\n}",
+      "ResponseHeaders": {
+        "Content-Length": [
+          "2197"
+        ],
+        "Content-Type": [
+          "application/json; charset=utf-8"
+        ],
+        "Expires": [
+          "-1"
+        ],
+        "Cache-Control": [
+          "no-cache"
+        ],
+        "Date": [
+          "Thu, 03 May 2018 16:23:57 GMT"
+        ],
+        "Pragma": [
+          "no-cache"
+        ],
+        "Retry-After": [
+          "10"
+        ],
+        "Server": [
+          "Microsoft-HTTPAPI/2.0",
+          "Microsoft-HTTPAPI/2.0"
+        ],
+        "Azure-AsyncOperation": [
+          "https://management.azure.com/subscriptions/24fb23e3-6ba3-41f0-9b6e-e41131d5d61e/providers/Microsoft.Compute/locations/southeastasia/operations/367569ed-d1af-433c-a087-188b63bb9de4?api-version=2018-04-01"
+        ],
+        "x-ms-ratelimit-remaining-resource": [
+          "Microsoft.Compute/CreateVMScaleSet3Min;69,Microsoft.Compute/CreateVMScaleSet30Min;350,Microsoft.Compute/VMScaleSetBatchedVMRequests5Min;2105,Microsoft.Compute/VmssQueuedVMOperations;4798"
+        ],
+        "x-ms-request-charge": [
+          "2"
+        ],
+        "Strict-Transport-Security": [
+          "max-age=31536000; includeSubDomains"
+        ],
+        "x-ms-served-by": [
+          "d8479ab9-b4a1-4ca4-bfe5-eb2106eeb54c_131698378694683489"
+        ],
+        "x-ms-request-id": [
+          "367569ed-d1af-433c-a087-188b63bb9de4"
+        ],
+        "x-ms-ratelimit-remaining-subscription-writes": [
+          "1199"
+        ],
+        "x-ms-correlation-request-id": [
+          "161c5645-c716-4f99-809d-1a1c89195ccb"
+        ],
+        "x-ms-routing-request-id": [
+          "WESTUS2:20180503T162357Z:161c5645-c716-4f99-809d-1a1c89195ccb"
+        ],
+        "X-Content-Type-Options": [
+          "nosniff"
+        ]
+      },
+      "StatusCode": 201
+    },
+    {
+      "RequestUri": "/subscriptions/24fb23e3-6ba3-41f0-9b6e-e41131d5d61e/providers/Microsoft.Compute/locations/southeastasia/operations/367569ed-d1af-433c-a087-188b63bb9de4?api-version=2018-04-01",
+      "EncodedRequestUri": "L3N1YnNjcmlwdGlvbnMvMjRmYjIzZTMtNmJhMy00MWYwLTliNmUtZTQxMTMxZDVkNjFlL3Byb3ZpZGVycy9NaWNyb3NvZnQuQ29tcHV0ZS9sb2NhdGlvbnMvc291dGhlYXN0YXNpYS9vcGVyYXRpb25zLzM2NzU2OWVkLWQxYWYtNDMzYy1hMDg3LTE4OGI2M2JiOWRlND9hcGktdmVyc2lvbj0yMDE4LTA0LTAx",
+      "RequestMethod": "GET",
+      "RequestBody": "",
+      "RequestHeaders": {
+        "User-Agent": [
+          "FxVersion/4.6.25714.03",
+          "Microsoft.Azure.Management.Compute.ComputeManagementClient/18.0.0.0"
+        ]
+      },
+      "ResponseBody": "{\r\n  \"startTime\": \"2018-05-03T09:23:55.2677161-07:00\",\r\n  \"status\": \"InProgress\",\r\n  \"name\": \"367569ed-d1af-433c-a087-188b63bb9de4\"\r\n}",
+      "ResponseHeaders": {
+        "Content-Length": [
+          "134"
+        ],
+        "Content-Type": [
+          "application/json; charset=utf-8"
+        ],
+        "Expires": [
+          "-1"
+        ],
+        "Cache-Control": [
+          "no-cache"
+        ],
+        "Date": [
+          "Thu, 03 May 2018 16:24:13 GMT"
+        ],
+        "Pragma": [
+          "no-cache"
+        ],
+        "x-ms-ratelimit-remaining-resource": [
+          "Microsoft.Compute/GetOperation3Min;2158,Microsoft.Compute/GetOperation30Min;17974"
+        ],
+        "x-ms-ratelimit-remaining-resource": [
+          "Microsoft.Compute/GetOperation3Min;14998,Microsoft.Compute/GetOperation30Min;29998"
+        ],
+        "Strict-Transport-Security": [
+          "max-age=31536000; includeSubDomains"
+        ],
+        "x-ms-served-by": [
+          "d8479ab9-b4a1-4ca4-bfe5-eb2106eeb54c_131698378694683489"
+        ],
+        "x-ms-request-id": [
+          "925bd616-2dc4-4b83-b109-6be77c226fc2"
+        ],
+        "x-ms-ratelimit-remaining-subscription-reads": [
+          "14987"
+        ],
+        "x-ms-correlation-request-id": [
+          "0cf65ac7-5255-4bc2-84b8-4a3e5c55bf31"
+        ],
+        "x-ms-routing-request-id": [
+          "WESTUS2:20180503T162414Z:0cf65ac7-5255-4bc2-84b8-4a3e5c55bf31"
+        ],
+        "X-Content-Type-Options": [
+          "nosniff"
+        ]
+      },
+      "StatusCode": 200
+    },
+    {
+      "RequestUri": "/subscriptions/24fb23e3-6ba3-41f0-9b6e-e41131d5d61e/providers/Microsoft.Compute/locations/southeastasia/operations/367569ed-d1af-433c-a087-188b63bb9de4?api-version=2018-04-01",
+      "EncodedRequestUri": "L3N1YnNjcmlwdGlvbnMvMjRmYjIzZTMtNmJhMy00MWYwLTliNmUtZTQxMTMxZDVkNjFlL3Byb3ZpZGVycy9NaWNyb3NvZnQuQ29tcHV0ZS9sb2NhdGlvbnMvc291dGhlYXN0YXNpYS9vcGVyYXRpb25zLzM2NzU2OWVkLWQxYWYtNDMzYy1hMDg3LTE4OGI2M2JiOWRlND9hcGktdmVyc2lvbj0yMDE4LTA0LTAx",
+      "RequestMethod": "GET",
+      "RequestBody": "",
+      "RequestHeaders": {
+        "User-Agent": [
+          "FxVersion/4.6.25714.03",
+          "Microsoft.Azure.Management.Compute.ComputeManagementClient/18.0.0.0"
+        ]
+      },
+      "ResponseBody": "{\r\n  \"startTime\": \"2018-05-03T09:23:55.2677161-07:00\",\r\n  \"status\": \"InProgress\",\r\n  \"name\": \"367569ed-d1af-433c-a087-188b63bb9de4\"\r\n}",
+      "ResponseHeaders": {
+        "Content-Length": [
+          "134"
+        ],
+        "Content-Type": [
+          "application/json; charset=utf-8"
+        ],
+        "Expires": [
+          "-1"
+        ],
+        "Cache-Control": [
+          "no-cache"
+        ],
+        "Date": [
+          "Thu, 03 May 2018 16:24:24 GMT"
+        ],
+        "Pragma": [
+          "no-cache"
+        ],
+        "x-ms-ratelimit-remaining-resource": [
+          "Microsoft.Compute/GetOperation3Min;2155,Microsoft.Compute/GetOperation30Min;17971"
+        ],
+        "x-ms-ratelimit-remaining-resource": [
+          "Microsoft.Compute/GetOperation3Min;14997,Microsoft.Compute/GetOperation30Min;29997"
+        ],
+        "Strict-Transport-Security": [
+          "max-age=31536000; includeSubDomains"
+        ],
+        "x-ms-served-by": [
+          "d8479ab9-b4a1-4ca4-bfe5-eb2106eeb54c_131698378694683489"
+        ],
+        "x-ms-request-id": [
+          "b0398e60-d35f-4f1a-8bdd-9079c4ef9a06"
+        ],
+        "x-ms-ratelimit-remaining-subscription-reads": [
+          "14986"
+        ],
+        "x-ms-correlation-request-id": [
+          "5602ee9b-5acd-4514-a2e7-d920b7f03434"
+        ],
+        "x-ms-routing-request-id": [
+          "WESTUS2:20180503T162424Z:5602ee9b-5acd-4514-a2e7-d920b7f03434"
+        ],
+        "X-Content-Type-Options": [
+          "nosniff"
+        ]
+      },
+      "StatusCode": 200
+    },
+    {
+      "RequestUri": "/subscriptions/24fb23e3-6ba3-41f0-9b6e-e41131d5d61e/providers/Microsoft.Compute/locations/southeastasia/operations/367569ed-d1af-433c-a087-188b63bb9de4?api-version=2018-04-01",
+      "EncodedRequestUri": "L3N1YnNjcmlwdGlvbnMvMjRmYjIzZTMtNmJhMy00MWYwLTliNmUtZTQxMTMxZDVkNjFlL3Byb3ZpZGVycy9NaWNyb3NvZnQuQ29tcHV0ZS9sb2NhdGlvbnMvc291dGhlYXN0YXNpYS9vcGVyYXRpb25zLzM2NzU2OWVkLWQxYWYtNDMzYy1hMDg3LTE4OGI2M2JiOWRlND9hcGktdmVyc2lvbj0yMDE4LTA0LTAx",
+      "RequestMethod": "GET",
+      "RequestBody": "",
+      "RequestHeaders": {
+        "User-Agent": [
+          "FxVersion/4.6.25714.03",
+          "Microsoft.Azure.Management.Compute.ComputeManagementClient/18.0.0.0"
+        ]
+      },
+      "ResponseBody": "{\r\n  \"startTime\": \"2018-05-03T09:23:55.2677161-07:00\",\r\n  \"status\": \"InProgress\",\r\n  \"name\": \"367569ed-d1af-433c-a087-188b63bb9de4\"\r\n}",
+      "ResponseHeaders": {
+        "Content-Length": [
+          "134"
+        ],
+        "Content-Type": [
+          "application/json; charset=utf-8"
+        ],
+        "Expires": [
+          "-1"
+        ],
+        "Cache-Control": [
+          "no-cache"
+        ],
+        "Date": [
+          "Thu, 03 May 2018 16:24:34 GMT"
+        ],
+        "Pragma": [
+          "no-cache"
+        ],
+        "x-ms-ratelimit-remaining-resource": [
+          "Microsoft.Compute/GetOperation3Min;2152,Microsoft.Compute/GetOperation30Min;17968"
+        ],
+        "x-ms-ratelimit-remaining-resource": [
+          "Microsoft.Compute/GetOperation3Min;14996,Microsoft.Compute/GetOperation30Min;29996"
+        ],
+        "Strict-Transport-Security": [
+          "max-age=31536000; includeSubDomains"
+        ],
+        "x-ms-served-by": [
+          "d8479ab9-b4a1-4ca4-bfe5-eb2106eeb54c_131698378694683489"
+        ],
+        "x-ms-request-id": [
+          "62fd6f11-94d3-4be1-b077-428c27cbaa41"
+        ],
+        "x-ms-ratelimit-remaining-subscription-reads": [
+          "14985"
+        ],
+        "x-ms-correlation-request-id": [
+          "45c52f6d-a0fe-418f-ba6f-a5160f0c4687"
+        ],
+        "x-ms-routing-request-id": [
+          "WESTUS2:20180503T162435Z:45c52f6d-a0fe-418f-ba6f-a5160f0c4687"
+        ],
+        "X-Content-Type-Options": [
+          "nosniff"
+        ]
+      },
+      "StatusCode": 200
+    },
+    {
+      "RequestUri": "/subscriptions/24fb23e3-6ba3-41f0-9b6e-e41131d5d61e/providers/Microsoft.Compute/locations/southeastasia/operations/367569ed-d1af-433c-a087-188b63bb9de4?api-version=2018-04-01",
+      "EncodedRequestUri": "L3N1YnNjcmlwdGlvbnMvMjRmYjIzZTMtNmJhMy00MWYwLTliNmUtZTQxMTMxZDVkNjFlL3Byb3ZpZGVycy9NaWNyb3NvZnQuQ29tcHV0ZS9sb2NhdGlvbnMvc291dGhlYXN0YXNpYS9vcGVyYXRpb25zLzM2NzU2OWVkLWQxYWYtNDMzYy1hMDg3LTE4OGI2M2JiOWRlND9hcGktdmVyc2lvbj0yMDE4LTA0LTAx",
+      "RequestMethod": "GET",
+      "RequestBody": "",
+      "RequestHeaders": {
+        "User-Agent": [
+          "FxVersion/4.6.25714.03",
+          "Microsoft.Azure.Management.Compute.ComputeManagementClient/18.0.0.0"
+        ]
+      },
+      "ResponseBody": "{\r\n  \"startTime\": \"2018-05-03T09:23:55.2677161-07:00\",\r\n  \"status\": \"InProgress\",\r\n  \"name\": \"367569ed-d1af-433c-a087-188b63bb9de4\"\r\n}",
+      "ResponseHeaders": {
+        "Content-Length": [
+          "134"
+        ],
+        "Content-Type": [
+          "application/json; charset=utf-8"
+        ],
+        "Expires": [
+          "-1"
+        ],
+        "Cache-Control": [
+          "no-cache"
+        ],
+        "Date": [
+          "Thu, 03 May 2018 16:24:44 GMT"
+        ],
+        "Pragma": [
+          "no-cache"
+        ],
+        "x-ms-ratelimit-remaining-resource": [
+          "Microsoft.Compute/GetOperation3Min;2149,Microsoft.Compute/GetOperation30Min;17965"
+        ],
+        "x-ms-ratelimit-remaining-resource": [
+          "Microsoft.Compute/GetOperation3Min;14995,Microsoft.Compute/GetOperation30Min;29995"
+        ],
+        "Strict-Transport-Security": [
+          "max-age=31536000; includeSubDomains"
+        ],
+        "x-ms-served-by": [
+          "d8479ab9-b4a1-4ca4-bfe5-eb2106eeb54c_131698378694683489"
+        ],
+        "x-ms-request-id": [
+          "27ebeab7-11ce-4615-b4c7-955beaff17d8"
+        ],
+        "x-ms-ratelimit-remaining-subscription-reads": [
+          "14984"
+        ],
+        "x-ms-correlation-request-id": [
+          "2d909c3a-a390-4f8a-a218-0c7cc480c087"
+        ],
+        "x-ms-routing-request-id": [
+          "WESTUS2:20180503T162445Z:2d909c3a-a390-4f8a-a218-0c7cc480c087"
+        ],
+        "X-Content-Type-Options": [
+          "nosniff"
+        ]
+      },
+      "StatusCode": 200
+    },
+    {
+      "RequestUri": "/subscriptions/24fb23e3-6ba3-41f0-9b6e-e41131d5d61e/providers/Microsoft.Compute/locations/southeastasia/operations/367569ed-d1af-433c-a087-188b63bb9de4?api-version=2018-04-01",
+      "EncodedRequestUri": "L3N1YnNjcmlwdGlvbnMvMjRmYjIzZTMtNmJhMy00MWYwLTliNmUtZTQxMTMxZDVkNjFlL3Byb3ZpZGVycy9NaWNyb3NvZnQuQ29tcHV0ZS9sb2NhdGlvbnMvc291dGhlYXN0YXNpYS9vcGVyYXRpb25zLzM2NzU2OWVkLWQxYWYtNDMzYy1hMDg3LTE4OGI2M2JiOWRlND9hcGktdmVyc2lvbj0yMDE4LTA0LTAx",
+      "RequestMethod": "GET",
+      "RequestBody": "",
+      "RequestHeaders": {
+        "User-Agent": [
+          "FxVersion/4.6.25714.03",
+          "Microsoft.Azure.Management.Compute.ComputeManagementClient/18.0.0.0"
+        ]
+      },
+      "ResponseBody": "{\r\n  \"startTime\": \"2018-05-03T09:23:55.2677161-07:00\",\r\n  \"status\": \"InProgress\",\r\n  \"name\": \"367569ed-d1af-433c-a087-188b63bb9de4\"\r\n}",
+      "ResponseHeaders": {
+        "Content-Length": [
+          "134"
+        ],
+        "Content-Type": [
+          "application/json; charset=utf-8"
+        ],
+        "Expires": [
+          "-1"
+        ],
+        "Cache-Control": [
+          "no-cache"
+        ],
+        "Date": [
+          "Thu, 03 May 2018 16:24:54 GMT"
+        ],
+        "Pragma": [
+          "no-cache"
+        ],
+        "x-ms-ratelimit-remaining-resource": [
+          "Microsoft.Compute/GetOperation3Min;2147,Microsoft.Compute/GetOperation30Min;17963"
+        ],
+        "x-ms-ratelimit-remaining-resource": [
+          "Microsoft.Compute/GetOperation3Min;14994,Microsoft.Compute/GetOperation30Min;29994"
+        ],
+        "Strict-Transport-Security": [
+          "max-age=31536000; includeSubDomains"
+        ],
+        "x-ms-served-by": [
+          "d8479ab9-b4a1-4ca4-bfe5-eb2106eeb54c_131698378694683489"
+        ],
+        "x-ms-request-id": [
+          "945a64bb-e855-468d-aa13-d8031c81609c"
+        ],
+        "x-ms-ratelimit-remaining-subscription-reads": [
+          "14983"
+        ],
+        "x-ms-correlation-request-id": [
+          "2d0397c8-1ba2-4a64-a480-e0b8edb32e0d"
+        ],
+        "x-ms-routing-request-id": [
+          "WESTUS2:20180503T162455Z:2d0397c8-1ba2-4a64-a480-e0b8edb32e0d"
+        ],
+        "X-Content-Type-Options": [
+          "nosniff"
+        ]
+      },
+      "StatusCode": 200
+    },
+    {
+      "RequestUri": "/subscriptions/24fb23e3-6ba3-41f0-9b6e-e41131d5d61e/providers/Microsoft.Compute/locations/southeastasia/operations/367569ed-d1af-433c-a087-188b63bb9de4?api-version=2018-04-01",
+      "EncodedRequestUri": "L3N1YnNjcmlwdGlvbnMvMjRmYjIzZTMtNmJhMy00MWYwLTliNmUtZTQxMTMxZDVkNjFlL3Byb3ZpZGVycy9NaWNyb3NvZnQuQ29tcHV0ZS9sb2NhdGlvbnMvc291dGhlYXN0YXNpYS9vcGVyYXRpb25zLzM2NzU2OWVkLWQxYWYtNDMzYy1hMDg3LTE4OGI2M2JiOWRlND9hcGktdmVyc2lvbj0yMDE4LTA0LTAx",
+      "RequestMethod": "GET",
+      "RequestBody": "",
+      "RequestHeaders": {
+        "User-Agent": [
+          "FxVersion/4.6.25714.03",
+          "Microsoft.Azure.Management.Compute.ComputeManagementClient/18.0.0.0"
+        ]
+      },
+      "ResponseBody": "{\r\n  \"startTime\": \"2018-05-03T09:23:55.2677161-07:00\",\r\n  \"status\": \"InProgress\",\r\n  \"name\": \"367569ed-d1af-433c-a087-188b63bb9de4\"\r\n}",
+      "ResponseHeaders": {
+        "Content-Length": [
+          "134"
+        ],
+        "Content-Type": [
+          "application/json; charset=utf-8"
+        ],
+        "Expires": [
+          "-1"
+        ],
+        "Cache-Control": [
+          "no-cache"
+        ],
+        "Date": [
+          "Thu, 03 May 2018 16:25:06 GMT"
+        ],
+        "Pragma": [
+          "no-cache"
+        ],
+        "x-ms-ratelimit-remaining-resource": [
+          "Microsoft.Compute/GetOperation3Min;2144,Microsoft.Compute/GetOperation30Min;17960"
+        ],
+        "x-ms-ratelimit-remaining-resource": [
+          "Microsoft.Compute/GetOperation3Min;14993,Microsoft.Compute/GetOperation30Min;29993"
+        ],
+        "Strict-Transport-Security": [
+          "max-age=31536000; includeSubDomains"
+        ],
+        "x-ms-served-by": [
+          "d8479ab9-b4a1-4ca4-bfe5-eb2106eeb54c_131698378694683489"
+        ],
+        "x-ms-request-id": [
+          "a95914a9-6778-4f3c-a9f1-4e588c71daaa"
+        ],
+        "x-ms-ratelimit-remaining-subscription-reads": [
+          "14982"
+        ],
+        "x-ms-correlation-request-id": [
+          "010237b6-427c-4d2a-85ba-6282b5a06404"
+        ],
+        "x-ms-routing-request-id": [
+          "WESTUS2:20180503T162506Z:010237b6-427c-4d2a-85ba-6282b5a06404"
+        ],
+        "X-Content-Type-Options": [
+          "nosniff"
+        ]
+      },
+      "StatusCode": 200
+    },
+    {
+      "RequestUri": "/subscriptions/24fb23e3-6ba3-41f0-9b6e-e41131d5d61e/providers/Microsoft.Compute/locations/southeastasia/operations/367569ed-d1af-433c-a087-188b63bb9de4?api-version=2018-04-01",
+      "EncodedRequestUri": "L3N1YnNjcmlwdGlvbnMvMjRmYjIzZTMtNmJhMy00MWYwLTliNmUtZTQxMTMxZDVkNjFlL3Byb3ZpZGVycy9NaWNyb3NvZnQuQ29tcHV0ZS9sb2NhdGlvbnMvc291dGhlYXN0YXNpYS9vcGVyYXRpb25zLzM2NzU2OWVkLWQxYWYtNDMzYy1hMDg3LTE4OGI2M2JiOWRlND9hcGktdmVyc2lvbj0yMDE4LTA0LTAx",
+      "RequestMethod": "GET",
+      "RequestBody": "",
+      "RequestHeaders": {
+        "User-Agent": [
+          "FxVersion/4.6.25714.03",
+          "Microsoft.Azure.Management.Compute.ComputeManagementClient/18.0.0.0"
+        ]
+      },
+      "ResponseBody": "{\r\n  \"startTime\": \"2018-05-03T09:23:55.2677161-07:00\",\r\n  \"status\": \"InProgress\",\r\n  \"name\": \"367569ed-d1af-433c-a087-188b63bb9de4\"\r\n}",
+      "ResponseHeaders": {
+        "Content-Length": [
+          "134"
+        ],
+        "Content-Type": [
+          "application/json; charset=utf-8"
+        ],
+        "Expires": [
+          "-1"
+        ],
+        "Pragma": [
+          "no-cache"
+        ],
+        "Date": [
+          "Thu, 03 May 2018 16:25:16 GMT"
+        ],
+        "Pragma": [
+          "no-cache"
+        ],
+        "Transfer-Encoding": [
+          "chunked"
+        ],
+        "Server": [
+          "Microsoft-HTTPAPI/2.0",
+          "Microsoft-HTTPAPI/2.0"
+        ],
+        "Vary": [
+          "Accept-Encoding"
+        ],
+        "x-ms-ratelimit-remaining-resource": [
+          "Microsoft.Compute/GetOperation3Min;14992,Microsoft.Compute/GetOperation30Min;29992"
+        ],
+        "Strict-Transport-Security": [
+          "max-age=31536000; includeSubDomains"
+        ],
+        "x-ms-served-by": [
+          "d8479ab9-b4a1-4ca4-bfe5-eb2106eeb54c_131698378694683489"
+        ],
+        "x-ms-request-id": [
+          "c864db0e-18d5-4bb8-afa4-3aa3ffb5c701"
+        ],
+        "x-ms-ratelimit-remaining-subscription-reads": [
+          "14981"
+        ],
+        "x-ms-correlation-request-id": [
+          "5f1596c4-5189-4dc1-83d4-0627355fac86"
+        ],
+        "x-ms-routing-request-id": [
+          "WESTUS2:20180503T162516Z:5f1596c4-5189-4dc1-83d4-0627355fac86"
+        ],
+        "X-Content-Type-Options": [
+          "nosniff"
+        ]
+      },
+      "StatusCode": 200
+    },
+    {
+      "RequestUri": "/subscriptions/24fb23e3-6ba3-41f0-9b6e-e41131d5d61e/providers/Microsoft.Compute/locations/southeastasia/operations/367569ed-d1af-433c-a087-188b63bb9de4?api-version=2018-04-01",
+      "EncodedRequestUri": "L3N1YnNjcmlwdGlvbnMvMjRmYjIzZTMtNmJhMy00MWYwLTliNmUtZTQxMTMxZDVkNjFlL3Byb3ZpZGVycy9NaWNyb3NvZnQuQ29tcHV0ZS9sb2NhdGlvbnMvc291dGhlYXN0YXNpYS9vcGVyYXRpb25zLzM2NzU2OWVkLWQxYWYtNDMzYy1hMDg3LTE4OGI2M2JiOWRlND9hcGktdmVyc2lvbj0yMDE4LTA0LTAx",
+      "RequestMethod": "GET",
+      "RequestBody": "",
+      "RequestHeaders": {
+        "User-Agent": [
+          "FxVersion/4.6.25714.03",
+          "Microsoft.Azure.Management.Compute.ComputeManagementClient/18.0.0.0"
+        ]
+      },
+      "ResponseBody": "{\r\n  \"startTime\": \"2018-05-03T09:23:55.2677161-07:00\",\r\n  \"status\": \"InProgress\",\r\n  \"name\": \"367569ed-d1af-433c-a087-188b63bb9de4\"\r\n}",
+      "ResponseHeaders": {
+        "Content-Length": [
+          "134"
+        ],
+        "Content-Type": [
+          "application/json; charset=utf-8"
+        ],
+        "Expires": [
+          "-1"
+        ],
+        "Cache-Control": [
+          "no-cache"
+        ],
+        "Date": [
+          "Thu, 03 May 2018 16:25:26 GMT"
+        ],
+        "Pragma": [
+          "no-cache"
+        ],
+        "x-ms-ratelimit-remaining-resource": [
+          "Microsoft.Compute/GetOperation3Min;2143,Microsoft.Compute/GetOperation30Min;17954"
+        ],
+        "x-ms-ratelimit-remaining-resource": [
+          "Microsoft.Compute/GetOperation3Min;14991,Microsoft.Compute/GetOperation30Min;29991"
+        ],
+        "Strict-Transport-Security": [
+          "max-age=31536000; includeSubDomains"
+        ],
+        "x-ms-served-by": [
+          "d8479ab9-b4a1-4ca4-bfe5-eb2106eeb54c_131698378694683489"
+        ],
+        "x-ms-request-id": [
+          "f161d812-6525-4d8b-9510-8b8a4dd9134a"
+        ],
+        "x-ms-ratelimit-remaining-subscription-reads": [
+          "14980"
+        ],
+        "x-ms-correlation-request-id": [
+          "9d9a0480-5484-423f-bc21-3ad8331301d1"
+        ],
+        "x-ms-routing-request-id": [
+          "WESTUS2:20180503T162526Z:9d9a0480-5484-423f-bc21-3ad8331301d1"
+        ],
+        "X-Content-Type-Options": [
+          "nosniff"
+        ]
+      },
+      "StatusCode": 200
+    },
+    {
+      "RequestUri": "/subscriptions/24fb23e3-6ba3-41f0-9b6e-e41131d5d61e/providers/Microsoft.Compute/locations/southeastasia/operations/367569ed-d1af-433c-a087-188b63bb9de4?api-version=2018-04-01",
+      "EncodedRequestUri": "L3N1YnNjcmlwdGlvbnMvMjRmYjIzZTMtNmJhMy00MWYwLTliNmUtZTQxMTMxZDVkNjFlL3Byb3ZpZGVycy9NaWNyb3NvZnQuQ29tcHV0ZS9sb2NhdGlvbnMvc291dGhlYXN0YXNpYS9vcGVyYXRpb25zLzM2NzU2OWVkLWQxYWYtNDMzYy1hMDg3LTE4OGI2M2JiOWRlND9hcGktdmVyc2lvbj0yMDE4LTA0LTAx",
+      "RequestMethod": "GET",
+      "RequestBody": "",
+      "RequestHeaders": {
+        "User-Agent": [
+          "FxVersion/4.6.25714.03",
+          "Microsoft.Azure.Management.Compute.ComputeManagementClient/18.0.0.0"
+        ]
+      },
+      "ResponseBody": "{\r\n  \"startTime\": \"2018-05-03T09:23:55.2677161-07:00\",\r\n  \"status\": \"InProgress\",\r\n  \"name\": \"367569ed-d1af-433c-a087-188b63bb9de4\"\r\n}",
+      "ResponseHeaders": {
+        "Content-Length": [
+          "134"
+        ],
+        "Content-Type": [
+          "application/json; charset=utf-8"
+        ],
+        "Expires": [
+          "-1"
+        ],
+        "Cache-Control": [
+          "no-cache"
+        ],
+        "Date": [
+          "Thu, 03 May 2018 16:25:36 GMT"
+        ],
+        "Pragma": [
+          "no-cache"
+        ],
+        "x-ms-ratelimit-remaining-resource": [
+          "Microsoft.Compute/GetOperation3Min;2143,Microsoft.Compute/GetOperation30Min;17951"
+        ],
+        "x-ms-ratelimit-remaining-resource": [
+          "Microsoft.Compute/GetOperation3Min;14990,Microsoft.Compute/GetOperation30Min;29990"
+        ],
+        "Strict-Transport-Security": [
+          "max-age=31536000; includeSubDomains"
+        ],
+        "x-ms-served-by": [
+          "d8479ab9-b4a1-4ca4-bfe5-eb2106eeb54c_131698378694683489"
+        ],
+        "x-ms-request-id": [
+          "5092eb29-7d23-4665-b062-071fb6de1f05"
+        ],
+        "x-ms-ratelimit-remaining-subscription-reads": [
+          "14979"
+        ],
+        "x-ms-correlation-request-id": [
+          "e929831d-116f-4e76-b9cf-8560ff2174a9"
+        ],
+        "x-ms-routing-request-id": [
+          "WESTUS2:20180503T162536Z:e929831d-116f-4e76-b9cf-8560ff2174a9"
+        ],
+        "X-Content-Type-Options": [
+          "nosniff"
+        ]
+      },
+      "StatusCode": 200
+    },
+    {
+      "RequestUri": "/subscriptions/24fb23e3-6ba3-41f0-9b6e-e41131d5d61e/providers/Microsoft.Compute/locations/southeastasia/operations/367569ed-d1af-433c-a087-188b63bb9de4?api-version=2018-04-01",
+      "EncodedRequestUri": "L3N1YnNjcmlwdGlvbnMvMjRmYjIzZTMtNmJhMy00MWYwLTliNmUtZTQxMTMxZDVkNjFlL3Byb3ZpZGVycy9NaWNyb3NvZnQuQ29tcHV0ZS9sb2NhdGlvbnMvc291dGhlYXN0YXNpYS9vcGVyYXRpb25zLzM2NzU2OWVkLWQxYWYtNDMzYy1hMDg3LTE4OGI2M2JiOWRlND9hcGktdmVyc2lvbj0yMDE4LTA0LTAx",
+      "RequestMethod": "GET",
+      "RequestBody": "",
+      "RequestHeaders": {
+        "User-Agent": [
+          "FxVersion/4.6.25714.03",
+          "Microsoft.Azure.Management.Compute.ComputeManagementClient/18.0.0.0"
+        ]
+      },
+      "ResponseBody": "{\r\n  \"startTime\": \"2018-05-03T09:23:55.2677161-07:00\",\r\n  \"status\": \"InProgress\",\r\n  \"name\": \"367569ed-d1af-433c-a087-188b63bb9de4\"\r\n}",
+      "ResponseHeaders": {
+        "Content-Length": [
+          "134"
+        ],
+        "Content-Type": [
+          "application/json; charset=utf-8"
+        ],
+        "Expires": [
+          "-1"
+        ],
+        "Cache-Control": [
+          "no-cache"
+        ],
+        "Date": [
+          "Thu, 03 May 2018 16:25:53 GMT"
+        ],
+        "Pragma": [
+          "no-cache"
+        ],
+        "x-ms-ratelimit-remaining-resource": [
+          "Microsoft.Compute/GetOperation3Min;2143,Microsoft.Compute/GetOperation30Min;17948"
+        ],
+        "x-ms-ratelimit-remaining-resource": [
+          "Microsoft.Compute/GetOperation3Min;14988,Microsoft.Compute/GetOperation30Min;29988"
+        ],
+        "Strict-Transport-Security": [
+          "max-age=31536000; includeSubDomains"
+        ],
+        "x-ms-served-by": [
+          "d8479ab9-b4a1-4ca4-bfe5-eb2106eeb54c_131698378694683489"
+        ],
+        "x-ms-request-id": [
+          "73e7d849-bafa-45f6-b05e-4bc2da9fcf10"
+        ],
+        "x-ms-ratelimit-remaining-subscription-reads": [
+          "14978"
+        ],
+        "x-ms-correlation-request-id": [
+          "1d888ed0-f5a0-459e-8368-192b96956ee7"
+        ],
+        "x-ms-routing-request-id": [
+          "WESTUS2:20180503T162553Z:1d888ed0-f5a0-459e-8368-192b96956ee7"
+        ],
+        "X-Content-Type-Options": [
+          "nosniff"
+        ]
+      },
+      "StatusCode": 200
+    },
+    {
+      "RequestUri": "/subscriptions/24fb23e3-6ba3-41f0-9b6e-e41131d5d61e/providers/Microsoft.Compute/locations/southeastasia/operations/367569ed-d1af-433c-a087-188b63bb9de4?api-version=2018-04-01",
+      "EncodedRequestUri": "L3N1YnNjcmlwdGlvbnMvMjRmYjIzZTMtNmJhMy00MWYwLTliNmUtZTQxMTMxZDVkNjFlL3Byb3ZpZGVycy9NaWNyb3NvZnQuQ29tcHV0ZS9sb2NhdGlvbnMvc291dGhlYXN0YXNpYS9vcGVyYXRpb25zLzM2NzU2OWVkLWQxYWYtNDMzYy1hMDg3LTE4OGI2M2JiOWRlND9hcGktdmVyc2lvbj0yMDE4LTA0LTAx",
+      "RequestMethod": "GET",
+      "RequestBody": "",
+      "RequestHeaders": {
+        "User-Agent": [
+          "FxVersion/4.6.25714.03",
+          "Microsoft.Azure.Management.Compute.ComputeManagementClient/18.0.0.0"
+        ]
+      },
+      "ResponseBody": "{\r\n  \"startTime\": \"2018-05-03T09:23:55.2677161-07:00\",\r\n  \"status\": \"InProgress\",\r\n  \"name\": \"367569ed-d1af-433c-a087-188b63bb9de4\"\r\n}",
+      "ResponseHeaders": {
+        "Content-Length": [
+          "134"
+        ],
+        "Content-Type": [
+          "application/json; charset=utf-8"
+        ],
+        "Expires": [
+          "-1"
+        ],
+        "Cache-Control": [
+          "no-cache"
+        ],
+        "Date": [
+          "Thu, 03 May 2018 16:26:10 GMT"
+        ],
+        "Pragma": [
+          "no-cache"
+        ],
+        "x-ms-ratelimit-remaining-resource": [
+          "Microsoft.Compute/GetOperation3Min;2143,Microsoft.Compute/GetOperation30Min;17967"
+        ],
+        "x-ms-ratelimit-remaining-resource": [
+          "Microsoft.Compute/GetOperation3Min;14986,Microsoft.Compute/GetOperation30Min;29986"
+        ],
+        "Strict-Transport-Security": [
+          "max-age=31536000; includeSubDomains"
+        ],
+        "x-ms-served-by": [
+          "d8479ab9-b4a1-4ca4-bfe5-eb2106eeb54c_131698378694683489"
+        ],
+        "x-ms-request-id": [
+          "2a7499ae-33b4-4e3c-b2c0-11227c0983ec"
+        ],
+        "x-ms-ratelimit-remaining-subscription-reads": [
+          "14977"
+        ],
+        "x-ms-correlation-request-id": [
+          "ecf17e86-67f8-46fc-9522-aea3cb522ec0"
+        ],
+        "x-ms-routing-request-id": [
+          "WESTUS2:20180503T162610Z:ecf17e86-67f8-46fc-9522-aea3cb522ec0"
+        ],
+        "X-Content-Type-Options": [
+          "nosniff"
+        ]
+      },
+      "StatusCode": 200
+    },
+    {
+      "RequestUri": "/subscriptions/24fb23e3-6ba3-41f0-9b6e-e41131d5d61e/providers/Microsoft.Compute/locations/southeastasia/operations/367569ed-d1af-433c-a087-188b63bb9de4?api-version=2018-04-01",
+      "EncodedRequestUri": "L3N1YnNjcmlwdGlvbnMvMjRmYjIzZTMtNmJhMy00MWYwLTliNmUtZTQxMTMxZDVkNjFlL3Byb3ZpZGVycy9NaWNyb3NvZnQuQ29tcHV0ZS9sb2NhdGlvbnMvc291dGhlYXN0YXNpYS9vcGVyYXRpb25zLzM2NzU2OWVkLWQxYWYtNDMzYy1hMDg3LTE4OGI2M2JiOWRlND9hcGktdmVyc2lvbj0yMDE4LTA0LTAx",
+      "RequestMethod": "GET",
+      "RequestBody": "",
+      "RequestHeaders": {
+        "User-Agent": [
+          "FxVersion/4.6.25714.03",
+          "Microsoft.Azure.Management.Compute.ComputeManagementClient/18.0.0.0"
+        ]
+      },
+      "ResponseBody": "{\r\n  \"startTime\": \"2018-05-03T09:23:55.2677161-07:00\",\r\n  \"status\": \"InProgress\",\r\n  \"name\": \"367569ed-d1af-433c-a087-188b63bb9de4\"\r\n}",
+      "ResponseHeaders": {
+        "Content-Length": [
+          "134"
+        ],
+        "Content-Type": [
+          "application/json; charset=utf-8"
+        ],
+        "Expires": [
+          "-1"
+        ],
+        "Cache-Control": [
+          "no-cache"
+        ],
+        "Date": [
+          "Thu, 03 May 2018 16:26:26 GMT"
+        ],
+        "Pragma": [
+          "no-cache"
+        ],
+        "x-ms-ratelimit-remaining-resource": [
+          "Microsoft.Compute/GetOperation3Min;2143,Microsoft.Compute/GetOperation30Min;17965"
+        ],
+        "x-ms-ratelimit-remaining-resource": [
+          "Microsoft.Compute/GetOperation3Min;14984,Microsoft.Compute/GetOperation30Min;29984"
+        ],
+        "Strict-Transport-Security": [
+          "max-age=31536000; includeSubDomains"
+        ],
+        "x-ms-served-by": [
+          "d8479ab9-b4a1-4ca4-bfe5-eb2106eeb54c_131698378694683489"
+        ],
+        "x-ms-request-id": [
+          "e9389ac9-7beb-438d-ba49-1cfc669b5e22"
+        ],
+        "x-ms-ratelimit-remaining-subscription-reads": [
+          "14976"
+        ],
+        "x-ms-correlation-request-id": [
+          "545c40e7-0b01-4de4-917e-d4ecb29e2faa"
+        ],
+        "x-ms-routing-request-id": [
+          "WESTUS2:20180503T162626Z:545c40e7-0b01-4de4-917e-d4ecb29e2faa"
+        ],
+        "X-Content-Type-Options": [
+          "nosniff"
+        ]
+      },
+      "StatusCode": 200
+    },
+    {
+      "RequestUri": "/subscriptions/24fb23e3-6ba3-41f0-9b6e-e41131d5d61e/providers/Microsoft.Compute/locations/southeastasia/operations/367569ed-d1af-433c-a087-188b63bb9de4?api-version=2018-04-01",
+      "EncodedRequestUri": "L3N1YnNjcmlwdGlvbnMvMjRmYjIzZTMtNmJhMy00MWYwLTliNmUtZTQxMTMxZDVkNjFlL3Byb3ZpZGVycy9NaWNyb3NvZnQuQ29tcHV0ZS9sb2NhdGlvbnMvc291dGhlYXN0YXNpYS9vcGVyYXRpb25zLzM2NzU2OWVkLWQxYWYtNDMzYy1hMDg3LTE4OGI2M2JiOWRlND9hcGktdmVyc2lvbj0yMDE4LTA0LTAx",
+      "RequestMethod": "GET",
+      "RequestBody": "",
+      "RequestHeaders": {
+        "User-Agent": [
+          "FxVersion/4.6.25714.03",
+          "Microsoft.Azure.Management.Compute.ComputeManagementClient/18.0.0.0"
+        ]
+      },
+      "ResponseBody": "{\r\n  \"startTime\": \"2018-05-03T09:23:55.2677161-07:00\",\r\n  \"status\": \"InProgress\",\r\n  \"name\": \"367569ed-d1af-433c-a087-188b63bb9de4\"\r\n}",
+      "ResponseHeaders": {
+        "Content-Length": [
+          "134"
+        ],
+        "Content-Type": [
+          "application/json; charset=utf-8"
+        ],
+        "Expires": [
+          "-1"
+        ],
+        "Cache-Control": [
+          "no-cache"
+        ],
+        "Date": [
+          "Thu, 03 May 2018 16:26:42 GMT"
+        ],
+        "Pragma": [
+          "no-cache"
+        ],
+        "x-ms-ratelimit-remaining-resource": [
+          "Microsoft.Compute/GetOperation3Min;2143,Microsoft.Compute/GetOperation30Min;17962"
+        ],
+        "x-ms-ratelimit-remaining-resource": [
+          "Microsoft.Compute/GetOperation3Min;14982,Microsoft.Compute/GetOperation30Min;29982"
+        ],
+        "Strict-Transport-Security": [
+          "max-age=31536000; includeSubDomains"
+        ],
+        "x-ms-served-by": [
+          "d8479ab9-b4a1-4ca4-bfe5-eb2106eeb54c_131698378694683489"
+        ],
+        "x-ms-request-id": [
+          "76e228ad-075a-4a40-a4f5-873d3c06d22a"
+        ],
+        "x-ms-ratelimit-remaining-subscription-reads": [
+          "14975"
+        ],
+        "x-ms-correlation-request-id": [
+          "9ec724ae-32d6-4b26-913c-6e33ac8f9d4e"
+        ],
+        "x-ms-routing-request-id": [
+          "WESTUS2:20180503T162642Z:9ec724ae-32d6-4b26-913c-6e33ac8f9d4e"
+        ],
+        "X-Content-Type-Options": [
+          "nosniff"
+        ]
+      },
+      "StatusCode": 200
+    },
+    {
+      "RequestUri": "/subscriptions/24fb23e3-6ba3-41f0-9b6e-e41131d5d61e/providers/Microsoft.Compute/locations/southeastasia/operations/367569ed-d1af-433c-a087-188b63bb9de4?api-version=2018-04-01",
+      "EncodedRequestUri": "L3N1YnNjcmlwdGlvbnMvMjRmYjIzZTMtNmJhMy00MWYwLTliNmUtZTQxMTMxZDVkNjFlL3Byb3ZpZGVycy9NaWNyb3NvZnQuQ29tcHV0ZS9sb2NhdGlvbnMvc291dGhlYXN0YXNpYS9vcGVyYXRpb25zLzM2NzU2OWVkLWQxYWYtNDMzYy1hMDg3LTE4OGI2M2JiOWRlND9hcGktdmVyc2lvbj0yMDE4LTA0LTAx",
+      "RequestMethod": "GET",
+      "RequestBody": "",
+      "RequestHeaders": {
+        "User-Agent": [
+          "FxVersion/4.6.25714.03",
+          "Microsoft.Azure.Management.Compute.ComputeManagementClient/18.0.0.0"
+        ]
+      },
+      "ResponseBody": "{\r\n  \"startTime\": \"2018-05-03T09:23:55.2677161-07:00\",\r\n  \"status\": \"InProgress\",\r\n  \"name\": \"367569ed-d1af-433c-a087-188b63bb9de4\"\r\n}",
+      "ResponseHeaders": {
+        "Content-Length": [
+          "134"
+        ],
+        "Content-Type": [
+          "application/json; charset=utf-8"
+        ],
+        "Expires": [
+          "-1"
+        ],
+        "Cache-Control": [
+          "no-cache"
+        ],
+        "Date": [
+          "Thu, 03 May 2018 16:26:58 GMT"
+        ],
+        "Pragma": [
+          "no-cache"
+        ],
+        "x-ms-ratelimit-remaining-resource": [
+          "Microsoft.Compute/GetOperation3Min;2143,Microsoft.Compute/GetOperation30Min;17959"
+        ],
+        "x-ms-ratelimit-remaining-resource": [
+          "Microsoft.Compute/GetOperation3Min;14980,Microsoft.Compute/GetOperation30Min;29980"
+        ],
+        "Strict-Transport-Security": [
+          "max-age=31536000; includeSubDomains"
+        ],
+        "x-ms-served-by": [
+          "d8479ab9-b4a1-4ca4-bfe5-eb2106eeb54c_131698378694683489"
+        ],
+        "x-ms-request-id": [
+          "3349b42b-78a9-4848-8d8f-b13d4d62b5e4"
+        ],
+        "x-ms-ratelimit-remaining-subscription-reads": [
+          "14974"
+        ],
+        "x-ms-correlation-request-id": [
+          "d9c81b6f-0338-471b-924d-af14a1bc3a62"
+        ],
+        "x-ms-routing-request-id": [
+          "WESTUS2:20180503T162658Z:d9c81b6f-0338-471b-924d-af14a1bc3a62"
+        ],
+        "X-Content-Type-Options": [
+          "nosniff"
+        ]
+      },
+      "StatusCode": 200
+    },
+    {
+      "RequestUri": "/subscriptions/24fb23e3-6ba3-41f0-9b6e-e41131d5d61e/providers/Microsoft.Compute/locations/southeastasia/operations/367569ed-d1af-433c-a087-188b63bb9de4?api-version=2018-04-01",
+      "EncodedRequestUri": "L3N1YnNjcmlwdGlvbnMvMjRmYjIzZTMtNmJhMy00MWYwLTliNmUtZTQxMTMxZDVkNjFlL3Byb3ZpZGVycy9NaWNyb3NvZnQuQ29tcHV0ZS9sb2NhdGlvbnMvc291dGhlYXN0YXNpYS9vcGVyYXRpb25zLzM2NzU2OWVkLWQxYWYtNDMzYy1hMDg3LTE4OGI2M2JiOWRlND9hcGktdmVyc2lvbj0yMDE4LTA0LTAx",
+      "RequestMethod": "GET",
+      "RequestBody": "",
+      "RequestHeaders": {
+        "User-Agent": [
+          "FxVersion/4.6.25714.03",
+          "Microsoft.Azure.Management.Compute.ComputeManagementClient/18.0.0.0"
+        ]
+      },
+      "ResponseBody": "{\r\n  \"startTime\": \"2018-05-03T09:23:55.2677161-07:00\",\r\n  \"status\": \"InProgress\",\r\n  \"name\": \"367569ed-d1af-433c-a087-188b63bb9de4\"\r\n}",
+      "ResponseHeaders": {
+        "Content-Length": [
+          "134"
+        ],
+        "Content-Type": [
+          "application/json; charset=utf-8"
+        ],
+        "Expires": [
+          "-1"
+        ],
+        "Cache-Control": [
+          "no-cache"
+        ],
+        "Date": [
+          "Thu, 03 May 2018 16:27:14 GMT"
+        ],
+        "Pragma": [
+          "no-cache"
+        ],
+        "x-ms-ratelimit-remaining-resource": [
+          "Microsoft.Compute/GetOperation3Min;2143,Microsoft.Compute/GetOperation30Min;17956"
+        ],
+        "x-ms-ratelimit-remaining-resource": [
+          "Microsoft.Compute/GetOperation3Min;14981,Microsoft.Compute/GetOperation30Min;29978"
+        ],
+        "Strict-Transport-Security": [
+          "max-age=31536000; includeSubDomains"
+        ],
+        "x-ms-served-by": [
+          "d8479ab9-b4a1-4ca4-bfe5-eb2106eeb54c_131698378694683489"
+        ],
+        "x-ms-request-id": [
+          "ec567140-d636-46ee-8744-cb82badc33f0"
+        ],
+        "x-ms-ratelimit-remaining-subscription-reads": [
+          "14973"
+        ],
+        "x-ms-correlation-request-id": [
+          "2937e063-93ef-4035-a3ef-f860248e39c3"
+        ],
+        "x-ms-routing-request-id": [
+          "WESTUS2:20180503T162715Z:2937e063-93ef-4035-a3ef-f860248e39c3"
+        ],
+        "X-Content-Type-Options": [
+          "nosniff"
+        ]
+      },
+      "StatusCode": 200
+    },
+    {
+      "RequestUri": "/subscriptions/24fb23e3-6ba3-41f0-9b6e-e41131d5d61e/providers/Microsoft.Compute/locations/southeastasia/operations/367569ed-d1af-433c-a087-188b63bb9de4?api-version=2018-04-01",
+      "EncodedRequestUri": "L3N1YnNjcmlwdGlvbnMvMjRmYjIzZTMtNmJhMy00MWYwLTliNmUtZTQxMTMxZDVkNjFlL3Byb3ZpZGVycy9NaWNyb3NvZnQuQ29tcHV0ZS9sb2NhdGlvbnMvc291dGhlYXN0YXNpYS9vcGVyYXRpb25zLzM2NzU2OWVkLWQxYWYtNDMzYy1hMDg3LTE4OGI2M2JiOWRlND9hcGktdmVyc2lvbj0yMDE4LTA0LTAx",
+      "RequestMethod": "GET",
+      "RequestBody": "",
+      "RequestHeaders": {
+        "User-Agent": [
+          "FxVersion/4.6.25714.03",
+          "Microsoft.Azure.Management.Compute.ComputeManagementClient/18.0.0.0"
+        ]
+      },
+      "ResponseBody": "{\r\n  \"startTime\": \"2018-05-03T09:23:55.2677161-07:00\",\r\n  \"status\": \"InProgress\",\r\n  \"name\": \"367569ed-d1af-433c-a087-188b63bb9de4\"\r\n}",
+      "ResponseHeaders": {
+        "Content-Length": [
+          "184"
+        ],
+        "Content-Type": [
+          "application/json; charset=utf-8"
+        ],
+        "Expires": [
+          "-1"
+        ],
+        "Cache-Control": [
+          "no-cache"
+        ],
+        "Date": [
+          "Thu, 03 May 2018 16:27:31 GMT"
+        ],
+        "Pragma": [
+          "no-cache"
+        ],
+        "x-ms-ratelimit-remaining-resource": [
+          "Microsoft.Compute/GetOperation3Min;2143,Microsoft.Compute/GetOperation30Min;17953"
+        ],
+        "x-ms-ratelimit-remaining-resource": [
+          "Microsoft.Compute/GetOperation3Min;14979,Microsoft.Compute/GetOperation30Min;29976"
+        ],
+        "Strict-Transport-Security": [
+          "max-age=31536000; includeSubDomains"
+        ],
+        "x-ms-served-by": [
+          "d8479ab9-b4a1-4ca4-bfe5-eb2106eeb54c_131698378694683489"
+        ],
+        "x-ms-request-id": [
+          "d4624d01-d621-43f1-90bb-a5a7168499c2"
+        ],
+        "x-ms-ratelimit-remaining-subscription-reads": [
+          "14972"
+        ],
+        "x-ms-correlation-request-id": [
+          "f31aab1e-3746-4070-b38d-b0094a035499"
+        ],
+        "x-ms-routing-request-id": [
+          "WESTUS2:20180503T162732Z:f31aab1e-3746-4070-b38d-b0094a035499"
+        ],
+        "X-Content-Type-Options": [
+          "nosniff"
+        ]
+      },
+      "StatusCode": 200
+    },
+    {
+      "RequestUri": "/subscriptions/24fb23e3-6ba3-41f0-9b6e-e41131d5d61e/providers/Microsoft.Compute/locations/southeastasia/operations/367569ed-d1af-433c-a087-188b63bb9de4?api-version=2018-04-01",
+      "EncodedRequestUri": "L3N1YnNjcmlwdGlvbnMvMjRmYjIzZTMtNmJhMy00MWYwLTliNmUtZTQxMTMxZDVkNjFlL3Byb3ZpZGVycy9NaWNyb3NvZnQuQ29tcHV0ZS9sb2NhdGlvbnMvc291dGhlYXN0YXNpYS9vcGVyYXRpb25zLzM2NzU2OWVkLWQxYWYtNDMzYy1hMDg3LTE4OGI2M2JiOWRlND9hcGktdmVyc2lvbj0yMDE4LTA0LTAx",
+      "RequestMethod": "GET",
+      "RequestBody": "",
+      "RequestHeaders": {
+        "User-Agent": [
+          "FxVersion/4.6.25714.03",
+          "Microsoft.Azure.Management.Compute.ComputeManagementClient/18.0.0.0"
+        ]
+      },
+      "ResponseBody": "{\r\n  \"startTime\": \"2018-05-03T09:23:55.2677161-07:00\",\r\n  \"status\": \"InProgress\",\r\n  \"name\": \"367569ed-d1af-433c-a087-188b63bb9de4\"\r\n}",
+      "ResponseHeaders": {
+        "Content-Length": [
+          "2198"
+        ],
+        "Content-Type": [
+          "application/json; charset=utf-8"
+        ],
+        "Expires": [
+          "-1"
+        ],
+        "Cache-Control": [
+          "no-cache"
+        ],
+        "Date": [
+          "Thu, 03 May 2018 16:27:48 GMT"
+        ],
+        "Pragma": [
+          "no-cache"
+        ],
+        "x-ms-ratelimit-remaining-resource": [
+          "Microsoft.Compute/GetVMScaleSet3Min;233,Microsoft.Compute/GetVMScaleSet30Min;1191"
+        ],
+        "x-ms-ratelimit-remaining-resource": [
+          "Microsoft.Compute/GetOperation3Min;14980,Microsoft.Compute/GetOperation30Min;29974"
+        ],
+        "Strict-Transport-Security": [
+          "max-age=31536000; includeSubDomains"
+        ],
+        "x-ms-served-by": [
+          "d8479ab9-b4a1-4ca4-bfe5-eb2106eeb54c_131698378694683489"
+        ],
+        "x-ms-request-id": [
+          "2093db07-9e48-424a-8388-527787772f0c"
+        ],
+        "x-ms-ratelimit-remaining-subscription-reads": [
+          "14971"
+        ],
+        "x-ms-correlation-request-id": [
+          "1c859a33-cb4c-4312-aebb-536d20bcb791"
+        ],
+        "x-ms-routing-request-id": [
+          "WESTUS2:20180503T162748Z:1c859a33-cb4c-4312-aebb-536d20bcb791"
+        ],
+        "X-Content-Type-Options": [
+          "nosniff"
+        ]
+      },
+      "StatusCode": 200
+    },
+    {
+      "RequestUri": "/subscriptions/24fb23e3-6ba3-41f0-9b6e-e41131d5d61e/providers/Microsoft.Compute/locations/southeastasia/operations/367569ed-d1af-433c-a087-188b63bb9de4?api-version=2018-04-01",
+      "EncodedRequestUri": "L3N1YnNjcmlwdGlvbnMvMjRmYjIzZTMtNmJhMy00MWYwLTliNmUtZTQxMTMxZDVkNjFlL3Byb3ZpZGVycy9NaWNyb3NvZnQuQ29tcHV0ZS9sb2NhdGlvbnMvc291dGhlYXN0YXNpYS9vcGVyYXRpb25zLzM2NzU2OWVkLWQxYWYtNDMzYy1hMDg3LTE4OGI2M2JiOWRlND9hcGktdmVyc2lvbj0yMDE4LTA0LTAx",
+      "RequestMethod": "GET",
+      "RequestBody": "",
+      "RequestHeaders": {
+        "x-ms-client-request-id": [
+          "01bda4a8-92a5-49b7-82ed-3d3ce23d0dfc"
+        ],
+        "accept-language": [
+          "en-US"
+        ],
+        "User-Agent": [
+          "FxVersion/4.6.25714.03",
+          "Microsoft.Azure.Management.Compute.ComputeManagementClient/18.0.0.0"
+        ]
+      },
+      "ResponseBody": "{\r\n  \"startTime\": \"2018-05-03T09:23:55.2677161-07:00\",\r\n  \"status\": \"InProgress\",\r\n  \"name\": \"367569ed-d1af-433c-a087-188b63bb9de4\"\r\n}",
+      "ResponseHeaders": {
+        "Content-Length": [
+          "2198"
+        ],
+        "Content-Type": [
+          "application/json; charset=utf-8"
+        ],
+        "Expires": [
+          "-1"
+        ],
+        "Pragma": [
+          "no-cache"
+        ],
+        "Date": [
+          "Thu, 03 May 2018 16:27:58 GMT"
+        ],
+        "Strict-Transport-Security": [
+          "max-age=31536000; includeSubDomains"
+        ],
+        "x-ms-served-by": [
+          "254b1f56-8d55-4dad-8894-c80cbc0fa044_131574917528659760"
+        ],
+        "Server": [
+          "Microsoft-HTTPAPI/2.0",
+          "Microsoft-HTTPAPI/2.0"
+        ],
+        "Vary": [
+          "Accept-Encoding"
+        ],
+        "x-ms-ratelimit-remaining-resource": [
+          "Microsoft.Compute/GetOperation3Min;14979,Microsoft.Compute/GetOperation30Min;29973"
+        ],
+        "Strict-Transport-Security": [
+          "max-age=31536000; includeSubDomains"
+        ],
+        "x-ms-served-by": [
+          "d8479ab9-b4a1-4ca4-bfe5-eb2106eeb54c_131698378694683489"
+        ],
+        "x-ms-request-id": [
+          "01fd27fa-ae87-43af-ba7a-ef4bd38571a3"
+        ],
+        "x-ms-ratelimit-remaining-subscription-reads": [
+          "14970"
+        ],
+        "x-ms-correlation-request-id": [
+          "bc79b398-ab90-48b2-97a6-4b60fcd2dc0a"
+        ],
+        "x-ms-routing-request-id": [
+          "WESTUS2:20180503T162758Z:bc79b398-ab90-48b2-97a6-4b60fcd2dc0a"
+        ],
+        "X-Content-Type-Options": [
+          "nosniff"
+        ]
+      },
+      "StatusCode": 200
+    },
+    {
+      "RequestUri": "/subscriptions/24fb23e3-6ba3-41f0-9b6e-e41131d5d61e/providers/Microsoft.Compute/locations/southeastasia/operations/367569ed-d1af-433c-a087-188b63bb9de4?api-version=2018-04-01",
+      "EncodedRequestUri": "L3N1YnNjcmlwdGlvbnMvMjRmYjIzZTMtNmJhMy00MWYwLTliNmUtZTQxMTMxZDVkNjFlL3Byb3ZpZGVycy9NaWNyb3NvZnQuQ29tcHV0ZS9sb2NhdGlvbnMvc291dGhlYXN0YXNpYS9vcGVyYXRpb25zLzM2NzU2OWVkLWQxYWYtNDMzYy1hMDg3LTE4OGI2M2JiOWRlND9hcGktdmVyc2lvbj0yMDE4LTA0LTAx",
+      "RequestMethod": "GET",
+      "RequestBody": "",
+      "RequestHeaders": {
+        "x-ms-client-request-id": [
+          "54ed5e91-c12c-4a78-9904-74bb06d8a5d6"
+        ],
+        "accept-language": [
+          "en-US"
+        ],
+        "User-Agent": [
+          "FxVersion/4.6.25714.03",
+          "Microsoft.Azure.Management.Compute.ComputeManagementClient/18.0.0.0"
+        ]
+      },
+      "ResponseBody": "{\r\n  \"startTime\": \"2018-05-03T09:23:55.2677161-07:00\",\r\n  \"status\": \"InProgress\",\r\n  \"name\": \"367569ed-d1af-433c-a087-188b63bb9de4\"\r\n}",
+      "ResponseHeaders": {
+        "Content-Length": [
+          "2382"
+        ],
+        "Content-Type": [
+          "application/json; charset=utf-8"
+        ],
+        "Expires": [
+          "-1"
+        ],
+        "Cache-Control": [
+          "no-cache"
+        ],
+        "Date": [
+          "Thu, 03 May 2018 16:28:11 GMT"
+        ],
+        "Pragma": [
+          "no-cache"
+        ],
+        "x-ms-ratelimit-remaining-resource": [
+          "Microsoft.Compute/GetVMScaleSetVM3Min;719,Microsoft.Compute/GetVMScaleSetVM30Min;3599,Microsoft.Compute/VMScaleSetVMViews3Min;4993"
+        ],
+        "x-ms-request-charge": [
+          "1"
+        ],
+        "x-ms-ratelimit-remaining-resource": [
+          "Microsoft.Compute/GetOperation3Min;14980,Microsoft.Compute/GetOperation30Min;29971"
+        ],
+        "Strict-Transport-Security": [
+          "max-age=31536000; includeSubDomains"
+        ],
+        "x-ms-served-by": [
+          "d8479ab9-b4a1-4ca4-bfe5-eb2106eeb54c_131698378694683489"
+        ],
+        "x-ms-request-id": [
+          "26a3b2ce-5e7f-4367-acc9-610827707a4a"
+        ],
+        "x-ms-ratelimit-remaining-subscription-reads": [
+          "14969"
+        ],
+        "x-ms-correlation-request-id": [
+          "b8719805-fe3e-47fa-990b-cdcf3b0682b4"
+        ],
+        "x-ms-routing-request-id": [
+          "WESTUS2:20180503T162812Z:b8719805-fe3e-47fa-990b-cdcf3b0682b4"
+        ],
+        "X-Content-Type-Options": [
+          "nosniff"
+        ]
+      },
+      "StatusCode": 200
+    },
+    {
+      "RequestUri": "/subscriptions/24fb23e3-6ba3-41f0-9b6e-e41131d5d61e/providers/Microsoft.Compute/locations/southeastasia/operations/367569ed-d1af-433c-a087-188b63bb9de4?api-version=2018-04-01",
+      "EncodedRequestUri": "L3N1YnNjcmlwdGlvbnMvMjRmYjIzZTMtNmJhMy00MWYwLTliNmUtZTQxMTMxZDVkNjFlL3Byb3ZpZGVycy9NaWNyb3NvZnQuQ29tcHV0ZS9sb2NhdGlvbnMvc291dGhlYXN0YXNpYS9vcGVyYXRpb25zLzM2NzU2OWVkLWQxYWYtNDMzYy1hMDg3LTE4OGI2M2JiOWRlND9hcGktdmVyc2lvbj0yMDE4LTA0LTAx",
+      "RequestMethod": "GET",
+      "RequestBody": "",
+      "RequestHeaders": {
+        "User-Agent": [
+          "FxVersion/4.6.25714.03",
+          "Microsoft.Azure.Management.Compute.ComputeManagementClient/18.0.0.0"
+        ]
+      },
+      "ResponseBody": "{\r\n  \"startTime\": \"2018-05-03T09:23:55.2677161-07:00\",\r\n  \"status\": \"InProgress\",\r\n  \"name\": \"367569ed-d1af-433c-a087-188b63bb9de4\"\r\n}",
+      "ResponseHeaders": {
+        "Content-Type": [
+          "application/json; charset=utf-8"
+        ],
+        "Expires": [
+          "-1"
+        ],
+        "Cache-Control": [
+          "no-cache"
+        ],
+        "Date": [
+          "Thu, 03 May 2018 16:28:22 GMT"
+        ],
+        "Pragma": [
+          "no-cache"
+        ],
+        "Transfer-Encoding": [
+          "chunked"
+        ],
+        "Server": [
+          "Microsoft-HTTPAPI/2.0",
+          "Microsoft-HTTPAPI/2.0"
+        ],
+        "Vary": [
+          "Accept-Encoding"
+        ],
+        "x-ms-ratelimit-remaining-resource": [
+          "Microsoft.Compute/GetOperation3Min;14979,Microsoft.Compute/GetOperation30Min;29970"
+        ],
+        "Strict-Transport-Security": [
+          "max-age=31536000; includeSubDomains"
+        ],
+        "x-ms-served-by": [
+          "d8479ab9-b4a1-4ca4-bfe5-eb2106eeb54c_131698378694683489"
+        ],
+        "x-ms-request-id": [
+          "a9c33461-297e-4fec-9c13-0dee756c3d44"
+        ],
+        "x-ms-ratelimit-remaining-subscription-reads": [
+          "14968"
+        ],
+        "x-ms-correlation-request-id": [
+          "2010b71f-2149-4bde-b32b-e96a913bd400"
+        ],
+        "x-ms-routing-request-id": [
+          "WESTUS2:20180503T162823Z:2010b71f-2149-4bde-b32b-e96a913bd400"
+        ],
+        "X-Content-Type-Options": [
+          "nosniff"
+        ]
+      },
+      "StatusCode": 200
+    },
+    {
+      "RequestUri": "/subscriptions/24fb23e3-6ba3-41f0-9b6e-e41131d5d61e/providers/Microsoft.Compute/locations/southeastasia/operations/367569ed-d1af-433c-a087-188b63bb9de4?api-version=2018-04-01",
+      "EncodedRequestUri": "L3N1YnNjcmlwdGlvbnMvMjRmYjIzZTMtNmJhMy00MWYwLTliNmUtZTQxMTMxZDVkNjFlL3Byb3ZpZGVycy9NaWNyb3NvZnQuQ29tcHV0ZS9sb2NhdGlvbnMvc291dGhlYXN0YXNpYS9vcGVyYXRpb25zLzM2NzU2OWVkLWQxYWYtNDMzYy1hMDg3LTE4OGI2M2JiOWRlND9hcGktdmVyc2lvbj0yMDE4LTA0LTAx",
+      "RequestMethod": "GET",
+      "RequestBody": "",
+      "RequestHeaders": {
+        "User-Agent": [
+          "FxVersion/4.6.25714.03",
+          "Microsoft.Azure.Management.Compute.ComputeManagementClient/18.0.0.0"
+        ]
+      },
+      "ResponseBody": "{\r\n  \"startTime\": \"2018-05-03T09:23:55.2677161-07:00\",\r\n  \"status\": \"InProgress\",\r\n  \"name\": \"367569ed-d1af-433c-a087-188b63bb9de4\"\r\n}",
+      "ResponseHeaders": {
+        "Content-Length": [
+          "1551"
+        ],
+        "Content-Type": [
+          "application/json; charset=utf-8"
+        ],
+        "Expires": [
+          "-1"
+        ],
+        "Cache-Control": [
+          "no-cache"
+        ],
+        "Date": [
+          "Thu, 03 May 2018 16:28:36 GMT"
+        ],
+        "Pragma": [
+          "no-cache"
+        ],
+        "x-ms-ratelimit-remaining-resource": [
+          "Microsoft.Compute/GetVMScaleSetVM3Min;718,Microsoft.Compute/GetVMScaleSetVM30Min;3598,Microsoft.Compute/VMScaleSetVMViews3Min;4992"
+        ],
+        "x-ms-request-charge": [
+          "1"
+        ],
+        "x-ms-ratelimit-remaining-resource": [
+          "Microsoft.Compute/GetOperation3Min;14980,Microsoft.Compute/GetOperation30Min;29968"
+        ],
+        "Strict-Transport-Security": [
+          "max-age=31536000; includeSubDomains"
+        ],
+        "x-ms-served-by": [
+          "d8479ab9-b4a1-4ca4-bfe5-eb2106eeb54c_131698378694683489"
+        ],
+        "x-ms-request-id": [
+          "ca635574-f2ca-458f-a6e4-67ad501281c9"
+        ],
+        "x-ms-ratelimit-remaining-subscription-reads": [
+          "14967"
+        ],
+        "x-ms-correlation-request-id": [
+          "f82bf758-bb1d-45be-bae4-cef1ff977d8c"
+        ],
+        "x-ms-routing-request-id": [
+          "WESTUS2:20180503T162837Z:f82bf758-bb1d-45be-bae4-cef1ff977d8c"
+        ],
+        "X-Content-Type-Options": [
+          "nosniff"
+        ]
+      },
+      "StatusCode": 200
+    },
+    {
+      "RequestUri": "/subscriptions/24fb23e3-6ba3-41f0-9b6e-e41131d5d61e/providers/Microsoft.Compute/locations/southeastasia/operations/367569ed-d1af-433c-a087-188b63bb9de4?api-version=2018-04-01",
+      "EncodedRequestUri": "L3N1YnNjcmlwdGlvbnMvMjRmYjIzZTMtNmJhMy00MWYwLTliNmUtZTQxMTMxZDVkNjFlL3Byb3ZpZGVycy9NaWNyb3NvZnQuQ29tcHV0ZS9sb2NhdGlvbnMvc291dGhlYXN0YXNpYS9vcGVyYXRpb25zLzM2NzU2OWVkLWQxYWYtNDMzYy1hMDg3LTE4OGI2M2JiOWRlND9hcGktdmVyc2lvbj0yMDE4LTA0LTAx",
+      "RequestMethod": "GET",
+      "RequestBody": "",
+      "RequestHeaders": {
+        "User-Agent": [
+          "FxVersion/4.6.25714.03",
+          "Microsoft.Azure.Management.Compute.ComputeManagementClient/18.0.0.0"
+        ]
+      },
+      "ResponseBody": "{\r\n  \"startTime\": \"2018-05-03T09:23:55.2677161-07:00\",\r\n  \"status\": \"InProgress\",\r\n  \"name\": \"367569ed-d1af-433c-a087-188b63bb9de4\"\r\n}",
+      "ResponseHeaders": {
+        "Content-Length": [
+          "5288"
+        ],
+        "Content-Type": [
+          "application/json; charset=utf-8"
+        ],
+        "Expires": [
+          "-1"
+        ],
+        "Cache-Control": [
+          "no-cache"
+        ],
+        "Date": [
+          "Thu, 03 May 2018 16:28:52 GMT"
+        ],
+        "Pragma": [
+          "no-cache"
+        ],
+        "x-ms-ratelimit-remaining-resource": [
+          "Microsoft.Compute/HighCostGetVMScaleSet3Min;233,Microsoft.Compute/HighCostGetVMScaleSet30Min;1191,Microsoft.Compute/VMScaleSetVMViews3Min;4990"
+        ],
+        "x-ms-request-charge": [
+          "2"
+        ],
+        "x-ms-ratelimit-remaining-resource": [
+          "Microsoft.Compute/GetOperation3Min;14978,Microsoft.Compute/GetOperation30Min;29966"
+        ],
+        "Strict-Transport-Security": [
+          "max-age=31536000; includeSubDomains"
+        ],
+        "x-ms-served-by": [
+          "d8479ab9-b4a1-4ca4-bfe5-eb2106eeb54c_131698378694683489"
+        ],
+        "x-ms-request-id": [
+          "f10f73b2-2530-4f8d-a701-d308dcbbf42e"
+        ],
+        "x-ms-ratelimit-remaining-subscription-reads": [
+          "14966"
+        ],
+        "x-ms-correlation-request-id": [
+          "ae2475ae-39fb-446c-a806-7b7f99726aa4"
+        ],
+        "x-ms-routing-request-id": [
+          "WESTUS2:20180503T162853Z:ae2475ae-39fb-446c-a806-7b7f99726aa4"
+        ],
+        "X-Content-Type-Options": [
+          "nosniff"
+        ]
+      },
+      "StatusCode": 200
+    },
+    {
+      "RequestUri": "/subscriptions/24fb23e3-6ba3-41f0-9b6e-e41131d5d61e/providers/Microsoft.Compute/locations/southeastasia/operations/367569ed-d1af-433c-a087-188b63bb9de4?api-version=2018-04-01",
+      "EncodedRequestUri": "L3N1YnNjcmlwdGlvbnMvMjRmYjIzZTMtNmJhMy00MWYwLTliNmUtZTQxMTMxZDVkNjFlL3Byb3ZpZGVycy9NaWNyb3NvZnQuQ29tcHV0ZS9sb2NhdGlvbnMvc291dGhlYXN0YXNpYS9vcGVyYXRpb25zLzM2NzU2OWVkLWQxYWYtNDMzYy1hMDg3LTE4OGI2M2JiOWRlND9hcGktdmVyc2lvbj0yMDE4LTA0LTAx",
+      "RequestMethod": "GET",
+      "RequestBody": "",
+      "RequestHeaders": {
+        "User-Agent": [
+          "FxVersion/4.6.25714.03",
+          "Microsoft.Azure.Management.Compute.ComputeManagementClient/18.0.0.0"
+        ]
+      },
+      "ResponseBody": "{\r\n  \"startTime\": \"2018-05-03T09:23:55.2677161-07:00\",\r\n  \"status\": \"InProgress\",\r\n  \"name\": \"367569ed-d1af-433c-a087-188b63bb9de4\"\r\n}",
+      "ResponseHeaders": {
+        "Content-Length": [
+          "4688"
+        ],
+        "Content-Type": [
+          "application/json; charset=utf-8"
+        ],
+        "Expires": [
+          "-1"
+        ],
+        "Cache-Control": [
+          "no-cache"
+        ],
+        "Date": [
+          "Thu, 03 May 2018 16:29:08 GMT"
+        ],
+        "Pragma": [
+          "no-cache"
+        ],
+        "x-ms-ratelimit-remaining-resource": [
+          "Microsoft.Compute/HighCostGetVMScaleSet3Min;232,Microsoft.Compute/HighCostGetVMScaleSet30Min;1190,Microsoft.Compute/VMScaleSetVMViews3Min;4988"
+        ],
+        "x-ms-request-charge": [
+          "2"
+        ],
+        "x-ms-ratelimit-remaining-resource": [
+          "Microsoft.Compute/GetOperation3Min;14980,Microsoft.Compute/GetOperation30Min;29964"
+        ],
+        "Strict-Transport-Security": [
+          "max-age=31536000; includeSubDomains"
+        ],
+        "x-ms-served-by": [
+          "d8479ab9-b4a1-4ca4-bfe5-eb2106eeb54c_131698378694683489"
+        ],
+        "x-ms-request-id": [
+          "4bb2ed60-62cf-4fdc-81aa-f371b4e2181a"
+        ],
+        "x-ms-ratelimit-remaining-subscription-reads": [
+          "14965"
+        ],
+        "x-ms-correlation-request-id": [
+          "6d5d1be2-3ef9-407d-9791-a8191afcb77d"
+        ],
+        "x-ms-routing-request-id": [
+          "WESTUS2:20180503T162909Z:6d5d1be2-3ef9-407d-9791-a8191afcb77d"
+        ],
+        "X-Content-Type-Options": [
+          "nosniff"
+        ]
+      },
+      "StatusCode": 200
+    },
+    {
+      "RequestUri": "/subscriptions/24fb23e3-6ba3-41f0-9b6e-e41131d5d61e/providers/Microsoft.Compute/locations/southeastasia/operations/367569ed-d1af-433c-a087-188b63bb9de4?api-version=2018-04-01",
+      "EncodedRequestUri": "L3N1YnNjcmlwdGlvbnMvMjRmYjIzZTMtNmJhMy00MWYwLTliNmUtZTQxMTMxZDVkNjFlL3Byb3ZpZGVycy9NaWNyb3NvZnQuQ29tcHV0ZS9sb2NhdGlvbnMvc291dGhlYXN0YXNpYS9vcGVyYXRpb25zLzM2NzU2OWVkLWQxYWYtNDMzYy1hMDg3LTE4OGI2M2JiOWRlND9hcGktdmVyc2lvbj0yMDE4LTA0LTAx",
+      "RequestMethod": "GET",
+      "RequestBody": "",
+      "RequestHeaders": {
+        "User-Agent": [
+          "FxVersion/4.6.25714.03",
+          "Microsoft.Azure.Management.Compute.ComputeManagementClient/18.0.0.0"
+        ]
+      },
+      "ResponseBody": "{\r\n  \"startTime\": \"2018-05-03T09:23:55.2677161-07:00\",\r\n  \"status\": \"InProgress\",\r\n  \"name\": \"367569ed-d1af-433c-a087-188b63bb9de4\"\r\n}",
+      "ResponseHeaders": {
+        "Content-Length": [
+          "0"
+        ],
+        "Expires": [
+          "-1"
+        ],
+        "Cache-Control": [
+          "no-cache"
+        ],
+        "Date": [
+          "Thu, 03 May 2018 16:29:24 GMT"
+        ],
+        "Pragma": [
+          "no-cache"
+        ],
+        "Azure-AsyncOperation": [
+          "https://management.azure.com/subscriptions/bc6a9702-673d-4864-8238-cdf22c0054c4/providers/Microsoft.Compute/locations/southeastasia/operations/00266f92-6c79-4287-8a32-e5d00e901d81?api-version=2017-12-01"
+        ],
+        "x-ms-ratelimit-remaining-resource": [
+          "Microsoft.Compute/VMScaleSetActions3Min;239,Microsoft.Compute/VMScaleSetActions30Min;1199,Microsoft.Compute/VMScaleSetVMActions3Min;299,Microsoft.Compute/VMScaleSetVMActions30Min;1499,Microsoft.Compute/VMScaleSetBatchedVMRequests5Min;1199,Microsoft.Compute/VmssQueuedVMOperations;1799"
+        ],
+        "x-ms-request-charge": [
+          "1"
+        ],
+        "x-ms-ratelimit-remaining-resource": [
+          "Microsoft.Compute/GetOperation3Min;14978,Microsoft.Compute/GetOperation30Min;29962"
+        ],
+        "Strict-Transport-Security": [
+          "max-age=31536000; includeSubDomains"
+        ],
+        "x-ms-served-by": [
+          "d8479ab9-b4a1-4ca4-bfe5-eb2106eeb54c_131698378694683489"
+        ],
+        "x-ms-request-id": [
+          "ee04c6fa-19b0-40e7-acad-2ee1db5ee3eb"
+        ],
+        "x-ms-ratelimit-remaining-subscription-reads": [
+          "14964"
+        ],
+        "x-ms-correlation-request-id": [
+          "359f8814-ac29-40a7-bd95-46f06c3a70ee"
+        ],
+        "x-ms-routing-request-id": [
+          "WESTUS2:20180503T162925Z:359f8814-ac29-40a7-bd95-46f06c3a70ee"
+        ],
+        "X-Content-Type-Options": [
+          "nosniff"
+        ]
+      },
+      "StatusCode": 202
+    },
+    {
+      "RequestUri": "/subscriptions/24fb23e3-6ba3-41f0-9b6e-e41131d5d61e/providers/Microsoft.Compute/locations/southeastasia/operations/367569ed-d1af-433c-a087-188b63bb9de4?api-version=2018-04-01",
+      "EncodedRequestUri": "L3N1YnNjcmlwdGlvbnMvMjRmYjIzZTMtNmJhMy00MWYwLTliNmUtZTQxMTMxZDVkNjFlL3Byb3ZpZGVycy9NaWNyb3NvZnQuQ29tcHV0ZS9sb2NhdGlvbnMvc291dGhlYXN0YXNpYS9vcGVyYXRpb25zLzM2NzU2OWVkLWQxYWYtNDMzYy1hMDg3LTE4OGI2M2JiOWRlND9hcGktdmVyc2lvbj0yMDE4LTA0LTAx",
+      "RequestMethod": "GET",
+      "RequestBody": "",
+      "RequestHeaders": {
+        "User-Agent": [
+          "FxVersion/4.6.25714.03",
+          "Microsoft.Azure.Management.Compute.ComputeManagementClient/18.0.0.0"
+        ]
+      },
+      "ResponseBody": "{\r\n  \"startTime\": \"2018-05-03T09:23:55.2677161-07:00\",\r\n  \"status\": \"InProgress\",\r\n  \"name\": \"367569ed-d1af-433c-a087-188b63bb9de4\"\r\n}",
+      "ResponseHeaders": {
+        "Content-Length": [
+          "184"
+        ],
+        "Content-Type": [
+          "application/json; charset=utf-8"
+        ],
+        "Expires": [
+          "-1"
+        ],
+        "Cache-Control": [
+          "no-cache"
+        ],
+        "Date": [
+          "Thu, 03 May 2018 16:29:41 GMT"
+        ],
+        "Pragma": [
+          "no-cache"
+        ],
+        "x-ms-ratelimit-remaining-resource": [
+          "Microsoft.Compute/GetOperation3Min;2144,Microsoft.Compute/GetOperation30Min;17951"
+        ],
+        "x-ms-ratelimit-remaining-resource": [
+          "Microsoft.Compute/GetOperation3Min;14980,Microsoft.Compute/GetOperation30Min;29960"
+        ],
+        "Strict-Transport-Security": [
+          "max-age=31536000; includeSubDomains"
+        ],
+        "x-ms-served-by": [
+          "d8479ab9-b4a1-4ca4-bfe5-eb2106eeb54c_131698378694683489"
+        ],
+        "x-ms-request-id": [
+          "8c5aac02-25d8-4317-a1b3-92bff2169cef"
+        ],
+        "x-ms-ratelimit-remaining-subscription-reads": [
+          "14963"
+        ],
+        "x-ms-correlation-request-id": [
+          "8c8fdbc8-4d6f-4d27-88eb-6d4398f39db6"
+        ],
+        "x-ms-routing-request-id": [
+          "WESTUS2:20180503T162941Z:8c8fdbc8-4d6f-4d27-88eb-6d4398f39db6"
+        ],
+        "X-Content-Type-Options": [
+          "nosniff"
+        ]
+      },
+      "StatusCode": 200
+    },
+    {
+      "RequestUri": "/subscriptions/24fb23e3-6ba3-41f0-9b6e-e41131d5d61e/providers/Microsoft.Compute/locations/southeastasia/operations/367569ed-d1af-433c-a087-188b63bb9de4?api-version=2018-04-01",
+      "EncodedRequestUri": "L3N1YnNjcmlwdGlvbnMvMjRmYjIzZTMtNmJhMy00MWYwLTliNmUtZTQxMTMxZDVkNjFlL3Byb3ZpZGVycy9NaWNyb3NvZnQuQ29tcHV0ZS9sb2NhdGlvbnMvc291dGhlYXN0YXNpYS9vcGVyYXRpb25zLzM2NzU2OWVkLWQxYWYtNDMzYy1hMDg3LTE4OGI2M2JiOWRlND9hcGktdmVyc2lvbj0yMDE4LTA0LTAx",
+      "RequestMethod": "GET",
+      "RequestBody": "",
+      "RequestHeaders": {
+        "User-Agent": [
+          "FxVersion/4.6.25714.03",
+          "Microsoft.Azure.Management.Compute.ComputeManagementClient/18.0.0.0"
+        ]
+      },
+      "ResponseBody": "{\r\n  \"startTime\": \"2018-05-03T09:23:55.2677161-07:00\",\r\n  \"status\": \"InProgress\",\r\n  \"name\": \"367569ed-d1af-433c-a087-188b63bb9de4\"\r\n}",
+      "ResponseHeaders": {
+        "Content-Type": [
+          "application/json; charset=utf-8"
+        ],
+        "Expires": [
+          "-1"
+        ],
+        "Cache-Control": [
+          "no-cache"
+        ],
+        "Date": [
+          "Thu, 03 May 2018 16:29:57 GMT"
+        ],
+        "Pragma": [
+          "no-cache"
+        ],
+        "Transfer-Encoding": [
+          "chunked"
+        ],
+        "x-ms-ratelimit-remaining-resource": [
+          "Microsoft.Compute/VMScaleSetActions3Min;238,Microsoft.Compute/VMScaleSetActions30Min;1198,Microsoft.Compute/VMScaleSetVMActions3Min;298,Microsoft.Compute/VMScaleSetVMActions30Min;1498,Microsoft.Compute/VMScaleSetBatchedVMRequests5Min;1198,Microsoft.Compute/VmssQueuedVMOperations;1799"
+        ],
+        "Vary": [
+          "Accept-Encoding"
+        ],
+        "x-ms-ratelimit-remaining-resource": [
+          "Microsoft.Compute/GetOperation3Min;14978,Microsoft.Compute/GetOperation30Min;29958"
+        ],
+        "Strict-Transport-Security": [
+          "max-age=31536000; includeSubDomains"
+        ],
+        "x-ms-served-by": [
+          "d8479ab9-b4a1-4ca4-bfe5-eb2106eeb54c_131698378694683489"
+        ],
+        "x-ms-request-id": [
+          "ff03eb15-eec9-45d1-b4a6-57c53353f49e"
+        ],
+        "x-ms-ratelimit-remaining-subscription-reads": [
+          "14962"
+        ],
+        "x-ms-correlation-request-id": [
+          "ecaee026-816e-4fd9-a126-a18e7f8b65fa"
+        ],
+        "x-ms-routing-request-id": [
+          "WESTUS2:20180503T162957Z:ecaee026-816e-4fd9-a126-a18e7f8b65fa"
+        ],
+        "X-Content-Type-Options": [
+          "nosniff"
+        ]
+      },
+      "StatusCode": 200
+    },
+    {
+      "RequestUri": "/subscriptions/24fb23e3-6ba3-41f0-9b6e-e41131d5d61e/providers/Microsoft.Compute/locations/southeastasia/operations/367569ed-d1af-433c-a087-188b63bb9de4?api-version=2018-04-01",
+      "EncodedRequestUri": "L3N1YnNjcmlwdGlvbnMvMjRmYjIzZTMtNmJhMy00MWYwLTliNmUtZTQxMTMxZDVkNjFlL3Byb3ZpZGVycy9NaWNyb3NvZnQuQ29tcHV0ZS9sb2NhdGlvbnMvc291dGhlYXN0YXNpYS9vcGVyYXRpb25zLzM2NzU2OWVkLWQxYWYtNDMzYy1hMDg3LTE4OGI2M2JiOWRlND9hcGktdmVyc2lvbj0yMDE4LTA0LTAx",
+      "RequestMethod": "GET",
+      "RequestBody": "",
+      "RequestHeaders": {
+        "User-Agent": [
+          "FxVersion/4.6.25714.03",
+          "Microsoft.Azure.Management.Compute.ComputeManagementClient/18.0.0.0"
+        ]
+      },
+      "ResponseBody": "{\r\n  \"startTime\": \"2018-05-03T09:23:55.2677161-07:00\",\r\n  \"status\": \"InProgress\",\r\n  \"name\": \"367569ed-d1af-433c-a087-188b63bb9de4\"\r\n}",
+      "ResponseHeaders": {
+        "Content-Length": [
+          "134"
+        ],
+        "Content-Type": [
+          "application/json; charset=utf-8"
+        ],
+        "Expires": [
+          "-1"
+        ],
+        "Cache-Control": [
+          "no-cache"
+        ],
+        "Date": [
+          "Thu, 03 May 2018 16:30:13 GMT"
+        ],
+        "Pragma": [
+          "no-cache"
+        ],
+        "x-ms-ratelimit-remaining-resource": [
+          "Microsoft.Compute/GetOperation3Min;2147,Microsoft.Compute/GetOperation30Min;17949"
+        ],
+        "x-ms-ratelimit-remaining-resource": [
+          "Microsoft.Compute/GetOperation3Min;14980,Microsoft.Compute/GetOperation30Min;29956"
+        ],
+        "Strict-Transport-Security": [
+          "max-age=31536000; includeSubDomains"
+        ],
+        "x-ms-served-by": [
+          "d8479ab9-b4a1-4ca4-bfe5-eb2106eeb54c_131698378694683489"
+        ],
+        "x-ms-request-id": [
+          "d0780ee9-2a4c-42e3-a668-be319b6cfc87"
+        ],
+        "x-ms-ratelimit-remaining-subscription-reads": [
+          "14961"
+        ],
+        "x-ms-correlation-request-id": [
+          "4a23cdff-8d51-4406-9e2e-6a9b825a9112"
+        ],
+        "x-ms-routing-request-id": [
+          "WESTUS2:20180503T163013Z:4a23cdff-8d51-4406-9e2e-6a9b825a9112"
+        ],
+        "X-Content-Type-Options": [
+          "nosniff"
+        ]
+      },
+      "StatusCode": 200
+    },
+    {
+      "RequestUri": "/subscriptions/24fb23e3-6ba3-41f0-9b6e-e41131d5d61e/providers/Microsoft.Compute/locations/southeastasia/operations/367569ed-d1af-433c-a087-188b63bb9de4?api-version=2018-04-01",
+      "EncodedRequestUri": "L3N1YnNjcmlwdGlvbnMvMjRmYjIzZTMtNmJhMy00MWYwLTliNmUtZTQxMTMxZDVkNjFlL3Byb3ZpZGVycy9NaWNyb3NvZnQuQ29tcHV0ZS9sb2NhdGlvbnMvc291dGhlYXN0YXNpYS9vcGVyYXRpb25zLzM2NzU2OWVkLWQxYWYtNDMzYy1hMDg3LTE4OGI2M2JiOWRlND9hcGktdmVyc2lvbj0yMDE4LTA0LTAx",
+      "RequestMethod": "GET",
+      "RequestBody": "",
+      "RequestHeaders": {
+        "User-Agent": [
+          "FxVersion/4.6.25714.03",
+          "Microsoft.Azure.Management.Compute.ComputeManagementClient/18.0.0.0"
+        ]
+      },
+      "ResponseBody": "{\r\n  \"startTime\": \"2018-05-03T09:23:55.2677161-07:00\",\r\n  \"status\": \"InProgress\",\r\n  \"name\": \"367569ed-d1af-433c-a087-188b63bb9de4\"\r\n}",
+      "ResponseHeaders": {
+        "Content-Type": [
+          "application/json; charset=utf-8"
+        ],
+        "Expires": [
+          "-1"
+        ],
+        "Cache-Control": [
+          "no-cache"
+        ],
+        "Date": [
+          "Thu, 03 May 2018 16:30:24 GMT"
+        ],
+        "Pragma": [
+          "no-cache"
+        ],
+        "Transfer-Encoding": [
+          "chunked"
+        ],
+        "Server": [
+          "Microsoft-HTTPAPI/2.0",
+          "Microsoft-HTTPAPI/2.0"
+        ],
+        "Vary": [
+          "Accept-Encoding"
+        ],
+        "x-ms-ratelimit-remaining-resource": [
+          "Microsoft.Compute/GetOperation3Min;14979,Microsoft.Compute/GetOperation30Min;29955"
+        ],
+        "Strict-Transport-Security": [
+          "max-age=31536000; includeSubDomains"
+        ],
+        "x-ms-served-by": [
+          "d8479ab9-b4a1-4ca4-bfe5-eb2106eeb54c_131698378694683489"
+        ],
+        "x-ms-request-id": [
+          "4fdf54ca-519a-4a8b-bafa-d1ec461fa9b1"
+        ],
+        "x-ms-ratelimit-remaining-subscription-reads": [
+          "14960"
+        ],
+        "x-ms-correlation-request-id": [
+          "9980ff11-400c-4fd6-82ff-a0b6b86fd9ba"
+        ],
+        "x-ms-routing-request-id": [
+          "WESTUS2:20180503T163024Z:9980ff11-400c-4fd6-82ff-a0b6b86fd9ba"
+        ],
+        "X-Content-Type-Options": [
+          "nosniff"
+        ]
+      },
+      "StatusCode": 200
+    },
+    {
+      "RequestUri": "/subscriptions/24fb23e3-6ba3-41f0-9b6e-e41131d5d61e/providers/Microsoft.Compute/locations/southeastasia/operations/367569ed-d1af-433c-a087-188b63bb9de4?api-version=2018-04-01",
+      "EncodedRequestUri": "L3N1YnNjcmlwdGlvbnMvMjRmYjIzZTMtNmJhMy00MWYwLTliNmUtZTQxMTMxZDVkNjFlL3Byb3ZpZGVycy9NaWNyb3NvZnQuQ29tcHV0ZS9sb2NhdGlvbnMvc291dGhlYXN0YXNpYS9vcGVyYXRpb25zLzM2NzU2OWVkLWQxYWYtNDMzYy1hMDg3LTE4OGI2M2JiOWRlND9hcGktdmVyc2lvbj0yMDE4LTA0LTAx",
+      "RequestMethod": "GET",
+      "RequestBody": "",
+      "RequestHeaders": {
+        "User-Agent": [
+          "FxVersion/4.6.25714.03",
+          "Microsoft.Azure.Management.Compute.ComputeManagementClient/18.0.0.0"
+        ]
+      },
+      "ResponseBody": "{\r\n  \"startTime\": \"2018-05-03T09:23:55.2677161-07:00\",\r\n  \"endTime\": \"2018-05-03T09:30:31.707219-07:00\",\r\n  \"status\": \"Succeeded\",\r\n  \"name\": \"367569ed-d1af-433c-a087-188b63bb9de4\"\r\n}",
+      "ResponseHeaders": {
+        "Content-Length": [
+          "134"
+        ],
+        "Content-Type": [
+          "application/json; charset=utf-8"
+        ],
+        "Expires": [
+          "-1"
+        ],
+        "Cache-Control": [
+          "no-cache"
+        ],
+        "Date": [
+          "Thu, 03 May 2018 16:30:38 GMT"
+        ],
+        "Pragma": [
+          "no-cache"
+        ],
+        "x-ms-ratelimit-remaining-resource": [
+          "Microsoft.Compute/GetOperation3Min;2147,Microsoft.Compute/GetOperation30Min;17945"
+        ],
+        "x-ms-ratelimit-remaining-resource": [
+          "Microsoft.Compute/GetOperation3Min;14981,Microsoft.Compute/GetOperation30Min;29953"
+        ],
+        "Strict-Transport-Security": [
+          "max-age=31536000; includeSubDomains"
+        ],
+        "x-ms-served-by": [
+          "d8479ab9-b4a1-4ca4-bfe5-eb2106eeb54c_131698378694683489"
+        ],
+        "x-ms-request-id": [
+          "057071a3-5af4-4583-8c26-dbf88cf1c8df"
+        ],
+        "x-ms-ratelimit-remaining-subscription-reads": [
+          "14959"
+        ],
+        "x-ms-correlation-request-id": [
+          "50a10a90-e3f2-4faf-9aac-4a0e03cd77a6"
+        ],
+        "x-ms-routing-request-id": [
+          "WESTUS2:20180503T163038Z:50a10a90-e3f2-4faf-9aac-4a0e03cd77a6"
+        ],
+        "X-Content-Type-Options": [
+          "nosniff"
+        ]
+      },
+      "StatusCode": 200
+    },
+    {
+      "RequestUri": "/subscriptions/24fb23e3-6ba3-41f0-9b6e-e41131d5d61e/resourceGroups/crptestar81831/providers/Microsoft.Compute/virtualMachineScaleSets/vmss6926?api-version=2018-04-01",
+      "EncodedRequestUri": "L3N1YnNjcmlwdGlvbnMvMjRmYjIzZTMtNmJhMy00MWYwLTliNmUtZTQxMTMxZDVkNjFlL3Jlc291cmNlR3JvdXBzL2NycHRlc3RhcjgxODMxL3Byb3ZpZGVycy9NaWNyb3NvZnQuQ29tcHV0ZS92aXJ0dWFsTWFjaGluZVNjYWxlU2V0cy92bXNzNjkyNj9hcGktdmVyc2lvbj0yMDE4LTA0LTAx",
+      "RequestMethod": "GET",
+      "RequestBody": "",
+      "RequestHeaders": {
+        "User-Agent": [
+          "FxVersion/4.6.25714.03",
+          "Microsoft.Azure.Management.Compute.ComputeManagementClient/18.0.0.0"
+        ]
+      },
+      "ResponseBody": "{\r\n  \"sku\": {\r\n    \"name\": \"Standard_A0\",\r\n    \"tier\": \"Standard\",\r\n    \"capacity\": 2\r\n  },\r\n  \"properties\": {\r\n    \"singlePlacementGroup\": true,\r\n    \"upgradePolicy\": {\r\n      \"mode\": \"Automatic\",\r\n      \"automaticOSUpgrade\": false\r\n    },\r\n    \"virtualMachineProfile\": {\r\n      \"osProfile\": {\r\n        \"computerNamePrefix\": \"test\",\r\n        \"adminUsername\": \"Foo12\",\r\n        \"windowsConfiguration\": {\r\n          \"provisionVMAgent\": true,\r\n          \"enableAutomaticUpdates\": true\r\n        },\r\n        \"secrets\": []\r\n      },\r\n      \"storageProfile\": {\r\n        \"osDisk\": {\r\n          \"createOption\": \"FromImage\",\r\n          \"caching\": \"None\",\r\n          \"managedDisk\": {\r\n            \"storageAccountType\": \"Standard_LRS\"\r\n          }\r\n        },\r\n        \"imageReference\": {\r\n          \"publisher\": \"MicrosoftWindowsServer\",\r\n          \"offer\": \"WindowsServer\",\r\n          \"sku\": \"2012-R2-Datacenter\",\r\n          \"version\": \"4.127.20170406\"\r\n        },\r\n        \"dataDisks\": [\r\n          {\r\n            \"lun\": 1,\r\n            \"createOption\": \"Empty\",\r\n            \"caching\": \"None\",\r\n            \"managedDisk\": {\r\n              \"storageAccountType\": \"Standard_LRS\"\r\n            },\r\n            \"diskSizeGB\": 128\r\n          }\r\n        ]\r\n      },\r\n      \"networkProfile\": {\r\n        \"networkInterfaceConfigurations\": [\r\n          {\r\n            \"name\": \"vmsstestnetconfig7053\",\r\n            \"properties\": {\r\n              \"primary\": true,\r\n              \"enableAcceleratedNetworking\": false,\r\n              \"dnsSettings\": {\r\n                \"dnsServers\": []\r\n              },\r\n              \"enableIPForwarding\": false,\r\n              \"ipConfigurations\": [\r\n                {\r\n                  \"name\": \"vmsstestnetconfig4677\",\r\n                  \"properties\": {\r\n                    \"subnet\": {\r\n                      \"id\": \"/subscriptions/24fb23e3-6ba3-41f0-9b6e-e41131d5d61e/resourceGroups/crptestar81831/providers/Microsoft.Network/virtualNetworks/vn1668/subnets/sn4342\"\r\n                    },\r\n                    \"privateIPAddressVersion\": \"IPv4\"\r\n                  }\r\n                }\r\n              ]\r\n            }\r\n          }\r\n        ]\r\n      }\r\n    },\r\n    \"provisioningState\": \"Succeeded\",\r\n    \"overprovision\": false,\r\n    \"uniqueId\": \"1b674d4e-bf4e-4fd7-9bd8-71733c6e854a\"\r\n  },\r\n  \"type\": \"Microsoft.Compute/virtualMachineScaleSets\",\r\n  \"location\": \"southeastasia\",\r\n  \"tags\": {\r\n    \"RG\": \"rg\",\r\n    \"testTag\": \"1\"\r\n  },\r\n  \"id\": \"/subscriptions/24fb23e3-6ba3-41f0-9b6e-e41131d5d61e/resourceGroups/crptestar81831/providers/Microsoft.Compute/virtualMachineScaleSets/vmss6926\",\r\n  \"name\": \"vmss6926\"\r\n}",
+      "ResponseHeaders": {
+        "Content-Length": [
+          "134"
+        ],
+        "Content-Type": [
+          "application/json; charset=utf-8"
+        ],
+        "Expires": [
+          "-1"
+        ],
+        "Cache-Control": [
+          "no-cache"
+        ],
+        "Date": [
+          "Thu, 03 May 2018 16:30:38 GMT"
+        ],
+        "Pragma": [
+          "no-cache"
+        ],
+        "x-ms-ratelimit-remaining-resource": [
+          "Microsoft.Compute/GetOperation3Min;2147,Microsoft.Compute/GetOperation30Min;17942"
+        ],
+        "x-ms-ratelimit-remaining-resource": [
+          "Microsoft.Compute/GetVMScaleSet3Min;199,Microsoft.Compute/GetVMScaleSet30Min;1493"
+        ],
+        "Strict-Transport-Security": [
+          "max-age=31536000; includeSubDomains"
+        ],
+        "x-ms-served-by": [
+          "d8479ab9-b4a1-4ca4-bfe5-eb2106eeb54c_131698378694683489"
+        ],
+        "x-ms-request-id": [
+          "23e18b33-1067-4964-a10b-1e033c9e01e4"
+        ],
+        "x-ms-ratelimit-remaining-subscription-reads": [
+          "14958"
+        ],
+        "x-ms-correlation-request-id": [
+          "cd46e7cf-e83e-4a19-99fc-7b8f68dd24f7"
+        ],
+        "x-ms-routing-request-id": [
+          "WESTUS2:20180503T163039Z:cd46e7cf-e83e-4a19-99fc-7b8f68dd24f7"
+        ],
+        "X-Content-Type-Options": [
+          "nosniff"
+        ]
+      },
+      "StatusCode": 200
+    },
+    {
+      "RequestUri": "/subscriptions/24fb23e3-6ba3-41f0-9b6e-e41131d5d61e/resourceGroups/crptestar81831/providers/Microsoft.Compute/virtualMachineScaleSets/vmss6926?api-version=2018-04-01",
+      "EncodedRequestUri": "L3N1YnNjcmlwdGlvbnMvMjRmYjIzZTMtNmJhMy00MWYwLTliNmUtZTQxMTMxZDVkNjFlL3Jlc291cmNlR3JvdXBzL2NycHRlc3RhcjgxODMxL3Byb3ZpZGVycy9NaWNyb3NvZnQuQ29tcHV0ZS92aXJ0dWFsTWFjaGluZVNjYWxlU2V0cy92bXNzNjkyNj9hcGktdmVyc2lvbj0yMDE4LTA0LTAx",
+      "RequestMethod": "GET",
+      "RequestBody": "",
+      "RequestHeaders": {
+        "x-ms-client-request-id": [
+          "5079fbb0-9386-41b9-8dd6-002d4c3c48a7"
+        ],
+        "accept-language": [
+          "en-US"
+        ],
+        "User-Agent": [
+          "FxVersion/4.6.25714.03",
+          "Microsoft.Azure.Management.Compute.ComputeManagementClient/18.0.0.0"
+        ]
+      },
+      "ResponseBody": "{\r\n  \"sku\": {\r\n    \"name\": \"Standard_A0\",\r\n    \"tier\": \"Standard\",\r\n    \"capacity\": 2\r\n  },\r\n  \"properties\": {\r\n    \"singlePlacementGroup\": true,\r\n    \"upgradePolicy\": {\r\n      \"mode\": \"Automatic\",\r\n      \"automaticOSUpgrade\": false\r\n    },\r\n    \"virtualMachineProfile\": {\r\n      \"osProfile\": {\r\n        \"computerNamePrefix\": \"test\",\r\n        \"adminUsername\": \"Foo12\",\r\n        \"windowsConfiguration\": {\r\n          \"provisionVMAgent\": true,\r\n          \"enableAutomaticUpdates\": true\r\n        },\r\n        \"secrets\": []\r\n      },\r\n      \"storageProfile\": {\r\n        \"osDisk\": {\r\n          \"createOption\": \"FromImage\",\r\n          \"caching\": \"None\",\r\n          \"managedDisk\": {\r\n            \"storageAccountType\": \"Standard_LRS\"\r\n          }\r\n        },\r\n        \"imageReference\": {\r\n          \"publisher\": \"MicrosoftWindowsServer\",\r\n          \"offer\": \"WindowsServer\",\r\n          \"sku\": \"2012-R2-Datacenter\",\r\n          \"version\": \"4.127.20170406\"\r\n        },\r\n        \"dataDisks\": [\r\n          {\r\n            \"lun\": 1,\r\n            \"createOption\": \"Empty\",\r\n            \"caching\": \"None\",\r\n            \"managedDisk\": {\r\n              \"storageAccountType\": \"Standard_LRS\"\r\n            },\r\n            \"diskSizeGB\": 128\r\n          }\r\n        ]\r\n      },\r\n      \"networkProfile\": {\r\n        \"networkInterfaceConfigurations\": [\r\n          {\r\n            \"name\": \"vmsstestnetconfig7053\",\r\n            \"properties\": {\r\n              \"primary\": true,\r\n              \"enableAcceleratedNetworking\": false,\r\n              \"dnsSettings\": {\r\n                \"dnsServers\": []\r\n              },\r\n              \"enableIPForwarding\": false,\r\n              \"ipConfigurations\": [\r\n                {\r\n                  \"name\": \"vmsstestnetconfig4677\",\r\n                  \"properties\": {\r\n                    \"subnet\": {\r\n                      \"id\": \"/subscriptions/24fb23e3-6ba3-41f0-9b6e-e41131d5d61e/resourceGroups/crptestar81831/providers/Microsoft.Network/virtualNetworks/vn1668/subnets/sn4342\"\r\n                    },\r\n                    \"privateIPAddressVersion\": \"IPv4\"\r\n                  }\r\n                }\r\n              ]\r\n            }\r\n          }\r\n        ]\r\n      }\r\n    },\r\n    \"provisioningState\": \"Succeeded\",\r\n    \"overprovision\": false,\r\n    \"uniqueId\": \"1b674d4e-bf4e-4fd7-9bd8-71733c6e854a\"\r\n  },\r\n  \"type\": \"Microsoft.Compute/virtualMachineScaleSets\",\r\n  \"location\": \"southeastasia\",\r\n  \"tags\": {\r\n    \"RG\": \"rg\",\r\n    \"testTag\": \"1\"\r\n  },\r\n  \"id\": \"/subscriptions/24fb23e3-6ba3-41f0-9b6e-e41131d5d61e/resourceGroups/crptestar81831/providers/Microsoft.Compute/virtualMachineScaleSets/vmss6926\",\r\n  \"name\": \"vmss6926\"\r\n}",
+      "ResponseHeaders": {
+        "Content-Length": [
+          "134"
+        ],
+        "Content-Type": [
+          "application/json; charset=utf-8"
+        ],
+        "Expires": [
+          "-1"
+        ],
+        "Cache-Control": [
+          "no-cache"
+        ],
+        "Date": [
+          "Thu, 03 May 2018 16:30:38 GMT"
+        ],
+        "Pragma": [
+          "no-cache"
+        ],
+        "x-ms-ratelimit-remaining-resource": [
+          "Microsoft.Compute/GetOperation3Min;2147,Microsoft.Compute/GetOperation30Min;17940"
+        ],
+        "x-ms-ratelimit-remaining-resource": [
+          "Microsoft.Compute/GetVMScaleSet3Min;198,Microsoft.Compute/GetVMScaleSet30Min;1492"
+        ],
+        "Strict-Transport-Security": [
+          "max-age=31536000; includeSubDomains"
+        ],
+        "x-ms-served-by": [
+          "d8479ab9-b4a1-4ca4-bfe5-eb2106eeb54c_131698378694683489"
+        ],
+        "x-ms-request-id": [
+          "c09f3a7c-0c79-4e97-ad07-4d0e7d20d13e"
+        ],
+        "x-ms-ratelimit-remaining-subscription-reads": [
+          "14957"
+        ],
+        "x-ms-correlation-request-id": [
+          "56e15969-aa54-49c8-8f5f-e66798547d52"
+        ],
+        "x-ms-routing-request-id": [
+          "WESTUS2:20180503T163039Z:56e15969-aa54-49c8-8f5f-e66798547d52"
+        ],
+        "X-Content-Type-Options": [
+          "nosniff"
+        ]
+      },
+      "StatusCode": 200
+    },
+    {
+      "RequestUri": "/subscriptions/24fb23e3-6ba3-41f0-9b6e-e41131d5d61e/resourceGroups/crptestar81831/providers/Microsoft.Compute/virtualMachineScaleSets/vmss6926/virtualmachines/0?api-version=2018-04-01",
+      "EncodedRequestUri": "L3N1YnNjcmlwdGlvbnMvMjRmYjIzZTMtNmJhMy00MWYwLTliNmUtZTQxMTMxZDVkNjFlL3Jlc291cmNlR3JvdXBzL2NycHRlc3RhcjgxODMxL3Byb3ZpZGVycy9NaWNyb3NvZnQuQ29tcHV0ZS92aXJ0dWFsTWFjaGluZVNjYWxlU2V0cy92bXNzNjkyNi92aXJ0dWFsbWFjaGluZXMvMD9hcGktdmVyc2lvbj0yMDE4LTA0LTAx",
+      "RequestMethod": "GET",
+      "RequestBody": "",
+      "RequestHeaders": {
+        "x-ms-client-request-id": [
+          "80667783-ad8b-4b7f-bc3c-1a2eeebdb7f3"
+        ],
+        "accept-language": [
+          "en-US"
+        ],
+        "User-Agent": [
+          "FxVersion/4.6.25714.03",
+          "Microsoft.Azure.Management.Compute.ComputeManagementClient/18.0.0.0"
+        ]
+      },
+      "ResponseBody": "{\r\n  \"instanceId\": \"0\",\r\n  \"sku\": {\r\n    \"name\": \"Standard_A0\",\r\n    \"tier\": \"Standard\"\r\n  },\r\n  \"properties\": {\r\n    \"latestModelApplied\": true,\r\n    \"vmId\": \"7c59fc69-46b6-45e0-9c3f-9a2f3aa17172\",\r\n    \"hardwareProfile\": {},\r\n    \"storageProfile\": {\r\n      \"imageReference\": {\r\n        \"publisher\": \"MicrosoftWindowsServer\",\r\n        \"offer\": \"WindowsServer\",\r\n        \"sku\": \"2012-R2-Datacenter\",\r\n        \"version\": \"4.127.20170406\"\r\n      },\r\n      \"osDisk\": {\r\n        \"osType\": \"Windows\",\r\n        \"name\": \"vmss6926_vmss6926_0_OsDisk_1_32a946caf9704a07a9b19fb283489cef\",\r\n        \"createOption\": \"FromImage\",\r\n        \"caching\": \"None\",\r\n        \"managedDisk\": {\r\n          \"storageAccountType\": \"Standard_LRS\",\r\n          \"id\": \"/subscriptions/24fb23e3-6ba3-41f0-9b6e-e41131d5d61e/resourceGroups/crptestar81831/providers/Microsoft.Compute/disks/vmss6926_vmss6926_0_OsDisk_1_32a946caf9704a07a9b19fb283489cef\"\r\n        },\r\n        \"diskSizeGB\": 127\r\n      },\r\n      \"dataDisks\": [\r\n        {\r\n          \"lun\": 1,\r\n          \"name\": \"vmss6926_vmss6926_0_disk2_a7cb2fd5ff05435a99d9eef6fd11b707\",\r\n          \"createOption\": \"Empty\",\r\n          \"caching\": \"None\",\r\n          \"managedDisk\": {\r\n            \"storageAccountType\": \"Standard_LRS\",\r\n            \"id\": \"/subscriptions/24fb23e3-6ba3-41f0-9b6e-e41131d5d61e/resourceGroups/crptestar81831/providers/Microsoft.Compute/disks/vmss6926_vmss6926_0_disk2_a7cb2fd5ff05435a99d9eef6fd11b707\"\r\n          },\r\n          \"diskSizeGB\": 128\r\n        }\r\n      ]\r\n    },\r\n    \"osProfile\": {\r\n      \"computerName\": \"test000000\",\r\n      \"adminUsername\": \"Foo12\",\r\n      \"windowsConfiguration\": {\r\n        \"provisionVMAgent\": true,\r\n        \"enableAutomaticUpdates\": true\r\n      },\r\n      \"secrets\": []\r\n    },\r\n    \"networkProfile\": {\r\n      \"networkInterfaces\": [\r\n        {\r\n          \"id\": \"/subscriptions/24fb23e3-6ba3-41f0-9b6e-e41131d5d61e/resourceGroups/crptestar81831/providers/Microsoft.Compute/virtualMachineScaleSets/vmss6926/virtualMachines/0/networkInterfaces/vmsstestnetconfig7053\"\r\n        }\r\n      ]\r\n    },\r\n    \"provisioningState\": \"Succeeded\"\r\n  },\r\n  \"type\": \"Microsoft.Compute/virtualMachineScaleSets/virtualMachines\",\r\n  \"location\": \"southeastasia\",\r\n  \"tags\": {\r\n    \"RG\": \"rg\",\r\n    \"testTag\": \"1\"\r\n  },\r\n  \"id\": \"/subscriptions/24fb23e3-6ba3-41f0-9b6e-e41131d5d61e/resourceGroups/crptestar81831/providers/Microsoft.Compute/virtualMachineScaleSets/vmss6926/virtualMachines/0\",\r\n  \"name\": \"vmss6926_0\"\r\n}",
+      "ResponseHeaders": {
+        "Content-Length": [
+          "134"
+        ],
+        "Content-Type": [
+          "application/json; charset=utf-8"
+        ],
+        "Expires": [
+          "-1"
+        ],
+        "Cache-Control": [
+          "no-cache"
+        ],
+        "Date": [
+          "Thu, 03 May 2018 16:30:39 GMT"
+        ],
+        "Pragma": [
+          "no-cache"
+        ],
+        "x-ms-ratelimit-remaining-resource": [
+          "Microsoft.Compute/GetOperation3Min;2145,Microsoft.Compute/GetOperation30Min;17937"
+        ],
+        "x-ms-ratelimit-remaining-resource": [
+          "Microsoft.Compute/GetVMScaleSetVM3Min;499,Microsoft.Compute/GetVMScaleSetVM30Min;2499,Microsoft.Compute/VMScaleSetVMViews3Min;4999"
+        ],
+        "x-ms-request-charge": [
+          "1"
+        ],
+        "Strict-Transport-Security": [
+          "max-age=31536000; includeSubDomains"
+        ],
+        "x-ms-served-by": [
+          "d8479ab9-b4a1-4ca4-bfe5-eb2106eeb54c_131698378694683489"
+        ],
+        "x-ms-request-id": [
+          "a5d330ed-7ad2-4a50-ade0-5a469f881c61"
+        ],
+        "x-ms-ratelimit-remaining-subscription-reads": [
+          "14956"
+        ],
+        "x-ms-correlation-request-id": [
+          "4694fc8f-cfaa-428f-9224-ba3bc33ab86c"
+        ],
+        "x-ms-routing-request-id": [
+          "WESTUS2:20180503T163039Z:4694fc8f-cfaa-428f-9224-ba3bc33ab86c"
+        ],
+        "X-Content-Type-Options": [
+          "nosniff"
+        ]
+      },
+      "StatusCode": 200
+    },
+    {
+      "RequestUri": "/subscriptions/24fb23e3-6ba3-41f0-9b6e-e41131d5d61e/resourceGroups/crptestar81831/providers/Microsoft.Compute/virtualMachineScaleSets/vmss6926/virtualmachines/0/instanceView?api-version=2018-04-01",
+      "EncodedRequestUri": "L3N1YnNjcmlwdGlvbnMvMjRmYjIzZTMtNmJhMy00MWYwLTliNmUtZTQxMTMxZDVkNjFlL3Jlc291cmNlR3JvdXBzL2NycHRlc3RhcjgxODMxL3Byb3ZpZGVycy9NaWNyb3NvZnQuQ29tcHV0ZS92aXJ0dWFsTWFjaGluZVNjYWxlU2V0cy92bXNzNjkyNi92aXJ0dWFsbWFjaGluZXMvMC9pbnN0YW5jZVZpZXc/YXBpLXZlcnNpb249MjAxOC0wNC0wMQ==",
+      "RequestMethod": "GET",
+      "RequestBody": "",
+      "RequestHeaders": {
+        "x-ms-client-request-id": [
+          "965faa2c-3011-4db6-81e6-9d3a706c0aed"
+        ],
+        "accept-language": [
+          "en-US"
+        ],
+        "User-Agent": [
+          "FxVersion/4.6.25714.03",
+          "Microsoft.Azure.Management.Compute.ComputeManagementClient/18.0.0.0"
+        ]
+      },
+      "ResponseBody": "{\r\n  \"placementGroupId\": \"aa43edeb-a6af-4363-af33-a8a77e268b65\",\r\n  \"platformUpdateDomain\": 0,\r\n  \"platformFaultDomain\": 0,\r\n  \"vmAgent\": {\r\n    \"vmAgentVersion\": \"Unknown\",\r\n    \"statuses\": [\r\n      {\r\n        \"code\": \"ProvisioningState/Unavailable\",\r\n        \"level\": \"Warning\",\r\n        \"displayStatus\": \"Not Ready\",\r\n        \"message\": \"VM status blob is found but not yet populated.\",\r\n        \"time\": \"2018-05-03T09:30:39-07:00\"\r\n      }\r\n    ]\r\n  },\r\n  \"disks\": [\r\n    {\r\n      \"name\": \"vmss6926_vmss6926_0_OsDisk_1_32a946caf9704a07a9b19fb283489cef\",\r\n      \"statuses\": [\r\n        {\r\n          \"code\": \"ProvisioningState/succeeded\",\r\n          \"level\": \"Info\",\r\n          \"displayStatus\": \"Provisioning succeeded\",\r\n          \"time\": \"2018-05-03T09:24:20.1897288-07:00\"\r\n        }\r\n      ]\r\n    },\r\n    {\r\n      \"name\": \"vmss6926_vmss6926_0_disk2_a7cb2fd5ff05435a99d9eef6fd11b707\",\r\n      \"statuses\": [\r\n        {\r\n          \"code\": \"ProvisioningState/succeeded\",\r\n          \"level\": \"Info\",\r\n          \"displayStatus\": \"Provisioning succeeded\",\r\n          \"time\": \"2018-05-03T09:24:20.1897288-07:00\"\r\n        }\r\n      ]\r\n    }\r\n  ],\r\n  \"statuses\": [\r\n    {\r\n      \"code\": \"ProvisioningState/succeeded\",\r\n      \"level\": \"Info\",\r\n      \"displayStatus\": \"Provisioning succeeded\",\r\n      \"time\": \"2018-05-03T09:30:31.5822274-07:00\"\r\n    },\r\n    {\r\n      \"code\": \"PowerState/running\",\r\n      \"level\": \"Info\",\r\n      \"displayStatus\": \"VM running\"\r\n    }\r\n  ]\r\n}",
+      "ResponseHeaders": {
+        "Content-Length": [
+          "134"
+        ],
+        "Content-Type": [
+          "application/json; charset=utf-8"
+        ],
+        "Expires": [
+          "-1"
+        ],
+        "Cache-Control": [
+          "no-cache"
+        ],
+        "Date": [
+          "Thu, 03 May 2018 16:30:39 GMT"
+        ],
+        "Pragma": [
+          "no-cache"
+        ],
+        "x-ms-ratelimit-remaining-resource": [
+          "Microsoft.Compute/GetOperation3Min;2145,Microsoft.Compute/GetOperation30Min;17934"
+        ],
+        "x-ms-ratelimit-remaining-resource": [
+          "Microsoft.Compute/GetVMScaleSetVM3Min;498,Microsoft.Compute/GetVMScaleSetVM30Min;2498,Microsoft.Compute/VMScaleSetVMViews3Min;4998"
+        ],
+        "x-ms-request-charge": [
+          "1"
+        ],
+        "Strict-Transport-Security": [
+          "max-age=31536000; includeSubDomains"
+        ],
+        "x-ms-served-by": [
+          "d8479ab9-b4a1-4ca4-bfe5-eb2106eeb54c_131698378694683489"
+        ],
+        "x-ms-request-id": [
+          "72123118-98c1-4cb6-a69f-3c060a5242dd"
+        ],
+        "x-ms-ratelimit-remaining-subscription-reads": [
+          "14955"
+        ],
+        "x-ms-correlation-request-id": [
+          "e2d1ee87-8fb0-4b9f-9c7c-4cda6ae28318"
+        ],
+        "x-ms-routing-request-id": [
+          "WESTUS2:20180503T163039Z:e2d1ee87-8fb0-4b9f-9c7c-4cda6ae28318"
+        ],
+        "X-Content-Type-Options": [
+          "nosniff"
+        ]
+      },
+      "StatusCode": 200
+    },
+    {
+      "RequestUri": "/subscriptions/24fb23e3-6ba3-41f0-9b6e-e41131d5d61e/resourceGroups/crptestar81831/providers/Microsoft.Compute/virtualMachineScaleSets/vmss6926/virtualMachines?$filter=properties/latestModelApplied%20eq%20true&api-version=2018-04-01",
+      "EncodedRequestUri": "L3N1YnNjcmlwdGlvbnMvMjRmYjIzZTMtNmJhMy00MWYwLTliNmUtZTQxMTMxZDVkNjFlL3Jlc291cmNlR3JvdXBzL2NycHRlc3RhcjgxODMxL3Byb3ZpZGVycy9NaWNyb3NvZnQuQ29tcHV0ZS92aXJ0dWFsTWFjaGluZVNjYWxlU2V0cy92bXNzNjkyNi92aXJ0dWFsTWFjaGluZXM/JGZpbHRlcj1wcm9wZXJ0aWVzL2xhdGVzdE1vZGVsQXBwbGllZCUyMGVxJTIwdHJ1ZSZhcGktdmVyc2lvbj0yMDE4LTA0LTAx",
+      "RequestMethod": "GET",
+      "RequestBody": "",
+      "RequestHeaders": {
+        "x-ms-client-request-id": [
+          "da8a0878-e62a-4738-9d70-94ef0e45df9f"
+        ],
+        "accept-language": [
+          "en-US"
+        ],
+        "User-Agent": [
+          "FxVersion/4.6.25714.03",
+          "Microsoft.Azure.Management.Compute.ComputeManagementClient/18.0.0.0"
+        ]
+      },
+      "ResponseBody": "{\r\n  \"value\": [\r\n    {\r\n      \"instanceId\": \"0\",\r\n      \"sku\": {\r\n        \"name\": \"Standard_A0\",\r\n        \"tier\": \"Standard\"\r\n      },\r\n      \"properties\": {\r\n        \"latestModelApplied\": true,\r\n        \"vmId\": \"7c59fc69-46b6-45e0-9c3f-9a2f3aa17172\",\r\n        \"hardwareProfile\": {},\r\n        \"storageProfile\": {\r\n          \"imageReference\": {\r\n            \"publisher\": \"MicrosoftWindowsServer\",\r\n            \"offer\": \"WindowsServer\",\r\n            \"sku\": \"2012-R2-Datacenter\",\r\n            \"version\": \"4.127.20170406\"\r\n          },\r\n          \"osDisk\": {\r\n            \"osType\": \"Windows\",\r\n            \"name\": \"vmss6926_vmss6926_0_OsDisk_1_32a946caf9704a07a9b19fb283489cef\",\r\n            \"createOption\": \"FromImage\",\r\n            \"caching\": \"None\",\r\n            \"managedDisk\": {\r\n              \"storageAccountType\": \"Standard_LRS\",\r\n              \"id\": \"/subscriptions/24fb23e3-6ba3-41f0-9b6e-e41131d5d61e/resourceGroups/crptestar81831/providers/Microsoft.Compute/disks/vmss6926_vmss6926_0_OsDisk_1_32a946caf9704a07a9b19fb283489cef\"\r\n            },\r\n            \"diskSizeGB\": 127\r\n          },\r\n          \"dataDisks\": [\r\n            {\r\n              \"lun\": 1,\r\n              \"name\": \"vmss6926_vmss6926_0_disk2_a7cb2fd5ff05435a99d9eef6fd11b707\",\r\n              \"createOption\": \"Empty\",\r\n              \"caching\": \"None\",\r\n              \"managedDisk\": {\r\n                \"storageAccountType\": \"Standard_LRS\",\r\n                \"id\": \"/subscriptions/24fb23e3-6ba3-41f0-9b6e-e41131d5d61e/resourceGroups/crptestar81831/providers/Microsoft.Compute/disks/vmss6926_vmss6926_0_disk2_a7cb2fd5ff05435a99d9eef6fd11b707\"\r\n              },\r\n              \"diskSizeGB\": 128\r\n            }\r\n          ]\r\n        },\r\n        \"osProfile\": {\r\n          \"computerName\": \"test000000\",\r\n          \"adminUsername\": \"Foo12\",\r\n          \"windowsConfiguration\": {\r\n            \"provisionVMAgent\": true,\r\n            \"enableAutomaticUpdates\": true\r\n          },\r\n          \"secrets\": []\r\n        },\r\n        \"networkProfile\": {\r\n          \"networkInterfaces\": [\r\n            {\r\n              \"id\": \"/subscriptions/24fb23e3-6ba3-41f0-9b6e-e41131d5d61e/resourceGroups/crptestar81831/providers/Microsoft.Compute/virtualMachineScaleSets/vmss6926/virtualMachines/0/networkInterfaces/vmsstestnetconfig7053\"\r\n            }\r\n          ]\r\n        },\r\n        \"provisioningState\": \"Succeeded\"\r\n      },\r\n      \"type\": \"Microsoft.Compute/virtualMachineScaleSets/virtualMachines\",\r\n      \"location\": \"southeastasia\",\r\n      \"tags\": {\r\n        \"RG\": \"rg\",\r\n        \"testTag\": \"1\"\r\n      },\r\n      \"id\": \"/subscriptions/24fb23e3-6ba3-41f0-9b6e-e41131d5d61e/resourceGroups/CRPTESTAR81831/providers/Microsoft.Compute/virtualMachineScaleSets/vmss6926/virtualMachines/0\",\r\n      \"name\": \"vmss6926_0\"\r\n    },\r\n    {\r\n      \"instanceId\": \"1\",\r\n      \"sku\": {\r\n        \"name\": \"Standard_A0\",\r\n        \"tier\": \"Standard\"\r\n      },\r\n      \"properties\": {\r\n        \"latestModelApplied\": true,\r\n        \"vmId\": \"0b31f471-cef5-4dba-bd66-8f3368d369e1\",\r\n        \"hardwareProfile\": {},\r\n        \"storageProfile\": {\r\n          \"imageReference\": {\r\n            \"publisher\": \"MicrosoftWindowsServer\",\r\n            \"offer\": \"WindowsServer\",\r\n            \"sku\": \"2012-R2-Datacenter\",\r\n            \"version\": \"4.127.20170406\"\r\n          },\r\n          \"osDisk\": {\r\n            \"osType\": \"Windows\",\r\n            \"name\": \"vmss6926_vmss6926_1_OsDisk_1_22df1491292644a286b679e51d0b3ea3\",\r\n            \"createOption\": \"FromImage\",\r\n            \"caching\": \"None\",\r\n            \"managedDisk\": {\r\n              \"storageAccountType\": \"Standard_LRS\",\r\n              \"id\": \"/subscriptions/24fb23e3-6ba3-41f0-9b6e-e41131d5d61e/resourceGroups/crptestar81831/providers/Microsoft.Compute/disks/vmss6926_vmss6926_1_OsDisk_1_22df1491292644a286b679e51d0b3ea3\"\r\n            },\r\n            \"diskSizeGB\": 127\r\n          },\r\n          \"dataDisks\": [\r\n            {\r\n              \"lun\": 1,\r\n              \"name\": \"vmss6926_vmss6926_1_disk2_e645f8ff46ed4a8eb2d3b54ba5c114f8\",\r\n              \"createOption\": \"Empty\",\r\n              \"caching\": \"None\",\r\n              \"managedDisk\": {\r\n                \"storageAccountType\": \"Standard_LRS\",\r\n                \"id\": \"/subscriptions/24fb23e3-6ba3-41f0-9b6e-e41131d5d61e/resourceGroups/crptestar81831/providers/Microsoft.Compute/disks/vmss6926_vmss6926_1_disk2_e645f8ff46ed4a8eb2d3b54ba5c114f8\"\r\n              },\r\n              \"diskSizeGB\": 128\r\n            }\r\n          ]\r\n        },\r\n        \"osProfile\": {\r\n          \"computerName\": \"test000001\",\r\n          \"adminUsername\": \"Foo12\",\r\n          \"windowsConfiguration\": {\r\n            \"provisionVMAgent\": true,\r\n            \"enableAutomaticUpdates\": true\r\n          },\r\n          \"secrets\": []\r\n        },\r\n        \"networkProfile\": {\r\n          \"networkInterfaces\": [\r\n            {\r\n              \"id\": \"/subscriptions/24fb23e3-6ba3-41f0-9b6e-e41131d5d61e/resourceGroups/crptestar81831/providers/Microsoft.Compute/virtualMachineScaleSets/vmss6926/virtualMachines/1/networkInterfaces/vmsstestnetconfig7053\"\r\n            }\r\n          ]\r\n        },\r\n        \"provisioningState\": \"Succeeded\"\r\n      },\r\n      \"type\": \"Microsoft.Compute/virtualMachineScaleSets/virtualMachines\",\r\n      \"location\": \"southeastasia\",\r\n      \"tags\": {\r\n        \"RG\": \"rg\",\r\n        \"testTag\": \"1\"\r\n      },\r\n      \"id\": \"/subscriptions/24fb23e3-6ba3-41f0-9b6e-e41131d5d61e/resourceGroups/CRPTESTAR81831/providers/Microsoft.Compute/virtualMachineScaleSets/vmss6926/virtualMachines/1\",\r\n      \"name\": \"vmss6926_1\"\r\n    }\r\n  ]\r\n}",
+      "ResponseHeaders": {
+        "Content-Length": [
+          "134"
+        ],
+        "Content-Type": [
+          "application/json; charset=utf-8"
+        ],
+        "Expires": [
+          "-1"
+        ],
+        "Cache-Control": [
+          "no-cache"
+        ],
+        "Date": [
+          "Thu, 03 May 2018 16:30:39 GMT"
+        ],
+        "Pragma": [
+          "no-cache"
+        ],
+        "x-ms-ratelimit-remaining-resource": [
+          "Microsoft.Compute/GetOperation3Min;2146,Microsoft.Compute/GetOperation30Min;17932"
+        ],
+        "x-ms-ratelimit-remaining-resource": [
+          "Microsoft.Compute/HighCostGetVMScaleSet3Min;179,Microsoft.Compute/HighCostGetVMScaleSet30Min;899,Microsoft.Compute/VMScaleSetVMViews3Min;4996"
+        ],
+        "x-ms-request-charge": [
+          "2"
+        ],
+        "Strict-Transport-Security": [
+          "max-age=31536000; includeSubDomains"
+        ],
+        "x-ms-served-by": [
+          "d8479ab9-b4a1-4ca4-bfe5-eb2106eeb54c_131698378694683489"
+        ],
+        "x-ms-request-id": [
+          "75a52f0e-6e61-4d1c-8865-6a73d3368496"
+        ],
+        "x-ms-ratelimit-remaining-subscription-reads": [
+          "14954"
+        ],
+        "x-ms-correlation-request-id": [
+          "fe940aa6-0e0a-4c47-a363-cfa41605dfa5"
+        ],
+        "x-ms-routing-request-id": [
+          "WESTUS2:20180503T163040Z:fe940aa6-0e0a-4c47-a363-cfa41605dfa5"
+        ],
+        "X-Content-Type-Options": [
+          "nosniff"
+        ]
+      },
+      "StatusCode": 200
+    },
+    {
+      "RequestUri": "/subscriptions/24fb23e3-6ba3-41f0-9b6e-e41131d5d61e/resourceGroups/crptestar81831/providers/Microsoft.Compute/virtualMachineScaleSets/vmss6926/virtualMachines?$expand=instanceView&$select=instanceView&api-version=2018-04-01",
+      "EncodedRequestUri": "L3N1YnNjcmlwdGlvbnMvMjRmYjIzZTMtNmJhMy00MWYwLTliNmUtZTQxMTMxZDVkNjFlL3Jlc291cmNlR3JvdXBzL2NycHRlc3RhcjgxODMxL3Byb3ZpZGVycy9NaWNyb3NvZnQuQ29tcHV0ZS92aXJ0dWFsTWFjaGluZVNjYWxlU2V0cy92bXNzNjkyNi92aXJ0dWFsTWFjaGluZXM/JGV4cGFuZD1pbnN0YW5jZVZpZXcmJHNlbGVjdD1pbnN0YW5jZVZpZXcmYXBpLXZlcnNpb249MjAxOC0wNC0wMQ==",
+      "RequestMethod": "GET",
+      "RequestBody": "",
+      "RequestHeaders": {
+        "x-ms-client-request-id": [
+          "506a8a1a-b9d2-438d-8279-9ebefc5f1894"
+        ],
+        "accept-language": [
+          "en-US"
+        ],
+        "User-Agent": [
+          "FxVersion/4.6.25714.03",
+          "Microsoft.Azure.Management.Compute.ComputeManagementClient/18.0.0.0"
+        ]
+      },
+      "ResponseBody": "{\r\n  \"value\": [\r\n    {\r\n      \"instanceId\": \"0\",\r\n      \"properties\": {\r\n        \"latestModelApplied\": false,\r\n        \"instanceView\": {\r\n          \"placementGroupId\": \"aa43edeb-a6af-4363-af33-a8a77e268b65\",\r\n          \"platformUpdateDomain\": 0,\r\n          \"platformFaultDomain\": 0,\r\n          \"vmAgent\": {\r\n            \"vmAgentVersion\": \"Unknown\",\r\n            \"statuses\": [\r\n              {\r\n                \"code\": \"ProvisioningState/Unavailable\",\r\n                \"level\": \"Warning\",\r\n                \"displayStatus\": \"Not Ready\",\r\n                \"message\": \"VM status blob is found but not yet populated.\",\r\n                \"time\": \"2018-05-03T09:30:40-07:00\"\r\n              }\r\n            ]\r\n          },\r\n          \"disks\": [\r\n            {\r\n              \"name\": \"vmss6926_vmss6926_0_OsDisk_1_32a946caf9704a07a9b19fb283489cef\",\r\n              \"statuses\": [\r\n                {\r\n                  \"code\": \"ProvisioningState/succeeded\",\r\n                  \"level\": \"Info\",\r\n                  \"displayStatus\": \"Provisioning succeeded\",\r\n                  \"time\": \"2018-05-03T09:24:20.1897288-07:00\"\r\n                }\r\n              ]\r\n            },\r\n            {\r\n              \"name\": \"vmss6926_vmss6926_0_disk2_a7cb2fd5ff05435a99d9eef6fd11b707\",\r\n              \"statuses\": [\r\n                {\r\n                  \"code\": \"ProvisioningState/succeeded\",\r\n                  \"level\": \"Info\",\r\n                  \"displayStatus\": \"Provisioning succeeded\",\r\n                  \"time\": \"2018-05-03T09:24:20.1897288-07:00\"\r\n                }\r\n              ]\r\n            }\r\n          ],\r\n          \"statuses\": [\r\n            {\r\n              \"code\": \"ProvisioningState/succeeded\",\r\n              \"level\": \"Info\",\r\n              \"displayStatus\": \"Provisioning succeeded\",\r\n              \"time\": \"2018-05-03T09:30:31.5822274-07:00\"\r\n            },\r\n            {\r\n              \"code\": \"PowerState/running\",\r\n              \"level\": \"Info\",\r\n              \"displayStatus\": \"VM running\"\r\n            }\r\n          ]\r\n        },\r\n        \"hardwareProfile\": {},\r\n        \"provisioningState\": 0\r\n      },\r\n      \"id\": \"/subscriptions/24fb23e3-6ba3-41f0-9b6e-e41131d5d61e/resourceGroups/CRPTESTAR81831/providers/Microsoft.Compute/virtualMachineScaleSets/vmss6926/virtualMachines/0\"\r\n    },\r\n    {\r\n      \"instanceId\": \"1\",\r\n      \"properties\": {\r\n        \"latestModelApplied\": false,\r\n        \"instanceView\": {\r\n          \"placementGroupId\": \"aa43edeb-a6af-4363-af33-a8a77e268b65\",\r\n          \"platformUpdateDomain\": 1,\r\n          \"platformFaultDomain\": 1,\r\n          \"vmAgent\": {\r\n            \"vmAgentVersion\": \"Unknown\",\r\n            \"statuses\": [\r\n              {\r\n                \"code\": \"ProvisioningState/Unavailable\",\r\n                \"level\": \"Warning\",\r\n                \"displayStatus\": \"Not Ready\",\r\n                \"message\": \"VM status blob is found but not yet populated.\",\r\n                \"time\": \"2018-05-03T09:30:40-07:00\"\r\n              }\r\n            ]\r\n          },\r\n          \"disks\": [\r\n            {\r\n              \"name\": \"vmss6926_vmss6926_1_OsDisk_1_22df1491292644a286b679e51d0b3ea3\",\r\n              \"statuses\": [\r\n                {\r\n                  \"code\": \"ProvisioningState/succeeded\",\r\n                  \"level\": \"Info\",\r\n                  \"displayStatus\": \"Provisioning succeeded\",\r\n                  \"time\": \"2018-05-03T09:24:20.1740896-07:00\"\r\n                }\r\n              ]\r\n            },\r\n            {\r\n              \"name\": \"vmss6926_vmss6926_1_disk2_e645f8ff46ed4a8eb2d3b54ba5c114f8\",\r\n              \"statuses\": [\r\n                {\r\n                  \"code\": \"ProvisioningState/succeeded\",\r\n                  \"level\": \"Info\",\r\n                  \"displayStatus\": \"Provisioning succeeded\",\r\n                  \"time\": \"2018-05-03T09:24:20.1897288-07:00\"\r\n                }\r\n              ]\r\n            }\r\n          ],\r\n          \"statuses\": [\r\n            {\r\n              \"code\": \"ProvisioningState/succeeded\",\r\n              \"level\": \"Info\",\r\n              \"displayStatus\": \"Provisioning succeeded\",\r\n              \"time\": \"2018-05-03T09:30:31.5822274-07:00\"\r\n            },\r\n            {\r\n              \"code\": \"PowerState/running\",\r\n              \"level\": \"Info\",\r\n              \"displayStatus\": \"VM running\"\r\n            }\r\n          ]\r\n        },\r\n        \"hardwareProfile\": {},\r\n        \"provisioningState\": 0\r\n      },\r\n      \"id\": \"/subscriptions/24fb23e3-6ba3-41f0-9b6e-e41131d5d61e/resourceGroups/CRPTESTAR81831/providers/Microsoft.Compute/virtualMachineScaleSets/vmss6926/virtualMachines/1\"\r\n    }\r\n  ]\r\n}",
+      "ResponseHeaders": {
+        "Content-Length": [
+          "134"
+        ],
+        "Content-Type": [
+          "application/json; charset=utf-8"
+        ],
+        "Expires": [
+          "-1"
+        ],
+        "Cache-Control": [
+          "no-cache"
+        ],
+        "Date": [
+          "Thu, 03 May 2018 16:30:40 GMT"
+        ],
+        "Pragma": [
+          "no-cache"
+        ],
+        "x-ms-ratelimit-remaining-resource": [
+          "Microsoft.Compute/GetOperation3Min;2146,Microsoft.Compute/GetOperation30Min;17929"
+        ],
+        "x-ms-ratelimit-remaining-resource": [
+          "Microsoft.Compute/HighCostGetVMScaleSet3Min;178,Microsoft.Compute/HighCostGetVMScaleSet30Min;898,Microsoft.Compute/VMScaleSetVMViews3Min;4994"
+        ],
+        "x-ms-request-charge": [
+          "2"
+        ],
+        "Strict-Transport-Security": [
+          "max-age=31536000; includeSubDomains"
+        ],
+        "x-ms-served-by": [
+          "d8479ab9-b4a1-4ca4-bfe5-eb2106eeb54c_131698378694683489"
+        ],
+        "x-ms-request-id": [
+          "6252a55d-e4fd-4b1b-b4f9-4b0420c1c179"
+        ],
+        "x-ms-ratelimit-remaining-subscription-reads": [
+          "14953"
+        ],
+        "x-ms-correlation-request-id": [
+          "223c4509-bcd3-49c7-8420-73ff715a0322"
+        ],
+        "x-ms-routing-request-id": [
+          "WESTUS2:20180503T163040Z:223c4509-bcd3-49c7-8420-73ff715a0322"
+        ],
+        "X-Content-Type-Options": [
+          "nosniff"
+        ]
+      },
+      "StatusCode": 200
+    },
+    {
+      "RequestUri": "/subscriptions/24fb23e3-6ba3-41f0-9b6e-e41131d5d61e/resourceGroups/crptestar81831/providers/Microsoft.Compute/virtualMachineScaleSets/vmss6926/virtualmachines/0/start?api-version=2018-04-01",
+      "EncodedRequestUri": "L3N1YnNjcmlwdGlvbnMvMjRmYjIzZTMtNmJhMy00MWYwLTliNmUtZTQxMTMxZDVkNjFlL3Jlc291cmNlR3JvdXBzL2NycHRlc3RhcjgxODMxL3Byb3ZpZGVycy9NaWNyb3NvZnQuQ29tcHV0ZS92aXJ0dWFsTWFjaGluZVNjYWxlU2V0cy92bXNzNjkyNi92aXJ0dWFsbWFjaGluZXMvMC9zdGFydD9hcGktdmVyc2lvbj0yMDE4LTA0LTAx",
+      "RequestMethod": "POST",
+      "RequestBody": "",
+      "RequestHeaders": {
+        "x-ms-client-request-id": [
+          "01f668cc-f4d1-41c3-9943-e7bbed807b7f"
+        ],
+        "accept-language": [
+          "en-US"
+        ],
+        "User-Agent": [
+          "FxVersion/4.6.25714.03",
+          "Microsoft.Azure.Management.Compute.ComputeManagementClient/18.0.0.0"
+        ]
+      },
+      "ResponseBody": "",
+      "ResponseHeaders": {
+        "Content-Length": [
+          "0"
+        ],
+        "Expires": [
+          "-1"
+        ],
+        "Cache-Control": [
+          "no-cache"
+        ],
+        "Date": [
+          "Thu, 03 May 2018 16:30:40 GMT"
+        ],
+        "Pragma": [
+          "no-cache"
+        ],
+        "Location": [
+          "https://management.azure.com/subscriptions/24fb23e3-6ba3-41f0-9b6e-e41131d5d61e/providers/Microsoft.Compute/locations/southeastasia/operations/be4fa14a-179a-47e3-be7e-efaf1436b360?monitor=true&api-version=2018-04-01"
+        ],
+        "Server": [
+          "Microsoft-HTTPAPI/2.0",
+          "Microsoft-HTTPAPI/2.0"
+        ],
+        "Azure-AsyncOperation": [
+          "https://management.azure.com/subscriptions/24fb23e3-6ba3-41f0-9b6e-e41131d5d61e/providers/Microsoft.Compute/locations/southeastasia/operations/be4fa14a-179a-47e3-be7e-efaf1436b360?api-version=2018-04-01"
+        ],
+        "x-ms-ratelimit-remaining-resource": [
+          "Microsoft.Compute/VMScaleSetActions3Min;239,Microsoft.Compute/VMScaleSetActions30Min;1199,Microsoft.Compute/VMScaleSetVMActions3Min;199,Microsoft.Compute/VMScaleSetVMActions30Min;999,Microsoft.Compute/VMScaleSetBatchedVMRequests5Min;2106,Microsoft.Compute/VmssQueuedVMOperations;4799"
+        ],
+        "x-ms-request-charge": [
+          "1"
+        ],
+        "Strict-Transport-Security": [
+          "max-age=31536000; includeSubDomains"
+        ],
+        "x-ms-served-by": [
+          "d8479ab9-b4a1-4ca4-bfe5-eb2106eeb54c_131698378694683489"
+        ],
+        "x-ms-request-id": [
+          "be4fa14a-179a-47e3-be7e-efaf1436b360"
+        ],
+        "x-ms-ratelimit-remaining-subscription-writes": [
+          "1198"
+        ],
+        "x-ms-correlation-request-id": [
+          "9e47191c-5e94-4596-8dab-5bc1817d94a0"
+        ],
+        "x-ms-routing-request-id": [
+          "WESTUS2:20180503T163040Z:9e47191c-5e94-4596-8dab-5bc1817d94a0"
+        ],
+        "X-Content-Type-Options": [
+          "nosniff"
+        ]
+      },
+      "StatusCode": 202
+    },
+    {
+      "RequestUri": "/subscriptions/24fb23e3-6ba3-41f0-9b6e-e41131d5d61e/providers/Microsoft.Compute/locations/southeastasia/operations/be4fa14a-179a-47e3-be7e-efaf1436b360?api-version=2018-04-01",
+      "EncodedRequestUri": "L3N1YnNjcmlwdGlvbnMvMjRmYjIzZTMtNmJhMy00MWYwLTliNmUtZTQxMTMxZDVkNjFlL3Byb3ZpZGVycy9NaWNyb3NvZnQuQ29tcHV0ZS9sb2NhdGlvbnMvc291dGhlYXN0YXNpYS9vcGVyYXRpb25zL2JlNGZhMTRhLTE3OWEtNDdlMy1iZTdlLWVmYWYxNDM2YjM2MD9hcGktdmVyc2lvbj0yMDE4LTA0LTAx",
+      "RequestMethod": "GET",
+      "RequestBody": "",
+      "RequestHeaders": {
+        "User-Agent": [
+          "FxVersion/4.6.25714.03",
+          "Microsoft.Azure.Management.Compute.ComputeManagementClient/18.0.0.0"
+        ]
+      },
+      "ResponseBody": "{\r\n  \"startTime\": \"2018-05-03T09:30:40.6916549-07:00\",\r\n  \"endTime\": \"2018-05-03T09:30:43.0198-07:00\",\r\n  \"status\": \"Succeeded\",\r\n  \"name\": \"be4fa14a-179a-47e3-be7e-efaf1436b360\"\r\n}",
+      "ResponseHeaders": {
+        "Content-Length": [
+          "134"
+        ],
+        "Content-Type": [
+          "application/json; charset=utf-8"
+        ],
+        "Expires": [
+          "-1"
+        ],
+        "Cache-Control": [
+          "no-cache"
+        ],
+        "Date": [
+          "Thu, 03 May 2018 16:31:10 GMT"
+        ],
+        "Pragma": [
+          "no-cache"
+        ],
+        "x-ms-ratelimit-remaining-resource": [
+          "Microsoft.Compute/GetOperation3Min;2146,Microsoft.Compute/GetOperation30Min;17924"
+        ],
+        "x-ms-ratelimit-remaining-resource": [
+          "Microsoft.Compute/GetOperation3Min;14981,Microsoft.Compute/GetOperation30Min;29950"
+        ],
+        "Strict-Transport-Security": [
+          "max-age=31536000; includeSubDomains"
+        ],
+        "x-ms-served-by": [
+          "d8479ab9-b4a1-4ca4-bfe5-eb2106eeb54c_131698378694683489"
+        ],
+        "x-ms-request-id": [
+          "2aa76a7e-9a28-43d0-af9f-6121218a08ec"
+        ],
+        "x-ms-ratelimit-remaining-subscription-reads": [
+          "14952"
+        ],
+        "x-ms-correlation-request-id": [
+          "8dd1fd36-8cdb-4072-b6a0-3fd9aaca9a4e"
+        ],
+        "x-ms-routing-request-id": [
+          "WESTUS2:20180503T163111Z:8dd1fd36-8cdb-4072-b6a0-3fd9aaca9a4e"
+        ],
+        "X-Content-Type-Options": [
+          "nosniff"
+        ]
+      },
+      "StatusCode": 200
+    },
+    {
+      "RequestUri": "/subscriptions/24fb23e3-6ba3-41f0-9b6e-e41131d5d61e/providers/Microsoft.Compute/locations/southeastasia/operations/be4fa14a-179a-47e3-be7e-efaf1436b360?monitor=true&api-version=2018-04-01",
+      "EncodedRequestUri": "L3N1YnNjcmlwdGlvbnMvMjRmYjIzZTMtNmJhMy00MWYwLTliNmUtZTQxMTMxZDVkNjFlL3Byb3ZpZGVycy9NaWNyb3NvZnQuQ29tcHV0ZS9sb2NhdGlvbnMvc291dGhlYXN0YXNpYS9vcGVyYXRpb25zL2JlNGZhMTRhLTE3OWEtNDdlMy1iZTdlLWVmYWYxNDM2YjM2MD9tb25pdG9yPXRydWUmYXBpLXZlcnNpb249MjAxOC0wNC0wMQ==",
+      "RequestMethod": "GET",
+      "RequestBody": "",
+      "RequestHeaders": {
+        "User-Agent": [
+          "FxVersion/4.6.25714.03",
+          "Microsoft.Azure.Management.Compute.ComputeManagementClient/18.0.0.0"
+        ]
+      },
+      "ResponseBody": "",
+      "ResponseHeaders": {
+        "Content-Length": [
+          "0"
+        ],
+        "Expires": [
+          "-1"
+        ],
+        "Cache-Control": [
+          "no-cache"
+        ],
+        "Date": [
+          "Thu, 03 May 2018 16:31:10 GMT"
+        ],
+        "Pragma": [
+          "no-cache"
+        ],
+        "Server": [
+          "Microsoft-HTTPAPI/2.0",
+          "Microsoft-HTTPAPI/2.0"
+        ],
+        "x-ms-ratelimit-remaining-resource": [
+          "Microsoft.Compute/GetOperation3Min;14980,Microsoft.Compute/GetOperation30Min;29949"
+        ],
+        "Strict-Transport-Security": [
+          "max-age=31536000; includeSubDomains"
+        ],
+        "x-ms-served-by": [
+          "d8479ab9-b4a1-4ca4-bfe5-eb2106eeb54c_131698378694683489"
+        ],
+        "x-ms-request-id": [
+          "fc42f016-62f9-4e00-8c90-4241bfa784f7"
+        ],
+        "x-ms-ratelimit-remaining-subscription-reads": [
+          "14951"
+        ],
+        "x-ms-correlation-request-id": [
+          "edd1c6d5-5251-4f38-aec7-71d91c31c16e"
+        ],
+        "x-ms-routing-request-id": [
+          "WESTUS2:20180503T163111Z:edd1c6d5-5251-4f38-aec7-71d91c31c16e"
+        ],
+        "X-Content-Type-Options": [
+          "nosniff"
+        ]
+      },
+      "StatusCode": 200
+    },
+    {
+      "RequestUri": "/subscriptions/24fb23e3-6ba3-41f0-9b6e-e41131d5d61e/resourceGroups/crptestar81831/providers/Microsoft.Compute/virtualMachineScaleSets/vmss6926/virtualmachines/0/reimage?api-version=2018-04-01",
+      "EncodedRequestUri": "L3N1YnNjcmlwdGlvbnMvMjRmYjIzZTMtNmJhMy00MWYwLTliNmUtZTQxMTMxZDVkNjFlL3Jlc291cmNlR3JvdXBzL2NycHRlc3RhcjgxODMxL3Byb3ZpZGVycy9NaWNyb3NvZnQuQ29tcHV0ZS92aXJ0dWFsTWFjaGluZVNjYWxlU2V0cy92bXNzNjkyNi92aXJ0dWFsbWFjaGluZXMvMC9yZWltYWdlP2FwaS12ZXJzaW9uPTIwMTgtMDQtMDE=",
+      "RequestMethod": "POST",
+      "RequestBody": "",
+      "RequestHeaders": {
+        "x-ms-client-request-id": [
+          "4e7fdbe0-7b6c-4c81-a3a8-95f3be0484c0"
+        ],
+        "accept-language": [
+          "en-US"
+        ],
+        "User-Agent": [
+          "FxVersion/4.6.25714.03",
+          "Microsoft.Azure.Management.Compute.ComputeManagementClient/18.0.0.0"
+        ]
+      },
+      "ResponseBody": "",
+      "ResponseHeaders": {
+        "Content-Length": [
+          "0"
+        ],
+        "Expires": [
+          "-1"
+        ],
+        "Cache-Control": [
+          "no-cache"
+        ],
+        "Date": [
+          "Thu, 03 May 2018 16:31:10 GMT"
+        ],
+        "Pragma": [
+          "no-cache"
+        ],
+        "Location": [
+          "https://management.azure.com/subscriptions/24fb23e3-6ba3-41f0-9b6e-e41131d5d61e/providers/Microsoft.Compute/locations/southeastasia/operations/25fa4ed9-f464-4771-9801-49cfaf78026e?monitor=true&api-version=2018-04-01"
+        ],
+        "Server": [
+          "Microsoft-HTTPAPI/2.0",
+          "Microsoft-HTTPAPI/2.0"
+        ],
+        "Azure-AsyncOperation": [
+          "https://management.azure.com/subscriptions/24fb23e3-6ba3-41f0-9b6e-e41131d5d61e/providers/Microsoft.Compute/locations/southeastasia/operations/25fa4ed9-f464-4771-9801-49cfaf78026e?api-version=2018-04-01"
+        ],
+        "x-ms-ratelimit-remaining-resource": [
+          "Microsoft.Compute/VMScaleSetActions3Min;238,Microsoft.Compute/VMScaleSetActions30Min;1198,Microsoft.Compute/VMScaleSetVMActions3Min;198,Microsoft.Compute/VMScaleSetVMActions30Min;998,Microsoft.Compute/VMScaleSetBatchedVMRequests5Min;2105,Microsoft.Compute/VmssQueuedVMOperations;4799"
+        ],
+        "x-ms-request-charge": [
+          "1"
+        ],
+        "Strict-Transport-Security": [
+          "max-age=31536000; includeSubDomains"
+        ],
+        "x-ms-served-by": [
+          "d8479ab9-b4a1-4ca4-bfe5-eb2106eeb54c_131698378694683489"
+        ],
+        "x-ms-request-id": [
+          "25fa4ed9-f464-4771-9801-49cfaf78026e"
+        ],
+        "x-ms-ratelimit-remaining-subscription-writes": [
+          "1197"
+        ],
+        "x-ms-correlation-request-id": [
+          "1830b15b-c558-45ba-8362-3a7066e416d5"
+        ],
+        "x-ms-routing-request-id": [
+          "WESTUS2:20180503T163111Z:1830b15b-c558-45ba-8362-3a7066e416d5"
+        ],
+        "X-Content-Type-Options": [
+          "nosniff"
+        ]
+      },
+      "StatusCode": 202
+    },
+    {
+      "RequestUri": "/subscriptions/24fb23e3-6ba3-41f0-9b6e-e41131d5d61e/providers/Microsoft.Compute/locations/southeastasia/operations/25fa4ed9-f464-4771-9801-49cfaf78026e?api-version=2018-04-01",
+      "EncodedRequestUri": "L3N1YnNjcmlwdGlvbnMvMjRmYjIzZTMtNmJhMy00MWYwLTliNmUtZTQxMTMxZDVkNjFlL3Byb3ZpZGVycy9NaWNyb3NvZnQuQ29tcHV0ZS9sb2NhdGlvbnMvc291dGhlYXN0YXNpYS9vcGVyYXRpb25zLzI1ZmE0ZWQ5LWY0NjQtNDc3MS05ODAxLTQ5Y2ZhZjc4MDI2ZT9hcGktdmVyc2lvbj0yMDE4LTA0LTAx",
+      "RequestMethod": "GET",
+      "RequestBody": "",
+      "RequestHeaders": {
+        "User-Agent": [
+          "FxVersion/4.6.25714.03",
+          "Microsoft.Azure.Management.Compute.ComputeManagementClient/18.0.0.0"
+        ]
+      },
+      "ResponseBody": "{\r\n  \"startTime\": \"2018-05-03T09:31:11.6293569-07:00\",\r\n  \"status\": \"InProgress\",\r\n  \"name\": \"25fa4ed9-f464-4771-9801-49cfaf78026e\"\r\n}",
+      "ResponseHeaders": {
+        "Content-Length": [
+          "134"
+        ],
+        "Content-Type": [
+          "application/json; charset=utf-8"
+        ],
+        "Expires": [
+          "-1"
+        ],
+        "Cache-Control": [
+          "no-cache"
+        ],
+        "Date": [
+          "Thu, 03 May 2018 16:31:41 GMT"
+        ],
+        "Pragma": [
+          "no-cache"
+        ],
+        "x-ms-ratelimit-remaining-resource": [
+          "Microsoft.Compute/GetOperation3Min;2145,Microsoft.Compute/GetOperation30Min;17915"
+        ],
+        "x-ms-ratelimit-remaining-resource": [
+          "Microsoft.Compute/GetOperation3Min;14981,Microsoft.Compute/GetOperation30Min;29947"
+        ],
+        "Strict-Transport-Security": [
+          "max-age=31536000; includeSubDomains"
+        ],
+        "x-ms-served-by": [
+          "d8479ab9-b4a1-4ca4-bfe5-eb2106eeb54c_131698378694683489"
+        ],
+        "x-ms-request-id": [
+          "b5120381-82f8-439a-96d5-a074e488fb51"
+        ],
+        "x-ms-ratelimit-remaining-subscription-reads": [
+          "14950"
+        ],
+        "x-ms-correlation-request-id": [
+          "ce564735-7c14-45b3-818b-f6b93134fd1c"
+        ],
+        "x-ms-routing-request-id": [
+          "WESTUS2:20180503T163142Z:ce564735-7c14-45b3-818b-f6b93134fd1c"
+        ],
+        "X-Content-Type-Options": [
+          "nosniff"
+        ]
+      },
+      "StatusCode": 200
+    },
+    {
+      "RequestUri": "/subscriptions/24fb23e3-6ba3-41f0-9b6e-e41131d5d61e/providers/Microsoft.Compute/locations/southeastasia/operations/25fa4ed9-f464-4771-9801-49cfaf78026e?api-version=2018-04-01",
+      "EncodedRequestUri": "L3N1YnNjcmlwdGlvbnMvMjRmYjIzZTMtNmJhMy00MWYwLTliNmUtZTQxMTMxZDVkNjFlL3Byb3ZpZGVycy9NaWNyb3NvZnQuQ29tcHV0ZS9sb2NhdGlvbnMvc291dGhlYXN0YXNpYS9vcGVyYXRpb25zLzI1ZmE0ZWQ5LWY0NjQtNDc3MS05ODAxLTQ5Y2ZhZjc4MDI2ZT9hcGktdmVyc2lvbj0yMDE4LTA0LTAx",
+      "RequestMethod": "GET",
+      "RequestBody": "",
+      "RequestHeaders": {
+        "User-Agent": [
+          "FxVersion/4.6.25714.03",
+          "Microsoft.Azure.Management.Compute.ComputeManagementClient/18.0.0.0"
+        ]
+      },
+      "ResponseBody": "{\r\n  \"startTime\": \"2018-05-03T09:31:11.6293569-07:00\",\r\n  \"status\": \"InProgress\",\r\n  \"name\": \"25fa4ed9-f464-4771-9801-49cfaf78026e\"\r\n}",
+      "ResponseHeaders": {
+        "Content-Length": [
+          "134"
+        ],
+        "Content-Type": [
+          "application/json; charset=utf-8"
+        ],
+        "Expires": [
+          "-1"
+        ],
+        "Cache-Control": [
+          "no-cache"
+        ],
+        "Date": [
+          "Thu, 03 May 2018 16:32:14 GMT"
+        ],
+        "Pragma": [
+          "no-cache"
+        ],
+        "x-ms-ratelimit-remaining-resource": [
+          "Microsoft.Compute/GetOperation3Min;2145,Microsoft.Compute/GetOperation30Min;17913"
+        ],
+        "x-ms-ratelimit-remaining-resource": [
+          "Microsoft.Compute/GetOperation3Min;14982,Microsoft.Compute/GetOperation30Min;29944"
+        ],
+        "Strict-Transport-Security": [
+          "max-age=31536000; includeSubDomains"
+        ],
+        "x-ms-served-by": [
+          "d8479ab9-b4a1-4ca4-bfe5-eb2106eeb54c_131698378694683489"
+        ],
+        "x-ms-request-id": [
+          "ff9b47cf-2818-4aa3-a28e-9b3116902fa9"
+        ],
+        "x-ms-ratelimit-remaining-subscription-reads": [
+          "14949"
+        ],
+        "x-ms-correlation-request-id": [
+          "9cb3c6b1-5a3f-497a-8c97-cffc8fc895e7"
+        ],
+        "x-ms-routing-request-id": [
+          "WESTUS2:20180503T163214Z:9cb3c6b1-5a3f-497a-8c97-cffc8fc895e7"
+        ],
+        "X-Content-Type-Options": [
+          "nosniff"
+        ]
+      },
+      "StatusCode": 200
+    },
+    {
+      "RequestUri": "/subscriptions/24fb23e3-6ba3-41f0-9b6e-e41131d5d61e/providers/Microsoft.Compute/locations/southeastasia/operations/25fa4ed9-f464-4771-9801-49cfaf78026e?api-version=2018-04-01",
+      "EncodedRequestUri": "L3N1YnNjcmlwdGlvbnMvMjRmYjIzZTMtNmJhMy00MWYwLTliNmUtZTQxMTMxZDVkNjFlL3Byb3ZpZGVycy9NaWNyb3NvZnQuQ29tcHV0ZS9sb2NhdGlvbnMvc291dGhlYXN0YXNpYS9vcGVyYXRpb25zLzI1ZmE0ZWQ5LWY0NjQtNDc3MS05ODAxLTQ5Y2ZhZjc4MDI2ZT9hcGktdmVyc2lvbj0yMDE4LTA0LTAx",
+      "RequestMethod": "GET",
+      "RequestBody": "",
+      "RequestHeaders": {
+        "User-Agent": [
+          "FxVersion/4.6.25714.03",
+          "Microsoft.Azure.Management.Compute.ComputeManagementClient/18.0.0.0"
+        ]
+      },
+      "ResponseBody": "{\r\n  \"startTime\": \"2018-05-03T09:31:11.6293569-07:00\",\r\n  \"status\": \"InProgress\",\r\n  \"name\": \"25fa4ed9-f464-4771-9801-49cfaf78026e\"\r\n}",
+      "ResponseHeaders": {
+        "Content-Length": [
+          "184"
+        ],
+        "Content-Type": [
+          "application/json; charset=utf-8"
+        ],
+        "Expires": [
+          "-1"
+        ],
+        "Cache-Control": [
+          "no-cache"
+        ],
+        "Date": [
+          "Thu, 03 May 2018 16:32:50 GMT"
+        ],
+        "Pragma": [
+          "no-cache"
+        ],
+        "x-ms-ratelimit-remaining-resource": [
+          "Microsoft.Compute/GetOperation3Min;2145,Microsoft.Compute/GetOperation30Min;17910"
+        ],
+        "x-ms-ratelimit-remaining-resource": [
+          "Microsoft.Compute/GetOperation3Min;14983,Microsoft.Compute/GetOperation30Min;29941"
+        ],
+        "Strict-Transport-Security": [
+          "max-age=31536000; includeSubDomains"
+        ],
+        "x-ms-served-by": [
+          "d8479ab9-b4a1-4ca4-bfe5-eb2106eeb54c_131698378694683489"
+        ],
+        "x-ms-request-id": [
+          "a52dc297-1c76-45cf-a9ce-ebfef101b8ff"
+        ],
+        "x-ms-ratelimit-remaining-subscription-reads": [
+          "14948"
+        ],
+        "x-ms-correlation-request-id": [
+          "146f9caa-f2f9-4216-bd14-72b7e9a814b2"
+        ],
+        "x-ms-routing-request-id": [
+          "WESTUS2:20180503T163250Z:146f9caa-f2f9-4216-bd14-72b7e9a814b2"
+        ],
+        "X-Content-Type-Options": [
+          "nosniff"
+        ]
+      },
+      "StatusCode": 200
+    },
+    {
+      "RequestUri": "/subscriptions/24fb23e3-6ba3-41f0-9b6e-e41131d5d61e/providers/Microsoft.Compute/locations/southeastasia/operations/25fa4ed9-f464-4771-9801-49cfaf78026e?api-version=2018-04-01",
+      "EncodedRequestUri": "L3N1YnNjcmlwdGlvbnMvMjRmYjIzZTMtNmJhMy00MWYwLTliNmUtZTQxMTMxZDVkNjFlL3Byb3ZpZGVycy9NaWNyb3NvZnQuQ29tcHV0ZS9sb2NhdGlvbnMvc291dGhlYXN0YXNpYS9vcGVyYXRpb25zLzI1ZmE0ZWQ5LWY0NjQtNDc3MS05ODAxLTQ5Y2ZhZjc4MDI2ZT9hcGktdmVyc2lvbj0yMDE4LTA0LTAx",
+      "RequestMethod": "GET",
+      "RequestBody": "",
+      "RequestHeaders": {
+        "User-Agent": [
+          "FxVersion/4.6.25714.03",
+          "Microsoft.Azure.Management.Compute.ComputeManagementClient/18.0.0.0"
+        ]
+      },
+      "ResponseBody": "{\r\n  \"startTime\": \"2018-05-03T09:31:11.6293569-07:00\",\r\n  \"status\": \"InProgress\",\r\n  \"name\": \"25fa4ed9-f464-4771-9801-49cfaf78026e\"\r\n}",
+      "ResponseHeaders": {
+        "Content-Type": [
+          "application/json; charset=utf-8"
+        ],
+        "Expires": [
+          "-1"
+        ],
+        "Cache-Control": [
+          "no-cache"
+        ],
+        "Date": [
+          "Thu, 03 May 2018 16:33:24 GMT"
+        ],
+        "Pragma": [
+          "no-cache"
+        ],
+        "Transfer-Encoding": [
+          "chunked"
+        ],
+        "x-ms-ratelimit-remaining-resource": [
+          "Microsoft.Compute/VMScaleSetActions3Min;239,Microsoft.Compute/VMScaleSetActions30Min;1197,Microsoft.Compute/VMScaleSetVMActions3Min;299,Microsoft.Compute/VMScaleSetVMActions30Min;1497,Microsoft.Compute/VMScaleSetBatchedVMRequests5Min;1199,Microsoft.Compute/VmssQueuedVMOperations;1799"
+        ],
+        "Vary": [
+          "Accept-Encoding"
+        ],
+        "x-ms-ratelimit-remaining-resource": [
+          "Microsoft.Compute/GetOperation3Min;14984,Microsoft.Compute/GetOperation30Min;29938"
+        ],
+        "Strict-Transport-Security": [
+          "max-age=31536000; includeSubDomains"
+        ],
+        "x-ms-served-by": [
+          "d8479ab9-b4a1-4ca4-bfe5-eb2106eeb54c_131698378694683489"
+        ],
+        "x-ms-request-id": [
+          "302ac300-65aa-4247-8d24-2af8b0731ebd"
+        ],
+        "x-ms-ratelimit-remaining-subscription-reads": [
+          "14947"
+        ],
+        "x-ms-correlation-request-id": [
+          "f85f868d-3735-4fec-8108-bbac8568e1d5"
+        ],
+        "x-ms-routing-request-id": [
+          "WESTUS2:20180503T163324Z:f85f868d-3735-4fec-8108-bbac8568e1d5"
+        ],
+        "X-Content-Type-Options": [
+          "nosniff"
+        ]
+      },
+      "StatusCode": 200
+    },
+    {
+      "RequestUri": "/subscriptions/24fb23e3-6ba3-41f0-9b6e-e41131d5d61e/providers/Microsoft.Compute/locations/southeastasia/operations/25fa4ed9-f464-4771-9801-49cfaf78026e?api-version=2018-04-01",
+      "EncodedRequestUri": "L3N1YnNjcmlwdGlvbnMvMjRmYjIzZTMtNmJhMy00MWYwLTliNmUtZTQxMTMxZDVkNjFlL3Byb3ZpZGVycy9NaWNyb3NvZnQuQ29tcHV0ZS9sb2NhdGlvbnMvc291dGhlYXN0YXNpYS9vcGVyYXRpb25zLzI1ZmE0ZWQ5LWY0NjQtNDc3MS05ODAxLTQ5Y2ZhZjc4MDI2ZT9hcGktdmVyc2lvbj0yMDE4LTA0LTAx",
+      "RequestMethod": "GET",
+      "RequestBody": "",
+      "RequestHeaders": {
+        "User-Agent": [
+          "FxVersion/4.6.25714.03",
+          "Microsoft.Azure.Management.Compute.ComputeManagementClient/18.0.0.0"
+        ]
+      },
+      "ResponseBody": "{\r\n  \"startTime\": \"2018-05-03T09:31:11.6293569-07:00\",\r\n  \"status\": \"InProgress\",\r\n  \"name\": \"25fa4ed9-f464-4771-9801-49cfaf78026e\"\r\n}",
+      "ResponseHeaders": {
+        "Content-Length": [
+          "134"
+        ],
+        "Content-Type": [
+          "application/json; charset=utf-8"
+        ],
+        "Expires": [
+          "-1"
+        ],
+        "Cache-Control": [
+          "no-cache"
+        ],
+        "Date": [
+          "Thu, 03 May 2018 16:33:56 GMT"
+        ],
+        "Pragma": [
+          "no-cache"
+        ],
+        "x-ms-ratelimit-remaining-resource": [
+          "Microsoft.Compute/GetOperation3Min;2145,Microsoft.Compute/GetOperation30Min;17907"
+        ],
+        "x-ms-ratelimit-remaining-resource": [
+          "Microsoft.Compute/GetOperation3Min;14984,Microsoft.Compute/GetOperation30Min;29935"
+        ],
+        "Strict-Transport-Security": [
+          "max-age=31536000; includeSubDomains"
+        ],
+        "x-ms-served-by": [
+          "d8479ab9-b4a1-4ca4-bfe5-eb2106eeb54c_131698378694683489"
+        ],
+        "x-ms-request-id": [
+          "b70b6403-d100-4c66-9792-1b08840b48a2"
+        ],
+        "x-ms-ratelimit-remaining-subscription-reads": [
+          "14946"
+        ],
+        "x-ms-correlation-request-id": [
+          "56c8ab45-25e5-49f2-b2c7-d3b00277d12e"
+        ],
+        "x-ms-routing-request-id": [
+          "WESTUS2:20180503T163357Z:56c8ab45-25e5-49f2-b2c7-d3b00277d12e"
+        ],
+        "X-Content-Type-Options": [
+          "nosniff"
+        ]
+      },
+      "StatusCode": 200
+    },
+    {
+      "RequestUri": "/subscriptions/24fb23e3-6ba3-41f0-9b6e-e41131d5d61e/providers/Microsoft.Compute/locations/southeastasia/operations/25fa4ed9-f464-4771-9801-49cfaf78026e?api-version=2018-04-01",
+      "EncodedRequestUri": "L3N1YnNjcmlwdGlvbnMvMjRmYjIzZTMtNmJhMy00MWYwLTliNmUtZTQxMTMxZDVkNjFlL3Byb3ZpZGVycy9NaWNyb3NvZnQuQ29tcHV0ZS9sb2NhdGlvbnMvc291dGhlYXN0YXNpYS9vcGVyYXRpb25zLzI1ZmE0ZWQ5LWY0NjQtNDc3MS05ODAxLTQ5Y2ZhZjc4MDI2ZT9hcGktdmVyc2lvbj0yMDE4LTA0LTAx",
+      "RequestMethod": "GET",
+      "RequestBody": "",
+      "RequestHeaders": {
+        "User-Agent": [
+          "FxVersion/4.6.25714.03",
+          "Microsoft.Azure.Management.Compute.ComputeManagementClient/18.0.0.0"
+        ]
+      },
+      "ResponseBody": "{\r\n  \"startTime\": \"2018-05-03T09:31:11.6293569-07:00\",\r\n  \"status\": \"InProgress\",\r\n  \"name\": \"25fa4ed9-f464-4771-9801-49cfaf78026e\"\r\n}",
+      "ResponseHeaders": {
+        "Content-Length": [
+          "134"
+        ],
+        "Content-Type": [
+          "application/json; charset=utf-8"
+        ],
+        "Expires": [
+          "-1"
+        ],
+        "Cache-Control": [
+          "no-cache"
+        ],
+        "Date": [
+          "Thu, 03 May 2018 16:34:30 GMT"
+        ],
+        "Pragma": [
+          "no-cache"
+        ],
+        "x-ms-ratelimit-remaining-resource": [
+          "Microsoft.Compute/GetOperation3Min;2145,Microsoft.Compute/GetOperation30Min;17904"
+        ],
+        "x-ms-ratelimit-remaining-resource": [
+          "Microsoft.Compute/GetOperation3Min;14984,Microsoft.Compute/GetOperation30Min;29932"
+        ],
+        "Strict-Transport-Security": [
+          "max-age=31536000; includeSubDomains"
+        ],
+        "x-ms-served-by": [
+          "d8479ab9-b4a1-4ca4-bfe5-eb2106eeb54c_131698378694683489"
+        ],
+        "x-ms-request-id": [
+          "c873d8e7-8b19-4e65-b096-7aba2bbe1066"
+        ],
+        "x-ms-ratelimit-remaining-subscription-reads": [
+          "14945"
+        ],
+        "x-ms-correlation-request-id": [
+          "797fb2e2-d7c2-489c-b8a1-228170dfbff8"
+        ],
+        "x-ms-routing-request-id": [
+          "WESTUS2:20180503T163430Z:797fb2e2-d7c2-489c-b8a1-228170dfbff8"
+        ],
+        "X-Content-Type-Options": [
+          "nosniff"
+        ]
+      },
+      "StatusCode": 200
+    },
+    {
+      "RequestUri": "/subscriptions/24fb23e3-6ba3-41f0-9b6e-e41131d5d61e/providers/Microsoft.Compute/locations/southeastasia/operations/25fa4ed9-f464-4771-9801-49cfaf78026e?api-version=2018-04-01",
+      "EncodedRequestUri": "L3N1YnNjcmlwdGlvbnMvMjRmYjIzZTMtNmJhMy00MWYwLTliNmUtZTQxMTMxZDVkNjFlL3Byb3ZpZGVycy9NaWNyb3NvZnQuQ29tcHV0ZS9sb2NhdGlvbnMvc291dGhlYXN0YXNpYS9vcGVyYXRpb25zLzI1ZmE0ZWQ5LWY0NjQtNDc3MS05ODAxLTQ5Y2ZhZjc4MDI2ZT9hcGktdmVyc2lvbj0yMDE4LTA0LTAx",
+      "RequestMethod": "GET",
+      "RequestBody": "",
+      "RequestHeaders": {
+        "User-Agent": [
+          "FxVersion/4.6.25714.03",
+          "Microsoft.Azure.Management.Compute.ComputeManagementClient/18.0.0.0"
+        ]
+      },
+      "ResponseBody": "{\r\n  \"startTime\": \"2018-05-03T09:31:11.6293569-07:00\",\r\n  \"status\": \"InProgress\",\r\n  \"name\": \"25fa4ed9-f464-4771-9801-49cfaf78026e\"\r\n}",
+      "ResponseHeaders": {
+        "Content-Length": [
+          "134"
+        ],
+        "Content-Type": [
+          "application/json; charset=utf-8"
+        ],
+        "Expires": [
+          "-1"
+        ],
+        "Cache-Control": [
+          "no-cache"
+        ],
+        "Date": [
+          "Thu, 03 May 2018 16:35:06 GMT"
+        ],
+        "Pragma": [
+          "no-cache"
+        ],
+        "x-ms-ratelimit-remaining-resource": [
+          "Microsoft.Compute/GetOperation3Min;2145,Microsoft.Compute/GetOperation30Min;17901"
+        ],
+        "x-ms-ratelimit-remaining-resource": [
+          "Microsoft.Compute/GetOperation3Min;14986,Microsoft.Compute/GetOperation30Min;29929"
+        ],
+        "Strict-Transport-Security": [
+          "max-age=31536000; includeSubDomains"
+        ],
+        "x-ms-served-by": [
+          "d8479ab9-b4a1-4ca4-bfe5-eb2106eeb54c_131698378694683489"
+        ],
+        "x-ms-request-id": [
+          "b49173aa-ae08-47d1-998c-84fc398f97c0"
+        ],
+        "x-ms-ratelimit-remaining-subscription-reads": [
+          "14944"
+        ],
+        "x-ms-correlation-request-id": [
+          "b569b71f-1069-4017-b5a1-f294b5b0509f"
+        ],
+        "x-ms-routing-request-id": [
+          "WESTUS2:20180503T163506Z:b569b71f-1069-4017-b5a1-f294b5b0509f"
+        ],
+        "X-Content-Type-Options": [
+          "nosniff"
+        ]
+      },
+      "StatusCode": 200
+    },
+    {
+      "RequestUri": "/subscriptions/24fb23e3-6ba3-41f0-9b6e-e41131d5d61e/providers/Microsoft.Compute/locations/southeastasia/operations/25fa4ed9-f464-4771-9801-49cfaf78026e?api-version=2018-04-01",
+      "EncodedRequestUri": "L3N1YnNjcmlwdGlvbnMvMjRmYjIzZTMtNmJhMy00MWYwLTliNmUtZTQxMTMxZDVkNjFlL3Byb3ZpZGVycy9NaWNyb3NvZnQuQ29tcHV0ZS9sb2NhdGlvbnMvc291dGhlYXN0YXNpYS9vcGVyYXRpb25zLzI1ZmE0ZWQ5LWY0NjQtNDc3MS05ODAxLTQ5Y2ZhZjc4MDI2ZT9hcGktdmVyc2lvbj0yMDE4LTA0LTAx",
+      "RequestMethod": "GET",
+      "RequestBody": "",
+      "RequestHeaders": {
+        "User-Agent": [
+          "FxVersion/4.6.25714.03",
+          "Microsoft.Azure.Management.Compute.ComputeManagementClient/18.0.0.0"
+        ]
+      },
+      "ResponseBody": "{\r\n  \"startTime\": \"2018-05-03T09:31:11.6293569-07:00\",\r\n  \"status\": \"InProgress\",\r\n  \"name\": \"25fa4ed9-f464-4771-9801-49cfaf78026e\"\r\n}",
+      "ResponseHeaders": {
+        "Content-Length": [
+          "134"
+        ],
+        "Content-Type": [
+          "application/json; charset=utf-8"
+        ],
+        "Expires": [
+          "-1"
+        ],
+        "Cache-Control": [
+          "no-cache"
+        ],
+        "Date": [
+          "Thu, 03 May 2018 16:35:39 GMT"
+        ],
+        "Pragma": [
+          "no-cache"
+        ],
+        "x-ms-ratelimit-remaining-resource": [
+          "Microsoft.Compute/GetOperation3Min;2144,Microsoft.Compute/GetOperation30Min;17898"
+        ],
+        "x-ms-ratelimit-remaining-resource": [
+          "Microsoft.Compute/GetOperation3Min;14986,Microsoft.Compute/GetOperation30Min;29926"
+        ],
+        "Strict-Transport-Security": [
+          "max-age=31536000; includeSubDomains"
+        ],
+        "x-ms-served-by": [
+          "d8479ab9-b4a1-4ca4-bfe5-eb2106eeb54c_131698378694683489"
+        ],
+        "x-ms-request-id": [
+          "d3330777-9493-46ae-b8d1-8f349546b3f1"
+        ],
+        "x-ms-ratelimit-remaining-subscription-reads": [
+          "14943"
+        ],
+        "x-ms-correlation-request-id": [
+          "c1c3f5dd-402a-4460-87dd-724ff36a201c"
+        ],
+        "x-ms-routing-request-id": [
+          "WESTUS2:20180503T163540Z:c1c3f5dd-402a-4460-87dd-724ff36a201c"
+        ],
+        "X-Content-Type-Options": [
+          "nosniff"
+        ]
+      },
+      "StatusCode": 200
+    },
+    {
+      "RequestUri": "/subscriptions/24fb23e3-6ba3-41f0-9b6e-e41131d5d61e/providers/Microsoft.Compute/locations/southeastasia/operations/25fa4ed9-f464-4771-9801-49cfaf78026e?api-version=2018-04-01",
+      "EncodedRequestUri": "L3N1YnNjcmlwdGlvbnMvMjRmYjIzZTMtNmJhMy00MWYwLTliNmUtZTQxMTMxZDVkNjFlL3Byb3ZpZGVycy9NaWNyb3NvZnQuQ29tcHV0ZS9sb2NhdGlvbnMvc291dGhlYXN0YXNpYS9vcGVyYXRpb25zLzI1ZmE0ZWQ5LWY0NjQtNDc3MS05ODAxLTQ5Y2ZhZjc4MDI2ZT9hcGktdmVyc2lvbj0yMDE4LTA0LTAx",
+      "RequestMethod": "GET",
+      "RequestBody": "",
+      "RequestHeaders": {
+        "User-Agent": [
+          "FxVersion/4.6.25714.03",
+          "Microsoft.Azure.Management.Compute.ComputeManagementClient/18.0.0.0"
+        ]
+      },
+      "ResponseBody": "{\r\n  \"startTime\": \"2018-05-03T09:31:11.6293569-07:00\",\r\n  \"status\": \"InProgress\",\r\n  \"name\": \"25fa4ed9-f464-4771-9801-49cfaf78026e\"\r\n}",
+      "ResponseHeaders": {
+        "Content-Length": [
+          "134"
+        ],
+        "Content-Type": [
+          "application/json; charset=utf-8"
+        ],
+        "Expires": [
+          "-1"
+        ],
+        "Cache-Control": [
+          "no-cache"
+        ],
+        "Date": [
+          "Thu, 03 May 2018 16:36:12 GMT"
+        ],
+        "Pragma": [
+          "no-cache"
+        ],
+        "x-ms-ratelimit-remaining-resource": [
+          "Microsoft.Compute/GetOperation3Min;2144,Microsoft.Compute/GetOperation30Min;17895"
+        ],
+        "x-ms-ratelimit-remaining-resource": [
+          "Microsoft.Compute/GetOperation3Min;14985,Microsoft.Compute/GetOperation30Min;29923"
+        ],
+        "Strict-Transport-Security": [
+          "max-age=31536000; includeSubDomains"
+        ],
+        "x-ms-served-by": [
+          "d8479ab9-b4a1-4ca4-bfe5-eb2106eeb54c_131698378694683489"
+        ],
+        "x-ms-request-id": [
+          "4ff45072-c727-4f6d-9008-4949eb7555d4"
+        ],
+        "x-ms-ratelimit-remaining-subscription-reads": [
+          "14942"
+        ],
+        "x-ms-correlation-request-id": [
+          "c14c9be6-59d3-47c0-a30d-01ce040ae01b"
+        ],
+        "x-ms-routing-request-id": [
+          "WESTUS2:20180503T163612Z:c14c9be6-59d3-47c0-a30d-01ce040ae01b"
+        ],
+        "X-Content-Type-Options": [
+          "nosniff"
+        ]
+      },
+      "StatusCode": 200
+    },
+    {
+      "RequestUri": "/subscriptions/24fb23e3-6ba3-41f0-9b6e-e41131d5d61e/providers/Microsoft.Compute/locations/southeastasia/operations/25fa4ed9-f464-4771-9801-49cfaf78026e?api-version=2018-04-01",
+      "EncodedRequestUri": "L3N1YnNjcmlwdGlvbnMvMjRmYjIzZTMtNmJhMy00MWYwLTliNmUtZTQxMTMxZDVkNjFlL3Byb3ZpZGVycy9NaWNyb3NvZnQuQ29tcHV0ZS9sb2NhdGlvbnMvc291dGhlYXN0YXNpYS9vcGVyYXRpb25zLzI1ZmE0ZWQ5LWY0NjQtNDc3MS05ODAxLTQ5Y2ZhZjc4MDI2ZT9hcGktdmVyc2lvbj0yMDE4LTA0LTAx",
+      "RequestMethod": "GET",
+      "RequestBody": "",
+      "RequestHeaders": {
+        "User-Agent": [
+          "FxVersion/4.6.25714.03",
+          "Microsoft.Azure.Management.Compute.ComputeManagementClient/18.0.0.0"
+        ]
+      },
+      "ResponseBody": "{\r\n  \"startTime\": \"2018-05-03T09:31:11.6293569-07:00\",\r\n  \"status\": \"InProgress\",\r\n  \"name\": \"25fa4ed9-f464-4771-9801-49cfaf78026e\"\r\n}",
+      "ResponseHeaders": {
+        "Content-Length": [
+          "134"
+        ],
+        "Content-Type": [
+          "application/json; charset=utf-8"
+        ],
+        "Expires": [
+          "-1"
+        ],
+        "Cache-Control": [
+          "no-cache"
+        ],
+        "Date": [
+          "Thu, 03 May 2018 16:36:47 GMT"
+        ],
+        "Pragma": [
+          "no-cache"
+        ],
+        "x-ms-ratelimit-remaining-resource": [
+          "Microsoft.Compute/GetOperation3Min;2144,Microsoft.Compute/GetOperation30Min;17892"
+        ],
+        "x-ms-ratelimit-remaining-resource": [
+          "Microsoft.Compute/GetOperation3Min;14985,Microsoft.Compute/GetOperation30Min;29920"
+        ],
+        "Strict-Transport-Security": [
+          "max-age=31536000; includeSubDomains"
+        ],
+        "x-ms-served-by": [
+          "d8479ab9-b4a1-4ca4-bfe5-eb2106eeb54c_131698378694683489"
+        ],
+        "x-ms-request-id": [
+          "9940bc12-b743-4b07-b867-94009153d63d"
+        ],
+        "x-ms-ratelimit-remaining-subscription-reads": [
+          "14941"
+        ],
+        "x-ms-correlation-request-id": [
+          "306879e9-04a6-45e1-b234-57746c48e42d"
+        ],
+        "x-ms-routing-request-id": [
+          "WESTUS2:20180503T163647Z:306879e9-04a6-45e1-b234-57746c48e42d"
+        ],
+        "X-Content-Type-Options": [
+          "nosniff"
+        ]
+      },
+      "StatusCode": 200
+    },
+    {
+      "RequestUri": "/subscriptions/24fb23e3-6ba3-41f0-9b6e-e41131d5d61e/providers/Microsoft.Compute/locations/southeastasia/operations/25fa4ed9-f464-4771-9801-49cfaf78026e?api-version=2018-04-01",
+      "EncodedRequestUri": "L3N1YnNjcmlwdGlvbnMvMjRmYjIzZTMtNmJhMy00MWYwLTliNmUtZTQxMTMxZDVkNjFlL3Byb3ZpZGVycy9NaWNyb3NvZnQuQ29tcHV0ZS9sb2NhdGlvbnMvc291dGhlYXN0YXNpYS9vcGVyYXRpb25zLzI1ZmE0ZWQ5LWY0NjQtNDc3MS05ODAxLTQ5Y2ZhZjc4MDI2ZT9hcGktdmVyc2lvbj0yMDE4LTA0LTAx",
+      "RequestMethod": "GET",
+      "RequestBody": "",
+      "RequestHeaders": {
+        "User-Agent": [
+          "FxVersion/4.6.25714.03",
+          "Microsoft.Azure.Management.Compute.ComputeManagementClient/18.0.0.0"
+        ]
+      },
+      "ResponseBody": "{\r\n  \"startTime\": \"2018-05-03T09:31:11.6293569-07:00\",\r\n  \"status\": \"InProgress\",\r\n  \"name\": \"25fa4ed9-f464-4771-9801-49cfaf78026e\"\r\n}",
+      "ResponseHeaders": {
+        "Content-Length": [
+          "134"
+        ],
+        "Content-Type": [
+          "application/json; charset=utf-8"
+        ],
+        "Expires": [
+          "-1"
+        ],
+        "Cache-Control": [
+          "no-cache"
+        ],
+        "Date": [
+          "Thu, 03 May 2018 16:37:20 GMT"
+        ],
+        "Pragma": [
+          "no-cache"
+        ],
+        "x-ms-ratelimit-remaining-resource": [
+          "Microsoft.Compute/GetOperation3Min;2145,Microsoft.Compute/GetOperation30Min;17890"
+        ],
+        "x-ms-ratelimit-remaining-resource": [
+          "Microsoft.Compute/GetOperation3Min;14985,Microsoft.Compute/GetOperation30Min;29917"
+        ],
+        "Strict-Transport-Security": [
+          "max-age=31536000; includeSubDomains"
+        ],
+        "x-ms-served-by": [
+          "d8479ab9-b4a1-4ca4-bfe5-eb2106eeb54c_131698378694683489"
+        ],
+        "x-ms-request-id": [
+          "c16a4cab-9f9d-458f-abfe-f0079b30fda4"
+        ],
+        "x-ms-ratelimit-remaining-subscription-reads": [
+          "14940"
+        ],
+        "x-ms-correlation-request-id": [
+          "3d900585-00af-4614-a7fa-576f35e498b9"
+        ],
+        "x-ms-routing-request-id": [
+          "WESTUS2:20180503T163720Z:3d900585-00af-4614-a7fa-576f35e498b9"
+        ],
+        "X-Content-Type-Options": [
+          "nosniff"
+        ]
+      },
+      "StatusCode": 200
+    },
+    {
+      "RequestUri": "/subscriptions/24fb23e3-6ba3-41f0-9b6e-e41131d5d61e/providers/Microsoft.Compute/locations/southeastasia/operations/25fa4ed9-f464-4771-9801-49cfaf78026e?api-version=2018-04-01",
+      "EncodedRequestUri": "L3N1YnNjcmlwdGlvbnMvMjRmYjIzZTMtNmJhMy00MWYwLTliNmUtZTQxMTMxZDVkNjFlL3Byb3ZpZGVycy9NaWNyb3NvZnQuQ29tcHV0ZS9sb2NhdGlvbnMvc291dGhlYXN0YXNpYS9vcGVyYXRpb25zLzI1ZmE0ZWQ5LWY0NjQtNDc3MS05ODAxLTQ5Y2ZhZjc4MDI2ZT9hcGktdmVyc2lvbj0yMDE4LTA0LTAx",
+      "RequestMethod": "GET",
+      "RequestBody": "",
+      "RequestHeaders": {
+        "User-Agent": [
+          "FxVersion/4.6.25714.03",
+          "Microsoft.Azure.Management.Compute.ComputeManagementClient/18.0.0.0"
+        ]
+      },
+      "ResponseBody": "{\r\n  \"startTime\": \"2018-05-03T09:31:11.6293569-07:00\",\r\n  \"endTime\": \"2018-05-03T09:37:45.9131313-07:00\",\r\n  \"status\": \"Succeeded\",\r\n  \"name\": \"25fa4ed9-f464-4771-9801-49cfaf78026e\"\r\n}",
+      "ResponseHeaders": {
+        "Content-Length": [
+          "134"
+        ],
+        "Content-Type": [
+          "application/json; charset=utf-8"
+        ],
+        "Expires": [
+          "-1"
+        ],
+        "Cache-Control": [
+          "no-cache"
+        ],
+        "Date": [
+          "Thu, 03 May 2018 16:37:50 GMT"
+        ],
+        "Pragma": [
+          "no-cache"
+        ],
+        "x-ms-ratelimit-remaining-resource": [
+          "Microsoft.Compute/GetOperation3Min;2145,Microsoft.Compute/GetOperation30Min;17887"
+        ],
+        "x-ms-ratelimit-remaining-resource": [
+          "Microsoft.Compute/GetOperation3Min;14984,Microsoft.Compute/GetOperation30Min;29914"
+        ],
+        "Strict-Transport-Security": [
+          "max-age=31536000; includeSubDomains"
+        ],
+        "x-ms-served-by": [
+          "d8479ab9-b4a1-4ca4-bfe5-eb2106eeb54c_131698378694683489"
+        ],
+        "x-ms-request-id": [
+          "0bced19e-2ca6-4240-82a3-903fb64ff494"
+        ],
+        "x-ms-ratelimit-remaining-subscription-reads": [
+          "14939"
+        ],
+        "x-ms-correlation-request-id": [
+          "eea22cff-b3b1-449f-95f8-3b492f0bd57a"
+        ],
+        "x-ms-routing-request-id": [
+          "WESTUS2:20180503T163751Z:eea22cff-b3b1-449f-95f8-3b492f0bd57a"
+        ],
+        "X-Content-Type-Options": [
+          "nosniff"
+        ]
+      },
+      "StatusCode": 200
+    },
+    {
+      "RequestUri": "/subscriptions/24fb23e3-6ba3-41f0-9b6e-e41131d5d61e/providers/Microsoft.Compute/locations/southeastasia/operations/25fa4ed9-f464-4771-9801-49cfaf78026e?monitor=true&api-version=2018-04-01",
+      "EncodedRequestUri": "L3N1YnNjcmlwdGlvbnMvMjRmYjIzZTMtNmJhMy00MWYwLTliNmUtZTQxMTMxZDVkNjFlL3Byb3ZpZGVycy9NaWNyb3NvZnQuQ29tcHV0ZS9sb2NhdGlvbnMvc291dGhlYXN0YXNpYS9vcGVyYXRpb25zLzI1ZmE0ZWQ5LWY0NjQtNDc3MS05ODAxLTQ5Y2ZhZjc4MDI2ZT9tb25pdG9yPXRydWUmYXBpLXZlcnNpb249MjAxOC0wNC0wMQ==",
+      "RequestMethod": "GET",
+      "RequestBody": "",
+      "RequestHeaders": {
+        "User-Agent": [
+          "FxVersion/4.6.25714.03",
+          "Microsoft.Azure.Management.Compute.ComputeManagementClient/18.0.0.0"
+        ]
+      },
+      "ResponseBody": "",
+      "ResponseHeaders": {
+        "Content-Length": [
+          "0"
+        ],
+        "Expires": [
+          "-1"
+        ],
+        "Cache-Control": [
+          "no-cache"
+        ],
+        "Date": [
+          "Thu, 03 May 2018 16:37:51 GMT"
+        ],
+        "Pragma": [
+          "no-cache"
+        ],
+        "Server": [
+          "Microsoft-HTTPAPI/2.0",
+          "Microsoft-HTTPAPI/2.0"
+        ],
+        "x-ms-ratelimit-remaining-resource": [
+          "Microsoft.Compute/GetOperation3Min;14983,Microsoft.Compute/GetOperation30Min;29913"
+        ],
+        "Strict-Transport-Security": [
+          "max-age=31536000; includeSubDomains"
+        ],
+        "x-ms-served-by": [
+          "d8479ab9-b4a1-4ca4-bfe5-eb2106eeb54c_131698378694683489"
+        ],
+        "x-ms-request-id": [
+          "329edb35-c789-488d-8214-064c5fdc9010"
+        ],
+        "x-ms-ratelimit-remaining-subscription-reads": [
+          "14938"
+        ],
+        "x-ms-correlation-request-id": [
+          "bebec851-a510-4053-9d24-01747330589c"
+        ],
+        "x-ms-routing-request-id": [
+          "WESTUS2:20180503T163751Z:bebec851-a510-4053-9d24-01747330589c"
+        ],
+        "X-Content-Type-Options": [
+          "nosniff"
+        ]
+      },
+      "StatusCode": 200
+    },
+    {
+      "RequestUri": "/subscriptions/24fb23e3-6ba3-41f0-9b6e-e41131d5d61e/resourceGroups/crptestar81831/providers/Microsoft.Compute/virtualMachineScaleSets/vmss6926/virtualmachines/0/reimageall?api-version=2018-04-01",
+      "EncodedRequestUri": "L3N1YnNjcmlwdGlvbnMvMjRmYjIzZTMtNmJhMy00MWYwLTliNmUtZTQxMTMxZDVkNjFlL3Jlc291cmNlR3JvdXBzL2NycHRlc3RhcjgxODMxL3Byb3ZpZGVycy9NaWNyb3NvZnQuQ29tcHV0ZS92aXJ0dWFsTWFjaGluZVNjYWxlU2V0cy92bXNzNjkyNi92aXJ0dWFsbWFjaGluZXMvMC9yZWltYWdlYWxsP2FwaS12ZXJzaW9uPTIwMTgtMDQtMDE=",
+      "RequestMethod": "POST",
+      "RequestBody": "",
+      "RequestHeaders": {
+        "x-ms-client-request-id": [
+          "adf3b134-ac5a-40fe-972d-83e61b36d861"
+        ],
+        "accept-language": [
+          "en-US"
+        ],
+        "User-Agent": [
+          "FxVersion/4.6.25714.03",
+          "Microsoft.Azure.Management.Compute.ComputeManagementClient/18.0.0.0"
+        ]
+      },
+      "ResponseBody": "",
+      "ResponseHeaders": {
+        "Content-Length": [
+          "0"
+        ],
+        "Expires": [
+          "-1"
+        ],
+        "Cache-Control": [
+          "no-cache"
+        ],
+        "Date": [
+          "Thu, 03 May 2018 16:37:51 GMT"
+        ],
+        "Pragma": [
+          "no-cache"
+        ],
+        "Location": [
+          "https://management.azure.com/subscriptions/24fb23e3-6ba3-41f0-9b6e-e41131d5d61e/providers/Microsoft.Compute/locations/southeastasia/operations/d6f84b8d-b41e-47a4-a534-8cbc8a341a55?monitor=true&api-version=2018-04-01"
+        ],
+        "Server": [
+          "Microsoft-HTTPAPI/2.0",
+          "Microsoft-HTTPAPI/2.0"
+        ],
+        "Azure-AsyncOperation": [
+          "https://management.azure.com/subscriptions/24fb23e3-6ba3-41f0-9b6e-e41131d5d61e/providers/Microsoft.Compute/locations/southeastasia/operations/d6f84b8d-b41e-47a4-a534-8cbc8a341a55?api-version=2018-04-01"
+        ],
+        "x-ms-ratelimit-remaining-resource": [
+          "Microsoft.Compute/VMScaleSetActions3Min;239,Microsoft.Compute/VMScaleSetActions30Min;1197,Microsoft.Compute/VMScaleSetVMActions3Min;199,Microsoft.Compute/VMScaleSetVMActions30Min;997,Microsoft.Compute/VMScaleSetBatchedVMRequests5Min;2106,Microsoft.Compute/VmssQueuedVMOperations;4799"
+        ],
+        "x-ms-request-charge": [
+          "1"
+        ],
+        "Strict-Transport-Security": [
+          "max-age=31536000; includeSubDomains"
+        ],
+        "x-ms-served-by": [
+          "d8479ab9-b4a1-4ca4-bfe5-eb2106eeb54c_131698378694683489"
+        ],
+        "x-ms-request-id": [
+          "d6f84b8d-b41e-47a4-a534-8cbc8a341a55"
+        ],
+        "x-ms-ratelimit-remaining-subscription-writes": [
+          "1196"
+        ],
+        "x-ms-correlation-request-id": [
+          "71379c7d-be43-4e7e-84f8-18c4b8a10140"
+        ],
+        "x-ms-routing-request-id": [
+          "WESTUS2:20180503T163751Z:71379c7d-be43-4e7e-84f8-18c4b8a10140"
+        ],
+        "X-Content-Type-Options": [
+          "nosniff"
+        ]
+      },
+      "StatusCode": 202
+    },
+    {
+      "RequestUri": "/subscriptions/24fb23e3-6ba3-41f0-9b6e-e41131d5d61e/providers/Microsoft.Compute/locations/southeastasia/operations/d6f84b8d-b41e-47a4-a534-8cbc8a341a55?api-version=2018-04-01",
+      "EncodedRequestUri": "L3N1YnNjcmlwdGlvbnMvMjRmYjIzZTMtNmJhMy00MWYwLTliNmUtZTQxMTMxZDVkNjFlL3Byb3ZpZGVycy9NaWNyb3NvZnQuQ29tcHV0ZS9sb2NhdGlvbnMvc291dGhlYXN0YXNpYS9vcGVyYXRpb25zL2Q2Zjg0YjhkLWI0MWUtNDdhNC1hNTM0LThjYmM4YTM0MWE1NT9hcGktdmVyc2lvbj0yMDE4LTA0LTAx",
+      "RequestMethod": "GET",
+      "RequestBody": "",
+      "RequestHeaders": {
+        "User-Agent": [
+          "FxVersion/4.6.25714.03",
+          "Microsoft.Azure.Management.Compute.ComputeManagementClient/18.0.0.0"
+        ]
+      },
+      "ResponseBody": "{\r\n  \"startTime\": \"2018-05-03T09:37:51.475674-07:00\",\r\n  \"status\": \"InProgress\",\r\n  \"name\": \"d6f84b8d-b41e-47a4-a534-8cbc8a341a55\"\r\n}",
+      "ResponseHeaders": {
+        "Content-Length": [
+          "134"
+        ],
+        "Content-Type": [
+          "application/json; charset=utf-8"
+        ],
+        "Expires": [
+          "-1"
+        ],
+        "Cache-Control": [
+          "no-cache"
+        ],
+        "Date": [
+          "Thu, 03 May 2018 16:38:21 GMT"
+        ],
+        "Pragma": [
+          "no-cache"
+        ],
+        "x-ms-ratelimit-remaining-resource": [
+          "Microsoft.Compute/GetOperation3Min;2144,Microsoft.Compute/GetOperation30Min;17878"
+        ],
+        "x-ms-ratelimit-remaining-resource": [
+          "Microsoft.Compute/GetOperation3Min;14983,Microsoft.Compute/GetOperation30Min;29911"
+        ],
+        "Strict-Transport-Security": [
+          "max-age=31536000; includeSubDomains"
+        ],
+        "x-ms-served-by": [
+          "d8479ab9-b4a1-4ca4-bfe5-eb2106eeb54c_131698378694683489"
+        ],
+        "x-ms-request-id": [
+          "1d25f92e-050b-44f4-88e9-745a79133d0b"
+        ],
+        "x-ms-ratelimit-remaining-subscription-reads": [
+          "14937"
+        ],
+        "x-ms-correlation-request-id": [
+          "d83eb0ab-8c02-4e88-95b4-4eb8633bbc04"
+        ],
+        "x-ms-routing-request-id": [
+          "WESTUS2:20180503T163822Z:d83eb0ab-8c02-4e88-95b4-4eb8633bbc04"
+        ],
+        "X-Content-Type-Options": [
+          "nosniff"
+        ]
+      },
+      "StatusCode": 200
+    },
+    {
+      "RequestUri": "/subscriptions/24fb23e3-6ba3-41f0-9b6e-e41131d5d61e/providers/Microsoft.Compute/locations/southeastasia/operations/d6f84b8d-b41e-47a4-a534-8cbc8a341a55?api-version=2018-04-01",
+      "EncodedRequestUri": "L3N1YnNjcmlwdGlvbnMvMjRmYjIzZTMtNmJhMy00MWYwLTliNmUtZTQxMTMxZDVkNjFlL3Byb3ZpZGVycy9NaWNyb3NvZnQuQ29tcHV0ZS9sb2NhdGlvbnMvc291dGhlYXN0YXNpYS9vcGVyYXRpb25zL2Q2Zjg0YjhkLWI0MWUtNDdhNC1hNTM0LThjYmM4YTM0MWE1NT9hcGktdmVyc2lvbj0yMDE4LTA0LTAx",
+      "RequestMethod": "GET",
+      "RequestBody": "",
+      "RequestHeaders": {
+        "User-Agent": [
+          "FxVersion/4.6.25714.03",
+          "Microsoft.Azure.Management.Compute.ComputeManagementClient/18.0.0.0"
+        ]
+      },
+      "ResponseBody": "{\r\n  \"startTime\": \"2018-05-03T09:37:51.475674-07:00\",\r\n  \"status\": \"InProgress\",\r\n  \"name\": \"d6f84b8d-b41e-47a4-a534-8cbc8a341a55\"\r\n}",
+      "ResponseHeaders": {
+        "Content-Length": [
+          "134"
+        ],
+        "Content-Type": [
+          "application/json; charset=utf-8"
+        ],
+        "Expires": [
+          "-1"
+        ],
+        "Cache-Control": [
+          "no-cache"
+        ],
+        "Date": [
+          "Thu, 03 May 2018 16:38:52 GMT"
+        ],
+        "Pragma": [
+          "no-cache"
+        ],
+        "x-ms-ratelimit-remaining-resource": [
+          "Microsoft.Compute/GetOperation3Min;2145,Microsoft.Compute/GetOperation30Min;17876"
+        ],
+        "x-ms-ratelimit-remaining-resource": [
+          "Microsoft.Compute/GetOperation3Min;14983,Microsoft.Compute/GetOperation30Min;29908"
+        ],
+        "Strict-Transport-Security": [
+          "max-age=31536000; includeSubDomains"
+        ],
+        "x-ms-served-by": [
+          "d8479ab9-b4a1-4ca4-bfe5-eb2106eeb54c_131698378694683489"
+        ],
+        "x-ms-request-id": [
+          "0e0031b9-f967-4b6c-8170-5a8398bf92fd"
+        ],
+        "x-ms-ratelimit-remaining-subscription-reads": [
+          "14936"
+        ],
+        "x-ms-correlation-request-id": [
+          "6c7aa2e0-670c-4305-ab40-33202e144009"
+        ],
+        "x-ms-routing-request-id": [
+          "WESTUS2:20180503T163852Z:6c7aa2e0-670c-4305-ab40-33202e144009"
+        ],
+        "X-Content-Type-Options": [
+          "nosniff"
+        ]
+      },
+      "StatusCode": 200
+    },
+    {
+      "RequestUri": "/subscriptions/24fb23e3-6ba3-41f0-9b6e-e41131d5d61e/providers/Microsoft.Compute/locations/southeastasia/operations/d6f84b8d-b41e-47a4-a534-8cbc8a341a55?api-version=2018-04-01",
+      "EncodedRequestUri": "L3N1YnNjcmlwdGlvbnMvMjRmYjIzZTMtNmJhMy00MWYwLTliNmUtZTQxMTMxZDVkNjFlL3Byb3ZpZGVycy9NaWNyb3NvZnQuQ29tcHV0ZS9sb2NhdGlvbnMvc291dGhlYXN0YXNpYS9vcGVyYXRpb25zL2Q2Zjg0YjhkLWI0MWUtNDdhNC1hNTM0LThjYmM4YTM0MWE1NT9hcGktdmVyc2lvbj0yMDE4LTA0LTAx",
+      "RequestMethod": "GET",
+      "RequestBody": "",
+      "RequestHeaders": {
+        "User-Agent": [
+          "FxVersion/4.6.25714.03",
+          "Microsoft.Azure.Management.Compute.ComputeManagementClient/18.0.0.0"
+        ]
+      },
+      "ResponseBody": "{\r\n  \"startTime\": \"2018-05-03T09:37:51.475674-07:00\",\r\n  \"status\": \"InProgress\",\r\n  \"name\": \"d6f84b8d-b41e-47a4-a534-8cbc8a341a55\"\r\n}",
+      "ResponseHeaders": {
+        "Content-Length": [
+          "134"
+        ],
+        "Content-Type": [
+          "application/json; charset=utf-8"
+        ],
+        "Expires": [
+          "-1"
+        ],
+        "Cache-Control": [
+          "no-cache"
+        ],
+        "Date": [
+          "Thu, 03 May 2018 16:39:26 GMT"
+        ],
+        "Pragma": [
+          "no-cache"
+        ],
+        "x-ms-ratelimit-remaining-resource": [
+          "Microsoft.Compute/GetOperation3Min;2145,Microsoft.Compute/GetOperation30Min;17873"
+        ],
+        "x-ms-ratelimit-remaining-resource": [
+          "Microsoft.Compute/GetOperation3Min;14983,Microsoft.Compute/GetOperation30Min;29905"
+        ],
+        "Strict-Transport-Security": [
+          "max-age=31536000; includeSubDomains"
+        ],
+        "x-ms-served-by": [
+          "d8479ab9-b4a1-4ca4-bfe5-eb2106eeb54c_131698378694683489"
+        ],
+        "x-ms-request-id": [
+          "e939b6cf-80fd-4de7-a6ec-c77d5a72b0d8"
+        ],
+        "x-ms-ratelimit-remaining-subscription-reads": [
+          "14935"
+        ],
+        "x-ms-correlation-request-id": [
+          "c11b61d2-7a02-467b-8667-db62c1bb9b13"
+        ],
+        "x-ms-routing-request-id": [
+          "WESTUS2:20180503T163926Z:c11b61d2-7a02-467b-8667-db62c1bb9b13"
+        ],
+        "X-Content-Type-Options": [
+          "nosniff"
+        ]
+      },
+      "StatusCode": 200
+    },
+    {
+      "RequestUri": "/subscriptions/24fb23e3-6ba3-41f0-9b6e-e41131d5d61e/providers/Microsoft.Compute/locations/southeastasia/operations/d6f84b8d-b41e-47a4-a534-8cbc8a341a55?api-version=2018-04-01",
+      "EncodedRequestUri": "L3N1YnNjcmlwdGlvbnMvMjRmYjIzZTMtNmJhMy00MWYwLTliNmUtZTQxMTMxZDVkNjFlL3Byb3ZpZGVycy9NaWNyb3NvZnQuQ29tcHV0ZS9sb2NhdGlvbnMvc291dGhlYXN0YXNpYS9vcGVyYXRpb25zL2Q2Zjg0YjhkLWI0MWUtNDdhNC1hNTM0LThjYmM4YTM0MWE1NT9hcGktdmVyc2lvbj0yMDE4LTA0LTAx",
+      "RequestMethod": "GET",
+      "RequestBody": "",
+      "RequestHeaders": {
+        "User-Agent": [
+          "FxVersion/4.6.25714.03",
+          "Microsoft.Azure.Management.Compute.ComputeManagementClient/18.0.0.0"
+        ]
+      },
+      "ResponseBody": "{\r\n  \"startTime\": \"2018-05-03T09:37:51.475674-07:00\",\r\n  \"status\": \"InProgress\",\r\n  \"name\": \"d6f84b8d-b41e-47a4-a534-8cbc8a341a55\"\r\n}",
+      "ResponseHeaders": {
+        "Content-Length": [
+          "184"
+        ],
+        "Content-Type": [
+          "application/json; charset=utf-8"
+        ],
+        "Expires": [
+          "-1"
+        ],
+        "Cache-Control": [
+          "no-cache"
+        ],
+        "Date": [
+          "Thu, 03 May 2018 16:40:00 GMT"
+        ],
+        "Pragma": [
+          "no-cache"
+        ],
+        "x-ms-ratelimit-remaining-resource": [
+          "Microsoft.Compute/GetOperation3Min;2145,Microsoft.Compute/GetOperation30Min;17870"
+        ],
+        "x-ms-ratelimit-remaining-resource": [
+          "Microsoft.Compute/GetOperation3Min;14983,Microsoft.Compute/GetOperation30Min;29902"
+        ],
+        "Strict-Transport-Security": [
+          "max-age=31536000; includeSubDomains"
+        ],
+        "x-ms-served-by": [
+          "d8479ab9-b4a1-4ca4-bfe5-eb2106eeb54c_131698378694683489"
+        ],
+        "x-ms-request-id": [
+          "0e5219c8-9533-4223-b658-ad61322a322e"
+        ],
+        "x-ms-ratelimit-remaining-subscription-reads": [
+          "14934"
+        ],
+        "x-ms-correlation-request-id": [
+          "43958ec2-222b-4e4b-9325-91122de5bbc3"
+        ],
+        "x-ms-routing-request-id": [
+          "WESTUS2:20180503T164000Z:43958ec2-222b-4e4b-9325-91122de5bbc3"
+        ],
+        "X-Content-Type-Options": [
+          "nosniff"
+        ]
+      },
+      "StatusCode": 200
+    },
+    {
+      "RequestUri": "/subscriptions/24fb23e3-6ba3-41f0-9b6e-e41131d5d61e/providers/Microsoft.Compute/locations/southeastasia/operations/d6f84b8d-b41e-47a4-a534-8cbc8a341a55?api-version=2018-04-01",
+      "EncodedRequestUri": "L3N1YnNjcmlwdGlvbnMvMjRmYjIzZTMtNmJhMy00MWYwLTliNmUtZTQxMTMxZDVkNjFlL3Byb3ZpZGVycy9NaWNyb3NvZnQuQ29tcHV0ZS9sb2NhdGlvbnMvc291dGhlYXN0YXNpYS9vcGVyYXRpb25zL2Q2Zjg0YjhkLWI0MWUtNDdhNC1hNTM0LThjYmM4YTM0MWE1NT9hcGktdmVyc2lvbj0yMDE4LTA0LTAx",
+      "RequestMethod": "GET",
+      "RequestBody": "",
+      "RequestHeaders": {
+        "User-Agent": [
+          "FxVersion/4.6.25714.03",
+          "Microsoft.Azure.Management.Compute.ComputeManagementClient/18.0.0.0"
+        ]
+      },
+      "ResponseBody": "{\r\n  \"startTime\": \"2018-05-03T09:37:51.475674-07:00\",\r\n  \"status\": \"InProgress\",\r\n  \"name\": \"d6f84b8d-b41e-47a4-a534-8cbc8a341a55\"\r\n}",
+      "ResponseHeaders": {
+        "Content-Type": [
+          "application/json; charset=utf-8"
+        ],
+        "Expires": [
+          "-1"
+        ],
+        "Cache-Control": [
+          "no-cache"
+        ],
+        "Date": [
+          "Thu, 03 May 2018 16:40:35 GMT"
+        ],
+        "Pragma": [
+          "no-cache"
+        ],
+        "Transfer-Encoding": [
+          "chunked"
+        ],
+        "x-ms-ratelimit-remaining-resource": [
+          "Microsoft.Compute/VMScaleSetActions3Min;239,Microsoft.Compute/VMScaleSetActions30Min;1196,Microsoft.Compute/VMScaleSetVMActions3Min;299,Microsoft.Compute/VMScaleSetVMActions30Min;1496,Microsoft.Compute/VMScaleSetBatchedVMRequests5Min;1199,Microsoft.Compute/VmssQueuedVMOperations;1799"
+        ],
+        "Vary": [
+          "Accept-Encoding"
+        ],
+        "x-ms-ratelimit-remaining-resource": [
+          "Microsoft.Compute/GetOperation3Min;14998,Microsoft.Compute/GetOperation30Min;29998"
+        ],
+        "Strict-Transport-Security": [
+          "max-age=31536000; includeSubDomains"
+        ],
+        "x-ms-served-by": [
+          "d8479ab9-b4a1-4ca4-bfe5-eb2106eeb54c_131651724435013998"
+        ],
+        "x-ms-request-id": [
+          "42d1bfe0-464e-4103-aba5-03c187c0d5cc"
+        ],
+        "x-ms-ratelimit-remaining-subscription-reads": [
+          "14933"
+        ],
+        "x-ms-correlation-request-id": [
+          "fa6c3f3f-45a3-4727-b072-cfeeef14033e"
+        ],
+        "x-ms-routing-request-id": [
+          "WESTUS2:20180503T164036Z:fa6c3f3f-45a3-4727-b072-cfeeef14033e"
+        ],
+        "X-Content-Type-Options": [
+          "nosniff"
+        ]
+      },
+      "StatusCode": 200
+    },
+    {
+      "RequestUri": "/subscriptions/24fb23e3-6ba3-41f0-9b6e-e41131d5d61e/providers/Microsoft.Compute/locations/southeastasia/operations/d6f84b8d-b41e-47a4-a534-8cbc8a341a55?api-version=2018-04-01",
+      "EncodedRequestUri": "L3N1YnNjcmlwdGlvbnMvMjRmYjIzZTMtNmJhMy00MWYwLTliNmUtZTQxMTMxZDVkNjFlL3Byb3ZpZGVycy9NaWNyb3NvZnQuQ29tcHV0ZS9sb2NhdGlvbnMvc291dGhlYXN0YXNpYS9vcGVyYXRpb25zL2Q2Zjg0YjhkLWI0MWUtNDdhNC1hNTM0LThjYmM4YTM0MWE1NT9hcGktdmVyc2lvbj0yMDE4LTA0LTAx",
+      "RequestMethod": "GET",
+      "RequestBody": "",
+      "RequestHeaders": {
+        "User-Agent": [
+          "FxVersion/4.6.25714.03",
+          "Microsoft.Azure.Management.Compute.ComputeManagementClient/18.0.0.0"
+        ]
+      },
+      "ResponseBody": "{\r\n  \"startTime\": \"2018-05-03T09:37:51.475674-07:00\",\r\n  \"status\": \"InProgress\",\r\n  \"name\": \"d6f84b8d-b41e-47a4-a534-8cbc8a341a55\"\r\n}",
+      "ResponseHeaders": {
+        "Content-Length": [
+          "184"
+        ],
+        "Content-Type": [
+          "application/json; charset=utf-8"
+        ],
+        "Expires": [
+          "-1"
+        ],
+        "Cache-Control": [
+          "no-cache"
+        ],
+        "Date": [
+          "Thu, 03 May 2018 16:41:10 GMT"
+        ],
+        "Pragma": [
+          "no-cache"
+        ],
+        "x-ms-ratelimit-remaining-resource": [
+          "Microsoft.Compute/GetOperation3Min;2145,Microsoft.Compute/GetOperation30Min;17867"
+        ],
+        "x-ms-ratelimit-remaining-resource": [
+          "Microsoft.Compute/GetOperation3Min;14995,Microsoft.Compute/GetOperation30Min;29995"
+        ],
+        "Strict-Transport-Security": [
+          "max-age=31536000; includeSubDomains"
+        ],
+        "x-ms-served-by": [
+          "d8479ab9-b4a1-4ca4-bfe5-eb2106eeb54c_131651724435013998"
+        ],
+        "x-ms-request-id": [
+          "21b00857-dea4-4296-9edf-abc0afc1d938"
+        ],
+        "x-ms-ratelimit-remaining-subscription-reads": [
+          "14932"
+        ],
+        "x-ms-correlation-request-id": [
+          "2dc5a4f7-bd19-4d8f-94c5-6197fbbca709"
+        ],
+        "x-ms-routing-request-id": [
+          "WESTUS2:20180503T164110Z:2dc5a4f7-bd19-4d8f-94c5-6197fbbca709"
+        ],
+        "X-Content-Type-Options": [
+          "nosniff"
+        ]
+      },
+      "StatusCode": 200
+    },
+    {
+      "RequestUri": "/subscriptions/24fb23e3-6ba3-41f0-9b6e-e41131d5d61e/providers/Microsoft.Compute/locations/southeastasia/operations/d6f84b8d-b41e-47a4-a534-8cbc8a341a55?api-version=2018-04-01",
+      "EncodedRequestUri": "L3N1YnNjcmlwdGlvbnMvMjRmYjIzZTMtNmJhMy00MWYwLTliNmUtZTQxMTMxZDVkNjFlL3Byb3ZpZGVycy9NaWNyb3NvZnQuQ29tcHV0ZS9sb2NhdGlvbnMvc291dGhlYXN0YXNpYS9vcGVyYXRpb25zL2Q2Zjg0YjhkLWI0MWUtNDdhNC1hNTM0LThjYmM4YTM0MWE1NT9hcGktdmVyc2lvbj0yMDE4LTA0LTAx",
+      "RequestMethod": "GET",
+      "RequestBody": "",
+      "RequestHeaders": {
+        "User-Agent": [
+          "FxVersion/4.6.25714.03",
+          "Microsoft.Azure.Management.Compute.ComputeManagementClient/18.0.0.0"
+        ]
+      },
+      "ResponseBody": "{\r\n  \"startTime\": \"2018-05-03T09:37:51.475674-07:00\",\r\n  \"status\": \"InProgress\",\r\n  \"name\": \"d6f84b8d-b41e-47a4-a534-8cbc8a341a55\"\r\n}",
+      "ResponseHeaders": {
+        "Content-Type": [
+          "application/json; charset=utf-8"
+        ],
+        "Expires": [
+          "-1"
+        ],
+        "Cache-Control": [
+          "no-cache"
+        ],
+        "Date": [
+          "Thu, 03 May 2018 16:41:43 GMT"
+        ],
+        "Pragma": [
+          "no-cache"
+        ],
+        "Transfer-Encoding": [
+          "chunked"
+        ],
+        "x-ms-ratelimit-remaining-resource": [
+          "Microsoft.Compute/DeleteVMScaleSetVM3Min;719,Microsoft.Compute/DeleteVMScaleSetVM30Min;3599,Microsoft.Compute/VMScaleSetBatchedVMRequests5Min;1198,Microsoft.Compute/VmssQueuedVMOperations;1799"
+        ],
+        "Vary": [
+          "Accept-Encoding"
+        ],
+        "x-ms-ratelimit-remaining-resource": [
+          "Microsoft.Compute/GetOperation3Min;14992,Microsoft.Compute/GetOperation30Min;29992"
+        ],
+        "Strict-Transport-Security": [
+          "max-age=31536000; includeSubDomains"
+        ],
+        "x-ms-served-by": [
+          "d8479ab9-b4a1-4ca4-bfe5-eb2106eeb54c_131651724435013998"
+        ],
+        "x-ms-request-id": [
+          "ef13a5e5-b504-4e20-8673-14cb3bbce74e"
+        ],
+        "x-ms-ratelimit-remaining-subscription-reads": [
+          "14931"
+        ],
+        "x-ms-correlation-request-id": [
+          "d7249e18-03a0-4990-b7a3-236f1ef4a995"
+        ],
+        "x-ms-routing-request-id": [
+          "WESTUS2:20180503T164143Z:d7249e18-03a0-4990-b7a3-236f1ef4a995"
+        ],
+        "X-Content-Type-Options": [
+          "nosniff"
+        ]
+      },
+      "StatusCode": 200
+    },
+    {
+      "RequestUri": "/subscriptions/24fb23e3-6ba3-41f0-9b6e-e41131d5d61e/providers/Microsoft.Compute/locations/southeastasia/operations/d6f84b8d-b41e-47a4-a534-8cbc8a341a55?api-version=2018-04-01",
+      "EncodedRequestUri": "L3N1YnNjcmlwdGlvbnMvMjRmYjIzZTMtNmJhMy00MWYwLTliNmUtZTQxMTMxZDVkNjFlL3Byb3ZpZGVycy9NaWNyb3NvZnQuQ29tcHV0ZS9sb2NhdGlvbnMvc291dGhlYXN0YXNpYS9vcGVyYXRpb25zL2Q2Zjg0YjhkLWI0MWUtNDdhNC1hNTM0LThjYmM4YTM0MWE1NT9hcGktdmVyc2lvbj0yMDE4LTA0LTAx",
+      "RequestMethod": "GET",
+      "RequestBody": "",
+      "RequestHeaders": {
+        "User-Agent": [
+          "FxVersion/4.6.25714.03",
+          "Microsoft.Azure.Management.Compute.ComputeManagementClient/18.0.0.0"
+        ]
+      },
+      "ResponseBody": "{\r\n  \"startTime\": \"2018-05-03T09:37:51.475674-07:00\",\r\n  \"status\": \"InProgress\",\r\n  \"name\": \"d6f84b8d-b41e-47a4-a534-8cbc8a341a55\"\r\n}",
+      "ResponseHeaders": {
+        "Content-Length": [
+          "134"
+        ],
+        "Content-Type": [
+          "application/json; charset=utf-8"
+        ],
+        "Expires": [
+          "-1"
+        ],
+        "Pragma": [
+          "no-cache"
+        ],
+        "x-ms-ratelimit-remaining-resource": [
+          "Microsoft.Compute/GetOperation3Min;2145,Microsoft.Compute/GetOperation30Min;17865"
+        ],
+        "Strict-Transport-Security": [
+          "max-age=31536000; includeSubDomains"
+        ],
+        "x-ms-served-by": [
+          "254b1f56-8d55-4dad-8894-c80cbc0fa044_131574917528659760"
+        ],
+        "x-ms-request-id": [
+          "e3331bba-cb46-410a-a591-12206e8ca118"
+        ],
+        "Cache-Control": [
+          "no-cache"
+        ],
+        "Server": [
+          "Microsoft-HTTPAPI/2.0",
+          "Microsoft-HTTPAPI/2.0"
+        ],
+        "x-ms-ratelimit-remaining-subscription-reads": [
+          "14917"
+        ],
+        "x-ms-correlation-request-id": [
+          "535e6a1f-0bc1-4360-b775-26e50215e95b"
+        ],
+        "x-ms-routing-request-id": [
+          "SOUTHINDIA:20171215T210932Z:535e6a1f-0bc1-4360-b775-26e50215e95b"
+        ],
+        "Date": [
+          "Thu, 03 May 2018 16:42:15 GMT"
+        ],
+        "Pragma": [
+          "no-cache"
+        ],
+        "x-ms-ratelimit-remaining-resource": [
+          "Microsoft.Compute/GetOperation3Min;2145,Microsoft.Compute/GetOperation30Min;17862"
+        ],
+        "Strict-Transport-Security": [
+          "max-age=31536000; includeSubDomains"
+        ],
+        "x-ms-served-by": [
+          "254b1f56-8d55-4dad-8894-c80cbc0fa044_131574917528659760"
+        ],
+        "x-ms-request-id": [
+          "6eb1aa1f-2661-4f96-b281-4698a8dd3631"
+        ],
+        "Cache-Control": [
+          "no-cache"
+        ],
+        "Server": [
+          "Microsoft-HTTPAPI/2.0",
+          "Microsoft-HTTPAPI/2.0"
+        ],
+        "x-ms-ratelimit-remaining-subscription-reads": [
+          "14914"
+        ],
+        "x-ms-correlation-request-id": [
+          "e1beccdf-efd5-4ba1-8fe9-e7c63c9eaec7"
+        ],
+        "x-ms-routing-request-id": [
+          "SOUTHINDIA:20171215T211002Z:e1beccdf-efd5-4ba1-8fe9-e7c63c9eaec7"
+        ],
+        "Date": [
+          "Fri, 15 Dec 2017 21:10:02 GMT"
+        ]
+      },
+      "StatusCode": 200
+    },
+    {
+      "RequestUri": "/subscriptions/bc6a9702-673d-4864-8238-cdf22c0054c4/providers/Microsoft.Compute/locations/southeastasia/operations/b0bba8d4-238d-4a68-8ee5-46de675cf691?api-version=2017-12-01",
+      "EncodedRequestUri": "L3N1YnNjcmlwdGlvbnMvYmM2YTk3MDItNjczZC00ODY0LTgyMzgtY2RmMjJjMDA1NGM0L3Byb3ZpZGVycy9NaWNyb3NvZnQuQ29tcHV0ZS9sb2NhdGlvbnMvc291dGhlYXN0YXNpYS9vcGVyYXRpb25zL2IwYmJhOGQ0LTIzOGQtNGE2OC04ZWU1LTQ2ZGU2NzVjZjY5MT9hcGktdmVyc2lvbj0yMDE3LTEyLTAx",
+      "RequestMethod": "GET",
+      "RequestBody": "",
+      "RequestHeaders": {
+        "User-Agent": [
           "FxVersion/4.7.2600.0",
           "OSName/Windows_10_Enterprise",
           "OSVersion/6.3.16299",
           "Microsoft.Azure.Management.Compute.ComputeManagementClient/1.0.1503.0"
-=======
+        ]
+      },
+      "ResponseBody": "{\r\n  \"startTime\": \"2017-12-16T02:39:03.2117038+05:30\",\r\n  \"status\": \"InProgress\",\r\n  \"name\": \"b0bba8d4-238d-4a68-8ee5-46de675cf691\"\r\n}",
+      "ResponseHeaders": {
+        "Content-Length": [
+          "134"
+        ],
+        "Content-Type": [
+          "application/json; charset=utf-8"
+        ],
+        "Expires": [
+          "-1"
+        ],
+        "Pragma": [
+          "no-cache"
+        ],
+        "x-ms-ratelimit-remaining-resource": [
+          "Microsoft.Compute/GetOperation3Min;2145,Microsoft.Compute/GetOperation30Min;17859"
+        ],
+        "x-ms-ratelimit-remaining-resource": [
+          "Microsoft.Compute/GetOperation3Min;14989,Microsoft.Compute/GetOperation30Min;29989"
+        ],
+        "Strict-Transport-Security": [
+          "max-age=31536000; includeSubDomains"
+        ],
+        "x-ms-served-by": [
+          "d8479ab9-b4a1-4ca4-bfe5-eb2106eeb54c_131651724435013998"
+        ],
+        "x-ms-request-id": [
+          "b9d6de01-d3df-4dc8-b8e4-d75df136f38e"
+        ],
+        "x-ms-ratelimit-remaining-subscription-reads": [
+          "14930"
+        ],
+        "x-ms-correlation-request-id": [
+          "0ff8a59e-0ed9-4c51-ae04-62984c7fed1b"
+        ],
+        "x-ms-routing-request-id": [
+          "WESTUS2:20180503T164216Z:0ff8a59e-0ed9-4c51-ae04-62984c7fed1b"
+        ],
+        "X-Content-Type-Options": [
+          "nosniff"
+        ]
+      },
+      "StatusCode": 200
+    },
+    {
+      "RequestUri": "/subscriptions/24fb23e3-6ba3-41f0-9b6e-e41131d5d61e/providers/Microsoft.Compute/locations/southeastasia/operations/d6f84b8d-b41e-47a4-a534-8cbc8a341a55?api-version=2018-04-01",
+      "EncodedRequestUri": "L3N1YnNjcmlwdGlvbnMvMjRmYjIzZTMtNmJhMy00MWYwLTliNmUtZTQxMTMxZDVkNjFlL3Byb3ZpZGVycy9NaWNyb3NvZnQuQ29tcHV0ZS9sb2NhdGlvbnMvc291dGhlYXN0YXNpYS9vcGVyYXRpb25zL2Q2Zjg0YjhkLWI0MWUtNDdhNC1hNTM0LThjYmM4YTM0MWE1NT9hcGktdmVyc2lvbj0yMDE4LTA0LTAx",
+      "RequestMethod": "GET",
+      "RequestBody": "",
+      "RequestHeaders": {
+        "User-Agent": [
           "FxVersion/4.6.25714.03",
           "Microsoft.Azure.Management.Compute.ComputeManagementClient/18.0.0.0"
->>>>>>> 43149714
-        ]
-      },
-      "ResponseBody": "[\r\n  {\r\n    \"location\": \"southeastasia\",\r\n    \"name\": \"4.127.20170406\",\r\n    \"id\": \"/Subscriptions/bc6a9702-673d-4864-8238-cdf22c0054c4/Providers/Microsoft.Compute/Locations/southeastasia/Publishers/MicrosoftWindowsServer/ArtifactTypes/VMImage/Offers/WindowsServer/Skus/2012-R2-Datacenter/Versions/4.127.20170406\"\r\n  }\r\n]",
-      "ResponseHeaders": {
-        "Content-Length": [
-          "321"
-        ],
-        "Content-Type": [
-          "application/json; charset=utf-8"
-        ],
-        "Expires": [
-          "-1"
-        ],
-<<<<<<< HEAD
-=======
-        "Cache-Control": [
-          "no-cache"
-        ],
-        "Date": [
-          "Thu, 03 May 2018 16:22:22 GMT"
-        ],
->>>>>>> 43149714
-        "Pragma": [
-          "no-cache"
-        ],
-        "Strict-Transport-Security": [
-          "max-age=31536000; includeSubDomains"
-        ],
-        "x-ms-served-by": [
-<<<<<<< HEAD
-          "9fc414ea-410e-4600-9f7c-71bc36416f3f_131448933887917353"
-        ],
-        "x-ms-request-id": [
-          "1f94e547-6ec1-4758-a293-4156a888aa14"
+        ]
+      },
+      "ResponseBody": "{\r\n  \"startTime\": \"2018-05-03T09:37:51.475674-07:00\",\r\n  \"status\": \"InProgress\",\r\n  \"name\": \"d6f84b8d-b41e-47a4-a534-8cbc8a341a55\"\r\n}",
+      "ResponseHeaders": {
+        "Content-Type": [
+          "application/json; charset=utf-8"
+        ],
+        "Expires": [
+          "-1"
+        ],
+        "Pragma": [
+          "no-cache"
+        ],
+        "x-ms-ratelimit-remaining-resource": [
+          "Microsoft.Compute/GetOperation3Min;2145,Microsoft.Compute/GetOperation30Min;17856"
+        ],
+        "Strict-Transport-Security": [
+          "max-age=31536000; includeSubDomains"
+        ],
+        "x-ms-served-by": [
+          "254b1f56-8d55-4dad-8894-c80cbc0fa044_131574917528659760"
+        ],
+        "x-ms-request-id": [
+          "f9e163fa-7ac8-4fee-af1c-373ef5aef93c"
         ],
         "Cache-Control": [
           "no-cache"
@@ -74,900 +5419,93 @@
           "Microsoft-HTTPAPI/2.0"
         ],
         "x-ms-ratelimit-remaining-subscription-reads": [
-          "14982"
-        ],
-        "x-ms-correlation-request-id": [
-          "2dad3ba3-116d-4bc1-bd47-38bb620aae08"
-        ],
-        "x-ms-routing-request-id": [
-          "SOUTHINDIA:20171215T204259Z:2dad3ba3-116d-4bc1-bd47-38bb620aae08"
-        ],
-        "Date": [
-          "Fri, 15 Dec 2017 20:42:58 GMT"
-=======
-          "9fc414ea-410e-4600-9f7c-71bc36416f3f_131698365983840278"
-        ],
-        "x-ms-request-id": [
-          "db3d4912-e738-4636-b02c-8a4f427ae7e6"
-        ],
-        "x-ms-ratelimit-remaining-subscription-reads": [
-          "14987"
-        ],
-        "x-ms-correlation-request-id": [
-          "caaad3f3-b1b3-49d1-9f54-63ebb25aa16a"
-        ],
-        "x-ms-routing-request-id": [
-          "WESTUS2:20180503T162223Z:caaad3f3-b1b3-49d1-9f54-63ebb25aa16a"
-        ],
-        "X-Content-Type-Options": [
-          "nosniff"
->>>>>>> 43149714
-        ]
-      },
-      "StatusCode": 200
-    },
-    {
-<<<<<<< HEAD
-      "RequestUri": "/subscriptions/bc6a9702-673d-4864-8238-cdf22c0054c4/resourcegroups/crptestar36571?api-version=2017-05-10",
-      "EncodedRequestUri": "L3N1YnNjcmlwdGlvbnMvYmM2YTk3MDItNjczZC00ODY0LTgyMzgtY2RmMjJjMDA1NGM0L3Jlc291cmNlZ3JvdXBzL2NycHRlc3RhcjM2NTcxP2FwaS12ZXJzaW9uPTIwMTctMDUtMTA=",
-      "RequestMethod": "PUT",
-      "RequestBody": "{\r\n  \"location\": \"SoutheastAsia\",\r\n  \"tags\": {\r\n    \"crptestar36571\": \"2017-12-15 20:42:59Z\"\r\n  }\r\n}",
-=======
-      "RequestUri": "/subscriptions/24fb23e3-6ba3-41f0-9b6e-e41131d5d61e/resourcegroups/crptestar81831?api-version=2017-05-10",
-      "EncodedRequestUri": "L3N1YnNjcmlwdGlvbnMvMjRmYjIzZTMtNmJhMy00MWYwLTliNmUtZTQxMTMxZDVkNjFlL3Jlc291cmNlZ3JvdXBzL2NycHRlc3RhcjgxODMxP2FwaS12ZXJzaW9uPTIwMTctMDUtMTA=",
-      "RequestMethod": "PUT",
-      "RequestBody": "{\r\n  \"location\": \"SoutheastAsia\",\r\n  \"tags\": {\r\n    \"crptestar81831\": \"2018-05-03 16:22:23Z\"\r\n  }\r\n}",
->>>>>>> 43149714
-      "RequestHeaders": {
-        "Content-Type": [
-          "application/json; charset=utf-8"
-        ],
-        "Content-Length": [
-          "100"
-        ],
-        "x-ms-client-request-id": [
-<<<<<<< HEAD
-          "d795370b-631d-43e4-ad99-36ad0b32fbae"
-=======
-          "e63984ee-bbec-441a-a06e-d7dd8e6833c0"
->>>>>>> 43149714
-        ],
-        "accept-language": [
-          "en-US"
-        ],
-        "User-Agent": [
-<<<<<<< HEAD
-          "FxVersion/4.7.2600.0",
-          "OSName/Windows_10_Enterprise",
-          "OSVersion/6.3.16299",
-          "Microsoft.Azure.Management.ResourceManager.ResourceManagementClient/1.6.0-preview"
-        ]
-      },
-      "ResponseBody": "{\r\n  \"id\": \"/subscriptions/bc6a9702-673d-4864-8238-cdf22c0054c4/resourceGroups/crptestar36571\",\r\n  \"name\": \"crptestar36571\",\r\n  \"location\": \"southeastasia\",\r\n  \"tags\": {\r\n    \"crptestar36571\": \"2017-12-15 20:42:59Z\"\r\n  },\r\n  \"properties\": {\r\n    \"provisioningState\": \"Succeeded\"\r\n  }\r\n}",
-=======
-          "FxVersion/4.6.25714.03",
-          "Microsoft.Azure.Management.ResourceManager.ResourceManagementClient/1.6.0.0"
-        ]
-      },
-      "ResponseBody": "{\r\n  \"id\": \"/subscriptions/24fb23e3-6ba3-41f0-9b6e-e41131d5d61e/resourceGroups/crptestar81831\",\r\n  \"name\": \"crptestar81831\",\r\n  \"location\": \"southeastasia\",\r\n  \"tags\": {\r\n    \"crptestar81831\": \"2018-05-03 16:22:23Z\"\r\n  },\r\n  \"properties\": {\r\n    \"provisioningState\": \"Succeeded\"\r\n  }\r\n}",
->>>>>>> 43149714
-      "ResponseHeaders": {
-        "Content-Length": [
-          "237"
-        ],
-        "Content-Type": [
-          "application/json; charset=utf-8"
-        ],
-        "Expires": [
-          "-1"
-        ],
-<<<<<<< HEAD
-=======
-        "Cache-Control": [
-          "no-cache"
-        ],
-        "Date": [
-          "Thu, 03 May 2018 16:22:26 GMT"
-        ],
->>>>>>> 43149714
-        "Pragma": [
-          "no-cache"
-        ],
-        "x-ms-ratelimit-remaining-subscription-writes": [
-          "1197"
-        ],
-        "x-ms-request-id": [
-<<<<<<< HEAD
-          "bb581064-5a49-4673-b1a9-7d749edc3978"
-        ],
-        "x-ms-correlation-request-id": [
-          "bb581064-5a49-4673-b1a9-7d749edc3978"
-        ],
-        "x-ms-routing-request-id": [
-          "SOUTHINDIA:20171215T204300Z:bb581064-5a49-4673-b1a9-7d749edc3978"
-=======
-          "8ad77b72-7358-43d8-8f36-ed871f43e20c"
-        ],
-        "x-ms-correlation-request-id": [
-          "8ad77b72-7358-43d8-8f36-ed871f43e20c"
-        ],
-        "x-ms-routing-request-id": [
-          "WESTUS2:20180503T162227Z:8ad77b72-7358-43d8-8f36-ed871f43e20c"
->>>>>>> 43149714
-        ],
-        "Strict-Transport-Security": [
-          "max-age=31536000; includeSubDomains"
-        ],
-<<<<<<< HEAD
-        "Cache-Control": [
-          "no-cache"
-        ],
-        "Date": [
-          "Fri, 15 Dec 2017 20:42:59 GMT"
-=======
-        "X-Content-Type-Options": [
-          "nosniff"
->>>>>>> 43149714
-        ]
-      },
-      "StatusCode": 201
-    },
-    {
-<<<<<<< HEAD
-      "RequestUri": "/subscriptions/bc6a9702-673d-4864-8238-cdf22c0054c4/resourcegroups/crptestar36571?api-version=2017-05-10",
-      "EncodedRequestUri": "L3N1YnNjcmlwdGlvbnMvYmM2YTk3MDItNjczZC00ODY0LTgyMzgtY2RmMjJjMDA1NGM0L3Jlc291cmNlZ3JvdXBzL2NycHRlc3RhcjM2NTcxP2FwaS12ZXJzaW9uPTIwMTctMDUtMTA=",
-=======
-      "RequestUri": "/subscriptions/24fb23e3-6ba3-41f0-9b6e-e41131d5d61e/resourcegroups/crptestar81831?api-version=2017-05-10",
-      "EncodedRequestUri": "L3N1YnNjcmlwdGlvbnMvMjRmYjIzZTMtNmJhMy00MWYwLTliNmUtZTQxMTMxZDVkNjFlL3Jlc291cmNlZ3JvdXBzL2NycHRlc3RhcjgxODMxP2FwaS12ZXJzaW9uPTIwMTctMDUtMTA=",
->>>>>>> 43149714
-      "RequestMethod": "PUT",
-      "RequestBody": "{\r\n  \"location\": \"SoutheastAsia\"\r\n}",
-      "RequestHeaders": {
-        "Content-Type": [
-          "application/json; charset=utf-8"
-        ],
-        "Content-Length": [
-          "35"
-        ],
-        "x-ms-client-request-id": [
-<<<<<<< HEAD
-          "d9377a76-a0f9-426b-a4da-374e9ad48267"
-=======
-          "26909bc8-616c-49cf-8d9c-05668cc76e91"
->>>>>>> 43149714
-        ],
-        "accept-language": [
-          "en-US"
-        ],
-        "User-Agent": [
-<<<<<<< HEAD
-          "FxVersion/4.7.2600.0",
-          "OSName/Windows_10_Enterprise",
-          "OSVersion/6.3.16299",
-          "Microsoft.Azure.Management.ResourceManager.ResourceManagementClient/1.6.0-preview"
-        ]
-      },
-      "ResponseBody": "{\r\n  \"id\": \"/subscriptions/bc6a9702-673d-4864-8238-cdf22c0054c4/resourceGroups/crptestar36571\",\r\n  \"name\": \"crptestar36571\",\r\n  \"location\": \"southeastasia\",\r\n  \"properties\": {\r\n    \"provisioningState\": \"Succeeded\"\r\n  }\r\n}",
-=======
-          "FxVersion/4.6.25714.03",
-          "Microsoft.Azure.Management.ResourceManager.ResourceManagementClient/1.6.0.0"
-        ]
-      },
-      "ResponseBody": "{\r\n  \"id\": \"/subscriptions/24fb23e3-6ba3-41f0-9b6e-e41131d5d61e/resourceGroups/crptestar81831\",\r\n  \"name\": \"crptestar81831\",\r\n  \"location\": \"southeastasia\",\r\n  \"properties\": {\r\n    \"provisioningState\": \"Succeeded\"\r\n  }\r\n}",
->>>>>>> 43149714
-      "ResponseHeaders": {
-        "Content-Length": [
-          "188"
-        ],
-        "Content-Type": [
-          "application/json; charset=utf-8"
-        ],
-        "Expires": [
-          "-1"
-        ],
-<<<<<<< HEAD
-=======
-        "Cache-Control": [
-          "no-cache"
-        ],
-        "Date": [
-          "Thu, 03 May 2018 16:23:18 GMT"
-        ],
->>>>>>> 43149714
-        "Pragma": [
-          "no-cache"
-        ],
-        "x-ms-ratelimit-remaining-subscription-writes": [
-          "1196"
-        ],
-        "x-ms-request-id": [
-<<<<<<< HEAD
-          "a588b8e9-869f-4f6e-a0c8-eb96edd3fa31"
-        ],
-        "x-ms-correlation-request-id": [
-          "a588b8e9-869f-4f6e-a0c8-eb96edd3fa31"
-        ],
-        "x-ms-routing-request-id": [
-          "SOUTHINDIA:20171215T204345Z:a588b8e9-869f-4f6e-a0c8-eb96edd3fa31"
-=======
-          "7c12b55c-ec21-4a3f-a9d4-ee006adaa451"
-        ],
-        "x-ms-correlation-request-id": [
-          "7c12b55c-ec21-4a3f-a9d4-ee006adaa451"
-        ],
-        "x-ms-routing-request-id": [
-          "WESTUS2:20180503T162319Z:7c12b55c-ec21-4a3f-a9d4-ee006adaa451"
->>>>>>> 43149714
-        ],
-        "Strict-Transport-Security": [
-          "max-age=31536000; includeSubDomains"
-        ],
-<<<<<<< HEAD
-        "Cache-Control": [
-          "no-cache"
-        ],
-        "Date": [
-          "Fri, 15 Dec 2017 20:43:45 GMT"
-=======
-        "X-Content-Type-Options": [
-          "nosniff"
->>>>>>> 43149714
-        ]
-      },
-      "StatusCode": 200
-    },
-    {
-<<<<<<< HEAD
-      "RequestUri": "/subscriptions/bc6a9702-673d-4864-8238-cdf22c0054c4/resourceGroups/crptestar36571/providers/Microsoft.Storage/storageAccounts/crptestar4421?api-version=2015-06-15",
-      "EncodedRequestUri": "L3N1YnNjcmlwdGlvbnMvYmM2YTk3MDItNjczZC00ODY0LTgyMzgtY2RmMjJjMDA1NGM0L3Jlc291cmNlR3JvdXBzL2NycHRlc3RhcjM2NTcxL3Byb3ZpZGVycy9NaWNyb3NvZnQuU3RvcmFnZS9zdG9yYWdlQWNjb3VudHMvY3JwdGVzdGFyNDQyMT9hcGktdmVyc2lvbj0yMDE1LTA2LTE1",
-=======
-      "RequestUri": "/subscriptions/24fb23e3-6ba3-41f0-9b6e-e41131d5d61e/resourceGroups/crptestar81831/providers/Microsoft.Storage/storageAccounts/crptestar218?api-version=2015-06-15",
-      "EncodedRequestUri": "L3N1YnNjcmlwdGlvbnMvMjRmYjIzZTMtNmJhMy00MWYwLTliNmUtZTQxMTMxZDVkNjFlL3Jlc291cmNlR3JvdXBzL2NycHRlc3RhcjgxODMxL3Byb3ZpZGVycy9NaWNyb3NvZnQuU3RvcmFnZS9zdG9yYWdlQWNjb3VudHMvY3JwdGVzdGFyMjE4P2FwaS12ZXJzaW9uPTIwMTUtMDYtMTU=",
->>>>>>> 43149714
-      "RequestMethod": "PUT",
-      "RequestBody": "{\r\n  \"location\": \"SoutheastAsia\",\r\n  \"properties\": {\r\n    \"accountType\": \"Standard_GRS\"\r\n  }\r\n}",
-      "RequestHeaders": {
-        "Content-Type": [
-          "application/json; charset=utf-8"
-        ],
-        "Content-Length": [
-          "95"
-        ],
-        "x-ms-client-request-id": [
-<<<<<<< HEAD
-          "21f46fe6-8a94-485b-bde2-1604d343098a"
-=======
-          "d23111b0-d0b4-4a49-be78-03856cde2a60"
->>>>>>> 43149714
-        ],
-        "accept-language": [
-          "en-US"
-        ],
-        "User-Agent": [
-<<<<<<< HEAD
-          "FxVersion/4.7.2600.0",
-          "OSName/Windows_10_Enterprise",
-          "OSVersion/6.3.16299",
-          "Microsoft.Azure.Management.Storage.StorageManagementClient/4.1.0-preview"
-=======
-          "FxVersion/4.6.25714.03",
-          "Microsoft.Azure.Management.Storage.StorageManagementClient/4.0.0.0"
->>>>>>> 43149714
-        ]
-      },
-      "ResponseBody": "",
-      "ResponseHeaders": {
-        "Content-Length": [
-          "0"
-        ],
-        "Content-Type": [
-<<<<<<< HEAD
-          "application/json"
-=======
-          "text/plain; charset=utf-8"
->>>>>>> 43149714
-        ],
-        "Expires": [
-          "-1"
-        ],
-        "Pragma": [
-          "no-cache"
-        ],
-<<<<<<< HEAD
-        "Retry-After": [
-          "17"
-=======
-        "Date": [
-          "Thu, 03 May 2018 16:22:32 GMT"
->>>>>>> 43149714
-        ],
-        "x-ms-request-id": [
-          "cc2ed1e2-afb5-4181-981d-218f821fc54c"
-        ],
-        "Strict-Transport-Security": [
-          "max-age=31536000; includeSubDomains"
-        ],
-        "Cache-Control": [
-          "no-cache"
-        ],
-        "Location": [
-<<<<<<< HEAD
-          "https://management.azure.com/subscriptions/bc6a9702-673d-4864-8238-cdf22c0054c4/providers/Microsoft.Storage/locations/southeastasia/asyncoperations/cc2ed1e2-afb5-4181-981d-218f821fc54c?monitor=true&api-version=2015-06-15"
-        ],
-        "Server": [
-          "Microsoft-Azure-Storage-Resource-Provider/1.0",
-          "Microsoft-HTTPAPI/2.0"
-        ],
-        "x-ms-ratelimit-remaining-subscription-writes": [
-          "1198"
-        ],
-        "x-ms-correlation-request-id": [
-          "a2c10145-91fa-4d61-aa1d-4661c54dea54"
-        ],
-        "x-ms-routing-request-id": [
-          "SOUTHINDIA:20171215T204303Z:a2c10145-91fa-4d61-aa1d-4661c54dea54"
-        ],
-        "Date": [
-          "Fri, 15 Dec 2017 20:43:02 GMT"
-=======
-          "https://management.azure.com/subscriptions/24fb23e3-6ba3-41f0-9b6e-e41131d5d61e/providers/Microsoft.Storage/locations/southeastasia/asyncoperations/330f0af5-e6b0-4364-a085-0feecc976d52?monitor=true&api-version=2015-06-15"
-        ],
-        "Retry-After": [
-          "17"
-        ],
-        "Server": [
-          "Microsoft-Azure-Storage-Resource-Provider/1.0,Microsoft-HTTPAPI/2.0 Microsoft-HTTPAPI/2.0"
-        ],
-        "x-ms-request-id": [
-          "330f0af5-e6b0-4364-a085-0feecc976d52"
-        ],
-        "Strict-Transport-Security": [
-          "max-age=31536000; includeSubDomains"
-        ],
-        "x-ms-ratelimit-remaining-subscription-writes": [
-          "1197"
-        ],
-        "x-ms-correlation-request-id": [
-          "1d35efad-de32-4ba7-bd3c-0e9cb5633051"
-        ],
-        "x-ms-routing-request-id": [
-          "WESTUS2:20180503T162232Z:1d35efad-de32-4ba7-bd3c-0e9cb5633051"
-        ],
-        "X-Content-Type-Options": [
-          "nosniff"
-        ]
-      },
-      "StatusCode": 202
-    },
-    {
-      "RequestUri": "/subscriptions/24fb23e3-6ba3-41f0-9b6e-e41131d5d61e/providers/Microsoft.Storage/locations/southeastasia/asyncoperations/330f0af5-e6b0-4364-a085-0feecc976d52?monitor=true&api-version=2015-06-15",
-      "EncodedRequestUri": "L3N1YnNjcmlwdGlvbnMvMjRmYjIzZTMtNmJhMy00MWYwLTliNmUtZTQxMTMxZDVkNjFlL3Byb3ZpZGVycy9NaWNyb3NvZnQuU3RvcmFnZS9sb2NhdGlvbnMvc291dGhlYXN0YXNpYS9hc3luY29wZXJhdGlvbnMvMzMwZjBhZjUtZTZiMC00MzY0LWEwODUtMGZlZWNjOTc2ZDUyP21vbml0b3I9dHJ1ZSZhcGktdmVyc2lvbj0yMDE1LTA2LTE1",
-      "RequestMethod": "GET",
-      "RequestBody": "",
-      "RequestHeaders": {
-        "User-Agent": [
-          "FxVersion/4.6.25714.03",
-          "Microsoft.Azure.Management.Storage.StorageManagementClient/4.0.0.0"
-        ]
-      },
-      "ResponseBody": "",
-      "ResponseHeaders": {
-        "Content-Length": [
-          "0"
-        ],
-        "Content-Type": [
-          "text/plain; charset=utf-8"
-        ],
-        "Expires": [
-          "-1"
-        ],
-        "Cache-Control": [
-          "no-cache"
-        ],
-        "Date": [
-          "Thu, 03 May 2018 16:22:48 GMT"
-        ],
-        "Pragma": [
-          "no-cache"
-        ],
-        "Location": [
-          "https://management.azure.com/subscriptions/24fb23e3-6ba3-41f0-9b6e-e41131d5d61e/providers/Microsoft.Storage/locations/southeastasia/asyncoperations/330f0af5-e6b0-4364-a085-0feecc976d52?monitor=true&api-version=2015-06-15"
-        ],
-        "Retry-After": [
-          "17"
-        ],
-        "Server": [
-          "Microsoft-Azure-Storage-Resource-Provider/1.0,Microsoft-HTTPAPI/2.0 Microsoft-HTTPAPI/2.0"
-        ],
-        "x-ms-request-id": [
-          "859ba061-a80a-47aa-8924-01f60ebfda5a"
-        ],
-        "Strict-Transport-Security": [
-          "max-age=31536000; includeSubDomains"
-        ],
-        "x-ms-ratelimit-remaining-subscription-reads": [
-          "14994"
-        ],
-        "x-ms-correlation-request-id": [
-          "a61c9019-ef04-4e82-ab59-ec52fc6b84b7"
-        ],
-        "x-ms-routing-request-id": [
-          "WESTUS2:20180503T162249Z:a61c9019-ef04-4e82-ab59-ec52fc6b84b7"
-        ],
-        "X-Content-Type-Options": [
-          "nosniff"
->>>>>>> 43149714
-        ]
-      },
-      "StatusCode": 202
-    },
-    {
-<<<<<<< HEAD
-      "RequestUri": "/subscriptions/bc6a9702-673d-4864-8238-cdf22c0054c4/providers/Microsoft.Storage/locations/southeastasia/asyncoperations/cc2ed1e2-afb5-4181-981d-218f821fc54c?monitor=true&api-version=2015-06-15",
-      "EncodedRequestUri": "L3N1YnNjcmlwdGlvbnMvYmM2YTk3MDItNjczZC00ODY0LTgyMzgtY2RmMjJjMDA1NGM0L3Byb3ZpZGVycy9NaWNyb3NvZnQuU3RvcmFnZS9sb2NhdGlvbnMvc291dGhlYXN0YXNpYS9hc3luY29wZXJhdGlvbnMvY2MyZWQxZTItYWZiNS00MTgxLTk4MWQtMjE4ZjgyMWZjNTRjP21vbml0b3I9dHJ1ZSZhcGktdmVyc2lvbj0yMDE1LTA2LTE1",
-=======
-      "RequestUri": "/subscriptions/24fb23e3-6ba3-41f0-9b6e-e41131d5d61e/providers/Microsoft.Storage/locations/southeastasia/asyncoperations/330f0af5-e6b0-4364-a085-0feecc976d52?monitor=true&api-version=2015-06-15",
-      "EncodedRequestUri": "L3N1YnNjcmlwdGlvbnMvMjRmYjIzZTMtNmJhMy00MWYwLTliNmUtZTQxMTMxZDVkNjFlL3Byb3ZpZGVycy9NaWNyb3NvZnQuU3RvcmFnZS9sb2NhdGlvbnMvc291dGhlYXN0YXNpYS9hc3luY29wZXJhdGlvbnMvMzMwZjBhZjUtZTZiMC00MzY0LWEwODUtMGZlZWNjOTc2ZDUyP21vbml0b3I9dHJ1ZSZhcGktdmVyc2lvbj0yMDE1LTA2LTE1",
->>>>>>> 43149714
-      "RequestMethod": "GET",
-      "RequestBody": "",
-      "RequestHeaders": {
-        "User-Agent": [
-<<<<<<< HEAD
-          "FxVersion/4.7.2600.0",
-          "OSName/Windows_10_Enterprise",
-          "OSVersion/6.3.16299",
-          "Microsoft.Azure.Management.Storage.StorageManagementClient/4.1.0-preview"
-=======
-          "FxVersion/4.6.25714.03",
-          "Microsoft.Azure.Management.Storage.StorageManagementClient/4.0.0.0"
->>>>>>> 43149714
-        ]
-      },
-      "ResponseBody": "{\r\n  \"location\": \"SoutheastAsia\",\r\n  \"properties\": {\r\n    \"accountType\": \"Standard_GRS\"\r\n  }\r\n}",
-      "ResponseHeaders": {
-        "Content-Length": [
-          "95"
-        ],
-        "Content-Type": [
-          "application/json"
-        ],
-        "Expires": [
-          "-1"
-        ],
-        "Pragma": [
-          "no-cache"
-        ],
-<<<<<<< HEAD
-        "x-ms-request-id": [
-          "772d50e7-233d-43f4-b7ca-f0fd38d66677"
-=======
-        "Date": [
-          "Thu, 03 May 2018 16:23:05 GMT"
->>>>>>> 43149714
-        ],
-        "Strict-Transport-Security": [
-          "max-age=31536000; includeSubDomains"
-        ],
-        "Cache-Control": [
-          "no-cache"
-        ],
-        "Server": [
-          "Microsoft-Azure-Storage-Resource-Provider/1.0,Microsoft-HTTPAPI/2.0 Microsoft-HTTPAPI/2.0"
-        ],
-<<<<<<< HEAD
-        "x-ms-ratelimit-remaining-subscription-reads": [
-          "14922"
-        ],
-        "x-ms-correlation-request-id": [
-          "cf0f1d1c-1934-4aac-a657-f3c536c8dd21"
-        ],
-        "x-ms-routing-request-id": [
-          "SOUTHINDIA:20171215T204334Z:cf0f1d1c-1934-4aac-a657-f3c536c8dd21"
-        ],
-        "Date": [
-          "Fri, 15 Dec 2017 20:43:34 GMT"
-=======
-        "Vary": [
-          "Accept-Encoding"
-        ],
-        "x-ms-request-id": [
-          "577bdfc8-9bc5-4064-a932-e5a5db24c20a"
-        ],
-        "Strict-Transport-Security": [
-          "max-age=31536000; includeSubDomains"
-        ],
-        "x-ms-ratelimit-remaining-subscription-reads": [
-          "14993"
-        ],
-        "x-ms-correlation-request-id": [
-          "b3fbe764-fd80-4e8b-80e5-323e34a11d60"
-        ],
-        "x-ms-routing-request-id": [
-          "WESTUS2:20180503T162306Z:b3fbe764-fd80-4e8b-80e5-323e34a11d60"
-        ],
-        "X-Content-Type-Options": [
-          "nosniff"
->>>>>>> 43149714
-        ]
-      },
-      "StatusCode": 200
-    },
-    {
-<<<<<<< HEAD
-      "RequestUri": "/subscriptions/bc6a9702-673d-4864-8238-cdf22c0054c4/resourceGroups/crptestar36571/providers/Microsoft.Storage/storageAccounts?api-version=2015-06-15",
-      "EncodedRequestUri": "L3N1YnNjcmlwdGlvbnMvYmM2YTk3MDItNjczZC00ODY0LTgyMzgtY2RmMjJjMDA1NGM0L3Jlc291cmNlR3JvdXBzL2NycHRlc3RhcjM2NTcxL3Byb3ZpZGVycy9NaWNyb3NvZnQuU3RvcmFnZS9zdG9yYWdlQWNjb3VudHM/YXBpLXZlcnNpb249MjAxNS0wNi0xNQ==",
-=======
-      "RequestUri": "/subscriptions/24fb23e3-6ba3-41f0-9b6e-e41131d5d61e/resourceGroups/crptestar81831/providers/Microsoft.Storage/storageAccounts?api-version=2015-06-15",
-      "EncodedRequestUri": "L3N1YnNjcmlwdGlvbnMvMjRmYjIzZTMtNmJhMy00MWYwLTliNmUtZTQxMTMxZDVkNjFlL3Jlc291cmNlR3JvdXBzL2NycHRlc3RhcjgxODMxL3Byb3ZpZGVycy9NaWNyb3NvZnQuU3RvcmFnZS9zdG9yYWdlQWNjb3VudHM/YXBpLXZlcnNpb249MjAxNS0wNi0xNQ==",
->>>>>>> 43149714
-      "RequestMethod": "GET",
-      "RequestBody": "",
-      "RequestHeaders": {
-        "x-ms-client-request-id": [
-<<<<<<< HEAD
-          "738c8135-8ecc-4c96-bba5-7ebcdae2b207"
-=======
-          "56175095-76e6-4a08-a116-a5d667da151b"
->>>>>>> 43149714
-        ],
-        "accept-language": [
-          "en-US"
-        ],
-        "User-Agent": [
-<<<<<<< HEAD
-          "FxVersion/4.7.2600.0",
-          "OSName/Windows_10_Enterprise",
-          "OSVersion/6.3.16299",
-          "Microsoft.Azure.Management.Storage.StorageManagementClient/4.1.0-preview"
-        ]
-      },
-      "ResponseBody": "{\r\n  \"value\": [\r\n    {\r\n      \"id\": \"/subscriptions/bc6a9702-673d-4864-8238-cdf22c0054c4/resourceGroups/crptestar36571/providers/Microsoft.Storage/storageAccounts/crptestar4421\",\r\n      \"name\": \"crptestar4421\",\r\n      \"type\": \"Microsoft.Storage/storageAccounts\",\r\n      \"location\": \"southeastasia\",\r\n      \"properties\": {\r\n        \"accountType\": \"Standard_GRS\",\r\n        \"provisioningState\": \"Succeeded\",\r\n        \"creationTime\": \"2017-12-15T20:43:04.3737916Z\",\r\n        \"primaryEndpoints\": {\r\n          \"blob\": \"https://crptestar4421.blob.core.windows.net/\",\r\n          \"queue\": \"https://crptestar4421.queue.core.windows.net/\",\r\n          \"table\": \"https://crptestar4421.table.core.windows.net/\",\r\n          \"file\": \"https://crptestar4421.file.core.windows.net/\"\r\n        },\r\n        \"primaryLocation\": \"southeastasia\",\r\n        \"statusOfPrimary\": \"available\",\r\n        \"secondaryLocation\": \"eastasia\",\r\n        \"statusOfSecondary\": \"unavailable\"\r\n      }\r\n    }\r\n  ]\r\n}",
-=======
-          "FxVersion/4.6.25714.03",
-          "Microsoft.Azure.Management.Storage.StorageManagementClient/4.0.0.0"
-        ]
-      },
-      "ResponseBody": "{\r\n  \"value\": [\r\n    {\r\n      \"id\": \"/subscriptions/24fb23e3-6ba3-41f0-9b6e-e41131d5d61e/resourceGroups/crptestar81831/providers/Microsoft.Storage/storageAccounts/crptestar218\",\r\n      \"name\": \"crptestar218\",\r\n      \"type\": \"Microsoft.Storage/storageAccounts\",\r\n      \"location\": \"southeastasia\",\r\n      \"tags\": {},\r\n      \"properties\": {\r\n        \"accountType\": \"Standard_GRS\",\r\n        \"provisioningState\": \"Succeeded\",\r\n        \"creationTime\": \"2018-05-03T16:22:30.3580628Z\",\r\n        \"primaryEndpoints\": {\r\n          \"blob\": \"https://crptestar218.blob.core.windows.net/\",\r\n          \"queue\": \"https://crptestar218.queue.core.windows.net/\",\r\n          \"table\": \"https://crptestar218.table.core.windows.net/\",\r\n          \"file\": \"https://crptestar218.file.core.windows.net/\"\r\n        },\r\n        \"primaryLocation\": \"southeastasia\",\r\n        \"statusOfPrimary\": \"available\",\r\n        \"secondaryLocation\": \"eastasia\",\r\n        \"statusOfSecondary\": \"available\"\r\n      }\r\n    }\r\n  ]\r\n}",
->>>>>>> 43149714
-      "ResponseHeaders": {
-        "Content-Length": [
-          "745"
-        ],
-        "Content-Type": [
-          "application/json"
-        ],
-        "Expires": [
-          "-1"
-        ],
-        "Pragma": [
-          "no-cache"
-        ],
-<<<<<<< HEAD
-        "x-ms-request-id": [
-          "2c136c68-3235-4341-9d36-9eaba3aecbb6"
-=======
-        "Date": [
-          "Thu, 03 May 2018 16:23:17 GMT"
->>>>>>> 43149714
-        ],
-        "Strict-Transport-Security": [
-          "max-age=31536000; includeSubDomains"
-        ],
-        "Cache-Control": [
-          "no-cache"
-        ],
-        "Server": [
-          "Microsoft-Azure-Storage-Resource-Provider/1.0,Microsoft-HTTPAPI/2.0 Microsoft-HTTPAPI/2.0"
-        ],
-<<<<<<< HEAD
-        "x-ms-ratelimit-remaining-subscription-reads": [
-          "14921"
-        ],
-        "x-ms-correlation-request-id": [
-          "4dd32098-9508-430d-9046-f4b4b5ed8f39"
-        ],
-        "x-ms-routing-request-id": [
-          "SOUTHINDIA:20171215T204344Z:4dd32098-9508-430d-9046-f4b4b5ed8f39"
-        ],
-        "Date": [
-          "Fri, 15 Dec 2017 20:43:44 GMT"
-=======
-        "Vary": [
-          "Accept-Encoding"
-        ],
-        "x-ms-request-id": [
-          "3ff8c6de-18c0-4566-8638-d589c2abf048"
-        ],
-        "Strict-Transport-Security": [
-          "max-age=31536000; includeSubDomains"
-        ],
-        "x-ms-ratelimit-remaining-subscription-reads": [
-          "14992"
-        ],
-        "x-ms-correlation-request-id": [
-          "279feb2e-f3c2-4702-81d5-ce7dde260b25"
-        ],
-        "x-ms-routing-request-id": [
-          "WESTUS2:20180503T162317Z:279feb2e-f3c2-4702-81d5-ce7dde260b25"
-        ],
-        "X-Content-Type-Options": [
-          "nosniff"
->>>>>>> 43149714
-        ]
-      },
-      "StatusCode": 200
-    },
-    {
-<<<<<<< HEAD
-      "RequestUri": "/subscriptions/bc6a9702-673d-4864-8238-cdf22c0054c4/resourceGroups/crptestar36571/providers/Microsoft.Storage/storageAccounts/crptestar4421?api-version=2015-06-15",
-      "EncodedRequestUri": "L3N1YnNjcmlwdGlvbnMvYmM2YTk3MDItNjczZC00ODY0LTgyMzgtY2RmMjJjMDA1NGM0L3Jlc291cmNlR3JvdXBzL2NycHRlc3RhcjM2NTcxL3Byb3ZpZGVycy9NaWNyb3NvZnQuU3RvcmFnZS9zdG9yYWdlQWNjb3VudHMvY3JwdGVzdGFyNDQyMT9hcGktdmVyc2lvbj0yMDE1LTA2LTE1",
-=======
-      "RequestUri": "/subscriptions/24fb23e3-6ba3-41f0-9b6e-e41131d5d61e/resourceGroups/crptestar81831/providers/Microsoft.Storage/storageAccounts/crptestar218?api-version=2015-06-15",
-      "EncodedRequestUri": "L3N1YnNjcmlwdGlvbnMvMjRmYjIzZTMtNmJhMy00MWYwLTliNmUtZTQxMTMxZDVkNjFlL3Jlc291cmNlR3JvdXBzL2NycHRlc3RhcjgxODMxL3Byb3ZpZGVycy9NaWNyb3NvZnQuU3RvcmFnZS9zdG9yYWdlQWNjb3VudHMvY3JwdGVzdGFyMjE4P2FwaS12ZXJzaW9uPTIwMTUtMDYtMTU=",
->>>>>>> 43149714
-      "RequestMethod": "GET",
-      "RequestBody": "",
-      "RequestHeaders": {
-        "x-ms-client-request-id": [
-<<<<<<< HEAD
-          "bfa10a98-dbe0-4f5d-88cc-942075afae9b"
-=======
-          "586b0c74-a6bc-4518-96ec-1b68b83f70a8"
->>>>>>> 43149714
-        ],
-        "accept-language": [
-          "en-US"
-        ],
-        "User-Agent": [
-<<<<<<< HEAD
-          "FxVersion/4.7.2600.0",
-          "OSName/Windows_10_Enterprise",
-          "OSVersion/6.3.16299",
-          "Microsoft.Azure.Management.Storage.StorageManagementClient/4.1.0-preview"
-        ]
-      },
-      "ResponseBody": "{\r\n  \"id\": \"/subscriptions/bc6a9702-673d-4864-8238-cdf22c0054c4/resourceGroups/crptestar36571/providers/Microsoft.Storage/storageAccounts/crptestar4421\",\r\n  \"name\": \"crptestar4421\",\r\n  \"type\": \"Microsoft.Storage/storageAccounts\",\r\n  \"location\": \"southeastasia\",\r\n  \"properties\": {\r\n    \"accountType\": \"Standard_GRS\",\r\n    \"provisioningState\": \"Succeeded\",\r\n    \"creationTime\": \"2017-12-15T20:43:04.3737916Z\",\r\n    \"primaryEndpoints\": {\r\n      \"blob\": \"https://crptestar4421.blob.core.windows.net/\",\r\n      \"queue\": \"https://crptestar4421.queue.core.windows.net/\",\r\n      \"table\": \"https://crptestar4421.table.core.windows.net/\",\r\n      \"file\": \"https://crptestar4421.file.core.windows.net/\"\r\n    },\r\n    \"primaryLocation\": \"southeastasia\",\r\n    \"statusOfPrimary\": \"available\",\r\n    \"secondaryLocation\": \"eastasia\",\r\n    \"statusOfSecondary\": \"unavailable\"\r\n  }\r\n}",
-=======
-          "FxVersion/4.6.25714.03",
-          "Microsoft.Azure.Management.Storage.StorageManagementClient/4.0.0.0"
-        ]
-      },
-      "ResponseBody": "{\r\n  \"id\": \"/subscriptions/24fb23e3-6ba3-41f0-9b6e-e41131d5d61e/resourceGroups/crptestar81831/providers/Microsoft.Storage/storageAccounts/crptestar218\",\r\n  \"name\": \"crptestar218\",\r\n  \"type\": \"Microsoft.Storage/storageAccounts\",\r\n  \"location\": \"southeastasia\",\r\n  \"tags\": {},\r\n  \"properties\": {\r\n    \"accountType\": \"Standard_GRS\",\r\n    \"provisioningState\": \"Succeeded\",\r\n    \"creationTime\": \"2018-05-03T16:22:30.3580628Z\",\r\n    \"primaryEndpoints\": {\r\n      \"blob\": \"https://crptestar218.blob.core.windows.net/\",\r\n      \"queue\": \"https://crptestar218.queue.core.windows.net/\",\r\n      \"table\": \"https://crptestar218.table.core.windows.net/\",\r\n      \"file\": \"https://crptestar218.file.core.windows.net/\"\r\n    },\r\n    \"primaryLocation\": \"southeastasia\",\r\n    \"statusOfPrimary\": \"available\",\r\n    \"secondaryLocation\": \"eastasia\",\r\n    \"statusOfSecondary\": \"available\"\r\n  }\r\n}",
->>>>>>> 43149714
-      "ResponseHeaders": {
-        "Content-Length": [
-          "733"
-        ],
-        "Content-Type": [
-          "application/json"
-        ],
-        "Expires": [
-          "-1"
-        ],
-        "Pragma": [
-          "no-cache"
-        ],
-<<<<<<< HEAD
-        "x-ms-request-id": [
-          "ad116f2f-e333-4aca-9f3c-8b4db4b8d768"
-=======
-        "Date": [
-          "Thu, 03 May 2018 16:23:17 GMT"
->>>>>>> 43149714
-        ],
-        "Strict-Transport-Security": [
-          "max-age=31536000; includeSubDomains"
-        ],
-        "Cache-Control": [
-          "no-cache"
-        ],
-        "Server": [
-          "Microsoft-Azure-Storage-Resource-Provider/1.0,Microsoft-HTTPAPI/2.0 Microsoft-HTTPAPI/2.0"
-        ],
-<<<<<<< HEAD
-        "x-ms-ratelimit-remaining-subscription-reads": [
-          "14920"
-        ],
-        "x-ms-correlation-request-id": [
-          "586110e5-05fc-4581-8c10-be2d4bccb29e"
-        ],
-        "x-ms-routing-request-id": [
-          "SOUTHINDIA:20171215T204345Z:586110e5-05fc-4581-8c10-be2d4bccb29e"
-        ],
-        "Date": [
-          "Fri, 15 Dec 2017 20:43:45 GMT"
-=======
-        "Vary": [
-          "Accept-Encoding"
-        ],
-        "x-ms-request-id": [
-          "b52982e7-80e0-466d-9d33-e5b356a0989d"
-        ],
-        "Strict-Transport-Security": [
-          "max-age=31536000; includeSubDomains"
-        ],
-        "x-ms-ratelimit-remaining-subscription-reads": [
-          "14991"
-        ],
-        "x-ms-correlation-request-id": [
-          "71c513a0-b10a-4c81-baa9-6e7be281c266"
-        ],
-        "x-ms-routing-request-id": [
-          "WESTUS2:20180503T162317Z:71c513a0-b10a-4c81-baa9-6e7be281c266"
-        ],
-        "X-Content-Type-Options": [
-          "nosniff"
->>>>>>> 43149714
-        ]
-      },
-      "StatusCode": 200
-    },
-    {
-<<<<<<< HEAD
-      "RequestUri": "/subscriptions/bc6a9702-673d-4864-8238-cdf22c0054c4/resourceGroups/crptestar36571/providers/Microsoft.Network/publicIPAddresses/pip8741?api-version=2017-03-01",
-      "EncodedRequestUri": "L3N1YnNjcmlwdGlvbnMvYmM2YTk3MDItNjczZC00ODY0LTgyMzgtY2RmMjJjMDA1NGM0L3Jlc291cmNlR3JvdXBzL2NycHRlc3RhcjM2NTcxL3Byb3ZpZGVycy9NaWNyb3NvZnQuTmV0d29yay9wdWJsaWNJUEFkZHJlc3Nlcy9waXA4NzQxP2FwaS12ZXJzaW9uPTIwMTctMDMtMDE=",
-      "RequestMethod": "PUT",
-      "RequestBody": "{\r\n  \"properties\": {\r\n    \"publicIPAllocationMethod\": \"Dynamic\",\r\n    \"dnsSettings\": {\r\n      \"domainNameLabel\": \"dn7898\"\r\n    }\r\n  },\r\n  \"location\": \"SoutheastAsia\",\r\n  \"tags\": {\r\n    \"key\": \"value\"\r\n  }\r\n}",
-=======
-      "RequestUri": "/subscriptions/24fb23e3-6ba3-41f0-9b6e-e41131d5d61e/resourceGroups/crptestar81831/providers/Microsoft.Network/publicIPAddresses/pip5255?api-version=2017-03-01",
-      "EncodedRequestUri": "L3N1YnNjcmlwdGlvbnMvMjRmYjIzZTMtNmJhMy00MWYwLTliNmUtZTQxMTMxZDVkNjFlL3Jlc291cmNlR3JvdXBzL2NycHRlc3RhcjgxODMxL3Byb3ZpZGVycy9NaWNyb3NvZnQuTmV0d29yay9wdWJsaWNJUEFkZHJlc3Nlcy9waXA1MjU1P2FwaS12ZXJzaW9uPTIwMTctMDMtMDE=",
-      "RequestMethod": "PUT",
-      "RequestBody": "{\r\n  \"properties\": {\r\n    \"publicIPAllocationMethod\": \"Dynamic\",\r\n    \"dnsSettings\": {\r\n      \"domainNameLabel\": \"dn2702\"\r\n    }\r\n  },\r\n  \"location\": \"SoutheastAsia\",\r\n  \"tags\": {\r\n    \"key\": \"value\"\r\n  }\r\n}",
->>>>>>> 43149714
-      "RequestHeaders": {
-        "Content-Type": [
-          "application/json; charset=utf-8"
-        ],
-        "Content-Length": [
-          "207"
-        ],
-        "x-ms-client-request-id": [
-<<<<<<< HEAD
-          "0b07c751-e940-48aa-871f-94357998f51e"
-=======
-          "02a14d5d-4413-42b1-8660-cab37e43b1e3"
->>>>>>> 43149714
-        ],
-        "accept-language": [
-          "en-US"
-        ],
-        "User-Agent": [
-<<<<<<< HEAD
-          "FxVersion/4.7.2600.0",
-          "OSName/Windows_10_Enterprise",
-          "OSVersion/6.3.16299",
-          "Microsoft.Azure.Management.Network.NetworkManagementClient/10.0.0-preview"
-        ]
-      },
-      "ResponseBody": "{\r\n  \"name\": \"pip8741\",\r\n  \"id\": \"/subscriptions/bc6a9702-673d-4864-8238-cdf22c0054c4/resourceGroups/crptestar36571/providers/Microsoft.Network/publicIPAddresses/pip8741\",\r\n  \"etag\": \"W/\\\"9179706c-b777-4af5-84cb-1a4ec7811772\\\"\",\r\n  \"location\": \"southeastasia\",\r\n  \"tags\": {\r\n    \"key\": \"value\"\r\n  },\r\n  \"properties\": {\r\n    \"provisioningState\": \"Updating\",\r\n    \"resourceGuid\": \"a5635842-1ca1-471f-a38c-84898d9b42dc\",\r\n    \"publicIPAddressVersion\": \"IPv4\",\r\n    \"publicIPAllocationMethod\": \"Dynamic\",\r\n    \"idleTimeoutInMinutes\": 4,\r\n    \"dnsSettings\": {\r\n      \"domainNameLabel\": \"dn7898\",\r\n      \"fqdn\": \"dn7898.southeastasia.cloudapp.azure.com\"\r\n    }\r\n  },\r\n  \"type\": \"Microsoft.Network/publicIPAddresses\"\r\n}",
-=======
-          "FxVersion/4.6.25714.03",
-          "Microsoft.Azure.Management.Network.NetworkManagementClient/10.0.0.0"
-        ]
-      },
-      "ResponseBody": "{\r\n  \"name\": \"pip5255\",\r\n  \"id\": \"/subscriptions/24fb23e3-6ba3-41f0-9b6e-e41131d5d61e/resourceGroups/crptestar81831/providers/Microsoft.Network/publicIPAddresses/pip5255\",\r\n  \"etag\": \"W/\\\"32dcd23a-1e71-45d2-b97e-684a65fc6ac4\\\"\",\r\n  \"location\": \"southeastasia\",\r\n  \"tags\": {\r\n    \"key\": \"value\"\r\n  },\r\n  \"properties\": {\r\n    \"provisioningState\": \"Updating\",\r\n    \"resourceGuid\": \"b0d3c88a-1909-4e34-a9d3-45ff3178b1bc\",\r\n    \"publicIPAddressVersion\": \"IPv4\",\r\n    \"publicIPAllocationMethod\": \"Dynamic\",\r\n    \"idleTimeoutInMinutes\": 4,\r\n    \"dnsSettings\": {\r\n      \"domainNameLabel\": \"dn2702\",\r\n      \"fqdn\": \"dn2702.southeastasia.cloudapp.azure.com\"\r\n    }\r\n  },\r\n  \"type\": \"Microsoft.Network/publicIPAddresses\"\r\n}",
->>>>>>> 43149714
-      "ResponseHeaders": {
-        "Content-Length": [
-          "712"
-        ],
-        "Content-Type": [
-          "application/json; charset=utf-8"
-        ],
-        "Expires": [
-          "-1"
-        ],
-<<<<<<< HEAD
-=======
-        "Cache-Control": [
-          "no-cache"
-        ],
-        "Date": [
-          "Thu, 03 May 2018 16:23:27 GMT"
-        ],
->>>>>>> 43149714
-        "Pragma": [
-          "no-cache"
-        ],
-        "Retry-After": [
-          "3"
-        ],
-        "x-ms-request-id": [
-<<<<<<< HEAD
-          "7244119f-0fe1-40b2-af96-f7be44e07b46"
-        ],
-        "Azure-AsyncOperation": [
-          "https://management.azure.com/subscriptions/bc6a9702-673d-4864-8238-cdf22c0054c4/providers/Microsoft.Network/locations/southeastasia/operations/7244119f-0fe1-40b2-af96-f7be44e07b46?api-version=2017-03-01"
-=======
-          "a96e0220-2d4e-4776-b040-e23cdd479b9d"
-        ],
-        "Azure-AsyncOperation": [
-          "https://management.azure.com/subscriptions/24fb23e3-6ba3-41f0-9b6e-e41131d5d61e/providers/Microsoft.Network/locations/southeastasia/operations/a96e0220-2d4e-4776-b040-e23cdd479b9d?api-version=2017-03-01"
->>>>>>> 43149714
-        ],
-        "Strict-Transport-Security": [
-          "max-age=31536000; includeSubDomains"
-        ],
-        "Cache-Control": [
-          "no-cache"
+          "14910"
+        ],
+        "x-ms-correlation-request-id": [
+          "6a5b4cec-5d57-450d-8140-cb13c7d0f94a"
+        ],
+        "x-ms-routing-request-id": [
+          "SOUTHINDIA:20171215T211102Z:6a5b4cec-5d57-450d-8140-cb13c7d0f94a"
+        ],
+        "Date": [
+          "Thu, 03 May 2018 16:42:48 GMT"
+        ],
+        "Pragma": [
+          "no-cache"
+        ],
+        "Transfer-Encoding": [
+          "chunked"
         ],
         "Server": [
           "Microsoft-HTTPAPI/2.0",
           "Microsoft-HTTPAPI/2.0"
         ],
-        "x-ms-ratelimit-remaining-subscription-writes": [
-          "1197"
-        ],
-        "x-ms-correlation-request-id": [
-<<<<<<< HEAD
-          "62fd045e-4db8-4817-bb6f-4f2b848308d2"
-        ],
-        "x-ms-routing-request-id": [
-          "SOUTHINDIA:20171215T204350Z:62fd045e-4db8-4817-bb6f-4f2b848308d2"
-        ],
-        "Date": [
-          "Fri, 15 Dec 2017 20:43:50 GMT"
-=======
-          "fa642d6c-4503-41ba-ba08-59c322be1ace"
-        ],
-        "x-ms-routing-request-id": [
-          "WESTUS2:20180503T162327Z:fa642d6c-4503-41ba-ba08-59c322be1ace"
-        ],
-        "X-Content-Type-Options": [
-          "nosniff"
->>>>>>> 43149714
-        ]
-      },
-      "StatusCode": 201
-    },
-    {
-<<<<<<< HEAD
-      "RequestUri": "/subscriptions/bc6a9702-673d-4864-8238-cdf22c0054c4/providers/Microsoft.Network/locations/southeastasia/operations/7244119f-0fe1-40b2-af96-f7be44e07b46?api-version=2017-03-01",
-      "EncodedRequestUri": "L3N1YnNjcmlwdGlvbnMvYmM2YTk3MDItNjczZC00ODY0LTgyMzgtY2RmMjJjMDA1NGM0L3Byb3ZpZGVycy9NaWNyb3NvZnQuTmV0d29yay9sb2NhdGlvbnMvc291dGhlYXN0YXNpYS9vcGVyYXRpb25zLzcyNDQxMTlmLTBmZTEtNDBiMi1hZjk2LWY3YmU0NGUwN2I0Nj9hcGktdmVyc2lvbj0yMDE3LTAzLTAx",
-=======
-      "RequestUri": "/subscriptions/24fb23e3-6ba3-41f0-9b6e-e41131d5d61e/providers/Microsoft.Network/locations/southeastasia/operations/a96e0220-2d4e-4776-b040-e23cdd479b9d?api-version=2017-03-01",
-      "EncodedRequestUri": "L3N1YnNjcmlwdGlvbnMvMjRmYjIzZTMtNmJhMy00MWYwLTliNmUtZTQxMTMxZDVkNjFlL3Byb3ZpZGVycy9NaWNyb3NvZnQuTmV0d29yay9sb2NhdGlvbnMvc291dGhlYXN0YXNpYS9vcGVyYXRpb25zL2E5NmUwMjIwLTJkNGUtNDc3Ni1iMDQwLWUyM2NkZDQ3OWI5ZD9hcGktdmVyc2lvbj0yMDE3LTAzLTAx",
->>>>>>> 43149714
-      "RequestMethod": "GET",
-      "RequestBody": "",
-      "RequestHeaders": {
-        "User-Agent": [
-<<<<<<< HEAD
-          "FxVersion/4.7.2600.0",
-          "OSName/Windows_10_Enterprise",
-          "OSVersion/6.3.16299",
-          "Microsoft.Azure.Management.Network.NetworkManagementClient/10.0.0-preview"
-=======
-          "FxVersion/4.6.25714.03",
-          "Microsoft.Azure.Management.Network.NetworkManagementClient/10.0.0.0"
->>>>>>> 43149714
-        ]
-      },
-      "ResponseBody": "{\r\n  \"status\": \"Succeeded\"\r\n}",
-      "ResponseHeaders": {
-        "Content-Length": [
-          "29"
-        ],
-        "Content-Type": [
-          "application/json; charset=utf-8"
-        ],
-        "Expires": [
-          "-1"
-        ],
-        "Pragma": [
-          "no-cache"
-        ],
-<<<<<<< HEAD
-        "x-ms-request-id": [
-          "3220566a-3855-4d9f-906d-852a25b9fcd2"
-=======
-        "Date": [
-          "Thu, 03 May 2018 16:23:30 GMT"
->>>>>>> 43149714
-        ],
-        "Strict-Transport-Security": [
-          "max-age=31536000; includeSubDomains"
+        "Vary": [
+          "Accept-Encoding"
+        ],
+        "x-ms-ratelimit-remaining-resource": [
+          "Microsoft.Compute/GetOperation3Min;14986,Microsoft.Compute/GetOperation30Min;29986"
+        ],
+        "Strict-Transport-Security": [
+          "max-age=31536000; includeSubDomains"
+        ],
+        "x-ms-served-by": [
+          "d8479ab9-b4a1-4ca4-bfe5-eb2106eeb54c_131651724435013998"
+        ],
+        "x-ms-request-id": [
+          "043ae2e7-7041-4397-af2b-3d7a8b324325"
+        ],
+        "x-ms-ratelimit-remaining-subscription-reads": [
+          "14929"
+        ],
+        "x-ms-correlation-request-id": [
+          "030dde56-6dfa-4c52-8d2b-a94a960e9842"
+        ],
+        "x-ms-routing-request-id": [
+          "WESTUS2:20180503T164249Z:030dde56-6dfa-4c52-8d2b-a94a960e9842"
+        ],
+        "X-Content-Type-Options": [
+          "nosniff"
+        ]
+      },
+      "StatusCode": 200
+    },
+    {
+      "RequestUri": "/subscriptions/24fb23e3-6ba3-41f0-9b6e-e41131d5d61e/providers/Microsoft.Compute/locations/southeastasia/operations/d6f84b8d-b41e-47a4-a534-8cbc8a341a55?api-version=2018-04-01",
+      "EncodedRequestUri": "L3N1YnNjcmlwdGlvbnMvMjRmYjIzZTMtNmJhMy00MWYwLTliNmUtZTQxMTMxZDVkNjFlL3Byb3ZpZGVycy9NaWNyb3NvZnQuQ29tcHV0ZS9sb2NhdGlvbnMvc291dGhlYXN0YXNpYS9vcGVyYXRpb25zL2Q2Zjg0YjhkLWI0MWUtNDdhNC1hNTM0LThjYmM4YTM0MWE1NT9hcGktdmVyc2lvbj0yMDE4LTA0LTAx",
+      "RequestMethod": "GET",
+      "RequestBody": "",
+      "RequestHeaders": {
+        "User-Agent": [
+          "FxVersion/4.6.25714.03",
+          "Microsoft.Azure.Management.Compute.ComputeManagementClient/18.0.0.0"
+        ]
+      },
+      "ResponseBody": "{\r\n  \"startTime\": \"2018-05-03T09:37:51.475674-07:00\",\r\n  \"status\": \"InProgress\",\r\n  \"name\": \"d6f84b8d-b41e-47a4-a534-8cbc8a341a55\"\r\n}",
+      "ResponseHeaders": {
+        "Content-Length": [
+          "134"
+        ],
+        "Content-Type": [
+          "application/json; charset=utf-8"
+        ],
+        "Expires": [
+          "-1"
+        ],
+        "Pragma": [
+          "no-cache"
+        ],
+        "x-ms-ratelimit-remaining-resource": [
+          "Microsoft.Compute/GetOperation3Min;2145,Microsoft.Compute/GetOperation30Min;17848"
+        ],
+        "Strict-Transport-Security": [
+          "max-age=31536000; includeSubDomains"
+        ],
+        "x-ms-served-by": [
+          "254b1f56-8d55-4dad-8894-c80cbc0fa044_131574917528659760"
+        ],
+        "x-ms-request-id": [
+          "fbaf2db7-b2e3-4a4c-8d9c-16524ff65492"
         ],
         "Cache-Control": [
           "no-cache"
@@ -976,1183 +5514,182 @@
           "Microsoft-HTTPAPI/2.0",
           "Microsoft-HTTPAPI/2.0"
         ],
-<<<<<<< HEAD
-        "x-ms-ratelimit-remaining-subscription-reads": [
-          "14981"
-        ],
-        "x-ms-correlation-request-id": [
-          "d52b22e6-c405-412f-a0a7-cc5989d6d26e"
-        ],
-        "x-ms-routing-request-id": [
-          "SOUTHINDIA:20171215T204420Z:d52b22e6-c405-412f-a0a7-cc5989d6d26e"
-        ],
-        "Date": [
-          "Fri, 15 Dec 2017 20:44:20 GMT"
-=======
-        "Vary": [
-          "Accept-Encoding"
-        ],
-        "x-ms-request-id": [
-          "30b81be4-7835-4a0f-bbdb-230dd9830c80"
-        ],
-        "Strict-Transport-Security": [
-          "max-age=31536000; includeSubDomains"
-        ],
-        "x-ms-ratelimit-remaining-subscription-reads": [
-          "14986"
-        ],
-        "x-ms-correlation-request-id": [
-          "ea04780e-48d5-4c67-aabb-627e0e97878b"
-        ],
-        "x-ms-routing-request-id": [
-          "WESTUS2:20180503T162331Z:ea04780e-48d5-4c67-aabb-627e0e97878b"
-        ],
-        "X-Content-Type-Options": [
-          "nosniff"
->>>>>>> 43149714
-        ]
-      },
-      "StatusCode": 200
-    },
-    {
-<<<<<<< HEAD
-      "RequestUri": "/subscriptions/bc6a9702-673d-4864-8238-cdf22c0054c4/resourceGroups/crptestar36571/providers/Microsoft.Network/publicIPAddresses/pip8741?api-version=2017-03-01",
-      "EncodedRequestUri": "L3N1YnNjcmlwdGlvbnMvYmM2YTk3MDItNjczZC00ODY0LTgyMzgtY2RmMjJjMDA1NGM0L3Jlc291cmNlR3JvdXBzL2NycHRlc3RhcjM2NTcxL3Byb3ZpZGVycy9NaWNyb3NvZnQuTmV0d29yay9wdWJsaWNJUEFkZHJlc3Nlcy9waXA4NzQxP2FwaS12ZXJzaW9uPTIwMTctMDMtMDE=",
-=======
-      "RequestUri": "/subscriptions/24fb23e3-6ba3-41f0-9b6e-e41131d5d61e/resourceGroups/crptestar81831/providers/Microsoft.Network/publicIPAddresses/pip5255?api-version=2017-03-01",
-      "EncodedRequestUri": "L3N1YnNjcmlwdGlvbnMvMjRmYjIzZTMtNmJhMy00MWYwLTliNmUtZTQxMTMxZDVkNjFlL3Jlc291cmNlR3JvdXBzL2NycHRlc3RhcjgxODMxL3Byb3ZpZGVycy9NaWNyb3NvZnQuTmV0d29yay9wdWJsaWNJUEFkZHJlc3Nlcy9waXA1MjU1P2FwaS12ZXJzaW9uPTIwMTctMDMtMDE=",
->>>>>>> 43149714
-      "RequestMethod": "GET",
-      "RequestBody": "",
-      "RequestHeaders": {
-        "User-Agent": [
-<<<<<<< HEAD
-          "FxVersion/4.7.2600.0",
-          "OSName/Windows_10_Enterprise",
-          "OSVersion/6.3.16299",
-          "Microsoft.Azure.Management.Network.NetworkManagementClient/10.0.0-preview"
-        ]
-      },
-      "ResponseBody": "{\r\n  \"name\": \"pip8741\",\r\n  \"id\": \"/subscriptions/bc6a9702-673d-4864-8238-cdf22c0054c4/resourceGroups/crptestar36571/providers/Microsoft.Network/publicIPAddresses/pip8741\",\r\n  \"etag\": \"W/\\\"eaf03d36-e9d2-4340-b787-dccc58e756a6\\\"\",\r\n  \"location\": \"southeastasia\",\r\n  \"tags\": {\r\n    \"key\": \"value\"\r\n  },\r\n  \"properties\": {\r\n    \"provisioningState\": \"Succeeded\",\r\n    \"resourceGuid\": \"a5635842-1ca1-471f-a38c-84898d9b42dc\",\r\n    \"publicIPAddressVersion\": \"IPv4\",\r\n    \"publicIPAllocationMethod\": \"Dynamic\",\r\n    \"idleTimeoutInMinutes\": 4,\r\n    \"dnsSettings\": {\r\n      \"domainNameLabel\": \"dn7898\",\r\n      \"fqdn\": \"dn7898.southeastasia.cloudapp.azure.com\"\r\n    }\r\n  },\r\n  \"type\": \"Microsoft.Network/publicIPAddresses\"\r\n}",
-=======
-          "FxVersion/4.6.25714.03",
-          "Microsoft.Azure.Management.Network.NetworkManagementClient/10.0.0.0"
-        ]
-      },
-      "ResponseBody": "{\r\n  \"name\": \"pip5255\",\r\n  \"id\": \"/subscriptions/24fb23e3-6ba3-41f0-9b6e-e41131d5d61e/resourceGroups/crptestar81831/providers/Microsoft.Network/publicIPAddresses/pip5255\",\r\n  \"etag\": \"W/\\\"20161f20-52d4-49d7-a70c-9a5eda2e3c04\\\"\",\r\n  \"location\": \"southeastasia\",\r\n  \"tags\": {\r\n    \"key\": \"value\"\r\n  },\r\n  \"properties\": {\r\n    \"provisioningState\": \"Succeeded\",\r\n    \"resourceGuid\": \"b0d3c88a-1909-4e34-a9d3-45ff3178b1bc\",\r\n    \"publicIPAddressVersion\": \"IPv4\",\r\n    \"publicIPAllocationMethod\": \"Dynamic\",\r\n    \"idleTimeoutInMinutes\": 4,\r\n    \"dnsSettings\": {\r\n      \"domainNameLabel\": \"dn2702\",\r\n      \"fqdn\": \"dn2702.southeastasia.cloudapp.azure.com\"\r\n    }\r\n  },\r\n  \"type\": \"Microsoft.Network/publicIPAddresses\"\r\n}",
->>>>>>> 43149714
-      "ResponseHeaders": {
-        "Content-Length": [
-          "713"
-        ],
-        "Content-Type": [
-          "application/json; charset=utf-8"
-        ],
-        "Expires": [
-          "-1"
-        ],
-        "Pragma": [
-          "no-cache"
-        ],
-<<<<<<< HEAD
-        "x-ms-request-id": [
-          "fba44832-2440-4f86-b387-e926be0db568"
-=======
-        "Date": [
-          "Thu, 03 May 2018 16:23:31 GMT"
->>>>>>> 43149714
-        ],
-        "Strict-Transport-Security": [
-          "max-age=31536000; includeSubDomains"
-        ],
-        "Cache-Control": [
-          "no-cache"
-        ],
-        "ETag": [
-<<<<<<< HEAD
-          "W/\"eaf03d36-e9d2-4340-b787-dccc58e756a6\""
-=======
-          "W/\"20161f20-52d4-49d7-a70c-9a5eda2e3c04\""
->>>>>>> 43149714
+        "x-ms-ratelimit-remaining-subscription-reads": [
+          "14904"
+        ],
+        "x-ms-correlation-request-id": [
+          "a2e0ad14-0c12-49ce-a540-0375241c4621"
+        ],
+        "x-ms-routing-request-id": [
+          "SOUTHINDIA:20171215T211233Z:a2e0ad14-0c12-49ce-a540-0375241c4621"
+        ],
+        "Date": [
+          "Thu, 03 May 2018 16:43:22 GMT"
+        ],
+        "Pragma": [
+          "no-cache"
+        ],
+        "x-ms-ratelimit-remaining-resource": [
+          "Microsoft.Compute/GetOperation3Min;2145,Microsoft.Compute/GetOperation30Min;17845"
+        ],
+        "Strict-Transport-Security": [
+          "max-age=31536000; includeSubDomains"
+        ],
+        "x-ms-served-by": [
+          "254b1f56-8d55-4dad-8894-c80cbc0fa044_131574917528659760"
+        ],
+        "x-ms-request-id": [
+          "1fdd015b-53df-429b-9559-a45743136aee"
+        ],
+        "Cache-Control": [
+          "no-cache"
         ],
         "Server": [
           "Microsoft-HTTPAPI/2.0",
           "Microsoft-HTTPAPI/2.0"
         ],
-<<<<<<< HEAD
-        "x-ms-ratelimit-remaining-subscription-reads": [
-          "14980"
-        ],
-        "x-ms-correlation-request-id": [
-          "f62b6698-335e-42ac-aca0-c60505443586"
-        ],
-        "x-ms-routing-request-id": [
-          "SOUTHINDIA:20171215T204420Z:f62b6698-335e-42ac-aca0-c60505443586"
-        ],
-        "Date": [
-          "Fri, 15 Dec 2017 20:44:20 GMT"
-=======
-        "Vary": [
-          "Accept-Encoding"
-        ],
-        "x-ms-request-id": [
-          "fcac1ae5-1f0d-41b4-b2ed-547be295b6d6"
-        ],
-        "Strict-Transport-Security": [
-          "max-age=31536000; includeSubDomains"
-        ],
-        "x-ms-ratelimit-remaining-subscription-reads": [
-          "14985"
-        ],
-        "x-ms-correlation-request-id": [
-          "45be6d75-5632-49e9-8727-182bb4a8ea63"
-        ],
-        "x-ms-routing-request-id": [
-          "WESTUS2:20180503T162331Z:45be6d75-5632-49e9-8727-182bb4a8ea63"
-        ],
-        "X-Content-Type-Options": [
-          "nosniff"
->>>>>>> 43149714
-        ]
-      },
-      "StatusCode": 200
-    },
-    {
-<<<<<<< HEAD
-      "RequestUri": "/subscriptions/bc6a9702-673d-4864-8238-cdf22c0054c4/resourceGroups/crptestar36571/providers/Microsoft.Network/publicIPAddresses/pip8741?api-version=2017-03-01",
-      "EncodedRequestUri": "L3N1YnNjcmlwdGlvbnMvYmM2YTk3MDItNjczZC00ODY0LTgyMzgtY2RmMjJjMDA1NGM0L3Jlc291cmNlR3JvdXBzL2NycHRlc3RhcjM2NTcxL3Byb3ZpZGVycy9NaWNyb3NvZnQuTmV0d29yay9wdWJsaWNJUEFkZHJlc3Nlcy9waXA4NzQxP2FwaS12ZXJzaW9uPTIwMTctMDMtMDE=",
-=======
-      "RequestUri": "/subscriptions/24fb23e3-6ba3-41f0-9b6e-e41131d5d61e/resourceGroups/crptestar81831/providers/Microsoft.Network/publicIPAddresses/pip5255?api-version=2017-03-01",
-      "EncodedRequestUri": "L3N1YnNjcmlwdGlvbnMvMjRmYjIzZTMtNmJhMy00MWYwLTliNmUtZTQxMTMxZDVkNjFlL3Jlc291cmNlR3JvdXBzL2NycHRlc3RhcjgxODMxL3Byb3ZpZGVycy9NaWNyb3NvZnQuTmV0d29yay9wdWJsaWNJUEFkZHJlc3Nlcy9waXA1MjU1P2FwaS12ZXJzaW9uPTIwMTctMDMtMDE=",
->>>>>>> 43149714
-      "RequestMethod": "GET",
-      "RequestBody": "",
-      "RequestHeaders": {
-        "x-ms-client-request-id": [
-<<<<<<< HEAD
-          "7e6dad1d-9890-4772-809e-e5172e658b2a"
-=======
-          "82dd588e-8d41-41ef-976b-048e893afc1a"
->>>>>>> 43149714
-        ],
-        "accept-language": [
-          "en-US"
-        ],
-        "User-Agent": [
-<<<<<<< HEAD
-          "FxVersion/4.7.2600.0",
-          "OSName/Windows_10_Enterprise",
-          "OSVersion/6.3.16299",
-          "Microsoft.Azure.Management.Network.NetworkManagementClient/10.0.0-preview"
-        ]
-      },
-      "ResponseBody": "{\r\n  \"name\": \"pip8741\",\r\n  \"id\": \"/subscriptions/bc6a9702-673d-4864-8238-cdf22c0054c4/resourceGroups/crptestar36571/providers/Microsoft.Network/publicIPAddresses/pip8741\",\r\n  \"etag\": \"W/\\\"eaf03d36-e9d2-4340-b787-dccc58e756a6\\\"\",\r\n  \"location\": \"southeastasia\",\r\n  \"tags\": {\r\n    \"key\": \"value\"\r\n  },\r\n  \"properties\": {\r\n    \"provisioningState\": \"Succeeded\",\r\n    \"resourceGuid\": \"a5635842-1ca1-471f-a38c-84898d9b42dc\",\r\n    \"publicIPAddressVersion\": \"IPv4\",\r\n    \"publicIPAllocationMethod\": \"Dynamic\",\r\n    \"idleTimeoutInMinutes\": 4,\r\n    \"dnsSettings\": {\r\n      \"domainNameLabel\": \"dn7898\",\r\n      \"fqdn\": \"dn7898.southeastasia.cloudapp.azure.com\"\r\n    }\r\n  },\r\n  \"type\": \"Microsoft.Network/publicIPAddresses\"\r\n}",
-=======
-          "FxVersion/4.6.25714.03",
-          "Microsoft.Azure.Management.Network.NetworkManagementClient/10.0.0.0"
-        ]
-      },
-      "ResponseBody": "{\r\n  \"name\": \"pip5255\",\r\n  \"id\": \"/subscriptions/24fb23e3-6ba3-41f0-9b6e-e41131d5d61e/resourceGroups/crptestar81831/providers/Microsoft.Network/publicIPAddresses/pip5255\",\r\n  \"etag\": \"W/\\\"20161f20-52d4-49d7-a70c-9a5eda2e3c04\\\"\",\r\n  \"location\": \"southeastasia\",\r\n  \"tags\": {\r\n    \"key\": \"value\"\r\n  },\r\n  \"properties\": {\r\n    \"provisioningState\": \"Succeeded\",\r\n    \"resourceGuid\": \"b0d3c88a-1909-4e34-a9d3-45ff3178b1bc\",\r\n    \"publicIPAddressVersion\": \"IPv4\",\r\n    \"publicIPAllocationMethod\": \"Dynamic\",\r\n    \"idleTimeoutInMinutes\": 4,\r\n    \"dnsSettings\": {\r\n      \"domainNameLabel\": \"dn2702\",\r\n      \"fqdn\": \"dn2702.southeastasia.cloudapp.azure.com\"\r\n    }\r\n  },\r\n  \"type\": \"Microsoft.Network/publicIPAddresses\"\r\n}",
->>>>>>> 43149714
-      "ResponseHeaders": {
-        "Content-Length": [
-          "713"
-        ],
-        "Content-Type": [
-          "application/json; charset=utf-8"
-        ],
-        "Expires": [
-          "-1"
-        ],
-        "Pragma": [
-          "no-cache"
-        ],
-<<<<<<< HEAD
-        "x-ms-request-id": [
-          "16215b12-8787-4b15-a9f6-8a3381fc88c8"
-=======
-        "Date": [
-          "Thu, 03 May 2018 16:23:31 GMT"
->>>>>>> 43149714
-        ],
-        "Strict-Transport-Security": [
-          "max-age=31536000; includeSubDomains"
-        ],
-        "Cache-Control": [
-          "no-cache"
-        ],
-        "ETag": [
-<<<<<<< HEAD
-          "W/\"eaf03d36-e9d2-4340-b787-dccc58e756a6\""
-=======
-          "W/\"20161f20-52d4-49d7-a70c-9a5eda2e3c04\""
->>>>>>> 43149714
-        ],
-        "Server": [
-          "Microsoft-HTTPAPI/2.0",
-          "Microsoft-HTTPAPI/2.0"
-        ],
-<<<<<<< HEAD
-        "x-ms-ratelimit-remaining-subscription-reads": [
-          "14979"
-        ],
-        "x-ms-correlation-request-id": [
-          "a84155a2-1f68-45a7-83e2-51410fec4ce2"
-        ],
-        "x-ms-routing-request-id": [
-          "SOUTHINDIA:20171215T204422Z:a84155a2-1f68-45a7-83e2-51410fec4ce2"
-        ],
-        "Date": [
-          "Fri, 15 Dec 2017 20:44:22 GMT"
-=======
-        "Vary": [
-          "Accept-Encoding"
-        ],
-        "x-ms-request-id": [
-          "97bc991f-ee32-4d71-a99a-bf78130af959"
-        ],
-        "Strict-Transport-Security": [
-          "max-age=31536000; includeSubDomains"
-        ],
-        "x-ms-ratelimit-remaining-subscription-reads": [
-          "14984"
-        ],
-        "x-ms-correlation-request-id": [
-          "584b97d9-eb0e-4440-92c1-2eacc6ba98f7"
-        ],
-        "x-ms-routing-request-id": [
-          "WESTUS2:20180503T162332Z:584b97d9-eb0e-4440-92c1-2eacc6ba98f7"
-        ],
-        "X-Content-Type-Options": [
-          "nosniff"
->>>>>>> 43149714
-        ]
-      },
-      "StatusCode": 200
-    },
-    {
-<<<<<<< HEAD
-      "RequestUri": "/subscriptions/bc6a9702-673d-4864-8238-cdf22c0054c4/resourceGroups/crptestar36571/providers/Microsoft.Network/virtualNetworks/vn9754?api-version=2017-03-01",
-      "EncodedRequestUri": "L3N1YnNjcmlwdGlvbnMvYmM2YTk3MDItNjczZC00ODY0LTgyMzgtY2RmMjJjMDA1NGM0L3Jlc291cmNlR3JvdXBzL2NycHRlc3RhcjM2NTcxL3Byb3ZpZGVycy9NaWNyb3NvZnQuTmV0d29yay92aXJ0dWFsTmV0d29ya3Mvdm45NzU0P2FwaS12ZXJzaW9uPTIwMTctMDMtMDE=",
-      "RequestMethod": "PUT",
-      "RequestBody": "{\r\n  \"properties\": {\r\n    \"addressSpace\": {\r\n      \"addressPrefixes\": [\r\n        \"10.0.0.0/16\"\r\n      ]\r\n    },\r\n    \"dhcpOptions\": {\r\n      \"dnsServers\": [\r\n        \"10.1.1.1\",\r\n        \"10.1.2.4\"\r\n      ]\r\n    },\r\n    \"subnets\": [\r\n      {\r\n        \"properties\": {\r\n          \"addressPrefix\": \"10.0.0.0/24\"\r\n        },\r\n        \"name\": \"sn4939\"\r\n      }\r\n    ]\r\n  },\r\n  \"location\": \"SoutheastAsia\"\r\n}",
-=======
-      "RequestUri": "/subscriptions/24fb23e3-6ba3-41f0-9b6e-e41131d5d61e/resourceGroups/crptestar81831/providers/Microsoft.Network/virtualNetworks/vn1668?api-version=2017-03-01",
-      "EncodedRequestUri": "L3N1YnNjcmlwdGlvbnMvMjRmYjIzZTMtNmJhMy00MWYwLTliNmUtZTQxMTMxZDVkNjFlL3Jlc291cmNlR3JvdXBzL2NycHRlc3RhcjgxODMxL3Byb3ZpZGVycy9NaWNyb3NvZnQuTmV0d29yay92aXJ0dWFsTmV0d29ya3Mvdm4xNjY4P2FwaS12ZXJzaW9uPTIwMTctMDMtMDE=",
-      "RequestMethod": "PUT",
-      "RequestBody": "{\r\n  \"properties\": {\r\n    \"addressSpace\": {\r\n      \"addressPrefixes\": [\r\n        \"10.0.0.0/16\"\r\n      ]\r\n    },\r\n    \"dhcpOptions\": {\r\n      \"dnsServers\": [\r\n        \"10.1.1.1\",\r\n        \"10.1.2.4\"\r\n      ]\r\n    },\r\n    \"subnets\": [\r\n      {\r\n        \"properties\": {\r\n          \"addressPrefix\": \"10.0.0.0/24\"\r\n        },\r\n        \"name\": \"sn4342\"\r\n      }\r\n    ]\r\n  },\r\n  \"location\": \"SoutheastAsia\"\r\n}",
->>>>>>> 43149714
-      "RequestHeaders": {
-        "Content-Type": [
-          "application/json; charset=utf-8"
-        ],
-        "Content-Length": [
-          "402"
-        ],
-        "x-ms-client-request-id": [
-<<<<<<< HEAD
-          "c4af92ce-b317-416d-8a83-fe043547849e"
-=======
-          "bfecf7d2-7325-47a6-951f-5f18bdfe704d"
->>>>>>> 43149714
-        ],
-        "accept-language": [
-          "en-US"
-        ],
-        "User-Agent": [
-<<<<<<< HEAD
-          "FxVersion/4.7.2600.0",
-          "OSName/Windows_10_Enterprise",
-          "OSVersion/6.3.16299",
-          "Microsoft.Azure.Management.Network.NetworkManagementClient/10.0.0-preview"
-        ]
-      },
-      "ResponseBody": "{\r\n  \"name\": \"vn9754\",\r\n  \"id\": \"/subscriptions/bc6a9702-673d-4864-8238-cdf22c0054c4/resourceGroups/crptestar36571/providers/Microsoft.Network/virtualNetworks/vn9754\",\r\n  \"etag\": \"W/\\\"68cc5e96-b507-4007-a49b-23ae4f8396de\\\"\",\r\n  \"type\": \"Microsoft.Network/virtualNetworks\",\r\n  \"location\": \"southeastasia\",\r\n  \"properties\": {\r\n    \"provisioningState\": \"Updating\",\r\n    \"resourceGuid\": \"6ccc17b1-01e8-4193-9533-6d54669c3967\",\r\n    \"addressSpace\": {\r\n      \"addressPrefixes\": [\r\n        \"10.0.0.0/16\"\r\n      ]\r\n    },\r\n    \"dhcpOptions\": {\r\n      \"dnsServers\": [\r\n        \"10.1.1.1\",\r\n        \"10.1.2.4\"\r\n      ]\r\n    },\r\n    \"subnets\": [\r\n      {\r\n        \"name\": \"sn4939\",\r\n        \"id\": \"/subscriptions/bc6a9702-673d-4864-8238-cdf22c0054c4/resourceGroups/crptestar36571/providers/Microsoft.Network/virtualNetworks/vn9754/subnets/sn4939\",\r\n        \"etag\": \"W/\\\"68cc5e96-b507-4007-a49b-23ae4f8396de\\\"\",\r\n        \"properties\": {\r\n          \"provisioningState\": \"Updating\",\r\n          \"addressPrefix\": \"10.0.0.0/24\"\r\n        }\r\n      }\r\n    ],\r\n    \"virtualNetworkPeerings\": []\r\n  }\r\n}",
-=======
-          "FxVersion/4.6.25714.03",
-          "Microsoft.Azure.Management.Network.NetworkManagementClient/10.0.0.0"
-        ]
-      },
-      "ResponseBody": "{\r\n  \"name\": \"vn1668\",\r\n  \"id\": \"/subscriptions/24fb23e3-6ba3-41f0-9b6e-e41131d5d61e/resourceGroups/crptestar81831/providers/Microsoft.Network/virtualNetworks/vn1668\",\r\n  \"etag\": \"W/\\\"d058ff68-1afe-4a2f-b30f-cf2452b4dfb8\\\"\",\r\n  \"type\": \"Microsoft.Network/virtualNetworks\",\r\n  \"location\": \"southeastasia\",\r\n  \"properties\": {\r\n    \"provisioningState\": \"Updating\",\r\n    \"resourceGuid\": \"2d6940dd-a1d1-420f-ae90-ef29db5b0492\",\r\n    \"addressSpace\": {\r\n      \"addressPrefixes\": [\r\n        \"10.0.0.0/16\"\r\n      ]\r\n    },\r\n    \"dhcpOptions\": {\r\n      \"dnsServers\": [\r\n        \"10.1.1.1\",\r\n        \"10.1.2.4\"\r\n      ]\r\n    },\r\n    \"subnets\": [\r\n      {\r\n        \"name\": \"sn4342\",\r\n        \"id\": \"/subscriptions/24fb23e3-6ba3-41f0-9b6e-e41131d5d61e/resourceGroups/crptestar81831/providers/Microsoft.Network/virtualNetworks/vn1668/subnets/sn4342\",\r\n        \"etag\": \"W/\\\"d058ff68-1afe-4a2f-b30f-cf2452b4dfb8\\\"\",\r\n        \"properties\": {\r\n          \"provisioningState\": \"Updating\",\r\n          \"addressPrefix\": \"10.0.0.0/24\"\r\n        }\r\n      }\r\n    ],\r\n    \"virtualNetworkPeerings\": []\r\n  }\r\n}",
->>>>>>> 43149714
-      "ResponseHeaders": {
-        "Content-Length": [
-          "1080"
-        ],
-        "Content-Type": [
-          "application/json; charset=utf-8"
-        ],
-        "Expires": [
-          "-1"
-        ],
-<<<<<<< HEAD
-=======
-        "Cache-Control": [
-          "no-cache"
-        ],
-        "Date": [
-          "Thu, 03 May 2018 16:23:34 GMT"
-        ],
->>>>>>> 43149714
-        "Pragma": [
-          "no-cache"
-        ],
-        "Retry-After": [
-          "3"
-        ],
-        "x-ms-request-id": [
-<<<<<<< HEAD
-          "3318d825-5734-472e-932d-cbb3fa502429"
-        ],
-        "Azure-AsyncOperation": [
-          "https://management.azure.com/subscriptions/bc6a9702-673d-4864-8238-cdf22c0054c4/providers/Microsoft.Network/locations/southeastasia/operations/3318d825-5734-472e-932d-cbb3fa502429?api-version=2017-03-01"
-=======
-          "0c033500-fa2b-4bda-b62c-88b63392d564"
-        ],
-        "Azure-AsyncOperation": [
-          "https://management.azure.com/subscriptions/24fb23e3-6ba3-41f0-9b6e-e41131d5d61e/providers/Microsoft.Network/locations/southeastasia/operations/0c033500-fa2b-4bda-b62c-88b63392d564?api-version=2017-03-01"
->>>>>>> 43149714
-        ],
-        "Strict-Transport-Security": [
-          "max-age=31536000; includeSubDomains"
-        ],
-        "Cache-Control": [
-          "no-cache"
-        ],
-        "Server": [
-          "Microsoft-HTTPAPI/2.0",
-          "Microsoft-HTTPAPI/2.0"
-        ],
-        "x-ms-ratelimit-remaining-subscription-writes": [
-          "1196"
-        ],
-        "x-ms-correlation-request-id": [
-<<<<<<< HEAD
-          "a8802c01-c9d7-46bf-aefc-c6f9291f71c1"
-        ],
-        "x-ms-routing-request-id": [
-          "SOUTHINDIA:20171215T204422Z:a8802c01-c9d7-46bf-aefc-c6f9291f71c1"
-        ],
-        "Date": [
-          "Fri, 15 Dec 2017 20:44:22 GMT"
-=======
-          "afab807d-59a8-437a-9822-ba05115e3f69"
-        ],
-        "x-ms-routing-request-id": [
-          "WESTUS2:20180503T162335Z:afab807d-59a8-437a-9822-ba05115e3f69"
-        ],
-        "X-Content-Type-Options": [
-          "nosniff"
->>>>>>> 43149714
-        ]
-      },
-      "StatusCode": 201
-    },
-    {
-<<<<<<< HEAD
-      "RequestUri": "/subscriptions/bc6a9702-673d-4864-8238-cdf22c0054c4/providers/Microsoft.Network/locations/southeastasia/operations/3318d825-5734-472e-932d-cbb3fa502429?api-version=2017-03-01",
-      "EncodedRequestUri": "L3N1YnNjcmlwdGlvbnMvYmM2YTk3MDItNjczZC00ODY0LTgyMzgtY2RmMjJjMDA1NGM0L3Byb3ZpZGVycy9NaWNyb3NvZnQuTmV0d29yay9sb2NhdGlvbnMvc291dGhlYXN0YXNpYS9vcGVyYXRpb25zLzMzMThkODI1LTU3MzQtNDcyZS05MzJkLWNiYjNmYTUwMjQyOT9hcGktdmVyc2lvbj0yMDE3LTAzLTAx",
-=======
-      "RequestUri": "/subscriptions/24fb23e3-6ba3-41f0-9b6e-e41131d5d61e/providers/Microsoft.Network/locations/southeastasia/operations/0c033500-fa2b-4bda-b62c-88b63392d564?api-version=2017-03-01",
-      "EncodedRequestUri": "L3N1YnNjcmlwdGlvbnMvMjRmYjIzZTMtNmJhMy00MWYwLTliNmUtZTQxMTMxZDVkNjFlL3Byb3ZpZGVycy9NaWNyb3NvZnQuTmV0d29yay9sb2NhdGlvbnMvc291dGhlYXN0YXNpYS9vcGVyYXRpb25zLzBjMDMzNTAwLWZhMmItNGJkYS1iNjJjLTg4YjYzMzkyZDU2ND9hcGktdmVyc2lvbj0yMDE3LTAzLTAx",
-      "RequestMethod": "GET",
-      "RequestBody": "",
-      "RequestHeaders": {
-        "User-Agent": [
-          "FxVersion/4.6.25714.03",
-          "Microsoft.Azure.Management.Network.NetworkManagementClient/10.0.0.0"
-        ]
-      },
-      "ResponseBody": "{\r\n  \"status\": \"InProgress\"\r\n}",
-      "ResponseHeaders": {
-        "Content-Type": [
-          "application/json; charset=utf-8"
-        ],
-        "Expires": [
-          "-1"
-        ],
-        "Cache-Control": [
-          "no-cache"
-        ],
-        "Date": [
-          "Thu, 03 May 2018 16:23:37 GMT"
-        ],
-        "Pragma": [
-          "no-cache"
-        ],
-        "Transfer-Encoding": [
-          "chunked"
-        ],
-        "Retry-After": [
-          "10"
-        ],
-        "Server": [
-          "Microsoft-HTTPAPI/2.0",
-          "Microsoft-HTTPAPI/2.0"
-        ],
-        "Vary": [
-          "Accept-Encoding"
-        ],
-        "x-ms-request-id": [
-          "28dca2b9-5a8d-4934-900d-88305316d434"
-        ],
-        "Strict-Transport-Security": [
-          "max-age=31536000; includeSubDomains"
-        ],
-        "x-ms-ratelimit-remaining-subscription-reads": [
-          "14983"
-        ],
-        "x-ms-correlation-request-id": [
-          "5cdca043-46c8-45fa-8d46-3f12d425f9ec"
-        ],
-        "x-ms-routing-request-id": [
-          "WESTUS2:20180503T162338Z:5cdca043-46c8-45fa-8d46-3f12d425f9ec"
-        ],
-        "X-Content-Type-Options": [
-          "nosniff"
-        ]
-      },
-      "StatusCode": 200
-    },
-    {
-      "RequestUri": "/subscriptions/24fb23e3-6ba3-41f0-9b6e-e41131d5d61e/providers/Microsoft.Network/locations/southeastasia/operations/0c033500-fa2b-4bda-b62c-88b63392d564?api-version=2017-03-01",
-      "EncodedRequestUri": "L3N1YnNjcmlwdGlvbnMvMjRmYjIzZTMtNmJhMy00MWYwLTliNmUtZTQxMTMxZDVkNjFlL3Byb3ZpZGVycy9NaWNyb3NvZnQuTmV0d29yay9sb2NhdGlvbnMvc291dGhlYXN0YXNpYS9vcGVyYXRpb25zLzBjMDMzNTAwLWZhMmItNGJkYS1iNjJjLTg4YjYzMzkyZDU2ND9hcGktdmVyc2lvbj0yMDE3LTAzLTAx",
->>>>>>> 43149714
-      "RequestMethod": "GET",
-      "RequestBody": "",
-      "RequestHeaders": {
-        "User-Agent": [
-<<<<<<< HEAD
-          "FxVersion/4.7.2600.0",
-          "OSName/Windows_10_Enterprise",
-          "OSVersion/6.3.16299",
-          "Microsoft.Azure.Management.Network.NetworkManagementClient/10.0.0-preview"
-=======
-          "FxVersion/4.6.25714.03",
-          "Microsoft.Azure.Management.Network.NetworkManagementClient/10.0.0.0"
->>>>>>> 43149714
-        ]
-      },
-      "ResponseBody": "{\r\n  \"status\": \"Succeeded\"\r\n}",
-      "ResponseHeaders": {
-        "Content-Length": [
-          "29"
-        ],
-        "Content-Type": [
-          "application/json; charset=utf-8"
-        ],
-        "Expires": [
-          "-1"
-        ],
-        "Pragma": [
-          "no-cache"
-        ],
-<<<<<<< HEAD
-        "x-ms-request-id": [
-          "5b80cec2-7572-45b4-8193-0d71b20a7caf"
-=======
-        "Date": [
-          "Thu, 03 May 2018 16:23:48 GMT"
->>>>>>> 43149714
-        ],
-        "Strict-Transport-Security": [
-          "max-age=31536000; includeSubDomains"
-        ],
-        "Cache-Control": [
-          "no-cache"
-        ],
-        "Server": [
-          "Microsoft-HTTPAPI/2.0",
-          "Microsoft-HTTPAPI/2.0"
-        ],
-<<<<<<< HEAD
-        "x-ms-ratelimit-remaining-subscription-reads": [
-          "14977"
-        ],
-        "x-ms-correlation-request-id": [
-          "17110334-b28b-4632-8aff-6cd39925908e"
-        ],
-        "x-ms-routing-request-id": [
-          "SOUTHINDIA:20171215T204453Z:17110334-b28b-4632-8aff-6cd39925908e"
-        ],
-        "Date": [
-          "Fri, 15 Dec 2017 20:44:52 GMT"
-=======
-        "Vary": [
-          "Accept-Encoding"
-        ],
-        "x-ms-request-id": [
-          "25831992-966e-4db2-a975-4da21507d825"
-        ],
-        "Strict-Transport-Security": [
-          "max-age=31536000; includeSubDomains"
-        ],
-        "x-ms-ratelimit-remaining-subscription-reads": [
-          "14982"
-        ],
-        "x-ms-correlation-request-id": [
-          "df1c94a8-e840-40d8-a9de-279b6adbaf48"
-        ],
-        "x-ms-routing-request-id": [
-          "WESTUS2:20180503T162348Z:df1c94a8-e840-40d8-a9de-279b6adbaf48"
-        ],
-        "X-Content-Type-Options": [
-          "nosniff"
->>>>>>> 43149714
-        ]
-      },
-      "StatusCode": 200
-    },
-    {
-<<<<<<< HEAD
-      "RequestUri": "/subscriptions/bc6a9702-673d-4864-8238-cdf22c0054c4/resourceGroups/crptestar36571/providers/Microsoft.Network/virtualNetworks/vn9754?api-version=2017-03-01",
-      "EncodedRequestUri": "L3N1YnNjcmlwdGlvbnMvYmM2YTk3MDItNjczZC00ODY0LTgyMzgtY2RmMjJjMDA1NGM0L3Jlc291cmNlR3JvdXBzL2NycHRlc3RhcjM2NTcxL3Byb3ZpZGVycy9NaWNyb3NvZnQuTmV0d29yay92aXJ0dWFsTmV0d29ya3Mvdm45NzU0P2FwaS12ZXJzaW9uPTIwMTctMDMtMDE=",
-=======
-      "RequestUri": "/subscriptions/24fb23e3-6ba3-41f0-9b6e-e41131d5d61e/resourceGroups/crptestar81831/providers/Microsoft.Network/virtualNetworks/vn1668?api-version=2017-03-01",
-      "EncodedRequestUri": "L3N1YnNjcmlwdGlvbnMvMjRmYjIzZTMtNmJhMy00MWYwLTliNmUtZTQxMTMxZDVkNjFlL3Jlc291cmNlR3JvdXBzL2NycHRlc3RhcjgxODMxL3Byb3ZpZGVycy9NaWNyb3NvZnQuTmV0d29yay92aXJ0dWFsTmV0d29ya3Mvdm4xNjY4P2FwaS12ZXJzaW9uPTIwMTctMDMtMDE=",
->>>>>>> 43149714
-      "RequestMethod": "GET",
-      "RequestBody": "",
-      "RequestHeaders": {
-        "User-Agent": [
-<<<<<<< HEAD
-          "FxVersion/4.7.2600.0",
-          "OSName/Windows_10_Enterprise",
-          "OSVersion/6.3.16299",
-          "Microsoft.Azure.Management.Network.NetworkManagementClient/10.0.0-preview"
-        ]
-      },
-      "ResponseBody": "{\r\n  \"name\": \"vn9754\",\r\n  \"id\": \"/subscriptions/bc6a9702-673d-4864-8238-cdf22c0054c4/resourceGroups/crptestar36571/providers/Microsoft.Network/virtualNetworks/vn9754\",\r\n  \"etag\": \"W/\\\"e13ec87a-a4fa-4dee-a15c-af3e13fcb08a\\\"\",\r\n  \"type\": \"Microsoft.Network/virtualNetworks\",\r\n  \"location\": \"southeastasia\",\r\n  \"properties\": {\r\n    \"provisioningState\": \"Succeeded\",\r\n    \"resourceGuid\": \"6ccc17b1-01e8-4193-9533-6d54669c3967\",\r\n    \"addressSpace\": {\r\n      \"addressPrefixes\": [\r\n        \"10.0.0.0/16\"\r\n      ]\r\n    },\r\n    \"dhcpOptions\": {\r\n      \"dnsServers\": [\r\n        \"10.1.1.1\",\r\n        \"10.1.2.4\"\r\n      ]\r\n    },\r\n    \"subnets\": [\r\n      {\r\n        \"name\": \"sn4939\",\r\n        \"id\": \"/subscriptions/bc6a9702-673d-4864-8238-cdf22c0054c4/resourceGroups/crptestar36571/providers/Microsoft.Network/virtualNetworks/vn9754/subnets/sn4939\",\r\n        \"etag\": \"W/\\\"e13ec87a-a4fa-4dee-a15c-af3e13fcb08a\\\"\",\r\n        \"properties\": {\r\n          \"provisioningState\": \"Succeeded\",\r\n          \"addressPrefix\": \"10.0.0.0/24\"\r\n        }\r\n      }\r\n    ],\r\n    \"virtualNetworkPeerings\": []\r\n  }\r\n}",
-=======
-          "FxVersion/4.6.25714.03",
-          "Microsoft.Azure.Management.Network.NetworkManagementClient/10.0.0.0"
-        ]
-      },
-      "ResponseBody": "{\r\n  \"name\": \"vn1668\",\r\n  \"id\": \"/subscriptions/24fb23e3-6ba3-41f0-9b6e-e41131d5d61e/resourceGroups/crptestar81831/providers/Microsoft.Network/virtualNetworks/vn1668\",\r\n  \"etag\": \"W/\\\"0ade9e17-2c32-49d1-87d9-6e25f508def3\\\"\",\r\n  \"type\": \"Microsoft.Network/virtualNetworks\",\r\n  \"location\": \"southeastasia\",\r\n  \"properties\": {\r\n    \"provisioningState\": \"Succeeded\",\r\n    \"resourceGuid\": \"2d6940dd-a1d1-420f-ae90-ef29db5b0492\",\r\n    \"addressSpace\": {\r\n      \"addressPrefixes\": [\r\n        \"10.0.0.0/16\"\r\n      ]\r\n    },\r\n    \"dhcpOptions\": {\r\n      \"dnsServers\": [\r\n        \"10.1.1.1\",\r\n        \"10.1.2.4\"\r\n      ]\r\n    },\r\n    \"subnets\": [\r\n      {\r\n        \"name\": \"sn4342\",\r\n        \"id\": \"/subscriptions/24fb23e3-6ba3-41f0-9b6e-e41131d5d61e/resourceGroups/crptestar81831/providers/Microsoft.Network/virtualNetworks/vn1668/subnets/sn4342\",\r\n        \"etag\": \"W/\\\"0ade9e17-2c32-49d1-87d9-6e25f508def3\\\"\",\r\n        \"properties\": {\r\n          \"provisioningState\": \"Succeeded\",\r\n          \"addressPrefix\": \"10.0.0.0/24\"\r\n        }\r\n      }\r\n    ],\r\n    \"virtualNetworkPeerings\": []\r\n  }\r\n}",
->>>>>>> 43149714
-      "ResponseHeaders": {
-        "Content-Length": [
-          "1082"
-        ],
-        "Content-Type": [
-          "application/json; charset=utf-8"
-        ],
-        "Expires": [
-          "-1"
-        ],
-        "Pragma": [
-          "no-cache"
-        ],
-<<<<<<< HEAD
-        "x-ms-request-id": [
-          "91164698-1c30-4743-ae35-9ff766ef8c15"
-=======
-        "Date": [
-          "Thu, 03 May 2018 16:23:48 GMT"
->>>>>>> 43149714
-        ],
-        "Strict-Transport-Security": [
-          "max-age=31536000; includeSubDomains"
-        ],
-        "Cache-Control": [
-          "no-cache"
-        ],
-        "ETag": [
-<<<<<<< HEAD
-          "W/\"e13ec87a-a4fa-4dee-a15c-af3e13fcb08a\""
-=======
-          "W/\"0ade9e17-2c32-49d1-87d9-6e25f508def3\""
->>>>>>> 43149714
-        ],
-        "Server": [
-          "Microsoft-HTTPAPI/2.0",
-          "Microsoft-HTTPAPI/2.0"
-        ],
-<<<<<<< HEAD
-        "x-ms-ratelimit-remaining-subscription-reads": [
-          "14976"
-        ],
-        "x-ms-correlation-request-id": [
-          "5bd0eee3-c462-4373-87a4-7521e73e8f6e"
-        ],
-        "x-ms-routing-request-id": [
-          "SOUTHINDIA:20171215T204453Z:5bd0eee3-c462-4373-87a4-7521e73e8f6e"
-        ],
-        "Date": [
-          "Fri, 15 Dec 2017 20:44:52 GMT"
-=======
-        "Vary": [
-          "Accept-Encoding"
-        ],
-        "x-ms-request-id": [
-          "096e219f-ac85-4209-8207-f4e5e272269a"
-        ],
-        "Strict-Transport-Security": [
-          "max-age=31536000; includeSubDomains"
-        ],
-        "x-ms-ratelimit-remaining-subscription-reads": [
-          "14981"
-        ],
-        "x-ms-correlation-request-id": [
-          "e91db142-b8a7-4386-b706-faf81aaf9b90"
-        ],
-        "x-ms-routing-request-id": [
-          "WESTUS2:20180503T162348Z:e91db142-b8a7-4386-b706-faf81aaf9b90"
-        ],
-        "X-Content-Type-Options": [
-          "nosniff"
->>>>>>> 43149714
-        ]
-      },
-      "StatusCode": 200
-    },
-    {
-<<<<<<< HEAD
-      "RequestUri": "/subscriptions/bc6a9702-673d-4864-8238-cdf22c0054c4/resourceGroups/crptestar36571/providers/Microsoft.Network/virtualNetworks/vn9754/subnets/sn4939?api-version=2017-03-01",
-      "EncodedRequestUri": "L3N1YnNjcmlwdGlvbnMvYmM2YTk3MDItNjczZC00ODY0LTgyMzgtY2RmMjJjMDA1NGM0L3Jlc291cmNlR3JvdXBzL2NycHRlc3RhcjM2NTcxL3Byb3ZpZGVycy9NaWNyb3NvZnQuTmV0d29yay92aXJ0dWFsTmV0d29ya3Mvdm45NzU0L3N1Ym5ldHMvc240OTM5P2FwaS12ZXJzaW9uPTIwMTctMDMtMDE=",
-=======
-      "RequestUri": "/subscriptions/24fb23e3-6ba3-41f0-9b6e-e41131d5d61e/resourceGroups/crptestar81831/providers/Microsoft.Network/virtualNetworks/vn1668/subnets/sn4342?api-version=2017-03-01",
-      "EncodedRequestUri": "L3N1YnNjcmlwdGlvbnMvMjRmYjIzZTMtNmJhMy00MWYwLTliNmUtZTQxMTMxZDVkNjFlL3Jlc291cmNlR3JvdXBzL2NycHRlc3RhcjgxODMxL3Byb3ZpZGVycy9NaWNyb3NvZnQuTmV0d29yay92aXJ0dWFsTmV0d29ya3Mvdm4xNjY4L3N1Ym5ldHMvc240MzQyP2FwaS12ZXJzaW9uPTIwMTctMDMtMDE=",
->>>>>>> 43149714
-      "RequestMethod": "GET",
-      "RequestBody": "",
-      "RequestHeaders": {
-        "x-ms-client-request-id": [
-<<<<<<< HEAD
-          "bb9ce83e-0421-4469-9016-b1c45e1a00b6"
-=======
-          "bf1ff600-22aa-497a-9b74-e27a7e3ed0f6"
->>>>>>> 43149714
-        ],
-        "accept-language": [
-          "en-US"
-        ],
-        "User-Agent": [
-<<<<<<< HEAD
-          "FxVersion/4.7.2600.0",
-          "OSName/Windows_10_Enterprise",
-          "OSVersion/6.3.16299",
-          "Microsoft.Azure.Management.Network.NetworkManagementClient/10.0.0-preview"
-        ]
-      },
-      "ResponseBody": "{\r\n  \"name\": \"sn4939\",\r\n  \"id\": \"/subscriptions/bc6a9702-673d-4864-8238-cdf22c0054c4/resourceGroups/crptestar36571/providers/Microsoft.Network/virtualNetworks/vn9754/subnets/sn4939\",\r\n  \"etag\": \"W/\\\"e13ec87a-a4fa-4dee-a15c-af3e13fcb08a\\\"\",\r\n  \"properties\": {\r\n    \"provisioningState\": \"Succeeded\",\r\n    \"addressPrefix\": \"10.0.0.0/24\"\r\n  }\r\n}",
-=======
-          "FxVersion/4.6.25714.03",
-          "Microsoft.Azure.Management.Network.NetworkManagementClient/10.0.0.0"
-        ]
-      },
-      "ResponseBody": "{\r\n  \"name\": \"sn4342\",\r\n  \"id\": \"/subscriptions/24fb23e3-6ba3-41f0-9b6e-e41131d5d61e/resourceGroups/crptestar81831/providers/Microsoft.Network/virtualNetworks/vn1668/subnets/sn4342\",\r\n  \"etag\": \"W/\\\"0ade9e17-2c32-49d1-87d9-6e25f508def3\\\"\",\r\n  \"properties\": {\r\n    \"provisioningState\": \"Succeeded\",\r\n    \"addressPrefix\": \"10.0.0.0/24\"\r\n  }\r\n}",
->>>>>>> 43149714
-      "ResponseHeaders": {
-        "Content-Length": [
-          "341"
-        ],
-        "Content-Type": [
-          "application/json; charset=utf-8"
-        ],
-        "Expires": [
-          "-1"
-        ],
-        "Pragma": [
-          "no-cache"
-        ],
-<<<<<<< HEAD
-        "x-ms-request-id": [
-          "7d35f263-f050-4800-b4ad-5812f89f48ae"
-=======
-        "Date": [
-          "Thu, 03 May 2018 16:23:48 GMT"
->>>>>>> 43149714
-        ],
-        "Strict-Transport-Security": [
-          "max-age=31536000; includeSubDomains"
-        ],
-        "Cache-Control": [
-          "no-cache"
-        ],
-        "ETag": [
-<<<<<<< HEAD
-          "W/\"e13ec87a-a4fa-4dee-a15c-af3e13fcb08a\""
-=======
-          "W/\"0ade9e17-2c32-49d1-87d9-6e25f508def3\""
->>>>>>> 43149714
-        ],
-        "Server": [
-          "Microsoft-HTTPAPI/2.0",
-          "Microsoft-HTTPAPI/2.0"
-        ],
-<<<<<<< HEAD
-        "x-ms-ratelimit-remaining-subscription-reads": [
-          "14975"
-        ],
-        "x-ms-correlation-request-id": [
-          "0a2860c4-c64d-4d2f-8d18-9d734d166333"
-        ],
-        "x-ms-routing-request-id": [
-          "SOUTHINDIA:20171215T204453Z:0a2860c4-c64d-4d2f-8d18-9d734d166333"
-        ],
-        "Date": [
-          "Fri, 15 Dec 2017 20:44:52 GMT"
-=======
-        "Vary": [
-          "Accept-Encoding"
-        ],
-        "x-ms-request-id": [
-          "9893301d-ea82-4d9a-bdf0-0860fe78b1fd"
-        ],
-        "Strict-Transport-Security": [
-          "max-age=31536000; includeSubDomains"
-        ],
-        "x-ms-ratelimit-remaining-subscription-reads": [
-          "14980"
-        ],
-        "x-ms-correlation-request-id": [
-          "9af387ba-af2f-457f-a74e-5bcb04074329"
-        ],
-        "x-ms-routing-request-id": [
-          "WESTUS2:20180503T162348Z:9af387ba-af2f-457f-a74e-5bcb04074329"
-        ],
-        "X-Content-Type-Options": [
-          "nosniff"
->>>>>>> 43149714
-        ]
-      },
-      "StatusCode": 200
-    },
-    {
-<<<<<<< HEAD
-      "RequestUri": "/subscriptions/bc6a9702-673d-4864-8238-cdf22c0054c4/resourceGroups/crptestar36571/providers/Microsoft.Network/networkInterfaces/nic1546?api-version=2017-03-01",
-      "EncodedRequestUri": "L3N1YnNjcmlwdGlvbnMvYmM2YTk3MDItNjczZC00ODY0LTgyMzgtY2RmMjJjMDA1NGM0L3Jlc291cmNlR3JvdXBzL2NycHRlc3RhcjM2NTcxL3Byb3ZpZGVycy9NaWNyb3NvZnQuTmV0d29yay9uZXR3b3JrSW50ZXJmYWNlcy9uaWMxNTQ2P2FwaS12ZXJzaW9uPTIwMTctMDMtMDE=",
-      "RequestMethod": "PUT",
-      "RequestBody": "{\r\n  \"properties\": {\r\n    \"ipConfigurations\": [\r\n      {\r\n        \"properties\": {\r\n          \"privateIPAllocationMethod\": \"Dynamic\",\r\n          \"subnet\": {\r\n            \"properties\": {\r\n              \"addressPrefix\": \"10.0.0.0/24\",\r\n              \"provisioningState\": \"Succeeded\"\r\n            },\r\n            \"name\": \"sn4939\",\r\n            \"etag\": \"W/\\\"e13ec87a-a4fa-4dee-a15c-af3e13fcb08a\\\"\",\r\n            \"id\": \"/subscriptions/bc6a9702-673d-4864-8238-cdf22c0054c4/resourceGroups/crptestar36571/providers/Microsoft.Network/virtualNetworks/vn9754/subnets/sn4939\"\r\n          }\r\n        },\r\n        \"name\": \"ip9617\"\r\n      }\r\n    ]\r\n  },\r\n  \"location\": \"SoutheastAsia\",\r\n  \"tags\": {\r\n    \"key\": \"value\"\r\n  }\r\n}",
-=======
-      "RequestUri": "/subscriptions/24fb23e3-6ba3-41f0-9b6e-e41131d5d61e/resourceGroups/crptestar81831/providers/Microsoft.Network/networkInterfaces/nic5489?api-version=2017-03-01",
-      "EncodedRequestUri": "L3N1YnNjcmlwdGlvbnMvMjRmYjIzZTMtNmJhMy00MWYwLTliNmUtZTQxMTMxZDVkNjFlL3Jlc291cmNlR3JvdXBzL2NycHRlc3RhcjgxODMxL3Byb3ZpZGVycy9NaWNyb3NvZnQuTmV0d29yay9uZXR3b3JrSW50ZXJmYWNlcy9uaWM1NDg5P2FwaS12ZXJzaW9uPTIwMTctMDMtMDE=",
-      "RequestMethod": "PUT",
-      "RequestBody": "{\r\n  \"properties\": {\r\n    \"ipConfigurations\": [\r\n      {\r\n        \"properties\": {\r\n          \"privateIPAllocationMethod\": \"Dynamic\",\r\n          \"subnet\": {\r\n            \"properties\": {\r\n              \"addressPrefix\": \"10.0.0.0/24\",\r\n              \"provisioningState\": \"Succeeded\"\r\n            },\r\n            \"name\": \"sn4342\",\r\n            \"etag\": \"W/\\\"0ade9e17-2c32-49d1-87d9-6e25f508def3\\\"\",\r\n            \"id\": \"/subscriptions/24fb23e3-6ba3-41f0-9b6e-e41131d5d61e/resourceGroups/crptestar81831/providers/Microsoft.Network/virtualNetworks/vn1668/subnets/sn4342\"\r\n          }\r\n        },\r\n        \"name\": \"ip1653\"\r\n      }\r\n    ]\r\n  },\r\n  \"location\": \"SoutheastAsia\",\r\n  \"tags\": {\r\n    \"key\": \"value\"\r\n  }\r\n}",
->>>>>>> 43149714
-      "RequestHeaders": {
-        "Content-Type": [
-          "application/json; charset=utf-8"
-        ],
-        "Content-Length": [
-          "708"
-        ],
-        "x-ms-client-request-id": [
-<<<<<<< HEAD
-          "a1f5fce6-59e8-4b30-9e40-7b99d293473e"
-=======
-          "8b56072e-cd11-4f56-bb07-4e6443381572"
->>>>>>> 43149714
-        ],
-        "accept-language": [
-          "en-US"
-        ],
-        "User-Agent": [
-<<<<<<< HEAD
-          "FxVersion/4.7.2600.0",
-          "OSName/Windows_10_Enterprise",
-          "OSVersion/6.3.16299",
-          "Microsoft.Azure.Management.Network.NetworkManagementClient/10.0.0-preview"
-        ]
-      },
-      "ResponseBody": "{\r\n  \"name\": \"nic1546\",\r\n  \"id\": \"/subscriptions/bc6a9702-673d-4864-8238-cdf22c0054c4/resourceGroups/crptestar36571/providers/Microsoft.Network/networkInterfaces/nic1546\",\r\n  \"etag\": \"W/\\\"35df4580-0bc8-4c67-9543-93237249f0fa\\\"\",\r\n  \"location\": \"southeastasia\",\r\n  \"tags\": {\r\n    \"key\": \"value\"\r\n  },\r\n  \"properties\": {\r\n    \"provisioningState\": \"Succeeded\",\r\n    \"resourceGuid\": \"09df8046-6283-4b3d-b95d-122896a1e635\",\r\n    \"ipConfigurations\": [\r\n      {\r\n        \"name\": \"ip9617\",\r\n        \"id\": \"/subscriptions/bc6a9702-673d-4864-8238-cdf22c0054c4/resourceGroups/crptestar36571/providers/Microsoft.Network/networkInterfaces/nic1546/ipConfigurations/ip9617\",\r\n        \"etag\": \"W/\\\"35df4580-0bc8-4c67-9543-93237249f0fa\\\"\",\r\n        \"properties\": {\r\n          \"provisioningState\": \"Succeeded\",\r\n          \"privateIPAddress\": \"10.0.0.4\",\r\n          \"privateIPAllocationMethod\": \"Dynamic\",\r\n          \"subnet\": {\r\n            \"id\": \"/subscriptions/bc6a9702-673d-4864-8238-cdf22c0054c4/resourceGroups/crptestar36571/providers/Microsoft.Network/virtualNetworks/vn9754/subnets/sn4939\"\r\n          },\r\n          \"primary\": true,\r\n          \"privateIPAddressVersion\": \"IPv4\"\r\n        }\r\n      }\r\n    ],\r\n    \"dnsSettings\": {\r\n      \"dnsServers\": [],\r\n      \"appliedDnsServers\": [],\r\n      \"internalDomainNameSuffix\": \"wel2y1hiagjudfjtnvkgnhbzmh.ix.internal.cloudapp.net\"\r\n    },\r\n    \"enableAcceleratedNetworking\": false,\r\n    \"enableIPForwarding\": false\r\n  },\r\n  \"type\": \"Microsoft.Network/networkInterfaces\"\r\n}",
-=======
-          "FxVersion/4.6.25714.03",
-          "Microsoft.Azure.Management.Network.NetworkManagementClient/10.0.0.0"
-        ]
-      },
-      "ResponseBody": "{\r\n  \"name\": \"nic5489\",\r\n  \"id\": \"/subscriptions/24fb23e3-6ba3-41f0-9b6e-e41131d5d61e/resourceGroups/crptestar81831/providers/Microsoft.Network/networkInterfaces/nic5489\",\r\n  \"etag\": \"W/\\\"99027943-78ad-4c5b-a97b-bf74e94b1599\\\"\",\r\n  \"location\": \"southeastasia\",\r\n  \"tags\": {\r\n    \"key\": \"value\"\r\n  },\r\n  \"properties\": {\r\n    \"provisioningState\": \"Succeeded\",\r\n    \"resourceGuid\": \"d7d36bd5-6ddf-4080-8e48-9997f099bc60\",\r\n    \"ipConfigurations\": [\r\n      {\r\n        \"name\": \"ip1653\",\r\n        \"id\": \"/subscriptions/24fb23e3-6ba3-41f0-9b6e-e41131d5d61e/resourceGroups/crptestar81831/providers/Microsoft.Network/networkInterfaces/nic5489/ipConfigurations/ip1653\",\r\n        \"etag\": \"W/\\\"99027943-78ad-4c5b-a97b-bf74e94b1599\\\"\",\r\n        \"properties\": {\r\n          \"provisioningState\": \"Succeeded\",\r\n          \"privateIPAddress\": \"10.0.0.4\",\r\n          \"privateIPAllocationMethod\": \"Dynamic\",\r\n          \"subnet\": {\r\n            \"id\": \"/subscriptions/24fb23e3-6ba3-41f0-9b6e-e41131d5d61e/resourceGroups/crptestar81831/providers/Microsoft.Network/virtualNetworks/vn1668/subnets/sn4342\"\r\n          },\r\n          \"primary\": true,\r\n          \"privateIPAddressVersion\": \"IPv4\",\r\n          \"isInUseWithService\": false\r\n        }\r\n      }\r\n    ],\r\n    \"dnsSettings\": {\r\n      \"dnsServers\": [],\r\n      \"appliedDnsServers\": [],\r\n      \"internalDomainNameSuffix\": \"1vagsloruehufluq32u3wwyesc.ix.internal.cloudapp.net\"\r\n    },\r\n    \"enableAcceleratedNetworking\": false,\r\n    \"enableIPForwarding\": false\r\n  },\r\n  \"type\": \"Microsoft.Network/networkInterfaces\"\r\n}",
->>>>>>> 43149714
-      "ResponseHeaders": {
-        "Content-Length": [
-          "1543"
-        ],
-        "Content-Type": [
-          "application/json; charset=utf-8"
-        ],
-        "Expires": [
-          "-1"
-        ],
-<<<<<<< HEAD
-=======
-        "Cache-Control": [
-          "no-cache"
-        ],
-        "Date": [
-          "Thu, 03 May 2018 16:23:51 GMT"
-        ],
->>>>>>> 43149714
-        "Pragma": [
-          "no-cache"
-        ],
-        "x-ms-request-id": [
-<<<<<<< HEAD
-          "9cddc20d-bb45-41f0-b0a7-c593183ddb38"
-        ],
-        "Azure-AsyncOperation": [
-          "https://management.azure.com/subscriptions/bc6a9702-673d-4864-8238-cdf22c0054c4/providers/Microsoft.Network/locations/southeastasia/operations/9cddc20d-bb45-41f0-b0a7-c593183ddb38?api-version=2017-03-01"
-=======
-          "a06efb44-6b22-458c-a8bc-e3b1b79c018f"
-        ],
-        "Azure-AsyncOperation": [
-          "https://management.azure.com/subscriptions/24fb23e3-6ba3-41f0-9b6e-e41131d5d61e/providers/Microsoft.Network/locations/southeastasia/operations/a06efb44-6b22-458c-a8bc-e3b1b79c018f?api-version=2017-03-01"
->>>>>>> 43149714
-        ],
-        "Strict-Transport-Security": [
-          "max-age=31536000; includeSubDomains"
-        ],
-        "Cache-Control": [
-          "no-cache"
-        ],
-        "Server": [
-          "Microsoft-HTTPAPI/2.0",
-          "Microsoft-HTTPAPI/2.0"
-        ],
-        "x-ms-ratelimit-remaining-subscription-writes": [
-          "1195"
-        ],
-        "x-ms-correlation-request-id": [
-<<<<<<< HEAD
-          "1962e47e-1c28-4205-89ad-5ea29409fc2a"
-        ],
-        "x-ms-routing-request-id": [
-          "SOUTHINDIA:20171215T204454Z:1962e47e-1c28-4205-89ad-5ea29409fc2a"
-        ],
-        "Date": [
-          "Fri, 15 Dec 2017 20:44:53 GMT"
-=======
-          "b1fa6e59-adb5-4149-8cfb-ee3640053f94"
-        ],
-        "x-ms-routing-request-id": [
-          "WESTUS2:20180503T162351Z:b1fa6e59-adb5-4149-8cfb-ee3640053f94"
-        ],
-        "X-Content-Type-Options": [
-          "nosniff"
->>>>>>> 43149714
-        ]
-      },
-      "StatusCode": 201
-    },
-    {
-<<<<<<< HEAD
-      "RequestUri": "/subscriptions/bc6a9702-673d-4864-8238-cdf22c0054c4/resourceGroups/crptestar36571/providers/Microsoft.Network/networkInterfaces/nic1546?api-version=2017-03-01",
-      "EncodedRequestUri": "L3N1YnNjcmlwdGlvbnMvYmM2YTk3MDItNjczZC00ODY0LTgyMzgtY2RmMjJjMDA1NGM0L3Jlc291cmNlR3JvdXBzL2NycHRlc3RhcjM2NTcxL3Byb3ZpZGVycy9NaWNyb3NvZnQuTmV0d29yay9uZXR3b3JrSW50ZXJmYWNlcy9uaWMxNTQ2P2FwaS12ZXJzaW9uPTIwMTctMDMtMDE=",
-=======
-      "RequestUri": "/subscriptions/24fb23e3-6ba3-41f0-9b6e-e41131d5d61e/resourceGroups/crptestar81831/providers/Microsoft.Network/networkInterfaces/nic5489?api-version=2017-03-01",
-      "EncodedRequestUri": "L3N1YnNjcmlwdGlvbnMvMjRmYjIzZTMtNmJhMy00MWYwLTliNmUtZTQxMTMxZDVkNjFlL3Jlc291cmNlR3JvdXBzL2NycHRlc3RhcjgxODMxL3Byb3ZpZGVycy9NaWNyb3NvZnQuTmV0d29yay9uZXR3b3JrSW50ZXJmYWNlcy9uaWM1NDg5P2FwaS12ZXJzaW9uPTIwMTctMDMtMDE=",
->>>>>>> 43149714
-      "RequestMethod": "GET",
-      "RequestBody": "",
-      "RequestHeaders": {
-        "User-Agent": [
-<<<<<<< HEAD
-          "FxVersion/4.7.2600.0",
-          "OSName/Windows_10_Enterprise",
-          "OSVersion/6.3.16299",
-          "Microsoft.Azure.Management.Network.NetworkManagementClient/10.0.0-preview"
-        ]
-      },
-      "ResponseBody": "{\r\n  \"name\": \"nic1546\",\r\n  \"id\": \"/subscriptions/bc6a9702-673d-4864-8238-cdf22c0054c4/resourceGroups/crptestar36571/providers/Microsoft.Network/networkInterfaces/nic1546\",\r\n  \"etag\": \"W/\\\"35df4580-0bc8-4c67-9543-93237249f0fa\\\"\",\r\n  \"location\": \"southeastasia\",\r\n  \"tags\": {\r\n    \"key\": \"value\"\r\n  },\r\n  \"properties\": {\r\n    \"provisioningState\": \"Succeeded\",\r\n    \"resourceGuid\": \"09df8046-6283-4b3d-b95d-122896a1e635\",\r\n    \"ipConfigurations\": [\r\n      {\r\n        \"name\": \"ip9617\",\r\n        \"id\": \"/subscriptions/bc6a9702-673d-4864-8238-cdf22c0054c4/resourceGroups/crptestar36571/providers/Microsoft.Network/networkInterfaces/nic1546/ipConfigurations/ip9617\",\r\n        \"etag\": \"W/\\\"35df4580-0bc8-4c67-9543-93237249f0fa\\\"\",\r\n        \"properties\": {\r\n          \"provisioningState\": \"Succeeded\",\r\n          \"privateIPAddress\": \"10.0.0.4\",\r\n          \"privateIPAllocationMethod\": \"Dynamic\",\r\n          \"subnet\": {\r\n            \"id\": \"/subscriptions/bc6a9702-673d-4864-8238-cdf22c0054c4/resourceGroups/crptestar36571/providers/Microsoft.Network/virtualNetworks/vn9754/subnets/sn4939\"\r\n          },\r\n          \"primary\": true,\r\n          \"privateIPAddressVersion\": \"IPv4\"\r\n        }\r\n      }\r\n    ],\r\n    \"dnsSettings\": {\r\n      \"dnsServers\": [],\r\n      \"appliedDnsServers\": [],\r\n      \"internalDomainNameSuffix\": \"wel2y1hiagjudfjtnvkgnhbzmh.ix.internal.cloudapp.net\"\r\n    },\r\n    \"enableAcceleratedNetworking\": false,\r\n    \"enableIPForwarding\": false\r\n  },\r\n  \"type\": \"Microsoft.Network/networkInterfaces\"\r\n}",
-=======
-          "FxVersion/4.6.25714.03",
-          "Microsoft.Azure.Management.Network.NetworkManagementClient/10.0.0.0"
-        ]
-      },
-      "ResponseBody": "{\r\n  \"name\": \"nic5489\",\r\n  \"id\": \"/subscriptions/24fb23e3-6ba3-41f0-9b6e-e41131d5d61e/resourceGroups/crptestar81831/providers/Microsoft.Network/networkInterfaces/nic5489\",\r\n  \"etag\": \"W/\\\"99027943-78ad-4c5b-a97b-bf74e94b1599\\\"\",\r\n  \"location\": \"southeastasia\",\r\n  \"tags\": {\r\n    \"key\": \"value\"\r\n  },\r\n  \"properties\": {\r\n    \"provisioningState\": \"Succeeded\",\r\n    \"resourceGuid\": \"d7d36bd5-6ddf-4080-8e48-9997f099bc60\",\r\n    \"ipConfigurations\": [\r\n      {\r\n        \"name\": \"ip1653\",\r\n        \"id\": \"/subscriptions/24fb23e3-6ba3-41f0-9b6e-e41131d5d61e/resourceGroups/crptestar81831/providers/Microsoft.Network/networkInterfaces/nic5489/ipConfigurations/ip1653\",\r\n        \"etag\": \"W/\\\"99027943-78ad-4c5b-a97b-bf74e94b1599\\\"\",\r\n        \"properties\": {\r\n          \"provisioningState\": \"Succeeded\",\r\n          \"privateIPAddress\": \"10.0.0.4\",\r\n          \"privateIPAllocationMethod\": \"Dynamic\",\r\n          \"subnet\": {\r\n            \"id\": \"/subscriptions/24fb23e3-6ba3-41f0-9b6e-e41131d5d61e/resourceGroups/crptestar81831/providers/Microsoft.Network/virtualNetworks/vn1668/subnets/sn4342\"\r\n          },\r\n          \"primary\": true,\r\n          \"privateIPAddressVersion\": \"IPv4\",\r\n          \"isInUseWithService\": false\r\n        }\r\n      }\r\n    ],\r\n    \"dnsSettings\": {\r\n      \"dnsServers\": [],\r\n      \"appliedDnsServers\": [],\r\n      \"internalDomainNameSuffix\": \"1vagsloruehufluq32u3wwyesc.ix.internal.cloudapp.net\"\r\n    },\r\n    \"enableAcceleratedNetworking\": false,\r\n    \"enableIPForwarding\": false\r\n  },\r\n  \"type\": \"Microsoft.Network/networkInterfaces\"\r\n}",
->>>>>>> 43149714
-      "ResponseHeaders": {
-        "Content-Length": [
-          "1503"
-        ],
-        "Content-Type": [
-          "application/json; charset=utf-8"
-        ],
-        "Expires": [
-          "-1"
-        ],
-        "Pragma": [
-          "no-cache"
-        ],
-<<<<<<< HEAD
-        "x-ms-request-id": [
-          "338912ec-a993-49de-a2ee-a289e07618a1"
-=======
-        "Date": [
-          "Thu, 03 May 2018 16:23:51 GMT"
->>>>>>> 43149714
-        ],
-        "Strict-Transport-Security": [
-          "max-age=31536000; includeSubDomains"
-        ],
-        "Cache-Control": [
-          "no-cache"
-        ],
-        "ETag": [
-<<<<<<< HEAD
-          "W/\"35df4580-0bc8-4c67-9543-93237249f0fa\""
-=======
-          "W/\"99027943-78ad-4c5b-a97b-bf74e94b1599\""
->>>>>>> 43149714
-        ],
-        "Server": [
-          "Microsoft-HTTPAPI/2.0",
-          "Microsoft-HTTPAPI/2.0"
-        ],
-<<<<<<< HEAD
-        "x-ms-ratelimit-remaining-subscription-reads": [
-          "14974"
-        ],
-        "x-ms-correlation-request-id": [
-          "c1ebe28b-fae4-4fba-b180-68a0fc607f53"
-        ],
-        "x-ms-routing-request-id": [
-          "SOUTHINDIA:20171215T204454Z:c1ebe28b-fae4-4fba-b180-68a0fc607f53"
-        ],
-        "Date": [
-          "Fri, 15 Dec 2017 20:44:53 GMT"
-=======
-        "Vary": [
-          "Accept-Encoding"
-        ],
-        "x-ms-request-id": [
-          "f31d0cb8-806c-4b82-b38f-f89cae1850ee"
-        ],
-        "Strict-Transport-Security": [
-          "max-age=31536000; includeSubDomains"
-        ],
-        "x-ms-ratelimit-remaining-subscription-reads": [
-          "14979"
-        ],
-        "x-ms-correlation-request-id": [
-          "aaf6b0f2-6e73-42ff-aeed-cd97cd4bad5f"
-        ],
-        "x-ms-routing-request-id": [
-          "WESTUS2:20180503T162352Z:aaf6b0f2-6e73-42ff-aeed-cd97cd4bad5f"
-        ],
-        "X-Content-Type-Options": [
-          "nosniff"
->>>>>>> 43149714
-        ]
-      },
-      "StatusCode": 200
-    },
-    {
-<<<<<<< HEAD
-      "RequestUri": "/subscriptions/bc6a9702-673d-4864-8238-cdf22c0054c4/resourceGroups/crptestar36571/providers/Microsoft.Network/networkInterfaces/nic1546?api-version=2017-03-01",
-      "EncodedRequestUri": "L3N1YnNjcmlwdGlvbnMvYmM2YTk3MDItNjczZC00ODY0LTgyMzgtY2RmMjJjMDA1NGM0L3Jlc291cmNlR3JvdXBzL2NycHRlc3RhcjM2NTcxL3Byb3ZpZGVycy9NaWNyb3NvZnQuTmV0d29yay9uZXR3b3JrSW50ZXJmYWNlcy9uaWMxNTQ2P2FwaS12ZXJzaW9uPTIwMTctMDMtMDE=",
-=======
-      "RequestUri": "/subscriptions/24fb23e3-6ba3-41f0-9b6e-e41131d5d61e/resourceGroups/crptestar81831/providers/Microsoft.Network/networkInterfaces/nic5489?api-version=2017-03-01",
-      "EncodedRequestUri": "L3N1YnNjcmlwdGlvbnMvMjRmYjIzZTMtNmJhMy00MWYwLTliNmUtZTQxMTMxZDVkNjFlL3Jlc291cmNlR3JvdXBzL2NycHRlc3RhcjgxODMxL3Byb3ZpZGVycy9NaWNyb3NvZnQuTmV0d29yay9uZXR3b3JrSW50ZXJmYWNlcy9uaWM1NDg5P2FwaS12ZXJzaW9uPTIwMTctMDMtMDE=",
->>>>>>> 43149714
-      "RequestMethod": "GET",
-      "RequestBody": "",
-      "RequestHeaders": {
-        "x-ms-client-request-id": [
-<<<<<<< HEAD
-          "da89f4fa-175c-43ce-af5f-0a4ec56ea69d"
-=======
-          "c974a8d8-e62b-4bf2-a4a8-e92000e3ca96"
->>>>>>> 43149714
-        ],
-        "accept-language": [
-          "en-US"
-        ],
-        "User-Agent": [
-<<<<<<< HEAD
-          "FxVersion/4.7.2600.0",
-          "OSName/Windows_10_Enterprise",
-          "OSVersion/6.3.16299",
-          "Microsoft.Azure.Management.Network.NetworkManagementClient/10.0.0-preview"
-        ]
-      },
-      "ResponseBody": "{\r\n  \"name\": \"nic1546\",\r\n  \"id\": \"/subscriptions/bc6a9702-673d-4864-8238-cdf22c0054c4/resourceGroups/crptestar36571/providers/Microsoft.Network/networkInterfaces/nic1546\",\r\n  \"etag\": \"W/\\\"35df4580-0bc8-4c67-9543-93237249f0fa\\\"\",\r\n  \"location\": \"southeastasia\",\r\n  \"tags\": {\r\n    \"key\": \"value\"\r\n  },\r\n  \"properties\": {\r\n    \"provisioningState\": \"Succeeded\",\r\n    \"resourceGuid\": \"09df8046-6283-4b3d-b95d-122896a1e635\",\r\n    \"ipConfigurations\": [\r\n      {\r\n        \"name\": \"ip9617\",\r\n        \"id\": \"/subscriptions/bc6a9702-673d-4864-8238-cdf22c0054c4/resourceGroups/crptestar36571/providers/Microsoft.Network/networkInterfaces/nic1546/ipConfigurations/ip9617\",\r\n        \"etag\": \"W/\\\"35df4580-0bc8-4c67-9543-93237249f0fa\\\"\",\r\n        \"properties\": {\r\n          \"provisioningState\": \"Succeeded\",\r\n          \"privateIPAddress\": \"10.0.0.4\",\r\n          \"privateIPAllocationMethod\": \"Dynamic\",\r\n          \"subnet\": {\r\n            \"id\": \"/subscriptions/bc6a9702-673d-4864-8238-cdf22c0054c4/resourceGroups/crptestar36571/providers/Microsoft.Network/virtualNetworks/vn9754/subnets/sn4939\"\r\n          },\r\n          \"primary\": true,\r\n          \"privateIPAddressVersion\": \"IPv4\"\r\n        }\r\n      }\r\n    ],\r\n    \"dnsSettings\": {\r\n      \"dnsServers\": [],\r\n      \"appliedDnsServers\": [],\r\n      \"internalDomainNameSuffix\": \"wel2y1hiagjudfjtnvkgnhbzmh.ix.internal.cloudapp.net\"\r\n    },\r\n    \"enableAcceleratedNetworking\": false,\r\n    \"enableIPForwarding\": false\r\n  },\r\n  \"type\": \"Microsoft.Network/networkInterfaces\"\r\n}",
-=======
-          "FxVersion/4.6.25714.03",
-          "Microsoft.Azure.Management.Network.NetworkManagementClient/10.0.0.0"
-        ]
-      },
-      "ResponseBody": "{\r\n  \"name\": \"nic5489\",\r\n  \"id\": \"/subscriptions/24fb23e3-6ba3-41f0-9b6e-e41131d5d61e/resourceGroups/crptestar81831/providers/Microsoft.Network/networkInterfaces/nic5489\",\r\n  \"etag\": \"W/\\\"99027943-78ad-4c5b-a97b-bf74e94b1599\\\"\",\r\n  \"location\": \"southeastasia\",\r\n  \"tags\": {\r\n    \"key\": \"value\"\r\n  },\r\n  \"properties\": {\r\n    \"provisioningState\": \"Succeeded\",\r\n    \"resourceGuid\": \"d7d36bd5-6ddf-4080-8e48-9997f099bc60\",\r\n    \"ipConfigurations\": [\r\n      {\r\n        \"name\": \"ip1653\",\r\n        \"id\": \"/subscriptions/24fb23e3-6ba3-41f0-9b6e-e41131d5d61e/resourceGroups/crptestar81831/providers/Microsoft.Network/networkInterfaces/nic5489/ipConfigurations/ip1653\",\r\n        \"etag\": \"W/\\\"99027943-78ad-4c5b-a97b-bf74e94b1599\\\"\",\r\n        \"properties\": {\r\n          \"provisioningState\": \"Succeeded\",\r\n          \"privateIPAddress\": \"10.0.0.4\",\r\n          \"privateIPAllocationMethod\": \"Dynamic\",\r\n          \"subnet\": {\r\n            \"id\": \"/subscriptions/24fb23e3-6ba3-41f0-9b6e-e41131d5d61e/resourceGroups/crptestar81831/providers/Microsoft.Network/virtualNetworks/vn1668/subnets/sn4342\"\r\n          },\r\n          \"primary\": true,\r\n          \"privateIPAddressVersion\": \"IPv4\",\r\n          \"isInUseWithService\": false\r\n        }\r\n      }\r\n    ],\r\n    \"dnsSettings\": {\r\n      \"dnsServers\": [],\r\n      \"appliedDnsServers\": [],\r\n      \"internalDomainNameSuffix\": \"1vagsloruehufluq32u3wwyesc.ix.internal.cloudapp.net\"\r\n    },\r\n    \"enableAcceleratedNetworking\": false,\r\n    \"enableIPForwarding\": false\r\n  },\r\n  \"type\": \"Microsoft.Network/networkInterfaces\"\r\n}",
->>>>>>> 43149714
-      "ResponseHeaders": {
-        "Content-Length": [
-          "1503"
-        ],
-        "Content-Type": [
-          "application/json; charset=utf-8"
-        ],
-        "Expires": [
-          "-1"
-        ],
-        "Pragma": [
-          "no-cache"
-        ],
-<<<<<<< HEAD
-        "x-ms-request-id": [
-          "a57aacb0-e672-411c-a4c0-df6ee33c9354"
-=======
-        "Date": [
-          "Thu, 03 May 2018 16:23:52 GMT"
->>>>>>> 43149714
-        ],
-        "Strict-Transport-Security": [
-          "max-age=31536000; includeSubDomains"
-        ],
-        "Cache-Control": [
-          "no-cache"
-        ],
-        "ETag": [
-<<<<<<< HEAD
-          "W/\"35df4580-0bc8-4c67-9543-93237249f0fa\""
-=======
-          "W/\"99027943-78ad-4c5b-a97b-bf74e94b1599\""
->>>>>>> 43149714
-        ],
-        "Server": [
-          "Microsoft-HTTPAPI/2.0",
-          "Microsoft-HTTPAPI/2.0"
-        ],
-<<<<<<< HEAD
-        "x-ms-ratelimit-remaining-subscription-reads": [
-          "14973"
-        ],
-        "x-ms-correlation-request-id": [
-          "345f262a-66e6-43e6-ad67-ccd747569290"
-        ],
-        "x-ms-routing-request-id": [
-          "SOUTHINDIA:20171215T204454Z:345f262a-66e6-43e6-ad67-ccd747569290"
-        ],
-        "Date": [
-          "Fri, 15 Dec 2017 20:44:54 GMT"
-=======
-        "Vary": [
-          "Accept-Encoding"
-        ],
-        "x-ms-request-id": [
-          "e41400f3-c92e-441c-8cfc-37f6943e320d"
-        ],
-        "Strict-Transport-Security": [
-          "max-age=31536000; includeSubDomains"
-        ],
-        "x-ms-ratelimit-remaining-subscription-reads": [
-          "14978"
-        ],
-        "x-ms-correlation-request-id": [
-          "ad7c148a-b1d8-47f4-8d7d-ec3bba3b7429"
-        ],
-        "x-ms-routing-request-id": [
-          "WESTUS2:20180503T162352Z:ad7c148a-b1d8-47f4-8d7d-ec3bba3b7429"
-        ],
-        "X-Content-Type-Options": [
-          "nosniff"
->>>>>>> 43149714
-        ]
-      },
-      "StatusCode": 200
-    },
-    {
-<<<<<<< HEAD
-      "RequestUri": "/subscriptions/bc6a9702-673d-4864-8238-cdf22c0054c4/resourceGroups/crptestar36571/providers/Microsoft.Compute/virtualMachineScaleSets/vmss3611?api-version=2017-12-01",
-      "EncodedRequestUri": "L3N1YnNjcmlwdGlvbnMvYmM2YTk3MDItNjczZC00ODY0LTgyMzgtY2RmMjJjMDA1NGM0L3Jlc291cmNlR3JvdXBzL2NycHRlc3RhcjM2NTcxL3Byb3ZpZGVycy9NaWNyb3NvZnQuQ29tcHV0ZS92aXJ0dWFsTWFjaGluZVNjYWxlU2V0cy92bXNzMzYxMT9hcGktdmVyc2lvbj0yMDE3LTEyLTAx",
-      "RequestMethod": "PUT",
-      "RequestBody": "{\r\n  \"sku\": {\r\n    \"name\": \"Standard_A0\",\r\n    \"capacity\": 2\r\n  },\r\n  \"properties\": {\r\n    \"upgradePolicy\": {\r\n      \"mode\": \"Automatic\"\r\n    },\r\n    \"virtualMachineProfile\": {\r\n      \"osProfile\": {\r\n        \"computerNamePrefix\": \"test\",\r\n        \"adminUsername\": \"Foo12\",\r\n        \"adminPassword\": \"[PLACEHOLDER@123]\",\r\n        \"customData\": \"Q3VzdG9tIGRhdGE=\"\r\n      },\r\n      \"storageProfile\": {\r\n        \"imageReference\": {\r\n          \"publisher\": \"MicrosoftWindowsServer\",\r\n          \"offer\": \"WindowsServer\",\r\n          \"sku\": \"2012-R2-Datacenter\",\r\n          \"version\": \"4.127.20170406\"\r\n        },\r\n        \"dataDisks\": [\r\n          {\r\n            \"lun\": 1,\r\n            \"createOption\": \"Empty\",\r\n            \"diskSizeGB\": 128\r\n          }\r\n        ]\r\n      },\r\n      \"networkProfile\": {\r\n        \"networkInterfaceConfigurations\": [\r\n          {\r\n            \"name\": \"vmsstestnetconfig4283\",\r\n            \"properties\": {\r\n              \"primary\": true,\r\n              \"ipConfigurations\": [\r\n                {\r\n                  \"name\": \"vmsstestnetconfig4320\",\r\n                  \"properties\": {\r\n                    \"subnet\": {\r\n                      \"id\": \"/subscriptions/bc6a9702-673d-4864-8238-cdf22c0054c4/resourceGroups/crptestar36571/providers/Microsoft.Network/virtualNetworks/vn9754/subnets/sn4939\"\r\n                    },\r\n                    \"applicationGatewayBackendAddressPools\": []\r\n                  }\r\n                }\r\n              ]\r\n            }\r\n          }\r\n        ]\r\n      }\r\n    },\r\n    \"overprovision\": false\r\n  },\r\n  \"location\": \"SoutheastAsia\",\r\n  \"tags\": {\r\n    \"RG\": \"rg\",\r\n    \"testTag\": \"1\"\r\n  }\r\n}",
-=======
-      "RequestUri": "/subscriptions/24fb23e3-6ba3-41f0-9b6e-e41131d5d61e/resourceGroups/crptestar81831/providers/Microsoft.Compute/virtualMachineScaleSets/vmss6926?api-version=2018-04-01",
-      "EncodedRequestUri": "L3N1YnNjcmlwdGlvbnMvMjRmYjIzZTMtNmJhMy00MWYwLTliNmUtZTQxMTMxZDVkNjFlL3Jlc291cmNlR3JvdXBzL2NycHRlc3RhcjgxODMxL3Byb3ZpZGVycy9NaWNyb3NvZnQuQ29tcHV0ZS92aXJ0dWFsTWFjaGluZVNjYWxlU2V0cy92bXNzNjkyNj9hcGktdmVyc2lvbj0yMDE4LTA0LTAx",
-      "RequestMethod": "PUT",
-      "RequestBody": "{\r\n  \"sku\": {\r\n    \"name\": \"Standard_A0\",\r\n    \"capacity\": 2\r\n  },\r\n  \"properties\": {\r\n    \"upgradePolicy\": {\r\n      \"mode\": \"Automatic\"\r\n    },\r\n    \"virtualMachineProfile\": {\r\n      \"osProfile\": {\r\n        \"computerNamePrefix\": \"test\",\r\n        \"adminUsername\": \"Foo12\",\r\n        \"adminPassword\": \"[PLACEHOLDER]\",\r\n        \"customData\": \"Q3VzdG9tIGRhdGE=\"\r\n      },\r\n      \"storageProfile\": {\r\n        \"imageReference\": {\r\n          \"publisher\": \"MicrosoftWindowsServer\",\r\n          \"offer\": \"WindowsServer\",\r\n          \"sku\": \"2012-R2-Datacenter\",\r\n          \"version\": \"4.127.20170406\"\r\n        },\r\n        \"dataDisks\": [\r\n          {\r\n            \"lun\": 1,\r\n            \"createOption\": \"Empty\",\r\n            \"diskSizeGB\": 128\r\n          }\r\n        ]\r\n      },\r\n      \"networkProfile\": {\r\n        \"networkInterfaceConfigurations\": [\r\n          {\r\n            \"name\": \"vmsstestnetconfig7053\",\r\n            \"properties\": {\r\n              \"primary\": true,\r\n              \"ipConfigurations\": [\r\n                {\r\n                  \"name\": \"vmsstestnetconfig4677\",\r\n                  \"properties\": {\r\n                    \"subnet\": {\r\n                      \"id\": \"/subscriptions/24fb23e3-6ba3-41f0-9b6e-e41131d5d61e/resourceGroups/crptestar81831/providers/Microsoft.Network/virtualNetworks/vn1668/subnets/sn4342\"\r\n                    },\r\n                    \"applicationGatewayBackendAddressPools\": []\r\n                  }\r\n                }\r\n              ]\r\n            }\r\n          }\r\n        ]\r\n      }\r\n    },\r\n    \"overprovision\": false\r\n  },\r\n  \"location\": \"SoutheastAsia\",\r\n  \"tags\": {\r\n    \"RG\": \"rg\",\r\n    \"testTag\": \"1\"\r\n  }\r\n}",
->>>>>>> 43149714
-      "RequestHeaders": {
-        "Content-Type": [
-          "application/json; charset=utf-8"
-        ],
-        "Content-Length": [
-<<<<<<< HEAD
-          "1641"
-        ],
-        "x-ms-client-request-id": [
-          "e9d8538c-e08c-487b-8386-e434dd4a840e"
-=======
-          "1639"
-        ],
-        "x-ms-client-request-id": [
-          "f418a8d0-3c3b-4d04-b748-a33c52af17f8"
->>>>>>> 43149714
-        ],
-        "accept-language": [
-          "en-US"
-        ],
-        "User-Agent": [
-<<<<<<< HEAD
+        "x-ms-ratelimit-remaining-subscription-reads": [
+          "14901"
+        ],
+        "x-ms-correlation-request-id": [
+          "b8fdccbb-d74a-42bc-ab5d-9e99be5a5a50"
+        ],
+        "x-ms-routing-request-id": [
+          "SOUTHINDIA:20171215T211303Z:b8fdccbb-d74a-42bc-ab5d-9e99be5a5a50"
+        ],
+        "Date": [
+          "Fri, 15 Dec 2017 21:13:02 GMT"
+        ]
+      },
+      "StatusCode": 200
+    },
+    {
+      "RequestUri": "/subscriptions/bc6a9702-673d-4864-8238-cdf22c0054c4/providers/Microsoft.Compute/locations/southeastasia/operations/b0bba8d4-238d-4a68-8ee5-46de675cf691?api-version=2017-12-01",
+      "EncodedRequestUri": "L3N1YnNjcmlwdGlvbnMvYmM2YTk3MDItNjczZC00ODY0LTgyMzgtY2RmMjJjMDA1NGM0L3Byb3ZpZGVycy9NaWNyb3NvZnQuQ29tcHV0ZS9sb2NhdGlvbnMvc291dGhlYXN0YXNpYS9vcGVyYXRpb25zL2IwYmJhOGQ0LTIzOGQtNGE2OC04ZWU1LTQ2ZGU2NzVjZjY5MT9hcGktdmVyc2lvbj0yMDE3LTEyLTAx",
+      "RequestMethod": "GET",
+      "RequestBody": "",
+      "RequestHeaders": {
+        "User-Agent": [
           "FxVersion/4.7.2600.0",
           "OSName/Windows_10_Enterprise",
           "OSVersion/6.3.16299",
           "Microsoft.Azure.Management.Compute.ComputeManagementClient/1.0.1503.0"
         ]
       },
-      "ResponseBody": "{\r\n  \"sku\": {\r\n    \"name\": \"Standard_A0\",\r\n    \"tier\": \"Standard\",\r\n    \"capacity\": 2\r\n  },\r\n  \"properties\": {\r\n    \"singlePlacementGroup\": true,\r\n    \"upgradePolicy\": {\r\n      \"mode\": \"Automatic\",\r\n      \"automaticOSUpgrade\": false\r\n    },\r\n    \"virtualMachineProfile\": {\r\n      \"osProfile\": {\r\n        \"computerNamePrefix\": \"test\",\r\n        \"adminUsername\": \"Foo12\",\r\n        \"windowsConfiguration\": {\r\n          \"provisionVMAgent\": true,\r\n          \"enableAutomaticUpdates\": true\r\n        },\r\n        \"secrets\": []\r\n      },\r\n      \"storageProfile\": {\r\n        \"osDisk\": {\r\n          \"createOption\": \"FromImage\",\r\n          \"caching\": \"None\",\r\n          \"managedDisk\": {\r\n            \"storageAccountType\": \"Standard_LRS\"\r\n          }\r\n        },\r\n        \"imageReference\": {\r\n          \"publisher\": \"MicrosoftWindowsServer\",\r\n          \"offer\": \"WindowsServer\",\r\n          \"sku\": \"2012-R2-Datacenter\",\r\n          \"version\": \"4.127.20170406\"\r\n        },\r\n        \"dataDisks\": [\r\n          {\r\n            \"lun\": 1,\r\n            \"createOption\": \"Empty\",\r\n            \"caching\": \"None\",\r\n            \"managedDisk\": {\r\n              \"storageAccountType\": \"Standard_LRS\"\r\n            },\r\n            \"diskSizeGB\": 128\r\n          }\r\n        ]\r\n      },\r\n      \"networkProfile\": {\r\n        \"networkInterfaceConfigurations\": [\r\n          {\r\n            \"name\": \"vmsstestnetconfig4283\",\r\n            \"properties\": {\r\n              \"primary\": true,\r\n              \"enableAcceleratedNetworking\": false,\r\n              \"dnsSettings\": {\r\n                \"dnsServers\": []\r\n              },\r\n              \"enableIPForwarding\": false,\r\n              \"ipConfigurations\": [\r\n                {\r\n                  \"name\": \"vmsstestnetconfig4320\",\r\n                  \"properties\": {\r\n                    \"subnet\": {\r\n                      \"id\": \"/subscriptions/bc6a9702-673d-4864-8238-cdf22c0054c4/resourceGroups/crptestar36571/providers/Microsoft.Network/virtualNetworks/vn9754/subnets/sn4939\"\r\n                    },\r\n                    \"privateIPAddressVersion\": \"IPv4\"\r\n                  }\r\n                }\r\n              ]\r\n            }\r\n          }\r\n        ]\r\n      }\r\n    },\r\n    \"provisioningState\": \"Creating\",\r\n    \"overprovision\": false,\r\n    \"uniqueId\": \"dfdfc27f-34c4-4f67-911d-bbeaecde3704\"\r\n  },\r\n  \"type\": \"Microsoft.Compute/virtualMachineScaleSets\",\r\n  \"location\": \"southeastasia\",\r\n  \"tags\": {\r\n    \"RG\": \"rg\",\r\n    \"testTag\": \"1\"\r\n  },\r\n  \"id\": \"/subscriptions/bc6a9702-673d-4864-8238-cdf22c0054c4/resourceGroups/crptestar36571/providers/Microsoft.Compute/virtualMachineScaleSets/vmss3611\",\r\n  \"name\": \"vmss3611\"\r\n}",
-=======
+      "ResponseBody": "{\r\n  \"startTime\": \"2017-12-16T02:39:03.2117038+05:30\",\r\n  \"endTime\": \"2017-12-16T02:43:09.5013625+05:30\",\r\n  \"status\": \"Succeeded\",\r\n  \"name\": \"b0bba8d4-238d-4a68-8ee5-46de675cf691\"\r\n}",
+      "ResponseHeaders": {
+        "Content-Length": [
+          "184"
+        ],
+        "Content-Type": [
+          "application/json; charset=utf-8"
+        ],
+        "Expires": [
+          "-1"
+        ],
+        "Pragma": [
+          "no-cache"
+        ],
+        "x-ms-ratelimit-remaining-resource": [
+          "Microsoft.Compute/GetOperation3Min;2146,Microsoft.Compute/GetOperation30Min;17843"
+        ],
+        "x-ms-ratelimit-remaining-resource": [
+          "Microsoft.Compute/GetOperation3Min;14984,Microsoft.Compute/GetOperation30Min;29983"
+        ],
+        "Strict-Transport-Security": [
+          "max-age=31536000; includeSubDomains"
+        ],
+        "x-ms-served-by": [
+          "d8479ab9-b4a1-4ca4-bfe5-eb2106eeb54c_131651724435013998"
+        ],
+        "x-ms-request-id": [
+          "a345b2ba-1f15-416a-94d8-19584d188ead"
+        ],
+        "x-ms-ratelimit-remaining-subscription-reads": [
+          "14928"
+        ],
+        "x-ms-correlation-request-id": [
+          "cd1b1d84-fb59-4f44-b0cd-01094ae6bd8b"
+        ],
+        "x-ms-routing-request-id": [
+          "WESTUS2:20180503T164323Z:cd1b1d84-fb59-4f44-b0cd-01094ae6bd8b"
+        ],
+        "X-Content-Type-Options": [
+          "nosniff"
+        ]
+      },
+      "StatusCode": 200
+    },
+    {
+      "RequestUri": "/subscriptions/24fb23e3-6ba3-41f0-9b6e-e41131d5d61e/providers/Microsoft.Compute/locations/southeastasia/operations/d6f84b8d-b41e-47a4-a534-8cbc8a341a55?api-version=2018-04-01",
+      "EncodedRequestUri": "L3N1YnNjcmlwdGlvbnMvMjRmYjIzZTMtNmJhMy00MWYwLTliNmUtZTQxMTMxZDVkNjFlL3Byb3ZpZGVycy9NaWNyb3NvZnQuQ29tcHV0ZS9sb2NhdGlvbnMvc291dGhlYXN0YXNpYS9vcGVyYXRpb25zL2Q2Zjg0YjhkLWI0MWUtNDdhNC1hNTM0LThjYmM4YTM0MWE1NT9hcGktdmVyc2lvbj0yMDE4LTA0LTAx",
+      "RequestMethod": "GET",
+      "RequestBody": "",
+      "RequestHeaders": {
+        "User-Agent": [
           "FxVersion/4.6.25714.03",
           "Microsoft.Azure.Management.Compute.ComputeManagementClient/18.0.0.0"
         ]
       },
-      "ResponseBody": "{\r\n  \"sku\": {\r\n    \"name\": \"Standard_A0\",\r\n    \"tier\": \"Standard\",\r\n    \"capacity\": 2\r\n  },\r\n  \"properties\": {\r\n    \"singlePlacementGroup\": true,\r\n    \"upgradePolicy\": {\r\n      \"mode\": \"Automatic\",\r\n      \"automaticOSUpgrade\": false\r\n    },\r\n    \"virtualMachineProfile\": {\r\n      \"osProfile\": {\r\n        \"computerNamePrefix\": \"test\",\r\n        \"adminUsername\": \"Foo12\",\r\n        \"windowsConfiguration\": {\r\n          \"provisionVMAgent\": true,\r\n          \"enableAutomaticUpdates\": true\r\n        },\r\n        \"secrets\": []\r\n      },\r\n      \"storageProfile\": {\r\n        \"osDisk\": {\r\n          \"createOption\": \"FromImage\",\r\n          \"caching\": \"None\",\r\n          \"managedDisk\": {\r\n            \"storageAccountType\": \"Standard_LRS\"\r\n          }\r\n        },\r\n        \"imageReference\": {\r\n          \"publisher\": \"MicrosoftWindowsServer\",\r\n          \"offer\": \"WindowsServer\",\r\n          \"sku\": \"2012-R2-Datacenter\",\r\n          \"version\": \"4.127.20170406\"\r\n        },\r\n        \"dataDisks\": [\r\n          {\r\n            \"lun\": 1,\r\n            \"createOption\": \"Empty\",\r\n            \"caching\": \"None\",\r\n            \"managedDisk\": {\r\n              \"storageAccountType\": \"Standard_LRS\"\r\n            },\r\n            \"diskSizeGB\": 128\r\n          }\r\n        ]\r\n      },\r\n      \"networkProfile\": {\r\n        \"networkInterfaceConfigurations\": [\r\n          {\r\n            \"name\": \"vmsstestnetconfig7053\",\r\n            \"properties\": {\r\n              \"primary\": true,\r\n              \"enableAcceleratedNetworking\": false,\r\n              \"dnsSettings\": {\r\n                \"dnsServers\": []\r\n              },\r\n              \"enableIPForwarding\": false,\r\n              \"ipConfigurations\": [\r\n                {\r\n                  \"name\": \"vmsstestnetconfig4677\",\r\n                  \"properties\": {\r\n                    \"subnet\": {\r\n                      \"id\": \"/subscriptions/24fb23e3-6ba3-41f0-9b6e-e41131d5d61e/resourceGroups/crptestar81831/providers/Microsoft.Network/virtualNetworks/vn1668/subnets/sn4342\"\r\n                    },\r\n                    \"privateIPAddressVersion\": \"IPv4\"\r\n                  }\r\n                }\r\n              ]\r\n            }\r\n          }\r\n        ]\r\n      }\r\n    },\r\n    \"provisioningState\": \"Creating\",\r\n    \"overprovision\": false,\r\n    \"uniqueId\": \"1b674d4e-bf4e-4fd7-9bd8-71733c6e854a\"\r\n  },\r\n  \"type\": \"Microsoft.Compute/virtualMachineScaleSets\",\r\n  \"location\": \"southeastasia\",\r\n  \"tags\": {\r\n    \"RG\": \"rg\",\r\n    \"testTag\": \"1\"\r\n  },\r\n  \"id\": \"/subscriptions/24fb23e3-6ba3-41f0-9b6e-e41131d5d61e/resourceGroups/crptestar81831/providers/Microsoft.Compute/virtualMachineScaleSets/vmss6926\",\r\n  \"name\": \"vmss6926\"\r\n}",
->>>>>>> 43149714
-      "ResponseHeaders": {
-        "Content-Length": [
-          "2197"
-        ],
-        "Content-Type": [
-          "application/json; charset=utf-8"
-        ],
-        "Expires": [
-          "-1"
-        ],
-<<<<<<< HEAD
-        "Pragma": [
-          "no-cache"
-        ],
-        "Azure-AsyncOperation": [
-          "https://management.azure.com/subscriptions/bc6a9702-673d-4864-8238-cdf22c0054c4/providers/Microsoft.Compute/locations/southeastasia/operations/b6af4c7d-21bc-4289-a972-89fbe88748a0?api-version=2017-12-01"
-        ],
-        "x-ms-ratelimit-remaining-resource": [
-          "Microsoft.Compute/CreateVMScaleSet3Min;39,Microsoft.Compute/CreateVMScaleSet30Min;199,Microsoft.Compute/VMScaleSetBatchedVMRequests5Min;1198,Microsoft.Compute/VmssQueuedVMOperations;1798"
-=======
-        "Cache-Control": [
-          "no-cache"
-        ],
-        "Date": [
-          "Thu, 03 May 2018 16:23:57 GMT"
-        ],
-        "Pragma": [
-          "no-cache"
-        ],
-        "Retry-After": [
-          "10"
+      "ResponseBody": "{\r\n  \"startTime\": \"2018-05-03T09:37:51.475674-07:00\",\r\n  \"status\": \"InProgress\",\r\n  \"name\": \"d6f84b8d-b41e-47a4-a534-8cbc8a341a55\"\r\n}",
+      "ResponseHeaders": {
+        "Content-Length": [
+          "134"
+        ],
+        "Content-Type": [
+          "application/json; charset=utf-8"
+        ],
+        "Expires": [
+          "-1"
+        ],
+        "Pragma": [
+          "no-cache"
+        ],
+        "x-ms-ratelimit-remaining-resource": [
+          "Microsoft.Compute/GetOperation3Min;2146,Microsoft.Compute/GetOperation30Min;17841"
+        ],
+        "Strict-Transport-Security": [
+          "max-age=31536000; includeSubDomains"
+        ],
+        "x-ms-served-by": [
+          "254b1f56-8d55-4dad-8894-c80cbc0fa044_131574917528659760"
+        ],
+        "x-ms-request-id": [
+          "e9cfb7d2-f940-4233-b8c7-654b4b432845"
+        ],
+        "Cache-Control": [
+          "no-cache"
         ],
         "Server": [
           "Microsoft-HTTPAPI/2.0",
           "Microsoft-HTTPAPI/2.0"
         ],
-        "Azure-AsyncOperation": [
-          "https://management.azure.com/subscriptions/24fb23e3-6ba3-41f0-9b6e-e41131d5d61e/providers/Microsoft.Compute/locations/southeastasia/operations/367569ed-d1af-433c-a087-188b63bb9de4?api-version=2018-04-01"
-        ],
-        "x-ms-ratelimit-remaining-resource": [
-          "Microsoft.Compute/CreateVMScaleSet3Min;69,Microsoft.Compute/CreateVMScaleSet30Min;350,Microsoft.Compute/VMScaleSetBatchedVMRequests5Min;2105,Microsoft.Compute/VmssQueuedVMOperations;4798"
->>>>>>> 43149714
-        ],
-        "x-ms-request-charge": [
-          "2"
-        ],
-        "Strict-Transport-Security": [
-          "max-age=31536000; includeSubDomains"
-        ],
-        "x-ms-served-by": [
-<<<<<<< HEAD
+        "x-ms-ratelimit-remaining-subscription-reads": [
+          "14896"
+        ],
+        "x-ms-correlation-request-id": [
+          "4354142d-b2a2-495c-97de-17ecf9cea31f"
+        ],
+        "x-ms-routing-request-id": [
+          "SOUTHINDIA:20171215T211403Z:4354142d-b2a2-495c-97de-17ecf9cea31f"
+        ],
+        "Date": [
+          "Thu, 03 May 2018 16:43:55 GMT"
+        ],
+        "Pragma": [
+          "no-cache"
+        ],
+        "x-ms-ratelimit-remaining-resource": [
+          "Microsoft.Compute/GetOperation3Min;2146,Microsoft.Compute/GetOperation30Min;17838"
+        ],
+        "Strict-Transport-Security": [
+          "max-age=31536000; includeSubDomains"
+        ],
+        "x-ms-served-by": [
           "254b1f56-8d55-4dad-8894-c80cbc0fa044_131574917528659760"
         ],
         "x-ms-request-id": [
-          "b6af4c7d-21bc-4289-a972-89fbe88748a0"
+          "cdb8bebe-e514-4b8f-8366-d3b98a3a8121"
         ],
         "Cache-Control": [
           "no-cache"
@@ -2160,8945 +5697,1223 @@
         "Server": [
           "Microsoft-HTTPAPI/2.0",
           "Microsoft-HTTPAPI/2.0"
-=======
-          "d8479ab9-b4a1-4ca4-bfe5-eb2106eeb54c_131698378694683489"
-        ],
-        "x-ms-request-id": [
-          "367569ed-d1af-433c-a087-188b63bb9de4"
->>>>>>> 43149714
-        ],
-        "x-ms-ratelimit-remaining-subscription-writes": [
-          "1199"
-        ],
-        "x-ms-correlation-request-id": [
-<<<<<<< HEAD
-          "d3a24f84-9585-4f96-b98d-a6995d8889fb"
-        ],
-        "x-ms-routing-request-id": [
-          "SOUTHINDIA:20171215T204456Z:d3a24f84-9585-4f96-b98d-a6995d8889fb"
-        ],
-        "Date": [
-          "Fri, 15 Dec 2017 20:44:55 GMT"
-=======
-          "161c5645-c716-4f99-809d-1a1c89195ccb"
-        ],
-        "x-ms-routing-request-id": [
-          "WESTUS2:20180503T162357Z:161c5645-c716-4f99-809d-1a1c89195ccb"
-        ],
-        "X-Content-Type-Options": [
-          "nosniff"
->>>>>>> 43149714
-        ]
-      },
-      "StatusCode": 201
-    },
-    {
-<<<<<<< HEAD
-      "RequestUri": "/subscriptions/bc6a9702-673d-4864-8238-cdf22c0054c4/providers/Microsoft.Compute/locations/southeastasia/operations/b6af4c7d-21bc-4289-a972-89fbe88748a0?api-version=2017-12-01",
-      "EncodedRequestUri": "L3N1YnNjcmlwdGlvbnMvYmM2YTk3MDItNjczZC00ODY0LTgyMzgtY2RmMjJjMDA1NGM0L3Byb3ZpZGVycy9NaWNyb3NvZnQuQ29tcHV0ZS9sb2NhdGlvbnMvc291dGhlYXN0YXNpYS9vcGVyYXRpb25zL2I2YWY0YzdkLTIxYmMtNDI4OS1hOTcyLTg5ZmJlODg3NDhhMD9hcGktdmVyc2lvbj0yMDE3LTEyLTAx",
-=======
-      "RequestUri": "/subscriptions/24fb23e3-6ba3-41f0-9b6e-e41131d5d61e/providers/Microsoft.Compute/locations/southeastasia/operations/367569ed-d1af-433c-a087-188b63bb9de4?api-version=2018-04-01",
-      "EncodedRequestUri": "L3N1YnNjcmlwdGlvbnMvMjRmYjIzZTMtNmJhMy00MWYwLTliNmUtZTQxMTMxZDVkNjFlL3Byb3ZpZGVycy9NaWNyb3NvZnQuQ29tcHV0ZS9sb2NhdGlvbnMvc291dGhlYXN0YXNpYS9vcGVyYXRpb25zLzM2NzU2OWVkLWQxYWYtNDMzYy1hMDg3LTE4OGI2M2JiOWRlND9hcGktdmVyc2lvbj0yMDE4LTA0LTAx",
->>>>>>> 43149714
-      "RequestMethod": "GET",
-      "RequestBody": "",
-      "RequestHeaders": {
-        "User-Agent": [
-<<<<<<< HEAD
+        ],
+        "x-ms-ratelimit-remaining-subscription-reads": [
+          "14895"
+        ],
+        "x-ms-correlation-request-id": [
+          "58bfafbd-158d-4b1f-9b2e-dc1cbd03930c"
+        ],
+        "x-ms-routing-request-id": [
+          "SOUTHINDIA:20171215T211433Z:58bfafbd-158d-4b1f-9b2e-dc1cbd03930c"
+        ],
+        "Date": [
+          "Fri, 15 Dec 2017 21:14:33 GMT"
+        ]
+      },
+      "StatusCode": 200
+    },
+    {
+      "RequestUri": "/subscriptions/bc6a9702-673d-4864-8238-cdf22c0054c4/providers/Microsoft.Compute/locations/southeastasia/operations/890cfb04-575e-4ab3-b344-419d4a1e91c7?api-version=2017-12-01",
+      "EncodedRequestUri": "L3N1YnNjcmlwdGlvbnMvYmM2YTk3MDItNjczZC00ODY0LTgyMzgtY2RmMjJjMDA1NGM0L3Byb3ZpZGVycy9NaWNyb3NvZnQuQ29tcHV0ZS9sb2NhdGlvbnMvc291dGhlYXN0YXNpYS9vcGVyYXRpb25zLzg5MGNmYjA0LTU3NWUtNGFiMy1iMzQ0LTQxOWQ0YTFlOTFjNz9hcGktdmVyc2lvbj0yMDE3LTEyLTAx",
+      "RequestMethod": "GET",
+      "RequestBody": "",
+      "RequestHeaders": {
+        "User-Agent": [
           "FxVersion/4.7.2600.0",
           "OSName/Windows_10_Enterprise",
           "OSVersion/6.3.16299",
           "Microsoft.Azure.Management.Compute.ComputeManagementClient/1.0.1503.0"
         ]
       },
-      "ResponseBody": "{\r\n  \"startTime\": \"2017-12-16T02:14:56.2794887+05:30\",\r\n  \"status\": \"InProgress\",\r\n  \"name\": \"b6af4c7d-21bc-4289-a972-89fbe88748a0\"\r\n}",
-=======
+      "ResponseBody": "{\r\n  \"startTime\": \"2017-12-16T02:43:33.9865547+05:30\",\r\n  \"status\": \"InProgress\",\r\n  \"name\": \"890cfb04-575e-4ab3-b344-419d4a1e91c7\"\r\n}",
+      "ResponseHeaders": {
+        "Content-Length": [
+          "134"
+        ],
+        "Content-Type": [
+          "application/json; charset=utf-8"
+        ],
+        "Expires": [
+          "-1"
+        ],
+        "Pragma": [
+          "no-cache"
+        ],
+        "x-ms-ratelimit-remaining-resource": [
+          "Microsoft.Compute/GetOperation3Min;2146,Microsoft.Compute/GetOperation30Min;17863"
+        ],
+        "x-ms-ratelimit-remaining-resource": [
+          "Microsoft.Compute/GetOperation3Min;14983,Microsoft.Compute/GetOperation30Min;29980"
+        ],
+        "Strict-Transport-Security": [
+          "max-age=31536000; includeSubDomains"
+        ],
+        "x-ms-served-by": [
+          "d8479ab9-b4a1-4ca4-bfe5-eb2106eeb54c_131651724435013998"
+        ],
+        "x-ms-request-id": [
+          "9aa36437-58ae-4bf2-84cc-4388c95e9402"
+        ],
+        "x-ms-ratelimit-remaining-subscription-reads": [
+          "14927"
+        ],
+        "x-ms-correlation-request-id": [
+          "b6b7648e-bba1-4291-827c-f374551fa33f"
+        ],
+        "x-ms-routing-request-id": [
+          "WESTUS2:20180503T164355Z:b6b7648e-bba1-4291-827c-f374551fa33f"
+        ],
+        "X-Content-Type-Options": [
+          "nosniff"
+        ]
+      },
+      "StatusCode": 200
+    },
+    {
+      "RequestUri": "/subscriptions/24fb23e3-6ba3-41f0-9b6e-e41131d5d61e/providers/Microsoft.Compute/locations/southeastasia/operations/d6f84b8d-b41e-47a4-a534-8cbc8a341a55?api-version=2018-04-01",
+      "EncodedRequestUri": "L3N1YnNjcmlwdGlvbnMvMjRmYjIzZTMtNmJhMy00MWYwLTliNmUtZTQxMTMxZDVkNjFlL3Byb3ZpZGVycy9NaWNyb3NvZnQuQ29tcHV0ZS9sb2NhdGlvbnMvc291dGhlYXN0YXNpYS9vcGVyYXRpb25zL2Q2Zjg0YjhkLWI0MWUtNDdhNC1hNTM0LThjYmM4YTM0MWE1NT9hcGktdmVyc2lvbj0yMDE4LTA0LTAx",
+      "RequestMethod": "GET",
+      "RequestBody": "",
+      "RequestHeaders": {
+        "User-Agent": [
           "FxVersion/4.6.25714.03",
           "Microsoft.Azure.Management.Compute.ComputeManagementClient/18.0.0.0"
         ]
       },
-      "ResponseBody": "{\r\n  \"startTime\": \"2018-05-03T09:23:55.2677161-07:00\",\r\n  \"status\": \"InProgress\",\r\n  \"name\": \"367569ed-d1af-433c-a087-188b63bb9de4\"\r\n}",
->>>>>>> 43149714
-      "ResponseHeaders": {
-        "Content-Length": [
-          "134"
-        ],
-        "Content-Type": [
-          "application/json; charset=utf-8"
-        ],
-        "Expires": [
-          "-1"
-        ],
-<<<<<<< HEAD
-=======
-        "Cache-Control": [
-          "no-cache"
-        ],
-        "Date": [
-          "Thu, 03 May 2018 16:24:13 GMT"
-        ],
->>>>>>> 43149714
-        "Pragma": [
-          "no-cache"
-        ],
-        "x-ms-ratelimit-remaining-resource": [
-          "Microsoft.Compute/GetOperation3Min;2158,Microsoft.Compute/GetOperation30Min;17974"
-        ],
-        "x-ms-ratelimit-remaining-resource": [
-          "Microsoft.Compute/GetOperation3Min;14998,Microsoft.Compute/GetOperation30Min;29998"
-        ],
-        "Strict-Transport-Security": [
-          "max-age=31536000; includeSubDomains"
-        ],
-        "x-ms-served-by": [
-<<<<<<< HEAD
-          "254b1f56-8d55-4dad-8894-c80cbc0fa044_131574917528659760"
-        ],
-        "x-ms-request-id": [
-          "e3e169af-c400-4be7-9187-82c0cbb83942"
-        ],
-        "Cache-Control": [
+      "ResponseBody": "{\r\n  \"startTime\": \"2018-05-03T09:37:51.475674-07:00\",\r\n  \"status\": \"InProgress\",\r\n  \"name\": \"d6f84b8d-b41e-47a4-a534-8cbc8a341a55\"\r\n}",
+      "ResponseHeaders": {
+        "Content-Length": [
+          "184"
+        ],
+        "Content-Type": [
+          "application/json; charset=utf-8"
+        ],
+        "Expires": [
+          "-1"
+        ],
+        "Cache-Control": [
+          "no-cache"
+        ],
+        "Date": [
+          "Thu, 03 May 2018 16:44:29 GMT"
+        ],
+        "Pragma": [
+          "no-cache"
+        ],
+        "x-ms-ratelimit-remaining-resource": [
+          "Microsoft.Compute/GetOperation3Min;2147,Microsoft.Compute/GetOperation30Min;17861"
+        ],
+        "x-ms-ratelimit-remaining-resource": [
+          "Microsoft.Compute/GetOperation3Min;14983,Microsoft.Compute/GetOperation30Min;29977"
+        ],
+        "Strict-Transport-Security": [
+          "max-age=31536000; includeSubDomains"
+        ],
+        "x-ms-served-by": [
+          "d8479ab9-b4a1-4ca4-bfe5-eb2106eeb54c_131651724435013998"
+        ],
+        "x-ms-request-id": [
+          "d78d2a63-b0d2-4ac9-8b21-e723eb873960"
+        ],
+        "x-ms-ratelimit-remaining-subscription-reads": [
+          "14926"
+        ],
+        "x-ms-correlation-request-id": [
+          "ab507b2b-d833-4995-9554-1dd8a7013b59"
+        ],
+        "x-ms-routing-request-id": [
+          "WESTUS2:20180503T164429Z:ab507b2b-d833-4995-9554-1dd8a7013b59"
+        ],
+        "X-Content-Type-Options": [
+          "nosniff"
+        ]
+      },
+      "StatusCode": 200
+    },
+    {
+      "RequestUri": "/subscriptions/24fb23e3-6ba3-41f0-9b6e-e41131d5d61e/providers/Microsoft.Compute/locations/southeastasia/operations/d6f84b8d-b41e-47a4-a534-8cbc8a341a55?api-version=2018-04-01",
+      "EncodedRequestUri": "L3N1YnNjcmlwdGlvbnMvMjRmYjIzZTMtNmJhMy00MWYwLTliNmUtZTQxMTMxZDVkNjFlL3Byb3ZpZGVycy9NaWNyb3NvZnQuQ29tcHV0ZS9sb2NhdGlvbnMvc291dGhlYXN0YXNpYS9vcGVyYXRpb25zL2Q2Zjg0YjhkLWI0MWUtNDdhNC1hNTM0LThjYmM4YTM0MWE1NT9hcGktdmVyc2lvbj0yMDE4LTA0LTAx",
+      "RequestMethod": "GET",
+      "RequestBody": "",
+      "RequestHeaders": {
+        "User-Agent": [
+          "FxVersion/4.6.25714.03",
+          "Microsoft.Azure.Management.Compute.ComputeManagementClient/18.0.0.0"
+        ]
+      },
+      "ResponseBody": "{\r\n  \"startTime\": \"2018-05-03T09:37:51.475674-07:00\",\r\n  \"endTime\": \"2018-05-03T09:44:36.8917985-07:00\",\r\n  \"status\": \"Succeeded\",\r\n  \"name\": \"d6f84b8d-b41e-47a4-a534-8cbc8a341a55\"\r\n}",
+      "ResponseHeaders": {
+        "Content-Type": [
+          "application/json; charset=utf-8"
+        ],
+        "Expires": [
+          "-1"
+        ],
+        "Cache-Control": [
+          "no-cache"
+        ],
+        "Date": [
+          "Thu, 03 May 2018 16:45:00 GMT"
+        ],
+        "Pragma": [
+          "no-cache"
+        ],
+        "Transfer-Encoding": [
+          "chunked"
+        ],
+        "x-ms-ratelimit-remaining-resource": [
+          "Microsoft.Compute/DeleteVMScaleSetVM3Min;718,Microsoft.Compute/DeleteVMScaleSetVM30Min;3597,Microsoft.Compute/VMScaleSetBatchedVMRequests5Min;1198,Microsoft.Compute/VmssQueuedVMOperations;1799"
+        ],
+        "Vary": [
+          "Accept-Encoding"
+        ],
+        "x-ms-ratelimit-remaining-resource": [
+          "Microsoft.Compute/GetOperation3Min;14987,Microsoft.Compute/GetOperation30Min;29975"
+        ],
+        "Strict-Transport-Security": [
+          "max-age=31536000; includeSubDomains"
+        ],
+        "x-ms-served-by": [
+          "d8479ab9-b4a1-4ca4-bfe5-eb2106eeb54c_131651724435013998"
+        ],
+        "x-ms-request-id": [
+          "d8fe3f4e-b11d-4267-b1e1-2e3ffc132ac0"
+        ],
+        "x-ms-ratelimit-remaining-subscription-reads": [
+          "14925"
+        ],
+        "x-ms-correlation-request-id": [
+          "a0cf7a51-18e6-42b3-88f7-b6cb7274773a"
+        ],
+        "x-ms-routing-request-id": [
+          "WESTUS2:20180503T164500Z:a0cf7a51-18e6-42b3-88f7-b6cb7274773a"
+        ],
+        "X-Content-Type-Options": [
+          "nosniff"
+        ]
+      },
+      "StatusCode": 200
+    },
+    {
+      "RequestUri": "/subscriptions/24fb23e3-6ba3-41f0-9b6e-e41131d5d61e/providers/Microsoft.Compute/locations/southeastasia/operations/d6f84b8d-b41e-47a4-a534-8cbc8a341a55?monitor=true&api-version=2018-04-01",
+      "EncodedRequestUri": "L3N1YnNjcmlwdGlvbnMvMjRmYjIzZTMtNmJhMy00MWYwLTliNmUtZTQxMTMxZDVkNjFlL3Byb3ZpZGVycy9NaWNyb3NvZnQuQ29tcHV0ZS9sb2NhdGlvbnMvc291dGhlYXN0YXNpYS9vcGVyYXRpb25zL2Q2Zjg0YjhkLWI0MWUtNDdhNC1hNTM0LThjYmM4YTM0MWE1NT9tb25pdG9yPXRydWUmYXBpLXZlcnNpb249MjAxOC0wNC0wMQ==",
+      "RequestMethod": "GET",
+      "RequestBody": "",
+      "RequestHeaders": {
+        "User-Agent": [
+          "FxVersion/4.6.25714.03",
+          "Microsoft.Azure.Management.Compute.ComputeManagementClient/18.0.0.0"
+        ]
+      },
+      "ResponseBody": "",
+      "ResponseHeaders": {
+        "Content-Length": [
+          "0"
+        ],
+        "Expires": [
+          "-1"
+        ],
+        "Cache-Control": [
+          "no-cache"
+        ],
+        "Date": [
+          "Thu, 03 May 2018 16:45:00 GMT"
+        ],
+        "Pragma": [
           "no-cache"
         ],
         "Server": [
           "Microsoft-HTTPAPI/2.0",
           "Microsoft-HTTPAPI/2.0"
         ],
-        "x-ms-ratelimit-remaining-subscription-reads": [
-          "14977"
-        ],
-        "x-ms-correlation-request-id": [
-          "8a30afe3-2715-439f-adb8-6b314ca6c1d8"
-        ],
-        "x-ms-routing-request-id": [
-          "SOUTHINDIA:20171215T204526Z:8a30afe3-2715-439f-adb8-6b314ca6c1d8"
-        ],
-        "Date": [
-          "Fri, 15 Dec 2017 20:45:25 GMT"
-=======
-          "d8479ab9-b4a1-4ca4-bfe5-eb2106eeb54c_131698378694683489"
-        ],
-        "x-ms-request-id": [
-          "925bd616-2dc4-4b83-b109-6be77c226fc2"
-        ],
-        "x-ms-ratelimit-remaining-subscription-reads": [
-          "14987"
-        ],
-        "x-ms-correlation-request-id": [
-          "0cf65ac7-5255-4bc2-84b8-4a3e5c55bf31"
-        ],
-        "x-ms-routing-request-id": [
-          "WESTUS2:20180503T162414Z:0cf65ac7-5255-4bc2-84b8-4a3e5c55bf31"
-        ],
-        "X-Content-Type-Options": [
-          "nosniff"
->>>>>>> 43149714
-        ]
-      },
-      "StatusCode": 200
-    },
-    {
-<<<<<<< HEAD
-      "RequestUri": "/subscriptions/bc6a9702-673d-4864-8238-cdf22c0054c4/providers/Microsoft.Compute/locations/southeastasia/operations/b6af4c7d-21bc-4289-a972-89fbe88748a0?api-version=2017-12-01",
-      "EncodedRequestUri": "L3N1YnNjcmlwdGlvbnMvYmM2YTk3MDItNjczZC00ODY0LTgyMzgtY2RmMjJjMDA1NGM0L3Byb3ZpZGVycy9NaWNyb3NvZnQuQ29tcHV0ZS9sb2NhdGlvbnMvc291dGhlYXN0YXNpYS9vcGVyYXRpb25zL2I2YWY0YzdkLTIxYmMtNDI4OS1hOTcyLTg5ZmJlODg3NDhhMD9hcGktdmVyc2lvbj0yMDE3LTEyLTAx",
-=======
-      "RequestUri": "/subscriptions/24fb23e3-6ba3-41f0-9b6e-e41131d5d61e/providers/Microsoft.Compute/locations/southeastasia/operations/367569ed-d1af-433c-a087-188b63bb9de4?api-version=2018-04-01",
-      "EncodedRequestUri": "L3N1YnNjcmlwdGlvbnMvMjRmYjIzZTMtNmJhMy00MWYwLTliNmUtZTQxMTMxZDVkNjFlL3Byb3ZpZGVycy9NaWNyb3NvZnQuQ29tcHV0ZS9sb2NhdGlvbnMvc291dGhlYXN0YXNpYS9vcGVyYXRpb25zLzM2NzU2OWVkLWQxYWYtNDMzYy1hMDg3LTE4OGI2M2JiOWRlND9hcGktdmVyc2lvbj0yMDE4LTA0LTAx",
->>>>>>> 43149714
-      "RequestMethod": "GET",
-      "RequestBody": "",
-      "RequestHeaders": {
-        "User-Agent": [
-<<<<<<< HEAD
-          "FxVersion/4.7.2600.0",
-          "OSName/Windows_10_Enterprise",
-          "OSVersion/6.3.16299",
-          "Microsoft.Azure.Management.Compute.ComputeManagementClient/1.0.1503.0"
-        ]
-      },
-      "ResponseBody": "{\r\n  \"startTime\": \"2017-12-16T02:14:56.2794887+05:30\",\r\n  \"status\": \"InProgress\",\r\n  \"name\": \"b6af4c7d-21bc-4289-a972-89fbe88748a0\"\r\n}",
-=======
+        "x-ms-ratelimit-remaining-resource": [
+          "Microsoft.Compute/GetOperation3Min;14986,Microsoft.Compute/GetOperation30Min;29974"
+        ],
+        "Strict-Transport-Security": [
+          "max-age=31536000; includeSubDomains"
+        ],
+        "x-ms-served-by": [
+          "d8479ab9-b4a1-4ca4-bfe5-eb2106eeb54c_131651724435013998"
+        ],
+        "x-ms-request-id": [
+          "e215ab84-5fde-4fa0-a994-90a7a6b248f9"
+        ],
+        "x-ms-ratelimit-remaining-subscription-reads": [
+          "14924"
+        ],
+        "x-ms-correlation-request-id": [
+          "acccdb42-8128-4647-8088-eb71089aa1e1"
+        ],
+        "x-ms-routing-request-id": [
+          "WESTUS2:20180503T164500Z:acccdb42-8128-4647-8088-eb71089aa1e1"
+        ],
+        "X-Content-Type-Options": [
+          "nosniff"
+        ]
+      },
+      "StatusCode": 200
+    },
+    {
+      "RequestUri": "/subscriptions/24fb23e3-6ba3-41f0-9b6e-e41131d5d61e/resourceGroups/crptestar81831/providers/Microsoft.Compute/virtualMachineScaleSets/vmss6926/virtualmachines/0/restart?api-version=2018-04-01",
+      "EncodedRequestUri": "L3N1YnNjcmlwdGlvbnMvMjRmYjIzZTMtNmJhMy00MWYwLTliNmUtZTQxMTMxZDVkNjFlL3Jlc291cmNlR3JvdXBzL2NycHRlc3RhcjgxODMxL3Byb3ZpZGVycy9NaWNyb3NvZnQuQ29tcHV0ZS92aXJ0dWFsTWFjaGluZVNjYWxlU2V0cy92bXNzNjkyNi92aXJ0dWFsbWFjaGluZXMvMC9yZXN0YXJ0P2FwaS12ZXJzaW9uPTIwMTgtMDQtMDE=",
+      "RequestMethod": "POST",
+      "RequestBody": "",
+      "RequestHeaders": {
+        "x-ms-client-request-id": [
+          "e8d9b23e-cdbc-468e-9ae8-fee64ca58f3c"
+        ],
+        "accept-language": [
+          "en-US"
+        ],
+        "User-Agent": [
           "FxVersion/4.6.25714.03",
           "Microsoft.Azure.Management.Compute.ComputeManagementClient/18.0.0.0"
         ]
       },
-      "ResponseBody": "{\r\n  \"startTime\": \"2018-05-03T09:23:55.2677161-07:00\",\r\n  \"status\": \"InProgress\",\r\n  \"name\": \"367569ed-d1af-433c-a087-188b63bb9de4\"\r\n}",
->>>>>>> 43149714
-      "ResponseHeaders": {
-        "Content-Length": [
-          "134"
-        ],
-        "Content-Type": [
-          "application/json; charset=utf-8"
-        ],
-        "Expires": [
-          "-1"
-        ],
-<<<<<<< HEAD
-=======
-        "Cache-Control": [
-          "no-cache"
-        ],
-        "Date": [
-          "Thu, 03 May 2018 16:24:24 GMT"
-        ],
->>>>>>> 43149714
-        "Pragma": [
-          "no-cache"
-        ],
-        "x-ms-ratelimit-remaining-resource": [
-          "Microsoft.Compute/GetOperation3Min;2155,Microsoft.Compute/GetOperation30Min;17971"
-        ],
-        "x-ms-ratelimit-remaining-resource": [
-          "Microsoft.Compute/GetOperation3Min;14997,Microsoft.Compute/GetOperation30Min;29997"
-        ],
-        "Strict-Transport-Security": [
-          "max-age=31536000; includeSubDomains"
-        ],
-        "x-ms-served-by": [
-<<<<<<< HEAD
-          "254b1f56-8d55-4dad-8894-c80cbc0fa044_131574917528659760"
-        ],
-        "x-ms-request-id": [
-          "f7569e6b-cd47-4f2c-942b-9a2c250e3fb1"
-        ],
-        "Cache-Control": [
-          "no-cache"
+      "ResponseBody": "",
+      "ResponseHeaders": {
+        "Content-Length": [
+          "0"
+        ],
+        "Expires": [
+          "-1"
+        ],
+        "Cache-Control": [
+          "no-cache"
+        ],
+        "Date": [
+          "Thu, 03 May 2018 16:45:01 GMT"
+        ],
+        "Pragma": [
+          "no-cache"
+        ],
+        "Location": [
+          "https://management.azure.com/subscriptions/24fb23e3-6ba3-41f0-9b6e-e41131d5d61e/providers/Microsoft.Compute/locations/southeastasia/operations/1335af11-a160-4e61-b212-75e4e5359d4a?monitor=true&api-version=2018-04-01"
         ],
         "Server": [
           "Microsoft-HTTPAPI/2.0",
           "Microsoft-HTTPAPI/2.0"
         ],
-        "x-ms-ratelimit-remaining-subscription-reads": [
-          "14976"
-        ],
-        "x-ms-correlation-request-id": [
-          "3e0f59a5-ea21-422b-bdb5-065d2f0512db"
-        ],
-        "x-ms-routing-request-id": [
-          "SOUTHINDIA:20171215T204556Z:3e0f59a5-ea21-422b-bdb5-065d2f0512db"
-        ],
-        "Date": [
-          "Fri, 15 Dec 2017 20:45:55 GMT"
-=======
-          "d8479ab9-b4a1-4ca4-bfe5-eb2106eeb54c_131698378694683489"
-        ],
-        "x-ms-request-id": [
-          "b0398e60-d35f-4f1a-8bdd-9079c4ef9a06"
-        ],
-        "x-ms-ratelimit-remaining-subscription-reads": [
-          "14986"
-        ],
-        "x-ms-correlation-request-id": [
-          "5602ee9b-5acd-4514-a2e7-d920b7f03434"
-        ],
-        "x-ms-routing-request-id": [
-          "WESTUS2:20180503T162424Z:5602ee9b-5acd-4514-a2e7-d920b7f03434"
-        ],
-        "X-Content-Type-Options": [
-          "nosniff"
->>>>>>> 43149714
-        ]
-      },
-      "StatusCode": 200
-    },
-    {
-<<<<<<< HEAD
-      "RequestUri": "/subscriptions/bc6a9702-673d-4864-8238-cdf22c0054c4/providers/Microsoft.Compute/locations/southeastasia/operations/b6af4c7d-21bc-4289-a972-89fbe88748a0?api-version=2017-12-01",
-      "EncodedRequestUri": "L3N1YnNjcmlwdGlvbnMvYmM2YTk3MDItNjczZC00ODY0LTgyMzgtY2RmMjJjMDA1NGM0L3Byb3ZpZGVycy9NaWNyb3NvZnQuQ29tcHV0ZS9sb2NhdGlvbnMvc291dGhlYXN0YXNpYS9vcGVyYXRpb25zL2I2YWY0YzdkLTIxYmMtNDI4OS1hOTcyLTg5ZmJlODg3NDhhMD9hcGktdmVyc2lvbj0yMDE3LTEyLTAx",
-=======
-      "RequestUri": "/subscriptions/24fb23e3-6ba3-41f0-9b6e-e41131d5d61e/providers/Microsoft.Compute/locations/southeastasia/operations/367569ed-d1af-433c-a087-188b63bb9de4?api-version=2018-04-01",
-      "EncodedRequestUri": "L3N1YnNjcmlwdGlvbnMvMjRmYjIzZTMtNmJhMy00MWYwLTliNmUtZTQxMTMxZDVkNjFlL3Byb3ZpZGVycy9NaWNyb3NvZnQuQ29tcHV0ZS9sb2NhdGlvbnMvc291dGhlYXN0YXNpYS9vcGVyYXRpb25zLzM2NzU2OWVkLWQxYWYtNDMzYy1hMDg3LTE4OGI2M2JiOWRlND9hcGktdmVyc2lvbj0yMDE4LTA0LTAx",
->>>>>>> 43149714
-      "RequestMethod": "GET",
-      "RequestBody": "",
-      "RequestHeaders": {
-        "User-Agent": [
-<<<<<<< HEAD
-          "FxVersion/4.7.2600.0",
-          "OSName/Windows_10_Enterprise",
-          "OSVersion/6.3.16299",
-          "Microsoft.Azure.Management.Compute.ComputeManagementClient/1.0.1503.0"
-        ]
-      },
-      "ResponseBody": "{\r\n  \"startTime\": \"2017-12-16T02:14:56.2794887+05:30\",\r\n  \"status\": \"InProgress\",\r\n  \"name\": \"b6af4c7d-21bc-4289-a972-89fbe88748a0\"\r\n}",
-=======
+        "Azure-AsyncOperation": [
+          "https://management.azure.com/subscriptions/24fb23e3-6ba3-41f0-9b6e-e41131d5d61e/providers/Microsoft.Compute/locations/southeastasia/operations/1335af11-a160-4e61-b212-75e4e5359d4a?api-version=2018-04-01"
+        ],
+        "x-ms-ratelimit-remaining-resource": [
+          "Microsoft.Compute/VMScaleSetActions3Min;239,Microsoft.Compute/VMScaleSetActions30Min;1199,Microsoft.Compute/VMScaleSetVMActions3Min;199,Microsoft.Compute/VMScaleSetVMActions30Min;999,Microsoft.Compute/VMScaleSetBatchedVMRequests5Min;2106,Microsoft.Compute/VmssQueuedVMOperations;4799"
+        ],
+        "x-ms-request-charge": [
+          "1"
+        ],
+        "Strict-Transport-Security": [
+          "max-age=31536000; includeSubDomains"
+        ],
+        "x-ms-served-by": [
+          "d8479ab9-b4a1-4ca4-bfe5-eb2106eeb54c_131651724435013998"
+        ],
+        "x-ms-request-id": [
+          "1335af11-a160-4e61-b212-75e4e5359d4a"
+        ],
+        "x-ms-ratelimit-remaining-subscription-writes": [
+          "1195"
+        ],
+        "x-ms-correlation-request-id": [
+          "5e5137ec-5b5d-4a66-92d3-e994d484dbe7"
+        ],
+        "x-ms-routing-request-id": [
+          "WESTUS2:20180503T164501Z:5e5137ec-5b5d-4a66-92d3-e994d484dbe7"
+        ],
+        "X-Content-Type-Options": [
+          "nosniff"
+        ]
+      },
+      "StatusCode": 202
+    },
+    {
+      "RequestUri": "/subscriptions/24fb23e3-6ba3-41f0-9b6e-e41131d5d61e/providers/Microsoft.Compute/locations/southeastasia/operations/1335af11-a160-4e61-b212-75e4e5359d4a?api-version=2018-04-01",
+      "EncodedRequestUri": "L3N1YnNjcmlwdGlvbnMvMjRmYjIzZTMtNmJhMy00MWYwLTliNmUtZTQxMTMxZDVkNjFlL3Byb3ZpZGVycy9NaWNyb3NvZnQuQ29tcHV0ZS9sb2NhdGlvbnMvc291dGhlYXN0YXNpYS9vcGVyYXRpb25zLzEzMzVhZjExLWExNjAtNGU2MS1iMjEyLTc1ZTRlNTM1OWQ0YT9hcGktdmVyc2lvbj0yMDE4LTA0LTAx",
+      "RequestMethod": "GET",
+      "RequestBody": "",
+      "RequestHeaders": {
+        "User-Agent": [
           "FxVersion/4.6.25714.03",
           "Microsoft.Azure.Management.Compute.ComputeManagementClient/18.0.0.0"
         ]
       },
-      "ResponseBody": "{\r\n  \"startTime\": \"2018-05-03T09:23:55.2677161-07:00\",\r\n  \"status\": \"InProgress\",\r\n  \"name\": \"367569ed-d1af-433c-a087-188b63bb9de4\"\r\n}",
->>>>>>> 43149714
-      "ResponseHeaders": {
-        "Content-Length": [
-          "134"
-        ],
-        "Content-Type": [
-          "application/json; charset=utf-8"
-        ],
-        "Expires": [
-          "-1"
-        ],
-<<<<<<< HEAD
-=======
-        "Cache-Control": [
-          "no-cache"
-        ],
-        "Date": [
-          "Thu, 03 May 2018 16:24:34 GMT"
-        ],
->>>>>>> 43149714
-        "Pragma": [
-          "no-cache"
-        ],
-        "x-ms-ratelimit-remaining-resource": [
-          "Microsoft.Compute/GetOperation3Min;2152,Microsoft.Compute/GetOperation30Min;17968"
-        ],
-        "x-ms-ratelimit-remaining-resource": [
-          "Microsoft.Compute/GetOperation3Min;14996,Microsoft.Compute/GetOperation30Min;29996"
-        ],
-        "Strict-Transport-Security": [
-          "max-age=31536000; includeSubDomains"
-        ],
-        "x-ms-served-by": [
-<<<<<<< HEAD
-          "254b1f56-8d55-4dad-8894-c80cbc0fa044_131574917528659760"
-        ],
-        "x-ms-request-id": [
-          "1fc3f52c-a722-4bf7-bf13-263e00eabcdd"
-        ],
-        "Cache-Control": [
-          "no-cache"
+      "ResponseBody": "{\r\n  \"startTime\": \"2018-05-03T09:45:00.9231583-07:00\",\r\n  \"endTime\": \"2018-05-03T09:45:04.2200522-07:00\",\r\n  \"status\": \"Succeeded\",\r\n  \"name\": \"1335af11-a160-4e61-b212-75e4e5359d4a\"\r\n}",
+      "ResponseHeaders": {
+        "Content-Type": [
+          "application/json; charset=utf-8"
+        ],
+        "Expires": [
+          "-1"
+        ],
+        "Cache-Control": [
+          "no-cache"
+        ],
+        "Date": [
+          "Thu, 03 May 2018 16:45:30 GMT"
+        ],
+        "Pragma": [
+          "no-cache"
+        ],
+        "Transfer-Encoding": [
+          "chunked"
         ],
         "Server": [
           "Microsoft-HTTPAPI/2.0",
           "Microsoft-HTTPAPI/2.0"
         ],
-        "x-ms-ratelimit-remaining-subscription-reads": [
-          "14975"
-        ],
-        "x-ms-correlation-request-id": [
-          "29ec54a7-2c37-4a75-8574-a70dd3ee49b0"
-        ],
-        "x-ms-routing-request-id": [
-          "SOUTHINDIA:20171215T204626Z:29ec54a7-2c37-4a75-8574-a70dd3ee49b0"
-        ],
-        "Date": [
-          "Fri, 15 Dec 2017 20:46:26 GMT"
-=======
-          "d8479ab9-b4a1-4ca4-bfe5-eb2106eeb54c_131698378694683489"
-        ],
-        "x-ms-request-id": [
-          "62fd6f11-94d3-4be1-b077-428c27cbaa41"
-        ],
-        "x-ms-ratelimit-remaining-subscription-reads": [
-          "14985"
-        ],
-        "x-ms-correlation-request-id": [
-          "45c52f6d-a0fe-418f-ba6f-a5160f0c4687"
-        ],
-        "x-ms-routing-request-id": [
-          "WESTUS2:20180503T162435Z:45c52f6d-a0fe-418f-ba6f-a5160f0c4687"
-        ],
-        "X-Content-Type-Options": [
-          "nosniff"
->>>>>>> 43149714
-        ]
-      },
-      "StatusCode": 200
-    },
-    {
-<<<<<<< HEAD
-      "RequestUri": "/subscriptions/bc6a9702-673d-4864-8238-cdf22c0054c4/providers/Microsoft.Compute/locations/southeastasia/operations/b6af4c7d-21bc-4289-a972-89fbe88748a0?api-version=2017-12-01",
-      "EncodedRequestUri": "L3N1YnNjcmlwdGlvbnMvYmM2YTk3MDItNjczZC00ODY0LTgyMzgtY2RmMjJjMDA1NGM0L3Byb3ZpZGVycy9NaWNyb3NvZnQuQ29tcHV0ZS9sb2NhdGlvbnMvc291dGhlYXN0YXNpYS9vcGVyYXRpb25zL2I2YWY0YzdkLTIxYmMtNDI4OS1hOTcyLTg5ZmJlODg3NDhhMD9hcGktdmVyc2lvbj0yMDE3LTEyLTAx",
-=======
-      "RequestUri": "/subscriptions/24fb23e3-6ba3-41f0-9b6e-e41131d5d61e/providers/Microsoft.Compute/locations/southeastasia/operations/367569ed-d1af-433c-a087-188b63bb9de4?api-version=2018-04-01",
-      "EncodedRequestUri": "L3N1YnNjcmlwdGlvbnMvMjRmYjIzZTMtNmJhMy00MWYwLTliNmUtZTQxMTMxZDVkNjFlL3Byb3ZpZGVycy9NaWNyb3NvZnQuQ29tcHV0ZS9sb2NhdGlvbnMvc291dGhlYXN0YXNpYS9vcGVyYXRpb25zLzM2NzU2OWVkLWQxYWYtNDMzYy1hMDg3LTE4OGI2M2JiOWRlND9hcGktdmVyc2lvbj0yMDE4LTA0LTAx",
->>>>>>> 43149714
-      "RequestMethod": "GET",
-      "RequestBody": "",
-      "RequestHeaders": {
-        "User-Agent": [
-<<<<<<< HEAD
-          "FxVersion/4.7.2600.0",
-          "OSName/Windows_10_Enterprise",
-          "OSVersion/6.3.16299",
-          "Microsoft.Azure.Management.Compute.ComputeManagementClient/1.0.1503.0"
-        ]
-      },
-      "ResponseBody": "{\r\n  \"startTime\": \"2017-12-16T02:14:56.2794887+05:30\",\r\n  \"status\": \"InProgress\",\r\n  \"name\": \"b6af4c7d-21bc-4289-a972-89fbe88748a0\"\r\n}",
-=======
+        "Vary": [
+          "Accept-Encoding"
+        ],
+        "x-ms-ratelimit-remaining-resource": [
+          "Microsoft.Compute/GetOperation3Min;14987,Microsoft.Compute/GetOperation30Min;29972"
+        ],
+        "Strict-Transport-Security": [
+          "max-age=31536000; includeSubDomains"
+        ],
+        "x-ms-served-by": [
+          "d8479ab9-b4a1-4ca4-bfe5-eb2106eeb54c_131651724435013998"
+        ],
+        "x-ms-request-id": [
+          "5a29626c-3996-4349-8356-a5421f4ecabf"
+        ],
+        "x-ms-ratelimit-remaining-subscription-reads": [
+          "14923"
+        ],
+        "x-ms-correlation-request-id": [
+          "61107ed7-c9a3-4d3e-b994-c1e87ae13336"
+        ],
+        "x-ms-routing-request-id": [
+          "WESTUS2:20180503T164531Z:61107ed7-c9a3-4d3e-b994-c1e87ae13336"
+        ],
+        "X-Content-Type-Options": [
+          "nosniff"
+        ]
+      },
+      "StatusCode": 200
+    },
+    {
+      "RequestUri": "/subscriptions/24fb23e3-6ba3-41f0-9b6e-e41131d5d61e/providers/Microsoft.Compute/locations/southeastasia/operations/1335af11-a160-4e61-b212-75e4e5359d4a?monitor=true&api-version=2018-04-01",
+      "EncodedRequestUri": "L3N1YnNjcmlwdGlvbnMvMjRmYjIzZTMtNmJhMy00MWYwLTliNmUtZTQxMTMxZDVkNjFlL3Byb3ZpZGVycy9NaWNyb3NvZnQuQ29tcHV0ZS9sb2NhdGlvbnMvc291dGhlYXN0YXNpYS9vcGVyYXRpb25zLzEzMzVhZjExLWExNjAtNGU2MS1iMjEyLTc1ZTRlNTM1OWQ0YT9tb25pdG9yPXRydWUmYXBpLXZlcnNpb249MjAxOC0wNC0wMQ==",
+      "RequestMethod": "GET",
+      "RequestBody": "",
+      "RequestHeaders": {
+        "User-Agent": [
           "FxVersion/4.6.25714.03",
           "Microsoft.Azure.Management.Compute.ComputeManagementClient/18.0.0.0"
         ]
       },
-      "ResponseBody": "{\r\n  \"startTime\": \"2018-05-03T09:23:55.2677161-07:00\",\r\n  \"status\": \"InProgress\",\r\n  \"name\": \"367569ed-d1af-433c-a087-188b63bb9de4\"\r\n}",
->>>>>>> 43149714
-      "ResponseHeaders": {
-        "Content-Length": [
-          "134"
-        ],
-        "Content-Type": [
-          "application/json; charset=utf-8"
-        ],
-        "Expires": [
-          "-1"
-        ],
-<<<<<<< HEAD
-=======
-        "Cache-Control": [
-          "no-cache"
-        ],
-        "Date": [
-          "Thu, 03 May 2018 16:24:44 GMT"
-        ],
->>>>>>> 43149714
-        "Pragma": [
-          "no-cache"
-        ],
-        "x-ms-ratelimit-remaining-resource": [
-          "Microsoft.Compute/GetOperation3Min;2149,Microsoft.Compute/GetOperation30Min;17965"
-        ],
-        "x-ms-ratelimit-remaining-resource": [
-          "Microsoft.Compute/GetOperation3Min;14995,Microsoft.Compute/GetOperation30Min;29995"
-        ],
-        "Strict-Transport-Security": [
-          "max-age=31536000; includeSubDomains"
-        ],
-        "x-ms-served-by": [
-<<<<<<< HEAD
-          "254b1f56-8d55-4dad-8894-c80cbc0fa044_131574917528659760"
-        ],
-        "x-ms-request-id": [
-          "469b5609-75a1-4d5d-b0e0-878bd9ca57c7"
-        ],
-        "Cache-Control": [
+      "ResponseBody": "",
+      "ResponseHeaders": {
+        "Content-Length": [
+          "0"
+        ],
+        "Expires": [
+          "-1"
+        ],
+        "Cache-Control": [
+          "no-cache"
+        ],
+        "Date": [
+          "Thu, 03 May 2018 16:45:30 GMT"
+        ],
+        "Pragma": [
           "no-cache"
         ],
         "Server": [
           "Microsoft-HTTPAPI/2.0",
           "Microsoft-HTTPAPI/2.0"
         ],
-        "x-ms-ratelimit-remaining-subscription-reads": [
-          "14973"
-        ],
-        "x-ms-correlation-request-id": [
-          "9250ac90-84b9-4da6-86e6-51d47746f7a8"
-        ],
-        "x-ms-routing-request-id": [
-          "SOUTHINDIA:20171215T204656Z:9250ac90-84b9-4da6-86e6-51d47746f7a8"
-        ],
-        "Date": [
-          "Fri, 15 Dec 2017 20:46:56 GMT"
-=======
-          "d8479ab9-b4a1-4ca4-bfe5-eb2106eeb54c_131698378694683489"
-        ],
-        "x-ms-request-id": [
-          "27ebeab7-11ce-4615-b4c7-955beaff17d8"
-        ],
-        "x-ms-ratelimit-remaining-subscription-reads": [
-          "14984"
-        ],
-        "x-ms-correlation-request-id": [
-          "2d909c3a-a390-4f8a-a218-0c7cc480c087"
-        ],
-        "x-ms-routing-request-id": [
-          "WESTUS2:20180503T162445Z:2d909c3a-a390-4f8a-a218-0c7cc480c087"
-        ],
-        "X-Content-Type-Options": [
-          "nosniff"
->>>>>>> 43149714
-        ]
-      },
-      "StatusCode": 200
-    },
-    {
-<<<<<<< HEAD
-      "RequestUri": "/subscriptions/bc6a9702-673d-4864-8238-cdf22c0054c4/providers/Microsoft.Compute/locations/southeastasia/operations/b6af4c7d-21bc-4289-a972-89fbe88748a0?api-version=2017-12-01",
-      "EncodedRequestUri": "L3N1YnNjcmlwdGlvbnMvYmM2YTk3MDItNjczZC00ODY0LTgyMzgtY2RmMjJjMDA1NGM0L3Byb3ZpZGVycy9NaWNyb3NvZnQuQ29tcHV0ZS9sb2NhdGlvbnMvc291dGhlYXN0YXNpYS9vcGVyYXRpb25zL2I2YWY0YzdkLTIxYmMtNDI4OS1hOTcyLTg5ZmJlODg3NDhhMD9hcGktdmVyc2lvbj0yMDE3LTEyLTAx",
-=======
-      "RequestUri": "/subscriptions/24fb23e3-6ba3-41f0-9b6e-e41131d5d61e/providers/Microsoft.Compute/locations/southeastasia/operations/367569ed-d1af-433c-a087-188b63bb9de4?api-version=2018-04-01",
-      "EncodedRequestUri": "L3N1YnNjcmlwdGlvbnMvMjRmYjIzZTMtNmJhMy00MWYwLTliNmUtZTQxMTMxZDVkNjFlL3Byb3ZpZGVycy9NaWNyb3NvZnQuQ29tcHV0ZS9sb2NhdGlvbnMvc291dGhlYXN0YXNpYS9vcGVyYXRpb25zLzM2NzU2OWVkLWQxYWYtNDMzYy1hMDg3LTE4OGI2M2JiOWRlND9hcGktdmVyc2lvbj0yMDE4LTA0LTAx",
->>>>>>> 43149714
-      "RequestMethod": "GET",
-      "RequestBody": "",
-      "RequestHeaders": {
-        "User-Agent": [
-<<<<<<< HEAD
-          "FxVersion/4.7.2600.0",
-          "OSName/Windows_10_Enterprise",
-          "OSVersion/6.3.16299",
-          "Microsoft.Azure.Management.Compute.ComputeManagementClient/1.0.1503.0"
-        ]
-      },
-      "ResponseBody": "{\r\n  \"startTime\": \"2017-12-16T02:14:56.2794887+05:30\",\r\n  \"status\": \"InProgress\",\r\n  \"name\": \"b6af4c7d-21bc-4289-a972-89fbe88748a0\"\r\n}",
-=======
+        "x-ms-ratelimit-remaining-resource": [
+          "Microsoft.Compute/GetOperation3Min;14986,Microsoft.Compute/GetOperation30Min;29971"
+        ],
+        "Strict-Transport-Security": [
+          "max-age=31536000; includeSubDomains"
+        ],
+        "x-ms-served-by": [
+          "d8479ab9-b4a1-4ca4-bfe5-eb2106eeb54c_131651724435013998"
+        ],
+        "x-ms-request-id": [
+          "6d79d6f8-b94f-4285-87b3-3300c82ff69f"
+        ],
+        "x-ms-ratelimit-remaining-subscription-reads": [
+          "14922"
+        ],
+        "x-ms-correlation-request-id": [
+          "fd735d75-6bb1-499f-af66-a1f18f22aef0"
+        ],
+        "x-ms-routing-request-id": [
+          "WESTUS2:20180503T164531Z:fd735d75-6bb1-499f-af66-a1f18f22aef0"
+        ],
+        "X-Content-Type-Options": [
+          "nosniff"
+        ]
+      },
+      "StatusCode": 200
+    },
+    {
+      "RequestUri": "/subscriptions/24fb23e3-6ba3-41f0-9b6e-e41131d5d61e/resourceGroups/crptestar81831/providers/Microsoft.Compute/virtualMachineScaleSets/vmss6926/virtualmachines/0/poweroff?api-version=2018-04-01",
+      "EncodedRequestUri": "L3N1YnNjcmlwdGlvbnMvMjRmYjIzZTMtNmJhMy00MWYwLTliNmUtZTQxMTMxZDVkNjFlL3Jlc291cmNlR3JvdXBzL2NycHRlc3RhcjgxODMxL3Byb3ZpZGVycy9NaWNyb3NvZnQuQ29tcHV0ZS92aXJ0dWFsTWFjaGluZVNjYWxlU2V0cy92bXNzNjkyNi92aXJ0dWFsbWFjaGluZXMvMC9wb3dlcm9mZj9hcGktdmVyc2lvbj0yMDE4LTA0LTAx",
+      "RequestMethod": "POST",
+      "RequestBody": "",
+      "RequestHeaders": {
+        "x-ms-client-request-id": [
+          "6f85effc-e661-4110-a20d-1b975b8e3ec9"
+        ],
+        "accept-language": [
+          "en-US"
+        ],
+        "User-Agent": [
           "FxVersion/4.6.25714.03",
           "Microsoft.Azure.Management.Compute.ComputeManagementClient/18.0.0.0"
         ]
       },
-      "ResponseBody": "{\r\n  \"startTime\": \"2018-05-03T09:23:55.2677161-07:00\",\r\n  \"status\": \"InProgress\",\r\n  \"name\": \"367569ed-d1af-433c-a087-188b63bb9de4\"\r\n}",
->>>>>>> 43149714
-      "ResponseHeaders": {
-        "Content-Length": [
-          "134"
-        ],
-        "Content-Type": [
-          "application/json; charset=utf-8"
-        ],
-        "Expires": [
-          "-1"
-        ],
-<<<<<<< HEAD
-=======
-        "Cache-Control": [
-          "no-cache"
-        ],
-        "Date": [
-          "Thu, 03 May 2018 16:24:54 GMT"
-        ],
->>>>>>> 43149714
-        "Pragma": [
-          "no-cache"
-        ],
-        "x-ms-ratelimit-remaining-resource": [
-          "Microsoft.Compute/GetOperation3Min;2147,Microsoft.Compute/GetOperation30Min;17963"
-        ],
-        "x-ms-ratelimit-remaining-resource": [
-          "Microsoft.Compute/GetOperation3Min;14994,Microsoft.Compute/GetOperation30Min;29994"
-        ],
-        "Strict-Transport-Security": [
-          "max-age=31536000; includeSubDomains"
-        ],
-        "x-ms-served-by": [
-<<<<<<< HEAD
-          "254b1f56-8d55-4dad-8894-c80cbc0fa044_131574917528659760"
-        ],
-        "x-ms-request-id": [
-          "f27e4ad5-48b2-4f97-bb4b-617918363500"
-        ],
-        "Cache-Control": [
-          "no-cache"
+      "ResponseBody": "",
+      "ResponseHeaders": {
+        "Content-Length": [
+          "0"
+        ],
+        "Expires": [
+          "-1"
+        ],
+        "Cache-Control": [
+          "no-cache"
+        ],
+        "Date": [
+          "Thu, 03 May 2018 16:45:31 GMT"
+        ],
+        "Pragma": [
+          "no-cache"
+        ],
+        "Location": [
+          "https://management.azure.com/subscriptions/24fb23e3-6ba3-41f0-9b6e-e41131d5d61e/providers/Microsoft.Compute/locations/southeastasia/operations/df72417e-2ed3-4332-be1a-acf0484226ee?monitor=true&api-version=2018-04-01"
         ],
         "Server": [
           "Microsoft-HTTPAPI/2.0",
           "Microsoft-HTTPAPI/2.0"
         ],
-        "x-ms-ratelimit-remaining-subscription-reads": [
-          "14972"
-        ],
-        "x-ms-correlation-request-id": [
-          "4b220b62-f6a9-445b-af62-6915009a36d5"
-        ],
-        "x-ms-routing-request-id": [
-          "SOUTHINDIA:20171215T204726Z:4b220b62-f6a9-445b-af62-6915009a36d5"
-        ],
-        "Date": [
-          "Fri, 15 Dec 2017 20:47:26 GMT"
-=======
-          "d8479ab9-b4a1-4ca4-bfe5-eb2106eeb54c_131698378694683489"
-        ],
-        "x-ms-request-id": [
-          "945a64bb-e855-468d-aa13-d8031c81609c"
-        ],
-        "x-ms-ratelimit-remaining-subscription-reads": [
-          "14983"
-        ],
-        "x-ms-correlation-request-id": [
-          "2d0397c8-1ba2-4a64-a480-e0b8edb32e0d"
-        ],
-        "x-ms-routing-request-id": [
-          "WESTUS2:20180503T162455Z:2d0397c8-1ba2-4a64-a480-e0b8edb32e0d"
-        ],
-        "X-Content-Type-Options": [
-          "nosniff"
->>>>>>> 43149714
-        ]
-      },
-      "StatusCode": 200
-    },
-    {
-<<<<<<< HEAD
-      "RequestUri": "/subscriptions/bc6a9702-673d-4864-8238-cdf22c0054c4/providers/Microsoft.Compute/locations/southeastasia/operations/b6af4c7d-21bc-4289-a972-89fbe88748a0?api-version=2017-12-01",
-      "EncodedRequestUri": "L3N1YnNjcmlwdGlvbnMvYmM2YTk3MDItNjczZC00ODY0LTgyMzgtY2RmMjJjMDA1NGM0L3Byb3ZpZGVycy9NaWNyb3NvZnQuQ29tcHV0ZS9sb2NhdGlvbnMvc291dGhlYXN0YXNpYS9vcGVyYXRpb25zL2I2YWY0YzdkLTIxYmMtNDI4OS1hOTcyLTg5ZmJlODg3NDhhMD9hcGktdmVyc2lvbj0yMDE3LTEyLTAx",
-=======
-      "RequestUri": "/subscriptions/24fb23e3-6ba3-41f0-9b6e-e41131d5d61e/providers/Microsoft.Compute/locations/southeastasia/operations/367569ed-d1af-433c-a087-188b63bb9de4?api-version=2018-04-01",
-      "EncodedRequestUri": "L3N1YnNjcmlwdGlvbnMvMjRmYjIzZTMtNmJhMy00MWYwLTliNmUtZTQxMTMxZDVkNjFlL3Byb3ZpZGVycy9NaWNyb3NvZnQuQ29tcHV0ZS9sb2NhdGlvbnMvc291dGhlYXN0YXNpYS9vcGVyYXRpb25zLzM2NzU2OWVkLWQxYWYtNDMzYy1hMDg3LTE4OGI2M2JiOWRlND9hcGktdmVyc2lvbj0yMDE4LTA0LTAx",
->>>>>>> 43149714
-      "RequestMethod": "GET",
-      "RequestBody": "",
-      "RequestHeaders": {
-        "User-Agent": [
-<<<<<<< HEAD
-          "FxVersion/4.7.2600.0",
-          "OSName/Windows_10_Enterprise",
-          "OSVersion/6.3.16299",
-          "Microsoft.Azure.Management.Compute.ComputeManagementClient/1.0.1503.0"
-        ]
-      },
-      "ResponseBody": "{\r\n  \"startTime\": \"2017-12-16T02:14:56.2794887+05:30\",\r\n  \"status\": \"InProgress\",\r\n  \"name\": \"b6af4c7d-21bc-4289-a972-89fbe88748a0\"\r\n}",
-=======
+        "Azure-AsyncOperation": [
+          "https://management.azure.com/subscriptions/24fb23e3-6ba3-41f0-9b6e-e41131d5d61e/providers/Microsoft.Compute/locations/southeastasia/operations/df72417e-2ed3-4332-be1a-acf0484226ee?api-version=2018-04-01"
+        ],
+        "x-ms-ratelimit-remaining-resource": [
+          "Microsoft.Compute/DeleteVMScaleSetVM3Min;239,Microsoft.Compute/DeleteVMScaleSetVM30Min;1199,Microsoft.Compute/VMScaleSetBatchedVMRequests5Min;2105,Microsoft.Compute/VmssQueuedVMOperations;4799"
+        ],
+        "x-ms-request-charge": [
+          "1"
+        ],
+        "Strict-Transport-Security": [
+          "max-age=31536000; includeSubDomains"
+        ],
+        "x-ms-served-by": [
+          "d8479ab9-b4a1-4ca4-bfe5-eb2106eeb54c_131651724435013998"
+        ],
+        "x-ms-request-id": [
+          "df72417e-2ed3-4332-be1a-acf0484226ee"
+        ],
+        "x-ms-ratelimit-remaining-subscription-writes": [
+          "1194"
+        ],
+        "x-ms-correlation-request-id": [
+          "da3adb75-61ab-4e33-800f-d3ab484b2022"
+        ],
+        "x-ms-routing-request-id": [
+          "WESTUS2:20180503T164532Z:da3adb75-61ab-4e33-800f-d3ab484b2022"
+        ],
+        "X-Content-Type-Options": [
+          "nosniff"
+        ]
+      },
+      "StatusCode": 202
+    },
+    {
+      "RequestUri": "/subscriptions/24fb23e3-6ba3-41f0-9b6e-e41131d5d61e/providers/Microsoft.Compute/locations/southeastasia/operations/df72417e-2ed3-4332-be1a-acf0484226ee?api-version=2018-04-01",
+      "EncodedRequestUri": "L3N1YnNjcmlwdGlvbnMvMjRmYjIzZTMtNmJhMy00MWYwLTliNmUtZTQxMTMxZDVkNjFlL3Byb3ZpZGVycy9NaWNyb3NvZnQuQ29tcHV0ZS9sb2NhdGlvbnMvc291dGhlYXN0YXNpYS9vcGVyYXRpb25zL2RmNzI0MTdlLTJlZDMtNDMzMi1iZTFhLWFjZjA0ODQyMjZlZT9hcGktdmVyc2lvbj0yMDE4LTA0LTAx",
+      "RequestMethod": "GET",
+      "RequestBody": "",
+      "RequestHeaders": {
+        "User-Agent": [
           "FxVersion/4.6.25714.03",
           "Microsoft.Azure.Management.Compute.ComputeManagementClient/18.0.0.0"
         ]
       },
-      "ResponseBody": "{\r\n  \"startTime\": \"2018-05-03T09:23:55.2677161-07:00\",\r\n  \"status\": \"InProgress\",\r\n  \"name\": \"367569ed-d1af-433c-a087-188b63bb9de4\"\r\n}",
->>>>>>> 43149714
-      "ResponseHeaders": {
-        "Content-Length": [
-          "134"
-        ],
-        "Content-Type": [
-          "application/json; charset=utf-8"
-        ],
-        "Expires": [
-          "-1"
-        ],
-<<<<<<< HEAD
-=======
-        "Cache-Control": [
-          "no-cache"
-        ],
-        "Date": [
-          "Thu, 03 May 2018 16:25:06 GMT"
-        ],
->>>>>>> 43149714
-        "Pragma": [
-          "no-cache"
-        ],
-        "x-ms-ratelimit-remaining-resource": [
-          "Microsoft.Compute/GetOperation3Min;2144,Microsoft.Compute/GetOperation30Min;17960"
-        ],
-        "x-ms-ratelimit-remaining-resource": [
-          "Microsoft.Compute/GetOperation3Min;14993,Microsoft.Compute/GetOperation30Min;29993"
-        ],
-        "Strict-Transport-Security": [
-          "max-age=31536000; includeSubDomains"
-        ],
-        "x-ms-served-by": [
-<<<<<<< HEAD
-          "254b1f56-8d55-4dad-8894-c80cbc0fa044_131574917528659760"
-        ],
-        "x-ms-request-id": [
-          "c46f50a7-326d-43c5-8b14-65b49cbd08a0"
-        ],
-        "Cache-Control": [
-          "no-cache"
+      "ResponseBody": "{\r\n  \"startTime\": \"2018-05-03T09:45:31.860747-07:00\",\r\n  \"endTime\": \"2018-05-03T09:45:36.1732812-07:00\",\r\n  \"status\": \"Succeeded\",\r\n  \"name\": \"df72417e-2ed3-4332-be1a-acf0484226ee\"\r\n}",
+      "ResponseHeaders": {
+        "Content-Type": [
+          "application/json; charset=utf-8"
+        ],
+        "Expires": [
+          "-1"
+        ],
+        "Cache-Control": [
+          "no-cache"
+        ],
+        "Date": [
+          "Thu, 03 May 2018 16:46:01 GMT"
+        ],
+        "Pragma": [
+          "no-cache"
+        ],
+        "Transfer-Encoding": [
+          "chunked"
         ],
         "Server": [
           "Microsoft-HTTPAPI/2.0",
           "Microsoft-HTTPAPI/2.0"
         ],
-        "x-ms-ratelimit-remaining-subscription-reads": [
-          "14971"
-        ],
-        "x-ms-correlation-request-id": [
-          "a16520a6-1ebe-4075-8498-0425c94460d8"
-        ],
-        "x-ms-routing-request-id": [
-          "SOUTHINDIA:20171215T204756Z:a16520a6-1ebe-4075-8498-0425c94460d8"
-        ],
-        "Date": [
-          "Fri, 15 Dec 2017 20:47:56 GMT"
-=======
-          "d8479ab9-b4a1-4ca4-bfe5-eb2106eeb54c_131698378694683489"
-        ],
-        "x-ms-request-id": [
-          "a95914a9-6778-4f3c-a9f1-4e588c71daaa"
-        ],
-        "x-ms-ratelimit-remaining-subscription-reads": [
-          "14982"
-        ],
-        "x-ms-correlation-request-id": [
-          "010237b6-427c-4d2a-85ba-6282b5a06404"
-        ],
-        "x-ms-routing-request-id": [
-          "WESTUS2:20180503T162506Z:010237b6-427c-4d2a-85ba-6282b5a06404"
-        ],
-        "X-Content-Type-Options": [
-          "nosniff"
->>>>>>> 43149714
-        ]
-      },
-      "StatusCode": 200
-    },
-    {
-<<<<<<< HEAD
-      "RequestUri": "/subscriptions/bc6a9702-673d-4864-8238-cdf22c0054c4/providers/Microsoft.Compute/locations/southeastasia/operations/b6af4c7d-21bc-4289-a972-89fbe88748a0?api-version=2017-12-01",
-      "EncodedRequestUri": "L3N1YnNjcmlwdGlvbnMvYmM2YTk3MDItNjczZC00ODY0LTgyMzgtY2RmMjJjMDA1NGM0L3Byb3ZpZGVycy9NaWNyb3NvZnQuQ29tcHV0ZS9sb2NhdGlvbnMvc291dGhlYXN0YXNpYS9vcGVyYXRpb25zL2I2YWY0YzdkLTIxYmMtNDI4OS1hOTcyLTg5ZmJlODg3NDhhMD9hcGktdmVyc2lvbj0yMDE3LTEyLTAx",
-=======
-      "RequestUri": "/subscriptions/24fb23e3-6ba3-41f0-9b6e-e41131d5d61e/providers/Microsoft.Compute/locations/southeastasia/operations/367569ed-d1af-433c-a087-188b63bb9de4?api-version=2018-04-01",
-      "EncodedRequestUri": "L3N1YnNjcmlwdGlvbnMvMjRmYjIzZTMtNmJhMy00MWYwLTliNmUtZTQxMTMxZDVkNjFlL3Byb3ZpZGVycy9NaWNyb3NvZnQuQ29tcHV0ZS9sb2NhdGlvbnMvc291dGhlYXN0YXNpYS9vcGVyYXRpb25zLzM2NzU2OWVkLWQxYWYtNDMzYy1hMDg3LTE4OGI2M2JiOWRlND9hcGktdmVyc2lvbj0yMDE4LTA0LTAx",
->>>>>>> 43149714
-      "RequestMethod": "GET",
-      "RequestBody": "",
-      "RequestHeaders": {
-        "User-Agent": [
-<<<<<<< HEAD
-          "FxVersion/4.7.2600.0",
-          "OSName/Windows_10_Enterprise",
-          "OSVersion/6.3.16299",
-          "Microsoft.Azure.Management.Compute.ComputeManagementClient/1.0.1503.0"
-        ]
-      },
-      "ResponseBody": "{\r\n  \"startTime\": \"2017-12-16T02:14:56.2794887+05:30\",\r\n  \"status\": \"InProgress\",\r\n  \"name\": \"b6af4c7d-21bc-4289-a972-89fbe88748a0\"\r\n}",
-=======
+        "Vary": [
+          "Accept-Encoding"
+        ],
+        "x-ms-ratelimit-remaining-resource": [
+          "Microsoft.Compute/GetOperation3Min;14986,Microsoft.Compute/GetOperation30Min;29969"
+        ],
+        "Strict-Transport-Security": [
+          "max-age=31536000; includeSubDomains"
+        ],
+        "x-ms-served-by": [
+          "d8479ab9-b4a1-4ca4-bfe5-eb2106eeb54c_131651724435013998"
+        ],
+        "x-ms-request-id": [
+          "b42bb47d-3db3-4817-8bcc-6defb589b4e9"
+        ],
+        "x-ms-ratelimit-remaining-subscription-reads": [
+          "14921"
+        ],
+        "x-ms-correlation-request-id": [
+          "2a883cea-f92a-4e60-861c-b925c2a1a78b"
+        ],
+        "x-ms-routing-request-id": [
+          "WESTUS2:20180503T164602Z:2a883cea-f92a-4e60-861c-b925c2a1a78b"
+        ],
+        "X-Content-Type-Options": [
+          "nosniff"
+        ]
+      },
+      "StatusCode": 200
+    },
+    {
+      "RequestUri": "/subscriptions/24fb23e3-6ba3-41f0-9b6e-e41131d5d61e/providers/Microsoft.Compute/locations/southeastasia/operations/df72417e-2ed3-4332-be1a-acf0484226ee?monitor=true&api-version=2018-04-01",
+      "EncodedRequestUri": "L3N1YnNjcmlwdGlvbnMvMjRmYjIzZTMtNmJhMy00MWYwLTliNmUtZTQxMTMxZDVkNjFlL3Byb3ZpZGVycy9NaWNyb3NvZnQuQ29tcHV0ZS9sb2NhdGlvbnMvc291dGhlYXN0YXNpYS9vcGVyYXRpb25zL2RmNzI0MTdlLTJlZDMtNDMzMi1iZTFhLWFjZjA0ODQyMjZlZT9tb25pdG9yPXRydWUmYXBpLXZlcnNpb249MjAxOC0wNC0wMQ==",
+      "RequestMethod": "GET",
+      "RequestBody": "",
+      "RequestHeaders": {
+        "User-Agent": [
           "FxVersion/4.6.25714.03",
           "Microsoft.Azure.Management.Compute.ComputeManagementClient/18.0.0.0"
         ]
       },
-      "ResponseBody": "{\r\n  \"startTime\": \"2018-05-03T09:23:55.2677161-07:00\",\r\n  \"status\": \"InProgress\",\r\n  \"name\": \"367569ed-d1af-433c-a087-188b63bb9de4\"\r\n}",
->>>>>>> 43149714
-      "ResponseHeaders": {
-        "Content-Length": [
-          "134"
-        ],
-        "Content-Type": [
-          "application/json; charset=utf-8"
-        ],
-        "Expires": [
-          "-1"
-        ],
-        "Pragma": [
-          "no-cache"
-        ],
-<<<<<<< HEAD
-        "x-ms-ratelimit-remaining-resource": [
-          "Microsoft.Compute/GetOperation3Min;2144,Microsoft.Compute/GetOperation30Min;17957"
-=======
-        "Date": [
-          "Thu, 03 May 2018 16:25:16 GMT"
-        ],
-        "Pragma": [
-          "no-cache"
-        ],
-        "Transfer-Encoding": [
-          "chunked"
+      "ResponseBody": "",
+      "ResponseHeaders": {
+        "Content-Length": [
+          "0"
+        ],
+        "Expires": [
+          "-1"
+        ],
+        "Cache-Control": [
+          "no-cache"
+        ],
+        "Date": [
+          "Thu, 03 May 2018 16:46:02 GMT"
+        ],
+        "Pragma": [
+          "no-cache"
         ],
         "Server": [
           "Microsoft-HTTPAPI/2.0",
           "Microsoft-HTTPAPI/2.0"
         ],
-        "Vary": [
-          "Accept-Encoding"
->>>>>>> 43149714
-        ],
-        "x-ms-ratelimit-remaining-resource": [
-          "Microsoft.Compute/GetOperation3Min;14992,Microsoft.Compute/GetOperation30Min;29992"
-        ],
-        "Strict-Transport-Security": [
-          "max-age=31536000; includeSubDomains"
-        ],
-        "x-ms-served-by": [
-<<<<<<< HEAD
-          "254b1f56-8d55-4dad-8894-c80cbc0fa044_131574917528659760"
-        ],
-        "x-ms-request-id": [
-          "699c8bb9-1762-485d-8899-505b597b2750"
-        ],
-        "Cache-Control": [
-          "no-cache"
+        "x-ms-ratelimit-remaining-resource": [
+          "Microsoft.Compute/GetOperation3Min;14985,Microsoft.Compute/GetOperation30Min;29968"
+        ],
+        "Strict-Transport-Security": [
+          "max-age=31536000; includeSubDomains"
+        ],
+        "x-ms-served-by": [
+          "d8479ab9-b4a1-4ca4-bfe5-eb2106eeb54c_131651724435013998"
+        ],
+        "x-ms-request-id": [
+          "37bf2306-a105-456d-9289-d61852eecd08"
+        ],
+        "x-ms-ratelimit-remaining-subscription-reads": [
+          "14920"
+        ],
+        "x-ms-correlation-request-id": [
+          "5846cc01-436c-4a26-98f9-65bbc1ac169f"
+        ],
+        "x-ms-routing-request-id": [
+          "WESTUS2:20180503T164602Z:5846cc01-436c-4a26-98f9-65bbc1ac169f"
+        ],
+        "X-Content-Type-Options": [
+          "nosniff"
+        ]
+      },
+      "StatusCode": 200
+    },
+    {
+      "RequestUri": "/subscriptions/24fb23e3-6ba3-41f0-9b6e-e41131d5d61e/resourceGroups/crptestar81831/providers/Microsoft.Compute/virtualMachineScaleSets/vmss6926/virtualmachines/0/deallocate?api-version=2018-04-01",
+      "EncodedRequestUri": "L3N1YnNjcmlwdGlvbnMvMjRmYjIzZTMtNmJhMy00MWYwLTliNmUtZTQxMTMxZDVkNjFlL3Jlc291cmNlR3JvdXBzL2NycHRlc3RhcjgxODMxL3Byb3ZpZGVycy9NaWNyb3NvZnQuQ29tcHV0ZS92aXJ0dWFsTWFjaGluZVNjYWxlU2V0cy92bXNzNjkyNi92aXJ0dWFsbWFjaGluZXMvMC9kZWFsbG9jYXRlP2FwaS12ZXJzaW9uPTIwMTgtMDQtMDE=",
+      "RequestMethod": "POST",
+      "RequestBody": "",
+      "RequestHeaders": {
+        "x-ms-client-request-id": [
+          "4059ba80-3ca6-426f-a10d-3edf8b1c3598"
+        ],
+        "accept-language": [
+          "en-US"
+        ],
+        "User-Agent": [
+          "FxVersion/4.6.25714.03",
+          "Microsoft.Azure.Management.Compute.ComputeManagementClient/18.0.0.0"
+        ]
+      },
+      "ResponseBody": "",
+      "ResponseHeaders": {
+        "Content-Length": [
+          "0"
+        ],
+        "Expires": [
+          "-1"
+        ],
+        "Cache-Control": [
+          "no-cache"
+        ],
+        "Date": [
+          "Thu, 03 May 2018 16:46:03 GMT"
+        ],
+        "Pragma": [
+          "no-cache"
+        ],
+        "Location": [
+          "https://management.azure.com/subscriptions/24fb23e3-6ba3-41f0-9b6e-e41131d5d61e/providers/Microsoft.Compute/locations/southeastasia/operations/26e7e162-7ca0-4646-9dc8-8f7983b3406f?monitor=true&api-version=2018-04-01"
         ],
         "Server": [
           "Microsoft-HTTPAPI/2.0",
           "Microsoft-HTTPAPI/2.0"
         ],
-        "x-ms-ratelimit-remaining-subscription-reads": [
-          "14970"
-        ],
-        "x-ms-correlation-request-id": [
-          "5164f834-515f-4619-8e60-1702021d60a2"
-        ],
-        "x-ms-routing-request-id": [
-          "SOUTHINDIA:20171215T204827Z:5164f834-515f-4619-8e60-1702021d60a2"
-        ],
-        "Date": [
-          "Fri, 15 Dec 2017 20:48:26 GMT"
-=======
-          "d8479ab9-b4a1-4ca4-bfe5-eb2106eeb54c_131698378694683489"
-        ],
-        "x-ms-request-id": [
-          "c864db0e-18d5-4bb8-afa4-3aa3ffb5c701"
-        ],
-        "x-ms-ratelimit-remaining-subscription-reads": [
-          "14981"
-        ],
-        "x-ms-correlation-request-id": [
-          "5f1596c4-5189-4dc1-83d4-0627355fac86"
-        ],
-        "x-ms-routing-request-id": [
-          "WESTUS2:20180503T162516Z:5f1596c4-5189-4dc1-83d4-0627355fac86"
-        ],
-        "X-Content-Type-Options": [
-          "nosniff"
->>>>>>> 43149714
-        ]
-      },
-      "StatusCode": 200
-    },
-    {
-<<<<<<< HEAD
-      "RequestUri": "/subscriptions/bc6a9702-673d-4864-8238-cdf22c0054c4/providers/Microsoft.Compute/locations/southeastasia/operations/b6af4c7d-21bc-4289-a972-89fbe88748a0?api-version=2017-12-01",
-      "EncodedRequestUri": "L3N1YnNjcmlwdGlvbnMvYmM2YTk3MDItNjczZC00ODY0LTgyMzgtY2RmMjJjMDA1NGM0L3Byb3ZpZGVycy9NaWNyb3NvZnQuQ29tcHV0ZS9sb2NhdGlvbnMvc291dGhlYXN0YXNpYS9vcGVyYXRpb25zL2I2YWY0YzdkLTIxYmMtNDI4OS1hOTcyLTg5ZmJlODg3NDhhMD9hcGktdmVyc2lvbj0yMDE3LTEyLTAx",
-=======
-      "RequestUri": "/subscriptions/24fb23e3-6ba3-41f0-9b6e-e41131d5d61e/providers/Microsoft.Compute/locations/southeastasia/operations/367569ed-d1af-433c-a087-188b63bb9de4?api-version=2018-04-01",
-      "EncodedRequestUri": "L3N1YnNjcmlwdGlvbnMvMjRmYjIzZTMtNmJhMy00MWYwLTliNmUtZTQxMTMxZDVkNjFlL3Byb3ZpZGVycy9NaWNyb3NvZnQuQ29tcHV0ZS9sb2NhdGlvbnMvc291dGhlYXN0YXNpYS9vcGVyYXRpb25zLzM2NzU2OWVkLWQxYWYtNDMzYy1hMDg3LTE4OGI2M2JiOWRlND9hcGktdmVyc2lvbj0yMDE4LTA0LTAx",
->>>>>>> 43149714
-      "RequestMethod": "GET",
-      "RequestBody": "",
-      "RequestHeaders": {
-        "User-Agent": [
-<<<<<<< HEAD
-          "FxVersion/4.7.2600.0",
-          "OSName/Windows_10_Enterprise",
-          "OSVersion/6.3.16299",
-          "Microsoft.Azure.Management.Compute.ComputeManagementClient/1.0.1503.0"
-        ]
-      },
-      "ResponseBody": "{\r\n  \"startTime\": \"2017-12-16T02:14:56.2794887+05:30\",\r\n  \"status\": \"InProgress\",\r\n  \"name\": \"b6af4c7d-21bc-4289-a972-89fbe88748a0\"\r\n}",
-=======
+        "Azure-AsyncOperation": [
+          "https://management.azure.com/subscriptions/24fb23e3-6ba3-41f0-9b6e-e41131d5d61e/providers/Microsoft.Compute/locations/southeastasia/operations/26e7e162-7ca0-4646-9dc8-8f7983b3406f?api-version=2018-04-01"
+        ],
+        "x-ms-ratelimit-remaining-resource": [
+          "Microsoft.Compute/DeleteVMScaleSetVM3Min;238,Microsoft.Compute/DeleteVMScaleSetVM30Min;1198,Microsoft.Compute/VMScaleSetBatchedVMRequests5Min;2104,Microsoft.Compute/VmssQueuedVMOperations;4799"
+        ],
+        "x-ms-request-charge": [
+          "1"
+        ],
+        "Strict-Transport-Security": [
+          "max-age=31536000; includeSubDomains"
+        ],
+        "x-ms-served-by": [
+          "d8479ab9-b4a1-4ca4-bfe5-eb2106eeb54c_131651724435013998"
+        ],
+        "x-ms-request-id": [
+          "26e7e162-7ca0-4646-9dc8-8f7983b3406f"
+        ],
+        "x-ms-ratelimit-remaining-subscription-writes": [
+          "1193"
+        ],
+        "x-ms-correlation-request-id": [
+          "03c8016b-7adc-4422-8677-ac4426140ff4"
+        ],
+        "x-ms-routing-request-id": [
+          "WESTUS2:20180503T164603Z:03c8016b-7adc-4422-8677-ac4426140ff4"
+        ],
+        "X-Content-Type-Options": [
+          "nosniff"
+        ]
+      },
+      "StatusCode": 202
+    },
+    {
+      "RequestUri": "/subscriptions/24fb23e3-6ba3-41f0-9b6e-e41131d5d61e/providers/Microsoft.Compute/locations/southeastasia/operations/26e7e162-7ca0-4646-9dc8-8f7983b3406f?api-version=2018-04-01",
+      "EncodedRequestUri": "L3N1YnNjcmlwdGlvbnMvMjRmYjIzZTMtNmJhMy00MWYwLTliNmUtZTQxMTMxZDVkNjFlL3Byb3ZpZGVycy9NaWNyb3NvZnQuQ29tcHV0ZS9sb2NhdGlvbnMvc291dGhlYXN0YXNpYS9vcGVyYXRpb25zLzI2ZTdlMTYyLTdjYTAtNDY0Ni05ZGM4LThmNzk4M2IzNDA2Zj9hcGktdmVyc2lvbj0yMDE4LTA0LTAx",
+      "RequestMethod": "GET",
+      "RequestBody": "",
+      "RequestHeaders": {
+        "User-Agent": [
           "FxVersion/4.6.25714.03",
           "Microsoft.Azure.Management.Compute.ComputeManagementClient/18.0.0.0"
         ]
       },
-      "ResponseBody": "{\r\n  \"startTime\": \"2018-05-03T09:23:55.2677161-07:00\",\r\n  \"status\": \"InProgress\",\r\n  \"name\": \"367569ed-d1af-433c-a087-188b63bb9de4\"\r\n}",
->>>>>>> 43149714
-      "ResponseHeaders": {
-        "Content-Length": [
-          "134"
-        ],
-        "Content-Type": [
-          "application/json; charset=utf-8"
-        ],
-        "Expires": [
-          "-1"
-        ],
-<<<<<<< HEAD
-=======
-        "Cache-Control": [
-          "no-cache"
-        ],
-        "Date": [
-          "Thu, 03 May 2018 16:25:26 GMT"
-        ],
->>>>>>> 43149714
-        "Pragma": [
-          "no-cache"
-        ],
-        "x-ms-ratelimit-remaining-resource": [
-          "Microsoft.Compute/GetOperation3Min;2143,Microsoft.Compute/GetOperation30Min;17954"
-        ],
-        "x-ms-ratelimit-remaining-resource": [
-          "Microsoft.Compute/GetOperation3Min;14991,Microsoft.Compute/GetOperation30Min;29991"
-        ],
-        "Strict-Transport-Security": [
-          "max-age=31536000; includeSubDomains"
-        ],
-        "x-ms-served-by": [
-<<<<<<< HEAD
-          "254b1f56-8d55-4dad-8894-c80cbc0fa044_131574917528659760"
-        ],
-        "x-ms-request-id": [
-          "e061e1ca-6fd5-42bd-987d-9d1eb3ae326f"
-        ],
-        "Cache-Control": [
-          "no-cache"
+      "ResponseBody": "{\r\n  \"startTime\": \"2018-05-03T09:46:03.4077938-07:00\",\r\n  \"status\": \"InProgress\",\r\n  \"name\": \"26e7e162-7ca0-4646-9dc8-8f7983b3406f\"\r\n}",
+      "ResponseHeaders": {
+        "Content-Type": [
+          "application/json; charset=utf-8"
+        ],
+        "Expires": [
+          "-1"
+        ],
+        "Cache-Control": [
+          "no-cache"
+        ],
+        "Date": [
+          "Thu, 03 May 2018 16:46:33 GMT"
+        ],
+        "Pragma": [
+          "no-cache"
+        ],
+        "Transfer-Encoding": [
+          "chunked"
         ],
         "Server": [
           "Microsoft-HTTPAPI/2.0",
           "Microsoft-HTTPAPI/2.0"
         ],
-        "x-ms-ratelimit-remaining-subscription-reads": [
-          "14968"
-        ],
-        "x-ms-correlation-request-id": [
-          "813a3be7-ad93-4788-8ca0-9d66fa0c6fa3"
-        ],
-        "x-ms-routing-request-id": [
-          "SOUTHINDIA:20171215T204857Z:813a3be7-ad93-4788-8ca0-9d66fa0c6fa3"
-        ],
-        "Date": [
-          "Fri, 15 Dec 2017 20:48:56 GMT"
-=======
-          "d8479ab9-b4a1-4ca4-bfe5-eb2106eeb54c_131698378694683489"
-        ],
-        "x-ms-request-id": [
-          "f161d812-6525-4d8b-9510-8b8a4dd9134a"
-        ],
-        "x-ms-ratelimit-remaining-subscription-reads": [
-          "14980"
-        ],
-        "x-ms-correlation-request-id": [
-          "9d9a0480-5484-423f-bc21-3ad8331301d1"
-        ],
-        "x-ms-routing-request-id": [
-          "WESTUS2:20180503T162526Z:9d9a0480-5484-423f-bc21-3ad8331301d1"
-        ],
-        "X-Content-Type-Options": [
-          "nosniff"
->>>>>>> 43149714
-        ]
-      },
-      "StatusCode": 200
-    },
-    {
-<<<<<<< HEAD
-      "RequestUri": "/subscriptions/bc6a9702-673d-4864-8238-cdf22c0054c4/providers/Microsoft.Compute/locations/southeastasia/operations/b6af4c7d-21bc-4289-a972-89fbe88748a0?api-version=2017-12-01",
-      "EncodedRequestUri": "L3N1YnNjcmlwdGlvbnMvYmM2YTk3MDItNjczZC00ODY0LTgyMzgtY2RmMjJjMDA1NGM0L3Byb3ZpZGVycy9NaWNyb3NvZnQuQ29tcHV0ZS9sb2NhdGlvbnMvc291dGhlYXN0YXNpYS9vcGVyYXRpb25zL2I2YWY0YzdkLTIxYmMtNDI4OS1hOTcyLTg5ZmJlODg3NDhhMD9hcGktdmVyc2lvbj0yMDE3LTEyLTAx",
-=======
-      "RequestUri": "/subscriptions/24fb23e3-6ba3-41f0-9b6e-e41131d5d61e/providers/Microsoft.Compute/locations/southeastasia/operations/367569ed-d1af-433c-a087-188b63bb9de4?api-version=2018-04-01",
-      "EncodedRequestUri": "L3N1YnNjcmlwdGlvbnMvMjRmYjIzZTMtNmJhMy00MWYwLTliNmUtZTQxMTMxZDVkNjFlL3Byb3ZpZGVycy9NaWNyb3NvZnQuQ29tcHV0ZS9sb2NhdGlvbnMvc291dGhlYXN0YXNpYS9vcGVyYXRpb25zLzM2NzU2OWVkLWQxYWYtNDMzYy1hMDg3LTE4OGI2M2JiOWRlND9hcGktdmVyc2lvbj0yMDE4LTA0LTAx",
->>>>>>> 43149714
-      "RequestMethod": "GET",
-      "RequestBody": "",
-      "RequestHeaders": {
-        "User-Agent": [
-<<<<<<< HEAD
-          "FxVersion/4.7.2600.0",
-          "OSName/Windows_10_Enterprise",
-          "OSVersion/6.3.16299",
-          "Microsoft.Azure.Management.Compute.ComputeManagementClient/1.0.1503.0"
-        ]
-      },
-      "ResponseBody": "{\r\n  \"startTime\": \"2017-12-16T02:14:56.2794887+05:30\",\r\n  \"status\": \"InProgress\",\r\n  \"name\": \"b6af4c7d-21bc-4289-a972-89fbe88748a0\"\r\n}",
-=======
+        "Vary": [
+          "Accept-Encoding"
+        ],
+        "x-ms-ratelimit-remaining-resource": [
+          "Microsoft.Compute/GetOperation3Min;14986,Microsoft.Compute/GetOperation30Min;29966"
+        ],
+        "Strict-Transport-Security": [
+          "max-age=31536000; includeSubDomains"
+        ],
+        "x-ms-served-by": [
+          "d8479ab9-b4a1-4ca4-bfe5-eb2106eeb54c_131651724435013998"
+        ],
+        "x-ms-request-id": [
+          "c7ae188f-4a0d-40d4-beb7-bc76d9e9fefb"
+        ],
+        "x-ms-ratelimit-remaining-subscription-reads": [
+          "14919"
+        ],
+        "x-ms-correlation-request-id": [
+          "d995ce03-b2f8-4895-be94-6248b842e4dd"
+        ],
+        "x-ms-routing-request-id": [
+          "WESTUS2:20180503T164633Z:d995ce03-b2f8-4895-be94-6248b842e4dd"
+        ],
+        "X-Content-Type-Options": [
+          "nosniff"
+        ]
+      },
+      "StatusCode": 200
+    },
+    {
+      "RequestUri": "/subscriptions/24fb23e3-6ba3-41f0-9b6e-e41131d5d61e/providers/Microsoft.Compute/locations/southeastasia/operations/26e7e162-7ca0-4646-9dc8-8f7983b3406f?api-version=2018-04-01",
+      "EncodedRequestUri": "L3N1YnNjcmlwdGlvbnMvMjRmYjIzZTMtNmJhMy00MWYwLTliNmUtZTQxMTMxZDVkNjFlL3Byb3ZpZGVycy9NaWNyb3NvZnQuQ29tcHV0ZS9sb2NhdGlvbnMvc291dGhlYXN0YXNpYS9vcGVyYXRpb25zLzI2ZTdlMTYyLTdjYTAtNDY0Ni05ZGM4LThmNzk4M2IzNDA2Zj9hcGktdmVyc2lvbj0yMDE4LTA0LTAx",
+      "RequestMethod": "GET",
+      "RequestBody": "",
+      "RequestHeaders": {
+        "User-Agent": [
           "FxVersion/4.6.25714.03",
           "Microsoft.Azure.Management.Compute.ComputeManagementClient/18.0.0.0"
         ]
       },
-      "ResponseBody": "{\r\n  \"startTime\": \"2018-05-03T09:23:55.2677161-07:00\",\r\n  \"status\": \"InProgress\",\r\n  \"name\": \"367569ed-d1af-433c-a087-188b63bb9de4\"\r\n}",
->>>>>>> 43149714
-      "ResponseHeaders": {
-        "Content-Length": [
-          "134"
-        ],
-        "Content-Type": [
-          "application/json; charset=utf-8"
-        ],
-        "Expires": [
-          "-1"
-        ],
-<<<<<<< HEAD
-=======
-        "Cache-Control": [
-          "no-cache"
-        ],
-        "Date": [
-          "Thu, 03 May 2018 16:25:36 GMT"
-        ],
->>>>>>> 43149714
-        "Pragma": [
-          "no-cache"
-        ],
-        "x-ms-ratelimit-remaining-resource": [
-          "Microsoft.Compute/GetOperation3Min;2143,Microsoft.Compute/GetOperation30Min;17951"
-        ],
-        "x-ms-ratelimit-remaining-resource": [
-          "Microsoft.Compute/GetOperation3Min;14990,Microsoft.Compute/GetOperation30Min;29990"
-        ],
-        "Strict-Transport-Security": [
-          "max-age=31536000; includeSubDomains"
-        ],
-        "x-ms-served-by": [
-<<<<<<< HEAD
-          "254b1f56-8d55-4dad-8894-c80cbc0fa044_131574917528659760"
-        ],
-        "x-ms-request-id": [
-          "aba1f7cc-ead6-4d09-b6a8-ad42fc477827"
-        ],
-        "Cache-Control": [
-          "no-cache"
+      "ResponseBody": "{\r\n  \"startTime\": \"2018-05-03T09:46:03.4077938-07:00\",\r\n  \"status\": \"InProgress\",\r\n  \"name\": \"26e7e162-7ca0-4646-9dc8-8f7983b3406f\"\r\n}",
+      "ResponseHeaders": {
+        "Content-Type": [
+          "application/json; charset=utf-8"
+        ],
+        "Expires": [
+          "-1"
+        ],
+        "Cache-Control": [
+          "no-cache"
+        ],
+        "Date": [
+          "Thu, 03 May 2018 16:47:05 GMT"
+        ],
+        "Pragma": [
+          "no-cache"
+        ],
+        "Transfer-Encoding": [
+          "chunked"
         ],
         "Server": [
           "Microsoft-HTTPAPI/2.0",
           "Microsoft-HTTPAPI/2.0"
         ],
-        "x-ms-ratelimit-remaining-subscription-reads": [
-          "14967"
-        ],
-        "x-ms-correlation-request-id": [
-          "6306b1d0-8453-4f8b-85dd-5d4114c43a27"
-        ],
-        "x-ms-routing-request-id": [
-          "SOUTHINDIA:20171215T204927Z:6306b1d0-8453-4f8b-85dd-5d4114c43a27"
-        ],
-        "Date": [
-          "Fri, 15 Dec 2017 20:49:26 GMT"
-=======
-          "d8479ab9-b4a1-4ca4-bfe5-eb2106eeb54c_131698378694683489"
-        ],
-        "x-ms-request-id": [
-          "5092eb29-7d23-4665-b062-071fb6de1f05"
-        ],
-        "x-ms-ratelimit-remaining-subscription-reads": [
-          "14979"
-        ],
-        "x-ms-correlation-request-id": [
-          "e929831d-116f-4e76-b9cf-8560ff2174a9"
-        ],
-        "x-ms-routing-request-id": [
-          "WESTUS2:20180503T162536Z:e929831d-116f-4e76-b9cf-8560ff2174a9"
-        ],
-        "X-Content-Type-Options": [
-          "nosniff"
->>>>>>> 43149714
-        ]
-      },
-      "StatusCode": 200
-    },
-    {
-<<<<<<< HEAD
-      "RequestUri": "/subscriptions/bc6a9702-673d-4864-8238-cdf22c0054c4/providers/Microsoft.Compute/locations/southeastasia/operations/b6af4c7d-21bc-4289-a972-89fbe88748a0?api-version=2017-12-01",
-      "EncodedRequestUri": "L3N1YnNjcmlwdGlvbnMvYmM2YTk3MDItNjczZC00ODY0LTgyMzgtY2RmMjJjMDA1NGM0L3Byb3ZpZGVycy9NaWNyb3NvZnQuQ29tcHV0ZS9sb2NhdGlvbnMvc291dGhlYXN0YXNpYS9vcGVyYXRpb25zL2I2YWY0YzdkLTIxYmMtNDI4OS1hOTcyLTg5ZmJlODg3NDhhMD9hcGktdmVyc2lvbj0yMDE3LTEyLTAx",
-=======
-      "RequestUri": "/subscriptions/24fb23e3-6ba3-41f0-9b6e-e41131d5d61e/providers/Microsoft.Compute/locations/southeastasia/operations/367569ed-d1af-433c-a087-188b63bb9de4?api-version=2018-04-01",
-      "EncodedRequestUri": "L3N1YnNjcmlwdGlvbnMvMjRmYjIzZTMtNmJhMy00MWYwLTliNmUtZTQxMTMxZDVkNjFlL3Byb3ZpZGVycy9NaWNyb3NvZnQuQ29tcHV0ZS9sb2NhdGlvbnMvc291dGhlYXN0YXNpYS9vcGVyYXRpb25zLzM2NzU2OWVkLWQxYWYtNDMzYy1hMDg3LTE4OGI2M2JiOWRlND9hcGktdmVyc2lvbj0yMDE4LTA0LTAx",
->>>>>>> 43149714
-      "RequestMethod": "GET",
-      "RequestBody": "",
-      "RequestHeaders": {
-        "User-Agent": [
-<<<<<<< HEAD
-          "FxVersion/4.7.2600.0",
-          "OSName/Windows_10_Enterprise",
-          "OSVersion/6.3.16299",
-          "Microsoft.Azure.Management.Compute.ComputeManagementClient/1.0.1503.0"
-        ]
-      },
-      "ResponseBody": "{\r\n  \"startTime\": \"2017-12-16T02:14:56.2794887+05:30\",\r\n  \"status\": \"InProgress\",\r\n  \"name\": \"b6af4c7d-21bc-4289-a972-89fbe88748a0\"\r\n}",
-=======
+        "Vary": [
+          "Accept-Encoding"
+        ],
+        "x-ms-ratelimit-remaining-resource": [
+          "Microsoft.Compute/GetOperation3Min;14986,Microsoft.Compute/GetOperation30Min;29963"
+        ],
+        "Strict-Transport-Security": [
+          "max-age=31536000; includeSubDomains"
+        ],
+        "x-ms-served-by": [
+          "d8479ab9-b4a1-4ca4-bfe5-eb2106eeb54c_131651724435013998"
+        ],
+        "x-ms-request-id": [
+          "d297063c-bf04-4f1b-8c9e-b8b08bcb5762"
+        ],
+        "x-ms-ratelimit-remaining-subscription-reads": [
+          "14918"
+        ],
+        "x-ms-correlation-request-id": [
+          "28f46abf-699a-42fa-be0a-34889db55c9d"
+        ],
+        "x-ms-routing-request-id": [
+          "WESTUS2:20180503T164705Z:28f46abf-699a-42fa-be0a-34889db55c9d"
+        ],
+        "X-Content-Type-Options": [
+          "nosniff"
+        ]
+      },
+      "StatusCode": 200
+    },
+    {
+      "RequestUri": "/subscriptions/24fb23e3-6ba3-41f0-9b6e-e41131d5d61e/providers/Microsoft.Compute/locations/southeastasia/operations/26e7e162-7ca0-4646-9dc8-8f7983b3406f?api-version=2018-04-01",
+      "EncodedRequestUri": "L3N1YnNjcmlwdGlvbnMvMjRmYjIzZTMtNmJhMy00MWYwLTliNmUtZTQxMTMxZDVkNjFlL3Byb3ZpZGVycy9NaWNyb3NvZnQuQ29tcHV0ZS9sb2NhdGlvbnMvc291dGhlYXN0YXNpYS9vcGVyYXRpb25zLzI2ZTdlMTYyLTdjYTAtNDY0Ni05ZGM4LThmNzk4M2IzNDA2Zj9hcGktdmVyc2lvbj0yMDE4LTA0LTAx",
+      "RequestMethod": "GET",
+      "RequestBody": "",
+      "RequestHeaders": {
+        "User-Agent": [
           "FxVersion/4.6.25714.03",
           "Microsoft.Azure.Management.Compute.ComputeManagementClient/18.0.0.0"
         ]
       },
-      "ResponseBody": "{\r\n  \"startTime\": \"2018-05-03T09:23:55.2677161-07:00\",\r\n  \"status\": \"InProgress\",\r\n  \"name\": \"367569ed-d1af-433c-a087-188b63bb9de4\"\r\n}",
->>>>>>> 43149714
-      "ResponseHeaders": {
-        "Content-Length": [
-          "134"
-        ],
-        "Content-Type": [
-          "application/json; charset=utf-8"
-        ],
-        "Expires": [
-          "-1"
-        ],
-<<<<<<< HEAD
-=======
-        "Cache-Control": [
-          "no-cache"
-        ],
-        "Date": [
-          "Thu, 03 May 2018 16:25:53 GMT"
-        ],
->>>>>>> 43149714
-        "Pragma": [
-          "no-cache"
-        ],
-        "x-ms-ratelimit-remaining-resource": [
-          "Microsoft.Compute/GetOperation3Min;2143,Microsoft.Compute/GetOperation30Min;17948"
-        ],
-        "x-ms-ratelimit-remaining-resource": [
-          "Microsoft.Compute/GetOperation3Min;14988,Microsoft.Compute/GetOperation30Min;29988"
-        ],
-        "Strict-Transport-Security": [
-          "max-age=31536000; includeSubDomains"
-        ],
-        "x-ms-served-by": [
-<<<<<<< HEAD
-          "254b1f56-8d55-4dad-8894-c80cbc0fa044_131574917528659760"
-        ],
-        "x-ms-request-id": [
-          "1d2f7a1c-bcb5-4333-9ee0-e6644aa232fa"
-        ],
-        "Cache-Control": [
-          "no-cache"
+      "ResponseBody": "{\r\n  \"startTime\": \"2018-05-03T09:46:03.4077938-07:00\",\r\n  \"status\": \"InProgress\",\r\n  \"name\": \"26e7e162-7ca0-4646-9dc8-8f7983b3406f\"\r\n}",
+      "ResponseHeaders": {
+        "Content-Type": [
+          "application/json; charset=utf-8"
+        ],
+        "Expires": [
+          "-1"
+        ],
+        "Cache-Control": [
+          "no-cache"
+        ],
+        "Date": [
+          "Thu, 03 May 2018 16:47:39 GMT"
+        ],
+        "Pragma": [
+          "no-cache"
+        ],
+        "Transfer-Encoding": [
+          "chunked"
         ],
         "Server": [
           "Microsoft-HTTPAPI/2.0",
           "Microsoft-HTTPAPI/2.0"
         ],
-        "x-ms-ratelimit-remaining-subscription-reads": [
-          "14965"
-        ],
-        "x-ms-correlation-request-id": [
-          "7fdb5919-ccbc-411f-b739-2a98781ecfc6"
-        ],
-        "x-ms-routing-request-id": [
-          "SOUTHINDIA:20171215T204957Z:7fdb5919-ccbc-411f-b739-2a98781ecfc6"
-        ],
-        "Date": [
-          "Fri, 15 Dec 2017 20:49:56 GMT"
-=======
-          "d8479ab9-b4a1-4ca4-bfe5-eb2106eeb54c_131698378694683489"
-        ],
-        "x-ms-request-id": [
-          "73e7d849-bafa-45f6-b05e-4bc2da9fcf10"
-        ],
-        "x-ms-ratelimit-remaining-subscription-reads": [
-          "14978"
-        ],
-        "x-ms-correlation-request-id": [
-          "1d888ed0-f5a0-459e-8368-192b96956ee7"
-        ],
-        "x-ms-routing-request-id": [
-          "WESTUS2:20180503T162553Z:1d888ed0-f5a0-459e-8368-192b96956ee7"
-        ],
-        "X-Content-Type-Options": [
-          "nosniff"
->>>>>>> 43149714
-        ]
-      },
-      "StatusCode": 200
-    },
-    {
-<<<<<<< HEAD
-      "RequestUri": "/subscriptions/bc6a9702-673d-4864-8238-cdf22c0054c4/providers/Microsoft.Compute/locations/southeastasia/operations/b6af4c7d-21bc-4289-a972-89fbe88748a0?api-version=2017-12-01",
-      "EncodedRequestUri": "L3N1YnNjcmlwdGlvbnMvYmM2YTk3MDItNjczZC00ODY0LTgyMzgtY2RmMjJjMDA1NGM0L3Byb3ZpZGVycy9NaWNyb3NvZnQuQ29tcHV0ZS9sb2NhdGlvbnMvc291dGhlYXN0YXNpYS9vcGVyYXRpb25zL2I2YWY0YzdkLTIxYmMtNDI4OS1hOTcyLTg5ZmJlODg3NDhhMD9hcGktdmVyc2lvbj0yMDE3LTEyLTAx",
-=======
-      "RequestUri": "/subscriptions/24fb23e3-6ba3-41f0-9b6e-e41131d5d61e/providers/Microsoft.Compute/locations/southeastasia/operations/367569ed-d1af-433c-a087-188b63bb9de4?api-version=2018-04-01",
-      "EncodedRequestUri": "L3N1YnNjcmlwdGlvbnMvMjRmYjIzZTMtNmJhMy00MWYwLTliNmUtZTQxMTMxZDVkNjFlL3Byb3ZpZGVycy9NaWNyb3NvZnQuQ29tcHV0ZS9sb2NhdGlvbnMvc291dGhlYXN0YXNpYS9vcGVyYXRpb25zLzM2NzU2OWVkLWQxYWYtNDMzYy1hMDg3LTE4OGI2M2JiOWRlND9hcGktdmVyc2lvbj0yMDE4LTA0LTAx",
->>>>>>> 43149714
-      "RequestMethod": "GET",
-      "RequestBody": "",
-      "RequestHeaders": {
-        "User-Agent": [
-<<<<<<< HEAD
-          "FxVersion/4.7.2600.0",
-          "OSName/Windows_10_Enterprise",
-          "OSVersion/6.3.16299",
-          "Microsoft.Azure.Management.Compute.ComputeManagementClient/1.0.1503.0"
-        ]
-      },
-      "ResponseBody": "{\r\n  \"startTime\": \"2017-12-16T02:14:56.2794887+05:30\",\r\n  \"status\": \"InProgress\",\r\n  \"name\": \"b6af4c7d-21bc-4289-a972-89fbe88748a0\"\r\n}",
-=======
+        "Vary": [
+          "Accept-Encoding"
+        ],
+        "x-ms-ratelimit-remaining-resource": [
+          "Microsoft.Compute/GetOperation3Min;14984,Microsoft.Compute/GetOperation30Min;29960"
+        ],
+        "Strict-Transport-Security": [
+          "max-age=31536000; includeSubDomains"
+        ],
+        "x-ms-served-by": [
+          "d8479ab9-b4a1-4ca4-bfe5-eb2106eeb54c_131651724435013998"
+        ],
+        "x-ms-request-id": [
+          "f88ce056-b253-41f1-89e2-3f8c6def4e28"
+        ],
+        "x-ms-ratelimit-remaining-subscription-reads": [
+          "14917"
+        ],
+        "x-ms-correlation-request-id": [
+          "eac0e0b7-250a-4280-94ac-f417491a0953"
+        ],
+        "x-ms-routing-request-id": [
+          "WESTUS2:20180503T164740Z:eac0e0b7-250a-4280-94ac-f417491a0953"
+        ],
+        "X-Content-Type-Options": [
+          "nosniff"
+        ]
+      },
+      "StatusCode": 200
+    },
+    {
+      "RequestUri": "/subscriptions/24fb23e3-6ba3-41f0-9b6e-e41131d5d61e/providers/Microsoft.Compute/locations/southeastasia/operations/26e7e162-7ca0-4646-9dc8-8f7983b3406f?api-version=2018-04-01",
+      "EncodedRequestUri": "L3N1YnNjcmlwdGlvbnMvMjRmYjIzZTMtNmJhMy00MWYwLTliNmUtZTQxMTMxZDVkNjFlL3Byb3ZpZGVycy9NaWNyb3NvZnQuQ29tcHV0ZS9sb2NhdGlvbnMvc291dGhlYXN0YXNpYS9vcGVyYXRpb25zLzI2ZTdlMTYyLTdjYTAtNDY0Ni05ZGM4LThmNzk4M2IzNDA2Zj9hcGktdmVyc2lvbj0yMDE4LTA0LTAx",
+      "RequestMethod": "GET",
+      "RequestBody": "",
+      "RequestHeaders": {
+        "User-Agent": [
           "FxVersion/4.6.25714.03",
           "Microsoft.Azure.Management.Compute.ComputeManagementClient/18.0.0.0"
         ]
       },
-      "ResponseBody": "{\r\n  \"startTime\": \"2018-05-03T09:23:55.2677161-07:00\",\r\n  \"status\": \"InProgress\",\r\n  \"name\": \"367569ed-d1af-433c-a087-188b63bb9de4\"\r\n}",
->>>>>>> 43149714
-      "ResponseHeaders": {
-        "Content-Length": [
-          "134"
-        ],
-        "Content-Type": [
-          "application/json; charset=utf-8"
-        ],
-        "Expires": [
-          "-1"
-        ],
-<<<<<<< HEAD
-=======
-        "Cache-Control": [
-          "no-cache"
-        ],
-        "Date": [
-          "Thu, 03 May 2018 16:26:10 GMT"
-        ],
->>>>>>> 43149714
-        "Pragma": [
-          "no-cache"
-        ],
-        "x-ms-ratelimit-remaining-resource": [
-          "Microsoft.Compute/GetOperation3Min;2143,Microsoft.Compute/GetOperation30Min;17967"
-        ],
-        "x-ms-ratelimit-remaining-resource": [
-          "Microsoft.Compute/GetOperation3Min;14986,Microsoft.Compute/GetOperation30Min;29986"
-        ],
-        "Strict-Transport-Security": [
-          "max-age=31536000; includeSubDomains"
-        ],
-        "x-ms-served-by": [
-<<<<<<< HEAD
-          "254b1f56-8d55-4dad-8894-c80cbc0fa044_131574917528659760"
-        ],
-        "x-ms-request-id": [
-          "77159b94-25e1-4b4e-aca6-a82710126bb4"
-        ],
-        "Cache-Control": [
-          "no-cache"
+      "ResponseBody": "{\r\n  \"startTime\": \"2018-05-03T09:46:03.4077938-07:00\",\r\n  \"endTime\": \"2018-05-03T09:48:04.5332995-07:00\",\r\n  \"status\": \"Succeeded\",\r\n  \"name\": \"26e7e162-7ca0-4646-9dc8-8f7983b3406f\"\r\n}",
+      "ResponseHeaders": {
+        "Content-Type": [
+          "application/json; charset=utf-8"
+        ],
+        "Expires": [
+          "-1"
+        ],
+        "Cache-Control": [
+          "no-cache"
+        ],
+        "Date": [
+          "Thu, 03 May 2018 16:48:09 GMT"
+        ],
+        "Pragma": [
+          "no-cache"
+        ],
+        "Transfer-Encoding": [
+          "chunked"
         ],
         "Server": [
           "Microsoft-HTTPAPI/2.0",
           "Microsoft-HTTPAPI/2.0"
         ],
-        "x-ms-ratelimit-remaining-subscription-reads": [
-          "14965"
-        ],
-        "x-ms-correlation-request-id": [
-          "e8000b56-f344-49a9-9bd6-efd8ddb8d36f"
-        ],
-        "x-ms-routing-request-id": [
-          "SOUTHINDIA:20171215T205027Z:e8000b56-f344-49a9-9bd6-efd8ddb8d36f"
-        ],
-        "Date": [
-          "Fri, 15 Dec 2017 20:50:27 GMT"
-=======
-          "d8479ab9-b4a1-4ca4-bfe5-eb2106eeb54c_131698378694683489"
-        ],
-        "x-ms-request-id": [
-          "2a7499ae-33b4-4e3c-b2c0-11227c0983ec"
-        ],
-        "x-ms-ratelimit-remaining-subscription-reads": [
-          "14977"
-        ],
-        "x-ms-correlation-request-id": [
-          "ecf17e86-67f8-46fc-9522-aea3cb522ec0"
-        ],
-        "x-ms-routing-request-id": [
-          "WESTUS2:20180503T162610Z:ecf17e86-67f8-46fc-9522-aea3cb522ec0"
-        ],
-        "X-Content-Type-Options": [
-          "nosniff"
->>>>>>> 43149714
-        ]
-      },
-      "StatusCode": 200
-    },
-    {
-<<<<<<< HEAD
-      "RequestUri": "/subscriptions/bc6a9702-673d-4864-8238-cdf22c0054c4/providers/Microsoft.Compute/locations/southeastasia/operations/b6af4c7d-21bc-4289-a972-89fbe88748a0?api-version=2017-12-01",
-      "EncodedRequestUri": "L3N1YnNjcmlwdGlvbnMvYmM2YTk3MDItNjczZC00ODY0LTgyMzgtY2RmMjJjMDA1NGM0L3Byb3ZpZGVycy9NaWNyb3NvZnQuQ29tcHV0ZS9sb2NhdGlvbnMvc291dGhlYXN0YXNpYS9vcGVyYXRpb25zL2I2YWY0YzdkLTIxYmMtNDI4OS1hOTcyLTg5ZmJlODg3NDhhMD9hcGktdmVyc2lvbj0yMDE3LTEyLTAx",
-=======
-      "RequestUri": "/subscriptions/24fb23e3-6ba3-41f0-9b6e-e41131d5d61e/providers/Microsoft.Compute/locations/southeastasia/operations/367569ed-d1af-433c-a087-188b63bb9de4?api-version=2018-04-01",
-      "EncodedRequestUri": "L3N1YnNjcmlwdGlvbnMvMjRmYjIzZTMtNmJhMy00MWYwLTliNmUtZTQxMTMxZDVkNjFlL3Byb3ZpZGVycy9NaWNyb3NvZnQuQ29tcHV0ZS9sb2NhdGlvbnMvc291dGhlYXN0YXNpYS9vcGVyYXRpb25zLzM2NzU2OWVkLWQxYWYtNDMzYy1hMDg3LTE4OGI2M2JiOWRlND9hcGktdmVyc2lvbj0yMDE4LTA0LTAx",
->>>>>>> 43149714
-      "RequestMethod": "GET",
-      "RequestBody": "",
-      "RequestHeaders": {
-        "User-Agent": [
-<<<<<<< HEAD
-          "FxVersion/4.7.2600.0",
-          "OSName/Windows_10_Enterprise",
-          "OSVersion/6.3.16299",
-          "Microsoft.Azure.Management.Compute.ComputeManagementClient/1.0.1503.0"
-        ]
-      },
-      "ResponseBody": "{\r\n  \"startTime\": \"2017-12-16T02:14:56.2794887+05:30\",\r\n  \"status\": \"InProgress\",\r\n  \"name\": \"b6af4c7d-21bc-4289-a972-89fbe88748a0\"\r\n}",
-=======
+        "Vary": [
+          "Accept-Encoding"
+        ],
+        "x-ms-ratelimit-remaining-resource": [
+          "Microsoft.Compute/GetOperation3Min;14984,Microsoft.Compute/GetOperation30Min;29957"
+        ],
+        "Strict-Transport-Security": [
+          "max-age=31536000; includeSubDomains"
+        ],
+        "x-ms-served-by": [
+          "d8479ab9-b4a1-4ca4-bfe5-eb2106eeb54c_131651724435013998"
+        ],
+        "x-ms-request-id": [
+          "40c6a4e5-6a1d-4e40-aebe-2a6e1dfee186"
+        ],
+        "x-ms-ratelimit-remaining-subscription-reads": [
+          "14916"
+        ],
+        "x-ms-correlation-request-id": [
+          "c3e0aa2d-4144-4cda-b1d9-dce23c489740"
+        ],
+        "x-ms-routing-request-id": [
+          "WESTUS2:20180503T164810Z:c3e0aa2d-4144-4cda-b1d9-dce23c489740"
+        ],
+        "X-Content-Type-Options": [
+          "nosniff"
+        ]
+      },
+      "StatusCode": 200
+    },
+    {
+      "RequestUri": "/subscriptions/24fb23e3-6ba3-41f0-9b6e-e41131d5d61e/providers/Microsoft.Compute/locations/southeastasia/operations/26e7e162-7ca0-4646-9dc8-8f7983b3406f?monitor=true&api-version=2018-04-01",
+      "EncodedRequestUri": "L3N1YnNjcmlwdGlvbnMvMjRmYjIzZTMtNmJhMy00MWYwLTliNmUtZTQxMTMxZDVkNjFlL3Byb3ZpZGVycy9NaWNyb3NvZnQuQ29tcHV0ZS9sb2NhdGlvbnMvc291dGhlYXN0YXNpYS9vcGVyYXRpb25zLzI2ZTdlMTYyLTdjYTAtNDY0Ni05ZGM4LThmNzk4M2IzNDA2Zj9tb25pdG9yPXRydWUmYXBpLXZlcnNpb249MjAxOC0wNC0wMQ==",
+      "RequestMethod": "GET",
+      "RequestBody": "",
+      "RequestHeaders": {
+        "User-Agent": [
           "FxVersion/4.6.25714.03",
           "Microsoft.Azure.Management.Compute.ComputeManagementClient/18.0.0.0"
         ]
       },
-      "ResponseBody": "{\r\n  \"startTime\": \"2018-05-03T09:23:55.2677161-07:00\",\r\n  \"status\": \"InProgress\",\r\n  \"name\": \"367569ed-d1af-433c-a087-188b63bb9de4\"\r\n}",
->>>>>>> 43149714
-      "ResponseHeaders": {
-        "Content-Length": [
-          "134"
-        ],
-        "Content-Type": [
-          "application/json; charset=utf-8"
-        ],
-        "Expires": [
-          "-1"
-        ],
-<<<<<<< HEAD
-=======
-        "Cache-Control": [
-          "no-cache"
-        ],
-        "Date": [
-          "Thu, 03 May 2018 16:26:26 GMT"
-        ],
->>>>>>> 43149714
-        "Pragma": [
-          "no-cache"
-        ],
-        "x-ms-ratelimit-remaining-resource": [
-          "Microsoft.Compute/GetOperation3Min;2143,Microsoft.Compute/GetOperation30Min;17965"
-        ],
-        "x-ms-ratelimit-remaining-resource": [
-          "Microsoft.Compute/GetOperation3Min;14984,Microsoft.Compute/GetOperation30Min;29984"
-        ],
-        "Strict-Transport-Security": [
-          "max-age=31536000; includeSubDomains"
-        ],
-        "x-ms-served-by": [
-<<<<<<< HEAD
-          "254b1f56-8d55-4dad-8894-c80cbc0fa044_131574917528659760"
-        ],
-        "x-ms-request-id": [
-          "ec67d0a5-844d-4cf8-be1a-783dc9860971"
-        ],
-        "Cache-Control": [
+      "ResponseBody": "",
+      "ResponseHeaders": {
+        "Content-Length": [
+          "0"
+        ],
+        "Expires": [
+          "-1"
+        ],
+        "Cache-Control": [
+          "no-cache"
+        ],
+        "Date": [
+          "Thu, 03 May 2018 16:48:10 GMT"
+        ],
+        "Pragma": [
           "no-cache"
         ],
         "Server": [
           "Microsoft-HTTPAPI/2.0",
           "Microsoft-HTTPAPI/2.0"
         ],
-        "x-ms-ratelimit-remaining-subscription-reads": [
-          "14963"
-        ],
-        "x-ms-correlation-request-id": [
-          "0677a198-d9e5-4bbf-bf2d-572b3059006f"
-        ],
-        "x-ms-routing-request-id": [
-          "SOUTHINDIA:20171215T205057Z:0677a198-d9e5-4bbf-bf2d-572b3059006f"
-        ],
-        "Date": [
-          "Fri, 15 Dec 2017 20:50:57 GMT"
-=======
-          "d8479ab9-b4a1-4ca4-bfe5-eb2106eeb54c_131698378694683489"
-        ],
-        "x-ms-request-id": [
-          "e9389ac9-7beb-438d-ba49-1cfc669b5e22"
-        ],
-        "x-ms-ratelimit-remaining-subscription-reads": [
-          "14976"
-        ],
-        "x-ms-correlation-request-id": [
-          "545c40e7-0b01-4de4-917e-d4ecb29e2faa"
-        ],
-        "x-ms-routing-request-id": [
-          "WESTUS2:20180503T162626Z:545c40e7-0b01-4de4-917e-d4ecb29e2faa"
-        ],
-        "X-Content-Type-Options": [
-          "nosniff"
->>>>>>> 43149714
-        ]
-      },
-      "StatusCode": 200
-    },
-    {
-<<<<<<< HEAD
-      "RequestUri": "/subscriptions/bc6a9702-673d-4864-8238-cdf22c0054c4/providers/Microsoft.Compute/locations/southeastasia/operations/b6af4c7d-21bc-4289-a972-89fbe88748a0?api-version=2017-12-01",
-      "EncodedRequestUri": "L3N1YnNjcmlwdGlvbnMvYmM2YTk3MDItNjczZC00ODY0LTgyMzgtY2RmMjJjMDA1NGM0L3Byb3ZpZGVycy9NaWNyb3NvZnQuQ29tcHV0ZS9sb2NhdGlvbnMvc291dGhlYXN0YXNpYS9vcGVyYXRpb25zL2I2YWY0YzdkLTIxYmMtNDI4OS1hOTcyLTg5ZmJlODg3NDhhMD9hcGktdmVyc2lvbj0yMDE3LTEyLTAx",
-=======
-      "RequestUri": "/subscriptions/24fb23e3-6ba3-41f0-9b6e-e41131d5d61e/providers/Microsoft.Compute/locations/southeastasia/operations/367569ed-d1af-433c-a087-188b63bb9de4?api-version=2018-04-01",
-      "EncodedRequestUri": "L3N1YnNjcmlwdGlvbnMvMjRmYjIzZTMtNmJhMy00MWYwLTliNmUtZTQxMTMxZDVkNjFlL3Byb3ZpZGVycy9NaWNyb3NvZnQuQ29tcHV0ZS9sb2NhdGlvbnMvc291dGhlYXN0YXNpYS9vcGVyYXRpb25zLzM2NzU2OWVkLWQxYWYtNDMzYy1hMDg3LTE4OGI2M2JiOWRlND9hcGktdmVyc2lvbj0yMDE4LTA0LTAx",
->>>>>>> 43149714
-      "RequestMethod": "GET",
-      "RequestBody": "",
-      "RequestHeaders": {
-        "User-Agent": [
-<<<<<<< HEAD
-          "FxVersion/4.7.2600.0",
-          "OSName/Windows_10_Enterprise",
-          "OSVersion/6.3.16299",
-          "Microsoft.Azure.Management.Compute.ComputeManagementClient/1.0.1503.0"
-        ]
-      },
-      "ResponseBody": "{\r\n  \"startTime\": \"2017-12-16T02:14:56.2794887+05:30\",\r\n  \"status\": \"InProgress\",\r\n  \"name\": \"b6af4c7d-21bc-4289-a972-89fbe88748a0\"\r\n}",
-=======
+        "x-ms-ratelimit-remaining-resource": [
+          "Microsoft.Compute/GetOperation3Min;14983,Microsoft.Compute/GetOperation30Min;29956"
+        ],
+        "Strict-Transport-Security": [
+          "max-age=31536000; includeSubDomains"
+        ],
+        "x-ms-served-by": [
+          "d8479ab9-b4a1-4ca4-bfe5-eb2106eeb54c_131651724435013998"
+        ],
+        "x-ms-request-id": [
+          "c66abc46-91d6-4494-9e98-8229f1ff14f3"
+        ],
+        "x-ms-ratelimit-remaining-subscription-reads": [
+          "14915"
+        ],
+        "x-ms-correlation-request-id": [
+          "12ebc881-a9c1-40e1-9066-8e5961f4fe42"
+        ],
+        "x-ms-routing-request-id": [
+          "WESTUS2:20180503T164811Z:12ebc881-a9c1-40e1-9066-8e5961f4fe42"
+        ],
+        "X-Content-Type-Options": [
+          "nosniff"
+        ]
+      },
+      "StatusCode": 200
+    },
+    {
+      "RequestUri": "/subscriptions/24fb23e3-6ba3-41f0-9b6e-e41131d5d61e/resourceGroups/crptestar81831/providers/Microsoft.Compute/virtualMachineScaleSets/vmss6926/virtualmachines/0?api-version=2018-04-01",
+      "EncodedRequestUri": "L3N1YnNjcmlwdGlvbnMvMjRmYjIzZTMtNmJhMy00MWYwLTliNmUtZTQxMTMxZDVkNjFlL3Jlc291cmNlR3JvdXBzL2NycHRlc3RhcjgxODMxL3Byb3ZpZGVycy9NaWNyb3NvZnQuQ29tcHV0ZS92aXJ0dWFsTWFjaGluZVNjYWxlU2V0cy92bXNzNjkyNi92aXJ0dWFsbWFjaGluZXMvMD9hcGktdmVyc2lvbj0yMDE4LTA0LTAx",
+      "RequestMethod": "DELETE",
+      "RequestBody": "",
+      "RequestHeaders": {
+        "x-ms-client-request-id": [
+          "3557ce85-13d8-4d39-99ba-e237df32fbb4"
+        ],
+        "accept-language": [
+          "en-US"
+        ],
+        "User-Agent": [
           "FxVersion/4.6.25714.03",
           "Microsoft.Azure.Management.Compute.ComputeManagementClient/18.0.0.0"
         ]
       },
-      "ResponseBody": "{\r\n  \"startTime\": \"2018-05-03T09:23:55.2677161-07:00\",\r\n  \"status\": \"InProgress\",\r\n  \"name\": \"367569ed-d1af-433c-a087-188b63bb9de4\"\r\n}",
->>>>>>> 43149714
-      "ResponseHeaders": {
-        "Content-Length": [
-          "134"
-        ],
-        "Content-Type": [
-          "application/json; charset=utf-8"
-        ],
-        "Expires": [
-          "-1"
-        ],
-<<<<<<< HEAD
-=======
-        "Cache-Control": [
-          "no-cache"
-        ],
-        "Date": [
-          "Thu, 03 May 2018 16:26:42 GMT"
-        ],
->>>>>>> 43149714
-        "Pragma": [
-          "no-cache"
-        ],
-        "x-ms-ratelimit-remaining-resource": [
-          "Microsoft.Compute/GetOperation3Min;2143,Microsoft.Compute/GetOperation30Min;17962"
-        ],
-        "x-ms-ratelimit-remaining-resource": [
-          "Microsoft.Compute/GetOperation3Min;14982,Microsoft.Compute/GetOperation30Min;29982"
-        ],
-        "Strict-Transport-Security": [
-          "max-age=31536000; includeSubDomains"
-        ],
-        "x-ms-served-by": [
-<<<<<<< HEAD
-          "254b1f56-8d55-4dad-8894-c80cbc0fa044_131574917528659760"
-        ],
-        "x-ms-request-id": [
-          "6ef7fd57-7351-4bca-b1a7-fd85eca4cb0b"
-        ],
-        "Cache-Control": [
-          "no-cache"
+      "ResponseBody": "",
+      "ResponseHeaders": {
+        "Content-Length": [
+          "0"
+        ],
+        "Expires": [
+          "-1"
+        ],
+        "Cache-Control": [
+          "no-cache"
+        ],
+        "Date": [
+          "Thu, 03 May 2018 16:48:12 GMT"
+        ],
+        "Pragma": [
+          "no-cache"
+        ],
+        "Location": [
+          "https://management.azure.com/subscriptions/24fb23e3-6ba3-41f0-9b6e-e41131d5d61e/providers/Microsoft.Compute/locations/southeastasia/operations/6d7768c7-f479-4e23-861f-7da138ba0e6f?monitor=true&api-version=2018-04-01"
         ],
         "Server": [
           "Microsoft-HTTPAPI/2.0",
           "Microsoft-HTTPAPI/2.0"
         ],
-        "x-ms-ratelimit-remaining-subscription-reads": [
-          "14962"
-        ],
-        "x-ms-correlation-request-id": [
-          "a61aa07c-a478-46a2-b3f1-7bab042582c3"
-        ],
-        "x-ms-routing-request-id": [
-          "SOUTHINDIA:20171215T205127Z:a61aa07c-a478-46a2-b3f1-7bab042582c3"
-        ],
-        "Date": [
-          "Fri, 15 Dec 2017 20:51:27 GMT"
-=======
-          "d8479ab9-b4a1-4ca4-bfe5-eb2106eeb54c_131698378694683489"
-        ],
-        "x-ms-request-id": [
-          "76e228ad-075a-4a40-a4f5-873d3c06d22a"
-        ],
-        "x-ms-ratelimit-remaining-subscription-reads": [
-          "14975"
-        ],
-        "x-ms-correlation-request-id": [
-          "9ec724ae-32d6-4b26-913c-6e33ac8f9d4e"
-        ],
-        "x-ms-routing-request-id": [
-          "WESTUS2:20180503T162642Z:9ec724ae-32d6-4b26-913c-6e33ac8f9d4e"
-        ],
-        "X-Content-Type-Options": [
-          "nosniff"
->>>>>>> 43149714
-        ]
-      },
-      "StatusCode": 200
-    },
-    {
-<<<<<<< HEAD
-      "RequestUri": "/subscriptions/bc6a9702-673d-4864-8238-cdf22c0054c4/providers/Microsoft.Compute/locations/southeastasia/operations/b6af4c7d-21bc-4289-a972-89fbe88748a0?api-version=2017-12-01",
-      "EncodedRequestUri": "L3N1YnNjcmlwdGlvbnMvYmM2YTk3MDItNjczZC00ODY0LTgyMzgtY2RmMjJjMDA1NGM0L3Byb3ZpZGVycy9NaWNyb3NvZnQuQ29tcHV0ZS9sb2NhdGlvbnMvc291dGhlYXN0YXNpYS9vcGVyYXRpb25zL2I2YWY0YzdkLTIxYmMtNDI4OS1hOTcyLTg5ZmJlODg3NDhhMD9hcGktdmVyc2lvbj0yMDE3LTEyLTAx",
-=======
-      "RequestUri": "/subscriptions/24fb23e3-6ba3-41f0-9b6e-e41131d5d61e/providers/Microsoft.Compute/locations/southeastasia/operations/367569ed-d1af-433c-a087-188b63bb9de4?api-version=2018-04-01",
-      "EncodedRequestUri": "L3N1YnNjcmlwdGlvbnMvMjRmYjIzZTMtNmJhMy00MWYwLTliNmUtZTQxMTMxZDVkNjFlL3Byb3ZpZGVycy9NaWNyb3NvZnQuQ29tcHV0ZS9sb2NhdGlvbnMvc291dGhlYXN0YXNpYS9vcGVyYXRpb25zLzM2NzU2OWVkLWQxYWYtNDMzYy1hMDg3LTE4OGI2M2JiOWRlND9hcGktdmVyc2lvbj0yMDE4LTA0LTAx",
->>>>>>> 43149714
-      "RequestMethod": "GET",
-      "RequestBody": "",
-      "RequestHeaders": {
-        "User-Agent": [
-<<<<<<< HEAD
-          "FxVersion/4.7.2600.0",
-          "OSName/Windows_10_Enterprise",
-          "OSVersion/6.3.16299",
-          "Microsoft.Azure.Management.Compute.ComputeManagementClient/1.0.1503.0"
-        ]
-      },
-      "ResponseBody": "{\r\n  \"startTime\": \"2017-12-16T02:14:56.2794887+05:30\",\r\n  \"status\": \"InProgress\",\r\n  \"name\": \"b6af4c7d-21bc-4289-a972-89fbe88748a0\"\r\n}",
-=======
+        "Azure-AsyncOperation": [
+          "https://management.azure.com/subscriptions/24fb23e3-6ba3-41f0-9b6e-e41131d5d61e/providers/Microsoft.Compute/locations/southeastasia/operations/6d7768c7-f479-4e23-861f-7da138ba0e6f?api-version=2018-04-01"
+        ],
+        "x-ms-ratelimit-remaining-resource": [
+          "Microsoft.Compute/DeleteVMScaleSetVM3Min;237,Microsoft.Compute/DeleteVMScaleSetVM30Min;1197,Microsoft.Compute/VMScaleSetBatchedVMRequests5Min;2103,Microsoft.Compute/VmssQueuedVMOperations;4799"
+        ],
+        "x-ms-request-charge": [
+          "1"
+        ],
+        "Strict-Transport-Security": [
+          "max-age=31536000; includeSubDomains"
+        ],
+        "x-ms-served-by": [
+          "d8479ab9-b4a1-4ca4-bfe5-eb2106eeb54c_131651724435013998"
+        ],
+        "x-ms-request-id": [
+          "6d7768c7-f479-4e23-861f-7da138ba0e6f"
+        ],
+        "x-ms-ratelimit-remaining-subscription-writes": [
+          "1192"
+        ],
+        "x-ms-correlation-request-id": [
+          "5767b7f5-9e25-4c43-9d8a-acc99666a157"
+        ],
+        "x-ms-routing-request-id": [
+          "WESTUS2:20180503T164812Z:5767b7f5-9e25-4c43-9d8a-acc99666a157"
+        ],
+        "X-Content-Type-Options": [
+          "nosniff"
+        ]
+      },
+      "StatusCode": 202
+    },
+    {
+      "RequestUri": "/subscriptions/24fb23e3-6ba3-41f0-9b6e-e41131d5d61e/providers/Microsoft.Compute/locations/southeastasia/operations/6d7768c7-f479-4e23-861f-7da138ba0e6f?api-version=2018-04-01",
+      "EncodedRequestUri": "L3N1YnNjcmlwdGlvbnMvMjRmYjIzZTMtNmJhMy00MWYwLTliNmUtZTQxMTMxZDVkNjFlL3Byb3ZpZGVycy9NaWNyb3NvZnQuQ29tcHV0ZS9sb2NhdGlvbnMvc291dGhlYXN0YXNpYS9vcGVyYXRpb25zLzZkNzc2OGM3LWY0NzktNGUyMy04NjFmLTdkYTEzOGJhMGU2Zj9hcGktdmVyc2lvbj0yMDE4LTA0LTAx",
+      "RequestMethod": "GET",
+      "RequestBody": "",
+      "RequestHeaders": {
+        "User-Agent": [
           "FxVersion/4.6.25714.03",
           "Microsoft.Azure.Management.Compute.ComputeManagementClient/18.0.0.0"
         ]
       },
-      "ResponseBody": "{\r\n  \"startTime\": \"2018-05-03T09:23:55.2677161-07:00\",\r\n  \"status\": \"InProgress\",\r\n  \"name\": \"367569ed-d1af-433c-a087-188b63bb9de4\"\r\n}",
->>>>>>> 43149714
-      "ResponseHeaders": {
-        "Content-Length": [
-          "134"
-        ],
-        "Content-Type": [
-          "application/json; charset=utf-8"
-        ],
-        "Expires": [
-          "-1"
-        ],
-<<<<<<< HEAD
-=======
-        "Cache-Control": [
-          "no-cache"
-        ],
-        "Date": [
-          "Thu, 03 May 2018 16:26:58 GMT"
-        ],
->>>>>>> 43149714
-        "Pragma": [
-          "no-cache"
-        ],
-        "x-ms-ratelimit-remaining-resource": [
-          "Microsoft.Compute/GetOperation3Min;2143,Microsoft.Compute/GetOperation30Min;17959"
-        ],
-        "x-ms-ratelimit-remaining-resource": [
-          "Microsoft.Compute/GetOperation3Min;14980,Microsoft.Compute/GetOperation30Min;29980"
-        ],
-        "Strict-Transport-Security": [
-          "max-age=31536000; includeSubDomains"
-        ],
-        "x-ms-served-by": [
-<<<<<<< HEAD
-          "254b1f56-8d55-4dad-8894-c80cbc0fa044_131574917528659760"
-        ],
-        "x-ms-request-id": [
-          "8d2bc786-7d4c-4114-af7e-d8393d6af243"
-        ],
-        "Cache-Control": [
-          "no-cache"
+      "ResponseBody": "{\r\n  \"startTime\": \"2018-05-03T09:48:12.1270844-07:00\",\r\n  \"endTime\": \"2018-05-03T09:48:31.9239766-07:00\",\r\n  \"status\": \"Succeeded\",\r\n  \"name\": \"6d7768c7-f479-4e23-861f-7da138ba0e6f\"\r\n}",
+      "ResponseHeaders": {
+        "Content-Type": [
+          "application/json; charset=utf-8"
+        ],
+        "Expires": [
+          "-1"
+        ],
+        "Cache-Control": [
+          "no-cache"
+        ],
+        "Date": [
+          "Thu, 03 May 2018 16:48:41 GMT"
+        ],
+        "Pragma": [
+          "no-cache"
+        ],
+        "Transfer-Encoding": [
+          "chunked"
         ],
         "Server": [
           "Microsoft-HTTPAPI/2.0",
           "Microsoft-HTTPAPI/2.0"
         ],
-        "x-ms-ratelimit-remaining-subscription-reads": [
-          "14961"
-        ],
-        "x-ms-correlation-request-id": [
-          "c1bd7aa9-4cba-4ab8-94b4-8a351dbfca3c"
-        ],
-        "x-ms-routing-request-id": [
-          "SOUTHINDIA:20171215T205157Z:c1bd7aa9-4cba-4ab8-94b4-8a351dbfca3c"
-        ],
-        "Date": [
-          "Fri, 15 Dec 2017 20:51:57 GMT"
-=======
-          "d8479ab9-b4a1-4ca4-bfe5-eb2106eeb54c_131698378694683489"
-        ],
-        "x-ms-request-id": [
-          "3349b42b-78a9-4848-8d8f-b13d4d62b5e4"
-        ],
-        "x-ms-ratelimit-remaining-subscription-reads": [
-          "14974"
-        ],
-        "x-ms-correlation-request-id": [
-          "d9c81b6f-0338-471b-924d-af14a1bc3a62"
-        ],
-        "x-ms-routing-request-id": [
-          "WESTUS2:20180503T162658Z:d9c81b6f-0338-471b-924d-af14a1bc3a62"
-        ],
-        "X-Content-Type-Options": [
-          "nosniff"
->>>>>>> 43149714
-        ]
-      },
-      "StatusCode": 200
-    },
-    {
-<<<<<<< HEAD
-      "RequestUri": "/subscriptions/bc6a9702-673d-4864-8238-cdf22c0054c4/providers/Microsoft.Compute/locations/southeastasia/operations/b6af4c7d-21bc-4289-a972-89fbe88748a0?api-version=2017-12-01",
-      "EncodedRequestUri": "L3N1YnNjcmlwdGlvbnMvYmM2YTk3MDItNjczZC00ODY0LTgyMzgtY2RmMjJjMDA1NGM0L3Byb3ZpZGVycy9NaWNyb3NvZnQuQ29tcHV0ZS9sb2NhdGlvbnMvc291dGhlYXN0YXNpYS9vcGVyYXRpb25zL2I2YWY0YzdkLTIxYmMtNDI4OS1hOTcyLTg5ZmJlODg3NDhhMD9hcGktdmVyc2lvbj0yMDE3LTEyLTAx",
-=======
-      "RequestUri": "/subscriptions/24fb23e3-6ba3-41f0-9b6e-e41131d5d61e/providers/Microsoft.Compute/locations/southeastasia/operations/367569ed-d1af-433c-a087-188b63bb9de4?api-version=2018-04-01",
-      "EncodedRequestUri": "L3N1YnNjcmlwdGlvbnMvMjRmYjIzZTMtNmJhMy00MWYwLTliNmUtZTQxMTMxZDVkNjFlL3Byb3ZpZGVycy9NaWNyb3NvZnQuQ29tcHV0ZS9sb2NhdGlvbnMvc291dGhlYXN0YXNpYS9vcGVyYXRpb25zLzM2NzU2OWVkLWQxYWYtNDMzYy1hMDg3LTE4OGI2M2JiOWRlND9hcGktdmVyc2lvbj0yMDE4LTA0LTAx",
->>>>>>> 43149714
-      "RequestMethod": "GET",
-      "RequestBody": "",
-      "RequestHeaders": {
-        "User-Agent": [
-<<<<<<< HEAD
-          "FxVersion/4.7.2600.0",
-          "OSName/Windows_10_Enterprise",
-          "OSVersion/6.3.16299",
-          "Microsoft.Azure.Management.Compute.ComputeManagementClient/1.0.1503.0"
-        ]
-      },
-      "ResponseBody": "{\r\n  \"startTime\": \"2017-12-16T02:14:56.2794887+05:30\",\r\n  \"status\": \"InProgress\",\r\n  \"name\": \"b6af4c7d-21bc-4289-a972-89fbe88748a0\"\r\n}",
-=======
+        "Vary": [
+          "Accept-Encoding"
+        ],
+        "x-ms-ratelimit-remaining-resource": [
+          "Microsoft.Compute/GetOperation3Min;14984,Microsoft.Compute/GetOperation30Min;29954"
+        ],
+        "Strict-Transport-Security": [
+          "max-age=31536000; includeSubDomains"
+        ],
+        "x-ms-served-by": [
+          "d8479ab9-b4a1-4ca4-bfe5-eb2106eeb54c_131651724435013998"
+        ],
+        "x-ms-request-id": [
+          "a5593233-b10a-45fb-b509-da5d842eadae"
+        ],
+        "x-ms-ratelimit-remaining-subscription-reads": [
+          "14914"
+        ],
+        "x-ms-correlation-request-id": [
+          "79a85b48-d1f0-42fd-9230-227df5942afc"
+        ],
+        "x-ms-routing-request-id": [
+          "WESTUS2:20180503T164842Z:79a85b48-d1f0-42fd-9230-227df5942afc"
+        ],
+        "X-Content-Type-Options": [
+          "nosniff"
+        ]
+      },
+      "StatusCode": 200
+    },
+    {
+      "RequestUri": "/subscriptions/24fb23e3-6ba3-41f0-9b6e-e41131d5d61e/providers/Microsoft.Compute/locations/southeastasia/operations/6d7768c7-f479-4e23-861f-7da138ba0e6f?monitor=true&api-version=2018-04-01",
+      "EncodedRequestUri": "L3N1YnNjcmlwdGlvbnMvMjRmYjIzZTMtNmJhMy00MWYwLTliNmUtZTQxMTMxZDVkNjFlL3Byb3ZpZGVycy9NaWNyb3NvZnQuQ29tcHV0ZS9sb2NhdGlvbnMvc291dGhlYXN0YXNpYS9vcGVyYXRpb25zLzZkNzc2OGM3LWY0NzktNGUyMy04NjFmLTdkYTEzOGJhMGU2Zj9tb25pdG9yPXRydWUmYXBpLXZlcnNpb249MjAxOC0wNC0wMQ==",
+      "RequestMethod": "GET",
+      "RequestBody": "",
+      "RequestHeaders": {
+        "User-Agent": [
           "FxVersion/4.6.25714.03",
           "Microsoft.Azure.Management.Compute.ComputeManagementClient/18.0.0.0"
         ]
       },
-      "ResponseBody": "{\r\n  \"startTime\": \"2018-05-03T09:23:55.2677161-07:00\",\r\n  \"status\": \"InProgress\",\r\n  \"name\": \"367569ed-d1af-433c-a087-188b63bb9de4\"\r\n}",
->>>>>>> 43149714
-      "ResponseHeaders": {
-        "Content-Length": [
-          "134"
-        ],
-        "Content-Type": [
-          "application/json; charset=utf-8"
-        ],
-        "Expires": [
-          "-1"
-        ],
-<<<<<<< HEAD
-=======
-        "Cache-Control": [
-          "no-cache"
-        ],
-        "Date": [
-          "Thu, 03 May 2018 16:27:14 GMT"
-        ],
->>>>>>> 43149714
-        "Pragma": [
-          "no-cache"
-        ],
-        "x-ms-ratelimit-remaining-resource": [
-          "Microsoft.Compute/GetOperation3Min;2143,Microsoft.Compute/GetOperation30Min;17956"
-        ],
-        "x-ms-ratelimit-remaining-resource": [
-          "Microsoft.Compute/GetOperation3Min;14981,Microsoft.Compute/GetOperation30Min;29978"
-        ],
-        "Strict-Transport-Security": [
-          "max-age=31536000; includeSubDomains"
-        ],
-        "x-ms-served-by": [
-<<<<<<< HEAD
-          "254b1f56-8d55-4dad-8894-c80cbc0fa044_131574917528659760"
-        ],
-        "x-ms-request-id": [
-          "bf77626c-9c94-49a8-88d8-9c38f64fac0d"
-        ],
-        "Cache-Control": [
+      "ResponseBody": "",
+      "ResponseHeaders": {
+        "Content-Length": [
+          "0"
+        ],
+        "Expires": [
+          "-1"
+        ],
+        "Cache-Control": [
+          "no-cache"
+        ],
+        "Date": [
+          "Thu, 03 May 2018 16:48:42 GMT"
+        ],
+        "Pragma": [
           "no-cache"
         ],
         "Server": [
           "Microsoft-HTTPAPI/2.0",
           "Microsoft-HTTPAPI/2.0"
         ],
-        "x-ms-ratelimit-remaining-subscription-reads": [
-          "14960"
-        ],
-        "x-ms-correlation-request-id": [
-          "28008ae8-3e41-41c4-9fbe-f14d8a0b9fe9"
-        ],
-        "x-ms-routing-request-id": [
-          "SOUTHINDIA:20171215T205227Z:28008ae8-3e41-41c4-9fbe-f14d8a0b9fe9"
-        ],
-        "Date": [
-          "Fri, 15 Dec 2017 20:52:27 GMT"
-=======
-          "d8479ab9-b4a1-4ca4-bfe5-eb2106eeb54c_131698378694683489"
-        ],
-        "x-ms-request-id": [
-          "ec567140-d636-46ee-8744-cb82badc33f0"
-        ],
-        "x-ms-ratelimit-remaining-subscription-reads": [
-          "14973"
-        ],
-        "x-ms-correlation-request-id": [
-          "2937e063-93ef-4035-a3ef-f860248e39c3"
-        ],
-        "x-ms-routing-request-id": [
-          "WESTUS2:20180503T162715Z:2937e063-93ef-4035-a3ef-f860248e39c3"
-        ],
-        "X-Content-Type-Options": [
-          "nosniff"
->>>>>>> 43149714
-        ]
-      },
-      "StatusCode": 200
-    },
-    {
-<<<<<<< HEAD
-      "RequestUri": "/subscriptions/bc6a9702-673d-4864-8238-cdf22c0054c4/providers/Microsoft.Compute/locations/southeastasia/operations/b6af4c7d-21bc-4289-a972-89fbe88748a0?api-version=2017-12-01",
-      "EncodedRequestUri": "L3N1YnNjcmlwdGlvbnMvYmM2YTk3MDItNjczZC00ODY0LTgyMzgtY2RmMjJjMDA1NGM0L3Byb3ZpZGVycy9NaWNyb3NvZnQuQ29tcHV0ZS9sb2NhdGlvbnMvc291dGhlYXN0YXNpYS9vcGVyYXRpb25zL2I2YWY0YzdkLTIxYmMtNDI4OS1hOTcyLTg5ZmJlODg3NDhhMD9hcGktdmVyc2lvbj0yMDE3LTEyLTAx",
-=======
-      "RequestUri": "/subscriptions/24fb23e3-6ba3-41f0-9b6e-e41131d5d61e/providers/Microsoft.Compute/locations/southeastasia/operations/367569ed-d1af-433c-a087-188b63bb9de4?api-version=2018-04-01",
-      "EncodedRequestUri": "L3N1YnNjcmlwdGlvbnMvMjRmYjIzZTMtNmJhMy00MWYwLTliNmUtZTQxMTMxZDVkNjFlL3Byb3ZpZGVycy9NaWNyb3NvZnQuQ29tcHV0ZS9sb2NhdGlvbnMvc291dGhlYXN0YXNpYS9vcGVyYXRpb25zLzM2NzU2OWVkLWQxYWYtNDMzYy1hMDg3LTE4OGI2M2JiOWRlND9hcGktdmVyc2lvbj0yMDE4LTA0LTAx",
->>>>>>> 43149714
-      "RequestMethod": "GET",
-      "RequestBody": "",
-      "RequestHeaders": {
-        "User-Agent": [
-<<<<<<< HEAD
-          "FxVersion/4.7.2600.0",
-          "OSName/Windows_10_Enterprise",
-          "OSVersion/6.3.16299",
-          "Microsoft.Azure.Management.Compute.ComputeManagementClient/1.0.1503.0"
-        ]
-      },
-      "ResponseBody": "{\r\n  \"startTime\": \"2017-12-16T02:14:56.2794887+05:30\",\r\n  \"endTime\": \"2017-12-16T02:22:39.7697783+05:30\",\r\n  \"status\": \"Succeeded\",\r\n  \"name\": \"b6af4c7d-21bc-4289-a972-89fbe88748a0\"\r\n}",
-=======
-          "FxVersion/4.6.25714.03",
-          "Microsoft.Azure.Management.Compute.ComputeManagementClient/18.0.0.0"
-        ]
-      },
-      "ResponseBody": "{\r\n  \"startTime\": \"2018-05-03T09:23:55.2677161-07:00\",\r\n  \"status\": \"InProgress\",\r\n  \"name\": \"367569ed-d1af-433c-a087-188b63bb9de4\"\r\n}",
->>>>>>> 43149714
-      "ResponseHeaders": {
-        "Content-Length": [
-          "184"
-        ],
-        "Content-Type": [
-          "application/json; charset=utf-8"
-        ],
-        "Expires": [
-          "-1"
-        ],
-<<<<<<< HEAD
-=======
-        "Cache-Control": [
-          "no-cache"
-        ],
-        "Date": [
-          "Thu, 03 May 2018 16:27:31 GMT"
-        ],
->>>>>>> 43149714
-        "Pragma": [
-          "no-cache"
-        ],
-        "x-ms-ratelimit-remaining-resource": [
-          "Microsoft.Compute/GetOperation3Min;2143,Microsoft.Compute/GetOperation30Min;17953"
-        ],
-        "x-ms-ratelimit-remaining-resource": [
-          "Microsoft.Compute/GetOperation3Min;14979,Microsoft.Compute/GetOperation30Min;29976"
-        ],
-        "Strict-Transport-Security": [
-          "max-age=31536000; includeSubDomains"
-        ],
-        "x-ms-served-by": [
-<<<<<<< HEAD
-          "254b1f56-8d55-4dad-8894-c80cbc0fa044_131574917528659760"
-        ],
-        "x-ms-request-id": [
-          "e6196693-c80c-4920-a395-4fe80f095157"
-        ],
-        "Cache-Control": [
-          "no-cache"
-        ],
-        "Server": [
-          "Microsoft-HTTPAPI/2.0",
-          "Microsoft-HTTPAPI/2.0"
-        ],
-        "x-ms-ratelimit-remaining-subscription-reads": [
-          "14959"
-        ],
-        "x-ms-correlation-request-id": [
-          "52722c02-4f39-4478-ae52-a9b480216a59"
-        ],
-        "x-ms-routing-request-id": [
-          "SOUTHINDIA:20171215T205257Z:52722c02-4f39-4478-ae52-a9b480216a59"
-        ],
-        "Date": [
-          "Fri, 15 Dec 2017 20:52:56 GMT"
-=======
-          "d8479ab9-b4a1-4ca4-bfe5-eb2106eeb54c_131698378694683489"
-        ],
-        "x-ms-request-id": [
-          "d4624d01-d621-43f1-90bb-a5a7168499c2"
-        ],
-        "x-ms-ratelimit-remaining-subscription-reads": [
-          "14972"
-        ],
-        "x-ms-correlation-request-id": [
-          "f31aab1e-3746-4070-b38d-b0094a035499"
-        ],
-        "x-ms-routing-request-id": [
-          "WESTUS2:20180503T162732Z:f31aab1e-3746-4070-b38d-b0094a035499"
-        ],
-        "X-Content-Type-Options": [
-          "nosniff"
->>>>>>> 43149714
-        ]
-      },
-      "StatusCode": 200
-    },
-    {
-<<<<<<< HEAD
-      "RequestUri": "/subscriptions/bc6a9702-673d-4864-8238-cdf22c0054c4/resourceGroups/crptestar36571/providers/Microsoft.Compute/virtualMachineScaleSets/vmss3611?api-version=2017-12-01",
-      "EncodedRequestUri": "L3N1YnNjcmlwdGlvbnMvYmM2YTk3MDItNjczZC00ODY0LTgyMzgtY2RmMjJjMDA1NGM0L3Jlc291cmNlR3JvdXBzL2NycHRlc3RhcjM2NTcxL3Byb3ZpZGVycy9NaWNyb3NvZnQuQ29tcHV0ZS92aXJ0dWFsTWFjaGluZVNjYWxlU2V0cy92bXNzMzYxMT9hcGktdmVyc2lvbj0yMDE3LTEyLTAx",
-=======
-      "RequestUri": "/subscriptions/24fb23e3-6ba3-41f0-9b6e-e41131d5d61e/providers/Microsoft.Compute/locations/southeastasia/operations/367569ed-d1af-433c-a087-188b63bb9de4?api-version=2018-04-01",
-      "EncodedRequestUri": "L3N1YnNjcmlwdGlvbnMvMjRmYjIzZTMtNmJhMy00MWYwLTliNmUtZTQxMTMxZDVkNjFlL3Byb3ZpZGVycy9NaWNyb3NvZnQuQ29tcHV0ZS9sb2NhdGlvbnMvc291dGhlYXN0YXNpYS9vcGVyYXRpb25zLzM2NzU2OWVkLWQxYWYtNDMzYy1hMDg3LTE4OGI2M2JiOWRlND9hcGktdmVyc2lvbj0yMDE4LTA0LTAx",
->>>>>>> 43149714
-      "RequestMethod": "GET",
-      "RequestBody": "",
-      "RequestHeaders": {
-        "User-Agent": [
-<<<<<<< HEAD
-          "FxVersion/4.7.2600.0",
-          "OSName/Windows_10_Enterprise",
-          "OSVersion/6.3.16299",
-          "Microsoft.Azure.Management.Compute.ComputeManagementClient/1.0.1503.0"
-        ]
-      },
-      "ResponseBody": "{\r\n  \"sku\": {\r\n    \"name\": \"Standard_A0\",\r\n    \"tier\": \"Standard\",\r\n    \"capacity\": 2\r\n  },\r\n  \"properties\": {\r\n    \"singlePlacementGroup\": true,\r\n    \"upgradePolicy\": {\r\n      \"mode\": \"Automatic\",\r\n      \"automaticOSUpgrade\": false\r\n    },\r\n    \"virtualMachineProfile\": {\r\n      \"osProfile\": {\r\n        \"computerNamePrefix\": \"test\",\r\n        \"adminUsername\": \"Foo12\",\r\n        \"windowsConfiguration\": {\r\n          \"provisionVMAgent\": true,\r\n          \"enableAutomaticUpdates\": true\r\n        },\r\n        \"secrets\": []\r\n      },\r\n      \"storageProfile\": {\r\n        \"osDisk\": {\r\n          \"createOption\": \"FromImage\",\r\n          \"caching\": \"None\",\r\n          \"managedDisk\": {\r\n            \"storageAccountType\": \"Standard_LRS\"\r\n          }\r\n        },\r\n        \"imageReference\": {\r\n          \"publisher\": \"MicrosoftWindowsServer\",\r\n          \"offer\": \"WindowsServer\",\r\n          \"sku\": \"2012-R2-Datacenter\",\r\n          \"version\": \"4.127.20170406\"\r\n        },\r\n        \"dataDisks\": [\r\n          {\r\n            \"lun\": 1,\r\n            \"createOption\": \"Empty\",\r\n            \"caching\": \"None\",\r\n            \"managedDisk\": {\r\n              \"storageAccountType\": \"Standard_LRS\"\r\n            },\r\n            \"diskSizeGB\": 128\r\n          }\r\n        ]\r\n      },\r\n      \"networkProfile\": {\r\n        \"networkInterfaceConfigurations\": [\r\n          {\r\n            \"name\": \"vmsstestnetconfig4283\",\r\n            \"properties\": {\r\n              \"primary\": true,\r\n              \"enableAcceleratedNetworking\": false,\r\n              \"dnsSettings\": {\r\n                \"dnsServers\": []\r\n              },\r\n              \"enableIPForwarding\": false,\r\n              \"ipConfigurations\": [\r\n                {\r\n                  \"name\": \"vmsstestnetconfig4320\",\r\n                  \"properties\": {\r\n                    \"subnet\": {\r\n                      \"id\": \"/subscriptions/bc6a9702-673d-4864-8238-cdf22c0054c4/resourceGroups/crptestar36571/providers/Microsoft.Network/virtualNetworks/vn9754/subnets/sn4939\"\r\n                    },\r\n                    \"privateIPAddressVersion\": \"IPv4\"\r\n                  }\r\n                }\r\n              ]\r\n            }\r\n          }\r\n        ]\r\n      }\r\n    },\r\n    \"provisioningState\": \"Succeeded\",\r\n    \"overprovision\": false,\r\n    \"uniqueId\": \"dfdfc27f-34c4-4f67-911d-bbeaecde3704\"\r\n  },\r\n  \"type\": \"Microsoft.Compute/virtualMachineScaleSets\",\r\n  \"location\": \"southeastasia\",\r\n  \"tags\": {\r\n    \"RG\": \"rg\",\r\n    \"testTag\": \"1\"\r\n  },\r\n  \"id\": \"/subscriptions/bc6a9702-673d-4864-8238-cdf22c0054c4/resourceGroups/crptestar36571/providers/Microsoft.Compute/virtualMachineScaleSets/vmss3611\",\r\n  \"name\": \"vmss3611\"\r\n}",
-=======
-          "FxVersion/4.6.25714.03",
-          "Microsoft.Azure.Management.Compute.ComputeManagementClient/18.0.0.0"
-        ]
-      },
-      "ResponseBody": "{\r\n  \"startTime\": \"2018-05-03T09:23:55.2677161-07:00\",\r\n  \"status\": \"InProgress\",\r\n  \"name\": \"367569ed-d1af-433c-a087-188b63bb9de4\"\r\n}",
->>>>>>> 43149714
-      "ResponseHeaders": {
-        "Content-Length": [
-          "2198"
-        ],
-        "Content-Type": [
-          "application/json; charset=utf-8"
-        ],
-        "Expires": [
-          "-1"
-        ],
-<<<<<<< HEAD
-=======
-        "Cache-Control": [
-          "no-cache"
-        ],
-        "Date": [
-          "Thu, 03 May 2018 16:27:48 GMT"
-        ],
->>>>>>> 43149714
-        "Pragma": [
-          "no-cache"
-        ],
-        "x-ms-ratelimit-remaining-resource": [
-          "Microsoft.Compute/GetVMScaleSet3Min;233,Microsoft.Compute/GetVMScaleSet30Min;1191"
-        ],
-        "x-ms-ratelimit-remaining-resource": [
-          "Microsoft.Compute/GetOperation3Min;14980,Microsoft.Compute/GetOperation30Min;29974"
-        ],
-        "Strict-Transport-Security": [
-          "max-age=31536000; includeSubDomains"
-        ],
-        "x-ms-served-by": [
-<<<<<<< HEAD
-          "254b1f56-8d55-4dad-8894-c80cbc0fa044_131574917528659760"
-        ],
-        "x-ms-request-id": [
-          "6266ddcd-a25a-42a3-af46-051d9ed7de14"
-        ],
-        "Cache-Control": [
-          "no-cache"
-        ],
-        "Server": [
-          "Microsoft-HTTPAPI/2.0",
-          "Microsoft-HTTPAPI/2.0"
-        ],
-        "x-ms-ratelimit-remaining-subscription-reads": [
-          "14958"
-        ],
-        "x-ms-correlation-request-id": [
-          "28d6a061-873f-4985-90a2-d842dc9c14ea"
-        ],
-        "x-ms-routing-request-id": [
-          "SOUTHINDIA:20171215T205257Z:28d6a061-873f-4985-90a2-d842dc9c14ea"
-        ],
-        "Date": [
-          "Fri, 15 Dec 2017 20:52:57 GMT"
-=======
-          "d8479ab9-b4a1-4ca4-bfe5-eb2106eeb54c_131698378694683489"
-        ],
-        "x-ms-request-id": [
-          "2093db07-9e48-424a-8388-527787772f0c"
-        ],
-        "x-ms-ratelimit-remaining-subscription-reads": [
-          "14971"
-        ],
-        "x-ms-correlation-request-id": [
-          "1c859a33-cb4c-4312-aebb-536d20bcb791"
-        ],
-        "x-ms-routing-request-id": [
-          "WESTUS2:20180503T162748Z:1c859a33-cb4c-4312-aebb-536d20bcb791"
-        ],
-        "X-Content-Type-Options": [
-          "nosniff"
->>>>>>> 43149714
-        ]
-      },
-      "StatusCode": 200
-    },
-    {
-<<<<<<< HEAD
-      "RequestUri": "/subscriptions/bc6a9702-673d-4864-8238-cdf22c0054c4/resourceGroups/crptestar36571/providers/Microsoft.Compute/virtualMachineScaleSets/vmss3611?api-version=2017-12-01",
-      "EncodedRequestUri": "L3N1YnNjcmlwdGlvbnMvYmM2YTk3MDItNjczZC00ODY0LTgyMzgtY2RmMjJjMDA1NGM0L3Jlc291cmNlR3JvdXBzL2NycHRlc3RhcjM2NTcxL3Byb3ZpZGVycy9NaWNyb3NvZnQuQ29tcHV0ZS92aXJ0dWFsTWFjaGluZVNjYWxlU2V0cy92bXNzMzYxMT9hcGktdmVyc2lvbj0yMDE3LTEyLTAx",
-=======
-      "RequestUri": "/subscriptions/24fb23e3-6ba3-41f0-9b6e-e41131d5d61e/providers/Microsoft.Compute/locations/southeastasia/operations/367569ed-d1af-433c-a087-188b63bb9de4?api-version=2018-04-01",
-      "EncodedRequestUri": "L3N1YnNjcmlwdGlvbnMvMjRmYjIzZTMtNmJhMy00MWYwLTliNmUtZTQxMTMxZDVkNjFlL3Byb3ZpZGVycy9NaWNyb3NvZnQuQ29tcHV0ZS9sb2NhdGlvbnMvc291dGhlYXN0YXNpYS9vcGVyYXRpb25zLzM2NzU2OWVkLWQxYWYtNDMzYy1hMDg3LTE4OGI2M2JiOWRlND9hcGktdmVyc2lvbj0yMDE4LTA0LTAx",
->>>>>>> 43149714
-      "RequestMethod": "GET",
-      "RequestBody": "",
-      "RequestHeaders": {
-        "x-ms-client-request-id": [
-          "01bda4a8-92a5-49b7-82ed-3d3ce23d0dfc"
-        ],
-        "accept-language": [
-          "en-US"
-        ],
-        "User-Agent": [
-<<<<<<< HEAD
-          "FxVersion/4.7.2600.0",
-          "OSName/Windows_10_Enterprise",
-          "OSVersion/6.3.16299",
-          "Microsoft.Azure.Management.Compute.ComputeManagementClient/1.0.1503.0"
-        ]
-      },
-      "ResponseBody": "{\r\n  \"sku\": {\r\n    \"name\": \"Standard_A0\",\r\n    \"tier\": \"Standard\",\r\n    \"capacity\": 2\r\n  },\r\n  \"properties\": {\r\n    \"singlePlacementGroup\": true,\r\n    \"upgradePolicy\": {\r\n      \"mode\": \"Automatic\",\r\n      \"automaticOSUpgrade\": false\r\n    },\r\n    \"virtualMachineProfile\": {\r\n      \"osProfile\": {\r\n        \"computerNamePrefix\": \"test\",\r\n        \"adminUsername\": \"Foo12\",\r\n        \"windowsConfiguration\": {\r\n          \"provisionVMAgent\": true,\r\n          \"enableAutomaticUpdates\": true\r\n        },\r\n        \"secrets\": []\r\n      },\r\n      \"storageProfile\": {\r\n        \"osDisk\": {\r\n          \"createOption\": \"FromImage\",\r\n          \"caching\": \"None\",\r\n          \"managedDisk\": {\r\n            \"storageAccountType\": \"Standard_LRS\"\r\n          }\r\n        },\r\n        \"imageReference\": {\r\n          \"publisher\": \"MicrosoftWindowsServer\",\r\n          \"offer\": \"WindowsServer\",\r\n          \"sku\": \"2012-R2-Datacenter\",\r\n          \"version\": \"4.127.20170406\"\r\n        },\r\n        \"dataDisks\": [\r\n          {\r\n            \"lun\": 1,\r\n            \"createOption\": \"Empty\",\r\n            \"caching\": \"None\",\r\n            \"managedDisk\": {\r\n              \"storageAccountType\": \"Standard_LRS\"\r\n            },\r\n            \"diskSizeGB\": 128\r\n          }\r\n        ]\r\n      },\r\n      \"networkProfile\": {\r\n        \"networkInterfaceConfigurations\": [\r\n          {\r\n            \"name\": \"vmsstestnetconfig4283\",\r\n            \"properties\": {\r\n              \"primary\": true,\r\n              \"enableAcceleratedNetworking\": false,\r\n              \"dnsSettings\": {\r\n                \"dnsServers\": []\r\n              },\r\n              \"enableIPForwarding\": false,\r\n              \"ipConfigurations\": [\r\n                {\r\n                  \"name\": \"vmsstestnetconfig4320\",\r\n                  \"properties\": {\r\n                    \"subnet\": {\r\n                      \"id\": \"/subscriptions/bc6a9702-673d-4864-8238-cdf22c0054c4/resourceGroups/crptestar36571/providers/Microsoft.Network/virtualNetworks/vn9754/subnets/sn4939\"\r\n                    },\r\n                    \"privateIPAddressVersion\": \"IPv4\"\r\n                  }\r\n                }\r\n              ]\r\n            }\r\n          }\r\n        ]\r\n      }\r\n    },\r\n    \"provisioningState\": \"Succeeded\",\r\n    \"overprovision\": false,\r\n    \"uniqueId\": \"dfdfc27f-34c4-4f67-911d-bbeaecde3704\"\r\n  },\r\n  \"type\": \"Microsoft.Compute/virtualMachineScaleSets\",\r\n  \"location\": \"southeastasia\",\r\n  \"tags\": {\r\n    \"RG\": \"rg\",\r\n    \"testTag\": \"1\"\r\n  },\r\n  \"id\": \"/subscriptions/bc6a9702-673d-4864-8238-cdf22c0054c4/resourceGroups/crptestar36571/providers/Microsoft.Compute/virtualMachineScaleSets/vmss3611\",\r\n  \"name\": \"vmss3611\"\r\n}",
-=======
-          "FxVersion/4.6.25714.03",
-          "Microsoft.Azure.Management.Compute.ComputeManagementClient/18.0.0.0"
-        ]
-      },
-      "ResponseBody": "{\r\n  \"startTime\": \"2018-05-03T09:23:55.2677161-07:00\",\r\n  \"status\": \"InProgress\",\r\n  \"name\": \"367569ed-d1af-433c-a087-188b63bb9de4\"\r\n}",
->>>>>>> 43149714
-      "ResponseHeaders": {
-        "Content-Length": [
-          "2198"
-        ],
-        "Content-Type": [
-          "application/json; charset=utf-8"
-        ],
-        "Expires": [
-          "-1"
-        ],
-        "Pragma": [
-          "no-cache"
-        ],
-<<<<<<< HEAD
-        "x-ms-ratelimit-remaining-resource": [
-          "Microsoft.Compute/GetVMScaleSet3Min;232,Microsoft.Compute/GetVMScaleSet30Min;1190"
-=======
-        "Date": [
-          "Thu, 03 May 2018 16:27:58 GMT"
->>>>>>> 43149714
-        ],
-        "Strict-Transport-Security": [
-          "max-age=31536000; includeSubDomains"
-        ],
-        "x-ms-served-by": [
-          "254b1f56-8d55-4dad-8894-c80cbc0fa044_131574917528659760"
-        ],
-<<<<<<< HEAD
-        "x-ms-request-id": [
-          "2d4123cd-c2a0-402f-9602-b87bf1625fba"
-        ],
-        "Cache-Control": [
-          "no-cache"
-        ],
-        "Server": [
-          "Microsoft-HTTPAPI/2.0",
-          "Microsoft-HTTPAPI/2.0"
-        ],
-        "x-ms-ratelimit-remaining-subscription-reads": [
-          "14957"
-        ],
-        "x-ms-correlation-request-id": [
-          "ac272f94-5ab0-409f-be61-ce532bc902c5"
-        ],
-        "x-ms-routing-request-id": [
-          "SOUTHINDIA:20171215T205258Z:ac272f94-5ab0-409f-be61-ce532bc902c5"
-        ],
-        "Date": [
-          "Fri, 15 Dec 2017 20:52:57 GMT"
-=======
-        "Server": [
-          "Microsoft-HTTPAPI/2.0",
-          "Microsoft-HTTPAPI/2.0"
-        ],
-        "Vary": [
-          "Accept-Encoding"
-        ],
-        "x-ms-ratelimit-remaining-resource": [
-          "Microsoft.Compute/GetOperation3Min;14979,Microsoft.Compute/GetOperation30Min;29973"
-        ],
-        "Strict-Transport-Security": [
-          "max-age=31536000; includeSubDomains"
-        ],
-        "x-ms-served-by": [
-          "d8479ab9-b4a1-4ca4-bfe5-eb2106eeb54c_131698378694683489"
-        ],
-        "x-ms-request-id": [
-          "01fd27fa-ae87-43af-ba7a-ef4bd38571a3"
-        ],
-        "x-ms-ratelimit-remaining-subscription-reads": [
-          "14970"
-        ],
-        "x-ms-correlation-request-id": [
-          "bc79b398-ab90-48b2-97a6-4b60fcd2dc0a"
-        ],
-        "x-ms-routing-request-id": [
-          "WESTUS2:20180503T162758Z:bc79b398-ab90-48b2-97a6-4b60fcd2dc0a"
-        ],
-        "X-Content-Type-Options": [
-          "nosniff"
->>>>>>> 43149714
-        ]
-      },
-      "StatusCode": 200
-    },
-    {
-<<<<<<< HEAD
-      "RequestUri": "/subscriptions/bc6a9702-673d-4864-8238-cdf22c0054c4/resourceGroups/crptestar36571/providers/Microsoft.Compute/virtualMachineScaleSets/vmss3611/virtualmachines/0?api-version=2017-12-01",
-      "EncodedRequestUri": "L3N1YnNjcmlwdGlvbnMvYmM2YTk3MDItNjczZC00ODY0LTgyMzgtY2RmMjJjMDA1NGM0L3Jlc291cmNlR3JvdXBzL2NycHRlc3RhcjM2NTcxL3Byb3ZpZGVycy9NaWNyb3NvZnQuQ29tcHV0ZS92aXJ0dWFsTWFjaGluZVNjYWxlU2V0cy92bXNzMzYxMS92aXJ0dWFsbWFjaGluZXMvMD9hcGktdmVyc2lvbj0yMDE3LTEyLTAx",
-=======
-      "RequestUri": "/subscriptions/24fb23e3-6ba3-41f0-9b6e-e41131d5d61e/providers/Microsoft.Compute/locations/southeastasia/operations/367569ed-d1af-433c-a087-188b63bb9de4?api-version=2018-04-01",
-      "EncodedRequestUri": "L3N1YnNjcmlwdGlvbnMvMjRmYjIzZTMtNmJhMy00MWYwLTliNmUtZTQxMTMxZDVkNjFlL3Byb3ZpZGVycy9NaWNyb3NvZnQuQ29tcHV0ZS9sb2NhdGlvbnMvc291dGhlYXN0YXNpYS9vcGVyYXRpb25zLzM2NzU2OWVkLWQxYWYtNDMzYy1hMDg3LTE4OGI2M2JiOWRlND9hcGktdmVyc2lvbj0yMDE4LTA0LTAx",
->>>>>>> 43149714
-      "RequestMethod": "GET",
-      "RequestBody": "",
-      "RequestHeaders": {
-        "x-ms-client-request-id": [
-          "54ed5e91-c12c-4a78-9904-74bb06d8a5d6"
-        ],
-        "accept-language": [
-          "en-US"
-        ],
-        "User-Agent": [
-<<<<<<< HEAD
-          "FxVersion/4.7.2600.0",
-          "OSName/Windows_10_Enterprise",
-          "OSVersion/6.3.16299",
-          "Microsoft.Azure.Management.Compute.ComputeManagementClient/1.0.1503.0"
-        ]
-      },
-      "ResponseBody": "{\r\n  \"instanceId\": \"0\",\r\n  \"sku\": {\r\n    \"name\": \"Standard_A0\",\r\n    \"tier\": \"Standard\"\r\n  },\r\n  \"properties\": {\r\n    \"latestModelApplied\": true,\r\n    \"vmId\": \"b8a45bfa-a751-4fdf-be58-c7181f2dfb4e\",\r\n    \"storageProfile\": {\r\n      \"imageReference\": {\r\n        \"publisher\": \"MicrosoftWindowsServer\",\r\n        \"offer\": \"WindowsServer\",\r\n        \"sku\": \"2012-R2-Datacenter\",\r\n        \"version\": \"4.127.20170406\"\r\n      },\r\n      \"osDisk\": {\r\n        \"osType\": \"Windows\",\r\n        \"name\": \"vmss3611_vmss3611_0_OsDisk_1_1c00dde56df041e3abdbd03041bf7d6c\",\r\n        \"createOption\": \"FromImage\",\r\n        \"caching\": \"None\",\r\n        \"managedDisk\": {\r\n          \"storageAccountType\": \"Standard_LRS\",\r\n          \"id\": \"/subscriptions/bc6a9702-673d-4864-8238-cdf22c0054c4/resourceGroups/crptestar36571/providers/Microsoft.Compute/disks/vmss3611_vmss3611_0_OsDisk_1_1c00dde56df041e3abdbd03041bf7d6c\"\r\n        },\r\n        \"diskSizeGB\": 128\r\n      },\r\n      \"dataDisks\": [\r\n        {\r\n          \"lun\": 1,\r\n          \"name\": \"vmss3611_vmss3611_0_disk2_f1696345eff7416fa377a9e899270849\",\r\n          \"createOption\": \"Empty\",\r\n          \"caching\": \"None\",\r\n          \"managedDisk\": {\r\n            \"storageAccountType\": \"Standard_LRS\",\r\n            \"id\": \"/subscriptions/bc6a9702-673d-4864-8238-cdf22c0054c4/resourceGroups/crptestar36571/providers/Microsoft.Compute/disks/vmss3611_vmss3611_0_disk2_f1696345eff7416fa377a9e899270849\"\r\n          },\r\n          \"diskSizeGB\": 128\r\n        }\r\n      ]\r\n    },\r\n    \"osProfile\": {\r\n      \"computerName\": \"test000000\",\r\n      \"adminUsername\": \"Foo12\",\r\n      \"windowsConfiguration\": {\r\n        \"provisionVMAgent\": true,\r\n        \"enableAutomaticUpdates\": true\r\n      },\r\n      \"secrets\": []\r\n    },\r\n    \"networkProfile\": {\r\n      \"networkInterfaces\": [\r\n        {\r\n          \"id\": \"/subscriptions/bc6a9702-673d-4864-8238-cdf22c0054c4/resourceGroups/crptestar36571/providers/Microsoft.Compute/virtualMachineScaleSets/vmss3611/virtualMachines/0/networkInterfaces/vmsstestnetconfig4283\"\r\n        }\r\n      ]\r\n    },\r\n    \"provisioningState\": \"Succeeded\"\r\n  },\r\n  \"type\": \"Microsoft.Compute/virtualMachineScaleSets/virtualMachines\",\r\n  \"location\": \"southeastasia\",\r\n  \"tags\": {\r\n    \"RG\": \"rg\",\r\n    \"testTag\": \"1\"\r\n  },\r\n  \"id\": \"/subscriptions/bc6a9702-673d-4864-8238-cdf22c0054c4/resourceGroups/crptestar36571/providers/Microsoft.Compute/virtualMachineScaleSets/vmss3611/virtualMachines/0\",\r\n  \"name\": \"vmss3611_0\"\r\n}",
-=======
-          "FxVersion/4.6.25714.03",
-          "Microsoft.Azure.Management.Compute.ComputeManagementClient/18.0.0.0"
-        ]
-      },
-      "ResponseBody": "{\r\n  \"startTime\": \"2018-05-03T09:23:55.2677161-07:00\",\r\n  \"status\": \"InProgress\",\r\n  \"name\": \"367569ed-d1af-433c-a087-188b63bb9de4\"\r\n}",
->>>>>>> 43149714
-      "ResponseHeaders": {
-        "Content-Length": [
-          "2382"
-        ],
-        "Content-Type": [
-          "application/json; charset=utf-8"
-        ],
-        "Expires": [
-          "-1"
-        ],
-<<<<<<< HEAD
-=======
-        "Cache-Control": [
-          "no-cache"
-        ],
-        "Date": [
-          "Thu, 03 May 2018 16:28:11 GMT"
-        ],
->>>>>>> 43149714
-        "Pragma": [
-          "no-cache"
-        ],
-        "x-ms-ratelimit-remaining-resource": [
-          "Microsoft.Compute/GetVMScaleSetVM3Min;719,Microsoft.Compute/GetVMScaleSetVM30Min;3599,Microsoft.Compute/VMScaleSetVMViews3Min;4993"
-        ],
-        "x-ms-request-charge": [
-          "1"
-        ],
-        "x-ms-ratelimit-remaining-resource": [
-          "Microsoft.Compute/GetOperation3Min;14980,Microsoft.Compute/GetOperation30Min;29971"
-        ],
-        "Strict-Transport-Security": [
-          "max-age=31536000; includeSubDomains"
-        ],
-        "x-ms-served-by": [
-<<<<<<< HEAD
-          "254b1f56-8d55-4dad-8894-c80cbc0fa044_131574917528659760"
-        ],
-        "x-ms-request-id": [
-          "a30095ff-c743-4ebd-bee9-418a4234966b"
-=======
-          "d8479ab9-b4a1-4ca4-bfe5-eb2106eeb54c_131698378694683489"
-        ],
-        "x-ms-request-id": [
-          "26a3b2ce-5e7f-4367-acc9-610827707a4a"
-        ],
-        "x-ms-ratelimit-remaining-subscription-reads": [
-          "14969"
-        ],
-        "x-ms-correlation-request-id": [
-          "b8719805-fe3e-47fa-990b-cdcf3b0682b4"
-        ],
-        "x-ms-routing-request-id": [
-          "WESTUS2:20180503T162812Z:b8719805-fe3e-47fa-990b-cdcf3b0682b4"
-        ],
-        "X-Content-Type-Options": [
-          "nosniff"
-        ]
-      },
-      "StatusCode": 200
-    },
-    {
-      "RequestUri": "/subscriptions/24fb23e3-6ba3-41f0-9b6e-e41131d5d61e/providers/Microsoft.Compute/locations/southeastasia/operations/367569ed-d1af-433c-a087-188b63bb9de4?api-version=2018-04-01",
-      "EncodedRequestUri": "L3N1YnNjcmlwdGlvbnMvMjRmYjIzZTMtNmJhMy00MWYwLTliNmUtZTQxMTMxZDVkNjFlL3Byb3ZpZGVycy9NaWNyb3NvZnQuQ29tcHV0ZS9sb2NhdGlvbnMvc291dGhlYXN0YXNpYS9vcGVyYXRpb25zLzM2NzU2OWVkLWQxYWYtNDMzYy1hMDg3LTE4OGI2M2JiOWRlND9hcGktdmVyc2lvbj0yMDE4LTA0LTAx",
-      "RequestMethod": "GET",
-      "RequestBody": "",
-      "RequestHeaders": {
-        "User-Agent": [
-          "FxVersion/4.6.25714.03",
-          "Microsoft.Azure.Management.Compute.ComputeManagementClient/18.0.0.0"
-        ]
-      },
-      "ResponseBody": "{\r\n  \"startTime\": \"2018-05-03T09:23:55.2677161-07:00\",\r\n  \"status\": \"InProgress\",\r\n  \"name\": \"367569ed-d1af-433c-a087-188b63bb9de4\"\r\n}",
-      "ResponseHeaders": {
-        "Content-Type": [
-          "application/json; charset=utf-8"
-        ],
-        "Expires": [
-          "-1"
->>>>>>> 43149714
-        ],
-        "Cache-Control": [
-          "no-cache"
-        ],
-<<<<<<< HEAD
-=======
-        "Date": [
-          "Thu, 03 May 2018 16:28:22 GMT"
-        ],
-        "Pragma": [
-          "no-cache"
-        ],
-        "Transfer-Encoding": [
-          "chunked"
-        ],
->>>>>>> 43149714
-        "Server": [
-          "Microsoft-HTTPAPI/2.0",
-          "Microsoft-HTTPAPI/2.0"
-        ],
-<<<<<<< HEAD
-        "x-ms-ratelimit-remaining-subscription-reads": [
-          "14956"
-        ],
-        "x-ms-correlation-request-id": [
-          "f4309960-9627-4bdb-8e93-f5a561ecbe2f"
-        ],
-        "x-ms-routing-request-id": [
-          "SOUTHINDIA:20171215T205258Z:f4309960-9627-4bdb-8e93-f5a561ecbe2f"
-        ],
-        "Date": [
-          "Fri, 15 Dec 2017 20:52:57 GMT"
-=======
-        "Vary": [
-          "Accept-Encoding"
-        ],
-        "x-ms-ratelimit-remaining-resource": [
-          "Microsoft.Compute/GetOperation3Min;14979,Microsoft.Compute/GetOperation30Min;29970"
-        ],
-        "Strict-Transport-Security": [
-          "max-age=31536000; includeSubDomains"
-        ],
-        "x-ms-served-by": [
-          "d8479ab9-b4a1-4ca4-bfe5-eb2106eeb54c_131698378694683489"
-        ],
-        "x-ms-request-id": [
-          "a9c33461-297e-4fec-9c13-0dee756c3d44"
-        ],
-        "x-ms-ratelimit-remaining-subscription-reads": [
-          "14968"
-        ],
-        "x-ms-correlation-request-id": [
-          "2010b71f-2149-4bde-b32b-e96a913bd400"
-        ],
-        "x-ms-routing-request-id": [
-          "WESTUS2:20180503T162823Z:2010b71f-2149-4bde-b32b-e96a913bd400"
-        ],
-        "X-Content-Type-Options": [
-          "nosniff"
->>>>>>> 43149714
-        ]
-      },
-      "StatusCode": 200
-    },
-    {
-<<<<<<< HEAD
-      "RequestUri": "/subscriptions/bc6a9702-673d-4864-8238-cdf22c0054c4/resourceGroups/crptestar36571/providers/Microsoft.Compute/virtualMachineScaleSets/vmss3611/virtualmachines/0/instanceView?api-version=2017-12-01",
-      "EncodedRequestUri": "L3N1YnNjcmlwdGlvbnMvYmM2YTk3MDItNjczZC00ODY0LTgyMzgtY2RmMjJjMDA1NGM0L3Jlc291cmNlR3JvdXBzL2NycHRlc3RhcjM2NTcxL3Byb3ZpZGVycy9NaWNyb3NvZnQuQ29tcHV0ZS92aXJ0dWFsTWFjaGluZVNjYWxlU2V0cy92bXNzMzYxMS92aXJ0dWFsbWFjaGluZXMvMC9pbnN0YW5jZVZpZXc/YXBpLXZlcnNpb249MjAxNy0xMi0wMQ==",
-      "RequestMethod": "GET",
-      "RequestBody": "",
-      "RequestHeaders": {
-        "x-ms-client-request-id": [
-          "9df3270e-6eb2-464f-9471-f77a9a0192a0"
-        ],
-        "accept-language": [
-          "en-US"
-        ],
-        "User-Agent": [
-          "FxVersion/4.7.2600.0",
-          "OSName/Windows_10_Enterprise",
-          "OSVersion/6.3.16299",
-          "Microsoft.Azure.Management.Compute.ComputeManagementClient/1.0.1503.0"
-        ]
-      },
-      "ResponseBody": "{\r\n  \"placementGroupId\": \"857699fe-02d7-484a-951b-5dc4b2f20290\",\r\n  \"platformUpdateDomain\": 0,\r\n  \"platformFaultDomain\": 0,\r\n  \"rdpThumbPrint\": \"617C9C295929941D9AFDC820E73DA70BD9B45792\",\r\n  \"vmAgent\": {\r\n    \"vmAgentVersion\": \"Unknown\",\r\n    \"statuses\": [\r\n      {\r\n        \"code\": \"ProvisioningState/Unavailable\",\r\n        \"level\": \"Warning\",\r\n        \"displayStatus\": \"Not Ready\",\r\n        \"message\": \"VM status blob is found but not yet populated.\",\r\n        \"time\": \"2017-12-16T02:22:59+05:30\"\r\n      }\r\n    ]\r\n  },\r\n  \"disks\": [\r\n    {\r\n      \"name\": \"vmss3611_vmss3611_0_OsDisk_1_1c00dde56df041e3abdbd03041bf7d6c\",\r\n      \"statuses\": [\r\n        {\r\n          \"code\": \"ProvisioningState/succeeded\",\r\n          \"level\": \"Info\",\r\n          \"displayStatus\": \"Provisioning succeeded\",\r\n          \"time\": \"2017-12-16T02:15:18.8583696+05:30\"\r\n        }\r\n      ]\r\n    },\r\n    {\r\n      \"name\": \"vmss3611_vmss3611_0_disk2_f1696345eff7416fa377a9e899270849\",\r\n      \"statuses\": [\r\n        {\r\n          \"code\": \"ProvisioningState/succeeded\",\r\n          \"level\": \"Info\",\r\n          \"displayStatus\": \"Provisioning succeeded\",\r\n          \"time\": \"2017-12-16T02:15:18.8583696+05:30\"\r\n        }\r\n      ]\r\n    }\r\n  ],\r\n  \"statuses\": [\r\n    {\r\n      \"code\": \"ProvisioningState/succeeded/osProvisioningComplete\",\r\n      \"level\": \"Info\",\r\n      \"displayStatus\": \"OS provisioning complete\",\r\n      \"time\": \"2017-12-16T02:21:45.502322+05:30\"\r\n    },\r\n    {\r\n      \"code\": \"PowerState/running\",\r\n      \"level\": \"Info\",\r\n      \"displayStatus\": \"VM running\"\r\n    }\r\n  ]\r\n}",
-=======
-      "RequestUri": "/subscriptions/24fb23e3-6ba3-41f0-9b6e-e41131d5d61e/providers/Microsoft.Compute/locations/southeastasia/operations/367569ed-d1af-433c-a087-188b63bb9de4?api-version=2018-04-01",
-      "EncodedRequestUri": "L3N1YnNjcmlwdGlvbnMvMjRmYjIzZTMtNmJhMy00MWYwLTliNmUtZTQxMTMxZDVkNjFlL3Byb3ZpZGVycy9NaWNyb3NvZnQuQ29tcHV0ZS9sb2NhdGlvbnMvc291dGhlYXN0YXNpYS9vcGVyYXRpb25zLzM2NzU2OWVkLWQxYWYtNDMzYy1hMDg3LTE4OGI2M2JiOWRlND9hcGktdmVyc2lvbj0yMDE4LTA0LTAx",
-      "RequestMethod": "GET",
-      "RequestBody": "",
-      "RequestHeaders": {
-        "User-Agent": [
-          "FxVersion/4.6.25714.03",
-          "Microsoft.Azure.Management.Compute.ComputeManagementClient/18.0.0.0"
-        ]
-      },
-      "ResponseBody": "{\r\n  \"startTime\": \"2018-05-03T09:23:55.2677161-07:00\",\r\n  \"status\": \"InProgress\",\r\n  \"name\": \"367569ed-d1af-433c-a087-188b63bb9de4\"\r\n}",
->>>>>>> 43149714
-      "ResponseHeaders": {
-        "Content-Length": [
-          "1551"
-        ],
-        "Content-Type": [
-          "application/json; charset=utf-8"
-        ],
-        "Expires": [
-          "-1"
-        ],
-<<<<<<< HEAD
-=======
-        "Cache-Control": [
-          "no-cache"
-        ],
-        "Date": [
-          "Thu, 03 May 2018 16:28:36 GMT"
-        ],
->>>>>>> 43149714
-        "Pragma": [
-          "no-cache"
-        ],
-        "x-ms-ratelimit-remaining-resource": [
-          "Microsoft.Compute/GetVMScaleSetVM3Min;718,Microsoft.Compute/GetVMScaleSetVM30Min;3598,Microsoft.Compute/VMScaleSetVMViews3Min;4992"
-        ],
-        "x-ms-request-charge": [
-          "1"
-        ],
-        "x-ms-ratelimit-remaining-resource": [
-          "Microsoft.Compute/GetOperation3Min;14980,Microsoft.Compute/GetOperation30Min;29968"
-        ],
-        "Strict-Transport-Security": [
-          "max-age=31536000; includeSubDomains"
-        ],
-        "x-ms-served-by": [
-<<<<<<< HEAD
-          "254b1f56-8d55-4dad-8894-c80cbc0fa044_131574917528659760"
-        ],
-        "x-ms-request-id": [
-          "f32431ee-b0e2-4131-a712-a890eba783af"
-        ],
-        "Cache-Control": [
-          "no-cache"
-        ],
-        "Server": [
-          "Microsoft-HTTPAPI/2.0",
-          "Microsoft-HTTPAPI/2.0"
-        ],
-        "x-ms-ratelimit-remaining-subscription-reads": [
-          "14955"
-        ],
-        "x-ms-correlation-request-id": [
-          "aca075c7-0291-4b32-a8d1-c0ce4c7c8c78"
-        ],
-        "x-ms-routing-request-id": [
-          "SOUTHINDIA:20171215T205258Z:aca075c7-0291-4b32-a8d1-c0ce4c7c8c78"
-        ],
-        "Date": [
-          "Fri, 15 Dec 2017 20:52:57 GMT"
-=======
-          "d8479ab9-b4a1-4ca4-bfe5-eb2106eeb54c_131698378694683489"
-        ],
-        "x-ms-request-id": [
-          "ca635574-f2ca-458f-a6e4-67ad501281c9"
-        ],
-        "x-ms-ratelimit-remaining-subscription-reads": [
-          "14967"
-        ],
-        "x-ms-correlation-request-id": [
-          "f82bf758-bb1d-45be-bae4-cef1ff977d8c"
-        ],
-        "x-ms-routing-request-id": [
-          "WESTUS2:20180503T162837Z:f82bf758-bb1d-45be-bae4-cef1ff977d8c"
-        ],
-        "X-Content-Type-Options": [
-          "nosniff"
->>>>>>> 43149714
-        ]
-      },
-      "StatusCode": 200
-    },
-    {
-<<<<<<< HEAD
-      "RequestUri": "/subscriptions/bc6a9702-673d-4864-8238-cdf22c0054c4/resourceGroups/crptestar36571/providers/Microsoft.Compute/virtualMachineScaleSets/vmss3611/virtualMachines?$filter=properties/latestModelApplied%20eq%20true&api-version=2017-12-01",
-      "EncodedRequestUri": "L3N1YnNjcmlwdGlvbnMvYmM2YTk3MDItNjczZC00ODY0LTgyMzgtY2RmMjJjMDA1NGM0L3Jlc291cmNlR3JvdXBzL2NycHRlc3RhcjM2NTcxL3Byb3ZpZGVycy9NaWNyb3NvZnQuQ29tcHV0ZS92aXJ0dWFsTWFjaGluZVNjYWxlU2V0cy92bXNzMzYxMS92aXJ0dWFsTWFjaGluZXM/JGZpbHRlcj1wcm9wZXJ0aWVzL2xhdGVzdE1vZGVsQXBwbGllZCUyMGVxJTIwdHJ1ZSZhcGktdmVyc2lvbj0yMDE3LTEyLTAx",
-      "RequestMethod": "GET",
-      "RequestBody": "",
-      "RequestHeaders": {
-        "x-ms-client-request-id": [
-          "1e19423a-abf9-4ac4-9532-adb6e770dd36"
-        ],
-        "accept-language": [
-          "en-US"
-        ],
-        "User-Agent": [
-          "FxVersion/4.7.2600.0",
-          "OSName/Windows_10_Enterprise",
-          "OSVersion/6.3.16299",
-          "Microsoft.Azure.Management.Compute.ComputeManagementClient/1.0.1503.0"
-        ]
-      },
-      "ResponseBody": "{\r\n  \"value\": [\r\n    {\r\n      \"instanceId\": \"0\",\r\n      \"sku\": {\r\n        \"name\": \"Standard_A0\",\r\n        \"tier\": \"Standard\"\r\n      },\r\n      \"properties\": {\r\n        \"latestModelApplied\": true,\r\n        \"vmId\": \"b8a45bfa-a751-4fdf-be58-c7181f2dfb4e\",\r\n        \"storageProfile\": {\r\n          \"imageReference\": {\r\n            \"publisher\": \"MicrosoftWindowsServer\",\r\n            \"offer\": \"WindowsServer\",\r\n            \"sku\": \"2012-R2-Datacenter\",\r\n            \"version\": \"4.127.20170406\"\r\n          },\r\n          \"osDisk\": {\r\n            \"osType\": \"Windows\",\r\n            \"name\": \"vmss3611_vmss3611_0_OsDisk_1_1c00dde56df041e3abdbd03041bf7d6c\",\r\n            \"createOption\": \"FromImage\",\r\n            \"caching\": \"None\",\r\n            \"managedDisk\": {\r\n              \"storageAccountType\": \"Standard_LRS\",\r\n              \"id\": \"/subscriptions/bc6a9702-673d-4864-8238-cdf22c0054c4/resourceGroups/crptestar36571/providers/Microsoft.Compute/disks/vmss3611_vmss3611_0_OsDisk_1_1c00dde56df041e3abdbd03041bf7d6c\"\r\n            },\r\n            \"diskSizeGB\": 128\r\n          },\r\n          \"dataDisks\": [\r\n            {\r\n              \"lun\": 1,\r\n              \"name\": \"vmss3611_vmss3611_0_disk2_f1696345eff7416fa377a9e899270849\",\r\n              \"createOption\": \"Empty\",\r\n              \"caching\": \"None\",\r\n              \"managedDisk\": {\r\n                \"storageAccountType\": \"Standard_LRS\",\r\n                \"id\": \"/subscriptions/bc6a9702-673d-4864-8238-cdf22c0054c4/resourceGroups/crptestar36571/providers/Microsoft.Compute/disks/vmss3611_vmss3611_0_disk2_f1696345eff7416fa377a9e899270849\"\r\n              },\r\n              \"diskSizeGB\": 128\r\n            }\r\n          ]\r\n        },\r\n        \"osProfile\": {\r\n          \"computerName\": \"test000000\",\r\n          \"adminUsername\": \"Foo12\",\r\n          \"windowsConfiguration\": {\r\n            \"provisionVMAgent\": true,\r\n            \"enableAutomaticUpdates\": true\r\n          },\r\n          \"secrets\": []\r\n        },\r\n        \"networkProfile\": {\r\n          \"networkInterfaces\": [\r\n            {\r\n              \"id\": \"/subscriptions/bc6a9702-673d-4864-8238-cdf22c0054c4/resourceGroups/crptestar36571/providers/Microsoft.Compute/virtualMachineScaleSets/vmss3611/virtualMachines/0/networkInterfaces/vmsstestnetconfig4283\"\r\n            }\r\n          ]\r\n        },\r\n        \"provisioningState\": \"Succeeded\"\r\n      },\r\n      \"type\": \"Microsoft.Compute/virtualMachineScaleSets/virtualMachines\",\r\n      \"location\": \"southeastasia\",\r\n      \"tags\": {\r\n        \"RG\": \"rg\",\r\n        \"testTag\": \"1\"\r\n      },\r\n      \"id\": \"/subscriptions/bc6a9702-673d-4864-8238-cdf22c0054c4/resourceGroups/CRPTESTAR36571/providers/Microsoft.Compute/virtualMachineScaleSets/vmss3611/virtualMachines/0\",\r\n      \"name\": \"vmss3611_0\"\r\n    },\r\n    {\r\n      \"instanceId\": \"1\",\r\n      \"sku\": {\r\n        \"name\": \"Standard_A0\",\r\n        \"tier\": \"Standard\"\r\n      },\r\n      \"properties\": {\r\n        \"latestModelApplied\": true,\r\n        \"vmId\": \"8492dcf2-8a51-4501-855d-f6dfd2ca501f\",\r\n        \"storageProfile\": {\r\n          \"imageReference\": {\r\n            \"publisher\": \"MicrosoftWindowsServer\",\r\n            \"offer\": \"WindowsServer\",\r\n            \"sku\": \"2012-R2-Datacenter\",\r\n            \"version\": \"4.127.20170406\"\r\n          },\r\n          \"osDisk\": {\r\n            \"osType\": \"Windows\",\r\n            \"name\": \"vmss3611_vmss3611_1_OsDisk_1_7afbe82d71b5409ea652269d8b531e29\",\r\n            \"createOption\": \"FromImage\",\r\n            \"caching\": \"None\",\r\n            \"managedDisk\": {\r\n              \"storageAccountType\": \"Standard_LRS\",\r\n              \"id\": \"/subscriptions/bc6a9702-673d-4864-8238-cdf22c0054c4/resourceGroups/crptestar36571/providers/Microsoft.Compute/disks/vmss3611_vmss3611_1_OsDisk_1_7afbe82d71b5409ea652269d8b531e29\"\r\n            },\r\n            \"diskSizeGB\": 128\r\n          },\r\n          \"dataDisks\": [\r\n            {\r\n              \"lun\": 1,\r\n              \"name\": \"vmss3611_vmss3611_1_disk2_4f54cd61c81443c99c8d272d19f3d5e0\",\r\n              \"createOption\": \"Empty\",\r\n              \"caching\": \"None\",\r\n              \"managedDisk\": {\r\n                \"storageAccountType\": \"Standard_LRS\",\r\n                \"id\": \"/subscriptions/bc6a9702-673d-4864-8238-cdf22c0054c4/resourceGroups/crptestar36571/providers/Microsoft.Compute/disks/vmss3611_vmss3611_1_disk2_4f54cd61c81443c99c8d272d19f3d5e0\"\r\n              },\r\n              \"diskSizeGB\": 128\r\n            }\r\n          ]\r\n        },\r\n        \"osProfile\": {\r\n          \"computerName\": \"test000001\",\r\n          \"adminUsername\": \"Foo12\",\r\n          \"windowsConfiguration\": {\r\n            \"provisionVMAgent\": true,\r\n            \"enableAutomaticUpdates\": true\r\n          },\r\n          \"secrets\": []\r\n        },\r\n        \"networkProfile\": {\r\n          \"networkInterfaces\": [\r\n            {\r\n              \"id\": \"/subscriptions/bc6a9702-673d-4864-8238-cdf22c0054c4/resourceGroups/crptestar36571/providers/Microsoft.Compute/virtualMachineScaleSets/vmss3611/virtualMachines/1/networkInterfaces/vmsstestnetconfig4283\"\r\n            }\r\n          ]\r\n        },\r\n        \"provisioningState\": \"Succeeded\"\r\n      },\r\n      \"type\": \"Microsoft.Compute/virtualMachineScaleSets/virtualMachines\",\r\n      \"location\": \"southeastasia\",\r\n      \"tags\": {\r\n        \"RG\": \"rg\",\r\n        \"testTag\": \"1\"\r\n      },\r\n      \"id\": \"/subscriptions/bc6a9702-673d-4864-8238-cdf22c0054c4/resourceGroups/CRPTESTAR36571/providers/Microsoft.Compute/virtualMachineScaleSets/vmss3611/virtualMachines/1\",\r\n      \"name\": \"vmss3611_1\"\r\n    }\r\n  ]\r\n}",
-=======
-      "RequestUri": "/subscriptions/24fb23e3-6ba3-41f0-9b6e-e41131d5d61e/providers/Microsoft.Compute/locations/southeastasia/operations/367569ed-d1af-433c-a087-188b63bb9de4?api-version=2018-04-01",
-      "EncodedRequestUri": "L3N1YnNjcmlwdGlvbnMvMjRmYjIzZTMtNmJhMy00MWYwLTliNmUtZTQxMTMxZDVkNjFlL3Byb3ZpZGVycy9NaWNyb3NvZnQuQ29tcHV0ZS9sb2NhdGlvbnMvc291dGhlYXN0YXNpYS9vcGVyYXRpb25zLzM2NzU2OWVkLWQxYWYtNDMzYy1hMDg3LTE4OGI2M2JiOWRlND9hcGktdmVyc2lvbj0yMDE4LTA0LTAx",
-      "RequestMethod": "GET",
-      "RequestBody": "",
-      "RequestHeaders": {
-        "User-Agent": [
-          "FxVersion/4.6.25714.03",
-          "Microsoft.Azure.Management.Compute.ComputeManagementClient/18.0.0.0"
-        ]
-      },
-      "ResponseBody": "{\r\n  \"startTime\": \"2018-05-03T09:23:55.2677161-07:00\",\r\n  \"status\": \"InProgress\",\r\n  \"name\": \"367569ed-d1af-433c-a087-188b63bb9de4\"\r\n}",
->>>>>>> 43149714
-      "ResponseHeaders": {
-        "Content-Length": [
-          "5288"
-        ],
-        "Content-Type": [
-          "application/json; charset=utf-8"
-        ],
-        "Expires": [
-          "-1"
-        ],
-<<<<<<< HEAD
-=======
-        "Cache-Control": [
-          "no-cache"
-        ],
-        "Date": [
-          "Thu, 03 May 2018 16:28:52 GMT"
-        ],
->>>>>>> 43149714
-        "Pragma": [
-          "no-cache"
-        ],
-        "x-ms-ratelimit-remaining-resource": [
-          "Microsoft.Compute/HighCostGetVMScaleSet3Min;233,Microsoft.Compute/HighCostGetVMScaleSet30Min;1191,Microsoft.Compute/VMScaleSetVMViews3Min;4990"
-        ],
-        "x-ms-request-charge": [
-          "2"
-        ],
-        "x-ms-ratelimit-remaining-resource": [
-          "Microsoft.Compute/GetOperation3Min;14978,Microsoft.Compute/GetOperation30Min;29966"
-        ],
-        "Strict-Transport-Security": [
-          "max-age=31536000; includeSubDomains"
-        ],
-        "x-ms-served-by": [
-<<<<<<< HEAD
-          "254b1f56-8d55-4dad-8894-c80cbc0fa044_131574917528659760"
-        ],
-        "x-ms-request-id": [
-          "d8f85041-673d-449d-b527-6854391de645"
-        ],
-        "Cache-Control": [
-          "no-cache"
-        ],
-        "Server": [
-          "Microsoft-HTTPAPI/2.0",
-          "Microsoft-HTTPAPI/2.0"
-        ],
-        "x-ms-ratelimit-remaining-subscription-reads": [
-          "14954"
-        ],
-        "x-ms-correlation-request-id": [
-          "ff1ee474-edb7-4571-ae45-99719766c56a"
-        ],
-        "x-ms-routing-request-id": [
-          "SOUTHINDIA:20171215T205258Z:ff1ee474-edb7-4571-ae45-99719766c56a"
-        ],
-        "Date": [
-          "Fri, 15 Dec 2017 20:52:57 GMT"
-=======
-          "d8479ab9-b4a1-4ca4-bfe5-eb2106eeb54c_131698378694683489"
-        ],
-        "x-ms-request-id": [
-          "f10f73b2-2530-4f8d-a701-d308dcbbf42e"
-        ],
-        "x-ms-ratelimit-remaining-subscription-reads": [
-          "14966"
-        ],
-        "x-ms-correlation-request-id": [
-          "ae2475ae-39fb-446c-a806-7b7f99726aa4"
-        ],
-        "x-ms-routing-request-id": [
-          "WESTUS2:20180503T162853Z:ae2475ae-39fb-446c-a806-7b7f99726aa4"
-        ],
-        "X-Content-Type-Options": [
-          "nosniff"
->>>>>>> 43149714
-        ]
-      },
-      "StatusCode": 200
-    },
-    {
-<<<<<<< HEAD
-      "RequestUri": "/subscriptions/bc6a9702-673d-4864-8238-cdf22c0054c4/resourceGroups/crptestar36571/providers/Microsoft.Compute/virtualMachineScaleSets/vmss3611/virtualMachines?$expand=instanceView&$select=instanceView&api-version=2017-12-01",
-      "EncodedRequestUri": "L3N1YnNjcmlwdGlvbnMvYmM2YTk3MDItNjczZC00ODY0LTgyMzgtY2RmMjJjMDA1NGM0L3Jlc291cmNlR3JvdXBzL2NycHRlc3RhcjM2NTcxL3Byb3ZpZGVycy9NaWNyb3NvZnQuQ29tcHV0ZS92aXJ0dWFsTWFjaGluZVNjYWxlU2V0cy92bXNzMzYxMS92aXJ0dWFsTWFjaGluZXM/JGV4cGFuZD1pbnN0YW5jZVZpZXcmJHNlbGVjdD1pbnN0YW5jZVZpZXcmYXBpLXZlcnNpb249MjAxNy0xMi0wMQ==",
-      "RequestMethod": "GET",
-      "RequestBody": "",
-      "RequestHeaders": {
-        "x-ms-client-request-id": [
-          "c85efbee-36eb-4b98-a283-da5d786177f7"
-        ],
-        "accept-language": [
-          "en-US"
-        ],
-        "User-Agent": [
-          "FxVersion/4.7.2600.0",
-          "OSName/Windows_10_Enterprise",
-          "OSVersion/6.3.16299",
-          "Microsoft.Azure.Management.Compute.ComputeManagementClient/1.0.1503.0"
-        ]
-      },
-      "ResponseBody": "{\r\n  \"value\": [\r\n    {\r\n      \"instanceId\": \"0\",\r\n      \"properties\": {\r\n        \"latestModelApplied\": false,\r\n        \"instanceView\": {\r\n          \"placementGroupId\": \"857699fe-02d7-484a-951b-5dc4b2f20290\",\r\n          \"platformUpdateDomain\": 0,\r\n          \"platformFaultDomain\": 0,\r\n          \"rdpThumbPrint\": \"617C9C295929941D9AFDC820E73DA70BD9B45792\",\r\n          \"vmAgent\": {\r\n            \"vmAgentVersion\": \"Unknown\",\r\n            \"statuses\": [\r\n              {\r\n                \"code\": \"ProvisioningState/Unavailable\",\r\n                \"level\": \"Warning\",\r\n                \"displayStatus\": \"Not Ready\",\r\n                \"message\": \"VM status blob is found but not yet populated.\",\r\n                \"time\": \"2017-12-16T02:22:59+05:30\"\r\n              }\r\n            ]\r\n          },\r\n          \"disks\": [\r\n            {\r\n              \"name\": \"vmss3611_vmss3611_0_OsDisk_1_1c00dde56df041e3abdbd03041bf7d6c\",\r\n              \"statuses\": [\r\n                {\r\n                  \"code\": \"ProvisioningState/succeeded\",\r\n                  \"level\": \"Info\",\r\n                  \"displayStatus\": \"Provisioning succeeded\",\r\n                  \"time\": \"2017-12-16T02:15:18.8583696+05:30\"\r\n                }\r\n              ]\r\n            },\r\n            {\r\n              \"name\": \"vmss3611_vmss3611_0_disk2_f1696345eff7416fa377a9e899270849\",\r\n              \"statuses\": [\r\n                {\r\n                  \"code\": \"ProvisioningState/succeeded\",\r\n                  \"level\": \"Info\",\r\n                  \"displayStatus\": \"Provisioning succeeded\",\r\n                  \"time\": \"2017-12-16T02:15:18.8583696+05:30\"\r\n                }\r\n              ]\r\n            }\r\n          ],\r\n          \"statuses\": [\r\n            {\r\n              \"code\": \"ProvisioningState/succeeded/osProvisioningComplete\",\r\n              \"level\": \"Info\",\r\n              \"displayStatus\": \"OS provisioning complete\",\r\n              \"time\": \"2017-12-16T02:21:45.502322+05:30\"\r\n            },\r\n            {\r\n              \"code\": \"PowerState/running\",\r\n              \"level\": \"Info\",\r\n              \"displayStatus\": \"VM running\"\r\n            }\r\n          ]\r\n        },\r\n        \"provisioningState\": 0\r\n      },\r\n      \"id\": \"/subscriptions/bc6a9702-673d-4864-8238-cdf22c0054c4/resourceGroups/CRPTESTAR36571/providers/Microsoft.Compute/virtualMachineScaleSets/vmss3611/virtualMachines/0\"\r\n    },\r\n    {\r\n      \"instanceId\": \"1\",\r\n      \"properties\": {\r\n        \"latestModelApplied\": false,\r\n        \"instanceView\": {\r\n          \"placementGroupId\": \"857699fe-02d7-484a-951b-5dc4b2f20290\",\r\n          \"platformUpdateDomain\": 1,\r\n          \"platformFaultDomain\": 1,\r\n          \"rdpThumbPrint\": \"77DC23F2C141A09D0082646B6D179EC7C6FE2743\",\r\n          \"vmAgent\": {\r\n            \"vmAgentVersion\": \"Unknown\",\r\n            \"statuses\": [\r\n              {\r\n                \"code\": \"ProvisioningState/Unavailable\",\r\n                \"level\": \"Warning\",\r\n                \"displayStatus\": \"Not Ready\",\r\n                \"message\": \"VM status blob is found but not yet populated.\",\r\n                \"time\": \"2017-12-16T02:22:59+05:30\"\r\n              }\r\n            ]\r\n          },\r\n          \"disks\": [\r\n            {\r\n              \"name\": \"vmss3611_vmss3611_1_OsDisk_1_7afbe82d71b5409ea652269d8b531e29\",\r\n              \"statuses\": [\r\n                {\r\n                  \"code\": \"ProvisioningState/succeeded\",\r\n                  \"level\": \"Info\",\r\n                  \"displayStatus\": \"Provisioning succeeded\",\r\n                  \"time\": \"2017-12-16T02:15:18.8583696+05:30\"\r\n                }\r\n              ]\r\n            },\r\n            {\r\n              \"name\": \"vmss3611_vmss3611_1_disk2_4f54cd61c81443c99c8d272d19f3d5e0\",\r\n              \"statuses\": [\r\n                {\r\n                  \"code\": \"ProvisioningState/succeeded\",\r\n                  \"level\": \"Info\",\r\n                  \"displayStatus\": \"Provisioning succeeded\",\r\n                  \"time\": \"2017-12-16T02:15:18.8583696+05:30\"\r\n                }\r\n              ]\r\n            }\r\n          ],\r\n          \"statuses\": [\r\n            {\r\n              \"code\": \"ProvisioningState/succeeded/osProvisioningInProgress\",\r\n              \"level\": \"Info\",\r\n              \"displayStatus\": \"OS provisioning in progress\",\r\n              \"time\": \"2017-12-16T02:22:39.7229007+05:30\"\r\n            },\r\n            {\r\n              \"code\": \"PowerState/running\",\r\n              \"level\": \"Info\",\r\n              \"displayStatus\": \"VM running\"\r\n            }\r\n          ]\r\n        },\r\n        \"provisioningState\": 0\r\n      },\r\n      \"id\": \"/subscriptions/bc6a9702-673d-4864-8238-cdf22c0054c4/resourceGroups/CRPTESTAR36571/providers/Microsoft.Compute/virtualMachineScaleSets/vmss3611/virtualMachines/1\"\r\n    }\r\n  ]\r\n}",
-=======
-      "RequestUri": "/subscriptions/24fb23e3-6ba3-41f0-9b6e-e41131d5d61e/providers/Microsoft.Compute/locations/southeastasia/operations/367569ed-d1af-433c-a087-188b63bb9de4?api-version=2018-04-01",
-      "EncodedRequestUri": "L3N1YnNjcmlwdGlvbnMvMjRmYjIzZTMtNmJhMy00MWYwLTliNmUtZTQxMTMxZDVkNjFlL3Byb3ZpZGVycy9NaWNyb3NvZnQuQ29tcHV0ZS9sb2NhdGlvbnMvc291dGhlYXN0YXNpYS9vcGVyYXRpb25zLzM2NzU2OWVkLWQxYWYtNDMzYy1hMDg3LTE4OGI2M2JiOWRlND9hcGktdmVyc2lvbj0yMDE4LTA0LTAx",
-      "RequestMethod": "GET",
-      "RequestBody": "",
-      "RequestHeaders": {
-        "User-Agent": [
-          "FxVersion/4.6.25714.03",
-          "Microsoft.Azure.Management.Compute.ComputeManagementClient/18.0.0.0"
-        ]
-      },
-      "ResponseBody": "{\r\n  \"startTime\": \"2018-05-03T09:23:55.2677161-07:00\",\r\n  \"status\": \"InProgress\",\r\n  \"name\": \"367569ed-d1af-433c-a087-188b63bb9de4\"\r\n}",
->>>>>>> 43149714
-      "ResponseHeaders": {
-        "Content-Length": [
-          "4688"
-        ],
-        "Content-Type": [
-          "application/json; charset=utf-8"
-        ],
-        "Expires": [
-          "-1"
-        ],
-<<<<<<< HEAD
-=======
-        "Cache-Control": [
-          "no-cache"
-        ],
-        "Date": [
-          "Thu, 03 May 2018 16:29:08 GMT"
-        ],
->>>>>>> 43149714
-        "Pragma": [
-          "no-cache"
-        ],
-        "x-ms-ratelimit-remaining-resource": [
-          "Microsoft.Compute/HighCostGetVMScaleSet3Min;232,Microsoft.Compute/HighCostGetVMScaleSet30Min;1190,Microsoft.Compute/VMScaleSetVMViews3Min;4988"
-        ],
-        "x-ms-request-charge": [
-          "2"
-        ],
-        "x-ms-ratelimit-remaining-resource": [
-          "Microsoft.Compute/GetOperation3Min;14980,Microsoft.Compute/GetOperation30Min;29964"
-        ],
-        "Strict-Transport-Security": [
-          "max-age=31536000; includeSubDomains"
-        ],
-        "x-ms-served-by": [
-<<<<<<< HEAD
-          "254b1f56-8d55-4dad-8894-c80cbc0fa044_131574917528659760"
-        ],
-        "x-ms-request-id": [
-          "452cdffa-a8f4-4686-99a8-0489ff3431b1"
-        ],
-        "Cache-Control": [
-          "no-cache"
-        ],
-        "Server": [
-          "Microsoft-HTTPAPI/2.0",
-          "Microsoft-HTTPAPI/2.0"
-        ],
-        "x-ms-ratelimit-remaining-subscription-reads": [
-          "14953"
-        ],
-        "x-ms-correlation-request-id": [
-          "77efdb90-3905-432d-a4ab-cbcc406c8daf"
-        ],
-        "x-ms-routing-request-id": [
-          "SOUTHINDIA:20171215T205258Z:77efdb90-3905-432d-a4ab-cbcc406c8daf"
-        ],
-        "Date": [
-          "Fri, 15 Dec 2017 20:52:57 GMT"
-=======
-          "d8479ab9-b4a1-4ca4-bfe5-eb2106eeb54c_131698378694683489"
-        ],
-        "x-ms-request-id": [
-          "4bb2ed60-62cf-4fdc-81aa-f371b4e2181a"
-        ],
-        "x-ms-ratelimit-remaining-subscription-reads": [
-          "14965"
-        ],
-        "x-ms-correlation-request-id": [
-          "6d5d1be2-3ef9-407d-9791-a8191afcb77d"
-        ],
-        "x-ms-routing-request-id": [
-          "WESTUS2:20180503T162909Z:6d5d1be2-3ef9-407d-9791-a8191afcb77d"
-        ],
-        "X-Content-Type-Options": [
-          "nosniff"
->>>>>>> 43149714
-        ]
-      },
-      "StatusCode": 200
-    },
-    {
-<<<<<<< HEAD
-      "RequestUri": "/subscriptions/bc6a9702-673d-4864-8238-cdf22c0054c4/resourceGroups/crptestar36571/providers/Microsoft.Compute/virtualMachineScaleSets/vmss3611/virtualmachines/0/start?api-version=2017-12-01",
-      "EncodedRequestUri": "L3N1YnNjcmlwdGlvbnMvYmM2YTk3MDItNjczZC00ODY0LTgyMzgtY2RmMjJjMDA1NGM0L3Jlc291cmNlR3JvdXBzL2NycHRlc3RhcjM2NTcxL3Byb3ZpZGVycy9NaWNyb3NvZnQuQ29tcHV0ZS92aXJ0dWFsTWFjaGluZVNjYWxlU2V0cy92bXNzMzYxMS92aXJ0dWFsbWFjaGluZXMvMC9zdGFydD9hcGktdmVyc2lvbj0yMDE3LTEyLTAx",
-      "RequestMethod": "POST",
-      "RequestBody": "",
-      "RequestHeaders": {
-        "x-ms-client-request-id": [
-          "5f397697-1d9b-4011-af4a-babc0d01a569"
-        ],
-        "accept-language": [
-          "en-US"
-        ],
-        "User-Agent": [
-          "FxVersion/4.7.2600.0",
-          "OSName/Windows_10_Enterprise",
-          "OSVersion/6.3.16299",
-          "Microsoft.Azure.Management.Compute.ComputeManagementClient/1.0.1503.0"
-        ]
-      },
-      "ResponseBody": "",
-=======
-      "RequestUri": "/subscriptions/24fb23e3-6ba3-41f0-9b6e-e41131d5d61e/providers/Microsoft.Compute/locations/southeastasia/operations/367569ed-d1af-433c-a087-188b63bb9de4?api-version=2018-04-01",
-      "EncodedRequestUri": "L3N1YnNjcmlwdGlvbnMvMjRmYjIzZTMtNmJhMy00MWYwLTliNmUtZTQxMTMxZDVkNjFlL3Byb3ZpZGVycy9NaWNyb3NvZnQuQ29tcHV0ZS9sb2NhdGlvbnMvc291dGhlYXN0YXNpYS9vcGVyYXRpb25zLzM2NzU2OWVkLWQxYWYtNDMzYy1hMDg3LTE4OGI2M2JiOWRlND9hcGktdmVyc2lvbj0yMDE4LTA0LTAx",
-      "RequestMethod": "GET",
-      "RequestBody": "",
-      "RequestHeaders": {
-        "User-Agent": [
-          "FxVersion/4.6.25714.03",
-          "Microsoft.Azure.Management.Compute.ComputeManagementClient/18.0.0.0"
-        ]
-      },
-      "ResponseBody": "{\r\n  \"startTime\": \"2018-05-03T09:23:55.2677161-07:00\",\r\n  \"status\": \"InProgress\",\r\n  \"name\": \"367569ed-d1af-433c-a087-188b63bb9de4\"\r\n}",
->>>>>>> 43149714
-      "ResponseHeaders": {
-        "Content-Length": [
-          "0"
-        ],
-        "Expires": [
-          "-1"
-        ],
-<<<<<<< HEAD
-=======
-        "Cache-Control": [
-          "no-cache"
-        ],
-        "Date": [
-          "Thu, 03 May 2018 16:29:24 GMT"
-        ],
->>>>>>> 43149714
-        "Pragma": [
-          "no-cache"
-        ],
-        "Azure-AsyncOperation": [
-          "https://management.azure.com/subscriptions/bc6a9702-673d-4864-8238-cdf22c0054c4/providers/Microsoft.Compute/locations/southeastasia/operations/00266f92-6c79-4287-8a32-e5d00e901d81?api-version=2017-12-01"
-        ],
-        "x-ms-ratelimit-remaining-resource": [
-          "Microsoft.Compute/VMScaleSetActions3Min;239,Microsoft.Compute/VMScaleSetActions30Min;1199,Microsoft.Compute/VMScaleSetVMActions3Min;299,Microsoft.Compute/VMScaleSetVMActions30Min;1499,Microsoft.Compute/VMScaleSetBatchedVMRequests5Min;1199,Microsoft.Compute/VmssQueuedVMOperations;1799"
-        ],
-        "x-ms-request-charge": [
-          "1"
-        ],
-        "x-ms-ratelimit-remaining-resource": [
-          "Microsoft.Compute/GetOperation3Min;14978,Microsoft.Compute/GetOperation30Min;29962"
-        ],
-        "Strict-Transport-Security": [
-          "max-age=31536000; includeSubDomains"
-        ],
-        "x-ms-served-by": [
-<<<<<<< HEAD
-          "254b1f56-8d55-4dad-8894-c80cbc0fa044_131574917528659760"
-        ],
-        "x-ms-request-id": [
-          "00266f92-6c79-4287-8a32-e5d00e901d81"
-        ],
-        "Cache-Control": [
-          "no-cache"
-        ],
-        "Location": [
-          "https://management.azure.com/subscriptions/bc6a9702-673d-4864-8238-cdf22c0054c4/providers/Microsoft.Compute/locations/southeastasia/operations/00266f92-6c79-4287-8a32-e5d00e901d81?monitor=true&api-version=2017-12-01"
-        ],
-        "Server": [
-          "Microsoft-HTTPAPI/2.0",
-          "Microsoft-HTTPAPI/2.0"
-        ],
-        "x-ms-ratelimit-remaining-subscription-writes": [
-          "1198"
-        ],
-        "x-ms-correlation-request-id": [
-          "452c16d8-c20a-41e1-9890-c9edcbbb599c"
-        ],
-        "x-ms-routing-request-id": [
-          "SOUTHINDIA:20171215T205258Z:452c16d8-c20a-41e1-9890-c9edcbbb599c"
-        ],
-        "Date": [
-          "Fri, 15 Dec 2017 20:52:57 GMT"
-=======
-          "d8479ab9-b4a1-4ca4-bfe5-eb2106eeb54c_131698378694683489"
-        ],
-        "x-ms-request-id": [
-          "ee04c6fa-19b0-40e7-acad-2ee1db5ee3eb"
-        ],
-        "x-ms-ratelimit-remaining-subscription-reads": [
-          "14964"
-        ],
-        "x-ms-correlation-request-id": [
-          "359f8814-ac29-40a7-bd95-46f06c3a70ee"
-        ],
-        "x-ms-routing-request-id": [
-          "WESTUS2:20180503T162925Z:359f8814-ac29-40a7-bd95-46f06c3a70ee"
-        ],
-        "X-Content-Type-Options": [
-          "nosniff"
->>>>>>> 43149714
-        ]
-      },
-      "StatusCode": 202
-    },
-    {
-<<<<<<< HEAD
-      "RequestUri": "/subscriptions/bc6a9702-673d-4864-8238-cdf22c0054c4/providers/Microsoft.Compute/locations/southeastasia/operations/00266f92-6c79-4287-8a32-e5d00e901d81?api-version=2017-12-01",
-      "EncodedRequestUri": "L3N1YnNjcmlwdGlvbnMvYmM2YTk3MDItNjczZC00ODY0LTgyMzgtY2RmMjJjMDA1NGM0L3Byb3ZpZGVycy9NaWNyb3NvZnQuQ29tcHV0ZS9sb2NhdGlvbnMvc291dGhlYXN0YXNpYS9vcGVyYXRpb25zLzAwMjY2ZjkyLTZjNzktNDI4Ny04YTMyLWU1ZDAwZTkwMWQ4MT9hcGktdmVyc2lvbj0yMDE3LTEyLTAx",
-=======
-      "RequestUri": "/subscriptions/24fb23e3-6ba3-41f0-9b6e-e41131d5d61e/providers/Microsoft.Compute/locations/southeastasia/operations/367569ed-d1af-433c-a087-188b63bb9de4?api-version=2018-04-01",
-      "EncodedRequestUri": "L3N1YnNjcmlwdGlvbnMvMjRmYjIzZTMtNmJhMy00MWYwLTliNmUtZTQxMTMxZDVkNjFlL3Byb3ZpZGVycy9NaWNyb3NvZnQuQ29tcHV0ZS9sb2NhdGlvbnMvc291dGhlYXN0YXNpYS9vcGVyYXRpb25zLzM2NzU2OWVkLWQxYWYtNDMzYy1hMDg3LTE4OGI2M2JiOWRlND9hcGktdmVyc2lvbj0yMDE4LTA0LTAx",
->>>>>>> 43149714
-      "RequestMethod": "GET",
-      "RequestBody": "",
-      "RequestHeaders": {
-        "User-Agent": [
-<<<<<<< HEAD
-          "FxVersion/4.7.2600.0",
-          "OSName/Windows_10_Enterprise",
-          "OSVersion/6.3.16299",
-          "Microsoft.Azure.Management.Compute.ComputeManagementClient/1.0.1503.0"
-        ]
-      },
-      "ResponseBody": "{\r\n  \"startTime\": \"2017-12-16T02:22:59.4892179+05:30\",\r\n  \"endTime\": \"2017-12-16T02:23:01.7393526+05:30\",\r\n  \"status\": \"Succeeded\",\r\n  \"name\": \"00266f92-6c79-4287-8a32-e5d00e901d81\"\r\n}",
-=======
-          "FxVersion/4.6.25714.03",
-          "Microsoft.Azure.Management.Compute.ComputeManagementClient/18.0.0.0"
-        ]
-      },
-      "ResponseBody": "{\r\n  \"startTime\": \"2018-05-03T09:23:55.2677161-07:00\",\r\n  \"status\": \"InProgress\",\r\n  \"name\": \"367569ed-d1af-433c-a087-188b63bb9de4\"\r\n}",
->>>>>>> 43149714
-      "ResponseHeaders": {
-        "Content-Length": [
-          "184"
-        ],
-        "Content-Type": [
-          "application/json; charset=utf-8"
-        ],
-        "Expires": [
-          "-1"
-        ],
-<<<<<<< HEAD
-=======
-        "Cache-Control": [
-          "no-cache"
-        ],
-        "Date": [
-          "Thu, 03 May 2018 16:29:41 GMT"
-        ],
->>>>>>> 43149714
-        "Pragma": [
-          "no-cache"
-        ],
-        "x-ms-ratelimit-remaining-resource": [
-          "Microsoft.Compute/GetOperation3Min;2144,Microsoft.Compute/GetOperation30Min;17951"
-        ],
-        "x-ms-ratelimit-remaining-resource": [
-          "Microsoft.Compute/GetOperation3Min;14980,Microsoft.Compute/GetOperation30Min;29960"
-        ],
-        "Strict-Transport-Security": [
-          "max-age=31536000; includeSubDomains"
-        ],
-        "x-ms-served-by": [
-<<<<<<< HEAD
-          "254b1f56-8d55-4dad-8894-c80cbc0fa044_131574917528659760"
-        ],
-        "x-ms-request-id": [
-          "65d2cba9-4d9b-4484-be4f-c9242da164c0"
-        ],
-        "Cache-Control": [
-          "no-cache"
-        ],
-        "Server": [
-          "Microsoft-HTTPAPI/2.0",
-          "Microsoft-HTTPAPI/2.0"
-        ],
-        "x-ms-ratelimit-remaining-subscription-reads": [
-          "14952"
-        ],
-        "x-ms-correlation-request-id": [
-          "5bd04438-5ba1-47c1-9002-60e03584875b"
-        ],
-        "x-ms-routing-request-id": [
-          "SOUTHINDIA:20171215T205328Z:5bd04438-5ba1-47c1-9002-60e03584875b"
-        ],
-        "Date": [
-          "Fri, 15 Dec 2017 20:53:28 GMT"
-=======
-          "d8479ab9-b4a1-4ca4-bfe5-eb2106eeb54c_131698378694683489"
-        ],
-        "x-ms-request-id": [
-          "8c5aac02-25d8-4317-a1b3-92bff2169cef"
-        ],
-        "x-ms-ratelimit-remaining-subscription-reads": [
-          "14963"
-        ],
-        "x-ms-correlation-request-id": [
-          "8c8fdbc8-4d6f-4d27-88eb-6d4398f39db6"
-        ],
-        "x-ms-routing-request-id": [
-          "WESTUS2:20180503T162941Z:8c8fdbc8-4d6f-4d27-88eb-6d4398f39db6"
-        ],
-        "X-Content-Type-Options": [
-          "nosniff"
->>>>>>> 43149714
-        ]
-      },
-      "StatusCode": 200
-    },
-    {
-<<<<<<< HEAD
-      "RequestUri": "/subscriptions/bc6a9702-673d-4864-8238-cdf22c0054c4/resourceGroups/crptestar36571/providers/Microsoft.Compute/virtualMachineScaleSets/vmss3611/virtualmachines/0/reimage?api-version=2017-12-01",
-      "EncodedRequestUri": "L3N1YnNjcmlwdGlvbnMvYmM2YTk3MDItNjczZC00ODY0LTgyMzgtY2RmMjJjMDA1NGM0L3Jlc291cmNlR3JvdXBzL2NycHRlc3RhcjM2NTcxL3Byb3ZpZGVycy9NaWNyb3NvZnQuQ29tcHV0ZS92aXJ0dWFsTWFjaGluZVNjYWxlU2V0cy92bXNzMzYxMS92aXJ0dWFsbWFjaGluZXMvMC9yZWltYWdlP2FwaS12ZXJzaW9uPTIwMTctMTItMDE=",
-      "RequestMethod": "POST",
-      "RequestBody": "",
-      "RequestHeaders": {
-        "x-ms-client-request-id": [
-          "c4113cbb-7df3-465f-be4e-8522504dc04a"
-        ],
-        "accept-language": [
-          "en-US"
-        ],
-        "User-Agent": [
-          "FxVersion/4.7.2600.0",
-          "OSName/Windows_10_Enterprise",
-          "OSVersion/6.3.16299",
-          "Microsoft.Azure.Management.Compute.ComputeManagementClient/1.0.1503.0"
-=======
-      "RequestUri": "/subscriptions/24fb23e3-6ba3-41f0-9b6e-e41131d5d61e/providers/Microsoft.Compute/locations/southeastasia/operations/367569ed-d1af-433c-a087-188b63bb9de4?api-version=2018-04-01",
-      "EncodedRequestUri": "L3N1YnNjcmlwdGlvbnMvMjRmYjIzZTMtNmJhMy00MWYwLTliNmUtZTQxMTMxZDVkNjFlL3Byb3ZpZGVycy9NaWNyb3NvZnQuQ29tcHV0ZS9sb2NhdGlvbnMvc291dGhlYXN0YXNpYS9vcGVyYXRpb25zLzM2NzU2OWVkLWQxYWYtNDMzYy1hMDg3LTE4OGI2M2JiOWRlND9hcGktdmVyc2lvbj0yMDE4LTA0LTAx",
-      "RequestMethod": "GET",
-      "RequestBody": "",
-      "RequestHeaders": {
-        "User-Agent": [
-          "FxVersion/4.6.25714.03",
-          "Microsoft.Azure.Management.Compute.ComputeManagementClient/18.0.0.0"
->>>>>>> 43149714
-        ]
-      },
-      "ResponseBody": "{\r\n  \"startTime\": \"2018-05-03T09:23:55.2677161-07:00\",\r\n  \"status\": \"InProgress\",\r\n  \"name\": \"367569ed-d1af-433c-a087-188b63bb9de4\"\r\n}",
-      "ResponseHeaders": {
-        "Content-Type": [
-          "application/json; charset=utf-8"
-        ],
-        "Expires": [
-          "-1"
-        ],
-<<<<<<< HEAD
-        "Pragma": [
-          "no-cache"
-        ],
-        "Azure-AsyncOperation": [
-          "https://management.azure.com/subscriptions/bc6a9702-673d-4864-8238-cdf22c0054c4/providers/Microsoft.Compute/locations/southeastasia/operations/48da8925-c906-488d-994c-3cd7d01ba51b?api-version=2017-12-01"
-=======
-        "Cache-Control": [
-          "no-cache"
-        ],
-        "Date": [
-          "Thu, 03 May 2018 16:29:57 GMT"
-        ],
-        "Pragma": [
-          "no-cache"
-        ],
-        "Transfer-Encoding": [
-          "chunked"
->>>>>>> 43149714
-        ],
-        "x-ms-ratelimit-remaining-resource": [
-          "Microsoft.Compute/VMScaleSetActions3Min;238,Microsoft.Compute/VMScaleSetActions30Min;1198,Microsoft.Compute/VMScaleSetVMActions3Min;298,Microsoft.Compute/VMScaleSetVMActions30Min;1498,Microsoft.Compute/VMScaleSetBatchedVMRequests5Min;1198,Microsoft.Compute/VmssQueuedVMOperations;1799"
-        ],
-<<<<<<< HEAD
-        "x-ms-request-charge": [
-          "1"
-=======
-        "Vary": [
-          "Accept-Encoding"
-        ],
-        "x-ms-ratelimit-remaining-resource": [
-          "Microsoft.Compute/GetOperation3Min;14978,Microsoft.Compute/GetOperation30Min;29958"
->>>>>>> 43149714
-        ],
-        "Strict-Transport-Security": [
-          "max-age=31536000; includeSubDomains"
-        ],
-        "x-ms-served-by": [
-<<<<<<< HEAD
-          "254b1f56-8d55-4dad-8894-c80cbc0fa044_131574917528659760"
-        ],
-        "x-ms-request-id": [
-          "48da8925-c906-488d-994c-3cd7d01ba51b"
-        ],
-        "Cache-Control": [
-          "no-cache"
-        ],
-        "Location": [
-          "https://management.azure.com/subscriptions/bc6a9702-673d-4864-8238-cdf22c0054c4/providers/Microsoft.Compute/locations/southeastasia/operations/48da8925-c906-488d-994c-3cd7d01ba51b?monitor=true&api-version=2017-12-01"
-        ],
-        "Server": [
-          "Microsoft-HTTPAPI/2.0",
-          "Microsoft-HTTPAPI/2.0"
-        ],
-        "x-ms-ratelimit-remaining-subscription-writes": [
-          "1197"
-        ],
-        "x-ms-correlation-request-id": [
-          "ecc0a069-1415-4eb7-afc6-dcfc8552d0dd"
-        ],
-        "x-ms-routing-request-id": [
-          "SOUTHINDIA:20171215T205329Z:ecc0a069-1415-4eb7-afc6-dcfc8552d0dd"
-        ],
-        "Date": [
-          "Fri, 15 Dec 2017 20:53:29 GMT"
-=======
-          "d8479ab9-b4a1-4ca4-bfe5-eb2106eeb54c_131698378694683489"
-        ],
-        "x-ms-request-id": [
-          "ff03eb15-eec9-45d1-b4a6-57c53353f49e"
-        ],
-        "x-ms-ratelimit-remaining-subscription-reads": [
-          "14962"
-        ],
-        "x-ms-correlation-request-id": [
-          "ecaee026-816e-4fd9-a126-a18e7f8b65fa"
-        ],
-        "x-ms-routing-request-id": [
-          "WESTUS2:20180503T162957Z:ecaee026-816e-4fd9-a126-a18e7f8b65fa"
-        ],
-        "X-Content-Type-Options": [
-          "nosniff"
->>>>>>> 43149714
-        ]
-      },
-      "StatusCode": 200
-    },
-    {
-<<<<<<< HEAD
-      "RequestUri": "/subscriptions/bc6a9702-673d-4864-8238-cdf22c0054c4/providers/Microsoft.Compute/locations/southeastasia/operations/48da8925-c906-488d-994c-3cd7d01ba51b?api-version=2017-12-01",
-      "EncodedRequestUri": "L3N1YnNjcmlwdGlvbnMvYmM2YTk3MDItNjczZC00ODY0LTgyMzgtY2RmMjJjMDA1NGM0L3Byb3ZpZGVycy9NaWNyb3NvZnQuQ29tcHV0ZS9sb2NhdGlvbnMvc291dGhlYXN0YXNpYS9vcGVyYXRpb25zLzQ4ZGE4OTI1LWM5MDYtNDg4ZC05OTRjLTNjZDdkMDFiYTUxYj9hcGktdmVyc2lvbj0yMDE3LTEyLTAx",
-=======
-      "RequestUri": "/subscriptions/24fb23e3-6ba3-41f0-9b6e-e41131d5d61e/providers/Microsoft.Compute/locations/southeastasia/operations/367569ed-d1af-433c-a087-188b63bb9de4?api-version=2018-04-01",
-      "EncodedRequestUri": "L3N1YnNjcmlwdGlvbnMvMjRmYjIzZTMtNmJhMy00MWYwLTliNmUtZTQxMTMxZDVkNjFlL3Byb3ZpZGVycy9NaWNyb3NvZnQuQ29tcHV0ZS9sb2NhdGlvbnMvc291dGhlYXN0YXNpYS9vcGVyYXRpb25zLzM2NzU2OWVkLWQxYWYtNDMzYy1hMDg3LTE4OGI2M2JiOWRlND9hcGktdmVyc2lvbj0yMDE4LTA0LTAx",
->>>>>>> 43149714
-      "RequestMethod": "GET",
-      "RequestBody": "",
-      "RequestHeaders": {
-        "User-Agent": [
-<<<<<<< HEAD
-          "FxVersion/4.7.2600.0",
-          "OSName/Windows_10_Enterprise",
-          "OSVersion/6.3.16299",
-          "Microsoft.Azure.Management.Compute.ComputeManagementClient/1.0.1503.0"
-        ]
-      },
-      "ResponseBody": "{\r\n  \"startTime\": \"2017-12-16T02:23:29.7089837+05:30\",\r\n  \"status\": \"InProgress\",\r\n  \"name\": \"48da8925-c906-488d-994c-3cd7d01ba51b\"\r\n}",
-=======
-          "FxVersion/4.6.25714.03",
-          "Microsoft.Azure.Management.Compute.ComputeManagementClient/18.0.0.0"
-        ]
-      },
-      "ResponseBody": "{\r\n  \"startTime\": \"2018-05-03T09:23:55.2677161-07:00\",\r\n  \"status\": \"InProgress\",\r\n  \"name\": \"367569ed-d1af-433c-a087-188b63bb9de4\"\r\n}",
->>>>>>> 43149714
-      "ResponseHeaders": {
-        "Content-Length": [
-          "134"
-        ],
-        "Content-Type": [
-          "application/json; charset=utf-8"
-        ],
-        "Expires": [
-          "-1"
-        ],
-<<<<<<< HEAD
-=======
-        "Cache-Control": [
-          "no-cache"
-        ],
-        "Date": [
-          "Thu, 03 May 2018 16:30:13 GMT"
-        ],
->>>>>>> 43149714
-        "Pragma": [
-          "no-cache"
-        ],
-        "x-ms-ratelimit-remaining-resource": [
-          "Microsoft.Compute/GetOperation3Min;2147,Microsoft.Compute/GetOperation30Min;17949"
-        ],
-        "x-ms-ratelimit-remaining-resource": [
-          "Microsoft.Compute/GetOperation3Min;14980,Microsoft.Compute/GetOperation30Min;29956"
-        ],
-        "Strict-Transport-Security": [
-          "max-age=31536000; includeSubDomains"
-        ],
-        "x-ms-served-by": [
-<<<<<<< HEAD
-          "254b1f56-8d55-4dad-8894-c80cbc0fa044_131574917528659760"
-        ],
-        "x-ms-request-id": [
-          "c566ec75-4fe7-4000-9eaf-1e40e90182b5"
-        ],
-        "Cache-Control": [
-          "no-cache"
-        ],
-        "Server": [
-          "Microsoft-HTTPAPI/2.0",
-          "Microsoft-HTTPAPI/2.0"
-        ],
-        "x-ms-ratelimit-remaining-subscription-reads": [
-          "14951"
-        ],
-        "x-ms-correlation-request-id": [
-          "c09ec07a-2d9d-41fd-861c-09f8699166f4"
-        ],
-        "x-ms-routing-request-id": [
-          "SOUTHINDIA:20171215T205359Z:c09ec07a-2d9d-41fd-861c-09f8699166f4"
-        ],
-        "Date": [
-          "Fri, 15 Dec 2017 20:53:58 GMT"
-=======
-          "d8479ab9-b4a1-4ca4-bfe5-eb2106eeb54c_131698378694683489"
-        ],
-        "x-ms-request-id": [
-          "d0780ee9-2a4c-42e3-a668-be319b6cfc87"
-        ],
-        "x-ms-ratelimit-remaining-subscription-reads": [
-          "14961"
-        ],
-        "x-ms-correlation-request-id": [
-          "4a23cdff-8d51-4406-9e2e-6a9b825a9112"
-        ],
-        "x-ms-routing-request-id": [
-          "WESTUS2:20180503T163013Z:4a23cdff-8d51-4406-9e2e-6a9b825a9112"
-        ],
-        "X-Content-Type-Options": [
-          "nosniff"
->>>>>>> 43149714
-        ]
-      },
-      "StatusCode": 200
-    },
-    {
-<<<<<<< HEAD
-      "RequestUri": "/subscriptions/bc6a9702-673d-4864-8238-cdf22c0054c4/providers/Microsoft.Compute/locations/southeastasia/operations/48da8925-c906-488d-994c-3cd7d01ba51b?api-version=2017-12-01",
-      "EncodedRequestUri": "L3N1YnNjcmlwdGlvbnMvYmM2YTk3MDItNjczZC00ODY0LTgyMzgtY2RmMjJjMDA1NGM0L3Byb3ZpZGVycy9NaWNyb3NvZnQuQ29tcHV0ZS9sb2NhdGlvbnMvc291dGhlYXN0YXNpYS9vcGVyYXRpb25zLzQ4ZGE4OTI1LWM5MDYtNDg4ZC05OTRjLTNjZDdkMDFiYTUxYj9hcGktdmVyc2lvbj0yMDE3LTEyLTAx",
-=======
-      "RequestUri": "/subscriptions/24fb23e3-6ba3-41f0-9b6e-e41131d5d61e/providers/Microsoft.Compute/locations/southeastasia/operations/367569ed-d1af-433c-a087-188b63bb9de4?api-version=2018-04-01",
-      "EncodedRequestUri": "L3N1YnNjcmlwdGlvbnMvMjRmYjIzZTMtNmJhMy00MWYwLTliNmUtZTQxMTMxZDVkNjFlL3Byb3ZpZGVycy9NaWNyb3NvZnQuQ29tcHV0ZS9sb2NhdGlvbnMvc291dGhlYXN0YXNpYS9vcGVyYXRpb25zLzM2NzU2OWVkLWQxYWYtNDMzYy1hMDg3LTE4OGI2M2JiOWRlND9hcGktdmVyc2lvbj0yMDE4LTA0LTAx",
->>>>>>> 43149714
-      "RequestMethod": "GET",
-      "RequestBody": "",
-      "RequestHeaders": {
-        "User-Agent": [
-<<<<<<< HEAD
-          "FxVersion/4.7.2600.0",
-          "OSName/Windows_10_Enterprise",
-          "OSVersion/6.3.16299",
-          "Microsoft.Azure.Management.Compute.ComputeManagementClient/1.0.1503.0"
-        ]
-      },
-      "ResponseBody": "{\r\n  \"startTime\": \"2017-12-16T02:23:29.7089837+05:30\",\r\n  \"status\": \"InProgress\",\r\n  \"name\": \"48da8925-c906-488d-994c-3cd7d01ba51b\"\r\n}",
-      "ResponseHeaders": {
-        "Content-Length": [
-          "134"
-        ],
-=======
-          "FxVersion/4.6.25714.03",
-          "Microsoft.Azure.Management.Compute.ComputeManagementClient/18.0.0.0"
-        ]
-      },
-      "ResponseBody": "{\r\n  \"startTime\": \"2018-05-03T09:23:55.2677161-07:00\",\r\n  \"status\": \"InProgress\",\r\n  \"name\": \"367569ed-d1af-433c-a087-188b63bb9de4\"\r\n}",
-      "ResponseHeaders": {
->>>>>>> 43149714
-        "Content-Type": [
-          "application/json; charset=utf-8"
-        ],
-        "Expires": [
-          "-1"
-        ],
-<<<<<<< HEAD
-        "Pragma": [
-          "no-cache"
-        ],
-        "x-ms-ratelimit-remaining-resource": [
-          "Microsoft.Compute/GetOperation3Min;2147,Microsoft.Compute/GetOperation30Min;17946"
-=======
-        "Cache-Control": [
-          "no-cache"
-        ],
-        "Date": [
-          "Thu, 03 May 2018 16:30:24 GMT"
-        ],
-        "Pragma": [
-          "no-cache"
-        ],
-        "Transfer-Encoding": [
-          "chunked"
-        ],
-        "Server": [
-          "Microsoft-HTTPAPI/2.0",
-          "Microsoft-HTTPAPI/2.0"
-        ],
-        "Vary": [
-          "Accept-Encoding"
-        ],
-        "x-ms-ratelimit-remaining-resource": [
-          "Microsoft.Compute/GetOperation3Min;14979,Microsoft.Compute/GetOperation30Min;29955"
->>>>>>> 43149714
-        ],
-        "Strict-Transport-Security": [
-          "max-age=31536000; includeSubDomains"
-        ],
-        "x-ms-served-by": [
-<<<<<<< HEAD
-          "254b1f56-8d55-4dad-8894-c80cbc0fa044_131574917528659760"
-        ],
-        "x-ms-request-id": [
-          "81217406-ce45-43c1-a093-e84a22d64914"
-        ],
-        "Cache-Control": [
-          "no-cache"
-        ],
-        "Server": [
-          "Microsoft-HTTPAPI/2.0",
-          "Microsoft-HTTPAPI/2.0"
-        ],
-        "x-ms-ratelimit-remaining-subscription-reads": [
-          "14950"
-        ],
-        "x-ms-correlation-request-id": [
-          "cecd1fad-7e2f-4541-ad23-5e49270f2fcc"
-        ],
-        "x-ms-routing-request-id": [
-          "SOUTHINDIA:20171215T205429Z:cecd1fad-7e2f-4541-ad23-5e49270f2fcc"
-        ],
-        "Date": [
-          "Fri, 15 Dec 2017 20:54:28 GMT"
-=======
-          "d8479ab9-b4a1-4ca4-bfe5-eb2106eeb54c_131698378694683489"
-        ],
-        "x-ms-request-id": [
-          "4fdf54ca-519a-4a8b-bafa-d1ec461fa9b1"
-        ],
-        "x-ms-ratelimit-remaining-subscription-reads": [
-          "14960"
-        ],
-        "x-ms-correlation-request-id": [
-          "9980ff11-400c-4fd6-82ff-a0b6b86fd9ba"
-        ],
-        "x-ms-routing-request-id": [
-          "WESTUS2:20180503T163024Z:9980ff11-400c-4fd6-82ff-a0b6b86fd9ba"
-        ],
-        "X-Content-Type-Options": [
-          "nosniff"
->>>>>>> 43149714
-        ]
-      },
-      "StatusCode": 200
-    },
-    {
-<<<<<<< HEAD
-      "RequestUri": "/subscriptions/bc6a9702-673d-4864-8238-cdf22c0054c4/providers/Microsoft.Compute/locations/southeastasia/operations/48da8925-c906-488d-994c-3cd7d01ba51b?api-version=2017-12-01",
-      "EncodedRequestUri": "L3N1YnNjcmlwdGlvbnMvYmM2YTk3MDItNjczZC00ODY0LTgyMzgtY2RmMjJjMDA1NGM0L3Byb3ZpZGVycy9NaWNyb3NvZnQuQ29tcHV0ZS9sb2NhdGlvbnMvc291dGhlYXN0YXNpYS9vcGVyYXRpb25zLzQ4ZGE4OTI1LWM5MDYtNDg4ZC05OTRjLTNjZDdkMDFiYTUxYj9hcGktdmVyc2lvbj0yMDE3LTEyLTAx",
-=======
-      "RequestUri": "/subscriptions/24fb23e3-6ba3-41f0-9b6e-e41131d5d61e/providers/Microsoft.Compute/locations/southeastasia/operations/367569ed-d1af-433c-a087-188b63bb9de4?api-version=2018-04-01",
-      "EncodedRequestUri": "L3N1YnNjcmlwdGlvbnMvMjRmYjIzZTMtNmJhMy00MWYwLTliNmUtZTQxMTMxZDVkNjFlL3Byb3ZpZGVycy9NaWNyb3NvZnQuQ29tcHV0ZS9sb2NhdGlvbnMvc291dGhlYXN0YXNpYS9vcGVyYXRpb25zLzM2NzU2OWVkLWQxYWYtNDMzYy1hMDg3LTE4OGI2M2JiOWRlND9hcGktdmVyc2lvbj0yMDE4LTA0LTAx",
->>>>>>> 43149714
-      "RequestMethod": "GET",
-      "RequestBody": "",
-      "RequestHeaders": {
-        "User-Agent": [
-<<<<<<< HEAD
-          "FxVersion/4.7.2600.0",
-          "OSName/Windows_10_Enterprise",
-          "OSVersion/6.3.16299",
-          "Microsoft.Azure.Management.Compute.ComputeManagementClient/1.0.1503.0"
-        ]
-      },
-      "ResponseBody": "{\r\n  \"startTime\": \"2017-12-16T02:23:29.7089837+05:30\",\r\n  \"status\": \"InProgress\",\r\n  \"name\": \"48da8925-c906-488d-994c-3cd7d01ba51b\"\r\n}",
-=======
-          "FxVersion/4.6.25714.03",
-          "Microsoft.Azure.Management.Compute.ComputeManagementClient/18.0.0.0"
-        ]
-      },
-      "ResponseBody": "{\r\n  \"startTime\": \"2018-05-03T09:23:55.2677161-07:00\",\r\n  \"endTime\": \"2018-05-03T09:30:31.707219-07:00\",\r\n  \"status\": \"Succeeded\",\r\n  \"name\": \"367569ed-d1af-433c-a087-188b63bb9de4\"\r\n}",
->>>>>>> 43149714
-      "ResponseHeaders": {
-        "Content-Length": [
-          "134"
-        ],
-        "Content-Type": [
-          "application/json; charset=utf-8"
-        ],
-        "Expires": [
-          "-1"
-        ],
-<<<<<<< HEAD
-=======
-        "Cache-Control": [
-          "no-cache"
-        ],
-        "Date": [
-          "Thu, 03 May 2018 16:30:38 GMT"
-        ],
->>>>>>> 43149714
-        "Pragma": [
-          "no-cache"
-        ],
-        "x-ms-ratelimit-remaining-resource": [
-          "Microsoft.Compute/GetOperation3Min;2147,Microsoft.Compute/GetOperation30Min;17945"
-        ],
-        "x-ms-ratelimit-remaining-resource": [
-          "Microsoft.Compute/GetOperation3Min;14981,Microsoft.Compute/GetOperation30Min;29953"
-        ],
-        "Strict-Transport-Security": [
-          "max-age=31536000; includeSubDomains"
-        ],
-        "x-ms-served-by": [
-<<<<<<< HEAD
-          "254b1f56-8d55-4dad-8894-c80cbc0fa044_131574917528659760"
-        ],
-        "x-ms-request-id": [
-          "3b1e4882-0af2-481a-b13f-3e7545ec658a"
-        ],
-        "Cache-Control": [
-          "no-cache"
-        ],
-        "Server": [
-          "Microsoft-HTTPAPI/2.0",
-          "Microsoft-HTTPAPI/2.0"
-        ],
-        "x-ms-ratelimit-remaining-subscription-reads": [
-          "14948"
-        ],
-        "x-ms-correlation-request-id": [
-          "ac8f7674-3a26-42c8-bd46-b17e901d0215"
-        ],
-        "x-ms-routing-request-id": [
-          "SOUTHINDIA:20171215T205459Z:ac8f7674-3a26-42c8-bd46-b17e901d0215"
-        ],
-        "Date": [
-          "Fri, 15 Dec 2017 20:54:58 GMT"
-=======
-          "d8479ab9-b4a1-4ca4-bfe5-eb2106eeb54c_131698378694683489"
-        ],
-        "x-ms-request-id": [
-          "057071a3-5af4-4583-8c26-dbf88cf1c8df"
-        ],
-        "x-ms-ratelimit-remaining-subscription-reads": [
-          "14959"
-        ],
-        "x-ms-correlation-request-id": [
-          "50a10a90-e3f2-4faf-9aac-4a0e03cd77a6"
-        ],
-        "x-ms-routing-request-id": [
-          "WESTUS2:20180503T163038Z:50a10a90-e3f2-4faf-9aac-4a0e03cd77a6"
-        ],
-        "X-Content-Type-Options": [
-          "nosniff"
->>>>>>> 43149714
-        ]
-      },
-      "StatusCode": 200
-    },
-    {
-<<<<<<< HEAD
-      "RequestUri": "/subscriptions/bc6a9702-673d-4864-8238-cdf22c0054c4/providers/Microsoft.Compute/locations/southeastasia/operations/48da8925-c906-488d-994c-3cd7d01ba51b?api-version=2017-12-01",
-      "EncodedRequestUri": "L3N1YnNjcmlwdGlvbnMvYmM2YTk3MDItNjczZC00ODY0LTgyMzgtY2RmMjJjMDA1NGM0L3Byb3ZpZGVycy9NaWNyb3NvZnQuQ29tcHV0ZS9sb2NhdGlvbnMvc291dGhlYXN0YXNpYS9vcGVyYXRpb25zLzQ4ZGE4OTI1LWM5MDYtNDg4ZC05OTRjLTNjZDdkMDFiYTUxYj9hcGktdmVyc2lvbj0yMDE3LTEyLTAx",
-=======
-      "RequestUri": "/subscriptions/24fb23e3-6ba3-41f0-9b6e-e41131d5d61e/resourceGroups/crptestar81831/providers/Microsoft.Compute/virtualMachineScaleSets/vmss6926?api-version=2018-04-01",
-      "EncodedRequestUri": "L3N1YnNjcmlwdGlvbnMvMjRmYjIzZTMtNmJhMy00MWYwLTliNmUtZTQxMTMxZDVkNjFlL3Jlc291cmNlR3JvdXBzL2NycHRlc3RhcjgxODMxL3Byb3ZpZGVycy9NaWNyb3NvZnQuQ29tcHV0ZS92aXJ0dWFsTWFjaGluZVNjYWxlU2V0cy92bXNzNjkyNj9hcGktdmVyc2lvbj0yMDE4LTA0LTAx",
->>>>>>> 43149714
-      "RequestMethod": "GET",
-      "RequestBody": "",
-      "RequestHeaders": {
-        "User-Agent": [
-<<<<<<< HEAD
-          "FxVersion/4.7.2600.0",
-          "OSName/Windows_10_Enterprise",
-          "OSVersion/6.3.16299",
-          "Microsoft.Azure.Management.Compute.ComputeManagementClient/1.0.1503.0"
-        ]
-      },
-      "ResponseBody": "{\r\n  \"startTime\": \"2017-12-16T02:23:29.7089837+05:30\",\r\n  \"status\": \"InProgress\",\r\n  \"name\": \"48da8925-c906-488d-994c-3cd7d01ba51b\"\r\n}",
-=======
-          "FxVersion/4.6.25714.03",
-          "Microsoft.Azure.Management.Compute.ComputeManagementClient/18.0.0.0"
-        ]
-      },
-      "ResponseBody": "{\r\n  \"sku\": {\r\n    \"name\": \"Standard_A0\",\r\n    \"tier\": \"Standard\",\r\n    \"capacity\": 2\r\n  },\r\n  \"properties\": {\r\n    \"singlePlacementGroup\": true,\r\n    \"upgradePolicy\": {\r\n      \"mode\": \"Automatic\",\r\n      \"automaticOSUpgrade\": false\r\n    },\r\n    \"virtualMachineProfile\": {\r\n      \"osProfile\": {\r\n        \"computerNamePrefix\": \"test\",\r\n        \"adminUsername\": \"Foo12\",\r\n        \"windowsConfiguration\": {\r\n          \"provisionVMAgent\": true,\r\n          \"enableAutomaticUpdates\": true\r\n        },\r\n        \"secrets\": []\r\n      },\r\n      \"storageProfile\": {\r\n        \"osDisk\": {\r\n          \"createOption\": \"FromImage\",\r\n          \"caching\": \"None\",\r\n          \"managedDisk\": {\r\n            \"storageAccountType\": \"Standard_LRS\"\r\n          }\r\n        },\r\n        \"imageReference\": {\r\n          \"publisher\": \"MicrosoftWindowsServer\",\r\n          \"offer\": \"WindowsServer\",\r\n          \"sku\": \"2012-R2-Datacenter\",\r\n          \"version\": \"4.127.20170406\"\r\n        },\r\n        \"dataDisks\": [\r\n          {\r\n            \"lun\": 1,\r\n            \"createOption\": \"Empty\",\r\n            \"caching\": \"None\",\r\n            \"managedDisk\": {\r\n              \"storageAccountType\": \"Standard_LRS\"\r\n            },\r\n            \"diskSizeGB\": 128\r\n          }\r\n        ]\r\n      },\r\n      \"networkProfile\": {\r\n        \"networkInterfaceConfigurations\": [\r\n          {\r\n            \"name\": \"vmsstestnetconfig7053\",\r\n            \"properties\": {\r\n              \"primary\": true,\r\n              \"enableAcceleratedNetworking\": false,\r\n              \"dnsSettings\": {\r\n                \"dnsServers\": []\r\n              },\r\n              \"enableIPForwarding\": false,\r\n              \"ipConfigurations\": [\r\n                {\r\n                  \"name\": \"vmsstestnetconfig4677\",\r\n                  \"properties\": {\r\n                    \"subnet\": {\r\n                      \"id\": \"/subscriptions/24fb23e3-6ba3-41f0-9b6e-e41131d5d61e/resourceGroups/crptestar81831/providers/Microsoft.Network/virtualNetworks/vn1668/subnets/sn4342\"\r\n                    },\r\n                    \"privateIPAddressVersion\": \"IPv4\"\r\n                  }\r\n                }\r\n              ]\r\n            }\r\n          }\r\n        ]\r\n      }\r\n    },\r\n    \"provisioningState\": \"Succeeded\",\r\n    \"overprovision\": false,\r\n    \"uniqueId\": \"1b674d4e-bf4e-4fd7-9bd8-71733c6e854a\"\r\n  },\r\n  \"type\": \"Microsoft.Compute/virtualMachineScaleSets\",\r\n  \"location\": \"southeastasia\",\r\n  \"tags\": {\r\n    \"RG\": \"rg\",\r\n    \"testTag\": \"1\"\r\n  },\r\n  \"id\": \"/subscriptions/24fb23e3-6ba3-41f0-9b6e-e41131d5d61e/resourceGroups/crptestar81831/providers/Microsoft.Compute/virtualMachineScaleSets/vmss6926\",\r\n  \"name\": \"vmss6926\"\r\n}",
->>>>>>> 43149714
-      "ResponseHeaders": {
-        "Content-Length": [
-          "134"
-        ],
-        "Content-Type": [
-          "application/json; charset=utf-8"
-        ],
-        "Expires": [
-          "-1"
-        ],
-<<<<<<< HEAD
-=======
-        "Cache-Control": [
-          "no-cache"
-        ],
-        "Date": [
-          "Thu, 03 May 2018 16:30:38 GMT"
-        ],
->>>>>>> 43149714
-        "Pragma": [
-          "no-cache"
-        ],
-        "x-ms-ratelimit-remaining-resource": [
-          "Microsoft.Compute/GetOperation3Min;2147,Microsoft.Compute/GetOperation30Min;17942"
-        ],
-        "x-ms-ratelimit-remaining-resource": [
-          "Microsoft.Compute/GetVMScaleSet3Min;199,Microsoft.Compute/GetVMScaleSet30Min;1493"
-        ],
-        "Strict-Transport-Security": [
-          "max-age=31536000; includeSubDomains"
-        ],
-        "x-ms-served-by": [
-<<<<<<< HEAD
-          "254b1f56-8d55-4dad-8894-c80cbc0fa044_131574917528659760"
-        ],
-        "x-ms-request-id": [
-          "dba76b3c-762d-4e03-8feb-831f75949202"
-        ],
-        "Cache-Control": [
-          "no-cache"
-        ],
-        "Server": [
-          "Microsoft-HTTPAPI/2.0",
-          "Microsoft-HTTPAPI/2.0"
-        ],
-        "x-ms-ratelimit-remaining-subscription-reads": [
-          "14959"
-        ],
-        "x-ms-correlation-request-id": [
-          "000f038d-d69c-4bd6-9eef-c41e596d6fb5"
-        ],
-        "x-ms-routing-request-id": [
-          "SOUTHINDIA:20171215T205529Z:000f038d-d69c-4bd6-9eef-c41e596d6fb5"
-        ],
-        "Date": [
-          "Fri, 15 Dec 2017 20:55:28 GMT"
-=======
-          "d8479ab9-b4a1-4ca4-bfe5-eb2106eeb54c_131698378694683489"
-        ],
-        "x-ms-request-id": [
-          "23e18b33-1067-4964-a10b-1e033c9e01e4"
-        ],
-        "x-ms-ratelimit-remaining-subscription-reads": [
-          "14958"
-        ],
-        "x-ms-correlation-request-id": [
-          "cd46e7cf-e83e-4a19-99fc-7b8f68dd24f7"
-        ],
-        "x-ms-routing-request-id": [
-          "WESTUS2:20180503T163039Z:cd46e7cf-e83e-4a19-99fc-7b8f68dd24f7"
-        ],
-        "X-Content-Type-Options": [
-          "nosniff"
->>>>>>> 43149714
-        ]
-      },
-      "StatusCode": 200
-    },
-    {
-<<<<<<< HEAD
-      "RequestUri": "/subscriptions/bc6a9702-673d-4864-8238-cdf22c0054c4/providers/Microsoft.Compute/locations/southeastasia/operations/48da8925-c906-488d-994c-3cd7d01ba51b?api-version=2017-12-01",
-      "EncodedRequestUri": "L3N1YnNjcmlwdGlvbnMvYmM2YTk3MDItNjczZC00ODY0LTgyMzgtY2RmMjJjMDA1NGM0L3Byb3ZpZGVycy9NaWNyb3NvZnQuQ29tcHV0ZS9sb2NhdGlvbnMvc291dGhlYXN0YXNpYS9vcGVyYXRpb25zLzQ4ZGE4OTI1LWM5MDYtNDg4ZC05OTRjLTNjZDdkMDFiYTUxYj9hcGktdmVyc2lvbj0yMDE3LTEyLTAx",
-=======
-      "RequestUri": "/subscriptions/24fb23e3-6ba3-41f0-9b6e-e41131d5d61e/resourceGroups/crptestar81831/providers/Microsoft.Compute/virtualMachineScaleSets/vmss6926?api-version=2018-04-01",
-      "EncodedRequestUri": "L3N1YnNjcmlwdGlvbnMvMjRmYjIzZTMtNmJhMy00MWYwLTliNmUtZTQxMTMxZDVkNjFlL3Jlc291cmNlR3JvdXBzL2NycHRlc3RhcjgxODMxL3Byb3ZpZGVycy9NaWNyb3NvZnQuQ29tcHV0ZS92aXJ0dWFsTWFjaGluZVNjYWxlU2V0cy92bXNzNjkyNj9hcGktdmVyc2lvbj0yMDE4LTA0LTAx",
->>>>>>> 43149714
-      "RequestMethod": "GET",
-      "RequestBody": "",
-      "RequestHeaders": {
-        "x-ms-client-request-id": [
-          "5079fbb0-9386-41b9-8dd6-002d4c3c48a7"
-        ],
-        "accept-language": [
-          "en-US"
-        ],
-        "User-Agent": [
-<<<<<<< HEAD
-          "FxVersion/4.7.2600.0",
-          "OSName/Windows_10_Enterprise",
-          "OSVersion/6.3.16299",
-          "Microsoft.Azure.Management.Compute.ComputeManagementClient/1.0.1503.0"
-        ]
-      },
-      "ResponseBody": "{\r\n  \"startTime\": \"2017-12-16T02:23:29.7089837+05:30\",\r\n  \"status\": \"InProgress\",\r\n  \"name\": \"48da8925-c906-488d-994c-3cd7d01ba51b\"\r\n}",
-=======
-          "FxVersion/4.6.25714.03",
-          "Microsoft.Azure.Management.Compute.ComputeManagementClient/18.0.0.0"
-        ]
-      },
-      "ResponseBody": "{\r\n  \"sku\": {\r\n    \"name\": \"Standard_A0\",\r\n    \"tier\": \"Standard\",\r\n    \"capacity\": 2\r\n  },\r\n  \"properties\": {\r\n    \"singlePlacementGroup\": true,\r\n    \"upgradePolicy\": {\r\n      \"mode\": \"Automatic\",\r\n      \"automaticOSUpgrade\": false\r\n    },\r\n    \"virtualMachineProfile\": {\r\n      \"osProfile\": {\r\n        \"computerNamePrefix\": \"test\",\r\n        \"adminUsername\": \"Foo12\",\r\n        \"windowsConfiguration\": {\r\n          \"provisionVMAgent\": true,\r\n          \"enableAutomaticUpdates\": true\r\n        },\r\n        \"secrets\": []\r\n      },\r\n      \"storageProfile\": {\r\n        \"osDisk\": {\r\n          \"createOption\": \"FromImage\",\r\n          \"caching\": \"None\",\r\n          \"managedDisk\": {\r\n            \"storageAccountType\": \"Standard_LRS\"\r\n          }\r\n        },\r\n        \"imageReference\": {\r\n          \"publisher\": \"MicrosoftWindowsServer\",\r\n          \"offer\": \"WindowsServer\",\r\n          \"sku\": \"2012-R2-Datacenter\",\r\n          \"version\": \"4.127.20170406\"\r\n        },\r\n        \"dataDisks\": [\r\n          {\r\n            \"lun\": 1,\r\n            \"createOption\": \"Empty\",\r\n            \"caching\": \"None\",\r\n            \"managedDisk\": {\r\n              \"storageAccountType\": \"Standard_LRS\"\r\n            },\r\n            \"diskSizeGB\": 128\r\n          }\r\n        ]\r\n      },\r\n      \"networkProfile\": {\r\n        \"networkInterfaceConfigurations\": [\r\n          {\r\n            \"name\": \"vmsstestnetconfig7053\",\r\n            \"properties\": {\r\n              \"primary\": true,\r\n              \"enableAcceleratedNetworking\": false,\r\n              \"dnsSettings\": {\r\n                \"dnsServers\": []\r\n              },\r\n              \"enableIPForwarding\": false,\r\n              \"ipConfigurations\": [\r\n                {\r\n                  \"name\": \"vmsstestnetconfig4677\",\r\n                  \"properties\": {\r\n                    \"subnet\": {\r\n                      \"id\": \"/subscriptions/24fb23e3-6ba3-41f0-9b6e-e41131d5d61e/resourceGroups/crptestar81831/providers/Microsoft.Network/virtualNetworks/vn1668/subnets/sn4342\"\r\n                    },\r\n                    \"privateIPAddressVersion\": \"IPv4\"\r\n                  }\r\n                }\r\n              ]\r\n            }\r\n          }\r\n        ]\r\n      }\r\n    },\r\n    \"provisioningState\": \"Succeeded\",\r\n    \"overprovision\": false,\r\n    \"uniqueId\": \"1b674d4e-bf4e-4fd7-9bd8-71733c6e854a\"\r\n  },\r\n  \"type\": \"Microsoft.Compute/virtualMachineScaleSets\",\r\n  \"location\": \"southeastasia\",\r\n  \"tags\": {\r\n    \"RG\": \"rg\",\r\n    \"testTag\": \"1\"\r\n  },\r\n  \"id\": \"/subscriptions/24fb23e3-6ba3-41f0-9b6e-e41131d5d61e/resourceGroups/crptestar81831/providers/Microsoft.Compute/virtualMachineScaleSets/vmss6926\",\r\n  \"name\": \"vmss6926\"\r\n}",
->>>>>>> 43149714
-      "ResponseHeaders": {
-        "Content-Length": [
-          "134"
-        ],
-        "Content-Type": [
-          "application/json; charset=utf-8"
-        ],
-        "Expires": [
-          "-1"
-        ],
-<<<<<<< HEAD
-=======
-        "Cache-Control": [
-          "no-cache"
-        ],
-        "Date": [
-          "Thu, 03 May 2018 16:30:38 GMT"
-        ],
->>>>>>> 43149714
-        "Pragma": [
-          "no-cache"
-        ],
-        "x-ms-ratelimit-remaining-resource": [
-          "Microsoft.Compute/GetOperation3Min;2147,Microsoft.Compute/GetOperation30Min;17940"
-        ],
-        "x-ms-ratelimit-remaining-resource": [
-          "Microsoft.Compute/GetVMScaleSet3Min;198,Microsoft.Compute/GetVMScaleSet30Min;1492"
-        ],
-        "Strict-Transport-Security": [
-          "max-age=31536000; includeSubDomains"
-        ],
-        "x-ms-served-by": [
-<<<<<<< HEAD
-          "254b1f56-8d55-4dad-8894-c80cbc0fa044_131574917528659760"
-        ],
-        "x-ms-request-id": [
-          "f8a62aa2-7acb-4cad-83ce-c4b4b5b7f078"
-        ],
-        "Cache-Control": [
-          "no-cache"
-        ],
-        "Server": [
-          "Microsoft-HTTPAPI/2.0",
-          "Microsoft-HTTPAPI/2.0"
-=======
-          "d8479ab9-b4a1-4ca4-bfe5-eb2106eeb54c_131698378694683489"
-        ],
-        "x-ms-request-id": [
-          "c09f3a7c-0c79-4e97-ad07-4d0e7d20d13e"
->>>>>>> 43149714
-        ],
-        "x-ms-ratelimit-remaining-subscription-reads": [
-          "14957"
-        ],
-        "x-ms-correlation-request-id": [
-<<<<<<< HEAD
-          "af6b647c-4dfd-4488-90f8-ebe286c1ea76"
-        ],
-        "x-ms-routing-request-id": [
-          "SOUTHINDIA:20171215T205559Z:af6b647c-4dfd-4488-90f8-ebe286c1ea76"
-        ],
-        "Date": [
-          "Fri, 15 Dec 2017 20:55:59 GMT"
-=======
-          "56e15969-aa54-49c8-8f5f-e66798547d52"
-        ],
-        "x-ms-routing-request-id": [
-          "WESTUS2:20180503T163039Z:56e15969-aa54-49c8-8f5f-e66798547d52"
-        ],
-        "X-Content-Type-Options": [
-          "nosniff"
->>>>>>> 43149714
-        ]
-      },
-      "StatusCode": 200
-    },
-    {
-<<<<<<< HEAD
-      "RequestUri": "/subscriptions/bc6a9702-673d-4864-8238-cdf22c0054c4/providers/Microsoft.Compute/locations/southeastasia/operations/48da8925-c906-488d-994c-3cd7d01ba51b?api-version=2017-12-01",
-      "EncodedRequestUri": "L3N1YnNjcmlwdGlvbnMvYmM2YTk3MDItNjczZC00ODY0LTgyMzgtY2RmMjJjMDA1NGM0L3Byb3ZpZGVycy9NaWNyb3NvZnQuQ29tcHV0ZS9sb2NhdGlvbnMvc291dGhlYXN0YXNpYS9vcGVyYXRpb25zLzQ4ZGE4OTI1LWM5MDYtNDg4ZC05OTRjLTNjZDdkMDFiYTUxYj9hcGktdmVyc2lvbj0yMDE3LTEyLTAx",
-=======
-      "RequestUri": "/subscriptions/24fb23e3-6ba3-41f0-9b6e-e41131d5d61e/resourceGroups/crptestar81831/providers/Microsoft.Compute/virtualMachineScaleSets/vmss6926/virtualmachines/0?api-version=2018-04-01",
-      "EncodedRequestUri": "L3N1YnNjcmlwdGlvbnMvMjRmYjIzZTMtNmJhMy00MWYwLTliNmUtZTQxMTMxZDVkNjFlL3Jlc291cmNlR3JvdXBzL2NycHRlc3RhcjgxODMxL3Byb3ZpZGVycy9NaWNyb3NvZnQuQ29tcHV0ZS92aXJ0dWFsTWFjaGluZVNjYWxlU2V0cy92bXNzNjkyNi92aXJ0dWFsbWFjaGluZXMvMD9hcGktdmVyc2lvbj0yMDE4LTA0LTAx",
->>>>>>> 43149714
-      "RequestMethod": "GET",
-      "RequestBody": "",
-      "RequestHeaders": {
-        "x-ms-client-request-id": [
-          "80667783-ad8b-4b7f-bc3c-1a2eeebdb7f3"
-        ],
-        "accept-language": [
-          "en-US"
-        ],
-        "User-Agent": [
-<<<<<<< HEAD
-          "FxVersion/4.7.2600.0",
-          "OSName/Windows_10_Enterprise",
-          "OSVersion/6.3.16299",
-          "Microsoft.Azure.Management.Compute.ComputeManagementClient/1.0.1503.0"
-        ]
-      },
-      "ResponseBody": "{\r\n  \"startTime\": \"2017-12-16T02:23:29.7089837+05:30\",\r\n  \"status\": \"InProgress\",\r\n  \"name\": \"48da8925-c906-488d-994c-3cd7d01ba51b\"\r\n}",
-=======
-          "FxVersion/4.6.25714.03",
-          "Microsoft.Azure.Management.Compute.ComputeManagementClient/18.0.0.0"
-        ]
-      },
-      "ResponseBody": "{\r\n  \"instanceId\": \"0\",\r\n  \"sku\": {\r\n    \"name\": \"Standard_A0\",\r\n    \"tier\": \"Standard\"\r\n  },\r\n  \"properties\": {\r\n    \"latestModelApplied\": true,\r\n    \"vmId\": \"7c59fc69-46b6-45e0-9c3f-9a2f3aa17172\",\r\n    \"hardwareProfile\": {},\r\n    \"storageProfile\": {\r\n      \"imageReference\": {\r\n        \"publisher\": \"MicrosoftWindowsServer\",\r\n        \"offer\": \"WindowsServer\",\r\n        \"sku\": \"2012-R2-Datacenter\",\r\n        \"version\": \"4.127.20170406\"\r\n      },\r\n      \"osDisk\": {\r\n        \"osType\": \"Windows\",\r\n        \"name\": \"vmss6926_vmss6926_0_OsDisk_1_32a946caf9704a07a9b19fb283489cef\",\r\n        \"createOption\": \"FromImage\",\r\n        \"caching\": \"None\",\r\n        \"managedDisk\": {\r\n          \"storageAccountType\": \"Standard_LRS\",\r\n          \"id\": \"/subscriptions/24fb23e3-6ba3-41f0-9b6e-e41131d5d61e/resourceGroups/crptestar81831/providers/Microsoft.Compute/disks/vmss6926_vmss6926_0_OsDisk_1_32a946caf9704a07a9b19fb283489cef\"\r\n        },\r\n        \"diskSizeGB\": 127\r\n      },\r\n      \"dataDisks\": [\r\n        {\r\n          \"lun\": 1,\r\n          \"name\": \"vmss6926_vmss6926_0_disk2_a7cb2fd5ff05435a99d9eef6fd11b707\",\r\n          \"createOption\": \"Empty\",\r\n          \"caching\": \"None\",\r\n          \"managedDisk\": {\r\n            \"storageAccountType\": \"Standard_LRS\",\r\n            \"id\": \"/subscriptions/24fb23e3-6ba3-41f0-9b6e-e41131d5d61e/resourceGroups/crptestar81831/providers/Microsoft.Compute/disks/vmss6926_vmss6926_0_disk2_a7cb2fd5ff05435a99d9eef6fd11b707\"\r\n          },\r\n          \"diskSizeGB\": 128\r\n        }\r\n      ]\r\n    },\r\n    \"osProfile\": {\r\n      \"computerName\": \"test000000\",\r\n      \"adminUsername\": \"Foo12\",\r\n      \"windowsConfiguration\": {\r\n        \"provisionVMAgent\": true,\r\n        \"enableAutomaticUpdates\": true\r\n      },\r\n      \"secrets\": []\r\n    },\r\n    \"networkProfile\": {\r\n      \"networkInterfaces\": [\r\n        {\r\n          \"id\": \"/subscriptions/24fb23e3-6ba3-41f0-9b6e-e41131d5d61e/resourceGroups/crptestar81831/providers/Microsoft.Compute/virtualMachineScaleSets/vmss6926/virtualMachines/0/networkInterfaces/vmsstestnetconfig7053\"\r\n        }\r\n      ]\r\n    },\r\n    \"provisioningState\": \"Succeeded\"\r\n  },\r\n  \"type\": \"Microsoft.Compute/virtualMachineScaleSets/virtualMachines\",\r\n  \"location\": \"southeastasia\",\r\n  \"tags\": {\r\n    \"RG\": \"rg\",\r\n    \"testTag\": \"1\"\r\n  },\r\n  \"id\": \"/subscriptions/24fb23e3-6ba3-41f0-9b6e-e41131d5d61e/resourceGroups/crptestar81831/providers/Microsoft.Compute/virtualMachineScaleSets/vmss6926/virtualMachines/0\",\r\n  \"name\": \"vmss6926_0\"\r\n}",
->>>>>>> 43149714
-      "ResponseHeaders": {
-        "Content-Length": [
-          "134"
-        ],
-        "Content-Type": [
-          "application/json; charset=utf-8"
-        ],
-        "Expires": [
-          "-1"
-        ],
-<<<<<<< HEAD
-=======
-        "Cache-Control": [
-          "no-cache"
-        ],
-        "Date": [
-          "Thu, 03 May 2018 16:30:39 GMT"
-        ],
->>>>>>> 43149714
-        "Pragma": [
-          "no-cache"
-        ],
-        "x-ms-ratelimit-remaining-resource": [
-          "Microsoft.Compute/GetOperation3Min;2145,Microsoft.Compute/GetOperation30Min;17937"
-        ],
-        "x-ms-ratelimit-remaining-resource": [
-          "Microsoft.Compute/GetVMScaleSetVM3Min;499,Microsoft.Compute/GetVMScaleSetVM30Min;2499,Microsoft.Compute/VMScaleSetVMViews3Min;4999"
-        ],
-        "x-ms-request-charge": [
-          "1"
-        ],
-        "Strict-Transport-Security": [
-          "max-age=31536000; includeSubDomains"
-        ],
-        "x-ms-served-by": [
-<<<<<<< HEAD
-          "254b1f56-8d55-4dad-8894-c80cbc0fa044_131574917528659760"
-        ],
-        "x-ms-request-id": [
-          "6ac59c79-b8f9-473c-ab27-478301a9e721"
-        ],
-        "Cache-Control": [
-          "no-cache"
-        ],
-        "Server": [
-          "Microsoft-HTTPAPI/2.0",
-          "Microsoft-HTTPAPI/2.0"
-=======
-          "d8479ab9-b4a1-4ca4-bfe5-eb2106eeb54c_131698378694683489"
-        ],
-        "x-ms-request-id": [
-          "a5d330ed-7ad2-4a50-ade0-5a469f881c61"
->>>>>>> 43149714
-        ],
-        "x-ms-ratelimit-remaining-subscription-reads": [
-          "14956"
-        ],
-        "x-ms-correlation-request-id": [
-<<<<<<< HEAD
-          "194d6d00-db27-483c-9078-cb737a2e37b4"
-        ],
-        "x-ms-routing-request-id": [
-          "SOUTHINDIA:20171215T205629Z:194d6d00-db27-483c-9078-cb737a2e37b4"
-        ],
-        "Date": [
-          "Fri, 15 Dec 2017 20:56:29 GMT"
-=======
-          "4694fc8f-cfaa-428f-9224-ba3bc33ab86c"
-        ],
-        "x-ms-routing-request-id": [
-          "WESTUS2:20180503T163039Z:4694fc8f-cfaa-428f-9224-ba3bc33ab86c"
-        ],
-        "X-Content-Type-Options": [
-          "nosniff"
->>>>>>> 43149714
-        ]
-      },
-      "StatusCode": 200
-    },
-    {
-<<<<<<< HEAD
-      "RequestUri": "/subscriptions/bc6a9702-673d-4864-8238-cdf22c0054c4/providers/Microsoft.Compute/locations/southeastasia/operations/48da8925-c906-488d-994c-3cd7d01ba51b?api-version=2017-12-01",
-      "EncodedRequestUri": "L3N1YnNjcmlwdGlvbnMvYmM2YTk3MDItNjczZC00ODY0LTgyMzgtY2RmMjJjMDA1NGM0L3Byb3ZpZGVycy9NaWNyb3NvZnQuQ29tcHV0ZS9sb2NhdGlvbnMvc291dGhlYXN0YXNpYS9vcGVyYXRpb25zLzQ4ZGE4OTI1LWM5MDYtNDg4ZC05OTRjLTNjZDdkMDFiYTUxYj9hcGktdmVyc2lvbj0yMDE3LTEyLTAx",
-=======
-      "RequestUri": "/subscriptions/24fb23e3-6ba3-41f0-9b6e-e41131d5d61e/resourceGroups/crptestar81831/providers/Microsoft.Compute/virtualMachineScaleSets/vmss6926/virtualmachines/0/instanceView?api-version=2018-04-01",
-      "EncodedRequestUri": "L3N1YnNjcmlwdGlvbnMvMjRmYjIzZTMtNmJhMy00MWYwLTliNmUtZTQxMTMxZDVkNjFlL3Jlc291cmNlR3JvdXBzL2NycHRlc3RhcjgxODMxL3Byb3ZpZGVycy9NaWNyb3NvZnQuQ29tcHV0ZS92aXJ0dWFsTWFjaGluZVNjYWxlU2V0cy92bXNzNjkyNi92aXJ0dWFsbWFjaGluZXMvMC9pbnN0YW5jZVZpZXc/YXBpLXZlcnNpb249MjAxOC0wNC0wMQ==",
->>>>>>> 43149714
-      "RequestMethod": "GET",
-      "RequestBody": "",
-      "RequestHeaders": {
-        "x-ms-client-request-id": [
-          "965faa2c-3011-4db6-81e6-9d3a706c0aed"
-        ],
-        "accept-language": [
-          "en-US"
-        ],
-        "User-Agent": [
-<<<<<<< HEAD
-          "FxVersion/4.7.2600.0",
-          "OSName/Windows_10_Enterprise",
-          "OSVersion/6.3.16299",
-          "Microsoft.Azure.Management.Compute.ComputeManagementClient/1.0.1503.0"
-        ]
-      },
-      "ResponseBody": "{\r\n  \"startTime\": \"2017-12-16T02:23:29.7089837+05:30\",\r\n  \"status\": \"InProgress\",\r\n  \"name\": \"48da8925-c906-488d-994c-3cd7d01ba51b\"\r\n}",
-=======
-          "FxVersion/4.6.25714.03",
-          "Microsoft.Azure.Management.Compute.ComputeManagementClient/18.0.0.0"
-        ]
-      },
-      "ResponseBody": "{\r\n  \"placementGroupId\": \"aa43edeb-a6af-4363-af33-a8a77e268b65\",\r\n  \"platformUpdateDomain\": 0,\r\n  \"platformFaultDomain\": 0,\r\n  \"vmAgent\": {\r\n    \"vmAgentVersion\": \"Unknown\",\r\n    \"statuses\": [\r\n      {\r\n        \"code\": \"ProvisioningState/Unavailable\",\r\n        \"level\": \"Warning\",\r\n        \"displayStatus\": \"Not Ready\",\r\n        \"message\": \"VM status blob is found but not yet populated.\",\r\n        \"time\": \"2018-05-03T09:30:39-07:00\"\r\n      }\r\n    ]\r\n  },\r\n  \"disks\": [\r\n    {\r\n      \"name\": \"vmss6926_vmss6926_0_OsDisk_1_32a946caf9704a07a9b19fb283489cef\",\r\n      \"statuses\": [\r\n        {\r\n          \"code\": \"ProvisioningState/succeeded\",\r\n          \"level\": \"Info\",\r\n          \"displayStatus\": \"Provisioning succeeded\",\r\n          \"time\": \"2018-05-03T09:24:20.1897288-07:00\"\r\n        }\r\n      ]\r\n    },\r\n    {\r\n      \"name\": \"vmss6926_vmss6926_0_disk2_a7cb2fd5ff05435a99d9eef6fd11b707\",\r\n      \"statuses\": [\r\n        {\r\n          \"code\": \"ProvisioningState/succeeded\",\r\n          \"level\": \"Info\",\r\n          \"displayStatus\": \"Provisioning succeeded\",\r\n          \"time\": \"2018-05-03T09:24:20.1897288-07:00\"\r\n        }\r\n      ]\r\n    }\r\n  ],\r\n  \"statuses\": [\r\n    {\r\n      \"code\": \"ProvisioningState/succeeded\",\r\n      \"level\": \"Info\",\r\n      \"displayStatus\": \"Provisioning succeeded\",\r\n      \"time\": \"2018-05-03T09:30:31.5822274-07:00\"\r\n    },\r\n    {\r\n      \"code\": \"PowerState/running\",\r\n      \"level\": \"Info\",\r\n      \"displayStatus\": \"VM running\"\r\n    }\r\n  ]\r\n}",
->>>>>>> 43149714
-      "ResponseHeaders": {
-        "Content-Length": [
-          "134"
-        ],
-        "Content-Type": [
-          "application/json; charset=utf-8"
-        ],
-        "Expires": [
-          "-1"
-        ],
-<<<<<<< HEAD
-=======
-        "Cache-Control": [
-          "no-cache"
-        ],
-        "Date": [
-          "Thu, 03 May 2018 16:30:39 GMT"
-        ],
->>>>>>> 43149714
-        "Pragma": [
-          "no-cache"
-        ],
-        "x-ms-ratelimit-remaining-resource": [
-          "Microsoft.Compute/GetOperation3Min;2145,Microsoft.Compute/GetOperation30Min;17934"
-        ],
-        "x-ms-ratelimit-remaining-resource": [
-          "Microsoft.Compute/GetVMScaleSetVM3Min;498,Microsoft.Compute/GetVMScaleSetVM30Min;2498,Microsoft.Compute/VMScaleSetVMViews3Min;4998"
-        ],
-        "x-ms-request-charge": [
-          "1"
-        ],
-        "Strict-Transport-Security": [
-          "max-age=31536000; includeSubDomains"
-        ],
-        "x-ms-served-by": [
-<<<<<<< HEAD
-          "254b1f56-8d55-4dad-8894-c80cbc0fa044_131574917528659760"
-        ],
-        "x-ms-request-id": [
-          "67ad99d7-b211-4013-969a-b0f2eb32c938"
-        ],
-        "Cache-Control": [
-          "no-cache"
-        ],
-        "Server": [
-          "Microsoft-HTTPAPI/2.0",
-          "Microsoft-HTTPAPI/2.0"
-        ],
-        "x-ms-ratelimit-remaining-subscription-reads": [
-          "14954"
-        ],
-        "x-ms-correlation-request-id": [
-          "f93243df-4ba4-4b93-be44-9b2ffc3bdfc0"
-        ],
-        "x-ms-routing-request-id": [
-          "SOUTHINDIA:20171215T205659Z:f93243df-4ba4-4b93-be44-9b2ffc3bdfc0"
-        ],
-        "Date": [
-          "Fri, 15 Dec 2017 20:56:59 GMT"
-=======
-          "d8479ab9-b4a1-4ca4-bfe5-eb2106eeb54c_131698378694683489"
-        ],
-        "x-ms-request-id": [
-          "72123118-98c1-4cb6-a69f-3c060a5242dd"
-        ],
-        "x-ms-ratelimit-remaining-subscription-reads": [
-          "14955"
-        ],
-        "x-ms-correlation-request-id": [
-          "e2d1ee87-8fb0-4b9f-9c7c-4cda6ae28318"
-        ],
-        "x-ms-routing-request-id": [
-          "WESTUS2:20180503T163039Z:e2d1ee87-8fb0-4b9f-9c7c-4cda6ae28318"
-        ],
-        "X-Content-Type-Options": [
-          "nosniff"
->>>>>>> 43149714
-        ]
-      },
-      "StatusCode": 200
-    },
-    {
-<<<<<<< HEAD
-      "RequestUri": "/subscriptions/bc6a9702-673d-4864-8238-cdf22c0054c4/providers/Microsoft.Compute/locations/southeastasia/operations/48da8925-c906-488d-994c-3cd7d01ba51b?api-version=2017-12-01",
-      "EncodedRequestUri": "L3N1YnNjcmlwdGlvbnMvYmM2YTk3MDItNjczZC00ODY0LTgyMzgtY2RmMjJjMDA1NGM0L3Byb3ZpZGVycy9NaWNyb3NvZnQuQ29tcHV0ZS9sb2NhdGlvbnMvc291dGhlYXN0YXNpYS9vcGVyYXRpb25zLzQ4ZGE4OTI1LWM5MDYtNDg4ZC05OTRjLTNjZDdkMDFiYTUxYj9hcGktdmVyc2lvbj0yMDE3LTEyLTAx",
-=======
-      "RequestUri": "/subscriptions/24fb23e3-6ba3-41f0-9b6e-e41131d5d61e/resourceGroups/crptestar81831/providers/Microsoft.Compute/virtualMachineScaleSets/vmss6926/virtualMachines?$filter=properties/latestModelApplied%20eq%20true&api-version=2018-04-01",
-      "EncodedRequestUri": "L3N1YnNjcmlwdGlvbnMvMjRmYjIzZTMtNmJhMy00MWYwLTliNmUtZTQxMTMxZDVkNjFlL3Jlc291cmNlR3JvdXBzL2NycHRlc3RhcjgxODMxL3Byb3ZpZGVycy9NaWNyb3NvZnQuQ29tcHV0ZS92aXJ0dWFsTWFjaGluZVNjYWxlU2V0cy92bXNzNjkyNi92aXJ0dWFsTWFjaGluZXM/JGZpbHRlcj1wcm9wZXJ0aWVzL2xhdGVzdE1vZGVsQXBwbGllZCUyMGVxJTIwdHJ1ZSZhcGktdmVyc2lvbj0yMDE4LTA0LTAx",
->>>>>>> 43149714
-      "RequestMethod": "GET",
-      "RequestBody": "",
-      "RequestHeaders": {
-        "x-ms-client-request-id": [
-          "da8a0878-e62a-4738-9d70-94ef0e45df9f"
-        ],
-        "accept-language": [
-          "en-US"
-        ],
-        "User-Agent": [
-<<<<<<< HEAD
-          "FxVersion/4.7.2600.0",
-          "OSName/Windows_10_Enterprise",
-          "OSVersion/6.3.16299",
-          "Microsoft.Azure.Management.Compute.ComputeManagementClient/1.0.1503.0"
-        ]
-      },
-      "ResponseBody": "{\r\n  \"startTime\": \"2017-12-16T02:23:29.7089837+05:30\",\r\n  \"status\": \"InProgress\",\r\n  \"name\": \"48da8925-c906-488d-994c-3cd7d01ba51b\"\r\n}",
-=======
-          "FxVersion/4.6.25714.03",
-          "Microsoft.Azure.Management.Compute.ComputeManagementClient/18.0.0.0"
-        ]
-      },
-      "ResponseBody": "{\r\n  \"value\": [\r\n    {\r\n      \"instanceId\": \"0\",\r\n      \"sku\": {\r\n        \"name\": \"Standard_A0\",\r\n        \"tier\": \"Standard\"\r\n      },\r\n      \"properties\": {\r\n        \"latestModelApplied\": true,\r\n        \"vmId\": \"7c59fc69-46b6-45e0-9c3f-9a2f3aa17172\",\r\n        \"hardwareProfile\": {},\r\n        \"storageProfile\": {\r\n          \"imageReference\": {\r\n            \"publisher\": \"MicrosoftWindowsServer\",\r\n            \"offer\": \"WindowsServer\",\r\n            \"sku\": \"2012-R2-Datacenter\",\r\n            \"version\": \"4.127.20170406\"\r\n          },\r\n          \"osDisk\": {\r\n            \"osType\": \"Windows\",\r\n            \"name\": \"vmss6926_vmss6926_0_OsDisk_1_32a946caf9704a07a9b19fb283489cef\",\r\n            \"createOption\": \"FromImage\",\r\n            \"caching\": \"None\",\r\n            \"managedDisk\": {\r\n              \"storageAccountType\": \"Standard_LRS\",\r\n              \"id\": \"/subscriptions/24fb23e3-6ba3-41f0-9b6e-e41131d5d61e/resourceGroups/crptestar81831/providers/Microsoft.Compute/disks/vmss6926_vmss6926_0_OsDisk_1_32a946caf9704a07a9b19fb283489cef\"\r\n            },\r\n            \"diskSizeGB\": 127\r\n          },\r\n          \"dataDisks\": [\r\n            {\r\n              \"lun\": 1,\r\n              \"name\": \"vmss6926_vmss6926_0_disk2_a7cb2fd5ff05435a99d9eef6fd11b707\",\r\n              \"createOption\": \"Empty\",\r\n              \"caching\": \"None\",\r\n              \"managedDisk\": {\r\n                \"storageAccountType\": \"Standard_LRS\",\r\n                \"id\": \"/subscriptions/24fb23e3-6ba3-41f0-9b6e-e41131d5d61e/resourceGroups/crptestar81831/providers/Microsoft.Compute/disks/vmss6926_vmss6926_0_disk2_a7cb2fd5ff05435a99d9eef6fd11b707\"\r\n              },\r\n              \"diskSizeGB\": 128\r\n            }\r\n          ]\r\n        },\r\n        \"osProfile\": {\r\n          \"computerName\": \"test000000\",\r\n          \"adminUsername\": \"Foo12\",\r\n          \"windowsConfiguration\": {\r\n            \"provisionVMAgent\": true,\r\n            \"enableAutomaticUpdates\": true\r\n          },\r\n          \"secrets\": []\r\n        },\r\n        \"networkProfile\": {\r\n          \"networkInterfaces\": [\r\n            {\r\n              \"id\": \"/subscriptions/24fb23e3-6ba3-41f0-9b6e-e41131d5d61e/resourceGroups/crptestar81831/providers/Microsoft.Compute/virtualMachineScaleSets/vmss6926/virtualMachines/0/networkInterfaces/vmsstestnetconfig7053\"\r\n            }\r\n          ]\r\n        },\r\n        \"provisioningState\": \"Succeeded\"\r\n      },\r\n      \"type\": \"Microsoft.Compute/virtualMachineScaleSets/virtualMachines\",\r\n      \"location\": \"southeastasia\",\r\n      \"tags\": {\r\n        \"RG\": \"rg\",\r\n        \"testTag\": \"1\"\r\n      },\r\n      \"id\": \"/subscriptions/24fb23e3-6ba3-41f0-9b6e-e41131d5d61e/resourceGroups/CRPTESTAR81831/providers/Microsoft.Compute/virtualMachineScaleSets/vmss6926/virtualMachines/0\",\r\n      \"name\": \"vmss6926_0\"\r\n    },\r\n    {\r\n      \"instanceId\": \"1\",\r\n      \"sku\": {\r\n        \"name\": \"Standard_A0\",\r\n        \"tier\": \"Standard\"\r\n      },\r\n      \"properties\": {\r\n        \"latestModelApplied\": true,\r\n        \"vmId\": \"0b31f471-cef5-4dba-bd66-8f3368d369e1\",\r\n        \"hardwareProfile\": {},\r\n        \"storageProfile\": {\r\n          \"imageReference\": {\r\n            \"publisher\": \"MicrosoftWindowsServer\",\r\n            \"offer\": \"WindowsServer\",\r\n            \"sku\": \"2012-R2-Datacenter\",\r\n            \"version\": \"4.127.20170406\"\r\n          },\r\n          \"osDisk\": {\r\n            \"osType\": \"Windows\",\r\n            \"name\": \"vmss6926_vmss6926_1_OsDisk_1_22df1491292644a286b679e51d0b3ea3\",\r\n            \"createOption\": \"FromImage\",\r\n            \"caching\": \"None\",\r\n            \"managedDisk\": {\r\n              \"storageAccountType\": \"Standard_LRS\",\r\n              \"id\": \"/subscriptions/24fb23e3-6ba3-41f0-9b6e-e41131d5d61e/resourceGroups/crptestar81831/providers/Microsoft.Compute/disks/vmss6926_vmss6926_1_OsDisk_1_22df1491292644a286b679e51d0b3ea3\"\r\n            },\r\n            \"diskSizeGB\": 127\r\n          },\r\n          \"dataDisks\": [\r\n            {\r\n              \"lun\": 1,\r\n              \"name\": \"vmss6926_vmss6926_1_disk2_e645f8ff46ed4a8eb2d3b54ba5c114f8\",\r\n              \"createOption\": \"Empty\",\r\n              \"caching\": \"None\",\r\n              \"managedDisk\": {\r\n                \"storageAccountType\": \"Standard_LRS\",\r\n                \"id\": \"/subscriptions/24fb23e3-6ba3-41f0-9b6e-e41131d5d61e/resourceGroups/crptestar81831/providers/Microsoft.Compute/disks/vmss6926_vmss6926_1_disk2_e645f8ff46ed4a8eb2d3b54ba5c114f8\"\r\n              },\r\n              \"diskSizeGB\": 128\r\n            }\r\n          ]\r\n        },\r\n        \"osProfile\": {\r\n          \"computerName\": \"test000001\",\r\n          \"adminUsername\": \"Foo12\",\r\n          \"windowsConfiguration\": {\r\n            \"provisionVMAgent\": true,\r\n            \"enableAutomaticUpdates\": true\r\n          },\r\n          \"secrets\": []\r\n        },\r\n        \"networkProfile\": {\r\n          \"networkInterfaces\": [\r\n            {\r\n              \"id\": \"/subscriptions/24fb23e3-6ba3-41f0-9b6e-e41131d5d61e/resourceGroups/crptestar81831/providers/Microsoft.Compute/virtualMachineScaleSets/vmss6926/virtualMachines/1/networkInterfaces/vmsstestnetconfig7053\"\r\n            }\r\n          ]\r\n        },\r\n        \"provisioningState\": \"Succeeded\"\r\n      },\r\n      \"type\": \"Microsoft.Compute/virtualMachineScaleSets/virtualMachines\",\r\n      \"location\": \"southeastasia\",\r\n      \"tags\": {\r\n        \"RG\": \"rg\",\r\n        \"testTag\": \"1\"\r\n      },\r\n      \"id\": \"/subscriptions/24fb23e3-6ba3-41f0-9b6e-e41131d5d61e/resourceGroups/CRPTESTAR81831/providers/Microsoft.Compute/virtualMachineScaleSets/vmss6926/virtualMachines/1\",\r\n      \"name\": \"vmss6926_1\"\r\n    }\r\n  ]\r\n}",
->>>>>>> 43149714
-      "ResponseHeaders": {
-        "Content-Length": [
-          "134"
-        ],
-        "Content-Type": [
-          "application/json; charset=utf-8"
-        ],
-        "Expires": [
-          "-1"
-        ],
-<<<<<<< HEAD
-=======
-        "Cache-Control": [
-          "no-cache"
-        ],
-        "Date": [
-          "Thu, 03 May 2018 16:30:39 GMT"
-        ],
->>>>>>> 43149714
-        "Pragma": [
-          "no-cache"
-        ],
-        "x-ms-ratelimit-remaining-resource": [
-          "Microsoft.Compute/GetOperation3Min;2146,Microsoft.Compute/GetOperation30Min;17932"
-        ],
-        "x-ms-ratelimit-remaining-resource": [
-          "Microsoft.Compute/HighCostGetVMScaleSet3Min;179,Microsoft.Compute/HighCostGetVMScaleSet30Min;899,Microsoft.Compute/VMScaleSetVMViews3Min;4996"
-        ],
-        "x-ms-request-charge": [
-          "2"
-        ],
-        "Strict-Transport-Security": [
-          "max-age=31536000; includeSubDomains"
-        ],
-        "x-ms-served-by": [
-<<<<<<< HEAD
-          "254b1f56-8d55-4dad-8894-c80cbc0fa044_131574917528659760"
-        ],
-        "x-ms-request-id": [
-          "3ac59fa2-14fe-4356-a6b0-0f58a88d9f24"
-        ],
-        "Cache-Control": [
-          "no-cache"
-        ],
-        "Server": [
-          "Microsoft-HTTPAPI/2.0",
-          "Microsoft-HTTPAPI/2.0"
-        ],
-        "x-ms-ratelimit-remaining-subscription-reads": [
-          "14953"
-        ],
-        "x-ms-correlation-request-id": [
-          "535566ec-e300-48bd-862c-b6e958e6697e"
-        ],
-        "x-ms-routing-request-id": [
-          "SOUTHINDIA:20171215T205729Z:535566ec-e300-48bd-862c-b6e958e6697e"
-        ],
-        "Date": [
-          "Fri, 15 Dec 2017 20:57:29 GMT"
-=======
-          "d8479ab9-b4a1-4ca4-bfe5-eb2106eeb54c_131698378694683489"
-        ],
-        "x-ms-request-id": [
-          "75a52f0e-6e61-4d1c-8865-6a73d3368496"
-        ],
-        "x-ms-ratelimit-remaining-subscription-reads": [
-          "14954"
-        ],
-        "x-ms-correlation-request-id": [
-          "fe940aa6-0e0a-4c47-a363-cfa41605dfa5"
-        ],
-        "x-ms-routing-request-id": [
-          "WESTUS2:20180503T163040Z:fe940aa6-0e0a-4c47-a363-cfa41605dfa5"
-        ],
-        "X-Content-Type-Options": [
-          "nosniff"
->>>>>>> 43149714
-        ]
-      },
-      "StatusCode": 200
-    },
-    {
-<<<<<<< HEAD
-      "RequestUri": "/subscriptions/bc6a9702-673d-4864-8238-cdf22c0054c4/providers/Microsoft.Compute/locations/southeastasia/operations/48da8925-c906-488d-994c-3cd7d01ba51b?api-version=2017-12-01",
-      "EncodedRequestUri": "L3N1YnNjcmlwdGlvbnMvYmM2YTk3MDItNjczZC00ODY0LTgyMzgtY2RmMjJjMDA1NGM0L3Byb3ZpZGVycy9NaWNyb3NvZnQuQ29tcHV0ZS9sb2NhdGlvbnMvc291dGhlYXN0YXNpYS9vcGVyYXRpb25zLzQ4ZGE4OTI1LWM5MDYtNDg4ZC05OTRjLTNjZDdkMDFiYTUxYj9hcGktdmVyc2lvbj0yMDE3LTEyLTAx",
-=======
-      "RequestUri": "/subscriptions/24fb23e3-6ba3-41f0-9b6e-e41131d5d61e/resourceGroups/crptestar81831/providers/Microsoft.Compute/virtualMachineScaleSets/vmss6926/virtualMachines?$expand=instanceView&$select=instanceView&api-version=2018-04-01",
-      "EncodedRequestUri": "L3N1YnNjcmlwdGlvbnMvMjRmYjIzZTMtNmJhMy00MWYwLTliNmUtZTQxMTMxZDVkNjFlL3Jlc291cmNlR3JvdXBzL2NycHRlc3RhcjgxODMxL3Byb3ZpZGVycy9NaWNyb3NvZnQuQ29tcHV0ZS92aXJ0dWFsTWFjaGluZVNjYWxlU2V0cy92bXNzNjkyNi92aXJ0dWFsTWFjaGluZXM/JGV4cGFuZD1pbnN0YW5jZVZpZXcmJHNlbGVjdD1pbnN0YW5jZVZpZXcmYXBpLXZlcnNpb249MjAxOC0wNC0wMQ==",
->>>>>>> 43149714
-      "RequestMethod": "GET",
-      "RequestBody": "",
-      "RequestHeaders": {
-        "x-ms-client-request-id": [
-          "506a8a1a-b9d2-438d-8279-9ebefc5f1894"
-        ],
-        "accept-language": [
-          "en-US"
-        ],
-        "User-Agent": [
-<<<<<<< HEAD
-          "FxVersion/4.7.2600.0",
-          "OSName/Windows_10_Enterprise",
-          "OSVersion/6.3.16299",
-          "Microsoft.Azure.Management.Compute.ComputeManagementClient/1.0.1503.0"
-        ]
-      },
-      "ResponseBody": "{\r\n  \"startTime\": \"2017-12-16T02:23:29.7089837+05:30\",\r\n  \"status\": \"InProgress\",\r\n  \"name\": \"48da8925-c906-488d-994c-3cd7d01ba51b\"\r\n}",
-=======
-          "FxVersion/4.6.25714.03",
-          "Microsoft.Azure.Management.Compute.ComputeManagementClient/18.0.0.0"
-        ]
-      },
-      "ResponseBody": "{\r\n  \"value\": [\r\n    {\r\n      \"instanceId\": \"0\",\r\n      \"properties\": {\r\n        \"latestModelApplied\": false,\r\n        \"instanceView\": {\r\n          \"placementGroupId\": \"aa43edeb-a6af-4363-af33-a8a77e268b65\",\r\n          \"platformUpdateDomain\": 0,\r\n          \"platformFaultDomain\": 0,\r\n          \"vmAgent\": {\r\n            \"vmAgentVersion\": \"Unknown\",\r\n            \"statuses\": [\r\n              {\r\n                \"code\": \"ProvisioningState/Unavailable\",\r\n                \"level\": \"Warning\",\r\n                \"displayStatus\": \"Not Ready\",\r\n                \"message\": \"VM status blob is found but not yet populated.\",\r\n                \"time\": \"2018-05-03T09:30:40-07:00\"\r\n              }\r\n            ]\r\n          },\r\n          \"disks\": [\r\n            {\r\n              \"name\": \"vmss6926_vmss6926_0_OsDisk_1_32a946caf9704a07a9b19fb283489cef\",\r\n              \"statuses\": [\r\n                {\r\n                  \"code\": \"ProvisioningState/succeeded\",\r\n                  \"level\": \"Info\",\r\n                  \"displayStatus\": \"Provisioning succeeded\",\r\n                  \"time\": \"2018-05-03T09:24:20.1897288-07:00\"\r\n                }\r\n              ]\r\n            },\r\n            {\r\n              \"name\": \"vmss6926_vmss6926_0_disk2_a7cb2fd5ff05435a99d9eef6fd11b707\",\r\n              \"statuses\": [\r\n                {\r\n                  \"code\": \"ProvisioningState/succeeded\",\r\n                  \"level\": \"Info\",\r\n                  \"displayStatus\": \"Provisioning succeeded\",\r\n                  \"time\": \"2018-05-03T09:24:20.1897288-07:00\"\r\n                }\r\n              ]\r\n            }\r\n          ],\r\n          \"statuses\": [\r\n            {\r\n              \"code\": \"ProvisioningState/succeeded\",\r\n              \"level\": \"Info\",\r\n              \"displayStatus\": \"Provisioning succeeded\",\r\n              \"time\": \"2018-05-03T09:30:31.5822274-07:00\"\r\n            },\r\n            {\r\n              \"code\": \"PowerState/running\",\r\n              \"level\": \"Info\",\r\n              \"displayStatus\": \"VM running\"\r\n            }\r\n          ]\r\n        },\r\n        \"hardwareProfile\": {},\r\n        \"provisioningState\": 0\r\n      },\r\n      \"id\": \"/subscriptions/24fb23e3-6ba3-41f0-9b6e-e41131d5d61e/resourceGroups/CRPTESTAR81831/providers/Microsoft.Compute/virtualMachineScaleSets/vmss6926/virtualMachines/0\"\r\n    },\r\n    {\r\n      \"instanceId\": \"1\",\r\n      \"properties\": {\r\n        \"latestModelApplied\": false,\r\n        \"instanceView\": {\r\n          \"placementGroupId\": \"aa43edeb-a6af-4363-af33-a8a77e268b65\",\r\n          \"platformUpdateDomain\": 1,\r\n          \"platformFaultDomain\": 1,\r\n          \"vmAgent\": {\r\n            \"vmAgentVersion\": \"Unknown\",\r\n            \"statuses\": [\r\n              {\r\n                \"code\": \"ProvisioningState/Unavailable\",\r\n                \"level\": \"Warning\",\r\n                \"displayStatus\": \"Not Ready\",\r\n                \"message\": \"VM status blob is found but not yet populated.\",\r\n                \"time\": \"2018-05-03T09:30:40-07:00\"\r\n              }\r\n            ]\r\n          },\r\n          \"disks\": [\r\n            {\r\n              \"name\": \"vmss6926_vmss6926_1_OsDisk_1_22df1491292644a286b679e51d0b3ea3\",\r\n              \"statuses\": [\r\n                {\r\n                  \"code\": \"ProvisioningState/succeeded\",\r\n                  \"level\": \"Info\",\r\n                  \"displayStatus\": \"Provisioning succeeded\",\r\n                  \"time\": \"2018-05-03T09:24:20.1740896-07:00\"\r\n                }\r\n              ]\r\n            },\r\n            {\r\n              \"name\": \"vmss6926_vmss6926_1_disk2_e645f8ff46ed4a8eb2d3b54ba5c114f8\",\r\n              \"statuses\": [\r\n                {\r\n                  \"code\": \"ProvisioningState/succeeded\",\r\n                  \"level\": \"Info\",\r\n                  \"displayStatus\": \"Provisioning succeeded\",\r\n                  \"time\": \"2018-05-03T09:24:20.1897288-07:00\"\r\n                }\r\n              ]\r\n            }\r\n          ],\r\n          \"statuses\": [\r\n            {\r\n              \"code\": \"ProvisioningState/succeeded\",\r\n              \"level\": \"Info\",\r\n              \"displayStatus\": \"Provisioning succeeded\",\r\n              \"time\": \"2018-05-03T09:30:31.5822274-07:00\"\r\n            },\r\n            {\r\n              \"code\": \"PowerState/running\",\r\n              \"level\": \"Info\",\r\n              \"displayStatus\": \"VM running\"\r\n            }\r\n          ]\r\n        },\r\n        \"hardwareProfile\": {},\r\n        \"provisioningState\": 0\r\n      },\r\n      \"id\": \"/subscriptions/24fb23e3-6ba3-41f0-9b6e-e41131d5d61e/resourceGroups/CRPTESTAR81831/providers/Microsoft.Compute/virtualMachineScaleSets/vmss6926/virtualMachines/1\"\r\n    }\r\n  ]\r\n}",
->>>>>>> 43149714
-      "ResponseHeaders": {
-        "Content-Length": [
-          "134"
-        ],
-        "Content-Type": [
-          "application/json; charset=utf-8"
-        ],
-        "Expires": [
-          "-1"
-        ],
-<<<<<<< HEAD
-=======
-        "Cache-Control": [
-          "no-cache"
-        ],
-        "Date": [
-          "Thu, 03 May 2018 16:30:40 GMT"
-        ],
->>>>>>> 43149714
-        "Pragma": [
-          "no-cache"
-        ],
-        "x-ms-ratelimit-remaining-resource": [
-          "Microsoft.Compute/GetOperation3Min;2146,Microsoft.Compute/GetOperation30Min;17929"
-        ],
-        "x-ms-ratelimit-remaining-resource": [
-          "Microsoft.Compute/HighCostGetVMScaleSet3Min;178,Microsoft.Compute/HighCostGetVMScaleSet30Min;898,Microsoft.Compute/VMScaleSetVMViews3Min;4994"
-        ],
-        "x-ms-request-charge": [
-          "2"
-        ],
-        "Strict-Transport-Security": [
-          "max-age=31536000; includeSubDomains"
-        ],
-        "x-ms-served-by": [
-<<<<<<< HEAD
-          "254b1f56-8d55-4dad-8894-c80cbc0fa044_131574917528659760"
-        ],
-        "x-ms-request-id": [
-          "679c0801-4fca-485e-a854-2af988039224"
-        ],
-        "Cache-Control": [
-          "no-cache"
-        ],
-        "Server": [
-          "Microsoft-HTTPAPI/2.0",
-          "Microsoft-HTTPAPI/2.0"
-        ],
-        "x-ms-ratelimit-remaining-subscription-reads": [
-          "14952"
-        ],
-        "x-ms-correlation-request-id": [
-          "8de8f378-e0c5-426e-b5e4-2e534a9e8d07"
-        ],
-        "x-ms-routing-request-id": [
-          "SOUTHINDIA:20171215T205800Z:8de8f378-e0c5-426e-b5e4-2e534a9e8d07"
-        ],
-        "Date": [
-          "Fri, 15 Dec 2017 20:57:59 GMT"
-=======
-          "d8479ab9-b4a1-4ca4-bfe5-eb2106eeb54c_131698378694683489"
-        ],
-        "x-ms-request-id": [
-          "6252a55d-e4fd-4b1b-b4f9-4b0420c1c179"
-        ],
-        "x-ms-ratelimit-remaining-subscription-reads": [
-          "14953"
-        ],
-        "x-ms-correlation-request-id": [
-          "223c4509-bcd3-49c7-8420-73ff715a0322"
-        ],
-        "x-ms-routing-request-id": [
-          "WESTUS2:20180503T163040Z:223c4509-bcd3-49c7-8420-73ff715a0322"
-        ],
-        "X-Content-Type-Options": [
-          "nosniff"
->>>>>>> 43149714
-        ]
-      },
-      "StatusCode": 200
-    },
-    {
-<<<<<<< HEAD
-      "RequestUri": "/subscriptions/bc6a9702-673d-4864-8238-cdf22c0054c4/providers/Microsoft.Compute/locations/southeastasia/operations/48da8925-c906-488d-994c-3cd7d01ba51b?api-version=2017-12-01",
-      "EncodedRequestUri": "L3N1YnNjcmlwdGlvbnMvYmM2YTk3MDItNjczZC00ODY0LTgyMzgtY2RmMjJjMDA1NGM0L3Byb3ZpZGVycy9NaWNyb3NvZnQuQ29tcHV0ZS9sb2NhdGlvbnMvc291dGhlYXN0YXNpYS9vcGVyYXRpb25zLzQ4ZGE4OTI1LWM5MDYtNDg4ZC05OTRjLTNjZDdkMDFiYTUxYj9hcGktdmVyc2lvbj0yMDE3LTEyLTAx",
-      "RequestMethod": "GET",
-=======
-      "RequestUri": "/subscriptions/24fb23e3-6ba3-41f0-9b6e-e41131d5d61e/resourceGroups/crptestar81831/providers/Microsoft.Compute/virtualMachineScaleSets/vmss6926/virtualmachines/0/start?api-version=2018-04-01",
-      "EncodedRequestUri": "L3N1YnNjcmlwdGlvbnMvMjRmYjIzZTMtNmJhMy00MWYwLTliNmUtZTQxMTMxZDVkNjFlL3Jlc291cmNlR3JvdXBzL2NycHRlc3RhcjgxODMxL3Byb3ZpZGVycy9NaWNyb3NvZnQuQ29tcHV0ZS92aXJ0dWFsTWFjaGluZVNjYWxlU2V0cy92bXNzNjkyNi92aXJ0dWFsbWFjaGluZXMvMC9zdGFydD9hcGktdmVyc2lvbj0yMDE4LTA0LTAx",
-      "RequestMethod": "POST",
->>>>>>> 43149714
-      "RequestBody": "",
-      "RequestHeaders": {
-        "x-ms-client-request-id": [
-          "01f668cc-f4d1-41c3-9943-e7bbed807b7f"
-        ],
-        "accept-language": [
-          "en-US"
-        ],
-        "User-Agent": [
-<<<<<<< HEAD
-          "FxVersion/4.7.2600.0",
-          "OSName/Windows_10_Enterprise",
-          "OSVersion/6.3.16299",
-          "Microsoft.Azure.Management.Compute.ComputeManagementClient/1.0.1503.0"
-        ]
-      },
-      "ResponseBody": "{\r\n  \"startTime\": \"2017-12-16T02:23:29.7089837+05:30\",\r\n  \"status\": \"InProgress\",\r\n  \"name\": \"48da8925-c906-488d-994c-3cd7d01ba51b\"\r\n}",
-      "ResponseHeaders": {
-        "Content-Length": [
-          "134"
-        ],
-        "Content-Type": [
-          "application/json; charset=utf-8"
-=======
-          "FxVersion/4.6.25714.03",
-          "Microsoft.Azure.Management.Compute.ComputeManagementClient/18.0.0.0"
-        ]
-      },
-      "ResponseBody": "",
-      "ResponseHeaders": {
-        "Content-Length": [
-          "0"
->>>>>>> 43149714
-        ],
-        "Expires": [
-          "-1"
-        ],
-<<<<<<< HEAD
-        "Pragma": [
-          "no-cache"
-        ],
-        "x-ms-ratelimit-remaining-resource": [
-          "Microsoft.Compute/GetOperation3Min;2146,Microsoft.Compute/GetOperation30Min;17927"
-=======
-        "Cache-Control": [
-          "no-cache"
-        ],
-        "Date": [
-          "Thu, 03 May 2018 16:30:40 GMT"
-        ],
-        "Pragma": [
-          "no-cache"
-        ],
-        "Location": [
-          "https://management.azure.com/subscriptions/24fb23e3-6ba3-41f0-9b6e-e41131d5d61e/providers/Microsoft.Compute/locations/southeastasia/operations/be4fa14a-179a-47e3-be7e-efaf1436b360?monitor=true&api-version=2018-04-01"
-        ],
-        "Server": [
-          "Microsoft-HTTPAPI/2.0",
-          "Microsoft-HTTPAPI/2.0"
-        ],
-        "Azure-AsyncOperation": [
-          "https://management.azure.com/subscriptions/24fb23e3-6ba3-41f0-9b6e-e41131d5d61e/providers/Microsoft.Compute/locations/southeastasia/operations/be4fa14a-179a-47e3-be7e-efaf1436b360?api-version=2018-04-01"
-        ],
-        "x-ms-ratelimit-remaining-resource": [
-          "Microsoft.Compute/VMScaleSetActions3Min;239,Microsoft.Compute/VMScaleSetActions30Min;1199,Microsoft.Compute/VMScaleSetVMActions3Min;199,Microsoft.Compute/VMScaleSetVMActions30Min;999,Microsoft.Compute/VMScaleSetBatchedVMRequests5Min;2106,Microsoft.Compute/VmssQueuedVMOperations;4799"
-        ],
-        "x-ms-request-charge": [
-          "1"
->>>>>>> 43149714
-        ],
-        "Strict-Transport-Security": [
-          "max-age=31536000; includeSubDomains"
-        ],
-        "x-ms-served-by": [
-<<<<<<< HEAD
-          "254b1f56-8d55-4dad-8894-c80cbc0fa044_131574917528659760"
-        ],
-        "x-ms-request-id": [
-          "6fbb2931-8e74-460d-826d-bfb8a4c9daa0"
-        ],
-        "Cache-Control": [
-          "no-cache"
-        ],
-        "Server": [
-          "Microsoft-HTTPAPI/2.0",
-          "Microsoft-HTTPAPI/2.0"
-        ],
-        "x-ms-ratelimit-remaining-subscription-reads": [
-          "14951"
-        ],
-        "x-ms-correlation-request-id": [
-          "48d36554-29a4-4e33-9fe7-36dc427087d8"
-        ],
-        "x-ms-routing-request-id": [
-          "SOUTHINDIA:20171215T205830Z:48d36554-29a4-4e33-9fe7-36dc427087d8"
-        ],
-        "Date": [
-          "Fri, 15 Dec 2017 20:58:29 GMT"
-=======
-          "d8479ab9-b4a1-4ca4-bfe5-eb2106eeb54c_131698378694683489"
-        ],
-        "x-ms-request-id": [
-          "be4fa14a-179a-47e3-be7e-efaf1436b360"
-        ],
-        "x-ms-ratelimit-remaining-subscription-writes": [
-          "1198"
-        ],
-        "x-ms-correlation-request-id": [
-          "9e47191c-5e94-4596-8dab-5bc1817d94a0"
-        ],
-        "x-ms-routing-request-id": [
-          "WESTUS2:20180503T163040Z:9e47191c-5e94-4596-8dab-5bc1817d94a0"
-        ],
-        "X-Content-Type-Options": [
-          "nosniff"
->>>>>>> 43149714
-        ]
-      },
-      "StatusCode": 202
-    },
-    {
-<<<<<<< HEAD
-      "RequestUri": "/subscriptions/bc6a9702-673d-4864-8238-cdf22c0054c4/providers/Microsoft.Compute/locations/southeastasia/operations/48da8925-c906-488d-994c-3cd7d01ba51b?api-version=2017-12-01",
-      "EncodedRequestUri": "L3N1YnNjcmlwdGlvbnMvYmM2YTk3MDItNjczZC00ODY0LTgyMzgtY2RmMjJjMDA1NGM0L3Byb3ZpZGVycy9NaWNyb3NvZnQuQ29tcHV0ZS9sb2NhdGlvbnMvc291dGhlYXN0YXNpYS9vcGVyYXRpb25zLzQ4ZGE4OTI1LWM5MDYtNDg4ZC05OTRjLTNjZDdkMDFiYTUxYj9hcGktdmVyc2lvbj0yMDE3LTEyLTAx",
-=======
-      "RequestUri": "/subscriptions/24fb23e3-6ba3-41f0-9b6e-e41131d5d61e/providers/Microsoft.Compute/locations/southeastasia/operations/be4fa14a-179a-47e3-be7e-efaf1436b360?api-version=2018-04-01",
-      "EncodedRequestUri": "L3N1YnNjcmlwdGlvbnMvMjRmYjIzZTMtNmJhMy00MWYwLTliNmUtZTQxMTMxZDVkNjFlL3Byb3ZpZGVycy9NaWNyb3NvZnQuQ29tcHV0ZS9sb2NhdGlvbnMvc291dGhlYXN0YXNpYS9vcGVyYXRpb25zL2JlNGZhMTRhLTE3OWEtNDdlMy1iZTdlLWVmYWYxNDM2YjM2MD9hcGktdmVyc2lvbj0yMDE4LTA0LTAx",
->>>>>>> 43149714
-      "RequestMethod": "GET",
-      "RequestBody": "",
-      "RequestHeaders": {
-        "User-Agent": [
-<<<<<<< HEAD
-          "FxVersion/4.7.2600.0",
-          "OSName/Windows_10_Enterprise",
-          "OSVersion/6.3.16299",
-          "Microsoft.Azure.Management.Compute.ComputeManagementClient/1.0.1503.0"
-        ]
-      },
-      "ResponseBody": "{\r\n  \"startTime\": \"2017-12-16T02:23:29.7089837+05:30\",\r\n  \"status\": \"InProgress\",\r\n  \"name\": \"48da8925-c906-488d-994c-3cd7d01ba51b\"\r\n}",
-=======
-          "FxVersion/4.6.25714.03",
-          "Microsoft.Azure.Management.Compute.ComputeManagementClient/18.0.0.0"
-        ]
-      },
-      "ResponseBody": "{\r\n  \"startTime\": \"2018-05-03T09:30:40.6916549-07:00\",\r\n  \"endTime\": \"2018-05-03T09:30:43.0198-07:00\",\r\n  \"status\": \"Succeeded\",\r\n  \"name\": \"be4fa14a-179a-47e3-be7e-efaf1436b360\"\r\n}",
->>>>>>> 43149714
-      "ResponseHeaders": {
-        "Content-Length": [
-          "134"
-        ],
-        "Content-Type": [
-          "application/json; charset=utf-8"
-        ],
-        "Expires": [
-          "-1"
-        ],
-<<<<<<< HEAD
-=======
-        "Cache-Control": [
-          "no-cache"
-        ],
-        "Date": [
-          "Thu, 03 May 2018 16:31:10 GMT"
-        ],
->>>>>>> 43149714
-        "Pragma": [
-          "no-cache"
-        ],
-        "x-ms-ratelimit-remaining-resource": [
-          "Microsoft.Compute/GetOperation3Min;2146,Microsoft.Compute/GetOperation30Min;17924"
-        ],
-        "x-ms-ratelimit-remaining-resource": [
-          "Microsoft.Compute/GetOperation3Min;14981,Microsoft.Compute/GetOperation30Min;29950"
-        ],
-        "Strict-Transport-Security": [
-          "max-age=31536000; includeSubDomains"
-        ],
-        "x-ms-served-by": [
-<<<<<<< HEAD
-          "254b1f56-8d55-4dad-8894-c80cbc0fa044_131574917528659760"
-        ],
-        "x-ms-request-id": [
-          "7b36f2b1-497e-48b1-b629-4186b89f3501"
-        ],
-        "Cache-Control": [
-          "no-cache"
-        ],
-        "Server": [
-          "Microsoft-HTTPAPI/2.0",
-          "Microsoft-HTTPAPI/2.0"
-        ],
-        "x-ms-ratelimit-remaining-subscription-reads": [
-          "14950"
-        ],
-        "x-ms-correlation-request-id": [
-          "ddeffda2-66da-4b3f-9140-3567ea077f05"
-        ],
-        "x-ms-routing-request-id": [
-          "SOUTHINDIA:20171215T205900Z:ddeffda2-66da-4b3f-9140-3567ea077f05"
-        ],
-        "Date": [
-          "Fri, 15 Dec 2017 20:58:59 GMT"
-=======
-          "d8479ab9-b4a1-4ca4-bfe5-eb2106eeb54c_131698378694683489"
-        ],
-        "x-ms-request-id": [
-          "2aa76a7e-9a28-43d0-af9f-6121218a08ec"
-        ],
-        "x-ms-ratelimit-remaining-subscription-reads": [
-          "14952"
-        ],
-        "x-ms-correlation-request-id": [
-          "8dd1fd36-8cdb-4072-b6a0-3fd9aaca9a4e"
-        ],
-        "x-ms-routing-request-id": [
-          "WESTUS2:20180503T163111Z:8dd1fd36-8cdb-4072-b6a0-3fd9aaca9a4e"
-        ],
-        "X-Content-Type-Options": [
-          "nosniff"
->>>>>>> 43149714
-        ]
-      },
-      "StatusCode": 200
-    },
-    {
-<<<<<<< HEAD
-      "RequestUri": "/subscriptions/bc6a9702-673d-4864-8238-cdf22c0054c4/providers/Microsoft.Compute/locations/southeastasia/operations/48da8925-c906-488d-994c-3cd7d01ba51b?api-version=2017-12-01",
-      "EncodedRequestUri": "L3N1YnNjcmlwdGlvbnMvYmM2YTk3MDItNjczZC00ODY0LTgyMzgtY2RmMjJjMDA1NGM0L3Byb3ZpZGVycy9NaWNyb3NvZnQuQ29tcHV0ZS9sb2NhdGlvbnMvc291dGhlYXN0YXNpYS9vcGVyYXRpb25zLzQ4ZGE4OTI1LWM5MDYtNDg4ZC05OTRjLTNjZDdkMDFiYTUxYj9hcGktdmVyc2lvbj0yMDE3LTEyLTAx",
-=======
-      "RequestUri": "/subscriptions/24fb23e3-6ba3-41f0-9b6e-e41131d5d61e/providers/Microsoft.Compute/locations/southeastasia/operations/be4fa14a-179a-47e3-be7e-efaf1436b360?monitor=true&api-version=2018-04-01",
-      "EncodedRequestUri": "L3N1YnNjcmlwdGlvbnMvMjRmYjIzZTMtNmJhMy00MWYwLTliNmUtZTQxMTMxZDVkNjFlL3Byb3ZpZGVycy9NaWNyb3NvZnQuQ29tcHV0ZS9sb2NhdGlvbnMvc291dGhlYXN0YXNpYS9vcGVyYXRpb25zL2JlNGZhMTRhLTE3OWEtNDdlMy1iZTdlLWVmYWYxNDM2YjM2MD9tb25pdG9yPXRydWUmYXBpLXZlcnNpb249MjAxOC0wNC0wMQ==",
->>>>>>> 43149714
-      "RequestMethod": "GET",
-      "RequestBody": "",
-      "RequestHeaders": {
-        "User-Agent": [
-<<<<<<< HEAD
-          "FxVersion/4.7.2600.0",
-          "OSName/Windows_10_Enterprise",
-          "OSVersion/6.3.16299",
-          "Microsoft.Azure.Management.Compute.ComputeManagementClient/1.0.1503.0"
-        ]
-      },
-      "ResponseBody": "{\r\n  \"startTime\": \"2017-12-16T02:23:29.7089837+05:30\",\r\n  \"status\": \"InProgress\",\r\n  \"name\": \"48da8925-c906-488d-994c-3cd7d01ba51b\"\r\n}",
-      "ResponseHeaders": {
-        "Content-Length": [
-          "134"
-        ],
-        "Content-Type": [
-          "application/json; charset=utf-8"
-=======
-          "FxVersion/4.6.25714.03",
-          "Microsoft.Azure.Management.Compute.ComputeManagementClient/18.0.0.0"
-        ]
-      },
-      "ResponseBody": "",
-      "ResponseHeaders": {
-        "Content-Length": [
-          "0"
->>>>>>> 43149714
-        ],
-        "Expires": [
-          "-1"
-        ],
-<<<<<<< HEAD
-        "Pragma": [
-          "no-cache"
-        ],
-        "x-ms-ratelimit-remaining-resource": [
-          "Microsoft.Compute/GetOperation3Min;2146,Microsoft.Compute/GetOperation30Min;17921"
-=======
-        "Cache-Control": [
-          "no-cache"
-        ],
-        "Date": [
-          "Thu, 03 May 2018 16:31:10 GMT"
-        ],
-        "Pragma": [
-          "no-cache"
-        ],
-        "Server": [
-          "Microsoft-HTTPAPI/2.0",
-          "Microsoft-HTTPAPI/2.0"
-        ],
-        "x-ms-ratelimit-remaining-resource": [
-          "Microsoft.Compute/GetOperation3Min;14980,Microsoft.Compute/GetOperation30Min;29949"
->>>>>>> 43149714
-        ],
-        "Strict-Transport-Security": [
-          "max-age=31536000; includeSubDomains"
-        ],
-        "x-ms-served-by": [
-<<<<<<< HEAD
-          "254b1f56-8d55-4dad-8894-c80cbc0fa044_131574917528659760"
-        ],
-        "x-ms-request-id": [
-          "9dfc384b-20b7-48cf-9899-a7e1ac8ff99a"
-        ],
-        "Cache-Control": [
-          "no-cache"
-        ],
-        "Server": [
-          "Microsoft-HTTPAPI/2.0",
-          "Microsoft-HTTPAPI/2.0"
-        ],
-        "x-ms-ratelimit-remaining-subscription-reads": [
-          "14949"
-        ],
-        "x-ms-correlation-request-id": [
-          "6ea92cae-5280-4863-8c64-39add7f082a1"
-        ],
-        "x-ms-routing-request-id": [
-          "SOUTHINDIA:20171215T205930Z:6ea92cae-5280-4863-8c64-39add7f082a1"
-        ],
-        "Date": [
-          "Fri, 15 Dec 2017 20:59:30 GMT"
-=======
-          "d8479ab9-b4a1-4ca4-bfe5-eb2106eeb54c_131698378694683489"
-        ],
-        "x-ms-request-id": [
-          "fc42f016-62f9-4e00-8c90-4241bfa784f7"
-        ],
-        "x-ms-ratelimit-remaining-subscription-reads": [
-          "14951"
-        ],
-        "x-ms-correlation-request-id": [
-          "edd1c6d5-5251-4f38-aec7-71d91c31c16e"
-        ],
-        "x-ms-routing-request-id": [
-          "WESTUS2:20180503T163111Z:edd1c6d5-5251-4f38-aec7-71d91c31c16e"
-        ],
-        "X-Content-Type-Options": [
-          "nosniff"
->>>>>>> 43149714
-        ]
-      },
-      "StatusCode": 200
-    },
-    {
-<<<<<<< HEAD
-      "RequestUri": "/subscriptions/bc6a9702-673d-4864-8238-cdf22c0054c4/providers/Microsoft.Compute/locations/southeastasia/operations/48da8925-c906-488d-994c-3cd7d01ba51b?api-version=2017-12-01",
-      "EncodedRequestUri": "L3N1YnNjcmlwdGlvbnMvYmM2YTk3MDItNjczZC00ODY0LTgyMzgtY2RmMjJjMDA1NGM0L3Byb3ZpZGVycy9NaWNyb3NvZnQuQ29tcHV0ZS9sb2NhdGlvbnMvc291dGhlYXN0YXNpYS9vcGVyYXRpb25zLzQ4ZGE4OTI1LWM5MDYtNDg4ZC05OTRjLTNjZDdkMDFiYTUxYj9hcGktdmVyc2lvbj0yMDE3LTEyLTAx",
-      "RequestMethod": "GET",
-=======
-      "RequestUri": "/subscriptions/24fb23e3-6ba3-41f0-9b6e-e41131d5d61e/resourceGroups/crptestar81831/providers/Microsoft.Compute/virtualMachineScaleSets/vmss6926/virtualmachines/0/reimage?api-version=2018-04-01",
-      "EncodedRequestUri": "L3N1YnNjcmlwdGlvbnMvMjRmYjIzZTMtNmJhMy00MWYwLTliNmUtZTQxMTMxZDVkNjFlL3Jlc291cmNlR3JvdXBzL2NycHRlc3RhcjgxODMxL3Byb3ZpZGVycy9NaWNyb3NvZnQuQ29tcHV0ZS92aXJ0dWFsTWFjaGluZVNjYWxlU2V0cy92bXNzNjkyNi92aXJ0dWFsbWFjaGluZXMvMC9yZWltYWdlP2FwaS12ZXJzaW9uPTIwMTgtMDQtMDE=",
-      "RequestMethod": "POST",
->>>>>>> 43149714
-      "RequestBody": "",
-      "RequestHeaders": {
-        "x-ms-client-request-id": [
-          "4e7fdbe0-7b6c-4c81-a3a8-95f3be0484c0"
-        ],
-        "accept-language": [
-          "en-US"
-        ],
-        "User-Agent": [
-<<<<<<< HEAD
-          "FxVersion/4.7.2600.0",
-          "OSName/Windows_10_Enterprise",
-          "OSVersion/6.3.16299",
-          "Microsoft.Azure.Management.Compute.ComputeManagementClient/1.0.1503.0"
-        ]
-      },
-      "ResponseBody": "{\r\n  \"startTime\": \"2017-12-16T02:23:29.7089837+05:30\",\r\n  \"status\": \"InProgress\",\r\n  \"name\": \"48da8925-c906-488d-994c-3cd7d01ba51b\"\r\n}",
-      "ResponseHeaders": {
-        "Content-Length": [
-          "134"
-        ],
-        "Content-Type": [
-          "application/json; charset=utf-8"
-=======
-          "FxVersion/4.6.25714.03",
-          "Microsoft.Azure.Management.Compute.ComputeManagementClient/18.0.0.0"
-        ]
-      },
-      "ResponseBody": "",
-      "ResponseHeaders": {
-        "Content-Length": [
-          "0"
->>>>>>> 43149714
-        ],
-        "Expires": [
-          "-1"
-        ],
-<<<<<<< HEAD
-        "Pragma": [
-          "no-cache"
-        ],
-        "x-ms-ratelimit-remaining-resource": [
-          "Microsoft.Compute/GetOperation3Min;2145,Microsoft.Compute/GetOperation30Min;17918"
-=======
-        "Cache-Control": [
-          "no-cache"
-        ],
-        "Date": [
-          "Thu, 03 May 2018 16:31:10 GMT"
-        ],
-        "Pragma": [
-          "no-cache"
-        ],
-        "Location": [
-          "https://management.azure.com/subscriptions/24fb23e3-6ba3-41f0-9b6e-e41131d5d61e/providers/Microsoft.Compute/locations/southeastasia/operations/25fa4ed9-f464-4771-9801-49cfaf78026e?monitor=true&api-version=2018-04-01"
-        ],
-        "Server": [
-          "Microsoft-HTTPAPI/2.0",
-          "Microsoft-HTTPAPI/2.0"
-        ],
-        "Azure-AsyncOperation": [
-          "https://management.azure.com/subscriptions/24fb23e3-6ba3-41f0-9b6e-e41131d5d61e/providers/Microsoft.Compute/locations/southeastasia/operations/25fa4ed9-f464-4771-9801-49cfaf78026e?api-version=2018-04-01"
-        ],
-        "x-ms-ratelimit-remaining-resource": [
-          "Microsoft.Compute/VMScaleSetActions3Min;238,Microsoft.Compute/VMScaleSetActions30Min;1198,Microsoft.Compute/VMScaleSetVMActions3Min;198,Microsoft.Compute/VMScaleSetVMActions30Min;998,Microsoft.Compute/VMScaleSetBatchedVMRequests5Min;2105,Microsoft.Compute/VmssQueuedVMOperations;4799"
-        ],
-        "x-ms-request-charge": [
-          "1"
->>>>>>> 43149714
-        ],
-        "Strict-Transport-Security": [
-          "max-age=31536000; includeSubDomains"
-        ],
-        "x-ms-served-by": [
-<<<<<<< HEAD
-          "254b1f56-8d55-4dad-8894-c80cbc0fa044_131574917528659760"
-        ],
-        "x-ms-request-id": [
-          "91492d51-ae89-4df1-90f8-fd60b67aa0cb"
-        ],
-        "Cache-Control": [
-          "no-cache"
-        ],
-        "Server": [
-          "Microsoft-HTTPAPI/2.0",
-          "Microsoft-HTTPAPI/2.0"
-        ],
-        "x-ms-ratelimit-remaining-subscription-reads": [
-          "14948"
-        ],
-        "x-ms-correlation-request-id": [
-          "f02a48c0-e917-4f69-b06a-fbef0f8d8dc8"
-        ],
-        "x-ms-routing-request-id": [
-          "SOUTHINDIA:20171215T210000Z:f02a48c0-e917-4f69-b06a-fbef0f8d8dc8"
-        ],
-        "Date": [
-          "Fri, 15 Dec 2017 21:00:00 GMT"
-=======
-          "d8479ab9-b4a1-4ca4-bfe5-eb2106eeb54c_131698378694683489"
-        ],
-        "x-ms-request-id": [
-          "25fa4ed9-f464-4771-9801-49cfaf78026e"
-        ],
-        "x-ms-ratelimit-remaining-subscription-writes": [
-          "1197"
-        ],
-        "x-ms-correlation-request-id": [
-          "1830b15b-c558-45ba-8362-3a7066e416d5"
-        ],
-        "x-ms-routing-request-id": [
-          "WESTUS2:20180503T163111Z:1830b15b-c558-45ba-8362-3a7066e416d5"
-        ],
-        "X-Content-Type-Options": [
-          "nosniff"
->>>>>>> 43149714
-        ]
-      },
-      "StatusCode": 202
-    },
-    {
-<<<<<<< HEAD
-      "RequestUri": "/subscriptions/bc6a9702-673d-4864-8238-cdf22c0054c4/providers/Microsoft.Compute/locations/southeastasia/operations/48da8925-c906-488d-994c-3cd7d01ba51b?api-version=2017-12-01",
-      "EncodedRequestUri": "L3N1YnNjcmlwdGlvbnMvYmM2YTk3MDItNjczZC00ODY0LTgyMzgtY2RmMjJjMDA1NGM0L3Byb3ZpZGVycy9NaWNyb3NvZnQuQ29tcHV0ZS9sb2NhdGlvbnMvc291dGhlYXN0YXNpYS9vcGVyYXRpb25zLzQ4ZGE4OTI1LWM5MDYtNDg4ZC05OTRjLTNjZDdkMDFiYTUxYj9hcGktdmVyc2lvbj0yMDE3LTEyLTAx",
-=======
-      "RequestUri": "/subscriptions/24fb23e3-6ba3-41f0-9b6e-e41131d5d61e/providers/Microsoft.Compute/locations/southeastasia/operations/25fa4ed9-f464-4771-9801-49cfaf78026e?api-version=2018-04-01",
-      "EncodedRequestUri": "L3N1YnNjcmlwdGlvbnMvMjRmYjIzZTMtNmJhMy00MWYwLTliNmUtZTQxMTMxZDVkNjFlL3Byb3ZpZGVycy9NaWNyb3NvZnQuQ29tcHV0ZS9sb2NhdGlvbnMvc291dGhlYXN0YXNpYS9vcGVyYXRpb25zLzI1ZmE0ZWQ5LWY0NjQtNDc3MS05ODAxLTQ5Y2ZhZjc4MDI2ZT9hcGktdmVyc2lvbj0yMDE4LTA0LTAx",
->>>>>>> 43149714
-      "RequestMethod": "GET",
-      "RequestBody": "",
-      "RequestHeaders": {
-        "User-Agent": [
-<<<<<<< HEAD
-          "FxVersion/4.7.2600.0",
-          "OSName/Windows_10_Enterprise",
-          "OSVersion/6.3.16299",
-          "Microsoft.Azure.Management.Compute.ComputeManagementClient/1.0.1503.0"
-        ]
-      },
-      "ResponseBody": "{\r\n  \"startTime\": \"2017-12-16T02:23:29.7089837+05:30\",\r\n  \"status\": \"InProgress\",\r\n  \"name\": \"48da8925-c906-488d-994c-3cd7d01ba51b\"\r\n}",
-=======
-          "FxVersion/4.6.25714.03",
-          "Microsoft.Azure.Management.Compute.ComputeManagementClient/18.0.0.0"
-        ]
-      },
-      "ResponseBody": "{\r\n  \"startTime\": \"2018-05-03T09:31:11.6293569-07:00\",\r\n  \"status\": \"InProgress\",\r\n  \"name\": \"25fa4ed9-f464-4771-9801-49cfaf78026e\"\r\n}",
->>>>>>> 43149714
-      "ResponseHeaders": {
-        "Content-Length": [
-          "134"
-        ],
-        "Content-Type": [
-          "application/json; charset=utf-8"
-        ],
-        "Expires": [
-          "-1"
-        ],
-<<<<<<< HEAD
-=======
-        "Cache-Control": [
-          "no-cache"
-        ],
-        "Date": [
-          "Thu, 03 May 2018 16:31:41 GMT"
-        ],
->>>>>>> 43149714
-        "Pragma": [
-          "no-cache"
-        ],
-        "x-ms-ratelimit-remaining-resource": [
-          "Microsoft.Compute/GetOperation3Min;2145,Microsoft.Compute/GetOperation30Min;17915"
-        ],
-        "x-ms-ratelimit-remaining-resource": [
-          "Microsoft.Compute/GetOperation3Min;14981,Microsoft.Compute/GetOperation30Min;29947"
-        ],
-        "Strict-Transport-Security": [
-          "max-age=31536000; includeSubDomains"
-        ],
-        "x-ms-served-by": [
-<<<<<<< HEAD
-          "254b1f56-8d55-4dad-8894-c80cbc0fa044_131574917528659760"
-        ],
-        "x-ms-request-id": [
-          "eea5b428-de7f-436e-b8ee-b1edbe6dccc7"
-        ],
-        "Cache-Control": [
-          "no-cache"
-        ],
-        "Server": [
-          "Microsoft-HTTPAPI/2.0",
-          "Microsoft-HTTPAPI/2.0"
-        ],
-        "x-ms-ratelimit-remaining-subscription-reads": [
-          "14947"
-        ],
-        "x-ms-correlation-request-id": [
-          "e62d1605-56e4-4c5d-ab79-d17e4d11530a"
-        ],
-        "x-ms-routing-request-id": [
-          "SOUTHINDIA:20171215T210030Z:e62d1605-56e4-4c5d-ab79-d17e4d11530a"
-        ],
-        "Date": [
-          "Fri, 15 Dec 2017 21:00:29 GMT"
-=======
-          "d8479ab9-b4a1-4ca4-bfe5-eb2106eeb54c_131698378694683489"
-        ],
-        "x-ms-request-id": [
-          "b5120381-82f8-439a-96d5-a074e488fb51"
-        ],
-        "x-ms-ratelimit-remaining-subscription-reads": [
-          "14950"
-        ],
-        "x-ms-correlation-request-id": [
-          "ce564735-7c14-45b3-818b-f6b93134fd1c"
-        ],
-        "x-ms-routing-request-id": [
-          "WESTUS2:20180503T163142Z:ce564735-7c14-45b3-818b-f6b93134fd1c"
-        ],
-        "X-Content-Type-Options": [
-          "nosniff"
->>>>>>> 43149714
-        ]
-      },
-      "StatusCode": 200
-    },
-    {
-<<<<<<< HEAD
-      "RequestUri": "/subscriptions/bc6a9702-673d-4864-8238-cdf22c0054c4/providers/Microsoft.Compute/locations/southeastasia/operations/48da8925-c906-488d-994c-3cd7d01ba51b?api-version=2017-12-01",
-      "EncodedRequestUri": "L3N1YnNjcmlwdGlvbnMvYmM2YTk3MDItNjczZC00ODY0LTgyMzgtY2RmMjJjMDA1NGM0L3Byb3ZpZGVycy9NaWNyb3NvZnQuQ29tcHV0ZS9sb2NhdGlvbnMvc291dGhlYXN0YXNpYS9vcGVyYXRpb25zLzQ4ZGE4OTI1LWM5MDYtNDg4ZC05OTRjLTNjZDdkMDFiYTUxYj9hcGktdmVyc2lvbj0yMDE3LTEyLTAx",
-=======
-      "RequestUri": "/subscriptions/24fb23e3-6ba3-41f0-9b6e-e41131d5d61e/providers/Microsoft.Compute/locations/southeastasia/operations/25fa4ed9-f464-4771-9801-49cfaf78026e?api-version=2018-04-01",
-      "EncodedRequestUri": "L3N1YnNjcmlwdGlvbnMvMjRmYjIzZTMtNmJhMy00MWYwLTliNmUtZTQxMTMxZDVkNjFlL3Byb3ZpZGVycy9NaWNyb3NvZnQuQ29tcHV0ZS9sb2NhdGlvbnMvc291dGhlYXN0YXNpYS9vcGVyYXRpb25zLzI1ZmE0ZWQ5LWY0NjQtNDc3MS05ODAxLTQ5Y2ZhZjc4MDI2ZT9hcGktdmVyc2lvbj0yMDE4LTA0LTAx",
->>>>>>> 43149714
-      "RequestMethod": "GET",
-      "RequestBody": "",
-      "RequestHeaders": {
-        "User-Agent": [
-<<<<<<< HEAD
-          "FxVersion/4.7.2600.0",
-          "OSName/Windows_10_Enterprise",
-          "OSVersion/6.3.16299",
-          "Microsoft.Azure.Management.Compute.ComputeManagementClient/1.0.1503.0"
-        ]
-      },
-      "ResponseBody": "{\r\n  \"startTime\": \"2017-12-16T02:23:29.7089837+05:30\",\r\n  \"status\": \"InProgress\",\r\n  \"name\": \"48da8925-c906-488d-994c-3cd7d01ba51b\"\r\n}",
-=======
-          "FxVersion/4.6.25714.03",
-          "Microsoft.Azure.Management.Compute.ComputeManagementClient/18.0.0.0"
-        ]
-      },
-      "ResponseBody": "{\r\n  \"startTime\": \"2018-05-03T09:31:11.6293569-07:00\",\r\n  \"status\": \"InProgress\",\r\n  \"name\": \"25fa4ed9-f464-4771-9801-49cfaf78026e\"\r\n}",
->>>>>>> 43149714
-      "ResponseHeaders": {
-        "Content-Length": [
-          "134"
-        ],
-        "Content-Type": [
-          "application/json; charset=utf-8"
-        ],
-        "Expires": [
-          "-1"
-        ],
-<<<<<<< HEAD
-=======
-        "Cache-Control": [
-          "no-cache"
-        ],
-        "Date": [
-          "Thu, 03 May 2018 16:32:14 GMT"
-        ],
->>>>>>> 43149714
-        "Pragma": [
-          "no-cache"
-        ],
-        "x-ms-ratelimit-remaining-resource": [
-          "Microsoft.Compute/GetOperation3Min;2145,Microsoft.Compute/GetOperation30Min;17913"
-        ],
-        "x-ms-ratelimit-remaining-resource": [
-          "Microsoft.Compute/GetOperation3Min;14982,Microsoft.Compute/GetOperation30Min;29944"
-        ],
-        "Strict-Transport-Security": [
-          "max-age=31536000; includeSubDomains"
-        ],
-        "x-ms-served-by": [
-<<<<<<< HEAD
-          "254b1f56-8d55-4dad-8894-c80cbc0fa044_131574917528659760"
-        ],
-        "x-ms-request-id": [
-          "46e557cf-854a-454c-9bc6-6c2937fe8e71"
-        ],
-        "Cache-Control": [
-          "no-cache"
-        ],
-        "Server": [
-          "Microsoft-HTTPAPI/2.0",
-          "Microsoft-HTTPAPI/2.0"
-        ],
-        "x-ms-ratelimit-remaining-subscription-reads": [
-          "14945"
-        ],
-        "x-ms-correlation-request-id": [
-          "b37e6f35-f1ca-4cba-aab7-663484348e25"
-        ],
-        "x-ms-routing-request-id": [
-          "SOUTHINDIA:20171215T210100Z:b37e6f35-f1ca-4cba-aab7-663484348e25"
-        ],
-        "Date": [
-          "Fri, 15 Dec 2017 21:00:59 GMT"
-=======
-          "d8479ab9-b4a1-4ca4-bfe5-eb2106eeb54c_131698378694683489"
-        ],
-        "x-ms-request-id": [
-          "ff9b47cf-2818-4aa3-a28e-9b3116902fa9"
-        ],
-        "x-ms-ratelimit-remaining-subscription-reads": [
-          "14949"
-        ],
-        "x-ms-correlation-request-id": [
-          "9cb3c6b1-5a3f-497a-8c97-cffc8fc895e7"
-        ],
-        "x-ms-routing-request-id": [
-          "WESTUS2:20180503T163214Z:9cb3c6b1-5a3f-497a-8c97-cffc8fc895e7"
-        ],
-        "X-Content-Type-Options": [
-          "nosniff"
->>>>>>> 43149714
-        ]
-      },
-      "StatusCode": 200
-    },
-    {
-<<<<<<< HEAD
-      "RequestUri": "/subscriptions/bc6a9702-673d-4864-8238-cdf22c0054c4/providers/Microsoft.Compute/locations/southeastasia/operations/48da8925-c906-488d-994c-3cd7d01ba51b?api-version=2017-12-01",
-      "EncodedRequestUri": "L3N1YnNjcmlwdGlvbnMvYmM2YTk3MDItNjczZC00ODY0LTgyMzgtY2RmMjJjMDA1NGM0L3Byb3ZpZGVycy9NaWNyb3NvZnQuQ29tcHV0ZS9sb2NhdGlvbnMvc291dGhlYXN0YXNpYS9vcGVyYXRpb25zLzQ4ZGE4OTI1LWM5MDYtNDg4ZC05OTRjLTNjZDdkMDFiYTUxYj9hcGktdmVyc2lvbj0yMDE3LTEyLTAx",
-=======
-      "RequestUri": "/subscriptions/24fb23e3-6ba3-41f0-9b6e-e41131d5d61e/providers/Microsoft.Compute/locations/southeastasia/operations/25fa4ed9-f464-4771-9801-49cfaf78026e?api-version=2018-04-01",
-      "EncodedRequestUri": "L3N1YnNjcmlwdGlvbnMvMjRmYjIzZTMtNmJhMy00MWYwLTliNmUtZTQxMTMxZDVkNjFlL3Byb3ZpZGVycy9NaWNyb3NvZnQuQ29tcHV0ZS9sb2NhdGlvbnMvc291dGhlYXN0YXNpYS9vcGVyYXRpb25zLzI1ZmE0ZWQ5LWY0NjQtNDc3MS05ODAxLTQ5Y2ZhZjc4MDI2ZT9hcGktdmVyc2lvbj0yMDE4LTA0LTAx",
->>>>>>> 43149714
-      "RequestMethod": "GET",
-      "RequestBody": "",
-      "RequestHeaders": {
-        "User-Agent": [
-<<<<<<< HEAD
-          "FxVersion/4.7.2600.0",
-          "OSName/Windows_10_Enterprise",
-          "OSVersion/6.3.16299",
-          "Microsoft.Azure.Management.Compute.ComputeManagementClient/1.0.1503.0"
-        ]
-      },
-      "ResponseBody": "{\r\n  \"startTime\": \"2017-12-16T02:23:29.7089837+05:30\",\r\n  \"endTime\": \"2017-12-16T02:31:20.8517005+05:30\",\r\n  \"status\": \"Succeeded\",\r\n  \"name\": \"48da8925-c906-488d-994c-3cd7d01ba51b\"\r\n}",
-=======
-          "FxVersion/4.6.25714.03",
-          "Microsoft.Azure.Management.Compute.ComputeManagementClient/18.0.0.0"
-        ]
-      },
-      "ResponseBody": "{\r\n  \"startTime\": \"2018-05-03T09:31:11.6293569-07:00\",\r\n  \"status\": \"InProgress\",\r\n  \"name\": \"25fa4ed9-f464-4771-9801-49cfaf78026e\"\r\n}",
->>>>>>> 43149714
-      "ResponseHeaders": {
-        "Content-Length": [
-          "184"
-        ],
-        "Content-Type": [
-          "application/json; charset=utf-8"
-        ],
-        "Expires": [
-          "-1"
-        ],
-<<<<<<< HEAD
-=======
-        "Cache-Control": [
-          "no-cache"
-        ],
-        "Date": [
-          "Thu, 03 May 2018 16:32:50 GMT"
-        ],
->>>>>>> 43149714
-        "Pragma": [
-          "no-cache"
-        ],
-        "x-ms-ratelimit-remaining-resource": [
-          "Microsoft.Compute/GetOperation3Min;2145,Microsoft.Compute/GetOperation30Min;17910"
-        ],
-        "x-ms-ratelimit-remaining-resource": [
-          "Microsoft.Compute/GetOperation3Min;14983,Microsoft.Compute/GetOperation30Min;29941"
-        ],
-        "Strict-Transport-Security": [
-          "max-age=31536000; includeSubDomains"
-        ],
-        "x-ms-served-by": [
-<<<<<<< HEAD
-          "254b1f56-8d55-4dad-8894-c80cbc0fa044_131574917528659760"
-        ],
-        "x-ms-request-id": [
-          "19a3fae5-76cb-431e-9cb8-bd670b3cfb7d"
-        ],
-        "Cache-Control": [
-          "no-cache"
-        ],
-        "Server": [
-          "Microsoft-HTTPAPI/2.0",
-          "Microsoft-HTTPAPI/2.0"
-        ],
-        "x-ms-ratelimit-remaining-subscription-reads": [
-          "14944"
-        ],
-        "x-ms-correlation-request-id": [
-          "27a9933d-9b54-4b58-bb36-aa73385ea9c5"
-        ],
-        "x-ms-routing-request-id": [
-          "SOUTHINDIA:20171215T210130Z:27a9933d-9b54-4b58-bb36-aa73385ea9c5"
-        ],
-        "Date": [
-          "Fri, 15 Dec 2017 21:01:29 GMT"
-=======
-          "d8479ab9-b4a1-4ca4-bfe5-eb2106eeb54c_131698378694683489"
-        ],
-        "x-ms-request-id": [
-          "a52dc297-1c76-45cf-a9ce-ebfef101b8ff"
-        ],
-        "x-ms-ratelimit-remaining-subscription-reads": [
-          "14948"
-        ],
-        "x-ms-correlation-request-id": [
-          "146f9caa-f2f9-4216-bd14-72b7e9a814b2"
-        ],
-        "x-ms-routing-request-id": [
-          "WESTUS2:20180503T163250Z:146f9caa-f2f9-4216-bd14-72b7e9a814b2"
-        ],
-        "X-Content-Type-Options": [
-          "nosniff"
->>>>>>> 43149714
-        ]
-      },
-      "StatusCode": 200
-    },
-    {
-<<<<<<< HEAD
-      "RequestUri": "/subscriptions/bc6a9702-673d-4864-8238-cdf22c0054c4/resourceGroups/crptestar36571/providers/Microsoft.Compute/virtualMachineScaleSets/vmss3611/virtualmachines/0/reimageall?api-version=2017-12-01",
-      "EncodedRequestUri": "L3N1YnNjcmlwdGlvbnMvYmM2YTk3MDItNjczZC00ODY0LTgyMzgtY2RmMjJjMDA1NGM0L3Jlc291cmNlR3JvdXBzL2NycHRlc3RhcjM2NTcxL3Byb3ZpZGVycy9NaWNyb3NvZnQuQ29tcHV0ZS92aXJ0dWFsTWFjaGluZVNjYWxlU2V0cy92bXNzMzYxMS92aXJ0dWFsbWFjaGluZXMvMC9yZWltYWdlYWxsP2FwaS12ZXJzaW9uPTIwMTctMTItMDE=",
-      "RequestMethod": "POST",
-      "RequestBody": "",
-      "RequestHeaders": {
-        "x-ms-client-request-id": [
-          "3931a9ec-fa46-4435-bcbf-0022feb1ae1c"
-        ],
-        "accept-language": [
-          "en-US"
-        ],
-        "User-Agent": [
-          "FxVersion/4.7.2600.0",
-          "OSName/Windows_10_Enterprise",
-          "OSVersion/6.3.16299",
-          "Microsoft.Azure.Management.Compute.ComputeManagementClient/1.0.1503.0"
-=======
-      "RequestUri": "/subscriptions/24fb23e3-6ba3-41f0-9b6e-e41131d5d61e/providers/Microsoft.Compute/locations/southeastasia/operations/25fa4ed9-f464-4771-9801-49cfaf78026e?api-version=2018-04-01",
-      "EncodedRequestUri": "L3N1YnNjcmlwdGlvbnMvMjRmYjIzZTMtNmJhMy00MWYwLTliNmUtZTQxMTMxZDVkNjFlL3Byb3ZpZGVycy9NaWNyb3NvZnQuQ29tcHV0ZS9sb2NhdGlvbnMvc291dGhlYXN0YXNpYS9vcGVyYXRpb25zLzI1ZmE0ZWQ5LWY0NjQtNDc3MS05ODAxLTQ5Y2ZhZjc4MDI2ZT9hcGktdmVyc2lvbj0yMDE4LTA0LTAx",
-      "RequestMethod": "GET",
-      "RequestBody": "",
-      "RequestHeaders": {
-        "User-Agent": [
-          "FxVersion/4.6.25714.03",
-          "Microsoft.Azure.Management.Compute.ComputeManagementClient/18.0.0.0"
->>>>>>> 43149714
-        ]
-      },
-      "ResponseBody": "{\r\n  \"startTime\": \"2018-05-03T09:31:11.6293569-07:00\",\r\n  \"status\": \"InProgress\",\r\n  \"name\": \"25fa4ed9-f464-4771-9801-49cfaf78026e\"\r\n}",
-      "ResponseHeaders": {
-        "Content-Type": [
-          "application/json; charset=utf-8"
-        ],
-        "Expires": [
-          "-1"
-        ],
-<<<<<<< HEAD
-        "Pragma": [
-          "no-cache"
-        ],
-        "Azure-AsyncOperation": [
-          "https://management.azure.com/subscriptions/bc6a9702-673d-4864-8238-cdf22c0054c4/providers/Microsoft.Compute/locations/southeastasia/operations/6c95feda-e38b-4940-af7d-d3cbdafeccc4?api-version=2017-12-01"
-=======
-        "Cache-Control": [
-          "no-cache"
-        ],
-        "Date": [
-          "Thu, 03 May 2018 16:33:24 GMT"
-        ],
-        "Pragma": [
-          "no-cache"
-        ],
-        "Transfer-Encoding": [
-          "chunked"
->>>>>>> 43149714
-        ],
-        "x-ms-ratelimit-remaining-resource": [
-          "Microsoft.Compute/VMScaleSetActions3Min;239,Microsoft.Compute/VMScaleSetActions30Min;1197,Microsoft.Compute/VMScaleSetVMActions3Min;299,Microsoft.Compute/VMScaleSetVMActions30Min;1497,Microsoft.Compute/VMScaleSetBatchedVMRequests5Min;1199,Microsoft.Compute/VmssQueuedVMOperations;1799"
-        ],
-<<<<<<< HEAD
-        "x-ms-request-charge": [
-          "1"
-=======
-        "Vary": [
-          "Accept-Encoding"
-        ],
-        "x-ms-ratelimit-remaining-resource": [
-          "Microsoft.Compute/GetOperation3Min;14984,Microsoft.Compute/GetOperation30Min;29938"
->>>>>>> 43149714
-        ],
-        "Strict-Transport-Security": [
-          "max-age=31536000; includeSubDomains"
-        ],
-        "x-ms-served-by": [
-<<<<<<< HEAD
-          "254b1f56-8d55-4dad-8894-c80cbc0fa044_131574917528659760"
-        ],
-        "x-ms-request-id": [
-          "6c95feda-e38b-4940-af7d-d3cbdafeccc4"
-        ],
-        "Cache-Control": [
-          "no-cache"
-        ],
-        "Location": [
-          "https://management.azure.com/subscriptions/bc6a9702-673d-4864-8238-cdf22c0054c4/providers/Microsoft.Compute/locations/southeastasia/operations/6c95feda-e38b-4940-af7d-d3cbdafeccc4?monitor=true&api-version=2017-12-01"
-        ],
-        "Server": [
-          "Microsoft-HTTPAPI/2.0",
-          "Microsoft-HTTPAPI/2.0"
-=======
-          "d8479ab9-b4a1-4ca4-bfe5-eb2106eeb54c_131698378694683489"
-        ],
-        "x-ms-request-id": [
-          "302ac300-65aa-4247-8d24-2af8b0731ebd"
->>>>>>> 43149714
-        ],
-        "x-ms-ratelimit-remaining-subscription-reads": [
-          "14947"
-        ],
-        "x-ms-correlation-request-id": [
-<<<<<<< HEAD
-          "d85ec917-6a33-46e3-b5cc-d01d8edaa2b5"
-        ],
-        "x-ms-routing-request-id": [
-          "SOUTHINDIA:20171215T210130Z:d85ec917-6a33-46e3-b5cc-d01d8edaa2b5"
-        ],
-        "Date": [
-          "Fri, 15 Dec 2017 21:01:29 GMT"
-=======
-          "f85f868d-3735-4fec-8108-bbac8568e1d5"
-        ],
-        "x-ms-routing-request-id": [
-          "WESTUS2:20180503T163324Z:f85f868d-3735-4fec-8108-bbac8568e1d5"
-        ],
-        "X-Content-Type-Options": [
-          "nosniff"
->>>>>>> 43149714
-        ]
-      },
-      "StatusCode": 200
-    },
-    {
-<<<<<<< HEAD
-      "RequestUri": "/subscriptions/bc6a9702-673d-4864-8238-cdf22c0054c4/providers/Microsoft.Compute/locations/southeastasia/operations/6c95feda-e38b-4940-af7d-d3cbdafeccc4?api-version=2017-12-01",
-      "EncodedRequestUri": "L3N1YnNjcmlwdGlvbnMvYmM2YTk3MDItNjczZC00ODY0LTgyMzgtY2RmMjJjMDA1NGM0L3Byb3ZpZGVycy9NaWNyb3NvZnQuQ29tcHV0ZS9sb2NhdGlvbnMvc291dGhlYXN0YXNpYS9vcGVyYXRpb25zLzZjOTVmZWRhLWUzOGItNDk0MC1hZjdkLWQzY2JkYWZlY2NjND9hcGktdmVyc2lvbj0yMDE3LTEyLTAx",
-=======
-      "RequestUri": "/subscriptions/24fb23e3-6ba3-41f0-9b6e-e41131d5d61e/providers/Microsoft.Compute/locations/southeastasia/operations/25fa4ed9-f464-4771-9801-49cfaf78026e?api-version=2018-04-01",
-      "EncodedRequestUri": "L3N1YnNjcmlwdGlvbnMvMjRmYjIzZTMtNmJhMy00MWYwLTliNmUtZTQxMTMxZDVkNjFlL3Byb3ZpZGVycy9NaWNyb3NvZnQuQ29tcHV0ZS9sb2NhdGlvbnMvc291dGhlYXN0YXNpYS9vcGVyYXRpb25zLzI1ZmE0ZWQ5LWY0NjQtNDc3MS05ODAxLTQ5Y2ZhZjc4MDI2ZT9hcGktdmVyc2lvbj0yMDE4LTA0LTAx",
->>>>>>> 43149714
-      "RequestMethod": "GET",
-      "RequestBody": "",
-      "RequestHeaders": {
-        "User-Agent": [
-<<<<<<< HEAD
-          "FxVersion/4.7.2600.0",
-          "OSName/Windows_10_Enterprise",
-          "OSVersion/6.3.16299",
-          "Microsoft.Azure.Management.Compute.ComputeManagementClient/1.0.1503.0"
-        ]
-      },
-      "ResponseBody": "{\r\n  \"startTime\": \"2017-12-16T02:31:31.3833367+05:30\",\r\n  \"status\": \"InProgress\",\r\n  \"name\": \"6c95feda-e38b-4940-af7d-d3cbdafeccc4\"\r\n}",
-=======
-          "FxVersion/4.6.25714.03",
-          "Microsoft.Azure.Management.Compute.ComputeManagementClient/18.0.0.0"
-        ]
-      },
-      "ResponseBody": "{\r\n  \"startTime\": \"2018-05-03T09:31:11.6293569-07:00\",\r\n  \"status\": \"InProgress\",\r\n  \"name\": \"25fa4ed9-f464-4771-9801-49cfaf78026e\"\r\n}",
->>>>>>> 43149714
-      "ResponseHeaders": {
-        "Content-Length": [
-          "134"
-        ],
-        "Content-Type": [
-          "application/json; charset=utf-8"
-        ],
-        "Expires": [
-          "-1"
-        ],
-<<<<<<< HEAD
-=======
-        "Cache-Control": [
-          "no-cache"
-        ],
-        "Date": [
-          "Thu, 03 May 2018 16:33:56 GMT"
-        ],
->>>>>>> 43149714
-        "Pragma": [
-          "no-cache"
-        ],
-        "x-ms-ratelimit-remaining-resource": [
-          "Microsoft.Compute/GetOperation3Min;2145,Microsoft.Compute/GetOperation30Min;17907"
-        ],
-        "x-ms-ratelimit-remaining-resource": [
-          "Microsoft.Compute/GetOperation3Min;14984,Microsoft.Compute/GetOperation30Min;29935"
-        ],
-        "Strict-Transport-Security": [
-          "max-age=31536000; includeSubDomains"
-        ],
-        "x-ms-served-by": [
-<<<<<<< HEAD
-          "254b1f56-8d55-4dad-8894-c80cbc0fa044_131574917528659760"
-        ],
-        "x-ms-request-id": [
-          "c4305663-c577-4fe7-b8dc-ff684079168a"
-        ],
-        "Cache-Control": [
-          "no-cache"
-        ],
-        "Server": [
-          "Microsoft-HTTPAPI/2.0",
-          "Microsoft-HTTPAPI/2.0"
-        ],
-        "x-ms-ratelimit-remaining-subscription-reads": [
-          "14943"
-        ],
-        "x-ms-correlation-request-id": [
-          "81121844-2f46-48fa-96cc-7d7bb615d654"
-        ],
-        "x-ms-routing-request-id": [
-          "SOUTHINDIA:20171215T210200Z:81121844-2f46-48fa-96cc-7d7bb615d654"
-        ],
-        "Date": [
-          "Fri, 15 Dec 2017 21:02:00 GMT"
-=======
-          "d8479ab9-b4a1-4ca4-bfe5-eb2106eeb54c_131698378694683489"
-        ],
-        "x-ms-request-id": [
-          "b70b6403-d100-4c66-9792-1b08840b48a2"
-        ],
-        "x-ms-ratelimit-remaining-subscription-reads": [
-          "14946"
-        ],
-        "x-ms-correlation-request-id": [
-          "56c8ab45-25e5-49f2-b2c7-d3b00277d12e"
-        ],
-        "x-ms-routing-request-id": [
-          "WESTUS2:20180503T163357Z:56c8ab45-25e5-49f2-b2c7-d3b00277d12e"
-        ],
-        "X-Content-Type-Options": [
-          "nosniff"
->>>>>>> 43149714
-        ]
-      },
-      "StatusCode": 200
-    },
-    {
-<<<<<<< HEAD
-      "RequestUri": "/subscriptions/bc6a9702-673d-4864-8238-cdf22c0054c4/providers/Microsoft.Compute/locations/southeastasia/operations/6c95feda-e38b-4940-af7d-d3cbdafeccc4?api-version=2017-12-01",
-      "EncodedRequestUri": "L3N1YnNjcmlwdGlvbnMvYmM2YTk3MDItNjczZC00ODY0LTgyMzgtY2RmMjJjMDA1NGM0L3Byb3ZpZGVycy9NaWNyb3NvZnQuQ29tcHV0ZS9sb2NhdGlvbnMvc291dGhlYXN0YXNpYS9vcGVyYXRpb25zLzZjOTVmZWRhLWUzOGItNDk0MC1hZjdkLWQzY2JkYWZlY2NjND9hcGktdmVyc2lvbj0yMDE3LTEyLTAx",
-=======
-      "RequestUri": "/subscriptions/24fb23e3-6ba3-41f0-9b6e-e41131d5d61e/providers/Microsoft.Compute/locations/southeastasia/operations/25fa4ed9-f464-4771-9801-49cfaf78026e?api-version=2018-04-01",
-      "EncodedRequestUri": "L3N1YnNjcmlwdGlvbnMvMjRmYjIzZTMtNmJhMy00MWYwLTliNmUtZTQxMTMxZDVkNjFlL3Byb3ZpZGVycy9NaWNyb3NvZnQuQ29tcHV0ZS9sb2NhdGlvbnMvc291dGhlYXN0YXNpYS9vcGVyYXRpb25zLzI1ZmE0ZWQ5LWY0NjQtNDc3MS05ODAxLTQ5Y2ZhZjc4MDI2ZT9hcGktdmVyc2lvbj0yMDE4LTA0LTAx",
->>>>>>> 43149714
-      "RequestMethod": "GET",
-      "RequestBody": "",
-      "RequestHeaders": {
-        "User-Agent": [
-<<<<<<< HEAD
-          "FxVersion/4.7.2600.0",
-          "OSName/Windows_10_Enterprise",
-          "OSVersion/6.3.16299",
-          "Microsoft.Azure.Management.Compute.ComputeManagementClient/1.0.1503.0"
-        ]
-      },
-      "ResponseBody": "{\r\n  \"startTime\": \"2017-12-16T02:31:31.3833367+05:30\",\r\n  \"status\": \"InProgress\",\r\n  \"name\": \"6c95feda-e38b-4940-af7d-d3cbdafeccc4\"\r\n}",
-=======
-          "FxVersion/4.6.25714.03",
-          "Microsoft.Azure.Management.Compute.ComputeManagementClient/18.0.0.0"
-        ]
-      },
-      "ResponseBody": "{\r\n  \"startTime\": \"2018-05-03T09:31:11.6293569-07:00\",\r\n  \"status\": \"InProgress\",\r\n  \"name\": \"25fa4ed9-f464-4771-9801-49cfaf78026e\"\r\n}",
->>>>>>> 43149714
-      "ResponseHeaders": {
-        "Content-Length": [
-          "134"
-        ],
-        "Content-Type": [
-          "application/json; charset=utf-8"
-        ],
-        "Expires": [
-          "-1"
-        ],
-<<<<<<< HEAD
-=======
-        "Cache-Control": [
-          "no-cache"
-        ],
-        "Date": [
-          "Thu, 03 May 2018 16:34:30 GMT"
-        ],
->>>>>>> 43149714
-        "Pragma": [
-          "no-cache"
-        ],
-        "x-ms-ratelimit-remaining-resource": [
-          "Microsoft.Compute/GetOperation3Min;2145,Microsoft.Compute/GetOperation30Min;17904"
-        ],
-        "x-ms-ratelimit-remaining-resource": [
-          "Microsoft.Compute/GetOperation3Min;14984,Microsoft.Compute/GetOperation30Min;29932"
-        ],
-        "Strict-Transport-Security": [
-          "max-age=31536000; includeSubDomains"
-        ],
-        "x-ms-served-by": [
-<<<<<<< HEAD
-          "254b1f56-8d55-4dad-8894-c80cbc0fa044_131574917528659760"
-        ],
-        "x-ms-request-id": [
-          "e2eb2047-5552-4d68-86db-bb465832be90"
-        ],
-        "Cache-Control": [
-          "no-cache"
-        ],
-        "Server": [
-          "Microsoft-HTTPAPI/2.0",
-          "Microsoft-HTTPAPI/2.0"
-        ],
-        "x-ms-ratelimit-remaining-subscription-reads": [
-          "14942"
-        ],
-        "x-ms-correlation-request-id": [
-          "89918962-61bb-4aff-a380-66ebf264793f"
-        ],
-        "x-ms-routing-request-id": [
-          "SOUTHINDIA:20171215T210231Z:89918962-61bb-4aff-a380-66ebf264793f"
-        ],
-        "Date": [
-          "Fri, 15 Dec 2017 21:02:30 GMT"
-=======
-          "d8479ab9-b4a1-4ca4-bfe5-eb2106eeb54c_131698378694683489"
-        ],
-        "x-ms-request-id": [
-          "c873d8e7-8b19-4e65-b096-7aba2bbe1066"
-        ],
-        "x-ms-ratelimit-remaining-subscription-reads": [
-          "14945"
-        ],
-        "x-ms-correlation-request-id": [
-          "797fb2e2-d7c2-489c-b8a1-228170dfbff8"
-        ],
-        "x-ms-routing-request-id": [
-          "WESTUS2:20180503T163430Z:797fb2e2-d7c2-489c-b8a1-228170dfbff8"
-        ],
-        "X-Content-Type-Options": [
-          "nosniff"
->>>>>>> 43149714
-        ]
-      },
-      "StatusCode": 200
-    },
-    {
-<<<<<<< HEAD
-      "RequestUri": "/subscriptions/bc6a9702-673d-4864-8238-cdf22c0054c4/providers/Microsoft.Compute/locations/southeastasia/operations/6c95feda-e38b-4940-af7d-d3cbdafeccc4?api-version=2017-12-01",
-      "EncodedRequestUri": "L3N1YnNjcmlwdGlvbnMvYmM2YTk3MDItNjczZC00ODY0LTgyMzgtY2RmMjJjMDA1NGM0L3Byb3ZpZGVycy9NaWNyb3NvZnQuQ29tcHV0ZS9sb2NhdGlvbnMvc291dGhlYXN0YXNpYS9vcGVyYXRpb25zLzZjOTVmZWRhLWUzOGItNDk0MC1hZjdkLWQzY2JkYWZlY2NjND9hcGktdmVyc2lvbj0yMDE3LTEyLTAx",
-=======
-      "RequestUri": "/subscriptions/24fb23e3-6ba3-41f0-9b6e-e41131d5d61e/providers/Microsoft.Compute/locations/southeastasia/operations/25fa4ed9-f464-4771-9801-49cfaf78026e?api-version=2018-04-01",
-      "EncodedRequestUri": "L3N1YnNjcmlwdGlvbnMvMjRmYjIzZTMtNmJhMy00MWYwLTliNmUtZTQxMTMxZDVkNjFlL3Byb3ZpZGVycy9NaWNyb3NvZnQuQ29tcHV0ZS9sb2NhdGlvbnMvc291dGhlYXN0YXNpYS9vcGVyYXRpb25zLzI1ZmE0ZWQ5LWY0NjQtNDc3MS05ODAxLTQ5Y2ZhZjc4MDI2ZT9hcGktdmVyc2lvbj0yMDE4LTA0LTAx",
->>>>>>> 43149714
-      "RequestMethod": "GET",
-      "RequestBody": "",
-      "RequestHeaders": {
-        "User-Agent": [
-<<<<<<< HEAD
-          "FxVersion/4.7.2600.0",
-          "OSName/Windows_10_Enterprise",
-          "OSVersion/6.3.16299",
-          "Microsoft.Azure.Management.Compute.ComputeManagementClient/1.0.1503.0"
-        ]
-      },
-      "ResponseBody": "{\r\n  \"startTime\": \"2017-12-16T02:31:31.3833367+05:30\",\r\n  \"status\": \"InProgress\",\r\n  \"name\": \"6c95feda-e38b-4940-af7d-d3cbdafeccc4\"\r\n}",
-=======
-          "FxVersion/4.6.25714.03",
-          "Microsoft.Azure.Management.Compute.ComputeManagementClient/18.0.0.0"
-        ]
-      },
-      "ResponseBody": "{\r\n  \"startTime\": \"2018-05-03T09:31:11.6293569-07:00\",\r\n  \"status\": \"InProgress\",\r\n  \"name\": \"25fa4ed9-f464-4771-9801-49cfaf78026e\"\r\n}",
->>>>>>> 43149714
-      "ResponseHeaders": {
-        "Content-Length": [
-          "134"
-        ],
-        "Content-Type": [
-          "application/json; charset=utf-8"
-        ],
-        "Expires": [
-          "-1"
-        ],
-<<<<<<< HEAD
-=======
-        "Cache-Control": [
-          "no-cache"
-        ],
-        "Date": [
-          "Thu, 03 May 2018 16:35:06 GMT"
-        ],
->>>>>>> 43149714
-        "Pragma": [
-          "no-cache"
-        ],
-        "x-ms-ratelimit-remaining-resource": [
-          "Microsoft.Compute/GetOperation3Min;2145,Microsoft.Compute/GetOperation30Min;17901"
-        ],
-        "x-ms-ratelimit-remaining-resource": [
-          "Microsoft.Compute/GetOperation3Min;14986,Microsoft.Compute/GetOperation30Min;29929"
-        ],
-        "Strict-Transport-Security": [
-          "max-age=31536000; includeSubDomains"
-        ],
-        "x-ms-served-by": [
-<<<<<<< HEAD
-          "254b1f56-8d55-4dad-8894-c80cbc0fa044_131574917528659760"
-        ],
-        "x-ms-request-id": [
-          "a49c64f8-1e2a-46df-ae46-00f0b0458622"
-        ],
-        "Cache-Control": [
-          "no-cache"
-        ],
-        "Server": [
-          "Microsoft-HTTPAPI/2.0",
-          "Microsoft-HTTPAPI/2.0"
-        ],
-        "x-ms-ratelimit-remaining-subscription-reads": [
-          "14941"
-        ],
-        "x-ms-correlation-request-id": [
-          "68ea0746-18b1-40ca-a356-89893eb09db0"
-        ],
-        "x-ms-routing-request-id": [
-          "SOUTHINDIA:20171215T210301Z:68ea0746-18b1-40ca-a356-89893eb09db0"
-        ],
-        "Date": [
-          "Fri, 15 Dec 2017 21:03:00 GMT"
-=======
-          "d8479ab9-b4a1-4ca4-bfe5-eb2106eeb54c_131698378694683489"
-        ],
-        "x-ms-request-id": [
-          "b49173aa-ae08-47d1-998c-84fc398f97c0"
-        ],
-        "x-ms-ratelimit-remaining-subscription-reads": [
-          "14944"
-        ],
-        "x-ms-correlation-request-id": [
-          "b569b71f-1069-4017-b5a1-f294b5b0509f"
-        ],
-        "x-ms-routing-request-id": [
-          "WESTUS2:20180503T163506Z:b569b71f-1069-4017-b5a1-f294b5b0509f"
-        ],
-        "X-Content-Type-Options": [
-          "nosniff"
->>>>>>> 43149714
-        ]
-      },
-      "StatusCode": 200
-    },
-    {
-<<<<<<< HEAD
-      "RequestUri": "/subscriptions/bc6a9702-673d-4864-8238-cdf22c0054c4/providers/Microsoft.Compute/locations/southeastasia/operations/6c95feda-e38b-4940-af7d-d3cbdafeccc4?api-version=2017-12-01",
-      "EncodedRequestUri": "L3N1YnNjcmlwdGlvbnMvYmM2YTk3MDItNjczZC00ODY0LTgyMzgtY2RmMjJjMDA1NGM0L3Byb3ZpZGVycy9NaWNyb3NvZnQuQ29tcHV0ZS9sb2NhdGlvbnMvc291dGhlYXN0YXNpYS9vcGVyYXRpb25zLzZjOTVmZWRhLWUzOGItNDk0MC1hZjdkLWQzY2JkYWZlY2NjND9hcGktdmVyc2lvbj0yMDE3LTEyLTAx",
-=======
-      "RequestUri": "/subscriptions/24fb23e3-6ba3-41f0-9b6e-e41131d5d61e/providers/Microsoft.Compute/locations/southeastasia/operations/25fa4ed9-f464-4771-9801-49cfaf78026e?api-version=2018-04-01",
-      "EncodedRequestUri": "L3N1YnNjcmlwdGlvbnMvMjRmYjIzZTMtNmJhMy00MWYwLTliNmUtZTQxMTMxZDVkNjFlL3Byb3ZpZGVycy9NaWNyb3NvZnQuQ29tcHV0ZS9sb2NhdGlvbnMvc291dGhlYXN0YXNpYS9vcGVyYXRpb25zLzI1ZmE0ZWQ5LWY0NjQtNDc3MS05ODAxLTQ5Y2ZhZjc4MDI2ZT9hcGktdmVyc2lvbj0yMDE4LTA0LTAx",
->>>>>>> 43149714
-      "RequestMethod": "GET",
-      "RequestBody": "",
-      "RequestHeaders": {
-        "User-Agent": [
-<<<<<<< HEAD
-          "FxVersion/4.7.2600.0",
-          "OSName/Windows_10_Enterprise",
-          "OSVersion/6.3.16299",
-          "Microsoft.Azure.Management.Compute.ComputeManagementClient/1.0.1503.0"
-        ]
-      },
-      "ResponseBody": "{\r\n  \"startTime\": \"2017-12-16T02:31:31.3833367+05:30\",\r\n  \"status\": \"InProgress\",\r\n  \"name\": \"6c95feda-e38b-4940-af7d-d3cbdafeccc4\"\r\n}",
-=======
-          "FxVersion/4.6.25714.03",
-          "Microsoft.Azure.Management.Compute.ComputeManagementClient/18.0.0.0"
-        ]
-      },
-      "ResponseBody": "{\r\n  \"startTime\": \"2018-05-03T09:31:11.6293569-07:00\",\r\n  \"status\": \"InProgress\",\r\n  \"name\": \"25fa4ed9-f464-4771-9801-49cfaf78026e\"\r\n}",
->>>>>>> 43149714
-      "ResponseHeaders": {
-        "Content-Length": [
-          "134"
-        ],
-        "Content-Type": [
-          "application/json; charset=utf-8"
-        ],
-        "Expires": [
-          "-1"
-        ],
-<<<<<<< HEAD
-=======
-        "Cache-Control": [
-          "no-cache"
-        ],
-        "Date": [
-          "Thu, 03 May 2018 16:35:39 GMT"
-        ],
->>>>>>> 43149714
-        "Pragma": [
-          "no-cache"
-        ],
-        "x-ms-ratelimit-remaining-resource": [
-          "Microsoft.Compute/GetOperation3Min;2144,Microsoft.Compute/GetOperation30Min;17898"
-        ],
-        "x-ms-ratelimit-remaining-resource": [
-          "Microsoft.Compute/GetOperation3Min;14986,Microsoft.Compute/GetOperation30Min;29926"
-        ],
-        "Strict-Transport-Security": [
-          "max-age=31536000; includeSubDomains"
-        ],
-        "x-ms-served-by": [
-<<<<<<< HEAD
-          "254b1f56-8d55-4dad-8894-c80cbc0fa044_131574917528659760"
-        ],
-        "x-ms-request-id": [
-          "0b350c01-e9e5-4918-ac54-b6920bbf18bc"
-        ],
-        "Cache-Control": [
-          "no-cache"
-        ],
-        "Server": [
-          "Microsoft-HTTPAPI/2.0",
-          "Microsoft-HTTPAPI/2.0"
-        ],
-        "x-ms-ratelimit-remaining-subscription-reads": [
-          "14940"
-        ],
-        "x-ms-correlation-request-id": [
-          "a4e0af93-639c-4833-94dc-beb1979c7fcb"
-        ],
-        "x-ms-routing-request-id": [
-          "SOUTHINDIA:20171215T210331Z:a4e0af93-639c-4833-94dc-beb1979c7fcb"
-        ],
-        "Date": [
-          "Fri, 15 Dec 2017 21:03:30 GMT"
-=======
-          "d8479ab9-b4a1-4ca4-bfe5-eb2106eeb54c_131698378694683489"
-        ],
-        "x-ms-request-id": [
-          "d3330777-9493-46ae-b8d1-8f349546b3f1"
-        ],
-        "x-ms-ratelimit-remaining-subscription-reads": [
-          "14943"
-        ],
-        "x-ms-correlation-request-id": [
-          "c1c3f5dd-402a-4460-87dd-724ff36a201c"
-        ],
-        "x-ms-routing-request-id": [
-          "WESTUS2:20180503T163540Z:c1c3f5dd-402a-4460-87dd-724ff36a201c"
-        ],
-        "X-Content-Type-Options": [
-          "nosniff"
->>>>>>> 43149714
-        ]
-      },
-      "StatusCode": 200
-    },
-    {
-<<<<<<< HEAD
-      "RequestUri": "/subscriptions/bc6a9702-673d-4864-8238-cdf22c0054c4/providers/Microsoft.Compute/locations/southeastasia/operations/6c95feda-e38b-4940-af7d-d3cbdafeccc4?api-version=2017-12-01",
-      "EncodedRequestUri": "L3N1YnNjcmlwdGlvbnMvYmM2YTk3MDItNjczZC00ODY0LTgyMzgtY2RmMjJjMDA1NGM0L3Byb3ZpZGVycy9NaWNyb3NvZnQuQ29tcHV0ZS9sb2NhdGlvbnMvc291dGhlYXN0YXNpYS9vcGVyYXRpb25zLzZjOTVmZWRhLWUzOGItNDk0MC1hZjdkLWQzY2JkYWZlY2NjND9hcGktdmVyc2lvbj0yMDE3LTEyLTAx",
-=======
-      "RequestUri": "/subscriptions/24fb23e3-6ba3-41f0-9b6e-e41131d5d61e/providers/Microsoft.Compute/locations/southeastasia/operations/25fa4ed9-f464-4771-9801-49cfaf78026e?api-version=2018-04-01",
-      "EncodedRequestUri": "L3N1YnNjcmlwdGlvbnMvMjRmYjIzZTMtNmJhMy00MWYwLTliNmUtZTQxMTMxZDVkNjFlL3Byb3ZpZGVycy9NaWNyb3NvZnQuQ29tcHV0ZS9sb2NhdGlvbnMvc291dGhlYXN0YXNpYS9vcGVyYXRpb25zLzI1ZmE0ZWQ5LWY0NjQtNDc3MS05ODAxLTQ5Y2ZhZjc4MDI2ZT9hcGktdmVyc2lvbj0yMDE4LTA0LTAx",
->>>>>>> 43149714
-      "RequestMethod": "GET",
-      "RequestBody": "",
-      "RequestHeaders": {
-        "User-Agent": [
-<<<<<<< HEAD
-          "FxVersion/4.7.2600.0",
-          "OSName/Windows_10_Enterprise",
-          "OSVersion/6.3.16299",
-          "Microsoft.Azure.Management.Compute.ComputeManagementClient/1.0.1503.0"
-        ]
-      },
-      "ResponseBody": "{\r\n  \"startTime\": \"2017-12-16T02:31:31.3833367+05:30\",\r\n  \"status\": \"InProgress\",\r\n  \"name\": \"6c95feda-e38b-4940-af7d-d3cbdafeccc4\"\r\n}",
-=======
-          "FxVersion/4.6.25714.03",
-          "Microsoft.Azure.Management.Compute.ComputeManagementClient/18.0.0.0"
-        ]
-      },
-      "ResponseBody": "{\r\n  \"startTime\": \"2018-05-03T09:31:11.6293569-07:00\",\r\n  \"status\": \"InProgress\",\r\n  \"name\": \"25fa4ed9-f464-4771-9801-49cfaf78026e\"\r\n}",
->>>>>>> 43149714
-      "ResponseHeaders": {
-        "Content-Length": [
-          "134"
-        ],
-        "Content-Type": [
-          "application/json; charset=utf-8"
-        ],
-        "Expires": [
-          "-1"
-        ],
-<<<<<<< HEAD
-=======
-        "Cache-Control": [
-          "no-cache"
-        ],
-        "Date": [
-          "Thu, 03 May 2018 16:36:12 GMT"
-        ],
->>>>>>> 43149714
-        "Pragma": [
-          "no-cache"
-        ],
-        "x-ms-ratelimit-remaining-resource": [
-          "Microsoft.Compute/GetOperation3Min;2144,Microsoft.Compute/GetOperation30Min;17895"
-        ],
-        "x-ms-ratelimit-remaining-resource": [
-          "Microsoft.Compute/GetOperation3Min;14985,Microsoft.Compute/GetOperation30Min;29923"
-        ],
-        "Strict-Transport-Security": [
-          "max-age=31536000; includeSubDomains"
-        ],
-        "x-ms-served-by": [
-<<<<<<< HEAD
-          "254b1f56-8d55-4dad-8894-c80cbc0fa044_131574917528659760"
-        ],
-        "x-ms-request-id": [
-          "4047a4b1-e667-4f4d-9cd7-e05c53540c4b"
-        ],
-        "Cache-Control": [
-          "no-cache"
-        ],
-        "Server": [
-          "Microsoft-HTTPAPI/2.0",
-          "Microsoft-HTTPAPI/2.0"
-        ],
-        "x-ms-ratelimit-remaining-subscription-reads": [
-          "14939"
-        ],
-        "x-ms-correlation-request-id": [
-          "1934285a-6f1f-4c4e-ab81-fafb3e9eb47e"
-        ],
-        "x-ms-routing-request-id": [
-          "SOUTHINDIA:20171215T210401Z:1934285a-6f1f-4c4e-ab81-fafb3e9eb47e"
-        ],
-        "Date": [
-          "Fri, 15 Dec 2017 21:04:00 GMT"
-=======
-          "d8479ab9-b4a1-4ca4-bfe5-eb2106eeb54c_131698378694683489"
-        ],
-        "x-ms-request-id": [
-          "4ff45072-c727-4f6d-9008-4949eb7555d4"
-        ],
-        "x-ms-ratelimit-remaining-subscription-reads": [
-          "14942"
-        ],
-        "x-ms-correlation-request-id": [
-          "c14c9be6-59d3-47c0-a30d-01ce040ae01b"
-        ],
-        "x-ms-routing-request-id": [
-          "WESTUS2:20180503T163612Z:c14c9be6-59d3-47c0-a30d-01ce040ae01b"
-        ],
-        "X-Content-Type-Options": [
-          "nosniff"
->>>>>>> 43149714
-        ]
-      },
-      "StatusCode": 200
-    },
-    {
-<<<<<<< HEAD
-      "RequestUri": "/subscriptions/bc6a9702-673d-4864-8238-cdf22c0054c4/providers/Microsoft.Compute/locations/southeastasia/operations/6c95feda-e38b-4940-af7d-d3cbdafeccc4?api-version=2017-12-01",
-      "EncodedRequestUri": "L3N1YnNjcmlwdGlvbnMvYmM2YTk3MDItNjczZC00ODY0LTgyMzgtY2RmMjJjMDA1NGM0L3Byb3ZpZGVycy9NaWNyb3NvZnQuQ29tcHV0ZS9sb2NhdGlvbnMvc291dGhlYXN0YXNpYS9vcGVyYXRpb25zLzZjOTVmZWRhLWUzOGItNDk0MC1hZjdkLWQzY2JkYWZlY2NjND9hcGktdmVyc2lvbj0yMDE3LTEyLTAx",
-=======
-      "RequestUri": "/subscriptions/24fb23e3-6ba3-41f0-9b6e-e41131d5d61e/providers/Microsoft.Compute/locations/southeastasia/operations/25fa4ed9-f464-4771-9801-49cfaf78026e?api-version=2018-04-01",
-      "EncodedRequestUri": "L3N1YnNjcmlwdGlvbnMvMjRmYjIzZTMtNmJhMy00MWYwLTliNmUtZTQxMTMxZDVkNjFlL3Byb3ZpZGVycy9NaWNyb3NvZnQuQ29tcHV0ZS9sb2NhdGlvbnMvc291dGhlYXN0YXNpYS9vcGVyYXRpb25zLzI1ZmE0ZWQ5LWY0NjQtNDc3MS05ODAxLTQ5Y2ZhZjc4MDI2ZT9hcGktdmVyc2lvbj0yMDE4LTA0LTAx",
->>>>>>> 43149714
-      "RequestMethod": "GET",
-      "RequestBody": "",
-      "RequestHeaders": {
-        "User-Agent": [
-<<<<<<< HEAD
-          "FxVersion/4.7.2600.0",
-          "OSName/Windows_10_Enterprise",
-          "OSVersion/6.3.16299",
-          "Microsoft.Azure.Management.Compute.ComputeManagementClient/1.0.1503.0"
-        ]
-      },
-      "ResponseBody": "{\r\n  \"startTime\": \"2017-12-16T02:31:31.3833367+05:30\",\r\n  \"status\": \"InProgress\",\r\n  \"name\": \"6c95feda-e38b-4940-af7d-d3cbdafeccc4\"\r\n}",
-=======
-          "FxVersion/4.6.25714.03",
-          "Microsoft.Azure.Management.Compute.ComputeManagementClient/18.0.0.0"
-        ]
-      },
-      "ResponseBody": "{\r\n  \"startTime\": \"2018-05-03T09:31:11.6293569-07:00\",\r\n  \"status\": \"InProgress\",\r\n  \"name\": \"25fa4ed9-f464-4771-9801-49cfaf78026e\"\r\n}",
->>>>>>> 43149714
-      "ResponseHeaders": {
-        "Content-Length": [
-          "134"
-        ],
-        "Content-Type": [
-          "application/json; charset=utf-8"
-        ],
-        "Expires": [
-          "-1"
-        ],
-<<<<<<< HEAD
-=======
-        "Cache-Control": [
-          "no-cache"
-        ],
-        "Date": [
-          "Thu, 03 May 2018 16:36:47 GMT"
-        ],
->>>>>>> 43149714
-        "Pragma": [
-          "no-cache"
-        ],
-        "x-ms-ratelimit-remaining-resource": [
-          "Microsoft.Compute/GetOperation3Min;2144,Microsoft.Compute/GetOperation30Min;17892"
-        ],
-        "x-ms-ratelimit-remaining-resource": [
-          "Microsoft.Compute/GetOperation3Min;14985,Microsoft.Compute/GetOperation30Min;29920"
-        ],
-        "Strict-Transport-Security": [
-          "max-age=31536000; includeSubDomains"
-        ],
-        "x-ms-served-by": [
-<<<<<<< HEAD
-          "254b1f56-8d55-4dad-8894-c80cbc0fa044_131574917528659760"
-        ],
-        "x-ms-request-id": [
-          "68f342ef-84cc-4316-a6b3-cb2a56485c91"
-        ],
-        "Cache-Control": [
-          "no-cache"
-        ],
-        "Server": [
-          "Microsoft-HTTPAPI/2.0",
-          "Microsoft-HTTPAPI/2.0"
-        ],
-        "x-ms-ratelimit-remaining-subscription-reads": [
-          "14938"
-        ],
-        "x-ms-correlation-request-id": [
-          "d36e28b2-3634-44f7-a0ba-f9ad71233c4b"
-        ],
-        "x-ms-routing-request-id": [
-          "SOUTHINDIA:20171215T210431Z:d36e28b2-3634-44f7-a0ba-f9ad71233c4b"
-        ],
-        "Date": [
-          "Fri, 15 Dec 2017 21:04:30 GMT"
-=======
-          "d8479ab9-b4a1-4ca4-bfe5-eb2106eeb54c_131698378694683489"
-        ],
-        "x-ms-request-id": [
-          "9940bc12-b743-4b07-b867-94009153d63d"
-        ],
-        "x-ms-ratelimit-remaining-subscription-reads": [
-          "14941"
-        ],
-        "x-ms-correlation-request-id": [
-          "306879e9-04a6-45e1-b234-57746c48e42d"
-        ],
-        "x-ms-routing-request-id": [
-          "WESTUS2:20180503T163647Z:306879e9-04a6-45e1-b234-57746c48e42d"
-        ],
-        "X-Content-Type-Options": [
-          "nosniff"
->>>>>>> 43149714
-        ]
-      },
-      "StatusCode": 200
-    },
-    {
-<<<<<<< HEAD
-      "RequestUri": "/subscriptions/bc6a9702-673d-4864-8238-cdf22c0054c4/providers/Microsoft.Compute/locations/southeastasia/operations/6c95feda-e38b-4940-af7d-d3cbdafeccc4?api-version=2017-12-01",
-      "EncodedRequestUri": "L3N1YnNjcmlwdGlvbnMvYmM2YTk3MDItNjczZC00ODY0LTgyMzgtY2RmMjJjMDA1NGM0L3Byb3ZpZGVycy9NaWNyb3NvZnQuQ29tcHV0ZS9sb2NhdGlvbnMvc291dGhlYXN0YXNpYS9vcGVyYXRpb25zLzZjOTVmZWRhLWUzOGItNDk0MC1hZjdkLWQzY2JkYWZlY2NjND9hcGktdmVyc2lvbj0yMDE3LTEyLTAx",
-=======
-      "RequestUri": "/subscriptions/24fb23e3-6ba3-41f0-9b6e-e41131d5d61e/providers/Microsoft.Compute/locations/southeastasia/operations/25fa4ed9-f464-4771-9801-49cfaf78026e?api-version=2018-04-01",
-      "EncodedRequestUri": "L3N1YnNjcmlwdGlvbnMvMjRmYjIzZTMtNmJhMy00MWYwLTliNmUtZTQxMTMxZDVkNjFlL3Byb3ZpZGVycy9NaWNyb3NvZnQuQ29tcHV0ZS9sb2NhdGlvbnMvc291dGhlYXN0YXNpYS9vcGVyYXRpb25zLzI1ZmE0ZWQ5LWY0NjQtNDc3MS05ODAxLTQ5Y2ZhZjc4MDI2ZT9hcGktdmVyc2lvbj0yMDE4LTA0LTAx",
->>>>>>> 43149714
-      "RequestMethod": "GET",
-      "RequestBody": "",
-      "RequestHeaders": {
-        "User-Agent": [
-<<<<<<< HEAD
-          "FxVersion/4.7.2600.0",
-          "OSName/Windows_10_Enterprise",
-          "OSVersion/6.3.16299",
-          "Microsoft.Azure.Management.Compute.ComputeManagementClient/1.0.1503.0"
-        ]
-      },
-      "ResponseBody": "{\r\n  \"startTime\": \"2017-12-16T02:31:31.3833367+05:30\",\r\n  \"status\": \"InProgress\",\r\n  \"name\": \"6c95feda-e38b-4940-af7d-d3cbdafeccc4\"\r\n}",
-=======
-          "FxVersion/4.6.25714.03",
-          "Microsoft.Azure.Management.Compute.ComputeManagementClient/18.0.0.0"
-        ]
-      },
-      "ResponseBody": "{\r\n  \"startTime\": \"2018-05-03T09:31:11.6293569-07:00\",\r\n  \"status\": \"InProgress\",\r\n  \"name\": \"25fa4ed9-f464-4771-9801-49cfaf78026e\"\r\n}",
->>>>>>> 43149714
-      "ResponseHeaders": {
-        "Content-Length": [
-          "134"
-        ],
-        "Content-Type": [
-          "application/json; charset=utf-8"
-        ],
-        "Expires": [
-          "-1"
-        ],
-<<<<<<< HEAD
-=======
-        "Cache-Control": [
-          "no-cache"
-        ],
-        "Date": [
-          "Thu, 03 May 2018 16:37:20 GMT"
-        ],
->>>>>>> 43149714
-        "Pragma": [
-          "no-cache"
-        ],
-        "x-ms-ratelimit-remaining-resource": [
-          "Microsoft.Compute/GetOperation3Min;2145,Microsoft.Compute/GetOperation30Min;17890"
-        ],
-        "x-ms-ratelimit-remaining-resource": [
-          "Microsoft.Compute/GetOperation3Min;14985,Microsoft.Compute/GetOperation30Min;29917"
-        ],
-        "Strict-Transport-Security": [
-          "max-age=31536000; includeSubDomains"
-        ],
-        "x-ms-served-by": [
-<<<<<<< HEAD
-          "254b1f56-8d55-4dad-8894-c80cbc0fa044_131574917528659760"
-        ],
-        "x-ms-request-id": [
-          "cd9a8695-8df4-4b0c-8ced-ea1b56492383"
-        ],
-        "Cache-Control": [
-          "no-cache"
-        ],
-        "Server": [
-          "Microsoft-HTTPAPI/2.0",
-          "Microsoft-HTTPAPI/2.0"
-        ],
-        "x-ms-ratelimit-remaining-subscription-reads": [
-          "14934"
-        ],
-        "x-ms-correlation-request-id": [
-          "8eadc135-7963-4348-a0d3-90056bdd24f0"
-        ],
-        "x-ms-routing-request-id": [
-          "SOUTHINDIA:20171215T210501Z:8eadc135-7963-4348-a0d3-90056bdd24f0"
-        ],
-        "Date": [
-          "Fri, 15 Dec 2017 21:05:00 GMT"
-=======
-          "d8479ab9-b4a1-4ca4-bfe5-eb2106eeb54c_131698378694683489"
-        ],
-        "x-ms-request-id": [
-          "c16a4cab-9f9d-458f-abfe-f0079b30fda4"
-        ],
-        "x-ms-ratelimit-remaining-subscription-reads": [
-          "14940"
-        ],
-        "x-ms-correlation-request-id": [
-          "3d900585-00af-4614-a7fa-576f35e498b9"
-        ],
-        "x-ms-routing-request-id": [
-          "WESTUS2:20180503T163720Z:3d900585-00af-4614-a7fa-576f35e498b9"
-        ],
-        "X-Content-Type-Options": [
-          "nosniff"
->>>>>>> 43149714
-        ]
-      },
-      "StatusCode": 200
-    },
-    {
-<<<<<<< HEAD
-      "RequestUri": "/subscriptions/bc6a9702-673d-4864-8238-cdf22c0054c4/providers/Microsoft.Compute/locations/southeastasia/operations/6c95feda-e38b-4940-af7d-d3cbdafeccc4?api-version=2017-12-01",
-      "EncodedRequestUri": "L3N1YnNjcmlwdGlvbnMvYmM2YTk3MDItNjczZC00ODY0LTgyMzgtY2RmMjJjMDA1NGM0L3Byb3ZpZGVycy9NaWNyb3NvZnQuQ29tcHV0ZS9sb2NhdGlvbnMvc291dGhlYXN0YXNpYS9vcGVyYXRpb25zLzZjOTVmZWRhLWUzOGItNDk0MC1hZjdkLWQzY2JkYWZlY2NjND9hcGktdmVyc2lvbj0yMDE3LTEyLTAx",
-=======
-      "RequestUri": "/subscriptions/24fb23e3-6ba3-41f0-9b6e-e41131d5d61e/providers/Microsoft.Compute/locations/southeastasia/operations/25fa4ed9-f464-4771-9801-49cfaf78026e?api-version=2018-04-01",
-      "EncodedRequestUri": "L3N1YnNjcmlwdGlvbnMvMjRmYjIzZTMtNmJhMy00MWYwLTliNmUtZTQxMTMxZDVkNjFlL3Byb3ZpZGVycy9NaWNyb3NvZnQuQ29tcHV0ZS9sb2NhdGlvbnMvc291dGhlYXN0YXNpYS9vcGVyYXRpb25zLzI1ZmE0ZWQ5LWY0NjQtNDc3MS05ODAxLTQ5Y2ZhZjc4MDI2ZT9hcGktdmVyc2lvbj0yMDE4LTA0LTAx",
->>>>>>> 43149714
-      "RequestMethod": "GET",
-      "RequestBody": "",
-      "RequestHeaders": {
-        "User-Agent": [
-<<<<<<< HEAD
-          "FxVersion/4.7.2600.0",
-          "OSName/Windows_10_Enterprise",
-          "OSVersion/6.3.16299",
-          "Microsoft.Azure.Management.Compute.ComputeManagementClient/1.0.1503.0"
-        ]
-      },
-      "ResponseBody": "{\r\n  \"startTime\": \"2017-12-16T02:31:31.3833367+05:30\",\r\n  \"status\": \"InProgress\",\r\n  \"name\": \"6c95feda-e38b-4940-af7d-d3cbdafeccc4\"\r\n}",
-=======
-          "FxVersion/4.6.25714.03",
-          "Microsoft.Azure.Management.Compute.ComputeManagementClient/18.0.0.0"
-        ]
-      },
-      "ResponseBody": "{\r\n  \"startTime\": \"2018-05-03T09:31:11.6293569-07:00\",\r\n  \"endTime\": \"2018-05-03T09:37:45.9131313-07:00\",\r\n  \"status\": \"Succeeded\",\r\n  \"name\": \"25fa4ed9-f464-4771-9801-49cfaf78026e\"\r\n}",
->>>>>>> 43149714
-      "ResponseHeaders": {
-        "Content-Length": [
-          "134"
-        ],
-        "Content-Type": [
-          "application/json; charset=utf-8"
-        ],
-        "Expires": [
-          "-1"
-        ],
-<<<<<<< HEAD
-=======
-        "Cache-Control": [
-          "no-cache"
-        ],
-        "Date": [
-          "Thu, 03 May 2018 16:37:50 GMT"
-        ],
->>>>>>> 43149714
-        "Pragma": [
-          "no-cache"
-        ],
-        "x-ms-ratelimit-remaining-resource": [
-          "Microsoft.Compute/GetOperation3Min;2145,Microsoft.Compute/GetOperation30Min;17887"
-        ],
-        "x-ms-ratelimit-remaining-resource": [
-          "Microsoft.Compute/GetOperation3Min;14984,Microsoft.Compute/GetOperation30Min;29914"
-        ],
-        "Strict-Transport-Security": [
-          "max-age=31536000; includeSubDomains"
-        ],
-        "x-ms-served-by": [
-<<<<<<< HEAD
-          "254b1f56-8d55-4dad-8894-c80cbc0fa044_131574917528659760"
-        ],
-        "x-ms-request-id": [
-          "e2c28801-b54f-4385-8fbc-4258a6b44460"
-        ],
-        "Cache-Control": [
-          "no-cache"
-        ],
-        "Server": [
-          "Microsoft-HTTPAPI/2.0",
-          "Microsoft-HTTPAPI/2.0"
-        ],
-        "x-ms-ratelimit-remaining-subscription-reads": [
-          "14933"
-        ],
-        "x-ms-correlation-request-id": [
-          "9400f614-ce7a-4584-8c55-ebaf8382cc32"
-        ],
-        "x-ms-routing-request-id": [
-          "SOUTHINDIA:20171215T210531Z:9400f614-ce7a-4584-8c55-ebaf8382cc32"
-        ],
-        "Date": [
-          "Fri, 15 Dec 2017 21:05:31 GMT"
-=======
-          "d8479ab9-b4a1-4ca4-bfe5-eb2106eeb54c_131698378694683489"
-        ],
-        "x-ms-request-id": [
-          "0bced19e-2ca6-4240-82a3-903fb64ff494"
-        ],
-        "x-ms-ratelimit-remaining-subscription-reads": [
-          "14939"
-        ],
-        "x-ms-correlation-request-id": [
-          "eea22cff-b3b1-449f-95f8-3b492f0bd57a"
-        ],
-        "x-ms-routing-request-id": [
-          "WESTUS2:20180503T163751Z:eea22cff-b3b1-449f-95f8-3b492f0bd57a"
-        ],
-        "X-Content-Type-Options": [
-          "nosniff"
->>>>>>> 43149714
-        ]
-      },
-      "StatusCode": 200
-    },
-    {
-<<<<<<< HEAD
-      "RequestUri": "/subscriptions/bc6a9702-673d-4864-8238-cdf22c0054c4/providers/Microsoft.Compute/locations/southeastasia/operations/6c95feda-e38b-4940-af7d-d3cbdafeccc4?api-version=2017-12-01",
-      "EncodedRequestUri": "L3N1YnNjcmlwdGlvbnMvYmM2YTk3MDItNjczZC00ODY0LTgyMzgtY2RmMjJjMDA1NGM0L3Byb3ZpZGVycy9NaWNyb3NvZnQuQ29tcHV0ZS9sb2NhdGlvbnMvc291dGhlYXN0YXNpYS9vcGVyYXRpb25zLzZjOTVmZWRhLWUzOGItNDk0MC1hZjdkLWQzY2JkYWZlY2NjND9hcGktdmVyc2lvbj0yMDE3LTEyLTAx",
-=======
-      "RequestUri": "/subscriptions/24fb23e3-6ba3-41f0-9b6e-e41131d5d61e/providers/Microsoft.Compute/locations/southeastasia/operations/25fa4ed9-f464-4771-9801-49cfaf78026e?monitor=true&api-version=2018-04-01",
-      "EncodedRequestUri": "L3N1YnNjcmlwdGlvbnMvMjRmYjIzZTMtNmJhMy00MWYwLTliNmUtZTQxMTMxZDVkNjFlL3Byb3ZpZGVycy9NaWNyb3NvZnQuQ29tcHV0ZS9sb2NhdGlvbnMvc291dGhlYXN0YXNpYS9vcGVyYXRpb25zLzI1ZmE0ZWQ5LWY0NjQtNDc3MS05ODAxLTQ5Y2ZhZjc4MDI2ZT9tb25pdG9yPXRydWUmYXBpLXZlcnNpb249MjAxOC0wNC0wMQ==",
->>>>>>> 43149714
-      "RequestMethod": "GET",
-      "RequestBody": "",
-      "RequestHeaders": {
-        "User-Agent": [
-<<<<<<< HEAD
-          "FxVersion/4.7.2600.0",
-          "OSName/Windows_10_Enterprise",
-          "OSVersion/6.3.16299",
-          "Microsoft.Azure.Management.Compute.ComputeManagementClient/1.0.1503.0"
-        ]
-      },
-      "ResponseBody": "{\r\n  \"startTime\": \"2017-12-16T02:31:31.3833367+05:30\",\r\n  \"status\": \"InProgress\",\r\n  \"name\": \"6c95feda-e38b-4940-af7d-d3cbdafeccc4\"\r\n}",
-      "ResponseHeaders": {
-        "Content-Length": [
-          "134"
-        ],
-        "Content-Type": [
-          "application/json; charset=utf-8"
-=======
-          "FxVersion/4.6.25714.03",
-          "Microsoft.Azure.Management.Compute.ComputeManagementClient/18.0.0.0"
-        ]
-      },
-      "ResponseBody": "",
-      "ResponseHeaders": {
-        "Content-Length": [
-          "0"
->>>>>>> 43149714
-        ],
-        "Expires": [
-          "-1"
-        ],
-<<<<<<< HEAD
-        "Pragma": [
-          "no-cache"
-        ],
-        "x-ms-ratelimit-remaining-resource": [
-          "Microsoft.Compute/GetOperation3Min;2145,Microsoft.Compute/GetOperation30Min;17884"
-=======
-        "Cache-Control": [
-          "no-cache"
-        ],
-        "Date": [
-          "Thu, 03 May 2018 16:37:51 GMT"
-        ],
-        "Pragma": [
-          "no-cache"
-        ],
-        "Server": [
-          "Microsoft-HTTPAPI/2.0",
-          "Microsoft-HTTPAPI/2.0"
-        ],
-        "x-ms-ratelimit-remaining-resource": [
-          "Microsoft.Compute/GetOperation3Min;14983,Microsoft.Compute/GetOperation30Min;29913"
->>>>>>> 43149714
-        ],
-        "Strict-Transport-Security": [
-          "max-age=31536000; includeSubDomains"
-        ],
-        "x-ms-served-by": [
-<<<<<<< HEAD
-          "254b1f56-8d55-4dad-8894-c80cbc0fa044_131574917528659760"
-        ],
-        "x-ms-request-id": [
-          "dd307240-1607-4748-8577-5fe6b0d7d13d"
-        ],
-        "Cache-Control": [
-          "no-cache"
-        ],
-        "Server": [
-          "Microsoft-HTTPAPI/2.0",
-          "Microsoft-HTTPAPI/2.0"
-        ],
-        "x-ms-ratelimit-remaining-subscription-reads": [
-          "14930"
-        ],
-        "x-ms-correlation-request-id": [
-          "324c77f0-30a3-4fb6-8935-6fcf7b64bdef"
-        ],
-        "x-ms-routing-request-id": [
-          "SOUTHINDIA:20171215T210601Z:324c77f0-30a3-4fb6-8935-6fcf7b64bdef"
-        ],
-        "Date": [
-          "Fri, 15 Dec 2017 21:06:01 GMT"
-=======
-          "d8479ab9-b4a1-4ca4-bfe5-eb2106eeb54c_131698378694683489"
-        ],
-        "x-ms-request-id": [
-          "329edb35-c789-488d-8214-064c5fdc9010"
-        ],
-        "x-ms-ratelimit-remaining-subscription-reads": [
-          "14938"
-        ],
-        "x-ms-correlation-request-id": [
-          "bebec851-a510-4053-9d24-01747330589c"
-        ],
-        "x-ms-routing-request-id": [
-          "WESTUS2:20180503T163751Z:bebec851-a510-4053-9d24-01747330589c"
-        ],
-        "X-Content-Type-Options": [
-          "nosniff"
->>>>>>> 43149714
-        ]
-      },
-      "StatusCode": 200
-    },
-    {
-<<<<<<< HEAD
-      "RequestUri": "/subscriptions/bc6a9702-673d-4864-8238-cdf22c0054c4/providers/Microsoft.Compute/locations/southeastasia/operations/6c95feda-e38b-4940-af7d-d3cbdafeccc4?api-version=2017-12-01",
-      "EncodedRequestUri": "L3N1YnNjcmlwdGlvbnMvYmM2YTk3MDItNjczZC00ODY0LTgyMzgtY2RmMjJjMDA1NGM0L3Byb3ZpZGVycy9NaWNyb3NvZnQuQ29tcHV0ZS9sb2NhdGlvbnMvc291dGhlYXN0YXNpYS9vcGVyYXRpb25zLzZjOTVmZWRhLWUzOGItNDk0MC1hZjdkLWQzY2JkYWZlY2NjND9hcGktdmVyc2lvbj0yMDE3LTEyLTAx",
-      "RequestMethod": "GET",
-=======
-      "RequestUri": "/subscriptions/24fb23e3-6ba3-41f0-9b6e-e41131d5d61e/resourceGroups/crptestar81831/providers/Microsoft.Compute/virtualMachineScaleSets/vmss6926/virtualmachines/0/reimageall?api-version=2018-04-01",
-      "EncodedRequestUri": "L3N1YnNjcmlwdGlvbnMvMjRmYjIzZTMtNmJhMy00MWYwLTliNmUtZTQxMTMxZDVkNjFlL3Jlc291cmNlR3JvdXBzL2NycHRlc3RhcjgxODMxL3Byb3ZpZGVycy9NaWNyb3NvZnQuQ29tcHV0ZS92aXJ0dWFsTWFjaGluZVNjYWxlU2V0cy92bXNzNjkyNi92aXJ0dWFsbWFjaGluZXMvMC9yZWltYWdlYWxsP2FwaS12ZXJzaW9uPTIwMTgtMDQtMDE=",
-      "RequestMethod": "POST",
->>>>>>> 43149714
-      "RequestBody": "",
-      "RequestHeaders": {
-        "x-ms-client-request-id": [
-          "adf3b134-ac5a-40fe-972d-83e61b36d861"
-        ],
-        "accept-language": [
-          "en-US"
-        ],
-        "User-Agent": [
-<<<<<<< HEAD
-          "FxVersion/4.7.2600.0",
-          "OSName/Windows_10_Enterprise",
-          "OSVersion/6.3.16299",
-          "Microsoft.Azure.Management.Compute.ComputeManagementClient/1.0.1503.0"
-        ]
-      },
-      "ResponseBody": "{\r\n  \"startTime\": \"2017-12-16T02:31:31.3833367+05:30\",\r\n  \"status\": \"InProgress\",\r\n  \"name\": \"6c95feda-e38b-4940-af7d-d3cbdafeccc4\"\r\n}",
-      "ResponseHeaders": {
-        "Content-Length": [
-          "134"
-        ],
-        "Content-Type": [
-          "application/json; charset=utf-8"
-=======
-          "FxVersion/4.6.25714.03",
-          "Microsoft.Azure.Management.Compute.ComputeManagementClient/18.0.0.0"
-        ]
-      },
-      "ResponseBody": "",
-      "ResponseHeaders": {
-        "Content-Length": [
-          "0"
->>>>>>> 43149714
-        ],
-        "Expires": [
-          "-1"
-        ],
-<<<<<<< HEAD
-        "Pragma": [
-          "no-cache"
-        ],
-        "x-ms-ratelimit-remaining-resource": [
-          "Microsoft.Compute/GetOperation3Min;2145,Microsoft.Compute/GetOperation30Min;17881"
-=======
-        "Cache-Control": [
-          "no-cache"
-        ],
-        "Date": [
-          "Thu, 03 May 2018 16:37:51 GMT"
-        ],
-        "Pragma": [
-          "no-cache"
-        ],
-        "Location": [
-          "https://management.azure.com/subscriptions/24fb23e3-6ba3-41f0-9b6e-e41131d5d61e/providers/Microsoft.Compute/locations/southeastasia/operations/d6f84b8d-b41e-47a4-a534-8cbc8a341a55?monitor=true&api-version=2018-04-01"
-        ],
-        "Server": [
-          "Microsoft-HTTPAPI/2.0",
-          "Microsoft-HTTPAPI/2.0"
-        ],
-        "Azure-AsyncOperation": [
-          "https://management.azure.com/subscriptions/24fb23e3-6ba3-41f0-9b6e-e41131d5d61e/providers/Microsoft.Compute/locations/southeastasia/operations/d6f84b8d-b41e-47a4-a534-8cbc8a341a55?api-version=2018-04-01"
-        ],
-        "x-ms-ratelimit-remaining-resource": [
-          "Microsoft.Compute/VMScaleSetActions3Min;239,Microsoft.Compute/VMScaleSetActions30Min;1197,Microsoft.Compute/VMScaleSetVMActions3Min;199,Microsoft.Compute/VMScaleSetVMActions30Min;997,Microsoft.Compute/VMScaleSetBatchedVMRequests5Min;2106,Microsoft.Compute/VmssQueuedVMOperations;4799"
-        ],
-        "x-ms-request-charge": [
-          "1"
->>>>>>> 43149714
-        ],
-        "Strict-Transport-Security": [
-          "max-age=31536000; includeSubDomains"
-        ],
-        "x-ms-served-by": [
-<<<<<<< HEAD
-          "254b1f56-8d55-4dad-8894-c80cbc0fa044_131574917528659760"
-        ],
-        "x-ms-request-id": [
-          "729fe1c8-873f-47e8-a0c1-cbbd5730bc3a"
-        ],
-        "Cache-Control": [
-          "no-cache"
-        ],
-        "Server": [
-          "Microsoft-HTTPAPI/2.0",
-          "Microsoft-HTTPAPI/2.0"
-        ],
-        "x-ms-ratelimit-remaining-subscription-reads": [
-          "14929"
-        ],
-        "x-ms-correlation-request-id": [
-          "6d96705d-876e-47e9-b1d1-841ad0d6005c"
-        ],
-        "x-ms-routing-request-id": [
-          "SOUTHINDIA:20171215T210631Z:6d96705d-876e-47e9-b1d1-841ad0d6005c"
-        ],
-        "Date": [
-          "Fri, 15 Dec 2017 21:06:31 GMT"
-=======
-          "d8479ab9-b4a1-4ca4-bfe5-eb2106eeb54c_131698378694683489"
-        ],
-        "x-ms-request-id": [
-          "d6f84b8d-b41e-47a4-a534-8cbc8a341a55"
-        ],
-        "x-ms-ratelimit-remaining-subscription-writes": [
-          "1196"
-        ],
-        "x-ms-correlation-request-id": [
-          "71379c7d-be43-4e7e-84f8-18c4b8a10140"
-        ],
-        "x-ms-routing-request-id": [
-          "WESTUS2:20180503T163751Z:71379c7d-be43-4e7e-84f8-18c4b8a10140"
-        ],
-        "X-Content-Type-Options": [
-          "nosniff"
->>>>>>> 43149714
-        ]
-      },
-      "StatusCode": 202
-    },
-    {
-<<<<<<< HEAD
-      "RequestUri": "/subscriptions/bc6a9702-673d-4864-8238-cdf22c0054c4/providers/Microsoft.Compute/locations/southeastasia/operations/6c95feda-e38b-4940-af7d-d3cbdafeccc4?api-version=2017-12-01",
-      "EncodedRequestUri": "L3N1YnNjcmlwdGlvbnMvYmM2YTk3MDItNjczZC00ODY0LTgyMzgtY2RmMjJjMDA1NGM0L3Byb3ZpZGVycy9NaWNyb3NvZnQuQ29tcHV0ZS9sb2NhdGlvbnMvc291dGhlYXN0YXNpYS9vcGVyYXRpb25zLzZjOTVmZWRhLWUzOGItNDk0MC1hZjdkLWQzY2JkYWZlY2NjND9hcGktdmVyc2lvbj0yMDE3LTEyLTAx",
-=======
-      "RequestUri": "/subscriptions/24fb23e3-6ba3-41f0-9b6e-e41131d5d61e/providers/Microsoft.Compute/locations/southeastasia/operations/d6f84b8d-b41e-47a4-a534-8cbc8a341a55?api-version=2018-04-01",
-      "EncodedRequestUri": "L3N1YnNjcmlwdGlvbnMvMjRmYjIzZTMtNmJhMy00MWYwLTliNmUtZTQxMTMxZDVkNjFlL3Byb3ZpZGVycy9NaWNyb3NvZnQuQ29tcHV0ZS9sb2NhdGlvbnMvc291dGhlYXN0YXNpYS9vcGVyYXRpb25zL2Q2Zjg0YjhkLWI0MWUtNDdhNC1hNTM0LThjYmM4YTM0MWE1NT9hcGktdmVyc2lvbj0yMDE4LTA0LTAx",
->>>>>>> 43149714
-      "RequestMethod": "GET",
-      "RequestBody": "",
-      "RequestHeaders": {
-        "User-Agent": [
-<<<<<<< HEAD
-          "FxVersion/4.7.2600.0",
-          "OSName/Windows_10_Enterprise",
-          "OSVersion/6.3.16299",
-          "Microsoft.Azure.Management.Compute.ComputeManagementClient/1.0.1503.0"
-        ]
-      },
-      "ResponseBody": "{\r\n  \"startTime\": \"2017-12-16T02:31:31.3833367+05:30\",\r\n  \"status\": \"InProgress\",\r\n  \"name\": \"6c95feda-e38b-4940-af7d-d3cbdafeccc4\"\r\n}",
-=======
-          "FxVersion/4.6.25714.03",
-          "Microsoft.Azure.Management.Compute.ComputeManagementClient/18.0.0.0"
-        ]
-      },
-      "ResponseBody": "{\r\n  \"startTime\": \"2018-05-03T09:37:51.475674-07:00\",\r\n  \"status\": \"InProgress\",\r\n  \"name\": \"d6f84b8d-b41e-47a4-a534-8cbc8a341a55\"\r\n}",
->>>>>>> 43149714
-      "ResponseHeaders": {
-        "Content-Length": [
-          "134"
-        ],
-        "Content-Type": [
-          "application/json; charset=utf-8"
-        ],
-        "Expires": [
-          "-1"
-        ],
-<<<<<<< HEAD
-=======
-        "Cache-Control": [
-          "no-cache"
-        ],
-        "Date": [
-          "Thu, 03 May 2018 16:38:21 GMT"
-        ],
->>>>>>> 43149714
-        "Pragma": [
-          "no-cache"
-        ],
-        "x-ms-ratelimit-remaining-resource": [
-          "Microsoft.Compute/GetOperation3Min;2144,Microsoft.Compute/GetOperation30Min;17878"
-        ],
-        "x-ms-ratelimit-remaining-resource": [
-          "Microsoft.Compute/GetOperation3Min;14983,Microsoft.Compute/GetOperation30Min;29911"
-        ],
-        "Strict-Transport-Security": [
-          "max-age=31536000; includeSubDomains"
-        ],
-        "x-ms-served-by": [
-<<<<<<< HEAD
-          "254b1f56-8d55-4dad-8894-c80cbc0fa044_131574917528659760"
-        ],
-        "x-ms-request-id": [
-          "6387a337-1de5-4c5e-9f89-b9577f1458f0"
-        ],
-        "Cache-Control": [
-          "no-cache"
-        ],
-        "Server": [
-          "Microsoft-HTTPAPI/2.0",
-          "Microsoft-HTTPAPI/2.0"
-        ],
-        "x-ms-ratelimit-remaining-subscription-reads": [
-          "14926"
-        ],
-        "x-ms-correlation-request-id": [
-          "32499428-9509-44c3-a6e8-a12d99625ac7"
-        ],
-        "x-ms-routing-request-id": [
-          "SOUTHINDIA:20171215T210701Z:32499428-9509-44c3-a6e8-a12d99625ac7"
-        ],
-        "Date": [
-          "Fri, 15 Dec 2017 21:07:01 GMT"
-=======
-          "d8479ab9-b4a1-4ca4-bfe5-eb2106eeb54c_131698378694683489"
-        ],
-        "x-ms-request-id": [
-          "1d25f92e-050b-44f4-88e9-745a79133d0b"
-        ],
-        "x-ms-ratelimit-remaining-subscription-reads": [
-          "14937"
-        ],
-        "x-ms-correlation-request-id": [
-          "d83eb0ab-8c02-4e88-95b4-4eb8633bbc04"
-        ],
-        "x-ms-routing-request-id": [
-          "WESTUS2:20180503T163822Z:d83eb0ab-8c02-4e88-95b4-4eb8633bbc04"
-        ],
-        "X-Content-Type-Options": [
-          "nosniff"
->>>>>>> 43149714
-        ]
-      },
-      "StatusCode": 200
-    },
-    {
-<<<<<<< HEAD
-      "RequestUri": "/subscriptions/bc6a9702-673d-4864-8238-cdf22c0054c4/providers/Microsoft.Compute/locations/southeastasia/operations/6c95feda-e38b-4940-af7d-d3cbdafeccc4?api-version=2017-12-01",
-      "EncodedRequestUri": "L3N1YnNjcmlwdGlvbnMvYmM2YTk3MDItNjczZC00ODY0LTgyMzgtY2RmMjJjMDA1NGM0L3Byb3ZpZGVycy9NaWNyb3NvZnQuQ29tcHV0ZS9sb2NhdGlvbnMvc291dGhlYXN0YXNpYS9vcGVyYXRpb25zLzZjOTVmZWRhLWUzOGItNDk0MC1hZjdkLWQzY2JkYWZlY2NjND9hcGktdmVyc2lvbj0yMDE3LTEyLTAx",
-=======
-      "RequestUri": "/subscriptions/24fb23e3-6ba3-41f0-9b6e-e41131d5d61e/providers/Microsoft.Compute/locations/southeastasia/operations/d6f84b8d-b41e-47a4-a534-8cbc8a341a55?api-version=2018-04-01",
-      "EncodedRequestUri": "L3N1YnNjcmlwdGlvbnMvMjRmYjIzZTMtNmJhMy00MWYwLTliNmUtZTQxMTMxZDVkNjFlL3Byb3ZpZGVycy9NaWNyb3NvZnQuQ29tcHV0ZS9sb2NhdGlvbnMvc291dGhlYXN0YXNpYS9vcGVyYXRpb25zL2Q2Zjg0YjhkLWI0MWUtNDdhNC1hNTM0LThjYmM4YTM0MWE1NT9hcGktdmVyc2lvbj0yMDE4LTA0LTAx",
->>>>>>> 43149714
-      "RequestMethod": "GET",
-      "RequestBody": "",
-      "RequestHeaders": {
-        "User-Agent": [
-<<<<<<< HEAD
-          "FxVersion/4.7.2600.0",
-          "OSName/Windows_10_Enterprise",
-          "OSVersion/6.3.16299",
-          "Microsoft.Azure.Management.Compute.ComputeManagementClient/1.0.1503.0"
-        ]
-      },
-      "ResponseBody": "{\r\n  \"startTime\": \"2017-12-16T02:31:31.3833367+05:30\",\r\n  \"status\": \"InProgress\",\r\n  \"name\": \"6c95feda-e38b-4940-af7d-d3cbdafeccc4\"\r\n}",
-=======
-          "FxVersion/4.6.25714.03",
-          "Microsoft.Azure.Management.Compute.ComputeManagementClient/18.0.0.0"
-        ]
-      },
-      "ResponseBody": "{\r\n  \"startTime\": \"2018-05-03T09:37:51.475674-07:00\",\r\n  \"status\": \"InProgress\",\r\n  \"name\": \"d6f84b8d-b41e-47a4-a534-8cbc8a341a55\"\r\n}",
->>>>>>> 43149714
-      "ResponseHeaders": {
-        "Content-Length": [
-          "134"
-        ],
-        "Content-Type": [
-          "application/json; charset=utf-8"
-        ],
-        "Expires": [
-          "-1"
-        ],
-<<<<<<< HEAD
-=======
-        "Cache-Control": [
-          "no-cache"
-        ],
-        "Date": [
-          "Thu, 03 May 2018 16:38:52 GMT"
-        ],
->>>>>>> 43149714
-        "Pragma": [
-          "no-cache"
-        ],
-        "x-ms-ratelimit-remaining-resource": [
-          "Microsoft.Compute/GetOperation3Min;2145,Microsoft.Compute/GetOperation30Min;17876"
-        ],
-        "x-ms-ratelimit-remaining-resource": [
-          "Microsoft.Compute/GetOperation3Min;14983,Microsoft.Compute/GetOperation30Min;29908"
-        ],
-        "Strict-Transport-Security": [
-          "max-age=31536000; includeSubDomains"
-        ],
-        "x-ms-served-by": [
-<<<<<<< HEAD
-          "254b1f56-8d55-4dad-8894-c80cbc0fa044_131574917528659760"
-        ],
-        "x-ms-request-id": [
-          "dd9f27d9-eab6-4f1c-8596-7524c993d2bd"
-        ],
-        "Cache-Control": [
-          "no-cache"
-        ],
-        "Server": [
-          "Microsoft-HTTPAPI/2.0",
-          "Microsoft-HTTPAPI/2.0"
-        ],
-        "x-ms-ratelimit-remaining-subscription-reads": [
-          "14925"
-        ],
-        "x-ms-correlation-request-id": [
-          "e20dc421-1a18-4b6b-9ea8-1ffb6c65a772"
-        ],
-        "x-ms-routing-request-id": [
-          "SOUTHINDIA:20171215T210731Z:e20dc421-1a18-4b6b-9ea8-1ffb6c65a772"
-        ],
-        "Date": [
-          "Fri, 15 Dec 2017 21:07:31 GMT"
-=======
-          "d8479ab9-b4a1-4ca4-bfe5-eb2106eeb54c_131698378694683489"
-        ],
-        "x-ms-request-id": [
-          "0e0031b9-f967-4b6c-8170-5a8398bf92fd"
-        ],
-        "x-ms-ratelimit-remaining-subscription-reads": [
-          "14936"
-        ],
-        "x-ms-correlation-request-id": [
-          "6c7aa2e0-670c-4305-ab40-33202e144009"
-        ],
-        "x-ms-routing-request-id": [
-          "WESTUS2:20180503T163852Z:6c7aa2e0-670c-4305-ab40-33202e144009"
-        ],
-        "X-Content-Type-Options": [
-          "nosniff"
->>>>>>> 43149714
-        ]
-      },
-      "StatusCode": 200
-    },
-    {
-<<<<<<< HEAD
-      "RequestUri": "/subscriptions/bc6a9702-673d-4864-8238-cdf22c0054c4/providers/Microsoft.Compute/locations/southeastasia/operations/6c95feda-e38b-4940-af7d-d3cbdafeccc4?api-version=2017-12-01",
-      "EncodedRequestUri": "L3N1YnNjcmlwdGlvbnMvYmM2YTk3MDItNjczZC00ODY0LTgyMzgtY2RmMjJjMDA1NGM0L3Byb3ZpZGVycy9NaWNyb3NvZnQuQ29tcHV0ZS9sb2NhdGlvbnMvc291dGhlYXN0YXNpYS9vcGVyYXRpb25zLzZjOTVmZWRhLWUzOGItNDk0MC1hZjdkLWQzY2JkYWZlY2NjND9hcGktdmVyc2lvbj0yMDE3LTEyLTAx",
-=======
-      "RequestUri": "/subscriptions/24fb23e3-6ba3-41f0-9b6e-e41131d5d61e/providers/Microsoft.Compute/locations/southeastasia/operations/d6f84b8d-b41e-47a4-a534-8cbc8a341a55?api-version=2018-04-01",
-      "EncodedRequestUri": "L3N1YnNjcmlwdGlvbnMvMjRmYjIzZTMtNmJhMy00MWYwLTliNmUtZTQxMTMxZDVkNjFlL3Byb3ZpZGVycy9NaWNyb3NvZnQuQ29tcHV0ZS9sb2NhdGlvbnMvc291dGhlYXN0YXNpYS9vcGVyYXRpb25zL2Q2Zjg0YjhkLWI0MWUtNDdhNC1hNTM0LThjYmM4YTM0MWE1NT9hcGktdmVyc2lvbj0yMDE4LTA0LTAx",
->>>>>>> 43149714
-      "RequestMethod": "GET",
-      "RequestBody": "",
-      "RequestHeaders": {
-        "User-Agent": [
-<<<<<<< HEAD
-          "FxVersion/4.7.2600.0",
-          "OSName/Windows_10_Enterprise",
-          "OSVersion/6.3.16299",
-          "Microsoft.Azure.Management.Compute.ComputeManagementClient/1.0.1503.0"
-        ]
-      },
-      "ResponseBody": "{\r\n  \"startTime\": \"2017-12-16T02:31:31.3833367+05:30\",\r\n  \"status\": \"InProgress\",\r\n  \"name\": \"6c95feda-e38b-4940-af7d-d3cbdafeccc4\"\r\n}",
-=======
-          "FxVersion/4.6.25714.03",
-          "Microsoft.Azure.Management.Compute.ComputeManagementClient/18.0.0.0"
-        ]
-      },
-      "ResponseBody": "{\r\n  \"startTime\": \"2018-05-03T09:37:51.475674-07:00\",\r\n  \"status\": \"InProgress\",\r\n  \"name\": \"d6f84b8d-b41e-47a4-a534-8cbc8a341a55\"\r\n}",
->>>>>>> 43149714
-      "ResponseHeaders": {
-        "Content-Length": [
-          "134"
-        ],
-        "Content-Type": [
-          "application/json; charset=utf-8"
-        ],
-        "Expires": [
-          "-1"
-        ],
-<<<<<<< HEAD
-=======
-        "Cache-Control": [
-          "no-cache"
-        ],
-        "Date": [
-          "Thu, 03 May 2018 16:39:26 GMT"
-        ],
->>>>>>> 43149714
-        "Pragma": [
-          "no-cache"
-        ],
-        "x-ms-ratelimit-remaining-resource": [
-          "Microsoft.Compute/GetOperation3Min;2145,Microsoft.Compute/GetOperation30Min;17873"
-        ],
-        "x-ms-ratelimit-remaining-resource": [
-          "Microsoft.Compute/GetOperation3Min;14983,Microsoft.Compute/GetOperation30Min;29905"
-        ],
-        "Strict-Transport-Security": [
-          "max-age=31536000; includeSubDomains"
-        ],
-        "x-ms-served-by": [
-<<<<<<< HEAD
-          "254b1f56-8d55-4dad-8894-c80cbc0fa044_131574917528659760"
-        ],
-        "x-ms-request-id": [
-          "eecb9fff-2fb6-404c-a39d-8c164c1aa005"
-        ],
-        "Cache-Control": [
-          "no-cache"
-        ],
-        "Server": [
-          "Microsoft-HTTPAPI/2.0",
-          "Microsoft-HTTPAPI/2.0"
-        ],
-        "x-ms-ratelimit-remaining-subscription-reads": [
-          "14922"
-        ],
-        "x-ms-correlation-request-id": [
-          "10b25355-9011-402c-814c-9888ab45679d"
-        ],
-        "x-ms-routing-request-id": [
-          "SOUTHINDIA:20171215T210801Z:10b25355-9011-402c-814c-9888ab45679d"
-        ],
-        "Date": [
-          "Fri, 15 Dec 2017 21:08:01 GMT"
-=======
-          "d8479ab9-b4a1-4ca4-bfe5-eb2106eeb54c_131698378694683489"
-        ],
-        "x-ms-request-id": [
-          "e939b6cf-80fd-4de7-a6ec-c77d5a72b0d8"
-        ],
-        "x-ms-ratelimit-remaining-subscription-reads": [
-          "14935"
-        ],
-        "x-ms-correlation-request-id": [
-          "c11b61d2-7a02-467b-8667-db62c1bb9b13"
-        ],
-        "x-ms-routing-request-id": [
-          "WESTUS2:20180503T163926Z:c11b61d2-7a02-467b-8667-db62c1bb9b13"
-        ],
-        "X-Content-Type-Options": [
-          "nosniff"
->>>>>>> 43149714
-        ]
-      },
-      "StatusCode": 200
-    },
-    {
-<<<<<<< HEAD
-      "RequestUri": "/subscriptions/bc6a9702-673d-4864-8238-cdf22c0054c4/providers/Microsoft.Compute/locations/southeastasia/operations/6c95feda-e38b-4940-af7d-d3cbdafeccc4?api-version=2017-12-01",
-      "EncodedRequestUri": "L3N1YnNjcmlwdGlvbnMvYmM2YTk3MDItNjczZC00ODY0LTgyMzgtY2RmMjJjMDA1NGM0L3Byb3ZpZGVycy9NaWNyb3NvZnQuQ29tcHV0ZS9sb2NhdGlvbnMvc291dGhlYXN0YXNpYS9vcGVyYXRpb25zLzZjOTVmZWRhLWUzOGItNDk0MC1hZjdkLWQzY2JkYWZlY2NjND9hcGktdmVyc2lvbj0yMDE3LTEyLTAx",
-=======
-      "RequestUri": "/subscriptions/24fb23e3-6ba3-41f0-9b6e-e41131d5d61e/providers/Microsoft.Compute/locations/southeastasia/operations/d6f84b8d-b41e-47a4-a534-8cbc8a341a55?api-version=2018-04-01",
-      "EncodedRequestUri": "L3N1YnNjcmlwdGlvbnMvMjRmYjIzZTMtNmJhMy00MWYwLTliNmUtZTQxMTMxZDVkNjFlL3Byb3ZpZGVycy9NaWNyb3NvZnQuQ29tcHV0ZS9sb2NhdGlvbnMvc291dGhlYXN0YXNpYS9vcGVyYXRpb25zL2Q2Zjg0YjhkLWI0MWUtNDdhNC1hNTM0LThjYmM4YTM0MWE1NT9hcGktdmVyc2lvbj0yMDE4LTA0LTAx",
->>>>>>> 43149714
-      "RequestMethod": "GET",
-      "RequestBody": "",
-      "RequestHeaders": {
-        "User-Agent": [
-<<<<<<< HEAD
-          "FxVersion/4.7.2600.0",
-          "OSName/Windows_10_Enterprise",
-          "OSVersion/6.3.16299",
-          "Microsoft.Azure.Management.Compute.ComputeManagementClient/1.0.1503.0"
-        ]
-      },
-      "ResponseBody": "{\r\n  \"startTime\": \"2017-12-16T02:31:31.3833367+05:30\",\r\n  \"endTime\": \"2017-12-16T02:38:29.8667967+05:30\",\r\n  \"status\": \"Succeeded\",\r\n  \"name\": \"6c95feda-e38b-4940-af7d-d3cbdafeccc4\"\r\n}",
-=======
-          "FxVersion/4.6.25714.03",
-          "Microsoft.Azure.Management.Compute.ComputeManagementClient/18.0.0.0"
-        ]
-      },
-      "ResponseBody": "{\r\n  \"startTime\": \"2018-05-03T09:37:51.475674-07:00\",\r\n  \"status\": \"InProgress\",\r\n  \"name\": \"d6f84b8d-b41e-47a4-a534-8cbc8a341a55\"\r\n}",
->>>>>>> 43149714
-      "ResponseHeaders": {
-        "Content-Length": [
-          "184"
-        ],
-        "Content-Type": [
-          "application/json; charset=utf-8"
-        ],
-        "Expires": [
-          "-1"
-        ],
-<<<<<<< HEAD
-=======
-        "Cache-Control": [
-          "no-cache"
-        ],
-        "Date": [
-          "Thu, 03 May 2018 16:40:00 GMT"
-        ],
->>>>>>> 43149714
-        "Pragma": [
-          "no-cache"
-        ],
-        "x-ms-ratelimit-remaining-resource": [
-          "Microsoft.Compute/GetOperation3Min;2145,Microsoft.Compute/GetOperation30Min;17870"
-        ],
-        "x-ms-ratelimit-remaining-resource": [
-          "Microsoft.Compute/GetOperation3Min;14983,Microsoft.Compute/GetOperation30Min;29902"
-        ],
-        "Strict-Transport-Security": [
-          "max-age=31536000; includeSubDomains"
-        ],
-        "x-ms-served-by": [
-<<<<<<< HEAD
-          "254b1f56-8d55-4dad-8894-c80cbc0fa044_131574917528659760"
-        ],
-        "x-ms-request-id": [
-          "b3b6cc8b-0165-474d-8132-2e84c6c814c7"
-        ],
-        "Cache-Control": [
-          "no-cache"
-        ],
-        "Server": [
-          "Microsoft-HTTPAPI/2.0",
-          "Microsoft-HTTPAPI/2.0"
-        ],
-        "x-ms-ratelimit-remaining-subscription-reads": [
-          "14921"
-        ],
-        "x-ms-correlation-request-id": [
-          "0a97198d-9ca6-439b-b4c0-5ec5d881c630"
-        ],
-        "x-ms-routing-request-id": [
-          "SOUTHINDIA:20171215T210832Z:0a97198d-9ca6-439b-b4c0-5ec5d881c630"
-        ],
-        "Date": [
-          "Fri, 15 Dec 2017 21:08:31 GMT"
-=======
-          "d8479ab9-b4a1-4ca4-bfe5-eb2106eeb54c_131698378694683489"
-        ],
-        "x-ms-request-id": [
-          "0e5219c8-9533-4223-b658-ad61322a322e"
-        ],
-        "x-ms-ratelimit-remaining-subscription-reads": [
-          "14934"
-        ],
-        "x-ms-correlation-request-id": [
-          "43958ec2-222b-4e4b-9325-91122de5bbc3"
-        ],
-        "x-ms-routing-request-id": [
-          "WESTUS2:20180503T164000Z:43958ec2-222b-4e4b-9325-91122de5bbc3"
-        ],
-        "X-Content-Type-Options": [
-          "nosniff"
->>>>>>> 43149714
-        ]
-      },
-      "StatusCode": 200
-    },
-    {
-<<<<<<< HEAD
-      "RequestUri": "/subscriptions/bc6a9702-673d-4864-8238-cdf22c0054c4/resourceGroups/crptestar36571/providers/Microsoft.Compute/virtualMachineScaleSets/vmss3611/virtualmachines/0/restart?api-version=2017-12-01",
-      "EncodedRequestUri": "L3N1YnNjcmlwdGlvbnMvYmM2YTk3MDItNjczZC00ODY0LTgyMzgtY2RmMjJjMDA1NGM0L3Jlc291cmNlR3JvdXBzL2NycHRlc3RhcjM2NTcxL3Byb3ZpZGVycy9NaWNyb3NvZnQuQ29tcHV0ZS92aXJ0dWFsTWFjaGluZVNjYWxlU2V0cy92bXNzMzYxMS92aXJ0dWFsbWFjaGluZXMvMC9yZXN0YXJ0P2FwaS12ZXJzaW9uPTIwMTctMTItMDE=",
-      "RequestMethod": "POST",
-      "RequestBody": "",
-      "RequestHeaders": {
-        "x-ms-client-request-id": [
-          "02842d0f-6a99-4a1a-8a2c-7bd86d5d6ca0"
-        ],
-        "accept-language": [
-          "en-US"
-        ],
-        "User-Agent": [
-          "FxVersion/4.7.2600.0",
-          "OSName/Windows_10_Enterprise",
-          "OSVersion/6.3.16299",
-          "Microsoft.Azure.Management.Compute.ComputeManagementClient/1.0.1503.0"
-=======
-      "RequestUri": "/subscriptions/24fb23e3-6ba3-41f0-9b6e-e41131d5d61e/providers/Microsoft.Compute/locations/southeastasia/operations/d6f84b8d-b41e-47a4-a534-8cbc8a341a55?api-version=2018-04-01",
-      "EncodedRequestUri": "L3N1YnNjcmlwdGlvbnMvMjRmYjIzZTMtNmJhMy00MWYwLTliNmUtZTQxMTMxZDVkNjFlL3Byb3ZpZGVycy9NaWNyb3NvZnQuQ29tcHV0ZS9sb2NhdGlvbnMvc291dGhlYXN0YXNpYS9vcGVyYXRpb25zL2Q2Zjg0YjhkLWI0MWUtNDdhNC1hNTM0LThjYmM4YTM0MWE1NT9hcGktdmVyc2lvbj0yMDE4LTA0LTAx",
-      "RequestMethod": "GET",
-      "RequestBody": "",
-      "RequestHeaders": {
-        "User-Agent": [
-          "FxVersion/4.6.25714.03",
-          "Microsoft.Azure.Management.Compute.ComputeManagementClient/18.0.0.0"
->>>>>>> 43149714
-        ]
-      },
-      "ResponseBody": "{\r\n  \"startTime\": \"2018-05-03T09:37:51.475674-07:00\",\r\n  \"status\": \"InProgress\",\r\n  \"name\": \"d6f84b8d-b41e-47a4-a534-8cbc8a341a55\"\r\n}",
-      "ResponseHeaders": {
-        "Content-Type": [
-          "application/json; charset=utf-8"
-        ],
-        "Expires": [
-          "-1"
-        ],
-<<<<<<< HEAD
-        "Pragma": [
-          "no-cache"
-        ],
-        "Azure-AsyncOperation": [
-          "https://management.azure.com/subscriptions/bc6a9702-673d-4864-8238-cdf22c0054c4/providers/Microsoft.Compute/locations/southeastasia/operations/6e1634a8-2353-4c05-8f0d-7ce2ce856344?api-version=2017-12-01"
-=======
-        "Cache-Control": [
-          "no-cache"
-        ],
-        "Date": [
-          "Thu, 03 May 2018 16:40:35 GMT"
-        ],
-        "Pragma": [
-          "no-cache"
-        ],
-        "Transfer-Encoding": [
-          "chunked"
->>>>>>> 43149714
-        ],
-        "x-ms-ratelimit-remaining-resource": [
-          "Microsoft.Compute/VMScaleSetActions3Min;239,Microsoft.Compute/VMScaleSetActions30Min;1196,Microsoft.Compute/VMScaleSetVMActions3Min;299,Microsoft.Compute/VMScaleSetVMActions30Min;1496,Microsoft.Compute/VMScaleSetBatchedVMRequests5Min;1199,Microsoft.Compute/VmssQueuedVMOperations;1799"
-        ],
-<<<<<<< HEAD
-        "x-ms-request-charge": [
-          "1"
-=======
-        "Vary": [
-          "Accept-Encoding"
-        ],
-        "x-ms-ratelimit-remaining-resource": [
-          "Microsoft.Compute/GetOperation3Min;14998,Microsoft.Compute/GetOperation30Min;29998"
->>>>>>> 43149714
-        ],
-        "Strict-Transport-Security": [
-          "max-age=31536000; includeSubDomains"
-        ],
-        "x-ms-served-by": [
-<<<<<<< HEAD
-          "254b1f56-8d55-4dad-8894-c80cbc0fa044_131574917528659760"
-        ],
-        "x-ms-request-id": [
-          "6e1634a8-2353-4c05-8f0d-7ce2ce856344"
-        ],
-        "Cache-Control": [
-          "no-cache"
-        ],
-        "Location": [
-          "https://management.azure.com/subscriptions/bc6a9702-673d-4864-8238-cdf22c0054c4/providers/Microsoft.Compute/locations/southeastasia/operations/6e1634a8-2353-4c05-8f0d-7ce2ce856344?monitor=true&api-version=2017-12-01"
-        ],
-        "Server": [
-          "Microsoft-HTTPAPI/2.0",
-          "Microsoft-HTTPAPI/2.0"
-=======
-          "d8479ab9-b4a1-4ca4-bfe5-eb2106eeb54c_131651724435013998"
-        ],
-        "x-ms-request-id": [
-          "42d1bfe0-464e-4103-aba5-03c187c0d5cc"
->>>>>>> 43149714
-        ],
-        "x-ms-ratelimit-remaining-subscription-reads": [
-          "14933"
-        ],
-        "x-ms-correlation-request-id": [
-<<<<<<< HEAD
-          "3a4a04ce-1028-40bd-9a57-0b9d8bc41f58"
-        ],
-        "x-ms-routing-request-id": [
-          "SOUTHINDIA:20171215T210832Z:3a4a04ce-1028-40bd-9a57-0b9d8bc41f58"
-        ],
-        "Date": [
-          "Fri, 15 Dec 2017 21:08:31 GMT"
-=======
-          "fa6c3f3f-45a3-4727-b072-cfeeef14033e"
-        ],
-        "x-ms-routing-request-id": [
-          "WESTUS2:20180503T164036Z:fa6c3f3f-45a3-4727-b072-cfeeef14033e"
-        ],
-        "X-Content-Type-Options": [
-          "nosniff"
->>>>>>> 43149714
-        ]
-      },
-      "StatusCode": 200
-    },
-    {
-<<<<<<< HEAD
-      "RequestUri": "/subscriptions/bc6a9702-673d-4864-8238-cdf22c0054c4/providers/Microsoft.Compute/locations/southeastasia/operations/6e1634a8-2353-4c05-8f0d-7ce2ce856344?api-version=2017-12-01",
-      "EncodedRequestUri": "L3N1YnNjcmlwdGlvbnMvYmM2YTk3MDItNjczZC00ODY0LTgyMzgtY2RmMjJjMDA1NGM0L3Byb3ZpZGVycy9NaWNyb3NvZnQuQ29tcHV0ZS9sb2NhdGlvbnMvc291dGhlYXN0YXNpYS9vcGVyYXRpb25zLzZlMTYzNGE4LTIzNTMtNGMwNS04ZjBkLTdjZTJjZTg1NjM0ND9hcGktdmVyc2lvbj0yMDE3LTEyLTAx",
-=======
-      "RequestUri": "/subscriptions/24fb23e3-6ba3-41f0-9b6e-e41131d5d61e/providers/Microsoft.Compute/locations/southeastasia/operations/d6f84b8d-b41e-47a4-a534-8cbc8a341a55?api-version=2018-04-01",
-      "EncodedRequestUri": "L3N1YnNjcmlwdGlvbnMvMjRmYjIzZTMtNmJhMy00MWYwLTliNmUtZTQxMTMxZDVkNjFlL3Byb3ZpZGVycy9NaWNyb3NvZnQuQ29tcHV0ZS9sb2NhdGlvbnMvc291dGhlYXN0YXNpYS9vcGVyYXRpb25zL2Q2Zjg0YjhkLWI0MWUtNDdhNC1hNTM0LThjYmM4YTM0MWE1NT9hcGktdmVyc2lvbj0yMDE4LTA0LTAx",
->>>>>>> 43149714
-      "RequestMethod": "GET",
-      "RequestBody": "",
-      "RequestHeaders": {
-        "User-Agent": [
-<<<<<<< HEAD
-          "FxVersion/4.7.2600.0",
-          "OSName/Windows_10_Enterprise",
-          "OSVersion/6.3.16299",
-          "Microsoft.Azure.Management.Compute.ComputeManagementClient/1.0.1503.0"
-        ]
-      },
-      "ResponseBody": "{\r\n  \"startTime\": \"2017-12-16T02:38:32.9294023+05:30\",\r\n  \"endTime\": \"2017-12-16T02:38:36.2419867+05:30\",\r\n  \"status\": \"Succeeded\",\r\n  \"name\": \"6e1634a8-2353-4c05-8f0d-7ce2ce856344\"\r\n}",
-=======
-          "FxVersion/4.6.25714.03",
-          "Microsoft.Azure.Management.Compute.ComputeManagementClient/18.0.0.0"
-        ]
-      },
-      "ResponseBody": "{\r\n  \"startTime\": \"2018-05-03T09:37:51.475674-07:00\",\r\n  \"status\": \"InProgress\",\r\n  \"name\": \"d6f84b8d-b41e-47a4-a534-8cbc8a341a55\"\r\n}",
->>>>>>> 43149714
-      "ResponseHeaders": {
-        "Content-Length": [
-          "184"
-        ],
-        "Content-Type": [
-          "application/json; charset=utf-8"
-        ],
-        "Expires": [
-          "-1"
-        ],
-<<<<<<< HEAD
-=======
-        "Cache-Control": [
-          "no-cache"
-        ],
-        "Date": [
-          "Thu, 03 May 2018 16:41:10 GMT"
-        ],
->>>>>>> 43149714
-        "Pragma": [
-          "no-cache"
-        ],
-        "x-ms-ratelimit-remaining-resource": [
-          "Microsoft.Compute/GetOperation3Min;2145,Microsoft.Compute/GetOperation30Min;17867"
-        ],
-        "x-ms-ratelimit-remaining-resource": [
-          "Microsoft.Compute/GetOperation3Min;14995,Microsoft.Compute/GetOperation30Min;29995"
-        ],
-        "Strict-Transport-Security": [
-          "max-age=31536000; includeSubDomains"
-        ],
-        "x-ms-served-by": [
-<<<<<<< HEAD
-          "254b1f56-8d55-4dad-8894-c80cbc0fa044_131574917528659760"
-        ],
-        "x-ms-request-id": [
-          "88c2979d-1a85-4a79-b034-ce5e22206692"
-        ],
-        "Cache-Control": [
-          "no-cache"
-        ],
-        "Server": [
-          "Microsoft-HTTPAPI/2.0",
-          "Microsoft-HTTPAPI/2.0"
-        ],
-        "x-ms-ratelimit-remaining-subscription-reads": [
-          "14918"
-        ],
-        "x-ms-correlation-request-id": [
-          "8118fe03-9b24-40c7-8c08-3d4faec55270"
-        ],
-        "x-ms-routing-request-id": [
-          "SOUTHINDIA:20171215T210902Z:8118fe03-9b24-40c7-8c08-3d4faec55270"
-        ],
-        "Date": [
-          "Fri, 15 Dec 2017 21:09:01 GMT"
-=======
-          "d8479ab9-b4a1-4ca4-bfe5-eb2106eeb54c_131651724435013998"
-        ],
-        "x-ms-request-id": [
-          "21b00857-dea4-4296-9edf-abc0afc1d938"
-        ],
-        "x-ms-ratelimit-remaining-subscription-reads": [
-          "14932"
-        ],
-        "x-ms-correlation-request-id": [
-          "2dc5a4f7-bd19-4d8f-94c5-6197fbbca709"
-        ],
-        "x-ms-routing-request-id": [
-          "WESTUS2:20180503T164110Z:2dc5a4f7-bd19-4d8f-94c5-6197fbbca709"
-        ],
-        "X-Content-Type-Options": [
-          "nosniff"
->>>>>>> 43149714
-        ]
-      },
-      "StatusCode": 200
-    },
-    {
-<<<<<<< HEAD
-      "RequestUri": "/subscriptions/bc6a9702-673d-4864-8238-cdf22c0054c4/resourceGroups/crptestar36571/providers/Microsoft.Compute/virtualMachineScaleSets/vmss3611/virtualmachines/0/poweroff?api-version=2017-12-01",
-      "EncodedRequestUri": "L3N1YnNjcmlwdGlvbnMvYmM2YTk3MDItNjczZC00ODY0LTgyMzgtY2RmMjJjMDA1NGM0L3Jlc291cmNlR3JvdXBzL2NycHRlc3RhcjM2NTcxL3Byb3ZpZGVycy9NaWNyb3NvZnQuQ29tcHV0ZS92aXJ0dWFsTWFjaGluZVNjYWxlU2V0cy92bXNzMzYxMS92aXJ0dWFsbWFjaGluZXMvMC9wb3dlcm9mZj9hcGktdmVyc2lvbj0yMDE3LTEyLTAx",
-      "RequestMethod": "POST",
-      "RequestBody": "",
-      "RequestHeaders": {
-        "x-ms-client-request-id": [
-          "4c38bd30-f6e8-4983-b1d6-86a3e0a5fde9"
-        ],
-        "accept-language": [
-          "en-US"
-        ],
-        "User-Agent": [
-          "FxVersion/4.7.2600.0",
-          "OSName/Windows_10_Enterprise",
-          "OSVersion/6.3.16299",
-          "Microsoft.Azure.Management.Compute.ComputeManagementClient/1.0.1503.0"
-=======
-      "RequestUri": "/subscriptions/24fb23e3-6ba3-41f0-9b6e-e41131d5d61e/providers/Microsoft.Compute/locations/southeastasia/operations/d6f84b8d-b41e-47a4-a534-8cbc8a341a55?api-version=2018-04-01",
-      "EncodedRequestUri": "L3N1YnNjcmlwdGlvbnMvMjRmYjIzZTMtNmJhMy00MWYwLTliNmUtZTQxMTMxZDVkNjFlL3Byb3ZpZGVycy9NaWNyb3NvZnQuQ29tcHV0ZS9sb2NhdGlvbnMvc291dGhlYXN0YXNpYS9vcGVyYXRpb25zL2Q2Zjg0YjhkLWI0MWUtNDdhNC1hNTM0LThjYmM4YTM0MWE1NT9hcGktdmVyc2lvbj0yMDE4LTA0LTAx",
-      "RequestMethod": "GET",
-      "RequestBody": "",
-      "RequestHeaders": {
-        "User-Agent": [
-          "FxVersion/4.6.25714.03",
-          "Microsoft.Azure.Management.Compute.ComputeManagementClient/18.0.0.0"
->>>>>>> 43149714
-        ]
-      },
-      "ResponseBody": "{\r\n  \"startTime\": \"2018-05-03T09:37:51.475674-07:00\",\r\n  \"status\": \"InProgress\",\r\n  \"name\": \"d6f84b8d-b41e-47a4-a534-8cbc8a341a55\"\r\n}",
-      "ResponseHeaders": {
-        "Content-Type": [
-          "application/json; charset=utf-8"
-        ],
-        "Expires": [
-          "-1"
-        ],
-<<<<<<< HEAD
-        "Pragma": [
-          "no-cache"
-        ],
-        "Azure-AsyncOperation": [
-          "https://management.azure.com/subscriptions/bc6a9702-673d-4864-8238-cdf22c0054c4/providers/Microsoft.Compute/locations/southeastasia/operations/b0bba8d4-238d-4a68-8ee5-46de675cf691?api-version=2017-12-01"
-=======
-        "Cache-Control": [
-          "no-cache"
-        ],
-        "Date": [
-          "Thu, 03 May 2018 16:41:43 GMT"
-        ],
-        "Pragma": [
-          "no-cache"
-        ],
-        "Transfer-Encoding": [
-          "chunked"
->>>>>>> 43149714
-        ],
-        "x-ms-ratelimit-remaining-resource": [
-          "Microsoft.Compute/DeleteVMScaleSetVM3Min;719,Microsoft.Compute/DeleteVMScaleSetVM30Min;3599,Microsoft.Compute/VMScaleSetBatchedVMRequests5Min;1198,Microsoft.Compute/VmssQueuedVMOperations;1799"
-        ],
-<<<<<<< HEAD
-        "x-ms-request-charge": [
-          "1"
-=======
-        "Vary": [
-          "Accept-Encoding"
-        ],
-        "x-ms-ratelimit-remaining-resource": [
-          "Microsoft.Compute/GetOperation3Min;14992,Microsoft.Compute/GetOperation30Min;29992"
->>>>>>> 43149714
-        ],
-        "Strict-Transport-Security": [
-          "max-age=31536000; includeSubDomains"
-        ],
-        "x-ms-served-by": [
-<<<<<<< HEAD
-          "254b1f56-8d55-4dad-8894-c80cbc0fa044_131574917528659760"
-        ],
-        "x-ms-request-id": [
-          "b0bba8d4-238d-4a68-8ee5-46de675cf691"
-        ],
-        "Cache-Control": [
-          "no-cache"
-        ],
-        "Location": [
-          "https://management.azure.com/subscriptions/bc6a9702-673d-4864-8238-cdf22c0054c4/providers/Microsoft.Compute/locations/southeastasia/operations/b0bba8d4-238d-4a68-8ee5-46de675cf691?monitor=true&api-version=2017-12-01"
-        ],
-        "Server": [
-          "Microsoft-HTTPAPI/2.0",
-          "Microsoft-HTTPAPI/2.0"
-=======
-          "d8479ab9-b4a1-4ca4-bfe5-eb2106eeb54c_131651724435013998"
-        ],
-        "x-ms-request-id": [
-          "ef13a5e5-b504-4e20-8673-14cb3bbce74e"
->>>>>>> 43149714
-        ],
-        "x-ms-ratelimit-remaining-subscription-reads": [
-          "14931"
-        ],
-        "x-ms-correlation-request-id": [
-<<<<<<< HEAD
-          "269044f4-c480-4675-8e70-106a5716a87a"
-        ],
-        "x-ms-routing-request-id": [
-          "SOUTHINDIA:20171215T210902Z:269044f4-c480-4675-8e70-106a5716a87a"
-        ],
-        "Date": [
-          "Fri, 15 Dec 2017 21:09:01 GMT"
-=======
-          "d7249e18-03a0-4990-b7a3-236f1ef4a995"
-        ],
-        "x-ms-routing-request-id": [
-          "WESTUS2:20180503T164143Z:d7249e18-03a0-4990-b7a3-236f1ef4a995"
-        ],
-        "X-Content-Type-Options": [
-          "nosniff"
->>>>>>> 43149714
-        ]
-      },
-      "StatusCode": 200
-    },
-    {
-<<<<<<< HEAD
-      "RequestUri": "/subscriptions/bc6a9702-673d-4864-8238-cdf22c0054c4/providers/Microsoft.Compute/locations/southeastasia/operations/b0bba8d4-238d-4a68-8ee5-46de675cf691?api-version=2017-12-01",
-      "EncodedRequestUri": "L3N1YnNjcmlwdGlvbnMvYmM2YTk3MDItNjczZC00ODY0LTgyMzgtY2RmMjJjMDA1NGM0L3Byb3ZpZGVycy9NaWNyb3NvZnQuQ29tcHV0ZS9sb2NhdGlvbnMvc291dGhlYXN0YXNpYS9vcGVyYXRpb25zL2IwYmJhOGQ0LTIzOGQtNGE2OC04ZWU1LTQ2ZGU2NzVjZjY5MT9hcGktdmVyc2lvbj0yMDE3LTEyLTAx",
-=======
-      "RequestUri": "/subscriptions/24fb23e3-6ba3-41f0-9b6e-e41131d5d61e/providers/Microsoft.Compute/locations/southeastasia/operations/d6f84b8d-b41e-47a4-a534-8cbc8a341a55?api-version=2018-04-01",
-      "EncodedRequestUri": "L3N1YnNjcmlwdGlvbnMvMjRmYjIzZTMtNmJhMy00MWYwLTliNmUtZTQxMTMxZDVkNjFlL3Byb3ZpZGVycy9NaWNyb3NvZnQuQ29tcHV0ZS9sb2NhdGlvbnMvc291dGhlYXN0YXNpYS9vcGVyYXRpb25zL2Q2Zjg0YjhkLWI0MWUtNDdhNC1hNTM0LThjYmM4YTM0MWE1NT9hcGktdmVyc2lvbj0yMDE4LTA0LTAx",
->>>>>>> 43149714
-      "RequestMethod": "GET",
-      "RequestBody": "",
-      "RequestHeaders": {
-        "User-Agent": [
-<<<<<<< HEAD
-          "FxVersion/4.7.2600.0",
-          "OSName/Windows_10_Enterprise",
-          "OSVersion/6.3.16299",
-          "Microsoft.Azure.Management.Compute.ComputeManagementClient/1.0.1503.0"
-        ]
-      },
-      "ResponseBody": "{\r\n  \"startTime\": \"2017-12-16T02:39:03.2117038+05:30\",\r\n  \"status\": \"InProgress\",\r\n  \"name\": \"b0bba8d4-238d-4a68-8ee5-46de675cf691\"\r\n}",
-=======
-          "FxVersion/4.6.25714.03",
-          "Microsoft.Azure.Management.Compute.ComputeManagementClient/18.0.0.0"
-        ]
-      },
-      "ResponseBody": "{\r\n  \"startTime\": \"2018-05-03T09:37:51.475674-07:00\",\r\n  \"status\": \"InProgress\",\r\n  \"name\": \"d6f84b8d-b41e-47a4-a534-8cbc8a341a55\"\r\n}",
->>>>>>> 43149714
-      "ResponseHeaders": {
-        "Content-Length": [
-          "134"
-        ],
-        "Content-Type": [
-          "application/json; charset=utf-8"
-        ],
-        "Expires": [
-          "-1"
-        ],
-        "Pragma": [
-          "no-cache"
-        ],
-        "x-ms-ratelimit-remaining-resource": [
-          "Microsoft.Compute/GetOperation3Min;2145,Microsoft.Compute/GetOperation30Min;17865"
-        ],
-        "Strict-Transport-Security": [
-          "max-age=31536000; includeSubDomains"
-        ],
-        "x-ms-served-by": [
-          "254b1f56-8d55-4dad-8894-c80cbc0fa044_131574917528659760"
-        ],
-        "x-ms-request-id": [
-          "e3331bba-cb46-410a-a591-12206e8ca118"
-        ],
-        "Cache-Control": [
-          "no-cache"
-        ],
-        "Server": [
-          "Microsoft-HTTPAPI/2.0",
-          "Microsoft-HTTPAPI/2.0"
-        ],
-        "x-ms-ratelimit-remaining-subscription-reads": [
-          "14917"
-        ],
-        "x-ms-correlation-request-id": [
-          "535e6a1f-0bc1-4360-b775-26e50215e95b"
-        ],
-        "x-ms-routing-request-id": [
-          "SOUTHINDIA:20171215T210932Z:535e6a1f-0bc1-4360-b775-26e50215e95b"
-        ],
-        "Date": [
-<<<<<<< HEAD
-          "Fri, 15 Dec 2017 21:09:32 GMT"
-        ]
-      },
-      "StatusCode": 200
-    },
-    {
-      "RequestUri": "/subscriptions/bc6a9702-673d-4864-8238-cdf22c0054c4/providers/Microsoft.Compute/locations/southeastasia/operations/b0bba8d4-238d-4a68-8ee5-46de675cf691?api-version=2017-12-01",
-      "EncodedRequestUri": "L3N1YnNjcmlwdGlvbnMvYmM2YTk3MDItNjczZC00ODY0LTgyMzgtY2RmMjJjMDA1NGM0L3Byb3ZpZGVycy9NaWNyb3NvZnQuQ29tcHV0ZS9sb2NhdGlvbnMvc291dGhlYXN0YXNpYS9vcGVyYXRpb25zL2IwYmJhOGQ0LTIzOGQtNGE2OC04ZWU1LTQ2ZGU2NzVjZjY5MT9hcGktdmVyc2lvbj0yMDE3LTEyLTAx",
-      "RequestMethod": "GET",
-      "RequestBody": "",
-      "RequestHeaders": {
-        "User-Agent": [
-          "FxVersion/4.7.2600.0",
-          "OSName/Windows_10_Enterprise",
-          "OSVersion/6.3.16299",
-          "Microsoft.Azure.Management.Compute.ComputeManagementClient/1.0.1503.0"
-        ]
-      },
-      "ResponseBody": "{\r\n  \"startTime\": \"2017-12-16T02:39:03.2117038+05:30\",\r\n  \"status\": \"InProgress\",\r\n  \"name\": \"b0bba8d4-238d-4a68-8ee5-46de675cf691\"\r\n}",
-      "ResponseHeaders": {
-        "Content-Length": [
-          "134"
-        ],
-        "Content-Type": [
-          "application/json; charset=utf-8"
-        ],
-        "Expires": [
-          "-1"
-=======
-          "Thu, 03 May 2018 16:42:15 GMT"
->>>>>>> 43149714
-        ],
-        "Pragma": [
-          "no-cache"
-        ],
-        "x-ms-ratelimit-remaining-resource": [
-          "Microsoft.Compute/GetOperation3Min;2145,Microsoft.Compute/GetOperation30Min;17862"
-        ],
-        "Strict-Transport-Security": [
-          "max-age=31536000; includeSubDomains"
-        ],
-        "x-ms-served-by": [
-          "254b1f56-8d55-4dad-8894-c80cbc0fa044_131574917528659760"
-        ],
-        "x-ms-request-id": [
-          "6eb1aa1f-2661-4f96-b281-4698a8dd3631"
-        ],
-        "Cache-Control": [
-          "no-cache"
-        ],
-        "Server": [
-          "Microsoft-HTTPAPI/2.0",
-          "Microsoft-HTTPAPI/2.0"
-        ],
-        "x-ms-ratelimit-remaining-subscription-reads": [
-          "14914"
-        ],
-        "x-ms-correlation-request-id": [
-          "e1beccdf-efd5-4ba1-8fe9-e7c63c9eaec7"
-        ],
-        "x-ms-routing-request-id": [
-          "SOUTHINDIA:20171215T211002Z:e1beccdf-efd5-4ba1-8fe9-e7c63c9eaec7"
-        ],
-        "Date": [
-          "Fri, 15 Dec 2017 21:10:02 GMT"
-        ]
-      },
-      "StatusCode": 200
-    },
-    {
-      "RequestUri": "/subscriptions/bc6a9702-673d-4864-8238-cdf22c0054c4/providers/Microsoft.Compute/locations/southeastasia/operations/b0bba8d4-238d-4a68-8ee5-46de675cf691?api-version=2017-12-01",
-      "EncodedRequestUri": "L3N1YnNjcmlwdGlvbnMvYmM2YTk3MDItNjczZC00ODY0LTgyMzgtY2RmMjJjMDA1NGM0L3Byb3ZpZGVycy9NaWNyb3NvZnQuQ29tcHV0ZS9sb2NhdGlvbnMvc291dGhlYXN0YXNpYS9vcGVyYXRpb25zL2IwYmJhOGQ0LTIzOGQtNGE2OC04ZWU1LTQ2ZGU2NzVjZjY5MT9hcGktdmVyc2lvbj0yMDE3LTEyLTAx",
-      "RequestMethod": "GET",
-      "RequestBody": "",
-      "RequestHeaders": {
-        "User-Agent": [
-          "FxVersion/4.7.2600.0",
-          "OSName/Windows_10_Enterprise",
-          "OSVersion/6.3.16299",
-          "Microsoft.Azure.Management.Compute.ComputeManagementClient/1.0.1503.0"
-        ]
-      },
-      "ResponseBody": "{\r\n  \"startTime\": \"2017-12-16T02:39:03.2117038+05:30\",\r\n  \"status\": \"InProgress\",\r\n  \"name\": \"b0bba8d4-238d-4a68-8ee5-46de675cf691\"\r\n}",
-      "ResponseHeaders": {
-        "Content-Length": [
-          "134"
-        ],
-        "Content-Type": [
-          "application/json; charset=utf-8"
-        ],
-        "Expires": [
-          "-1"
-        ],
-        "Pragma": [
-          "no-cache"
-        ],
-        "x-ms-ratelimit-remaining-resource": [
-          "Microsoft.Compute/GetOperation3Min;2145,Microsoft.Compute/GetOperation30Min;17859"
-        ],
-        "x-ms-ratelimit-remaining-resource": [
-          "Microsoft.Compute/GetOperation3Min;14989,Microsoft.Compute/GetOperation30Min;29989"
-        ],
-        "Strict-Transport-Security": [
-          "max-age=31536000; includeSubDomains"
-        ],
-        "x-ms-served-by": [
-<<<<<<< HEAD
-          "254b1f56-8d55-4dad-8894-c80cbc0fa044_131574917528659760"
-        ],
-        "x-ms-request-id": [
-          "ba7946a7-23e5-46c5-9cbc-c36166bc868b"
-        ],
-        "Cache-Control": [
-          "no-cache"
-        ],
-        "Server": [
-          "Microsoft-HTTPAPI/2.0",
-          "Microsoft-HTTPAPI/2.0"
-        ],
-        "x-ms-ratelimit-remaining-subscription-reads": [
-          "14913"
-        ],
-        "x-ms-correlation-request-id": [
-          "aee18875-356f-4a3d-90ef-ad0bc8b76fbd"
-        ],
-        "x-ms-routing-request-id": [
-          "SOUTHINDIA:20171215T211032Z:aee18875-356f-4a3d-90ef-ad0bc8b76fbd"
-        ],
-        "Date": [
-          "Fri, 15 Dec 2017 21:10:32 GMT"
-=======
-          "d8479ab9-b4a1-4ca4-bfe5-eb2106eeb54c_131651724435013998"
-        ],
-        "x-ms-request-id": [
-          "b9d6de01-d3df-4dc8-b8e4-d75df136f38e"
-        ],
-        "x-ms-ratelimit-remaining-subscription-reads": [
-          "14930"
-        ],
-        "x-ms-correlation-request-id": [
-          "0ff8a59e-0ed9-4c51-ae04-62984c7fed1b"
-        ],
-        "x-ms-routing-request-id": [
-          "WESTUS2:20180503T164216Z:0ff8a59e-0ed9-4c51-ae04-62984c7fed1b"
-        ],
-        "X-Content-Type-Options": [
-          "nosniff"
->>>>>>> 43149714
-        ]
-      },
-      "StatusCode": 200
-    },
-    {
-<<<<<<< HEAD
-      "RequestUri": "/subscriptions/bc6a9702-673d-4864-8238-cdf22c0054c4/providers/Microsoft.Compute/locations/southeastasia/operations/b0bba8d4-238d-4a68-8ee5-46de675cf691?api-version=2017-12-01",
-      "EncodedRequestUri": "L3N1YnNjcmlwdGlvbnMvYmM2YTk3MDItNjczZC00ODY0LTgyMzgtY2RmMjJjMDA1NGM0L3Byb3ZpZGVycy9NaWNyb3NvZnQuQ29tcHV0ZS9sb2NhdGlvbnMvc291dGhlYXN0YXNpYS9vcGVyYXRpb25zL2IwYmJhOGQ0LTIzOGQtNGE2OC04ZWU1LTQ2ZGU2NzVjZjY5MT9hcGktdmVyc2lvbj0yMDE3LTEyLTAx",
-=======
-      "RequestUri": "/subscriptions/24fb23e3-6ba3-41f0-9b6e-e41131d5d61e/providers/Microsoft.Compute/locations/southeastasia/operations/d6f84b8d-b41e-47a4-a534-8cbc8a341a55?api-version=2018-04-01",
-      "EncodedRequestUri": "L3N1YnNjcmlwdGlvbnMvMjRmYjIzZTMtNmJhMy00MWYwLTliNmUtZTQxMTMxZDVkNjFlL3Byb3ZpZGVycy9NaWNyb3NvZnQuQ29tcHV0ZS9sb2NhdGlvbnMvc291dGhlYXN0YXNpYS9vcGVyYXRpb25zL2Q2Zjg0YjhkLWI0MWUtNDdhNC1hNTM0LThjYmM4YTM0MWE1NT9hcGktdmVyc2lvbj0yMDE4LTA0LTAx",
->>>>>>> 43149714
-      "RequestMethod": "GET",
-      "RequestBody": "",
-      "RequestHeaders": {
-        "User-Agent": [
-<<<<<<< HEAD
-          "FxVersion/4.7.2600.0",
-          "OSName/Windows_10_Enterprise",
-          "OSVersion/6.3.16299",
-          "Microsoft.Azure.Management.Compute.ComputeManagementClient/1.0.1503.0"
-        ]
-      },
-      "ResponseBody": "{\r\n  \"startTime\": \"2017-12-16T02:39:03.2117038+05:30\",\r\n  \"status\": \"InProgress\",\r\n  \"name\": \"b0bba8d4-238d-4a68-8ee5-46de675cf691\"\r\n}",
-      "ResponseHeaders": {
-        "Content-Length": [
-          "134"
-        ],
-=======
-          "FxVersion/4.6.25714.03",
-          "Microsoft.Azure.Management.Compute.ComputeManagementClient/18.0.0.0"
-        ]
-      },
-      "ResponseBody": "{\r\n  \"startTime\": \"2018-05-03T09:37:51.475674-07:00\",\r\n  \"status\": \"InProgress\",\r\n  \"name\": \"d6f84b8d-b41e-47a4-a534-8cbc8a341a55\"\r\n}",
-      "ResponseHeaders": {
->>>>>>> 43149714
-        "Content-Type": [
-          "application/json; charset=utf-8"
-        ],
-        "Expires": [
-          "-1"
-        ],
-        "Pragma": [
-          "no-cache"
-        ],
-        "x-ms-ratelimit-remaining-resource": [
-          "Microsoft.Compute/GetOperation3Min;2145,Microsoft.Compute/GetOperation30Min;17856"
-        ],
-        "Strict-Transport-Security": [
-          "max-age=31536000; includeSubDomains"
-        ],
-        "x-ms-served-by": [
-          "254b1f56-8d55-4dad-8894-c80cbc0fa044_131574917528659760"
-        ],
-        "x-ms-request-id": [
-          "f9e163fa-7ac8-4fee-af1c-373ef5aef93c"
-        ],
-        "Cache-Control": [
-          "no-cache"
-        ],
-        "Server": [
-          "Microsoft-HTTPAPI/2.0",
-          "Microsoft-HTTPAPI/2.0"
-        ],
-        "x-ms-ratelimit-remaining-subscription-reads": [
-          "14910"
-        ],
-        "x-ms-correlation-request-id": [
-          "6a5b4cec-5d57-450d-8140-cb13c7d0f94a"
-        ],
-        "x-ms-routing-request-id": [
-          "SOUTHINDIA:20171215T211102Z:6a5b4cec-5d57-450d-8140-cb13c7d0f94a"
-        ],
-        "Date": [
-<<<<<<< HEAD
-          "Fri, 15 Dec 2017 21:11:02 GMT"
-        ]
-      },
-      "StatusCode": 200
-    },
-    {
-      "RequestUri": "/subscriptions/bc6a9702-673d-4864-8238-cdf22c0054c4/providers/Microsoft.Compute/locations/southeastasia/operations/b0bba8d4-238d-4a68-8ee5-46de675cf691?api-version=2017-12-01",
-      "EncodedRequestUri": "L3N1YnNjcmlwdGlvbnMvYmM2YTk3MDItNjczZC00ODY0LTgyMzgtY2RmMjJjMDA1NGM0L3Byb3ZpZGVycy9NaWNyb3NvZnQuQ29tcHV0ZS9sb2NhdGlvbnMvc291dGhlYXN0YXNpYS9vcGVyYXRpb25zL2IwYmJhOGQ0LTIzOGQtNGE2OC04ZWU1LTQ2ZGU2NzVjZjY5MT9hcGktdmVyc2lvbj0yMDE3LTEyLTAx",
-      "RequestMethod": "GET",
-      "RequestBody": "",
-      "RequestHeaders": {
-        "User-Agent": [
-          "FxVersion/4.7.2600.0",
-          "OSName/Windows_10_Enterprise",
-          "OSVersion/6.3.16299",
-          "Microsoft.Azure.Management.Compute.ComputeManagementClient/1.0.1503.0"
-        ]
-      },
-      "ResponseBody": "{\r\n  \"startTime\": \"2017-12-16T02:39:03.2117038+05:30\",\r\n  \"status\": \"InProgress\",\r\n  \"name\": \"b0bba8d4-238d-4a68-8ee5-46de675cf691\"\r\n}",
-      "ResponseHeaders": {
-        "Content-Length": [
-          "134"
-        ],
-        "Content-Type": [
-          "application/json; charset=utf-8"
-        ],
-        "Expires": [
-          "-1"
-=======
-          "Thu, 03 May 2018 16:42:48 GMT"
->>>>>>> 43149714
-        ],
-        "Pragma": [
-          "no-cache"
-        ],
-<<<<<<< HEAD
-        "x-ms-ratelimit-remaining-resource": [
-          "Microsoft.Compute/GetOperation3Min;2145,Microsoft.Compute/GetOperation30Min;17853"
-        ],
-        "Strict-Transport-Security": [
-          "max-age=31536000; includeSubDomains"
-        ],
-        "x-ms-served-by": [
-          "254b1f56-8d55-4dad-8894-c80cbc0fa044_131574917528659760"
-        ],
-        "x-ms-request-id": [
-          "3dbf48ff-fa9e-4482-913c-1ff5cf40076e"
-        ],
-        "Cache-Control": [
-          "no-cache"
-=======
-        "Transfer-Encoding": [
-          "chunked"
->>>>>>> 43149714
-        ],
-        "Server": [
-          "Microsoft-HTTPAPI/2.0",
-          "Microsoft-HTTPAPI/2.0"
-        ],
-<<<<<<< HEAD
-        "x-ms-ratelimit-remaining-subscription-reads": [
-          "14909"
-        ],
-        "x-ms-correlation-request-id": [
-          "cb65c2bb-38c2-4467-8c8e-5f5327c920c6"
-        ],
-        "x-ms-routing-request-id": [
-          "SOUTHINDIA:20171215T211132Z:cb65c2bb-38c2-4467-8c8e-5f5327c920c6"
-        ],
-        "Date": [
-          "Fri, 15 Dec 2017 21:11:32 GMT"
-        ]
-      },
-      "StatusCode": 200
-    },
-    {
-      "RequestUri": "/subscriptions/bc6a9702-673d-4864-8238-cdf22c0054c4/providers/Microsoft.Compute/locations/southeastasia/operations/b0bba8d4-238d-4a68-8ee5-46de675cf691?api-version=2017-12-01",
-      "EncodedRequestUri": "L3N1YnNjcmlwdGlvbnMvYmM2YTk3MDItNjczZC00ODY0LTgyMzgtY2RmMjJjMDA1NGM0L3Byb3ZpZGVycy9NaWNyb3NvZnQuQ29tcHV0ZS9sb2NhdGlvbnMvc291dGhlYXN0YXNpYS9vcGVyYXRpb25zL2IwYmJhOGQ0LTIzOGQtNGE2OC04ZWU1LTQ2ZGU2NzVjZjY5MT9hcGktdmVyc2lvbj0yMDE3LTEyLTAx",
-      "RequestMethod": "GET",
-      "RequestBody": "",
-      "RequestHeaders": {
-        "User-Agent": [
-          "FxVersion/4.7.2600.0",
-          "OSName/Windows_10_Enterprise",
-          "OSVersion/6.3.16299",
-          "Microsoft.Azure.Management.Compute.ComputeManagementClient/1.0.1503.0"
-        ]
-      },
-      "ResponseBody": "{\r\n  \"startTime\": \"2017-12-16T02:39:03.2117038+05:30\",\r\n  \"status\": \"InProgress\",\r\n  \"name\": \"b0bba8d4-238d-4a68-8ee5-46de675cf691\"\r\n}",
-      "ResponseHeaders": {
-        "Content-Length": [
-          "134"
-        ],
-        "Content-Type": [
-          "application/json; charset=utf-8"
-        ],
-        "Expires": [
-          "-1"
-        ],
-        "Pragma": [
-          "no-cache"
-        ],
-        "x-ms-ratelimit-remaining-resource": [
-          "Microsoft.Compute/GetOperation3Min;2145,Microsoft.Compute/GetOperation30Min;17851"
-=======
-        "Vary": [
-          "Accept-Encoding"
-        ],
-        "x-ms-ratelimit-remaining-resource": [
-          "Microsoft.Compute/GetOperation3Min;14986,Microsoft.Compute/GetOperation30Min;29986"
->>>>>>> 43149714
-        ],
-        "Strict-Transport-Security": [
-          "max-age=31536000; includeSubDomains"
-        ],
-        "x-ms-served-by": [
-<<<<<<< HEAD
-          "254b1f56-8d55-4dad-8894-c80cbc0fa044_131574917528659760"
-        ],
-        "x-ms-request-id": [
-          "17669896-1637-4d88-9319-7ad7643170ec"
-        ],
-        "Cache-Control": [
-          "no-cache"
-        ],
-        "Server": [
-          "Microsoft-HTTPAPI/2.0",
-          "Microsoft-HTTPAPI/2.0"
-        ],
-        "x-ms-ratelimit-remaining-subscription-reads": [
-          "14905"
-        ],
-        "x-ms-correlation-request-id": [
-          "a0608e81-d314-4e94-b1a3-73acbabfade4"
-        ],
-        "x-ms-routing-request-id": [
-          "SOUTHINDIA:20171215T211202Z:a0608e81-d314-4e94-b1a3-73acbabfade4"
-        ],
-        "Date": [
-          "Fri, 15 Dec 2017 21:12:02 GMT"
-=======
-          "d8479ab9-b4a1-4ca4-bfe5-eb2106eeb54c_131651724435013998"
-        ],
-        "x-ms-request-id": [
-          "043ae2e7-7041-4397-af2b-3d7a8b324325"
-        ],
-        "x-ms-ratelimit-remaining-subscription-reads": [
-          "14929"
-        ],
-        "x-ms-correlation-request-id": [
-          "030dde56-6dfa-4c52-8d2b-a94a960e9842"
-        ],
-        "x-ms-routing-request-id": [
-          "WESTUS2:20180503T164249Z:030dde56-6dfa-4c52-8d2b-a94a960e9842"
-        ],
-        "X-Content-Type-Options": [
-          "nosniff"
->>>>>>> 43149714
-        ]
-      },
-      "StatusCode": 200
-    },
-    {
-<<<<<<< HEAD
-      "RequestUri": "/subscriptions/bc6a9702-673d-4864-8238-cdf22c0054c4/providers/Microsoft.Compute/locations/southeastasia/operations/b0bba8d4-238d-4a68-8ee5-46de675cf691?api-version=2017-12-01",
-      "EncodedRequestUri": "L3N1YnNjcmlwdGlvbnMvYmM2YTk3MDItNjczZC00ODY0LTgyMzgtY2RmMjJjMDA1NGM0L3Byb3ZpZGVycy9NaWNyb3NvZnQuQ29tcHV0ZS9sb2NhdGlvbnMvc291dGhlYXN0YXNpYS9vcGVyYXRpb25zL2IwYmJhOGQ0LTIzOGQtNGE2OC04ZWU1LTQ2ZGU2NzVjZjY5MT9hcGktdmVyc2lvbj0yMDE3LTEyLTAx",
-=======
-      "RequestUri": "/subscriptions/24fb23e3-6ba3-41f0-9b6e-e41131d5d61e/providers/Microsoft.Compute/locations/southeastasia/operations/d6f84b8d-b41e-47a4-a534-8cbc8a341a55?api-version=2018-04-01",
-      "EncodedRequestUri": "L3N1YnNjcmlwdGlvbnMvMjRmYjIzZTMtNmJhMy00MWYwLTliNmUtZTQxMTMxZDVkNjFlL3Byb3ZpZGVycy9NaWNyb3NvZnQuQ29tcHV0ZS9sb2NhdGlvbnMvc291dGhlYXN0YXNpYS9vcGVyYXRpb25zL2Q2Zjg0YjhkLWI0MWUtNDdhNC1hNTM0LThjYmM4YTM0MWE1NT9hcGktdmVyc2lvbj0yMDE4LTA0LTAx",
->>>>>>> 43149714
-      "RequestMethod": "GET",
-      "RequestBody": "",
-      "RequestHeaders": {
-        "User-Agent": [
-<<<<<<< HEAD
-          "FxVersion/4.7.2600.0",
-          "OSName/Windows_10_Enterprise",
-          "OSVersion/6.3.16299",
-          "Microsoft.Azure.Management.Compute.ComputeManagementClient/1.0.1503.0"
-        ]
-      },
-      "ResponseBody": "{\r\n  \"startTime\": \"2017-12-16T02:39:03.2117038+05:30\",\r\n  \"status\": \"InProgress\",\r\n  \"name\": \"b0bba8d4-238d-4a68-8ee5-46de675cf691\"\r\n}",
-=======
-          "FxVersion/4.6.25714.03",
-          "Microsoft.Azure.Management.Compute.ComputeManagementClient/18.0.0.0"
-        ]
-      },
-      "ResponseBody": "{\r\n  \"startTime\": \"2018-05-03T09:37:51.475674-07:00\",\r\n  \"status\": \"InProgress\",\r\n  \"name\": \"d6f84b8d-b41e-47a4-a534-8cbc8a341a55\"\r\n}",
->>>>>>> 43149714
-      "ResponseHeaders": {
-        "Content-Length": [
-          "134"
-        ],
-        "Content-Type": [
-          "application/json; charset=utf-8"
-        ],
-        "Expires": [
-          "-1"
-        ],
-        "Pragma": [
-          "no-cache"
-        ],
-        "x-ms-ratelimit-remaining-resource": [
-          "Microsoft.Compute/GetOperation3Min;2145,Microsoft.Compute/GetOperation30Min;17848"
-        ],
-        "Strict-Transport-Security": [
-          "max-age=31536000; includeSubDomains"
-        ],
-        "x-ms-served-by": [
-          "254b1f56-8d55-4dad-8894-c80cbc0fa044_131574917528659760"
-        ],
-        "x-ms-request-id": [
-          "fbaf2db7-b2e3-4a4c-8d9c-16524ff65492"
-        ],
-        "Cache-Control": [
-          "no-cache"
-        ],
-        "Server": [
-          "Microsoft-HTTPAPI/2.0",
-          "Microsoft-HTTPAPI/2.0"
-        ],
-        "x-ms-ratelimit-remaining-subscription-reads": [
-          "14904"
-        ],
-        "x-ms-correlation-request-id": [
-          "a2e0ad14-0c12-49ce-a540-0375241c4621"
-        ],
-        "x-ms-routing-request-id": [
-          "SOUTHINDIA:20171215T211233Z:a2e0ad14-0c12-49ce-a540-0375241c4621"
-        ],
-        "Date": [
-<<<<<<< HEAD
-          "Fri, 15 Dec 2017 21:12:32 GMT"
-        ]
-      },
-      "StatusCode": 200
-    },
-    {
-      "RequestUri": "/subscriptions/bc6a9702-673d-4864-8238-cdf22c0054c4/providers/Microsoft.Compute/locations/southeastasia/operations/b0bba8d4-238d-4a68-8ee5-46de675cf691?api-version=2017-12-01",
-      "EncodedRequestUri": "L3N1YnNjcmlwdGlvbnMvYmM2YTk3MDItNjczZC00ODY0LTgyMzgtY2RmMjJjMDA1NGM0L3Byb3ZpZGVycy9NaWNyb3NvZnQuQ29tcHV0ZS9sb2NhdGlvbnMvc291dGhlYXN0YXNpYS9vcGVyYXRpb25zL2IwYmJhOGQ0LTIzOGQtNGE2OC04ZWU1LTQ2ZGU2NzVjZjY5MT9hcGktdmVyc2lvbj0yMDE3LTEyLTAx",
-      "RequestMethod": "GET",
-      "RequestBody": "",
-      "RequestHeaders": {
-        "User-Agent": [
-          "FxVersion/4.7.2600.0",
-          "OSName/Windows_10_Enterprise",
-          "OSVersion/6.3.16299",
-          "Microsoft.Azure.Management.Compute.ComputeManagementClient/1.0.1503.0"
-        ]
-      },
-      "ResponseBody": "{\r\n  \"startTime\": \"2017-12-16T02:39:03.2117038+05:30\",\r\n  \"status\": \"InProgress\",\r\n  \"name\": \"b0bba8d4-238d-4a68-8ee5-46de675cf691\"\r\n}",
-      "ResponseHeaders": {
-        "Content-Length": [
-          "134"
-        ],
-        "Content-Type": [
-          "application/json; charset=utf-8"
-        ],
-        "Expires": [
-          "-1"
-=======
-          "Thu, 03 May 2018 16:43:22 GMT"
->>>>>>> 43149714
-        ],
-        "Pragma": [
-          "no-cache"
-        ],
-        "x-ms-ratelimit-remaining-resource": [
-          "Microsoft.Compute/GetOperation3Min;2145,Microsoft.Compute/GetOperation30Min;17845"
-        ],
-        "Strict-Transport-Security": [
-          "max-age=31536000; includeSubDomains"
-        ],
-        "x-ms-served-by": [
-          "254b1f56-8d55-4dad-8894-c80cbc0fa044_131574917528659760"
-        ],
-        "x-ms-request-id": [
-          "1fdd015b-53df-429b-9559-a45743136aee"
-        ],
-        "Cache-Control": [
-          "no-cache"
-        ],
-        "Server": [
-          "Microsoft-HTTPAPI/2.0",
-          "Microsoft-HTTPAPI/2.0"
-        ],
-        "x-ms-ratelimit-remaining-subscription-reads": [
-          "14901"
-        ],
-        "x-ms-correlation-request-id": [
-          "b8fdccbb-d74a-42bc-ab5d-9e99be5a5a50"
-        ],
-        "x-ms-routing-request-id": [
-          "SOUTHINDIA:20171215T211303Z:b8fdccbb-d74a-42bc-ab5d-9e99be5a5a50"
-        ],
-        "Date": [
-          "Fri, 15 Dec 2017 21:13:02 GMT"
-        ]
-      },
-      "StatusCode": 200
-    },
-    {
-      "RequestUri": "/subscriptions/bc6a9702-673d-4864-8238-cdf22c0054c4/providers/Microsoft.Compute/locations/southeastasia/operations/b0bba8d4-238d-4a68-8ee5-46de675cf691?api-version=2017-12-01",
-      "EncodedRequestUri": "L3N1YnNjcmlwdGlvbnMvYmM2YTk3MDItNjczZC00ODY0LTgyMzgtY2RmMjJjMDA1NGM0L3Byb3ZpZGVycy9NaWNyb3NvZnQuQ29tcHV0ZS9sb2NhdGlvbnMvc291dGhlYXN0YXNpYS9vcGVyYXRpb25zL2IwYmJhOGQ0LTIzOGQtNGE2OC04ZWU1LTQ2ZGU2NzVjZjY5MT9hcGktdmVyc2lvbj0yMDE3LTEyLTAx",
-      "RequestMethod": "GET",
-      "RequestBody": "",
-      "RequestHeaders": {
-        "User-Agent": [
-          "FxVersion/4.7.2600.0",
-          "OSName/Windows_10_Enterprise",
-          "OSVersion/6.3.16299",
-          "Microsoft.Azure.Management.Compute.ComputeManagementClient/1.0.1503.0"
-        ]
-      },
-      "ResponseBody": "{\r\n  \"startTime\": \"2017-12-16T02:39:03.2117038+05:30\",\r\n  \"endTime\": \"2017-12-16T02:43:09.5013625+05:30\",\r\n  \"status\": \"Succeeded\",\r\n  \"name\": \"b0bba8d4-238d-4a68-8ee5-46de675cf691\"\r\n}",
-      "ResponseHeaders": {
-        "Content-Length": [
-          "184"
-        ],
-        "Content-Type": [
-          "application/json; charset=utf-8"
-        ],
-        "Expires": [
-          "-1"
-        ],
-        "Pragma": [
-          "no-cache"
-        ],
-        "x-ms-ratelimit-remaining-resource": [
-          "Microsoft.Compute/GetOperation3Min;2146,Microsoft.Compute/GetOperation30Min;17843"
-        ],
-        "x-ms-ratelimit-remaining-resource": [
-          "Microsoft.Compute/GetOperation3Min;14984,Microsoft.Compute/GetOperation30Min;29983"
-        ],
-        "Strict-Transport-Security": [
-          "max-age=31536000; includeSubDomains"
-        ],
-        "x-ms-served-by": [
-<<<<<<< HEAD
-          "254b1f56-8d55-4dad-8894-c80cbc0fa044_131574917528659760"
-        ],
-        "x-ms-request-id": [
-          "de008ad2-8b44-4842-9c1b-b8662bb6ea01"
-        ],
-        "Cache-Control": [
-          "no-cache"
-        ],
-        "Server": [
-          "Microsoft-HTTPAPI/2.0",
-          "Microsoft-HTTPAPI/2.0"
-        ],
-        "x-ms-ratelimit-remaining-subscription-reads": [
-          "14900"
-        ],
-        "x-ms-correlation-request-id": [
-          "c7239a19-df69-4985-807b-a6ef27d8bbc9"
-        ],
-        "x-ms-routing-request-id": [
-          "SOUTHINDIA:20171215T211333Z:c7239a19-df69-4985-807b-a6ef27d8bbc9"
-        ],
-        "Date": [
-          "Fri, 15 Dec 2017 21:13:33 GMT"
-=======
-          "d8479ab9-b4a1-4ca4-bfe5-eb2106eeb54c_131651724435013998"
-        ],
-        "x-ms-request-id": [
-          "a345b2ba-1f15-416a-94d8-19584d188ead"
-        ],
-        "x-ms-ratelimit-remaining-subscription-reads": [
-          "14928"
-        ],
-        "x-ms-correlation-request-id": [
-          "cd1b1d84-fb59-4f44-b0cd-01094ae6bd8b"
-        ],
-        "x-ms-routing-request-id": [
-          "WESTUS2:20180503T164323Z:cd1b1d84-fb59-4f44-b0cd-01094ae6bd8b"
-        ],
-        "X-Content-Type-Options": [
-          "nosniff"
->>>>>>> 43149714
-        ]
-      },
-      "StatusCode": 200
-    },
-    {
-<<<<<<< HEAD
-      "RequestUri": "/subscriptions/bc6a9702-673d-4864-8238-cdf22c0054c4/resourceGroups/crptestar36571/providers/Microsoft.Compute/virtualMachineScaleSets/vmss3611/virtualmachines/0/deallocate?api-version=2017-12-01",
-      "EncodedRequestUri": "L3N1YnNjcmlwdGlvbnMvYmM2YTk3MDItNjczZC00ODY0LTgyMzgtY2RmMjJjMDA1NGM0L3Jlc291cmNlR3JvdXBzL2NycHRlc3RhcjM2NTcxL3Byb3ZpZGVycy9NaWNyb3NvZnQuQ29tcHV0ZS92aXJ0dWFsTWFjaGluZVNjYWxlU2V0cy92bXNzMzYxMS92aXJ0dWFsbWFjaGluZXMvMC9kZWFsbG9jYXRlP2FwaS12ZXJzaW9uPTIwMTctMTItMDE=",
-      "RequestMethod": "POST",
-      "RequestBody": "",
-      "RequestHeaders": {
-        "x-ms-client-request-id": [
-          "bd943290-1054-4ec2-8542-b3a9daba2b5f"
-        ],
-        "accept-language": [
-          "en-US"
-        ],
-        "User-Agent": [
-          "FxVersion/4.7.2600.0",
-          "OSName/Windows_10_Enterprise",
-          "OSVersion/6.3.16299",
-          "Microsoft.Azure.Management.Compute.ComputeManagementClient/1.0.1503.0"
-        ]
-      },
-      "ResponseBody": "",
-      "ResponseHeaders": {
-        "Content-Length": [
-          "0"
-        ],
-        "Expires": [
-          "-1"
-        ],
-        "Pragma": [
-          "no-cache"
-        ],
-        "Azure-AsyncOperation": [
-          "https://management.azure.com/subscriptions/bc6a9702-673d-4864-8238-cdf22c0054c4/providers/Microsoft.Compute/locations/southeastasia/operations/890cfb04-575e-4ab3-b344-419d4a1e91c7?api-version=2017-12-01"
-        ],
-        "x-ms-ratelimit-remaining-resource": [
-          "Microsoft.Compute/DeleteVMScaleSetVM3Min;719,Microsoft.Compute/DeleteVMScaleSetVM30Min;3598,Microsoft.Compute/VMScaleSetBatchedVMRequests5Min;1198,Microsoft.Compute/VmssQueuedVMOperations;1799"
-        ],
-        "x-ms-request-charge": [
-          "1"
-        ],
-        "Strict-Transport-Security": [
-          "max-age=31536000; includeSubDomains"
-        ],
-        "x-ms-served-by": [
-          "254b1f56-8d55-4dad-8894-c80cbc0fa044_131574917528659760"
-        ],
-        "x-ms-request-id": [
-          "890cfb04-575e-4ab3-b344-419d4a1e91c7"
-        ],
-        "Cache-Control": [
-          "no-cache"
-        ],
-        "Location": [
-          "https://management.azure.com/subscriptions/bc6a9702-673d-4864-8238-cdf22c0054c4/providers/Microsoft.Compute/locations/southeastasia/operations/890cfb04-575e-4ab3-b344-419d4a1e91c7?monitor=true&api-version=2017-12-01"
-        ],
-        "Server": [
-          "Microsoft-HTTPAPI/2.0",
-          "Microsoft-HTTPAPI/2.0"
-        ],
-        "x-ms-ratelimit-remaining-subscription-writes": [
-          "1193"
-        ],
-        "x-ms-correlation-request-id": [
-          "0b357e26-3a8c-488f-b8ce-67d8afca6f08"
-        ],
-        "x-ms-routing-request-id": [
-          "SOUTHINDIA:20171215T211333Z:0b357e26-3a8c-488f-b8ce-67d8afca6f08"
-        ],
-        "Date": [
-          "Fri, 15 Dec 2017 21:13:33 GMT"
-        ]
-      },
-      "StatusCode": 202
-    },
-    {
-      "RequestUri": "/subscriptions/bc6a9702-673d-4864-8238-cdf22c0054c4/providers/Microsoft.Compute/locations/southeastasia/operations/890cfb04-575e-4ab3-b344-419d4a1e91c7?api-version=2017-12-01",
-      "EncodedRequestUri": "L3N1YnNjcmlwdGlvbnMvYmM2YTk3MDItNjczZC00ODY0LTgyMzgtY2RmMjJjMDA1NGM0L3Byb3ZpZGVycy9NaWNyb3NvZnQuQ29tcHV0ZS9sb2NhdGlvbnMvc291dGhlYXN0YXNpYS9vcGVyYXRpb25zLzg5MGNmYjA0LTU3NWUtNGFiMy1iMzQ0LTQxOWQ0YTFlOTFjNz9hcGktdmVyc2lvbj0yMDE3LTEyLTAx",
-=======
-      "RequestUri": "/subscriptions/24fb23e3-6ba3-41f0-9b6e-e41131d5d61e/providers/Microsoft.Compute/locations/southeastasia/operations/d6f84b8d-b41e-47a4-a534-8cbc8a341a55?api-version=2018-04-01",
-      "EncodedRequestUri": "L3N1YnNjcmlwdGlvbnMvMjRmYjIzZTMtNmJhMy00MWYwLTliNmUtZTQxMTMxZDVkNjFlL3Byb3ZpZGVycy9NaWNyb3NvZnQuQ29tcHV0ZS9sb2NhdGlvbnMvc291dGhlYXN0YXNpYS9vcGVyYXRpb25zL2Q2Zjg0YjhkLWI0MWUtNDdhNC1hNTM0LThjYmM4YTM0MWE1NT9hcGktdmVyc2lvbj0yMDE4LTA0LTAx",
->>>>>>> 43149714
-      "RequestMethod": "GET",
-      "RequestBody": "",
-      "RequestHeaders": {
-        "User-Agent": [
-<<<<<<< HEAD
-          "FxVersion/4.7.2600.0",
-          "OSName/Windows_10_Enterprise",
-          "OSVersion/6.3.16299",
-          "Microsoft.Azure.Management.Compute.ComputeManagementClient/1.0.1503.0"
-        ]
-      },
-      "ResponseBody": "{\r\n  \"startTime\": \"2017-12-16T02:43:33.9865547+05:30\",\r\n  \"status\": \"InProgress\",\r\n  \"name\": \"890cfb04-575e-4ab3-b344-419d4a1e91c7\"\r\n}",
-=======
-          "FxVersion/4.6.25714.03",
-          "Microsoft.Azure.Management.Compute.ComputeManagementClient/18.0.0.0"
-        ]
-      },
-      "ResponseBody": "{\r\n  \"startTime\": \"2018-05-03T09:37:51.475674-07:00\",\r\n  \"status\": \"InProgress\",\r\n  \"name\": \"d6f84b8d-b41e-47a4-a534-8cbc8a341a55\"\r\n}",
->>>>>>> 43149714
-      "ResponseHeaders": {
-        "Content-Length": [
-          "134"
-        ],
-        "Content-Type": [
-          "application/json; charset=utf-8"
-        ],
-        "Expires": [
-          "-1"
-        ],
-        "Pragma": [
-          "no-cache"
-        ],
-        "x-ms-ratelimit-remaining-resource": [
-          "Microsoft.Compute/GetOperation3Min;2146,Microsoft.Compute/GetOperation30Min;17841"
-        ],
-        "Strict-Transport-Security": [
-          "max-age=31536000; includeSubDomains"
-        ],
-        "x-ms-served-by": [
-          "254b1f56-8d55-4dad-8894-c80cbc0fa044_131574917528659760"
-        ],
-        "x-ms-request-id": [
-          "e9cfb7d2-f940-4233-b8c7-654b4b432845"
-        ],
-        "Cache-Control": [
-          "no-cache"
-        ],
-        "Server": [
-          "Microsoft-HTTPAPI/2.0",
-          "Microsoft-HTTPAPI/2.0"
-        ],
-        "x-ms-ratelimit-remaining-subscription-reads": [
-          "14896"
-        ],
-        "x-ms-correlation-request-id": [
-          "4354142d-b2a2-495c-97de-17ecf9cea31f"
-        ],
-        "x-ms-routing-request-id": [
-          "SOUTHINDIA:20171215T211403Z:4354142d-b2a2-495c-97de-17ecf9cea31f"
-        ],
-        "Date": [
-<<<<<<< HEAD
-          "Fri, 15 Dec 2017 21:14:03 GMT"
-        ]
-      },
-      "StatusCode": 200
-    },
-    {
-      "RequestUri": "/subscriptions/bc6a9702-673d-4864-8238-cdf22c0054c4/providers/Microsoft.Compute/locations/southeastasia/operations/890cfb04-575e-4ab3-b344-419d4a1e91c7?api-version=2017-12-01",
-      "EncodedRequestUri": "L3N1YnNjcmlwdGlvbnMvYmM2YTk3MDItNjczZC00ODY0LTgyMzgtY2RmMjJjMDA1NGM0L3Byb3ZpZGVycy9NaWNyb3NvZnQuQ29tcHV0ZS9sb2NhdGlvbnMvc291dGhlYXN0YXNpYS9vcGVyYXRpb25zLzg5MGNmYjA0LTU3NWUtNGFiMy1iMzQ0LTQxOWQ0YTFlOTFjNz9hcGktdmVyc2lvbj0yMDE3LTEyLTAx",
-      "RequestMethod": "GET",
-      "RequestBody": "",
-      "RequestHeaders": {
-        "User-Agent": [
-          "FxVersion/4.7.2600.0",
-          "OSName/Windows_10_Enterprise",
-          "OSVersion/6.3.16299",
-          "Microsoft.Azure.Management.Compute.ComputeManagementClient/1.0.1503.0"
-        ]
-      },
-      "ResponseBody": "{\r\n  \"startTime\": \"2017-12-16T02:43:33.9865547+05:30\",\r\n  \"status\": \"InProgress\",\r\n  \"name\": \"890cfb04-575e-4ab3-b344-419d4a1e91c7\"\r\n}",
-      "ResponseHeaders": {
-        "Content-Length": [
-          "134"
-        ],
-        "Content-Type": [
-          "application/json; charset=utf-8"
-        ],
-        "Expires": [
-          "-1"
-=======
-          "Thu, 03 May 2018 16:43:55 GMT"
->>>>>>> 43149714
-        ],
-        "Pragma": [
-          "no-cache"
-        ],
-        "x-ms-ratelimit-remaining-resource": [
-          "Microsoft.Compute/GetOperation3Min;2146,Microsoft.Compute/GetOperation30Min;17838"
-        ],
-        "Strict-Transport-Security": [
-          "max-age=31536000; includeSubDomains"
-        ],
-        "x-ms-served-by": [
-          "254b1f56-8d55-4dad-8894-c80cbc0fa044_131574917528659760"
-        ],
-        "x-ms-request-id": [
-          "cdb8bebe-e514-4b8f-8366-d3b98a3a8121"
-        ],
-        "Cache-Control": [
-          "no-cache"
-        ],
-        "Server": [
-          "Microsoft-HTTPAPI/2.0",
-          "Microsoft-HTTPAPI/2.0"
-        ],
-        "x-ms-ratelimit-remaining-subscription-reads": [
-          "14895"
-        ],
-        "x-ms-correlation-request-id": [
-          "58bfafbd-158d-4b1f-9b2e-dc1cbd03930c"
-        ],
-        "x-ms-routing-request-id": [
-          "SOUTHINDIA:20171215T211433Z:58bfafbd-158d-4b1f-9b2e-dc1cbd03930c"
-        ],
-        "Date": [
-          "Fri, 15 Dec 2017 21:14:33 GMT"
-        ]
-      },
-      "StatusCode": 200
-    },
-    {
-      "RequestUri": "/subscriptions/bc6a9702-673d-4864-8238-cdf22c0054c4/providers/Microsoft.Compute/locations/southeastasia/operations/890cfb04-575e-4ab3-b344-419d4a1e91c7?api-version=2017-12-01",
-      "EncodedRequestUri": "L3N1YnNjcmlwdGlvbnMvYmM2YTk3MDItNjczZC00ODY0LTgyMzgtY2RmMjJjMDA1NGM0L3Byb3ZpZGVycy9NaWNyb3NvZnQuQ29tcHV0ZS9sb2NhdGlvbnMvc291dGhlYXN0YXNpYS9vcGVyYXRpb25zLzg5MGNmYjA0LTU3NWUtNGFiMy1iMzQ0LTQxOWQ0YTFlOTFjNz9hcGktdmVyc2lvbj0yMDE3LTEyLTAx",
-      "RequestMethod": "GET",
-      "RequestBody": "",
-      "RequestHeaders": {
-        "User-Agent": [
-          "FxVersion/4.7.2600.0",
-          "OSName/Windows_10_Enterprise",
-          "OSVersion/6.3.16299",
-          "Microsoft.Azure.Management.Compute.ComputeManagementClient/1.0.1503.0"
-        ]
-      },
-      "ResponseBody": "{\r\n  \"startTime\": \"2017-12-16T02:43:33.9865547+05:30\",\r\n  \"status\": \"InProgress\",\r\n  \"name\": \"890cfb04-575e-4ab3-b344-419d4a1e91c7\"\r\n}",
-      "ResponseHeaders": {
-        "Content-Length": [
-          "134"
-        ],
-        "Content-Type": [
-          "application/json; charset=utf-8"
-        ],
-        "Expires": [
-          "-1"
-        ],
-        "Pragma": [
-          "no-cache"
-        ],
-        "x-ms-ratelimit-remaining-resource": [
-          "Microsoft.Compute/GetOperation3Min;2146,Microsoft.Compute/GetOperation30Min;17863"
-        ],
-        "x-ms-ratelimit-remaining-resource": [
-          "Microsoft.Compute/GetOperation3Min;14983,Microsoft.Compute/GetOperation30Min;29980"
-        ],
-        "Strict-Transport-Security": [
-          "max-age=31536000; includeSubDomains"
-        ],
-        "x-ms-served-by": [
-<<<<<<< HEAD
-          "254b1f56-8d55-4dad-8894-c80cbc0fa044_131574917528659760"
-        ],
-        "x-ms-request-id": [
-          "54decce6-4d58-40c4-a744-332352c23da5"
-        ],
-        "Cache-Control": [
-          "no-cache"
-        ],
-        "Server": [
-          "Microsoft-HTTPAPI/2.0",
-          "Microsoft-HTTPAPI/2.0"
-        ],
-        "x-ms-ratelimit-remaining-subscription-reads": [
-          "14892"
-        ],
-        "x-ms-correlation-request-id": [
-          "9cde2a9a-6e01-4848-9fb8-e6a953f9c013"
-        ],
-        "x-ms-routing-request-id": [
-          "SOUTHINDIA:20171215T211503Z:9cde2a9a-6e01-4848-9fb8-e6a953f9c013"
-        ],
-        "Date": [
-          "Fri, 15 Dec 2017 21:15:03 GMT"
-=======
-          "d8479ab9-b4a1-4ca4-bfe5-eb2106eeb54c_131651724435013998"
-        ],
-        "x-ms-request-id": [
-          "9aa36437-58ae-4bf2-84cc-4388c95e9402"
-        ],
-        "x-ms-ratelimit-remaining-subscription-reads": [
-          "14927"
-        ],
-        "x-ms-correlation-request-id": [
-          "b6b7648e-bba1-4291-827c-f374551fa33f"
-        ],
-        "x-ms-routing-request-id": [
-          "WESTUS2:20180503T164355Z:b6b7648e-bba1-4291-827c-f374551fa33f"
-        ],
-        "X-Content-Type-Options": [
-          "nosniff"
->>>>>>> 43149714
-        ]
-      },
-      "StatusCode": 200
-    },
-    {
-<<<<<<< HEAD
-      "RequestUri": "/subscriptions/bc6a9702-673d-4864-8238-cdf22c0054c4/providers/Microsoft.Compute/locations/southeastasia/operations/890cfb04-575e-4ab3-b344-419d4a1e91c7?api-version=2017-12-01",
-      "EncodedRequestUri": "L3N1YnNjcmlwdGlvbnMvYmM2YTk3MDItNjczZC00ODY0LTgyMzgtY2RmMjJjMDA1NGM0L3Byb3ZpZGVycy9NaWNyb3NvZnQuQ29tcHV0ZS9sb2NhdGlvbnMvc291dGhlYXN0YXNpYS9vcGVyYXRpb25zLzg5MGNmYjA0LTU3NWUtNGFiMy1iMzQ0LTQxOWQ0YTFlOTFjNz9hcGktdmVyc2lvbj0yMDE3LTEyLTAx",
-=======
-      "RequestUri": "/subscriptions/24fb23e3-6ba3-41f0-9b6e-e41131d5d61e/providers/Microsoft.Compute/locations/southeastasia/operations/d6f84b8d-b41e-47a4-a534-8cbc8a341a55?api-version=2018-04-01",
-      "EncodedRequestUri": "L3N1YnNjcmlwdGlvbnMvMjRmYjIzZTMtNmJhMy00MWYwLTliNmUtZTQxMTMxZDVkNjFlL3Byb3ZpZGVycy9NaWNyb3NvZnQuQ29tcHV0ZS9sb2NhdGlvbnMvc291dGhlYXN0YXNpYS9vcGVyYXRpb25zL2Q2Zjg0YjhkLWI0MWUtNDdhNC1hNTM0LThjYmM4YTM0MWE1NT9hcGktdmVyc2lvbj0yMDE4LTA0LTAx",
->>>>>>> 43149714
-      "RequestMethod": "GET",
-      "RequestBody": "",
-      "RequestHeaders": {
-        "User-Agent": [
-<<<<<<< HEAD
-          "FxVersion/4.7.2600.0",
-          "OSName/Windows_10_Enterprise",
-          "OSVersion/6.3.16299",
-          "Microsoft.Azure.Management.Compute.ComputeManagementClient/1.0.1503.0"
-        ]
-      },
-      "ResponseBody": "{\r\n  \"startTime\": \"2017-12-16T02:43:33.9865547+05:30\",\r\n  \"endTime\": \"2017-12-16T02:45:06.9896637+05:30\",\r\n  \"status\": \"Succeeded\",\r\n  \"name\": \"890cfb04-575e-4ab3-b344-419d4a1e91c7\"\r\n}",
-=======
-          "FxVersion/4.6.25714.03",
-          "Microsoft.Azure.Management.Compute.ComputeManagementClient/18.0.0.0"
-        ]
-      },
-      "ResponseBody": "{\r\n  \"startTime\": \"2018-05-03T09:37:51.475674-07:00\",\r\n  \"status\": \"InProgress\",\r\n  \"name\": \"d6f84b8d-b41e-47a4-a534-8cbc8a341a55\"\r\n}",
->>>>>>> 43149714
-      "ResponseHeaders": {
-        "Content-Length": [
-          "184"
-        ],
-        "Content-Type": [
-          "application/json; charset=utf-8"
-        ],
-        "Expires": [
-          "-1"
-        ],
-<<<<<<< HEAD
-=======
-        "Cache-Control": [
-          "no-cache"
-        ],
-        "Date": [
-          "Thu, 03 May 2018 16:44:29 GMT"
-        ],
->>>>>>> 43149714
-        "Pragma": [
-          "no-cache"
-        ],
-        "x-ms-ratelimit-remaining-resource": [
-          "Microsoft.Compute/GetOperation3Min;2147,Microsoft.Compute/GetOperation30Min;17861"
-        ],
-        "x-ms-ratelimit-remaining-resource": [
-          "Microsoft.Compute/GetOperation3Min;14983,Microsoft.Compute/GetOperation30Min;29977"
-        ],
-        "Strict-Transport-Security": [
-          "max-age=31536000; includeSubDomains"
-        ],
-        "x-ms-served-by": [
-<<<<<<< HEAD
-          "254b1f56-8d55-4dad-8894-c80cbc0fa044_131574917528659760"
-        ],
-        "x-ms-request-id": [
-          "f23e1259-b500-43ad-8b1d-90a83a078e15"
-        ],
-        "Cache-Control": [
-          "no-cache"
-        ],
-        "Server": [
-          "Microsoft-HTTPAPI/2.0",
-          "Microsoft-HTTPAPI/2.0"
-        ],
-        "x-ms-ratelimit-remaining-subscription-reads": [
-          "14891"
-        ],
-        "x-ms-correlation-request-id": [
-          "1ea81a15-8da4-476d-a204-5403dafce6d1"
-        ],
-        "x-ms-routing-request-id": [
-          "SOUTHINDIA:20171215T211533Z:1ea81a15-8da4-476d-a204-5403dafce6d1"
-        ],
-        "Date": [
-          "Fri, 15 Dec 2017 21:15:32 GMT"
-=======
-          "d8479ab9-b4a1-4ca4-bfe5-eb2106eeb54c_131651724435013998"
-        ],
-        "x-ms-request-id": [
-          "d78d2a63-b0d2-4ac9-8b21-e723eb873960"
-        ],
-        "x-ms-ratelimit-remaining-subscription-reads": [
-          "14926"
-        ],
-        "x-ms-correlation-request-id": [
-          "ab507b2b-d833-4995-9554-1dd8a7013b59"
-        ],
-        "x-ms-routing-request-id": [
-          "WESTUS2:20180503T164429Z:ab507b2b-d833-4995-9554-1dd8a7013b59"
-        ],
-        "X-Content-Type-Options": [
-          "nosniff"
->>>>>>> 43149714
-        ]
-      },
-      "StatusCode": 200
-    },
-    {
-<<<<<<< HEAD
-      "RequestUri": "/subscriptions/bc6a9702-673d-4864-8238-cdf22c0054c4/resourceGroups/crptestar36571/providers/Microsoft.Compute/virtualMachineScaleSets/vmss3611/virtualmachines/0?api-version=2017-12-01",
-      "EncodedRequestUri": "L3N1YnNjcmlwdGlvbnMvYmM2YTk3MDItNjczZC00ODY0LTgyMzgtY2RmMjJjMDA1NGM0L3Jlc291cmNlR3JvdXBzL2NycHRlc3RhcjM2NTcxL3Byb3ZpZGVycy9NaWNyb3NvZnQuQ29tcHV0ZS92aXJ0dWFsTWFjaGluZVNjYWxlU2V0cy92bXNzMzYxMS92aXJ0dWFsbWFjaGluZXMvMD9hcGktdmVyc2lvbj0yMDE3LTEyLTAx",
-      "RequestMethod": "DELETE",
-      "RequestBody": "",
-      "RequestHeaders": {
-        "x-ms-client-request-id": [
-          "cf8fb74d-15d2-4d04-9241-64a62fe99f82"
-        ],
-        "accept-language": [
-          "en-US"
-        ],
-        "User-Agent": [
-          "FxVersion/4.7.2600.0",
-          "OSName/Windows_10_Enterprise",
-          "OSVersion/6.3.16299",
-          "Microsoft.Azure.Management.Compute.ComputeManagementClient/1.0.1503.0"
-=======
-      "RequestUri": "/subscriptions/24fb23e3-6ba3-41f0-9b6e-e41131d5d61e/providers/Microsoft.Compute/locations/southeastasia/operations/d6f84b8d-b41e-47a4-a534-8cbc8a341a55?api-version=2018-04-01",
-      "EncodedRequestUri": "L3N1YnNjcmlwdGlvbnMvMjRmYjIzZTMtNmJhMy00MWYwLTliNmUtZTQxMTMxZDVkNjFlL3Byb3ZpZGVycy9NaWNyb3NvZnQuQ29tcHV0ZS9sb2NhdGlvbnMvc291dGhlYXN0YXNpYS9vcGVyYXRpb25zL2Q2Zjg0YjhkLWI0MWUtNDdhNC1hNTM0LThjYmM4YTM0MWE1NT9hcGktdmVyc2lvbj0yMDE4LTA0LTAx",
-      "RequestMethod": "GET",
-      "RequestBody": "",
-      "RequestHeaders": {
-        "User-Agent": [
-          "FxVersion/4.6.25714.03",
-          "Microsoft.Azure.Management.Compute.ComputeManagementClient/18.0.0.0"
->>>>>>> 43149714
-        ]
-      },
-      "ResponseBody": "{\r\n  \"startTime\": \"2018-05-03T09:37:51.475674-07:00\",\r\n  \"endTime\": \"2018-05-03T09:44:36.8917985-07:00\",\r\n  \"status\": \"Succeeded\",\r\n  \"name\": \"d6f84b8d-b41e-47a4-a534-8cbc8a341a55\"\r\n}",
-      "ResponseHeaders": {
-        "Content-Type": [
-          "application/json; charset=utf-8"
-        ],
-        "Expires": [
-          "-1"
-        ],
-<<<<<<< HEAD
-        "Pragma": [
-          "no-cache"
-        ],
-        "Azure-AsyncOperation": [
-          "https://management.azure.com/subscriptions/bc6a9702-673d-4864-8238-cdf22c0054c4/providers/Microsoft.Compute/locations/southeastasia/operations/c754ec56-3d9e-45df-83b1-63cfaac1831c?api-version=2017-12-01"
-=======
-        "Cache-Control": [
-          "no-cache"
-        ],
-        "Date": [
-          "Thu, 03 May 2018 16:45:00 GMT"
-        ],
-        "Pragma": [
-          "no-cache"
-        ],
-        "Transfer-Encoding": [
-          "chunked"
->>>>>>> 43149714
-        ],
-        "x-ms-ratelimit-remaining-resource": [
-          "Microsoft.Compute/DeleteVMScaleSetVM3Min;718,Microsoft.Compute/DeleteVMScaleSetVM30Min;3597,Microsoft.Compute/VMScaleSetBatchedVMRequests5Min;1198,Microsoft.Compute/VmssQueuedVMOperations;1799"
-        ],
-<<<<<<< HEAD
-        "x-ms-request-charge": [
-          "1"
-=======
-        "Vary": [
-          "Accept-Encoding"
-        ],
-        "x-ms-ratelimit-remaining-resource": [
-          "Microsoft.Compute/GetOperation3Min;14987,Microsoft.Compute/GetOperation30Min;29975"
->>>>>>> 43149714
-        ],
-        "Strict-Transport-Security": [
-          "max-age=31536000; includeSubDomains"
-        ],
-        "x-ms-served-by": [
-<<<<<<< HEAD
-          "254b1f56-8d55-4dad-8894-c80cbc0fa044_131574917528659760"
-        ],
-        "x-ms-request-id": [
-          "c754ec56-3d9e-45df-83b1-63cfaac1831c"
-        ],
-        "Cache-Control": [
-          "no-cache"
-        ],
-        "Location": [
-          "https://management.azure.com/subscriptions/bc6a9702-673d-4864-8238-cdf22c0054c4/providers/Microsoft.Compute/locations/southeastasia/operations/c754ec56-3d9e-45df-83b1-63cfaac1831c?monitor=true&api-version=2017-12-01"
-        ],
-        "Server": [
-          "Microsoft-HTTPAPI/2.0",
-          "Microsoft-HTTPAPI/2.0"
-=======
-          "d8479ab9-b4a1-4ca4-bfe5-eb2106eeb54c_131651724435013998"
-        ],
-        "x-ms-request-id": [
-          "d8fe3f4e-b11d-4267-b1e1-2e3ffc132ac0"
->>>>>>> 43149714
-        ],
-        "x-ms-ratelimit-remaining-subscription-reads": [
-          "14925"
-        ],
-        "x-ms-correlation-request-id": [
-<<<<<<< HEAD
-          "311852a4-f0a1-4298-8d79-4cc0a44be49c"
-        ],
-        "x-ms-routing-request-id": [
-          "SOUTHINDIA:20171215T211534Z:311852a4-f0a1-4298-8d79-4cc0a44be49c"
-        ],
-        "Date": [
-          "Fri, 15 Dec 2017 21:15:33 GMT"
-=======
-          "a0cf7a51-18e6-42b3-88f7-b6cb7274773a"
-        ],
-        "x-ms-routing-request-id": [
-          "WESTUS2:20180503T164500Z:a0cf7a51-18e6-42b3-88f7-b6cb7274773a"
-        ],
-        "X-Content-Type-Options": [
-          "nosniff"
->>>>>>> 43149714
-        ]
-      },
-      "StatusCode": 200
-    },
-    {
-<<<<<<< HEAD
-      "RequestUri": "/subscriptions/bc6a9702-673d-4864-8238-cdf22c0054c4/providers/Microsoft.Compute/locations/southeastasia/operations/c754ec56-3d9e-45df-83b1-63cfaac1831c?api-version=2017-12-01",
-      "EncodedRequestUri": "L3N1YnNjcmlwdGlvbnMvYmM2YTk3MDItNjczZC00ODY0LTgyMzgtY2RmMjJjMDA1NGM0L3Byb3ZpZGVycy9NaWNyb3NvZnQuQ29tcHV0ZS9sb2NhdGlvbnMvc291dGhlYXN0YXNpYS9vcGVyYXRpb25zL2M3NTRlYzU2LTNkOWUtNDVkZi04M2IxLTYzY2ZhYWMxODMxYz9hcGktdmVyc2lvbj0yMDE3LTEyLTAx",
-=======
-      "RequestUri": "/subscriptions/24fb23e3-6ba3-41f0-9b6e-e41131d5d61e/providers/Microsoft.Compute/locations/southeastasia/operations/d6f84b8d-b41e-47a4-a534-8cbc8a341a55?monitor=true&api-version=2018-04-01",
-      "EncodedRequestUri": "L3N1YnNjcmlwdGlvbnMvMjRmYjIzZTMtNmJhMy00MWYwLTliNmUtZTQxMTMxZDVkNjFlL3Byb3ZpZGVycy9NaWNyb3NvZnQuQ29tcHV0ZS9sb2NhdGlvbnMvc291dGhlYXN0YXNpYS9vcGVyYXRpb25zL2Q2Zjg0YjhkLWI0MWUtNDdhNC1hNTM0LThjYmM4YTM0MWE1NT9tb25pdG9yPXRydWUmYXBpLXZlcnNpb249MjAxOC0wNC0wMQ==",
->>>>>>> 43149714
-      "RequestMethod": "GET",
-      "RequestBody": "",
-      "RequestHeaders": {
-        "User-Agent": [
-<<<<<<< HEAD
-          "FxVersion/4.7.2600.0",
-          "OSName/Windows_10_Enterprise",
-          "OSVersion/6.3.16299",
-          "Microsoft.Azure.Management.Compute.ComputeManagementClient/1.0.1503.0"
-        ]
-      },
-      "ResponseBody": "{\r\n  \"startTime\": \"2017-12-16T02:45:34.6315303+05:30\",\r\n  \"endTime\": \"2017-12-16T02:45:46.3504416+05:30\",\r\n  \"status\": \"Succeeded\",\r\n  \"name\": \"c754ec56-3d9e-45df-83b1-63cfaac1831c\"\r\n}",
-      "ResponseHeaders": {
-        "Content-Length": [
-          "184"
-        ],
-        "Content-Type": [
-          "application/json; charset=utf-8"
-=======
-          "FxVersion/4.6.25714.03",
-          "Microsoft.Azure.Management.Compute.ComputeManagementClient/18.0.0.0"
-        ]
-      },
-      "ResponseBody": "",
-      "ResponseHeaders": {
-        "Content-Length": [
-          "0"
->>>>>>> 43149714
-        ],
-        "Expires": [
-          "-1"
-        ],
-<<<<<<< HEAD
-        "Pragma": [
-          "no-cache"
-        ],
-        "x-ms-ratelimit-remaining-resource": [
-          "Microsoft.Compute/GetOperation3Min;2147,Microsoft.Compute/GetOperation30Min;17859"
-=======
-        "Cache-Control": [
-          "no-cache"
-        ],
-        "Date": [
-          "Thu, 03 May 2018 16:45:00 GMT"
-        ],
-        "Pragma": [
-          "no-cache"
-        ],
-        "Server": [
-          "Microsoft-HTTPAPI/2.0",
-          "Microsoft-HTTPAPI/2.0"
-        ],
-        "x-ms-ratelimit-remaining-resource": [
-          "Microsoft.Compute/GetOperation3Min;14986,Microsoft.Compute/GetOperation30Min;29974"
->>>>>>> 43149714
-        ],
-        "Strict-Transport-Security": [
-          "max-age=31536000; includeSubDomains"
-        ],
-        "x-ms-served-by": [
-<<<<<<< HEAD
-          "254b1f56-8d55-4dad-8894-c80cbc0fa044_131574917528659760"
-        ],
-        "x-ms-request-id": [
-          "dd24d7e9-b788-4895-be10-a514309e06a6"
-        ],
-        "Cache-Control": [
-          "no-cache"
-        ],
-        "Server": [
-          "Microsoft-HTTPAPI/2.0",
-          "Microsoft-HTTPAPI/2.0"
-        ],
-        "x-ms-ratelimit-remaining-subscription-reads": [
-          "14888"
-        ],
-        "x-ms-correlation-request-id": [
-          "849465a0-dec7-4a9e-b677-b92ff8e45100"
-        ],
-        "x-ms-routing-request-id": [
-          "SOUTHINDIA:20171215T211604Z:849465a0-dec7-4a9e-b677-b92ff8e45100"
-        ],
-        "Date": [
-          "Fri, 15 Dec 2017 21:16:03 GMT"
-=======
-          "d8479ab9-b4a1-4ca4-bfe5-eb2106eeb54c_131651724435013998"
-        ],
-        "x-ms-request-id": [
-          "e215ab84-5fde-4fa0-a994-90a7a6b248f9"
-        ],
-        "x-ms-ratelimit-remaining-subscription-reads": [
-          "14924"
-        ],
-        "x-ms-correlation-request-id": [
-          "acccdb42-8128-4647-8088-eb71089aa1e1"
-        ],
-        "x-ms-routing-request-id": [
-          "WESTUS2:20180503T164500Z:acccdb42-8128-4647-8088-eb71089aa1e1"
-        ],
-        "X-Content-Type-Options": [
-          "nosniff"
->>>>>>> 43149714
-        ]
-      },
-      "StatusCode": 200
-    },
-    {
-<<<<<<< HEAD
-      "RequestUri": "/subscriptions/bc6a9702-673d-4864-8238-cdf22c0054c4/resourcegroups/crptestar36571?api-version=2017-05-10",
-      "EncodedRequestUri": "L3N1YnNjcmlwdGlvbnMvYmM2YTk3MDItNjczZC00ODY0LTgyMzgtY2RmMjJjMDA1NGM0L3Jlc291cmNlZ3JvdXBzL2NycHRlc3RhcjM2NTcxP2FwaS12ZXJzaW9uPTIwMTctMDUtMTA=",
-      "RequestMethod": "DELETE",
-      "RequestBody": "",
-      "RequestHeaders": {
-        "x-ms-client-request-id": [
-          "f37a636d-6142-45ce-95b3-cb92f9005560"
-=======
-      "RequestUri": "/subscriptions/24fb23e3-6ba3-41f0-9b6e-e41131d5d61e/resourceGroups/crptestar81831/providers/Microsoft.Compute/virtualMachineScaleSets/vmss6926/virtualmachines/0/restart?api-version=2018-04-01",
-      "EncodedRequestUri": "L3N1YnNjcmlwdGlvbnMvMjRmYjIzZTMtNmJhMy00MWYwLTliNmUtZTQxMTMxZDVkNjFlL3Jlc291cmNlR3JvdXBzL2NycHRlc3RhcjgxODMxL3Byb3ZpZGVycy9NaWNyb3NvZnQuQ29tcHV0ZS92aXJ0dWFsTWFjaGluZVNjYWxlU2V0cy92bXNzNjkyNi92aXJ0dWFsbWFjaGluZXMvMC9yZXN0YXJ0P2FwaS12ZXJzaW9uPTIwMTgtMDQtMDE=",
-      "RequestMethod": "POST",
-      "RequestBody": "",
-      "RequestHeaders": {
-        "x-ms-client-request-id": [
-          "e8d9b23e-cdbc-468e-9ae8-fee64ca58f3c"
->>>>>>> 43149714
-        ],
-        "accept-language": [
-          "en-US"
-        ],
-        "User-Agent": [
-<<<<<<< HEAD
-          "FxVersion/4.7.2600.0",
-          "OSName/Windows_10_Enterprise",
-          "OSVersion/6.3.16299",
-          "Microsoft.Azure.Management.ResourceManager.ResourceManagementClient/1.6.0-preview"
-=======
-          "FxVersion/4.6.25714.03",
-          "Microsoft.Azure.Management.Compute.ComputeManagementClient/18.0.0.0"
->>>>>>> 43149714
-        ]
-      },
-      "ResponseBody": "",
-      "ResponseHeaders": {
-        "Content-Length": [
-          "0"
-        ],
-        "Expires": [
-          "-1"
-        ],
-<<<<<<< HEAD
-        "Pragma": [
-          "no-cache"
-        ],
-        "Retry-After": [
-          "15"
-        ],
-        "x-ms-ratelimit-remaining-subscription-writes": [
-          "1197"
-        ],
-        "x-ms-request-id": [
-          "91ae2a2e-8e36-4948-a62d-89b36b4bc5aa"
-        ],
-        "x-ms-correlation-request-id": [
-          "91ae2a2e-8e36-4948-a62d-89b36b4bc5aa"
-        ],
-        "x-ms-routing-request-id": [
-          "SOUTHINDIA:20171215T211604Z:91ae2a2e-8e36-4948-a62d-89b36b4bc5aa"
-        ],
-        "Strict-Transport-Security": [
-          "max-age=31536000; includeSubDomains"
-        ],
-        "Cache-Control": [
-          "no-cache"
-        ],
-        "Date": [
-          "Fri, 15 Dec 2017 21:16:04 GMT"
-        ],
-        "Location": [
-          "https://management.azure.com/subscriptions/bc6a9702-673d-4864-8238-cdf22c0054c4/operationresults/eyJqb2JJZCI6IlJFU09VUkNFR1JPVVBERUxFVElPTkpPQi1DUlBURVNUQVIzNjU3MS1TT1VUSEVBU1RBU0lBIiwiam9iTG9jYXRpb24iOiJzb3V0aGVhc3Rhc2lhIn0?api-version=2017-05-10"
-=======
-        "Cache-Control": [
-          "no-cache"
-        ],
-        "Date": [
-          "Thu, 03 May 2018 16:45:01 GMT"
-        ],
-        "Pragma": [
-          "no-cache"
-        ],
-        "Location": [
-          "https://management.azure.com/subscriptions/24fb23e3-6ba3-41f0-9b6e-e41131d5d61e/providers/Microsoft.Compute/locations/southeastasia/operations/1335af11-a160-4e61-b212-75e4e5359d4a?monitor=true&api-version=2018-04-01"
-        ],
-        "Server": [
-          "Microsoft-HTTPAPI/2.0",
-          "Microsoft-HTTPAPI/2.0"
-        ],
-        "Azure-AsyncOperation": [
-          "https://management.azure.com/subscriptions/24fb23e3-6ba3-41f0-9b6e-e41131d5d61e/providers/Microsoft.Compute/locations/southeastasia/operations/1335af11-a160-4e61-b212-75e4e5359d4a?api-version=2018-04-01"
-        ],
-        "x-ms-ratelimit-remaining-resource": [
-          "Microsoft.Compute/VMScaleSetActions3Min;239,Microsoft.Compute/VMScaleSetActions30Min;1199,Microsoft.Compute/VMScaleSetVMActions3Min;199,Microsoft.Compute/VMScaleSetVMActions30Min;999,Microsoft.Compute/VMScaleSetBatchedVMRequests5Min;2106,Microsoft.Compute/VmssQueuedVMOperations;4799"
-        ],
-        "x-ms-request-charge": [
-          "1"
-        ],
-        "Strict-Transport-Security": [
-          "max-age=31536000; includeSubDomains"
-        ],
-        "x-ms-served-by": [
-          "d8479ab9-b4a1-4ca4-bfe5-eb2106eeb54c_131651724435013998"
-        ],
-        "x-ms-request-id": [
-          "1335af11-a160-4e61-b212-75e4e5359d4a"
-        ],
-        "x-ms-ratelimit-remaining-subscription-writes": [
-          "1195"
-        ],
-        "x-ms-correlation-request-id": [
-          "5e5137ec-5b5d-4a66-92d3-e994d484dbe7"
-        ],
-        "x-ms-routing-request-id": [
-          "WESTUS2:20180503T164501Z:5e5137ec-5b5d-4a66-92d3-e994d484dbe7"
-        ],
-        "X-Content-Type-Options": [
-          "nosniff"
->>>>>>> 43149714
-        ]
-      },
-      "StatusCode": 202
-    },
-    {
-<<<<<<< HEAD
-      "RequestUri": "/subscriptions/bc6a9702-673d-4864-8238-cdf22c0054c4/operationresults/eyJqb2JJZCI6IlJFU09VUkNFR1JPVVBERUxFVElPTkpPQi1DUlBURVNUQVIzNjU3MS1TT1VUSEVBU1RBU0lBIiwiam9iTG9jYXRpb24iOiJzb3V0aGVhc3Rhc2lhIn0?api-version=2017-05-10",
-      "EncodedRequestUri": "L3N1YnNjcmlwdGlvbnMvYmM2YTk3MDItNjczZC00ODY0LTgyMzgtY2RmMjJjMDA1NGM0L29wZXJhdGlvbnJlc3VsdHMvZXlKcWIySkpaQ0k2SWxKRlUwOVZVa05GUjFKUFZWQkVSVXhGVkVsUFRrcFBRaTFEVWxCVVJWTlVRVkl6TmpVM01TMVRUMVZVU0VWQlUxUkJVMGxCSWl3aWFtOWlURzlqWVhScGIyNGlPaUp6YjNWMGFHVmhjM1JoYzJsaEluMD9hcGktdmVyc2lvbj0yMDE3LTA1LTEw",
-=======
-      "RequestUri": "/subscriptions/24fb23e3-6ba3-41f0-9b6e-e41131d5d61e/providers/Microsoft.Compute/locations/southeastasia/operations/1335af11-a160-4e61-b212-75e4e5359d4a?api-version=2018-04-01",
-      "EncodedRequestUri": "L3N1YnNjcmlwdGlvbnMvMjRmYjIzZTMtNmJhMy00MWYwLTliNmUtZTQxMTMxZDVkNjFlL3Byb3ZpZGVycy9NaWNyb3NvZnQuQ29tcHV0ZS9sb2NhdGlvbnMvc291dGhlYXN0YXNpYS9vcGVyYXRpb25zLzEzMzVhZjExLWExNjAtNGU2MS1iMjEyLTc1ZTRlNTM1OWQ0YT9hcGktdmVyc2lvbj0yMDE4LTA0LTAx",
->>>>>>> 43149714
-      "RequestMethod": "GET",
-      "RequestBody": "",
-      "RequestHeaders": {
-        "User-Agent": [
-<<<<<<< HEAD
-          "FxVersion/4.7.2600.0",
-          "OSName/Windows_10_Enterprise",
-          "OSVersion/6.3.16299",
-          "Microsoft.Azure.Management.ResourceManager.ResourceManagementClient/1.6.0-preview"
-=======
-          "FxVersion/4.6.25714.03",
-          "Microsoft.Azure.Management.Compute.ComputeManagementClient/18.0.0.0"
->>>>>>> 43149714
-        ]
-      },
-      "ResponseBody": "{\r\n  \"startTime\": \"2018-05-03T09:45:00.9231583-07:00\",\r\n  \"endTime\": \"2018-05-03T09:45:04.2200522-07:00\",\r\n  \"status\": \"Succeeded\",\r\n  \"name\": \"1335af11-a160-4e61-b212-75e4e5359d4a\"\r\n}",
-      "ResponseHeaders": {
-        "Content-Type": [
-          "application/json; charset=utf-8"
-        ],
-        "Expires": [
-          "-1"
-        ],
-<<<<<<< HEAD
-        "Pragma": [
-          "no-cache"
-        ],
-        "Retry-After": [
-          "15"
-        ],
-        "x-ms-ratelimit-remaining-subscription-reads": [
-          "14977"
-        ],
-        "x-ms-request-id": [
-          "bbbe8b2d-b28e-4b0b-8803-0fd44563fec6"
-        ],
-        "x-ms-correlation-request-id": [
-          "bbbe8b2d-b28e-4b0b-8803-0fd44563fec6"
-        ],
-        "x-ms-routing-request-id": [
-          "SOUTHINDIA:20171215T211635Z:bbbe8b2d-b28e-4b0b-8803-0fd44563fec6"
-=======
-        "Cache-Control": [
-          "no-cache"
-        ],
-        "Date": [
-          "Thu, 03 May 2018 16:45:30 GMT"
-        ],
-        "Pragma": [
-          "no-cache"
-        ],
-        "Transfer-Encoding": [
-          "chunked"
-        ],
-        "Server": [
-          "Microsoft-HTTPAPI/2.0",
-          "Microsoft-HTTPAPI/2.0"
-        ],
-        "Vary": [
-          "Accept-Encoding"
-        ],
-        "x-ms-ratelimit-remaining-resource": [
-          "Microsoft.Compute/GetOperation3Min;14987,Microsoft.Compute/GetOperation30Min;29972"
->>>>>>> 43149714
-        ],
-        "Strict-Transport-Security": [
-          "max-age=31536000; includeSubDomains"
-        ],
-<<<<<<< HEAD
-=======
-        "x-ms-served-by": [
-          "d8479ab9-b4a1-4ca4-bfe5-eb2106eeb54c_131651724435013998"
-        ],
-        "x-ms-request-id": [
-          "5a29626c-3996-4349-8356-a5421f4ecabf"
-        ],
-        "x-ms-ratelimit-remaining-subscription-reads": [
-          "14923"
-        ],
-        "x-ms-correlation-request-id": [
-          "61107ed7-c9a3-4d3e-b994-c1e87ae13336"
-        ],
-        "x-ms-routing-request-id": [
-          "WESTUS2:20180503T164531Z:61107ed7-c9a3-4d3e-b994-c1e87ae13336"
-        ],
-        "X-Content-Type-Options": [
-          "nosniff"
-        ]
-      },
-      "StatusCode": 200
-    },
-    {
-      "RequestUri": "/subscriptions/24fb23e3-6ba3-41f0-9b6e-e41131d5d61e/providers/Microsoft.Compute/locations/southeastasia/operations/1335af11-a160-4e61-b212-75e4e5359d4a?monitor=true&api-version=2018-04-01",
-      "EncodedRequestUri": "L3N1YnNjcmlwdGlvbnMvMjRmYjIzZTMtNmJhMy00MWYwLTliNmUtZTQxMTMxZDVkNjFlL3Byb3ZpZGVycy9NaWNyb3NvZnQuQ29tcHV0ZS9sb2NhdGlvbnMvc291dGhlYXN0YXNpYS9vcGVyYXRpb25zLzEzMzVhZjExLWExNjAtNGU2MS1iMjEyLTc1ZTRlNTM1OWQ0YT9tb25pdG9yPXRydWUmYXBpLXZlcnNpb249MjAxOC0wNC0wMQ==",
-      "RequestMethod": "GET",
-      "RequestBody": "",
-      "RequestHeaders": {
-        "User-Agent": [
-          "FxVersion/4.6.25714.03",
-          "Microsoft.Azure.Management.Compute.ComputeManagementClient/18.0.0.0"
-        ]
-      },
-      "ResponseBody": "",
-      "ResponseHeaders": {
-        "Content-Length": [
-          "0"
-        ],
-        "Expires": [
-          "-1"
-        ],
-        "Cache-Control": [
-          "no-cache"
-        ],
-        "Date": [
-          "Thu, 03 May 2018 16:45:30 GMT"
-        ],
-        "Pragma": [
-          "no-cache"
-        ],
-        "Server": [
-          "Microsoft-HTTPAPI/2.0",
-          "Microsoft-HTTPAPI/2.0"
-        ],
-        "x-ms-ratelimit-remaining-resource": [
-          "Microsoft.Compute/GetOperation3Min;14986,Microsoft.Compute/GetOperation30Min;29971"
-        ],
-        "Strict-Transport-Security": [
-          "max-age=31536000; includeSubDomains"
-        ],
-        "x-ms-served-by": [
-          "d8479ab9-b4a1-4ca4-bfe5-eb2106eeb54c_131651724435013998"
-        ],
-        "x-ms-request-id": [
-          "6d79d6f8-b94f-4285-87b3-3300c82ff69f"
-        ],
-        "x-ms-ratelimit-remaining-subscription-reads": [
-          "14922"
-        ],
-        "x-ms-correlation-request-id": [
-          "fd735d75-6bb1-499f-af66-a1f18f22aef0"
-        ],
-        "x-ms-routing-request-id": [
-          "WESTUS2:20180503T164531Z:fd735d75-6bb1-499f-af66-a1f18f22aef0"
-        ],
-        "X-Content-Type-Options": [
-          "nosniff"
-        ]
-      },
-      "StatusCode": 200
-    },
-    {
-      "RequestUri": "/subscriptions/24fb23e3-6ba3-41f0-9b6e-e41131d5d61e/resourceGroups/crptestar81831/providers/Microsoft.Compute/virtualMachineScaleSets/vmss6926/virtualmachines/0/poweroff?api-version=2018-04-01",
-      "EncodedRequestUri": "L3N1YnNjcmlwdGlvbnMvMjRmYjIzZTMtNmJhMy00MWYwLTliNmUtZTQxMTMxZDVkNjFlL3Jlc291cmNlR3JvdXBzL2NycHRlc3RhcjgxODMxL3Byb3ZpZGVycy9NaWNyb3NvZnQuQ29tcHV0ZS92aXJ0dWFsTWFjaGluZVNjYWxlU2V0cy92bXNzNjkyNi92aXJ0dWFsbWFjaGluZXMvMC9wb3dlcm9mZj9hcGktdmVyc2lvbj0yMDE4LTA0LTAx",
-      "RequestMethod": "POST",
-      "RequestBody": "",
-      "RequestHeaders": {
-        "x-ms-client-request-id": [
-          "6f85effc-e661-4110-a20d-1b975b8e3ec9"
-        ],
-        "accept-language": [
-          "en-US"
-        ],
-        "User-Agent": [
-          "FxVersion/4.6.25714.03",
-          "Microsoft.Azure.Management.Compute.ComputeManagementClient/18.0.0.0"
-        ]
-      },
-      "ResponseBody": "",
-      "ResponseHeaders": {
-        "Content-Length": [
-          "0"
-        ],
-        "Expires": [
-          "-1"
-        ],
-        "Cache-Control": [
-          "no-cache"
-        ],
-        "Date": [
-          "Thu, 03 May 2018 16:45:31 GMT"
-        ],
-        "Pragma": [
-          "no-cache"
-        ],
-        "Location": [
-          "https://management.azure.com/subscriptions/24fb23e3-6ba3-41f0-9b6e-e41131d5d61e/providers/Microsoft.Compute/locations/southeastasia/operations/df72417e-2ed3-4332-be1a-acf0484226ee?monitor=true&api-version=2018-04-01"
-        ],
-        "Server": [
-          "Microsoft-HTTPAPI/2.0",
-          "Microsoft-HTTPAPI/2.0"
-        ],
-        "Azure-AsyncOperation": [
-          "https://management.azure.com/subscriptions/24fb23e3-6ba3-41f0-9b6e-e41131d5d61e/providers/Microsoft.Compute/locations/southeastasia/operations/df72417e-2ed3-4332-be1a-acf0484226ee?api-version=2018-04-01"
-        ],
-        "x-ms-ratelimit-remaining-resource": [
-          "Microsoft.Compute/DeleteVMScaleSetVM3Min;239,Microsoft.Compute/DeleteVMScaleSetVM30Min;1199,Microsoft.Compute/VMScaleSetBatchedVMRequests5Min;2105,Microsoft.Compute/VmssQueuedVMOperations;4799"
-        ],
-        "x-ms-request-charge": [
-          "1"
-        ],
-        "Strict-Transport-Security": [
-          "max-age=31536000; includeSubDomains"
-        ],
-        "x-ms-served-by": [
-          "d8479ab9-b4a1-4ca4-bfe5-eb2106eeb54c_131651724435013998"
-        ],
-        "x-ms-request-id": [
-          "df72417e-2ed3-4332-be1a-acf0484226ee"
-        ],
-        "x-ms-ratelimit-remaining-subscription-writes": [
-          "1194"
-        ],
-        "x-ms-correlation-request-id": [
-          "da3adb75-61ab-4e33-800f-d3ab484b2022"
-        ],
-        "x-ms-routing-request-id": [
-          "WESTUS2:20180503T164532Z:da3adb75-61ab-4e33-800f-d3ab484b2022"
-        ],
-        "X-Content-Type-Options": [
-          "nosniff"
-        ]
-      },
-      "StatusCode": 202
-    },
-    {
-      "RequestUri": "/subscriptions/24fb23e3-6ba3-41f0-9b6e-e41131d5d61e/providers/Microsoft.Compute/locations/southeastasia/operations/df72417e-2ed3-4332-be1a-acf0484226ee?api-version=2018-04-01",
-      "EncodedRequestUri": "L3N1YnNjcmlwdGlvbnMvMjRmYjIzZTMtNmJhMy00MWYwLTliNmUtZTQxMTMxZDVkNjFlL3Byb3ZpZGVycy9NaWNyb3NvZnQuQ29tcHV0ZS9sb2NhdGlvbnMvc291dGhlYXN0YXNpYS9vcGVyYXRpb25zL2RmNzI0MTdlLTJlZDMtNDMzMi1iZTFhLWFjZjA0ODQyMjZlZT9hcGktdmVyc2lvbj0yMDE4LTA0LTAx",
-      "RequestMethod": "GET",
-      "RequestBody": "",
-      "RequestHeaders": {
-        "User-Agent": [
-          "FxVersion/4.6.25714.03",
-          "Microsoft.Azure.Management.Compute.ComputeManagementClient/18.0.0.0"
-        ]
-      },
-      "ResponseBody": "{\r\n  \"startTime\": \"2018-05-03T09:45:31.860747-07:00\",\r\n  \"endTime\": \"2018-05-03T09:45:36.1732812-07:00\",\r\n  \"status\": \"Succeeded\",\r\n  \"name\": \"df72417e-2ed3-4332-be1a-acf0484226ee\"\r\n}",
-      "ResponseHeaders": {
-        "Content-Type": [
-          "application/json; charset=utf-8"
-        ],
-        "Expires": [
-          "-1"
-        ],
-        "Cache-Control": [
-          "no-cache"
-        ],
-        "Date": [
-          "Thu, 03 May 2018 16:46:01 GMT"
-        ],
-        "Pragma": [
-          "no-cache"
-        ],
-        "Transfer-Encoding": [
-          "chunked"
-        ],
-        "Server": [
-          "Microsoft-HTTPAPI/2.0",
-          "Microsoft-HTTPAPI/2.0"
-        ],
-        "Vary": [
-          "Accept-Encoding"
-        ],
-        "x-ms-ratelimit-remaining-resource": [
-          "Microsoft.Compute/GetOperation3Min;14986,Microsoft.Compute/GetOperation30Min;29969"
-        ],
-        "Strict-Transport-Security": [
-          "max-age=31536000; includeSubDomains"
-        ],
-        "x-ms-served-by": [
-          "d8479ab9-b4a1-4ca4-bfe5-eb2106eeb54c_131651724435013998"
-        ],
-        "x-ms-request-id": [
-          "b42bb47d-3db3-4817-8bcc-6defb589b4e9"
-        ],
-        "x-ms-ratelimit-remaining-subscription-reads": [
-          "14921"
-        ],
-        "x-ms-correlation-request-id": [
-          "2a883cea-f92a-4e60-861c-b925c2a1a78b"
-        ],
-        "x-ms-routing-request-id": [
-          "WESTUS2:20180503T164602Z:2a883cea-f92a-4e60-861c-b925c2a1a78b"
-        ],
-        "X-Content-Type-Options": [
-          "nosniff"
-        ]
-      },
-      "StatusCode": 200
-    },
-    {
-      "RequestUri": "/subscriptions/24fb23e3-6ba3-41f0-9b6e-e41131d5d61e/providers/Microsoft.Compute/locations/southeastasia/operations/df72417e-2ed3-4332-be1a-acf0484226ee?monitor=true&api-version=2018-04-01",
-      "EncodedRequestUri": "L3N1YnNjcmlwdGlvbnMvMjRmYjIzZTMtNmJhMy00MWYwLTliNmUtZTQxMTMxZDVkNjFlL3Byb3ZpZGVycy9NaWNyb3NvZnQuQ29tcHV0ZS9sb2NhdGlvbnMvc291dGhlYXN0YXNpYS9vcGVyYXRpb25zL2RmNzI0MTdlLTJlZDMtNDMzMi1iZTFhLWFjZjA0ODQyMjZlZT9tb25pdG9yPXRydWUmYXBpLXZlcnNpb249MjAxOC0wNC0wMQ==",
-      "RequestMethod": "GET",
-      "RequestBody": "",
-      "RequestHeaders": {
-        "User-Agent": [
-          "FxVersion/4.6.25714.03",
-          "Microsoft.Azure.Management.Compute.ComputeManagementClient/18.0.0.0"
-        ]
-      },
-      "ResponseBody": "",
-      "ResponseHeaders": {
-        "Content-Length": [
-          "0"
-        ],
-        "Expires": [
-          "-1"
-        ],
-        "Cache-Control": [
-          "no-cache"
-        ],
-        "Date": [
-          "Thu, 03 May 2018 16:46:02 GMT"
-        ],
-        "Pragma": [
-          "no-cache"
-        ],
-        "Server": [
-          "Microsoft-HTTPAPI/2.0",
-          "Microsoft-HTTPAPI/2.0"
-        ],
-        "x-ms-ratelimit-remaining-resource": [
-          "Microsoft.Compute/GetOperation3Min;14985,Microsoft.Compute/GetOperation30Min;29968"
-        ],
-        "Strict-Transport-Security": [
-          "max-age=31536000; includeSubDomains"
-        ],
-        "x-ms-served-by": [
-          "d8479ab9-b4a1-4ca4-bfe5-eb2106eeb54c_131651724435013998"
-        ],
-        "x-ms-request-id": [
-          "37bf2306-a105-456d-9289-d61852eecd08"
-        ],
-        "x-ms-ratelimit-remaining-subscription-reads": [
-          "14920"
-        ],
-        "x-ms-correlation-request-id": [
-          "5846cc01-436c-4a26-98f9-65bbc1ac169f"
-        ],
-        "x-ms-routing-request-id": [
-          "WESTUS2:20180503T164602Z:5846cc01-436c-4a26-98f9-65bbc1ac169f"
-        ],
-        "X-Content-Type-Options": [
-          "nosniff"
-        ]
-      },
-      "StatusCode": 200
-    },
-    {
-      "RequestUri": "/subscriptions/24fb23e3-6ba3-41f0-9b6e-e41131d5d61e/resourceGroups/crptestar81831/providers/Microsoft.Compute/virtualMachineScaleSets/vmss6926/virtualmachines/0/deallocate?api-version=2018-04-01",
-      "EncodedRequestUri": "L3N1YnNjcmlwdGlvbnMvMjRmYjIzZTMtNmJhMy00MWYwLTliNmUtZTQxMTMxZDVkNjFlL3Jlc291cmNlR3JvdXBzL2NycHRlc3RhcjgxODMxL3Byb3ZpZGVycy9NaWNyb3NvZnQuQ29tcHV0ZS92aXJ0dWFsTWFjaGluZVNjYWxlU2V0cy92bXNzNjkyNi92aXJ0dWFsbWFjaGluZXMvMC9kZWFsbG9jYXRlP2FwaS12ZXJzaW9uPTIwMTgtMDQtMDE=",
-      "RequestMethod": "POST",
-      "RequestBody": "",
-      "RequestHeaders": {
-        "x-ms-client-request-id": [
-          "4059ba80-3ca6-426f-a10d-3edf8b1c3598"
-        ],
-        "accept-language": [
-          "en-US"
-        ],
-        "User-Agent": [
-          "FxVersion/4.6.25714.03",
-          "Microsoft.Azure.Management.Compute.ComputeManagementClient/18.0.0.0"
-        ]
-      },
-      "ResponseBody": "",
-      "ResponseHeaders": {
-        "Content-Length": [
-          "0"
-        ],
-        "Expires": [
-          "-1"
-        ],
-        "Cache-Control": [
-          "no-cache"
-        ],
-        "Date": [
-          "Thu, 03 May 2018 16:46:03 GMT"
-        ],
-        "Pragma": [
-          "no-cache"
-        ],
-        "Location": [
-          "https://management.azure.com/subscriptions/24fb23e3-6ba3-41f0-9b6e-e41131d5d61e/providers/Microsoft.Compute/locations/southeastasia/operations/26e7e162-7ca0-4646-9dc8-8f7983b3406f?monitor=true&api-version=2018-04-01"
-        ],
-        "Server": [
-          "Microsoft-HTTPAPI/2.0",
-          "Microsoft-HTTPAPI/2.0"
-        ],
-        "Azure-AsyncOperation": [
-          "https://management.azure.com/subscriptions/24fb23e3-6ba3-41f0-9b6e-e41131d5d61e/providers/Microsoft.Compute/locations/southeastasia/operations/26e7e162-7ca0-4646-9dc8-8f7983b3406f?api-version=2018-04-01"
-        ],
-        "x-ms-ratelimit-remaining-resource": [
-          "Microsoft.Compute/DeleteVMScaleSetVM3Min;238,Microsoft.Compute/DeleteVMScaleSetVM30Min;1198,Microsoft.Compute/VMScaleSetBatchedVMRequests5Min;2104,Microsoft.Compute/VmssQueuedVMOperations;4799"
-        ],
-        "x-ms-request-charge": [
-          "1"
-        ],
-        "Strict-Transport-Security": [
-          "max-age=31536000; includeSubDomains"
-        ],
-        "x-ms-served-by": [
-          "d8479ab9-b4a1-4ca4-bfe5-eb2106eeb54c_131651724435013998"
-        ],
-        "x-ms-request-id": [
-          "26e7e162-7ca0-4646-9dc8-8f7983b3406f"
-        ],
-        "x-ms-ratelimit-remaining-subscription-writes": [
-          "1193"
-        ],
-        "x-ms-correlation-request-id": [
-          "03c8016b-7adc-4422-8677-ac4426140ff4"
-        ],
-        "x-ms-routing-request-id": [
-          "WESTUS2:20180503T164603Z:03c8016b-7adc-4422-8677-ac4426140ff4"
-        ],
-        "X-Content-Type-Options": [
-          "nosniff"
-        ]
-      },
-      "StatusCode": 202
-    },
-    {
-      "RequestUri": "/subscriptions/24fb23e3-6ba3-41f0-9b6e-e41131d5d61e/providers/Microsoft.Compute/locations/southeastasia/operations/26e7e162-7ca0-4646-9dc8-8f7983b3406f?api-version=2018-04-01",
-      "EncodedRequestUri": "L3N1YnNjcmlwdGlvbnMvMjRmYjIzZTMtNmJhMy00MWYwLTliNmUtZTQxMTMxZDVkNjFlL3Byb3ZpZGVycy9NaWNyb3NvZnQuQ29tcHV0ZS9sb2NhdGlvbnMvc291dGhlYXN0YXNpYS9vcGVyYXRpb25zLzI2ZTdlMTYyLTdjYTAtNDY0Ni05ZGM4LThmNzk4M2IzNDA2Zj9hcGktdmVyc2lvbj0yMDE4LTA0LTAx",
-      "RequestMethod": "GET",
-      "RequestBody": "",
-      "RequestHeaders": {
-        "User-Agent": [
-          "FxVersion/4.6.25714.03",
-          "Microsoft.Azure.Management.Compute.ComputeManagementClient/18.0.0.0"
-        ]
-      },
-      "ResponseBody": "{\r\n  \"startTime\": \"2018-05-03T09:46:03.4077938-07:00\",\r\n  \"status\": \"InProgress\",\r\n  \"name\": \"26e7e162-7ca0-4646-9dc8-8f7983b3406f\"\r\n}",
-      "ResponseHeaders": {
-        "Content-Type": [
-          "application/json; charset=utf-8"
-        ],
-        "Expires": [
-          "-1"
-        ],
-        "Cache-Control": [
-          "no-cache"
-        ],
-        "Date": [
-          "Thu, 03 May 2018 16:46:33 GMT"
-        ],
-        "Pragma": [
-          "no-cache"
-        ],
-        "Transfer-Encoding": [
-          "chunked"
-        ],
-        "Server": [
-          "Microsoft-HTTPAPI/2.0",
-          "Microsoft-HTTPAPI/2.0"
-        ],
-        "Vary": [
-          "Accept-Encoding"
-        ],
-        "x-ms-ratelimit-remaining-resource": [
-          "Microsoft.Compute/GetOperation3Min;14986,Microsoft.Compute/GetOperation30Min;29966"
-        ],
-        "Strict-Transport-Security": [
-          "max-age=31536000; includeSubDomains"
-        ],
-        "x-ms-served-by": [
-          "d8479ab9-b4a1-4ca4-bfe5-eb2106eeb54c_131651724435013998"
-        ],
-        "x-ms-request-id": [
-          "c7ae188f-4a0d-40d4-beb7-bc76d9e9fefb"
-        ],
-        "x-ms-ratelimit-remaining-subscription-reads": [
-          "14919"
-        ],
-        "x-ms-correlation-request-id": [
-          "d995ce03-b2f8-4895-be94-6248b842e4dd"
-        ],
-        "x-ms-routing-request-id": [
-          "WESTUS2:20180503T164633Z:d995ce03-b2f8-4895-be94-6248b842e4dd"
-        ],
-        "X-Content-Type-Options": [
-          "nosniff"
-        ]
-      },
-      "StatusCode": 200
-    },
-    {
-      "RequestUri": "/subscriptions/24fb23e3-6ba3-41f0-9b6e-e41131d5d61e/providers/Microsoft.Compute/locations/southeastasia/operations/26e7e162-7ca0-4646-9dc8-8f7983b3406f?api-version=2018-04-01",
-      "EncodedRequestUri": "L3N1YnNjcmlwdGlvbnMvMjRmYjIzZTMtNmJhMy00MWYwLTliNmUtZTQxMTMxZDVkNjFlL3Byb3ZpZGVycy9NaWNyb3NvZnQuQ29tcHV0ZS9sb2NhdGlvbnMvc291dGhlYXN0YXNpYS9vcGVyYXRpb25zLzI2ZTdlMTYyLTdjYTAtNDY0Ni05ZGM4LThmNzk4M2IzNDA2Zj9hcGktdmVyc2lvbj0yMDE4LTA0LTAx",
-      "RequestMethod": "GET",
-      "RequestBody": "",
-      "RequestHeaders": {
-        "User-Agent": [
-          "FxVersion/4.6.25714.03",
-          "Microsoft.Azure.Management.Compute.ComputeManagementClient/18.0.0.0"
-        ]
-      },
-      "ResponseBody": "{\r\n  \"startTime\": \"2018-05-03T09:46:03.4077938-07:00\",\r\n  \"status\": \"InProgress\",\r\n  \"name\": \"26e7e162-7ca0-4646-9dc8-8f7983b3406f\"\r\n}",
-      "ResponseHeaders": {
-        "Content-Type": [
-          "application/json; charset=utf-8"
-        ],
-        "Expires": [
-          "-1"
-        ],
-        "Cache-Control": [
-          "no-cache"
-        ],
-        "Date": [
-          "Thu, 03 May 2018 16:47:05 GMT"
-        ],
-        "Pragma": [
-          "no-cache"
-        ],
-        "Transfer-Encoding": [
-          "chunked"
-        ],
-        "Server": [
-          "Microsoft-HTTPAPI/2.0",
-          "Microsoft-HTTPAPI/2.0"
-        ],
-        "Vary": [
-          "Accept-Encoding"
-        ],
-        "x-ms-ratelimit-remaining-resource": [
-          "Microsoft.Compute/GetOperation3Min;14986,Microsoft.Compute/GetOperation30Min;29963"
-        ],
-        "Strict-Transport-Security": [
-          "max-age=31536000; includeSubDomains"
-        ],
-        "x-ms-served-by": [
-          "d8479ab9-b4a1-4ca4-bfe5-eb2106eeb54c_131651724435013998"
-        ],
-        "x-ms-request-id": [
-          "d297063c-bf04-4f1b-8c9e-b8b08bcb5762"
-        ],
-        "x-ms-ratelimit-remaining-subscription-reads": [
-          "14918"
-        ],
-        "x-ms-correlation-request-id": [
-          "28f46abf-699a-42fa-be0a-34889db55c9d"
-        ],
-        "x-ms-routing-request-id": [
-          "WESTUS2:20180503T164705Z:28f46abf-699a-42fa-be0a-34889db55c9d"
-        ],
-        "X-Content-Type-Options": [
-          "nosniff"
-        ]
-      },
-      "StatusCode": 200
-    },
-    {
-      "RequestUri": "/subscriptions/24fb23e3-6ba3-41f0-9b6e-e41131d5d61e/providers/Microsoft.Compute/locations/southeastasia/operations/26e7e162-7ca0-4646-9dc8-8f7983b3406f?api-version=2018-04-01",
-      "EncodedRequestUri": "L3N1YnNjcmlwdGlvbnMvMjRmYjIzZTMtNmJhMy00MWYwLTliNmUtZTQxMTMxZDVkNjFlL3Byb3ZpZGVycy9NaWNyb3NvZnQuQ29tcHV0ZS9sb2NhdGlvbnMvc291dGhlYXN0YXNpYS9vcGVyYXRpb25zLzI2ZTdlMTYyLTdjYTAtNDY0Ni05ZGM4LThmNzk4M2IzNDA2Zj9hcGktdmVyc2lvbj0yMDE4LTA0LTAx",
-      "RequestMethod": "GET",
-      "RequestBody": "",
-      "RequestHeaders": {
-        "User-Agent": [
-          "FxVersion/4.6.25714.03",
-          "Microsoft.Azure.Management.Compute.ComputeManagementClient/18.0.0.0"
-        ]
-      },
-      "ResponseBody": "{\r\n  \"startTime\": \"2018-05-03T09:46:03.4077938-07:00\",\r\n  \"status\": \"InProgress\",\r\n  \"name\": \"26e7e162-7ca0-4646-9dc8-8f7983b3406f\"\r\n}",
-      "ResponseHeaders": {
-        "Content-Type": [
-          "application/json; charset=utf-8"
-        ],
-        "Expires": [
-          "-1"
-        ],
-        "Cache-Control": [
-          "no-cache"
-        ],
-        "Date": [
-          "Thu, 03 May 2018 16:47:39 GMT"
-        ],
-        "Pragma": [
-          "no-cache"
-        ],
-        "Transfer-Encoding": [
-          "chunked"
-        ],
-        "Server": [
-          "Microsoft-HTTPAPI/2.0",
-          "Microsoft-HTTPAPI/2.0"
-        ],
-        "Vary": [
-          "Accept-Encoding"
-        ],
-        "x-ms-ratelimit-remaining-resource": [
-          "Microsoft.Compute/GetOperation3Min;14984,Microsoft.Compute/GetOperation30Min;29960"
-        ],
-        "Strict-Transport-Security": [
-          "max-age=31536000; includeSubDomains"
-        ],
-        "x-ms-served-by": [
-          "d8479ab9-b4a1-4ca4-bfe5-eb2106eeb54c_131651724435013998"
-        ],
-        "x-ms-request-id": [
-          "f88ce056-b253-41f1-89e2-3f8c6def4e28"
-        ],
-        "x-ms-ratelimit-remaining-subscription-reads": [
-          "14917"
-        ],
-        "x-ms-correlation-request-id": [
-          "eac0e0b7-250a-4280-94ac-f417491a0953"
-        ],
-        "x-ms-routing-request-id": [
-          "WESTUS2:20180503T164740Z:eac0e0b7-250a-4280-94ac-f417491a0953"
-        ],
-        "X-Content-Type-Options": [
-          "nosniff"
-        ]
-      },
-      "StatusCode": 200
-    },
-    {
-      "RequestUri": "/subscriptions/24fb23e3-6ba3-41f0-9b6e-e41131d5d61e/providers/Microsoft.Compute/locations/southeastasia/operations/26e7e162-7ca0-4646-9dc8-8f7983b3406f?api-version=2018-04-01",
-      "EncodedRequestUri": "L3N1YnNjcmlwdGlvbnMvMjRmYjIzZTMtNmJhMy00MWYwLTliNmUtZTQxMTMxZDVkNjFlL3Byb3ZpZGVycy9NaWNyb3NvZnQuQ29tcHV0ZS9sb2NhdGlvbnMvc291dGhlYXN0YXNpYS9vcGVyYXRpb25zLzI2ZTdlMTYyLTdjYTAtNDY0Ni05ZGM4LThmNzk4M2IzNDA2Zj9hcGktdmVyc2lvbj0yMDE4LTA0LTAx",
-      "RequestMethod": "GET",
-      "RequestBody": "",
-      "RequestHeaders": {
-        "User-Agent": [
-          "FxVersion/4.6.25714.03",
-          "Microsoft.Azure.Management.Compute.ComputeManagementClient/18.0.0.0"
-        ]
-      },
-      "ResponseBody": "{\r\n  \"startTime\": \"2018-05-03T09:46:03.4077938-07:00\",\r\n  \"endTime\": \"2018-05-03T09:48:04.5332995-07:00\",\r\n  \"status\": \"Succeeded\",\r\n  \"name\": \"26e7e162-7ca0-4646-9dc8-8f7983b3406f\"\r\n}",
-      "ResponseHeaders": {
-        "Content-Type": [
-          "application/json; charset=utf-8"
-        ],
-        "Expires": [
-          "-1"
-        ],
-        "Cache-Control": [
-          "no-cache"
-        ],
-        "Date": [
-          "Thu, 03 May 2018 16:48:09 GMT"
-        ],
-        "Pragma": [
-          "no-cache"
-        ],
-        "Transfer-Encoding": [
-          "chunked"
-        ],
-        "Server": [
-          "Microsoft-HTTPAPI/2.0",
-          "Microsoft-HTTPAPI/2.0"
-        ],
-        "Vary": [
-          "Accept-Encoding"
-        ],
-        "x-ms-ratelimit-remaining-resource": [
-          "Microsoft.Compute/GetOperation3Min;14984,Microsoft.Compute/GetOperation30Min;29957"
-        ],
-        "Strict-Transport-Security": [
-          "max-age=31536000; includeSubDomains"
-        ],
-        "x-ms-served-by": [
-          "d8479ab9-b4a1-4ca4-bfe5-eb2106eeb54c_131651724435013998"
-        ],
-        "x-ms-request-id": [
-          "40c6a4e5-6a1d-4e40-aebe-2a6e1dfee186"
-        ],
-        "x-ms-ratelimit-remaining-subscription-reads": [
-          "14916"
-        ],
-        "x-ms-correlation-request-id": [
-          "c3e0aa2d-4144-4cda-b1d9-dce23c489740"
-        ],
-        "x-ms-routing-request-id": [
-          "WESTUS2:20180503T164810Z:c3e0aa2d-4144-4cda-b1d9-dce23c489740"
-        ],
-        "X-Content-Type-Options": [
-          "nosniff"
-        ]
-      },
-      "StatusCode": 200
-    },
-    {
-      "RequestUri": "/subscriptions/24fb23e3-6ba3-41f0-9b6e-e41131d5d61e/providers/Microsoft.Compute/locations/southeastasia/operations/26e7e162-7ca0-4646-9dc8-8f7983b3406f?monitor=true&api-version=2018-04-01",
-      "EncodedRequestUri": "L3N1YnNjcmlwdGlvbnMvMjRmYjIzZTMtNmJhMy00MWYwLTliNmUtZTQxMTMxZDVkNjFlL3Byb3ZpZGVycy9NaWNyb3NvZnQuQ29tcHV0ZS9sb2NhdGlvbnMvc291dGhlYXN0YXNpYS9vcGVyYXRpb25zLzI2ZTdlMTYyLTdjYTAtNDY0Ni05ZGM4LThmNzk4M2IzNDA2Zj9tb25pdG9yPXRydWUmYXBpLXZlcnNpb249MjAxOC0wNC0wMQ==",
-      "RequestMethod": "GET",
-      "RequestBody": "",
-      "RequestHeaders": {
-        "User-Agent": [
-          "FxVersion/4.6.25714.03",
-          "Microsoft.Azure.Management.Compute.ComputeManagementClient/18.0.0.0"
-        ]
-      },
-      "ResponseBody": "",
-      "ResponseHeaders": {
-        "Content-Length": [
-          "0"
-        ],
-        "Expires": [
-          "-1"
-        ],
-        "Cache-Control": [
-          "no-cache"
-        ],
-        "Date": [
-          "Thu, 03 May 2018 16:48:10 GMT"
-        ],
-        "Pragma": [
-          "no-cache"
-        ],
-        "Server": [
-          "Microsoft-HTTPAPI/2.0",
-          "Microsoft-HTTPAPI/2.0"
-        ],
-        "x-ms-ratelimit-remaining-resource": [
-          "Microsoft.Compute/GetOperation3Min;14983,Microsoft.Compute/GetOperation30Min;29956"
-        ],
-        "Strict-Transport-Security": [
-          "max-age=31536000; includeSubDomains"
-        ],
-        "x-ms-served-by": [
-          "d8479ab9-b4a1-4ca4-bfe5-eb2106eeb54c_131651724435013998"
-        ],
-        "x-ms-request-id": [
-          "c66abc46-91d6-4494-9e98-8229f1ff14f3"
-        ],
-        "x-ms-ratelimit-remaining-subscription-reads": [
-          "14915"
-        ],
-        "x-ms-correlation-request-id": [
-          "12ebc881-a9c1-40e1-9066-8e5961f4fe42"
-        ],
-        "x-ms-routing-request-id": [
-          "WESTUS2:20180503T164811Z:12ebc881-a9c1-40e1-9066-8e5961f4fe42"
-        ],
-        "X-Content-Type-Options": [
-          "nosniff"
-        ]
-      },
-      "StatusCode": 200
-    },
-    {
-      "RequestUri": "/subscriptions/24fb23e3-6ba3-41f0-9b6e-e41131d5d61e/resourceGroups/crptestar81831/providers/Microsoft.Compute/virtualMachineScaleSets/vmss6926/virtualmachines/0?api-version=2018-04-01",
-      "EncodedRequestUri": "L3N1YnNjcmlwdGlvbnMvMjRmYjIzZTMtNmJhMy00MWYwLTliNmUtZTQxMTMxZDVkNjFlL3Jlc291cmNlR3JvdXBzL2NycHRlc3RhcjgxODMxL3Byb3ZpZGVycy9NaWNyb3NvZnQuQ29tcHV0ZS92aXJ0dWFsTWFjaGluZVNjYWxlU2V0cy92bXNzNjkyNi92aXJ0dWFsbWFjaGluZXMvMD9hcGktdmVyc2lvbj0yMDE4LTA0LTAx",
-      "RequestMethod": "DELETE",
-      "RequestBody": "",
-      "RequestHeaders": {
-        "x-ms-client-request-id": [
-          "3557ce85-13d8-4d39-99ba-e237df32fbb4"
-        ],
-        "accept-language": [
-          "en-US"
-        ],
-        "User-Agent": [
-          "FxVersion/4.6.25714.03",
-          "Microsoft.Azure.Management.Compute.ComputeManagementClient/18.0.0.0"
-        ]
-      },
-      "ResponseBody": "",
-      "ResponseHeaders": {
-        "Content-Length": [
-          "0"
-        ],
-        "Expires": [
-          "-1"
-        ],
-        "Cache-Control": [
-          "no-cache"
-        ],
-        "Date": [
-          "Thu, 03 May 2018 16:48:12 GMT"
-        ],
-        "Pragma": [
-          "no-cache"
-        ],
-        "Location": [
-          "https://management.azure.com/subscriptions/24fb23e3-6ba3-41f0-9b6e-e41131d5d61e/providers/Microsoft.Compute/locations/southeastasia/operations/6d7768c7-f479-4e23-861f-7da138ba0e6f?monitor=true&api-version=2018-04-01"
-        ],
-        "Server": [
-          "Microsoft-HTTPAPI/2.0",
-          "Microsoft-HTTPAPI/2.0"
-        ],
-        "Azure-AsyncOperation": [
-          "https://management.azure.com/subscriptions/24fb23e3-6ba3-41f0-9b6e-e41131d5d61e/providers/Microsoft.Compute/locations/southeastasia/operations/6d7768c7-f479-4e23-861f-7da138ba0e6f?api-version=2018-04-01"
-        ],
-        "x-ms-ratelimit-remaining-resource": [
-          "Microsoft.Compute/DeleteVMScaleSetVM3Min;237,Microsoft.Compute/DeleteVMScaleSetVM30Min;1197,Microsoft.Compute/VMScaleSetBatchedVMRequests5Min;2103,Microsoft.Compute/VmssQueuedVMOperations;4799"
-        ],
-        "x-ms-request-charge": [
-          "1"
-        ],
-        "Strict-Transport-Security": [
-          "max-age=31536000; includeSubDomains"
-        ],
-        "x-ms-served-by": [
-          "d8479ab9-b4a1-4ca4-bfe5-eb2106eeb54c_131651724435013998"
-        ],
-        "x-ms-request-id": [
-          "6d7768c7-f479-4e23-861f-7da138ba0e6f"
-        ],
-        "x-ms-ratelimit-remaining-subscription-writes": [
-          "1192"
-        ],
-        "x-ms-correlation-request-id": [
-          "5767b7f5-9e25-4c43-9d8a-acc99666a157"
-        ],
-        "x-ms-routing-request-id": [
-          "WESTUS2:20180503T164812Z:5767b7f5-9e25-4c43-9d8a-acc99666a157"
-        ],
-        "X-Content-Type-Options": [
-          "nosniff"
-        ]
-      },
-      "StatusCode": 202
-    },
-    {
-      "RequestUri": "/subscriptions/24fb23e3-6ba3-41f0-9b6e-e41131d5d61e/providers/Microsoft.Compute/locations/southeastasia/operations/6d7768c7-f479-4e23-861f-7da138ba0e6f?api-version=2018-04-01",
-      "EncodedRequestUri": "L3N1YnNjcmlwdGlvbnMvMjRmYjIzZTMtNmJhMy00MWYwLTliNmUtZTQxMTMxZDVkNjFlL3Byb3ZpZGVycy9NaWNyb3NvZnQuQ29tcHV0ZS9sb2NhdGlvbnMvc291dGhlYXN0YXNpYS9vcGVyYXRpb25zLzZkNzc2OGM3LWY0NzktNGUyMy04NjFmLTdkYTEzOGJhMGU2Zj9hcGktdmVyc2lvbj0yMDE4LTA0LTAx",
-      "RequestMethod": "GET",
-      "RequestBody": "",
-      "RequestHeaders": {
-        "User-Agent": [
-          "FxVersion/4.6.25714.03",
-          "Microsoft.Azure.Management.Compute.ComputeManagementClient/18.0.0.0"
-        ]
-      },
-      "ResponseBody": "{\r\n  \"startTime\": \"2018-05-03T09:48:12.1270844-07:00\",\r\n  \"endTime\": \"2018-05-03T09:48:31.9239766-07:00\",\r\n  \"status\": \"Succeeded\",\r\n  \"name\": \"6d7768c7-f479-4e23-861f-7da138ba0e6f\"\r\n}",
-      "ResponseHeaders": {
-        "Content-Type": [
-          "application/json; charset=utf-8"
-        ],
-        "Expires": [
-          "-1"
-        ],
-        "Cache-Control": [
-          "no-cache"
-        ],
-        "Date": [
-          "Thu, 03 May 2018 16:48:41 GMT"
-        ],
-        "Pragma": [
-          "no-cache"
-        ],
-        "Transfer-Encoding": [
-          "chunked"
-        ],
-        "Server": [
-          "Microsoft-HTTPAPI/2.0",
-          "Microsoft-HTTPAPI/2.0"
-        ],
-        "Vary": [
-          "Accept-Encoding"
-        ],
-        "x-ms-ratelimit-remaining-resource": [
-          "Microsoft.Compute/GetOperation3Min;14984,Microsoft.Compute/GetOperation30Min;29954"
-        ],
-        "Strict-Transport-Security": [
-          "max-age=31536000; includeSubDomains"
-        ],
-        "x-ms-served-by": [
-          "d8479ab9-b4a1-4ca4-bfe5-eb2106eeb54c_131651724435013998"
-        ],
-        "x-ms-request-id": [
-          "a5593233-b10a-45fb-b509-da5d842eadae"
-        ],
-        "x-ms-ratelimit-remaining-subscription-reads": [
-          "14914"
-        ],
-        "x-ms-correlation-request-id": [
-          "79a85b48-d1f0-42fd-9230-227df5942afc"
-        ],
-        "x-ms-routing-request-id": [
-          "WESTUS2:20180503T164842Z:79a85b48-d1f0-42fd-9230-227df5942afc"
-        ],
-        "X-Content-Type-Options": [
-          "nosniff"
-        ]
-      },
-      "StatusCode": 200
-    },
-    {
-      "RequestUri": "/subscriptions/24fb23e3-6ba3-41f0-9b6e-e41131d5d61e/providers/Microsoft.Compute/locations/southeastasia/operations/6d7768c7-f479-4e23-861f-7da138ba0e6f?monitor=true&api-version=2018-04-01",
-      "EncodedRequestUri": "L3N1YnNjcmlwdGlvbnMvMjRmYjIzZTMtNmJhMy00MWYwLTliNmUtZTQxMTMxZDVkNjFlL3Byb3ZpZGVycy9NaWNyb3NvZnQuQ29tcHV0ZS9sb2NhdGlvbnMvc291dGhlYXN0YXNpYS9vcGVyYXRpb25zLzZkNzc2OGM3LWY0NzktNGUyMy04NjFmLTdkYTEzOGJhMGU2Zj9tb25pdG9yPXRydWUmYXBpLXZlcnNpb249MjAxOC0wNC0wMQ==",
-      "RequestMethod": "GET",
-      "RequestBody": "",
-      "RequestHeaders": {
-        "User-Agent": [
-          "FxVersion/4.6.25714.03",
-          "Microsoft.Azure.Management.Compute.ComputeManagementClient/18.0.0.0"
-        ]
-      },
-      "ResponseBody": "",
-      "ResponseHeaders": {
-        "Content-Length": [
-          "0"
-        ],
-        "Expires": [
-          "-1"
-        ],
-        "Cache-Control": [
-          "no-cache"
-        ],
-        "Date": [
-          "Thu, 03 May 2018 16:48:42 GMT"
-        ],
-        "Pragma": [
-          "no-cache"
-        ],
-        "Server": [
-          "Microsoft-HTTPAPI/2.0",
-          "Microsoft-HTTPAPI/2.0"
-        ],
         "x-ms-ratelimit-remaining-resource": [
           "Microsoft.Compute/GetOperation3Min;14983,Microsoft.Compute/GetOperation30Min;29953"
         ],
@@ -11701,17 +7516,10 @@
         "Expires": [
           "-1"
         ],
->>>>>>> 43149714
-        "Cache-Control": [
-          "no-cache"
-        ],
-        "Date": [
-<<<<<<< HEAD
-          "Fri, 15 Dec 2017 21:16:35 GMT"
-        ],
-        "Location": [
-          "https://management.azure.com/subscriptions/bc6a9702-673d-4864-8238-cdf22c0054c4/operationresults/eyJqb2JJZCI6IlJFU09VUkNFR1JPVVBERUxFVElPTkpPQi1DUlBURVNUQVIzNjU3MS1TT1VUSEVBU1RBU0lBIiwiam9iTG9jYXRpb24iOiJzb3V0aGVhc3Rhc2lhIn0?api-version=2017-05-10"
-=======
+        "Cache-Control": [
+          "no-cache"
+        ],
+        "Date": [
           "Thu, 03 May 2018 16:51:19 GMT"
         ],
         "Pragma": [
@@ -11740,32 +7548,19 @@
         ],
         "X-Content-Type-Options": [
           "nosniff"
->>>>>>> 43149714
         ]
       },
       "StatusCode": 202
     },
     {
-<<<<<<< HEAD
-      "RequestUri": "/subscriptions/bc6a9702-673d-4864-8238-cdf22c0054c4/operationresults/eyJqb2JJZCI6IlJFU09VUkNFR1JPVVBERUxFVElPTkpPQi1DUlBURVNUQVIzNjU3MS1TT1VUSEVBU1RBU0lBIiwiam9iTG9jYXRpb24iOiJzb3V0aGVhc3Rhc2lhIn0?api-version=2017-05-10",
-      "EncodedRequestUri": "L3N1YnNjcmlwdGlvbnMvYmM2YTk3MDItNjczZC00ODY0LTgyMzgtY2RmMjJjMDA1NGM0L29wZXJhdGlvbnJlc3VsdHMvZXlKcWIySkpaQ0k2SWxKRlUwOVZVa05GUjFKUFZWQkVSVXhGVkVsUFRrcFBRaTFEVWxCVVJWTlVRVkl6TmpVM01TMVRUMVZVU0VWQlUxUkJVMGxCSWl3aWFtOWlURzlqWVhScGIyNGlPaUp6YjNWMGFHVmhjM1JoYzJsaEluMD9hcGktdmVyc2lvbj0yMDE3LTA1LTEw",
-=======
       "RequestUri": "/subscriptions/24fb23e3-6ba3-41f0-9b6e-e41131d5d61e/operationresults/eyJqb2JJZCI6IlJFU09VUkNFR1JPVVBERUxFVElPTkpPQi1DUlBURVNUQVI4MTgzMS1TT1VUSEVBU1RBU0lBIiwiam9iTG9jYXRpb24iOiJzb3V0aGVhc3Rhc2lhIn0?api-version=2017-05-10",
       "EncodedRequestUri": "L3N1YnNjcmlwdGlvbnMvMjRmYjIzZTMtNmJhMy00MWYwLTliNmUtZTQxMTMxZDVkNjFlL29wZXJhdGlvbnJlc3VsdHMvZXlKcWIySkpaQ0k2SWxKRlUwOVZVa05GUjFKUFZWQkVSVXhGVkVsUFRrcFBRaTFEVWxCVVJWTlVRVkk0TVRnek1TMVRUMVZVU0VWQlUxUkJVMGxCSWl3aWFtOWlURzlqWVhScGIyNGlPaUp6YjNWMGFHVmhjM1JoYzJsaEluMD9hcGktdmVyc2lvbj0yMDE3LTA1LTEw",
->>>>>>> 43149714
-      "RequestMethod": "GET",
-      "RequestBody": "",
-      "RequestHeaders": {
-        "User-Agent": [
-<<<<<<< HEAD
-          "FxVersion/4.7.2600.0",
-          "OSName/Windows_10_Enterprise",
-          "OSVersion/6.3.16299",
-          "Microsoft.Azure.Management.ResourceManager.ResourceManagementClient/1.6.0-preview"
-=======
+      "RequestMethod": "GET",
+      "RequestBody": "",
+      "RequestHeaders": {
+        "User-Agent": [
           "FxVersion/4.6.25714.03",
           "Microsoft.Azure.Management.ResourceManager.ResourceManagementClient/1.6.0.0"
->>>>>>> 43149714
         ]
       },
       "ResponseBody": "",
@@ -11776,11 +7571,6 @@
         "Expires": [
           "-1"
         ],
-<<<<<<< HEAD
-        "Pragma": [
-          "no-cache"
-        ],
-=======
         "Cache-Control": [
           "no-cache"
         ],
@@ -11793,23 +7583,10 @@
         "Location": [
           "https://management.azure.com/subscriptions/24fb23e3-6ba3-41f0-9b6e-e41131d5d61e/operationresults/eyJqb2JJZCI6IlJFU09VUkNFR1JPVVBERUxFVElPTkpPQi1DUlBURVNUQVI4MTgzMS1TT1VUSEVBU1RBU0lBIiwiam9iTG9jYXRpb24iOiJzb3V0aGVhc3Rhc2lhIn0?api-version=2017-05-10"
         ],
->>>>>>> 43149714
         "Retry-After": [
           "15"
         ],
         "x-ms-ratelimit-remaining-subscription-reads": [
-<<<<<<< HEAD
-          "14976"
-        ],
-        "x-ms-request-id": [
-          "b33208a2-db15-495a-9d78-56f1904ae0fb"
-        ],
-        "x-ms-correlation-request-id": [
-          "b33208a2-db15-495a-9d78-56f1904ae0fb"
-        ],
-        "x-ms-routing-request-id": [
-          "SOUTHINDIA:20171215T211705Z:b33208a2-db15-495a-9d78-56f1904ae0fb"
-=======
           "14983"
         ],
         "x-ms-request-id": [
@@ -11820,49 +7597,25 @@
         ],
         "x-ms-routing-request-id": [
           "WESTUS2:20180503T165135Z:5b8b5af8-dfb3-4cc0-a5e0-8f9a5192ed32"
->>>>>>> 43149714
-        ],
-        "Strict-Transport-Security": [
-          "max-age=31536000; includeSubDomains"
-        ],
-<<<<<<< HEAD
-        "Cache-Control": [
-          "no-cache"
-        ],
-        "Date": [
-          "Fri, 15 Dec 2017 21:17:04 GMT"
-        ],
-        "Location": [
-          "https://management.azure.com/subscriptions/bc6a9702-673d-4864-8238-cdf22c0054c4/operationresults/eyJqb2JJZCI6IlJFU09VUkNFR1JPVVBERUxFVElPTkpPQi1DUlBURVNUQVIzNjU3MS1TT1VUSEVBU1RBU0lBIiwiam9iTG9jYXRpb24iOiJzb3V0aGVhc3Rhc2lhIn0?api-version=2017-05-10"
-=======
-        "X-Content-Type-Options": [
-          "nosniff"
->>>>>>> 43149714
+        ],
+        "Strict-Transport-Security": [
+          "max-age=31536000; includeSubDomains"
+        ],
+        "X-Content-Type-Options": [
+          "nosniff"
         ]
       },
       "StatusCode": 202
     },
     {
-<<<<<<< HEAD
-      "RequestUri": "/subscriptions/bc6a9702-673d-4864-8238-cdf22c0054c4/operationresults/eyJqb2JJZCI6IlJFU09VUkNFR1JPVVBERUxFVElPTkpPQi1DUlBURVNUQVIzNjU3MS1TT1VUSEVBU1RBU0lBIiwiam9iTG9jYXRpb24iOiJzb3V0aGVhc3Rhc2lhIn0?api-version=2017-05-10",
-      "EncodedRequestUri": "L3N1YnNjcmlwdGlvbnMvYmM2YTk3MDItNjczZC00ODY0LTgyMzgtY2RmMjJjMDA1NGM0L29wZXJhdGlvbnJlc3VsdHMvZXlKcWIySkpaQ0k2SWxKRlUwOVZVa05GUjFKUFZWQkVSVXhGVkVsUFRrcFBRaTFEVWxCVVJWTlVRVkl6TmpVM01TMVRUMVZVU0VWQlUxUkJVMGxCSWl3aWFtOWlURzlqWVhScGIyNGlPaUp6YjNWMGFHVmhjM1JoYzJsaEluMD9hcGktdmVyc2lvbj0yMDE3LTA1LTEw",
-=======
       "RequestUri": "/subscriptions/24fb23e3-6ba3-41f0-9b6e-e41131d5d61e/operationresults/eyJqb2JJZCI6IlJFU09VUkNFR1JPVVBERUxFVElPTkpPQi1DUlBURVNUQVI4MTgzMS1TT1VUSEVBU1RBU0lBIiwiam9iTG9jYXRpb24iOiJzb3V0aGVhc3Rhc2lhIn0?api-version=2017-05-10",
       "EncodedRequestUri": "L3N1YnNjcmlwdGlvbnMvMjRmYjIzZTMtNmJhMy00MWYwLTliNmUtZTQxMTMxZDVkNjFlL29wZXJhdGlvbnJlc3VsdHMvZXlKcWIySkpaQ0k2SWxKRlUwOVZVa05GUjFKUFZWQkVSVXhGVkVsUFRrcFBRaTFEVWxCVVJWTlVRVkk0TVRnek1TMVRUMVZVU0VWQlUxUkJVMGxCSWl3aWFtOWlURzlqWVhScGIyNGlPaUp6YjNWMGFHVmhjM1JoYzJsaEluMD9hcGktdmVyc2lvbj0yMDE3LTA1LTEw",
->>>>>>> 43149714
-      "RequestMethod": "GET",
-      "RequestBody": "",
-      "RequestHeaders": {
-        "User-Agent": [
-<<<<<<< HEAD
-          "FxVersion/4.7.2600.0",
-          "OSName/Windows_10_Enterprise",
-          "OSVersion/6.3.16299",
-          "Microsoft.Azure.Management.ResourceManager.ResourceManagementClient/1.6.0-preview"
-=======
+      "RequestMethod": "GET",
+      "RequestBody": "",
+      "RequestHeaders": {
+        "User-Agent": [
           "FxVersion/4.6.25714.03",
           "Microsoft.Azure.Management.ResourceManager.ResourceManagementClient/1.6.0.0"
->>>>>>> 43149714
         ]
       },
       "ResponseBody": "",
@@ -11873,11 +7626,6 @@
         "Expires": [
           "-1"
         ],
-<<<<<<< HEAD
-        "Pragma": [
-          "no-cache"
-        ],
-=======
         "Cache-Control": [
           "no-cache"
         ],
@@ -11890,23 +7638,10 @@
         "Location": [
           "https://management.azure.com/subscriptions/24fb23e3-6ba3-41f0-9b6e-e41131d5d61e/operationresults/eyJqb2JJZCI6IlJFU09VUkNFR1JPVVBERUxFVElPTkpPQi1DUlBURVNUQVI4MTgzMS1TT1VUSEVBU1RBU0lBIiwiam9iTG9jYXRpb24iOiJzb3V0aGVhc3Rhc2lhIn0?api-version=2017-05-10"
         ],
->>>>>>> 43149714
         "Retry-After": [
           "15"
         ],
         "x-ms-ratelimit-remaining-subscription-reads": [
-<<<<<<< HEAD
-          "14975"
-        ],
-        "x-ms-request-id": [
-          "2a56f9f3-6d57-405e-a672-9c7662887aba"
-        ],
-        "x-ms-correlation-request-id": [
-          "2a56f9f3-6d57-405e-a672-9c7662887aba"
-        ],
-        "x-ms-routing-request-id": [
-          "SOUTHINDIA:20171215T211735Z:2a56f9f3-6d57-405e-a672-9c7662887aba"
-=======
           "14982"
         ],
         "x-ms-request-id": [
@@ -11917,49 +7652,25 @@
         ],
         "x-ms-routing-request-id": [
           "WESTUS2:20180503T165151Z:8c6c31fa-4f75-42de-9f9f-93a5feb5cd36"
->>>>>>> 43149714
-        ],
-        "Strict-Transport-Security": [
-          "max-age=31536000; includeSubDomains"
-        ],
-<<<<<<< HEAD
-        "Cache-Control": [
-          "no-cache"
-        ],
-        "Date": [
-          "Fri, 15 Dec 2017 21:17:34 GMT"
-        ],
-        "Location": [
-          "https://management.azure.com/subscriptions/bc6a9702-673d-4864-8238-cdf22c0054c4/operationresults/eyJqb2JJZCI6IlJFU09VUkNFR1JPVVBERUxFVElPTkpPQi1DUlBURVNUQVIzNjU3MS1TT1VUSEVBU1RBU0lBIiwiam9iTG9jYXRpb24iOiJzb3V0aGVhc3Rhc2lhIn0?api-version=2017-05-10"
-=======
-        "X-Content-Type-Options": [
-          "nosniff"
->>>>>>> 43149714
+        ],
+        "Strict-Transport-Security": [
+          "max-age=31536000; includeSubDomains"
+        ],
+        "X-Content-Type-Options": [
+          "nosniff"
         ]
       },
       "StatusCode": 202
     },
     {
-<<<<<<< HEAD
-      "RequestUri": "/subscriptions/bc6a9702-673d-4864-8238-cdf22c0054c4/operationresults/eyJqb2JJZCI6IlJFU09VUkNFR1JPVVBERUxFVElPTkpPQi1DUlBURVNUQVIzNjU3MS1TT1VUSEVBU1RBU0lBIiwiam9iTG9jYXRpb24iOiJzb3V0aGVhc3Rhc2lhIn0?api-version=2017-05-10",
-      "EncodedRequestUri": "L3N1YnNjcmlwdGlvbnMvYmM2YTk3MDItNjczZC00ODY0LTgyMzgtY2RmMjJjMDA1NGM0L29wZXJhdGlvbnJlc3VsdHMvZXlKcWIySkpaQ0k2SWxKRlUwOVZVa05GUjFKUFZWQkVSVXhGVkVsUFRrcFBRaTFEVWxCVVJWTlVRVkl6TmpVM01TMVRUMVZVU0VWQlUxUkJVMGxCSWl3aWFtOWlURzlqWVhScGIyNGlPaUp6YjNWMGFHVmhjM1JoYzJsaEluMD9hcGktdmVyc2lvbj0yMDE3LTA1LTEw",
-=======
       "RequestUri": "/subscriptions/24fb23e3-6ba3-41f0-9b6e-e41131d5d61e/operationresults/eyJqb2JJZCI6IlJFU09VUkNFR1JPVVBERUxFVElPTkpPQi1DUlBURVNUQVI4MTgzMS1TT1VUSEVBU1RBU0lBIiwiam9iTG9jYXRpb24iOiJzb3V0aGVhc3Rhc2lhIn0?api-version=2017-05-10",
       "EncodedRequestUri": "L3N1YnNjcmlwdGlvbnMvMjRmYjIzZTMtNmJhMy00MWYwLTliNmUtZTQxMTMxZDVkNjFlL29wZXJhdGlvbnJlc3VsdHMvZXlKcWIySkpaQ0k2SWxKRlUwOVZVa05GUjFKUFZWQkVSVXhGVkVsUFRrcFBRaTFEVWxCVVJWTlVRVkk0TVRnek1TMVRUMVZVU0VWQlUxUkJVMGxCSWl3aWFtOWlURzlqWVhScGIyNGlPaUp6YjNWMGFHVmhjM1JoYzJsaEluMD9hcGktdmVyc2lvbj0yMDE3LTA1LTEw",
->>>>>>> 43149714
-      "RequestMethod": "GET",
-      "RequestBody": "",
-      "RequestHeaders": {
-        "User-Agent": [
-<<<<<<< HEAD
-          "FxVersion/4.7.2600.0",
-          "OSName/Windows_10_Enterprise",
-          "OSVersion/6.3.16299",
-          "Microsoft.Azure.Management.ResourceManager.ResourceManagementClient/1.6.0-preview"
-=======
+      "RequestMethod": "GET",
+      "RequestBody": "",
+      "RequestHeaders": {
+        "User-Agent": [
           "FxVersion/4.6.25714.03",
           "Microsoft.Azure.Management.ResourceManager.ResourceManagementClient/1.6.0.0"
->>>>>>> 43149714
         ]
       },
       "ResponseBody": "",
@@ -11970,11 +7681,6 @@
         "Expires": [
           "-1"
         ],
-<<<<<<< HEAD
-        "Pragma": [
-          "no-cache"
-        ],
-=======
         "Cache-Control": [
           "no-cache"
         ],
@@ -11987,23 +7693,10 @@
         "Location": [
           "https://management.azure.com/subscriptions/24fb23e3-6ba3-41f0-9b6e-e41131d5d61e/operationresults/eyJqb2JJZCI6IlJFU09VUkNFR1JPVVBERUxFVElPTkpPQi1DUlBURVNUQVI4MTgzMS1TT1VUSEVBU1RBU0lBIiwiam9iTG9jYXRpb24iOiJzb3V0aGVhc3Rhc2lhIn0?api-version=2017-05-10"
         ],
->>>>>>> 43149714
         "Retry-After": [
           "15"
         ],
         "x-ms-ratelimit-remaining-subscription-reads": [
-<<<<<<< HEAD
-          "14974"
-        ],
-        "x-ms-request-id": [
-          "3d87cc20-3e0b-48f6-b05a-a4b05ee3068e"
-        ],
-        "x-ms-correlation-request-id": [
-          "3d87cc20-3e0b-48f6-b05a-a4b05ee3068e"
-        ],
-        "x-ms-routing-request-id": [
-          "SOUTHINDIA:20171215T211805Z:3d87cc20-3e0b-48f6-b05a-a4b05ee3068e"
-=======
           "14981"
         ],
         "x-ms-request-id": [
@@ -12014,49 +7707,25 @@
         ],
         "x-ms-routing-request-id": [
           "WESTUS2:20180503T165206Z:d2b0ff6a-f6fc-44b3-bc29-530b4290cf73"
->>>>>>> 43149714
-        ],
-        "Strict-Transport-Security": [
-          "max-age=31536000; includeSubDomains"
-        ],
-<<<<<<< HEAD
-        "Cache-Control": [
-          "no-cache"
-        ],
-        "Date": [
-          "Fri, 15 Dec 2017 21:18:04 GMT"
-        ],
-        "Location": [
-          "https://management.azure.com/subscriptions/bc6a9702-673d-4864-8238-cdf22c0054c4/operationresults/eyJqb2JJZCI6IlJFU09VUkNFR1JPVVBERUxFVElPTkpPQi1DUlBURVNUQVIzNjU3MS1TT1VUSEVBU1RBU0lBIiwiam9iTG9jYXRpb24iOiJzb3V0aGVhc3Rhc2lhIn0?api-version=2017-05-10"
-=======
-        "X-Content-Type-Options": [
-          "nosniff"
->>>>>>> 43149714
+        ],
+        "Strict-Transport-Security": [
+          "max-age=31536000; includeSubDomains"
+        ],
+        "X-Content-Type-Options": [
+          "nosniff"
         ]
       },
       "StatusCode": 202
     },
     {
-<<<<<<< HEAD
-      "RequestUri": "/subscriptions/bc6a9702-673d-4864-8238-cdf22c0054c4/operationresults/eyJqb2JJZCI6IlJFU09VUkNFR1JPVVBERUxFVElPTkpPQi1DUlBURVNUQVIzNjU3MS1TT1VUSEVBU1RBU0lBIiwiam9iTG9jYXRpb24iOiJzb3V0aGVhc3Rhc2lhIn0?api-version=2017-05-10",
-      "EncodedRequestUri": "L3N1YnNjcmlwdGlvbnMvYmM2YTk3MDItNjczZC00ODY0LTgyMzgtY2RmMjJjMDA1NGM0L29wZXJhdGlvbnJlc3VsdHMvZXlKcWIySkpaQ0k2SWxKRlUwOVZVa05GUjFKUFZWQkVSVXhGVkVsUFRrcFBRaTFEVWxCVVJWTlVRVkl6TmpVM01TMVRUMVZVU0VWQlUxUkJVMGxCSWl3aWFtOWlURzlqWVhScGIyNGlPaUp6YjNWMGFHVmhjM1JoYzJsaEluMD9hcGktdmVyc2lvbj0yMDE3LTA1LTEw",
-=======
       "RequestUri": "/subscriptions/24fb23e3-6ba3-41f0-9b6e-e41131d5d61e/operationresults/eyJqb2JJZCI6IlJFU09VUkNFR1JPVVBERUxFVElPTkpPQi1DUlBURVNUQVI4MTgzMS1TT1VUSEVBU1RBU0lBIiwiam9iTG9jYXRpb24iOiJzb3V0aGVhc3Rhc2lhIn0?api-version=2017-05-10",
       "EncodedRequestUri": "L3N1YnNjcmlwdGlvbnMvMjRmYjIzZTMtNmJhMy00MWYwLTliNmUtZTQxMTMxZDVkNjFlL29wZXJhdGlvbnJlc3VsdHMvZXlKcWIySkpaQ0k2SWxKRlUwOVZVa05GUjFKUFZWQkVSVXhGVkVsUFRrcFBRaTFEVWxCVVJWTlVRVkk0TVRnek1TMVRUMVZVU0VWQlUxUkJVMGxCSWl3aWFtOWlURzlqWVhScGIyNGlPaUp6YjNWMGFHVmhjM1JoYzJsaEluMD9hcGktdmVyc2lvbj0yMDE3LTA1LTEw",
->>>>>>> 43149714
-      "RequestMethod": "GET",
-      "RequestBody": "",
-      "RequestHeaders": {
-        "User-Agent": [
-<<<<<<< HEAD
-          "FxVersion/4.7.2600.0",
-          "OSName/Windows_10_Enterprise",
-          "OSVersion/6.3.16299",
-          "Microsoft.Azure.Management.ResourceManager.ResourceManagementClient/1.6.0-preview"
-=======
+      "RequestMethod": "GET",
+      "RequestBody": "",
+      "RequestHeaders": {
+        "User-Agent": [
           "FxVersion/4.6.25714.03",
           "Microsoft.Azure.Management.ResourceManager.ResourceManagementClient/1.6.0.0"
->>>>>>> 43149714
         ]
       },
       "ResponseBody": "",
@@ -12067,11 +7736,6 @@
         "Expires": [
           "-1"
         ],
-<<<<<<< HEAD
-        "Pragma": [
-          "no-cache"
-        ],
-=======
         "Cache-Control": [
           "no-cache"
         ],
@@ -12084,23 +7748,10 @@
         "Location": [
           "https://management.azure.com/subscriptions/24fb23e3-6ba3-41f0-9b6e-e41131d5d61e/operationresults/eyJqb2JJZCI6IlJFU09VUkNFR1JPVVBERUxFVElPTkpPQi1DUlBURVNUQVI4MTgzMS1TT1VUSEVBU1RBU0lBIiwiam9iTG9jYXRpb24iOiJzb3V0aGVhc3Rhc2lhIn0?api-version=2017-05-10"
         ],
->>>>>>> 43149714
         "Retry-After": [
           "15"
         ],
         "x-ms-ratelimit-remaining-subscription-reads": [
-<<<<<<< HEAD
-          "14973"
-        ],
-        "x-ms-request-id": [
-          "9977ae81-ad5a-43b0-8252-ec104fb1b1de"
-        ],
-        "x-ms-correlation-request-id": [
-          "9977ae81-ad5a-43b0-8252-ec104fb1b1de"
-        ],
-        "x-ms-routing-request-id": [
-          "SOUTHINDIA:20171215T211835Z:9977ae81-ad5a-43b0-8252-ec104fb1b1de"
-=======
           "14980"
         ],
         "x-ms-request-id": [
@@ -12111,49 +7762,25 @@
         ],
         "x-ms-routing-request-id": [
           "WESTUS2:20180503T165222Z:014a3ee7-6150-4155-80e8-425c80a43b89"
->>>>>>> 43149714
-        ],
-        "Strict-Transport-Security": [
-          "max-age=31536000; includeSubDomains"
-        ],
-<<<<<<< HEAD
-        "Cache-Control": [
-          "no-cache"
-        ],
-        "Date": [
-          "Fri, 15 Dec 2017 21:18:35 GMT"
-        ],
-        "Location": [
-          "https://management.azure.com/subscriptions/bc6a9702-673d-4864-8238-cdf22c0054c4/operationresults/eyJqb2JJZCI6IlJFU09VUkNFR1JPVVBERUxFVElPTkpPQi1DUlBURVNUQVIzNjU3MS1TT1VUSEVBU1RBU0lBIiwiam9iTG9jYXRpb24iOiJzb3V0aGVhc3Rhc2lhIn0?api-version=2017-05-10"
-=======
-        "X-Content-Type-Options": [
-          "nosniff"
->>>>>>> 43149714
+        ],
+        "Strict-Transport-Security": [
+          "max-age=31536000; includeSubDomains"
+        ],
+        "X-Content-Type-Options": [
+          "nosniff"
         ]
       },
       "StatusCode": 202
     },
     {
-<<<<<<< HEAD
-      "RequestUri": "/subscriptions/bc6a9702-673d-4864-8238-cdf22c0054c4/operationresults/eyJqb2JJZCI6IlJFU09VUkNFR1JPVVBERUxFVElPTkpPQi1DUlBURVNUQVIzNjU3MS1TT1VUSEVBU1RBU0lBIiwiam9iTG9jYXRpb24iOiJzb3V0aGVhc3Rhc2lhIn0?api-version=2017-05-10",
-      "EncodedRequestUri": "L3N1YnNjcmlwdGlvbnMvYmM2YTk3MDItNjczZC00ODY0LTgyMzgtY2RmMjJjMDA1NGM0L29wZXJhdGlvbnJlc3VsdHMvZXlKcWIySkpaQ0k2SWxKRlUwOVZVa05GUjFKUFZWQkVSVXhGVkVsUFRrcFBRaTFEVWxCVVJWTlVRVkl6TmpVM01TMVRUMVZVU0VWQlUxUkJVMGxCSWl3aWFtOWlURzlqWVhScGIyNGlPaUp6YjNWMGFHVmhjM1JoYzJsaEluMD9hcGktdmVyc2lvbj0yMDE3LTA1LTEw",
-=======
       "RequestUri": "/subscriptions/24fb23e3-6ba3-41f0-9b6e-e41131d5d61e/operationresults/eyJqb2JJZCI6IlJFU09VUkNFR1JPVVBERUxFVElPTkpPQi1DUlBURVNUQVI4MTgzMS1TT1VUSEVBU1RBU0lBIiwiam9iTG9jYXRpb24iOiJzb3V0aGVhc3Rhc2lhIn0?api-version=2017-05-10",
       "EncodedRequestUri": "L3N1YnNjcmlwdGlvbnMvMjRmYjIzZTMtNmJhMy00MWYwLTliNmUtZTQxMTMxZDVkNjFlL29wZXJhdGlvbnJlc3VsdHMvZXlKcWIySkpaQ0k2SWxKRlUwOVZVa05GUjFKUFZWQkVSVXhGVkVsUFRrcFBRaTFEVWxCVVJWTlVRVkk0TVRnek1TMVRUMVZVU0VWQlUxUkJVMGxCSWl3aWFtOWlURzlqWVhScGIyNGlPaUp6YjNWMGFHVmhjM1JoYzJsaEluMD9hcGktdmVyc2lvbj0yMDE3LTA1LTEw",
->>>>>>> 43149714
-      "RequestMethod": "GET",
-      "RequestBody": "",
-      "RequestHeaders": {
-        "User-Agent": [
-<<<<<<< HEAD
-          "FxVersion/4.7.2600.0",
-          "OSName/Windows_10_Enterprise",
-          "OSVersion/6.3.16299",
-          "Microsoft.Azure.Management.ResourceManager.ResourceManagementClient/1.6.0-preview"
-=======
+      "RequestMethod": "GET",
+      "RequestBody": "",
+      "RequestHeaders": {
+        "User-Agent": [
           "FxVersion/4.6.25714.03",
           "Microsoft.Azure.Management.ResourceManager.ResourceManagementClient/1.6.0.0"
->>>>>>> 43149714
         ]
       },
       "ResponseBody": "",
@@ -12164,11 +7791,6 @@
         "Expires": [
           "-1"
         ],
-<<<<<<< HEAD
-        "Pragma": [
-          "no-cache"
-        ],
-=======
         "Cache-Control": [
           "no-cache"
         ],
@@ -12181,23 +7803,10 @@
         "Location": [
           "https://management.azure.com/subscriptions/24fb23e3-6ba3-41f0-9b6e-e41131d5d61e/operationresults/eyJqb2JJZCI6IlJFU09VUkNFR1JPVVBERUxFVElPTkpPQi1DUlBURVNUQVI4MTgzMS1TT1VUSEVBU1RBU0lBIiwiam9iTG9jYXRpb24iOiJzb3V0aGVhc3Rhc2lhIn0?api-version=2017-05-10"
         ],
->>>>>>> 43149714
         "Retry-After": [
           "15"
         ],
         "x-ms-ratelimit-remaining-subscription-reads": [
-<<<<<<< HEAD
-          "14972"
-        ],
-        "x-ms-request-id": [
-          "3b10f2b2-f74a-479c-a62a-f05b4631099a"
-        ],
-        "x-ms-correlation-request-id": [
-          "3b10f2b2-f74a-479c-a62a-f05b4631099a"
-        ],
-        "x-ms-routing-request-id": [
-          "SOUTHINDIA:20171215T211905Z:3b10f2b2-f74a-479c-a62a-f05b4631099a"
-=======
           "14979"
         ],
         "x-ms-request-id": [
@@ -12208,49 +7817,25 @@
         ],
         "x-ms-routing-request-id": [
           "WESTUS2:20180503T165237Z:fa9a737a-b86b-4a9d-b113-d2544f448f8f"
->>>>>>> 43149714
-        ],
-        "Strict-Transport-Security": [
-          "max-age=31536000; includeSubDomains"
-        ],
-<<<<<<< HEAD
-        "Cache-Control": [
-          "no-cache"
-        ],
-        "Date": [
-          "Fri, 15 Dec 2017 21:19:05 GMT"
-        ],
-        "Location": [
-          "https://management.azure.com/subscriptions/bc6a9702-673d-4864-8238-cdf22c0054c4/operationresults/eyJqb2JJZCI6IlJFU09VUkNFR1JPVVBERUxFVElPTkpPQi1DUlBURVNUQVIzNjU3MS1TT1VUSEVBU1RBU0lBIiwiam9iTG9jYXRpb24iOiJzb3V0aGVhc3Rhc2lhIn0?api-version=2017-05-10"
-=======
-        "X-Content-Type-Options": [
-          "nosniff"
->>>>>>> 43149714
+        ],
+        "Strict-Transport-Security": [
+          "max-age=31536000; includeSubDomains"
+        ],
+        "X-Content-Type-Options": [
+          "nosniff"
         ]
       },
       "StatusCode": 202
     },
     {
-<<<<<<< HEAD
-      "RequestUri": "/subscriptions/bc6a9702-673d-4864-8238-cdf22c0054c4/operationresults/eyJqb2JJZCI6IlJFU09VUkNFR1JPVVBERUxFVElPTkpPQi1DUlBURVNUQVIzNjU3MS1TT1VUSEVBU1RBU0lBIiwiam9iTG9jYXRpb24iOiJzb3V0aGVhc3Rhc2lhIn0?api-version=2017-05-10",
-      "EncodedRequestUri": "L3N1YnNjcmlwdGlvbnMvYmM2YTk3MDItNjczZC00ODY0LTgyMzgtY2RmMjJjMDA1NGM0L29wZXJhdGlvbnJlc3VsdHMvZXlKcWIySkpaQ0k2SWxKRlUwOVZVa05GUjFKUFZWQkVSVXhGVkVsUFRrcFBRaTFEVWxCVVJWTlVRVkl6TmpVM01TMVRUMVZVU0VWQlUxUkJVMGxCSWl3aWFtOWlURzlqWVhScGIyNGlPaUp6YjNWMGFHVmhjM1JoYzJsaEluMD9hcGktdmVyc2lvbj0yMDE3LTA1LTEw",
-=======
       "RequestUri": "/subscriptions/24fb23e3-6ba3-41f0-9b6e-e41131d5d61e/operationresults/eyJqb2JJZCI6IlJFU09VUkNFR1JPVVBERUxFVElPTkpPQi1DUlBURVNUQVI4MTgzMS1TT1VUSEVBU1RBU0lBIiwiam9iTG9jYXRpb24iOiJzb3V0aGVhc3Rhc2lhIn0?api-version=2017-05-10",
       "EncodedRequestUri": "L3N1YnNjcmlwdGlvbnMvMjRmYjIzZTMtNmJhMy00MWYwLTliNmUtZTQxMTMxZDVkNjFlL29wZXJhdGlvbnJlc3VsdHMvZXlKcWIySkpaQ0k2SWxKRlUwOVZVa05GUjFKUFZWQkVSVXhGVkVsUFRrcFBRaTFEVWxCVVJWTlVRVkk0TVRnek1TMVRUMVZVU0VWQlUxUkJVMGxCSWl3aWFtOWlURzlqWVhScGIyNGlPaUp6YjNWMGFHVmhjM1JoYzJsaEluMD9hcGktdmVyc2lvbj0yMDE3LTA1LTEw",
->>>>>>> 43149714
-      "RequestMethod": "GET",
-      "RequestBody": "",
-      "RequestHeaders": {
-        "User-Agent": [
-<<<<<<< HEAD
-          "FxVersion/4.7.2600.0",
-          "OSName/Windows_10_Enterprise",
-          "OSVersion/6.3.16299",
-          "Microsoft.Azure.Management.ResourceManager.ResourceManagementClient/1.6.0-preview"
-=======
+      "RequestMethod": "GET",
+      "RequestBody": "",
+      "RequestHeaders": {
+        "User-Agent": [
           "FxVersion/4.6.25714.03",
           "Microsoft.Azure.Management.ResourceManager.ResourceManagementClient/1.6.0.0"
->>>>>>> 43149714
         ]
       },
       "ResponseBody": "",
@@ -12261,11 +7846,6 @@
         "Expires": [
           "-1"
         ],
-<<<<<<< HEAD
-        "Pragma": [
-          "no-cache"
-        ],
-=======
         "Cache-Control": [
           "no-cache"
         ],
@@ -12278,23 +7858,10 @@
         "Location": [
           "https://management.azure.com/subscriptions/24fb23e3-6ba3-41f0-9b6e-e41131d5d61e/operationresults/eyJqb2JJZCI6IlJFU09VUkNFR1JPVVBERUxFVElPTkpPQi1DUlBURVNUQVI4MTgzMS1TT1VUSEVBU1RBU0lBIiwiam9iTG9jYXRpb24iOiJzb3V0aGVhc3Rhc2lhIn0?api-version=2017-05-10"
         ],
->>>>>>> 43149714
         "Retry-After": [
           "15"
         ],
         "x-ms-ratelimit-remaining-subscription-reads": [
-<<<<<<< HEAD
-          "14971"
-        ],
-        "x-ms-request-id": [
-          "e42beaf9-f01d-44e9-9555-43ccdfc51c55"
-        ],
-        "x-ms-correlation-request-id": [
-          "e42beaf9-f01d-44e9-9555-43ccdfc51c55"
-        ],
-        "x-ms-routing-request-id": [
-          "SOUTHINDIA:20171215T211935Z:e42beaf9-f01d-44e9-9555-43ccdfc51c55"
-=======
           "14978"
         ],
         "x-ms-request-id": [
@@ -12305,49 +7872,25 @@
         ],
         "x-ms-routing-request-id": [
           "WESTUS2:20180503T165252Z:953531e9-c4ce-46af-9cb1-d9eff836e563"
->>>>>>> 43149714
-        ],
-        "Strict-Transport-Security": [
-          "max-age=31536000; includeSubDomains"
-        ],
-<<<<<<< HEAD
-        "Cache-Control": [
-          "no-cache"
-        ],
-        "Date": [
-          "Fri, 15 Dec 2017 21:19:34 GMT"
-        ],
-        "Location": [
-          "https://management.azure.com/subscriptions/bc6a9702-673d-4864-8238-cdf22c0054c4/operationresults/eyJqb2JJZCI6IlJFU09VUkNFR1JPVVBERUxFVElPTkpPQi1DUlBURVNUQVIzNjU3MS1TT1VUSEVBU1RBU0lBIiwiam9iTG9jYXRpb24iOiJzb3V0aGVhc3Rhc2lhIn0?api-version=2017-05-10"
-=======
-        "X-Content-Type-Options": [
-          "nosniff"
->>>>>>> 43149714
+        ],
+        "Strict-Transport-Security": [
+          "max-age=31536000; includeSubDomains"
+        ],
+        "X-Content-Type-Options": [
+          "nosniff"
         ]
       },
       "StatusCode": 202
     },
     {
-<<<<<<< HEAD
-      "RequestUri": "/subscriptions/bc6a9702-673d-4864-8238-cdf22c0054c4/operationresults/eyJqb2JJZCI6IlJFU09VUkNFR1JPVVBERUxFVElPTkpPQi1DUlBURVNUQVIzNjU3MS1TT1VUSEVBU1RBU0lBIiwiam9iTG9jYXRpb24iOiJzb3V0aGVhc3Rhc2lhIn0?api-version=2017-05-10",
-      "EncodedRequestUri": "L3N1YnNjcmlwdGlvbnMvYmM2YTk3MDItNjczZC00ODY0LTgyMzgtY2RmMjJjMDA1NGM0L29wZXJhdGlvbnJlc3VsdHMvZXlKcWIySkpaQ0k2SWxKRlUwOVZVa05GUjFKUFZWQkVSVXhGVkVsUFRrcFBRaTFEVWxCVVJWTlVRVkl6TmpVM01TMVRUMVZVU0VWQlUxUkJVMGxCSWl3aWFtOWlURzlqWVhScGIyNGlPaUp6YjNWMGFHVmhjM1JoYzJsaEluMD9hcGktdmVyc2lvbj0yMDE3LTA1LTEw",
-=======
       "RequestUri": "/subscriptions/24fb23e3-6ba3-41f0-9b6e-e41131d5d61e/operationresults/eyJqb2JJZCI6IlJFU09VUkNFR1JPVVBERUxFVElPTkpPQi1DUlBURVNUQVI4MTgzMS1TT1VUSEVBU1RBU0lBIiwiam9iTG9jYXRpb24iOiJzb3V0aGVhc3Rhc2lhIn0?api-version=2017-05-10",
       "EncodedRequestUri": "L3N1YnNjcmlwdGlvbnMvMjRmYjIzZTMtNmJhMy00MWYwLTliNmUtZTQxMTMxZDVkNjFlL29wZXJhdGlvbnJlc3VsdHMvZXlKcWIySkpaQ0k2SWxKRlUwOVZVa05GUjFKUFZWQkVSVXhGVkVsUFRrcFBRaTFEVWxCVVJWTlVRVkk0TVRnek1TMVRUMVZVU0VWQlUxUkJVMGxCSWl3aWFtOWlURzlqWVhScGIyNGlPaUp6YjNWMGFHVmhjM1JoYzJsaEluMD9hcGktdmVyc2lvbj0yMDE3LTA1LTEw",
->>>>>>> 43149714
-      "RequestMethod": "GET",
-      "RequestBody": "",
-      "RequestHeaders": {
-        "User-Agent": [
-<<<<<<< HEAD
-          "FxVersion/4.7.2600.0",
-          "OSName/Windows_10_Enterprise",
-          "OSVersion/6.3.16299",
-          "Microsoft.Azure.Management.ResourceManager.ResourceManagementClient/1.6.0-preview"
-=======
+      "RequestMethod": "GET",
+      "RequestBody": "",
+      "RequestHeaders": {
+        "User-Agent": [
           "FxVersion/4.6.25714.03",
           "Microsoft.Azure.Management.ResourceManager.ResourceManagementClient/1.6.0.0"
->>>>>>> 43149714
         ]
       },
       "ResponseBody": "",
@@ -12358,11 +7901,6 @@
         "Expires": [
           "-1"
         ],
-<<<<<<< HEAD
-        "Pragma": [
-          "no-cache"
-        ],
-=======
         "Cache-Control": [
           "no-cache"
         ],
@@ -12375,23 +7913,10 @@
         "Location": [
           "https://management.azure.com/subscriptions/24fb23e3-6ba3-41f0-9b6e-e41131d5d61e/operationresults/eyJqb2JJZCI6IlJFU09VUkNFR1JPVVBERUxFVElPTkpPQi1DUlBURVNUQVI4MTgzMS1TT1VUSEVBU1RBU0lBIiwiam9iTG9jYXRpb24iOiJzb3V0aGVhc3Rhc2lhIn0?api-version=2017-05-10"
         ],
->>>>>>> 43149714
         "Retry-After": [
           "15"
         ],
         "x-ms-ratelimit-remaining-subscription-reads": [
-<<<<<<< HEAD
-          "14972"
-        ],
-        "x-ms-request-id": [
-          "73592ca8-c9c4-4a26-99d5-5d6a0910c4ce"
-        ],
-        "x-ms-correlation-request-id": [
-          "73592ca8-c9c4-4a26-99d5-5d6a0910c4ce"
-        ],
-        "x-ms-routing-request-id": [
-          "SOUTHINDIA:20171215T212005Z:73592ca8-c9c4-4a26-99d5-5d6a0910c4ce"
-=======
           "14977"
         ],
         "x-ms-request-id": [
@@ -12402,49 +7927,25 @@
         ],
         "x-ms-routing-request-id": [
           "WESTUS2:20180503T165308Z:1ec5b0c1-0b39-4ab4-9b82-5b99a91b8bea"
->>>>>>> 43149714
-        ],
-        "Strict-Transport-Security": [
-          "max-age=31536000; includeSubDomains"
-        ],
-<<<<<<< HEAD
-        "Cache-Control": [
-          "no-cache"
-        ],
-        "Date": [
-          "Fri, 15 Dec 2017 21:20:05 GMT"
-        ],
-        "Location": [
-          "https://management.azure.com/subscriptions/bc6a9702-673d-4864-8238-cdf22c0054c4/operationresults/eyJqb2JJZCI6IlJFU09VUkNFR1JPVVBERUxFVElPTkpPQi1DUlBURVNUQVIzNjU3MS1TT1VUSEVBU1RBU0lBIiwiam9iTG9jYXRpb24iOiJzb3V0aGVhc3Rhc2lhIn0?api-version=2017-05-10"
-=======
-        "X-Content-Type-Options": [
-          "nosniff"
->>>>>>> 43149714
+        ],
+        "Strict-Transport-Security": [
+          "max-age=31536000; includeSubDomains"
+        ],
+        "X-Content-Type-Options": [
+          "nosniff"
         ]
       },
       "StatusCode": 202
     },
     {
-<<<<<<< HEAD
-      "RequestUri": "/subscriptions/bc6a9702-673d-4864-8238-cdf22c0054c4/operationresults/eyJqb2JJZCI6IlJFU09VUkNFR1JPVVBERUxFVElPTkpPQi1DUlBURVNUQVIzNjU3MS1TT1VUSEVBU1RBU0lBIiwiam9iTG9jYXRpb24iOiJzb3V0aGVhc3Rhc2lhIn0?api-version=2017-05-10",
-      "EncodedRequestUri": "L3N1YnNjcmlwdGlvbnMvYmM2YTk3MDItNjczZC00ODY0LTgyMzgtY2RmMjJjMDA1NGM0L29wZXJhdGlvbnJlc3VsdHMvZXlKcWIySkpaQ0k2SWxKRlUwOVZVa05GUjFKUFZWQkVSVXhGVkVsUFRrcFBRaTFEVWxCVVJWTlVRVkl6TmpVM01TMVRUMVZVU0VWQlUxUkJVMGxCSWl3aWFtOWlURzlqWVhScGIyNGlPaUp6YjNWMGFHVmhjM1JoYzJsaEluMD9hcGktdmVyc2lvbj0yMDE3LTA1LTEw",
-=======
       "RequestUri": "/subscriptions/24fb23e3-6ba3-41f0-9b6e-e41131d5d61e/operationresults/eyJqb2JJZCI6IlJFU09VUkNFR1JPVVBERUxFVElPTkpPQi1DUlBURVNUQVI4MTgzMS1TT1VUSEVBU1RBU0lBIiwiam9iTG9jYXRpb24iOiJzb3V0aGVhc3Rhc2lhIn0?api-version=2017-05-10",
       "EncodedRequestUri": "L3N1YnNjcmlwdGlvbnMvMjRmYjIzZTMtNmJhMy00MWYwLTliNmUtZTQxMTMxZDVkNjFlL29wZXJhdGlvbnJlc3VsdHMvZXlKcWIySkpaQ0k2SWxKRlUwOVZVa05GUjFKUFZWQkVSVXhGVkVsUFRrcFBRaTFEVWxCVVJWTlVRVkk0TVRnek1TMVRUMVZVU0VWQlUxUkJVMGxCSWl3aWFtOWlURzlqWVhScGIyNGlPaUp6YjNWMGFHVmhjM1JoYzJsaEluMD9hcGktdmVyc2lvbj0yMDE3LTA1LTEw",
->>>>>>> 43149714
-      "RequestMethod": "GET",
-      "RequestBody": "",
-      "RequestHeaders": {
-        "User-Agent": [
-<<<<<<< HEAD
-          "FxVersion/4.7.2600.0",
-          "OSName/Windows_10_Enterprise",
-          "OSVersion/6.3.16299",
-          "Microsoft.Azure.Management.ResourceManager.ResourceManagementClient/1.6.0-preview"
-=======
+      "RequestMethod": "GET",
+      "RequestBody": "",
+      "RequestHeaders": {
+        "User-Agent": [
           "FxVersion/4.6.25714.03",
           "Microsoft.Azure.Management.ResourceManager.ResourceManagementClient/1.6.0.0"
->>>>>>> 43149714
         ]
       },
       "ResponseBody": "",
@@ -12480,38 +7981,7 @@
           "no-cache"
         ],
         "Date": [
-<<<<<<< HEAD
-          "Fri, 15 Dec 2017 21:20:35 GMT"
-        ],
-        "Location": [
-          "https://management.azure.com/subscriptions/bc6a9702-673d-4864-8238-cdf22c0054c4/operationresults/eyJqb2JJZCI6IlJFU09VUkNFR1JPVVBERUxFVElPTkpPQi1DUlBURVNUQVIzNjU3MS1TT1VUSEVBU1RBU0lBIiwiam9iTG9jYXRpb24iOiJzb3V0aGVhc3Rhc2lhIn0?api-version=2017-05-10"
-        ]
-      },
-      "StatusCode": 202
-    },
-    {
-      "RequestUri": "/subscriptions/bc6a9702-673d-4864-8238-cdf22c0054c4/operationresults/eyJqb2JJZCI6IlJFU09VUkNFR1JPVVBERUxFVElPTkpPQi1DUlBURVNUQVIzNjU3MS1TT1VUSEVBU1RBU0lBIiwiam9iTG9jYXRpb24iOiJzb3V0aGVhc3Rhc2lhIn0?api-version=2017-05-10",
-      "EncodedRequestUri": "L3N1YnNjcmlwdGlvbnMvYmM2YTk3MDItNjczZC00ODY0LTgyMzgtY2RmMjJjMDA1NGM0L29wZXJhdGlvbnJlc3VsdHMvZXlKcWIySkpaQ0k2SWxKRlUwOVZVa05GUjFKUFZWQkVSVXhGVkVsUFRrcFBRaTFEVWxCVVJWTlVRVkl6TmpVM01TMVRUMVZVU0VWQlUxUkJVMGxCSWl3aWFtOWlURzlqWVhScGIyNGlPaUp6YjNWMGFHVmhjM1JoYzJsaEluMD9hcGktdmVyc2lvbj0yMDE3LTA1LTEw",
-      "RequestMethod": "GET",
-      "RequestBody": "",
-      "RequestHeaders": {
-        "User-Agent": [
-          "FxVersion/4.7.2600.0",
-          "OSName/Windows_10_Enterprise",
-          "OSVersion/6.3.16299",
-          "Microsoft.Azure.Management.ResourceManager.ResourceManagementClient/1.6.0-preview"
-        ]
-      },
-      "ResponseBody": "",
-      "ResponseHeaders": {
-        "Content-Length": [
-          "0"
-        ],
-        "Expires": [
-          "-1"
-=======
           "Thu, 03 May 2018 16:53:22 GMT"
->>>>>>> 43149714
         ],
         "Pragma": [
           "no-cache"
@@ -12523,18 +7993,6 @@
           "15"
         ],
         "x-ms-ratelimit-remaining-subscription-reads": [
-<<<<<<< HEAD
-          "14969"
-        ],
-        "x-ms-request-id": [
-          "50d05275-bf24-4c86-94ec-6cc6fcc6a896"
-        ],
-        "x-ms-correlation-request-id": [
-          "50d05275-bf24-4c86-94ec-6cc6fcc6a896"
-        ],
-        "x-ms-routing-request-id": [
-          "SOUTHINDIA:20171215T212106Z:50d05275-bf24-4c86-94ec-6cc6fcc6a896"
-=======
           "14976"
         ],
         "x-ms-request-id": [
@@ -12808,21 +8266,12 @@
         ],
         "x-ms-routing-request-id": [
           "WESTUS2:20180503T165424Z:d5d7f28e-8e34-4eef-8fc6-97c087f028fe"
->>>>>>> 43149714
-        ],
-        "Strict-Transport-Security": [
-          "max-age=31536000; includeSubDomains"
-        ],
-<<<<<<< HEAD
-        "Cache-Control": [
-          "no-cache"
-        ],
-        "Date": [
-          "Fri, 15 Dec 2017 21:21:05 GMT"
-=======
-        "X-Content-Type-Options": [
-          "nosniff"
->>>>>>> 43149714
+        ],
+        "Strict-Transport-Security": [
+          "max-age=31536000; includeSubDomains"
+        ],
+        "X-Content-Type-Options": [
+          "nosniff"
         ]
       },
       "StatusCode": 200
@@ -12830,29 +8279,6 @@
   ],
   "Names": {
     "InitializeCommon": [
-<<<<<<< HEAD
-      "crptestar3657",
-      "vmss3611",
-      "crptestar4421"
-    ],
-    "CreatePublicIP": [
-      "pip8741",
-      "dn7898"
-    ],
-    "CreateVNET": [
-      "vn9754",
-      "sn4939"
-    ],
-    "CreateNIC": [
-      "nic1546",
-      "ip9617"
-    ],
-    "CreateDefaultVMScaleSetInput": [
-      "crptestar7909",
-      "vmss258",
-      "vmsstestnetconfig4283",
-      "vmsstestnetconfig4320"
-=======
       "crptestar8183",
       "vmss6926",
       "crptestar218"
@@ -12874,7 +8300,6 @@
       "vmss5416",
       "vmsstestnetconfig7053",
       "vmsstestnetconfig4677"
->>>>>>> 43149714
     ]
   },
   "Variables": {
