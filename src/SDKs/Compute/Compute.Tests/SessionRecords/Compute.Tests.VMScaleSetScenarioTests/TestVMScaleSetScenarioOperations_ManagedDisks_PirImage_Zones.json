{
  "Entries": [
    {
<<<<<<< HEAD
      "RequestUri": "/subscriptions/b936ff46-de59-4b9d-806e-00df62b1bfad/providers/Microsoft.Compute/locations/eastus2euap/publishers/MicrosoftWindowsServer/artifacttypes/vmimage/offers/WindowsServer/skus/2012-R2-Datacenter/versions?$top=1&api-version=2017-12-01",
      "EncodedRequestUri": "L3N1YnNjcmlwdGlvbnMvYjkzNmZmNDYtZGU1OS00YjlkLTgwNmUtMDBkZjYyYjFiZmFkL3Byb3ZpZGVycy9NaWNyb3NvZnQuQ29tcHV0ZS9sb2NhdGlvbnMvZWFzdHVzMmV1YXAvcHVibGlzaGVycy9NaWNyb3NvZnRXaW5kb3dzU2VydmVyL2FydGlmYWN0dHlwZXMvdm1pbWFnZS9vZmZlcnMvV2luZG93c1NlcnZlci9za3VzLzIwMTItUjItRGF0YWNlbnRlci92ZXJzaW9ucz8kdG9wPTEmYXBpLXZlcnNpb249MjAxNy0xMi0wMQ==",
=======
      "RequestUri": "/subscriptions/c9cbd920-c00c-427c-852b-8aaf38badaeb/providers/Microsoft.Compute/locations/eastus2euap/publishers/MicrosoftWindowsServer/artifacttypes/vmimage/offers/WindowsServer/skus/2012-R2-Datacenter/versions?$top=1&api-version=2017-12-01",
      "EncodedRequestUri": "L3N1YnNjcmlwdGlvbnMvYzljYmQ5MjAtYzAwYy00MjdjLTg1MmItOGFhZjM4YmFkYWViL3Byb3ZpZGVycy9NaWNyb3NvZnQuQ29tcHV0ZS9sb2NhdGlvbnMvZWFzdHVzMmV1YXAvcHVibGlzaGVycy9NaWNyb3NvZnRXaW5kb3dzU2VydmVyL2FydGlmYWN0dHlwZXMvdm1pbWFnZS9vZmZlcnMvV2luZG93c1NlcnZlci9za3VzLzIwMTItUjItRGF0YWNlbnRlci92ZXJzaW9ucz8kdG9wPTEmYXBpLXZlcnNpb249MjAxNy0xMi0wMQ==",
>>>>>>> 99216f75
      "RequestMethod": "GET",
      "RequestBody": "",
      "RequestHeaders": {
        "x-ms-client-request-id": [
<<<<<<< HEAD
          "aaccddef-f57b-42f5-aee7-3811478992c9"
=======
          "1600a729-1c93-4cd8-b0ea-b56a6f0ee0f5"
>>>>>>> 99216f75
        ],
        "accept-language": [
          "en-US"
        ],
        "User-Agent": [
<<<<<<< HEAD
          "FxVersion/4.7.2117.0",
          "OSName/Windows_Server_2012_R2_Datacenter",
          "OSVersion/6.3.9600",
          "Microsoft.Azure.Management.Compute.ComputeManagementClient/1.0.1338.0"
        ]
      },
      "ResponseBody": "[\r\n  {\r\n    \"location\": \"EastUS2EUAP\",\r\n    \"name\": \"4.127.20170406\",\r\n    \"id\": \"/Subscriptions/b936ff46-de59-4b9d-806e-00df62b1bfad/Providers/Microsoft.Compute/Locations/EastUS2EUAP/Publishers/MicrosoftWindowsServer/ArtifactTypes/VMImage/Offers/WindowsServer/Skus/2012-R2-Datacenter/Versions/4.127.20170406\"\r\n  }\r\n]",
      "ResponseHeaders": {
        "Content-Length": [
          "317"
=======
          "FxVersion/4.6.25211.01",
          "Microsoft.Azure.Management.Compute.ComputeManagementClient/18.0.0.0"
        ]
      },
      "ResponseBody": "{\r\n  \"error\": {\r\n    \"code\": \"NoRegisteredProviderFound\",\r\n    \"message\": \"No registered resource provider found for location 'eastus2euap' and API version '2017-12-01' for type 'locations/publishers'. The supported api-versions are '2015-05-01-preview, 2015-06-15, 2016-03-30, 2016-04-30-preview, 2016-08-30, 2017-03-30, 2017-12-01'. The supported locations are 'eastus, eastus2, westus, centralus, northcentralus, southcentralus, northeurope, westeurope, eastasia, southeastasia, japaneast, japanwest, australiaeast, australiasoutheast, brazilsouth, southindia, centralindia, westindia, canadacentral, canadaeast, westus2, westcentralus, uksouth, ukwest, koreacentral, koreasouth, francecentral'.\"\r\n  }\r\n}",
      "ResponseHeaders": {
        "Content-Length": [
          "682"
>>>>>>> 99216f75
        ],
        "Content-Type": [
          "application/json; charset=utf-8"
        ],
        "Expires": [
          "-1"
        ],
<<<<<<< HEAD
        "Pragma": [
          "no-cache"
        ],
        "Strict-Transport-Security": [
          "max-age=31536000; includeSubDomains"
        ],
        "x-ms-served-by": [
          "3707be56-376d-4281-af6f-306af28cbf16_131614139767790688"
        ],
        "x-ms-request-id": [
          "ab8a9eef-5123-41e7-9f07-c695fad808ad"
        ],
        "Cache-Control": [
          "no-cache"
        ],
        "Server": [
          "Microsoft-HTTPAPI/2.0",
          "Microsoft-HTTPAPI/2.0"
        ],
        "x-ms-ratelimit-remaining-subscription-reads": [
          "14999"
        ],
        "x-ms-correlation-request-id": [
          "dd6d6d65-4f9a-4d20-b000-2f4cdac8b406"
        ],
        "x-ms-routing-request-id": [
          "WESTUS2:20180208T002213Z:dd6d6d65-4f9a-4d20-b000-2f4cdac8b406"
        ],
        "Date": [
          "Thu, 08 Feb 2018 00:22:12 GMT"
        ]
      },
      "StatusCode": 200
    },
    {
      "RequestUri": "/subscriptions/b936ff46-de59-4b9d-806e-00df62b1bfad/resourcegroups/crptestar6612?api-version=2017-05-10",
      "EncodedRequestUri": "L3N1YnNjcmlwdGlvbnMvYjkzNmZmNDYtZGU1OS00YjlkLTgwNmUtMDBkZjYyYjFiZmFkL3Jlc291cmNlZ3JvdXBzL2NycHRlc3RhcjY2MTI/YXBpLXZlcnNpb249MjAxNy0wNS0xMA==",
      "RequestMethod": "PUT",
      "RequestBody": "{\r\n  \"location\": \"eastus2euap\",\r\n  \"tags\": {\r\n    \"crptestar6612\": \"2018-02-08 00:22:13Z\"\r\n  }\r\n}",
      "RequestHeaders": {
        "Content-Type": [
          "application/json; charset=utf-8"
        ],
        "Content-Length": [
          "97"
        ],
        "x-ms-client-request-id": [
          "fb8d6a43-d343-428f-88b0-5d11bcfc22f4"
        ],
        "accept-language": [
          "en-US"
        ],
        "User-Agent": [
          "FxVersion/4.7.2117.0",
          "OSName/Windows_Server_2012_R2_Datacenter",
          "OSVersion/6.3.9600",
          "Microsoft.Azure.Management.ResourceManager.ResourceManagementClient/1.6.0-preview"
        ]
      },
      "ResponseBody": "{\r\n  \"id\": \"/subscriptions/b936ff46-de59-4b9d-806e-00df62b1bfad/resourceGroups/crptestar6612\",\r\n  \"name\": \"crptestar6612\",\r\n  \"location\": \"eastus2euap\",\r\n  \"tags\": {\r\n    \"crptestar6612\": \"2018-02-08 00:22:13Z\"\r\n  },\r\n  \"properties\": {\r\n    \"provisioningState\": \"Succeeded\"\r\n  }\r\n}",
      "ResponseHeaders": {
        "Content-Length": [
          "232"
        ],
        "Content-Type": [
          "application/json; charset=utf-8"
        ],
        "Expires": [
          "-1"
        ],
        "Pragma": [
          "no-cache"
        ],
        "x-ms-ratelimit-remaining-subscription-writes": [
          "1199"
        ],
        "x-ms-request-id": [
          "b7a93569-c1ea-4482-b6b1-a47373ac37d7"
        ],
        "x-ms-correlation-request-id": [
          "b7a93569-c1ea-4482-b6b1-a47373ac37d7"
        ],
        "x-ms-routing-request-id": [
          "WESTUS2:20180208T002215Z:b7a93569-c1ea-4482-b6b1-a47373ac37d7"
        ],
        "Strict-Transport-Security": [
          "max-age=31536000; includeSubDomains"
        ],
        "Cache-Control": [
          "no-cache"
        ],
        "Date": [
          "Thu, 08 Feb 2018 00:22:15 GMT"
        ]
      },
      "StatusCode": 201
    },
    {
      "RequestUri": "/subscriptions/b936ff46-de59-4b9d-806e-00df62b1bfad/resourcegroups/crptestar6612?api-version=2017-05-10",
      "EncodedRequestUri": "L3N1YnNjcmlwdGlvbnMvYjkzNmZmNDYtZGU1OS00YjlkLTgwNmUtMDBkZjYyYjFiZmFkL3Jlc291cmNlZ3JvdXBzL2NycHRlc3RhcjY2MTI/YXBpLXZlcnNpb249MjAxNy0wNS0xMA==",
      "RequestMethod": "PUT",
      "RequestBody": "{\r\n  \"location\": \"eastus2euap\"\r\n}",
      "RequestHeaders": {
        "Content-Type": [
          "application/json; charset=utf-8"
        ],
        "Content-Length": [
          "33"
        ],
        "x-ms-client-request-id": [
          "e92c4c6f-4546-4a4c-8900-74a2bd4ab83d"
        ],
        "accept-language": [
          "en-US"
        ],
        "User-Agent": [
          "FxVersion/4.7.2117.0",
          "OSName/Windows_Server_2012_R2_Datacenter",
          "OSVersion/6.3.9600",
          "Microsoft.Azure.Management.ResourceManager.ResourceManagementClient/1.6.0-preview"
        ]
      },
      "ResponseBody": "{\r\n  \"id\": \"/subscriptions/b936ff46-de59-4b9d-806e-00df62b1bfad/resourceGroups/crptestar6612\",\r\n  \"name\": \"crptestar6612\",\r\n  \"location\": \"eastus2euap\",\r\n  \"properties\": {\r\n    \"provisioningState\": \"Succeeded\"\r\n  }\r\n}",
      "ResponseHeaders": {
        "Content-Length": [
          "184"
        ],
        "Content-Type": [
          "application/json; charset=utf-8"
        ],
        "Expires": [
          "-1"
        ],
        "Pragma": [
          "no-cache"
        ],
        "x-ms-ratelimit-remaining-subscription-writes": [
          "1198"
        ],
        "x-ms-request-id": [
          "1e1b7848-05cd-4fc9-bbd0-638703aaed24"
        ],
        "x-ms-correlation-request-id": [
          "1e1b7848-05cd-4fc9-bbd0-638703aaed24"
        ],
        "x-ms-routing-request-id": [
          "WESTUS2:20180208T002259Z:1e1b7848-05cd-4fc9-bbd0-638703aaed24"
        ],
        "Strict-Transport-Security": [
          "max-age=31536000; includeSubDomains"
        ],
        "Cache-Control": [
          "no-cache"
        ],
        "Date": [
          "Thu, 08 Feb 2018 00:22:59 GMT"
        ]
      },
      "StatusCode": 200
    },
    {
      "RequestUri": "/subscriptions/b936ff46-de59-4b9d-806e-00df62b1bfad/resourceGroups/crptestar6612/providers/Microsoft.Storage/storageAccounts/crptestar4961?api-version=2015-06-15",
      "EncodedRequestUri": "L3N1YnNjcmlwdGlvbnMvYjkzNmZmNDYtZGU1OS00YjlkLTgwNmUtMDBkZjYyYjFiZmFkL3Jlc291cmNlR3JvdXBzL2NycHRlc3RhcjY2MTIvcHJvdmlkZXJzL01pY3Jvc29mdC5TdG9yYWdlL3N0b3JhZ2VBY2NvdW50cy9jcnB0ZXN0YXI0OTYxP2FwaS12ZXJzaW9uPTIwMTUtMDYtMTU=",
      "RequestMethod": "PUT",
      "RequestBody": "{\r\n  \"location\": \"eastus2euap\",\r\n  \"properties\": {\r\n    \"accountType\": \"Standard_GRS\"\r\n  }\r\n}",
      "RequestHeaders": {
        "Content-Type": [
          "application/json; charset=utf-8"
        ],
        "Content-Length": [
          "93"
        ],
        "x-ms-client-request-id": [
          "03a7365c-6ed0-4abd-af93-ae63f5ab78c3"
        ],
        "accept-language": [
          "en-US"
        ],
        "User-Agent": [
          "FxVersion/4.7.2117.0",
          "OSName/Windows_Server_2012_R2_Datacenter",
          "OSVersion/6.3.9600",
          "Microsoft.Azure.Management.Storage.StorageManagementClient/4.1.0-preview"
        ]
      },
      "ResponseBody": "",
      "ResponseHeaders": {
        "Content-Length": [
          "0"
        ],
        "Content-Type": [
          "text/plain; charset=utf-8"
        ],
        "Expires": [
          "-1"
        ],
        "Pragma": [
          "no-cache"
        ],
        "Retry-After": [
          "17"
        ],
        "x-ms-request-id": [
          "a6799757-0aa9-438d-9d30-35491bb1734f"
        ],
        "Strict-Transport-Security": [
          "max-age=31536000; includeSubDomains"
        ],
        "Cache-Control": [
          "no-cache"
        ],
        "Location": [
          "https://management.azure.com/subscriptions/b936ff46-de59-4b9d-806e-00df62b1bfad/providers/Microsoft.Storage/locations/eastus2euap/asyncoperations/a6799757-0aa9-438d-9d30-35491bb1734f?monitor=true&api-version=2015-06-15"
        ],
        "Server": [
          "Microsoft-Azure-Storage-Resource-Provider/1.0",
          "Microsoft-HTTPAPI/2.0"
        ],
        "x-ms-ratelimit-remaining-subscription-writes": [
          "1195"
        ],
        "x-ms-correlation-request-id": [
          "b01392b3-1be5-4c1f-a9ff-e865e25eb3c2"
        ],
        "x-ms-routing-request-id": [
          "WESTUS2:20180208T002217Z:b01392b3-1be5-4c1f-a9ff-e865e25eb3c2"
        ],
        "Date": [
          "Thu, 08 Feb 2018 00:22:16 GMT"
        ]
      },
      "StatusCode": 202
    },
    {
      "RequestUri": "/subscriptions/b936ff46-de59-4b9d-806e-00df62b1bfad/providers/Microsoft.Storage/locations/eastus2euap/asyncoperations/a6799757-0aa9-438d-9d30-35491bb1734f?monitor=true&api-version=2015-06-15",
      "EncodedRequestUri": "L3N1YnNjcmlwdGlvbnMvYjkzNmZmNDYtZGU1OS00YjlkLTgwNmUtMDBkZjYyYjFiZmFkL3Byb3ZpZGVycy9NaWNyb3NvZnQuU3RvcmFnZS9sb2NhdGlvbnMvZWFzdHVzMmV1YXAvYXN5bmNvcGVyYXRpb25zL2E2Nzk5NzU3LTBhYTktNDM4ZC05ZDMwLTM1NDkxYmIxNzM0Zj9tb25pdG9yPXRydWUmYXBpLXZlcnNpb249MjAxNS0wNi0xNQ==",
      "RequestMethod": "GET",
      "RequestBody": "",
      "RequestHeaders": {
        "User-Agent": [
          "FxVersion/4.7.2117.0",
          "OSName/Windows_Server_2012_R2_Datacenter",
          "OSVersion/6.3.9600",
          "Microsoft.Azure.Management.Storage.StorageManagementClient/4.1.0-preview"
        ]
      },
      "ResponseBody": "{\r\n  \"location\": \"eastus2euap\",\r\n  \"properties\": {\r\n    \"accountType\": \"Standard_GRS\"\r\n  }\r\n}",
      "ResponseHeaders": {
        "Content-Length": [
          "93"
        ],
        "Content-Type": [
          "application/json"
        ],
        "Expires": [
          "-1"
        ],
        "Pragma": [
          "no-cache"
        ],
        "x-ms-request-id": [
          "b394122d-9a87-45b3-9beb-bf4fbc7017bb"
        ],
        "Strict-Transport-Security": [
          "max-age=31536000; includeSubDomains"
        ],
        "Cache-Control": [
          "no-cache"
        ],
        "Server": [
          "Microsoft-Azure-Storage-Resource-Provider/1.0",
          "Microsoft-HTTPAPI/2.0"
        ],
        "x-ms-ratelimit-remaining-subscription-reads": [
          "14991"
        ],
        "x-ms-correlation-request-id": [
          "fca24907-3029-4f01-ac67-7e698bb42f01"
        ],
        "x-ms-routing-request-id": [
          "WESTUS2:20180208T002248Z:fca24907-3029-4f01-ac67-7e698bb42f01"
        ],
        "Date": [
          "Thu, 08 Feb 2018 00:22:47 GMT"
        ]
      },
      "StatusCode": 200
    },
    {
      "RequestUri": "/subscriptions/b936ff46-de59-4b9d-806e-00df62b1bfad/resourceGroups/crptestar6612/providers/Microsoft.Storage/storageAccounts?api-version=2015-06-15",
      "EncodedRequestUri": "L3N1YnNjcmlwdGlvbnMvYjkzNmZmNDYtZGU1OS00YjlkLTgwNmUtMDBkZjYyYjFiZmFkL3Jlc291cmNlR3JvdXBzL2NycHRlc3RhcjY2MTIvcHJvdmlkZXJzL01pY3Jvc29mdC5TdG9yYWdlL3N0b3JhZ2VBY2NvdW50cz9hcGktdmVyc2lvbj0yMDE1LTA2LTE1",
      "RequestMethod": "GET",
      "RequestBody": "",
      "RequestHeaders": {
        "x-ms-client-request-id": [
          "f8a514c3-80ab-4aac-8e5d-502d76d61311"
        ],
        "accept-language": [
          "en-US"
        ],
        "User-Agent": [
          "FxVersion/4.7.2117.0",
          "OSName/Windows_Server_2012_R2_Datacenter",
          "OSVersion/6.3.9600",
          "Microsoft.Azure.Management.Storage.StorageManagementClient/4.1.0-preview"
        ]
      },
      "ResponseBody": "{\r\n  \"value\": [\r\n    {\r\n      \"id\": \"/subscriptions/b936ff46-de59-4b9d-806e-00df62b1bfad/resourceGroups/crptestar6612/providers/Microsoft.Storage/storageAccounts/crptestar4961\",\r\n      \"name\": \"crptestar4961\",\r\n      \"type\": \"Microsoft.Storage/storageAccounts\",\r\n      \"location\": \"eastus2euap\",\r\n      \"tags\": {},\r\n      \"properties\": {\r\n        \"accountType\": \"Standard_GRS\",\r\n        \"provisioningState\": \"Succeeded\",\r\n        \"creationTime\": \"2018-02-08T00:22:17.2151494Z\",\r\n        \"primaryEndpoints\": {\r\n          \"blob\": \"https://crptestar4961.blob.core.windows.net/\",\r\n          \"queue\": \"https://crptestar4961.queue.core.windows.net/\",\r\n          \"table\": \"https://crptestar4961.table.core.windows.net/\",\r\n          \"file\": \"https://crptestar4961.file.core.windows.net/\"\r\n        },\r\n        \"primaryLocation\": \"eastus2euap\",\r\n        \"statusOfPrimary\": \"available\",\r\n        \"secondaryLocation\": \"centraluseuap\",\r\n        \"statusOfSecondary\": \"available\"\r\n      }\r\n    }\r\n  ]\r\n}",
      "ResponseHeaders": {
        "Content-Length": [
          "753"
        ],
        "Content-Type": [
          "application/json"
        ],
        "Expires": [
          "-1"
        ],
        "Pragma": [
          "no-cache"
        ],
        "x-ms-request-id": [
          "0b837e8e-b6a0-4495-8a7d-8138d9c70861"
        ],
        "Strict-Transport-Security": [
          "max-age=31536000; includeSubDomains"
        ],
        "Cache-Control": [
          "no-cache"
        ],
        "Server": [
          "Microsoft-Azure-Storage-Resource-Provider/1.0",
          "Microsoft-HTTPAPI/2.0"
        ],
        "x-ms-ratelimit-remaining-subscription-reads": [
          "14990"
        ],
        "x-ms-correlation-request-id": [
          "394fcb67-cf48-43bb-969f-c7b00ccd0fff"
        ],
        "x-ms-routing-request-id": [
          "WESTUS2:20180208T002258Z:394fcb67-cf48-43bb-969f-c7b00ccd0fff"
        ],
        "Date": [
          "Thu, 08 Feb 2018 00:22:57 GMT"
        ]
      },
      "StatusCode": 200
    },
    {
      "RequestUri": "/subscriptions/b936ff46-de59-4b9d-806e-00df62b1bfad/resourceGroups/crptestar6612/providers/Microsoft.Storage/storageAccounts/crptestar4961?api-version=2015-06-15",
      "EncodedRequestUri": "L3N1YnNjcmlwdGlvbnMvYjkzNmZmNDYtZGU1OS00YjlkLTgwNmUtMDBkZjYyYjFiZmFkL3Jlc291cmNlR3JvdXBzL2NycHRlc3RhcjY2MTIvcHJvdmlkZXJzL01pY3Jvc29mdC5TdG9yYWdlL3N0b3JhZ2VBY2NvdW50cy9jcnB0ZXN0YXI0OTYxP2FwaS12ZXJzaW9uPTIwMTUtMDYtMTU=",
      "RequestMethod": "GET",
      "RequestBody": "",
      "RequestHeaders": {
        "x-ms-client-request-id": [
          "21696db7-70f4-44cc-98e8-022ebecfee44"
        ],
        "accept-language": [
          "en-US"
        ],
        "User-Agent": [
          "FxVersion/4.7.2117.0",
          "OSName/Windows_Server_2012_R2_Datacenter",
          "OSVersion/6.3.9600",
          "Microsoft.Azure.Management.Storage.StorageManagementClient/4.1.0-preview"
        ]
      },
      "ResponseBody": "{\r\n  \"id\": \"/subscriptions/b936ff46-de59-4b9d-806e-00df62b1bfad/resourceGroups/crptestar6612/providers/Microsoft.Storage/storageAccounts/crptestar4961\",\r\n  \"name\": \"crptestar4961\",\r\n  \"type\": \"Microsoft.Storage/storageAccounts\",\r\n  \"location\": \"eastus2euap\",\r\n  \"tags\": {},\r\n  \"properties\": {\r\n    \"accountType\": \"Standard_GRS\",\r\n    \"provisioningState\": \"Succeeded\",\r\n    \"creationTime\": \"2018-02-08T00:22:17.2151494Z\",\r\n    \"primaryEndpoints\": {\r\n      \"blob\": \"https://crptestar4961.blob.core.windows.net/\",\r\n      \"queue\": \"https://crptestar4961.queue.core.windows.net/\",\r\n      \"table\": \"https://crptestar4961.table.core.windows.net/\",\r\n      \"file\": \"https://crptestar4961.file.core.windows.net/\"\r\n    },\r\n    \"primaryLocation\": \"eastus2euap\",\r\n    \"statusOfPrimary\": \"available\",\r\n    \"secondaryLocation\": \"centraluseuap\",\r\n    \"statusOfSecondary\": \"available\"\r\n  }\r\n}",
      "ResponseHeaders": {
        "Content-Length": [
          "741"
        ],
        "Content-Type": [
          "application/json"
        ],
        "Expires": [
          "-1"
        ],
        "Pragma": [
          "no-cache"
        ],
        "x-ms-request-id": [
          "ca5e7457-9ae8-4086-b93d-022a94db4fe2"
        ],
        "Strict-Transport-Security": [
          "max-age=31536000; includeSubDomains"
        ],
        "Cache-Control": [
          "no-cache"
        ],
        "Server": [
          "Microsoft-Azure-Storage-Resource-Provider/1.0",
          "Microsoft-HTTPAPI/2.0"
        ],
        "x-ms-ratelimit-remaining-subscription-reads": [
          "14989"
        ],
        "x-ms-correlation-request-id": [
          "9b2e2820-ef65-41c7-8ff4-6c0d2f78451b"
        ],
        "x-ms-routing-request-id": [
          "WESTUS2:20180208T002258Z:9b2e2820-ef65-41c7-8ff4-6c0d2f78451b"
        ],
        "Date": [
          "Thu, 08 Feb 2018 00:22:58 GMT"
        ]
      },
      "StatusCode": 200
    },
    {
      "RequestUri": "/subscriptions/b936ff46-de59-4b9d-806e-00df62b1bfad/resourceGroups/crptestar6612/providers/Microsoft.Compute/virtualMachineScaleSets/VMScaleSetDoesNotExist?api-version=2017-12-01",
      "EncodedRequestUri": "L3N1YnNjcmlwdGlvbnMvYjkzNmZmNDYtZGU1OS00YjlkLTgwNmUtMDBkZjYyYjFiZmFkL3Jlc291cmNlR3JvdXBzL2NycHRlc3RhcjY2MTIvcHJvdmlkZXJzL01pY3Jvc29mdC5Db21wdXRlL3ZpcnR1YWxNYWNoaW5lU2NhbGVTZXRzL1ZNU2NhbGVTZXREb2VzTm90RXhpc3Q/YXBpLXZlcnNpb249MjAxNy0xMi0wMQ==",
      "RequestMethod": "DELETE",
      "RequestBody": "",
      "RequestHeaders": {
        "x-ms-client-request-id": [
          "3de485c0-e98f-4f8c-922a-54d35354acb9"
        ],
        "accept-language": [
          "en-US"
        ],
        "User-Agent": [
          "FxVersion/4.7.2117.0",
          "OSName/Windows_Server_2012_R2_Datacenter",
          "OSVersion/6.3.9600",
          "Microsoft.Azure.Management.Compute.ComputeManagementClient/1.0.1338.0"
        ]
      },
      "ResponseBody": "",
      "ResponseHeaders": {
        "Expires": [
          "-1"
        ],
        "Pragma": [
          "no-cache"
        ],
        "x-ms-ratelimit-remaining-subscription-writes": [
          "1199"
        ],
        "x-ms-request-id": [
          "4363571f-ff1a-4bff-bf98-d76c97b24572"
        ],
        "x-ms-correlation-request-id": [
          "4363571f-ff1a-4bff-bf98-d76c97b24572"
        ],
        "x-ms-routing-request-id": [
          "WESTUS2:20180208T002259Z:4363571f-ff1a-4bff-bf98-d76c97b24572"
        ],
        "Strict-Transport-Security": [
          "max-age=31536000; includeSubDomains"
        ],
        "Cache-Control": [
          "no-cache"
        ],
        "Date": [
          "Thu, 08 Feb 2018 00:22:59 GMT"
        ]
      },
      "StatusCode": 204
    },
    {
      "RequestUri": "/subscriptions/b936ff46-de59-4b9d-806e-00df62b1bfad/resourceGroups/crptestar6612/providers/Microsoft.Network/publicIPAddresses/pip3597?api-version=2017-03-01",
      "EncodedRequestUri": "L3N1YnNjcmlwdGlvbnMvYjkzNmZmNDYtZGU1OS00YjlkLTgwNmUtMDBkZjYyYjFiZmFkL3Jlc291cmNlR3JvdXBzL2NycHRlc3RhcjY2MTIvcHJvdmlkZXJzL01pY3Jvc29mdC5OZXR3b3JrL3B1YmxpY0lQQWRkcmVzc2VzL3BpcDM1OTc/YXBpLXZlcnNpb249MjAxNy0wMy0wMQ==",
      "RequestMethod": "PUT",
      "RequestBody": "{\r\n  \"properties\": {\r\n    \"publicIPAllocationMethod\": \"Dynamic\",\r\n    \"dnsSettings\": {\r\n      \"domainNameLabel\": \"dn1314\"\r\n    }\r\n  },\r\n  \"location\": \"eastus2euap\",\r\n  \"tags\": {\r\n    \"key\": \"value\"\r\n  }\r\n}",
      "RequestHeaders": {
        "Content-Type": [
          "application/json; charset=utf-8"
        ],
        "Content-Length": [
          "205"
        ],
        "x-ms-client-request-id": [
          "a7c59090-1388-4f83-8468-133e1cbbf027"
        ],
        "accept-language": [
          "en-US"
        ],
        "User-Agent": [
          "FxVersion/4.7.2117.0",
          "OSName/Windows_Server_2012_R2_Datacenter",
          "OSVersion/6.3.9600",
          "Microsoft.Azure.Management.Network.NetworkManagementClient/10.0.0-preview"
        ]
      },
      "ResponseBody": "{\r\n  \"name\": \"pip3597\",\r\n  \"id\": \"/subscriptions/b936ff46-de59-4b9d-806e-00df62b1bfad/resourceGroups/crptestar6612/providers/Microsoft.Network/publicIPAddresses/pip3597\",\r\n  \"etag\": \"W/\\\"9914e920-e8d9-4e69-9957-679d58f8ac0b\\\"\",\r\n  \"location\": \"eastus2euap\",\r\n  \"tags\": {\r\n    \"key\": \"value\"\r\n  },\r\n  \"properties\": {\r\n    \"provisioningState\": \"Updating\",\r\n    \"resourceGuid\": \"0f562d5e-7585-4ab6-a136-c7d2d9d9c6dc\",\r\n    \"publicIPAddressVersion\": \"IPv4\",\r\n    \"publicIPAllocationMethod\": \"Dynamic\",\r\n    \"idleTimeoutInMinutes\": 4,\r\n    \"dnsSettings\": {\r\n      \"domainNameLabel\": \"dn1314\",\r\n      \"fqdn\": \"dn1314.eastus2euap.cloudapp.azure.com\"\r\n    }\r\n  },\r\n  \"type\": \"Microsoft.Network/publicIPAddresses\"\r\n}",
      "ResponseHeaders": {
        "Content-Length": [
          "707"
        ],
        "Content-Type": [
          "application/json; charset=utf-8"
        ],
        "Expires": [
          "-1"
        ],
        "Pragma": [
          "no-cache"
        ],
        "Retry-After": [
          "3"
        ],
        "x-ms-request-id": [
          "b6201f3c-5ad7-4e4a-b1b0-0f2d01c3959b"
        ],
        "Azure-AsyncOperation": [
          "https://management.azure.com/subscriptions/b936ff46-de59-4b9d-806e-00df62b1bfad/providers/Microsoft.Network/locations/eastus2euap/operations/b6201f3c-5ad7-4e4a-b1b0-0f2d01c3959b?api-version=2017-03-01"
        ],
        "Strict-Transport-Security": [
          "max-age=31536000; includeSubDomains"
        ],
        "Cache-Control": [
          "no-cache"
        ],
        "Server": [
          "Microsoft-HTTPAPI/2.0",
          "Microsoft-HTTPAPI/2.0"
        ],
        "x-ms-ratelimit-remaining-subscription-writes": [
          "1199"
        ],
        "x-ms-correlation-request-id": [
          "5d42a8a5-ec52-41fc-8093-77c09c7a8f49"
        ],
        "x-ms-routing-request-id": [
          "WESTUS2:20180208T002302Z:5d42a8a5-ec52-41fc-8093-77c09c7a8f49"
        ],
        "Date": [
          "Thu, 08 Feb 2018 00:23:02 GMT"
        ]
      },
      "StatusCode": 201
    },
    {
      "RequestUri": "/subscriptions/b936ff46-de59-4b9d-806e-00df62b1bfad/providers/Microsoft.Network/locations/eastus2euap/operations/b6201f3c-5ad7-4e4a-b1b0-0f2d01c3959b?api-version=2017-03-01",
      "EncodedRequestUri": "L3N1YnNjcmlwdGlvbnMvYjkzNmZmNDYtZGU1OS00YjlkLTgwNmUtMDBkZjYyYjFiZmFkL3Byb3ZpZGVycy9NaWNyb3NvZnQuTmV0d29yay9sb2NhdGlvbnMvZWFzdHVzMmV1YXAvb3BlcmF0aW9ucy9iNjIwMWYzYy01YWQ3LTRlNGEtYjFiMC0wZjJkMDFjMzk1OWI/YXBpLXZlcnNpb249MjAxNy0wMy0wMQ==",
      "RequestMethod": "GET",
      "RequestBody": "",
      "RequestHeaders": {
        "User-Agent": [
          "FxVersion/4.7.2117.0",
          "OSName/Windows_Server_2012_R2_Datacenter",
          "OSVersion/6.3.9600",
          "Microsoft.Azure.Management.Network.NetworkManagementClient/10.0.0-preview"
        ]
      },
      "ResponseBody": "{\r\n  \"status\": \"Succeeded\"\r\n}",
      "ResponseHeaders": {
        "Content-Length": [
          "29"
        ],
        "Content-Type": [
          "application/json; charset=utf-8"
        ],
        "Expires": [
          "-1"
        ],
        "Pragma": [
          "no-cache"
        ],
        "x-ms-request-id": [
          "3c6b65cc-a4b4-40f1-a54c-944b4c12d0ef"
        ],
        "Strict-Transport-Security": [
          "max-age=31536000; includeSubDomains"
        ],
        "Cache-Control": [
          "no-cache"
        ],
        "Server": [
          "Microsoft-HTTPAPI/2.0",
          "Microsoft-HTTPAPI/2.0"
        ],
        "x-ms-ratelimit-remaining-subscription-reads": [
          "14995"
        ],
        "x-ms-correlation-request-id": [
          "bc3b7e1b-39c4-4b08-90ed-9e5b36d9caf8"
        ],
        "x-ms-routing-request-id": [
          "WESTUS2:20180208T002333Z:bc3b7e1b-39c4-4b08-90ed-9e5b36d9caf8"
        ],
        "Date": [
          "Thu, 08 Feb 2018 00:23:32 GMT"
        ]
      },
      "StatusCode": 200
    },
    {
      "RequestUri": "/subscriptions/b936ff46-de59-4b9d-806e-00df62b1bfad/resourceGroups/crptestar6612/providers/Microsoft.Network/publicIPAddresses/pip3597?api-version=2017-03-01",
      "EncodedRequestUri": "L3N1YnNjcmlwdGlvbnMvYjkzNmZmNDYtZGU1OS00YjlkLTgwNmUtMDBkZjYyYjFiZmFkL3Jlc291cmNlR3JvdXBzL2NycHRlc3RhcjY2MTIvcHJvdmlkZXJzL01pY3Jvc29mdC5OZXR3b3JrL3B1YmxpY0lQQWRkcmVzc2VzL3BpcDM1OTc/YXBpLXZlcnNpb249MjAxNy0wMy0wMQ==",
      "RequestMethod": "GET",
      "RequestBody": "",
      "RequestHeaders": {
        "User-Agent": [
          "FxVersion/4.7.2117.0",
          "OSName/Windows_Server_2012_R2_Datacenter",
          "OSVersion/6.3.9600",
          "Microsoft.Azure.Management.Network.NetworkManagementClient/10.0.0-preview"
        ]
      },
      "ResponseBody": "{\r\n  \"name\": \"pip3597\",\r\n  \"id\": \"/subscriptions/b936ff46-de59-4b9d-806e-00df62b1bfad/resourceGroups/crptestar6612/providers/Microsoft.Network/publicIPAddresses/pip3597\",\r\n  \"etag\": \"W/\\\"b1e09ac3-a264-4a12-8645-9f06f77b6fd2\\\"\",\r\n  \"location\": \"eastus2euap\",\r\n  \"tags\": {\r\n    \"key\": \"value\"\r\n  },\r\n  \"properties\": {\r\n    \"provisioningState\": \"Succeeded\",\r\n    \"resourceGuid\": \"0f562d5e-7585-4ab6-a136-c7d2d9d9c6dc\",\r\n    \"publicIPAddressVersion\": \"IPv4\",\r\n    \"publicIPAllocationMethod\": \"Dynamic\",\r\n    \"idleTimeoutInMinutes\": 4,\r\n    \"dnsSettings\": {\r\n      \"domainNameLabel\": \"dn1314\",\r\n      \"fqdn\": \"dn1314.eastus2euap.cloudapp.azure.com\"\r\n    }\r\n  },\r\n  \"type\": \"Microsoft.Network/publicIPAddresses\"\r\n}",
      "ResponseHeaders": {
        "Content-Length": [
          "708"
        ],
        "Content-Type": [
          "application/json; charset=utf-8"
        ],
        "Expires": [
          "-1"
        ],
        "Pragma": [
          "no-cache"
        ],
        "x-ms-request-id": [
          "4491a479-72c3-4cb6-9dde-0fa886fe0a03"
        ],
        "Strict-Transport-Security": [
          "max-age=31536000; includeSubDomains"
        ],
        "Cache-Control": [
          "no-cache"
        ],
        "ETag": [
          "W/\"b1e09ac3-a264-4a12-8645-9f06f77b6fd2\""
        ],
        "Server": [
          "Microsoft-HTTPAPI/2.0",
          "Microsoft-HTTPAPI/2.0"
        ],
        "x-ms-ratelimit-remaining-subscription-reads": [
          "14994"
        ],
        "x-ms-correlation-request-id": [
          "a12f9957-b90a-40eb-8f4d-c306bc5577bc"
        ],
        "x-ms-routing-request-id": [
          "WESTUS2:20180208T002333Z:a12f9957-b90a-40eb-8f4d-c306bc5577bc"
        ],
        "Date": [
          "Thu, 08 Feb 2018 00:23:32 GMT"
        ]
      },
      "StatusCode": 200
    },
    {
      "RequestUri": "/subscriptions/b936ff46-de59-4b9d-806e-00df62b1bfad/resourceGroups/crptestar6612/providers/Microsoft.Network/publicIPAddresses/pip3597?api-version=2017-03-01",
      "EncodedRequestUri": "L3N1YnNjcmlwdGlvbnMvYjkzNmZmNDYtZGU1OS00YjlkLTgwNmUtMDBkZjYyYjFiZmFkL3Jlc291cmNlR3JvdXBzL2NycHRlc3RhcjY2MTIvcHJvdmlkZXJzL01pY3Jvc29mdC5OZXR3b3JrL3B1YmxpY0lQQWRkcmVzc2VzL3BpcDM1OTc/YXBpLXZlcnNpb249MjAxNy0wMy0wMQ==",
      "RequestMethod": "GET",
      "RequestBody": "",
      "RequestHeaders": {
        "x-ms-client-request-id": [
          "05693d5d-52c8-42dd-ab34-4b3df86866e0"
        ],
        "accept-language": [
          "en-US"
        ],
        "User-Agent": [
          "FxVersion/4.7.2117.0",
          "OSName/Windows_Server_2012_R2_Datacenter",
          "OSVersion/6.3.9600",
          "Microsoft.Azure.Management.Network.NetworkManagementClient/10.0.0-preview"
        ]
      },
      "ResponseBody": "{\r\n  \"name\": \"pip3597\",\r\n  \"id\": \"/subscriptions/b936ff46-de59-4b9d-806e-00df62b1bfad/resourceGroups/crptestar6612/providers/Microsoft.Network/publicIPAddresses/pip3597\",\r\n  \"etag\": \"W/\\\"b1e09ac3-a264-4a12-8645-9f06f77b6fd2\\\"\",\r\n  \"location\": \"eastus2euap\",\r\n  \"tags\": {\r\n    \"key\": \"value\"\r\n  },\r\n  \"properties\": {\r\n    \"provisioningState\": \"Succeeded\",\r\n    \"resourceGuid\": \"0f562d5e-7585-4ab6-a136-c7d2d9d9c6dc\",\r\n    \"publicIPAddressVersion\": \"IPv4\",\r\n    \"publicIPAllocationMethod\": \"Dynamic\",\r\n    \"idleTimeoutInMinutes\": 4,\r\n    \"dnsSettings\": {\r\n      \"domainNameLabel\": \"dn1314\",\r\n      \"fqdn\": \"dn1314.eastus2euap.cloudapp.azure.com\"\r\n    }\r\n  },\r\n  \"type\": \"Microsoft.Network/publicIPAddresses\"\r\n}",
      "ResponseHeaders": {
        "Content-Length": [
          "708"
        ],
        "Content-Type": [
          "application/json; charset=utf-8"
        ],
        "Expires": [
          "-1"
        ],
        "Pragma": [
          "no-cache"
        ],
        "x-ms-request-id": [
          "90c2b6e2-ad1e-49dc-958a-dc0b5ed571eb"
        ],
        "Strict-Transport-Security": [
          "max-age=31536000; includeSubDomains"
        ],
        "Cache-Control": [
          "no-cache"
        ],
        "ETag": [
          "W/\"b1e09ac3-a264-4a12-8645-9f06f77b6fd2\""
        ],
        "Server": [
          "Microsoft-HTTPAPI/2.0",
          "Microsoft-HTTPAPI/2.0"
        ],
        "x-ms-ratelimit-remaining-subscription-reads": [
          "14993"
        ],
        "x-ms-correlation-request-id": [
          "0c905c8c-7c7b-4ce7-878b-92d7c0062e68"
        ],
        "x-ms-routing-request-id": [
          "WESTUS2:20180208T002333Z:0c905c8c-7c7b-4ce7-878b-92d7c0062e68"
        ],
        "Date": [
          "Thu, 08 Feb 2018 00:23:33 GMT"
        ]
      },
      "StatusCode": 200
    },
    {
      "RequestUri": "/subscriptions/b936ff46-de59-4b9d-806e-00df62b1bfad/resourceGroups/crptestar6612/providers/Microsoft.Network/virtualNetworks/vn5628?api-version=2017-03-01",
      "EncodedRequestUri": "L3N1YnNjcmlwdGlvbnMvYjkzNmZmNDYtZGU1OS00YjlkLTgwNmUtMDBkZjYyYjFiZmFkL3Jlc291cmNlR3JvdXBzL2NycHRlc3RhcjY2MTIvcHJvdmlkZXJzL01pY3Jvc29mdC5OZXR3b3JrL3ZpcnR1YWxOZXR3b3Jrcy92bjU2Mjg/YXBpLXZlcnNpb249MjAxNy0wMy0wMQ==",
      "RequestMethod": "PUT",
      "RequestBody": "{\r\n  \"properties\": {\r\n    \"addressSpace\": {\r\n      \"addressPrefixes\": [\r\n        \"10.0.0.0/16\"\r\n      ]\r\n    },\r\n    \"dhcpOptions\": {\r\n      \"dnsServers\": [\r\n        \"10.1.1.1\",\r\n        \"10.1.2.4\"\r\n      ]\r\n    },\r\n    \"subnets\": [\r\n      {\r\n        \"properties\": {\r\n          \"addressPrefix\": \"10.0.0.0/24\"\r\n        },\r\n        \"name\": \"sn837\"\r\n      }\r\n    ]\r\n  },\r\n  \"location\": \"eastus2euap\"\r\n}",
      "RequestHeaders": {
        "Content-Type": [
          "application/json; charset=utf-8"
        ],
        "Content-Length": [
          "399"
        ],
        "x-ms-client-request-id": [
          "ce52c03c-9faf-4dc4-97b4-a6a26cd1f88c"
        ],
        "accept-language": [
          "en-US"
        ],
        "User-Agent": [
          "FxVersion/4.7.2117.0",
          "OSName/Windows_Server_2012_R2_Datacenter",
          "OSVersion/6.3.9600",
          "Microsoft.Azure.Management.Network.NetworkManagementClient/10.0.0-preview"
        ]
      },
      "ResponseBody": "{\r\n  \"name\": \"vn5628\",\r\n  \"id\": \"/subscriptions/b936ff46-de59-4b9d-806e-00df62b1bfad/resourceGroups/crptestar6612/providers/Microsoft.Network/virtualNetworks/vn5628\",\r\n  \"etag\": \"W/\\\"48c981c1-fe98-4967-a24b-18801b2aaa85\\\"\",\r\n  \"type\": \"Microsoft.Network/virtualNetworks\",\r\n  \"location\": \"eastus2euap\",\r\n  \"properties\": {\r\n    \"provisioningState\": \"Updating\",\r\n    \"resourceGuid\": \"3ed69b8a-22f1-445b-a6c6-5f4c68df7486\",\r\n    \"addressSpace\": {\r\n      \"addressPrefixes\": [\r\n        \"10.0.0.0/16\"\r\n      ]\r\n    },\r\n    \"dhcpOptions\": {\r\n      \"dnsServers\": [\r\n        \"10.1.1.1\",\r\n        \"10.1.2.4\"\r\n      ]\r\n    },\r\n    \"subnets\": [\r\n      {\r\n        \"name\": \"sn837\",\r\n        \"id\": \"/subscriptions/b936ff46-de59-4b9d-806e-00df62b1bfad/resourceGroups/crptestar6612/providers/Microsoft.Network/virtualNetworks/vn5628/subnets/sn837\",\r\n        \"etag\": \"W/\\\"48c981c1-fe98-4967-a24b-18801b2aaa85\\\"\",\r\n        \"properties\": {\r\n          \"provisioningState\": \"Updating\",\r\n          \"addressPrefix\": \"10.0.0.0/24\"\r\n        }\r\n      }\r\n    ],\r\n    \"virtualNetworkPeerings\": []\r\n  }\r\n}",
      "ResponseHeaders": {
        "Content-Length": [
          "1074"
        ],
        "Content-Type": [
          "application/json; charset=utf-8"
        ],
        "Expires": [
          "-1"
        ],
        "Pragma": [
          "no-cache"
        ],
        "Retry-After": [
          "3"
        ],
        "x-ms-request-id": [
          "2b6609e8-a8cb-4793-a8a0-b2fae2b07d88"
        ],
        "Azure-AsyncOperation": [
          "https://management.azure.com/subscriptions/b936ff46-de59-4b9d-806e-00df62b1bfad/providers/Microsoft.Network/locations/eastus2euap/operations/2b6609e8-a8cb-4793-a8a0-b2fae2b07d88?api-version=2017-03-01"
        ],
        "Strict-Transport-Security": [
          "max-age=31536000; includeSubDomains"
        ],
        "Cache-Control": [
          "no-cache"
        ],
        "Server": [
          "Microsoft-HTTPAPI/2.0",
          "Microsoft-HTTPAPI/2.0"
        ],
        "x-ms-ratelimit-remaining-subscription-writes": [
          "1198"
        ],
        "x-ms-correlation-request-id": [
          "4c43d4dc-4d3e-4d63-8a19-a5bea2ab8ae0"
        ],
        "x-ms-routing-request-id": [
          "WESTUS2:20180208T002334Z:4c43d4dc-4d3e-4d63-8a19-a5bea2ab8ae0"
        ],
        "Date": [
          "Thu, 08 Feb 2018 00:23:34 GMT"
        ]
      },
      "StatusCode": 201
    },
    {
      "RequestUri": "/subscriptions/b936ff46-de59-4b9d-806e-00df62b1bfad/providers/Microsoft.Network/locations/eastus2euap/operations/2b6609e8-a8cb-4793-a8a0-b2fae2b07d88?api-version=2017-03-01",
      "EncodedRequestUri": "L3N1YnNjcmlwdGlvbnMvYjkzNmZmNDYtZGU1OS00YjlkLTgwNmUtMDBkZjYyYjFiZmFkL3Byb3ZpZGVycy9NaWNyb3NvZnQuTmV0d29yay9sb2NhdGlvbnMvZWFzdHVzMmV1YXAvb3BlcmF0aW9ucy8yYjY2MDllOC1hOGNiLTQ3OTMtYThhMC1iMmZhZTJiMDdkODg/YXBpLXZlcnNpb249MjAxNy0wMy0wMQ==",
      "RequestMethod": "GET",
      "RequestBody": "",
      "RequestHeaders": {
        "User-Agent": [
          "FxVersion/4.7.2117.0",
          "OSName/Windows_Server_2012_R2_Datacenter",
          "OSVersion/6.3.9600",
          "Microsoft.Azure.Management.Network.NetworkManagementClient/10.0.0-preview"
        ]
      },
      "ResponseBody": "{\r\n  \"status\": \"Succeeded\"\r\n}",
      "ResponseHeaders": {
        "Content-Length": [
          "29"
        ],
        "Content-Type": [
          "application/json; charset=utf-8"
        ],
        "Expires": [
          "-1"
        ],
        "Pragma": [
          "no-cache"
        ],
        "x-ms-request-id": [
          "a9f286fd-715b-42ae-bd50-78037ae53b25"
        ],
        "Strict-Transport-Security": [
          "max-age=31536000; includeSubDomains"
        ],
        "Cache-Control": [
          "no-cache"
        ],
        "Server": [
          "Microsoft-HTTPAPI/2.0",
          "Microsoft-HTTPAPI/2.0"
        ],
        "x-ms-ratelimit-remaining-subscription-reads": [
          "14992"
        ],
        "x-ms-correlation-request-id": [
          "ff78486a-1b8d-4da9-9575-92820a2e0b15"
        ],
        "x-ms-routing-request-id": [
          "WESTUS2:20180208T002405Z:ff78486a-1b8d-4da9-9575-92820a2e0b15"
        ],
        "Date": [
          "Thu, 08 Feb 2018 00:24:04 GMT"
        ]
      },
      "StatusCode": 200
    },
    {
      "RequestUri": "/subscriptions/b936ff46-de59-4b9d-806e-00df62b1bfad/resourceGroups/crptestar6612/providers/Microsoft.Network/virtualNetworks/vn5628?api-version=2017-03-01",
      "EncodedRequestUri": "L3N1YnNjcmlwdGlvbnMvYjkzNmZmNDYtZGU1OS00YjlkLTgwNmUtMDBkZjYyYjFiZmFkL3Jlc291cmNlR3JvdXBzL2NycHRlc3RhcjY2MTIvcHJvdmlkZXJzL01pY3Jvc29mdC5OZXR3b3JrL3ZpcnR1YWxOZXR3b3Jrcy92bjU2Mjg/YXBpLXZlcnNpb249MjAxNy0wMy0wMQ==",
      "RequestMethod": "GET",
      "RequestBody": "",
      "RequestHeaders": {
        "User-Agent": [
          "FxVersion/4.7.2117.0",
          "OSName/Windows_Server_2012_R2_Datacenter",
          "OSVersion/6.3.9600",
          "Microsoft.Azure.Management.Network.NetworkManagementClient/10.0.0-preview"
        ]
      },
      "ResponseBody": "{\r\n  \"name\": \"vn5628\",\r\n  \"id\": \"/subscriptions/b936ff46-de59-4b9d-806e-00df62b1bfad/resourceGroups/crptestar6612/providers/Microsoft.Network/virtualNetworks/vn5628\",\r\n  \"etag\": \"W/\\\"5f078d4a-2378-4b44-8256-4e5d06a65455\\\"\",\r\n  \"type\": \"Microsoft.Network/virtualNetworks\",\r\n  \"location\": \"eastus2euap\",\r\n  \"properties\": {\r\n    \"provisioningState\": \"Succeeded\",\r\n    \"resourceGuid\": \"3ed69b8a-22f1-445b-a6c6-5f4c68df7486\",\r\n    \"addressSpace\": {\r\n      \"addressPrefixes\": [\r\n        \"10.0.0.0/16\"\r\n      ]\r\n    },\r\n    \"dhcpOptions\": {\r\n      \"dnsServers\": [\r\n        \"10.1.1.1\",\r\n        \"10.1.2.4\"\r\n      ]\r\n    },\r\n    \"subnets\": [\r\n      {\r\n        \"name\": \"sn837\",\r\n        \"id\": \"/subscriptions/b936ff46-de59-4b9d-806e-00df62b1bfad/resourceGroups/crptestar6612/providers/Microsoft.Network/virtualNetworks/vn5628/subnets/sn837\",\r\n        \"etag\": \"W/\\\"5f078d4a-2378-4b44-8256-4e5d06a65455\\\"\",\r\n        \"properties\": {\r\n          \"provisioningState\": \"Succeeded\",\r\n          \"addressPrefix\": \"10.0.0.0/24\"\r\n        }\r\n      }\r\n    ],\r\n    \"virtualNetworkPeerings\": []\r\n  }\r\n}",
      "ResponseHeaders": {
        "Content-Length": [
          "1076"
        ],
        "Content-Type": [
          "application/json; charset=utf-8"
        ],
        "Expires": [
          "-1"
        ],
        "Pragma": [
          "no-cache"
        ],
        "x-ms-request-id": [
          "d71ed9f8-440c-4370-984e-3fd820f52464"
        ],
        "Strict-Transport-Security": [
          "max-age=31536000; includeSubDomains"
        ],
        "Cache-Control": [
          "no-cache"
        ],
        "ETag": [
          "W/\"5f078d4a-2378-4b44-8256-4e5d06a65455\""
        ],
        "Server": [
          "Microsoft-HTTPAPI/2.0",
          "Microsoft-HTTPAPI/2.0"
        ],
        "x-ms-ratelimit-remaining-subscription-reads": [
          "14991"
        ],
        "x-ms-correlation-request-id": [
          "03b758a9-2b95-4d1a-b865-23652e10c4f0"
        ],
        "x-ms-routing-request-id": [
          "WESTUS2:20180208T002405Z:03b758a9-2b95-4d1a-b865-23652e10c4f0"
        ],
        "Date": [
          "Thu, 08 Feb 2018 00:24:04 GMT"
        ]
      },
      "StatusCode": 200
    },
    {
      "RequestUri": "/subscriptions/b936ff46-de59-4b9d-806e-00df62b1bfad/resourceGroups/crptestar6612/providers/Microsoft.Network/virtualNetworks/vn5628/subnets/sn837?api-version=2017-03-01",
      "EncodedRequestUri": "L3N1YnNjcmlwdGlvbnMvYjkzNmZmNDYtZGU1OS00YjlkLTgwNmUtMDBkZjYyYjFiZmFkL3Jlc291cmNlR3JvdXBzL2NycHRlc3RhcjY2MTIvcHJvdmlkZXJzL01pY3Jvc29mdC5OZXR3b3JrL3ZpcnR1YWxOZXR3b3Jrcy92bjU2Mjgvc3VibmV0cy9zbjgzNz9hcGktdmVyc2lvbj0yMDE3LTAzLTAx",
      "RequestMethod": "GET",
      "RequestBody": "",
      "RequestHeaders": {
        "x-ms-client-request-id": [
          "c869ffef-788f-403a-a7e3-054dc28e7da4"
        ],
        "accept-language": [
          "en-US"
        ],
        "User-Agent": [
          "FxVersion/4.7.2117.0",
          "OSName/Windows_Server_2012_R2_Datacenter",
          "OSVersion/6.3.9600",
          "Microsoft.Azure.Management.Network.NetworkManagementClient/10.0.0-preview"
        ]
      },
      "ResponseBody": "{\r\n  \"name\": \"sn837\",\r\n  \"id\": \"/subscriptions/b936ff46-de59-4b9d-806e-00df62b1bfad/resourceGroups/crptestar6612/providers/Microsoft.Network/virtualNetworks/vn5628/subnets/sn837\",\r\n  \"etag\": \"W/\\\"5f078d4a-2378-4b44-8256-4e5d06a65455\\\"\",\r\n  \"properties\": {\r\n    \"provisioningState\": \"Succeeded\",\r\n    \"addressPrefix\": \"10.0.0.0/24\"\r\n  }\r\n}",
      "ResponseHeaders": {
        "Content-Length": [
          "338"
        ],
        "Content-Type": [
          "application/json; charset=utf-8"
        ],
        "Expires": [
          "-1"
        ],
        "Pragma": [
          "no-cache"
        ],
        "x-ms-request-id": [
          "aba00129-857b-4cf1-8f33-6eb6590838b5"
        ],
        "Strict-Transport-Security": [
          "max-age=31536000; includeSubDomains"
        ],
        "Cache-Control": [
          "no-cache"
        ],
        "ETag": [
          "W/\"5f078d4a-2378-4b44-8256-4e5d06a65455\""
        ],
        "Server": [
          "Microsoft-HTTPAPI/2.0",
          "Microsoft-HTTPAPI/2.0"
        ],
        "x-ms-ratelimit-remaining-subscription-reads": [
          "14990"
        ],
        "x-ms-correlation-request-id": [
          "f0a5164c-b63e-473b-8437-bc92adf9e11f"
        ],
        "x-ms-routing-request-id": [
          "WESTUS2:20180208T002405Z:f0a5164c-b63e-473b-8437-bc92adf9e11f"
        ],
        "Date": [
          "Thu, 08 Feb 2018 00:24:05 GMT"
        ]
      },
      "StatusCode": 200
    },
    {
      "RequestUri": "/subscriptions/b936ff46-de59-4b9d-806e-00df62b1bfad/resourceGroups/crptestar6612/providers/Microsoft.Network/networkInterfaces/nic5311?api-version=2017-03-01",
      "EncodedRequestUri": "L3N1YnNjcmlwdGlvbnMvYjkzNmZmNDYtZGU1OS00YjlkLTgwNmUtMDBkZjYyYjFiZmFkL3Jlc291cmNlR3JvdXBzL2NycHRlc3RhcjY2MTIvcHJvdmlkZXJzL01pY3Jvc29mdC5OZXR3b3JrL25ldHdvcmtJbnRlcmZhY2VzL25pYzUzMTE/YXBpLXZlcnNpb249MjAxNy0wMy0wMQ==",
      "RequestMethod": "PUT",
      "RequestBody": "{\r\n  \"properties\": {\r\n    \"ipConfigurations\": [\r\n      {\r\n        \"properties\": {\r\n          \"privateIPAllocationMethod\": \"Dynamic\",\r\n          \"subnet\": {\r\n            \"properties\": {\r\n              \"addressPrefix\": \"10.0.0.0/24\",\r\n              \"provisioningState\": \"Succeeded\"\r\n            },\r\n            \"name\": \"sn837\",\r\n            \"etag\": \"W/\\\"5f078d4a-2378-4b44-8256-4e5d06a65455\\\"\",\r\n            \"id\": \"/subscriptions/b936ff46-de59-4b9d-806e-00df62b1bfad/resourceGroups/crptestar6612/providers/Microsoft.Network/virtualNetworks/vn5628/subnets/sn837\"\r\n          }\r\n        },\r\n        \"name\": \"ip762\"\r\n      }\r\n    ]\r\n  },\r\n  \"location\": \"eastus2euap\",\r\n  \"tags\": {\r\n    \"key\": \"value\"\r\n  }\r\n}",
      "RequestHeaders": {
        "Content-Type": [
          "application/json; charset=utf-8"
        ],
        "Content-Length": [
          "702"
        ],
        "x-ms-client-request-id": [
          "2b85a4b7-71a1-421f-85d8-26c387b8387c"
        ],
        "accept-language": [
          "en-US"
        ],
        "User-Agent": [
          "FxVersion/4.7.2117.0",
          "OSName/Windows_Server_2012_R2_Datacenter",
          "OSVersion/6.3.9600",
          "Microsoft.Azure.Management.Network.NetworkManagementClient/10.0.0-preview"
        ]
      },
      "ResponseBody": "{\r\n  \"name\": \"nic5311\",\r\n  \"id\": \"/subscriptions/b936ff46-de59-4b9d-806e-00df62b1bfad/resourceGroups/crptestar6612/providers/Microsoft.Network/networkInterfaces/nic5311\",\r\n  \"etag\": \"W/\\\"55d0a1c5-8486-4a24-bf0b-6d56e80473e0\\\"\",\r\n  \"location\": \"eastus2euap\",\r\n  \"tags\": {\r\n    \"key\": \"value\"\r\n  },\r\n  \"properties\": {\r\n    \"provisioningState\": \"Succeeded\",\r\n    \"resourceGuid\": \"eed68fed-7335-4e2e-9ee3-569c4d48ca13\",\r\n    \"ipConfigurations\": [\r\n      {\r\n        \"name\": \"ip762\",\r\n        \"id\": \"/subscriptions/b936ff46-de59-4b9d-806e-00df62b1bfad/resourceGroups/crptestar6612/providers/Microsoft.Network/networkInterfaces/nic5311/ipConfigurations/ip762\",\r\n        \"etag\": \"W/\\\"55d0a1c5-8486-4a24-bf0b-6d56e80473e0\\\"\",\r\n        \"properties\": {\r\n          \"provisioningState\": \"Succeeded\",\r\n          \"privateIPAddress\": \"10.0.0.4\",\r\n          \"privateIPAllocationMethod\": \"Dynamic\",\r\n          \"subnet\": {\r\n            \"id\": \"/subscriptions/b936ff46-de59-4b9d-806e-00df62b1bfad/resourceGroups/crptestar6612/providers/Microsoft.Network/virtualNetworks/vn5628/subnets/sn837\"\r\n          },\r\n          \"primary\": true,\r\n          \"privateIPAddressVersion\": \"IPv4\"\r\n        }\r\n      }\r\n    ],\r\n    \"dnsSettings\": {\r\n      \"dnsServers\": [],\r\n      \"appliedDnsServers\": [],\r\n      \"internalDomainNameSuffix\": \"rkn3mpxrejnujjwgl3ggrx1uqg.cbnx.internal.cloudapp.net\"\r\n    },\r\n    \"enableAcceleratedNetworking\": false,\r\n    \"enableIPForwarding\": false\r\n  },\r\n  \"type\": \"Microsoft.Network/networkInterfaces\"\r\n}",
      "ResponseHeaders": {
        "Content-Length": [
          "1497"
        ],
        "Content-Type": [
          "application/json; charset=utf-8"
        ],
        "Expires": [
          "-1"
        ],
        "Pragma": [
          "no-cache"
        ],
        "x-ms-request-id": [
          "6f858873-9b88-4dbe-9ec9-4e82420009c1"
        ],
        "Azure-AsyncOperation": [
          "https://management.azure.com/subscriptions/b936ff46-de59-4b9d-806e-00df62b1bfad/providers/Microsoft.Network/locations/eastus2euap/operations/6f858873-9b88-4dbe-9ec9-4e82420009c1?api-version=2017-03-01"
        ],
        "Strict-Transport-Security": [
          "max-age=31536000; includeSubDomains"
        ],
        "Cache-Control": [
          "no-cache"
        ],
        "Server": [
          "Microsoft-HTTPAPI/2.0",
          "Microsoft-HTTPAPI/2.0"
        ],
        "x-ms-ratelimit-remaining-subscription-writes": [
          "1197"
        ],
        "x-ms-correlation-request-id": [
          "482600c6-6ca5-4936-b7f5-ca806d612f1b"
        ],
        "x-ms-routing-request-id": [
          "WESTUS2:20180208T002406Z:482600c6-6ca5-4936-b7f5-ca806d612f1b"
        ],
        "Date": [
          "Thu, 08 Feb 2018 00:24:06 GMT"
        ]
      },
      "StatusCode": 201
    },
    {
      "RequestUri": "/subscriptions/b936ff46-de59-4b9d-806e-00df62b1bfad/resourceGroups/crptestar6612/providers/Microsoft.Network/networkInterfaces/nic5311?api-version=2017-03-01",
      "EncodedRequestUri": "L3N1YnNjcmlwdGlvbnMvYjkzNmZmNDYtZGU1OS00YjlkLTgwNmUtMDBkZjYyYjFiZmFkL3Jlc291cmNlR3JvdXBzL2NycHRlc3RhcjY2MTIvcHJvdmlkZXJzL01pY3Jvc29mdC5OZXR3b3JrL25ldHdvcmtJbnRlcmZhY2VzL25pYzUzMTE/YXBpLXZlcnNpb249MjAxNy0wMy0wMQ==",
      "RequestMethod": "GET",
      "RequestBody": "",
      "RequestHeaders": {
        "User-Agent": [
          "FxVersion/4.7.2117.0",
          "OSName/Windows_Server_2012_R2_Datacenter",
          "OSVersion/6.3.9600",
          "Microsoft.Azure.Management.Network.NetworkManagementClient/10.0.0-preview"
        ]
      },
      "ResponseBody": "{\r\n  \"name\": \"nic5311\",\r\n  \"id\": \"/subscriptions/b936ff46-de59-4b9d-806e-00df62b1bfad/resourceGroups/crptestar6612/providers/Microsoft.Network/networkInterfaces/nic5311\",\r\n  \"etag\": \"W/\\\"55d0a1c5-8486-4a24-bf0b-6d56e80473e0\\\"\",\r\n  \"location\": \"eastus2euap\",\r\n  \"tags\": {\r\n    \"key\": \"value\"\r\n  },\r\n  \"properties\": {\r\n    \"provisioningState\": \"Succeeded\",\r\n    \"resourceGuid\": \"eed68fed-7335-4e2e-9ee3-569c4d48ca13\",\r\n    \"ipConfigurations\": [\r\n      {\r\n        \"name\": \"ip762\",\r\n        \"id\": \"/subscriptions/b936ff46-de59-4b9d-806e-00df62b1bfad/resourceGroups/crptestar6612/providers/Microsoft.Network/networkInterfaces/nic5311/ipConfigurations/ip762\",\r\n        \"etag\": \"W/\\\"55d0a1c5-8486-4a24-bf0b-6d56e80473e0\\\"\",\r\n        \"properties\": {\r\n          \"provisioningState\": \"Succeeded\",\r\n          \"privateIPAddress\": \"10.0.0.4\",\r\n          \"privateIPAllocationMethod\": \"Dynamic\",\r\n          \"subnet\": {\r\n            \"id\": \"/subscriptions/b936ff46-de59-4b9d-806e-00df62b1bfad/resourceGroups/crptestar6612/providers/Microsoft.Network/virtualNetworks/vn5628/subnets/sn837\"\r\n          },\r\n          \"primary\": true,\r\n          \"privateIPAddressVersion\": \"IPv4\"\r\n        }\r\n      }\r\n    ],\r\n    \"dnsSettings\": {\r\n      \"dnsServers\": [],\r\n      \"appliedDnsServers\": [],\r\n      \"internalDomainNameSuffix\": \"rkn3mpxrejnujjwgl3ggrx1uqg.cbnx.internal.cloudapp.net\"\r\n    },\r\n    \"enableAcceleratedNetworking\": false,\r\n    \"enableIPForwarding\": false\r\n  },\r\n  \"type\": \"Microsoft.Network/networkInterfaces\"\r\n}",
      "ResponseHeaders": {
        "Content-Length": [
          "1497"
        ],
        "Content-Type": [
          "application/json; charset=utf-8"
        ],
        "Expires": [
          "-1"
        ],
        "Pragma": [
          "no-cache"
        ],
        "x-ms-request-id": [
          "c446636e-a47c-43f2-96d6-775cef048528"
        ],
        "Strict-Transport-Security": [
          "max-age=31536000; includeSubDomains"
        ],
        "Cache-Control": [
          "no-cache"
        ],
        "ETag": [
          "W/\"55d0a1c5-8486-4a24-bf0b-6d56e80473e0\""
        ],
        "Server": [
          "Microsoft-HTTPAPI/2.0",
          "Microsoft-HTTPAPI/2.0"
        ],
        "x-ms-ratelimit-remaining-subscription-reads": [
          "14989"
        ],
        "x-ms-correlation-request-id": [
          "1936d4b1-050a-4829-93e8-520b6b72980b"
        ],
        "x-ms-routing-request-id": [
          "WESTUS2:20180208T002406Z:1936d4b1-050a-4829-93e8-520b6b72980b"
        ],
        "Date": [
          "Thu, 08 Feb 2018 00:24:06 GMT"
        ]
      },
      "StatusCode": 200
    },
    {
      "RequestUri": "/subscriptions/b936ff46-de59-4b9d-806e-00df62b1bfad/resourceGroups/crptestar6612/providers/Microsoft.Network/networkInterfaces/nic5311?api-version=2017-03-01",
      "EncodedRequestUri": "L3N1YnNjcmlwdGlvbnMvYjkzNmZmNDYtZGU1OS00YjlkLTgwNmUtMDBkZjYyYjFiZmFkL3Jlc291cmNlR3JvdXBzL2NycHRlc3RhcjY2MTIvcHJvdmlkZXJzL01pY3Jvc29mdC5OZXR3b3JrL25ldHdvcmtJbnRlcmZhY2VzL25pYzUzMTE/YXBpLXZlcnNpb249MjAxNy0wMy0wMQ==",
      "RequestMethod": "GET",
      "RequestBody": "",
      "RequestHeaders": {
        "x-ms-client-request-id": [
          "fbcf58ad-83fc-407f-b782-7a3a64a4156c"
        ],
        "accept-language": [
          "en-US"
        ],
        "User-Agent": [
          "FxVersion/4.7.2117.0",
          "OSName/Windows_Server_2012_R2_Datacenter",
          "OSVersion/6.3.9600",
          "Microsoft.Azure.Management.Network.NetworkManagementClient/10.0.0-preview"
        ]
      },
      "ResponseBody": "{\r\n  \"name\": \"nic5311\",\r\n  \"id\": \"/subscriptions/b936ff46-de59-4b9d-806e-00df62b1bfad/resourceGroups/crptestar6612/providers/Microsoft.Network/networkInterfaces/nic5311\",\r\n  \"etag\": \"W/\\\"55d0a1c5-8486-4a24-bf0b-6d56e80473e0\\\"\",\r\n  \"location\": \"eastus2euap\",\r\n  \"tags\": {\r\n    \"key\": \"value\"\r\n  },\r\n  \"properties\": {\r\n    \"provisioningState\": \"Succeeded\",\r\n    \"resourceGuid\": \"eed68fed-7335-4e2e-9ee3-569c4d48ca13\",\r\n    \"ipConfigurations\": [\r\n      {\r\n        \"name\": \"ip762\",\r\n        \"id\": \"/subscriptions/b936ff46-de59-4b9d-806e-00df62b1bfad/resourceGroups/crptestar6612/providers/Microsoft.Network/networkInterfaces/nic5311/ipConfigurations/ip762\",\r\n        \"etag\": \"W/\\\"55d0a1c5-8486-4a24-bf0b-6d56e80473e0\\\"\",\r\n        \"properties\": {\r\n          \"provisioningState\": \"Succeeded\",\r\n          \"privateIPAddress\": \"10.0.0.4\",\r\n          \"privateIPAllocationMethod\": \"Dynamic\",\r\n          \"subnet\": {\r\n            \"id\": \"/subscriptions/b936ff46-de59-4b9d-806e-00df62b1bfad/resourceGroups/crptestar6612/providers/Microsoft.Network/virtualNetworks/vn5628/subnets/sn837\"\r\n          },\r\n          \"primary\": true,\r\n          \"privateIPAddressVersion\": \"IPv4\"\r\n        }\r\n      }\r\n    ],\r\n    \"dnsSettings\": {\r\n      \"dnsServers\": [],\r\n      \"appliedDnsServers\": [],\r\n      \"internalDomainNameSuffix\": \"rkn3mpxrejnujjwgl3ggrx1uqg.cbnx.internal.cloudapp.net\"\r\n    },\r\n    \"enableAcceleratedNetworking\": false,\r\n    \"enableIPForwarding\": false\r\n  },\r\n  \"type\": \"Microsoft.Network/networkInterfaces\"\r\n}",
      "ResponseHeaders": {
        "Content-Length": [
          "1497"
        ],
        "Content-Type": [
          "application/json; charset=utf-8"
        ],
        "Expires": [
          "-1"
        ],
        "Pragma": [
          "no-cache"
        ],
        "x-ms-request-id": [
          "e7b453e1-6d2d-4fbd-a847-fbd06cf25f75"
        ],
        "Strict-Transport-Security": [
          "max-age=31536000; includeSubDomains"
        ],
        "Cache-Control": [
          "no-cache"
        ],
        "ETag": [
          "W/\"55d0a1c5-8486-4a24-bf0b-6d56e80473e0\""
        ],
        "Server": [
          "Microsoft-HTTPAPI/2.0",
          "Microsoft-HTTPAPI/2.0"
        ],
        "x-ms-ratelimit-remaining-subscription-reads": [
          "14988"
        ],
        "x-ms-correlation-request-id": [
          "fe1305a7-b0ca-4c0c-a36b-ead9108e048c"
        ],
        "x-ms-routing-request-id": [
          "WESTUS2:20180208T002407Z:fe1305a7-b0ca-4c0c-a36b-ead9108e048c"
        ],
        "Date": [
          "Thu, 08 Feb 2018 00:24:06 GMT"
        ]
      },
      "StatusCode": 200
    },
    {
      "RequestUri": "/subscriptions/b936ff46-de59-4b9d-806e-00df62b1bfad/resourceGroups/crptestar6612/providers/Microsoft.Compute/virtualMachineScaleSets/vmss9229?api-version=2017-12-01",
      "EncodedRequestUri": "L3N1YnNjcmlwdGlvbnMvYjkzNmZmNDYtZGU1OS00YjlkLTgwNmUtMDBkZjYyYjFiZmFkL3Jlc291cmNlR3JvdXBzL2NycHRlc3RhcjY2MTIvcHJvdmlkZXJzL01pY3Jvc29mdC5Db21wdXRlL3ZpcnR1YWxNYWNoaW5lU2NhbGVTZXRzL3Ztc3M5MjI5P2FwaS12ZXJzaW9uPTIwMTctMTItMDE=",
      "RequestMethod": "PUT",
      "RequestBody": "{\r\n  \"sku\": {\r\n    \"name\": \"Standard_A1_v2\",\r\n    \"capacity\": 2\r\n  },\r\n  \"properties\": {\r\n    \"upgradePolicy\": {\r\n      \"mode\": \"Automatic\"\r\n    },\r\n    \"virtualMachineProfile\": {\r\n      \"osProfile\": {\r\n        \"computerNamePrefix\": \"test\",\r\n        \"adminUsername\": \"Foo12\",\r\n        \"adminPassword\": \"[PLACEHOLDER]\",\r\n        \"customData\": \"Q3VzdG9tIGRhdGE=\"\r\n      },\r\n      \"storageProfile\": {\r\n        \"imageReference\": {\r\n          \"publisher\": \"MicrosoftWindowsServer\",\r\n          \"offer\": \"WindowsServer\",\r\n          \"sku\": \"2012-R2-Datacenter\",\r\n          \"version\": \"4.127.20170406\"\r\n        },\r\n        \"dataDisks\": [\r\n          {\r\n            \"lun\": 1,\r\n            \"createOption\": \"Empty\",\r\n            \"diskSizeGB\": 128\r\n          }\r\n        ]\r\n      },\r\n      \"networkProfile\": {\r\n        \"networkInterfaceConfigurations\": [\r\n          {\r\n            \"name\": \"vmsstestnetconfig1972\",\r\n            \"properties\": {\r\n              \"primary\": true,\r\n              \"ipConfigurations\": [\r\n                {\r\n                  \"name\": \"vmsstestnetconfig4876\",\r\n                  \"properties\": {\r\n                    \"subnet\": {\r\n                      \"id\": \"/subscriptions/b936ff46-de59-4b9d-806e-00df62b1bfad/resourceGroups/crptestar6612/providers/Microsoft.Network/virtualNetworks/vn5628/subnets/sn837\"\r\n                    },\r\n                    \"applicationGatewayBackendAddressPools\": []\r\n                  }\r\n                }\r\n              ]\r\n            }\r\n          }\r\n        ]\r\n      }\r\n    },\r\n    \"overprovision\": true\r\n  },\r\n  \"zones\": [\r\n    \"1\",\r\n    \"3\"\r\n  ],\r\n  \"location\": \"eastus2euap\",\r\n  \"tags\": {\r\n    \"RG\": \"rg\",\r\n    \"testTag\": \"1\"\r\n  }\r\n}",
      "RequestHeaders": {
        "Content-Type": [
          "application/json; charset=utf-8"
        ],
        "Content-Length": [
          "1672"
        ],
        "x-ms-client-request-id": [
          "491e79b4-df03-4f0f-9ff3-7072118fc764"
        ],
        "accept-language": [
          "en-US"
        ],
        "User-Agent": [
          "FxVersion/4.7.2117.0",
          "OSName/Windows_Server_2012_R2_Datacenter",
          "OSVersion/6.3.9600",
          "Microsoft.Azure.Management.Compute.ComputeManagementClient/1.0.1338.0"
        ]
      },
      "ResponseBody": "{\r\n  \"sku\": {\r\n    \"name\": \"Standard_A1_v2\",\r\n    \"tier\": \"Standard\",\r\n    \"capacity\": 2\r\n  },\r\n  \"properties\": {\r\n    \"singlePlacementGroup\": false,\r\n    \"upgradePolicy\": {\r\n      \"mode\": \"Automatic\",\r\n      \"automaticOSUpgrade\": false\r\n    },\r\n    \"virtualMachineProfile\": {\r\n      \"osProfile\": {\r\n        \"computerNamePrefix\": \"test\",\r\n        \"adminUsername\": \"Foo12\",\r\n        \"windowsConfiguration\": {\r\n          \"provisionVMAgent\": true,\r\n          \"enableAutomaticUpdates\": true\r\n        },\r\n        \"secrets\": []\r\n      },\r\n      \"storageProfile\": {\r\n        \"osDisk\": {\r\n          \"createOption\": \"FromImage\",\r\n          \"caching\": \"None\",\r\n          \"managedDisk\": {\r\n            \"storageAccountType\": \"Standard_LRS\"\r\n          }\r\n        },\r\n        \"imageReference\": {\r\n          \"publisher\": \"MicrosoftWindowsServer\",\r\n          \"offer\": \"WindowsServer\",\r\n          \"sku\": \"2012-R2-Datacenter\",\r\n          \"version\": \"4.127.20170406\"\r\n        },\r\n        \"dataDisks\": [\r\n          {\r\n            \"lun\": 1,\r\n            \"createOption\": \"Empty\",\r\n            \"caching\": \"None\",\r\n            \"managedDisk\": {\r\n              \"storageAccountType\": \"Standard_LRS\"\r\n            },\r\n            \"diskSizeGB\": 128\r\n          }\r\n        ]\r\n      },\r\n      \"networkProfile\": {\r\n        \"networkInterfaceConfigurations\": [\r\n          {\r\n            \"name\": \"vmsstestnetconfig1972\",\r\n            \"properties\": {\r\n              \"primary\": true,\r\n              \"enableAcceleratedNetworking\": false,\r\n              \"dnsSettings\": {\r\n                \"dnsServers\": []\r\n              },\r\n              \"enableIPForwarding\": false,\r\n              \"ipConfigurations\": [\r\n                {\r\n                  \"name\": \"vmsstestnetconfig4876\",\r\n                  \"properties\": {\r\n                    \"subnet\": {\r\n                      \"id\": \"/subscriptions/b936ff46-de59-4b9d-806e-00df62b1bfad/resourceGroups/crptestar6612/providers/Microsoft.Network/virtualNetworks/vn5628/subnets/sn837\"\r\n                    },\r\n                    \"privateIPAddressVersion\": \"IPv4\"\r\n                  }\r\n                }\r\n              ]\r\n            }\r\n          }\r\n        ]\r\n      }\r\n    },\r\n    \"provisioningState\": \"Creating\",\r\n    \"overprovision\": true,\r\n    \"uniqueId\": \"fdf9f21a-cbf7-44a2-8135-65662ec2769d\",\r\n    \"zoneBalance\": false,\r\n    \"platformFaultDomainCount\": 1\r\n  },\r\n  \"zones\": [\r\n    \"1\",\r\n    \"3\"\r\n  ],\r\n  \"type\": \"Microsoft.Compute/virtualMachineScaleSets\",\r\n  \"location\": \"EastUS2EUAP\",\r\n  \"tags\": {\r\n    \"RG\": \"rg\",\r\n    \"testTag\": \"1\"\r\n  },\r\n  \"id\": \"/subscriptions/b936ff46-de59-4b9d-806e-00df62b1bfad/resourceGroups/crptestar6612/providers/Microsoft.Compute/virtualMachineScaleSets/vmss9229\",\r\n  \"name\": \"vmss9229\"\r\n}",
      "ResponseHeaders": {
        "Content-Length": [
          "2297"
        ],
        "Content-Type": [
          "application/json; charset=utf-8"
        ],
        "Expires": [
          "-1"
        ],
        "Pragma": [
          "no-cache"
        ],
        "Azure-AsyncOperation": [
          "https://management.azure.com/subscriptions/b936ff46-de59-4b9d-806e-00df62b1bfad/providers/Microsoft.Compute/locations/EastUS2EUAP/operations/0efbadab-1c0c-4ab3-82ca-5898379b1448?api-version=2017-12-01"
        ],
        "x-ms-ratelimit-remaining-resource": [
          "Microsoft.Compute/CreateVMScaleSet3Min;39,Microsoft.Compute/CreateVMScaleSet30Min;197,Microsoft.Compute/VMScaleSetBatchedVMRequests5Min;1196,Microsoft.Compute/VmssQueuedVMOperations;3596"
        ],
        "x-ms-request-charge": [
          "4"
        ],
        "Strict-Transport-Security": [
          "max-age=31536000; includeSubDomains"
        ],
        "x-ms-served-by": [
          "9319c1a6-eea8-4888-b83d-7cb9d02ca507_131616413867145008"
        ],
        "x-ms-request-id": [
          "0efbadab-1c0c-4ab3-82ca-5898379b1448"
        ],
        "Cache-Control": [
          "no-cache"
        ],
        "Server": [
          "Microsoft-HTTPAPI/2.0",
          "Microsoft-HTTPAPI/2.0"
        ],
        "x-ms-ratelimit-remaining-subscription-writes": [
          "1198"
        ],
        "x-ms-correlation-request-id": [
          "7d188687-4d98-4d05-a3c4-437c5988be43"
        ],
        "x-ms-routing-request-id": [
          "WESTUS2:20180208T002409Z:7d188687-4d98-4d05-a3c4-437c5988be43"
        ],
        "Date": [
          "Thu, 08 Feb 2018 00:24:08 GMT"
        ]
      },
      "StatusCode": 201
    },
    {
      "RequestUri": "/subscriptions/b936ff46-de59-4b9d-806e-00df62b1bfad/providers/Microsoft.Compute/locations/EastUS2EUAP/operations/0efbadab-1c0c-4ab3-82ca-5898379b1448?api-version=2017-12-01",
      "EncodedRequestUri": "L3N1YnNjcmlwdGlvbnMvYjkzNmZmNDYtZGU1OS00YjlkLTgwNmUtMDBkZjYyYjFiZmFkL3Byb3ZpZGVycy9NaWNyb3NvZnQuQ29tcHV0ZS9sb2NhdGlvbnMvRWFzdFVTMkVVQVAvb3BlcmF0aW9ucy8wZWZiYWRhYi0xYzBjLTRhYjMtODJjYS01ODk4Mzc5YjE0NDg/YXBpLXZlcnNpb249MjAxNy0xMi0wMQ==",
      "RequestMethod": "GET",
      "RequestBody": "",
      "RequestHeaders": {
        "User-Agent": [
          "FxVersion/4.7.2117.0",
          "OSName/Windows_Server_2012_R2_Datacenter",
          "OSVersion/6.3.9600",
          "Microsoft.Azure.Management.Compute.ComputeManagementClient/1.0.1338.0"
        ]
      },
      "ResponseBody": "{\r\n  \"startTime\": \"2018-02-07T16:24:07.6570597-08:00\",\r\n  \"status\": \"InProgress\",\r\n  \"name\": \"0efbadab-1c0c-4ab3-82ca-5898379b1448\"\r\n}",
      "ResponseHeaders": {
        "Content-Length": [
          "134"
        ],
        "Content-Type": [
          "application/json; charset=utf-8"
        ],
        "Expires": [
          "-1"
        ],
        "Pragma": [
          "no-cache"
        ],
        "x-ms-ratelimit-remaining-resource": [
          "Microsoft.Compute/GetOperation3Min;11998,Microsoft.Compute/GetOperation30Min;23962"
        ],
        "Strict-Transport-Security": [
          "max-age=31536000; includeSubDomains"
        ],
        "x-ms-served-by": [
          "9319c1a6-eea8-4888-b83d-7cb9d02ca507_131616413867145008"
        ],
        "x-ms-request-id": [
          "902731c6-320e-4ac2-a1a3-ae9e31847873"
        ],
        "Cache-Control": [
          "no-cache"
        ],
        "Server": [
          "Microsoft-HTTPAPI/2.0",
          "Microsoft-HTTPAPI/2.0"
        ],
        "x-ms-ratelimit-remaining-subscription-reads": [
          "14998"
        ],
        "x-ms-correlation-request-id": [
          "6ce4ca09-6394-4897-9ac2-973df33d5d64"
        ],
        "x-ms-routing-request-id": [
          "WESTUS2:20180208T002440Z:6ce4ca09-6394-4897-9ac2-973df33d5d64"
        ],
        "Date": [
          "Thu, 08 Feb 2018 00:24:39 GMT"
        ]
      },
      "StatusCode": 200
    },
    {
      "RequestUri": "/subscriptions/b936ff46-de59-4b9d-806e-00df62b1bfad/providers/Microsoft.Compute/locations/EastUS2EUAP/operations/0efbadab-1c0c-4ab3-82ca-5898379b1448?api-version=2017-12-01",
      "EncodedRequestUri": "L3N1YnNjcmlwdGlvbnMvYjkzNmZmNDYtZGU1OS00YjlkLTgwNmUtMDBkZjYyYjFiZmFkL3Byb3ZpZGVycy9NaWNyb3NvZnQuQ29tcHV0ZS9sb2NhdGlvbnMvRWFzdFVTMkVVQVAvb3BlcmF0aW9ucy8wZWZiYWRhYi0xYzBjLTRhYjMtODJjYS01ODk4Mzc5YjE0NDg/YXBpLXZlcnNpb249MjAxNy0xMi0wMQ==",
      "RequestMethod": "GET",
      "RequestBody": "",
      "RequestHeaders": {
        "User-Agent": [
          "FxVersion/4.7.2117.0",
          "OSName/Windows_Server_2012_R2_Datacenter",
          "OSVersion/6.3.9600",
          "Microsoft.Azure.Management.Compute.ComputeManagementClient/1.0.1338.0"
        ]
      },
      "ResponseBody": "{\r\n  \"startTime\": \"2018-02-07T16:24:07.6570597-08:00\",\r\n  \"status\": \"InProgress\",\r\n  \"name\": \"0efbadab-1c0c-4ab3-82ca-5898379b1448\"\r\n}",
      "ResponseHeaders": {
        "Content-Length": [
          "134"
        ],
        "Content-Type": [
          "application/json; charset=utf-8"
        ],
        "Expires": [
          "-1"
        ],
        "Pragma": [
          "no-cache"
        ],
        "x-ms-ratelimit-remaining-resource": [
          "Microsoft.Compute/GetOperation3Min;11995,Microsoft.Compute/GetOperation30Min;23959"
        ],
        "Strict-Transport-Security": [
          "max-age=31536000; includeSubDomains"
        ],
        "x-ms-served-by": [
          "9319c1a6-eea8-4888-b83d-7cb9d02ca507_131616413867145008"
        ],
        "x-ms-request-id": [
          "059984c1-0b16-4d9d-b92f-bc5eef03d750"
        ],
        "Cache-Control": [
          "no-cache"
        ],
        "Server": [
          "Microsoft-HTTPAPI/2.0",
          "Microsoft-HTTPAPI/2.0"
        ],
        "x-ms-ratelimit-remaining-subscription-reads": [
          "14997"
        ],
        "x-ms-correlation-request-id": [
          "49101ba1-4ddc-4413-a2f0-e4bbf3664d61"
        ],
        "x-ms-routing-request-id": [
          "WESTUS2:20180208T002510Z:49101ba1-4ddc-4413-a2f0-e4bbf3664d61"
        ],
        "Date": [
          "Thu, 08 Feb 2018 00:25:09 GMT"
        ]
      },
      "StatusCode": 200
    },
    {
      "RequestUri": "/subscriptions/b936ff46-de59-4b9d-806e-00df62b1bfad/providers/Microsoft.Compute/locations/EastUS2EUAP/operations/0efbadab-1c0c-4ab3-82ca-5898379b1448?api-version=2017-12-01",
      "EncodedRequestUri": "L3N1YnNjcmlwdGlvbnMvYjkzNmZmNDYtZGU1OS00YjlkLTgwNmUtMDBkZjYyYjFiZmFkL3Byb3ZpZGVycy9NaWNyb3NvZnQuQ29tcHV0ZS9sb2NhdGlvbnMvRWFzdFVTMkVVQVAvb3BlcmF0aW9ucy8wZWZiYWRhYi0xYzBjLTRhYjMtODJjYS01ODk4Mzc5YjE0NDg/YXBpLXZlcnNpb249MjAxNy0xMi0wMQ==",
      "RequestMethod": "GET",
      "RequestBody": "",
      "RequestHeaders": {
        "User-Agent": [
          "FxVersion/4.7.2117.0",
          "OSName/Windows_Server_2012_R2_Datacenter",
          "OSVersion/6.3.9600",
          "Microsoft.Azure.Management.Compute.ComputeManagementClient/1.0.1338.0"
        ]
      },
      "ResponseBody": "{\r\n  \"startTime\": \"2018-02-07T16:24:07.6570597-08:00\",\r\n  \"status\": \"InProgress\",\r\n  \"name\": \"0efbadab-1c0c-4ab3-82ca-5898379b1448\"\r\n}",
      "ResponseHeaders": {
        "Content-Length": [
          "134"
        ],
        "Content-Type": [
          "application/json; charset=utf-8"
        ],
        "Expires": [
          "-1"
        ],
        "Pragma": [
          "no-cache"
        ],
        "x-ms-ratelimit-remaining-resource": [
          "Microsoft.Compute/GetOperation3Min;11992,Microsoft.Compute/GetOperation30Min;23956"
        ],
        "Strict-Transport-Security": [
          "max-age=31536000; includeSubDomains"
        ],
        "x-ms-served-by": [
          "9319c1a6-eea8-4888-b83d-7cb9d02ca507_131616413867145008"
        ],
        "x-ms-request-id": [
          "e92b0fe8-c9d1-42a1-b024-43289f6d95b8"
        ],
        "Cache-Control": [
          "no-cache"
        ],
        "Server": [
          "Microsoft-HTTPAPI/2.0",
          "Microsoft-HTTPAPI/2.0"
        ],
        "x-ms-ratelimit-remaining-subscription-reads": [
          "14996"
        ],
        "x-ms-correlation-request-id": [
          "3daacd86-1448-42f3-a6ad-ef3dd26a0322"
        ],
        "x-ms-routing-request-id": [
          "WESTUS2:20180208T002542Z:3daacd86-1448-42f3-a6ad-ef3dd26a0322"
        ],
        "Date": [
          "Thu, 08 Feb 2018 00:25:41 GMT"
        ]
      },
      "StatusCode": 200
    },
    {
      "RequestUri": "/subscriptions/b936ff46-de59-4b9d-806e-00df62b1bfad/providers/Microsoft.Compute/locations/EastUS2EUAP/operations/0efbadab-1c0c-4ab3-82ca-5898379b1448?api-version=2017-12-01",
      "EncodedRequestUri": "L3N1YnNjcmlwdGlvbnMvYjkzNmZmNDYtZGU1OS00YjlkLTgwNmUtMDBkZjYyYjFiZmFkL3Byb3ZpZGVycy9NaWNyb3NvZnQuQ29tcHV0ZS9sb2NhdGlvbnMvRWFzdFVTMkVVQVAvb3BlcmF0aW9ucy8wZWZiYWRhYi0xYzBjLTRhYjMtODJjYS01ODk4Mzc5YjE0NDg/YXBpLXZlcnNpb249MjAxNy0xMi0wMQ==",
      "RequestMethod": "GET",
      "RequestBody": "",
      "RequestHeaders": {
        "User-Agent": [
          "FxVersion/4.7.2117.0",
          "OSName/Windows_Server_2012_R2_Datacenter",
          "OSVersion/6.3.9600",
          "Microsoft.Azure.Management.Compute.ComputeManagementClient/1.0.1338.0"
        ]
      },
      "ResponseBody": "{\r\n  \"startTime\": \"2018-02-07T16:24:07.6570597-08:00\",\r\n  \"status\": \"InProgress\",\r\n  \"name\": \"0efbadab-1c0c-4ab3-82ca-5898379b1448\"\r\n}",
      "ResponseHeaders": {
        "Content-Length": [
          "134"
        ],
        "Content-Type": [
          "application/json; charset=utf-8"
        ],
        "Expires": [
          "-1"
        ],
        "Pragma": [
          "no-cache"
        ],
        "x-ms-ratelimit-remaining-resource": [
          "Microsoft.Compute/GetOperation3Min;11989,Microsoft.Compute/GetOperation30Min;23953"
        ],
        "Strict-Transport-Security": [
          "max-age=31536000; includeSubDomains"
        ],
        "x-ms-served-by": [
          "9319c1a6-eea8-4888-b83d-7cb9d02ca507_131616413867145008"
        ],
        "x-ms-request-id": [
          "3d6b3a35-cf28-44ac-ab2b-99b85cef425c"
        ],
        "Cache-Control": [
          "no-cache"
        ],
        "Server": [
          "Microsoft-HTTPAPI/2.0",
          "Microsoft-HTTPAPI/2.0"
        ],
        "x-ms-ratelimit-remaining-subscription-reads": [
          "14995"
        ],
        "x-ms-correlation-request-id": [
          "a300b618-59c0-403e-aff4-350a6e319757"
        ],
        "x-ms-routing-request-id": [
          "WESTUS2:20180208T002613Z:a300b618-59c0-403e-aff4-350a6e319757"
        ],
        "Date": [
          "Thu, 08 Feb 2018 00:26:12 GMT"
        ]
      },
      "StatusCode": 200
    },
    {
      "RequestUri": "/subscriptions/b936ff46-de59-4b9d-806e-00df62b1bfad/providers/Microsoft.Compute/locations/EastUS2EUAP/operations/0efbadab-1c0c-4ab3-82ca-5898379b1448?api-version=2017-12-01",
      "EncodedRequestUri": "L3N1YnNjcmlwdGlvbnMvYjkzNmZmNDYtZGU1OS00YjlkLTgwNmUtMDBkZjYyYjFiZmFkL3Byb3ZpZGVycy9NaWNyb3NvZnQuQ29tcHV0ZS9sb2NhdGlvbnMvRWFzdFVTMkVVQVAvb3BlcmF0aW9ucy8wZWZiYWRhYi0xYzBjLTRhYjMtODJjYS01ODk4Mzc5YjE0NDg/YXBpLXZlcnNpb249MjAxNy0xMi0wMQ==",
      "RequestMethod": "GET",
      "RequestBody": "",
      "RequestHeaders": {
        "User-Agent": [
          "FxVersion/4.7.2117.0",
          "OSName/Windows_Server_2012_R2_Datacenter",
          "OSVersion/6.3.9600",
          "Microsoft.Azure.Management.Compute.ComputeManagementClient/1.0.1338.0"
        ]
      },
      "ResponseBody": "{\r\n  \"startTime\": \"2018-02-07T16:24:07.6570597-08:00\",\r\n  \"status\": \"InProgress\",\r\n  \"name\": \"0efbadab-1c0c-4ab3-82ca-5898379b1448\"\r\n}",
      "ResponseHeaders": {
        "Content-Length": [
          "134"
        ],
        "Content-Type": [
          "application/json; charset=utf-8"
        ],
        "Expires": [
          "-1"
        ],
        "Pragma": [
          "no-cache"
        ],
        "x-ms-ratelimit-remaining-resource": [
          "Microsoft.Compute/GetOperation3Min;11986,Microsoft.Compute/GetOperation30Min;23950"
        ],
        "Strict-Transport-Security": [
          "max-age=31536000; includeSubDomains"
        ],
        "x-ms-served-by": [
          "9319c1a6-eea8-4888-b83d-7cb9d02ca507_131616413867145008"
        ],
        "x-ms-request-id": [
          "c574c74d-f745-4df5-8d55-b01fc95b6f65"
        ],
        "Cache-Control": [
          "no-cache"
        ],
        "Server": [
          "Microsoft-HTTPAPI/2.0",
          "Microsoft-HTTPAPI/2.0"
        ],
        "x-ms-ratelimit-remaining-subscription-reads": [
          "14994"
        ],
        "x-ms-correlation-request-id": [
          "3fcad6c1-8558-4118-b4e8-01987f7576eb"
        ],
        "x-ms-routing-request-id": [
          "WESTUS2:20180208T002647Z:3fcad6c1-8558-4118-b4e8-01987f7576eb"
        ],
        "Date": [
          "Thu, 08 Feb 2018 00:26:46 GMT"
        ]
      },
      "StatusCode": 200
    },
    {
      "RequestUri": "/subscriptions/b936ff46-de59-4b9d-806e-00df62b1bfad/providers/Microsoft.Compute/locations/EastUS2EUAP/operations/0efbadab-1c0c-4ab3-82ca-5898379b1448?api-version=2017-12-01",
      "EncodedRequestUri": "L3N1YnNjcmlwdGlvbnMvYjkzNmZmNDYtZGU1OS00YjlkLTgwNmUtMDBkZjYyYjFiZmFkL3Byb3ZpZGVycy9NaWNyb3NvZnQuQ29tcHV0ZS9sb2NhdGlvbnMvRWFzdFVTMkVVQVAvb3BlcmF0aW9ucy8wZWZiYWRhYi0xYzBjLTRhYjMtODJjYS01ODk4Mzc5YjE0NDg/YXBpLXZlcnNpb249MjAxNy0xMi0wMQ==",
      "RequestMethod": "GET",
      "RequestBody": "",
      "RequestHeaders": {
        "User-Agent": [
          "FxVersion/4.7.2117.0",
          "OSName/Windows_Server_2012_R2_Datacenter",
          "OSVersion/6.3.9600",
          "Microsoft.Azure.Management.Compute.ComputeManagementClient/1.0.1338.0"
        ]
      },
      "ResponseBody": "{\r\n  \"startTime\": \"2018-02-07T16:24:07.6570597-08:00\",\r\n  \"status\": \"InProgress\",\r\n  \"name\": \"0efbadab-1c0c-4ab3-82ca-5898379b1448\"\r\n}",
      "ResponseHeaders": {
        "Content-Length": [
          "134"
        ],
        "Content-Type": [
          "application/json; charset=utf-8"
        ],
        "Expires": [
          "-1"
        ],
        "Pragma": [
          "no-cache"
        ],
        "x-ms-ratelimit-remaining-resource": [
          "Microsoft.Compute/GetOperation3Min;11984,Microsoft.Compute/GetOperation30Min;23947"
        ],
        "Strict-Transport-Security": [
          "max-age=31536000; includeSubDomains"
        ],
        "x-ms-served-by": [
          "9319c1a6-eea8-4888-b83d-7cb9d02ca507_131616413867145008"
        ],
        "x-ms-request-id": [
          "86ed7778-2c09-47ac-a783-54f6c3be795d"
        ],
        "Cache-Control": [
          "no-cache"
        ],
        "Server": [
          "Microsoft-HTTPAPI/2.0",
          "Microsoft-HTTPAPI/2.0"
        ],
        "x-ms-ratelimit-remaining-subscription-reads": [
          "14993"
        ],
        "x-ms-correlation-request-id": [
          "4de3214d-3c00-4600-85b5-5ab1d2b35a90"
        ],
        "x-ms-routing-request-id": [
          "WESTUS2:20180208T002719Z:4de3214d-3c00-4600-85b5-5ab1d2b35a90"
        ],
        "Date": [
          "Thu, 08 Feb 2018 00:27:18 GMT"
        ]
      },
      "StatusCode": 200
    },
    {
      "RequestUri": "/subscriptions/b936ff46-de59-4b9d-806e-00df62b1bfad/providers/Microsoft.Compute/locations/EastUS2EUAP/operations/0efbadab-1c0c-4ab3-82ca-5898379b1448?api-version=2017-12-01",
      "EncodedRequestUri": "L3N1YnNjcmlwdGlvbnMvYjkzNmZmNDYtZGU1OS00YjlkLTgwNmUtMDBkZjYyYjFiZmFkL3Byb3ZpZGVycy9NaWNyb3NvZnQuQ29tcHV0ZS9sb2NhdGlvbnMvRWFzdFVTMkVVQVAvb3BlcmF0aW9ucy8wZWZiYWRhYi0xYzBjLTRhYjMtODJjYS01ODk4Mzc5YjE0NDg/YXBpLXZlcnNpb249MjAxNy0xMi0wMQ==",
      "RequestMethod": "GET",
      "RequestBody": "",
      "RequestHeaders": {
        "User-Agent": [
          "FxVersion/4.7.2117.0",
          "OSName/Windows_Server_2012_R2_Datacenter",
          "OSVersion/6.3.9600",
          "Microsoft.Azure.Management.Compute.ComputeManagementClient/1.0.1338.0"
        ]
      },
      "ResponseBody": "{\r\n  \"startTime\": \"2018-02-07T16:24:07.6570597-08:00\",\r\n  \"status\": \"InProgress\",\r\n  \"name\": \"0efbadab-1c0c-4ab3-82ca-5898379b1448\"\r\n}",
      "ResponseHeaders": {
        "Content-Length": [
          "134"
        ],
        "Content-Type": [
          "application/json; charset=utf-8"
        ],
        "Expires": [
          "-1"
        ],
        "Pragma": [
          "no-cache"
        ],
        "x-ms-ratelimit-remaining-resource": [
          "Microsoft.Compute/GetOperation3Min;11983,Microsoft.Compute/GetOperation30Min;23944"
        ],
        "Strict-Transport-Security": [
          "max-age=31536000; includeSubDomains"
        ],
        "x-ms-served-by": [
          "9319c1a6-eea8-4888-b83d-7cb9d02ca507_131616413867145008"
        ],
        "x-ms-request-id": [
          "47482243-af5f-4c24-a90a-4e446b7a9ca0"
        ],
        "Cache-Control": [
          "no-cache"
        ],
        "Server": [
          "Microsoft-HTTPAPI/2.0",
          "Microsoft-HTTPAPI/2.0"
        ],
        "x-ms-ratelimit-remaining-subscription-reads": [
          "14992"
        ],
        "x-ms-correlation-request-id": [
          "9e434075-a9ae-4c51-8756-bf7ded676d27"
        ],
        "x-ms-routing-request-id": [
          "WESTUS2:20180208T002750Z:9e434075-a9ae-4c51-8756-bf7ded676d27"
        ],
        "Date": [
          "Thu, 08 Feb 2018 00:27:50 GMT"
        ]
      },
      "StatusCode": 200
    },
    {
      "RequestUri": "/subscriptions/b936ff46-de59-4b9d-806e-00df62b1bfad/providers/Microsoft.Compute/locations/EastUS2EUAP/operations/0efbadab-1c0c-4ab3-82ca-5898379b1448?api-version=2017-12-01",
      "EncodedRequestUri": "L3N1YnNjcmlwdGlvbnMvYjkzNmZmNDYtZGU1OS00YjlkLTgwNmUtMDBkZjYyYjFiZmFkL3Byb3ZpZGVycy9NaWNyb3NvZnQuQ29tcHV0ZS9sb2NhdGlvbnMvRWFzdFVTMkVVQVAvb3BlcmF0aW9ucy8wZWZiYWRhYi0xYzBjLTRhYjMtODJjYS01ODk4Mzc5YjE0NDg/YXBpLXZlcnNpb249MjAxNy0xMi0wMQ==",
      "RequestMethod": "GET",
      "RequestBody": "",
      "RequestHeaders": {
        "User-Agent": [
          "FxVersion/4.7.2117.0",
          "OSName/Windows_Server_2012_R2_Datacenter",
          "OSVersion/6.3.9600",
          "Microsoft.Azure.Management.Compute.ComputeManagementClient/1.0.1338.0"
        ]
      },
      "ResponseBody": "{\r\n  \"startTime\": \"2018-02-07T16:24:07.6570597-08:00\",\r\n  \"status\": \"InProgress\",\r\n  \"name\": \"0efbadab-1c0c-4ab3-82ca-5898379b1448\"\r\n}",
      "ResponseHeaders": {
        "Content-Length": [
          "134"
        ],
        "Content-Type": [
          "application/json; charset=utf-8"
        ],
        "Expires": [
          "-1"
        ],
        "Pragma": [
          "no-cache"
        ],
        "x-ms-ratelimit-remaining-resource": [
          "Microsoft.Compute/GetOperation3Min;11983,Microsoft.Compute/GetOperation30Min;23941"
        ],
        "Strict-Transport-Security": [
          "max-age=31536000; includeSubDomains"
        ],
        "x-ms-served-by": [
          "9319c1a6-eea8-4888-b83d-7cb9d02ca507_131616413867145008"
        ],
        "x-ms-request-id": [
          "26704e7e-3adf-4421-b210-03b82b3e8193"
        ],
        "Cache-Control": [
          "no-cache"
        ],
        "Server": [
          "Microsoft-HTTPAPI/2.0",
          "Microsoft-HTTPAPI/2.0"
        ],
        "x-ms-ratelimit-remaining-subscription-reads": [
          "14991"
        ],
        "x-ms-correlation-request-id": [
          "953a4d95-2d57-4a50-8d38-5deda943d25d"
        ],
        "x-ms-routing-request-id": [
          "WESTUS2:20180208T002821Z:953a4d95-2d57-4a50-8d38-5deda943d25d"
        ],
        "Date": [
          "Thu, 08 Feb 2018 00:28:20 GMT"
        ]
      },
      "StatusCode": 200
    },
    {
      "RequestUri": "/subscriptions/b936ff46-de59-4b9d-806e-00df62b1bfad/providers/Microsoft.Compute/locations/EastUS2EUAP/operations/0efbadab-1c0c-4ab3-82ca-5898379b1448?api-version=2017-12-01",
      "EncodedRequestUri": "L3N1YnNjcmlwdGlvbnMvYjkzNmZmNDYtZGU1OS00YjlkLTgwNmUtMDBkZjYyYjFiZmFkL3Byb3ZpZGVycy9NaWNyb3NvZnQuQ29tcHV0ZS9sb2NhdGlvbnMvRWFzdFVTMkVVQVAvb3BlcmF0aW9ucy8wZWZiYWRhYi0xYzBjLTRhYjMtODJjYS01ODk4Mzc5YjE0NDg/YXBpLXZlcnNpb249MjAxNy0xMi0wMQ==",
      "RequestMethod": "GET",
      "RequestBody": "",
      "RequestHeaders": {
        "User-Agent": [
          "FxVersion/4.7.2117.0",
          "OSName/Windows_Server_2012_R2_Datacenter",
          "OSVersion/6.3.9600",
          "Microsoft.Azure.Management.Compute.ComputeManagementClient/1.0.1338.0"
        ]
      },
      "ResponseBody": "{\r\n  \"startTime\": \"2018-02-07T16:24:07.6570597-08:00\",\r\n  \"status\": \"InProgress\",\r\n  \"name\": \"0efbadab-1c0c-4ab3-82ca-5898379b1448\"\r\n}",
      "ResponseHeaders": {
        "Content-Length": [
          "134"
        ],
        "Content-Type": [
          "application/json; charset=utf-8"
        ],
        "Expires": [
          "-1"
        ],
        "Pragma": [
          "no-cache"
        ],
        "x-ms-ratelimit-remaining-resource": [
          "Microsoft.Compute/GetOperation3Min;11983,Microsoft.Compute/GetOperation30Min;23938"
        ],
        "Strict-Transport-Security": [
          "max-age=31536000; includeSubDomains"
        ],
        "x-ms-served-by": [
          "9319c1a6-eea8-4888-b83d-7cb9d02ca507_131616413867145008"
        ],
        "x-ms-request-id": [
          "56b859e7-e648-4001-88da-24a51d9bb29d"
        ],
        "Cache-Control": [
          "no-cache"
        ],
        "Server": [
          "Microsoft-HTTPAPI/2.0",
          "Microsoft-HTTPAPI/2.0"
        ],
        "x-ms-ratelimit-remaining-subscription-reads": [
          "14990"
        ],
        "x-ms-correlation-request-id": [
          "97d14cf5-a375-4ae5-a12b-0ed47cc7396e"
        ],
        "x-ms-routing-request-id": [
          "WESTUS2:20180208T002855Z:97d14cf5-a375-4ae5-a12b-0ed47cc7396e"
        ],
        "Date": [
          "Thu, 08 Feb 2018 00:28:54 GMT"
        ]
      },
      "StatusCode": 200
    },
    {
      "RequestUri": "/subscriptions/b936ff46-de59-4b9d-806e-00df62b1bfad/providers/Microsoft.Compute/locations/EastUS2EUAP/operations/0efbadab-1c0c-4ab3-82ca-5898379b1448?api-version=2017-12-01",
      "EncodedRequestUri": "L3N1YnNjcmlwdGlvbnMvYjkzNmZmNDYtZGU1OS00YjlkLTgwNmUtMDBkZjYyYjFiZmFkL3Byb3ZpZGVycy9NaWNyb3NvZnQuQ29tcHV0ZS9sb2NhdGlvbnMvRWFzdFVTMkVVQVAvb3BlcmF0aW9ucy8wZWZiYWRhYi0xYzBjLTRhYjMtODJjYS01ODk4Mzc5YjE0NDg/YXBpLXZlcnNpb249MjAxNy0xMi0wMQ==",
      "RequestMethod": "GET",
      "RequestBody": "",
      "RequestHeaders": {
        "User-Agent": [
          "FxVersion/4.7.2117.0",
          "OSName/Windows_Server_2012_R2_Datacenter",
          "OSVersion/6.3.9600",
          "Microsoft.Azure.Management.Compute.ComputeManagementClient/1.0.1338.0"
        ]
      },
      "ResponseBody": "{\r\n  \"startTime\": \"2018-02-07T16:24:07.6570597-08:00\",\r\n  \"endTime\": \"2018-02-07T16:29:16.482629-08:00\",\r\n  \"status\": \"Succeeded\",\r\n  \"name\": \"0efbadab-1c0c-4ab3-82ca-5898379b1448\"\r\n}",
      "ResponseHeaders": {
        "Content-Length": [
          "183"
        ],
        "Content-Type": [
          "application/json; charset=utf-8"
        ],
        "Expires": [
          "-1"
        ],
        "Pragma": [
          "no-cache"
        ],
        "x-ms-ratelimit-remaining-resource": [
          "Microsoft.Compute/GetOperation3Min;11983,Microsoft.Compute/GetOperation30Min;23935"
        ],
        "Strict-Transport-Security": [
          "max-age=31536000; includeSubDomains"
        ],
        "x-ms-served-by": [
          "9319c1a6-eea8-4888-b83d-7cb9d02ca507_131616413867145008"
        ],
        "x-ms-request-id": [
          "eb77382e-55bf-484b-a7ce-c7f3f17b4d10"
        ],
        "Cache-Control": [
          "no-cache"
        ],
        "Server": [
          "Microsoft-HTTPAPI/2.0",
          "Microsoft-HTTPAPI/2.0"
        ],
        "x-ms-ratelimit-remaining-subscription-reads": [
          "14989"
        ],
        "x-ms-correlation-request-id": [
          "e8a6a224-01ff-4383-af2d-410e8d1069a7"
        ],
        "x-ms-routing-request-id": [
          "WESTUS2:20180208T002925Z:e8a6a224-01ff-4383-af2d-410e8d1069a7"
        ],
        "Date": [
          "Thu, 08 Feb 2018 00:29:24 GMT"
        ]
      },
      "StatusCode": 200
    },
    {
      "RequestUri": "/subscriptions/b936ff46-de59-4b9d-806e-00df62b1bfad/resourceGroups/crptestar6612/providers/Microsoft.Compute/virtualMachineScaleSets/vmss9229?api-version=2017-12-01",
      "EncodedRequestUri": "L3N1YnNjcmlwdGlvbnMvYjkzNmZmNDYtZGU1OS00YjlkLTgwNmUtMDBkZjYyYjFiZmFkL3Jlc291cmNlR3JvdXBzL2NycHRlc3RhcjY2MTIvcHJvdmlkZXJzL01pY3Jvc29mdC5Db21wdXRlL3ZpcnR1YWxNYWNoaW5lU2NhbGVTZXRzL3Ztc3M5MjI5P2FwaS12ZXJzaW9uPTIwMTctMTItMDE=",
      "RequestMethod": "GET",
      "RequestBody": "",
      "RequestHeaders": {
        "User-Agent": [
          "FxVersion/4.7.2117.0",
          "OSName/Windows_Server_2012_R2_Datacenter",
          "OSVersion/6.3.9600",
          "Microsoft.Azure.Management.Compute.ComputeManagementClient/1.0.1338.0"
        ]
      },
      "ResponseBody": "{\r\n  \"sku\": {\r\n    \"name\": \"Standard_A1_v2\",\r\n    \"tier\": \"Standard\",\r\n    \"capacity\": 2\r\n  },\r\n  \"properties\": {\r\n    \"singlePlacementGroup\": false,\r\n    \"upgradePolicy\": {\r\n      \"mode\": \"Automatic\",\r\n      \"automaticOSUpgrade\": false\r\n    },\r\n    \"virtualMachineProfile\": {\r\n      \"osProfile\": {\r\n        \"computerNamePrefix\": \"test\",\r\n        \"adminUsername\": \"Foo12\",\r\n        \"windowsConfiguration\": {\r\n          \"provisionVMAgent\": true,\r\n          \"enableAutomaticUpdates\": true\r\n        },\r\n        \"secrets\": []\r\n      },\r\n      \"storageProfile\": {\r\n        \"osDisk\": {\r\n          \"createOption\": \"FromImage\",\r\n          \"caching\": \"None\",\r\n          \"managedDisk\": {\r\n            \"storageAccountType\": \"Standard_LRS\"\r\n          }\r\n        },\r\n        \"imageReference\": {\r\n          \"publisher\": \"MicrosoftWindowsServer\",\r\n          \"offer\": \"WindowsServer\",\r\n          \"sku\": \"2012-R2-Datacenter\",\r\n          \"version\": \"4.127.20170406\"\r\n        },\r\n        \"dataDisks\": [\r\n          {\r\n            \"lun\": 1,\r\n            \"createOption\": \"Empty\",\r\n            \"caching\": \"None\",\r\n            \"managedDisk\": {\r\n              \"storageAccountType\": \"Standard_LRS\"\r\n            },\r\n            \"diskSizeGB\": 128\r\n          }\r\n        ]\r\n      },\r\n      \"networkProfile\": {\r\n        \"networkInterfaceConfigurations\": [\r\n          {\r\n            \"name\": \"vmsstestnetconfig1972\",\r\n            \"properties\": {\r\n              \"primary\": true,\r\n              \"enableAcceleratedNetworking\": false,\r\n              \"dnsSettings\": {\r\n                \"dnsServers\": []\r\n              },\r\n              \"enableIPForwarding\": false,\r\n              \"ipConfigurations\": [\r\n                {\r\n                  \"name\": \"vmsstestnetconfig4876\",\r\n                  \"properties\": {\r\n                    \"subnet\": {\r\n                      \"id\": \"/subscriptions/b936ff46-de59-4b9d-806e-00df62b1bfad/resourceGroups/crptestar6612/providers/Microsoft.Network/virtualNetworks/vn5628/subnets/sn837\"\r\n                    },\r\n                    \"privateIPAddressVersion\": \"IPv4\"\r\n                  }\r\n                }\r\n              ]\r\n            }\r\n          }\r\n        ]\r\n      }\r\n    },\r\n    \"provisioningState\": \"Succeeded\",\r\n    \"overprovision\": true,\r\n    \"uniqueId\": \"fdf9f21a-cbf7-44a2-8135-65662ec2769d\",\r\n    \"zoneBalance\": false,\r\n    \"platformFaultDomainCount\": 1\r\n  },\r\n  \"zones\": [\r\n    \"1\",\r\n    \"3\"\r\n  ],\r\n  \"type\": \"Microsoft.Compute/virtualMachineScaleSets\",\r\n  \"location\": \"EastUS2EUAP\",\r\n  \"tags\": {\r\n    \"RG\": \"rg\",\r\n    \"testTag\": \"1\"\r\n  },\r\n  \"id\": \"/subscriptions/b936ff46-de59-4b9d-806e-00df62b1bfad/resourceGroups/crptestar6612/providers/Microsoft.Compute/virtualMachineScaleSets/vmss9229\",\r\n  \"name\": \"vmss9229\"\r\n}",
      "ResponseHeaders": {
        "Content-Length": [
          "2298"
        ],
        "Content-Type": [
          "application/json; charset=utf-8"
        ],
        "Expires": [
          "-1"
        ],
        "Pragma": [
          "no-cache"
        ],
        "x-ms-ratelimit-remaining-resource": [
          "Microsoft.Compute/GetVMScaleSet3Min;198,Microsoft.Compute/GetVMScaleSet30Min;988"
        ],
        "Strict-Transport-Security": [
          "max-age=31536000; includeSubDomains"
        ],
        "x-ms-served-by": [
          "9319c1a6-eea8-4888-b83d-7cb9d02ca507_131616413867145008"
        ],
        "x-ms-request-id": [
          "c7830bff-c489-4bca-b809-87c5d35bc371"
        ],
        "Cache-Control": [
          "no-cache"
        ],
        "Server": [
          "Microsoft-HTTPAPI/2.0",
          "Microsoft-HTTPAPI/2.0"
        ],
        "x-ms-ratelimit-remaining-subscription-reads": [
          "14988"
        ],
        "x-ms-correlation-request-id": [
          "ca6669e8-0b5d-49ea-8f31-479699fec981"
        ],
        "x-ms-routing-request-id": [
          "WESTUS2:20180208T002925Z:ca6669e8-0b5d-49ea-8f31-479699fec981"
        ],
        "Date": [
          "Thu, 08 Feb 2018 00:29:25 GMT"
        ]
      },
      "StatusCode": 200
    },
    {
      "RequestUri": "/subscriptions/b936ff46-de59-4b9d-806e-00df62b1bfad/resourceGroups/crptestar6612/providers/Microsoft.Compute/virtualMachineScaleSets/vmss9229?api-version=2017-12-01",
      "EncodedRequestUri": "L3N1YnNjcmlwdGlvbnMvYjkzNmZmNDYtZGU1OS00YjlkLTgwNmUtMDBkZjYyYjFiZmFkL3Jlc291cmNlR3JvdXBzL2NycHRlc3RhcjY2MTIvcHJvdmlkZXJzL01pY3Jvc29mdC5Db21wdXRlL3ZpcnR1YWxNYWNoaW5lU2NhbGVTZXRzL3Ztc3M5MjI5P2FwaS12ZXJzaW9uPTIwMTctMTItMDE=",
      "RequestMethod": "GET",
      "RequestBody": "",
      "RequestHeaders": {
        "x-ms-client-request-id": [
          "7ad8f4d9-9446-483a-9925-f6302dbb22f1"
        ],
        "accept-language": [
          "en-US"
        ],
        "User-Agent": [
          "FxVersion/4.7.2117.0",
          "OSName/Windows_Server_2012_R2_Datacenter",
          "OSVersion/6.3.9600",
          "Microsoft.Azure.Management.Compute.ComputeManagementClient/1.0.1338.0"
        ]
      },
      "ResponseBody": "{\r\n  \"sku\": {\r\n    \"name\": \"Standard_A1_v2\",\r\n    \"tier\": \"Standard\",\r\n    \"capacity\": 2\r\n  },\r\n  \"properties\": {\r\n    \"singlePlacementGroup\": false,\r\n    \"upgradePolicy\": {\r\n      \"mode\": \"Automatic\",\r\n      \"automaticOSUpgrade\": false\r\n    },\r\n    \"virtualMachineProfile\": {\r\n      \"osProfile\": {\r\n        \"computerNamePrefix\": \"test\",\r\n        \"adminUsername\": \"Foo12\",\r\n        \"windowsConfiguration\": {\r\n          \"provisionVMAgent\": true,\r\n          \"enableAutomaticUpdates\": true\r\n        },\r\n        \"secrets\": []\r\n      },\r\n      \"storageProfile\": {\r\n        \"osDisk\": {\r\n          \"createOption\": \"FromImage\",\r\n          \"caching\": \"None\",\r\n          \"managedDisk\": {\r\n            \"storageAccountType\": \"Standard_LRS\"\r\n          }\r\n        },\r\n        \"imageReference\": {\r\n          \"publisher\": \"MicrosoftWindowsServer\",\r\n          \"offer\": \"WindowsServer\",\r\n          \"sku\": \"2012-R2-Datacenter\",\r\n          \"version\": \"4.127.20170406\"\r\n        },\r\n        \"dataDisks\": [\r\n          {\r\n            \"lun\": 1,\r\n            \"createOption\": \"Empty\",\r\n            \"caching\": \"None\",\r\n            \"managedDisk\": {\r\n              \"storageAccountType\": \"Standard_LRS\"\r\n            },\r\n            \"diskSizeGB\": 128\r\n          }\r\n        ]\r\n      },\r\n      \"networkProfile\": {\r\n        \"networkInterfaceConfigurations\": [\r\n          {\r\n            \"name\": \"vmsstestnetconfig1972\",\r\n            \"properties\": {\r\n              \"primary\": true,\r\n              \"enableAcceleratedNetworking\": false,\r\n              \"dnsSettings\": {\r\n                \"dnsServers\": []\r\n              },\r\n              \"enableIPForwarding\": false,\r\n              \"ipConfigurations\": [\r\n                {\r\n                  \"name\": \"vmsstestnetconfig4876\",\r\n                  \"properties\": {\r\n                    \"subnet\": {\r\n                      \"id\": \"/subscriptions/b936ff46-de59-4b9d-806e-00df62b1bfad/resourceGroups/crptestar6612/providers/Microsoft.Network/virtualNetworks/vn5628/subnets/sn837\"\r\n                    },\r\n                    \"privateIPAddressVersion\": \"IPv4\"\r\n                  }\r\n                }\r\n              ]\r\n            }\r\n          }\r\n        ]\r\n      }\r\n    },\r\n    \"provisioningState\": \"Succeeded\",\r\n    \"overprovision\": true,\r\n    \"uniqueId\": \"fdf9f21a-cbf7-44a2-8135-65662ec2769d\",\r\n    \"zoneBalance\": false,\r\n    \"platformFaultDomainCount\": 1\r\n  },\r\n  \"zones\": [\r\n    \"1\",\r\n    \"3\"\r\n  ],\r\n  \"type\": \"Microsoft.Compute/virtualMachineScaleSets\",\r\n  \"location\": \"EastUS2EUAP\",\r\n  \"tags\": {\r\n    \"RG\": \"rg\",\r\n    \"testTag\": \"1\"\r\n  },\r\n  \"id\": \"/subscriptions/b936ff46-de59-4b9d-806e-00df62b1bfad/resourceGroups/crptestar6612/providers/Microsoft.Compute/virtualMachineScaleSets/vmss9229\",\r\n  \"name\": \"vmss9229\"\r\n}",
      "ResponseHeaders": {
        "Content-Length": [
          "2298"
        ],
        "Content-Type": [
          "application/json; charset=utf-8"
        ],
        "Expires": [
          "-1"
        ],
        "Pragma": [
          "no-cache"
        ],
        "x-ms-ratelimit-remaining-resource": [
          "Microsoft.Compute/GetVMScaleSet3Min;197,Microsoft.Compute/GetVMScaleSet30Min;987"
        ],
        "Strict-Transport-Security": [
          "max-age=31536000; includeSubDomains"
        ],
        "x-ms-served-by": [
          "9319c1a6-eea8-4888-b83d-7cb9d02ca507_131616413867145008"
        ],
        "x-ms-request-id": [
          "2cd7c920-bdef-42f2-95b9-8fd9421cf02a"
        ],
        "Cache-Control": [
          "no-cache"
        ],
        "Server": [
          "Microsoft-HTTPAPI/2.0",
          "Microsoft-HTTPAPI/2.0"
        ],
        "x-ms-ratelimit-remaining-subscription-reads": [
          "14987"
        ],
        "x-ms-correlation-request-id": [
          "e4879282-4e07-4ecb-b7a5-aafac375d33a"
        ],
        "x-ms-routing-request-id": [
          "WESTUS2:20180208T002925Z:e4879282-4e07-4ecb-b7a5-aafac375d33a"
        ],
        "Date": [
          "Thu, 08 Feb 2018 00:29:25 GMT"
        ]
      },
      "StatusCode": 200
    },
    {
      "RequestUri": "/subscriptions/b936ff46-de59-4b9d-806e-00df62b1bfad/resourceGroups/crptestar6612/providers/Microsoft.Compute/virtualMachineScaleSets/vmss9229/instanceView?api-version=2017-12-01",
      "EncodedRequestUri": "L3N1YnNjcmlwdGlvbnMvYjkzNmZmNDYtZGU1OS00YjlkLTgwNmUtMDBkZjYyYjFiZmFkL3Jlc291cmNlR3JvdXBzL2NycHRlc3RhcjY2MTIvcHJvdmlkZXJzL01pY3Jvc29mdC5Db21wdXRlL3ZpcnR1YWxNYWNoaW5lU2NhbGVTZXRzL3Ztc3M5MjI5L2luc3RhbmNlVmlldz9hcGktdmVyc2lvbj0yMDE3LTEyLTAx",
      "RequestMethod": "GET",
      "RequestBody": "",
      "RequestHeaders": {
        "x-ms-client-request-id": [
          "bc3e62db-b0a1-429c-9d81-fefdfed3886a"
        ],
        "accept-language": [
          "en-US"
        ],
        "User-Agent": [
          "FxVersion/4.7.2117.0",
          "OSName/Windows_Server_2012_R2_Datacenter",
          "OSVersion/6.3.9600",
          "Microsoft.Azure.Management.Compute.ComputeManagementClient/1.0.1338.0"
        ]
      },
      "ResponseBody": "{\r\n  \"virtualMachine\": {\r\n    \"statusesSummary\": [\r\n      {\r\n        \"code\": \"ProvisioningState/succeeded\",\r\n        \"count\": 2\r\n      }\r\n    ]\r\n  },\r\n  \"statuses\": [\r\n    {\r\n      \"code\": \"ProvisioningState/succeeded\",\r\n      \"level\": \"Info\",\r\n      \"displayStatus\": \"Provisioning succeeded\",\r\n      \"time\": \"2018-02-07T16:29:16.4357504-08:00\"\r\n    }\r\n  ]\r\n}",
      "ResponseHeaders": {
        "Content-Length": [
          "359"
        ],
        "Content-Type": [
          "application/json; charset=utf-8"
        ],
        "Expires": [
          "-1"
        ],
        "Pragma": [
          "no-cache"
        ],
        "x-ms-ratelimit-remaining-resource": [
          "Microsoft.Compute/HighCostGetVMScaleSet3Min;199,Microsoft.Compute/HighCostGetVMScaleSet30Min;999"
        ],
        "Strict-Transport-Security": [
          "max-age=31536000; includeSubDomains"
        ],
        "x-ms-served-by": [
          "9319c1a6-eea8-4888-b83d-7cb9d02ca507_131616413867145008"
        ],
        "x-ms-request-id": [
          "74a7d9ef-2d96-4106-bb15-c514d5791e35"
        ],
        "Cache-Control": [
          "no-cache"
        ],
        "Server": [
          "Microsoft-HTTPAPI/2.0",
          "Microsoft-HTTPAPI/2.0"
        ],
        "x-ms-ratelimit-remaining-subscription-reads": [
          "14986"
        ],
        "x-ms-correlation-request-id": [
          "0ea5e55f-509c-4785-9062-33d70ee2569a"
        ],
        "x-ms-routing-request-id": [
          "WESTUS2:20180208T002925Z:0ea5e55f-509c-4785-9062-33d70ee2569a"
        ],
        "Date": [
          "Thu, 08 Feb 2018 00:29:25 GMT"
        ]
      },
      "StatusCode": 200
    },
    {
      "RequestUri": "/subscriptions/b936ff46-de59-4b9d-806e-00df62b1bfad/resourceGroups/crptestar6612/providers/Microsoft.Compute/virtualMachineScaleSets?api-version=2017-12-01",
      "EncodedRequestUri": "L3N1YnNjcmlwdGlvbnMvYjkzNmZmNDYtZGU1OS00YjlkLTgwNmUtMDBkZjYyYjFiZmFkL3Jlc291cmNlR3JvdXBzL2NycHRlc3RhcjY2MTIvcHJvdmlkZXJzL01pY3Jvc29mdC5Db21wdXRlL3ZpcnR1YWxNYWNoaW5lU2NhbGVTZXRzP2FwaS12ZXJzaW9uPTIwMTctMTItMDE=",
      "RequestMethod": "GET",
      "RequestBody": "",
      "RequestHeaders": {
        "x-ms-client-request-id": [
          "e99ebaae-b94a-4d85-b904-7f73416d1aea"
        ],
        "accept-language": [
          "en-US"
        ],
        "User-Agent": [
          "FxVersion/4.7.2117.0",
          "OSName/Windows_Server_2012_R2_Datacenter",
          "OSVersion/6.3.9600",
          "Microsoft.Azure.Management.Compute.ComputeManagementClient/1.0.1338.0"
        ]
      },
      "ResponseBody": "{\r\n  \"value\": [\r\n    {\r\n      \"sku\": {\r\n        \"name\": \"Standard_A1_v2\",\r\n        \"tier\": \"Standard\",\r\n        \"capacity\": 2\r\n      },\r\n      \"properties\": {\r\n        \"singlePlacementGroup\": false,\r\n        \"upgradePolicy\": {\r\n          \"mode\": \"Automatic\",\r\n          \"automaticOSUpgrade\": false\r\n        },\r\n        \"virtualMachineProfile\": {\r\n          \"osProfile\": {\r\n            \"computerNamePrefix\": \"test\",\r\n            \"adminUsername\": \"Foo12\",\r\n            \"windowsConfiguration\": {\r\n              \"provisionVMAgent\": true,\r\n              \"enableAutomaticUpdates\": true\r\n            },\r\n            \"secrets\": []\r\n          },\r\n          \"storageProfile\": {\r\n            \"osDisk\": {\r\n              \"createOption\": \"FromImage\",\r\n              \"caching\": \"None\",\r\n              \"managedDisk\": {\r\n                \"storageAccountType\": \"Standard_LRS\"\r\n              }\r\n            },\r\n            \"imageReference\": {\r\n              \"publisher\": \"MicrosoftWindowsServer\",\r\n              \"offer\": \"WindowsServer\",\r\n              \"sku\": \"2012-R2-Datacenter\",\r\n              \"version\": \"4.127.20170406\"\r\n            },\r\n            \"dataDisks\": [\r\n              {\r\n                \"lun\": 1,\r\n                \"createOption\": \"Empty\",\r\n                \"caching\": \"None\",\r\n                \"managedDisk\": {\r\n                  \"storageAccountType\": \"Standard_LRS\"\r\n                },\r\n                \"diskSizeGB\": 128\r\n              }\r\n            ]\r\n          },\r\n          \"networkProfile\": {\r\n            \"networkInterfaceConfigurations\": [\r\n              {\r\n                \"name\": \"vmsstestnetconfig1972\",\r\n                \"properties\": {\r\n                  \"primary\": true,\r\n                  \"enableAcceleratedNetworking\": false,\r\n                  \"dnsSettings\": {\r\n                    \"dnsServers\": []\r\n                  },\r\n                  \"enableIPForwarding\": false,\r\n                  \"ipConfigurations\": [\r\n                    {\r\n                      \"name\": \"vmsstestnetconfig4876\",\r\n                      \"properties\": {\r\n                        \"subnet\": {\r\n                          \"id\": \"/subscriptions/b936ff46-de59-4b9d-806e-00df62b1bfad/resourceGroups/crptestar6612/providers/Microsoft.Network/virtualNetworks/vn5628/subnets/sn837\"\r\n                        },\r\n                        \"privateIPAddressVersion\": \"IPv4\"\r\n                      }\r\n                    }\r\n                  ]\r\n                }\r\n              }\r\n            ]\r\n          }\r\n        },\r\n        \"provisioningState\": \"Succeeded\",\r\n        \"overprovision\": true,\r\n        \"uniqueId\": \"fdf9f21a-cbf7-44a2-8135-65662ec2769d\",\r\n        \"zoneBalance\": false,\r\n        \"platformFaultDomainCount\": 1\r\n      },\r\n      \"zones\": [\r\n        \"1\",\r\n        \"3\"\r\n      ],\r\n      \"type\": \"Microsoft.Compute/virtualMachineScaleSets\",\r\n      \"location\": \"EastUS2EUAP\",\r\n      \"tags\": {\r\n        \"RG\": \"rg\",\r\n        \"testTag\": \"1\"\r\n      },\r\n      \"id\": \"/subscriptions/b936ff46-de59-4b9d-806e-00df62b1bfad/resourceGroups/crptestar6612/providers/Microsoft.Compute/virtualMachineScaleSets/vmss9229\",\r\n      \"name\": \"vmss9229\"\r\n    }\r\n  ]\r\n}",
      "ResponseHeaders": {
        "Content-Length": [
          "2599"
        ],
        "Content-Type": [
          "application/json; charset=utf-8"
        ],
        "Expires": [
          "-1"
        ],
        "Pragma": [
          "no-cache"
        ],
        "x-ms-ratelimit-remaining-resource": [
          "Microsoft.Compute/HighCostGetVMScaleSet3Min;198,Microsoft.Compute/HighCostGetVMScaleSet30Min;998"
        ],
        "Strict-Transport-Security": [
          "max-age=31536000; includeSubDomains"
        ],
        "x-ms-served-by": [
          "9319c1a6-eea8-4888-b83d-7cb9d02ca507_131616413867145008"
        ],
        "x-ms-request-id": [
          "2b2ffab1-c817-46cb-ba87-3f96cb020e44"
        ],
        "Cache-Control": [
          "no-cache"
        ],
        "Server": [
          "Microsoft-HTTPAPI/2.0",
          "Microsoft-HTTPAPI/2.0"
        ],
        "x-ms-ratelimit-remaining-subscription-reads": [
          "14985"
        ],
        "x-ms-correlation-request-id": [
          "0ebcef3b-d077-4b05-b91d-55f4c88208d4"
        ],
        "x-ms-routing-request-id": [
          "WESTUS2:20180208T002926Z:0ebcef3b-d077-4b05-b91d-55f4c88208d4"
        ],
        "Date": [
          "Thu, 08 Feb 2018 00:29:25 GMT"
        ]
      },
      "StatusCode": 200
    },
    {
      "RequestUri": "/subscriptions/b936ff46-de59-4b9d-806e-00df62b1bfad/resourceGroups/crptestar6612/providers/Microsoft.Compute/virtualMachineScaleSets/vmss9229/skus?api-version=2017-12-01",
      "EncodedRequestUri": "L3N1YnNjcmlwdGlvbnMvYjkzNmZmNDYtZGU1OS00YjlkLTgwNmUtMDBkZjYyYjFiZmFkL3Jlc291cmNlR3JvdXBzL2NycHRlc3RhcjY2MTIvcHJvdmlkZXJzL01pY3Jvc29mdC5Db21wdXRlL3ZpcnR1YWxNYWNoaW5lU2NhbGVTZXRzL3Ztc3M5MjI5L3NrdXM/YXBpLXZlcnNpb249MjAxNy0xMi0wMQ==",
      "RequestMethod": "GET",
      "RequestBody": "",
      "RequestHeaders": {
        "x-ms-client-request-id": [
          "22208817-cbcd-44fb-8cff-86d4f7846cda"
        ],
        "accept-language": [
          "en-US"
        ],
        "User-Agent": [
          "FxVersion/4.7.2117.0",
          "OSName/Windows_Server_2012_R2_Datacenter",
          "OSVersion/6.3.9600",
          "Microsoft.Azure.Management.Compute.ComputeManagementClient/1.0.1338.0"
        ]
      },
      "ResponseBody": "{\r\n  \"value\": [\r\n    {\r\n      \"resourceType\": \"Microsoft.Compute/virtualMachineScaleSets\",\r\n      \"sku\": {\r\n        \"name\": \"Standard_B1ms\",\r\n        \"tier\": \"Standard\"\r\n      },\r\n      \"capacity\": {\r\n        \"minimum\": 0,\r\n        \"maximum\": 1000,\r\n        \"defaultCapacity\": 1,\r\n        \"scaleType\": \"Automatic\"\r\n      }\r\n    },\r\n    {\r\n      \"resourceType\": \"Microsoft.Compute/virtualMachineScaleSets\",\r\n      \"sku\": {\r\n        \"name\": \"Standard_B1s\",\r\n        \"tier\": \"Standard\"\r\n      },\r\n      \"capacity\": {\r\n        \"minimum\": 0,\r\n        \"maximum\": 1000,\r\n        \"defaultCapacity\": 1,\r\n        \"scaleType\": \"Automatic\"\r\n      }\r\n    },\r\n    {\r\n      \"resourceType\": \"Microsoft.Compute/virtualMachineScaleSets\",\r\n      \"sku\": {\r\n        \"name\": \"Standard_B2ms\",\r\n        \"tier\": \"Standard\"\r\n      },\r\n      \"capacity\": {\r\n        \"minimum\": 0,\r\n        \"maximum\": 1000,\r\n        \"defaultCapacity\": 1,\r\n        \"scaleType\": \"Automatic\"\r\n      }\r\n    },\r\n    {\r\n      \"resourceType\": \"Microsoft.Compute/virtualMachineScaleSets\",\r\n      \"sku\": {\r\n        \"name\": \"Standard_B2s\",\r\n        \"tier\": \"Standard\"\r\n      },\r\n      \"capacity\": {\r\n        \"minimum\": 0,\r\n        \"maximum\": 1000,\r\n        \"defaultCapacity\": 1,\r\n        \"scaleType\": \"Automatic\"\r\n      }\r\n    },\r\n    {\r\n      \"resourceType\": \"Microsoft.Compute/virtualMachineScaleSets\",\r\n      \"sku\": {\r\n        \"name\": \"Standard_B4ms\",\r\n        \"tier\": \"Standard\"\r\n      },\r\n      \"capacity\": {\r\n        \"minimum\": 0,\r\n        \"maximum\": 1000,\r\n        \"defaultCapacity\": 1,\r\n        \"scaleType\": \"Automatic\"\r\n      }\r\n    },\r\n    {\r\n      \"resourceType\": \"Microsoft.Compute/virtualMachineScaleSets\",\r\n      \"sku\": {\r\n        \"name\": \"Standard_B8ms\",\r\n        \"tier\": \"Standard\"\r\n      },\r\n      \"capacity\": {\r\n        \"minimum\": 0,\r\n        \"maximum\": 1000,\r\n        \"defaultCapacity\": 1,\r\n        \"scaleType\": \"Automatic\"\r\n      }\r\n    },\r\n    {\r\n      \"resourceType\": \"Microsoft.Compute/virtualMachineScaleSets\",\r\n      \"sku\": {\r\n        \"name\": \"Standard_A0\",\r\n        \"tier\": \"Standard\"\r\n      },\r\n      \"capacity\": {\r\n        \"minimum\": 0,\r\n        \"maximum\": 1000,\r\n        \"defaultCapacity\": 1,\r\n        \"scaleType\": \"Automatic\"\r\n      }\r\n    },\r\n    {\r\n      \"resourceType\": \"Microsoft.Compute/virtualMachineScaleSets\",\r\n      \"sku\": {\r\n        \"name\": \"Standard_A1\",\r\n        \"tier\": \"Standard\"\r\n      },\r\n      \"capacity\": {\r\n        \"minimum\": 0,\r\n        \"maximum\": 1000,\r\n        \"defaultCapacity\": 1,\r\n        \"scaleType\": \"Automatic\"\r\n      }\r\n    },\r\n    {\r\n      \"resourceType\": \"Microsoft.Compute/virtualMachineScaleSets\",\r\n      \"sku\": {\r\n        \"name\": \"Standard_A2\",\r\n        \"tier\": \"Standard\"\r\n      },\r\n      \"capacity\": {\r\n        \"minimum\": 0,\r\n        \"maximum\": 1000,\r\n        \"defaultCapacity\": 1,\r\n        \"scaleType\": \"Automatic\"\r\n      }\r\n    },\r\n    {\r\n      \"resourceType\": \"Microsoft.Compute/virtualMachineScaleSets\",\r\n      \"sku\": {\r\n        \"name\": \"Standard_A3\",\r\n        \"tier\": \"Standard\"\r\n      },\r\n      \"capacity\": {\r\n        \"minimum\": 0,\r\n        \"maximum\": 1000,\r\n        \"defaultCapacity\": 1,\r\n        \"scaleType\": \"Automatic\"\r\n      }\r\n    },\r\n    {\r\n      \"resourceType\": \"Microsoft.Compute/virtualMachineScaleSets\",\r\n      \"sku\": {\r\n        \"name\": \"Standard_A5\",\r\n        \"tier\": \"Standard\"\r\n      },\r\n      \"capacity\": {\r\n        \"minimum\": 0,\r\n        \"maximum\": 1000,\r\n        \"defaultCapacity\": 1,\r\n        \"scaleType\": \"Automatic\"\r\n      }\r\n    },\r\n    {\r\n      \"resourceType\": \"Microsoft.Compute/virtualMachineScaleSets\",\r\n      \"sku\": {\r\n        \"name\": \"Standard_A4\",\r\n        \"tier\": \"Standard\"\r\n      },\r\n      \"capacity\": {\r\n        \"minimum\": 0,\r\n        \"maximum\": 1000,\r\n        \"defaultCapacity\": 1,\r\n        \"scaleType\": \"Automatic\"\r\n      }\r\n    },\r\n    {\r\n      \"resourceType\": \"Microsoft.Compute/virtualMachineScaleSets\",\r\n      \"sku\": {\r\n        \"name\": \"Standard_A6\",\r\n        \"tier\": \"Standard\"\r\n      },\r\n      \"capacity\": {\r\n        \"minimum\": 0,\r\n        \"maximum\": 1000,\r\n        \"defaultCapacity\": 1,\r\n        \"scaleType\": \"Automatic\"\r\n      }\r\n    },\r\n    {\r\n      \"resourceType\": \"Microsoft.Compute/virtualMachineScaleSets\",\r\n      \"sku\": {\r\n        \"name\": \"Standard_A7\",\r\n        \"tier\": \"Standard\"\r\n      },\r\n      \"capacity\": {\r\n        \"minimum\": 0,\r\n        \"maximum\": 1000,\r\n        \"defaultCapacity\": 1,\r\n        \"scaleType\": \"Automatic\"\r\n      }\r\n    },\r\n    {\r\n      \"resourceType\": \"Microsoft.Compute/virtualMachineScaleSets\",\r\n      \"sku\": {\r\n        \"name\": \"Basic_A0\",\r\n        \"tier\": \"Basic\"\r\n      },\r\n      \"capacity\": {\r\n        \"minimum\": 0,\r\n        \"maximum\": 1000,\r\n        \"defaultCapacity\": 1,\r\n        \"scaleType\": \"Automatic\"\r\n      }\r\n    },\r\n    {\r\n      \"resourceType\": \"Microsoft.Compute/virtualMachineScaleSets\",\r\n      \"sku\": {\r\n        \"name\": \"Basic_A1\",\r\n        \"tier\": \"Basic\"\r\n      },\r\n      \"capacity\": {\r\n        \"minimum\": 0,\r\n        \"maximum\": 1000,\r\n        \"defaultCapacity\": 1,\r\n        \"scaleType\": \"Automatic\"\r\n      }\r\n    },\r\n    {\r\n      \"resourceType\": \"Microsoft.Compute/virtualMachineScaleSets\",\r\n      \"sku\": {\r\n        \"name\": \"Basic_A2\",\r\n        \"tier\": \"Basic\"\r\n      },\r\n      \"capacity\": {\r\n        \"minimum\": 0,\r\n        \"maximum\": 1000,\r\n        \"defaultCapacity\": 1,\r\n        \"scaleType\": \"Automatic\"\r\n      }\r\n    },\r\n    {\r\n      \"resourceType\": \"Microsoft.Compute/virtualMachineScaleSets\",\r\n      \"sku\": {\r\n        \"name\": \"Basic_A3\",\r\n        \"tier\": \"Basic\"\r\n      },\r\n      \"capacity\": {\r\n        \"minimum\": 0,\r\n        \"maximum\": 1000,\r\n        \"defaultCapacity\": 1,\r\n        \"scaleType\": \"Automatic\"\r\n      }\r\n    },\r\n    {\r\n      \"resourceType\": \"Microsoft.Compute/virtualMachineScaleSets\",\r\n      \"sku\": {\r\n        \"name\": \"Basic_A4\",\r\n        \"tier\": \"Basic\"\r\n      },\r\n      \"capacity\": {\r\n        \"minimum\": 0,\r\n        \"maximum\": 1000,\r\n        \"defaultCapacity\": 1,\r\n        \"scaleType\": \"Automatic\"\r\n      }\r\n    },\r\n    {\r\n      \"resourceType\": \"Microsoft.Compute/virtualMachineScaleSets\",\r\n      \"sku\": {\r\n        \"name\": \"Standard_D1_v2\",\r\n        \"tier\": \"Standard\"\r\n      },\r\n      \"capacity\": {\r\n        \"minimum\": 0,\r\n        \"maximum\": 1000,\r\n        \"defaultCapacity\": 1,\r\n        \"scaleType\": \"Automatic\"\r\n      }\r\n    },\r\n    {\r\n      \"resourceType\": \"Microsoft.Compute/virtualMachineScaleSets\",\r\n      \"sku\": {\r\n        \"name\": \"Standard_D2_v2\",\r\n        \"tier\": \"Standard\"\r\n      },\r\n      \"capacity\": {\r\n        \"minimum\": 0,\r\n        \"maximum\": 1000,\r\n        \"defaultCapacity\": 1,\r\n        \"scaleType\": \"Automatic\"\r\n      }\r\n    },\r\n    {\r\n      \"resourceType\": \"Microsoft.Compute/virtualMachineScaleSets\",\r\n      \"sku\": {\r\n        \"name\": \"Standard_D3_v2\",\r\n        \"tier\": \"Standard\"\r\n      },\r\n      \"capacity\": {\r\n        \"minimum\": 0,\r\n        \"maximum\": 1000,\r\n        \"defaultCapacity\": 1,\r\n        \"scaleType\": \"Automatic\"\r\n      }\r\n    },\r\n    {\r\n      \"resourceType\": \"Microsoft.Compute/virtualMachineScaleSets\",\r\n      \"sku\": {\r\n        \"name\": \"Standard_D4_v2\",\r\n        \"tier\": \"Standard\"\r\n      },\r\n      \"capacity\": {\r\n        \"minimum\": 0,\r\n        \"maximum\": 1000,\r\n        \"defaultCapacity\": 1,\r\n        \"scaleType\": \"Automatic\"\r\n      }\r\n    },\r\n    {\r\n      \"resourceType\": \"Microsoft.Compute/virtualMachineScaleSets\",\r\n      \"sku\": {\r\n        \"name\": \"Standard_D5_v2\",\r\n        \"tier\": \"Standard\"\r\n      },\r\n      \"capacity\": {\r\n        \"minimum\": 0,\r\n        \"maximum\": 1000,\r\n        \"defaultCapacity\": 1,\r\n        \"scaleType\": \"Automatic\"\r\n      }\r\n    },\r\n    {\r\n      \"resourceType\": \"Microsoft.Compute/virtualMachineScaleSets\",\r\n      \"sku\": {\r\n        \"name\": \"Standard_D11_v2\",\r\n        \"tier\": \"Standard\"\r\n      },\r\n      \"capacity\": {\r\n        \"minimum\": 0,\r\n        \"maximum\": 1000,\r\n        \"defaultCapacity\": 1,\r\n        \"scaleType\": \"Automatic\"\r\n      }\r\n    },\r\n    {\r\n      \"resourceType\": \"Microsoft.Compute/virtualMachineScaleSets\",\r\n      \"sku\": {\r\n        \"name\": \"Standard_D12_v2\",\r\n        \"tier\": \"Standard\"\r\n      },\r\n      \"capacity\": {\r\n        \"minimum\": 0,\r\n        \"maximum\": 1000,\r\n        \"defaultCapacity\": 1,\r\n        \"scaleType\": \"Automatic\"\r\n      }\r\n    },\r\n    {\r\n      \"resourceType\": \"Microsoft.Compute/virtualMachineScaleSets\",\r\n      \"sku\": {\r\n        \"name\": \"Standard_D13_v2\",\r\n        \"tier\": \"Standard\"\r\n      },\r\n      \"capacity\": {\r\n        \"minimum\": 0,\r\n        \"maximum\": 1000,\r\n        \"defaultCapacity\": 1,\r\n        \"scaleType\": \"Automatic\"\r\n      }\r\n    },\r\n    {\r\n      \"resourceType\": \"Microsoft.Compute/virtualMachineScaleSets\",\r\n      \"sku\": {\r\n        \"name\": \"Standard_D14_v2\",\r\n        \"tier\": \"Standard\"\r\n      },\r\n      \"capacity\": {\r\n        \"minimum\": 0,\r\n        \"maximum\": 1000,\r\n        \"defaultCapacity\": 1,\r\n        \"scaleType\": \"Automatic\"\r\n      }\r\n    },\r\n    {\r\n      \"resourceType\": \"Microsoft.Compute/virtualMachineScaleSets\",\r\n      \"sku\": {\r\n        \"name\": \"Standard_D15_v2\",\r\n        \"tier\": \"Standard\"\r\n      },\r\n      \"capacity\": {\r\n        \"minimum\": 0,\r\n        \"maximum\": 1000,\r\n        \"defaultCapacity\": 1,\r\n        \"scaleType\": \"Automatic\"\r\n      }\r\n    },\r\n    {\r\n      \"resourceType\": \"Microsoft.Compute/virtualMachineScaleSets\",\r\n      \"sku\": {\r\n        \"name\": \"Standard_D2_v2_Promo\",\r\n        \"tier\": \"Standard\"\r\n      },\r\n      \"capacity\": {\r\n        \"minimum\": 0,\r\n        \"maximum\": 1000,\r\n        \"defaultCapacity\": 1,\r\n        \"scaleType\": \"Automatic\"\r\n      }\r\n    },\r\n    {\r\n      \"resourceType\": \"Microsoft.Compute/virtualMachineScaleSets\",\r\n      \"sku\": {\r\n        \"name\": \"Standard_D3_v2_Promo\",\r\n        \"tier\": \"Standard\"\r\n      },\r\n      \"capacity\": {\r\n        \"minimum\": 0,\r\n        \"maximum\": 1000,\r\n        \"defaultCapacity\": 1,\r\n        \"scaleType\": \"Automatic\"\r\n      }\r\n    },\r\n    {\r\n      \"resourceType\": \"Microsoft.Compute/virtualMachineScaleSets\",\r\n      \"sku\": {\r\n        \"name\": \"Standard_D4_v2_Promo\",\r\n        \"tier\": \"Standard\"\r\n      },\r\n      \"capacity\": {\r\n        \"minimum\": 0,\r\n        \"maximum\": 1000,\r\n        \"defaultCapacity\": 1,\r\n        \"scaleType\": \"Automatic\"\r\n      }\r\n    },\r\n    {\r\n      \"resourceType\": \"Microsoft.Compute/virtualMachineScaleSets\",\r\n      \"sku\": {\r\n        \"name\": \"Standard_D5_v2_Promo\",\r\n        \"tier\": \"Standard\"\r\n      },\r\n      \"capacity\": {\r\n        \"minimum\": 0,\r\n        \"maximum\": 1000,\r\n        \"defaultCapacity\": 1,\r\n        \"scaleType\": \"Automatic\"\r\n      }\r\n    },\r\n    {\r\n      \"resourceType\": \"Microsoft.Compute/virtualMachineScaleSets\",\r\n      \"sku\": {\r\n        \"name\": \"Standard_D11_v2_Promo\",\r\n        \"tier\": \"Standard\"\r\n      },\r\n      \"capacity\": {\r\n        \"minimum\": 0,\r\n        \"maximum\": 1000,\r\n        \"defaultCapacity\": 1,\r\n        \"scaleType\": \"Automatic\"\r\n      }\r\n    },\r\n    {\r\n      \"resourceType\": \"Microsoft.Compute/virtualMachineScaleSets\",\r\n      \"sku\": {\r\n        \"name\": \"Standard_D12_v2_Promo\",\r\n        \"tier\": \"Standard\"\r\n      },\r\n      \"capacity\": {\r\n        \"minimum\": 0,\r\n        \"maximum\": 1000,\r\n        \"defaultCapacity\": 1,\r\n        \"scaleType\": \"Automatic\"\r\n      }\r\n    },\r\n    {\r\n      \"resourceType\": \"Microsoft.Compute/virtualMachineScaleSets\",\r\n      \"sku\": {\r\n        \"name\": \"Standard_D13_v2_Promo\",\r\n        \"tier\": \"Standard\"\r\n      },\r\n      \"capacity\": {\r\n        \"minimum\": 0,\r\n        \"maximum\": 1000,\r\n        \"defaultCapacity\": 1,\r\n        \"scaleType\": \"Automatic\"\r\n      }\r\n    },\r\n    {\r\n      \"resourceType\": \"Microsoft.Compute/virtualMachineScaleSets\",\r\n      \"sku\": {\r\n        \"name\": \"Standard_D14_v2_Promo\",\r\n        \"tier\": \"Standard\"\r\n      },\r\n      \"capacity\": {\r\n        \"minimum\": 0,\r\n        \"maximum\": 1000,\r\n        \"defaultCapacity\": 1,\r\n        \"scaleType\": \"Automatic\"\r\n      }\r\n    },\r\n    {\r\n      \"resourceType\": \"Microsoft.Compute/virtualMachineScaleSets\",\r\n      \"sku\": {\r\n        \"name\": \"Standard_F1\",\r\n        \"tier\": \"Standard\"\r\n      },\r\n      \"capacity\": {\r\n        \"minimum\": 0,\r\n        \"maximum\": 1000,\r\n        \"defaultCapacity\": 1,\r\n        \"scaleType\": \"Automatic\"\r\n      }\r\n    },\r\n    {\r\n      \"resourceType\": \"Microsoft.Compute/virtualMachineScaleSets\",\r\n      \"sku\": {\r\n        \"name\": \"Standard_F2\",\r\n        \"tier\": \"Standard\"\r\n      },\r\n      \"capacity\": {\r\n        \"minimum\": 0,\r\n        \"maximum\": 1000,\r\n        \"defaultCapacity\": 1,\r\n        \"scaleType\": \"Automatic\"\r\n      }\r\n    },\r\n    {\r\n      \"resourceType\": \"Microsoft.Compute/virtualMachineScaleSets\",\r\n      \"sku\": {\r\n        \"name\": \"Standard_F4\",\r\n        \"tier\": \"Standard\"\r\n      },\r\n      \"capacity\": {\r\n        \"minimum\": 0,\r\n        \"maximum\": 1000,\r\n        \"defaultCapacity\": 1,\r\n        \"scaleType\": \"Automatic\"\r\n      }\r\n    },\r\n    {\r\n      \"resourceType\": \"Microsoft.Compute/virtualMachineScaleSets\",\r\n      \"sku\": {\r\n        \"name\": \"Standard_F8\",\r\n        \"tier\": \"Standard\"\r\n      },\r\n      \"capacity\": {\r\n        \"minimum\": 0,\r\n        \"maximum\": 1000,\r\n        \"defaultCapacity\": 1,\r\n        \"scaleType\": \"Automatic\"\r\n      }\r\n    },\r\n    {\r\n      \"resourceType\": \"Microsoft.Compute/virtualMachineScaleSets\",\r\n      \"sku\": {\r\n        \"name\": \"Standard_F16\",\r\n        \"tier\": \"Standard\"\r\n      },\r\n      \"capacity\": {\r\n        \"minimum\": 0,\r\n        \"maximum\": 1000,\r\n        \"defaultCapacity\": 1,\r\n        \"scaleType\": \"Automatic\"\r\n      }\r\n    },\r\n    {\r\n      \"resourceType\": \"Microsoft.Compute/virtualMachineScaleSets\",\r\n      \"sku\": {\r\n        \"name\": \"Standard_DS1_v2\",\r\n        \"tier\": \"Standard\"\r\n      },\r\n      \"capacity\": {\r\n        \"minimum\": 0,\r\n        \"maximum\": 1000,\r\n        \"defaultCapacity\": 1,\r\n        \"scaleType\": \"Automatic\"\r\n      }\r\n    },\r\n    {\r\n      \"resourceType\": \"Microsoft.Compute/virtualMachineScaleSets\",\r\n      \"sku\": {\r\n        \"name\": \"Standard_DS2_v2\",\r\n        \"tier\": \"Standard\"\r\n      },\r\n      \"capacity\": {\r\n        \"minimum\": 0,\r\n        \"maximum\": 1000,\r\n        \"defaultCapacity\": 1,\r\n        \"scaleType\": \"Automatic\"\r\n      }\r\n    },\r\n    {\r\n      \"resourceType\": \"Microsoft.Compute/virtualMachineScaleSets\",\r\n      \"sku\": {\r\n        \"name\": \"Standard_DS3_v2\",\r\n        \"tier\": \"Standard\"\r\n      },\r\n      \"capacity\": {\r\n        \"minimum\": 0,\r\n        \"maximum\": 1000,\r\n        \"defaultCapacity\": 1,\r\n        \"scaleType\": \"Automatic\"\r\n      }\r\n    },\r\n    {\r\n      \"resourceType\": \"Microsoft.Compute/virtualMachineScaleSets\",\r\n      \"sku\": {\r\n        \"name\": \"Standard_DS4_v2\",\r\n        \"tier\": \"Standard\"\r\n      },\r\n      \"capacity\": {\r\n        \"minimum\": 0,\r\n        \"maximum\": 1000,\r\n        \"defaultCapacity\": 1,\r\n        \"scaleType\": \"Automatic\"\r\n      }\r\n    },\r\n    {\r\n      \"resourceType\": \"Microsoft.Compute/virtualMachineScaleSets\",\r\n      \"sku\": {\r\n        \"name\": \"Standard_DS5_v2\",\r\n        \"tier\": \"Standard\"\r\n      },\r\n      \"capacity\": {\r\n        \"minimum\": 0,\r\n        \"maximum\": 1000,\r\n        \"defaultCapacity\": 1,\r\n        \"scaleType\": \"Automatic\"\r\n      }\r\n    },\r\n    {\r\n      \"resourceType\": \"Microsoft.Compute/virtualMachineScaleSets\",\r\n      \"sku\": {\r\n        \"name\": \"Standard_DS11_v2\",\r\n        \"tier\": \"Standard\"\r\n      },\r\n      \"capacity\": {\r\n        \"minimum\": 0,\r\n        \"maximum\": 1000,\r\n        \"defaultCapacity\": 1,\r\n        \"scaleType\": \"Automatic\"\r\n      }\r\n    },\r\n    {\r\n      \"resourceType\": \"Microsoft.Compute/virtualMachineScaleSets\",\r\n      \"sku\": {\r\n        \"name\": \"Standard_DS12_v2\",\r\n        \"tier\": \"Standard\"\r\n      },\r\n      \"capacity\": {\r\n        \"minimum\": 0,\r\n        \"maximum\": 1000,\r\n        \"defaultCapacity\": 1,\r\n        \"scaleType\": \"Automatic\"\r\n      }\r\n    },\r\n    {\r\n      \"resourceType\": \"Microsoft.Compute/virtualMachineScaleSets\",\r\n      \"sku\": {\r\n        \"name\": \"Standard_DS13-2_v2\",\r\n        \"tier\": \"Standard\"\r\n      },\r\n      \"capacity\": {\r\n        \"minimum\": 0,\r\n        \"maximum\": 1000,\r\n        \"defaultCapacity\": 1,\r\n        \"scaleType\": \"Automatic\"\r\n      }\r\n    },\r\n    {\r\n      \"resourceType\": \"Microsoft.Compute/virtualMachineScaleSets\",\r\n      \"sku\": {\r\n        \"name\": \"Standard_DS13-4_v2\",\r\n        \"tier\": \"Standard\"\r\n      },\r\n      \"capacity\": {\r\n        \"minimum\": 0,\r\n        \"maximum\": 1000,\r\n        \"defaultCapacity\": 1,\r\n        \"scaleType\": \"Automatic\"\r\n      }\r\n    },\r\n    {\r\n      \"resourceType\": \"Microsoft.Compute/virtualMachineScaleSets\",\r\n      \"sku\": {\r\n        \"name\": \"Standard_DS13_v2\",\r\n        \"tier\": \"Standard\"\r\n      },\r\n      \"capacity\": {\r\n        \"minimum\": 0,\r\n        \"maximum\": 1000,\r\n        \"defaultCapacity\": 1,\r\n        \"scaleType\": \"Automatic\"\r\n      }\r\n    },\r\n    {\r\n      \"resourceType\": \"Microsoft.Compute/virtualMachineScaleSets\",\r\n      \"sku\": {\r\n        \"name\": \"Standard_DS14-4_v2\",\r\n        \"tier\": \"Standard\"\r\n      },\r\n      \"capacity\": {\r\n        \"minimum\": 0,\r\n        \"maximum\": 1000,\r\n        \"defaultCapacity\": 1,\r\n        \"scaleType\": \"Automatic\"\r\n      }\r\n    },\r\n    {\r\n      \"resourceType\": \"Microsoft.Compute/virtualMachineScaleSets\",\r\n      \"sku\": {\r\n        \"name\": \"Standard_DS14-8_v2\",\r\n        \"tier\": \"Standard\"\r\n      },\r\n      \"capacity\": {\r\n        \"minimum\": 0,\r\n        \"maximum\": 1000,\r\n        \"defaultCapacity\": 1,\r\n        \"scaleType\": \"Automatic\"\r\n      }\r\n    },\r\n    {\r\n      \"resourceType\": \"Microsoft.Compute/virtualMachineScaleSets\",\r\n      \"sku\": {\r\n        \"name\": \"Standard_DS14_v2\",\r\n        \"tier\": \"Standard\"\r\n      },\r\n      \"capacity\": {\r\n        \"minimum\": 0,\r\n        \"maximum\": 1000,\r\n        \"defaultCapacity\": 1,\r\n        \"scaleType\": \"Automatic\"\r\n      }\r\n    },\r\n    {\r\n      \"resourceType\": \"Microsoft.Compute/virtualMachineScaleSets\",\r\n      \"sku\": {\r\n        \"name\": \"Standard_DS15_v2\",\r\n        \"tier\": \"Standard\"\r\n      },\r\n      \"capacity\": {\r\n        \"minimum\": 0,\r\n        \"maximum\": 1000,\r\n        \"defaultCapacity\": 1,\r\n        \"scaleType\": \"Automatic\"\r\n      }\r\n    },\r\n    {\r\n      \"resourceType\": \"Microsoft.Compute/virtualMachineScaleSets\",\r\n      \"sku\": {\r\n        \"name\": \"Standard_DS2_v2_Promo\",\r\n        \"tier\": \"Standard\"\r\n      },\r\n      \"capacity\": {\r\n        \"minimum\": 0,\r\n        \"maximum\": 1000,\r\n        \"defaultCapacity\": 1,\r\n        \"scaleType\": \"Automatic\"\r\n      }\r\n    },\r\n    {\r\n      \"resourceType\": \"Microsoft.Compute/virtualMachineScaleSets\",\r\n      \"sku\": {\r\n        \"name\": \"Standard_DS3_v2_Promo\",\r\n        \"tier\": \"Standard\"\r\n      },\r\n      \"capacity\": {\r\n        \"minimum\": 0,\r\n        \"maximum\": 1000,\r\n        \"defaultCapacity\": 1,\r\n        \"scaleType\": \"Automatic\"\r\n      }\r\n    },\r\n    {\r\n      \"resourceType\": \"Microsoft.Compute/virtualMachineScaleSets\",\r\n      \"sku\": {\r\n        \"name\": \"Standard_DS4_v2_Promo\",\r\n        \"tier\": \"Standard\"\r\n      },\r\n      \"capacity\": {\r\n        \"minimum\": 0,\r\n        \"maximum\": 1000,\r\n        \"defaultCapacity\": 1,\r\n        \"scaleType\": \"Automatic\"\r\n      }\r\n    },\r\n    {\r\n      \"resourceType\": \"Microsoft.Compute/virtualMachineScaleSets\",\r\n      \"sku\": {\r\n        \"name\": \"Standard_DS5_v2_Promo\",\r\n        \"tier\": \"Standard\"\r\n      },\r\n      \"capacity\": {\r\n        \"minimum\": 0,\r\n        \"maximum\": 1000,\r\n        \"defaultCapacity\": 1,\r\n        \"scaleType\": \"Automatic\"\r\n      }\r\n    },\r\n    {\r\n      \"resourceType\": \"Microsoft.Compute/virtualMachineScaleSets\",\r\n      \"sku\": {\r\n        \"name\": \"Standard_DS11_v2_Promo\",\r\n        \"tier\": \"Standard\"\r\n      },\r\n      \"capacity\": {\r\n        \"minimum\": 0,\r\n        \"maximum\": 1000,\r\n        \"defaultCapacity\": 1,\r\n        \"scaleType\": \"Automatic\"\r\n      }\r\n    },\r\n    {\r\n      \"resourceType\": \"Microsoft.Compute/virtualMachineScaleSets\",\r\n      \"sku\": {\r\n        \"name\": \"Standard_DS12_v2_Promo\",\r\n        \"tier\": \"Standard\"\r\n      },\r\n      \"capacity\": {\r\n        \"minimum\": 0,\r\n        \"maximum\": 1000,\r\n        \"defaultCapacity\": 1,\r\n        \"scaleType\": \"Automatic\"\r\n      }\r\n    },\r\n    {\r\n      \"resourceType\": \"Microsoft.Compute/virtualMachineScaleSets\",\r\n      \"sku\": {\r\n        \"name\": \"Standard_DS13_v2_Promo\",\r\n        \"tier\": \"Standard\"\r\n      },\r\n      \"capacity\": {\r\n        \"minimum\": 0,\r\n        \"maximum\": 1000,\r\n        \"defaultCapacity\": 1,\r\n        \"scaleType\": \"Automatic\"\r\n      }\r\n    },\r\n    {\r\n      \"resourceType\": \"Microsoft.Compute/virtualMachineScaleSets\",\r\n      \"sku\": {\r\n        \"name\": \"Standard_DS14_v2_Promo\",\r\n        \"tier\": \"Standard\"\r\n      },\r\n      \"capacity\": {\r\n        \"minimum\": 0,\r\n        \"maximum\": 1000,\r\n        \"defaultCapacity\": 1,\r\n        \"scaleType\": \"Automatic\"\r\n      }\r\n    },\r\n    {\r\n      \"resourceType\": \"Microsoft.Compute/virtualMachineScaleSets\",\r\n      \"sku\": {\r\n        \"name\": \"Standard_F1s\",\r\n        \"tier\": \"Standard\"\r\n      },\r\n      \"capacity\": {\r\n        \"minimum\": 0,\r\n        \"maximum\": 1000,\r\n        \"defaultCapacity\": 1,\r\n        \"scaleType\": \"Automatic\"\r\n      }\r\n    },\r\n    {\r\n      \"resourceType\": \"Microsoft.Compute/virtualMachineScaleSets\",\r\n      \"sku\": {\r\n        \"name\": \"Standard_F2s\",\r\n        \"tier\": \"Standard\"\r\n      },\r\n      \"capacity\": {\r\n        \"minimum\": 0,\r\n        \"maximum\": 1000,\r\n        \"defaultCapacity\": 1,\r\n        \"scaleType\": \"Automatic\"\r\n      }\r\n    },\r\n    {\r\n      \"resourceType\": \"Microsoft.Compute/virtualMachineScaleSets\",\r\n      \"sku\": {\r\n        \"name\": \"Standard_F4s\",\r\n        \"tier\": \"Standard\"\r\n      },\r\n      \"capacity\": {\r\n        \"minimum\": 0,\r\n        \"maximum\": 1000,\r\n        \"defaultCapacity\": 1,\r\n        \"scaleType\": \"Automatic\"\r\n      }\r\n    },\r\n    {\r\n      \"resourceType\": \"Microsoft.Compute/virtualMachineScaleSets\",\r\n      \"sku\": {\r\n        \"name\": \"Standard_F8s\",\r\n        \"tier\": \"Standard\"\r\n      },\r\n      \"capacity\": {\r\n        \"minimum\": 0,\r\n        \"maximum\": 1000,\r\n        \"defaultCapacity\": 1,\r\n        \"scaleType\": \"Automatic\"\r\n      }\r\n    },\r\n    {\r\n      \"resourceType\": \"Microsoft.Compute/virtualMachineScaleSets\",\r\n      \"sku\": {\r\n        \"name\": \"Standard_F16s\",\r\n        \"tier\": \"Standard\"\r\n      },\r\n      \"capacity\": {\r\n        \"minimum\": 0,\r\n        \"maximum\": 1000,\r\n        \"defaultCapacity\": 1,\r\n        \"scaleType\": \"Automatic\"\r\n      }\r\n    },\r\n    {\r\n      \"resourceType\": \"Microsoft.Compute/virtualMachineScaleSets\",\r\n      \"sku\": {\r\n        \"name\": \"Standard_A1_v2\",\r\n        \"tier\": \"Standard\"\r\n      },\r\n      \"capacity\": {\r\n        \"minimum\": 0,\r\n        \"maximum\": 1000,\r\n        \"defaultCapacity\": 1,\r\n        \"scaleType\": \"Automatic\"\r\n      }\r\n    },\r\n    {\r\n      \"resourceType\": \"Microsoft.Compute/virtualMachineScaleSets\",\r\n      \"sku\": {\r\n        \"name\": \"Standard_A2m_v2\",\r\n        \"tier\": \"Standard\"\r\n      },\r\n      \"capacity\": {\r\n        \"minimum\": 0,\r\n        \"maximum\": 1000,\r\n        \"defaultCapacity\": 1,\r\n        \"scaleType\": \"Automatic\"\r\n      }\r\n    },\r\n    {\r\n      \"resourceType\": \"Microsoft.Compute/virtualMachineScaleSets\",\r\n      \"sku\": {\r\n        \"name\": \"Standard_A2_v2\",\r\n        \"tier\": \"Standard\"\r\n      },\r\n      \"capacity\": {\r\n        \"minimum\": 0,\r\n        \"maximum\": 1000,\r\n        \"defaultCapacity\": 1,\r\n        \"scaleType\": \"Automatic\"\r\n      }\r\n    },\r\n    {\r\n      \"resourceType\": \"Microsoft.Compute/virtualMachineScaleSets\",\r\n      \"sku\": {\r\n        \"name\": \"Standard_A4m_v2\",\r\n        \"tier\": \"Standard\"\r\n      },\r\n      \"capacity\": {\r\n        \"minimum\": 0,\r\n        \"maximum\": 1000,\r\n        \"defaultCapacity\": 1,\r\n        \"scaleType\": \"Automatic\"\r\n      }\r\n    },\r\n    {\r\n      \"resourceType\": \"Microsoft.Compute/virtualMachineScaleSets\",\r\n      \"sku\": {\r\n        \"name\": \"Standard_A4_v2\",\r\n        \"tier\": \"Standard\"\r\n      },\r\n      \"capacity\": {\r\n        \"minimum\": 0,\r\n        \"maximum\": 1000,\r\n        \"defaultCapacity\": 1,\r\n        \"scaleType\": \"Automatic\"\r\n      }\r\n    },\r\n    {\r\n      \"resourceType\": \"Microsoft.Compute/virtualMachineScaleSets\",\r\n      \"sku\": {\r\n        \"name\": \"Standard_A8m_v2\",\r\n        \"tier\": \"Standard\"\r\n      },\r\n      \"capacity\": {\r\n        \"minimum\": 0,\r\n        \"maximum\": 1000,\r\n        \"defaultCapacity\": 1,\r\n        \"scaleType\": \"Automatic\"\r\n      }\r\n    },\r\n    {\r\n      \"resourceType\": \"Microsoft.Compute/virtualMachineScaleSets\",\r\n      \"sku\": {\r\n        \"name\": \"Standard_A8_v2\",\r\n        \"tier\": \"Standard\"\r\n      },\r\n      \"capacity\": {\r\n        \"minimum\": 0,\r\n        \"maximum\": 1000,\r\n        \"defaultCapacity\": 1,\r\n        \"scaleType\": \"Automatic\"\r\n      }\r\n    },\r\n    {\r\n      \"resourceType\": \"Microsoft.Compute/virtualMachineScaleSets\",\r\n      \"sku\": {\r\n        \"name\": \"Standard_D2_v3\",\r\n        \"tier\": \"Standard\"\r\n      },\r\n      \"capacity\": {\r\n        \"minimum\": 0,\r\n        \"maximum\": 1000,\r\n        \"defaultCapacity\": 1,\r\n        \"scaleType\": \"Automatic\"\r\n      }\r\n    },\r\n    {\r\n      \"resourceType\": \"Microsoft.Compute/virtualMachineScaleSets\",\r\n      \"sku\": {\r\n        \"name\": \"Standard_D4_v3\",\r\n        \"tier\": \"Standard\"\r\n      },\r\n      \"capacity\": {\r\n        \"minimum\": 0,\r\n        \"maximum\": 1000,\r\n        \"defaultCapacity\": 1,\r\n        \"scaleType\": \"Automatic\"\r\n      }\r\n    },\r\n    {\r\n      \"resourceType\": \"Microsoft.Compute/virtualMachineScaleSets\",\r\n      \"sku\": {\r\n        \"name\": \"Standard_D8_v3\",\r\n        \"tier\": \"Standard\"\r\n      },\r\n      \"capacity\": {\r\n        \"minimum\": 0,\r\n        \"maximum\": 1000,\r\n        \"defaultCapacity\": 1,\r\n        \"scaleType\": \"Automatic\"\r\n      }\r\n    },\r\n    {\r\n      \"resourceType\": \"Microsoft.Compute/virtualMachineScaleSets\",\r\n      \"sku\": {\r\n        \"name\": \"Standard_D16_v3\",\r\n        \"tier\": \"Standard\"\r\n      },\r\n      \"capacity\": {\r\n        \"minimum\": 0,\r\n        \"maximum\": 1000,\r\n        \"defaultCapacity\": 1,\r\n        \"scaleType\": \"Automatic\"\r\n      }\r\n    },\r\n    {\r\n      \"resourceType\": \"Microsoft.Compute/virtualMachineScaleSets\",\r\n      \"sku\": {\r\n        \"name\": \"Standard_D32_v3\",\r\n        \"tier\": \"Standard\"\r\n      },\r\n      \"capacity\": {\r\n        \"minimum\": 0,\r\n        \"maximum\": 1000,\r\n        \"defaultCapacity\": 1,\r\n        \"scaleType\": \"Automatic\"\r\n      }\r\n    },\r\n    {\r\n      \"resourceType\": \"Microsoft.Compute/virtualMachineScaleSets\",\r\n      \"sku\": {\r\n        \"name\": \"Standard_D2s_v3\",\r\n        \"tier\": \"Standard\"\r\n      },\r\n      \"capacity\": {\r\n        \"minimum\": 0,\r\n        \"maximum\": 1000,\r\n        \"defaultCapacity\": 1,\r\n        \"scaleType\": \"Automatic\"\r\n      }\r\n    },\r\n    {\r\n      \"resourceType\": \"Microsoft.Compute/virtualMachineScaleSets\",\r\n      \"sku\": {\r\n        \"name\": \"Standard_D4s_v3\",\r\n        \"tier\": \"Standard\"\r\n      },\r\n      \"capacity\": {\r\n        \"minimum\": 0,\r\n        \"maximum\": 1000,\r\n        \"defaultCapacity\": 1,\r\n        \"scaleType\": \"Automatic\"\r\n      }\r\n    },\r\n    {\r\n      \"resourceType\": \"Microsoft.Compute/virtualMachineScaleSets\",\r\n      \"sku\": {\r\n        \"name\": \"Standard_D8s_v3\",\r\n        \"tier\": \"Standard\"\r\n      },\r\n      \"capacity\": {\r\n        \"minimum\": 0,\r\n        \"maximum\": 1000,\r\n        \"defaultCapacity\": 1,\r\n        \"scaleType\": \"Automatic\"\r\n      }\r\n    },\r\n    {\r\n      \"resourceType\": \"Microsoft.Compute/virtualMachineScaleSets\",\r\n      \"sku\": {\r\n        \"name\": \"Standard_D16s_v3\",\r\n        \"tier\": \"Standard\"\r\n      },\r\n      \"capacity\": {\r\n        \"minimum\": 0,\r\n        \"maximum\": 1000,\r\n        \"defaultCapacity\": 1,\r\n        \"scaleType\": \"Automatic\"\r\n      }\r\n    },\r\n    {\r\n      \"resourceType\": \"Microsoft.Compute/virtualMachineScaleSets\",\r\n      \"sku\": {\r\n        \"name\": \"Standard_D32s_v3\",\r\n        \"tier\": \"Standard\"\r\n      },\r\n      \"capacity\": {\r\n        \"minimum\": 0,\r\n        \"maximum\": 1000,\r\n        \"defaultCapacity\": 1,\r\n        \"scaleType\": \"Automatic\"\r\n      }\r\n    }\r\n  ]\r\n}",
      "ResponseHeaders": {
        "Content-Length": [
          "27258"
        ],
        "Content-Type": [
          "application/json; charset=utf-8"
        ],
        "Expires": [
          "-1"
        ],
        "Pragma": [
          "no-cache"
        ],
        "x-ms-ratelimit-remaining-resource": [
          "Microsoft.Compute/GetVMScaleSet3Min;194,Microsoft.Compute/GetVMScaleSet30Min;984"
        ],
        "Strict-Transport-Security": [
          "max-age=31536000; includeSubDomains"
        ],
        "x-ms-served-by": [
          "9319c1a6-eea8-4888-b83d-7cb9d02ca507_131616413867145008"
        ],
        "x-ms-request-id": [
          "bcab44be-0ef8-4f63-a10d-4d040d6f8987"
        ],
        "Cache-Control": [
          "no-cache"
        ],
        "Server": [
          "Microsoft-HTTPAPI/2.0",
          "Microsoft-HTTPAPI/2.0"
        ],
        "x-ms-ratelimit-remaining-subscription-reads": [
          "14984"
        ],
        "x-ms-correlation-request-id": [
          "8f85f1fa-3a7a-4473-940b-2c36f4ec44a6"
        ],
        "x-ms-routing-request-id": [
          "WESTUS2:20180208T002926Z:8f85f1fa-3a7a-4473-940b-2c36f4ec44a6"
        ],
        "Date": [
          "Thu, 08 Feb 2018 00:29:25 GMT"
        ]
      },
      "StatusCode": 200
    },
    {
      "RequestUri": "/subscriptions/b936ff46-de59-4b9d-806e-00df62b1bfad/resourceGroups/crptestar6612/providers/Microsoft.Compute/virtualMachineScaleSets/vmss9229?api-version=2017-12-01",
      "EncodedRequestUri": "L3N1YnNjcmlwdGlvbnMvYjkzNmZmNDYtZGU1OS00YjlkLTgwNmUtMDBkZjYyYjFiZmFkL3Jlc291cmNlR3JvdXBzL2NycHRlc3RhcjY2MTIvcHJvdmlkZXJzL01pY3Jvc29mdC5Db21wdXRlL3ZpcnR1YWxNYWNoaW5lU2NhbGVTZXRzL3Ztc3M5MjI5P2FwaS12ZXJzaW9uPTIwMTctMTItMDE=",
      "RequestMethod": "DELETE",
      "RequestBody": "",
      "RequestHeaders": {
        "x-ms-client-request-id": [
          "48b575bd-cf42-4628-be72-4206d408b8ea"
        ],
        "accept-language": [
          "en-US"
        ],
        "User-Agent": [
          "FxVersion/4.7.2117.0",
          "OSName/Windows_Server_2012_R2_Datacenter",
          "OSVersion/6.3.9600",
          "Microsoft.Azure.Management.Compute.ComputeManagementClient/1.0.1338.0"
        ]
      },
      "ResponseBody": "",
      "ResponseHeaders": {
        "Content-Length": [
          "0"
        ],
        "Expires": [
          "-1"
        ],
        "Pragma": [
          "no-cache"
        ],
        "Azure-AsyncOperation": [
          "https://management.azure.com/subscriptions/b936ff46-de59-4b9d-806e-00df62b1bfad/providers/Microsoft.Compute/locations/EastUS2EUAP/operations/11702416-937d-422e-a11c-858c80f053ac?api-version=2017-12-01"
        ],
        "x-ms-ratelimit-remaining-resource": [
          "Microsoft.Compute/DeleteVMScaleSet3Min;119,Microsoft.Compute/DeleteVMScaleSet30Min;598,Microsoft.Compute/VMScaleSetBatchedVMRequests5Min;1196,Microsoft.Compute/VmssQueuedVMOperations;3596"
        ],
        "x-ms-request-charge": [
          "4"
        ],
        "Strict-Transport-Security": [
          "max-age=31536000; includeSubDomains"
        ],
        "x-ms-served-by": [
          "9319c1a6-eea8-4888-b83d-7cb9d02ca507_131616413867145008"
        ],
        "x-ms-request-id": [
          "11702416-937d-422e-a11c-858c80f053ac"
        ],
        "Cache-Control": [
          "no-cache"
        ],
        "Location": [
          "https://management.azure.com/subscriptions/b936ff46-de59-4b9d-806e-00df62b1bfad/providers/Microsoft.Compute/locations/EastUS2EUAP/operations/11702416-937d-422e-a11c-858c80f053ac?monitor=true&api-version=2017-12-01"
        ],
        "Server": [
          "Microsoft-HTTPAPI/2.0",
          "Microsoft-HTTPAPI/2.0"
        ],
        "x-ms-ratelimit-remaining-subscription-writes": [
          "1197"
        ],
        "x-ms-correlation-request-id": [
          "29a3d5e4-f3b2-40c7-8c37-dc8959fdab93"
        ],
        "x-ms-routing-request-id": [
          "WESTUS2:20180208T002927Z:29a3d5e4-f3b2-40c7-8c37-dc8959fdab93"
        ],
        "Date": [
          "Thu, 08 Feb 2018 00:29:26 GMT"
        ]
      },
      "StatusCode": 202
    },
    {
      "RequestUri": "/subscriptions/b936ff46-de59-4b9d-806e-00df62b1bfad/providers/Microsoft.Compute/locations/EastUS2EUAP/operations/11702416-937d-422e-a11c-858c80f053ac?api-version=2017-12-01",
      "EncodedRequestUri": "L3N1YnNjcmlwdGlvbnMvYjkzNmZmNDYtZGU1OS00YjlkLTgwNmUtMDBkZjYyYjFiZmFkL3Byb3ZpZGVycy9NaWNyb3NvZnQuQ29tcHV0ZS9sb2NhdGlvbnMvRWFzdFVTMkVVQVAvb3BlcmF0aW9ucy8xMTcwMjQxNi05MzdkLTQyMmUtYTExYy04NThjODBmMDUzYWM/YXBpLXZlcnNpb249MjAxNy0xMi0wMQ==",
      "RequestMethod": "GET",
      "RequestBody": "",
      "RequestHeaders": {
        "User-Agent": [
          "FxVersion/4.7.2117.0",
          "OSName/Windows_Server_2012_R2_Datacenter",
          "OSVersion/6.3.9600",
          "Microsoft.Azure.Management.Compute.ComputeManagementClient/1.0.1338.0"
        ]
      },
      "ResponseBody": "{\r\n  \"startTime\": \"2018-02-07T16:29:25.7328455-08:00\",\r\n  \"status\": \"InProgress\",\r\n  \"name\": \"11702416-937d-422e-a11c-858c80f053ac\"\r\n}",
      "ResponseHeaders": {
        "Content-Length": [
          "134"
        ],
        "Content-Type": [
          "application/json; charset=utf-8"
        ],
        "Expires": [
          "-1"
        ],
        "Pragma": [
          "no-cache"
        ],
        "x-ms-ratelimit-remaining-resource": [
          "Microsoft.Compute/GetOperation3Min;11984,Microsoft.Compute/GetOperation30Min;23933"
        ],
        "Strict-Transport-Security": [
          "max-age=31536000; includeSubDomains"
        ],
        "x-ms-served-by": [
          "9319c1a6-eea8-4888-b83d-7cb9d02ca507_131616413867145008"
        ],
        "x-ms-request-id": [
          "54162aa3-ce89-4941-bc3c-835aa1cb154d"
        ],
        "Cache-Control": [
          "no-cache"
        ],
        "Server": [
          "Microsoft-HTTPAPI/2.0",
          "Microsoft-HTTPAPI/2.0"
        ],
        "x-ms-ratelimit-remaining-subscription-reads": [
          "14983"
        ],
        "x-ms-correlation-request-id": [
          "df8579c3-b10b-42f1-844a-d2876c001591"
        ],
        "x-ms-routing-request-id": [
          "WESTUS2:20180208T002957Z:df8579c3-b10b-42f1-844a-d2876c001591"
        ],
        "Date": [
          "Thu, 08 Feb 2018 00:29:57 GMT"
        ]
      },
      "StatusCode": 200
    },
    {
      "RequestUri": "/subscriptions/b936ff46-de59-4b9d-806e-00df62b1bfad/providers/Microsoft.Compute/locations/EastUS2EUAP/operations/11702416-937d-422e-a11c-858c80f053ac?api-version=2017-12-01",
      "EncodedRequestUri": "L3N1YnNjcmlwdGlvbnMvYjkzNmZmNDYtZGU1OS00YjlkLTgwNmUtMDBkZjYyYjFiZmFkL3Byb3ZpZGVycy9NaWNyb3NvZnQuQ29tcHV0ZS9sb2NhdGlvbnMvRWFzdFVTMkVVQVAvb3BlcmF0aW9ucy8xMTcwMjQxNi05MzdkLTQyMmUtYTExYy04NThjODBmMDUzYWM/YXBpLXZlcnNpb249MjAxNy0xMi0wMQ==",
      "RequestMethod": "GET",
      "RequestBody": "",
      "RequestHeaders": {
        "User-Agent": [
          "FxVersion/4.7.2117.0",
          "OSName/Windows_Server_2012_R2_Datacenter",
          "OSVersion/6.3.9600",
          "Microsoft.Azure.Management.Compute.ComputeManagementClient/1.0.1338.0"
        ]
      },
      "ResponseBody": "{\r\n  \"startTime\": \"2018-02-07T16:29:25.7328455-08:00\",\r\n  \"status\": \"InProgress\",\r\n  \"name\": \"11702416-937d-422e-a11c-858c80f053ac\"\r\n}",
      "ResponseHeaders": {
        "Content-Length": [
          "134"
        ],
        "Content-Type": [
          "application/json; charset=utf-8"
        ],
        "Expires": [
          "-1"
        ],
        "Pragma": [
          "no-cache"
        ],
        "x-ms-ratelimit-remaining-resource": [
          "Microsoft.Compute/GetOperation3Min;11984,Microsoft.Compute/GetOperation30Min;23930"
        ],
        "Strict-Transport-Security": [
          "max-age=31536000; includeSubDomains"
        ],
        "x-ms-served-by": [
          "9319c1a6-eea8-4888-b83d-7cb9d02ca507_131616413867145008"
        ],
        "x-ms-request-id": [
          "ec8b478d-2384-4fe6-8182-3ac73146fd6b"
        ],
        "Cache-Control": [
          "no-cache"
        ],
        "Server": [
          "Microsoft-HTTPAPI/2.0",
          "Microsoft-HTTPAPI/2.0"
        ],
        "x-ms-ratelimit-remaining-subscription-reads": [
          "14981"
        ],
        "x-ms-correlation-request-id": [
          "e975bd73-813a-4f84-9432-38183235b23a"
        ],
        "x-ms-routing-request-id": [
          "WESTUS2:20180208T003027Z:e975bd73-813a-4f84-9432-38183235b23a"
        ],
        "Date": [
          "Thu, 08 Feb 2018 00:30:26 GMT"
        ]
      },
      "StatusCode": 200
    },
    {
      "RequestUri": "/subscriptions/b936ff46-de59-4b9d-806e-00df62b1bfad/providers/Microsoft.Compute/locations/EastUS2EUAP/operations/11702416-937d-422e-a11c-858c80f053ac?api-version=2017-12-01",
      "EncodedRequestUri": "L3N1YnNjcmlwdGlvbnMvYjkzNmZmNDYtZGU1OS00YjlkLTgwNmUtMDBkZjYyYjFiZmFkL3Byb3ZpZGVycy9NaWNyb3NvZnQuQ29tcHV0ZS9sb2NhdGlvbnMvRWFzdFVTMkVVQVAvb3BlcmF0aW9ucy8xMTcwMjQxNi05MzdkLTQyMmUtYTExYy04NThjODBmMDUzYWM/YXBpLXZlcnNpb249MjAxNy0xMi0wMQ==",
      "RequestMethod": "GET",
      "RequestBody": "",
      "RequestHeaders": {
        "User-Agent": [
          "FxVersion/4.7.2117.0",
          "OSName/Windows_Server_2012_R2_Datacenter",
          "OSVersion/6.3.9600",
          "Microsoft.Azure.Management.Compute.ComputeManagementClient/1.0.1338.0"
        ]
      },
      "ResponseBody": "{\r\n  \"startTime\": \"2018-02-07T16:29:25.7328455-08:00\",\r\n  \"status\": \"InProgress\",\r\n  \"name\": \"11702416-937d-422e-a11c-858c80f053ac\"\r\n}",
      "ResponseHeaders": {
        "Content-Length": [
          "134"
        ],
        "Content-Type": [
          "application/json; charset=utf-8"
        ],
        "Expires": [
          "-1"
        ],
        "Pragma": [
          "no-cache"
        ],
        "x-ms-ratelimit-remaining-resource": [
          "Microsoft.Compute/GetOperation3Min;11984,Microsoft.Compute/GetOperation30Min;23927"
        ],
        "Strict-Transport-Security": [
          "max-age=31536000; includeSubDomains"
        ],
        "x-ms-served-by": [
          "9319c1a6-eea8-4888-b83d-7cb9d02ca507_131616413867145008"
        ],
        "x-ms-request-id": [
          "6a33f191-d967-4575-8486-095b617dd8a0"
        ],
        "Cache-Control": [
          "no-cache"
        ],
        "Server": [
          "Microsoft-HTTPAPI/2.0",
          "Microsoft-HTTPAPI/2.0"
        ],
        "x-ms-ratelimit-remaining-subscription-reads": [
          "14980"
        ],
        "x-ms-correlation-request-id": [
          "273b2df3-d56a-49fe-b260-fc694305419d"
        ],
        "x-ms-routing-request-id": [
          "WESTUS2:20180208T003058Z:273b2df3-d56a-49fe-b260-fc694305419d"
        ],
        "Date": [
          "Thu, 08 Feb 2018 00:30:57 GMT"
        ]
      },
      "StatusCode": 200
    },
    {
      "RequestUri": "/subscriptions/b936ff46-de59-4b9d-806e-00df62b1bfad/providers/Microsoft.Compute/locations/EastUS2EUAP/operations/11702416-937d-422e-a11c-858c80f053ac?api-version=2017-12-01",
      "EncodedRequestUri": "L3N1YnNjcmlwdGlvbnMvYjkzNmZmNDYtZGU1OS00YjlkLTgwNmUtMDBkZjYyYjFiZmFkL3Byb3ZpZGVycy9NaWNyb3NvZnQuQ29tcHV0ZS9sb2NhdGlvbnMvRWFzdFVTMkVVQVAvb3BlcmF0aW9ucy8xMTcwMjQxNi05MzdkLTQyMmUtYTExYy04NThjODBmMDUzYWM/YXBpLXZlcnNpb249MjAxNy0xMi0wMQ==",
      "RequestMethod": "GET",
      "RequestBody": "",
      "RequestHeaders": {
        "User-Agent": [
          "FxVersion/4.7.2117.0",
          "OSName/Windows_Server_2012_R2_Datacenter",
          "OSVersion/6.3.9600",
          "Microsoft.Azure.Management.Compute.ComputeManagementClient/1.0.1338.0"
        ]
      },
      "ResponseBody": "{\r\n  \"startTime\": \"2018-02-07T16:29:25.7328455-08:00\",\r\n  \"status\": \"InProgress\",\r\n  \"name\": \"11702416-937d-422e-a11c-858c80f053ac\"\r\n}",
      "ResponseHeaders": {
        "Content-Length": [
          "134"
        ],
        "Content-Type": [
          "application/json; charset=utf-8"
        ],
        "Expires": [
          "-1"
        ],
        "Pragma": [
          "no-cache"
        ],
        "x-ms-ratelimit-remaining-resource": [
          "Microsoft.Compute/GetOperation3Min;11983,Microsoft.Compute/GetOperation30Min;23924"
        ],
        "Strict-Transport-Security": [
          "max-age=31536000; includeSubDomains"
        ],
        "x-ms-served-by": [
          "9319c1a6-eea8-4888-b83d-7cb9d02ca507_131616413867145008"
        ],
        "x-ms-request-id": [
          "b939d72f-fbe7-441f-a72d-d4d3c628ecdf"
        ],
        "Cache-Control": [
          "no-cache"
        ],
        "Server": [
          "Microsoft-HTTPAPI/2.0",
          "Microsoft-HTTPAPI/2.0"
        ],
        "x-ms-ratelimit-remaining-subscription-reads": [
          "14979"
        ],
        "x-ms-correlation-request-id": [
          "c92eb57c-d0d1-4b79-a85b-5f545fcdb887"
        ],
        "x-ms-routing-request-id": [
          "WESTUS2:20180208T003131Z:c92eb57c-d0d1-4b79-a85b-5f545fcdb887"
        ],
        "Date": [
          "Thu, 08 Feb 2018 00:31:30 GMT"
        ]
      },
      "StatusCode": 200
    },
    {
      "RequestUri": "/subscriptions/b936ff46-de59-4b9d-806e-00df62b1bfad/providers/Microsoft.Compute/locations/EastUS2EUAP/operations/11702416-937d-422e-a11c-858c80f053ac?api-version=2017-12-01",
      "EncodedRequestUri": "L3N1YnNjcmlwdGlvbnMvYjkzNmZmNDYtZGU1OS00YjlkLTgwNmUtMDBkZjYyYjFiZmFkL3Byb3ZpZGVycy9NaWNyb3NvZnQuQ29tcHV0ZS9sb2NhdGlvbnMvRWFzdFVTMkVVQVAvb3BlcmF0aW9ucy8xMTcwMjQxNi05MzdkLTQyMmUtYTExYy04NThjODBmMDUzYWM/YXBpLXZlcnNpb249MjAxNy0xMi0wMQ==",
      "RequestMethod": "GET",
      "RequestBody": "",
      "RequestHeaders": {
        "User-Agent": [
          "FxVersion/4.7.2117.0",
          "OSName/Windows_Server_2012_R2_Datacenter",
          "OSVersion/6.3.9600",
          "Microsoft.Azure.Management.Compute.ComputeManagementClient/1.0.1338.0"
        ]
      },
      "ResponseBody": "{\r\n  \"startTime\": \"2018-02-07T16:29:25.7328455-08:00\",\r\n  \"status\": \"InProgress\",\r\n  \"name\": \"11702416-937d-422e-a11c-858c80f053ac\"\r\n}",
      "ResponseHeaders": {
        "Content-Length": [
          "134"
        ],
        "Content-Type": [
          "application/json; charset=utf-8"
        ],
        "Expires": [
          "-1"
        ],
        "Pragma": [
          "no-cache"
        ],
        "x-ms-ratelimit-remaining-resource": [
          "Microsoft.Compute/GetOperation3Min;11986,Microsoft.Compute/GetOperation30Min;23921"
        ],
        "Strict-Transport-Security": [
          "max-age=31536000; includeSubDomains"
        ],
        "x-ms-served-by": [
          "9319c1a6-eea8-4888-b83d-7cb9d02ca507_131616413867145008"
        ],
        "x-ms-request-id": [
          "c0e4f12a-9666-4cf2-b3e0-64f1b7d2b7cc"
        ],
        "Cache-Control": [
          "no-cache"
        ],
        "Server": [
          "Microsoft-HTTPAPI/2.0",
          "Microsoft-HTTPAPI/2.0"
        ],
        "x-ms-ratelimit-remaining-subscription-reads": [
          "14978"
        ],
        "x-ms-correlation-request-id": [
          "e3972334-7807-41d9-b0de-a06eaf32b641"
        ],
        "x-ms-routing-request-id": [
          "WESTUS2:20180208T003203Z:e3972334-7807-41d9-b0de-a06eaf32b641"
        ],
        "Date": [
          "Thu, 08 Feb 2018 00:32:02 GMT"
        ]
      },
      "StatusCode": 200
    },
    {
      "RequestUri": "/subscriptions/b936ff46-de59-4b9d-806e-00df62b1bfad/providers/Microsoft.Compute/locations/EastUS2EUAP/operations/11702416-937d-422e-a11c-858c80f053ac?api-version=2017-12-01",
      "EncodedRequestUri": "L3N1YnNjcmlwdGlvbnMvYjkzNmZmNDYtZGU1OS00YjlkLTgwNmUtMDBkZjYyYjFiZmFkL3Byb3ZpZGVycy9NaWNyb3NvZnQuQ29tcHV0ZS9sb2NhdGlvbnMvRWFzdFVTMkVVQVAvb3BlcmF0aW9ucy8xMTcwMjQxNi05MzdkLTQyMmUtYTExYy04NThjODBmMDUzYWM/YXBpLXZlcnNpb249MjAxNy0xMi0wMQ==",
      "RequestMethod": "GET",
      "RequestBody": "",
      "RequestHeaders": {
        "User-Agent": [
          "FxVersion/4.7.2117.0",
          "OSName/Windows_Server_2012_R2_Datacenter",
          "OSVersion/6.3.9600",
          "Microsoft.Azure.Management.Compute.ComputeManagementClient/1.0.1338.0"
        ]
      },
      "ResponseBody": "{\r\n  \"startTime\": \"2018-02-07T16:29:25.7328455-08:00\",\r\n  \"status\": \"InProgress\",\r\n  \"name\": \"11702416-937d-422e-a11c-858c80f053ac\"\r\n}",
      "ResponseHeaders": {
        "Content-Length": [
          "134"
        ],
        "Content-Type": [
          "application/json; charset=utf-8"
        ],
        "Expires": [
          "-1"
        ],
        "Pragma": [
          "no-cache"
        ],
        "x-ms-ratelimit-remaining-resource": [
          "Microsoft.Compute/GetOperation3Min;11986,Microsoft.Compute/GetOperation30Min;23918"
        ],
        "Strict-Transport-Security": [
          "max-age=31536000; includeSubDomains"
        ],
        "x-ms-served-by": [
          "9319c1a6-eea8-4888-b83d-7cb9d02ca507_131616413867145008"
        ],
        "x-ms-request-id": [
          "09d3d106-23eb-4011-b0af-85aa3405f92a"
        ],
        "Cache-Control": [
          "no-cache"
        ],
        "Server": [
          "Microsoft-HTTPAPI/2.0",
          "Microsoft-HTTPAPI/2.0"
        ],
        "x-ms-ratelimit-remaining-subscription-reads": [
          "14977"
        ],
        "x-ms-correlation-request-id": [
          "e500f441-dfb4-47e5-a065-a181a57c0265"
        ],
        "x-ms-routing-request-id": [
          "WESTUS2:20180208T003235Z:e500f441-dfb4-47e5-a065-a181a57c0265"
        ],
        "Date": [
          "Thu, 08 Feb 2018 00:32:35 GMT"
        ]
      },
      "StatusCode": 200
    },
    {
      "RequestUri": "/subscriptions/b936ff46-de59-4b9d-806e-00df62b1bfad/providers/Microsoft.Compute/locations/EastUS2EUAP/operations/11702416-937d-422e-a11c-858c80f053ac?api-version=2017-12-01",
      "EncodedRequestUri": "L3N1YnNjcmlwdGlvbnMvYjkzNmZmNDYtZGU1OS00YjlkLTgwNmUtMDBkZjYyYjFiZmFkL3Byb3ZpZGVycy9NaWNyb3NvZnQuQ29tcHV0ZS9sb2NhdGlvbnMvRWFzdFVTMkVVQVAvb3BlcmF0aW9ucy8xMTcwMjQxNi05MzdkLTQyMmUtYTExYy04NThjODBmMDUzYWM/YXBpLXZlcnNpb249MjAxNy0xMi0wMQ==",
      "RequestMethod": "GET",
      "RequestBody": "",
      "RequestHeaders": {
        "User-Agent": [
          "FxVersion/4.7.2117.0",
          "OSName/Windows_Server_2012_R2_Datacenter",
          "OSVersion/6.3.9600",
          "Microsoft.Azure.Management.Compute.ComputeManagementClient/1.0.1338.0"
        ]
      },
      "ResponseBody": "{\r\n  \"startTime\": \"2018-02-07T16:29:25.7328455-08:00\",\r\n  \"status\": \"InProgress\",\r\n  \"name\": \"11702416-937d-422e-a11c-858c80f053ac\"\r\n}",
      "ResponseHeaders": {
        "Content-Length": [
          "134"
        ],
        "Content-Type": [
          "application/json; charset=utf-8"
        ],
        "Expires": [
          "-1"
        ],
        "Pragma": [
          "no-cache"
        ],
        "x-ms-ratelimit-remaining-resource": [
          "Microsoft.Compute/GetOperation3Min;11985,Microsoft.Compute/GetOperation30Min;23915"
        ],
        "Strict-Transport-Security": [
          "max-age=31536000; includeSubDomains"
        ],
        "x-ms-served-by": [
          "9319c1a6-eea8-4888-b83d-7cb9d02ca507_131616413867145008"
        ],
        "x-ms-request-id": [
          "a185faff-c4e5-4dff-bbd8-7cae5d392d9e"
        ],
        "Cache-Control": [
          "no-cache"
        ],
        "Server": [
          "Microsoft-HTTPAPI/2.0",
          "Microsoft-HTTPAPI/2.0"
        ],
        "x-ms-ratelimit-remaining-subscription-reads": [
          "14976"
        ],
        "x-ms-correlation-request-id": [
          "6bba1794-ce91-45c7-aab7-9903bf91b85d"
        ],
        "x-ms-routing-request-id": [
          "WESTUS2:20180208T003307Z:6bba1794-ce91-45c7-aab7-9903bf91b85d"
        ],
        "Date": [
          "Thu, 08 Feb 2018 00:33:06 GMT"
        ]
      },
      "StatusCode": 200
    },
    {
      "RequestUri": "/subscriptions/b936ff46-de59-4b9d-806e-00df62b1bfad/providers/Microsoft.Compute/locations/EastUS2EUAP/operations/11702416-937d-422e-a11c-858c80f053ac?api-version=2017-12-01",
      "EncodedRequestUri": "L3N1YnNjcmlwdGlvbnMvYjkzNmZmNDYtZGU1OS00YjlkLTgwNmUtMDBkZjYyYjFiZmFkL3Byb3ZpZGVycy9NaWNyb3NvZnQuQ29tcHV0ZS9sb2NhdGlvbnMvRWFzdFVTMkVVQVAvb3BlcmF0aW9ucy8xMTcwMjQxNi05MzdkLTQyMmUtYTExYy04NThjODBmMDUzYWM/YXBpLXZlcnNpb249MjAxNy0xMi0wMQ==",
      "RequestMethod": "GET",
      "RequestBody": "",
      "RequestHeaders": {
        "User-Agent": [
          "FxVersion/4.7.2117.0",
          "OSName/Windows_Server_2012_R2_Datacenter",
          "OSVersion/6.3.9600",
          "Microsoft.Azure.Management.Compute.ComputeManagementClient/1.0.1338.0"
        ]
      },
      "ResponseBody": "{\r\n  \"startTime\": \"2018-02-07T16:29:25.7328455-08:00\",\r\n  \"endTime\": \"2018-02-07T16:33:18.1508753-08:00\",\r\n  \"status\": \"Succeeded\",\r\n  \"name\": \"11702416-937d-422e-a11c-858c80f053ac\"\r\n}",
      "ResponseHeaders": {
        "Content-Length": [
          "184"
        ],
        "Content-Type": [
          "application/json; charset=utf-8"
        ],
        "Expires": [
          "-1"
        ],
        "Pragma": [
          "no-cache"
        ],
        "x-ms-ratelimit-remaining-resource": [
          "Microsoft.Compute/GetOperation3Min;11985,Microsoft.Compute/GetOperation30Min;23912"
        ],
        "Strict-Transport-Security": [
          "max-age=31536000; includeSubDomains"
        ],
        "x-ms-served-by": [
          "9319c1a6-eea8-4888-b83d-7cb9d02ca507_131616413867145008"
        ],
        "x-ms-request-id": [
          "1e484da0-e993-47ff-bb6e-e5abf2b4d677"
        ],
        "Cache-Control": [
          "no-cache"
        ],
        "Server": [
          "Microsoft-HTTPAPI/2.0",
          "Microsoft-HTTPAPI/2.0"
        ],
        "x-ms-ratelimit-remaining-subscription-reads": [
          "14975"
        ],
        "x-ms-correlation-request-id": [
          "d3a866e9-42f4-4efa-8cca-3b63e7dc66cb"
        ],
        "x-ms-routing-request-id": [
          "WESTUS2:20180208T003337Z:d3a866e9-42f4-4efa-8cca-3b63e7dc66cb"
        ],
        "Date": [
          "Thu, 08 Feb 2018 00:33:36 GMT"
        ]
      },
      "StatusCode": 200
    },
    {
      "RequestUri": "/subscriptions/b936ff46-de59-4b9d-806e-00df62b1bfad/resourcegroups/crptestar6612?api-version=2017-05-10",
      "EncodedRequestUri": "L3N1YnNjcmlwdGlvbnMvYjkzNmZmNDYtZGU1OS00YjlkLTgwNmUtMDBkZjYyYjFiZmFkL3Jlc291cmNlZ3JvdXBzL2NycHRlc3RhcjY2MTI/YXBpLXZlcnNpb249MjAxNy0wNS0xMA==",
      "RequestMethod": "DELETE",
      "RequestBody": "",
      "RequestHeaders": {
        "x-ms-client-request-id": [
          "24c05e29-df19-476e-859c-b68a97589abf"
        ],
        "accept-language": [
          "en-US"
        ],
        "User-Agent": [
          "FxVersion/4.7.2117.0",
          "OSName/Windows_Server_2012_R2_Datacenter",
          "OSVersion/6.3.9600",
          "Microsoft.Azure.Management.ResourceManager.ResourceManagementClient/1.6.0-preview"
        ]
      },
      "ResponseBody": "",
      "ResponseHeaders": {
        "Content-Length": [
          "0"
        ],
        "Expires": [
          "-1"
        ],
        "Pragma": [
          "no-cache"
        ],
        "Retry-After": [
          "15"
        ],
        "x-ms-ratelimit-remaining-subscription-writes": [
          "1199"
        ],
        "x-ms-request-id": [
          "4338c8d7-9943-4891-8886-d66309392f94"
        ],
        "x-ms-correlation-request-id": [
          "4338c8d7-9943-4891-8886-d66309392f94"
        ],
        "x-ms-routing-request-id": [
          "WESTUS2:20180208T003459Z:4338c8d7-9943-4891-8886-d66309392f94"
        ],
        "Strict-Transport-Security": [
          "max-age=31536000; includeSubDomains"
        ],
        "Cache-Control": [
          "no-cache"
        ],
        "Date": [
          "Thu, 08 Feb 2018 00:34:58 GMT"
        ],
        "Location": [
          "https://management.azure.com/subscriptions/b936ff46-de59-4b9d-806e-00df62b1bfad/operationresults/eyJqb2JJZCI6IlJFU09VUkNFR1JPVVBERUxFVElPTkpPQi1DUlBURVNUQVI2NjEyLUVBU1RVUzJFVUFQIiwiam9iTG9jYXRpb24iOiJlYXN0dXMyZXVhcCJ9?api-version=2017-05-10"
        ]
      },
      "StatusCode": 202
    },
    {
      "RequestUri": "/subscriptions/b936ff46-de59-4b9d-806e-00df62b1bfad/operationresults/eyJqb2JJZCI6IlJFU09VUkNFR1JPVVBERUxFVElPTkpPQi1DUlBURVNUQVI2NjEyLUVBU1RVUzJFVUFQIiwiam9iTG9jYXRpb24iOiJlYXN0dXMyZXVhcCJ9?api-version=2017-05-10",
      "EncodedRequestUri": "L3N1YnNjcmlwdGlvbnMvYjkzNmZmNDYtZGU1OS00YjlkLTgwNmUtMDBkZjYyYjFiZmFkL29wZXJhdGlvbnJlc3VsdHMvZXlKcWIySkpaQ0k2SWxKRlUwOVZVa05GUjFKUFZWQkVSVXhGVkVsUFRrcFBRaTFEVWxCVVJWTlVRVkkyTmpFeUxVVkJVMVJWVXpKRlZVRlFJaXdpYW05aVRHOWpZWFJwYjI0aU9pSmxZWE4wZFhNeVpYVmhjQ0o5P2FwaS12ZXJzaW9uPTIwMTctMDUtMTA=",
      "RequestMethod": "GET",
      "RequestBody": "",
      "RequestHeaders": {
        "User-Agent": [
          "FxVersion/4.7.2117.0",
          "OSName/Windows_Server_2012_R2_Datacenter",
          "OSVersion/6.3.9600",
          "Microsoft.Azure.Management.ResourceManager.ResourceManagementClient/1.6.0-preview"
        ]
      },
      "ResponseBody": "",
      "ResponseHeaders": {
        "Content-Length": [
          "0"
        ],
        "Expires": [
          "-1"
        ],
        "Pragma": [
          "no-cache"
        ],
        "Retry-After": [
          "15"
        ],
        "x-ms-ratelimit-remaining-subscription-reads": [
          "14998"
        ],
        "x-ms-request-id": [
          "6cd5f88b-1ced-4d46-9350-67e50bddc1f4"
        ],
        "x-ms-correlation-request-id": [
          "6cd5f88b-1ced-4d46-9350-67e50bddc1f4"
        ],
        "x-ms-routing-request-id": [
          "WESTUS2:20180208T003529Z:6cd5f88b-1ced-4d46-9350-67e50bddc1f4"
        ],
        "Strict-Transport-Security": [
          "max-age=31536000; includeSubDomains"
        ],
        "Cache-Control": [
          "no-cache"
        ],
        "Date": [
          "Thu, 08 Feb 2018 00:35:29 GMT"
        ],
        "Location": [
          "https://management.azure.com/subscriptions/b936ff46-de59-4b9d-806e-00df62b1bfad/operationresults/eyJqb2JJZCI6IlJFU09VUkNFR1JPVVBERUxFVElPTkpPQi1DUlBURVNUQVI2NjEyLUVBU1RVUzJFVUFQIiwiam9iTG9jYXRpb24iOiJlYXN0dXMyZXVhcCJ9?api-version=2017-05-10"
        ]
      },
      "StatusCode": 202
    },
    {
      "RequestUri": "/subscriptions/b936ff46-de59-4b9d-806e-00df62b1bfad/operationresults/eyJqb2JJZCI6IlJFU09VUkNFR1JPVVBERUxFVElPTkpPQi1DUlBURVNUQVI2NjEyLUVBU1RVUzJFVUFQIiwiam9iTG9jYXRpb24iOiJlYXN0dXMyZXVhcCJ9?api-version=2017-05-10",
      "EncodedRequestUri": "L3N1YnNjcmlwdGlvbnMvYjkzNmZmNDYtZGU1OS00YjlkLTgwNmUtMDBkZjYyYjFiZmFkL29wZXJhdGlvbnJlc3VsdHMvZXlKcWIySkpaQ0k2SWxKRlUwOVZVa05GUjFKUFZWQkVSVXhGVkVsUFRrcFBRaTFEVWxCVVJWTlVRVkkyTmpFeUxVVkJVMVJWVXpKRlZVRlFJaXdpYW05aVRHOWpZWFJwYjI0aU9pSmxZWE4wZFhNeVpYVmhjQ0o5P2FwaS12ZXJzaW9uPTIwMTctMDUtMTA=",
      "RequestMethod": "GET",
      "RequestBody": "",
      "RequestHeaders": {
        "User-Agent": [
          "FxVersion/4.7.2117.0",
          "OSName/Windows_Server_2012_R2_Datacenter",
          "OSVersion/6.3.9600",
          "Microsoft.Azure.Management.ResourceManager.ResourceManagementClient/1.6.0-preview"
        ]
      },
      "ResponseBody": "",
      "ResponseHeaders": {
        "Content-Length": [
          "0"
        ],
        "Expires": [
          "-1"
        ],
        "Pragma": [
          "no-cache"
        ],
        "Retry-After": [
          "15"
        ],
        "x-ms-ratelimit-remaining-subscription-reads": [
          "14997"
        ],
        "x-ms-request-id": [
          "2ca1dd82-78f0-4af9-8df7-5e7e4dc4dbe6"
        ],
        "x-ms-correlation-request-id": [
          "2ca1dd82-78f0-4af9-8df7-5e7e4dc4dbe6"
        ],
        "x-ms-routing-request-id": [
          "WESTUS2:20180208T003600Z:2ca1dd82-78f0-4af9-8df7-5e7e4dc4dbe6"
        ],
        "Strict-Transport-Security": [
          "max-age=31536000; includeSubDomains"
        ],
        "Cache-Control": [
          "no-cache"
        ],
        "Date": [
          "Thu, 08 Feb 2018 00:36:00 GMT"
        ],
        "Location": [
          "https://management.azure.com/subscriptions/b936ff46-de59-4b9d-806e-00df62b1bfad/operationresults/eyJqb2JJZCI6IlJFU09VUkNFR1JPVVBERUxFVElPTkpPQi1DUlBURVNUQVI2NjEyLUVBU1RVUzJFVUFQIiwiam9iTG9jYXRpb24iOiJlYXN0dXMyZXVhcCJ9?api-version=2017-05-10"
        ]
      },
      "StatusCode": 202
    },
    {
      "RequestUri": "/subscriptions/b936ff46-de59-4b9d-806e-00df62b1bfad/operationresults/eyJqb2JJZCI6IlJFU09VUkNFR1JPVVBERUxFVElPTkpPQi1DUlBURVNUQVI2NjEyLUVBU1RVUzJFVUFQIiwiam9iTG9jYXRpb24iOiJlYXN0dXMyZXVhcCJ9?api-version=2017-05-10",
      "EncodedRequestUri": "L3N1YnNjcmlwdGlvbnMvYjkzNmZmNDYtZGU1OS00YjlkLTgwNmUtMDBkZjYyYjFiZmFkL29wZXJhdGlvbnJlc3VsdHMvZXlKcWIySkpaQ0k2SWxKRlUwOVZVa05GUjFKUFZWQkVSVXhGVkVsUFRrcFBRaTFEVWxCVVJWTlVRVkkyTmpFeUxVVkJVMVJWVXpKRlZVRlFJaXdpYW05aVRHOWpZWFJwYjI0aU9pSmxZWE4wZFhNeVpYVmhjQ0o5P2FwaS12ZXJzaW9uPTIwMTctMDUtMTA=",
      "RequestMethod": "GET",
      "RequestBody": "",
      "RequestHeaders": {
        "User-Agent": [
          "FxVersion/4.7.2117.0",
          "OSName/Windows_Server_2012_R2_Datacenter",
          "OSVersion/6.3.9600",
          "Microsoft.Azure.Management.ResourceManager.ResourceManagementClient/1.6.0-preview"
        ]
      },
      "ResponseBody": "",
      "ResponseHeaders": {
        "Content-Length": [
          "0"
        ],
        "Expires": [
          "-1"
        ],
        "Pragma": [
          "no-cache"
        ],
        "Retry-After": [
          "15"
        ],
        "x-ms-ratelimit-remaining-subscription-reads": [
          "14996"
        ],
        "x-ms-request-id": [
          "b6d169db-0fb9-4609-950e-bdbcc114b753"
        ],
        "x-ms-correlation-request-id": [
          "b6d169db-0fb9-4609-950e-bdbcc114b753"
        ],
        "x-ms-routing-request-id": [
          "WESTUS2:20180208T003630Z:b6d169db-0fb9-4609-950e-bdbcc114b753"
        ],
        "Strict-Transport-Security": [
          "max-age=31536000; includeSubDomains"
        ],
        "Cache-Control": [
          "no-cache"
        ],
        "Date": [
          "Thu, 08 Feb 2018 00:36:29 GMT"
        ],
        "Location": [
          "https://management.azure.com/subscriptions/b936ff46-de59-4b9d-806e-00df62b1bfad/operationresults/eyJqb2JJZCI6IlJFU09VUkNFR1JPVVBERUxFVElPTkpPQi1DUlBURVNUQVI2NjEyLUVBU1RVUzJFVUFQIiwiam9iTG9jYXRpb24iOiJlYXN0dXMyZXVhcCJ9?api-version=2017-05-10"
        ]
      },
      "StatusCode": 202
    },
    {
      "RequestUri": "/subscriptions/b936ff46-de59-4b9d-806e-00df62b1bfad/operationresults/eyJqb2JJZCI6IlJFU09VUkNFR1JPVVBERUxFVElPTkpPQi1DUlBURVNUQVI2NjEyLUVBU1RVUzJFVUFQIiwiam9iTG9jYXRpb24iOiJlYXN0dXMyZXVhcCJ9?api-version=2017-05-10",
      "EncodedRequestUri": "L3N1YnNjcmlwdGlvbnMvYjkzNmZmNDYtZGU1OS00YjlkLTgwNmUtMDBkZjYyYjFiZmFkL29wZXJhdGlvbnJlc3VsdHMvZXlKcWIySkpaQ0k2SWxKRlUwOVZVa05GUjFKUFZWQkVSVXhGVkVsUFRrcFBRaTFEVWxCVVJWTlVRVkkyTmpFeUxVVkJVMVJWVXpKRlZVRlFJaXdpYW05aVRHOWpZWFJwYjI0aU9pSmxZWE4wZFhNeVpYVmhjQ0o5P2FwaS12ZXJzaW9uPTIwMTctMDUtMTA=",
      "RequestMethod": "GET",
      "RequestBody": "",
      "RequestHeaders": {
        "User-Agent": [
          "FxVersion/4.7.2117.0",
          "OSName/Windows_Server_2012_R2_Datacenter",
          "OSVersion/6.3.9600",
          "Microsoft.Azure.Management.ResourceManager.ResourceManagementClient/1.6.0-preview"
        ]
      },
      "ResponseBody": "",
      "ResponseHeaders": {
        "Content-Length": [
          "0"
        ],
        "Expires": [
          "-1"
        ],
        "Pragma": [
          "no-cache"
        ],
        "Retry-After": [
          "15"
        ],
        "x-ms-ratelimit-remaining-subscription-reads": [
          "14995"
        ],
        "x-ms-request-id": [
          "535518e7-416f-4844-863d-88254e2de9d4"
        ],
        "x-ms-correlation-request-id": [
          "535518e7-416f-4844-863d-88254e2de9d4"
        ],
        "x-ms-routing-request-id": [
          "WESTUS2:20180208T003700Z:535518e7-416f-4844-863d-88254e2de9d4"
        ],
        "Strict-Transport-Security": [
          "max-age=31536000; includeSubDomains"
        ],
        "Cache-Control": [
          "no-cache"
        ],
        "Date": [
          "Thu, 08 Feb 2018 00:37:00 GMT"
        ],
        "Location": [
          "https://management.azure.com/subscriptions/b936ff46-de59-4b9d-806e-00df62b1bfad/operationresults/eyJqb2JJZCI6IlJFU09VUkNFR1JPVVBERUxFVElPTkpPQi1DUlBURVNUQVI2NjEyLUVBU1RVUzJFVUFQIiwiam9iTG9jYXRpb24iOiJlYXN0dXMyZXVhcCJ9?api-version=2017-05-10"
        ]
      },
      "StatusCode": 202
    },
    {
      "RequestUri": "/subscriptions/b936ff46-de59-4b9d-806e-00df62b1bfad/operationresults/eyJqb2JJZCI6IlJFU09VUkNFR1JPVVBERUxFVElPTkpPQi1DUlBURVNUQVI2NjEyLUVBU1RVUzJFVUFQIiwiam9iTG9jYXRpb24iOiJlYXN0dXMyZXVhcCJ9?api-version=2017-05-10",
      "EncodedRequestUri": "L3N1YnNjcmlwdGlvbnMvYjkzNmZmNDYtZGU1OS00YjlkLTgwNmUtMDBkZjYyYjFiZmFkL29wZXJhdGlvbnJlc3VsdHMvZXlKcWIySkpaQ0k2SWxKRlUwOVZVa05GUjFKUFZWQkVSVXhGVkVsUFRrcFBRaTFEVWxCVVJWTlVRVkkyTmpFeUxVVkJVMVJWVXpKRlZVRlFJaXdpYW05aVRHOWpZWFJwYjI0aU9pSmxZWE4wZFhNeVpYVmhjQ0o5P2FwaS12ZXJzaW9uPTIwMTctMDUtMTA=",
      "RequestMethod": "GET",
      "RequestBody": "",
      "RequestHeaders": {
        "User-Agent": [
          "FxVersion/4.7.2117.0",
          "OSName/Windows_Server_2012_R2_Datacenter",
          "OSVersion/6.3.9600",
          "Microsoft.Azure.Management.ResourceManager.ResourceManagementClient/1.6.0-preview"
        ]
      },
      "ResponseBody": "",
      "ResponseHeaders": {
        "Content-Length": [
          "0"
        ],
        "Expires": [
          "-1"
        ],
        "Pragma": [
          "no-cache"
        ],
        "Retry-After": [
          "15"
        ],
        "x-ms-ratelimit-remaining-subscription-reads": [
          "14994"
        ],
        "x-ms-request-id": [
          "fe91d421-48fc-4390-9814-7660f395262f"
        ],
        "x-ms-correlation-request-id": [
          "fe91d421-48fc-4390-9814-7660f395262f"
        ],
        "x-ms-routing-request-id": [
          "WESTUS2:20180208T003730Z:fe91d421-48fc-4390-9814-7660f395262f"
        ],
        "Strict-Transport-Security": [
          "max-age=31536000; includeSubDomains"
        ],
=======
>>>>>>> 99216f75
        "Cache-Control": [
          "no-cache"
        ],
        "Date": [
<<<<<<< HEAD
          "Thu, 08 Feb 2018 00:37:30 GMT"
        ],
        "Location": [
          "https://management.azure.com/subscriptions/b936ff46-de59-4b9d-806e-00df62b1bfad/operationresults/eyJqb2JJZCI6IlJFU09VUkNFR1JPVVBERUxFVElPTkpPQi1DUlBURVNUQVI2NjEyLUVBU1RVUzJFVUFQIiwiam9iTG9jYXRpb24iOiJlYXN0dXMyZXVhcCJ9?api-version=2017-05-10"
        ]
      },
      "StatusCode": 202
    },
    {
      "RequestUri": "/subscriptions/b936ff46-de59-4b9d-806e-00df62b1bfad/operationresults/eyJqb2JJZCI6IlJFU09VUkNFR1JPVVBERUxFVElPTkpPQi1DUlBURVNUQVI2NjEyLUVBU1RVUzJFVUFQIiwiam9iTG9jYXRpb24iOiJlYXN0dXMyZXVhcCJ9?api-version=2017-05-10",
      "EncodedRequestUri": "L3N1YnNjcmlwdGlvbnMvYjkzNmZmNDYtZGU1OS00YjlkLTgwNmUtMDBkZjYyYjFiZmFkL29wZXJhdGlvbnJlc3VsdHMvZXlKcWIySkpaQ0k2SWxKRlUwOVZVa05GUjFKUFZWQkVSVXhGVkVsUFRrcFBRaTFEVWxCVVJWTlVRVkkyTmpFeUxVVkJVMVJWVXpKRlZVRlFJaXdpYW05aVRHOWpZWFJwYjI0aU9pSmxZWE4wZFhNeVpYVmhjQ0o5P2FwaS12ZXJzaW9uPTIwMTctMDUtMTA=",
      "RequestMethod": "GET",
      "RequestBody": "",
      "RequestHeaders": {
        "User-Agent": [
          "FxVersion/4.7.2117.0",
          "OSName/Windows_Server_2012_R2_Datacenter",
          "OSVersion/6.3.9600",
          "Microsoft.Azure.Management.ResourceManager.ResourceManagementClient/1.6.0-preview"
        ]
      },
      "ResponseBody": "",
      "ResponseHeaders": {
        "Content-Length": [
          "0"
        ],
        "Expires": [
          "-1"
=======
          "Wed, 21 Mar 2018 07:32:53 GMT"
>>>>>>> 99216f75
        ],
        "Pragma": [
          "no-cache"
        ],
<<<<<<< HEAD
        "x-ms-ratelimit-remaining-subscription-reads": [
          "14993"
        ],
        "x-ms-request-id": [
          "97189b4b-2313-4f0c-95cc-ad1552b8da51"
        ],
        "x-ms-correlation-request-id": [
          "97189b4b-2313-4f0c-95cc-ad1552b8da51"
        ],
        "x-ms-routing-request-id": [
          "WESTUS2:20180208T003800Z:97189b4b-2313-4f0c-95cc-ad1552b8da51"
=======
        "x-ms-failure-cause": [
          "gateway"
        ],
        "x-ms-request-id": [
          "bd260373-c27e-417d-9ad5-24822067bef2"
        ],
        "x-ms-correlation-request-id": [
          "bd260373-c27e-417d-9ad5-24822067bef2"
        ],
        "x-ms-routing-request-id": [
          "WESTUS:20180321T073253Z:bd260373-c27e-417d-9ad5-24822067bef2"
>>>>>>> 99216f75
        ],
        "Strict-Transport-Security": [
          "max-age=31536000; includeSubDomains"
        ],
<<<<<<< HEAD
        "Cache-Control": [
          "no-cache"
        ],
        "Date": [
          "Thu, 08 Feb 2018 00:38:00 GMT"
=======
        "X-Content-Type-Options": [
          "nosniff"
>>>>>>> 99216f75
        ]
      },
      "StatusCode": 400
    }
  ],
<<<<<<< HEAD
  "Names": {
    "TestScaleSetOperationsInternal": [
      "crptestar6612",
      "vmss9229",
      "crptestar4961"
    ],
    "CreatePublicIP": [
      "pip3597",
      "dn1314"
    ],
    "CreateVNET": [
      "vn5628",
      "sn837"
    ],
    "CreateNIC": [
      "nic5311",
      "ip762"
    ],
    "CreateDefaultVMScaleSetInput": [
      "crptestar3495",
      "vmss1182",
      "vmsstestnetconfig1972",
      "vmsstestnetconfig4876"
    ]
  },
=======
  "Names": {},
>>>>>>> 99216f75
  "Variables": {
    "SubscriptionId": "c9cbd920-c00c-427c-852b-8aaf38badaeb"
  }
}<|MERGE_RESOLUTION|>--- conflicted
+++ resolved
@@ -1,39 +1,18 @@
 {
   "Entries": [
     {
-<<<<<<< HEAD
-      "RequestUri": "/subscriptions/b936ff46-de59-4b9d-806e-00df62b1bfad/providers/Microsoft.Compute/locations/eastus2euap/publishers/MicrosoftWindowsServer/artifacttypes/vmimage/offers/WindowsServer/skus/2012-R2-Datacenter/versions?$top=1&api-version=2017-12-01",
-      "EncodedRequestUri": "L3N1YnNjcmlwdGlvbnMvYjkzNmZmNDYtZGU1OS00YjlkLTgwNmUtMDBkZjYyYjFiZmFkL3Byb3ZpZGVycy9NaWNyb3NvZnQuQ29tcHV0ZS9sb2NhdGlvbnMvZWFzdHVzMmV1YXAvcHVibGlzaGVycy9NaWNyb3NvZnRXaW5kb3dzU2VydmVyL2FydGlmYWN0dHlwZXMvdm1pbWFnZS9vZmZlcnMvV2luZG93c1NlcnZlci9za3VzLzIwMTItUjItRGF0YWNlbnRlci92ZXJzaW9ucz8kdG9wPTEmYXBpLXZlcnNpb249MjAxNy0xMi0wMQ==",
-=======
       "RequestUri": "/subscriptions/c9cbd920-c00c-427c-852b-8aaf38badaeb/providers/Microsoft.Compute/locations/eastus2euap/publishers/MicrosoftWindowsServer/artifacttypes/vmimage/offers/WindowsServer/skus/2012-R2-Datacenter/versions?$top=1&api-version=2017-12-01",
       "EncodedRequestUri": "L3N1YnNjcmlwdGlvbnMvYzljYmQ5MjAtYzAwYy00MjdjLTg1MmItOGFhZjM4YmFkYWViL3Byb3ZpZGVycy9NaWNyb3NvZnQuQ29tcHV0ZS9sb2NhdGlvbnMvZWFzdHVzMmV1YXAvcHVibGlzaGVycy9NaWNyb3NvZnRXaW5kb3dzU2VydmVyL2FydGlmYWN0dHlwZXMvdm1pbWFnZS9vZmZlcnMvV2luZG93c1NlcnZlci9za3VzLzIwMTItUjItRGF0YWNlbnRlci92ZXJzaW9ucz8kdG9wPTEmYXBpLXZlcnNpb249MjAxNy0xMi0wMQ==",
->>>>>>> 99216f75
       "RequestMethod": "GET",
       "RequestBody": "",
       "RequestHeaders": {
         "x-ms-client-request-id": [
-<<<<<<< HEAD
-          "aaccddef-f57b-42f5-aee7-3811478992c9"
-=======
           "1600a729-1c93-4cd8-b0ea-b56a6f0ee0f5"
->>>>>>> 99216f75
         ],
         "accept-language": [
           "en-US"
         ],
         "User-Agent": [
-<<<<<<< HEAD
-          "FxVersion/4.7.2117.0",
-          "OSName/Windows_Server_2012_R2_Datacenter",
-          "OSVersion/6.3.9600",
-          "Microsoft.Azure.Management.Compute.ComputeManagementClient/1.0.1338.0"
-        ]
-      },
-      "ResponseBody": "[\r\n  {\r\n    \"location\": \"EastUS2EUAP\",\r\n    \"name\": \"4.127.20170406\",\r\n    \"id\": \"/Subscriptions/b936ff46-de59-4b9d-806e-00df62b1bfad/Providers/Microsoft.Compute/Locations/EastUS2EUAP/Publishers/MicrosoftWindowsServer/ArtifactTypes/VMImage/Offers/WindowsServer/Skus/2012-R2-Datacenter/Versions/4.127.20170406\"\r\n  }\r\n]",
-      "ResponseHeaders": {
-        "Content-Length": [
-          "317"
-=======
           "FxVersion/4.6.25211.01",
           "Microsoft.Azure.Management.Compute.ComputeManagementClient/18.0.0.0"
         ]
@@ -42,7 +21,6 @@
       "ResponseHeaders": {
         "Content-Length": [
           "682"
->>>>>>> 99216f75
         ],
         "Content-Type": [
           "application/json; charset=utf-8"
@@ -50,3112 +28,15 @@
         "Expires": [
           "-1"
         ],
-<<<<<<< HEAD
-        "Pragma": [
-          "no-cache"
-        ],
-        "Strict-Transport-Security": [
-          "max-age=31536000; includeSubDomains"
-        ],
-        "x-ms-served-by": [
-          "3707be56-376d-4281-af6f-306af28cbf16_131614139767790688"
-        ],
-        "x-ms-request-id": [
-          "ab8a9eef-5123-41e7-9f07-c695fad808ad"
-        ],
         "Cache-Control": [
           "no-cache"
         ],
-        "Server": [
-          "Microsoft-HTTPAPI/2.0",
-          "Microsoft-HTTPAPI/2.0"
-        ],
-        "x-ms-ratelimit-remaining-subscription-reads": [
-          "14999"
-        ],
-        "x-ms-correlation-request-id": [
-          "dd6d6d65-4f9a-4d20-b000-2f4cdac8b406"
-        ],
-        "x-ms-routing-request-id": [
-          "WESTUS2:20180208T002213Z:dd6d6d65-4f9a-4d20-b000-2f4cdac8b406"
-        ],
         "Date": [
-          "Thu, 08 Feb 2018 00:22:12 GMT"
-        ]
-      },
-      "StatusCode": 200
-    },
-    {
-      "RequestUri": "/subscriptions/b936ff46-de59-4b9d-806e-00df62b1bfad/resourcegroups/crptestar6612?api-version=2017-05-10",
-      "EncodedRequestUri": "L3N1YnNjcmlwdGlvbnMvYjkzNmZmNDYtZGU1OS00YjlkLTgwNmUtMDBkZjYyYjFiZmFkL3Jlc291cmNlZ3JvdXBzL2NycHRlc3RhcjY2MTI/YXBpLXZlcnNpb249MjAxNy0wNS0xMA==",
-      "RequestMethod": "PUT",
-      "RequestBody": "{\r\n  \"location\": \"eastus2euap\",\r\n  \"tags\": {\r\n    \"crptestar6612\": \"2018-02-08 00:22:13Z\"\r\n  }\r\n}",
-      "RequestHeaders": {
-        "Content-Type": [
-          "application/json; charset=utf-8"
-        ],
-        "Content-Length": [
-          "97"
-        ],
-        "x-ms-client-request-id": [
-          "fb8d6a43-d343-428f-88b0-5d11bcfc22f4"
-        ],
-        "accept-language": [
-          "en-US"
-        ],
-        "User-Agent": [
-          "FxVersion/4.7.2117.0",
-          "OSName/Windows_Server_2012_R2_Datacenter",
-          "OSVersion/6.3.9600",
-          "Microsoft.Azure.Management.ResourceManager.ResourceManagementClient/1.6.0-preview"
-        ]
-      },
-      "ResponseBody": "{\r\n  \"id\": \"/subscriptions/b936ff46-de59-4b9d-806e-00df62b1bfad/resourceGroups/crptestar6612\",\r\n  \"name\": \"crptestar6612\",\r\n  \"location\": \"eastus2euap\",\r\n  \"tags\": {\r\n    \"crptestar6612\": \"2018-02-08 00:22:13Z\"\r\n  },\r\n  \"properties\": {\r\n    \"provisioningState\": \"Succeeded\"\r\n  }\r\n}",
-      "ResponseHeaders": {
-        "Content-Length": [
-          "232"
-        ],
-        "Content-Type": [
-          "application/json; charset=utf-8"
-        ],
-        "Expires": [
-          "-1"
+          "Wed, 21 Mar 2018 07:32:53 GMT"
         ],
         "Pragma": [
           "no-cache"
         ],
-        "x-ms-ratelimit-remaining-subscription-writes": [
-          "1199"
-        ],
-        "x-ms-request-id": [
-          "b7a93569-c1ea-4482-b6b1-a47373ac37d7"
-        ],
-        "x-ms-correlation-request-id": [
-          "b7a93569-c1ea-4482-b6b1-a47373ac37d7"
-        ],
-        "x-ms-routing-request-id": [
-          "WESTUS2:20180208T002215Z:b7a93569-c1ea-4482-b6b1-a47373ac37d7"
-        ],
-        "Strict-Transport-Security": [
-          "max-age=31536000; includeSubDomains"
-        ],
-        "Cache-Control": [
-          "no-cache"
-        ],
-        "Date": [
-          "Thu, 08 Feb 2018 00:22:15 GMT"
-        ]
-      },
-      "StatusCode": 201
-    },
-    {
-      "RequestUri": "/subscriptions/b936ff46-de59-4b9d-806e-00df62b1bfad/resourcegroups/crptestar6612?api-version=2017-05-10",
-      "EncodedRequestUri": "L3N1YnNjcmlwdGlvbnMvYjkzNmZmNDYtZGU1OS00YjlkLTgwNmUtMDBkZjYyYjFiZmFkL3Jlc291cmNlZ3JvdXBzL2NycHRlc3RhcjY2MTI/YXBpLXZlcnNpb249MjAxNy0wNS0xMA==",
-      "RequestMethod": "PUT",
-      "RequestBody": "{\r\n  \"location\": \"eastus2euap\"\r\n}",
-      "RequestHeaders": {
-        "Content-Type": [
-          "application/json; charset=utf-8"
-        ],
-        "Content-Length": [
-          "33"
-        ],
-        "x-ms-client-request-id": [
-          "e92c4c6f-4546-4a4c-8900-74a2bd4ab83d"
-        ],
-        "accept-language": [
-          "en-US"
-        ],
-        "User-Agent": [
-          "FxVersion/4.7.2117.0",
-          "OSName/Windows_Server_2012_R2_Datacenter",
-          "OSVersion/6.3.9600",
-          "Microsoft.Azure.Management.ResourceManager.ResourceManagementClient/1.6.0-preview"
-        ]
-      },
-      "ResponseBody": "{\r\n  \"id\": \"/subscriptions/b936ff46-de59-4b9d-806e-00df62b1bfad/resourceGroups/crptestar6612\",\r\n  \"name\": \"crptestar6612\",\r\n  \"location\": \"eastus2euap\",\r\n  \"properties\": {\r\n    \"provisioningState\": \"Succeeded\"\r\n  }\r\n}",
-      "ResponseHeaders": {
-        "Content-Length": [
-          "184"
-        ],
-        "Content-Type": [
-          "application/json; charset=utf-8"
-        ],
-        "Expires": [
-          "-1"
-        ],
-        "Pragma": [
-          "no-cache"
-        ],
-        "x-ms-ratelimit-remaining-subscription-writes": [
-          "1198"
-        ],
-        "x-ms-request-id": [
-          "1e1b7848-05cd-4fc9-bbd0-638703aaed24"
-        ],
-        "x-ms-correlation-request-id": [
-          "1e1b7848-05cd-4fc9-bbd0-638703aaed24"
-        ],
-        "x-ms-routing-request-id": [
-          "WESTUS2:20180208T002259Z:1e1b7848-05cd-4fc9-bbd0-638703aaed24"
-        ],
-        "Strict-Transport-Security": [
-          "max-age=31536000; includeSubDomains"
-        ],
-        "Cache-Control": [
-          "no-cache"
-        ],
-        "Date": [
-          "Thu, 08 Feb 2018 00:22:59 GMT"
-        ]
-      },
-      "StatusCode": 200
-    },
-    {
-      "RequestUri": "/subscriptions/b936ff46-de59-4b9d-806e-00df62b1bfad/resourceGroups/crptestar6612/providers/Microsoft.Storage/storageAccounts/crptestar4961?api-version=2015-06-15",
-      "EncodedRequestUri": "L3N1YnNjcmlwdGlvbnMvYjkzNmZmNDYtZGU1OS00YjlkLTgwNmUtMDBkZjYyYjFiZmFkL3Jlc291cmNlR3JvdXBzL2NycHRlc3RhcjY2MTIvcHJvdmlkZXJzL01pY3Jvc29mdC5TdG9yYWdlL3N0b3JhZ2VBY2NvdW50cy9jcnB0ZXN0YXI0OTYxP2FwaS12ZXJzaW9uPTIwMTUtMDYtMTU=",
-      "RequestMethod": "PUT",
-      "RequestBody": "{\r\n  \"location\": \"eastus2euap\",\r\n  \"properties\": {\r\n    \"accountType\": \"Standard_GRS\"\r\n  }\r\n}",
-      "RequestHeaders": {
-        "Content-Type": [
-          "application/json; charset=utf-8"
-        ],
-        "Content-Length": [
-          "93"
-        ],
-        "x-ms-client-request-id": [
-          "03a7365c-6ed0-4abd-af93-ae63f5ab78c3"
-        ],
-        "accept-language": [
-          "en-US"
-        ],
-        "User-Agent": [
-          "FxVersion/4.7.2117.0",
-          "OSName/Windows_Server_2012_R2_Datacenter",
-          "OSVersion/6.3.9600",
-          "Microsoft.Azure.Management.Storage.StorageManagementClient/4.1.0-preview"
-        ]
-      },
-      "ResponseBody": "",
-      "ResponseHeaders": {
-        "Content-Length": [
-          "0"
-        ],
-        "Content-Type": [
-          "text/plain; charset=utf-8"
-        ],
-        "Expires": [
-          "-1"
-        ],
-        "Pragma": [
-          "no-cache"
-        ],
-        "Retry-After": [
-          "17"
-        ],
-        "x-ms-request-id": [
-          "a6799757-0aa9-438d-9d30-35491bb1734f"
-        ],
-        "Strict-Transport-Security": [
-          "max-age=31536000; includeSubDomains"
-        ],
-        "Cache-Control": [
-          "no-cache"
-        ],
-        "Location": [
-          "https://management.azure.com/subscriptions/b936ff46-de59-4b9d-806e-00df62b1bfad/providers/Microsoft.Storage/locations/eastus2euap/asyncoperations/a6799757-0aa9-438d-9d30-35491bb1734f?monitor=true&api-version=2015-06-15"
-        ],
-        "Server": [
-          "Microsoft-Azure-Storage-Resource-Provider/1.0",
-          "Microsoft-HTTPAPI/2.0"
-        ],
-        "x-ms-ratelimit-remaining-subscription-writes": [
-          "1195"
-        ],
-        "x-ms-correlation-request-id": [
-          "b01392b3-1be5-4c1f-a9ff-e865e25eb3c2"
-        ],
-        "x-ms-routing-request-id": [
-          "WESTUS2:20180208T002217Z:b01392b3-1be5-4c1f-a9ff-e865e25eb3c2"
-        ],
-        "Date": [
-          "Thu, 08 Feb 2018 00:22:16 GMT"
-        ]
-      },
-      "StatusCode": 202
-    },
-    {
-      "RequestUri": "/subscriptions/b936ff46-de59-4b9d-806e-00df62b1bfad/providers/Microsoft.Storage/locations/eastus2euap/asyncoperations/a6799757-0aa9-438d-9d30-35491bb1734f?monitor=true&api-version=2015-06-15",
-      "EncodedRequestUri": "L3N1YnNjcmlwdGlvbnMvYjkzNmZmNDYtZGU1OS00YjlkLTgwNmUtMDBkZjYyYjFiZmFkL3Byb3ZpZGVycy9NaWNyb3NvZnQuU3RvcmFnZS9sb2NhdGlvbnMvZWFzdHVzMmV1YXAvYXN5bmNvcGVyYXRpb25zL2E2Nzk5NzU3LTBhYTktNDM4ZC05ZDMwLTM1NDkxYmIxNzM0Zj9tb25pdG9yPXRydWUmYXBpLXZlcnNpb249MjAxNS0wNi0xNQ==",
-      "RequestMethod": "GET",
-      "RequestBody": "",
-      "RequestHeaders": {
-        "User-Agent": [
-          "FxVersion/4.7.2117.0",
-          "OSName/Windows_Server_2012_R2_Datacenter",
-          "OSVersion/6.3.9600",
-          "Microsoft.Azure.Management.Storage.StorageManagementClient/4.1.0-preview"
-        ]
-      },
-      "ResponseBody": "{\r\n  \"location\": \"eastus2euap\",\r\n  \"properties\": {\r\n    \"accountType\": \"Standard_GRS\"\r\n  }\r\n}",
-      "ResponseHeaders": {
-        "Content-Length": [
-          "93"
-        ],
-        "Content-Type": [
-          "application/json"
-        ],
-        "Expires": [
-          "-1"
-        ],
-        "Pragma": [
-          "no-cache"
-        ],
-        "x-ms-request-id": [
-          "b394122d-9a87-45b3-9beb-bf4fbc7017bb"
-        ],
-        "Strict-Transport-Security": [
-          "max-age=31536000; includeSubDomains"
-        ],
-        "Cache-Control": [
-          "no-cache"
-        ],
-        "Server": [
-          "Microsoft-Azure-Storage-Resource-Provider/1.0",
-          "Microsoft-HTTPAPI/2.0"
-        ],
-        "x-ms-ratelimit-remaining-subscription-reads": [
-          "14991"
-        ],
-        "x-ms-correlation-request-id": [
-          "fca24907-3029-4f01-ac67-7e698bb42f01"
-        ],
-        "x-ms-routing-request-id": [
-          "WESTUS2:20180208T002248Z:fca24907-3029-4f01-ac67-7e698bb42f01"
-        ],
-        "Date": [
-          "Thu, 08 Feb 2018 00:22:47 GMT"
-        ]
-      },
-      "StatusCode": 200
-    },
-    {
-      "RequestUri": "/subscriptions/b936ff46-de59-4b9d-806e-00df62b1bfad/resourceGroups/crptestar6612/providers/Microsoft.Storage/storageAccounts?api-version=2015-06-15",
-      "EncodedRequestUri": "L3N1YnNjcmlwdGlvbnMvYjkzNmZmNDYtZGU1OS00YjlkLTgwNmUtMDBkZjYyYjFiZmFkL3Jlc291cmNlR3JvdXBzL2NycHRlc3RhcjY2MTIvcHJvdmlkZXJzL01pY3Jvc29mdC5TdG9yYWdlL3N0b3JhZ2VBY2NvdW50cz9hcGktdmVyc2lvbj0yMDE1LTA2LTE1",
-      "RequestMethod": "GET",
-      "RequestBody": "",
-      "RequestHeaders": {
-        "x-ms-client-request-id": [
-          "f8a514c3-80ab-4aac-8e5d-502d76d61311"
-        ],
-        "accept-language": [
-          "en-US"
-        ],
-        "User-Agent": [
-          "FxVersion/4.7.2117.0",
-          "OSName/Windows_Server_2012_R2_Datacenter",
-          "OSVersion/6.3.9600",
-          "Microsoft.Azure.Management.Storage.StorageManagementClient/4.1.0-preview"
-        ]
-      },
-      "ResponseBody": "{\r\n  \"value\": [\r\n    {\r\n      \"id\": \"/subscriptions/b936ff46-de59-4b9d-806e-00df62b1bfad/resourceGroups/crptestar6612/providers/Microsoft.Storage/storageAccounts/crptestar4961\",\r\n      \"name\": \"crptestar4961\",\r\n      \"type\": \"Microsoft.Storage/storageAccounts\",\r\n      \"location\": \"eastus2euap\",\r\n      \"tags\": {},\r\n      \"properties\": {\r\n        \"accountType\": \"Standard_GRS\",\r\n        \"provisioningState\": \"Succeeded\",\r\n        \"creationTime\": \"2018-02-08T00:22:17.2151494Z\",\r\n        \"primaryEndpoints\": {\r\n          \"blob\": \"https://crptestar4961.blob.core.windows.net/\",\r\n          \"queue\": \"https://crptestar4961.queue.core.windows.net/\",\r\n          \"table\": \"https://crptestar4961.table.core.windows.net/\",\r\n          \"file\": \"https://crptestar4961.file.core.windows.net/\"\r\n        },\r\n        \"primaryLocation\": \"eastus2euap\",\r\n        \"statusOfPrimary\": \"available\",\r\n        \"secondaryLocation\": \"centraluseuap\",\r\n        \"statusOfSecondary\": \"available\"\r\n      }\r\n    }\r\n  ]\r\n}",
-      "ResponseHeaders": {
-        "Content-Length": [
-          "753"
-        ],
-        "Content-Type": [
-          "application/json"
-        ],
-        "Expires": [
-          "-1"
-        ],
-        "Pragma": [
-          "no-cache"
-        ],
-        "x-ms-request-id": [
-          "0b837e8e-b6a0-4495-8a7d-8138d9c70861"
-        ],
-        "Strict-Transport-Security": [
-          "max-age=31536000; includeSubDomains"
-        ],
-        "Cache-Control": [
-          "no-cache"
-        ],
-        "Server": [
-          "Microsoft-Azure-Storage-Resource-Provider/1.0",
-          "Microsoft-HTTPAPI/2.0"
-        ],
-        "x-ms-ratelimit-remaining-subscription-reads": [
-          "14990"
-        ],
-        "x-ms-correlation-request-id": [
-          "394fcb67-cf48-43bb-969f-c7b00ccd0fff"
-        ],
-        "x-ms-routing-request-id": [
-          "WESTUS2:20180208T002258Z:394fcb67-cf48-43bb-969f-c7b00ccd0fff"
-        ],
-        "Date": [
-          "Thu, 08 Feb 2018 00:22:57 GMT"
-        ]
-      },
-      "StatusCode": 200
-    },
-    {
-      "RequestUri": "/subscriptions/b936ff46-de59-4b9d-806e-00df62b1bfad/resourceGroups/crptestar6612/providers/Microsoft.Storage/storageAccounts/crptestar4961?api-version=2015-06-15",
-      "EncodedRequestUri": "L3N1YnNjcmlwdGlvbnMvYjkzNmZmNDYtZGU1OS00YjlkLTgwNmUtMDBkZjYyYjFiZmFkL3Jlc291cmNlR3JvdXBzL2NycHRlc3RhcjY2MTIvcHJvdmlkZXJzL01pY3Jvc29mdC5TdG9yYWdlL3N0b3JhZ2VBY2NvdW50cy9jcnB0ZXN0YXI0OTYxP2FwaS12ZXJzaW9uPTIwMTUtMDYtMTU=",
-      "RequestMethod": "GET",
-      "RequestBody": "",
-      "RequestHeaders": {
-        "x-ms-client-request-id": [
-          "21696db7-70f4-44cc-98e8-022ebecfee44"
-        ],
-        "accept-language": [
-          "en-US"
-        ],
-        "User-Agent": [
-          "FxVersion/4.7.2117.0",
-          "OSName/Windows_Server_2012_R2_Datacenter",
-          "OSVersion/6.3.9600",
-          "Microsoft.Azure.Management.Storage.StorageManagementClient/4.1.0-preview"
-        ]
-      },
-      "ResponseBody": "{\r\n  \"id\": \"/subscriptions/b936ff46-de59-4b9d-806e-00df62b1bfad/resourceGroups/crptestar6612/providers/Microsoft.Storage/storageAccounts/crptestar4961\",\r\n  \"name\": \"crptestar4961\",\r\n  \"type\": \"Microsoft.Storage/storageAccounts\",\r\n  \"location\": \"eastus2euap\",\r\n  \"tags\": {},\r\n  \"properties\": {\r\n    \"accountType\": \"Standard_GRS\",\r\n    \"provisioningState\": \"Succeeded\",\r\n    \"creationTime\": \"2018-02-08T00:22:17.2151494Z\",\r\n    \"primaryEndpoints\": {\r\n      \"blob\": \"https://crptestar4961.blob.core.windows.net/\",\r\n      \"queue\": \"https://crptestar4961.queue.core.windows.net/\",\r\n      \"table\": \"https://crptestar4961.table.core.windows.net/\",\r\n      \"file\": \"https://crptestar4961.file.core.windows.net/\"\r\n    },\r\n    \"primaryLocation\": \"eastus2euap\",\r\n    \"statusOfPrimary\": \"available\",\r\n    \"secondaryLocation\": \"centraluseuap\",\r\n    \"statusOfSecondary\": \"available\"\r\n  }\r\n}",
-      "ResponseHeaders": {
-        "Content-Length": [
-          "741"
-        ],
-        "Content-Type": [
-          "application/json"
-        ],
-        "Expires": [
-          "-1"
-        ],
-        "Pragma": [
-          "no-cache"
-        ],
-        "x-ms-request-id": [
-          "ca5e7457-9ae8-4086-b93d-022a94db4fe2"
-        ],
-        "Strict-Transport-Security": [
-          "max-age=31536000; includeSubDomains"
-        ],
-        "Cache-Control": [
-          "no-cache"
-        ],
-        "Server": [
-          "Microsoft-Azure-Storage-Resource-Provider/1.0",
-          "Microsoft-HTTPAPI/2.0"
-        ],
-        "x-ms-ratelimit-remaining-subscription-reads": [
-          "14989"
-        ],
-        "x-ms-correlation-request-id": [
-          "9b2e2820-ef65-41c7-8ff4-6c0d2f78451b"
-        ],
-        "x-ms-routing-request-id": [
-          "WESTUS2:20180208T002258Z:9b2e2820-ef65-41c7-8ff4-6c0d2f78451b"
-        ],
-        "Date": [
-          "Thu, 08 Feb 2018 00:22:58 GMT"
-        ]
-      },
-      "StatusCode": 200
-    },
-    {
-      "RequestUri": "/subscriptions/b936ff46-de59-4b9d-806e-00df62b1bfad/resourceGroups/crptestar6612/providers/Microsoft.Compute/virtualMachineScaleSets/VMScaleSetDoesNotExist?api-version=2017-12-01",
-      "EncodedRequestUri": "L3N1YnNjcmlwdGlvbnMvYjkzNmZmNDYtZGU1OS00YjlkLTgwNmUtMDBkZjYyYjFiZmFkL3Jlc291cmNlR3JvdXBzL2NycHRlc3RhcjY2MTIvcHJvdmlkZXJzL01pY3Jvc29mdC5Db21wdXRlL3ZpcnR1YWxNYWNoaW5lU2NhbGVTZXRzL1ZNU2NhbGVTZXREb2VzTm90RXhpc3Q/YXBpLXZlcnNpb249MjAxNy0xMi0wMQ==",
-      "RequestMethod": "DELETE",
-      "RequestBody": "",
-      "RequestHeaders": {
-        "x-ms-client-request-id": [
-          "3de485c0-e98f-4f8c-922a-54d35354acb9"
-        ],
-        "accept-language": [
-          "en-US"
-        ],
-        "User-Agent": [
-          "FxVersion/4.7.2117.0",
-          "OSName/Windows_Server_2012_R2_Datacenter",
-          "OSVersion/6.3.9600",
-          "Microsoft.Azure.Management.Compute.ComputeManagementClient/1.0.1338.0"
-        ]
-      },
-      "ResponseBody": "",
-      "ResponseHeaders": {
-        "Expires": [
-          "-1"
-        ],
-        "Pragma": [
-          "no-cache"
-        ],
-        "x-ms-ratelimit-remaining-subscription-writes": [
-          "1199"
-        ],
-        "x-ms-request-id": [
-          "4363571f-ff1a-4bff-bf98-d76c97b24572"
-        ],
-        "x-ms-correlation-request-id": [
-          "4363571f-ff1a-4bff-bf98-d76c97b24572"
-        ],
-        "x-ms-routing-request-id": [
-          "WESTUS2:20180208T002259Z:4363571f-ff1a-4bff-bf98-d76c97b24572"
-        ],
-        "Strict-Transport-Security": [
-          "max-age=31536000; includeSubDomains"
-        ],
-        "Cache-Control": [
-          "no-cache"
-        ],
-        "Date": [
-          "Thu, 08 Feb 2018 00:22:59 GMT"
-        ]
-      },
-      "StatusCode": 204
-    },
-    {
-      "RequestUri": "/subscriptions/b936ff46-de59-4b9d-806e-00df62b1bfad/resourceGroups/crptestar6612/providers/Microsoft.Network/publicIPAddresses/pip3597?api-version=2017-03-01",
-      "EncodedRequestUri": "L3N1YnNjcmlwdGlvbnMvYjkzNmZmNDYtZGU1OS00YjlkLTgwNmUtMDBkZjYyYjFiZmFkL3Jlc291cmNlR3JvdXBzL2NycHRlc3RhcjY2MTIvcHJvdmlkZXJzL01pY3Jvc29mdC5OZXR3b3JrL3B1YmxpY0lQQWRkcmVzc2VzL3BpcDM1OTc/YXBpLXZlcnNpb249MjAxNy0wMy0wMQ==",
-      "RequestMethod": "PUT",
-      "RequestBody": "{\r\n  \"properties\": {\r\n    \"publicIPAllocationMethod\": \"Dynamic\",\r\n    \"dnsSettings\": {\r\n      \"domainNameLabel\": \"dn1314\"\r\n    }\r\n  },\r\n  \"location\": \"eastus2euap\",\r\n  \"tags\": {\r\n    \"key\": \"value\"\r\n  }\r\n}",
-      "RequestHeaders": {
-        "Content-Type": [
-          "application/json; charset=utf-8"
-        ],
-        "Content-Length": [
-          "205"
-        ],
-        "x-ms-client-request-id": [
-          "a7c59090-1388-4f83-8468-133e1cbbf027"
-        ],
-        "accept-language": [
-          "en-US"
-        ],
-        "User-Agent": [
-          "FxVersion/4.7.2117.0",
-          "OSName/Windows_Server_2012_R2_Datacenter",
-          "OSVersion/6.3.9600",
-          "Microsoft.Azure.Management.Network.NetworkManagementClient/10.0.0-preview"
-        ]
-      },
-      "ResponseBody": "{\r\n  \"name\": \"pip3597\",\r\n  \"id\": \"/subscriptions/b936ff46-de59-4b9d-806e-00df62b1bfad/resourceGroups/crptestar6612/providers/Microsoft.Network/publicIPAddresses/pip3597\",\r\n  \"etag\": \"W/\\\"9914e920-e8d9-4e69-9957-679d58f8ac0b\\\"\",\r\n  \"location\": \"eastus2euap\",\r\n  \"tags\": {\r\n    \"key\": \"value\"\r\n  },\r\n  \"properties\": {\r\n    \"provisioningState\": \"Updating\",\r\n    \"resourceGuid\": \"0f562d5e-7585-4ab6-a136-c7d2d9d9c6dc\",\r\n    \"publicIPAddressVersion\": \"IPv4\",\r\n    \"publicIPAllocationMethod\": \"Dynamic\",\r\n    \"idleTimeoutInMinutes\": 4,\r\n    \"dnsSettings\": {\r\n      \"domainNameLabel\": \"dn1314\",\r\n      \"fqdn\": \"dn1314.eastus2euap.cloudapp.azure.com\"\r\n    }\r\n  },\r\n  \"type\": \"Microsoft.Network/publicIPAddresses\"\r\n}",
-      "ResponseHeaders": {
-        "Content-Length": [
-          "707"
-        ],
-        "Content-Type": [
-          "application/json; charset=utf-8"
-        ],
-        "Expires": [
-          "-1"
-        ],
-        "Pragma": [
-          "no-cache"
-        ],
-        "Retry-After": [
-          "3"
-        ],
-        "x-ms-request-id": [
-          "b6201f3c-5ad7-4e4a-b1b0-0f2d01c3959b"
-        ],
-        "Azure-AsyncOperation": [
-          "https://management.azure.com/subscriptions/b936ff46-de59-4b9d-806e-00df62b1bfad/providers/Microsoft.Network/locations/eastus2euap/operations/b6201f3c-5ad7-4e4a-b1b0-0f2d01c3959b?api-version=2017-03-01"
-        ],
-        "Strict-Transport-Security": [
-          "max-age=31536000; includeSubDomains"
-        ],
-        "Cache-Control": [
-          "no-cache"
-        ],
-        "Server": [
-          "Microsoft-HTTPAPI/2.0",
-          "Microsoft-HTTPAPI/2.0"
-        ],
-        "x-ms-ratelimit-remaining-subscription-writes": [
-          "1199"
-        ],
-        "x-ms-correlation-request-id": [
-          "5d42a8a5-ec52-41fc-8093-77c09c7a8f49"
-        ],
-        "x-ms-routing-request-id": [
-          "WESTUS2:20180208T002302Z:5d42a8a5-ec52-41fc-8093-77c09c7a8f49"
-        ],
-        "Date": [
-          "Thu, 08 Feb 2018 00:23:02 GMT"
-        ]
-      },
-      "StatusCode": 201
-    },
-    {
-      "RequestUri": "/subscriptions/b936ff46-de59-4b9d-806e-00df62b1bfad/providers/Microsoft.Network/locations/eastus2euap/operations/b6201f3c-5ad7-4e4a-b1b0-0f2d01c3959b?api-version=2017-03-01",
-      "EncodedRequestUri": "L3N1YnNjcmlwdGlvbnMvYjkzNmZmNDYtZGU1OS00YjlkLTgwNmUtMDBkZjYyYjFiZmFkL3Byb3ZpZGVycy9NaWNyb3NvZnQuTmV0d29yay9sb2NhdGlvbnMvZWFzdHVzMmV1YXAvb3BlcmF0aW9ucy9iNjIwMWYzYy01YWQ3LTRlNGEtYjFiMC0wZjJkMDFjMzk1OWI/YXBpLXZlcnNpb249MjAxNy0wMy0wMQ==",
-      "RequestMethod": "GET",
-      "RequestBody": "",
-      "RequestHeaders": {
-        "User-Agent": [
-          "FxVersion/4.7.2117.0",
-          "OSName/Windows_Server_2012_R2_Datacenter",
-          "OSVersion/6.3.9600",
-          "Microsoft.Azure.Management.Network.NetworkManagementClient/10.0.0-preview"
-        ]
-      },
-      "ResponseBody": "{\r\n  \"status\": \"Succeeded\"\r\n}",
-      "ResponseHeaders": {
-        "Content-Length": [
-          "29"
-        ],
-        "Content-Type": [
-          "application/json; charset=utf-8"
-        ],
-        "Expires": [
-          "-1"
-        ],
-        "Pragma": [
-          "no-cache"
-        ],
-        "x-ms-request-id": [
-          "3c6b65cc-a4b4-40f1-a54c-944b4c12d0ef"
-        ],
-        "Strict-Transport-Security": [
-          "max-age=31536000; includeSubDomains"
-        ],
-        "Cache-Control": [
-          "no-cache"
-        ],
-        "Server": [
-          "Microsoft-HTTPAPI/2.0",
-          "Microsoft-HTTPAPI/2.0"
-        ],
-        "x-ms-ratelimit-remaining-subscription-reads": [
-          "14995"
-        ],
-        "x-ms-correlation-request-id": [
-          "bc3b7e1b-39c4-4b08-90ed-9e5b36d9caf8"
-        ],
-        "x-ms-routing-request-id": [
-          "WESTUS2:20180208T002333Z:bc3b7e1b-39c4-4b08-90ed-9e5b36d9caf8"
-        ],
-        "Date": [
-          "Thu, 08 Feb 2018 00:23:32 GMT"
-        ]
-      },
-      "StatusCode": 200
-    },
-    {
-      "RequestUri": "/subscriptions/b936ff46-de59-4b9d-806e-00df62b1bfad/resourceGroups/crptestar6612/providers/Microsoft.Network/publicIPAddresses/pip3597?api-version=2017-03-01",
-      "EncodedRequestUri": "L3N1YnNjcmlwdGlvbnMvYjkzNmZmNDYtZGU1OS00YjlkLTgwNmUtMDBkZjYyYjFiZmFkL3Jlc291cmNlR3JvdXBzL2NycHRlc3RhcjY2MTIvcHJvdmlkZXJzL01pY3Jvc29mdC5OZXR3b3JrL3B1YmxpY0lQQWRkcmVzc2VzL3BpcDM1OTc/YXBpLXZlcnNpb249MjAxNy0wMy0wMQ==",
-      "RequestMethod": "GET",
-      "RequestBody": "",
-      "RequestHeaders": {
-        "User-Agent": [
-          "FxVersion/4.7.2117.0",
-          "OSName/Windows_Server_2012_R2_Datacenter",
-          "OSVersion/6.3.9600",
-          "Microsoft.Azure.Management.Network.NetworkManagementClient/10.0.0-preview"
-        ]
-      },
-      "ResponseBody": "{\r\n  \"name\": \"pip3597\",\r\n  \"id\": \"/subscriptions/b936ff46-de59-4b9d-806e-00df62b1bfad/resourceGroups/crptestar6612/providers/Microsoft.Network/publicIPAddresses/pip3597\",\r\n  \"etag\": \"W/\\\"b1e09ac3-a264-4a12-8645-9f06f77b6fd2\\\"\",\r\n  \"location\": \"eastus2euap\",\r\n  \"tags\": {\r\n    \"key\": \"value\"\r\n  },\r\n  \"properties\": {\r\n    \"provisioningState\": \"Succeeded\",\r\n    \"resourceGuid\": \"0f562d5e-7585-4ab6-a136-c7d2d9d9c6dc\",\r\n    \"publicIPAddressVersion\": \"IPv4\",\r\n    \"publicIPAllocationMethod\": \"Dynamic\",\r\n    \"idleTimeoutInMinutes\": 4,\r\n    \"dnsSettings\": {\r\n      \"domainNameLabel\": \"dn1314\",\r\n      \"fqdn\": \"dn1314.eastus2euap.cloudapp.azure.com\"\r\n    }\r\n  },\r\n  \"type\": \"Microsoft.Network/publicIPAddresses\"\r\n}",
-      "ResponseHeaders": {
-        "Content-Length": [
-          "708"
-        ],
-        "Content-Type": [
-          "application/json; charset=utf-8"
-        ],
-        "Expires": [
-          "-1"
-        ],
-        "Pragma": [
-          "no-cache"
-        ],
-        "x-ms-request-id": [
-          "4491a479-72c3-4cb6-9dde-0fa886fe0a03"
-        ],
-        "Strict-Transport-Security": [
-          "max-age=31536000; includeSubDomains"
-        ],
-        "Cache-Control": [
-          "no-cache"
-        ],
-        "ETag": [
-          "W/\"b1e09ac3-a264-4a12-8645-9f06f77b6fd2\""
-        ],
-        "Server": [
-          "Microsoft-HTTPAPI/2.0",
-          "Microsoft-HTTPAPI/2.0"
-        ],
-        "x-ms-ratelimit-remaining-subscription-reads": [
-          "14994"
-        ],
-        "x-ms-correlation-request-id": [
-          "a12f9957-b90a-40eb-8f4d-c306bc5577bc"
-        ],
-        "x-ms-routing-request-id": [
-          "WESTUS2:20180208T002333Z:a12f9957-b90a-40eb-8f4d-c306bc5577bc"
-        ],
-        "Date": [
-          "Thu, 08 Feb 2018 00:23:32 GMT"
-        ]
-      },
-      "StatusCode": 200
-    },
-    {
-      "RequestUri": "/subscriptions/b936ff46-de59-4b9d-806e-00df62b1bfad/resourceGroups/crptestar6612/providers/Microsoft.Network/publicIPAddresses/pip3597?api-version=2017-03-01",
-      "EncodedRequestUri": "L3N1YnNjcmlwdGlvbnMvYjkzNmZmNDYtZGU1OS00YjlkLTgwNmUtMDBkZjYyYjFiZmFkL3Jlc291cmNlR3JvdXBzL2NycHRlc3RhcjY2MTIvcHJvdmlkZXJzL01pY3Jvc29mdC5OZXR3b3JrL3B1YmxpY0lQQWRkcmVzc2VzL3BpcDM1OTc/YXBpLXZlcnNpb249MjAxNy0wMy0wMQ==",
-      "RequestMethod": "GET",
-      "RequestBody": "",
-      "RequestHeaders": {
-        "x-ms-client-request-id": [
-          "05693d5d-52c8-42dd-ab34-4b3df86866e0"
-        ],
-        "accept-language": [
-          "en-US"
-        ],
-        "User-Agent": [
-          "FxVersion/4.7.2117.0",
-          "OSName/Windows_Server_2012_R2_Datacenter",
-          "OSVersion/6.3.9600",
-          "Microsoft.Azure.Management.Network.NetworkManagementClient/10.0.0-preview"
-        ]
-      },
-      "ResponseBody": "{\r\n  \"name\": \"pip3597\",\r\n  \"id\": \"/subscriptions/b936ff46-de59-4b9d-806e-00df62b1bfad/resourceGroups/crptestar6612/providers/Microsoft.Network/publicIPAddresses/pip3597\",\r\n  \"etag\": \"W/\\\"b1e09ac3-a264-4a12-8645-9f06f77b6fd2\\\"\",\r\n  \"location\": \"eastus2euap\",\r\n  \"tags\": {\r\n    \"key\": \"value\"\r\n  },\r\n  \"properties\": {\r\n    \"provisioningState\": \"Succeeded\",\r\n    \"resourceGuid\": \"0f562d5e-7585-4ab6-a136-c7d2d9d9c6dc\",\r\n    \"publicIPAddressVersion\": \"IPv4\",\r\n    \"publicIPAllocationMethod\": \"Dynamic\",\r\n    \"idleTimeoutInMinutes\": 4,\r\n    \"dnsSettings\": {\r\n      \"domainNameLabel\": \"dn1314\",\r\n      \"fqdn\": \"dn1314.eastus2euap.cloudapp.azure.com\"\r\n    }\r\n  },\r\n  \"type\": \"Microsoft.Network/publicIPAddresses\"\r\n}",
-      "ResponseHeaders": {
-        "Content-Length": [
-          "708"
-        ],
-        "Content-Type": [
-          "application/json; charset=utf-8"
-        ],
-        "Expires": [
-          "-1"
-        ],
-        "Pragma": [
-          "no-cache"
-        ],
-        "x-ms-request-id": [
-          "90c2b6e2-ad1e-49dc-958a-dc0b5ed571eb"
-        ],
-        "Strict-Transport-Security": [
-          "max-age=31536000; includeSubDomains"
-        ],
-        "Cache-Control": [
-          "no-cache"
-        ],
-        "ETag": [
-          "W/\"b1e09ac3-a264-4a12-8645-9f06f77b6fd2\""
-        ],
-        "Server": [
-          "Microsoft-HTTPAPI/2.0",
-          "Microsoft-HTTPAPI/2.0"
-        ],
-        "x-ms-ratelimit-remaining-subscription-reads": [
-          "14993"
-        ],
-        "x-ms-correlation-request-id": [
-          "0c905c8c-7c7b-4ce7-878b-92d7c0062e68"
-        ],
-        "x-ms-routing-request-id": [
-          "WESTUS2:20180208T002333Z:0c905c8c-7c7b-4ce7-878b-92d7c0062e68"
-        ],
-        "Date": [
-          "Thu, 08 Feb 2018 00:23:33 GMT"
-        ]
-      },
-      "StatusCode": 200
-    },
-    {
-      "RequestUri": "/subscriptions/b936ff46-de59-4b9d-806e-00df62b1bfad/resourceGroups/crptestar6612/providers/Microsoft.Network/virtualNetworks/vn5628?api-version=2017-03-01",
-      "EncodedRequestUri": "L3N1YnNjcmlwdGlvbnMvYjkzNmZmNDYtZGU1OS00YjlkLTgwNmUtMDBkZjYyYjFiZmFkL3Jlc291cmNlR3JvdXBzL2NycHRlc3RhcjY2MTIvcHJvdmlkZXJzL01pY3Jvc29mdC5OZXR3b3JrL3ZpcnR1YWxOZXR3b3Jrcy92bjU2Mjg/YXBpLXZlcnNpb249MjAxNy0wMy0wMQ==",
-      "RequestMethod": "PUT",
-      "RequestBody": "{\r\n  \"properties\": {\r\n    \"addressSpace\": {\r\n      \"addressPrefixes\": [\r\n        \"10.0.0.0/16\"\r\n      ]\r\n    },\r\n    \"dhcpOptions\": {\r\n      \"dnsServers\": [\r\n        \"10.1.1.1\",\r\n        \"10.1.2.4\"\r\n      ]\r\n    },\r\n    \"subnets\": [\r\n      {\r\n        \"properties\": {\r\n          \"addressPrefix\": \"10.0.0.0/24\"\r\n        },\r\n        \"name\": \"sn837\"\r\n      }\r\n    ]\r\n  },\r\n  \"location\": \"eastus2euap\"\r\n}",
-      "RequestHeaders": {
-        "Content-Type": [
-          "application/json; charset=utf-8"
-        ],
-        "Content-Length": [
-          "399"
-        ],
-        "x-ms-client-request-id": [
-          "ce52c03c-9faf-4dc4-97b4-a6a26cd1f88c"
-        ],
-        "accept-language": [
-          "en-US"
-        ],
-        "User-Agent": [
-          "FxVersion/4.7.2117.0",
-          "OSName/Windows_Server_2012_R2_Datacenter",
-          "OSVersion/6.3.9600",
-          "Microsoft.Azure.Management.Network.NetworkManagementClient/10.0.0-preview"
-        ]
-      },
-      "ResponseBody": "{\r\n  \"name\": \"vn5628\",\r\n  \"id\": \"/subscriptions/b936ff46-de59-4b9d-806e-00df62b1bfad/resourceGroups/crptestar6612/providers/Microsoft.Network/virtualNetworks/vn5628\",\r\n  \"etag\": \"W/\\\"48c981c1-fe98-4967-a24b-18801b2aaa85\\\"\",\r\n  \"type\": \"Microsoft.Network/virtualNetworks\",\r\n  \"location\": \"eastus2euap\",\r\n  \"properties\": {\r\n    \"provisioningState\": \"Updating\",\r\n    \"resourceGuid\": \"3ed69b8a-22f1-445b-a6c6-5f4c68df7486\",\r\n    \"addressSpace\": {\r\n      \"addressPrefixes\": [\r\n        \"10.0.0.0/16\"\r\n      ]\r\n    },\r\n    \"dhcpOptions\": {\r\n      \"dnsServers\": [\r\n        \"10.1.1.1\",\r\n        \"10.1.2.4\"\r\n      ]\r\n    },\r\n    \"subnets\": [\r\n      {\r\n        \"name\": \"sn837\",\r\n        \"id\": \"/subscriptions/b936ff46-de59-4b9d-806e-00df62b1bfad/resourceGroups/crptestar6612/providers/Microsoft.Network/virtualNetworks/vn5628/subnets/sn837\",\r\n        \"etag\": \"W/\\\"48c981c1-fe98-4967-a24b-18801b2aaa85\\\"\",\r\n        \"properties\": {\r\n          \"provisioningState\": \"Updating\",\r\n          \"addressPrefix\": \"10.0.0.0/24\"\r\n        }\r\n      }\r\n    ],\r\n    \"virtualNetworkPeerings\": []\r\n  }\r\n}",
-      "ResponseHeaders": {
-        "Content-Length": [
-          "1074"
-        ],
-        "Content-Type": [
-          "application/json; charset=utf-8"
-        ],
-        "Expires": [
-          "-1"
-        ],
-        "Pragma": [
-          "no-cache"
-        ],
-        "Retry-After": [
-          "3"
-        ],
-        "x-ms-request-id": [
-          "2b6609e8-a8cb-4793-a8a0-b2fae2b07d88"
-        ],
-        "Azure-AsyncOperation": [
-          "https://management.azure.com/subscriptions/b936ff46-de59-4b9d-806e-00df62b1bfad/providers/Microsoft.Network/locations/eastus2euap/operations/2b6609e8-a8cb-4793-a8a0-b2fae2b07d88?api-version=2017-03-01"
-        ],
-        "Strict-Transport-Security": [
-          "max-age=31536000; includeSubDomains"
-        ],
-        "Cache-Control": [
-          "no-cache"
-        ],
-        "Server": [
-          "Microsoft-HTTPAPI/2.0",
-          "Microsoft-HTTPAPI/2.0"
-        ],
-        "x-ms-ratelimit-remaining-subscription-writes": [
-          "1198"
-        ],
-        "x-ms-correlation-request-id": [
-          "4c43d4dc-4d3e-4d63-8a19-a5bea2ab8ae0"
-        ],
-        "x-ms-routing-request-id": [
-          "WESTUS2:20180208T002334Z:4c43d4dc-4d3e-4d63-8a19-a5bea2ab8ae0"
-        ],
-        "Date": [
-          "Thu, 08 Feb 2018 00:23:34 GMT"
-        ]
-      },
-      "StatusCode": 201
-    },
-    {
-      "RequestUri": "/subscriptions/b936ff46-de59-4b9d-806e-00df62b1bfad/providers/Microsoft.Network/locations/eastus2euap/operations/2b6609e8-a8cb-4793-a8a0-b2fae2b07d88?api-version=2017-03-01",
-      "EncodedRequestUri": "L3N1YnNjcmlwdGlvbnMvYjkzNmZmNDYtZGU1OS00YjlkLTgwNmUtMDBkZjYyYjFiZmFkL3Byb3ZpZGVycy9NaWNyb3NvZnQuTmV0d29yay9sb2NhdGlvbnMvZWFzdHVzMmV1YXAvb3BlcmF0aW9ucy8yYjY2MDllOC1hOGNiLTQ3OTMtYThhMC1iMmZhZTJiMDdkODg/YXBpLXZlcnNpb249MjAxNy0wMy0wMQ==",
-      "RequestMethod": "GET",
-      "RequestBody": "",
-      "RequestHeaders": {
-        "User-Agent": [
-          "FxVersion/4.7.2117.0",
-          "OSName/Windows_Server_2012_R2_Datacenter",
-          "OSVersion/6.3.9600",
-          "Microsoft.Azure.Management.Network.NetworkManagementClient/10.0.0-preview"
-        ]
-      },
-      "ResponseBody": "{\r\n  \"status\": \"Succeeded\"\r\n}",
-      "ResponseHeaders": {
-        "Content-Length": [
-          "29"
-        ],
-        "Content-Type": [
-          "application/json; charset=utf-8"
-        ],
-        "Expires": [
-          "-1"
-        ],
-        "Pragma": [
-          "no-cache"
-        ],
-        "x-ms-request-id": [
-          "a9f286fd-715b-42ae-bd50-78037ae53b25"
-        ],
-        "Strict-Transport-Security": [
-          "max-age=31536000; includeSubDomains"
-        ],
-        "Cache-Control": [
-          "no-cache"
-        ],
-        "Server": [
-          "Microsoft-HTTPAPI/2.0",
-          "Microsoft-HTTPAPI/2.0"
-        ],
-        "x-ms-ratelimit-remaining-subscription-reads": [
-          "14992"
-        ],
-        "x-ms-correlation-request-id": [
-          "ff78486a-1b8d-4da9-9575-92820a2e0b15"
-        ],
-        "x-ms-routing-request-id": [
-          "WESTUS2:20180208T002405Z:ff78486a-1b8d-4da9-9575-92820a2e0b15"
-        ],
-        "Date": [
-          "Thu, 08 Feb 2018 00:24:04 GMT"
-        ]
-      },
-      "StatusCode": 200
-    },
-    {
-      "RequestUri": "/subscriptions/b936ff46-de59-4b9d-806e-00df62b1bfad/resourceGroups/crptestar6612/providers/Microsoft.Network/virtualNetworks/vn5628?api-version=2017-03-01",
-      "EncodedRequestUri": "L3N1YnNjcmlwdGlvbnMvYjkzNmZmNDYtZGU1OS00YjlkLTgwNmUtMDBkZjYyYjFiZmFkL3Jlc291cmNlR3JvdXBzL2NycHRlc3RhcjY2MTIvcHJvdmlkZXJzL01pY3Jvc29mdC5OZXR3b3JrL3ZpcnR1YWxOZXR3b3Jrcy92bjU2Mjg/YXBpLXZlcnNpb249MjAxNy0wMy0wMQ==",
-      "RequestMethod": "GET",
-      "RequestBody": "",
-      "RequestHeaders": {
-        "User-Agent": [
-          "FxVersion/4.7.2117.0",
-          "OSName/Windows_Server_2012_R2_Datacenter",
-          "OSVersion/6.3.9600",
-          "Microsoft.Azure.Management.Network.NetworkManagementClient/10.0.0-preview"
-        ]
-      },
-      "ResponseBody": "{\r\n  \"name\": \"vn5628\",\r\n  \"id\": \"/subscriptions/b936ff46-de59-4b9d-806e-00df62b1bfad/resourceGroups/crptestar6612/providers/Microsoft.Network/virtualNetworks/vn5628\",\r\n  \"etag\": \"W/\\\"5f078d4a-2378-4b44-8256-4e5d06a65455\\\"\",\r\n  \"type\": \"Microsoft.Network/virtualNetworks\",\r\n  \"location\": \"eastus2euap\",\r\n  \"properties\": {\r\n    \"provisioningState\": \"Succeeded\",\r\n    \"resourceGuid\": \"3ed69b8a-22f1-445b-a6c6-5f4c68df7486\",\r\n    \"addressSpace\": {\r\n      \"addressPrefixes\": [\r\n        \"10.0.0.0/16\"\r\n      ]\r\n    },\r\n    \"dhcpOptions\": {\r\n      \"dnsServers\": [\r\n        \"10.1.1.1\",\r\n        \"10.1.2.4\"\r\n      ]\r\n    },\r\n    \"subnets\": [\r\n      {\r\n        \"name\": \"sn837\",\r\n        \"id\": \"/subscriptions/b936ff46-de59-4b9d-806e-00df62b1bfad/resourceGroups/crptestar6612/providers/Microsoft.Network/virtualNetworks/vn5628/subnets/sn837\",\r\n        \"etag\": \"W/\\\"5f078d4a-2378-4b44-8256-4e5d06a65455\\\"\",\r\n        \"properties\": {\r\n          \"provisioningState\": \"Succeeded\",\r\n          \"addressPrefix\": \"10.0.0.0/24\"\r\n        }\r\n      }\r\n    ],\r\n    \"virtualNetworkPeerings\": []\r\n  }\r\n}",
-      "ResponseHeaders": {
-        "Content-Length": [
-          "1076"
-        ],
-        "Content-Type": [
-          "application/json; charset=utf-8"
-        ],
-        "Expires": [
-          "-1"
-        ],
-        "Pragma": [
-          "no-cache"
-        ],
-        "x-ms-request-id": [
-          "d71ed9f8-440c-4370-984e-3fd820f52464"
-        ],
-        "Strict-Transport-Security": [
-          "max-age=31536000; includeSubDomains"
-        ],
-        "Cache-Control": [
-          "no-cache"
-        ],
-        "ETag": [
-          "W/\"5f078d4a-2378-4b44-8256-4e5d06a65455\""
-        ],
-        "Server": [
-          "Microsoft-HTTPAPI/2.0",
-          "Microsoft-HTTPAPI/2.0"
-        ],
-        "x-ms-ratelimit-remaining-subscription-reads": [
-          "14991"
-        ],
-        "x-ms-correlation-request-id": [
-          "03b758a9-2b95-4d1a-b865-23652e10c4f0"
-        ],
-        "x-ms-routing-request-id": [
-          "WESTUS2:20180208T002405Z:03b758a9-2b95-4d1a-b865-23652e10c4f0"
-        ],
-        "Date": [
-          "Thu, 08 Feb 2018 00:24:04 GMT"
-        ]
-      },
-      "StatusCode": 200
-    },
-    {
-      "RequestUri": "/subscriptions/b936ff46-de59-4b9d-806e-00df62b1bfad/resourceGroups/crptestar6612/providers/Microsoft.Network/virtualNetworks/vn5628/subnets/sn837?api-version=2017-03-01",
-      "EncodedRequestUri": "L3N1YnNjcmlwdGlvbnMvYjkzNmZmNDYtZGU1OS00YjlkLTgwNmUtMDBkZjYyYjFiZmFkL3Jlc291cmNlR3JvdXBzL2NycHRlc3RhcjY2MTIvcHJvdmlkZXJzL01pY3Jvc29mdC5OZXR3b3JrL3ZpcnR1YWxOZXR3b3Jrcy92bjU2Mjgvc3VibmV0cy9zbjgzNz9hcGktdmVyc2lvbj0yMDE3LTAzLTAx",
-      "RequestMethod": "GET",
-      "RequestBody": "",
-      "RequestHeaders": {
-        "x-ms-client-request-id": [
-          "c869ffef-788f-403a-a7e3-054dc28e7da4"
-        ],
-        "accept-language": [
-          "en-US"
-        ],
-        "User-Agent": [
-          "FxVersion/4.7.2117.0",
-          "OSName/Windows_Server_2012_R2_Datacenter",
-          "OSVersion/6.3.9600",
-          "Microsoft.Azure.Management.Network.NetworkManagementClient/10.0.0-preview"
-        ]
-      },
-      "ResponseBody": "{\r\n  \"name\": \"sn837\",\r\n  \"id\": \"/subscriptions/b936ff46-de59-4b9d-806e-00df62b1bfad/resourceGroups/crptestar6612/providers/Microsoft.Network/virtualNetworks/vn5628/subnets/sn837\",\r\n  \"etag\": \"W/\\\"5f078d4a-2378-4b44-8256-4e5d06a65455\\\"\",\r\n  \"properties\": {\r\n    \"provisioningState\": \"Succeeded\",\r\n    \"addressPrefix\": \"10.0.0.0/24\"\r\n  }\r\n}",
-      "ResponseHeaders": {
-        "Content-Length": [
-          "338"
-        ],
-        "Content-Type": [
-          "application/json; charset=utf-8"
-        ],
-        "Expires": [
-          "-1"
-        ],
-        "Pragma": [
-          "no-cache"
-        ],
-        "x-ms-request-id": [
-          "aba00129-857b-4cf1-8f33-6eb6590838b5"
-        ],
-        "Strict-Transport-Security": [
-          "max-age=31536000; includeSubDomains"
-        ],
-        "Cache-Control": [
-          "no-cache"
-        ],
-        "ETag": [
-          "W/\"5f078d4a-2378-4b44-8256-4e5d06a65455\""
-        ],
-        "Server": [
-          "Microsoft-HTTPAPI/2.0",
-          "Microsoft-HTTPAPI/2.0"
-        ],
-        "x-ms-ratelimit-remaining-subscription-reads": [
-          "14990"
-        ],
-        "x-ms-correlation-request-id": [
-          "f0a5164c-b63e-473b-8437-bc92adf9e11f"
-        ],
-        "x-ms-routing-request-id": [
-          "WESTUS2:20180208T002405Z:f0a5164c-b63e-473b-8437-bc92adf9e11f"
-        ],
-        "Date": [
-          "Thu, 08 Feb 2018 00:24:05 GMT"
-        ]
-      },
-      "StatusCode": 200
-    },
-    {
-      "RequestUri": "/subscriptions/b936ff46-de59-4b9d-806e-00df62b1bfad/resourceGroups/crptestar6612/providers/Microsoft.Network/networkInterfaces/nic5311?api-version=2017-03-01",
-      "EncodedRequestUri": "L3N1YnNjcmlwdGlvbnMvYjkzNmZmNDYtZGU1OS00YjlkLTgwNmUtMDBkZjYyYjFiZmFkL3Jlc291cmNlR3JvdXBzL2NycHRlc3RhcjY2MTIvcHJvdmlkZXJzL01pY3Jvc29mdC5OZXR3b3JrL25ldHdvcmtJbnRlcmZhY2VzL25pYzUzMTE/YXBpLXZlcnNpb249MjAxNy0wMy0wMQ==",
-      "RequestMethod": "PUT",
-      "RequestBody": "{\r\n  \"properties\": {\r\n    \"ipConfigurations\": [\r\n      {\r\n        \"properties\": {\r\n          \"privateIPAllocationMethod\": \"Dynamic\",\r\n          \"subnet\": {\r\n            \"properties\": {\r\n              \"addressPrefix\": \"10.0.0.0/24\",\r\n              \"provisioningState\": \"Succeeded\"\r\n            },\r\n            \"name\": \"sn837\",\r\n            \"etag\": \"W/\\\"5f078d4a-2378-4b44-8256-4e5d06a65455\\\"\",\r\n            \"id\": \"/subscriptions/b936ff46-de59-4b9d-806e-00df62b1bfad/resourceGroups/crptestar6612/providers/Microsoft.Network/virtualNetworks/vn5628/subnets/sn837\"\r\n          }\r\n        },\r\n        \"name\": \"ip762\"\r\n      }\r\n    ]\r\n  },\r\n  \"location\": \"eastus2euap\",\r\n  \"tags\": {\r\n    \"key\": \"value\"\r\n  }\r\n}",
-      "RequestHeaders": {
-        "Content-Type": [
-          "application/json; charset=utf-8"
-        ],
-        "Content-Length": [
-          "702"
-        ],
-        "x-ms-client-request-id": [
-          "2b85a4b7-71a1-421f-85d8-26c387b8387c"
-        ],
-        "accept-language": [
-          "en-US"
-        ],
-        "User-Agent": [
-          "FxVersion/4.7.2117.0",
-          "OSName/Windows_Server_2012_R2_Datacenter",
-          "OSVersion/6.3.9600",
-          "Microsoft.Azure.Management.Network.NetworkManagementClient/10.0.0-preview"
-        ]
-      },
-      "ResponseBody": "{\r\n  \"name\": \"nic5311\",\r\n  \"id\": \"/subscriptions/b936ff46-de59-4b9d-806e-00df62b1bfad/resourceGroups/crptestar6612/providers/Microsoft.Network/networkInterfaces/nic5311\",\r\n  \"etag\": \"W/\\\"55d0a1c5-8486-4a24-bf0b-6d56e80473e0\\\"\",\r\n  \"location\": \"eastus2euap\",\r\n  \"tags\": {\r\n    \"key\": \"value\"\r\n  },\r\n  \"properties\": {\r\n    \"provisioningState\": \"Succeeded\",\r\n    \"resourceGuid\": \"eed68fed-7335-4e2e-9ee3-569c4d48ca13\",\r\n    \"ipConfigurations\": [\r\n      {\r\n        \"name\": \"ip762\",\r\n        \"id\": \"/subscriptions/b936ff46-de59-4b9d-806e-00df62b1bfad/resourceGroups/crptestar6612/providers/Microsoft.Network/networkInterfaces/nic5311/ipConfigurations/ip762\",\r\n        \"etag\": \"W/\\\"55d0a1c5-8486-4a24-bf0b-6d56e80473e0\\\"\",\r\n        \"properties\": {\r\n          \"provisioningState\": \"Succeeded\",\r\n          \"privateIPAddress\": \"10.0.0.4\",\r\n          \"privateIPAllocationMethod\": \"Dynamic\",\r\n          \"subnet\": {\r\n            \"id\": \"/subscriptions/b936ff46-de59-4b9d-806e-00df62b1bfad/resourceGroups/crptestar6612/providers/Microsoft.Network/virtualNetworks/vn5628/subnets/sn837\"\r\n          },\r\n          \"primary\": true,\r\n          \"privateIPAddressVersion\": \"IPv4\"\r\n        }\r\n      }\r\n    ],\r\n    \"dnsSettings\": {\r\n      \"dnsServers\": [],\r\n      \"appliedDnsServers\": [],\r\n      \"internalDomainNameSuffix\": \"rkn3mpxrejnujjwgl3ggrx1uqg.cbnx.internal.cloudapp.net\"\r\n    },\r\n    \"enableAcceleratedNetworking\": false,\r\n    \"enableIPForwarding\": false\r\n  },\r\n  \"type\": \"Microsoft.Network/networkInterfaces\"\r\n}",
-      "ResponseHeaders": {
-        "Content-Length": [
-          "1497"
-        ],
-        "Content-Type": [
-          "application/json; charset=utf-8"
-        ],
-        "Expires": [
-          "-1"
-        ],
-        "Pragma": [
-          "no-cache"
-        ],
-        "x-ms-request-id": [
-          "6f858873-9b88-4dbe-9ec9-4e82420009c1"
-        ],
-        "Azure-AsyncOperation": [
-          "https://management.azure.com/subscriptions/b936ff46-de59-4b9d-806e-00df62b1bfad/providers/Microsoft.Network/locations/eastus2euap/operations/6f858873-9b88-4dbe-9ec9-4e82420009c1?api-version=2017-03-01"
-        ],
-        "Strict-Transport-Security": [
-          "max-age=31536000; includeSubDomains"
-        ],
-        "Cache-Control": [
-          "no-cache"
-        ],
-        "Server": [
-          "Microsoft-HTTPAPI/2.0",
-          "Microsoft-HTTPAPI/2.0"
-        ],
-        "x-ms-ratelimit-remaining-subscription-writes": [
-          "1197"
-        ],
-        "x-ms-correlation-request-id": [
-          "482600c6-6ca5-4936-b7f5-ca806d612f1b"
-        ],
-        "x-ms-routing-request-id": [
-          "WESTUS2:20180208T002406Z:482600c6-6ca5-4936-b7f5-ca806d612f1b"
-        ],
-        "Date": [
-          "Thu, 08 Feb 2018 00:24:06 GMT"
-        ]
-      },
-      "StatusCode": 201
-    },
-    {
-      "RequestUri": "/subscriptions/b936ff46-de59-4b9d-806e-00df62b1bfad/resourceGroups/crptestar6612/providers/Microsoft.Network/networkInterfaces/nic5311?api-version=2017-03-01",
-      "EncodedRequestUri": "L3N1YnNjcmlwdGlvbnMvYjkzNmZmNDYtZGU1OS00YjlkLTgwNmUtMDBkZjYyYjFiZmFkL3Jlc291cmNlR3JvdXBzL2NycHRlc3RhcjY2MTIvcHJvdmlkZXJzL01pY3Jvc29mdC5OZXR3b3JrL25ldHdvcmtJbnRlcmZhY2VzL25pYzUzMTE/YXBpLXZlcnNpb249MjAxNy0wMy0wMQ==",
-      "RequestMethod": "GET",
-      "RequestBody": "",
-      "RequestHeaders": {
-        "User-Agent": [
-          "FxVersion/4.7.2117.0",
-          "OSName/Windows_Server_2012_R2_Datacenter",
-          "OSVersion/6.3.9600",
-          "Microsoft.Azure.Management.Network.NetworkManagementClient/10.0.0-preview"
-        ]
-      },
-      "ResponseBody": "{\r\n  \"name\": \"nic5311\",\r\n  \"id\": \"/subscriptions/b936ff46-de59-4b9d-806e-00df62b1bfad/resourceGroups/crptestar6612/providers/Microsoft.Network/networkInterfaces/nic5311\",\r\n  \"etag\": \"W/\\\"55d0a1c5-8486-4a24-bf0b-6d56e80473e0\\\"\",\r\n  \"location\": \"eastus2euap\",\r\n  \"tags\": {\r\n    \"key\": \"value\"\r\n  },\r\n  \"properties\": {\r\n    \"provisioningState\": \"Succeeded\",\r\n    \"resourceGuid\": \"eed68fed-7335-4e2e-9ee3-569c4d48ca13\",\r\n    \"ipConfigurations\": [\r\n      {\r\n        \"name\": \"ip762\",\r\n        \"id\": \"/subscriptions/b936ff46-de59-4b9d-806e-00df62b1bfad/resourceGroups/crptestar6612/providers/Microsoft.Network/networkInterfaces/nic5311/ipConfigurations/ip762\",\r\n        \"etag\": \"W/\\\"55d0a1c5-8486-4a24-bf0b-6d56e80473e0\\\"\",\r\n        \"properties\": {\r\n          \"provisioningState\": \"Succeeded\",\r\n          \"privateIPAddress\": \"10.0.0.4\",\r\n          \"privateIPAllocationMethod\": \"Dynamic\",\r\n          \"subnet\": {\r\n            \"id\": \"/subscriptions/b936ff46-de59-4b9d-806e-00df62b1bfad/resourceGroups/crptestar6612/providers/Microsoft.Network/virtualNetworks/vn5628/subnets/sn837\"\r\n          },\r\n          \"primary\": true,\r\n          \"privateIPAddressVersion\": \"IPv4\"\r\n        }\r\n      }\r\n    ],\r\n    \"dnsSettings\": {\r\n      \"dnsServers\": [],\r\n      \"appliedDnsServers\": [],\r\n      \"internalDomainNameSuffix\": \"rkn3mpxrejnujjwgl3ggrx1uqg.cbnx.internal.cloudapp.net\"\r\n    },\r\n    \"enableAcceleratedNetworking\": false,\r\n    \"enableIPForwarding\": false\r\n  },\r\n  \"type\": \"Microsoft.Network/networkInterfaces\"\r\n}",
-      "ResponseHeaders": {
-        "Content-Length": [
-          "1497"
-        ],
-        "Content-Type": [
-          "application/json; charset=utf-8"
-        ],
-        "Expires": [
-          "-1"
-        ],
-        "Pragma": [
-          "no-cache"
-        ],
-        "x-ms-request-id": [
-          "c446636e-a47c-43f2-96d6-775cef048528"
-        ],
-        "Strict-Transport-Security": [
-          "max-age=31536000; includeSubDomains"
-        ],
-        "Cache-Control": [
-          "no-cache"
-        ],
-        "ETag": [
-          "W/\"55d0a1c5-8486-4a24-bf0b-6d56e80473e0\""
-        ],
-        "Server": [
-          "Microsoft-HTTPAPI/2.0",
-          "Microsoft-HTTPAPI/2.0"
-        ],
-        "x-ms-ratelimit-remaining-subscription-reads": [
-          "14989"
-        ],
-        "x-ms-correlation-request-id": [
-          "1936d4b1-050a-4829-93e8-520b6b72980b"
-        ],
-        "x-ms-routing-request-id": [
-          "WESTUS2:20180208T002406Z:1936d4b1-050a-4829-93e8-520b6b72980b"
-        ],
-        "Date": [
-          "Thu, 08 Feb 2018 00:24:06 GMT"
-        ]
-      },
-      "StatusCode": 200
-    },
-    {
-      "RequestUri": "/subscriptions/b936ff46-de59-4b9d-806e-00df62b1bfad/resourceGroups/crptestar6612/providers/Microsoft.Network/networkInterfaces/nic5311?api-version=2017-03-01",
-      "EncodedRequestUri": "L3N1YnNjcmlwdGlvbnMvYjkzNmZmNDYtZGU1OS00YjlkLTgwNmUtMDBkZjYyYjFiZmFkL3Jlc291cmNlR3JvdXBzL2NycHRlc3RhcjY2MTIvcHJvdmlkZXJzL01pY3Jvc29mdC5OZXR3b3JrL25ldHdvcmtJbnRlcmZhY2VzL25pYzUzMTE/YXBpLXZlcnNpb249MjAxNy0wMy0wMQ==",
-      "RequestMethod": "GET",
-      "RequestBody": "",
-      "RequestHeaders": {
-        "x-ms-client-request-id": [
-          "fbcf58ad-83fc-407f-b782-7a3a64a4156c"
-        ],
-        "accept-language": [
-          "en-US"
-        ],
-        "User-Agent": [
-          "FxVersion/4.7.2117.0",
-          "OSName/Windows_Server_2012_R2_Datacenter",
-          "OSVersion/6.3.9600",
-          "Microsoft.Azure.Management.Network.NetworkManagementClient/10.0.0-preview"
-        ]
-      },
-      "ResponseBody": "{\r\n  \"name\": \"nic5311\",\r\n  \"id\": \"/subscriptions/b936ff46-de59-4b9d-806e-00df62b1bfad/resourceGroups/crptestar6612/providers/Microsoft.Network/networkInterfaces/nic5311\",\r\n  \"etag\": \"W/\\\"55d0a1c5-8486-4a24-bf0b-6d56e80473e0\\\"\",\r\n  \"location\": \"eastus2euap\",\r\n  \"tags\": {\r\n    \"key\": \"value\"\r\n  },\r\n  \"properties\": {\r\n    \"provisioningState\": \"Succeeded\",\r\n    \"resourceGuid\": \"eed68fed-7335-4e2e-9ee3-569c4d48ca13\",\r\n    \"ipConfigurations\": [\r\n      {\r\n        \"name\": \"ip762\",\r\n        \"id\": \"/subscriptions/b936ff46-de59-4b9d-806e-00df62b1bfad/resourceGroups/crptestar6612/providers/Microsoft.Network/networkInterfaces/nic5311/ipConfigurations/ip762\",\r\n        \"etag\": \"W/\\\"55d0a1c5-8486-4a24-bf0b-6d56e80473e0\\\"\",\r\n        \"properties\": {\r\n          \"provisioningState\": \"Succeeded\",\r\n          \"privateIPAddress\": \"10.0.0.4\",\r\n          \"privateIPAllocationMethod\": \"Dynamic\",\r\n          \"subnet\": {\r\n            \"id\": \"/subscriptions/b936ff46-de59-4b9d-806e-00df62b1bfad/resourceGroups/crptestar6612/providers/Microsoft.Network/virtualNetworks/vn5628/subnets/sn837\"\r\n          },\r\n          \"primary\": true,\r\n          \"privateIPAddressVersion\": \"IPv4\"\r\n        }\r\n      }\r\n    ],\r\n    \"dnsSettings\": {\r\n      \"dnsServers\": [],\r\n      \"appliedDnsServers\": [],\r\n      \"internalDomainNameSuffix\": \"rkn3mpxrejnujjwgl3ggrx1uqg.cbnx.internal.cloudapp.net\"\r\n    },\r\n    \"enableAcceleratedNetworking\": false,\r\n    \"enableIPForwarding\": false\r\n  },\r\n  \"type\": \"Microsoft.Network/networkInterfaces\"\r\n}",
-      "ResponseHeaders": {
-        "Content-Length": [
-          "1497"
-        ],
-        "Content-Type": [
-          "application/json; charset=utf-8"
-        ],
-        "Expires": [
-          "-1"
-        ],
-        "Pragma": [
-          "no-cache"
-        ],
-        "x-ms-request-id": [
-          "e7b453e1-6d2d-4fbd-a847-fbd06cf25f75"
-        ],
-        "Strict-Transport-Security": [
-          "max-age=31536000; includeSubDomains"
-        ],
-        "Cache-Control": [
-          "no-cache"
-        ],
-        "ETag": [
-          "W/\"55d0a1c5-8486-4a24-bf0b-6d56e80473e0\""
-        ],
-        "Server": [
-          "Microsoft-HTTPAPI/2.0",
-          "Microsoft-HTTPAPI/2.0"
-        ],
-        "x-ms-ratelimit-remaining-subscription-reads": [
-          "14988"
-        ],
-        "x-ms-correlation-request-id": [
-          "fe1305a7-b0ca-4c0c-a36b-ead9108e048c"
-        ],
-        "x-ms-routing-request-id": [
-          "WESTUS2:20180208T002407Z:fe1305a7-b0ca-4c0c-a36b-ead9108e048c"
-        ],
-        "Date": [
-          "Thu, 08 Feb 2018 00:24:06 GMT"
-        ]
-      },
-      "StatusCode": 200
-    },
-    {
-      "RequestUri": "/subscriptions/b936ff46-de59-4b9d-806e-00df62b1bfad/resourceGroups/crptestar6612/providers/Microsoft.Compute/virtualMachineScaleSets/vmss9229?api-version=2017-12-01",
-      "EncodedRequestUri": "L3N1YnNjcmlwdGlvbnMvYjkzNmZmNDYtZGU1OS00YjlkLTgwNmUtMDBkZjYyYjFiZmFkL3Jlc291cmNlR3JvdXBzL2NycHRlc3RhcjY2MTIvcHJvdmlkZXJzL01pY3Jvc29mdC5Db21wdXRlL3ZpcnR1YWxNYWNoaW5lU2NhbGVTZXRzL3Ztc3M5MjI5P2FwaS12ZXJzaW9uPTIwMTctMTItMDE=",
-      "RequestMethod": "PUT",
-      "RequestBody": "{\r\n  \"sku\": {\r\n    \"name\": \"Standard_A1_v2\",\r\n    \"capacity\": 2\r\n  },\r\n  \"properties\": {\r\n    \"upgradePolicy\": {\r\n      \"mode\": \"Automatic\"\r\n    },\r\n    \"virtualMachineProfile\": {\r\n      \"osProfile\": {\r\n        \"computerNamePrefix\": \"test\",\r\n        \"adminUsername\": \"Foo12\",\r\n        \"adminPassword\": \"[PLACEHOLDER]\",\r\n        \"customData\": \"Q3VzdG9tIGRhdGE=\"\r\n      },\r\n      \"storageProfile\": {\r\n        \"imageReference\": {\r\n          \"publisher\": \"MicrosoftWindowsServer\",\r\n          \"offer\": \"WindowsServer\",\r\n          \"sku\": \"2012-R2-Datacenter\",\r\n          \"version\": \"4.127.20170406\"\r\n        },\r\n        \"dataDisks\": [\r\n          {\r\n            \"lun\": 1,\r\n            \"createOption\": \"Empty\",\r\n            \"diskSizeGB\": 128\r\n          }\r\n        ]\r\n      },\r\n      \"networkProfile\": {\r\n        \"networkInterfaceConfigurations\": [\r\n          {\r\n            \"name\": \"vmsstestnetconfig1972\",\r\n            \"properties\": {\r\n              \"primary\": true,\r\n              \"ipConfigurations\": [\r\n                {\r\n                  \"name\": \"vmsstestnetconfig4876\",\r\n                  \"properties\": {\r\n                    \"subnet\": {\r\n                      \"id\": \"/subscriptions/b936ff46-de59-4b9d-806e-00df62b1bfad/resourceGroups/crptestar6612/providers/Microsoft.Network/virtualNetworks/vn5628/subnets/sn837\"\r\n                    },\r\n                    \"applicationGatewayBackendAddressPools\": []\r\n                  }\r\n                }\r\n              ]\r\n            }\r\n          }\r\n        ]\r\n      }\r\n    },\r\n    \"overprovision\": true\r\n  },\r\n  \"zones\": [\r\n    \"1\",\r\n    \"3\"\r\n  ],\r\n  \"location\": \"eastus2euap\",\r\n  \"tags\": {\r\n    \"RG\": \"rg\",\r\n    \"testTag\": \"1\"\r\n  }\r\n}",
-      "RequestHeaders": {
-        "Content-Type": [
-          "application/json; charset=utf-8"
-        ],
-        "Content-Length": [
-          "1672"
-        ],
-        "x-ms-client-request-id": [
-          "491e79b4-df03-4f0f-9ff3-7072118fc764"
-        ],
-        "accept-language": [
-          "en-US"
-        ],
-        "User-Agent": [
-          "FxVersion/4.7.2117.0",
-          "OSName/Windows_Server_2012_R2_Datacenter",
-          "OSVersion/6.3.9600",
-          "Microsoft.Azure.Management.Compute.ComputeManagementClient/1.0.1338.0"
-        ]
-      },
-      "ResponseBody": "{\r\n  \"sku\": {\r\n    \"name\": \"Standard_A1_v2\",\r\n    \"tier\": \"Standard\",\r\n    \"capacity\": 2\r\n  },\r\n  \"properties\": {\r\n    \"singlePlacementGroup\": false,\r\n    \"upgradePolicy\": {\r\n      \"mode\": \"Automatic\",\r\n      \"automaticOSUpgrade\": false\r\n    },\r\n    \"virtualMachineProfile\": {\r\n      \"osProfile\": {\r\n        \"computerNamePrefix\": \"test\",\r\n        \"adminUsername\": \"Foo12\",\r\n        \"windowsConfiguration\": {\r\n          \"provisionVMAgent\": true,\r\n          \"enableAutomaticUpdates\": true\r\n        },\r\n        \"secrets\": []\r\n      },\r\n      \"storageProfile\": {\r\n        \"osDisk\": {\r\n          \"createOption\": \"FromImage\",\r\n          \"caching\": \"None\",\r\n          \"managedDisk\": {\r\n            \"storageAccountType\": \"Standard_LRS\"\r\n          }\r\n        },\r\n        \"imageReference\": {\r\n          \"publisher\": \"MicrosoftWindowsServer\",\r\n          \"offer\": \"WindowsServer\",\r\n          \"sku\": \"2012-R2-Datacenter\",\r\n          \"version\": \"4.127.20170406\"\r\n        },\r\n        \"dataDisks\": [\r\n          {\r\n            \"lun\": 1,\r\n            \"createOption\": \"Empty\",\r\n            \"caching\": \"None\",\r\n            \"managedDisk\": {\r\n              \"storageAccountType\": \"Standard_LRS\"\r\n            },\r\n            \"diskSizeGB\": 128\r\n          }\r\n        ]\r\n      },\r\n      \"networkProfile\": {\r\n        \"networkInterfaceConfigurations\": [\r\n          {\r\n            \"name\": \"vmsstestnetconfig1972\",\r\n            \"properties\": {\r\n              \"primary\": true,\r\n              \"enableAcceleratedNetworking\": false,\r\n              \"dnsSettings\": {\r\n                \"dnsServers\": []\r\n              },\r\n              \"enableIPForwarding\": false,\r\n              \"ipConfigurations\": [\r\n                {\r\n                  \"name\": \"vmsstestnetconfig4876\",\r\n                  \"properties\": {\r\n                    \"subnet\": {\r\n                      \"id\": \"/subscriptions/b936ff46-de59-4b9d-806e-00df62b1bfad/resourceGroups/crptestar6612/providers/Microsoft.Network/virtualNetworks/vn5628/subnets/sn837\"\r\n                    },\r\n                    \"privateIPAddressVersion\": \"IPv4\"\r\n                  }\r\n                }\r\n              ]\r\n            }\r\n          }\r\n        ]\r\n      }\r\n    },\r\n    \"provisioningState\": \"Creating\",\r\n    \"overprovision\": true,\r\n    \"uniqueId\": \"fdf9f21a-cbf7-44a2-8135-65662ec2769d\",\r\n    \"zoneBalance\": false,\r\n    \"platformFaultDomainCount\": 1\r\n  },\r\n  \"zones\": [\r\n    \"1\",\r\n    \"3\"\r\n  ],\r\n  \"type\": \"Microsoft.Compute/virtualMachineScaleSets\",\r\n  \"location\": \"EastUS2EUAP\",\r\n  \"tags\": {\r\n    \"RG\": \"rg\",\r\n    \"testTag\": \"1\"\r\n  },\r\n  \"id\": \"/subscriptions/b936ff46-de59-4b9d-806e-00df62b1bfad/resourceGroups/crptestar6612/providers/Microsoft.Compute/virtualMachineScaleSets/vmss9229\",\r\n  \"name\": \"vmss9229\"\r\n}",
-      "ResponseHeaders": {
-        "Content-Length": [
-          "2297"
-        ],
-        "Content-Type": [
-          "application/json; charset=utf-8"
-        ],
-        "Expires": [
-          "-1"
-        ],
-        "Pragma": [
-          "no-cache"
-        ],
-        "Azure-AsyncOperation": [
-          "https://management.azure.com/subscriptions/b936ff46-de59-4b9d-806e-00df62b1bfad/providers/Microsoft.Compute/locations/EastUS2EUAP/operations/0efbadab-1c0c-4ab3-82ca-5898379b1448?api-version=2017-12-01"
-        ],
-        "x-ms-ratelimit-remaining-resource": [
-          "Microsoft.Compute/CreateVMScaleSet3Min;39,Microsoft.Compute/CreateVMScaleSet30Min;197,Microsoft.Compute/VMScaleSetBatchedVMRequests5Min;1196,Microsoft.Compute/VmssQueuedVMOperations;3596"
-        ],
-        "x-ms-request-charge": [
-          "4"
-        ],
-        "Strict-Transport-Security": [
-          "max-age=31536000; includeSubDomains"
-        ],
-        "x-ms-served-by": [
-          "9319c1a6-eea8-4888-b83d-7cb9d02ca507_131616413867145008"
-        ],
-        "x-ms-request-id": [
-          "0efbadab-1c0c-4ab3-82ca-5898379b1448"
-        ],
-        "Cache-Control": [
-          "no-cache"
-        ],
-        "Server": [
-          "Microsoft-HTTPAPI/2.0",
-          "Microsoft-HTTPAPI/2.0"
-        ],
-        "x-ms-ratelimit-remaining-subscription-writes": [
-          "1198"
-        ],
-        "x-ms-correlation-request-id": [
-          "7d188687-4d98-4d05-a3c4-437c5988be43"
-        ],
-        "x-ms-routing-request-id": [
-          "WESTUS2:20180208T002409Z:7d188687-4d98-4d05-a3c4-437c5988be43"
-        ],
-        "Date": [
-          "Thu, 08 Feb 2018 00:24:08 GMT"
-        ]
-      },
-      "StatusCode": 201
-    },
-    {
-      "RequestUri": "/subscriptions/b936ff46-de59-4b9d-806e-00df62b1bfad/providers/Microsoft.Compute/locations/EastUS2EUAP/operations/0efbadab-1c0c-4ab3-82ca-5898379b1448?api-version=2017-12-01",
-      "EncodedRequestUri": "L3N1YnNjcmlwdGlvbnMvYjkzNmZmNDYtZGU1OS00YjlkLTgwNmUtMDBkZjYyYjFiZmFkL3Byb3ZpZGVycy9NaWNyb3NvZnQuQ29tcHV0ZS9sb2NhdGlvbnMvRWFzdFVTMkVVQVAvb3BlcmF0aW9ucy8wZWZiYWRhYi0xYzBjLTRhYjMtODJjYS01ODk4Mzc5YjE0NDg/YXBpLXZlcnNpb249MjAxNy0xMi0wMQ==",
-      "RequestMethod": "GET",
-      "RequestBody": "",
-      "RequestHeaders": {
-        "User-Agent": [
-          "FxVersion/4.7.2117.0",
-          "OSName/Windows_Server_2012_R2_Datacenter",
-          "OSVersion/6.3.9600",
-          "Microsoft.Azure.Management.Compute.ComputeManagementClient/1.0.1338.0"
-        ]
-      },
-      "ResponseBody": "{\r\n  \"startTime\": \"2018-02-07T16:24:07.6570597-08:00\",\r\n  \"status\": \"InProgress\",\r\n  \"name\": \"0efbadab-1c0c-4ab3-82ca-5898379b1448\"\r\n}",
-      "ResponseHeaders": {
-        "Content-Length": [
-          "134"
-        ],
-        "Content-Type": [
-          "application/json; charset=utf-8"
-        ],
-        "Expires": [
-          "-1"
-        ],
-        "Pragma": [
-          "no-cache"
-        ],
-        "x-ms-ratelimit-remaining-resource": [
-          "Microsoft.Compute/GetOperation3Min;11998,Microsoft.Compute/GetOperation30Min;23962"
-        ],
-        "Strict-Transport-Security": [
-          "max-age=31536000; includeSubDomains"
-        ],
-        "x-ms-served-by": [
-          "9319c1a6-eea8-4888-b83d-7cb9d02ca507_131616413867145008"
-        ],
-        "x-ms-request-id": [
-          "902731c6-320e-4ac2-a1a3-ae9e31847873"
-        ],
-        "Cache-Control": [
-          "no-cache"
-        ],
-        "Server": [
-          "Microsoft-HTTPAPI/2.0",
-          "Microsoft-HTTPAPI/2.0"
-        ],
-        "x-ms-ratelimit-remaining-subscription-reads": [
-          "14998"
-        ],
-        "x-ms-correlation-request-id": [
-          "6ce4ca09-6394-4897-9ac2-973df33d5d64"
-        ],
-        "x-ms-routing-request-id": [
-          "WESTUS2:20180208T002440Z:6ce4ca09-6394-4897-9ac2-973df33d5d64"
-        ],
-        "Date": [
-          "Thu, 08 Feb 2018 00:24:39 GMT"
-        ]
-      },
-      "StatusCode": 200
-    },
-    {
-      "RequestUri": "/subscriptions/b936ff46-de59-4b9d-806e-00df62b1bfad/providers/Microsoft.Compute/locations/EastUS2EUAP/operations/0efbadab-1c0c-4ab3-82ca-5898379b1448?api-version=2017-12-01",
-      "EncodedRequestUri": "L3N1YnNjcmlwdGlvbnMvYjkzNmZmNDYtZGU1OS00YjlkLTgwNmUtMDBkZjYyYjFiZmFkL3Byb3ZpZGVycy9NaWNyb3NvZnQuQ29tcHV0ZS9sb2NhdGlvbnMvRWFzdFVTMkVVQVAvb3BlcmF0aW9ucy8wZWZiYWRhYi0xYzBjLTRhYjMtODJjYS01ODk4Mzc5YjE0NDg/YXBpLXZlcnNpb249MjAxNy0xMi0wMQ==",
-      "RequestMethod": "GET",
-      "RequestBody": "",
-      "RequestHeaders": {
-        "User-Agent": [
-          "FxVersion/4.7.2117.0",
-          "OSName/Windows_Server_2012_R2_Datacenter",
-          "OSVersion/6.3.9600",
-          "Microsoft.Azure.Management.Compute.ComputeManagementClient/1.0.1338.0"
-        ]
-      },
-      "ResponseBody": "{\r\n  \"startTime\": \"2018-02-07T16:24:07.6570597-08:00\",\r\n  \"status\": \"InProgress\",\r\n  \"name\": \"0efbadab-1c0c-4ab3-82ca-5898379b1448\"\r\n}",
-      "ResponseHeaders": {
-        "Content-Length": [
-          "134"
-        ],
-        "Content-Type": [
-          "application/json; charset=utf-8"
-        ],
-        "Expires": [
-          "-1"
-        ],
-        "Pragma": [
-          "no-cache"
-        ],
-        "x-ms-ratelimit-remaining-resource": [
-          "Microsoft.Compute/GetOperation3Min;11995,Microsoft.Compute/GetOperation30Min;23959"
-        ],
-        "Strict-Transport-Security": [
-          "max-age=31536000; includeSubDomains"
-        ],
-        "x-ms-served-by": [
-          "9319c1a6-eea8-4888-b83d-7cb9d02ca507_131616413867145008"
-        ],
-        "x-ms-request-id": [
-          "059984c1-0b16-4d9d-b92f-bc5eef03d750"
-        ],
-        "Cache-Control": [
-          "no-cache"
-        ],
-        "Server": [
-          "Microsoft-HTTPAPI/2.0",
-          "Microsoft-HTTPAPI/2.0"
-        ],
-        "x-ms-ratelimit-remaining-subscription-reads": [
-          "14997"
-        ],
-        "x-ms-correlation-request-id": [
-          "49101ba1-4ddc-4413-a2f0-e4bbf3664d61"
-        ],
-        "x-ms-routing-request-id": [
-          "WESTUS2:20180208T002510Z:49101ba1-4ddc-4413-a2f0-e4bbf3664d61"
-        ],
-        "Date": [
-          "Thu, 08 Feb 2018 00:25:09 GMT"
-        ]
-      },
-      "StatusCode": 200
-    },
-    {
-      "RequestUri": "/subscriptions/b936ff46-de59-4b9d-806e-00df62b1bfad/providers/Microsoft.Compute/locations/EastUS2EUAP/operations/0efbadab-1c0c-4ab3-82ca-5898379b1448?api-version=2017-12-01",
-      "EncodedRequestUri": "L3N1YnNjcmlwdGlvbnMvYjkzNmZmNDYtZGU1OS00YjlkLTgwNmUtMDBkZjYyYjFiZmFkL3Byb3ZpZGVycy9NaWNyb3NvZnQuQ29tcHV0ZS9sb2NhdGlvbnMvRWFzdFVTMkVVQVAvb3BlcmF0aW9ucy8wZWZiYWRhYi0xYzBjLTRhYjMtODJjYS01ODk4Mzc5YjE0NDg/YXBpLXZlcnNpb249MjAxNy0xMi0wMQ==",
-      "RequestMethod": "GET",
-      "RequestBody": "",
-      "RequestHeaders": {
-        "User-Agent": [
-          "FxVersion/4.7.2117.0",
-          "OSName/Windows_Server_2012_R2_Datacenter",
-          "OSVersion/6.3.9600",
-          "Microsoft.Azure.Management.Compute.ComputeManagementClient/1.0.1338.0"
-        ]
-      },
-      "ResponseBody": "{\r\n  \"startTime\": \"2018-02-07T16:24:07.6570597-08:00\",\r\n  \"status\": \"InProgress\",\r\n  \"name\": \"0efbadab-1c0c-4ab3-82ca-5898379b1448\"\r\n}",
-      "ResponseHeaders": {
-        "Content-Length": [
-          "134"
-        ],
-        "Content-Type": [
-          "application/json; charset=utf-8"
-        ],
-        "Expires": [
-          "-1"
-        ],
-        "Pragma": [
-          "no-cache"
-        ],
-        "x-ms-ratelimit-remaining-resource": [
-          "Microsoft.Compute/GetOperation3Min;11992,Microsoft.Compute/GetOperation30Min;23956"
-        ],
-        "Strict-Transport-Security": [
-          "max-age=31536000; includeSubDomains"
-        ],
-        "x-ms-served-by": [
-          "9319c1a6-eea8-4888-b83d-7cb9d02ca507_131616413867145008"
-        ],
-        "x-ms-request-id": [
-          "e92b0fe8-c9d1-42a1-b024-43289f6d95b8"
-        ],
-        "Cache-Control": [
-          "no-cache"
-        ],
-        "Server": [
-          "Microsoft-HTTPAPI/2.0",
-          "Microsoft-HTTPAPI/2.0"
-        ],
-        "x-ms-ratelimit-remaining-subscription-reads": [
-          "14996"
-        ],
-        "x-ms-correlation-request-id": [
-          "3daacd86-1448-42f3-a6ad-ef3dd26a0322"
-        ],
-        "x-ms-routing-request-id": [
-          "WESTUS2:20180208T002542Z:3daacd86-1448-42f3-a6ad-ef3dd26a0322"
-        ],
-        "Date": [
-          "Thu, 08 Feb 2018 00:25:41 GMT"
-        ]
-      },
-      "StatusCode": 200
-    },
-    {
-      "RequestUri": "/subscriptions/b936ff46-de59-4b9d-806e-00df62b1bfad/providers/Microsoft.Compute/locations/EastUS2EUAP/operations/0efbadab-1c0c-4ab3-82ca-5898379b1448?api-version=2017-12-01",
-      "EncodedRequestUri": "L3N1YnNjcmlwdGlvbnMvYjkzNmZmNDYtZGU1OS00YjlkLTgwNmUtMDBkZjYyYjFiZmFkL3Byb3ZpZGVycy9NaWNyb3NvZnQuQ29tcHV0ZS9sb2NhdGlvbnMvRWFzdFVTMkVVQVAvb3BlcmF0aW9ucy8wZWZiYWRhYi0xYzBjLTRhYjMtODJjYS01ODk4Mzc5YjE0NDg/YXBpLXZlcnNpb249MjAxNy0xMi0wMQ==",
-      "RequestMethod": "GET",
-      "RequestBody": "",
-      "RequestHeaders": {
-        "User-Agent": [
-          "FxVersion/4.7.2117.0",
-          "OSName/Windows_Server_2012_R2_Datacenter",
-          "OSVersion/6.3.9600",
-          "Microsoft.Azure.Management.Compute.ComputeManagementClient/1.0.1338.0"
-        ]
-      },
-      "ResponseBody": "{\r\n  \"startTime\": \"2018-02-07T16:24:07.6570597-08:00\",\r\n  \"status\": \"InProgress\",\r\n  \"name\": \"0efbadab-1c0c-4ab3-82ca-5898379b1448\"\r\n}",
-      "ResponseHeaders": {
-        "Content-Length": [
-          "134"
-        ],
-        "Content-Type": [
-          "application/json; charset=utf-8"
-        ],
-        "Expires": [
-          "-1"
-        ],
-        "Pragma": [
-          "no-cache"
-        ],
-        "x-ms-ratelimit-remaining-resource": [
-          "Microsoft.Compute/GetOperation3Min;11989,Microsoft.Compute/GetOperation30Min;23953"
-        ],
-        "Strict-Transport-Security": [
-          "max-age=31536000; includeSubDomains"
-        ],
-        "x-ms-served-by": [
-          "9319c1a6-eea8-4888-b83d-7cb9d02ca507_131616413867145008"
-        ],
-        "x-ms-request-id": [
-          "3d6b3a35-cf28-44ac-ab2b-99b85cef425c"
-        ],
-        "Cache-Control": [
-          "no-cache"
-        ],
-        "Server": [
-          "Microsoft-HTTPAPI/2.0",
-          "Microsoft-HTTPAPI/2.0"
-        ],
-        "x-ms-ratelimit-remaining-subscription-reads": [
-          "14995"
-        ],
-        "x-ms-correlation-request-id": [
-          "a300b618-59c0-403e-aff4-350a6e319757"
-        ],
-        "x-ms-routing-request-id": [
-          "WESTUS2:20180208T002613Z:a300b618-59c0-403e-aff4-350a6e319757"
-        ],
-        "Date": [
-          "Thu, 08 Feb 2018 00:26:12 GMT"
-        ]
-      },
-      "StatusCode": 200
-    },
-    {
-      "RequestUri": "/subscriptions/b936ff46-de59-4b9d-806e-00df62b1bfad/providers/Microsoft.Compute/locations/EastUS2EUAP/operations/0efbadab-1c0c-4ab3-82ca-5898379b1448?api-version=2017-12-01",
-      "EncodedRequestUri": "L3N1YnNjcmlwdGlvbnMvYjkzNmZmNDYtZGU1OS00YjlkLTgwNmUtMDBkZjYyYjFiZmFkL3Byb3ZpZGVycy9NaWNyb3NvZnQuQ29tcHV0ZS9sb2NhdGlvbnMvRWFzdFVTMkVVQVAvb3BlcmF0aW9ucy8wZWZiYWRhYi0xYzBjLTRhYjMtODJjYS01ODk4Mzc5YjE0NDg/YXBpLXZlcnNpb249MjAxNy0xMi0wMQ==",
-      "RequestMethod": "GET",
-      "RequestBody": "",
-      "RequestHeaders": {
-        "User-Agent": [
-          "FxVersion/4.7.2117.0",
-          "OSName/Windows_Server_2012_R2_Datacenter",
-          "OSVersion/6.3.9600",
-          "Microsoft.Azure.Management.Compute.ComputeManagementClient/1.0.1338.0"
-        ]
-      },
-      "ResponseBody": "{\r\n  \"startTime\": \"2018-02-07T16:24:07.6570597-08:00\",\r\n  \"status\": \"InProgress\",\r\n  \"name\": \"0efbadab-1c0c-4ab3-82ca-5898379b1448\"\r\n}",
-      "ResponseHeaders": {
-        "Content-Length": [
-          "134"
-        ],
-        "Content-Type": [
-          "application/json; charset=utf-8"
-        ],
-        "Expires": [
-          "-1"
-        ],
-        "Pragma": [
-          "no-cache"
-        ],
-        "x-ms-ratelimit-remaining-resource": [
-          "Microsoft.Compute/GetOperation3Min;11986,Microsoft.Compute/GetOperation30Min;23950"
-        ],
-        "Strict-Transport-Security": [
-          "max-age=31536000; includeSubDomains"
-        ],
-        "x-ms-served-by": [
-          "9319c1a6-eea8-4888-b83d-7cb9d02ca507_131616413867145008"
-        ],
-        "x-ms-request-id": [
-          "c574c74d-f745-4df5-8d55-b01fc95b6f65"
-        ],
-        "Cache-Control": [
-          "no-cache"
-        ],
-        "Server": [
-          "Microsoft-HTTPAPI/2.0",
-          "Microsoft-HTTPAPI/2.0"
-        ],
-        "x-ms-ratelimit-remaining-subscription-reads": [
-          "14994"
-        ],
-        "x-ms-correlation-request-id": [
-          "3fcad6c1-8558-4118-b4e8-01987f7576eb"
-        ],
-        "x-ms-routing-request-id": [
-          "WESTUS2:20180208T002647Z:3fcad6c1-8558-4118-b4e8-01987f7576eb"
-        ],
-        "Date": [
-          "Thu, 08 Feb 2018 00:26:46 GMT"
-        ]
-      },
-      "StatusCode": 200
-    },
-    {
-      "RequestUri": "/subscriptions/b936ff46-de59-4b9d-806e-00df62b1bfad/providers/Microsoft.Compute/locations/EastUS2EUAP/operations/0efbadab-1c0c-4ab3-82ca-5898379b1448?api-version=2017-12-01",
-      "EncodedRequestUri": "L3N1YnNjcmlwdGlvbnMvYjkzNmZmNDYtZGU1OS00YjlkLTgwNmUtMDBkZjYyYjFiZmFkL3Byb3ZpZGVycy9NaWNyb3NvZnQuQ29tcHV0ZS9sb2NhdGlvbnMvRWFzdFVTMkVVQVAvb3BlcmF0aW9ucy8wZWZiYWRhYi0xYzBjLTRhYjMtODJjYS01ODk4Mzc5YjE0NDg/YXBpLXZlcnNpb249MjAxNy0xMi0wMQ==",
-      "RequestMethod": "GET",
-      "RequestBody": "",
-      "RequestHeaders": {
-        "User-Agent": [
-          "FxVersion/4.7.2117.0",
-          "OSName/Windows_Server_2012_R2_Datacenter",
-          "OSVersion/6.3.9600",
-          "Microsoft.Azure.Management.Compute.ComputeManagementClient/1.0.1338.0"
-        ]
-      },
-      "ResponseBody": "{\r\n  \"startTime\": \"2018-02-07T16:24:07.6570597-08:00\",\r\n  \"status\": \"InProgress\",\r\n  \"name\": \"0efbadab-1c0c-4ab3-82ca-5898379b1448\"\r\n}",
-      "ResponseHeaders": {
-        "Content-Length": [
-          "134"
-        ],
-        "Content-Type": [
-          "application/json; charset=utf-8"
-        ],
-        "Expires": [
-          "-1"
-        ],
-        "Pragma": [
-          "no-cache"
-        ],
-        "x-ms-ratelimit-remaining-resource": [
-          "Microsoft.Compute/GetOperation3Min;11984,Microsoft.Compute/GetOperation30Min;23947"
-        ],
-        "Strict-Transport-Security": [
-          "max-age=31536000; includeSubDomains"
-        ],
-        "x-ms-served-by": [
-          "9319c1a6-eea8-4888-b83d-7cb9d02ca507_131616413867145008"
-        ],
-        "x-ms-request-id": [
-          "86ed7778-2c09-47ac-a783-54f6c3be795d"
-        ],
-        "Cache-Control": [
-          "no-cache"
-        ],
-        "Server": [
-          "Microsoft-HTTPAPI/2.0",
-          "Microsoft-HTTPAPI/2.0"
-        ],
-        "x-ms-ratelimit-remaining-subscription-reads": [
-          "14993"
-        ],
-        "x-ms-correlation-request-id": [
-          "4de3214d-3c00-4600-85b5-5ab1d2b35a90"
-        ],
-        "x-ms-routing-request-id": [
-          "WESTUS2:20180208T002719Z:4de3214d-3c00-4600-85b5-5ab1d2b35a90"
-        ],
-        "Date": [
-          "Thu, 08 Feb 2018 00:27:18 GMT"
-        ]
-      },
-      "StatusCode": 200
-    },
-    {
-      "RequestUri": "/subscriptions/b936ff46-de59-4b9d-806e-00df62b1bfad/providers/Microsoft.Compute/locations/EastUS2EUAP/operations/0efbadab-1c0c-4ab3-82ca-5898379b1448?api-version=2017-12-01",
-      "EncodedRequestUri": "L3N1YnNjcmlwdGlvbnMvYjkzNmZmNDYtZGU1OS00YjlkLTgwNmUtMDBkZjYyYjFiZmFkL3Byb3ZpZGVycy9NaWNyb3NvZnQuQ29tcHV0ZS9sb2NhdGlvbnMvRWFzdFVTMkVVQVAvb3BlcmF0aW9ucy8wZWZiYWRhYi0xYzBjLTRhYjMtODJjYS01ODk4Mzc5YjE0NDg/YXBpLXZlcnNpb249MjAxNy0xMi0wMQ==",
-      "RequestMethod": "GET",
-      "RequestBody": "",
-      "RequestHeaders": {
-        "User-Agent": [
-          "FxVersion/4.7.2117.0",
-          "OSName/Windows_Server_2012_R2_Datacenter",
-          "OSVersion/6.3.9600",
-          "Microsoft.Azure.Management.Compute.ComputeManagementClient/1.0.1338.0"
-        ]
-      },
-      "ResponseBody": "{\r\n  \"startTime\": \"2018-02-07T16:24:07.6570597-08:00\",\r\n  \"status\": \"InProgress\",\r\n  \"name\": \"0efbadab-1c0c-4ab3-82ca-5898379b1448\"\r\n}",
-      "ResponseHeaders": {
-        "Content-Length": [
-          "134"
-        ],
-        "Content-Type": [
-          "application/json; charset=utf-8"
-        ],
-        "Expires": [
-          "-1"
-        ],
-        "Pragma": [
-          "no-cache"
-        ],
-        "x-ms-ratelimit-remaining-resource": [
-          "Microsoft.Compute/GetOperation3Min;11983,Microsoft.Compute/GetOperation30Min;23944"
-        ],
-        "Strict-Transport-Security": [
-          "max-age=31536000; includeSubDomains"
-        ],
-        "x-ms-served-by": [
-          "9319c1a6-eea8-4888-b83d-7cb9d02ca507_131616413867145008"
-        ],
-        "x-ms-request-id": [
-          "47482243-af5f-4c24-a90a-4e446b7a9ca0"
-        ],
-        "Cache-Control": [
-          "no-cache"
-        ],
-        "Server": [
-          "Microsoft-HTTPAPI/2.0",
-          "Microsoft-HTTPAPI/2.0"
-        ],
-        "x-ms-ratelimit-remaining-subscription-reads": [
-          "14992"
-        ],
-        "x-ms-correlation-request-id": [
-          "9e434075-a9ae-4c51-8756-bf7ded676d27"
-        ],
-        "x-ms-routing-request-id": [
-          "WESTUS2:20180208T002750Z:9e434075-a9ae-4c51-8756-bf7ded676d27"
-        ],
-        "Date": [
-          "Thu, 08 Feb 2018 00:27:50 GMT"
-        ]
-      },
-      "StatusCode": 200
-    },
-    {
-      "RequestUri": "/subscriptions/b936ff46-de59-4b9d-806e-00df62b1bfad/providers/Microsoft.Compute/locations/EastUS2EUAP/operations/0efbadab-1c0c-4ab3-82ca-5898379b1448?api-version=2017-12-01",
-      "EncodedRequestUri": "L3N1YnNjcmlwdGlvbnMvYjkzNmZmNDYtZGU1OS00YjlkLTgwNmUtMDBkZjYyYjFiZmFkL3Byb3ZpZGVycy9NaWNyb3NvZnQuQ29tcHV0ZS9sb2NhdGlvbnMvRWFzdFVTMkVVQVAvb3BlcmF0aW9ucy8wZWZiYWRhYi0xYzBjLTRhYjMtODJjYS01ODk4Mzc5YjE0NDg/YXBpLXZlcnNpb249MjAxNy0xMi0wMQ==",
-      "RequestMethod": "GET",
-      "RequestBody": "",
-      "RequestHeaders": {
-        "User-Agent": [
-          "FxVersion/4.7.2117.0",
-          "OSName/Windows_Server_2012_R2_Datacenter",
-          "OSVersion/6.3.9600",
-          "Microsoft.Azure.Management.Compute.ComputeManagementClient/1.0.1338.0"
-        ]
-      },
-      "ResponseBody": "{\r\n  \"startTime\": \"2018-02-07T16:24:07.6570597-08:00\",\r\n  \"status\": \"InProgress\",\r\n  \"name\": \"0efbadab-1c0c-4ab3-82ca-5898379b1448\"\r\n}",
-      "ResponseHeaders": {
-        "Content-Length": [
-          "134"
-        ],
-        "Content-Type": [
-          "application/json; charset=utf-8"
-        ],
-        "Expires": [
-          "-1"
-        ],
-        "Pragma": [
-          "no-cache"
-        ],
-        "x-ms-ratelimit-remaining-resource": [
-          "Microsoft.Compute/GetOperation3Min;11983,Microsoft.Compute/GetOperation30Min;23941"
-        ],
-        "Strict-Transport-Security": [
-          "max-age=31536000; includeSubDomains"
-        ],
-        "x-ms-served-by": [
-          "9319c1a6-eea8-4888-b83d-7cb9d02ca507_131616413867145008"
-        ],
-        "x-ms-request-id": [
-          "26704e7e-3adf-4421-b210-03b82b3e8193"
-        ],
-        "Cache-Control": [
-          "no-cache"
-        ],
-        "Server": [
-          "Microsoft-HTTPAPI/2.0",
-          "Microsoft-HTTPAPI/2.0"
-        ],
-        "x-ms-ratelimit-remaining-subscription-reads": [
-          "14991"
-        ],
-        "x-ms-correlation-request-id": [
-          "953a4d95-2d57-4a50-8d38-5deda943d25d"
-        ],
-        "x-ms-routing-request-id": [
-          "WESTUS2:20180208T002821Z:953a4d95-2d57-4a50-8d38-5deda943d25d"
-        ],
-        "Date": [
-          "Thu, 08 Feb 2018 00:28:20 GMT"
-        ]
-      },
-      "StatusCode": 200
-    },
-    {
-      "RequestUri": "/subscriptions/b936ff46-de59-4b9d-806e-00df62b1bfad/providers/Microsoft.Compute/locations/EastUS2EUAP/operations/0efbadab-1c0c-4ab3-82ca-5898379b1448?api-version=2017-12-01",
-      "EncodedRequestUri": "L3N1YnNjcmlwdGlvbnMvYjkzNmZmNDYtZGU1OS00YjlkLTgwNmUtMDBkZjYyYjFiZmFkL3Byb3ZpZGVycy9NaWNyb3NvZnQuQ29tcHV0ZS9sb2NhdGlvbnMvRWFzdFVTMkVVQVAvb3BlcmF0aW9ucy8wZWZiYWRhYi0xYzBjLTRhYjMtODJjYS01ODk4Mzc5YjE0NDg/YXBpLXZlcnNpb249MjAxNy0xMi0wMQ==",
-      "RequestMethod": "GET",
-      "RequestBody": "",
-      "RequestHeaders": {
-        "User-Agent": [
-          "FxVersion/4.7.2117.0",
-          "OSName/Windows_Server_2012_R2_Datacenter",
-          "OSVersion/6.3.9600",
-          "Microsoft.Azure.Management.Compute.ComputeManagementClient/1.0.1338.0"
-        ]
-      },
-      "ResponseBody": "{\r\n  \"startTime\": \"2018-02-07T16:24:07.6570597-08:00\",\r\n  \"status\": \"InProgress\",\r\n  \"name\": \"0efbadab-1c0c-4ab3-82ca-5898379b1448\"\r\n}",
-      "ResponseHeaders": {
-        "Content-Length": [
-          "134"
-        ],
-        "Content-Type": [
-          "application/json; charset=utf-8"
-        ],
-        "Expires": [
-          "-1"
-        ],
-        "Pragma": [
-          "no-cache"
-        ],
-        "x-ms-ratelimit-remaining-resource": [
-          "Microsoft.Compute/GetOperation3Min;11983,Microsoft.Compute/GetOperation30Min;23938"
-        ],
-        "Strict-Transport-Security": [
-          "max-age=31536000; includeSubDomains"
-        ],
-        "x-ms-served-by": [
-          "9319c1a6-eea8-4888-b83d-7cb9d02ca507_131616413867145008"
-        ],
-        "x-ms-request-id": [
-          "56b859e7-e648-4001-88da-24a51d9bb29d"
-        ],
-        "Cache-Control": [
-          "no-cache"
-        ],
-        "Server": [
-          "Microsoft-HTTPAPI/2.0",
-          "Microsoft-HTTPAPI/2.0"
-        ],
-        "x-ms-ratelimit-remaining-subscription-reads": [
-          "14990"
-        ],
-        "x-ms-correlation-request-id": [
-          "97d14cf5-a375-4ae5-a12b-0ed47cc7396e"
-        ],
-        "x-ms-routing-request-id": [
-          "WESTUS2:20180208T002855Z:97d14cf5-a375-4ae5-a12b-0ed47cc7396e"
-        ],
-        "Date": [
-          "Thu, 08 Feb 2018 00:28:54 GMT"
-        ]
-      },
-      "StatusCode": 200
-    },
-    {
-      "RequestUri": "/subscriptions/b936ff46-de59-4b9d-806e-00df62b1bfad/providers/Microsoft.Compute/locations/EastUS2EUAP/operations/0efbadab-1c0c-4ab3-82ca-5898379b1448?api-version=2017-12-01",
-      "EncodedRequestUri": "L3N1YnNjcmlwdGlvbnMvYjkzNmZmNDYtZGU1OS00YjlkLTgwNmUtMDBkZjYyYjFiZmFkL3Byb3ZpZGVycy9NaWNyb3NvZnQuQ29tcHV0ZS9sb2NhdGlvbnMvRWFzdFVTMkVVQVAvb3BlcmF0aW9ucy8wZWZiYWRhYi0xYzBjLTRhYjMtODJjYS01ODk4Mzc5YjE0NDg/YXBpLXZlcnNpb249MjAxNy0xMi0wMQ==",
-      "RequestMethod": "GET",
-      "RequestBody": "",
-      "RequestHeaders": {
-        "User-Agent": [
-          "FxVersion/4.7.2117.0",
-          "OSName/Windows_Server_2012_R2_Datacenter",
-          "OSVersion/6.3.9600",
-          "Microsoft.Azure.Management.Compute.ComputeManagementClient/1.0.1338.0"
-        ]
-      },
-      "ResponseBody": "{\r\n  \"startTime\": \"2018-02-07T16:24:07.6570597-08:00\",\r\n  \"endTime\": \"2018-02-07T16:29:16.482629-08:00\",\r\n  \"status\": \"Succeeded\",\r\n  \"name\": \"0efbadab-1c0c-4ab3-82ca-5898379b1448\"\r\n}",
-      "ResponseHeaders": {
-        "Content-Length": [
-          "183"
-        ],
-        "Content-Type": [
-          "application/json; charset=utf-8"
-        ],
-        "Expires": [
-          "-1"
-        ],
-        "Pragma": [
-          "no-cache"
-        ],
-        "x-ms-ratelimit-remaining-resource": [
-          "Microsoft.Compute/GetOperation3Min;11983,Microsoft.Compute/GetOperation30Min;23935"
-        ],
-        "Strict-Transport-Security": [
-          "max-age=31536000; includeSubDomains"
-        ],
-        "x-ms-served-by": [
-          "9319c1a6-eea8-4888-b83d-7cb9d02ca507_131616413867145008"
-        ],
-        "x-ms-request-id": [
-          "eb77382e-55bf-484b-a7ce-c7f3f17b4d10"
-        ],
-        "Cache-Control": [
-          "no-cache"
-        ],
-        "Server": [
-          "Microsoft-HTTPAPI/2.0",
-          "Microsoft-HTTPAPI/2.0"
-        ],
-        "x-ms-ratelimit-remaining-subscription-reads": [
-          "14989"
-        ],
-        "x-ms-correlation-request-id": [
-          "e8a6a224-01ff-4383-af2d-410e8d1069a7"
-        ],
-        "x-ms-routing-request-id": [
-          "WESTUS2:20180208T002925Z:e8a6a224-01ff-4383-af2d-410e8d1069a7"
-        ],
-        "Date": [
-          "Thu, 08 Feb 2018 00:29:24 GMT"
-        ]
-      },
-      "StatusCode": 200
-    },
-    {
-      "RequestUri": "/subscriptions/b936ff46-de59-4b9d-806e-00df62b1bfad/resourceGroups/crptestar6612/providers/Microsoft.Compute/virtualMachineScaleSets/vmss9229?api-version=2017-12-01",
-      "EncodedRequestUri": "L3N1YnNjcmlwdGlvbnMvYjkzNmZmNDYtZGU1OS00YjlkLTgwNmUtMDBkZjYyYjFiZmFkL3Jlc291cmNlR3JvdXBzL2NycHRlc3RhcjY2MTIvcHJvdmlkZXJzL01pY3Jvc29mdC5Db21wdXRlL3ZpcnR1YWxNYWNoaW5lU2NhbGVTZXRzL3Ztc3M5MjI5P2FwaS12ZXJzaW9uPTIwMTctMTItMDE=",
-      "RequestMethod": "GET",
-      "RequestBody": "",
-      "RequestHeaders": {
-        "User-Agent": [
-          "FxVersion/4.7.2117.0",
-          "OSName/Windows_Server_2012_R2_Datacenter",
-          "OSVersion/6.3.9600",
-          "Microsoft.Azure.Management.Compute.ComputeManagementClient/1.0.1338.0"
-        ]
-      },
-      "ResponseBody": "{\r\n  \"sku\": {\r\n    \"name\": \"Standard_A1_v2\",\r\n    \"tier\": \"Standard\",\r\n    \"capacity\": 2\r\n  },\r\n  \"properties\": {\r\n    \"singlePlacementGroup\": false,\r\n    \"upgradePolicy\": {\r\n      \"mode\": \"Automatic\",\r\n      \"automaticOSUpgrade\": false\r\n    },\r\n    \"virtualMachineProfile\": {\r\n      \"osProfile\": {\r\n        \"computerNamePrefix\": \"test\",\r\n        \"adminUsername\": \"Foo12\",\r\n        \"windowsConfiguration\": {\r\n          \"provisionVMAgent\": true,\r\n          \"enableAutomaticUpdates\": true\r\n        },\r\n        \"secrets\": []\r\n      },\r\n      \"storageProfile\": {\r\n        \"osDisk\": {\r\n          \"createOption\": \"FromImage\",\r\n          \"caching\": \"None\",\r\n          \"managedDisk\": {\r\n            \"storageAccountType\": \"Standard_LRS\"\r\n          }\r\n        },\r\n        \"imageReference\": {\r\n          \"publisher\": \"MicrosoftWindowsServer\",\r\n          \"offer\": \"WindowsServer\",\r\n          \"sku\": \"2012-R2-Datacenter\",\r\n          \"version\": \"4.127.20170406\"\r\n        },\r\n        \"dataDisks\": [\r\n          {\r\n            \"lun\": 1,\r\n            \"createOption\": \"Empty\",\r\n            \"caching\": \"None\",\r\n            \"managedDisk\": {\r\n              \"storageAccountType\": \"Standard_LRS\"\r\n            },\r\n            \"diskSizeGB\": 128\r\n          }\r\n        ]\r\n      },\r\n      \"networkProfile\": {\r\n        \"networkInterfaceConfigurations\": [\r\n          {\r\n            \"name\": \"vmsstestnetconfig1972\",\r\n            \"properties\": {\r\n              \"primary\": true,\r\n              \"enableAcceleratedNetworking\": false,\r\n              \"dnsSettings\": {\r\n                \"dnsServers\": []\r\n              },\r\n              \"enableIPForwarding\": false,\r\n              \"ipConfigurations\": [\r\n                {\r\n                  \"name\": \"vmsstestnetconfig4876\",\r\n                  \"properties\": {\r\n                    \"subnet\": {\r\n                      \"id\": \"/subscriptions/b936ff46-de59-4b9d-806e-00df62b1bfad/resourceGroups/crptestar6612/providers/Microsoft.Network/virtualNetworks/vn5628/subnets/sn837\"\r\n                    },\r\n                    \"privateIPAddressVersion\": \"IPv4\"\r\n                  }\r\n                }\r\n              ]\r\n            }\r\n          }\r\n        ]\r\n      }\r\n    },\r\n    \"provisioningState\": \"Succeeded\",\r\n    \"overprovision\": true,\r\n    \"uniqueId\": \"fdf9f21a-cbf7-44a2-8135-65662ec2769d\",\r\n    \"zoneBalance\": false,\r\n    \"platformFaultDomainCount\": 1\r\n  },\r\n  \"zones\": [\r\n    \"1\",\r\n    \"3\"\r\n  ],\r\n  \"type\": \"Microsoft.Compute/virtualMachineScaleSets\",\r\n  \"location\": \"EastUS2EUAP\",\r\n  \"tags\": {\r\n    \"RG\": \"rg\",\r\n    \"testTag\": \"1\"\r\n  },\r\n  \"id\": \"/subscriptions/b936ff46-de59-4b9d-806e-00df62b1bfad/resourceGroups/crptestar6612/providers/Microsoft.Compute/virtualMachineScaleSets/vmss9229\",\r\n  \"name\": \"vmss9229\"\r\n}",
-      "ResponseHeaders": {
-        "Content-Length": [
-          "2298"
-        ],
-        "Content-Type": [
-          "application/json; charset=utf-8"
-        ],
-        "Expires": [
-          "-1"
-        ],
-        "Pragma": [
-          "no-cache"
-        ],
-        "x-ms-ratelimit-remaining-resource": [
-          "Microsoft.Compute/GetVMScaleSet3Min;198,Microsoft.Compute/GetVMScaleSet30Min;988"
-        ],
-        "Strict-Transport-Security": [
-          "max-age=31536000; includeSubDomains"
-        ],
-        "x-ms-served-by": [
-          "9319c1a6-eea8-4888-b83d-7cb9d02ca507_131616413867145008"
-        ],
-        "x-ms-request-id": [
-          "c7830bff-c489-4bca-b809-87c5d35bc371"
-        ],
-        "Cache-Control": [
-          "no-cache"
-        ],
-        "Server": [
-          "Microsoft-HTTPAPI/2.0",
-          "Microsoft-HTTPAPI/2.0"
-        ],
-        "x-ms-ratelimit-remaining-subscription-reads": [
-          "14988"
-        ],
-        "x-ms-correlation-request-id": [
-          "ca6669e8-0b5d-49ea-8f31-479699fec981"
-        ],
-        "x-ms-routing-request-id": [
-          "WESTUS2:20180208T002925Z:ca6669e8-0b5d-49ea-8f31-479699fec981"
-        ],
-        "Date": [
-          "Thu, 08 Feb 2018 00:29:25 GMT"
-        ]
-      },
-      "StatusCode": 200
-    },
-    {
-      "RequestUri": "/subscriptions/b936ff46-de59-4b9d-806e-00df62b1bfad/resourceGroups/crptestar6612/providers/Microsoft.Compute/virtualMachineScaleSets/vmss9229?api-version=2017-12-01",
-      "EncodedRequestUri": "L3N1YnNjcmlwdGlvbnMvYjkzNmZmNDYtZGU1OS00YjlkLTgwNmUtMDBkZjYyYjFiZmFkL3Jlc291cmNlR3JvdXBzL2NycHRlc3RhcjY2MTIvcHJvdmlkZXJzL01pY3Jvc29mdC5Db21wdXRlL3ZpcnR1YWxNYWNoaW5lU2NhbGVTZXRzL3Ztc3M5MjI5P2FwaS12ZXJzaW9uPTIwMTctMTItMDE=",
-      "RequestMethod": "GET",
-      "RequestBody": "",
-      "RequestHeaders": {
-        "x-ms-client-request-id": [
-          "7ad8f4d9-9446-483a-9925-f6302dbb22f1"
-        ],
-        "accept-language": [
-          "en-US"
-        ],
-        "User-Agent": [
-          "FxVersion/4.7.2117.0",
-          "OSName/Windows_Server_2012_R2_Datacenter",
-          "OSVersion/6.3.9600",
-          "Microsoft.Azure.Management.Compute.ComputeManagementClient/1.0.1338.0"
-        ]
-      },
-      "ResponseBody": "{\r\n  \"sku\": {\r\n    \"name\": \"Standard_A1_v2\",\r\n    \"tier\": \"Standard\",\r\n    \"capacity\": 2\r\n  },\r\n  \"properties\": {\r\n    \"singlePlacementGroup\": false,\r\n    \"upgradePolicy\": {\r\n      \"mode\": \"Automatic\",\r\n      \"automaticOSUpgrade\": false\r\n    },\r\n    \"virtualMachineProfile\": {\r\n      \"osProfile\": {\r\n        \"computerNamePrefix\": \"test\",\r\n        \"adminUsername\": \"Foo12\",\r\n        \"windowsConfiguration\": {\r\n          \"provisionVMAgent\": true,\r\n          \"enableAutomaticUpdates\": true\r\n        },\r\n        \"secrets\": []\r\n      },\r\n      \"storageProfile\": {\r\n        \"osDisk\": {\r\n          \"createOption\": \"FromImage\",\r\n          \"caching\": \"None\",\r\n          \"managedDisk\": {\r\n            \"storageAccountType\": \"Standard_LRS\"\r\n          }\r\n        },\r\n        \"imageReference\": {\r\n          \"publisher\": \"MicrosoftWindowsServer\",\r\n          \"offer\": \"WindowsServer\",\r\n          \"sku\": \"2012-R2-Datacenter\",\r\n          \"version\": \"4.127.20170406\"\r\n        },\r\n        \"dataDisks\": [\r\n          {\r\n            \"lun\": 1,\r\n            \"createOption\": \"Empty\",\r\n            \"caching\": \"None\",\r\n            \"managedDisk\": {\r\n              \"storageAccountType\": \"Standard_LRS\"\r\n            },\r\n            \"diskSizeGB\": 128\r\n          }\r\n        ]\r\n      },\r\n      \"networkProfile\": {\r\n        \"networkInterfaceConfigurations\": [\r\n          {\r\n            \"name\": \"vmsstestnetconfig1972\",\r\n            \"properties\": {\r\n              \"primary\": true,\r\n              \"enableAcceleratedNetworking\": false,\r\n              \"dnsSettings\": {\r\n                \"dnsServers\": []\r\n              },\r\n              \"enableIPForwarding\": false,\r\n              \"ipConfigurations\": [\r\n                {\r\n                  \"name\": \"vmsstestnetconfig4876\",\r\n                  \"properties\": {\r\n                    \"subnet\": {\r\n                      \"id\": \"/subscriptions/b936ff46-de59-4b9d-806e-00df62b1bfad/resourceGroups/crptestar6612/providers/Microsoft.Network/virtualNetworks/vn5628/subnets/sn837\"\r\n                    },\r\n                    \"privateIPAddressVersion\": \"IPv4\"\r\n                  }\r\n                }\r\n              ]\r\n            }\r\n          }\r\n        ]\r\n      }\r\n    },\r\n    \"provisioningState\": \"Succeeded\",\r\n    \"overprovision\": true,\r\n    \"uniqueId\": \"fdf9f21a-cbf7-44a2-8135-65662ec2769d\",\r\n    \"zoneBalance\": false,\r\n    \"platformFaultDomainCount\": 1\r\n  },\r\n  \"zones\": [\r\n    \"1\",\r\n    \"3\"\r\n  ],\r\n  \"type\": \"Microsoft.Compute/virtualMachineScaleSets\",\r\n  \"location\": \"EastUS2EUAP\",\r\n  \"tags\": {\r\n    \"RG\": \"rg\",\r\n    \"testTag\": \"1\"\r\n  },\r\n  \"id\": \"/subscriptions/b936ff46-de59-4b9d-806e-00df62b1bfad/resourceGroups/crptestar6612/providers/Microsoft.Compute/virtualMachineScaleSets/vmss9229\",\r\n  \"name\": \"vmss9229\"\r\n}",
-      "ResponseHeaders": {
-        "Content-Length": [
-          "2298"
-        ],
-        "Content-Type": [
-          "application/json; charset=utf-8"
-        ],
-        "Expires": [
-          "-1"
-        ],
-        "Pragma": [
-          "no-cache"
-        ],
-        "x-ms-ratelimit-remaining-resource": [
-          "Microsoft.Compute/GetVMScaleSet3Min;197,Microsoft.Compute/GetVMScaleSet30Min;987"
-        ],
-        "Strict-Transport-Security": [
-          "max-age=31536000; includeSubDomains"
-        ],
-        "x-ms-served-by": [
-          "9319c1a6-eea8-4888-b83d-7cb9d02ca507_131616413867145008"
-        ],
-        "x-ms-request-id": [
-          "2cd7c920-bdef-42f2-95b9-8fd9421cf02a"
-        ],
-        "Cache-Control": [
-          "no-cache"
-        ],
-        "Server": [
-          "Microsoft-HTTPAPI/2.0",
-          "Microsoft-HTTPAPI/2.0"
-        ],
-        "x-ms-ratelimit-remaining-subscription-reads": [
-          "14987"
-        ],
-        "x-ms-correlation-request-id": [
-          "e4879282-4e07-4ecb-b7a5-aafac375d33a"
-        ],
-        "x-ms-routing-request-id": [
-          "WESTUS2:20180208T002925Z:e4879282-4e07-4ecb-b7a5-aafac375d33a"
-        ],
-        "Date": [
-          "Thu, 08 Feb 2018 00:29:25 GMT"
-        ]
-      },
-      "StatusCode": 200
-    },
-    {
-      "RequestUri": "/subscriptions/b936ff46-de59-4b9d-806e-00df62b1bfad/resourceGroups/crptestar6612/providers/Microsoft.Compute/virtualMachineScaleSets/vmss9229/instanceView?api-version=2017-12-01",
-      "EncodedRequestUri": "L3N1YnNjcmlwdGlvbnMvYjkzNmZmNDYtZGU1OS00YjlkLTgwNmUtMDBkZjYyYjFiZmFkL3Jlc291cmNlR3JvdXBzL2NycHRlc3RhcjY2MTIvcHJvdmlkZXJzL01pY3Jvc29mdC5Db21wdXRlL3ZpcnR1YWxNYWNoaW5lU2NhbGVTZXRzL3Ztc3M5MjI5L2luc3RhbmNlVmlldz9hcGktdmVyc2lvbj0yMDE3LTEyLTAx",
-      "RequestMethod": "GET",
-      "RequestBody": "",
-      "RequestHeaders": {
-        "x-ms-client-request-id": [
-          "bc3e62db-b0a1-429c-9d81-fefdfed3886a"
-        ],
-        "accept-language": [
-          "en-US"
-        ],
-        "User-Agent": [
-          "FxVersion/4.7.2117.0",
-          "OSName/Windows_Server_2012_R2_Datacenter",
-          "OSVersion/6.3.9600",
-          "Microsoft.Azure.Management.Compute.ComputeManagementClient/1.0.1338.0"
-        ]
-      },
-      "ResponseBody": "{\r\n  \"virtualMachine\": {\r\n    \"statusesSummary\": [\r\n      {\r\n        \"code\": \"ProvisioningState/succeeded\",\r\n        \"count\": 2\r\n      }\r\n    ]\r\n  },\r\n  \"statuses\": [\r\n    {\r\n      \"code\": \"ProvisioningState/succeeded\",\r\n      \"level\": \"Info\",\r\n      \"displayStatus\": \"Provisioning succeeded\",\r\n      \"time\": \"2018-02-07T16:29:16.4357504-08:00\"\r\n    }\r\n  ]\r\n}",
-      "ResponseHeaders": {
-        "Content-Length": [
-          "359"
-        ],
-        "Content-Type": [
-          "application/json; charset=utf-8"
-        ],
-        "Expires": [
-          "-1"
-        ],
-        "Pragma": [
-          "no-cache"
-        ],
-        "x-ms-ratelimit-remaining-resource": [
-          "Microsoft.Compute/HighCostGetVMScaleSet3Min;199,Microsoft.Compute/HighCostGetVMScaleSet30Min;999"
-        ],
-        "Strict-Transport-Security": [
-          "max-age=31536000; includeSubDomains"
-        ],
-        "x-ms-served-by": [
-          "9319c1a6-eea8-4888-b83d-7cb9d02ca507_131616413867145008"
-        ],
-        "x-ms-request-id": [
-          "74a7d9ef-2d96-4106-bb15-c514d5791e35"
-        ],
-        "Cache-Control": [
-          "no-cache"
-        ],
-        "Server": [
-          "Microsoft-HTTPAPI/2.0",
-          "Microsoft-HTTPAPI/2.0"
-        ],
-        "x-ms-ratelimit-remaining-subscription-reads": [
-          "14986"
-        ],
-        "x-ms-correlation-request-id": [
-          "0ea5e55f-509c-4785-9062-33d70ee2569a"
-        ],
-        "x-ms-routing-request-id": [
-          "WESTUS2:20180208T002925Z:0ea5e55f-509c-4785-9062-33d70ee2569a"
-        ],
-        "Date": [
-          "Thu, 08 Feb 2018 00:29:25 GMT"
-        ]
-      },
-      "StatusCode": 200
-    },
-    {
-      "RequestUri": "/subscriptions/b936ff46-de59-4b9d-806e-00df62b1bfad/resourceGroups/crptestar6612/providers/Microsoft.Compute/virtualMachineScaleSets?api-version=2017-12-01",
-      "EncodedRequestUri": "L3N1YnNjcmlwdGlvbnMvYjkzNmZmNDYtZGU1OS00YjlkLTgwNmUtMDBkZjYyYjFiZmFkL3Jlc291cmNlR3JvdXBzL2NycHRlc3RhcjY2MTIvcHJvdmlkZXJzL01pY3Jvc29mdC5Db21wdXRlL3ZpcnR1YWxNYWNoaW5lU2NhbGVTZXRzP2FwaS12ZXJzaW9uPTIwMTctMTItMDE=",
-      "RequestMethod": "GET",
-      "RequestBody": "",
-      "RequestHeaders": {
-        "x-ms-client-request-id": [
-          "e99ebaae-b94a-4d85-b904-7f73416d1aea"
-        ],
-        "accept-language": [
-          "en-US"
-        ],
-        "User-Agent": [
-          "FxVersion/4.7.2117.0",
-          "OSName/Windows_Server_2012_R2_Datacenter",
-          "OSVersion/6.3.9600",
-          "Microsoft.Azure.Management.Compute.ComputeManagementClient/1.0.1338.0"
-        ]
-      },
-      "ResponseBody": "{\r\n  \"value\": [\r\n    {\r\n      \"sku\": {\r\n        \"name\": \"Standard_A1_v2\",\r\n        \"tier\": \"Standard\",\r\n        \"capacity\": 2\r\n      },\r\n      \"properties\": {\r\n        \"singlePlacementGroup\": false,\r\n        \"upgradePolicy\": {\r\n          \"mode\": \"Automatic\",\r\n          \"automaticOSUpgrade\": false\r\n        },\r\n        \"virtualMachineProfile\": {\r\n          \"osProfile\": {\r\n            \"computerNamePrefix\": \"test\",\r\n            \"adminUsername\": \"Foo12\",\r\n            \"windowsConfiguration\": {\r\n              \"provisionVMAgent\": true,\r\n              \"enableAutomaticUpdates\": true\r\n            },\r\n            \"secrets\": []\r\n          },\r\n          \"storageProfile\": {\r\n            \"osDisk\": {\r\n              \"createOption\": \"FromImage\",\r\n              \"caching\": \"None\",\r\n              \"managedDisk\": {\r\n                \"storageAccountType\": \"Standard_LRS\"\r\n              }\r\n            },\r\n            \"imageReference\": {\r\n              \"publisher\": \"MicrosoftWindowsServer\",\r\n              \"offer\": \"WindowsServer\",\r\n              \"sku\": \"2012-R2-Datacenter\",\r\n              \"version\": \"4.127.20170406\"\r\n            },\r\n            \"dataDisks\": [\r\n              {\r\n                \"lun\": 1,\r\n                \"createOption\": \"Empty\",\r\n                \"caching\": \"None\",\r\n                \"managedDisk\": {\r\n                  \"storageAccountType\": \"Standard_LRS\"\r\n                },\r\n                \"diskSizeGB\": 128\r\n              }\r\n            ]\r\n          },\r\n          \"networkProfile\": {\r\n            \"networkInterfaceConfigurations\": [\r\n              {\r\n                \"name\": \"vmsstestnetconfig1972\",\r\n                \"properties\": {\r\n                  \"primary\": true,\r\n                  \"enableAcceleratedNetworking\": false,\r\n                  \"dnsSettings\": {\r\n                    \"dnsServers\": []\r\n                  },\r\n                  \"enableIPForwarding\": false,\r\n                  \"ipConfigurations\": [\r\n                    {\r\n                      \"name\": \"vmsstestnetconfig4876\",\r\n                      \"properties\": {\r\n                        \"subnet\": {\r\n                          \"id\": \"/subscriptions/b936ff46-de59-4b9d-806e-00df62b1bfad/resourceGroups/crptestar6612/providers/Microsoft.Network/virtualNetworks/vn5628/subnets/sn837\"\r\n                        },\r\n                        \"privateIPAddressVersion\": \"IPv4\"\r\n                      }\r\n                    }\r\n                  ]\r\n                }\r\n              }\r\n            ]\r\n          }\r\n        },\r\n        \"provisioningState\": \"Succeeded\",\r\n        \"overprovision\": true,\r\n        \"uniqueId\": \"fdf9f21a-cbf7-44a2-8135-65662ec2769d\",\r\n        \"zoneBalance\": false,\r\n        \"platformFaultDomainCount\": 1\r\n      },\r\n      \"zones\": [\r\n        \"1\",\r\n        \"3\"\r\n      ],\r\n      \"type\": \"Microsoft.Compute/virtualMachineScaleSets\",\r\n      \"location\": \"EastUS2EUAP\",\r\n      \"tags\": {\r\n        \"RG\": \"rg\",\r\n        \"testTag\": \"1\"\r\n      },\r\n      \"id\": \"/subscriptions/b936ff46-de59-4b9d-806e-00df62b1bfad/resourceGroups/crptestar6612/providers/Microsoft.Compute/virtualMachineScaleSets/vmss9229\",\r\n      \"name\": \"vmss9229\"\r\n    }\r\n  ]\r\n}",
-      "ResponseHeaders": {
-        "Content-Length": [
-          "2599"
-        ],
-        "Content-Type": [
-          "application/json; charset=utf-8"
-        ],
-        "Expires": [
-          "-1"
-        ],
-        "Pragma": [
-          "no-cache"
-        ],
-        "x-ms-ratelimit-remaining-resource": [
-          "Microsoft.Compute/HighCostGetVMScaleSet3Min;198,Microsoft.Compute/HighCostGetVMScaleSet30Min;998"
-        ],
-        "Strict-Transport-Security": [
-          "max-age=31536000; includeSubDomains"
-        ],
-        "x-ms-served-by": [
-          "9319c1a6-eea8-4888-b83d-7cb9d02ca507_131616413867145008"
-        ],
-        "x-ms-request-id": [
-          "2b2ffab1-c817-46cb-ba87-3f96cb020e44"
-        ],
-        "Cache-Control": [
-          "no-cache"
-        ],
-        "Server": [
-          "Microsoft-HTTPAPI/2.0",
-          "Microsoft-HTTPAPI/2.0"
-        ],
-        "x-ms-ratelimit-remaining-subscription-reads": [
-          "14985"
-        ],
-        "x-ms-correlation-request-id": [
-          "0ebcef3b-d077-4b05-b91d-55f4c88208d4"
-        ],
-        "x-ms-routing-request-id": [
-          "WESTUS2:20180208T002926Z:0ebcef3b-d077-4b05-b91d-55f4c88208d4"
-        ],
-        "Date": [
-          "Thu, 08 Feb 2018 00:29:25 GMT"
-        ]
-      },
-      "StatusCode": 200
-    },
-    {
-      "RequestUri": "/subscriptions/b936ff46-de59-4b9d-806e-00df62b1bfad/resourceGroups/crptestar6612/providers/Microsoft.Compute/virtualMachineScaleSets/vmss9229/skus?api-version=2017-12-01",
-      "EncodedRequestUri": "L3N1YnNjcmlwdGlvbnMvYjkzNmZmNDYtZGU1OS00YjlkLTgwNmUtMDBkZjYyYjFiZmFkL3Jlc291cmNlR3JvdXBzL2NycHRlc3RhcjY2MTIvcHJvdmlkZXJzL01pY3Jvc29mdC5Db21wdXRlL3ZpcnR1YWxNYWNoaW5lU2NhbGVTZXRzL3Ztc3M5MjI5L3NrdXM/YXBpLXZlcnNpb249MjAxNy0xMi0wMQ==",
-      "RequestMethod": "GET",
-      "RequestBody": "",
-      "RequestHeaders": {
-        "x-ms-client-request-id": [
-          "22208817-cbcd-44fb-8cff-86d4f7846cda"
-        ],
-        "accept-language": [
-          "en-US"
-        ],
-        "User-Agent": [
-          "FxVersion/4.7.2117.0",
-          "OSName/Windows_Server_2012_R2_Datacenter",
-          "OSVersion/6.3.9600",
-          "Microsoft.Azure.Management.Compute.ComputeManagementClient/1.0.1338.0"
-        ]
-      },
-      "ResponseBody": "{\r\n  \"value\": [\r\n    {\r\n      \"resourceType\": \"Microsoft.Compute/virtualMachineScaleSets\",\r\n      \"sku\": {\r\n        \"name\": \"Standard_B1ms\",\r\n        \"tier\": \"Standard\"\r\n      },\r\n      \"capacity\": {\r\n        \"minimum\": 0,\r\n        \"maximum\": 1000,\r\n        \"defaultCapacity\": 1,\r\n        \"scaleType\": \"Automatic\"\r\n      }\r\n    },\r\n    {\r\n      \"resourceType\": \"Microsoft.Compute/virtualMachineScaleSets\",\r\n      \"sku\": {\r\n        \"name\": \"Standard_B1s\",\r\n        \"tier\": \"Standard\"\r\n      },\r\n      \"capacity\": {\r\n        \"minimum\": 0,\r\n        \"maximum\": 1000,\r\n        \"defaultCapacity\": 1,\r\n        \"scaleType\": \"Automatic\"\r\n      }\r\n    },\r\n    {\r\n      \"resourceType\": \"Microsoft.Compute/virtualMachineScaleSets\",\r\n      \"sku\": {\r\n        \"name\": \"Standard_B2ms\",\r\n        \"tier\": \"Standard\"\r\n      },\r\n      \"capacity\": {\r\n        \"minimum\": 0,\r\n        \"maximum\": 1000,\r\n        \"defaultCapacity\": 1,\r\n        \"scaleType\": \"Automatic\"\r\n      }\r\n    },\r\n    {\r\n      \"resourceType\": \"Microsoft.Compute/virtualMachineScaleSets\",\r\n      \"sku\": {\r\n        \"name\": \"Standard_B2s\",\r\n        \"tier\": \"Standard\"\r\n      },\r\n      \"capacity\": {\r\n        \"minimum\": 0,\r\n        \"maximum\": 1000,\r\n        \"defaultCapacity\": 1,\r\n        \"scaleType\": \"Automatic\"\r\n      }\r\n    },\r\n    {\r\n      \"resourceType\": \"Microsoft.Compute/virtualMachineScaleSets\",\r\n      \"sku\": {\r\n        \"name\": \"Standard_B4ms\",\r\n        \"tier\": \"Standard\"\r\n      },\r\n      \"capacity\": {\r\n        \"minimum\": 0,\r\n        \"maximum\": 1000,\r\n        \"defaultCapacity\": 1,\r\n        \"scaleType\": \"Automatic\"\r\n      }\r\n    },\r\n    {\r\n      \"resourceType\": \"Microsoft.Compute/virtualMachineScaleSets\",\r\n      \"sku\": {\r\n        \"name\": \"Standard_B8ms\",\r\n        \"tier\": \"Standard\"\r\n      },\r\n      \"capacity\": {\r\n        \"minimum\": 0,\r\n        \"maximum\": 1000,\r\n        \"defaultCapacity\": 1,\r\n        \"scaleType\": \"Automatic\"\r\n      }\r\n    },\r\n    {\r\n      \"resourceType\": \"Microsoft.Compute/virtualMachineScaleSets\",\r\n      \"sku\": {\r\n        \"name\": \"Standard_A0\",\r\n        \"tier\": \"Standard\"\r\n      },\r\n      \"capacity\": {\r\n        \"minimum\": 0,\r\n        \"maximum\": 1000,\r\n        \"defaultCapacity\": 1,\r\n        \"scaleType\": \"Automatic\"\r\n      }\r\n    },\r\n    {\r\n      \"resourceType\": \"Microsoft.Compute/virtualMachineScaleSets\",\r\n      \"sku\": {\r\n        \"name\": \"Standard_A1\",\r\n        \"tier\": \"Standard\"\r\n      },\r\n      \"capacity\": {\r\n        \"minimum\": 0,\r\n        \"maximum\": 1000,\r\n        \"defaultCapacity\": 1,\r\n        \"scaleType\": \"Automatic\"\r\n      }\r\n    },\r\n    {\r\n      \"resourceType\": \"Microsoft.Compute/virtualMachineScaleSets\",\r\n      \"sku\": {\r\n        \"name\": \"Standard_A2\",\r\n        \"tier\": \"Standard\"\r\n      },\r\n      \"capacity\": {\r\n        \"minimum\": 0,\r\n        \"maximum\": 1000,\r\n        \"defaultCapacity\": 1,\r\n        \"scaleType\": \"Automatic\"\r\n      }\r\n    },\r\n    {\r\n      \"resourceType\": \"Microsoft.Compute/virtualMachineScaleSets\",\r\n      \"sku\": {\r\n        \"name\": \"Standard_A3\",\r\n        \"tier\": \"Standard\"\r\n      },\r\n      \"capacity\": {\r\n        \"minimum\": 0,\r\n        \"maximum\": 1000,\r\n        \"defaultCapacity\": 1,\r\n        \"scaleType\": \"Automatic\"\r\n      }\r\n    },\r\n    {\r\n      \"resourceType\": \"Microsoft.Compute/virtualMachineScaleSets\",\r\n      \"sku\": {\r\n        \"name\": \"Standard_A5\",\r\n        \"tier\": \"Standard\"\r\n      },\r\n      \"capacity\": {\r\n        \"minimum\": 0,\r\n        \"maximum\": 1000,\r\n        \"defaultCapacity\": 1,\r\n        \"scaleType\": \"Automatic\"\r\n      }\r\n    },\r\n    {\r\n      \"resourceType\": \"Microsoft.Compute/virtualMachineScaleSets\",\r\n      \"sku\": {\r\n        \"name\": \"Standard_A4\",\r\n        \"tier\": \"Standard\"\r\n      },\r\n      \"capacity\": {\r\n        \"minimum\": 0,\r\n        \"maximum\": 1000,\r\n        \"defaultCapacity\": 1,\r\n        \"scaleType\": \"Automatic\"\r\n      }\r\n    },\r\n    {\r\n      \"resourceType\": \"Microsoft.Compute/virtualMachineScaleSets\",\r\n      \"sku\": {\r\n        \"name\": \"Standard_A6\",\r\n        \"tier\": \"Standard\"\r\n      },\r\n      \"capacity\": {\r\n        \"minimum\": 0,\r\n        \"maximum\": 1000,\r\n        \"defaultCapacity\": 1,\r\n        \"scaleType\": \"Automatic\"\r\n      }\r\n    },\r\n    {\r\n      \"resourceType\": \"Microsoft.Compute/virtualMachineScaleSets\",\r\n      \"sku\": {\r\n        \"name\": \"Standard_A7\",\r\n        \"tier\": \"Standard\"\r\n      },\r\n      \"capacity\": {\r\n        \"minimum\": 0,\r\n        \"maximum\": 1000,\r\n        \"defaultCapacity\": 1,\r\n        \"scaleType\": \"Automatic\"\r\n      }\r\n    },\r\n    {\r\n      \"resourceType\": \"Microsoft.Compute/virtualMachineScaleSets\",\r\n      \"sku\": {\r\n        \"name\": \"Basic_A0\",\r\n        \"tier\": \"Basic\"\r\n      },\r\n      \"capacity\": {\r\n        \"minimum\": 0,\r\n        \"maximum\": 1000,\r\n        \"defaultCapacity\": 1,\r\n        \"scaleType\": \"Automatic\"\r\n      }\r\n    },\r\n    {\r\n      \"resourceType\": \"Microsoft.Compute/virtualMachineScaleSets\",\r\n      \"sku\": {\r\n        \"name\": \"Basic_A1\",\r\n        \"tier\": \"Basic\"\r\n      },\r\n      \"capacity\": {\r\n        \"minimum\": 0,\r\n        \"maximum\": 1000,\r\n        \"defaultCapacity\": 1,\r\n        \"scaleType\": \"Automatic\"\r\n      }\r\n    },\r\n    {\r\n      \"resourceType\": \"Microsoft.Compute/virtualMachineScaleSets\",\r\n      \"sku\": {\r\n        \"name\": \"Basic_A2\",\r\n        \"tier\": \"Basic\"\r\n      },\r\n      \"capacity\": {\r\n        \"minimum\": 0,\r\n        \"maximum\": 1000,\r\n        \"defaultCapacity\": 1,\r\n        \"scaleType\": \"Automatic\"\r\n      }\r\n    },\r\n    {\r\n      \"resourceType\": \"Microsoft.Compute/virtualMachineScaleSets\",\r\n      \"sku\": {\r\n        \"name\": \"Basic_A3\",\r\n        \"tier\": \"Basic\"\r\n      },\r\n      \"capacity\": {\r\n        \"minimum\": 0,\r\n        \"maximum\": 1000,\r\n        \"defaultCapacity\": 1,\r\n        \"scaleType\": \"Automatic\"\r\n      }\r\n    },\r\n    {\r\n      \"resourceType\": \"Microsoft.Compute/virtualMachineScaleSets\",\r\n      \"sku\": {\r\n        \"name\": \"Basic_A4\",\r\n        \"tier\": \"Basic\"\r\n      },\r\n      \"capacity\": {\r\n        \"minimum\": 0,\r\n        \"maximum\": 1000,\r\n        \"defaultCapacity\": 1,\r\n        \"scaleType\": \"Automatic\"\r\n      }\r\n    },\r\n    {\r\n      \"resourceType\": \"Microsoft.Compute/virtualMachineScaleSets\",\r\n      \"sku\": {\r\n        \"name\": \"Standard_D1_v2\",\r\n        \"tier\": \"Standard\"\r\n      },\r\n      \"capacity\": {\r\n        \"minimum\": 0,\r\n        \"maximum\": 1000,\r\n        \"defaultCapacity\": 1,\r\n        \"scaleType\": \"Automatic\"\r\n      }\r\n    },\r\n    {\r\n      \"resourceType\": \"Microsoft.Compute/virtualMachineScaleSets\",\r\n      \"sku\": {\r\n        \"name\": \"Standard_D2_v2\",\r\n        \"tier\": \"Standard\"\r\n      },\r\n      \"capacity\": {\r\n        \"minimum\": 0,\r\n        \"maximum\": 1000,\r\n        \"defaultCapacity\": 1,\r\n        \"scaleType\": \"Automatic\"\r\n      }\r\n    },\r\n    {\r\n      \"resourceType\": \"Microsoft.Compute/virtualMachineScaleSets\",\r\n      \"sku\": {\r\n        \"name\": \"Standard_D3_v2\",\r\n        \"tier\": \"Standard\"\r\n      },\r\n      \"capacity\": {\r\n        \"minimum\": 0,\r\n        \"maximum\": 1000,\r\n        \"defaultCapacity\": 1,\r\n        \"scaleType\": \"Automatic\"\r\n      }\r\n    },\r\n    {\r\n      \"resourceType\": \"Microsoft.Compute/virtualMachineScaleSets\",\r\n      \"sku\": {\r\n        \"name\": \"Standard_D4_v2\",\r\n        \"tier\": \"Standard\"\r\n      },\r\n      \"capacity\": {\r\n        \"minimum\": 0,\r\n        \"maximum\": 1000,\r\n        \"defaultCapacity\": 1,\r\n        \"scaleType\": \"Automatic\"\r\n      }\r\n    },\r\n    {\r\n      \"resourceType\": \"Microsoft.Compute/virtualMachineScaleSets\",\r\n      \"sku\": {\r\n        \"name\": \"Standard_D5_v2\",\r\n        \"tier\": \"Standard\"\r\n      },\r\n      \"capacity\": {\r\n        \"minimum\": 0,\r\n        \"maximum\": 1000,\r\n        \"defaultCapacity\": 1,\r\n        \"scaleType\": \"Automatic\"\r\n      }\r\n    },\r\n    {\r\n      \"resourceType\": \"Microsoft.Compute/virtualMachineScaleSets\",\r\n      \"sku\": {\r\n        \"name\": \"Standard_D11_v2\",\r\n        \"tier\": \"Standard\"\r\n      },\r\n      \"capacity\": {\r\n        \"minimum\": 0,\r\n        \"maximum\": 1000,\r\n        \"defaultCapacity\": 1,\r\n        \"scaleType\": \"Automatic\"\r\n      }\r\n    },\r\n    {\r\n      \"resourceType\": \"Microsoft.Compute/virtualMachineScaleSets\",\r\n      \"sku\": {\r\n        \"name\": \"Standard_D12_v2\",\r\n        \"tier\": \"Standard\"\r\n      },\r\n      \"capacity\": {\r\n        \"minimum\": 0,\r\n        \"maximum\": 1000,\r\n        \"defaultCapacity\": 1,\r\n        \"scaleType\": \"Automatic\"\r\n      }\r\n    },\r\n    {\r\n      \"resourceType\": \"Microsoft.Compute/virtualMachineScaleSets\",\r\n      \"sku\": {\r\n        \"name\": \"Standard_D13_v2\",\r\n        \"tier\": \"Standard\"\r\n      },\r\n      \"capacity\": {\r\n        \"minimum\": 0,\r\n        \"maximum\": 1000,\r\n        \"defaultCapacity\": 1,\r\n        \"scaleType\": \"Automatic\"\r\n      }\r\n    },\r\n    {\r\n      \"resourceType\": \"Microsoft.Compute/virtualMachineScaleSets\",\r\n      \"sku\": {\r\n        \"name\": \"Standard_D14_v2\",\r\n        \"tier\": \"Standard\"\r\n      },\r\n      \"capacity\": {\r\n        \"minimum\": 0,\r\n        \"maximum\": 1000,\r\n        \"defaultCapacity\": 1,\r\n        \"scaleType\": \"Automatic\"\r\n      }\r\n    },\r\n    {\r\n      \"resourceType\": \"Microsoft.Compute/virtualMachineScaleSets\",\r\n      \"sku\": {\r\n        \"name\": \"Standard_D15_v2\",\r\n        \"tier\": \"Standard\"\r\n      },\r\n      \"capacity\": {\r\n        \"minimum\": 0,\r\n        \"maximum\": 1000,\r\n        \"defaultCapacity\": 1,\r\n        \"scaleType\": \"Automatic\"\r\n      }\r\n    },\r\n    {\r\n      \"resourceType\": \"Microsoft.Compute/virtualMachineScaleSets\",\r\n      \"sku\": {\r\n        \"name\": \"Standard_D2_v2_Promo\",\r\n        \"tier\": \"Standard\"\r\n      },\r\n      \"capacity\": {\r\n        \"minimum\": 0,\r\n        \"maximum\": 1000,\r\n        \"defaultCapacity\": 1,\r\n        \"scaleType\": \"Automatic\"\r\n      }\r\n    },\r\n    {\r\n      \"resourceType\": \"Microsoft.Compute/virtualMachineScaleSets\",\r\n      \"sku\": {\r\n        \"name\": \"Standard_D3_v2_Promo\",\r\n        \"tier\": \"Standard\"\r\n      },\r\n      \"capacity\": {\r\n        \"minimum\": 0,\r\n        \"maximum\": 1000,\r\n        \"defaultCapacity\": 1,\r\n        \"scaleType\": \"Automatic\"\r\n      }\r\n    },\r\n    {\r\n      \"resourceType\": \"Microsoft.Compute/virtualMachineScaleSets\",\r\n      \"sku\": {\r\n        \"name\": \"Standard_D4_v2_Promo\",\r\n        \"tier\": \"Standard\"\r\n      },\r\n      \"capacity\": {\r\n        \"minimum\": 0,\r\n        \"maximum\": 1000,\r\n        \"defaultCapacity\": 1,\r\n        \"scaleType\": \"Automatic\"\r\n      }\r\n    },\r\n    {\r\n      \"resourceType\": \"Microsoft.Compute/virtualMachineScaleSets\",\r\n      \"sku\": {\r\n        \"name\": \"Standard_D5_v2_Promo\",\r\n        \"tier\": \"Standard\"\r\n      },\r\n      \"capacity\": {\r\n        \"minimum\": 0,\r\n        \"maximum\": 1000,\r\n        \"defaultCapacity\": 1,\r\n        \"scaleType\": \"Automatic\"\r\n      }\r\n    },\r\n    {\r\n      \"resourceType\": \"Microsoft.Compute/virtualMachineScaleSets\",\r\n      \"sku\": {\r\n        \"name\": \"Standard_D11_v2_Promo\",\r\n        \"tier\": \"Standard\"\r\n      },\r\n      \"capacity\": {\r\n        \"minimum\": 0,\r\n        \"maximum\": 1000,\r\n        \"defaultCapacity\": 1,\r\n        \"scaleType\": \"Automatic\"\r\n      }\r\n    },\r\n    {\r\n      \"resourceType\": \"Microsoft.Compute/virtualMachineScaleSets\",\r\n      \"sku\": {\r\n        \"name\": \"Standard_D12_v2_Promo\",\r\n        \"tier\": \"Standard\"\r\n      },\r\n      \"capacity\": {\r\n        \"minimum\": 0,\r\n        \"maximum\": 1000,\r\n        \"defaultCapacity\": 1,\r\n        \"scaleType\": \"Automatic\"\r\n      }\r\n    },\r\n    {\r\n      \"resourceType\": \"Microsoft.Compute/virtualMachineScaleSets\",\r\n      \"sku\": {\r\n        \"name\": \"Standard_D13_v2_Promo\",\r\n        \"tier\": \"Standard\"\r\n      },\r\n      \"capacity\": {\r\n        \"minimum\": 0,\r\n        \"maximum\": 1000,\r\n        \"defaultCapacity\": 1,\r\n        \"scaleType\": \"Automatic\"\r\n      }\r\n    },\r\n    {\r\n      \"resourceType\": \"Microsoft.Compute/virtualMachineScaleSets\",\r\n      \"sku\": {\r\n        \"name\": \"Standard_D14_v2_Promo\",\r\n        \"tier\": \"Standard\"\r\n      },\r\n      \"capacity\": {\r\n        \"minimum\": 0,\r\n        \"maximum\": 1000,\r\n        \"defaultCapacity\": 1,\r\n        \"scaleType\": \"Automatic\"\r\n      }\r\n    },\r\n    {\r\n      \"resourceType\": \"Microsoft.Compute/virtualMachineScaleSets\",\r\n      \"sku\": {\r\n        \"name\": \"Standard_F1\",\r\n        \"tier\": \"Standard\"\r\n      },\r\n      \"capacity\": {\r\n        \"minimum\": 0,\r\n        \"maximum\": 1000,\r\n        \"defaultCapacity\": 1,\r\n        \"scaleType\": \"Automatic\"\r\n      }\r\n    },\r\n    {\r\n      \"resourceType\": \"Microsoft.Compute/virtualMachineScaleSets\",\r\n      \"sku\": {\r\n        \"name\": \"Standard_F2\",\r\n        \"tier\": \"Standard\"\r\n      },\r\n      \"capacity\": {\r\n        \"minimum\": 0,\r\n        \"maximum\": 1000,\r\n        \"defaultCapacity\": 1,\r\n        \"scaleType\": \"Automatic\"\r\n      }\r\n    },\r\n    {\r\n      \"resourceType\": \"Microsoft.Compute/virtualMachineScaleSets\",\r\n      \"sku\": {\r\n        \"name\": \"Standard_F4\",\r\n        \"tier\": \"Standard\"\r\n      },\r\n      \"capacity\": {\r\n        \"minimum\": 0,\r\n        \"maximum\": 1000,\r\n        \"defaultCapacity\": 1,\r\n        \"scaleType\": \"Automatic\"\r\n      }\r\n    },\r\n    {\r\n      \"resourceType\": \"Microsoft.Compute/virtualMachineScaleSets\",\r\n      \"sku\": {\r\n        \"name\": \"Standard_F8\",\r\n        \"tier\": \"Standard\"\r\n      },\r\n      \"capacity\": {\r\n        \"minimum\": 0,\r\n        \"maximum\": 1000,\r\n        \"defaultCapacity\": 1,\r\n        \"scaleType\": \"Automatic\"\r\n      }\r\n    },\r\n    {\r\n      \"resourceType\": \"Microsoft.Compute/virtualMachineScaleSets\",\r\n      \"sku\": {\r\n        \"name\": \"Standard_F16\",\r\n        \"tier\": \"Standard\"\r\n      },\r\n      \"capacity\": {\r\n        \"minimum\": 0,\r\n        \"maximum\": 1000,\r\n        \"defaultCapacity\": 1,\r\n        \"scaleType\": \"Automatic\"\r\n      }\r\n    },\r\n    {\r\n      \"resourceType\": \"Microsoft.Compute/virtualMachineScaleSets\",\r\n      \"sku\": {\r\n        \"name\": \"Standard_DS1_v2\",\r\n        \"tier\": \"Standard\"\r\n      },\r\n      \"capacity\": {\r\n        \"minimum\": 0,\r\n        \"maximum\": 1000,\r\n        \"defaultCapacity\": 1,\r\n        \"scaleType\": \"Automatic\"\r\n      }\r\n    },\r\n    {\r\n      \"resourceType\": \"Microsoft.Compute/virtualMachineScaleSets\",\r\n      \"sku\": {\r\n        \"name\": \"Standard_DS2_v2\",\r\n        \"tier\": \"Standard\"\r\n      },\r\n      \"capacity\": {\r\n        \"minimum\": 0,\r\n        \"maximum\": 1000,\r\n        \"defaultCapacity\": 1,\r\n        \"scaleType\": \"Automatic\"\r\n      }\r\n    },\r\n    {\r\n      \"resourceType\": \"Microsoft.Compute/virtualMachineScaleSets\",\r\n      \"sku\": {\r\n        \"name\": \"Standard_DS3_v2\",\r\n        \"tier\": \"Standard\"\r\n      },\r\n      \"capacity\": {\r\n        \"minimum\": 0,\r\n        \"maximum\": 1000,\r\n        \"defaultCapacity\": 1,\r\n        \"scaleType\": \"Automatic\"\r\n      }\r\n    },\r\n    {\r\n      \"resourceType\": \"Microsoft.Compute/virtualMachineScaleSets\",\r\n      \"sku\": {\r\n        \"name\": \"Standard_DS4_v2\",\r\n        \"tier\": \"Standard\"\r\n      },\r\n      \"capacity\": {\r\n        \"minimum\": 0,\r\n        \"maximum\": 1000,\r\n        \"defaultCapacity\": 1,\r\n        \"scaleType\": \"Automatic\"\r\n      }\r\n    },\r\n    {\r\n      \"resourceType\": \"Microsoft.Compute/virtualMachineScaleSets\",\r\n      \"sku\": {\r\n        \"name\": \"Standard_DS5_v2\",\r\n        \"tier\": \"Standard\"\r\n      },\r\n      \"capacity\": {\r\n        \"minimum\": 0,\r\n        \"maximum\": 1000,\r\n        \"defaultCapacity\": 1,\r\n        \"scaleType\": \"Automatic\"\r\n      }\r\n    },\r\n    {\r\n      \"resourceType\": \"Microsoft.Compute/virtualMachineScaleSets\",\r\n      \"sku\": {\r\n        \"name\": \"Standard_DS11_v2\",\r\n        \"tier\": \"Standard\"\r\n      },\r\n      \"capacity\": {\r\n        \"minimum\": 0,\r\n        \"maximum\": 1000,\r\n        \"defaultCapacity\": 1,\r\n        \"scaleType\": \"Automatic\"\r\n      }\r\n    },\r\n    {\r\n      \"resourceType\": \"Microsoft.Compute/virtualMachineScaleSets\",\r\n      \"sku\": {\r\n        \"name\": \"Standard_DS12_v2\",\r\n        \"tier\": \"Standard\"\r\n      },\r\n      \"capacity\": {\r\n        \"minimum\": 0,\r\n        \"maximum\": 1000,\r\n        \"defaultCapacity\": 1,\r\n        \"scaleType\": \"Automatic\"\r\n      }\r\n    },\r\n    {\r\n      \"resourceType\": \"Microsoft.Compute/virtualMachineScaleSets\",\r\n      \"sku\": {\r\n        \"name\": \"Standard_DS13-2_v2\",\r\n        \"tier\": \"Standard\"\r\n      },\r\n      \"capacity\": {\r\n        \"minimum\": 0,\r\n        \"maximum\": 1000,\r\n        \"defaultCapacity\": 1,\r\n        \"scaleType\": \"Automatic\"\r\n      }\r\n    },\r\n    {\r\n      \"resourceType\": \"Microsoft.Compute/virtualMachineScaleSets\",\r\n      \"sku\": {\r\n        \"name\": \"Standard_DS13-4_v2\",\r\n        \"tier\": \"Standard\"\r\n      },\r\n      \"capacity\": {\r\n        \"minimum\": 0,\r\n        \"maximum\": 1000,\r\n        \"defaultCapacity\": 1,\r\n        \"scaleType\": \"Automatic\"\r\n      }\r\n    },\r\n    {\r\n      \"resourceType\": \"Microsoft.Compute/virtualMachineScaleSets\",\r\n      \"sku\": {\r\n        \"name\": \"Standard_DS13_v2\",\r\n        \"tier\": \"Standard\"\r\n      },\r\n      \"capacity\": {\r\n        \"minimum\": 0,\r\n        \"maximum\": 1000,\r\n        \"defaultCapacity\": 1,\r\n        \"scaleType\": \"Automatic\"\r\n      }\r\n    },\r\n    {\r\n      \"resourceType\": \"Microsoft.Compute/virtualMachineScaleSets\",\r\n      \"sku\": {\r\n        \"name\": \"Standard_DS14-4_v2\",\r\n        \"tier\": \"Standard\"\r\n      },\r\n      \"capacity\": {\r\n        \"minimum\": 0,\r\n        \"maximum\": 1000,\r\n        \"defaultCapacity\": 1,\r\n        \"scaleType\": \"Automatic\"\r\n      }\r\n    },\r\n    {\r\n      \"resourceType\": \"Microsoft.Compute/virtualMachineScaleSets\",\r\n      \"sku\": {\r\n        \"name\": \"Standard_DS14-8_v2\",\r\n        \"tier\": \"Standard\"\r\n      },\r\n      \"capacity\": {\r\n        \"minimum\": 0,\r\n        \"maximum\": 1000,\r\n        \"defaultCapacity\": 1,\r\n        \"scaleType\": \"Automatic\"\r\n      }\r\n    },\r\n    {\r\n      \"resourceType\": \"Microsoft.Compute/virtualMachineScaleSets\",\r\n      \"sku\": {\r\n        \"name\": \"Standard_DS14_v2\",\r\n        \"tier\": \"Standard\"\r\n      },\r\n      \"capacity\": {\r\n        \"minimum\": 0,\r\n        \"maximum\": 1000,\r\n        \"defaultCapacity\": 1,\r\n        \"scaleType\": \"Automatic\"\r\n      }\r\n    },\r\n    {\r\n      \"resourceType\": \"Microsoft.Compute/virtualMachineScaleSets\",\r\n      \"sku\": {\r\n        \"name\": \"Standard_DS15_v2\",\r\n        \"tier\": \"Standard\"\r\n      },\r\n      \"capacity\": {\r\n        \"minimum\": 0,\r\n        \"maximum\": 1000,\r\n        \"defaultCapacity\": 1,\r\n        \"scaleType\": \"Automatic\"\r\n      }\r\n    },\r\n    {\r\n      \"resourceType\": \"Microsoft.Compute/virtualMachineScaleSets\",\r\n      \"sku\": {\r\n        \"name\": \"Standard_DS2_v2_Promo\",\r\n        \"tier\": \"Standard\"\r\n      },\r\n      \"capacity\": {\r\n        \"minimum\": 0,\r\n        \"maximum\": 1000,\r\n        \"defaultCapacity\": 1,\r\n        \"scaleType\": \"Automatic\"\r\n      }\r\n    },\r\n    {\r\n      \"resourceType\": \"Microsoft.Compute/virtualMachineScaleSets\",\r\n      \"sku\": {\r\n        \"name\": \"Standard_DS3_v2_Promo\",\r\n        \"tier\": \"Standard\"\r\n      },\r\n      \"capacity\": {\r\n        \"minimum\": 0,\r\n        \"maximum\": 1000,\r\n        \"defaultCapacity\": 1,\r\n        \"scaleType\": \"Automatic\"\r\n      }\r\n    },\r\n    {\r\n      \"resourceType\": \"Microsoft.Compute/virtualMachineScaleSets\",\r\n      \"sku\": {\r\n        \"name\": \"Standard_DS4_v2_Promo\",\r\n        \"tier\": \"Standard\"\r\n      },\r\n      \"capacity\": {\r\n        \"minimum\": 0,\r\n        \"maximum\": 1000,\r\n        \"defaultCapacity\": 1,\r\n        \"scaleType\": \"Automatic\"\r\n      }\r\n    },\r\n    {\r\n      \"resourceType\": \"Microsoft.Compute/virtualMachineScaleSets\",\r\n      \"sku\": {\r\n        \"name\": \"Standard_DS5_v2_Promo\",\r\n        \"tier\": \"Standard\"\r\n      },\r\n      \"capacity\": {\r\n        \"minimum\": 0,\r\n        \"maximum\": 1000,\r\n        \"defaultCapacity\": 1,\r\n        \"scaleType\": \"Automatic\"\r\n      }\r\n    },\r\n    {\r\n      \"resourceType\": \"Microsoft.Compute/virtualMachineScaleSets\",\r\n      \"sku\": {\r\n        \"name\": \"Standard_DS11_v2_Promo\",\r\n        \"tier\": \"Standard\"\r\n      },\r\n      \"capacity\": {\r\n        \"minimum\": 0,\r\n        \"maximum\": 1000,\r\n        \"defaultCapacity\": 1,\r\n        \"scaleType\": \"Automatic\"\r\n      }\r\n    },\r\n    {\r\n      \"resourceType\": \"Microsoft.Compute/virtualMachineScaleSets\",\r\n      \"sku\": {\r\n        \"name\": \"Standard_DS12_v2_Promo\",\r\n        \"tier\": \"Standard\"\r\n      },\r\n      \"capacity\": {\r\n        \"minimum\": 0,\r\n        \"maximum\": 1000,\r\n        \"defaultCapacity\": 1,\r\n        \"scaleType\": \"Automatic\"\r\n      }\r\n    },\r\n    {\r\n      \"resourceType\": \"Microsoft.Compute/virtualMachineScaleSets\",\r\n      \"sku\": {\r\n        \"name\": \"Standard_DS13_v2_Promo\",\r\n        \"tier\": \"Standard\"\r\n      },\r\n      \"capacity\": {\r\n        \"minimum\": 0,\r\n        \"maximum\": 1000,\r\n        \"defaultCapacity\": 1,\r\n        \"scaleType\": \"Automatic\"\r\n      }\r\n    },\r\n    {\r\n      \"resourceType\": \"Microsoft.Compute/virtualMachineScaleSets\",\r\n      \"sku\": {\r\n        \"name\": \"Standard_DS14_v2_Promo\",\r\n        \"tier\": \"Standard\"\r\n      },\r\n      \"capacity\": {\r\n        \"minimum\": 0,\r\n        \"maximum\": 1000,\r\n        \"defaultCapacity\": 1,\r\n        \"scaleType\": \"Automatic\"\r\n      }\r\n    },\r\n    {\r\n      \"resourceType\": \"Microsoft.Compute/virtualMachineScaleSets\",\r\n      \"sku\": {\r\n        \"name\": \"Standard_F1s\",\r\n        \"tier\": \"Standard\"\r\n      },\r\n      \"capacity\": {\r\n        \"minimum\": 0,\r\n        \"maximum\": 1000,\r\n        \"defaultCapacity\": 1,\r\n        \"scaleType\": \"Automatic\"\r\n      }\r\n    },\r\n    {\r\n      \"resourceType\": \"Microsoft.Compute/virtualMachineScaleSets\",\r\n      \"sku\": {\r\n        \"name\": \"Standard_F2s\",\r\n        \"tier\": \"Standard\"\r\n      },\r\n      \"capacity\": {\r\n        \"minimum\": 0,\r\n        \"maximum\": 1000,\r\n        \"defaultCapacity\": 1,\r\n        \"scaleType\": \"Automatic\"\r\n      }\r\n    },\r\n    {\r\n      \"resourceType\": \"Microsoft.Compute/virtualMachineScaleSets\",\r\n      \"sku\": {\r\n        \"name\": \"Standard_F4s\",\r\n        \"tier\": \"Standard\"\r\n      },\r\n      \"capacity\": {\r\n        \"minimum\": 0,\r\n        \"maximum\": 1000,\r\n        \"defaultCapacity\": 1,\r\n        \"scaleType\": \"Automatic\"\r\n      }\r\n    },\r\n    {\r\n      \"resourceType\": \"Microsoft.Compute/virtualMachineScaleSets\",\r\n      \"sku\": {\r\n        \"name\": \"Standard_F8s\",\r\n        \"tier\": \"Standard\"\r\n      },\r\n      \"capacity\": {\r\n        \"minimum\": 0,\r\n        \"maximum\": 1000,\r\n        \"defaultCapacity\": 1,\r\n        \"scaleType\": \"Automatic\"\r\n      }\r\n    },\r\n    {\r\n      \"resourceType\": \"Microsoft.Compute/virtualMachineScaleSets\",\r\n      \"sku\": {\r\n        \"name\": \"Standard_F16s\",\r\n        \"tier\": \"Standard\"\r\n      },\r\n      \"capacity\": {\r\n        \"minimum\": 0,\r\n        \"maximum\": 1000,\r\n        \"defaultCapacity\": 1,\r\n        \"scaleType\": \"Automatic\"\r\n      }\r\n    },\r\n    {\r\n      \"resourceType\": \"Microsoft.Compute/virtualMachineScaleSets\",\r\n      \"sku\": {\r\n        \"name\": \"Standard_A1_v2\",\r\n        \"tier\": \"Standard\"\r\n      },\r\n      \"capacity\": {\r\n        \"minimum\": 0,\r\n        \"maximum\": 1000,\r\n        \"defaultCapacity\": 1,\r\n        \"scaleType\": \"Automatic\"\r\n      }\r\n    },\r\n    {\r\n      \"resourceType\": \"Microsoft.Compute/virtualMachineScaleSets\",\r\n      \"sku\": {\r\n        \"name\": \"Standard_A2m_v2\",\r\n        \"tier\": \"Standard\"\r\n      },\r\n      \"capacity\": {\r\n        \"minimum\": 0,\r\n        \"maximum\": 1000,\r\n        \"defaultCapacity\": 1,\r\n        \"scaleType\": \"Automatic\"\r\n      }\r\n    },\r\n    {\r\n      \"resourceType\": \"Microsoft.Compute/virtualMachineScaleSets\",\r\n      \"sku\": {\r\n        \"name\": \"Standard_A2_v2\",\r\n        \"tier\": \"Standard\"\r\n      },\r\n      \"capacity\": {\r\n        \"minimum\": 0,\r\n        \"maximum\": 1000,\r\n        \"defaultCapacity\": 1,\r\n        \"scaleType\": \"Automatic\"\r\n      }\r\n    },\r\n    {\r\n      \"resourceType\": \"Microsoft.Compute/virtualMachineScaleSets\",\r\n      \"sku\": {\r\n        \"name\": \"Standard_A4m_v2\",\r\n        \"tier\": \"Standard\"\r\n      },\r\n      \"capacity\": {\r\n        \"minimum\": 0,\r\n        \"maximum\": 1000,\r\n        \"defaultCapacity\": 1,\r\n        \"scaleType\": \"Automatic\"\r\n      }\r\n    },\r\n    {\r\n      \"resourceType\": \"Microsoft.Compute/virtualMachineScaleSets\",\r\n      \"sku\": {\r\n        \"name\": \"Standard_A4_v2\",\r\n        \"tier\": \"Standard\"\r\n      },\r\n      \"capacity\": {\r\n        \"minimum\": 0,\r\n        \"maximum\": 1000,\r\n        \"defaultCapacity\": 1,\r\n        \"scaleType\": \"Automatic\"\r\n      }\r\n    },\r\n    {\r\n      \"resourceType\": \"Microsoft.Compute/virtualMachineScaleSets\",\r\n      \"sku\": {\r\n        \"name\": \"Standard_A8m_v2\",\r\n        \"tier\": \"Standard\"\r\n      },\r\n      \"capacity\": {\r\n        \"minimum\": 0,\r\n        \"maximum\": 1000,\r\n        \"defaultCapacity\": 1,\r\n        \"scaleType\": \"Automatic\"\r\n      }\r\n    },\r\n    {\r\n      \"resourceType\": \"Microsoft.Compute/virtualMachineScaleSets\",\r\n      \"sku\": {\r\n        \"name\": \"Standard_A8_v2\",\r\n        \"tier\": \"Standard\"\r\n      },\r\n      \"capacity\": {\r\n        \"minimum\": 0,\r\n        \"maximum\": 1000,\r\n        \"defaultCapacity\": 1,\r\n        \"scaleType\": \"Automatic\"\r\n      }\r\n    },\r\n    {\r\n      \"resourceType\": \"Microsoft.Compute/virtualMachineScaleSets\",\r\n      \"sku\": {\r\n        \"name\": \"Standard_D2_v3\",\r\n        \"tier\": \"Standard\"\r\n      },\r\n      \"capacity\": {\r\n        \"minimum\": 0,\r\n        \"maximum\": 1000,\r\n        \"defaultCapacity\": 1,\r\n        \"scaleType\": \"Automatic\"\r\n      }\r\n    },\r\n    {\r\n      \"resourceType\": \"Microsoft.Compute/virtualMachineScaleSets\",\r\n      \"sku\": {\r\n        \"name\": \"Standard_D4_v3\",\r\n        \"tier\": \"Standard\"\r\n      },\r\n      \"capacity\": {\r\n        \"minimum\": 0,\r\n        \"maximum\": 1000,\r\n        \"defaultCapacity\": 1,\r\n        \"scaleType\": \"Automatic\"\r\n      }\r\n    },\r\n    {\r\n      \"resourceType\": \"Microsoft.Compute/virtualMachineScaleSets\",\r\n      \"sku\": {\r\n        \"name\": \"Standard_D8_v3\",\r\n        \"tier\": \"Standard\"\r\n      },\r\n      \"capacity\": {\r\n        \"minimum\": 0,\r\n        \"maximum\": 1000,\r\n        \"defaultCapacity\": 1,\r\n        \"scaleType\": \"Automatic\"\r\n      }\r\n    },\r\n    {\r\n      \"resourceType\": \"Microsoft.Compute/virtualMachineScaleSets\",\r\n      \"sku\": {\r\n        \"name\": \"Standard_D16_v3\",\r\n        \"tier\": \"Standard\"\r\n      },\r\n      \"capacity\": {\r\n        \"minimum\": 0,\r\n        \"maximum\": 1000,\r\n        \"defaultCapacity\": 1,\r\n        \"scaleType\": \"Automatic\"\r\n      }\r\n    },\r\n    {\r\n      \"resourceType\": \"Microsoft.Compute/virtualMachineScaleSets\",\r\n      \"sku\": {\r\n        \"name\": \"Standard_D32_v3\",\r\n        \"tier\": \"Standard\"\r\n      },\r\n      \"capacity\": {\r\n        \"minimum\": 0,\r\n        \"maximum\": 1000,\r\n        \"defaultCapacity\": 1,\r\n        \"scaleType\": \"Automatic\"\r\n      }\r\n    },\r\n    {\r\n      \"resourceType\": \"Microsoft.Compute/virtualMachineScaleSets\",\r\n      \"sku\": {\r\n        \"name\": \"Standard_D2s_v3\",\r\n        \"tier\": \"Standard\"\r\n      },\r\n      \"capacity\": {\r\n        \"minimum\": 0,\r\n        \"maximum\": 1000,\r\n        \"defaultCapacity\": 1,\r\n        \"scaleType\": \"Automatic\"\r\n      }\r\n    },\r\n    {\r\n      \"resourceType\": \"Microsoft.Compute/virtualMachineScaleSets\",\r\n      \"sku\": {\r\n        \"name\": \"Standard_D4s_v3\",\r\n        \"tier\": \"Standard\"\r\n      },\r\n      \"capacity\": {\r\n        \"minimum\": 0,\r\n        \"maximum\": 1000,\r\n        \"defaultCapacity\": 1,\r\n        \"scaleType\": \"Automatic\"\r\n      }\r\n    },\r\n    {\r\n      \"resourceType\": \"Microsoft.Compute/virtualMachineScaleSets\",\r\n      \"sku\": {\r\n        \"name\": \"Standard_D8s_v3\",\r\n        \"tier\": \"Standard\"\r\n      },\r\n      \"capacity\": {\r\n        \"minimum\": 0,\r\n        \"maximum\": 1000,\r\n        \"defaultCapacity\": 1,\r\n        \"scaleType\": \"Automatic\"\r\n      }\r\n    },\r\n    {\r\n      \"resourceType\": \"Microsoft.Compute/virtualMachineScaleSets\",\r\n      \"sku\": {\r\n        \"name\": \"Standard_D16s_v3\",\r\n        \"tier\": \"Standard\"\r\n      },\r\n      \"capacity\": {\r\n        \"minimum\": 0,\r\n        \"maximum\": 1000,\r\n        \"defaultCapacity\": 1,\r\n        \"scaleType\": \"Automatic\"\r\n      }\r\n    },\r\n    {\r\n      \"resourceType\": \"Microsoft.Compute/virtualMachineScaleSets\",\r\n      \"sku\": {\r\n        \"name\": \"Standard_D32s_v3\",\r\n        \"tier\": \"Standard\"\r\n      },\r\n      \"capacity\": {\r\n        \"minimum\": 0,\r\n        \"maximum\": 1000,\r\n        \"defaultCapacity\": 1,\r\n        \"scaleType\": \"Automatic\"\r\n      }\r\n    }\r\n  ]\r\n}",
-      "ResponseHeaders": {
-        "Content-Length": [
-          "27258"
-        ],
-        "Content-Type": [
-          "application/json; charset=utf-8"
-        ],
-        "Expires": [
-          "-1"
-        ],
-        "Pragma": [
-          "no-cache"
-        ],
-        "x-ms-ratelimit-remaining-resource": [
-          "Microsoft.Compute/GetVMScaleSet3Min;194,Microsoft.Compute/GetVMScaleSet30Min;984"
-        ],
-        "Strict-Transport-Security": [
-          "max-age=31536000; includeSubDomains"
-        ],
-        "x-ms-served-by": [
-          "9319c1a6-eea8-4888-b83d-7cb9d02ca507_131616413867145008"
-        ],
-        "x-ms-request-id": [
-          "bcab44be-0ef8-4f63-a10d-4d040d6f8987"
-        ],
-        "Cache-Control": [
-          "no-cache"
-        ],
-        "Server": [
-          "Microsoft-HTTPAPI/2.0",
-          "Microsoft-HTTPAPI/2.0"
-        ],
-        "x-ms-ratelimit-remaining-subscription-reads": [
-          "14984"
-        ],
-        "x-ms-correlation-request-id": [
-          "8f85f1fa-3a7a-4473-940b-2c36f4ec44a6"
-        ],
-        "x-ms-routing-request-id": [
-          "WESTUS2:20180208T002926Z:8f85f1fa-3a7a-4473-940b-2c36f4ec44a6"
-        ],
-        "Date": [
-          "Thu, 08 Feb 2018 00:29:25 GMT"
-        ]
-      },
-      "StatusCode": 200
-    },
-    {
-      "RequestUri": "/subscriptions/b936ff46-de59-4b9d-806e-00df62b1bfad/resourceGroups/crptestar6612/providers/Microsoft.Compute/virtualMachineScaleSets/vmss9229?api-version=2017-12-01",
-      "EncodedRequestUri": "L3N1YnNjcmlwdGlvbnMvYjkzNmZmNDYtZGU1OS00YjlkLTgwNmUtMDBkZjYyYjFiZmFkL3Jlc291cmNlR3JvdXBzL2NycHRlc3RhcjY2MTIvcHJvdmlkZXJzL01pY3Jvc29mdC5Db21wdXRlL3ZpcnR1YWxNYWNoaW5lU2NhbGVTZXRzL3Ztc3M5MjI5P2FwaS12ZXJzaW9uPTIwMTctMTItMDE=",
-      "RequestMethod": "DELETE",
-      "RequestBody": "",
-      "RequestHeaders": {
-        "x-ms-client-request-id": [
-          "48b575bd-cf42-4628-be72-4206d408b8ea"
-        ],
-        "accept-language": [
-          "en-US"
-        ],
-        "User-Agent": [
-          "FxVersion/4.7.2117.0",
-          "OSName/Windows_Server_2012_R2_Datacenter",
-          "OSVersion/6.3.9600",
-          "Microsoft.Azure.Management.Compute.ComputeManagementClient/1.0.1338.0"
-        ]
-      },
-      "ResponseBody": "",
-      "ResponseHeaders": {
-        "Content-Length": [
-          "0"
-        ],
-        "Expires": [
-          "-1"
-        ],
-        "Pragma": [
-          "no-cache"
-        ],
-        "Azure-AsyncOperation": [
-          "https://management.azure.com/subscriptions/b936ff46-de59-4b9d-806e-00df62b1bfad/providers/Microsoft.Compute/locations/EastUS2EUAP/operations/11702416-937d-422e-a11c-858c80f053ac?api-version=2017-12-01"
-        ],
-        "x-ms-ratelimit-remaining-resource": [
-          "Microsoft.Compute/DeleteVMScaleSet3Min;119,Microsoft.Compute/DeleteVMScaleSet30Min;598,Microsoft.Compute/VMScaleSetBatchedVMRequests5Min;1196,Microsoft.Compute/VmssQueuedVMOperations;3596"
-        ],
-        "x-ms-request-charge": [
-          "4"
-        ],
-        "Strict-Transport-Security": [
-          "max-age=31536000; includeSubDomains"
-        ],
-        "x-ms-served-by": [
-          "9319c1a6-eea8-4888-b83d-7cb9d02ca507_131616413867145008"
-        ],
-        "x-ms-request-id": [
-          "11702416-937d-422e-a11c-858c80f053ac"
-        ],
-        "Cache-Control": [
-          "no-cache"
-        ],
-        "Location": [
-          "https://management.azure.com/subscriptions/b936ff46-de59-4b9d-806e-00df62b1bfad/providers/Microsoft.Compute/locations/EastUS2EUAP/operations/11702416-937d-422e-a11c-858c80f053ac?monitor=true&api-version=2017-12-01"
-        ],
-        "Server": [
-          "Microsoft-HTTPAPI/2.0",
-          "Microsoft-HTTPAPI/2.0"
-        ],
-        "x-ms-ratelimit-remaining-subscription-writes": [
-          "1197"
-        ],
-        "x-ms-correlation-request-id": [
-          "29a3d5e4-f3b2-40c7-8c37-dc8959fdab93"
-        ],
-        "x-ms-routing-request-id": [
-          "WESTUS2:20180208T002927Z:29a3d5e4-f3b2-40c7-8c37-dc8959fdab93"
-        ],
-        "Date": [
-          "Thu, 08 Feb 2018 00:29:26 GMT"
-        ]
-      },
-      "StatusCode": 202
-    },
-    {
-      "RequestUri": "/subscriptions/b936ff46-de59-4b9d-806e-00df62b1bfad/providers/Microsoft.Compute/locations/EastUS2EUAP/operations/11702416-937d-422e-a11c-858c80f053ac?api-version=2017-12-01",
-      "EncodedRequestUri": "L3N1YnNjcmlwdGlvbnMvYjkzNmZmNDYtZGU1OS00YjlkLTgwNmUtMDBkZjYyYjFiZmFkL3Byb3ZpZGVycy9NaWNyb3NvZnQuQ29tcHV0ZS9sb2NhdGlvbnMvRWFzdFVTMkVVQVAvb3BlcmF0aW9ucy8xMTcwMjQxNi05MzdkLTQyMmUtYTExYy04NThjODBmMDUzYWM/YXBpLXZlcnNpb249MjAxNy0xMi0wMQ==",
-      "RequestMethod": "GET",
-      "RequestBody": "",
-      "RequestHeaders": {
-        "User-Agent": [
-          "FxVersion/4.7.2117.0",
-          "OSName/Windows_Server_2012_R2_Datacenter",
-          "OSVersion/6.3.9600",
-          "Microsoft.Azure.Management.Compute.ComputeManagementClient/1.0.1338.0"
-        ]
-      },
-      "ResponseBody": "{\r\n  \"startTime\": \"2018-02-07T16:29:25.7328455-08:00\",\r\n  \"status\": \"InProgress\",\r\n  \"name\": \"11702416-937d-422e-a11c-858c80f053ac\"\r\n}",
-      "ResponseHeaders": {
-        "Content-Length": [
-          "134"
-        ],
-        "Content-Type": [
-          "application/json; charset=utf-8"
-        ],
-        "Expires": [
-          "-1"
-        ],
-        "Pragma": [
-          "no-cache"
-        ],
-        "x-ms-ratelimit-remaining-resource": [
-          "Microsoft.Compute/GetOperation3Min;11984,Microsoft.Compute/GetOperation30Min;23933"
-        ],
-        "Strict-Transport-Security": [
-          "max-age=31536000; includeSubDomains"
-        ],
-        "x-ms-served-by": [
-          "9319c1a6-eea8-4888-b83d-7cb9d02ca507_131616413867145008"
-        ],
-        "x-ms-request-id": [
-          "54162aa3-ce89-4941-bc3c-835aa1cb154d"
-        ],
-        "Cache-Control": [
-          "no-cache"
-        ],
-        "Server": [
-          "Microsoft-HTTPAPI/2.0",
-          "Microsoft-HTTPAPI/2.0"
-        ],
-        "x-ms-ratelimit-remaining-subscription-reads": [
-          "14983"
-        ],
-        "x-ms-correlation-request-id": [
-          "df8579c3-b10b-42f1-844a-d2876c001591"
-        ],
-        "x-ms-routing-request-id": [
-          "WESTUS2:20180208T002957Z:df8579c3-b10b-42f1-844a-d2876c001591"
-        ],
-        "Date": [
-          "Thu, 08 Feb 2018 00:29:57 GMT"
-        ]
-      },
-      "StatusCode": 200
-    },
-    {
-      "RequestUri": "/subscriptions/b936ff46-de59-4b9d-806e-00df62b1bfad/providers/Microsoft.Compute/locations/EastUS2EUAP/operations/11702416-937d-422e-a11c-858c80f053ac?api-version=2017-12-01",
-      "EncodedRequestUri": "L3N1YnNjcmlwdGlvbnMvYjkzNmZmNDYtZGU1OS00YjlkLTgwNmUtMDBkZjYyYjFiZmFkL3Byb3ZpZGVycy9NaWNyb3NvZnQuQ29tcHV0ZS9sb2NhdGlvbnMvRWFzdFVTMkVVQVAvb3BlcmF0aW9ucy8xMTcwMjQxNi05MzdkLTQyMmUtYTExYy04NThjODBmMDUzYWM/YXBpLXZlcnNpb249MjAxNy0xMi0wMQ==",
-      "RequestMethod": "GET",
-      "RequestBody": "",
-      "RequestHeaders": {
-        "User-Agent": [
-          "FxVersion/4.7.2117.0",
-          "OSName/Windows_Server_2012_R2_Datacenter",
-          "OSVersion/6.3.9600",
-          "Microsoft.Azure.Management.Compute.ComputeManagementClient/1.0.1338.0"
-        ]
-      },
-      "ResponseBody": "{\r\n  \"startTime\": \"2018-02-07T16:29:25.7328455-08:00\",\r\n  \"status\": \"InProgress\",\r\n  \"name\": \"11702416-937d-422e-a11c-858c80f053ac\"\r\n}",
-      "ResponseHeaders": {
-        "Content-Length": [
-          "134"
-        ],
-        "Content-Type": [
-          "application/json; charset=utf-8"
-        ],
-        "Expires": [
-          "-1"
-        ],
-        "Pragma": [
-          "no-cache"
-        ],
-        "x-ms-ratelimit-remaining-resource": [
-          "Microsoft.Compute/GetOperation3Min;11984,Microsoft.Compute/GetOperation30Min;23930"
-        ],
-        "Strict-Transport-Security": [
-          "max-age=31536000; includeSubDomains"
-        ],
-        "x-ms-served-by": [
-          "9319c1a6-eea8-4888-b83d-7cb9d02ca507_131616413867145008"
-        ],
-        "x-ms-request-id": [
-          "ec8b478d-2384-4fe6-8182-3ac73146fd6b"
-        ],
-        "Cache-Control": [
-          "no-cache"
-        ],
-        "Server": [
-          "Microsoft-HTTPAPI/2.0",
-          "Microsoft-HTTPAPI/2.0"
-        ],
-        "x-ms-ratelimit-remaining-subscription-reads": [
-          "14981"
-        ],
-        "x-ms-correlation-request-id": [
-          "e975bd73-813a-4f84-9432-38183235b23a"
-        ],
-        "x-ms-routing-request-id": [
-          "WESTUS2:20180208T003027Z:e975bd73-813a-4f84-9432-38183235b23a"
-        ],
-        "Date": [
-          "Thu, 08 Feb 2018 00:30:26 GMT"
-        ]
-      },
-      "StatusCode": 200
-    },
-    {
-      "RequestUri": "/subscriptions/b936ff46-de59-4b9d-806e-00df62b1bfad/providers/Microsoft.Compute/locations/EastUS2EUAP/operations/11702416-937d-422e-a11c-858c80f053ac?api-version=2017-12-01",
-      "EncodedRequestUri": "L3N1YnNjcmlwdGlvbnMvYjkzNmZmNDYtZGU1OS00YjlkLTgwNmUtMDBkZjYyYjFiZmFkL3Byb3ZpZGVycy9NaWNyb3NvZnQuQ29tcHV0ZS9sb2NhdGlvbnMvRWFzdFVTMkVVQVAvb3BlcmF0aW9ucy8xMTcwMjQxNi05MzdkLTQyMmUtYTExYy04NThjODBmMDUzYWM/YXBpLXZlcnNpb249MjAxNy0xMi0wMQ==",
-      "RequestMethod": "GET",
-      "RequestBody": "",
-      "RequestHeaders": {
-        "User-Agent": [
-          "FxVersion/4.7.2117.0",
-          "OSName/Windows_Server_2012_R2_Datacenter",
-          "OSVersion/6.3.9600",
-          "Microsoft.Azure.Management.Compute.ComputeManagementClient/1.0.1338.0"
-        ]
-      },
-      "ResponseBody": "{\r\n  \"startTime\": \"2018-02-07T16:29:25.7328455-08:00\",\r\n  \"status\": \"InProgress\",\r\n  \"name\": \"11702416-937d-422e-a11c-858c80f053ac\"\r\n}",
-      "ResponseHeaders": {
-        "Content-Length": [
-          "134"
-        ],
-        "Content-Type": [
-          "application/json; charset=utf-8"
-        ],
-        "Expires": [
-          "-1"
-        ],
-        "Pragma": [
-          "no-cache"
-        ],
-        "x-ms-ratelimit-remaining-resource": [
-          "Microsoft.Compute/GetOperation3Min;11984,Microsoft.Compute/GetOperation30Min;23927"
-        ],
-        "Strict-Transport-Security": [
-          "max-age=31536000; includeSubDomains"
-        ],
-        "x-ms-served-by": [
-          "9319c1a6-eea8-4888-b83d-7cb9d02ca507_131616413867145008"
-        ],
-        "x-ms-request-id": [
-          "6a33f191-d967-4575-8486-095b617dd8a0"
-        ],
-        "Cache-Control": [
-          "no-cache"
-        ],
-        "Server": [
-          "Microsoft-HTTPAPI/2.0",
-          "Microsoft-HTTPAPI/2.0"
-        ],
-        "x-ms-ratelimit-remaining-subscription-reads": [
-          "14980"
-        ],
-        "x-ms-correlation-request-id": [
-          "273b2df3-d56a-49fe-b260-fc694305419d"
-        ],
-        "x-ms-routing-request-id": [
-          "WESTUS2:20180208T003058Z:273b2df3-d56a-49fe-b260-fc694305419d"
-        ],
-        "Date": [
-          "Thu, 08 Feb 2018 00:30:57 GMT"
-        ]
-      },
-      "StatusCode": 200
-    },
-    {
-      "RequestUri": "/subscriptions/b936ff46-de59-4b9d-806e-00df62b1bfad/providers/Microsoft.Compute/locations/EastUS2EUAP/operations/11702416-937d-422e-a11c-858c80f053ac?api-version=2017-12-01",
-      "EncodedRequestUri": "L3N1YnNjcmlwdGlvbnMvYjkzNmZmNDYtZGU1OS00YjlkLTgwNmUtMDBkZjYyYjFiZmFkL3Byb3ZpZGVycy9NaWNyb3NvZnQuQ29tcHV0ZS9sb2NhdGlvbnMvRWFzdFVTMkVVQVAvb3BlcmF0aW9ucy8xMTcwMjQxNi05MzdkLTQyMmUtYTExYy04NThjODBmMDUzYWM/YXBpLXZlcnNpb249MjAxNy0xMi0wMQ==",
-      "RequestMethod": "GET",
-      "RequestBody": "",
-      "RequestHeaders": {
-        "User-Agent": [
-          "FxVersion/4.7.2117.0",
-          "OSName/Windows_Server_2012_R2_Datacenter",
-          "OSVersion/6.3.9600",
-          "Microsoft.Azure.Management.Compute.ComputeManagementClient/1.0.1338.0"
-        ]
-      },
-      "ResponseBody": "{\r\n  \"startTime\": \"2018-02-07T16:29:25.7328455-08:00\",\r\n  \"status\": \"InProgress\",\r\n  \"name\": \"11702416-937d-422e-a11c-858c80f053ac\"\r\n}",
-      "ResponseHeaders": {
-        "Content-Length": [
-          "134"
-        ],
-        "Content-Type": [
-          "application/json; charset=utf-8"
-        ],
-        "Expires": [
-          "-1"
-        ],
-        "Pragma": [
-          "no-cache"
-        ],
-        "x-ms-ratelimit-remaining-resource": [
-          "Microsoft.Compute/GetOperation3Min;11983,Microsoft.Compute/GetOperation30Min;23924"
-        ],
-        "Strict-Transport-Security": [
-          "max-age=31536000; includeSubDomains"
-        ],
-        "x-ms-served-by": [
-          "9319c1a6-eea8-4888-b83d-7cb9d02ca507_131616413867145008"
-        ],
-        "x-ms-request-id": [
-          "b939d72f-fbe7-441f-a72d-d4d3c628ecdf"
-        ],
-        "Cache-Control": [
-          "no-cache"
-        ],
-        "Server": [
-          "Microsoft-HTTPAPI/2.0",
-          "Microsoft-HTTPAPI/2.0"
-        ],
-        "x-ms-ratelimit-remaining-subscription-reads": [
-          "14979"
-        ],
-        "x-ms-correlation-request-id": [
-          "c92eb57c-d0d1-4b79-a85b-5f545fcdb887"
-        ],
-        "x-ms-routing-request-id": [
-          "WESTUS2:20180208T003131Z:c92eb57c-d0d1-4b79-a85b-5f545fcdb887"
-        ],
-        "Date": [
-          "Thu, 08 Feb 2018 00:31:30 GMT"
-        ]
-      },
-      "StatusCode": 200
-    },
-    {
-      "RequestUri": "/subscriptions/b936ff46-de59-4b9d-806e-00df62b1bfad/providers/Microsoft.Compute/locations/EastUS2EUAP/operations/11702416-937d-422e-a11c-858c80f053ac?api-version=2017-12-01",
-      "EncodedRequestUri": "L3N1YnNjcmlwdGlvbnMvYjkzNmZmNDYtZGU1OS00YjlkLTgwNmUtMDBkZjYyYjFiZmFkL3Byb3ZpZGVycy9NaWNyb3NvZnQuQ29tcHV0ZS9sb2NhdGlvbnMvRWFzdFVTMkVVQVAvb3BlcmF0aW9ucy8xMTcwMjQxNi05MzdkLTQyMmUtYTExYy04NThjODBmMDUzYWM/YXBpLXZlcnNpb249MjAxNy0xMi0wMQ==",
-      "RequestMethod": "GET",
-      "RequestBody": "",
-      "RequestHeaders": {
-        "User-Agent": [
-          "FxVersion/4.7.2117.0",
-          "OSName/Windows_Server_2012_R2_Datacenter",
-          "OSVersion/6.3.9600",
-          "Microsoft.Azure.Management.Compute.ComputeManagementClient/1.0.1338.0"
-        ]
-      },
-      "ResponseBody": "{\r\n  \"startTime\": \"2018-02-07T16:29:25.7328455-08:00\",\r\n  \"status\": \"InProgress\",\r\n  \"name\": \"11702416-937d-422e-a11c-858c80f053ac\"\r\n}",
-      "ResponseHeaders": {
-        "Content-Length": [
-          "134"
-        ],
-        "Content-Type": [
-          "application/json; charset=utf-8"
-        ],
-        "Expires": [
-          "-1"
-        ],
-        "Pragma": [
-          "no-cache"
-        ],
-        "x-ms-ratelimit-remaining-resource": [
-          "Microsoft.Compute/GetOperation3Min;11986,Microsoft.Compute/GetOperation30Min;23921"
-        ],
-        "Strict-Transport-Security": [
-          "max-age=31536000; includeSubDomains"
-        ],
-        "x-ms-served-by": [
-          "9319c1a6-eea8-4888-b83d-7cb9d02ca507_131616413867145008"
-        ],
-        "x-ms-request-id": [
-          "c0e4f12a-9666-4cf2-b3e0-64f1b7d2b7cc"
-        ],
-        "Cache-Control": [
-          "no-cache"
-        ],
-        "Server": [
-          "Microsoft-HTTPAPI/2.0",
-          "Microsoft-HTTPAPI/2.0"
-        ],
-        "x-ms-ratelimit-remaining-subscription-reads": [
-          "14978"
-        ],
-        "x-ms-correlation-request-id": [
-          "e3972334-7807-41d9-b0de-a06eaf32b641"
-        ],
-        "x-ms-routing-request-id": [
-          "WESTUS2:20180208T003203Z:e3972334-7807-41d9-b0de-a06eaf32b641"
-        ],
-        "Date": [
-          "Thu, 08 Feb 2018 00:32:02 GMT"
-        ]
-      },
-      "StatusCode": 200
-    },
-    {
-      "RequestUri": "/subscriptions/b936ff46-de59-4b9d-806e-00df62b1bfad/providers/Microsoft.Compute/locations/EastUS2EUAP/operations/11702416-937d-422e-a11c-858c80f053ac?api-version=2017-12-01",
-      "EncodedRequestUri": "L3N1YnNjcmlwdGlvbnMvYjkzNmZmNDYtZGU1OS00YjlkLTgwNmUtMDBkZjYyYjFiZmFkL3Byb3ZpZGVycy9NaWNyb3NvZnQuQ29tcHV0ZS9sb2NhdGlvbnMvRWFzdFVTMkVVQVAvb3BlcmF0aW9ucy8xMTcwMjQxNi05MzdkLTQyMmUtYTExYy04NThjODBmMDUzYWM/YXBpLXZlcnNpb249MjAxNy0xMi0wMQ==",
-      "RequestMethod": "GET",
-      "RequestBody": "",
-      "RequestHeaders": {
-        "User-Agent": [
-          "FxVersion/4.7.2117.0",
-          "OSName/Windows_Server_2012_R2_Datacenter",
-          "OSVersion/6.3.9600",
-          "Microsoft.Azure.Management.Compute.ComputeManagementClient/1.0.1338.0"
-        ]
-      },
-      "ResponseBody": "{\r\n  \"startTime\": \"2018-02-07T16:29:25.7328455-08:00\",\r\n  \"status\": \"InProgress\",\r\n  \"name\": \"11702416-937d-422e-a11c-858c80f053ac\"\r\n}",
-      "ResponseHeaders": {
-        "Content-Length": [
-          "134"
-        ],
-        "Content-Type": [
-          "application/json; charset=utf-8"
-        ],
-        "Expires": [
-          "-1"
-        ],
-        "Pragma": [
-          "no-cache"
-        ],
-        "x-ms-ratelimit-remaining-resource": [
-          "Microsoft.Compute/GetOperation3Min;11986,Microsoft.Compute/GetOperation30Min;23918"
-        ],
-        "Strict-Transport-Security": [
-          "max-age=31536000; includeSubDomains"
-        ],
-        "x-ms-served-by": [
-          "9319c1a6-eea8-4888-b83d-7cb9d02ca507_131616413867145008"
-        ],
-        "x-ms-request-id": [
-          "09d3d106-23eb-4011-b0af-85aa3405f92a"
-        ],
-        "Cache-Control": [
-          "no-cache"
-        ],
-        "Server": [
-          "Microsoft-HTTPAPI/2.0",
-          "Microsoft-HTTPAPI/2.0"
-        ],
-        "x-ms-ratelimit-remaining-subscription-reads": [
-          "14977"
-        ],
-        "x-ms-correlation-request-id": [
-          "e500f441-dfb4-47e5-a065-a181a57c0265"
-        ],
-        "x-ms-routing-request-id": [
-          "WESTUS2:20180208T003235Z:e500f441-dfb4-47e5-a065-a181a57c0265"
-        ],
-        "Date": [
-          "Thu, 08 Feb 2018 00:32:35 GMT"
-        ]
-      },
-      "StatusCode": 200
-    },
-    {
-      "RequestUri": "/subscriptions/b936ff46-de59-4b9d-806e-00df62b1bfad/providers/Microsoft.Compute/locations/EastUS2EUAP/operations/11702416-937d-422e-a11c-858c80f053ac?api-version=2017-12-01",
-      "EncodedRequestUri": "L3N1YnNjcmlwdGlvbnMvYjkzNmZmNDYtZGU1OS00YjlkLTgwNmUtMDBkZjYyYjFiZmFkL3Byb3ZpZGVycy9NaWNyb3NvZnQuQ29tcHV0ZS9sb2NhdGlvbnMvRWFzdFVTMkVVQVAvb3BlcmF0aW9ucy8xMTcwMjQxNi05MzdkLTQyMmUtYTExYy04NThjODBmMDUzYWM/YXBpLXZlcnNpb249MjAxNy0xMi0wMQ==",
-      "RequestMethod": "GET",
-      "RequestBody": "",
-      "RequestHeaders": {
-        "User-Agent": [
-          "FxVersion/4.7.2117.0",
-          "OSName/Windows_Server_2012_R2_Datacenter",
-          "OSVersion/6.3.9600",
-          "Microsoft.Azure.Management.Compute.ComputeManagementClient/1.0.1338.0"
-        ]
-      },
-      "ResponseBody": "{\r\n  \"startTime\": \"2018-02-07T16:29:25.7328455-08:00\",\r\n  \"status\": \"InProgress\",\r\n  \"name\": \"11702416-937d-422e-a11c-858c80f053ac\"\r\n}",
-      "ResponseHeaders": {
-        "Content-Length": [
-          "134"
-        ],
-        "Content-Type": [
-          "application/json; charset=utf-8"
-        ],
-        "Expires": [
-          "-1"
-        ],
-        "Pragma": [
-          "no-cache"
-        ],
-        "x-ms-ratelimit-remaining-resource": [
-          "Microsoft.Compute/GetOperation3Min;11985,Microsoft.Compute/GetOperation30Min;23915"
-        ],
-        "Strict-Transport-Security": [
-          "max-age=31536000; includeSubDomains"
-        ],
-        "x-ms-served-by": [
-          "9319c1a6-eea8-4888-b83d-7cb9d02ca507_131616413867145008"
-        ],
-        "x-ms-request-id": [
-          "a185faff-c4e5-4dff-bbd8-7cae5d392d9e"
-        ],
-        "Cache-Control": [
-          "no-cache"
-        ],
-        "Server": [
-          "Microsoft-HTTPAPI/2.0",
-          "Microsoft-HTTPAPI/2.0"
-        ],
-        "x-ms-ratelimit-remaining-subscription-reads": [
-          "14976"
-        ],
-        "x-ms-correlation-request-id": [
-          "6bba1794-ce91-45c7-aab7-9903bf91b85d"
-        ],
-        "x-ms-routing-request-id": [
-          "WESTUS2:20180208T003307Z:6bba1794-ce91-45c7-aab7-9903bf91b85d"
-        ],
-        "Date": [
-          "Thu, 08 Feb 2018 00:33:06 GMT"
-        ]
-      },
-      "StatusCode": 200
-    },
-    {
-      "RequestUri": "/subscriptions/b936ff46-de59-4b9d-806e-00df62b1bfad/providers/Microsoft.Compute/locations/EastUS2EUAP/operations/11702416-937d-422e-a11c-858c80f053ac?api-version=2017-12-01",
-      "EncodedRequestUri": "L3N1YnNjcmlwdGlvbnMvYjkzNmZmNDYtZGU1OS00YjlkLTgwNmUtMDBkZjYyYjFiZmFkL3Byb3ZpZGVycy9NaWNyb3NvZnQuQ29tcHV0ZS9sb2NhdGlvbnMvRWFzdFVTMkVVQVAvb3BlcmF0aW9ucy8xMTcwMjQxNi05MzdkLTQyMmUtYTExYy04NThjODBmMDUzYWM/YXBpLXZlcnNpb249MjAxNy0xMi0wMQ==",
-      "RequestMethod": "GET",
-      "RequestBody": "",
-      "RequestHeaders": {
-        "User-Agent": [
-          "FxVersion/4.7.2117.0",
-          "OSName/Windows_Server_2012_R2_Datacenter",
-          "OSVersion/6.3.9600",
-          "Microsoft.Azure.Management.Compute.ComputeManagementClient/1.0.1338.0"
-        ]
-      },
-      "ResponseBody": "{\r\n  \"startTime\": \"2018-02-07T16:29:25.7328455-08:00\",\r\n  \"endTime\": \"2018-02-07T16:33:18.1508753-08:00\",\r\n  \"status\": \"Succeeded\",\r\n  \"name\": \"11702416-937d-422e-a11c-858c80f053ac\"\r\n}",
-      "ResponseHeaders": {
-        "Content-Length": [
-          "184"
-        ],
-        "Content-Type": [
-          "application/json; charset=utf-8"
-        ],
-        "Expires": [
-          "-1"
-        ],
-        "Pragma": [
-          "no-cache"
-        ],
-        "x-ms-ratelimit-remaining-resource": [
-          "Microsoft.Compute/GetOperation3Min;11985,Microsoft.Compute/GetOperation30Min;23912"
-        ],
-        "Strict-Transport-Security": [
-          "max-age=31536000; includeSubDomains"
-        ],
-        "x-ms-served-by": [
-          "9319c1a6-eea8-4888-b83d-7cb9d02ca507_131616413867145008"
-        ],
-        "x-ms-request-id": [
-          "1e484da0-e993-47ff-bb6e-e5abf2b4d677"
-        ],
-        "Cache-Control": [
-          "no-cache"
-        ],
-        "Server": [
-          "Microsoft-HTTPAPI/2.0",
-          "Microsoft-HTTPAPI/2.0"
-        ],
-        "x-ms-ratelimit-remaining-subscription-reads": [
-          "14975"
-        ],
-        "x-ms-correlation-request-id": [
-          "d3a866e9-42f4-4efa-8cca-3b63e7dc66cb"
-        ],
-        "x-ms-routing-request-id": [
-          "WESTUS2:20180208T003337Z:d3a866e9-42f4-4efa-8cca-3b63e7dc66cb"
-        ],
-        "Date": [
-          "Thu, 08 Feb 2018 00:33:36 GMT"
-        ]
-      },
-      "StatusCode": 200
-    },
-    {
-      "RequestUri": "/subscriptions/b936ff46-de59-4b9d-806e-00df62b1bfad/resourcegroups/crptestar6612?api-version=2017-05-10",
-      "EncodedRequestUri": "L3N1YnNjcmlwdGlvbnMvYjkzNmZmNDYtZGU1OS00YjlkLTgwNmUtMDBkZjYyYjFiZmFkL3Jlc291cmNlZ3JvdXBzL2NycHRlc3RhcjY2MTI/YXBpLXZlcnNpb249MjAxNy0wNS0xMA==",
-      "RequestMethod": "DELETE",
-      "RequestBody": "",
-      "RequestHeaders": {
-        "x-ms-client-request-id": [
-          "24c05e29-df19-476e-859c-b68a97589abf"
-        ],
-        "accept-language": [
-          "en-US"
-        ],
-        "User-Agent": [
-          "FxVersion/4.7.2117.0",
-          "OSName/Windows_Server_2012_R2_Datacenter",
-          "OSVersion/6.3.9600",
-          "Microsoft.Azure.Management.ResourceManager.ResourceManagementClient/1.6.0-preview"
-        ]
-      },
-      "ResponseBody": "",
-      "ResponseHeaders": {
-        "Content-Length": [
-          "0"
-        ],
-        "Expires": [
-          "-1"
-        ],
-        "Pragma": [
-          "no-cache"
-        ],
-        "Retry-After": [
-          "15"
-        ],
-        "x-ms-ratelimit-remaining-subscription-writes": [
-          "1199"
-        ],
-        "x-ms-request-id": [
-          "4338c8d7-9943-4891-8886-d66309392f94"
-        ],
-        "x-ms-correlation-request-id": [
-          "4338c8d7-9943-4891-8886-d66309392f94"
-        ],
-        "x-ms-routing-request-id": [
-          "WESTUS2:20180208T003459Z:4338c8d7-9943-4891-8886-d66309392f94"
-        ],
-        "Strict-Transport-Security": [
-          "max-age=31536000; includeSubDomains"
-        ],
-        "Cache-Control": [
-          "no-cache"
-        ],
-        "Date": [
-          "Thu, 08 Feb 2018 00:34:58 GMT"
-        ],
-        "Location": [
-          "https://management.azure.com/subscriptions/b936ff46-de59-4b9d-806e-00df62b1bfad/operationresults/eyJqb2JJZCI6IlJFU09VUkNFR1JPVVBERUxFVElPTkpPQi1DUlBURVNUQVI2NjEyLUVBU1RVUzJFVUFQIiwiam9iTG9jYXRpb24iOiJlYXN0dXMyZXVhcCJ9?api-version=2017-05-10"
-        ]
-      },
-      "StatusCode": 202
-    },
-    {
-      "RequestUri": "/subscriptions/b936ff46-de59-4b9d-806e-00df62b1bfad/operationresults/eyJqb2JJZCI6IlJFU09VUkNFR1JPVVBERUxFVElPTkpPQi1DUlBURVNUQVI2NjEyLUVBU1RVUzJFVUFQIiwiam9iTG9jYXRpb24iOiJlYXN0dXMyZXVhcCJ9?api-version=2017-05-10",
-      "EncodedRequestUri": "L3N1YnNjcmlwdGlvbnMvYjkzNmZmNDYtZGU1OS00YjlkLTgwNmUtMDBkZjYyYjFiZmFkL29wZXJhdGlvbnJlc3VsdHMvZXlKcWIySkpaQ0k2SWxKRlUwOVZVa05GUjFKUFZWQkVSVXhGVkVsUFRrcFBRaTFEVWxCVVJWTlVRVkkyTmpFeUxVVkJVMVJWVXpKRlZVRlFJaXdpYW05aVRHOWpZWFJwYjI0aU9pSmxZWE4wZFhNeVpYVmhjQ0o5P2FwaS12ZXJzaW9uPTIwMTctMDUtMTA=",
-      "RequestMethod": "GET",
-      "RequestBody": "",
-      "RequestHeaders": {
-        "User-Agent": [
-          "FxVersion/4.7.2117.0",
-          "OSName/Windows_Server_2012_R2_Datacenter",
-          "OSVersion/6.3.9600",
-          "Microsoft.Azure.Management.ResourceManager.ResourceManagementClient/1.6.0-preview"
-        ]
-      },
-      "ResponseBody": "",
-      "ResponseHeaders": {
-        "Content-Length": [
-          "0"
-        ],
-        "Expires": [
-          "-1"
-        ],
-        "Pragma": [
-          "no-cache"
-        ],
-        "Retry-After": [
-          "15"
-        ],
-        "x-ms-ratelimit-remaining-subscription-reads": [
-          "14998"
-        ],
-        "x-ms-request-id": [
-          "6cd5f88b-1ced-4d46-9350-67e50bddc1f4"
-        ],
-        "x-ms-correlation-request-id": [
-          "6cd5f88b-1ced-4d46-9350-67e50bddc1f4"
-        ],
-        "x-ms-routing-request-id": [
-          "WESTUS2:20180208T003529Z:6cd5f88b-1ced-4d46-9350-67e50bddc1f4"
-        ],
-        "Strict-Transport-Security": [
-          "max-age=31536000; includeSubDomains"
-        ],
-        "Cache-Control": [
-          "no-cache"
-        ],
-        "Date": [
-          "Thu, 08 Feb 2018 00:35:29 GMT"
-        ],
-        "Location": [
-          "https://management.azure.com/subscriptions/b936ff46-de59-4b9d-806e-00df62b1bfad/operationresults/eyJqb2JJZCI6IlJFU09VUkNFR1JPVVBERUxFVElPTkpPQi1DUlBURVNUQVI2NjEyLUVBU1RVUzJFVUFQIiwiam9iTG9jYXRpb24iOiJlYXN0dXMyZXVhcCJ9?api-version=2017-05-10"
-        ]
-      },
-      "StatusCode": 202
-    },
-    {
-      "RequestUri": "/subscriptions/b936ff46-de59-4b9d-806e-00df62b1bfad/operationresults/eyJqb2JJZCI6IlJFU09VUkNFR1JPVVBERUxFVElPTkpPQi1DUlBURVNUQVI2NjEyLUVBU1RVUzJFVUFQIiwiam9iTG9jYXRpb24iOiJlYXN0dXMyZXVhcCJ9?api-version=2017-05-10",
-      "EncodedRequestUri": "L3N1YnNjcmlwdGlvbnMvYjkzNmZmNDYtZGU1OS00YjlkLTgwNmUtMDBkZjYyYjFiZmFkL29wZXJhdGlvbnJlc3VsdHMvZXlKcWIySkpaQ0k2SWxKRlUwOVZVa05GUjFKUFZWQkVSVXhGVkVsUFRrcFBRaTFEVWxCVVJWTlVRVkkyTmpFeUxVVkJVMVJWVXpKRlZVRlFJaXdpYW05aVRHOWpZWFJwYjI0aU9pSmxZWE4wZFhNeVpYVmhjQ0o5P2FwaS12ZXJzaW9uPTIwMTctMDUtMTA=",
-      "RequestMethod": "GET",
-      "RequestBody": "",
-      "RequestHeaders": {
-        "User-Agent": [
-          "FxVersion/4.7.2117.0",
-          "OSName/Windows_Server_2012_R2_Datacenter",
-          "OSVersion/6.3.9600",
-          "Microsoft.Azure.Management.ResourceManager.ResourceManagementClient/1.6.0-preview"
-        ]
-      },
-      "ResponseBody": "",
-      "ResponseHeaders": {
-        "Content-Length": [
-          "0"
-        ],
-        "Expires": [
-          "-1"
-        ],
-        "Pragma": [
-          "no-cache"
-        ],
-        "Retry-After": [
-          "15"
-        ],
-        "x-ms-ratelimit-remaining-subscription-reads": [
-          "14997"
-        ],
-        "x-ms-request-id": [
-          "2ca1dd82-78f0-4af9-8df7-5e7e4dc4dbe6"
-        ],
-        "x-ms-correlation-request-id": [
-          "2ca1dd82-78f0-4af9-8df7-5e7e4dc4dbe6"
-        ],
-        "x-ms-routing-request-id": [
-          "WESTUS2:20180208T003600Z:2ca1dd82-78f0-4af9-8df7-5e7e4dc4dbe6"
-        ],
-        "Strict-Transport-Security": [
-          "max-age=31536000; includeSubDomains"
-        ],
-        "Cache-Control": [
-          "no-cache"
-        ],
-        "Date": [
-          "Thu, 08 Feb 2018 00:36:00 GMT"
-        ],
-        "Location": [
-          "https://management.azure.com/subscriptions/b936ff46-de59-4b9d-806e-00df62b1bfad/operationresults/eyJqb2JJZCI6IlJFU09VUkNFR1JPVVBERUxFVElPTkpPQi1DUlBURVNUQVI2NjEyLUVBU1RVUzJFVUFQIiwiam9iTG9jYXRpb24iOiJlYXN0dXMyZXVhcCJ9?api-version=2017-05-10"
-        ]
-      },
-      "StatusCode": 202
-    },
-    {
-      "RequestUri": "/subscriptions/b936ff46-de59-4b9d-806e-00df62b1bfad/operationresults/eyJqb2JJZCI6IlJFU09VUkNFR1JPVVBERUxFVElPTkpPQi1DUlBURVNUQVI2NjEyLUVBU1RVUzJFVUFQIiwiam9iTG9jYXRpb24iOiJlYXN0dXMyZXVhcCJ9?api-version=2017-05-10",
-      "EncodedRequestUri": "L3N1YnNjcmlwdGlvbnMvYjkzNmZmNDYtZGU1OS00YjlkLTgwNmUtMDBkZjYyYjFiZmFkL29wZXJhdGlvbnJlc3VsdHMvZXlKcWIySkpaQ0k2SWxKRlUwOVZVa05GUjFKUFZWQkVSVXhGVkVsUFRrcFBRaTFEVWxCVVJWTlVRVkkyTmpFeUxVVkJVMVJWVXpKRlZVRlFJaXdpYW05aVRHOWpZWFJwYjI0aU9pSmxZWE4wZFhNeVpYVmhjQ0o5P2FwaS12ZXJzaW9uPTIwMTctMDUtMTA=",
-      "RequestMethod": "GET",
-      "RequestBody": "",
-      "RequestHeaders": {
-        "User-Agent": [
-          "FxVersion/4.7.2117.0",
-          "OSName/Windows_Server_2012_R2_Datacenter",
-          "OSVersion/6.3.9600",
-          "Microsoft.Azure.Management.ResourceManager.ResourceManagementClient/1.6.0-preview"
-        ]
-      },
-      "ResponseBody": "",
-      "ResponseHeaders": {
-        "Content-Length": [
-          "0"
-        ],
-        "Expires": [
-          "-1"
-        ],
-        "Pragma": [
-          "no-cache"
-        ],
-        "Retry-After": [
-          "15"
-        ],
-        "x-ms-ratelimit-remaining-subscription-reads": [
-          "14996"
-        ],
-        "x-ms-request-id": [
-          "b6d169db-0fb9-4609-950e-bdbcc114b753"
-        ],
-        "x-ms-correlation-request-id": [
-          "b6d169db-0fb9-4609-950e-bdbcc114b753"
-        ],
-        "x-ms-routing-request-id": [
-          "WESTUS2:20180208T003630Z:b6d169db-0fb9-4609-950e-bdbcc114b753"
-        ],
-        "Strict-Transport-Security": [
-          "max-age=31536000; includeSubDomains"
-        ],
-        "Cache-Control": [
-          "no-cache"
-        ],
-        "Date": [
-          "Thu, 08 Feb 2018 00:36:29 GMT"
-        ],
-        "Location": [
-          "https://management.azure.com/subscriptions/b936ff46-de59-4b9d-806e-00df62b1bfad/operationresults/eyJqb2JJZCI6IlJFU09VUkNFR1JPVVBERUxFVElPTkpPQi1DUlBURVNUQVI2NjEyLUVBU1RVUzJFVUFQIiwiam9iTG9jYXRpb24iOiJlYXN0dXMyZXVhcCJ9?api-version=2017-05-10"
-        ]
-      },
-      "StatusCode": 202
-    },
-    {
-      "RequestUri": "/subscriptions/b936ff46-de59-4b9d-806e-00df62b1bfad/operationresults/eyJqb2JJZCI6IlJFU09VUkNFR1JPVVBERUxFVElPTkpPQi1DUlBURVNUQVI2NjEyLUVBU1RVUzJFVUFQIiwiam9iTG9jYXRpb24iOiJlYXN0dXMyZXVhcCJ9?api-version=2017-05-10",
-      "EncodedRequestUri": "L3N1YnNjcmlwdGlvbnMvYjkzNmZmNDYtZGU1OS00YjlkLTgwNmUtMDBkZjYyYjFiZmFkL29wZXJhdGlvbnJlc3VsdHMvZXlKcWIySkpaQ0k2SWxKRlUwOVZVa05GUjFKUFZWQkVSVXhGVkVsUFRrcFBRaTFEVWxCVVJWTlVRVkkyTmpFeUxVVkJVMVJWVXpKRlZVRlFJaXdpYW05aVRHOWpZWFJwYjI0aU9pSmxZWE4wZFhNeVpYVmhjQ0o5P2FwaS12ZXJzaW9uPTIwMTctMDUtMTA=",
-      "RequestMethod": "GET",
-      "RequestBody": "",
-      "RequestHeaders": {
-        "User-Agent": [
-          "FxVersion/4.7.2117.0",
-          "OSName/Windows_Server_2012_R2_Datacenter",
-          "OSVersion/6.3.9600",
-          "Microsoft.Azure.Management.ResourceManager.ResourceManagementClient/1.6.0-preview"
-        ]
-      },
-      "ResponseBody": "",
-      "ResponseHeaders": {
-        "Content-Length": [
-          "0"
-        ],
-        "Expires": [
-          "-1"
-        ],
-        "Pragma": [
-          "no-cache"
-        ],
-        "Retry-After": [
-          "15"
-        ],
-        "x-ms-ratelimit-remaining-subscription-reads": [
-          "14995"
-        ],
-        "x-ms-request-id": [
-          "535518e7-416f-4844-863d-88254e2de9d4"
-        ],
-        "x-ms-correlation-request-id": [
-          "535518e7-416f-4844-863d-88254e2de9d4"
-        ],
-        "x-ms-routing-request-id": [
-          "WESTUS2:20180208T003700Z:535518e7-416f-4844-863d-88254e2de9d4"
-        ],
-        "Strict-Transport-Security": [
-          "max-age=31536000; includeSubDomains"
-        ],
-        "Cache-Control": [
-          "no-cache"
-        ],
-        "Date": [
-          "Thu, 08 Feb 2018 00:37:00 GMT"
-        ],
-        "Location": [
-          "https://management.azure.com/subscriptions/b936ff46-de59-4b9d-806e-00df62b1bfad/operationresults/eyJqb2JJZCI6IlJFU09VUkNFR1JPVVBERUxFVElPTkpPQi1DUlBURVNUQVI2NjEyLUVBU1RVUzJFVUFQIiwiam9iTG9jYXRpb24iOiJlYXN0dXMyZXVhcCJ9?api-version=2017-05-10"
-        ]
-      },
-      "StatusCode": 202
-    },
-    {
-      "RequestUri": "/subscriptions/b936ff46-de59-4b9d-806e-00df62b1bfad/operationresults/eyJqb2JJZCI6IlJFU09VUkNFR1JPVVBERUxFVElPTkpPQi1DUlBURVNUQVI2NjEyLUVBU1RVUzJFVUFQIiwiam9iTG9jYXRpb24iOiJlYXN0dXMyZXVhcCJ9?api-version=2017-05-10",
-      "EncodedRequestUri": "L3N1YnNjcmlwdGlvbnMvYjkzNmZmNDYtZGU1OS00YjlkLTgwNmUtMDBkZjYyYjFiZmFkL29wZXJhdGlvbnJlc3VsdHMvZXlKcWIySkpaQ0k2SWxKRlUwOVZVa05GUjFKUFZWQkVSVXhGVkVsUFRrcFBRaTFEVWxCVVJWTlVRVkkyTmpFeUxVVkJVMVJWVXpKRlZVRlFJaXdpYW05aVRHOWpZWFJwYjI0aU9pSmxZWE4wZFhNeVpYVmhjQ0o5P2FwaS12ZXJzaW9uPTIwMTctMDUtMTA=",
-      "RequestMethod": "GET",
-      "RequestBody": "",
-      "RequestHeaders": {
-        "User-Agent": [
-          "FxVersion/4.7.2117.0",
-          "OSName/Windows_Server_2012_R2_Datacenter",
-          "OSVersion/6.3.9600",
-          "Microsoft.Azure.Management.ResourceManager.ResourceManagementClient/1.6.0-preview"
-        ]
-      },
-      "ResponseBody": "",
-      "ResponseHeaders": {
-        "Content-Length": [
-          "0"
-        ],
-        "Expires": [
-          "-1"
-        ],
-        "Pragma": [
-          "no-cache"
-        ],
-        "Retry-After": [
-          "15"
-        ],
-        "x-ms-ratelimit-remaining-subscription-reads": [
-          "14994"
-        ],
-        "x-ms-request-id": [
-          "fe91d421-48fc-4390-9814-7660f395262f"
-        ],
-        "x-ms-correlation-request-id": [
-          "fe91d421-48fc-4390-9814-7660f395262f"
-        ],
-        "x-ms-routing-request-id": [
-          "WESTUS2:20180208T003730Z:fe91d421-48fc-4390-9814-7660f395262f"
-        ],
-        "Strict-Transport-Security": [
-          "max-age=31536000; includeSubDomains"
-        ],
-=======
->>>>>>> 99216f75
-        "Cache-Control": [
-          "no-cache"
-        ],
-        "Date": [
-<<<<<<< HEAD
-          "Thu, 08 Feb 2018 00:37:30 GMT"
-        ],
-        "Location": [
-          "https://management.azure.com/subscriptions/b936ff46-de59-4b9d-806e-00df62b1bfad/operationresults/eyJqb2JJZCI6IlJFU09VUkNFR1JPVVBERUxFVElPTkpPQi1DUlBURVNUQVI2NjEyLUVBU1RVUzJFVUFQIiwiam9iTG9jYXRpb24iOiJlYXN0dXMyZXVhcCJ9?api-version=2017-05-10"
-        ]
-      },
-      "StatusCode": 202
-    },
-    {
-      "RequestUri": "/subscriptions/b936ff46-de59-4b9d-806e-00df62b1bfad/operationresults/eyJqb2JJZCI6IlJFU09VUkNFR1JPVVBERUxFVElPTkpPQi1DUlBURVNUQVI2NjEyLUVBU1RVUzJFVUFQIiwiam9iTG9jYXRpb24iOiJlYXN0dXMyZXVhcCJ9?api-version=2017-05-10",
-      "EncodedRequestUri": "L3N1YnNjcmlwdGlvbnMvYjkzNmZmNDYtZGU1OS00YjlkLTgwNmUtMDBkZjYyYjFiZmFkL29wZXJhdGlvbnJlc3VsdHMvZXlKcWIySkpaQ0k2SWxKRlUwOVZVa05GUjFKUFZWQkVSVXhGVkVsUFRrcFBRaTFEVWxCVVJWTlVRVkkyTmpFeUxVVkJVMVJWVXpKRlZVRlFJaXdpYW05aVRHOWpZWFJwYjI0aU9pSmxZWE4wZFhNeVpYVmhjQ0o5P2FwaS12ZXJzaW9uPTIwMTctMDUtMTA=",
-      "RequestMethod": "GET",
-      "RequestBody": "",
-      "RequestHeaders": {
-        "User-Agent": [
-          "FxVersion/4.7.2117.0",
-          "OSName/Windows_Server_2012_R2_Datacenter",
-          "OSVersion/6.3.9600",
-          "Microsoft.Azure.Management.ResourceManager.ResourceManagementClient/1.6.0-preview"
-        ]
-      },
-      "ResponseBody": "",
-      "ResponseHeaders": {
-        "Content-Length": [
-          "0"
-        ],
-        "Expires": [
-          "-1"
-=======
-          "Wed, 21 Mar 2018 07:32:53 GMT"
->>>>>>> 99216f75
-        ],
-        "Pragma": [
-          "no-cache"
-        ],
-<<<<<<< HEAD
-        "x-ms-ratelimit-remaining-subscription-reads": [
-          "14993"
-        ],
-        "x-ms-request-id": [
-          "97189b4b-2313-4f0c-95cc-ad1552b8da51"
-        ],
-        "x-ms-correlation-request-id": [
-          "97189b4b-2313-4f0c-95cc-ad1552b8da51"
-        ],
-        "x-ms-routing-request-id": [
-          "WESTUS2:20180208T003800Z:97189b4b-2313-4f0c-95cc-ad1552b8da51"
-=======
         "x-ms-failure-cause": [
           "gateway"
         ],
@@ -3167,55 +48,18 @@
         ],
         "x-ms-routing-request-id": [
           "WESTUS:20180321T073253Z:bd260373-c27e-417d-9ad5-24822067bef2"
->>>>>>> 99216f75
         ],
         "Strict-Transport-Security": [
           "max-age=31536000; includeSubDomains"
         ],
-<<<<<<< HEAD
-        "Cache-Control": [
-          "no-cache"
-        ],
-        "Date": [
-          "Thu, 08 Feb 2018 00:38:00 GMT"
-=======
         "X-Content-Type-Options": [
           "nosniff"
->>>>>>> 99216f75
         ]
       },
       "StatusCode": 400
     }
   ],
-<<<<<<< HEAD
-  "Names": {
-    "TestScaleSetOperationsInternal": [
-      "crptestar6612",
-      "vmss9229",
-      "crptestar4961"
-    ],
-    "CreatePublicIP": [
-      "pip3597",
-      "dn1314"
-    ],
-    "CreateVNET": [
-      "vn5628",
-      "sn837"
-    ],
-    "CreateNIC": [
-      "nic5311",
-      "ip762"
-    ],
-    "CreateDefaultVMScaleSetInput": [
-      "crptestar3495",
-      "vmss1182",
-      "vmsstestnetconfig1972",
-      "vmsstestnetconfig4876"
-    ]
-  },
-=======
   "Names": {},
->>>>>>> 99216f75
   "Variables": {
     "SubscriptionId": "c9cbd920-c00c-427c-852b-8aaf38badaeb"
   }
