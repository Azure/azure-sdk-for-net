﻿// Copyright (c) Microsoft Corporation. All rights reserved.
// Licensed under the MIT License. See License.txt in the project root for license information.

using System;
using System.Collections.Generic;
using System.Linq;
using System.Net;
using Microsoft.Azure.Management.Compute;
using Microsoft.Azure.Management.Compute.Models;
using Microsoft.Azure.Management.ResourceManager;
using Microsoft.Azure.Management.ResourceManager.Models;
using Microsoft.Rest.Azure;
using Microsoft.Rest.ClientRuntime.Azure.TestFramework;
using Xunit;

namespace Compute.Tests.DiskRPTests
{
    public class DiskRPTestsBase : VMTestBase
    {
        protected const string DiskNamePrefix = "diskrp";
        private string DiskRPLocation = ComputeManagementTestUtilities.DefaultLocation.ToLower();

        #region Execution
<<<<<<< HEAD
        protected void Disk_CRUD_Execute(DiskCreateOption diskCreateOption, string methodName, int? diskSizeGB = null, string location = null, IList<string> zones = null)
=======
        protected void Disk_CRUD_Execute(string diskCreateOption, string methodName, int? diskSizeGB = null, string location = null, IList<string> zones = null)
>>>>>>> 43149714
        {
            using (MockContext context = MockContext.Start(this.GetType().FullName, methodName))
            {
                EnsureClientsInitialized(context);
                DiskRPLocation = location ?? DiskRPLocation;

                // Data
                var rgName = TestUtilities.GenerateName(TestPrefix);
                var diskName = TestUtilities.GenerateName(DiskNamePrefix);
                Disk disk = GenerateDefaultDisk(diskCreateOption, rgName, diskSizeGB, zones);

                try
                {
                    // **********
                    // SETUP
                    // **********
                    // Create resource group, unless create option is import in which case resource group will be created with vm
                    if (diskCreateOption != DiskCreateOption.Import)
                    {
                        m_ResourcesClient.ResourceGroups.CreateOrUpdate(rgName, new ResourceGroup { Location = DiskRPLocation });
                    }

                    // **********
                    // TEST
                    // **********
                    // Put
                    Disk diskOut = m_CrpClient.Disks.CreateOrUpdate(rgName, diskName, disk);
                    Validate(disk, diskOut, DiskRPLocation);

                    // Get
                    diskOut = m_CrpClient.Disks.Get(rgName, diskName);
                    Validate(disk, diskOut, DiskRPLocation);

                    // Get disk access
                    AccessUri accessUri = m_CrpClient.Disks.GrantAccess(rgName, diskName, AccessDataDefault);
                    Assert.NotNull(accessUri.AccessSAS);

                    // Get
                    diskOut = m_CrpClient.Disks.Get(rgName, diskName);
                    Validate(disk, diskOut, DiskRPLocation);

                    // Patch
                    // TODO: Bug 9865640 - DiskRP doesn't follow patch semantics for zones: skip this for zones
                    if (zones == null)
                    {
                        const string tagKey = "tageKey";
                        var updatedisk = new DiskUpdate();
                        updatedisk.Tags = new Dictionary<string, string>() { { tagKey, "tagvalue" } };
                        diskOut = m_CrpClient.Disks.Update(rgName, diskName, updatedisk);
                        Validate(disk, diskOut, DiskRPLocation);
                    }

                    // Get
                    diskOut = m_CrpClient.Disks.Get(rgName, diskName);
                    Validate(disk, diskOut, DiskRPLocation);

                    // End disk access
                    m_CrpClient.Disks.RevokeAccess(rgName, diskName);

                    // Delete
                    m_CrpClient.Disks.Delete(rgName, diskName);

                    try
                    {
                        // Ensure it was really deleted
                        m_CrpClient.Disks.Get(rgName, diskName);
                        Assert.False(true);
                    }
                    catch(CloudException ex)
                    {
                        Assert.Equal(HttpStatusCode.NotFound, ex.Response.StatusCode);
                    }
                }
                finally
                {
                    // Delete resource group
                    m_ResourcesClient.ResourceGroups.Delete(rgName);
                }
            }

        }
        protected void Snapshot_CRUD_Execute(string diskCreateOption, string methodName, int? diskSizeGB = null, string location = null)
        {
            using (MockContext context = MockContext.Start(this.GetType().FullName, methodName))
            {
                EnsureClientsInitialized(context);
                DiskRPLocation = location ?? DiskRPLocation;

                // Data
                var rgName = TestUtilities.GenerateName(TestPrefix);
                var diskName = TestUtilities.GenerateName(DiskNamePrefix);
                var snapshotName = TestUtilities.GenerateName(DiskNamePrefix);
                Disk sourceDisk = GenerateDefaultDisk(diskCreateOption, rgName, diskSizeGB);

                try
                {
                    // **********
                    // SETUP
                    // **********
                    // Create resource group
                    m_ResourcesClient.ResourceGroups.CreateOrUpdate(rgName, new ResourceGroup { Location = DiskRPLocation });

                    // Put disk
                    Disk diskOut = m_CrpClient.Disks.CreateOrUpdate(rgName, diskName, sourceDisk);
                    Validate(sourceDisk, diskOut, DiskRPLocation);

                    // Generate snapshot using disk info
                    Snapshot snapshot = GenerateDefaultSnapshot(diskOut.Id);

                    // **********
                    // TEST
                    // **********
                    // Put
                    Snapshot snapshotOut = m_CrpClient.Snapshots.CreateOrUpdate(rgName, snapshotName, snapshot);
                    Validate(snapshot, snapshotOut);

                    // Get
                    snapshotOut = m_CrpClient.Snapshots.Get(rgName, snapshotName);
                    Validate(snapshot, snapshotOut);

                    // Get access
                    AccessUri accessUri = m_CrpClient.Snapshots.GrantAccess(rgName, snapshotName, AccessDataDefault);
                    Assert.NotNull(accessUri.AccessSAS);

                    // Get
                    snapshotOut = m_CrpClient.Snapshots.Get(rgName, snapshotName);
                    Validate(snapshot, snapshotOut);

                    // Patch
                    var updatesnapshot = new SnapshotUpdate();
                    const string tagKey = "tageKey";
                    updatesnapshot.Tags = new Dictionary<string, string>() { { tagKey, "tagvalue" } };
                    snapshotOut = m_CrpClient.Snapshots.Update(rgName, snapshotName, updatesnapshot);
                    Validate(snapshot, snapshotOut);

                    // Get
                    snapshotOut = m_CrpClient.Snapshots.Get(rgName, snapshotName);
                    Validate(snapshot, snapshotOut);

                    // End access
                    m_CrpClient.Snapshots.RevokeAccess(rgName, snapshotName);

                    // Delete
                    m_CrpClient.Snapshots.Delete(rgName, snapshotName);

                    try
                    {
                        // Ensure it was really deleted
                        m_CrpClient.Snapshots.Get(rgName, snapshotName);
                        Assert.False(true);
                    }
                    catch (CloudException ex)
                    {
                        Assert.Equal(HttpStatusCode.NotFound, ex.Response.StatusCode);
                    }
                }
                finally
                {
                    // Delete resource group
                    m_ResourcesClient.ResourceGroups.Delete(rgName);
                }
            }

        }
        protected void Disk_List_Execute(string diskCreateOption, string methodName, int? diskSizeGB = null)
        {
            using (MockContext context = MockContext.Start(this.GetType().FullName, methodName))
            {
                EnsureClientsInitialized(context);

                // Data
                var rgName1 = TestUtilities.GenerateName(TestPrefix);
                var rgName2 = TestUtilities.GenerateName(TestPrefix);
                var diskName1 = TestUtilities.GenerateName(DiskNamePrefix);
                var diskName2 = TestUtilities.GenerateName(DiskNamePrefix);
                Disk disk1 = GenerateDefaultDisk(diskCreateOption, rgName1, diskSizeGB);
                Disk disk2 = GenerateDefaultDisk(diskCreateOption, rgName2, diskSizeGB);

                try
                {
                    // **********
                    // SETUP
                    // **********
                    // Create resource groups, unless create option is import in which case resource group will be created with vm
                    if (diskCreateOption != DiskCreateOption.Import)
                    {
                        m_ResourcesClient.ResourceGroups.CreateOrUpdate(rgName1, new ResourceGroup { Location = DiskRPLocation });
                        m_ResourcesClient.ResourceGroups.CreateOrUpdate(rgName2, new ResourceGroup { Location = DiskRPLocation });
                    }

                    // Put 4 disks, 2 in each resource group
                    m_CrpClient.Disks.CreateOrUpdate(rgName1, diskName1, disk1);
                    m_CrpClient.Disks.CreateOrUpdate(rgName1, diskName2, disk2);
                    m_CrpClient.Disks.CreateOrUpdate(rgName2, diskName1, disk1);
                    m_CrpClient.Disks.CreateOrUpdate(rgName2, diskName2, disk2);

                    // **********
                    // TEST
                    // **********
                    // List disks under resource group
                    IPage<Disk> disksOut = m_CrpClient.Disks.ListByResourceGroup(rgName1);
                    Assert.Equal(2, disksOut.Count());
                    Assert.Null(disksOut.NextPageLink);

                    disksOut = m_CrpClient.Disks.ListByResourceGroup(rgName2);
                    Assert.Equal(2, disksOut.Count());
                    Assert.Null(disksOut.NextPageLink);

                    // List disks under subscription
                    disksOut = m_CrpClient.Disks.List();
                    Assert.True(disksOut.Count() >= 4);
                    if (disksOut.NextPageLink != null)
                    {
                        disksOut = m_CrpClient.Disks.ListNext(disksOut.NextPageLink);
                        Assert.True(disksOut.Any());
                    }
                }
                finally
                {
                    // Delete resource group
                    m_ResourcesClient.ResourceGroups.Delete(rgName1);
                    m_ResourcesClient.ResourceGroups.Delete(rgName2);
                }

            }
        }

        protected void Snapshot_List_Execute(string diskCreateOption, string methodName, int? diskSizeGB = null)
        {
            using (MockContext context = MockContext.Start(this.GetType().FullName, methodName))
            {
                EnsureClientsInitialized(context);

                // Data
                var rgName1 = TestUtilities.GenerateName(TestPrefix);
                var rgName2 = TestUtilities.GenerateName(TestPrefix);
                var diskName1 = TestUtilities.GenerateName(DiskNamePrefix);
                var diskName2 = TestUtilities.GenerateName(DiskNamePrefix);
                var snapshotName1 = TestUtilities.GenerateName(DiskNamePrefix);
                var snapshotName2 = TestUtilities.GenerateName(DiskNamePrefix);
                Disk disk1 = GenerateDefaultDisk(diskCreateOption, rgName1, diskSizeGB);
                Disk disk2 = GenerateDefaultDisk(diskCreateOption, rgName2, diskSizeGB);

                try
                {
                    // **********
                    // SETUP
                    // **********
                    // Create resource groups
                    m_ResourcesClient.ResourceGroups.CreateOrUpdate(rgName1, new ResourceGroup { Location = DiskRPLocation });
                    m_ResourcesClient.ResourceGroups.CreateOrUpdate(rgName2, new ResourceGroup { Location = DiskRPLocation });

                    // Put 4 disks, 2 in each resource group
                    Disk diskOut11 = m_CrpClient.Disks.CreateOrUpdate(rgName1, diskName1, disk1);
                    Disk diskOut12 = m_CrpClient.Disks.CreateOrUpdate(rgName1, diskName2, disk2);
                    Disk diskOut21 = m_CrpClient.Disks.CreateOrUpdate(rgName2, diskName1, disk1);
                    Disk diskOut22 = m_CrpClient.Disks.CreateOrUpdate(rgName2, diskName2, disk2);

                    // Generate 4 snapshots using disks info
                    Snapshot snapshot11 = GenerateDefaultSnapshot(diskOut11.Id);
                    Snapshot snapshot12 = GenerateDefaultSnapshot(diskOut12.Id, SnapshotStorageAccountTypes.StandardZRS);
                    Snapshot snapshot21 = GenerateDefaultSnapshot(diskOut21.Id);
                    Snapshot snapshot22 = GenerateDefaultSnapshot(diskOut22.Id);

                    // Put 4 snapshots, 2 in each resource group
                    m_CrpClient.Snapshots.CreateOrUpdate(rgName1, snapshotName1, snapshot11);
                    m_CrpClient.Snapshots.CreateOrUpdate(rgName1, snapshotName2, snapshot12);
                    m_CrpClient.Snapshots.CreateOrUpdate(rgName2, snapshotName1, snapshot21);
                    m_CrpClient.Snapshots.CreateOrUpdate(rgName2, snapshotName2, snapshot22);

                    // **********
                    // TEST
                    // **********
                    // List snapshots under resource group
                    IPage<Snapshot> snapshotsOut = m_CrpClient.Snapshots.ListByResourceGroup(rgName1);
                    Assert.Equal(2, snapshotsOut.Count());
                    Assert.Null(snapshotsOut.NextPageLink);

                    snapshotsOut = m_CrpClient.Snapshots.ListByResourceGroup(rgName2);
                    Assert.Equal(2, snapshotsOut.Count());
                    Assert.Null(snapshotsOut.NextPageLink);

                    // List snapshots under subscription
                    snapshotsOut = m_CrpClient.Snapshots.List();
                    Assert.True(snapshotsOut.Count() >= 4);
                    if (snapshotsOut.NextPageLink != null)
                    {
                        snapshotsOut = m_CrpClient.Snapshots.ListNext(snapshotsOut.NextPageLink);
                        Assert.True(snapshotsOut.Any());
                    }
                }
                finally
                {
                    // Delete resource group
                    m_ResourcesClient.ResourceGroups.Delete(rgName1);
                    m_ResourcesClient.ResourceGroups.Delete(rgName2);
                }

            }
        }

        #endregion

        #region Generation
        public static readonly GrantAccessData AccessDataDefault = new GrantAccessData { Access = AccessLevel.Read, DurationInSeconds = 1000 };

<<<<<<< HEAD
        protected Disk GenerateDefaultDisk(DiskCreateOption diskCreateOption, string rgName, int? diskSizeGB = null, IList<string> zones = null)
=======
        protected Disk GenerateDefaultDisk(string diskCreateOption, string rgName, int? diskSizeGB = null, IList<string> zones = null)
>>>>>>> 43149714
        {
            Disk disk;

            switch (diskCreateOption)
            {
                case DiskCreateOption.Empty:
                    disk = GenerateBaseDisk(diskCreateOption);
                    disk.DiskSizeGB = diskSizeGB;
                    disk.Zones = zones;
                    break;
                case DiskCreateOption.Import:
                    disk = GenerateImportDisk(diskCreateOption, rgName);
                    disk.DiskSizeGB = diskSizeGB;
                    disk.Zones = zones;
                    break;
                default:
                    throw new ArgumentOutOfRangeException("diskCreateOption", diskCreateOption, "Unsupported option provided.");
            }

            return disk;
        }

        /// <summary>
        /// Generates a disk used when the DiskCreateOption is Import
        /// </summary>
        /// <returns></returns>
        private Disk GenerateImportDisk(string diskCreateOption, string rgName)
        {
            // Create a VM, so we can use its OS disk for creating the image
            string storageAccountName = ComputeManagementTestUtilities.GenerateName(DiskNamePrefix);
            string asName = ComputeManagementTestUtilities.GenerateName("as");
            ImageReference imageRef = GetPlatformVMImage(useWindowsImage: true);
            VirtualMachine inputVM = null;

            // Create Storage Account
            var storageAccountOutput = CreateStorageAccount(rgName, storageAccountName);

            // Create the VM, whose OS disk will be used in creating the image
            var createdVM = CreateVM(rgName, asName, storageAccountOutput, imageRef, out inputVM);
            var listResponse = m_CrpClient.VirtualMachines.ListAll();
            Assert.True(listResponse.Count() >= 1);
            string[] id = createdVM.Id.Split('/');
            string subscription = id[2];
            var uri = createdVM.StorageProfile.OsDisk.Vhd.Uri;

            m_CrpClient.VirtualMachines.Delete(rgName, inputVM.Name);
            m_CrpClient.VirtualMachines.Delete(rgName, createdVM.Name);

            Disk disk = GenerateBaseDisk(diskCreateOption);
            disk.CreationData.SourceUri = uri;
            disk.CreationData.StorageAccountId = "subscriptions/" + subscription + "/resourceGroups/" + rgName + "/providers/Microsoft.Storage/storageAccounts/" + storageAccountName;
            return disk;
        }

        private Disk GenerateBaseDisk(string diskCreateOption)
        {
            var disk = new Disk
            {
                Location = DiskRPLocation,
            };
            disk.Sku = new DiskSku()
            {
                Name = StorageAccountTypes.StandardLRS
            };
            disk.CreationData = new CreationData()
            {
                CreateOption = diskCreateOption,
            };
            disk.OsType = OperatingSystemTypes.Linux;

            return disk;
        }

        protected Snapshot GenerateDefaultSnapshot(string sourceDiskId, string snapshotStorageAccountTypes = SnapshotStorageAccountTypes.StandardLRS)
        {
            Snapshot snapshot = GenerateBaseSnapshot(sourceDiskId, snapshotStorageAccountTypes);
            return snapshot;
        }

        private Snapshot GenerateBaseSnapshot(string sourceDiskId, string snapshotStorageAccountTypes)
        {
            var snapshot = new Snapshot()
            {
                Location = DiskRPLocation
            };
            snapshot.Sku = new SnapshotSku()
            {
                Name = snapshotStorageAccountTypes ?? SnapshotStorageAccountTypes.StandardLRS
            };
            snapshot.CreationData = new CreationData()
            {
                CreateOption = DiskCreateOption.Copy,
                SourceResourceId = sourceDiskId,
            };

            return snapshot;
        }
        #endregion

        #region Validation

        private void Validate(Snapshot snapshotExpected, Snapshot snapshotActual, bool diskHydrated = false)
        {
            // snapshot resource
            Assert.Equal(string.Format("{0}/{1}", ApiConstants.ResourceProviderNamespace, "snapshots"), snapshotActual.Type);
            Assert.NotNull(snapshotActual.Name);
            Assert.Equal(DiskRPLocation, snapshotActual.Location);

            // snapshot properties
            Assert.Equal(snapshotExpected.Sku.Name, snapshotActual.Sku.Name);
            Assert.True(snapshotActual.ManagedBy == null);
            Assert.NotNull(snapshotActual.ProvisioningState);
            if (snapshotExpected.OsType != null) //these properties are not mandatory for the client
            {
                Assert.Equal(snapshotExpected.OsType, snapshotActual.OsType);
            }

            if (snapshotExpected.DiskSizeGB != null)
            {
                // Disk resizing
                Assert.Equal(snapshotExpected.DiskSizeGB, snapshotActual.DiskSizeGB);
            }


            // Creation data
            CreationData creationDataExp = snapshotExpected.CreationData;
            CreationData creationDataAct = snapshotActual.CreationData;

            Assert.Equal(creationDataExp.CreateOption, creationDataAct.CreateOption);
            Assert.Equal(creationDataExp.SourceUri, creationDataAct.SourceUri);
            Assert.Equal(creationDataExp.SourceResourceId, creationDataAct.SourceResourceId);
            Assert.Equal(creationDataExp.StorageAccountId, creationDataAct.StorageAccountId);

            // Image reference
            ImageDiskReference imgRefExp = creationDataExp.ImageReference;
            ImageDiskReference imgRefAct = creationDataAct.ImageReference;
            if (imgRefExp != null)
            {
                Assert.Equal(imgRefExp.Id, imgRefAct.Id);
                Assert.Equal(imgRefExp.Lun, imgRefAct.Lun);
            }
            else
            {
                Assert.Null(imgRefAct);
            }
        }

        protected void Validate(Disk diskExpected, Disk diskActual, string location, bool diskHydrated = false)
        {
            // disk resource
            Assert.Equal(string.Format("{0}/{1}", ApiConstants.ResourceProviderNamespace, "disks"), diskActual.Type);
            Assert.NotNull(diskActual.Name);
            Assert.Equal(location, diskActual.Location);

            // disk properties
            Assert.Equal(diskExpected.Sku.Name, diskActual.Sku.Name);
            Assert.NotNull(diskActual.ProvisioningState);
            Assert.Equal(diskExpected.OsType, diskActual.OsType);

            if (diskExpected.DiskSizeGB != null)
            {
                // Disk resizing
                Assert.Equal(diskExpected.DiskSizeGB, diskActual.DiskSizeGB);
            }


            // Creation data
            CreationData creationDataExp = diskExpected.CreationData;
            CreationData creationDataAct = diskActual.CreationData;

            Assert.Equal(creationDataExp.CreateOption, creationDataAct.CreateOption);
            Assert.Equal(creationDataExp.SourceUri, creationDataAct.SourceUri);
            Assert.Equal(creationDataExp.SourceResourceId, creationDataAct.SourceResourceId);
            Assert.Equal(creationDataExp.StorageAccountId, creationDataAct.StorageAccountId);

            // Image reference
            ImageDiskReference imgRefExp = creationDataExp.ImageReference;
            ImageDiskReference imgRefAct = creationDataAct.ImageReference;
            if (imgRefExp != null)
            {
                Assert.Equal(imgRefExp.Id, imgRefAct.Id);
                Assert.Equal(imgRefExp.Lun, imgRefAct.Lun);
            }
            else
            {
                Assert.Null(imgRefAct);
            }

            // Zones
            IList<string> zonesExp = diskExpected.Zones;
            IList<string> zonesAct = diskActual.Zones;
            if (zonesExp != null)
            {
                Assert.Equal(zonesExp.Count, zonesAct.Count);
                foreach (string zone in zonesExp)
                {
                    Assert.Contains(zone, zonesAct, StringComparer.OrdinalIgnoreCase);
                }
            }
            else
            {
                Assert.Null(zonesAct);
            }
        }
        #endregion

    }
}<|MERGE_RESOLUTION|>--- conflicted
+++ resolved
@@ -21,11 +21,7 @@
         private string DiskRPLocation = ComputeManagementTestUtilities.DefaultLocation.ToLower();
 
         #region Execution
-<<<<<<< HEAD
-        protected void Disk_CRUD_Execute(DiskCreateOption diskCreateOption, string methodName, int? diskSizeGB = null, string location = null, IList<string> zones = null)
-=======
         protected void Disk_CRUD_Execute(string diskCreateOption, string methodName, int? diskSizeGB = null, string location = null, IList<string> zones = null)
->>>>>>> 43149714
         {
             using (MockContext context = MockContext.Start(this.GetType().FullName, methodName))
             {
@@ -332,11 +328,7 @@
         #region Generation
         public static readonly GrantAccessData AccessDataDefault = new GrantAccessData { Access = AccessLevel.Read, DurationInSeconds = 1000 };
 
-<<<<<<< HEAD
-        protected Disk GenerateDefaultDisk(DiskCreateOption diskCreateOption, string rgName, int? diskSizeGB = null, IList<string> zones = null)
-=======
         protected Disk GenerateDefaultDisk(string diskCreateOption, string rgName, int? diskSizeGB = null, IList<string> zones = null)
->>>>>>> 43149714
         {
             Disk disk;
 
