﻿// Copyright (c) Microsoft Corporation. All rights reserved.
// Licensed under the MIT License. See License.txt in the project root for license information.

using System;
using System.Collections.Generic;
using System.Linq;
using Microsoft.Azure.Management.Compute;
using Microsoft.Azure.Management.Compute.Models;
using Microsoft.Azure.Management.ResourceManager;
using Microsoft.Rest.Azure;
using Microsoft.Rest.ClientRuntime.Azure.TestFramework;
<<<<<<< HEAD
using System.Collections.Generic;
using System.Linq;
=======
>>>>>>> 43149714
using Xunit;

namespace Compute.Tests
{
    public class VMScaleSetVMOperationalTests : VMScaleSetVMTestsBase
    {
        private string rgName, vmssName, storageAccountName, instanceId;
        private ImageReference imageRef;
        private VirtualMachineScaleSet inputVMScaleSet;

        private void InitializeCommon(MockContext context)
        {
            EnsureClientsInitialized(context);

            imageRef = GetPlatformVMImage(useWindowsImage: true);
            rgName = TestUtilities.GenerateName(TestPrefix) + 1;
            vmssName = TestUtilities.GenerateName("vmss");
            storageAccountName = TestUtilities.GenerateName(TestPrefix);
        }

        /// <summary>
        /// Covers following Operations:
        /// Create RG
        /// Create Storage Account
        /// Create Network Resources
        /// Create VMScaleSet
        /// Get VMScaleSetVM Model View
        /// Get VMScaleSetVM Instance View
        /// List VMScaleSetVMs Model View
        /// List VMScaleSetVMs Instance View
        /// Start VMScaleSetVM
        /// Stop VMScaleSetVM
        /// Restart VMScaleSetVM
        /// Deallocate VMScaleSetVM
        /// Delete VMScaleSetVM
        /// Delete RG
        /// </summary>
        [Fact]
        public void TestVMScaleSetVMOperations()
        {
            using (MockContext context = MockContext.Start(this.GetType().FullName))
            {
                TestVMScaleSetVMOperationsInternal(context);
            }
        }

        /// <summary>
        /// Covers following Operations for a VMSS VM with managed disks:
        /// Create RG
        /// Create Storage Account
        /// Create Network Resources
        /// Create VMScaleSet
        /// Get VMScaleSetVM Model View
        /// Get VMScaleSetVM Instance View
        /// List VMScaleSetVMs Model View
        /// List VMScaleSetVMs Instance View
        /// Start VMScaleSetVM
        /// Reimage VMScaleSetVM
        /// ReimageAll VMScaleSetVM
        /// Stop VMScaleSetVM
        /// Restart VMScaleSetVM
        /// Deallocate VMScaleSetVM
        /// Delete VMScaleSetVM
        /// Delete RG
        /// </summary>
        [Fact]
        public void TestVMScaleSetVMOperations_ManagedDisks()
        {
            using (MockContext context = MockContext.Start(this.GetType().FullName))
            {
                TestVMScaleSetVMOperationsInternal(context, true);
            }
        }

        private void TestVMScaleSetVMOperationsInternal(MockContext context, bool hasManagedDisks = false)
        {
            InitializeCommon(context);
            instanceId = "0";

            bool passed = false;
            try
            {
                var storageAccountOutput = CreateStorageAccount(rgName, storageAccountName);

                VirtualMachineScaleSet vmScaleSet = CreateVMScaleSet_NoAsyncTracking(
                    rgName, vmssName, storageAccountOutput, imageRef, out inputVMScaleSet,
                    createWithManagedDisks: hasManagedDisks);

                var getResponse = m_CrpClient.VirtualMachineScaleSetVMs.Get(rgName, vmScaleSet.Name, instanceId);

                VirtualMachineScaleSetVM vmScaleSetVMModel = GenerateVMScaleSetVMModel(vmScaleSet, instanceId, hasManagedDisks);
                ValidateVMScaleSetVM(vmScaleSetVMModel, vmScaleSet.Sku.Name, getResponse, hasManagedDisks);

                var getInstanceViewResponse = m_CrpClient.VirtualMachineScaleSetVMs.GetInstanceView(rgName,
                    vmScaleSet.Name, instanceId);
                Assert.True(getInstanceViewResponse != null, "VMScaleSetVM not returned.");
                ValidateVMScaleSetVMInstanceView(getInstanceViewResponse, hasManagedDisks);

                var query = new Microsoft.Rest.Azure.OData.ODataQuery<VirtualMachineScaleSetVM>();
                query.SetFilter(vm => vm.LatestModelApplied == true);
                var listResponse = m_CrpClient.VirtualMachineScaleSetVMs.List(rgName, vmssName, query);
                Assert.False(listResponse == null, "VMScaleSetVMs not returned");
                Assert.True(listResponse.Count() == inputVMScaleSet.Sku.Capacity);

                query.Filter = null;
                query.Expand = "instanceView";
                listResponse = m_CrpClient.VirtualMachineScaleSetVMs.List(rgName, vmssName, query, "instanceView");
                Assert.False(listResponse == null, "VMScaleSetVMs not returned");
                Assert.True(listResponse.Count() == inputVMScaleSet.Sku.Capacity);

                m_CrpClient.VirtualMachineScaleSetVMs.Start(rgName, vmScaleSet.Name, instanceId);
                m_CrpClient.VirtualMachineScaleSetVMs.Reimage(rgName, vmScaleSet.Name, instanceId);

                if (hasManagedDisks)
                {
                    m_CrpClient.VirtualMachineScaleSetVMs.ReimageAll(rgName, vmScaleSet.Name, instanceId);
                }

                m_CrpClient.VirtualMachineScaleSetVMs.Restart(rgName, vmScaleSet.Name, instanceId);
                m_CrpClient.VirtualMachineScaleSetVMs.PowerOff(rgName, vmScaleSet.Name, instanceId);
                m_CrpClient.VirtualMachineScaleSetVMs.Deallocate(rgName, vmScaleSet.Name, instanceId);
                m_CrpClient.VirtualMachineScaleSetVMs.Delete(rgName, vmScaleSet.Name, instanceId);

                passed = true;
            }
            finally
            {
                // Cleanup the created resources. But don't wait since it takes too long, and it's not the purpose
                // of the test to cover deletion. CSM does persistent retrying over all RG resources.
                m_ResourcesClient.ResourceGroups.Delete(rgName);
            }

            Assert.True(passed);
        }

        /// <summary>
        /// Covers following Operations for a VMSS VM with managed disks:
        /// Create RG
        /// Create Storage Account
        /// Create Network Resources
        /// Create VMScaleSet
        /// Get VMScaleSetVM Model View
        /// Create DataDisk
        /// Update VirtualMachineScaleVM to Attach Disk
        /// Delete RG
        /// </summary>
        [Fact]
        public void TestVMScaleSetVMOperations_Put()
        {
            using (MockContext context = MockContext.Start(this.GetType().FullName))
            {
<<<<<<< HEAD
                InitializeCommon(context);
                bool passed = false;
                instanceId = "0";

                m_location = "southcentralus"; // Right now some regions are in hotfix that do not have this API

                try
                {
=======
                string originalTestLocation = Environment.GetEnvironmentVariable("AZURE_VM_TEST_LOCATION");
                bool passed = false;

                try
                {
                    Environment.SetEnvironmentVariable("AZURE_VM_TEST_LOCATION", "southcentralus");
                    InitializeCommon(context);
                    instanceId = "0";

>>>>>>> 43149714
                    var storageAccountOutput = CreateStorageAccount(rgName, storageAccountName);

                    VirtualMachineScaleSet vmScaleSet = CreateVMScaleSet_NoAsyncTracking(
                        rgName, vmssName, storageAccountOutput, imageRef, out inputVMScaleSet, createWithManagedDisks: true);

                    VirtualMachineScaleSetVM vmssVM = m_CrpClient.VirtualMachineScaleSetVMs.Get(rgName, vmScaleSet.Name, instanceId);

                    VirtualMachineScaleSetVM vmScaleSetVMModel = GenerateVMScaleSetVMModel(vmScaleSet, instanceId, hasManagedDisks: true);
                    ValidateVMScaleSetVM(vmScaleSetVMModel, vmScaleSet.Sku.Name, vmssVM, hasManagedDisks: true);

                    AttachDataDiskToVMScaleSetVM(vmssVM, vmScaleSetVMModel, 2);

                    VirtualMachineScaleSetVM vmssVMReturned = m_CrpClient.VirtualMachineScaleSetVMs.Update(rgName, vmScaleSet.Name, vmssVM.InstanceId, vmssVM);
                    ValidateVMScaleSetVM(vmScaleSetVMModel, vmScaleSet.Sku.Name, vmssVMReturned, hasManagedDisks: true);

                    passed = true;
                }
                finally
                {
<<<<<<< HEAD
=======
                    Environment.SetEnvironmentVariable("AZURE_VM_TEST_LOCATION", originalTestLocation);
>>>>>>> 43149714
                    // Cleanup the created resources. But don't wait since it takes too long, and it's not the purpose
                    // of the test to cover deletion. CSM does persistent retrying over all RG resources.
                    m_ResourcesClient.ResourceGroups.Delete(rgName);
                }

                Assert.True(passed);
            }
        }

<<<<<<< HEAD
=======
        /// <summary>
        /// Covers following operations:
        /// Create RG
        /// Create VM Scale Set
        /// Redeploy one instance of VM Scale Set
        /// Delete RG
        /// </summary>
        [Fact]
        public void TestVMScaleSetVMOperations_Redeploy()
        {
            using (MockContext context = MockContext.Start(this.GetType().FullName))
            {
                string originalTestLocation = Environment.GetEnvironmentVariable("AZURE_VM_TEST_LOCATION");

                instanceId = "0";
                bool passed = false;

                try
                {
                    Environment.SetEnvironmentVariable("AZURE_VM_TEST_LOCATION", "EastUS2");
                    InitializeCommon(context);

                    var storageAccountOutput = CreateStorageAccount(rgName, storageAccountName);
                    VirtualMachineScaleSet vmScaleSet = CreateVMScaleSet_NoAsyncTracking(rgName, vmssName,
                        storageAccountOutput, imageRef, out inputVMScaleSet, createWithManagedDisks: true);
                    m_CrpClient.VirtualMachineScaleSetVMs.Redeploy(rgName, vmScaleSet.Name, instanceId);

                    passed = true;
                }
                finally
                {
                    Environment.SetEnvironmentVariable("AZURE_VM_TEST_LOCATION", originalTestLocation);
                    // Cleanup the created resources. But don't wait since it takes too long, and it's not the purpose
                    // of the test to cover deletion. CSM does persistent retrying over all RG resources.
                    m_ResourcesClient.ResourceGroups.DeleteIfExists(rgName);
                }

                Assert.True(passed);
            }
        }

        /// <summary>
        /// Covers following operations:
        /// Create RG
        /// Create VM Scale Set
        /// Perform maintenance on one instance of VM Scale Set
        /// Delete RG
        /// </summary>
        [Fact]
        public void TestVMScaleSetVMOperations_PerformMaintenance()
        {
            using (MockContext context = MockContext.Start(this.GetType().FullName))
            {
                string originalTestLocation = Environment.GetEnvironmentVariable("AZURE_VM_TEST_LOCATION");

                instanceId = "0";
                VirtualMachineScaleSet vmScaleSet = null;

                bool passed = false;

                try
                {
                    Environment.SetEnvironmentVariable("AZURE_VM_TEST_LOCATION", "EastUS2");
                    InitializeCommon(context);

                    var storageAccountOutput = CreateStorageAccount(rgName, storageAccountName);
                    vmScaleSet = CreateVMScaleSet_NoAsyncTracking(rgName, vmssName, storageAccountOutput, imageRef,
                        out inputVMScaleSet, createWithManagedDisks: true);
                    m_CrpClient.VirtualMachineScaleSetVMs.PerformMaintenance(rgName, vmScaleSet.Name, instanceId);

                    passed = true;
                }
                catch (CloudException cex)
                {
                    passed = true;
                    string expectedMessage =
                        $"Operation 'performMaintenance' is not allowed on VM '{vmScaleSet.Name}_0' " +
                        "since the Subscription of this VM is not eligible.";
                    Assert.Equal(expectedMessage, cex.Message);
                }
                finally
                {
                    Environment.SetEnvironmentVariable("AZURE_VM_TEST_LOCATION", originalTestLocation);
                    // Cleanup the created resources. But don't wait since it takes too long, and it's not the purpose
                    // of the test to cover deletion. CSM does persistent retrying over all RG resources.
                    m_ResourcesClient.ResourceGroups.DeleteIfExists(rgName);
                }

                Assert.True(passed);
            }
        }

>>>>>>> 43149714
        private Disk CreateDataDisk(string diskName)
        {
            var disk = new Disk
            {
                Location = m_location,
                DiskSizeGB = 10,
            };
            disk.Sku = new DiskSku()
            {
                Name = StorageAccountTypes.StandardLRS
            };
            disk.CreationData = new CreationData()
            {
                CreateOption = DiskCreateOption.Empty
            };

            return m_CrpClient.Disks.CreateOrUpdate(rgName, diskName, disk);
        }

        private DataDisk CreateModelDataDisk(Disk disk)
        {
            var modelDisk = new DataDisk
            {
                DiskSizeGB = disk.DiskSizeGB,
                CreateOption = DiskCreateOptionTypes.Attach
            };

            return modelDisk;
        }

        private void AttachDataDiskToVMScaleSetVM(VirtualMachineScaleSetVM vmssVM, VirtualMachineScaleSetVM vmModel, int lun)
        {
            if(vmssVM.StorageProfile.DataDisks == null)
                vmssVM.StorageProfile.DataDisks = new List<DataDisk>();

            if (vmModel.StorageProfile.DataDisks == null)
                vmModel.StorageProfile.DataDisks = new List<DataDisk>();

            var diskName = TestPrefix + "dataDisk" + lun;

            var disk = CreateDataDisk(diskName);

            var dd = new DataDisk
            {
                CreateOption = DiskCreateOptionTypes.Attach,
                Lun = lun,
                Name = diskName,
                ManagedDisk = new ManagedDiskParameters()
                {
                    Id = disk.Id,
                    StorageAccountType = disk.Sku.Name
                }
            };

            vmssVM.StorageProfile.DataDisks.Add(dd);

            // Add the data disk to the model for validation later
            vmModel.StorageProfile.DataDisks.Add(CreateModelDataDisk(disk));
        }
    }
}<|MERGE_RESOLUTION|>--- conflicted
+++ resolved
@@ -9,11 +9,6 @@
 using Microsoft.Azure.Management.ResourceManager;
 using Microsoft.Rest.Azure;
 using Microsoft.Rest.ClientRuntime.Azure.TestFramework;
-<<<<<<< HEAD
-using System.Collections.Generic;
-using System.Linq;
-=======
->>>>>>> 43149714
 using Xunit;
 
 namespace Compute.Tests
@@ -165,16 +160,6 @@
         {
             using (MockContext context = MockContext.Start(this.GetType().FullName))
             {
-<<<<<<< HEAD
-                InitializeCommon(context);
-                bool passed = false;
-                instanceId = "0";
-
-                m_location = "southcentralus"; // Right now some regions are in hotfix that do not have this API
-
-                try
-                {
-=======
                 string originalTestLocation = Environment.GetEnvironmentVariable("AZURE_VM_TEST_LOCATION");
                 bool passed = false;
 
@@ -184,7 +169,6 @@
                     InitializeCommon(context);
                     instanceId = "0";
 
->>>>>>> 43149714
                     var storageAccountOutput = CreateStorageAccount(rgName, storageAccountName);
 
                     VirtualMachineScaleSet vmScaleSet = CreateVMScaleSet_NoAsyncTracking(
@@ -204,10 +188,7 @@
                 }
                 finally
                 {
-<<<<<<< HEAD
-=======
                     Environment.SetEnvironmentVariable("AZURE_VM_TEST_LOCATION", originalTestLocation);
->>>>>>> 43149714
                     // Cleanup the created resources. But don't wait since it takes too long, and it's not the purpose
                     // of the test to cover deletion. CSM does persistent retrying over all RG resources.
                     m_ResourcesClient.ResourceGroups.Delete(rgName);
@@ -217,8 +198,6 @@
             }
         }
 
-<<<<<<< HEAD
-=======
         /// <summary>
         /// Covers following operations:
         /// Create RG
@@ -311,7 +290,6 @@
             }
         }
 
->>>>>>> 43149714
         private Disk CreateDataDisk(string diskName)
         {
             var disk = new Disk
