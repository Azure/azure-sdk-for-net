--- conflicted
+++ resolved
@@ -61,9 +61,6 @@
         }
 
         /// <summary>
-<<<<<<< HEAD
-        /// To record this test case, you need to run it again zone supported regions like eastus2.
-=======
         /// To record this test case, you need to run it again zone supported regions like eastus2euap.
         /// </summary>
         [Fact]
@@ -87,7 +84,6 @@
 
         /// <summary>
         /// To record this test case, you need to run it again zone supported regions like eastus2euap.
->>>>>>> 43149714
         /// </summary>
         [Fact]
         [Trait("Name", "TestVMScaleSetScenarioOperations_ManagedDisks_PirImage_Zones")]
@@ -96,18 +92,10 @@
             string originalTestLocation = Environment.GetEnvironmentVariable("AZURE_VM_TEST_LOCATION");
             try
             {
-<<<<<<< HEAD
-                Environment.SetEnvironmentVariable("AZURE_VM_TEST_LOCATION", "eastus2");
-                using (MockContext context = MockContext.Start(this.GetType().FullName))
-                {
-
-                    TestScaleSetOperationsInternal(context, hasManagedDisks: true, useVmssExtension: false, zones: new List<string> { "1" });
-=======
                 Environment.SetEnvironmentVariable("AZURE_VM_TEST_LOCATION", "centralus");
                 using (MockContext context = MockContext.Start(this.GetType().FullName))
                 {
                     TestScaleSetOperationsInternal(context, hasManagedDisks: true, useVmssExtension: false, zones: new List<string> { "1", "3" });
->>>>>>> 43149714
                 }
             }
             finally
