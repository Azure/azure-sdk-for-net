﻿// Copyright (c) Microsoft Corporation. All rights reserved.
// Licensed under the MIT License. See License.txt in the project root for license information.

using Microsoft.Azure.Management.Compute;
using Microsoft.Azure.Management.Compute.Models;
using Microsoft.Azure.Management.Network;
using Microsoft.Azure.Management.Network.Models;
using Microsoft.Azure.Management.ResourceManager;
using Microsoft.Rest.ClientRuntime.Azure.TestFramework;
using System;
using System.Collections.Generic;
using System.Linq;
using Xunit;

namespace Compute.Tests
{
    public class VMScaleSetNetworkProfileTests : VMScaleSetTestsBase
    {
        /// <summary>
        /// Associates a VMScaleSet to an Application gateway
        /// </summary>
        [Fact]
        public void TestVMScaleSetWithApplciationGateway()
        {
            using (MockContext context = MockContext.Start(this.GetType().FullName))
            {
                EnsureClientsInitialized(context);

                ImageReference imageRef = GetPlatformVMImage(useWindowsImage: true);

                // Create resource group
                string rgName = TestUtilities.GenerateName(TestPrefix) + 1;
                var vmssName = TestUtilities.GenerateName("vmss");
                string storageAccountName = TestUtilities.GenerateName(TestPrefix);
                VirtualMachineScaleSet inputVMScaleSet;

                bool passed = false;
                try
                {
                    var storageAccountOutput = CreateStorageAccount(rgName, storageAccountName);
                    var vnetResponse = CreateVNETWithSubnets(rgName, 2);
                    var gatewaySubnet = vnetResponse.Subnets[0];
                    var vmssSubnet = vnetResponse.Subnets[1];
                    ApplicationGateway appgw = CreateApplicationGateway(rgName, gatewaySubnet);
                    Microsoft.Azure.Management.Compute.Models.SubResource backendAddressPool = new Microsoft.Azure.Management.Compute.Models.SubResource()
                    {
                        Id = appgw.BackendAddressPools[0].Id
                    };

                    VirtualMachineScaleSet vmScaleSet = CreateVMScaleSet_NoAsyncTracking(
                        rgName: rgName,
                        vmssName: vmssName,
                        storageAccount: storageAccountOutput,
                        imageRef: imageRef,
                        inputVMScaleSet: out inputVMScaleSet,
                        vmScaleSetCustomizer:
                            (virtualMachineScaleSet) =>
                                virtualMachineScaleSet.VirtualMachineProfile.NetworkProfile
                                    .NetworkInterfaceConfigurations[0].IpConfigurations[0]
                                    .ApplicationGatewayBackendAddressPools.Add(backendAddressPool),
                        createWithPublicIpAddress: false,
                        subnet: vmssSubnet);

                    var getGwResponse = m_NrpClient.ApplicationGateways.Get(rgName, appgw.Name);
                    Assert.True(2 == getGwResponse.BackendAddressPools[0].BackendIPConfigurations.Count);
                    passed = true;
                }
                finally
                {
                    m_ResourcesClient.ResourceGroups.DeleteIfExists(rgName);
                }

                Assert.True(passed);
            }
        }

        /// <summary>
        /// Associates a VMScaleSet with DnsSettings
        /// </summary>
        [Fact]
        public void TestVMScaleSetWithDnsSettings()
        {
            using (MockContext context = MockContext.Start(this.GetType().FullName))
            {
                EnsureClientsInitialized(context);

                ImageReference imageRef = GetPlatformVMImage(useWindowsImage: true);

                // Create resource group
                string rgName = TestUtilities.GenerateName(TestPrefix) + 1;
                var vmssName = TestUtilities.GenerateName("vmss");
                string storageAccountName = TestUtilities.GenerateName(TestPrefix);
                VirtualMachineScaleSet inputVMScaleSet;

                bool passed = false;
                try
                {
                    var storageAccountOutput = CreateStorageAccount(rgName, storageAccountName);
                    var vnetResponse = CreateVNETWithSubnets(rgName, 2);
                    var vmssSubnet = vnetResponse.Subnets[1];

                    var nicDnsSettings = new VirtualMachineScaleSetNetworkConfigurationDnsSettings();
                    nicDnsSettings.DnsServers = new List<string>() { "10.0.0.5", "10.0.0.6" };

                    VirtualMachineScaleSet vmScaleSet = CreateVMScaleSet_NoAsyncTracking(
                        rgName: rgName,
                        vmssName: vmssName,
                        storageAccount: storageAccountOutput,
                        imageRef: imageRef,
                        inputVMScaleSet: out inputVMScaleSet,
                        vmScaleSetCustomizer:
                            (virtualMachineScaleSet) =>
                                virtualMachineScaleSet.VirtualMachineProfile.NetworkProfile
                                    .NetworkInterfaceConfigurations[0].DnsSettings = nicDnsSettings,
                        createWithPublicIpAddress: false,
                        subnet: vmssSubnet);

                    var vmss = m_CrpClient.VirtualMachineScaleSets.Get(rgName, vmssName);
                    Assert.NotNull(vmss.VirtualMachineProfile.NetworkProfile.NetworkInterfaceConfigurations[0].DnsSettings);
                    Assert.NotNull(vmss.VirtualMachineProfile.NetworkProfile.NetworkInterfaceConfigurations[0].DnsSettings.DnsServers);
                    Assert.Equal(2, vmss.VirtualMachineProfile.NetworkProfile.NetworkInterfaceConfigurations[0].DnsSettings.DnsServers.Count);
<<<<<<< HEAD
                    Assert.Contains(vmss.VirtualMachineProfile.NetworkProfile.NetworkInterfaceConfigurations[0].DnsSettings.DnsServers, ip => string.Equals("10.0.0.5", ip));
                    Assert.Contains(vmss.VirtualMachineProfile.NetworkProfile.NetworkInterfaceConfigurations[0].DnsSettings.DnsServers, ip => string.Equals("10.0.0.6", ip));
=======
#if NET46
                    Assert.True(vmss.VirtualMachineProfile.NetworkProfile.NetworkInterfaceConfigurations[0].DnsSettings.DnsServers.Any(ip => string.Equals("10.0.0.5", ip)));
                    Assert.True(vmss.VirtualMachineProfile.NetworkProfile.NetworkInterfaceConfigurations[0].DnsSettings.DnsServers.Any(ip => string.Equals("10.0.0.6", ip)));
#else
                    Assert.Contains(vmss.VirtualMachineProfile.NetworkProfile.NetworkInterfaceConfigurations[0].DnsSettings.DnsServers, ip => string.Equals("10.0.0.5", ip));
                    Assert.Contains(vmss.VirtualMachineProfile.NetworkProfile.NetworkInterfaceConfigurations[0].DnsSettings.DnsServers, ip => string.Equals("10.0.0.6", ip));
#endif
>>>>>>> 43149714
                    passed = true;
                }
                finally
                {
                    m_ResourcesClient.ResourceGroups.DeleteIfExists(rgName);
                }

                Assert.True(passed);
            }
        }

        /// <summary>
        /// Associates a VMScaleSet with PublicIp
        /// </summary>
        [Fact]
        public void TestVMScaleSetWithPublicIP()
        {
            using (MockContext context = MockContext.Start(this.GetType().FullName))
            {
                string originalTestLocation = Environment.GetEnvironmentVariable("AZURE_VM_TEST_LOCATION");

                // Create resource group
                string rgName = TestUtilities.GenerateName(TestPrefix) + 1;
                var vmssName = TestUtilities.GenerateName("vmss");
                var dnsname = TestUtilities.GenerateName("dnsname");
                string storageAccountName = TestUtilities.GenerateName(TestPrefix);
                VirtualMachineScaleSet inputVMScaleSet;

                bool passed = false;
                try
                {
                    // Hard code the location to "westcentralus".
                    // This is because NRP is still deploying to other regions and is not available worldwide.
                    // Before changing the default location, we have to save it to be reset it at the end of the test.
                    // Since ComputeManagementTestUtilities.DefaultLocation is a static variable and can affect other tests if it is not reset.
                    Environment.SetEnvironmentVariable("AZURE_VM_TEST_LOCATION", "westcentralus");
                    EnsureClientsInitialized(context);

                    ImageReference imageRef = GetPlatformVMImage(useWindowsImage: true);
                    var storageAccountOutput = CreateStorageAccount(rgName, storageAccountName);
                    var vnetResponse = CreateVNETWithSubnets(rgName, 2);
                    var vmssSubnet = vnetResponse.Subnets[1];

                    var publicipConfiguration = new VirtualMachineScaleSetPublicIPAddressConfiguration();
                    publicipConfiguration.Name = "pip1";
                    publicipConfiguration.IdleTimeoutInMinutes = 10;
                    publicipConfiguration.DnsSettings = new VirtualMachineScaleSetPublicIPAddressConfigurationDnsSettings();
                    publicipConfiguration.DnsSettings.DomainNameLabel = dnsname;

                    VirtualMachineScaleSet vmScaleSet = CreateVMScaleSet_NoAsyncTracking(
                        rgName: rgName,
                        vmssName: vmssName,
                        storageAccount: storageAccountOutput,
                        imageRef: imageRef,
                        inputVMScaleSet: out inputVMScaleSet,
                        vmScaleSetCustomizer:
                            (virtualMachineScaleSet) =>
                                virtualMachineScaleSet.VirtualMachineProfile.NetworkProfile
                                    .NetworkInterfaceConfigurations[0].IpConfigurations[0].PublicIPAddressConfiguration = publicipConfiguration,
                        createWithPublicIpAddress: false,
                        subnet: vmssSubnet);

                    var vmss = m_CrpClient.VirtualMachineScaleSets.Get(rgName, vmssName);
                    Assert.NotNull(vmss.VirtualMachineProfile.NetworkProfile.NetworkInterfaceConfigurations[0].IpConfigurations[0].PublicIPAddressConfiguration);
<<<<<<< HEAD
=======
                    Assert.Equal("pip1", vmss.VirtualMachineProfile.NetworkProfile.NetworkInterfaceConfigurations[0].IpConfigurations[0].PublicIPAddressConfiguration.Name);
                    Assert.Equal(10, vmss.VirtualMachineProfile.NetworkProfile.NetworkInterfaceConfigurations[0].IpConfigurations[0].PublicIPAddressConfiguration.IdleTimeoutInMinutes);
                    Assert.NotNull(vmss.VirtualMachineProfile.NetworkProfile.NetworkInterfaceConfigurations[0].IpConfigurations[0].PublicIPAddressConfiguration.DnsSettings);
                    Assert.Equal(dnsname, vmss.VirtualMachineProfile.NetworkProfile.NetworkInterfaceConfigurations[0].IpConfigurations[0].PublicIPAddressConfiguration.DnsSettings.DomainNameLabel);
                    passed = true;
                }
                finally
                {
                    Environment.SetEnvironmentVariable("AZURE_VM_TEST_LOCATION", originalTestLocation);
                    m_ResourcesClient.ResourceGroups.DeleteIfExists(rgName);
                }

                Assert.True(passed);
            }
        }

        /// <summary>
        /// Associates a VMScaleSet with PublicIp with Ip tags
        /// </summary>
        [Fact]
        public void TestVMScaleSetWithPublicIPAndIPTags()
        {
            using (MockContext context = MockContext.Start(this.GetType().FullName))
            {
                string originalTestLocation = Environment.GetEnvironmentVariable("AZURE_VM_TEST_LOCATION");

                // Create resource group
                string rgName = TestUtilities.GenerateName(TestPrefix) + 1;
                var vmssName = TestUtilities.GenerateName("vmss");
                var dnsname = TestUtilities.GenerateName("dnsname");
                string storageAccountName = TestUtilities.GenerateName(TestPrefix);
                VirtualMachineScaleSet inputVMScaleSet;

                bool passed = false;
                try
                {
                    // Hard code the location to "westcentralus".
                    // This is because NRP is still deploying to other regions and is not available worldwide.
                    // Before changing the default location, we have to save it to be reset it at the end of the test.
                    // Since ComputeManagementTestUtilities.DefaultLocation is a static variable and can affect other tests if it is not reset.
                    Environment.SetEnvironmentVariable("AZURE_VM_TEST_LOCATION", "westcentralus");
                    EnsureClientsInitialized(context);

                    ImageReference imageRef = GetPlatformVMImage(useWindowsImage: true);
                    var storageAccountOutput = CreateStorageAccount(rgName, storageAccountName);
                    var vnetResponse = CreateVNETWithSubnets(rgName, 2);
                    var vmssSubnet = vnetResponse.Subnets[1];

                    var publicipConfiguration = new VirtualMachineScaleSetPublicIPAddressConfiguration();
                    publicipConfiguration.Name = "pip1";
                    publicipConfiguration.IdleTimeoutInMinutes = 10;
                    publicipConfiguration.DnsSettings = new VirtualMachineScaleSetPublicIPAddressConfigurationDnsSettings();
                    publicipConfiguration.DnsSettings.DomainNameLabel = dnsname;

                    publicipConfiguration.IpTags = new List<VirtualMachineScaleSetIpTag>
                    {
                        new VirtualMachineScaleSetIpTag("FirstPartyUsage", "/Sql")
                    };


                    VirtualMachineScaleSet vmScaleSet = CreateVMScaleSet_NoAsyncTracking(
                        rgName: rgName,
                        vmssName: vmssName,
                        storageAccount: storageAccountOutput,
                        imageRef: imageRef,
                        inputVMScaleSet: out inputVMScaleSet,
                        vmScaleSetCustomizer:
                            (virtualMachineScaleSet) =>
                                virtualMachineScaleSet.VirtualMachineProfile.NetworkProfile
                                    .NetworkInterfaceConfigurations[0].IpConfigurations[0].PublicIPAddressConfiguration = publicipConfiguration,
                        createWithPublicIpAddress: false,
                        subnet: vmssSubnet);

                    var vmss = m_CrpClient.VirtualMachineScaleSets.Get(rgName, vmssName);
                    Assert.NotNull(vmss.VirtualMachineProfile.NetworkProfile.NetworkInterfaceConfigurations[0].IpConfigurations[0].PublicIPAddressConfiguration);
>>>>>>> 43149714
                    Assert.Equal("pip1", vmss.VirtualMachineProfile.NetworkProfile.NetworkInterfaceConfigurations[0].IpConfigurations[0].PublicIPAddressConfiguration.Name);
                    Assert.Equal(10, vmss.VirtualMachineProfile.NetworkProfile.NetworkInterfaceConfigurations[0].IpConfigurations[0].PublicIPAddressConfiguration.IdleTimeoutInMinutes);
                    Assert.NotNull(vmss.VirtualMachineProfile.NetworkProfile.NetworkInterfaceConfigurations[0].IpConfigurations[0].PublicIPAddressConfiguration.DnsSettings);
                    Assert.Equal(dnsname, vmss.VirtualMachineProfile.NetworkProfile.NetworkInterfaceConfigurations[0].IpConfigurations[0].PublicIPAddressConfiguration.DnsSettings.DomainNameLabel);
<<<<<<< HEAD
=======
                    Assert.NotNull(vmss.VirtualMachineProfile.NetworkProfile.NetworkInterfaceConfigurations[0].IpConfigurations[0].PublicIPAddressConfiguration.IpTags);
                    Assert.Equal("FirstPartyUsage", vmss.VirtualMachineProfile.NetworkProfile.NetworkInterfaceConfigurations[0].IpConfigurations[0].PublicIPAddressConfiguration.IpTags[0].IpTagType);
                    Assert.Equal("/Sql", vmss.VirtualMachineProfile.NetworkProfile.NetworkInterfaceConfigurations[0].IpConfigurations[0].PublicIPAddressConfiguration.IpTags[0].Tag);

>>>>>>> 43149714
                    passed = true;
                }
                finally
                {
                    Environment.SetEnvironmentVariable("AZURE_VM_TEST_LOCATION", originalTestLocation);
                    m_ResourcesClient.ResourceGroups.DeleteIfExists(rgName);
                }

                Assert.True(passed);
            }
        }

        /// <summary>
        /// Associates a VMScaleSet with Nsg
        /// </summary>
        [Fact]
        public void TestVMScaleSetWithnNsg()
        {
            using (MockContext context = MockContext.Start(this.GetType().FullName))
            {
                EnsureClientsInitialized(context);

                ImageReference imageRef = GetPlatformVMImage(useWindowsImage: true);

                // Create resource group
                string rgName = TestUtilities.GenerateName(TestPrefix) + 1;
                var vmssName = TestUtilities.GenerateName("vmss");
                var dnsname = TestUtilities.GenerateName("dnsname");
                var nsgname = TestUtilities.GenerateName("nsg");
                string storageAccountName = TestUtilities.GenerateName(TestPrefix);
                VirtualMachineScaleSet inputVMScaleSet;

                bool passed = false;
                try
                {
                    var storageAccountOutput = CreateStorageAccount(rgName, storageAccountName);
                    var vnetResponse = CreateVNETWithSubnets(rgName, 2);
                    var vmssSubnet = vnetResponse.Subnets[1];
                    var nsg = CreateNsg(rgName, nsgname);

                    Microsoft.Azure.Management.Compute.Models.SubResource nsgId = new Microsoft.Azure.Management.Compute.Models.SubResource()
                    {
                        Id = nsg.Id
                    };

                    VirtualMachineScaleSet vmScaleSet = CreateVMScaleSet_NoAsyncTracking(
                        rgName: rgName,
                        vmssName: vmssName,
                        storageAccount: storageAccountOutput,
                        imageRef: imageRef,
                        inputVMScaleSet: out inputVMScaleSet,
                        vmScaleSetCustomizer:
                            (virtualMachineScaleSet) =>
                                virtualMachineScaleSet.VirtualMachineProfile.NetworkProfile
                                    .NetworkInterfaceConfigurations[0].NetworkSecurityGroup = nsgId,
                        createWithPublicIpAddress: false,
                        subnet: vmssSubnet);

                    var vmss = m_CrpClient.VirtualMachineScaleSets.Get(rgName, vmssName);
                    Assert.NotNull(vmss.VirtualMachineProfile.NetworkProfile.NetworkInterfaceConfigurations[0].NetworkSecurityGroup);
                    Assert.Equal(vmss.VirtualMachineProfile.NetworkProfile.NetworkInterfaceConfigurations[0].NetworkSecurityGroup.Id, nsg.Id, StringComparer.OrdinalIgnoreCase);

                    var getNsgResponse = m_NrpClient.NetworkSecurityGroups.Get(rgName, nsg.Name);
                    Assert.Equal(2, getNsgResponse.NetworkInterfaces.Count);

                    passed = true;
                }
                finally
                {
                    m_ResourcesClient.ResourceGroups.DeleteIfExists(rgName);
                }

                Assert.True(passed);
            }
        }

        /// <summary>
        /// Associates a VMScaleSet with ipv6
        /// </summary>
        [Fact]
        public void TestVMScaleSetWithnIpv6()
        {
            using (MockContext context = MockContext.Start(this.GetType().FullName))
            {
                EnsureClientsInitialized(context);

                ImageReference imageRef = GetPlatformVMImage(useWindowsImage: true);

                // Create resource group
                string rgName = TestUtilities.GenerateName(TestPrefix) + 1;
                var vmssName = TestUtilities.GenerateName("vmss");
                var dnsname = TestUtilities.GenerateName("dnsname");
                string storageAccountName = TestUtilities.GenerateName(TestPrefix);
                VirtualMachineScaleSet inputVMScaleSet;

                bool passed = false;
                try
                {
                    var storageAccountOutput = CreateStorageAccount(rgName, storageAccountName);
                    var vnetResponse = CreateVNETWithSubnets(rgName, 2);
                    var vmssSubnet = vnetResponse.Subnets[1];

                    var ipv6ipconfig = new VirtualMachineScaleSetIPConfiguration();
                    ipv6ipconfig.Name = "ipv6";
                    ipv6ipconfig.PrivateIPAddressVersion = Microsoft.Azure.Management.Compute.Models.IPVersion.IPv6;

                    VirtualMachineScaleSet vmScaleSet = CreateVMScaleSet_NoAsyncTracking(
                        rgName: rgName,
                        vmssName: vmssName,
                        storageAccount: storageAccountOutput,
                        imageRef: imageRef,
                        inputVMScaleSet: out inputVMScaleSet,
                        vmScaleSetCustomizer:
                            (virtualMachineScaleSet) =>
                                {
                                    virtualMachineScaleSet.VirtualMachineProfile.NetworkProfile
                                      .NetworkInterfaceConfigurations[0].IpConfigurations[0].PrivateIPAddressVersion = Microsoft.Azure.Management.Compute.Models.IPVersion.IPv4;
                                    virtualMachineScaleSet.VirtualMachineProfile.NetworkProfile
                                      .NetworkInterfaceConfigurations[0].IpConfigurations.Add(ipv6ipconfig);
                                },
                        createWithPublicIpAddress: false,
                        subnet: vmssSubnet);

                    var vmss = m_CrpClient.VirtualMachineScaleSets.Get(rgName, vmssName);
                    Assert.Equal(2, vmss.VirtualMachineProfile.NetworkProfile.NetworkInterfaceConfigurations[0].IpConfigurations.Count);

                    passed = true;
                }
                finally
                {
                    m_ResourcesClient.ResourceGroups.DeleteIfExists(rgName);
                }

                Assert.True(passed);
            }
        }

        /// <summary>
        /// Associates a VMScaleSet with multiple IPConfigurations on a single NIC
        /// </summary>
        [Fact]
        public void TestVMSSWithMultiCA()
        {
            using (MockContext context = MockContext.Start(this.GetType().FullName))
            {
                EnsureClientsInitialized(context);

                ImageReference imageRef = GetPlatformVMImage(useWindowsImage: true);

                // Create resource group
                string rgName = TestUtilities.GenerateName(TestPrefix) + 1;
                var vmssName = TestUtilities.GenerateName("vmss");
                string storageAccountName = TestUtilities.GenerateName(TestPrefix);
                VirtualMachineScaleSet inputVMScaleSet;

                bool passed = false;
                try
                {
                    var storageAccountOutput = CreateStorageAccount(rgName, storageAccountName);
                    var vnetResponse = CreateVNETWithSubnets(rgName, 2);
                    var vmssSubnet = vnetResponse.Subnets[1];

                    var secondaryCA =
                        new VirtualMachineScaleSetIPConfiguration(
                            name: TestUtilities.GenerateName("vmsstestnetconfig"),
                            subnet: new ApiEntityReference() { Id = vmssSubnet.Id });

                    VirtualMachineScaleSet vmScaleSet = CreateVMScaleSet_NoAsyncTracking(
                        rgName: rgName,
                        vmssName: vmssName,
                        storageAccount: storageAccountOutput,
                        imageRef: imageRef,
                        inputVMScaleSet: out inputVMScaleSet,
                        vmScaleSetCustomizer:
                            (virtualMachineScaleSet) =>
                            {
                                virtualMachineScaleSet.VirtualMachineProfile.NetworkProfile.NetworkInterfaceConfigurations[0].IpConfigurations[0].Primary = true;
                                virtualMachineScaleSet.VirtualMachineProfile.NetworkProfile.NetworkInterfaceConfigurations[0].IpConfigurations.Add(secondaryCA);
                            },
                        createWithPublicIpAddress: false,
                        subnet: vmssSubnet);

                    var vmss = m_CrpClient.VirtualMachineScaleSets.Get(rgName, vmssName);
                    Assert.Equal(2, vmss.VirtualMachineProfile.NetworkProfile.NetworkInterfaceConfigurations[0].IpConfigurations.Count);
                    Assert.True(vmss.VirtualMachineProfile.NetworkProfile.NetworkInterfaceConfigurations[0].IpConfigurations.Count(ip => ip.Primary == true) == 1);

                    passed = true;
                }
                finally
                {
                    m_ResourcesClient.ResourceGroups.DeleteIfExists(rgName);
                }

                Assert.True(passed);
            }
        }

        /// <summary>
        /// Associates a VMScaleSet with a NIC that has accelerated networking enabled.
        /// </summary>
        [Fact]
        public void TestVMSSAccelNtwkng()
        {
            using (MockContext context = MockContext.Start(this.GetType().FullName))
            {
                EnsureClientsInitialized(context);

                ImageReference imageRef = GetPlatformVMImage(useWindowsImage: true);

                // Create resource group
                string rgName = TestUtilities.GenerateName(TestPrefix) + 1;
                var vmssName = TestUtilities.GenerateName("vmss");
                string storageAccountName = TestUtilities.GenerateName(TestPrefix);
                VirtualMachineScaleSet inputVMScaleSet;

                bool passed = false;
                try
                {
                    var storageAccountOutput = CreateStorageAccount(rgName, storageAccountName);
                    var vnetResponse = CreateVNETWithSubnets(rgName, 2);
                    var vmssSubnet = vnetResponse.Subnets[1];

                    VirtualMachineScaleSet vmScaleSet = CreateVMScaleSet_NoAsyncTracking(
                        rgName: rgName,
                        vmssName: vmssName,
                        storageAccount: storageAccountOutput,
                        imageRef: imageRef,
                        inputVMScaleSet: out inputVMScaleSet,
                        vmScaleSetCustomizer:
                            (virtualMachineScaleSet) =>
                            {
                                virtualMachineScaleSet.Sku.Name = VirtualMachineSizeTypes.StandardDS15V2;
                                virtualMachineScaleSet.VirtualMachineProfile.NetworkProfile.NetworkInterfaceConfigurations[0].EnableAcceleratedNetworking = true;
                            },
                        createWithPublicIpAddress: false,
                        subnet: vmssSubnet);

                    var vmss = m_CrpClient.VirtualMachineScaleSets.Get(rgName, vmssName);
                    Assert.True(vmss.VirtualMachineProfile.NetworkProfile.NetworkInterfaceConfigurations[0].EnableAcceleratedNetworking == true);

                    passed = true;
                }
                finally
                {
                    m_ResourcesClient.ResourceGroups.DeleteIfExists(rgName);
                }

                Assert.True(passed);
            }
        }
    }
}<|MERGE_RESOLUTION|>--- conflicted
+++ resolved
@@ -119,10 +119,6 @@
                     Assert.NotNull(vmss.VirtualMachineProfile.NetworkProfile.NetworkInterfaceConfigurations[0].DnsSettings);
                     Assert.NotNull(vmss.VirtualMachineProfile.NetworkProfile.NetworkInterfaceConfigurations[0].DnsSettings.DnsServers);
                     Assert.Equal(2, vmss.VirtualMachineProfile.NetworkProfile.NetworkInterfaceConfigurations[0].DnsSettings.DnsServers.Count);
-<<<<<<< HEAD
-                    Assert.Contains(vmss.VirtualMachineProfile.NetworkProfile.NetworkInterfaceConfigurations[0].DnsSettings.DnsServers, ip => string.Equals("10.0.0.5", ip));
-                    Assert.Contains(vmss.VirtualMachineProfile.NetworkProfile.NetworkInterfaceConfigurations[0].DnsSettings.DnsServers, ip => string.Equals("10.0.0.6", ip));
-=======
 #if NET46
                     Assert.True(vmss.VirtualMachineProfile.NetworkProfile.NetworkInterfaceConfigurations[0].DnsSettings.DnsServers.Any(ip => string.Equals("10.0.0.5", ip)));
                     Assert.True(vmss.VirtualMachineProfile.NetworkProfile.NetworkInterfaceConfigurations[0].DnsSettings.DnsServers.Any(ip => string.Equals("10.0.0.6", ip)));
@@ -130,7 +126,6 @@
                     Assert.Contains(vmss.VirtualMachineProfile.NetworkProfile.NetworkInterfaceConfigurations[0].DnsSettings.DnsServers, ip => string.Equals("10.0.0.5", ip));
                     Assert.Contains(vmss.VirtualMachineProfile.NetworkProfile.NetworkInterfaceConfigurations[0].DnsSettings.DnsServers, ip => string.Equals("10.0.0.6", ip));
 #endif
->>>>>>> 43149714
                     passed = true;
                 }
                 finally
@@ -195,8 +190,6 @@
 
                     var vmss = m_CrpClient.VirtualMachineScaleSets.Get(rgName, vmssName);
                     Assert.NotNull(vmss.VirtualMachineProfile.NetworkProfile.NetworkInterfaceConfigurations[0].IpConfigurations[0].PublicIPAddressConfiguration);
-<<<<<<< HEAD
-=======
                     Assert.Equal("pip1", vmss.VirtualMachineProfile.NetworkProfile.NetworkInterfaceConfigurations[0].IpConfigurations[0].PublicIPAddressConfiguration.Name);
                     Assert.Equal(10, vmss.VirtualMachineProfile.NetworkProfile.NetworkInterfaceConfigurations[0].IpConfigurations[0].PublicIPAddressConfiguration.IdleTimeoutInMinutes);
                     Assert.NotNull(vmss.VirtualMachineProfile.NetworkProfile.NetworkInterfaceConfigurations[0].IpConfigurations[0].PublicIPAddressConfiguration.DnsSettings);
@@ -272,18 +265,14 @@
 
                     var vmss = m_CrpClient.VirtualMachineScaleSets.Get(rgName, vmssName);
                     Assert.NotNull(vmss.VirtualMachineProfile.NetworkProfile.NetworkInterfaceConfigurations[0].IpConfigurations[0].PublicIPAddressConfiguration);
->>>>>>> 43149714
                     Assert.Equal("pip1", vmss.VirtualMachineProfile.NetworkProfile.NetworkInterfaceConfigurations[0].IpConfigurations[0].PublicIPAddressConfiguration.Name);
                     Assert.Equal(10, vmss.VirtualMachineProfile.NetworkProfile.NetworkInterfaceConfigurations[0].IpConfigurations[0].PublicIPAddressConfiguration.IdleTimeoutInMinutes);
                     Assert.NotNull(vmss.VirtualMachineProfile.NetworkProfile.NetworkInterfaceConfigurations[0].IpConfigurations[0].PublicIPAddressConfiguration.DnsSettings);
                     Assert.Equal(dnsname, vmss.VirtualMachineProfile.NetworkProfile.NetworkInterfaceConfigurations[0].IpConfigurations[0].PublicIPAddressConfiguration.DnsSettings.DomainNameLabel);
-<<<<<<< HEAD
-=======
                     Assert.NotNull(vmss.VirtualMachineProfile.NetworkProfile.NetworkInterfaceConfigurations[0].IpConfigurations[0].PublicIPAddressConfiguration.IpTags);
                     Assert.Equal("FirstPartyUsage", vmss.VirtualMachineProfile.NetworkProfile.NetworkInterfaceConfigurations[0].IpConfigurations[0].PublicIPAddressConfiguration.IpTags[0].IpTagType);
                     Assert.Equal("/Sql", vmss.VirtualMachineProfile.NetworkProfile.NetworkInterfaceConfigurations[0].IpConfigurations[0].PublicIPAddressConfiguration.IpTags[0].Tag);
 
->>>>>>> 43149714
                     passed = true;
                 }
                 finally
