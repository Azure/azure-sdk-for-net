﻿// Copyright (c) Microsoft Corporation. All rights reserved.
// Licensed under the MIT License. See License.txt in the project root for license information.

using Microsoft.Azure.Management.Compute.Models;
using System.Collections.Generic;
using System.Linq;
using Xunit;

namespace Compute.Tests
{
    public class VMScaleSetVMTestsBase : VMScaleSetTestsBase
    {
        protected void ValidateVMScaleSetVM(VirtualMachineScaleSetVM vmScaleSetVM, string skuName, VirtualMachineScaleSetVM vmScaleSetVMOut, bool hasManagedDisks = false)
        {
            Assert.True(!string.IsNullOrEmpty(vmScaleSetVMOut.ProvisioningState));

            Assert.True(skuName
                == vmScaleSetVMOut.Sku.Name);
            
            Assert.NotNull(vmScaleSetVMOut.StorageProfile.OsDisk);

            if (hasManagedDisks)
            {
                Assert.True(vmScaleSetVMOut.StorageProfile.OsDisk.ManagedDisk != null);
                Assert.True(vmScaleSetVMOut.StorageProfile.OsDisk.ManagedDisk.Id != null);
                if (vmScaleSetVM.StorageProfile.DataDisks != null)
                {
                    Assert.Equal(vmScaleSetVM.StorageProfile.DataDisks.Count,
                        vmScaleSetVMOut.StorageProfile.DataDisks.Count);

                    foreach (var dataDiskOut in vmScaleSetVM.StorageProfile.DataDisks)
                    {
                        var dataDisk =
                            vmScaleSetVM.StorageProfile.DataDisks.FirstOrDefault(d => d.Lun == dataDiskOut.Lun);
                        Assert.Equal(dataDisk.CreateOption, dataDiskOut.CreateOption);
                        Assert.Equal(dataDisk.DiskSizeGB, dataDiskOut.DiskSizeGB);
                    }
                }
            }
            else
            {
                if (vmScaleSetVM.StorageProfile.OsDisk.Image != null)
                {
                    Assert.True(vmScaleSetVMOut.StorageProfile.OsDisk.Image.Uri
                                == vmScaleSetVM.StorageProfile.OsDisk.Image.Uri);
                }

                Assert.True(vmScaleSetVMOut.StorageProfile.OsDisk.Caching
                         == vmScaleSetVM.StorageProfile.OsDisk.Caching);
            }

            if (vmScaleSetVM.OsProfile.Secrets != null &&
               vmScaleSetVM.OsProfile.Secrets.Any())
            {
                foreach (var secret in vmScaleSetVM.OsProfile.Secrets)
                {
                    Assert.NotNull(secret.VaultCertificates);
                    var secretOut = vmScaleSetVMOut.OsProfile.Secrets.FirstOrDefault(s => string.Equals(secret.SourceVault.Id, s.SourceVault.Id));
                    Assert.NotNull(secretOut);

                    // Disabling resharper null-ref check as it doesn't seem to understand the not-null assert above.
                    // ReSharper disable PossibleNullReferenceException

                    Assert.NotNull(secretOut.VaultCertificates);
                    var VaultCertComparer = new VaultCertComparer();
                    Assert.True(secretOut.VaultCertificates.SequenceEqual(secret.VaultCertificates, VaultCertComparer));

                    // ReSharper enable PossibleNullReferenceException
                }
            }
        }

        protected void ValidateVMScaleSetVMInstanceView(VirtualMachineScaleSetVMInstanceView vmScaleSetVMInstanceView, bool hasManagedDisks = false)
        {
            Assert.NotNull(vmScaleSetVMInstanceView);
<<<<<<< HEAD
            Assert.Contains(vmScaleSetVMInstanceView.Statuses, s => !string.IsNullOrEmpty(s.Code));
=======
#if NET46
            Assert.True(vmScaleSetVMInstanceView.Statuses.Any(s => !string.IsNullOrEmpty(s.Code)));
#else
            Assert.Contains(vmScaleSetVMInstanceView.Statuses, s => !string.IsNullOrEmpty(s.Code));
#endif
>>>>>>> 43149714

            if (!hasManagedDisks)
            {
                var instanceView = vmScaleSetVMInstanceView;
                Assert.NotNull(instanceView.Disks);
                Assert.True(instanceView.Disks.Any());

                DiskInstanceView diskInstanceView = instanceView.Disks.First();
                Assert.NotNull(diskInstanceView);
                Assert.NotNull(diskInstanceView.Statuses[0].DisplayStatus);
                Assert.NotNull(diskInstanceView.Statuses[0].Code);
                Assert.NotNull(diskInstanceView.Statuses[0].Level);
            }
        }

        /// <summary>
        /// Validate if encryption settings are populated in DiskInstanceView as part of VM instance view
        /// </summary>
        protected void ValidateEncryptionSettingsInVMScaleSetVMInstanceView(
            VirtualMachineScaleSetVMInstanceView vmScaleSetVMInstanceView,
            bool hasManagedDisks)
        {
            Assert.True(hasManagedDisks); // VMSS disk encryption is supported only with managed disks
            Assert.NotNull(vmScaleSetVMInstanceView);
            Assert.NotNull(vmScaleSetVMInstanceView.Disks);
            Assert.True(vmScaleSetVMInstanceView.Disks.Any());

            DiskInstanceView diskInstanceView = vmScaleSetVMInstanceView.Disks.First();
            Assert.NotNull(diskInstanceView.EncryptionSettings);
            Assert.True(diskInstanceView.EncryptionSettings.Any());

            DiskEncryptionSettings encryptionSettings = diskInstanceView.EncryptionSettings.First();
            Assert.NotNull(encryptionSettings.Enabled);
        }

        protected VirtualMachineScaleSetVM GenerateVMScaleSetVMModel(VirtualMachineScaleSet inputVMScaleSet, string instanceId, bool hasManagedDisks = false)
        {
            VirtualMachineScaleSetVM expectedVirtualMachineScaleSetVM = new VirtualMachineScaleSetVM()
            {
                /*InstanceId = instanceId,
                Sku = new Sku()
                {
                    Name = inputVMScaleSet.Sku.Name
                },*/
                OsProfile = new OSProfile()
                {
                    AdminPassword = inputVMScaleSet.VirtualMachineProfile.OsProfile.AdminPassword,
                    AdminUsername = inputVMScaleSet.VirtualMachineProfile.OsProfile.AdminUsername,
                    CustomData = inputVMScaleSet.VirtualMachineProfile.OsProfile.CustomData,
                    ComputerName = inputVMScaleSet.VirtualMachineProfile.OsProfile.ComputerNamePrefix + "-" + instanceId
                },
                StorageProfile = new StorageProfile()
                {
                    ImageReference = inputVMScaleSet.VirtualMachineProfile.StorageProfile.ImageReference,
                    OsDisk = hasManagedDisks ? null : new OSDisk()
                    {
                        Name = inputVMScaleSet.VirtualMachineProfile.StorageProfile.OsDisk.Name,
                        Caching = inputVMScaleSet.VirtualMachineProfile.StorageProfile.OsDisk.Caching,
                        CreateOption = inputVMScaleSet.VirtualMachineProfile.StorageProfile.OsDisk.CreateOption,
                        OsType = inputVMScaleSet.VirtualMachineProfile.StorageProfile.OsDisk.OsType,
                        Image = inputVMScaleSet.VirtualMachineProfile.StorageProfile.OsDisk.Image,
                    },
                },
            };

            if (hasManagedDisks && inputVMScaleSet.VirtualMachineProfile.StorageProfile.DataDisks != null)
            {
                expectedVirtualMachineScaleSetVM.StorageProfile.DataDisks = new List<DataDisk>();
                foreach (var dataDisk in inputVMScaleSet.VirtualMachineProfile.StorageProfile.DataDisks)
                {
                    expectedVirtualMachineScaleSetVM.StorageProfile.DataDisks.Add(new DataDisk()
                    {
                        Lun = dataDisk.Lun,
                        DiskSizeGB = dataDisk.DiskSizeGB,
                        CreateOption = dataDisk.CreateOption
                    });
                }
            }
            return expectedVirtualMachineScaleSetVM;
        }
    }
}<|MERGE_RESOLUTION|>--- conflicted
+++ resolved
@@ -73,15 +73,11 @@
         protected void ValidateVMScaleSetVMInstanceView(VirtualMachineScaleSetVMInstanceView vmScaleSetVMInstanceView, bool hasManagedDisks = false)
         {
             Assert.NotNull(vmScaleSetVMInstanceView);
-<<<<<<< HEAD
-            Assert.Contains(vmScaleSetVMInstanceView.Statuses, s => !string.IsNullOrEmpty(s.Code));
-=======
 #if NET46
             Assert.True(vmScaleSetVMInstanceView.Statuses.Any(s => !string.IsNullOrEmpty(s.Code)));
 #else
             Assert.Contains(vmScaleSetVMInstanceView.Statuses, s => !string.IsNullOrEmpty(s.Code));
 #endif
->>>>>>> 43149714
 
             if (!hasManagedDisks)
             {
