// <auto-generated>
// Copyright (c) Microsoft Corporation. All rights reserved.
// Licensed under the MIT License. See License.txt in the project root for
// license information.
//
// Code generated by Microsoft (R) AutoRest Code Generator.
// Changes may cause incorrect behavior and will be lost if the code is
// regenerated.
// </auto-generated>

namespace Microsoft.Azure.Management.Compute.Models
{
<<<<<<< HEAD
=======
    using Microsoft.Rest;
>>>>>>> 43149714
    using Newtonsoft.Json;
    using System.Linq;

    /// <summary>
    /// Data used for requesting a SAS.
    /// </summary>
    public partial class GrantAccessData
    {
        /// <summary>
        /// Initializes a new instance of the GrantAccessData class.
        /// </summary>
        public GrantAccessData()
        {
            CustomInit();
        }

        /// <summary>
        /// Initializes a new instance of the GrantAccessData class.
        /// </summary>
        /// <param name="access">Possible values include: 'None',
        /// 'Read'</param>
        /// <param name="durationInSeconds">Time duration in seconds until the
        /// SAS access expires.</param>
        public GrantAccessData(string access, int durationInSeconds)
        {
            Access = access;
            DurationInSeconds = durationInSeconds;
            CustomInit();
        }

        /// <summary>
        /// An initialization method that performs custom operations like setting defaults
        /// </summary>
        partial void CustomInit();

        /// <summary>
        /// Gets or sets possible values include: 'None', 'Read'
        /// </summary>
        [JsonProperty(PropertyName = "access")]
        public string Access { get; set; }

        /// <summary>
        /// Gets or sets time duration in seconds until the SAS access expires.
        /// </summary>
        [JsonProperty(PropertyName = "durationInSeconds")]
        public int DurationInSeconds { get; set; }

        /// <summary>
        /// Validate the object.
        /// </summary>
        /// <exception cref="ValidationException">
        /// Thrown if validation fails
        /// </exception>
        public virtual void Validate()
        {
            if (Access == null)
            {
                throw new ValidationException(ValidationRules.CannotBeNull, "Access");
            }
        }
    }
}<|MERGE_RESOLUTION|>--- conflicted
+++ resolved
@@ -10,10 +10,7 @@
 
 namespace Microsoft.Azure.Management.Compute.Models
 {
-<<<<<<< HEAD
-=======
     using Microsoft.Rest;
->>>>>>> 43149714
     using Newtonsoft.Json;
     using System.Linq;
 
