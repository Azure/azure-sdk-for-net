--- conflicted
+++ resolved
@@ -65,13 +65,8 @@
       "StatusCode": 201
     },
     {
-<<<<<<< HEAD
-      "RequestUri": "/subscriptions/fc04246f-04c5-437e-ac5e-206a19e7193f/resourceGroups/DmsSdkRg/providers/Microsoft.DataMigration/services/DmsSdkService?api-version=2018-03-15-preview",
-      "EncodedRequestUri": "L3N1YnNjcmlwdGlvbnMvZmMwNDI0NmYtMDRjNS00MzdlLWFjNWUtMjA2YTE5ZTcxOTNmL3Jlc291cmNlR3JvdXBzL0Rtc1Nka1JnL3Byb3ZpZGVycy9NaWNyb3NvZnQuRGF0YU1pZ3JhdGlvbi9zZXJ2aWNlcy9EbXNTZGtTZXJ2aWNlP2FwaS12ZXJzaW9uPTIwMTgtMDMtMTUtcHJldmlldw==",
-=======
       "RequestUri": "/subscriptions/6a37df99-a9de-48c4-91e5-7e6ab00b2362/resourceGroups/DmsSdkRg/providers/Microsoft.DataMigration/services/DmsSdkService?api-version=2018-03-31-preview",
       "EncodedRequestUri": "L3N1YnNjcmlwdGlvbnMvNmEzN2RmOTktYTlkZS00OGM0LTkxZTUtN2U2YWIwMGIyMzYyL3Jlc291cmNlR3JvdXBzL0Rtc1Nka1JnL3Byb3ZpZGVycy9NaWNyb3NvZnQuRGF0YU1pZ3JhdGlvbi9zZXJ2aWNlcy9EbXNTZGtTZXJ2aWNlP2FwaS12ZXJzaW9uPTIwMTgtMDMtMzEtcHJldmlldw==",
->>>>>>> 99216f75
       "RequestMethod": "PUT",
       "RequestBody": "{\r\n  \"properties\": {\r\n    \"virtualSubnetId\": \"/subscriptions/6a37df99-a9de-48c4-91e5-7e6ab00b2362/resourceGroups/ERNetwork/providers/Microsoft.Network/virtualNetworks/AzureDMS-CORP-WEU-VNET-6187/subnets/Subnet-1\"\r\n  },\r\n  \"sku\": {\r\n    \"name\": \"Basic_1vCore\"\r\n  },\r\n  \"location\": \"westeurope\"\r\n}",
       "RequestHeaders": {
@@ -122,11 +117,7 @@
           "Microsoft-IIS/8.5"
         ],
         "Azure-AsyncOperation": [
-<<<<<<< HEAD
-          "https://management.azure.com/subscriptions/fc04246f-04c5-437e-ac5e-206a19e7193f/providers/Microsoft.DataMigration/locations/southcentralus/operationStatuses/48f242d4-0a9c-4a0c-aba8-16b3e48d68ba?api-version=2018-03-15-preview"
-=======
           "https://management.azure.com/subscriptions/6a37df99-a9de-48c4-91e5-7e6ab00b2362/providers/Microsoft.DataMigration/locations/westeurope/operationStatuses/5a824195-1965-4b96-b472-044d51feda54?api-version=2018-03-31-preview"
->>>>>>> 99216f75
         ],
         "x-ms-request-id": [
           "ee194120-2a09-4599-abbb-b779e4346a0f"
@@ -150,13 +141,8 @@
       "StatusCode": 201
     },
     {
-<<<<<<< HEAD
-      "RequestUri": "/subscriptions/fc04246f-04c5-437e-ac5e-206a19e7193f/providers/Microsoft.DataMigration/locations/southcentralus/operationStatuses/48f242d4-0a9c-4a0c-aba8-16b3e48d68ba?api-version=2018-03-15-preview",
-      "EncodedRequestUri": "L3N1YnNjcmlwdGlvbnMvZmMwNDI0NmYtMDRjNS00MzdlLWFjNWUtMjA2YTE5ZTcxOTNmL3Byb3ZpZGVycy9NaWNyb3NvZnQuRGF0YU1pZ3JhdGlvbi9sb2NhdGlvbnMvc291dGhjZW50cmFsdXMvb3BlcmF0aW9uU3RhdHVzZXMvNDhmMjQyZDQtMGE5Yy00YTBjLWFiYTgtMTZiM2U0OGQ2OGJhP2FwaS12ZXJzaW9uPTIwMTgtMDMtMTUtcHJldmlldw==",
-=======
-      "RequestUri": "/subscriptions/6a37df99-a9de-48c4-91e5-7e6ab00b2362/providers/Microsoft.DataMigration/locations/westeurope/operationStatuses/5a824195-1965-4b96-b472-044d51feda54?api-version=2018-03-31-preview",
-      "EncodedRequestUri": "L3N1YnNjcmlwdGlvbnMvNmEzN2RmOTktYTlkZS00OGM0LTkxZTUtN2U2YWIwMGIyMzYyL3Byb3ZpZGVycy9NaWNyb3NvZnQuRGF0YU1pZ3JhdGlvbi9sb2NhdGlvbnMvd2VzdGV1cm9wZS9vcGVyYXRpb25TdGF0dXNlcy81YTgyNDE5NS0xOTY1LTRiOTYtYjQ3Mi0wNDRkNTFmZWRhNTQ/YXBpLXZlcnNpb249MjAxOC0wMy0zMS1wcmV2aWV3",
->>>>>>> 99216f75
+      "RequestUri": "/subscriptions/6a37df99-a9de-48c4-91e5-7e6ab00b2362/providers/Microsoft.DataMigration/locations/westeurope/operationStatuses/5a824195-1965-4b96-b472-044d51feda54?api-version=2018-03-31-preview",
+      "EncodedRequestUri": "L3N1YnNjcmlwdGlvbnMvNmEzN2RmOTktYTlkZS00OGM0LTkxZTUtN2U2YWIwMGIyMzYyL3Byb3ZpZGVycy9NaWNyb3NvZnQuRGF0YU1pZ3JhdGlvbi9sb2NhdGlvbnMvd2VzdGV1cm9wZS9vcGVyYXRpb25TdGF0dXNlcy81YTgyNDE5NS0xOTY1LTRiOTYtYjQ3Mi0wNDRkNTFmZWRhNTQ/YXBpLXZlcnNpb249MjAxOC0wMy0zMS1wcmV2aWV3",
       "RequestMethod": "GET",
       "RequestBody": "",
       "RequestHeaders": {
@@ -213,13 +199,8 @@
       "StatusCode": 200
     },
     {
-<<<<<<< HEAD
-      "RequestUri": "/subscriptions/fc04246f-04c5-437e-ac5e-206a19e7193f/providers/Microsoft.DataMigration/locations/southcentralus/operationStatuses/48f242d4-0a9c-4a0c-aba8-16b3e48d68ba?api-version=2018-03-15-preview",
-      "EncodedRequestUri": "L3N1YnNjcmlwdGlvbnMvZmMwNDI0NmYtMDRjNS00MzdlLWFjNWUtMjA2YTE5ZTcxOTNmL3Byb3ZpZGVycy9NaWNyb3NvZnQuRGF0YU1pZ3JhdGlvbi9sb2NhdGlvbnMvc291dGhjZW50cmFsdXMvb3BlcmF0aW9uU3RhdHVzZXMvNDhmMjQyZDQtMGE5Yy00YTBjLWFiYTgtMTZiM2U0OGQ2OGJhP2FwaS12ZXJzaW9uPTIwMTgtMDMtMTUtcHJldmlldw==",
-=======
-      "RequestUri": "/subscriptions/6a37df99-a9de-48c4-91e5-7e6ab00b2362/providers/Microsoft.DataMigration/locations/westeurope/operationStatuses/5a824195-1965-4b96-b472-044d51feda54?api-version=2018-03-31-preview",
-      "EncodedRequestUri": "L3N1YnNjcmlwdGlvbnMvNmEzN2RmOTktYTlkZS00OGM0LTkxZTUtN2U2YWIwMGIyMzYyL3Byb3ZpZGVycy9NaWNyb3NvZnQuRGF0YU1pZ3JhdGlvbi9sb2NhdGlvbnMvd2VzdGV1cm9wZS9vcGVyYXRpb25TdGF0dXNlcy81YTgyNDE5NS0xOTY1LTRiOTYtYjQ3Mi0wNDRkNTFmZWRhNTQ/YXBpLXZlcnNpb249MjAxOC0wMy0zMS1wcmV2aWV3",
->>>>>>> 99216f75
+      "RequestUri": "/subscriptions/6a37df99-a9de-48c4-91e5-7e6ab00b2362/providers/Microsoft.DataMigration/locations/westeurope/operationStatuses/5a824195-1965-4b96-b472-044d51feda54?api-version=2018-03-31-preview",
+      "EncodedRequestUri": "L3N1YnNjcmlwdGlvbnMvNmEzN2RmOTktYTlkZS00OGM0LTkxZTUtN2U2YWIwMGIyMzYyL3Byb3ZpZGVycy9NaWNyb3NvZnQuRGF0YU1pZ3JhdGlvbi9sb2NhdGlvbnMvd2VzdGV1cm9wZS9vcGVyYXRpb25TdGF0dXNlcy81YTgyNDE5NS0xOTY1LTRiOTYtYjQ3Mi0wNDRkNTFmZWRhNTQ/YXBpLXZlcnNpb249MjAxOC0wMy0zMS1wcmV2aWV3",
       "RequestMethod": "GET",
       "RequestBody": "",
       "RequestHeaders": {
@@ -276,13 +257,8 @@
       "StatusCode": 200
     },
     {
-<<<<<<< HEAD
-      "RequestUri": "/subscriptions/fc04246f-04c5-437e-ac5e-206a19e7193f/providers/Microsoft.DataMigration/locations/southcentralus/operationStatuses/48f242d4-0a9c-4a0c-aba8-16b3e48d68ba?api-version=2018-03-15-preview",
-      "EncodedRequestUri": "L3N1YnNjcmlwdGlvbnMvZmMwNDI0NmYtMDRjNS00MzdlLWFjNWUtMjA2YTE5ZTcxOTNmL3Byb3ZpZGVycy9NaWNyb3NvZnQuRGF0YU1pZ3JhdGlvbi9sb2NhdGlvbnMvc291dGhjZW50cmFsdXMvb3BlcmF0aW9uU3RhdHVzZXMvNDhmMjQyZDQtMGE5Yy00YTBjLWFiYTgtMTZiM2U0OGQ2OGJhP2FwaS12ZXJzaW9uPTIwMTgtMDMtMTUtcHJldmlldw==",
-=======
-      "RequestUri": "/subscriptions/6a37df99-a9de-48c4-91e5-7e6ab00b2362/providers/Microsoft.DataMigration/locations/westeurope/operationStatuses/5a824195-1965-4b96-b472-044d51feda54?api-version=2018-03-31-preview",
-      "EncodedRequestUri": "L3N1YnNjcmlwdGlvbnMvNmEzN2RmOTktYTlkZS00OGM0LTkxZTUtN2U2YWIwMGIyMzYyL3Byb3ZpZGVycy9NaWNyb3NvZnQuRGF0YU1pZ3JhdGlvbi9sb2NhdGlvbnMvd2VzdGV1cm9wZS9vcGVyYXRpb25TdGF0dXNlcy81YTgyNDE5NS0xOTY1LTRiOTYtYjQ3Mi0wNDRkNTFmZWRhNTQ/YXBpLXZlcnNpb249MjAxOC0wMy0zMS1wcmV2aWV3",
->>>>>>> 99216f75
+      "RequestUri": "/subscriptions/6a37df99-a9de-48c4-91e5-7e6ab00b2362/providers/Microsoft.DataMigration/locations/westeurope/operationStatuses/5a824195-1965-4b96-b472-044d51feda54?api-version=2018-03-31-preview",
+      "EncodedRequestUri": "L3N1YnNjcmlwdGlvbnMvNmEzN2RmOTktYTlkZS00OGM0LTkxZTUtN2U2YWIwMGIyMzYyL3Byb3ZpZGVycy9NaWNyb3NvZnQuRGF0YU1pZ3JhdGlvbi9sb2NhdGlvbnMvd2VzdGV1cm9wZS9vcGVyYXRpb25TdGF0dXNlcy81YTgyNDE5NS0xOTY1LTRiOTYtYjQ3Mi0wNDRkNTFmZWRhNTQ/YXBpLXZlcnNpb249MjAxOC0wMy0zMS1wcmV2aWV3",
       "RequestMethod": "GET",
       "RequestBody": "",
       "RequestHeaders": {
@@ -339,13 +315,8 @@
       "StatusCode": 200
     },
     {
-<<<<<<< HEAD
-      "RequestUri": "/subscriptions/fc04246f-04c5-437e-ac5e-206a19e7193f/providers/Microsoft.DataMigration/locations/southcentralus/operationStatuses/48f242d4-0a9c-4a0c-aba8-16b3e48d68ba?api-version=2018-03-15-preview",
-      "EncodedRequestUri": "L3N1YnNjcmlwdGlvbnMvZmMwNDI0NmYtMDRjNS00MzdlLWFjNWUtMjA2YTE5ZTcxOTNmL3Byb3ZpZGVycy9NaWNyb3NvZnQuRGF0YU1pZ3JhdGlvbi9sb2NhdGlvbnMvc291dGhjZW50cmFsdXMvb3BlcmF0aW9uU3RhdHVzZXMvNDhmMjQyZDQtMGE5Yy00YTBjLWFiYTgtMTZiM2U0OGQ2OGJhP2FwaS12ZXJzaW9uPTIwMTgtMDMtMTUtcHJldmlldw==",
-=======
-      "RequestUri": "/subscriptions/6a37df99-a9de-48c4-91e5-7e6ab00b2362/providers/Microsoft.DataMigration/locations/westeurope/operationStatuses/5a824195-1965-4b96-b472-044d51feda54?api-version=2018-03-31-preview",
-      "EncodedRequestUri": "L3N1YnNjcmlwdGlvbnMvNmEzN2RmOTktYTlkZS00OGM0LTkxZTUtN2U2YWIwMGIyMzYyL3Byb3ZpZGVycy9NaWNyb3NvZnQuRGF0YU1pZ3JhdGlvbi9sb2NhdGlvbnMvd2VzdGV1cm9wZS9vcGVyYXRpb25TdGF0dXNlcy81YTgyNDE5NS0xOTY1LTRiOTYtYjQ3Mi0wNDRkNTFmZWRhNTQ/YXBpLXZlcnNpb249MjAxOC0wMy0zMS1wcmV2aWV3",
->>>>>>> 99216f75
+      "RequestUri": "/subscriptions/6a37df99-a9de-48c4-91e5-7e6ab00b2362/providers/Microsoft.DataMigration/locations/westeurope/operationStatuses/5a824195-1965-4b96-b472-044d51feda54?api-version=2018-03-31-preview",
+      "EncodedRequestUri": "L3N1YnNjcmlwdGlvbnMvNmEzN2RmOTktYTlkZS00OGM0LTkxZTUtN2U2YWIwMGIyMzYyL3Byb3ZpZGVycy9NaWNyb3NvZnQuRGF0YU1pZ3JhdGlvbi9sb2NhdGlvbnMvd2VzdGV1cm9wZS9vcGVyYXRpb25TdGF0dXNlcy81YTgyNDE5NS0xOTY1LTRiOTYtYjQ3Mi0wNDRkNTFmZWRhNTQ/YXBpLXZlcnNpb249MjAxOC0wMy0zMS1wcmV2aWV3",
       "RequestMethod": "GET",
       "RequestBody": "",
       "RequestHeaders": {
@@ -402,13 +373,8 @@
       "StatusCode": 200
     },
     {
-<<<<<<< HEAD
-      "RequestUri": "/subscriptions/fc04246f-04c5-437e-ac5e-206a19e7193f/providers/Microsoft.DataMigration/locations/southcentralus/operationStatuses/48f242d4-0a9c-4a0c-aba8-16b3e48d68ba?api-version=2018-03-15-preview",
-      "EncodedRequestUri": "L3N1YnNjcmlwdGlvbnMvZmMwNDI0NmYtMDRjNS00MzdlLWFjNWUtMjA2YTE5ZTcxOTNmL3Byb3ZpZGVycy9NaWNyb3NvZnQuRGF0YU1pZ3JhdGlvbi9sb2NhdGlvbnMvc291dGhjZW50cmFsdXMvb3BlcmF0aW9uU3RhdHVzZXMvNDhmMjQyZDQtMGE5Yy00YTBjLWFiYTgtMTZiM2U0OGQ2OGJhP2FwaS12ZXJzaW9uPTIwMTgtMDMtMTUtcHJldmlldw==",
-=======
-      "RequestUri": "/subscriptions/6a37df99-a9de-48c4-91e5-7e6ab00b2362/providers/Microsoft.DataMigration/locations/westeurope/operationStatuses/5a824195-1965-4b96-b472-044d51feda54?api-version=2018-03-31-preview",
-      "EncodedRequestUri": "L3N1YnNjcmlwdGlvbnMvNmEzN2RmOTktYTlkZS00OGM0LTkxZTUtN2U2YWIwMGIyMzYyL3Byb3ZpZGVycy9NaWNyb3NvZnQuRGF0YU1pZ3JhdGlvbi9sb2NhdGlvbnMvd2VzdGV1cm9wZS9vcGVyYXRpb25TdGF0dXNlcy81YTgyNDE5NS0xOTY1LTRiOTYtYjQ3Mi0wNDRkNTFmZWRhNTQ/YXBpLXZlcnNpb249MjAxOC0wMy0zMS1wcmV2aWV3",
->>>>>>> 99216f75
+      "RequestUri": "/subscriptions/6a37df99-a9de-48c4-91e5-7e6ab00b2362/providers/Microsoft.DataMigration/locations/westeurope/operationStatuses/5a824195-1965-4b96-b472-044d51feda54?api-version=2018-03-31-preview",
+      "EncodedRequestUri": "L3N1YnNjcmlwdGlvbnMvNmEzN2RmOTktYTlkZS00OGM0LTkxZTUtN2U2YWIwMGIyMzYyL3Byb3ZpZGVycy9NaWNyb3NvZnQuRGF0YU1pZ3JhdGlvbi9sb2NhdGlvbnMvd2VzdGV1cm9wZS9vcGVyYXRpb25TdGF0dXNlcy81YTgyNDE5NS0xOTY1LTRiOTYtYjQ3Mi0wNDRkNTFmZWRhNTQ/YXBpLXZlcnNpb249MjAxOC0wMy0zMS1wcmV2aWV3",
       "RequestMethod": "GET",
       "RequestBody": "",
       "RequestHeaders": {
@@ -465,13 +431,8 @@
       "StatusCode": 200
     },
     {
-<<<<<<< HEAD
-      "RequestUri": "/subscriptions/fc04246f-04c5-437e-ac5e-206a19e7193f/providers/Microsoft.DataMigration/locations/southcentralus/operationStatuses/48f242d4-0a9c-4a0c-aba8-16b3e48d68ba?api-version=2018-03-15-preview",
-      "EncodedRequestUri": "L3N1YnNjcmlwdGlvbnMvZmMwNDI0NmYtMDRjNS00MzdlLWFjNWUtMjA2YTE5ZTcxOTNmL3Byb3ZpZGVycy9NaWNyb3NvZnQuRGF0YU1pZ3JhdGlvbi9sb2NhdGlvbnMvc291dGhjZW50cmFsdXMvb3BlcmF0aW9uU3RhdHVzZXMvNDhmMjQyZDQtMGE5Yy00YTBjLWFiYTgtMTZiM2U0OGQ2OGJhP2FwaS12ZXJzaW9uPTIwMTgtMDMtMTUtcHJldmlldw==",
-=======
-      "RequestUri": "/subscriptions/6a37df99-a9de-48c4-91e5-7e6ab00b2362/providers/Microsoft.DataMigration/locations/westeurope/operationStatuses/5a824195-1965-4b96-b472-044d51feda54?api-version=2018-03-31-preview",
-      "EncodedRequestUri": "L3N1YnNjcmlwdGlvbnMvNmEzN2RmOTktYTlkZS00OGM0LTkxZTUtN2U2YWIwMGIyMzYyL3Byb3ZpZGVycy9NaWNyb3NvZnQuRGF0YU1pZ3JhdGlvbi9sb2NhdGlvbnMvd2VzdGV1cm9wZS9vcGVyYXRpb25TdGF0dXNlcy81YTgyNDE5NS0xOTY1LTRiOTYtYjQ3Mi0wNDRkNTFmZWRhNTQ/YXBpLXZlcnNpb249MjAxOC0wMy0zMS1wcmV2aWV3",
->>>>>>> 99216f75
+      "RequestUri": "/subscriptions/6a37df99-a9de-48c4-91e5-7e6ab00b2362/providers/Microsoft.DataMigration/locations/westeurope/operationStatuses/5a824195-1965-4b96-b472-044d51feda54?api-version=2018-03-31-preview",
+      "EncodedRequestUri": "L3N1YnNjcmlwdGlvbnMvNmEzN2RmOTktYTlkZS00OGM0LTkxZTUtN2U2YWIwMGIyMzYyL3Byb3ZpZGVycy9NaWNyb3NvZnQuRGF0YU1pZ3JhdGlvbi9sb2NhdGlvbnMvd2VzdGV1cm9wZS9vcGVyYXRpb25TdGF0dXNlcy81YTgyNDE5NS0xOTY1LTRiOTYtYjQ3Mi0wNDRkNTFmZWRhNTQ/YXBpLXZlcnNpb249MjAxOC0wMy0zMS1wcmV2aWV3",
       "RequestMethod": "GET",
       "RequestBody": "",
       "RequestHeaders": {
@@ -528,13 +489,8 @@
       "StatusCode": 200
     },
     {
-<<<<<<< HEAD
-      "RequestUri": "/subscriptions/fc04246f-04c5-437e-ac5e-206a19e7193f/providers/Microsoft.DataMigration/locations/southcentralus/operationStatuses/48f242d4-0a9c-4a0c-aba8-16b3e48d68ba?api-version=2018-03-15-preview",
-      "EncodedRequestUri": "L3N1YnNjcmlwdGlvbnMvZmMwNDI0NmYtMDRjNS00MzdlLWFjNWUtMjA2YTE5ZTcxOTNmL3Byb3ZpZGVycy9NaWNyb3NvZnQuRGF0YU1pZ3JhdGlvbi9sb2NhdGlvbnMvc291dGhjZW50cmFsdXMvb3BlcmF0aW9uU3RhdHVzZXMvNDhmMjQyZDQtMGE5Yy00YTBjLWFiYTgtMTZiM2U0OGQ2OGJhP2FwaS12ZXJzaW9uPTIwMTgtMDMtMTUtcHJldmlldw==",
-=======
-      "RequestUri": "/subscriptions/6a37df99-a9de-48c4-91e5-7e6ab00b2362/providers/Microsoft.DataMigration/locations/westeurope/operationStatuses/5a824195-1965-4b96-b472-044d51feda54?api-version=2018-03-31-preview",
-      "EncodedRequestUri": "L3N1YnNjcmlwdGlvbnMvNmEzN2RmOTktYTlkZS00OGM0LTkxZTUtN2U2YWIwMGIyMzYyL3Byb3ZpZGVycy9NaWNyb3NvZnQuRGF0YU1pZ3JhdGlvbi9sb2NhdGlvbnMvd2VzdGV1cm9wZS9vcGVyYXRpb25TdGF0dXNlcy81YTgyNDE5NS0xOTY1LTRiOTYtYjQ3Mi0wNDRkNTFmZWRhNTQ/YXBpLXZlcnNpb249MjAxOC0wMy0zMS1wcmV2aWV3",
->>>>>>> 99216f75
+      "RequestUri": "/subscriptions/6a37df99-a9de-48c4-91e5-7e6ab00b2362/providers/Microsoft.DataMigration/locations/westeurope/operationStatuses/5a824195-1965-4b96-b472-044d51feda54?api-version=2018-03-31-preview",
+      "EncodedRequestUri": "L3N1YnNjcmlwdGlvbnMvNmEzN2RmOTktYTlkZS00OGM0LTkxZTUtN2U2YWIwMGIyMzYyL3Byb3ZpZGVycy9NaWNyb3NvZnQuRGF0YU1pZ3JhdGlvbi9sb2NhdGlvbnMvd2VzdGV1cm9wZS9vcGVyYXRpb25TdGF0dXNlcy81YTgyNDE5NS0xOTY1LTRiOTYtYjQ3Mi0wNDRkNTFmZWRhNTQ/YXBpLXZlcnNpb249MjAxOC0wMy0zMS1wcmV2aWV3",
       "RequestMethod": "GET",
       "RequestBody": "",
       "RequestHeaders": {
@@ -591,13 +547,8 @@
       "StatusCode": 200
     },
     {
-<<<<<<< HEAD
-      "RequestUri": "/subscriptions/fc04246f-04c5-437e-ac5e-206a19e7193f/providers/Microsoft.DataMigration/locations/southcentralus/operationStatuses/48f242d4-0a9c-4a0c-aba8-16b3e48d68ba?api-version=2018-03-15-preview",
-      "EncodedRequestUri": "L3N1YnNjcmlwdGlvbnMvZmMwNDI0NmYtMDRjNS00MzdlLWFjNWUtMjA2YTE5ZTcxOTNmL3Byb3ZpZGVycy9NaWNyb3NvZnQuRGF0YU1pZ3JhdGlvbi9sb2NhdGlvbnMvc291dGhjZW50cmFsdXMvb3BlcmF0aW9uU3RhdHVzZXMvNDhmMjQyZDQtMGE5Yy00YTBjLWFiYTgtMTZiM2U0OGQ2OGJhP2FwaS12ZXJzaW9uPTIwMTgtMDMtMTUtcHJldmlldw==",
-=======
-      "RequestUri": "/subscriptions/6a37df99-a9de-48c4-91e5-7e6ab00b2362/providers/Microsoft.DataMigration/locations/westeurope/operationStatuses/5a824195-1965-4b96-b472-044d51feda54?api-version=2018-03-31-preview",
-      "EncodedRequestUri": "L3N1YnNjcmlwdGlvbnMvNmEzN2RmOTktYTlkZS00OGM0LTkxZTUtN2U2YWIwMGIyMzYyL3Byb3ZpZGVycy9NaWNyb3NvZnQuRGF0YU1pZ3JhdGlvbi9sb2NhdGlvbnMvd2VzdGV1cm9wZS9vcGVyYXRpb25TdGF0dXNlcy81YTgyNDE5NS0xOTY1LTRiOTYtYjQ3Mi0wNDRkNTFmZWRhNTQ/YXBpLXZlcnNpb249MjAxOC0wMy0zMS1wcmV2aWV3",
->>>>>>> 99216f75
+      "RequestUri": "/subscriptions/6a37df99-a9de-48c4-91e5-7e6ab00b2362/providers/Microsoft.DataMigration/locations/westeurope/operationStatuses/5a824195-1965-4b96-b472-044d51feda54?api-version=2018-03-31-preview",
+      "EncodedRequestUri": "L3N1YnNjcmlwdGlvbnMvNmEzN2RmOTktYTlkZS00OGM0LTkxZTUtN2U2YWIwMGIyMzYyL3Byb3ZpZGVycy9NaWNyb3NvZnQuRGF0YU1pZ3JhdGlvbi9sb2NhdGlvbnMvd2VzdGV1cm9wZS9vcGVyYXRpb25TdGF0dXNlcy81YTgyNDE5NS0xOTY1LTRiOTYtYjQ3Mi0wNDRkNTFmZWRhNTQ/YXBpLXZlcnNpb249MjAxOC0wMy0zMS1wcmV2aWV3",
       "RequestMethod": "GET",
       "RequestBody": "",
       "RequestHeaders": {
@@ -654,13 +605,8 @@
       "StatusCode": 200
     },
     {
-<<<<<<< HEAD
-      "RequestUri": "/subscriptions/fc04246f-04c5-437e-ac5e-206a19e7193f/providers/Microsoft.DataMigration/locations/southcentralus/operationStatuses/48f242d4-0a9c-4a0c-aba8-16b3e48d68ba?api-version=2018-03-15-preview",
-      "EncodedRequestUri": "L3N1YnNjcmlwdGlvbnMvZmMwNDI0NmYtMDRjNS00MzdlLWFjNWUtMjA2YTE5ZTcxOTNmL3Byb3ZpZGVycy9NaWNyb3NvZnQuRGF0YU1pZ3JhdGlvbi9sb2NhdGlvbnMvc291dGhjZW50cmFsdXMvb3BlcmF0aW9uU3RhdHVzZXMvNDhmMjQyZDQtMGE5Yy00YTBjLWFiYTgtMTZiM2U0OGQ2OGJhP2FwaS12ZXJzaW9uPTIwMTgtMDMtMTUtcHJldmlldw==",
-=======
-      "RequestUri": "/subscriptions/6a37df99-a9de-48c4-91e5-7e6ab00b2362/providers/Microsoft.DataMigration/locations/westeurope/operationStatuses/5a824195-1965-4b96-b472-044d51feda54?api-version=2018-03-31-preview",
-      "EncodedRequestUri": "L3N1YnNjcmlwdGlvbnMvNmEzN2RmOTktYTlkZS00OGM0LTkxZTUtN2U2YWIwMGIyMzYyL3Byb3ZpZGVycy9NaWNyb3NvZnQuRGF0YU1pZ3JhdGlvbi9sb2NhdGlvbnMvd2VzdGV1cm9wZS9vcGVyYXRpb25TdGF0dXNlcy81YTgyNDE5NS0xOTY1LTRiOTYtYjQ3Mi0wNDRkNTFmZWRhNTQ/YXBpLXZlcnNpb249MjAxOC0wMy0zMS1wcmV2aWV3",
->>>>>>> 99216f75
+      "RequestUri": "/subscriptions/6a37df99-a9de-48c4-91e5-7e6ab00b2362/providers/Microsoft.DataMigration/locations/westeurope/operationStatuses/5a824195-1965-4b96-b472-044d51feda54?api-version=2018-03-31-preview",
+      "EncodedRequestUri": "L3N1YnNjcmlwdGlvbnMvNmEzN2RmOTktYTlkZS00OGM0LTkxZTUtN2U2YWIwMGIyMzYyL3Byb3ZpZGVycy9NaWNyb3NvZnQuRGF0YU1pZ3JhdGlvbi9sb2NhdGlvbnMvd2VzdGV1cm9wZS9vcGVyYXRpb25TdGF0dXNlcy81YTgyNDE5NS0xOTY1LTRiOTYtYjQ3Mi0wNDRkNTFmZWRhNTQ/YXBpLXZlcnNpb249MjAxOC0wMy0zMS1wcmV2aWV3",
       "RequestMethod": "GET",
       "RequestBody": "",
       "RequestHeaders": {
@@ -717,13 +663,8 @@
       "StatusCode": 200
     },
     {
-<<<<<<< HEAD
-      "RequestUri": "/subscriptions/fc04246f-04c5-437e-ac5e-206a19e7193f/providers/Microsoft.DataMigration/locations/southcentralus/operationStatuses/48f242d4-0a9c-4a0c-aba8-16b3e48d68ba?api-version=2018-03-15-preview",
-      "EncodedRequestUri": "L3N1YnNjcmlwdGlvbnMvZmMwNDI0NmYtMDRjNS00MzdlLWFjNWUtMjA2YTE5ZTcxOTNmL3Byb3ZpZGVycy9NaWNyb3NvZnQuRGF0YU1pZ3JhdGlvbi9sb2NhdGlvbnMvc291dGhjZW50cmFsdXMvb3BlcmF0aW9uU3RhdHVzZXMvNDhmMjQyZDQtMGE5Yy00YTBjLWFiYTgtMTZiM2U0OGQ2OGJhP2FwaS12ZXJzaW9uPTIwMTgtMDMtMTUtcHJldmlldw==",
-=======
-      "RequestUri": "/subscriptions/6a37df99-a9de-48c4-91e5-7e6ab00b2362/providers/Microsoft.DataMigration/locations/westeurope/operationStatuses/5a824195-1965-4b96-b472-044d51feda54?api-version=2018-03-31-preview",
-      "EncodedRequestUri": "L3N1YnNjcmlwdGlvbnMvNmEzN2RmOTktYTlkZS00OGM0LTkxZTUtN2U2YWIwMGIyMzYyL3Byb3ZpZGVycy9NaWNyb3NvZnQuRGF0YU1pZ3JhdGlvbi9sb2NhdGlvbnMvd2VzdGV1cm9wZS9vcGVyYXRpb25TdGF0dXNlcy81YTgyNDE5NS0xOTY1LTRiOTYtYjQ3Mi0wNDRkNTFmZWRhNTQ/YXBpLXZlcnNpb249MjAxOC0wMy0zMS1wcmV2aWV3",
->>>>>>> 99216f75
+      "RequestUri": "/subscriptions/6a37df99-a9de-48c4-91e5-7e6ab00b2362/providers/Microsoft.DataMigration/locations/westeurope/operationStatuses/5a824195-1965-4b96-b472-044d51feda54?api-version=2018-03-31-preview",
+      "EncodedRequestUri": "L3N1YnNjcmlwdGlvbnMvNmEzN2RmOTktYTlkZS00OGM0LTkxZTUtN2U2YWIwMGIyMzYyL3Byb3ZpZGVycy9NaWNyb3NvZnQuRGF0YU1pZ3JhdGlvbi9sb2NhdGlvbnMvd2VzdGV1cm9wZS9vcGVyYXRpb25TdGF0dXNlcy81YTgyNDE5NS0xOTY1LTRiOTYtYjQ3Mi0wNDRkNTFmZWRhNTQ/YXBpLXZlcnNpb249MjAxOC0wMy0zMS1wcmV2aWV3",
       "RequestMethod": "GET",
       "RequestBody": "",
       "RequestHeaders": {
@@ -780,13 +721,8 @@
       "StatusCode": 200
     },
     {
-<<<<<<< HEAD
-      "RequestUri": "/subscriptions/fc04246f-04c5-437e-ac5e-206a19e7193f/providers/Microsoft.DataMigration/locations/southcentralus/operationStatuses/48f242d4-0a9c-4a0c-aba8-16b3e48d68ba?api-version=2018-03-15-preview",
-      "EncodedRequestUri": "L3N1YnNjcmlwdGlvbnMvZmMwNDI0NmYtMDRjNS00MzdlLWFjNWUtMjA2YTE5ZTcxOTNmL3Byb3ZpZGVycy9NaWNyb3NvZnQuRGF0YU1pZ3JhdGlvbi9sb2NhdGlvbnMvc291dGhjZW50cmFsdXMvb3BlcmF0aW9uU3RhdHVzZXMvNDhmMjQyZDQtMGE5Yy00YTBjLWFiYTgtMTZiM2U0OGQ2OGJhP2FwaS12ZXJzaW9uPTIwMTgtMDMtMTUtcHJldmlldw==",
-=======
-      "RequestUri": "/subscriptions/6a37df99-a9de-48c4-91e5-7e6ab00b2362/providers/Microsoft.DataMigration/locations/westeurope/operationStatuses/5a824195-1965-4b96-b472-044d51feda54?api-version=2018-03-31-preview",
-      "EncodedRequestUri": "L3N1YnNjcmlwdGlvbnMvNmEzN2RmOTktYTlkZS00OGM0LTkxZTUtN2U2YWIwMGIyMzYyL3Byb3ZpZGVycy9NaWNyb3NvZnQuRGF0YU1pZ3JhdGlvbi9sb2NhdGlvbnMvd2VzdGV1cm9wZS9vcGVyYXRpb25TdGF0dXNlcy81YTgyNDE5NS0xOTY1LTRiOTYtYjQ3Mi0wNDRkNTFmZWRhNTQ/YXBpLXZlcnNpb249MjAxOC0wMy0zMS1wcmV2aWV3",
->>>>>>> 99216f75
+      "RequestUri": "/subscriptions/6a37df99-a9de-48c4-91e5-7e6ab00b2362/providers/Microsoft.DataMigration/locations/westeurope/operationStatuses/5a824195-1965-4b96-b472-044d51feda54?api-version=2018-03-31-preview",
+      "EncodedRequestUri": "L3N1YnNjcmlwdGlvbnMvNmEzN2RmOTktYTlkZS00OGM0LTkxZTUtN2U2YWIwMGIyMzYyL3Byb3ZpZGVycy9NaWNyb3NvZnQuRGF0YU1pZ3JhdGlvbi9sb2NhdGlvbnMvd2VzdGV1cm9wZS9vcGVyYXRpb25TdGF0dXNlcy81YTgyNDE5NS0xOTY1LTRiOTYtYjQ3Mi0wNDRkNTFmZWRhNTQ/YXBpLXZlcnNpb249MjAxOC0wMy0zMS1wcmV2aWV3",
       "RequestMethod": "GET",
       "RequestBody": "",
       "RequestHeaders": {
@@ -843,13 +779,8 @@
       "StatusCode": 200
     },
     {
-<<<<<<< HEAD
-      "RequestUri": "/subscriptions/fc04246f-04c5-437e-ac5e-206a19e7193f/providers/Microsoft.DataMigration/locations/southcentralus/operationStatuses/48f242d4-0a9c-4a0c-aba8-16b3e48d68ba?api-version=2018-03-15-preview",
-      "EncodedRequestUri": "L3N1YnNjcmlwdGlvbnMvZmMwNDI0NmYtMDRjNS00MzdlLWFjNWUtMjA2YTE5ZTcxOTNmL3Byb3ZpZGVycy9NaWNyb3NvZnQuRGF0YU1pZ3JhdGlvbi9sb2NhdGlvbnMvc291dGhjZW50cmFsdXMvb3BlcmF0aW9uU3RhdHVzZXMvNDhmMjQyZDQtMGE5Yy00YTBjLWFiYTgtMTZiM2U0OGQ2OGJhP2FwaS12ZXJzaW9uPTIwMTgtMDMtMTUtcHJldmlldw==",
-=======
-      "RequestUri": "/subscriptions/6a37df99-a9de-48c4-91e5-7e6ab00b2362/providers/Microsoft.DataMigration/locations/westeurope/operationStatuses/5a824195-1965-4b96-b472-044d51feda54?api-version=2018-03-31-preview",
-      "EncodedRequestUri": "L3N1YnNjcmlwdGlvbnMvNmEzN2RmOTktYTlkZS00OGM0LTkxZTUtN2U2YWIwMGIyMzYyL3Byb3ZpZGVycy9NaWNyb3NvZnQuRGF0YU1pZ3JhdGlvbi9sb2NhdGlvbnMvd2VzdGV1cm9wZS9vcGVyYXRpb25TdGF0dXNlcy81YTgyNDE5NS0xOTY1LTRiOTYtYjQ3Mi0wNDRkNTFmZWRhNTQ/YXBpLXZlcnNpb249MjAxOC0wMy0zMS1wcmV2aWV3",
->>>>>>> 99216f75
+      "RequestUri": "/subscriptions/6a37df99-a9de-48c4-91e5-7e6ab00b2362/providers/Microsoft.DataMigration/locations/westeurope/operationStatuses/5a824195-1965-4b96-b472-044d51feda54?api-version=2018-03-31-preview",
+      "EncodedRequestUri": "L3N1YnNjcmlwdGlvbnMvNmEzN2RmOTktYTlkZS00OGM0LTkxZTUtN2U2YWIwMGIyMzYyL3Byb3ZpZGVycy9NaWNyb3NvZnQuRGF0YU1pZ3JhdGlvbi9sb2NhdGlvbnMvd2VzdGV1cm9wZS9vcGVyYXRpb25TdGF0dXNlcy81YTgyNDE5NS0xOTY1LTRiOTYtYjQ3Mi0wNDRkNTFmZWRhNTQ/YXBpLXZlcnNpb249MjAxOC0wMy0zMS1wcmV2aWV3",
       "RequestMethod": "GET",
       "RequestBody": "",
       "RequestHeaders": {
@@ -906,13 +837,8 @@
       "StatusCode": 200
     },
     {
-<<<<<<< HEAD
-      "RequestUri": "/subscriptions/fc04246f-04c5-437e-ac5e-206a19e7193f/providers/Microsoft.DataMigration/locations/southcentralus/operationStatuses/48f242d4-0a9c-4a0c-aba8-16b3e48d68ba?api-version=2018-03-15-preview",
-      "EncodedRequestUri": "L3N1YnNjcmlwdGlvbnMvZmMwNDI0NmYtMDRjNS00MzdlLWFjNWUtMjA2YTE5ZTcxOTNmL3Byb3ZpZGVycy9NaWNyb3NvZnQuRGF0YU1pZ3JhdGlvbi9sb2NhdGlvbnMvc291dGhjZW50cmFsdXMvb3BlcmF0aW9uU3RhdHVzZXMvNDhmMjQyZDQtMGE5Yy00YTBjLWFiYTgtMTZiM2U0OGQ2OGJhP2FwaS12ZXJzaW9uPTIwMTgtMDMtMTUtcHJldmlldw==",
-=======
-      "RequestUri": "/subscriptions/6a37df99-a9de-48c4-91e5-7e6ab00b2362/providers/Microsoft.DataMigration/locations/westeurope/operationStatuses/5a824195-1965-4b96-b472-044d51feda54?api-version=2018-03-31-preview",
-      "EncodedRequestUri": "L3N1YnNjcmlwdGlvbnMvNmEzN2RmOTktYTlkZS00OGM0LTkxZTUtN2U2YWIwMGIyMzYyL3Byb3ZpZGVycy9NaWNyb3NvZnQuRGF0YU1pZ3JhdGlvbi9sb2NhdGlvbnMvd2VzdGV1cm9wZS9vcGVyYXRpb25TdGF0dXNlcy81YTgyNDE5NS0xOTY1LTRiOTYtYjQ3Mi0wNDRkNTFmZWRhNTQ/YXBpLXZlcnNpb249MjAxOC0wMy0zMS1wcmV2aWV3",
->>>>>>> 99216f75
+      "RequestUri": "/subscriptions/6a37df99-a9de-48c4-91e5-7e6ab00b2362/providers/Microsoft.DataMigration/locations/westeurope/operationStatuses/5a824195-1965-4b96-b472-044d51feda54?api-version=2018-03-31-preview",
+      "EncodedRequestUri": "L3N1YnNjcmlwdGlvbnMvNmEzN2RmOTktYTlkZS00OGM0LTkxZTUtN2U2YWIwMGIyMzYyL3Byb3ZpZGVycy9NaWNyb3NvZnQuRGF0YU1pZ3JhdGlvbi9sb2NhdGlvbnMvd2VzdGV1cm9wZS9vcGVyYXRpb25TdGF0dXNlcy81YTgyNDE5NS0xOTY1LTRiOTYtYjQ3Mi0wNDRkNTFmZWRhNTQ/YXBpLXZlcnNpb249MjAxOC0wMy0zMS1wcmV2aWV3",
       "RequestMethod": "GET",
       "RequestBody": "",
       "RequestHeaders": {
@@ -969,13 +895,8 @@
       "StatusCode": 200
     },
     {
-<<<<<<< HEAD
-      "RequestUri": "/subscriptions/fc04246f-04c5-437e-ac5e-206a19e7193f/providers/Microsoft.DataMigration/locations/southcentralus/operationStatuses/48f242d4-0a9c-4a0c-aba8-16b3e48d68ba?api-version=2018-03-15-preview",
-      "EncodedRequestUri": "L3N1YnNjcmlwdGlvbnMvZmMwNDI0NmYtMDRjNS00MzdlLWFjNWUtMjA2YTE5ZTcxOTNmL3Byb3ZpZGVycy9NaWNyb3NvZnQuRGF0YU1pZ3JhdGlvbi9sb2NhdGlvbnMvc291dGhjZW50cmFsdXMvb3BlcmF0aW9uU3RhdHVzZXMvNDhmMjQyZDQtMGE5Yy00YTBjLWFiYTgtMTZiM2U0OGQ2OGJhP2FwaS12ZXJzaW9uPTIwMTgtMDMtMTUtcHJldmlldw==",
-=======
-      "RequestUri": "/subscriptions/6a37df99-a9de-48c4-91e5-7e6ab00b2362/providers/Microsoft.DataMigration/locations/westeurope/operationStatuses/5a824195-1965-4b96-b472-044d51feda54?api-version=2018-03-31-preview",
-      "EncodedRequestUri": "L3N1YnNjcmlwdGlvbnMvNmEzN2RmOTktYTlkZS00OGM0LTkxZTUtN2U2YWIwMGIyMzYyL3Byb3ZpZGVycy9NaWNyb3NvZnQuRGF0YU1pZ3JhdGlvbi9sb2NhdGlvbnMvd2VzdGV1cm9wZS9vcGVyYXRpb25TdGF0dXNlcy81YTgyNDE5NS0xOTY1LTRiOTYtYjQ3Mi0wNDRkNTFmZWRhNTQ/YXBpLXZlcnNpb249MjAxOC0wMy0zMS1wcmV2aWV3",
->>>>>>> 99216f75
+      "RequestUri": "/subscriptions/6a37df99-a9de-48c4-91e5-7e6ab00b2362/providers/Microsoft.DataMigration/locations/westeurope/operationStatuses/5a824195-1965-4b96-b472-044d51feda54?api-version=2018-03-31-preview",
+      "EncodedRequestUri": "L3N1YnNjcmlwdGlvbnMvNmEzN2RmOTktYTlkZS00OGM0LTkxZTUtN2U2YWIwMGIyMzYyL3Byb3ZpZGVycy9NaWNyb3NvZnQuRGF0YU1pZ3JhdGlvbi9sb2NhdGlvbnMvd2VzdGV1cm9wZS9vcGVyYXRpb25TdGF0dXNlcy81YTgyNDE5NS0xOTY1LTRiOTYtYjQ3Mi0wNDRkNTFmZWRhNTQ/YXBpLXZlcnNpb249MjAxOC0wMy0zMS1wcmV2aWV3",
       "RequestMethod": "GET",
       "RequestBody": "",
       "RequestHeaders": {
@@ -1032,13 +953,8 @@
       "StatusCode": 200
     },
     {
-<<<<<<< HEAD
-      "RequestUri": "/subscriptions/fc04246f-04c5-437e-ac5e-206a19e7193f/providers/Microsoft.DataMigration/locations/southcentralus/operationStatuses/48f242d4-0a9c-4a0c-aba8-16b3e48d68ba?api-version=2018-03-15-preview",
-      "EncodedRequestUri": "L3N1YnNjcmlwdGlvbnMvZmMwNDI0NmYtMDRjNS00MzdlLWFjNWUtMjA2YTE5ZTcxOTNmL3Byb3ZpZGVycy9NaWNyb3NvZnQuRGF0YU1pZ3JhdGlvbi9sb2NhdGlvbnMvc291dGhjZW50cmFsdXMvb3BlcmF0aW9uU3RhdHVzZXMvNDhmMjQyZDQtMGE5Yy00YTBjLWFiYTgtMTZiM2U0OGQ2OGJhP2FwaS12ZXJzaW9uPTIwMTgtMDMtMTUtcHJldmlldw==",
-=======
-      "RequestUri": "/subscriptions/6a37df99-a9de-48c4-91e5-7e6ab00b2362/providers/Microsoft.DataMigration/locations/westeurope/operationStatuses/5a824195-1965-4b96-b472-044d51feda54?api-version=2018-03-31-preview",
-      "EncodedRequestUri": "L3N1YnNjcmlwdGlvbnMvNmEzN2RmOTktYTlkZS00OGM0LTkxZTUtN2U2YWIwMGIyMzYyL3Byb3ZpZGVycy9NaWNyb3NvZnQuRGF0YU1pZ3JhdGlvbi9sb2NhdGlvbnMvd2VzdGV1cm9wZS9vcGVyYXRpb25TdGF0dXNlcy81YTgyNDE5NS0xOTY1LTRiOTYtYjQ3Mi0wNDRkNTFmZWRhNTQ/YXBpLXZlcnNpb249MjAxOC0wMy0zMS1wcmV2aWV3",
->>>>>>> 99216f75
+      "RequestUri": "/subscriptions/6a37df99-a9de-48c4-91e5-7e6ab00b2362/providers/Microsoft.DataMigration/locations/westeurope/operationStatuses/5a824195-1965-4b96-b472-044d51feda54?api-version=2018-03-31-preview",
+      "EncodedRequestUri": "L3N1YnNjcmlwdGlvbnMvNmEzN2RmOTktYTlkZS00OGM0LTkxZTUtN2U2YWIwMGIyMzYyL3Byb3ZpZGVycy9NaWNyb3NvZnQuRGF0YU1pZ3JhdGlvbi9sb2NhdGlvbnMvd2VzdGV1cm9wZS9vcGVyYXRpb25TdGF0dXNlcy81YTgyNDE5NS0xOTY1LTRiOTYtYjQ3Mi0wNDRkNTFmZWRhNTQ/YXBpLXZlcnNpb249MjAxOC0wMy0zMS1wcmV2aWV3",
       "RequestMethod": "GET",
       "RequestBody": "",
       "RequestHeaders": {
@@ -1095,13 +1011,8 @@
       "StatusCode": 200
     },
     {
-<<<<<<< HEAD
-      "RequestUri": "/subscriptions/fc04246f-04c5-437e-ac5e-206a19e7193f/providers/Microsoft.DataMigration/locations/southcentralus/operationStatuses/48f242d4-0a9c-4a0c-aba8-16b3e48d68ba?api-version=2018-03-15-preview",
-      "EncodedRequestUri": "L3N1YnNjcmlwdGlvbnMvZmMwNDI0NmYtMDRjNS00MzdlLWFjNWUtMjA2YTE5ZTcxOTNmL3Byb3ZpZGVycy9NaWNyb3NvZnQuRGF0YU1pZ3JhdGlvbi9sb2NhdGlvbnMvc291dGhjZW50cmFsdXMvb3BlcmF0aW9uU3RhdHVzZXMvNDhmMjQyZDQtMGE5Yy00YTBjLWFiYTgtMTZiM2U0OGQ2OGJhP2FwaS12ZXJzaW9uPTIwMTgtMDMtMTUtcHJldmlldw==",
-=======
-      "RequestUri": "/subscriptions/6a37df99-a9de-48c4-91e5-7e6ab00b2362/providers/Microsoft.DataMigration/locations/westeurope/operationStatuses/5a824195-1965-4b96-b472-044d51feda54?api-version=2018-03-31-preview",
-      "EncodedRequestUri": "L3N1YnNjcmlwdGlvbnMvNmEzN2RmOTktYTlkZS00OGM0LTkxZTUtN2U2YWIwMGIyMzYyL3Byb3ZpZGVycy9NaWNyb3NvZnQuRGF0YU1pZ3JhdGlvbi9sb2NhdGlvbnMvd2VzdGV1cm9wZS9vcGVyYXRpb25TdGF0dXNlcy81YTgyNDE5NS0xOTY1LTRiOTYtYjQ3Mi0wNDRkNTFmZWRhNTQ/YXBpLXZlcnNpb249MjAxOC0wMy0zMS1wcmV2aWV3",
->>>>>>> 99216f75
+      "RequestUri": "/subscriptions/6a37df99-a9de-48c4-91e5-7e6ab00b2362/providers/Microsoft.DataMigration/locations/westeurope/operationStatuses/5a824195-1965-4b96-b472-044d51feda54?api-version=2018-03-31-preview",
+      "EncodedRequestUri": "L3N1YnNjcmlwdGlvbnMvNmEzN2RmOTktYTlkZS00OGM0LTkxZTUtN2U2YWIwMGIyMzYyL3Byb3ZpZGVycy9NaWNyb3NvZnQuRGF0YU1pZ3JhdGlvbi9sb2NhdGlvbnMvd2VzdGV1cm9wZS9vcGVyYXRpb25TdGF0dXNlcy81YTgyNDE5NS0xOTY1LTRiOTYtYjQ3Mi0wNDRkNTFmZWRhNTQ/YXBpLXZlcnNpb249MjAxOC0wMy0zMS1wcmV2aWV3",
       "RequestMethod": "GET",
       "RequestBody": "",
       "RequestHeaders": {
@@ -1158,13 +1069,8 @@
       "StatusCode": 200
     },
     {
-<<<<<<< HEAD
-      "RequestUri": "/subscriptions/fc04246f-04c5-437e-ac5e-206a19e7193f/providers/Microsoft.DataMigration/locations/southcentralus/operationStatuses/48f242d4-0a9c-4a0c-aba8-16b3e48d68ba?api-version=2018-03-15-preview",
-      "EncodedRequestUri": "L3N1YnNjcmlwdGlvbnMvZmMwNDI0NmYtMDRjNS00MzdlLWFjNWUtMjA2YTE5ZTcxOTNmL3Byb3ZpZGVycy9NaWNyb3NvZnQuRGF0YU1pZ3JhdGlvbi9sb2NhdGlvbnMvc291dGhjZW50cmFsdXMvb3BlcmF0aW9uU3RhdHVzZXMvNDhmMjQyZDQtMGE5Yy00YTBjLWFiYTgtMTZiM2U0OGQ2OGJhP2FwaS12ZXJzaW9uPTIwMTgtMDMtMTUtcHJldmlldw==",
-=======
-      "RequestUri": "/subscriptions/6a37df99-a9de-48c4-91e5-7e6ab00b2362/providers/Microsoft.DataMigration/locations/westeurope/operationStatuses/5a824195-1965-4b96-b472-044d51feda54?api-version=2018-03-31-preview",
-      "EncodedRequestUri": "L3N1YnNjcmlwdGlvbnMvNmEzN2RmOTktYTlkZS00OGM0LTkxZTUtN2U2YWIwMGIyMzYyL3Byb3ZpZGVycy9NaWNyb3NvZnQuRGF0YU1pZ3JhdGlvbi9sb2NhdGlvbnMvd2VzdGV1cm9wZS9vcGVyYXRpb25TdGF0dXNlcy81YTgyNDE5NS0xOTY1LTRiOTYtYjQ3Mi0wNDRkNTFmZWRhNTQ/YXBpLXZlcnNpb249MjAxOC0wMy0zMS1wcmV2aWV3",
->>>>>>> 99216f75
+      "RequestUri": "/subscriptions/6a37df99-a9de-48c4-91e5-7e6ab00b2362/providers/Microsoft.DataMigration/locations/westeurope/operationStatuses/5a824195-1965-4b96-b472-044d51feda54?api-version=2018-03-31-preview",
+      "EncodedRequestUri": "L3N1YnNjcmlwdGlvbnMvNmEzN2RmOTktYTlkZS00OGM0LTkxZTUtN2U2YWIwMGIyMzYyL3Byb3ZpZGVycy9NaWNyb3NvZnQuRGF0YU1pZ3JhdGlvbi9sb2NhdGlvbnMvd2VzdGV1cm9wZS9vcGVyYXRpb25TdGF0dXNlcy81YTgyNDE5NS0xOTY1LTRiOTYtYjQ3Mi0wNDRkNTFmZWRhNTQ/YXBpLXZlcnNpb249MjAxOC0wMy0zMS1wcmV2aWV3",
       "RequestMethod": "GET",
       "RequestBody": "",
       "RequestHeaders": {
@@ -1221,13 +1127,8 @@
       "StatusCode": 200
     },
     {
-<<<<<<< HEAD
-      "RequestUri": "/subscriptions/fc04246f-04c5-437e-ac5e-206a19e7193f/providers/Microsoft.DataMigration/locations/southcentralus/operationStatuses/48f242d4-0a9c-4a0c-aba8-16b3e48d68ba?api-version=2018-03-15-preview",
-      "EncodedRequestUri": "L3N1YnNjcmlwdGlvbnMvZmMwNDI0NmYtMDRjNS00MzdlLWFjNWUtMjA2YTE5ZTcxOTNmL3Byb3ZpZGVycy9NaWNyb3NvZnQuRGF0YU1pZ3JhdGlvbi9sb2NhdGlvbnMvc291dGhjZW50cmFsdXMvb3BlcmF0aW9uU3RhdHVzZXMvNDhmMjQyZDQtMGE5Yy00YTBjLWFiYTgtMTZiM2U0OGQ2OGJhP2FwaS12ZXJzaW9uPTIwMTgtMDMtMTUtcHJldmlldw==",
-=======
-      "RequestUri": "/subscriptions/6a37df99-a9de-48c4-91e5-7e6ab00b2362/providers/Microsoft.DataMigration/locations/westeurope/operationStatuses/5a824195-1965-4b96-b472-044d51feda54?api-version=2018-03-31-preview",
-      "EncodedRequestUri": "L3N1YnNjcmlwdGlvbnMvNmEzN2RmOTktYTlkZS00OGM0LTkxZTUtN2U2YWIwMGIyMzYyL3Byb3ZpZGVycy9NaWNyb3NvZnQuRGF0YU1pZ3JhdGlvbi9sb2NhdGlvbnMvd2VzdGV1cm9wZS9vcGVyYXRpb25TdGF0dXNlcy81YTgyNDE5NS0xOTY1LTRiOTYtYjQ3Mi0wNDRkNTFmZWRhNTQ/YXBpLXZlcnNpb249MjAxOC0wMy0zMS1wcmV2aWV3",
->>>>>>> 99216f75
+      "RequestUri": "/subscriptions/6a37df99-a9de-48c4-91e5-7e6ab00b2362/providers/Microsoft.DataMigration/locations/westeurope/operationStatuses/5a824195-1965-4b96-b472-044d51feda54?api-version=2018-03-31-preview",
+      "EncodedRequestUri": "L3N1YnNjcmlwdGlvbnMvNmEzN2RmOTktYTlkZS00OGM0LTkxZTUtN2U2YWIwMGIyMzYyL3Byb3ZpZGVycy9NaWNyb3NvZnQuRGF0YU1pZ3JhdGlvbi9sb2NhdGlvbnMvd2VzdGV1cm9wZS9vcGVyYXRpb25TdGF0dXNlcy81YTgyNDE5NS0xOTY1LTRiOTYtYjQ3Mi0wNDRkNTFmZWRhNTQ/YXBpLXZlcnNpb249MjAxOC0wMy0zMS1wcmV2aWV3",
       "RequestMethod": "GET",
       "RequestBody": "",
       "RequestHeaders": {
@@ -1284,13 +1185,8 @@
       "StatusCode": 200
     },
     {
-<<<<<<< HEAD
-      "RequestUri": "/subscriptions/fc04246f-04c5-437e-ac5e-206a19e7193f/providers/Microsoft.DataMigration/locations/southcentralus/operationStatuses/48f242d4-0a9c-4a0c-aba8-16b3e48d68ba?api-version=2018-03-15-preview",
-      "EncodedRequestUri": "L3N1YnNjcmlwdGlvbnMvZmMwNDI0NmYtMDRjNS00MzdlLWFjNWUtMjA2YTE5ZTcxOTNmL3Byb3ZpZGVycy9NaWNyb3NvZnQuRGF0YU1pZ3JhdGlvbi9sb2NhdGlvbnMvc291dGhjZW50cmFsdXMvb3BlcmF0aW9uU3RhdHVzZXMvNDhmMjQyZDQtMGE5Yy00YTBjLWFiYTgtMTZiM2U0OGQ2OGJhP2FwaS12ZXJzaW9uPTIwMTgtMDMtMTUtcHJldmlldw==",
-=======
-      "RequestUri": "/subscriptions/6a37df99-a9de-48c4-91e5-7e6ab00b2362/providers/Microsoft.DataMigration/locations/westeurope/operationStatuses/5a824195-1965-4b96-b472-044d51feda54?api-version=2018-03-31-preview",
-      "EncodedRequestUri": "L3N1YnNjcmlwdGlvbnMvNmEzN2RmOTktYTlkZS00OGM0LTkxZTUtN2U2YWIwMGIyMzYyL3Byb3ZpZGVycy9NaWNyb3NvZnQuRGF0YU1pZ3JhdGlvbi9sb2NhdGlvbnMvd2VzdGV1cm9wZS9vcGVyYXRpb25TdGF0dXNlcy81YTgyNDE5NS0xOTY1LTRiOTYtYjQ3Mi0wNDRkNTFmZWRhNTQ/YXBpLXZlcnNpb249MjAxOC0wMy0zMS1wcmV2aWV3",
->>>>>>> 99216f75
+      "RequestUri": "/subscriptions/6a37df99-a9de-48c4-91e5-7e6ab00b2362/providers/Microsoft.DataMigration/locations/westeurope/operationStatuses/5a824195-1965-4b96-b472-044d51feda54?api-version=2018-03-31-preview",
+      "EncodedRequestUri": "L3N1YnNjcmlwdGlvbnMvNmEzN2RmOTktYTlkZS00OGM0LTkxZTUtN2U2YWIwMGIyMzYyL3Byb3ZpZGVycy9NaWNyb3NvZnQuRGF0YU1pZ3JhdGlvbi9sb2NhdGlvbnMvd2VzdGV1cm9wZS9vcGVyYXRpb25TdGF0dXNlcy81YTgyNDE5NS0xOTY1LTRiOTYtYjQ3Mi0wNDRkNTFmZWRhNTQ/YXBpLXZlcnNpb249MjAxOC0wMy0zMS1wcmV2aWV3",
       "RequestMethod": "GET",
       "RequestBody": "",
       "RequestHeaders": {
@@ -1347,13 +1243,8 @@
       "StatusCode": 200
     },
     {
-<<<<<<< HEAD
-      "RequestUri": "/subscriptions/fc04246f-04c5-437e-ac5e-206a19e7193f/providers/Microsoft.DataMigration/locations/southcentralus/operationStatuses/48f242d4-0a9c-4a0c-aba8-16b3e48d68ba?api-version=2018-03-15-preview",
-      "EncodedRequestUri": "L3N1YnNjcmlwdGlvbnMvZmMwNDI0NmYtMDRjNS00MzdlLWFjNWUtMjA2YTE5ZTcxOTNmL3Byb3ZpZGVycy9NaWNyb3NvZnQuRGF0YU1pZ3JhdGlvbi9sb2NhdGlvbnMvc291dGhjZW50cmFsdXMvb3BlcmF0aW9uU3RhdHVzZXMvNDhmMjQyZDQtMGE5Yy00YTBjLWFiYTgtMTZiM2U0OGQ2OGJhP2FwaS12ZXJzaW9uPTIwMTgtMDMtMTUtcHJldmlldw==",
-=======
-      "RequestUri": "/subscriptions/6a37df99-a9de-48c4-91e5-7e6ab00b2362/providers/Microsoft.DataMigration/locations/westeurope/operationStatuses/5a824195-1965-4b96-b472-044d51feda54?api-version=2018-03-31-preview",
-      "EncodedRequestUri": "L3N1YnNjcmlwdGlvbnMvNmEzN2RmOTktYTlkZS00OGM0LTkxZTUtN2U2YWIwMGIyMzYyL3Byb3ZpZGVycy9NaWNyb3NvZnQuRGF0YU1pZ3JhdGlvbi9sb2NhdGlvbnMvd2VzdGV1cm9wZS9vcGVyYXRpb25TdGF0dXNlcy81YTgyNDE5NS0xOTY1LTRiOTYtYjQ3Mi0wNDRkNTFmZWRhNTQ/YXBpLXZlcnNpb249MjAxOC0wMy0zMS1wcmV2aWV3",
->>>>>>> 99216f75
+      "RequestUri": "/subscriptions/6a37df99-a9de-48c4-91e5-7e6ab00b2362/providers/Microsoft.DataMigration/locations/westeurope/operationStatuses/5a824195-1965-4b96-b472-044d51feda54?api-version=2018-03-31-preview",
+      "EncodedRequestUri": "L3N1YnNjcmlwdGlvbnMvNmEzN2RmOTktYTlkZS00OGM0LTkxZTUtN2U2YWIwMGIyMzYyL3Byb3ZpZGVycy9NaWNyb3NvZnQuRGF0YU1pZ3JhdGlvbi9sb2NhdGlvbnMvd2VzdGV1cm9wZS9vcGVyYXRpb25TdGF0dXNlcy81YTgyNDE5NS0xOTY1LTRiOTYtYjQ3Mi0wNDRkNTFmZWRhNTQ/YXBpLXZlcnNpb249MjAxOC0wMy0zMS1wcmV2aWV3",
       "RequestMethod": "GET",
       "RequestBody": "",
       "RequestHeaders": {
@@ -1410,13 +1301,8 @@
       "StatusCode": 200
     },
     {
-<<<<<<< HEAD
-      "RequestUri": "/subscriptions/fc04246f-04c5-437e-ac5e-206a19e7193f/providers/Microsoft.DataMigration/locations/southcentralus/operationStatuses/48f242d4-0a9c-4a0c-aba8-16b3e48d68ba?api-version=2018-03-15-preview",
-      "EncodedRequestUri": "L3N1YnNjcmlwdGlvbnMvZmMwNDI0NmYtMDRjNS00MzdlLWFjNWUtMjA2YTE5ZTcxOTNmL3Byb3ZpZGVycy9NaWNyb3NvZnQuRGF0YU1pZ3JhdGlvbi9sb2NhdGlvbnMvc291dGhjZW50cmFsdXMvb3BlcmF0aW9uU3RhdHVzZXMvNDhmMjQyZDQtMGE5Yy00YTBjLWFiYTgtMTZiM2U0OGQ2OGJhP2FwaS12ZXJzaW9uPTIwMTgtMDMtMTUtcHJldmlldw==",
-=======
-      "RequestUri": "/subscriptions/6a37df99-a9de-48c4-91e5-7e6ab00b2362/providers/Microsoft.DataMigration/locations/westeurope/operationStatuses/5a824195-1965-4b96-b472-044d51feda54?api-version=2018-03-31-preview",
-      "EncodedRequestUri": "L3N1YnNjcmlwdGlvbnMvNmEzN2RmOTktYTlkZS00OGM0LTkxZTUtN2U2YWIwMGIyMzYyL3Byb3ZpZGVycy9NaWNyb3NvZnQuRGF0YU1pZ3JhdGlvbi9sb2NhdGlvbnMvd2VzdGV1cm9wZS9vcGVyYXRpb25TdGF0dXNlcy81YTgyNDE5NS0xOTY1LTRiOTYtYjQ3Mi0wNDRkNTFmZWRhNTQ/YXBpLXZlcnNpb249MjAxOC0wMy0zMS1wcmV2aWV3",
->>>>>>> 99216f75
+      "RequestUri": "/subscriptions/6a37df99-a9de-48c4-91e5-7e6ab00b2362/providers/Microsoft.DataMigration/locations/westeurope/operationStatuses/5a824195-1965-4b96-b472-044d51feda54?api-version=2018-03-31-preview",
+      "EncodedRequestUri": "L3N1YnNjcmlwdGlvbnMvNmEzN2RmOTktYTlkZS00OGM0LTkxZTUtN2U2YWIwMGIyMzYyL3Byb3ZpZGVycy9NaWNyb3NvZnQuRGF0YU1pZ3JhdGlvbi9sb2NhdGlvbnMvd2VzdGV1cm9wZS9vcGVyYXRpb25TdGF0dXNlcy81YTgyNDE5NS0xOTY1LTRiOTYtYjQ3Mi0wNDRkNTFmZWRhNTQ/YXBpLXZlcnNpb249MjAxOC0wMy0zMS1wcmV2aWV3",
       "RequestMethod": "GET",
       "RequestBody": "",
       "RequestHeaders": {
@@ -1473,13 +1359,8 @@
       "StatusCode": 200
     },
     {
-<<<<<<< HEAD
-      "RequestUri": "/subscriptions/fc04246f-04c5-437e-ac5e-206a19e7193f/providers/Microsoft.DataMigration/locations/southcentralus/operationStatuses/48f242d4-0a9c-4a0c-aba8-16b3e48d68ba?api-version=2018-03-15-preview",
-      "EncodedRequestUri": "L3N1YnNjcmlwdGlvbnMvZmMwNDI0NmYtMDRjNS00MzdlLWFjNWUtMjA2YTE5ZTcxOTNmL3Byb3ZpZGVycy9NaWNyb3NvZnQuRGF0YU1pZ3JhdGlvbi9sb2NhdGlvbnMvc291dGhjZW50cmFsdXMvb3BlcmF0aW9uU3RhdHVzZXMvNDhmMjQyZDQtMGE5Yy00YTBjLWFiYTgtMTZiM2U0OGQ2OGJhP2FwaS12ZXJzaW9uPTIwMTgtMDMtMTUtcHJldmlldw==",
-=======
-      "RequestUri": "/subscriptions/6a37df99-a9de-48c4-91e5-7e6ab00b2362/providers/Microsoft.DataMigration/locations/westeurope/operationStatuses/5a824195-1965-4b96-b472-044d51feda54?api-version=2018-03-31-preview",
-      "EncodedRequestUri": "L3N1YnNjcmlwdGlvbnMvNmEzN2RmOTktYTlkZS00OGM0LTkxZTUtN2U2YWIwMGIyMzYyL3Byb3ZpZGVycy9NaWNyb3NvZnQuRGF0YU1pZ3JhdGlvbi9sb2NhdGlvbnMvd2VzdGV1cm9wZS9vcGVyYXRpb25TdGF0dXNlcy81YTgyNDE5NS0xOTY1LTRiOTYtYjQ3Mi0wNDRkNTFmZWRhNTQ/YXBpLXZlcnNpb249MjAxOC0wMy0zMS1wcmV2aWV3",
->>>>>>> 99216f75
+      "RequestUri": "/subscriptions/6a37df99-a9de-48c4-91e5-7e6ab00b2362/providers/Microsoft.DataMigration/locations/westeurope/operationStatuses/5a824195-1965-4b96-b472-044d51feda54?api-version=2018-03-31-preview",
+      "EncodedRequestUri": "L3N1YnNjcmlwdGlvbnMvNmEzN2RmOTktYTlkZS00OGM0LTkxZTUtN2U2YWIwMGIyMzYyL3Byb3ZpZGVycy9NaWNyb3NvZnQuRGF0YU1pZ3JhdGlvbi9sb2NhdGlvbnMvd2VzdGV1cm9wZS9vcGVyYXRpb25TdGF0dXNlcy81YTgyNDE5NS0xOTY1LTRiOTYtYjQ3Mi0wNDRkNTFmZWRhNTQ/YXBpLXZlcnNpb249MjAxOC0wMy0zMS1wcmV2aWV3",
       "RequestMethod": "GET",
       "RequestBody": "",
       "RequestHeaders": {
@@ -1536,13 +1417,8 @@
       "StatusCode": 200
     },
     {
-<<<<<<< HEAD
-      "RequestUri": "/subscriptions/fc04246f-04c5-437e-ac5e-206a19e7193f/providers/Microsoft.DataMigration/locations/southcentralus/operationStatuses/48f242d4-0a9c-4a0c-aba8-16b3e48d68ba?api-version=2018-03-15-preview",
-      "EncodedRequestUri": "L3N1YnNjcmlwdGlvbnMvZmMwNDI0NmYtMDRjNS00MzdlLWFjNWUtMjA2YTE5ZTcxOTNmL3Byb3ZpZGVycy9NaWNyb3NvZnQuRGF0YU1pZ3JhdGlvbi9sb2NhdGlvbnMvc291dGhjZW50cmFsdXMvb3BlcmF0aW9uU3RhdHVzZXMvNDhmMjQyZDQtMGE5Yy00YTBjLWFiYTgtMTZiM2U0OGQ2OGJhP2FwaS12ZXJzaW9uPTIwMTgtMDMtMTUtcHJldmlldw==",
-=======
-      "RequestUri": "/subscriptions/6a37df99-a9de-48c4-91e5-7e6ab00b2362/providers/Microsoft.DataMigration/locations/westeurope/operationStatuses/5a824195-1965-4b96-b472-044d51feda54?api-version=2018-03-31-preview",
-      "EncodedRequestUri": "L3N1YnNjcmlwdGlvbnMvNmEzN2RmOTktYTlkZS00OGM0LTkxZTUtN2U2YWIwMGIyMzYyL3Byb3ZpZGVycy9NaWNyb3NvZnQuRGF0YU1pZ3JhdGlvbi9sb2NhdGlvbnMvd2VzdGV1cm9wZS9vcGVyYXRpb25TdGF0dXNlcy81YTgyNDE5NS0xOTY1LTRiOTYtYjQ3Mi0wNDRkNTFmZWRhNTQ/YXBpLXZlcnNpb249MjAxOC0wMy0zMS1wcmV2aWV3",
->>>>>>> 99216f75
+      "RequestUri": "/subscriptions/6a37df99-a9de-48c4-91e5-7e6ab00b2362/providers/Microsoft.DataMigration/locations/westeurope/operationStatuses/5a824195-1965-4b96-b472-044d51feda54?api-version=2018-03-31-preview",
+      "EncodedRequestUri": "L3N1YnNjcmlwdGlvbnMvNmEzN2RmOTktYTlkZS00OGM0LTkxZTUtN2U2YWIwMGIyMzYyL3Byb3ZpZGVycy9NaWNyb3NvZnQuRGF0YU1pZ3JhdGlvbi9sb2NhdGlvbnMvd2VzdGV1cm9wZS9vcGVyYXRpb25TdGF0dXNlcy81YTgyNDE5NS0xOTY1LTRiOTYtYjQ3Mi0wNDRkNTFmZWRhNTQ/YXBpLXZlcnNpb249MjAxOC0wMy0zMS1wcmV2aWV3",
       "RequestMethod": "GET",
       "RequestBody": "",
       "RequestHeaders": {
@@ -1599,13 +1475,8 @@
       "StatusCode": 200
     },
     {
-<<<<<<< HEAD
-      "RequestUri": "/subscriptions/fc04246f-04c5-437e-ac5e-206a19e7193f/providers/Microsoft.DataMigration/locations/southcentralus/operationStatuses/48f242d4-0a9c-4a0c-aba8-16b3e48d68ba?api-version=2018-03-15-preview",
-      "EncodedRequestUri": "L3N1YnNjcmlwdGlvbnMvZmMwNDI0NmYtMDRjNS00MzdlLWFjNWUtMjA2YTE5ZTcxOTNmL3Byb3ZpZGVycy9NaWNyb3NvZnQuRGF0YU1pZ3JhdGlvbi9sb2NhdGlvbnMvc291dGhjZW50cmFsdXMvb3BlcmF0aW9uU3RhdHVzZXMvNDhmMjQyZDQtMGE5Yy00YTBjLWFiYTgtMTZiM2U0OGQ2OGJhP2FwaS12ZXJzaW9uPTIwMTgtMDMtMTUtcHJldmlldw==",
-=======
-      "RequestUri": "/subscriptions/6a37df99-a9de-48c4-91e5-7e6ab00b2362/providers/Microsoft.DataMigration/locations/westeurope/operationStatuses/5a824195-1965-4b96-b472-044d51feda54?api-version=2018-03-31-preview",
-      "EncodedRequestUri": "L3N1YnNjcmlwdGlvbnMvNmEzN2RmOTktYTlkZS00OGM0LTkxZTUtN2U2YWIwMGIyMzYyL3Byb3ZpZGVycy9NaWNyb3NvZnQuRGF0YU1pZ3JhdGlvbi9sb2NhdGlvbnMvd2VzdGV1cm9wZS9vcGVyYXRpb25TdGF0dXNlcy81YTgyNDE5NS0xOTY1LTRiOTYtYjQ3Mi0wNDRkNTFmZWRhNTQ/YXBpLXZlcnNpb249MjAxOC0wMy0zMS1wcmV2aWV3",
->>>>>>> 99216f75
+      "RequestUri": "/subscriptions/6a37df99-a9de-48c4-91e5-7e6ab00b2362/providers/Microsoft.DataMigration/locations/westeurope/operationStatuses/5a824195-1965-4b96-b472-044d51feda54?api-version=2018-03-31-preview",
+      "EncodedRequestUri": "L3N1YnNjcmlwdGlvbnMvNmEzN2RmOTktYTlkZS00OGM0LTkxZTUtN2U2YWIwMGIyMzYyL3Byb3ZpZGVycy9NaWNyb3NvZnQuRGF0YU1pZ3JhdGlvbi9sb2NhdGlvbnMvd2VzdGV1cm9wZS9vcGVyYXRpb25TdGF0dXNlcy81YTgyNDE5NS0xOTY1LTRiOTYtYjQ3Mi0wNDRkNTFmZWRhNTQ/YXBpLXZlcnNpb249MjAxOC0wMy0zMS1wcmV2aWV3",
       "RequestMethod": "GET",
       "RequestBody": "",
       "RequestHeaders": {
@@ -1662,13 +1533,8 @@
       "StatusCode": 200
     },
     {
-<<<<<<< HEAD
-      "RequestUri": "/subscriptions/fc04246f-04c5-437e-ac5e-206a19e7193f/resourceGroups/DmsSdkRg/providers/Microsoft.DataMigration/services/DmsSdkService?api-version=2018-03-15-preview",
-      "EncodedRequestUri": "L3N1YnNjcmlwdGlvbnMvZmMwNDI0NmYtMDRjNS00MzdlLWFjNWUtMjA2YTE5ZTcxOTNmL3Jlc291cmNlR3JvdXBzL0Rtc1Nka1JnL3Byb3ZpZGVycy9NaWNyb3NvZnQuRGF0YU1pZ3JhdGlvbi9zZXJ2aWNlcy9EbXNTZGtTZXJ2aWNlP2FwaS12ZXJzaW9uPTIwMTgtMDMtMTUtcHJldmlldw==",
-=======
-      "RequestUri": "/subscriptions/6a37df99-a9de-48c4-91e5-7e6ab00b2362/providers/Microsoft.DataMigration/locations/westeurope/operationStatuses/5a824195-1965-4b96-b472-044d51feda54?api-version=2018-03-31-preview",
-      "EncodedRequestUri": "L3N1YnNjcmlwdGlvbnMvNmEzN2RmOTktYTlkZS00OGM0LTkxZTUtN2U2YWIwMGIyMzYyL3Byb3ZpZGVycy9NaWNyb3NvZnQuRGF0YU1pZ3JhdGlvbi9sb2NhdGlvbnMvd2VzdGV1cm9wZS9vcGVyYXRpb25TdGF0dXNlcy81YTgyNDE5NS0xOTY1LTRiOTYtYjQ3Mi0wNDRkNTFmZWRhNTQ/YXBpLXZlcnNpb249MjAxOC0wMy0zMS1wcmV2aWV3",
->>>>>>> 99216f75
+      "RequestUri": "/subscriptions/6a37df99-a9de-48c4-91e5-7e6ab00b2362/providers/Microsoft.DataMigration/locations/westeurope/operationStatuses/5a824195-1965-4b96-b472-044d51feda54?api-version=2018-03-31-preview",
+      "EncodedRequestUri": "L3N1YnNjcmlwdGlvbnMvNmEzN2RmOTktYTlkZS00OGM0LTkxZTUtN2U2YWIwMGIyMzYyL3Byb3ZpZGVycy9NaWNyb3NvZnQuRGF0YU1pZ3JhdGlvbi9sb2NhdGlvbnMvd2VzdGV1cm9wZS9vcGVyYXRpb25TdGF0dXNlcy81YTgyNDE5NS0xOTY1LTRiOTYtYjQ3Mi0wNDRkNTFmZWRhNTQ/YXBpLXZlcnNpb249MjAxOC0wMy0zMS1wcmV2aWV3",
       "RequestMethod": "GET",
       "RequestBody": "",
       "RequestHeaders": {
@@ -1725,13 +1591,8 @@
       "StatusCode": 200
     },
     {
-<<<<<<< HEAD
-      "RequestUri": "/subscriptions/fc04246f-04c5-437e-ac5e-206a19e7193f/resourceGroups/DmsSdkRg/providers/Microsoft.DataMigration/services/DmsSdkService?api-version=2018-03-15-preview",
-      "EncodedRequestUri": "L3N1YnNjcmlwdGlvbnMvZmMwNDI0NmYtMDRjNS00MzdlLWFjNWUtMjA2YTE5ZTcxOTNmL3Jlc291cmNlR3JvdXBzL0Rtc1Nka1JnL3Byb3ZpZGVycy9NaWNyb3NvZnQuRGF0YU1pZ3JhdGlvbi9zZXJ2aWNlcy9EbXNTZGtTZXJ2aWNlP2FwaS12ZXJzaW9uPTIwMTgtMDMtMTUtcHJldmlldw==",
-=======
-      "RequestUri": "/subscriptions/6a37df99-a9de-48c4-91e5-7e6ab00b2362/providers/Microsoft.DataMigration/locations/westeurope/operationStatuses/5a824195-1965-4b96-b472-044d51feda54?api-version=2018-03-31-preview",
-      "EncodedRequestUri": "L3N1YnNjcmlwdGlvbnMvNmEzN2RmOTktYTlkZS00OGM0LTkxZTUtN2U2YWIwMGIyMzYyL3Byb3ZpZGVycy9NaWNyb3NvZnQuRGF0YU1pZ3JhdGlvbi9sb2NhdGlvbnMvd2VzdGV1cm9wZS9vcGVyYXRpb25TdGF0dXNlcy81YTgyNDE5NS0xOTY1LTRiOTYtYjQ3Mi0wNDRkNTFmZWRhNTQ/YXBpLXZlcnNpb249MjAxOC0wMy0zMS1wcmV2aWV3",
->>>>>>> 99216f75
+      "RequestUri": "/subscriptions/6a37df99-a9de-48c4-91e5-7e6ab00b2362/providers/Microsoft.DataMigration/locations/westeurope/operationStatuses/5a824195-1965-4b96-b472-044d51feda54?api-version=2018-03-31-preview",
+      "EncodedRequestUri": "L3N1YnNjcmlwdGlvbnMvNmEzN2RmOTktYTlkZS00OGM0LTkxZTUtN2U2YWIwMGIyMzYyL3Byb3ZpZGVycy9NaWNyb3NvZnQuRGF0YU1pZ3JhdGlvbi9sb2NhdGlvbnMvd2VzdGV1cm9wZS9vcGVyYXRpb25TdGF0dXNlcy81YTgyNDE5NS0xOTY1LTRiOTYtYjQ3Mi0wNDRkNTFmZWRhNTQ/YXBpLXZlcnNpb249MjAxOC0wMy0zMS1wcmV2aWV3",
       "RequestMethod": "GET",
       "RequestBody": "",
       "RequestHeaders": {
@@ -1780,85 +1641,390 @@
         ],
         "Strict-Transport-Security": [
           "max-age=31536000; includeSubDomains"
-<<<<<<< HEAD
-        ]
-      },
-      "StatusCode": 200
-    },
-    {
-      "RequestUri": "/subscriptions/fc04246f-04c5-437e-ac5e-206a19e7193f/resourceGroups/DmsSdkRg/providers/Microsoft.DataMigration/services/DmsSdkService?api-version=2018-03-15-preview",
-      "EncodedRequestUri": "L3N1YnNjcmlwdGlvbnMvZmMwNDI0NmYtMDRjNS00MzdlLWFjNWUtMjA2YTE5ZTcxOTNmL3Jlc291cmNlR3JvdXBzL0Rtc1Nka1JnL3Byb3ZpZGVycy9NaWNyb3NvZnQuRGF0YU1pZ3JhdGlvbi9zZXJ2aWNlcy9EbXNTZGtTZXJ2aWNlP2FwaS12ZXJzaW9uPTIwMTgtMDMtMTUtcHJldmlldw==",
+        ],
+        "X-Content-Type-Options": [
+          "nosniff"
+        ]
+      },
+      "StatusCode": 200
+    },
+    {
+      "RequestUri": "/subscriptions/6a37df99-a9de-48c4-91e5-7e6ab00b2362/providers/Microsoft.DataMigration/locations/westeurope/operationStatuses/5a824195-1965-4b96-b472-044d51feda54?api-version=2018-03-31-preview",
+      "EncodedRequestUri": "L3N1YnNjcmlwdGlvbnMvNmEzN2RmOTktYTlkZS00OGM0LTkxZTUtN2U2YWIwMGIyMzYyL3Byb3ZpZGVycy9NaWNyb3NvZnQuRGF0YU1pZ3JhdGlvbi9sb2NhdGlvbnMvd2VzdGV1cm9wZS9vcGVyYXRpb25TdGF0dXNlcy81YTgyNDE5NS0xOTY1LTRiOTYtYjQ3Mi0wNDRkNTFmZWRhNTQ/YXBpLXZlcnNpb249MjAxOC0wMy0zMS1wcmV2aWV3",
+      "RequestMethod": "GET",
+      "RequestBody": "",
+      "RequestHeaders": {
+        "User-Agent": [
+          "FxVersion/4.6.25211.01",
+          "Microsoft.Azure.Management.DataMigration.DataMigrationServiceClient/0.3.0.0"
+        ]
+      },
+      "ResponseBody": "{\r\n  \"name\": \"5a824195-1965-4b96-b472-044d51feda54\",\r\n  \"id\": \"/subscriptions/6a37df99-a9de-48c4-91e5-7e6ab00b2362/providers/Microsoft.DataMigration/locations/westeurope/operationStatuses/5a824195-1965-4b96-b472-044d51feda54\",\r\n  \"status\": \"Running\"\r\n}",
+      "ResponseHeaders": {
+        "Content-Type": [
+          "application/json; charset=utf-8"
+        ],
+        "Expires": [
+          "-1"
+        ],
+        "Cache-Control": [
+          "no-cache"
+        ],
+        "Date": [
+          "Fri, 30 Mar 2018 00:01:57 GMT"
+        ],
+        "Pragma": [
+          "no-cache"
+        ],
+        "Transfer-Encoding": [
+          "chunked"
+        ],
+        "Server": [
+          "Microsoft-IIS/8.5"
+        ],
+        "Vary": [
+          "Accept-Encoding"
+        ],
+        "x-ms-request-id": [
+          "70ed42d4-faad-4e4d-9107-e39d0de762e7"
+        ],
+        "x-ms-ratelimit-remaining-subscription-reads": [
+          "14961"
+        ],
+        "x-ms-correlation-request-id": [
+          "2ad0229d-3425-4ef3-be72-ae4cd59e2299"
+        ],
+        "x-ms-routing-request-id": [
+          "WESTUS2:20180330T000157Z:2ad0229d-3425-4ef3-be72-ae4cd59e2299"
+        ],
+        "Strict-Transport-Security": [
+          "max-age=31536000; includeSubDomains"
+        ],
+        "X-Content-Type-Options": [
+          "nosniff"
+        ]
+      },
+      "StatusCode": 200
+    },
+    {
+      "RequestUri": "/subscriptions/6a37df99-a9de-48c4-91e5-7e6ab00b2362/providers/Microsoft.DataMigration/locations/westeurope/operationStatuses/5a824195-1965-4b96-b472-044d51feda54?api-version=2018-03-31-preview",
+      "EncodedRequestUri": "L3N1YnNjcmlwdGlvbnMvNmEzN2RmOTktYTlkZS00OGM0LTkxZTUtN2U2YWIwMGIyMzYyL3Byb3ZpZGVycy9NaWNyb3NvZnQuRGF0YU1pZ3JhdGlvbi9sb2NhdGlvbnMvd2VzdGV1cm9wZS9vcGVyYXRpb25TdGF0dXNlcy81YTgyNDE5NS0xOTY1LTRiOTYtYjQ3Mi0wNDRkNTFmZWRhNTQ/YXBpLXZlcnNpb249MjAxOC0wMy0zMS1wcmV2aWV3",
+      "RequestMethod": "GET",
+      "RequestBody": "",
+      "RequestHeaders": {
+        "User-Agent": [
+          "FxVersion/4.6.25211.01",
+          "Microsoft.Azure.Management.DataMigration.DataMigrationServiceClient/0.3.0.0"
+        ]
+      },
+      "ResponseBody": "{\r\n  \"name\": \"5a824195-1965-4b96-b472-044d51feda54\",\r\n  \"id\": \"/subscriptions/6a37df99-a9de-48c4-91e5-7e6ab00b2362/providers/Microsoft.DataMigration/locations/westeurope/operationStatuses/5a824195-1965-4b96-b472-044d51feda54\",\r\n  \"status\": \"Running\"\r\n}",
+      "ResponseHeaders": {
+        "Content-Type": [
+          "application/json; charset=utf-8"
+        ],
+        "Expires": [
+          "-1"
+        ],
+        "Cache-Control": [
+          "no-cache"
+        ],
+        "Date": [
+          "Fri, 30 Mar 2018 00:02:26 GMT"
+        ],
+        "Pragma": [
+          "no-cache"
+        ],
+        "Transfer-Encoding": [
+          "chunked"
+        ],
+        "Server": [
+          "Microsoft-IIS/8.5"
+        ],
+        "Vary": [
+          "Accept-Encoding"
+        ],
+        "x-ms-request-id": [
+          "970c8eae-89ac-4dcc-b19d-bd840e7d09e3"
+        ],
+        "x-ms-ratelimit-remaining-subscription-reads": [
+          "14960"
+        ],
+        "x-ms-correlation-request-id": [
+          "2de63844-58f4-4c5a-b5ec-ec740cfb2ba9"
+        ],
+        "x-ms-routing-request-id": [
+          "WESTUS2:20180330T000227Z:2de63844-58f4-4c5a-b5ec-ec740cfb2ba9"
+        ],
+        "Strict-Transport-Security": [
+          "max-age=31536000; includeSubDomains"
+        ],
+        "X-Content-Type-Options": [
+          "nosniff"
+        ]
+      },
+      "StatusCode": 200
+    },
+    {
+      "RequestUri": "/subscriptions/6a37df99-a9de-48c4-91e5-7e6ab00b2362/providers/Microsoft.DataMigration/locations/westeurope/operationStatuses/5a824195-1965-4b96-b472-044d51feda54?api-version=2018-03-31-preview",
+      "EncodedRequestUri": "L3N1YnNjcmlwdGlvbnMvNmEzN2RmOTktYTlkZS00OGM0LTkxZTUtN2U2YWIwMGIyMzYyL3Byb3ZpZGVycy9NaWNyb3NvZnQuRGF0YU1pZ3JhdGlvbi9sb2NhdGlvbnMvd2VzdGV1cm9wZS9vcGVyYXRpb25TdGF0dXNlcy81YTgyNDE5NS0xOTY1LTRiOTYtYjQ3Mi0wNDRkNTFmZWRhNTQ/YXBpLXZlcnNpb249MjAxOC0wMy0zMS1wcmV2aWV3",
+      "RequestMethod": "GET",
+      "RequestBody": "",
+      "RequestHeaders": {
+        "User-Agent": [
+          "FxVersion/4.6.25211.01",
+          "Microsoft.Azure.Management.DataMigration.DataMigrationServiceClient/0.3.0.0"
+        ]
+      },
+      "ResponseBody": "{\r\n  \"name\": \"5a824195-1965-4b96-b472-044d51feda54\",\r\n  \"id\": \"/subscriptions/6a37df99-a9de-48c4-91e5-7e6ab00b2362/providers/Microsoft.DataMigration/locations/westeurope/operationStatuses/5a824195-1965-4b96-b472-044d51feda54\",\r\n  \"status\": \"Running\"\r\n}",
+      "ResponseHeaders": {
+        "Content-Type": [
+          "application/json; charset=utf-8"
+        ],
+        "Expires": [
+          "-1"
+        ],
+        "Cache-Control": [
+          "no-cache"
+        ],
+        "Date": [
+          "Fri, 30 Mar 2018 00:02:57 GMT"
+        ],
+        "Pragma": [
+          "no-cache"
+        ],
+        "Transfer-Encoding": [
+          "chunked"
+        ],
+        "Server": [
+          "Microsoft-IIS/8.5"
+        ],
+        "Vary": [
+          "Accept-Encoding"
+        ],
+        "x-ms-request-id": [
+          "f3cdb4f5-35bb-4a0c-9204-ecbdeb290e44"
+        ],
+        "x-ms-ratelimit-remaining-subscription-reads": [
+          "14959"
+        ],
+        "x-ms-correlation-request-id": [
+          "e9581e5c-79cf-44e6-8bac-df60a5506b62"
+        ],
+        "x-ms-routing-request-id": [
+          "WESTUS2:20180330T000257Z:e9581e5c-79cf-44e6-8bac-df60a5506b62"
+        ],
+        "Strict-Transport-Security": [
+          "max-age=31536000; includeSubDomains"
+        ],
+        "X-Content-Type-Options": [
+          "nosniff"
+        ]
+      },
+      "StatusCode": 200
+    },
+    {
+      "RequestUri": "/subscriptions/6a37df99-a9de-48c4-91e5-7e6ab00b2362/providers/Microsoft.DataMigration/locations/westeurope/operationStatuses/5a824195-1965-4b96-b472-044d51feda54?api-version=2018-03-31-preview",
+      "EncodedRequestUri": "L3N1YnNjcmlwdGlvbnMvNmEzN2RmOTktYTlkZS00OGM0LTkxZTUtN2U2YWIwMGIyMzYyL3Byb3ZpZGVycy9NaWNyb3NvZnQuRGF0YU1pZ3JhdGlvbi9sb2NhdGlvbnMvd2VzdGV1cm9wZS9vcGVyYXRpb25TdGF0dXNlcy81YTgyNDE5NS0xOTY1LTRiOTYtYjQ3Mi0wNDRkNTFmZWRhNTQ/YXBpLXZlcnNpb249MjAxOC0wMy0zMS1wcmV2aWV3",
+      "RequestMethod": "GET",
+      "RequestBody": "",
+      "RequestHeaders": {
+        "User-Agent": [
+          "FxVersion/4.6.25211.01",
+          "Microsoft.Azure.Management.DataMigration.DataMigrationServiceClient/0.3.0.0"
+        ]
+      },
+      "ResponseBody": "{\r\n  \"name\": \"5a824195-1965-4b96-b472-044d51feda54\",\r\n  \"id\": \"/subscriptions/6a37df99-a9de-48c4-91e5-7e6ab00b2362/providers/Microsoft.DataMigration/locations/westeurope/operationStatuses/5a824195-1965-4b96-b472-044d51feda54\",\r\n  \"status\": \"Succeeded\"\r\n}",
+      "ResponseHeaders": {
+        "Content-Type": [
+          "application/json; charset=utf-8"
+        ],
+        "Expires": [
+          "-1"
+        ],
+        "Cache-Control": [
+          "no-cache"
+        ],
+        "Date": [
+          "Fri, 30 Mar 2018 00:03:27 GMT"
+        ],
+        "Pragma": [
+          "no-cache"
+        ],
+        "Transfer-Encoding": [
+          "chunked"
+        ],
+        "Server": [
+          "Microsoft-IIS/8.5"
+        ],
+        "Vary": [
+          "Accept-Encoding"
+        ],
+        "x-ms-request-id": [
+          "681676e7-8df9-42a9-b04e-7094d24b576d"
+        ],
+        "x-ms-ratelimit-remaining-subscription-reads": [
+          "14958"
+        ],
+        "x-ms-correlation-request-id": [
+          "ea8ab79a-0fe2-497f-b8c6-617476a98a53"
+        ],
+        "x-ms-routing-request-id": [
+          "WESTUS2:20180330T000328Z:ea8ab79a-0fe2-497f-b8c6-617476a98a53"
+        ],
+        "Strict-Transport-Security": [
+          "max-age=31536000; includeSubDomains"
+        ],
+        "X-Content-Type-Options": [
+          "nosniff"
+        ]
+      },
+      "StatusCode": 200
+    },
+    {
+      "RequestUri": "/subscriptions/6a37df99-a9de-48c4-91e5-7e6ab00b2362/resourceGroups/DmsSdkRg/providers/Microsoft.DataMigration/services/DmsSdkService?api-version=2018-03-31-preview",
+      "EncodedRequestUri": "L3N1YnNjcmlwdGlvbnMvNmEzN2RmOTktYTlkZS00OGM0LTkxZTUtN2U2YWIwMGIyMzYyL3Jlc291cmNlR3JvdXBzL0Rtc1Nka1JnL3Byb3ZpZGVycy9NaWNyb3NvZnQuRGF0YU1pZ3JhdGlvbi9zZXJ2aWNlcy9EbXNTZGtTZXJ2aWNlP2FwaS12ZXJzaW9uPTIwMTgtMDMtMzEtcHJldmlldw==",
+      "RequestMethod": "GET",
+      "RequestBody": "",
+      "RequestHeaders": {
+        "User-Agent": [
+          "FxVersion/4.6.25211.01",
+          "Microsoft.Azure.Management.DataMigration.DataMigrationServiceClient/0.3.0.0"
+        ]
+      },
+      "ResponseBody": "{\r\n  \"properties\": {\r\n    \"provisioningState\": \"Succeeded\",\r\n    \"virtualNicId\": \"/subscriptions/6a37df99-a9de-48c4-91e5-7e6ab00b2362/resourceGroups/DmsSdkRg/providers/Microsoft.Network/networkInterfaces/NIC-35vs4upzfxhsgegr984v9iqa\",\r\n    \"virtualSubnetId\": \"/subscriptions/6a37df99-a9de-48c4-91e5-7e6ab00b2362/resourceGroups/ERNetwork/providers/Microsoft.Network/virtualNetworks/AzureDMS-CORP-WEU-VNET-6187/subnets/Subnet-1\"\r\n  },\r\n  \"etag\": \"ATisM3+3175y3B8cMhdQ0cA1xtdtpPtLN605RIhaX+0=\",\r\n  \"id\": \"/subscriptions/6a37df99-a9de-48c4-91e5-7e6ab00b2362/resourceGroups/DmsSdkRg/providers/Microsoft.DataMigration/services/DmsSdkService\",\r\n  \"location\": \"westeurope\",\r\n  \"name\": \"DmsSdkService\",\r\n  \"sku\": {\r\n    \"name\": \"Basic_1vCore\",\r\n    \"size\": \"1 vCore\",\r\n    \"tier\": \"Basic\"\r\n  },\r\n  \"type\": \"Microsoft.DataMigration/services\"\r\n}",
+      "ResponseHeaders": {
+        "Content-Type": [
+          "application/json; charset=utf-8"
+        ],
+        "Expires": [
+          "-1"
+        ],
+        "Cache-Control": [
+          "no-cache"
+        ],
+        "Date": [
+          "Fri, 30 Mar 2018 00:03:28 GMT"
+        ],
+        "Pragma": [
+          "no-cache"
+        ],
+        "Transfer-Encoding": [
+          "chunked"
+        ],
+        "ETag": [
+          "\"ATisM3+3175y3B8cMhdQ0cA1xtdtpPtLN605RIhaX+0=\""
+        ],
+        "Server": [
+          "Microsoft-IIS/8.5"
+        ],
+        "Vary": [
+          "Accept-Encoding"
+        ],
+        "x-ms-request-id": [
+          "e6512ac6-60ba-4298-b457-3baa88531bf6"
+        ],
+        "x-ms-ratelimit-remaining-subscription-reads": [
+          "14957"
+        ],
+        "x-ms-correlation-request-id": [
+          "d6ae5ea5-c7c6-4ff5-87b6-5a769c4a7001"
+        ],
+        "x-ms-routing-request-id": [
+          "WESTUS2:20180330T000328Z:d6ae5ea5-c7c6-4ff5-87b6-5a769c4a7001"
+        ],
+        "Strict-Transport-Security": [
+          "max-age=31536000; includeSubDomains"
+        ],
+        "X-Content-Type-Options": [
+          "nosniff"
+        ]
+      },
+      "StatusCode": 200
+    },
+    {
+      "RequestUri": "/subscriptions/6a37df99-a9de-48c4-91e5-7e6ab00b2362/resourceGroups/DmsSdkRg/providers/Microsoft.DataMigration/services/DmsSdkService?api-version=2018-03-31-preview",
+      "EncodedRequestUri": "L3N1YnNjcmlwdGlvbnMvNmEzN2RmOTktYTlkZS00OGM0LTkxZTUtN2U2YWIwMGIyMzYyL3Jlc291cmNlR3JvdXBzL0Rtc1Nka1JnL3Byb3ZpZGVycy9NaWNyb3NvZnQuRGF0YU1pZ3JhdGlvbi9zZXJ2aWNlcy9EbXNTZGtTZXJ2aWNlP2FwaS12ZXJzaW9uPTIwMTgtMDMtMzEtcHJldmlldw==",
       "RequestMethod": "GET",
       "RequestBody": "",
       "RequestHeaders": {
         "x-ms-client-request-id": [
-          "3311a70a-9df8-4a6c-b223-7eca19f2b571"
+          "d27e0505-ca9a-4d36-829e-3484b43d6e66"
         ],
         "accept-language": [
           "en-US"
         ],
         "User-Agent": [
           "FxVersion/4.6.25211.01",
-          "Microsoft.Azure.Management.DataMigration.DataMigrationServiceClient/0.1.1.0"
-        ]
-      },
-      "ResponseBody": "{\r\n  \"error\": {\r\n    \"code\": \"ResourceNotFound\",\r\n    \"message\": \"The Resource 'Microsoft.DataMigration/services/DmsSdkService' under resource group 'DmsSdkRg' was not found.\"\r\n  }\r\n}",
-      "ResponseHeaders": {
-        "Content-Length": [
-          "158"
-        ],
-        "Content-Type": [
-          "application/json; charset=utf-8"
-        ],
-        "Expires": [
-          "-1"
-        ],
-        "Cache-Control": [
-          "no-cache"
-        ],
-        "Date": [
-          "Fri, 03 Nov 2017 05:47:27 GMT"
-        ],
-        "Pragma": [
-          "no-cache"
-        ],
-        "x-ms-failure-cause": [
-          "gateway"
-        ],
-        "x-ms-request-id": [
-          "e1e21df6-4095-4778-8811-6e554c9205d4"
-        ],
-        "x-ms-correlation-request-id": [
-          "e1e21df6-4095-4778-8811-6e554c9205d4"
-        ],
-        "x-ms-routing-request-id": [
-          "WESTUS2:20171103T054727Z:e1e21df6-4095-4778-8811-6e554c9205d4"
-        ],
-        "Strict-Transport-Security": [
-          "max-age=31536000; includeSubDomains"
-        ]
-      },
-      "StatusCode": 404
-    },
-    {
-      "RequestUri": "/subscriptions/fc04246f-04c5-437e-ac5e-206a19e7193f/resourceGroups/DmsSdkRg/providers/Microsoft.DataMigration/services/DmsSdkService?api-version=2018-03-15-preview",
-      "EncodedRequestUri": "L3N1YnNjcmlwdGlvbnMvZmMwNDI0NmYtMDRjNS00MzdlLWFjNWUtMjA2YTE5ZTcxOTNmL3Jlc291cmNlR3JvdXBzL0Rtc1Nka1JnL3Byb3ZpZGVycy9NaWNyb3NvZnQuRGF0YU1pZ3JhdGlvbi9zZXJ2aWNlcy9EbXNTZGtTZXJ2aWNlP2FwaS12ZXJzaW9uPTIwMTgtMDMtMTUtcHJldmlldw==",
-      "RequestMethod": "DELETE",
+          "Microsoft.Azure.Management.DataMigration.DataMigrationServiceClient/0.3.0.0"
+        ]
+      },
+      "ResponseBody": "{\r\n  \"properties\": {\r\n    \"provisioningState\": \"Succeeded\",\r\n    \"virtualNicId\": \"/subscriptions/6a37df99-a9de-48c4-91e5-7e6ab00b2362/resourceGroups/DmsSdkRg/providers/Microsoft.Network/networkInterfaces/NIC-35vs4upzfxhsgegr984v9iqa\",\r\n    \"virtualSubnetId\": \"/subscriptions/6a37df99-a9de-48c4-91e5-7e6ab00b2362/resourceGroups/ERNetwork/providers/Microsoft.Network/virtualNetworks/AzureDMS-CORP-WEU-VNET-6187/subnets/Subnet-1\"\r\n  },\r\n  \"etag\": \"ATisM3+3175y3B8cMhdQ0cA1xtdtpPtLN605RIhaX+0=\",\r\n  \"id\": \"/subscriptions/6a37df99-a9de-48c4-91e5-7e6ab00b2362/resourceGroups/DmsSdkRg/providers/Microsoft.DataMigration/services/DmsSdkService\",\r\n  \"location\": \"westeurope\",\r\n  \"name\": \"DmsSdkService\",\r\n  \"sku\": {\r\n    \"name\": \"Basic_1vCore\",\r\n    \"size\": \"1 vCore\",\r\n    \"tier\": \"Basic\"\r\n  },\r\n  \"type\": \"Microsoft.DataMigration/services\"\r\n}",
+      "ResponseHeaders": {
+        "Content-Type": [
+          "application/json; charset=utf-8"
+        ],
+        "Expires": [
+          "-1"
+        ],
+        "Cache-Control": [
+          "no-cache"
+        ],
+        "Date": [
+          "Fri, 30 Mar 2018 00:03:28 GMT"
+        ],
+        "Pragma": [
+          "no-cache"
+        ],
+        "Transfer-Encoding": [
+          "chunked"
+        ],
+        "ETag": [
+          "\"ATisM3+3175y3B8cMhdQ0cA1xtdtpPtLN605RIhaX+0=\""
+        ],
+        "Server": [
+          "Microsoft-IIS/8.5"
+        ],
+        "Vary": [
+          "Accept-Encoding"
+        ],
+        "x-ms-request-id": [
+          "f361b3c5-223c-4088-bff2-cc02b271c6fa"
+        ],
+        "x-ms-ratelimit-remaining-subscription-reads": [
+          "14956"
+        ],
+        "x-ms-correlation-request-id": [
+          "2cda3e46-426c-42b1-9381-14d235666e41"
+        ],
+        "x-ms-routing-request-id": [
+          "WESTUS2:20180330T000329Z:2cda3e46-426c-42b1-9381-14d235666e41"
+        ],
+        "Strict-Transport-Security": [
+          "max-age=31536000; includeSubDomains"
+        ],
+        "X-Content-Type-Options": [
+          "nosniff"
+        ]
+      },
+      "StatusCode": 200
+    },
+    {
+      "RequestUri": "/subscriptions/6a37df99-a9de-48c4-91e5-7e6ab00b2362/resourceGroups/DmsSdkRg/providers/Microsoft.DataMigration/services/DmsSdkService?api-version=2018-03-31-preview",
+      "EncodedRequestUri": "L3N1YnNjcmlwdGlvbnMvNmEzN2RmOTktYTlkZS00OGM0LTkxZTUtN2U2YWIwMGIyMzYyL3Jlc291cmNlR3JvdXBzL0Rtc1Nka1JnL3Byb3ZpZGVycy9NaWNyb3NvZnQuRGF0YU1pZ3JhdGlvbi9zZXJ2aWNlcy9EbXNTZGtTZXJ2aWNlP2FwaS12ZXJzaW9uPTIwMTgtMDMtMzEtcHJldmlldw==",
+      "RequestMethod": "GET",
       "RequestBody": "",
       "RequestHeaders": {
         "x-ms-client-request-id": [
-          "e60604d3-2a0d-49bc-959e-28f04fc0c399"
+          "19ec7fa9-1065-4dfd-af89-26f5d2496a6f"
         ],
         "accept-language": [
           "en-US"
-=======
->>>>>>> 99216f75
-        ],
-        "X-Content-Type-Options": [
-          "nosniff"
-        ]
-      },
-<<<<<<< HEAD
+        ],
+        "User-Agent": [
+          "FxVersion/4.6.25211.01",
+          "Microsoft.Azure.Management.DataMigration.DataMigrationServiceClient/0.3.0.0"
+        ]
+      },
       "ResponseBody": "",
       "ResponseHeaders": {
         "Content-Length": [
@@ -1871,497 +2037,6 @@
           "no-cache"
         ],
         "Date": [
-          "Fri, 03 Nov 2017 05:37:23 GMT"
-        ],
-        "Pragma": [
-          "no-cache"
-        ],
-        "Location": [
-          "https://management.azure.com/subscriptions/fc04246f-04c5-437e-ac5e-206a19e7193f/providers/Microsoft.DataMigration/locations/southcentralus/operationResults/50f11cee-7bc4-4004-abc9-02d7447cf87e?api-version=2018-03-15-preview"
-        ],
-        "Retry-After": [
-          "30"
-        ],
-        "Server": [
-          "Microsoft-IIS/8.5"
-        ],
-        "Azure-AsyncOperation": [
-          "https://management.azure.com/subscriptions/fc04246f-04c5-437e-ac5e-206a19e7193f/providers/Microsoft.DataMigration/locations/southcentralus/operationStatuses/50f11cee-7bc4-4004-abc9-02d7447cf87e?api-version=2018-03-15-preview"
-        ],
-        "x-ms-request-id": [
-          "d22ad33e-a292-41e8-b4be-a504a243b1bd"
-        ],
-        "x-ms-ratelimit-remaining-subscription-writes": [
-          "1151"
-        ],
-        "x-ms-correlation-request-id": [
-          "43d5f525-0dfc-4fd8-ace5-087ec8fa5553"
-        ],
-        "x-ms-routing-request-id": [
-          "WESTUS2:20171103T053723Z:43d5f525-0dfc-4fd8-ace5-087ec8fa5553"
-        ],
-        "Strict-Transport-Security": [
-          "max-age=31536000; includeSubDomains"
-        ]
-      },
-      "StatusCode": 202
-    },
-    {
-      "RequestUri": "/subscriptions/fc04246f-04c5-437e-ac5e-206a19e7193f/providers/Microsoft.DataMigration/locations/southcentralus/operationStatuses/50f11cee-7bc4-4004-abc9-02d7447cf87e?api-version=2018-03-15-preview",
-      "EncodedRequestUri": "L3N1YnNjcmlwdGlvbnMvZmMwNDI0NmYtMDRjNS00MzdlLWFjNWUtMjA2YTE5ZTcxOTNmL3Byb3ZpZGVycy9NaWNyb3NvZnQuRGF0YU1pZ3JhdGlvbi9sb2NhdGlvbnMvc291dGhjZW50cmFsdXMvb3BlcmF0aW9uU3RhdHVzZXMvNTBmMTFjZWUtN2JjNC00MDA0LWFiYzktMDJkNzQ0N2NmODdlP2FwaS12ZXJzaW9uPTIwMTgtMDMtMTUtcHJldmlldw==",
-=======
-      "StatusCode": 200
-    },
-    {
-      "RequestUri": "/subscriptions/6a37df99-a9de-48c4-91e5-7e6ab00b2362/providers/Microsoft.DataMigration/locations/westeurope/operationStatuses/5a824195-1965-4b96-b472-044d51feda54?api-version=2018-03-31-preview",
-      "EncodedRequestUri": "L3N1YnNjcmlwdGlvbnMvNmEzN2RmOTktYTlkZS00OGM0LTkxZTUtN2U2YWIwMGIyMzYyL3Byb3ZpZGVycy9NaWNyb3NvZnQuRGF0YU1pZ3JhdGlvbi9sb2NhdGlvbnMvd2VzdGV1cm9wZS9vcGVyYXRpb25TdGF0dXNlcy81YTgyNDE5NS0xOTY1LTRiOTYtYjQ3Mi0wNDRkNTFmZWRhNTQ/YXBpLXZlcnNpb249MjAxOC0wMy0zMS1wcmV2aWV3",
->>>>>>> 99216f75
-      "RequestMethod": "GET",
-      "RequestBody": "",
-      "RequestHeaders": {
-        "User-Agent": [
-          "FxVersion/4.6.25211.01",
-          "Microsoft.Azure.Management.DataMigration.DataMigrationServiceClient/0.3.0.0"
-        ]
-      },
-      "ResponseBody": "{\r\n  \"name\": \"5a824195-1965-4b96-b472-044d51feda54\",\r\n  \"id\": \"/subscriptions/6a37df99-a9de-48c4-91e5-7e6ab00b2362/providers/Microsoft.DataMigration/locations/westeurope/operationStatuses/5a824195-1965-4b96-b472-044d51feda54\",\r\n  \"status\": \"Running\"\r\n}",
-      "ResponseHeaders": {
-        "Content-Type": [
-          "application/json; charset=utf-8"
-        ],
-        "Expires": [
-          "-1"
-        ],
-        "Cache-Control": [
-          "no-cache"
-        ],
-        "Date": [
-          "Fri, 30 Mar 2018 00:01:57 GMT"
-        ],
-        "Pragma": [
-          "no-cache"
-        ],
-        "Transfer-Encoding": [
-          "chunked"
-        ],
-        "Server": [
-          "Microsoft-IIS/8.5"
-        ],
-        "Vary": [
-          "Accept-Encoding"
-        ],
-        "x-ms-request-id": [
-          "70ed42d4-faad-4e4d-9107-e39d0de762e7"
-        ],
-        "x-ms-ratelimit-remaining-subscription-reads": [
-          "14961"
-        ],
-        "x-ms-correlation-request-id": [
-          "2ad0229d-3425-4ef3-be72-ae4cd59e2299"
-        ],
-        "x-ms-routing-request-id": [
-          "WESTUS2:20180330T000157Z:2ad0229d-3425-4ef3-be72-ae4cd59e2299"
-        ],
-        "Strict-Transport-Security": [
-          "max-age=31536000; includeSubDomains"
-        ],
-        "X-Content-Type-Options": [
-          "nosniff"
-        ]
-      },
-      "StatusCode": 200
-    },
-    {
-<<<<<<< HEAD
-      "RequestUri": "/subscriptions/fc04246f-04c5-437e-ac5e-206a19e7193f/providers/Microsoft.DataMigration/locations/southcentralus/operationStatuses/50f11cee-7bc4-4004-abc9-02d7447cf87e?api-version=2018-03-15-preview",
-      "EncodedRequestUri": "L3N1YnNjcmlwdGlvbnMvZmMwNDI0NmYtMDRjNS00MzdlLWFjNWUtMjA2YTE5ZTcxOTNmL3Byb3ZpZGVycy9NaWNyb3NvZnQuRGF0YU1pZ3JhdGlvbi9sb2NhdGlvbnMvc291dGhjZW50cmFsdXMvb3BlcmF0aW9uU3RhdHVzZXMvNTBmMTFjZWUtN2JjNC00MDA0LWFiYzktMDJkNzQ0N2NmODdlP2FwaS12ZXJzaW9uPTIwMTgtMDMtMTUtcHJldmlldw==",
-=======
-      "RequestUri": "/subscriptions/6a37df99-a9de-48c4-91e5-7e6ab00b2362/providers/Microsoft.DataMigration/locations/westeurope/operationStatuses/5a824195-1965-4b96-b472-044d51feda54?api-version=2018-03-31-preview",
-      "EncodedRequestUri": "L3N1YnNjcmlwdGlvbnMvNmEzN2RmOTktYTlkZS00OGM0LTkxZTUtN2U2YWIwMGIyMzYyL3Byb3ZpZGVycy9NaWNyb3NvZnQuRGF0YU1pZ3JhdGlvbi9sb2NhdGlvbnMvd2VzdGV1cm9wZS9vcGVyYXRpb25TdGF0dXNlcy81YTgyNDE5NS0xOTY1LTRiOTYtYjQ3Mi0wNDRkNTFmZWRhNTQ/YXBpLXZlcnNpb249MjAxOC0wMy0zMS1wcmV2aWV3",
->>>>>>> 99216f75
-      "RequestMethod": "GET",
-      "RequestBody": "",
-      "RequestHeaders": {
-        "User-Agent": [
-          "FxVersion/4.6.25211.01",
-          "Microsoft.Azure.Management.DataMigration.DataMigrationServiceClient/0.3.0.0"
-        ]
-      },
-      "ResponseBody": "{\r\n  \"name\": \"5a824195-1965-4b96-b472-044d51feda54\",\r\n  \"id\": \"/subscriptions/6a37df99-a9de-48c4-91e5-7e6ab00b2362/providers/Microsoft.DataMigration/locations/westeurope/operationStatuses/5a824195-1965-4b96-b472-044d51feda54\",\r\n  \"status\": \"Running\"\r\n}",
-      "ResponseHeaders": {
-        "Content-Type": [
-          "application/json; charset=utf-8"
-        ],
-        "Expires": [
-          "-1"
-        ],
-        "Cache-Control": [
-          "no-cache"
-        ],
-        "Date": [
-          "Fri, 30 Mar 2018 00:02:26 GMT"
-        ],
-        "Pragma": [
-          "no-cache"
-        ],
-        "Transfer-Encoding": [
-          "chunked"
-        ],
-        "Server": [
-          "Microsoft-IIS/8.5"
-        ],
-        "Vary": [
-          "Accept-Encoding"
-        ],
-        "x-ms-request-id": [
-          "970c8eae-89ac-4dcc-b19d-bd840e7d09e3"
-        ],
-        "x-ms-ratelimit-remaining-subscription-reads": [
-          "14960"
-        ],
-        "x-ms-correlation-request-id": [
-          "2de63844-58f4-4c5a-b5ec-ec740cfb2ba9"
-        ],
-        "x-ms-routing-request-id": [
-          "WESTUS2:20180330T000227Z:2de63844-58f4-4c5a-b5ec-ec740cfb2ba9"
-        ],
-        "Strict-Transport-Security": [
-          "max-age=31536000; includeSubDomains"
-        ],
-        "X-Content-Type-Options": [
-          "nosniff"
-        ]
-      },
-      "StatusCode": 200
-    },
-    {
-<<<<<<< HEAD
-      "RequestUri": "/subscriptions/fc04246f-04c5-437e-ac5e-206a19e7193f/providers/Microsoft.DataMigration/locations/southcentralus/operationStatuses/50f11cee-7bc4-4004-abc9-02d7447cf87e?api-version=2018-03-15-preview",
-      "EncodedRequestUri": "L3N1YnNjcmlwdGlvbnMvZmMwNDI0NmYtMDRjNS00MzdlLWFjNWUtMjA2YTE5ZTcxOTNmL3Byb3ZpZGVycy9NaWNyb3NvZnQuRGF0YU1pZ3JhdGlvbi9sb2NhdGlvbnMvc291dGhjZW50cmFsdXMvb3BlcmF0aW9uU3RhdHVzZXMvNTBmMTFjZWUtN2JjNC00MDA0LWFiYzktMDJkNzQ0N2NmODdlP2FwaS12ZXJzaW9uPTIwMTgtMDMtMTUtcHJldmlldw==",
-=======
-      "RequestUri": "/subscriptions/6a37df99-a9de-48c4-91e5-7e6ab00b2362/providers/Microsoft.DataMigration/locations/westeurope/operationStatuses/5a824195-1965-4b96-b472-044d51feda54?api-version=2018-03-31-preview",
-      "EncodedRequestUri": "L3N1YnNjcmlwdGlvbnMvNmEzN2RmOTktYTlkZS00OGM0LTkxZTUtN2U2YWIwMGIyMzYyL3Byb3ZpZGVycy9NaWNyb3NvZnQuRGF0YU1pZ3JhdGlvbi9sb2NhdGlvbnMvd2VzdGV1cm9wZS9vcGVyYXRpb25TdGF0dXNlcy81YTgyNDE5NS0xOTY1LTRiOTYtYjQ3Mi0wNDRkNTFmZWRhNTQ/YXBpLXZlcnNpb249MjAxOC0wMy0zMS1wcmV2aWV3",
->>>>>>> 99216f75
-      "RequestMethod": "GET",
-      "RequestBody": "",
-      "RequestHeaders": {
-        "User-Agent": [
-          "FxVersion/4.6.25211.01",
-          "Microsoft.Azure.Management.DataMigration.DataMigrationServiceClient/0.3.0.0"
-        ]
-      },
-      "ResponseBody": "{\r\n  \"name\": \"5a824195-1965-4b96-b472-044d51feda54\",\r\n  \"id\": \"/subscriptions/6a37df99-a9de-48c4-91e5-7e6ab00b2362/providers/Microsoft.DataMigration/locations/westeurope/operationStatuses/5a824195-1965-4b96-b472-044d51feda54\",\r\n  \"status\": \"Running\"\r\n}",
-      "ResponseHeaders": {
-        "Content-Type": [
-          "application/json; charset=utf-8"
-        ],
-        "Expires": [
-          "-1"
-        ],
-        "Cache-Control": [
-          "no-cache"
-        ],
-        "Date": [
-          "Fri, 30 Mar 2018 00:02:57 GMT"
-        ],
-        "Pragma": [
-          "no-cache"
-        ],
-        "Transfer-Encoding": [
-          "chunked"
-        ],
-        "Server": [
-          "Microsoft-IIS/8.5"
-        ],
-        "Vary": [
-          "Accept-Encoding"
-        ],
-        "x-ms-request-id": [
-          "f3cdb4f5-35bb-4a0c-9204-ecbdeb290e44"
-        ],
-        "x-ms-ratelimit-remaining-subscription-reads": [
-          "14959"
-        ],
-        "x-ms-correlation-request-id": [
-          "e9581e5c-79cf-44e6-8bac-df60a5506b62"
-        ],
-        "x-ms-routing-request-id": [
-          "WESTUS2:20180330T000257Z:e9581e5c-79cf-44e6-8bac-df60a5506b62"
-        ],
-        "Strict-Transport-Security": [
-          "max-age=31536000; includeSubDomains"
-        ],
-        "X-Content-Type-Options": [
-          "nosniff"
-        ]
-      },
-      "StatusCode": 200
-    },
-    {
-<<<<<<< HEAD
-      "RequestUri": "/subscriptions/fc04246f-04c5-437e-ac5e-206a19e7193f/providers/Microsoft.DataMigration/locations/southcentralus/operationStatuses/50f11cee-7bc4-4004-abc9-02d7447cf87e?api-version=2018-03-15-preview",
-      "EncodedRequestUri": "L3N1YnNjcmlwdGlvbnMvZmMwNDI0NmYtMDRjNS00MzdlLWFjNWUtMjA2YTE5ZTcxOTNmL3Byb3ZpZGVycy9NaWNyb3NvZnQuRGF0YU1pZ3JhdGlvbi9sb2NhdGlvbnMvc291dGhjZW50cmFsdXMvb3BlcmF0aW9uU3RhdHVzZXMvNTBmMTFjZWUtN2JjNC00MDA0LWFiYzktMDJkNzQ0N2NmODdlP2FwaS12ZXJzaW9uPTIwMTgtMDMtMTUtcHJldmlldw==",
-=======
-      "RequestUri": "/subscriptions/6a37df99-a9de-48c4-91e5-7e6ab00b2362/providers/Microsoft.DataMigration/locations/westeurope/operationStatuses/5a824195-1965-4b96-b472-044d51feda54?api-version=2018-03-31-preview",
-      "EncodedRequestUri": "L3N1YnNjcmlwdGlvbnMvNmEzN2RmOTktYTlkZS00OGM0LTkxZTUtN2U2YWIwMGIyMzYyL3Byb3ZpZGVycy9NaWNyb3NvZnQuRGF0YU1pZ3JhdGlvbi9sb2NhdGlvbnMvd2VzdGV1cm9wZS9vcGVyYXRpb25TdGF0dXNlcy81YTgyNDE5NS0xOTY1LTRiOTYtYjQ3Mi0wNDRkNTFmZWRhNTQ/YXBpLXZlcnNpb249MjAxOC0wMy0zMS1wcmV2aWV3",
->>>>>>> 99216f75
-      "RequestMethod": "GET",
-      "RequestBody": "",
-      "RequestHeaders": {
-        "User-Agent": [
-          "FxVersion/4.6.25211.01",
-          "Microsoft.Azure.Management.DataMigration.DataMigrationServiceClient/0.3.0.0"
-        ]
-      },
-      "ResponseBody": "{\r\n  \"name\": \"5a824195-1965-4b96-b472-044d51feda54\",\r\n  \"id\": \"/subscriptions/6a37df99-a9de-48c4-91e5-7e6ab00b2362/providers/Microsoft.DataMigration/locations/westeurope/operationStatuses/5a824195-1965-4b96-b472-044d51feda54\",\r\n  \"status\": \"Succeeded\"\r\n}",
-      "ResponseHeaders": {
-        "Content-Type": [
-          "application/json; charset=utf-8"
-        ],
-        "Expires": [
-          "-1"
-        ],
-        "Cache-Control": [
-          "no-cache"
-        ],
-        "Date": [
-          "Fri, 30 Mar 2018 00:03:27 GMT"
-        ],
-        "Pragma": [
-          "no-cache"
-        ],
-        "Transfer-Encoding": [
-          "chunked"
-        ],
-        "Server": [
-          "Microsoft-IIS/8.5"
-        ],
-        "Vary": [
-          "Accept-Encoding"
-        ],
-        "x-ms-request-id": [
-          "681676e7-8df9-42a9-b04e-7094d24b576d"
-        ],
-        "x-ms-ratelimit-remaining-subscription-reads": [
-          "14958"
-        ],
-        "x-ms-correlation-request-id": [
-          "ea8ab79a-0fe2-497f-b8c6-617476a98a53"
-        ],
-        "x-ms-routing-request-id": [
-          "WESTUS2:20180330T000328Z:ea8ab79a-0fe2-497f-b8c6-617476a98a53"
-        ],
-        "Strict-Transport-Security": [
-          "max-age=31536000; includeSubDomains"
-        ],
-        "X-Content-Type-Options": [
-          "nosniff"
-        ]
-      },
-      "StatusCode": 200
-    },
-    {
-<<<<<<< HEAD
-      "RequestUri": "/subscriptions/fc04246f-04c5-437e-ac5e-206a19e7193f/providers/Microsoft.DataMigration/locations/southcentralus/operationStatuses/50f11cee-7bc4-4004-abc9-02d7447cf87e?api-version=2018-03-15-preview",
-      "EncodedRequestUri": "L3N1YnNjcmlwdGlvbnMvZmMwNDI0NmYtMDRjNS00MzdlLWFjNWUtMjA2YTE5ZTcxOTNmL3Byb3ZpZGVycy9NaWNyb3NvZnQuRGF0YU1pZ3JhdGlvbi9sb2NhdGlvbnMvc291dGhjZW50cmFsdXMvb3BlcmF0aW9uU3RhdHVzZXMvNTBmMTFjZWUtN2JjNC00MDA0LWFiYzktMDJkNzQ0N2NmODdlP2FwaS12ZXJzaW9uPTIwMTgtMDMtMTUtcHJldmlldw==",
-=======
-      "RequestUri": "/subscriptions/6a37df99-a9de-48c4-91e5-7e6ab00b2362/resourceGroups/DmsSdkRg/providers/Microsoft.DataMigration/services/DmsSdkService?api-version=2018-03-31-preview",
-      "EncodedRequestUri": "L3N1YnNjcmlwdGlvbnMvNmEzN2RmOTktYTlkZS00OGM0LTkxZTUtN2U2YWIwMGIyMzYyL3Jlc291cmNlR3JvdXBzL0Rtc1Nka1JnL3Byb3ZpZGVycy9NaWNyb3NvZnQuRGF0YU1pZ3JhdGlvbi9zZXJ2aWNlcy9EbXNTZGtTZXJ2aWNlP2FwaS12ZXJzaW9uPTIwMTgtMDMtMzEtcHJldmlldw==",
->>>>>>> 99216f75
-      "RequestMethod": "GET",
-      "RequestBody": "",
-      "RequestHeaders": {
-        "User-Agent": [
-          "FxVersion/4.6.25211.01",
-          "Microsoft.Azure.Management.DataMigration.DataMigrationServiceClient/0.3.0.0"
-        ]
-      },
-      "ResponseBody": "{\r\n  \"properties\": {\r\n    \"provisioningState\": \"Succeeded\",\r\n    \"virtualNicId\": \"/subscriptions/6a37df99-a9de-48c4-91e5-7e6ab00b2362/resourceGroups/DmsSdkRg/providers/Microsoft.Network/networkInterfaces/NIC-35vs4upzfxhsgegr984v9iqa\",\r\n    \"virtualSubnetId\": \"/subscriptions/6a37df99-a9de-48c4-91e5-7e6ab00b2362/resourceGroups/ERNetwork/providers/Microsoft.Network/virtualNetworks/AzureDMS-CORP-WEU-VNET-6187/subnets/Subnet-1\"\r\n  },\r\n  \"etag\": \"ATisM3+3175y3B8cMhdQ0cA1xtdtpPtLN605RIhaX+0=\",\r\n  \"id\": \"/subscriptions/6a37df99-a9de-48c4-91e5-7e6ab00b2362/resourceGroups/DmsSdkRg/providers/Microsoft.DataMigration/services/DmsSdkService\",\r\n  \"location\": \"westeurope\",\r\n  \"name\": \"DmsSdkService\",\r\n  \"sku\": {\r\n    \"name\": \"Basic_1vCore\",\r\n    \"size\": \"1 vCore\",\r\n    \"tier\": \"Basic\"\r\n  },\r\n  \"type\": \"Microsoft.DataMigration/services\"\r\n}",
-      "ResponseHeaders": {
-        "Content-Type": [
-          "application/json; charset=utf-8"
-        ],
-        "Expires": [
-          "-1"
-        ],
-        "Cache-Control": [
-          "no-cache"
-        ],
-        "Date": [
-          "Fri, 30 Mar 2018 00:03:28 GMT"
-        ],
-        "Pragma": [
-          "no-cache"
-        ],
-        "Transfer-Encoding": [
-          "chunked"
-        ],
-        "ETag": [
-          "\"ATisM3+3175y3B8cMhdQ0cA1xtdtpPtLN605RIhaX+0=\""
-        ],
-        "Server": [
-          "Microsoft-IIS/8.5"
-        ],
-        "Vary": [
-          "Accept-Encoding"
-        ],
-        "x-ms-request-id": [
-          "e6512ac6-60ba-4298-b457-3baa88531bf6"
-        ],
-        "x-ms-ratelimit-remaining-subscription-reads": [
-          "14957"
-        ],
-        "x-ms-correlation-request-id": [
-          "d6ae5ea5-c7c6-4ff5-87b6-5a769c4a7001"
-        ],
-        "x-ms-routing-request-id": [
-          "WESTUS2:20180330T000328Z:d6ae5ea5-c7c6-4ff5-87b6-5a769c4a7001"
-        ],
-        "Strict-Transport-Security": [
-          "max-age=31536000; includeSubDomains"
-        ],
-        "X-Content-Type-Options": [
-          "nosniff"
-        ]
-      },
-      "StatusCode": 200
-    },
-    {
-<<<<<<< HEAD
-      "RequestUri": "/subscriptions/fc04246f-04c5-437e-ac5e-206a19e7193f/providers/Microsoft.DataMigration/locations/southcentralus/operationStatuses/50f11cee-7bc4-4004-abc9-02d7447cf87e?api-version=2018-03-15-preview",
-      "EncodedRequestUri": "L3N1YnNjcmlwdGlvbnMvZmMwNDI0NmYtMDRjNS00MzdlLWFjNWUtMjA2YTE5ZTcxOTNmL3Byb3ZpZGVycy9NaWNyb3NvZnQuRGF0YU1pZ3JhdGlvbi9sb2NhdGlvbnMvc291dGhjZW50cmFsdXMvb3BlcmF0aW9uU3RhdHVzZXMvNTBmMTFjZWUtN2JjNC00MDA0LWFiYzktMDJkNzQ0N2NmODdlP2FwaS12ZXJzaW9uPTIwMTgtMDMtMTUtcHJldmlldw==",
-=======
-      "RequestUri": "/subscriptions/6a37df99-a9de-48c4-91e5-7e6ab00b2362/resourceGroups/DmsSdkRg/providers/Microsoft.DataMigration/services/DmsSdkService?api-version=2018-03-31-preview",
-      "EncodedRequestUri": "L3N1YnNjcmlwdGlvbnMvNmEzN2RmOTktYTlkZS00OGM0LTkxZTUtN2U2YWIwMGIyMzYyL3Jlc291cmNlR3JvdXBzL0Rtc1Nka1JnL3Byb3ZpZGVycy9NaWNyb3NvZnQuRGF0YU1pZ3JhdGlvbi9zZXJ2aWNlcy9EbXNTZGtTZXJ2aWNlP2FwaS12ZXJzaW9uPTIwMTgtMDMtMzEtcHJldmlldw==",
->>>>>>> 99216f75
-      "RequestMethod": "GET",
-      "RequestBody": "",
-      "RequestHeaders": {
-        "x-ms-client-request-id": [
-          "d27e0505-ca9a-4d36-829e-3484b43d6e66"
-        ],
-        "accept-language": [
-          "en-US"
-        ],
-<<<<<<< HEAD
-        "Strict-Transport-Security": [
-          "max-age=31536000; includeSubDomains"
-        ]
-      },
-      "StatusCode": 200
-    },
-    {
-      "RequestUri": "/subscriptions/fc04246f-04c5-437e-ac5e-206a19e7193f/providers/Microsoft.DataMigration/locations/southcentralus/operationStatuses/50f11cee-7bc4-4004-abc9-02d7447cf87e?api-version=2018-03-15-preview",
-      "EncodedRequestUri": "L3N1YnNjcmlwdGlvbnMvZmMwNDI0NmYtMDRjNS00MzdlLWFjNWUtMjA2YTE5ZTcxOTNmL3Byb3ZpZGVycy9NaWNyb3NvZnQuRGF0YU1pZ3JhdGlvbi9sb2NhdGlvbnMvc291dGhjZW50cmFsdXMvb3BlcmF0aW9uU3RhdHVzZXMvNTBmMTFjZWUtN2JjNC00MDA0LWFiYzktMDJkNzQ0N2NmODdlP2FwaS12ZXJzaW9uPTIwMTgtMDMtMTUtcHJldmlldw==",
-      "RequestMethod": "GET",
-      "RequestBody": "",
-      "RequestHeaders": {
-=======
->>>>>>> 99216f75
-        "User-Agent": [
-          "FxVersion/4.6.25211.01",
-          "Microsoft.Azure.Management.DataMigration.DataMigrationServiceClient/0.3.0.0"
-        ]
-      },
-      "ResponseBody": "{\r\n  \"properties\": {\r\n    \"provisioningState\": \"Succeeded\",\r\n    \"virtualNicId\": \"/subscriptions/6a37df99-a9de-48c4-91e5-7e6ab00b2362/resourceGroups/DmsSdkRg/providers/Microsoft.Network/networkInterfaces/NIC-35vs4upzfxhsgegr984v9iqa\",\r\n    \"virtualSubnetId\": \"/subscriptions/6a37df99-a9de-48c4-91e5-7e6ab00b2362/resourceGroups/ERNetwork/providers/Microsoft.Network/virtualNetworks/AzureDMS-CORP-WEU-VNET-6187/subnets/Subnet-1\"\r\n  },\r\n  \"etag\": \"ATisM3+3175y3B8cMhdQ0cA1xtdtpPtLN605RIhaX+0=\",\r\n  \"id\": \"/subscriptions/6a37df99-a9de-48c4-91e5-7e6ab00b2362/resourceGroups/DmsSdkRg/providers/Microsoft.DataMigration/services/DmsSdkService\",\r\n  \"location\": \"westeurope\",\r\n  \"name\": \"DmsSdkService\",\r\n  \"sku\": {\r\n    \"name\": \"Basic_1vCore\",\r\n    \"size\": \"1 vCore\",\r\n    \"tier\": \"Basic\"\r\n  },\r\n  \"type\": \"Microsoft.DataMigration/services\"\r\n}",
-      "ResponseHeaders": {
-        "Content-Type": [
-          "application/json; charset=utf-8"
-        ],
-        "Expires": [
-          "-1"
-        ],
-        "Cache-Control": [
-          "no-cache"
-        ],
-        "Date": [
-          "Fri, 30 Mar 2018 00:03:28 GMT"
-        ],
-        "Pragma": [
-          "no-cache"
-        ],
-        "Transfer-Encoding": [
-          "chunked"
-        ],
-        "ETag": [
-          "\"ATisM3+3175y3B8cMhdQ0cA1xtdtpPtLN605RIhaX+0=\""
-        ],
-        "Server": [
-          "Microsoft-IIS/8.5"
-        ],
-        "Vary": [
-          "Accept-Encoding"
-        ],
-        "x-ms-request-id": [
-          "f361b3c5-223c-4088-bff2-cc02b271c6fa"
-        ],
-        "x-ms-ratelimit-remaining-subscription-reads": [
-          "14956"
-        ],
-        "x-ms-correlation-request-id": [
-          "2cda3e46-426c-42b1-9381-14d235666e41"
-        ],
-        "x-ms-routing-request-id": [
-          "WESTUS2:20180330T000329Z:2cda3e46-426c-42b1-9381-14d235666e41"
-        ],
-        "Strict-Transport-Security": [
-          "max-age=31536000; includeSubDomains"
-        ],
-        "X-Content-Type-Options": [
-          "nosniff"
-        ]
-      },
-      "StatusCode": 200
-    },
-    {
-<<<<<<< HEAD
-      "RequestUri": "/subscriptions/fc04246f-04c5-437e-ac5e-206a19e7193f/providers/Microsoft.DataMigration/locations/southcentralus/operationStatuses/50f11cee-7bc4-4004-abc9-02d7447cf87e?api-version=2018-03-15-preview",
-      "EncodedRequestUri": "L3N1YnNjcmlwdGlvbnMvZmMwNDI0NmYtMDRjNS00MzdlLWFjNWUtMjA2YTE5ZTcxOTNmL3Byb3ZpZGVycy9NaWNyb3NvZnQuRGF0YU1pZ3JhdGlvbi9sb2NhdGlvbnMvc291dGhjZW50cmFsdXMvb3BlcmF0aW9uU3RhdHVzZXMvNTBmMTFjZWUtN2JjNC00MDA0LWFiYzktMDJkNzQ0N2NmODdlP2FwaS12ZXJzaW9uPTIwMTgtMDMtMTUtcHJldmlldw==",
-=======
-      "RequestUri": "/subscriptions/6a37df99-a9de-48c4-91e5-7e6ab00b2362/resourceGroups/DmsSdkRg/providers/Microsoft.DataMigration/services/DmsSdkService?api-version=2018-03-31-preview",
-      "EncodedRequestUri": "L3N1YnNjcmlwdGlvbnMvNmEzN2RmOTktYTlkZS00OGM0LTkxZTUtN2U2YWIwMGIyMzYyL3Jlc291cmNlR3JvdXBzL0Rtc1Nka1JnL3Byb3ZpZGVycy9NaWNyb3NvZnQuRGF0YU1pZ3JhdGlvbi9zZXJ2aWNlcy9EbXNTZGtTZXJ2aWNlP2FwaS12ZXJzaW9uPTIwMTgtMDMtMzEtcHJldmlldw==",
->>>>>>> 99216f75
-      "RequestMethod": "GET",
-      "RequestBody": "",
-      "RequestHeaders": {
-        "x-ms-client-request-id": [
-          "19ec7fa9-1065-4dfd-af89-26f5d2496a6f"
-        ],
-        "accept-language": [
-          "en-US"
-        ],
-<<<<<<< HEAD
-        "Strict-Transport-Security": [
-          "max-age=31536000; includeSubDomains"
-        ]
-      },
-      "StatusCode": 200
-    },
-    {
-      "RequestUri": "/subscriptions/fc04246f-04c5-437e-ac5e-206a19e7193f/providers/Microsoft.DataMigration/locations/southcentralus/operationStatuses/50f11cee-7bc4-4004-abc9-02d7447cf87e?api-version=2018-03-15-preview",
-      "EncodedRequestUri": "L3N1YnNjcmlwdGlvbnMvZmMwNDI0NmYtMDRjNS00MzdlLWFjNWUtMjA2YTE5ZTcxOTNmL3Byb3ZpZGVycy9NaWNyb3NvZnQuRGF0YU1pZ3JhdGlvbi9sb2NhdGlvbnMvc291dGhjZW50cmFsdXMvb3BlcmF0aW9uU3RhdHVzZXMvNTBmMTFjZWUtN2JjNC00MDA0LWFiYzktMDJkNzQ0N2NmODdlP2FwaS12ZXJzaW9uPTIwMTgtMDMtMTUtcHJldmlldw==",
-      "RequestMethod": "GET",
-      "RequestBody": "",
-      "RequestHeaders": {
-=======
->>>>>>> 99216f75
-        "User-Agent": [
-          "FxVersion/4.6.25211.01",
-          "Microsoft.Azure.Management.DataMigration.DataMigrationServiceClient/0.3.0.0"
-        ]
-      },
-      "ResponseBody": "",
-      "ResponseHeaders": {
-        "Content-Length": [
-          "0"
-        ],
-        "Expires": [
-          "-1"
-        ],
-        "Cache-Control": [
-          "no-cache"
-        ],
-        "Date": [
           "Fri, 30 Mar 2018 00:07:34 GMT"
         ],
         "Pragma": [
@@ -2392,15 +2067,9 @@
       "StatusCode": 404
     },
     {
-<<<<<<< HEAD
-      "RequestUri": "/subscriptions/fc04246f-04c5-437e-ac5e-206a19e7193f/providers/Microsoft.DataMigration/locations/southcentralus/operationStatuses/50f11cee-7bc4-4004-abc9-02d7447cf87e?api-version=2018-03-15-preview",
-      "EncodedRequestUri": "L3N1YnNjcmlwdGlvbnMvZmMwNDI0NmYtMDRjNS00MzdlLWFjNWUtMjA2YTE5ZTcxOTNmL3Byb3ZpZGVycy9NaWNyb3NvZnQuRGF0YU1pZ3JhdGlvbi9sb2NhdGlvbnMvc291dGhjZW50cmFsdXMvb3BlcmF0aW9uU3RhdHVzZXMvNTBmMTFjZWUtN2JjNC00MDA0LWFiYzktMDJkNzQ0N2NmODdlP2FwaS12ZXJzaW9uPTIwMTgtMDMtMTUtcHJldmlldw==",
-      "RequestMethod": "GET",
-=======
       "RequestUri": "/subscriptions/6a37df99-a9de-48c4-91e5-7e6ab00b2362/resourceGroups/DmsSdkRg/providers/Microsoft.DataMigration/services/DmsSdkService?api-version=2018-03-31-preview",
       "EncodedRequestUri": "L3N1YnNjcmlwdGlvbnMvNmEzN2RmOTktYTlkZS00OGM0LTkxZTUtN2U2YWIwMGIyMzYyL3Jlc291cmNlR3JvdXBzL0Rtc1Nka1JnL3Byb3ZpZGVycy9NaWNyb3NvZnQuRGF0YU1pZ3JhdGlvbi9zZXJ2aWNlcy9EbXNTZGtTZXJ2aWNlP2FwaS12ZXJzaW9uPTIwMTgtMDMtMzEtcHJldmlldw==",
       "RequestMethod": "DELETE",
->>>>>>> 99216f75
       "RequestBody": "",
       "RequestHeaders": {
         "x-ms-client-request-id": [
@@ -2409,21 +2078,6 @@
         "accept-language": [
           "en-US"
         ],
-<<<<<<< HEAD
-        "Strict-Transport-Security": [
-          "max-age=31536000; includeSubDomains"
-        ]
-      },
-      "StatusCode": 200
-    },
-    {
-      "RequestUri": "/subscriptions/fc04246f-04c5-437e-ac5e-206a19e7193f/providers/Microsoft.DataMigration/locations/southcentralus/operationStatuses/50f11cee-7bc4-4004-abc9-02d7447cf87e?api-version=2018-03-15-preview",
-      "EncodedRequestUri": "L3N1YnNjcmlwdGlvbnMvZmMwNDI0NmYtMDRjNS00MzdlLWFjNWUtMjA2YTE5ZTcxOTNmL3Byb3ZpZGVycy9NaWNyb3NvZnQuRGF0YU1pZ3JhdGlvbi9sb2NhdGlvbnMvc291dGhjZW50cmFsdXMvb3BlcmF0aW9uU3RhdHVzZXMvNTBmMTFjZWUtN2JjNC00MDA0LWFiYzktMDJkNzQ0N2NmODdlP2FwaS12ZXJzaW9uPTIwMTgtMDMtMTUtcHJldmlldw==",
-      "RequestMethod": "GET",
-      "RequestBody": "",
-      "RequestHeaders": {
-=======
->>>>>>> 99216f75
         "User-Agent": [
           "FxVersion/4.6.25211.01",
           "Microsoft.Azure.Management.DataMigration.DataMigrationServiceClient/0.3.0.0"
@@ -2480,13 +2134,8 @@
       "StatusCode": 202
     },
     {
-<<<<<<< HEAD
-      "RequestUri": "/subscriptions/fc04246f-04c5-437e-ac5e-206a19e7193f/providers/Microsoft.DataMigration/locations/southcentralus/operationStatuses/50f11cee-7bc4-4004-abc9-02d7447cf87e?api-version=2018-03-15-preview",
-      "EncodedRequestUri": "L3N1YnNjcmlwdGlvbnMvZmMwNDI0NmYtMDRjNS00MzdlLWFjNWUtMjA2YTE5ZTcxOTNmL3Byb3ZpZGVycy9NaWNyb3NvZnQuRGF0YU1pZ3JhdGlvbi9sb2NhdGlvbnMvc291dGhjZW50cmFsdXMvb3BlcmF0aW9uU3RhdHVzZXMvNTBmMTFjZWUtN2JjNC00MDA0LWFiYzktMDJkNzQ0N2NmODdlP2FwaS12ZXJzaW9uPTIwMTgtMDMtMTUtcHJldmlldw==",
-=======
       "RequestUri": "/subscriptions/6a37df99-a9de-48c4-91e5-7e6ab00b2362/providers/Microsoft.DataMigration/locations/westeurope/operationStatuses/abf3b0bc-f6e9-4003-98fd-493408338f1a?api-version=2018-03-31-preview",
       "EncodedRequestUri": "L3N1YnNjcmlwdGlvbnMvNmEzN2RmOTktYTlkZS00OGM0LTkxZTUtN2U2YWIwMGIyMzYyL3Byb3ZpZGVycy9NaWNyb3NvZnQuRGF0YU1pZ3JhdGlvbi9sb2NhdGlvbnMvd2VzdGV1cm9wZS9vcGVyYXRpb25TdGF0dXNlcy9hYmYzYjBiYy1mNmU5LTQwMDMtOThmZC00OTM0MDgzMzhmMWE/YXBpLXZlcnNpb249MjAxOC0wMy0zMS1wcmV2aWV3",
->>>>>>> 99216f75
       "RequestMethod": "GET",
       "RequestBody": "",
       "RequestHeaders": {
@@ -2543,13 +2192,8 @@
       "StatusCode": 200
     },
     {
-<<<<<<< HEAD
-      "RequestUri": "/subscriptions/fc04246f-04c5-437e-ac5e-206a19e7193f/providers/Microsoft.DataMigration/locations/southcentralus/operationStatuses/50f11cee-7bc4-4004-abc9-02d7447cf87e?api-version=2018-03-15-preview",
-      "EncodedRequestUri": "L3N1YnNjcmlwdGlvbnMvZmMwNDI0NmYtMDRjNS00MzdlLWFjNWUtMjA2YTE5ZTcxOTNmL3Byb3ZpZGVycy9NaWNyb3NvZnQuRGF0YU1pZ3JhdGlvbi9sb2NhdGlvbnMvc291dGhjZW50cmFsdXMvb3BlcmF0aW9uU3RhdHVzZXMvNTBmMTFjZWUtN2JjNC00MDA0LWFiYzktMDJkNzQ0N2NmODdlP2FwaS12ZXJzaW9uPTIwMTgtMDMtMTUtcHJldmlldw==",
-=======
       "RequestUri": "/subscriptions/6a37df99-a9de-48c4-91e5-7e6ab00b2362/providers/Microsoft.DataMigration/locations/westeurope/operationStatuses/abf3b0bc-f6e9-4003-98fd-493408338f1a?api-version=2018-03-31-preview",
       "EncodedRequestUri": "L3N1YnNjcmlwdGlvbnMvNmEzN2RmOTktYTlkZS00OGM0LTkxZTUtN2U2YWIwMGIyMzYyL3Byb3ZpZGVycy9NaWNyb3NvZnQuRGF0YU1pZ3JhdGlvbi9sb2NhdGlvbnMvd2VzdGV1cm9wZS9vcGVyYXRpb25TdGF0dXNlcy9hYmYzYjBiYy1mNmU5LTQwMDMtOThmZC00OTM0MDgzMzhmMWE/YXBpLXZlcnNpb249MjAxOC0wMy0zMS1wcmV2aWV3",
->>>>>>> 99216f75
       "RequestMethod": "GET",
       "RequestBody": "",
       "RequestHeaders": {
@@ -2606,13 +2250,8 @@
       "StatusCode": 200
     },
     {
-<<<<<<< HEAD
-      "RequestUri": "/subscriptions/fc04246f-04c5-437e-ac5e-206a19e7193f/providers/Microsoft.DataMigration/locations/southcentralus/operationStatuses/50f11cee-7bc4-4004-abc9-02d7447cf87e?api-version=2018-03-15-preview",
-      "EncodedRequestUri": "L3N1YnNjcmlwdGlvbnMvZmMwNDI0NmYtMDRjNS00MzdlLWFjNWUtMjA2YTE5ZTcxOTNmL3Byb3ZpZGVycy9NaWNyb3NvZnQuRGF0YU1pZ3JhdGlvbi9sb2NhdGlvbnMvc291dGhjZW50cmFsdXMvb3BlcmF0aW9uU3RhdHVzZXMvNTBmMTFjZWUtN2JjNC00MDA0LWFiYzktMDJkNzQ0N2NmODdlP2FwaS12ZXJzaW9uPTIwMTgtMDMtMTUtcHJldmlldw==",
-=======
       "RequestUri": "/subscriptions/6a37df99-a9de-48c4-91e5-7e6ab00b2362/providers/Microsoft.DataMigration/locations/westeurope/operationStatuses/abf3b0bc-f6e9-4003-98fd-493408338f1a?api-version=2018-03-31-preview",
       "EncodedRequestUri": "L3N1YnNjcmlwdGlvbnMvNmEzN2RmOTktYTlkZS00OGM0LTkxZTUtN2U2YWIwMGIyMzYyL3Byb3ZpZGVycy9NaWNyb3NvZnQuRGF0YU1pZ3JhdGlvbi9sb2NhdGlvbnMvd2VzdGV1cm9wZS9vcGVyYXRpb25TdGF0dXNlcy9hYmYzYjBiYy1mNmU5LTQwMDMtOThmZC00OTM0MDgzMzhmMWE/YXBpLXZlcnNpb249MjAxOC0wMy0zMS1wcmV2aWV3",
->>>>>>> 99216f75
       "RequestMethod": "GET",
       "RequestBody": "",
       "RequestHeaders": {
@@ -2669,13 +2308,8 @@
       "StatusCode": 200
     },
     {
-<<<<<<< HEAD
-      "RequestUri": "/subscriptions/fc04246f-04c5-437e-ac5e-206a19e7193f/providers/Microsoft.DataMigration/locations/southcentralus/operationStatuses/50f11cee-7bc4-4004-abc9-02d7447cf87e?api-version=2018-03-15-preview",
-      "EncodedRequestUri": "L3N1YnNjcmlwdGlvbnMvZmMwNDI0NmYtMDRjNS00MzdlLWFjNWUtMjA2YTE5ZTcxOTNmL3Byb3ZpZGVycy9NaWNyb3NvZnQuRGF0YU1pZ3JhdGlvbi9sb2NhdGlvbnMvc291dGhjZW50cmFsdXMvb3BlcmF0aW9uU3RhdHVzZXMvNTBmMTFjZWUtN2JjNC00MDA0LWFiYzktMDJkNzQ0N2NmODdlP2FwaS12ZXJzaW9uPTIwMTgtMDMtMTUtcHJldmlldw==",
-=======
       "RequestUri": "/subscriptions/6a37df99-a9de-48c4-91e5-7e6ab00b2362/providers/Microsoft.DataMigration/locations/westeurope/operationStatuses/abf3b0bc-f6e9-4003-98fd-493408338f1a?api-version=2018-03-31-preview",
       "EncodedRequestUri": "L3N1YnNjcmlwdGlvbnMvNmEzN2RmOTktYTlkZS00OGM0LTkxZTUtN2U2YWIwMGIyMzYyL3Byb3ZpZGVycy9NaWNyb3NvZnQuRGF0YU1pZ3JhdGlvbi9sb2NhdGlvbnMvd2VzdGV1cm9wZS9vcGVyYXRpb25TdGF0dXNlcy9hYmYzYjBiYy1mNmU5LTQwMDMtOThmZC00OTM0MDgzMzhmMWE/YXBpLXZlcnNpb249MjAxOC0wMy0zMS1wcmV2aWV3",
->>>>>>> 99216f75
       "RequestMethod": "GET",
       "RequestBody": "",
       "RequestHeaders": {
@@ -2732,13 +2366,8 @@
       "StatusCode": 200
     },
     {
-<<<<<<< HEAD
-      "RequestUri": "/subscriptions/fc04246f-04c5-437e-ac5e-206a19e7193f/providers/Microsoft.DataMigration/locations/southcentralus/operationStatuses/50f11cee-7bc4-4004-abc9-02d7447cf87e?api-version=2018-03-15-preview",
-      "EncodedRequestUri": "L3N1YnNjcmlwdGlvbnMvZmMwNDI0NmYtMDRjNS00MzdlLWFjNWUtMjA2YTE5ZTcxOTNmL3Byb3ZpZGVycy9NaWNyb3NvZnQuRGF0YU1pZ3JhdGlvbi9sb2NhdGlvbnMvc291dGhjZW50cmFsdXMvb3BlcmF0aW9uU3RhdHVzZXMvNTBmMTFjZWUtN2JjNC00MDA0LWFiYzktMDJkNzQ0N2NmODdlP2FwaS12ZXJzaW9uPTIwMTgtMDMtMTUtcHJldmlldw==",
-=======
       "RequestUri": "/subscriptions/6a37df99-a9de-48c4-91e5-7e6ab00b2362/providers/Microsoft.DataMigration/locations/westeurope/operationStatuses/abf3b0bc-f6e9-4003-98fd-493408338f1a?api-version=2018-03-31-preview",
       "EncodedRequestUri": "L3N1YnNjcmlwdGlvbnMvNmEzN2RmOTktYTlkZS00OGM0LTkxZTUtN2U2YWIwMGIyMzYyL3Byb3ZpZGVycy9NaWNyb3NvZnQuRGF0YU1pZ3JhdGlvbi9sb2NhdGlvbnMvd2VzdGV1cm9wZS9vcGVyYXRpb25TdGF0dXNlcy9hYmYzYjBiYy1mNmU5LTQwMDMtOThmZC00OTM0MDgzMzhmMWE/YXBpLXZlcnNpb249MjAxOC0wMy0zMS1wcmV2aWV3",
->>>>>>> 99216f75
       "RequestMethod": "GET",
       "RequestBody": "",
       "RequestHeaders": {
@@ -2795,13 +2424,8 @@
       "StatusCode": 200
     },
     {
-<<<<<<< HEAD
-      "RequestUri": "/subscriptions/fc04246f-04c5-437e-ac5e-206a19e7193f/providers/Microsoft.DataMigration/locations/southcentralus/operationStatuses/50f11cee-7bc4-4004-abc9-02d7447cf87e?api-version=2018-03-15-preview",
-      "EncodedRequestUri": "L3N1YnNjcmlwdGlvbnMvZmMwNDI0NmYtMDRjNS00MzdlLWFjNWUtMjA2YTE5ZTcxOTNmL3Byb3ZpZGVycy9NaWNyb3NvZnQuRGF0YU1pZ3JhdGlvbi9sb2NhdGlvbnMvc291dGhjZW50cmFsdXMvb3BlcmF0aW9uU3RhdHVzZXMvNTBmMTFjZWUtN2JjNC00MDA0LWFiYzktMDJkNzQ0N2NmODdlP2FwaS12ZXJzaW9uPTIwMTgtMDMtMTUtcHJldmlldw==",
-=======
       "RequestUri": "/subscriptions/6a37df99-a9de-48c4-91e5-7e6ab00b2362/providers/Microsoft.DataMigration/locations/westeurope/operationStatuses/abf3b0bc-f6e9-4003-98fd-493408338f1a?api-version=2018-03-31-preview",
       "EncodedRequestUri": "L3N1YnNjcmlwdGlvbnMvNmEzN2RmOTktYTlkZS00OGM0LTkxZTUtN2U2YWIwMGIyMzYyL3Byb3ZpZGVycy9NaWNyb3NvZnQuRGF0YU1pZ3JhdGlvbi9sb2NhdGlvbnMvd2VzdGV1cm9wZS9vcGVyYXRpb25TdGF0dXNlcy9hYmYzYjBiYy1mNmU5LTQwMDMtOThmZC00OTM0MDgzMzhmMWE/YXBpLXZlcnNpb249MjAxOC0wMy0zMS1wcmV2aWV3",
->>>>>>> 99216f75
       "RequestMethod": "GET",
       "RequestBody": "",
       "RequestHeaders": {
@@ -2858,13 +2482,8 @@
       "StatusCode": 200
     },
     {
-<<<<<<< HEAD
-      "RequestUri": "/subscriptions/fc04246f-04c5-437e-ac5e-206a19e7193f/providers/Microsoft.DataMigration/locations/southcentralus/operationStatuses/50f11cee-7bc4-4004-abc9-02d7447cf87e?api-version=2018-03-15-preview",
-      "EncodedRequestUri": "L3N1YnNjcmlwdGlvbnMvZmMwNDI0NmYtMDRjNS00MzdlLWFjNWUtMjA2YTE5ZTcxOTNmL3Byb3ZpZGVycy9NaWNyb3NvZnQuRGF0YU1pZ3JhdGlvbi9sb2NhdGlvbnMvc291dGhjZW50cmFsdXMvb3BlcmF0aW9uU3RhdHVzZXMvNTBmMTFjZWUtN2JjNC00MDA0LWFiYzktMDJkNzQ0N2NmODdlP2FwaS12ZXJzaW9uPTIwMTgtMDMtMTUtcHJldmlldw==",
-=======
       "RequestUri": "/subscriptions/6a37df99-a9de-48c4-91e5-7e6ab00b2362/providers/Microsoft.DataMigration/locations/westeurope/operationStatuses/abf3b0bc-f6e9-4003-98fd-493408338f1a?api-version=2018-03-31-preview",
       "EncodedRequestUri": "L3N1YnNjcmlwdGlvbnMvNmEzN2RmOTktYTlkZS00OGM0LTkxZTUtN2U2YWIwMGIyMzYyL3Byb3ZpZGVycy9NaWNyb3NvZnQuRGF0YU1pZ3JhdGlvbi9sb2NhdGlvbnMvd2VzdGV1cm9wZS9vcGVyYXRpb25TdGF0dXNlcy9hYmYzYjBiYy1mNmU5LTQwMDMtOThmZC00OTM0MDgzMzhmMWE/YXBpLXZlcnNpb249MjAxOC0wMy0zMS1wcmV2aWV3",
->>>>>>> 99216f75
       "RequestMethod": "GET",
       "RequestBody": "",
       "RequestHeaders": {
@@ -2921,13 +2540,8 @@
       "StatusCode": 200
     },
     {
-<<<<<<< HEAD
-      "RequestUri": "/subscriptions/fc04246f-04c5-437e-ac5e-206a19e7193f/providers/Microsoft.DataMigration/locations/southcentralus/operationStatuses/50f11cee-7bc4-4004-abc9-02d7447cf87e?api-version=2018-03-15-preview",
-      "EncodedRequestUri": "L3N1YnNjcmlwdGlvbnMvZmMwNDI0NmYtMDRjNS00MzdlLWFjNWUtMjA2YTE5ZTcxOTNmL3Byb3ZpZGVycy9NaWNyb3NvZnQuRGF0YU1pZ3JhdGlvbi9sb2NhdGlvbnMvc291dGhjZW50cmFsdXMvb3BlcmF0aW9uU3RhdHVzZXMvNTBmMTFjZWUtN2JjNC00MDA0LWFiYzktMDJkNzQ0N2NmODdlP2FwaS12ZXJzaW9uPTIwMTgtMDMtMTUtcHJldmlldw==",
-=======
       "RequestUri": "/subscriptions/6a37df99-a9de-48c4-91e5-7e6ab00b2362/providers/Microsoft.DataMigration/locations/westeurope/operationStatuses/abf3b0bc-f6e9-4003-98fd-493408338f1a?api-version=2018-03-31-preview",
       "EncodedRequestUri": "L3N1YnNjcmlwdGlvbnMvNmEzN2RmOTktYTlkZS00OGM0LTkxZTUtN2U2YWIwMGIyMzYyL3Byb3ZpZGVycy9NaWNyb3NvZnQuRGF0YU1pZ3JhdGlvbi9sb2NhdGlvbnMvd2VzdGV1cm9wZS9vcGVyYXRpb25TdGF0dXNlcy9hYmYzYjBiYy1mNmU5LTQwMDMtOThmZC00OTM0MDgzMzhmMWE/YXBpLXZlcnNpb249MjAxOC0wMy0zMS1wcmV2aWV3",
->>>>>>> 99216f75
       "RequestMethod": "GET",
       "RequestBody": "",
       "RequestHeaders": {
@@ -2984,13 +2598,8 @@
       "StatusCode": 200
     },
     {
-<<<<<<< HEAD
-      "RequestUri": "/subscriptions/fc04246f-04c5-437e-ac5e-206a19e7193f/providers/Microsoft.DataMigration/locations/southcentralus/operationStatuses/50f11cee-7bc4-4004-abc9-02d7447cf87e?api-version=2018-03-15-preview",
-      "EncodedRequestUri": "L3N1YnNjcmlwdGlvbnMvZmMwNDI0NmYtMDRjNS00MzdlLWFjNWUtMjA2YTE5ZTcxOTNmL3Byb3ZpZGVycy9NaWNyb3NvZnQuRGF0YU1pZ3JhdGlvbi9sb2NhdGlvbnMvc291dGhjZW50cmFsdXMvb3BlcmF0aW9uU3RhdHVzZXMvNTBmMTFjZWUtN2JjNC00MDA0LWFiYzktMDJkNzQ0N2NmODdlP2FwaS12ZXJzaW9uPTIwMTgtMDMtMTUtcHJldmlldw==",
-=======
       "RequestUri": "/subscriptions/6a37df99-a9de-48c4-91e5-7e6ab00b2362/providers/Microsoft.DataMigration/locations/westeurope/operationResults/abf3b0bc-f6e9-4003-98fd-493408338f1a?api-version=2018-03-31-preview",
       "EncodedRequestUri": "L3N1YnNjcmlwdGlvbnMvNmEzN2RmOTktYTlkZS00OGM0LTkxZTUtN2U2YWIwMGIyMzYyL3Byb3ZpZGVycy9NaWNyb3NvZnQuRGF0YU1pZ3JhdGlvbi9sb2NhdGlvbnMvd2VzdGV1cm9wZS9vcGVyYXRpb25SZXN1bHRzL2FiZjNiMGJjLWY2ZTktNDAwMy05OGZkLTQ5MzQwODMzOGYxYT9hcGktdmVyc2lvbj0yMDE4LTAzLTMxLXByZXZpZXc=",
->>>>>>> 99216f75
       "RequestMethod": "GET",
       "RequestBody": "",
       "RequestHeaders": {
