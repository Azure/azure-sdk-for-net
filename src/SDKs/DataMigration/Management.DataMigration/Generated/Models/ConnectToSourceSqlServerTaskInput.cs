// <auto-generated>
// Copyright (c) Microsoft Corporation. All rights reserved.
// Licensed under the MIT License. See License.txt in the project root for
// license information.
//
// Code generated by Microsoft (R) AutoRest Code Generator.
// Changes may cause incorrect behavior and will be lost if the code is
// regenerated.
// </auto-generated>

namespace Microsoft.Azure.Management.DataMigration.Models
{
    using Microsoft.Rest;
    using Newtonsoft.Json;
    using System.Linq;

    /// <summary>
    /// Input for the task that validates connection to SQL Server and also
    /// validates source server requirements
    /// </summary>
    public partial class ConnectToSourceSqlServerTaskInput
    {
        /// <summary>
        /// Initializes a new instance of the ConnectToSourceSqlServerTaskInput
        /// class.
        /// </summary>
        public ConnectToSourceSqlServerTaskInput()
        {
            CustomInit();
        }

        /// <summary>
        /// Initializes a new instance of the ConnectToSourceSqlServerTaskInput
        /// class.
        /// </summary>
        /// <param name="sourceConnectionInfo">Connection information for
        /// Source SQL Server</param>
        /// <param name="checkPermissionsGroup">Permission group for
        /// validations. Possible values include: 'Default',
        /// 'MigrationFromSqlServerToAzureDB'</param>
<<<<<<< HEAD
        public ConnectToSourceSqlServerTaskInput(SqlConnectionInfo sourceConnectionInfo, string checkPermissionsGroup = default(string))
=======
        /// <param name="collectLogins">Flag for whether to collect logins from
        /// source server.</param>
        /// <param name="collectAgentJobs">Flag for whether to collect agent
        /// jobs from source server.</param>
        public ConnectToSourceSqlServerTaskInput(SqlConnectionInfo sourceConnectionInfo, string checkPermissionsGroup = default(string), bool? collectLogins = default(bool?), bool? collectAgentJobs = default(bool?))
>>>>>>> 99216f75
        {
            SourceConnectionInfo = sourceConnectionInfo;
            CheckPermissionsGroup = checkPermissionsGroup;
            CollectLogins = collectLogins;
            CollectAgentJobs = collectAgentJobs;
            CustomInit();
        }

        /// <summary>
        /// An initialization method that performs custom operations like setting defaults
        /// </summary>
        partial void CustomInit();

        /// <summary>
        /// Gets or sets connection information for Source SQL Server
        /// </summary>
        [JsonProperty(PropertyName = "sourceConnectionInfo")]
        public SqlConnectionInfo SourceConnectionInfo { get; set; }

        /// <summary>
        /// Gets or sets permission group for validations. Possible values
        /// include: 'Default', 'MigrationFromSqlServerToAzureDB'
        /// </summary>
        [JsonProperty(PropertyName = "checkPermissionsGroup")]
        public string CheckPermissionsGroup { get; set; }
<<<<<<< HEAD
=======

        /// <summary>
        /// Gets or sets flag for whether to collect logins from source server.
        /// </summary>
        [JsonProperty(PropertyName = "CollectLogins")]
        public bool? CollectLogins { get; set; }

        /// <summary>
        /// Gets or sets flag for whether to collect agent jobs from source
        /// server.
        /// </summary>
        [JsonProperty(PropertyName = "CollectAgentJobs")]
        public bool? CollectAgentJobs { get; set; }
>>>>>>> 99216f75

        /// <summary>
        /// Validate the object.
        /// </summary>
        /// <exception cref="ValidationException">
        /// Thrown if validation fails
        /// </exception>
        public virtual void Validate()
        {
            if (SourceConnectionInfo == null)
            {
                throw new ValidationException(ValidationRules.CannotBeNull, "SourceConnectionInfo");
            }
            if (SourceConnectionInfo != null)
            {
                SourceConnectionInfo.Validate();
            }
        }
    }
}<|MERGE_RESOLUTION|>--- conflicted
+++ resolved
@@ -38,15 +38,11 @@
         /// <param name="checkPermissionsGroup">Permission group for
         /// validations. Possible values include: 'Default',
         /// 'MigrationFromSqlServerToAzureDB'</param>
-<<<<<<< HEAD
-        public ConnectToSourceSqlServerTaskInput(SqlConnectionInfo sourceConnectionInfo, string checkPermissionsGroup = default(string))
-=======
         /// <param name="collectLogins">Flag for whether to collect logins from
         /// source server.</param>
         /// <param name="collectAgentJobs">Flag for whether to collect agent
         /// jobs from source server.</param>
         public ConnectToSourceSqlServerTaskInput(SqlConnectionInfo sourceConnectionInfo, string checkPermissionsGroup = default(string), bool? collectLogins = default(bool?), bool? collectAgentJobs = default(bool?))
->>>>>>> 99216f75
         {
             SourceConnectionInfo = sourceConnectionInfo;
             CheckPermissionsGroup = checkPermissionsGroup;
@@ -72,8 +68,6 @@
         /// </summary>
         [JsonProperty(PropertyName = "checkPermissionsGroup")]
         public string CheckPermissionsGroup { get; set; }
-<<<<<<< HEAD
-=======
 
         /// <summary>
         /// Gets or sets flag for whether to collect logins from source server.
@@ -87,7 +81,6 @@
         /// </summary>
         [JsonProperty(PropertyName = "CollectAgentJobs")]
         public bool? CollectAgentJobs { get; set; }
->>>>>>> 99216f75
 
         /// <summary>
         /// Validate the object.
