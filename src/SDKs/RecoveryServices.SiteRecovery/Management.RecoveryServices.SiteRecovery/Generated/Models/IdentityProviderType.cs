// <auto-generated>
// Copyright (c) Microsoft Corporation. All rights reserved.
// Licensed under the MIT License. See License.txt in the project root for
// license information.
//
// Code generated by Microsoft (R) AutoRest Code Generator.
// Changes may cause incorrect behavior and will be lost if the code is
// regenerated.
// </auto-generated>

namespace Microsoft.Azure.Management.RecoveryServices.SiteRecovery.Models
{
<<<<<<< HEAD
    using Newtonsoft.Json;
    using Newtonsoft.Json.Converters;
    using System.Runtime;
    using System.Runtime.Serialization;
=======
>>>>>>> 43149714

    /// <summary>
    /// Defines values for IdentityProviderType.
    /// </summary>
    public static class IdentityProviderType
    {
<<<<<<< HEAD
        [EnumMember(Value = "RecoveryServicesActiveDirectory")]
        RecoveryServicesActiveDirectory,
        [EnumMember(Value = "CustomerActiveDirectory")]
        CustomerActiveDirectory
    }
    internal static class IdentityProviderTypeEnumExtension
    {
        internal static string ToSerializedValue(this IdentityProviderType? value)
        {
            return value == null ? null : ((IdentityProviderType)value).ToSerializedValue();
        }

        internal static string ToSerializedValue(this IdentityProviderType value)
        {
            switch( value )
            {
                case IdentityProviderType.RecoveryServicesActiveDirectory:
                    return "RecoveryServicesActiveDirectory";
                case IdentityProviderType.CustomerActiveDirectory:
                    return "CustomerActiveDirectory";
            }
            return null;
        }

        internal static IdentityProviderType? ParseIdentityProviderType(this string value)
        {
            switch( value )
            {
                case "RecoveryServicesActiveDirectory":
                    return IdentityProviderType.RecoveryServicesActiveDirectory;
                case "CustomerActiveDirectory":
                    return IdentityProviderType.CustomerActiveDirectory;
            }
            return null;
        }
=======
        public const string RecoveryServicesActiveDirectory = "RecoveryServicesActiveDirectory";
>>>>>>> 43149714
    }
}<|MERGE_RESOLUTION|>--- conflicted
+++ resolved
@@ -10,57 +10,12 @@
 
 namespace Microsoft.Azure.Management.RecoveryServices.SiteRecovery.Models
 {
-<<<<<<< HEAD
-    using Newtonsoft.Json;
-    using Newtonsoft.Json.Converters;
-    using System.Runtime;
-    using System.Runtime.Serialization;
-=======
->>>>>>> 43149714
 
     /// <summary>
     /// Defines values for IdentityProviderType.
     /// </summary>
     public static class IdentityProviderType
     {
-<<<<<<< HEAD
-        [EnumMember(Value = "RecoveryServicesActiveDirectory")]
-        RecoveryServicesActiveDirectory,
-        [EnumMember(Value = "CustomerActiveDirectory")]
-        CustomerActiveDirectory
-    }
-    internal static class IdentityProviderTypeEnumExtension
-    {
-        internal static string ToSerializedValue(this IdentityProviderType? value)
-        {
-            return value == null ? null : ((IdentityProviderType)value).ToSerializedValue();
-        }
-
-        internal static string ToSerializedValue(this IdentityProviderType value)
-        {
-            switch( value )
-            {
-                case IdentityProviderType.RecoveryServicesActiveDirectory:
-                    return "RecoveryServicesActiveDirectory";
-                case IdentityProviderType.CustomerActiveDirectory:
-                    return "CustomerActiveDirectory";
-            }
-            return null;
-        }
-
-        internal static IdentityProviderType? ParseIdentityProviderType(this string value)
-        {
-            switch( value )
-            {
-                case "RecoveryServicesActiveDirectory":
-                    return IdentityProviderType.RecoveryServicesActiveDirectory;
-                case "CustomerActiveDirectory":
-                    return IdentityProviderType.CustomerActiveDirectory;
-            }
-            return null;
-        }
-=======
         public const string RecoveryServicesActiveDirectory = "RecoveryServicesActiveDirectory";
->>>>>>> 43149714
     }
 }