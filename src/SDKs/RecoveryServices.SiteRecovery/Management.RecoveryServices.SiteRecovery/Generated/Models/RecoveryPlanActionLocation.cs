// <auto-generated>
// Copyright (c) Microsoft Corporation. All rights reserved.
// Licensed under the MIT License. See License.txt in the project root for
// license information.
//
// Code generated by Microsoft (R) AutoRest Code Generator.
// Changes may cause incorrect behavior and will be lost if the code is
// regenerated.
// </auto-generated>

namespace Microsoft.Azure.Management.RecoveryServices.SiteRecovery.Models
{
<<<<<<< HEAD
    using Newtonsoft.Json;
    using Newtonsoft.Json.Converters;
    using System.Runtime;
    using System.Runtime.Serialization;
=======
>>>>>>> 43149714

    /// <summary>
    /// Defines values for RecoveryPlanActionLocation.
    /// </summary>
    public static class RecoveryPlanActionLocation
    {
<<<<<<< HEAD
        [EnumMember(Value = "Primary")]
        Primary,
        [EnumMember(Value = "Recovery")]
        Recovery
    }
    internal static class RecoveryPlanActionLocationEnumExtension
    {
        internal static string ToSerializedValue(this RecoveryPlanActionLocation? value)
        {
            return value == null ? null : ((RecoveryPlanActionLocation)value).ToSerializedValue();
        }

        internal static string ToSerializedValue(this RecoveryPlanActionLocation value)
        {
            switch( value )
            {
                case RecoveryPlanActionLocation.Primary:
                    return "Primary";
                case RecoveryPlanActionLocation.Recovery:
                    return "Recovery";
            }
            return null;
        }

        internal static RecoveryPlanActionLocation? ParseRecoveryPlanActionLocation(this string value)
        {
            switch( value )
            {
                case "Primary":
                    return RecoveryPlanActionLocation.Primary;
                case "Recovery":
                    return RecoveryPlanActionLocation.Recovery;
            }
            return null;
        }
=======
        public const string Primary = "Primary";
        public const string Recovery = "Recovery";
>>>>>>> 43149714
    }
}<|MERGE_RESOLUTION|>--- conflicted
+++ resolved
@@ -10,58 +10,13 @@
 
 namespace Microsoft.Azure.Management.RecoveryServices.SiteRecovery.Models
 {
-<<<<<<< HEAD
-    using Newtonsoft.Json;
-    using Newtonsoft.Json.Converters;
-    using System.Runtime;
-    using System.Runtime.Serialization;
-=======
->>>>>>> 43149714
 
     /// <summary>
     /// Defines values for RecoveryPlanActionLocation.
     /// </summary>
     public static class RecoveryPlanActionLocation
     {
-<<<<<<< HEAD
-        [EnumMember(Value = "Primary")]
-        Primary,
-        [EnumMember(Value = "Recovery")]
-        Recovery
-    }
-    internal static class RecoveryPlanActionLocationEnumExtension
-    {
-        internal static string ToSerializedValue(this RecoveryPlanActionLocation? value)
-        {
-            return value == null ? null : ((RecoveryPlanActionLocation)value).ToSerializedValue();
-        }
-
-        internal static string ToSerializedValue(this RecoveryPlanActionLocation value)
-        {
-            switch( value )
-            {
-                case RecoveryPlanActionLocation.Primary:
-                    return "Primary";
-                case RecoveryPlanActionLocation.Recovery:
-                    return "Recovery";
-            }
-            return null;
-        }
-
-        internal static RecoveryPlanActionLocation? ParseRecoveryPlanActionLocation(this string value)
-        {
-            switch( value )
-            {
-                case "Primary":
-                    return RecoveryPlanActionLocation.Primary;
-                case "Recovery":
-                    return RecoveryPlanActionLocation.Recovery;
-            }
-            return null;
-        }
-=======
         public const string Primary = "Primary";
         public const string Recovery = "Recovery";
->>>>>>> 43149714
     }
 }