## Microsoft.Azure.Management.DataLake.Store release notes

<<<<<<< HEAD
=======
### Changes in 2.4.1-preview

**Notes**

- Added virtual network CRUD operations for account management.

### Changes in 2.4.0-preview

**Breaking changes**

- The `Account` operations object has been changed from `Account` to `Accounts`
    - E.g., `Account.Get(...)` to `Accounts.Get(...)`
- When creating or updating resources (`accounts`, `firewall rules`, etc.), explicit parameter objects are now required:
    - Account creation:
        - `DataLakeStoreAccount` to `CreateDataLakeStoreAccountParameters`
            - List of `FirewallRule` to `CreateFirewallRuleWithAccountParameters`
            - List of `TrustedIdProvider` to `CreateTrustedIdProviderWithAccountParameters`
    - Account update:
        - `DataLakeStoreUpdateParameters` to `UpdateDataLakeStoreParameters`
            - List of `FirewallRule` to `UpdateFirewallRuleWithAccountParameters`
            - List of `TrustedIdProvider` to `UpdateTrustedIdProviderWithAccountParameters`
    - Firewall rule creation and update:
        - `FirewallRule` to `CreateOrUpdateFirewallRuleParameters`
        - `FirewallRule` to `UpdateFirewallRuleParameters`
    - Trusted identity provider creation and update:
        - `TrustedIdProvider` to `CreateOrUpdateTrustedIdProviderParameters`
        - `TrustedIdProvider` to `UpdateTrustedIdProviderParameters`
- Bugfix: Removed the `childrenNum` field from `FileStatusProperties` because it was not supported
- Bugfix: Changed the data type of the `permission` field of `AclStatus` from `int` to `string`

>>>>>>> 43149714
### Changes in 2.3.3-preview

**Breaking changes**

- Changed the `ODataQuery` parameter type from `DataLakeStoreAccount` to `DataLakeStoreAccountBasic` for these APIs:
    - Account_List
    - Account_ListByResourceGroup

**Notes**

- Added two more states to `DataLakeStoreAccountStatus` enum: `Undeleting` and `Canceled`
- Added new Account APIs:
    - Account_CheckNameAvailability
    - Location_GetCapability
    - Operation_List

### Changes in 2.3.0-preview

**Breaking change**

- When getting a list of accounts, the object type that is returned is DataLakeAnalyticsAccountBasic and not DataLakeAnalyticsAccount (more information on the difference is below in the Notes section)
- Standardized the parameter name for file paths in the url (e.g. fileDestination to path)

**Notes**

- When getting a list of accounts, the account information for each account now includes a strict subset of the account information that is returned when getting a single account 
    - There are two ways to get a list of accounts: List and ListByResource methods
    - The following fields are included in the account information when getting a list of accounts, which is less than the account information retrieved for a single account:
        - provisioningState
        - state
        - creationTime
        - lastModifiedTime
        - endpoint
- When retrieving account information, an account id field called "accountId" is now included.
    - accountId's description: The unique identifier associated with this Data Lake Analytics account.

### Changes in 2.2.1

**Notes**

- This is a hotfix release; therefore, the changes addressed here do not carry over to the versions above.
- Add two more states to `DataLakeStoreAccountStatus` enum: `Undeleting` and `Canceled` (this is addressed in version 2.3.3-preview)

### Changes in 2.2.0
- Marking the 2.*.*-preview changes as stable for the second official release of the Data Lake Store SDK.

### Changes in 2.1.3-preview
- Added support to rotate user defined KeyVault keys through account updates.

### Changes in 2.1.1-preview
- Update underlying AutoRest framework to the latest. This cleans up a lot of the generated code, making it easier to read.
- Filesystem client updates to further bring the client in line with WebHDFS standards:
    - When calling `CheckAccess` the fsaction parameter is now required.
    - The `Mkdirs` and `Create` methods now optionally accept a permission parameter to change the permissions on the created folder or file
    - For `ListFileStatus`, `GetFileStatus` and `GetAclStatus` an optional tooId parameter has been added. This allows the caller to try and get a friendly name for users and groups back from the server instead of object ID.
    - There was a slight change in how `GetAclStatus` returns ACL entries. The un-named entries are no longer returned as specific ACL entries. Instead they are part of the `permission` property.
    - Add optional parameters to file read/write methods (`Create`, `Open` and `Append`): leaseId and fileSessionId. When used properly, these can increase the performance of reads and writes within a single session.
    - The aclBit boolean value is now populated when calling `GetAclStatus`

### Changes in 2.0.1-preview
- Integrate DataLake.StoreUploader functionality into this package.
    - As of this release, the DataLake.StoreUploader package is deprecated and should not be used.
    - This introduces four new top level methods for convenience and to help with logging:
        - UploadFile
        - UploadFolder
        - DownloadFile
        - DownloadFolder
    - Added logic for smarter default values for thread count as the defaults. If the user does not pass in anything for PerFileThreadCount or ConcurrentFileCount they will be computed and, in most cases, give comparable performance to specifying the values.
    - Added Patch support for firewall rules and trusted identity providers
    - Added support for allowing/blocking Azure originating IP addresses through the firewall.
    - Fixed a bug in GetContentSummary that was preventing it from returning results
    - Minor documentation updates and corrections for methods and objects.

### Changes in 1.0.3
- As the first official stable release of the `Microsoft.Azure.Management.DataLake.Store` package, changes between this version and the preview version are enumerated below. 
    - All nested properties have been flattened down into their containing objects. For example: `myAccount.Properties.DefaultGroup` is now: `myAccount.DefaultGroup`
    - Reorganized account management operations into three distinct operation groups: `Account`, `FirewallRules` and `TrustedIdProviders`. This results in changes to how certain operations are reached. For example, to get firewall rules previously this would be called: `myClient.Account.GetFirewallRules()`. Now: `myClient.FirewallRules.Get()`.
    - All object properties have been updated to reflect whether they are required, optional or read-only (un-settable). This more explicitly helps the caller understand what they need to pass in and what they cannot pass in. As a result, there are some read-only properties that previously were not, and will need to be removed from object initialization.
    - Updates to include default values for some optional properties for objects. Please see class documentation for details on these defaults.
    - Added encryption support to account creation
    - Added billing support for account creation and updates
    - Added SyncFlag support for Create, Append and ConcurrentAppend calls in the filesystem. This allows granular control of when the stream on the server side is flushed and metadata about the stream is updated.
    - Added support for removal of full and default ACLs on files and folders, respectively. This does not remove system computed ACL entries (such as mask).
    - Added support for setting the expiration time for a file, as well as retrieving the expiration time when getting a file.
    - Added some new `AdlsErrorException` class types for exceptions thrown by the filesystem (which can be accessed under `myCaughException.Body.RemoteException`):
        - AdlsIllegalArgumentException
        - AdlsUnsupportedOperationException
        - AdlsSecurityException
        - AdlsIOException
        - AdlsFileNotFoundException
        - AdlsFileAlreadyExistsException
        - AdlsBadOffsetException
        - AdlsRuntimeException
        - AdlsAccessControlException
        - AdlsRemoteException
        - AdlsThrottledException<|MERGE_RESOLUTION|>--- conflicted
+++ resolved
@@ -1,7 +1,5 @@
 ## Microsoft.Azure.Management.DataLake.Store release notes
 
-<<<<<<< HEAD
-=======
 ### Changes in 2.4.1-preview
 
 **Notes**
@@ -32,7 +30,6 @@
 - Bugfix: Removed the `childrenNum` field from `FileStatusProperties` because it was not supported
 - Bugfix: Changed the data type of the `permission` field of `AclStatus` from `int` to `string`
 
->>>>>>> 43149714
 ### Changes in 2.3.3-preview
 
 **Breaking changes**
