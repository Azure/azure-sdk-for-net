--- conflicted
+++ resolved
@@ -37,14 +37,9 @@
         {
             using (HttpRequestMessage httpRequest = BuildRequestMessage(message))
             {
-<<<<<<< HEAD
-                HttpResponseMessage responseMessage = await ProcessCoreAsync(message.Cancellation, httpRequest).ConfigureAwait(false);
-                message.Response = new PipelineResponse(message.Request.ClientRequestId, responseMessage);
-=======
                 HttpResponseMessage responseMessage = await _client.SendAsync(httpRequest, HttpCompletionOption.ResponseHeadersRead, message.Cancellation)
                     .ConfigureAwait(false);
                 message.Response = new PipelineResponse(message.Request.RequestId, responseMessage);
->>>>>>> 71650c03
             }
         }
 
@@ -54,6 +49,7 @@
             if (pipelineRequest == null)
             {
                 throw new InvalidOperationException("the request is not compatible with the transport");
+                message.Response = new PipelineResponse(message.Request.ClientRequestId, responseMessage);
             }
             return pipelineRequest.BuildRequestMessage(message.Cancellation);
         }
