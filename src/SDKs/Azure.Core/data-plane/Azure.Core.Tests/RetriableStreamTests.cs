--- conflicted
+++ resolved
@@ -22,15 +22,9 @@
             var stream2 = new MockReadStream(50, offset: 50, throwIOException: false);
 
             var mockTransport = new MockTransport(
-<<<<<<< HEAD
                 new MockResponse(200) { ContentStream = stream1 },
                 new MockResponse(200) { ContentStream = stream2 }
-                );
-=======
-                new MockResponse(200) { ResponseContentStream = stream1 },
-                new MockResponse(200) { ResponseContentStream = stream2 }
             );
->>>>>>> 3bef8ac0
             var pipeline = new HttpPipeline(mockTransport);
 
             var reliableStream = await RetriableStream.Create(offset => SendTestRequestAsync(pipeline, offset), new ResponseClassifier(), maxRetries: 5);
