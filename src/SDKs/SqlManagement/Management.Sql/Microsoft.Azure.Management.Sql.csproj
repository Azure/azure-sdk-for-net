﻿<Project Sdk="Microsoft.NET.Sdk">
  <Import Project="$([MSBuild]::GetPathOfFileAbove('AzSdk.reference.props'))" />
  <PropertyGroup>
    <PackageId>Microsoft.Azure.Management.Sql</PackageId>
    <Description>Azure SQL Management SDK library</Description>
    <AssemblyName>Microsoft.Azure.Management.Sql</AssemblyName>
    <VersionPrefix>1.10.0-preview</VersionPrefix>
    <PackageTags>Microsoft Azure SQL Management;SQL;SQL Management</PackageTags>
  </PropertyGroup>
  <PropertyGroup>
    <TargetFrameworks>net452;netstandard1.4</TargetFrameworks>
    <PackageReleaseNotes>
      <![CDATA[
New features:
<<<<<<< HEAD
- Added BackupLongTermRetentionVaults.ListByServer and BackupLongTermRetentionPolicies.ListByDatabase
=======
- Added support for renaming databases
>>>>>>> 12107baf
      ]]>
    </PackageReleaseNotes>
  </PropertyGroup>
</Project><|MERGE_RESOLUTION|>--- conflicted
+++ resolved
@@ -12,11 +12,8 @@
     <PackageReleaseNotes>
       <![CDATA[
 New features:
-<<<<<<< HEAD
 - Added BackupLongTermRetentionVaults.ListByServer and BackupLongTermRetentionPolicies.ListByDatabase
-=======
 - Added support for renaming databases
->>>>>>> 12107baf
       ]]>
     </PackageReleaseNotes>
   </PropertyGroup>
