--- conflicted
+++ resolved
@@ -12,12 +12,8 @@
 		<PackageReleaseNotes>
 			<![CDATA[
 New features:
-<<<<<<< HEAD
 - Updated available service objectives & editions
-=======
 - Added BackupLongTermRetentionVaults.ListByServer and BackupLongTermRetentionPolicies.ListByDatabase
-- Added support for renaming databases
->>>>>>> 571f5f09
       ]]>
 		</PackageReleaseNotes>
 	</PropertyGroup>
