﻿<Project Sdk="Microsoft.NET.Sdk">
	<!-- Please do not move/edit code below this line -->
	<Import Project="$([MSBuild]::GetPathOfFileAbove('AzSdk.reference.props'))" />
	<!-- Please do not move/edit code below this line -->

	<PropertyGroup>
		<PackageId>Microsoft.Azure.Management.Sql</PackageId>
		<Description>Azure SQL Management SDK library</Description>
		<AssemblyName>Microsoft.Azure.Management.Sql</AssemblyName>
		<Version>1.23.0-preview</Version>
		<PackageTags>Microsoft Azure SQL Management;SQL;SQL Management;</PackageTags>
		<PackageReleaseNotes>
			<![CDATA[
New features:
<<<<<<< HEAD
- Added Vulnerability Assessment operations on Server and Managed Instance
=======
- Support for short term retention on managed instance
>>>>>>> 65d20d59
      ]]>
		</PackageReleaseNotes>
	</PropertyGroup>
	<PropertyGroup>
		<TargetFrameworks>net452;netstandard1.4</TargetFrameworks>
	</PropertyGroup>

	<!-- Please do not move/edit code below this line -->
	<Import Condition=" Exists('$([MSBuild]::GetPathOfFileAbove(AzSdk.RP.props))') " Project="$([MSBuild]::GetPathOfFileAbove('AzSdk.RP.props'))" />
	<!-- Please do not move/edit code above this line -->
</Project><|MERGE_RESOLUTION|>--- conflicted
+++ resolved
@@ -12,11 +12,8 @@
 		<PackageReleaseNotes>
 			<![CDATA[
 New features:
-<<<<<<< HEAD
 - Added Vulnerability Assessment operations on Server and Managed Instance
-=======
 - Support for short term retention on managed instance
->>>>>>> 65d20d59
       ]]>
 		</PackageReleaseNotes>
 	</PropertyGroup>
