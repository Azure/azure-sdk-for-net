﻿<Project Sdk="Microsoft.NET.Sdk">
  <Import Project="$([MSBuild]::GetPathOfFileAbove('AzSdk.reference.props'))" />
  <PropertyGroup>
    <PackageId>Microsoft.Azure.Management.Sql</PackageId>
    <Description>Azure SQL Management SDK library</Description>
    <AssemblyName>Microsoft.Azure.Management.Sql</AssemblyName>
    <VersionPrefix>1.8.0-preview</VersionPrefix>
    <PackageTags>Microsoft Azure SQL Management;SQL;SQL Management</PackageTags>
  </PropertyGroup>
  <PropertyGroup>
    <TargetFrameworks>net452;netstandard1.4</TargetFrameworks>
    <PackageReleaseNotes>
      <![CDATA[
New features:
- Added support for state and migration flag properties for SQL Vnet rules
<<<<<<< HEAD
- Added zone redundancy property for databases, elastic pools and capability editions
=======
- Added support for Server DNS Aliases
>>>>>>> bf96f518
      ]]>
    </PackageReleaseNotes>
  </PropertyGroup>
</Project><|MERGE_RESOLUTION|>--- conflicted
+++ resolved
@@ -13,11 +13,8 @@
       <![CDATA[
 New features:
 - Added support for state and migration flag properties for SQL Vnet rules
-<<<<<<< HEAD
 - Added zone redundancy property for databases, elastic pools and capability editions
-=======
 - Added support for Server DNS Aliases
->>>>>>> bf96f518
       ]]>
     </PackageReleaseNotes>
   </PropertyGroup>
