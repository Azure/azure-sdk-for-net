// <auto-generated>
// Copyright (c) Microsoft Corporation. All rights reserved.
// Licensed under the MIT License. See License.txt in the project root for
// license information.
//
// Code generated by Microsoft (R) AutoRest Code Generator.
// Changes may cause incorrect behavior and will be lost if the code is
// regenerated.
// </auto-generated>

namespace Microsoft.Azure.Management.Sql
{
    using Microsoft.Rest;
    using Microsoft.Rest.Azure;
    using Microsoft.Rest.Serialization;
    using Models;
    using Newtonsoft.Json;
    using System.Collections;
    using System.Collections.Generic;
    using System.Linq;
    using System.Net;
    using System.Net.Http;

    /// <summary>
    /// The Azure SQL Database management API provides a RESTful set of web
    /// services that interact with Azure SQL Database services to manage your
    /// databases. The API enables you to create, retrieve, update, and delete
    /// databases.
    /// </summary>
    public partial class SqlManagementClient : ServiceClient<SqlManagementClient>, ISqlManagementClient, IAzureClient
    {
        /// <summary>
        /// The base URI of the service.
        /// </summary>
        public System.Uri BaseUri { get; set; }

        /// <summary>
        /// Gets or sets json serialization settings.
        /// </summary>
        public JsonSerializerSettings SerializationSettings { get; private set; }

        /// <summary>
        /// Gets or sets json deserialization settings.
        /// </summary>
        public JsonSerializerSettings DeserializationSettings { get; private set; }

        /// <summary>
        /// Credentials needed for the client to connect to Azure.
        /// </summary>
        public ServiceClientCredentials Credentials { get; private set; }

        /// <summary>
        /// The subscription ID that identifies an Azure subscription.
        /// </summary>
        public string SubscriptionId { get; set; }

        /// <summary>
        /// Gets or sets the preferred language for the response.
        /// </summary>
        public string AcceptLanguage { get; set; }

        /// <summary>
        /// Gets or sets the retry timeout in seconds for Long Running Operations.
        /// Default value is 30.
        /// </summary>
        public int? LongRunningOperationRetryTimeout { get; set; }

        /// <summary>
        /// When set to true a unique x-ms-client-request-id value is generated and
        /// included in each request. Default is true.
        /// </summary>
        public bool? GenerateClientRequestId { get; set; }

        /// <summary>
        /// Gets the IRecoverableDatabasesOperations.
        /// </summary>
        public virtual IRecoverableDatabasesOperations RecoverableDatabases { get; private set; }

        /// <summary>
        /// Gets the IRestorableDroppedDatabasesOperations.
        /// </summary>
        public virtual IRestorableDroppedDatabasesOperations RestorableDroppedDatabases { get; private set; }

        /// <summary>
        /// Gets the IServersOperations.
        /// </summary>
        public virtual IServersOperations Servers { get; private set; }

        /// <summary>
        /// Gets the IServerConnectionPoliciesOperations.
        /// </summary>
        public virtual IServerConnectionPoliciesOperations ServerConnectionPolicies { get; private set; }

        /// <summary>
        /// Gets the IDatabaseThreatDetectionPoliciesOperations.
        /// </summary>
        public virtual IDatabaseThreatDetectionPoliciesOperations DatabaseThreatDetectionPolicies { get; private set; }

        /// <summary>
        /// Gets the IDataMaskingPoliciesOperations.
        /// </summary>
        public virtual IDataMaskingPoliciesOperations DataMaskingPolicies { get; private set; }

        /// <summary>
        /// Gets the IDataMaskingRulesOperations.
        /// </summary>
        public virtual IDataMaskingRulesOperations DataMaskingRules { get; private set; }

        /// <summary>
        /// Gets the IFirewallRulesOperations.
        /// </summary>
        public virtual IFirewallRulesOperations FirewallRules { get; private set; }

        /// <summary>
        /// Gets the IGeoBackupPoliciesOperations.
        /// </summary>
        public virtual IGeoBackupPoliciesOperations GeoBackupPolicies { get; private set; }

        /// <summary>
        /// Gets the IDatabasesOperations.
        /// </summary>
        public virtual IDatabasesOperations Databases { get; private set; }

        /// <summary>
        /// Gets the IElasticPoolsOperations.
        /// </summary>
        public virtual IElasticPoolsOperations ElasticPools { get; private set; }

        /// <summary>
        /// Gets the IRecommendedElasticPoolsOperations.
        /// </summary>
        public virtual IRecommendedElasticPoolsOperations RecommendedElasticPools { get; private set; }

        /// <summary>
        /// Gets the IReplicationLinksOperations.
        /// </summary>
        public virtual IReplicationLinksOperations ReplicationLinks { get; private set; }

        /// <summary>
        /// Gets the IServerAzureADAdministratorsOperations.
        /// </summary>
        public virtual IServerAzureADAdministratorsOperations ServerAzureADAdministrators { get; private set; }

        /// <summary>
        /// Gets the IServerCommunicationLinksOperations.
        /// </summary>
        public virtual IServerCommunicationLinksOperations ServerCommunicationLinks { get; private set; }

        /// <summary>
        /// Gets the IServiceObjectivesOperations.
        /// </summary>
        public virtual IServiceObjectivesOperations ServiceObjectives { get; private set; }

        /// <summary>
        /// Gets the IElasticPoolActivitiesOperations.
        /// </summary>
        public virtual IElasticPoolActivitiesOperations ElasticPoolActivities { get; private set; }

        /// <summary>
        /// Gets the IElasticPoolDatabaseActivitiesOperations.
        /// </summary>
        public virtual IElasticPoolDatabaseActivitiesOperations ElasticPoolDatabaseActivities { get; private set; }

        /// <summary>
        /// Gets the IServiceTierAdvisorsOperations.
        /// </summary>
        public virtual IServiceTierAdvisorsOperations ServiceTierAdvisors { get; private set; }

        /// <summary>
        /// Gets the ITransparentDataEncryptionsOperations.
        /// </summary>
        public virtual ITransparentDataEncryptionsOperations TransparentDataEncryptions { get; private set; }

        /// <summary>
        /// Gets the ITransparentDataEncryptionActivitiesOperations.
        /// </summary>
        public virtual ITransparentDataEncryptionActivitiesOperations TransparentDataEncryptionActivities { get; private set; }

        /// <summary>
        /// Gets the IServerUsagesOperations.
        /// </summary>
        public virtual IServerUsagesOperations ServerUsages { get; private set; }

        /// <summary>
        /// Gets the IDatabaseUsagesOperations.
        /// </summary>
        public virtual IDatabaseUsagesOperations DatabaseUsages { get; private set; }

        /// <summary>
        /// Gets the IDatabaseBlobAuditingPoliciesOperations.
        /// </summary>
        public virtual IDatabaseBlobAuditingPoliciesOperations DatabaseBlobAuditingPolicies { get; private set; }

        /// <summary>
        /// Gets the IDatabaseAutomaticTuningOperations.
        /// </summary>
        public virtual IDatabaseAutomaticTuningOperations DatabaseAutomaticTuning { get; private set; }

        /// <summary>
        /// Gets the IEncryptionProtectorsOperations.
        /// </summary>
        public virtual IEncryptionProtectorsOperations EncryptionProtectors { get; private set; }

        /// <summary>
        /// Gets the IFailoverGroupsOperations.
        /// </summary>
        public virtual IFailoverGroupsOperations FailoverGroups { get; private set; }

        /// <summary>
        /// Gets the IManagedInstancesOperations.
        /// </summary>
        public virtual IManagedInstancesOperations ManagedInstances { get; private set; }

        /// <summary>
        /// Gets the IOperations.
        /// </summary>
        public virtual IOperations Operations { get; private set; }

        /// <summary>
        /// Gets the IServerKeysOperations.
        /// </summary>
        public virtual IServerKeysOperations ServerKeys { get; private set; }

        /// <summary>
        /// Gets the ISyncAgentsOperations.
        /// </summary>
        public virtual ISyncAgentsOperations SyncAgents { get; private set; }

        /// <summary>
        /// Gets the ISyncGroupsOperations.
        /// </summary>
        public virtual ISyncGroupsOperations SyncGroups { get; private set; }

        /// <summary>
        /// Gets the ISyncMembersOperations.
        /// </summary>
        public virtual ISyncMembersOperations SyncMembers { get; private set; }

        /// <summary>
        /// Gets the ISubscriptionUsagesOperations.
        /// </summary>
        public virtual ISubscriptionUsagesOperations SubscriptionUsages { get; private set; }

        /// <summary>
        /// Gets the IVirtualNetworkRulesOperations.
        /// </summary>
        public virtual IVirtualNetworkRulesOperations VirtualNetworkRules { get; private set; }

        /// <summary>
        /// Gets the IDatabaseVulnerabilityAssessmentRuleBaselinesOperations.
        /// </summary>
        public virtual IDatabaseVulnerabilityAssessmentRuleBaselinesOperations DatabaseVulnerabilityAssessmentRuleBaselines { get; private set; }

        /// <summary>
        /// Gets the IDatabaseVulnerabilityAssessmentsOperations.
        /// </summary>
        public virtual IDatabaseVulnerabilityAssessmentsOperations DatabaseVulnerabilityAssessments { get; private set; }

        /// <summary>
        /// Gets the IJobAgentsOperations.
        /// </summary>
        public virtual IJobAgentsOperations JobAgents { get; private set; }

        /// <summary>
        /// Gets the IJobCredentialsOperations.
        /// </summary>
        public virtual IJobCredentialsOperations JobCredentials { get; private set; }

        /// <summary>
        /// Gets the IJobExecutionsOperations.
        /// </summary>
        public virtual IJobExecutionsOperations JobExecutions { get; private set; }

        /// <summary>
        /// Gets the IJobsOperations.
        /// </summary>
        public virtual IJobsOperations Jobs { get; private set; }

        /// <summary>
        /// Gets the IJobStepExecutionsOperations.
        /// </summary>
        public virtual IJobStepExecutionsOperations JobStepExecutions { get; private set; }

        /// <summary>
        /// Gets the IJobStepsOperations.
        /// </summary>
        public virtual IJobStepsOperations JobSteps { get; private set; }

        /// <summary>
        /// Gets the IJobTargetExecutionsOperations.
        /// </summary>
        public virtual IJobTargetExecutionsOperations JobTargetExecutions { get; private set; }

        /// <summary>
        /// Gets the IJobTargetGroupsOperations.
        /// </summary>
        public virtual IJobTargetGroupsOperations JobTargetGroups { get; private set; }

        /// <summary>
        /// Gets the IJobVersionsOperations.
        /// </summary>
        public virtual IJobVersionsOperations JobVersions { get; private set; }

        /// <summary>
        /// Gets the ILongTermRetentionBackupsOperations.
        /// </summary>
        public virtual ILongTermRetentionBackupsOperations LongTermRetentionBackups { get; private set; }

        /// <summary>
        /// Gets the IBackupLongTermRetentionPoliciesOperations.
        /// </summary>
        public virtual IBackupLongTermRetentionPoliciesOperations BackupLongTermRetentionPolicies { get; private set; }

        /// <summary>
        /// Gets the IManagedDatabasesOperations.
        /// </summary>
        public virtual IManagedDatabasesOperations ManagedDatabases { get; private set; }

        /// <summary>
        /// Gets the IServerAutomaticTuningOperations.
        /// </summary>
        public virtual IServerAutomaticTuningOperations ServerAutomaticTuning { get; private set; }

        /// <summary>
        /// Gets the IServerAutomaticTuningOperations.
        /// </summary>
        public virtual IServerAutomaticTuningOperations ServerAutomaticTuning { get; private set; }

        /// <summary>
        /// Gets the IServerDnsAliasesOperations.
        /// </summary>
        public virtual IServerDnsAliasesOperations ServerDnsAliases { get; private set; }

        /// <summary>
        /// Gets the IServerSecurityAlertPoliciesOperations.
        /// </summary>
        public virtual IServerSecurityAlertPoliciesOperations ServerSecurityAlertPolicies { get; private set; }

        /// <summary>
        /// Gets the IRestorePointsOperations.
        /// </summary>
        public virtual IRestorePointsOperations RestorePoints { get; private set; }

        /// <summary>
        /// Gets the IDatabaseOperations.
        /// </summary>
        public virtual IDatabaseOperations DatabaseOperations { get; private set; }

        /// <summary>
        /// Gets the IElasticPoolOperations.
        /// </summary>
        public virtual IElasticPoolOperations ElasticPoolOperations { get; private set; }

        /// <summary>
        /// Gets the ICapabilitiesOperations.
        /// </summary>
        public virtual ICapabilitiesOperations Capabilities { get; private set; }

        /// <summary>
        /// Gets the IDatabaseVulnerabilityAssessmentScansOperations.
        /// </summary>
        public virtual IDatabaseVulnerabilityAssessmentScansOperations DatabaseVulnerabilityAssessmentScans { get; private set; }

        /// <summary>
        /// Gets the IInstanceFailoverGroupsOperations.
        /// </summary>
        public virtual IInstanceFailoverGroupsOperations InstanceFailoverGroups { get; private set; }

        /// <summary>
        /// Gets the IBackupShortTermRetentionPoliciesOperations.
        /// </summary>
        public virtual IBackupShortTermRetentionPoliciesOperations BackupShortTermRetentionPolicies { get; private set; }

        /// <summary>
        /// Initializes a new instance of the SqlManagementClient class.
        /// </summary>
        /// <param name='handlers'>
        /// Optional. The delegating handlers to add to the http client pipeline.
        /// </param>
        protected SqlManagementClient(params DelegatingHandler[] handlers) : base(handlers)
        {
            Initialize();
        }

        /// <summary>
        /// Initializes a new instance of the SqlManagementClient class.
        /// </summary>
        /// <param name='rootHandler'>
        /// Optional. The http client handler used to handle http transport.
        /// </param>
        /// <param name='handlers'>
        /// Optional. The delegating handlers to add to the http client pipeline.
        /// </param>
        protected SqlManagementClient(HttpClientHandler rootHandler, params DelegatingHandler[] handlers) : base(rootHandler, handlers)
        {
            Initialize();
        }

        /// <summary>
        /// Initializes a new instance of the SqlManagementClient class.
        /// </summary>
        /// <param name='baseUri'>
        /// Optional. The base URI of the service.
        /// </param>
        /// <param name='handlers'>
        /// Optional. The delegating handlers to add to the http client pipeline.
        /// </param>
        /// <exception cref="System.ArgumentNullException">
        /// Thrown when a required parameter is null
        /// </exception>
        protected SqlManagementClient(System.Uri baseUri, params DelegatingHandler[] handlers) : this(handlers)
        {
            if (baseUri == null)
            {
                throw new System.ArgumentNullException("baseUri");
            }
            BaseUri = baseUri;
        }

        /// <summary>
        /// Initializes a new instance of the SqlManagementClient class.
        /// </summary>
        /// <param name='baseUri'>
        /// Optional. The base URI of the service.
        /// </param>
        /// <param name='rootHandler'>
        /// Optional. The http client handler used to handle http transport.
        /// </param>
        /// <param name='handlers'>
        /// Optional. The delegating handlers to add to the http client pipeline.
        /// </param>
        /// <exception cref="System.ArgumentNullException">
        /// Thrown when a required parameter is null
        /// </exception>
        protected SqlManagementClient(System.Uri baseUri, HttpClientHandler rootHandler, params DelegatingHandler[] handlers) : this(rootHandler, handlers)
        {
            if (baseUri == null)
            {
                throw new System.ArgumentNullException("baseUri");
            }
            BaseUri = baseUri;
        }

        /// <summary>
        /// Initializes a new instance of the SqlManagementClient class.
        /// </summary>
        /// <param name='credentials'>
        /// Required. Credentials needed for the client to connect to Azure.
        /// </param>
        /// <param name='handlers'>
        /// Optional. The delegating handlers to add to the http client pipeline.
        /// </param>
        /// <exception cref="System.ArgumentNullException">
        /// Thrown when a required parameter is null
        /// </exception>
        public SqlManagementClient(ServiceClientCredentials credentials, params DelegatingHandler[] handlers) : this(handlers)
        {
            if (credentials == null)
            {
                throw new System.ArgumentNullException("credentials");
            }
            Credentials = credentials;
            if (Credentials != null)
            {
                Credentials.InitializeServiceClient(this);
            }
        }

        /// <summary>
        /// Initializes a new instance of the SqlManagementClient class.
        /// </summary>
        /// <param name='credentials'>
        /// Required. Credentials needed for the client to connect to Azure.
        /// </param>
        /// <param name='rootHandler'>
        /// Optional. The http client handler used to handle http transport.
        /// </param>
        /// <param name='handlers'>
        /// Optional. The delegating handlers to add to the http client pipeline.
        /// </param>
        /// <exception cref="System.ArgumentNullException">
        /// Thrown when a required parameter is null
        /// </exception>
        public SqlManagementClient(ServiceClientCredentials credentials, HttpClientHandler rootHandler, params DelegatingHandler[] handlers) : this(rootHandler, handlers)
        {
            if (credentials == null)
            {
                throw new System.ArgumentNullException("credentials");
            }
            Credentials = credentials;
            if (Credentials != null)
            {
                Credentials.InitializeServiceClient(this);
            }
        }

        /// <summary>
        /// Initializes a new instance of the SqlManagementClient class.
        /// </summary>
        /// <param name='baseUri'>
        /// Optional. The base URI of the service.
        /// </param>
        /// <param name='credentials'>
        /// Required. Credentials needed for the client to connect to Azure.
        /// </param>
        /// <param name='handlers'>
        /// Optional. The delegating handlers to add to the http client pipeline.
        /// </param>
        /// <exception cref="System.ArgumentNullException">
        /// Thrown when a required parameter is null
        /// </exception>
        public SqlManagementClient(System.Uri baseUri, ServiceClientCredentials credentials, params DelegatingHandler[] handlers) : this(handlers)
        {
            if (baseUri == null)
            {
                throw new System.ArgumentNullException("baseUri");
            }
            if (credentials == null)
            {
                throw new System.ArgumentNullException("credentials");
            }
            BaseUri = baseUri;
            Credentials = credentials;
            if (Credentials != null)
            {
                Credentials.InitializeServiceClient(this);
            }
        }

        /// <summary>
        /// Initializes a new instance of the SqlManagementClient class.
        /// </summary>
        /// <param name='baseUri'>
        /// Optional. The base URI of the service.
        /// </param>
        /// <param name='credentials'>
        /// Required. Credentials needed for the client to connect to Azure.
        /// </param>
        /// <param name='rootHandler'>
        /// Optional. The http client handler used to handle http transport.
        /// </param>
        /// <param name='handlers'>
        /// Optional. The delegating handlers to add to the http client pipeline.
        /// </param>
        /// <exception cref="System.ArgumentNullException">
        /// Thrown when a required parameter is null
        /// </exception>
        public SqlManagementClient(System.Uri baseUri, ServiceClientCredentials credentials, HttpClientHandler rootHandler, params DelegatingHandler[] handlers) : this(rootHandler, handlers)
        {
            if (baseUri == null)
            {
                throw new System.ArgumentNullException("baseUri");
            }
            if (credentials == null)
            {
                throw new System.ArgumentNullException("credentials");
            }
            BaseUri = baseUri;
            Credentials = credentials;
            if (Credentials != null)
            {
                Credentials.InitializeServiceClient(this);
            }
        }

        /// <summary>
        /// An optional partial-method to perform custom initialization.
        /// </summary>
        partial void CustomInitialize();
        /// <summary>
        /// Initializes client properties.
        /// </summary>
        private void Initialize()
        {
            RecoverableDatabases = new RecoverableDatabasesOperations(this);
            RestorableDroppedDatabases = new RestorableDroppedDatabasesOperations(this);
            Servers = new ServersOperations(this);
            ServerConnectionPolicies = new ServerConnectionPoliciesOperations(this);
            DatabaseThreatDetectionPolicies = new DatabaseThreatDetectionPoliciesOperations(this);
            DataMaskingPolicies = new DataMaskingPoliciesOperations(this);
            DataMaskingRules = new DataMaskingRulesOperations(this);
            FirewallRules = new FirewallRulesOperations(this);
            GeoBackupPolicies = new GeoBackupPoliciesOperations(this);
            Databases = new DatabasesOperations(this);
            ElasticPools = new ElasticPoolsOperations(this);
            RecommendedElasticPools = new RecommendedElasticPoolsOperations(this);
            ReplicationLinks = new ReplicationLinksOperations(this);
            ServerAzureADAdministrators = new ServerAzureADAdministratorsOperations(this);
            ServerCommunicationLinks = new ServerCommunicationLinksOperations(this);
            ServiceObjectives = new ServiceObjectivesOperations(this);
            ElasticPoolActivities = new ElasticPoolActivitiesOperations(this);
            ElasticPoolDatabaseActivities = new ElasticPoolDatabaseActivitiesOperations(this);
            ServiceTierAdvisors = new ServiceTierAdvisorsOperations(this);
            TransparentDataEncryptions = new TransparentDataEncryptionsOperations(this);
            TransparentDataEncryptionActivities = new TransparentDataEncryptionActivitiesOperations(this);
            ServerUsages = new ServerUsagesOperations(this);
            DatabaseUsages = new DatabaseUsagesOperations(this);
            DatabaseBlobAuditingPolicies = new DatabaseBlobAuditingPoliciesOperations(this);
            DatabaseAutomaticTuning = new DatabaseAutomaticTuningOperations(this);
            EncryptionProtectors = new EncryptionProtectorsOperations(this);
            FailoverGroups = new FailoverGroupsOperations(this);
            ManagedInstances = new ManagedInstancesOperations(this);
            Operations = new Operations(this);
            ServerKeys = new ServerKeysOperations(this);
            SyncAgents = new SyncAgentsOperations(this);
            SyncGroups = new SyncGroupsOperations(this);
            SyncMembers = new SyncMembersOperations(this);
            SubscriptionUsages = new SubscriptionUsagesOperations(this);
            VirtualNetworkRules = new VirtualNetworkRulesOperations(this);
<<<<<<< HEAD
            DatabaseOperations = new DatabaseOperations(this);
=======
            DatabaseVulnerabilityAssessmentRuleBaselines = new DatabaseVulnerabilityAssessmentRuleBaselinesOperations(this);
            DatabaseVulnerabilityAssessments = new DatabaseVulnerabilityAssessmentsOperations(this);
            JobAgents = new JobAgentsOperations(this);
            JobCredentials = new JobCredentialsOperations(this);
            JobExecutions = new JobExecutionsOperations(this);
            Jobs = new JobsOperations(this);
            JobStepExecutions = new JobStepExecutionsOperations(this);
            JobSteps = new JobStepsOperations(this);
            JobTargetExecutions = new JobTargetExecutionsOperations(this);
            JobTargetGroups = new JobTargetGroupsOperations(this);
            JobVersions = new JobVersionsOperations(this);
            LongTermRetentionBackups = new LongTermRetentionBackupsOperations(this);
            BackupLongTermRetentionPolicies = new BackupLongTermRetentionPoliciesOperations(this);
            ManagedDatabases = new ManagedDatabasesOperations(this);
>>>>>>> 43149714
            ServerAutomaticTuning = new ServerAutomaticTuningOperations(this);
            ServerDnsAliases = new ServerDnsAliasesOperations(this);
            ServerSecurityAlertPolicies = new ServerSecurityAlertPoliciesOperations(this);
            RestorePoints = new RestorePointsOperations(this);
            DatabaseOperations = new DatabaseOperations(this);
            ElasticPoolOperations = new ElasticPoolOperations(this);
            Capabilities = new CapabilitiesOperations(this);
            DatabaseVulnerabilityAssessmentScans = new DatabaseVulnerabilityAssessmentScansOperations(this);
            InstanceFailoverGroups = new InstanceFailoverGroupsOperations(this);
            BackupShortTermRetentionPolicies = new BackupShortTermRetentionPoliciesOperations(this);
            BaseUri = new System.Uri("https://management.azure.com");
            AcceptLanguage = "en-US";
            LongRunningOperationRetryTimeout = 30;
            GenerateClientRequestId = true;
            SerializationSettings = new JsonSerializerSettings
            {
                Formatting = Newtonsoft.Json.Formatting.Indented,
                DateFormatHandling = Newtonsoft.Json.DateFormatHandling.IsoDateFormat,
                DateTimeZoneHandling = Newtonsoft.Json.DateTimeZoneHandling.Utc,
                NullValueHandling = Newtonsoft.Json.NullValueHandling.Ignore,
                ReferenceLoopHandling = Newtonsoft.Json.ReferenceLoopHandling.Serialize,
                ContractResolver = new ReadOnlyJsonContractResolver(),
                Converters = new List<JsonConverter>
                    {
                        new Iso8601TimeSpanConverter()
                    }
            };
            SerializationSettings.Converters.Add(new TransformationJsonConverter());
            DeserializationSettings = new JsonSerializerSettings
            {
                DateFormatHandling = Newtonsoft.Json.DateFormatHandling.IsoDateFormat,
                DateTimeZoneHandling = Newtonsoft.Json.DateTimeZoneHandling.Utc,
                NullValueHandling = Newtonsoft.Json.NullValueHandling.Ignore,
                ReferenceLoopHandling = Newtonsoft.Json.ReferenceLoopHandling.Serialize,
                ContractResolver = new ReadOnlyJsonContractResolver(),
                Converters = new List<JsonConverter>
                    {
                        new Iso8601TimeSpanConverter()
                    }
            };
            CustomInitialize();
            DeserializationSettings.Converters.Add(new TransformationJsonConverter());
            DeserializationSettings.Converters.Add(new CloudErrorJsonConverter());
        }
    }
}<|MERGE_RESOLUTION|>--- conflicted
+++ resolved
@@ -607,9 +607,6 @@
             SyncMembers = new SyncMembersOperations(this);
             SubscriptionUsages = new SubscriptionUsagesOperations(this);
             VirtualNetworkRules = new VirtualNetworkRulesOperations(this);
-<<<<<<< HEAD
-            DatabaseOperations = new DatabaseOperations(this);
-=======
             DatabaseVulnerabilityAssessmentRuleBaselines = new DatabaseVulnerabilityAssessmentRuleBaselinesOperations(this);
             DatabaseVulnerabilityAssessments = new DatabaseVulnerabilityAssessmentsOperations(this);
             JobAgents = new JobAgentsOperations(this);
@@ -624,7 +621,6 @@
             LongTermRetentionBackups = new LongTermRetentionBackupsOperations(this);
             BackupLongTermRetentionPolicies = new BackupLongTermRetentionPoliciesOperations(this);
             ManagedDatabases = new ManagedDatabasesOperations(this);
->>>>>>> 43149714
             ServerAutomaticTuning = new ServerAutomaticTuningOperations(this);
             ServerDnsAliases = new ServerDnsAliasesOperations(this);
             ServerSecurityAlertPolicies = new ServerSecurityAlertPoliciesOperations(this);
