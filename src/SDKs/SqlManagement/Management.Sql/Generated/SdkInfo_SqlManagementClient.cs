--- conflicted
+++ resolved
@@ -97,7 +97,6 @@
               }.AsEnumerable();
           }
       }
-<<<<<<< HEAD
       // BEGIN: Code Generation Metadata Section
       public static readonly String AutoRestVersion = "latest";
       public static readonly String AutoRestBootStrapperVersion = "autorest@2.0.4283";
@@ -108,7 +107,5 @@
       public static readonly String CodeGenerationErrors = "";
       public static readonly String GithubRepoName = "azure-rest-api-specs";
       // END: Code Generation Metadata Section
-=======
->>>>>>> 65d20d59
   }
 }