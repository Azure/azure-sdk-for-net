﻿// Copyright (c) Microsoft Corporation. All rights reserved.
// Licensed under the MIT License. See License.txt in the project root for license information.
using Microsoft.Azure.Management.ResourceManager.Models;
using Microsoft.Azure.Management.Sql;
using Microsoft.Azure.Management.Sql.Models;
using Microsoft.Azure.Test.HttpRecorder;
using Microsoft.Rest.ClientRuntime.Azure.TestFramework;
using Microsoft.Azure.Management.ResourceManager;
using System;
using System.Collections.Generic;
using System.Linq;
using System.Net;
using System.Threading.Tasks;
using Xunit;
using Microsoft.Azure.Management.KeyVault;
using Microsoft.Azure.KeyVault;
using Microsoft.Azure.KeyVault.Models;
using Microsoft.Azure.Management.KeyVault.Models;
using Microsoft.IdentityModel.Clients.ActiveDirectory;
using Sql.Tests.Utilities;
using System.IO;
using Microsoft.Extensions.Configuration;
using Microsoft.Azure.KeyVault.WebKey;

namespace Sql.Tests
{
    public class SqlManagementTestUtilities
    {
        public const string DefaultLocationId = "japaneast";

        public const string DefaultLocation =  "Japan East";

        public const string DefaultSecondaryLocationId = "centralus";

        public const string DefaultSecondaryLocation = "Central US";

        public const string DefaultStagePrimaryLocation = "North Europe";

        public const string DefaultStageSecondaryLocation = "SouthEast Asia";

        public const string DefaultEuapPrimaryLocation = "East US 2 EUAP";

        public const string DefaultEuapPrimaryLocationId = "eastus2euap";

        public const string DefaultLogin = "dummylogin";

        public const string DefaultPassword = "Un53cuRE!";

        public static SqlManagementClient GetSqlManagementClient(MockContext context, RecordedDelegatingHandler handler = null)
        {
            if (handler != null)
            {
                handler.IsPassThrough = true;
            }

            var client = context.GetServiceClient<SqlManagementClient>(handlers:
                handler ?? new RecordedDelegatingHandler { StatusCodeToReturn = HttpStatusCode.OK });
            return client;
        }

        public static ResourceManagementClient GetResourceManagementClient(MockContext context, RecordedDelegatingHandler handler)
        {
            handler.IsPassThrough = true;
            var client = context.GetServiceClient<ResourceManagementClient>(handlers: handler);
            return client;
        }

        public static KeyVaultManagementClient GetKeyVaultManagementClient(MockContext context, RecordedDelegatingHandler handler)
        {
            handler.IsPassThrough = true;
            var client = context.GetServiceClient<KeyVaultManagementClient>(handlers: handler);
            return client;
        }

        public static KeyVaultClient GetKeyVaultClient(MockContext context, RecordedDelegatingHandler handler)
        {
            handler.IsPassThrough = true;
            var client = new KeyVaultClient(new TestKeyVaultCredential(GetAccessToken), handlers: handler);
            return client;
        }

        public static async Task<string> GetAccessToken(string authority, string resource, string scope)
        {
            TestEnvironment testEnvironment = TestEnvironmentFactory.GetTestEnvironment();

            var context = new AuthenticationContext(authority);
            string authClientId = testEnvironment.ConnectionString.KeyValuePairs[ConnectionStringKeys.ServicePrincipalKey];
            string authSecret = testEnvironment.ConnectionString.KeyValuePairs[ConnectionStringKeys.ServicePrincipalSecretKey];
            var clientCredential = new ClientCredential(authClientId, authSecret);
            var result = await context.AcquireTokenAsync(resource, clientCredential).ConfigureAwait(false);

            return result.AccessToken;
        }

        public static string TryGetEnvironmentOrAppSetting(string settingName, string defaultValue = null)
        {
            var value = Environment.GetEnvironmentVariable(settingName);

            // We don't use IsNullOrEmpty because an empty setting overrides what's on AppSettings.
            if (value == null)
            {
                var config = new ConfigurationBuilder()
                                    .SetBasePath(Directory.GetCurrentDirectory())
                                    .AddJsonFile("appsettings.json").Build();
                value = config.GetSection("AppSettings:" + settingName).Value;
            }

            return value ?? defaultValue;
        }

        public const string TestPrefix = "sqlcrudtest-";

        public static string GenerateName(
            string prefix = TestPrefix,
            [System.Runtime.CompilerServices.CallerMemberName]
            string methodName="GenerateName_failed")
        {
            try
            {
                return HttpMockServer.GetAssetName(methodName, prefix);
            }
            catch (KeyNotFoundException e)
            {
                throw new KeyNotFoundException(string.Format("Generated name not found for calling method: {0}", methodName), e);
            }
        }

        public static string GenerateIpAddress()
        {
            Random r = new Random();
            return String.Format("{0}.{1}.{2}.{3}", r.Next(256), r.Next(256), r.Next(256), r.Next(256));
        }

        public static void AssertCollection<T>(IEnumerable<T> expected, IEnumerable<T> actual)
        {
            if (Equals(expected, actual))
            {
                return;
            }

            Assert.Equal(expected.Count(), actual.Count());

            foreach (var elem in expected)
            {
                Assert.True(actual.Contains(elem));
            }

            foreach (var elem in actual)
            {
                Assert.True(expected.Contains(elem));
            }
        }

        public static void ValidateServer(Server actual, string name, string login, string version, Dictionary<string, string> tags, string location)
        {
            Assert.NotNull(actual);
            Assert.Equal(name, actual.Name);
            Assert.Equal(login, actual.AdministratorLogin);
            Assert.Equal(version, actual.Version);
            SqlManagementTestUtilities.AssertCollection(tags, actual.Tags);

            // Location is being returned two different ways across different APIs.
            Assert.Equal(location.ToLower().Replace(" ", ""), actual.Location.ToLower().Replace(" ", ""));
        }

        public static void ValidateDatabase(dynamic expected, Database actual, string name)
        {
            Assert.Equal(name, actual.Name);
            Assert.Equal(expected.ElasticPoolName, actual.ElasticPoolName);
            Assert.NotNull(actual.CreationDate);
            Assert.NotNull(actual.DatabaseId);
            Assert.NotNull(actual.Id);
            Assert.NotNull(actual.Type);

            // Old 2014-04-01 apis return en-us location friendly name, e.g. "Japan East",
            // newer apis return locaion id e.g. "japaneast". This makes comparison
            // logic annoying until we have a newer api-version for database.
            //Assert.Equal(expected.Location, actual.Location);

            if (!string.IsNullOrEmpty(expected.Collation))
            {
                Assert.Equal(expected.Collation, actual.Collation);
            }
            else
            {
                Assert.NotNull(actual.Collation);
            }

            if (!string.IsNullOrEmpty(expected.Edition))
            {
                Assert.Equal(expected.Edition, actual.Edition);
            }
            else
            {
                Assert.NotNull(actual.Edition);
            }

            if (expected.MaxSizeBytes != null)
            {
                Assert.Equal(expected.MaxSizeBytes, actual.MaxSizeBytes);
            }
            else
            {
                Assert.NotNull(actual.MaxSizeBytes);
            }

            if (expected.RequestedServiceObjectiveId != null)
            {
                Assert.Equal(expected.RequestedServiceObjectiveId, actual.RequestedServiceObjectiveId);
            }
            else
            {
                Assert.NotNull(actual.RequestedServiceObjectiveId);
            }

            if (!string.IsNullOrEmpty(expected.RequestedServiceObjectiveName))
            {
                Assert.Equal(expected.RequestedServiceObjectiveName, actual.RequestedServiceObjectiveName);
            }
            else
            {
                Assert.NotNull(actual.RequestedServiceObjectiveName);
            }

            if (expected.Tags != null)
            {
                AssertCollection(expected.Tags, actual.Tags);
            }
        }

        public static void ValidateDatabaseEx(Database expected, Database actual)
        {
            Assert.Equal(expected.Name, actual.Name);
            Assert.Equal(expected.ElasticPoolName, actual.ElasticPoolName);
            Assert.NotNull(actual.CreationDate);
            Assert.NotNull(actual.DatabaseId);
            Assert.NotNull(actual.Id);
            Assert.NotNull(actual.Type);

            // Old 2014-04-01 apis return en-us location friendly name, e.g. "Japan East",
            // newer apis return locaion id e.g. "japaneast". This makes comparison
            // logic annoying until we have a newer api-version for database.
            //Assert.Equal(expected.Location, actual.Location);

            if (!string.IsNullOrEmpty(expected.Collation))
            {
                Assert.Equal(expected.Collation, actual.Collation);
            }
            else
            {
                Assert.NotNull(actual.Collation);
            }

            if (!string.IsNullOrEmpty(expected.Edition))
            {
                Assert.Equal(expected.Edition, actual.Edition);
            }
            else
            {
                Assert.NotNull(actual.Edition);
            }

            if (expected.MaxSizeBytes != null)
            {
                Assert.Equal(expected.MaxSizeBytes, actual.MaxSizeBytes);
            }
            else
            {
                Assert.NotNull(actual.MaxSizeBytes);
            }

            if (expected.RequestedServiceObjectiveId != null)
            {
                Assert.Equal(expected.RequestedServiceObjectiveId, actual.RequestedServiceObjectiveId);
            }
            else
            {
                Assert.NotNull(actual.RequestedServiceObjectiveId);
            }

            if (!string.IsNullOrEmpty(expected.RequestedServiceObjectiveName))
            {
                Assert.Equal(expected.RequestedServiceObjectiveName, actual.RequestedServiceObjectiveName);
            }
            else
            {
                Assert.NotNull(actual.RequestedServiceObjectiveName);
            }

            if (expected.Tags != null)
            {
                SqlManagementTestUtilities.AssertCollection(expected.Tags, actual.Tags);
            }
        }

        public static void ValidateElasticPool(dynamic expected, ElasticPool actual, string name)
        {
            Assert.Equal(name, actual.Name);

            // Old 2014-04-01 apis return en-us location friendly name, e.g. "Japan East",
            // newer apis return locaion id e.g. "japaneast". This makes comparison
            // logic annoying until we have a newer api-version for elastic pool.
            //Assert.Equal(expected.Location, actual.Location);

            if (expected.Edition != null)
            {
                Assert.Equal(expected.Edition, actual.Edition);
            }
            else
            {
                Assert.NotNull(actual.Edition);
            }

            if(expected.Tags != null)
            {
                AssertCollection(expected.Tags, actual.Tags);
            }

            Assert.NotNull(actual.CreationDate);
            Assert.NotNull(actual.DatabaseDtuMax);
            Assert.NotNull(actual.DatabaseDtuMin);
            Assert.NotNull(actual.Dtu);
            Assert.NotNull(actual.Id);
            Assert.NotNull(actual.State);
            Assert.NotNull(actual.StorageMB);
            Assert.NotNull(actual.Type);
        }

        public static void ValidateFailoverGroup(FailoverGroup expected, FailoverGroup actual, string name)
        {
            Assert.NotNull(actual);
            Assert.NotNull(actual.Id);
            Assert.NotNull(actual.Type);
            Assert.NotNull(actual.Location);

            Assert.Equal(name, actual.Name);
            Assert.Equal(expected.ReadOnlyEndpoint.FailoverPolicy, actual.ReadOnlyEndpoint.FailoverPolicy);
            Assert.Equal(expected.ReadWriteEndpoint.FailoverPolicy, actual.ReadWriteEndpoint.FailoverPolicy);
            Assert.Equal(expected.ReadWriteEndpoint.FailoverWithDataLossGracePeriodMinutes, actual.ReadWriteEndpoint.FailoverWithDataLossGracePeriodMinutes);

            AssertCollection(expected.Databases, actual.Databases);
            AssertCollection(expected.PartnerServers.Select(s => s.Id), actual.PartnerServers.Select(s => s.Id));
            AssertCollection(expected.Tags, actual.Tags);
        }

        public static void ValidateFirewallRule(FirewallRule expected, FirewallRule actual, string name)
        {
            Assert.NotNull(actual.Id);
            Assert.Equal(expected.StartIpAddress, actual.StartIpAddress);
            Assert.Equal(expected.EndIpAddress, actual.EndIpAddress);
        }

        public static void ValidateServerKey(ServerKey actual, string expectedName, string expectedKeyType, string expectedUri)
        {
            Assert.NotNull(actual);
            Assert.Equal(expectedName, actual.Name);
            Assert.Equal(expectedKeyType, actual.ServerKeyType);
            Assert.Equal(expectedUri, actual.Uri);
        }

        public static void ValidateVirtualNetworkRule(VirtualNetworkRule expected, VirtualNetworkRule actual, string name)
        {
            Assert.NotNull(actual.Id);
            Assert.Equal(expected.VirtualNetworkSubnetId, actual.VirtualNetworkSubnetId);
        }

        public static void RunTest(string suiteName, string testName, Action<ResourceManagementClient, SqlManagementClient> test)
        {
            using (MockContext context = MockContext.Start(suiteName, testName))
            {
                var handler = new RecordedDelegatingHandler { StatusCodeToReturn = HttpStatusCode.OK };
                var resourceClient = GetResourceManagementClient(context, handler);
                var sqlClient = GetSqlManagementClient(context, handler);

                test(resourceClient, sqlClient);
            }
        }

        public static void RunTestInNewResourceGroup(string suiteName, string testName, string resourcePrefix, Action<ResourceManagementClient, SqlManagementClient, ResourceGroup> test, string location = DefaultLocationId)
        {
            RunTest(suiteName, testName, (resourceClient, sqlClient) =>
            {
                ResourceGroup resourceGroup = null;

                try
                {
                    string rgName = SqlManagementTestUtilities.GenerateName(resourcePrefix);
                    resourceGroup = resourceClient.ResourceGroups.CreateOrUpdate(
                        rgName,
                        new ResourceGroup
                        {
                            Location = SqlManagementTestUtilities.DefaultLocation,
                            Tags = new Dictionary<string, string>() { { rgName, DateTime.UtcNow.ToString("u") } }
                        });
                    
                    test(resourceClient, sqlClient, resourceGroup);
                }
                finally
                {
                    if (resourceGroup != null)
                    {
                        resourceClient.ResourceGroups.BeginDelete(resourceGroup.Name);
                    }
                }
            });
        }

        internal static void RunTestInNewV12Server(string suiteName, string testName, string testPrefix, Action<ResourceManagementClient, SqlManagementClient, ResourceGroup, Server> test, string location = DefaultLocationId)
        {
            RunTestInNewResourceGroup(suiteName, testName, testPrefix, (resClient, sqlClient, resGroup) =>
            {
                var v12Server = CreateServer(sqlClient, resGroup, testPrefix, location);
                test(resClient, sqlClient, resGroup, v12Server);
            });
        }

        internal static Task<Database[]> CreateDatabasesAsync(
            SqlManagementClient sqlClient,
            string resourceGroupName,
            Server server,
            string testPrefix,
            int count)
        {
            List<Task<Database>> createDbTasks = new List<Task<Database>>();
            for (int i = 0; i < count; i++)
            {
                string name = SqlManagementTestUtilities.GenerateName();
                createDbTasks.Add(sqlClient.Databases.CreateOrUpdateAsync(
                    resourceGroupName,
                    server.Name,
                    name,
                    new Database()
                    {
                        Location = server.Location
                    }));
            }

            // Wait for all databases to be created.
            return Task.WhenAll(createDbTasks);
        }

        internal static Server CreateServer(SqlManagementClient sqlClient, ResourceGroup resourceGroup, string testPrefix = TestPrefix, string location = DefaultLocationId)
        {
            string version12 = "12.0";
            string serverName = GenerateName(testPrefix);
            Dictionary<string, string> tags = new Dictionary<string, string>();

            var v12Server = sqlClient.Servers.CreateOrUpdate(resourceGroup.Name, serverName, new Server()
            {
                AdministratorLogin = DefaultLogin,
                AdministratorLoginPassword = DefaultPassword,
                Version = version12,
                Tags = tags,
                Location = location,
            });
            ValidateServer(v12Server, serverName, DefaultLogin, version12, tags, location);
            return v12Server;
        }

        internal static void RunTestWithTdeByokSetup(string suiteName, string testName, string testPrefix, Action<ResourceManagementClient, SqlManagementClient, ResourceGroup, Server, KeyBundle> test)
        {
            using (MockContext context = MockContext.Start(suiteName, testName))
            {
                var handler = new RecordedDelegatingHandler { StatusCodeToReturn = HttpStatusCode.OK };
                var resourceClient = SqlManagementTestUtilities.GetResourceManagementClient(context, handler);
                var sqlClient = SqlManagementTestUtilities.GetSqlManagementClient(context, handler);
                var keyVaultManagementClient = SqlManagementTestUtilities.GetKeyVaultManagementClient(context, handler);
                var keyVaultClient = SqlManagementTestUtilities.GetKeyVaultClient(context, handler);

                ResourceGroup resourceGroup = null;

                try
                {
                    string rgName = SqlManagementTestUtilities.GenerateName();
                    resourceGroup = resourceClient.ResourceGroups.CreateOrUpdate(
                        rgName,
                        new ResourceGroup
                        {
                            Location = SqlManagementTestUtilities.DefaultLocation,
                            Tags = new Dictionary<string, string>() { { rgName, DateTime.UtcNow.ToString("u") } }
                        });

                    string serverNameV12 = SqlManagementTestUtilities.GenerateName();
                    string version12 = "12.0";
                    string location = "northeurope";
                    Dictionary<string, string> tags = new Dictionary<string, string>()
                    {
                        { "tagKey1", "TagValue1" }
                    };

                    // Create server
                    var server = sqlClient.Servers.CreateOrUpdate(resourceGroup.Name, serverNameV12, new Server()
                    {
                        AdministratorLogin = DefaultLogin,
                        AdministratorLoginPassword = DefaultPassword,
                        Version = version12,
                        Tags = tags,
                        Location = location,
                        Identity = new ResourceIdentity()
                        {
                            Type = "SystemAssigned"
                        }
                    });
                    SqlManagementTestUtilities.ValidateServer(server, serverNameV12, DefaultLogin, version12, tags, location);

<<<<<<< HEAD
                    // Create database
                    string databaseName = SqlManagementTestUtilities.GenerateName();
                    var database = sqlClient.Databases.CreateOrUpdate(resourceGroup.Name, server.Name, databaseName, new Database()
                    {
                        Location = location
                    });

                    // Validate TDE is on by default
                    TransparentDataEncryption tde = sqlClient.TransparentDataEncryptions.Get(resourceGroup.Name, server.Name, database.Name);
                    Assert.Equal(TransparentDataEncryptionStatus.Enabled, tde.Status);

=======
>>>>>>> 6670b46f
                    // Prepare vault permissions for the server
                    var serverPermissions = new Permissions()
                    {
                        Keys = new List<string>() { KeyPermissions.WrapKey, KeyPermissions.UnwrapKey, KeyPermissions.Get, KeyPermissions.List }
                    };
                    var aclEntryServer = new AccessPolicyEntry(server.Identity.TenantId.Value, server.Identity.PrincipalId.Value.ToString(), serverPermissions);

                    // Prepare vault permissions for the app used in this test
                    var appPermissions = new Permissions()
                    {
                        Keys = new List<string>() { KeyPermissions.Create, KeyPermissions.Delete, KeyPermissions.Get, KeyPermissions.List }
                    };
                    string authObjectId = TestEnvironmentUtilities.GetUserObjectId();
                    var aclEntryUser = new AccessPolicyEntry(server.Identity.TenantId.Value, authObjectId, appPermissions);

                    // Create a vault
                    var accessPolicy = new List<AccessPolicyEntry>() { aclEntryServer, aclEntryUser };
                    string vaultName = SqlManagementTestUtilities.GenerateName();
                    string vaultLocation = "centralus";
                    var vault = keyVaultManagementClient.Vaults.CreateOrUpdate(resourceGroup.Name, vaultName, new VaultCreateOrUpdateParameters()
                    {
                        Location = vaultLocation,
                        Properties = new VaultProperties()
                        {
                            AccessPolicies = accessPolicy,
                            TenantId = server.Identity.TenantId.Value
                        }
                    });

                    // Create a key
                    string keyName = SqlManagementTestUtilities.GenerateName();
                    var key = keyVaultClient.CreateKeyAsync(vault.Properties.VaultUri, keyName, JsonWebKeyType.Rsa,
                        keyOps: JsonWebKeyOperation.AllOperations).GetAwaiter().GetResult();

                    test(resourceClient, sqlClient, resourceGroup, server, key);
                }
                finally
                {
                    if (resourceGroup != null)
                    {
                        resourceClient.ResourceGroups.BeginDelete(resourceGroup.Name);
                    }
                }
            }
        }

        internal static string GetServerKeyNameFromKeyBundle(KeyBundle keyBundle)
        {
            string vaultName = keyBundle.KeyIdentifier.VaultWithoutScheme.Split('.').First();
            return $"{vaultName}_{keyBundle.KeyIdentifier.Name}_{keyBundle.KeyIdentifier.Version}";
        }
    }
}<|MERGE_RESOLUTION|>--- conflicted
+++ resolved
@@ -392,7 +392,7 @@
                             Location = SqlManagementTestUtilities.DefaultLocation,
                             Tags = new Dictionary<string, string>() { { rgName, DateTime.UtcNow.ToString("u") } }
                         });
-                    
+
                     test(resourceClient, sqlClient, resourceGroup);
                 }
                 finally
@@ -503,20 +503,6 @@
                     });
                     SqlManagementTestUtilities.ValidateServer(server, serverNameV12, DefaultLogin, version12, tags, location);
 
-<<<<<<< HEAD
-                    // Create database
-                    string databaseName = SqlManagementTestUtilities.GenerateName();
-                    var database = sqlClient.Databases.CreateOrUpdate(resourceGroup.Name, server.Name, databaseName, new Database()
-                    {
-                        Location = location
-                    });
-
-                    // Validate TDE is on by default
-                    TransparentDataEncryption tde = sqlClient.TransparentDataEncryptions.Get(resourceGroup.Name, server.Name, database.Name);
-                    Assert.Equal(TransparentDataEncryptionStatus.Enabled, tde.Status);
-
-=======
->>>>>>> 6670b46f
                     // Prepare vault permissions for the server
                     var serverPermissions = new Permissions()
                     {
