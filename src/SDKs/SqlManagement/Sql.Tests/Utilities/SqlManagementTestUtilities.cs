--- conflicted
+++ resolved
@@ -49,7 +49,7 @@
                 handler ?? new RecordedDelegatingHandler { StatusCodeToReturn = HttpStatusCode.OK });
             return client;
         }
-        
+
         public static ResourceManagementClient GetResourceManagementClient(MockContext context, RecordedDelegatingHandler handler)
         {
             handler.IsPassThrough = true;
@@ -323,9 +323,6 @@
             Assert.Equal(expected.EndIpAddress, actual.EndIpAddress);
         }
 
-<<<<<<< HEAD
-        public static void RunTest(string suiteName, string testName, Action<ResourceManagementClient, SqlManagementClient> test)
-=======
         public static void ValidateServerKey(ServerKey actual, string expectedName, string expectedKeyType, string expectedUri)
         {
             Assert.NotNull(actual);
@@ -334,8 +331,7 @@
             Assert.Equal(expectedUri, actual.Uri);
         }
 
-        public static void RunTestInNewResourceGroup(string suiteName, string testName, string resourcePrefix, Action<ResourceManagementClient, SqlManagementClient, ResourceGroup> test)
->>>>>>> d1ed14bd
+        public static void RunTest(string suiteName, string testName, Action<ResourceManagementClient, SqlManagementClient> test)
         {
             using (MockContext context = MockContext.Start(suiteName, testName))
             {
@@ -399,7 +395,7 @@
                 string name = SqlManagementTestUtilities.GenerateName(testPrefix);
                 createDbTasks.Add(sqlClient.Databases.CreateOrUpdateAsync(
                     resourceGroupName,
-                    server.Name, 
+                    server.Name,
                     name,
                     new Database()
                     {
