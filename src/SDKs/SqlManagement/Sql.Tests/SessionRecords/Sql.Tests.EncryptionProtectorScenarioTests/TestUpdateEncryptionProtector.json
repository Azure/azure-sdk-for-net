{
  "Entries": [
    {
<<<<<<< HEAD
      "RequestUri": "/subscriptions/b6a6e0c5-e79c-4c6d-a878-72eafbca4cf2/resourcegroups/sqlcrudtest-9465?api-version=2017-05-10",
      "EncodedRequestUri": "L3N1YnNjcmlwdGlvbnMvYjZhNmUwYzUtZTc5Yy00YzZkLWE4NzgtNzJlYWZiY2E0Y2YyL3Jlc291cmNlZ3JvdXBzL3NxbGNydWR0ZXN0LTk0NjU/YXBpLXZlcnNpb249MjAxNy0wNS0xMA==",
      "RequestMethod": "PUT",
      "RequestBody": "{\r\n  \"location\": \"Japan East\",\r\n  \"tags\": {\r\n    \"sqlcrudtest-9465\": \"2017-08-01 02:10:42Z\"\r\n  }\r\n}",
=======
      "RequestUri": "/subscriptions/2e7fe4bd-90c7-454e-8bb6-dc44649f27b2/resourcegroups/sqlcrudtest-7270?api-version=2017-05-10",
      "EncodedRequestUri": "L3N1YnNjcmlwdGlvbnMvMmU3ZmU0YmQtOTBjNy00NTRlLThiYjYtZGM0NDY0OWYyN2IyL3Jlc291cmNlZ3JvdXBzL3NxbGNydWR0ZXN0LTcyNzA/YXBpLXZlcnNpb249MjAxNy0wNS0xMA==",
      "RequestMethod": "PUT",
      "RequestBody": "{\r\n  \"location\": \"japaneast\",\r\n  \"tags\": {\r\n    \"sqlcrudtest-7270\": \"2017-08-01 20:57:07Z\"\r\n  }\r\n}",
>>>>>>> 813ae6f2
      "RequestHeaders": {
        "Content-Type": [
          "application/json; charset=utf-8"
        ],
        "Content-Length": [
          "98"
        ],
        "x-ms-client-request-id": [
<<<<<<< HEAD
          "b55baf18-9fc2-4286-9958-cbb4eb11f559"
=======
          "bc24ac93-450b-450f-8e4d-a3d892826478"
>>>>>>> 813ae6f2
        ],
        "accept-language": [
          "en-US"
        ],
        "User-Agent": [
          "FxVersion/4.6.25211.01",
          "Microsoft.Azure.Management.ResourceManager.ResourceManagementClient/1.6.0.0"
        ]
      },
<<<<<<< HEAD
      "ResponseBody": "{\r\n  \"id\": \"/subscriptions/b6a6e0c5-e79c-4c6d-a878-72eafbca4cf2/resourceGroups/sqlcrudtest-9465\",\r\n  \"name\": \"sqlcrudtest-9465\",\r\n  \"location\": \"japaneast\",\r\n  \"tags\": {\r\n    \"sqlcrudtest-9465\": \"2017-08-01 02:10:42Z\"\r\n  },\r\n  \"properties\": {\r\n    \"provisioningState\": \"Succeeded\"\r\n  }\r\n}",
=======
      "ResponseBody": "{\r\n  \"id\": \"/subscriptions/2e7fe4bd-90c7-454e-8bb6-dc44649f27b2/resourceGroups/sqlcrudtest-7270\",\r\n  \"name\": \"sqlcrudtest-7270\",\r\n  \"location\": \"japaneast\",\r\n  \"tags\": {\r\n    \"sqlcrudtest-7270\": \"2017-08-01 20:57:07Z\"\r\n  },\r\n  \"properties\": {\r\n    \"provisioningState\": \"Succeeded\"\r\n  }\r\n}",
>>>>>>> 813ae6f2
      "ResponseHeaders": {
        "Content-Length": [
          "239"
        ],
        "Content-Type": [
          "application/json; charset=utf-8"
        ],
        "Expires": [
          "-1"
        ],
        "Cache-Control": [
          "no-cache"
        ],
        "Date": [
<<<<<<< HEAD
          "Tue, 01 Aug 2017 02:10:43 GMT"
=======
          "Tue, 01 Aug 2017 20:57:09 GMT"
>>>>>>> 813ae6f2
        ],
        "Pragma": [
          "no-cache"
        ],
        "x-ms-ratelimit-remaining-subscription-writes": [
          "1198"
        ],
        "x-ms-request-id": [
<<<<<<< HEAD
          "4e549f01-9716-49c5-a88e-02434c527e6f"
        ],
        "x-ms-correlation-request-id": [
          "4e549f01-9716-49c5-a88e-02434c527e6f"
        ],
        "x-ms-routing-request-id": [
          "WESTUS2:20170801T021044Z:4e549f01-9716-49c5-a88e-02434c527e6f"
=======
          "3c6156fb-2f3f-44dd-b506-04c5e3deaf9c"
        ],
        "x-ms-correlation-request-id": [
          "3c6156fb-2f3f-44dd-b506-04c5e3deaf9c"
        ],
        "x-ms-routing-request-id": [
          "WESTUS2:20170801T205709Z:3c6156fb-2f3f-44dd-b506-04c5e3deaf9c"
>>>>>>> 813ae6f2
        ],
        "Strict-Transport-Security": [
          "max-age=31536000; includeSubDomains"
        ]
      },
      "StatusCode": 201
    },
    {
<<<<<<< HEAD
      "RequestUri": "/subscriptions/b6a6e0c5-e79c-4c6d-a878-72eafbca4cf2/resourceGroups/sqlcrudtest-9465/providers/Microsoft.Sql/servers/sqlcrudtest-5590?api-version=2015-05-01-preview",
      "EncodedRequestUri": "L3N1YnNjcmlwdGlvbnMvYjZhNmUwYzUtZTc5Yy00YzZkLWE4NzgtNzJlYWZiY2E0Y2YyL3Jlc291cmNlR3JvdXBzL3NxbGNydWR0ZXN0LTk0NjUvcHJvdmlkZXJzL01pY3Jvc29mdC5TcWwvc2VydmVycy9zcWxjcnVkdGVzdC01NTkwP2FwaS12ZXJzaW9uPTIwMTUtMDUtMDEtcHJldmlldw==",
=======
      "RequestUri": "/subscriptions/2e7fe4bd-90c7-454e-8bb6-dc44649f27b2/resourceGroups/sqlcrudtest-7270/providers/Microsoft.Sql/servers/sqlcrudtest-5149?api-version=2015-05-01-preview",
      "EncodedRequestUri": "L3N1YnNjcmlwdGlvbnMvMmU3ZmU0YmQtOTBjNy00NTRlLThiYjYtZGM0NDY0OWYyN2IyL3Jlc291cmNlR3JvdXBzL3NxbGNydWR0ZXN0LTcyNzAvcHJvdmlkZXJzL01pY3Jvc29mdC5TcWwvc2VydmVycy9zcWxjcnVkdGVzdC01MTQ5P2FwaS12ZXJzaW9uPTIwMTUtMDUtMDEtcHJldmlldw==",
>>>>>>> 813ae6f2
      "RequestMethod": "PUT",
      "RequestBody": "{\r\n  \"identity\": {\r\n    \"type\": \"SystemAssigned\"\r\n  },\r\n  \"properties\": {\r\n    \"administratorLogin\": \"dummylogin\",\r\n    \"administratorLoginPassword\": \"Un53cuRE!\"\r\n  },\r\n  \"location\": \"japaneast\"\r\n}",
      "RequestHeaders": {
        "Content-Type": [
          "application/json; charset=utf-8"
        ],
        "Content-Length": [
          "197"
        ],
        "x-ms-client-request-id": [
<<<<<<< HEAD
          "dec7cb4b-2570-41ef-9ef7-1c2f6328d43d"
=======
          "7b8358a2-adb3-4e42-abc7-19f8d4055a37"
>>>>>>> 813ae6f2
        ],
        "accept-language": [
          "en-US"
        ],
        "User-Agent": [
          "FxVersion/4.6.25211.01",
          "Microsoft.Azure.Management.Sql.SqlManagementClient/1.7.0.0"
        ]
      },
<<<<<<< HEAD
      "ResponseBody": "{\r\n  \"operation\": \"UpsertLogicalServer\",\r\n  \"startTime\": \"2017-08-01T02:10:48.087Z\"\r\n}",
=======
      "ResponseBody": "{\r\n  \"operation\": \"UpsertLogicalServer\",\r\n  \"startTime\": \"2017-08-01T20:57:15.267Z\"\r\n}",
>>>>>>> 813ae6f2
      "ResponseHeaders": {
        "Content-Length": [
          "74"
        ],
        "Content-Type": [
          "application/json; charset=utf-8"
        ],
        "Expires": [
          "-1"
        ],
        "Cache-Control": [
          "no-cache"
        ],
        "Date": [
<<<<<<< HEAD
          "Tue, 01 Aug 2017 02:10:49 GMT"
=======
          "Tue, 01 Aug 2017 20:57:14 GMT"
>>>>>>> 813ae6f2
        ],
        "Pragma": [
          "no-cache"
        ],
        "Location": [
<<<<<<< HEAD
          "https://management.azure.com/subscriptions/b6a6e0c5-e79c-4c6d-a878-72eafbca4cf2/providers/Microsoft.Sql/locations/northeurope/serverOperationResults/d42fb28b-3256-4cf0-91e2-0a7371984b33?api-version=2015-05-01-preview"
=======
          "https://management.azure.com/subscriptions/2e7fe4bd-90c7-454e-8bb6-dc44649f27b2/providers/Microsoft.Sql/locations/japaneast/serverOperationResults/62713b82-d4be-4491-9396-d917d0e797df?api-version=2015-05-01-preview"
>>>>>>> 813ae6f2
        ],
        "Retry-After": [
          "1"
        ],
        "Server": [
          "Microsoft-HTTPAPI/2.0"
        ],
        "Azure-AsyncOperation": [
<<<<<<< HEAD
          "https://management.azure.com/subscriptions/b6a6e0c5-e79c-4c6d-a878-72eafbca4cf2/providers/Microsoft.Sql/locations/northeurope/serverAzureAsyncOperation/d42fb28b-3256-4cf0-91e2-0a7371984b33?api-version=2015-05-01-preview"
        ],
        "x-ms-request-id": [
          "d42fb28b-3256-4cf0-91e2-0a7371984b33"
=======
          "https://management.azure.com/subscriptions/2e7fe4bd-90c7-454e-8bb6-dc44649f27b2/providers/Microsoft.Sql/locations/japaneast/serverAzureAsyncOperation/62713b82-d4be-4491-9396-d917d0e797df?api-version=2015-05-01-preview"
        ],
        "x-ms-request-id": [
          "62713b82-d4be-4491-9396-d917d0e797df"
>>>>>>> 813ae6f2
        ],
        "x-ms-ratelimit-remaining-subscription-writes": [
          "1199"
        ],
        "x-ms-correlation-request-id": [
<<<<<<< HEAD
          "3b245e82-ab3f-4cdc-b80f-5b3a1f4d6830"
        ],
        "x-ms-routing-request-id": [
          "WESTUS2:20170801T021049Z:3b245e82-ab3f-4cdc-b80f-5b3a1f4d6830"
=======
          "d7a26783-87ae-40f2-90fc-fbb760ad3528"
        ],
        "x-ms-routing-request-id": [
          "WESTUS2:20170801T205715Z:d7a26783-87ae-40f2-90fc-fbb760ad3528"
>>>>>>> 813ae6f2
        ],
        "Strict-Transport-Security": [
          "max-age=31536000; includeSubDomains"
        ]
      },
      "StatusCode": 202
    },
    {
<<<<<<< HEAD
      "RequestUri": "/subscriptions/b6a6e0c5-e79c-4c6d-a878-72eafbca4cf2/providers/Microsoft.Sql/locations/northeurope/serverAzureAsyncOperation/d42fb28b-3256-4cf0-91e2-0a7371984b33?api-version=2015-05-01-preview",
      "EncodedRequestUri": "L3N1YnNjcmlwdGlvbnMvYjZhNmUwYzUtZTc5Yy00YzZkLWE4NzgtNzJlYWZiY2E0Y2YyL3Byb3ZpZGVycy9NaWNyb3NvZnQuU3FsL2xvY2F0aW9ucy9ub3J0aGV1cm9wZS9zZXJ2ZXJBenVyZUFzeW5jT3BlcmF0aW9uL2Q0MmZiMjhiLTMyNTYtNGNmMC05MWUyLTBhNzM3MTk4NGIzMz9hcGktdmVyc2lvbj0yMDE1LTA1LTAxLXByZXZpZXc=",
=======
      "RequestUri": "/subscriptions/2e7fe4bd-90c7-454e-8bb6-dc44649f27b2/providers/Microsoft.Sql/locations/japaneast/serverAzureAsyncOperation/62713b82-d4be-4491-9396-d917d0e797df?api-version=2015-05-01-preview",
      "EncodedRequestUri": "L3N1YnNjcmlwdGlvbnMvMmU3ZmU0YmQtOTBjNy00NTRlLThiYjYtZGM0NDY0OWYyN2IyL3Byb3ZpZGVycy9NaWNyb3NvZnQuU3FsL2xvY2F0aW9ucy9qYXBhbmVhc3Qvc2VydmVyQXp1cmVBc3luY09wZXJhdGlvbi82MjcxM2I4Mi1kNGJlLTQ0OTEtOTM5Ni1kOTE3ZDBlNzk3ZGY/YXBpLXZlcnNpb249MjAxNS0wNS0wMS1wcmV2aWV3",
>>>>>>> 813ae6f2
      "RequestMethod": "GET",
      "RequestBody": "",
      "RequestHeaders": {
        "User-Agent": [
          "FxVersion/4.6.25211.01",
          "Microsoft.Azure.Management.Sql.SqlManagementClient/1.7.0.0"
        ]
      },
<<<<<<< HEAD
      "ResponseBody": "{\r\n  \"name\": \"d42fb28b-3256-4cf0-91e2-0a7371984b33\",\r\n  \"status\": \"Succeeded\",\r\n  \"startTime\": \"2017-08-01T02:10:48.087Z\"\r\n}",
=======
      "ResponseBody": "{\r\n  \"name\": \"62713b82-d4be-4491-9396-d917d0e797df\",\r\n  \"status\": \"InProgress\",\r\n  \"startTime\": \"2017-08-01T20:57:15.267Z\"\r\n}",
>>>>>>> 813ae6f2
      "ResponseHeaders": {
        "Content-Type": [
          "application/json; charset=utf-8"
        ],
        "Expires": [
          "-1"
        ],
        "Cache-Control": [
          "no-cache"
        ],
        "Date": [
<<<<<<< HEAD
          "Tue, 01 Aug 2017 02:11:20 GMT"
=======
          "Tue, 01 Aug 2017 20:57:46 GMT"
>>>>>>> 813ae6f2
        ],
        "Pragma": [
          "no-cache"
        ],
        "Transfer-Encoding": [
          "chunked"
        ],
        "Server": [
          "Microsoft-HTTPAPI/2.0"
        ],
        "Vary": [
          "Accept-Encoding"
        ],
        "x-ms-request-id": [
<<<<<<< HEAD
          "2b2fb135-2cb1-4981-957d-6b668e3bbf6c"
        ],
        "x-ms-ratelimit-remaining-subscription-reads": [
          "14999"
        ],
        "x-ms-correlation-request-id": [
          "570d9662-5245-499a-8880-7382f3acfaa4"
        ],
        "x-ms-routing-request-id": [
          "WESTUS2:20170801T021120Z:570d9662-5245-499a-8880-7382f3acfaa4"
=======
          "a6400c4f-c269-4669-acb2-0135f5cd59d0"
        ],
        "x-ms-ratelimit-remaining-subscription-reads": [
          "14999"
        ],
        "x-ms-correlation-request-id": [
          "3e95c0b8-5516-416e-bcd2-547934900185"
        ],
        "x-ms-routing-request-id": [
          "WESTUS2:20170801T205746Z:3e95c0b8-5516-416e-bcd2-547934900185"
        ],
        "Strict-Transport-Security": [
          "max-age=31536000; includeSubDomains"
        ]
      },
      "StatusCode": 200
    },
    {
      "RequestUri": "/subscriptions/2e7fe4bd-90c7-454e-8bb6-dc44649f27b2/providers/Microsoft.Sql/locations/japaneast/serverAzureAsyncOperation/62713b82-d4be-4491-9396-d917d0e797df?api-version=2015-05-01-preview",
      "EncodedRequestUri": "L3N1YnNjcmlwdGlvbnMvMmU3ZmU0YmQtOTBjNy00NTRlLThiYjYtZGM0NDY0OWYyN2IyL3Byb3ZpZGVycy9NaWNyb3NvZnQuU3FsL2xvY2F0aW9ucy9qYXBhbmVhc3Qvc2VydmVyQXp1cmVBc3luY09wZXJhdGlvbi82MjcxM2I4Mi1kNGJlLTQ0OTEtOTM5Ni1kOTE3ZDBlNzk3ZGY/YXBpLXZlcnNpb249MjAxNS0wNS0wMS1wcmV2aWV3",
      "RequestMethod": "GET",
      "RequestBody": "",
      "RequestHeaders": {
        "User-Agent": [
          "FxVersion/4.6.25211.01",
          "Microsoft.Azure.Management.Sql.SqlManagementClient/1.7.0.0"
        ]
      },
      "ResponseBody": "{\r\n  \"name\": \"62713b82-d4be-4491-9396-d917d0e797df\",\r\n  \"status\": \"Succeeded\",\r\n  \"startTime\": \"2017-08-01T20:57:15.267Z\"\r\n}",
      "ResponseHeaders": {
        "Content-Type": [
          "application/json; charset=utf-8"
        ],
        "Expires": [
          "-1"
        ],
        "Cache-Control": [
          "no-cache"
        ],
        "Date": [
          "Tue, 01 Aug 2017 20:58:16 GMT"
        ],
        "Pragma": [
          "no-cache"
        ],
        "Transfer-Encoding": [
          "chunked"
        ],
        "Server": [
          "Microsoft-HTTPAPI/2.0"
        ],
        "Vary": [
          "Accept-Encoding"
        ],
        "x-ms-request-id": [
          "58d30b5b-63bc-48eb-9744-40e53d58c84c"
        ],
        "x-ms-ratelimit-remaining-subscription-reads": [
          "14998"
        ],
        "x-ms-correlation-request-id": [
          "8bcc9e23-a00b-4d64-99ce-b734754efde0"
        ],
        "x-ms-routing-request-id": [
          "WESTUS2:20170801T205816Z:8bcc9e23-a00b-4d64-99ce-b734754efde0"
>>>>>>> 813ae6f2
        ],
        "Strict-Transport-Security": [
          "max-age=31536000; includeSubDomains"
        ]
      },
      "StatusCode": 200
    },
    {
<<<<<<< HEAD
      "RequestUri": "/subscriptions/b6a6e0c5-e79c-4c6d-a878-72eafbca4cf2/resourceGroups/sqlcrudtest-9465/providers/Microsoft.Sql/servers/sqlcrudtest-5590?api-version=2015-05-01-preview",
      "EncodedRequestUri": "L3N1YnNjcmlwdGlvbnMvYjZhNmUwYzUtZTc5Yy00YzZkLWE4NzgtNzJlYWZiY2E0Y2YyL3Jlc291cmNlR3JvdXBzL3NxbGNydWR0ZXN0LTk0NjUvcHJvdmlkZXJzL01pY3Jvc29mdC5TcWwvc2VydmVycy9zcWxjcnVkdGVzdC01NTkwP2FwaS12ZXJzaW9uPTIwMTUtMDUtMDEtcHJldmlldw==",
=======
      "RequestUri": "/subscriptions/2e7fe4bd-90c7-454e-8bb6-dc44649f27b2/resourceGroups/sqlcrudtest-7270/providers/Microsoft.Sql/servers/sqlcrudtest-5149?api-version=2015-05-01-preview",
      "EncodedRequestUri": "L3N1YnNjcmlwdGlvbnMvMmU3ZmU0YmQtOTBjNy00NTRlLThiYjYtZGM0NDY0OWYyN2IyL3Jlc291cmNlR3JvdXBzL3NxbGNydWR0ZXN0LTcyNzAvcHJvdmlkZXJzL01pY3Jvc29mdC5TcWwvc2VydmVycy9zcWxjcnVkdGVzdC01MTQ5P2FwaS12ZXJzaW9uPTIwMTUtMDUtMDEtcHJldmlldw==",
>>>>>>> 813ae6f2
      "RequestMethod": "GET",
      "RequestBody": "",
      "RequestHeaders": {
        "User-Agent": [
          "FxVersion/4.6.25211.01",
          "Microsoft.Azure.Management.Sql.SqlManagementClient/1.7.0.0"
        ]
      },
<<<<<<< HEAD
      "ResponseBody": "{\r\n  \"identity\": {\r\n    \"principalId\": \"922ea28f-84f4-4562-acb7-b70575fedd1e\",\r\n    \"type\": \"SystemAssigned\",\r\n    \"tenantId\": \"72f988bf-86f1-41af-91ab-2d7cd011db47\"\r\n  },\r\n  \"kind\": \"v12.0\",\r\n  \"properties\": {\r\n    \"administratorLogin\": \"dummylogin\",\r\n    \"version\": \"12.0\",\r\n    \"state\": \"Ready\",\r\n    \"fullyQualifiedDomainName\": \"sqlcrudtest-5590.database.windows.net\"\r\n  },\r\n  \"location\": \"northeurope\",\r\n  \"tags\": {\r\n    \"tagKey1\": \"TagValue1\"\r\n  },\r\n  \"id\": \"/subscriptions/b6a6e0c5-e79c-4c6d-a878-72eafbca4cf2/resourceGroups/sqlcrudtest-9465/providers/Microsoft.Sql/servers/sqlcrudtest-5590\",\r\n  \"name\": \"sqlcrudtest-5590\",\r\n  \"type\": \"Microsoft.Sql/servers\"\r\n}",
=======
      "ResponseBody": "{\r\n  \"identity\": {\r\n    \"principalId\": \"1eb45fd4-a5eb-4b5d-8f3a-681653352156\",\r\n    \"type\": \"SystemAssigned\",\r\n    \"tenantId\": \"72f988bf-86f1-41af-91ab-2d7cd011db47\"\r\n  },\r\n  \"kind\": \"v12.0\",\r\n  \"properties\": {\r\n    \"administratorLogin\": \"dummylogin\",\r\n    \"version\": \"12.0\",\r\n    \"state\": \"Ready\",\r\n    \"fullyQualifiedDomainName\": \"sqlcrudtest-5149.database.windows.net\"\r\n  },\r\n  \"location\": \"japaneast\",\r\n  \"id\": \"/subscriptions/2e7fe4bd-90c7-454e-8bb6-dc44649f27b2/resourceGroups/sqlcrudtest-7270/providers/Microsoft.Sql/servers/sqlcrudtest-5149\",\r\n  \"name\": \"sqlcrudtest-5149\",\r\n  \"type\": \"Microsoft.Sql/servers\"\r\n}",
>>>>>>> 813ae6f2
      "ResponseHeaders": {
        "Content-Type": [
          "application/json; charset=utf-8"
        ],
        "Expires": [
          "-1"
        ],
        "Cache-Control": [
          "no-cache"
        ],
        "Date": [
<<<<<<< HEAD
          "Tue, 01 Aug 2017 02:11:20 GMT"
=======
          "Tue, 01 Aug 2017 20:58:17 GMT"
>>>>>>> 813ae6f2
        ],
        "Pragma": [
          "no-cache"
        ],
        "Transfer-Encoding": [
          "chunked"
        ],
        "Server": [
          "Microsoft-HTTPAPI/2.0"
        ],
        "Vary": [
          "Accept-Encoding"
        ],
        "x-ms-request-id": [
<<<<<<< HEAD
          "e79372a9-1908-48a6-b8c0-efc733c60e6a"
        ],
        "x-ms-ratelimit-remaining-subscription-reads": [
          "14998"
        ],
        "x-ms-correlation-request-id": [
          "ad0f0cea-9184-4be6-aa57-5f4b0dfcbf51"
        ],
        "x-ms-routing-request-id": [
          "WESTUS2:20170801T021120Z:ad0f0cea-9184-4be6-aa57-5f4b0dfcbf51"
=======
          "eb630ba1-5b52-4877-9936-82f1adde2e35"
        ],
        "x-ms-ratelimit-remaining-subscription-reads": [
          "14997"
        ],
        "x-ms-correlation-request-id": [
          "ecb50961-e5ef-414d-9b05-fe8d2c82050f"
        ],
        "x-ms-routing-request-id": [
          "WESTUS2:20170801T205818Z:ecb50961-e5ef-414d-9b05-fe8d2c82050f"
>>>>>>> 813ae6f2
        ],
        "Strict-Transport-Security": [
          "max-age=31536000; includeSubDomains"
        ]
      },
      "StatusCode": 200
    },
    {
<<<<<<< HEAD
      "RequestUri": "/subscriptions/b6a6e0c5-e79c-4c6d-a878-72eafbca4cf2/resourceGroups/sqlcrudtest-9465/providers/Microsoft.KeyVault/vaults/sqlcrudtest-8904?api-version=2016-10-01",
      "EncodedRequestUri": "L3N1YnNjcmlwdGlvbnMvYjZhNmUwYzUtZTc5Yy00YzZkLWE4NzgtNzJlYWZiY2E0Y2YyL3Jlc291cmNlR3JvdXBzL3NxbGNydWR0ZXN0LTk0NjUvcHJvdmlkZXJzL01pY3Jvc29mdC5LZXlWYXVsdC92YXVsdHMvc3FsY3J1ZHRlc3QtODkwND9hcGktdmVyc2lvbj0yMDE2LTEwLTAx",
      "RequestMethod": "PUT",
      "RequestBody": "{\r\n  \"location\": \"centralus\",\r\n  \"properties\": {\r\n    \"tenantId\": \"72f988bf-86f1-41af-91ab-2d7cd011db47\",\r\n    \"sku\": {\r\n      \"name\": \"standard\",\r\n      \"family\": \"A\"\r\n    },\r\n    \"accessPolicies\": [\r\n      {\r\n        \"tenantId\": \"72f988bf-86f1-41af-91ab-2d7cd011db47\",\r\n        \"objectId\": \"922ea28f-84f4-4562-acb7-b70575fedd1e\",\r\n        \"permissions\": {\r\n          \"keys\": [\r\n            \"wrapKey\",\r\n            \"unwrapKey\",\r\n            \"get\",\r\n            \"list\"\r\n          ]\r\n        }\r\n      },\r\n      {\r\n        \"tenantId\": \"72f988bf-86f1-41af-91ab-2d7cd011db47\",\r\n        \"objectId\": \"ee86e5aa-2c18-4a2e-9ad0-d9fcb40c7762\",\r\n        \"permissions\": {\r\n          \"keys\": [\r\n            \"create\",\r\n            \"delete\",\r\n            \"get\",\r\n            \"list\"\r\n          ]\r\n        }\r\n      }\r\n    ]\r\n  }\r\n}",
=======
      "RequestUri": "/subscriptions/2e7fe4bd-90c7-454e-8bb6-dc44649f27b2/resourceGroups/sqlcrudtest-7270/providers/Microsoft.KeyVault/vaults/sqlcrudtest-2476?api-version=2016-10-01",
      "EncodedRequestUri": "L3N1YnNjcmlwdGlvbnMvMmU3ZmU0YmQtOTBjNy00NTRlLThiYjYtZGM0NDY0OWYyN2IyL3Jlc291cmNlR3JvdXBzL3NxbGNydWR0ZXN0LTcyNzAvcHJvdmlkZXJzL01pY3Jvc29mdC5LZXlWYXVsdC92YXVsdHMvc3FsY3J1ZHRlc3QtMjQ3Nj9hcGktdmVyc2lvbj0yMDE2LTEwLTAx",
      "RequestMethod": "PUT",
      "RequestBody": "{\r\n  \"location\": \"centralus\",\r\n  \"properties\": {\r\n    \"tenantId\": \"72f988bf-86f1-41af-91ab-2d7cd011db47\",\r\n    \"sku\": {\r\n      \"name\": \"standard\",\r\n      \"family\": \"A\"\r\n    },\r\n    \"accessPolicies\": [\r\n      {\r\n        \"tenantId\": \"72f988bf-86f1-41af-91ab-2d7cd011db47\",\r\n        \"objectId\": \"1eb45fd4-a5eb-4b5d-8f3a-681653352156\",\r\n        \"permissions\": {\r\n          \"keys\": [\r\n            \"wrapKey\",\r\n            \"unwrapKey\",\r\n            \"get\",\r\n            \"list\"\r\n          ]\r\n        }\r\n      },\r\n      {\r\n        \"tenantId\": \"72f988bf-86f1-41af-91ab-2d7cd011db47\",\r\n        \"objectId\": \"8cfa543b-ef44-4021-a08f-8eb47c550dc7\",\r\n        \"permissions\": {\r\n          \"keys\": [\r\n            \"create\",\r\n            \"delete\",\r\n            \"get\",\r\n            \"list\"\r\n          ]\r\n        }\r\n      }\r\n    ]\r\n  }\r\n}",
>>>>>>> 813ae6f2
      "RequestHeaders": {
        "Content-Type": [
          "application/json; charset=utf-8"
        ],
        "Content-Length": [
          "814"
        ],
        "x-ms-client-request-id": [
<<<<<<< HEAD
          "10053782-4050-4a4e-972c-d4d18f0436c8"
=======
          "716b1e2f-3295-4091-8b8c-374d4e4a5d2e"
>>>>>>> 813ae6f2
        ],
        "accept-language": [
          "en-US"
        ],
        "User-Agent": [
          "FxVersion/4.6.25211.01",
          "Microsoft.Azure.Management.KeyVault.KeyVaultManagementClient/2.2.0.0"
        ]
      },
<<<<<<< HEAD
      "ResponseBody": "{\r\n  \"id\": \"/subscriptions/b6a6e0c5-e79c-4c6d-a878-72eafbca4cf2/resourceGroups/sqlcrudtest-9465/providers/Microsoft.KeyVault/vaults/sqlcrudtest-8904\",\r\n  \"name\": \"sqlcrudtest-8904\",\r\n  \"type\": \"Microsoft.KeyVault/vaults\",\r\n  \"location\": \"centralus\",\r\n  \"tags\": {},\r\n  \"properties\": {\r\n    \"sku\": {\r\n      \"family\": \"A\",\r\n      \"name\": \"standard\"\r\n    },\r\n    \"tenantId\": \"72f988bf-86f1-41af-91ab-2d7cd011db47\",\r\n    \"accessPolicies\": [\r\n      {\r\n        \"tenantId\": \"72f988bf-86f1-41af-91ab-2d7cd011db47\",\r\n        \"objectId\": \"922ea28f-84f4-4562-acb7-b70575fedd1e\",\r\n        \"permissions\": {\r\n          \"keys\": [\r\n            \"wrapKey\",\r\n            \"unwrapKey\",\r\n            \"get\",\r\n            \"list\"\r\n          ]\r\n        }\r\n      },\r\n      {\r\n        \"tenantId\": \"72f988bf-86f1-41af-91ab-2d7cd011db47\",\r\n        \"objectId\": \"ee86e5aa-2c18-4a2e-9ad0-d9fcb40c7762\",\r\n        \"permissions\": {\r\n          \"keys\": [\r\n            \"create\",\r\n            \"delete\",\r\n            \"get\",\r\n            \"list\"\r\n          ]\r\n        }\r\n      }\r\n    ],\r\n    \"enabledForDeployment\": false,\r\n    \"vaultUri\": \"https://sqlcrudtest-8904.vault.azure.net\"\r\n  }\r\n}",
=======
      "ResponseBody": "{\r\n  \"id\": \"/subscriptions/2e7fe4bd-90c7-454e-8bb6-dc44649f27b2/resourceGroups/sqlcrudtest-7270/providers/Microsoft.KeyVault/vaults/sqlcrudtest-2476\",\r\n  \"name\": \"sqlcrudtest-2476\",\r\n  \"type\": \"Microsoft.KeyVault/vaults\",\r\n  \"location\": \"centralus\",\r\n  \"tags\": {},\r\n  \"properties\": {\r\n    \"sku\": {\r\n      \"family\": \"A\",\r\n      \"name\": \"standard\"\r\n    },\r\n    \"tenantId\": \"72f988bf-86f1-41af-91ab-2d7cd011db47\",\r\n    \"accessPolicies\": [\r\n      {\r\n        \"tenantId\": \"72f988bf-86f1-41af-91ab-2d7cd011db47\",\r\n        \"objectId\": \"1eb45fd4-a5eb-4b5d-8f3a-681653352156\",\r\n        \"permissions\": {\r\n          \"keys\": [\r\n            \"wrapKey\",\r\n            \"unwrapKey\",\r\n            \"get\",\r\n            \"list\"\r\n          ]\r\n        }\r\n      },\r\n      {\r\n        \"tenantId\": \"72f988bf-86f1-41af-91ab-2d7cd011db47\",\r\n        \"objectId\": \"8cfa543b-ef44-4021-a08f-8eb47c550dc7\",\r\n        \"permissions\": {\r\n          \"keys\": [\r\n            \"create\",\r\n            \"delete\",\r\n            \"get\",\r\n            \"list\"\r\n          ]\r\n        }\r\n      }\r\n    ],\r\n    \"enabledForDeployment\": false,\r\n    \"vaultUri\": \"https://sqlcrudtest-2476.vault.azure.net\"\r\n  }\r\n}",
>>>>>>> 813ae6f2
      "ResponseHeaders": {
        "Content-Type": [
          "application/json; charset=utf-8"
        ],
        "Expires": [
          "-1"
        ],
        "Cache-Control": [
          "no-cache"
        ],
        "Date": [
<<<<<<< HEAD
          "Tue, 01 Aug 2017 02:11:24 GMT"
=======
          "Tue, 01 Aug 2017 20:58:26 GMT"
>>>>>>> 813ae6f2
        ],
        "Pragma": [
          "no-cache"
        ],
        "Transfer-Encoding": [
          "chunked"
        ],
        "Server": [
          "Microsoft-IIS/8.5"
        ],
        "Vary": [
          "Accept-Encoding"
        ],
        "x-ms-keyvault-service-version": [
          "1.0.0.178"
        ],
        "Strict-Transport-Security": [
          "max-age=31536000; includeSubDomains"
        ],
        "X-Content-Type-Options": [
          "nosniff"
        ],
        "X-AspNet-Version": [
          "4.0.30319"
        ],
        "X-Powered-By": [
          "ASP.NET"
        ],
        "x-ms-ratelimit-remaining-subscription-writes": [
          "1199"
        ],
        "x-ms-request-id": [
<<<<<<< HEAD
          "036b6286-b742-40ed-9787-6f980744ee69"
        ],
        "x-ms-correlation-request-id": [
          "036b6286-b742-40ed-9787-6f980744ee69"
        ],
        "x-ms-routing-request-id": [
          "WESTUS2:20170801T021125Z:036b6286-b742-40ed-9787-6f980744ee69"
=======
          "c866ceba-e247-4179-8172-cdf31006fcad"
        ],
        "x-ms-correlation-request-id": [
          "c866ceba-e247-4179-8172-cdf31006fcad"
        ],
        "x-ms-routing-request-id": [
          "WESTUS2:20170801T205826Z:c866ceba-e247-4179-8172-cdf31006fcad"
>>>>>>> 813ae6f2
        ]
      },
      "StatusCode": 200
    },
    {
<<<<<<< HEAD
      "RequestUri": "/keys/sqlcrudtest-5340/create?api-version=2016-10-01",
      "EncodedRequestUri": "L2tleXMvc3FsY3J1ZHRlc3QtNTM0MC9jcmVhdGU/YXBpLXZlcnNpb249MjAxNi0xMC0wMQ==",
=======
      "RequestUri": "/keys/sqlcrudtest-8502/create?api-version=2016-10-01",
      "EncodedRequestUri": "L2tleXMvc3FsY3J1ZHRlc3QtODUwMi9jcmVhdGU/YXBpLXZlcnNpb249MjAxNi0xMC0wMQ==",
>>>>>>> 813ae6f2
      "RequestMethod": "POST",
      "RequestBody": "{\r\n  \"kty\": \"RSA\",\r\n  \"key_ops\": [\r\n    \"encrypt\",\r\n    \"decrypt\",\r\n    \"sign\",\r\n    \"verify\",\r\n    \"wrapKey\",\r\n    \"unwrapKey\"\r\n  ]\r\n}",
      "RequestHeaders": {
        "Content-Type": [
          "application/json; charset=utf-8"
        ],
        "Content-Length": [
          "135"
        ],
        "x-ms-client-request-id": [
<<<<<<< HEAD
          "c8c7a06f-9788-45aa-9670-d6bd4e4fc60c"
=======
          "a7d31117-9366-466e-8477-cb665f12ee5a"
>>>>>>> 813ae6f2
        ],
        "accept-language": [
          "en-US"
        ],
        "User-Agent": [
          "FxVersion/4.6.25211.01",
          "Microsoft.Azure.KeyVault.KeyVaultClient/2.0.6.0"
        ]
      },
<<<<<<< HEAD
      "ResponseBody": "{\r\n  \"key\": {\r\n    \"kid\": \"https://sqlcrudtest-8904.vault.azure.net/keys/sqlcrudtest-5340/221810def63442759aca7ab200e99b52\",\r\n    \"kty\": \"RSA\",\r\n    \"key_ops\": [\r\n      \"encrypt\",\r\n      \"decrypt\",\r\n      \"sign\",\r\n      \"verify\",\r\n      \"wrapKey\",\r\n      \"unwrapKey\"\r\n    ],\r\n    \"n\": \"wF3PixeL0xLKlAU2zseQ5PQCp-bQa2RfHJYwaM6MR5pENpog2C8_NOD9hac1h__65fzGMN9xJwRd8aakyvn6BLUANHIv8XjP-n5FJ4NIx0hKLpUn58XCHvmmZ5JWxJwfTOsnDDvJxoQGCSI-NHEIJABnkvKwvDd_-mRMLkPexjdBKYNE115fvPJ2xjyuEIUI30cUcv35m_ZwRUfFb6CotfVecDDxWNYBX32_c8sMw4AlBhOVDeXeUhMrf_s7HloyKLr97Z6H4yKala5_g4No2YbLjHYp6osuhLUU8w87C4wfImy0Gux0JaTEDdVkDCRM1z2wj3I2lDqaNTj-Rj3-wQ\",\r\n    \"e\": \"AQAB\"\r\n  },\r\n  \"attributes\": {\r\n    \"enabled\": true,\r\n    \"created\": 1501553487,\r\n    \"updated\": 1501553487,\r\n    \"recoverylevel\": \"Purgeable\"\r\n  }\r\n}",
=======
      "ResponseBody": "{\r\n  \"key\": {\r\n    \"kid\": \"https://sqlcrudtest-2476.vault.azure.net/keys/sqlcrudtest-8502/d12e4e0f422546ea9deed0fa3580755a\",\r\n    \"kty\": \"RSA\",\r\n    \"key_ops\": [\r\n      \"encrypt\",\r\n      \"decrypt\",\r\n      \"sign\",\r\n      \"verify\",\r\n      \"wrapKey\",\r\n      \"unwrapKey\"\r\n    ],\r\n    \"n\": \"sSy4zPxnXaLJLgJQO1hOkGMsG9CquFW9yG6XNG69rfoEnr0HFO79P7bJjq4ZJgthjkLScmrAoQStd9gid5j3oOWE87yGLH7xACN-DCr0358rCaFxIaNXCJnAg9uMWoW0qE-Z38k8J5FLhOzlTMMEfpNX3liS35U0KnaYbG5_Q4gs2cvhP4y3i9KWcs6F9ftaFIxepPT8aaasTxNQvMs-8vbj6xHvAMWJbCe6hZWYKB_DYCQQ9_1pFuLAED_2DR6V8gJUcRaUZuS4VniMmlqTPCqOlbBa8nIJh4iIWZn2dglxMvaEAQMfH7aHkBkrXY-pVfqItsJutlak_aUePRp1YQ\",\r\n    \"e\": \"AQAB\"\r\n  },\r\n  \"attributes\": {\r\n    \"enabled\": true,\r\n    \"created\": 1501621108,\r\n    \"updated\": 1501621108,\r\n    \"recoverylevel\": \"Purgeable\"\r\n  }\r\n}",
>>>>>>> 813ae6f2
      "ResponseHeaders": {
        "Content-Length": [
          "655"
        ],
        "Content-Type": [
          "application/json; charset=utf-8"
        ],
        "Expires": [
          "-1"
        ],
        "Cache-Control": [
          "no-cache"
        ],
        "Date": [
<<<<<<< HEAD
          "Tue, 01 Aug 2017 02:11:27 GMT"
=======
          "Tue, 01 Aug 2017 20:58:28 GMT"
>>>>>>> 813ae6f2
        ],
        "Pragma": [
          "no-cache"
        ],
        "Server": [
          "Microsoft-IIS/8.5"
        ],
        "x-ms-keyvault-region": [
          "centralus"
        ],
        "x-ms-request-id": [
<<<<<<< HEAD
          "1016f4c7-c02c-42bd-b4c4-9b73b9cdc756"
=======
          "562e03b9-75fb-49d8-b864-4c850bf56079"
>>>>>>> 813ae6f2
        ],
        "x-ms-keyvault-service-version": [
          "1.0.0.816"
        ],
        "X-AspNet-Version": [
          "4.0.30319"
        ],
        "X-Powered-By": [
          "ASP.NET"
        ],
        "Strict-Transport-Security": [
          "max-age=31536000;includeSubDomains"
        ],
        "X-Content-Type-Options": [
          "nosniff"
        ]
      },
      "StatusCode": 200
    },
    {
<<<<<<< HEAD
      "RequestUri": "/subscriptions/b6a6e0c5-e79c-4c6d-a878-72eafbca4cf2/resourceGroups/sqlcrudtest-9465/providers/Microsoft.Sql/servers/sqlcrudtest-5590/keys/sqlcrudtest-8904_sqlcrudtest-5340_221810def63442759aca7ab200e99b52?api-version=2015-05-01-preview",
      "EncodedRequestUri": "L3N1YnNjcmlwdGlvbnMvYjZhNmUwYzUtZTc5Yy00YzZkLWE4NzgtNzJlYWZiY2E0Y2YyL3Jlc291cmNlR3JvdXBzL3NxbGNydWR0ZXN0LTk0NjUvcHJvdmlkZXJzL01pY3Jvc29mdC5TcWwvc2VydmVycy9zcWxjcnVkdGVzdC01NTkwL2tleXMvc3FsY3J1ZHRlc3QtODkwNF9zcWxjcnVkdGVzdC01MzQwXzIyMTgxMGRlZjYzNDQyNzU5YWNhN2FiMjAwZTk5YjUyP2FwaS12ZXJzaW9uPTIwMTUtMDUtMDEtcHJldmlldw==",
      "RequestMethod": "PUT",
      "RequestBody": "{\r\n  \"properties\": {\r\n    \"serverKeyType\": \"AzureKeyVault\",\r\n    \"uri\": \"https://sqlcrudtest-8904.vault.azure.net/keys/sqlcrudtest-5340/221810def63442759aca7ab200e99b52\"\r\n  }\r\n}",
=======
      "RequestUri": "/subscriptions/2e7fe4bd-90c7-454e-8bb6-dc44649f27b2/resourceGroups/sqlcrudtest-7270/providers/Microsoft.Sql/servers/sqlcrudtest-5149/keys/sqlcrudtest-2476_sqlcrudtest-8502_d12e4e0f422546ea9deed0fa3580755a?api-version=2015-05-01-preview",
      "EncodedRequestUri": "L3N1YnNjcmlwdGlvbnMvMmU3ZmU0YmQtOTBjNy00NTRlLThiYjYtZGM0NDY0OWYyN2IyL3Jlc291cmNlR3JvdXBzL3NxbGNydWR0ZXN0LTcyNzAvcHJvdmlkZXJzL01pY3Jvc29mdC5TcWwvc2VydmVycy9zcWxjcnVkdGVzdC01MTQ5L2tleXMvc3FsY3J1ZHRlc3QtMjQ3Nl9zcWxjcnVkdGVzdC04NTAyX2QxMmU0ZTBmNDIyNTQ2ZWE5ZGVlZDBmYTM1ODA3NTVhP2FwaS12ZXJzaW9uPTIwMTUtMDUtMDEtcHJldmlldw==",
      "RequestMethod": "PUT",
      "RequestBody": "{\r\n  \"properties\": {\r\n    \"serverKeyType\": \"AzureKeyVault\",\r\n    \"uri\": \"https://sqlcrudtest-2476.vault.azure.net/keys/sqlcrudtest-8502/d12e4e0f422546ea9deed0fa3580755a\"\r\n  }\r\n}",
>>>>>>> 813ae6f2
      "RequestHeaders": {
        "Content-Type": [
          "application/json; charset=utf-8"
        ],
        "Content-Length": [
          "177"
        ],
        "x-ms-client-request-id": [
<<<<<<< HEAD
          "0f6af1c8-377c-4c24-ae48-0f36e3144788"
=======
          "c81f5466-2e3d-4147-a225-37f091e07316"
>>>>>>> 813ae6f2
        ],
        "accept-language": [
          "en-US"
        ],
        "User-Agent": [
          "FxVersion/4.6.25211.01",
          "Microsoft.Azure.Management.Sql.SqlManagementClient/1.7.0.0"
        ]
      },
<<<<<<< HEAD
      "ResponseBody": "{\r\n  \"operation\": \"UpsertLogicalServerEncryptionKeys\",\r\n  \"startTime\": \"2017-08-01T02:11:28.78Z\"\r\n}",
=======
      "ResponseBody": "{\r\n  \"operation\": \"UpsertLogicalServerEncryptionKeys\",\r\n  \"startTime\": \"2017-08-01T20:58:30.453Z\"\r\n}",
>>>>>>> 813ae6f2
      "ResponseHeaders": {
        "Content-Length": [
          "87"
        ],
        "Content-Type": [
          "application/json; charset=utf-8"
        ],
        "Expires": [
          "-1"
        ],
        "Cache-Control": [
          "no-cache"
        ],
        "Date": [
<<<<<<< HEAD
          "Tue, 01 Aug 2017 02:11:28 GMT"
=======
          "Tue, 01 Aug 2017 20:58:30 GMT"
>>>>>>> 813ae6f2
        ],
        "Pragma": [
          "no-cache"
        ],
        "Location": [
<<<<<<< HEAD
          "https://management.azure.com/subscriptions/b6a6e0c5-e79c-4c6d-a878-72eafbca4cf2/providers/Microsoft.Sql/locations/North%20Europe/serverKeyOperationResults/757b1244-c4ab-4f7e-9df5-2553b5bfd750?api-version=2015-05-01-preview"
=======
          "https://management.azure.com/subscriptions/2e7fe4bd-90c7-454e-8bb6-dc44649f27b2/providers/Microsoft.Sql/locations/Japan%20East/serverKeyOperationResults/57bf01f4-278e-422c-801f-4e909b631389?api-version=2015-05-01-preview"
>>>>>>> 813ae6f2
        ],
        "Retry-After": [
          "1"
        ],
        "Server": [
          "Microsoft-HTTPAPI/2.0"
        ],
        "Azure-AsyncOperation": [
<<<<<<< HEAD
          "https://management.azure.com/subscriptions/b6a6e0c5-e79c-4c6d-a878-72eafbca4cf2/providers/Microsoft.Sql/locations/North Europe/serverKeyAzureAsyncOperation/757b1244-c4ab-4f7e-9df5-2553b5bfd750?api-version=2015-05-01-preview"
        ],
        "x-ms-request-id": [
          "ad6b7589-98a1-42f4-abc1-e23bd3c6b6ab"
=======
          "https://management.azure.com/subscriptions/2e7fe4bd-90c7-454e-8bb6-dc44649f27b2/providers/Microsoft.Sql/locations/Japan East/serverKeyAzureAsyncOperation/57bf01f4-278e-422c-801f-4e909b631389?api-version=2015-05-01-preview"
        ],
        "x-ms-request-id": [
          "54acb627-a45b-49ee-848f-0a7803a43ac0"
>>>>>>> 813ae6f2
        ],
        "x-ms-ratelimit-remaining-subscription-writes": [
          "1198"
        ],
        "x-ms-correlation-request-id": [
<<<<<<< HEAD
          "11704f80-3e8e-4d38-a549-4c4c200db0f5"
        ],
        "x-ms-routing-request-id": [
          "WESTUS2:20170801T021128Z:11704f80-3e8e-4d38-a549-4c4c200db0f5"
=======
          "b81706c3-9267-4888-9598-b4cdc311b0be"
        ],
        "x-ms-routing-request-id": [
          "WESTUS2:20170801T205830Z:b81706c3-9267-4888-9598-b4cdc311b0be"
>>>>>>> 813ae6f2
        ],
        "Strict-Transport-Security": [
          "max-age=31536000; includeSubDomains"
        ]
      },
      "StatusCode": 202
    },
    {
<<<<<<< HEAD
      "RequestUri": "/subscriptions/b6a6e0c5-e79c-4c6d-a878-72eafbca4cf2/providers/Microsoft.Sql/locations/North%20Europe/serverKeyAzureAsyncOperation/757b1244-c4ab-4f7e-9df5-2553b5bfd750?api-version=2015-05-01-preview",
      "EncodedRequestUri": "L3N1YnNjcmlwdGlvbnMvYjZhNmUwYzUtZTc5Yy00YzZkLWE4NzgtNzJlYWZiY2E0Y2YyL3Byb3ZpZGVycy9NaWNyb3NvZnQuU3FsL2xvY2F0aW9ucy9Ob3J0aCUyMEV1cm9wZS9zZXJ2ZXJLZXlBenVyZUFzeW5jT3BlcmF0aW9uLzc1N2IxMjQ0LWM0YWItNGY3ZS05ZGY1LTI1NTNiNWJmZDc1MD9hcGktdmVyc2lvbj0yMDE1LTA1LTAxLXByZXZpZXc=",
=======
      "RequestUri": "/subscriptions/2e7fe4bd-90c7-454e-8bb6-dc44649f27b2/providers/Microsoft.Sql/locations/Japan%20East/serverKeyAzureAsyncOperation/57bf01f4-278e-422c-801f-4e909b631389?api-version=2015-05-01-preview",
      "EncodedRequestUri": "L3N1YnNjcmlwdGlvbnMvMmU3ZmU0YmQtOTBjNy00NTRlLThiYjYtZGM0NDY0OWYyN2IyL3Byb3ZpZGVycy9NaWNyb3NvZnQuU3FsL2xvY2F0aW9ucy9KYXBhbiUyMEVhc3Qvc2VydmVyS2V5QXp1cmVBc3luY09wZXJhdGlvbi81N2JmMDFmNC0yNzhlLTQyMmMtODAxZi00ZTkwOWI2MzEzODk/YXBpLXZlcnNpb249MjAxNS0wNS0wMS1wcmV2aWV3",
>>>>>>> 813ae6f2
      "RequestMethod": "GET",
      "RequestBody": "",
      "RequestHeaders": {
        "User-Agent": [
          "FxVersion/4.6.25211.01",
          "Microsoft.Azure.Management.Sql.SqlManagementClient/1.7.0.0"
        ]
      },
<<<<<<< HEAD
      "ResponseBody": "{\r\n  \"name\": \"757b1244-c4ab-4f7e-9df5-2553b5bfd750\",\r\n  \"status\": \"Succeeded\",\r\n  \"startTime\": \"2017-08-01T02:11:28.78Z\"\r\n}",
=======
      "ResponseBody": "{\r\n  \"name\": \"57bf01f4-278e-422c-801f-4e909b631389\",\r\n  \"status\": \"Succeeded\",\r\n  \"startTime\": \"2017-08-01T20:58:30.453Z\"\r\n}",
>>>>>>> 813ae6f2
      "ResponseHeaders": {
        "Content-Type": [
          "application/json; charset=utf-8"
        ],
        "Expires": [
          "-1"
        ],
        "Cache-Control": [
          "no-cache"
        ],
        "Date": [
<<<<<<< HEAD
          "Tue, 01 Aug 2017 02:11:59 GMT"
=======
          "Tue, 01 Aug 2017 20:59:01 GMT"
>>>>>>> 813ae6f2
        ],
        "Pragma": [
          "no-cache"
        ],
        "Transfer-Encoding": [
          "chunked"
        ],
        "Server": [
          "Microsoft-HTTPAPI/2.0"
        ],
        "Vary": [
          "Accept-Encoding"
        ],
        "x-ms-request-id": [
<<<<<<< HEAD
          "0e8c2f89-807f-47ea-bf6b-051cec10651b"
        ],
        "x-ms-ratelimit-remaining-subscription-reads": [
          "14997"
        ],
        "x-ms-correlation-request-id": [
          "f54a71c0-fa76-479d-91a1-54a6cf3b6da5"
        ],
        "x-ms-routing-request-id": [
          "WESTUS2:20170801T021200Z:f54a71c0-fa76-479d-91a1-54a6cf3b6da5"
=======
          "275ddd01-b864-441f-85ea-e71fa68ac51a"
        ],
        "x-ms-ratelimit-remaining-subscription-reads": [
          "14996"
        ],
        "x-ms-correlation-request-id": [
          "88e9d513-a4fc-4c11-a97b-fddda170109b"
        ],
        "x-ms-routing-request-id": [
          "WESTUS2:20170801T205901Z:88e9d513-a4fc-4c11-a97b-fddda170109b"
>>>>>>> 813ae6f2
        ],
        "Strict-Transport-Security": [
          "max-age=31536000; includeSubDomains"
        ]
      },
      "StatusCode": 200
    },
    {
<<<<<<< HEAD
      "RequestUri": "/subscriptions/b6a6e0c5-e79c-4c6d-a878-72eafbca4cf2/resourceGroups/sqlcrudtest-9465/providers/Microsoft.Sql/servers/sqlcrudtest-5590/keys/sqlcrudtest-8904_sqlcrudtest-5340_221810def63442759aca7ab200e99b52?api-version=2015-05-01-preview",
      "EncodedRequestUri": "L3N1YnNjcmlwdGlvbnMvYjZhNmUwYzUtZTc5Yy00YzZkLWE4NzgtNzJlYWZiY2E0Y2YyL3Jlc291cmNlR3JvdXBzL3NxbGNydWR0ZXN0LTk0NjUvcHJvdmlkZXJzL01pY3Jvc29mdC5TcWwvc2VydmVycy9zcWxjcnVkdGVzdC01NTkwL2tleXMvc3FsY3J1ZHRlc3QtODkwNF9zcWxjcnVkdGVzdC01MzQwXzIyMTgxMGRlZjYzNDQyNzU5YWNhN2FiMjAwZTk5YjUyP2FwaS12ZXJzaW9uPTIwMTUtMDUtMDEtcHJldmlldw==",
=======
      "RequestUri": "/subscriptions/2e7fe4bd-90c7-454e-8bb6-dc44649f27b2/resourceGroups/sqlcrudtest-7270/providers/Microsoft.Sql/servers/sqlcrudtest-5149/keys/sqlcrudtest-2476_sqlcrudtest-8502_d12e4e0f422546ea9deed0fa3580755a?api-version=2015-05-01-preview",
      "EncodedRequestUri": "L3N1YnNjcmlwdGlvbnMvMmU3ZmU0YmQtOTBjNy00NTRlLThiYjYtZGM0NDY0OWYyN2IyL3Jlc291cmNlR3JvdXBzL3NxbGNydWR0ZXN0LTcyNzAvcHJvdmlkZXJzL01pY3Jvc29mdC5TcWwvc2VydmVycy9zcWxjcnVkdGVzdC01MTQ5L2tleXMvc3FsY3J1ZHRlc3QtMjQ3Nl9zcWxjcnVkdGVzdC04NTAyX2QxMmU0ZTBmNDIyNTQ2ZWE5ZGVlZDBmYTM1ODA3NTVhP2FwaS12ZXJzaW9uPTIwMTUtMDUtMDEtcHJldmlldw==",
>>>>>>> 813ae6f2
      "RequestMethod": "GET",
      "RequestBody": "",
      "RequestHeaders": {
        "User-Agent": [
          "FxVersion/4.6.25211.01",
          "Microsoft.Azure.Management.Sql.SqlManagementClient/1.7.0.0"
        ]
      },
<<<<<<< HEAD
      "ResponseBody": "{\r\n  \"kind\": \"azurekeyvault\",\r\n  \"properties\": {\r\n    \"serverKeyType\": \"AzureKeyVault\",\r\n    \"uri\": \"https://sqlcrudtest-8904.vault.azure.net/keys/sqlcrudtest-5340/221810def63442759aca7ab200e99b52\",\r\n    \"thumbprint\": \"126806A4445B6E9879C6899FF3C411F36EB9AAAB\",\r\n    \"creationDate\": \"2017-08-01T02:11:31.763Z\"\r\n  },\r\n  \"location\": \"North Europe\",\r\n  \"id\": \"/subscriptions/b6a6e0c5-e79c-4c6d-a878-72eafbca4cf2/resourceGroups/sqlcrudtest-9465/providers/Microsoft.Sql/servers/sqlcrudtest-5590/keys/sqlcrudtest-8904_sqlcrudtest-5340_221810def63442759aca7ab200e99b52\",\r\n  \"name\": \"sqlcrudtest-8904_sqlcrudtest-5340_221810def63442759aca7ab200e99b52\",\r\n  \"type\": \"Microsoft.Sql/servers/keys\"\r\n}",
=======
      "ResponseBody": "{\r\n  \"kind\": \"azurekeyvault\",\r\n  \"properties\": {\r\n    \"serverKeyType\": \"AzureKeyVault\",\r\n    \"uri\": \"https://sqlcrudtest-2476.vault.azure.net/keys/sqlcrudtest-8502/d12e4e0f422546ea9deed0fa3580755a\",\r\n    \"thumbprint\": \"19BA9614AF388973119A29E2688EE73565770BAF\",\r\n    \"creationDate\": \"2017-08-01T20:58:34.177Z\"\r\n  },\r\n  \"location\": \"Japan East\",\r\n  \"id\": \"/subscriptions/2e7fe4bd-90c7-454e-8bb6-dc44649f27b2/resourceGroups/sqlcrudtest-7270/providers/Microsoft.Sql/servers/sqlcrudtest-5149/keys/sqlcrudtest-2476_sqlcrudtest-8502_d12e4e0f422546ea9deed0fa3580755a\",\r\n  \"name\": \"sqlcrudtest-2476_sqlcrudtest-8502_d12e4e0f422546ea9deed0fa3580755a\",\r\n  \"type\": \"Microsoft.Sql/servers/keys\"\r\n}",
>>>>>>> 813ae6f2
      "ResponseHeaders": {
        "Content-Type": [
          "application/json; charset=utf-8"
        ],
        "Expires": [
          "-1"
        ],
        "Cache-Control": [
          "no-cache"
        ],
        "Date": [
<<<<<<< HEAD
          "Tue, 01 Aug 2017 02:11:59 GMT"
=======
          "Tue, 01 Aug 2017 20:59:01 GMT"
>>>>>>> 813ae6f2
        ],
        "Pragma": [
          "no-cache"
        ],
        "Transfer-Encoding": [
          "chunked"
        ],
        "Server": [
          "Microsoft-HTTPAPI/2.0"
        ],
        "Vary": [
          "Accept-Encoding"
        ],
        "x-ms-request-id": [
<<<<<<< HEAD
          "a3092972-fc0a-4c87-933d-5367bcb4fea5"
        ],
        "x-ms-ratelimit-remaining-subscription-reads": [
          "14996"
        ],
        "x-ms-correlation-request-id": [
          "11dc4e58-8759-4c2b-92e0-a629b266dbcc"
        ],
        "x-ms-routing-request-id": [
          "WESTUS2:20170801T021200Z:11dc4e58-8759-4c2b-92e0-a629b266dbcc"
=======
          "01529c46-637d-4663-91ea-100225780c17"
        ],
        "x-ms-ratelimit-remaining-subscription-reads": [
          "14995"
        ],
        "x-ms-correlation-request-id": [
          "2f47a52b-d421-4784-8bde-4becb18e77c8"
        ],
        "x-ms-routing-request-id": [
          "WESTUS2:20170801T205901Z:2f47a52b-d421-4784-8bde-4becb18e77c8"
>>>>>>> 813ae6f2
        ],
        "Strict-Transport-Security": [
          "max-age=31536000; includeSubDomains"
        ]
      },
      "StatusCode": 200
    },
    {
<<<<<<< HEAD
      "RequestUri": "/subscriptions/b6a6e0c5-e79c-4c6d-a878-72eafbca4cf2/resourceGroups/sqlcrudtest-9465/providers/Microsoft.Sql/servers/sqlcrudtest-5590/encryptionProtector/current?api-version=2015-05-01-preview",
      "EncodedRequestUri": "L3N1YnNjcmlwdGlvbnMvYjZhNmUwYzUtZTc5Yy00YzZkLWE4NzgtNzJlYWZiY2E0Y2YyL3Jlc291cmNlR3JvdXBzL3NxbGNydWR0ZXN0LTk0NjUvcHJvdmlkZXJzL01pY3Jvc29mdC5TcWwvc2VydmVycy9zcWxjcnVkdGVzdC01NTkwL2VuY3J5cHRpb25Qcm90ZWN0b3IvY3VycmVudD9hcGktdmVyc2lvbj0yMDE1LTA1LTAxLXByZXZpZXc=",
      "RequestMethod": "PUT",
      "RequestBody": "{\r\n  \"properties\": {\r\n    \"serverKeyName\": \"sqlcrudtest-8904_sqlcrudtest-5340_221810def63442759aca7ab200e99b52\",\r\n    \"serverKeyType\": \"AzureKeyVault\"\r\n  }\r\n}",
=======
      "RequestUri": "/subscriptions/2e7fe4bd-90c7-454e-8bb6-dc44649f27b2/resourceGroups/sqlcrudtest-7270/providers/Microsoft.Sql/servers/sqlcrudtest-5149/encryptionProtector/current?api-version=2015-05-01-preview",
      "EncodedRequestUri": "L3N1YnNjcmlwdGlvbnMvMmU3ZmU0YmQtOTBjNy00NTRlLThiYjYtZGM0NDY0OWYyN2IyL3Jlc291cmNlR3JvdXBzL3NxbGNydWR0ZXN0LTcyNzAvcHJvdmlkZXJzL01pY3Jvc29mdC5TcWwvc2VydmVycy9zcWxjcnVkdGVzdC01MTQ5L2VuY3J5cHRpb25Qcm90ZWN0b3IvY3VycmVudD9hcGktdmVyc2lvbj0yMDE1LTA1LTAxLXByZXZpZXc=",
      "RequestMethod": "PUT",
      "RequestBody": "{\r\n  \"properties\": {\r\n    \"serverKeyName\": \"sqlcrudtest-2476_sqlcrudtest-8502_d12e4e0f422546ea9deed0fa3580755a\",\r\n    \"serverKeyType\": \"AzureKeyVault\"\r\n  }\r\n}",
>>>>>>> 813ae6f2
      "RequestHeaders": {
        "Content-Type": [
          "application/json; charset=utf-8"
        ],
        "Content-Length": [
          "158"
        ],
        "x-ms-client-request-id": [
<<<<<<< HEAD
          "a2e1e9e4-6a76-493f-a67b-ffd1d7b79be6"
=======
          "4fc2361f-34b3-4dde-a8cd-122908eff292"
>>>>>>> 813ae6f2
        ],
        "accept-language": [
          "en-US"
        ],
        "User-Agent": [
          "FxVersion/4.6.25211.01",
          "Microsoft.Azure.Management.Sql.SqlManagementClient/1.7.0.0"
        ]
      },
<<<<<<< HEAD
      "ResponseBody": "{\r\n  \"operation\": \"UpsertLogicalServerEncryptionprotector\",\r\n  \"startTime\": \"2017-08-01T02:12:00.78Z\"\r\n}",
=======
      "ResponseBody": "{\r\n  \"operation\": \"UpsertLogicalServerEncryptionprotector\",\r\n  \"startTime\": \"2017-08-01T20:59:02.817Z\"\r\n}",
>>>>>>> 813ae6f2
      "ResponseHeaders": {
        "Content-Length": [
          "92"
        ],
        "Content-Type": [
          "application/json; charset=utf-8"
        ],
        "Expires": [
          "-1"
        ],
        "Cache-Control": [
          "no-cache"
        ],
        "Date": [
<<<<<<< HEAD
          "Tue, 01 Aug 2017 02:12:00 GMT"
=======
          "Tue, 01 Aug 2017 20:59:02 GMT"
>>>>>>> 813ae6f2
        ],
        "Pragma": [
          "no-cache"
        ],
        "Location": [
<<<<<<< HEAD
          "https://management.azure.com/subscriptions/b6a6e0c5-e79c-4c6d-a878-72eafbca4cf2/providers/Microsoft.Sql/locations/North%20Europe/encryptionProtectorOperationResults/51349146-8fa3-412c-9185-899e292d1d18?api-version=2015-05-01-preview"
=======
          "https://management.azure.com/subscriptions/2e7fe4bd-90c7-454e-8bb6-dc44649f27b2/providers/Microsoft.Sql/locations/Japan%20East/encryptionProtectorOperationResults/9938bb28-c7f5-4651-bc4e-f201134369ff?api-version=2015-05-01-preview"
>>>>>>> 813ae6f2
        ],
        "Retry-After": [
          "1"
        ],
        "Server": [
          "Microsoft-HTTPAPI/2.0"
        ],
        "Azure-AsyncOperation": [
<<<<<<< HEAD
          "https://management.azure.com/subscriptions/b6a6e0c5-e79c-4c6d-a878-72eafbca4cf2/providers/Microsoft.Sql/locations/North Europe/encryptionProtectorAzureAsyncOperation/51349146-8fa3-412c-9185-899e292d1d18?api-version=2015-05-01-preview"
        ],
        "x-ms-request-id": [
          "1be4184d-6600-4b2a-89f2-7f03844b72f9"
=======
          "https://management.azure.com/subscriptions/2e7fe4bd-90c7-454e-8bb6-dc44649f27b2/providers/Microsoft.Sql/locations/Japan East/encryptionProtectorAzureAsyncOperation/9938bb28-c7f5-4651-bc4e-f201134369ff?api-version=2015-05-01-preview"
        ],
        "x-ms-request-id": [
          "db9f6207-f749-4ccb-a11c-8b097d5450c2"
>>>>>>> 813ae6f2
        ],
        "x-ms-ratelimit-remaining-subscription-writes": [
          "1197"
        ],
        "x-ms-correlation-request-id": [
<<<<<<< HEAD
          "d70f61bd-81ae-476f-9045-acc38b2c343d"
        ],
        "x-ms-routing-request-id": [
          "WESTUS2:20170801T021201Z:d70f61bd-81ae-476f-9045-acc38b2c343d"
=======
          "8a492348-513a-4194-a7c5-c9e8d7b8bdac"
        ],
        "x-ms-routing-request-id": [
          "WESTUS2:20170801T205903Z:8a492348-513a-4194-a7c5-c9e8d7b8bdac"
>>>>>>> 813ae6f2
        ],
        "Strict-Transport-Security": [
          "max-age=31536000; includeSubDomains"
        ]
      },
      "StatusCode": 202
    },
    {
<<<<<<< HEAD
      "RequestUri": "/subscriptions/b6a6e0c5-e79c-4c6d-a878-72eafbca4cf2/resourceGroups/sqlcrudtest-9465/providers/Microsoft.Sql/servers/sqlcrudtest-5590/encryptionProtector/current?api-version=2015-05-01-preview",
      "EncodedRequestUri": "L3N1YnNjcmlwdGlvbnMvYjZhNmUwYzUtZTc5Yy00YzZkLWE4NzgtNzJlYWZiY2E0Y2YyL3Jlc291cmNlR3JvdXBzL3NxbGNydWR0ZXN0LTk0NjUvcHJvdmlkZXJzL01pY3Jvc29mdC5TcWwvc2VydmVycy9zcWxjcnVkdGVzdC01NTkwL2VuY3J5cHRpb25Qcm90ZWN0b3IvY3VycmVudD9hcGktdmVyc2lvbj0yMDE1LTA1LTAxLXByZXZpZXc=",
=======
      "RequestUri": "/subscriptions/2e7fe4bd-90c7-454e-8bb6-dc44649f27b2/resourceGroups/sqlcrudtest-7270/providers/Microsoft.Sql/servers/sqlcrudtest-5149/encryptionProtector/current?api-version=2015-05-01-preview",
      "EncodedRequestUri": "L3N1YnNjcmlwdGlvbnMvMmU3ZmU0YmQtOTBjNy00NTRlLThiYjYtZGM0NDY0OWYyN2IyL3Jlc291cmNlR3JvdXBzL3NxbGNydWR0ZXN0LTcyNzAvcHJvdmlkZXJzL01pY3Jvc29mdC5TcWwvc2VydmVycy9zcWxjcnVkdGVzdC01MTQ5L2VuY3J5cHRpb25Qcm90ZWN0b3IvY3VycmVudD9hcGktdmVyc2lvbj0yMDE1LTA1LTAxLXByZXZpZXc=",
>>>>>>> 813ae6f2
      "RequestMethod": "PUT",
      "RequestBody": "{\r\n  \"properties\": {\r\n    \"serverKeyName\": \"ServiceManaged\",\r\n    \"serverKeyType\": \"ServiceManaged\"\r\n  }\r\n}",
      "RequestHeaders": {
        "Content-Type": [
          "application/json; charset=utf-8"
        ],
        "Content-Length": [
          "107"
        ],
        "x-ms-client-request-id": [
<<<<<<< HEAD
          "609b5c6f-fa2e-4d6a-a7e1-69e41b59692d"
=======
          "bc52c29c-a242-43bd-9278-a7c26569a174"
>>>>>>> 813ae6f2
        ],
        "accept-language": [
          "en-US"
        ],
        "User-Agent": [
          "FxVersion/4.6.25211.01",
          "Microsoft.Azure.Management.Sql.SqlManagementClient/1.7.0.0"
        ]
      },
<<<<<<< HEAD
      "ResponseBody": "{\r\n  \"operation\": \"UpsertLogicalServerEncryptionprotector\",\r\n  \"startTime\": \"2017-08-01T02:12:32.613Z\"\r\n}",
=======
      "ResponseBody": "{\r\n  \"operation\": \"UpsertLogicalServerEncryptionprotector\",\r\n  \"startTime\": \"2017-08-01T20:59:34.437Z\"\r\n}",
>>>>>>> 813ae6f2
      "ResponseHeaders": {
        "Content-Length": [
          "93"
        ],
        "Content-Type": [
          "application/json; charset=utf-8"
        ],
        "Expires": [
          "-1"
        ],
        "Cache-Control": [
          "no-cache"
        ],
        "Date": [
<<<<<<< HEAD
          "Tue, 01 Aug 2017 02:12:33 GMT"
=======
          "Tue, 01 Aug 2017 20:59:34 GMT"
>>>>>>> 813ae6f2
        ],
        "Pragma": [
          "no-cache"
        ],
        "Location": [
<<<<<<< HEAD
          "https://management.azure.com/subscriptions/b6a6e0c5-e79c-4c6d-a878-72eafbca4cf2/providers/Microsoft.Sql/locations/North%20Europe/encryptionProtectorOperationResults/93bfaa6b-d438-4e5e-9df4-623274fc328f?api-version=2015-05-01-preview"
=======
          "https://management.azure.com/subscriptions/2e7fe4bd-90c7-454e-8bb6-dc44649f27b2/providers/Microsoft.Sql/locations/Japan%20East/encryptionProtectorOperationResults/0fab0704-6cc0-46b9-a3f1-cf905daaf4b2?api-version=2015-05-01-preview"
>>>>>>> 813ae6f2
        ],
        "Retry-After": [
          "1"
        ],
        "Server": [
          "Microsoft-HTTPAPI/2.0"
        ],
        "Azure-AsyncOperation": [
<<<<<<< HEAD
          "https://management.azure.com/subscriptions/b6a6e0c5-e79c-4c6d-a878-72eafbca4cf2/providers/Microsoft.Sql/locations/North Europe/encryptionProtectorAzureAsyncOperation/93bfaa6b-d438-4e5e-9df4-623274fc328f?api-version=2015-05-01-preview"
        ],
        "x-ms-request-id": [
          "2c88251d-54cf-43b9-a91c-47440ab9b0d5"
=======
          "https://management.azure.com/subscriptions/2e7fe4bd-90c7-454e-8bb6-dc44649f27b2/providers/Microsoft.Sql/locations/Japan East/encryptionProtectorAzureAsyncOperation/0fab0704-6cc0-46b9-a3f1-cf905daaf4b2?api-version=2015-05-01-preview"
        ],
        "x-ms-request-id": [
          "99374c54-5c64-48c6-913e-6964e06345f0"
>>>>>>> 813ae6f2
        ],
        "x-ms-ratelimit-remaining-subscription-writes": [
          "1196"
        ],
        "x-ms-correlation-request-id": [
<<<<<<< HEAD
          "801a45df-66ad-4839-adea-65a2bdfd8ced"
        ],
        "x-ms-routing-request-id": [
          "WESTUS2:20170801T021233Z:801a45df-66ad-4839-adea-65a2bdfd8ced"
=======
          "c17851f4-cbec-45d9-a63e-45ea1e1cbded"
        ],
        "x-ms-routing-request-id": [
          "WESTUS2:20170801T205934Z:c17851f4-cbec-45d9-a63e-45ea1e1cbded"
>>>>>>> 813ae6f2
        ],
        "Strict-Transport-Security": [
          "max-age=31536000; includeSubDomains"
        ]
      },
      "StatusCode": 202
    },
    {
<<<<<<< HEAD
      "RequestUri": "/subscriptions/b6a6e0c5-e79c-4c6d-a878-72eafbca4cf2/providers/Microsoft.Sql/locations/North%20Europe/encryptionProtectorAzureAsyncOperation/51349146-8fa3-412c-9185-899e292d1d18?api-version=2015-05-01-preview",
      "EncodedRequestUri": "L3N1YnNjcmlwdGlvbnMvYjZhNmUwYzUtZTc5Yy00YzZkLWE4NzgtNzJlYWZiY2E0Y2YyL3Byb3ZpZGVycy9NaWNyb3NvZnQuU3FsL2xvY2F0aW9ucy9Ob3J0aCUyMEV1cm9wZS9lbmNyeXB0aW9uUHJvdGVjdG9yQXp1cmVBc3luY09wZXJhdGlvbi81MTM0OTE0Ni04ZmEzLTQxMmMtOTE4NS04OTllMjkyZDFkMTg/YXBpLXZlcnNpb249MjAxNS0wNS0wMS1wcmV2aWV3",
=======
      "RequestUri": "/subscriptions/2e7fe4bd-90c7-454e-8bb6-dc44649f27b2/providers/Microsoft.Sql/locations/Japan%20East/encryptionProtectorAzureAsyncOperation/9938bb28-c7f5-4651-bc4e-f201134369ff?api-version=2015-05-01-preview",
      "EncodedRequestUri": "L3N1YnNjcmlwdGlvbnMvMmU3ZmU0YmQtOTBjNy00NTRlLThiYjYtZGM0NDY0OWYyN2IyL3Byb3ZpZGVycy9NaWNyb3NvZnQuU3FsL2xvY2F0aW9ucy9KYXBhbiUyMEVhc3QvZW5jcnlwdGlvblByb3RlY3RvckF6dXJlQXN5bmNPcGVyYXRpb24vOTkzOGJiMjgtYzdmNS00NjUxLWJjNGUtZjIwMTEzNDM2OWZmP2FwaS12ZXJzaW9uPTIwMTUtMDUtMDEtcHJldmlldw==",
>>>>>>> 813ae6f2
      "RequestMethod": "GET",
      "RequestBody": "",
      "RequestHeaders": {
        "User-Agent": [
          "FxVersion/4.6.25211.01",
          "Microsoft.Azure.Management.Sql.SqlManagementClient/1.7.0.0"
        ]
      },
<<<<<<< HEAD
      "ResponseBody": "{\r\n  \"name\": \"51349146-8fa3-412c-9185-899e292d1d18\",\r\n  \"status\": \"Succeeded\",\r\n  \"startTime\": \"2017-08-01T02:12:00.78Z\"\r\n}",
=======
      "ResponseBody": "{\r\n  \"name\": \"9938bb28-c7f5-4651-bc4e-f201134369ff\",\r\n  \"status\": \"Succeeded\",\r\n  \"startTime\": \"2017-08-01T20:59:02.817Z\"\r\n}",
>>>>>>> 813ae6f2
      "ResponseHeaders": {
        "Content-Type": [
          "application/json; charset=utf-8"
        ],
        "Expires": [
          "-1"
        ],
        "Cache-Control": [
          "no-cache"
        ],
        "Date": [
<<<<<<< HEAD
          "Tue, 01 Aug 2017 02:12:32 GMT"
=======
          "Tue, 01 Aug 2017 20:59:33 GMT"
>>>>>>> 813ae6f2
        ],
        "Pragma": [
          "no-cache"
        ],
        "Transfer-Encoding": [
          "chunked"
        ],
        "Server": [
          "Microsoft-HTTPAPI/2.0"
        ],
        "Vary": [
          "Accept-Encoding"
        ],
        "x-ms-request-id": [
<<<<<<< HEAD
          "3c39e149-817b-4aa1-a820-68300e695566"
        ],
        "x-ms-ratelimit-remaining-subscription-reads": [
          "14995"
        ],
        "x-ms-correlation-request-id": [
          "b17e6880-0ef8-4dc3-956c-9398b377f001"
        ],
        "x-ms-routing-request-id": [
          "WESTUS2:20170801T021232Z:b17e6880-0ef8-4dc3-956c-9398b377f001"
=======
          "4429ea48-a6cc-4a2b-aa83-cfd53c5e1bb4"
        ],
        "x-ms-ratelimit-remaining-subscription-reads": [
          "14994"
        ],
        "x-ms-correlation-request-id": [
          "dd6e439b-054f-4196-8da6-da2533e17872"
        ],
        "x-ms-routing-request-id": [
          "WESTUS2:20170801T205934Z:dd6e439b-054f-4196-8da6-da2533e17872"
>>>>>>> 813ae6f2
        ],
        "Strict-Transport-Security": [
          "max-age=31536000; includeSubDomains"
        ]
      },
      "StatusCode": 200
    },
    {
<<<<<<< HEAD
      "RequestUri": "/subscriptions/b6a6e0c5-e79c-4c6d-a878-72eafbca4cf2/resourceGroups/sqlcrudtest-9465/providers/Microsoft.Sql/servers/sqlcrudtest-5590/encryptionProtector/current?api-version=2015-05-01-preview",
      "EncodedRequestUri": "L3N1YnNjcmlwdGlvbnMvYjZhNmUwYzUtZTc5Yy00YzZkLWE4NzgtNzJlYWZiY2E0Y2YyL3Jlc291cmNlR3JvdXBzL3NxbGNydWR0ZXN0LTk0NjUvcHJvdmlkZXJzL01pY3Jvc29mdC5TcWwvc2VydmVycy9zcWxjcnVkdGVzdC01NTkwL2VuY3J5cHRpb25Qcm90ZWN0b3IvY3VycmVudD9hcGktdmVyc2lvbj0yMDE1LTA1LTAxLXByZXZpZXc=",
=======
      "RequestUri": "/subscriptions/2e7fe4bd-90c7-454e-8bb6-dc44649f27b2/resourceGroups/sqlcrudtest-7270/providers/Microsoft.Sql/servers/sqlcrudtest-5149/encryptionProtector/current?api-version=2015-05-01-preview",
      "EncodedRequestUri": "L3N1YnNjcmlwdGlvbnMvMmU3ZmU0YmQtOTBjNy00NTRlLThiYjYtZGM0NDY0OWYyN2IyL3Jlc291cmNlR3JvdXBzL3NxbGNydWR0ZXN0LTcyNzAvcHJvdmlkZXJzL01pY3Jvc29mdC5TcWwvc2VydmVycy9zcWxjcnVkdGVzdC01MTQ5L2VuY3J5cHRpb25Qcm90ZWN0b3IvY3VycmVudD9hcGktdmVyc2lvbj0yMDE1LTA1LTAxLXByZXZpZXc=",
>>>>>>> 813ae6f2
      "RequestMethod": "GET",
      "RequestBody": "",
      "RequestHeaders": {
        "User-Agent": [
          "FxVersion/4.6.25211.01",
          "Microsoft.Azure.Management.Sql.SqlManagementClient/1.7.0.0"
        ]
      },
<<<<<<< HEAD
      "ResponseBody": "{\r\n  \"kind\": \"azurekeyvault\",\r\n  \"properties\": {\r\n    \"serverKeyName\": \"sqlcrudtest-8904_sqlcrudtest-5340_221810def63442759aca7ab200e99b52\",\r\n    \"serverKeyType\": \"AzureKeyVault\",\r\n    \"uri\": \"https://sqlcrudtest-8904.vault.azure.net/keys/sqlcrudtest-5340/221810def63442759aca7ab200e99b52\"\r\n  },\r\n  \"id\": \"/subscriptions/b6a6e0c5-e79c-4c6d-a878-72eafbca4cf2/resourceGroups/sqlcrudtest-9465/providers/Microsoft.Sql/servers/sqlcrudtest-5590/encryptionProtector/current\",\r\n  \"name\": \"current\",\r\n  \"type\": \"Microsoft.Sql/servers/encryptionProtector\"\r\n}",
=======
      "ResponseBody": "{\r\n  \"kind\": \"azurekeyvault\",\r\n  \"properties\": {\r\n    \"serverKeyName\": \"sqlcrudtest-2476_sqlcrudtest-8502_d12e4e0f422546ea9deed0fa3580755a\",\r\n    \"serverKeyType\": \"AzureKeyVault\",\r\n    \"uri\": \"https://sqlcrudtest-2476.vault.azure.net/keys/sqlcrudtest-8502/d12e4e0f422546ea9deed0fa3580755a\"\r\n  },\r\n  \"id\": \"/subscriptions/2e7fe4bd-90c7-454e-8bb6-dc44649f27b2/resourceGroups/sqlcrudtest-7270/providers/Microsoft.Sql/servers/sqlcrudtest-5149/encryptionProtector/current\",\r\n  \"name\": \"current\",\r\n  \"type\": \"Microsoft.Sql/servers/encryptionProtector\"\r\n}",
>>>>>>> 813ae6f2
      "ResponseHeaders": {
        "Content-Type": [
          "application/json; charset=utf-8"
        ],
        "Expires": [
          "-1"
        ],
        "Cache-Control": [
          "no-cache"
        ],
        "Date": [
<<<<<<< HEAD
          "Tue, 01 Aug 2017 02:12:32 GMT"
=======
          "Tue, 01 Aug 2017 20:59:33 GMT"
>>>>>>> 813ae6f2
        ],
        "Pragma": [
          "no-cache"
        ],
        "Transfer-Encoding": [
          "chunked"
        ],
        "Server": [
          "Microsoft-HTTPAPI/2.0"
        ],
        "Vary": [
          "Accept-Encoding"
        ],
        "x-ms-request-id": [
<<<<<<< HEAD
          "f4884355-3575-4a69-acdb-7d5cea4a69c9"
        ],
        "x-ms-ratelimit-remaining-subscription-reads": [
          "14994"
        ],
        "x-ms-correlation-request-id": [
          "24f5629e-e78a-491c-9e57-772f441be021"
        ],
        "x-ms-routing-request-id": [
          "WESTUS2:20170801T021233Z:24f5629e-e78a-491c-9e57-772f441be021"
=======
          "faeb7997-4536-478e-bdb1-70ef5d7318a9"
        ],
        "x-ms-ratelimit-remaining-subscription-reads": [
          "14993"
        ],
        "x-ms-correlation-request-id": [
          "c20b4174-d0c1-4340-a496-8fd050e55bcf"
        ],
        "x-ms-routing-request-id": [
          "WESTUS2:20170801T205934Z:c20b4174-d0c1-4340-a496-8fd050e55bcf"
>>>>>>> 813ae6f2
        ],
        "Strict-Transport-Security": [
          "max-age=31536000; includeSubDomains"
        ]
      },
      "StatusCode": 200
    },
    {
<<<<<<< HEAD
      "RequestUri": "/subscriptions/b6a6e0c5-e79c-4c6d-a878-72eafbca4cf2/resourceGroups/sqlcrudtest-9465/providers/Microsoft.Sql/servers/sqlcrudtest-5590/encryptionProtector/current?api-version=2015-05-01-preview",
      "EncodedRequestUri": "L3N1YnNjcmlwdGlvbnMvYjZhNmUwYzUtZTc5Yy00YzZkLWE4NzgtNzJlYWZiY2E0Y2YyL3Jlc291cmNlR3JvdXBzL3NxbGNydWR0ZXN0LTk0NjUvcHJvdmlkZXJzL01pY3Jvc29mdC5TcWwvc2VydmVycy9zcWxjcnVkdGVzdC01NTkwL2VuY3J5cHRpb25Qcm90ZWN0b3IvY3VycmVudD9hcGktdmVyc2lvbj0yMDE1LTA1LTAxLXByZXZpZXc=",
=======
      "RequestUri": "/subscriptions/2e7fe4bd-90c7-454e-8bb6-dc44649f27b2/resourceGroups/sqlcrudtest-7270/providers/Microsoft.Sql/servers/sqlcrudtest-5149/encryptionProtector/current?api-version=2015-05-01-preview",
      "EncodedRequestUri": "L3N1YnNjcmlwdGlvbnMvMmU3ZmU0YmQtOTBjNy00NTRlLThiYjYtZGM0NDY0OWYyN2IyL3Jlc291cmNlR3JvdXBzL3NxbGNydWR0ZXN0LTcyNzAvcHJvdmlkZXJzL01pY3Jvc29mdC5TcWwvc2VydmVycy9zcWxjcnVkdGVzdC01MTQ5L2VuY3J5cHRpb25Qcm90ZWN0b3IvY3VycmVudD9hcGktdmVyc2lvbj0yMDE1LTA1LTAxLXByZXZpZXc=",
>>>>>>> 813ae6f2
      "RequestMethod": "GET",
      "RequestBody": "",
      "RequestHeaders": {
        "x-ms-client-request-id": [
<<<<<<< HEAD
          "a72ff0d3-1d34-434f-a0d9-de3dc802bde6"
=======
          "dc20a953-1ae8-454a-a63b-512b9a035872"
>>>>>>> 813ae6f2
        ],
        "accept-language": [
          "en-US"
        ],
        "User-Agent": [
          "FxVersion/4.6.25211.01",
          "Microsoft.Azure.Management.Sql.SqlManagementClient/1.7.0.0"
        ]
      },
<<<<<<< HEAD
      "ResponseBody": "{\r\n  \"kind\": \"azurekeyvault\",\r\n  \"properties\": {\r\n    \"serverKeyName\": \"sqlcrudtest-8904_sqlcrudtest-5340_221810def63442759aca7ab200e99b52\",\r\n    \"serverKeyType\": \"AzureKeyVault\",\r\n    \"uri\": \"https://sqlcrudtest-8904.vault.azure.net/keys/sqlcrudtest-5340/221810def63442759aca7ab200e99b52\"\r\n  },\r\n  \"id\": \"/subscriptions/b6a6e0c5-e79c-4c6d-a878-72eafbca4cf2/resourceGroups/sqlcrudtest-9465/providers/Microsoft.Sql/servers/sqlcrudtest-5590/encryptionProtector/current\",\r\n  \"name\": \"current\",\r\n  \"type\": \"Microsoft.Sql/servers/encryptionProtector\"\r\n}",
=======
      "ResponseBody": "{\r\n  \"kind\": \"azurekeyvault\",\r\n  \"properties\": {\r\n    \"serverKeyName\": \"sqlcrudtest-2476_sqlcrudtest-8502_d12e4e0f422546ea9deed0fa3580755a\",\r\n    \"serverKeyType\": \"AzureKeyVault\",\r\n    \"uri\": \"https://sqlcrudtest-2476.vault.azure.net/keys/sqlcrudtest-8502/d12e4e0f422546ea9deed0fa3580755a\"\r\n  },\r\n  \"id\": \"/subscriptions/2e7fe4bd-90c7-454e-8bb6-dc44649f27b2/resourceGroups/sqlcrudtest-7270/providers/Microsoft.Sql/servers/sqlcrudtest-5149/encryptionProtector/current\",\r\n  \"name\": \"current\",\r\n  \"type\": \"Microsoft.Sql/servers/encryptionProtector\"\r\n}",
>>>>>>> 813ae6f2
      "ResponseHeaders": {
        "Content-Type": [
          "application/json; charset=utf-8"
        ],
        "Expires": [
          "-1"
        ],
        "Cache-Control": [
          "no-cache"
        ],
        "Date": [
<<<<<<< HEAD
          "Tue, 01 Aug 2017 02:12:32 GMT"
=======
          "Tue, 01 Aug 2017 20:59:33 GMT"
>>>>>>> 813ae6f2
        ],
        "Pragma": [
          "no-cache"
        ],
        "Transfer-Encoding": [
          "chunked"
        ],
        "Server": [
          "Microsoft-HTTPAPI/2.0"
        ],
        "Vary": [
          "Accept-Encoding"
        ],
        "x-ms-request-id": [
<<<<<<< HEAD
          "e553f7fc-559d-46a9-953f-d721f525727c"
        ],
        "x-ms-ratelimit-remaining-subscription-reads": [
          "14993"
        ],
        "x-ms-correlation-request-id": [
          "6b3bf842-56df-4817-8029-b55121492dfc"
        ],
        "x-ms-routing-request-id": [
          "WESTUS2:20170801T021233Z:6b3bf842-56df-4817-8029-b55121492dfc"
=======
          "44f48c26-941f-41ed-876d-11fa4d18c999"
        ],
        "x-ms-ratelimit-remaining-subscription-reads": [
          "14992"
        ],
        "x-ms-correlation-request-id": [
          "d9a99267-7631-4657-a034-28ace469a46f"
        ],
        "x-ms-routing-request-id": [
          "WESTUS2:20170801T205934Z:d9a99267-7631-4657-a034-28ace469a46f"
>>>>>>> 813ae6f2
        ],
        "Strict-Transport-Security": [
          "max-age=31536000; includeSubDomains"
        ]
      },
      "StatusCode": 200
    },
    {
<<<<<<< HEAD
      "RequestUri": "/subscriptions/b6a6e0c5-e79c-4c6d-a878-72eafbca4cf2/resourceGroups/sqlcrudtest-9465/providers/Microsoft.Sql/servers/sqlcrudtest-5590/encryptionProtector/current?api-version=2015-05-01-preview",
      "EncodedRequestUri": "L3N1YnNjcmlwdGlvbnMvYjZhNmUwYzUtZTc5Yy00YzZkLWE4NzgtNzJlYWZiY2E0Y2YyL3Jlc291cmNlR3JvdXBzL3NxbGNydWR0ZXN0LTk0NjUvcHJvdmlkZXJzL01pY3Jvc29mdC5TcWwvc2VydmVycy9zcWxjcnVkdGVzdC01NTkwL2VuY3J5cHRpb25Qcm90ZWN0b3IvY3VycmVudD9hcGktdmVyc2lvbj0yMDE1LTA1LTAxLXByZXZpZXc=",
=======
      "RequestUri": "/subscriptions/2e7fe4bd-90c7-454e-8bb6-dc44649f27b2/resourceGroups/sqlcrudtest-7270/providers/Microsoft.Sql/servers/sqlcrudtest-5149/encryptionProtector/current?api-version=2015-05-01-preview",
      "EncodedRequestUri": "L3N1YnNjcmlwdGlvbnMvMmU3ZmU0YmQtOTBjNy00NTRlLThiYjYtZGM0NDY0OWYyN2IyL3Jlc291cmNlR3JvdXBzL3NxbGNydWR0ZXN0LTcyNzAvcHJvdmlkZXJzL01pY3Jvc29mdC5TcWwvc2VydmVycy9zcWxjcnVkdGVzdC01MTQ5L2VuY3J5cHRpb25Qcm90ZWN0b3IvY3VycmVudD9hcGktdmVyc2lvbj0yMDE1LTA1LTAxLXByZXZpZXc=",
>>>>>>> 813ae6f2
      "RequestMethod": "GET",
      "RequestBody": "",
      "RequestHeaders": {
        "User-Agent": [
          "FxVersion/4.6.25211.01",
          "Microsoft.Azure.Management.Sql.SqlManagementClient/1.7.0.0"
        ]
      },
<<<<<<< HEAD
      "ResponseBody": "{\r\n  \"kind\": \"servicemanaged\",\r\n  \"properties\": {\r\n    \"serverKeyName\": \"ServiceManaged\",\r\n    \"serverKeyType\": \"ServiceManaged\"\r\n  },\r\n  \"id\": \"/subscriptions/b6a6e0c5-e79c-4c6d-a878-72eafbca4cf2/resourceGroups/sqlcrudtest-9465/providers/Microsoft.Sql/servers/sqlcrudtest-5590/encryptionProtector/current\",\r\n  \"name\": \"current\",\r\n  \"type\": \"Microsoft.Sql/servers/encryptionProtector\"\r\n}",
=======
      "ResponseBody": "{\r\n  \"kind\": \"servicemanaged\",\r\n  \"properties\": {\r\n    \"serverKeyName\": \"ServiceManaged\",\r\n    \"serverKeyType\": \"ServiceManaged\"\r\n  },\r\n  \"id\": \"/subscriptions/2e7fe4bd-90c7-454e-8bb6-dc44649f27b2/resourceGroups/sqlcrudtest-7270/providers/Microsoft.Sql/servers/sqlcrudtest-5149/encryptionProtector/current\",\r\n  \"name\": \"current\",\r\n  \"type\": \"Microsoft.Sql/servers/encryptionProtector\"\r\n}",
>>>>>>> 813ae6f2
      "ResponseHeaders": {
        "Content-Type": [
          "application/json; charset=utf-8"
        ],
        "Expires": [
          "-1"
        ],
        "Cache-Control": [
          "no-cache"
        ],
        "Date": [
<<<<<<< HEAD
          "Tue, 01 Aug 2017 02:13:03 GMT"
=======
          "Tue, 01 Aug 2017 21:00:04 GMT"
>>>>>>> 813ae6f2
        ],
        "Pragma": [
          "no-cache"
        ],
        "Transfer-Encoding": [
          "chunked"
        ],
        "Server": [
          "Microsoft-HTTPAPI/2.0"
        ],
        "Vary": [
          "Accept-Encoding"
        ],
        "x-ms-request-id": [
<<<<<<< HEAD
          "7b05c3bc-e9b1-4e70-97c4-adfdb0ca6a6c"
        ],
        "x-ms-ratelimit-remaining-subscription-reads": [
          "14991"
        ],
        "x-ms-correlation-request-id": [
          "cd145e69-bd05-451d-968e-51ecca7e68b7"
        ],
        "x-ms-routing-request-id": [
          "WESTUS2:20170801T021304Z:cd145e69-bd05-451d-968e-51ecca7e68b7"
=======
          "a6da1f48-3d1a-4b7c-9027-74c5e7e2ebc0"
        ],
        "x-ms-ratelimit-remaining-subscription-reads": [
          "14990"
        ],
        "x-ms-correlation-request-id": [
          "955af224-5d31-40a4-a8a3-8ed793ae5de4"
        ],
        "x-ms-routing-request-id": [
          "WESTUS2:20170801T210005Z:955af224-5d31-40a4-a8a3-8ed793ae5de4"
>>>>>>> 813ae6f2
        ],
        "Strict-Transport-Security": [
          "max-age=31536000; includeSubDomains"
        ]
      },
      "StatusCode": 200
    },
    {
<<<<<<< HEAD
      "RequestUri": "/subscriptions/b6a6e0c5-e79c-4c6d-a878-72eafbca4cf2/resourceGroups/sqlcrudtest-9465/providers/Microsoft.Sql/servers/sqlcrudtest-5590/encryptionProtector/current?api-version=2015-05-01-preview",
      "EncodedRequestUri": "L3N1YnNjcmlwdGlvbnMvYjZhNmUwYzUtZTc5Yy00YzZkLWE4NzgtNzJlYWZiY2E0Y2YyL3Jlc291cmNlR3JvdXBzL3NxbGNydWR0ZXN0LTk0NjUvcHJvdmlkZXJzL01pY3Jvc29mdC5TcWwvc2VydmVycy9zcWxjcnVkdGVzdC01NTkwL2VuY3J5cHRpb25Qcm90ZWN0b3IvY3VycmVudD9hcGktdmVyc2lvbj0yMDE1LTA1LTAxLXByZXZpZXc=",
=======
      "RequestUri": "/subscriptions/2e7fe4bd-90c7-454e-8bb6-dc44649f27b2/resourceGroups/sqlcrudtest-7270/providers/Microsoft.Sql/servers/sqlcrudtest-5149/encryptionProtector/current?api-version=2015-05-01-preview",
      "EncodedRequestUri": "L3N1YnNjcmlwdGlvbnMvMmU3ZmU0YmQtOTBjNy00NTRlLThiYjYtZGM0NDY0OWYyN2IyL3Jlc291cmNlR3JvdXBzL3NxbGNydWR0ZXN0LTcyNzAvcHJvdmlkZXJzL01pY3Jvc29mdC5TcWwvc2VydmVycy9zcWxjcnVkdGVzdC01MTQ5L2VuY3J5cHRpb25Qcm90ZWN0b3IvY3VycmVudD9hcGktdmVyc2lvbj0yMDE1LTA1LTAxLXByZXZpZXc=",
>>>>>>> 813ae6f2
      "RequestMethod": "GET",
      "RequestBody": "",
      "RequestHeaders": {
        "x-ms-client-request-id": [
<<<<<<< HEAD
          "ad41606d-0fa5-48b3-95fd-4d5d7ed67efe"
=======
          "7cb26a77-0f38-4270-8a97-9da2c843e1ae"
>>>>>>> 813ae6f2
        ],
        "accept-language": [
          "en-US"
        ],
        "User-Agent": [
          "FxVersion/4.6.25211.01",
          "Microsoft.Azure.Management.Sql.SqlManagementClient/1.7.0.0"
        ]
      },
<<<<<<< HEAD
      "ResponseBody": "{\r\n  \"kind\": \"servicemanaged\",\r\n  \"properties\": {\r\n    \"serverKeyName\": \"ServiceManaged\",\r\n    \"serverKeyType\": \"ServiceManaged\"\r\n  },\r\n  \"id\": \"/subscriptions/b6a6e0c5-e79c-4c6d-a878-72eafbca4cf2/resourceGroups/sqlcrudtest-9465/providers/Microsoft.Sql/servers/sqlcrudtest-5590/encryptionProtector/current\",\r\n  \"name\": \"current\",\r\n  \"type\": \"Microsoft.Sql/servers/encryptionProtector\"\r\n}",
=======
      "ResponseBody": "{\r\n  \"kind\": \"servicemanaged\",\r\n  \"properties\": {\r\n    \"serverKeyName\": \"ServiceManaged\",\r\n    \"serverKeyType\": \"ServiceManaged\"\r\n  },\r\n  \"id\": \"/subscriptions/2e7fe4bd-90c7-454e-8bb6-dc44649f27b2/resourceGroups/sqlcrudtest-7270/providers/Microsoft.Sql/servers/sqlcrudtest-5149/encryptionProtector/current\",\r\n  \"name\": \"current\",\r\n  \"type\": \"Microsoft.Sql/servers/encryptionProtector\"\r\n}",
>>>>>>> 813ae6f2
      "ResponseHeaders": {
        "Content-Type": [
          "application/json; charset=utf-8"
        ],
        "Expires": [
          "-1"
        ],
        "Cache-Control": [
          "no-cache"
        ],
        "Date": [
<<<<<<< HEAD
          "Tue, 01 Aug 2017 02:13:03 GMT"
=======
          "Tue, 01 Aug 2017 21:00:04 GMT"
>>>>>>> 813ae6f2
        ],
        "Pragma": [
          "no-cache"
        ],
        "Transfer-Encoding": [
          "chunked"
        ],
        "Server": [
          "Microsoft-HTTPAPI/2.0"
        ],
        "Vary": [
          "Accept-Encoding"
        ],
        "x-ms-request-id": [
<<<<<<< HEAD
          "bc9cbcf1-da71-49b1-ae16-32b1a729b453"
        ],
        "x-ms-ratelimit-remaining-subscription-reads": [
          "14990"
        ],
        "x-ms-correlation-request-id": [
          "7eab8fbb-ed19-4b22-8fdb-0cbfd1579299"
        ],
        "x-ms-routing-request-id": [
          "WESTUS2:20170801T021304Z:7eab8fbb-ed19-4b22-8fdb-0cbfd1579299"
=======
          "ec1a4f45-b615-4b53-a931-96b3e6733ec5"
        ],
        "x-ms-ratelimit-remaining-subscription-reads": [
          "14989"
        ],
        "x-ms-correlation-request-id": [
          "d0b9cd40-fea7-4783-ad2c-1a9e982f6bb0"
        ],
        "x-ms-routing-request-id": [
          "WESTUS2:20170801T210005Z:d0b9cd40-fea7-4783-ad2c-1a9e982f6bb0"
>>>>>>> 813ae6f2
        ],
        "Strict-Transport-Security": [
          "max-age=31536000; includeSubDomains"
        ]
      },
      "StatusCode": 200
    },
    {
<<<<<<< HEAD
      "RequestUri": "/subscriptions/b6a6e0c5-e79c-4c6d-a878-72eafbca4cf2/providers/Microsoft.Sql/locations/North%20Europe/encryptionProtectorAzureAsyncOperation/93bfaa6b-d438-4e5e-9df4-623274fc328f?api-version=2015-05-01-preview",
      "EncodedRequestUri": "L3N1YnNjcmlwdGlvbnMvYjZhNmUwYzUtZTc5Yy00YzZkLWE4NzgtNzJlYWZiY2E0Y2YyL3Byb3ZpZGVycy9NaWNyb3NvZnQuU3FsL2xvY2F0aW9ucy9Ob3J0aCUyMEV1cm9wZS9lbmNyeXB0aW9uUHJvdGVjdG9yQXp1cmVBc3luY09wZXJhdGlvbi85M2JmYWE2Yi1kNDM4LTRlNWUtOWRmNC02MjMyNzRmYzMyOGY/YXBpLXZlcnNpb249MjAxNS0wNS0wMS1wcmV2aWV3",
=======
      "RequestUri": "/subscriptions/2e7fe4bd-90c7-454e-8bb6-dc44649f27b2/providers/Microsoft.Sql/locations/Japan%20East/encryptionProtectorAzureAsyncOperation/0fab0704-6cc0-46b9-a3f1-cf905daaf4b2?api-version=2015-05-01-preview",
      "EncodedRequestUri": "L3N1YnNjcmlwdGlvbnMvMmU3ZmU0YmQtOTBjNy00NTRlLThiYjYtZGM0NDY0OWYyN2IyL3Byb3ZpZGVycy9NaWNyb3NvZnQuU3FsL2xvY2F0aW9ucy9KYXBhbiUyMEVhc3QvZW5jcnlwdGlvblByb3RlY3RvckF6dXJlQXN5bmNPcGVyYXRpb24vMGZhYjA3MDQtNmNjMC00NmI5LWEzZjEtY2Y5MDVkYWFmNGIyP2FwaS12ZXJzaW9uPTIwMTUtMDUtMDEtcHJldmlldw==",
>>>>>>> 813ae6f2
      "RequestMethod": "GET",
      "RequestBody": "",
      "RequestHeaders": {
        "User-Agent": [
          "FxVersion/4.6.25211.01",
          "Microsoft.Azure.Management.Sql.SqlManagementClient/1.7.0.0"
        ]
      },
<<<<<<< HEAD
      "ResponseBody": "{\r\n  \"name\": \"93bfaa6b-d438-4e5e-9df4-623274fc328f\",\r\n  \"status\": \"Succeeded\",\r\n  \"startTime\": \"2017-08-01T02:12:32.613Z\"\r\n}",
=======
      "ResponseBody": "{\r\n  \"name\": \"0fab0704-6cc0-46b9-a3f1-cf905daaf4b2\",\r\n  \"status\": \"Succeeded\",\r\n  \"startTime\": \"2017-08-01T20:59:34.437Z\"\r\n}",
>>>>>>> 813ae6f2
      "ResponseHeaders": {
        "Content-Type": [
          "application/json; charset=utf-8"
        ],
        "Expires": [
          "-1"
        ],
        "Cache-Control": [
          "no-cache"
        ],
        "Date": [
<<<<<<< HEAD
          "Tue, 01 Aug 2017 02:13:02 GMT"
=======
          "Tue, 01 Aug 2017 21:00:03 GMT"
>>>>>>> 813ae6f2
        ],
        "Pragma": [
          "no-cache"
        ],
        "Transfer-Encoding": [
          "chunked"
        ],
        "Server": [
          "Microsoft-HTTPAPI/2.0"
        ],
        "Vary": [
          "Accept-Encoding"
        ],
        "x-ms-request-id": [
<<<<<<< HEAD
          "c0e9e053-0c55-4736-93fe-931ff49e987d"
        ],
        "x-ms-ratelimit-remaining-subscription-reads": [
          "14992"
        ],
        "x-ms-correlation-request-id": [
          "4b2d7ad4-c812-41be-a175-595a6bfec4f8"
        ],
        "x-ms-routing-request-id": [
          "WESTUS2:20170801T021303Z:4b2d7ad4-c812-41be-a175-595a6bfec4f8"
=======
          "846e2363-e64a-49c7-a908-7f26ca544956"
        ],
        "x-ms-ratelimit-remaining-subscription-reads": [
          "14991"
        ],
        "x-ms-correlation-request-id": [
          "d3679d54-6f46-4a63-934d-90ac187d6706"
        ],
        "x-ms-routing-request-id": [
          "WESTUS2:20170801T210004Z:d3679d54-6f46-4a63-934d-90ac187d6706"
>>>>>>> 813ae6f2
        ],
        "Strict-Transport-Security": [
          "max-age=31536000; includeSubDomains"
        ]
      },
      "StatusCode": 200
    },
    {
<<<<<<< HEAD
      "RequestUri": "/subscriptions/b6a6e0c5-e79c-4c6d-a878-72eafbca4cf2/resourcegroups/sqlcrudtest-9465?api-version=2017-05-10",
      "EncodedRequestUri": "L3N1YnNjcmlwdGlvbnMvYjZhNmUwYzUtZTc5Yy00YzZkLWE4NzgtNzJlYWZiY2E0Y2YyL3Jlc291cmNlZ3JvdXBzL3NxbGNydWR0ZXN0LTk0NjU/YXBpLXZlcnNpb249MjAxNy0wNS0xMA==",
=======
      "RequestUri": "/subscriptions/2e7fe4bd-90c7-454e-8bb6-dc44649f27b2/resourcegroups/sqlcrudtest-7270?api-version=2017-05-10",
      "EncodedRequestUri": "L3N1YnNjcmlwdGlvbnMvMmU3ZmU0YmQtOTBjNy00NTRlLThiYjYtZGM0NDY0OWYyN2IyL3Jlc291cmNlZ3JvdXBzL3NxbGNydWR0ZXN0LTcyNzA/YXBpLXZlcnNpb249MjAxNy0wNS0xMA==",
>>>>>>> 813ae6f2
      "RequestMethod": "DELETE",
      "RequestBody": "",
      "RequestHeaders": {
        "x-ms-client-request-id": [
<<<<<<< HEAD
          "ceb7fd33-3710-434c-937c-201b32aee295"
=======
          "3f0d0fc5-4ab6-4ae2-80e0-186fc2d4c542"
>>>>>>> 813ae6f2
        ],
        "accept-language": [
          "en-US"
        ],
        "User-Agent": [
          "FxVersion/4.6.25211.01",
          "Microsoft.Azure.Management.ResourceManager.ResourceManagementClient/1.6.0.0"
        ]
      },
      "ResponseBody": "",
      "ResponseHeaders": {
        "Content-Length": [
          "0"
        ],
        "Expires": [
          "-1"
        ],
        "Cache-Control": [
          "no-cache"
        ],
        "Date": [
<<<<<<< HEAD
          "Tue, 01 Aug 2017 02:13:05 GMT"
=======
          "Tue, 01 Aug 2017 21:00:07 GMT"
>>>>>>> 813ae6f2
        ],
        "Pragma": [
          "no-cache"
        ],
        "Location": [
<<<<<<< HEAD
          "https://management.azure.com/subscriptions/b6a6e0c5-e79c-4c6d-a878-72eafbca4cf2/operationresults/eyJqb2JJZCI6IlJFU09VUkNFR1JPVVBERUxFVElPTkpPQi1TUUxDUlVEVEVTVDoyRDk0NjUtSkFQQU5FQVNUIiwiam9iTG9jYXRpb24iOiJqYXBhbmVhc3QifQ?api-version=2017-05-10"
=======
          "https://management.azure.com/subscriptions/2e7fe4bd-90c7-454e-8bb6-dc44649f27b2/operationresults/eyJqb2JJZCI6IlJFU09VUkNFR1JPVVBERUxFVElPTkpPQi1TUUxDUlVEVEVTVDoyRDcyNzAtSkFQQU5FQVNUIiwiam9iTG9jYXRpb24iOiJqYXBhbmVhc3QifQ?api-version=2017-05-10"
>>>>>>> 813ae6f2
        ],
        "Retry-After": [
          "15"
        ],
        "x-ms-ratelimit-remaining-subscription-writes": [
          "1198"
        ],
        "x-ms-request-id": [
<<<<<<< HEAD
          "52f1511e-01e3-491e-8952-0ce618f6af02"
        ],
        "x-ms-correlation-request-id": [
          "52f1511e-01e3-491e-8952-0ce618f6af02"
        ],
        "x-ms-routing-request-id": [
          "WESTUS2:20170801T021306Z:52f1511e-01e3-491e-8952-0ce618f6af02"
=======
          "77cfaedb-2084-45a9-bdf9-2c8c1d36e19d"
        ],
        "x-ms-correlation-request-id": [
          "77cfaedb-2084-45a9-bdf9-2c8c1d36e19d"
        ],
        "x-ms-routing-request-id": [
          "WESTUS2:20170801T210007Z:77cfaedb-2084-45a9-bdf9-2c8c1d36e19d"
>>>>>>> 813ae6f2
        ],
        "Strict-Transport-Security": [
          "max-age=31536000; includeSubDomains"
        ]
      },
      "StatusCode": 202
    }
  ],
  "Names": {
<<<<<<< HEAD
    "RunTestWithTdeByokSetup": [
      "sqlcrudtest-9465",
      "sqlcrudtest-5590",
      "sqlcrudtest-8904",
      "sqlcrudtest-5340"
=======
    "CreateResourceGroup": [
      "sqlcrudtest-7270"
    ],
    "TestUpdateEncryptionProtector": [
      "sqlcrudtest-5149"
    ],
    "CreateKeyVaultKeyWithServerAccess": [
      "sqlcrudtest-2476",
      "sqlcrudtest-8502"
>>>>>>> 813ae6f2
    ]
  },
  "Variables": {
    "SubscriptionId": "b6a6e0c5-e79c-4c6d-a878-72eafbca4cf2",
    "ObjectId": "ee86e5aa-2c18-4a2e-9ad0-d9fcb40c7762"
  }
}<|MERGE_RESOLUTION|>--- conflicted
+++ resolved
@@ -1,17 +1,10 @@
 {
   "Entries": [
     {
-<<<<<<< HEAD
-      "RequestUri": "/subscriptions/b6a6e0c5-e79c-4c6d-a878-72eafbca4cf2/resourcegroups/sqlcrudtest-9465?api-version=2017-05-10",
-      "EncodedRequestUri": "L3N1YnNjcmlwdGlvbnMvYjZhNmUwYzUtZTc5Yy00YzZkLWE4NzgtNzJlYWZiY2E0Y2YyL3Jlc291cmNlZ3JvdXBzL3NxbGNydWR0ZXN0LTk0NjU/YXBpLXZlcnNpb249MjAxNy0wNS0xMA==",
+      "RequestUri": "/subscriptions/b6a6e0c5-e79c-4c6d-a878-72eafbca4cf2/resourcegroups/sqlcrudtest-892?api-version=2017-05-10",
+      "EncodedRequestUri": "L3N1YnNjcmlwdGlvbnMvYjZhNmUwYzUtZTc5Yy00YzZkLWE4NzgtNzJlYWZiY2E0Y2YyL3Jlc291cmNlZ3JvdXBzL3NxbGNydWR0ZXN0LTg5Mj9hcGktdmVyc2lvbj0yMDE3LTA1LTEw",
       "RequestMethod": "PUT",
-      "RequestBody": "{\r\n  \"location\": \"Japan East\",\r\n  \"tags\": {\r\n    \"sqlcrudtest-9465\": \"2017-08-01 02:10:42Z\"\r\n  }\r\n}",
-=======
-      "RequestUri": "/subscriptions/2e7fe4bd-90c7-454e-8bb6-dc44649f27b2/resourcegroups/sqlcrudtest-7270?api-version=2017-05-10",
-      "EncodedRequestUri": "L3N1YnNjcmlwdGlvbnMvMmU3ZmU0YmQtOTBjNy00NTRlLThiYjYtZGM0NDY0OWYyN2IyL3Jlc291cmNlZ3JvdXBzL3NxbGNydWR0ZXN0LTcyNzA/YXBpLXZlcnNpb249MjAxNy0wNS0xMA==",
-      "RequestMethod": "PUT",
-      "RequestBody": "{\r\n  \"location\": \"japaneast\",\r\n  \"tags\": {\r\n    \"sqlcrudtest-7270\": \"2017-08-01 20:57:07Z\"\r\n  }\r\n}",
->>>>>>> 813ae6f2
+      "RequestBody": "{\r\n  \"location\": \"Japan East\",\r\n  \"tags\": {\r\n    \"sqlcrudtest-892\": \"2017-08-03 00:53:38Z\"\r\n  }\r\n}",
       "RequestHeaders": {
         "Content-Type": [
           "application/json; charset=utf-8"
@@ -20,11 +13,7 @@
           "98"
         ],
         "x-ms-client-request-id": [
-<<<<<<< HEAD
-          "b55baf18-9fc2-4286-9958-cbb4eb11f559"
-=======
-          "bc24ac93-450b-450f-8e4d-a3d892826478"
->>>>>>> 813ae6f2
+          "c0d2189d-b1a6-4c91-83a8-c8d3f2d8427a"
         ],
         "accept-language": [
           "en-US"
@@ -34,30 +23,22 @@
           "Microsoft.Azure.Management.ResourceManager.ResourceManagementClient/1.6.0.0"
         ]
       },
-<<<<<<< HEAD
-      "ResponseBody": "{\r\n  \"id\": \"/subscriptions/b6a6e0c5-e79c-4c6d-a878-72eafbca4cf2/resourceGroups/sqlcrudtest-9465\",\r\n  \"name\": \"sqlcrudtest-9465\",\r\n  \"location\": \"japaneast\",\r\n  \"tags\": {\r\n    \"sqlcrudtest-9465\": \"2017-08-01 02:10:42Z\"\r\n  },\r\n  \"properties\": {\r\n    \"provisioningState\": \"Succeeded\"\r\n  }\r\n}",
-=======
-      "ResponseBody": "{\r\n  \"id\": \"/subscriptions/2e7fe4bd-90c7-454e-8bb6-dc44649f27b2/resourceGroups/sqlcrudtest-7270\",\r\n  \"name\": \"sqlcrudtest-7270\",\r\n  \"location\": \"japaneast\",\r\n  \"tags\": {\r\n    \"sqlcrudtest-7270\": \"2017-08-01 20:57:07Z\"\r\n  },\r\n  \"properties\": {\r\n    \"provisioningState\": \"Succeeded\"\r\n  }\r\n}",
->>>>>>> 813ae6f2
-      "ResponseHeaders": {
-        "Content-Length": [
-          "239"
-        ],
-        "Content-Type": [
-          "application/json; charset=utf-8"
-        ],
-        "Expires": [
-          "-1"
-        ],
-        "Cache-Control": [
-          "no-cache"
-        ],
-        "Date": [
-<<<<<<< HEAD
-          "Tue, 01 Aug 2017 02:10:43 GMT"
-=======
-          "Tue, 01 Aug 2017 20:57:09 GMT"
->>>>>>> 813ae6f2
+      "ResponseBody": "{\r\n  \"id\": \"/subscriptions/b6a6e0c5-e79c-4c6d-a878-72eafbca4cf2/resourceGroups/sqlcrudtest-892\",\r\n  \"name\": \"sqlcrudtest-892\",\r\n  \"location\": \"japaneast\",\r\n  \"tags\": {\r\n    \"sqlcrudtest-892\": \"2017-08-03 00:53:38Z\"\r\n  },\r\n  \"properties\": {\r\n    \"provisioningState\": \"Succeeded\"\r\n  }\r\n}",
+      "ResponseHeaders": {
+        "Content-Length": [
+          "236"
+        ],
+        "Content-Type": [
+          "application/json; charset=utf-8"
+        ],
+        "Expires": [
+          "-1"
+        ],
+        "Cache-Control": [
+          "no-cache"
+        ],
+        "Date": [
+          "Thu, 03 Aug 2017 00:53:40 GMT"
         ],
         "Pragma": [
           "no-cache"
@@ -66,23 +47,13 @@
           "1198"
         ],
         "x-ms-request-id": [
-<<<<<<< HEAD
-          "4e549f01-9716-49c5-a88e-02434c527e6f"
-        ],
-        "x-ms-correlation-request-id": [
-          "4e549f01-9716-49c5-a88e-02434c527e6f"
-        ],
-        "x-ms-routing-request-id": [
-          "WESTUS2:20170801T021044Z:4e549f01-9716-49c5-a88e-02434c527e6f"
-=======
-          "3c6156fb-2f3f-44dd-b506-04c5e3deaf9c"
-        ],
-        "x-ms-correlation-request-id": [
-          "3c6156fb-2f3f-44dd-b506-04c5e3deaf9c"
-        ],
-        "x-ms-routing-request-id": [
-          "WESTUS2:20170801T205709Z:3c6156fb-2f3f-44dd-b506-04c5e3deaf9c"
->>>>>>> 813ae6f2
+          "93c2fbca-6c01-4e83-9732-4b5c85199891"
+        ],
+        "x-ms-correlation-request-id": [
+          "93c2fbca-6c01-4e83-9732-4b5c85199891"
+        ],
+        "x-ms-routing-request-id": [
+          "WESTUS2:20170803T005340Z:93c2fbca-6c01-4e83-9732-4b5c85199891"
         ],
         "Strict-Transport-Security": [
           "max-age=31536000; includeSubDomains"
@@ -91,13 +62,8 @@
       "StatusCode": 201
     },
     {
-<<<<<<< HEAD
-      "RequestUri": "/subscriptions/b6a6e0c5-e79c-4c6d-a878-72eafbca4cf2/resourceGroups/sqlcrudtest-9465/providers/Microsoft.Sql/servers/sqlcrudtest-5590?api-version=2015-05-01-preview",
-      "EncodedRequestUri": "L3N1YnNjcmlwdGlvbnMvYjZhNmUwYzUtZTc5Yy00YzZkLWE4NzgtNzJlYWZiY2E0Y2YyL3Jlc291cmNlR3JvdXBzL3NxbGNydWR0ZXN0LTk0NjUvcHJvdmlkZXJzL01pY3Jvc29mdC5TcWwvc2VydmVycy9zcWxjcnVkdGVzdC01NTkwP2FwaS12ZXJzaW9uPTIwMTUtMDUtMDEtcHJldmlldw==",
-=======
-      "RequestUri": "/subscriptions/2e7fe4bd-90c7-454e-8bb6-dc44649f27b2/resourceGroups/sqlcrudtest-7270/providers/Microsoft.Sql/servers/sqlcrudtest-5149?api-version=2015-05-01-preview",
-      "EncodedRequestUri": "L3N1YnNjcmlwdGlvbnMvMmU3ZmU0YmQtOTBjNy00NTRlLThiYjYtZGM0NDY0OWYyN2IyL3Jlc291cmNlR3JvdXBzL3NxbGNydWR0ZXN0LTcyNzAvcHJvdmlkZXJzL01pY3Jvc29mdC5TcWwvc2VydmVycy9zcWxjcnVkdGVzdC01MTQ5P2FwaS12ZXJzaW9uPTIwMTUtMDUtMDEtcHJldmlldw==",
->>>>>>> 813ae6f2
+      "RequestUri": "/subscriptions/b6a6e0c5-e79c-4c6d-a878-72eafbca4cf2/resourceGroups/sqlcrudtest-892/providers/Microsoft.Sql/servers/sqlcrudtest-6847?api-version=2015-05-01-preview",
+      "EncodedRequestUri": "L3N1YnNjcmlwdGlvbnMvYjZhNmUwYzUtZTc5Yy00YzZkLWE4NzgtNzJlYWZiY2E0Y2YyL3Jlc291cmNlR3JvdXBzL3NxbGNydWR0ZXN0LTg5Mi9wcm92aWRlcnMvTWljcm9zb2Z0LlNxbC9zZXJ2ZXJzL3NxbGNydWR0ZXN0LTY4NDc/YXBpLXZlcnNpb249MjAxNS0wNS0wMS1wcmV2aWV3",
       "RequestMethod": "PUT",
       "RequestBody": "{\r\n  \"identity\": {\r\n    \"type\": \"SystemAssigned\"\r\n  },\r\n  \"properties\": {\r\n    \"administratorLogin\": \"dummylogin\",\r\n    \"administratorLoginPassword\": \"Un53cuRE!\"\r\n  },\r\n  \"location\": \"japaneast\"\r\n}",
       "RequestHeaders": {
@@ -108,11 +74,7 @@
           "197"
         ],
         "x-ms-client-request-id": [
-<<<<<<< HEAD
-          "dec7cb4b-2570-41ef-9ef7-1c2f6328d43d"
-=======
-          "7b8358a2-adb3-4e42-abc7-19f8d4055a37"
->>>>>>> 813ae6f2
+          "b620ce8e-ac97-4057-bcba-a1cdfbc56b1e"
         ],
         "accept-language": [
           "en-US"
@@ -122,11 +84,7 @@
           "Microsoft.Azure.Management.Sql.SqlManagementClient/1.7.0.0"
         ]
       },
-<<<<<<< HEAD
-      "ResponseBody": "{\r\n  \"operation\": \"UpsertLogicalServer\",\r\n  \"startTime\": \"2017-08-01T02:10:48.087Z\"\r\n}",
-=======
-      "ResponseBody": "{\r\n  \"operation\": \"UpsertLogicalServer\",\r\n  \"startTime\": \"2017-08-01T20:57:15.267Z\"\r\n}",
->>>>>>> 813ae6f2
+      "ResponseBody": "{\r\n  \"operation\": \"UpsertLogicalServer\",\r\n  \"startTime\": \"2017-08-03T00:53:46.307Z\"\r\n}",
       "ResponseHeaders": {
         "Content-Length": [
           "74"
@@ -141,21 +99,13 @@
           "no-cache"
         ],
         "Date": [
-<<<<<<< HEAD
-          "Tue, 01 Aug 2017 02:10:49 GMT"
-=======
-          "Tue, 01 Aug 2017 20:57:14 GMT"
->>>>>>> 813ae6f2
+          "Thu, 03 Aug 2017 00:53:46 GMT"
         ],
         "Pragma": [
           "no-cache"
         ],
         "Location": [
-<<<<<<< HEAD
-          "https://management.azure.com/subscriptions/b6a6e0c5-e79c-4c6d-a878-72eafbca4cf2/providers/Microsoft.Sql/locations/northeurope/serverOperationResults/d42fb28b-3256-4cf0-91e2-0a7371984b33?api-version=2015-05-01-preview"
-=======
-          "https://management.azure.com/subscriptions/2e7fe4bd-90c7-454e-8bb6-dc44649f27b2/providers/Microsoft.Sql/locations/japaneast/serverOperationResults/62713b82-d4be-4491-9396-d917d0e797df?api-version=2015-05-01-preview"
->>>>>>> 813ae6f2
+          "https://management.azure.com/subscriptions/b6a6e0c5-e79c-4c6d-a878-72eafbca4cf2/providers/Microsoft.Sql/locations/japaneast/serverOperationResults/feb2c29b-e8ee-43c9-88c1-66b575dc3a39?api-version=2015-05-01-preview"
         ],
         "Retry-After": [
           "1"
@@ -164,33 +114,19 @@
           "Microsoft-HTTPAPI/2.0"
         ],
         "Azure-AsyncOperation": [
-<<<<<<< HEAD
-          "https://management.azure.com/subscriptions/b6a6e0c5-e79c-4c6d-a878-72eafbca4cf2/providers/Microsoft.Sql/locations/northeurope/serverAzureAsyncOperation/d42fb28b-3256-4cf0-91e2-0a7371984b33?api-version=2015-05-01-preview"
-        ],
-        "x-ms-request-id": [
-          "d42fb28b-3256-4cf0-91e2-0a7371984b33"
-=======
-          "https://management.azure.com/subscriptions/2e7fe4bd-90c7-454e-8bb6-dc44649f27b2/providers/Microsoft.Sql/locations/japaneast/serverAzureAsyncOperation/62713b82-d4be-4491-9396-d917d0e797df?api-version=2015-05-01-preview"
-        ],
-        "x-ms-request-id": [
-          "62713b82-d4be-4491-9396-d917d0e797df"
->>>>>>> 813ae6f2
+          "https://management.azure.com/subscriptions/b6a6e0c5-e79c-4c6d-a878-72eafbca4cf2/providers/Microsoft.Sql/locations/japaneast/serverAzureAsyncOperation/feb2c29b-e8ee-43c9-88c1-66b575dc3a39?api-version=2015-05-01-preview"
+        ],
+        "x-ms-request-id": [
+          "feb2c29b-e8ee-43c9-88c1-66b575dc3a39"
         ],
         "x-ms-ratelimit-remaining-subscription-writes": [
           "1199"
         ],
         "x-ms-correlation-request-id": [
-<<<<<<< HEAD
-          "3b245e82-ab3f-4cdc-b80f-5b3a1f4d6830"
-        ],
-        "x-ms-routing-request-id": [
-          "WESTUS2:20170801T021049Z:3b245e82-ab3f-4cdc-b80f-5b3a1f4d6830"
-=======
-          "d7a26783-87ae-40f2-90fc-fbb760ad3528"
-        ],
-        "x-ms-routing-request-id": [
-          "WESTUS2:20170801T205715Z:d7a26783-87ae-40f2-90fc-fbb760ad3528"
->>>>>>> 813ae6f2
+          "f0531f49-a550-4f5b-bb20-f260ee8853ba"
+        ],
+        "x-ms-routing-request-id": [
+          "WESTUS2:20170803T005346Z:f0531f49-a550-4f5b-bb20-f260ee8853ba"
         ],
         "Strict-Transport-Security": [
           "max-age=31536000; includeSubDomains"
@@ -199,13 +135,8 @@
       "StatusCode": 202
     },
     {
-<<<<<<< HEAD
-      "RequestUri": "/subscriptions/b6a6e0c5-e79c-4c6d-a878-72eafbca4cf2/providers/Microsoft.Sql/locations/northeurope/serverAzureAsyncOperation/d42fb28b-3256-4cf0-91e2-0a7371984b33?api-version=2015-05-01-preview",
-      "EncodedRequestUri": "L3N1YnNjcmlwdGlvbnMvYjZhNmUwYzUtZTc5Yy00YzZkLWE4NzgtNzJlYWZiY2E0Y2YyL3Byb3ZpZGVycy9NaWNyb3NvZnQuU3FsL2xvY2F0aW9ucy9ub3J0aGV1cm9wZS9zZXJ2ZXJBenVyZUFzeW5jT3BlcmF0aW9uL2Q0MmZiMjhiLTMyNTYtNGNmMC05MWUyLTBhNzM3MTk4NGIzMz9hcGktdmVyc2lvbj0yMDE1LTA1LTAxLXByZXZpZXc=",
-=======
-      "RequestUri": "/subscriptions/2e7fe4bd-90c7-454e-8bb6-dc44649f27b2/providers/Microsoft.Sql/locations/japaneast/serverAzureAsyncOperation/62713b82-d4be-4491-9396-d917d0e797df?api-version=2015-05-01-preview",
-      "EncodedRequestUri": "L3N1YnNjcmlwdGlvbnMvMmU3ZmU0YmQtOTBjNy00NTRlLThiYjYtZGM0NDY0OWYyN2IyL3Byb3ZpZGVycy9NaWNyb3NvZnQuU3FsL2xvY2F0aW9ucy9qYXBhbmVhc3Qvc2VydmVyQXp1cmVBc3luY09wZXJhdGlvbi82MjcxM2I4Mi1kNGJlLTQ0OTEtOTM5Ni1kOTE3ZDBlNzk3ZGY/YXBpLXZlcnNpb249MjAxNS0wNS0wMS1wcmV2aWV3",
->>>>>>> 813ae6f2
+      "RequestUri": "/subscriptions/b6a6e0c5-e79c-4c6d-a878-72eafbca4cf2/providers/Microsoft.Sql/locations/japaneast/serverAzureAsyncOperation/feb2c29b-e8ee-43c9-88c1-66b575dc3a39?api-version=2015-05-01-preview",
+      "EncodedRequestUri": "L3N1YnNjcmlwdGlvbnMvYjZhNmUwYzUtZTc5Yy00YzZkLWE4NzgtNzJlYWZiY2E0Y2YyL3Byb3ZpZGVycy9NaWNyb3NvZnQuU3FsL2xvY2F0aW9ucy9qYXBhbmVhc3Qvc2VydmVyQXp1cmVBc3luY09wZXJhdGlvbi9mZWIyYzI5Yi1lOGVlLTQzYzktODhjMS02NmI1NzVkYzNhMzk/YXBpLXZlcnNpb249MjAxNS0wNS0wMS1wcmV2aWV3",
       "RequestMethod": "GET",
       "RequestBody": "",
       "RequestHeaders": {
@@ -214,27 +145,19 @@
           "Microsoft.Azure.Management.Sql.SqlManagementClient/1.7.0.0"
         ]
       },
-<<<<<<< HEAD
-      "ResponseBody": "{\r\n  \"name\": \"d42fb28b-3256-4cf0-91e2-0a7371984b33\",\r\n  \"status\": \"Succeeded\",\r\n  \"startTime\": \"2017-08-01T02:10:48.087Z\"\r\n}",
-=======
-      "ResponseBody": "{\r\n  \"name\": \"62713b82-d4be-4491-9396-d917d0e797df\",\r\n  \"status\": \"InProgress\",\r\n  \"startTime\": \"2017-08-01T20:57:15.267Z\"\r\n}",
->>>>>>> 813ae6f2
-      "ResponseHeaders": {
-        "Content-Type": [
-          "application/json; charset=utf-8"
-        ],
-        "Expires": [
-          "-1"
-        ],
-        "Cache-Control": [
-          "no-cache"
-        ],
-        "Date": [
-<<<<<<< HEAD
-          "Tue, 01 Aug 2017 02:11:20 GMT"
-=======
-          "Tue, 01 Aug 2017 20:57:46 GMT"
->>>>>>> 813ae6f2
+      "ResponseBody": "{\r\n  \"name\": \"feb2c29b-e8ee-43c9-88c1-66b575dc3a39\",\r\n  \"status\": \"Succeeded\",\r\n  \"startTime\": \"2017-08-03T00:53:46.307Z\"\r\n}",
+      "ResponseHeaders": {
+        "Content-Type": [
+          "application/json; charset=utf-8"
+        ],
+        "Expires": [
+          "-1"
+        ],
+        "Cache-Control": [
+          "no-cache"
+        ],
+        "Date": [
+          "Thu, 03 Aug 2017 00:54:16 GMT"
         ],
         "Pragma": [
           "no-cache"
@@ -249,28 +172,16 @@
           "Accept-Encoding"
         ],
         "x-ms-request-id": [
-<<<<<<< HEAD
-          "2b2fb135-2cb1-4981-957d-6b668e3bbf6c"
+          "ece3a995-5eed-40c2-b965-2e3d7cb76e40"
         ],
         "x-ms-ratelimit-remaining-subscription-reads": [
           "14999"
         ],
         "x-ms-correlation-request-id": [
-          "570d9662-5245-499a-8880-7382f3acfaa4"
-        ],
-        "x-ms-routing-request-id": [
-          "WESTUS2:20170801T021120Z:570d9662-5245-499a-8880-7382f3acfaa4"
-=======
-          "a6400c4f-c269-4669-acb2-0135f5cd59d0"
-        ],
-        "x-ms-ratelimit-remaining-subscription-reads": [
-          "14999"
-        ],
-        "x-ms-correlation-request-id": [
-          "3e95c0b8-5516-416e-bcd2-547934900185"
-        ],
-        "x-ms-routing-request-id": [
-          "WESTUS2:20170801T205746Z:3e95c0b8-5516-416e-bcd2-547934900185"
+          "256a18e3-48c6-44a2-a498-b9449bf434a6"
+        ],
+        "x-ms-routing-request-id": [
+          "WESTUS2:20170803T005417Z:256a18e3-48c6-44a2-a498-b9449bf434a6"
         ],
         "Strict-Transport-Security": [
           "max-age=31536000; includeSubDomains"
@@ -279,8 +190,8 @@
       "StatusCode": 200
     },
     {
-      "RequestUri": "/subscriptions/2e7fe4bd-90c7-454e-8bb6-dc44649f27b2/providers/Microsoft.Sql/locations/japaneast/serverAzureAsyncOperation/62713b82-d4be-4491-9396-d917d0e797df?api-version=2015-05-01-preview",
-      "EncodedRequestUri": "L3N1YnNjcmlwdGlvbnMvMmU3ZmU0YmQtOTBjNy00NTRlLThiYjYtZGM0NDY0OWYyN2IyL3Byb3ZpZGVycy9NaWNyb3NvZnQuU3FsL2xvY2F0aW9ucy9qYXBhbmVhc3Qvc2VydmVyQXp1cmVBc3luY09wZXJhdGlvbi82MjcxM2I4Mi1kNGJlLTQ0OTEtOTM5Ni1kOTE3ZDBlNzk3ZGY/YXBpLXZlcnNpb249MjAxNS0wNS0wMS1wcmV2aWV3",
+      "RequestUri": "/subscriptions/b6a6e0c5-e79c-4c6d-a878-72eafbca4cf2/resourceGroups/sqlcrudtest-892/providers/Microsoft.Sql/servers/sqlcrudtest-6847?api-version=2015-05-01-preview",
+      "EncodedRequestUri": "L3N1YnNjcmlwdGlvbnMvYjZhNmUwYzUtZTc5Yy00YzZkLWE4NzgtNzJlYWZiY2E0Y2YyL3Jlc291cmNlR3JvdXBzL3NxbGNydWR0ZXN0LTg5Mi9wcm92aWRlcnMvTWljcm9zb2Z0LlNxbC9zZXJ2ZXJzL3NxbGNydWR0ZXN0LTY4NDc/YXBpLXZlcnNpb249MjAxNS0wNS0wMS1wcmV2aWV3",
       "RequestMethod": "GET",
       "RequestBody": "",
       "RequestHeaders": {
@@ -289,19 +200,19 @@
           "Microsoft.Azure.Management.Sql.SqlManagementClient/1.7.0.0"
         ]
       },
-      "ResponseBody": "{\r\n  \"name\": \"62713b82-d4be-4491-9396-d917d0e797df\",\r\n  \"status\": \"Succeeded\",\r\n  \"startTime\": \"2017-08-01T20:57:15.267Z\"\r\n}",
-      "ResponseHeaders": {
-        "Content-Type": [
-          "application/json; charset=utf-8"
-        ],
-        "Expires": [
-          "-1"
-        ],
-        "Cache-Control": [
-          "no-cache"
-        ],
-        "Date": [
-          "Tue, 01 Aug 2017 20:58:16 GMT"
+      "ResponseBody": "{\r\n  \"identity\": {\r\n    \"principalId\": \"459b32bb-f578-485c-a3a0-00192a1c20d0\",\r\n    \"type\": \"SystemAssigned\",\r\n    \"tenantId\": \"72f988bf-86f1-41af-91ab-2d7cd011db47\"\r\n  },\r\n  \"kind\": \"v12.0\",\r\n  \"properties\": {\r\n    \"administratorLogin\": \"dummylogin\",\r\n    \"version\": \"12.0\",\r\n    \"state\": \"Ready\",\r\n    \"fullyQualifiedDomainName\": \"sqlcrudtest-6847.database.windows.net\"\r\n  },\r\n  \"location\": \"japaneast\",\r\n  \"id\": \"/subscriptions/b6a6e0c5-e79c-4c6d-a878-72eafbca4cf2/resourceGroups/sqlcrudtest-892/providers/Microsoft.Sql/servers/sqlcrudtest-6847\",\r\n  \"name\": \"sqlcrudtest-6847\",\r\n  \"type\": \"Microsoft.Sql/servers\"\r\n}",
+      "ResponseHeaders": {
+        "Content-Type": [
+          "application/json; charset=utf-8"
+        ],
+        "Expires": [
+          "-1"
+        ],
+        "Cache-Control": [
+          "no-cache"
+        ],
+        "Date": [
+          "Thu, 03 Aug 2017 00:54:16 GMT"
         ],
         "Pragma": [
           "no-cache"
@@ -316,17 +227,16 @@
           "Accept-Encoding"
         ],
         "x-ms-request-id": [
-          "58d30b5b-63bc-48eb-9744-40e53d58c84c"
+          "3cd862de-3fb5-4b1a-bd7a-db3ce44a49c9"
         ],
         "x-ms-ratelimit-remaining-subscription-reads": [
           "14998"
         ],
         "x-ms-correlation-request-id": [
-          "8bcc9e23-a00b-4d64-99ce-b734754efde0"
-        ],
-        "x-ms-routing-request-id": [
-          "WESTUS2:20170801T205816Z:8bcc9e23-a00b-4d64-99ce-b734754efde0"
->>>>>>> 813ae6f2
+          "9ad0b5b6-dad7-4bd0-8813-7ad92a36701c"
+        ],
+        "x-ms-routing-request-id": [
+          "WESTUS2:20170803T005417Z:9ad0b5b6-dad7-4bd0-8813-7ad92a36701c"
         ],
         "Strict-Transport-Security": [
           "max-age=31536000; includeSubDomains"
@@ -335,13 +245,230 @@
       "StatusCode": 200
     },
     {
-<<<<<<< HEAD
-      "RequestUri": "/subscriptions/b6a6e0c5-e79c-4c6d-a878-72eafbca4cf2/resourceGroups/sqlcrudtest-9465/providers/Microsoft.Sql/servers/sqlcrudtest-5590?api-version=2015-05-01-preview",
-      "EncodedRequestUri": "L3N1YnNjcmlwdGlvbnMvYjZhNmUwYzUtZTc5Yy00YzZkLWE4NzgtNzJlYWZiY2E0Y2YyL3Jlc291cmNlR3JvdXBzL3NxbGNydWR0ZXN0LTk0NjUvcHJvdmlkZXJzL01pY3Jvc29mdC5TcWwvc2VydmVycy9zcWxjcnVkdGVzdC01NTkwP2FwaS12ZXJzaW9uPTIwMTUtMDUtMDEtcHJldmlldw==",
-=======
-      "RequestUri": "/subscriptions/2e7fe4bd-90c7-454e-8bb6-dc44649f27b2/resourceGroups/sqlcrudtest-7270/providers/Microsoft.Sql/servers/sqlcrudtest-5149?api-version=2015-05-01-preview",
-      "EncodedRequestUri": "L3N1YnNjcmlwdGlvbnMvMmU3ZmU0YmQtOTBjNy00NTRlLThiYjYtZGM0NDY0OWYyN2IyL3Jlc291cmNlR3JvdXBzL3NxbGNydWR0ZXN0LTcyNzAvcHJvdmlkZXJzL01pY3Jvc29mdC5TcWwvc2VydmVycy9zcWxjcnVkdGVzdC01MTQ5P2FwaS12ZXJzaW9uPTIwMTUtMDUtMDEtcHJldmlldw==",
->>>>>>> 813ae6f2
+      "RequestUri": "/subscriptions/b6a6e0c5-e79c-4c6d-a878-72eafbca4cf2/resourceGroups/sqlcrudtest-892/providers/Microsoft.KeyVault/vaults/sqlcrudtest-6929?api-version=2016-10-01",
+      "EncodedRequestUri": "L3N1YnNjcmlwdGlvbnMvYjZhNmUwYzUtZTc5Yy00YzZkLWE4NzgtNzJlYWZiY2E0Y2YyL3Jlc291cmNlR3JvdXBzL3NxbGNydWR0ZXN0LTg5Mi9wcm92aWRlcnMvTWljcm9zb2Z0LktleVZhdWx0L3ZhdWx0cy9zcWxjcnVkdGVzdC02OTI5P2FwaS12ZXJzaW9uPTIwMTYtMTAtMDE=",
+      "RequestMethod": "PUT",
+      "RequestBody": "{\r\n  \"location\": \"centralus\",\r\n  \"properties\": {\r\n    \"tenantId\": \"72f988bf-86f1-41af-91ab-2d7cd011db47\",\r\n    \"sku\": {\r\n      \"name\": \"standard\",\r\n      \"family\": \"A\"\r\n    },\r\n    \"accessPolicies\": [\r\n      {\r\n        \"tenantId\": \"72f988bf-86f1-41af-91ab-2d7cd011db47\",\r\n        \"objectId\": \"459b32bb-f578-485c-a3a0-00192a1c20d0\",\r\n        \"permissions\": {\r\n          \"keys\": [\r\n            \"wrapKey\",\r\n            \"unwrapKey\",\r\n            \"get\",\r\n            \"list\"\r\n          ]\r\n        }\r\n      },\r\n      {\r\n        \"tenantId\": \"72f988bf-86f1-41af-91ab-2d7cd011db47\",\r\n        \"objectId\": \"ee86e5aa-2c18-4a2e-9ad0-d9fcb40c7762\",\r\n        \"permissions\": {\r\n          \"keys\": [\r\n            \"create\",\r\n            \"delete\",\r\n            \"get\",\r\n            \"list\"\r\n          ]\r\n        }\r\n      }\r\n    ]\r\n  }\r\n}",
+      "RequestHeaders": {
+        "Content-Type": [
+          "application/json; charset=utf-8"
+        ],
+        "Content-Length": [
+          "814"
+        ],
+        "x-ms-client-request-id": [
+          "3912ae15-09fe-43b1-8eea-388e861c847f"
+        ],
+        "accept-language": [
+          "en-US"
+        ],
+        "User-Agent": [
+          "FxVersion/4.6.25211.01",
+          "Microsoft.Azure.Management.KeyVault.KeyVaultManagementClient/2.2.0.0"
+        ]
+      },
+      "ResponseBody": "{\r\n  \"id\": \"/subscriptions/b6a6e0c5-e79c-4c6d-a878-72eafbca4cf2/resourceGroups/sqlcrudtest-892/providers/Microsoft.KeyVault/vaults/sqlcrudtest-6929\",\r\n  \"name\": \"sqlcrudtest-6929\",\r\n  \"type\": \"Microsoft.KeyVault/vaults\",\r\n  \"location\": \"centralus\",\r\n  \"tags\": {},\r\n  \"properties\": {\r\n    \"sku\": {\r\n      \"family\": \"A\",\r\n      \"name\": \"standard\"\r\n    },\r\n    \"tenantId\": \"72f988bf-86f1-41af-91ab-2d7cd011db47\",\r\n    \"accessPolicies\": [\r\n      {\r\n        \"tenantId\": \"72f988bf-86f1-41af-91ab-2d7cd011db47\",\r\n        \"objectId\": \"459b32bb-f578-485c-a3a0-00192a1c20d0\",\r\n        \"permissions\": {\r\n          \"keys\": [\r\n            \"wrapKey\",\r\n            \"unwrapKey\",\r\n            \"get\",\r\n            \"list\"\r\n          ]\r\n        }\r\n      },\r\n      {\r\n        \"tenantId\": \"72f988bf-86f1-41af-91ab-2d7cd011db47\",\r\n        \"objectId\": \"ee86e5aa-2c18-4a2e-9ad0-d9fcb40c7762\",\r\n        \"permissions\": {\r\n          \"keys\": [\r\n            \"create\",\r\n            \"delete\",\r\n            \"get\",\r\n            \"list\"\r\n          ]\r\n        }\r\n      }\r\n    ],\r\n    \"enabledForDeployment\": false,\r\n    \"vaultUri\": \"https://sqlcrudtest-6929.vault.azure.net\"\r\n  }\r\n}",
+      "ResponseHeaders": {
+        "Content-Type": [
+          "application/json; charset=utf-8"
+        ],
+        "Expires": [
+          "-1"
+        ],
+        "Cache-Control": [
+          "no-cache"
+        ],
+        "Date": [
+          "Thu, 03 Aug 2017 00:54:23 GMT"
+        ],
+        "Pragma": [
+          "no-cache"
+        ],
+        "Transfer-Encoding": [
+          "chunked"
+        ],
+        "Server": [
+          "Microsoft-IIS/8.5"
+        ],
+        "Vary": [
+          "Accept-Encoding"
+        ],
+        "x-ms-keyvault-service-version": [
+          "1.0.0.178"
+        ],
+        "Strict-Transport-Security": [
+          "max-age=31536000; includeSubDomains"
+        ],
+        "X-Content-Type-Options": [
+          "nosniff"
+        ],
+        "X-AspNet-Version": [
+          "4.0.30319"
+        ],
+        "X-Powered-By": [
+          "ASP.NET"
+        ],
+        "x-ms-ratelimit-remaining-subscription-writes": [
+          "1199"
+        ],
+        "x-ms-request-id": [
+          "c187129d-8a6d-4a3e-a764-2d29e7f8ba17"
+        ],
+        "x-ms-correlation-request-id": [
+          "c187129d-8a6d-4a3e-a764-2d29e7f8ba17"
+        ],
+        "x-ms-routing-request-id": [
+          "WESTUS2:20170803T005424Z:c187129d-8a6d-4a3e-a764-2d29e7f8ba17"
+        ]
+      },
+      "StatusCode": 200
+    },
+    {
+      "RequestUri": "/keys/sqlcrudtest-4843/create?api-version=2016-10-01",
+      "EncodedRequestUri": "L2tleXMvc3FsY3J1ZHRlc3QtNDg0My9jcmVhdGU/YXBpLXZlcnNpb249MjAxNi0xMC0wMQ==",
+      "RequestMethod": "POST",
+      "RequestBody": "{\r\n  \"kty\": \"RSA\",\r\n  \"key_ops\": [\r\n    \"encrypt\",\r\n    \"decrypt\",\r\n    \"sign\",\r\n    \"verify\",\r\n    \"wrapKey\",\r\n    \"unwrapKey\"\r\n  ]\r\n}",
+      "RequestHeaders": {
+        "Content-Type": [
+          "application/json; charset=utf-8"
+        ],
+        "Content-Length": [
+          "135"
+        ],
+        "x-ms-client-request-id": [
+          "534db426-df2f-44bd-b3c6-7593b6a66496"
+        ],
+        "accept-language": [
+          "en-US"
+        ],
+        "User-Agent": [
+          "FxVersion/4.6.25211.01",
+          "Microsoft.Azure.KeyVault.KeyVaultClient/2.0.6.0"
+        ]
+      },
+      "ResponseBody": "{\r\n  \"key\": {\r\n    \"kid\": \"https://sqlcrudtest-6929.vault.azure.net/keys/sqlcrudtest-4843/def37564e6c1404f91a377f4f57d6f42\",\r\n    \"kty\": \"RSA\",\r\n    \"key_ops\": [\r\n      \"encrypt\",\r\n      \"decrypt\",\r\n      \"sign\",\r\n      \"verify\",\r\n      \"wrapKey\",\r\n      \"unwrapKey\"\r\n    ],\r\n    \"n\": \"ukqAMO3it5BdlnOQni8ZICDbALnhsU4GS1iEbqxJOeSlHWTwudvW7-bxCpyUHdIYTp6m8nbjM_8nJhTzkjby0H4InfT7UW_PZBiNb9L-b1x3qX8Q7M4v9eF8ipu1o9GrvXeGWXkRXG8IZjR7CSxHXHCQWTispNEBk7WbiXN9bg_AyUArpP0v4S2xnFHiy1BeAY3ahybYeLMLibAzk2xFAx_st-OBtqwpv-44QX3rgoU_YuVrWI5jYMt3qsDq896qvdFFtzcMn0wUe2mcFXJnQcCYv4pejr_ZXWQoL7Yc_UrzEq4lKjNbVG_D8GDQhopA_zhrD9hsDdUMdEqusbRe7Q\",\r\n    \"e\": \"AQAB\"\r\n  },\r\n  \"attributes\": {\r\n    \"enabled\": true,\r\n    \"created\": 1501721667,\r\n    \"updated\": 1501721667,\r\n    \"recoverylevel\": \"Purgeable\"\r\n  }\r\n}",
+      "ResponseHeaders": {
+        "Content-Length": [
+          "655"
+        ],
+        "Content-Type": [
+          "application/json; charset=utf-8"
+        ],
+        "Expires": [
+          "-1"
+        ],
+        "Cache-Control": [
+          "no-cache"
+        ],
+        "Date": [
+          "Thu, 03 Aug 2017 00:54:27 GMT"
+        ],
+        "Pragma": [
+          "no-cache"
+        ],
+        "Server": [
+          "Microsoft-IIS/8.5"
+        ],
+        "x-ms-keyvault-region": [
+          "centralus"
+        ],
+        "x-ms-request-id": [
+          "88f64048-e2ab-49af-ab91-7a51acbb7d21"
+        ],
+        "x-ms-keyvault-service-version": [
+          "1.0.0.818"
+        ],
+        "X-AspNet-Version": [
+          "4.0.30319"
+        ],
+        "X-Powered-By": [
+          "ASP.NET"
+        ],
+        "Strict-Transport-Security": [
+          "max-age=31536000;includeSubDomains"
+        ],
+        "X-Content-Type-Options": [
+          "nosniff"
+        ]
+      },
+      "StatusCode": 200
+    },
+    {
+      "RequestUri": "/subscriptions/b6a6e0c5-e79c-4c6d-a878-72eafbca4cf2/resourceGroups/sqlcrudtest-892/providers/Microsoft.Sql/servers/sqlcrudtest-6847/keys/sqlcrudtest-6929_sqlcrudtest-4843_def37564e6c1404f91a377f4f57d6f42?api-version=2015-05-01-preview",
+      "EncodedRequestUri": "L3N1YnNjcmlwdGlvbnMvYjZhNmUwYzUtZTc5Yy00YzZkLWE4NzgtNzJlYWZiY2E0Y2YyL3Jlc291cmNlR3JvdXBzL3NxbGNydWR0ZXN0LTg5Mi9wcm92aWRlcnMvTWljcm9zb2Z0LlNxbC9zZXJ2ZXJzL3NxbGNydWR0ZXN0LTY4NDcva2V5cy9zcWxjcnVkdGVzdC02OTI5X3NxbGNydWR0ZXN0LTQ4NDNfZGVmMzc1NjRlNmMxNDA0ZjkxYTM3N2Y0ZjU3ZDZmNDI/YXBpLXZlcnNpb249MjAxNS0wNS0wMS1wcmV2aWV3",
+      "RequestMethod": "PUT",
+      "RequestBody": "{\r\n  \"properties\": {\r\n    \"serverKeyType\": \"AzureKeyVault\",\r\n    \"uri\": \"https://sqlcrudtest-6929.vault.azure.net/keys/sqlcrudtest-4843/def37564e6c1404f91a377f4f57d6f42\"\r\n  }\r\n}",
+      "RequestHeaders": {
+        "Content-Type": [
+          "application/json; charset=utf-8"
+        ],
+        "Content-Length": [
+          "177"
+        ],
+        "x-ms-client-request-id": [
+          "0fb2d848-44e1-4c19-8eed-3c27c22c19c9"
+        ],
+        "accept-language": [
+          "en-US"
+        ],
+        "User-Agent": [
+          "FxVersion/4.6.25211.01",
+          "Microsoft.Azure.Management.Sql.SqlManagementClient/1.7.0.0"
+        ]
+      },
+      "ResponseBody": "{\r\n  \"operation\": \"UpsertLogicalServerEncryptionKeys\",\r\n  \"startTime\": \"2017-08-03T00:54:28.62Z\"\r\n}",
+      "ResponseHeaders": {
+        "Content-Length": [
+          "87"
+        ],
+        "Content-Type": [
+          "application/json; charset=utf-8"
+        ],
+        "Expires": [
+          "-1"
+        ],
+        "Cache-Control": [
+          "no-cache"
+        ],
+        "Date": [
+          "Thu, 03 Aug 2017 00:54:32 GMT"
+        ],
+        "Pragma": [
+          "no-cache"
+        ],
+        "Location": [
+          "https://management.azure.com/subscriptions/b6a6e0c5-e79c-4c6d-a878-72eafbca4cf2/providers/Microsoft.Sql/locations/Japan%20East/serverKeyOperationResults/e766093a-33ab-410f-9d26-6fa3e2b5073f?api-version=2015-05-01-preview"
+        ],
+        "Retry-After": [
+          "1"
+        ],
+        "Server": [
+          "Microsoft-HTTPAPI/2.0"
+        ],
+        "Azure-AsyncOperation": [
+          "https://management.azure.com/subscriptions/b6a6e0c5-e79c-4c6d-a878-72eafbca4cf2/providers/Microsoft.Sql/locations/Japan East/serverKeyAzureAsyncOperation/e766093a-33ab-410f-9d26-6fa3e2b5073f?api-version=2015-05-01-preview"
+        ],
+        "x-ms-request-id": [
+          "eb489531-78d7-4ae6-91ff-7a580ff6beed"
+        ],
+        "x-ms-ratelimit-remaining-subscription-writes": [
+          "1198"
+        ],
+        "x-ms-correlation-request-id": [
+          "724983a3-dd14-48f8-b4c2-f0b4094503d6"
+        ],
+        "x-ms-routing-request-id": [
+          "WESTUS2:20170803T005432Z:724983a3-dd14-48f8-b4c2-f0b4094503d6"
+        ],
+        "Strict-Transport-Security": [
+          "max-age=31536000; includeSubDomains"
+        ]
+      },
+      "StatusCode": 202
+    },
+    {
+      "RequestUri": "/subscriptions/b6a6e0c5-e79c-4c6d-a878-72eafbca4cf2/providers/Microsoft.Sql/locations/Japan%20East/serverKeyAzureAsyncOperation/e766093a-33ab-410f-9d26-6fa3e2b5073f?api-version=2015-05-01-preview",
+      "EncodedRequestUri": "L3N1YnNjcmlwdGlvbnMvYjZhNmUwYzUtZTc5Yy00YzZkLWE4NzgtNzJlYWZiY2E0Y2YyL3Byb3ZpZGVycy9NaWNyb3NvZnQuU3FsL2xvY2F0aW9ucy9KYXBhbiUyMEVhc3Qvc2VydmVyS2V5QXp1cmVBc3luY09wZXJhdGlvbi9lNzY2MDkzYS0zM2FiLTQxMGYtOWQyNi02ZmEzZTJiNTA3M2Y/YXBpLXZlcnNpb249MjAxNS0wNS0wMS1wcmV2aWV3",
       "RequestMethod": "GET",
       "RequestBody": "",
       "RequestHeaders": {
@@ -350,27 +477,19 @@
           "Microsoft.Azure.Management.Sql.SqlManagementClient/1.7.0.0"
         ]
       },
-<<<<<<< HEAD
-      "ResponseBody": "{\r\n  \"identity\": {\r\n    \"principalId\": \"922ea28f-84f4-4562-acb7-b70575fedd1e\",\r\n    \"type\": \"SystemAssigned\",\r\n    \"tenantId\": \"72f988bf-86f1-41af-91ab-2d7cd011db47\"\r\n  },\r\n  \"kind\": \"v12.0\",\r\n  \"properties\": {\r\n    \"administratorLogin\": \"dummylogin\",\r\n    \"version\": \"12.0\",\r\n    \"state\": \"Ready\",\r\n    \"fullyQualifiedDomainName\": \"sqlcrudtest-5590.database.windows.net\"\r\n  },\r\n  \"location\": \"northeurope\",\r\n  \"tags\": {\r\n    \"tagKey1\": \"TagValue1\"\r\n  },\r\n  \"id\": \"/subscriptions/b6a6e0c5-e79c-4c6d-a878-72eafbca4cf2/resourceGroups/sqlcrudtest-9465/providers/Microsoft.Sql/servers/sqlcrudtest-5590\",\r\n  \"name\": \"sqlcrudtest-5590\",\r\n  \"type\": \"Microsoft.Sql/servers\"\r\n}",
-=======
-      "ResponseBody": "{\r\n  \"identity\": {\r\n    \"principalId\": \"1eb45fd4-a5eb-4b5d-8f3a-681653352156\",\r\n    \"type\": \"SystemAssigned\",\r\n    \"tenantId\": \"72f988bf-86f1-41af-91ab-2d7cd011db47\"\r\n  },\r\n  \"kind\": \"v12.0\",\r\n  \"properties\": {\r\n    \"administratorLogin\": \"dummylogin\",\r\n    \"version\": \"12.0\",\r\n    \"state\": \"Ready\",\r\n    \"fullyQualifiedDomainName\": \"sqlcrudtest-5149.database.windows.net\"\r\n  },\r\n  \"location\": \"japaneast\",\r\n  \"id\": \"/subscriptions/2e7fe4bd-90c7-454e-8bb6-dc44649f27b2/resourceGroups/sqlcrudtest-7270/providers/Microsoft.Sql/servers/sqlcrudtest-5149\",\r\n  \"name\": \"sqlcrudtest-5149\",\r\n  \"type\": \"Microsoft.Sql/servers\"\r\n}",
->>>>>>> 813ae6f2
-      "ResponseHeaders": {
-        "Content-Type": [
-          "application/json; charset=utf-8"
-        ],
-        "Expires": [
-          "-1"
-        ],
-        "Cache-Control": [
-          "no-cache"
-        ],
-        "Date": [
-<<<<<<< HEAD
-          "Tue, 01 Aug 2017 02:11:20 GMT"
-=======
-          "Tue, 01 Aug 2017 20:58:17 GMT"
->>>>>>> 813ae6f2
+      "ResponseBody": "{\r\n  \"name\": \"e766093a-33ab-410f-9d26-6fa3e2b5073f\",\r\n  \"status\": \"Succeeded\",\r\n  \"startTime\": \"2017-08-03T00:54:28.62Z\"\r\n}",
+      "ResponseHeaders": {
+        "Content-Type": [
+          "application/json; charset=utf-8"
+        ],
+        "Expires": [
+          "-1"
+        ],
+        "Cache-Control": [
+          "no-cache"
+        ],
+        "Date": [
+          "Thu, 03 Aug 2017 00:55:02 GMT"
         ],
         "Pragma": [
           "no-cache"
@@ -385,29 +504,16 @@
           "Accept-Encoding"
         ],
         "x-ms-request-id": [
-<<<<<<< HEAD
-          "e79372a9-1908-48a6-b8c0-efc733c60e6a"
-        ],
-        "x-ms-ratelimit-remaining-subscription-reads": [
-          "14998"
-        ],
-        "x-ms-correlation-request-id": [
-          "ad0f0cea-9184-4be6-aa57-5f4b0dfcbf51"
-        ],
-        "x-ms-routing-request-id": [
-          "WESTUS2:20170801T021120Z:ad0f0cea-9184-4be6-aa57-5f4b0dfcbf51"
-=======
-          "eb630ba1-5b52-4877-9936-82f1adde2e35"
+          "eb46bdfc-8cca-440e-aa14-307db97d77ea"
         ],
         "x-ms-ratelimit-remaining-subscription-reads": [
           "14997"
         ],
         "x-ms-correlation-request-id": [
-          "ecb50961-e5ef-414d-9b05-fe8d2c82050f"
-        ],
-        "x-ms-routing-request-id": [
-          "WESTUS2:20170801T205818Z:ecb50961-e5ef-414d-9b05-fe8d2c82050f"
->>>>>>> 813ae6f2
+          "23d617c9-c2ac-4253-9c6d-d9b32de5002f"
+        ],
+        "x-ms-routing-request-id": [
+          "WESTUS2:20170803T005503Z:23d617c9-c2ac-4253-9c6d-d9b32de5002f"
         ],
         "Strict-Transport-Security": [
           "max-age=31536000; includeSubDomains"
@@ -416,60 +522,230 @@
       "StatusCode": 200
     },
     {
-<<<<<<< HEAD
-      "RequestUri": "/subscriptions/b6a6e0c5-e79c-4c6d-a878-72eafbca4cf2/resourceGroups/sqlcrudtest-9465/providers/Microsoft.KeyVault/vaults/sqlcrudtest-8904?api-version=2016-10-01",
-      "EncodedRequestUri": "L3N1YnNjcmlwdGlvbnMvYjZhNmUwYzUtZTc5Yy00YzZkLWE4NzgtNzJlYWZiY2E0Y2YyL3Jlc291cmNlR3JvdXBzL3NxbGNydWR0ZXN0LTk0NjUvcHJvdmlkZXJzL01pY3Jvc29mdC5LZXlWYXVsdC92YXVsdHMvc3FsY3J1ZHRlc3QtODkwND9hcGktdmVyc2lvbj0yMDE2LTEwLTAx",
+      "RequestUri": "/subscriptions/b6a6e0c5-e79c-4c6d-a878-72eafbca4cf2/resourceGroups/sqlcrudtest-892/providers/Microsoft.Sql/servers/sqlcrudtest-6847/keys/sqlcrudtest-6929_sqlcrudtest-4843_def37564e6c1404f91a377f4f57d6f42?api-version=2015-05-01-preview",
+      "EncodedRequestUri": "L3N1YnNjcmlwdGlvbnMvYjZhNmUwYzUtZTc5Yy00YzZkLWE4NzgtNzJlYWZiY2E0Y2YyL3Jlc291cmNlR3JvdXBzL3NxbGNydWR0ZXN0LTg5Mi9wcm92aWRlcnMvTWljcm9zb2Z0LlNxbC9zZXJ2ZXJzL3NxbGNydWR0ZXN0LTY4NDcva2V5cy9zcWxjcnVkdGVzdC02OTI5X3NxbGNydWR0ZXN0LTQ4NDNfZGVmMzc1NjRlNmMxNDA0ZjkxYTM3N2Y0ZjU3ZDZmNDI/YXBpLXZlcnNpb249MjAxNS0wNS0wMS1wcmV2aWV3",
+      "RequestMethod": "GET",
+      "RequestBody": "",
+      "RequestHeaders": {
+        "User-Agent": [
+          "FxVersion/4.6.25211.01",
+          "Microsoft.Azure.Management.Sql.SqlManagementClient/1.7.0.0"
+        ]
+      },
+      "ResponseBody": "{\r\n  \"kind\": \"azurekeyvault\",\r\n  \"properties\": {\r\n    \"serverKeyType\": \"AzureKeyVault\",\r\n    \"uri\": \"https://sqlcrudtest-6929.vault.azure.net/keys/sqlcrudtest-4843/def37564e6c1404f91a377f4f57d6f42\",\r\n    \"thumbprint\": \"80CCA321CB560DBFE0B89D2B499F51E2D6D23D95\",\r\n    \"creationDate\": \"2017-08-03T00:54:32.48Z\"\r\n  },\r\n  \"location\": \"Japan East\",\r\n  \"id\": \"/subscriptions/b6a6e0c5-e79c-4c6d-a878-72eafbca4cf2/resourceGroups/sqlcrudtest-892/providers/Microsoft.Sql/servers/sqlcrudtest-6847/keys/sqlcrudtest-6929_sqlcrudtest-4843_def37564e6c1404f91a377f4f57d6f42\",\r\n  \"name\": \"sqlcrudtest-6929_sqlcrudtest-4843_def37564e6c1404f91a377f4f57d6f42\",\r\n  \"type\": \"Microsoft.Sql/servers/keys\"\r\n}",
+      "ResponseHeaders": {
+        "Content-Type": [
+          "application/json; charset=utf-8"
+        ],
+        "Expires": [
+          "-1"
+        ],
+        "Cache-Control": [
+          "no-cache"
+        ],
+        "Date": [
+          "Thu, 03 Aug 2017 00:55:03 GMT"
+        ],
+        "Pragma": [
+          "no-cache"
+        ],
+        "Transfer-Encoding": [
+          "chunked"
+        ],
+        "Server": [
+          "Microsoft-HTTPAPI/2.0"
+        ],
+        "Vary": [
+          "Accept-Encoding"
+        ],
+        "x-ms-request-id": [
+          "ac9b7ac7-6116-4046-891e-eb47420b1896"
+        ],
+        "x-ms-ratelimit-remaining-subscription-reads": [
+          "14996"
+        ],
+        "x-ms-correlation-request-id": [
+          "201d6871-f6ba-4c64-a427-768892e35822"
+        ],
+        "x-ms-routing-request-id": [
+          "WESTUS2:20170803T005503Z:201d6871-f6ba-4c64-a427-768892e35822"
+        ],
+        "Strict-Transport-Security": [
+          "max-age=31536000; includeSubDomains"
+        ]
+      },
+      "StatusCode": 200
+    },
+    {
+      "RequestUri": "/subscriptions/b6a6e0c5-e79c-4c6d-a878-72eafbca4cf2/resourceGroups/sqlcrudtest-892/providers/Microsoft.Sql/servers/sqlcrudtest-6847/encryptionProtector/current?api-version=2015-05-01-preview",
+      "EncodedRequestUri": "L3N1YnNjcmlwdGlvbnMvYjZhNmUwYzUtZTc5Yy00YzZkLWE4NzgtNzJlYWZiY2E0Y2YyL3Jlc291cmNlR3JvdXBzL3NxbGNydWR0ZXN0LTg5Mi9wcm92aWRlcnMvTWljcm9zb2Z0LlNxbC9zZXJ2ZXJzL3NxbGNydWR0ZXN0LTY4NDcvZW5jcnlwdGlvblByb3RlY3Rvci9jdXJyZW50P2FwaS12ZXJzaW9uPTIwMTUtMDUtMDEtcHJldmlldw==",
       "RequestMethod": "PUT",
-      "RequestBody": "{\r\n  \"location\": \"centralus\",\r\n  \"properties\": {\r\n    \"tenantId\": \"72f988bf-86f1-41af-91ab-2d7cd011db47\",\r\n    \"sku\": {\r\n      \"name\": \"standard\",\r\n      \"family\": \"A\"\r\n    },\r\n    \"accessPolicies\": [\r\n      {\r\n        \"tenantId\": \"72f988bf-86f1-41af-91ab-2d7cd011db47\",\r\n        \"objectId\": \"922ea28f-84f4-4562-acb7-b70575fedd1e\",\r\n        \"permissions\": {\r\n          \"keys\": [\r\n            \"wrapKey\",\r\n            \"unwrapKey\",\r\n            \"get\",\r\n            \"list\"\r\n          ]\r\n        }\r\n      },\r\n      {\r\n        \"tenantId\": \"72f988bf-86f1-41af-91ab-2d7cd011db47\",\r\n        \"objectId\": \"ee86e5aa-2c18-4a2e-9ad0-d9fcb40c7762\",\r\n        \"permissions\": {\r\n          \"keys\": [\r\n            \"create\",\r\n            \"delete\",\r\n            \"get\",\r\n            \"list\"\r\n          ]\r\n        }\r\n      }\r\n    ]\r\n  }\r\n}",
-=======
-      "RequestUri": "/subscriptions/2e7fe4bd-90c7-454e-8bb6-dc44649f27b2/resourceGroups/sqlcrudtest-7270/providers/Microsoft.KeyVault/vaults/sqlcrudtest-2476?api-version=2016-10-01",
-      "EncodedRequestUri": "L3N1YnNjcmlwdGlvbnMvMmU3ZmU0YmQtOTBjNy00NTRlLThiYjYtZGM0NDY0OWYyN2IyL3Jlc291cmNlR3JvdXBzL3NxbGNydWR0ZXN0LTcyNzAvcHJvdmlkZXJzL01pY3Jvc29mdC5LZXlWYXVsdC92YXVsdHMvc3FsY3J1ZHRlc3QtMjQ3Nj9hcGktdmVyc2lvbj0yMDE2LTEwLTAx",
-      "RequestMethod": "PUT",
-      "RequestBody": "{\r\n  \"location\": \"centralus\",\r\n  \"properties\": {\r\n    \"tenantId\": \"72f988bf-86f1-41af-91ab-2d7cd011db47\",\r\n    \"sku\": {\r\n      \"name\": \"standard\",\r\n      \"family\": \"A\"\r\n    },\r\n    \"accessPolicies\": [\r\n      {\r\n        \"tenantId\": \"72f988bf-86f1-41af-91ab-2d7cd011db47\",\r\n        \"objectId\": \"1eb45fd4-a5eb-4b5d-8f3a-681653352156\",\r\n        \"permissions\": {\r\n          \"keys\": [\r\n            \"wrapKey\",\r\n            \"unwrapKey\",\r\n            \"get\",\r\n            \"list\"\r\n          ]\r\n        }\r\n      },\r\n      {\r\n        \"tenantId\": \"72f988bf-86f1-41af-91ab-2d7cd011db47\",\r\n        \"objectId\": \"8cfa543b-ef44-4021-a08f-8eb47c550dc7\",\r\n        \"permissions\": {\r\n          \"keys\": [\r\n            \"create\",\r\n            \"delete\",\r\n            \"get\",\r\n            \"list\"\r\n          ]\r\n        }\r\n      }\r\n    ]\r\n  }\r\n}",
->>>>>>> 813ae6f2
-      "RequestHeaders": {
-        "Content-Type": [
-          "application/json; charset=utf-8"
-        ],
-        "Content-Length": [
-          "814"
+      "RequestBody": "{\r\n  \"properties\": {\r\n    \"serverKeyName\": \"sqlcrudtest-6929_sqlcrudtest-4843_def37564e6c1404f91a377f4f57d6f42\",\r\n    \"serverKeyType\": \"AzureKeyVault\"\r\n  }\r\n}",
+      "RequestHeaders": {
+        "Content-Type": [
+          "application/json; charset=utf-8"
+        ],
+        "Content-Length": [
+          "158"
         ],
         "x-ms-client-request-id": [
-<<<<<<< HEAD
-          "10053782-4050-4a4e-972c-d4d18f0436c8"
-=======
-          "716b1e2f-3295-4091-8b8c-374d4e4a5d2e"
->>>>>>> 813ae6f2
+          "b5966ea9-ce76-4103-93da-ffc10bf64168"
         ],
         "accept-language": [
           "en-US"
         ],
         "User-Agent": [
           "FxVersion/4.6.25211.01",
-          "Microsoft.Azure.Management.KeyVault.KeyVaultManagementClient/2.2.0.0"
-        ]
-      },
-<<<<<<< HEAD
-      "ResponseBody": "{\r\n  \"id\": \"/subscriptions/b6a6e0c5-e79c-4c6d-a878-72eafbca4cf2/resourceGroups/sqlcrudtest-9465/providers/Microsoft.KeyVault/vaults/sqlcrudtest-8904\",\r\n  \"name\": \"sqlcrudtest-8904\",\r\n  \"type\": \"Microsoft.KeyVault/vaults\",\r\n  \"location\": \"centralus\",\r\n  \"tags\": {},\r\n  \"properties\": {\r\n    \"sku\": {\r\n      \"family\": \"A\",\r\n      \"name\": \"standard\"\r\n    },\r\n    \"tenantId\": \"72f988bf-86f1-41af-91ab-2d7cd011db47\",\r\n    \"accessPolicies\": [\r\n      {\r\n        \"tenantId\": \"72f988bf-86f1-41af-91ab-2d7cd011db47\",\r\n        \"objectId\": \"922ea28f-84f4-4562-acb7-b70575fedd1e\",\r\n        \"permissions\": {\r\n          \"keys\": [\r\n            \"wrapKey\",\r\n            \"unwrapKey\",\r\n            \"get\",\r\n            \"list\"\r\n          ]\r\n        }\r\n      },\r\n      {\r\n        \"tenantId\": \"72f988bf-86f1-41af-91ab-2d7cd011db47\",\r\n        \"objectId\": \"ee86e5aa-2c18-4a2e-9ad0-d9fcb40c7762\",\r\n        \"permissions\": {\r\n          \"keys\": [\r\n            \"create\",\r\n            \"delete\",\r\n            \"get\",\r\n            \"list\"\r\n          ]\r\n        }\r\n      }\r\n    ],\r\n    \"enabledForDeployment\": false,\r\n    \"vaultUri\": \"https://sqlcrudtest-8904.vault.azure.net\"\r\n  }\r\n}",
-=======
-      "ResponseBody": "{\r\n  \"id\": \"/subscriptions/2e7fe4bd-90c7-454e-8bb6-dc44649f27b2/resourceGroups/sqlcrudtest-7270/providers/Microsoft.KeyVault/vaults/sqlcrudtest-2476\",\r\n  \"name\": \"sqlcrudtest-2476\",\r\n  \"type\": \"Microsoft.KeyVault/vaults\",\r\n  \"location\": \"centralus\",\r\n  \"tags\": {},\r\n  \"properties\": {\r\n    \"sku\": {\r\n      \"family\": \"A\",\r\n      \"name\": \"standard\"\r\n    },\r\n    \"tenantId\": \"72f988bf-86f1-41af-91ab-2d7cd011db47\",\r\n    \"accessPolicies\": [\r\n      {\r\n        \"tenantId\": \"72f988bf-86f1-41af-91ab-2d7cd011db47\",\r\n        \"objectId\": \"1eb45fd4-a5eb-4b5d-8f3a-681653352156\",\r\n        \"permissions\": {\r\n          \"keys\": [\r\n            \"wrapKey\",\r\n            \"unwrapKey\",\r\n            \"get\",\r\n            \"list\"\r\n          ]\r\n        }\r\n      },\r\n      {\r\n        \"tenantId\": \"72f988bf-86f1-41af-91ab-2d7cd011db47\",\r\n        \"objectId\": \"8cfa543b-ef44-4021-a08f-8eb47c550dc7\",\r\n        \"permissions\": {\r\n          \"keys\": [\r\n            \"create\",\r\n            \"delete\",\r\n            \"get\",\r\n            \"list\"\r\n          ]\r\n        }\r\n      }\r\n    ],\r\n    \"enabledForDeployment\": false,\r\n    \"vaultUri\": \"https://sqlcrudtest-2476.vault.azure.net\"\r\n  }\r\n}",
->>>>>>> 813ae6f2
-      "ResponseHeaders": {
-        "Content-Type": [
-          "application/json; charset=utf-8"
-        ],
-        "Expires": [
-          "-1"
-        ],
-        "Cache-Control": [
-          "no-cache"
-        ],
-        "Date": [
-<<<<<<< HEAD
-          "Tue, 01 Aug 2017 02:11:24 GMT"
-=======
-          "Tue, 01 Aug 2017 20:58:26 GMT"
->>>>>>> 813ae6f2
+          "Microsoft.Azure.Management.Sql.SqlManagementClient/1.7.0.0"
+        ]
+      },
+      "ResponseBody": "{\r\n  \"operation\": \"UpsertLogicalServerEncryptionprotector\",\r\n  \"startTime\": \"2017-08-03T00:55:04.693Z\"\r\n}",
+      "ResponseHeaders": {
+        "Content-Length": [
+          "93"
+        ],
+        "Content-Type": [
+          "application/json; charset=utf-8"
+        ],
+        "Expires": [
+          "-1"
+        ],
+        "Cache-Control": [
+          "no-cache"
+        ],
+        "Date": [
+          "Thu, 03 Aug 2017 00:55:04 GMT"
+        ],
+        "Pragma": [
+          "no-cache"
+        ],
+        "Location": [
+          "https://management.azure.com/subscriptions/b6a6e0c5-e79c-4c6d-a878-72eafbca4cf2/providers/Microsoft.Sql/locations/Japan%20East/encryptionProtectorOperationResults/a2cecb95-21fb-48d9-a582-031e7cda1da3?api-version=2015-05-01-preview"
+        ],
+        "Retry-After": [
+          "1"
+        ],
+        "Server": [
+          "Microsoft-HTTPAPI/2.0"
+        ],
+        "Azure-AsyncOperation": [
+          "https://management.azure.com/subscriptions/b6a6e0c5-e79c-4c6d-a878-72eafbca4cf2/providers/Microsoft.Sql/locations/Japan East/encryptionProtectorAzureAsyncOperation/a2cecb95-21fb-48d9-a582-031e7cda1da3?api-version=2015-05-01-preview"
+        ],
+        "x-ms-request-id": [
+          "f1697bd8-0097-4ed6-a8e3-4d37e8758600"
+        ],
+        "x-ms-ratelimit-remaining-subscription-writes": [
+          "1197"
+        ],
+        "x-ms-correlation-request-id": [
+          "b9a460f9-2f54-4f92-bbf1-75d9bc34bb3c"
+        ],
+        "x-ms-routing-request-id": [
+          "WESTUS2:20170803T005505Z:b9a460f9-2f54-4f92-bbf1-75d9bc34bb3c"
+        ],
+        "Strict-Transport-Security": [
+          "max-age=31536000; includeSubDomains"
+        ]
+      },
+      "StatusCode": 202
+    },
+    {
+      "RequestUri": "/subscriptions/b6a6e0c5-e79c-4c6d-a878-72eafbca4cf2/resourceGroups/sqlcrudtest-892/providers/Microsoft.Sql/servers/sqlcrudtest-6847/encryptionProtector/current?api-version=2015-05-01-preview",
+      "EncodedRequestUri": "L3N1YnNjcmlwdGlvbnMvYjZhNmUwYzUtZTc5Yy00YzZkLWE4NzgtNzJlYWZiY2E0Y2YyL3Jlc291cmNlR3JvdXBzL3NxbGNydWR0ZXN0LTg5Mi9wcm92aWRlcnMvTWljcm9zb2Z0LlNxbC9zZXJ2ZXJzL3NxbGNydWR0ZXN0LTY4NDcvZW5jcnlwdGlvblByb3RlY3Rvci9jdXJyZW50P2FwaS12ZXJzaW9uPTIwMTUtMDUtMDEtcHJldmlldw==",
+      "RequestMethod": "PUT",
+      "RequestBody": "{\r\n  \"properties\": {\r\n    \"serverKeyName\": \"ServiceManaged\",\r\n    \"serverKeyType\": \"ServiceManaged\"\r\n  }\r\n}",
+      "RequestHeaders": {
+        "Content-Type": [
+          "application/json; charset=utf-8"
+        ],
+        "Content-Length": [
+          "107"
+        ],
+        "x-ms-client-request-id": [
+          "d13e2644-ba91-46b5-9f25-99210819ded8"
+        ],
+        "accept-language": [
+          "en-US"
+        ],
+        "User-Agent": [
+          "FxVersion/4.6.25211.01",
+          "Microsoft.Azure.Management.Sql.SqlManagementClient/1.7.0.0"
+        ]
+      },
+      "ResponseBody": "{\r\n  \"operation\": \"UpsertLogicalServerEncryptionprotector\",\r\n  \"startTime\": \"2017-08-03T00:55:36.127Z\"\r\n}",
+      "ResponseHeaders": {
+        "Content-Length": [
+          "93"
+        ],
+        "Content-Type": [
+          "application/json; charset=utf-8"
+        ],
+        "Expires": [
+          "-1"
+        ],
+        "Cache-Control": [
+          "no-cache"
+        ],
+        "Date": [
+          "Thu, 03 Aug 2017 00:55:36 GMT"
+        ],
+        "Pragma": [
+          "no-cache"
+        ],
+        "Location": [
+          "https://management.azure.com/subscriptions/b6a6e0c5-e79c-4c6d-a878-72eafbca4cf2/providers/Microsoft.Sql/locations/Japan%20East/encryptionProtectorOperationResults/4e229112-47dd-47b4-8088-16855a942746?api-version=2015-05-01-preview"
+        ],
+        "Retry-After": [
+          "1"
+        ],
+        "Server": [
+          "Microsoft-HTTPAPI/2.0"
+        ],
+        "Azure-AsyncOperation": [
+          "https://management.azure.com/subscriptions/b6a6e0c5-e79c-4c6d-a878-72eafbca4cf2/providers/Microsoft.Sql/locations/Japan East/encryptionProtectorAzureAsyncOperation/4e229112-47dd-47b4-8088-16855a942746?api-version=2015-05-01-preview"
+        ],
+        "x-ms-request-id": [
+          "0fc291bd-84cf-4798-b68e-cad105ebbb74"
+        ],
+        "x-ms-ratelimit-remaining-subscription-writes": [
+          "1196"
+        ],
+        "x-ms-correlation-request-id": [
+          "3da6c206-d5f6-46af-a94f-6c79ee3ae9d1"
+        ],
+        "x-ms-routing-request-id": [
+          "WESTUS2:20170803T005536Z:3da6c206-d5f6-46af-a94f-6c79ee3ae9d1"
+        ],
+        "Strict-Transport-Security": [
+          "max-age=31536000; includeSubDomains"
+        ]
+      },
+      "StatusCode": 202
+    },
+    {
+      "RequestUri": "/subscriptions/b6a6e0c5-e79c-4c6d-a878-72eafbca4cf2/providers/Microsoft.Sql/locations/Japan%20East/encryptionProtectorAzureAsyncOperation/a2cecb95-21fb-48d9-a582-031e7cda1da3?api-version=2015-05-01-preview",
+      "EncodedRequestUri": "L3N1YnNjcmlwdGlvbnMvYjZhNmUwYzUtZTc5Yy00YzZkLWE4NzgtNzJlYWZiY2E0Y2YyL3Byb3ZpZGVycy9NaWNyb3NvZnQuU3FsL2xvY2F0aW9ucy9KYXBhbiUyMEVhc3QvZW5jcnlwdGlvblByb3RlY3RvckF6dXJlQXN5bmNPcGVyYXRpb24vYTJjZWNiOTUtMjFmYi00OGQ5LWE1ODItMDMxZTdjZGExZGEzP2FwaS12ZXJzaW9uPTIwMTUtMDUtMDEtcHJldmlldw==",
+      "RequestMethod": "GET",
+      "RequestBody": "",
+      "RequestHeaders": {
+        "User-Agent": [
+          "FxVersion/4.6.25211.01",
+          "Microsoft.Azure.Management.Sql.SqlManagementClient/1.7.0.0"
+        ]
+      },
+      "ResponseBody": "{\r\n  \"name\": \"a2cecb95-21fb-48d9-a582-031e7cda1da3\",\r\n  \"status\": \"Succeeded\",\r\n  \"startTime\": \"2017-08-03T00:55:04.693Z\"\r\n}",
+      "ResponseHeaders": {
+        "Content-Type": [
+          "application/json; charset=utf-8"
+        ],
+        "Expires": [
+          "-1"
+        ],
+        "Cache-Control": [
+          "no-cache"
+        ],
+        "Date": [
+          "Thu, 03 Aug 2017 00:55:35 GMT"
         ],
         "Pragma": [
           "no-cache"
@@ -478,167 +754,208 @@
           "chunked"
         ],
         "Server": [
-          "Microsoft-IIS/8.5"
+          "Microsoft-HTTPAPI/2.0"
         ],
         "Vary": [
           "Accept-Encoding"
         ],
-        "x-ms-keyvault-service-version": [
-          "1.0.0.178"
-        ],
-        "Strict-Transport-Security": [
-          "max-age=31536000; includeSubDomains"
-        ],
-        "X-Content-Type-Options": [
-          "nosniff"
-        ],
-        "X-AspNet-Version": [
-          "4.0.30319"
-        ],
-        "X-Powered-By": [
-          "ASP.NET"
-        ],
-        "x-ms-ratelimit-remaining-subscription-writes": [
-          "1199"
-        ],
-        "x-ms-request-id": [
-<<<<<<< HEAD
-          "036b6286-b742-40ed-9787-6f980744ee69"
-        ],
-        "x-ms-correlation-request-id": [
-          "036b6286-b742-40ed-9787-6f980744ee69"
-        ],
-        "x-ms-routing-request-id": [
-          "WESTUS2:20170801T021125Z:036b6286-b742-40ed-9787-6f980744ee69"
-=======
-          "c866ceba-e247-4179-8172-cdf31006fcad"
-        ],
-        "x-ms-correlation-request-id": [
-          "c866ceba-e247-4179-8172-cdf31006fcad"
-        ],
-        "x-ms-routing-request-id": [
-          "WESTUS2:20170801T205826Z:c866ceba-e247-4179-8172-cdf31006fcad"
->>>>>>> 813ae6f2
+        "x-ms-request-id": [
+          "9ac0ca01-6b0c-4001-83ff-6aef4775c219"
+        ],
+        "x-ms-ratelimit-remaining-subscription-reads": [
+          "14995"
+        ],
+        "x-ms-correlation-request-id": [
+          "a3e55a4e-3e48-4b3c-93e4-5f8bc261361b"
+        ],
+        "x-ms-routing-request-id": [
+          "WESTUS2:20170803T005535Z:a3e55a4e-3e48-4b3c-93e4-5f8bc261361b"
+        ],
+        "Strict-Transport-Security": [
+          "max-age=31536000; includeSubDomains"
         ]
       },
       "StatusCode": 200
     },
     {
-<<<<<<< HEAD
-      "RequestUri": "/keys/sqlcrudtest-5340/create?api-version=2016-10-01",
-      "EncodedRequestUri": "L2tleXMvc3FsY3J1ZHRlc3QtNTM0MC9jcmVhdGU/YXBpLXZlcnNpb249MjAxNi0xMC0wMQ==",
-=======
-      "RequestUri": "/keys/sqlcrudtest-8502/create?api-version=2016-10-01",
-      "EncodedRequestUri": "L2tleXMvc3FsY3J1ZHRlc3QtODUwMi9jcmVhdGU/YXBpLXZlcnNpb249MjAxNi0xMC0wMQ==",
->>>>>>> 813ae6f2
-      "RequestMethod": "POST",
-      "RequestBody": "{\r\n  \"kty\": \"RSA\",\r\n  \"key_ops\": [\r\n    \"encrypt\",\r\n    \"decrypt\",\r\n    \"sign\",\r\n    \"verify\",\r\n    \"wrapKey\",\r\n    \"unwrapKey\"\r\n  ]\r\n}",
-      "RequestHeaders": {
-        "Content-Type": [
-          "application/json; charset=utf-8"
-        ],
-        "Content-Length": [
-          "135"
-        ],
+      "RequestUri": "/subscriptions/b6a6e0c5-e79c-4c6d-a878-72eafbca4cf2/resourceGroups/sqlcrudtest-892/providers/Microsoft.Sql/servers/sqlcrudtest-6847/encryptionProtector/current?api-version=2015-05-01-preview",
+      "EncodedRequestUri": "L3N1YnNjcmlwdGlvbnMvYjZhNmUwYzUtZTc5Yy00YzZkLWE4NzgtNzJlYWZiY2E0Y2YyL3Jlc291cmNlR3JvdXBzL3NxbGNydWR0ZXN0LTg5Mi9wcm92aWRlcnMvTWljcm9zb2Z0LlNxbC9zZXJ2ZXJzL3NxbGNydWR0ZXN0LTY4NDcvZW5jcnlwdGlvblByb3RlY3Rvci9jdXJyZW50P2FwaS12ZXJzaW9uPTIwMTUtMDUtMDEtcHJldmlldw==",
+      "RequestMethod": "GET",
+      "RequestBody": "",
+      "RequestHeaders": {
+        "User-Agent": [
+          "FxVersion/4.6.25211.01",
+          "Microsoft.Azure.Management.Sql.SqlManagementClient/1.7.0.0"
+        ]
+      },
+      "ResponseBody": "{\r\n  \"kind\": \"azurekeyvault\",\r\n  \"properties\": {\r\n    \"serverKeyName\": \"sqlcrudtest-6929_sqlcrudtest-4843_def37564e6c1404f91a377f4f57d6f42\",\r\n    \"serverKeyType\": \"AzureKeyVault\",\r\n    \"uri\": \"https://sqlcrudtest-6929.vault.azure.net/keys/sqlcrudtest-4843/def37564e6c1404f91a377f4f57d6f42\"\r\n  },\r\n  \"id\": \"/subscriptions/b6a6e0c5-e79c-4c6d-a878-72eafbca4cf2/resourceGroups/sqlcrudtest-892/providers/Microsoft.Sql/servers/sqlcrudtest-6847/encryptionProtector/current\",\r\n  \"name\": \"current\",\r\n  \"type\": \"Microsoft.Sql/servers/encryptionProtector\"\r\n}",
+      "ResponseHeaders": {
+        "Content-Type": [
+          "application/json; charset=utf-8"
+        ],
+        "Expires": [
+          "-1"
+        ],
+        "Cache-Control": [
+          "no-cache"
+        ],
+        "Date": [
+          "Thu, 03 Aug 2017 00:55:36 GMT"
+        ],
+        "Pragma": [
+          "no-cache"
+        ],
+        "Transfer-Encoding": [
+          "chunked"
+        ],
+        "Server": [
+          "Microsoft-HTTPAPI/2.0"
+        ],
+        "Vary": [
+          "Accept-Encoding"
+        ],
+        "x-ms-request-id": [
+          "81e07aed-5f40-420b-b9f1-fa9b23caf3fc"
+        ],
+        "x-ms-ratelimit-remaining-subscription-reads": [
+          "14994"
+        ],
+        "x-ms-correlation-request-id": [
+          "5ffe2919-d5f7-499c-96f2-6972f64b95e5"
+        ],
+        "x-ms-routing-request-id": [
+          "WESTUS2:20170803T005536Z:5ffe2919-d5f7-499c-96f2-6972f64b95e5"
+        ],
+        "Strict-Transport-Security": [
+          "max-age=31536000; includeSubDomains"
+        ]
+      },
+      "StatusCode": 200
+    },
+    {
+      "RequestUri": "/subscriptions/b6a6e0c5-e79c-4c6d-a878-72eafbca4cf2/resourceGroups/sqlcrudtest-892/providers/Microsoft.Sql/servers/sqlcrudtest-6847/encryptionProtector/current?api-version=2015-05-01-preview",
+      "EncodedRequestUri": "L3N1YnNjcmlwdGlvbnMvYjZhNmUwYzUtZTc5Yy00YzZkLWE4NzgtNzJlYWZiY2E0Y2YyL3Jlc291cmNlR3JvdXBzL3NxbGNydWR0ZXN0LTg5Mi9wcm92aWRlcnMvTWljcm9zb2Z0LlNxbC9zZXJ2ZXJzL3NxbGNydWR0ZXN0LTY4NDcvZW5jcnlwdGlvblByb3RlY3Rvci9jdXJyZW50P2FwaS12ZXJzaW9uPTIwMTUtMDUtMDEtcHJldmlldw==",
+      "RequestMethod": "GET",
+      "RequestBody": "",
+      "RequestHeaders": {
         "x-ms-client-request-id": [
-<<<<<<< HEAD
-          "c8c7a06f-9788-45aa-9670-d6bd4e4fc60c"
-=======
-          "a7d31117-9366-466e-8477-cb665f12ee5a"
->>>>>>> 813ae6f2
+          "356960a2-29fc-4b42-8aed-744a83443136"
         ],
         "accept-language": [
           "en-US"
         ],
         "User-Agent": [
           "FxVersion/4.6.25211.01",
-          "Microsoft.Azure.KeyVault.KeyVaultClient/2.0.6.0"
-        ]
-      },
-<<<<<<< HEAD
-      "ResponseBody": "{\r\n  \"key\": {\r\n    \"kid\": \"https://sqlcrudtest-8904.vault.azure.net/keys/sqlcrudtest-5340/221810def63442759aca7ab200e99b52\",\r\n    \"kty\": \"RSA\",\r\n    \"key_ops\": [\r\n      \"encrypt\",\r\n      \"decrypt\",\r\n      \"sign\",\r\n      \"verify\",\r\n      \"wrapKey\",\r\n      \"unwrapKey\"\r\n    ],\r\n    \"n\": \"wF3PixeL0xLKlAU2zseQ5PQCp-bQa2RfHJYwaM6MR5pENpog2C8_NOD9hac1h__65fzGMN9xJwRd8aakyvn6BLUANHIv8XjP-n5FJ4NIx0hKLpUn58XCHvmmZ5JWxJwfTOsnDDvJxoQGCSI-NHEIJABnkvKwvDd_-mRMLkPexjdBKYNE115fvPJ2xjyuEIUI30cUcv35m_ZwRUfFb6CotfVecDDxWNYBX32_c8sMw4AlBhOVDeXeUhMrf_s7HloyKLr97Z6H4yKala5_g4No2YbLjHYp6osuhLUU8w87C4wfImy0Gux0JaTEDdVkDCRM1z2wj3I2lDqaNTj-Rj3-wQ\",\r\n    \"e\": \"AQAB\"\r\n  },\r\n  \"attributes\": {\r\n    \"enabled\": true,\r\n    \"created\": 1501553487,\r\n    \"updated\": 1501553487,\r\n    \"recoverylevel\": \"Purgeable\"\r\n  }\r\n}",
-=======
-      "ResponseBody": "{\r\n  \"key\": {\r\n    \"kid\": \"https://sqlcrudtest-2476.vault.azure.net/keys/sqlcrudtest-8502/d12e4e0f422546ea9deed0fa3580755a\",\r\n    \"kty\": \"RSA\",\r\n    \"key_ops\": [\r\n      \"encrypt\",\r\n      \"decrypt\",\r\n      \"sign\",\r\n      \"verify\",\r\n      \"wrapKey\",\r\n      \"unwrapKey\"\r\n    ],\r\n    \"n\": \"sSy4zPxnXaLJLgJQO1hOkGMsG9CquFW9yG6XNG69rfoEnr0HFO79P7bJjq4ZJgthjkLScmrAoQStd9gid5j3oOWE87yGLH7xACN-DCr0358rCaFxIaNXCJnAg9uMWoW0qE-Z38k8J5FLhOzlTMMEfpNX3liS35U0KnaYbG5_Q4gs2cvhP4y3i9KWcs6F9ftaFIxepPT8aaasTxNQvMs-8vbj6xHvAMWJbCe6hZWYKB_DYCQQ9_1pFuLAED_2DR6V8gJUcRaUZuS4VniMmlqTPCqOlbBa8nIJh4iIWZn2dglxMvaEAQMfH7aHkBkrXY-pVfqItsJutlak_aUePRp1YQ\",\r\n    \"e\": \"AQAB\"\r\n  },\r\n  \"attributes\": {\r\n    \"enabled\": true,\r\n    \"created\": 1501621108,\r\n    \"updated\": 1501621108,\r\n    \"recoverylevel\": \"Purgeable\"\r\n  }\r\n}",
->>>>>>> 813ae6f2
-      "ResponseHeaders": {
-        "Content-Length": [
-          "655"
-        ],
-        "Content-Type": [
-          "application/json; charset=utf-8"
-        ],
-        "Expires": [
-          "-1"
-        ],
-        "Cache-Control": [
-          "no-cache"
-        ],
-        "Date": [
-<<<<<<< HEAD
-          "Tue, 01 Aug 2017 02:11:27 GMT"
-=======
-          "Tue, 01 Aug 2017 20:58:28 GMT"
->>>>>>> 813ae6f2
-        ],
-        "Pragma": [
-          "no-cache"
-        ],
-        "Server": [
-          "Microsoft-IIS/8.5"
-        ],
-        "x-ms-keyvault-region": [
-          "centralus"
-        ],
-        "x-ms-request-id": [
-<<<<<<< HEAD
-          "1016f4c7-c02c-42bd-b4c4-9b73b9cdc756"
-=======
-          "562e03b9-75fb-49d8-b864-4c850bf56079"
->>>>>>> 813ae6f2
-        ],
-        "x-ms-keyvault-service-version": [
-          "1.0.0.816"
-        ],
-        "X-AspNet-Version": [
-          "4.0.30319"
-        ],
-        "X-Powered-By": [
-          "ASP.NET"
-        ],
-        "Strict-Transport-Security": [
-          "max-age=31536000;includeSubDomains"
-        ],
-        "X-Content-Type-Options": [
-          "nosniff"
+          "Microsoft.Azure.Management.Sql.SqlManagementClient/1.7.0.0"
+        ]
+      },
+      "ResponseBody": "{\r\n  \"kind\": \"azurekeyvault\",\r\n  \"properties\": {\r\n    \"serverKeyName\": \"sqlcrudtest-6929_sqlcrudtest-4843_def37564e6c1404f91a377f4f57d6f42\",\r\n    \"serverKeyType\": \"AzureKeyVault\",\r\n    \"uri\": \"https://sqlcrudtest-6929.vault.azure.net/keys/sqlcrudtest-4843/def37564e6c1404f91a377f4f57d6f42\"\r\n  },\r\n  \"id\": \"/subscriptions/b6a6e0c5-e79c-4c6d-a878-72eafbca4cf2/resourceGroups/sqlcrudtest-892/providers/Microsoft.Sql/servers/sqlcrudtest-6847/encryptionProtector/current\",\r\n  \"name\": \"current\",\r\n  \"type\": \"Microsoft.Sql/servers/encryptionProtector\"\r\n}",
+      "ResponseHeaders": {
+        "Content-Type": [
+          "application/json; charset=utf-8"
+        ],
+        "Expires": [
+          "-1"
+        ],
+        "Cache-Control": [
+          "no-cache"
+        ],
+        "Date": [
+          "Thu, 03 Aug 2017 00:55:36 GMT"
+        ],
+        "Pragma": [
+          "no-cache"
+        ],
+        "Transfer-Encoding": [
+          "chunked"
+        ],
+        "Server": [
+          "Microsoft-HTTPAPI/2.0"
+        ],
+        "Vary": [
+          "Accept-Encoding"
+        ],
+        "x-ms-request-id": [
+          "b56efb7a-f13e-46e0-866e-55134187c56f"
+        ],
+        "x-ms-ratelimit-remaining-subscription-reads": [
+          "14993"
+        ],
+        "x-ms-correlation-request-id": [
+          "cea032a8-c680-4e6a-bcdd-d6e2983d25ae"
+        ],
+        "x-ms-routing-request-id": [
+          "WESTUS2:20170803T005536Z:cea032a8-c680-4e6a-bcdd-d6e2983d25ae"
+        ],
+        "Strict-Transport-Security": [
+          "max-age=31536000; includeSubDomains"
         ]
       },
       "StatusCode": 200
     },
     {
-<<<<<<< HEAD
-      "RequestUri": "/subscriptions/b6a6e0c5-e79c-4c6d-a878-72eafbca4cf2/resourceGroups/sqlcrudtest-9465/providers/Microsoft.Sql/servers/sqlcrudtest-5590/keys/sqlcrudtest-8904_sqlcrudtest-5340_221810def63442759aca7ab200e99b52?api-version=2015-05-01-preview",
-      "EncodedRequestUri": "L3N1YnNjcmlwdGlvbnMvYjZhNmUwYzUtZTc5Yy00YzZkLWE4NzgtNzJlYWZiY2E0Y2YyL3Jlc291cmNlR3JvdXBzL3NxbGNydWR0ZXN0LTk0NjUvcHJvdmlkZXJzL01pY3Jvc29mdC5TcWwvc2VydmVycy9zcWxjcnVkdGVzdC01NTkwL2tleXMvc3FsY3J1ZHRlc3QtODkwNF9zcWxjcnVkdGVzdC01MzQwXzIyMTgxMGRlZjYzNDQyNzU5YWNhN2FiMjAwZTk5YjUyP2FwaS12ZXJzaW9uPTIwMTUtMDUtMDEtcHJldmlldw==",
-      "RequestMethod": "PUT",
-      "RequestBody": "{\r\n  \"properties\": {\r\n    \"serverKeyType\": \"AzureKeyVault\",\r\n    \"uri\": \"https://sqlcrudtest-8904.vault.azure.net/keys/sqlcrudtest-5340/221810def63442759aca7ab200e99b52\"\r\n  }\r\n}",
-=======
-      "RequestUri": "/subscriptions/2e7fe4bd-90c7-454e-8bb6-dc44649f27b2/resourceGroups/sqlcrudtest-7270/providers/Microsoft.Sql/servers/sqlcrudtest-5149/keys/sqlcrudtest-2476_sqlcrudtest-8502_d12e4e0f422546ea9deed0fa3580755a?api-version=2015-05-01-preview",
-      "EncodedRequestUri": "L3N1YnNjcmlwdGlvbnMvMmU3ZmU0YmQtOTBjNy00NTRlLThiYjYtZGM0NDY0OWYyN2IyL3Jlc291cmNlR3JvdXBzL3NxbGNydWR0ZXN0LTcyNzAvcHJvdmlkZXJzL01pY3Jvc29mdC5TcWwvc2VydmVycy9zcWxjcnVkdGVzdC01MTQ5L2tleXMvc3FsY3J1ZHRlc3QtMjQ3Nl9zcWxjcnVkdGVzdC04NTAyX2QxMmU0ZTBmNDIyNTQ2ZWE5ZGVlZDBmYTM1ODA3NTVhP2FwaS12ZXJzaW9uPTIwMTUtMDUtMDEtcHJldmlldw==",
-      "RequestMethod": "PUT",
-      "RequestBody": "{\r\n  \"properties\": {\r\n    \"serverKeyType\": \"AzureKeyVault\",\r\n    \"uri\": \"https://sqlcrudtest-2476.vault.azure.net/keys/sqlcrudtest-8502/d12e4e0f422546ea9deed0fa3580755a\"\r\n  }\r\n}",
->>>>>>> 813ae6f2
-      "RequestHeaders": {
-        "Content-Type": [
-          "application/json; charset=utf-8"
-        ],
-        "Content-Length": [
-          "177"
-        ],
+      "RequestUri": "/subscriptions/b6a6e0c5-e79c-4c6d-a878-72eafbca4cf2/resourceGroups/sqlcrudtest-892/providers/Microsoft.Sql/servers/sqlcrudtest-6847/encryptionProtector/current?api-version=2015-05-01-preview",
+      "EncodedRequestUri": "L3N1YnNjcmlwdGlvbnMvYjZhNmUwYzUtZTc5Yy00YzZkLWE4NzgtNzJlYWZiY2E0Y2YyL3Jlc291cmNlR3JvdXBzL3NxbGNydWR0ZXN0LTg5Mi9wcm92aWRlcnMvTWljcm9zb2Z0LlNxbC9zZXJ2ZXJzL3NxbGNydWR0ZXN0LTY4NDcvZW5jcnlwdGlvblByb3RlY3Rvci9jdXJyZW50P2FwaS12ZXJzaW9uPTIwMTUtMDUtMDEtcHJldmlldw==",
+      "RequestMethod": "GET",
+      "RequestBody": "",
+      "RequestHeaders": {
+        "User-Agent": [
+          "FxVersion/4.6.25211.01",
+          "Microsoft.Azure.Management.Sql.SqlManagementClient/1.7.0.0"
+        ]
+      },
+      "ResponseBody": "{\r\n  \"kind\": \"servicemanaged\",\r\n  \"properties\": {\r\n    \"serverKeyName\": \"ServiceManaged\",\r\n    \"serverKeyType\": \"ServiceManaged\"\r\n  },\r\n  \"id\": \"/subscriptions/b6a6e0c5-e79c-4c6d-a878-72eafbca4cf2/resourceGroups/sqlcrudtest-892/providers/Microsoft.Sql/servers/sqlcrudtest-6847/encryptionProtector/current\",\r\n  \"name\": \"current\",\r\n  \"type\": \"Microsoft.Sql/servers/encryptionProtector\"\r\n}",
+      "ResponseHeaders": {
+        "Content-Type": [
+          "application/json; charset=utf-8"
+        ],
+        "Expires": [
+          "-1"
+        ],
+        "Cache-Control": [
+          "no-cache"
+        ],
+        "Date": [
+          "Thu, 03 Aug 2017 00:56:06 GMT"
+        ],
+        "Pragma": [
+          "no-cache"
+        ],
+        "Transfer-Encoding": [
+          "chunked"
+        ],
+        "Server": [
+          "Microsoft-HTTPAPI/2.0"
+        ],
+        "Vary": [
+          "Accept-Encoding"
+        ],
+        "x-ms-request-id": [
+          "8f187e3c-c0a7-42f1-8230-561222b71cfe"
+        ],
+        "x-ms-ratelimit-remaining-subscription-reads": [
+          "14991"
+        ],
+        "x-ms-correlation-request-id": [
+          "e0321c34-74a3-4c42-94aa-6dff61ae9833"
+        ],
+        "x-ms-routing-request-id": [
+          "WESTUS2:20170803T005606Z:e0321c34-74a3-4c42-94aa-6dff61ae9833"
+        ],
+        "Strict-Transport-Security": [
+          "max-age=31536000; includeSubDomains"
+        ]
+      },
+      "StatusCode": 200
+    },
+    {
+      "RequestUri": "/subscriptions/b6a6e0c5-e79c-4c6d-a878-72eafbca4cf2/resourceGroups/sqlcrudtest-892/providers/Microsoft.Sql/servers/sqlcrudtest-6847/encryptionProtector/current?api-version=2015-05-01-preview",
+      "EncodedRequestUri": "L3N1YnNjcmlwdGlvbnMvYjZhNmUwYzUtZTc5Yy00YzZkLWE4NzgtNzJlYWZiY2E0Y2YyL3Jlc291cmNlR3JvdXBzL3NxbGNydWR0ZXN0LTg5Mi9wcm92aWRlcnMvTWljcm9zb2Z0LlNxbC9zZXJ2ZXJzL3NxbGNydWR0ZXN0LTY4NDcvZW5jcnlwdGlvblByb3RlY3Rvci9jdXJyZW50P2FwaS12ZXJzaW9uPTIwMTUtMDUtMDEtcHJldmlldw==",
+      "RequestMethod": "GET",
+      "RequestBody": "",
+      "RequestHeaders": {
         "x-ms-client-request-id": [
-<<<<<<< HEAD
-          "0f6af1c8-377c-4c24-ae48-0f36e3144788"
-=======
-          "c81f5466-2e3d-4147-a225-37f091e07316"
->>>>>>> 813ae6f2
+          "a35e344a-46bc-43af-856c-ab1724105d47"
         ],
         "accept-language": [
           "en-US"
@@ -648,90 +965,53 @@
           "Microsoft.Azure.Management.Sql.SqlManagementClient/1.7.0.0"
         ]
       },
-<<<<<<< HEAD
-      "ResponseBody": "{\r\n  \"operation\": \"UpsertLogicalServerEncryptionKeys\",\r\n  \"startTime\": \"2017-08-01T02:11:28.78Z\"\r\n}",
-=======
-      "ResponseBody": "{\r\n  \"operation\": \"UpsertLogicalServerEncryptionKeys\",\r\n  \"startTime\": \"2017-08-01T20:58:30.453Z\"\r\n}",
->>>>>>> 813ae6f2
-      "ResponseHeaders": {
-        "Content-Length": [
-          "87"
-        ],
-        "Content-Type": [
-          "application/json; charset=utf-8"
-        ],
-        "Expires": [
-          "-1"
-        ],
-        "Cache-Control": [
-          "no-cache"
-        ],
-        "Date": [
-<<<<<<< HEAD
-          "Tue, 01 Aug 2017 02:11:28 GMT"
-=======
-          "Tue, 01 Aug 2017 20:58:30 GMT"
->>>>>>> 813ae6f2
-        ],
-        "Pragma": [
-          "no-cache"
-        ],
-        "Location": [
-<<<<<<< HEAD
-          "https://management.azure.com/subscriptions/b6a6e0c5-e79c-4c6d-a878-72eafbca4cf2/providers/Microsoft.Sql/locations/North%20Europe/serverKeyOperationResults/757b1244-c4ab-4f7e-9df5-2553b5bfd750?api-version=2015-05-01-preview"
-=======
-          "https://management.azure.com/subscriptions/2e7fe4bd-90c7-454e-8bb6-dc44649f27b2/providers/Microsoft.Sql/locations/Japan%20East/serverKeyOperationResults/57bf01f4-278e-422c-801f-4e909b631389?api-version=2015-05-01-preview"
->>>>>>> 813ae6f2
-        ],
-        "Retry-After": [
-          "1"
-        ],
-        "Server": [
-          "Microsoft-HTTPAPI/2.0"
-        ],
-        "Azure-AsyncOperation": [
-<<<<<<< HEAD
-          "https://management.azure.com/subscriptions/b6a6e0c5-e79c-4c6d-a878-72eafbca4cf2/providers/Microsoft.Sql/locations/North Europe/serverKeyAzureAsyncOperation/757b1244-c4ab-4f7e-9df5-2553b5bfd750?api-version=2015-05-01-preview"
-        ],
-        "x-ms-request-id": [
-          "ad6b7589-98a1-42f4-abc1-e23bd3c6b6ab"
-=======
-          "https://management.azure.com/subscriptions/2e7fe4bd-90c7-454e-8bb6-dc44649f27b2/providers/Microsoft.Sql/locations/Japan East/serverKeyAzureAsyncOperation/57bf01f4-278e-422c-801f-4e909b631389?api-version=2015-05-01-preview"
-        ],
-        "x-ms-request-id": [
-          "54acb627-a45b-49ee-848f-0a7803a43ac0"
->>>>>>> 813ae6f2
-        ],
-        "x-ms-ratelimit-remaining-subscription-writes": [
-          "1198"
-        ],
-        "x-ms-correlation-request-id": [
-<<<<<<< HEAD
-          "11704f80-3e8e-4d38-a549-4c4c200db0f5"
-        ],
-        "x-ms-routing-request-id": [
-          "WESTUS2:20170801T021128Z:11704f80-3e8e-4d38-a549-4c4c200db0f5"
-=======
-          "b81706c3-9267-4888-9598-b4cdc311b0be"
-        ],
-        "x-ms-routing-request-id": [
-          "WESTUS2:20170801T205830Z:b81706c3-9267-4888-9598-b4cdc311b0be"
->>>>>>> 813ae6f2
-        ],
-        "Strict-Transport-Security": [
-          "max-age=31536000; includeSubDomains"
-        ]
-      },
-      "StatusCode": 202
-    },
-    {
-<<<<<<< HEAD
-      "RequestUri": "/subscriptions/b6a6e0c5-e79c-4c6d-a878-72eafbca4cf2/providers/Microsoft.Sql/locations/North%20Europe/serverKeyAzureAsyncOperation/757b1244-c4ab-4f7e-9df5-2553b5bfd750?api-version=2015-05-01-preview",
-      "EncodedRequestUri": "L3N1YnNjcmlwdGlvbnMvYjZhNmUwYzUtZTc5Yy00YzZkLWE4NzgtNzJlYWZiY2E0Y2YyL3Byb3ZpZGVycy9NaWNyb3NvZnQuU3FsL2xvY2F0aW9ucy9Ob3J0aCUyMEV1cm9wZS9zZXJ2ZXJLZXlBenVyZUFzeW5jT3BlcmF0aW9uLzc1N2IxMjQ0LWM0YWItNGY3ZS05ZGY1LTI1NTNiNWJmZDc1MD9hcGktdmVyc2lvbj0yMDE1LTA1LTAxLXByZXZpZXc=",
-=======
-      "RequestUri": "/subscriptions/2e7fe4bd-90c7-454e-8bb6-dc44649f27b2/providers/Microsoft.Sql/locations/Japan%20East/serverKeyAzureAsyncOperation/57bf01f4-278e-422c-801f-4e909b631389?api-version=2015-05-01-preview",
-      "EncodedRequestUri": "L3N1YnNjcmlwdGlvbnMvMmU3ZmU0YmQtOTBjNy00NTRlLThiYjYtZGM0NDY0OWYyN2IyL3Byb3ZpZGVycy9NaWNyb3NvZnQuU3FsL2xvY2F0aW9ucy9KYXBhbiUyMEVhc3Qvc2VydmVyS2V5QXp1cmVBc3luY09wZXJhdGlvbi81N2JmMDFmNC0yNzhlLTQyMmMtODAxZi00ZTkwOWI2MzEzODk/YXBpLXZlcnNpb249MjAxNS0wNS0wMS1wcmV2aWV3",
->>>>>>> 813ae6f2
+      "ResponseBody": "{\r\n  \"kind\": \"servicemanaged\",\r\n  \"properties\": {\r\n    \"serverKeyName\": \"ServiceManaged\",\r\n    \"serverKeyType\": \"ServiceManaged\"\r\n  },\r\n  \"id\": \"/subscriptions/b6a6e0c5-e79c-4c6d-a878-72eafbca4cf2/resourceGroups/sqlcrudtest-892/providers/Microsoft.Sql/servers/sqlcrudtest-6847/encryptionProtector/current\",\r\n  \"name\": \"current\",\r\n  \"type\": \"Microsoft.Sql/servers/encryptionProtector\"\r\n}",
+      "ResponseHeaders": {
+        "Content-Type": [
+          "application/json; charset=utf-8"
+        ],
+        "Expires": [
+          "-1"
+        ],
+        "Cache-Control": [
+          "no-cache"
+        ],
+        "Date": [
+          "Thu, 03 Aug 2017 00:56:06 GMT"
+        ],
+        "Pragma": [
+          "no-cache"
+        ],
+        "Transfer-Encoding": [
+          "chunked"
+        ],
+        "Server": [
+          "Microsoft-HTTPAPI/2.0"
+        ],
+        "Vary": [
+          "Accept-Encoding"
+        ],
+        "x-ms-request-id": [
+          "beb23a6f-6cf9-4ba1-8607-3226fb664eee"
+        ],
+        "x-ms-ratelimit-remaining-subscription-reads": [
+          "14990"
+        ],
+        "x-ms-correlation-request-id": [
+          "c9330fbf-257b-4e57-afb0-06642e4a070a"
+        ],
+        "x-ms-routing-request-id": [
+          "WESTUS2:20170803T005607Z:c9330fbf-257b-4e57-afb0-06642e4a070a"
+        ],
+        "Strict-Transport-Security": [
+          "max-age=31536000; includeSubDomains"
+        ]
+      },
+      "StatusCode": 200
+    },
+    {
+      "RequestUri": "/subscriptions/b6a6e0c5-e79c-4c6d-a878-72eafbca4cf2/providers/Microsoft.Sql/locations/Japan%20East/encryptionProtectorAzureAsyncOperation/4e229112-47dd-47b4-8088-16855a942746?api-version=2015-05-01-preview",
+      "EncodedRequestUri": "L3N1YnNjcmlwdGlvbnMvYjZhNmUwYzUtZTc5Yy00YzZkLWE4NzgtNzJlYWZiY2E0Y2YyL3Byb3ZpZGVycy9NaWNyb3NvZnQuU3FsL2xvY2F0aW9ucy9KYXBhbiUyMEVhc3QvZW5jcnlwdGlvblByb3RlY3RvckF6dXJlQXN5bmNPcGVyYXRpb24vNGUyMjkxMTItNDdkZC00N2I0LTgwODgtMTY4NTVhOTQyNzQ2P2FwaS12ZXJzaW9uPTIwMTUtMDUtMDEtcHJldmlldw==",
       "RequestMethod": "GET",
       "RequestBody": "",
       "RequestHeaders": {
@@ -740,27 +1020,19 @@
           "Microsoft.Azure.Management.Sql.SqlManagementClient/1.7.0.0"
         ]
       },
-<<<<<<< HEAD
-      "ResponseBody": "{\r\n  \"name\": \"757b1244-c4ab-4f7e-9df5-2553b5bfd750\",\r\n  \"status\": \"Succeeded\",\r\n  \"startTime\": \"2017-08-01T02:11:28.78Z\"\r\n}",
-=======
-      "ResponseBody": "{\r\n  \"name\": \"57bf01f4-278e-422c-801f-4e909b631389\",\r\n  \"status\": \"Succeeded\",\r\n  \"startTime\": \"2017-08-01T20:58:30.453Z\"\r\n}",
->>>>>>> 813ae6f2
-      "ResponseHeaders": {
-        "Content-Type": [
-          "application/json; charset=utf-8"
-        ],
-        "Expires": [
-          "-1"
-        ],
-        "Cache-Control": [
-          "no-cache"
-        ],
-        "Date": [
-<<<<<<< HEAD
-          "Tue, 01 Aug 2017 02:11:59 GMT"
-=======
-          "Tue, 01 Aug 2017 20:59:01 GMT"
->>>>>>> 813ae6f2
+      "ResponseBody": "{\r\n  \"name\": \"4e229112-47dd-47b4-8088-16855a942746\",\r\n  \"status\": \"Succeeded\",\r\n  \"startTime\": \"2017-08-03T00:55:36.127Z\"\r\n}",
+      "ResponseHeaders": {
+        "Content-Type": [
+          "application/json; charset=utf-8"
+        ],
+        "Expires": [
+          "-1"
+        ],
+        "Cache-Control": [
+          "no-cache"
+        ],
+        "Date": [
+          "Thu, 03 Aug 2017 00:56:06 GMT"
         ],
         "Pragma": [
           "no-cache"
@@ -775,29 +1047,16 @@
           "Accept-Encoding"
         ],
         "x-ms-request-id": [
-<<<<<<< HEAD
-          "0e8c2f89-807f-47ea-bf6b-051cec10651b"
+          "beda7a66-294a-4a46-909a-c438bb818eda"
         ],
         "x-ms-ratelimit-remaining-subscription-reads": [
-          "14997"
-        ],
-        "x-ms-correlation-request-id": [
-          "f54a71c0-fa76-479d-91a1-54a6cf3b6da5"
-        ],
-        "x-ms-routing-request-id": [
-          "WESTUS2:20170801T021200Z:f54a71c0-fa76-479d-91a1-54a6cf3b6da5"
-=======
-          "275ddd01-b864-441f-85ea-e71fa68ac51a"
-        ],
-        "x-ms-ratelimit-remaining-subscription-reads": [
-          "14996"
-        ],
-        "x-ms-correlation-request-id": [
-          "88e9d513-a4fc-4c11-a97b-fddda170109b"
-        ],
-        "x-ms-routing-request-id": [
-          "WESTUS2:20170801T205901Z:88e9d513-a4fc-4c11-a97b-fddda170109b"
->>>>>>> 813ae6f2
+          "14992"
+        ],
+        "x-ms-correlation-request-id": [
+          "8bf3e2ba-5249-4730-8759-7d13679e3d56"
+        ],
+        "x-ms-routing-request-id": [
+          "WESTUS2:20170803T005606Z:8bf3e2ba-5249-4730-8759-7d13679e3d56"
         ],
         "Strict-Transport-Security": [
           "max-age=31536000; includeSubDomains"
@@ -806,888 +1065,56 @@
       "StatusCode": 200
     },
     {
-<<<<<<< HEAD
-      "RequestUri": "/subscriptions/b6a6e0c5-e79c-4c6d-a878-72eafbca4cf2/resourceGroups/sqlcrudtest-9465/providers/Microsoft.Sql/servers/sqlcrudtest-5590/keys/sqlcrudtest-8904_sqlcrudtest-5340_221810def63442759aca7ab200e99b52?api-version=2015-05-01-preview",
-      "EncodedRequestUri": "L3N1YnNjcmlwdGlvbnMvYjZhNmUwYzUtZTc5Yy00YzZkLWE4NzgtNzJlYWZiY2E0Y2YyL3Jlc291cmNlR3JvdXBzL3NxbGNydWR0ZXN0LTk0NjUvcHJvdmlkZXJzL01pY3Jvc29mdC5TcWwvc2VydmVycy9zcWxjcnVkdGVzdC01NTkwL2tleXMvc3FsY3J1ZHRlc3QtODkwNF9zcWxjcnVkdGVzdC01MzQwXzIyMTgxMGRlZjYzNDQyNzU5YWNhN2FiMjAwZTk5YjUyP2FwaS12ZXJzaW9uPTIwMTUtMDUtMDEtcHJldmlldw==",
-=======
-      "RequestUri": "/subscriptions/2e7fe4bd-90c7-454e-8bb6-dc44649f27b2/resourceGroups/sqlcrudtest-7270/providers/Microsoft.Sql/servers/sqlcrudtest-5149/keys/sqlcrudtest-2476_sqlcrudtest-8502_d12e4e0f422546ea9deed0fa3580755a?api-version=2015-05-01-preview",
-      "EncodedRequestUri": "L3N1YnNjcmlwdGlvbnMvMmU3ZmU0YmQtOTBjNy00NTRlLThiYjYtZGM0NDY0OWYyN2IyL3Jlc291cmNlR3JvdXBzL3NxbGNydWR0ZXN0LTcyNzAvcHJvdmlkZXJzL01pY3Jvc29mdC5TcWwvc2VydmVycy9zcWxjcnVkdGVzdC01MTQ5L2tleXMvc3FsY3J1ZHRlc3QtMjQ3Nl9zcWxjcnVkdGVzdC04NTAyX2QxMmU0ZTBmNDIyNTQ2ZWE5ZGVlZDBmYTM1ODA3NTVhP2FwaS12ZXJzaW9uPTIwMTUtMDUtMDEtcHJldmlldw==",
->>>>>>> 813ae6f2
-      "RequestMethod": "GET",
+      "RequestUri": "/subscriptions/b6a6e0c5-e79c-4c6d-a878-72eafbca4cf2/resourcegroups/sqlcrudtest-892?api-version=2017-05-10",
+      "EncodedRequestUri": "L3N1YnNjcmlwdGlvbnMvYjZhNmUwYzUtZTc5Yy00YzZkLWE4NzgtNzJlYWZiY2E0Y2YyL3Jlc291cmNlZ3JvdXBzL3NxbGNydWR0ZXN0LTg5Mj9hcGktdmVyc2lvbj0yMDE3LTA1LTEw",
+      "RequestMethod": "DELETE",
       "RequestBody": "",
       "RequestHeaders": {
-        "User-Agent": [
-          "FxVersion/4.6.25211.01",
-          "Microsoft.Azure.Management.Sql.SqlManagementClient/1.7.0.0"
-        ]
-      },
-<<<<<<< HEAD
-      "ResponseBody": "{\r\n  \"kind\": \"azurekeyvault\",\r\n  \"properties\": {\r\n    \"serverKeyType\": \"AzureKeyVault\",\r\n    \"uri\": \"https://sqlcrudtest-8904.vault.azure.net/keys/sqlcrudtest-5340/221810def63442759aca7ab200e99b52\",\r\n    \"thumbprint\": \"126806A4445B6E9879C6899FF3C411F36EB9AAAB\",\r\n    \"creationDate\": \"2017-08-01T02:11:31.763Z\"\r\n  },\r\n  \"location\": \"North Europe\",\r\n  \"id\": \"/subscriptions/b6a6e0c5-e79c-4c6d-a878-72eafbca4cf2/resourceGroups/sqlcrudtest-9465/providers/Microsoft.Sql/servers/sqlcrudtest-5590/keys/sqlcrudtest-8904_sqlcrudtest-5340_221810def63442759aca7ab200e99b52\",\r\n  \"name\": \"sqlcrudtest-8904_sqlcrudtest-5340_221810def63442759aca7ab200e99b52\",\r\n  \"type\": \"Microsoft.Sql/servers/keys\"\r\n}",
-=======
-      "ResponseBody": "{\r\n  \"kind\": \"azurekeyvault\",\r\n  \"properties\": {\r\n    \"serverKeyType\": \"AzureKeyVault\",\r\n    \"uri\": \"https://sqlcrudtest-2476.vault.azure.net/keys/sqlcrudtest-8502/d12e4e0f422546ea9deed0fa3580755a\",\r\n    \"thumbprint\": \"19BA9614AF388973119A29E2688EE73565770BAF\",\r\n    \"creationDate\": \"2017-08-01T20:58:34.177Z\"\r\n  },\r\n  \"location\": \"Japan East\",\r\n  \"id\": \"/subscriptions/2e7fe4bd-90c7-454e-8bb6-dc44649f27b2/resourceGroups/sqlcrudtest-7270/providers/Microsoft.Sql/servers/sqlcrudtest-5149/keys/sqlcrudtest-2476_sqlcrudtest-8502_d12e4e0f422546ea9deed0fa3580755a\",\r\n  \"name\": \"sqlcrudtest-2476_sqlcrudtest-8502_d12e4e0f422546ea9deed0fa3580755a\",\r\n  \"type\": \"Microsoft.Sql/servers/keys\"\r\n}",
->>>>>>> 813ae6f2
-      "ResponseHeaders": {
-        "Content-Type": [
-          "application/json; charset=utf-8"
-        ],
-        "Expires": [
-          "-1"
-        ],
-        "Cache-Control": [
-          "no-cache"
-        ],
-        "Date": [
-<<<<<<< HEAD
-          "Tue, 01 Aug 2017 02:11:59 GMT"
-=======
-          "Tue, 01 Aug 2017 20:59:01 GMT"
->>>>>>> 813ae6f2
-        ],
-        "Pragma": [
-          "no-cache"
-        ],
-        "Transfer-Encoding": [
-          "chunked"
-        ],
-        "Server": [
-          "Microsoft-HTTPAPI/2.0"
-        ],
-        "Vary": [
-          "Accept-Encoding"
-        ],
-        "x-ms-request-id": [
-<<<<<<< HEAD
-          "a3092972-fc0a-4c87-933d-5367bcb4fea5"
-        ],
-        "x-ms-ratelimit-remaining-subscription-reads": [
-          "14996"
-        ],
-        "x-ms-correlation-request-id": [
-          "11dc4e58-8759-4c2b-92e0-a629b266dbcc"
-        ],
-        "x-ms-routing-request-id": [
-          "WESTUS2:20170801T021200Z:11dc4e58-8759-4c2b-92e0-a629b266dbcc"
-=======
-          "01529c46-637d-4663-91ea-100225780c17"
-        ],
-        "x-ms-ratelimit-remaining-subscription-reads": [
-          "14995"
-        ],
-        "x-ms-correlation-request-id": [
-          "2f47a52b-d421-4784-8bde-4becb18e77c8"
-        ],
-        "x-ms-routing-request-id": [
-          "WESTUS2:20170801T205901Z:2f47a52b-d421-4784-8bde-4becb18e77c8"
->>>>>>> 813ae6f2
-        ],
-        "Strict-Transport-Security": [
-          "max-age=31536000; includeSubDomains"
-        ]
-      },
-      "StatusCode": 200
-    },
-    {
-<<<<<<< HEAD
-      "RequestUri": "/subscriptions/b6a6e0c5-e79c-4c6d-a878-72eafbca4cf2/resourceGroups/sqlcrudtest-9465/providers/Microsoft.Sql/servers/sqlcrudtest-5590/encryptionProtector/current?api-version=2015-05-01-preview",
-      "EncodedRequestUri": "L3N1YnNjcmlwdGlvbnMvYjZhNmUwYzUtZTc5Yy00YzZkLWE4NzgtNzJlYWZiY2E0Y2YyL3Jlc291cmNlR3JvdXBzL3NxbGNydWR0ZXN0LTk0NjUvcHJvdmlkZXJzL01pY3Jvc29mdC5TcWwvc2VydmVycy9zcWxjcnVkdGVzdC01NTkwL2VuY3J5cHRpb25Qcm90ZWN0b3IvY3VycmVudD9hcGktdmVyc2lvbj0yMDE1LTA1LTAxLXByZXZpZXc=",
-      "RequestMethod": "PUT",
-      "RequestBody": "{\r\n  \"properties\": {\r\n    \"serverKeyName\": \"sqlcrudtest-8904_sqlcrudtest-5340_221810def63442759aca7ab200e99b52\",\r\n    \"serverKeyType\": \"AzureKeyVault\"\r\n  }\r\n}",
-=======
-      "RequestUri": "/subscriptions/2e7fe4bd-90c7-454e-8bb6-dc44649f27b2/resourceGroups/sqlcrudtest-7270/providers/Microsoft.Sql/servers/sqlcrudtest-5149/encryptionProtector/current?api-version=2015-05-01-preview",
-      "EncodedRequestUri": "L3N1YnNjcmlwdGlvbnMvMmU3ZmU0YmQtOTBjNy00NTRlLThiYjYtZGM0NDY0OWYyN2IyL3Jlc291cmNlR3JvdXBzL3NxbGNydWR0ZXN0LTcyNzAvcHJvdmlkZXJzL01pY3Jvc29mdC5TcWwvc2VydmVycy9zcWxjcnVkdGVzdC01MTQ5L2VuY3J5cHRpb25Qcm90ZWN0b3IvY3VycmVudD9hcGktdmVyc2lvbj0yMDE1LTA1LTAxLXByZXZpZXc=",
-      "RequestMethod": "PUT",
-      "RequestBody": "{\r\n  \"properties\": {\r\n    \"serverKeyName\": \"sqlcrudtest-2476_sqlcrudtest-8502_d12e4e0f422546ea9deed0fa3580755a\",\r\n    \"serverKeyType\": \"AzureKeyVault\"\r\n  }\r\n}",
->>>>>>> 813ae6f2
-      "RequestHeaders": {
-        "Content-Type": [
-          "application/json; charset=utf-8"
-        ],
-        "Content-Length": [
-          "158"
-        ],
         "x-ms-client-request-id": [
-<<<<<<< HEAD
-          "a2e1e9e4-6a76-493f-a67b-ffd1d7b79be6"
-=======
-          "4fc2361f-34b3-4dde-a8cd-122908eff292"
->>>>>>> 813ae6f2
+          "11234f60-2209-44de-b5a1-fe4b1d9ca65b"
         ],
         "accept-language": [
           "en-US"
         ],
         "User-Agent": [
           "FxVersion/4.6.25211.01",
-          "Microsoft.Azure.Management.Sql.SqlManagementClient/1.7.0.0"
-        ]
-      },
-<<<<<<< HEAD
-      "ResponseBody": "{\r\n  \"operation\": \"UpsertLogicalServerEncryptionprotector\",\r\n  \"startTime\": \"2017-08-01T02:12:00.78Z\"\r\n}",
-=======
-      "ResponseBody": "{\r\n  \"operation\": \"UpsertLogicalServerEncryptionprotector\",\r\n  \"startTime\": \"2017-08-01T20:59:02.817Z\"\r\n}",
->>>>>>> 813ae6f2
-      "ResponseHeaders": {
-        "Content-Length": [
-          "92"
-        ],
-        "Content-Type": [
-          "application/json; charset=utf-8"
-        ],
-        "Expires": [
-          "-1"
-        ],
-        "Cache-Control": [
-          "no-cache"
-        ],
-        "Date": [
-<<<<<<< HEAD
-          "Tue, 01 Aug 2017 02:12:00 GMT"
-=======
-          "Tue, 01 Aug 2017 20:59:02 GMT"
->>>>>>> 813ae6f2
+          "Microsoft.Azure.Management.ResourceManager.ResourceManagementClient/1.6.0.0"
+        ]
+      },
+      "ResponseBody": "",
+      "ResponseHeaders": {
+        "Content-Length": [
+          "0"
+        ],
+        "Expires": [
+          "-1"
+        ],
+        "Cache-Control": [
+          "no-cache"
+        ],
+        "Date": [
+          "Thu, 03 Aug 2017 00:56:09 GMT"
         ],
         "Pragma": [
           "no-cache"
         ],
         "Location": [
-<<<<<<< HEAD
-          "https://management.azure.com/subscriptions/b6a6e0c5-e79c-4c6d-a878-72eafbca4cf2/providers/Microsoft.Sql/locations/North%20Europe/encryptionProtectorOperationResults/51349146-8fa3-412c-9185-899e292d1d18?api-version=2015-05-01-preview"
-=======
-          "https://management.azure.com/subscriptions/2e7fe4bd-90c7-454e-8bb6-dc44649f27b2/providers/Microsoft.Sql/locations/Japan%20East/encryptionProtectorOperationResults/9938bb28-c7f5-4651-bc4e-f201134369ff?api-version=2015-05-01-preview"
->>>>>>> 813ae6f2
-        ],
-        "Retry-After": [
-          "1"
-        ],
-        "Server": [
-          "Microsoft-HTTPAPI/2.0"
-        ],
-        "Azure-AsyncOperation": [
-<<<<<<< HEAD
-          "https://management.azure.com/subscriptions/b6a6e0c5-e79c-4c6d-a878-72eafbca4cf2/providers/Microsoft.Sql/locations/North Europe/encryptionProtectorAzureAsyncOperation/51349146-8fa3-412c-9185-899e292d1d18?api-version=2015-05-01-preview"
-        ],
-        "x-ms-request-id": [
-          "1be4184d-6600-4b2a-89f2-7f03844b72f9"
-=======
-          "https://management.azure.com/subscriptions/2e7fe4bd-90c7-454e-8bb6-dc44649f27b2/providers/Microsoft.Sql/locations/Japan East/encryptionProtectorAzureAsyncOperation/9938bb28-c7f5-4651-bc4e-f201134369ff?api-version=2015-05-01-preview"
-        ],
-        "x-ms-request-id": [
-          "db9f6207-f749-4ccb-a11c-8b097d5450c2"
->>>>>>> 813ae6f2
-        ],
-        "x-ms-ratelimit-remaining-subscription-writes": [
-          "1197"
-        ],
-        "x-ms-correlation-request-id": [
-<<<<<<< HEAD
-          "d70f61bd-81ae-476f-9045-acc38b2c343d"
-        ],
-        "x-ms-routing-request-id": [
-          "WESTUS2:20170801T021201Z:d70f61bd-81ae-476f-9045-acc38b2c343d"
-=======
-          "8a492348-513a-4194-a7c5-c9e8d7b8bdac"
-        ],
-        "x-ms-routing-request-id": [
-          "WESTUS2:20170801T205903Z:8a492348-513a-4194-a7c5-c9e8d7b8bdac"
->>>>>>> 813ae6f2
-        ],
-        "Strict-Transport-Security": [
-          "max-age=31536000; includeSubDomains"
-        ]
-      },
-      "StatusCode": 202
-    },
-    {
-<<<<<<< HEAD
-      "RequestUri": "/subscriptions/b6a6e0c5-e79c-4c6d-a878-72eafbca4cf2/resourceGroups/sqlcrudtest-9465/providers/Microsoft.Sql/servers/sqlcrudtest-5590/encryptionProtector/current?api-version=2015-05-01-preview",
-      "EncodedRequestUri": "L3N1YnNjcmlwdGlvbnMvYjZhNmUwYzUtZTc5Yy00YzZkLWE4NzgtNzJlYWZiY2E0Y2YyL3Jlc291cmNlR3JvdXBzL3NxbGNydWR0ZXN0LTk0NjUvcHJvdmlkZXJzL01pY3Jvc29mdC5TcWwvc2VydmVycy9zcWxjcnVkdGVzdC01NTkwL2VuY3J5cHRpb25Qcm90ZWN0b3IvY3VycmVudD9hcGktdmVyc2lvbj0yMDE1LTA1LTAxLXByZXZpZXc=",
-=======
-      "RequestUri": "/subscriptions/2e7fe4bd-90c7-454e-8bb6-dc44649f27b2/resourceGroups/sqlcrudtest-7270/providers/Microsoft.Sql/servers/sqlcrudtest-5149/encryptionProtector/current?api-version=2015-05-01-preview",
-      "EncodedRequestUri": "L3N1YnNjcmlwdGlvbnMvMmU3ZmU0YmQtOTBjNy00NTRlLThiYjYtZGM0NDY0OWYyN2IyL3Jlc291cmNlR3JvdXBzL3NxbGNydWR0ZXN0LTcyNzAvcHJvdmlkZXJzL01pY3Jvc29mdC5TcWwvc2VydmVycy9zcWxjcnVkdGVzdC01MTQ5L2VuY3J5cHRpb25Qcm90ZWN0b3IvY3VycmVudD9hcGktdmVyc2lvbj0yMDE1LTA1LTAxLXByZXZpZXc=",
->>>>>>> 813ae6f2
-      "RequestMethod": "PUT",
-      "RequestBody": "{\r\n  \"properties\": {\r\n    \"serverKeyName\": \"ServiceManaged\",\r\n    \"serverKeyType\": \"ServiceManaged\"\r\n  }\r\n}",
-      "RequestHeaders": {
-        "Content-Type": [
-          "application/json; charset=utf-8"
-        ],
-        "Content-Length": [
-          "107"
-        ],
-        "x-ms-client-request-id": [
-<<<<<<< HEAD
-          "609b5c6f-fa2e-4d6a-a7e1-69e41b59692d"
-=======
-          "bc52c29c-a242-43bd-9278-a7c26569a174"
->>>>>>> 813ae6f2
-        ],
-        "accept-language": [
-          "en-US"
-        ],
-        "User-Agent": [
-          "FxVersion/4.6.25211.01",
-          "Microsoft.Azure.Management.Sql.SqlManagementClient/1.7.0.0"
-        ]
-      },
-<<<<<<< HEAD
-      "ResponseBody": "{\r\n  \"operation\": \"UpsertLogicalServerEncryptionprotector\",\r\n  \"startTime\": \"2017-08-01T02:12:32.613Z\"\r\n}",
-=======
-      "ResponseBody": "{\r\n  \"operation\": \"UpsertLogicalServerEncryptionprotector\",\r\n  \"startTime\": \"2017-08-01T20:59:34.437Z\"\r\n}",
->>>>>>> 813ae6f2
-      "ResponseHeaders": {
-        "Content-Length": [
-          "93"
-        ],
-        "Content-Type": [
-          "application/json; charset=utf-8"
-        ],
-        "Expires": [
-          "-1"
-        ],
-        "Cache-Control": [
-          "no-cache"
-        ],
-        "Date": [
-<<<<<<< HEAD
-          "Tue, 01 Aug 2017 02:12:33 GMT"
-=======
-          "Tue, 01 Aug 2017 20:59:34 GMT"
->>>>>>> 813ae6f2
-        ],
-        "Pragma": [
-          "no-cache"
-        ],
-        "Location": [
-<<<<<<< HEAD
-          "https://management.azure.com/subscriptions/b6a6e0c5-e79c-4c6d-a878-72eafbca4cf2/providers/Microsoft.Sql/locations/North%20Europe/encryptionProtectorOperationResults/93bfaa6b-d438-4e5e-9df4-623274fc328f?api-version=2015-05-01-preview"
-=======
-          "https://management.azure.com/subscriptions/2e7fe4bd-90c7-454e-8bb6-dc44649f27b2/providers/Microsoft.Sql/locations/Japan%20East/encryptionProtectorOperationResults/0fab0704-6cc0-46b9-a3f1-cf905daaf4b2?api-version=2015-05-01-preview"
->>>>>>> 813ae6f2
-        ],
-        "Retry-After": [
-          "1"
-        ],
-        "Server": [
-          "Microsoft-HTTPAPI/2.0"
-        ],
-        "Azure-AsyncOperation": [
-<<<<<<< HEAD
-          "https://management.azure.com/subscriptions/b6a6e0c5-e79c-4c6d-a878-72eafbca4cf2/providers/Microsoft.Sql/locations/North Europe/encryptionProtectorAzureAsyncOperation/93bfaa6b-d438-4e5e-9df4-623274fc328f?api-version=2015-05-01-preview"
-        ],
-        "x-ms-request-id": [
-          "2c88251d-54cf-43b9-a91c-47440ab9b0d5"
-=======
-          "https://management.azure.com/subscriptions/2e7fe4bd-90c7-454e-8bb6-dc44649f27b2/providers/Microsoft.Sql/locations/Japan East/encryptionProtectorAzureAsyncOperation/0fab0704-6cc0-46b9-a3f1-cf905daaf4b2?api-version=2015-05-01-preview"
-        ],
-        "x-ms-request-id": [
-          "99374c54-5c64-48c6-913e-6964e06345f0"
->>>>>>> 813ae6f2
-        ],
-        "x-ms-ratelimit-remaining-subscription-writes": [
-          "1196"
-        ],
-        "x-ms-correlation-request-id": [
-<<<<<<< HEAD
-          "801a45df-66ad-4839-adea-65a2bdfd8ced"
-        ],
-        "x-ms-routing-request-id": [
-          "WESTUS2:20170801T021233Z:801a45df-66ad-4839-adea-65a2bdfd8ced"
-=======
-          "c17851f4-cbec-45d9-a63e-45ea1e1cbded"
-        ],
-        "x-ms-routing-request-id": [
-          "WESTUS2:20170801T205934Z:c17851f4-cbec-45d9-a63e-45ea1e1cbded"
->>>>>>> 813ae6f2
-        ],
-        "Strict-Transport-Security": [
-          "max-age=31536000; includeSubDomains"
-        ]
-      },
-      "StatusCode": 202
-    },
-    {
-<<<<<<< HEAD
-      "RequestUri": "/subscriptions/b6a6e0c5-e79c-4c6d-a878-72eafbca4cf2/providers/Microsoft.Sql/locations/North%20Europe/encryptionProtectorAzureAsyncOperation/51349146-8fa3-412c-9185-899e292d1d18?api-version=2015-05-01-preview",
-      "EncodedRequestUri": "L3N1YnNjcmlwdGlvbnMvYjZhNmUwYzUtZTc5Yy00YzZkLWE4NzgtNzJlYWZiY2E0Y2YyL3Byb3ZpZGVycy9NaWNyb3NvZnQuU3FsL2xvY2F0aW9ucy9Ob3J0aCUyMEV1cm9wZS9lbmNyeXB0aW9uUHJvdGVjdG9yQXp1cmVBc3luY09wZXJhdGlvbi81MTM0OTE0Ni04ZmEzLTQxMmMtOTE4NS04OTllMjkyZDFkMTg/YXBpLXZlcnNpb249MjAxNS0wNS0wMS1wcmV2aWV3",
-=======
-      "RequestUri": "/subscriptions/2e7fe4bd-90c7-454e-8bb6-dc44649f27b2/providers/Microsoft.Sql/locations/Japan%20East/encryptionProtectorAzureAsyncOperation/9938bb28-c7f5-4651-bc4e-f201134369ff?api-version=2015-05-01-preview",
-      "EncodedRequestUri": "L3N1YnNjcmlwdGlvbnMvMmU3ZmU0YmQtOTBjNy00NTRlLThiYjYtZGM0NDY0OWYyN2IyL3Byb3ZpZGVycy9NaWNyb3NvZnQuU3FsL2xvY2F0aW9ucy9KYXBhbiUyMEVhc3QvZW5jcnlwdGlvblByb3RlY3RvckF6dXJlQXN5bmNPcGVyYXRpb24vOTkzOGJiMjgtYzdmNS00NjUxLWJjNGUtZjIwMTEzNDM2OWZmP2FwaS12ZXJzaW9uPTIwMTUtMDUtMDEtcHJldmlldw==",
->>>>>>> 813ae6f2
-      "RequestMethod": "GET",
-      "RequestBody": "",
-      "RequestHeaders": {
-        "User-Agent": [
-          "FxVersion/4.6.25211.01",
-          "Microsoft.Azure.Management.Sql.SqlManagementClient/1.7.0.0"
-        ]
-      },
-<<<<<<< HEAD
-      "ResponseBody": "{\r\n  \"name\": \"51349146-8fa3-412c-9185-899e292d1d18\",\r\n  \"status\": \"Succeeded\",\r\n  \"startTime\": \"2017-08-01T02:12:00.78Z\"\r\n}",
-=======
-      "ResponseBody": "{\r\n  \"name\": \"9938bb28-c7f5-4651-bc4e-f201134369ff\",\r\n  \"status\": \"Succeeded\",\r\n  \"startTime\": \"2017-08-01T20:59:02.817Z\"\r\n}",
->>>>>>> 813ae6f2
-      "ResponseHeaders": {
-        "Content-Type": [
-          "application/json; charset=utf-8"
-        ],
-        "Expires": [
-          "-1"
-        ],
-        "Cache-Control": [
-          "no-cache"
-        ],
-        "Date": [
-<<<<<<< HEAD
-          "Tue, 01 Aug 2017 02:12:32 GMT"
-=======
-          "Tue, 01 Aug 2017 20:59:33 GMT"
->>>>>>> 813ae6f2
-        ],
-        "Pragma": [
-          "no-cache"
-        ],
-        "Transfer-Encoding": [
-          "chunked"
-        ],
-        "Server": [
-          "Microsoft-HTTPAPI/2.0"
-        ],
-        "Vary": [
-          "Accept-Encoding"
-        ],
-        "x-ms-request-id": [
-<<<<<<< HEAD
-          "3c39e149-817b-4aa1-a820-68300e695566"
-        ],
-        "x-ms-ratelimit-remaining-subscription-reads": [
-          "14995"
-        ],
-        "x-ms-correlation-request-id": [
-          "b17e6880-0ef8-4dc3-956c-9398b377f001"
-        ],
-        "x-ms-routing-request-id": [
-          "WESTUS2:20170801T021232Z:b17e6880-0ef8-4dc3-956c-9398b377f001"
-=======
-          "4429ea48-a6cc-4a2b-aa83-cfd53c5e1bb4"
-        ],
-        "x-ms-ratelimit-remaining-subscription-reads": [
-          "14994"
-        ],
-        "x-ms-correlation-request-id": [
-          "dd6e439b-054f-4196-8da6-da2533e17872"
-        ],
-        "x-ms-routing-request-id": [
-          "WESTUS2:20170801T205934Z:dd6e439b-054f-4196-8da6-da2533e17872"
->>>>>>> 813ae6f2
-        ],
-        "Strict-Transport-Security": [
-          "max-age=31536000; includeSubDomains"
-        ]
-      },
-      "StatusCode": 200
-    },
-    {
-<<<<<<< HEAD
-      "RequestUri": "/subscriptions/b6a6e0c5-e79c-4c6d-a878-72eafbca4cf2/resourceGroups/sqlcrudtest-9465/providers/Microsoft.Sql/servers/sqlcrudtest-5590/encryptionProtector/current?api-version=2015-05-01-preview",
-      "EncodedRequestUri": "L3N1YnNjcmlwdGlvbnMvYjZhNmUwYzUtZTc5Yy00YzZkLWE4NzgtNzJlYWZiY2E0Y2YyL3Jlc291cmNlR3JvdXBzL3NxbGNydWR0ZXN0LTk0NjUvcHJvdmlkZXJzL01pY3Jvc29mdC5TcWwvc2VydmVycy9zcWxjcnVkdGVzdC01NTkwL2VuY3J5cHRpb25Qcm90ZWN0b3IvY3VycmVudD9hcGktdmVyc2lvbj0yMDE1LTA1LTAxLXByZXZpZXc=",
-=======
-      "RequestUri": "/subscriptions/2e7fe4bd-90c7-454e-8bb6-dc44649f27b2/resourceGroups/sqlcrudtest-7270/providers/Microsoft.Sql/servers/sqlcrudtest-5149/encryptionProtector/current?api-version=2015-05-01-preview",
-      "EncodedRequestUri": "L3N1YnNjcmlwdGlvbnMvMmU3ZmU0YmQtOTBjNy00NTRlLThiYjYtZGM0NDY0OWYyN2IyL3Jlc291cmNlR3JvdXBzL3NxbGNydWR0ZXN0LTcyNzAvcHJvdmlkZXJzL01pY3Jvc29mdC5TcWwvc2VydmVycy9zcWxjcnVkdGVzdC01MTQ5L2VuY3J5cHRpb25Qcm90ZWN0b3IvY3VycmVudD9hcGktdmVyc2lvbj0yMDE1LTA1LTAxLXByZXZpZXc=",
->>>>>>> 813ae6f2
-      "RequestMethod": "GET",
-      "RequestBody": "",
-      "RequestHeaders": {
-        "User-Agent": [
-          "FxVersion/4.6.25211.01",
-          "Microsoft.Azure.Management.Sql.SqlManagementClient/1.7.0.0"
-        ]
-      },
-<<<<<<< HEAD
-      "ResponseBody": "{\r\n  \"kind\": \"azurekeyvault\",\r\n  \"properties\": {\r\n    \"serverKeyName\": \"sqlcrudtest-8904_sqlcrudtest-5340_221810def63442759aca7ab200e99b52\",\r\n    \"serverKeyType\": \"AzureKeyVault\",\r\n    \"uri\": \"https://sqlcrudtest-8904.vault.azure.net/keys/sqlcrudtest-5340/221810def63442759aca7ab200e99b52\"\r\n  },\r\n  \"id\": \"/subscriptions/b6a6e0c5-e79c-4c6d-a878-72eafbca4cf2/resourceGroups/sqlcrudtest-9465/providers/Microsoft.Sql/servers/sqlcrudtest-5590/encryptionProtector/current\",\r\n  \"name\": \"current\",\r\n  \"type\": \"Microsoft.Sql/servers/encryptionProtector\"\r\n}",
-=======
-      "ResponseBody": "{\r\n  \"kind\": \"azurekeyvault\",\r\n  \"properties\": {\r\n    \"serverKeyName\": \"sqlcrudtest-2476_sqlcrudtest-8502_d12e4e0f422546ea9deed0fa3580755a\",\r\n    \"serverKeyType\": \"AzureKeyVault\",\r\n    \"uri\": \"https://sqlcrudtest-2476.vault.azure.net/keys/sqlcrudtest-8502/d12e4e0f422546ea9deed0fa3580755a\"\r\n  },\r\n  \"id\": \"/subscriptions/2e7fe4bd-90c7-454e-8bb6-dc44649f27b2/resourceGroups/sqlcrudtest-7270/providers/Microsoft.Sql/servers/sqlcrudtest-5149/encryptionProtector/current\",\r\n  \"name\": \"current\",\r\n  \"type\": \"Microsoft.Sql/servers/encryptionProtector\"\r\n}",
->>>>>>> 813ae6f2
-      "ResponseHeaders": {
-        "Content-Type": [
-          "application/json; charset=utf-8"
-        ],
-        "Expires": [
-          "-1"
-        ],
-        "Cache-Control": [
-          "no-cache"
-        ],
-        "Date": [
-<<<<<<< HEAD
-          "Tue, 01 Aug 2017 02:12:32 GMT"
-=======
-          "Tue, 01 Aug 2017 20:59:33 GMT"
->>>>>>> 813ae6f2
-        ],
-        "Pragma": [
-          "no-cache"
-        ],
-        "Transfer-Encoding": [
-          "chunked"
-        ],
-        "Server": [
-          "Microsoft-HTTPAPI/2.0"
-        ],
-        "Vary": [
-          "Accept-Encoding"
-        ],
-        "x-ms-request-id": [
-<<<<<<< HEAD
-          "f4884355-3575-4a69-acdb-7d5cea4a69c9"
-        ],
-        "x-ms-ratelimit-remaining-subscription-reads": [
-          "14994"
-        ],
-        "x-ms-correlation-request-id": [
-          "24f5629e-e78a-491c-9e57-772f441be021"
-        ],
-        "x-ms-routing-request-id": [
-          "WESTUS2:20170801T021233Z:24f5629e-e78a-491c-9e57-772f441be021"
-=======
-          "faeb7997-4536-478e-bdb1-70ef5d7318a9"
-        ],
-        "x-ms-ratelimit-remaining-subscription-reads": [
-          "14993"
-        ],
-        "x-ms-correlation-request-id": [
-          "c20b4174-d0c1-4340-a496-8fd050e55bcf"
-        ],
-        "x-ms-routing-request-id": [
-          "WESTUS2:20170801T205934Z:c20b4174-d0c1-4340-a496-8fd050e55bcf"
->>>>>>> 813ae6f2
-        ],
-        "Strict-Transport-Security": [
-          "max-age=31536000; includeSubDomains"
-        ]
-      },
-      "StatusCode": 200
-    },
-    {
-<<<<<<< HEAD
-      "RequestUri": "/subscriptions/b6a6e0c5-e79c-4c6d-a878-72eafbca4cf2/resourceGroups/sqlcrudtest-9465/providers/Microsoft.Sql/servers/sqlcrudtest-5590/encryptionProtector/current?api-version=2015-05-01-preview",
-      "EncodedRequestUri": "L3N1YnNjcmlwdGlvbnMvYjZhNmUwYzUtZTc5Yy00YzZkLWE4NzgtNzJlYWZiY2E0Y2YyL3Jlc291cmNlR3JvdXBzL3NxbGNydWR0ZXN0LTk0NjUvcHJvdmlkZXJzL01pY3Jvc29mdC5TcWwvc2VydmVycy9zcWxjcnVkdGVzdC01NTkwL2VuY3J5cHRpb25Qcm90ZWN0b3IvY3VycmVudD9hcGktdmVyc2lvbj0yMDE1LTA1LTAxLXByZXZpZXc=",
-=======
-      "RequestUri": "/subscriptions/2e7fe4bd-90c7-454e-8bb6-dc44649f27b2/resourceGroups/sqlcrudtest-7270/providers/Microsoft.Sql/servers/sqlcrudtest-5149/encryptionProtector/current?api-version=2015-05-01-preview",
-      "EncodedRequestUri": "L3N1YnNjcmlwdGlvbnMvMmU3ZmU0YmQtOTBjNy00NTRlLThiYjYtZGM0NDY0OWYyN2IyL3Jlc291cmNlR3JvdXBzL3NxbGNydWR0ZXN0LTcyNzAvcHJvdmlkZXJzL01pY3Jvc29mdC5TcWwvc2VydmVycy9zcWxjcnVkdGVzdC01MTQ5L2VuY3J5cHRpb25Qcm90ZWN0b3IvY3VycmVudD9hcGktdmVyc2lvbj0yMDE1LTA1LTAxLXByZXZpZXc=",
->>>>>>> 813ae6f2
-      "RequestMethod": "GET",
-      "RequestBody": "",
-      "RequestHeaders": {
-        "x-ms-client-request-id": [
-<<<<<<< HEAD
-          "a72ff0d3-1d34-434f-a0d9-de3dc802bde6"
-=======
-          "dc20a953-1ae8-454a-a63b-512b9a035872"
->>>>>>> 813ae6f2
-        ],
-        "accept-language": [
-          "en-US"
-        ],
-        "User-Agent": [
-          "FxVersion/4.6.25211.01",
-          "Microsoft.Azure.Management.Sql.SqlManagementClient/1.7.0.0"
-        ]
-      },
-<<<<<<< HEAD
-      "ResponseBody": "{\r\n  \"kind\": \"azurekeyvault\",\r\n  \"properties\": {\r\n    \"serverKeyName\": \"sqlcrudtest-8904_sqlcrudtest-5340_221810def63442759aca7ab200e99b52\",\r\n    \"serverKeyType\": \"AzureKeyVault\",\r\n    \"uri\": \"https://sqlcrudtest-8904.vault.azure.net/keys/sqlcrudtest-5340/221810def63442759aca7ab200e99b52\"\r\n  },\r\n  \"id\": \"/subscriptions/b6a6e0c5-e79c-4c6d-a878-72eafbca4cf2/resourceGroups/sqlcrudtest-9465/providers/Microsoft.Sql/servers/sqlcrudtest-5590/encryptionProtector/current\",\r\n  \"name\": \"current\",\r\n  \"type\": \"Microsoft.Sql/servers/encryptionProtector\"\r\n}",
-=======
-      "ResponseBody": "{\r\n  \"kind\": \"azurekeyvault\",\r\n  \"properties\": {\r\n    \"serverKeyName\": \"sqlcrudtest-2476_sqlcrudtest-8502_d12e4e0f422546ea9deed0fa3580755a\",\r\n    \"serverKeyType\": \"AzureKeyVault\",\r\n    \"uri\": \"https://sqlcrudtest-2476.vault.azure.net/keys/sqlcrudtest-8502/d12e4e0f422546ea9deed0fa3580755a\"\r\n  },\r\n  \"id\": \"/subscriptions/2e7fe4bd-90c7-454e-8bb6-dc44649f27b2/resourceGroups/sqlcrudtest-7270/providers/Microsoft.Sql/servers/sqlcrudtest-5149/encryptionProtector/current\",\r\n  \"name\": \"current\",\r\n  \"type\": \"Microsoft.Sql/servers/encryptionProtector\"\r\n}",
->>>>>>> 813ae6f2
-      "ResponseHeaders": {
-        "Content-Type": [
-          "application/json; charset=utf-8"
-        ],
-        "Expires": [
-          "-1"
-        ],
-        "Cache-Control": [
-          "no-cache"
-        ],
-        "Date": [
-<<<<<<< HEAD
-          "Tue, 01 Aug 2017 02:12:32 GMT"
-=======
-          "Tue, 01 Aug 2017 20:59:33 GMT"
->>>>>>> 813ae6f2
-        ],
-        "Pragma": [
-          "no-cache"
-        ],
-        "Transfer-Encoding": [
-          "chunked"
-        ],
-        "Server": [
-          "Microsoft-HTTPAPI/2.0"
-        ],
-        "Vary": [
-          "Accept-Encoding"
-        ],
-        "x-ms-request-id": [
-<<<<<<< HEAD
-          "e553f7fc-559d-46a9-953f-d721f525727c"
-        ],
-        "x-ms-ratelimit-remaining-subscription-reads": [
-          "14993"
-        ],
-        "x-ms-correlation-request-id": [
-          "6b3bf842-56df-4817-8029-b55121492dfc"
-        ],
-        "x-ms-routing-request-id": [
-          "WESTUS2:20170801T021233Z:6b3bf842-56df-4817-8029-b55121492dfc"
-=======
-          "44f48c26-941f-41ed-876d-11fa4d18c999"
-        ],
-        "x-ms-ratelimit-remaining-subscription-reads": [
-          "14992"
-        ],
-        "x-ms-correlation-request-id": [
-          "d9a99267-7631-4657-a034-28ace469a46f"
-        ],
-        "x-ms-routing-request-id": [
-          "WESTUS2:20170801T205934Z:d9a99267-7631-4657-a034-28ace469a46f"
->>>>>>> 813ae6f2
-        ],
-        "Strict-Transport-Security": [
-          "max-age=31536000; includeSubDomains"
-        ]
-      },
-      "StatusCode": 200
-    },
-    {
-<<<<<<< HEAD
-      "RequestUri": "/subscriptions/b6a6e0c5-e79c-4c6d-a878-72eafbca4cf2/resourceGroups/sqlcrudtest-9465/providers/Microsoft.Sql/servers/sqlcrudtest-5590/encryptionProtector/current?api-version=2015-05-01-preview",
-      "EncodedRequestUri": "L3N1YnNjcmlwdGlvbnMvYjZhNmUwYzUtZTc5Yy00YzZkLWE4NzgtNzJlYWZiY2E0Y2YyL3Jlc291cmNlR3JvdXBzL3NxbGNydWR0ZXN0LTk0NjUvcHJvdmlkZXJzL01pY3Jvc29mdC5TcWwvc2VydmVycy9zcWxjcnVkdGVzdC01NTkwL2VuY3J5cHRpb25Qcm90ZWN0b3IvY3VycmVudD9hcGktdmVyc2lvbj0yMDE1LTA1LTAxLXByZXZpZXc=",
-=======
-      "RequestUri": "/subscriptions/2e7fe4bd-90c7-454e-8bb6-dc44649f27b2/resourceGroups/sqlcrudtest-7270/providers/Microsoft.Sql/servers/sqlcrudtest-5149/encryptionProtector/current?api-version=2015-05-01-preview",
-      "EncodedRequestUri": "L3N1YnNjcmlwdGlvbnMvMmU3ZmU0YmQtOTBjNy00NTRlLThiYjYtZGM0NDY0OWYyN2IyL3Jlc291cmNlR3JvdXBzL3NxbGNydWR0ZXN0LTcyNzAvcHJvdmlkZXJzL01pY3Jvc29mdC5TcWwvc2VydmVycy9zcWxjcnVkdGVzdC01MTQ5L2VuY3J5cHRpb25Qcm90ZWN0b3IvY3VycmVudD9hcGktdmVyc2lvbj0yMDE1LTA1LTAxLXByZXZpZXc=",
->>>>>>> 813ae6f2
-      "RequestMethod": "GET",
-      "RequestBody": "",
-      "RequestHeaders": {
-        "User-Agent": [
-          "FxVersion/4.6.25211.01",
-          "Microsoft.Azure.Management.Sql.SqlManagementClient/1.7.0.0"
-        ]
-      },
-<<<<<<< HEAD
-      "ResponseBody": "{\r\n  \"kind\": \"servicemanaged\",\r\n  \"properties\": {\r\n    \"serverKeyName\": \"ServiceManaged\",\r\n    \"serverKeyType\": \"ServiceManaged\"\r\n  },\r\n  \"id\": \"/subscriptions/b6a6e0c5-e79c-4c6d-a878-72eafbca4cf2/resourceGroups/sqlcrudtest-9465/providers/Microsoft.Sql/servers/sqlcrudtest-5590/encryptionProtector/current\",\r\n  \"name\": \"current\",\r\n  \"type\": \"Microsoft.Sql/servers/encryptionProtector\"\r\n}",
-=======
-      "ResponseBody": "{\r\n  \"kind\": \"servicemanaged\",\r\n  \"properties\": {\r\n    \"serverKeyName\": \"ServiceManaged\",\r\n    \"serverKeyType\": \"ServiceManaged\"\r\n  },\r\n  \"id\": \"/subscriptions/2e7fe4bd-90c7-454e-8bb6-dc44649f27b2/resourceGroups/sqlcrudtest-7270/providers/Microsoft.Sql/servers/sqlcrudtest-5149/encryptionProtector/current\",\r\n  \"name\": \"current\",\r\n  \"type\": \"Microsoft.Sql/servers/encryptionProtector\"\r\n}",
->>>>>>> 813ae6f2
-      "ResponseHeaders": {
-        "Content-Type": [
-          "application/json; charset=utf-8"
-        ],
-        "Expires": [
-          "-1"
-        ],
-        "Cache-Control": [
-          "no-cache"
-        ],
-        "Date": [
-<<<<<<< HEAD
-          "Tue, 01 Aug 2017 02:13:03 GMT"
-=======
-          "Tue, 01 Aug 2017 21:00:04 GMT"
->>>>>>> 813ae6f2
-        ],
-        "Pragma": [
-          "no-cache"
-        ],
-        "Transfer-Encoding": [
-          "chunked"
-        ],
-        "Server": [
-          "Microsoft-HTTPAPI/2.0"
-        ],
-        "Vary": [
-          "Accept-Encoding"
-        ],
-        "x-ms-request-id": [
-<<<<<<< HEAD
-          "7b05c3bc-e9b1-4e70-97c4-adfdb0ca6a6c"
-        ],
-        "x-ms-ratelimit-remaining-subscription-reads": [
-          "14991"
-        ],
-        "x-ms-correlation-request-id": [
-          "cd145e69-bd05-451d-968e-51ecca7e68b7"
-        ],
-        "x-ms-routing-request-id": [
-          "WESTUS2:20170801T021304Z:cd145e69-bd05-451d-968e-51ecca7e68b7"
-=======
-          "a6da1f48-3d1a-4b7c-9027-74c5e7e2ebc0"
-        ],
-        "x-ms-ratelimit-remaining-subscription-reads": [
-          "14990"
-        ],
-        "x-ms-correlation-request-id": [
-          "955af224-5d31-40a4-a8a3-8ed793ae5de4"
-        ],
-        "x-ms-routing-request-id": [
-          "WESTUS2:20170801T210005Z:955af224-5d31-40a4-a8a3-8ed793ae5de4"
->>>>>>> 813ae6f2
-        ],
-        "Strict-Transport-Security": [
-          "max-age=31536000; includeSubDomains"
-        ]
-      },
-      "StatusCode": 200
-    },
-    {
-<<<<<<< HEAD
-      "RequestUri": "/subscriptions/b6a6e0c5-e79c-4c6d-a878-72eafbca4cf2/resourceGroups/sqlcrudtest-9465/providers/Microsoft.Sql/servers/sqlcrudtest-5590/encryptionProtector/current?api-version=2015-05-01-preview",
-      "EncodedRequestUri": "L3N1YnNjcmlwdGlvbnMvYjZhNmUwYzUtZTc5Yy00YzZkLWE4NzgtNzJlYWZiY2E0Y2YyL3Jlc291cmNlR3JvdXBzL3NxbGNydWR0ZXN0LTk0NjUvcHJvdmlkZXJzL01pY3Jvc29mdC5TcWwvc2VydmVycy9zcWxjcnVkdGVzdC01NTkwL2VuY3J5cHRpb25Qcm90ZWN0b3IvY3VycmVudD9hcGktdmVyc2lvbj0yMDE1LTA1LTAxLXByZXZpZXc=",
-=======
-      "RequestUri": "/subscriptions/2e7fe4bd-90c7-454e-8bb6-dc44649f27b2/resourceGroups/sqlcrudtest-7270/providers/Microsoft.Sql/servers/sqlcrudtest-5149/encryptionProtector/current?api-version=2015-05-01-preview",
-      "EncodedRequestUri": "L3N1YnNjcmlwdGlvbnMvMmU3ZmU0YmQtOTBjNy00NTRlLThiYjYtZGM0NDY0OWYyN2IyL3Jlc291cmNlR3JvdXBzL3NxbGNydWR0ZXN0LTcyNzAvcHJvdmlkZXJzL01pY3Jvc29mdC5TcWwvc2VydmVycy9zcWxjcnVkdGVzdC01MTQ5L2VuY3J5cHRpb25Qcm90ZWN0b3IvY3VycmVudD9hcGktdmVyc2lvbj0yMDE1LTA1LTAxLXByZXZpZXc=",
->>>>>>> 813ae6f2
-      "RequestMethod": "GET",
-      "RequestBody": "",
-      "RequestHeaders": {
-        "x-ms-client-request-id": [
-<<<<<<< HEAD
-          "ad41606d-0fa5-48b3-95fd-4d5d7ed67efe"
-=======
-          "7cb26a77-0f38-4270-8a97-9da2c843e1ae"
->>>>>>> 813ae6f2
-        ],
-        "accept-language": [
-          "en-US"
-        ],
-        "User-Agent": [
-          "FxVersion/4.6.25211.01",
-          "Microsoft.Azure.Management.Sql.SqlManagementClient/1.7.0.0"
-        ]
-      },
-<<<<<<< HEAD
-      "ResponseBody": "{\r\n  \"kind\": \"servicemanaged\",\r\n  \"properties\": {\r\n    \"serverKeyName\": \"ServiceManaged\",\r\n    \"serverKeyType\": \"ServiceManaged\"\r\n  },\r\n  \"id\": \"/subscriptions/b6a6e0c5-e79c-4c6d-a878-72eafbca4cf2/resourceGroups/sqlcrudtest-9465/providers/Microsoft.Sql/servers/sqlcrudtest-5590/encryptionProtector/current\",\r\n  \"name\": \"current\",\r\n  \"type\": \"Microsoft.Sql/servers/encryptionProtector\"\r\n}",
-=======
-      "ResponseBody": "{\r\n  \"kind\": \"servicemanaged\",\r\n  \"properties\": {\r\n    \"serverKeyName\": \"ServiceManaged\",\r\n    \"serverKeyType\": \"ServiceManaged\"\r\n  },\r\n  \"id\": \"/subscriptions/2e7fe4bd-90c7-454e-8bb6-dc44649f27b2/resourceGroups/sqlcrudtest-7270/providers/Microsoft.Sql/servers/sqlcrudtest-5149/encryptionProtector/current\",\r\n  \"name\": \"current\",\r\n  \"type\": \"Microsoft.Sql/servers/encryptionProtector\"\r\n}",
->>>>>>> 813ae6f2
-      "ResponseHeaders": {
-        "Content-Type": [
-          "application/json; charset=utf-8"
-        ],
-        "Expires": [
-          "-1"
-        ],
-        "Cache-Control": [
-          "no-cache"
-        ],
-        "Date": [
-<<<<<<< HEAD
-          "Tue, 01 Aug 2017 02:13:03 GMT"
-=======
-          "Tue, 01 Aug 2017 21:00:04 GMT"
->>>>>>> 813ae6f2
-        ],
-        "Pragma": [
-          "no-cache"
-        ],
-        "Transfer-Encoding": [
-          "chunked"
-        ],
-        "Server": [
-          "Microsoft-HTTPAPI/2.0"
-        ],
-        "Vary": [
-          "Accept-Encoding"
-        ],
-        "x-ms-request-id": [
-<<<<<<< HEAD
-          "bc9cbcf1-da71-49b1-ae16-32b1a729b453"
-        ],
-        "x-ms-ratelimit-remaining-subscription-reads": [
-          "14990"
-        ],
-        "x-ms-correlation-request-id": [
-          "7eab8fbb-ed19-4b22-8fdb-0cbfd1579299"
-        ],
-        "x-ms-routing-request-id": [
-          "WESTUS2:20170801T021304Z:7eab8fbb-ed19-4b22-8fdb-0cbfd1579299"
-=======
-          "ec1a4f45-b615-4b53-a931-96b3e6733ec5"
-        ],
-        "x-ms-ratelimit-remaining-subscription-reads": [
-          "14989"
-        ],
-        "x-ms-correlation-request-id": [
-          "d0b9cd40-fea7-4783-ad2c-1a9e982f6bb0"
-        ],
-        "x-ms-routing-request-id": [
-          "WESTUS2:20170801T210005Z:d0b9cd40-fea7-4783-ad2c-1a9e982f6bb0"
->>>>>>> 813ae6f2
-        ],
-        "Strict-Transport-Security": [
-          "max-age=31536000; includeSubDomains"
-        ]
-      },
-      "StatusCode": 200
-    },
-    {
-<<<<<<< HEAD
-      "RequestUri": "/subscriptions/b6a6e0c5-e79c-4c6d-a878-72eafbca4cf2/providers/Microsoft.Sql/locations/North%20Europe/encryptionProtectorAzureAsyncOperation/93bfaa6b-d438-4e5e-9df4-623274fc328f?api-version=2015-05-01-preview",
-      "EncodedRequestUri": "L3N1YnNjcmlwdGlvbnMvYjZhNmUwYzUtZTc5Yy00YzZkLWE4NzgtNzJlYWZiY2E0Y2YyL3Byb3ZpZGVycy9NaWNyb3NvZnQuU3FsL2xvY2F0aW9ucy9Ob3J0aCUyMEV1cm9wZS9lbmNyeXB0aW9uUHJvdGVjdG9yQXp1cmVBc3luY09wZXJhdGlvbi85M2JmYWE2Yi1kNDM4LTRlNWUtOWRmNC02MjMyNzRmYzMyOGY/YXBpLXZlcnNpb249MjAxNS0wNS0wMS1wcmV2aWV3",
-=======
-      "RequestUri": "/subscriptions/2e7fe4bd-90c7-454e-8bb6-dc44649f27b2/providers/Microsoft.Sql/locations/Japan%20East/encryptionProtectorAzureAsyncOperation/0fab0704-6cc0-46b9-a3f1-cf905daaf4b2?api-version=2015-05-01-preview",
-      "EncodedRequestUri": "L3N1YnNjcmlwdGlvbnMvMmU3ZmU0YmQtOTBjNy00NTRlLThiYjYtZGM0NDY0OWYyN2IyL3Byb3ZpZGVycy9NaWNyb3NvZnQuU3FsL2xvY2F0aW9ucy9KYXBhbiUyMEVhc3QvZW5jcnlwdGlvblByb3RlY3RvckF6dXJlQXN5bmNPcGVyYXRpb24vMGZhYjA3MDQtNmNjMC00NmI5LWEzZjEtY2Y5MDVkYWFmNGIyP2FwaS12ZXJzaW9uPTIwMTUtMDUtMDEtcHJldmlldw==",
->>>>>>> 813ae6f2
-      "RequestMethod": "GET",
-      "RequestBody": "",
-      "RequestHeaders": {
-        "User-Agent": [
-          "FxVersion/4.6.25211.01",
-          "Microsoft.Azure.Management.Sql.SqlManagementClient/1.7.0.0"
-        ]
-      },
-<<<<<<< HEAD
-      "ResponseBody": "{\r\n  \"name\": \"93bfaa6b-d438-4e5e-9df4-623274fc328f\",\r\n  \"status\": \"Succeeded\",\r\n  \"startTime\": \"2017-08-01T02:12:32.613Z\"\r\n}",
-=======
-      "ResponseBody": "{\r\n  \"name\": \"0fab0704-6cc0-46b9-a3f1-cf905daaf4b2\",\r\n  \"status\": \"Succeeded\",\r\n  \"startTime\": \"2017-08-01T20:59:34.437Z\"\r\n}",
->>>>>>> 813ae6f2
-      "ResponseHeaders": {
-        "Content-Type": [
-          "application/json; charset=utf-8"
-        ],
-        "Expires": [
-          "-1"
-        ],
-        "Cache-Control": [
-          "no-cache"
-        ],
-        "Date": [
-<<<<<<< HEAD
-          "Tue, 01 Aug 2017 02:13:02 GMT"
-=======
-          "Tue, 01 Aug 2017 21:00:03 GMT"
->>>>>>> 813ae6f2
-        ],
-        "Pragma": [
-          "no-cache"
-        ],
-        "Transfer-Encoding": [
-          "chunked"
-        ],
-        "Server": [
-          "Microsoft-HTTPAPI/2.0"
-        ],
-        "Vary": [
-          "Accept-Encoding"
-        ],
-        "x-ms-request-id": [
-<<<<<<< HEAD
-          "c0e9e053-0c55-4736-93fe-931ff49e987d"
-        ],
-        "x-ms-ratelimit-remaining-subscription-reads": [
-          "14992"
-        ],
-        "x-ms-correlation-request-id": [
-          "4b2d7ad4-c812-41be-a175-595a6bfec4f8"
-        ],
-        "x-ms-routing-request-id": [
-          "WESTUS2:20170801T021303Z:4b2d7ad4-c812-41be-a175-595a6bfec4f8"
-=======
-          "846e2363-e64a-49c7-a908-7f26ca544956"
-        ],
-        "x-ms-ratelimit-remaining-subscription-reads": [
-          "14991"
-        ],
-        "x-ms-correlation-request-id": [
-          "d3679d54-6f46-4a63-934d-90ac187d6706"
-        ],
-        "x-ms-routing-request-id": [
-          "WESTUS2:20170801T210004Z:d3679d54-6f46-4a63-934d-90ac187d6706"
->>>>>>> 813ae6f2
-        ],
-        "Strict-Transport-Security": [
-          "max-age=31536000; includeSubDomains"
-        ]
-      },
-      "StatusCode": 200
-    },
-    {
-<<<<<<< HEAD
-      "RequestUri": "/subscriptions/b6a6e0c5-e79c-4c6d-a878-72eafbca4cf2/resourcegroups/sqlcrudtest-9465?api-version=2017-05-10",
-      "EncodedRequestUri": "L3N1YnNjcmlwdGlvbnMvYjZhNmUwYzUtZTc5Yy00YzZkLWE4NzgtNzJlYWZiY2E0Y2YyL3Jlc291cmNlZ3JvdXBzL3NxbGNydWR0ZXN0LTk0NjU/YXBpLXZlcnNpb249MjAxNy0wNS0xMA==",
-=======
-      "RequestUri": "/subscriptions/2e7fe4bd-90c7-454e-8bb6-dc44649f27b2/resourcegroups/sqlcrudtest-7270?api-version=2017-05-10",
-      "EncodedRequestUri": "L3N1YnNjcmlwdGlvbnMvMmU3ZmU0YmQtOTBjNy00NTRlLThiYjYtZGM0NDY0OWYyN2IyL3Jlc291cmNlZ3JvdXBzL3NxbGNydWR0ZXN0LTcyNzA/YXBpLXZlcnNpb249MjAxNy0wNS0xMA==",
->>>>>>> 813ae6f2
-      "RequestMethod": "DELETE",
-      "RequestBody": "",
-      "RequestHeaders": {
-        "x-ms-client-request-id": [
-<<<<<<< HEAD
-          "ceb7fd33-3710-434c-937c-201b32aee295"
-=======
-          "3f0d0fc5-4ab6-4ae2-80e0-186fc2d4c542"
->>>>>>> 813ae6f2
-        ],
-        "accept-language": [
-          "en-US"
-        ],
-        "User-Agent": [
-          "FxVersion/4.6.25211.01",
-          "Microsoft.Azure.Management.ResourceManager.ResourceManagementClient/1.6.0.0"
-        ]
-      },
-      "ResponseBody": "",
-      "ResponseHeaders": {
-        "Content-Length": [
-          "0"
-        ],
-        "Expires": [
-          "-1"
-        ],
-        "Cache-Control": [
-          "no-cache"
-        ],
-        "Date": [
-<<<<<<< HEAD
-          "Tue, 01 Aug 2017 02:13:05 GMT"
-=======
-          "Tue, 01 Aug 2017 21:00:07 GMT"
->>>>>>> 813ae6f2
-        ],
-        "Pragma": [
-          "no-cache"
-        ],
-        "Location": [
-<<<<<<< HEAD
-          "https://management.azure.com/subscriptions/b6a6e0c5-e79c-4c6d-a878-72eafbca4cf2/operationresults/eyJqb2JJZCI6IlJFU09VUkNFR1JPVVBERUxFVElPTkpPQi1TUUxDUlVEVEVTVDoyRDk0NjUtSkFQQU5FQVNUIiwiam9iTG9jYXRpb24iOiJqYXBhbmVhc3QifQ?api-version=2017-05-10"
-=======
-          "https://management.azure.com/subscriptions/2e7fe4bd-90c7-454e-8bb6-dc44649f27b2/operationresults/eyJqb2JJZCI6IlJFU09VUkNFR1JPVVBERUxFVElPTkpPQi1TUUxDUlVEVEVTVDoyRDcyNzAtSkFQQU5FQVNUIiwiam9iTG9jYXRpb24iOiJqYXBhbmVhc3QifQ?api-version=2017-05-10"
->>>>>>> 813ae6f2
+          "https://management.azure.com/subscriptions/b6a6e0c5-e79c-4c6d-a878-72eafbca4cf2/operationresults/eyJqb2JJZCI6IlJFU09VUkNFR1JPVVBERUxFVElPTkpPQi1TUUxDUlVEVEVTVDoyRDg5Mi1KQVBBTkVBU1QiLCJqb2JMb2NhdGlvbiI6ImphcGFuZWFzdCJ9?api-version=2017-05-10"
         ],
         "Retry-After": [
           "15"
         ],
         "x-ms-ratelimit-remaining-subscription-writes": [
-          "1198"
-        ],
-        "x-ms-request-id": [
-<<<<<<< HEAD
-          "52f1511e-01e3-491e-8952-0ce618f6af02"
-        ],
-        "x-ms-correlation-request-id": [
-          "52f1511e-01e3-491e-8952-0ce618f6af02"
-        ],
-        "x-ms-routing-request-id": [
-          "WESTUS2:20170801T021306Z:52f1511e-01e3-491e-8952-0ce618f6af02"
-=======
-          "77cfaedb-2084-45a9-bdf9-2c8c1d36e19d"
-        ],
-        "x-ms-correlation-request-id": [
-          "77cfaedb-2084-45a9-bdf9-2c8c1d36e19d"
-        ],
-        "x-ms-routing-request-id": [
-          "WESTUS2:20170801T210007Z:77cfaedb-2084-45a9-bdf9-2c8c1d36e19d"
->>>>>>> 813ae6f2
+          "1195"
+        ],
+        "x-ms-request-id": [
+          "3f3d2a61-8dc4-4de4-bb09-d6e1b1240799"
+        ],
+        "x-ms-correlation-request-id": [
+          "3f3d2a61-8dc4-4de4-bb09-d6e1b1240799"
+        ],
+        "x-ms-routing-request-id": [
+          "WESTUS2:20170803T005609Z:3f3d2a61-8dc4-4de4-bb09-d6e1b1240799"
         ],
         "Strict-Transport-Security": [
           "max-age=31536000; includeSubDomains"
@@ -1697,27 +1124,20 @@
     }
   ],
   "Names": {
-<<<<<<< HEAD
-    "RunTestWithTdeByokSetup": [
-      "sqlcrudtest-9465",
-      "sqlcrudtest-5590",
-      "sqlcrudtest-8904",
-      "sqlcrudtest-5340"
-=======
     "CreateResourceGroup": [
-      "sqlcrudtest-7270"
+      "sqlcrudtest-892"
     ],
     "TestUpdateEncryptionProtector": [
-      "sqlcrudtest-5149"
+      "sqlcrudtest-6847"
     ],
     "CreateKeyVaultKeyWithServerAccess": [
-      "sqlcrudtest-2476",
-      "sqlcrudtest-8502"
->>>>>>> 813ae6f2
+      "sqlcrudtest-6929",
+      "sqlcrudtest-4843"
     ]
   },
   "Variables": {
     "SubscriptionId": "b6a6e0c5-e79c-4c6d-a878-72eafbca4cf2",
+    "DefaultLocation": "Japan East",
     "ObjectId": "ee86e5aa-2c18-4a2e-9ad0-d9fcb40c7762"
   }
 }