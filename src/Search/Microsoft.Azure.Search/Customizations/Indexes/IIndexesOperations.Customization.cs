--- conflicted
+++ resolved
@@ -39,11 +39,7 @@
         /// <param name='cancellationToken'>
         /// The cancellation token.
         /// </param>
-<<<<<<< HEAD
-        Task<AzureOperationResponse<Index>> CreateOrUpdateWithHttpMessagesAsync(Index index, bool? allowIndexDowntime = default(bool?), SearchRequestOptions searchRequestOptions = default(SearchRequestOptions), Dictionary<string, List<string>> customHeaders = null, CancellationToken cancellationToken = default(CancellationToken));
-=======
-        Task<AzureOperationResponse<Index>> CreateOrUpdateWithHttpMessagesAsync(Index index, SearchRequestOptions searchRequestOptions = default(SearchRequestOptions), AccessCondition accessCondition = default(AccessCondition), Dictionary<string, List<string>> customHeaders = null, CancellationToken cancellationToken = default(CancellationToken));
->>>>>>> aa7239a6
+        Task<AzureOperationResponse<Index>> CreateOrUpdateWithHttpMessagesAsync(Index index, bool? allowIndexDowntime = default(bool?), SearchRequestOptions searchRequestOptions = default(SearchRequestOptions), AccessCondition accessCondition = default(AccessCondition), Dictionary<string, List<string>> customHeaders = null, CancellationToken cancellationToken = default(CancellationToken));
 
         /// <summary>
         /// Determines whether or not the given index exists in the Azure Search service.
