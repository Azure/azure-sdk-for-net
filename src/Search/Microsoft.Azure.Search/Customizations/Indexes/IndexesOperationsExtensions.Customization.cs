--- conflicted
+++ resolved
@@ -37,18 +37,12 @@
         /// <param name='searchRequestOptions'>
         /// Additional parameters for the operation
         /// </param>
-<<<<<<< HEAD
-        public static Index CreateOrUpdate(this IIndexesOperations operations, Index index, bool? allowIndexDowntime = default(bool?), SearchRequestOptions searchRequestOptions = default(SearchRequestOptions))
-        {
-            return Task.Factory.StartNew(s => ((IIndexesOperations)s).CreateOrUpdateAsync(index, allowIndexDowntime, searchRequestOptions), operations, CancellationToken.None, TaskCreationOptions.None, TaskScheduler.Default).Unwrap().GetAwaiter().GetResult();
-=======
         /// <param name='accessCondition'>
         /// Additional parameters for the operation
         /// </param>
-        public static Index CreateOrUpdate(this IIndexesOperations operations, Index index, SearchRequestOptions searchRequestOptions = default(SearchRequestOptions), AccessCondition accessCondition = default(AccessCondition))
+        public static Index CreateOrUpdate(this IIndexesOperations operations, Index index, bool? allowIndexDowntime = default(bool?), SearchRequestOptions searchRequestOptions = default(SearchRequestOptions), AccessCondition accessCondition = default(AccessCondition))
         {
-            return Task.Factory.StartNew(s => ((IIndexesOperations)s).CreateOrUpdateAsync(index, searchRequestOptions, accessCondition), operations, CancellationToken.None, TaskCreationOptions.None, TaskScheduler.Default).Unwrap().GetAwaiter().GetResult();
->>>>>>> aa7239a6
+            return Task.Factory.StartNew(s => ((IIndexesOperations)s).CreateOrUpdateAsync(index, allowIndexDowntime, searchRequestOptions, accessCondition), operations, CancellationToken.None, TaskCreationOptions.None, TaskScheduler.Default).Unwrap().GetAwaiter().GetResult();
         }
 
         /// <summary>
@@ -77,15 +71,9 @@
         /// <param name='cancellationToken'>
         /// The cancellation token.
         /// </param>
-<<<<<<< HEAD
-        public static async Task<Index> CreateOrUpdateAsync(this IIndexesOperations operations, Index index, bool? allowIndexDowntime = default(bool?), SearchRequestOptions searchRequestOptions = default(SearchRequestOptions), CancellationToken cancellationToken = default(CancellationToken))
+        public static async Task<Index> CreateOrUpdateAsync(this IIndexesOperations operations, Index index, bool? allowIndexDowntime = default(bool?), SearchRequestOptions searchRequestOptions = default(SearchRequestOptions), AccessCondition accessCondition = default(AccessCondition), CancellationToken cancellationToken = default(CancellationToken))
         {
-            using (var _result = await operations.CreateOrUpdateWithHttpMessagesAsync(index, allowIndexDowntime, searchRequestOptions, null, cancellationToken).ConfigureAwait(false))
-=======
-        public static async Task<Index> CreateOrUpdateAsync(this IIndexesOperations operations, Index index, SearchRequestOptions searchRequestOptions = default(SearchRequestOptions), AccessCondition accessCondition = default(AccessCondition), CancellationToken cancellationToken = default(CancellationToken))
-        {
-            using (var _result = await operations.CreateOrUpdateWithHttpMessagesAsync(index, searchRequestOptions, accessCondition, null, cancellationToken).ConfigureAwait(false))
->>>>>>> aa7239a6
+            using (var _result = await operations.CreateOrUpdateWithHttpMessagesAsync(index, allowIndexDowntime, searchRequestOptions, accessCondition, null, cancellationToken).ConfigureAwait(false))
             {
                 return _result.Body;
             }
