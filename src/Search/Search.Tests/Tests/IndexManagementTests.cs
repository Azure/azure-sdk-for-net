--- conflicted
+++ resolved
@@ -155,71 +155,37 @@
         [Fact]
         public void CreateOrUpdateIndexIfNotExistsFailsOnExistingResource()
         {
-            Run(() =>
-            {
-                AccessConditionTests.CreateOrUpdateIfNotExistsFailsOnExistingResource(
-                    Data.GetSearchServiceClient().Indexes.CreateOrUpdate,
-                    CreateTestIndex,
-                    MutateIndex);
-            });
+            Run(() => AccessConditionTests.CreateOrUpdateIfNotExistsFailsOnExistingResource(CreateOrUpdateIndex, CreateTestIndex, MutateIndex));
         }
 
         [Fact]
         public void CreateOrUpdateIndexIfNotExistsSucceedsOnNoResource()
         {
-            Run(() =>
-            {
-                AccessConditionTests.CreateOrUpdateIfNotExistsSucceedsOnNoResource(
-                    Data.GetSearchServiceClient().Indexes.CreateOrUpdate,
-                    CreateTestIndex);
-            });
+            Run(() => AccessConditionTests.CreateOrUpdateIfNotExistsSucceedsOnNoResource(CreateOrUpdateIndex, CreateTestIndex));
         }
 
         [Fact]
         public void UpdateIndexIfExistsSucceedsOnExistingResource()
         {
-            Run(() =>
-            {
-                AccessConditionTests.UpdateIfExistsSucceedsOnExistingResource(
-                    Data.GetSearchServiceClient().Indexes.CreateOrUpdate,
-                    CreateTestIndex,
-                    MutateIndex);
-            });
+            Run(() => AccessConditionTests.UpdateIfExistsSucceedsOnExistingResource(CreateOrUpdateIndex, CreateTestIndex, MutateIndex));
         }
 
         [Fact]
         public void UpdateIndexIfExistsFailsOnNoResource()
         {
-            Run(() =>
-            {
-                AccessConditionTests.UpdateIfExistsFailsOnNoResource(
-                    Data.GetSearchServiceClient().Indexes.CreateOrUpdate,
-                    CreateTestIndex);
-            });
+            Run(() => AccessConditionTests.UpdateIfExistsFailsOnNoResource(CreateOrUpdateIndex, CreateTestIndex));
         }
 
         [Fact]
         public void UpdateIndexIfNotChangedSucceedsWhenResourceUnchanged()
         {
-            Run(() =>
-            {
-                AccessConditionTests.UpdateIfNotChangedSucceedsWhenResourceUnchanged(
-                    Data.GetSearchServiceClient().Indexes.CreateOrUpdate,
-                    CreateTestIndex,
-                    MutateIndex);
-            });
+            Run(() => AccessConditionTests.UpdateIfNotChangedSucceedsWhenResourceUnchanged(CreateOrUpdateIndex, CreateTestIndex, MutateIndex));
         }
 
         [Fact]
         public void UpdateIndexIfNotChangedFailsWhenResourceChanged()
         {
-            Run(() =>
-            {
-                AccessConditionTests.UpdateIfNotChangedFailsWhenResourceChanged(
-                    Data.GetSearchServiceClient().Indexes.CreateOrUpdate,
-                    CreateTestIndex,
-                    MutateIndex);
-            });
+            Run(() => AccessConditionTests.UpdateIfNotChangedFailsWhenResourceChanged(CreateOrUpdateIndex, CreateTestIndex, MutateIndex));
         }
 
         [Fact]
@@ -559,7 +525,12 @@
             return index;
         }
 
-<<<<<<< HEAD
+        private static Index MutateIndex(Index index)
+        {
+            index.CorsOptions.AllowedOrigins = new[] { "*" };
+            return index;
+        }
+
         private static void AssertTokenInfoEqual(
             string expectedToken, 
             int expectedStartOffset, 
@@ -573,12 +544,6 @@
             Assert.Equal(expectedStartOffset, actual.StartOffset);
             Assert.Equal(expectedEndOffset, actual.EndOffset);
             Assert.Equal(expectedPosition, actual.Position);
-=======
-        private static Index MutateIndex(Index index)
-        {
-            index.CorsOptions.AllowedOrigins = new[] { "*" };
-            return index;
->>>>>>> aa7239a6
         }
 
         private static void AssertIndexesEqual(Index expected, Index actual)
@@ -737,5 +702,10 @@
 
             Assert.Equal(expected.Parameters.TagsParameter, actual.Parameters.TagsParameter);
         }
+
+        private Index CreateOrUpdateIndex(Index index, SearchRequestOptions options, AccessCondition condition)
+        {
+            return Data.GetSearchServiceClient().Indexes.CreateOrUpdate(index, null, options, condition);
+        }
     }
 }