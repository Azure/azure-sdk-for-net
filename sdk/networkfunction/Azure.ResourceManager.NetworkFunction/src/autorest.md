# Generated code configuration

Run `dotnet build /t:GenerateCode` to generate code.

``` yaml

azure-arm: true
csharp: true
library-name: NetworkFunction
namespace: Azure.ResourceManager.NetworkFunction
require: https://github.com/Azure/azure-rest-api-specs/blob/8dac2febba482c00f1a472cc62a63ca5d83dc9f9/specification/networkfunction/resource-manager/readme.md
tag: package-2021-09-01-preview
output-folder: $(this-folder)/Generated
clear-output-folder: true
skip-csproj: true
modelerfour:
  flatten-payloads: false

format-by-name-rules:
  'tenantId': 'uuid'
<<<<<<< HEAD
  'etag': 'etag'
=======
  'ETag': 'etag'
>>>>>>> b926ce7c
  'location': 'azure-location'
  '*Uri': 'Uri'
  '*Uris': 'Uri'

rename-rules:
  CPU: Cpu
  CPUs: Cpus
  Os: OS
  Ip: IP
  Ips: IPs
  ID: Id
  IDs: Ids
  VM: Vm
  VMs: Vms
  VMScaleSet: VmScaleSet
  DNS: Dns
  VPN: Vpn
  NAT: Nat
  WAN: Wan
  Ipv4: IPv4
  Ipv6: IPv6
  Ipsec: IPsec
  SSO: Sso
  URI: Uri
  Etag: ETag

directive:
  - remove-operation: NetworkFunction_ListOperations
  - from: swagger-document
    where: $.definitions
    transform: >
      $.SystemData.properties.lastModifiedAt = {
          'type': 'string',
          'format': 'date-time',
          'description': 'The timestamp of resource last modification (UTC)'
        };
      $.ProvisioningState['x-ms-enum']['name'] = 'CollectorProvisioningState';
      $.IngestionSourcesPropertiesFormat.properties.sourceType['x-ms-enum']['name'] = 'IngestionSourceType';
      $.EmissionPolicyDestination.properties.destinationType['x-ms-enum']['name'] = 'EmissionDestinationType';

```<|MERGE_RESOLUTION|>--- conflicted
+++ resolved
@@ -18,11 +18,7 @@
 
 format-by-name-rules:
   'tenantId': 'uuid'
-<<<<<<< HEAD
-  'etag': 'etag'
-=======
   'ETag': 'etag'
->>>>>>> b926ce7c
   'location': 'azure-location'
   '*Uri': 'Uri'
   '*Uris': 'Uri'
