# Generated code configuration

Run `dotnet build /t:GenerateCode` to generate code.

``` yaml
azure-arm: true
csharp: true
library-name: IotFirmwareDefense
namespace: Azure.ResourceManager.IotFirmwareDefense
require: https://github.com/Azure/azure-rest-api-specs/blob/9b3e29902644a7bb9317d68f249c7cb8b11d82cf/specification/fist/resource-manager/readme.md
tag: package-2025-04-01-preview
output-folder: $(this-folder)/Generated
clear-output-folder: true
sample-gen:
  output-folder: $(this-folder)/../tests/Generated
  clear-output-folder: true
skip-csproj: true
modelerfour:
  flatten-payloads: false
  flatten-models: true
use-model-reader-writer: true

<<<<<<< HEAD
#mgmt-debug:
#  show-serialized-names: true
=======
mgmt-debug:
  show-serialized-names: true
>>>>>>> da774119

format-by-name-rules:
  'tenantId': 'uuid'
  'ETag': 'etag'
  'location': 'azure-location'
  '*Uri': 'Uri'
  '*Uris': 'Uri'

acronym-mapping:
  CPU: Cpu
  CPUs: Cpus
  Os: OS
  Ip: IP
  Ips: IPs|ips
  ID: Id
  IDs: Ids
  VM: Vm
  VMs: Vms
  Vmos: VmOS
  VMScaleSet: VmScaleSet
  DNS: Dns
  VPN: Vpn
  NAT: Nat
  WAN: Wan
  Ipv4: IPv4|ipv4
  Ipv6: IPv6|ipv6
  Ipsec: IPsec|ipsec
  SSO: Sso
  URI: Uri
  Url: Uri
  Etag: ETag|etag

override-operation-name:
  BinaryHardening_ListByFirmware: GetBinaryHardeningResults
  Cves_ListByFirmware: GetCommonVulnerabilitiesAndExposures

rename-mapping:
  GenerateUploadUrlRequest: FirmwareUploadUrlRequest
  Workspace: FirmwareAnalysisWorkspace
  BinaryHardeningResource: BinaryHardeningResult
  BinaryHardeningSummaryResource: BinaryHardeningSummary
  CveResource: CveResult
  PasswordHashResource: PasswordHashResult
  SbomComponentResource: SbomComponentResult
  SummaryType: FirmwareAnalysisSummaryType
  CryptoCertificateResource: CryptoCertificateResult
  CryptoCertificateSummaryResource: CryptoCertificateSummary
  CryptoKeyResource.properties.keyType: CryptoKeyType
  CryptoKeyResource.properties.usage: CryptoKeyUsage
  CryptoKeyResource.properties.cryptoKeyId: CryptoKeyId
  CryptoKeyResource: CryptoKeyResult
  CryptoKeySummaryResource: CryptoKeySummary
  Firmware: IotFirmware
  ProvisioningState: FirmwareProvisioningState
  SummaryResource: FirmwareAnalysisSummary
  SummaryResourceProperties: FirmwareAnalysisSummaryProperties
  Status: FirmwareAnalysisStatus
  StatusMessage: FirmwareAnalysisStatusMessage
  PairedKey: CryptoPairedKey
  UrlToken: FirmwareUrlToken
  AzureResourceManagerCommonTypesSkuUpdate: IotFirmwareDefenseSkuUpdate

directive:
  - from: iotfirmwaredefense.json
    where: $.definitions
    transform: >
      $.BinaryHardeningResource.properties.properties["x-ms-client-flatten"] = true;
      $.CryptoCertificateResource.properties.properties["x-ms-client-flatten"] = true;
      $.CryptoKeyResource.properties.properties["x-ms-client-flatten"] = true;
      $.CveResource.properties.properties["x-ms-client-flatten"] = true;
      $.PasswordHashResource.properties.properties["x-ms-client-flatten"] = true;
      $.SbomComponentResource.properties.properties["x-ms-client-flatten"] = true;
      $.Workspace.properties.properties["x-ms-client-flatten"] = true;
      $.Firmware.properties.properties["x-ms-client-flatten"] = true;
      $.FirmwareUpdateDefinition.properties.properties["x-ms-client-flatten"] = true;

```<|MERGE_RESOLUTION|>--- conflicted
+++ resolved
@@ -20,13 +20,8 @@
   flatten-models: true
 use-model-reader-writer: true
 
-<<<<<<< HEAD
 #mgmt-debug:
 #  show-serialized-names: true
-=======
-mgmt-debug:
-  show-serialized-names: true
->>>>>>> da774119
 
 format-by-name-rules:
   'tenantId': 'uuid'
