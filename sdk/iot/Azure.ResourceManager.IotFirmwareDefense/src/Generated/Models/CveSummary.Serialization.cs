// Copyright (c) Microsoft Corporation. All rights reserved.
// Licensed under the MIT License.

// <auto-generated/>

#nullable disable

using System;
using System.ClientModel.Primitives;
using System.Collections.Generic;
using System.Text.Json;
using Azure.Core;

namespace Azure.ResourceManager.IotFirmwareDefense.Models
{
    public partial class CveSummary : IUtf8JsonSerializable, IJsonModel<CveSummary>
    {
        void IUtf8JsonSerializable.Write(Utf8JsonWriter writer) => ((IJsonModel<CveSummary>)this).Write(writer, new ModelReaderWriterOptions("W"));

        void IJsonModel<CveSummary>.Write(Utf8JsonWriter writer, ModelReaderWriterOptions options)
        {
            var format = options.Format == "W" ? ((IPersistableModel<CveSummary>)this).GetFormatFromOptions(options) : options.Format;
            if (format != "J")
            {
                throw new FormatException($"The model {nameof(CveSummary)} does not support '{format}' format.");
            }

            writer.WriteStartObject();
            if (Critical.HasValue)
            {
                if (Critical != null)
                {
                    writer.WritePropertyName("critical"u8);
                    writer.WriteNumberValue(Critical.Value);
                }
                else
                {
                    writer.WriteNull("critical");
                }
            }
            if (High.HasValue)
            {
                if (High != null)
                {
                    writer.WritePropertyName("high"u8);
                    writer.WriteNumberValue(High.Value);
                }
                else
                {
                    writer.WriteNull("high");
                }
            }
            if (Medium.HasValue)
            {
                if (Medium != null)
                {
                    writer.WritePropertyName("medium"u8);
                    writer.WriteNumberValue(Medium.Value);
                }
                else
                {
                    writer.WriteNull("medium");
                }
            }
            if (Low.HasValue)
            {
                if (Low != null)
                {
                    writer.WritePropertyName("low"u8);
                    writer.WriteNumberValue(Low.Value);
                }
                else
                {
                    writer.WriteNull("low");
                }
            }
            if (Unknown.HasValue)
            {
                if (Unknown != null)
                {
                    writer.WritePropertyName("unknown"u8);
                    writer.WriteNumberValue(Unknown.Value);
                }
                else
                {
                    writer.WriteNull("unknown");
                }
            }
            writer.WritePropertyName("summaryType"u8);
            writer.WriteStringValue(SummaryType.ToString());
            if (options.Format != "W" && _serializedAdditionalRawData != null)
            {
                foreach (var item in _serializedAdditionalRawData)
                {
                    writer.WritePropertyName(item.Key);
#if NET6_0_OR_GREATER
				writer.WriteRawValue(item.Value);
#else
                    using (JsonDocument document = JsonDocument.Parse(item.Value))
                    {
                        JsonSerializer.Serialize(writer, document.RootElement);
                    }
#endif
                }
            }
            writer.WriteEndObject();
        }

        CveSummary IJsonModel<CveSummary>.Create(ref Utf8JsonReader reader, ModelReaderWriterOptions options)
        {
            var format = options.Format == "W" ? ((IPersistableModel<CveSummary>)this).GetFormatFromOptions(options) : options.Format;
            if (format != "J")
            {
                throw new FormatException($"The model {nameof(CveSummary)} does not support '{format}' format.");
            }

            using JsonDocument document = JsonDocument.ParseValue(ref reader);
            return DeserializeCveSummary(document.RootElement, options);
        }

        internal static CveSummary DeserializeCveSummary(JsonElement element, ModelReaderWriterOptions options = null)
        {
            options ??= new ModelReaderWriterOptions("W");

            if (element.ValueKind == JsonValueKind.Null)
            {
                return null;
            }
<<<<<<< HEAD
            Optional<long?> critical = default;
            Optional<long?> high = default;
            Optional<long?> medium = default;
            Optional<long?> low = default;
            Optional<long?> unknown = default;
            FirmwareAnalysisSummaryType summaryType = default;
=======
            long? critical = default;
            long? high = default;
            long? medium = default;
            long? low = default;
            long? unknown = default;
            long? undefined = default;
>>>>>>> 55d99db1
            IDictionary<string, BinaryData> serializedAdditionalRawData = default;
            Dictionary<string, BinaryData> additionalPropertiesDictionary = new Dictionary<string, BinaryData>();
            foreach (var property in element.EnumerateObject())
            {
                if (property.NameEquals("critical"u8))
                {
                    if (property.Value.ValueKind == JsonValueKind.Null)
                    {
                        critical = null;
                        continue;
                    }
                    critical = property.Value.GetInt64();
                    continue;
                }
                if (property.NameEquals("high"u8))
                {
                    if (property.Value.ValueKind == JsonValueKind.Null)
                    {
                        high = null;
                        continue;
                    }
                    high = property.Value.GetInt64();
                    continue;
                }
                if (property.NameEquals("medium"u8))
                {
                    if (property.Value.ValueKind == JsonValueKind.Null)
                    {
                        medium = null;
                        continue;
                    }
                    medium = property.Value.GetInt64();
                    continue;
                }
                if (property.NameEquals("low"u8))
                {
                    if (property.Value.ValueKind == JsonValueKind.Null)
                    {
                        low = null;
                        continue;
                    }
                    low = property.Value.GetInt64();
                    continue;
                }
                if (property.NameEquals("unknown"u8))
                {
                    if (property.Value.ValueKind == JsonValueKind.Null)
                    {
                        unknown = null;
                        continue;
                    }
                    unknown = property.Value.GetInt64();
                    continue;
                }
                if (property.NameEquals("summaryType"u8))
                {
                    summaryType = new FirmwareAnalysisSummaryType(property.Value.GetString());
                    continue;
                }
                if (options.Format != "W")
                {
                    additionalPropertiesDictionary.Add(property.Name, BinaryData.FromString(property.Value.GetRawText()));
                }
            }
            serializedAdditionalRawData = additionalPropertiesDictionary;
            return new CveSummary(
<<<<<<< HEAD
                summaryType,
                serializedAdditionalRawData,
                Optional.ToNullable(critical),
                Optional.ToNullable(high),
                Optional.ToNullable(medium),
                Optional.ToNullable(low),
                Optional.ToNullable(unknown));
=======
                critical,
                high,
                medium,
                low,
                unknown,
                undefined,
                serializedAdditionalRawData);
>>>>>>> 55d99db1
        }

        BinaryData IPersistableModel<CveSummary>.Write(ModelReaderWriterOptions options)
        {
            var format = options.Format == "W" ? ((IPersistableModel<CveSummary>)this).GetFormatFromOptions(options) : options.Format;

            switch (format)
            {
                case "J":
                    return ModelReaderWriter.Write(this, options);
                default:
                    throw new FormatException($"The model {nameof(CveSummary)} does not support '{options.Format}' format.");
            }
        }

        CveSummary IPersistableModel<CveSummary>.Create(BinaryData data, ModelReaderWriterOptions options)
        {
            var format = options.Format == "W" ? ((IPersistableModel<CveSummary>)this).GetFormatFromOptions(options) : options.Format;

            switch (format)
            {
                case "J":
                    {
                        using JsonDocument document = JsonDocument.Parse(data);
                        return DeserializeCveSummary(document.RootElement, options);
                    }
                default:
                    throw new FormatException($"The model {nameof(CveSummary)} does not support '{options.Format}' format.");
            }
        }

        string IPersistableModel<CveSummary>.GetFormatFromOptions(ModelReaderWriterOptions options) => "J";
    }
}<|MERGE_RESOLUTION|>--- conflicted
+++ resolved
@@ -126,21 +126,12 @@
             {
                 return null;
             }
-<<<<<<< HEAD
-            Optional<long?> critical = default;
-            Optional<long?> high = default;
-            Optional<long?> medium = default;
-            Optional<long?> low = default;
-            Optional<long?> unknown = default;
-            FirmwareAnalysisSummaryType summaryType = default;
-=======
             long? critical = default;
             long? high = default;
             long? medium = default;
             long? low = default;
             long? unknown = default;
-            long? undefined = default;
->>>>>>> 55d99db1
+            FirmwareAnalysisSummaryType summaryType = default;
             IDictionary<string, BinaryData> serializedAdditionalRawData = default;
             Dictionary<string, BinaryData> additionalPropertiesDictionary = new Dictionary<string, BinaryData>();
             foreach (var property in element.EnumerateObject())
@@ -207,23 +198,13 @@
             }
             serializedAdditionalRawData = additionalPropertiesDictionary;
             return new CveSummary(
-<<<<<<< HEAD
                 summaryType,
                 serializedAdditionalRawData,
-                Optional.ToNullable(critical),
-                Optional.ToNullable(high),
-                Optional.ToNullable(medium),
-                Optional.ToNullable(low),
-                Optional.ToNullable(unknown));
-=======
                 critical,
                 high,
                 medium,
                 low,
-                unknown,
-                undefined,
-                serializedAdditionalRawData);
->>>>>>> 55d99db1
+                unknown);
         }
 
         BinaryData IPersistableModel<CveSummary>.Write(ModelReaderWriterOptions options)
