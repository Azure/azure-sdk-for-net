--- conflicted
+++ resolved
@@ -23,18 +23,6 @@
       "ResponseHeaders": {
         "Content-Length": "631",
         "Content-Type": "application/json; charset=utf-8",
-<<<<<<< HEAD
-        "Date": "Thu, 20 Aug 2020 22:05:26 GMT",
-        "ETag": "\u0022NjkzODg4MTg4\u0022",
-        "Server": "Microsoft-HTTPAPI/2.0",
-        "Vary": "Origin",
-        "x-ms-request-id": "19431f8a-e019-429e-96a5-1a655c2a4658"
-      },
-      "ResponseBody": {
-        "deviceId": "TwinLifecycleDevice2112406490",
-        "generationId": "637335579273315995",
-        "etag": "NjkzODg4MTg4",
-=======
         "Date": "Thu, 20 Aug 2020 00:09:06 GMT",
         "ETag": "\u0022ODc1NzE3MTk2\u0022",
         "Server": "Microsoft-HTTPAPI/2.0",
@@ -45,7 +33,6 @@
         "deviceId": "TwinLifecycleDevice2112406490",
         "generationId": "637334789476827355",
         "etag": "ODc1NzE3MTk2",
->>>>>>> 81ebd4df
         "connectionState": "Disconnected",
         "status": "enabled",
         "statusReason": null,
@@ -55,13 +42,8 @@
         "cloudToDeviceMessageCount": 0,
         "authentication": {
           "symmetricKey": {
-<<<<<<< HEAD
-            "primaryKey": "z6TfwjnV8nfjTDM80FTSm2zgcqZ93x0nc7cu8YmK8kI=",
-            "secondaryKey": "j0TFQW6PxK/Y0hMSnMVGFLd5TyawjALkbP4BCe6YMUk="
-=======
             "primaryKey": "mboHjgYUmf7y5nED\u002BaCBRecEm1zyr7P7jf6mZxHe2gM=",
             "secondaryKey": "vF86YMtv/rB12RdUrel9CFCSUEYoQcu9HPyHbpj/JRU="
->>>>>>> 81ebd4df
           },
           "x509Thumbprint": {
             "primaryThumbprint": null,
@@ -93,26 +75,15 @@
       "ResponseHeaders": {
         "Content-Length": "589",
         "Content-Type": "application/json; charset=utf-8",
-<<<<<<< HEAD
-        "Date": "Thu, 20 Aug 2020 22:05:27 GMT",
-        "Server": "Microsoft-HTTPAPI/2.0",
-        "Vary": "Origin",
-        "x-ms-request-id": "b4caa070-009e-4ccc-beb3-b644ed14a4ac"
-=======
         "Date": "Thu, 20 Aug 2020 00:09:07 GMT",
         "Server": "Microsoft-HTTPAPI/2.0",
         "Vary": "Origin",
         "x-ms-request-id": "58c7328c-99e1-4606-b6c0-9be44d776f2c"
->>>>>>> 81ebd4df
       },
       "ResponseBody": {
         "deviceId": "TwinLifecycleDevice2112406490",
         "etag": "AAAAAAAAAAE=",
-<<<<<<< HEAD
-        "deviceEtag": "NjkzODg4MTg4",
-=======
         "deviceEtag": "ODc1NzE3MTk2",
->>>>>>> 81ebd4df
         "status": "enabled",
         "statusUpdateTime": "0001-01-01T00:00:00Z",
         "connectionState": "Disconnected",
@@ -127,21 +98,13 @@
         "properties": {
           "desired": {
             "$metadata": {
-<<<<<<< HEAD
-              "$lastUpdated": "2020-08-20T22:05:27.3315995Z"
-=======
-              "$lastUpdated": "2020-08-20T00:09:07.6827355Z"
->>>>>>> 81ebd4df
+              "$lastUpdated": "2020-08-20T00:09:07.6827355Z"
             },
             "$version": 1
           },
           "reported": {
             "$metadata": {
-<<<<<<< HEAD
-              "$lastUpdated": "2020-08-20T22:05:27.3315995Z"
-=======
-              "$lastUpdated": "2020-08-20T00:09:07.6827355Z"
->>>>>>> 81ebd4df
+              "$lastUpdated": "2020-08-20T00:09:07.6827355Z"
             },
             "$version": 1
           }
@@ -172,33 +135,21 @@
         "properties": {
           "desired": {
             "$metadata": {
-<<<<<<< HEAD
-              "$lastUpdated": "2020-08-20T22:05:27.3315995Z"
-=======
-              "$lastUpdated": "2020-08-20T00:09:07.6827355Z"
->>>>>>> 81ebd4df
+              "$lastUpdated": "2020-08-20T00:09:07.6827355Z"
             },
             "$version": 1,
             "username": "userA"
           },
           "reported": {
             "$metadata": {
-<<<<<<< HEAD
-              "$lastUpdated": "2020-08-20T22:05:27.3315995Z"
-=======
-              "$lastUpdated": "2020-08-20T00:09:07.6827355Z"
->>>>>>> 81ebd4df
+              "$lastUpdated": "2020-08-20T00:09:07.6827355Z"
             },
             "$version": 1
           }
         },
         "etag": "AAAAAAAAAAE=",
         "version": 2,
-<<<<<<< HEAD
-        "deviceEtag": "NjkzODg4MTg4",
-=======
         "deviceEtag": "ODc1NzE3MTk2",
->>>>>>> 81ebd4df
         "status": "enabled",
         "statusUpdateTime": "0001-01-01T00:00:00Z",
         "connectionState": "Disconnected",
@@ -214,26 +165,15 @@
       "ResponseHeaders": {
         "Content-Length": "715",
         "Content-Type": "application/json; charset=utf-8",
-<<<<<<< HEAD
-        "Date": "Thu, 20 Aug 2020 22:05:27 GMT",
-        "Server": "Microsoft-HTTPAPI/2.0",
-        "Vary": "Origin",
-        "x-ms-request-id": "b0194314-c420-4290-97a6-f0edb08a9af6"
-=======
         "Date": "Thu, 20 Aug 2020 00:09:07 GMT",
         "Server": "Microsoft-HTTPAPI/2.0",
         "Vary": "Origin",
         "x-ms-request-id": "1c381c01-2464-4f27-be05-19c8d3b245e6"
->>>>>>> 81ebd4df
       },
       "ResponseBody": {
         "deviceId": "TwinLifecycleDevice2112406490",
         "etag": "AAAAAAAAAAI=",
-<<<<<<< HEAD
-        "deviceEtag": "NjkzODg4MTg4",
-=======
         "deviceEtag": "ODc1NzE3MTk2",
->>>>>>> 81ebd4df
         "status": "enabled",
         "statusUpdateTime": "0001-01-01T00:00:00Z",
         "connectionState": "Disconnected",
@@ -249,17 +189,10 @@
           "desired": {
             "username": "userA",
             "$metadata": {
-<<<<<<< HEAD
-              "$lastUpdated": "2020-08-20T22:05:27.4716316Z",
-              "$lastUpdatedVersion": 2,
-              "username": {
-                "$lastUpdated": "2020-08-20T22:05:27.4716316Z",
-=======
               "$lastUpdated": "2020-08-20T00:09:07.7227581Z",
               "$lastUpdatedVersion": 2,
               "username": {
                 "$lastUpdated": "2020-08-20T00:09:07.7227581Z",
->>>>>>> 81ebd4df
                 "$lastUpdatedVersion": 2
               }
             },
@@ -267,11 +200,7 @@
           },
           "reported": {
             "$metadata": {
-<<<<<<< HEAD
-              "$lastUpdated": "2020-08-20T22:05:27.3315995Z"
-=======
-              "$lastUpdated": "2020-08-20T00:09:07.6827355Z"
->>>>>>> 81ebd4df
+              "$lastUpdated": "2020-08-20T00:09:07.6827355Z"
             },
             "$version": 1
           }
@@ -298,17 +227,10 @@
       "StatusCode": 204,
       "ResponseHeaders": {
         "Content-Length": "0",
-<<<<<<< HEAD
-        "Date": "Thu, 20 Aug 2020 22:05:27 GMT",
-        "Server": "Microsoft-HTTPAPI/2.0",
-        "Vary": "Origin",
-        "x-ms-request-id": "de8f9b20-98b9-4582-95af-6143d603d6c6"
-=======
         "Date": "Thu, 20 Aug 2020 00:09:07 GMT",
         "Server": "Microsoft-HTTPAPI/2.0",
         "Vary": "Origin",
         "x-ms-request-id": "1ec498f0-a703-4012-a981-3c3cbab0607d"
->>>>>>> 81ebd4df
       },
       "ResponseBody": []
     }
