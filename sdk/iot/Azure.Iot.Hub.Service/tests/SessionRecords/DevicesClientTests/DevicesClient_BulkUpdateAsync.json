--- conflicted
+++ resolved
@@ -24,18 +24,6 @@
       "ResponseHeaders": {
         "Content-Length": "632",
         "Content-Type": "application/json; charset=utf-8",
-<<<<<<< HEAD
-        "Date": "Thu, 20 Aug 2020 22:05:26 GMT",
-        "ETag": "\u0022NzkxMDY5NTMy\u0022",
-        "Server": "Microsoft-HTTPAPI/2.0",
-        "Vary": "Origin",
-        "x-ms-request-id": "242252a1-3304-4ed8-bbbf-761cefb4062e"
-      },
-      "ResponseBody": {
-        "deviceId": "bulkDeviceUpdate1349701714",
-        "generationId": "637335579269465863",
-        "etag": "NzkxMDY5NTMy",
-=======
         "Date": "Thu, 20 Aug 2020 00:09:07 GMT",
         "ETag": "\u0022MTAzNzk0MTkyMg==\u0022",
         "Server": "Microsoft-HTTPAPI/2.0",
@@ -46,7 +34,6 @@
         "deviceId": "bulkDeviceUpdate1349701714",
         "generationId": "637334789475304717",
         "etag": "MTAzNzk0MTkyMg==",
->>>>>>> 81ebd4df
         "connectionState": "Disconnected",
         "status": "enabled",
         "statusReason": null,
@@ -56,13 +43,8 @@
         "cloudToDeviceMessageCount": 0,
         "authentication": {
           "symmetricKey": {
-<<<<<<< HEAD
-            "primaryKey": "pyGAEocyKC7XNI5CPr1thKFp8Zsj272E6cj6Up2WTBc=",
-            "secondaryKey": "bi0DCZUF\u002Bdg5pLD6X1ZUEVwVBfVVRfyztG6lZzxiWnw="
-=======
             "primaryKey": "lDcCwtrNdz9p3pUv4yFXHJLLdNIaaRbSqM5toEDZssI=",
             "secondaryKey": "LlcLLIjrFVe21Vg/vJpUENA00YVLfkEs1Ig2miJUpnk="
->>>>>>> 81ebd4df
           },
           "x509Thumbprint": {
             "primaryThumbprint": null,
@@ -100,18 +82,6 @@
       "ResponseHeaders": {
         "Content-Length": "627",
         "Content-Type": "application/json; charset=utf-8",
-<<<<<<< HEAD
-        "Date": "Thu, 20 Aug 2020 22:05:26 GMT",
-        "ETag": "\u0022OTQ0NDQxMzUy\u0022",
-        "Server": "Microsoft-HTTPAPI/2.0",
-        "Vary": "Origin",
-        "x-ms-request-id": "b74e3120-d9ca-40d6-9276-e796ee226ada"
-      },
-      "ResponseBody": {
-        "deviceId": "bulkDeviceUpdate927166103",
-        "generationId": "637335579270120210",
-        "etag": "OTQ0NDQxMzUy",
-=======
         "Date": "Thu, 20 Aug 2020 00:09:07 GMT",
         "ETag": "\u0022MjgxOTE3NjIw\u0022",
         "Server": "Microsoft-HTTPAPI/2.0",
@@ -122,7 +92,6 @@
         "deviceId": "bulkDeviceUpdate927166103",
         "generationId": "637334789475565534",
         "etag": "MjgxOTE3NjIw",
->>>>>>> 81ebd4df
         "connectionState": "Disconnected",
         "status": "enabled",
         "statusReason": null,
@@ -132,13 +101,8 @@
         "cloudToDeviceMessageCount": 0,
         "authentication": {
           "symmetricKey": {
-<<<<<<< HEAD
-            "primaryKey": "eFSeF8MNSJ0x\u002Boq/\u002BHHUvy12/kEzGmuVWSm8cOhYoUY=",
-            "secondaryKey": "fOilBMeAHZY0Fu/FngJnovrB1kBWwgzXD19OVzWE7JQ="
-=======
             "primaryKey": "IESKJHAM7zJSk2Gtp6JIrnaanOejVQyNeqmk2eLntis=",
             "secondaryKey": "RETnFh\u002BZPDnAMoF2dcTVXBdV5K3t0e05wzaaY5nZp1k="
->>>>>>> 81ebd4df
           },
           "x509Thumbprint": {
             "primaryThumbprint": null,
@@ -167,26 +131,15 @@
         "x-ms-client-request-id": "aa25f27eb7c38322ae910087acceefb6",
         "x-ms-return-client-request-id": "true"
       },
-<<<<<<< HEAD
-      "RequestBody": "[{\u0022id\u0022:\u0022bulkDeviceUpdate1349701714\u0022,\u0022eTag\u0022:\u0022NzkxMDY5NTMy\u0022,\u0022importMode\u0022:\u0022update\u0022,\u0022status\u0022:\u0022disabled\u0022,\u0022authentication\u0022:{\u0022symmetricKey\u0022:{\u0022primaryKey\u0022:\u0022pyGAEocyKC7XNI5CPr1thKFp8Zsj272E6cj6Up2WTBc=\u0022,\u0022secondaryKey\u0022:\u0022bi0DCZUF\\u002Bdg5pLD6X1ZUEVwVBfVVRfyztG6lZzxiWnw=\u0022},\u0022x509Thumbprint\u0022:{},\u0022type\u0022:\u0022sas\u0022},\u0022capabilities\u0022:{\u0022iotEdge\u0022:false}},{\u0022id\u0022:\u0022bulkDeviceUpdate927166103\u0022,\u0022eTag\u0022:\u0022OTQ0NDQxMzUy\u0022,\u0022importMode\u0022:\u0022update\u0022,\u0022status\u0022:\u0022disabled\u0022,\u0022authentication\u0022:{\u0022symmetricKey\u0022:{\u0022primaryKey\u0022:\u0022eFSeF8MNSJ0x\\u002Boq/\\u002BHHUvy12/kEzGmuVWSm8cOhYoUY=\u0022,\u0022secondaryKey\u0022:\u0022fOilBMeAHZY0Fu/FngJnovrB1kBWwgzXD19OVzWE7JQ=\u0022},\u0022x509Thumbprint\u0022:{},\u0022type\u0022:\u0022sas\u0022},\u0022capabilities\u0022:{\u0022iotEdge\u0022:false}}]",
-=======
       "RequestBody": "[{\u0022id\u0022:\u0022bulkDeviceUpdate1349701714\u0022,\u0022eTag\u0022:\u0022MTAzNzk0MTkyMg==\u0022,\u0022importMode\u0022:\u0022update\u0022,\u0022status\u0022:\u0022disabled\u0022,\u0022authentication\u0022:{\u0022symmetricKey\u0022:{\u0022primaryKey\u0022:\u0022lDcCwtrNdz9p3pUv4yFXHJLLdNIaaRbSqM5toEDZssI=\u0022,\u0022secondaryKey\u0022:\u0022LlcLLIjrFVe21Vg/vJpUENA00YVLfkEs1Ig2miJUpnk=\u0022},\u0022x509Thumbprint\u0022:{},\u0022type\u0022:\u0022sas\u0022},\u0022capabilities\u0022:{\u0022iotEdge\u0022:false}},{\u0022id\u0022:\u0022bulkDeviceUpdate927166103\u0022,\u0022eTag\u0022:\u0022MjgxOTE3NjIw\u0022,\u0022importMode\u0022:\u0022update\u0022,\u0022status\u0022:\u0022disabled\u0022,\u0022authentication\u0022:{\u0022symmetricKey\u0022:{\u0022primaryKey\u0022:\u0022IESKJHAM7zJSk2Gtp6JIrnaanOejVQyNeqmk2eLntis=\u0022,\u0022secondaryKey\u0022:\u0022RETnFh\\u002BZPDnAMoF2dcTVXBdV5K3t0e05wzaaY5nZp1k=\u0022},\u0022x509Thumbprint\u0022:{},\u0022type\u0022:\u0022sas\u0022},\u0022capabilities\u0022:{\u0022iotEdge\u0022:false}}]",
->>>>>>> 81ebd4df
       "StatusCode": 200,
       "ResponseHeaders": {
         "Content-Length": "47",
         "Content-Type": "application/json; charset=utf-8",
-<<<<<<< HEAD
-        "Date": "Thu, 20 Aug 2020 22:05:26 GMT",
-        "Server": "Microsoft-HTTPAPI/2.0",
-        "Vary": "Origin",
-        "x-ms-request-id": "dcff0666-7183-462f-b1df-2e822bff3f40"
-=======
         "Date": "Thu, 20 Aug 2020 00:09:07 GMT",
         "Server": "Microsoft-HTTPAPI/2.0",
         "Vary": "Origin",
         "x-ms-request-id": "df0976e5-8852-4cc5-a2f3-ed4df86e36cf"
->>>>>>> 81ebd4df
       },
       "ResponseBody": {
         "isSuccessful": true,
@@ -212,18 +165,6 @@
       "ResponseHeaders": {
         "Content-Length": "626",
         "Content-Type": "application/json; charset=utf-8",
-<<<<<<< HEAD
-        "Date": "Thu, 20 Aug 2020 22:05:26 GMT",
-        "ETag": "\u0022NzkxMDY5NTMz\u0022",
-        "Server": "Microsoft-HTTPAPI/2.0",
-        "Vary": "Origin",
-        "x-ms-request-id": "a6dd281c-9d50-4fa6-849f-b8b58d9e8d0a"
-      },
-      "ResponseBody": {
-        "deviceId": "bulkDeviceUpdate1349701714",
-        "generationId": "637335579269465863",
-        "etag": "NzkxMDY5NTMz",
-=======
         "Date": "Thu, 20 Aug 2020 00:09:07 GMT",
         "ETag": "\u0022MTAzNzk0MTkyMw==\u0022",
         "Server": "Microsoft-HTTPAPI/2.0",
@@ -234,27 +175,17 @@
         "deviceId": "bulkDeviceUpdate1349701714",
         "generationId": "637334789475304717",
         "etag": "MTAzNzk0MTkyMw==",
->>>>>>> 81ebd4df
         "connectionState": "Disconnected",
         "status": "disabled",
         "statusReason": null,
         "connectionStateUpdatedTime": "0001-01-01T00:00:00Z",
-<<<<<<< HEAD
-        "statusUpdatedTime": "2020-08-20T22:05:27.0800216Z",
-=======
         "statusUpdatedTime": "2020-08-20T00:09:07.5850248Z",
->>>>>>> 81ebd4df
         "lastActivityTime": "0001-01-01T00:00:00Z",
         "cloudToDeviceMessageCount": 0,
         "authentication": {
           "symmetricKey": {
-<<<<<<< HEAD
-            "primaryKey": "pyGAEocyKC7XNI5CPr1thKFp8Zsj272E6cj6Up2WTBc=",
-            "secondaryKey": "bi0DCZUF\u002Bdg5pLD6X1ZUEVwVBfVVRfyztG6lZzxiWnw="
-=======
             "primaryKey": "lDcCwtrNdz9p3pUv4yFXHJLLdNIaaRbSqM5toEDZssI=",
             "secondaryKey": "LlcLLIjrFVe21Vg/vJpUENA00YVLfkEs1Ig2miJUpnk="
->>>>>>> 81ebd4df
           },
           "x509Thumbprint": {
             "primaryThumbprint": null,
@@ -285,18 +216,6 @@
       "ResponseHeaders": {
         "Content-Length": "621",
         "Content-Type": "application/json; charset=utf-8",
-<<<<<<< HEAD
-        "Date": "Thu, 20 Aug 2020 22:05:26 GMT",
-        "ETag": "\u0022OTQ0NDQxMzUz\u0022",
-        "Server": "Microsoft-HTTPAPI/2.0",
-        "Vary": "Origin",
-        "x-ms-request-id": "34f70097-da7a-4dae-bb2b-45a9328a9560"
-      },
-      "ResponseBody": {
-        "deviceId": "bulkDeviceUpdate927166103",
-        "generationId": "637335579270120210",
-        "etag": "OTQ0NDQxMzUz",
-=======
         "Date": "Thu, 20 Aug 2020 00:09:06 GMT",
         "ETag": "\u0022MjgxOTE3NjIx\u0022",
         "Server": "Microsoft-HTTPAPI/2.0",
@@ -307,27 +226,17 @@
         "deviceId": "bulkDeviceUpdate927166103",
         "generationId": "637334789475565534",
         "etag": "MjgxOTE3NjIx",
->>>>>>> 81ebd4df
         "connectionState": "Disconnected",
         "status": "disabled",
         "statusReason": null,
         "connectionStateUpdatedTime": "0001-01-01T00:00:00Z",
-<<<<<<< HEAD
-        "statusUpdatedTime": "2020-08-20T22:05:27.0748779Z",
-=======
         "statusUpdatedTime": "2020-08-20T00:09:07.5877359Z",
->>>>>>> 81ebd4df
         "lastActivityTime": "0001-01-01T00:00:00Z",
         "cloudToDeviceMessageCount": 0,
         "authentication": {
           "symmetricKey": {
-<<<<<<< HEAD
-            "primaryKey": "eFSeF8MNSJ0x\u002Boq/\u002BHHUvy12/kEzGmuVWSm8cOhYoUY=",
-            "secondaryKey": "fOilBMeAHZY0Fu/FngJnovrB1kBWwgzXD19OVzWE7JQ="
-=======
             "primaryKey": "IESKJHAM7zJSk2Gtp6JIrnaanOejVQyNeqmk2eLntis=",
             "secondaryKey": "RETnFh\u002BZPDnAMoF2dcTVXBdV5K3t0e05wzaaY5nZp1k="
->>>>>>> 81ebd4df
           },
           "x509Thumbprint": {
             "primaryThumbprint": null,
@@ -355,26 +264,15 @@
         "x-ms-client-request-id": "8ddf33bb74c97088121fede063f0f1e8",
         "x-ms-return-client-request-id": "true"
       },
-<<<<<<< HEAD
-      "RequestBody": "[{\u0022id\u0022:\u0022bulkDeviceUpdate1349701714\u0022,\u0022eTag\u0022:\u0022NzkxMDY5NTMy\u0022,\u0022importMode\u0022:\u0022delete\u0022},{\u0022id\u0022:\u0022bulkDeviceUpdate927166103\u0022,\u0022eTag\u0022:\u0022OTQ0NDQxMzUy\u0022,\u0022importMode\u0022:\u0022delete\u0022}]",
-=======
       "RequestBody": "[{\u0022id\u0022:\u0022bulkDeviceUpdate1349701714\u0022,\u0022eTag\u0022:\u0022MTAzNzk0MTkyMg==\u0022,\u0022importMode\u0022:\u0022delete\u0022},{\u0022id\u0022:\u0022bulkDeviceUpdate927166103\u0022,\u0022eTag\u0022:\u0022MjgxOTE3NjIw\u0022,\u0022importMode\u0022:\u0022delete\u0022}]",
->>>>>>> 81ebd4df
       "StatusCode": 200,
       "ResponseHeaders": {
         "Content-Length": "47",
         "Content-Type": "application/json; charset=utf-8",
-<<<<<<< HEAD
-        "Date": "Thu, 20 Aug 2020 22:05:26 GMT",
-        "Server": "Microsoft-HTTPAPI/2.0",
-        "Vary": "Origin",
-        "x-ms-request-id": "c58e1516-95ca-4fc8-bcd6-5b1dc833344f"
-=======
         "Date": "Thu, 20 Aug 2020 00:09:06 GMT",
         "Server": "Microsoft-HTTPAPI/2.0",
         "Vary": "Origin",
         "x-ms-request-id": "441dc34e-9192-4d9f-871f-0d4284e7f90c"
->>>>>>> 81ebd4df
       },
       "ResponseBody": {
         "isSuccessful": true,
