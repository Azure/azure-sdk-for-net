--- conflicted
+++ resolved
@@ -23,18 +23,6 @@
       "ResponseHeaders": {
         "Content-Length": "634",
         "Content-Type": "application/json; charset=utf-8",
-<<<<<<< HEAD
-        "Date": "Thu, 20 Aug 2020 22:05:26 GMT",
-        "ETag": "\u0022MzY4MzYwMTY4\u0022",
-        "Server": "Microsoft-HTTPAPI/2.0",
-        "Vary": "Origin",
-        "x-ms-request-id": "f21fcc41-e21b-41d0-b28d-c2fada629441"
-      },
-      "ResponseBody": {
-        "deviceId": "IdentityLifecycleDevice726366390",
-        "generationId": "637335579274288523",
-        "etag": "MzY4MzYwMTY4",
-=======
         "Date": "Thu, 20 Aug 2020 00:09:07 GMT",
         "ETag": "\u0022NzQ4MTI5NjAx\u0022",
         "Server": "Microsoft-HTTPAPI/2.0",
@@ -45,7 +33,6 @@
         "deviceId": "IdentityLifecycleDevice726366390",
         "generationId": "637334789476953685",
         "etag": "NzQ4MTI5NjAx",
->>>>>>> 81ebd4df
         "connectionState": "Disconnected",
         "status": "enabled",
         "statusReason": null,
@@ -55,13 +42,8 @@
         "cloudToDeviceMessageCount": 0,
         "authentication": {
           "symmetricKey": {
-<<<<<<< HEAD
-            "primaryKey": "VP3cUxT7F\u002BD9KZcH4CRVqu464sInUMTYgRuvi5dDB70=",
-            "secondaryKey": "3fZPQxdeU5NiV499vziVa7HiOC8jjlcRggrtU5hHsjw="
-=======
             "primaryKey": "UGP8z1aI/Xevn8gzrCtkQV5jf8KmvdGsXmvWrNyCm2Y=",
             "secondaryKey": "LS5yotCtTnjbWAS8Ocao4WbRZ/HpPZfQV4J/ry\u002B9C2w="
->>>>>>> 81ebd4df
           },
           "x509Thumbprint": {
             "primaryThumbprint": null,
@@ -93,18 +75,6 @@
       "ResponseHeaders": {
         "Content-Length": "619",
         "Content-Type": "application/json; charset=utf-8",
-<<<<<<< HEAD
-        "Date": "Thu, 20 Aug 2020 22:05:26 GMT",
-        "ETag": "\u0022MzY4MzYwMTY4\u0022",
-        "Server": "Microsoft-HTTPAPI/2.0",
-        "Vary": "Origin",
-        "x-ms-request-id": "b2746347-10e9-4b71-bbea-409e736542c2"
-      },
-      "ResponseBody": {
-        "deviceId": "IdentityLifecycleDevice726366390",
-        "generationId": "637335579274288523",
-        "etag": "MzY4MzYwMTY4",
-=======
         "Date": "Thu, 20 Aug 2020 00:09:07 GMT",
         "ETag": "\u0022NzQ4MTI5NjAx\u0022",
         "Server": "Microsoft-HTTPAPI/2.0",
@@ -115,7 +85,6 @@
         "deviceId": "IdentityLifecycleDevice726366390",
         "generationId": "637334789476953685",
         "etag": "NzQ4MTI5NjAx",
->>>>>>> 81ebd4df
         "connectionState": "Disconnected",
         "status": "enabled",
         "statusReason": null,
@@ -125,13 +94,8 @@
         "cloudToDeviceMessageCount": 0,
         "authentication": {
           "symmetricKey": {
-<<<<<<< HEAD
-            "primaryKey": "VP3cUxT7F\u002BD9KZcH4CRVqu464sInUMTYgRuvi5dDB70=",
-            "secondaryKey": "3fZPQxdeU5NiV499vziVa7HiOC8jjlcRggrtU5hHsjw="
-=======
             "primaryKey": "UGP8z1aI/Xevn8gzrCtkQV5jf8KmvdGsXmvWrNyCm2Y=",
             "secondaryKey": "LS5yotCtTnjbWAS8Ocao4WbRZ/HpPZfQV4J/ry\u002B9C2w="
->>>>>>> 81ebd4df
           },
           "x509Thumbprint": {
             "primaryThumbprint": null,
@@ -160,27 +124,11 @@
         "x-ms-client-request-id": "33602e35d25224b76c1cf1bfa4037156",
         "x-ms-return-client-request-id": "true"
       },
-<<<<<<< HEAD
-      "RequestBody": "{\u0022deviceId\u0022:\u0022IdentityLifecycleDevice726366390\u0022,\u0022generationId\u0022:\u0022637335579274288523\u0022,\u0022etag\u0022:\u0022MzY4MzYwMTY4\u0022,\u0022connectionState\u0022:\u0022Disconnected\u0022,\u0022status\u0022:\u0022disabled\u0022,\u0022connectionStateUpdatedTime\u0022:\u00220001-01-01T00:00:00Z\u0022,\u0022statusUpdatedTime\u0022:\u00220001-01-01T00:00:00Z\u0022,\u0022lastActivityTime\u0022:\u00220001-01-01T00:00:00Z\u0022,\u0022cloudToDeviceMessageCount\u0022:0,\u0022authentication\u0022:{\u0022symmetricKey\u0022:{\u0022primaryKey\u0022:\u0022VP3cUxT7F\u002BD9KZcH4CRVqu464sInUMTYgRuvi5dDB70=\u0022,\u0022secondaryKey\u0022:\u00223fZPQxdeU5NiV499vziVa7HiOC8jjlcRggrtU5hHsjw=\u0022},\u0022x509Thumbprint\u0022:{},\u0022type\u0022:\u0022sas\u0022},\u0022capabilities\u0022:{\u0022iotEdge\u0022:false}}",
-=======
       "RequestBody": "{\u0022deviceId\u0022:\u0022IdentityLifecycleDevice726366390\u0022,\u0022generationId\u0022:\u0022637334789476953685\u0022,\u0022etag\u0022:\u0022NzQ4MTI5NjAx\u0022,\u0022connectionState\u0022:\u0022Disconnected\u0022,\u0022status\u0022:\u0022disabled\u0022,\u0022connectionStateUpdatedTime\u0022:\u00220001-01-01T00:00:00Z\u0022,\u0022statusUpdatedTime\u0022:\u00220001-01-01T00:00:00Z\u0022,\u0022lastActivityTime\u0022:\u00220001-01-01T00:00:00Z\u0022,\u0022cloudToDeviceMessageCount\u0022:0,\u0022authentication\u0022:{\u0022symmetricKey\u0022:{\u0022primaryKey\u0022:\u0022UGP8z1aI/Xevn8gzrCtkQV5jf8KmvdGsXmvWrNyCm2Y=\u0022,\u0022secondaryKey\u0022:\u0022LS5yotCtTnjbWAS8Ocao4WbRZ/HpPZfQV4J/ry\u002B9C2w=\u0022},\u0022x509Thumbprint\u0022:{},\u0022type\u0022:\u0022sas\u0022},\u0022capabilities\u0022:{\u0022iotEdge\u0022:false}}",
->>>>>>> 81ebd4df
       "StatusCode": 200,
       "ResponseHeaders": {
         "Content-Length": "628",
         "Content-Type": "application/json; charset=utf-8",
-<<<<<<< HEAD
-        "Date": "Thu, 20 Aug 2020 22:05:26 GMT",
-        "ETag": "\u0022MzY4MzYwMTY5\u0022",
-        "Server": "Microsoft-HTTPAPI/2.0",
-        "Vary": "Origin",
-        "x-ms-request-id": "9d69d1c2-9143-458d-ba8c-de82c2afdb67"
-      },
-      "ResponseBody": {
-        "deviceId": "IdentityLifecycleDevice726366390",
-        "generationId": "637335579274288523",
-        "etag": "MzY4MzYwMTY5",
-=======
         "Date": "Thu, 20 Aug 2020 00:09:07 GMT",
         "ETag": "\u0022NzQ4MTI5NjAy\u0022",
         "Server": "Microsoft-HTTPAPI/2.0",
@@ -191,27 +139,17 @@
         "deviceId": "IdentityLifecycleDevice726366390",
         "generationId": "637334789476953685",
         "etag": "NzQ4MTI5NjAy",
->>>>>>> 81ebd4df
         "connectionState": "Disconnected",
         "status": "disabled",
         "statusReason": null,
         "connectionStateUpdatedTime": "0001-01-01T00:00:00Z",
-<<<<<<< HEAD
-        "statusUpdatedTime": "2020-08-20T22:05:27.5591437Z",
-=======
         "statusUpdatedTime": "2020-08-20T00:09:07.7415807Z",
->>>>>>> 81ebd4df
         "lastActivityTime": "0001-01-01T00:00:00Z",
         "cloudToDeviceMessageCount": 0,
         "authentication": {
           "symmetricKey": {
-<<<<<<< HEAD
-            "primaryKey": "VP3cUxT7F\u002BD9KZcH4CRVqu464sInUMTYgRuvi5dDB70=",
-            "secondaryKey": "3fZPQxdeU5NiV499vziVa7HiOC8jjlcRggrtU5hHsjw="
-=======
             "primaryKey": "UGP8z1aI/Xevn8gzrCtkQV5jf8KmvdGsXmvWrNyCm2Y=",
             "secondaryKey": "LS5yotCtTnjbWAS8Ocao4WbRZ/HpPZfQV4J/ry\u002B9C2w="
->>>>>>> 81ebd4df
           },
           "x509Thumbprint": {
             "primaryThumbprint": null,
@@ -241,17 +179,10 @@
       "StatusCode": 204,
       "ResponseHeaders": {
         "Content-Length": "0",
-<<<<<<< HEAD
-        "Date": "Thu, 20 Aug 2020 22:05:26 GMT",
-        "Server": "Microsoft-HTTPAPI/2.0",
-        "Vary": "Origin",
-        "x-ms-request-id": "bd354a11-1a76-4eb4-91ce-dbc6491c2b9f"
-=======
         "Date": "Thu, 20 Aug 2020 00:09:07 GMT",
         "Server": "Microsoft-HTTPAPI/2.0",
         "Vary": "Origin",
         "x-ms-request-id": "6e8db68c-0739-426c-8cf7-90b9254ad89e"
->>>>>>> 81ebd4df
       },
       "ResponseBody": []
     }
