{
  "Entries": [
    {
      "RequestUri": "https://FakeHost.net/devices?api-version=2020-03-13",
      "RequestMethod": "POST",
      "RequestHeaders": {
        "Accept": "application/json",
        "Authorization": "Sanitized",
        "Content-Length": "1204",
        "Content-Type": "application/json",
        "User-Agent": [
          "azsdk-net-Iot.Hub.Service/1.0.0-dev.20200820.6",
          "(.NET Core 4.6.27514.02; Microsoft Windows 10.0.17763 )"
        ],
        "x-ms-client-request-id": "7016712d2594db6f1014befd36d0ff37",
        "x-ms-return-client-request-id": "true"
      },
      "RequestBody": "[{\u0022id\u0022:\u0022bulkDeviceWithTwin1109223729\u0022,\u0022importMode\u0022:\u0022create\u0022,\u0022status\u0022:\u0022enabled\u0022,\u0022properties\u0022:{\u0022desired\u0022:{\u0022user\u0022:\u0022userA\u0022}}},{\u0022id\u0022:\u0022bulkDeviceWithTwin424129578\u0022,\u0022importMode\u0022:\u0022create\u0022,\u0022status\u0022:\u0022enabled\u0022,\u0022properties\u0022:{\u0022desired\u0022:{\u0022user\u0022:\u0022userA\u0022}}},{\u0022id\u0022:\u0022bulkDeviceWithTwin1902645846\u0022,\u0022importMode\u0022:\u0022create\u0022,\u0022status\u0022:\u0022enabled\u0022,\u0022properties\u0022:{\u0022desired\u0022:{\u0022user\u0022:\u0022userA\u0022}}},{\u0022id\u0022:\u0022bulkDeviceWithTwin1008012596\u0022,\u0022importMode\u0022:\u0022create\u0022,\u0022status\u0022:\u0022enabled\u0022,\u0022properties\u0022:{\u0022desired\u0022:{\u0022user\u0022:\u0022userA\u0022}}},{\u0022id\u0022:\u0022bulkDeviceWithTwin275442662\u0022,\u0022importMode\u0022:\u0022create\u0022,\u0022status\u0022:\u0022enabled\u0022,\u0022properties\u0022:{\u0022desired\u0022:{\u0022user\u0022:\u0022userA\u0022}}},{\u0022id\u0022:\u0022bulkDeviceWithTwin30389356\u0022,\u0022importMode\u0022:\u0022create\u0022,\u0022status\u0022:\u0022enabled\u0022,\u0022properties\u0022:{\u0022desired\u0022:{\u0022user\u0022:\u0022userA\u0022}}},{\u0022id\u0022:\u0022bulkDeviceWithTwin715021882\u0022,\u0022importMode\u0022:\u0022create\u0022,\u0022status\u0022:\u0022enabled\u0022,\u0022properties\u0022:{\u0022desired\u0022:{\u0022user\u0022:\u0022userA\u0022}}},{\u0022id\u0022:\u0022bulkDeviceWithTwin1778863504\u0022,\u0022importMode\u0022:\u0022create\u0022,\u0022status\u0022:\u0022enabled\u0022,\u0022properties\u0022:{\u0022desired\u0022:{\u0022user\u0022:\u0022userA\u0022}}},{\u0022id\u0022:\u0022bulkDeviceWithTwin678975368\u0022,\u0022importMode\u0022:\u0022create\u0022,\u0022status\u0022:\u0022enabled\u0022,\u0022properties\u0022:{\u0022desired\u0022:{\u0022user\u0022:\u0022userA\u0022}}},{\u0022id\u0022:\u0022bulkDeviceWithTwin409277462\u0022,\u0022importMode\u0022:\u0022create\u0022,\u0022status\u0022:\u0022enabled\u0022,\u0022properties\u0022:{\u0022desired\u0022:{\u0022user\u0022:\u0022userA\u0022}}}]",
      "StatusCode": 200,
      "ResponseHeaders": {
        "Content-Length": "47",
        "Content-Type": "application/json; charset=utf-8",
<<<<<<< HEAD
        "Date": "Thu, 20 Aug 2020 22:05:26 GMT",
        "Server": "Microsoft-HTTPAPI/2.0",
        "Vary": "Origin",
        "x-ms-request-id": "af1e6fd7-6c0b-480b-aa4d-11626355bc9b"
=======
        "Date": "Thu, 20 Aug 2020 00:09:07 GMT",
        "Server": "Microsoft-HTTPAPI/2.0",
        "Vary": "Origin",
        "x-ms-request-id": "e15e8ce9-7f1b-4b35-98b1-f8d61a467108"
>>>>>>> 81ebd4df
      },
      "ResponseBody": {
        "isSuccessful": true,
        "errors": [],
        "warnings": []
      }
    },
    {
      "RequestUri": "https://FakeHost.net/twins/bulkDeviceWithTwin1109223729?api-version=2020-03-13",
      "RequestMethod": "GET",
      "RequestHeaders": {
        "Accept": "application/json",
        "Authorization": "Sanitized",
        "User-Agent": [
          "azsdk-net-Iot.Hub.Service/1.0.0-dev.20200820.6",
          "(.NET Core 4.6.27514.02; Microsoft Windows 10.0.17763 )"
        ],
        "x-ms-client-request-id": "8f73cdcfa527500eb6b9e2f677fe22e6",
        "x-ms-return-client-request-id": "true"
      },
      "RequestBody": null,
      "StatusCode": 200,
      "ResponseHeaders": {
        "Content-Length": "690",
        "Content-Type": "application/json; charset=utf-8",
<<<<<<< HEAD
        "Date": "Thu, 20 Aug 2020 22:05:26 GMT",
        "Server": "Microsoft-HTTPAPI/2.0",
        "Vary": "Origin",
        "x-ms-request-id": "b9334c6d-ebb9-4530-893f-ab84d5578a63"
=======
        "Date": "Thu, 20 Aug 2020 00:09:07 GMT",
        "Server": "Microsoft-HTTPAPI/2.0",
        "Vary": "Origin",
        "x-ms-request-id": "e59c63ec-cf05-4bce-b048-5b38b5d9073e"
>>>>>>> 81ebd4df
      },
      "ResponseBody": {
        "deviceId": "bulkDeviceWithTwin1109223729",
        "etag": "AAAAAAAAAAE=",
<<<<<<< HEAD
        "deviceEtag": "NTQ0NzkwODM=",
=======
        "deviceEtag": "MjIyOTQzNDA=",
>>>>>>> 81ebd4df
        "status": "enabled",
        "statusUpdateTime": "0001-01-01T00:00:00Z",
        "connectionState": "Disconnected",
        "lastActivityTime": "0001-01-01T00:00:00Z",
        "cloudToDeviceMessageCount": 0,
        "authenticationType": "sas",
        "x509Thumbprint": {
          "primaryThumbprint": null,
          "secondaryThumbprint": null
        },
        "version": 2,
        "properties": {
          "desired": {
            "user": "userA",
            "$metadata": {
              "$lastUpdated": "0001-01-01T00:00:00Z",
              "$lastUpdatedVersion": 1,
              "user": {
                "$lastUpdated": "0001-01-01T00:00:00Z",
                "$lastUpdatedVersion": 1
              }
            },
            "$version": 1
          },
          "reported": {
            "$metadata": {
<<<<<<< HEAD
              "$lastUpdated": "2020-08-20T22:05:26.4375515Z"
=======
              "$lastUpdated": "2020-08-20T00:09:07.2303954Z"
>>>>>>> 81ebd4df
            },
            "$version": 1
          }
        },
        "capabilities": {
          "iotEdge": false
        }
      }
    },
    {
      "RequestUri": "https://FakeHost.net/devices?api-version=2020-03-13",
      "RequestMethod": "POST",
      "RequestHeaders": {
        "Accept": "application/json",
        "Authorization": "Sanitized",
        "Content-Length": "594",
        "Content-Type": "application/json",
        "User-Agent": [
          "azsdk-net-Iot.Hub.Service/1.0.0-dev.20200820.6",
          "(.NET Core 4.6.27514.02; Microsoft Windows 10.0.17763 )"
        ],
        "x-ms-client-request-id": "d533497f83be7a264a2956613633f386",
        "x-ms-return-client-request-id": "true"
      },
      "RequestBody": "[{\u0022id\u0022:\u0022bulkDeviceWithTwin1109223729\u0022,\u0022importMode\u0022:\u0022delete\u0022},{\u0022id\u0022:\u0022bulkDeviceWithTwin424129578\u0022,\u0022importMode\u0022:\u0022delete\u0022},{\u0022id\u0022:\u0022bulkDeviceWithTwin1902645846\u0022,\u0022importMode\u0022:\u0022delete\u0022},{\u0022id\u0022:\u0022bulkDeviceWithTwin1008012596\u0022,\u0022importMode\u0022:\u0022delete\u0022},{\u0022id\u0022:\u0022bulkDeviceWithTwin275442662\u0022,\u0022importMode\u0022:\u0022delete\u0022},{\u0022id\u0022:\u0022bulkDeviceWithTwin30389356\u0022,\u0022importMode\u0022:\u0022delete\u0022},{\u0022id\u0022:\u0022bulkDeviceWithTwin715021882\u0022,\u0022importMode\u0022:\u0022delete\u0022},{\u0022id\u0022:\u0022bulkDeviceWithTwin1778863504\u0022,\u0022importMode\u0022:\u0022delete\u0022},{\u0022id\u0022:\u0022bulkDeviceWithTwin678975368\u0022,\u0022importMode\u0022:\u0022delete\u0022},{\u0022id\u0022:\u0022bulkDeviceWithTwin409277462\u0022,\u0022importMode\u0022:\u0022delete\u0022}]",
      "StatusCode": 200,
      "ResponseHeaders": {
        "Content-Length": "47",
        "Content-Type": "application/json; charset=utf-8",
<<<<<<< HEAD
        "Date": "Thu, 20 Aug 2020 22:05:25 GMT",
        "Server": "Microsoft-HTTPAPI/2.0",
        "Vary": "Origin",
        "x-ms-request-id": "dedab6f6-4302-46ef-a69a-f3bf664bdcc5"
=======
        "Date": "Thu, 20 Aug 2020 00:09:07 GMT",
        "Server": "Microsoft-HTTPAPI/2.0",
        "Vary": "Origin",
        "x-ms-request-id": "1a017edf-985f-4f19-8e5e-f70839559b55"
>>>>>>> 81ebd4df
      },
      "ResponseBody": {
        "isSuccessful": true,
        "errors": [],
        "warnings": []
      }
    }
  ],
  "Variables": {
    "IOT_HUB_CONNECTION_STRING": "HostName=FakeHost.net;SharedAccessKeyName=iothubowner;SharedAccessKey=Kg==",
    "RandomSeed": "1405471046"
  }
}<|MERGE_RESOLUTION|>--- conflicted
+++ resolved
@@ -20,17 +20,10 @@
       "ResponseHeaders": {
         "Content-Length": "47",
         "Content-Type": "application/json; charset=utf-8",
-<<<<<<< HEAD
-        "Date": "Thu, 20 Aug 2020 22:05:26 GMT",
-        "Server": "Microsoft-HTTPAPI/2.0",
-        "Vary": "Origin",
-        "x-ms-request-id": "af1e6fd7-6c0b-480b-aa4d-11626355bc9b"
-=======
         "Date": "Thu, 20 Aug 2020 00:09:07 GMT",
         "Server": "Microsoft-HTTPAPI/2.0",
         "Vary": "Origin",
         "x-ms-request-id": "e15e8ce9-7f1b-4b35-98b1-f8d61a467108"
->>>>>>> 81ebd4df
       },
       "ResponseBody": {
         "isSuccessful": true,
@@ -56,26 +49,15 @@
       "ResponseHeaders": {
         "Content-Length": "690",
         "Content-Type": "application/json; charset=utf-8",
-<<<<<<< HEAD
-        "Date": "Thu, 20 Aug 2020 22:05:26 GMT",
-        "Server": "Microsoft-HTTPAPI/2.0",
-        "Vary": "Origin",
-        "x-ms-request-id": "b9334c6d-ebb9-4530-893f-ab84d5578a63"
-=======
         "Date": "Thu, 20 Aug 2020 00:09:07 GMT",
         "Server": "Microsoft-HTTPAPI/2.0",
         "Vary": "Origin",
         "x-ms-request-id": "e59c63ec-cf05-4bce-b048-5b38b5d9073e"
->>>>>>> 81ebd4df
       },
       "ResponseBody": {
         "deviceId": "bulkDeviceWithTwin1109223729",
         "etag": "AAAAAAAAAAE=",
-<<<<<<< HEAD
-        "deviceEtag": "NTQ0NzkwODM=",
-=======
         "deviceEtag": "MjIyOTQzNDA=",
->>>>>>> 81ebd4df
         "status": "enabled",
         "statusUpdateTime": "0001-01-01T00:00:00Z",
         "connectionState": "Disconnected",
@@ -102,11 +84,7 @@
           },
           "reported": {
             "$metadata": {
-<<<<<<< HEAD
-              "$lastUpdated": "2020-08-20T22:05:26.4375515Z"
-=======
               "$lastUpdated": "2020-08-20T00:09:07.2303954Z"
->>>>>>> 81ebd4df
             },
             "$version": 1
           }
@@ -136,17 +114,10 @@
       "ResponseHeaders": {
         "Content-Length": "47",
         "Content-Type": "application/json; charset=utf-8",
-<<<<<<< HEAD
-        "Date": "Thu, 20 Aug 2020 22:05:25 GMT",
-        "Server": "Microsoft-HTTPAPI/2.0",
-        "Vary": "Origin",
-        "x-ms-request-id": "dedab6f6-4302-46ef-a69a-f3bf664bdcc5"
-=======
         "Date": "Thu, 20 Aug 2020 00:09:07 GMT",
         "Server": "Microsoft-HTTPAPI/2.0",
         "Vary": "Origin",
         "x-ms-request-id": "1a017edf-985f-4f19-8e5e-f70839559b55"
->>>>>>> 81ebd4df
       },
       "ResponseBody": {
         "isSuccessful": true,
