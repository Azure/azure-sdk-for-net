--- conflicted
+++ resolved
@@ -20,17 +20,10 @@
       "ResponseHeaders": {
         "Content-Length": "47",
         "Content-Type": "application/json; charset=utf-8",
-<<<<<<< HEAD
-        "Date": "Thu, 20 Aug 2020 22:05:26 GMT",
-        "Server": "Microsoft-HTTPAPI/2.0",
-        "Vary": "Origin",
-        "x-ms-request-id": "20dd99a5-d4f7-494e-be5e-efc2e907b389"
-=======
         "Date": "Thu, 20 Aug 2020 00:09:07 GMT",
         "Server": "Microsoft-HTTPAPI/2.0",
         "Vary": "Origin",
         "x-ms-request-id": "eae2a17b-6f9f-48cb-a404-c59bf3ecd323"
->>>>>>> 81ebd4df
       },
       "ResponseBody": {
         "isSuccessful": true,
@@ -56,26 +49,15 @@
       "ResponseHeaders": {
         "Content-Length": "689",
         "Content-Type": "application/json; charset=utf-8",
-<<<<<<< HEAD
-        "Date": "Thu, 20 Aug 2020 22:05:26 GMT",
-        "Server": "Microsoft-HTTPAPI/2.0",
-        "Vary": "Origin",
-        "x-ms-request-id": "c2d387a6-4b60-4c25-9aaa-5c64d568f0a9"
-=======
         "Date": "Thu, 20 Aug 2020 00:09:07 GMT",
         "Server": "Microsoft-HTTPAPI/2.0",
         "Vary": "Origin",
         "x-ms-request-id": "f1b8181c-0735-484a-a57b-d3575dae568d"
->>>>>>> 81ebd4df
       },
       "ResponseBody": {
         "deviceId": "bulkDeviceWithTwin304767959",
         "etag": "AAAAAAAAAAE=",
-<<<<<<< HEAD
-        "deviceEtag": "ODM4MjMwMTQ=",
-=======
         "deviceEtag": "OTcwODkyODE=",
->>>>>>> 81ebd4df
         "status": "enabled",
         "statusUpdateTime": "0001-01-01T00:00:00Z",
         "connectionState": "Disconnected",
@@ -102,11 +84,7 @@
           },
           "reported": {
             "$metadata": {
-<<<<<<< HEAD
-              "$lastUpdated": "2020-08-20T22:05:26.7270096Z"
-=======
               "$lastUpdated": "2020-08-20T00:09:07.4400766Z"
->>>>>>> 81ebd4df
             },
             "$version": 1
           }
@@ -136,17 +114,10 @@
       "ResponseHeaders": {
         "Content-Length": "47",
         "Content-Type": "application/json; charset=utf-8",
-<<<<<<< HEAD
-        "Date": "Thu, 20 Aug 2020 22:05:26 GMT",
-        "Server": "Microsoft-HTTPAPI/2.0",
-        "Vary": "Origin",
-        "x-ms-request-id": "8d667d61-8d75-4817-a79b-0fd416c2dc60"
-=======
         "Date": "Thu, 20 Aug 2020 00:09:07 GMT",
         "Server": "Microsoft-HTTPAPI/2.0",
         "Vary": "Origin",
         "x-ms-request-id": "434d791d-081c-4b5a-baca-dcc206950663"
->>>>>>> 81ebd4df
       },
       "ResponseBody": {
         "isSuccessful": true,
