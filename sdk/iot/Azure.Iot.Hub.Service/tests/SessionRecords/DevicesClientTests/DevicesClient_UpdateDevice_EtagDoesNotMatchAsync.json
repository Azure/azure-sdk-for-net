--- conflicted
+++ resolved
@@ -23,18 +23,6 @@
       "ResponseHeaders": {
         "Content-Length": "625",
         "Content-Type": "application/json; charset=utf-8",
-<<<<<<< HEAD
-        "Date": "Thu, 20 Aug 2020 22:05:30 GMT",
-        "ETag": "\u0022MzU3ODk5NzQy\u0022",
-        "Server": "Microsoft-HTTPAPI/2.0",
-        "Vary": "Origin",
-        "x-ms-request-id": "db5f5ab4-86b0-4e88-ba48-87c89d7b5ed9"
-      },
-      "ResponseBody": {
-        "deviceId": "UpdateWithETag788075770",
-        "generationId": "637335579305427059",
-        "etag": "MzU3ODk5NzQy",
-=======
         "Date": "Thu, 20 Aug 2020 00:09:10 GMT",
         "ETag": "\u0022NzI4OTQ3NjY2\u0022",
         "Server": "Microsoft-HTTPAPI/2.0",
@@ -45,7 +33,6 @@
         "deviceId": "UpdateWithETag788075770",
         "generationId": "637334789504497267",
         "etag": "NzI4OTQ3NjY2",
->>>>>>> 81ebd4df
         "connectionState": "Disconnected",
         "status": "enabled",
         "statusReason": null,
@@ -55,13 +42,8 @@
         "cloudToDeviceMessageCount": 0,
         "authentication": {
           "symmetricKey": {
-<<<<<<< HEAD
-            "primaryKey": "OLXDcidgeXaP5TEeov09KrSwmSpGlhBQubHZ4Dwj8yM=",
-            "secondaryKey": "WJQmvXfr8I84\u002BNRhOMtezDWpV2P9YHOySheTwW3W/vQ="
-=======
             "primaryKey": "gB\u002BiqLoUcLV1CRuhSQpf55pHH\u002BJEdhw3uNtBPn03xSE=",
             "secondaryKey": "4TNO1Y/gN\u002BL/83rWNCkbmFO4Nng11m2GHRuvmnKRiIE="
->>>>>>> 81ebd4df
           },
           "x509Thumbprint": {
             "primaryThumbprint": null,
@@ -83,11 +65,7 @@
         "Authorization": "Sanitized",
         "Content-Length": "558",
         "Content-Type": "application/json",
-<<<<<<< HEAD
-        "If-Match": "\u0022MzU3ODk5NzQy\u0022",
-=======
         "If-Match": "\u0022NzI4OTQ3NjY2\u0022",
->>>>>>> 81ebd4df
         "User-Agent": [
           "azsdk-net-Iot.Hub.Service/1.0.0-dev.20200820.6",
           "(.NET Core 4.6.27514.02; Microsoft Windows 10.0.17763 )"
@@ -95,27 +73,11 @@
         "x-ms-client-request-id": "acc0fd9cd0754b82609ba0a8aeeda969",
         "x-ms-return-client-request-id": "true"
       },
-<<<<<<< HEAD
-      "RequestBody": "{\u0022deviceId\u0022:\u0022UpdateWithETag788075770\u0022,\u0022generationId\u0022:\u0022637335579305427059\u0022,\u0022etag\u0022:\u0022MzU3ODk5NzQy\u0022,\u0022connectionState\u0022:\u0022Disconnected\u0022,\u0022status\u0022:\u0022disabled\u0022,\u0022connectionStateUpdatedTime\u0022:\u00220001-01-01T00:00:00Z\u0022,\u0022statusUpdatedTime\u0022:\u00220001-01-01T00:00:00Z\u0022,\u0022lastActivityTime\u0022:\u00220001-01-01T00:00:00Z\u0022,\u0022cloudToDeviceMessageCount\u0022:0,\u0022authentication\u0022:{\u0022symmetricKey\u0022:{\u0022primaryKey\u0022:\u0022OLXDcidgeXaP5TEeov09KrSwmSpGlhBQubHZ4Dwj8yM=\u0022,\u0022secondaryKey\u0022:\u0022WJQmvXfr8I84\u002BNRhOMtezDWpV2P9YHOySheTwW3W/vQ=\u0022},\u0022x509Thumbprint\u0022:{},\u0022type\u0022:\u0022sas\u0022},\u0022capabilities\u0022:{\u0022iotEdge\u0022:false},\u0022parentScopes\u0022:[]}",
-=======
       "RequestBody": "{\u0022deviceId\u0022:\u0022UpdateWithETag788075770\u0022,\u0022generationId\u0022:\u0022637334789504497267\u0022,\u0022etag\u0022:\u0022NzI4OTQ3NjY2\u0022,\u0022connectionState\u0022:\u0022Disconnected\u0022,\u0022status\u0022:\u0022disabled\u0022,\u0022connectionStateUpdatedTime\u0022:\u00220001-01-01T00:00:00Z\u0022,\u0022statusUpdatedTime\u0022:\u00220001-01-01T00:00:00Z\u0022,\u0022lastActivityTime\u0022:\u00220001-01-01T00:00:00Z\u0022,\u0022cloudToDeviceMessageCount\u0022:0,\u0022authentication\u0022:{\u0022symmetricKey\u0022:{\u0022primaryKey\u0022:\u0022gB\u002BiqLoUcLV1CRuhSQpf55pHH\u002BJEdhw3uNtBPn03xSE=\u0022,\u0022secondaryKey\u0022:\u00224TNO1Y/gN\u002BL/83rWNCkbmFO4Nng11m2GHRuvmnKRiIE=\u0022},\u0022x509Thumbprint\u0022:{},\u0022type\u0022:\u0022sas\u0022},\u0022capabilities\u0022:{\u0022iotEdge\u0022:false},\u0022parentScopes\u0022:[]}",
->>>>>>> 81ebd4df
       "StatusCode": 200,
       "ResponseHeaders": {
         "Content-Length": "637",
         "Content-Type": "application/json; charset=utf-8",
-<<<<<<< HEAD
-        "Date": "Thu, 20 Aug 2020 22:05:30 GMT",
-        "ETag": "\u0022MzU3ODk5NzQz\u0022",
-        "Server": "Microsoft-HTTPAPI/2.0",
-        "Vary": "Origin",
-        "x-ms-request-id": "6836fe9f-58d1-481d-a215-445ad7f97ac0"
-      },
-      "ResponseBody": {
-        "deviceId": "UpdateWithETag788075770",
-        "generationId": "637335579305427059",
-        "etag": "MzU3ODk5NzQz",
-=======
         "Date": "Thu, 20 Aug 2020 00:09:10 GMT",
         "ETag": "\u0022NzI4OTQ3NjY3\u0022",
         "Server": "Microsoft-HTTPAPI/2.0",
@@ -126,27 +88,17 @@
         "deviceId": "UpdateWithETag788075770",
         "generationId": "637334789504497267",
         "etag": "NzI4OTQ3NjY3",
->>>>>>> 81ebd4df
         "connectionState": "Disconnected",
         "status": "disabled",
         "statusReason": null,
         "connectionStateUpdatedTime": "0001-01-01T00:00:00Z",
-<<<<<<< HEAD
-        "statusUpdatedTime": "2020-08-20T22:05:30.6134575Z",
-=======
         "statusUpdatedTime": "2020-08-20T00:09:10.4787186Z",
->>>>>>> 81ebd4df
         "lastActivityTime": "0001-01-01T00:00:00Z",
         "cloudToDeviceMessageCount": 0,
         "authentication": {
           "symmetricKey": {
-<<<<<<< HEAD
-            "primaryKey": "OLXDcidgeXaP5TEeov09KrSwmSpGlhBQubHZ4Dwj8yM=",
-            "secondaryKey": "WJQmvXfr8I84\u002BNRhOMtezDWpV2P9YHOySheTwW3W/vQ="
-=======
             "primaryKey": "gB\u002BiqLoUcLV1CRuhSQpf55pHH\u002BJEdhw3uNtBPn03xSE=",
             "secondaryKey": "4TNO1Y/gN\u002BL/83rWNCkbmFO4Nng11m2GHRuvmnKRiIE="
->>>>>>> 81ebd4df
           },
           "x509Thumbprint": {
             "primaryThumbprint": null,
@@ -168,11 +120,7 @@
         "Authorization": "Sanitized",
         "Content-Length": "557",
         "Content-Type": "application/json",
-<<<<<<< HEAD
-        "If-Match": "\u0022MzU3ODk5NzQy\u0022",
-=======
         "If-Match": "\u0022NzI4OTQ3NjY2\u0022",
->>>>>>> 81ebd4df
         "User-Agent": [
           "azsdk-net-Iot.Hub.Service/1.0.0-dev.20200820.6",
           "(.NET Core 4.6.27514.02; Microsoft Windows 10.0.17763 )"
@@ -180,26 +128,11 @@
         "x-ms-client-request-id": "6424df86ce11b7673731d9e8f1f0163b",
         "x-ms-return-client-request-id": "true"
       },
-<<<<<<< HEAD
-      "RequestBody": "{\u0022deviceId\u0022:\u0022UpdateWithETag788075770\u0022,\u0022generationId\u0022:\u0022637335579305427059\u0022,\u0022etag\u0022:\u0022MzU3ODk5NzQy\u0022,\u0022connectionState\u0022:\u0022Disconnected\u0022,\u0022status\u0022:\u0022enabled\u0022,\u0022connectionStateUpdatedTime\u0022:\u00220001-01-01T00:00:00Z\u0022,\u0022statusUpdatedTime\u0022:\u00220001-01-01T00:00:00Z\u0022,\u0022lastActivityTime\u0022:\u00220001-01-01T00:00:00Z\u0022,\u0022cloudToDeviceMessageCount\u0022:0,\u0022authentication\u0022:{\u0022symmetricKey\u0022:{\u0022primaryKey\u0022:\u0022OLXDcidgeXaP5TEeov09KrSwmSpGlhBQubHZ4Dwj8yM=\u0022,\u0022secondaryKey\u0022:\u0022WJQmvXfr8I84\u002BNRhOMtezDWpV2P9YHOySheTwW3W/vQ=\u0022},\u0022x509Thumbprint\u0022:{},\u0022type\u0022:\u0022sas\u0022},\u0022capabilities\u0022:{\u0022iotEdge\u0022:false},\u0022parentScopes\u0022:[]}",
-=======
       "RequestBody": "{\u0022deviceId\u0022:\u0022UpdateWithETag788075770\u0022,\u0022generationId\u0022:\u0022637334789504497267\u0022,\u0022etag\u0022:\u0022NzI4OTQ3NjY2\u0022,\u0022connectionState\u0022:\u0022Disconnected\u0022,\u0022status\u0022:\u0022enabled\u0022,\u0022connectionStateUpdatedTime\u0022:\u00220001-01-01T00:00:00Z\u0022,\u0022statusUpdatedTime\u0022:\u00220001-01-01T00:00:00Z\u0022,\u0022lastActivityTime\u0022:\u00220001-01-01T00:00:00Z\u0022,\u0022cloudToDeviceMessageCount\u0022:0,\u0022authentication\u0022:{\u0022symmetricKey\u0022:{\u0022primaryKey\u0022:\u0022gB\u002BiqLoUcLV1CRuhSQpf55pHH\u002BJEdhw3uNtBPn03xSE=\u0022,\u0022secondaryKey\u0022:\u00224TNO1Y/gN\u002BL/83rWNCkbmFO4Nng11m2GHRuvmnKRiIE=\u0022},\u0022x509Thumbprint\u0022:{},\u0022type\u0022:\u0022sas\u0022},\u0022capabilities\u0022:{\u0022iotEdge\u0022:false},\u0022parentScopes\u0022:[]}",
->>>>>>> 81ebd4df
       "StatusCode": 412,
       "ResponseHeaders": {
         "Content-Length": "161",
         "Content-Type": "application/json; charset=utf-8",
-<<<<<<< HEAD
-        "Date": "Thu, 20 Aug 2020 22:05:30 GMT",
-        "iothub-errorcode": "PreconditionFailed",
-        "Server": "Microsoft-HTTPAPI/2.0",
-        "Vary": "Origin",
-        "x-ms-request-id": "47d76b2e-41c1-4c5d-ad0c-fb2b958e6770"
-      },
-      "ResponseBody": {
-        "Message": "ErrorCode:PreconditionFailed;PreconditionFailed",
-        "ExceptionMessage": "Tracking ID:47d76b2e41c14c5dad0cfb2b958e6770-G:2-TimeStamp:08/20/2020 22:05:30"
-=======
         "Date": "Thu, 20 Aug 2020 00:09:10 GMT",
         "iothub-errorcode": "PreconditionFailed",
         "Server": "Microsoft-HTTPAPI/2.0",
@@ -209,7 +142,6 @@
       "ResponseBody": {
         "Message": "ErrorCode:PreconditionFailed;PreconditionFailed",
         "ExceptionMessage": "Tracking ID:ef7192e8095549f5a7ae3fffc82719b4-G:1-TimeStamp:08/20/2020 00:09:10"
->>>>>>> 81ebd4df
       }
     },
     {
@@ -228,27 +160,11 @@
         "x-ms-client-request-id": "44a32205378bf284828eff3e60892227",
         "x-ms-return-client-request-id": "true"
       },
-<<<<<<< HEAD
-      "RequestBody": "{\u0022deviceId\u0022:\u0022UpdateWithETag788075770\u0022,\u0022generationId\u0022:\u0022637335579305427059\u0022,\u0022etag\u0022:\u0022MzU3ODk5NzQy\u0022,\u0022connectionState\u0022:\u0022Disconnected\u0022,\u0022status\u0022:\u0022enabled\u0022,\u0022connectionStateUpdatedTime\u0022:\u00220001-01-01T00:00:00Z\u0022,\u0022statusUpdatedTime\u0022:\u00220001-01-01T00:00:00Z\u0022,\u0022lastActivityTime\u0022:\u00220001-01-01T00:00:00Z\u0022,\u0022cloudToDeviceMessageCount\u0022:0,\u0022authentication\u0022:{\u0022symmetricKey\u0022:{\u0022primaryKey\u0022:\u0022OLXDcidgeXaP5TEeov09KrSwmSpGlhBQubHZ4Dwj8yM=\u0022,\u0022secondaryKey\u0022:\u0022WJQmvXfr8I84\u002BNRhOMtezDWpV2P9YHOySheTwW3W/vQ=\u0022},\u0022x509Thumbprint\u0022:{},\u0022type\u0022:\u0022sas\u0022},\u0022capabilities\u0022:{\u0022iotEdge\u0022:false},\u0022parentScopes\u0022:[]}",
-=======
       "RequestBody": "{\u0022deviceId\u0022:\u0022UpdateWithETag788075770\u0022,\u0022generationId\u0022:\u0022637334789504497267\u0022,\u0022etag\u0022:\u0022NzI4OTQ3NjY2\u0022,\u0022connectionState\u0022:\u0022Disconnected\u0022,\u0022status\u0022:\u0022enabled\u0022,\u0022connectionStateUpdatedTime\u0022:\u00220001-01-01T00:00:00Z\u0022,\u0022statusUpdatedTime\u0022:\u00220001-01-01T00:00:00Z\u0022,\u0022lastActivityTime\u0022:\u00220001-01-01T00:00:00Z\u0022,\u0022cloudToDeviceMessageCount\u0022:0,\u0022authentication\u0022:{\u0022symmetricKey\u0022:{\u0022primaryKey\u0022:\u0022gB\u002BiqLoUcLV1CRuhSQpf55pHH\u002BJEdhw3uNtBPn03xSE=\u0022,\u0022secondaryKey\u0022:\u00224TNO1Y/gN\u002BL/83rWNCkbmFO4Nng11m2GHRuvmnKRiIE=\u0022},\u0022x509Thumbprint\u0022:{},\u0022type\u0022:\u0022sas\u0022},\u0022capabilities\u0022:{\u0022iotEdge\u0022:false},\u0022parentScopes\u0022:[]}",
->>>>>>> 81ebd4df
       "StatusCode": 200,
       "ResponseHeaders": {
         "Content-Length": "635",
         "Content-Type": "application/json; charset=utf-8",
-<<<<<<< HEAD
-        "Date": "Thu, 20 Aug 2020 22:05:30 GMT",
-        "ETag": "\u0022MzU3ODk5NzQ0\u0022",
-        "Server": "Microsoft-HTTPAPI/2.0",
-        "Vary": "Origin",
-        "x-ms-request-id": "aaf892bd-36be-44dd-b588-22637e99cac4"
-      },
-      "ResponseBody": {
-        "deviceId": "UpdateWithETag788075770",
-        "generationId": "637335579305427059",
-        "etag": "MzU3ODk5NzQ0",
-=======
         "Date": "Thu, 20 Aug 2020 00:09:10 GMT",
         "ETag": "\u0022NzI4OTQ3NjY4\u0022",
         "Server": "Microsoft-HTTPAPI/2.0",
@@ -259,27 +175,17 @@
         "deviceId": "UpdateWithETag788075770",
         "generationId": "637334789504497267",
         "etag": "NzI4OTQ3NjY4",
->>>>>>> 81ebd4df
         "connectionState": "Disconnected",
         "status": "enabled",
         "statusReason": null,
         "connectionStateUpdatedTime": "0001-01-01T00:00:00Z",
-<<<<<<< HEAD
-        "statusUpdatedTime": "2020-08-20T22:05:30.743499Z",
-=======
         "statusUpdatedTime": "2020-08-20T00:09:10.5287533Z",
->>>>>>> 81ebd4df
         "lastActivityTime": "0001-01-01T00:00:00Z",
         "cloudToDeviceMessageCount": 0,
         "authentication": {
           "symmetricKey": {
-<<<<<<< HEAD
-            "primaryKey": "OLXDcidgeXaP5TEeov09KrSwmSpGlhBQubHZ4Dwj8yM=",
-            "secondaryKey": "WJQmvXfr8I84\u002BNRhOMtezDWpV2P9YHOySheTwW3W/vQ="
-=======
             "primaryKey": "gB\u002BiqLoUcLV1CRuhSQpf55pHH\u002BJEdhw3uNtBPn03xSE=",
             "secondaryKey": "4TNO1Y/gN\u002BL/83rWNCkbmFO4Nng11m2GHRuvmnKRiIE="
->>>>>>> 81ebd4df
           },
           "x509Thumbprint": {
             "primaryThumbprint": null,
@@ -310,17 +216,10 @@
       "StatusCode": 204,
       "ResponseHeaders": {
         "Content-Length": "0",
-<<<<<<< HEAD
-        "Date": "Thu, 20 Aug 2020 22:05:30 GMT",
-        "Server": "Microsoft-HTTPAPI/2.0",
-        "Vary": "Origin",
-        "x-ms-request-id": "ea6438c1-1254-4148-a4ea-7fc95f9d0e7c"
-=======
         "Date": "Thu, 20 Aug 2020 00:09:10 GMT",
         "Server": "Microsoft-HTTPAPI/2.0",
         "Vary": "Origin",
         "x-ms-request-id": "1e601277-b51e-4bb8-ae3f-3f1631e3b53e"
->>>>>>> 81ebd4df
       },
       "ResponseBody": []
     }
