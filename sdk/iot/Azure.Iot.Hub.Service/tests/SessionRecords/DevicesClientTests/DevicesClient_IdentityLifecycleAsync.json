{
  "Entries": [
    {
      "RequestUri": "https://FakeHost.net/devices/IdentityLifecycleDevice375200814?api-version=2020-03-13",
      "RequestMethod": "PUT",
      "RequestHeaders": {
        "Accept": "application/json",
        "Authorization": "Sanitized",
        "Content-Length": "47",
        "Content-Type": "application/json",
        "If-Match": "\u0022\u0022",
        "User-Agent": [
          "azsdk-net-Iot.Hub.Service/1.0.0-dev.20200820.6",
          "(.NET Core 4.6.27514.02; Microsoft Windows 10.0.17763 )"
        ],
        "x-ms-client-request-id": "50a2cb3c13b3e7cbf895467b122e43c5",
        "x-ms-return-client-request-id": "true"
      },
      "RequestBody": {
        "deviceId": "IdentityLifecycleDevice375200814"
      },
      "StatusCode": 200,
      "ResponseHeaders": {
        "Content-Length": "634",
        "Content-Type": "application/json; charset=utf-8",
<<<<<<< HEAD
        "Date": "Thu, 20 Aug 2020 22:05:27 GMT",
        "ETag": "\u0022NDgwNzY0NzAz\u0022",
        "Server": "Microsoft-HTTPAPI/2.0",
        "Vary": "Origin",
        "x-ms-request-id": "bd6681ce-9169-40b3-a8fb-8bda632ce42f"
      },
      "ResponseBody": {
        "deviceId": "IdentityLifecycleDevice375200814",
        "generationId": "637335579276066317",
        "etag": "NDgwNzY0NzAz",
=======
        "Date": "Thu, 20 Aug 2020 00:09:07 GMT",
        "ETag": "\u0022MjY5NTQ4OTMz\u0022",
        "Server": "Microsoft-HTTPAPI/2.0",
        "Vary": "Origin",
        "x-ms-request-id": "b65236f9-38b6-4ea3-8959-70c0f8acc040"
      },
      "ResponseBody": {
        "deviceId": "IdentityLifecycleDevice375200814",
        "generationId": "637334789477801462",
        "etag": "MjY5NTQ4OTMz",
>>>>>>> 81ebd4df
        "connectionState": "Disconnected",
        "status": "enabled",
        "statusReason": null,
        "connectionStateUpdatedTime": "0001-01-01T00:00:00",
        "statusUpdatedTime": "0001-01-01T00:00:00",
        "lastActivityTime": "0001-01-01T00:00:00",
        "cloudToDeviceMessageCount": 0,
        "authentication": {
          "symmetricKey": {
<<<<<<< HEAD
            "primaryKey": "QfWDOh4K8Xks5DUXRNh4Jraegc4cQGjj9WeBVhgJjHE=",
            "secondaryKey": "\u002BKzxgqknI3nRDZYDU/CCWrElv0tHRaNvqN1y10ACy8o="
=======
            "primaryKey": "093USreDbJ94zV4Wr3H4TSZKsxPN5SXEr9fewjBoUYU=",
            "secondaryKey": "BsUMRFa2Qc2wP2jbobk/A/JPeBjjL\u002BSc2Xv2Jfx/lP0="
>>>>>>> 81ebd4df
          },
          "x509Thumbprint": {
            "primaryThumbprint": null,
            "secondaryThumbprint": null
          },
          "type": "sas"
        },
        "capabilities": {
          "iotEdge": false
        },
        "parentScopes": []
      }
    },
    {
      "RequestUri": "https://FakeHost.net/devices/IdentityLifecycleDevice375200814?api-version=2020-03-13",
      "RequestMethod": "GET",
      "RequestHeaders": {
        "Accept": "application/json",
        "Authorization": "Sanitized",
        "User-Agent": [
          "azsdk-net-Iot.Hub.Service/1.0.0-dev.20200820.6",
          "(.NET Core 4.6.27514.02; Microsoft Windows 10.0.17763 )"
        ],
        "x-ms-client-request-id": "0e1c90f63341274e96d84d07faccdc7d",
        "x-ms-return-client-request-id": "true"
      },
      "RequestBody": null,
      "StatusCode": 200,
      "ResponseHeaders": {
        "Content-Length": "619",
        "Content-Type": "application/json; charset=utf-8",
<<<<<<< HEAD
        "Date": "Thu, 20 Aug 2020 22:05:27 GMT",
        "ETag": "\u0022NDgwNzY0NzAz\u0022",
        "Server": "Microsoft-HTTPAPI/2.0",
        "Vary": "Origin",
        "x-ms-request-id": "a2a11132-64b8-46d8-9073-f3a6fee73166"
      },
      "ResponseBody": {
        "deviceId": "IdentityLifecycleDevice375200814",
        "generationId": "637335579276066317",
        "etag": "NDgwNzY0NzAz",
=======
        "Date": "Thu, 20 Aug 2020 00:09:07 GMT",
        "ETag": "\u0022MjY5NTQ4OTMz\u0022",
        "Server": "Microsoft-HTTPAPI/2.0",
        "Vary": "Origin",
        "x-ms-request-id": "f8571cff-8dc9-4c54-bc11-95782ba8b59b"
      },
      "ResponseBody": {
        "deviceId": "IdentityLifecycleDevice375200814",
        "generationId": "637334789477801462",
        "etag": "MjY5NTQ4OTMz",
>>>>>>> 81ebd4df
        "connectionState": "Disconnected",
        "status": "enabled",
        "statusReason": null,
        "connectionStateUpdatedTime": "0001-01-01T00:00:00Z",
        "statusUpdatedTime": "0001-01-01T00:00:00Z",
        "lastActivityTime": "0001-01-01T00:00:00Z",
        "cloudToDeviceMessageCount": 0,
        "authentication": {
          "symmetricKey": {
<<<<<<< HEAD
            "primaryKey": "QfWDOh4K8Xks5DUXRNh4Jraegc4cQGjj9WeBVhgJjHE=",
            "secondaryKey": "\u002BKzxgqknI3nRDZYDU/CCWrElv0tHRaNvqN1y10ACy8o="
=======
            "primaryKey": "093USreDbJ94zV4Wr3H4TSZKsxPN5SXEr9fewjBoUYU=",
            "secondaryKey": "BsUMRFa2Qc2wP2jbobk/A/JPeBjjL\u002BSc2Xv2Jfx/lP0="
>>>>>>> 81ebd4df
          },
          "x509Thumbprint": {
            "primaryThumbprint": null,
            "secondaryThumbprint": null
          },
          "type": "sas"
        },
        "capabilities": {
          "iotEdge": false
        }
      }
    },
    {
      "RequestUri": "https://FakeHost.net/devices/IdentityLifecycleDevice375200814?api-version=2020-03-13",
      "RequestMethod": "PUT",
      "RequestHeaders": {
        "Accept": "application/json",
        "Authorization": "Sanitized",
        "Content-Length": "549",
        "Content-Type": "application/json",
        "If-Match": "*",
        "User-Agent": [
          "azsdk-net-Iot.Hub.Service/1.0.0-dev.20200820.6",
          "(.NET Core 4.6.27514.02; Microsoft Windows 10.0.17763 )"
        ],
        "x-ms-client-request-id": "f1fab84acbd08c2223e4d552e945d17f",
        "x-ms-return-client-request-id": "true"
      },
<<<<<<< HEAD
      "RequestBody": "{\u0022deviceId\u0022:\u0022IdentityLifecycleDevice375200814\u0022,\u0022generationId\u0022:\u0022637335579276066317\u0022,\u0022etag\u0022:\u0022NDgwNzY0NzAz\u0022,\u0022connectionState\u0022:\u0022Disconnected\u0022,\u0022status\u0022:\u0022disabled\u0022,\u0022connectionStateUpdatedTime\u0022:\u00220001-01-01T00:00:00Z\u0022,\u0022statusUpdatedTime\u0022:\u00220001-01-01T00:00:00Z\u0022,\u0022lastActivityTime\u0022:\u00220001-01-01T00:00:00Z\u0022,\u0022cloudToDeviceMessageCount\u0022:0,\u0022authentication\u0022:{\u0022symmetricKey\u0022:{\u0022primaryKey\u0022:\u0022QfWDOh4K8Xks5DUXRNh4Jraegc4cQGjj9WeBVhgJjHE=\u0022,\u0022secondaryKey\u0022:\u0022\u002BKzxgqknI3nRDZYDU/CCWrElv0tHRaNvqN1y10ACy8o=\u0022},\u0022x509Thumbprint\u0022:{},\u0022type\u0022:\u0022sas\u0022},\u0022capabilities\u0022:{\u0022iotEdge\u0022:false}}",
=======
      "RequestBody": "{\u0022deviceId\u0022:\u0022IdentityLifecycleDevice375200814\u0022,\u0022generationId\u0022:\u0022637334789477801462\u0022,\u0022etag\u0022:\u0022MjY5NTQ4OTMz\u0022,\u0022connectionState\u0022:\u0022Disconnected\u0022,\u0022status\u0022:\u0022disabled\u0022,\u0022connectionStateUpdatedTime\u0022:\u00220001-01-01T00:00:00Z\u0022,\u0022statusUpdatedTime\u0022:\u00220001-01-01T00:00:00Z\u0022,\u0022lastActivityTime\u0022:\u00220001-01-01T00:00:00Z\u0022,\u0022cloudToDeviceMessageCount\u0022:0,\u0022authentication\u0022:{\u0022symmetricKey\u0022:{\u0022primaryKey\u0022:\u0022093USreDbJ94zV4Wr3H4TSZKsxPN5SXEr9fewjBoUYU=\u0022,\u0022secondaryKey\u0022:\u0022BsUMRFa2Qc2wP2jbobk/A/JPeBjjL\u002BSc2Xv2Jfx/lP0=\u0022},\u0022x509Thumbprint\u0022:{},\u0022type\u0022:\u0022sas\u0022},\u0022capabilities\u0022:{\u0022iotEdge\u0022:false}}",
>>>>>>> 81ebd4df
      "StatusCode": 200,
      "ResponseHeaders": {
        "Content-Length": "626",
        "Content-Type": "application/json; charset=utf-8",
<<<<<<< HEAD
        "Date": "Thu, 20 Aug 2020 22:05:27 GMT",
        "ETag": "\u0022NDgwNzY0NzA0\u0022",
        "Server": "Microsoft-HTTPAPI/2.0",
        "Vary": "Origin",
        "x-ms-request-id": "87fb1e17-0e18-4603-a23a-87845367f002"
      },
      "ResponseBody": {
        "deviceId": "IdentityLifecycleDevice375200814",
        "generationId": "637335579276066317",
        "etag": "NDgwNzY0NzA0",
=======
        "Date": "Thu, 20 Aug 2020 00:09:07 GMT",
        "ETag": "\u0022MjY5NTQ4OTM0\u0022",
        "Server": "Microsoft-HTTPAPI/2.0",
        "Vary": "Origin",
        "x-ms-request-id": "44aa7ee6-caf6-4ce6-8b95-5cef049d4018"
      },
      "ResponseBody": {
        "deviceId": "IdentityLifecycleDevice375200814",
        "generationId": "637334789477801462",
        "etag": "MjY5NTQ4OTM0",
>>>>>>> 81ebd4df
        "connectionState": "Disconnected",
        "status": "disabled",
        "statusReason": null,
        "connectionStateUpdatedTime": "0001-01-01T00:00:00Z",
<<<<<<< HEAD
        "statusUpdatedTime": "2020-08-20T22:05:27.7441453Z",
=======
        "statusUpdatedTime": "2020-08-20T00:09:07.83646Z",
>>>>>>> 81ebd4df
        "lastActivityTime": "0001-01-01T00:00:00Z",
        "cloudToDeviceMessageCount": 0,
        "authentication": {
          "symmetricKey": {
<<<<<<< HEAD
            "primaryKey": "QfWDOh4K8Xks5DUXRNh4Jraegc4cQGjj9WeBVhgJjHE=",
            "secondaryKey": "\u002BKzxgqknI3nRDZYDU/CCWrElv0tHRaNvqN1y10ACy8o="
=======
            "primaryKey": "093USreDbJ94zV4Wr3H4TSZKsxPN5SXEr9fewjBoUYU=",
            "secondaryKey": "BsUMRFa2Qc2wP2jbobk/A/JPeBjjL\u002BSc2Xv2Jfx/lP0="
>>>>>>> 81ebd4df
          },
          "x509Thumbprint": {
            "primaryThumbprint": null,
            "secondaryThumbprint": null
          },
          "type": "sas"
        },
        "capabilities": {
          "iotEdge": false
        }
      }
    },
    {
      "RequestUri": "https://FakeHost.net/devices/IdentityLifecycleDevice375200814?api-version=2020-03-13",
      "RequestMethod": "DELETE",
      "RequestHeaders": {
        "Authorization": "Sanitized",
        "If-Match": "*",
        "User-Agent": [
          "azsdk-net-Iot.Hub.Service/1.0.0-dev.20200820.6",
          "(.NET Core 4.6.27514.02; Microsoft Windows 10.0.17763 )"
        ],
        "x-ms-client-request-id": "e95fc3fecb2a08ec7d7abadbc5c4ed2c",
        "x-ms-return-client-request-id": "true"
      },
      "RequestBody": null,
      "StatusCode": 204,
      "ResponseHeaders": {
        "Content-Length": "0",
<<<<<<< HEAD
        "Date": "Thu, 20 Aug 2020 22:05:27 GMT",
        "Server": "Microsoft-HTTPAPI/2.0",
        "Vary": "Origin",
        "x-ms-request-id": "7713239c-116d-4c16-8dbc-78947b511e22"
=======
        "Date": "Thu, 20 Aug 2020 00:09:07 GMT",
        "Server": "Microsoft-HTTPAPI/2.0",
        "Vary": "Origin",
        "x-ms-request-id": "28daa846-8f9a-4cd6-aef9-c18469890398"
>>>>>>> 81ebd4df
      },
      "ResponseBody": []
    }
  ],
  "Variables": {
    "IOT_HUB_CONNECTION_STRING": "HostName=FakeHost.net;SharedAccessKeyName=iothubowner;SharedAccessKey=Kg==",
    "RandomSeed": "1984409653"
  }
}<|MERGE_RESOLUTION|>--- conflicted
+++ resolved
@@ -23,18 +23,6 @@
       "ResponseHeaders": {
         "Content-Length": "634",
         "Content-Type": "application/json; charset=utf-8",
-<<<<<<< HEAD
-        "Date": "Thu, 20 Aug 2020 22:05:27 GMT",
-        "ETag": "\u0022NDgwNzY0NzAz\u0022",
-        "Server": "Microsoft-HTTPAPI/2.0",
-        "Vary": "Origin",
-        "x-ms-request-id": "bd6681ce-9169-40b3-a8fb-8bda632ce42f"
-      },
-      "ResponseBody": {
-        "deviceId": "IdentityLifecycleDevice375200814",
-        "generationId": "637335579276066317",
-        "etag": "NDgwNzY0NzAz",
-=======
         "Date": "Thu, 20 Aug 2020 00:09:07 GMT",
         "ETag": "\u0022MjY5NTQ4OTMz\u0022",
         "Server": "Microsoft-HTTPAPI/2.0",
@@ -45,7 +33,6 @@
         "deviceId": "IdentityLifecycleDevice375200814",
         "generationId": "637334789477801462",
         "etag": "MjY5NTQ4OTMz",
->>>>>>> 81ebd4df
         "connectionState": "Disconnected",
         "status": "enabled",
         "statusReason": null,
@@ -55,13 +42,8 @@
         "cloudToDeviceMessageCount": 0,
         "authentication": {
           "symmetricKey": {
-<<<<<<< HEAD
-            "primaryKey": "QfWDOh4K8Xks5DUXRNh4Jraegc4cQGjj9WeBVhgJjHE=",
-            "secondaryKey": "\u002BKzxgqknI3nRDZYDU/CCWrElv0tHRaNvqN1y10ACy8o="
-=======
             "primaryKey": "093USreDbJ94zV4Wr3H4TSZKsxPN5SXEr9fewjBoUYU=",
             "secondaryKey": "BsUMRFa2Qc2wP2jbobk/A/JPeBjjL\u002BSc2Xv2Jfx/lP0="
->>>>>>> 81ebd4df
           },
           "x509Thumbprint": {
             "primaryThumbprint": null,
@@ -93,18 +75,6 @@
       "ResponseHeaders": {
         "Content-Length": "619",
         "Content-Type": "application/json; charset=utf-8",
-<<<<<<< HEAD
-        "Date": "Thu, 20 Aug 2020 22:05:27 GMT",
-        "ETag": "\u0022NDgwNzY0NzAz\u0022",
-        "Server": "Microsoft-HTTPAPI/2.0",
-        "Vary": "Origin",
-        "x-ms-request-id": "a2a11132-64b8-46d8-9073-f3a6fee73166"
-      },
-      "ResponseBody": {
-        "deviceId": "IdentityLifecycleDevice375200814",
-        "generationId": "637335579276066317",
-        "etag": "NDgwNzY0NzAz",
-=======
         "Date": "Thu, 20 Aug 2020 00:09:07 GMT",
         "ETag": "\u0022MjY5NTQ4OTMz\u0022",
         "Server": "Microsoft-HTTPAPI/2.0",
@@ -115,7 +85,6 @@
         "deviceId": "IdentityLifecycleDevice375200814",
         "generationId": "637334789477801462",
         "etag": "MjY5NTQ4OTMz",
->>>>>>> 81ebd4df
         "connectionState": "Disconnected",
         "status": "enabled",
         "statusReason": null,
@@ -125,13 +94,8 @@
         "cloudToDeviceMessageCount": 0,
         "authentication": {
           "symmetricKey": {
-<<<<<<< HEAD
-            "primaryKey": "QfWDOh4K8Xks5DUXRNh4Jraegc4cQGjj9WeBVhgJjHE=",
-            "secondaryKey": "\u002BKzxgqknI3nRDZYDU/CCWrElv0tHRaNvqN1y10ACy8o="
-=======
             "primaryKey": "093USreDbJ94zV4Wr3H4TSZKsxPN5SXEr9fewjBoUYU=",
             "secondaryKey": "BsUMRFa2Qc2wP2jbobk/A/JPeBjjL\u002BSc2Xv2Jfx/lP0="
->>>>>>> 81ebd4df
           },
           "x509Thumbprint": {
             "primaryThumbprint": null,
@@ -160,27 +124,11 @@
         "x-ms-client-request-id": "f1fab84acbd08c2223e4d552e945d17f",
         "x-ms-return-client-request-id": "true"
       },
-<<<<<<< HEAD
-      "RequestBody": "{\u0022deviceId\u0022:\u0022IdentityLifecycleDevice375200814\u0022,\u0022generationId\u0022:\u0022637335579276066317\u0022,\u0022etag\u0022:\u0022NDgwNzY0NzAz\u0022,\u0022connectionState\u0022:\u0022Disconnected\u0022,\u0022status\u0022:\u0022disabled\u0022,\u0022connectionStateUpdatedTime\u0022:\u00220001-01-01T00:00:00Z\u0022,\u0022statusUpdatedTime\u0022:\u00220001-01-01T00:00:00Z\u0022,\u0022lastActivityTime\u0022:\u00220001-01-01T00:00:00Z\u0022,\u0022cloudToDeviceMessageCount\u0022:0,\u0022authentication\u0022:{\u0022symmetricKey\u0022:{\u0022primaryKey\u0022:\u0022QfWDOh4K8Xks5DUXRNh4Jraegc4cQGjj9WeBVhgJjHE=\u0022,\u0022secondaryKey\u0022:\u0022\u002BKzxgqknI3nRDZYDU/CCWrElv0tHRaNvqN1y10ACy8o=\u0022},\u0022x509Thumbprint\u0022:{},\u0022type\u0022:\u0022sas\u0022},\u0022capabilities\u0022:{\u0022iotEdge\u0022:false}}",
-=======
       "RequestBody": "{\u0022deviceId\u0022:\u0022IdentityLifecycleDevice375200814\u0022,\u0022generationId\u0022:\u0022637334789477801462\u0022,\u0022etag\u0022:\u0022MjY5NTQ4OTMz\u0022,\u0022connectionState\u0022:\u0022Disconnected\u0022,\u0022status\u0022:\u0022disabled\u0022,\u0022connectionStateUpdatedTime\u0022:\u00220001-01-01T00:00:00Z\u0022,\u0022statusUpdatedTime\u0022:\u00220001-01-01T00:00:00Z\u0022,\u0022lastActivityTime\u0022:\u00220001-01-01T00:00:00Z\u0022,\u0022cloudToDeviceMessageCount\u0022:0,\u0022authentication\u0022:{\u0022symmetricKey\u0022:{\u0022primaryKey\u0022:\u0022093USreDbJ94zV4Wr3H4TSZKsxPN5SXEr9fewjBoUYU=\u0022,\u0022secondaryKey\u0022:\u0022BsUMRFa2Qc2wP2jbobk/A/JPeBjjL\u002BSc2Xv2Jfx/lP0=\u0022},\u0022x509Thumbprint\u0022:{},\u0022type\u0022:\u0022sas\u0022},\u0022capabilities\u0022:{\u0022iotEdge\u0022:false}}",
->>>>>>> 81ebd4df
       "StatusCode": 200,
       "ResponseHeaders": {
         "Content-Length": "626",
         "Content-Type": "application/json; charset=utf-8",
-<<<<<<< HEAD
-        "Date": "Thu, 20 Aug 2020 22:05:27 GMT",
-        "ETag": "\u0022NDgwNzY0NzA0\u0022",
-        "Server": "Microsoft-HTTPAPI/2.0",
-        "Vary": "Origin",
-        "x-ms-request-id": "87fb1e17-0e18-4603-a23a-87845367f002"
-      },
-      "ResponseBody": {
-        "deviceId": "IdentityLifecycleDevice375200814",
-        "generationId": "637335579276066317",
-        "etag": "NDgwNzY0NzA0",
-=======
         "Date": "Thu, 20 Aug 2020 00:09:07 GMT",
         "ETag": "\u0022MjY5NTQ4OTM0\u0022",
         "Server": "Microsoft-HTTPAPI/2.0",
@@ -191,27 +139,17 @@
         "deviceId": "IdentityLifecycleDevice375200814",
         "generationId": "637334789477801462",
         "etag": "MjY5NTQ4OTM0",
->>>>>>> 81ebd4df
         "connectionState": "Disconnected",
         "status": "disabled",
         "statusReason": null,
         "connectionStateUpdatedTime": "0001-01-01T00:00:00Z",
-<<<<<<< HEAD
-        "statusUpdatedTime": "2020-08-20T22:05:27.7441453Z",
-=======
         "statusUpdatedTime": "2020-08-20T00:09:07.83646Z",
->>>>>>> 81ebd4df
         "lastActivityTime": "0001-01-01T00:00:00Z",
         "cloudToDeviceMessageCount": 0,
         "authentication": {
           "symmetricKey": {
-<<<<<<< HEAD
-            "primaryKey": "QfWDOh4K8Xks5DUXRNh4Jraegc4cQGjj9WeBVhgJjHE=",
-            "secondaryKey": "\u002BKzxgqknI3nRDZYDU/CCWrElv0tHRaNvqN1y10ACy8o="
-=======
             "primaryKey": "093USreDbJ94zV4Wr3H4TSZKsxPN5SXEr9fewjBoUYU=",
             "secondaryKey": "BsUMRFa2Qc2wP2jbobk/A/JPeBjjL\u002BSc2Xv2Jfx/lP0="
->>>>>>> 81ebd4df
           },
           "x509Thumbprint": {
             "primaryThumbprint": null,
@@ -241,17 +179,10 @@
       "StatusCode": 204,
       "ResponseHeaders": {
         "Content-Length": "0",
-<<<<<<< HEAD
-        "Date": "Thu, 20 Aug 2020 22:05:27 GMT",
-        "Server": "Microsoft-HTTPAPI/2.0",
-        "Vary": "Origin",
-        "x-ms-request-id": "7713239c-116d-4c16-8dbc-78947b511e22"
-=======
         "Date": "Thu, 20 Aug 2020 00:09:07 GMT",
         "Server": "Microsoft-HTTPAPI/2.0",
         "Vary": "Origin",
         "x-ms-request-id": "28daa846-8f9a-4cd6-aef9-c18469890398"
->>>>>>> 81ebd4df
       },
       "ResponseBody": []
     }
