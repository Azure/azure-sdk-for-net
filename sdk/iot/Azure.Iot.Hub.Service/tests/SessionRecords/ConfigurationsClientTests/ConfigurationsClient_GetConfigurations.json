--- conflicted
+++ resolved
@@ -33,19 +33,11 @@
       "ResponseHeaders": {
         "Content-Length": "624",
         "Content-Type": "application/json; charset=utf-8",
-<<<<<<< HEAD
-        "Date": "Thu, 20 Aug 2020 22:05:32 GMT",
+        "Date": "Thu, 20 Aug 2020 00:09:08 GMT",
         "ETag": "\u0022MQ==\u0022",
         "Server": "Microsoft-HTTPAPI/2.0",
         "Vary": "Origin",
-        "x-ms-request-id": "231efa44-00a9-4bdd-8011-4292e0f446b3"
-=======
-        "Date": "Thu, 20 Aug 2020 00:09:08 GMT",
-        "ETag": "\u0022MQ==\u0022",
-        "Server": "Microsoft-HTTPAPI/2.0",
-        "Vary": "Origin",
         "x-ms-request-id": "1f79739e-a623-4832-94a6-d2d37fe8ddd4"
->>>>>>> 81ebd4df
       },
       "ResponseBody": {
         "id": "testconfigurations01950819942",
@@ -59,13 +51,8 @@
           }
         },
         "targetCondition": "*",
-<<<<<<< HEAD
-        "createdTimeUtc": "2020-08-20T22:05:32.6015294Z",
-        "lastUpdatedTimeUtc": "2020-08-20T22:05:32.6015294Z",
-=======
         "createdTimeUtc": "2020-08-20T00:09:08.3615515Z",
         "lastUpdatedTimeUtc": "2020-08-20T00:09:08.3615515Z",
->>>>>>> 81ebd4df
         "priority": 1968531703,
         "systemMetrics": {
           "results": {},
@@ -114,19 +101,11 @@
       "ResponseHeaders": {
         "Content-Length": "621",
         "Content-Type": "application/json; charset=utf-8",
-<<<<<<< HEAD
-        "Date": "Thu, 20 Aug 2020 22:05:37 GMT",
+        "Date": "Thu, 20 Aug 2020 00:09:08 GMT",
         "ETag": "\u0022MQ==\u0022",
         "Server": "Microsoft-HTTPAPI/2.0",
         "Vary": "Origin",
-        "x-ms-request-id": "1ce419c7-0acc-46c5-91cb-da61bdcc1b86"
-=======
-        "Date": "Thu, 20 Aug 2020 00:09:08 GMT",
-        "ETag": "\u0022MQ==\u0022",
-        "Server": "Microsoft-HTTPAPI/2.0",
-        "Vary": "Origin",
         "x-ms-request-id": "772019dd-d141-420d-b780-5df3a4f26908"
->>>>>>> 81ebd4df
       },
       "ResponseBody": {
         "id": "testconfigurations1245150112",
@@ -140,13 +119,8 @@
           }
         },
         "targetCondition": "*",
-<<<<<<< HEAD
-        "createdTimeUtc": "2020-08-20T22:05:38.5487035Z",
-        "lastUpdatedTimeUtc": "2020-08-20T22:05:38.5487035Z",
-=======
         "createdTimeUtc": "2020-08-20T00:09:08.4165524Z",
         "lastUpdatedTimeUtc": "2020-08-20T00:09:08.4165524Z",
->>>>>>> 81ebd4df
         "priority": 1276188938,
         "systemMetrics": {
           "results": {},
@@ -195,19 +169,11 @@
       "ResponseHeaders": {
         "Content-Length": "624",
         "Content-Type": "application/json; charset=utf-8",
-<<<<<<< HEAD
-        "Date": "Thu, 20 Aug 2020 22:05:50 GMT",
+        "Date": "Thu, 20 Aug 2020 00:09:08 GMT",
         "ETag": "\u0022MQ==\u0022",
         "Server": "Microsoft-HTTPAPI/2.0",
         "Vary": "Origin",
-        "x-ms-request-id": "e0856a15-1d04-49a9-ba4e-fdb0ff095698"
-=======
-        "Date": "Thu, 20 Aug 2020 00:09:08 GMT",
-        "ETag": "\u0022MQ==\u0022",
-        "Server": "Microsoft-HTTPAPI/2.0",
-        "Vary": "Origin",
         "x-ms-request-id": "abbcf2bf-f1a5-4156-b39c-3794024bbfcf"
->>>>>>> 81ebd4df
       },
       "ResponseBody": {
         "id": "testconfigurations21520543722",
@@ -221,13 +187,8 @@
           }
         },
         "targetCondition": "*",
-<<<<<<< HEAD
-        "createdTimeUtc": "2020-08-20T22:05:50.6802544Z",
-        "lastUpdatedTimeUtc": "2020-08-20T22:05:50.6802544Z",
-=======
         "createdTimeUtc": "2020-08-20T00:09:08.4415265Z",
         "lastUpdatedTimeUtc": "2020-08-20T00:09:08.4415265Z",
->>>>>>> 81ebd4df
         "priority": 1745455222,
         "systemMetrics": {
           "results": {},
@@ -276,19 +237,11 @@
       "ResponseHeaders": {
         "Content-Length": "621",
         "Content-Type": "application/json; charset=utf-8",
-<<<<<<< HEAD
-        "Date": "Thu, 20 Aug 2020 22:05:53 GMT",
+        "Date": "Thu, 20 Aug 2020 00:09:08 GMT",
         "ETag": "\u0022MQ==\u0022",
         "Server": "Microsoft-HTTPAPI/2.0",
         "Vary": "Origin",
-        "x-ms-request-id": "87530979-29b1-4ea0-bfbc-9929141a56dc"
-=======
-        "Date": "Thu, 20 Aug 2020 00:09:08 GMT",
-        "ETag": "\u0022MQ==\u0022",
-        "Server": "Microsoft-HTTPAPI/2.0",
-        "Vary": "Origin",
         "x-ms-request-id": "24347dc6-3683-43e3-91a9-c79715b5178c"
->>>>>>> 81ebd4df
       },
       "ResponseBody": {
         "id": "testconfigurations3555318101",
@@ -302,13 +255,8 @@
           }
         },
         "targetCondition": "*",
-<<<<<<< HEAD
-        "createdTimeUtc": "2020-08-20T22:05:53.5502597Z",
-        "lastUpdatedTimeUtc": "2020-08-20T22:05:53.5502597Z",
-=======
         "createdTimeUtc": "2020-08-20T00:09:08.4768671Z",
         "lastUpdatedTimeUtc": "2020-08-20T00:09:08.4768671Z",
->>>>>>> 81ebd4df
         "priority": 1393972637,
         "systemMetrics": {
           "results": {},
@@ -357,19 +305,11 @@
       "ResponseHeaders": {
         "Content-Length": "623",
         "Content-Type": "application/json; charset=utf-8",
-<<<<<<< HEAD
-        "Date": "Thu, 20 Aug 2020 22:05:56 GMT",
+        "Date": "Thu, 20 Aug 2020 00:09:08 GMT",
         "ETag": "\u0022MQ==\u0022",
         "Server": "Microsoft-HTTPAPI/2.0",
         "Vary": "Origin",
-        "x-ms-request-id": "e33fa346-0bd4-4b76-81aa-3e8ad50f7024"
-=======
-        "Date": "Thu, 20 Aug 2020 00:09:08 GMT",
-        "ETag": "\u0022MQ==\u0022",
-        "Server": "Microsoft-HTTPAPI/2.0",
-        "Vary": "Origin",
         "x-ms-request-id": "163f73cb-f837-4024-9f83-912972633fd7"
->>>>>>> 81ebd4df
       },
       "ResponseBody": {
         "id": "testconfigurations41959745517",
@@ -383,13 +323,8 @@
           }
         },
         "targetCondition": "*",
-<<<<<<< HEAD
-        "createdTimeUtc": "2020-08-20T22:05:56.6907419Z",
-        "lastUpdatedTimeUtc": "2020-08-20T22:05:56.6907419Z",
-=======
         "createdTimeUtc": "2020-08-20T00:09:08.5068773Z",
         "lastUpdatedTimeUtc": "2020-08-20T00:09:08.5068773Z",
->>>>>>> 81ebd4df
         "priority": 519727267,
         "systemMetrics": {
           "results": {},
@@ -421,16 +356,6 @@
       "RequestBody": null,
       "StatusCode": 200,
       "ResponseHeaders": {
-<<<<<<< HEAD
-        "Content-Length": "5612",
-        "Content-Type": "application/json; charset=utf-8",
-        "Date": "Thu, 20 Aug 2020 22:05:56 GMT",
-        "Server": "Microsoft-HTTPAPI/2.0",
-        "Vary": "Origin",
-        "x-ms-request-id": "6221790b-b7e8-490e-a2a2-dca0d6bacf95"
-      },
-      "ResponseBody": "[{\u0022id\u0022:\u0022testconfigurations01950819942\u0022,\u0022schemaVersion\u0022:null,\u0022labels\u0022:{\u0022HostPlatform\u0022:\u0022SomeValue\u0022},\u0022content\u0022:{\u0022deviceContent\u0022:{\u0022properties.desired.deviceContent_key\u0022:\u0022deviceContent_value-testconfigurations01950819942\u0022}},\u0022targetCondition\u0022:\u0022*\u0022,\u0022createdTimeUtc\u0022:\u00222020-08-20T22:05:32.6015294Z\u0022,\u0022lastUpdatedTimeUtc\u0022:\u00222020-08-20T22:05:32.6015294Z\u0022,\u0022priority\u0022:1968531703,\u0022systemMetrics\u0022:{\u0022results\u0022:{},\u0022queries\u0022:{\u0022targetedCount\u0022:\u0022select deviceId from devices\u0022,\u0022appliedCount\u0022:\u0022select deviceId from devices where configurations.[[testconfigurations01950819942]].status = \u0027Applied\u0027\u0022}},\u0022metrics\u0022:{\u0022results\u0022:{},\u0022queries\u0022:{}},\u0022etag\u0022:\u0022MQ==\u0022},{\u0022id\u0022:\u0022testconfigurations01670187672\u0022,\u0022schemaVersion\u0022:null,\u0022labels\u0022:{\u0022HostPlatform\u0022:\u0022SomeValue\u0022},\u0022content\u0022:{\u0022deviceContent\u0022:{\u0022properties.desired.deviceContent_key\u0022:\u0022deviceContent_value-testconfigurations01670187672\u0022}},\u0022targetCondition\u0022:\u0022*\u0022,\u0022createdTimeUtc\u0022:\u00222020-08-20T22:05:35.63744Z\u0022,\u0022lastUpdatedTimeUtc\u0022:\u00222020-08-20T22:05:35.63744Z\u0022,\u0022priority\u0022:1441661840,\u0022systemMetrics\u0022:{\u0022results\u0022:{},\u0022queries\u0022:{\u0022targetedCount\u0022:\u0022select deviceId from devices\u0022,\u0022appliedCount\u0022:\u0022select deviceId from devices where configurations.[[testconfigurations01670187672]].status = \u0027Applied\u0027\u0022}},\u0022metrics\u0022:{\u0022results\u0022:{},\u0022queries\u0022:{}},\u0022etag\u0022:\u0022MQ==\u0022},{\u0022id\u0022:\u0022testconfigurations1245150112\u0022,\u0022schemaVersion\u0022:null,\u0022labels\u0022:{\u0022HostPlatform\u0022:\u0022SomeValue\u0022},\u0022content\u0022:{\u0022deviceContent\u0022:{\u0022properties.desired.deviceContent_key\u0022:\u0022deviceContent_value-testconfigurations1245150112\u0022}},\u0022targetCondition\u0022:\u0022*\u0022,\u0022createdTimeUtc\u0022:\u00222020-08-20T22:05:38.5487035Z\u0022,\u0022lastUpdatedTimeUtc\u0022:\u00222020-08-20T22:05:38.5487035Z\u0022,\u0022priority\u0022:1276188938,\u0022systemMetrics\u0022:{\u0022results\u0022:{},\u0022queries\u0022:{\u0022targetedCount\u0022:\u0022select deviceId from devices\u0022,\u0022appliedCount\u0022:\u0022select deviceId from devices where configurations.[[testconfigurations1245150112]].status = \u0027Applied\u0027\u0022}},\u0022metrics\u0022:{\u0022results\u0022:{},\u0022queries\u0022:{}},\u0022etag\u0022:\u0022MQ==\u0022},{\u0022id\u0022:\u0022testconfigurations11044823770\u0022,\u0022schemaVersion\u0022:null,\u0022labels\u0022:{\u0022HostPlatform\u0022:\u0022SomeValue\u0022},\u0022content\u0022:{\u0022deviceContent\u0022:{\u0022properties.desired.deviceContent_key\u0022:\u0022deviceContent_value-testconfigurations11044823770\u0022}},\u0022targetCondition\u0022:\u0022*\u0022,\u0022createdTimeUtc\u0022:\u00222020-08-20T22:05:41.5652409Z\u0022,\u0022lastUpdatedTimeUtc\u0022:\u00222020-08-20T22:05:41.5652409Z\u0022,\u0022priority\u0022:1024346278,\u0022systemMetrics\u0022:{\u0022results\u0022:{},\u0022queries\u0022:{\u0022targetedCount\u0022:\u0022select deviceId from devices\u0022,\u0022appliedCount\u0022:\u0022select deviceId from devices where configurations.[[testconfigurations11044823770]].status = \u0027Applied\u0027\u0022}},\u0022metrics\u0022:{\u0022results\u0022:{},\u0022queries\u0022:{}},\u0022etag\u0022:\u0022MQ==\u0022},{\u0022id\u0022:\u0022testconfigurations22102681908\u0022,\u0022schemaVersion\u0022:null,\u0022labels\u0022:{\u0022HostPlatform\u0022:\u0022SomeValue\u0022},\u0022content\u0022:{\u0022deviceContent\u0022:{\u0022properties.desired.deviceContent_key\u0022:\u0022deviceContent_value-testconfigurations22102681908\u0022}},\u0022targetCondition\u0022:\u0022*\u0022,\u0022createdTimeUtc\u0022:\u00222020-08-20T22:05:44.701985Z\u0022,\u0022lastUpdatedTimeUtc\u0022:\u00222020-08-20T22:05:44.701985Z\u0022,\u0022priority\u0022:1404823906,\u0022systemMetrics\u0022:{\u0022results\u0022:{},\u0022queries\u0022:{\u0022targetedCount\u0022:\u0022select deviceId from devices\u0022,\u0022appliedCount\u0022:\u0022select deviceId from devices where configurations.[[testconfigurations22102681908]].status = \u0027Applied\u0027\u0022}},\u0022metrics\u0022:{\u0022results\u0022:{},\u0022queries\u0022:{}},\u0022etag\u0022:\u0022MQ==\u0022},{\u0022id\u0022:\u0022testconfigurations31074810987\u0022,\u0022schemaVersion\u0022:null,\u0022labels\u0022:{\u0022HostPlatform\u0022:\u0022SomeValue\u0022},\u0022content\u0022:{\u0022deviceContent\u0022:{\u0022properties.desired.deviceContent_key\u0022:\u0022deviceContent_value-testconfigurations31074810987\u0022}},\u0022targetCondition\u0022:\u0022*\u0022,\u0022createdTimeUtc\u0022:\u00222020-08-20T22:05:47.5970806Z\u0022,\u0022lastUpdatedTimeUtc\u0022:\u00222020-08-20T22:05:47.5970806Z\u0022,\u0022priority\u0022:983659234,\u0022systemMetrics\u0022:{\u0022results\u0022:{},\u0022queries\u0022:{\u0022targetedCount\u0022:\u0022select deviceId from devices\u0022,\u0022appliedCount\u0022:\u0022select deviceId from devices where configurations.[[testconfigurations31074810987]].status = \u0027Applied\u0027\u0022}},\u0022metrics\u0022:{\u0022results\u0022:{},\u0022queries\u0022:{}},\u0022etag\u0022:\u0022MQ==\u0022},{\u0022id\u0022:\u0022testconfigurations21520543722\u0022,\u0022schemaVersion\u0022:null,\u0022labels\u0022:{\u0022HostPlatform\u0022:\u0022SomeValue\u0022},\u0022content\u0022:{\u0022deviceContent\u0022:{\u0022properties.desired.deviceContent_key\u0022:\u0022deviceContent_value-testconfigurations21520543722\u0022}},\u0022targetCondition\u0022:\u0022*\u0022,\u0022createdTimeUtc\u0022:\u00222020-08-20T22:05:50.6802544Z\u0022,\u0022lastUpdatedTimeUtc\u0022:\u00222020-08-20T22:05:50.6802544Z\u0022,\u0022priority\u0022:1745455222,\u0022systemMetrics\u0022:{\u0022results\u0022:{},\u0022queries\u0022:{\u0022targetedCount\u0022:\u0022select deviceId from devices\u0022,\u0022appliedCount\u0022:\u0022select deviceId from devices where configurations.[[testconfigurations21520543722]].status = \u0027Applied\u0027\u0022}},\u0022metrics\u0022:{\u0022results\u0022:{},\u0022queries\u0022:{}},\u0022etag\u0022:\u0022MQ==\u0022},{\u0022id\u0022:\u0022testconfigurations3555318101\u0022,\u0022schemaVersion\u0022:null,\u0022labels\u0022:{\u0022HostPlatform\u0022:\u0022SomeValue\u0022},\u0022content\u0022:{\u0022deviceContent\u0022:{\u0022properties.desired.deviceContent_key\u0022:\u0022deviceContent_value-testconfigurations3555318101\u0022}},\u0022targetCondition\u0022:\u0022*\u0022,\u0022createdTimeUtc\u0022:\u00222020-08-20T22:05:53.5502597Z\u0022,\u0022lastUpdatedTimeUtc\u0022:\u00222020-08-20T22:05:53.5502597Z\u0022,\u0022priority\u0022:1393972637,\u0022systemMetrics\u0022:{\u0022results\u0022:{},\u0022queries\u0022:{\u0022targetedCount\u0022:\u0022select deviceId from devices\u0022,\u0022appliedCount\u0022:\u0022select deviceId from devices where configurations.[[testconfigurations3555318101]].status = \u0027Applied\u0027\u0022}},\u0022metrics\u0022:{\u0022results\u0022:{},\u0022queries\u0022:{}},\u0022etag\u0022:\u0022MQ==\u0022},{\u0022id\u0022:\u0022testconfigurations41959745517\u0022,\u0022schemaVersion\u0022:null,\u0022labels\u0022:{\u0022HostPlatform\u0022:\u0022SomeValue\u0022},\u0022content\u0022:{\u0022deviceContent\u0022:{\u0022properties.desired.deviceContent_key\u0022:\u0022deviceContent_value-testconfigurations41959745517\u0022}},\u0022targetCondition\u0022:\u0022*\u0022,\u0022createdTimeUtc\u0022:\u00222020-08-20T22:05:56.6907419Z\u0022,\u0022lastUpdatedTimeUtc\u0022:\u00222020-08-20T22:05:56.6907419Z\u0022,\u0022priority\u0022:519727267,\u0022systemMetrics\u0022:{\u0022results\u0022:{},\u0022queries\u0022:{\u0022targetedCount\u0022:\u0022select deviceId from devices\u0022,\u0022appliedCount\u0022:\u0022select deviceId from devices where configurations.[[testconfigurations41959745517]].status = \u0027Applied\u0027\u0022}},\u0022metrics\u0022:{\u0022results\u0022:{},\u0022queries\u0022:{}},\u0022etag\u0022:\u0022MQ==\u0022}]"
-=======
         "Content-Length": "3119",
         "Content-Type": "application/json; charset=utf-8",
         "Date": "Thu, 20 Aug 2020 00:09:08 GMT",
@@ -439,7 +364,6 @@
         "x-ms-request-id": "ebdaa3de-d13b-4f45-afc4-2f50191c63a2"
       },
       "ResponseBody": "[{\u0022id\u0022:\u0022testconfigurations01950819942\u0022,\u0022schemaVersion\u0022:null,\u0022labels\u0022:{\u0022HostPlatform\u0022:\u0022SomeValue\u0022},\u0022content\u0022:{\u0022deviceContent\u0022:{\u0022properties.desired.deviceContent_key\u0022:\u0022deviceContent_value-testconfigurations01950819942\u0022}},\u0022targetCondition\u0022:\u0022*\u0022,\u0022createdTimeUtc\u0022:\u00222020-08-20T00:09:08.3615515Z\u0022,\u0022lastUpdatedTimeUtc\u0022:\u00222020-08-20T00:09:08.3615515Z\u0022,\u0022priority\u0022:1968531703,\u0022systemMetrics\u0022:{\u0022results\u0022:{},\u0022queries\u0022:{\u0022targetedCount\u0022:\u0022select deviceId from devices\u0022,\u0022appliedCount\u0022:\u0022select deviceId from devices where configurations.[[testconfigurations01950819942]].status = \u0027Applied\u0027\u0022}},\u0022metrics\u0022:{\u0022results\u0022:{},\u0022queries\u0022:{}},\u0022etag\u0022:\u0022MQ==\u0022},{\u0022id\u0022:\u0022testconfigurations1245150112\u0022,\u0022schemaVersion\u0022:null,\u0022labels\u0022:{\u0022HostPlatform\u0022:\u0022SomeValue\u0022},\u0022content\u0022:{\u0022deviceContent\u0022:{\u0022properties.desired.deviceContent_key\u0022:\u0022deviceContent_value-testconfigurations1245150112\u0022}},\u0022targetCondition\u0022:\u0022*\u0022,\u0022createdTimeUtc\u0022:\u00222020-08-20T00:09:08.4165524Z\u0022,\u0022lastUpdatedTimeUtc\u0022:\u00222020-08-20T00:09:08.4165524Z\u0022,\u0022priority\u0022:1276188938,\u0022systemMetrics\u0022:{\u0022results\u0022:{},\u0022queries\u0022:{\u0022targetedCount\u0022:\u0022select deviceId from devices\u0022,\u0022appliedCount\u0022:\u0022select deviceId from devices where configurations.[[testconfigurations1245150112]].status = \u0027Applied\u0027\u0022}},\u0022metrics\u0022:{\u0022results\u0022:{},\u0022queries\u0022:{}},\u0022etag\u0022:\u0022MQ==\u0022},{\u0022id\u0022:\u0022testconfigurations21520543722\u0022,\u0022schemaVersion\u0022:null,\u0022labels\u0022:{\u0022HostPlatform\u0022:\u0022SomeValue\u0022},\u0022content\u0022:{\u0022deviceContent\u0022:{\u0022properties.desired.deviceContent_key\u0022:\u0022deviceContent_value-testconfigurations21520543722\u0022}},\u0022targetCondition\u0022:\u0022*\u0022,\u0022createdTimeUtc\u0022:\u00222020-08-20T00:09:08.4415265Z\u0022,\u0022lastUpdatedTimeUtc\u0022:\u00222020-08-20T00:09:08.4415265Z\u0022,\u0022priority\u0022:1745455222,\u0022systemMetrics\u0022:{\u0022results\u0022:{},\u0022queries\u0022:{\u0022targetedCount\u0022:\u0022select deviceId from devices\u0022,\u0022appliedCount\u0022:\u0022select deviceId from devices where configurations.[[testconfigurations21520543722]].status = \u0027Applied\u0027\u0022}},\u0022metrics\u0022:{\u0022results\u0022:{},\u0022queries\u0022:{}},\u0022etag\u0022:\u0022MQ==\u0022},{\u0022id\u0022:\u0022testconfigurations3555318101\u0022,\u0022schemaVersion\u0022:null,\u0022labels\u0022:{\u0022HostPlatform\u0022:\u0022SomeValue\u0022},\u0022content\u0022:{\u0022deviceContent\u0022:{\u0022properties.desired.deviceContent_key\u0022:\u0022deviceContent_value-testconfigurations3555318101\u0022}},\u0022targetCondition\u0022:\u0022*\u0022,\u0022createdTimeUtc\u0022:\u00222020-08-20T00:09:08.4768671Z\u0022,\u0022lastUpdatedTimeUtc\u0022:\u00222020-08-20T00:09:08.4768671Z\u0022,\u0022priority\u0022:1393972637,\u0022systemMetrics\u0022:{\u0022results\u0022:{},\u0022queries\u0022:{\u0022targetedCount\u0022:\u0022select deviceId from devices\u0022,\u0022appliedCount\u0022:\u0022select deviceId from devices where configurations.[[testconfigurations3555318101]].status = \u0027Applied\u0027\u0022}},\u0022metrics\u0022:{\u0022results\u0022:{},\u0022queries\u0022:{}},\u0022etag\u0022:\u0022MQ==\u0022},{\u0022id\u0022:\u0022testconfigurations41959745517\u0022,\u0022schemaVersion\u0022:null,\u0022labels\u0022:{\u0022HostPlatform\u0022:\u0022SomeValue\u0022},\u0022content\u0022:{\u0022deviceContent\u0022:{\u0022properties.desired.deviceContent_key\u0022:\u0022deviceContent_value-testconfigurations41959745517\u0022}},\u0022targetCondition\u0022:\u0022*\u0022,\u0022createdTimeUtc\u0022:\u00222020-08-20T00:09:08.5068773Z\u0022,\u0022lastUpdatedTimeUtc\u0022:\u00222020-08-20T00:09:08.5068773Z\u0022,\u0022priority\u0022:519727267,\u0022systemMetrics\u0022:{\u0022results\u0022:{},\u0022queries\u0022:{\u0022targetedCount\u0022:\u0022select deviceId from devices\u0022,\u0022appliedCount\u0022:\u0022select deviceId from devices where configurations.[[testconfigurations41959745517]].status = \u0027Applied\u0027\u0022}},\u0022metrics\u0022:{\u0022results\u0022:{},\u0022queries\u0022:{}},\u0022etag\u0022:\u0022MQ==\u0022}]"
->>>>>>> 81ebd4df
     },
     {
       "RequestUri": "https://FakeHost.net/configurations/testconfigurations01950819942?api-version=2020-03-13",
@@ -458,17 +382,10 @@
       "StatusCode": 204,
       "ResponseHeaders": {
         "Content-Length": "0",
-<<<<<<< HEAD
-        "Date": "Thu, 20 Aug 2020 22:05:59 GMT",
-        "Server": "Microsoft-HTTPAPI/2.0",
-        "Vary": "Origin",
-        "x-ms-request-id": "7dc62dcb-038f-4b82-9a56-bc9481570eb2"
-=======
         "Date": "Thu, 20 Aug 2020 00:09:09 GMT",
         "Server": "Microsoft-HTTPAPI/2.0",
         "Vary": "Origin",
         "x-ms-request-id": "2ed72fee-11c7-434f-91a3-31ec79dca53c"
->>>>>>> 81ebd4df
       },
       "ResponseBody": []
     },
@@ -489,17 +406,10 @@
       "StatusCode": 204,
       "ResponseHeaders": {
         "Content-Length": "0",
-<<<<<<< HEAD
-        "Date": "Thu, 20 Aug 2020 22:06:02 GMT",
-        "Server": "Microsoft-HTTPAPI/2.0",
-        "Vary": "Origin",
-        "x-ms-request-id": "f3b36510-1c5c-4064-85b9-68446bef8f72"
-=======
         "Date": "Thu, 20 Aug 2020 00:09:13 GMT",
         "Server": "Microsoft-HTTPAPI/2.0",
         "Vary": "Origin",
         "x-ms-request-id": "040986ea-9e7e-4359-a541-e2c361460d1e"
->>>>>>> 81ebd4df
       },
       "ResponseBody": []
     },
@@ -520,17 +430,10 @@
       "StatusCode": 204,
       "ResponseHeaders": {
         "Content-Length": "0",
-<<<<<<< HEAD
-        "Date": "Thu, 20 Aug 2020 22:06:07 GMT",
-        "Server": "Microsoft-HTTPAPI/2.0",
-        "Vary": "Origin",
-        "x-ms-request-id": "cec78cea-5b37-4189-86d8-458707d5d5be"
-=======
         "Date": "Thu, 20 Aug 2020 00:09:15 GMT",
         "Server": "Microsoft-HTTPAPI/2.0",
         "Vary": "Origin",
         "x-ms-request-id": "92686243-db39-4aea-9223-d4217ccf0a95"
->>>>>>> 81ebd4df
       },
       "ResponseBody": []
     },
@@ -551,17 +454,10 @@
       "StatusCode": 204,
       "ResponseHeaders": {
         "Content-Length": "0",
-<<<<<<< HEAD
-        "Date": "Thu, 20 Aug 2020 22:06:32 GMT",
-        "Server": "Microsoft-HTTPAPI/2.0",
-        "Vary": "Origin",
-        "x-ms-request-id": "e516b1a3-bb99-494f-afb4-706264bed42e"
-=======
         "Date": "Thu, 20 Aug 2020 00:09:19 GMT",
         "Server": "Microsoft-HTTPAPI/2.0",
         "Vary": "Origin",
         "x-ms-request-id": "ed11f25a-5540-43f1-9bbe-0cbb4204de49"
->>>>>>> 81ebd4df
       },
       "ResponseBody": []
     },
@@ -582,17 +478,10 @@
       "StatusCode": 204,
       "ResponseHeaders": {
         "Content-Length": "0",
-<<<<<<< HEAD
-        "Date": "Thu, 20 Aug 2020 22:06:35 GMT",
-        "Server": "Microsoft-HTTPAPI/2.0",
-        "Vary": "Origin",
-        "x-ms-request-id": "64191d6d-0afc-4894-9254-ce8fbb6dd1ad"
-=======
         "Date": "Thu, 20 Aug 2020 00:09:21 GMT",
         "Server": "Microsoft-HTTPAPI/2.0",
         "Vary": "Origin",
         "x-ms-request-id": "23dc45b8-77cf-404c-b916-d7ab3677d6c1"
->>>>>>> 81ebd4df
       },
       "ResponseBody": []
     }
