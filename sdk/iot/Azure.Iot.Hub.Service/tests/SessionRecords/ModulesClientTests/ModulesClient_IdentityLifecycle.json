--- conflicted
+++ resolved
@@ -23,18 +23,6 @@
       "ResponseHeaders": {
         "Content-Length": "634",
         "Content-Type": "application/json; charset=utf-8",
-<<<<<<< HEAD
-        "Date": "Thu, 20 Aug 2020 22:05:34 GMT",
-        "ETag": "\u0022MTQ4MjAzNjI=\u0022",
-        "Server": "Microsoft-HTTPAPI/2.0",
-        "Vary": "Origin",
-        "x-ms-request-id": "fb2ed69a-9fff-48c8-ae19-58854768ae42"
-      },
-      "ResponseBody": {
-        "deviceId": "IdentityLifecycleDevice733449647",
-        "generationId": "637335579343824702",
-        "etag": "MTQ4MjAzNjI=",
-=======
         "Date": "Thu, 20 Aug 2020 00:09:08 GMT",
         "ETag": "\u0022ODk4MzY3MDQ1\u0022",
         "Server": "Microsoft-HTTPAPI/2.0",
@@ -45,7 +33,6 @@
         "deviceId": "IdentityLifecycleDevice733449647",
         "generationId": "637334789490754593",
         "etag": "ODk4MzY3MDQ1",
->>>>>>> 81ebd4df
         "connectionState": "Disconnected",
         "status": "enabled",
         "statusReason": null,
@@ -55,13 +42,8 @@
         "cloudToDeviceMessageCount": 0,
         "authentication": {
           "symmetricKey": {
-<<<<<<< HEAD
-            "primaryKey": "EPETkRE0MWoPQRYmpklYDJAyhlhcUneZFjsR9cHG18o=",
-            "secondaryKey": "6qtKn5zIdeaVlW1Ab7c/NBB5bo4LO6n9UZJoPBwaX2M="
-=======
             "primaryKey": "kNTXbDyT6gjc7\u002BclCjgNpVUTlMqnrO00TJWpLZGnVl4=",
             "secondaryKey": "nCfc4mO5BcO8ZVFb\u002BNCNUuiNMSn5poVHPT0SmFMKmTY="
->>>>>>> 81ebd4df
           },
           "x509Thumbprint": {
             "primaryThumbprint": null,
@@ -99,42 +81,25 @@
       "ResponseHeaders": {
         "Content-Length": "565",
         "Content-Type": "application/json; charset=utf-8",
-<<<<<<< HEAD
-        "Date": "Thu, 20 Aug 2020 22:05:34 GMT",
-        "Server": "Microsoft-HTTPAPI/2.0",
-        "Vary": "Origin",
-        "x-ms-request-id": "6a1a10cb-e26a-47c2-86fb-abfe2cda0e77"
-=======
         "Date": "Thu, 20 Aug 2020 00:09:08 GMT",
         "Server": "Microsoft-HTTPAPI/2.0",
         "Vary": "Origin",
         "x-ms-request-id": "42a88912-cd8f-4d55-b32a-53117945d4c6"
->>>>>>> 81ebd4df
       },
       "ResponseBody": {
         "moduleId": "IdentityLifecycleModule258468012",
         "managedBy": null,
         "deviceId": "IdentityLifecycleDevice733449647",
-<<<<<<< HEAD
-        "generationId": "637335579344775413",
-        "etag": "MTMwNzYyNTA0",
-=======
         "generationId": "637334789491055080",
         "etag": "MzQyMDMyNDA=",
->>>>>>> 81ebd4df
         "connectionState": "Disconnected",
         "connectionStateUpdatedTime": "0001-01-01T00:00:00",
         "lastActivityTime": "0001-01-01T00:00:00",
         "cloudToDeviceMessageCount": 0,
         "authentication": {
           "symmetricKey": {
-<<<<<<< HEAD
-            "primaryKey": "ZsizUkPNOS0r3kxCW8bKJMxp04JHp313dJTJl0YVgGA=",
-            "secondaryKey": "x\u002BqgMB3HhLHOq3V7eWJlcfLtyAIERAbSCUsyiV92QsQ="
-=======
             "primaryKey": "D\u002BOlYV0XTL0arqdFD8JxP\u002BaQa9jVTfao6GeSKYFhEEw=",
             "secondaryKey": "AlYGLE1uXcFcXR5MtFJUwvdp8jtULjQPhFiP311CF5U="
->>>>>>> 81ebd4df
           },
           "x509Thumbprint": {
             "primaryThumbprint": null,
@@ -162,42 +127,25 @@
       "ResponseHeaders": {
         "Content-Length": "567",
         "Content-Type": "application/json; charset=utf-8",
-<<<<<<< HEAD
-        "Date": "Thu, 20 Aug 2020 22:05:34 GMT",
-        "Server": "Microsoft-HTTPAPI/2.0",
-        "Vary": "Origin",
-        "x-ms-request-id": "fc701e42-c299-4372-bf9e-a2daad9d83fb"
-=======
         "Date": "Thu, 20 Aug 2020 00:09:08 GMT",
         "Server": "Microsoft-HTTPAPI/2.0",
         "Vary": "Origin",
         "x-ms-request-id": "590bbc64-9fd5-4e98-9283-2a41badd9bf9"
->>>>>>> 81ebd4df
       },
       "ResponseBody": {
         "moduleId": "IdentityLifecycleModule258468012",
         "managedBy": null,
         "deviceId": "IdentityLifecycleDevice733449647",
-<<<<<<< HEAD
-        "generationId": "637335579344775413",
-        "etag": "MTMwNzYyNTA0",
-=======
         "generationId": "637334789491055080",
         "etag": "MzQyMDMyNDA=",
->>>>>>> 81ebd4df
         "connectionState": "Disconnected",
         "connectionStateUpdatedTime": "0001-01-01T00:00:00Z",
         "lastActivityTime": "0001-01-01T00:00:00Z",
         "cloudToDeviceMessageCount": 0,
         "authentication": {
           "symmetricKey": {
-<<<<<<< HEAD
-            "primaryKey": "ZsizUkPNOS0r3kxCW8bKJMxp04JHp313dJTJl0YVgGA=",
-            "secondaryKey": "x\u002BqgMB3HhLHOq3V7eWJlcfLtyAIERAbSCUsyiV92QsQ="
-=======
             "primaryKey": "D\u002BOlYV0XTL0arqdFD8JxP\u002BaQa9jVTfao6GeSKYFhEEw=",
             "secondaryKey": "AlYGLE1uXcFcXR5MtFJUwvdp8jtULjQPhFiP311CF5U="
->>>>>>> 81ebd4df
           },
           "x509Thumbprint": {
             "primaryThumbprint": null,
@@ -223,51 +171,30 @@
         "x-ms-client-request-id": "44c2c1a4a2ef198080f263bd92f54d8a",
         "x-ms-return-client-request-id": "true"
       },
-<<<<<<< HEAD
-      "RequestBody": "{\u0022moduleId\u0022:\u0022IdentityLifecycleModule258468012\u0022,\u0022managedBy\u0022:\u0022SomeChangedValue\u0022,\u0022deviceId\u0022:\u0022IdentityLifecycleDevice733449647\u0022,\u0022generationId\u0022:\u0022637335579344775413\u0022,\u0022etag\u0022:\u0022MTMwNzYyNTA0\u0022,\u0022connectionState\u0022:\u0022Disconnected\u0022,\u0022connectionStateUpdatedTime\u0022:\u00220001-01-01T00:00:00Z\u0022,\u0022lastActivityTime\u0022:\u00220001-01-01T00:00:00Z\u0022,\u0022cloudToDeviceMessageCount\u0022:0,\u0022authentication\u0022:{\u0022symmetricKey\u0022:{\u0022primaryKey\u0022:\u0022ZsizUkPNOS0r3kxCW8bKJMxp04JHp313dJTJl0YVgGA=\u0022,\u0022secondaryKey\u0022:\u0022x\u002BqgMB3HhLHOq3V7eWJlcfLtyAIERAbSCUsyiV92QsQ=\u0022},\u0022x509Thumbprint\u0022:{},\u0022type\u0022:\u0022sas\u0022}}",
-=======
       "RequestBody": "{\u0022moduleId\u0022:\u0022IdentityLifecycleModule258468012\u0022,\u0022managedBy\u0022:\u0022SomeChangedValue\u0022,\u0022deviceId\u0022:\u0022IdentityLifecycleDevice733449647\u0022,\u0022generationId\u0022:\u0022637334789491055080\u0022,\u0022etag\u0022:\u0022MzQyMDMyNDA=\u0022,\u0022connectionState\u0022:\u0022Disconnected\u0022,\u0022connectionStateUpdatedTime\u0022:\u00220001-01-01T00:00:00Z\u0022,\u0022lastActivityTime\u0022:\u00220001-01-01T00:00:00Z\u0022,\u0022cloudToDeviceMessageCount\u0022:0,\u0022authentication\u0022:{\u0022symmetricKey\u0022:{\u0022primaryKey\u0022:\u0022D\u002BOlYV0XTL0arqdFD8JxP\u002BaQa9jVTfao6GeSKYFhEEw=\u0022,\u0022secondaryKey\u0022:\u0022AlYGLE1uXcFcXR5MtFJUwvdp8jtULjQPhFiP311CF5U=\u0022},\u0022x509Thumbprint\u0022:{},\u0022type\u0022:\u0022sas\u0022}}",
->>>>>>> 81ebd4df
       "StatusCode": 200,
       "ResponseHeaders": {
         "Content-Length": "581",
         "Content-Type": "application/json; charset=utf-8",
-<<<<<<< HEAD
-        "Date": "Thu, 20 Aug 2020 22:05:34 GMT",
-        "Server": "Microsoft-HTTPAPI/2.0",
-        "Vary": "Origin",
-        "x-ms-request-id": "20fb4e52-bdf1-4b9d-9b06-095e70382543"
-=======
         "Date": "Thu, 20 Aug 2020 00:09:08 GMT",
         "Server": "Microsoft-HTTPAPI/2.0",
         "Vary": "Origin",
         "x-ms-request-id": "1f5470f2-ec89-4aaa-b45e-57298bf0c963"
->>>>>>> 81ebd4df
       },
       "ResponseBody": {
         "moduleId": "IdentityLifecycleModule258468012",
         "managedBy": "SomeChangedValue",
         "deviceId": "IdentityLifecycleDevice733449647",
-<<<<<<< HEAD
-        "generationId": "637335579344775413",
-        "etag": "MTMwNzYyNTA1",
-=======
         "generationId": "637334789491055080",
         "etag": "MzQyMDMyNDE=",
->>>>>>> 81ebd4df
         "connectionState": "Disconnected",
         "connectionStateUpdatedTime": "0001-01-01T00:00:00Z",
         "lastActivityTime": "0001-01-01T00:00:00Z",
         "cloudToDeviceMessageCount": 0,
         "authentication": {
           "symmetricKey": {
-<<<<<<< HEAD
-            "primaryKey": "ZsizUkPNOS0r3kxCW8bKJMxp04JHp313dJTJl0YVgGA=",
-            "secondaryKey": "x\u002BqgMB3HhLHOq3V7eWJlcfLtyAIERAbSCUsyiV92QsQ="
-=======
             "primaryKey": "D\u002BOlYV0XTL0arqdFD8JxP\u002BaQa9jVTfao6GeSKYFhEEw=",
             "secondaryKey": "AlYGLE1uXcFcXR5MtFJUwvdp8jtULjQPhFiP311CF5U="
->>>>>>> 81ebd4df
           },
           "x509Thumbprint": {
             "primaryThumbprint": null,
@@ -294,17 +221,10 @@
       "StatusCode": 204,
       "ResponseHeaders": {
         "Content-Length": "0",
-<<<<<<< HEAD
-        "Date": "Thu, 20 Aug 2020 22:05:34 GMT",
-        "Server": "Microsoft-HTTPAPI/2.0",
-        "Vary": "Origin",
-        "x-ms-request-id": "c13d0c0b-ff6c-4f25-a234-2f1232072459"
-=======
         "Date": "Thu, 20 Aug 2020 00:09:08 GMT",
         "Server": "Microsoft-HTTPAPI/2.0",
         "Vary": "Origin",
         "x-ms-request-id": "4a2c1c26-5a3f-48e2-a210-df85d7433a20"
->>>>>>> 81ebd4df
       },
       "ResponseBody": []
     }
