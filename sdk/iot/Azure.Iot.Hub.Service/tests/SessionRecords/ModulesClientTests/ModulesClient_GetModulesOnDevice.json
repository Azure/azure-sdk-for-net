{
  "Entries": [
    {
      "RequestUri": "https://FakeHost.net/devices/IdentityLifecycleDevice1825902645?api-version=2020-03-13",
      "RequestMethod": "PUT",
      "RequestHeaders": {
        "Accept": "application/json",
        "Authorization": "Sanitized",
        "Content-Length": "48",
        "Content-Type": "application/json",
        "If-Match": "\u0022\u0022",
        "User-Agent": [
          "azsdk-net-Iot.Hub.Service/1.0.0-dev.20200820.6",
          "(.NET Core 4.6.27514.02; Microsoft Windows 10.0.17763 )"
        ],
        "x-ms-client-request-id": "d5fb40b763eecdb5721f8cd30d570dc2",
        "x-ms-return-client-request-id": "true"
      },
      "RequestBody": {
        "deviceId": "IdentityLifecycleDevice1825902645"
      },
      "StatusCode": 200,
      "ResponseHeaders": {
        "Content-Length": "639",
        "Content-Type": "application/json; charset=utf-8",
<<<<<<< HEAD
        "Date": "Thu, 20 Aug 2020 22:05:33 GMT",
        "ETag": "\u0022OTE5OTY3MTcz\u0022",
        "Server": "Microsoft-HTTPAPI/2.0",
        "Vary": "Origin",
        "x-ms-request-id": "4bd9ef10-1509-4532-b301-d2ccaa06d00e"
      },
      "ResponseBody": {
        "deviceId": "IdentityLifecycleDevice1825902645",
        "generationId": "637335579337815635",
        "etag": "OTE5OTY3MTcz",
=======
        "Date": "Thu, 20 Aug 2020 00:09:08 GMT",
        "ETag": "\u0022MTA3MTkxODA1Mg==\u0022",
        "Server": "Microsoft-HTTPAPI/2.0",
        "Vary": "Origin",
        "x-ms-request-id": "eaa0177e-2ddc-4777-b476-063c37cf95d2"
      },
      "ResponseBody": {
        "deviceId": "IdentityLifecycleDevice1825902645",
        "generationId": "637334789487820327",
        "etag": "MTA3MTkxODA1Mg==",
>>>>>>> 81ebd4df
        "connectionState": "Disconnected",
        "status": "enabled",
        "statusReason": null,
        "connectionStateUpdatedTime": "0001-01-01T00:00:00",
        "statusUpdatedTime": "0001-01-01T00:00:00",
        "lastActivityTime": "0001-01-01T00:00:00",
        "cloudToDeviceMessageCount": 0,
        "authentication": {
          "symmetricKey": {
<<<<<<< HEAD
            "primaryKey": "gTWcFlcSMX3aja9tDlgVMBqXPemYpvffMYTkIh4qjZA=",
            "secondaryKey": "B4cx3xdcH1un\u002BlUrjfbWWeZF5JJ6enYWiCwaRCwaTMc="
=======
            "primaryKey": "yCqcpZNgLRgGWcVQX6AbA7B7K0adPszUGRlg0lyCny0=",
            "secondaryKey": "W2Ou8w4kC2yp\u002B590168CAigqqJ90apghRut7SeM8sCI="
>>>>>>> 81ebd4df
          },
          "x509Thumbprint": {
            "primaryThumbprint": null,
            "secondaryThumbprint": null
          },
          "type": "sas"
        },
        "capabilities": {
          "iotEdge": false
        },
        "parentScopes": []
      }
    },
    {
      "RequestUri": "https://FakeHost.net/devices/IdentityLifecycleDevice1825902645/modules/IdentityLifecycleModule0-134012407?api-version=2020-03-13",
      "RequestMethod": "PUT",
      "RequestHeaders": {
        "Accept": "application/json",
        "Authorization": "Sanitized",
        "Content-Length": "96",
        "Content-Type": "application/json",
        "If-Match": "\u0022\u0022",
        "User-Agent": [
          "azsdk-net-Iot.Hub.Service/1.0.0-dev.20200820.6",
          "(.NET Core 4.6.27514.02; Microsoft Windows 10.0.17763 )"
        ],
        "x-ms-client-request-id": "d584d50fc24a8b5a72fd6f9e4456412e",
        "x-ms-return-client-request-id": "true"
      },
      "RequestBody": {
        "moduleId": "IdentityLifecycleModule0-134012407",
        "deviceId": "IdentityLifecycleDevice1825902645"
      },
      "StatusCode": 200,
      "ResponseHeaders": {
        "Content-Length": "568",
        "Content-Type": "application/json; charset=utf-8",
<<<<<<< HEAD
        "Date": "Thu, 20 Aug 2020 22:05:33 GMT",
        "Server": "Microsoft-HTTPAPI/2.0",
        "Vary": "Origin",
        "x-ms-request-id": "079134f1-dbc0-4a9f-908b-0aab8a77cc4f"
=======
        "Date": "Thu, 20 Aug 2020 00:09:08 GMT",
        "Server": "Microsoft-HTTPAPI/2.0",
        "Vary": "Origin",
        "x-ms-request-id": "5bbe36e2-e55d-46f5-8f4a-046f4e1846fb"
>>>>>>> 81ebd4df
      },
      "ResponseBody": {
        "moduleId": "IdentityLifecycleModule0-134012407",
        "managedBy": null,
        "deviceId": "IdentityLifecycleDevice1825902645",
<<<<<<< HEAD
        "generationId": "637335579338515403",
        "etag": "NjUwNjQ1MzUx",
=======
        "generationId": "637334789488120156",
        "etag": "MjA3NzU0MjQ3",
>>>>>>> 81ebd4df
        "connectionState": "Disconnected",
        "connectionStateUpdatedTime": "0001-01-01T00:00:00",
        "lastActivityTime": "0001-01-01T00:00:00",
        "cloudToDeviceMessageCount": 0,
        "authentication": {
          "symmetricKey": {
<<<<<<< HEAD
            "primaryKey": "/sU2xUL1aA0/D\u002BjXAsizl9S8cMOKRSyq1X9lTsrze00=",
            "secondaryKey": "ctIMu2Z3LWAtz0LBq8NZH4qZy5f9pnJ1eByL3ddcH5Y="
=======
            "primaryKey": "/DVvvlNgrgLfC\u002Byi/OlYTksvVcIpSjI6nncPBas3VWo=",
            "secondaryKey": "z8Yt/u2xhpjhtCTeCXCjGNAVbXoLY0vK238bLy8fVyA="
>>>>>>> 81ebd4df
          },
          "x509Thumbprint": {
            "primaryThumbprint": null,
            "secondaryThumbprint": null
          },
          "type": "sas"
        }
      }
    },
    {
      "RequestUri": "https://FakeHost.net/devices/IdentityLifecycleDevice1825902645/modules/IdentityLifecycleModule1-431014645?api-version=2020-03-13",
      "RequestMethod": "PUT",
      "RequestHeaders": {
        "Accept": "application/json",
        "Authorization": "Sanitized",
        "Content-Length": "96",
        "Content-Type": "application/json",
        "If-Match": "\u0022\u0022",
        "User-Agent": [
          "azsdk-net-Iot.Hub.Service/1.0.0-dev.20200820.6",
          "(.NET Core 4.6.27514.02; Microsoft Windows 10.0.17763 )"
        ],
        "x-ms-client-request-id": "8f09348c99aef9d16dc397321dfb889a",
        "x-ms-return-client-request-id": "true"
      },
      "RequestBody": {
        "moduleId": "IdentityLifecycleModule1-431014645",
        "deviceId": "IdentityLifecycleDevice1825902645"
      },
      "StatusCode": 200,
      "ResponseHeaders": {
        "Content-Length": "568",
        "Content-Type": "application/json; charset=utf-8",
<<<<<<< HEAD
        "Date": "Thu, 20 Aug 2020 22:05:33 GMT",
        "Server": "Microsoft-HTTPAPI/2.0",
        "Vary": "Origin",
        "x-ms-request-id": "0e07cd55-4f66-4f7e-aeca-02343d4f4206"
=======
        "Date": "Thu, 20 Aug 2020 00:09:08 GMT",
        "Server": "Microsoft-HTTPAPI/2.0",
        "Vary": "Origin",
        "x-ms-request-id": "df5d8248-f371-4f14-b7bd-99f535935324"
>>>>>>> 81ebd4df
      },
      "ResponseBody": {
        "moduleId": "IdentityLifecycleModule1-431014645",
        "managedBy": null,
        "deviceId": "IdentityLifecycleDevice1825902645",
<<<<<<< HEAD
        "generationId": "637335579339215709",
        "etag": "NTU3MDA5NDc0",
=======
        "generationId": "637334789488420188",
        "etag": "NDE3MzMyMjY1",
>>>>>>> 81ebd4df
        "connectionState": "Disconnected",
        "connectionStateUpdatedTime": "0001-01-01T00:00:00",
        "lastActivityTime": "0001-01-01T00:00:00",
        "cloudToDeviceMessageCount": 0,
        "authentication": {
          "symmetricKey": {
<<<<<<< HEAD
            "primaryKey": "7UAiXs8H5/ibfmYWeD6iyRKI7x12E/XOYhAUBNHui7w=",
            "secondaryKey": "WDhfau63MnDo9gRRd6mviBT8J4PCkudXSCifsOdonPc="
=======
            "primaryKey": "rFWMIL7\u002BTdBnJDuxsGXSwkrqqiJfl/pWeZGDnbzGQdY=",
            "secondaryKey": "muHOJCRq7zLOf9d1sryE3LonGc90ArAV3g0k2S5jWig="
>>>>>>> 81ebd4df
          },
          "x509Thumbprint": {
            "primaryThumbprint": null,
            "secondaryThumbprint": null
          },
          "type": "sas"
        }
      }
    },
    {
      "RequestUri": "https://FakeHost.net/devices/IdentityLifecycleDevice1825902645/modules/IdentityLifecycleModule2-1421512226?api-version=2020-03-13",
      "RequestMethod": "PUT",
      "RequestHeaders": {
        "Accept": "application/json",
        "Authorization": "Sanitized",
        "Content-Length": "97",
        "Content-Type": "application/json",
        "If-Match": "\u0022\u0022",
        "User-Agent": [
          "azsdk-net-Iot.Hub.Service/1.0.0-dev.20200820.6",
          "(.NET Core 4.6.27514.02; Microsoft Windows 10.0.17763 )"
        ],
        "x-ms-client-request-id": "1fe7731b4a9ef418e66f62f0f416891c",
        "x-ms-return-client-request-id": "true"
      },
      "RequestBody": {
        "moduleId": "IdentityLifecycleModule2-1421512226",
        "deviceId": "IdentityLifecycleDevice1825902645"
      },
      "StatusCode": 200,
      "ResponseHeaders": {
        "Content-Length": "569",
        "Content-Type": "application/json; charset=utf-8",
<<<<<<< HEAD
        "Date": "Thu, 20 Aug 2020 22:05:33 GMT",
        "Server": "Microsoft-HTTPAPI/2.0",
        "Vary": "Origin",
        "x-ms-request-id": "dddb7bc2-b8b6-4e53-b83c-f5c33c3e4a67"
=======
        "Date": "Thu, 20 Aug 2020 00:09:08 GMT",
        "Server": "Microsoft-HTTPAPI/2.0",
        "Vary": "Origin",
        "x-ms-request-id": "71ae2d96-6d3f-4541-aa61-6b50faa64170"
>>>>>>> 81ebd4df
      },
      "ResponseBody": {
        "moduleId": "IdentityLifecycleModule2-1421512226",
        "managedBy": null,
        "deviceId": "IdentityLifecycleDevice1825902645",
<<<<<<< HEAD
        "generationId": "637335579340165451",
        "etag": "MTEyMDAxNzA2",
=======
        "generationId": "637334789488770491",
        "etag": "NjI2OTEwMjg0",
>>>>>>> 81ebd4df
        "connectionState": "Disconnected",
        "connectionStateUpdatedTime": "0001-01-01T00:00:00",
        "lastActivityTime": "0001-01-01T00:00:00",
        "cloudToDeviceMessageCount": 0,
        "authentication": {
          "symmetricKey": {
<<<<<<< HEAD
            "primaryKey": "1MCViIyJMaA79VFZP6n71HYFmtCVRK3kZ53MoZpjQUc=",
            "secondaryKey": "o7EpeHlCja7lRqm7xyVTt3mMvHS7TsUX0vK7SaB921I="
=======
            "primaryKey": "GoQIg\u002BhEFKsyqgcq6y5LE6CZiPLAQoWjL0j9iBUdHYM=",
            "secondaryKey": "7DNgmuP/asUUE1cOvTCh4dOpdhbm0p177dtCHy\u002Bb1QI="
>>>>>>> 81ebd4df
          },
          "x509Thumbprint": {
            "primaryThumbprint": null,
            "secondaryThumbprint": null
          },
          "type": "sas"
        }
      }
    },
    {
      "RequestUri": "https://FakeHost.net/devices/IdentityLifecycleDevice1825902645/modules/IdentityLifecycleModule3-821235999?api-version=2020-03-13",
      "RequestMethod": "PUT",
      "RequestHeaders": {
        "Accept": "application/json",
        "Authorization": "Sanitized",
        "Content-Length": "96",
        "Content-Type": "application/json",
        "If-Match": "\u0022\u0022",
        "User-Agent": [
          "azsdk-net-Iot.Hub.Service/1.0.0-dev.20200820.6",
          "(.NET Core 4.6.27514.02; Microsoft Windows 10.0.17763 )"
        ],
        "x-ms-client-request-id": "d9465ede7e4e7514048a67872b276e77",
        "x-ms-return-client-request-id": "true"
      },
      "RequestBody": {
        "moduleId": "IdentityLifecycleModule3-821235999",
        "deviceId": "IdentityLifecycleDevice1825902645"
      },
      "StatusCode": 200,
      "ResponseHeaders": {
        "Content-Length": "568",
        "Content-Type": "application/json; charset=utf-8",
<<<<<<< HEAD
        "Date": "Thu, 20 Aug 2020 22:05:33 GMT",
        "Server": "Microsoft-HTTPAPI/2.0",
        "Vary": "Origin",
        "x-ms-request-id": "f1ae2054-76c0-4360-ae77-0ab9cd51d771"
=======
        "Date": "Thu, 20 Aug 2020 00:09:08 GMT",
        "Server": "Microsoft-HTTPAPI/2.0",
        "Vary": "Origin",
        "x-ms-request-id": "63bbeec5-fd3e-4528-8849-e26dc7133616"
>>>>>>> 81ebd4df
      },
      "ResponseBody": {
        "moduleId": "IdentityLifecycleModule3-821235999",
        "managedBy": null,
        "deviceId": "IdentityLifecycleDevice1825902645",
<<<<<<< HEAD
        "generationId": "637335579340915758",
        "etag": "OTE2NDIxNzA3",
=======
        "generationId": "637334789489070368",
        "etag": "MzIzNjk2Mzg4",
>>>>>>> 81ebd4df
        "connectionState": "Disconnected",
        "connectionStateUpdatedTime": "0001-01-01T00:00:00",
        "lastActivityTime": "0001-01-01T00:00:00",
        "cloudToDeviceMessageCount": 0,
        "authentication": {
          "symmetricKey": {
<<<<<<< HEAD
            "primaryKey": "tmyprl/aR2MexohXLRRcFFxEaXgEJtgWwA3qzUIa3dM=",
            "secondaryKey": "4tj\u002Bh2Loj7cPObx4sJ\u002B0RP60vbKeV8RC/IVnntGdm/w="
=======
            "primaryKey": "5RK2LseTVDjizubKJbdyMV3RkzxYyRiwbttKaWAyItA=",
            "secondaryKey": "nRDpiS6641nbJK1xciZnFGCJ0irqh\u002Be9k9T6H66CzU4="
>>>>>>> 81ebd4df
          },
          "x509Thumbprint": {
            "primaryThumbprint": null,
            "secondaryThumbprint": null
          },
          "type": "sas"
        }
      }
    },
    {
      "RequestUri": "https://FakeHost.net/devices/IdentityLifecycleDevice1825902645/modules/IdentityLifecycleModule4-99622243?api-version=2020-03-13",
      "RequestMethod": "PUT",
      "RequestHeaders": {
        "Accept": "application/json",
        "Authorization": "Sanitized",
        "Content-Length": "95",
        "Content-Type": "application/json",
        "If-Match": "\u0022\u0022",
        "User-Agent": [
          "azsdk-net-Iot.Hub.Service/1.0.0-dev.20200820.6",
          "(.NET Core 4.6.27514.02; Microsoft Windows 10.0.17763 )"
        ],
        "x-ms-client-request-id": "d183d575216f428f1c15a83e36e10557",
        "x-ms-return-client-request-id": "true"
      },
      "RequestBody": {
        "moduleId": "IdentityLifecycleModule4-99622243",
        "deviceId": "IdentityLifecycleDevice1825902645"
      },
      "StatusCode": 200,
      "ResponseHeaders": {
        "Content-Length": "567",
        "Content-Type": "application/json; charset=utf-8",
<<<<<<< HEAD
        "Date": "Thu, 20 Aug 2020 22:05:33 GMT",
        "Server": "Microsoft-HTTPAPI/2.0",
        "Vary": "Origin",
        "x-ms-request-id": "0bf6ab44-d17e-46b8-b46b-6655ad9a8b02"
=======
        "Date": "Thu, 20 Aug 2020 00:09:08 GMT",
        "Server": "Microsoft-HTTPAPI/2.0",
        "Vary": "Origin",
        "x-ms-request-id": "5a9fb7c4-b31c-4f23-bf7e-b156df90a86e"
>>>>>>> 81ebd4df
      },
      "ResponseBody": {
        "moduleId": "IdentityLifecycleModule4-99622243",
        "managedBy": null,
        "deviceId": "IdentityLifecycleDevice1825902645",
<<<<<<< HEAD
        "generationId": "637335579341715754",
        "etag": "MTM0MzA3OTcw",
=======
        "generationId": "637334789489670127",
        "etag": "NzQyODUyNDI1",
>>>>>>> 81ebd4df
        "connectionState": "Disconnected",
        "connectionStateUpdatedTime": "0001-01-01T00:00:00",
        "lastActivityTime": "0001-01-01T00:00:00",
        "cloudToDeviceMessageCount": 0,
        "authentication": {
          "symmetricKey": {
<<<<<<< HEAD
            "primaryKey": "aL3bcb1sXLrAW37O6xBvsc93gs8j0JA3jnaF6t9QQ9o=",
            "secondaryKey": "n4emUcURxZ5SnWupU5F/D\u002BNLhDjFK2y5dlhUqti1qjo="
=======
            "primaryKey": "8T6KHT5iUdsXE/5EQrzJphGxdMMovtiuiQ/q0s9lMHM=",
            "secondaryKey": "KCIzf25DKRoGzDWIZMjVNO/7R37AhHLD7XJSZYfM6YU="
>>>>>>> 81ebd4df
          },
          "x509Thumbprint": {
            "primaryThumbprint": null,
            "secondaryThumbprint": null
          },
          "type": "sas"
        }
      }
    },
    {
      "RequestUri": "https://FakeHost.net/devices/IdentityLifecycleDevice1825902645/modules?api-version=2020-03-13",
      "RequestMethod": "GET",
      "RequestHeaders": {
        "Accept": "application/json",
        "Authorization": "Sanitized",
        "User-Agent": [
          "azsdk-net-Iot.Hub.Service/1.0.0-dev.20200820.6",
          "(.NET Core 4.6.27514.02; Microsoft Windows 10.0.17763 )"
        ],
        "x-ms-client-request-id": "bf547a3aaeb49c4b5e711b14e290c8be",
        "x-ms-return-client-request-id": "true"
      },
      "RequestBody": null,
      "StatusCode": 200,
      "ResponseHeaders": {
        "Content-Length": "2856",
        "Content-Type": "application/json; charset=utf-8",
<<<<<<< HEAD
        "Date": "Thu, 20 Aug 2020 22:05:33 GMT",
        "Server": "Microsoft-HTTPAPI/2.0",
        "Vary": "Origin",
        "x-ms-request-id": "c7996902-8b67-4b42-a25a-283886ef18da"
      },
      "ResponseBody": "[{\u0022moduleId\u0022:\u0022IdentityLifecycleModule0-134012407\u0022,\u0022managedBy\u0022:null,\u0022deviceId\u0022:\u0022IdentityLifecycleDevice1825902645\u0022,\u0022generationId\u0022:\u0022637335579338515403\u0022,\u0022etag\u0022:\u0022NjUwNjQ1MzUx\u0022,\u0022connectionState\u0022:\u0022Disconnected\u0022,\u0022connectionStateUpdatedTime\u0022:\u00220001-01-01T00:00:00Z\u0022,\u0022lastActivityTime\u0022:\u00220001-01-01T00:00:00Z\u0022,\u0022cloudToDeviceMessageCount\u0022:0,\u0022authentication\u0022:{\u0022symmetricKey\u0022:{\u0022primaryKey\u0022:\u0022/sU2xUL1aA0/D\u002BjXAsizl9S8cMOKRSyq1X9lTsrze00=\u0022,\u0022secondaryKey\u0022:\u0022ctIMu2Z3LWAtz0LBq8NZH4qZy5f9pnJ1eByL3ddcH5Y=\u0022},\u0022x509Thumbprint\u0022:{\u0022primaryThumbprint\u0022:null,\u0022secondaryThumbprint\u0022:null},\u0022type\u0022:\u0022sas\u0022}},{\u0022moduleId\u0022:\u0022IdentityLifecycleModule1-431014645\u0022,\u0022managedBy\u0022:null,\u0022deviceId\u0022:\u0022IdentityLifecycleDevice1825902645\u0022,\u0022generationId\u0022:\u0022637335579339215709\u0022,\u0022etag\u0022:\u0022NTU3MDA5NDc0\u0022,\u0022connectionState\u0022:\u0022Disconnected\u0022,\u0022connectionStateUpdatedTime\u0022:\u00220001-01-01T00:00:00Z\u0022,\u0022lastActivityTime\u0022:\u00220001-01-01T00:00:00Z\u0022,\u0022cloudToDeviceMessageCount\u0022:0,\u0022authentication\u0022:{\u0022symmetricKey\u0022:{\u0022primaryKey\u0022:\u00227UAiXs8H5/ibfmYWeD6iyRKI7x12E/XOYhAUBNHui7w=\u0022,\u0022secondaryKey\u0022:\u0022WDhfau63MnDo9gRRd6mviBT8J4PCkudXSCifsOdonPc=\u0022},\u0022x509Thumbprint\u0022:{\u0022primaryThumbprint\u0022:null,\u0022secondaryThumbprint\u0022:null},\u0022type\u0022:\u0022sas\u0022}},{\u0022moduleId\u0022:\u0022IdentityLifecycleModule2-1421512226\u0022,\u0022managedBy\u0022:null,\u0022deviceId\u0022:\u0022IdentityLifecycleDevice1825902645\u0022,\u0022generationId\u0022:\u0022637335579340165451\u0022,\u0022etag\u0022:\u0022MTEyMDAxNzA2\u0022,\u0022connectionState\u0022:\u0022Disconnected\u0022,\u0022connectionStateUpdatedTime\u0022:\u00220001-01-01T00:00:00Z\u0022,\u0022lastActivityTime\u0022:\u00220001-01-01T00:00:00Z\u0022,\u0022cloudToDeviceMessageCount\u0022:0,\u0022authentication\u0022:{\u0022symmetricKey\u0022:{\u0022primaryKey\u0022:\u00221MCViIyJMaA79VFZP6n71HYFmtCVRK3kZ53MoZpjQUc=\u0022,\u0022secondaryKey\u0022:\u0022o7EpeHlCja7lRqm7xyVTt3mMvHS7TsUX0vK7SaB921I=\u0022},\u0022x509Thumbprint\u0022:{\u0022primaryThumbprint\u0022:null,\u0022secondaryThumbprint\u0022:null},\u0022type\u0022:\u0022sas\u0022}},{\u0022moduleId\u0022:\u0022IdentityLifecycleModule3-821235999\u0022,\u0022managedBy\u0022:null,\u0022deviceId\u0022:\u0022IdentityLifecycleDevice1825902645\u0022,\u0022generationId\u0022:\u0022637335579340915758\u0022,\u0022etag\u0022:\u0022OTE2NDIxNzA3\u0022,\u0022connectionState\u0022:\u0022Disconnected\u0022,\u0022connectionStateUpdatedTime\u0022:\u00220001-01-01T00:00:00Z\u0022,\u0022lastActivityTime\u0022:\u00220001-01-01T00:00:00Z\u0022,\u0022cloudToDeviceMessageCount\u0022:0,\u0022authentication\u0022:{\u0022symmetricKey\u0022:{\u0022primaryKey\u0022:\u0022tmyprl/aR2MexohXLRRcFFxEaXgEJtgWwA3qzUIa3dM=\u0022,\u0022secondaryKey\u0022:\u00224tj\u002Bh2Loj7cPObx4sJ\u002B0RP60vbKeV8RC/IVnntGdm/w=\u0022},\u0022x509Thumbprint\u0022:{\u0022primaryThumbprint\u0022:null,\u0022secondaryThumbprint\u0022:null},\u0022type\u0022:\u0022sas\u0022}},{\u0022moduleId\u0022:\u0022IdentityLifecycleModule4-99622243\u0022,\u0022managedBy\u0022:null,\u0022deviceId\u0022:\u0022IdentityLifecycleDevice1825902645\u0022,\u0022generationId\u0022:\u0022637335579341715754\u0022,\u0022etag\u0022:\u0022MTM0MzA3OTcw\u0022,\u0022connectionState\u0022:\u0022Disconnected\u0022,\u0022connectionStateUpdatedTime\u0022:\u00220001-01-01T00:00:00Z\u0022,\u0022lastActivityTime\u0022:\u00220001-01-01T00:00:00Z\u0022,\u0022cloudToDeviceMessageCount\u0022:0,\u0022authentication\u0022:{\u0022symmetricKey\u0022:{\u0022primaryKey\u0022:\u0022aL3bcb1sXLrAW37O6xBvsc93gs8j0JA3jnaF6t9QQ9o=\u0022,\u0022secondaryKey\u0022:\u0022n4emUcURxZ5SnWupU5F/D\u002BNLhDjFK2y5dlhUqti1qjo=\u0022},\u0022x509Thumbprint\u0022:{\u0022primaryThumbprint\u0022:null,\u0022secondaryThumbprint\u0022:null},\u0022type\u0022:\u0022sas\u0022}}]"
=======
        "Date": "Thu, 20 Aug 2020 00:09:08 GMT",
        "Server": "Microsoft-HTTPAPI/2.0",
        "Vary": "Origin",
        "x-ms-request-id": "977f41a7-bdc5-427c-8e98-c04ec2d8b351"
      },
      "ResponseBody": "[{\u0022moduleId\u0022:\u0022IdentityLifecycleModule0-134012407\u0022,\u0022managedBy\u0022:null,\u0022deviceId\u0022:\u0022IdentityLifecycleDevice1825902645\u0022,\u0022generationId\u0022:\u0022637334789488120156\u0022,\u0022etag\u0022:\u0022MjA3NzU0MjQ3\u0022,\u0022connectionState\u0022:\u0022Disconnected\u0022,\u0022connectionStateUpdatedTime\u0022:\u00220001-01-01T00:00:00Z\u0022,\u0022lastActivityTime\u0022:\u00220001-01-01T00:00:00Z\u0022,\u0022cloudToDeviceMessageCount\u0022:0,\u0022authentication\u0022:{\u0022symmetricKey\u0022:{\u0022primaryKey\u0022:\u0022/DVvvlNgrgLfC\u002Byi/OlYTksvVcIpSjI6nncPBas3VWo=\u0022,\u0022secondaryKey\u0022:\u0022z8Yt/u2xhpjhtCTeCXCjGNAVbXoLY0vK238bLy8fVyA=\u0022},\u0022x509Thumbprint\u0022:{\u0022primaryThumbprint\u0022:null,\u0022secondaryThumbprint\u0022:null},\u0022type\u0022:\u0022sas\u0022}},{\u0022moduleId\u0022:\u0022IdentityLifecycleModule1-431014645\u0022,\u0022managedBy\u0022:null,\u0022deviceId\u0022:\u0022IdentityLifecycleDevice1825902645\u0022,\u0022generationId\u0022:\u0022637334789488420188\u0022,\u0022etag\u0022:\u0022NDE3MzMyMjY1\u0022,\u0022connectionState\u0022:\u0022Disconnected\u0022,\u0022connectionStateUpdatedTime\u0022:\u00220001-01-01T00:00:00Z\u0022,\u0022lastActivityTime\u0022:\u00220001-01-01T00:00:00Z\u0022,\u0022cloudToDeviceMessageCount\u0022:0,\u0022authentication\u0022:{\u0022symmetricKey\u0022:{\u0022primaryKey\u0022:\u0022rFWMIL7\u002BTdBnJDuxsGXSwkrqqiJfl/pWeZGDnbzGQdY=\u0022,\u0022secondaryKey\u0022:\u0022muHOJCRq7zLOf9d1sryE3LonGc90ArAV3g0k2S5jWig=\u0022},\u0022x509Thumbprint\u0022:{\u0022primaryThumbprint\u0022:null,\u0022secondaryThumbprint\u0022:null},\u0022type\u0022:\u0022sas\u0022}},{\u0022moduleId\u0022:\u0022IdentityLifecycleModule2-1421512226\u0022,\u0022managedBy\u0022:null,\u0022deviceId\u0022:\u0022IdentityLifecycleDevice1825902645\u0022,\u0022generationId\u0022:\u0022637334789488770491\u0022,\u0022etag\u0022:\u0022NjI2OTEwMjg0\u0022,\u0022connectionState\u0022:\u0022Disconnected\u0022,\u0022connectionStateUpdatedTime\u0022:\u00220001-01-01T00:00:00Z\u0022,\u0022lastActivityTime\u0022:\u00220001-01-01T00:00:00Z\u0022,\u0022cloudToDeviceMessageCount\u0022:0,\u0022authentication\u0022:{\u0022symmetricKey\u0022:{\u0022primaryKey\u0022:\u0022GoQIg\u002BhEFKsyqgcq6y5LE6CZiPLAQoWjL0j9iBUdHYM=\u0022,\u0022secondaryKey\u0022:\u00227DNgmuP/asUUE1cOvTCh4dOpdhbm0p177dtCHy\u002Bb1QI=\u0022},\u0022x509Thumbprint\u0022:{\u0022primaryThumbprint\u0022:null,\u0022secondaryThumbprint\u0022:null},\u0022type\u0022:\u0022sas\u0022}},{\u0022moduleId\u0022:\u0022IdentityLifecycleModule3-821235999\u0022,\u0022managedBy\u0022:null,\u0022deviceId\u0022:\u0022IdentityLifecycleDevice1825902645\u0022,\u0022generationId\u0022:\u0022637334789489070368\u0022,\u0022etag\u0022:\u0022MzIzNjk2Mzg4\u0022,\u0022connectionState\u0022:\u0022Disconnected\u0022,\u0022connectionStateUpdatedTime\u0022:\u00220001-01-01T00:00:00Z\u0022,\u0022lastActivityTime\u0022:\u00220001-01-01T00:00:00Z\u0022,\u0022cloudToDeviceMessageCount\u0022:0,\u0022authentication\u0022:{\u0022symmetricKey\u0022:{\u0022primaryKey\u0022:\u00225RK2LseTVDjizubKJbdyMV3RkzxYyRiwbttKaWAyItA=\u0022,\u0022secondaryKey\u0022:\u0022nRDpiS6641nbJK1xciZnFGCJ0irqh\u002Be9k9T6H66CzU4=\u0022},\u0022x509Thumbprint\u0022:{\u0022primaryThumbprint\u0022:null,\u0022secondaryThumbprint\u0022:null},\u0022type\u0022:\u0022sas\u0022}},{\u0022moduleId\u0022:\u0022IdentityLifecycleModule4-99622243\u0022,\u0022managedBy\u0022:null,\u0022deviceId\u0022:\u0022IdentityLifecycleDevice1825902645\u0022,\u0022generationId\u0022:\u0022637334789489670127\u0022,\u0022etag\u0022:\u0022NzQyODUyNDI1\u0022,\u0022connectionState\u0022:\u0022Disconnected\u0022,\u0022connectionStateUpdatedTime\u0022:\u00220001-01-01T00:00:00Z\u0022,\u0022lastActivityTime\u0022:\u00220001-01-01T00:00:00Z\u0022,\u0022cloudToDeviceMessageCount\u0022:0,\u0022authentication\u0022:{\u0022symmetricKey\u0022:{\u0022primaryKey\u0022:\u00228T6KHT5iUdsXE/5EQrzJphGxdMMovtiuiQ/q0s9lMHM=\u0022,\u0022secondaryKey\u0022:\u0022KCIzf25DKRoGzDWIZMjVNO/7R37AhHLD7XJSZYfM6YU=\u0022},\u0022x509Thumbprint\u0022:{\u0022primaryThumbprint\u0022:null,\u0022secondaryThumbprint\u0022:null},\u0022type\u0022:\u0022sas\u0022}}]"
>>>>>>> 81ebd4df
    },
    {
      "RequestUri": "https://FakeHost.net/devices/IdentityLifecycleDevice1825902645?api-version=2020-03-13",
      "RequestMethod": "DELETE",
      "RequestHeaders": {
        "Authorization": "Sanitized",
        "If-Match": "*",
        "User-Agent": [
          "azsdk-net-Iot.Hub.Service/1.0.0-dev.20200820.6",
          "(.NET Core 4.6.27514.02; Microsoft Windows 10.0.17763 )"
        ],
        "x-ms-client-request-id": "1f7aeb01b893bdadce04bd39d6d53f22",
        "x-ms-return-client-request-id": "true"
      },
      "RequestBody": null,
      "StatusCode": 204,
      "ResponseHeaders": {
        "Content-Length": "0",
<<<<<<< HEAD
        "Date": "Thu, 20 Aug 2020 22:05:33 GMT",
        "Server": "Microsoft-HTTPAPI/2.0",
        "Vary": "Origin",
        "x-ms-request-id": "fc384172-ac58-47d2-90be-6101678bdf01"
=======
        "Date": "Thu, 20 Aug 2020 00:09:08 GMT",
        "Server": "Microsoft-HTTPAPI/2.0",
        "Vary": "Origin",
        "x-ms-request-id": "d5d17355-2d79-42a3-bc0c-e92be891d260"
>>>>>>> 81ebd4df
      },
      "ResponseBody": []
    }
  ],
  "Variables": {
    "IOT_HUB_CONNECTION_STRING": "HostName=FakeHost.net;SharedAccessKeyName=iothubowner;SharedAccessKey=Kg==",
    "RandomSeed": "2034117883"
  }
}<|MERGE_RESOLUTION|>--- conflicted
+++ resolved
@@ -23,18 +23,6 @@
       "ResponseHeaders": {
         "Content-Length": "639",
         "Content-Type": "application/json; charset=utf-8",
-<<<<<<< HEAD
-        "Date": "Thu, 20 Aug 2020 22:05:33 GMT",
-        "ETag": "\u0022OTE5OTY3MTcz\u0022",
-        "Server": "Microsoft-HTTPAPI/2.0",
-        "Vary": "Origin",
-        "x-ms-request-id": "4bd9ef10-1509-4532-b301-d2ccaa06d00e"
-      },
-      "ResponseBody": {
-        "deviceId": "IdentityLifecycleDevice1825902645",
-        "generationId": "637335579337815635",
-        "etag": "OTE5OTY3MTcz",
-=======
         "Date": "Thu, 20 Aug 2020 00:09:08 GMT",
         "ETag": "\u0022MTA3MTkxODA1Mg==\u0022",
         "Server": "Microsoft-HTTPAPI/2.0",
@@ -45,7 +33,6 @@
         "deviceId": "IdentityLifecycleDevice1825902645",
         "generationId": "637334789487820327",
         "etag": "MTA3MTkxODA1Mg==",
->>>>>>> 81ebd4df
         "connectionState": "Disconnected",
         "status": "enabled",
         "statusReason": null,
@@ -55,13 +42,8 @@
         "cloudToDeviceMessageCount": 0,
         "authentication": {
           "symmetricKey": {
-<<<<<<< HEAD
-            "primaryKey": "gTWcFlcSMX3aja9tDlgVMBqXPemYpvffMYTkIh4qjZA=",
-            "secondaryKey": "B4cx3xdcH1un\u002BlUrjfbWWeZF5JJ6enYWiCwaRCwaTMc="
-=======
             "primaryKey": "yCqcpZNgLRgGWcVQX6AbA7B7K0adPszUGRlg0lyCny0=",
             "secondaryKey": "W2Ou8w4kC2yp\u002B590168CAigqqJ90apghRut7SeM8sCI="
->>>>>>> 81ebd4df
           },
           "x509Thumbprint": {
             "primaryThumbprint": null,
@@ -99,42 +81,25 @@
       "ResponseHeaders": {
         "Content-Length": "568",
         "Content-Type": "application/json; charset=utf-8",
-<<<<<<< HEAD
-        "Date": "Thu, 20 Aug 2020 22:05:33 GMT",
-        "Server": "Microsoft-HTTPAPI/2.0",
-        "Vary": "Origin",
-        "x-ms-request-id": "079134f1-dbc0-4a9f-908b-0aab8a77cc4f"
-=======
         "Date": "Thu, 20 Aug 2020 00:09:08 GMT",
         "Server": "Microsoft-HTTPAPI/2.0",
         "Vary": "Origin",
         "x-ms-request-id": "5bbe36e2-e55d-46f5-8f4a-046f4e1846fb"
->>>>>>> 81ebd4df
       },
       "ResponseBody": {
         "moduleId": "IdentityLifecycleModule0-134012407",
         "managedBy": null,
         "deviceId": "IdentityLifecycleDevice1825902645",
-<<<<<<< HEAD
-        "generationId": "637335579338515403",
-        "etag": "NjUwNjQ1MzUx",
-=======
         "generationId": "637334789488120156",
         "etag": "MjA3NzU0MjQ3",
->>>>>>> 81ebd4df
-        "connectionState": "Disconnected",
-        "connectionStateUpdatedTime": "0001-01-01T00:00:00",
-        "lastActivityTime": "0001-01-01T00:00:00",
-        "cloudToDeviceMessageCount": 0,
-        "authentication": {
-          "symmetricKey": {
-<<<<<<< HEAD
-            "primaryKey": "/sU2xUL1aA0/D\u002BjXAsizl9S8cMOKRSyq1X9lTsrze00=",
-            "secondaryKey": "ctIMu2Z3LWAtz0LBq8NZH4qZy5f9pnJ1eByL3ddcH5Y="
-=======
+        "connectionState": "Disconnected",
+        "connectionStateUpdatedTime": "0001-01-01T00:00:00",
+        "lastActivityTime": "0001-01-01T00:00:00",
+        "cloudToDeviceMessageCount": 0,
+        "authentication": {
+          "symmetricKey": {
             "primaryKey": "/DVvvlNgrgLfC\u002Byi/OlYTksvVcIpSjI6nncPBas3VWo=",
             "secondaryKey": "z8Yt/u2xhpjhtCTeCXCjGNAVbXoLY0vK238bLy8fVyA="
->>>>>>> 81ebd4df
           },
           "x509Thumbprint": {
             "primaryThumbprint": null,
@@ -168,42 +133,25 @@
       "ResponseHeaders": {
         "Content-Length": "568",
         "Content-Type": "application/json; charset=utf-8",
-<<<<<<< HEAD
-        "Date": "Thu, 20 Aug 2020 22:05:33 GMT",
-        "Server": "Microsoft-HTTPAPI/2.0",
-        "Vary": "Origin",
-        "x-ms-request-id": "0e07cd55-4f66-4f7e-aeca-02343d4f4206"
-=======
         "Date": "Thu, 20 Aug 2020 00:09:08 GMT",
         "Server": "Microsoft-HTTPAPI/2.0",
         "Vary": "Origin",
         "x-ms-request-id": "df5d8248-f371-4f14-b7bd-99f535935324"
->>>>>>> 81ebd4df
       },
       "ResponseBody": {
         "moduleId": "IdentityLifecycleModule1-431014645",
         "managedBy": null,
         "deviceId": "IdentityLifecycleDevice1825902645",
-<<<<<<< HEAD
-        "generationId": "637335579339215709",
-        "etag": "NTU3MDA5NDc0",
-=======
         "generationId": "637334789488420188",
         "etag": "NDE3MzMyMjY1",
->>>>>>> 81ebd4df
-        "connectionState": "Disconnected",
-        "connectionStateUpdatedTime": "0001-01-01T00:00:00",
-        "lastActivityTime": "0001-01-01T00:00:00",
-        "cloudToDeviceMessageCount": 0,
-        "authentication": {
-          "symmetricKey": {
-<<<<<<< HEAD
-            "primaryKey": "7UAiXs8H5/ibfmYWeD6iyRKI7x12E/XOYhAUBNHui7w=",
-            "secondaryKey": "WDhfau63MnDo9gRRd6mviBT8J4PCkudXSCifsOdonPc="
-=======
+        "connectionState": "Disconnected",
+        "connectionStateUpdatedTime": "0001-01-01T00:00:00",
+        "lastActivityTime": "0001-01-01T00:00:00",
+        "cloudToDeviceMessageCount": 0,
+        "authentication": {
+          "symmetricKey": {
             "primaryKey": "rFWMIL7\u002BTdBnJDuxsGXSwkrqqiJfl/pWeZGDnbzGQdY=",
             "secondaryKey": "muHOJCRq7zLOf9d1sryE3LonGc90ArAV3g0k2S5jWig="
->>>>>>> 81ebd4df
           },
           "x509Thumbprint": {
             "primaryThumbprint": null,
@@ -237,42 +185,25 @@
       "ResponseHeaders": {
         "Content-Length": "569",
         "Content-Type": "application/json; charset=utf-8",
-<<<<<<< HEAD
-        "Date": "Thu, 20 Aug 2020 22:05:33 GMT",
-        "Server": "Microsoft-HTTPAPI/2.0",
-        "Vary": "Origin",
-        "x-ms-request-id": "dddb7bc2-b8b6-4e53-b83c-f5c33c3e4a67"
-=======
         "Date": "Thu, 20 Aug 2020 00:09:08 GMT",
         "Server": "Microsoft-HTTPAPI/2.0",
         "Vary": "Origin",
         "x-ms-request-id": "71ae2d96-6d3f-4541-aa61-6b50faa64170"
->>>>>>> 81ebd4df
       },
       "ResponseBody": {
         "moduleId": "IdentityLifecycleModule2-1421512226",
         "managedBy": null,
         "deviceId": "IdentityLifecycleDevice1825902645",
-<<<<<<< HEAD
-        "generationId": "637335579340165451",
-        "etag": "MTEyMDAxNzA2",
-=======
         "generationId": "637334789488770491",
         "etag": "NjI2OTEwMjg0",
->>>>>>> 81ebd4df
-        "connectionState": "Disconnected",
-        "connectionStateUpdatedTime": "0001-01-01T00:00:00",
-        "lastActivityTime": "0001-01-01T00:00:00",
-        "cloudToDeviceMessageCount": 0,
-        "authentication": {
-          "symmetricKey": {
-<<<<<<< HEAD
-            "primaryKey": "1MCViIyJMaA79VFZP6n71HYFmtCVRK3kZ53MoZpjQUc=",
-            "secondaryKey": "o7EpeHlCja7lRqm7xyVTt3mMvHS7TsUX0vK7SaB921I="
-=======
+        "connectionState": "Disconnected",
+        "connectionStateUpdatedTime": "0001-01-01T00:00:00",
+        "lastActivityTime": "0001-01-01T00:00:00",
+        "cloudToDeviceMessageCount": 0,
+        "authentication": {
+          "symmetricKey": {
             "primaryKey": "GoQIg\u002BhEFKsyqgcq6y5LE6CZiPLAQoWjL0j9iBUdHYM=",
             "secondaryKey": "7DNgmuP/asUUE1cOvTCh4dOpdhbm0p177dtCHy\u002Bb1QI="
->>>>>>> 81ebd4df
           },
           "x509Thumbprint": {
             "primaryThumbprint": null,
@@ -306,42 +237,25 @@
       "ResponseHeaders": {
         "Content-Length": "568",
         "Content-Type": "application/json; charset=utf-8",
-<<<<<<< HEAD
-        "Date": "Thu, 20 Aug 2020 22:05:33 GMT",
-        "Server": "Microsoft-HTTPAPI/2.0",
-        "Vary": "Origin",
-        "x-ms-request-id": "f1ae2054-76c0-4360-ae77-0ab9cd51d771"
-=======
         "Date": "Thu, 20 Aug 2020 00:09:08 GMT",
         "Server": "Microsoft-HTTPAPI/2.0",
         "Vary": "Origin",
         "x-ms-request-id": "63bbeec5-fd3e-4528-8849-e26dc7133616"
->>>>>>> 81ebd4df
       },
       "ResponseBody": {
         "moduleId": "IdentityLifecycleModule3-821235999",
         "managedBy": null,
         "deviceId": "IdentityLifecycleDevice1825902645",
-<<<<<<< HEAD
-        "generationId": "637335579340915758",
-        "etag": "OTE2NDIxNzA3",
-=======
         "generationId": "637334789489070368",
         "etag": "MzIzNjk2Mzg4",
->>>>>>> 81ebd4df
-        "connectionState": "Disconnected",
-        "connectionStateUpdatedTime": "0001-01-01T00:00:00",
-        "lastActivityTime": "0001-01-01T00:00:00",
-        "cloudToDeviceMessageCount": 0,
-        "authentication": {
-          "symmetricKey": {
-<<<<<<< HEAD
-            "primaryKey": "tmyprl/aR2MexohXLRRcFFxEaXgEJtgWwA3qzUIa3dM=",
-            "secondaryKey": "4tj\u002Bh2Loj7cPObx4sJ\u002B0RP60vbKeV8RC/IVnntGdm/w="
-=======
+        "connectionState": "Disconnected",
+        "connectionStateUpdatedTime": "0001-01-01T00:00:00",
+        "lastActivityTime": "0001-01-01T00:00:00",
+        "cloudToDeviceMessageCount": 0,
+        "authentication": {
+          "symmetricKey": {
             "primaryKey": "5RK2LseTVDjizubKJbdyMV3RkzxYyRiwbttKaWAyItA=",
             "secondaryKey": "nRDpiS6641nbJK1xciZnFGCJ0irqh\u002Be9k9T6H66CzU4="
->>>>>>> 81ebd4df
           },
           "x509Thumbprint": {
             "primaryThumbprint": null,
@@ -375,42 +289,25 @@
       "ResponseHeaders": {
         "Content-Length": "567",
         "Content-Type": "application/json; charset=utf-8",
-<<<<<<< HEAD
-        "Date": "Thu, 20 Aug 2020 22:05:33 GMT",
-        "Server": "Microsoft-HTTPAPI/2.0",
-        "Vary": "Origin",
-        "x-ms-request-id": "0bf6ab44-d17e-46b8-b46b-6655ad9a8b02"
-=======
         "Date": "Thu, 20 Aug 2020 00:09:08 GMT",
         "Server": "Microsoft-HTTPAPI/2.0",
         "Vary": "Origin",
         "x-ms-request-id": "5a9fb7c4-b31c-4f23-bf7e-b156df90a86e"
->>>>>>> 81ebd4df
       },
       "ResponseBody": {
         "moduleId": "IdentityLifecycleModule4-99622243",
         "managedBy": null,
         "deviceId": "IdentityLifecycleDevice1825902645",
-<<<<<<< HEAD
-        "generationId": "637335579341715754",
-        "etag": "MTM0MzA3OTcw",
-=======
         "generationId": "637334789489670127",
         "etag": "NzQyODUyNDI1",
->>>>>>> 81ebd4df
-        "connectionState": "Disconnected",
-        "connectionStateUpdatedTime": "0001-01-01T00:00:00",
-        "lastActivityTime": "0001-01-01T00:00:00",
-        "cloudToDeviceMessageCount": 0,
-        "authentication": {
-          "symmetricKey": {
-<<<<<<< HEAD
-            "primaryKey": "aL3bcb1sXLrAW37O6xBvsc93gs8j0JA3jnaF6t9QQ9o=",
-            "secondaryKey": "n4emUcURxZ5SnWupU5F/D\u002BNLhDjFK2y5dlhUqti1qjo="
-=======
+        "connectionState": "Disconnected",
+        "connectionStateUpdatedTime": "0001-01-01T00:00:00",
+        "lastActivityTime": "0001-01-01T00:00:00",
+        "cloudToDeviceMessageCount": 0,
+        "authentication": {
+          "symmetricKey": {
             "primaryKey": "8T6KHT5iUdsXE/5EQrzJphGxdMMovtiuiQ/q0s9lMHM=",
             "secondaryKey": "KCIzf25DKRoGzDWIZMjVNO/7R37AhHLD7XJSZYfM6YU="
->>>>>>> 81ebd4df
           },
           "x509Thumbprint": {
             "primaryThumbprint": null,
@@ -438,21 +335,12 @@
       "ResponseHeaders": {
         "Content-Length": "2856",
         "Content-Type": "application/json; charset=utf-8",
-<<<<<<< HEAD
-        "Date": "Thu, 20 Aug 2020 22:05:33 GMT",
-        "Server": "Microsoft-HTTPAPI/2.0",
-        "Vary": "Origin",
-        "x-ms-request-id": "c7996902-8b67-4b42-a25a-283886ef18da"
-      },
-      "ResponseBody": "[{\u0022moduleId\u0022:\u0022IdentityLifecycleModule0-134012407\u0022,\u0022managedBy\u0022:null,\u0022deviceId\u0022:\u0022IdentityLifecycleDevice1825902645\u0022,\u0022generationId\u0022:\u0022637335579338515403\u0022,\u0022etag\u0022:\u0022NjUwNjQ1MzUx\u0022,\u0022connectionState\u0022:\u0022Disconnected\u0022,\u0022connectionStateUpdatedTime\u0022:\u00220001-01-01T00:00:00Z\u0022,\u0022lastActivityTime\u0022:\u00220001-01-01T00:00:00Z\u0022,\u0022cloudToDeviceMessageCount\u0022:0,\u0022authentication\u0022:{\u0022symmetricKey\u0022:{\u0022primaryKey\u0022:\u0022/sU2xUL1aA0/D\u002BjXAsizl9S8cMOKRSyq1X9lTsrze00=\u0022,\u0022secondaryKey\u0022:\u0022ctIMu2Z3LWAtz0LBq8NZH4qZy5f9pnJ1eByL3ddcH5Y=\u0022},\u0022x509Thumbprint\u0022:{\u0022primaryThumbprint\u0022:null,\u0022secondaryThumbprint\u0022:null},\u0022type\u0022:\u0022sas\u0022}},{\u0022moduleId\u0022:\u0022IdentityLifecycleModule1-431014645\u0022,\u0022managedBy\u0022:null,\u0022deviceId\u0022:\u0022IdentityLifecycleDevice1825902645\u0022,\u0022generationId\u0022:\u0022637335579339215709\u0022,\u0022etag\u0022:\u0022NTU3MDA5NDc0\u0022,\u0022connectionState\u0022:\u0022Disconnected\u0022,\u0022connectionStateUpdatedTime\u0022:\u00220001-01-01T00:00:00Z\u0022,\u0022lastActivityTime\u0022:\u00220001-01-01T00:00:00Z\u0022,\u0022cloudToDeviceMessageCount\u0022:0,\u0022authentication\u0022:{\u0022symmetricKey\u0022:{\u0022primaryKey\u0022:\u00227UAiXs8H5/ibfmYWeD6iyRKI7x12E/XOYhAUBNHui7w=\u0022,\u0022secondaryKey\u0022:\u0022WDhfau63MnDo9gRRd6mviBT8J4PCkudXSCifsOdonPc=\u0022},\u0022x509Thumbprint\u0022:{\u0022primaryThumbprint\u0022:null,\u0022secondaryThumbprint\u0022:null},\u0022type\u0022:\u0022sas\u0022}},{\u0022moduleId\u0022:\u0022IdentityLifecycleModule2-1421512226\u0022,\u0022managedBy\u0022:null,\u0022deviceId\u0022:\u0022IdentityLifecycleDevice1825902645\u0022,\u0022generationId\u0022:\u0022637335579340165451\u0022,\u0022etag\u0022:\u0022MTEyMDAxNzA2\u0022,\u0022connectionState\u0022:\u0022Disconnected\u0022,\u0022connectionStateUpdatedTime\u0022:\u00220001-01-01T00:00:00Z\u0022,\u0022lastActivityTime\u0022:\u00220001-01-01T00:00:00Z\u0022,\u0022cloudToDeviceMessageCount\u0022:0,\u0022authentication\u0022:{\u0022symmetricKey\u0022:{\u0022primaryKey\u0022:\u00221MCViIyJMaA79VFZP6n71HYFmtCVRK3kZ53MoZpjQUc=\u0022,\u0022secondaryKey\u0022:\u0022o7EpeHlCja7lRqm7xyVTt3mMvHS7TsUX0vK7SaB921I=\u0022},\u0022x509Thumbprint\u0022:{\u0022primaryThumbprint\u0022:null,\u0022secondaryThumbprint\u0022:null},\u0022type\u0022:\u0022sas\u0022}},{\u0022moduleId\u0022:\u0022IdentityLifecycleModule3-821235999\u0022,\u0022managedBy\u0022:null,\u0022deviceId\u0022:\u0022IdentityLifecycleDevice1825902645\u0022,\u0022generationId\u0022:\u0022637335579340915758\u0022,\u0022etag\u0022:\u0022OTE2NDIxNzA3\u0022,\u0022connectionState\u0022:\u0022Disconnected\u0022,\u0022connectionStateUpdatedTime\u0022:\u00220001-01-01T00:00:00Z\u0022,\u0022lastActivityTime\u0022:\u00220001-01-01T00:00:00Z\u0022,\u0022cloudToDeviceMessageCount\u0022:0,\u0022authentication\u0022:{\u0022symmetricKey\u0022:{\u0022primaryKey\u0022:\u0022tmyprl/aR2MexohXLRRcFFxEaXgEJtgWwA3qzUIa3dM=\u0022,\u0022secondaryKey\u0022:\u00224tj\u002Bh2Loj7cPObx4sJ\u002B0RP60vbKeV8RC/IVnntGdm/w=\u0022},\u0022x509Thumbprint\u0022:{\u0022primaryThumbprint\u0022:null,\u0022secondaryThumbprint\u0022:null},\u0022type\u0022:\u0022sas\u0022}},{\u0022moduleId\u0022:\u0022IdentityLifecycleModule4-99622243\u0022,\u0022managedBy\u0022:null,\u0022deviceId\u0022:\u0022IdentityLifecycleDevice1825902645\u0022,\u0022generationId\u0022:\u0022637335579341715754\u0022,\u0022etag\u0022:\u0022MTM0MzA3OTcw\u0022,\u0022connectionState\u0022:\u0022Disconnected\u0022,\u0022connectionStateUpdatedTime\u0022:\u00220001-01-01T00:00:00Z\u0022,\u0022lastActivityTime\u0022:\u00220001-01-01T00:00:00Z\u0022,\u0022cloudToDeviceMessageCount\u0022:0,\u0022authentication\u0022:{\u0022symmetricKey\u0022:{\u0022primaryKey\u0022:\u0022aL3bcb1sXLrAW37O6xBvsc93gs8j0JA3jnaF6t9QQ9o=\u0022,\u0022secondaryKey\u0022:\u0022n4emUcURxZ5SnWupU5F/D\u002BNLhDjFK2y5dlhUqti1qjo=\u0022},\u0022x509Thumbprint\u0022:{\u0022primaryThumbprint\u0022:null,\u0022secondaryThumbprint\u0022:null},\u0022type\u0022:\u0022sas\u0022}}]"
-=======
         "Date": "Thu, 20 Aug 2020 00:09:08 GMT",
         "Server": "Microsoft-HTTPAPI/2.0",
         "Vary": "Origin",
         "x-ms-request-id": "977f41a7-bdc5-427c-8e98-c04ec2d8b351"
       },
       "ResponseBody": "[{\u0022moduleId\u0022:\u0022IdentityLifecycleModule0-134012407\u0022,\u0022managedBy\u0022:null,\u0022deviceId\u0022:\u0022IdentityLifecycleDevice1825902645\u0022,\u0022generationId\u0022:\u0022637334789488120156\u0022,\u0022etag\u0022:\u0022MjA3NzU0MjQ3\u0022,\u0022connectionState\u0022:\u0022Disconnected\u0022,\u0022connectionStateUpdatedTime\u0022:\u00220001-01-01T00:00:00Z\u0022,\u0022lastActivityTime\u0022:\u00220001-01-01T00:00:00Z\u0022,\u0022cloudToDeviceMessageCount\u0022:0,\u0022authentication\u0022:{\u0022symmetricKey\u0022:{\u0022primaryKey\u0022:\u0022/DVvvlNgrgLfC\u002Byi/OlYTksvVcIpSjI6nncPBas3VWo=\u0022,\u0022secondaryKey\u0022:\u0022z8Yt/u2xhpjhtCTeCXCjGNAVbXoLY0vK238bLy8fVyA=\u0022},\u0022x509Thumbprint\u0022:{\u0022primaryThumbprint\u0022:null,\u0022secondaryThumbprint\u0022:null},\u0022type\u0022:\u0022sas\u0022}},{\u0022moduleId\u0022:\u0022IdentityLifecycleModule1-431014645\u0022,\u0022managedBy\u0022:null,\u0022deviceId\u0022:\u0022IdentityLifecycleDevice1825902645\u0022,\u0022generationId\u0022:\u0022637334789488420188\u0022,\u0022etag\u0022:\u0022NDE3MzMyMjY1\u0022,\u0022connectionState\u0022:\u0022Disconnected\u0022,\u0022connectionStateUpdatedTime\u0022:\u00220001-01-01T00:00:00Z\u0022,\u0022lastActivityTime\u0022:\u00220001-01-01T00:00:00Z\u0022,\u0022cloudToDeviceMessageCount\u0022:0,\u0022authentication\u0022:{\u0022symmetricKey\u0022:{\u0022primaryKey\u0022:\u0022rFWMIL7\u002BTdBnJDuxsGXSwkrqqiJfl/pWeZGDnbzGQdY=\u0022,\u0022secondaryKey\u0022:\u0022muHOJCRq7zLOf9d1sryE3LonGc90ArAV3g0k2S5jWig=\u0022},\u0022x509Thumbprint\u0022:{\u0022primaryThumbprint\u0022:null,\u0022secondaryThumbprint\u0022:null},\u0022type\u0022:\u0022sas\u0022}},{\u0022moduleId\u0022:\u0022IdentityLifecycleModule2-1421512226\u0022,\u0022managedBy\u0022:null,\u0022deviceId\u0022:\u0022IdentityLifecycleDevice1825902645\u0022,\u0022generationId\u0022:\u0022637334789488770491\u0022,\u0022etag\u0022:\u0022NjI2OTEwMjg0\u0022,\u0022connectionState\u0022:\u0022Disconnected\u0022,\u0022connectionStateUpdatedTime\u0022:\u00220001-01-01T00:00:00Z\u0022,\u0022lastActivityTime\u0022:\u00220001-01-01T00:00:00Z\u0022,\u0022cloudToDeviceMessageCount\u0022:0,\u0022authentication\u0022:{\u0022symmetricKey\u0022:{\u0022primaryKey\u0022:\u0022GoQIg\u002BhEFKsyqgcq6y5LE6CZiPLAQoWjL0j9iBUdHYM=\u0022,\u0022secondaryKey\u0022:\u00227DNgmuP/asUUE1cOvTCh4dOpdhbm0p177dtCHy\u002Bb1QI=\u0022},\u0022x509Thumbprint\u0022:{\u0022primaryThumbprint\u0022:null,\u0022secondaryThumbprint\u0022:null},\u0022type\u0022:\u0022sas\u0022}},{\u0022moduleId\u0022:\u0022IdentityLifecycleModule3-821235999\u0022,\u0022managedBy\u0022:null,\u0022deviceId\u0022:\u0022IdentityLifecycleDevice1825902645\u0022,\u0022generationId\u0022:\u0022637334789489070368\u0022,\u0022etag\u0022:\u0022MzIzNjk2Mzg4\u0022,\u0022connectionState\u0022:\u0022Disconnected\u0022,\u0022connectionStateUpdatedTime\u0022:\u00220001-01-01T00:00:00Z\u0022,\u0022lastActivityTime\u0022:\u00220001-01-01T00:00:00Z\u0022,\u0022cloudToDeviceMessageCount\u0022:0,\u0022authentication\u0022:{\u0022symmetricKey\u0022:{\u0022primaryKey\u0022:\u00225RK2LseTVDjizubKJbdyMV3RkzxYyRiwbttKaWAyItA=\u0022,\u0022secondaryKey\u0022:\u0022nRDpiS6641nbJK1xciZnFGCJ0irqh\u002Be9k9T6H66CzU4=\u0022},\u0022x509Thumbprint\u0022:{\u0022primaryThumbprint\u0022:null,\u0022secondaryThumbprint\u0022:null},\u0022type\u0022:\u0022sas\u0022}},{\u0022moduleId\u0022:\u0022IdentityLifecycleModule4-99622243\u0022,\u0022managedBy\u0022:null,\u0022deviceId\u0022:\u0022IdentityLifecycleDevice1825902645\u0022,\u0022generationId\u0022:\u0022637334789489670127\u0022,\u0022etag\u0022:\u0022NzQyODUyNDI1\u0022,\u0022connectionState\u0022:\u0022Disconnected\u0022,\u0022connectionStateUpdatedTime\u0022:\u00220001-01-01T00:00:00Z\u0022,\u0022lastActivityTime\u0022:\u00220001-01-01T00:00:00Z\u0022,\u0022cloudToDeviceMessageCount\u0022:0,\u0022authentication\u0022:{\u0022symmetricKey\u0022:{\u0022primaryKey\u0022:\u00228T6KHT5iUdsXE/5EQrzJphGxdMMovtiuiQ/q0s9lMHM=\u0022,\u0022secondaryKey\u0022:\u0022KCIzf25DKRoGzDWIZMjVNO/7R37AhHLD7XJSZYfM6YU=\u0022},\u0022x509Thumbprint\u0022:{\u0022primaryThumbprint\u0022:null,\u0022secondaryThumbprint\u0022:null},\u0022type\u0022:\u0022sas\u0022}}]"
->>>>>>> 81ebd4df
     },
     {
       "RequestUri": "https://FakeHost.net/devices/IdentityLifecycleDevice1825902645?api-version=2020-03-13",
@@ -471,17 +359,10 @@
       "StatusCode": 204,
       "ResponseHeaders": {
         "Content-Length": "0",
-<<<<<<< HEAD
-        "Date": "Thu, 20 Aug 2020 22:05:33 GMT",
-        "Server": "Microsoft-HTTPAPI/2.0",
-        "Vary": "Origin",
-        "x-ms-request-id": "fc384172-ac58-47d2-90be-6101678bdf01"
-=======
         "Date": "Thu, 20 Aug 2020 00:09:08 GMT",
         "Server": "Microsoft-HTTPAPI/2.0",
         "Vary": "Origin",
         "x-ms-request-id": "d5d17355-2d79-42a3-bc0c-e92be891d260"
->>>>>>> 81ebd4df
       },
       "ResponseBody": []
     }
