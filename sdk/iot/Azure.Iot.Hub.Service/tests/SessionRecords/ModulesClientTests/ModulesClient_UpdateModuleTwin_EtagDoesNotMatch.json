--- conflicted
+++ resolved
@@ -23,18 +23,6 @@
       "ResponseHeaders": {
         "Content-Length": "631",
         "Content-Type": "application/json; charset=utf-8",
-<<<<<<< HEAD
-        "Date": "Thu, 20 Aug 2020 22:05:37 GMT",
-        "ETag": "\u0022MjQ3NTI4ODg2\u0022",
-        "Server": "Microsoft-HTTPAPI/2.0",
-        "Vary": "Origin",
-        "x-ms-request-id": "8af07f57-b794-4031-9918-7af18ef3399e"
-      },
-      "ResponseBody": {
-        "deviceId": "TwinLifecycleDevice1651260581",
-        "generationId": "637335579382028356",
-        "etag": "MjQ3NTI4ODg2",
-=======
         "Date": "Thu, 20 Aug 2020 00:09:12 GMT",
         "ETag": "\u0022NjE2NjE5MjAx\u0022",
         "Server": "Microsoft-HTTPAPI/2.0",
@@ -45,7 +33,6 @@
         "deviceId": "TwinLifecycleDevice1651260581",
         "generationId": "637334789522917500",
         "etag": "NjE2NjE5MjAx",
->>>>>>> 81ebd4df
         "connectionState": "Disconnected",
         "status": "enabled",
         "statusReason": null,
@@ -55,13 +42,8 @@
         "cloudToDeviceMessageCount": 0,
         "authentication": {
           "symmetricKey": {
-<<<<<<< HEAD
-            "primaryKey": "ZgHOT31nedjXagcz\u002BfnoBkJ6ZPEcPPugMguCBmN5BMU=",
-            "secondaryKey": "3SEeItyr5b\u002B/G9t5tgZDWmTO4ChMmU2Dk1urAxYSCYo="
-=======
             "primaryKey": "Wt6WsuPfvM5PJNRpCRpYekLWcJehIFQkp0we\u002BWoYglk=",
             "secondaryKey": "1X0v4WEsBGlOcbvHtRIpqXnTN0jDvMsM9GBXNkY5Aco="
->>>>>>> 81ebd4df
           },
           "x509Thumbprint": {
             "primaryThumbprint": null,
@@ -99,42 +81,25 @@
       "ResponseHeaders": {
         "Content-Length": "558",
         "Content-Type": "application/json; charset=utf-8",
-<<<<<<< HEAD
-        "Date": "Thu, 20 Aug 2020 22:05:37 GMT",
-        "Server": "Microsoft-HTTPAPI/2.0",
-        "Vary": "Origin",
-        "x-ms-request-id": "0fc61c02-6d32-4120-877a-86e916a5b8f5"
-=======
         "Date": "Thu, 20 Aug 2020 00:09:12 GMT",
         "Server": "Microsoft-HTTPAPI/2.0",
         "Vary": "Origin",
         "x-ms-request-id": "ebc08f6d-6ded-4f01-882d-af8d0add1634"
->>>>>>> 81ebd4df
       },
       "ResponseBody": {
         "moduleId": "TwinLifecycleModule672370684",
         "managedBy": null,
         "deviceId": "TwinLifecycleDevice1651260581",
-<<<<<<< HEAD
-        "generationId": "637335579382678964",
-        "etag": "MTUzODkzMDA5",
-=======
         "generationId": "637334789523216757",
         "etag": "ODI2MTk3MjIw",
->>>>>>> 81ebd4df
         "connectionState": "Disconnected",
         "connectionStateUpdatedTime": "0001-01-01T00:00:00",
         "lastActivityTime": "0001-01-01T00:00:00",
         "cloudToDeviceMessageCount": 0,
         "authentication": {
           "symmetricKey": {
-<<<<<<< HEAD
-            "primaryKey": "EbQHtqjqqt/bZiyNiTM6/wRjg4D0gUbociOy9ndoE2M=",
-            "secondaryKey": "Iwoeerd1hZDOzBxW/FLc4M\u002BNfDBsiQiQcvVMJ2dYF\u002Bc="
-=======
             "primaryKey": "BmBzUhHxigLCtzRvv\u002BnIYY/5U7em4IFXaOTjL2J5mnA=",
             "secondaryKey": "/hXgT2UTg3jrXkW/dF8zeSAZ\u002B5nxyYt3Udgf0Q3IgnI="
->>>>>>> 81ebd4df
           },
           "x509Thumbprint": {
             "primaryThumbprint": null,
@@ -162,27 +127,16 @@
       "ResponseHeaders": {
         "Content-Length": "582",
         "Content-Type": "application/json; charset=utf-8",
-<<<<<<< HEAD
-        "Date": "Thu, 20 Aug 2020 22:05:37 GMT",
-        "Server": "Microsoft-HTTPAPI/2.0",
-        "Vary": "Origin",
-        "x-ms-request-id": "7b7cc8a0-92c4-49e5-b7eb-cbe6cfe902ce"
-=======
         "Date": "Thu, 20 Aug 2020 00:09:12 GMT",
         "Server": "Microsoft-HTTPAPI/2.0",
         "Vary": "Origin",
         "x-ms-request-id": "6e6908f6-cefc-4016-b504-ddd0b3ba95c6"
->>>>>>> 81ebd4df
       },
       "ResponseBody": {
         "deviceId": "TwinLifecycleDevice1651260581",
         "moduleId": "TwinLifecycleModule672370684",
         "etag": "AAAAAAAAAAE=",
-<<<<<<< HEAD
-        "deviceEtag": "MTUzODkzMDA5",
-=======
         "deviceEtag": "ODI2MTk3MjIw",
->>>>>>> 81ebd4df
         "status": "enabled",
         "statusUpdateTime": "0001-01-01T00:00:00Z",
         "connectionState": "Disconnected",
@@ -246,11 +200,7 @@
         },
         "etag": "AAAAAAAAAAE=",
         "version": 2,
-<<<<<<< HEAD
-        "deviceEtag": "MTUzODkzMDA5",
-=======
         "deviceEtag": "ODI2MTk3MjIw",
->>>>>>> 81ebd4df
         "status": "enabled",
         "statusUpdateTime": "0001-01-01T00:00:00Z",
         "connectionState": "Disconnected",
@@ -263,27 +213,16 @@
       "ResponseHeaders": {
         "Content-Length": "716",
         "Content-Type": "application/json; charset=utf-8",
-<<<<<<< HEAD
-        "Date": "Thu, 20 Aug 2020 22:05:37 GMT",
-        "Server": "Microsoft-HTTPAPI/2.0",
-        "Vary": "Origin",
-        "x-ms-request-id": "dbfe5932-1f1f-4c3d-9a67-3ba9ef10ad8c"
-=======
         "Date": "Thu, 20 Aug 2020 00:09:12 GMT",
         "Server": "Microsoft-HTTPAPI/2.0",
         "Vary": "Origin",
         "x-ms-request-id": "7515548c-3d42-4d32-b2d1-0bc7606e3b92"
->>>>>>> 81ebd4df
       },
       "ResponseBody": {
         "deviceId": "TwinLifecycleDevice1651260581",
         "moduleId": "TwinLifecycleModule672370684",
         "etag": "AAAAAAAAAAI=",
-<<<<<<< HEAD
-        "deviceEtag": "MTUzODkzMDA5",
-=======
         "deviceEtag": "ODI2MTk3MjIw",
->>>>>>> 81ebd4df
         "status": "enabled",
         "statusUpdateTime": "0001-01-01T00:00:00Z",
         "connectionState": "Disconnected",
@@ -299,17 +238,10 @@
           "desired": {
             "username": "userA",
             "$metadata": {
-<<<<<<< HEAD
-              "$lastUpdated": "2020-08-20T22:05:38.3983339Z",
-              "$lastUpdatedVersion": 2,
-              "username": {
-                "$lastUpdated": "2020-08-20T22:05:38.3983339Z",
-=======
               "$lastUpdated": "2020-08-20T00:09:12.3766781Z",
               "$lastUpdatedVersion": 2,
               "username": {
                 "$lastUpdated": "2020-08-20T00:09:12.3766781Z",
->>>>>>> 81ebd4df
                 "$lastUpdatedVersion": 2
               }
             },
@@ -360,11 +292,7 @@
         },
         "etag": "AAAAAAAAAAE=",
         "version": 2,
-<<<<<<< HEAD
-        "deviceEtag": "MTUzODkzMDA5",
-=======
         "deviceEtag": "ODI2MTk3MjIw",
->>>>>>> 81ebd4df
         "status": "enabled",
         "statusUpdateTime": "0001-01-01T00:00:00Z",
         "connectionState": "Disconnected",
@@ -377,17 +305,6 @@
       "ResponseHeaders": {
         "Content-Length": "198",
         "Content-Type": "application/json; charset=utf-8",
-<<<<<<< HEAD
-        "Date": "Thu, 20 Aug 2020 22:05:37 GMT",
-        "iothub-errorcode": "PreconditionFailed",
-        "Server": "Microsoft-HTTPAPI/2.0",
-        "Vary": "Origin",
-        "x-ms-request-id": "f0d92a05-aedb-464d-a305-db22211dd113"
-      },
-      "ResponseBody": {
-        "Message": "ErrorCode:PreconditionFailed;ETag mismatch for device ID \u0027TwinLifecycleDevice1651260581\u0027",
-        "ExceptionMessage": "Tracking ID:167ba9fb7fc740e89d754dcf3733854e-TimeStamp:08/20/2020 22:05:38"
-=======
         "Date": "Thu, 20 Aug 2020 00:09:12 GMT",
         "iothub-errorcode": "PreconditionFailed",
         "Server": "Microsoft-HTTPAPI/2.0",
@@ -397,7 +314,6 @@
       "ResponseBody": {
         "Message": "ErrorCode:PreconditionFailed;ETag mismatch for device ID \u0027TwinLifecycleDevice1651260581\u0027",
         "ExceptionMessage": "Tracking ID:58cf045bfd604645a00c89d0505894a0-TimeStamp:08/20/2020 00:09:12"
->>>>>>> 81ebd4df
       }
     },
     {
@@ -417,17 +333,10 @@
       "StatusCode": 204,
       "ResponseHeaders": {
         "Content-Length": "0",
-<<<<<<< HEAD
-        "Date": "Thu, 20 Aug 2020 22:05:37 GMT",
-        "Server": "Microsoft-HTTPAPI/2.0",
-        "Vary": "Origin",
-        "x-ms-request-id": "ddea2b1b-55f4-4ad3-afe7-d29b4edb8e7d"
-=======
         "Date": "Thu, 20 Aug 2020 00:09:12 GMT",
         "Server": "Microsoft-HTTPAPI/2.0",
         "Vary": "Origin",
         "x-ms-request-id": "e7827e2d-27e2-41f9-a0ac-1aa51b589fd3"
->>>>>>> 81ebd4df
       },
       "ResponseBody": []
     }
