--- conflicted
+++ resolved
@@ -23,18 +23,6 @@
       "ResponseHeaders": {
         "Content-Length": "630",
         "Content-Type": "application/json; charset=utf-8",
-<<<<<<< HEAD
-        "Date": "Thu, 20 Aug 2020 22:05:29 GMT",
-        "ETag": "\u0022MzY5MTkyMjY5\u0022",
-        "Server": "Microsoft-HTTPAPI/2.0",
-        "Vary": "Origin",
-        "x-ms-request-id": "5ba3ce16-5cf2-4d1e-8d27-93f4dde1eb57"
-      },
-      "ResponseBody": {
-        "deviceId": "bulkDeviceWithTwin1019384117",
-        "generationId": "637335579308192458",
-        "etag": "MzY5MTkyMjY5",
-=======
         "Date": "Thu, 20 Aug 2020 00:09:06 GMT",
         "ETag": "\u0022Mjg4MDcxNjUx\u0022",
         "Server": "Microsoft-HTTPAPI/2.0",
@@ -45,7 +33,6 @@
         "deviceId": "bulkDeviceWithTwin1019384117",
         "generationId": "637334789471757785",
         "etag": "Mjg4MDcxNjUx",
->>>>>>> 81ebd4df
         "connectionState": "Disconnected",
         "status": "enabled",
         "statusReason": null,
@@ -55,13 +42,8 @@
         "cloudToDeviceMessageCount": 0,
         "authentication": {
           "symmetricKey": {
-<<<<<<< HEAD
-            "primaryKey": "2k8y7rbaqBJVDKVc8bjvuDDlHA5hLTAfiiWrg9yNfmc=",
-            "secondaryKey": "0K6TSRpK2DCT16JWCK\u002BAQku0SpbY5UnswF4Qnndb13I="
-=======
             "primaryKey": "mtwFIzj7VBeeZN67rkAb0g5f1Vw8WUQ7hpb810camy8=",
             "secondaryKey": "zgPQo5Vnucvw2pjfHW\u002BI478QnAkyexgeIkMFNP0E7k0="
->>>>>>> 81ebd4df
           },
           "x509Thumbprint": {
             "primaryThumbprint": null,
@@ -95,17 +77,10 @@
       "ResponseHeaders": {
         "Content-Length": "47",
         "Content-Type": "application/json; charset=utf-8",
-<<<<<<< HEAD
-        "Date": "Thu, 20 Aug 2020 22:05:30 GMT",
-        "Server": "Microsoft-HTTPAPI/2.0",
-        "Vary": "Origin",
-        "x-ms-request-id": "b3cc0d3e-5a40-44bc-b812-59f768088f31"
-=======
         "Date": "Thu, 20 Aug 2020 00:09:06 GMT",
         "Server": "Microsoft-HTTPAPI/2.0",
         "Vary": "Origin",
         "x-ms-request-id": "9508d6e5-dd3b-4729-9dbf-dcf84ea8413e"
->>>>>>> 81ebd4df
       },
       "ResponseBody": {
         "isSuccessful": true,
@@ -131,27 +106,16 @@
       "ResponseHeaders": {
         "Content-Length": "738",
         "Content-Type": "application/json; charset=utf-8",
-<<<<<<< HEAD
-        "Date": "Thu, 20 Aug 2020 22:05:30 GMT",
-        "Server": "Microsoft-HTTPAPI/2.0",
-        "Vary": "Origin",
-        "x-ms-request-id": "e4004d3a-181e-457f-b47a-d268eccdb8fd"
-=======
         "Date": "Thu, 20 Aug 2020 00:09:07 GMT",
         "Server": "Microsoft-HTTPAPI/2.0",
         "Vary": "Origin",
         "x-ms-request-id": "ec29b06f-6790-4005-8671-1654a7f54ccc"
->>>>>>> 81ebd4df
       },
       "ResponseBody": {
         "deviceId": "bulkDeviceWithTwin1019384117",
         "moduleId": "bulkModuleWithTwin349880774",
         "etag": "AAAAAAAAAAE=",
-<<<<<<< HEAD
-        "deviceEtag": "NDg1MTM0NDEx",
-=======
         "deviceEtag": "NzA3MjI3Njg4",
->>>>>>> 81ebd4df
         "status": "enabled",
         "statusUpdateTime": "0001-01-01T00:00:00Z",
         "connectionState": "Disconnected",
@@ -167,17 +131,10 @@
           "desired": {
             "user": "userA",
             "$metadata": {
-<<<<<<< HEAD
-              "$lastUpdated": "2020-08-20T22:05:30.9142528Z",
-              "$lastUpdatedVersion": 1,
-              "user": {
-                "$lastUpdated": "2020-08-20T22:05:30.9142528Z",
-=======
               "$lastUpdated": "2020-08-20T00:09:07.2306419Z",
               "$lastUpdatedVersion": 1,
               "user": {
                 "$lastUpdated": "2020-08-20T00:09:07.2306419Z",
->>>>>>> 81ebd4df
                 "$lastUpdatedVersion": 1
               }
             },
@@ -185,11 +142,7 @@
           },
           "reported": {
             "$metadata": {
-<<<<<<< HEAD
-              "$lastUpdated": "2020-08-20T22:05:30.9142528Z",
-=======
               "$lastUpdated": "2020-08-20T00:09:07.2306419Z",
->>>>>>> 81ebd4df
               "$lastUpdatedVersion": 1
             },
             "$version": 1
@@ -214,17 +167,10 @@
       "StatusCode": 204,
       "ResponseHeaders": {
         "Content-Length": "0",
-<<<<<<< HEAD
-        "Date": "Thu, 20 Aug 2020 22:05:30 GMT",
-        "Server": "Microsoft-HTTPAPI/2.0",
-        "Vary": "Origin",
-        "x-ms-request-id": "3c4dbb36-ea64-4a78-83d9-fae7dd4c9873"
-=======
         "Date": "Thu, 20 Aug 2020 00:09:07 GMT",
         "Server": "Microsoft-HTTPAPI/2.0",
         "Vary": "Origin",
         "x-ms-request-id": "b4c5848b-21e1-4b5d-8b44-9e9609fe6030"
->>>>>>> 81ebd4df
       },
       "ResponseBody": []
     }
