--- conflicted
+++ resolved
@@ -23,18 +23,6 @@
       "ResponseHeaders": {
         "Content-Length": "635",
         "Content-Type": "application/json; charset=utf-8",
-<<<<<<< HEAD
-        "Date": "Thu, 20 Aug 2020 22:05:32 GMT",
-        "ETag": "\u0022NjY1NDgzMzQ1\u0022",
-        "Server": "Microsoft-HTTPAPI/2.0",
-        "Vary": "Origin",
-        "x-ms-request-id": "c47497ac-6169-468e-8b82-62352dc4a480"
-      },
-      "ResponseBody": {
-        "deviceId": "IdentityLifecycleDevice2082359738",
-        "generationId": "637335579338252074",
-        "etag": "NjY1NDgzMzQ1",
-=======
         "Date": "Thu, 20 Aug 2020 00:09:08 GMT",
         "ETag": "\u0022MTg4MzI5MzA=\u0022",
         "Server": "Microsoft-HTTPAPI/2.0",
@@ -45,7 +33,6 @@
         "deviceId": "IdentityLifecycleDevice2082359738",
         "generationId": "637334789487562420",
         "etag": "MTg4MzI5MzA=",
->>>>>>> 81ebd4df
         "connectionState": "Disconnected",
         "status": "enabled",
         "statusReason": null,
@@ -55,13 +42,8 @@
         "cloudToDeviceMessageCount": 0,
         "authentication": {
           "symmetricKey": {
-<<<<<<< HEAD
-            "primaryKey": "FLw6Ds2d6oiYE3aBe\u002BKYeWXqDqcnUsvuF2RUN5wsKuY=",
-            "secondaryKey": "Sznif9E4r2EX2rViZtovAQRwEPLMZhR7kSrKmRV0hHI="
-=======
             "primaryKey": "wn\u002BZaAIz3/gbs778FlwIvWVVSnC2VDarNHz5ZGzyBkA=",
             "secondaryKey": "PjHVlibkK2eH/wKaH7aUz2J9p27xpcZ9SbKSRc/mFxk="
->>>>>>> 81ebd4df
           },
           "x509Thumbprint": {
             "primaryThumbprint": null,
@@ -99,42 +81,25 @@
       "ResponseHeaders": {
         "Content-Length": "569",
         "Content-Type": "application/json; charset=utf-8",
-<<<<<<< HEAD
-        "Date": "Thu, 20 Aug 2020 22:05:32 GMT",
-        "Server": "Microsoft-HTTPAPI/2.0",
-        "Vary": "Origin",
-        "x-ms-request-id": "3c08273f-c792-4d19-8d57-8d76911fed68"
-=======
         "Date": "Thu, 20 Aug 2020 00:09:08 GMT",
         "Server": "Microsoft-HTTPAPI/2.0",
         "Vary": "Origin",
         "x-ms-request-id": "23221b10-67b2-4cd5-8ead-e4012390308a"
->>>>>>> 81ebd4df
       },
       "ResponseBody": {
         "moduleId": "IdentityLifecycleModule0-1964812919",
         "managedBy": null,
         "deviceId": "IdentityLifecycleDevice2082359738",
-<<<<<<< HEAD
-        "generationId": "637335579338910445",
-        "etag": "NTcxODQ3NDY4",
-=======
         "generationId": "637334789487912086",
         "etag": "NjEzNjc0OTEz",
->>>>>>> 81ebd4df
-        "connectionState": "Disconnected",
-        "connectionStateUpdatedTime": "0001-01-01T00:00:00",
-        "lastActivityTime": "0001-01-01T00:00:00",
-        "cloudToDeviceMessageCount": 0,
-        "authentication": {
-          "symmetricKey": {
-<<<<<<< HEAD
-            "primaryKey": "Vn3dd3kCq39/CS1zGqByk41iP71CCdmn7DaEmaRmxBw=",
-            "secondaryKey": "BqXxSmkx\u002B\u002BHGyGsJuTW4ILlIulAsgKHKvi4wq4lo9YY="
-=======
+        "connectionState": "Disconnected",
+        "connectionStateUpdatedTime": "0001-01-01T00:00:00",
+        "lastActivityTime": "0001-01-01T00:00:00",
+        "cloudToDeviceMessageCount": 0,
+        "authentication": {
+          "symmetricKey": {
             "primaryKey": "bVJ6mmeOyKiMzCDUvJtH5Uln0LV\u002BXW4SQD71mH8rUYA=",
             "secondaryKey": "WKl//rSZkkSETNvz6Iy6ZQWXK0wHRHG/CAv1YjRynyk="
->>>>>>> 81ebd4df
           },
           "x509Thumbprint": {
             "primaryThumbprint": null,
@@ -168,42 +133,25 @@
       "ResponseHeaders": {
         "Content-Length": "568",
         "Content-Type": "application/json; charset=utf-8",
-<<<<<<< HEAD
-        "Date": "Thu, 20 Aug 2020 22:05:33 GMT",
-        "Server": "Microsoft-HTTPAPI/2.0",
-        "Vary": "Origin",
-        "x-ms-request-id": "881f156d-0808-4068-82f2-e31a600766a6"
-=======
         "Date": "Thu, 20 Aug 2020 00:09:08 GMT",
         "Server": "Microsoft-HTTPAPI/2.0",
         "Vary": "Origin",
         "x-ms-request-id": "4eb7206a-4269-4179-a1bd-c47b519c1c74"
->>>>>>> 81ebd4df
       },
       "ResponseBody": {
         "moduleId": "IdentityLifecycleModule1-258655296",
         "managedBy": null,
         "deviceId": "IdentityLifecycleDevice2082359738",
-<<<<<<< HEAD
-        "generationId": "637335579339660303",
-        "etag": "MzAyNTI1NjQ1",
-=======
         "generationId": "637334789488212328",
         "etag": "ODIzMjUyOTMx",
->>>>>>> 81ebd4df
-        "connectionState": "Disconnected",
-        "connectionStateUpdatedTime": "0001-01-01T00:00:00",
-        "lastActivityTime": "0001-01-01T00:00:00",
-        "cloudToDeviceMessageCount": 0,
-        "authentication": {
-          "symmetricKey": {
-<<<<<<< HEAD
-            "primaryKey": "tpJ\u002B\u002Bd10E9S3Va/7WnceGnTQpYUILvzbdid84qE2z\u002Bs=",
-            "secondaryKey": "ifbobzGBFnlxODthm8V/MX0i/rEHnJhr\u002BkSyKh40768="
-=======
+        "connectionState": "Disconnected",
+        "connectionStateUpdatedTime": "0001-01-01T00:00:00",
+        "lastActivityTime": "0001-01-01T00:00:00",
+        "cloudToDeviceMessageCount": 0,
+        "authentication": {
+          "symmetricKey": {
             "primaryKey": "c83PajaKmrRydeFB/1oEC/puQqO8bR8UyMk6\u002B5oDwpM=",
             "secondaryKey": "3iWeKJEWP\u002BlG4Jbb\u002BfnMt2Dl0wWdKz77DtBbh\u002B1zHZo="
->>>>>>> 81ebd4df
           },
           "x509Thumbprint": {
             "primaryThumbprint": null,
@@ -237,42 +185,25 @@
       "ResponseHeaders": {
         "Content-Length": "568",
         "Content-Type": "application/json; charset=utf-8",
-<<<<<<< HEAD
-        "Date": "Thu, 20 Aug 2020 22:05:33 GMT",
-        "Server": "Microsoft-HTTPAPI/2.0",
-        "Vary": "Origin",
-        "x-ms-request-id": "6a6cb367-ef41-42d1-9deb-ea4bcaf0b993"
-=======
         "Date": "Thu, 20 Aug 2020 00:09:08 GMT",
         "Server": "Microsoft-HTTPAPI/2.0",
         "Vary": "Origin",
         "x-ms-request-id": "ca07e20b-f22d-4c9a-b2c1-5f228f34d55c"
->>>>>>> 81ebd4df
       },
       "ResponseBody": {
         "moduleId": "IdentityLifecycleModule2-578964209",
         "managedBy": null,
         "deviceId": "IdentityLifecycleDevice2082359738",
-<<<<<<< HEAD
-        "generationId": "637335579340410194",
-        "etag": "MzMyMDM4MjM=",
-=======
         "generationId": "637334789488712525",
         "etag": "MzQ0MzUzMDkw",
->>>>>>> 81ebd4df
-        "connectionState": "Disconnected",
-        "connectionStateUpdatedTime": "0001-01-01T00:00:00",
-        "lastActivityTime": "0001-01-01T00:00:00",
-        "cloudToDeviceMessageCount": 0,
-        "authentication": {
-          "symmetricKey": {
-<<<<<<< HEAD
-            "primaryKey": "\u002Bq9UTmkRQ39h2i7jb0h4ZNlXY1dUEbbVY4CwDcy0lU0=",
-            "secondaryKey": "KoZPtRFre/rP5daSnxuEqQlhM/rNbvgWX97eX0K2Y1c="
-=======
+        "connectionState": "Disconnected",
+        "connectionStateUpdatedTime": "0001-01-01T00:00:00",
+        "lastActivityTime": "0001-01-01T00:00:00",
+        "cloudToDeviceMessageCount": 0,
+        "authentication": {
+          "symmetricKey": {
             "primaryKey": "9HdOU0b8oa1fw1XRYdJtQICRjYITvVWScY4HlwZOFVg=",
             "secondaryKey": "91FPFwWiKSZx83B/7JPXK8cIbgJRJZ4NXnT4wDrFdik="
->>>>>>> 81ebd4df
           },
           "x509Thumbprint": {
             "primaryThumbprint": null,
@@ -306,42 +237,25 @@
       "ResponseHeaders": {
         "Content-Length": "569",
         "Content-Type": "application/json; charset=utf-8",
-<<<<<<< HEAD
-        "Date": "Thu, 20 Aug 2020 22:05:33 GMT",
-        "Server": "Microsoft-HTTPAPI/2.0",
-        "Vary": "Origin",
-        "x-ms-request-id": "b1c99bf2-c050-4baf-9ec5-68a864518987"
-=======
         "Date": "Thu, 20 Aug 2020 00:09:08 GMT",
         "Server": "Microsoft-HTTPAPI/2.0",
         "Vary": "Origin",
         "x-ms-request-id": "9aaf501e-9728-4ad0-a20d-05df6039b762"
->>>>>>> 81ebd4df
       },
       "ResponseBody": {
         "moduleId": "IdentityLifecycleModule3-1452872427",
         "managedBy": null,
         "deviceId": "IdentityLifecycleDevice2082359738",
-<<<<<<< HEAD
-        "generationId": "637335579341219086",
-        "etag": "ODM3NjIzODI0",
-=======
         "generationId": "637334789489012629",
         "etag": "NTUzOTMxMTA5",
->>>>>>> 81ebd4df
-        "connectionState": "Disconnected",
-        "connectionStateUpdatedTime": "0001-01-01T00:00:00",
-        "lastActivityTime": "0001-01-01T00:00:00",
-        "cloudToDeviceMessageCount": 0,
-        "authentication": {
-          "symmetricKey": {
-<<<<<<< HEAD
-            "primaryKey": "6DNzD0WHC4zPIXdwY\u002Bv2K6RkGrq8iEWSx\u002BercjKahn0=",
-            "secondaryKey": "rcdviCQofD7Bk4TqP2ANR3bqcKNuIZcwApN/cq13Qng="
-=======
+        "connectionState": "Disconnected",
+        "connectionStateUpdatedTime": "0001-01-01T00:00:00",
+        "lastActivityTime": "0001-01-01T00:00:00",
+        "cloudToDeviceMessageCount": 0,
+        "authentication": {
+          "symmetricKey": {
             "primaryKey": "HYftV9ekvt\u002B8GSe\u002B1KES9A14zYqELmkHPKk5GSxEa6w=",
             "secondaryKey": "8Xe47/\u002Bpu1r7FQQwENu89mx4zJCjjowkvnF3Px8ahLs="
->>>>>>> 81ebd4df
           },
           "x509Thumbprint": {
             "primaryThumbprint": null,
@@ -375,42 +289,25 @@
       "ResponseHeaders": {
         "Content-Length": "569",
         "Content-Type": "application/json; charset=utf-8",
-<<<<<<< HEAD
-        "Date": "Thu, 20 Aug 2020 22:05:33 GMT",
-        "Server": "Microsoft-HTTPAPI/2.0",
-        "Vary": "Origin",
-        "x-ms-request-id": "6de481d8-1287-4592-922d-8b3bb2922014"
-=======
         "Date": "Thu, 20 Aug 2020 00:09:08 GMT",
         "Server": "Microsoft-HTTPAPI/2.0",
         "Vary": "Origin",
         "x-ms-request-id": "4d07b84a-8e18-47ee-80e7-1a53e59328ad"
->>>>>>> 81ebd4df
       },
       "ResponseBody": {
         "moduleId": "IdentityLifecycleModule4-1406974478",
         "managedBy": null,
         "deviceId": "IdentityLifecycleDevice2082359738",
-<<<<<<< HEAD
-        "generationId": "637335579341969425",
-        "etag": "NTY4MzAyMDAx",
-=======
         "generationId": "637334789489662080",
         "etag": "OTczMDg3MTQ2",
->>>>>>> 81ebd4df
-        "connectionState": "Disconnected",
-        "connectionStateUpdatedTime": "0001-01-01T00:00:00",
-        "lastActivityTime": "0001-01-01T00:00:00",
-        "cloudToDeviceMessageCount": 0,
-        "authentication": {
-          "symmetricKey": {
-<<<<<<< HEAD
-            "primaryKey": "cO1YJuxN/NmnmJM0JvV02PtL37D6WkuuYuyepM/ycmU=",
-            "secondaryKey": "GnCZMkmYt8mtB1QZBdMmifn/WR0jYrfYdVgzB0XR2kQ="
-=======
+        "connectionState": "Disconnected",
+        "connectionStateUpdatedTime": "0001-01-01T00:00:00",
+        "lastActivityTime": "0001-01-01T00:00:00",
+        "cloudToDeviceMessageCount": 0,
+        "authentication": {
+          "symmetricKey": {
             "primaryKey": "4\u002BfF5l/zvfHlQHt9IHZWcxZv/vTyIArnDkUBBKNAFzE=",
             "secondaryKey": "rrQgQpZyXOqqEYaHQ3mTb5nBLEdS2FDp5Ibjk1x63DI="
->>>>>>> 81ebd4df
           },
           "x509Thumbprint": {
             "primaryThumbprint": null,
@@ -438,21 +335,12 @@
       "ResponseHeaders": {
         "Content-Length": "2859",
         "Content-Type": "application/json; charset=utf-8",
-<<<<<<< HEAD
-        "Date": "Thu, 20 Aug 2020 22:05:33 GMT",
-        "Server": "Microsoft-HTTPAPI/2.0",
-        "Vary": "Origin",
-        "x-ms-request-id": "e1d904e1-a991-4b12-a845-415c51790911"
-      },
-      "ResponseBody": "[{\u0022moduleId\u0022:\u0022IdentityLifecycleModule0-1964812919\u0022,\u0022managedBy\u0022:null,\u0022deviceId\u0022:\u0022IdentityLifecycleDevice2082359738\u0022,\u0022generationId\u0022:\u0022637335579338910445\u0022,\u0022etag\u0022:\u0022NTcxODQ3NDY4\u0022,\u0022connectionState\u0022:\u0022Disconnected\u0022,\u0022connectionStateUpdatedTime\u0022:\u00220001-01-01T00:00:00Z\u0022,\u0022lastActivityTime\u0022:\u00220001-01-01T00:00:00Z\u0022,\u0022cloudToDeviceMessageCount\u0022:0,\u0022authentication\u0022:{\u0022symmetricKey\u0022:{\u0022primaryKey\u0022:\u0022Vn3dd3kCq39/CS1zGqByk41iP71CCdmn7DaEmaRmxBw=\u0022,\u0022secondaryKey\u0022:\u0022BqXxSmkx\u002B\u002BHGyGsJuTW4ILlIulAsgKHKvi4wq4lo9YY=\u0022},\u0022x509Thumbprint\u0022:{\u0022primaryThumbprint\u0022:null,\u0022secondaryThumbprint\u0022:null},\u0022type\u0022:\u0022sas\u0022}},{\u0022moduleId\u0022:\u0022IdentityLifecycleModule1-258655296\u0022,\u0022managedBy\u0022:null,\u0022deviceId\u0022:\u0022IdentityLifecycleDevice2082359738\u0022,\u0022generationId\u0022:\u0022637335579339660303\u0022,\u0022etag\u0022:\u0022MzAyNTI1NjQ1\u0022,\u0022connectionState\u0022:\u0022Disconnected\u0022,\u0022connectionStateUpdatedTime\u0022:\u00220001-01-01T00:00:00Z\u0022,\u0022lastActivityTime\u0022:\u00220001-01-01T00:00:00Z\u0022,\u0022cloudToDeviceMessageCount\u0022:0,\u0022authentication\u0022:{\u0022symmetricKey\u0022:{\u0022primaryKey\u0022:\u0022tpJ\u002B\u002Bd10E9S3Va/7WnceGnTQpYUILvzbdid84qE2z\u002Bs=\u0022,\u0022secondaryKey\u0022:\u0022ifbobzGBFnlxODthm8V/MX0i/rEHnJhr\u002BkSyKh40768=\u0022},\u0022x509Thumbprint\u0022:{\u0022primaryThumbprint\u0022:null,\u0022secondaryThumbprint\u0022:null},\u0022type\u0022:\u0022sas\u0022}},{\u0022moduleId\u0022:\u0022IdentityLifecycleModule2-578964209\u0022,\u0022managedBy\u0022:null,\u0022deviceId\u0022:\u0022IdentityLifecycleDevice2082359738\u0022,\u0022generationId\u0022:\u0022637335579340410194\u0022,\u0022etag\u0022:\u0022MzMyMDM4MjM=\u0022,\u0022connectionState\u0022:\u0022Disconnected\u0022,\u0022connectionStateUpdatedTime\u0022:\u00220001-01-01T00:00:00Z\u0022,\u0022lastActivityTime\u0022:\u00220001-01-01T00:00:00Z\u0022,\u0022cloudToDeviceMessageCount\u0022:0,\u0022authentication\u0022:{\u0022symmetricKey\u0022:{\u0022primaryKey\u0022:\u0022\u002Bq9UTmkRQ39h2i7jb0h4ZNlXY1dUEbbVY4CwDcy0lU0=\u0022,\u0022secondaryKey\u0022:\u0022KoZPtRFre/rP5daSnxuEqQlhM/rNbvgWX97eX0K2Y1c=\u0022},\u0022x509Thumbprint\u0022:{\u0022primaryThumbprint\u0022:null,\u0022secondaryThumbprint\u0022:null},\u0022type\u0022:\u0022sas\u0022}},{\u0022moduleId\u0022:\u0022IdentityLifecycleModule3-1452872427\u0022,\u0022managedBy\u0022:null,\u0022deviceId\u0022:\u0022IdentityLifecycleDevice2082359738\u0022,\u0022generationId\u0022:\u0022637335579341219086\u0022,\u0022etag\u0022:\u0022ODM3NjIzODI0\u0022,\u0022connectionState\u0022:\u0022Disconnected\u0022,\u0022connectionStateUpdatedTime\u0022:\u00220001-01-01T00:00:00Z\u0022,\u0022lastActivityTime\u0022:\u00220001-01-01T00:00:00Z\u0022,\u0022cloudToDeviceMessageCount\u0022:0,\u0022authentication\u0022:{\u0022symmetricKey\u0022:{\u0022primaryKey\u0022:\u00226DNzD0WHC4zPIXdwY\u002Bv2K6RkGrq8iEWSx\u002BercjKahn0=\u0022,\u0022secondaryKey\u0022:\u0022rcdviCQofD7Bk4TqP2ANR3bqcKNuIZcwApN/cq13Qng=\u0022},\u0022x509Thumbprint\u0022:{\u0022primaryThumbprint\u0022:null,\u0022secondaryThumbprint\u0022:null},\u0022type\u0022:\u0022sas\u0022}},{\u0022moduleId\u0022:\u0022IdentityLifecycleModule4-1406974478\u0022,\u0022managedBy\u0022:null,\u0022deviceId\u0022:\u0022IdentityLifecycleDevice2082359738\u0022,\u0022generationId\u0022:\u0022637335579341969425\u0022,\u0022etag\u0022:\u0022NTY4MzAyMDAx\u0022,\u0022connectionState\u0022:\u0022Disconnected\u0022,\u0022connectionStateUpdatedTime\u0022:\u00220001-01-01T00:00:00Z\u0022,\u0022lastActivityTime\u0022:\u00220001-01-01T00:00:00Z\u0022,\u0022cloudToDeviceMessageCount\u0022:0,\u0022authentication\u0022:{\u0022symmetricKey\u0022:{\u0022primaryKey\u0022:\u0022cO1YJuxN/NmnmJM0JvV02PtL37D6WkuuYuyepM/ycmU=\u0022,\u0022secondaryKey\u0022:\u0022GnCZMkmYt8mtB1QZBdMmifn/WR0jYrfYdVgzB0XR2kQ=\u0022},\u0022x509Thumbprint\u0022:{\u0022primaryThumbprint\u0022:null,\u0022secondaryThumbprint\u0022:null},\u0022type\u0022:\u0022sas\u0022}}]"
-=======
         "Date": "Thu, 20 Aug 2020 00:09:08 GMT",
         "Server": "Microsoft-HTTPAPI/2.0",
         "Vary": "Origin",
         "x-ms-request-id": "5d2e13e8-e95c-4222-a3da-2d115ae33861"
       },
       "ResponseBody": "[{\u0022moduleId\u0022:\u0022IdentityLifecycleModule0-1964812919\u0022,\u0022managedBy\u0022:null,\u0022deviceId\u0022:\u0022IdentityLifecycleDevice2082359738\u0022,\u0022generationId\u0022:\u0022637334789487912086\u0022,\u0022etag\u0022:\u0022NjEzNjc0OTEz\u0022,\u0022connectionState\u0022:\u0022Disconnected\u0022,\u0022connectionStateUpdatedTime\u0022:\u00220001-01-01T00:00:00Z\u0022,\u0022lastActivityTime\u0022:\u00220001-01-01T00:00:00Z\u0022,\u0022cloudToDeviceMessageCount\u0022:0,\u0022authentication\u0022:{\u0022symmetricKey\u0022:{\u0022primaryKey\u0022:\u0022bVJ6mmeOyKiMzCDUvJtH5Uln0LV\u002BXW4SQD71mH8rUYA=\u0022,\u0022secondaryKey\u0022:\u0022WKl//rSZkkSETNvz6Iy6ZQWXK0wHRHG/CAv1YjRynyk=\u0022},\u0022x509Thumbprint\u0022:{\u0022primaryThumbprint\u0022:null,\u0022secondaryThumbprint\u0022:null},\u0022type\u0022:\u0022sas\u0022}},{\u0022moduleId\u0022:\u0022IdentityLifecycleModule1-258655296\u0022,\u0022managedBy\u0022:null,\u0022deviceId\u0022:\u0022IdentityLifecycleDevice2082359738\u0022,\u0022generationId\u0022:\u0022637334789488212328\u0022,\u0022etag\u0022:\u0022ODIzMjUyOTMx\u0022,\u0022connectionState\u0022:\u0022Disconnected\u0022,\u0022connectionStateUpdatedTime\u0022:\u00220001-01-01T00:00:00Z\u0022,\u0022lastActivityTime\u0022:\u00220001-01-01T00:00:00Z\u0022,\u0022cloudToDeviceMessageCount\u0022:0,\u0022authentication\u0022:{\u0022symmetricKey\u0022:{\u0022primaryKey\u0022:\u0022c83PajaKmrRydeFB/1oEC/puQqO8bR8UyMk6\u002B5oDwpM=\u0022,\u0022secondaryKey\u0022:\u00223iWeKJEWP\u002BlG4Jbb\u002BfnMt2Dl0wWdKz77DtBbh\u002B1zHZo=\u0022},\u0022x509Thumbprint\u0022:{\u0022primaryThumbprint\u0022:null,\u0022secondaryThumbprint\u0022:null},\u0022type\u0022:\u0022sas\u0022}},{\u0022moduleId\u0022:\u0022IdentityLifecycleModule2-578964209\u0022,\u0022managedBy\u0022:null,\u0022deviceId\u0022:\u0022IdentityLifecycleDevice2082359738\u0022,\u0022generationId\u0022:\u0022637334789488712525\u0022,\u0022etag\u0022:\u0022MzQ0MzUzMDkw\u0022,\u0022connectionState\u0022:\u0022Disconnected\u0022,\u0022connectionStateUpdatedTime\u0022:\u00220001-01-01T00:00:00Z\u0022,\u0022lastActivityTime\u0022:\u00220001-01-01T00:00:00Z\u0022,\u0022cloudToDeviceMessageCount\u0022:0,\u0022authentication\u0022:{\u0022symmetricKey\u0022:{\u0022primaryKey\u0022:\u00229HdOU0b8oa1fw1XRYdJtQICRjYITvVWScY4HlwZOFVg=\u0022,\u0022secondaryKey\u0022:\u002291FPFwWiKSZx83B/7JPXK8cIbgJRJZ4NXnT4wDrFdik=\u0022},\u0022x509Thumbprint\u0022:{\u0022primaryThumbprint\u0022:null,\u0022secondaryThumbprint\u0022:null},\u0022type\u0022:\u0022sas\u0022}},{\u0022moduleId\u0022:\u0022IdentityLifecycleModule3-1452872427\u0022,\u0022managedBy\u0022:null,\u0022deviceId\u0022:\u0022IdentityLifecycleDevice2082359738\u0022,\u0022generationId\u0022:\u0022637334789489012629\u0022,\u0022etag\u0022:\u0022NTUzOTMxMTA5\u0022,\u0022connectionState\u0022:\u0022Disconnected\u0022,\u0022connectionStateUpdatedTime\u0022:\u00220001-01-01T00:00:00Z\u0022,\u0022lastActivityTime\u0022:\u00220001-01-01T00:00:00Z\u0022,\u0022cloudToDeviceMessageCount\u0022:0,\u0022authentication\u0022:{\u0022symmetricKey\u0022:{\u0022primaryKey\u0022:\u0022HYftV9ekvt\u002B8GSe\u002B1KES9A14zYqELmkHPKk5GSxEa6w=\u0022,\u0022secondaryKey\u0022:\u00228Xe47/\u002Bpu1r7FQQwENu89mx4zJCjjowkvnF3Px8ahLs=\u0022},\u0022x509Thumbprint\u0022:{\u0022primaryThumbprint\u0022:null,\u0022secondaryThumbprint\u0022:null},\u0022type\u0022:\u0022sas\u0022}},{\u0022moduleId\u0022:\u0022IdentityLifecycleModule4-1406974478\u0022,\u0022managedBy\u0022:null,\u0022deviceId\u0022:\u0022IdentityLifecycleDevice2082359738\u0022,\u0022generationId\u0022:\u0022637334789489662080\u0022,\u0022etag\u0022:\u0022OTczMDg3MTQ2\u0022,\u0022connectionState\u0022:\u0022Disconnected\u0022,\u0022connectionStateUpdatedTime\u0022:\u00220001-01-01T00:00:00Z\u0022,\u0022lastActivityTime\u0022:\u00220001-01-01T00:00:00Z\u0022,\u0022cloudToDeviceMessageCount\u0022:0,\u0022authentication\u0022:{\u0022symmetricKey\u0022:{\u0022primaryKey\u0022:\u00224\u002BfF5l/zvfHlQHt9IHZWcxZv/vTyIArnDkUBBKNAFzE=\u0022,\u0022secondaryKey\u0022:\u0022rrQgQpZyXOqqEYaHQ3mTb5nBLEdS2FDp5Ibjk1x63DI=\u0022},\u0022x509Thumbprint\u0022:{\u0022primaryThumbprint\u0022:null,\u0022secondaryThumbprint\u0022:null},\u0022type\u0022:\u0022sas\u0022}}]"
->>>>>>> 81ebd4df
     },
     {
       "RequestUri": "https://FakeHost.net/devices/IdentityLifecycleDevice2082359738?api-version=2020-03-13",
@@ -471,17 +359,10 @@
       "StatusCode": 204,
       "ResponseHeaders": {
         "Content-Length": "0",
-<<<<<<< HEAD
-        "Date": "Thu, 20 Aug 2020 22:05:33 GMT",
-        "Server": "Microsoft-HTTPAPI/2.0",
-        "Vary": "Origin",
-        "x-ms-request-id": "a3d8c54d-a439-403b-a6be-073c1a78003d"
-=======
         "Date": "Thu, 20 Aug 2020 00:09:08 GMT",
         "Server": "Microsoft-HTTPAPI/2.0",
         "Vary": "Origin",
         "x-ms-request-id": "4168a812-f259-45d6-a79e-2dd3bb277442"
->>>>>>> 81ebd4df
       },
       "ResponseBody": []
     }
