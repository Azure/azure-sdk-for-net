--- conflicted
+++ resolved
@@ -23,18 +23,6 @@
       "ResponseHeaders": {
         "Content-Length": "622",
         "Content-Type": "application/json; charset=utf-8",
-<<<<<<< HEAD
-        "Date": "Thu, 20 Aug 2020 22:05:31 GMT",
-        "ETag": "\u0022MjM0NTczMzg2\u0022",
-        "Server": "Microsoft-HTTPAPI/2.0",
-        "Vary": "Origin",
-        "x-ms-request-id": "14a1bac4-fb2f-40e2-ab64-8638a6737be2"
-      },
-      "ResponseBody": {
-        "deviceId": "bulkDevice1641010313",
-        "generationId": "637335579314642721",
-        "etag": "MjM0NTczMzg2",
-=======
         "Date": "Thu, 20 Aug 2020 00:09:07 GMT",
         "ETag": "\u0022MTM0NjkxMDE1\u0022",
         "Server": "Microsoft-HTTPAPI/2.0",
@@ -45,7 +33,6 @@
         "deviceId": "bulkDevice1641010313",
         "generationId": "637334789476403931",
         "etag": "MTM0NjkxMDE1",
->>>>>>> 81ebd4df
         "connectionState": "Disconnected",
         "status": "enabled",
         "statusReason": null,
@@ -55,13 +42,8 @@
         "cloudToDeviceMessageCount": 0,
         "authentication": {
           "symmetricKey": {
-<<<<<<< HEAD
-            "primaryKey": "eRNMJfVyZlbdtXng3\u002BElki\u002BI96/slnQravPA7KlMws8=",
-            "secondaryKey": "jdlG7qy9GwxHx9cPZ9ASpYrKadKt9nonqtXRR57A0f8="
-=======
             "primaryKey": "xSG\u002B9vETkcDR\u002BFJlXndeLOhFFFD6dksKR0dqjop6RCY=",
             "secondaryKey": "BmSlv1/1\u002BvPxHCd2L6PphhBW33kICjujZ\u002Bl49Jiko0o="
->>>>>>> 81ebd4df
           },
           "x509Thumbprint": {
             "primaryThumbprint": null,
@@ -95,17 +77,10 @@
       "ResponseHeaders": {
         "Content-Length": "47",
         "Content-Type": "application/json; charset=utf-8",
-<<<<<<< HEAD
-        "Date": "Thu, 20 Aug 2020 22:05:31 GMT",
-        "Server": "Microsoft-HTTPAPI/2.0",
-        "Vary": "Origin",
-        "x-ms-request-id": "bed0db15-5c36-4409-85c4-5de46f58afb1"
-=======
         "Date": "Thu, 20 Aug 2020 00:09:07 GMT",
         "Server": "Microsoft-HTTPAPI/2.0",
         "Vary": "Origin",
         "x-ms-request-id": "43424c04-18d2-4f6f-acdc-52faf42ac505"
->>>>>>> 81ebd4df
       },
       "ResponseBody": {
         "isSuccessful": true,
@@ -130,17 +105,10 @@
       "StatusCode": 204,
       "ResponseHeaders": {
         "Content-Length": "0",
-<<<<<<< HEAD
-        "Date": "Thu, 20 Aug 2020 22:05:31 GMT",
-        "Server": "Microsoft-HTTPAPI/2.0",
-        "Vary": "Origin",
-        "x-ms-request-id": "4076d8e8-7ebc-47bd-967b-c64ebf8529fe"
-=======
         "Date": "Thu, 20 Aug 2020 00:09:07 GMT",
         "Server": "Microsoft-HTTPAPI/2.0",
         "Vary": "Origin",
         "x-ms-request-id": "a4a97f5b-f0af-4a8f-9121-51a0c0807bd0"
->>>>>>> 81ebd4df
       },
       "ResponseBody": []
     }
