{
  "Entries": [
    {
      "RequestUri": "https://FakeHost.net/devices/UpdateWithETag1533314784?api-version=2020-03-13",
      "RequestMethod": "PUT",
      "RequestHeaders": {
        "Accept": "application/json",
        "Authorization": "Sanitized",
        "Content-Length": "39",
        "Content-Type": "application/json",
        "If-Match": "\u0022\u0022",
        "User-Agent": [
          "azsdk-net-Iot.Hub.Service/1.0.0-dev.20200820.6",
          "(.NET Core 4.6.27514.02; Microsoft Windows 10.0.17763 )"
        ],
        "x-ms-client-request-id": "8ce399e206d2c4cfa2e07108cd1b3fa6",
        "x-ms-return-client-request-id": "true"
      },
      "RequestBody": {
        "deviceId": "UpdateWithETag1533314784"
      },
      "StatusCode": 200,
      "ResponseHeaders": {
        "Content-Length": "626",
        "Content-Type": "application/json; charset=utf-8",
<<<<<<< HEAD
        "Date": "Thu, 20 Aug 2020 22:05:37 GMT",
        "ETag": "\u0022NDA0NDU0MDM0\u0022",
        "Server": "Microsoft-HTTPAPI/2.0",
        "Vary": "Origin",
        "x-ms-request-id": "94a1f490-aa9e-4fa7-a32e-07cae3e093ff"
      },
      "ResponseBody": {
        "deviceId": "UpdateWithETag1533314784",
        "generationId": "637335579377116083",
        "etag": "NDA0NDU0MDM0",
=======
        "Date": "Thu, 20 Aug 2020 00:09:11 GMT",
        "ETag": "\u0022NTM2NDA3OTUz\u0022",
        "Server": "Microsoft-HTTPAPI/2.0",
        "Vary": "Origin",
        "x-ms-request-id": "48a26695-47ba-454a-82fb-2e42bab277be"
      },
      "ResponseBody": {
        "deviceId": "UpdateWithETag1533314784",
        "generationId": "637334789520288020",
        "etag": "NTM2NDA3OTUz",
>>>>>>> 81ebd4df
        "connectionState": "Disconnected",
        "status": "enabled",
        "statusReason": null,
        "connectionStateUpdatedTime": "0001-01-01T00:00:00",
        "statusUpdatedTime": "0001-01-01T00:00:00",
        "lastActivityTime": "0001-01-01T00:00:00",
        "cloudToDeviceMessageCount": 0,
        "authentication": {
          "symmetricKey": {
<<<<<<< HEAD
            "primaryKey": "l50\u002Bgk1AWRceZXfuR5M/BR3gtn4l0gW/nwd1Ts0SASE=",
            "secondaryKey": "75HkmCz9PYmBzDUIcaaa7tNL4oaKhwQ9ldZcjZxD0Ec="
=======
            "primaryKey": "k1zNGZ4GeDZVyC71ARtheAFXZ5k7sPSZsyiiUZ3ZBv8=",
            "secondaryKey": "RE26QqyIDpfp5jRrS4K3/gIwK8GBguhDhHpt9\u002BJ4f88="
>>>>>>> 81ebd4df
          },
          "x509Thumbprint": {
            "primaryThumbprint": null,
            "secondaryThumbprint": null
          },
          "type": "sas"
        },
        "capabilities": {
          "iotEdge": false
        },
        "parentScopes": []
      }
    },
    {
      "RequestUri": "https://FakeHost.net/devices/UpdateWithETag1533314784/modules/UpdateWithETag122992285?api-version=2020-03-13",
      "RequestMethod": "PUT",
      "RequestHeaders": {
        "Accept": "application/json",
        "Authorization": "Sanitized",
        "Content-Length": "76",
        "Content-Type": "application/json",
        "If-Match": "\u0022\u0022",
        "User-Agent": [
          "azsdk-net-Iot.Hub.Service/1.0.0-dev.20200820.6",
          "(.NET Core 4.6.27514.02; Microsoft Windows 10.0.17763 )"
        ],
        "x-ms-client-request-id": "e0c77a3497687c8f9901793274fd3332",
        "x-ms-return-client-request-id": "true"
      },
      "RequestBody": {
        "moduleId": "UpdateWithETag122992285",
        "deviceId": "UpdateWithETag1533314784"
      },
      "StatusCode": 200,
      "ResponseHeaders": {
        "Content-Length": "548",
        "Content-Type": "application/json; charset=utf-8",
<<<<<<< HEAD
        "Date": "Thu, 20 Aug 2020 22:05:37 GMT",
        "Server": "Microsoft-HTTPAPI/2.0",
        "Vary": "Origin",
        "x-ms-request-id": "45e95286-0785-456c-8f47-c49e7de0f973"
=======
        "Date": "Thu, 20 Aug 2020 00:09:11 GMT",
        "Server": "Microsoft-HTTPAPI/2.0",
        "Vary": "Origin",
        "x-ms-request-id": "b32eda05-667d-4d97-806d-5eb76ed1ae13"
>>>>>>> 81ebd4df
      },
      "ResponseBody": {
        "moduleId": "UpdateWithETag122992285",
        "managedBy": null,
        "deviceId": "UpdateWithETag1533314784",
<<<<<<< HEAD
        "generationId": "637335579377893004",
        "etag": "MTM1MTMyMjEx",
=======
        "generationId": "637334789520638353",
        "etag": "NzQ1OTg1OTcy",
>>>>>>> 81ebd4df
        "connectionState": "Disconnected",
        "connectionStateUpdatedTime": "0001-01-01T00:00:00",
        "lastActivityTime": "0001-01-01T00:00:00",
        "cloudToDeviceMessageCount": 0,
        "authentication": {
          "symmetricKey": {
<<<<<<< HEAD
            "primaryKey": "7/rzdbGxrqgS9xIruDYK0a2/03RWJYWwk\u002BBM3xIKL9Q=",
            "secondaryKey": "T158/5XhMuAjToJpdKsSyEXfMF7P4CFp1QIZhwbP7jw="
=======
            "primaryKey": "pDM8KVqBBzXxfvKlykv4TXq7FOFRNqtTPweApmKOvUI=",
            "secondaryKey": "MMM9dStCIQiKxQo8kitl7dGX5b79ihjeF9KlEenBSTc="
>>>>>>> 81ebd4df
          },
          "x509Thumbprint": {
            "primaryThumbprint": null,
            "secondaryThumbprint": null
          },
          "type": "sas"
        }
      }
    },
    {
      "RequestUri": "https://FakeHost.net/devices/UpdateWithETag1533314784/modules/UpdateWithETag122992285?api-version=2020-03-13",
      "RequestMethod": "PUT",
      "RequestHeaders": {
        "Accept": "application/json",
        "Authorization": "Sanitized",
        "Content-Length": "513",
        "Content-Type": "application/json",
<<<<<<< HEAD
        "If-Match": "\u0022MTM1MTMyMjEx\u0022",
=======
        "If-Match": "\u0022NzQ1OTg1OTcy\u0022",
>>>>>>> 81ebd4df
        "User-Agent": [
          "azsdk-net-Iot.Hub.Service/1.0.0-dev.20200820.6",
          "(.NET Core 4.6.27514.02; Microsoft Windows 10.0.17763 )"
        ],
        "x-ms-client-request-id": "f92d2367405955f2296d3fb03a1e75bd",
        "x-ms-return-client-request-id": "true"
      },
<<<<<<< HEAD
      "RequestBody": "{\u0022moduleId\u0022:\u0022UpdateWithETag122992285\u0022,\u0022managedBy\u0022:\u0022SomeChangedValue\u0022,\u0022deviceId\u0022:\u0022UpdateWithETag1533314784\u0022,\u0022generationId\u0022:\u0022637335579377893004\u0022,\u0022etag\u0022:\u0022MTM1MTMyMjEx\u0022,\u0022connectionState\u0022:\u0022Disconnected\u0022,\u0022connectionStateUpdatedTime\u0022:\u00220001-01-01T00:00:00Z\u0022,\u0022lastActivityTime\u0022:\u00220001-01-01T00:00:00Z\u0022,\u0022cloudToDeviceMessageCount\u0022:0,\u0022authentication\u0022:{\u0022symmetricKey\u0022:{\u0022primaryKey\u0022:\u00227/rzdbGxrqgS9xIruDYK0a2/03RWJYWwk\u002BBM3xIKL9Q=\u0022,\u0022secondaryKey\u0022:\u0022T158/5XhMuAjToJpdKsSyEXfMF7P4CFp1QIZhwbP7jw=\u0022},\u0022x509Thumbprint\u0022:{},\u0022type\u0022:\u0022sas\u0022}}",
=======
      "RequestBody": {
        "moduleId": "UpdateWithETag122992285",
        "managedBy": "SomeChangedValue",
        "deviceId": "UpdateWithETag1533314784",
        "generationId": "637334789520638353",
        "etag": "NzQ1OTg1OTcy",
        "connectionState": "Disconnected",
        "connectionStateUpdatedTime": "0001-01-01T00:00:00Z",
        "lastActivityTime": "0001-01-01T00:00:00Z",
        "cloudToDeviceMessageCount": 0,
        "authentication": {
          "symmetricKey": {
            "primaryKey": "pDM8KVqBBzXxfvKlykv4TXq7FOFRNqtTPweApmKOvUI=",
            "secondaryKey": "MMM9dStCIQiKxQo8kitl7dGX5b79ihjeF9KlEenBSTc="
          },
          "x509Thumbprint": {},
          "type": "sas"
        }
      },
>>>>>>> 81ebd4df
      "StatusCode": 200,
      "ResponseHeaders": {
        "Content-Length": "564",
        "Content-Type": "application/json; charset=utf-8",
<<<<<<< HEAD
        "Date": "Thu, 20 Aug 2020 22:05:37 GMT",
        "Server": "Microsoft-HTTPAPI/2.0",
        "Vary": "Origin",
        "x-ms-request-id": "16ae67bd-696b-453c-8a3f-955d13138401"
=======
        "Date": "Thu, 20 Aug 2020 00:09:11 GMT",
        "Server": "Microsoft-HTTPAPI/2.0",
        "Vary": "Origin",
        "x-ms-request-id": "22b569cd-00cf-4535-8003-b518dcd1a606"
>>>>>>> 81ebd4df
      },
      "ResponseBody": {
        "moduleId": "UpdateWithETag122992285",
        "managedBy": "SomeChangedValue",
        "deviceId": "UpdateWithETag1533314784",
<<<<<<< HEAD
        "generationId": "637335579377893004",
        "etag": "MTM1MTMyMjEy",
=======
        "generationId": "637334789520638353",
        "etag": "NzQ1OTg1OTcz",
>>>>>>> 81ebd4df
        "connectionState": "Disconnected",
        "connectionStateUpdatedTime": "0001-01-01T00:00:00Z",
        "lastActivityTime": "0001-01-01T00:00:00Z",
        "cloudToDeviceMessageCount": 0,
        "authentication": {
          "symmetricKey": {
<<<<<<< HEAD
            "primaryKey": "7/rzdbGxrqgS9xIruDYK0a2/03RWJYWwk\u002BBM3xIKL9Q=",
            "secondaryKey": "T158/5XhMuAjToJpdKsSyEXfMF7P4CFp1QIZhwbP7jw="
=======
            "primaryKey": "pDM8KVqBBzXxfvKlykv4TXq7FOFRNqtTPweApmKOvUI=",
            "secondaryKey": "MMM9dStCIQiKxQo8kitl7dGX5b79ihjeF9KlEenBSTc="
>>>>>>> 81ebd4df
          },
          "x509Thumbprint": {
            "primaryThumbprint": null,
            "secondaryThumbprint": null
          },
          "type": "sas"
        }
      }
    },
    {
      "RequestUri": "https://FakeHost.net/devices/UpdateWithETag1533314784/modules/UpdateWithETag122992285?api-version=2020-03-13",
      "RequestMethod": "PUT",
      "RequestHeaders": {
        "Accept": "application/json",
        "Authorization": "Sanitized",
        "Content-Length": "518",
        "Content-Type": "application/json",
<<<<<<< HEAD
        "If-Match": "\u0022MTM1MTMyMjEx\u0022",
=======
        "If-Match": "\u0022NzQ1OTg1OTcy\u0022",
>>>>>>> 81ebd4df
        "User-Agent": [
          "azsdk-net-Iot.Hub.Service/1.0.0-dev.20200820.6",
          "(.NET Core 4.6.27514.02; Microsoft Windows 10.0.17763 )"
        ],
        "x-ms-client-request-id": "d1e296b300d54a340a67f2d18d9d4fa4",
        "x-ms-return-client-request-id": "true"
      },
<<<<<<< HEAD
      "RequestBody": "{\u0022moduleId\u0022:\u0022UpdateWithETag122992285\u0022,\u0022managedBy\u0022:\u0022SomeOtherChangedValue\u0022,\u0022deviceId\u0022:\u0022UpdateWithETag1533314784\u0022,\u0022generationId\u0022:\u0022637335579377893004\u0022,\u0022etag\u0022:\u0022MTM1MTMyMjEx\u0022,\u0022connectionState\u0022:\u0022Disconnected\u0022,\u0022connectionStateUpdatedTime\u0022:\u00220001-01-01T00:00:00Z\u0022,\u0022lastActivityTime\u0022:\u00220001-01-01T00:00:00Z\u0022,\u0022cloudToDeviceMessageCount\u0022:0,\u0022authentication\u0022:{\u0022symmetricKey\u0022:{\u0022primaryKey\u0022:\u00227/rzdbGxrqgS9xIruDYK0a2/03RWJYWwk\u002BBM3xIKL9Q=\u0022,\u0022secondaryKey\u0022:\u0022T158/5XhMuAjToJpdKsSyEXfMF7P4CFp1QIZhwbP7jw=\u0022},\u0022x509Thumbprint\u0022:{},\u0022type\u0022:\u0022sas\u0022}}",
=======
      "RequestBody": {
        "moduleId": "UpdateWithETag122992285",
        "managedBy": "SomeOtherChangedValue",
        "deviceId": "UpdateWithETag1533314784",
        "generationId": "637334789520638353",
        "etag": "NzQ1OTg1OTcy",
        "connectionState": "Disconnected",
        "connectionStateUpdatedTime": "0001-01-01T00:00:00Z",
        "lastActivityTime": "0001-01-01T00:00:00Z",
        "cloudToDeviceMessageCount": 0,
        "authentication": {
          "symmetricKey": {
            "primaryKey": "pDM8KVqBBzXxfvKlykv4TXq7FOFRNqtTPweApmKOvUI=",
            "secondaryKey": "MMM9dStCIQiKxQo8kitl7dGX5b79ihjeF9KlEenBSTc="
          },
          "x509Thumbprint": {},
          "type": "sas"
        }
      },
>>>>>>> 81ebd4df
      "StatusCode": 412,
      "ResponseHeaders": {
        "Content-Length": "161",
        "Content-Type": "application/json; charset=utf-8",
<<<<<<< HEAD
        "Date": "Thu, 20 Aug 2020 22:05:37 GMT",
        "iothub-errorcode": "PreconditionFailed",
        "Server": "Microsoft-HTTPAPI/2.0",
        "Vary": "Origin",
        "x-ms-request-id": "34c80063-c280-4e59-9f09-c64100af44dc"
      },
      "ResponseBody": {
        "Message": "ErrorCode:PreconditionFailed;PreconditionFailed",
        "ExceptionMessage": "Tracking ID:34c80063c2804e599f09c64100af44dc-G:2-TimeStamp:08/20/2020 22:05:37"
=======
        "Date": "Thu, 20 Aug 2020 00:09:11 GMT",
        "iothub-errorcode": "PreconditionFailed",
        "Server": "Microsoft-HTTPAPI/2.0",
        "Vary": "Origin",
        "x-ms-request-id": "2d41b085-74ba-41d9-ad08-bd3bd1b55be6"
      },
      "ResponseBody": {
        "Message": "ErrorCode:PreconditionFailed;PreconditionFailed",
        "ExceptionMessage": "Tracking ID:2d41b08574ba41d9ad08bd3bd1b55be6-G:17-TimeStamp:08/20/2020 00:09:12"
>>>>>>> 81ebd4df
      }
    },
    {
      "RequestUri": "https://FakeHost.net/devices/UpdateWithETag1533314784/modules/UpdateWithETag122992285?api-version=2020-03-13",
      "RequestMethod": "PUT",
      "RequestHeaders": {
        "Accept": "application/json",
        "Authorization": "Sanitized",
        "Content-Length": "518",
        "Content-Type": "application/json",
        "If-Match": "*",
        "User-Agent": [
          "azsdk-net-Iot.Hub.Service/1.0.0-dev.20200820.6",
          "(.NET Core 4.6.27514.02; Microsoft Windows 10.0.17763 )"
        ],
        "x-ms-client-request-id": "a9a13eac46eef34d8872b6fa58de417b",
        "x-ms-return-client-request-id": "true"
      },
<<<<<<< HEAD
      "RequestBody": "{\u0022moduleId\u0022:\u0022UpdateWithETag122992285\u0022,\u0022managedBy\u0022:\u0022SomeOtherChangedValue\u0022,\u0022deviceId\u0022:\u0022UpdateWithETag1533314784\u0022,\u0022generationId\u0022:\u0022637335579377893004\u0022,\u0022etag\u0022:\u0022MTM1MTMyMjEx\u0022,\u0022connectionState\u0022:\u0022Disconnected\u0022,\u0022connectionStateUpdatedTime\u0022:\u00220001-01-01T00:00:00Z\u0022,\u0022lastActivityTime\u0022:\u00220001-01-01T00:00:00Z\u0022,\u0022cloudToDeviceMessageCount\u0022:0,\u0022authentication\u0022:{\u0022symmetricKey\u0022:{\u0022primaryKey\u0022:\u00227/rzdbGxrqgS9xIruDYK0a2/03RWJYWwk\u002BBM3xIKL9Q=\u0022,\u0022secondaryKey\u0022:\u0022T158/5XhMuAjToJpdKsSyEXfMF7P4CFp1QIZhwbP7jw=\u0022},\u0022x509Thumbprint\u0022:{},\u0022type\u0022:\u0022sas\u0022}}",
=======
      "RequestBody": {
        "moduleId": "UpdateWithETag122992285",
        "managedBy": "SomeOtherChangedValue",
        "deviceId": "UpdateWithETag1533314784",
        "generationId": "637334789520638353",
        "etag": "NzQ1OTg1OTcy",
        "connectionState": "Disconnected",
        "connectionStateUpdatedTime": "0001-01-01T00:00:00Z",
        "lastActivityTime": "0001-01-01T00:00:00Z",
        "cloudToDeviceMessageCount": 0,
        "authentication": {
          "symmetricKey": {
            "primaryKey": "pDM8KVqBBzXxfvKlykv4TXq7FOFRNqtTPweApmKOvUI=",
            "secondaryKey": "MMM9dStCIQiKxQo8kitl7dGX5b79ihjeF9KlEenBSTc="
          },
          "x509Thumbprint": {},
          "type": "sas"
        }
      },
>>>>>>> 81ebd4df
      "StatusCode": 200,
      "ResponseHeaders": {
        "Content-Length": "569",
        "Content-Type": "application/json; charset=utf-8",
<<<<<<< HEAD
        "Date": "Thu, 20 Aug 2020 22:05:37 GMT",
        "Server": "Microsoft-HTTPAPI/2.0",
        "Vary": "Origin",
        "x-ms-request-id": "eee3922d-3997-47f8-8958-0bbdaedbae2c"
=======
        "Date": "Thu, 20 Aug 2020 00:09:11 GMT",
        "Server": "Microsoft-HTTPAPI/2.0",
        "Vary": "Origin",
        "x-ms-request-id": "7edf9dfb-31cc-410d-ba00-a80718c4e5fd"
>>>>>>> 81ebd4df
      },
      "ResponseBody": {
        "moduleId": "UpdateWithETag122992285",
        "managedBy": "SomeOtherChangedValue",
        "deviceId": "UpdateWithETag1533314784",
<<<<<<< HEAD
        "generationId": "637335579377893004",
        "etag": "MTM1MTMyMjEz",
=======
        "generationId": "637334789520638353",
        "etag": "NzQ1OTg1OTc0",
>>>>>>> 81ebd4df
        "connectionState": "Disconnected",
        "connectionStateUpdatedTime": "0001-01-01T00:00:00Z",
        "lastActivityTime": "0001-01-01T00:00:00Z",
        "cloudToDeviceMessageCount": 0,
        "authentication": {
          "symmetricKey": {
<<<<<<< HEAD
            "primaryKey": "7/rzdbGxrqgS9xIruDYK0a2/03RWJYWwk\u002BBM3xIKL9Q=",
            "secondaryKey": "T158/5XhMuAjToJpdKsSyEXfMF7P4CFp1QIZhwbP7jw="
=======
            "primaryKey": "pDM8KVqBBzXxfvKlykv4TXq7FOFRNqtTPweApmKOvUI=",
            "secondaryKey": "MMM9dStCIQiKxQo8kitl7dGX5b79ihjeF9KlEenBSTc="
>>>>>>> 81ebd4df
          },
          "x509Thumbprint": {
            "primaryThumbprint": null,
            "secondaryThumbprint": null
          },
          "type": "sas"
        }
      }
    },
    {
      "RequestUri": "https://FakeHost.net/devices/UpdateWithETag1533314784?api-version=2020-03-13",
      "RequestMethod": "DELETE",
      "RequestHeaders": {
        "Authorization": "Sanitized",
        "If-Match": "*",
        "User-Agent": [
          "azsdk-net-Iot.Hub.Service/1.0.0-dev.20200820.6",
          "(.NET Core 4.6.27514.02; Microsoft Windows 10.0.17763 )"
        ],
        "x-ms-client-request-id": "de7fbc8b611a665defe2eef14d21c88c",
        "x-ms-return-client-request-id": "true"
      },
      "RequestBody": null,
      "StatusCode": 204,
      "ResponseHeaders": {
        "Content-Length": "0",
<<<<<<< HEAD
        "Date": "Thu, 20 Aug 2020 22:05:37 GMT",
        "Server": "Microsoft-HTTPAPI/2.0",
        "Vary": "Origin",
        "x-ms-request-id": "1910dced-e526-4204-952f-e26a4398b0fc"
=======
        "Date": "Thu, 20 Aug 2020 00:09:11 GMT",
        "Server": "Microsoft-HTTPAPI/2.0",
        "Vary": "Origin",
        "x-ms-request-id": "5b1be5a1-a5e9-4c6a-b750-453e3ca041db"
>>>>>>> 81ebd4df
      },
      "ResponseBody": []
    }
  ],
  "Variables": {
    "IOT_HUB_CONNECTION_STRING": "HostName=FakeHost.net;SharedAccessKeyName=iothubowner;SharedAccessKey=Kg==",
    "RandomSeed": "116004528"
  }
}<|MERGE_RESOLUTION|>--- conflicted
+++ resolved
@@ -23,18 +23,6 @@
       "ResponseHeaders": {
         "Content-Length": "626",
         "Content-Type": "application/json; charset=utf-8",
-<<<<<<< HEAD
-        "Date": "Thu, 20 Aug 2020 22:05:37 GMT",
-        "ETag": "\u0022NDA0NDU0MDM0\u0022",
-        "Server": "Microsoft-HTTPAPI/2.0",
-        "Vary": "Origin",
-        "x-ms-request-id": "94a1f490-aa9e-4fa7-a32e-07cae3e093ff"
-      },
-      "ResponseBody": {
-        "deviceId": "UpdateWithETag1533314784",
-        "generationId": "637335579377116083",
-        "etag": "NDA0NDU0MDM0",
-=======
         "Date": "Thu, 20 Aug 2020 00:09:11 GMT",
         "ETag": "\u0022NTM2NDA3OTUz\u0022",
         "Server": "Microsoft-HTTPAPI/2.0",
@@ -45,7 +33,6 @@
         "deviceId": "UpdateWithETag1533314784",
         "generationId": "637334789520288020",
         "etag": "NTM2NDA3OTUz",
->>>>>>> 81ebd4df
         "connectionState": "Disconnected",
         "status": "enabled",
         "statusReason": null,
@@ -55,13 +42,8 @@
         "cloudToDeviceMessageCount": 0,
         "authentication": {
           "symmetricKey": {
-<<<<<<< HEAD
-            "primaryKey": "l50\u002Bgk1AWRceZXfuR5M/BR3gtn4l0gW/nwd1Ts0SASE=",
-            "secondaryKey": "75HkmCz9PYmBzDUIcaaa7tNL4oaKhwQ9ldZcjZxD0Ec="
-=======
             "primaryKey": "k1zNGZ4GeDZVyC71ARtheAFXZ5k7sPSZsyiiUZ3ZBv8=",
             "secondaryKey": "RE26QqyIDpfp5jRrS4K3/gIwK8GBguhDhHpt9\u002BJ4f88="
->>>>>>> 81ebd4df
           },
           "x509Thumbprint": {
             "primaryThumbprint": null,
@@ -99,42 +81,25 @@
       "ResponseHeaders": {
         "Content-Length": "548",
         "Content-Type": "application/json; charset=utf-8",
-<<<<<<< HEAD
-        "Date": "Thu, 20 Aug 2020 22:05:37 GMT",
-        "Server": "Microsoft-HTTPAPI/2.0",
-        "Vary": "Origin",
-        "x-ms-request-id": "45e95286-0785-456c-8f47-c49e7de0f973"
-=======
         "Date": "Thu, 20 Aug 2020 00:09:11 GMT",
         "Server": "Microsoft-HTTPAPI/2.0",
         "Vary": "Origin",
         "x-ms-request-id": "b32eda05-667d-4d97-806d-5eb76ed1ae13"
->>>>>>> 81ebd4df
       },
       "ResponseBody": {
         "moduleId": "UpdateWithETag122992285",
         "managedBy": null,
         "deviceId": "UpdateWithETag1533314784",
-<<<<<<< HEAD
-        "generationId": "637335579377893004",
-        "etag": "MTM1MTMyMjEx",
-=======
         "generationId": "637334789520638353",
         "etag": "NzQ1OTg1OTcy",
->>>>>>> 81ebd4df
         "connectionState": "Disconnected",
         "connectionStateUpdatedTime": "0001-01-01T00:00:00",
         "lastActivityTime": "0001-01-01T00:00:00",
         "cloudToDeviceMessageCount": 0,
         "authentication": {
           "symmetricKey": {
-<<<<<<< HEAD
-            "primaryKey": "7/rzdbGxrqgS9xIruDYK0a2/03RWJYWwk\u002BBM3xIKL9Q=",
-            "secondaryKey": "T158/5XhMuAjToJpdKsSyEXfMF7P4CFp1QIZhwbP7jw="
-=======
-            "primaryKey": "pDM8KVqBBzXxfvKlykv4TXq7FOFRNqtTPweApmKOvUI=",
-            "secondaryKey": "MMM9dStCIQiKxQo8kitl7dGX5b79ihjeF9KlEenBSTc="
->>>>>>> 81ebd4df
+            "primaryKey": "pDM8KVqBBzXxfvKlykv4TXq7FOFRNqtTPweApmKOvUI=",
+            "secondaryKey": "MMM9dStCIQiKxQo8kitl7dGX5b79ihjeF9KlEenBSTc="
           },
           "x509Thumbprint": {
             "primaryThumbprint": null,
@@ -152,11 +117,7 @@
         "Authorization": "Sanitized",
         "Content-Length": "513",
         "Content-Type": "application/json",
-<<<<<<< HEAD
-        "If-Match": "\u0022MTM1MTMyMjEx\u0022",
-=======
         "If-Match": "\u0022NzQ1OTg1OTcy\u0022",
->>>>>>> 81ebd4df
         "User-Agent": [
           "azsdk-net-Iot.Hub.Service/1.0.0-dev.20200820.6",
           "(.NET Core 4.6.27514.02; Microsoft Windows 10.0.17763 )"
@@ -164,9 +125,6 @@
         "x-ms-client-request-id": "f92d2367405955f2296d3fb03a1e75bd",
         "x-ms-return-client-request-id": "true"
       },
-<<<<<<< HEAD
-      "RequestBody": "{\u0022moduleId\u0022:\u0022UpdateWithETag122992285\u0022,\u0022managedBy\u0022:\u0022SomeChangedValue\u0022,\u0022deviceId\u0022:\u0022UpdateWithETag1533314784\u0022,\u0022generationId\u0022:\u0022637335579377893004\u0022,\u0022etag\u0022:\u0022MTM1MTMyMjEx\u0022,\u0022connectionState\u0022:\u0022Disconnected\u0022,\u0022connectionStateUpdatedTime\u0022:\u00220001-01-01T00:00:00Z\u0022,\u0022lastActivityTime\u0022:\u00220001-01-01T00:00:00Z\u0022,\u0022cloudToDeviceMessageCount\u0022:0,\u0022authentication\u0022:{\u0022symmetricKey\u0022:{\u0022primaryKey\u0022:\u00227/rzdbGxrqgS9xIruDYK0a2/03RWJYWwk\u002BBM3xIKL9Q=\u0022,\u0022secondaryKey\u0022:\u0022T158/5XhMuAjToJpdKsSyEXfMF7P4CFp1QIZhwbP7jw=\u0022},\u0022x509Thumbprint\u0022:{},\u0022type\u0022:\u0022sas\u0022}}",
-=======
       "RequestBody": {
         "moduleId": "UpdateWithETag122992285",
         "managedBy": "SomeChangedValue",
@@ -186,47 +144,29 @@
           "type": "sas"
         }
       },
->>>>>>> 81ebd4df
       "StatusCode": 200,
       "ResponseHeaders": {
         "Content-Length": "564",
         "Content-Type": "application/json; charset=utf-8",
-<<<<<<< HEAD
-        "Date": "Thu, 20 Aug 2020 22:05:37 GMT",
-        "Server": "Microsoft-HTTPAPI/2.0",
-        "Vary": "Origin",
-        "x-ms-request-id": "16ae67bd-696b-453c-8a3f-955d13138401"
-=======
         "Date": "Thu, 20 Aug 2020 00:09:11 GMT",
         "Server": "Microsoft-HTTPAPI/2.0",
         "Vary": "Origin",
         "x-ms-request-id": "22b569cd-00cf-4535-8003-b518dcd1a606"
->>>>>>> 81ebd4df
       },
       "ResponseBody": {
         "moduleId": "UpdateWithETag122992285",
         "managedBy": "SomeChangedValue",
         "deviceId": "UpdateWithETag1533314784",
-<<<<<<< HEAD
-        "generationId": "637335579377893004",
-        "etag": "MTM1MTMyMjEy",
-=======
         "generationId": "637334789520638353",
         "etag": "NzQ1OTg1OTcz",
->>>>>>> 81ebd4df
-        "connectionState": "Disconnected",
-        "connectionStateUpdatedTime": "0001-01-01T00:00:00Z",
-        "lastActivityTime": "0001-01-01T00:00:00Z",
-        "cloudToDeviceMessageCount": 0,
-        "authentication": {
-          "symmetricKey": {
-<<<<<<< HEAD
-            "primaryKey": "7/rzdbGxrqgS9xIruDYK0a2/03RWJYWwk\u002BBM3xIKL9Q=",
-            "secondaryKey": "T158/5XhMuAjToJpdKsSyEXfMF7P4CFp1QIZhwbP7jw="
-=======
-            "primaryKey": "pDM8KVqBBzXxfvKlykv4TXq7FOFRNqtTPweApmKOvUI=",
-            "secondaryKey": "MMM9dStCIQiKxQo8kitl7dGX5b79ihjeF9KlEenBSTc="
->>>>>>> 81ebd4df
+        "connectionState": "Disconnected",
+        "connectionStateUpdatedTime": "0001-01-01T00:00:00Z",
+        "lastActivityTime": "0001-01-01T00:00:00Z",
+        "cloudToDeviceMessageCount": 0,
+        "authentication": {
+          "symmetricKey": {
+            "primaryKey": "pDM8KVqBBzXxfvKlykv4TXq7FOFRNqtTPweApmKOvUI=",
+            "secondaryKey": "MMM9dStCIQiKxQo8kitl7dGX5b79ihjeF9KlEenBSTc="
           },
           "x509Thumbprint": {
             "primaryThumbprint": null,
@@ -244,11 +184,7 @@
         "Authorization": "Sanitized",
         "Content-Length": "518",
         "Content-Type": "application/json",
-<<<<<<< HEAD
-        "If-Match": "\u0022MTM1MTMyMjEx\u0022",
-=======
         "If-Match": "\u0022NzQ1OTg1OTcy\u0022",
->>>>>>> 81ebd4df
         "User-Agent": [
           "azsdk-net-Iot.Hub.Service/1.0.0-dev.20200820.6",
           "(.NET Core 4.6.27514.02; Microsoft Windows 10.0.17763 )"
@@ -256,9 +192,6 @@
         "x-ms-client-request-id": "d1e296b300d54a340a67f2d18d9d4fa4",
         "x-ms-return-client-request-id": "true"
       },
-<<<<<<< HEAD
-      "RequestBody": "{\u0022moduleId\u0022:\u0022UpdateWithETag122992285\u0022,\u0022managedBy\u0022:\u0022SomeOtherChangedValue\u0022,\u0022deviceId\u0022:\u0022UpdateWithETag1533314784\u0022,\u0022generationId\u0022:\u0022637335579377893004\u0022,\u0022etag\u0022:\u0022MTM1MTMyMjEx\u0022,\u0022connectionState\u0022:\u0022Disconnected\u0022,\u0022connectionStateUpdatedTime\u0022:\u00220001-01-01T00:00:00Z\u0022,\u0022lastActivityTime\u0022:\u00220001-01-01T00:00:00Z\u0022,\u0022cloudToDeviceMessageCount\u0022:0,\u0022authentication\u0022:{\u0022symmetricKey\u0022:{\u0022primaryKey\u0022:\u00227/rzdbGxrqgS9xIruDYK0a2/03RWJYWwk\u002BBM3xIKL9Q=\u0022,\u0022secondaryKey\u0022:\u0022T158/5XhMuAjToJpdKsSyEXfMF7P4CFp1QIZhwbP7jw=\u0022},\u0022x509Thumbprint\u0022:{},\u0022type\u0022:\u0022sas\u0022}}",
-=======
       "RequestBody": {
         "moduleId": "UpdateWithETag122992285",
         "managedBy": "SomeOtherChangedValue",
@@ -278,22 +211,10 @@
           "type": "sas"
         }
       },
->>>>>>> 81ebd4df
       "StatusCode": 412,
       "ResponseHeaders": {
         "Content-Length": "161",
         "Content-Type": "application/json; charset=utf-8",
-<<<<<<< HEAD
-        "Date": "Thu, 20 Aug 2020 22:05:37 GMT",
-        "iothub-errorcode": "PreconditionFailed",
-        "Server": "Microsoft-HTTPAPI/2.0",
-        "Vary": "Origin",
-        "x-ms-request-id": "34c80063-c280-4e59-9f09-c64100af44dc"
-      },
-      "ResponseBody": {
-        "Message": "ErrorCode:PreconditionFailed;PreconditionFailed",
-        "ExceptionMessage": "Tracking ID:34c80063c2804e599f09c64100af44dc-G:2-TimeStamp:08/20/2020 22:05:37"
-=======
         "Date": "Thu, 20 Aug 2020 00:09:11 GMT",
         "iothub-errorcode": "PreconditionFailed",
         "Server": "Microsoft-HTTPAPI/2.0",
@@ -303,7 +224,6 @@
       "ResponseBody": {
         "Message": "ErrorCode:PreconditionFailed;PreconditionFailed",
         "ExceptionMessage": "Tracking ID:2d41b08574ba41d9ad08bd3bd1b55be6-G:17-TimeStamp:08/20/2020 00:09:12"
->>>>>>> 81ebd4df
       }
     },
     {
@@ -322,9 +242,6 @@
         "x-ms-client-request-id": "a9a13eac46eef34d8872b6fa58de417b",
         "x-ms-return-client-request-id": "true"
       },
-<<<<<<< HEAD
-      "RequestBody": "{\u0022moduleId\u0022:\u0022UpdateWithETag122992285\u0022,\u0022managedBy\u0022:\u0022SomeOtherChangedValue\u0022,\u0022deviceId\u0022:\u0022UpdateWithETag1533314784\u0022,\u0022generationId\u0022:\u0022637335579377893004\u0022,\u0022etag\u0022:\u0022MTM1MTMyMjEx\u0022,\u0022connectionState\u0022:\u0022Disconnected\u0022,\u0022connectionStateUpdatedTime\u0022:\u00220001-01-01T00:00:00Z\u0022,\u0022lastActivityTime\u0022:\u00220001-01-01T00:00:00Z\u0022,\u0022cloudToDeviceMessageCount\u0022:0,\u0022authentication\u0022:{\u0022symmetricKey\u0022:{\u0022primaryKey\u0022:\u00227/rzdbGxrqgS9xIruDYK0a2/03RWJYWwk\u002BBM3xIKL9Q=\u0022,\u0022secondaryKey\u0022:\u0022T158/5XhMuAjToJpdKsSyEXfMF7P4CFp1QIZhwbP7jw=\u0022},\u0022x509Thumbprint\u0022:{},\u0022type\u0022:\u0022sas\u0022}}",
-=======
       "RequestBody": {
         "moduleId": "UpdateWithETag122992285",
         "managedBy": "SomeOtherChangedValue",
@@ -344,47 +261,29 @@
           "type": "sas"
         }
       },
->>>>>>> 81ebd4df
       "StatusCode": 200,
       "ResponseHeaders": {
         "Content-Length": "569",
         "Content-Type": "application/json; charset=utf-8",
-<<<<<<< HEAD
-        "Date": "Thu, 20 Aug 2020 22:05:37 GMT",
-        "Server": "Microsoft-HTTPAPI/2.0",
-        "Vary": "Origin",
-        "x-ms-request-id": "eee3922d-3997-47f8-8958-0bbdaedbae2c"
-=======
         "Date": "Thu, 20 Aug 2020 00:09:11 GMT",
         "Server": "Microsoft-HTTPAPI/2.0",
         "Vary": "Origin",
         "x-ms-request-id": "7edf9dfb-31cc-410d-ba00-a80718c4e5fd"
->>>>>>> 81ebd4df
       },
       "ResponseBody": {
         "moduleId": "UpdateWithETag122992285",
         "managedBy": "SomeOtherChangedValue",
         "deviceId": "UpdateWithETag1533314784",
-<<<<<<< HEAD
-        "generationId": "637335579377893004",
-        "etag": "MTM1MTMyMjEz",
-=======
         "generationId": "637334789520638353",
         "etag": "NzQ1OTg1OTc0",
->>>>>>> 81ebd4df
-        "connectionState": "Disconnected",
-        "connectionStateUpdatedTime": "0001-01-01T00:00:00Z",
-        "lastActivityTime": "0001-01-01T00:00:00Z",
-        "cloudToDeviceMessageCount": 0,
-        "authentication": {
-          "symmetricKey": {
-<<<<<<< HEAD
-            "primaryKey": "7/rzdbGxrqgS9xIruDYK0a2/03RWJYWwk\u002BBM3xIKL9Q=",
-            "secondaryKey": "T158/5XhMuAjToJpdKsSyEXfMF7P4CFp1QIZhwbP7jw="
-=======
-            "primaryKey": "pDM8KVqBBzXxfvKlykv4TXq7FOFRNqtTPweApmKOvUI=",
-            "secondaryKey": "MMM9dStCIQiKxQo8kitl7dGX5b79ihjeF9KlEenBSTc="
->>>>>>> 81ebd4df
+        "connectionState": "Disconnected",
+        "connectionStateUpdatedTime": "0001-01-01T00:00:00Z",
+        "lastActivityTime": "0001-01-01T00:00:00Z",
+        "cloudToDeviceMessageCount": 0,
+        "authentication": {
+          "symmetricKey": {
+            "primaryKey": "pDM8KVqBBzXxfvKlykv4TXq7FOFRNqtTPweApmKOvUI=",
+            "secondaryKey": "MMM9dStCIQiKxQo8kitl7dGX5b79ihjeF9KlEenBSTc="
           },
           "x509Thumbprint": {
             "primaryThumbprint": null,
@@ -411,17 +310,10 @@
       "StatusCode": 204,
       "ResponseHeaders": {
         "Content-Length": "0",
-<<<<<<< HEAD
-        "Date": "Thu, 20 Aug 2020 22:05:37 GMT",
-        "Server": "Microsoft-HTTPAPI/2.0",
-        "Vary": "Origin",
-        "x-ms-request-id": "1910dced-e526-4204-952f-e26a4398b0fc"
-=======
         "Date": "Thu, 20 Aug 2020 00:09:11 GMT",
         "Server": "Microsoft-HTTPAPI/2.0",
         "Vary": "Origin",
         "x-ms-request-id": "5b1be5a1-a5e9-4c6a-b750-453e3ca041db"
->>>>>>> 81ebd4df
       },
       "ResponseBody": []
     }
