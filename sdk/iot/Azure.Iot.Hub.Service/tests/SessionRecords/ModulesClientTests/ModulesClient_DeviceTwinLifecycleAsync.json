--- conflicted
+++ resolved
@@ -23,18 +23,6 @@
       "ResponseHeaders": {
         "Content-Length": "631",
         "Content-Type": "application/json; charset=utf-8",
-<<<<<<< HEAD
-        "Date": "Thu, 20 Aug 2020 22:05:32 GMT",
-        "ETag": "\u0022MzA2MzU2NTMy\u0022",
-        "Server": "Microsoft-HTTPAPI/2.0",
-        "Vary": "Origin",
-        "x-ms-request-id": "b375466a-b08b-459c-b8eb-0376b4aeb770"
-      },
-      "ResponseBody": {
-        "deviceId": "TwinLifecycleDevice1797588201",
-        "generationId": "637335579335014689",
-        "etag": "MzA2MzU2NTMy",
-=======
         "Date": "Thu, 20 Aug 2020 00:09:08 GMT",
         "ETag": "\u0022NDM1MzgxMzU4\u0022",
         "Server": "Microsoft-HTTPAPI/2.0",
@@ -45,7 +33,6 @@
         "deviceId": "TwinLifecycleDevice1797588201",
         "generationId": "637334789485771071",
         "etag": "NDM1MzgxMzU4",
->>>>>>> 81ebd4df
         "connectionState": "Disconnected",
         "status": "enabled",
         "statusReason": null,
@@ -55,13 +42,8 @@
         "cloudToDeviceMessageCount": 0,
         "authentication": {
           "symmetricKey": {
-<<<<<<< HEAD
-            "primaryKey": "2yq8oXqbUkthXQg9i9l8fwebqCqBcxRBiQquAm1vMb8=",
-            "secondaryKey": "\u002BSkvcXgjSQz3EmQ8Wkp1ZgT8/0k/ktx\u002BYnQXCopOA7E="
-=======
             "primaryKey": "PANGEAZYgah4\u002BBvxsrAzwZGB\u002BIKOc1BdOtt96xVd2L8=",
             "secondaryKey": "RTUVbb19mzCDqtcK5nKmLX\u002BvSVJKJ\u002BT41YNJEHUaia8="
->>>>>>> 81ebd4df
           },
           "x509Thumbprint": {
             "primaryThumbprint": null,
@@ -99,42 +81,25 @@
       "ResponseHeaders": {
         "Content-Length": "559",
         "Content-Type": "application/json; charset=utf-8",
-<<<<<<< HEAD
-        "Date": "Thu, 20 Aug 2020 22:05:32 GMT",
-        "Server": "Microsoft-HTTPAPI/2.0",
-        "Vary": "Origin",
-        "x-ms-request-id": "6a05f4b9-2a68-43a3-b8e6-0c72584f2c29"
-=======
         "Date": "Thu, 20 Aug 2020 00:09:08 GMT",
         "Server": "Microsoft-HTTPAPI/2.0",
         "Vary": "Origin",
         "x-ms-request-id": "3b8a4150-2e34-4bbe-ae8c-c0b0de5274a5"
->>>>>>> 81ebd4df
       },
       "ResponseBody": {
         "moduleId": "TwinLifecycleModule2076323900",
         "managedBy": null,
         "deviceId": "TwinLifecycleDevice1797588201",
-<<<<<<< HEAD
-        "generationId": "637335579335714557",
-        "etag": "MzcwMzQ3MTA=",
-=======
         "generationId": "637334789486121329",
         "etag": "NjQ0OTU5Mzc2",
->>>>>>> 81ebd4df
         "connectionState": "Disconnected",
         "connectionStateUpdatedTime": "0001-01-01T00:00:00",
         "lastActivityTime": "0001-01-01T00:00:00",
         "cloudToDeviceMessageCount": 0,
         "authentication": {
           "symmetricKey": {
-<<<<<<< HEAD
-            "primaryKey": "nfgUrhm4lOdjyZ0uU\u002BhfjtOkyiRBk8XFDCZp2tmxJFA=",
-            "secondaryKey": "n5KkoLvLvjaHRD76xz7nbkVuQVHD290XhPZGxIEP8fM="
-=======
             "primaryKey": "odtYd/BsreBqjmKqOgZ9CmujS05FwMFoHT4cwR24k9w=",
             "secondaryKey": "pUECiAGkv0phoEYcDWQmJMKrbxUM3O4d9MRoJFNMvtk="
->>>>>>> 81ebd4df
           },
           "x509Thumbprint": {
             "primaryThumbprint": null,
@@ -162,27 +127,16 @@
       "ResponseHeaders": {
         "Content-Length": "583",
         "Content-Type": "application/json; charset=utf-8",
-<<<<<<< HEAD
-        "Date": "Thu, 20 Aug 2020 22:05:32 GMT",
-        "Server": "Microsoft-HTTPAPI/2.0",
-        "Vary": "Origin",
-        "x-ms-request-id": "0afcd915-fd6c-4115-afc6-511b6f777cfd"
-=======
         "Date": "Thu, 20 Aug 2020 00:09:08 GMT",
         "Server": "Microsoft-HTTPAPI/2.0",
         "Vary": "Origin",
         "x-ms-request-id": "7243546b-6f39-40c2-ba49-dd5223a9ef8f"
->>>>>>> 81ebd4df
       },
       "ResponseBody": {
         "deviceId": "TwinLifecycleDevice1797588201",
         "moduleId": "TwinLifecycleModule2076323900",
         "etag": "AAAAAAAAAAE=",
-<<<<<<< HEAD
-        "deviceEtag": "MzcwMzQ3MTA=",
-=======
         "deviceEtag": "NjQ0OTU5Mzc2",
->>>>>>> 81ebd4df
         "status": "enabled",
         "statusUpdateTime": "0001-01-01T00:00:00Z",
         "connectionState": "Disconnected",
@@ -246,11 +200,7 @@
         },
         "etag": "AAAAAAAAAAE=",
         "version": 2,
-<<<<<<< HEAD
-        "deviceEtag": "MzcwMzQ3MTA=",
-=======
         "deviceEtag": "NjQ0OTU5Mzc2",
->>>>>>> 81ebd4df
         "status": "enabled",
         "statusUpdateTime": "0001-01-01T00:00:00Z",
         "connectionState": "Disconnected",
@@ -263,27 +213,16 @@
       "ResponseHeaders": {
         "Content-Length": "715",
         "Content-Type": "application/json; charset=utf-8",
-<<<<<<< HEAD
-        "Date": "Thu, 20 Aug 2020 22:05:32 GMT",
-        "Server": "Microsoft-HTTPAPI/2.0",
-        "Vary": "Origin",
-        "x-ms-request-id": "6181e0dc-bc7d-43c9-a6eb-898136db9e13"
-=======
         "Date": "Thu, 20 Aug 2020 00:09:08 GMT",
         "Server": "Microsoft-HTTPAPI/2.0",
         "Vary": "Origin",
         "x-ms-request-id": "dae9be7a-580c-4883-99dc-494296060348"
->>>>>>> 81ebd4df
       },
       "ResponseBody": {
         "deviceId": "TwinLifecycleDevice1797588201",
         "moduleId": "TwinLifecycleModule2076323900",
         "etag": "AAAAAAAAAAI=",
-<<<<<<< HEAD
-        "deviceEtag": "MzcwMzQ3MTA=",
-=======
         "deviceEtag": "NjQ0OTU5Mzc2",
->>>>>>> 81ebd4df
         "status": "enabled",
         "statusUpdateTime": "0001-01-01T00:00:00Z",
         "connectionState": "Disconnected",
@@ -299,17 +238,10 @@
           "desired": {
             "username": "userA",
             "$metadata": {
-<<<<<<< HEAD
-              "$lastUpdated": "2020-08-20T22:05:33.7014586Z",
-              "$lastUpdatedVersion": 2,
-              "username": {
-                "$lastUpdated": "2020-08-20T22:05:33.7014586Z",
-=======
               "$lastUpdated": "2020-08-20T00:09:08.667139Z",
               "$lastUpdatedVersion": 2,
               "username": {
                 "$lastUpdated": "2020-08-20T00:09:08.667139Z",
->>>>>>> 81ebd4df
                 "$lastUpdatedVersion": 2
               }
             },
@@ -341,17 +273,10 @@
       "StatusCode": 204,
       "ResponseHeaders": {
         "Content-Length": "0",
-<<<<<<< HEAD
-        "Date": "Thu, 20 Aug 2020 22:05:32 GMT",
-        "Server": "Microsoft-HTTPAPI/2.0",
-        "Vary": "Origin",
-        "x-ms-request-id": "46b05b44-57bf-4f26-bf10-42e2d81a0094"
-=======
         "Date": "Thu, 20 Aug 2020 00:09:08 GMT",
         "Server": "Microsoft-HTTPAPI/2.0",
         "Vary": "Origin",
         "x-ms-request-id": "d2d7821a-a47c-40f9-8b50-cf776e31a87e"
->>>>>>> 81ebd4df
       },
       "ResponseBody": []
     }
