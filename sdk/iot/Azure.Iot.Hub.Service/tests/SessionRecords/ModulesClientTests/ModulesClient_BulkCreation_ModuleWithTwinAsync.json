--- conflicted
+++ resolved
@@ -23,18 +23,6 @@
       "ResponseHeaders": {
         "Content-Length": "629",
         "Content-Type": "application/json; charset=utf-8",
-<<<<<<< HEAD
-        "Date": "Thu, 20 Aug 2020 22:05:30 GMT",
-        "ETag": "\u0022NDQwOTQ0NjI1\u0022",
-        "Server": "Microsoft-HTTPAPI/2.0",
-        "Vary": "Origin",
-        "x-ms-request-id": "25e63c30-c7a9-482a-a224-3011db0255b6"
-      },
-      "ResponseBody": {
-        "deviceId": "bulkDeviceWithTwin278602410",
-        "generationId": "637335579308842860",
-        "etag": "NDQwOTQ0NjI1",
-=======
         "Date": "Thu, 20 Aug 2020 00:09:06 GMT",
         "ETag": "\u0022NzUwNjU1NDY1\u0022",
         "Server": "Microsoft-HTTPAPI/2.0",
@@ -45,7 +33,6 @@
         "deviceId": "bulkDeviceWithTwin278602410",
         "generationId": "637334789471972851",
         "etag": "NzUwNjU1NDY1",
->>>>>>> 81ebd4df
         "connectionState": "Disconnected",
         "status": "enabled",
         "statusReason": null,
@@ -55,13 +42,8 @@
         "cloudToDeviceMessageCount": 0,
         "authentication": {
           "symmetricKey": {
-<<<<<<< HEAD
-            "primaryKey": "LqTgeZTQSz3tWu84sugTitY0mK5ou3eqB4ZHZP5PWBE=",
-            "secondaryKey": "IsNh3zCYsLFX7SAtyPbsqIU58ZWS2s5zwc0sjks9T98="
-=======
             "primaryKey": "SQ3Pgh0cvVH5tazTwKYaXB9gjTpw3eugXZHTFXFG6x8=",
             "secondaryKey": "5K/RRbGahxzdTcv1FppnrkWaEGbvxciR3ppVomXA\u002BnU="
->>>>>>> 81ebd4df
           },
           "x509Thumbprint": {
             "primaryThumbprint": null,
@@ -95,17 +77,10 @@
       "ResponseHeaders": {
         "Content-Length": "47",
         "Content-Type": "application/json; charset=utf-8",
-<<<<<<< HEAD
-        "Date": "Thu, 20 Aug 2020 22:05:30 GMT",
-        "Server": "Microsoft-HTTPAPI/2.0",
-        "Vary": "Origin",
-        "x-ms-request-id": "d5b2d229-04ac-4bc0-9067-08fe473c3f66"
-=======
         "Date": "Thu, 20 Aug 2020 00:09:06 GMT",
         "Server": "Microsoft-HTTPAPI/2.0",
         "Vary": "Origin",
         "x-ms-request-id": "a45e6a41-0d59-4036-9760-917b5d5ec998"
->>>>>>> 81ebd4df
       },
       "ResponseBody": {
         "isSuccessful": true,
@@ -131,27 +106,16 @@
       "ResponseHeaders": {
         "Content-Length": "738",
         "Content-Type": "application/json; charset=utf-8",
-<<<<<<< HEAD
-        "Date": "Thu, 20 Aug 2020 22:05:30 GMT",
-        "Server": "Microsoft-HTTPAPI/2.0",
-        "Vary": "Origin",
-        "x-ms-request-id": "a611b01a-8820-4057-b3e9-ff7a1736d60b"
-=======
         "Date": "Thu, 20 Aug 2020 00:09:07 GMT",
         "Server": "Microsoft-HTTPAPI/2.0",
         "Vary": "Origin",
         "x-ms-request-id": "8b4e017d-53cd-4185-9103-54658d251e4a"
->>>>>>> 81ebd4df
       },
       "ResponseBody": {
         "deviceId": "bulkDeviceWithTwin278602410",
         "moduleId": "bulkModuleWithTwin1950068615",
         "etag": "AAAAAAAAAAE=",
-<<<<<<< HEAD
-        "deviceEtag": "ODYwMTAwNjYy",
-=======
         "deviceEtag": "NjU3MDE5NTg4",
->>>>>>> 81ebd4df
         "status": "enabled",
         "statusUpdateTime": "0001-01-01T00:00:00Z",
         "connectionState": "Disconnected",
@@ -167,17 +131,10 @@
           "desired": {
             "user": "userA",
             "$metadata": {
-<<<<<<< HEAD
-              "$lastUpdated": "2020-08-20T22:05:30.9542884Z",
-              "$lastUpdatedVersion": 1,
-              "user": {
-                "$lastUpdated": "2020-08-20T22:05:30.9542884Z",
-=======
               "$lastUpdated": "2020-08-20T00:09:07.2472966Z",
               "$lastUpdatedVersion": 1,
               "user": {
                 "$lastUpdated": "2020-08-20T00:09:07.2472966Z",
->>>>>>> 81ebd4df
                 "$lastUpdatedVersion": 1
               }
             },
@@ -185,11 +142,7 @@
           },
           "reported": {
             "$metadata": {
-<<<<<<< HEAD
-              "$lastUpdated": "2020-08-20T22:05:30.9542884Z",
-=======
               "$lastUpdated": "2020-08-20T00:09:07.2472966Z",
->>>>>>> 81ebd4df
               "$lastUpdatedVersion": 1
             },
             "$version": 1
@@ -214,17 +167,10 @@
       "StatusCode": 204,
       "ResponseHeaders": {
         "Content-Length": "0",
-<<<<<<< HEAD
-        "Date": "Thu, 20 Aug 2020 22:05:30 GMT",
-        "Server": "Microsoft-HTTPAPI/2.0",
-        "Vary": "Origin",
-        "x-ms-request-id": "9fd582dc-1dbd-497d-adb8-fcffc6743d6b"
-=======
         "Date": "Thu, 20 Aug 2020 00:09:06 GMT",
         "Server": "Microsoft-HTTPAPI/2.0",
         "Vary": "Origin",
         "x-ms-request-id": "7a208ee2-b29b-416c-88d0-1e1d49dd7aa6"
->>>>>>> 81ebd4df
       },
       "ResponseBody": []
     }
