{
  "Entries": [
    {
      "RequestUri": "https://FakeHost.net/devices/UpdateWithETag405634285?api-version=2020-03-13",
      "RequestMethod": "PUT",
      "RequestHeaders": {
        "Accept": "application/json",
        "Authorization": "Sanitized",
        "Content-Length": "38",
        "Content-Type": "application/json",
        "If-Match": "\u0022\u0022",
        "User-Agent": [
          "azsdk-net-Iot.Hub.Service/1.0.0-dev.20200820.6",
          "(.NET Core 4.6.27514.02; Microsoft Windows 10.0.17763 )"
        ],
        "x-ms-client-request-id": "6d36642580ec9c1daf5998c016fa2252",
        "x-ms-return-client-request-id": "true"
      },
      "RequestBody": {
        "deviceId": "UpdateWithETag405634285"
      },
      "StatusCode": 200,
      "ResponseHeaders": {
        "Content-Length": "625",
        "Content-Type": "application/json; charset=utf-8",
<<<<<<< HEAD
        "Date": "Thu, 20 Aug 2020 22:05:37 GMT",
        "ETag": "\u0022OTU1MTA2MjMx\u0022",
        "Server": "Microsoft-HTTPAPI/2.0",
        "Vary": "Origin",
        "x-ms-request-id": "88465205-e3fa-4f3b-b770-bace20cf53ec"
      },
      "ResponseBody": {
        "deviceId": "UpdateWithETag405634285",
        "generationId": "637335579377317594",
        "etag": "OTU1MTA2MjMx",
=======
        "Date": "Thu, 20 Aug 2020 00:09:12 GMT",
        "ETag": "\u0022OTA2NDIwNTIy\u0022",
        "Server": "Microsoft-HTTPAPI/2.0",
        "Vary": "Origin",
        "x-ms-request-id": "fe5feea9-9e3d-47f1-af3c-77f4a1da9fde"
      },
      "ResponseBody": {
        "deviceId": "UpdateWithETag405634285",
        "generationId": "637334789521136842",
        "etag": "OTA2NDIwNTIy",
>>>>>>> 81ebd4df
        "connectionState": "Disconnected",
        "status": "enabled",
        "statusReason": null,
        "connectionStateUpdatedTime": "0001-01-01T00:00:00",
        "statusUpdatedTime": "0001-01-01T00:00:00",
        "lastActivityTime": "0001-01-01T00:00:00",
        "cloudToDeviceMessageCount": 0,
        "authentication": {
          "symmetricKey": {
<<<<<<< HEAD
            "primaryKey": "fkbpUgzjqK3OW/TdinlkhVMdEYTGh0HfbfXxHUFZ9tE=",
            "secondaryKey": "\u002B3\u002BUiWYOjLXx36iQUoZXHqIzgEoXyn1ripW1VIJnJ7A="
=======
            "primaryKey": "wW1EJlZRHlJzzH/6zvMnTRNzTLZRefmg0f2ohmwnEtE=",
            "secondaryKey": "BS7bsuBUZYVJaiFhl\u002BIgHUCxZmqKrg7IPru2HUjx7eo="
>>>>>>> 81ebd4df
          },
          "x509Thumbprint": {
            "primaryThumbprint": null,
            "secondaryThumbprint": null
          },
          "type": "sas"
        },
        "capabilities": {
          "iotEdge": false
        },
        "parentScopes": []
      }
    },
    {
      "RequestUri": "https://FakeHost.net/devices/UpdateWithETag405634285/modules/UpdateWithETag1986225016?api-version=2020-03-13",
      "RequestMethod": "PUT",
      "RequestHeaders": {
        "Accept": "application/json",
        "Authorization": "Sanitized",
        "Content-Length": "76",
        "Content-Type": "application/json",
        "If-Match": "\u0022\u0022",
        "User-Agent": [
          "azsdk-net-Iot.Hub.Service/1.0.0-dev.20200820.6",
          "(.NET Core 4.6.27514.02; Microsoft Windows 10.0.17763 )"
        ],
        "x-ms-client-request-id": "8d28d984ee74aa6a7c67a7a1138ba11a",
        "x-ms-return-client-request-id": "true"
      },
      "RequestBody": {
        "moduleId": "UpdateWithETag1986225016",
        "deviceId": "UpdateWithETag405634285"
      },
      "StatusCode": 200,
      "ResponseHeaders": {
        "Content-Length": "548",
        "Content-Type": "application/json; charset=utf-8",
<<<<<<< HEAD
        "Date": "Thu, 20 Aug 2020 22:05:37 GMT",
        "Server": "Microsoft-HTTPAPI/2.0",
        "Vary": "Origin",
        "x-ms-request-id": "53d92718-68c7-42a0-9011-c8fb9fb33b2d"
=======
        "Date": "Thu, 20 Aug 2020 00:09:12 GMT",
        "Server": "Microsoft-HTTPAPI/2.0",
        "Vary": "Origin",
        "x-ms-request-id": "e9c30ebc-884e-4fad-a63b-0c0f373a8179"
>>>>>>> 81ebd4df
      },
      "ResponseBody": {
        "moduleId": "UpdateWithETag1986225016",
        "managedBy": null,
        "deviceId": "UpdateWithETag405634285",
<<<<<<< HEAD
        "generationId": "637335579378017631",
        "etag": "MzAwNTIwNDQ0",
=======
        "generationId": "637334789521486832",
        "etag": "NDIyNTY3MTc=",
>>>>>>> 81ebd4df
        "connectionState": "Disconnected",
        "connectionStateUpdatedTime": "0001-01-01T00:00:00",
        "lastActivityTime": "0001-01-01T00:00:00",
        "cloudToDeviceMessageCount": 0,
        "authentication": {
          "symmetricKey": {
<<<<<<< HEAD
            "primaryKey": "H72TxbtROggonspWrK\u002BSHwrXuvLA7DMw3FZzqa75Vic=",
            "secondaryKey": "93y7zMwiYIGEDd5BTJtGp5A5q8R3UUNytVxbxSwFcbE="
=======
            "primaryKey": "HSHLDMvC4FbAT4i5zZwKBJsqtnaDT8duh38/n/eVPO0=",
            "secondaryKey": "y/5ERMXSdVNLdsbEJqE2mmxttYtGNP8Ff8j9LO3uyK8="
>>>>>>> 81ebd4df
          },
          "x509Thumbprint": {
            "primaryThumbprint": null,
            "secondaryThumbprint": null
          },
          "type": "sas"
        }
      }
    },
    {
      "RequestUri": "https://FakeHost.net/devices/UpdateWithETag405634285/modules/UpdateWithETag1986225016?api-version=2020-03-13",
      "RequestMethod": "PUT",
      "RequestHeaders": {
        "Accept": "application/json",
        "Authorization": "Sanitized",
        "Content-Length": "513",
        "Content-Type": "application/json",
<<<<<<< HEAD
        "If-Match": "\u0022MzAwNTIwNDQ0\u0022",
=======
        "If-Match": "\u0022NDIyNTY3MTc=\u0022",
>>>>>>> 81ebd4df
        "User-Agent": [
          "azsdk-net-Iot.Hub.Service/1.0.0-dev.20200820.6",
          "(.NET Core 4.6.27514.02; Microsoft Windows 10.0.17763 )"
        ],
        "x-ms-client-request-id": "eb6fce14c9a5ffb86a34da1495346967",
        "x-ms-return-client-request-id": "true"
      },
<<<<<<< HEAD
      "RequestBody": "{\u0022moduleId\u0022:\u0022UpdateWithETag1986225016\u0022,\u0022managedBy\u0022:\u0022SomeChangedValue\u0022,\u0022deviceId\u0022:\u0022UpdateWithETag405634285\u0022,\u0022generationId\u0022:\u0022637335579378017631\u0022,\u0022etag\u0022:\u0022MzAwNTIwNDQ0\u0022,\u0022connectionState\u0022:\u0022Disconnected\u0022,\u0022connectionStateUpdatedTime\u0022:\u00220001-01-01T00:00:00Z\u0022,\u0022lastActivityTime\u0022:\u00220001-01-01T00:00:00Z\u0022,\u0022cloudToDeviceMessageCount\u0022:0,\u0022authentication\u0022:{\u0022symmetricKey\u0022:{\u0022primaryKey\u0022:\u0022H72TxbtROggonspWrK\u002BSHwrXuvLA7DMw3FZzqa75Vic=\u0022,\u0022secondaryKey\u0022:\u002293y7zMwiYIGEDd5BTJtGp5A5q8R3UUNytVxbxSwFcbE=\u0022},\u0022x509Thumbprint\u0022:{},\u0022type\u0022:\u0022sas\u0022}}",
=======
      "RequestBody": {
        "moduleId": "UpdateWithETag1986225016",
        "managedBy": "SomeChangedValue",
        "deviceId": "UpdateWithETag405634285",
        "generationId": "637334789521486832",
        "etag": "NDIyNTY3MTc=",
        "connectionState": "Disconnected",
        "connectionStateUpdatedTime": "0001-01-01T00:00:00Z",
        "lastActivityTime": "0001-01-01T00:00:00Z",
        "cloudToDeviceMessageCount": 0,
        "authentication": {
          "symmetricKey": {
            "primaryKey": "HSHLDMvC4FbAT4i5zZwKBJsqtnaDT8duh38/n/eVPO0=",
            "secondaryKey": "y/5ERMXSdVNLdsbEJqE2mmxttYtGNP8Ff8j9LO3uyK8="
          },
          "x509Thumbprint": {},
          "type": "sas"
        }
      },
>>>>>>> 81ebd4df
      "StatusCode": 200,
      "ResponseHeaders": {
        "Content-Length": "564",
        "Content-Type": "application/json; charset=utf-8",
<<<<<<< HEAD
        "Date": "Thu, 20 Aug 2020 22:05:37 GMT",
        "Server": "Microsoft-HTTPAPI/2.0",
        "Vary": "Origin",
        "x-ms-request-id": "475b78a7-b439-45a5-bb3e-cdf80ce1cf14"
=======
        "Date": "Thu, 20 Aug 2020 00:09:12 GMT",
        "Server": "Microsoft-HTTPAPI/2.0",
        "Vary": "Origin",
        "x-ms-request-id": "af5f1ab3-ef82-4b20-a874-5c9efbf5decb"
>>>>>>> 81ebd4df
      },
      "ResponseBody": {
        "moduleId": "UpdateWithETag1986225016",
        "managedBy": "SomeChangedValue",
        "deviceId": "UpdateWithETag405634285",
<<<<<<< HEAD
        "generationId": "637335579378017631",
        "etag": "MzAwNTIwNDQ1",
=======
        "generationId": "637334789521486832",
        "etag": "NDIyNTY3MTg=",
>>>>>>> 81ebd4df
        "connectionState": "Disconnected",
        "connectionStateUpdatedTime": "0001-01-01T00:00:00Z",
        "lastActivityTime": "0001-01-01T00:00:00Z",
        "cloudToDeviceMessageCount": 0,
        "authentication": {
          "symmetricKey": {
<<<<<<< HEAD
            "primaryKey": "H72TxbtROggonspWrK\u002BSHwrXuvLA7DMw3FZzqa75Vic=",
            "secondaryKey": "93y7zMwiYIGEDd5BTJtGp5A5q8R3UUNytVxbxSwFcbE="
=======
            "primaryKey": "HSHLDMvC4FbAT4i5zZwKBJsqtnaDT8duh38/n/eVPO0=",
            "secondaryKey": "y/5ERMXSdVNLdsbEJqE2mmxttYtGNP8Ff8j9LO3uyK8="
>>>>>>> 81ebd4df
          },
          "x509Thumbprint": {
            "primaryThumbprint": null,
            "secondaryThumbprint": null
          },
          "type": "sas"
        }
      }
    },
    {
      "RequestUri": "https://FakeHost.net/devices/UpdateWithETag405634285/modules/UpdateWithETag1986225016?api-version=2020-03-13",
      "RequestMethod": "PUT",
      "RequestHeaders": {
        "Accept": "application/json",
        "Authorization": "Sanitized",
        "Content-Length": "518",
        "Content-Type": "application/json",
<<<<<<< HEAD
        "If-Match": "\u0022MzAwNTIwNDQ0\u0022",
=======
        "If-Match": "\u0022NDIyNTY3MTc=\u0022",
>>>>>>> 81ebd4df
        "User-Agent": [
          "azsdk-net-Iot.Hub.Service/1.0.0-dev.20200820.6",
          "(.NET Core 4.6.27514.02; Microsoft Windows 10.0.17763 )"
        ],
        "x-ms-client-request-id": "020059535ffc3704fa8cf184d87b8823",
        "x-ms-return-client-request-id": "true"
      },
<<<<<<< HEAD
      "RequestBody": "{\u0022moduleId\u0022:\u0022UpdateWithETag1986225016\u0022,\u0022managedBy\u0022:\u0022SomeOtherChangedValue\u0022,\u0022deviceId\u0022:\u0022UpdateWithETag405634285\u0022,\u0022generationId\u0022:\u0022637335579378017631\u0022,\u0022etag\u0022:\u0022MzAwNTIwNDQ0\u0022,\u0022connectionState\u0022:\u0022Disconnected\u0022,\u0022connectionStateUpdatedTime\u0022:\u00220001-01-01T00:00:00Z\u0022,\u0022lastActivityTime\u0022:\u00220001-01-01T00:00:00Z\u0022,\u0022cloudToDeviceMessageCount\u0022:0,\u0022authentication\u0022:{\u0022symmetricKey\u0022:{\u0022primaryKey\u0022:\u0022H72TxbtROggonspWrK\u002BSHwrXuvLA7DMw3FZzqa75Vic=\u0022,\u0022secondaryKey\u0022:\u002293y7zMwiYIGEDd5BTJtGp5A5q8R3UUNytVxbxSwFcbE=\u0022},\u0022x509Thumbprint\u0022:{},\u0022type\u0022:\u0022sas\u0022}}",
=======
      "RequestBody": {
        "moduleId": "UpdateWithETag1986225016",
        "managedBy": "SomeOtherChangedValue",
        "deviceId": "UpdateWithETag405634285",
        "generationId": "637334789521486832",
        "etag": "NDIyNTY3MTc=",
        "connectionState": "Disconnected",
        "connectionStateUpdatedTime": "0001-01-01T00:00:00Z",
        "lastActivityTime": "0001-01-01T00:00:00Z",
        "cloudToDeviceMessageCount": 0,
        "authentication": {
          "symmetricKey": {
            "primaryKey": "HSHLDMvC4FbAT4i5zZwKBJsqtnaDT8duh38/n/eVPO0=",
            "secondaryKey": "y/5ERMXSdVNLdsbEJqE2mmxttYtGNP8Ff8j9LO3uyK8="
          },
          "x509Thumbprint": {},
          "type": "sas"
        }
      },
>>>>>>> 81ebd4df
      "StatusCode": 412,
      "ResponseHeaders": {
        "Content-Length": "161",
        "Content-Type": "application/json; charset=utf-8",
<<<<<<< HEAD
        "Date": "Thu, 20 Aug 2020 22:05:37 GMT",
        "iothub-errorcode": "PreconditionFailed",
        "Server": "Microsoft-HTTPAPI/2.0",
        "Vary": "Origin",
        "x-ms-request-id": "5174efbe-8cfb-4179-9322-8f6f55da3e55"
      },
      "ResponseBody": {
        "Message": "ErrorCode:PreconditionFailed;PreconditionFailed",
        "ExceptionMessage": "Tracking ID:5174efbe8cfb417993228f6f55da3e55-G:5-TimeStamp:08/20/2020 22:05:38"
=======
        "Date": "Thu, 20 Aug 2020 00:09:12 GMT",
        "iothub-errorcode": "PreconditionFailed",
        "Server": "Microsoft-HTTPAPI/2.0",
        "Vary": "Origin",
        "x-ms-request-id": "c02bfdbc-0da1-4380-a3a1-17c95c496ced"
      },
      "ResponseBody": {
        "Message": "ErrorCode:PreconditionFailed;PreconditionFailed",
        "ExceptionMessage": "Tracking ID:c02bfdbc0da14380a3a117c95c496ced-G:1-TimeStamp:08/20/2020 00:09:12"
>>>>>>> 81ebd4df
      }
    },
    {
      "RequestUri": "https://FakeHost.net/devices/UpdateWithETag405634285/modules/UpdateWithETag1986225016?api-version=2020-03-13",
      "RequestMethod": "PUT",
      "RequestHeaders": {
        "Accept": "application/json",
        "Authorization": "Sanitized",
        "Content-Length": "518",
        "Content-Type": "application/json",
        "If-Match": "*",
        "User-Agent": [
          "azsdk-net-Iot.Hub.Service/1.0.0-dev.20200820.6",
          "(.NET Core 4.6.27514.02; Microsoft Windows 10.0.17763 )"
        ],
        "x-ms-client-request-id": "47ab7db7378bbbac2128223f13551448",
        "x-ms-return-client-request-id": "true"
      },
<<<<<<< HEAD
      "RequestBody": "{\u0022moduleId\u0022:\u0022UpdateWithETag1986225016\u0022,\u0022managedBy\u0022:\u0022SomeOtherChangedValue\u0022,\u0022deviceId\u0022:\u0022UpdateWithETag405634285\u0022,\u0022generationId\u0022:\u0022637335579378017631\u0022,\u0022etag\u0022:\u0022MzAwNTIwNDQ0\u0022,\u0022connectionState\u0022:\u0022Disconnected\u0022,\u0022connectionStateUpdatedTime\u0022:\u00220001-01-01T00:00:00Z\u0022,\u0022lastActivityTime\u0022:\u00220001-01-01T00:00:00Z\u0022,\u0022cloudToDeviceMessageCount\u0022:0,\u0022authentication\u0022:{\u0022symmetricKey\u0022:{\u0022primaryKey\u0022:\u0022H72TxbtROggonspWrK\u002BSHwrXuvLA7DMw3FZzqa75Vic=\u0022,\u0022secondaryKey\u0022:\u002293y7zMwiYIGEDd5BTJtGp5A5q8R3UUNytVxbxSwFcbE=\u0022},\u0022x509Thumbprint\u0022:{},\u0022type\u0022:\u0022sas\u0022}}",
=======
      "RequestBody": {
        "moduleId": "UpdateWithETag1986225016",
        "managedBy": "SomeOtherChangedValue",
        "deviceId": "UpdateWithETag405634285",
        "generationId": "637334789521486832",
        "etag": "NDIyNTY3MTc=",
        "connectionState": "Disconnected",
        "connectionStateUpdatedTime": "0001-01-01T00:00:00Z",
        "lastActivityTime": "0001-01-01T00:00:00Z",
        "cloudToDeviceMessageCount": 0,
        "authentication": {
          "symmetricKey": {
            "primaryKey": "HSHLDMvC4FbAT4i5zZwKBJsqtnaDT8duh38/n/eVPO0=",
            "secondaryKey": "y/5ERMXSdVNLdsbEJqE2mmxttYtGNP8Ff8j9LO3uyK8="
          },
          "x509Thumbprint": {},
          "type": "sas"
        }
      },
>>>>>>> 81ebd4df
      "StatusCode": 200,
      "ResponseHeaders": {
        "Content-Length": "569",
        "Content-Type": "application/json; charset=utf-8",
<<<<<<< HEAD
        "Date": "Thu, 20 Aug 2020 22:05:37 GMT",
        "Server": "Microsoft-HTTPAPI/2.0",
        "Vary": "Origin",
        "x-ms-request-id": "f4112f47-5f40-4833-ab71-937bae5f35d0"
=======
        "Date": "Thu, 20 Aug 2020 00:09:12 GMT",
        "Server": "Microsoft-HTTPAPI/2.0",
        "Vary": "Origin",
        "x-ms-request-id": "7ef641c1-f6e2-4f5e-b678-03779fa0f6c8"
>>>>>>> 81ebd4df
      },
      "ResponseBody": {
        "moduleId": "UpdateWithETag1986225016",
        "managedBy": "SomeOtherChangedValue",
        "deviceId": "UpdateWithETag405634285",
<<<<<<< HEAD
        "generationId": "637335579378017631",
        "etag": "MzAwNTIwNDQ2",
=======
        "generationId": "637334789521486832",
        "etag": "NDIyNTY3MTk=",
>>>>>>> 81ebd4df
        "connectionState": "Disconnected",
        "connectionStateUpdatedTime": "0001-01-01T00:00:00Z",
        "lastActivityTime": "0001-01-01T00:00:00Z",
        "cloudToDeviceMessageCount": 0,
        "authentication": {
          "symmetricKey": {
<<<<<<< HEAD
            "primaryKey": "H72TxbtROggonspWrK\u002BSHwrXuvLA7DMw3FZzqa75Vic=",
            "secondaryKey": "93y7zMwiYIGEDd5BTJtGp5A5q8R3UUNytVxbxSwFcbE="
=======
            "primaryKey": "HSHLDMvC4FbAT4i5zZwKBJsqtnaDT8duh38/n/eVPO0=",
            "secondaryKey": "y/5ERMXSdVNLdsbEJqE2mmxttYtGNP8Ff8j9LO3uyK8="
>>>>>>> 81ebd4df
          },
          "x509Thumbprint": {
            "primaryThumbprint": null,
            "secondaryThumbprint": null
          },
          "type": "sas"
        }
      }
    },
    {
      "RequestUri": "https://FakeHost.net/devices/UpdateWithETag405634285?api-version=2020-03-13",
      "RequestMethod": "DELETE",
      "RequestHeaders": {
        "Authorization": "Sanitized",
        "If-Match": "*",
        "User-Agent": [
          "azsdk-net-Iot.Hub.Service/1.0.0-dev.20200820.6",
          "(.NET Core 4.6.27514.02; Microsoft Windows 10.0.17763 )"
        ],
        "x-ms-client-request-id": "ba4d3ffd9e8ab41eca37f119d83327ee",
        "x-ms-return-client-request-id": "true"
      },
      "RequestBody": null,
      "StatusCode": 204,
      "ResponseHeaders": {
        "Content-Length": "0",
<<<<<<< HEAD
        "Date": "Thu, 20 Aug 2020 22:05:37 GMT",
        "Server": "Microsoft-HTTPAPI/2.0",
        "Vary": "Origin",
        "x-ms-request-id": "46021efd-2a09-4e33-bde6-5e64ca766bba"
=======
        "Date": "Thu, 20 Aug 2020 00:09:12 GMT",
        "Server": "Microsoft-HTTPAPI/2.0",
        "Vary": "Origin",
        "x-ms-request-id": "f984e04e-ff77-4b53-9302-669ecf3455c7"
>>>>>>> 81ebd4df
      },
      "ResponseBody": []
    }
  ],
  "Variables": {
    "IOT_HUB_CONNECTION_STRING": "HostName=FakeHost.net;SharedAccessKeyName=iothubowner;SharedAccessKey=Kg==",
    "RandomSeed": "518792752"
  }
}<|MERGE_RESOLUTION|>--- conflicted
+++ resolved
@@ -23,18 +23,6 @@
       "ResponseHeaders": {
         "Content-Length": "625",
         "Content-Type": "application/json; charset=utf-8",
-<<<<<<< HEAD
-        "Date": "Thu, 20 Aug 2020 22:05:37 GMT",
-        "ETag": "\u0022OTU1MTA2MjMx\u0022",
-        "Server": "Microsoft-HTTPAPI/2.0",
-        "Vary": "Origin",
-        "x-ms-request-id": "88465205-e3fa-4f3b-b770-bace20cf53ec"
-      },
-      "ResponseBody": {
-        "deviceId": "UpdateWithETag405634285",
-        "generationId": "637335579377317594",
-        "etag": "OTU1MTA2MjMx",
-=======
         "Date": "Thu, 20 Aug 2020 00:09:12 GMT",
         "ETag": "\u0022OTA2NDIwNTIy\u0022",
         "Server": "Microsoft-HTTPAPI/2.0",
@@ -45,7 +33,6 @@
         "deviceId": "UpdateWithETag405634285",
         "generationId": "637334789521136842",
         "etag": "OTA2NDIwNTIy",
->>>>>>> 81ebd4df
         "connectionState": "Disconnected",
         "status": "enabled",
         "statusReason": null,
@@ -55,13 +42,8 @@
         "cloudToDeviceMessageCount": 0,
         "authentication": {
           "symmetricKey": {
-<<<<<<< HEAD
-            "primaryKey": "fkbpUgzjqK3OW/TdinlkhVMdEYTGh0HfbfXxHUFZ9tE=",
-            "secondaryKey": "\u002B3\u002BUiWYOjLXx36iQUoZXHqIzgEoXyn1ripW1VIJnJ7A="
-=======
             "primaryKey": "wW1EJlZRHlJzzH/6zvMnTRNzTLZRefmg0f2ohmwnEtE=",
             "secondaryKey": "BS7bsuBUZYVJaiFhl\u002BIgHUCxZmqKrg7IPru2HUjx7eo="
->>>>>>> 81ebd4df
           },
           "x509Thumbprint": {
             "primaryThumbprint": null,
@@ -99,42 +81,25 @@
       "ResponseHeaders": {
         "Content-Length": "548",
         "Content-Type": "application/json; charset=utf-8",
-<<<<<<< HEAD
-        "Date": "Thu, 20 Aug 2020 22:05:37 GMT",
-        "Server": "Microsoft-HTTPAPI/2.0",
-        "Vary": "Origin",
-        "x-ms-request-id": "53d92718-68c7-42a0-9011-c8fb9fb33b2d"
-=======
         "Date": "Thu, 20 Aug 2020 00:09:12 GMT",
         "Server": "Microsoft-HTTPAPI/2.0",
         "Vary": "Origin",
         "x-ms-request-id": "e9c30ebc-884e-4fad-a63b-0c0f373a8179"
->>>>>>> 81ebd4df
       },
       "ResponseBody": {
         "moduleId": "UpdateWithETag1986225016",
         "managedBy": null,
         "deviceId": "UpdateWithETag405634285",
-<<<<<<< HEAD
-        "generationId": "637335579378017631",
-        "etag": "MzAwNTIwNDQ0",
-=======
         "generationId": "637334789521486832",
         "etag": "NDIyNTY3MTc=",
->>>>>>> 81ebd4df
         "connectionState": "Disconnected",
         "connectionStateUpdatedTime": "0001-01-01T00:00:00",
         "lastActivityTime": "0001-01-01T00:00:00",
         "cloudToDeviceMessageCount": 0,
         "authentication": {
           "symmetricKey": {
-<<<<<<< HEAD
-            "primaryKey": "H72TxbtROggonspWrK\u002BSHwrXuvLA7DMw3FZzqa75Vic=",
-            "secondaryKey": "93y7zMwiYIGEDd5BTJtGp5A5q8R3UUNytVxbxSwFcbE="
-=======
-            "primaryKey": "HSHLDMvC4FbAT4i5zZwKBJsqtnaDT8duh38/n/eVPO0=",
-            "secondaryKey": "y/5ERMXSdVNLdsbEJqE2mmxttYtGNP8Ff8j9LO3uyK8="
->>>>>>> 81ebd4df
+            "primaryKey": "HSHLDMvC4FbAT4i5zZwKBJsqtnaDT8duh38/n/eVPO0=",
+            "secondaryKey": "y/5ERMXSdVNLdsbEJqE2mmxttYtGNP8Ff8j9LO3uyK8="
           },
           "x509Thumbprint": {
             "primaryThumbprint": null,
@@ -152,11 +117,7 @@
         "Authorization": "Sanitized",
         "Content-Length": "513",
         "Content-Type": "application/json",
-<<<<<<< HEAD
-        "If-Match": "\u0022MzAwNTIwNDQ0\u0022",
-=======
         "If-Match": "\u0022NDIyNTY3MTc=\u0022",
->>>>>>> 81ebd4df
         "User-Agent": [
           "azsdk-net-Iot.Hub.Service/1.0.0-dev.20200820.6",
           "(.NET Core 4.6.27514.02; Microsoft Windows 10.0.17763 )"
@@ -164,9 +125,6 @@
         "x-ms-client-request-id": "eb6fce14c9a5ffb86a34da1495346967",
         "x-ms-return-client-request-id": "true"
       },
-<<<<<<< HEAD
-      "RequestBody": "{\u0022moduleId\u0022:\u0022UpdateWithETag1986225016\u0022,\u0022managedBy\u0022:\u0022SomeChangedValue\u0022,\u0022deviceId\u0022:\u0022UpdateWithETag405634285\u0022,\u0022generationId\u0022:\u0022637335579378017631\u0022,\u0022etag\u0022:\u0022MzAwNTIwNDQ0\u0022,\u0022connectionState\u0022:\u0022Disconnected\u0022,\u0022connectionStateUpdatedTime\u0022:\u00220001-01-01T00:00:00Z\u0022,\u0022lastActivityTime\u0022:\u00220001-01-01T00:00:00Z\u0022,\u0022cloudToDeviceMessageCount\u0022:0,\u0022authentication\u0022:{\u0022symmetricKey\u0022:{\u0022primaryKey\u0022:\u0022H72TxbtROggonspWrK\u002BSHwrXuvLA7DMw3FZzqa75Vic=\u0022,\u0022secondaryKey\u0022:\u002293y7zMwiYIGEDd5BTJtGp5A5q8R3UUNytVxbxSwFcbE=\u0022},\u0022x509Thumbprint\u0022:{},\u0022type\u0022:\u0022sas\u0022}}",
-=======
       "RequestBody": {
         "moduleId": "UpdateWithETag1986225016",
         "managedBy": "SomeChangedValue",
@@ -186,47 +144,29 @@
           "type": "sas"
         }
       },
->>>>>>> 81ebd4df
       "StatusCode": 200,
       "ResponseHeaders": {
         "Content-Length": "564",
         "Content-Type": "application/json; charset=utf-8",
-<<<<<<< HEAD
-        "Date": "Thu, 20 Aug 2020 22:05:37 GMT",
-        "Server": "Microsoft-HTTPAPI/2.0",
-        "Vary": "Origin",
-        "x-ms-request-id": "475b78a7-b439-45a5-bb3e-cdf80ce1cf14"
-=======
         "Date": "Thu, 20 Aug 2020 00:09:12 GMT",
         "Server": "Microsoft-HTTPAPI/2.0",
         "Vary": "Origin",
         "x-ms-request-id": "af5f1ab3-ef82-4b20-a874-5c9efbf5decb"
->>>>>>> 81ebd4df
       },
       "ResponseBody": {
         "moduleId": "UpdateWithETag1986225016",
         "managedBy": "SomeChangedValue",
         "deviceId": "UpdateWithETag405634285",
-<<<<<<< HEAD
-        "generationId": "637335579378017631",
-        "etag": "MzAwNTIwNDQ1",
-=======
         "generationId": "637334789521486832",
         "etag": "NDIyNTY3MTg=",
->>>>>>> 81ebd4df
-        "connectionState": "Disconnected",
-        "connectionStateUpdatedTime": "0001-01-01T00:00:00Z",
-        "lastActivityTime": "0001-01-01T00:00:00Z",
-        "cloudToDeviceMessageCount": 0,
-        "authentication": {
-          "symmetricKey": {
-<<<<<<< HEAD
-            "primaryKey": "H72TxbtROggonspWrK\u002BSHwrXuvLA7DMw3FZzqa75Vic=",
-            "secondaryKey": "93y7zMwiYIGEDd5BTJtGp5A5q8R3UUNytVxbxSwFcbE="
-=======
-            "primaryKey": "HSHLDMvC4FbAT4i5zZwKBJsqtnaDT8duh38/n/eVPO0=",
-            "secondaryKey": "y/5ERMXSdVNLdsbEJqE2mmxttYtGNP8Ff8j9LO3uyK8="
->>>>>>> 81ebd4df
+        "connectionState": "Disconnected",
+        "connectionStateUpdatedTime": "0001-01-01T00:00:00Z",
+        "lastActivityTime": "0001-01-01T00:00:00Z",
+        "cloudToDeviceMessageCount": 0,
+        "authentication": {
+          "symmetricKey": {
+            "primaryKey": "HSHLDMvC4FbAT4i5zZwKBJsqtnaDT8duh38/n/eVPO0=",
+            "secondaryKey": "y/5ERMXSdVNLdsbEJqE2mmxttYtGNP8Ff8j9LO3uyK8="
           },
           "x509Thumbprint": {
             "primaryThumbprint": null,
@@ -244,11 +184,7 @@
         "Authorization": "Sanitized",
         "Content-Length": "518",
         "Content-Type": "application/json",
-<<<<<<< HEAD
-        "If-Match": "\u0022MzAwNTIwNDQ0\u0022",
-=======
         "If-Match": "\u0022NDIyNTY3MTc=\u0022",
->>>>>>> 81ebd4df
         "User-Agent": [
           "azsdk-net-Iot.Hub.Service/1.0.0-dev.20200820.6",
           "(.NET Core 4.6.27514.02; Microsoft Windows 10.0.17763 )"
@@ -256,9 +192,6 @@
         "x-ms-client-request-id": "020059535ffc3704fa8cf184d87b8823",
         "x-ms-return-client-request-id": "true"
       },
-<<<<<<< HEAD
-      "RequestBody": "{\u0022moduleId\u0022:\u0022UpdateWithETag1986225016\u0022,\u0022managedBy\u0022:\u0022SomeOtherChangedValue\u0022,\u0022deviceId\u0022:\u0022UpdateWithETag405634285\u0022,\u0022generationId\u0022:\u0022637335579378017631\u0022,\u0022etag\u0022:\u0022MzAwNTIwNDQ0\u0022,\u0022connectionState\u0022:\u0022Disconnected\u0022,\u0022connectionStateUpdatedTime\u0022:\u00220001-01-01T00:00:00Z\u0022,\u0022lastActivityTime\u0022:\u00220001-01-01T00:00:00Z\u0022,\u0022cloudToDeviceMessageCount\u0022:0,\u0022authentication\u0022:{\u0022symmetricKey\u0022:{\u0022primaryKey\u0022:\u0022H72TxbtROggonspWrK\u002BSHwrXuvLA7DMw3FZzqa75Vic=\u0022,\u0022secondaryKey\u0022:\u002293y7zMwiYIGEDd5BTJtGp5A5q8R3UUNytVxbxSwFcbE=\u0022},\u0022x509Thumbprint\u0022:{},\u0022type\u0022:\u0022sas\u0022}}",
-=======
       "RequestBody": {
         "moduleId": "UpdateWithETag1986225016",
         "managedBy": "SomeOtherChangedValue",
@@ -278,22 +211,10 @@
           "type": "sas"
         }
       },
->>>>>>> 81ebd4df
       "StatusCode": 412,
       "ResponseHeaders": {
         "Content-Length": "161",
         "Content-Type": "application/json; charset=utf-8",
-<<<<<<< HEAD
-        "Date": "Thu, 20 Aug 2020 22:05:37 GMT",
-        "iothub-errorcode": "PreconditionFailed",
-        "Server": "Microsoft-HTTPAPI/2.0",
-        "Vary": "Origin",
-        "x-ms-request-id": "5174efbe-8cfb-4179-9322-8f6f55da3e55"
-      },
-      "ResponseBody": {
-        "Message": "ErrorCode:PreconditionFailed;PreconditionFailed",
-        "ExceptionMessage": "Tracking ID:5174efbe8cfb417993228f6f55da3e55-G:5-TimeStamp:08/20/2020 22:05:38"
-=======
         "Date": "Thu, 20 Aug 2020 00:09:12 GMT",
         "iothub-errorcode": "PreconditionFailed",
         "Server": "Microsoft-HTTPAPI/2.0",
@@ -303,7 +224,6 @@
       "ResponseBody": {
         "Message": "ErrorCode:PreconditionFailed;PreconditionFailed",
         "ExceptionMessage": "Tracking ID:c02bfdbc0da14380a3a117c95c496ced-G:1-TimeStamp:08/20/2020 00:09:12"
->>>>>>> 81ebd4df
       }
     },
     {
@@ -322,9 +242,6 @@
         "x-ms-client-request-id": "47ab7db7378bbbac2128223f13551448",
         "x-ms-return-client-request-id": "true"
       },
-<<<<<<< HEAD
-      "RequestBody": "{\u0022moduleId\u0022:\u0022UpdateWithETag1986225016\u0022,\u0022managedBy\u0022:\u0022SomeOtherChangedValue\u0022,\u0022deviceId\u0022:\u0022UpdateWithETag405634285\u0022,\u0022generationId\u0022:\u0022637335579378017631\u0022,\u0022etag\u0022:\u0022MzAwNTIwNDQ0\u0022,\u0022connectionState\u0022:\u0022Disconnected\u0022,\u0022connectionStateUpdatedTime\u0022:\u00220001-01-01T00:00:00Z\u0022,\u0022lastActivityTime\u0022:\u00220001-01-01T00:00:00Z\u0022,\u0022cloudToDeviceMessageCount\u0022:0,\u0022authentication\u0022:{\u0022symmetricKey\u0022:{\u0022primaryKey\u0022:\u0022H72TxbtROggonspWrK\u002BSHwrXuvLA7DMw3FZzqa75Vic=\u0022,\u0022secondaryKey\u0022:\u002293y7zMwiYIGEDd5BTJtGp5A5q8R3UUNytVxbxSwFcbE=\u0022},\u0022x509Thumbprint\u0022:{},\u0022type\u0022:\u0022sas\u0022}}",
-=======
       "RequestBody": {
         "moduleId": "UpdateWithETag1986225016",
         "managedBy": "SomeOtherChangedValue",
@@ -344,47 +261,29 @@
           "type": "sas"
         }
       },
->>>>>>> 81ebd4df
       "StatusCode": 200,
       "ResponseHeaders": {
         "Content-Length": "569",
         "Content-Type": "application/json; charset=utf-8",
-<<<<<<< HEAD
-        "Date": "Thu, 20 Aug 2020 22:05:37 GMT",
-        "Server": "Microsoft-HTTPAPI/2.0",
-        "Vary": "Origin",
-        "x-ms-request-id": "f4112f47-5f40-4833-ab71-937bae5f35d0"
-=======
         "Date": "Thu, 20 Aug 2020 00:09:12 GMT",
         "Server": "Microsoft-HTTPAPI/2.0",
         "Vary": "Origin",
         "x-ms-request-id": "7ef641c1-f6e2-4f5e-b678-03779fa0f6c8"
->>>>>>> 81ebd4df
       },
       "ResponseBody": {
         "moduleId": "UpdateWithETag1986225016",
         "managedBy": "SomeOtherChangedValue",
         "deviceId": "UpdateWithETag405634285",
-<<<<<<< HEAD
-        "generationId": "637335579378017631",
-        "etag": "MzAwNTIwNDQ2",
-=======
         "generationId": "637334789521486832",
         "etag": "NDIyNTY3MTk=",
->>>>>>> 81ebd4df
-        "connectionState": "Disconnected",
-        "connectionStateUpdatedTime": "0001-01-01T00:00:00Z",
-        "lastActivityTime": "0001-01-01T00:00:00Z",
-        "cloudToDeviceMessageCount": 0,
-        "authentication": {
-          "symmetricKey": {
-<<<<<<< HEAD
-            "primaryKey": "H72TxbtROggonspWrK\u002BSHwrXuvLA7DMw3FZzqa75Vic=",
-            "secondaryKey": "93y7zMwiYIGEDd5BTJtGp5A5q8R3UUNytVxbxSwFcbE="
-=======
-            "primaryKey": "HSHLDMvC4FbAT4i5zZwKBJsqtnaDT8duh38/n/eVPO0=",
-            "secondaryKey": "y/5ERMXSdVNLdsbEJqE2mmxttYtGNP8Ff8j9LO3uyK8="
->>>>>>> 81ebd4df
+        "connectionState": "Disconnected",
+        "connectionStateUpdatedTime": "0001-01-01T00:00:00Z",
+        "lastActivityTime": "0001-01-01T00:00:00Z",
+        "cloudToDeviceMessageCount": 0,
+        "authentication": {
+          "symmetricKey": {
+            "primaryKey": "HSHLDMvC4FbAT4i5zZwKBJsqtnaDT8duh38/n/eVPO0=",
+            "secondaryKey": "y/5ERMXSdVNLdsbEJqE2mmxttYtGNP8Ff8j9LO3uyK8="
           },
           "x509Thumbprint": {
             "primaryThumbprint": null,
@@ -411,17 +310,10 @@
       "StatusCode": 204,
       "ResponseHeaders": {
         "Content-Length": "0",
-<<<<<<< HEAD
-        "Date": "Thu, 20 Aug 2020 22:05:37 GMT",
-        "Server": "Microsoft-HTTPAPI/2.0",
-        "Vary": "Origin",
-        "x-ms-request-id": "46021efd-2a09-4e33-bde6-5e64ca766bba"
-=======
         "Date": "Thu, 20 Aug 2020 00:09:12 GMT",
         "Server": "Microsoft-HTTPAPI/2.0",
         "Vary": "Origin",
         "x-ms-request-id": "f984e04e-ff77-4b53-9302-669ecf3455c7"
->>>>>>> 81ebd4df
       },
       "ResponseBody": []
     }
