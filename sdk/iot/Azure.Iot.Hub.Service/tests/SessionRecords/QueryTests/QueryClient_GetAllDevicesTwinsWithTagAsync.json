--- conflicted
+++ resolved
@@ -23,18 +23,6 @@
       "ResponseHeaders": {
         "Content-Length": "623",
         "Content-Type": "application/json; charset=utf-8",
-<<<<<<< HEAD
-        "Date": "Thu, 20 Aug 2020 22:05:38 GMT",
-        "ETag": "\u0022NTU4MjAzMTky\u0022",
-        "Server": "Microsoft-HTTPAPI/2.0",
-        "Vary": "Origin",
-        "x-ms-request-id": "dfe0bb2b-6165-4174-93bc-3977dd7f5bb5"
-      },
-      "ResponseBody": {
-        "deviceId": "QueryDevice1952161871",
-        "generationId": "637335579385890736",
-        "etag": "NTU4MjAzMTky",
-=======
         "Date": "Thu, 20 Aug 2020 00:09:07 GMT",
         "ETag": "\u0022OTM1NjAxNjE0\u0022",
         "Server": "Microsoft-HTTPAPI/2.0",
@@ -45,7 +33,6 @@
         "deviceId": "QueryDevice1952161871",
         "generationId": "637334789471887420",
         "etag": "OTM1NjAxNjE0",
->>>>>>> 81ebd4df
         "connectionState": "Disconnected",
         "status": "enabled",
         "statusReason": null,
@@ -55,13 +42,8 @@
         "cloudToDeviceMessageCount": 0,
         "authentication": {
           "symmetricKey": {
-<<<<<<< HEAD
-            "primaryKey": "iKI2ZW61U3zDKwxhdw8GsosurxLC62Czp2jceiAV9yo=",
-            "secondaryKey": "Rfa9Wygi00JtAdoXhO5TY1i5PdKI5GFtcYniwcvS8HA="
-=======
             "primaryKey": "lvHSNRydqfxyFVV66kV1U/tWXpfjlBYyMyqR6Juntq0=",
             "secondaryKey": "P\u002BnO5udm4eZ0OQU\u002B3wmqzElNxxJxUMNtNVLjVo3XLP0="
->>>>>>> 81ebd4df
           },
           "x509Thumbprint": {
             "primaryThumbprint": null,
@@ -95,43 +77,6 @@
       "ResponseHeaders": {
         "Content-Length": "581",
         "Content-Type": "application/json; charset=utf-8",
-<<<<<<< HEAD
-        "Date": "Thu, 20 Aug 2020 22:05:38 GMT",
-        "Server": "Microsoft-HTTPAPI/2.0",
-        "Vary": "Origin",
-        "x-ms-item-type": "Twin",
-        "x-ms-request-id": "32c3f116-cc3a-44f1-a248-55580fa31f3a"
-      },
-      "ResponseBody": "[]"
-    },
-    {
-      "RequestUri": "https://FakeHost.net/devices/query?api-version=2020-03-13",
-      "RequestMethod": "POST",
-      "RequestHeaders": {
-        "Accept": "application/json",
-        "Authorization": "Sanitized",
-        "Content-Length": "74",
-        "Content-Type": "application/json",
-        "User-Agent": [
-          "azsdk-net-Iot.Hub.Service/1.0.0-dev.20200820.6",
-          "(.NET Core 4.6.27514.02; Microsoft Windows 10.0.17763 )"
-        ],
-        "x-ms-client-request-id": "9db388bced3265530b12440179925922",
-        "x-ms-return-client-request-id": "true"
-      },
-      "RequestBody": "{\u0022query\u0022:\u0022SELECT * FROM devices WHERE deviceId = \u0027QueryDevice1952161871\u0027\u0022}",
-      "StatusCode": 200,
-      "ResponseHeaders": {
-        "Content-Length": "583",
-        "Content-Type": "application/json; charset=utf-8",
-        "Date": "Thu, 20 Aug 2020 22:05:43 GMT",
-        "Server": "Microsoft-HTTPAPI/2.0",
-        "Vary": "Origin",
-        "x-ms-item-type": "Twin",
-        "x-ms-request-id": "d22862ea-a3a5-466b-ae39-dee7b0d2a090"
-      },
-      "ResponseBody": "[{\u0022deviceId\u0022:\u0022QueryDevice1952161871\u0022,\u0022etag\u0022:\u0022AAAAAAAAAAE=\u0022,\u0022deviceEtag\u0022:\u0022NTU4MjAzMTky\u0022,\u0022status\u0022:\u0022enabled\u0022,\u0022statusUpdateTime\u0022:\u00220001-01-01T00:00:00Z\u0022,\u0022connectionState\u0022:\u0022Disconnected\u0022,\u0022lastActivityTime\u0022:\u00220001-01-01T00:00:00Z\u0022,\u0022cloudToDeviceMessageCount\u0022:0,\u0022authenticationType\u0022:\u0022sas\u0022,\u0022x509Thumbprint\u0022:{\u0022primaryThumbprint\u0022:null,\u0022secondaryThumbprint\u0022:null},\u0022version\u0022:2,\u0022properties\u0022:{\u0022desired\u0022:{\u0022$metadata\u0022:{\u0022$lastUpdated\u0022:\u00222020-08-20T22:05:38.5890736Z\u0022},\u0022$version\u0022:1},\u0022reported\u0022:{\u0022$metadata\u0022:{\u0022$lastUpdated\u0022:\u00222020-08-20T22:05:38.5890736Z\u0022},\u0022$version\u0022:1}},\u0022capabilities\u0022:{\u0022iotEdge\u0022:false}}]"
-=======
         "Date": "Thu, 20 Aug 2020 00:09:07 GMT",
         "Server": "Microsoft-HTTPAPI/2.0",
         "Vary": "Origin",
@@ -139,7 +84,6 @@
         "x-ms-request-id": "583f13ef-4587-405c-a471-8efaf24f5728"
       },
       "ResponseBody": "[{\u0022deviceId\u0022:\u0022QueryDevice1952161871\u0022,\u0022etag\u0022:\u0022AAAAAAAAAAE=\u0022,\u0022deviceEtag\u0022:\u0022OTM1NjAxNjE0\u0022,\u0022status\u0022:\u0022enabled\u0022,\u0022statusUpdateTime\u0022:\u00220001-01-01T00:00:00Z\u0022,\u0022connectionState\u0022:\u0022Disconnected\u0022,\u0022lastActivityTime\u0022:\u00220001-01-01T00:00:00Z\u0022,\u0022cloudToDeviceMessageCount\u0022:0,\u0022authenticationType\u0022:\u0022sas\u0022,\u0022x509Thumbprint\u0022:{\u0022primaryThumbprint\u0022:null,\u0022secondaryThumbprint\u0022:null},\u0022version\u0022:2,\u0022properties\u0022:{\u0022desired\u0022:{\u0022$metadata\u0022:{\u0022$lastUpdated\u0022:\u00222020-08-20T00:09:07.188742Z\u0022},\u0022$version\u0022:1},\u0022reported\u0022:{\u0022$metadata\u0022:{\u0022$lastUpdated\u0022:\u00222020-08-20T00:09:07.188742Z\u0022},\u0022$version\u0022:1}},\u0022capabilities\u0022:{\u0022iotEdge\u0022:false}}]"
->>>>>>> 81ebd4df
     },
     {
       "RequestUri": "https://FakeHost.net/devices/QueryDevice1952161871?api-version=2020-03-13",
@@ -158,17 +102,10 @@
       "StatusCode": 204,
       "ResponseHeaders": {
         "Content-Length": "0",
-<<<<<<< HEAD
-        "Date": "Thu, 20 Aug 2020 22:05:49 GMT",
-        "Server": "Microsoft-HTTPAPI/2.0",
-        "Vary": "Origin",
-        "x-ms-request-id": "04eb10a0-2ab4-4103-a3a4-6dd3da39acc1"
-=======
         "Date": "Thu, 20 Aug 2020 00:09:12 GMT",
         "Server": "Microsoft-HTTPAPI/2.0",
         "Vary": "Origin",
         "x-ms-request-id": "9b33d74d-55f3-44d8-9d79-f9111939d8c8"
->>>>>>> 81ebd4df
       },
       "ResponseBody": []
     }
