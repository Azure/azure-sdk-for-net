{
  "Entries": [
    {
      "RequestUri": "https://FakeHost.net/devices/QueryDevice939180715?api-version=2020-03-13",
      "RequestMethod": "PUT",
      "RequestHeaders": {
        "Accept": "application/json",
        "Authorization": "Sanitized",
        "Content-Length": "35",
        "Content-Type": "application/json",
        "If-Match": "\u0022\u0022",
        "User-Agent": [
          "azsdk-net-Iot.Hub.Service/1.0.0-dev.20200820.6",
          "(.NET Core 4.6.27514.02; Microsoft Windows 10.0.17763 )"
        ],
        "x-ms-client-request-id": "a728cf7c0806ea7f3bbdf268a6f40ecb",
        "x-ms-return-client-request-id": "true"
      },
      "RequestBody": {
        "deviceId": "QueryDevice939180715"
      },
      "StatusCode": 200,
      "ResponseHeaders": {
        "Content-Length": "622",
        "Content-Type": "application/json; charset=utf-8",
<<<<<<< HEAD
        "Date": "Thu, 20 Aug 2020 22:05:49 GMT",
        "ETag": "\u0022MTgzNjA0MTA2\u0022",
        "Server": "Microsoft-HTTPAPI/2.0",
        "Vary": "Origin",
        "x-ms-request-id": "05383f68-f86b-43b7-9677-3d028dc50e05"
      },
      "ResponseBody": {
        "deviceId": "QueryDevice939180715",
        "generationId": "637335579492935983",
        "etag": "MTgzNjA0MTA2",
=======
        "Date": "Thu, 20 Aug 2020 00:09:12 GMT",
        "ETag": "\u0022Nzg1ODA2MDUw\u0022",
        "Server": "Microsoft-HTTPAPI/2.0",
        "Vary": "Origin",
        "x-ms-request-id": "f22e9d72-48c5-4c16-bdaf-c20abea7aa7e"
      },
      "ResponseBody": {
        "deviceId": "QueryDevice939180715",
        "generationId": "637334789528763675",
        "etag": "Nzg1ODA2MDUw",
>>>>>>> 81ebd4df
        "connectionState": "Disconnected",
        "status": "enabled",
        "statusReason": null,
        "connectionStateUpdatedTime": "0001-01-01T00:00:00",
        "statusUpdatedTime": "0001-01-01T00:00:00",
        "lastActivityTime": "0001-01-01T00:00:00",
        "cloudToDeviceMessageCount": 0,
        "authentication": {
          "symmetricKey": {
<<<<<<< HEAD
            "primaryKey": "0\u002B8Ft8CgoStL8HJXoma2iQuZ5jkUqUSjVaq\u002B\u002BAt1Q9c=",
            "secondaryKey": "t7sZC890urBQxzXWLBmirV5bLaPIp1DJs58E9ZxWbM4="
=======
            "primaryKey": "yNn3eaAdB3nwuWFsTc/OviQsh4cT0hohnB2pYlMNCeQ=",
            "secondaryKey": "SLd9W3F9JKozG1YQs\u002B6jSA8cb/K88phPetccyT3ZzOM="
>>>>>>> 81ebd4df
          },
          "x509Thumbprint": {
            "primaryThumbprint": null,
            "secondaryThumbprint": null
          },
          "type": "sas"
        },
        "capabilities": {
          "iotEdge": false
        },
        "parentScopes": []
      }
    },
    {
      "RequestUri": "https://FakeHost.net/devices/QueryDevice939180715/modules/QueryModule1384101029?api-version=2020-03-13",
      "RequestMethod": "PUT",
      "RequestHeaders": {
        "Accept": "application/json",
        "Authorization": "Sanitized",
        "Content-Length": "70",
        "Content-Type": "application/json",
        "If-Match": "\u0022\u0022",
        "User-Agent": [
          "azsdk-net-Iot.Hub.Service/1.0.0-dev.20200820.6",
          "(.NET Core 4.6.27514.02; Microsoft Windows 10.0.17763 )"
        ],
        "x-ms-client-request-id": "ede7f421d4e065105d48191e1e0d89a5",
        "x-ms-return-client-request-id": "true"
      },
      "RequestBody": {
        "moduleId": "QueryModule1384101029",
        "deviceId": "QueryDevice939180715"
      },
      "StatusCode": 200,
      "ResponseHeaders": {
        "Content-Length": "542",
        "Content-Type": "application/json; charset=utf-8",
<<<<<<< HEAD
        "Date": "Thu, 20 Aug 2020 22:05:49 GMT",
        "Server": "Microsoft-HTTPAPI/2.0",
        "Vary": "Origin",
        "x-ms-request-id": "c234d960-4e54-4b2e-975e-89e97ed1bf41"
=======
        "Date": "Thu, 20 Aug 2020 00:09:12 GMT",
        "Server": "Microsoft-HTTPAPI/2.0",
        "Vary": "Origin",
        "x-ms-request-id": "e54aa0c0-2ac3-40d4-a7ae-1e4b765a57f9"
>>>>>>> 81ebd4df
      },
      "ResponseBody": {
        "moduleId": "QueryModule1384101029",
        "managedBy": null,
        "deviceId": "QueryDevice939180715",
<<<<<<< HEAD
        "generationId": "637335579493685581",
        "etag": "OTg4MDI0MTA3",
=======
        "generationId": "637334789529113952",
        "etag": "OTk1Mzg0MDY4",
>>>>>>> 81ebd4df
        "connectionState": "Disconnected",
        "connectionStateUpdatedTime": "0001-01-01T00:00:00",
        "lastActivityTime": "0001-01-01T00:00:00",
        "cloudToDeviceMessageCount": 0,
        "authentication": {
          "symmetricKey": {
<<<<<<< HEAD
            "primaryKey": "Kxi1\u002B5f6hgsLw531Bk/qHzcwphKw4eKEXfgXKEE/5FU=",
            "secondaryKey": "PdfFNfEY1lnL5lrW0w7oJeOck8Fnc6jte2ZboIXbZy0="
=======
            "primaryKey": "GJ6/wU5\u002BeYaFeTjwRO8fg8HH96EadXw9NCeBQ8bSprY=",
            "secondaryKey": "voHbuXES7tCp15Okl12Ggz5ysxYJxAEWETB2/3QUK2g="
>>>>>>> 81ebd4df
          },
          "x509Thumbprint": {
            "primaryThumbprint": null,
            "secondaryThumbprint": null
          },
          "type": "sas"
        }
      }
    },
    {
      "RequestUri": "https://FakeHost.net/devices/query?api-version=2020-03-13",
      "RequestMethod": "POST",
      "RequestHeaders": {
        "Accept": "application/json",
        "Authorization": "Sanitized",
        "Content-Length": "82",
        "Content-Type": "application/json",
        "User-Agent": [
          "azsdk-net-Iot.Hub.Service/1.0.0-dev.20200820.6",
          "(.NET Core 4.6.27514.02; Microsoft Windows 10.0.17763 )"
        ],
        "x-ms-client-request-id": "ee2d10eeb60eb68440b2ef6c28af0f83",
        "x-ms-return-client-request-id": "true"
      },
      "RequestBody": "{\u0022query\u0022:\u0022SELECT * FROM devices.modules WHERE moduleId = \u0027QueryModule1384101029\u0027\u0022}",
      "StatusCode": 200,
      "ResponseHeaders": {
        "Content-Length": "2",
        "Content-Type": "application/json; charset=utf-8",
<<<<<<< HEAD
        "Date": "Thu, 20 Aug 2020 22:05:49 GMT",
        "Server": "Microsoft-HTTPAPI/2.0",
        "Vary": "Origin",
        "x-ms-item-type": "Twin",
        "x-ms-request-id": "084166d6-0bb7-482c-a4fc-4d74d6f87511"
=======
        "Date": "Thu, 20 Aug 2020 00:09:13 GMT",
        "Server": "Microsoft-HTTPAPI/2.0",
        "Vary": "Origin",
        "x-ms-item-type": "Twin",
        "x-ms-request-id": "26d25a4c-aba7-4a47-b0a0-ba276f03dadf"
>>>>>>> 81ebd4df
      },
      "ResponseBody": "[]"
    },
    {
      "RequestUri": "https://FakeHost.net/devices/query?api-version=2020-03-13",
      "RequestMethod": "POST",
      "RequestHeaders": {
        "Accept": "application/json",
        "Authorization": "Sanitized",
        "Content-Length": "82",
        "Content-Type": "application/json",
        "User-Agent": [
          "azsdk-net-Iot.Hub.Service/1.0.0-dev.20200820.6",
          "(.NET Core 4.6.27514.02; Microsoft Windows 10.0.17763 )"
        ],
        "x-ms-client-request-id": "ee895314bd9aa8c5bfc249beee60cb2d",
        "x-ms-return-client-request-id": "true"
      },
      "RequestBody": "{\u0022query\u0022:\u0022SELECT * FROM devices.modules WHERE moduleId = \u0027QueryModule1384101029\u0027\u0022}",
      "StatusCode": 200,
      "ResponseHeaders": {
        "Content-Length": "601",
        "Content-Type": "application/json; charset=utf-8",
<<<<<<< HEAD
        "Date": "Thu, 20 Aug 2020 22:05:54 GMT",
        "Server": "Microsoft-HTTPAPI/2.0",
        "Vary": "Origin",
        "x-ms-item-type": "Twin",
        "x-ms-request-id": "5ff82c70-83fa-4879-a3a6-f081f87d9899"
      },
      "ResponseBody": "[{\u0022deviceId\u0022:\u0022QueryDevice939180715\u0022,\u0022moduleId\u0022:\u0022QueryModule1384101029\u0022,\u0022etag\u0022:\u0022AAAAAAAAAAE=\u0022,\u0022deviceEtag\u0022:\u0022OTg4MDI0MTA3\u0022,\u0022status\u0022:\u0022enabled\u0022,\u0022statusUpdateTime\u0022:\u00220001-01-01T00:00:00Z\u0022,\u0022connectionState\u0022:\u0022Disconnected\u0022,\u0022lastActivityTime\u0022:\u00220001-01-01T00:00:00Z\u0022,\u0022cloudToDeviceMessageCount\u0022:0,\u0022authenticationType\u0022:\u0022sas\u0022,\u0022x509Thumbprint\u0022:{\u0022primaryThumbprint\u0022:null,\u0022secondaryThumbprint\u0022:null},\u0022version\u0022:2,\u0022properties\u0022:{\u0022desired\u0022:{\u0022$metadata\u0022:{\u0022$lastUpdated\u0022:\u00220001-01-01T00:00:00Z\u0022},\u0022$version\u0022:1},\u0022reported\u0022:{\u0022$metadata\u0022:{\u0022$lastUpdated\u0022:\u00220001-01-01T00:00:00Z\u0022},\u0022$version\u0022:1}},\u0022capabilities\u0022:{\u0022iotEdge\u0022:false}}]"
=======
        "Date": "Thu, 20 Aug 2020 00:09:17 GMT",
        "Server": "Microsoft-HTTPAPI/2.0",
        "Vary": "Origin",
        "x-ms-item-type": "Twin",
        "x-ms-request-id": "fce11192-b5f7-4525-b1c1-f6c5ed085e44"
      },
      "ResponseBody": "[{\u0022deviceId\u0022:\u0022QueryDevice939180715\u0022,\u0022moduleId\u0022:\u0022QueryModule1384101029\u0022,\u0022etag\u0022:\u0022AAAAAAAAAAE=\u0022,\u0022deviceEtag\u0022:\u0022OTk1Mzg0MDY4\u0022,\u0022status\u0022:\u0022enabled\u0022,\u0022statusUpdateTime\u0022:\u00220001-01-01T00:00:00Z\u0022,\u0022connectionState\u0022:\u0022Disconnected\u0022,\u0022lastActivityTime\u0022:\u00220001-01-01T00:00:00Z\u0022,\u0022cloudToDeviceMessageCount\u0022:0,\u0022authenticationType\u0022:\u0022sas\u0022,\u0022x509Thumbprint\u0022:{\u0022primaryThumbprint\u0022:null,\u0022secondaryThumbprint\u0022:null},\u0022version\u0022:2,\u0022properties\u0022:{\u0022desired\u0022:{\u0022$metadata\u0022:{\u0022$lastUpdated\u0022:\u00220001-01-01T00:00:00Z\u0022},\u0022$version\u0022:1},\u0022reported\u0022:{\u0022$metadata\u0022:{\u0022$lastUpdated\u0022:\u00220001-01-01T00:00:00Z\u0022},\u0022$version\u0022:1}},\u0022capabilities\u0022:{\u0022iotEdge\u0022:false}}]"
>>>>>>> 81ebd4df
    },
    {
      "RequestUri": "https://FakeHost.net/devices/QueryDevice939180715?api-version=2020-03-13",
      "RequestMethod": "DELETE",
      "RequestHeaders": {
        "Authorization": "Sanitized",
        "If-Match": "*",
        "User-Agent": [
          "azsdk-net-Iot.Hub.Service/1.0.0-dev.20200820.6",
          "(.NET Core 4.6.27514.02; Microsoft Windows 10.0.17763 )"
        ],
        "x-ms-client-request-id": "96794c3320c66bbc6f31ad2ee4a33dae",
        "x-ms-return-client-request-id": "true"
      },
      "RequestBody": null,
      "StatusCode": 204,
      "ResponseHeaders": {
        "Content-Length": "0",
<<<<<<< HEAD
        "Date": "Thu, 20 Aug 2020 22:05:59 GMT",
        "Server": "Microsoft-HTTPAPI/2.0",
        "Vary": "Origin",
        "x-ms-request-id": "970a34b9-95e4-41be-9fe0-b2708a9a2baa"
=======
        "Date": "Thu, 20 Aug 2020 00:09:22 GMT",
        "Server": "Microsoft-HTTPAPI/2.0",
        "Vary": "Origin",
        "x-ms-request-id": "46d0ffb3-b3a3-4669-b5de-fe2e3f79c0a7"
>>>>>>> 81ebd4df
      },
      "ResponseBody": []
    }
  ],
  "Variables": {
    "IOT_HUB_CONNECTION_STRING": "HostName=FakeHost.net;SharedAccessKeyName=iothubowner;SharedAccessKey=Kg==",
    "RandomSeed": "1014759705"
  }
}<|MERGE_RESOLUTION|>--- conflicted
+++ resolved
@@ -23,18 +23,6 @@
       "ResponseHeaders": {
         "Content-Length": "622",
         "Content-Type": "application/json; charset=utf-8",
-<<<<<<< HEAD
-        "Date": "Thu, 20 Aug 2020 22:05:49 GMT",
-        "ETag": "\u0022MTgzNjA0MTA2\u0022",
-        "Server": "Microsoft-HTTPAPI/2.0",
-        "Vary": "Origin",
-        "x-ms-request-id": "05383f68-f86b-43b7-9677-3d028dc50e05"
-      },
-      "ResponseBody": {
-        "deviceId": "QueryDevice939180715",
-        "generationId": "637335579492935983",
-        "etag": "MTgzNjA0MTA2",
-=======
         "Date": "Thu, 20 Aug 2020 00:09:12 GMT",
         "ETag": "\u0022Nzg1ODA2MDUw\u0022",
         "Server": "Microsoft-HTTPAPI/2.0",
@@ -45,7 +33,6 @@
         "deviceId": "QueryDevice939180715",
         "generationId": "637334789528763675",
         "etag": "Nzg1ODA2MDUw",
->>>>>>> 81ebd4df
         "connectionState": "Disconnected",
         "status": "enabled",
         "statusReason": null,
@@ -55,13 +42,8 @@
         "cloudToDeviceMessageCount": 0,
         "authentication": {
           "symmetricKey": {
-<<<<<<< HEAD
-            "primaryKey": "0\u002B8Ft8CgoStL8HJXoma2iQuZ5jkUqUSjVaq\u002B\u002BAt1Q9c=",
-            "secondaryKey": "t7sZC890urBQxzXWLBmirV5bLaPIp1DJs58E9ZxWbM4="
-=======
             "primaryKey": "yNn3eaAdB3nwuWFsTc/OviQsh4cT0hohnB2pYlMNCeQ=",
             "secondaryKey": "SLd9W3F9JKozG1YQs\u002B6jSA8cb/K88phPetccyT3ZzOM="
->>>>>>> 81ebd4df
           },
           "x509Thumbprint": {
             "primaryThumbprint": null,
@@ -99,42 +81,25 @@
       "ResponseHeaders": {
         "Content-Length": "542",
         "Content-Type": "application/json; charset=utf-8",
-<<<<<<< HEAD
-        "Date": "Thu, 20 Aug 2020 22:05:49 GMT",
-        "Server": "Microsoft-HTTPAPI/2.0",
-        "Vary": "Origin",
-        "x-ms-request-id": "c234d960-4e54-4b2e-975e-89e97ed1bf41"
-=======
         "Date": "Thu, 20 Aug 2020 00:09:12 GMT",
         "Server": "Microsoft-HTTPAPI/2.0",
         "Vary": "Origin",
         "x-ms-request-id": "e54aa0c0-2ac3-40d4-a7ae-1e4b765a57f9"
->>>>>>> 81ebd4df
       },
       "ResponseBody": {
         "moduleId": "QueryModule1384101029",
         "managedBy": null,
         "deviceId": "QueryDevice939180715",
-<<<<<<< HEAD
-        "generationId": "637335579493685581",
-        "etag": "OTg4MDI0MTA3",
-=======
         "generationId": "637334789529113952",
         "etag": "OTk1Mzg0MDY4",
->>>>>>> 81ebd4df
         "connectionState": "Disconnected",
         "connectionStateUpdatedTime": "0001-01-01T00:00:00",
         "lastActivityTime": "0001-01-01T00:00:00",
         "cloudToDeviceMessageCount": 0,
         "authentication": {
           "symmetricKey": {
-<<<<<<< HEAD
-            "primaryKey": "Kxi1\u002B5f6hgsLw531Bk/qHzcwphKw4eKEXfgXKEE/5FU=",
-            "secondaryKey": "PdfFNfEY1lnL5lrW0w7oJeOck8Fnc6jte2ZboIXbZy0="
-=======
             "primaryKey": "GJ6/wU5\u002BeYaFeTjwRO8fg8HH96EadXw9NCeBQ8bSprY=",
             "secondaryKey": "voHbuXES7tCp15Okl12Ggz5ysxYJxAEWETB2/3QUK2g="
->>>>>>> 81ebd4df
           },
           "x509Thumbprint": {
             "primaryThumbprint": null,
@@ -164,19 +129,11 @@
       "ResponseHeaders": {
         "Content-Length": "2",
         "Content-Type": "application/json; charset=utf-8",
-<<<<<<< HEAD
-        "Date": "Thu, 20 Aug 2020 22:05:49 GMT",
-        "Server": "Microsoft-HTTPAPI/2.0",
-        "Vary": "Origin",
-        "x-ms-item-type": "Twin",
-        "x-ms-request-id": "084166d6-0bb7-482c-a4fc-4d74d6f87511"
-=======
         "Date": "Thu, 20 Aug 2020 00:09:13 GMT",
         "Server": "Microsoft-HTTPAPI/2.0",
         "Vary": "Origin",
         "x-ms-item-type": "Twin",
         "x-ms-request-id": "26d25a4c-aba7-4a47-b0a0-ba276f03dadf"
->>>>>>> 81ebd4df
       },
       "ResponseBody": "[]"
     },
@@ -200,15 +157,6 @@
       "ResponseHeaders": {
         "Content-Length": "601",
         "Content-Type": "application/json; charset=utf-8",
-<<<<<<< HEAD
-        "Date": "Thu, 20 Aug 2020 22:05:54 GMT",
-        "Server": "Microsoft-HTTPAPI/2.0",
-        "Vary": "Origin",
-        "x-ms-item-type": "Twin",
-        "x-ms-request-id": "5ff82c70-83fa-4879-a3a6-f081f87d9899"
-      },
-      "ResponseBody": "[{\u0022deviceId\u0022:\u0022QueryDevice939180715\u0022,\u0022moduleId\u0022:\u0022QueryModule1384101029\u0022,\u0022etag\u0022:\u0022AAAAAAAAAAE=\u0022,\u0022deviceEtag\u0022:\u0022OTg4MDI0MTA3\u0022,\u0022status\u0022:\u0022enabled\u0022,\u0022statusUpdateTime\u0022:\u00220001-01-01T00:00:00Z\u0022,\u0022connectionState\u0022:\u0022Disconnected\u0022,\u0022lastActivityTime\u0022:\u00220001-01-01T00:00:00Z\u0022,\u0022cloudToDeviceMessageCount\u0022:0,\u0022authenticationType\u0022:\u0022sas\u0022,\u0022x509Thumbprint\u0022:{\u0022primaryThumbprint\u0022:null,\u0022secondaryThumbprint\u0022:null},\u0022version\u0022:2,\u0022properties\u0022:{\u0022desired\u0022:{\u0022$metadata\u0022:{\u0022$lastUpdated\u0022:\u00220001-01-01T00:00:00Z\u0022},\u0022$version\u0022:1},\u0022reported\u0022:{\u0022$metadata\u0022:{\u0022$lastUpdated\u0022:\u00220001-01-01T00:00:00Z\u0022},\u0022$version\u0022:1}},\u0022capabilities\u0022:{\u0022iotEdge\u0022:false}}]"
-=======
         "Date": "Thu, 20 Aug 2020 00:09:17 GMT",
         "Server": "Microsoft-HTTPAPI/2.0",
         "Vary": "Origin",
@@ -216,7 +164,6 @@
         "x-ms-request-id": "fce11192-b5f7-4525-b1c1-f6c5ed085e44"
       },
       "ResponseBody": "[{\u0022deviceId\u0022:\u0022QueryDevice939180715\u0022,\u0022moduleId\u0022:\u0022QueryModule1384101029\u0022,\u0022etag\u0022:\u0022AAAAAAAAAAE=\u0022,\u0022deviceEtag\u0022:\u0022OTk1Mzg0MDY4\u0022,\u0022status\u0022:\u0022enabled\u0022,\u0022statusUpdateTime\u0022:\u00220001-01-01T00:00:00Z\u0022,\u0022connectionState\u0022:\u0022Disconnected\u0022,\u0022lastActivityTime\u0022:\u00220001-01-01T00:00:00Z\u0022,\u0022cloudToDeviceMessageCount\u0022:0,\u0022authenticationType\u0022:\u0022sas\u0022,\u0022x509Thumbprint\u0022:{\u0022primaryThumbprint\u0022:null,\u0022secondaryThumbprint\u0022:null},\u0022version\u0022:2,\u0022properties\u0022:{\u0022desired\u0022:{\u0022$metadata\u0022:{\u0022$lastUpdated\u0022:\u00220001-01-01T00:00:00Z\u0022},\u0022$version\u0022:1},\u0022reported\u0022:{\u0022$metadata\u0022:{\u0022$lastUpdated\u0022:\u00220001-01-01T00:00:00Z\u0022},\u0022$version\u0022:1}},\u0022capabilities\u0022:{\u0022iotEdge\u0022:false}}]"
->>>>>>> 81ebd4df
     },
     {
       "RequestUri": "https://FakeHost.net/devices/QueryDevice939180715?api-version=2020-03-13",
@@ -235,17 +182,10 @@
       "StatusCode": 204,
       "ResponseHeaders": {
         "Content-Length": "0",
-<<<<<<< HEAD
-        "Date": "Thu, 20 Aug 2020 22:05:59 GMT",
-        "Server": "Microsoft-HTTPAPI/2.0",
-        "Vary": "Origin",
-        "x-ms-request-id": "970a34b9-95e4-41be-9fe0-b2708a9a2baa"
-=======
         "Date": "Thu, 20 Aug 2020 00:09:22 GMT",
         "Server": "Microsoft-HTTPAPI/2.0",
         "Vary": "Origin",
         "x-ms-request-id": "46d0ffb3-b3a3-4669-b5de-fe2e3f79c0a7"
->>>>>>> 81ebd4df
       },
       "ResponseBody": []
     }
