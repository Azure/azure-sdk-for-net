--- conflicted
+++ resolved
@@ -23,18 +23,6 @@
       "ResponseHeaders": {
         "Content-Length": "623",
         "Content-Type": "application/json; charset=utf-8",
-<<<<<<< HEAD
-        "Date": "Thu, 20 Aug 2020 22:05:38 GMT",
-        "ETag": "\u0022NzkzMDMzNTE=\u0022",
-        "Server": "Microsoft-HTTPAPI/2.0",
-        "Vary": "Origin",
-        "x-ms-request-id": "66da8b98-0d82-4dd8-8251-c4d88e13d996"
-      },
-      "ResponseBody": {
-        "deviceId": "QueryDevice1136733538",
-        "generationId": "637335579386290503",
-        "etag": "NzkzMDMzNTE=",
-=======
         "Date": "Thu, 20 Aug 2020 00:09:06 GMT",
         "ETag": "\u0022NTUwMzM3NjUw\u0022",
         "Server": "Microsoft-HTTPAPI/2.0",
@@ -45,7 +33,6 @@
         "deviceId": "QueryDevice1136733538",
         "generationId": "637334789471737616",
         "etag": "NTUwMzM3NjUw",
->>>>>>> 81ebd4df
         "connectionState": "Disconnected",
         "status": "enabled",
         "statusReason": null,
@@ -55,13 +42,8 @@
         "cloudToDeviceMessageCount": 0,
         "authentication": {
           "symmetricKey": {
-<<<<<<< HEAD
-            "primaryKey": "XpulHF5MjWX7dQ51yi61uBHlVh6KLCn1JbZaRRvxERs=",
-            "secondaryKey": "i1LJHUe1tWGfCvtOHRDcuT2BWyucRrawR5\u002B\u002BWspK\u002B6I="
-=======
             "primaryKey": "oEog\u002BUzIJkxzmgIKL8VT9fE\u002B7RfyBNzYLAQFre0Bg9w=",
             "secondaryKey": "wIuDeebW0ViPuNSaOW5JlyHelVV9Hk8p1NnQljyD91c="
->>>>>>> 81ebd4df
           },
           "x509Thumbprint": {
             "primaryThumbprint": null,
@@ -95,19 +77,11 @@
       "ResponseHeaders": {
         "Content-Length": "2",
         "Content-Type": "application/json; charset=utf-8",
-<<<<<<< HEAD
-        "Date": "Thu, 20 Aug 2020 22:05:38 GMT",
-        "Server": "Microsoft-HTTPAPI/2.0",
-        "Vary": "Origin",
-        "x-ms-item-type": "Twin",
-        "x-ms-request-id": "a5f2fb5e-448f-4597-b8d4-19b61069222e"
-=======
         "Date": "Thu, 20 Aug 2020 00:09:07 GMT",
         "Server": "Microsoft-HTTPAPI/2.0",
         "Vary": "Origin",
         "x-ms-item-type": "Twin",
         "x-ms-request-id": "b3bed222-f9cd-46d3-8312-14d37c8c6100"
->>>>>>> 81ebd4df
       },
       "ResponseBody": "[]"
     },
@@ -129,17 +103,6 @@
       "RequestBody": "{\u0022query\u0022:\u0022SELECT * FROM devices WHERE deviceId = \u0027QueryDevice1136733538\u0027\u0022}",
       "StatusCode": 200,
       "ResponseHeaders": {
-<<<<<<< HEAD
-        "Content-Length": "583",
-        "Content-Type": "application/json; charset=utf-8",
-        "Date": "Thu, 20 Aug 2020 22:05:44 GMT",
-        "Server": "Microsoft-HTTPAPI/2.0",
-        "Vary": "Origin",
-        "x-ms-item-type": "Twin",
-        "x-ms-request-id": "8b855ef5-47cd-40ee-9795-d016fcd74929"
-      },
-      "ResponseBody": "[{\u0022deviceId\u0022:\u0022QueryDevice1136733538\u0022,\u0022etag\u0022:\u0022AAAAAAAAAAE=\u0022,\u0022deviceEtag\u0022:\u0022NzkzMDMzNTE=\u0022,\u0022status\u0022:\u0022enabled\u0022,\u0022statusUpdateTime\u0022:\u00220001-01-01T00:00:00Z\u0022,\u0022connectionState\u0022:\u0022Disconnected\u0022,\u0022lastActivityTime\u0022:\u00220001-01-01T00:00:00Z\u0022,\u0022cloudToDeviceMessageCount\u0022:0,\u0022authenticationType\u0022:\u0022sas\u0022,\u0022x509Thumbprint\u0022:{\u0022primaryThumbprint\u0022:null,\u0022secondaryThumbprint\u0022:null},\u0022version\u0022:2,\u0022properties\u0022:{\u0022desired\u0022:{\u0022$metadata\u0022:{\u0022$lastUpdated\u0022:\u00222020-08-20T22:05:38.6290503Z\u0022},\u0022$version\u0022:1},\u0022reported\u0022:{\u0022$metadata\u0022:{\u0022$lastUpdated\u0022:\u00222020-08-20T22:05:38.6290503Z\u0022},\u0022$version\u0022:1}},\u0022capabilities\u0022:{\u0022iotEdge\u0022:false}}]"
-=======
         "Content-Length": "1150",
         "Content-Type": "application/json; charset=utf-8",
         "Date": "Thu, 20 Aug 2020 00:09:12 GMT",
@@ -149,7 +112,6 @@
         "x-ms-request-id": "97ed146a-1dc1-4db7-97fa-eb9fcfb9984a"
       },
       "ResponseBody": "[{\u0022deviceId\u0022:\u0022QueryDevice1136733538\u0022,\u0022etag\u0022:\u0022AAAAAAAAAAI=\u0022,\u0022deviceEtag\u0022:\u0022NTUwMzM3NjUw\u0022,\u0022status\u0022:\u0022enabled\u0022,\u0022statusUpdateTime\u0022:\u00220001-01-01T00:00:00Z\u0022,\u0022connectionState\u0022:\u0022Disconnected\u0022,\u0022lastActivityTime\u0022:\u00220001-01-01T00:00:00Z\u0022,\u0022cloudToDeviceMessageCount\u0022:0,\u0022authenticationType\u0022:\u0022sas\u0022,\u0022x509Thumbprint\u0022:{\u0022primaryThumbprint\u0022:null,\u0022secondaryThumbprint\u0022:null},\u0022version\u0022:3,\u0022properties\u0022:{\u0022desired\u0022:{\u0022deviceContent_key\u0022:\u0022deviceContent_value-testconfigurations01950819942\u0022,\u0022$metadata\u0022:{\u0022$lastUpdated\u0022:\u00222020-08-20T00:09:08.6441139Z\u0022,\u0022$lastUpdatedVersion\u0022:2,\u0022deviceContent_key\u0022:{\u0022$lastUpdated\u0022:\u00222020-08-20T00:09:08.6441139Z\u0022,\u0022$lastUpdatedVersion\u0022:2,\u0022$lastUpdatedBy\u0022:\u0022testconfigurations01950819942\u0022,\u0022$lastUpdatedByDigest\u0022:\u0022637334789483615515\u0022}},\u0022$version\u0022:2},\u0022reported\u0022:{\u0022$metadata\u0022:{\u0022$lastUpdated\u0022:\u00222020-08-20T00:09:07.1737616Z\u0022},\u0022$version\u0022:1}},\u0022configurations\u0022:{\u0022testconfigurations01950819942\u0022:{\u0022status\u0022:\u0022Applied\u0022},\u0022testconfigurations1245150112\u0022:{\u0022status\u0022:\u0022Targeted\u0022},\u0022testconfigurations21520543722\u0022:{\u0022status\u0022:\u0022Targeted\u0022},\u0022testconfigurations3555318101\u0022:{\u0022status\u0022:\u0022Targeted\u0022},\u0022testconfigurations41959745517\u0022:{\u0022status\u0022:\u0022Targeted\u0022}},\u0022capabilities\u0022:{\u0022iotEdge\u0022:false}}]"
->>>>>>> 81ebd4df
     },
     {
       "RequestUri": "https://FakeHost.net/devices/QueryDevice1136733538?api-version=2020-03-13",
@@ -168,17 +130,10 @@
       "StatusCode": 204,
       "ResponseHeaders": {
         "Content-Length": "0",
-<<<<<<< HEAD
-        "Date": "Thu, 20 Aug 2020 22:05:48 GMT",
-        "Server": "Microsoft-HTTPAPI/2.0",
-        "Vary": "Origin",
-        "x-ms-request-id": "0506ed80-eb32-4364-bda5-f379a714a3f5"
-=======
         "Date": "Thu, 20 Aug 2020 00:09:17 GMT",
         "Server": "Microsoft-HTTPAPI/2.0",
         "Vary": "Origin",
         "x-ms-request-id": "834d16aa-9b80-40a6-8575-1b077368d0dd"
->>>>>>> 81ebd4df
       },
       "ResponseBody": []
     }
