--- conflicted
+++ resolved
@@ -23,18 +23,6 @@
       "ResponseHeaders": {
         "Content-Length": "622",
         "Content-Type": "application/json; charset=utf-8",
-<<<<<<< HEAD
-        "Date": "Thu, 20 Aug 2020 22:05:48 GMT",
-        "ETag": "\u0022MTgzNjA0MTA2\u0022",
-        "Server": "Microsoft-HTTPAPI/2.0",
-        "Vary": "Origin",
-        "x-ms-request-id": "5dff5ee5-19bc-41ae-9c1b-e989b7ce79a9"
-      },
-      "ResponseBody": {
-        "deviceId": "QueryDevice185406621",
-        "generationId": "637335579493035499",
-        "etag": "MTgzNjA0MTA2",
-=======
         "Date": "Thu, 20 Aug 2020 00:09:17 GMT",
         "ETag": "\u0022MzEyODY0MTc0\u0022",
         "Server": "Microsoft-HTTPAPI/2.0",
@@ -45,7 +33,6 @@
         "deviceId": "QueryDevice185406621",
         "generationId": "637334789577010392",
         "etag": "MzEyODY0MTc0",
->>>>>>> 81ebd4df
         "connectionState": "Disconnected",
         "status": "enabled",
         "statusReason": null,
@@ -55,13 +42,8 @@
         "cloudToDeviceMessageCount": 0,
         "authentication": {
           "symmetricKey": {
-<<<<<<< HEAD
-            "primaryKey": "10Yz\u002BzaIBOME3T80SRKfRQrc8oP6\u002BQpBFPNg1/zWxbI=",
-            "secondaryKey": "7tV16Dg67XnlSkRvEcTWuHi\u002BtipwIvSEpNgbJS3qhAo="
-=======
             "primaryKey": "Q0g46TRUHbDI3CFK3kjPr5mrCZ\u002B0InBxnJzEAcljaco=",
             "secondaryKey": "PxLjMdeahYNeUT0fYuBQBGJx03D\u002BHvRLSqL6mizvtcM="
->>>>>>> 81ebd4df
           },
           "x509Thumbprint": {
             "primaryThumbprint": null,
@@ -99,42 +81,25 @@
       "ResponseHeaders": {
         "Content-Length": "541",
         "Content-Type": "application/json; charset=utf-8",
-<<<<<<< HEAD
-        "Date": "Thu, 20 Aug 2020 22:05:48 GMT",
-        "Server": "Microsoft-HTTPAPI/2.0",
-        "Vary": "Origin",
-        "x-ms-request-id": "759c96ca-0a81-4369-9238-18a95b79e87c"
-=======
         "Date": "Thu, 20 Aug 2020 00:09:17 GMT",
         "Server": "Microsoft-HTTPAPI/2.0",
         "Vary": "Origin",
         "x-ms-request-id": "d9108e0f-ab0c-495c-a607-fc68e18223e6"
->>>>>>> 81ebd4df
       },
       "ResponseBody": {
         "moduleId": "QueryModule692787877",
         "managedBy": null,
         "deviceId": "QueryDevice185406621",
-<<<<<<< HEAD
-        "generationId": "637335579493735357",
-        "etag": "OTg4MDI0MTA3",
-=======
         "generationId": "637334789577310081",
         "etag": "NTIyNDQyMTkz",
->>>>>>> 81ebd4df
         "connectionState": "Disconnected",
         "connectionStateUpdatedTime": "0001-01-01T00:00:00",
         "lastActivityTime": "0001-01-01T00:00:00",
         "cloudToDeviceMessageCount": 0,
         "authentication": {
           "symmetricKey": {
-<<<<<<< HEAD
-            "primaryKey": "\u002B9NhmBqBOCyqJhyP2Tvbfna14HsHjckCyr4DtznNDyE=",
-            "secondaryKey": "4QmI1W09bESL\u002BsAW7QvZMm6/JuNby2npzzQjlIFoB/I="
-=======
             "primaryKey": "Mo6hiw7EO2bYOcfUl0xk2swvJR9kW7PYZwsFj0b4BzM=",
             "secondaryKey": "/a3Jg5Pyr0uSQ2n5kyq7IZHNat8rMimAP6X8wcW2G9s="
->>>>>>> 81ebd4df
           },
           "x509Thumbprint": {
             "primaryThumbprint": null,
@@ -164,19 +129,11 @@
       "ResponseHeaders": {
         "Content-Length": "2",
         "Content-Type": "application/json; charset=utf-8",
-<<<<<<< HEAD
-        "Date": "Thu, 20 Aug 2020 22:05:49 GMT",
-        "Server": "Microsoft-HTTPAPI/2.0",
-        "Vary": "Origin",
-        "x-ms-item-type": "Twin",
-        "x-ms-request-id": "acaa7ca7-f8ed-4f59-b389-86040cf409aa"
-=======
         "Date": "Thu, 20 Aug 2020 00:09:17 GMT",
         "Server": "Microsoft-HTTPAPI/2.0",
         "Vary": "Origin",
         "x-ms-item-type": "Twin",
         "x-ms-request-id": "13087205-eca8-4588-b1fc-dade91c5278f"
->>>>>>> 81ebd4df
       },
       "ResponseBody": "[]"
     },
@@ -184,21 +141,12 @@
       "RequestUri": "https://FakeHost.net/devices/query?api-version=2020-03-13",
       "RequestMethod": "POST",
       "RequestHeaders": {
-<<<<<<< HEAD
-        "Accept": "application/json",
-=======
->>>>>>> 81ebd4df
         "Authorization": "Sanitized",
         "Content-Length": "81",
         "Content-Type": "application/json",
         "User-Agent": [
-<<<<<<< HEAD
-          "azsdk-net-Iot.Hub.Service/1.0.0-dev.20200820.6",
-          "(.NET Core 4.6.27514.02; Microsoft Windows 10.0.17763 )"
-=======
           "azsdk-net-Iot.Hub.Service/1.0.0-dev.20200819.1",
           "(.NET Core 4.6.28516.03; Microsoft Windows 10.0.18363 )"
->>>>>>> 81ebd4df
         ],
         "x-ms-client-request-id": "e322562bfb1520fe25fd571b64d111e4",
         "x-ms-return-client-request-id": "true"
@@ -208,15 +156,6 @@
       "ResponseHeaders": {
         "Content-Length": "600",
         "Content-Type": "application/json; charset=utf-8",
-<<<<<<< HEAD
-        "Date": "Thu, 20 Aug 2020 22:05:54 GMT",
-        "Server": "Microsoft-HTTPAPI/2.0",
-        "Vary": "Origin",
-        "x-ms-item-type": "Twin",
-        "x-ms-request-id": "bd95f3cc-49df-4663-beab-0e26ccfba957"
-      },
-      "ResponseBody": "[{\u0022deviceId\u0022:\u0022QueryDevice185406621\u0022,\u0022moduleId\u0022:\u0022QueryModule692787877\u0022,\u0022etag\u0022:\u0022AAAAAAAAAAE=\u0022,\u0022deviceEtag\u0022:\u0022OTg4MDI0MTA3\u0022,\u0022status\u0022:\u0022enabled\u0022,\u0022statusUpdateTime\u0022:\u00220001-01-01T00:00:00Z\u0022,\u0022connectionState\u0022:\u0022Disconnected\u0022,\u0022lastActivityTime\u0022:\u00220001-01-01T00:00:00Z\u0022,\u0022cloudToDeviceMessageCount\u0022:0,\u0022authenticationType\u0022:\u0022sas\u0022,\u0022x509Thumbprint\u0022:{\u0022primaryThumbprint\u0022:null,\u0022secondaryThumbprint\u0022:null},\u0022version\u0022:2,\u0022properties\u0022:{\u0022desired\u0022:{\u0022$metadata\u0022:{\u0022$lastUpdated\u0022:\u00220001-01-01T00:00:00Z\u0022},\u0022$version\u0022:1},\u0022reported\u0022:{\u0022$metadata\u0022:{\u0022$lastUpdated\u0022:\u00220001-01-01T00:00:00Z\u0022},\u0022$version\u0022:1}},\u0022capabilities\u0022:{\u0022iotEdge\u0022:false}}]"
-=======
         "Date": "Thu, 20 Aug 2020 00:09:22 GMT",
         "Server": "Microsoft-HTTPAPI/2.0",
         "Vary": "Origin",
@@ -224,7 +163,6 @@
         "x-ms-request-id": "7840c72f-0657-4725-910a-5cca066bebe0"
       },
       "ResponseBody": "[{\u0022deviceId\u0022:\u0022QueryDevice185406621\u0022,\u0022moduleId\u0022:\u0022QueryModule692787877\u0022,\u0022etag\u0022:\u0022AAAAAAAAAAE=\u0022,\u0022deviceEtag\u0022:\u0022NTIyNDQyMTkz\u0022,\u0022status\u0022:\u0022enabled\u0022,\u0022statusUpdateTime\u0022:\u00220001-01-01T00:00:00Z\u0022,\u0022connectionState\u0022:\u0022Disconnected\u0022,\u0022lastActivityTime\u0022:\u00220001-01-01T00:00:00Z\u0022,\u0022cloudToDeviceMessageCount\u0022:0,\u0022authenticationType\u0022:\u0022sas\u0022,\u0022x509Thumbprint\u0022:{\u0022primaryThumbprint\u0022:null,\u0022secondaryThumbprint\u0022:null},\u0022version\u0022:2,\u0022properties\u0022:{\u0022desired\u0022:{\u0022$metadata\u0022:{\u0022$lastUpdated\u0022:\u00220001-01-01T00:00:00Z\u0022},\u0022$version\u0022:1},\u0022reported\u0022:{\u0022$metadata\u0022:{\u0022$lastUpdated\u0022:\u00220001-01-01T00:00:00Z\u0022},\u0022$version\u0022:1}},\u0022capabilities\u0022:{\u0022iotEdge\u0022:false}}]"
->>>>>>> 81ebd4df
     },
     {
       "RequestUri": "https://FakeHost.net/devices/QueryDevice185406621?api-version=2020-03-13",
@@ -243,17 +181,10 @@
       "StatusCode": 204,
       "ResponseHeaders": {
         "Content-Length": "0",
-<<<<<<< HEAD
-        "Date": "Thu, 20 Aug 2020 22:05:59 GMT",
-        "Server": "Microsoft-HTTPAPI/2.0",
-        "Vary": "Origin",
-        "x-ms-request-id": "ea340c36-4a5e-4bc1-9165-ad7eec6e3a3b"
-=======
         "Date": "Thu, 20 Aug 2020 00:09:27 GMT",
         "Server": "Microsoft-HTTPAPI/2.0",
         "Vary": "Origin",
         "x-ms-request-id": "5166b627-6113-437f-8868-08fda851f89a"
->>>>>>> 81ebd4df
       },
       "ResponseBody": []
     }
