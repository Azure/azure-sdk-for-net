--- conflicted
+++ resolved
@@ -530,11 +530,7 @@
     },
     "/jobs/create": {
       "post": {
-<<<<<<< HEAD
-        "description": "Create a new import or export job on your IoT Hub. See https://docs.microsoft.com/en-us/azure/iot-hub/iot-hub-devguide-identity-registry#import-and-export-device-identities for more information.",
-=======
         "description": "Create a new import or export job on IoT Hub. See https://docs.microsoft.com/en-us/azure/iot-hub/iot-hub-devguide-identity-registry#import-and-export-device-identities for more information.",
->>>>>>> 51c3a1ed
         "operationId": "JobClient_CreateImportExportJob",
         "consumes": [
           "application/json"
@@ -568,11 +564,7 @@
     },
     "/jobs": {
       "get": {
-<<<<<<< HEAD
-        "description": "Gets the status of all import and export jobs in an IoT Hub. See https://docs.microsoft.com/en-us/azure/iot-hub/iot-hub-devguide-identity-registry#import-and-export-device-identities for more information.",
-=======
         "description": "Gets the status of all import and export jobs in IoT Hub. See https://docs.microsoft.com/en-us/azure/iot-hub/iot-hub-devguide-identity-registry#import-and-export-device-identities for more information.",
->>>>>>> 51c3a1ed
         "operationId": "JobClient_GetImportExportJobs",
         "consumes": [],
         "produces": [
@@ -598,11 +590,7 @@
     },
     "/jobs/{id}": {
       "get": {
-<<<<<<< HEAD
-        "description": "Gets the status of an import or export job in an IoT Hub. See https://docs.microsoft.com/en-us/azure/iot-hub/iot-hub-devguide-identity-registry#import-and-export-device-identities for more information.",
-=======
         "description": "Gets the status of an import or export job in IoT Hub. See https://docs.microsoft.com/en-us/azure/iot-hub/iot-hub-devguide-identity-registry#import-and-export-device-identities for more information.",
->>>>>>> 51c3a1ed
         "operationId": "JobClient_GetImportExportJob",
         "consumes": [],
         "produces": [
@@ -630,11 +618,7 @@
         }
       },
       "delete": {
-<<<<<<< HEAD
-        "description": "Cancels an import or export job in an IoT Hub. See https://docs.microsoft.com/en-us/azure/iot-hub/iot-hub-devguide-identity-registry#import-and-export-device-identities for more information.",
-=======
         "description": "Cancels an import or export job in IoT Hub. See https://docs.microsoft.com/en-us/azure/iot-hub/iot-hub-devguide-identity-registry#import-and-export-device-identities for more information.",
->>>>>>> 51c3a1ed
         "operationId": "JobClient_CancelImportExportJob",
         "consumes": [],
         "produces": [
@@ -1232,11 +1216,7 @@
     },
     "/jobs/v2/{id}": {
       "get": {
-<<<<<<< HEAD
-        "description": "Retrieves details of a scheduled job from an IoT hub. See https://docs.microsoft.com/en-us/azure/iot-hub/iot-hub-devguide-jobs for more information.",
-=======
         "description": "Retrieves details of a scheduled job from IoT hub. See https://docs.microsoft.com/en-us/azure/iot-hub/iot-hub-devguide-jobs for more information.",
->>>>>>> 51c3a1ed
         "operationId": "JobClient_GetJob",
         "consumes": [],
         "produces": [
@@ -1264,11 +1244,7 @@
         }
       },
       "put": {
-<<<<<<< HEAD
-        "description": "Creates a new job to schedule twin updates or direct methods on your IoT Hub at a scheduled time. See https://docs.microsoft.com/en-us/azure/iot-hub/iot-hub-devguide-jobs for more information.",
-=======
         "description": "Creates a new job to schedule twin updates or direct methods on IoT Hub at a scheduled time. See https://docs.microsoft.com/en-us/azure/iot-hub/iot-hub-devguide-jobs for more information.",
->>>>>>> 51c3a1ed
         "operationId": "JobClient_CreateJob",
         "consumes": [
           "application/json"
@@ -1309,11 +1285,7 @@
     },
     "/jobs/v2/{id}/cancel": {
       "post": {
-<<<<<<< HEAD
-        "description": "Cancels a scheduled job on your IoT Hub. See https://docs.microsoft.com/en-us/azure/iot-hub/iot-hub-devguide-jobs for more information.",
-=======
         "description": "Cancels a scheduled job on IoT Hub. See https://docs.microsoft.com/en-us/azure/iot-hub/iot-hub-devguide-jobs for more information.",
->>>>>>> 51c3a1ed
         "operationId": "JobClient_CancelJob",
         "consumes": [],
         "produces": [
@@ -1343,11 +1315,7 @@
     },
     "/jobs/v2/query": {
       "get": {
-<<<<<<< HEAD
-        "description": "Query an IoT hub to retrieve information regarding jobs using the IoT Hub query language. See https://docs.microsoft.com/azure/iot-hub/iot-hub-devguide-query-language for more information.",
-=======
         "description": "Query IoT hub to retrieve information regarding jobs using the IoT Hub query language. See https://docs.microsoft.com/azure/iot-hub/iot-hub-devguide-query-language for more information.",
->>>>>>> 51c3a1ed
         "operationId": "JobClient_QueryJobs",
         "consumes": [],
         "produces": [
@@ -2631,11 +2599,7 @@
         },
         "endTimeUtc": {
           "format": "date-time",
-<<<<<<< HEAD
-          "description": "Represents the time the job stopped processing.",
-=======
           "description": "The time the job stopped.",
->>>>>>> 51c3a1ed
           "type": "string"
         },
         "type": {
@@ -2686,11 +2650,7 @@
           "type": "string"
         },
         "outputBlobContainerUri": {
-<<<<<<< HEAD
-          "description": "URI containing SAS token to a blob container. This is used to output the status of the job and the results.",
-=======
           "description": "SAS token to access a blob container. This is used to output the status of the job and the results.",
->>>>>>> 51c3a1ed
           "type": "string"
         },
         "outputBlobName": {
@@ -2947,11 +2907,7 @@
         },
         "endTime": {
           "format": "date-time",
-<<<<<<< HEAD
-          "description": "Represents the time the job stopped processing.",
-=======
           "description": "The time the job stopped.",
->>>>>>> 51c3a1ed
           "type": "string"
         },
         "maxExecutionTimeInSeconds": {
