trigger: none

extends:
  template: ../../eng/pipelines/templates/jobs/archetype-sdk-tests.yml
  parameters:
    ServiceDirectory: iot
<<<<<<< HEAD
    Location: westcentralus
    EnvVars:
      # Runs live tests.
      AZURE_IOT_TEST_MODE: Live
=======
    Location: westcentralus
>>>>>>> bd26c255
<|MERGE_RESOLUTION|>--- conflicted
+++ resolved
@@ -4,11 +4,4 @@
   template: ../../eng/pipelines/templates/jobs/archetype-sdk-tests.yml
   parameters:
     ServiceDirectory: iot
-<<<<<<< HEAD
-    Location: westcentralus
-    EnvVars:
-      # Runs live tests.
-      AZURE_IOT_TEST_MODE: Live
-=======
-    Location: westcentralus
->>>>>>> bd26c255
+    Location: westcentralus