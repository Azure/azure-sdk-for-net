// Copyright (c) Microsoft Corporation. All rights reserved.
// Licensed under the MIT License.

// <auto-generated/>

#nullable disable

using System;
using System.ClientModel.Primitives;
using System.Collections.Generic;
using System.Text;
using System.Text.Json;
using Azure.Core;
<<<<<<< HEAD
using Azure.ResourceManager;
using Azure.ResourceManager.OperationalInsights;
=======
>>>>>>> b890d3cd

namespace Azure.ResourceManager.OperationalInsights.Models
{
    public partial class OperationalInsightsTableRestoredLogs : IUtf8JsonSerializable, IJsonModel<OperationalInsightsTableRestoredLogs>
    {
        void IUtf8JsonSerializable.Write(Utf8JsonWriter writer) => ((IJsonModel<OperationalInsightsTableRestoredLogs>)this).Write(writer, new ModelReaderWriterOptions("W"));

        void IJsonModel<OperationalInsightsTableRestoredLogs>.Write(Utf8JsonWriter writer, ModelReaderWriterOptions options)
        {
            var format = options.Format == "W" ? ((IPersistableModel<OperationalInsightsTableRestoredLogs>)this).GetFormatFromOptions(options) : options.Format;
            if (format != "J")
            {
                throw new FormatException($"The model {nameof(OperationalInsightsTableRestoredLogs)} does not support '{format}' format.");
            }

            writer.WriteStartObject();
            if (Optional.IsDefined(StartRestoreOn))
            {
                writer.WritePropertyName("startRestoreTime"u8);
                writer.WriteStringValue(StartRestoreOn.Value, "O");
            }
            if (Optional.IsDefined(EndRestoreOn))
            {
                writer.WritePropertyName("endRestoreTime"u8);
                writer.WriteStringValue(EndRestoreOn.Value, "O");
            }
            if (Optional.IsDefined(SourceTable))
            {
                writer.WritePropertyName("sourceTable"u8);
                writer.WriteStringValue(SourceTable);
            }
            if (options.Format != "W" && Optional.IsDefined(AzureAsyncOperationId))
            {
                writer.WritePropertyName("azureAsyncOperationId"u8);
                writer.WriteStringValue(AzureAsyncOperationId.Value);
            }
            if (options.Format != "W" && _serializedAdditionalRawData != null)
            {
                foreach (var item in _serializedAdditionalRawData)
                {
                    writer.WritePropertyName(item.Key);
#if NET6_0_OR_GREATER
				writer.WriteRawValue(item.Value);
#else
                    using (JsonDocument document = JsonDocument.Parse(item.Value))
                    {
                        JsonSerializer.Serialize(writer, document.RootElement);
                    }
#endif
                }
            }
            writer.WriteEndObject();
        }

        OperationalInsightsTableRestoredLogs IJsonModel<OperationalInsightsTableRestoredLogs>.Create(ref Utf8JsonReader reader, ModelReaderWriterOptions options)
        {
            var format = options.Format == "W" ? ((IPersistableModel<OperationalInsightsTableRestoredLogs>)this).GetFormatFromOptions(options) : options.Format;
            if (format != "J")
            {
                throw new FormatException($"The model {nameof(OperationalInsightsTableRestoredLogs)} does not support '{format}' format.");
            }

            using JsonDocument document = JsonDocument.ParseValue(ref reader);
            return DeserializeOperationalInsightsTableRestoredLogs(document.RootElement, options);
        }

        internal static OperationalInsightsTableRestoredLogs DeserializeOperationalInsightsTableRestoredLogs(JsonElement element, ModelReaderWriterOptions options = null)
        {
            options ??= new ModelReaderWriterOptions("W");

            if (element.ValueKind == JsonValueKind.Null)
            {
                return null;
            }
            DateTimeOffset? startRestoreTime = default;
            DateTimeOffset? endRestoreTime = default;
            string sourceTable = default;
            Guid? azureAsyncOperationId = default;
            IDictionary<string, BinaryData> serializedAdditionalRawData = default;
            Dictionary<string, BinaryData> additionalPropertiesDictionary = new Dictionary<string, BinaryData>();
            foreach (var property in element.EnumerateObject())
            {
                if (property.NameEquals("startRestoreTime"u8))
                {
                    if (property.Value.ValueKind == JsonValueKind.Null)
                    {
                        continue;
                    }
                    startRestoreTime = property.Value.GetDateTimeOffset("O");
                    continue;
                }
                if (property.NameEquals("endRestoreTime"u8))
                {
                    if (property.Value.ValueKind == JsonValueKind.Null)
                    {
                        continue;
                    }
                    endRestoreTime = property.Value.GetDateTimeOffset("O");
                    continue;
                }
                if (property.NameEquals("sourceTable"u8))
                {
                    sourceTable = property.Value.GetString();
                    continue;
                }
                if (property.NameEquals("azureAsyncOperationId"u8))
                {
                    if (property.Value.ValueKind == JsonValueKind.Null)
                    {
                        continue;
                    }
                    azureAsyncOperationId = property.Value.GetGuid();
                    continue;
                }
                if (options.Format != "W")
                {
                    additionalPropertiesDictionary.Add(property.Name, BinaryData.FromString(property.Value.GetRawText()));
                }
            }
            serializedAdditionalRawData = additionalPropertiesDictionary;
            return new OperationalInsightsTableRestoredLogs(startRestoreTime, endRestoreTime, sourceTable, azureAsyncOperationId, serializedAdditionalRawData);
        }

        private BinaryData SerializeBicep(ModelReaderWriterOptions options)
        {
            StringBuilder builder = new StringBuilder();
            BicepModelReaderWriterOptions bicepOptions = options as BicepModelReaderWriterOptions;
            IDictionary<string, string> propertyOverrides = null;
            bool hasObjectOverride = bicepOptions != null && bicepOptions.ParameterOverrides.TryGetValue(this, out propertyOverrides);
            bool hasPropertyOverride = false;
            string propertyOverride = null;

            builder.AppendLine("{");

            hasPropertyOverride = hasObjectOverride && propertyOverrides.TryGetValue(nameof(StartRestoreOn), out propertyOverride);
            if (Optional.IsDefined(StartRestoreOn) || hasPropertyOverride)
            {
                builder.Append("  startRestoreTime: ");
                if (hasPropertyOverride)
                {
                    builder.AppendLine($"{propertyOverride}");
                }
                else
                {
                    var formattedDateTimeString = TypeFormatters.ToString(StartRestoreOn.Value, "o");
                    builder.AppendLine($"'{formattedDateTimeString}'");
                }
            }

            hasPropertyOverride = hasObjectOverride && propertyOverrides.TryGetValue(nameof(EndRestoreOn), out propertyOverride);
            if (Optional.IsDefined(EndRestoreOn) || hasPropertyOverride)
            {
                builder.Append("  endRestoreTime: ");
                if (hasPropertyOverride)
                {
                    builder.AppendLine($"{propertyOverride}");
                }
                else
                {
                    var formattedDateTimeString = TypeFormatters.ToString(EndRestoreOn.Value, "o");
                    builder.AppendLine($"'{formattedDateTimeString}'");
                }
            }

            hasPropertyOverride = hasObjectOverride && propertyOverrides.TryGetValue(nameof(SourceTable), out propertyOverride);
            if (Optional.IsDefined(SourceTable) || hasPropertyOverride)
            {
                builder.Append("  sourceTable: ");
                if (hasPropertyOverride)
                {
                    builder.AppendLine($"{propertyOverride}");
                }
                else
                {
                    if (SourceTable.Contains(Environment.NewLine))
                    {
                        builder.AppendLine("'''");
                        builder.AppendLine($"{SourceTable}'''");
                    }
                    else
                    {
                        builder.AppendLine($"'{SourceTable}'");
                    }
                }
            }

            hasPropertyOverride = hasObjectOverride && propertyOverrides.TryGetValue(nameof(AzureAsyncOperationId), out propertyOverride);
            if (Optional.IsDefined(AzureAsyncOperationId) || hasPropertyOverride)
            {
                builder.Append("  azureAsyncOperationId: ");
                if (hasPropertyOverride)
                {
                    builder.AppendLine($"{propertyOverride}");
                }
                else
                {
                    builder.AppendLine($"'{AzureAsyncOperationId.Value.ToString()}'");
                }
            }

            builder.AppendLine("}");
            return BinaryData.FromString(builder.ToString());
        }

        BinaryData IPersistableModel<OperationalInsightsTableRestoredLogs>.Write(ModelReaderWriterOptions options)
        {
            var format = options.Format == "W" ? ((IPersistableModel<OperationalInsightsTableRestoredLogs>)this).GetFormatFromOptions(options) : options.Format;

            switch (format)
            {
                case "J":
                    return ModelReaderWriter.Write(this, options);
                case "bicep":
                    return SerializeBicep(options);
                default:
                    throw new FormatException($"The model {nameof(OperationalInsightsTableRestoredLogs)} does not support '{options.Format}' format.");
            }
        }

        OperationalInsightsTableRestoredLogs IPersistableModel<OperationalInsightsTableRestoredLogs>.Create(BinaryData data, ModelReaderWriterOptions options)
        {
            var format = options.Format == "W" ? ((IPersistableModel<OperationalInsightsTableRestoredLogs>)this).GetFormatFromOptions(options) : options.Format;

            switch (format)
            {
                case "J":
                    {
                        using JsonDocument document = JsonDocument.Parse(data);
                        return DeserializeOperationalInsightsTableRestoredLogs(document.RootElement, options);
                    }
                case "bicep":
                    throw new InvalidOperationException("Bicep deserialization is not supported for this type.");
                default:
                    throw new FormatException($"The model {nameof(OperationalInsightsTableRestoredLogs)} does not support '{options.Format}' format.");
            }
        }

        string IPersistableModel<OperationalInsightsTableRestoredLogs>.GetFormatFromOptions(ModelReaderWriterOptions options) => "J";
    }
}<|MERGE_RESOLUTION|>--- conflicted
+++ resolved
@@ -8,14 +8,8 @@
 using System;
 using System.ClientModel.Primitives;
 using System.Collections.Generic;
-using System.Text;
 using System.Text.Json;
 using Azure.Core;
-<<<<<<< HEAD
-using Azure.ResourceManager;
-using Azure.ResourceManager.OperationalInsights;
-=======
->>>>>>> b890d3cd
 
 namespace Azure.ResourceManager.OperationalInsights.Models
 {
@@ -139,87 +133,6 @@
             return new OperationalInsightsTableRestoredLogs(startRestoreTime, endRestoreTime, sourceTable, azureAsyncOperationId, serializedAdditionalRawData);
         }
 
-        private BinaryData SerializeBicep(ModelReaderWriterOptions options)
-        {
-            StringBuilder builder = new StringBuilder();
-            BicepModelReaderWriterOptions bicepOptions = options as BicepModelReaderWriterOptions;
-            IDictionary<string, string> propertyOverrides = null;
-            bool hasObjectOverride = bicepOptions != null && bicepOptions.ParameterOverrides.TryGetValue(this, out propertyOverrides);
-            bool hasPropertyOverride = false;
-            string propertyOverride = null;
-
-            builder.AppendLine("{");
-
-            hasPropertyOverride = hasObjectOverride && propertyOverrides.TryGetValue(nameof(StartRestoreOn), out propertyOverride);
-            if (Optional.IsDefined(StartRestoreOn) || hasPropertyOverride)
-            {
-                builder.Append("  startRestoreTime: ");
-                if (hasPropertyOverride)
-                {
-                    builder.AppendLine($"{propertyOverride}");
-                }
-                else
-                {
-                    var formattedDateTimeString = TypeFormatters.ToString(StartRestoreOn.Value, "o");
-                    builder.AppendLine($"'{formattedDateTimeString}'");
-                }
-            }
-
-            hasPropertyOverride = hasObjectOverride && propertyOverrides.TryGetValue(nameof(EndRestoreOn), out propertyOverride);
-            if (Optional.IsDefined(EndRestoreOn) || hasPropertyOverride)
-            {
-                builder.Append("  endRestoreTime: ");
-                if (hasPropertyOverride)
-                {
-                    builder.AppendLine($"{propertyOverride}");
-                }
-                else
-                {
-                    var formattedDateTimeString = TypeFormatters.ToString(EndRestoreOn.Value, "o");
-                    builder.AppendLine($"'{formattedDateTimeString}'");
-                }
-            }
-
-            hasPropertyOverride = hasObjectOverride && propertyOverrides.TryGetValue(nameof(SourceTable), out propertyOverride);
-            if (Optional.IsDefined(SourceTable) || hasPropertyOverride)
-            {
-                builder.Append("  sourceTable: ");
-                if (hasPropertyOverride)
-                {
-                    builder.AppendLine($"{propertyOverride}");
-                }
-                else
-                {
-                    if (SourceTable.Contains(Environment.NewLine))
-                    {
-                        builder.AppendLine("'''");
-                        builder.AppendLine($"{SourceTable}'''");
-                    }
-                    else
-                    {
-                        builder.AppendLine($"'{SourceTable}'");
-                    }
-                }
-            }
-
-            hasPropertyOverride = hasObjectOverride && propertyOverrides.TryGetValue(nameof(AzureAsyncOperationId), out propertyOverride);
-            if (Optional.IsDefined(AzureAsyncOperationId) || hasPropertyOverride)
-            {
-                builder.Append("  azureAsyncOperationId: ");
-                if (hasPropertyOverride)
-                {
-                    builder.AppendLine($"{propertyOverride}");
-                }
-                else
-                {
-                    builder.AppendLine($"'{AzureAsyncOperationId.Value.ToString()}'");
-                }
-            }
-
-            builder.AppendLine("}");
-            return BinaryData.FromString(builder.ToString());
-        }
-
         BinaryData IPersistableModel<OperationalInsightsTableRestoredLogs>.Write(ModelReaderWriterOptions options)
         {
             var format = options.Format == "W" ? ((IPersistableModel<OperationalInsightsTableRestoredLogs>)this).GetFormatFromOptions(options) : options.Format;
@@ -228,8 +141,6 @@
             {
                 case "J":
                     return ModelReaderWriter.Write(this, options);
-                case "bicep":
-                    return SerializeBicep(options);
                 default:
                     throw new FormatException($"The model {nameof(OperationalInsightsTableRestoredLogs)} does not support '{options.Format}' format.");
             }
@@ -246,8 +157,6 @@
                         using JsonDocument document = JsonDocument.Parse(data);
                         return DeserializeOperationalInsightsTableRestoredLogs(document.RootElement, options);
                     }
-                case "bicep":
-                    throw new InvalidOperationException("Bicep deserialization is not supported for this type.");
                 default:
                     throw new FormatException($"The model {nameof(OperationalInsightsTableRestoredLogs)} does not support '{options.Format}' format.");
             }
