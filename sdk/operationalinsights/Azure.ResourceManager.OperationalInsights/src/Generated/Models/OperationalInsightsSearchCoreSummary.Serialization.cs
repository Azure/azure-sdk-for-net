// Copyright (c) Microsoft Corporation. All rights reserved.
// Licensed under the MIT License.

// <auto-generated/>

#nullable disable

using System;
using System.ClientModel.Primitives;
using System.Collections.Generic;
using System.Text;
using System.Text.Json;
using Azure.Core;
<<<<<<< HEAD
using Azure.ResourceManager;
using Azure.ResourceManager.OperationalInsights;
=======
>>>>>>> b890d3cd

namespace Azure.ResourceManager.OperationalInsights.Models
{
    internal partial class OperationalInsightsSearchCoreSummary : IUtf8JsonSerializable, IJsonModel<OperationalInsightsSearchCoreSummary>
    {
        void IUtf8JsonSerializable.Write(Utf8JsonWriter writer) => ((IJsonModel<OperationalInsightsSearchCoreSummary>)this).Write(writer, new ModelReaderWriterOptions("W"));

        void IJsonModel<OperationalInsightsSearchCoreSummary>.Write(Utf8JsonWriter writer, ModelReaderWriterOptions options)
        {
            var format = options.Format == "W" ? ((IPersistableModel<OperationalInsightsSearchCoreSummary>)this).GetFormatFromOptions(options) : options.Format;
            if (format != "J")
            {
                throw new FormatException($"The model {nameof(OperationalInsightsSearchCoreSummary)} does not support '{format}' format.");
            }

            writer.WriteStartObject();
            if (Optional.IsDefined(Status))
            {
                writer.WritePropertyName("status"u8);
                writer.WriteStringValue(Status);
            }
            writer.WritePropertyName("numberOfDocuments"u8);
            writer.WriteNumberValue(NumberOfDocuments);
            if (options.Format != "W" && _serializedAdditionalRawData != null)
            {
                foreach (var item in _serializedAdditionalRawData)
                {
                    writer.WritePropertyName(item.Key);
#if NET6_0_OR_GREATER
				writer.WriteRawValue(item.Value);
#else
                    using (JsonDocument document = JsonDocument.Parse(item.Value))
                    {
                        JsonSerializer.Serialize(writer, document.RootElement);
                    }
#endif
                }
            }
            writer.WriteEndObject();
        }

        OperationalInsightsSearchCoreSummary IJsonModel<OperationalInsightsSearchCoreSummary>.Create(ref Utf8JsonReader reader, ModelReaderWriterOptions options)
        {
            var format = options.Format == "W" ? ((IPersistableModel<OperationalInsightsSearchCoreSummary>)this).GetFormatFromOptions(options) : options.Format;
            if (format != "J")
            {
                throw new FormatException($"The model {nameof(OperationalInsightsSearchCoreSummary)} does not support '{format}' format.");
            }

            using JsonDocument document = JsonDocument.ParseValue(ref reader);
            return DeserializeOperationalInsightsSearchCoreSummary(document.RootElement, options);
        }

        internal static OperationalInsightsSearchCoreSummary DeserializeOperationalInsightsSearchCoreSummary(JsonElement element, ModelReaderWriterOptions options = null)
        {
            options ??= new ModelReaderWriterOptions("W");

            if (element.ValueKind == JsonValueKind.Null)
            {
                return null;
            }
            string status = default;
            long numberOfDocuments = default;
            IDictionary<string, BinaryData> serializedAdditionalRawData = default;
            Dictionary<string, BinaryData> additionalPropertiesDictionary = new Dictionary<string, BinaryData>();
            foreach (var property in element.EnumerateObject())
            {
                if (property.NameEquals("status"u8))
                {
                    status = property.Value.GetString();
                    continue;
                }
                if (property.NameEquals("numberOfDocuments"u8))
                {
                    numberOfDocuments = property.Value.GetInt64();
                    continue;
                }
                if (options.Format != "W")
                {
                    additionalPropertiesDictionary.Add(property.Name, BinaryData.FromString(property.Value.GetRawText()));
                }
            }
            serializedAdditionalRawData = additionalPropertiesDictionary;
            return new OperationalInsightsSearchCoreSummary(status, numberOfDocuments, serializedAdditionalRawData);
        }

        private BinaryData SerializeBicep(ModelReaderWriterOptions options)
        {
            StringBuilder builder = new StringBuilder();
            BicepModelReaderWriterOptions bicepOptions = options as BicepModelReaderWriterOptions;
            IDictionary<string, string> propertyOverrides = null;
            bool hasObjectOverride = bicepOptions != null && bicepOptions.ParameterOverrides.TryGetValue(this, out propertyOverrides);
            bool hasPropertyOverride = false;
            string propertyOverride = null;

            builder.AppendLine("{");

            hasPropertyOverride = hasObjectOverride && propertyOverrides.TryGetValue(nameof(Status), out propertyOverride);
            if (Optional.IsDefined(Status) || hasPropertyOverride)
            {
                builder.Append("  status: ");
                if (hasPropertyOverride)
                {
                    builder.AppendLine($"{propertyOverride}");
                }
                else
                {
                    if (Status.Contains(Environment.NewLine))
                    {
                        builder.AppendLine("'''");
                        builder.AppendLine($"{Status}'''");
                    }
                    else
                    {
                        builder.AppendLine($"'{Status}'");
                    }
                }
            }

            hasPropertyOverride = hasObjectOverride && propertyOverrides.TryGetValue(nameof(NumberOfDocuments), out propertyOverride);
            builder.Append("  numberOfDocuments: ");
            if (hasPropertyOverride)
            {
                builder.AppendLine($"{propertyOverride}");
            }
            else
            {
                builder.AppendLine($"'{NumberOfDocuments.ToString()}'");
            }

            builder.AppendLine("}");
            return BinaryData.FromString(builder.ToString());
        }

        BinaryData IPersistableModel<OperationalInsightsSearchCoreSummary>.Write(ModelReaderWriterOptions options)
        {
            var format = options.Format == "W" ? ((IPersistableModel<OperationalInsightsSearchCoreSummary>)this).GetFormatFromOptions(options) : options.Format;

            switch (format)
            {
                case "J":
                    return ModelReaderWriter.Write(this, options);
                case "bicep":
                    return SerializeBicep(options);
                default:
                    throw new FormatException($"The model {nameof(OperationalInsightsSearchCoreSummary)} does not support '{options.Format}' format.");
            }
        }

        OperationalInsightsSearchCoreSummary IPersistableModel<OperationalInsightsSearchCoreSummary>.Create(BinaryData data, ModelReaderWriterOptions options)
        {
            var format = options.Format == "W" ? ((IPersistableModel<OperationalInsightsSearchCoreSummary>)this).GetFormatFromOptions(options) : options.Format;

            switch (format)
            {
                case "J":
                    {
                        using JsonDocument document = JsonDocument.Parse(data);
                        return DeserializeOperationalInsightsSearchCoreSummary(document.RootElement, options);
                    }
                case "bicep":
                    throw new InvalidOperationException("Bicep deserialization is not supported for this type.");
                default:
                    throw new FormatException($"The model {nameof(OperationalInsightsSearchCoreSummary)} does not support '{options.Format}' format.");
            }
        }

        string IPersistableModel<OperationalInsightsSearchCoreSummary>.GetFormatFromOptions(ModelReaderWriterOptions options) => "J";
    }
}<|MERGE_RESOLUTION|>--- conflicted
+++ resolved
@@ -8,14 +8,8 @@
 using System;
 using System.ClientModel.Primitives;
 using System.Collections.Generic;
-using System.Text;
 using System.Text.Json;
 using Azure.Core;
-<<<<<<< HEAD
-using Azure.ResourceManager;
-using Azure.ResourceManager.OperationalInsights;
-=======
->>>>>>> b890d3cd
 
 namespace Azure.ResourceManager.OperationalInsights.Models
 {
@@ -102,54 +96,6 @@
             return new OperationalInsightsSearchCoreSummary(status, numberOfDocuments, serializedAdditionalRawData);
         }
 
-        private BinaryData SerializeBicep(ModelReaderWriterOptions options)
-        {
-            StringBuilder builder = new StringBuilder();
-            BicepModelReaderWriterOptions bicepOptions = options as BicepModelReaderWriterOptions;
-            IDictionary<string, string> propertyOverrides = null;
-            bool hasObjectOverride = bicepOptions != null && bicepOptions.ParameterOverrides.TryGetValue(this, out propertyOverrides);
-            bool hasPropertyOverride = false;
-            string propertyOverride = null;
-
-            builder.AppendLine("{");
-
-            hasPropertyOverride = hasObjectOverride && propertyOverrides.TryGetValue(nameof(Status), out propertyOverride);
-            if (Optional.IsDefined(Status) || hasPropertyOverride)
-            {
-                builder.Append("  status: ");
-                if (hasPropertyOverride)
-                {
-                    builder.AppendLine($"{propertyOverride}");
-                }
-                else
-                {
-                    if (Status.Contains(Environment.NewLine))
-                    {
-                        builder.AppendLine("'''");
-                        builder.AppendLine($"{Status}'''");
-                    }
-                    else
-                    {
-                        builder.AppendLine($"'{Status}'");
-                    }
-                }
-            }
-
-            hasPropertyOverride = hasObjectOverride && propertyOverrides.TryGetValue(nameof(NumberOfDocuments), out propertyOverride);
-            builder.Append("  numberOfDocuments: ");
-            if (hasPropertyOverride)
-            {
-                builder.AppendLine($"{propertyOverride}");
-            }
-            else
-            {
-                builder.AppendLine($"'{NumberOfDocuments.ToString()}'");
-            }
-
-            builder.AppendLine("}");
-            return BinaryData.FromString(builder.ToString());
-        }
-
         BinaryData IPersistableModel<OperationalInsightsSearchCoreSummary>.Write(ModelReaderWriterOptions options)
         {
             var format = options.Format == "W" ? ((IPersistableModel<OperationalInsightsSearchCoreSummary>)this).GetFormatFromOptions(options) : options.Format;
@@ -158,8 +104,6 @@
             {
                 case "J":
                     return ModelReaderWriter.Write(this, options);
-                case "bicep":
-                    return SerializeBicep(options);
                 default:
                     throw new FormatException($"The model {nameof(OperationalInsightsSearchCoreSummary)} does not support '{options.Format}' format.");
             }
@@ -176,8 +120,6 @@
                         using JsonDocument document = JsonDocument.Parse(data);
                         return DeserializeOperationalInsightsSearchCoreSummary(document.RootElement, options);
                     }
-                case "bicep":
-                    throw new InvalidOperationException("Bicep deserialization is not supported for this type.");
                 default:
                     throw new FormatException($"The model {nameof(OperationalInsightsSearchCoreSummary)} does not support '{options.Format}' format.");
             }
