namespace Azure.ResourceManager.OperationalInsights
{
    public partial class LogAnalyticsQueryCollection : Azure.ResourceManager.ArmCollection, System.Collections.Generic.IAsyncEnumerable<Azure.ResourceManager.OperationalInsights.LogAnalyticsQueryResource>, System.Collections.Generic.IEnumerable<Azure.ResourceManager.OperationalInsights.LogAnalyticsQueryResource>, System.Collections.IEnumerable
    {
        protected LogAnalyticsQueryCollection() { }
        public virtual Azure.ResourceManager.ArmOperation<Azure.ResourceManager.OperationalInsights.LogAnalyticsQueryResource> CreateOrUpdate(Azure.WaitUntil waitUntil, string id, Azure.ResourceManager.OperationalInsights.LogAnalyticsQueryData data, System.Threading.CancellationToken cancellationToken = default(System.Threading.CancellationToken)) { throw null; }
        public virtual System.Threading.Tasks.Task<Azure.ResourceManager.ArmOperation<Azure.ResourceManager.OperationalInsights.LogAnalyticsQueryResource>> CreateOrUpdateAsync(Azure.WaitUntil waitUntil, string id, Azure.ResourceManager.OperationalInsights.LogAnalyticsQueryData data, System.Threading.CancellationToken cancellationToken = default(System.Threading.CancellationToken)) { throw null; }
        public virtual Azure.Response<bool> Exists(string id, System.Threading.CancellationToken cancellationToken = default(System.Threading.CancellationToken)) { throw null; }
        public virtual System.Threading.Tasks.Task<Azure.Response<bool>> ExistsAsync(string id, System.Threading.CancellationToken cancellationToken = default(System.Threading.CancellationToken)) { throw null; }
        public virtual Azure.Response<Azure.ResourceManager.OperationalInsights.LogAnalyticsQueryResource> Get(string id, System.Threading.CancellationToken cancellationToken = default(System.Threading.CancellationToken)) { throw null; }
        public virtual Azure.Pageable<Azure.ResourceManager.OperationalInsights.LogAnalyticsQueryResource> GetAll(long? top = default(long?), bool? includeBody = default(bool?), string skipToken = null, System.Threading.CancellationToken cancellationToken = default(System.Threading.CancellationToken)) { throw null; }
        public virtual Azure.AsyncPageable<Azure.ResourceManager.OperationalInsights.LogAnalyticsQueryResource> GetAllAsync(long? top = default(long?), bool? includeBody = default(bool?), string skipToken = null, System.Threading.CancellationToken cancellationToken = default(System.Threading.CancellationToken)) { throw null; }
        public virtual System.Threading.Tasks.Task<Azure.Response<Azure.ResourceManager.OperationalInsights.LogAnalyticsQueryResource>> GetAsync(string id, System.Threading.CancellationToken cancellationToken = default(System.Threading.CancellationToken)) { throw null; }
        System.Collections.Generic.IAsyncEnumerator<Azure.ResourceManager.OperationalInsights.LogAnalyticsQueryResource> System.Collections.Generic.IAsyncEnumerable<Azure.ResourceManager.OperationalInsights.LogAnalyticsQueryResource>.GetAsyncEnumerator(System.Threading.CancellationToken cancellationToken) { throw null; }
        System.Collections.Generic.IEnumerator<Azure.ResourceManager.OperationalInsights.LogAnalyticsQueryResource> System.Collections.Generic.IEnumerable<Azure.ResourceManager.OperationalInsights.LogAnalyticsQueryResource>.GetEnumerator() { throw null; }
        System.Collections.IEnumerator System.Collections.IEnumerable.GetEnumerator() { throw null; }
    }
    public partial class LogAnalyticsQueryData : Azure.ResourceManager.Models.ResourceData
    {
        public LogAnalyticsQueryData() { }
        public System.Guid? ApplicationId { get { throw null; } }
        public string Author { get { throw null; } }
        public string Body { get { throw null; } set { } }
        public System.DateTimeOffset? CreatedOn { get { throw null; } }
        public string Description { get { throw null; } set { } }
        public string DisplayName { get { throw null; } set { } }
        public System.DateTimeOffset? ModifiedOn { get { throw null; } }
        public System.BinaryData Properties { get { throw null; } set { } }
        public Azure.ResourceManager.OperationalInsights.Models.LogAnalyticsQueryRelatedMetadata Related { get { throw null; } set { } }
        public System.Collections.Generic.IDictionary<string, System.Collections.Generic.IList<string>> Tags { get { throw null; } }
    }
    public partial class LogAnalyticsQueryPackCollection : Azure.ResourceManager.ArmCollection, System.Collections.Generic.IAsyncEnumerable<Azure.ResourceManager.OperationalInsights.LogAnalyticsQueryPackResource>, System.Collections.Generic.IEnumerable<Azure.ResourceManager.OperationalInsights.LogAnalyticsQueryPackResource>, System.Collections.IEnumerable
    {
        protected LogAnalyticsQueryPackCollection() { }
        public virtual Azure.ResourceManager.ArmOperation<Azure.ResourceManager.OperationalInsights.LogAnalyticsQueryPackResource> CreateOrUpdate(Azure.WaitUntil waitUntil, string queryPackName, Azure.ResourceManager.OperationalInsights.LogAnalyticsQueryPackData data, System.Threading.CancellationToken cancellationToken = default(System.Threading.CancellationToken)) { throw null; }
        public virtual System.Threading.Tasks.Task<Azure.ResourceManager.ArmOperation<Azure.ResourceManager.OperationalInsights.LogAnalyticsQueryPackResource>> CreateOrUpdateAsync(Azure.WaitUntil waitUntil, string queryPackName, Azure.ResourceManager.OperationalInsights.LogAnalyticsQueryPackData data, System.Threading.CancellationToken cancellationToken = default(System.Threading.CancellationToken)) { throw null; }
        public virtual Azure.Response<bool> Exists(string queryPackName, System.Threading.CancellationToken cancellationToken = default(System.Threading.CancellationToken)) { throw null; }
        public virtual System.Threading.Tasks.Task<Azure.Response<bool>> ExistsAsync(string queryPackName, System.Threading.CancellationToken cancellationToken = default(System.Threading.CancellationToken)) { throw null; }
        public virtual Azure.Response<Azure.ResourceManager.OperationalInsights.LogAnalyticsQueryPackResource> Get(string queryPackName, System.Threading.CancellationToken cancellationToken = default(System.Threading.CancellationToken)) { throw null; }
        public virtual Azure.Pageable<Azure.ResourceManager.OperationalInsights.LogAnalyticsQueryPackResource> GetAll(System.Threading.CancellationToken cancellationToken = default(System.Threading.CancellationToken)) { throw null; }
        public virtual Azure.AsyncPageable<Azure.ResourceManager.OperationalInsights.LogAnalyticsQueryPackResource> GetAllAsync(System.Threading.CancellationToken cancellationToken = default(System.Threading.CancellationToken)) { throw null; }
        public virtual System.Threading.Tasks.Task<Azure.Response<Azure.ResourceManager.OperationalInsights.LogAnalyticsQueryPackResource>> GetAsync(string queryPackName, System.Threading.CancellationToken cancellationToken = default(System.Threading.CancellationToken)) { throw null; }
        System.Collections.Generic.IAsyncEnumerator<Azure.ResourceManager.OperationalInsights.LogAnalyticsQueryPackResource> System.Collections.Generic.IAsyncEnumerable<Azure.ResourceManager.OperationalInsights.LogAnalyticsQueryPackResource>.GetAsyncEnumerator(System.Threading.CancellationToken cancellationToken) { throw null; }
        System.Collections.Generic.IEnumerator<Azure.ResourceManager.OperationalInsights.LogAnalyticsQueryPackResource> System.Collections.Generic.IEnumerable<Azure.ResourceManager.OperationalInsights.LogAnalyticsQueryPackResource>.GetEnumerator() { throw null; }
        System.Collections.IEnumerator System.Collections.IEnumerable.GetEnumerator() { throw null; }
    }
    public partial class LogAnalyticsQueryPackData : Azure.ResourceManager.Models.TrackedResourceData
    {
        public LogAnalyticsQueryPackData(Azure.Core.AzureLocation location) : base (default(Azure.Core.AzureLocation)) { }
        public System.DateTimeOffset? CreatedOn { get { throw null; } }
        public System.DateTimeOffset? ModifiedOn { get { throw null; } }
        public string ProvisioningState { get { throw null; } }
        public System.Guid? QueryPackId { get { throw null; } }
    }
    public partial class LogAnalyticsQueryPackResource : Azure.ResourceManager.ArmResource
    {
        public static readonly Azure.Core.ResourceType ResourceType;
        protected LogAnalyticsQueryPackResource() { }
        public virtual Azure.ResourceManager.OperationalInsights.LogAnalyticsQueryPackData Data { get { throw null; } }
        public virtual bool HasData { get { throw null; } }
        public virtual Azure.Response<Azure.ResourceManager.OperationalInsights.LogAnalyticsQueryPackResource> AddTag(string key, string value, System.Threading.CancellationToken cancellationToken = default(System.Threading.CancellationToken)) { throw null; }
        public virtual System.Threading.Tasks.Task<Azure.Response<Azure.ResourceManager.OperationalInsights.LogAnalyticsQueryPackResource>> AddTagAsync(string key, string value, System.Threading.CancellationToken cancellationToken = default(System.Threading.CancellationToken)) { throw null; }
        public static Azure.Core.ResourceIdentifier CreateResourceIdentifier(string subscriptionId, string resourceGroupName, string queryPackName) { throw null; }
        public virtual Azure.ResourceManager.ArmOperation Delete(Azure.WaitUntil waitUntil, System.Threading.CancellationToken cancellationToken = default(System.Threading.CancellationToken)) { throw null; }
        public virtual System.Threading.Tasks.Task<Azure.ResourceManager.ArmOperation> DeleteAsync(Azure.WaitUntil waitUntil, System.Threading.CancellationToken cancellationToken = default(System.Threading.CancellationToken)) { throw null; }
        public virtual Azure.Response<Azure.ResourceManager.OperationalInsights.LogAnalyticsQueryPackResource> Get(System.Threading.CancellationToken cancellationToken = default(System.Threading.CancellationToken)) { throw null; }
        public virtual System.Threading.Tasks.Task<Azure.Response<Azure.ResourceManager.OperationalInsights.LogAnalyticsQueryPackResource>> GetAsync(System.Threading.CancellationToken cancellationToken = default(System.Threading.CancellationToken)) { throw null; }
        public virtual Azure.ResourceManager.OperationalInsights.LogAnalyticsQueryCollection GetLogAnalyticsQueries() { throw null; }
        public virtual Azure.Response<Azure.ResourceManager.OperationalInsights.LogAnalyticsQueryResource> GetLogAnalyticsQuery(string id, System.Threading.CancellationToken cancellationToken = default(System.Threading.CancellationToken)) { throw null; }
        public virtual System.Threading.Tasks.Task<Azure.Response<Azure.ResourceManager.OperationalInsights.LogAnalyticsQueryResource>> GetLogAnalyticsQueryAsync(string id, System.Threading.CancellationToken cancellationToken = default(System.Threading.CancellationToken)) { throw null; }
        public virtual Azure.Response<Azure.ResourceManager.OperationalInsights.LogAnalyticsQueryPackResource> RemoveTag(string key, System.Threading.CancellationToken cancellationToken = default(System.Threading.CancellationToken)) { throw null; }
        public virtual System.Threading.Tasks.Task<Azure.Response<Azure.ResourceManager.OperationalInsights.LogAnalyticsQueryPackResource>> RemoveTagAsync(string key, System.Threading.CancellationToken cancellationToken = default(System.Threading.CancellationToken)) { throw null; }
        public virtual Azure.Pageable<Azure.ResourceManager.OperationalInsights.LogAnalyticsQueryResource> SearchQueries(Azure.ResourceManager.OperationalInsights.Models.LogAnalyticsQuerySearchProperties querySearchProperties, long? top = default(long?), bool? includeBody = default(bool?), string skipToken = null, System.Threading.CancellationToken cancellationToken = default(System.Threading.CancellationToken)) { throw null; }
        public virtual Azure.AsyncPageable<Azure.ResourceManager.OperationalInsights.LogAnalyticsQueryResource> SearchQueriesAsync(Azure.ResourceManager.OperationalInsights.Models.LogAnalyticsQuerySearchProperties querySearchProperties, long? top = default(long?), bool? includeBody = default(bool?), string skipToken = null, System.Threading.CancellationToken cancellationToken = default(System.Threading.CancellationToken)) { throw null; }
        public virtual Azure.Response<Azure.ResourceManager.OperationalInsights.LogAnalyticsQueryPackResource> SetTags(System.Collections.Generic.IDictionary<string, string> tags, System.Threading.CancellationToken cancellationToken = default(System.Threading.CancellationToken)) { throw null; }
        public virtual System.Threading.Tasks.Task<Azure.Response<Azure.ResourceManager.OperationalInsights.LogAnalyticsQueryPackResource>> SetTagsAsync(System.Collections.Generic.IDictionary<string, string> tags, System.Threading.CancellationToken cancellationToken = default(System.Threading.CancellationToken)) { throw null; }
        public virtual Azure.Response<Azure.ResourceManager.OperationalInsights.LogAnalyticsQueryPackResource> Update(Azure.ResourceManager.OperationalInsights.Models.LogAnalyticsQueryPackPatch patch, System.Threading.CancellationToken cancellationToken = default(System.Threading.CancellationToken)) { throw null; }
        public virtual System.Threading.Tasks.Task<Azure.Response<Azure.ResourceManager.OperationalInsights.LogAnalyticsQueryPackResource>> UpdateAsync(Azure.ResourceManager.OperationalInsights.Models.LogAnalyticsQueryPackPatch patch, System.Threading.CancellationToken cancellationToken = default(System.Threading.CancellationToken)) { throw null; }
    }
    public partial class LogAnalyticsQueryResource : Azure.ResourceManager.ArmResource
    {
        public static readonly Azure.Core.ResourceType ResourceType;
        protected LogAnalyticsQueryResource() { }
        public virtual Azure.ResourceManager.OperationalInsights.LogAnalyticsQueryData Data { get { throw null; } }
        public virtual bool HasData { get { throw null; } }
        public static Azure.Core.ResourceIdentifier CreateResourceIdentifier(string subscriptionId, string resourceGroupName, string queryPackName, string id) { throw null; }
        public virtual Azure.ResourceManager.ArmOperation Delete(Azure.WaitUntil waitUntil, System.Threading.CancellationToken cancellationToken = default(System.Threading.CancellationToken)) { throw null; }
        public virtual System.Threading.Tasks.Task<Azure.ResourceManager.ArmOperation> DeleteAsync(Azure.WaitUntil waitUntil, System.Threading.CancellationToken cancellationToken = default(System.Threading.CancellationToken)) { throw null; }
        public virtual Azure.Response<Azure.ResourceManager.OperationalInsights.LogAnalyticsQueryResource> Get(System.Threading.CancellationToken cancellationToken = default(System.Threading.CancellationToken)) { throw null; }
        public virtual System.Threading.Tasks.Task<Azure.Response<Azure.ResourceManager.OperationalInsights.LogAnalyticsQueryResource>> GetAsync(System.Threading.CancellationToken cancellationToken = default(System.Threading.CancellationToken)) { throw null; }
        public virtual Azure.Response<Azure.ResourceManager.OperationalInsights.LogAnalyticsQueryResource> Update(Azure.ResourceManager.OperationalInsights.LogAnalyticsQueryData data, System.Threading.CancellationToken cancellationToken = default(System.Threading.CancellationToken)) { throw null; }
        public virtual System.Threading.Tasks.Task<Azure.Response<Azure.ResourceManager.OperationalInsights.LogAnalyticsQueryResource>> UpdateAsync(Azure.ResourceManager.OperationalInsights.LogAnalyticsQueryData data, System.Threading.CancellationToken cancellationToken = default(System.Threading.CancellationToken)) { throw null; }
    }
    public partial class OperationalInsightsClusterCollection : Azure.ResourceManager.ArmCollection, System.Collections.Generic.IAsyncEnumerable<Azure.ResourceManager.OperationalInsights.OperationalInsightsClusterResource>, System.Collections.Generic.IEnumerable<Azure.ResourceManager.OperationalInsights.OperationalInsightsClusterResource>, System.Collections.IEnumerable
    {
        protected OperationalInsightsClusterCollection() { }
        public virtual Azure.ResourceManager.ArmOperation<Azure.ResourceManager.OperationalInsights.OperationalInsightsClusterResource> CreateOrUpdate(Azure.WaitUntil waitUntil, string clusterName, Azure.ResourceManager.OperationalInsights.OperationalInsightsClusterData data, System.Threading.CancellationToken cancellationToken = default(System.Threading.CancellationToken)) { throw null; }
        public virtual System.Threading.Tasks.Task<Azure.ResourceManager.ArmOperation<Azure.ResourceManager.OperationalInsights.OperationalInsightsClusterResource>> CreateOrUpdateAsync(Azure.WaitUntil waitUntil, string clusterName, Azure.ResourceManager.OperationalInsights.OperationalInsightsClusterData data, System.Threading.CancellationToken cancellationToken = default(System.Threading.CancellationToken)) { throw null; }
        public virtual Azure.Response<bool> Exists(string clusterName, System.Threading.CancellationToken cancellationToken = default(System.Threading.CancellationToken)) { throw null; }
        public virtual System.Threading.Tasks.Task<Azure.Response<bool>> ExistsAsync(string clusterName, System.Threading.CancellationToken cancellationToken = default(System.Threading.CancellationToken)) { throw null; }
        public virtual Azure.Response<Azure.ResourceManager.OperationalInsights.OperationalInsightsClusterResource> Get(string clusterName, System.Threading.CancellationToken cancellationToken = default(System.Threading.CancellationToken)) { throw null; }
        public virtual Azure.Pageable<Azure.ResourceManager.OperationalInsights.OperationalInsightsClusterResource> GetAll(System.Threading.CancellationToken cancellationToken = default(System.Threading.CancellationToken)) { throw null; }
        public virtual Azure.AsyncPageable<Azure.ResourceManager.OperationalInsights.OperationalInsightsClusterResource> GetAllAsync(System.Threading.CancellationToken cancellationToken = default(System.Threading.CancellationToken)) { throw null; }
        public virtual System.Threading.Tasks.Task<Azure.Response<Azure.ResourceManager.OperationalInsights.OperationalInsightsClusterResource>> GetAsync(string clusterName, System.Threading.CancellationToken cancellationToken = default(System.Threading.CancellationToken)) { throw null; }
        System.Collections.Generic.IAsyncEnumerator<Azure.ResourceManager.OperationalInsights.OperationalInsightsClusterResource> System.Collections.Generic.IAsyncEnumerable<Azure.ResourceManager.OperationalInsights.OperationalInsightsClusterResource>.GetAsyncEnumerator(System.Threading.CancellationToken cancellationToken) { throw null; }
        System.Collections.Generic.IEnumerator<Azure.ResourceManager.OperationalInsights.OperationalInsightsClusterResource> System.Collections.Generic.IEnumerable<Azure.ResourceManager.OperationalInsights.OperationalInsightsClusterResource>.GetEnumerator() { throw null; }
        System.Collections.IEnumerator System.Collections.IEnumerable.GetEnumerator() { throw null; }
    }
    public partial class OperationalInsightsClusterData : Azure.ResourceManager.Models.TrackedResourceData
    {
        public OperationalInsightsClusterData(Azure.Core.AzureLocation location) : base (default(Azure.Core.AzureLocation)) { }
        public System.Collections.Generic.IList<Azure.ResourceManager.OperationalInsights.Models.OperationalInsightsClusterAssociatedWorkspace> AssociatedWorkspaces { get { throw null; } }
        public Azure.ResourceManager.OperationalInsights.Models.OperationalInsightsBillingType? BillingType { get { throw null; } set { } }
        public Azure.ResourceManager.OperationalInsights.Models.OperationalInsightsCapacityReservationProperties CapacityReservationProperties { get { throw null; } set { } }
        public System.Guid? ClusterId { get { throw null; } }
        public System.DateTimeOffset? CreatedOn { get { throw null; } }
        public Azure.ResourceManager.Models.ManagedServiceIdentity Identity { get { throw null; } set { } }
        public bool? IsAvailabilityZonesEnabled { get { throw null; } set { } }
        public bool? IsDoubleEncryptionEnabled { get { throw null; } set { } }
        public Azure.ResourceManager.OperationalInsights.Models.OperationalInsightsKeyVaultProperties KeyVaultProperties { get { throw null; } set { } }
        public System.DateTimeOffset? LastModifiedOn { get { throw null; } }
        public Azure.ResourceManager.OperationalInsights.Models.OperationalInsightsClusterEntityStatus? ProvisioningState { get { throw null; } }
        public Azure.ResourceManager.OperationalInsights.Models.OperationalInsightsClusterSku Sku { get { throw null; } set { } }
    }
    public partial class OperationalInsightsClusterResource : Azure.ResourceManager.ArmResource
    {
        public static readonly Azure.Core.ResourceType ResourceType;
        protected OperationalInsightsClusterResource() { }
        public virtual Azure.ResourceManager.OperationalInsights.OperationalInsightsClusterData Data { get { throw null; } }
        public virtual bool HasData { get { throw null; } }
        public virtual Azure.Response<Azure.ResourceManager.OperationalInsights.OperationalInsightsClusterResource> AddTag(string key, string value, System.Threading.CancellationToken cancellationToken = default(System.Threading.CancellationToken)) { throw null; }
        public virtual System.Threading.Tasks.Task<Azure.Response<Azure.ResourceManager.OperationalInsights.OperationalInsightsClusterResource>> AddTagAsync(string key, string value, System.Threading.CancellationToken cancellationToken = default(System.Threading.CancellationToken)) { throw null; }
        public static Azure.Core.ResourceIdentifier CreateResourceIdentifier(string subscriptionId, string resourceGroupName, string clusterName) { throw null; }
        public virtual Azure.ResourceManager.ArmOperation Delete(Azure.WaitUntil waitUntil, System.Threading.CancellationToken cancellationToken = default(System.Threading.CancellationToken)) { throw null; }
        public virtual System.Threading.Tasks.Task<Azure.ResourceManager.ArmOperation> DeleteAsync(Azure.WaitUntil waitUntil, System.Threading.CancellationToken cancellationToken = default(System.Threading.CancellationToken)) { throw null; }
        public virtual Azure.Response<Azure.ResourceManager.OperationalInsights.OperationalInsightsClusterResource> Get(System.Threading.CancellationToken cancellationToken = default(System.Threading.CancellationToken)) { throw null; }
        public virtual System.Threading.Tasks.Task<Azure.Response<Azure.ResourceManager.OperationalInsights.OperationalInsightsClusterResource>> GetAsync(System.Threading.CancellationToken cancellationToken = default(System.Threading.CancellationToken)) { throw null; }
        public virtual Azure.Response<Azure.ResourceManager.OperationalInsights.OperationalInsightsClusterResource> RemoveTag(string key, System.Threading.CancellationToken cancellationToken = default(System.Threading.CancellationToken)) { throw null; }
        public virtual System.Threading.Tasks.Task<Azure.Response<Azure.ResourceManager.OperationalInsights.OperationalInsightsClusterResource>> RemoveTagAsync(string key, System.Threading.CancellationToken cancellationToken = default(System.Threading.CancellationToken)) { throw null; }
        public virtual Azure.Response<Azure.ResourceManager.OperationalInsights.OperationalInsightsClusterResource> SetTags(System.Collections.Generic.IDictionary<string, string> tags, System.Threading.CancellationToken cancellationToken = default(System.Threading.CancellationToken)) { throw null; }
        public virtual System.Threading.Tasks.Task<Azure.Response<Azure.ResourceManager.OperationalInsights.OperationalInsightsClusterResource>> SetTagsAsync(System.Collections.Generic.IDictionary<string, string> tags, System.Threading.CancellationToken cancellationToken = default(System.Threading.CancellationToken)) { throw null; }
        public virtual Azure.ResourceManager.ArmOperation<Azure.ResourceManager.OperationalInsights.OperationalInsightsClusterResource> Update(Azure.WaitUntil waitUntil, Azure.ResourceManager.OperationalInsights.Models.OperationalInsightsClusterPatch patch, System.Threading.CancellationToken cancellationToken = default(System.Threading.CancellationToken)) { throw null; }
        public virtual System.Threading.Tasks.Task<Azure.ResourceManager.ArmOperation<Azure.ResourceManager.OperationalInsights.OperationalInsightsClusterResource>> UpdateAsync(Azure.WaitUntil waitUntil, Azure.ResourceManager.OperationalInsights.Models.OperationalInsightsClusterPatch patch, System.Threading.CancellationToken cancellationToken = default(System.Threading.CancellationToken)) { throw null; }
    }
    public partial class OperationalInsightsDataExportCollection : Azure.ResourceManager.ArmCollection, System.Collections.Generic.IAsyncEnumerable<Azure.ResourceManager.OperationalInsights.OperationalInsightsDataExportResource>, System.Collections.Generic.IEnumerable<Azure.ResourceManager.OperationalInsights.OperationalInsightsDataExportResource>, System.Collections.IEnumerable
    {
        protected OperationalInsightsDataExportCollection() { }
        public virtual Azure.ResourceManager.ArmOperation<Azure.ResourceManager.OperationalInsights.OperationalInsightsDataExportResource> CreateOrUpdate(Azure.WaitUntil waitUntil, string dataExportName, Azure.ResourceManager.OperationalInsights.OperationalInsightsDataExportData data, System.Threading.CancellationToken cancellationToken = default(System.Threading.CancellationToken)) { throw null; }
        public virtual System.Threading.Tasks.Task<Azure.ResourceManager.ArmOperation<Azure.ResourceManager.OperationalInsights.OperationalInsightsDataExportResource>> CreateOrUpdateAsync(Azure.WaitUntil waitUntil, string dataExportName, Azure.ResourceManager.OperationalInsights.OperationalInsightsDataExportData data, System.Threading.CancellationToken cancellationToken = default(System.Threading.CancellationToken)) { throw null; }
        public virtual Azure.Response<bool> Exists(string dataExportName, System.Threading.CancellationToken cancellationToken = default(System.Threading.CancellationToken)) { throw null; }
        public virtual System.Threading.Tasks.Task<Azure.Response<bool>> ExistsAsync(string dataExportName, System.Threading.CancellationToken cancellationToken = default(System.Threading.CancellationToken)) { throw null; }
        public virtual Azure.Response<Azure.ResourceManager.OperationalInsights.OperationalInsightsDataExportResource> Get(string dataExportName, System.Threading.CancellationToken cancellationToken = default(System.Threading.CancellationToken)) { throw null; }
        public virtual Azure.Pageable<Azure.ResourceManager.OperationalInsights.OperationalInsightsDataExportResource> GetAll(System.Threading.CancellationToken cancellationToken = default(System.Threading.CancellationToken)) { throw null; }
        public virtual Azure.AsyncPageable<Azure.ResourceManager.OperationalInsights.OperationalInsightsDataExportResource> GetAllAsync(System.Threading.CancellationToken cancellationToken = default(System.Threading.CancellationToken)) { throw null; }
        public virtual System.Threading.Tasks.Task<Azure.Response<Azure.ResourceManager.OperationalInsights.OperationalInsightsDataExportResource>> GetAsync(string dataExportName, System.Threading.CancellationToken cancellationToken = default(System.Threading.CancellationToken)) { throw null; }
        System.Collections.Generic.IAsyncEnumerator<Azure.ResourceManager.OperationalInsights.OperationalInsightsDataExportResource> System.Collections.Generic.IAsyncEnumerable<Azure.ResourceManager.OperationalInsights.OperationalInsightsDataExportResource>.GetAsyncEnumerator(System.Threading.CancellationToken cancellationToken) { throw null; }
        System.Collections.Generic.IEnumerator<Azure.ResourceManager.OperationalInsights.OperationalInsightsDataExportResource> System.Collections.Generic.IEnumerable<Azure.ResourceManager.OperationalInsights.OperationalInsightsDataExportResource>.GetEnumerator() { throw null; }
        System.Collections.IEnumerator System.Collections.IEnumerable.GetEnumerator() { throw null; }
    }
    public partial class OperationalInsightsDataExportData : Azure.ResourceManager.Models.ResourceData
    {
        public OperationalInsightsDataExportData() { }
        public System.DateTimeOffset? CreatedOn { get { throw null; } set { } }
        public System.Guid? DataExportId { get { throw null; } set { } }
        public Azure.ResourceManager.OperationalInsights.Models.OperationalInsightsDataExportDestinationType? DestinationType { get { throw null; } }
        public string EventHubName { get { throw null; } set { } }
        public bool? IsEnabled { get { throw null; } set { } }
        public System.DateTimeOffset? LastModifiedOn { get { throw null; } set { } }
        public Azure.Core.ResourceIdentifier ResourceId { get { throw null; } set { } }
        public System.Collections.Generic.IList<string> TableNames { get { throw null; } }
    }
    public partial class OperationalInsightsDataExportResource : Azure.ResourceManager.ArmResource
    {
        public static readonly Azure.Core.ResourceType ResourceType;
        protected OperationalInsightsDataExportResource() { }
        public virtual Azure.ResourceManager.OperationalInsights.OperationalInsightsDataExportData Data { get { throw null; } }
        public virtual bool HasData { get { throw null; } }
        public static Azure.Core.ResourceIdentifier CreateResourceIdentifier(string subscriptionId, string resourceGroupName, string workspaceName, string dataExportName) { throw null; }
        public virtual Azure.ResourceManager.ArmOperation Delete(Azure.WaitUntil waitUntil, System.Threading.CancellationToken cancellationToken = default(System.Threading.CancellationToken)) { throw null; }
        public virtual System.Threading.Tasks.Task<Azure.ResourceManager.ArmOperation> DeleteAsync(Azure.WaitUntil waitUntil, System.Threading.CancellationToken cancellationToken = default(System.Threading.CancellationToken)) { throw null; }
        public virtual Azure.Response<Azure.ResourceManager.OperationalInsights.OperationalInsightsDataExportResource> Get(System.Threading.CancellationToken cancellationToken = default(System.Threading.CancellationToken)) { throw null; }
        public virtual System.Threading.Tasks.Task<Azure.Response<Azure.ResourceManager.OperationalInsights.OperationalInsightsDataExportResource>> GetAsync(System.Threading.CancellationToken cancellationToken = default(System.Threading.CancellationToken)) { throw null; }
        public virtual Azure.ResourceManager.ArmOperation<Azure.ResourceManager.OperationalInsights.OperationalInsightsDataExportResource> Update(Azure.WaitUntil waitUntil, Azure.ResourceManager.OperationalInsights.OperationalInsightsDataExportData data, System.Threading.CancellationToken cancellationToken = default(System.Threading.CancellationToken)) { throw null; }
        public virtual System.Threading.Tasks.Task<Azure.ResourceManager.ArmOperation<Azure.ResourceManager.OperationalInsights.OperationalInsightsDataExportResource>> UpdateAsync(Azure.WaitUntil waitUntil, Azure.ResourceManager.OperationalInsights.OperationalInsightsDataExportData data, System.Threading.CancellationToken cancellationToken = default(System.Threading.CancellationToken)) { throw null; }
    }
    public partial class OperationalInsightsDataSourceCollection : Azure.ResourceManager.ArmCollection
    {
        protected OperationalInsightsDataSourceCollection() { }
        public virtual Azure.ResourceManager.ArmOperation<Azure.ResourceManager.OperationalInsights.OperationalInsightsDataSourceResource> CreateOrUpdate(Azure.WaitUntil waitUntil, string dataSourceName, Azure.ResourceManager.OperationalInsights.OperationalInsightsDataSourceData data, System.Threading.CancellationToken cancellationToken = default(System.Threading.CancellationToken)) { throw null; }
        public virtual System.Threading.Tasks.Task<Azure.ResourceManager.ArmOperation<Azure.ResourceManager.OperationalInsights.OperationalInsightsDataSourceResource>> CreateOrUpdateAsync(Azure.WaitUntil waitUntil, string dataSourceName, Azure.ResourceManager.OperationalInsights.OperationalInsightsDataSourceData data, System.Threading.CancellationToken cancellationToken = default(System.Threading.CancellationToken)) { throw null; }
        public virtual Azure.Response<bool> Exists(string dataSourceName, System.Threading.CancellationToken cancellationToken = default(System.Threading.CancellationToken)) { throw null; }
        public virtual System.Threading.Tasks.Task<Azure.Response<bool>> ExistsAsync(string dataSourceName, System.Threading.CancellationToken cancellationToken = default(System.Threading.CancellationToken)) { throw null; }
        public virtual Azure.Response<Azure.ResourceManager.OperationalInsights.OperationalInsightsDataSourceResource> Get(string dataSourceName, System.Threading.CancellationToken cancellationToken = default(System.Threading.CancellationToken)) { throw null; }
        public virtual Azure.Pageable<Azure.ResourceManager.OperationalInsights.OperationalInsightsDataSourceResource> GetAll(string filter, string skipToken = null, System.Threading.CancellationToken cancellationToken = default(System.Threading.CancellationToken)) { throw null; }
        public virtual Azure.AsyncPageable<Azure.ResourceManager.OperationalInsights.OperationalInsightsDataSourceResource> GetAllAsync(string filter, string skipToken = null, System.Threading.CancellationToken cancellationToken = default(System.Threading.CancellationToken)) { throw null; }
        public virtual System.Threading.Tasks.Task<Azure.Response<Azure.ResourceManager.OperationalInsights.OperationalInsightsDataSourceResource>> GetAsync(string dataSourceName, System.Threading.CancellationToken cancellationToken = default(System.Threading.CancellationToken)) { throw null; }
    }
    public partial class OperationalInsightsDataSourceData : Azure.ResourceManager.Models.ResourceData
    {
        public OperationalInsightsDataSourceData(System.BinaryData properties, Azure.ResourceManager.OperationalInsights.Models.OperationalInsightsDataSourceKind kind) { }
        public Azure.ETag? ETag { get { throw null; } set { } }
        public Azure.ResourceManager.OperationalInsights.Models.OperationalInsightsDataSourceKind Kind { get { throw null; } set { } }
        public System.BinaryData Properties { get { throw null; } set { } }
        public System.Collections.Generic.IDictionary<string, string> Tags { get { throw null; } }
    }
    public partial class OperationalInsightsDataSourceResource : Azure.ResourceManager.ArmResource
    {
        public static readonly Azure.Core.ResourceType ResourceType;
        protected OperationalInsightsDataSourceResource() { }
        public virtual Azure.ResourceManager.OperationalInsights.OperationalInsightsDataSourceData Data { get { throw null; } }
        public virtual bool HasData { get { throw null; } }
        public virtual Azure.Response<Azure.ResourceManager.OperationalInsights.OperationalInsightsDataSourceResource> AddTag(string key, string value, System.Threading.CancellationToken cancellationToken = default(System.Threading.CancellationToken)) { throw null; }
        public virtual System.Threading.Tasks.Task<Azure.Response<Azure.ResourceManager.OperationalInsights.OperationalInsightsDataSourceResource>> AddTagAsync(string key, string value, System.Threading.CancellationToken cancellationToken = default(System.Threading.CancellationToken)) { throw null; }
        public static Azure.Core.ResourceIdentifier CreateResourceIdentifier(string subscriptionId, string resourceGroupName, string workspaceName, string dataSourceName) { throw null; }
        public virtual Azure.ResourceManager.ArmOperation Delete(Azure.WaitUntil waitUntil, System.Threading.CancellationToken cancellationToken = default(System.Threading.CancellationToken)) { throw null; }
        public virtual System.Threading.Tasks.Task<Azure.ResourceManager.ArmOperation> DeleteAsync(Azure.WaitUntil waitUntil, System.Threading.CancellationToken cancellationToken = default(System.Threading.CancellationToken)) { throw null; }
        public virtual Azure.Response<Azure.ResourceManager.OperationalInsights.OperationalInsightsDataSourceResource> Get(System.Threading.CancellationToken cancellationToken = default(System.Threading.CancellationToken)) { throw null; }
        public virtual System.Threading.Tasks.Task<Azure.Response<Azure.ResourceManager.OperationalInsights.OperationalInsightsDataSourceResource>> GetAsync(System.Threading.CancellationToken cancellationToken = default(System.Threading.CancellationToken)) { throw null; }
        public virtual Azure.Response<Azure.ResourceManager.OperationalInsights.OperationalInsightsDataSourceResource> RemoveTag(string key, System.Threading.CancellationToken cancellationToken = default(System.Threading.CancellationToken)) { throw null; }
        public virtual System.Threading.Tasks.Task<Azure.Response<Azure.ResourceManager.OperationalInsights.OperationalInsightsDataSourceResource>> RemoveTagAsync(string key, System.Threading.CancellationToken cancellationToken = default(System.Threading.CancellationToken)) { throw null; }
        public virtual Azure.Response<Azure.ResourceManager.OperationalInsights.OperationalInsightsDataSourceResource> SetTags(System.Collections.Generic.IDictionary<string, string> tags, System.Threading.CancellationToken cancellationToken = default(System.Threading.CancellationToken)) { throw null; }
        public virtual System.Threading.Tasks.Task<Azure.Response<Azure.ResourceManager.OperationalInsights.OperationalInsightsDataSourceResource>> SetTagsAsync(System.Collections.Generic.IDictionary<string, string> tags, System.Threading.CancellationToken cancellationToken = default(System.Threading.CancellationToken)) { throw null; }
        public virtual Azure.ResourceManager.ArmOperation<Azure.ResourceManager.OperationalInsights.OperationalInsightsDataSourceResource> Update(Azure.WaitUntil waitUntil, Azure.ResourceManager.OperationalInsights.OperationalInsightsDataSourceData data, System.Threading.CancellationToken cancellationToken = default(System.Threading.CancellationToken)) { throw null; }
        public virtual System.Threading.Tasks.Task<Azure.ResourceManager.ArmOperation<Azure.ResourceManager.OperationalInsights.OperationalInsightsDataSourceResource>> UpdateAsync(Azure.WaitUntil waitUntil, Azure.ResourceManager.OperationalInsights.OperationalInsightsDataSourceData data, System.Threading.CancellationToken cancellationToken = default(System.Threading.CancellationToken)) { throw null; }
    }
    public static partial class OperationalInsightsExtensions
    {
        public static Azure.Response<Azure.ResourceManager.OperationalInsights.LogAnalyticsQueryPackResource> CreateOrUpdateWithoutNameQueryPack(this Azure.ResourceManager.Resources.ResourceGroupResource resourceGroupResource, Azure.ResourceManager.OperationalInsights.LogAnalyticsQueryPackData data, System.Threading.CancellationToken cancellationToken = default(System.Threading.CancellationToken)) { throw null; }
        public static System.Threading.Tasks.Task<Azure.Response<Azure.ResourceManager.OperationalInsights.LogAnalyticsQueryPackResource>> CreateOrUpdateWithoutNameQueryPackAsync(this Azure.ResourceManager.Resources.ResourceGroupResource resourceGroupResource, Azure.ResourceManager.OperationalInsights.LogAnalyticsQueryPackData data, System.Threading.CancellationToken cancellationToken = default(System.Threading.CancellationToken)) { throw null; }
        public static Azure.Pageable<Azure.ResourceManager.OperationalInsights.OperationalInsightsWorkspaceResource> GetDeletedWorkspaces(this Azure.ResourceManager.Resources.ResourceGroupResource resourceGroupResource, System.Threading.CancellationToken cancellationToken = default(System.Threading.CancellationToken)) { throw null; }
        public static Azure.Pageable<Azure.ResourceManager.OperationalInsights.OperationalInsightsWorkspaceResource> GetDeletedWorkspaces(this Azure.ResourceManager.Resources.SubscriptionResource subscriptionResource, System.Threading.CancellationToken cancellationToken = default(System.Threading.CancellationToken)) { throw null; }
        public static Azure.AsyncPageable<Azure.ResourceManager.OperationalInsights.OperationalInsightsWorkspaceResource> GetDeletedWorkspacesAsync(this Azure.ResourceManager.Resources.ResourceGroupResource resourceGroupResource, System.Threading.CancellationToken cancellationToken = default(System.Threading.CancellationToken)) { throw null; }
        public static Azure.AsyncPageable<Azure.ResourceManager.OperationalInsights.OperationalInsightsWorkspaceResource> GetDeletedWorkspacesAsync(this Azure.ResourceManager.Resources.SubscriptionResource subscriptionResource, System.Threading.CancellationToken cancellationToken = default(System.Threading.CancellationToken)) { throw null; }
        public static Azure.Response<Azure.ResourceManager.OperationalInsights.LogAnalyticsQueryPackResource> GetLogAnalyticsQueryPack(this Azure.ResourceManager.Resources.ResourceGroupResource resourceGroupResource, string queryPackName, System.Threading.CancellationToken cancellationToken = default(System.Threading.CancellationToken)) { throw null; }
        public static System.Threading.Tasks.Task<Azure.Response<Azure.ResourceManager.OperationalInsights.LogAnalyticsQueryPackResource>> GetLogAnalyticsQueryPackAsync(this Azure.ResourceManager.Resources.ResourceGroupResource resourceGroupResource, string queryPackName, System.Threading.CancellationToken cancellationToken = default(System.Threading.CancellationToken)) { throw null; }
        public static Azure.ResourceManager.OperationalInsights.LogAnalyticsQueryPackResource GetLogAnalyticsQueryPackResource(this Azure.ResourceManager.ArmClient client, Azure.Core.ResourceIdentifier id) { throw null; }
        public static Azure.ResourceManager.OperationalInsights.LogAnalyticsQueryPackCollection GetLogAnalyticsQueryPacks(this Azure.ResourceManager.Resources.ResourceGroupResource resourceGroupResource) { throw null; }
        public static Azure.Pageable<Azure.ResourceManager.OperationalInsights.LogAnalyticsQueryPackResource> GetLogAnalyticsQueryPacks(this Azure.ResourceManager.Resources.SubscriptionResource subscriptionResource, System.Threading.CancellationToken cancellationToken = default(System.Threading.CancellationToken)) { throw null; }
        public static Azure.AsyncPageable<Azure.ResourceManager.OperationalInsights.LogAnalyticsQueryPackResource> GetLogAnalyticsQueryPacksAsync(this Azure.ResourceManager.Resources.SubscriptionResource subscriptionResource, System.Threading.CancellationToken cancellationToken = default(System.Threading.CancellationToken)) { throw null; }
        public static Azure.ResourceManager.OperationalInsights.LogAnalyticsQueryResource GetLogAnalyticsQueryResource(this Azure.ResourceManager.ArmClient client, Azure.Core.ResourceIdentifier id) { throw null; }
        public static Azure.Response<Azure.ResourceManager.OperationalInsights.OperationalInsightsClusterResource> GetOperationalInsightsCluster(this Azure.ResourceManager.Resources.ResourceGroupResource resourceGroupResource, string clusterName, System.Threading.CancellationToken cancellationToken = default(System.Threading.CancellationToken)) { throw null; }
        public static System.Threading.Tasks.Task<Azure.Response<Azure.ResourceManager.OperationalInsights.OperationalInsightsClusterResource>> GetOperationalInsightsClusterAsync(this Azure.ResourceManager.Resources.ResourceGroupResource resourceGroupResource, string clusterName, System.Threading.CancellationToken cancellationToken = default(System.Threading.CancellationToken)) { throw null; }
        public static Azure.ResourceManager.OperationalInsights.OperationalInsightsClusterResource GetOperationalInsightsClusterResource(this Azure.ResourceManager.ArmClient client, Azure.Core.ResourceIdentifier id) { throw null; }
        public static Azure.ResourceManager.OperationalInsights.OperationalInsightsClusterCollection GetOperationalInsightsClusters(this Azure.ResourceManager.Resources.ResourceGroupResource resourceGroupResource) { throw null; }
        public static Azure.Pageable<Azure.ResourceManager.OperationalInsights.OperationalInsightsClusterResource> GetOperationalInsightsClusters(this Azure.ResourceManager.Resources.SubscriptionResource subscriptionResource, System.Threading.CancellationToken cancellationToken = default(System.Threading.CancellationToken)) { throw null; }
        public static Azure.AsyncPageable<Azure.ResourceManager.OperationalInsights.OperationalInsightsClusterResource> GetOperationalInsightsClustersAsync(this Azure.ResourceManager.Resources.SubscriptionResource subscriptionResource, System.Threading.CancellationToken cancellationToken = default(System.Threading.CancellationToken)) { throw null; }
        public static Azure.ResourceManager.OperationalInsights.OperationalInsightsDataExportResource GetOperationalInsightsDataExportResource(this Azure.ResourceManager.ArmClient client, Azure.Core.ResourceIdentifier id) { throw null; }
        public static Azure.ResourceManager.OperationalInsights.OperationalInsightsDataSourceResource GetOperationalInsightsDataSourceResource(this Azure.ResourceManager.ArmClient client, Azure.Core.ResourceIdentifier id) { throw null; }
        public static Azure.ResourceManager.OperationalInsights.OperationalInsightsLinkedServiceResource GetOperationalInsightsLinkedServiceResource(this Azure.ResourceManager.ArmClient client, Azure.Core.ResourceIdentifier id) { throw null; }
        public static Azure.ResourceManager.OperationalInsights.OperationalInsightsLinkedStorageAccountsResource GetOperationalInsightsLinkedStorageAccountsResource(this Azure.ResourceManager.ArmClient client, Azure.Core.ResourceIdentifier id) { throw null; }
        public static Azure.ResourceManager.OperationalInsights.OperationalInsightsSavedSearchResource GetOperationalInsightsSavedSearchResource(this Azure.ResourceManager.ArmClient client, Azure.Core.ResourceIdentifier id) { throw null; }
        public static Azure.ResourceManager.OperationalInsights.OperationalInsightsTableResource GetOperationalInsightsTableResource(this Azure.ResourceManager.ArmClient client, Azure.Core.ResourceIdentifier id) { throw null; }
        public static Azure.Response<Azure.ResourceManager.OperationalInsights.OperationalInsightsWorkspaceResource> GetOperationalInsightsWorkspace(this Azure.ResourceManager.Resources.ResourceGroupResource resourceGroupResource, string workspaceName, System.Threading.CancellationToken cancellationToken = default(System.Threading.CancellationToken)) { throw null; }
        public static System.Threading.Tasks.Task<Azure.Response<Azure.ResourceManager.OperationalInsights.OperationalInsightsWorkspaceResource>> GetOperationalInsightsWorkspaceAsync(this Azure.ResourceManager.Resources.ResourceGroupResource resourceGroupResource, string workspaceName, System.Threading.CancellationToken cancellationToken = default(System.Threading.CancellationToken)) { throw null; }
        public static Azure.ResourceManager.OperationalInsights.OperationalInsightsWorkspaceResource GetOperationalInsightsWorkspaceResource(this Azure.ResourceManager.ArmClient client, Azure.Core.ResourceIdentifier id) { throw null; }
        public static Azure.ResourceManager.OperationalInsights.OperationalInsightsWorkspaceCollection GetOperationalInsightsWorkspaces(this Azure.ResourceManager.Resources.ResourceGroupResource resourceGroupResource) { throw null; }
        public static Azure.Pageable<Azure.ResourceManager.OperationalInsights.OperationalInsightsWorkspaceResource> GetOperationalInsightsWorkspaces(this Azure.ResourceManager.Resources.SubscriptionResource subscriptionResource, System.Threading.CancellationToken cancellationToken = default(System.Threading.CancellationToken)) { throw null; }
        public static Azure.AsyncPageable<Azure.ResourceManager.OperationalInsights.OperationalInsightsWorkspaceResource> GetOperationalInsightsWorkspacesAsync(this Azure.ResourceManager.Resources.SubscriptionResource subscriptionResource, System.Threading.CancellationToken cancellationToken = default(System.Threading.CancellationToken)) { throw null; }
        public static Azure.ResourceManager.OperationalInsights.StorageInsightResource GetStorageInsightResource(this Azure.ResourceManager.ArmClient client, Azure.Core.ResourceIdentifier id) { throw null; }
    }
    public partial class OperationalInsightsLinkedServiceCollection : Azure.ResourceManager.ArmCollection, System.Collections.Generic.IAsyncEnumerable<Azure.ResourceManager.OperationalInsights.OperationalInsightsLinkedServiceResource>, System.Collections.Generic.IEnumerable<Azure.ResourceManager.OperationalInsights.OperationalInsightsLinkedServiceResource>, System.Collections.IEnumerable
    {
        protected OperationalInsightsLinkedServiceCollection() { }
        public virtual Azure.ResourceManager.ArmOperation<Azure.ResourceManager.OperationalInsights.OperationalInsightsLinkedServiceResource> CreateOrUpdate(Azure.WaitUntil waitUntil, string linkedServiceName, Azure.ResourceManager.OperationalInsights.OperationalInsightsLinkedServiceData data, System.Threading.CancellationToken cancellationToken = default(System.Threading.CancellationToken)) { throw null; }
        public virtual System.Threading.Tasks.Task<Azure.ResourceManager.ArmOperation<Azure.ResourceManager.OperationalInsights.OperationalInsightsLinkedServiceResource>> CreateOrUpdateAsync(Azure.WaitUntil waitUntil, string linkedServiceName, Azure.ResourceManager.OperationalInsights.OperationalInsightsLinkedServiceData data, System.Threading.CancellationToken cancellationToken = default(System.Threading.CancellationToken)) { throw null; }
        public virtual Azure.Response<bool> Exists(string linkedServiceName, System.Threading.CancellationToken cancellationToken = default(System.Threading.CancellationToken)) { throw null; }
        public virtual System.Threading.Tasks.Task<Azure.Response<bool>> ExistsAsync(string linkedServiceName, System.Threading.CancellationToken cancellationToken = default(System.Threading.CancellationToken)) { throw null; }
        public virtual Azure.Response<Azure.ResourceManager.OperationalInsights.OperationalInsightsLinkedServiceResource> Get(string linkedServiceName, System.Threading.CancellationToken cancellationToken = default(System.Threading.CancellationToken)) { throw null; }
        public virtual Azure.Pageable<Azure.ResourceManager.OperationalInsights.OperationalInsightsLinkedServiceResource> GetAll(System.Threading.CancellationToken cancellationToken = default(System.Threading.CancellationToken)) { throw null; }
        public virtual Azure.AsyncPageable<Azure.ResourceManager.OperationalInsights.OperationalInsightsLinkedServiceResource> GetAllAsync(System.Threading.CancellationToken cancellationToken = default(System.Threading.CancellationToken)) { throw null; }
        public virtual System.Threading.Tasks.Task<Azure.Response<Azure.ResourceManager.OperationalInsights.OperationalInsightsLinkedServiceResource>> GetAsync(string linkedServiceName, System.Threading.CancellationToken cancellationToken = default(System.Threading.CancellationToken)) { throw null; }
        System.Collections.Generic.IAsyncEnumerator<Azure.ResourceManager.OperationalInsights.OperationalInsightsLinkedServiceResource> System.Collections.Generic.IAsyncEnumerable<Azure.ResourceManager.OperationalInsights.OperationalInsightsLinkedServiceResource>.GetAsyncEnumerator(System.Threading.CancellationToken cancellationToken) { throw null; }
        System.Collections.Generic.IEnumerator<Azure.ResourceManager.OperationalInsights.OperationalInsightsLinkedServiceResource> System.Collections.Generic.IEnumerable<Azure.ResourceManager.OperationalInsights.OperationalInsightsLinkedServiceResource>.GetEnumerator() { throw null; }
        System.Collections.IEnumerator System.Collections.IEnumerable.GetEnumerator() { throw null; }
    }
    public partial class OperationalInsightsLinkedServiceData : Azure.ResourceManager.Models.ResourceData
    {
        public OperationalInsightsLinkedServiceData() { }
        public Azure.ResourceManager.OperationalInsights.Models.OperationalInsightsLinkedServiceEntityStatus? ProvisioningState { get { throw null; } set { } }
        public Azure.Core.ResourceIdentifier ResourceId { get { throw null; } set { } }
        public System.Collections.Generic.IDictionary<string, string> Tags { get { throw null; } }
        public Azure.Core.ResourceIdentifier WriteAccessResourceId { get { throw null; } set { } }
    }
    public partial class OperationalInsightsLinkedServiceResource : Azure.ResourceManager.ArmResource
    {
        public static readonly Azure.Core.ResourceType ResourceType;
        protected OperationalInsightsLinkedServiceResource() { }
        public virtual Azure.ResourceManager.OperationalInsights.OperationalInsightsLinkedServiceData Data { get { throw null; } }
        public virtual bool HasData { get { throw null; } }
        public virtual Azure.Response<Azure.ResourceManager.OperationalInsights.OperationalInsightsLinkedServiceResource> AddTag(string key, string value, System.Threading.CancellationToken cancellationToken = default(System.Threading.CancellationToken)) { throw null; }
        public virtual System.Threading.Tasks.Task<Azure.Response<Azure.ResourceManager.OperationalInsights.OperationalInsightsLinkedServiceResource>> AddTagAsync(string key, string value, System.Threading.CancellationToken cancellationToken = default(System.Threading.CancellationToken)) { throw null; }
        public static Azure.Core.ResourceIdentifier CreateResourceIdentifier(string subscriptionId, string resourceGroupName, string workspaceName, string linkedServiceName) { throw null; }
        public virtual Azure.ResourceManager.ArmOperation<Azure.ResourceManager.OperationalInsights.OperationalInsightsLinkedServiceResource> Delete(Azure.WaitUntil waitUntil, System.Threading.CancellationToken cancellationToken = default(System.Threading.CancellationToken)) { throw null; }
        public virtual System.Threading.Tasks.Task<Azure.ResourceManager.ArmOperation<Azure.ResourceManager.OperationalInsights.OperationalInsightsLinkedServiceResource>> DeleteAsync(Azure.WaitUntil waitUntil, System.Threading.CancellationToken cancellationToken = default(System.Threading.CancellationToken)) { throw null; }
        public virtual Azure.Response<Azure.ResourceManager.OperationalInsights.OperationalInsightsLinkedServiceResource> Get(System.Threading.CancellationToken cancellationToken = default(System.Threading.CancellationToken)) { throw null; }
        public virtual System.Threading.Tasks.Task<Azure.Response<Azure.ResourceManager.OperationalInsights.OperationalInsightsLinkedServiceResource>> GetAsync(System.Threading.CancellationToken cancellationToken = default(System.Threading.CancellationToken)) { throw null; }
        public virtual Azure.Response<Azure.ResourceManager.OperationalInsights.OperationalInsightsLinkedServiceResource> RemoveTag(string key, System.Threading.CancellationToken cancellationToken = default(System.Threading.CancellationToken)) { throw null; }
        public virtual System.Threading.Tasks.Task<Azure.Response<Azure.ResourceManager.OperationalInsights.OperationalInsightsLinkedServiceResource>> RemoveTagAsync(string key, System.Threading.CancellationToken cancellationToken = default(System.Threading.CancellationToken)) { throw null; }
        public virtual Azure.Response<Azure.ResourceManager.OperationalInsights.OperationalInsightsLinkedServiceResource> SetTags(System.Collections.Generic.IDictionary<string, string> tags, System.Threading.CancellationToken cancellationToken = default(System.Threading.CancellationToken)) { throw null; }
        public virtual System.Threading.Tasks.Task<Azure.Response<Azure.ResourceManager.OperationalInsights.OperationalInsightsLinkedServiceResource>> SetTagsAsync(System.Collections.Generic.IDictionary<string, string> tags, System.Threading.CancellationToken cancellationToken = default(System.Threading.CancellationToken)) { throw null; }
        public virtual Azure.ResourceManager.ArmOperation<Azure.ResourceManager.OperationalInsights.OperationalInsightsLinkedServiceResource> Update(Azure.WaitUntil waitUntil, Azure.ResourceManager.OperationalInsights.OperationalInsightsLinkedServiceData data, System.Threading.CancellationToken cancellationToken = default(System.Threading.CancellationToken)) { throw null; }
        public virtual System.Threading.Tasks.Task<Azure.ResourceManager.ArmOperation<Azure.ResourceManager.OperationalInsights.OperationalInsightsLinkedServiceResource>> UpdateAsync(Azure.WaitUntil waitUntil, Azure.ResourceManager.OperationalInsights.OperationalInsightsLinkedServiceData data, System.Threading.CancellationToken cancellationToken = default(System.Threading.CancellationToken)) { throw null; }
    }
    public partial class OperationalInsightsLinkedStorageAccountsCollection : Azure.ResourceManager.ArmCollection, System.Collections.Generic.IAsyncEnumerable<Azure.ResourceManager.OperationalInsights.OperationalInsightsLinkedStorageAccountsResource>, System.Collections.Generic.IEnumerable<Azure.ResourceManager.OperationalInsights.OperationalInsightsLinkedStorageAccountsResource>, System.Collections.IEnumerable
    {
        protected OperationalInsightsLinkedStorageAccountsCollection() { }
        public virtual Azure.ResourceManager.ArmOperation<Azure.ResourceManager.OperationalInsights.OperationalInsightsLinkedStorageAccountsResource> CreateOrUpdate(Azure.WaitUntil waitUntil, Azure.ResourceManager.OperationalInsights.Models.OperationalInsightsDataSourceType dataSourceType, Azure.ResourceManager.OperationalInsights.OperationalInsightsLinkedStorageAccountsData data, System.Threading.CancellationToken cancellationToken = default(System.Threading.CancellationToken)) { throw null; }
        public virtual System.Threading.Tasks.Task<Azure.ResourceManager.ArmOperation<Azure.ResourceManager.OperationalInsights.OperationalInsightsLinkedStorageAccountsResource>> CreateOrUpdateAsync(Azure.WaitUntil waitUntil, Azure.ResourceManager.OperationalInsights.Models.OperationalInsightsDataSourceType dataSourceType, Azure.ResourceManager.OperationalInsights.OperationalInsightsLinkedStorageAccountsData data, System.Threading.CancellationToken cancellationToken = default(System.Threading.CancellationToken)) { throw null; }
        public virtual Azure.Response<bool> Exists(Azure.ResourceManager.OperationalInsights.Models.OperationalInsightsDataSourceType dataSourceType, System.Threading.CancellationToken cancellationToken = default(System.Threading.CancellationToken)) { throw null; }
        public virtual System.Threading.Tasks.Task<Azure.Response<bool>> ExistsAsync(Azure.ResourceManager.OperationalInsights.Models.OperationalInsightsDataSourceType dataSourceType, System.Threading.CancellationToken cancellationToken = default(System.Threading.CancellationToken)) { throw null; }
        public virtual Azure.Response<Azure.ResourceManager.OperationalInsights.OperationalInsightsLinkedStorageAccountsResource> Get(Azure.ResourceManager.OperationalInsights.Models.OperationalInsightsDataSourceType dataSourceType, System.Threading.CancellationToken cancellationToken = default(System.Threading.CancellationToken)) { throw null; }
        public virtual Azure.Pageable<Azure.ResourceManager.OperationalInsights.OperationalInsightsLinkedStorageAccountsResource> GetAll(System.Threading.CancellationToken cancellationToken = default(System.Threading.CancellationToken)) { throw null; }
        public virtual Azure.AsyncPageable<Azure.ResourceManager.OperationalInsights.OperationalInsightsLinkedStorageAccountsResource> GetAllAsync(System.Threading.CancellationToken cancellationToken = default(System.Threading.CancellationToken)) { throw null; }
        public virtual System.Threading.Tasks.Task<Azure.Response<Azure.ResourceManager.OperationalInsights.OperationalInsightsLinkedStorageAccountsResource>> GetAsync(Azure.ResourceManager.OperationalInsights.Models.OperationalInsightsDataSourceType dataSourceType, System.Threading.CancellationToken cancellationToken = default(System.Threading.CancellationToken)) { throw null; }
        System.Collections.Generic.IAsyncEnumerator<Azure.ResourceManager.OperationalInsights.OperationalInsightsLinkedStorageAccountsResource> System.Collections.Generic.IAsyncEnumerable<Azure.ResourceManager.OperationalInsights.OperationalInsightsLinkedStorageAccountsResource>.GetAsyncEnumerator(System.Threading.CancellationToken cancellationToken) { throw null; }
        System.Collections.Generic.IEnumerator<Azure.ResourceManager.OperationalInsights.OperationalInsightsLinkedStorageAccountsResource> System.Collections.Generic.IEnumerable<Azure.ResourceManager.OperationalInsights.OperationalInsightsLinkedStorageAccountsResource>.GetEnumerator() { throw null; }
        System.Collections.IEnumerator System.Collections.IEnumerable.GetEnumerator() { throw null; }
    }
    public partial class OperationalInsightsLinkedStorageAccountsData : Azure.ResourceManager.Models.ResourceData
    {
        public OperationalInsightsLinkedStorageAccountsData() { }
        public Azure.ResourceManager.OperationalInsights.Models.OperationalInsightsDataSourceType? DataSourceType { get { throw null; } }
        public System.Collections.Generic.IList<Azure.Core.ResourceIdentifier> StorageAccountIds { get { throw null; } }
    }
    public partial class OperationalInsightsLinkedStorageAccountsResource : Azure.ResourceManager.ArmResource
    {
        public static readonly Azure.Core.ResourceType ResourceType;
        protected OperationalInsightsLinkedStorageAccountsResource() { }
        public virtual Azure.ResourceManager.OperationalInsights.OperationalInsightsLinkedStorageAccountsData Data { get { throw null; } }
        public virtual bool HasData { get { throw null; } }
        public static Azure.Core.ResourceIdentifier CreateResourceIdentifier(string subscriptionId, string resourceGroupName, string workspaceName, Azure.ResourceManager.OperationalInsights.Models.OperationalInsightsDataSourceType dataSourceType) { throw null; }
        public virtual Azure.ResourceManager.ArmOperation Delete(Azure.WaitUntil waitUntil, System.Threading.CancellationToken cancellationToken = default(System.Threading.CancellationToken)) { throw null; }
        public virtual System.Threading.Tasks.Task<Azure.ResourceManager.ArmOperation> DeleteAsync(Azure.WaitUntil waitUntil, System.Threading.CancellationToken cancellationToken = default(System.Threading.CancellationToken)) { throw null; }
        public virtual Azure.Response<Azure.ResourceManager.OperationalInsights.OperationalInsightsLinkedStorageAccountsResource> Get(System.Threading.CancellationToken cancellationToken = default(System.Threading.CancellationToken)) { throw null; }
        public virtual System.Threading.Tasks.Task<Azure.Response<Azure.ResourceManager.OperationalInsights.OperationalInsightsLinkedStorageAccountsResource>> GetAsync(System.Threading.CancellationToken cancellationToken = default(System.Threading.CancellationToken)) { throw null; }
        public virtual Azure.ResourceManager.ArmOperation<Azure.ResourceManager.OperationalInsights.OperationalInsightsLinkedStorageAccountsResource> Update(Azure.WaitUntil waitUntil, Azure.ResourceManager.OperationalInsights.OperationalInsightsLinkedStorageAccountsData data, System.Threading.CancellationToken cancellationToken = default(System.Threading.CancellationToken)) { throw null; }
        public virtual System.Threading.Tasks.Task<Azure.ResourceManager.ArmOperation<Azure.ResourceManager.OperationalInsights.OperationalInsightsLinkedStorageAccountsResource>> UpdateAsync(Azure.WaitUntil waitUntil, Azure.ResourceManager.OperationalInsights.OperationalInsightsLinkedStorageAccountsData data, System.Threading.CancellationToken cancellationToken = default(System.Threading.CancellationToken)) { throw null; }
    }
    public partial class OperationalInsightsSavedSearchCollection : Azure.ResourceManager.ArmCollection, System.Collections.Generic.IAsyncEnumerable<Azure.ResourceManager.OperationalInsights.OperationalInsightsSavedSearchResource>, System.Collections.Generic.IEnumerable<Azure.ResourceManager.OperationalInsights.OperationalInsightsSavedSearchResource>, System.Collections.IEnumerable
    {
<<<<<<< HEAD
        protected LogAnalyticsQueryPackQueryCollection() { }
        public virtual Azure.ResourceManager.ArmOperation<Azure.ResourceManager.OperationalInsights.LogAnalyticsQueryPackQueryResource> CreateOrUpdate(Azure.WaitUntil waitUntil, string id, Azure.ResourceManager.OperationalInsights.LogAnalyticsQueryPackQueryData data, System.Threading.CancellationToken cancellationToken = default(System.Threading.CancellationToken)) { throw null; }
        public virtual System.Threading.Tasks.Task<Azure.ResourceManager.ArmOperation<Azure.ResourceManager.OperationalInsights.LogAnalyticsQueryPackQueryResource>> CreateOrUpdateAsync(Azure.WaitUntil waitUntil, string id, Azure.ResourceManager.OperationalInsights.LogAnalyticsQueryPackQueryData data, System.Threading.CancellationToken cancellationToken = default(System.Threading.CancellationToken)) { throw null; }
        public virtual Azure.Response<bool> Exists(string id, System.Threading.CancellationToken cancellationToken = default(System.Threading.CancellationToken)) { throw null; }
        public virtual System.Threading.Tasks.Task<Azure.Response<bool>> ExistsAsync(string id, System.Threading.CancellationToken cancellationToken = default(System.Threading.CancellationToken)) { throw null; }
        public virtual Azure.Response<Azure.ResourceManager.OperationalInsights.LogAnalyticsQueryPackQueryResource> Get(string id, System.Threading.CancellationToken cancellationToken = default(System.Threading.CancellationToken)) { throw null; }
        public virtual Azure.Pageable<Azure.ResourceManager.OperationalInsights.LogAnalyticsQueryPackQueryResource> GetAll(Azure.ResourceManager.OperationalInsights.Models.LogAnalyticsQueryPackQueryGetAllOptions options, System.Threading.CancellationToken cancellationToken = default(System.Threading.CancellationToken)) { throw null; }
        public virtual Azure.AsyncPageable<Azure.ResourceManager.OperationalInsights.LogAnalyticsQueryPackQueryResource> GetAllAsync(Azure.ResourceManager.OperationalInsights.Models.LogAnalyticsQueryPackQueryGetAllOptions options, System.Threading.CancellationToken cancellationToken = default(System.Threading.CancellationToken)) { throw null; }
        public virtual System.Threading.Tasks.Task<Azure.Response<Azure.ResourceManager.OperationalInsights.LogAnalyticsQueryPackQueryResource>> GetAsync(string id, System.Threading.CancellationToken cancellationToken = default(System.Threading.CancellationToken)) { throw null; }
        System.Collections.Generic.IAsyncEnumerator<Azure.ResourceManager.OperationalInsights.LogAnalyticsQueryPackQueryResource> System.Collections.Generic.IAsyncEnumerable<Azure.ResourceManager.OperationalInsights.LogAnalyticsQueryPackQueryResource>.GetAsyncEnumerator(System.Threading.CancellationToken cancellationToken) { throw null; }
        System.Collections.Generic.IEnumerator<Azure.ResourceManager.OperationalInsights.LogAnalyticsQueryPackQueryResource> System.Collections.Generic.IEnumerable<Azure.ResourceManager.OperationalInsights.LogAnalyticsQueryPackQueryResource>.GetEnumerator() { throw null; }
=======
        protected OperationalInsightsSavedSearchCollection() { }
        public virtual Azure.ResourceManager.ArmOperation<Azure.ResourceManager.OperationalInsights.OperationalInsightsSavedSearchResource> CreateOrUpdate(Azure.WaitUntil waitUntil, string savedSearchId, Azure.ResourceManager.OperationalInsights.OperationalInsightsSavedSearchData data, System.Threading.CancellationToken cancellationToken = default(System.Threading.CancellationToken)) { throw null; }
        public virtual System.Threading.Tasks.Task<Azure.ResourceManager.ArmOperation<Azure.ResourceManager.OperationalInsights.OperationalInsightsSavedSearchResource>> CreateOrUpdateAsync(Azure.WaitUntil waitUntil, string savedSearchId, Azure.ResourceManager.OperationalInsights.OperationalInsightsSavedSearchData data, System.Threading.CancellationToken cancellationToken = default(System.Threading.CancellationToken)) { throw null; }
        public virtual Azure.Response<bool> Exists(string savedSearchId, System.Threading.CancellationToken cancellationToken = default(System.Threading.CancellationToken)) { throw null; }
        public virtual System.Threading.Tasks.Task<Azure.Response<bool>> ExistsAsync(string savedSearchId, System.Threading.CancellationToken cancellationToken = default(System.Threading.CancellationToken)) { throw null; }
        public virtual Azure.Response<Azure.ResourceManager.OperationalInsights.OperationalInsightsSavedSearchResource> Get(string savedSearchId, System.Threading.CancellationToken cancellationToken = default(System.Threading.CancellationToken)) { throw null; }
        public virtual Azure.Pageable<Azure.ResourceManager.OperationalInsights.OperationalInsightsSavedSearchResource> GetAll(System.Threading.CancellationToken cancellationToken = default(System.Threading.CancellationToken)) { throw null; }
        public virtual Azure.AsyncPageable<Azure.ResourceManager.OperationalInsights.OperationalInsightsSavedSearchResource> GetAllAsync(System.Threading.CancellationToken cancellationToken = default(System.Threading.CancellationToken)) { throw null; }
        public virtual System.Threading.Tasks.Task<Azure.Response<Azure.ResourceManager.OperationalInsights.OperationalInsightsSavedSearchResource>> GetAsync(string savedSearchId, System.Threading.CancellationToken cancellationToken = default(System.Threading.CancellationToken)) { throw null; }
        System.Collections.Generic.IAsyncEnumerator<Azure.ResourceManager.OperationalInsights.OperationalInsightsSavedSearchResource> System.Collections.Generic.IAsyncEnumerable<Azure.ResourceManager.OperationalInsights.OperationalInsightsSavedSearchResource>.GetAsyncEnumerator(System.Threading.CancellationToken cancellationToken) { throw null; }
        System.Collections.Generic.IEnumerator<Azure.ResourceManager.OperationalInsights.OperationalInsightsSavedSearchResource> System.Collections.Generic.IEnumerable<Azure.ResourceManager.OperationalInsights.OperationalInsightsSavedSearchResource>.GetEnumerator() { throw null; }
>>>>>>> a1c82541
        System.Collections.IEnumerator System.Collections.IEnumerable.GetEnumerator() { throw null; }
    }
    public partial class OperationalInsightsSavedSearchData : Azure.ResourceManager.Models.ResourceData
    {
        public OperationalInsightsSavedSearchData(string category, string displayName, string query) { }
        public string Category { get { throw null; } set { } }
        public string DisplayName { get { throw null; } set { } }
        public Azure.ETag? ETag { get { throw null; } set { } }
        public string FunctionAlias { get { throw null; } set { } }
        public string FunctionParameters { get { throw null; } set { } }
        public string Query { get { throw null; } set { } }
        public System.Collections.Generic.IList<Azure.ResourceManager.OperationalInsights.Models.OperationalInsightsTag> Tags { get { throw null; } }
        public long? Version { get { throw null; } set { } }
    }
    public partial class OperationalInsightsSavedSearchResource : Azure.ResourceManager.ArmResource
    {
        public static readonly Azure.Core.ResourceType ResourceType;
        protected OperationalInsightsSavedSearchResource() { }
        public virtual Azure.ResourceManager.OperationalInsights.OperationalInsightsSavedSearchData Data { get { throw null; } }
        public virtual bool HasData { get { throw null; } }
        public static Azure.Core.ResourceIdentifier CreateResourceIdentifier(string subscriptionId, string resourceGroupName, string workspaceName, string savedSearchId) { throw null; }
        public virtual Azure.ResourceManager.ArmOperation Delete(Azure.WaitUntil waitUntil, System.Threading.CancellationToken cancellationToken = default(System.Threading.CancellationToken)) { throw null; }
        public virtual System.Threading.Tasks.Task<Azure.ResourceManager.ArmOperation> DeleteAsync(Azure.WaitUntil waitUntil, System.Threading.CancellationToken cancellationToken = default(System.Threading.CancellationToken)) { throw null; }
        public virtual Azure.Response<Azure.ResourceManager.OperationalInsights.OperationalInsightsSavedSearchResource> Get(System.Threading.CancellationToken cancellationToken = default(System.Threading.CancellationToken)) { throw null; }
        public virtual System.Threading.Tasks.Task<Azure.Response<Azure.ResourceManager.OperationalInsights.OperationalInsightsSavedSearchResource>> GetAsync(System.Threading.CancellationToken cancellationToken = default(System.Threading.CancellationToken)) { throw null; }
        public virtual Azure.ResourceManager.ArmOperation<Azure.ResourceManager.OperationalInsights.OperationalInsightsSavedSearchResource> Update(Azure.WaitUntil waitUntil, Azure.ResourceManager.OperationalInsights.OperationalInsightsSavedSearchData data, System.Threading.CancellationToken cancellationToken = default(System.Threading.CancellationToken)) { throw null; }
        public virtual System.Threading.Tasks.Task<Azure.ResourceManager.ArmOperation<Azure.ResourceManager.OperationalInsights.OperationalInsightsSavedSearchResource>> UpdateAsync(Azure.WaitUntil waitUntil, Azure.ResourceManager.OperationalInsights.OperationalInsightsSavedSearchData data, System.Threading.CancellationToken cancellationToken = default(System.Threading.CancellationToken)) { throw null; }
    }
    public partial class OperationalInsightsTableCollection : Azure.ResourceManager.ArmCollection, System.Collections.Generic.IAsyncEnumerable<Azure.ResourceManager.OperationalInsights.OperationalInsightsTableResource>, System.Collections.Generic.IEnumerable<Azure.ResourceManager.OperationalInsights.OperationalInsightsTableResource>, System.Collections.IEnumerable
    {
        protected OperationalInsightsTableCollection() { }
        public virtual Azure.ResourceManager.ArmOperation<Azure.ResourceManager.OperationalInsights.OperationalInsightsTableResource> CreateOrUpdate(Azure.WaitUntil waitUntil, string tableName, Azure.ResourceManager.OperationalInsights.OperationalInsightsTableData data, System.Threading.CancellationToken cancellationToken = default(System.Threading.CancellationToken)) { throw null; }
        public virtual System.Threading.Tasks.Task<Azure.ResourceManager.ArmOperation<Azure.ResourceManager.OperationalInsights.OperationalInsightsTableResource>> CreateOrUpdateAsync(Azure.WaitUntil waitUntil, string tableName, Azure.ResourceManager.OperationalInsights.OperationalInsightsTableData data, System.Threading.CancellationToken cancellationToken = default(System.Threading.CancellationToken)) { throw null; }
        public virtual Azure.Response<bool> Exists(string tableName, System.Threading.CancellationToken cancellationToken = default(System.Threading.CancellationToken)) { throw null; }
        public virtual System.Threading.Tasks.Task<Azure.Response<bool>> ExistsAsync(string tableName, System.Threading.CancellationToken cancellationToken = default(System.Threading.CancellationToken)) { throw null; }
        public virtual Azure.Response<Azure.ResourceManager.OperationalInsights.OperationalInsightsTableResource> Get(string tableName, System.Threading.CancellationToken cancellationToken = default(System.Threading.CancellationToken)) { throw null; }
        public virtual Azure.Pageable<Azure.ResourceManager.OperationalInsights.OperationalInsightsTableResource> GetAll(System.Threading.CancellationToken cancellationToken = default(System.Threading.CancellationToken)) { throw null; }
        public virtual Azure.AsyncPageable<Azure.ResourceManager.OperationalInsights.OperationalInsightsTableResource> GetAllAsync(System.Threading.CancellationToken cancellationToken = default(System.Threading.CancellationToken)) { throw null; }
        public virtual System.Threading.Tasks.Task<Azure.Response<Azure.ResourceManager.OperationalInsights.OperationalInsightsTableResource>> GetAsync(string tableName, System.Threading.CancellationToken cancellationToken = default(System.Threading.CancellationToken)) { throw null; }
        System.Collections.Generic.IAsyncEnumerator<Azure.ResourceManager.OperationalInsights.OperationalInsightsTableResource> System.Collections.Generic.IAsyncEnumerable<Azure.ResourceManager.OperationalInsights.OperationalInsightsTableResource>.GetAsyncEnumerator(System.Threading.CancellationToken cancellationToken) { throw null; }
        System.Collections.Generic.IEnumerator<Azure.ResourceManager.OperationalInsights.OperationalInsightsTableResource> System.Collections.Generic.IEnumerable<Azure.ResourceManager.OperationalInsights.OperationalInsightsTableResource>.GetEnumerator() { throw null; }
        System.Collections.IEnumerator System.Collections.IEnumerable.GetEnumerator() { throw null; }
    }
    public partial class OperationalInsightsTableData : Azure.ResourceManager.Models.ResourceData
    {
        public OperationalInsightsTableData() { }
        public int? ArchiveRetentionInDays { get { throw null; } }
        public string LastPlanModifiedDate { get { throw null; } }
        public Azure.ResourceManager.OperationalInsights.Models.OperationalInsightsTablePlan? Plan { get { throw null; } set { } }
        public Azure.ResourceManager.OperationalInsights.Models.OperationalInsightsTableProvisioningState? ProvisioningState { get { throw null; } }
        public Azure.ResourceManager.OperationalInsights.Models.OperationalInsightsTableRestoredLogs RestoredLogs { get { throw null; } set { } }
        public Azure.ResourceManager.OperationalInsights.Models.OperationalInsightsTableResultStatistics ResultStatistics { get { throw null; } }
        public int? RetentionInDays { get { throw null; } set { } }
        public Azure.ResourceManager.OperationalInsights.Models.RetentionInDaysAsDefaultState? RetentionInDaysAsDefault { get { throw null; } }
        public Azure.ResourceManager.OperationalInsights.Models.OperationalInsightsSchema Schema { get { throw null; } set { } }
        public Azure.ResourceManager.OperationalInsights.Models.OperationalInsightsTableSearchResults SearchResults { get { throw null; } set { } }
        public int? TotalRetentionInDays { get { throw null; } set { } }
        public Azure.ResourceManager.OperationalInsights.Models.TotalRetentionInDaysAsDefaultState? TotalRetentionInDaysAsDefault { get { throw null; } }
    }
    public partial class OperationalInsightsTableResource : Azure.ResourceManager.ArmResource
    {
        public static readonly Azure.Core.ResourceType ResourceType;
        protected OperationalInsightsTableResource() { }
        public virtual Azure.ResourceManager.OperationalInsights.OperationalInsightsTableData Data { get { throw null; } }
        public virtual bool HasData { get { throw null; } }
        public virtual Azure.Response CancelSearch(System.Threading.CancellationToken cancellationToken = default(System.Threading.CancellationToken)) { throw null; }
        public virtual System.Threading.Tasks.Task<Azure.Response> CancelSearchAsync(System.Threading.CancellationToken cancellationToken = default(System.Threading.CancellationToken)) { throw null; }
        public static Azure.Core.ResourceIdentifier CreateResourceIdentifier(string subscriptionId, string resourceGroupName, string workspaceName, string tableName) { throw null; }
        public virtual Azure.ResourceManager.ArmOperation Delete(Azure.WaitUntil waitUntil, System.Threading.CancellationToken cancellationToken = default(System.Threading.CancellationToken)) { throw null; }
        public virtual System.Threading.Tasks.Task<Azure.ResourceManager.ArmOperation> DeleteAsync(Azure.WaitUntil waitUntil, System.Threading.CancellationToken cancellationToken = default(System.Threading.CancellationToken)) { throw null; }
<<<<<<< HEAD
        public virtual Azure.Response<Azure.ResourceManager.OperationalInsights.LogAnalyticsQueryPackResource> Get(System.Threading.CancellationToken cancellationToken = default(System.Threading.CancellationToken)) { throw null; }
        public virtual System.Threading.Tasks.Task<Azure.Response<Azure.ResourceManager.OperationalInsights.LogAnalyticsQueryPackResource>> GetAsync(System.Threading.CancellationToken cancellationToken = default(System.Threading.CancellationToken)) { throw null; }
        public virtual Azure.ResourceManager.OperationalInsights.LogAnalyticsQueryPackQueryCollection GetLogAnalyticsQueryPackQueries() { throw null; }
        public virtual Azure.Response<Azure.ResourceManager.OperationalInsights.LogAnalyticsQueryPackQueryResource> GetLogAnalyticsQueryPackQuery(string id, System.Threading.CancellationToken cancellationToken = default(System.Threading.CancellationToken)) { throw null; }
        public virtual System.Threading.Tasks.Task<Azure.Response<Azure.ResourceManager.OperationalInsights.LogAnalyticsQueryPackQueryResource>> GetLogAnalyticsQueryPackQueryAsync(string id, System.Threading.CancellationToken cancellationToken = default(System.Threading.CancellationToken)) { throw null; }
        public virtual Azure.Response<Azure.ResourceManager.OperationalInsights.LogAnalyticsQueryPackResource> RemoveTag(string key, System.Threading.CancellationToken cancellationToken = default(System.Threading.CancellationToken)) { throw null; }
        public virtual System.Threading.Tasks.Task<Azure.Response<Azure.ResourceManager.OperationalInsights.LogAnalyticsQueryPackResource>> RemoveTagAsync(string key, System.Threading.CancellationToken cancellationToken = default(System.Threading.CancellationToken)) { throw null; }
        public virtual Azure.Pageable<Azure.ResourceManager.OperationalInsights.LogAnalyticsQueryPackQueryResource> SearchQueries(Azure.ResourceManager.OperationalInsights.Models.LogAnalyticsQueryPackQuerySearchProperties querySearchProperties, Azure.ResourceManager.OperationalInsights.Models.LogAnalyticsQueryPackSearchQueriesOptions options, System.Threading.CancellationToken cancellationToken = default(System.Threading.CancellationToken)) { throw null; }
        public virtual Azure.AsyncPageable<Azure.ResourceManager.OperationalInsights.LogAnalyticsQueryPackQueryResource> SearchQueriesAsync(Azure.ResourceManager.OperationalInsights.Models.LogAnalyticsQueryPackQuerySearchProperties querySearchProperties, Azure.ResourceManager.OperationalInsights.Models.LogAnalyticsQueryPackSearchQueriesOptions options, System.Threading.CancellationToken cancellationToken = default(System.Threading.CancellationToken)) { throw null; }
        public virtual Azure.Response<Azure.ResourceManager.OperationalInsights.LogAnalyticsQueryPackResource> SetTags(System.Collections.Generic.IDictionary<string, string> tags, System.Threading.CancellationToken cancellationToken = default(System.Threading.CancellationToken)) { throw null; }
        public virtual System.Threading.Tasks.Task<Azure.Response<Azure.ResourceManager.OperationalInsights.LogAnalyticsQueryPackResource>> SetTagsAsync(System.Collections.Generic.IDictionary<string, string> tags, System.Threading.CancellationToken cancellationToken = default(System.Threading.CancellationToken)) { throw null; }
        public virtual Azure.Response<Azure.ResourceManager.OperationalInsights.LogAnalyticsQueryPackResource> Update(Azure.ResourceManager.OperationalInsights.Models.LogAnalyticsQueryPackPatch patch, System.Threading.CancellationToken cancellationToken = default(System.Threading.CancellationToken)) { throw null; }
        public virtual System.Threading.Tasks.Task<Azure.Response<Azure.ResourceManager.OperationalInsights.LogAnalyticsQueryPackResource>> UpdateAsync(Azure.ResourceManager.OperationalInsights.Models.LogAnalyticsQueryPackPatch patch, System.Threading.CancellationToken cancellationToken = default(System.Threading.CancellationToken)) { throw null; }
=======
        public virtual Azure.Response<Azure.ResourceManager.OperationalInsights.OperationalInsightsTableResource> Get(System.Threading.CancellationToken cancellationToken = default(System.Threading.CancellationToken)) { throw null; }
        public virtual System.Threading.Tasks.Task<Azure.Response<Azure.ResourceManager.OperationalInsights.OperationalInsightsTableResource>> GetAsync(System.Threading.CancellationToken cancellationToken = default(System.Threading.CancellationToken)) { throw null; }
        public virtual Azure.Response Migrate(System.Threading.CancellationToken cancellationToken = default(System.Threading.CancellationToken)) { throw null; }
        public virtual System.Threading.Tasks.Task<Azure.Response> MigrateAsync(System.Threading.CancellationToken cancellationToken = default(System.Threading.CancellationToken)) { throw null; }
        public virtual Azure.ResourceManager.ArmOperation<Azure.ResourceManager.OperationalInsights.OperationalInsightsTableResource> Update(Azure.WaitUntil waitUntil, Azure.ResourceManager.OperationalInsights.OperationalInsightsTableData data, System.Threading.CancellationToken cancellationToken = default(System.Threading.CancellationToken)) { throw null; }
        public virtual System.Threading.Tasks.Task<Azure.ResourceManager.ArmOperation<Azure.ResourceManager.OperationalInsights.OperationalInsightsTableResource>> UpdateAsync(Azure.WaitUntil waitUntil, Azure.ResourceManager.OperationalInsights.OperationalInsightsTableData data, System.Threading.CancellationToken cancellationToken = default(System.Threading.CancellationToken)) { throw null; }
>>>>>>> a1c82541
    }
    public partial class OperationalInsightsWorkspaceCollection : Azure.ResourceManager.ArmCollection, System.Collections.Generic.IAsyncEnumerable<Azure.ResourceManager.OperationalInsights.OperationalInsightsWorkspaceResource>, System.Collections.Generic.IEnumerable<Azure.ResourceManager.OperationalInsights.OperationalInsightsWorkspaceResource>, System.Collections.IEnumerable
    {
        protected OperationalInsightsWorkspaceCollection() { }
        public virtual Azure.ResourceManager.ArmOperation<Azure.ResourceManager.OperationalInsights.OperationalInsightsWorkspaceResource> CreateOrUpdate(Azure.WaitUntil waitUntil, string workspaceName, Azure.ResourceManager.OperationalInsights.OperationalInsightsWorkspaceData data, System.Threading.CancellationToken cancellationToken = default(System.Threading.CancellationToken)) { throw null; }
        public virtual System.Threading.Tasks.Task<Azure.ResourceManager.ArmOperation<Azure.ResourceManager.OperationalInsights.OperationalInsightsWorkspaceResource>> CreateOrUpdateAsync(Azure.WaitUntil waitUntil, string workspaceName, Azure.ResourceManager.OperationalInsights.OperationalInsightsWorkspaceData data, System.Threading.CancellationToken cancellationToken = default(System.Threading.CancellationToken)) { throw null; }
        public virtual Azure.Response<bool> Exists(string workspaceName, System.Threading.CancellationToken cancellationToken = default(System.Threading.CancellationToken)) { throw null; }
        public virtual System.Threading.Tasks.Task<Azure.Response<bool>> ExistsAsync(string workspaceName, System.Threading.CancellationToken cancellationToken = default(System.Threading.CancellationToken)) { throw null; }
        public virtual Azure.Response<Azure.ResourceManager.OperationalInsights.OperationalInsightsWorkspaceResource> Get(string workspaceName, System.Threading.CancellationToken cancellationToken = default(System.Threading.CancellationToken)) { throw null; }
        public virtual Azure.Pageable<Azure.ResourceManager.OperationalInsights.OperationalInsightsWorkspaceResource> GetAll(System.Threading.CancellationToken cancellationToken = default(System.Threading.CancellationToken)) { throw null; }
        public virtual Azure.AsyncPageable<Azure.ResourceManager.OperationalInsights.OperationalInsightsWorkspaceResource> GetAllAsync(System.Threading.CancellationToken cancellationToken = default(System.Threading.CancellationToken)) { throw null; }
        public virtual System.Threading.Tasks.Task<Azure.Response<Azure.ResourceManager.OperationalInsights.OperationalInsightsWorkspaceResource>> GetAsync(string workspaceName, System.Threading.CancellationToken cancellationToken = default(System.Threading.CancellationToken)) { throw null; }
        System.Collections.Generic.IAsyncEnumerator<Azure.ResourceManager.OperationalInsights.OperationalInsightsWorkspaceResource> System.Collections.Generic.IAsyncEnumerable<Azure.ResourceManager.OperationalInsights.OperationalInsightsWorkspaceResource>.GetAsyncEnumerator(System.Threading.CancellationToken cancellationToken) { throw null; }
        System.Collections.Generic.IEnumerator<Azure.ResourceManager.OperationalInsights.OperationalInsightsWorkspaceResource> System.Collections.Generic.IEnumerable<Azure.ResourceManager.OperationalInsights.OperationalInsightsWorkspaceResource>.GetEnumerator() { throw null; }
        System.Collections.IEnumerator System.Collections.IEnumerable.GetEnumerator() { throw null; }
    }
    public partial class OperationalInsightsWorkspaceData : Azure.ResourceManager.Models.TrackedResourceData
    {
        public OperationalInsightsWorkspaceData(Azure.Core.AzureLocation location) : base (default(Azure.Core.AzureLocation)) { }
        public System.DateTimeOffset? CreatedOn { get { throw null; } }
        public System.Guid? CustomerId { get { throw null; } }
        public Azure.Core.ResourceIdentifier DefaultDataCollectionRuleResourceId { get { throw null; } set { } }
        public Azure.ETag? ETag { get { throw null; } set { } }
        public Azure.ResourceManager.OperationalInsights.Models.OperationalInsightsWorkspaceFeatures Features { get { throw null; } set { } }
        public bool? ForceCmkForQuery { get { throw null; } set { } }
        public Azure.ResourceManager.Models.ManagedServiceIdentity Identity { get { throw null; } set { } }
        public System.DateTimeOffset? ModifiedOn { get { throw null; } }
        public System.Collections.Generic.IReadOnlyList<Azure.ResourceManager.OperationalInsights.Models.OperationalInsightsPrivateLinkScopedResourceInfo> PrivateLinkScopedResources { get { throw null; } }
        public Azure.ResourceManager.OperationalInsights.Models.OperationalInsightsWorkspaceEntityStatus? ProvisioningState { get { throw null; } }
        public Azure.ResourceManager.OperationalInsights.Models.OperationalInsightsPublicNetworkAccessType? PublicNetworkAccessForIngestion { get { throw null; } set { } }
        public Azure.ResourceManager.OperationalInsights.Models.OperationalInsightsPublicNetworkAccessType? PublicNetworkAccessForQuery { get { throw null; } set { } }
        public int? RetentionInDays { get { throw null; } set { } }
        public Azure.ResourceManager.OperationalInsights.Models.OperationalInsightsWorkspaceSku Sku { get { throw null; } set { } }
        public Azure.ResourceManager.OperationalInsights.Models.OperationalInsightsWorkspaceCapping WorkspaceCapping { get { throw null; } set { } }
    }
    public partial class OperationalInsightsWorkspaceResource : Azure.ResourceManager.ArmResource
    {
        public static readonly Azure.Core.ResourceType ResourceType;
        protected OperationalInsightsWorkspaceResource() { }
        public virtual Azure.ResourceManager.OperationalInsights.OperationalInsightsWorkspaceData Data { get { throw null; } }
        public virtual bool HasData { get { throw null; } }
        public virtual Azure.Response<Azure.ResourceManager.OperationalInsights.OperationalInsightsWorkspaceResource> AddTag(string key, string value, System.Threading.CancellationToken cancellationToken = default(System.Threading.CancellationToken)) { throw null; }
        public virtual System.Threading.Tasks.Task<Azure.Response<Azure.ResourceManager.OperationalInsights.OperationalInsightsWorkspaceResource>> AddTagAsync(string key, string value, System.Threading.CancellationToken cancellationToken = default(System.Threading.CancellationToken)) { throw null; }
        public static Azure.Core.ResourceIdentifier CreateResourceIdentifier(string subscriptionId, string resourceGroupName, string workspaceName) { throw null; }
        public virtual Azure.ResourceManager.ArmOperation Delete(Azure.WaitUntil waitUntil, bool? force = default(bool?), System.Threading.CancellationToken cancellationToken = default(System.Threading.CancellationToken)) { throw null; }
        public virtual System.Threading.Tasks.Task<Azure.ResourceManager.ArmOperation> DeleteAsync(Azure.WaitUntil waitUntil, bool? force = default(bool?), System.Threading.CancellationToken cancellationToken = default(System.Threading.CancellationToken)) { throw null; }
        public virtual Azure.Response DeleteGateway(System.Guid gatewayId, System.Threading.CancellationToken cancellationToken = default(System.Threading.CancellationToken)) { throw null; }
        public virtual System.Threading.Tasks.Task<Azure.Response> DeleteGatewayAsync(System.Guid gatewayId, System.Threading.CancellationToken cancellationToken = default(System.Threading.CancellationToken)) { throw null; }
        public virtual Azure.Response DisableIntelligencePack(string intelligencePackName, System.Threading.CancellationToken cancellationToken = default(System.Threading.CancellationToken)) { throw null; }
        public virtual System.Threading.Tasks.Task<Azure.Response> DisableIntelligencePackAsync(string intelligencePackName, System.Threading.CancellationToken cancellationToken = default(System.Threading.CancellationToken)) { throw null; }
        public virtual Azure.Response EnableIntelligencePack(string intelligencePackName, System.Threading.CancellationToken cancellationToken = default(System.Threading.CancellationToken)) { throw null; }
        public virtual System.Threading.Tasks.Task<Azure.Response> EnableIntelligencePackAsync(string intelligencePackName, System.Threading.CancellationToken cancellationToken = default(System.Threading.CancellationToken)) { throw null; }
        public virtual Azure.Response<Azure.ResourceManager.OperationalInsights.OperationalInsightsWorkspaceResource> Get(System.Threading.CancellationToken cancellationToken = default(System.Threading.CancellationToken)) { throw null; }
        public virtual Azure.ResourceManager.OperationalInsights.OperationalInsightsLinkedStorageAccountsCollection GetAllOperationalInsightsLinkedStorageAccounts() { throw null; }
        public virtual System.Threading.Tasks.Task<Azure.Response<Azure.ResourceManager.OperationalInsights.OperationalInsightsWorkspaceResource>> GetAsync(System.Threading.CancellationToken cancellationToken = default(System.Threading.CancellationToken)) { throw null; }
        public virtual Azure.Pageable<Azure.ResourceManager.OperationalInsights.Models.OperationalInsightsAvailableServiceTier> GetAvailableServiceTiers(System.Threading.CancellationToken cancellationToken = default(System.Threading.CancellationToken)) { throw null; }
        public virtual Azure.AsyncPageable<Azure.ResourceManager.OperationalInsights.Models.OperationalInsightsAvailableServiceTier> GetAvailableServiceTiersAsync(System.Threading.CancellationToken cancellationToken = default(System.Threading.CancellationToken)) { throw null; }
        public virtual Azure.Pageable<Azure.ResourceManager.OperationalInsights.Models.OperationalInsightsIntelligencePack> GetIntelligencePacks(System.Threading.CancellationToken cancellationToken = default(System.Threading.CancellationToken)) { throw null; }
        public virtual Azure.AsyncPageable<Azure.ResourceManager.OperationalInsights.Models.OperationalInsightsIntelligencePack> GetIntelligencePacksAsync(System.Threading.CancellationToken cancellationToken = default(System.Threading.CancellationToken)) { throw null; }
        public virtual Azure.Pageable<Azure.ResourceManager.OperationalInsights.Models.OperationalInsightsManagementGroup> GetManagementGroups(System.Threading.CancellationToken cancellationToken = default(System.Threading.CancellationToken)) { throw null; }
        public virtual Azure.AsyncPageable<Azure.ResourceManager.OperationalInsights.Models.OperationalInsightsManagementGroup> GetManagementGroupsAsync(System.Threading.CancellationToken cancellationToken = default(System.Threading.CancellationToken)) { throw null; }
        public virtual Azure.Response<Azure.ResourceManager.OperationalInsights.OperationalInsightsDataExportResource> GetOperationalInsightsDataExport(string dataExportName, System.Threading.CancellationToken cancellationToken = default(System.Threading.CancellationToken)) { throw null; }
        public virtual System.Threading.Tasks.Task<Azure.Response<Azure.ResourceManager.OperationalInsights.OperationalInsightsDataExportResource>> GetOperationalInsightsDataExportAsync(string dataExportName, System.Threading.CancellationToken cancellationToken = default(System.Threading.CancellationToken)) { throw null; }
        public virtual Azure.ResourceManager.OperationalInsights.OperationalInsightsDataExportCollection GetOperationalInsightsDataExports() { throw null; }
        public virtual Azure.Response<Azure.ResourceManager.OperationalInsights.OperationalInsightsDataSourceResource> GetOperationalInsightsDataSource(string dataSourceName, System.Threading.CancellationToken cancellationToken = default(System.Threading.CancellationToken)) { throw null; }
        public virtual System.Threading.Tasks.Task<Azure.Response<Azure.ResourceManager.OperationalInsights.OperationalInsightsDataSourceResource>> GetOperationalInsightsDataSourceAsync(string dataSourceName, System.Threading.CancellationToken cancellationToken = default(System.Threading.CancellationToken)) { throw null; }
        public virtual Azure.ResourceManager.OperationalInsights.OperationalInsightsDataSourceCollection GetOperationalInsightsDataSources() { throw null; }
        public virtual Azure.Response<Azure.ResourceManager.OperationalInsights.OperationalInsightsLinkedServiceResource> GetOperationalInsightsLinkedService(string linkedServiceName, System.Threading.CancellationToken cancellationToken = default(System.Threading.CancellationToken)) { throw null; }
        public virtual System.Threading.Tasks.Task<Azure.Response<Azure.ResourceManager.OperationalInsights.OperationalInsightsLinkedServiceResource>> GetOperationalInsightsLinkedServiceAsync(string linkedServiceName, System.Threading.CancellationToken cancellationToken = default(System.Threading.CancellationToken)) { throw null; }
        public virtual Azure.ResourceManager.OperationalInsights.OperationalInsightsLinkedServiceCollection GetOperationalInsightsLinkedServices() { throw null; }
        public virtual Azure.Response<Azure.ResourceManager.OperationalInsights.OperationalInsightsLinkedStorageAccountsResource> GetOperationalInsightsLinkedStorageAccounts(Azure.ResourceManager.OperationalInsights.Models.OperationalInsightsDataSourceType dataSourceType, System.Threading.CancellationToken cancellationToken = default(System.Threading.CancellationToken)) { throw null; }
        public virtual System.Threading.Tasks.Task<Azure.Response<Azure.ResourceManager.OperationalInsights.OperationalInsightsLinkedStorageAccountsResource>> GetOperationalInsightsLinkedStorageAccountsAsync(Azure.ResourceManager.OperationalInsights.Models.OperationalInsightsDataSourceType dataSourceType, System.Threading.CancellationToken cancellationToken = default(System.Threading.CancellationToken)) { throw null; }
        public virtual Azure.Response<Azure.ResourceManager.OperationalInsights.OperationalInsightsSavedSearchResource> GetOperationalInsightsSavedSearch(string savedSearchId, System.Threading.CancellationToken cancellationToken = default(System.Threading.CancellationToken)) { throw null; }
        public virtual System.Threading.Tasks.Task<Azure.Response<Azure.ResourceManager.OperationalInsights.OperationalInsightsSavedSearchResource>> GetOperationalInsightsSavedSearchAsync(string savedSearchId, System.Threading.CancellationToken cancellationToken = default(System.Threading.CancellationToken)) { throw null; }
        public virtual Azure.ResourceManager.OperationalInsights.OperationalInsightsSavedSearchCollection GetOperationalInsightsSavedSearches() { throw null; }
        public virtual Azure.Response<Azure.ResourceManager.OperationalInsights.OperationalInsightsTableResource> GetOperationalInsightsTable(string tableName, System.Threading.CancellationToken cancellationToken = default(System.Threading.CancellationToken)) { throw null; }
        public virtual System.Threading.Tasks.Task<Azure.Response<Azure.ResourceManager.OperationalInsights.OperationalInsightsTableResource>> GetOperationalInsightsTableAsync(string tableName, System.Threading.CancellationToken cancellationToken = default(System.Threading.CancellationToken)) { throw null; }
        public virtual Azure.ResourceManager.OperationalInsights.OperationalInsightsTableCollection GetOperationalInsightsTables() { throw null; }
        public virtual Azure.Response<Azure.ResourceManager.OperationalInsights.Models.OperationalInsightsWorkspacePurgeStatusResult> GetPurgeStatus(string purgeId, System.Threading.CancellationToken cancellationToken = default(System.Threading.CancellationToken)) { throw null; }
        public virtual System.Threading.Tasks.Task<Azure.Response<Azure.ResourceManager.OperationalInsights.Models.OperationalInsightsWorkspacePurgeStatusResult>> GetPurgeStatusAsync(string purgeId, System.Threading.CancellationToken cancellationToken = default(System.Threading.CancellationToken)) { throw null; }
        public virtual Azure.Pageable<Azure.ResourceManager.OperationalInsights.Models.OperationalInsightsSearchSchemaValue> GetSchemas(System.Threading.CancellationToken cancellationToken = default(System.Threading.CancellationToken)) { throw null; }
        public virtual Azure.AsyncPageable<Azure.ResourceManager.OperationalInsights.Models.OperationalInsightsSearchSchemaValue> GetSchemasAsync(System.Threading.CancellationToken cancellationToken = default(System.Threading.CancellationToken)) { throw null; }
        public virtual Azure.Response<Azure.ResourceManager.OperationalInsights.Models.OperationalInsightsWorkspaceSharedKeys> GetSharedKeys(System.Threading.CancellationToken cancellationToken = default(System.Threading.CancellationToken)) { throw null; }
        public virtual System.Threading.Tasks.Task<Azure.Response<Azure.ResourceManager.OperationalInsights.Models.OperationalInsightsWorkspaceSharedKeys>> GetSharedKeysAsync(System.Threading.CancellationToken cancellationToken = default(System.Threading.CancellationToken)) { throw null; }
        public virtual Azure.Response<Azure.ResourceManager.OperationalInsights.StorageInsightResource> GetStorageInsight(string storageInsightName, System.Threading.CancellationToken cancellationToken = default(System.Threading.CancellationToken)) { throw null; }
        public virtual System.Threading.Tasks.Task<Azure.Response<Azure.ResourceManager.OperationalInsights.StorageInsightResource>> GetStorageInsightAsync(string storageInsightName, System.Threading.CancellationToken cancellationToken = default(System.Threading.CancellationToken)) { throw null; }
        public virtual Azure.ResourceManager.OperationalInsights.StorageInsightCollection GetStorageInsights() { throw null; }
        public virtual Azure.Pageable<Azure.ResourceManager.OperationalInsights.Models.OperationalInsightsUsageMetric> GetUsages(System.Threading.CancellationToken cancellationToken = default(System.Threading.CancellationToken)) { throw null; }
        public virtual Azure.AsyncPageable<Azure.ResourceManager.OperationalInsights.Models.OperationalInsightsUsageMetric> GetUsagesAsync(System.Threading.CancellationToken cancellationToken = default(System.Threading.CancellationToken)) { throw null; }
        public virtual Azure.Response<Azure.ResourceManager.OperationalInsights.Models.OperationalInsightsWorkspacePurgeResult> Purge(Azure.ResourceManager.OperationalInsights.Models.OperationalInsightsWorkspacePurgeContent content, System.Threading.CancellationToken cancellationToken = default(System.Threading.CancellationToken)) { throw null; }
        public virtual System.Threading.Tasks.Task<Azure.Response<Azure.ResourceManager.OperationalInsights.Models.OperationalInsightsWorkspacePurgeResult>> PurgeAsync(Azure.ResourceManager.OperationalInsights.Models.OperationalInsightsWorkspacePurgeContent content, System.Threading.CancellationToken cancellationToken = default(System.Threading.CancellationToken)) { throw null; }
        public virtual Azure.Response<Azure.ResourceManager.OperationalInsights.Models.OperationalInsightsWorkspaceSharedKeys> RegenerateSharedKey(System.Threading.CancellationToken cancellationToken = default(System.Threading.CancellationToken)) { throw null; }
        public virtual System.Threading.Tasks.Task<Azure.Response<Azure.ResourceManager.OperationalInsights.Models.OperationalInsightsWorkspaceSharedKeys>> RegenerateSharedKeyAsync(System.Threading.CancellationToken cancellationToken = default(System.Threading.CancellationToken)) { throw null; }
        public virtual Azure.Response<Azure.ResourceManager.OperationalInsights.OperationalInsightsWorkspaceResource> RemoveTag(string key, System.Threading.CancellationToken cancellationToken = default(System.Threading.CancellationToken)) { throw null; }
        public virtual System.Threading.Tasks.Task<Azure.Response<Azure.ResourceManager.OperationalInsights.OperationalInsightsWorkspaceResource>> RemoveTagAsync(string key, System.Threading.CancellationToken cancellationToken = default(System.Threading.CancellationToken)) { throw null; }
        public virtual Azure.Response<Azure.ResourceManager.OperationalInsights.OperationalInsightsWorkspaceResource> SetTags(System.Collections.Generic.IDictionary<string, string> tags, System.Threading.CancellationToken cancellationToken = default(System.Threading.CancellationToken)) { throw null; }
        public virtual System.Threading.Tasks.Task<Azure.Response<Azure.ResourceManager.OperationalInsights.OperationalInsightsWorkspaceResource>> SetTagsAsync(System.Collections.Generic.IDictionary<string, string> tags, System.Threading.CancellationToken cancellationToken = default(System.Threading.CancellationToken)) { throw null; }
        public virtual Azure.Response<Azure.ResourceManager.OperationalInsights.OperationalInsightsWorkspaceResource> Update(Azure.ResourceManager.OperationalInsights.Models.OperationalInsightsWorkspacePatch patch, System.Threading.CancellationToken cancellationToken = default(System.Threading.CancellationToken)) { throw null; }
        public virtual System.Threading.Tasks.Task<Azure.Response<Azure.ResourceManager.OperationalInsights.OperationalInsightsWorkspaceResource>> UpdateAsync(Azure.ResourceManager.OperationalInsights.Models.OperationalInsightsWorkspacePatch patch, System.Threading.CancellationToken cancellationToken = default(System.Threading.CancellationToken)) { throw null; }
    }
    public partial class StorageInsightCollection : Azure.ResourceManager.ArmCollection, System.Collections.Generic.IAsyncEnumerable<Azure.ResourceManager.OperationalInsights.StorageInsightResource>, System.Collections.Generic.IEnumerable<Azure.ResourceManager.OperationalInsights.StorageInsightResource>, System.Collections.IEnumerable
    {
        protected StorageInsightCollection() { }
        public virtual Azure.ResourceManager.ArmOperation<Azure.ResourceManager.OperationalInsights.StorageInsightResource> CreateOrUpdate(Azure.WaitUntil waitUntil, string storageInsightName, Azure.ResourceManager.OperationalInsights.StorageInsightData data, System.Threading.CancellationToken cancellationToken = default(System.Threading.CancellationToken)) { throw null; }
        public virtual System.Threading.Tasks.Task<Azure.ResourceManager.ArmOperation<Azure.ResourceManager.OperationalInsights.StorageInsightResource>> CreateOrUpdateAsync(Azure.WaitUntil waitUntil, string storageInsightName, Azure.ResourceManager.OperationalInsights.StorageInsightData data, System.Threading.CancellationToken cancellationToken = default(System.Threading.CancellationToken)) { throw null; }
        public virtual Azure.Response<bool> Exists(string storageInsightName, System.Threading.CancellationToken cancellationToken = default(System.Threading.CancellationToken)) { throw null; }
        public virtual System.Threading.Tasks.Task<Azure.Response<bool>> ExistsAsync(string storageInsightName, System.Threading.CancellationToken cancellationToken = default(System.Threading.CancellationToken)) { throw null; }
        public virtual Azure.Response<Azure.ResourceManager.OperationalInsights.StorageInsightResource> Get(string storageInsightName, System.Threading.CancellationToken cancellationToken = default(System.Threading.CancellationToken)) { throw null; }
        public virtual Azure.Pageable<Azure.ResourceManager.OperationalInsights.StorageInsightResource> GetAll(System.Threading.CancellationToken cancellationToken = default(System.Threading.CancellationToken)) { throw null; }
        public virtual Azure.AsyncPageable<Azure.ResourceManager.OperationalInsights.StorageInsightResource> GetAllAsync(System.Threading.CancellationToken cancellationToken = default(System.Threading.CancellationToken)) { throw null; }
        public virtual System.Threading.Tasks.Task<Azure.Response<Azure.ResourceManager.OperationalInsights.StorageInsightResource>> GetAsync(string storageInsightName, System.Threading.CancellationToken cancellationToken = default(System.Threading.CancellationToken)) { throw null; }
        System.Collections.Generic.IAsyncEnumerator<Azure.ResourceManager.OperationalInsights.StorageInsightResource> System.Collections.Generic.IAsyncEnumerable<Azure.ResourceManager.OperationalInsights.StorageInsightResource>.GetAsyncEnumerator(System.Threading.CancellationToken cancellationToken) { throw null; }
        System.Collections.Generic.IEnumerator<Azure.ResourceManager.OperationalInsights.StorageInsightResource> System.Collections.Generic.IEnumerable<Azure.ResourceManager.OperationalInsights.StorageInsightResource>.GetEnumerator() { throw null; }
        System.Collections.IEnumerator System.Collections.IEnumerable.GetEnumerator() { throw null; }
    }
    public partial class StorageInsightData : Azure.ResourceManager.Models.ResourceData
    {
        public StorageInsightData() { }
        public System.Collections.Generic.IList<string> Containers { get { throw null; } }
        public Azure.ETag? ETag { get { throw null; } set { } }
        public Azure.ResourceManager.OperationalInsights.Models.StorageInsightStatus Status { get { throw null; } }
        public Azure.ResourceManager.OperationalInsights.Models.OperationalInsightsStorageAccount StorageAccount { get { throw null; } set { } }
        public System.Collections.Generic.IList<string> Tables { get { throw null; } }
        public System.Collections.Generic.IDictionary<string, string> Tags { get { throw null; } }
    }
    public partial class StorageInsightResource : Azure.ResourceManager.ArmResource
    {
        public static readonly Azure.Core.ResourceType ResourceType;
        protected StorageInsightResource() { }
        public virtual Azure.ResourceManager.OperationalInsights.StorageInsightData Data { get { throw null; } }
        public virtual bool HasData { get { throw null; } }
        public virtual Azure.Response<Azure.ResourceManager.OperationalInsights.StorageInsightResource> AddTag(string key, string value, System.Threading.CancellationToken cancellationToken = default(System.Threading.CancellationToken)) { throw null; }
        public virtual System.Threading.Tasks.Task<Azure.Response<Azure.ResourceManager.OperationalInsights.StorageInsightResource>> AddTagAsync(string key, string value, System.Threading.CancellationToken cancellationToken = default(System.Threading.CancellationToken)) { throw null; }
        public static Azure.Core.ResourceIdentifier CreateResourceIdentifier(string subscriptionId, string resourceGroupName, string workspaceName, string storageInsightName) { throw null; }
        public virtual Azure.ResourceManager.ArmOperation Delete(Azure.WaitUntil waitUntil, System.Threading.CancellationToken cancellationToken = default(System.Threading.CancellationToken)) { throw null; }
        public virtual System.Threading.Tasks.Task<Azure.ResourceManager.ArmOperation> DeleteAsync(Azure.WaitUntil waitUntil, System.Threading.CancellationToken cancellationToken = default(System.Threading.CancellationToken)) { throw null; }
        public virtual Azure.Response<Azure.ResourceManager.OperationalInsights.StorageInsightResource> Get(System.Threading.CancellationToken cancellationToken = default(System.Threading.CancellationToken)) { throw null; }
        public virtual System.Threading.Tasks.Task<Azure.Response<Azure.ResourceManager.OperationalInsights.StorageInsightResource>> GetAsync(System.Threading.CancellationToken cancellationToken = default(System.Threading.CancellationToken)) { throw null; }
        public virtual Azure.Response<Azure.ResourceManager.OperationalInsights.StorageInsightResource> RemoveTag(string key, System.Threading.CancellationToken cancellationToken = default(System.Threading.CancellationToken)) { throw null; }
        public virtual System.Threading.Tasks.Task<Azure.Response<Azure.ResourceManager.OperationalInsights.StorageInsightResource>> RemoveTagAsync(string key, System.Threading.CancellationToken cancellationToken = default(System.Threading.CancellationToken)) { throw null; }
        public virtual Azure.Response<Azure.ResourceManager.OperationalInsights.StorageInsightResource> SetTags(System.Collections.Generic.IDictionary<string, string> tags, System.Threading.CancellationToken cancellationToken = default(System.Threading.CancellationToken)) { throw null; }
        public virtual System.Threading.Tasks.Task<Azure.Response<Azure.ResourceManager.OperationalInsights.StorageInsightResource>> SetTagsAsync(System.Collections.Generic.IDictionary<string, string> tags, System.Threading.CancellationToken cancellationToken = default(System.Threading.CancellationToken)) { throw null; }
        public virtual Azure.ResourceManager.ArmOperation<Azure.ResourceManager.OperationalInsights.StorageInsightResource> Update(Azure.WaitUntil waitUntil, Azure.ResourceManager.OperationalInsights.StorageInsightData data, System.Threading.CancellationToken cancellationToken = default(System.Threading.CancellationToken)) { throw null; }
        public virtual System.Threading.Tasks.Task<Azure.ResourceManager.ArmOperation<Azure.ResourceManager.OperationalInsights.StorageInsightResource>> UpdateAsync(Azure.WaitUntil waitUntil, Azure.ResourceManager.OperationalInsights.StorageInsightData data, System.Threading.CancellationToken cancellationToken = default(System.Threading.CancellationToken)) { throw null; }
    }
}
namespace Azure.ResourceManager.OperationalInsights.Models
{
    public partial class LogAnalyticsQueryPackPatch
    {
        public LogAnalyticsQueryPackPatch() { }
        public System.Collections.Generic.IDictionary<string, string> Tags { get { throw null; } }
    }
    public partial class LogAnalyticsQueryRelatedMetadata
    {
        public LogAnalyticsQueryRelatedMetadata() { }
        public System.Collections.Generic.IList<string> Categories { get { throw null; } }
        public System.Collections.Generic.IList<string> ResourceTypes { get { throw null; } }
        public System.Collections.Generic.IList<string> Solutions { get { throw null; } }
    }
    public partial class LogAnalyticsQuerySearchProperties
    {
        public LogAnalyticsQuerySearchProperties() { }
        public Azure.ResourceManager.OperationalInsights.Models.LogAnalyticsQuerySearchRelatedMetadata Related { get { throw null; } set { } }
        public System.Collections.Generic.IDictionary<string, System.Collections.Generic.IList<string>> Tags { get { throw null; } }
    }
    public partial class LogAnalyticsQuerySearchRelatedMetadata
    {
        public LogAnalyticsQuerySearchRelatedMetadata() { }
        public System.Collections.Generic.IList<string> Categories { get { throw null; } }
        public System.Collections.Generic.IList<string> ResourceTypes { get { throw null; } }
        public System.Collections.Generic.IList<string> Solutions { get { throw null; } }
    }
    public partial class OperationalInsightsAvailableServiceTier
    {
        internal OperationalInsightsAvailableServiceTier() { }
        public long? CapacityReservationLevel { get { throw null; } }
        public long? DefaultRetention { get { throw null; } }
        public bool? IsEnabled { get { throw null; } }
        public System.DateTimeOffset? LastSkuUpdatedOn { get { throw null; } }
        public long? MaximumRetention { get { throw null; } }
        public long? MinimumRetention { get { throw null; } }
        public Azure.ResourceManager.OperationalInsights.Models.OperationalInsightsSkuName? ServiceTier { get { throw null; } }
    }
    [System.Runtime.InteropServices.StructLayoutAttribute(System.Runtime.InteropServices.LayoutKind.Sequential)]
    public readonly partial struct OperationalInsightsBillingType : System.IEquatable<Azure.ResourceManager.OperationalInsights.Models.OperationalInsightsBillingType>
    {
        private readonly object _dummy;
        private readonly int _dummyPrimitive;
        public OperationalInsightsBillingType(string value) { throw null; }
        public static Azure.ResourceManager.OperationalInsights.Models.OperationalInsightsBillingType Cluster { get { throw null; } }
        public static Azure.ResourceManager.OperationalInsights.Models.OperationalInsightsBillingType Workspaces { get { throw null; } }
        public bool Equals(Azure.ResourceManager.OperationalInsights.Models.OperationalInsightsBillingType other) { throw null; }
        [System.ComponentModel.EditorBrowsableAttribute(System.ComponentModel.EditorBrowsableState.Never)]
        public override bool Equals(object obj) { throw null; }
        [System.ComponentModel.EditorBrowsableAttribute(System.ComponentModel.EditorBrowsableState.Never)]
        public override int GetHashCode() { throw null; }
        public static bool operator ==(Azure.ResourceManager.OperationalInsights.Models.OperationalInsightsBillingType left, Azure.ResourceManager.OperationalInsights.Models.OperationalInsightsBillingType right) { throw null; }
        public static implicit operator Azure.ResourceManager.OperationalInsights.Models.OperationalInsightsBillingType (string value) { throw null; }
        public static bool operator !=(Azure.ResourceManager.OperationalInsights.Models.OperationalInsightsBillingType left, Azure.ResourceManager.OperationalInsights.Models.OperationalInsightsBillingType right) { throw null; }
        public override string ToString() { throw null; }
    }
    public partial class OperationalInsightsCapacityReservationProperties
    {
        public OperationalInsightsCapacityReservationProperties() { }
        public System.DateTimeOffset? LastSkuUpdatedOn { get { throw null; } }
        public long? MinCapacity { get { throw null; } }
    }
    public partial class OperationalInsightsClusterAssociatedWorkspace
    {
        public OperationalInsightsClusterAssociatedWorkspace() { }
        public System.DateTimeOffset? AssociatedOn { get { throw null; } }
        public Azure.Core.ResourceIdentifier ResourceId { get { throw null; } }
        public System.Guid? WorkspaceId { get { throw null; } }
        public string WorkspaceName { get { throw null; } }
    }
    public enum OperationalInsightsClusterCapacity
    {
        FiveHundred = 0,
        TenHundred = 1,
        TwoThousand = 2,
        FiveThousand = 3,
    }
    [System.Runtime.InteropServices.StructLayoutAttribute(System.Runtime.InteropServices.LayoutKind.Sequential)]
    public readonly partial struct OperationalInsightsClusterEntityStatus : System.IEquatable<Azure.ResourceManager.OperationalInsights.Models.OperationalInsightsClusterEntityStatus>
    {
        private readonly object _dummy;
        private readonly int _dummyPrimitive;
        public OperationalInsightsClusterEntityStatus(string value) { throw null; }
        public static Azure.ResourceManager.OperationalInsights.Models.OperationalInsightsClusterEntityStatus Canceled { get { throw null; } }
        public static Azure.ResourceManager.OperationalInsights.Models.OperationalInsightsClusterEntityStatus Creating { get { throw null; } }
        public static Azure.ResourceManager.OperationalInsights.Models.OperationalInsightsClusterEntityStatus Deleting { get { throw null; } }
        public static Azure.ResourceManager.OperationalInsights.Models.OperationalInsightsClusterEntityStatus Failed { get { throw null; } }
        public static Azure.ResourceManager.OperationalInsights.Models.OperationalInsightsClusterEntityStatus ProvisioningAccount { get { throw null; } }
        public static Azure.ResourceManager.OperationalInsights.Models.OperationalInsightsClusterEntityStatus Succeeded { get { throw null; } }
        public static Azure.ResourceManager.OperationalInsights.Models.OperationalInsightsClusterEntityStatus Updating { get { throw null; } }
        public bool Equals(Azure.ResourceManager.OperationalInsights.Models.OperationalInsightsClusterEntityStatus other) { throw null; }
        [System.ComponentModel.EditorBrowsableAttribute(System.ComponentModel.EditorBrowsableState.Never)]
        public override bool Equals(object obj) { throw null; }
        [System.ComponentModel.EditorBrowsableAttribute(System.ComponentModel.EditorBrowsableState.Never)]
        public override int GetHashCode() { throw null; }
        public static bool operator ==(Azure.ResourceManager.OperationalInsights.Models.OperationalInsightsClusterEntityStatus left, Azure.ResourceManager.OperationalInsights.Models.OperationalInsightsClusterEntityStatus right) { throw null; }
        public static implicit operator Azure.ResourceManager.OperationalInsights.Models.OperationalInsightsClusterEntityStatus (string value) { throw null; }
        public static bool operator !=(Azure.ResourceManager.OperationalInsights.Models.OperationalInsightsClusterEntityStatus left, Azure.ResourceManager.OperationalInsights.Models.OperationalInsightsClusterEntityStatus right) { throw null; }
        public override string ToString() { throw null; }
    }
    public partial class OperationalInsightsClusterPatch
    {
        public OperationalInsightsClusterPatch() { }
        public Azure.ResourceManager.OperationalInsights.Models.OperationalInsightsBillingType? BillingType { get { throw null; } set { } }
        public Azure.ResourceManager.Models.ManagedServiceIdentity Identity { get { throw null; } set { } }
        public Azure.ResourceManager.OperationalInsights.Models.OperationalInsightsKeyVaultProperties KeyVaultProperties { get { throw null; } set { } }
        public Azure.ResourceManager.OperationalInsights.Models.OperationalInsightsClusterSku Sku { get { throw null; } set { } }
        public System.Collections.Generic.IDictionary<string, string> Tags { get { throw null; } }
    }
    public partial class OperationalInsightsClusterSku
    {
        public OperationalInsightsClusterSku() { }
        public Azure.ResourceManager.OperationalInsights.Models.OperationalInsightsClusterCapacity? Capacity { get { throw null; } set { } }
        public Azure.ResourceManager.OperationalInsights.Models.OperationalInsightsClusterSkuName? Name { get { throw null; } set { } }
    }
    [System.Runtime.InteropServices.StructLayoutAttribute(System.Runtime.InteropServices.LayoutKind.Sequential)]
    public readonly partial struct OperationalInsightsClusterSkuName : System.IEquatable<Azure.ResourceManager.OperationalInsights.Models.OperationalInsightsClusterSkuName>
    {
        private readonly object _dummy;
        private readonly int _dummyPrimitive;
        public OperationalInsightsClusterSkuName(string value) { throw null; }
        public static Azure.ResourceManager.OperationalInsights.Models.OperationalInsightsClusterSkuName CapacityReservation { get { throw null; } }
        public bool Equals(Azure.ResourceManager.OperationalInsights.Models.OperationalInsightsClusterSkuName other) { throw null; }
        [System.ComponentModel.EditorBrowsableAttribute(System.ComponentModel.EditorBrowsableState.Never)]
        public override bool Equals(object obj) { throw null; }
        [System.ComponentModel.EditorBrowsableAttribute(System.ComponentModel.EditorBrowsableState.Never)]
        public override int GetHashCode() { throw null; }
        public static bool operator ==(Azure.ResourceManager.OperationalInsights.Models.OperationalInsightsClusterSkuName left, Azure.ResourceManager.OperationalInsights.Models.OperationalInsightsClusterSkuName right) { throw null; }
        public static implicit operator Azure.ResourceManager.OperationalInsights.Models.OperationalInsightsClusterSkuName (string value) { throw null; }
        public static bool operator !=(Azure.ResourceManager.OperationalInsights.Models.OperationalInsightsClusterSkuName left, Azure.ResourceManager.OperationalInsights.Models.OperationalInsightsClusterSkuName right) { throw null; }
        public override string ToString() { throw null; }
    }
    public partial class OperationalInsightsColumn
    {
        public OperationalInsightsColumn() { }
        public Azure.ResourceManager.OperationalInsights.Models.OperationalInsightsColumnType? ColumnType { get { throw null; } set { } }
        public Azure.ResourceManager.OperationalInsights.Models.OperationalInsightsColumnDataTypeHint? DataTypeHint { get { throw null; } set { } }
        public string Description { get { throw null; } set { } }
        public string DisplayName { get { throw null; } set { } }
        public bool? IsDefaultDisplay { get { throw null; } }
        public bool? IsHidden { get { throw null; } }
        public string Name { get { throw null; } set { } }
    }
    [System.Runtime.InteropServices.StructLayoutAttribute(System.Runtime.InteropServices.LayoutKind.Sequential)]
    public readonly partial struct OperationalInsightsColumnDataTypeHint : System.IEquatable<Azure.ResourceManager.OperationalInsights.Models.OperationalInsightsColumnDataTypeHint>
    {
        private readonly object _dummy;
        private readonly int _dummyPrimitive;
        public OperationalInsightsColumnDataTypeHint(string value) { throw null; }
        public static Azure.ResourceManager.OperationalInsights.Models.OperationalInsightsColumnDataTypeHint ArmPath { get { throw null; } }
        public static Azure.ResourceManager.OperationalInsights.Models.OperationalInsightsColumnDataTypeHint Guid { get { throw null; } }
        public static Azure.ResourceManager.OperationalInsights.Models.OperationalInsightsColumnDataTypeHint IP { get { throw null; } }
        public static Azure.ResourceManager.OperationalInsights.Models.OperationalInsightsColumnDataTypeHint Uri { get { throw null; } }
        public bool Equals(Azure.ResourceManager.OperationalInsights.Models.OperationalInsightsColumnDataTypeHint other) { throw null; }
        [System.ComponentModel.EditorBrowsableAttribute(System.ComponentModel.EditorBrowsableState.Never)]
        public override bool Equals(object obj) { throw null; }
        [System.ComponentModel.EditorBrowsableAttribute(System.ComponentModel.EditorBrowsableState.Never)]
        public override int GetHashCode() { throw null; }
        public static bool operator ==(Azure.ResourceManager.OperationalInsights.Models.OperationalInsightsColumnDataTypeHint left, Azure.ResourceManager.OperationalInsights.Models.OperationalInsightsColumnDataTypeHint right) { throw null; }
        public static implicit operator Azure.ResourceManager.OperationalInsights.Models.OperationalInsightsColumnDataTypeHint (string value) { throw null; }
        public static bool operator !=(Azure.ResourceManager.OperationalInsights.Models.OperationalInsightsColumnDataTypeHint left, Azure.ResourceManager.OperationalInsights.Models.OperationalInsightsColumnDataTypeHint right) { throw null; }
        public override string ToString() { throw null; }
    }
    [System.Runtime.InteropServices.StructLayoutAttribute(System.Runtime.InteropServices.LayoutKind.Sequential)]
    public readonly partial struct OperationalInsightsColumnType : System.IEquatable<Azure.ResourceManager.OperationalInsights.Models.OperationalInsightsColumnType>
    {
        private readonly object _dummy;
        private readonly int _dummyPrimitive;
        public OperationalInsightsColumnType(string value) { throw null; }
        public static Azure.ResourceManager.OperationalInsights.Models.OperationalInsightsColumnType Boolean { get { throw null; } }
        public static Azure.ResourceManager.OperationalInsights.Models.OperationalInsightsColumnType DateTime { get { throw null; } }
        public static Azure.ResourceManager.OperationalInsights.Models.OperationalInsightsColumnType Dynamic { get { throw null; } }
        public static Azure.ResourceManager.OperationalInsights.Models.OperationalInsightsColumnType Guid { get { throw null; } }
        public static Azure.ResourceManager.OperationalInsights.Models.OperationalInsightsColumnType Int { get { throw null; } }
        public static Azure.ResourceManager.OperationalInsights.Models.OperationalInsightsColumnType Long { get { throw null; } }
        public static Azure.ResourceManager.OperationalInsights.Models.OperationalInsightsColumnType Real { get { throw null; } }
        public static Azure.ResourceManager.OperationalInsights.Models.OperationalInsightsColumnType String { get { throw null; } }
        public bool Equals(Azure.ResourceManager.OperationalInsights.Models.OperationalInsightsColumnType other) { throw null; }
        [System.ComponentModel.EditorBrowsableAttribute(System.ComponentModel.EditorBrowsableState.Never)]
        public override bool Equals(object obj) { throw null; }
        [System.ComponentModel.EditorBrowsableAttribute(System.ComponentModel.EditorBrowsableState.Never)]
        public override int GetHashCode() { throw null; }
        public static bool operator ==(Azure.ResourceManager.OperationalInsights.Models.OperationalInsightsColumnType left, Azure.ResourceManager.OperationalInsights.Models.OperationalInsightsColumnType right) { throw null; }
        public static implicit operator Azure.ResourceManager.OperationalInsights.Models.OperationalInsightsColumnType (string value) { throw null; }
        public static bool operator !=(Azure.ResourceManager.OperationalInsights.Models.OperationalInsightsColumnType left, Azure.ResourceManager.OperationalInsights.Models.OperationalInsightsColumnType right) { throw null; }
        public override string ToString() { throw null; }
    }
    [System.Runtime.InteropServices.StructLayoutAttribute(System.Runtime.InteropServices.LayoutKind.Sequential)]
    public readonly partial struct OperationalInsightsDataExportDestinationType : System.IEquatable<Azure.ResourceManager.OperationalInsights.Models.OperationalInsightsDataExportDestinationType>
    {
        private readonly object _dummy;
        private readonly int _dummyPrimitive;
        public OperationalInsightsDataExportDestinationType(string value) { throw null; }
        public static Azure.ResourceManager.OperationalInsights.Models.OperationalInsightsDataExportDestinationType EventHub { get { throw null; } }
        public static Azure.ResourceManager.OperationalInsights.Models.OperationalInsightsDataExportDestinationType StorageAccount { get { throw null; } }
        public bool Equals(Azure.ResourceManager.OperationalInsights.Models.OperationalInsightsDataExportDestinationType other) { throw null; }
        [System.ComponentModel.EditorBrowsableAttribute(System.ComponentModel.EditorBrowsableState.Never)]
        public override bool Equals(object obj) { throw null; }
        [System.ComponentModel.EditorBrowsableAttribute(System.ComponentModel.EditorBrowsableState.Never)]
        public override int GetHashCode() { throw null; }
        public static bool operator ==(Azure.ResourceManager.OperationalInsights.Models.OperationalInsightsDataExportDestinationType left, Azure.ResourceManager.OperationalInsights.Models.OperationalInsightsDataExportDestinationType right) { throw null; }
        public static implicit operator Azure.ResourceManager.OperationalInsights.Models.OperationalInsightsDataExportDestinationType (string value) { throw null; }
        public static bool operator !=(Azure.ResourceManager.OperationalInsights.Models.OperationalInsightsDataExportDestinationType left, Azure.ResourceManager.OperationalInsights.Models.OperationalInsightsDataExportDestinationType right) { throw null; }
        public override string ToString() { throw null; }
    }
    [System.Runtime.InteropServices.StructLayoutAttribute(System.Runtime.InteropServices.LayoutKind.Sequential)]
    public readonly partial struct OperationalInsightsDataIngestionStatus : System.IEquatable<Azure.ResourceManager.OperationalInsights.Models.OperationalInsightsDataIngestionStatus>
    {
        private readonly object _dummy;
        private readonly int _dummyPrimitive;
        public OperationalInsightsDataIngestionStatus(string value) { throw null; }
        public static Azure.ResourceManager.OperationalInsights.Models.OperationalInsightsDataIngestionStatus ApproachingQuota { get { throw null; } }
        public static Azure.ResourceManager.OperationalInsights.Models.OperationalInsightsDataIngestionStatus ForceOff { get { throw null; } }
        public static Azure.ResourceManager.OperationalInsights.Models.OperationalInsightsDataIngestionStatus ForceOn { get { throw null; } }
        public static Azure.ResourceManager.OperationalInsights.Models.OperationalInsightsDataIngestionStatus OverQuota { get { throw null; } }
        public static Azure.ResourceManager.OperationalInsights.Models.OperationalInsightsDataIngestionStatus RespectQuota { get { throw null; } }
        public static Azure.ResourceManager.OperationalInsights.Models.OperationalInsightsDataIngestionStatus SubscriptionSuspended { get { throw null; } }
        public bool Equals(Azure.ResourceManager.OperationalInsights.Models.OperationalInsightsDataIngestionStatus other) { throw null; }
        [System.ComponentModel.EditorBrowsableAttribute(System.ComponentModel.EditorBrowsableState.Never)]
        public override bool Equals(object obj) { throw null; }
        [System.ComponentModel.EditorBrowsableAttribute(System.ComponentModel.EditorBrowsableState.Never)]
        public override int GetHashCode() { throw null; }
        public static bool operator ==(Azure.ResourceManager.OperationalInsights.Models.OperationalInsightsDataIngestionStatus left, Azure.ResourceManager.OperationalInsights.Models.OperationalInsightsDataIngestionStatus right) { throw null; }
        public static implicit operator Azure.ResourceManager.OperationalInsights.Models.OperationalInsightsDataIngestionStatus (string value) { throw null; }
        public static bool operator !=(Azure.ResourceManager.OperationalInsights.Models.OperationalInsightsDataIngestionStatus left, Azure.ResourceManager.OperationalInsights.Models.OperationalInsightsDataIngestionStatus right) { throw null; }
        public override string ToString() { throw null; }
    }
    [System.Runtime.InteropServices.StructLayoutAttribute(System.Runtime.InteropServices.LayoutKind.Sequential)]
    public readonly partial struct OperationalInsightsDataSourceKind : System.IEquatable<Azure.ResourceManager.OperationalInsights.Models.OperationalInsightsDataSourceKind>
    {
        private readonly object _dummy;
        private readonly int _dummyPrimitive;
        public OperationalInsightsDataSourceKind(string value) { throw null; }
        public static Azure.ResourceManager.OperationalInsights.Models.OperationalInsightsDataSourceKind ApplicationInsights { get { throw null; } }
        public static Azure.ResourceManager.OperationalInsights.Models.OperationalInsightsDataSourceKind AzureActivityLog { get { throw null; } }
        public static Azure.ResourceManager.OperationalInsights.Models.OperationalInsightsDataSourceKind AzureAuditLog { get { throw null; } }
        public static Azure.ResourceManager.OperationalInsights.Models.OperationalInsightsDataSourceKind ChangeTrackingContentLocation { get { throw null; } }
        public static Azure.ResourceManager.OperationalInsights.Models.OperationalInsightsDataSourceKind ChangeTrackingCustomPath { get { throw null; } }
        public static Azure.ResourceManager.OperationalInsights.Models.OperationalInsightsDataSourceKind ChangeTrackingDataTypeConfiguration { get { throw null; } }
        public static Azure.ResourceManager.OperationalInsights.Models.OperationalInsightsDataSourceKind ChangeTrackingDefaultRegistry { get { throw null; } }
        public static Azure.ResourceManager.OperationalInsights.Models.OperationalInsightsDataSourceKind ChangeTrackingLinuxPath { get { throw null; } }
        public static Azure.ResourceManager.OperationalInsights.Models.OperationalInsightsDataSourceKind ChangeTrackingPath { get { throw null; } }
        public static Azure.ResourceManager.OperationalInsights.Models.OperationalInsightsDataSourceKind ChangeTrackingRegistry { get { throw null; } }
        public static Azure.ResourceManager.OperationalInsights.Models.OperationalInsightsDataSourceKind ChangeTrackingServices { get { throw null; } }
        public static Azure.ResourceManager.OperationalInsights.Models.OperationalInsightsDataSourceKind CustomLog { get { throw null; } }
        public static Azure.ResourceManager.OperationalInsights.Models.OperationalInsightsDataSourceKind CustomLogCollection { get { throw null; } }
        public static Azure.ResourceManager.OperationalInsights.Models.OperationalInsightsDataSourceKind DnsAnalytics { get { throw null; } }
        public static Azure.ResourceManager.OperationalInsights.Models.OperationalInsightsDataSourceKind GenericDataSource { get { throw null; } }
        public static Azure.ResourceManager.OperationalInsights.Models.OperationalInsightsDataSourceKind IISLogs { get { throw null; } }
        public static Azure.ResourceManager.OperationalInsights.Models.OperationalInsightsDataSourceKind ImportComputerGroup { get { throw null; } }
        public static Azure.ResourceManager.OperationalInsights.Models.OperationalInsightsDataSourceKind Itsm { get { throw null; } }
        public static Azure.ResourceManager.OperationalInsights.Models.OperationalInsightsDataSourceKind LinuxChangeTrackingPath { get { throw null; } }
        public static Azure.ResourceManager.OperationalInsights.Models.OperationalInsightsDataSourceKind LinuxPerformanceCollection { get { throw null; } }
        public static Azure.ResourceManager.OperationalInsights.Models.OperationalInsightsDataSourceKind LinuxPerformanceObject { get { throw null; } }
        public static Azure.ResourceManager.OperationalInsights.Models.OperationalInsightsDataSourceKind LinuxSyslog { get { throw null; } }
        public static Azure.ResourceManager.OperationalInsights.Models.OperationalInsightsDataSourceKind LinuxSyslogCollection { get { throw null; } }
        public static Azure.ResourceManager.OperationalInsights.Models.OperationalInsightsDataSourceKind NetworkMonitoring { get { throw null; } }
        public static Azure.ResourceManager.OperationalInsights.Models.OperationalInsightsDataSourceKind Office365 { get { throw null; } }
        public static Azure.ResourceManager.OperationalInsights.Models.OperationalInsightsDataSourceKind SecurityCenterSecurityWindowsBaselineConfiguration { get { throw null; } }
        public static Azure.ResourceManager.OperationalInsights.Models.OperationalInsightsDataSourceKind SecurityEventCollectionConfiguration { get { throw null; } }
        public static Azure.ResourceManager.OperationalInsights.Models.OperationalInsightsDataSourceKind SecurityInsightsSecurityEventCollectionConfiguration { get { throw null; } }
        public static Azure.ResourceManager.OperationalInsights.Models.OperationalInsightsDataSourceKind SecurityWindowsBaselineConfiguration { get { throw null; } }
        public static Azure.ResourceManager.OperationalInsights.Models.OperationalInsightsDataSourceKind SqlDataClassification { get { throw null; } }
        public static Azure.ResourceManager.OperationalInsights.Models.OperationalInsightsDataSourceKind WindowsEvent { get { throw null; } }
        public static Azure.ResourceManager.OperationalInsights.Models.OperationalInsightsDataSourceKind WindowsPerformanceCounter { get { throw null; } }
        public static Azure.ResourceManager.OperationalInsights.Models.OperationalInsightsDataSourceKind WindowsTelemetry { get { throw null; } }
        public bool Equals(Azure.ResourceManager.OperationalInsights.Models.OperationalInsightsDataSourceKind other) { throw null; }
        [System.ComponentModel.EditorBrowsableAttribute(System.ComponentModel.EditorBrowsableState.Never)]
        public override bool Equals(object obj) { throw null; }
        [System.ComponentModel.EditorBrowsableAttribute(System.ComponentModel.EditorBrowsableState.Never)]
        public override int GetHashCode() { throw null; }
        public static bool operator ==(Azure.ResourceManager.OperationalInsights.Models.OperationalInsightsDataSourceKind left, Azure.ResourceManager.OperationalInsights.Models.OperationalInsightsDataSourceKind right) { throw null; }
        public static implicit operator Azure.ResourceManager.OperationalInsights.Models.OperationalInsightsDataSourceKind (string value) { throw null; }
        public static bool operator !=(Azure.ResourceManager.OperationalInsights.Models.OperationalInsightsDataSourceKind left, Azure.ResourceManager.OperationalInsights.Models.OperationalInsightsDataSourceKind right) { throw null; }
        public override string ToString() { throw null; }
    }
    public enum OperationalInsightsDataSourceType
    {
        CustomLogs = 0,
        AzureWatson = 1,
        Query = 2,
        Ingestion = 3,
        Alerts = 4,
    }
    public partial class OperationalInsightsIntelligencePack
    {
        internal OperationalInsightsIntelligencePack() { }
        public string DisplayName { get { throw null; } }
        public bool? IsEnabled { get { throw null; } }
        public string Name { get { throw null; } }
    }
    public partial class OperationalInsightsKeyVaultProperties
    {
        public OperationalInsightsKeyVaultProperties() { }
        public string KeyName { get { throw null; } set { } }
        public int? KeyRsaSize { get { throw null; } set { } }
        public System.Uri KeyVaultUri { get { throw null; } set { } }
        public string KeyVersion { get { throw null; } set { } }
    }
    [System.Runtime.InteropServices.StructLayoutAttribute(System.Runtime.InteropServices.LayoutKind.Sequential)]
    public readonly partial struct OperationalInsightsLinkedServiceEntityStatus : System.IEquatable<Azure.ResourceManager.OperationalInsights.Models.OperationalInsightsLinkedServiceEntityStatus>
    {
        private readonly object _dummy;
        private readonly int _dummyPrimitive;
        public OperationalInsightsLinkedServiceEntityStatus(string value) { throw null; }
        public static Azure.ResourceManager.OperationalInsights.Models.OperationalInsightsLinkedServiceEntityStatus Deleting { get { throw null; } }
        public static Azure.ResourceManager.OperationalInsights.Models.OperationalInsightsLinkedServiceEntityStatus ProvisioningAccount { get { throw null; } }
        public static Azure.ResourceManager.OperationalInsights.Models.OperationalInsightsLinkedServiceEntityStatus Succeeded { get { throw null; } }
        public static Azure.ResourceManager.OperationalInsights.Models.OperationalInsightsLinkedServiceEntityStatus Updating { get { throw null; } }
        public bool Equals(Azure.ResourceManager.OperationalInsights.Models.OperationalInsightsLinkedServiceEntityStatus other) { throw null; }
        [System.ComponentModel.EditorBrowsableAttribute(System.ComponentModel.EditorBrowsableState.Never)]
        public override bool Equals(object obj) { throw null; }
        [System.ComponentModel.EditorBrowsableAttribute(System.ComponentModel.EditorBrowsableState.Never)]
        public override int GetHashCode() { throw null; }
        public static bool operator ==(Azure.ResourceManager.OperationalInsights.Models.OperationalInsightsLinkedServiceEntityStatus left, Azure.ResourceManager.OperationalInsights.Models.OperationalInsightsLinkedServiceEntityStatus right) { throw null; }
        public static implicit operator Azure.ResourceManager.OperationalInsights.Models.OperationalInsightsLinkedServiceEntityStatus (string value) { throw null; }
        public static bool operator !=(Azure.ResourceManager.OperationalInsights.Models.OperationalInsightsLinkedServiceEntityStatus left, Azure.ResourceManager.OperationalInsights.Models.OperationalInsightsLinkedServiceEntityStatus right) { throw null; }
        public override string ToString() { throw null; }
    }
    public partial class OperationalInsightsManagementGroup
    {
<<<<<<< HEAD
        public LogAnalyticsQueryPackPatch() { }
        public System.Collections.Generic.IDictionary<string, string> Tags { get { throw null; } }
    }
    public partial class LogAnalyticsQueryPackQueryGetAllOptions
    {
        public LogAnalyticsQueryPackQueryGetAllOptions() { }
        public bool? IncludeBody { get { throw null; } set { } }
        public string SkipToken { get { throw null; } set { } }
        public long? Top { get { throw null; } set { } }
    }
    public partial class LogAnalyticsQueryPackQueryPropertiesRelated
    {
        public LogAnalyticsQueryPackQueryPropertiesRelated() { }
        public System.Collections.Generic.IList<string> Categories { get { throw null; } }
        public System.Collections.Generic.IList<string> ResourceTypes { get { throw null; } }
        public System.Collections.Generic.IList<string> Solutions { get { throw null; } }
    }
    public partial class LogAnalyticsQueryPackQuerySearchProperties
    {
        public LogAnalyticsQueryPackQuerySearchProperties() { }
        public Azure.ResourceManager.OperationalInsights.Models.LogAnalyticsQueryPackQuerySearchPropertiesRelated Related { get { throw null; } set { } }
        public System.Collections.Generic.IDictionary<string, System.Collections.Generic.IList<string>> Tags { get { throw null; } }
    }
    public partial class LogAnalyticsQueryPackQuerySearchPropertiesRelated
    {
        public LogAnalyticsQueryPackQuerySearchPropertiesRelated() { }
        public System.Collections.Generic.IList<string> Categories { get { throw null; } }
        public System.Collections.Generic.IList<string> ResourceTypes { get { throw null; } }
        public System.Collections.Generic.IList<string> Solutions { get { throw null; } }
    }
    public partial class LogAnalyticsQueryPackSearchQueriesOptions
    {
        public LogAnalyticsQueryPackSearchQueriesOptions() { }
        public bool? IncludeBody { get { throw null; } set { } }
        public string SkipToken { get { throw null; } set { } }
        public long? Top { get { throw null; } set { } }
    }
    public partial class ManagementGroup
    {
        internal ManagementGroup() { }
        public System.DateTimeOffset? Created { get { throw null; } }
        public System.DateTimeOffset? DataReceived { get { throw null; } }
=======
        internal OperationalInsightsManagementGroup() { }
        public System.DateTimeOffset? CreatedOn { get { throw null; } }
        public System.DateTimeOffset? DataReceivedOn { get { throw null; } }
>>>>>>> a1c82541
        public string Id { get { throw null; } }
        public bool? IsGateway { get { throw null; } }
        public string Name { get { throw null; } }
        public int? ServerCount { get { throw null; } }
        public string Sku { get { throw null; } }
        public string Version { get { throw null; } }
    }
    public partial class OperationalInsightsMetricName
    {
        internal OperationalInsightsMetricName() { }
        public string LocalizedValue { get { throw null; } }
        public string Value { get { throw null; } }
    }
    public partial class OperationalInsightsPrivateLinkScopedResourceInfo
    {
        internal OperationalInsightsPrivateLinkScopedResourceInfo() { }
        public Azure.Core.ResourceIdentifier ResourceId { get { throw null; } }
        public string ScopeId { get { throw null; } }
    }
    [System.Runtime.InteropServices.StructLayoutAttribute(System.Runtime.InteropServices.LayoutKind.Sequential)]
    public readonly partial struct OperationalInsightsPublicNetworkAccessType : System.IEquatable<Azure.ResourceManager.OperationalInsights.Models.OperationalInsightsPublicNetworkAccessType>
    {
        private readonly object _dummy;
        private readonly int _dummyPrimitive;
        public OperationalInsightsPublicNetworkAccessType(string value) { throw null; }
        public static Azure.ResourceManager.OperationalInsights.Models.OperationalInsightsPublicNetworkAccessType Disabled { get { throw null; } }
        public static Azure.ResourceManager.OperationalInsights.Models.OperationalInsightsPublicNetworkAccessType Enabled { get { throw null; } }
        public bool Equals(Azure.ResourceManager.OperationalInsights.Models.OperationalInsightsPublicNetworkAccessType other) { throw null; }
        [System.ComponentModel.EditorBrowsableAttribute(System.ComponentModel.EditorBrowsableState.Never)]
        public override bool Equals(object obj) { throw null; }
        [System.ComponentModel.EditorBrowsableAttribute(System.ComponentModel.EditorBrowsableState.Never)]
        public override int GetHashCode() { throw null; }
        public static bool operator ==(Azure.ResourceManager.OperationalInsights.Models.OperationalInsightsPublicNetworkAccessType left, Azure.ResourceManager.OperationalInsights.Models.OperationalInsightsPublicNetworkAccessType right) { throw null; }
        public static implicit operator Azure.ResourceManager.OperationalInsights.Models.OperationalInsightsPublicNetworkAccessType (string value) { throw null; }
        public static bool operator !=(Azure.ResourceManager.OperationalInsights.Models.OperationalInsightsPublicNetworkAccessType left, Azure.ResourceManager.OperationalInsights.Models.OperationalInsightsPublicNetworkAccessType right) { throw null; }
        public override string ToString() { throw null; }
    }
    public partial class OperationalInsightsSchema
    {
        public OperationalInsightsSchema() { }
        public System.Collections.Generic.IReadOnlyList<string> Categories { get { throw null; } }
        public System.Collections.Generic.IList<Azure.ResourceManager.OperationalInsights.Models.OperationalInsightsColumn> Columns { get { throw null; } }
        public string Description { get { throw null; } set { } }
        public string DisplayName { get { throw null; } set { } }
        public System.Collections.Generic.IReadOnlyList<string> Labels { get { throw null; } }
        public string Name { get { throw null; } set { } }
        public System.Collections.Generic.IReadOnlyList<string> Solutions { get { throw null; } }
        public Azure.ResourceManager.OperationalInsights.Models.OperationalInsightsTableCreator? Source { get { throw null; } }
        public System.Collections.Generic.IReadOnlyList<Azure.ResourceManager.OperationalInsights.Models.OperationalInsightsColumn> StandardColumns { get { throw null; } }
        public Azure.ResourceManager.OperationalInsights.Models.OperationalInsightsTableSubType? TableSubType { get { throw null; } }
        public Azure.ResourceManager.OperationalInsights.Models.OperationalInsightsTableType? TableType { get { throw null; } }
    }
    public partial class OperationalInsightsSearchSchemaValue
    {
        internal OperationalInsightsSearchSchemaValue() { }
        public string DisplayName { get { throw null; } }
        public bool Facet { get { throw null; } }
        public bool Indexed { get { throw null; } }
        public string Name { get { throw null; } }
        public System.Collections.Generic.IReadOnlyList<string> OwnerType { get { throw null; } }
        public string SearchSchemaValueType { get { throw null; } }
        public bool Stored { get { throw null; } }
    }
    [System.Runtime.InteropServices.StructLayoutAttribute(System.Runtime.InteropServices.LayoutKind.Sequential)]
    public readonly partial struct OperationalInsightsSkuName : System.IEquatable<Azure.ResourceManager.OperationalInsights.Models.OperationalInsightsSkuName>
    {
        private readonly object _dummy;
        private readonly int _dummyPrimitive;
        public OperationalInsightsSkuName(string value) { throw null; }
        public static Azure.ResourceManager.OperationalInsights.Models.OperationalInsightsSkuName CapacityReservation { get { throw null; } }
        public static Azure.ResourceManager.OperationalInsights.Models.OperationalInsightsSkuName Free { get { throw null; } }
        public static Azure.ResourceManager.OperationalInsights.Models.OperationalInsightsSkuName PerGB2018 { get { throw null; } }
        public static Azure.ResourceManager.OperationalInsights.Models.OperationalInsightsSkuName PerNode { get { throw null; } }
        public static Azure.ResourceManager.OperationalInsights.Models.OperationalInsightsSkuName Premium { get { throw null; } }
        public static Azure.ResourceManager.OperationalInsights.Models.OperationalInsightsSkuName Standalone { get { throw null; } }
        public static Azure.ResourceManager.OperationalInsights.Models.OperationalInsightsSkuName Standard { get { throw null; } }
        public bool Equals(Azure.ResourceManager.OperationalInsights.Models.OperationalInsightsSkuName other) { throw null; }
        [System.ComponentModel.EditorBrowsableAttribute(System.ComponentModel.EditorBrowsableState.Never)]
        public override bool Equals(object obj) { throw null; }
        [System.ComponentModel.EditorBrowsableAttribute(System.ComponentModel.EditorBrowsableState.Never)]
        public override int GetHashCode() { throw null; }
        public static bool operator ==(Azure.ResourceManager.OperationalInsights.Models.OperationalInsightsSkuName left, Azure.ResourceManager.OperationalInsights.Models.OperationalInsightsSkuName right) { throw null; }
        public static implicit operator Azure.ResourceManager.OperationalInsights.Models.OperationalInsightsSkuName (string value) { throw null; }
        public static bool operator !=(Azure.ResourceManager.OperationalInsights.Models.OperationalInsightsSkuName left, Azure.ResourceManager.OperationalInsights.Models.OperationalInsightsSkuName right) { throw null; }
        public override string ToString() { throw null; }
    }
    public partial class OperationalInsightsStorageAccount
    {
        public OperationalInsightsStorageAccount(Azure.Core.ResourceIdentifier id, string key) { }
        public Azure.Core.ResourceIdentifier Id { get { throw null; } set { } }
        public string Key { get { throw null; } set { } }
    }
    [System.Runtime.InteropServices.StructLayoutAttribute(System.Runtime.InteropServices.LayoutKind.Sequential)]
    public readonly partial struct OperationalInsightsTableCreator : System.IEquatable<Azure.ResourceManager.OperationalInsights.Models.OperationalInsightsTableCreator>
    {
        private readonly object _dummy;
        private readonly int _dummyPrimitive;
        public OperationalInsightsTableCreator(string value) { throw null; }
        public static Azure.ResourceManager.OperationalInsights.Models.OperationalInsightsTableCreator Customer { get { throw null; } }
        public static Azure.ResourceManager.OperationalInsights.Models.OperationalInsightsTableCreator Microsoft { get { throw null; } }
        public bool Equals(Azure.ResourceManager.OperationalInsights.Models.OperationalInsightsTableCreator other) { throw null; }
        [System.ComponentModel.EditorBrowsableAttribute(System.ComponentModel.EditorBrowsableState.Never)]
        public override bool Equals(object obj) { throw null; }
        [System.ComponentModel.EditorBrowsableAttribute(System.ComponentModel.EditorBrowsableState.Never)]
        public override int GetHashCode() { throw null; }
        public static bool operator ==(Azure.ResourceManager.OperationalInsights.Models.OperationalInsightsTableCreator left, Azure.ResourceManager.OperationalInsights.Models.OperationalInsightsTableCreator right) { throw null; }
        public static implicit operator Azure.ResourceManager.OperationalInsights.Models.OperationalInsightsTableCreator (string value) { throw null; }
        public static bool operator !=(Azure.ResourceManager.OperationalInsights.Models.OperationalInsightsTableCreator left, Azure.ResourceManager.OperationalInsights.Models.OperationalInsightsTableCreator right) { throw null; }
        public override string ToString() { throw null; }
    }
    [System.Runtime.InteropServices.StructLayoutAttribute(System.Runtime.InteropServices.LayoutKind.Sequential)]
    public readonly partial struct OperationalInsightsTablePlan : System.IEquatable<Azure.ResourceManager.OperationalInsights.Models.OperationalInsightsTablePlan>
    {
        private readonly object _dummy;
        private readonly int _dummyPrimitive;
        public OperationalInsightsTablePlan(string value) { throw null; }
        public static Azure.ResourceManager.OperationalInsights.Models.OperationalInsightsTablePlan Analytics { get { throw null; } }
        public static Azure.ResourceManager.OperationalInsights.Models.OperationalInsightsTablePlan Basic { get { throw null; } }
        public bool Equals(Azure.ResourceManager.OperationalInsights.Models.OperationalInsightsTablePlan other) { throw null; }
        [System.ComponentModel.EditorBrowsableAttribute(System.ComponentModel.EditorBrowsableState.Never)]
        public override bool Equals(object obj) { throw null; }
        [System.ComponentModel.EditorBrowsableAttribute(System.ComponentModel.EditorBrowsableState.Never)]
        public override int GetHashCode() { throw null; }
        public static bool operator ==(Azure.ResourceManager.OperationalInsights.Models.OperationalInsightsTablePlan left, Azure.ResourceManager.OperationalInsights.Models.OperationalInsightsTablePlan right) { throw null; }
        public static implicit operator Azure.ResourceManager.OperationalInsights.Models.OperationalInsightsTablePlan (string value) { throw null; }
        public static bool operator !=(Azure.ResourceManager.OperationalInsights.Models.OperationalInsightsTablePlan left, Azure.ResourceManager.OperationalInsights.Models.OperationalInsightsTablePlan right) { throw null; }
        public override string ToString() { throw null; }
    }
    [System.Runtime.InteropServices.StructLayoutAttribute(System.Runtime.InteropServices.LayoutKind.Sequential)]
    public readonly partial struct OperationalInsightsTableProvisioningState : System.IEquatable<Azure.ResourceManager.OperationalInsights.Models.OperationalInsightsTableProvisioningState>
    {
        private readonly object _dummy;
        private readonly int _dummyPrimitive;
        public OperationalInsightsTableProvisioningState(string value) { throw null; }
        public static Azure.ResourceManager.OperationalInsights.Models.OperationalInsightsTableProvisioningState InProgress { get { throw null; } }
        public static Azure.ResourceManager.OperationalInsights.Models.OperationalInsightsTableProvisioningState Succeeded { get { throw null; } }
        public static Azure.ResourceManager.OperationalInsights.Models.OperationalInsightsTableProvisioningState Updating { get { throw null; } }
        public bool Equals(Azure.ResourceManager.OperationalInsights.Models.OperationalInsightsTableProvisioningState other) { throw null; }
        [System.ComponentModel.EditorBrowsableAttribute(System.ComponentModel.EditorBrowsableState.Never)]
        public override bool Equals(object obj) { throw null; }
        [System.ComponentModel.EditorBrowsableAttribute(System.ComponentModel.EditorBrowsableState.Never)]
        public override int GetHashCode() { throw null; }
        public static bool operator ==(Azure.ResourceManager.OperationalInsights.Models.OperationalInsightsTableProvisioningState left, Azure.ResourceManager.OperationalInsights.Models.OperationalInsightsTableProvisioningState right) { throw null; }
        public static implicit operator Azure.ResourceManager.OperationalInsights.Models.OperationalInsightsTableProvisioningState (string value) { throw null; }
        public static bool operator !=(Azure.ResourceManager.OperationalInsights.Models.OperationalInsightsTableProvisioningState left, Azure.ResourceManager.OperationalInsights.Models.OperationalInsightsTableProvisioningState right) { throw null; }
        public override string ToString() { throw null; }
    }
    public partial class OperationalInsightsTableRestoredLogs
    {
        public OperationalInsightsTableRestoredLogs() { }
        public System.Guid? AzureAsyncOperationId { get { throw null; } }
        public System.DateTimeOffset? EndRestoreOn { get { throw null; } set { } }
        public string SourceTable { get { throw null; } set { } }
        public System.DateTimeOffset? StartRestoreOn { get { throw null; } set { } }
    }
    public partial class OperationalInsightsTableResultStatistics
    {
        internal OperationalInsightsTableResultStatistics() { }
        public int? IngestedRecords { get { throw null; } }
        public float? Progress { get { throw null; } }
        public float? ScannedGB { get { throw null; } }
    }
    public partial class OperationalInsightsTableSearchResults
    {
        public OperationalInsightsTableSearchResults() { }
        public System.Guid? AzureAsyncOperationId { get { throw null; } }
        public string Description { get { throw null; } set { } }
        public System.DateTimeOffset? EndSearchOn { get { throw null; } set { } }
        public int? Limit { get { throw null; } set { } }
        public string Query { get { throw null; } set { } }
        public string SourceTable { get { throw null; } }
        public System.DateTimeOffset? StartSearchOn { get { throw null; } set { } }
    }
    [System.Runtime.InteropServices.StructLayoutAttribute(System.Runtime.InteropServices.LayoutKind.Sequential)]
    public readonly partial struct OperationalInsightsTableSubType : System.IEquatable<Azure.ResourceManager.OperationalInsights.Models.OperationalInsightsTableSubType>
    {
        private readonly object _dummy;
        private readonly int _dummyPrimitive;
        public OperationalInsightsTableSubType(string value) { throw null; }
        public static Azure.ResourceManager.OperationalInsights.Models.OperationalInsightsTableSubType Any { get { throw null; } }
        public static Azure.ResourceManager.OperationalInsights.Models.OperationalInsightsTableSubType Classic { get { throw null; } }
        public static Azure.ResourceManager.OperationalInsights.Models.OperationalInsightsTableSubType DataCollectionRuleBased { get { throw null; } }
        public bool Equals(Azure.ResourceManager.OperationalInsights.Models.OperationalInsightsTableSubType other) { throw null; }
        [System.ComponentModel.EditorBrowsableAttribute(System.ComponentModel.EditorBrowsableState.Never)]
        public override bool Equals(object obj) { throw null; }
        [System.ComponentModel.EditorBrowsableAttribute(System.ComponentModel.EditorBrowsableState.Never)]
        public override int GetHashCode() { throw null; }
        public static bool operator ==(Azure.ResourceManager.OperationalInsights.Models.OperationalInsightsTableSubType left, Azure.ResourceManager.OperationalInsights.Models.OperationalInsightsTableSubType right) { throw null; }
        public static implicit operator Azure.ResourceManager.OperationalInsights.Models.OperationalInsightsTableSubType (string value) { throw null; }
        public static bool operator !=(Azure.ResourceManager.OperationalInsights.Models.OperationalInsightsTableSubType left, Azure.ResourceManager.OperationalInsights.Models.OperationalInsightsTableSubType right) { throw null; }
        public override string ToString() { throw null; }
    }
    [System.Runtime.InteropServices.StructLayoutAttribute(System.Runtime.InteropServices.LayoutKind.Sequential)]
    public readonly partial struct OperationalInsightsTableType : System.IEquatable<Azure.ResourceManager.OperationalInsights.Models.OperationalInsightsTableType>
    {
        private readonly object _dummy;
        private readonly int _dummyPrimitive;
        public OperationalInsightsTableType(string value) { throw null; }
        public static Azure.ResourceManager.OperationalInsights.Models.OperationalInsightsTableType CustomLog { get { throw null; } }
        public static Azure.ResourceManager.OperationalInsights.Models.OperationalInsightsTableType Microsoft { get { throw null; } }
        public static Azure.ResourceManager.OperationalInsights.Models.OperationalInsightsTableType RestoredLogs { get { throw null; } }
        public static Azure.ResourceManager.OperationalInsights.Models.OperationalInsightsTableType SearchResults { get { throw null; } }
        public bool Equals(Azure.ResourceManager.OperationalInsights.Models.OperationalInsightsTableType other) { throw null; }
        [System.ComponentModel.EditorBrowsableAttribute(System.ComponentModel.EditorBrowsableState.Never)]
        public override bool Equals(object obj) { throw null; }
        [System.ComponentModel.EditorBrowsableAttribute(System.ComponentModel.EditorBrowsableState.Never)]
        public override int GetHashCode() { throw null; }
        public static bool operator ==(Azure.ResourceManager.OperationalInsights.Models.OperationalInsightsTableType left, Azure.ResourceManager.OperationalInsights.Models.OperationalInsightsTableType right) { throw null; }
        public static implicit operator Azure.ResourceManager.OperationalInsights.Models.OperationalInsightsTableType (string value) { throw null; }
        public static bool operator !=(Azure.ResourceManager.OperationalInsights.Models.OperationalInsightsTableType left, Azure.ResourceManager.OperationalInsights.Models.OperationalInsightsTableType right) { throw null; }
        public override string ToString() { throw null; }
    }
    public partial class OperationalInsightsTag
    {
        public OperationalInsightsTag(string name, string value) { }
        public string Name { get { throw null; } set { } }
        public string Value { get { throw null; } set { } }
    }
    public partial class OperationalInsightsUsageMetric
    {
        internal OperationalInsightsUsageMetric() { }
        public double? CurrentValue { get { throw null; } }
        public double? Limit { get { throw null; } }
        public Azure.ResourceManager.OperationalInsights.Models.OperationalInsightsMetricName Name { get { throw null; } }
        public System.DateTimeOffset? NextResetOn { get { throw null; } }
        public string QuotaPeriod { get { throw null; } }
        public string Unit { get { throw null; } }
    }
    public enum OperationalInsightsWorkspaceCapacityReservationLevel
    {
        OneHundred = 100,
        TwoHundred = 200,
        ThreeHundred = 300,
        FourHundred = 400,
        FiveHundred = 500,
        TenHundred = 1000,
        TwoThousand = 2000,
        FiveThousand = 5000,
    }
    public partial class OperationalInsightsWorkspaceCapping
    {
        public OperationalInsightsWorkspaceCapping() { }
        public double? DailyQuotaInGB { get { throw null; } set { } }
        public Azure.ResourceManager.OperationalInsights.Models.OperationalInsightsDataIngestionStatus? DataIngestionStatus { get { throw null; } }
        public string QuotaNextResetTime { get { throw null; } }
    }
    [System.Runtime.InteropServices.StructLayoutAttribute(System.Runtime.InteropServices.LayoutKind.Sequential)]
    public readonly partial struct OperationalInsightsWorkspaceEntityStatus : System.IEquatable<Azure.ResourceManager.OperationalInsights.Models.OperationalInsightsWorkspaceEntityStatus>
    {
        private readonly object _dummy;
        private readonly int _dummyPrimitive;
        public OperationalInsightsWorkspaceEntityStatus(string value) { throw null; }
        public static Azure.ResourceManager.OperationalInsights.Models.OperationalInsightsWorkspaceEntityStatus Canceled { get { throw null; } }
        public static Azure.ResourceManager.OperationalInsights.Models.OperationalInsightsWorkspaceEntityStatus Creating { get { throw null; } }
        public static Azure.ResourceManager.OperationalInsights.Models.OperationalInsightsWorkspaceEntityStatus Deleting { get { throw null; } }
        public static Azure.ResourceManager.OperationalInsights.Models.OperationalInsightsWorkspaceEntityStatus Failed { get { throw null; } }
        public static Azure.ResourceManager.OperationalInsights.Models.OperationalInsightsWorkspaceEntityStatus ProvisioningAccount { get { throw null; } }
        public static Azure.ResourceManager.OperationalInsights.Models.OperationalInsightsWorkspaceEntityStatus Succeeded { get { throw null; } }
        public static Azure.ResourceManager.OperationalInsights.Models.OperationalInsightsWorkspaceEntityStatus Updating { get { throw null; } }
        public bool Equals(Azure.ResourceManager.OperationalInsights.Models.OperationalInsightsWorkspaceEntityStatus other) { throw null; }
        [System.ComponentModel.EditorBrowsableAttribute(System.ComponentModel.EditorBrowsableState.Never)]
        public override bool Equals(object obj) { throw null; }
        [System.ComponentModel.EditorBrowsableAttribute(System.ComponentModel.EditorBrowsableState.Never)]
        public override int GetHashCode() { throw null; }
        public static bool operator ==(Azure.ResourceManager.OperationalInsights.Models.OperationalInsightsWorkspaceEntityStatus left, Azure.ResourceManager.OperationalInsights.Models.OperationalInsightsWorkspaceEntityStatus right) { throw null; }
        public static implicit operator Azure.ResourceManager.OperationalInsights.Models.OperationalInsightsWorkspaceEntityStatus (string value) { throw null; }
        public static bool operator !=(Azure.ResourceManager.OperationalInsights.Models.OperationalInsightsWorkspaceEntityStatus left, Azure.ResourceManager.OperationalInsights.Models.OperationalInsightsWorkspaceEntityStatus right) { throw null; }
        public override string ToString() { throw null; }
    }
    public partial class OperationalInsightsWorkspaceFeatures
    {
        public OperationalInsightsWorkspaceFeatures() { }
        public System.Collections.Generic.IDictionary<string, System.BinaryData> AdditionalProperties { get { throw null; } }
        public Azure.Core.ResourceIdentifier ClusterResourceId { get { throw null; } set { } }
        public bool? ImmediatePurgeDataOn30Days { get { throw null; } set { } }
        public bool? IsDataExportEnabled { get { throw null; } set { } }
        public bool? IsLocalAuthDisabled { get { throw null; } set { } }
        public bool? IsLogAccessUsingOnlyResourcePermissionsEnabled { get { throw null; } set { } }
    }
    public partial class OperationalInsightsWorkspacePatch : Azure.ResourceManager.Models.ResourceData
    {
        public OperationalInsightsWorkspacePatch() { }
        public System.DateTimeOffset? CreatedOn { get { throw null; } }
        public System.Guid? CustomerId { get { throw null; } }
        public Azure.Core.ResourceIdentifier DefaultDataCollectionRuleResourceId { get { throw null; } set { } }
        public Azure.ETag? ETag { get { throw null; } }
        public Azure.ResourceManager.OperationalInsights.Models.OperationalInsightsWorkspaceFeatures Features { get { throw null; } set { } }
        public bool? ForceCmkForQuery { get { throw null; } set { } }
        public Azure.ResourceManager.Models.ManagedServiceIdentity Identity { get { throw null; } set { } }
        public System.DateTimeOffset? ModifiedOn { get { throw null; } }
        public System.Collections.Generic.IReadOnlyList<Azure.ResourceManager.OperationalInsights.Models.OperationalInsightsPrivateLinkScopedResourceInfo> PrivateLinkScopedResources { get { throw null; } }
        public Azure.ResourceManager.OperationalInsights.Models.OperationalInsightsWorkspaceEntityStatus? ProvisioningState { get { throw null; } }
        public Azure.ResourceManager.OperationalInsights.Models.OperationalInsightsPublicNetworkAccessType? PublicNetworkAccessForIngestion { get { throw null; } set { } }
        public Azure.ResourceManager.OperationalInsights.Models.OperationalInsightsPublicNetworkAccessType? PublicNetworkAccessForQuery { get { throw null; } set { } }
        public int? RetentionInDays { get { throw null; } set { } }
        public Azure.ResourceManager.OperationalInsights.Models.OperationalInsightsWorkspaceSku Sku { get { throw null; } set { } }
        public System.Collections.Generic.IDictionary<string, string> Tags { get { throw null; } }
        public Azure.ResourceManager.OperationalInsights.Models.OperationalInsightsWorkspaceCapping WorkspaceCapping { get { throw null; } set { } }
    }
    public partial class OperationalInsightsWorkspacePurgeContent
    {
        public OperationalInsightsWorkspacePurgeContent(string table, System.Collections.Generic.IEnumerable<Azure.ResourceManager.OperationalInsights.Models.OperationalInsightsWorkspacePurgeFilter> filters) { }
        public System.Collections.Generic.IList<Azure.ResourceManager.OperationalInsights.Models.OperationalInsightsWorkspacePurgeFilter> Filters { get { throw null; } }
        public string Table { get { throw null; } }
    }
    public partial class OperationalInsightsWorkspacePurgeFilter
    {
        public OperationalInsightsWorkspacePurgeFilter() { }
        public string Column { get { throw null; } set { } }
        public string Key { get { throw null; } set { } }
        public string Operator { get { throw null; } set { } }
        public System.BinaryData Value { get { throw null; } set { } }
    }
    public partial class OperationalInsightsWorkspacePurgeResult
    {
        internal OperationalInsightsWorkspacePurgeResult() { }
        public System.Guid OperationId { get { throw null; } }
    }
    [System.Runtime.InteropServices.StructLayoutAttribute(System.Runtime.InteropServices.LayoutKind.Sequential)]
    public readonly partial struct OperationalInsightsWorkspacePurgeState : System.IEquatable<Azure.ResourceManager.OperationalInsights.Models.OperationalInsightsWorkspacePurgeState>
    {
        private readonly object _dummy;
        private readonly int _dummyPrimitive;
        public OperationalInsightsWorkspacePurgeState(string value) { throw null; }
        public static Azure.ResourceManager.OperationalInsights.Models.OperationalInsightsWorkspacePurgeState Completed { get { throw null; } }
        public static Azure.ResourceManager.OperationalInsights.Models.OperationalInsightsWorkspacePurgeState Pending { get { throw null; } }
        public bool Equals(Azure.ResourceManager.OperationalInsights.Models.OperationalInsightsWorkspacePurgeState other) { throw null; }
        [System.ComponentModel.EditorBrowsableAttribute(System.ComponentModel.EditorBrowsableState.Never)]
        public override bool Equals(object obj) { throw null; }
        [System.ComponentModel.EditorBrowsableAttribute(System.ComponentModel.EditorBrowsableState.Never)]
        public override int GetHashCode() { throw null; }
        public static bool operator ==(Azure.ResourceManager.OperationalInsights.Models.OperationalInsightsWorkspacePurgeState left, Azure.ResourceManager.OperationalInsights.Models.OperationalInsightsWorkspacePurgeState right) { throw null; }
        public static implicit operator Azure.ResourceManager.OperationalInsights.Models.OperationalInsightsWorkspacePurgeState (string value) { throw null; }
        public static bool operator !=(Azure.ResourceManager.OperationalInsights.Models.OperationalInsightsWorkspacePurgeState left, Azure.ResourceManager.OperationalInsights.Models.OperationalInsightsWorkspacePurgeState right) { throw null; }
        public override string ToString() { throw null; }
    }
    public partial class OperationalInsightsWorkspacePurgeStatusResult
    {
        internal OperationalInsightsWorkspacePurgeStatusResult() { }
        public Azure.ResourceManager.OperationalInsights.Models.OperationalInsightsWorkspacePurgeState Status { get { throw null; } }
    }
    public partial class OperationalInsightsWorkspaceSharedKeys
    {
        internal OperationalInsightsWorkspaceSharedKeys() { }
        public string PrimarySharedKey { get { throw null; } }
        public string SecondarySharedKey { get { throw null; } }
    }
    public partial class OperationalInsightsWorkspaceSku
    {
        public OperationalInsightsWorkspaceSku(Azure.ResourceManager.OperationalInsights.Models.OperationalInsightsWorkspaceSkuName name) { }
        public Azure.ResourceManager.OperationalInsights.Models.OperationalInsightsWorkspaceCapacityReservationLevel? CapacityReservationLevel { get { throw null; } set { } }
        public System.DateTimeOffset? LastSkuUpdatedOn { get { throw null; } }
        public Azure.ResourceManager.OperationalInsights.Models.OperationalInsightsWorkspaceSkuName Name { get { throw null; } set { } }
    }
    [System.Runtime.InteropServices.StructLayoutAttribute(System.Runtime.InteropServices.LayoutKind.Sequential)]
    public readonly partial struct OperationalInsightsWorkspaceSkuName : System.IEquatable<Azure.ResourceManager.OperationalInsights.Models.OperationalInsightsWorkspaceSkuName>
    {
        private readonly object _dummy;
        private readonly int _dummyPrimitive;
        public OperationalInsightsWorkspaceSkuName(string value) { throw null; }
        public static Azure.ResourceManager.OperationalInsights.Models.OperationalInsightsWorkspaceSkuName CapacityReservation { get { throw null; } }
        public static Azure.ResourceManager.OperationalInsights.Models.OperationalInsightsWorkspaceSkuName Free { get { throw null; } }
        public static Azure.ResourceManager.OperationalInsights.Models.OperationalInsightsWorkspaceSkuName LACluster { get { throw null; } }
        public static Azure.ResourceManager.OperationalInsights.Models.OperationalInsightsWorkspaceSkuName PerGB2018 { get { throw null; } }
        public static Azure.ResourceManager.OperationalInsights.Models.OperationalInsightsWorkspaceSkuName PerNode { get { throw null; } }
        public static Azure.ResourceManager.OperationalInsights.Models.OperationalInsightsWorkspaceSkuName Premium { get { throw null; } }
        public static Azure.ResourceManager.OperationalInsights.Models.OperationalInsightsWorkspaceSkuName Standalone { get { throw null; } }
        public static Azure.ResourceManager.OperationalInsights.Models.OperationalInsightsWorkspaceSkuName Standard { get { throw null; } }
        public bool Equals(Azure.ResourceManager.OperationalInsights.Models.OperationalInsightsWorkspaceSkuName other) { throw null; }
        [System.ComponentModel.EditorBrowsableAttribute(System.ComponentModel.EditorBrowsableState.Never)]
        public override bool Equals(object obj) { throw null; }
        [System.ComponentModel.EditorBrowsableAttribute(System.ComponentModel.EditorBrowsableState.Never)]
        public override int GetHashCode() { throw null; }
        public static bool operator ==(Azure.ResourceManager.OperationalInsights.Models.OperationalInsightsWorkspaceSkuName left, Azure.ResourceManager.OperationalInsights.Models.OperationalInsightsWorkspaceSkuName right) { throw null; }
        public static implicit operator Azure.ResourceManager.OperationalInsights.Models.OperationalInsightsWorkspaceSkuName (string value) { throw null; }
        public static bool operator !=(Azure.ResourceManager.OperationalInsights.Models.OperationalInsightsWorkspaceSkuName left, Azure.ResourceManager.OperationalInsights.Models.OperationalInsightsWorkspaceSkuName right) { throw null; }
        public override string ToString() { throw null; }
    }
    [System.Runtime.InteropServices.StructLayoutAttribute(System.Runtime.InteropServices.LayoutKind.Sequential)]
    public readonly partial struct RetentionInDaysAsDefaultState : System.IEquatable<Azure.ResourceManager.OperationalInsights.Models.RetentionInDaysAsDefaultState>
    {
        private readonly object _dummy;
        private readonly int _dummyPrimitive;
        public RetentionInDaysAsDefaultState(string value) { throw null; }
        public static Azure.ResourceManager.OperationalInsights.Models.RetentionInDaysAsDefaultState False { get { throw null; } }
        public static Azure.ResourceManager.OperationalInsights.Models.RetentionInDaysAsDefaultState True { get { throw null; } }
        public bool Equals(Azure.ResourceManager.OperationalInsights.Models.RetentionInDaysAsDefaultState other) { throw null; }
        [System.ComponentModel.EditorBrowsableAttribute(System.ComponentModel.EditorBrowsableState.Never)]
        public override bool Equals(object obj) { throw null; }
        [System.ComponentModel.EditorBrowsableAttribute(System.ComponentModel.EditorBrowsableState.Never)]
        public override int GetHashCode() { throw null; }
        public static bool operator ==(Azure.ResourceManager.OperationalInsights.Models.RetentionInDaysAsDefaultState left, Azure.ResourceManager.OperationalInsights.Models.RetentionInDaysAsDefaultState right) { throw null; }
        public static implicit operator Azure.ResourceManager.OperationalInsights.Models.RetentionInDaysAsDefaultState (string value) { throw null; }
        public static bool operator !=(Azure.ResourceManager.OperationalInsights.Models.RetentionInDaysAsDefaultState left, Azure.ResourceManager.OperationalInsights.Models.RetentionInDaysAsDefaultState right) { throw null; }
        public override string ToString() { throw null; }
    }
    [System.Runtime.InteropServices.StructLayoutAttribute(System.Runtime.InteropServices.LayoutKind.Sequential)]
    public readonly partial struct StorageInsightState : System.IEquatable<Azure.ResourceManager.OperationalInsights.Models.StorageInsightState>
    {
        private readonly object _dummy;
        private readonly int _dummyPrimitive;
        public StorageInsightState(string value) { throw null; }
        public static Azure.ResourceManager.OperationalInsights.Models.StorageInsightState Error { get { throw null; } }
        public static Azure.ResourceManager.OperationalInsights.Models.StorageInsightState OK { get { throw null; } }
        public bool Equals(Azure.ResourceManager.OperationalInsights.Models.StorageInsightState other) { throw null; }
        [System.ComponentModel.EditorBrowsableAttribute(System.ComponentModel.EditorBrowsableState.Never)]
        public override bool Equals(object obj) { throw null; }
        [System.ComponentModel.EditorBrowsableAttribute(System.ComponentModel.EditorBrowsableState.Never)]
        public override int GetHashCode() { throw null; }
        public static bool operator ==(Azure.ResourceManager.OperationalInsights.Models.StorageInsightState left, Azure.ResourceManager.OperationalInsights.Models.StorageInsightState right) { throw null; }
        public static implicit operator Azure.ResourceManager.OperationalInsights.Models.StorageInsightState (string value) { throw null; }
        public static bool operator !=(Azure.ResourceManager.OperationalInsights.Models.StorageInsightState left, Azure.ResourceManager.OperationalInsights.Models.StorageInsightState right) { throw null; }
        public override string ToString() { throw null; }
    }
    public partial class StorageInsightStatus
    {
        internal StorageInsightStatus() { }
        public string Description { get { throw null; } }
        public Azure.ResourceManager.OperationalInsights.Models.StorageInsightState State { get { throw null; } }
    }
    [System.Runtime.InteropServices.StructLayoutAttribute(System.Runtime.InteropServices.LayoutKind.Sequential)]
    public readonly partial struct TotalRetentionInDaysAsDefaultState : System.IEquatable<Azure.ResourceManager.OperationalInsights.Models.TotalRetentionInDaysAsDefaultState>
    {
        private readonly object _dummy;
        private readonly int _dummyPrimitive;
        public TotalRetentionInDaysAsDefaultState(string value) { throw null; }
        public static Azure.ResourceManager.OperationalInsights.Models.TotalRetentionInDaysAsDefaultState False { get { throw null; } }
        public static Azure.ResourceManager.OperationalInsights.Models.TotalRetentionInDaysAsDefaultState True { get { throw null; } }
        public bool Equals(Azure.ResourceManager.OperationalInsights.Models.TotalRetentionInDaysAsDefaultState other) { throw null; }
        [System.ComponentModel.EditorBrowsableAttribute(System.ComponentModel.EditorBrowsableState.Never)]
        public override bool Equals(object obj) { throw null; }
        [System.ComponentModel.EditorBrowsableAttribute(System.ComponentModel.EditorBrowsableState.Never)]
        public override int GetHashCode() { throw null; }
        public static bool operator ==(Azure.ResourceManager.OperationalInsights.Models.TotalRetentionInDaysAsDefaultState left, Azure.ResourceManager.OperationalInsights.Models.TotalRetentionInDaysAsDefaultState right) { throw null; }
        public static implicit operator Azure.ResourceManager.OperationalInsights.Models.TotalRetentionInDaysAsDefaultState (string value) { throw null; }
        public static bool operator !=(Azure.ResourceManager.OperationalInsights.Models.TotalRetentionInDaysAsDefaultState left, Azure.ResourceManager.OperationalInsights.Models.TotalRetentionInDaysAsDefaultState right) { throw null; }
        public override string ToString() { throw null; }
    }
}<|MERGE_RESOLUTION|>--- conflicted
+++ resolved
@@ -338,19 +338,6 @@
     }
     public partial class OperationalInsightsSavedSearchCollection : Azure.ResourceManager.ArmCollection, System.Collections.Generic.IAsyncEnumerable<Azure.ResourceManager.OperationalInsights.OperationalInsightsSavedSearchResource>, System.Collections.Generic.IEnumerable<Azure.ResourceManager.OperationalInsights.OperationalInsightsSavedSearchResource>, System.Collections.IEnumerable
     {
-<<<<<<< HEAD
-        protected LogAnalyticsQueryPackQueryCollection() { }
-        public virtual Azure.ResourceManager.ArmOperation<Azure.ResourceManager.OperationalInsights.LogAnalyticsQueryPackQueryResource> CreateOrUpdate(Azure.WaitUntil waitUntil, string id, Azure.ResourceManager.OperationalInsights.LogAnalyticsQueryPackQueryData data, System.Threading.CancellationToken cancellationToken = default(System.Threading.CancellationToken)) { throw null; }
-        public virtual System.Threading.Tasks.Task<Azure.ResourceManager.ArmOperation<Azure.ResourceManager.OperationalInsights.LogAnalyticsQueryPackQueryResource>> CreateOrUpdateAsync(Azure.WaitUntil waitUntil, string id, Azure.ResourceManager.OperationalInsights.LogAnalyticsQueryPackQueryData data, System.Threading.CancellationToken cancellationToken = default(System.Threading.CancellationToken)) { throw null; }
-        public virtual Azure.Response<bool> Exists(string id, System.Threading.CancellationToken cancellationToken = default(System.Threading.CancellationToken)) { throw null; }
-        public virtual System.Threading.Tasks.Task<Azure.Response<bool>> ExistsAsync(string id, System.Threading.CancellationToken cancellationToken = default(System.Threading.CancellationToken)) { throw null; }
-        public virtual Azure.Response<Azure.ResourceManager.OperationalInsights.LogAnalyticsQueryPackQueryResource> Get(string id, System.Threading.CancellationToken cancellationToken = default(System.Threading.CancellationToken)) { throw null; }
-        public virtual Azure.Pageable<Azure.ResourceManager.OperationalInsights.LogAnalyticsQueryPackQueryResource> GetAll(Azure.ResourceManager.OperationalInsights.Models.LogAnalyticsQueryPackQueryGetAllOptions options, System.Threading.CancellationToken cancellationToken = default(System.Threading.CancellationToken)) { throw null; }
-        public virtual Azure.AsyncPageable<Azure.ResourceManager.OperationalInsights.LogAnalyticsQueryPackQueryResource> GetAllAsync(Azure.ResourceManager.OperationalInsights.Models.LogAnalyticsQueryPackQueryGetAllOptions options, System.Threading.CancellationToken cancellationToken = default(System.Threading.CancellationToken)) { throw null; }
-        public virtual System.Threading.Tasks.Task<Azure.Response<Azure.ResourceManager.OperationalInsights.LogAnalyticsQueryPackQueryResource>> GetAsync(string id, System.Threading.CancellationToken cancellationToken = default(System.Threading.CancellationToken)) { throw null; }
-        System.Collections.Generic.IAsyncEnumerator<Azure.ResourceManager.OperationalInsights.LogAnalyticsQueryPackQueryResource> System.Collections.Generic.IAsyncEnumerable<Azure.ResourceManager.OperationalInsights.LogAnalyticsQueryPackQueryResource>.GetAsyncEnumerator(System.Threading.CancellationToken cancellationToken) { throw null; }
-        System.Collections.Generic.IEnumerator<Azure.ResourceManager.OperationalInsights.LogAnalyticsQueryPackQueryResource> System.Collections.Generic.IEnumerable<Azure.ResourceManager.OperationalInsights.LogAnalyticsQueryPackQueryResource>.GetEnumerator() { throw null; }
-=======
         protected OperationalInsightsSavedSearchCollection() { }
         public virtual Azure.ResourceManager.ArmOperation<Azure.ResourceManager.OperationalInsights.OperationalInsightsSavedSearchResource> CreateOrUpdate(Azure.WaitUntil waitUntil, string savedSearchId, Azure.ResourceManager.OperationalInsights.OperationalInsightsSavedSearchData data, System.Threading.CancellationToken cancellationToken = default(System.Threading.CancellationToken)) { throw null; }
         public virtual System.Threading.Tasks.Task<Azure.ResourceManager.ArmOperation<Azure.ResourceManager.OperationalInsights.OperationalInsightsSavedSearchResource>> CreateOrUpdateAsync(Azure.WaitUntil waitUntil, string savedSearchId, Azure.ResourceManager.OperationalInsights.OperationalInsightsSavedSearchData data, System.Threading.CancellationToken cancellationToken = default(System.Threading.CancellationToken)) { throw null; }
@@ -362,7 +349,6 @@
         public virtual System.Threading.Tasks.Task<Azure.Response<Azure.ResourceManager.OperationalInsights.OperationalInsightsSavedSearchResource>> GetAsync(string savedSearchId, System.Threading.CancellationToken cancellationToken = default(System.Threading.CancellationToken)) { throw null; }
         System.Collections.Generic.IAsyncEnumerator<Azure.ResourceManager.OperationalInsights.OperationalInsightsSavedSearchResource> System.Collections.Generic.IAsyncEnumerable<Azure.ResourceManager.OperationalInsights.OperationalInsightsSavedSearchResource>.GetAsyncEnumerator(System.Threading.CancellationToken cancellationToken) { throw null; }
         System.Collections.Generic.IEnumerator<Azure.ResourceManager.OperationalInsights.OperationalInsightsSavedSearchResource> System.Collections.Generic.IEnumerable<Azure.ResourceManager.OperationalInsights.OperationalInsightsSavedSearchResource>.GetEnumerator() { throw null; }
->>>>>>> a1c82541
         System.Collections.IEnumerator System.Collections.IEnumerable.GetEnumerator() { throw null; }
     }
     public partial class OperationalInsightsSavedSearchData : Azure.ResourceManager.Models.ResourceData
@@ -433,28 +419,12 @@
         public static Azure.Core.ResourceIdentifier CreateResourceIdentifier(string subscriptionId, string resourceGroupName, string workspaceName, string tableName) { throw null; }
         public virtual Azure.ResourceManager.ArmOperation Delete(Azure.WaitUntil waitUntil, System.Threading.CancellationToken cancellationToken = default(System.Threading.CancellationToken)) { throw null; }
         public virtual System.Threading.Tasks.Task<Azure.ResourceManager.ArmOperation> DeleteAsync(Azure.WaitUntil waitUntil, System.Threading.CancellationToken cancellationToken = default(System.Threading.CancellationToken)) { throw null; }
-<<<<<<< HEAD
-        public virtual Azure.Response<Azure.ResourceManager.OperationalInsights.LogAnalyticsQueryPackResource> Get(System.Threading.CancellationToken cancellationToken = default(System.Threading.CancellationToken)) { throw null; }
-        public virtual System.Threading.Tasks.Task<Azure.Response<Azure.ResourceManager.OperationalInsights.LogAnalyticsQueryPackResource>> GetAsync(System.Threading.CancellationToken cancellationToken = default(System.Threading.CancellationToken)) { throw null; }
-        public virtual Azure.ResourceManager.OperationalInsights.LogAnalyticsQueryPackQueryCollection GetLogAnalyticsQueryPackQueries() { throw null; }
-        public virtual Azure.Response<Azure.ResourceManager.OperationalInsights.LogAnalyticsQueryPackQueryResource> GetLogAnalyticsQueryPackQuery(string id, System.Threading.CancellationToken cancellationToken = default(System.Threading.CancellationToken)) { throw null; }
-        public virtual System.Threading.Tasks.Task<Azure.Response<Azure.ResourceManager.OperationalInsights.LogAnalyticsQueryPackQueryResource>> GetLogAnalyticsQueryPackQueryAsync(string id, System.Threading.CancellationToken cancellationToken = default(System.Threading.CancellationToken)) { throw null; }
-        public virtual Azure.Response<Azure.ResourceManager.OperationalInsights.LogAnalyticsQueryPackResource> RemoveTag(string key, System.Threading.CancellationToken cancellationToken = default(System.Threading.CancellationToken)) { throw null; }
-        public virtual System.Threading.Tasks.Task<Azure.Response<Azure.ResourceManager.OperationalInsights.LogAnalyticsQueryPackResource>> RemoveTagAsync(string key, System.Threading.CancellationToken cancellationToken = default(System.Threading.CancellationToken)) { throw null; }
-        public virtual Azure.Pageable<Azure.ResourceManager.OperationalInsights.LogAnalyticsQueryPackQueryResource> SearchQueries(Azure.ResourceManager.OperationalInsights.Models.LogAnalyticsQueryPackQuerySearchProperties querySearchProperties, Azure.ResourceManager.OperationalInsights.Models.LogAnalyticsQueryPackSearchQueriesOptions options, System.Threading.CancellationToken cancellationToken = default(System.Threading.CancellationToken)) { throw null; }
-        public virtual Azure.AsyncPageable<Azure.ResourceManager.OperationalInsights.LogAnalyticsQueryPackQueryResource> SearchQueriesAsync(Azure.ResourceManager.OperationalInsights.Models.LogAnalyticsQueryPackQuerySearchProperties querySearchProperties, Azure.ResourceManager.OperationalInsights.Models.LogAnalyticsQueryPackSearchQueriesOptions options, System.Threading.CancellationToken cancellationToken = default(System.Threading.CancellationToken)) { throw null; }
-        public virtual Azure.Response<Azure.ResourceManager.OperationalInsights.LogAnalyticsQueryPackResource> SetTags(System.Collections.Generic.IDictionary<string, string> tags, System.Threading.CancellationToken cancellationToken = default(System.Threading.CancellationToken)) { throw null; }
-        public virtual System.Threading.Tasks.Task<Azure.Response<Azure.ResourceManager.OperationalInsights.LogAnalyticsQueryPackResource>> SetTagsAsync(System.Collections.Generic.IDictionary<string, string> tags, System.Threading.CancellationToken cancellationToken = default(System.Threading.CancellationToken)) { throw null; }
-        public virtual Azure.Response<Azure.ResourceManager.OperationalInsights.LogAnalyticsQueryPackResource> Update(Azure.ResourceManager.OperationalInsights.Models.LogAnalyticsQueryPackPatch patch, System.Threading.CancellationToken cancellationToken = default(System.Threading.CancellationToken)) { throw null; }
-        public virtual System.Threading.Tasks.Task<Azure.Response<Azure.ResourceManager.OperationalInsights.LogAnalyticsQueryPackResource>> UpdateAsync(Azure.ResourceManager.OperationalInsights.Models.LogAnalyticsQueryPackPatch patch, System.Threading.CancellationToken cancellationToken = default(System.Threading.CancellationToken)) { throw null; }
-=======
         public virtual Azure.Response<Azure.ResourceManager.OperationalInsights.OperationalInsightsTableResource> Get(System.Threading.CancellationToken cancellationToken = default(System.Threading.CancellationToken)) { throw null; }
         public virtual System.Threading.Tasks.Task<Azure.Response<Azure.ResourceManager.OperationalInsights.OperationalInsightsTableResource>> GetAsync(System.Threading.CancellationToken cancellationToken = default(System.Threading.CancellationToken)) { throw null; }
         public virtual Azure.Response Migrate(System.Threading.CancellationToken cancellationToken = default(System.Threading.CancellationToken)) { throw null; }
         public virtual System.Threading.Tasks.Task<Azure.Response> MigrateAsync(System.Threading.CancellationToken cancellationToken = default(System.Threading.CancellationToken)) { throw null; }
         public virtual Azure.ResourceManager.ArmOperation<Azure.ResourceManager.OperationalInsights.OperationalInsightsTableResource> Update(Azure.WaitUntil waitUntil, Azure.ResourceManager.OperationalInsights.OperationalInsightsTableData data, System.Threading.CancellationToken cancellationToken = default(System.Threading.CancellationToken)) { throw null; }
         public virtual System.Threading.Tasks.Task<Azure.ResourceManager.ArmOperation<Azure.ResourceManager.OperationalInsights.OperationalInsightsTableResource>> UpdateAsync(Azure.WaitUntil waitUntil, Azure.ResourceManager.OperationalInsights.OperationalInsightsTableData data, System.Threading.CancellationToken cancellationToken = default(System.Threading.CancellationToken)) { throw null; }
->>>>>>> a1c82541
     }
     public partial class OperationalInsightsWorkspaceCollection : Azure.ResourceManager.ArmCollection, System.Collections.Generic.IAsyncEnumerable<Azure.ResourceManager.OperationalInsights.OperationalInsightsWorkspaceResource>, System.Collections.Generic.IEnumerable<Azure.ResourceManager.OperationalInsights.OperationalInsightsWorkspaceResource>, System.Collections.IEnumerable
     {
@@ -922,54 +892,9 @@
     }
     public partial class OperationalInsightsManagementGroup
     {
-<<<<<<< HEAD
-        public LogAnalyticsQueryPackPatch() { }
-        public System.Collections.Generic.IDictionary<string, string> Tags { get { throw null; } }
-    }
-    public partial class LogAnalyticsQueryPackQueryGetAllOptions
-    {
-        public LogAnalyticsQueryPackQueryGetAllOptions() { }
-        public bool? IncludeBody { get { throw null; } set { } }
-        public string SkipToken { get { throw null; } set { } }
-        public long? Top { get { throw null; } set { } }
-    }
-    public partial class LogAnalyticsQueryPackQueryPropertiesRelated
-    {
-        public LogAnalyticsQueryPackQueryPropertiesRelated() { }
-        public System.Collections.Generic.IList<string> Categories { get { throw null; } }
-        public System.Collections.Generic.IList<string> ResourceTypes { get { throw null; } }
-        public System.Collections.Generic.IList<string> Solutions { get { throw null; } }
-    }
-    public partial class LogAnalyticsQueryPackQuerySearchProperties
-    {
-        public LogAnalyticsQueryPackQuerySearchProperties() { }
-        public Azure.ResourceManager.OperationalInsights.Models.LogAnalyticsQueryPackQuerySearchPropertiesRelated Related { get { throw null; } set { } }
-        public System.Collections.Generic.IDictionary<string, System.Collections.Generic.IList<string>> Tags { get { throw null; } }
-    }
-    public partial class LogAnalyticsQueryPackQuerySearchPropertiesRelated
-    {
-        public LogAnalyticsQueryPackQuerySearchPropertiesRelated() { }
-        public System.Collections.Generic.IList<string> Categories { get { throw null; } }
-        public System.Collections.Generic.IList<string> ResourceTypes { get { throw null; } }
-        public System.Collections.Generic.IList<string> Solutions { get { throw null; } }
-    }
-    public partial class LogAnalyticsQueryPackSearchQueriesOptions
-    {
-        public LogAnalyticsQueryPackSearchQueriesOptions() { }
-        public bool? IncludeBody { get { throw null; } set { } }
-        public string SkipToken { get { throw null; } set { } }
-        public long? Top { get { throw null; } set { } }
-    }
-    public partial class ManagementGroup
-    {
-        internal ManagementGroup() { }
-        public System.DateTimeOffset? Created { get { throw null; } }
-        public System.DateTimeOffset? DataReceived { get { throw null; } }
-=======
         internal OperationalInsightsManagementGroup() { }
         public System.DateTimeOffset? CreatedOn { get { throw null; } }
         public System.DateTimeOffset? DataReceivedOn { get { throw null; } }
->>>>>>> a1c82541
         public string Id { get { throw null; } }
         public bool? IsGateway { get { throw null; } }
         public string Name { get { throw null; } }
