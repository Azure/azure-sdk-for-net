--- conflicted
+++ resolved
@@ -104,14 +104,11 @@
 
         internal static WebChatSite DeserializeWebChatSite(JsonElement element)
         {
-<<<<<<< HEAD
+            if (element.ValueKind == JsonValueKind.Null)
+            {
+                return null;
+            }
             Optional<Guid> tenantId = default;
-=======
-            if (element.ValueKind == JsonValueKind.Null)
-            {
-                return null;
-            }
->>>>>>> 210113eb
             Optional<string> siteId = default;
             string siteName = default;
             Optional<string> key = default;
