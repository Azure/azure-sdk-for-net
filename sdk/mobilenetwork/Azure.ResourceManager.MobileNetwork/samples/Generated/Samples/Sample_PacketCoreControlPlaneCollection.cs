// Copyright (c) Microsoft Corporation. All rights reserved.
// Licensed under the MIT License.

// <auto-generated/>

#nullable disable

using System;
using System.Threading.Tasks;
using Azure.Core;
using Azure.Identity;
using Azure.ResourceManager.MobileNetwork.Models;
using Azure.ResourceManager.Resources;
using Azure.ResourceManager.Resources.Models;
using NUnit.Framework;

namespace Azure.ResourceManager.MobileNetwork.Samples
{
    public partial class Sample_PacketCoreControlPlaneCollection
    {
        [Test]
        [Ignore("Only validating compilation of examples")]
        public async Task CreateOrUpdate_CreatePacketCoreControlPlane()
        {
            // Generated from example definition: specification/mobilenetwork/resource-manager/Microsoft.MobileNetwork/stable/2024-04-01/examples/PacketCoreControlPlaneCreate.json
            // this example is just showing the usage of "PacketCoreControlPlanes_CreateOrUpdate" operation, for the dependent resources, they will have to be created separately.

            // get your azure access token, for more details of how Azure SDK get your access token, please refer to https://learn.microsoft.com/en-us/dotnet/azure/sdk/authentication?tabs=command-line
            TokenCredential cred = new DefaultAzureCredential();
            // authenticate your client
            ArmClient client = new ArmClient(cred);

            // this example assumes you already have this ResourceGroupResource created on azure
            // for more information of creating ResourceGroupResource, please refer to the document of ResourceGroupResource
            string subscriptionId = "00000000-0000-0000-0000-000000000000";
            string resourceGroupName = "rg1";
            ResourceIdentifier resourceGroupResourceId = ResourceGroupResource.CreateResourceIdentifier(subscriptionId, resourceGroupName);
            ResourceGroupResource resourceGroupResource = client.GetResourceGroupResource(resourceGroupResourceId);

            // get the collection of this PacketCoreControlPlaneResource
            PacketCoreControlPlaneCollection collection = resourceGroupResource.GetPacketCoreControlPlanes();

            // invoke the operation
            string packetCoreControlPlaneName = "TestPacketCoreCP";
            PacketCoreControlPlaneData data = new PacketCoreControlPlaneData(
                new AzureLocation("eastus"),
                new WritableSubResource[]
            {
new WritableSubResource
{
Id = new ResourceIdentifier("/subscriptions/00000000-0000-0000-0000-000000000000/resourceGroups/rg1/providers/Microsoft.MobileNetwork/mobileNetworks/testMobileNetwork/sites/testSite"),
}
            },
<<<<<<< HEAD
                new MobileNetworkPlatformConfiguration(MobileNetworkPlatformType.AKSHCI)
=======
                new MobileNetworkPlatformConfiguration(MobileNetworkPlatformType.AksHci)
>>>>>>> e0b8da94
                {
                    AzureStackEdgeDeviceId = new ResourceIdentifier("/subscriptions/00000000-0000-0000-0000-000000000000/resourceGroups/rg1/providers/Microsoft.DataBoxEdge/dataBoxEdgeDevices/TestAzureStackEdgeDevice"),
                    ConnectedClusterId = new ResourceIdentifier("/subscriptions/00000000-0000-0000-0000-000000000000/resourceGroups/rg1/providers/Microsoft.Kubernetes/connectedClusters/TestConnectedCluster"),
                    CustomLocationId = new ResourceIdentifier("/subscriptions/00000000-0000-0000-0000-000000000000/resourceGroups/rg1/providers/Microsoft.ExtendedLocation/customLocations/TestCustomLocation"),
                },
                new MobileNetworkInterfaceProperties
                {
                    Name = "N2",
                },
                MobileNetworkBillingSku.G0,
                new MobileNetworkLocalDiagnosticsAccessConfiguration(MobileNetworkAuthenticationType.Aad)
                {
                    HttpsServerCertificate = new MobileNetworkHttpsServerCertificate(new Uri("https://contosovault.vault.azure.net/certificates/ingress")),
                })
            {
                Installation = new MobileNetworkInstallation
                {
                    DesiredState = DesiredInstallationState.Installed,
                },
                CoreNetworkTechnology = MobileNetworkCoreNetworkType.FiveGC,
                Version = "0.2.0",
                UEMtu = 1600,
                EventHub = new MobileNetworkEventHubConfiguration(new ResourceIdentifier("/subscriptions/00000000-0000-0000-0000-000000000000/resourceGroups/rg1/providers/Microsoft.EventHub/namespaces/contosoNamespace/eventHubs/contosoHub"))
                {
                    ReportingInterval = 60,
                },
                Signaling = new PacketCoreSignalingConfiguration
                {
                    NasRerouteMacroMmeGroupId = 1024,
                    NasEncryption = { MobileNetworkNasEncryptionType.NEA2EEA2, MobileNetworkNasEncryptionType.NEA1EEA1, MobileNetworkNasEncryptionType.NEA0EEA0 },
                },
            };
            ArmOperation<PacketCoreControlPlaneResource> lro = await collection.CreateOrUpdateAsync(WaitUntil.Completed, packetCoreControlPlaneName, data);
            PacketCoreControlPlaneResource result = lro.Value;

            // the variable result is a resource, you could call other operations on this instance as well
            // but just for demo, we get its data from this resource instance
            PacketCoreControlPlaneData resourceData = result.Data;
            // for demo we just print out the id
            Console.WriteLine($"Succeeded on id: {resourceData.Id}");
        }

        [Test]
        [Ignore("Only validating compilation of examples")]
        public async Task Get_GetPacketCoreControlPlane()
        {
            // Generated from example definition: specification/mobilenetwork/resource-manager/Microsoft.MobileNetwork/stable/2024-04-01/examples/PacketCoreControlPlaneGet.json
            // this example is just showing the usage of "PacketCoreControlPlanes_Get" operation, for the dependent resources, they will have to be created separately.

            // get your azure access token, for more details of how Azure SDK get your access token, please refer to https://learn.microsoft.com/en-us/dotnet/azure/sdk/authentication?tabs=command-line
            TokenCredential cred = new DefaultAzureCredential();
            // authenticate your client
            ArmClient client = new ArmClient(cred);

            // this example assumes you already have this ResourceGroupResource created on azure
            // for more information of creating ResourceGroupResource, please refer to the document of ResourceGroupResource
            string subscriptionId = "00000000-0000-0000-0000-000000000000";
            string resourceGroupName = "rg1";
            ResourceIdentifier resourceGroupResourceId = ResourceGroupResource.CreateResourceIdentifier(subscriptionId, resourceGroupName);
            ResourceGroupResource resourceGroupResource = client.GetResourceGroupResource(resourceGroupResourceId);

            // get the collection of this PacketCoreControlPlaneResource
            PacketCoreControlPlaneCollection collection = resourceGroupResource.GetPacketCoreControlPlanes();

            // invoke the operation
            string packetCoreControlPlaneName = "TestPacketCoreCP";
            PacketCoreControlPlaneResource result = await collection.GetAsync(packetCoreControlPlaneName);

            // the variable result is a resource, you could call other operations on this instance as well
            // but just for demo, we get its data from this resource instance
            PacketCoreControlPlaneData resourceData = result.Data;
            // for demo we just print out the id
            Console.WriteLine($"Succeeded on id: {resourceData.Id}");
        }

        [Test]
        [Ignore("Only validating compilation of examples")]
        public async Task GetAll_ListPacketCoreControlPlanesInResourceGroup()
        {
            // Generated from example definition: specification/mobilenetwork/resource-manager/Microsoft.MobileNetwork/stable/2024-04-01/examples/PacketCoreControlPlaneListByResourceGroup.json
            // this example is just showing the usage of "PacketCoreControlPlanes_ListByResourceGroup" operation, for the dependent resources, they will have to be created separately.

            // get your azure access token, for more details of how Azure SDK get your access token, please refer to https://learn.microsoft.com/en-us/dotnet/azure/sdk/authentication?tabs=command-line
            TokenCredential cred = new DefaultAzureCredential();
            // authenticate your client
            ArmClient client = new ArmClient(cred);

            // this example assumes you already have this ResourceGroupResource created on azure
            // for more information of creating ResourceGroupResource, please refer to the document of ResourceGroupResource
            string subscriptionId = "00000000-0000-0000-0000-000000000000";
            string resourceGroupName = "rg1";
            ResourceIdentifier resourceGroupResourceId = ResourceGroupResource.CreateResourceIdentifier(subscriptionId, resourceGroupName);
            ResourceGroupResource resourceGroupResource = client.GetResourceGroupResource(resourceGroupResourceId);

            // get the collection of this PacketCoreControlPlaneResource
            PacketCoreControlPlaneCollection collection = resourceGroupResource.GetPacketCoreControlPlanes();

            // invoke the operation and iterate over the result
            await foreach (PacketCoreControlPlaneResource item in collection.GetAllAsync())
            {
                // the variable item is a resource, you could call other operations on this instance as well
                // but just for demo, we get its data from this resource instance
                PacketCoreControlPlaneData resourceData = item.Data;
                // for demo we just print out the id
                Console.WriteLine($"Succeeded on id: {resourceData.Id}");
            }

            Console.WriteLine("Succeeded");
        }

        [Test]
        [Ignore("Only validating compilation of examples")]
        public async Task Exists_GetPacketCoreControlPlane()
        {
            // Generated from example definition: specification/mobilenetwork/resource-manager/Microsoft.MobileNetwork/stable/2024-04-01/examples/PacketCoreControlPlaneGet.json
            // this example is just showing the usage of "PacketCoreControlPlanes_Get" operation, for the dependent resources, they will have to be created separately.

            // get your azure access token, for more details of how Azure SDK get your access token, please refer to https://learn.microsoft.com/en-us/dotnet/azure/sdk/authentication?tabs=command-line
            TokenCredential cred = new DefaultAzureCredential();
            // authenticate your client
            ArmClient client = new ArmClient(cred);

            // this example assumes you already have this ResourceGroupResource created on azure
            // for more information of creating ResourceGroupResource, please refer to the document of ResourceGroupResource
            string subscriptionId = "00000000-0000-0000-0000-000000000000";
            string resourceGroupName = "rg1";
            ResourceIdentifier resourceGroupResourceId = ResourceGroupResource.CreateResourceIdentifier(subscriptionId, resourceGroupName);
            ResourceGroupResource resourceGroupResource = client.GetResourceGroupResource(resourceGroupResourceId);

            // get the collection of this PacketCoreControlPlaneResource
            PacketCoreControlPlaneCollection collection = resourceGroupResource.GetPacketCoreControlPlanes();

            // invoke the operation
            string packetCoreControlPlaneName = "TestPacketCoreCP";
            bool result = await collection.ExistsAsync(packetCoreControlPlaneName);

            Console.WriteLine($"Succeeded: {result}");
        }

        [Test]
        [Ignore("Only validating compilation of examples")]
        public async Task GetIfExists_GetPacketCoreControlPlane()
        {
            // Generated from example definition: specification/mobilenetwork/resource-manager/Microsoft.MobileNetwork/stable/2024-04-01/examples/PacketCoreControlPlaneGet.json
            // this example is just showing the usage of "PacketCoreControlPlanes_Get" operation, for the dependent resources, they will have to be created separately.

            // get your azure access token, for more details of how Azure SDK get your access token, please refer to https://learn.microsoft.com/en-us/dotnet/azure/sdk/authentication?tabs=command-line
            TokenCredential cred = new DefaultAzureCredential();
            // authenticate your client
            ArmClient client = new ArmClient(cred);

            // this example assumes you already have this ResourceGroupResource created on azure
            // for more information of creating ResourceGroupResource, please refer to the document of ResourceGroupResource
            string subscriptionId = "00000000-0000-0000-0000-000000000000";
            string resourceGroupName = "rg1";
            ResourceIdentifier resourceGroupResourceId = ResourceGroupResource.CreateResourceIdentifier(subscriptionId, resourceGroupName);
            ResourceGroupResource resourceGroupResource = client.GetResourceGroupResource(resourceGroupResourceId);

            // get the collection of this PacketCoreControlPlaneResource
            PacketCoreControlPlaneCollection collection = resourceGroupResource.GetPacketCoreControlPlanes();

            // invoke the operation
            string packetCoreControlPlaneName = "TestPacketCoreCP";
            NullableResponse<PacketCoreControlPlaneResource> response = await collection.GetIfExistsAsync(packetCoreControlPlaneName);
            PacketCoreControlPlaneResource result = response.HasValue ? response.Value : null;

            if (result == null)
            {
                Console.WriteLine("Succeeded with null as result");
            }
            else
            {
                // the variable result is a resource, you could call other operations on this instance as well
                // but just for demo, we get its data from this resource instance
                PacketCoreControlPlaneData resourceData = result.Data;
                // for demo we just print out the id
                Console.WriteLine($"Succeeded on id: {resourceData.Id}");
            }
        }
    }
}<|MERGE_RESOLUTION|>--- conflicted
+++ resolved
@@ -51,11 +51,7 @@
 Id = new ResourceIdentifier("/subscriptions/00000000-0000-0000-0000-000000000000/resourceGroups/rg1/providers/Microsoft.MobileNetwork/mobileNetworks/testMobileNetwork/sites/testSite"),
 }
             },
-<<<<<<< HEAD
-                new MobileNetworkPlatformConfiguration(MobileNetworkPlatformType.AKSHCI)
-=======
                 new MobileNetworkPlatformConfiguration(MobileNetworkPlatformType.AksHci)
->>>>>>> e0b8da94
                 {
                     AzureStackEdgeDeviceId = new ResourceIdentifier("/subscriptions/00000000-0000-0000-0000-000000000000/resourceGroups/rg1/providers/Microsoft.DataBoxEdge/dataBoxEdgeDevices/TestAzureStackEdgeDevice"),
                     ConnectedClusterId = new ResourceIdentifier("/subscriptions/00000000-0000-0000-0000-000000000000/resourceGroups/rg1/providers/Microsoft.Kubernetes/connectedClusters/TestConnectedCluster"),
