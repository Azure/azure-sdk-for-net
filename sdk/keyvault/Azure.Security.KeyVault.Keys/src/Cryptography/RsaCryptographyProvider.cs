--- conflicted
+++ resolved
@@ -44,22 +44,15 @@
 
             if (ciphertext != null)
             {
-<<<<<<< HEAD
                 result = new EncryptResult
                 {
                     Algorithm = algorithm,
                     Ciphertext = ciphertext,
-                    KeyId = _jwk.KeyId,
-                };
-            }
-
-            return result;
-=======
-                Algorithm = algorithm,
-                Ciphertext = ciphertext,
-                KeyId = _jwk.Id,
-            };
->>>>>>> 50b91213
+                    KeyId = _jwk.Id,
+                };
+            }
+
+            return result;
         }
 
         public Task<EncryptResult> EncryptAsync(EncryptionAlgorithm algorithm, byte[] plaintext, byte[] iv, byte[] authenticationData, CancellationToken cancellationToken)
@@ -79,22 +72,15 @@
 
             if (plaintext != null)
             {
-<<<<<<< HEAD
                 result = new DecryptResult
                 {
                     Algorithm = algorithm,
-                    KeyId = _jwk.KeyId,
+                    KeyId = _jwk.Id,
                     Plaintext = plaintext,
                 };
             }
 
             return result;
-=======
-                Algorithm = algorithm,
-                KeyId = _jwk.Id,
-                Plaintext = plaintext,
-            };
->>>>>>> 50b91213
         }
 
         public Task<DecryptResult> DecryptAsync(EncryptionAlgorithm algorithm, byte[] ciphertext, byte[] iv, byte[] authenticationData, byte[] authenticationTag, CancellationToken cancellationToken)
@@ -192,22 +178,15 @@
 
             if (encryptedKey != null)
             {
-<<<<<<< HEAD
                 result = new WrapResult
                 {
                     Algorithm = algorithm,
                     EncryptedKey = encryptedKey,
-                    KeyId = _jwk.KeyId,
-                };
-            }
-
-            return result;
-=======
-                Algorithm = algorithm,
-                EncryptedKey = encryptedKey,
-                KeyId = _jwk.Id,
-            };
->>>>>>> 50b91213
+                    KeyId = _jwk.Id,
+                };
+            }
+
+            return result;
         }
 
         public Task<WrapResult> WrapKeyAsync(KeyWrapAlgorithm algorithm, byte[] key, CancellationToken cancellationToken)
@@ -227,22 +206,15 @@
 
             if (key != null)
             {
-<<<<<<< HEAD
                 result = new UnwrapResult
                 {
                     Algorithm = algorithm,
                     Key = key,
-                    KeyId = _jwk.KeyId,
-                };
-            }
-
-            return result;
-=======
-                Algorithm = algorithm,
-                Key = key,
-                KeyId = _jwk.Id,
-            };
->>>>>>> 50b91213
+                    KeyId = _jwk.Id,
+                };
+            }
+
+            return result;
         }
 
         public Task<UnwrapResult> UnwrapKeyAsync(KeyWrapAlgorithm algorithm, byte[] encryptedKey, CancellationToken cancellationToken)
@@ -253,16 +225,6 @@
 
         private byte[] Encrypt(byte[] data, RSAEncryptionPadding padding)
         {
-<<<<<<< HEAD
-=======
-            // A private key is required to encrypt. Send to the server.
-            if (_jwk.Id != null && !_jwk.HasPrivateKey)
-            {
-                // TODO: Log that we need a private key.
-                return null;
-            }
-
->>>>>>> 50b91213
             if (padding is null)
             {
                 // TODO: Log that we don't support the given algorithm.
@@ -276,7 +238,7 @@
         private byte[] Decrypt(byte[] data, RSAEncryptionPadding padding)
         {
             // A private key is required to decrypt. Send to the server.
-            if (_jwk.KeyId != null && !_jwk.HasPrivateKey)
+            if (_jwk.Id != null && !_jwk.HasPrivateKey)
             {
                 // TODO: Log that we need a private key.
                 return null;
