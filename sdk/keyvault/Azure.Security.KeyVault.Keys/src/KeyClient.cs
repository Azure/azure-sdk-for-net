﻿// Copyright (c) Microsoft Corporation. All rights reserved.
// Licensed under the MIT License.

using Azure.Core;
using Azure.Core.Pipeline;
using System;
using System.Collections.Generic;
using System.Threading;
using System.Threading.Tasks;

namespace Azure.Security.KeyVault.Keys
{
    /// <summary>
    /// The KeyClient provides synchronous and asynchronous methods to manage <see cref="Key"/> in the Azure Key Vault. The client
    /// supports creating, retrieving, updating, deleting, purging, backing up, restoring and listing the <see cref="Key"/>.
    /// The client also supports listing <see cref="DeletedKey"/> for a soft-delete enabled Azure Key Vault.
    /// </summary>
    public class KeyClient
    {
        private readonly Uri _vaultUri;
        private readonly KeyVaultPipeline _pipeline;

        private const string KeysPath = "/keys/";
        private const string DeletedKeysPath = "/deletedkeys/";

        /// <summary>
        /// Protected constructor to allow mocking
        /// </summary>
        protected KeyClient()
        {
        }

        /// <summary>
        /// Initializes a new instance of the KeyClient class.
        /// </summary>
        /// <param name="vaultUri">Endpoint URL for the Azure Key Vault service.</param>
        /// <param name="credential">Represents a credential capable of providing an OAuth token.</param>
        /// <exception cref="ArgumentNullException"><paramref name="vaultUri"/> or <paramref name="credential"/> is null.</exception>
        public KeyClient(Uri vaultUri, TokenCredential credential)
            : this(vaultUri, credential, null)
        {

        }

        /// <summary>
        /// Initializes a new instance of the KeyClient class.
        /// </summary>
        /// <param name="vaultUri">Endpoint URL for the Azure Key Vault service.</param>
        /// <param name="credential">Represents a credential capable of providing an OAuth token.</param>
        /// <param name="options">Options that allow to configure the management of the request sent to Key Vault.</param>
        /// <exception cref="ArgumentNullException"><paramref name="vaultUri"/> or <paramref name="credential"/> is null.</exception>
        public KeyClient(Uri vaultUri, TokenCredential credential, KeyClientOptions options)
        {
            Argument.AssertNotNull(vaultUri, nameof(vaultUri));
            Argument.AssertNotNull(credential, nameof(credential));

            _vaultUri = vaultUri;
            options ??= new KeyClientOptions();
            string apiVersion = options.GetVersionString();

            HttpPipeline pipeline = HttpPipelineBuilder.Build(options,
                    new ChallengeBasedAuthenticationPolicy(credential));

            _pipeline = new KeyVaultPipeline(_vaultUri, apiVersion, pipeline);
        }

        /// <summary>
        /// Creates and stores a new key in Key Vault.
        /// </summary>
        /// <remarks>
        /// The create key operation can be used to create any key type in Azure Key
        /// Vault. If the named key already exists, Azure Key Vault creates a new
        /// version of the key. It requires the keys/create permission.
        /// </remarks>
        /// <param name="name">The name of the key.</param>
        /// <param name="keyType">The type of key to create. See <see cref="KeyType"/> for valid values.</param>
        /// <param name="keyOptions">Specific attributes with information about the key.</param>
        /// <param name="cancellationToken">A <see cref="CancellationToken"/> controlling the request lifetime.</param>
        /// <exception cref="ArgumentException"><paramref name="name"/> is an empty string, or <paramref name="keyType"/> contains no value.</exception>
        /// <exception cref="ArgumentNullException"><paramref name="name"/> is null.</exception>
        /// <exception cref="RequestFailedException">The server returned an error.</exception>
        public virtual Response<Key> CreateKey(string name, KeyType keyType, KeyCreateOptions keyOptions = default, CancellationToken cancellationToken = default)
        {
            Argument.AssertNotNullOrEmpty(name, nameof(name));
            Argument.AssertNotDefault(ref keyType, nameof(keyType));

            var parameters = new KeyRequestParameters(keyType, keyOptions);

            using DiagnosticScope scope = _pipeline.CreateScope("Azure.Security.KeyVault.Keys.KeyClient.CreateKey");
            scope.AddAttribute("key", name);
            scope.Start();

            try
            {
                return _pipeline.SendRequest(RequestMethod.Post, parameters, () => new Key(name), cancellationToken, KeysPath, name, "/create");
            }
            catch (Exception e)
            {
                scope.Failed(e);
                throw;
            }
        }

        /// <summary>
        /// Creates and stores a new key in Key Vault.
        /// </summary>
        /// <remarks>
        /// The create key operation can be used to create any key type in Azure Key
        /// Vault. If the named key already exists, Azure Key Vault creates a new
        /// version of the key. It requires the keys/create permission.
        /// </remarks>
        /// <param name="name">The name of the key.</param>
        /// <param name="keyType">The type of key to create. See <see cref="KeyType"/> for valid values.</param>
        /// <param name="keyOptions">Specific attributes with information about the key.</param>
        /// <param name="cancellationToken">A <see cref="CancellationToken"/> controlling the request lifetime.</param>
        /// <exception cref="ArgumentException"><paramref name="name"/> is an empty string, or <paramref name="keyType"/> contains no value.</exception>
        /// <exception cref="ArgumentNullException"><paramref name="name"/> is null.</exception>
        /// <exception cref="RequestFailedException">The server returned an error.</exception>
        public virtual async Task<Response<Key>> CreateKeyAsync(string name, KeyType keyType, KeyCreateOptions keyOptions = default, CancellationToken cancellationToken = default)
        {
            Argument.AssertNotNullOrEmpty(name, nameof(name));
            Argument.AssertNotDefault(ref keyType, nameof(keyType));

            var parameters = new KeyRequestParameters(keyType, keyOptions);

            using DiagnosticScope scope = _pipeline.CreateScope("Azure.Security.KeyVault.Keys.KeyClient.CreateKey");
            scope.AddAttribute("key", name);
            scope.Start();

            try
            {
                return await _pipeline.SendRequestAsync(RequestMethod.Post, parameters, () => new Key(name), cancellationToken, KeysPath, name, "/create").ConfigureAwait(false);
            }
            catch (Exception e)
            {
                scope.Failed(e);
                throw;
            }
        }

        /// <summary>
        /// Creates and stores a new Elliptic Curve key in Key Vault.
        /// </summary>
        /// <remarks>
        /// If the named key already exists, Azure Key Vault creates a new
        /// version of the key. It requires the keys/create permission.
        /// </remarks>
        /// <param name="ecKey">The key options object containing information about the Elliptic Curve key being created.</param>
        /// <param name="cancellationToken">A <see cref="CancellationToken"/> controlling the request lifetime.</param>
        /// <exception cref="ArgumentNullException"><paramref name="ecKey"/> is null.</exception>
        /// <exception cref="RequestFailedException">The server returned an error.</exception>
        public virtual Response<Key> CreateEcKey(EcKeyCreateOptions ecKey, CancellationToken cancellationToken = default)
        {
            Argument.AssertNotNull(ecKey, nameof(ecKey));

            var parameters = new KeyRequestParameters(ecKey);

            using DiagnosticScope scope = _pipeline.CreateScope("Azure.Security.KeyVault.Keys.KeyClient.CreateEcKey");
            scope.AddAttribute("key", ecKey.Name);
            scope.Start();

            try
            {
                return _pipeline.SendRequest(RequestMethod.Post, parameters, () => new Key(ecKey.Name), cancellationToken, KeysPath, ecKey.Name, "/create");
            }
            catch (Exception e)
            {
                scope.Failed(e);
                throw;
            }
        }

        /// <summary>
        /// Creates and stores a new Elliptic Curve key in Key Vault.
        /// </summary>
        /// <remarks>
        /// If the named key already exists, Azure Key Vault creates a new
        /// version of the key. It requires the keys/create permission.
        /// </remarks>
        /// <param name="ecKey">The key options object containing information about the Elliptic Curve key being created.</param>
        /// <param name="cancellationToken">A <see cref="CancellationToken"/> controlling the request lifetime.</param>
        /// <exception cref="ArgumentNullException"><paramref name="ecKey"/> is null.</exception>
        /// <exception cref="RequestFailedException">The server returned an error.</exception>
        public virtual async Task<Response<Key>> CreateEcKeyAsync(EcKeyCreateOptions ecKey, CancellationToken cancellationToken = default)
        {
            Argument.AssertNotNull(ecKey, nameof(ecKey));

            var parameters = new KeyRequestParameters(ecKey);

            using DiagnosticScope scope = _pipeline.CreateScope("Azure.Security.KeyVault.Keys.KeyClient.CreateEcKey");
            scope.AddAttribute("key", ecKey.Name);
            scope.Start();

            try
            {
                return await _pipeline.SendRequestAsync(RequestMethod.Post, parameters, () => new Key(ecKey.Name), cancellationToken, KeysPath, ecKey.Name, "/create").ConfigureAwait(false);
            }
            catch (Exception e)
            {
                scope.Failed(e);
                throw;
            }
        }

        /// <summary>
        /// Creates and stores a new RSA key in Key Vault.
        /// </summary>
        /// <remarks>
        /// If the named key already exists, Azure Key Vault creates a new
        /// version of the key. It requires the keys/create permission.
        /// </remarks>
        /// <param name="rsaKey">The key options object containing information about the RSA key being created.</param>
        /// <param name="cancellationToken">A <see cref="CancellationToken"/> controlling the request lifetime.</param>
        /// <exception cref="ArgumentNullException"><paramref name="rsaKey"/> is null.</exception>
        /// <exception cref="RequestFailedException">The server returned an error.</exception>
        public virtual Response<Key> CreateRsaKey(RsaKeyCreateOptions rsaKey, CancellationToken cancellationToken = default)
        {
            Argument.AssertNotNull(rsaKey, nameof(rsaKey));

            var parameters = new KeyRequestParameters(rsaKey);

            using DiagnosticScope scope = _pipeline.CreateScope("Azure.Security.KeyVault.Keys.KeyClient.CreateRsaKey");
            scope.AddAttribute("key", rsaKey.Name);
            scope.Start();

            try
            {
                return _pipeline.SendRequest(RequestMethod.Post, parameters, () => new Key(rsaKey.Name), cancellationToken, KeysPath, rsaKey.Name, "/create");
            }
            catch (Exception e)
            {
                scope.Failed(e);
                throw;
            }
        }

        /// <summary>
        /// Creates and stores a new RSA key in Key Vault.
        /// </summary>
        /// <remarks>
        /// If the named key already exists, Azure Key Vault creates a new
        /// version of the key. It requires the keys/create permission.
        /// </remarks>
        /// <param name="rsaKey">The key options object containing information about the RSA key being created.</param>
        /// <param name="cancellationToken">A <see cref="CancellationToken"/> controlling the request lifetime.</param>
        /// <exception cref="ArgumentNullException"><paramref name="rsaKey"/> is null.</exception>
        /// <exception cref="RequestFailedException">The server returned an error.</exception>
        public virtual async Task<Response<Key>> CreateRsaKeyAsync(RsaKeyCreateOptions rsaKey, CancellationToken cancellationToken = default)
        {
            Argument.AssertNotNull(rsaKey, nameof(rsaKey));

            var parameters = new KeyRequestParameters(rsaKey);

            using DiagnosticScope scope = _pipeline.CreateScope("Azure.Security.KeyVault.Keys.KeyClient.CreateRsaKey");
            scope.AddAttribute("key", rsaKey.Name);
            scope.Start();

            try
            {
                return await _pipeline.SendRequestAsync(RequestMethod.Post, parameters, () => new Key(rsaKey.Name), cancellationToken, KeysPath, rsaKey.Name, "/create").ConfigureAwait(false);
            }
            catch (Exception e)
            {
                scope.Failed(e);
                throw;
            }
        }

        /// <summary>
        /// The update key operation changes specified attributes of a stored key and
        /// can be applied to any key type and key version stored in Azure Key Vault.
        /// </summary>
        /// <remarks>
        /// In order to perform this operation, the key must already exist in the Key
        /// Vault. Note: The cryptographic material of a key itself cannot be changed.
        /// This operation requires the keys/update permission.
        /// </remarks>
        /// <param name="key">The <see cref="KeyProperties"/> object with updated properties.</param>
        /// <param name="keyOperations">Optional list of supported <see cref="KeyOperation"/>. If null, no changes will be made to existing key operations.</param>
        /// <param name="cancellationToken">A <see cref="CancellationToken"/> controlling the request lifetime.</param>
        /// <exception cref="ArgumentNullException"><paramref name="key"/> is null, or <see cref="KeyProperties.Version"/> of <paramref name="key"/> is null.</exception>
        /// <exception cref="RequestFailedException">The server returned an error.</exception>
        public virtual Response<Key> UpdateKeyProperties(KeyProperties key, IEnumerable<KeyOperation> keyOperations = null, CancellationToken cancellationToken = default)
        {
            Argument.AssertNotNull(key, nameof(key));
            Argument.AssertNotNull(key.Version, $"{nameof(key)}.{nameof(key.Version)}");

            var parameters = new KeyRequestParameters(key, keyOperations);

            using DiagnosticScope scope = _pipeline.CreateScope("Azure.Security.KeyVault.Keys.KeyClient.UpdateKeyProperties");
            scope.AddAttribute("key", key.Name);
            scope.Start();

            try
            {
                return _pipeline.SendRequest(RequestMethod.Patch, parameters, () => new Key(key.Name), cancellationToken, KeysPath, key.Name, "/", key.Version);
            }
            catch (Exception e)
            {
                scope.Failed(e);
                throw;
            }
        }

        /// <summary>
        /// The update key operation changes specified attributes of a stored key and
        /// can be applied to any key type and key version stored in Azure Key Vault.
        /// </summary>
        /// <remarks>
        /// In order to perform this operation, the key must already exist in the Key
        /// Vault. Note: The cryptographic material of a key itself cannot be changed.
        /// This operation requires the keys/update permission.
        /// </remarks>
        /// <param name="key">The <see cref="KeyProperties"/> object with updated properties.</param>
        /// <param name="keyOperations">Optional list of supported <see cref="KeyOperation"/>. If null, no changes will be made to existing key operations.</param>
        /// <param name="cancellationToken">A <see cref="CancellationToken"/> controlling the request lifetime.</param>
        /// <exception cref="ArgumentNullException"><paramref name="key"/> or <paramref name="keyOperations"/> is null, or <see cref="KeyProperties.Version"/> of <paramref name="key"/> is null.</exception>
        /// <exception cref="RequestFailedException">The server returned an error.</exception>
        public virtual async Task<Response<Key>> UpdateKeyPropertiesAsync(KeyProperties key, IEnumerable<KeyOperation> keyOperations = null, CancellationToken cancellationToken = default)
        {
            Argument.AssertNotNull(key, nameof(key));
            Argument.AssertNotNull(key.Version, $"{nameof(key)}.{nameof(key.Version)}");

            var parameters = new KeyRequestParameters(key, keyOperations);

            using DiagnosticScope scope = _pipeline.CreateScope("Azure.Security.KeyVault.Keys.KeyClient.UpdateKeyProperties");
            scope.AddAttribute("key", key.Name);
            scope.Start();

            try
            {
                return await _pipeline.SendRequestAsync(RequestMethod.Patch, parameters, () => new Key(key.Name), cancellationToken, KeysPath, key.Name, "/", key.Version).ConfigureAwait(false);
            }
            catch (Exception e)
            {
                scope.Failed(e);
                throw;
            }
        }

        /// <summary>
        /// Gets the public part of a stored key.
        /// </summary>
        /// <remarks>
        /// The get key operation is applicable to all key types. If the requested key
        /// is symmetric, then no key material is released in the response. This
        /// operation requires the keys/get permission.
        /// </remarks>
        /// <param name="name">The name of the key.</param>
        /// <param name="version">The version of the key.</param>
        /// <param name="cancellationToken">A <see cref="CancellationToken"/> controlling the request lifetime.</param>
        /// <exception cref="ArgumentException"><paramref name="name"/> is an empty string.</exception>
        /// <exception cref="ArgumentNullException"><paramref name="name"/> is null.</exception>
        /// <exception cref="RequestFailedException">The server returned an error.</exception>
        public virtual Response<Key> GetKey(string name, string version = null, CancellationToken cancellationToken = default)
        {
            Argument.AssertNotNullOrEmpty(name, nameof(name));

            using DiagnosticScope scope = _pipeline.CreateScope("Azure.Security.KeyVault.Keys.KeyClient.GetKey");
            scope.AddAttribute("key", name);
            scope.Start();

            try
            {
                return _pipeline.SendRequest(RequestMethod.Get, () => new Key(name), cancellationToken, KeysPath, name, "/", version);
            }
            catch (Exception e)
            {
                scope.Failed(e);
                throw;
            }
        }

        /// <summary>
        /// Gets the public part of a stored key.
        /// </summary>
        /// <remarks>
        /// The get key operation is applicable to all key types. If the requested key
        /// is symmetric, then no key material is released in the response. This
        /// operation requires the keys/get permission.
        /// </remarks>
        /// <param name="name">The name of the key.</param>
        /// <param name="version">The version of the key.</param>
        /// <param name="cancellationToken">A <see cref="CancellationToken"/> controlling the request lifetime.</param>
        /// <exception cref="ArgumentException"><paramref name="name"/> is an empty string.</exception>
        /// <exception cref="ArgumentNullException"><paramref name="name"/> is null.</exception>
        /// <exception cref="RequestFailedException">The server returned an error.</exception>
        public virtual async Task<Response<Key>> GetKeyAsync(string name, string version = null, CancellationToken cancellationToken = default)
        {
            Argument.AssertNotNullOrEmpty(name, nameof(name));

            using DiagnosticScope scope = _pipeline.CreateScope("Azure.Security.KeyVault.Keys.KeyClient.GetKey");
            scope.AddAttribute("key", name);
            scope.Start();

            try
            {
                return await _pipeline.SendRequestAsync(RequestMethod.Get, () => new Key(name), cancellationToken, KeysPath, name, "/", version).ConfigureAwait(false);
            }
            catch (Exception e)
            {
                scope.Failed(e);
                throw;
            }
        }

        /// <summary>
        /// List keys in the specified vault.
        /// </summary>
        /// <remarks>
        /// Retrieves a list of the keys in the Key Vault that contains the public part of a stored key.
        /// The list operation is applicable to all key types, however only the base key identifier,
        /// attributes, and tags are provided in the response. Individual versions of a
        /// key are not listed in the response. This operation requires the keys/list
        /// permission.
        /// </remarks>
        /// <param name="cancellationToken">A <see cref="CancellationToken"/> controlling the request lifetime.</param>
        /// <exception cref="RequestFailedException">The server returned an error.</exception>
<<<<<<< HEAD
        public virtual SyncCollection<KeyBase> GetKeys(CancellationToken cancellationToken = default)
=======
        public virtual IEnumerable<Response<KeyProperties>> GetKeys(CancellationToken cancellationToken = default)
>>>>>>> 323aa826
        {
            Uri firstPageUri = _pipeline.CreateFirstPageUri(KeysPath);

            return PageResponseEnumerator.CreateEnumerable(nextLink => _pipeline.GetPage(firstPageUri, nextLink, () => new KeyProperties(), "Azure.Security.KeyVault.Keys.KeyClient.GetKeys", cancellationToken));
        }

        /// <summary>
        /// List keys in the specified vault.
        /// </summary>
        /// <remarks>
        /// Retrieves a list of the keys in the Key Vault that contains the public part of a stored key.
        /// The list operation is applicable to all key types, however only the base key identifier,
        /// attributes, and tags are provided in the response. Individual versions of a
        /// key are not listed in the response. This operation requires the keys/list
        /// permission.
        /// </remarks>
        /// <param name="cancellationToken">A <see cref="CancellationToken"/> controlling the request lifetime.</param>
        public virtual AsyncCollection<KeyProperties> GetKeysAsync(CancellationToken cancellationToken = default)
        {
            Uri firstPageUri = _pipeline.CreateFirstPageUri(KeysPath);

            return PageResponseEnumerator.CreateAsyncEnumerable(nextLink => _pipeline.GetPageAsync(firstPageUri, nextLink, () => new KeyProperties(), "Azure.Security.KeyVault.Keys.KeyClient.GetKeys", cancellationToken));
        }

        /// <summary>
        /// Retrieves a list of individual key versions with the same key name.
        /// </summary>
        /// <remarks>
        /// The full key identifier, attributes, and tags are provided in the response.
        /// This operation requires the keys/list permission.
        /// </remarks>
        /// <param name="name">The name of the key.</param>
        /// <param name="cancellationToken">A <see cref="CancellationToken"/> controlling the request lifetime.</param>
        /// <exception cref="ArgumentException"><paramref name="name"/> is an empty string.</exception>
        /// <exception cref="ArgumentNullException"><paramref name="name"/> is null.</exception>
        /// <exception cref="RequestFailedException">The server returned an error.</exception>
<<<<<<< HEAD
        public virtual SyncCollection<KeyBase> GetKeyVersions(string name, CancellationToken cancellationToken = default)
=======
        public virtual IEnumerable<Response<KeyProperties>> GetKeyVersions(string name, CancellationToken cancellationToken = default)
>>>>>>> 323aa826
        {
            Argument.AssertNotNullOrEmpty(name, nameof(name));

            Uri firstPageUri = _pipeline.CreateFirstPageUri($"{KeysPath}{name}/versions");

            return PageResponseEnumerator.CreateEnumerable(nextLink => _pipeline.GetPage(firstPageUri, nextLink, () => new KeyProperties(), "Azure.Security.KeyVault.Keys.KeyClient.GetKeyVersions", cancellationToken));
        }

        /// <summary>
        /// Retrieves a list of individual key versions with the same key name.
        /// </summary>
        /// <remarks>
        /// The full key identifier, attributes, and tags are provided in the response.
        /// This operation requires the keys/list permission.
        /// </remarks>
        /// <param name="name">The name of the key.</param>
        /// <param name="cancellationToken">A <see cref="CancellationToken"/> controlling the request lifetime.</param>
        /// <exception cref="ArgumentException"><paramref name="name"/> is an empty string.</exception>
        /// <exception cref="ArgumentNullException"><paramref name="name"/> is null.</exception>
        /// <exception cref="RequestFailedException">The server returned an error.</exception>
        public virtual AsyncCollection<KeyProperties> GetKeyVersionsAsync(string name, CancellationToken cancellationToken = default)
        {
            Argument.AssertNotNullOrEmpty(name, nameof(name));

            Uri firstPageUri = _pipeline.CreateFirstPageUri($"{KeysPath}{name}/versions");

            return PageResponseEnumerator.CreateAsyncEnumerable(nextLink => _pipeline.GetPageAsync(firstPageUri, nextLink, () => new KeyProperties(), "Azure.Security.KeyVault.Keys.KeyClient.GetKeyVersions", cancellationToken));
        }

        /// <summary>
        /// Gets the public part of a deleted key.
        /// </summary>
        /// <remarks>
        /// The Get Deleted Key operation is applicable for soft-delete enabled vaults.
        /// While the operation can be invoked on any vault, it will return an error if
        /// invoked on a non soft-delete enabled vault. This operation requires the
        /// keys/get permission.
        /// </remarks>
        /// <param name="name">The name of the key.</param>
        /// <param name="cancellationToken">A <see cref="CancellationToken"/> controlling the request lifetime.</param>
        /// <exception cref="ArgumentException"><paramref name="name"/> is an empty string.</exception>
        /// <exception cref="ArgumentNullException"><paramref name="name"/> is null.</exception>
        /// <exception cref="RequestFailedException">The server returned an error.</exception>
        public virtual Response<DeletedKey> GetDeletedKey(string name, CancellationToken cancellationToken = default)
        {
            Argument.AssertNotNullOrEmpty(name, nameof(name));

            using DiagnosticScope scope = _pipeline.CreateScope("Azure.Security.KeyVault.Keys.KeyClient.GetDeletedKey");
            scope.AddAttribute("key", name);
            scope.Start();

            try
            {
                return _pipeline.SendRequest(RequestMethod.Get, () => new DeletedKey(name), cancellationToken, DeletedKeysPath, name);
            }
            catch (Exception e)
            {
                scope.Failed(e);
                throw;
            }
        }

        /// <summary>
        /// Gets the public part of a deleted key.
        /// </summary>
        /// <remarks>
        /// The Get Deleted Key operation is applicable for soft-delete enabled vaults.
        /// While the operation can be invoked on any vault, it will return an error if
        /// invoked on a non soft-delete enabled vault. This operation requires the
        /// keys/get permission.
        /// </remarks>
        /// <param name="name">The name of the key.</param>
        /// <param name="cancellationToken">A <see cref="CancellationToken"/> controlling the request lifetime.</param>
        /// <exception cref="ArgumentException"><paramref name="name"/> is an empty string.</exception>
        /// <exception cref="ArgumentNullException"><paramref name="name"/> is null.</exception>
        /// <exception cref="RequestFailedException">The server returned an error.</exception>
        public virtual async Task<Response<DeletedKey>> GetDeletedKeyAsync(string name, CancellationToken cancellationToken = default)
        {
            Argument.AssertNotNullOrEmpty(name, nameof(name));

            using DiagnosticScope scope = _pipeline.CreateScope("Azure.Security.KeyVault.Keys.KeyClient.GetDeletedKey");
            scope.AddAttribute("key", name);
            scope.Start();

            try
            {
                return await _pipeline.SendRequestAsync(RequestMethod.Get, () => new DeletedKey(name), cancellationToken, DeletedKeysPath, name).ConfigureAwait(false);
            }
            catch (Exception e)
            {
                scope.Failed(e);
                throw;
            }
        }

        /// <summary>
        /// Deletes a key of any type from storage in Azure Key Vault.
        /// </summary>
        /// <remarks>
        /// The delete key operation cannot be used to remove individual versions of a
        /// key. This operation removes the cryptographic material associated with the
        /// key, which means the key is not usable for Sign/Verify, Wrap/Unwrap or
        /// Encrypt/Decrypt operations. This operation requires the keys/delete
        /// permission.
        /// </remarks>
        /// <param name="name">The name of the key.</param>
        /// <param name="cancellationToken">A <see cref="CancellationToken"/> controlling the request lifetime.</param>
        /// <exception cref="ArgumentException"><paramref name="name"/> is an empty string.</exception>
        /// <exception cref="ArgumentNullException"><paramref name="name"/> is null.</exception>
        /// <exception cref="RequestFailedException">The server returned an error.</exception>
        public virtual Response<DeletedKey> DeleteKey(string name, CancellationToken cancellationToken = default)
        {
            Argument.AssertNotNullOrEmpty(name, nameof(name));

            using DiagnosticScope scope = _pipeline.CreateScope("Azure.Security.KeyVault.Keys.KeyClient.DeleteKey");
            scope.AddAttribute("key", name);
            scope.Start();

            try
            {
                return _pipeline.SendRequest(RequestMethod.Delete, () => new DeletedKey(name), cancellationToken, KeysPath, name);
            }
            catch (Exception e)
            {
                scope.Failed(e);
                throw;
            }
        }

        /// <summary>
        /// Deletes a key of any type from storage in Azure Key Vault.
        /// </summary>
        /// <remarks>
        /// The delete key operation cannot be used to remove individual versions of a
        /// key. This operation removes the cryptographic material associated with the
        /// key, which means the key is not usable for Sign/Verify, Wrap/Unwrap or
        /// Encrypt/Decrypt operations. This operation requires the keys/delete
        /// permission.
        /// </remarks>
        /// <param name="name">The name of the key.</param>
        /// <param name="cancellationToken">A <see cref="CancellationToken"/> controlling the request lifetime.</param>
        /// <exception cref="ArgumentException"><paramref name="name"/> is an empty string.</exception>
        /// <exception cref="ArgumentNullException"><paramref name="name"/> is null.</exception>
        /// <exception cref="RequestFailedException">The server returned an error.</exception>
        public virtual async Task<Response<DeletedKey>> DeleteKeyAsync(string name, CancellationToken cancellationToken = default)
        {
            Argument.AssertNotNullOrEmpty(name, nameof(name));

            using DiagnosticScope scope = _pipeline.CreateScope("Azure.Security.KeyVault.Keys.KeyClient.DeleteKey");
            scope.AddAttribute("key", name);
            scope.Start();

            try
            {
                return await _pipeline.SendRequestAsync(RequestMethod.Delete, () => new DeletedKey(name), cancellationToken, KeysPath, name).ConfigureAwait(false);
            }
            catch (Exception e)
            {
                scope.Failed(e);
                throw;
            }
        }

        /// <summary>
        /// Lists the deleted keys in the specified vault.
        /// </summary>
        /// <remarks>
        /// Retrieves a list of the keys in the Key Vault that contains the public part of a deleted key.
        /// This operation includes deletion-specific information.
        /// The Get Deleted Keys operation is applicable
        /// for vaults enabled for soft-delete. While the operation can be invoked on
        /// any vault, it will return an error if invoked on a non soft-delete enabled
        /// vault. This operation requires the keys/list permission.
        /// </remarks>
        /// <param name="cancellationToken">A <see cref="CancellationToken"/> controlling the request lifetime.</param>
        /// <exception cref="RequestFailedException">The server returned an error.</exception>
        public virtual SyncCollection<DeletedKey> GetDeletedKeys(CancellationToken cancellationToken = default)
        {
            Uri firstPageUri = _pipeline.CreateFirstPageUri(DeletedKeysPath);

            return PageResponseEnumerator.CreateEnumerable(nextLink => _pipeline.GetPage(firstPageUri, nextLink, () => new DeletedKey(), "Azure.Security.KeyVault.Keys.KeyClient.GetDeletedKeys", cancellationToken));
        }

        /// <summary>
        /// Lists the deleted keys in the specified vault.
        /// </summary>
        /// <remarks>
        /// Retrieves a list of the keys in the Key Vault that contains the public part of a deleted key.
        /// This operation includes deletion-specific information.
        /// The Get Deleted Keys operation is applicable
        /// for vaults enabled for soft-delete. While the operation can be invoked on
        /// any vault, it will return an error if invoked on a non soft-delete enabled
        /// vault. This operation requires the keys/list permission.
        /// </remarks>
        /// <param name="cancellationToken">A <see cref="CancellationToken"/> controlling the request lifetime.</param>
        /// <exception cref="RequestFailedException">The server returned an error.</exception>
        public virtual AsyncCollection<DeletedKey> GetDeletedKeysAsync(CancellationToken cancellationToken = default)
        {
            Uri firstPageUri = _pipeline.CreateFirstPageUri(DeletedKeysPath);

            return PageResponseEnumerator.CreateAsyncEnumerable(nextLink => _pipeline.GetPageAsync(firstPageUri, nextLink, () => new DeletedKey(), "Azure.Security.KeyVault.Keys.KeyClient.GetDeletedKeys", cancellationToken));
        }

        /// <summary>
        /// Permanently deletes the specified key.
        /// </summary>
        /// <remarks>
        /// The Purge Deleted Key operation is applicable for soft-delete enabled
        /// vaults. While the operation can be invoked on any vault, it will return an
        /// error if invoked on a non soft-delete enabled vault. This operation
        /// requires the keys/purge permission.
        /// </remarks>
        /// <param name="name">The name of the key.</param>
        /// <param name="cancellationToken">A <see cref="CancellationToken"/> controlling the request lifetime.</param>
        /// <exception cref="ArgumentException"><paramref name="name"/> is an empty string.</exception>
        /// <exception cref="ArgumentNullException"><paramref name="name"/> is null.</exception>
        /// <exception cref="RequestFailedException">The server returned an error.</exception>
        public virtual Response PurgeDeletedKey(string name, CancellationToken cancellationToken = default)
        {
            Argument.AssertNotNullOrEmpty(name, nameof(name));

            using DiagnosticScope scope = _pipeline.CreateScope("Azure.Security.KeyVault.Keys.KeyClient.PurgeDeletedKey");
            scope.AddAttribute("key", name);
            scope.Start();

            try
            {
                return _pipeline.SendRequest(RequestMethod.Delete, cancellationToken, DeletedKeysPath, name);
            }
            catch (Exception e)
            {
                scope.Failed(e);
                throw;
            }
        }

        /// <summary>
        /// Permanently deletes the specified key.
        /// </summary>
        /// <remarks>
        /// The Purge Deleted Key operation is applicable for soft-delete enabled
        /// vaults. While the operation can be invoked on any vault, it will return an
        /// error if invoked on a non soft-delete enabled vault. This operation
        /// requires the keys/purge permission.
        /// </remarks>
        /// <param name="name">The name of the key.</param>
        /// <param name="cancellationToken">A <see cref="CancellationToken"/> controlling the request lifetime.</param>
        /// <exception cref="ArgumentException"><paramref name="name"/> is an empty string.</exception>
        /// <exception cref="ArgumentNullException"><paramref name="name"/> is null.</exception>
        /// <exception cref="RequestFailedException">The server returned an error.</exception>
        public virtual async Task<Response> PurgeDeletedKeyAsync(string name, CancellationToken cancellationToken = default)
        {
            Argument.AssertNotNullOrEmpty(name, nameof(name));

            using DiagnosticScope scope = _pipeline.CreateScope("Azure.Security.KeyVault.Keys.KeyClient.PurgeDeletedKey");
            scope.AddAttribute("key", name);
            scope.Start();

            try
            {
                return await _pipeline.SendRequestAsync(RequestMethod.Delete, cancellationToken, DeletedKeysPath, name).ConfigureAwait(false);
            }
            catch (Exception e)
            {
                scope.Failed(e);
                throw;
            }
        }

        /// <summary>
        /// Recovers the deleted key to its latest version.
        /// </summary>
        /// <remarks>
        /// The Recover Deleted Key operation is applicable for deleted keys in
        /// soft-delete enabled vaults. It recovers the deleted key back to its latest
        /// version under /keys. An attempt to recover an non-deleted key will return
        /// an error. Consider this the inverse of the delete operation on soft-delete
        /// enabled vaults. This operation requires the keys/recover permission.
        /// </remarks>
        /// <param name="name">The name of the key.</param>
        /// <param name="cancellationToken">A <see cref="CancellationToken"/> controlling the request lifetime.</param>
        /// <exception cref="ArgumentException"><paramref name="name"/> is an empty string.</exception>
        /// <exception cref="ArgumentNullException"><paramref name="name"/> is null.</exception>
        /// <exception cref="RequestFailedException">The server returned an error.</exception>
        public virtual Response<Key> RecoverDeletedKey(string name, CancellationToken cancellationToken = default)
        {
            Argument.AssertNotNullOrEmpty(name, nameof(name));

            using DiagnosticScope scope = _pipeline.CreateScope("Azure.Security.KeyVault.Keys.KeyClient.RecoverDeletedKey");
            scope.AddAttribute("key", name);
            scope.Start();

            try
            {
                return _pipeline.SendRequest(RequestMethod.Post, () => new Key(name), cancellationToken, DeletedKeysPath, name, "/recover");
            }
            catch (Exception e)
            {
                scope.Failed(e);
                throw;
            }
        }

        /// <summary>
        /// Recovers the deleted key to its latest version.
        /// </summary>
        /// <remarks>
        /// The Recover Deleted Key operation is applicable for deleted keys in
        /// soft-delete enabled vaults. It recovers the deleted key back to its latest
        /// version under /keys. An attempt to recover an non-deleted key will return
        /// an error. Consider this the inverse of the delete operation on soft-delete
        /// enabled vaults. This operation requires the keys/recover permission.
        /// </remarks>
        /// <param name="name">The name of the key.</param>
        /// <param name="cancellationToken">A <see cref="CancellationToken"/> controlling the request lifetime.</param>
        /// <exception cref="ArgumentException"><paramref name="name"/> is an empty string.</exception>
        /// <exception cref="ArgumentNullException"><paramref name="name"/> is null.</exception>
        /// <exception cref="RequestFailedException">The server returned an error.</exception>
        public virtual async Task<Response<Key>> RecoverDeletedKeyAsync(string name, CancellationToken cancellationToken = default)
        {
            Argument.AssertNotNullOrEmpty(name, nameof(name));

            using DiagnosticScope scope = _pipeline.CreateScope("Azure.Security.KeyVault.Keys.KeyClient.RecoverDeletedKey");
            scope.AddAttribute("key", name);
            scope.Start();

            try
            {
                return await _pipeline.SendRequestAsync(RequestMethod.Post, () => new Key(name), cancellationToken, DeletedKeysPath, name, "/recover").ConfigureAwait(false);
            }
            catch (Exception e)
            {
                scope.Failed(e);
                throw;
            }
        }

        /// <summary>
        /// Requests that a backup of the specified key be downloaded to the client.
        /// </summary>
        /// <remarks>
        /// The Key Backup operation exports a key from Azure Key Vault in a protected
        /// form. Note that this operation does NOT return key material in a form that
        /// can be used outside the Azure Key Vault system, the returned key material
        /// is either protected to a Azure Key Vault HSM or to Azure Key Vault itself.
        /// The intent of this operation is to allow a client to GENERATE a key in one
        /// Azure Key Vault instance, BACKUP the key, and then RESTORE it into another
        /// Azure Key Vault instance. The BACKUP operation may be used to export, in
        /// protected form, any key type from Azure Key Vault. Individual versions of a
        /// key cannot be backed up. BACKUP / RESTORE can be performed within
        /// geographical boundaries only; meaning that a BACKUP from one geographical
        /// area cannot be restored to another geographical area. For example, a backup
        /// from the US geographical area cannot be restored in an EU geographical
        /// area. This operation requires the key/backup permission.
        /// </remarks>
        /// <param name="name">The name of the key.</param>
        /// <param name="cancellationToken">A <see cref="CancellationToken"/> controlling the request lifetime.</param>
        /// <exception cref="ArgumentException"><paramref name="name"/> is an empty string.</exception>
        /// <exception cref="ArgumentNullException"><paramref name="name"/> is null.</exception>
        /// <exception cref="RequestFailedException">The server returned an error.</exception>
        public virtual Response<byte[]> BackupKey(string name, CancellationToken cancellationToken = default)
        {
            Argument.AssertNotNullOrEmpty(name, nameof(name));

            using DiagnosticScope scope = _pipeline.CreateScope("Azure.Security.KeyVault.Keys.KeyClient.BackupKey");
            scope.AddAttribute("key", name);
            scope.Start();

            try
            {
                Response<KeyBackup> backup = _pipeline.SendRequest(RequestMethod.Post, () => new KeyBackup(), cancellationToken, KeysPath, name, "/backup");

                return Response.FromValue(backup.GetRawResponse(), backup.Value.Value);
            }
            catch (Exception e)
            {
                scope.Failed(e);
                throw;
            }
        }

        /// <summary>
        /// Requests that a backup of the specified key be downloaded to the client.
        /// </summary>
        /// <remarks>
        /// The Key Backup operation exports a key from Azure Key Vault in a protected
        /// form. Note that this operation does NOT return key material in a form that
        /// can be used outside the Azure Key Vault system, the returned key material
        /// is either protected to a Azure Key Vault HSM or to Azure Key Vault itself.
        /// The intent of this operation is to allow a client to GENERATE a key in one
        /// Azure Key Vault instance, BACKUP the key, and then RESTORE it into another
        /// Azure Key Vault instance. The BACKUP operation may be used to export, in
        /// protected form, any key type from Azure Key Vault. Individual versions of a
        /// key cannot be backed up. BACKUP / RESTORE can be performed within
        /// geographical boundaries only; meaning that a BACKUP from one geographical
        /// area cannot be restored to another geographical area. For example, a backup
        /// from the US geographical area cannot be restored in an EU geographical
        /// area. This operation requires the key/backup permission.
        /// </remarks>
        /// <param name="name">The name of the key.</param>
        /// <param name="cancellationToken">A <see cref="CancellationToken"/> controlling the request lifetime.</param>
        /// <exception cref="ArgumentException"><paramref name="name"/> is an empty string.</exception>
        /// <exception cref="ArgumentNullException"><paramref name="name"/> is null.</exception>
        /// <exception cref="RequestFailedException">The server returned an error.</exception>
        public virtual async Task<Response<byte[]>> BackupKeyAsync(string name, CancellationToken cancellationToken = default)
        {
            Argument.AssertNotNullOrEmpty(name, nameof(name));

            using DiagnosticScope scope = _pipeline.CreateScope("Azure.Security.KeyVault.Keys.KeyClient.BackupKey");
            scope.AddAttribute("key", name);
            scope.Start();

            try
            {
                Response<KeyBackup> backup = await _pipeline.SendRequestAsync(RequestMethod.Post, () => new KeyBackup(), cancellationToken, KeysPath, name, "/backup").ConfigureAwait(false);

                return Response.FromValue(backup.GetRawResponse(), backup.Value.Value);
            }
            catch (Exception e)
            {
                scope.Failed(e);
                throw;
            }
        }

        /// <summary>
        /// Restores a backed up key to a vault.
        /// </summary>
        /// <remarks>
        /// Imports a previously backed up key into Azure Key Vault, restoring the key,
        /// its key identifier, attributes and access control policies. The RESTORE
        /// operation may be used to import a previously backed up key. Individual
        /// versions of a key cannot be restored. The key is restored in its entirety
        /// with the same key name as it had when it was backed up. If the key name is
        /// not available in the target Key Vault, the RESTORE operation will be
        /// rejected. While the key name is retained during restore, the final key
        /// identifier will change if the key is restored to a different vault. Restore
        /// will restore all versions and preserve version identifiers. The RESTORE
        /// operation is subject to security constraints: The target Key Vault must be
        /// owned by the same Microsoft Azure Subscription as the source Key Vault The
        /// user must have RESTORE permission in the target Key Vault. This operation
        /// requires the keys/restore permission.
        /// </remarks>
        /// <param name="backup">The backup blob associated with a key.</param>
        /// <param name="cancellationToken">A <see cref="CancellationToken"/> controlling the request lifetime.</param>
        /// <exception cref="ArgumentException"><paramref name="backup"/> is an empty string.</exception>
        /// <exception cref="ArgumentNullException"><paramref name="backup"/> is null.</exception>
        /// <exception cref="RequestFailedException">The server returned an error.</exception>
        public virtual Response<Key> RestoreKey(byte[] backup, CancellationToken cancellationToken = default)
        {
            Argument.AssertNotNull(backup, nameof(backup));

            using DiagnosticScope scope = _pipeline.CreateScope("Azure.Security.KeyVault.Keys.KeyClient.RestoreKey");
            scope.Start();

            try
            {
                return _pipeline.SendRequest(RequestMethod.Post, new KeyBackup { Value = backup }, () => new Key(), cancellationToken, KeysPath, "/restore");
            }
            catch (Exception e)
            {
                scope.Failed(e);
                throw;
            }
        }

        /// <summary>
        /// Restores a backed up key to a vault.
        /// </summary>
        /// <remarks>
        /// Imports a previously backed up key into Azure Key Vault, restoring the key,
        /// its key identifier, attributes and access control policies. The RESTORE
        /// operation may be used to import a previously backed up key. Individual
        /// versions of a key cannot be restored. The key is restored in its entirety
        /// with the same key name as it had when it was backed up. If the key name is
        /// not available in the target Key Vault, the RESTORE operation will be
        /// rejected. While the key name is retained during restore, the final key
        /// identifier will change if the key is restored to a different vault. Restore
        /// will restore all versions and preserve version identifiers. The RESTORE
        /// operation is subject to security constraints: The target Key Vault must be
        /// owned by the same Microsoft Azure Subscription as the source Key Vault The
        /// user must have RESTORE permission in the target Key Vault. This operation
        /// requires the keys/restore permission.
        /// </remarks>
        /// <param name="backup">The backup blob associated with a key.</param>
        /// <param name="cancellationToken">A <see cref="CancellationToken"/> controlling the request lifetime.</param>
        /// <exception cref="ArgumentException"><paramref name="backup"/> is an empty string.</exception>
        /// <exception cref="ArgumentNullException"><paramref name="backup"/> is null.</exception>
        /// <exception cref="RequestFailedException">The server returned an error.</exception>
        public virtual async Task<Response<Key>> RestoreKeyAsync(byte[] backup, CancellationToken cancellationToken = default)
        {
            Argument.AssertNotNull(backup, nameof(backup));

            using DiagnosticScope scope = _pipeline.CreateScope("Azure.Security.KeyVault.Keys.KeyClient.RestoreKey");
            scope.Start();

            try
            {
                return await _pipeline.SendRequestAsync(RequestMethod.Post, new KeyBackup { Value = backup }, () => new Key(), cancellationToken, KeysPath, "/restore").ConfigureAwait(false);
            }
            catch (Exception e)
            {
                scope.Failed(e);
                throw;
            }
        }

        /// <summary>
        /// Imports an externally created key, stores it, and returns key parameters
        /// and attributes to the client.
        /// </summary>
        /// <remarks>
        /// The import key operation may be used to import any key type into an Azure
        /// Key Vault. If the named key already exists, Azure Key Vault creates a new
        /// version of the key. This operation requires the keys/import permission.
        /// </remarks>
        /// <param name="name">The name of the key.</param>
        /// <param name="keyMaterial">The <see cref="JsonWebKey"/> being imported.</param>
        /// <param name="cancellationToken">A <see cref="CancellationToken"/> controlling the request lifetime.</param>
        /// <exception cref="ArgumentException"><paramref name="name"/> is an empty string.</exception>
        /// <exception cref="ArgumentNullException"><paramref name="name"/> or <paramref name="keyMaterial"/> is null.</exception>
        /// <exception cref="RequestFailedException">The server returned an error.</exception>
        public virtual Response<Key> ImportKey(string name, JsonWebKey keyMaterial, CancellationToken cancellationToken = default)
        {
            Argument.AssertNotNullOrEmpty(name, nameof(name));
            Argument.AssertNotNull(keyMaterial, nameof(keyMaterial));

            var keyImportOptions = new KeyImportOptions(name, keyMaterial);

            using DiagnosticScope scope = _pipeline.CreateScope("Azure.Security.KeyVault.Keys.KeyClient.ImportKey");
            scope.AddAttribute("key", name);
            scope.Start();

            try
            {
                return _pipeline.SendRequest(RequestMethod.Put, keyImportOptions, () => new Key(name), cancellationToken, KeysPath, name);
            }
            catch (Exception e)
            {
                scope.Failed(e);
                throw;
            }
        }

        /// <summary>
        /// Imports an externally created key, stores it, and returns key parameters
        /// and attributes to the client.
        /// </summary>
        /// <remarks>
        /// The import key operation may be used to import any key type into an Azure
        /// Key Vault. If the named key already exists, Azure Key Vault creates a new
        /// version of the key. This operation requires the keys/import permission.
        /// </remarks>
        /// <param name="name">The name of the key.</param>
        /// <param name="keyMaterial">The <see cref="JsonWebKey"/> being imported.</param>
        /// <param name="cancellationToken">A <see cref="CancellationToken"/> controlling the request lifetime.</param>
        /// <exception cref="ArgumentException"><paramref name="name"/> is an empty string.</exception>
        /// <exception cref="ArgumentNullException"><paramref name="name"/> or <paramref name="keyMaterial"/> is null.</exception>
        /// <exception cref="RequestFailedException">The server returned an error.</exception>
        public virtual async Task<Response<Key>> ImportKeyAsync(string name, JsonWebKey keyMaterial, CancellationToken cancellationToken = default)
        {
            Argument.AssertNotNullOrEmpty(name, nameof(name));
            Argument.AssertNotNull(keyMaterial, nameof(keyMaterial));

            var keyImportOptions = new KeyImportOptions(name, keyMaterial);

            using DiagnosticScope scope = _pipeline.CreateScope("Azure.Security.KeyVault.Keys.KeyClient.ImportKey");
            scope.AddAttribute("key", name);
            scope.Start();

            try
            {
                return await _pipeline.SendRequestAsync(RequestMethod.Put, keyImportOptions, () => new Key(name), cancellationToken, KeysPath, name).ConfigureAwait(false);
            }
            catch (Exception e)
            {
                scope.Failed(e);
                throw;
            }
        }

        /// <summary>
        /// Imports an externally created key, stores it, and returns key parameters
        /// and attributes to the client.
        /// </summary>
        /// <remarks>
        /// The import key operation may be used to import any key type into an Azure
        /// Key Vault. If the named key already exists, Azure Key Vault creates a new
        /// version of the key. This operation requires the keys/import permission.
        /// </remarks>
        /// <param name="keyImportOptions">The key import configuration object containing information about the <see cref="JsonWebKey"/> being imported.</param>
        /// <param name="cancellationToken">A <see cref="CancellationToken"/> controlling the request lifetime.</param>
        /// <exception cref="ArgumentNullException"><paramref name="keyImportOptions"/> is null.</exception>
        /// <exception cref="RequestFailedException">The server returned an error.</exception>
        public virtual Response<Key> ImportKey(KeyImportOptions keyImportOptions, CancellationToken cancellationToken = default)
        {
            Argument.AssertNotNull(keyImportOptions, nameof(keyImportOptions));

            using DiagnosticScope scope = _pipeline.CreateScope("Azure.Security.KeyVault.Keys.KeyClient.ImportKey");
            scope.AddAttribute("key", keyImportOptions.Name);
            scope.Start();

            try
            {

                return _pipeline.SendRequest(RequestMethod.Put, keyImportOptions, () => new Key(keyImportOptions.Name), cancellationToken, KeysPath, keyImportOptions.Name);
            }
            catch (Exception e)
            {
                scope.Failed(e);
                throw;
            }
        }

        /// <summary>
        /// Imports an externally created key, stores it, and returns key parameters
        /// and attributes to the client.
        /// </summary>
        /// <remarks>
        /// The import key operation may be used to import any key type into an Azure
        /// Key Vault. If the named key already exists, Azure Key Vault creates a new
        /// version of the key. This operation requires the keys/import permission.
        /// </remarks>
        /// <param name="keyImportOptions">The key import configuration object containing information about the <see cref="JsonWebKey"/> being imported.</param>
        /// <param name="cancellationToken">A <see cref="CancellationToken"/> controlling the request lifetime.</param>
        /// <exception cref="ArgumentNullException"><paramref name="keyImportOptions"/> is null.</exception>
        /// <exception cref="RequestFailedException">The server returned an error.</exception>
        public virtual async Task<Response<Key>> ImportKeyAsync(KeyImportOptions keyImportOptions, CancellationToken cancellationToken = default)
        {
            Argument.AssertNotNull(keyImportOptions, nameof(keyImportOptions));

            using DiagnosticScope scope = _pipeline.CreateScope("Azure.Security.KeyVault.Keys.KeyClient.ImportKey");
            scope.AddAttribute("key", keyImportOptions.Name);
            scope.Start();

            try
            {
                return await _pipeline.SendRequestAsync(RequestMethod.Put, keyImportOptions, () => new Key(keyImportOptions.Name), cancellationToken, KeysPath, keyImportOptions.Name).ConfigureAwait(false);
            }
            catch (Exception e)
            {
                scope.Failed(e);
                throw;
            }
        }
    }
}<|MERGE_RESOLUTION|>--- conflicted
+++ resolved
@@ -416,11 +416,7 @@
         /// </remarks>
         /// <param name="cancellationToken">A <see cref="CancellationToken"/> controlling the request lifetime.</param>
         /// <exception cref="RequestFailedException">The server returned an error.</exception>
-<<<<<<< HEAD
-        public virtual SyncCollection<KeyBase> GetKeys(CancellationToken cancellationToken = default)
-=======
         public virtual IEnumerable<Response<KeyProperties>> GetKeys(CancellationToken cancellationToken = default)
->>>>>>> 323aa826
         {
             Uri firstPageUri = _pipeline.CreateFirstPageUri(KeysPath);
 
@@ -457,11 +453,7 @@
         /// <exception cref="ArgumentException"><paramref name="name"/> is an empty string.</exception>
         /// <exception cref="ArgumentNullException"><paramref name="name"/> is null.</exception>
         /// <exception cref="RequestFailedException">The server returned an error.</exception>
-<<<<<<< HEAD
-        public virtual SyncCollection<KeyBase> GetKeyVersions(string name, CancellationToken cancellationToken = default)
-=======
         public virtual IEnumerable<Response<KeyProperties>> GetKeyVersions(string name, CancellationToken cancellationToken = default)
->>>>>>> 323aa826
         {
             Argument.AssertNotNullOrEmpty(name, nameof(name));
 
