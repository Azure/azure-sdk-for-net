{
  "Entries": [
    {
<<<<<<< HEAD
      "RequestUri": "https:\u002f\u002fdotnettestvault.vault.azure.net\u002fkeys\u002f1440397386\u002fcreate?api-version=7.1-preview",
=======
      "RequestUri": "https://heathskv.vault.azure.net/keys/1440397386/create?api-version=7.1",
>>>>>>> 2d11c666
      "RequestMethod": "POST",
      "RequestHeaders": {
        "Accept": "application/json",
        "Content-Type": "application/json",
        "traceparent": "00-a2e1a4f87a14fa45be56c37042bd3890-e7140224ace7ea48-00",
        "User-Agent": [
          "azsdk-net-Security.KeyVault.Keys/4.1.0-dev.20200729.1",
          "(.NET Core 4.6.29017.01; Microsoft Windows 10.0.19041 )"
        ],
        "x-ms-client-request-id": "68778d475c304993821b7a0fea5a22a2",
        "x-ms-return-client-request-id": "true"
      },
      "RequestBody": null,
      "StatusCode": 401,
      "ResponseHeaders": {
        "Cache-Control": "no-cache",
        "Content-Length": "87",
        "Content-Type": "application/json; charset=utf-8",
        "Date": "Wed, 29 Jul 2020 22:42:32 GMT",
        "Expires": "-1",
        "Pragma": "no-cache",
        "Strict-Transport-Security": "max-age=31536000;includeSubDomains",
        "WWW-Authenticate": "Bearer authorization=\u0022https://login.windows.net/72f988bf-86f1-41af-91ab-2d7cd011db47\u0022, resource=\u0022https://vault.azure.net\u0022",
        "X-AspNet-Version": "4.0.30319",
        "X-Content-Type-Options": "nosniff",
        "x-ms-keyvault-network-info": "conn_type=Ipv4;addr=67.171.12.239;act_addr_fam=InterNetwork;",
        "x-ms-keyvault-region": "westus2",
        "x-ms-keyvault-service-version": "1.1.10.0",
        "x-ms-request-id": "55ecd2f2-0db7-4307-b353-aee13329ab2b",
        "X-Powered-By": "ASP.NET"
      },
      "ResponseBody": {
        "error": {
          "code": "Unauthorized",
          "message": "Request is missing a Bearer or PoP token."
        }
      }
    },
    {
<<<<<<< HEAD
      "RequestUri": "https:\u002f\u002fdotnettestvault.vault.azure.net\u002fkeys\u002f1440397386\u002fcreate?api-version=7.1-preview",
=======
      "RequestUri": "https://heathskv.vault.azure.net/keys/1440397386/create?api-version=7.1",
>>>>>>> 2d11c666
      "RequestMethod": "POST",
      "RequestHeaders": {
        "Accept": "application/json",
        "Authorization": "Sanitized",
        "Content-Length": "13",
        "Content-Type": "application/json",
        "traceparent": "00-a2e1a4f87a14fa45be56c37042bd3890-e7140224ace7ea48-00",
        "User-Agent": [
          "azsdk-net-Security.KeyVault.Keys/4.1.0-dev.20200729.1",
          "(.NET Core 4.6.29017.01; Microsoft Windows 10.0.19041 )"
        ],
        "x-ms-client-request-id": "68778d475c304993821b7a0fea5a22a2",
        "x-ms-return-client-request-id": "true"
      },
      "RequestBody": {
        "kty": "RSA"
      },
      "StatusCode": 200,
      "ResponseHeaders": {
        "Cache-Control": "no-cache",
        "Content-Length": "674",
        "Content-Type": "application/json; charset=utf-8",
        "Date": "Wed, 29 Jul 2020 22:42:32 GMT",
        "Expires": "-1",
        "Pragma": "no-cache",
        "Strict-Transport-Security": "max-age=31536000;includeSubDomains",
        "X-AspNet-Version": "4.0.30319",
        "X-Content-Type-Options": "nosniff",
        "x-ms-keyvault-network-info": "conn_type=Ipv4;addr=67.171.12.239;act_addr_fam=InterNetwork;",
        "x-ms-keyvault-region": "westus2",
        "x-ms-keyvault-service-version": "1.1.10.0",
        "x-ms-request-id": "cc924b7e-8259-4877-b542-ecfd7744e3ef",
        "X-Powered-By": "ASP.NET"
      },
      "ResponseBody": {
        "key": {
          "kid": "https://heathskv.vault.azure.net/keys/1440397386/8b0c6939dce1446aaa35df813b77a03d",
          "kty": "RSA",
          "key_ops": [
            "encrypt",
            "decrypt",
            "sign",
            "verify",
            "wrapKey",
            "unwrapKey"
          ],
          "n": "rYnI-mHITOSCjVGTv4uPa5wd7apfnzbYTxYq3rG1ehK-QgixbpxfzE6CDUWJFbJHW4v2A6EO2gryVYRx6d4C66fIpeXTZrTM5ePo45ekQDph294BcJTSodNHYhE8xnxaMzcQOBFAuDb-grYo309h1fac06zbKkenqCeg6MnacRx6OH4K_wSK647nNYjBWmE3bFqUfY5zP4cZrOXQjduzOzvc4pChKpXazcw34Q0P4nVMXa9u9n2SH1-6tOH9N6MkC2eM92ae4GxnT4zdHvhmQIoMTqeN8RrVCjbpjpz-hh6vwV55qUDUcX6FQM5ouOt-C8hZ8XN97gkNTcXvXKJB4Q",
          "e": "AQAB"
        },
        "attributes": {
          "enabled": true,
          "created": 1596062552,
          "updated": 1596062552,
          "recoveryLevel": "Recoverable\u002BPurgeable",
          "recoverableDays": 90
        }
      }
    },
    {
<<<<<<< HEAD
      "RequestUri": "https:\u002f\u002fdotnettestvault.vault.azure.net\u002fkeys\u002f1440397386\u002f9e58d285987149a499a3108f18c23e42\u002fencrypt?api-version=7.1-preview",
=======
      "RequestUri": "https://heathskv.vault.azure.net/keys/1440397386/8b0c6939dce1446aaa35df813b77a03d/encrypt?api-version=7.1",
>>>>>>> 2d11c666
      "RequestMethod": "POST",
      "RequestHeaders": {
        "Accept": "application/json",
        "Authorization": "Sanitized",
        "Content-Length": "76",
        "Content-Type": "application/json",
        "traceparent": "00-221c7885e56ba947b2d8ddd7a9f3e8ee-8ecc378f127b334d-00",
        "User-Agent": [
          "azsdk-net-Security.KeyVault.Keys/4.1.0-dev.20200729.1",
          "(.NET Core 4.6.29017.01; Microsoft Windows 10.0.19041 )"
        ],
        "x-ms-client-request-id": "570fe2fea5367fad43cbacfab4c582bf",
        "x-ms-return-client-request-id": "true"
      },
      "RequestBody": {
        "alg": "RSA-OAEP-256",
        "value": "EQYfJJzISqy8NqjNx8PtOIb10dzzzw8XZHYCbf4mEQU"
      },
      "StatusCode": 200,
      "ResponseHeaders": {
        "Cache-Control": "no-cache",
        "Content-Length": "444",
        "Content-Type": "application/json; charset=utf-8",
        "Date": "Wed, 29 Jul 2020 22:42:32 GMT",
        "Expires": "-1",
        "Pragma": "no-cache",
        "Strict-Transport-Security": "max-age=31536000;includeSubDomains",
        "X-AspNet-Version": "4.0.30319",
        "X-Content-Type-Options": "nosniff",
        "x-ms-keyvault-network-info": "conn_type=Ipv4;addr=67.171.12.239;act_addr_fam=InterNetwork;",
        "x-ms-keyvault-region": "westus2",
        "x-ms-keyvault-service-version": "1.1.10.0",
        "x-ms-request-id": "9f90ff78-470a-4f1a-a338-7f9012a28cc1",
        "X-Powered-By": "ASP.NET"
      },
      "ResponseBody": {
        "kid": "https://heathskv.vault.azure.net/keys/1440397386/8b0c6939dce1446aaa35df813b77a03d",
        "value": "MzjB-AD_00vFwYIiBEXcCRMwb7R4IUwGjKtnhYtjp2lKVQGJ5LdsApGO2VOOiVYv8n5miv8sAXNd7I-mjaIcDI5aCTZD6jh-xxv5BzVp3mhvCUqc1P3g32sd2QrPnboguXp08UCfB33DDv-I7Qf1ee1Lah1lys8gB16xor9alRhX5jgGuyAaw9PwXWRkQNMoYf5E6Uz1lk2m2cfk3w4SDPBXMov4srus2slDGmVYNTpwGYfWL-38dme9Ox5SgoX59JrAoZpqT6XwLIrAzFeTsFrysuzxe1j_vv20cpo6JQqAzE8X4UXAQWMaABTTuwCOewiQArsg2GzbDzAtwduCxw"
      }
    },
    {
<<<<<<< HEAD
      "RequestUri": "https:\u002f\u002fdotnettestvault.vault.azure.net\u002fkeys\u002f1440397386\u002f9e58d285987149a499a3108f18c23e42\u002fdecrypt?api-version=7.1-preview",
=======
      "RequestUri": "https://heathskv.vault.azure.net/keys/1440397386/8b0c6939dce1446aaa35df813b77a03d/decrypt?api-version=7.1",
>>>>>>> 2d11c666
      "RequestMethod": "POST",
      "RequestHeaders": {
        "Accept": "application/json",
        "Authorization": "Sanitized",
        "Content-Length": "375",
        "Content-Type": "application/json",
        "traceparent": "00-5dd516b61adcfe448ac7d67fc2b509ff-279f7108cb384847-00",
        "User-Agent": [
          "azsdk-net-Security.KeyVault.Keys/4.1.0-dev.20200729.1",
          "(.NET Core 4.6.29017.01; Microsoft Windows 10.0.19041 )"
        ],
        "x-ms-client-request-id": "f588422e458842aef708c026c6ddad95",
        "x-ms-return-client-request-id": "true"
      },
      "RequestBody": {
        "alg": "RSA-OAEP-256",
        "value": "MzjB-AD_00vFwYIiBEXcCRMwb7R4IUwGjKtnhYtjp2lKVQGJ5LdsApGO2VOOiVYv8n5miv8sAXNd7I-mjaIcDI5aCTZD6jh-xxv5BzVp3mhvCUqc1P3g32sd2QrPnboguXp08UCfB33DDv-I7Qf1ee1Lah1lys8gB16xor9alRhX5jgGuyAaw9PwXWRkQNMoYf5E6Uz1lk2m2cfk3w4SDPBXMov4srus2slDGmVYNTpwGYfWL-38dme9Ox5SgoX59JrAoZpqT6XwLIrAzFeTsFrysuzxe1j_vv20cpo6JQqAzE8X4UXAQWMaABTTuwCOewiQArsg2GzbDzAtwduCxw"
      },
      "StatusCode": 200,
      "ResponseHeaders": {
        "Cache-Control": "no-cache",
        "Content-Length": "145",
        "Content-Type": "application/json; charset=utf-8",
        "Date": "Wed, 29 Jul 2020 22:42:32 GMT",
        "Expires": "-1",
        "Pragma": "no-cache",
        "Strict-Transport-Security": "max-age=31536000;includeSubDomains",
        "X-AspNet-Version": "4.0.30319",
        "X-Content-Type-Options": "nosniff",
        "x-ms-keyvault-network-info": "conn_type=Ipv4;addr=67.171.12.239;act_addr_fam=InterNetwork;",
        "x-ms-keyvault-region": "westus2",
        "x-ms-keyvault-service-version": "1.1.10.0",
        "x-ms-request-id": "744d1847-5082-4052-9513-22b5f9db6e49",
        "X-Powered-By": "ASP.NET"
      },
      "ResponseBody": {
        "kid": "https://heathskv.vault.azure.net/keys/1440397386/8b0c6939dce1446aaa35df813b77a03d",
        "value": "EQYfJJzISqy8NqjNx8PtOIb10dzzzw8XZHYCbf4mEQU"
      }
<<<<<<< HEAD
    },
    {
      "RequestUri": "https:\u002f\u002fdotnettestvault.vault.azure.net\u002fkeys\u002f1440397386?api-version=7.1-preview",
      "RequestMethod": "DELETE",
      "RequestHeaders": {
        "Accept": "application\u002fjson",
        "Authorization": "Sanitized",
        "Content-Type": "application\u002fjson",
        "Request-Id": "|410a2c4d-4e9928bed5806db0.",
        "User-Agent": [
          "azsdk-net-Security.KeyVault.Keys\u002f4.0.0-dev.20190809.1\u002bbf6dc88715a5e5de7b8e16b8d21a6608ca39b3f0",
          "(.NET Core 4.6.27817.01; Microsoft Windows 10.0.18362 )"
        ],
        "x-ms-client-request-id": "e4cfa22596b4e101475299272315639e",
        "x-ms-return-client-request-id": "true"
      },
      "RequestBody": null,
      "StatusCode": 200,
      "ResponseHeaders": {
        "Cache-Control": "no-cache",
        "Content-Length": "795",
        "Content-Type": "application\u002fjson; charset=utf-8",
        "Date": "Fri, 09 Aug 2019 09:39:24 GMT",
        "Expires": "-1",
        "Pragma": "no-cache",
        "Server": "Microsoft-IIS\u002f10.0",
        "Strict-Transport-Security": "max-age=31536000;includeSubDomains",
        "X-AspNet-Version": "4.0.30319",
        "X-Content-Type-Options": "nosniff",
        "x-ms-keyvault-network-info": "addr=98.237.193.253;act_addr_fam=InterNetwork;",
        "x-ms-keyvault-region": "westus",
        "x-ms-keyvault-service-version": "1.1.0.875",
        "x-ms-request-id": "490f5c0f-06d4-4290-b630-a38750bd3de1",
        "X-Powered-By": "ASP.NET"
      },
      "ResponseBody": {
        "recoveryId": "https:\u002f\u002fdotnettestvault.vault.azure.net\u002fdeletedkeys\u002f1440397386",
        "deletedDate": 1565343564,
        "scheduledPurgeDate": 1573119564,
        "key": {
          "kid": "https:\u002f\u002fdotnettestvault.vault.azure.net\u002fkeys\u002f1440397386\u002f9e58d285987149a499a3108f18c23e42",
          "kty": "RSA",
          "key_ops": [
            "encrypt",
            "decrypt",
            "sign",
            "verify",
            "wrapKey",
            "unwrapKey"
          ],
          "n": "p3kVw8g_XJDT5omOhp3zFLSoSABmawg6QmvebQb_nAFb9SnSEgQQr3mTtMUwIycYsz4VSWrFPX79vDc7HbuVvXc4X1aYhRXkzqHL5MqcWWI0nR83YGk7Q8A6P9KAmZjxJSzzvdTHVSfKGo-YrmIa3VgQj0wtNohIBeLgL0Ga-OanGmpqcGbDbW7KIl5Vz5h-p56vHAZVpGEyTOtHQsx26gd1ejazF5laVvuZcAOMx1fHojwHwLiWxqvMneqHsdePen0dKdnTGIzOq_tAmEoeUOJnowlKb7MgqDQu1Mu4Lu35EQNxlVfptyXuBX1g5O7ZK37G5OCsuHTDWrGqzbvD1w",
          "e": "AQAB"
        },
        "attributes": {
          "enabled": true,
          "created": 1565343563,
          "updated": 1565343563,
          "recoveryLevel": "Recoverable\u002bPurgeable"
        }
      }
    },
    {
      "RequestUri": "https:\u002f\u002fdotnettestvault.vault.azure.net\u002fdeletedkeys\u002f1440397386?api-version=7.1-preview",
      "RequestMethod": "DELETE",
      "RequestHeaders": {
        "Accept": "application\u002fjson",
        "Authorization": "Sanitized",
        "Content-Type": "application\u002fjson",
        "Request-Id": "|410a2c51-4e9928bed5806db0.",
        "User-Agent": [
          "azsdk-net-Security.KeyVault.Keys\u002f4.0.0-dev.20190809.1\u002bbf6dc88715a5e5de7b8e16b8d21a6608ca39b3f0",
          "(.NET Core 4.6.27817.01; Microsoft Windows 10.0.18362 )"
        ],
        "x-ms-client-request-id": "0c093499514055a837a67bf66d460bac",
        "x-ms-return-client-request-id": "true"
      },
      "RequestBody": null,
      "StatusCode": 204,
      "ResponseHeaders": {
        "Cache-Control": "no-cache",
        "Date": "Fri, 09 Aug 2019 09:39:35 GMT",
        "Expires": "-1",
        "Pragma": "no-cache",
        "Server": "Microsoft-IIS\u002f10.0",
        "Strict-Transport-Security": "max-age=31536000;includeSubDomains",
        "X-AspNet-Version": "4.0.30319",
        "X-Content-Type-Options": "nosniff",
        "x-ms-keyvault-network-info": "addr=98.237.193.253;act_addr_fam=InterNetwork;",
        "x-ms-keyvault-region": "westus",
        "x-ms-keyvault-service-version": "1.1.0.875",
        "x-ms-request-id": "ba43ebdf-7218-4ade-a77a-305dba11d7dc",
        "X-Powered-By": "ASP.NET"
      },
      "ResponseBody": []
=======
>>>>>>> 2d11c666
    }
  ],
  "Variables": {
    "AZURE_KEYVAULT_URL": "https://heathskv.vault.azure.net",
    "RandomSeed": "245583268"
  }
}<|MERGE_RESOLUTION|>--- conflicted
+++ resolved
@@ -1,11 +1,7 @@
 {
   "Entries": [
     {
-<<<<<<< HEAD
-      "RequestUri": "https:\u002f\u002fdotnettestvault.vault.azure.net\u002fkeys\u002f1440397386\u002fcreate?api-version=7.1-preview",
-=======
       "RequestUri": "https://heathskv.vault.azure.net/keys/1440397386/create?api-version=7.1",
->>>>>>> 2d11c666
       "RequestMethod": "POST",
       "RequestHeaders": {
         "Accept": "application/json",
@@ -45,11 +41,7 @@
       }
     },
     {
-<<<<<<< HEAD
-      "RequestUri": "https:\u002f\u002fdotnettestvault.vault.azure.net\u002fkeys\u002f1440397386\u002fcreate?api-version=7.1-preview",
-=======
       "RequestUri": "https://heathskv.vault.azure.net/keys/1440397386/create?api-version=7.1",
->>>>>>> 2d11c666
       "RequestMethod": "POST",
       "RequestHeaders": {
         "Accept": "application/json",
@@ -109,11 +101,7 @@
       }
     },
     {
-<<<<<<< HEAD
-      "RequestUri": "https:\u002f\u002fdotnettestvault.vault.azure.net\u002fkeys\u002f1440397386\u002f9e58d285987149a499a3108f18c23e42\u002fencrypt?api-version=7.1-preview",
-=======
       "RequestUri": "https://heathskv.vault.azure.net/keys/1440397386/8b0c6939dce1446aaa35df813b77a03d/encrypt?api-version=7.1",
->>>>>>> 2d11c666
       "RequestMethod": "POST",
       "RequestHeaders": {
         "Accept": "application/json",
@@ -155,11 +143,7 @@
       }
     },
     {
-<<<<<<< HEAD
-      "RequestUri": "https:\u002f\u002fdotnettestvault.vault.azure.net\u002fkeys\u002f1440397386\u002f9e58d285987149a499a3108f18c23e42\u002fdecrypt?api-version=7.1-preview",
-=======
       "RequestUri": "https://heathskv.vault.azure.net/keys/1440397386/8b0c6939dce1446aaa35df813b77a03d/decrypt?api-version=7.1",
->>>>>>> 2d11c666
       "RequestMethod": "POST",
       "RequestHeaders": {
         "Accept": "application/json",
@@ -199,103 +183,6 @@
         "kid": "https://heathskv.vault.azure.net/keys/1440397386/8b0c6939dce1446aaa35df813b77a03d",
         "value": "EQYfJJzISqy8NqjNx8PtOIb10dzzzw8XZHYCbf4mEQU"
       }
-<<<<<<< HEAD
-    },
-    {
-      "RequestUri": "https:\u002f\u002fdotnettestvault.vault.azure.net\u002fkeys\u002f1440397386?api-version=7.1-preview",
-      "RequestMethod": "DELETE",
-      "RequestHeaders": {
-        "Accept": "application\u002fjson",
-        "Authorization": "Sanitized",
-        "Content-Type": "application\u002fjson",
-        "Request-Id": "|410a2c4d-4e9928bed5806db0.",
-        "User-Agent": [
-          "azsdk-net-Security.KeyVault.Keys\u002f4.0.0-dev.20190809.1\u002bbf6dc88715a5e5de7b8e16b8d21a6608ca39b3f0",
-          "(.NET Core 4.6.27817.01; Microsoft Windows 10.0.18362 )"
-        ],
-        "x-ms-client-request-id": "e4cfa22596b4e101475299272315639e",
-        "x-ms-return-client-request-id": "true"
-      },
-      "RequestBody": null,
-      "StatusCode": 200,
-      "ResponseHeaders": {
-        "Cache-Control": "no-cache",
-        "Content-Length": "795",
-        "Content-Type": "application\u002fjson; charset=utf-8",
-        "Date": "Fri, 09 Aug 2019 09:39:24 GMT",
-        "Expires": "-1",
-        "Pragma": "no-cache",
-        "Server": "Microsoft-IIS\u002f10.0",
-        "Strict-Transport-Security": "max-age=31536000;includeSubDomains",
-        "X-AspNet-Version": "4.0.30319",
-        "X-Content-Type-Options": "nosniff",
-        "x-ms-keyvault-network-info": "addr=98.237.193.253;act_addr_fam=InterNetwork;",
-        "x-ms-keyvault-region": "westus",
-        "x-ms-keyvault-service-version": "1.1.0.875",
-        "x-ms-request-id": "490f5c0f-06d4-4290-b630-a38750bd3de1",
-        "X-Powered-By": "ASP.NET"
-      },
-      "ResponseBody": {
-        "recoveryId": "https:\u002f\u002fdotnettestvault.vault.azure.net\u002fdeletedkeys\u002f1440397386",
-        "deletedDate": 1565343564,
-        "scheduledPurgeDate": 1573119564,
-        "key": {
-          "kid": "https:\u002f\u002fdotnettestvault.vault.azure.net\u002fkeys\u002f1440397386\u002f9e58d285987149a499a3108f18c23e42",
-          "kty": "RSA",
-          "key_ops": [
-            "encrypt",
-            "decrypt",
-            "sign",
-            "verify",
-            "wrapKey",
-            "unwrapKey"
-          ],
-          "n": "p3kVw8g_XJDT5omOhp3zFLSoSABmawg6QmvebQb_nAFb9SnSEgQQr3mTtMUwIycYsz4VSWrFPX79vDc7HbuVvXc4X1aYhRXkzqHL5MqcWWI0nR83YGk7Q8A6P9KAmZjxJSzzvdTHVSfKGo-YrmIa3VgQj0wtNohIBeLgL0Ga-OanGmpqcGbDbW7KIl5Vz5h-p56vHAZVpGEyTOtHQsx26gd1ejazF5laVvuZcAOMx1fHojwHwLiWxqvMneqHsdePen0dKdnTGIzOq_tAmEoeUOJnowlKb7MgqDQu1Mu4Lu35EQNxlVfptyXuBX1g5O7ZK37G5OCsuHTDWrGqzbvD1w",
-          "e": "AQAB"
-        },
-        "attributes": {
-          "enabled": true,
-          "created": 1565343563,
-          "updated": 1565343563,
-          "recoveryLevel": "Recoverable\u002bPurgeable"
-        }
-      }
-    },
-    {
-      "RequestUri": "https:\u002f\u002fdotnettestvault.vault.azure.net\u002fdeletedkeys\u002f1440397386?api-version=7.1-preview",
-      "RequestMethod": "DELETE",
-      "RequestHeaders": {
-        "Accept": "application\u002fjson",
-        "Authorization": "Sanitized",
-        "Content-Type": "application\u002fjson",
-        "Request-Id": "|410a2c51-4e9928bed5806db0.",
-        "User-Agent": [
-          "azsdk-net-Security.KeyVault.Keys\u002f4.0.0-dev.20190809.1\u002bbf6dc88715a5e5de7b8e16b8d21a6608ca39b3f0",
-          "(.NET Core 4.6.27817.01; Microsoft Windows 10.0.18362 )"
-        ],
-        "x-ms-client-request-id": "0c093499514055a837a67bf66d460bac",
-        "x-ms-return-client-request-id": "true"
-      },
-      "RequestBody": null,
-      "StatusCode": 204,
-      "ResponseHeaders": {
-        "Cache-Control": "no-cache",
-        "Date": "Fri, 09 Aug 2019 09:39:35 GMT",
-        "Expires": "-1",
-        "Pragma": "no-cache",
-        "Server": "Microsoft-IIS\u002f10.0",
-        "Strict-Transport-Security": "max-age=31536000;includeSubDomains",
-        "X-AspNet-Version": "4.0.30319",
-        "X-Content-Type-Options": "nosniff",
-        "x-ms-keyvault-network-info": "addr=98.237.193.253;act_addr_fam=InterNetwork;",
-        "x-ms-keyvault-region": "westus",
-        "x-ms-keyvault-service-version": "1.1.0.875",
-        "x-ms-request-id": "ba43ebdf-7218-4ade-a77a-305dba11d7dc",
-        "X-Powered-By": "ASP.NET"
-      },
-      "ResponseBody": []
-=======
->>>>>>> 2d11c666
     }
   ],
   "Variables": {
