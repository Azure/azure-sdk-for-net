--- conflicted
+++ resolved
@@ -1,11 +1,7 @@
 {
   "Entries": [
     {
-<<<<<<< HEAD
-      "RequestUri": "https://heathskv.vault.azure.net/keys/331427593?api-version=7.1-preview",
-=======
       "RequestUri": "https://heathskv.vault.azure.net/keys/331427593?api-version=7.1",
->>>>>>> 2d11c666
       "RequestMethod": "PUT",
       "RequestHeaders": {
         "Accept": "application/json",
@@ -45,11 +41,7 @@
       }
     },
     {
-<<<<<<< HEAD
-      "RequestUri": "https://heathskv.vault.azure.net/keys/331427593?api-version=7.1-preview",
-=======
       "RequestUri": "https://heathskv.vault.azure.net/keys/331427593?api-version=7.1",
->>>>>>> 2d11c666
       "RequestMethod": "PUT",
       "RequestHeaders": {
         "Accept": "application/json",
@@ -127,11 +119,7 @@
       }
     },
     {
-<<<<<<< HEAD
-      "RequestUri": "https://heathskv.vault.azure.net/keys/331427593/130614113c2944aa8a063f6e3aef5208/verify?api-version=7.1-preview",
-=======
       "RequestUri": "https://heathskv.vault.azure.net/keys/331427593/46245a290b8644a893f0fb8d653afa45/verify?api-version=7.1",
->>>>>>> 2d11c666
       "RequestMethod": "POST",
       "RequestHeaders": {
         "Accept": "application/json",
@@ -171,103 +159,6 @@
       "ResponseBody": {
         "value": true
       }
-<<<<<<< HEAD
-    },
-    {
-      "RequestUri": "https://heathskv.vault.azure.net/keys/331427593?api-version=7.1-preview",
-      "RequestMethod": "DELETE",
-      "RequestHeaders": {
-        "Accept": "application/json",
-        "Authorization": "Sanitized",
-        "Content-Type": "application/json",
-        "traceparent": "00-49b2ecb2f1fbae4d80fd29f873b171e2-427d986f3451c547-00",
-        "User-Agent": [
-          "azsdk-net-Security.KeyVault.Keys/4.0.0-dev.20190923.1\u002B19f09c2516ea3e7d461309968d8e56c58f954687",
-          "(.NET Core 4.6.27817.01; Microsoft Windows 10.0.18362 )"
-        ],
-        "x-ms-client-request-id": "98ef532e099827c96d574ee4c0e31b55",
-        "x-ms-return-client-request-id": "true"
-      },
-      "RequestBody": null,
-      "StatusCode": 200,
-      "ResponseHeaders": {
-        "Cache-Control": "no-cache",
-        "Content-Length": "779",
-        "Content-Type": "application/json; charset=utf-8",
-        "Date": "Mon, 23 Sep 2019 17:49:35 GMT",
-        "Expires": "-1",
-        "Pragma": "no-cache",
-        "Server": "Microsoft-IIS/10.0",
-        "Strict-Transport-Security": "max-age=31536000;includeSubDomains",
-        "X-AspNet-Version": "4.0.30319",
-        "X-Content-Type-Options": "nosniff",
-        "x-ms-keyvault-network-info": "addr=131.107.147.193;act_addr_fam=InterNetwork;",
-        "x-ms-keyvault-region": "westus",
-        "x-ms-keyvault-service-version": "1.1.0.878",
-        "x-ms-request-id": "12143001-3e16-44eb-9a9c-a1c01c2ff361",
-        "X-Powered-By": "ASP.NET"
-      },
-      "ResponseBody": {
-        "recoveryId": "https://heathskv.vault.azure.net/deletedkeys/331427593",
-        "deletedDate": 1569260976,
-        "scheduledPurgeDate": 1577036976,
-        "key": {
-          "kid": "https://heathskv.vault.azure.net/keys/331427593/130614113c2944aa8a063f6e3aef5208",
-          "kty": "RSA",
-          "key_ops": [
-            "encrypt",
-            "decrypt",
-            "sign",
-            "verify",
-            "wrapKey",
-            "unwrapKey"
-          ],
-          "n": "x2GrX8BMUN86IYdBa0I9vdeB5e3AWeag0Mx-174PzdU9IwiigZTIYND86PbfIuihrkyreOZ9ZRwgGnvy2RCihSiBwB1NxvBPNuCDFEwwXO-ckyZ_9GeTR-g7J5H76f27Z5qmD4RHrlVVODJo_JdCwXdOfI7CJOmcKRL2zpCjdwWqx2NiOzj27ndGC-3Kym5uCNFeqdGG6t_MfBec8q5MAuhHz5XwfC9vm5eH55j0B03VLfNekVJXmb1UtQTvyBQL4LMLcrhDDh8TeaGIyZY5aMsWLP2kXzoNMdjBEgL3O2yhMK1tpM9C4rZc3DP1F9o6Zt_fagRRhIs9i3ufetffrQ",
-          "e": "AQAB"
-        },
-        "attributes": {
-          "enabled": true,
-          "created": 1569260975,
-          "updated": 1569260975,
-          "recoveryLevel": "Recoverable\u002BPurgeable"
-        }
-      }
-    },
-    {
-      "RequestUri": "https://heathskv.vault.azure.net/deletedkeys/331427593?api-version=7.1-preview",
-      "RequestMethod": "DELETE",
-      "RequestHeaders": {
-        "Accept": "application/json",
-        "Authorization": "Sanitized",
-        "Content-Type": "application/json",
-        "traceparent": "00-6f38ec1dfdb8f44c83868055069a0628-6ccbcefb7b262d48-00",
-        "User-Agent": [
-          "azsdk-net-Security.KeyVault.Keys/4.0.0-dev.20190923.1\u002B19f09c2516ea3e7d461309968d8e56c58f954687",
-          "(.NET Core 4.6.27817.01; Microsoft Windows 10.0.18362 )"
-        ],
-        "x-ms-client-request-id": "9f61b1abf38a50c90ab32f578c44b38d",
-        "x-ms-return-client-request-id": "true"
-      },
-      "RequestBody": null,
-      "StatusCode": 204,
-      "ResponseHeaders": {
-        "Cache-Control": "no-cache",
-        "Date": "Mon, 23 Sep 2019 17:49:56 GMT",
-        "Expires": "-1",
-        "Pragma": "no-cache",
-        "Server": "Microsoft-IIS/10.0",
-        "Strict-Transport-Security": "max-age=31536000;includeSubDomains",
-        "X-AspNet-Version": "4.0.30319",
-        "X-Content-Type-Options": "nosniff",
-        "x-ms-keyvault-network-info": "addr=131.107.147.193;act_addr_fam=InterNetwork;",
-        "x-ms-keyvault-region": "westus",
-        "x-ms-keyvault-service-version": "1.1.0.878",
-        "x-ms-request-id": "e9f520eb-9373-4038-b5c5-884ca3458779",
-        "X-Powered-By": "ASP.NET"
-      },
-      "ResponseBody": []
-=======
->>>>>>> 2d11c666
     }
   ],
   "Variables": {
