{
  "Entries": [
    {
<<<<<<< HEAD
      "RequestUri": "https://dotnettestvault.vault.azure.net/keys/1686067693/create?api-version=7.1-preview",
      "RequestMethod": "POST",
      "RequestHeaders": {
        "Accept": "application/json",
        "Content-Type": "application/json",
        "traceparent": "00-197fc3c099cf3240bbad69beea195192-6af4ed4ab372314c-00",
        "User-Agent": [
          "azsdk-net-Security.KeyVault.Keys/4.0.0-dev.20190929.1\u002B6c0963aef095f4e84bfb6eac4b35eea1c0224968",
          "(.NET Core 4.6.28008.01; Microsoft Windows 10.0.18362 )"
        ],
        "x-ms-client-request-id": "b39a423f3b4c23db4546534798e9f562",
        "x-ms-return-client-request-id": "true"
      },
      "RequestBody": null,
      "StatusCode": 401,
      "ResponseHeaders": {
        "Cache-Control": "no-cache",
        "Content-Length": "87",
        "Content-Type": "application/json; charset=utf-8",
        "Date": "Sun, 29 Sep 2019 14:59:47 GMT",
        "Expires": "-1",
        "Pragma": "no-cache",
        "Server": "Microsoft-IIS/10.0",
        "Strict-Transport-Security": "max-age=31536000;includeSubDomains",
        "WWW-Authenticate": "Bearer authorization=\u0022https://login.windows.net/72f988bf-86f1-41af-91ab-2d7cd011db47\u0022, resource=\u0022https://vault.azure.net\u0022",
        "X-AspNet-Version": "4.0.30319",
        "X-Content-Type-Options": "nosniff",
        "x-ms-keyvault-network-info": "addr=98.237.193.253;act_addr_fam=InterNetwork;",
        "x-ms-keyvault-region": "westus",
        "x-ms-keyvault-service-version": "1.1.0.878",
        "x-ms-request-id": "3a7346c6-6bb6-41a6-a373-875b14b3289d",
        "X-Powered-By": "ASP.NET"
      },
      "ResponseBody": {
        "error": {
          "code": "Unauthorized",
          "message": "Request is missing a Bearer or PoP token."
        }
      }
    },
    {
      "RequestUri": "https://dotnettestvault.vault.azure.net/keys/1686067693/create?api-version=7.1-preview",
=======
      "RequestUri": "https://heathskv.vault.azure.net/keys/1686067693/create?api-version=7.1",
>>>>>>> 2d11c666
      "RequestMethod": "POST",
      "RequestHeaders": {
        "Accept": "application/json",
        "Authorization": "Sanitized",
        "Content-Length": "13",
        "Content-Type": "application/json",
        "traceparent": "00-d3aab656d7ba5547a660316c344991bf-519babc356a2054d-00",
        "User-Agent": [
          "azsdk-net-Security.KeyVault.Keys/4.1.0-dev.20200729.1",
          "(.NET Core 4.6.29017.01; Microsoft Windows 10.0.19041 )"
        ],
        "x-ms-client-request-id": "b39a423f3b4c23db4546534798e9f562",
        "x-ms-return-client-request-id": "true"
      },
      "RequestBody": {
        "kty": "RSA"
      },
      "StatusCode": 200,
      "ResponseHeaders": {
        "Cache-Control": "no-cache",
        "Content-Length": "674",
        "Content-Type": "application/json; charset=utf-8",
        "Date": "Wed, 29 Jul 2020 22:51:56 GMT",
        "Expires": "-1",
        "Pragma": "no-cache",
        "Strict-Transport-Security": "max-age=31536000;includeSubDomains",
        "X-AspNet-Version": "4.0.30319",
        "X-Content-Type-Options": "nosniff",
        "x-ms-keyvault-network-info": "conn_type=Ipv4;addr=67.171.12.239;act_addr_fam=InterNetwork;",
        "x-ms-keyvault-region": "westus2",
        "x-ms-keyvault-service-version": "1.1.10.0",
        "x-ms-request-id": "cd0213bc-f0c7-4e97-ac2c-9cf5e99a7973",
        "X-Powered-By": "ASP.NET"
      },
      "ResponseBody": {
        "key": {
          "kid": "https://heathskv.vault.azure.net/keys/1686067693/a51a624dc3dc437e9597f51e584c6e6d",
          "kty": "RSA",
          "key_ops": [
            "encrypt",
            "decrypt",
            "sign",
            "verify",
            "wrapKey",
            "unwrapKey"
          ],
          "n": "qf5nZ7cyE1AZylcnLE1d2a0qnuokvSHIPZVUfTfDb8zAsFiU7CvprB-5l2uZoI4IFk2gyvSljKf3jwAwiDkoi4rrof0pnbtvsGSUajYX3qeWmhbz7OFdMwXTPcKvi8PZ9YIyvtbBhqCL3TDrlWoWkGFrduRe_bkgM4ubDyJx14YiJUETTXkYOdhu25pN7IFBCnkckQitIu1KujH0as7sT4T-Pggu_VfeWqwG1kJhav4ZgsU5X64dpTyh0Zd93h-LRKyL_qNIF2fn9HalgkHBT841BEwUEX9LB3bo83bUmMahmK4btSvkOVNCFHkFwtGBsbCttFM0zP93COGIPcFruw",
          "e": "AQAB"
        },
        "attributes": {
          "enabled": true,
          "created": 1596063117,
          "updated": 1596063117,
          "recoveryLevel": "Recoverable\u002BPurgeable",
          "recoverableDays": 90
        }
      }
    },
    {
<<<<<<< HEAD
      "RequestUri": "https://dotnettestvault.vault.azure.net/keys/1686067693/adc438d7323f414c81e4162dd8fe4c33?api-version=7.1-preview",
=======
      "RequestUri": "https://heathskv.vault.azure.net/keys/1686067693/a51a624dc3dc437e9597f51e584c6e6d?api-version=7.1",
>>>>>>> 2d11c666
      "RequestMethod": "GET",
      "RequestHeaders": {
        "Accept": "application/json",
        "Authorization": "Sanitized",
        "Content-Type": "application/json",
        "traceparent": "00-cf97bd1cb40c9a4aa39aa6b0e4f5e65b-a513d837a1af6044-00",
        "User-Agent": [
          "azsdk-net-Security.KeyVault.Keys/4.1.0-dev.20200729.1",
          "(.NET Core 4.6.29017.01; Microsoft Windows 10.0.19041 )"
        ],
        "x-ms-client-request-id": "10c453caae85267ee20e57689aa54b69",
        "x-ms-return-client-request-id": "true"
      },
      "RequestBody": null,
      "StatusCode": 200,
      "ResponseHeaders": {
        "Cache-Control": "no-cache",
<<<<<<< HEAD
        "Content-Length": "660",
        "Content-Type": "application/json; charset=utf-8",
        "Date": "Sun, 29 Sep 2019 14:59:48 GMT",
        "Expires": "-1",
        "Pragma": "no-cache",
        "Server": "Microsoft-IIS/10.0",
        "Strict-Transport-Security": "max-age=31536000;includeSubDomains",
        "X-AspNet-Version": "4.0.30319",
        "X-Content-Type-Options": "nosniff",
        "x-ms-keyvault-network-info": "addr=98.237.193.253;act_addr_fam=InterNetwork;",
        "x-ms-keyvault-region": "westus",
        "x-ms-keyvault-service-version": "1.1.0.878",
        "x-ms-request-id": "a5f9e349-5fa0-4e06-97c8-bec51c0524eb",
        "X-Powered-By": "ASP.NET"
      },
      "ResponseBody": {
        "key": {
          "kid": "https://dotnettestvault.vault.azure.net/keys/1686067693/adc438d7323f414c81e4162dd8fe4c33",
          "kty": "RSA",
          "key_ops": [
            "encrypt",
            "decrypt",
            "sign",
            "verify",
            "wrapKey",
            "unwrapKey"
          ],
          "n": "wVdRtwMM19uZt3l_iMuYH9g6_yXPrXCXrUfWgf_W08TmBJJTIubJ0iVCcfSGYFUzWj8RWlN1If16HOFwIoyKI0xawlJPLV6fXGQL9YrzQAJ1h9pR43jLKjRHx0AOpCH6DSREU0ZUtzjUcIUAjzhbQhYLpX9ZXgO5ZU-m7GvRQGoQ0wk_mSYd_pHDs-nhW3TZctDYIItXBeQa_2cRWNMQ1ghrFlSJE8cKhqTFuaTvFqvjdWqczq2ONAZzPg74IsrOAods3JknIyC1DsIkl9kR-6NTDmOb7jMO24nryai5YgDHUEp3ti5a4ppXlxcwPzP3TbeUFMI19x9dvUfCBgmmPQ",
          "e": "AQAB"
        },
        "attributes": {
          "enabled": true,
          "created": 1569769188,
          "updated": 1569769188,
          "recoveryLevel": "Recoverable\u002BPurgeable"
        }
      }
    },
    {
      "RequestUri": "https://dotnettestvault.vault.azure.net/keys/1686067693?api-version=7.1-preview",
      "RequestMethod": "DELETE",
      "RequestHeaders": {
        "Accept": "application/json",
        "Authorization": "Sanitized",
        "Content-Type": "application/json",
        "traceparent": "00-8d0780bb329913448b1d5d8dfcf88f59-af0323ebdb202d41-00",
        "User-Agent": [
          "azsdk-net-Security.KeyVault.Keys/4.0.0-dev.20190929.1\u002B6c0963aef095f4e84bfb6eac4b35eea1c0224968",
          "(.NET Core 4.6.28008.01; Microsoft Windows 10.0.18362 )"
        ],
        "x-ms-client-request-id": "ca6e635651621c5f9e047682efe2ffe2",
        "x-ms-return-client-request-id": "true"
      },
      "RequestBody": null,
      "StatusCode": 200,
      "ResponseHeaders": {
        "Cache-Control": "no-cache",
        "Content-Length": "795",
=======
        "Content-Length": "674",
>>>>>>> 2d11c666
        "Content-Type": "application/json; charset=utf-8",
        "Date": "Wed, 29 Jul 2020 22:51:56 GMT",
        "Expires": "-1",
        "Pragma": "no-cache",
        "Strict-Transport-Security": "max-age=31536000;includeSubDomains",
        "X-AspNet-Version": "4.0.30319",
        "X-Content-Type-Options": "nosniff",
        "x-ms-keyvault-network-info": "conn_type=Ipv4;addr=67.171.12.239;act_addr_fam=InterNetwork;",
        "x-ms-keyvault-region": "westus2",
        "x-ms-keyvault-service-version": "1.1.10.0",
        "x-ms-request-id": "8e018863-19a8-44c3-85b6-ac2039d0a92b",
        "X-Powered-By": "ASP.NET"
      },
      "ResponseBody": {
        "key": {
          "kid": "https://heathskv.vault.azure.net/keys/1686067693/a51a624dc3dc437e9597f51e584c6e6d",
          "kty": "RSA",
          "key_ops": [
            "encrypt",
            "decrypt",
            "sign",
            "verify",
            "wrapKey",
            "unwrapKey"
          ],
          "n": "qf5nZ7cyE1AZylcnLE1d2a0qnuokvSHIPZVUfTfDb8zAsFiU7CvprB-5l2uZoI4IFk2gyvSljKf3jwAwiDkoi4rrof0pnbtvsGSUajYX3qeWmhbz7OFdMwXTPcKvi8PZ9YIyvtbBhqCL3TDrlWoWkGFrduRe_bkgM4ubDyJx14YiJUETTXkYOdhu25pN7IFBCnkckQitIu1KujH0as7sT4T-Pggu_VfeWqwG1kJhav4ZgsU5X64dpTyh0Zd93h-LRKyL_qNIF2fn9HalgkHBT841BEwUEX9LB3bo83bUmMahmK4btSvkOVNCFHkFwtGBsbCttFM0zP93COGIPcFruw",
          "e": "AQAB"
        },
        "attributes": {
          "enabled": true,
          "created": 1596063117,
          "updated": 1596063117,
          "recoveryLevel": "Recoverable\u002BPurgeable",
          "recoverableDays": 90
        }
      }
<<<<<<< HEAD
    },
    {
      "RequestUri": "https://dotnettestvault.vault.azure.net/deletedkeys/1686067693?api-version=7.1-preview",
      "RequestMethod": "DELETE",
      "RequestHeaders": {
        "Accept": "application/json",
        "Authorization": "Sanitized",
        "Content-Type": "application/json",
        "traceparent": "00-15a6e5db7ce2304db4fc42e9cfd84f3f-577b1b8e9adbbb49-00",
        "User-Agent": [
          "azsdk-net-Security.KeyVault.Keys/4.0.0-dev.20190929.1\u002B6c0963aef095f4e84bfb6eac4b35eea1c0224968",
          "(.NET Core 4.6.28008.01; Microsoft Windows 10.0.18362 )"
        ],
        "x-ms-client-request-id": "6004466e3073430d0f10af956ff44013",
        "x-ms-return-client-request-id": "true"
      },
      "RequestBody": null,
      "StatusCode": 204,
      "ResponseHeaders": {
        "Cache-Control": "no-cache",
        "Date": "Sun, 29 Sep 2019 15:00:09 GMT",
        "Expires": "-1",
        "Pragma": "no-cache",
        "Server": "Microsoft-IIS/10.0",
        "Strict-Transport-Security": "max-age=31536000;includeSubDomains",
        "X-AspNet-Version": "4.0.30319",
        "X-Content-Type-Options": "nosniff",
        "x-ms-keyvault-network-info": "addr=98.237.193.253;act_addr_fam=InterNetwork;",
        "x-ms-keyvault-region": "westus",
        "x-ms-keyvault-service-version": "1.1.0.878",
        "x-ms-request-id": "0dc15bcf-54dd-49c0-98fa-ff530473a9b5",
        "X-Powered-By": "ASP.NET"
      },
      "ResponseBody": []
=======
>>>>>>> 2d11c666
    }
  ],
  "Variables": {
    "AZURE_KEYVAULT_URL": "https://heathskv.vault.azure.net",
    "RandomSeed": "636235860"
  }
}<|MERGE_RESOLUTION|>--- conflicted
+++ resolved
@@ -1,52 +1,7 @@
 {
   "Entries": [
     {
-<<<<<<< HEAD
-      "RequestUri": "https://dotnettestvault.vault.azure.net/keys/1686067693/create?api-version=7.1-preview",
-      "RequestMethod": "POST",
-      "RequestHeaders": {
-        "Accept": "application/json",
-        "Content-Type": "application/json",
-        "traceparent": "00-197fc3c099cf3240bbad69beea195192-6af4ed4ab372314c-00",
-        "User-Agent": [
-          "azsdk-net-Security.KeyVault.Keys/4.0.0-dev.20190929.1\u002B6c0963aef095f4e84bfb6eac4b35eea1c0224968",
-          "(.NET Core 4.6.28008.01; Microsoft Windows 10.0.18362 )"
-        ],
-        "x-ms-client-request-id": "b39a423f3b4c23db4546534798e9f562",
-        "x-ms-return-client-request-id": "true"
-      },
-      "RequestBody": null,
-      "StatusCode": 401,
-      "ResponseHeaders": {
-        "Cache-Control": "no-cache",
-        "Content-Length": "87",
-        "Content-Type": "application/json; charset=utf-8",
-        "Date": "Sun, 29 Sep 2019 14:59:47 GMT",
-        "Expires": "-1",
-        "Pragma": "no-cache",
-        "Server": "Microsoft-IIS/10.0",
-        "Strict-Transport-Security": "max-age=31536000;includeSubDomains",
-        "WWW-Authenticate": "Bearer authorization=\u0022https://login.windows.net/72f988bf-86f1-41af-91ab-2d7cd011db47\u0022, resource=\u0022https://vault.azure.net\u0022",
-        "X-AspNet-Version": "4.0.30319",
-        "X-Content-Type-Options": "nosniff",
-        "x-ms-keyvault-network-info": "addr=98.237.193.253;act_addr_fam=InterNetwork;",
-        "x-ms-keyvault-region": "westus",
-        "x-ms-keyvault-service-version": "1.1.0.878",
-        "x-ms-request-id": "3a7346c6-6bb6-41a6-a373-875b14b3289d",
-        "X-Powered-By": "ASP.NET"
-      },
-      "ResponseBody": {
-        "error": {
-          "code": "Unauthorized",
-          "message": "Request is missing a Bearer or PoP token."
-        }
-      }
-    },
-    {
-      "RequestUri": "https://dotnettestvault.vault.azure.net/keys/1686067693/create?api-version=7.1-preview",
-=======
       "RequestUri": "https://heathskv.vault.azure.net/keys/1686067693/create?api-version=7.1",
->>>>>>> 2d11c666
       "RequestMethod": "POST",
       "RequestHeaders": {
         "Accept": "application/json",
@@ -106,11 +61,7 @@
       }
     },
     {
-<<<<<<< HEAD
-      "RequestUri": "https://dotnettestvault.vault.azure.net/keys/1686067693/adc438d7323f414c81e4162dd8fe4c33?api-version=7.1-preview",
-=======
       "RequestUri": "https://heathskv.vault.azure.net/keys/1686067693/a51a624dc3dc437e9597f51e584c6e6d?api-version=7.1",
->>>>>>> 2d11c666
       "RequestMethod": "GET",
       "RequestHeaders": {
         "Accept": "application/json",
@@ -128,68 +79,7 @@
       "StatusCode": 200,
       "ResponseHeaders": {
         "Cache-Control": "no-cache",
-<<<<<<< HEAD
-        "Content-Length": "660",
-        "Content-Type": "application/json; charset=utf-8",
-        "Date": "Sun, 29 Sep 2019 14:59:48 GMT",
-        "Expires": "-1",
-        "Pragma": "no-cache",
-        "Server": "Microsoft-IIS/10.0",
-        "Strict-Transport-Security": "max-age=31536000;includeSubDomains",
-        "X-AspNet-Version": "4.0.30319",
-        "X-Content-Type-Options": "nosniff",
-        "x-ms-keyvault-network-info": "addr=98.237.193.253;act_addr_fam=InterNetwork;",
-        "x-ms-keyvault-region": "westus",
-        "x-ms-keyvault-service-version": "1.1.0.878",
-        "x-ms-request-id": "a5f9e349-5fa0-4e06-97c8-bec51c0524eb",
-        "X-Powered-By": "ASP.NET"
-      },
-      "ResponseBody": {
-        "key": {
-          "kid": "https://dotnettestvault.vault.azure.net/keys/1686067693/adc438d7323f414c81e4162dd8fe4c33",
-          "kty": "RSA",
-          "key_ops": [
-            "encrypt",
-            "decrypt",
-            "sign",
-            "verify",
-            "wrapKey",
-            "unwrapKey"
-          ],
-          "n": "wVdRtwMM19uZt3l_iMuYH9g6_yXPrXCXrUfWgf_W08TmBJJTIubJ0iVCcfSGYFUzWj8RWlN1If16HOFwIoyKI0xawlJPLV6fXGQL9YrzQAJ1h9pR43jLKjRHx0AOpCH6DSREU0ZUtzjUcIUAjzhbQhYLpX9ZXgO5ZU-m7GvRQGoQ0wk_mSYd_pHDs-nhW3TZctDYIItXBeQa_2cRWNMQ1ghrFlSJE8cKhqTFuaTvFqvjdWqczq2ONAZzPg74IsrOAods3JknIyC1DsIkl9kR-6NTDmOb7jMO24nryai5YgDHUEp3ti5a4ppXlxcwPzP3TbeUFMI19x9dvUfCBgmmPQ",
-          "e": "AQAB"
-        },
-        "attributes": {
-          "enabled": true,
-          "created": 1569769188,
-          "updated": 1569769188,
-          "recoveryLevel": "Recoverable\u002BPurgeable"
-        }
-      }
-    },
-    {
-      "RequestUri": "https://dotnettestvault.vault.azure.net/keys/1686067693?api-version=7.1-preview",
-      "RequestMethod": "DELETE",
-      "RequestHeaders": {
-        "Accept": "application/json",
-        "Authorization": "Sanitized",
-        "Content-Type": "application/json",
-        "traceparent": "00-8d0780bb329913448b1d5d8dfcf88f59-af0323ebdb202d41-00",
-        "User-Agent": [
-          "azsdk-net-Security.KeyVault.Keys/4.0.0-dev.20190929.1\u002B6c0963aef095f4e84bfb6eac4b35eea1c0224968",
-          "(.NET Core 4.6.28008.01; Microsoft Windows 10.0.18362 )"
-        ],
-        "x-ms-client-request-id": "ca6e635651621c5f9e047682efe2ffe2",
-        "x-ms-return-client-request-id": "true"
-      },
-      "RequestBody": null,
-      "StatusCode": 200,
-      "ResponseHeaders": {
-        "Cache-Control": "no-cache",
-        "Content-Length": "795",
-=======
         "Content-Length": "674",
->>>>>>> 2d11c666
         "Content-Type": "application/json; charset=utf-8",
         "Date": "Wed, 29 Jul 2020 22:51:56 GMT",
         "Expires": "-1",
@@ -226,43 +116,6 @@
           "recoverableDays": 90
         }
       }
-<<<<<<< HEAD
-    },
-    {
-      "RequestUri": "https://dotnettestvault.vault.azure.net/deletedkeys/1686067693?api-version=7.1-preview",
-      "RequestMethod": "DELETE",
-      "RequestHeaders": {
-        "Accept": "application/json",
-        "Authorization": "Sanitized",
-        "Content-Type": "application/json",
-        "traceparent": "00-15a6e5db7ce2304db4fc42e9cfd84f3f-577b1b8e9adbbb49-00",
-        "User-Agent": [
-          "azsdk-net-Security.KeyVault.Keys/4.0.0-dev.20190929.1\u002B6c0963aef095f4e84bfb6eac4b35eea1c0224968",
-          "(.NET Core 4.6.28008.01; Microsoft Windows 10.0.18362 )"
-        ],
-        "x-ms-client-request-id": "6004466e3073430d0f10af956ff44013",
-        "x-ms-return-client-request-id": "true"
-      },
-      "RequestBody": null,
-      "StatusCode": 204,
-      "ResponseHeaders": {
-        "Cache-Control": "no-cache",
-        "Date": "Sun, 29 Sep 2019 15:00:09 GMT",
-        "Expires": "-1",
-        "Pragma": "no-cache",
-        "Server": "Microsoft-IIS/10.0",
-        "Strict-Transport-Security": "max-age=31536000;includeSubDomains",
-        "X-AspNet-Version": "4.0.30319",
-        "X-Content-Type-Options": "nosniff",
-        "x-ms-keyvault-network-info": "addr=98.237.193.253;act_addr_fam=InterNetwork;",
-        "x-ms-keyvault-region": "westus",
-        "x-ms-keyvault-service-version": "1.1.0.878",
-        "x-ms-request-id": "0dc15bcf-54dd-49c0-98fa-ff530473a9b5",
-        "X-Powered-By": "ASP.NET"
-      },
-      "ResponseBody": []
-=======
->>>>>>> 2d11c666
     }
   ],
   "Variables": {
