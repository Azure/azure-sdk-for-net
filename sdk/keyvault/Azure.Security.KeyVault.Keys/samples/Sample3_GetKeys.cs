--- conflicted
+++ resolved
@@ -52,13 +52,8 @@
             // Let's list the keys and print their types.
             // List operations don't return the keys with key material information.
             // So, for each returned key we call GetKey to get the key with its key material information.
-<<<<<<< HEAD
-            IEnumerable<KeyBase> keys = client.GetKeys();
-            foreach (KeyBase key in keys)
-=======
-            IEnumerable<Response<KeyProperties>> keys = client.GetKeys();
+            IEnumerable<KeyProperties> keys = client.GetKeys();
             foreach (KeyProperties key in keys)
->>>>>>> 323aa826
             {
                 Key keyWithType = client.GetKey(key.Name);
                 Debug.WriteLine($"Key is returned with name {keyWithType.Name} and type {keyWithType.KeyMaterial.KeyType}");
@@ -77,13 +72,8 @@
 
             // You need to check all the different versions Cloud RSA key had previously.
             // Lets print all the versions of this key.
-<<<<<<< HEAD
-            IEnumerable<KeyBase> keysVersions = client.GetKeyVersions(rsaKeyName);
-            foreach (KeyBase key in keysVersions)
-=======
-            IEnumerable<Response<KeyProperties>> keysVersions = client.GetKeyVersions(rsaKeyName);
+            IEnumerable<KeyProperties> keysVersions = client.GetKeyVersions(rsaKeyName);
             foreach (KeyProperties key in keysVersions)
->>>>>>> 323aa826
             {
                 Debug.WriteLine($"Key's version {key.Version} with name {key.Name}");
             }
