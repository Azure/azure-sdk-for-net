﻿// Copyright (c) Microsoft Corporation. All rights reserved.
// Licensed under the MIT License.

using Azure.Core.Testing;
using Azure.Identity;
using Azure.Security.KeyVault.Keys.Cryptography;
using NUnit.Framework;
using System;
using System.Text;
using System.Threading;
using System.Threading.Tasks;

namespace Azure.Security.KeyVault.Keys.Samples
{
    /// <summary>
    /// Samples that are used in the associated README.md file.
    /// </summary>
    [LiveOnly]
    public partial class Snippets
    {
#pragma warning disable IDE1006 // Naming Styles
        private KeyClient client;
        private CryptographyClient cryptoClient;
#pragma warning restore IDE1006 // Naming Styles

        [OneTimeSetUp]
        public void CreateClient()
        {
            // Environment variable with the Key Vault endpoint.
            string keyVaultUrl = Environment.GetEnvironmentVariable("AZURE_KEYVAULT_URL");

            #region Snippet:CreateKeyClient
            // Create a new key client using the default credential from Azure.Identity using environment variables previously set,
            // including AZURE_CLIENT_ID, AZURE_CLIENT_SECRET, and AZURE_TENANT_ID.
            var client = new KeyClient(vaultUri: new Uri(keyVaultUrl), credential: new DefaultAzureCredential());

            // Create a new key using the key client.
            KeyVaultKey key = client.CreateKey("key-name", KeyType.Rsa);

            // Retrieve a key using the key client.
            key = client.GetKey("key-name");
            #endregion

            #region Snippet:CreateCryptographyClient
            // Create a new certificate client using the default credential from Azure.Identity using environment variables previously set,
            // including AZURE_CLIENT_ID, AZURE_CLIENT_SECRET, and AZURE_TENANT_ID.
            var cryptoClient = new CryptographyClient(keyId: key.Id, credential: new DefaultAzureCredential());
            #endregion

            this.client = client;
            this.cryptoClient = cryptoClient;
        }

        [Test]
        public async Task CreateKey()
        {
            #region Snippet:CreateKey
            // Create a key. Note that you can specify the type of key
            // i.e. Elliptic curve, Hardware Elliptic Curve, RSA
            KeyVaultKey key = await client.CreateKeyAsync("key-name", KeyType.Rsa);

            Console.WriteLine(key.Name);
            Console.WriteLine(key.KeyType);

            // Create a software RSA key
            var rsaCreateKey = new CreateRsaKeyOptions("rsa-key-name", hardwareProtected: false);
            KeyVaultKey rsaKey = await client.CreateRsaKeyAsync(rsaCreateKey);

            Console.WriteLine(rsaKey.Name);
            Console.WriteLine(rsaKey.KeyType);

            // Create a hardware Elliptic Curve key
            // Because only premium key vault supports HSM backed keys , please ensure your key vault
            // SKU is premium when you set "hardwareProtected" value to true
            var echsmkey = new CreateEcKeyOptions("ec-key-name", hardwareProtected: true);
            KeyVaultKey ecKey = await client.CreateEcKeyAsync(echsmkey);

            Console.WriteLine(ecKey.Name);
            Console.WriteLine(ecKey.KeyType);
            #endregion
        }

        [Test]
        public void CreateKeySync()
        {
<<<<<<< HEAD
            #region Snippet:CreateKeyAsync
=======
            #region CreateKeySync
>>>>>>> acb45688
            // Create a key of any type
            KeyVaultKey key = client.CreateKey("key-name", KeyType.Rsa);

            Console.WriteLine(key.Name);
            Console.WriteLine(key.KeyType);

            // Create a software RSA key
            var rsaCreateKey = new CreateRsaKeyOptions("rsa-key-name", hardwareProtected: false);
            KeyVaultKey rsaKey = client.CreateRsaKey(rsaCreateKey);

            Console.WriteLine(rsaKey.Name);
            Console.WriteLine(rsaKey.KeyType);

            // Create a hardware Elliptic Curve key
            // Because only premium key vault supports HSM backed keys , please ensure your key vault
            // SKU is premium when you set "hardwareProtected" value to true
            var echsmkey = new CreateEcKeyOptions("ec-key-name", hardwareProtected: true);
            KeyVaultKey ecKey = client.CreateEcKey(echsmkey);

            Console.WriteLine(ecKey.Name);
            Console.WriteLine(ecKey.KeyType);
            #endregion
        }

        [Test]
        public async Task RetrieveKey()
        {
            // Make sure a key exists.
            await client.CreateKeyAsync("key-name", KeyType.Rsa);

<<<<<<< HEAD
            #region Snippet:RetrieveKey
            Key key = client.GetKey("key-name");
=======
            #region RetrieveKey
            KeyVaultKey key = await client.GetKeyAsync("key-name");
>>>>>>> acb45688

            Console.WriteLine(key.Name);
            Console.WriteLine(key.KeyType);
            #endregion
        }

        [Test]
        public async Task UpdateKey()
        {
<<<<<<< HEAD
            #region Snippet:UpdateKey
            Key key = client.CreateKey("key-name", KeyType.Rsa);
=======
            #region UpdateKey
            KeyVaultKey key = await client.CreateKeyAsync("key-name", KeyType.Rsa);
>>>>>>> acb45688

            // You can specify additional application-specific metadata in the form of tags.
            key.Properties.Tags["foo"] = "updated tag";

            KeyVaultKey updatedKey = await client.UpdateKeyPropertiesAsync(key.Properties);

            Console.WriteLine(updatedKey.Name);
            Console.WriteLine(updatedKey.Properties.Version);
            Console.WriteLine(updatedKey.Properties.UpdatedOn);
            #endregion
        }

        [Test]
        public async Task ListKeys()
        {
<<<<<<< HEAD
            #region Snippet:ListKeys
            Pageable<KeyProperties> allKeys = client.GetKeys();
=======
            #region ListKeys
            AsyncPageable<KeyProperties> allKeys = client.GetPropertiesOfKeysAsync();
>>>>>>> acb45688

            await foreach (KeyProperties keyProperties in allKeys)
            {
                Console.WriteLine(keyProperties.Name);
            }
            #endregion
        }

        [Test]
        public async Task EncryptDecrypt()
        {
            #region Snippet:EncryptDecrypt
            byte[] plaintext = Encoding.UTF8.GetBytes("A single block of plaintext");

            // encrypt the data using the algorithm RSAOAEP
            EncryptResult encryptResult = await cryptoClient.EncryptAsync(EncryptionAlgorithm.RsaOaep, plaintext);

            // decrypt the encrypted data.
            DecryptResult decryptResult = await cryptoClient.DecryptAsync(EncryptionAlgorithm.RsaOaep, encryptResult.Ciphertext);
            #endregion
        }

        [Test]
        public async Task NotFoundAsync()
        {
            #region Snippet:NotFound
            try
            {
                KeyVaultKey key = await client.GetKeyAsync("some_key");
            }
            catch (RequestFailedException ex)
            {
                Console.WriteLine(ex.ToString());
            }
            #endregion
        }

        [Ignore("The key is deleted and purged on tear down of this text fixture.")]
        public async Task DeleteKey()
        {
<<<<<<< HEAD
            #region Snippet:DeleteKey
            DeletedKey key = client.DeleteKey("key-name");
=======
            #region DeleteKey
            DeleteKeyOperation operation = await client.StartDeleteKeyAsync("key-name");
>>>>>>> acb45688

            DeletedKey key = operation.Value;
            Console.WriteLine(key.Name);
            Console.WriteLine(key.DeletedOn);
            #endregion
        }

        [OneTimeTearDown]
        public async Task DeleteAndPurgeKey()
        {
            #region DeleteAndPurgeKey
            DeleteKeyOperation operation = await client.StartDeleteKeyAsync("key-name");

            // You only need to wait for completion if you want to purge or recover the key.
            await operation.WaitForCompletionAsync();

            DeletedKey key = operation.Value;
            await client.PurgeDeletedKeyAsync(key.Name);
            #endregion

            DeleteKeyOperation rsaKeyOperation = await client.StartDeleteKeyAsync("rsa-key-name");
            DeleteKeyOperation ecKeyOperation = await client.StartDeleteKeyAsync("ec-key-name");

            try
            {
                // Deleting a key when soft delete is enabled may not happen immediately.
                Task.WaitAll(
                    rsaKeyOperation.WaitForCompletionAsync().AsTask(),
                    ecKeyOperation.WaitForCompletionAsync().AsTask());

                Task.WaitAll(
                    client.PurgeDeletedKeyAsync(rsaKeyOperation.Value.Name),
                    client.PurgeDeletedKeyAsync(ecKeyOperation.Value.Name));
            }
            catch
            {
                // Merely attempt to purge a deleted key since the Key Vault may not have soft delete enabled.
            }
        }

        [Ignore("The key is deleted and purged on tear down of this text fixture.")]
        public void DeleteKeySync()
        {
            #region DeleteKeySync
            DeleteKeyOperation operation = client.StartDeleteKey("key-name");

            while (!operation.HasCompleted)
            {
                Thread.Sleep(2000);

                operation.UpdateStatus();
            }

            DeletedKey key = operation.Value;
            client.PurgeDeletedKey(key.Name);
            #endregion
        }
    }
}<|MERGE_RESOLUTION|>--- conflicted
+++ resolved
@@ -83,11 +83,7 @@
         [Test]
         public void CreateKeySync()
         {
-<<<<<<< HEAD
-            #region Snippet:CreateKeyAsync
-=======
-            #region CreateKeySync
->>>>>>> acb45688
+            #region Snippet:CreateKeySync
             // Create a key of any type
             KeyVaultKey key = client.CreateKey("key-name", KeyType.Rsa);
 
@@ -118,13 +114,8 @@
             // Make sure a key exists.
             await client.CreateKeyAsync("key-name", KeyType.Rsa);
 
-<<<<<<< HEAD
             #region Snippet:RetrieveKey
-            Key key = client.GetKey("key-name");
-=======
-            #region RetrieveKey
             KeyVaultKey key = await client.GetKeyAsync("key-name");
->>>>>>> acb45688
 
             Console.WriteLine(key.Name);
             Console.WriteLine(key.KeyType);
@@ -134,13 +125,8 @@
         [Test]
         public async Task UpdateKey()
         {
-<<<<<<< HEAD
             #region Snippet:UpdateKey
-            Key key = client.CreateKey("key-name", KeyType.Rsa);
-=======
-            #region UpdateKey
             KeyVaultKey key = await client.CreateKeyAsync("key-name", KeyType.Rsa);
->>>>>>> acb45688
 
             // You can specify additional application-specific metadata in the form of tags.
             key.Properties.Tags["foo"] = "updated tag";
@@ -156,13 +142,8 @@
         [Test]
         public async Task ListKeys()
         {
-<<<<<<< HEAD
             #region Snippet:ListKeys
-            Pageable<KeyProperties> allKeys = client.GetKeys();
-=======
-            #region ListKeys
             AsyncPageable<KeyProperties> allKeys = client.GetPropertiesOfKeysAsync();
->>>>>>> acb45688
 
             await foreach (KeyProperties keyProperties in allKeys)
             {
@@ -203,13 +184,8 @@
         [Ignore("The key is deleted and purged on tear down of this text fixture.")]
         public async Task DeleteKey()
         {
-<<<<<<< HEAD
             #region Snippet:DeleteKey
-            DeletedKey key = client.DeleteKey("key-name");
-=======
-            #region DeleteKey
             DeleteKeyOperation operation = await client.StartDeleteKeyAsync("key-name");
->>>>>>> acb45688
 
             DeletedKey key = operation.Value;
             Console.WriteLine(key.Name);
@@ -220,7 +196,7 @@
         [OneTimeTearDown]
         public async Task DeleteAndPurgeKey()
         {
-            #region DeleteAndPurgeKey
+            #region Snippet:DeleteAndPurgeKey
             DeleteKeyOperation operation = await client.StartDeleteKeyAsync("key-name");
 
             // You only need to wait for completion if you want to purge or recover the key.
