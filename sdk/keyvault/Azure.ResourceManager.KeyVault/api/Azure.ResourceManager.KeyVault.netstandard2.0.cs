--- conflicted
+++ resolved
@@ -86,14 +86,6 @@
         public static Azure.ResourceManager.KeyVault.DeletedManagedHsmCollection GetDeletedManagedHsms(this Azure.ResourceManager.Resources.SubscriptionResource subscriptionResource) { throw null; }
         public static Azure.Pageable<Azure.ResourceManager.KeyVault.DeletedManagedHsmResource> GetDeletedManagedHsms(this Azure.ResourceManager.Resources.SubscriptionResource subscriptionResource, System.Threading.CancellationToken cancellationToken = default(System.Threading.CancellationToken)) { throw null; }
         public static Azure.AsyncPageable<Azure.ResourceManager.KeyVault.DeletedManagedHsmResource> GetDeletedManagedHsmsAsync(this Azure.ResourceManager.Resources.SubscriptionResource subscriptionResource, System.Threading.CancellationToken cancellationToken = default(System.Threading.CancellationToken)) { throw null; }
-<<<<<<< HEAD
-        public static Azure.Response<Azure.ResourceManager.KeyVault.DeletedVaultResource> GetDeletedVault(this Azure.ResourceManager.Resources.SubscriptionResource subscriptionResource, Azure.Core.AzureLocation location, string vaultName, System.Threading.CancellationToken cancellationToken = default(System.Threading.CancellationToken)) { throw null; }
-        public static System.Threading.Tasks.Task<Azure.Response<Azure.ResourceManager.KeyVault.DeletedVaultResource>> GetDeletedVaultAsync(this Azure.ResourceManager.Resources.SubscriptionResource subscriptionResource, Azure.Core.AzureLocation location, string vaultName, System.Threading.CancellationToken cancellationToken = default(System.Threading.CancellationToken)) { throw null; }
-        public static Azure.ResourceManager.KeyVault.DeletedVaultResource GetDeletedVaultResource(this Azure.ResourceManager.ArmClient client, Azure.Core.ResourceIdentifier id) { throw null; }
-        public static Azure.ResourceManager.KeyVault.DeletedVaultCollection GetDeletedVaults(this Azure.ResourceManager.Resources.SubscriptionResource subscriptionResource) { throw null; }
-        public static Azure.Pageable<Azure.ResourceManager.KeyVault.DeletedVaultResource> GetDeletedVaults(this Azure.ResourceManager.Resources.SubscriptionResource subscriptionResource, System.Threading.CancellationToken cancellationToken = default(System.Threading.CancellationToken)) { throw null; }
-        public static Azure.AsyncPageable<Azure.ResourceManager.KeyVault.DeletedVaultResource> GetDeletedVaultsAsync(this Azure.ResourceManager.Resources.SubscriptionResource subscriptionResource, System.Threading.CancellationToken cancellationToken = default(System.Threading.CancellationToken)) { throw null; }
-=======
         public static Azure.Response<Azure.ResourceManager.KeyVault.KeyVaultResource> GetKeyVault(this Azure.ResourceManager.Resources.ResourceGroupResource resourceGroupResource, string vaultName, System.Threading.CancellationToken cancellationToken = default(System.Threading.CancellationToken)) { throw null; }
         public static System.Threading.Tasks.Task<Azure.Response<Azure.ResourceManager.KeyVault.KeyVaultResource>> GetKeyVaultAsync(this Azure.ResourceManager.Resources.ResourceGroupResource resourceGroupResource, string vaultName, System.Threading.CancellationToken cancellationToken = default(System.Threading.CancellationToken)) { throw null; }
         public static Azure.ResourceManager.KeyVault.KeyVaultPrivateEndpointConnectionResource GetKeyVaultPrivateEndpointConnectionResource(this Azure.ResourceManager.ArmClient client, Azure.Core.ResourceIdentifier id) { throw null; }
@@ -101,7 +93,6 @@
         public static Azure.ResourceManager.KeyVault.KeyVaultCollection GetKeyVaults(this Azure.ResourceManager.Resources.ResourceGroupResource resourceGroupResource) { throw null; }
         public static Azure.Pageable<Azure.ResourceManager.KeyVault.KeyVaultResource> GetKeyVaults(this Azure.ResourceManager.Resources.SubscriptionResource subscriptionResource, int? top = default(int?), System.Threading.CancellationToken cancellationToken = default(System.Threading.CancellationToken)) { throw null; }
         public static Azure.AsyncPageable<Azure.ResourceManager.KeyVault.KeyVaultResource> GetKeyVaultsAsync(this Azure.ResourceManager.Resources.SubscriptionResource subscriptionResource, int? top = default(int?), System.Threading.CancellationToken cancellationToken = default(System.Threading.CancellationToken)) { throw null; }
->>>>>>> b926ce7c
         public static Azure.Response<Azure.ResourceManager.KeyVault.ManagedHsmResource> GetManagedHsm(this Azure.ResourceManager.Resources.ResourceGroupResource resourceGroupResource, string name, System.Threading.CancellationToken cancellationToken = default(System.Threading.CancellationToken)) { throw null; }
         public static System.Threading.Tasks.Task<Azure.Response<Azure.ResourceManager.KeyVault.ManagedHsmResource>> GetManagedHsmAsync(this Azure.ResourceManager.Resources.ResourceGroupResource resourceGroupResource, string name, System.Threading.CancellationToken cancellationToken = default(System.Threading.CancellationToken)) { throw null; }
         public static Azure.ResourceManager.KeyVault.ManagedHsmPrivateEndpointConnectionResource GetManagedHsmPrivateEndpointConnectionResource(this Azure.ResourceManager.ArmClient client, Azure.Core.ResourceIdentifier id) { throw null; }
@@ -109,16 +100,6 @@
         public static Azure.ResourceManager.KeyVault.ManagedHsmCollection GetManagedHsms(this Azure.ResourceManager.Resources.ResourceGroupResource resourceGroupResource) { throw null; }
         public static Azure.Pageable<Azure.ResourceManager.KeyVault.ManagedHsmResource> GetManagedHsms(this Azure.ResourceManager.Resources.SubscriptionResource subscriptionResource, int? top = default(int?), System.Threading.CancellationToken cancellationToken = default(System.Threading.CancellationToken)) { throw null; }
         public static Azure.AsyncPageable<Azure.ResourceManager.KeyVault.ManagedHsmResource> GetManagedHsmsAsync(this Azure.ResourceManager.Resources.SubscriptionResource subscriptionResource, int? top = default(int?), System.Threading.CancellationToken cancellationToken = default(System.Threading.CancellationToken)) { throw null; }
-<<<<<<< HEAD
-        public static Azure.Response<Azure.ResourceManager.KeyVault.VaultResource> GetVault(this Azure.ResourceManager.Resources.ResourceGroupResource resourceGroupResource, string vaultName, System.Threading.CancellationToken cancellationToken = default(System.Threading.CancellationToken)) { throw null; }
-        public static System.Threading.Tasks.Task<Azure.Response<Azure.ResourceManager.KeyVault.VaultResource>> GetVaultAsync(this Azure.ResourceManager.Resources.ResourceGroupResource resourceGroupResource, string vaultName, System.Threading.CancellationToken cancellationToken = default(System.Threading.CancellationToken)) { throw null; }
-        public static Azure.ResourceManager.KeyVault.VaultPrivateEndpointConnectionResource GetVaultPrivateEndpointConnectionResource(this Azure.ResourceManager.ArmClient client, Azure.Core.ResourceIdentifier id) { throw null; }
-        public static Azure.ResourceManager.KeyVault.VaultResource GetVaultResource(this Azure.ResourceManager.ArmClient client, Azure.Core.ResourceIdentifier id) { throw null; }
-        public static Azure.ResourceManager.KeyVault.VaultCollection GetVaults(this Azure.ResourceManager.Resources.ResourceGroupResource resourceGroupResource) { throw null; }
-        public static Azure.Pageable<Azure.ResourceManager.KeyVault.VaultResource> GetVaults(this Azure.ResourceManager.Resources.SubscriptionResource subscriptionResource, int? top = default(int?), System.Threading.CancellationToken cancellationToken = default(System.Threading.CancellationToken)) { throw null; }
-        public static Azure.AsyncPageable<Azure.ResourceManager.KeyVault.VaultResource> GetVaultsAsync(this Azure.ResourceManager.Resources.SubscriptionResource subscriptionResource, int? top = default(int?), System.Threading.CancellationToken cancellationToken = default(System.Threading.CancellationToken)) { throw null; }
-    }
-=======
     }
     public partial class KeyVaultPrivateEndpointConnectionCollection : Azure.ResourceManager.ArmCollection, System.Collections.Generic.IAsyncEnumerable<Azure.ResourceManager.KeyVault.KeyVaultPrivateEndpointConnectionResource>, System.Collections.Generic.IEnumerable<Azure.ResourceManager.KeyVault.KeyVaultPrivateEndpointConnectionResource>, System.Collections.IEnumerable
     {
@@ -192,7 +173,6 @@
         public virtual System.Threading.Tasks.Task<Azure.Response<Azure.ResourceManager.KeyVault.Models.KeyVaultAccessPolicyParameters>> UpdateAccessPolicyAsync(Azure.ResourceManager.KeyVault.Models.AccessPolicyUpdateKind operationKind, Azure.ResourceManager.KeyVault.Models.KeyVaultAccessPolicyParameters keyVaultAccessPolicyParameters, System.Threading.CancellationToken cancellationToken = default(System.Threading.CancellationToken)) { throw null; }
         public virtual System.Threading.Tasks.Task<Azure.Response<Azure.ResourceManager.KeyVault.KeyVaultResource>> UpdateAsync(Azure.ResourceManager.KeyVault.Models.KeyVaultPatch patch, System.Threading.CancellationToken cancellationToken = default(System.Threading.CancellationToken)) { throw null; }
     }
->>>>>>> b926ce7c
     public partial class ManagedHsmCollection : Azure.ResourceManager.ArmCollection, System.Collections.Generic.IAsyncEnumerable<Azure.ResourceManager.KeyVault.ManagedHsmResource>, System.Collections.Generic.IEnumerable<Azure.ResourceManager.KeyVault.ManagedHsmResource>, System.Collections.IEnumerable
     {
         protected ManagedHsmCollection() { }
@@ -283,101 +263,6 @@
         public virtual Azure.ResourceManager.ArmOperation<Azure.ResourceManager.KeyVault.ManagedHsmResource> Update(Azure.WaitUntil waitUntil, Azure.ResourceManager.KeyVault.ManagedHsmData data, System.Threading.CancellationToken cancellationToken = default(System.Threading.CancellationToken)) { throw null; }
         public virtual System.Threading.Tasks.Task<Azure.ResourceManager.ArmOperation<Azure.ResourceManager.KeyVault.ManagedHsmResource>> UpdateAsync(Azure.WaitUntil waitUntil, Azure.ResourceManager.KeyVault.ManagedHsmData data, System.Threading.CancellationToken cancellationToken = default(System.Threading.CancellationToken)) { throw null; }
     }
-<<<<<<< HEAD
-    public partial class VaultCollection : Azure.ResourceManager.ArmCollection, System.Collections.Generic.IAsyncEnumerable<Azure.ResourceManager.KeyVault.VaultResource>, System.Collections.Generic.IEnumerable<Azure.ResourceManager.KeyVault.VaultResource>, System.Collections.IEnumerable
-    {
-        protected VaultCollection() { }
-        public virtual Azure.ResourceManager.ArmOperation<Azure.ResourceManager.KeyVault.VaultResource> CreateOrUpdate(Azure.WaitUntil waitUntil, string vaultName, Azure.ResourceManager.KeyVault.Models.VaultCreateOrUpdateContent content, System.Threading.CancellationToken cancellationToken = default(System.Threading.CancellationToken)) { throw null; }
-        public virtual System.Threading.Tasks.Task<Azure.ResourceManager.ArmOperation<Azure.ResourceManager.KeyVault.VaultResource>> CreateOrUpdateAsync(Azure.WaitUntil waitUntil, string vaultName, Azure.ResourceManager.KeyVault.Models.VaultCreateOrUpdateContent content, System.Threading.CancellationToken cancellationToken = default(System.Threading.CancellationToken)) { throw null; }
-        public virtual Azure.Response<bool> Exists(string vaultName, System.Threading.CancellationToken cancellationToken = default(System.Threading.CancellationToken)) { throw null; }
-        public virtual System.Threading.Tasks.Task<Azure.Response<bool>> ExistsAsync(string vaultName, System.Threading.CancellationToken cancellationToken = default(System.Threading.CancellationToken)) { throw null; }
-        public virtual Azure.Response<Azure.ResourceManager.KeyVault.VaultResource> Get(string vaultName, System.Threading.CancellationToken cancellationToken = default(System.Threading.CancellationToken)) { throw null; }
-        public virtual Azure.Pageable<Azure.ResourceManager.KeyVault.VaultResource> GetAll(int? top = default(int?), System.Threading.CancellationToken cancellationToken = default(System.Threading.CancellationToken)) { throw null; }
-        public virtual Azure.AsyncPageable<Azure.ResourceManager.KeyVault.VaultResource> GetAllAsync(int? top = default(int?), System.Threading.CancellationToken cancellationToken = default(System.Threading.CancellationToken)) { throw null; }
-        public virtual System.Threading.Tasks.Task<Azure.Response<Azure.ResourceManager.KeyVault.VaultResource>> GetAsync(string vaultName, System.Threading.CancellationToken cancellationToken = default(System.Threading.CancellationToken)) { throw null; }
-        System.Collections.Generic.IAsyncEnumerator<Azure.ResourceManager.KeyVault.VaultResource> System.Collections.Generic.IAsyncEnumerable<Azure.ResourceManager.KeyVault.VaultResource>.GetAsyncEnumerator(System.Threading.CancellationToken cancellationToken) { throw null; }
-        System.Collections.Generic.IEnumerator<Azure.ResourceManager.KeyVault.VaultResource> System.Collections.Generic.IEnumerable<Azure.ResourceManager.KeyVault.VaultResource>.GetEnumerator() { throw null; }
-        System.Collections.IEnumerator System.Collections.IEnumerable.GetEnumerator() { throw null; }
-    }
-    public partial class VaultData : Azure.ResourceManager.Models.TrackedResourceData
-    {
-        public VaultData(Azure.Core.AzureLocation location, Azure.ResourceManager.KeyVault.Models.VaultProperties properties) : base (default(Azure.Core.AzureLocation)) { }
-        public Azure.ResourceManager.KeyVault.Models.VaultProperties Properties { get { throw null; } set { } }
-    }
-    public partial class VaultPrivateEndpointConnectionCollection : Azure.ResourceManager.ArmCollection, System.Collections.Generic.IAsyncEnumerable<Azure.ResourceManager.KeyVault.VaultPrivateEndpointConnectionResource>, System.Collections.Generic.IEnumerable<Azure.ResourceManager.KeyVault.VaultPrivateEndpointConnectionResource>, System.Collections.IEnumerable
-    {
-        protected VaultPrivateEndpointConnectionCollection() { }
-        public virtual Azure.ResourceManager.ArmOperation<Azure.ResourceManager.KeyVault.VaultPrivateEndpointConnectionResource> CreateOrUpdate(Azure.WaitUntil waitUntil, string privateEndpointConnectionName, Azure.ResourceManager.KeyVault.VaultPrivateEndpointConnectionData data, System.Threading.CancellationToken cancellationToken = default(System.Threading.CancellationToken)) { throw null; }
-        public virtual System.Threading.Tasks.Task<Azure.ResourceManager.ArmOperation<Azure.ResourceManager.KeyVault.VaultPrivateEndpointConnectionResource>> CreateOrUpdateAsync(Azure.WaitUntil waitUntil, string privateEndpointConnectionName, Azure.ResourceManager.KeyVault.VaultPrivateEndpointConnectionData data, System.Threading.CancellationToken cancellationToken = default(System.Threading.CancellationToken)) { throw null; }
-        public virtual Azure.Response<bool> Exists(string privateEndpointConnectionName, System.Threading.CancellationToken cancellationToken = default(System.Threading.CancellationToken)) { throw null; }
-        public virtual System.Threading.Tasks.Task<Azure.Response<bool>> ExistsAsync(string privateEndpointConnectionName, System.Threading.CancellationToken cancellationToken = default(System.Threading.CancellationToken)) { throw null; }
-        public virtual Azure.Response<Azure.ResourceManager.KeyVault.VaultPrivateEndpointConnectionResource> Get(string privateEndpointConnectionName, System.Threading.CancellationToken cancellationToken = default(System.Threading.CancellationToken)) { throw null; }
-        public virtual Azure.Pageable<Azure.ResourceManager.KeyVault.VaultPrivateEndpointConnectionResource> GetAll(System.Threading.CancellationToken cancellationToken = default(System.Threading.CancellationToken)) { throw null; }
-        public virtual Azure.AsyncPageable<Azure.ResourceManager.KeyVault.VaultPrivateEndpointConnectionResource> GetAllAsync(System.Threading.CancellationToken cancellationToken = default(System.Threading.CancellationToken)) { throw null; }
-        public virtual System.Threading.Tasks.Task<Azure.Response<Azure.ResourceManager.KeyVault.VaultPrivateEndpointConnectionResource>> GetAsync(string privateEndpointConnectionName, System.Threading.CancellationToken cancellationToken = default(System.Threading.CancellationToken)) { throw null; }
-        System.Collections.Generic.IAsyncEnumerator<Azure.ResourceManager.KeyVault.VaultPrivateEndpointConnectionResource> System.Collections.Generic.IAsyncEnumerable<Azure.ResourceManager.KeyVault.VaultPrivateEndpointConnectionResource>.GetAsyncEnumerator(System.Threading.CancellationToken cancellationToken) { throw null; }
-        System.Collections.Generic.IEnumerator<Azure.ResourceManager.KeyVault.VaultPrivateEndpointConnectionResource> System.Collections.Generic.IEnumerable<Azure.ResourceManager.KeyVault.VaultPrivateEndpointConnectionResource>.GetEnumerator() { throw null; }
-        System.Collections.IEnumerator System.Collections.IEnumerable.GetEnumerator() { throw null; }
-    }
-    public partial class VaultPrivateEndpointConnectionData : Azure.ResourceManager.Models.ResourceData
-    {
-        public VaultPrivateEndpointConnectionData() { }
-        public Azure.ResourceManager.KeyVault.Models.VaultPrivateLinkServiceConnectionState ConnectionState { get { throw null; } set { } }
-        public Azure.ETag? Etag { get { throw null; } set { } }
-        public Azure.Core.AzureLocation? Location { get { throw null; } }
-        public Azure.Core.ResourceIdentifier PrivateEndpointId { get { throw null; } }
-        public Azure.ResourceManager.KeyVault.Models.VaultPrivateEndpointConnectionProvisioningState? ProvisioningState { get { throw null; } }
-        public System.Collections.Generic.IReadOnlyDictionary<string, string> Tags { get { throw null; } }
-    }
-    public partial class VaultPrivateEndpointConnectionResource : Azure.ResourceManager.ArmResource
-    {
-        public static readonly Azure.Core.ResourceType ResourceType;
-        protected VaultPrivateEndpointConnectionResource() { }
-        public virtual Azure.ResourceManager.KeyVault.VaultPrivateEndpointConnectionData Data { get { throw null; } }
-        public virtual bool HasData { get { throw null; } }
-        public virtual Azure.Response<Azure.ResourceManager.KeyVault.VaultPrivateEndpointConnectionResource> AddTag(string key, string value, System.Threading.CancellationToken cancellationToken = default(System.Threading.CancellationToken)) { throw null; }
-        public virtual System.Threading.Tasks.Task<Azure.Response<Azure.ResourceManager.KeyVault.VaultPrivateEndpointConnectionResource>> AddTagAsync(string key, string value, System.Threading.CancellationToken cancellationToken = default(System.Threading.CancellationToken)) { throw null; }
-        public static Azure.Core.ResourceIdentifier CreateResourceIdentifier(string subscriptionId, string resourceGroupName, string vaultName, string privateEndpointConnectionName) { throw null; }
-        public virtual Azure.ResourceManager.ArmOperation<Azure.ResourceManager.KeyVault.VaultPrivateEndpointConnectionResource> Delete(Azure.WaitUntil waitUntil, System.Threading.CancellationToken cancellationToken = default(System.Threading.CancellationToken)) { throw null; }
-        public virtual System.Threading.Tasks.Task<Azure.ResourceManager.ArmOperation<Azure.ResourceManager.KeyVault.VaultPrivateEndpointConnectionResource>> DeleteAsync(Azure.WaitUntil waitUntil, System.Threading.CancellationToken cancellationToken = default(System.Threading.CancellationToken)) { throw null; }
-        public virtual Azure.Response<Azure.ResourceManager.KeyVault.VaultPrivateEndpointConnectionResource> Get(System.Threading.CancellationToken cancellationToken = default(System.Threading.CancellationToken)) { throw null; }
-        public virtual System.Threading.Tasks.Task<Azure.Response<Azure.ResourceManager.KeyVault.VaultPrivateEndpointConnectionResource>> GetAsync(System.Threading.CancellationToken cancellationToken = default(System.Threading.CancellationToken)) { throw null; }
-        public virtual Azure.Response<Azure.ResourceManager.KeyVault.VaultPrivateEndpointConnectionResource> RemoveTag(string key, System.Threading.CancellationToken cancellationToken = default(System.Threading.CancellationToken)) { throw null; }
-        public virtual System.Threading.Tasks.Task<Azure.Response<Azure.ResourceManager.KeyVault.VaultPrivateEndpointConnectionResource>> RemoveTagAsync(string key, System.Threading.CancellationToken cancellationToken = default(System.Threading.CancellationToken)) { throw null; }
-        public virtual Azure.Response<Azure.ResourceManager.KeyVault.VaultPrivateEndpointConnectionResource> SetTags(System.Collections.Generic.IDictionary<string, string> tags, System.Threading.CancellationToken cancellationToken = default(System.Threading.CancellationToken)) { throw null; }
-        public virtual System.Threading.Tasks.Task<Azure.Response<Azure.ResourceManager.KeyVault.VaultPrivateEndpointConnectionResource>> SetTagsAsync(System.Collections.Generic.IDictionary<string, string> tags, System.Threading.CancellationToken cancellationToken = default(System.Threading.CancellationToken)) { throw null; }
-        public virtual Azure.ResourceManager.ArmOperation<Azure.ResourceManager.KeyVault.VaultPrivateEndpointConnectionResource> Update(Azure.WaitUntil waitUntil, Azure.ResourceManager.KeyVault.VaultPrivateEndpointConnectionData data, System.Threading.CancellationToken cancellationToken = default(System.Threading.CancellationToken)) { throw null; }
-        public virtual System.Threading.Tasks.Task<Azure.ResourceManager.ArmOperation<Azure.ResourceManager.KeyVault.VaultPrivateEndpointConnectionResource>> UpdateAsync(Azure.WaitUntil waitUntil, Azure.ResourceManager.KeyVault.VaultPrivateEndpointConnectionData data, System.Threading.CancellationToken cancellationToken = default(System.Threading.CancellationToken)) { throw null; }
-    }
-    public partial class VaultResource : Azure.ResourceManager.ArmResource
-    {
-        public static readonly Azure.Core.ResourceType ResourceType;
-        protected VaultResource() { }
-        public virtual Azure.ResourceManager.KeyVault.VaultData Data { get { throw null; } }
-        public virtual bool HasData { get { throw null; } }
-        public virtual Azure.Response<Azure.ResourceManager.KeyVault.VaultResource> AddTag(string key, string value, System.Threading.CancellationToken cancellationToken = default(System.Threading.CancellationToken)) { throw null; }
-        public virtual System.Threading.Tasks.Task<Azure.Response<Azure.ResourceManager.KeyVault.VaultResource>> AddTagAsync(string key, string value, System.Threading.CancellationToken cancellationToken = default(System.Threading.CancellationToken)) { throw null; }
-        public static Azure.Core.ResourceIdentifier CreateResourceIdentifier(string subscriptionId, string resourceGroupName, string vaultName) { throw null; }
-        public virtual Azure.ResourceManager.ArmOperation Delete(Azure.WaitUntil waitUntil, System.Threading.CancellationToken cancellationToken = default(System.Threading.CancellationToken)) { throw null; }
-        public virtual System.Threading.Tasks.Task<Azure.ResourceManager.ArmOperation> DeleteAsync(Azure.WaitUntil waitUntil, System.Threading.CancellationToken cancellationToken = default(System.Threading.CancellationToken)) { throw null; }
-        public virtual Azure.Response<Azure.ResourceManager.KeyVault.VaultResource> Get(System.Threading.CancellationToken cancellationToken = default(System.Threading.CancellationToken)) { throw null; }
-        public virtual System.Threading.Tasks.Task<Azure.Response<Azure.ResourceManager.KeyVault.VaultResource>> GetAsync(System.Threading.CancellationToken cancellationToken = default(System.Threading.CancellationToken)) { throw null; }
-        public virtual Azure.Pageable<Azure.ResourceManager.KeyVault.Models.VaultPrivateLinkResourceData> GetPrivateLinkResources(System.Threading.CancellationToken cancellationToken = default(System.Threading.CancellationToken)) { throw null; }
-        public virtual Azure.AsyncPageable<Azure.ResourceManager.KeyVault.Models.VaultPrivateLinkResourceData> GetPrivateLinkResourcesAsync(System.Threading.CancellationToken cancellationToken = default(System.Threading.CancellationToken)) { throw null; }
-        public virtual Azure.Response<Azure.ResourceManager.KeyVault.VaultPrivateEndpointConnectionResource> GetVaultPrivateEndpointConnection(string privateEndpointConnectionName, System.Threading.CancellationToken cancellationToken = default(System.Threading.CancellationToken)) { throw null; }
-        public virtual System.Threading.Tasks.Task<Azure.Response<Azure.ResourceManager.KeyVault.VaultPrivateEndpointConnectionResource>> GetVaultPrivateEndpointConnectionAsync(string privateEndpointConnectionName, System.Threading.CancellationToken cancellationToken = default(System.Threading.CancellationToken)) { throw null; }
-        public virtual Azure.ResourceManager.KeyVault.VaultPrivateEndpointConnectionCollection GetVaultPrivateEndpointConnections() { throw null; }
-        public virtual Azure.Response<Azure.ResourceManager.KeyVault.VaultResource> RemoveTag(string key, System.Threading.CancellationToken cancellationToken = default(System.Threading.CancellationToken)) { throw null; }
-        public virtual System.Threading.Tasks.Task<Azure.Response<Azure.ResourceManager.KeyVault.VaultResource>> RemoveTagAsync(string key, System.Threading.CancellationToken cancellationToken = default(System.Threading.CancellationToken)) { throw null; }
-        public virtual Azure.Response<Azure.ResourceManager.KeyVault.VaultResource> SetTags(System.Collections.Generic.IDictionary<string, string> tags, System.Threading.CancellationToken cancellationToken = default(System.Threading.CancellationToken)) { throw null; }
-        public virtual System.Threading.Tasks.Task<Azure.Response<Azure.ResourceManager.KeyVault.VaultResource>> SetTagsAsync(System.Collections.Generic.IDictionary<string, string> tags, System.Threading.CancellationToken cancellationToken = default(System.Threading.CancellationToken)) { throw null; }
-        public virtual Azure.Response<Azure.ResourceManager.KeyVault.VaultResource> Update(Azure.ResourceManager.KeyVault.Models.VaultPatch patch, System.Threading.CancellationToken cancellationToken = default(System.Threading.CancellationToken)) { throw null; }
-        public virtual Azure.Response<Azure.ResourceManager.KeyVault.Models.VaultAccessPolicyParameters> UpdateAccessPolicy(Azure.ResourceManager.KeyVault.Models.AccessPolicyUpdateKind operationKind, Azure.ResourceManager.KeyVault.Models.VaultAccessPolicyParameters vaultAccessPolicyParameters, System.Threading.CancellationToken cancellationToken = default(System.Threading.CancellationToken)) { throw null; }
-        public virtual System.Threading.Tasks.Task<Azure.Response<Azure.ResourceManager.KeyVault.Models.VaultAccessPolicyParameters>> UpdateAccessPolicyAsync(Azure.ResourceManager.KeyVault.Models.AccessPolicyUpdateKind operationKind, Azure.ResourceManager.KeyVault.Models.VaultAccessPolicyParameters vaultAccessPolicyParameters, System.Threading.CancellationToken cancellationToken = default(System.Threading.CancellationToken)) { throw null; }
-        public virtual System.Threading.Tasks.Task<Azure.Response<Azure.ResourceManager.KeyVault.VaultResource>> UpdateAsync(Azure.ResourceManager.KeyVault.Models.VaultPatch patch, System.Threading.CancellationToken cancellationToken = default(System.Threading.CancellationToken)) { throw null; }
-    }
-=======
->>>>>>> b926ce7c
 }
 namespace Azure.ResourceManager.KeyVault.Models
 {
@@ -387,9 +272,6 @@
         Replace = 1,
         Remove = 2,
     }
-<<<<<<< HEAD
-    public partial class DeletedManagedHsmProperties
-=======
     public partial class DeletedKeyVaultProperties
     {
         internal DeletedKeyVaultProperties() { }
@@ -511,7 +393,6 @@
     }
     [System.Runtime.InteropServices.StructLayoutAttribute(System.Runtime.InteropServices.LayoutKind.Sequential)]
     public readonly partial struct IdentityAccessStoragePermission : System.IEquatable<Azure.ResourceManager.KeyVault.Models.IdentityAccessStoragePermission>
->>>>>>> b926ce7c
     {
         private readonly object _dummy;
         private readonly int _dummyPrimitive;
@@ -555,32 +436,6 @@
         public System.Collections.Generic.IList<Azure.ResourceManager.KeyVault.Models.KeyVaultAccessPolicy> AccessPolicies { get { throw null; } set { } }
         public Azure.Core.AzureLocation? Location { get { throw null; } }
     }
-<<<<<<< HEAD
-    [System.Runtime.InteropServices.StructLayoutAttribute(System.Runtime.InteropServices.LayoutKind.Sequential)]
-    public readonly partial struct IdentityAccessCertificatePermission : System.IEquatable<Azure.ResourceManager.KeyVault.Models.IdentityAccessCertificatePermission>
-    {
-        private readonly object _dummy;
-        private readonly int _dummyPrimitive;
-        public IdentityAccessCertificatePermission(string value) { throw null; }
-        public static Azure.ResourceManager.KeyVault.Models.IdentityAccessCertificatePermission All { get { throw null; } }
-        public static Azure.ResourceManager.KeyVault.Models.IdentityAccessCertificatePermission Backup { get { throw null; } }
-        public static Azure.ResourceManager.KeyVault.Models.IdentityAccessCertificatePermission Create { get { throw null; } }
-        public static Azure.ResourceManager.KeyVault.Models.IdentityAccessCertificatePermission Delete { get { throw null; } }
-        public static Azure.ResourceManager.KeyVault.Models.IdentityAccessCertificatePermission DeleteIssuers { get { throw null; } }
-        public static Azure.ResourceManager.KeyVault.Models.IdentityAccessCertificatePermission Get { get { throw null; } }
-        public static Azure.ResourceManager.KeyVault.Models.IdentityAccessCertificatePermission GetIssuers { get { throw null; } }
-        public static Azure.ResourceManager.KeyVault.Models.IdentityAccessCertificatePermission Import { get { throw null; } }
-        public static Azure.ResourceManager.KeyVault.Models.IdentityAccessCertificatePermission List { get { throw null; } }
-        public static Azure.ResourceManager.KeyVault.Models.IdentityAccessCertificatePermission ListIssuers { get { throw null; } }
-        public static Azure.ResourceManager.KeyVault.Models.IdentityAccessCertificatePermission ManageContacts { get { throw null; } }
-        public static Azure.ResourceManager.KeyVault.Models.IdentityAccessCertificatePermission ManageIssuers { get { throw null; } }
-        public static Azure.ResourceManager.KeyVault.Models.IdentityAccessCertificatePermission Purge { get { throw null; } }
-        public static Azure.ResourceManager.KeyVault.Models.IdentityAccessCertificatePermission Recover { get { throw null; } }
-        public static Azure.ResourceManager.KeyVault.Models.IdentityAccessCertificatePermission Restore { get { throw null; } }
-        public static Azure.ResourceManager.KeyVault.Models.IdentityAccessCertificatePermission SetIssuers { get { throw null; } }
-        public static Azure.ResourceManager.KeyVault.Models.IdentityAccessCertificatePermission Update { get { throw null; } }
-        public bool Equals(Azure.ResourceManager.KeyVault.Models.IdentityAccessCertificatePermission other) { throw null; }
-=======
     public partial class KeyVaultAccessPolicyProperties
     {
         public KeyVaultAccessPolicyProperties(System.Collections.Generic.IEnumerable<Azure.ResourceManager.KeyVault.Models.KeyVaultAccessPolicy> accessPolicies) { }
@@ -594,20 +449,13 @@
         public KeyVaultActionsRequiredMessage(string value) { throw null; }
         public static Azure.ResourceManager.KeyVault.Models.KeyVaultActionsRequiredMessage None { get { throw null; } }
         public bool Equals(Azure.ResourceManager.KeyVault.Models.KeyVaultActionsRequiredMessage other) { throw null; }
->>>>>>> b926ce7c
-        [System.ComponentModel.EditorBrowsableAttribute(System.ComponentModel.EditorBrowsableState.Never)]
-        public override bool Equals(object obj) { throw null; }
-        [System.ComponentModel.EditorBrowsableAttribute(System.ComponentModel.EditorBrowsableState.Never)]
-        public override int GetHashCode() { throw null; }
-<<<<<<< HEAD
-        public static bool operator ==(Azure.ResourceManager.KeyVault.Models.IdentityAccessCertificatePermission left, Azure.ResourceManager.KeyVault.Models.IdentityAccessCertificatePermission right) { throw null; }
-        public static implicit operator Azure.ResourceManager.KeyVault.Models.IdentityAccessCertificatePermission (string value) { throw null; }
-        public static bool operator !=(Azure.ResourceManager.KeyVault.Models.IdentityAccessCertificatePermission left, Azure.ResourceManager.KeyVault.Models.IdentityAccessCertificatePermission right) { throw null; }
-=======
+        [System.ComponentModel.EditorBrowsableAttribute(System.ComponentModel.EditorBrowsableState.Never)]
+        public override bool Equals(object obj) { throw null; }
+        [System.ComponentModel.EditorBrowsableAttribute(System.ComponentModel.EditorBrowsableState.Never)]
+        public override int GetHashCode() { throw null; }
         public static bool operator ==(Azure.ResourceManager.KeyVault.Models.KeyVaultActionsRequiredMessage left, Azure.ResourceManager.KeyVault.Models.KeyVaultActionsRequiredMessage right) { throw null; }
         public static implicit operator Azure.ResourceManager.KeyVault.Models.KeyVaultActionsRequiredMessage (string value) { throw null; }
         public static bool operator !=(Azure.ResourceManager.KeyVault.Models.KeyVaultActionsRequiredMessage left, Azure.ResourceManager.KeyVault.Models.KeyVaultActionsRequiredMessage right) { throw null; }
->>>>>>> b926ce7c
         public override string ToString() { throw null; }
     }
     public enum KeyVaultCreateMode
@@ -769,8 +617,6 @@
         public static bool operator !=(Azure.ResourceManager.KeyVault.Models.IdentityAccessSecretPermission left, Azure.ResourceManager.KeyVault.Models.IdentityAccessSecretPermission right) { throw null; }
         public override string ToString() { throw null; }
     }
-<<<<<<< HEAD
-=======
     public partial class KeyVaultPrivateLinkResourceData : Azure.ResourceManager.Models.ResourceData
     {
         public KeyVaultPrivateLinkResourceData() { }
@@ -832,7 +678,6 @@
         public Azure.ResourceManager.KeyVault.Models.KeyVaultSkuFamily Family { get { throw null; } set { } }
         public Azure.ResourceManager.KeyVault.Models.KeyVaultSkuName Name { get { throw null; } set { } }
     }
->>>>>>> b926ce7c
     [System.Runtime.InteropServices.StructLayoutAttribute(System.Runtime.InteropServices.LayoutKind.Sequential)]
     public readonly partial struct IdentityAccessStoragePermission : System.IEquatable<Azure.ResourceManager.KeyVault.Models.IdentityAccessStoragePermission>
     {
@@ -1119,267 +964,4 @@
         public static bool operator !=(Azure.ResourceManager.KeyVault.Models.NetworkRuleAction left, Azure.ResourceManager.KeyVault.Models.NetworkRuleAction right) { throw null; }
         public override string ToString() { throw null; }
     }
-<<<<<<< HEAD
-    public partial class VaultAccessPolicy
-    {
-        public VaultAccessPolicy(System.Guid tenantId, string objectId, Azure.ResourceManager.KeyVault.Models.IdentityAccessPermissions permissions) { }
-        public System.Guid? ApplicationId { get { throw null; } set { } }
-        public string ObjectId { get { throw null; } set { } }
-        public Azure.ResourceManager.KeyVault.Models.IdentityAccessPermissions Permissions { get { throw null; } set { } }
-        public System.Guid TenantId { get { throw null; } set { } }
-    }
-    public partial class VaultAccessPolicyParameters : Azure.ResourceManager.Models.ResourceData
-    {
-        public VaultAccessPolicyParameters(Azure.ResourceManager.KeyVault.Models.VaultAccessPolicyProperties properties) { }
-        public System.Collections.Generic.IList<Azure.ResourceManager.KeyVault.Models.VaultAccessPolicy> AccessPolicies { get { throw null; } set { } }
-        public Azure.Core.AzureLocation? Location { get { throw null; } }
-    }
-    public partial class VaultAccessPolicyProperties
-    {
-        public VaultAccessPolicyProperties(System.Collections.Generic.IEnumerable<Azure.ResourceManager.KeyVault.Models.VaultAccessPolicy> accessPolicies) { }
-        public System.Collections.Generic.IList<Azure.ResourceManager.KeyVault.Models.VaultAccessPolicy> AccessPolicies { get { throw null; } }
-    }
-    [System.Runtime.InteropServices.StructLayoutAttribute(System.Runtime.InteropServices.LayoutKind.Sequential)]
-    public readonly partial struct VaultActionsRequiredMessage : System.IEquatable<Azure.ResourceManager.KeyVault.Models.VaultActionsRequiredMessage>
-    {
-        private readonly object _dummy;
-        private readonly int _dummyPrimitive;
-        public VaultActionsRequiredMessage(string value) { throw null; }
-        public static Azure.ResourceManager.KeyVault.Models.VaultActionsRequiredMessage None { get { throw null; } }
-        public bool Equals(Azure.ResourceManager.KeyVault.Models.VaultActionsRequiredMessage other) { throw null; }
-        [System.ComponentModel.EditorBrowsableAttribute(System.ComponentModel.EditorBrowsableState.Never)]
-        public override bool Equals(object obj) { throw null; }
-        [System.ComponentModel.EditorBrowsableAttribute(System.ComponentModel.EditorBrowsableState.Never)]
-        public override int GetHashCode() { throw null; }
-        public static bool operator ==(Azure.ResourceManager.KeyVault.Models.VaultActionsRequiredMessage left, Azure.ResourceManager.KeyVault.Models.VaultActionsRequiredMessage right) { throw null; }
-        public static implicit operator Azure.ResourceManager.KeyVault.Models.VaultActionsRequiredMessage (string value) { throw null; }
-        public static bool operator !=(Azure.ResourceManager.KeyVault.Models.VaultActionsRequiredMessage left, Azure.ResourceManager.KeyVault.Models.VaultActionsRequiredMessage right) { throw null; }
-        public override string ToString() { throw null; }
-    }
-    public enum VaultCreateMode
-    {
-        Default = 0,
-        Recover = 1,
-    }
-    public partial class VaultCreateOrUpdateContent
-    {
-        public VaultCreateOrUpdateContent(Azure.Core.AzureLocation location, Azure.ResourceManager.KeyVault.Models.VaultProperties properties) { }
-        public Azure.Core.AzureLocation Location { get { throw null; } }
-        public Azure.ResourceManager.KeyVault.Models.VaultProperties Properties { get { throw null; } }
-        public System.Collections.Generic.IDictionary<string, string> Tags { get { throw null; } }
-    }
-    public partial class VaultIPRule
-    {
-        public VaultIPRule(string addressRange) { }
-        public string AddressRange { get { throw null; } set { } }
-    }
-    public partial class VaultNameAvailabilityContent
-    {
-        public VaultNameAvailabilityContent(string name) { }
-        public string Name { get { throw null; } }
-        public Azure.Core.ResourceType ResourceType { get { throw null; } }
-    }
-    public partial class VaultNameAvailabilityResult
-    {
-        internal VaultNameAvailabilityResult() { }
-        public string Message { get { throw null; } }
-        public bool? NameAvailable { get { throw null; } }
-        public Azure.ResourceManager.KeyVault.Models.NameAvailabilityReason? Reason { get { throw null; } }
-    }
-    [System.Runtime.InteropServices.StructLayoutAttribute(System.Runtime.InteropServices.LayoutKind.Sequential)]
-    public readonly partial struct VaultNetworkRuleBypassOption : System.IEquatable<Azure.ResourceManager.KeyVault.Models.VaultNetworkRuleBypassOption>
-    {
-        private readonly object _dummy;
-        private readonly int _dummyPrimitive;
-        public VaultNetworkRuleBypassOption(string value) { throw null; }
-        public static Azure.ResourceManager.KeyVault.Models.VaultNetworkRuleBypassOption AzureServices { get { throw null; } }
-        public static Azure.ResourceManager.KeyVault.Models.VaultNetworkRuleBypassOption None { get { throw null; } }
-        public bool Equals(Azure.ResourceManager.KeyVault.Models.VaultNetworkRuleBypassOption other) { throw null; }
-        [System.ComponentModel.EditorBrowsableAttribute(System.ComponentModel.EditorBrowsableState.Never)]
-        public override bool Equals(object obj) { throw null; }
-        [System.ComponentModel.EditorBrowsableAttribute(System.ComponentModel.EditorBrowsableState.Never)]
-        public override int GetHashCode() { throw null; }
-        public static bool operator ==(Azure.ResourceManager.KeyVault.Models.VaultNetworkRuleBypassOption left, Azure.ResourceManager.KeyVault.Models.VaultNetworkRuleBypassOption right) { throw null; }
-        public static implicit operator Azure.ResourceManager.KeyVault.Models.VaultNetworkRuleBypassOption (string value) { throw null; }
-        public static bool operator !=(Azure.ResourceManager.KeyVault.Models.VaultNetworkRuleBypassOption left, Azure.ResourceManager.KeyVault.Models.VaultNetworkRuleBypassOption right) { throw null; }
-        public override string ToString() { throw null; }
-    }
-    public partial class VaultNetworkRuleSet
-    {
-        public VaultNetworkRuleSet() { }
-        public Azure.ResourceManager.KeyVault.Models.VaultNetworkRuleBypassOption? Bypass { get { throw null; } set { } }
-        public Azure.ResourceManager.KeyVault.Models.NetworkRuleAction? DefaultAction { get { throw null; } set { } }
-        public System.Collections.Generic.IList<Azure.ResourceManager.KeyVault.Models.VaultIPRule> IPRules { get { throw null; } }
-        public System.Collections.Generic.IList<Azure.ResourceManager.KeyVault.Models.VaultVirtualNetworkRule> VirtualNetworkRules { get { throw null; } }
-    }
-    public partial class VaultPatch
-    {
-        public VaultPatch() { }
-        public Azure.ResourceManager.KeyVault.Models.VaultPatchProperties Properties { get { throw null; } set { } }
-        public System.Collections.Generic.IDictionary<string, string> Tags { get { throw null; } }
-    }
-    public enum VaultPatchMode
-    {
-        Default = 0,
-        Recover = 1,
-    }
-    public partial class VaultPatchProperties
-    {
-        public VaultPatchProperties() { }
-        public System.Collections.Generic.IList<Azure.ResourceManager.KeyVault.Models.VaultAccessPolicy> AccessPolicies { get { throw null; } }
-        public Azure.ResourceManager.KeyVault.Models.VaultPatchMode? CreateMode { get { throw null; } set { } }
-        public bool? EnabledForDeployment { get { throw null; } set { } }
-        public bool? EnabledForDiskEncryption { get { throw null; } set { } }
-        public bool? EnabledForTemplateDeployment { get { throw null; } set { } }
-        public bool? EnablePurgeProtection { get { throw null; } set { } }
-        public bool? EnableRbacAuthorization { get { throw null; } set { } }
-        public bool? EnableSoftDelete { get { throw null; } set { } }
-        public Azure.ResourceManager.KeyVault.Models.VaultNetworkRuleSet NetworkRuleSet { get { throw null; } set { } }
-        public string PublicNetworkAccess { get { throw null; } set { } }
-        public Azure.ResourceManager.KeyVault.Models.VaultSku Sku { get { throw null; } set { } }
-        public int? SoftDeleteRetentionInDays { get { throw null; } set { } }
-        public System.Guid? TenantId { get { throw null; } set { } }
-    }
-    public partial class VaultPrivateEndpointConnectionItemData
-    {
-        internal VaultPrivateEndpointConnectionItemData() { }
-        public Azure.ResourceManager.KeyVault.Models.VaultPrivateLinkServiceConnectionState ConnectionState { get { throw null; } }
-        public Azure.ETag? Etag { get { throw null; } }
-        public string Id { get { throw null; } }
-        public Azure.Core.ResourceIdentifier PrivateEndpointId { get { throw null; } }
-        public Azure.ResourceManager.KeyVault.Models.VaultPrivateEndpointConnectionProvisioningState? ProvisioningState { get { throw null; } }
-    }
-    [System.Runtime.InteropServices.StructLayoutAttribute(System.Runtime.InteropServices.LayoutKind.Sequential)]
-    public readonly partial struct VaultPrivateEndpointConnectionProvisioningState : System.IEquatable<Azure.ResourceManager.KeyVault.Models.VaultPrivateEndpointConnectionProvisioningState>
-    {
-        private readonly object _dummy;
-        private readonly int _dummyPrimitive;
-        public VaultPrivateEndpointConnectionProvisioningState(string value) { throw null; }
-        public static Azure.ResourceManager.KeyVault.Models.VaultPrivateEndpointConnectionProvisioningState Creating { get { throw null; } }
-        public static Azure.ResourceManager.KeyVault.Models.VaultPrivateEndpointConnectionProvisioningState Deleting { get { throw null; } }
-        public static Azure.ResourceManager.KeyVault.Models.VaultPrivateEndpointConnectionProvisioningState Disconnected { get { throw null; } }
-        public static Azure.ResourceManager.KeyVault.Models.VaultPrivateEndpointConnectionProvisioningState Failed { get { throw null; } }
-        public static Azure.ResourceManager.KeyVault.Models.VaultPrivateEndpointConnectionProvisioningState Succeeded { get { throw null; } }
-        public static Azure.ResourceManager.KeyVault.Models.VaultPrivateEndpointConnectionProvisioningState Updating { get { throw null; } }
-        public bool Equals(Azure.ResourceManager.KeyVault.Models.VaultPrivateEndpointConnectionProvisioningState other) { throw null; }
-        [System.ComponentModel.EditorBrowsableAttribute(System.ComponentModel.EditorBrowsableState.Never)]
-        public override bool Equals(object obj) { throw null; }
-        [System.ComponentModel.EditorBrowsableAttribute(System.ComponentModel.EditorBrowsableState.Never)]
-        public override int GetHashCode() { throw null; }
-        public static bool operator ==(Azure.ResourceManager.KeyVault.Models.VaultPrivateEndpointConnectionProvisioningState left, Azure.ResourceManager.KeyVault.Models.VaultPrivateEndpointConnectionProvisioningState right) { throw null; }
-        public static implicit operator Azure.ResourceManager.KeyVault.Models.VaultPrivateEndpointConnectionProvisioningState (string value) { throw null; }
-        public static bool operator !=(Azure.ResourceManager.KeyVault.Models.VaultPrivateEndpointConnectionProvisioningState left, Azure.ResourceManager.KeyVault.Models.VaultPrivateEndpointConnectionProvisioningState right) { throw null; }
-        public override string ToString() { throw null; }
-    }
-    [System.Runtime.InteropServices.StructLayoutAttribute(System.Runtime.InteropServices.LayoutKind.Sequential)]
-    public readonly partial struct VaultPrivateEndpointServiceConnectionStatus : System.IEquatable<Azure.ResourceManager.KeyVault.Models.VaultPrivateEndpointServiceConnectionStatus>
-    {
-        private readonly object _dummy;
-        private readonly int _dummyPrimitive;
-        public VaultPrivateEndpointServiceConnectionStatus(string value) { throw null; }
-        public static Azure.ResourceManager.KeyVault.Models.VaultPrivateEndpointServiceConnectionStatus Approved { get { throw null; } }
-        public static Azure.ResourceManager.KeyVault.Models.VaultPrivateEndpointServiceConnectionStatus Disconnected { get { throw null; } }
-        public static Azure.ResourceManager.KeyVault.Models.VaultPrivateEndpointServiceConnectionStatus Pending { get { throw null; } }
-        public static Azure.ResourceManager.KeyVault.Models.VaultPrivateEndpointServiceConnectionStatus Rejected { get { throw null; } }
-        public bool Equals(Azure.ResourceManager.KeyVault.Models.VaultPrivateEndpointServiceConnectionStatus other) { throw null; }
-        [System.ComponentModel.EditorBrowsableAttribute(System.ComponentModel.EditorBrowsableState.Never)]
-        public override bool Equals(object obj) { throw null; }
-        [System.ComponentModel.EditorBrowsableAttribute(System.ComponentModel.EditorBrowsableState.Never)]
-        public override int GetHashCode() { throw null; }
-        public static bool operator ==(Azure.ResourceManager.KeyVault.Models.VaultPrivateEndpointServiceConnectionStatus left, Azure.ResourceManager.KeyVault.Models.VaultPrivateEndpointServiceConnectionStatus right) { throw null; }
-        public static implicit operator Azure.ResourceManager.KeyVault.Models.VaultPrivateEndpointServiceConnectionStatus (string value) { throw null; }
-        public static bool operator !=(Azure.ResourceManager.KeyVault.Models.VaultPrivateEndpointServiceConnectionStatus left, Azure.ResourceManager.KeyVault.Models.VaultPrivateEndpointServiceConnectionStatus right) { throw null; }
-        public override string ToString() { throw null; }
-    }
-    public partial class VaultPrivateLinkResourceData : Azure.ResourceManager.Models.ResourceData
-    {
-        public VaultPrivateLinkResourceData() { }
-        public string GroupId { get { throw null; } }
-        public Azure.Core.AzureLocation? Location { get { throw null; } }
-        public System.Collections.Generic.IReadOnlyList<string> RequiredMembers { get { throw null; } }
-        public System.Collections.Generic.IList<string> RequiredZoneNames { get { throw null; } }
-        public System.Collections.Generic.IReadOnlyDictionary<string, string> Tags { get { throw null; } }
-    }
-    public partial class VaultPrivateLinkServiceConnectionState
-    {
-        public VaultPrivateLinkServiceConnectionState() { }
-        public Azure.ResourceManager.KeyVault.Models.VaultActionsRequiredMessage? ActionsRequired { get { throw null; } set { } }
-        public string Description { get { throw null; } set { } }
-        public Azure.ResourceManager.KeyVault.Models.VaultPrivateEndpointServiceConnectionStatus? Status { get { throw null; } set { } }
-    }
-    public partial class VaultProperties
-    {
-        public VaultProperties(System.Guid tenantId, Azure.ResourceManager.KeyVault.Models.VaultSku sku) { }
-        public System.Collections.Generic.IList<Azure.ResourceManager.KeyVault.Models.VaultAccessPolicy> AccessPolicies { get { throw null; } }
-        public Azure.ResourceManager.KeyVault.Models.VaultCreateMode? CreateMode { get { throw null; } set { } }
-        public bool? EnabledForDeployment { get { throw null; } set { } }
-        public bool? EnabledForDiskEncryption { get { throw null; } set { } }
-        public bool? EnabledForTemplateDeployment { get { throw null; } set { } }
-        public bool? EnablePurgeProtection { get { throw null; } set { } }
-        public bool? EnableRbacAuthorization { get { throw null; } set { } }
-        public bool? EnableSoftDelete { get { throw null; } set { } }
-        public string HsmPoolResourceId { get { throw null; } }
-        public Azure.ResourceManager.KeyVault.Models.VaultNetworkRuleSet NetworkRuleSet { get { throw null; } set { } }
-        public System.Collections.Generic.IReadOnlyList<Azure.ResourceManager.KeyVault.Models.VaultPrivateEndpointConnectionItemData> PrivateEndpointConnections { get { throw null; } }
-        public Azure.ResourceManager.KeyVault.Models.VaultProvisioningState? ProvisioningState { get { throw null; } set { } }
-        public string PublicNetworkAccess { get { throw null; } set { } }
-        public Azure.ResourceManager.KeyVault.Models.VaultSku Sku { get { throw null; } set { } }
-        public int? SoftDeleteRetentionInDays { get { throw null; } set { } }
-        public System.Guid TenantId { get { throw null; } set { } }
-        public System.Uri VaultUri { get { throw null; } set { } }
-    }
-    [System.Runtime.InteropServices.StructLayoutAttribute(System.Runtime.InteropServices.LayoutKind.Sequential)]
-    public readonly partial struct VaultProvisioningState : System.IEquatable<Azure.ResourceManager.KeyVault.Models.VaultProvisioningState>
-    {
-        private readonly object _dummy;
-        private readonly int _dummyPrimitive;
-        public VaultProvisioningState(string value) { throw null; }
-        public static Azure.ResourceManager.KeyVault.Models.VaultProvisioningState RegisteringDns { get { throw null; } }
-        public static Azure.ResourceManager.KeyVault.Models.VaultProvisioningState Succeeded { get { throw null; } }
-        public bool Equals(Azure.ResourceManager.KeyVault.Models.VaultProvisioningState other) { throw null; }
-        [System.ComponentModel.EditorBrowsableAttribute(System.ComponentModel.EditorBrowsableState.Never)]
-        public override bool Equals(object obj) { throw null; }
-        [System.ComponentModel.EditorBrowsableAttribute(System.ComponentModel.EditorBrowsableState.Never)]
-        public override int GetHashCode() { throw null; }
-        public static bool operator ==(Azure.ResourceManager.KeyVault.Models.VaultProvisioningState left, Azure.ResourceManager.KeyVault.Models.VaultProvisioningState right) { throw null; }
-        public static implicit operator Azure.ResourceManager.KeyVault.Models.VaultProvisioningState (string value) { throw null; }
-        public static bool operator !=(Azure.ResourceManager.KeyVault.Models.VaultProvisioningState left, Azure.ResourceManager.KeyVault.Models.VaultProvisioningState right) { throw null; }
-        public override string ToString() { throw null; }
-    }
-    public partial class VaultSku
-    {
-        public VaultSku(Azure.ResourceManager.KeyVault.Models.VaultSkuFamily family, Azure.ResourceManager.KeyVault.Models.VaultSkuName name) { }
-        public Azure.ResourceManager.KeyVault.Models.VaultSkuFamily Family { get { throw null; } set { } }
-        public Azure.ResourceManager.KeyVault.Models.VaultSkuName Name { get { throw null; } set { } }
-    }
-    [System.Runtime.InteropServices.StructLayoutAttribute(System.Runtime.InteropServices.LayoutKind.Sequential)]
-    public readonly partial struct VaultSkuFamily : System.IEquatable<Azure.ResourceManager.KeyVault.Models.VaultSkuFamily>
-    {
-        private readonly object _dummy;
-        private readonly int _dummyPrimitive;
-        public VaultSkuFamily(string value) { throw null; }
-        public static Azure.ResourceManager.KeyVault.Models.VaultSkuFamily A { get { throw null; } }
-        public bool Equals(Azure.ResourceManager.KeyVault.Models.VaultSkuFamily other) { throw null; }
-        [System.ComponentModel.EditorBrowsableAttribute(System.ComponentModel.EditorBrowsableState.Never)]
-        public override bool Equals(object obj) { throw null; }
-        [System.ComponentModel.EditorBrowsableAttribute(System.ComponentModel.EditorBrowsableState.Never)]
-        public override int GetHashCode() { throw null; }
-        public static bool operator ==(Azure.ResourceManager.KeyVault.Models.VaultSkuFamily left, Azure.ResourceManager.KeyVault.Models.VaultSkuFamily right) { throw null; }
-        public static implicit operator Azure.ResourceManager.KeyVault.Models.VaultSkuFamily (string value) { throw null; }
-        public static bool operator !=(Azure.ResourceManager.KeyVault.Models.VaultSkuFamily left, Azure.ResourceManager.KeyVault.Models.VaultSkuFamily right) { throw null; }
-        public override string ToString() { throw null; }
-    }
-    public enum VaultSkuName
-    {
-        Standard = 0,
-        Premium = 1,
-    }
-    public partial class VaultVirtualNetworkRule
-    {
-        public VaultVirtualNetworkRule(string id) { }
-        public string Id { get { throw null; } set { } }
-        public bool? IgnoreMissingVnetServiceEndpoint { get { throw null; } set { } }
-    }
-=======
->>>>>>> b926ce7c
 }