--- conflicted
+++ resolved
@@ -28,13 +28,8 @@
             SubscriptionResource subscription = await armClient.GetDefaultSubscriptionAsync();
             ResourceGroupResource resourceGroup = await subscription.GetResourceGroups().GetAsync("myRgName");
 
-<<<<<<< HEAD
-            VaultCollection vaultCollection = resourceGroup.GetVaults();
-            VaultCreateOrUpdateContent parameters = new VaultCreateOrUpdateContent(AzureLocation.WestUS2, new VaultProperties(Guid.NewGuid(), new VaultSku(VaultSkuFamily.A, VaultSkuName.Standard)));
-=======
             KeyVaultCollection vaultCollection = resourceGroup.GetKeyVaults();
             KeyVaultCreateOrUpdateContent parameters = new KeyVaultCreateOrUpdateContent(AzureLocation.WestUS2, new KeyVaultProperties(Guid.NewGuid(), new KeyVaultSku(KeyVaultSkuFamily.A, KeyVaultSkuName.Standard)));
->>>>>>> b926ce7c
 
             ArmOperation<KeyVaultResource> lro = await vaultCollection.CreateOrUpdateAsync(WaitUntil.Completed, "myVaultName", parameters);
             KeyVaultResource vault = lro.Value;
@@ -46,13 +41,8 @@
         public void CreateModel()
         {
             #region Snippet:Changelog_CreateModel
-<<<<<<< HEAD
-            VaultProperties properties = new VaultProperties(Guid.NewGuid(), new VaultSku(VaultSkuFamily.A, VaultSkuName.Standard));
-            VaultCreateOrUpdateContent parameters = new VaultCreateOrUpdateContent(AzureLocation.WestUS2, properties);
-=======
             KeyVaultProperties properties = new KeyVaultProperties(Guid.NewGuid(), new KeyVaultSku(KeyVaultSkuFamily.A, KeyVaultSkuName.Standard));
             KeyVaultCreateOrUpdateContent parameters = new KeyVaultCreateOrUpdateContent(AzureLocation.WestUS2, properties);
->>>>>>> b926ce7c
             #endregion
         }
     }
