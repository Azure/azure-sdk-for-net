--- conflicted
+++ resolved
@@ -36,11 +36,7 @@
             };
             KeyVaultAccessPolicy AccessPolicy = new KeyVaultAccessPolicy(tenantIdGuid, objectId, permissions);
 
-<<<<<<< HEAD
-            VaultProperties VaultProperties = new VaultProperties(tenantIdGuid, new VaultSku(VaultSkuFamily.A, VaultSkuName.Standard));
-=======
             KeyVaultProperties VaultProperties = new KeyVaultProperties(tenantIdGuid, new KeyVaultSku(KeyVaultSkuFamily.A, KeyVaultSkuName.Standard));
->>>>>>> b926ce7c
             VaultProperties.EnabledForDeployment = true;
             VaultProperties.EnabledForDiskEncryption = true;
             VaultProperties.EnabledForTemplateDeployment = true;
