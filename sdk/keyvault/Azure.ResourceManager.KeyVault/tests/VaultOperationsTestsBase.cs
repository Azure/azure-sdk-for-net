--- conflicted
+++ resolved
@@ -46,13 +46,8 @@
         protected async Task Initialize()
         {
             Client = GetArmClient();
-<<<<<<< HEAD
-            Subscription sub = await Client.GetDefaultSubscriptionAsync();
-            DeletedVaultCollection = sub.GetDeletedVaults();
-=======
             Subscription subscription = await Client.GetDefaultSubscriptionAsync();
             DeletedVaultContainer = subscription.GetDeletedVaults();
->>>>>>> f0a65869
 
             if (Mode == RecordedTestMode.Playback)
             {
@@ -72,11 +67,7 @@
             Location = "North Central US";
 
             ResGroupName = Recording.GenerateAssetName("sdktestrg");
-<<<<<<< HEAD
-            var rgResponse = await sub.GetResourceGroups().CreateOrUpdateAsync(ResGroupName, new ResourceGroupData(Location)).ConfigureAwait(false);
-=======
             var rgResponse = await subscription.GetResourceGroups().CreateOrUpdateAsync(ResGroupName, new ResourceGroupData(Location)).ConfigureAwait(false);
->>>>>>> f0a65869
             ResourceGroup = rgResponse.Value;
 
             VaultCollection = ResourceGroup.GetVaults();
