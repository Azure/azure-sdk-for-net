--- conflicted
+++ resolved
@@ -104,11 +104,7 @@
             };
             AccessPolicy = new KeyVaultAccessPolicy(TenantIdGuid, ObjectId, permissions);
 
-<<<<<<< HEAD
-            VaultProperties = new VaultProperties(TenantIdGuid, new VaultSku(VaultSkuFamily.A, VaultSkuName.Standard));
-=======
             VaultProperties = new KeyVaultProperties(TenantIdGuid, new KeyVaultSku(KeyVaultSkuFamily.A, KeyVaultSkuName.Standard));
->>>>>>> b926ce7c
 
             VaultProperties.EnabledForDeployment = true;
             VaultProperties.EnabledForDiskEncryption = true;
