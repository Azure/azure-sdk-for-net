--- conflicted
+++ resolved
@@ -3,20 +3,15 @@
 
 using System;
 using System.Collections.Generic;
-using System.Linq;
 using System.Threading.Tasks;
 
 using Azure.Core;
 using Azure.Core.TestFramework;
-using Azure.Identity;
+using Azure.Graph.Rbac;
 using Azure.ResourceManager.KeyVault.Models;
 using Azure.ResourceManager.Resources;
 using Azure.ResourceManager.TestFramework;
-<<<<<<< HEAD
-using Microsoft.Graph;
-=======
 using NUnit.Framework;
->>>>>>> 25a80495
 
 namespace Azure.ResourceManager.KeyVault.Tests
 {
@@ -72,20 +67,14 @@
             }
             else if (Mode == RecordedTestMode.Record)
             {
-                // Get ObjectId of Service Principal
-                // [warning] Microsoft.Graph required corresponding api permission, Please make sure the service has these two api permissions as follows.
-                // 1. ServicePrincipalEndpoint.Read.All(TYPE-Application) 2.ServicePrincipalEndpoint.ReadWrite.All(TYPE-Application)
-                var scopes = new[] { "https://graph.microsoft.com/.default" };
-                var options = new TokenCredentialOptions
+                ServicePrincipalsOperations spClient = new RbacManagementClient(TestEnvironment.TenantId, TestEnvironment.Credential).ServicePrincipals;
+                List<Graph.Rbac.Models.ServicePrincipal> servicePrincipalList = spClient.ListAsync($"appId eq '{TestEnvironment.ClientId}'").ToEnumerableAsync().Result;
+                foreach (var servicePrincipal in servicePrincipalList)
                 {
-                    AuthorityHost = AzureAuthorityHosts.AzurePublicCloud
-                };
-                var clientSecretCredential = new ClientSecretCredential(TestEnvironment.TenantId, TestEnvironment.ClientId, TestEnvironment.ClientSecret, options);
-                var graphClient = new GraphServiceClient(clientSecretCredential, scopes);
-                var response = await graphClient.ServicePrincipals.Request().GetAsync();
-                var result = response.CurrentPage.Where(i => i.AppId == TestEnvironment.ClientId).FirstOrDefault();
-                this.ObjectId = result.Id;
-                Recording.GetVariable(ObjectIdKey, this.ObjectId);
+                    this.ObjectId = servicePrincipal.ObjectId;
+                    Recording.GetVariable(ObjectIdKey, this.ObjectId);
+                    break;
+                }
             }
 
             ResGroupName = Recording.GenerateAssetName("sdktestrg-kv-");
