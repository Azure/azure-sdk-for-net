// Copyright (c) Microsoft Corporation. All rights reserved.
// Licensed under the MIT License.

using System;
using System.Collections.Generic;
using System.Threading.Tasks;
using Azure.Core;
using Azure.Core.TestFramework;
using Azure.ResourceManager.KeyVault.Models;
using NUnit.Framework;

namespace Azure.ResourceManager.KeyVault.Tests
{
    [NonParallelizable]
    public class VaultOperationsTests : VaultOperationsTestsBase
    {
        public VaultOperationsTests(bool isAsync)
            : base(isAsync)
        {
        }

        [SetUp]
        public async Task ClearChallengeCacheforRecord()
        {
            if (Mode == RecordedTestMode.Record || Mode == RecordedTestMode.Playback)
            {
                await Initialize().ConfigureAwait(false);
            }
        }

        [Test]
        public async Task KeyVaultManagementVaultCreateWithoutAccessPolicies()
        {
            IgnoreTestInLiveMode();
<<<<<<< HEAD
            VaultProperties vaultProperties = new VaultProperties(TenantIdGuid, new VaultSku(VaultSkuFamily.A, VaultSkuName.Standard));
            VaultCreateOrUpdateContent content = new VaultCreateOrUpdateContent(Location, vaultProperties);
            ArmOperation<VaultResource> rawVault = await VaultCollection.CreateOrUpdateAsync(WaitUntil.Completed, VaultName, content);
            VaultData createdVault = rawVault.Value.Data;
=======
            KeyVaultProperties vaultProperties = new KeyVaultProperties(TenantIdGuid, new KeyVaultSku(KeyVaultSkuFamily.A, KeyVaultSkuName.Standard));
            KeyVaultCreateOrUpdateContent content = new KeyVaultCreateOrUpdateContent(Location, vaultProperties);
            ArmOperation<KeyVaultResource> rawVault = await VaultCollection.CreateOrUpdateAsync(WaitUntil.Completed, VaultName, content);
            KeyVaultData createdVault = rawVault.Value.Data;
>>>>>>> b926ce7c
            Assert.IsNotNull(createdVault);
            Assert.AreEqual(VaultName, createdVault.Name);
        }

        [Test]
        public async Task KeyVaultManagementVaultCreateUpdateDelete()
        {
            IgnoreTestInLiveMode();
            VaultProperties.EnableSoftDelete = null;

            KeyVaultCreateOrUpdateContent parameters = new KeyVaultCreateOrUpdateContent(Location, VaultProperties);
            parameters.Tags.InitializeFrom(Tags);

            ArmOperation<KeyVaultResource> rawVault = await VaultCollection.CreateOrUpdateAsync(WaitUntil.Completed, VaultName, parameters).ConfigureAwait(false);

            KeyVaultData createdVault = rawVault.Value.Data;

            ValidateVault(createdVault,
                VaultName,
                ResGroupName,
                TestEnvironment.SubscriptionId,
                TenantIdGuid,
                Location,
                "A",
                VaultSkuName.Standard,
                true,
                true,
                true,
                true, // enableSoftDelete defaults to true
                new[] { AccessPolicy },
                VaultProperties.NetworkRuleSet,
                Tags);

            //Update
            AccessPolicy.Permissions.Secrets.Clear();
            AccessPolicy.Permissions.Secrets.Add(IdentityAccessSecretPermission.Get);
            AccessPolicy.Permissions.Secrets.Add(IdentityAccessSecretPermission.Set);
            (AccessPolicy.Permissions.Keys as ChangeTrackingList<IdentityAccessKeyPermission>).Reset();

            AccessPolicy.Permissions.Storage.Clear();
            AccessPolicy.Permissions.Storage.Add(IdentityAccessStoragePermission.Get);
            AccessPolicy.Permissions.Storage.Add(IdentityAccessStoragePermission.RegenerateKey);

            createdVault.Properties.AccessPolicies.Clear();
            createdVault.Properties.AccessPolicies.Add(AccessPolicy);
            createdVault.Properties.Sku.Name = VaultSkuName.Premium;

            parameters = new KeyVaultCreateOrUpdateContent(Location, createdVault.Properties);
            parameters.Tags.InitializeFrom(Tags);
            ArmOperation<KeyVaultResource> rawUpdateVault = await VaultCollection.CreateOrUpdateAsync(WaitUntil.Completed, VaultName, parameters).ConfigureAwait(false);

            KeyVaultData updateVault = rawUpdateVault.Value.Data;

            ValidateVault(updateVault,
                VaultName,
                ResGroupName,
                TestEnvironment.SubscriptionId,
                TenantIdGuid,
                Location,
                "A",
                VaultSkuName.Premium,
                true,
                true,
                true,
                true,
                new[] { AccessPolicy },
                VaultProperties.NetworkRuleSet,
                Tags);

            Response<KeyVaultResource> rawRetrievedVault = await VaultCollection.GetAsync(VaultName);

            KeyVaultData retrievedVault = rawRetrievedVault.Value.Data;
            ValidateVault(retrievedVault,
                VaultName,
                ResGroupName,
                TestEnvironment.SubscriptionId,
                TenantIdGuid,
                Location,
                "A",
                VaultSkuName.Premium,
                true,
                true,
                true,
                true,
                new[] { AccessPolicy },
                VaultProperties.NetworkRuleSet,
                Tags);

            // Delete
            ArmOperation deleteVault = await rawRetrievedVault.Value.DeleteAsync(WaitUntil.Completed);

            Assert.ThrowsAsync<RequestFailedException>(async () =>
            {
                await VaultCollection.GetAsync(VaultName);
            });
        }

        [Test]
        public async Task KeyVaultManagementVaultTestCompoundIdentityAccessControlPolicy()
        {
            IgnoreTestInLiveMode();
            AccessPolicy.ApplicationId = Guid.Parse(TestEnvironment.ClientId);
            VaultProperties.EnableSoftDelete = null;

            KeyVaultCreateOrUpdateContent parameters = new KeyVaultCreateOrUpdateContent(Location, VaultProperties);
            parameters.Tags.InitializeFrom(Tags);

            ArmOperation<KeyVaultResource> createVault = await VaultCollection.CreateOrUpdateAsync(WaitUntil.Completed, VaultName, parameters).ConfigureAwait(false);
            KeyVaultResource vaultResponse = createVault.Value;

            ValidateVault(vaultResponse.Data,
                VaultName,
                ResGroupName,
                TestEnvironment.SubscriptionId,
                TenantIdGuid,
                Location,
                "A",
                VaultSkuName.Standard,
                true,
                true,
                true,
                true,
                new[] { AccessPolicy },
                Tags);

            // Get
            Response<KeyVaultResource> retrievedVault = await VaultCollection.GetAsync(VaultName);

            ValidateVault(retrievedVault.Value.Data,
                VaultName,
                ResGroupName,
                TestEnvironment.SubscriptionId,
                TenantIdGuid,
                Location,
                "A",
                VaultSkuName.Standard,
                true,
                true,
                true,
                true,
                new[] { AccessPolicy },
                Tags);

            // Delete
            await retrievedVault.Value.DeleteAsync(WaitUntil.Completed);

            Assert.ThrowsAsync<RequestFailedException>(async () =>
            {
                await VaultCollection.GetAsync(VaultName);
            });
        }

        [Test]
        public async Task KeyVaultManagementListVaults()
        {
            IgnoreTestInLiveMode();
            int n = 3;
            int top = 2;
            VaultProperties.EnableSoftDelete = null;

            List<string> resourceIds = new List<string>();
            List<KeyVaultResource> vaultList = new List<KeyVaultResource>();
            for (int i = 0; i < n; i++)
            {
                string vaultName = Recording.GenerateAssetName("sdktest-vault-");
                KeyVaultCreateOrUpdateContent parameters = new KeyVaultCreateOrUpdateContent(Location, VaultProperties);
                parameters.Tags.InitializeFrom(Tags);
                ArmOperation<KeyVaultResource> createdVault = await VaultCollection.CreateOrUpdateAsync(WaitUntil.Completed, vaultName, parameters).ConfigureAwait(false);
                KeyVaultResource vaultValue = createdVault.Value;

                Assert.NotNull(vaultValue);
                Assert.NotNull(vaultValue.Id);
                resourceIds.Add(vaultValue.Id);
                vaultList.Add(vaultValue);
            }

            AsyncPageable<KeyVaultResource> vaults = VaultCollection.GetAllAsync(top);

            await foreach (var v in vaults)
            {
                Assert.True(resourceIds.Remove(v.Id));
            }

            Assert.True(resourceIds.Count == 0);

            AsyncPageable<KeyVaultResource> allVaults = VaultCollection.GetAllAsync(top);
            Assert.NotNull(vaults);

            // Delete
            foreach (var item in vaultList)
            {
                await item.DeleteAsync(WaitUntil.Completed);
            }
        }

        [Test]
        public async Task KeyVaultManagementRecoverDeletedVault()
        {
            IgnoreTestInLiveMode();
            KeyVaultCreateOrUpdateContent parameters = new KeyVaultCreateOrUpdateContent(Location, VaultProperties);
            parameters.Tags.InitializeFrom(Tags);
            ArmOperation<KeyVaultResource> createdVault = await VaultCollection.CreateOrUpdateAsync(WaitUntil.Completed, VaultName, parameters).ConfigureAwait(false);
            KeyVaultResource vaultValue = createdVault.Value;

            // Delete
            await vaultValue.DeleteAsync(WaitUntil.Completed);

            // Get deleted vault
            Assert.ThrowsAsync<RequestFailedException>(async () =>
            {
                await VaultCollection.GetAsync(VaultName);
            });

            parameters = new KeyVaultCreateOrUpdateContent(Location, VaultProperties);
            parameters.Tags.InitializeFrom(Tags);
            // Recover in default mode
            ArmOperation<KeyVaultResource> recoveredRawVault = await VaultCollection.CreateOrUpdateAsync(WaitUntil.Completed, VaultName,parameters).ConfigureAwait(false);
            KeyVaultResource recoveredVault = recoveredRawVault.Value;
            Assert.True(recoveredVault.Data.IsEqual(vaultValue.Data));

            // Get recovered vault
            Response<KeyVaultResource> getResult =  await VaultCollection.GetAsync(VaultName);

            // Delete
            await getResult.Value.DeleteAsync(WaitUntil.Completed);

            VaultProperties.CreateMode = KeyVaultCreateMode.Recover;
            parameters = new KeyVaultCreateOrUpdateContent(Location, VaultProperties);

            // Recover in recover mode
            ArmOperation<KeyVaultResource> recoveredRawVault2 = await VaultCollection.CreateOrUpdateAsync(WaitUntil.Completed, VaultName, parameters).ConfigureAwait(false);
            KeyVaultResource recoveredVault2 = recoveredRawVault.Value;

            Assert.True(recoveredVault2.Data.IsEqual(vaultValue.Data));

            // Get recovered vault
            getResult = await VaultCollection.GetAsync(VaultName);

            // Delete
            await getResult.Value.DeleteAsync(WaitUntil.Completed);
        }

        [Test]
        public async Task KeyVaultManagementListDeletedVaults()
        {
            IgnoreTestInLiveMode();
            int n = 3;
            List<string> resourceIds = new List<string>();
            List<KeyVaultResource> vaultList = new List<KeyVaultResource>();
            KeyVaultCreateOrUpdateContent parameters = new KeyVaultCreateOrUpdateContent(Location, VaultProperties);
            parameters.Tags.InitializeFrom(Tags);
            for (int i = 0; i < n; i++)
            {
                string vaultName = Recording.GenerateAssetName("sdktest-vault-");
                ArmOperation<KeyVaultResource> createdRawVault = await VaultCollection.CreateOrUpdateAsync(WaitUntil.Completed, vaultName, parameters).ConfigureAwait(false);

                KeyVaultResource createdVault = createdRawVault.Value;

                Assert.NotNull(createdVault.Data);
                Assert.NotNull(createdVault.Data.Id);
                resourceIds.Add(createdVault.Data.Id);
                vaultList.Add(createdVault);

                await createdVault.DeleteAsync(WaitUntil.Completed).ConfigureAwait(false);

                Response<DeletedKeyVaultResource> deletedVault = await DeletedVaultCollection.GetAsync(Location, vaultName).ConfigureAwait(false);
                Assert.IsTrue(deletedVault.Value.Data.Name.Equals(createdVault.Data.Name));
            }

            List<DeletedKeyVaultResource> deletedVaults = Subscription.GetDeletedKeyVaultsAsync().ToEnumerableAsync().Result;
            Assert.NotNull(deletedVaults);

            foreach (var v in deletedVaults)
            {
                bool exists = resourceIds.Remove(v.Data.Properties.VaultId);
                if (resourceIds.Count == 0)
                    break;
            }

            Assert.True(resourceIds.Count == 0);
        }

        private void ValidateVault(
            KeyVaultData vaultData,
            string expectedVaultName,
            string expectedResourceGroupName,
            string expectedSubId,
            Guid expectedTenantId,
            AzureLocation expectedLocation,
            string expectedSkuFamily,
            VaultSkuName expectedSku,
            bool expectedEnabledForDeployment,
            bool expectedEnabledForTemplateDeployment,
            bool expectedEnabledForDiskEncryption,
            bool? expectedEnableSoftDelete,
            KeyVaultAccessPolicy[] expectedPolicies,
            Dictionary<string, string> expectedTags)
        {
            Assert.NotNull(vaultData);
            Assert.NotNull(vaultData.Properties);

            string resourceIdFormat = "/subscriptions/{0}/resourceGroups/{1}/providers/Microsoft.KeyVault/vaults/{2}";
            string expectedResourceId = string.Format(resourceIdFormat, expectedSubId, expectedResourceGroupName, expectedVaultName);

            Assert.AreEqual(expectedResourceId, vaultData.Id.ToString());
            Assert.AreEqual(expectedLocation, vaultData.Location);
            Assert.AreEqual(expectedTenantId, vaultData.Properties.TenantId);
            Assert.AreEqual(expectedSku, vaultData.Properties.Sku.Name);
            Assert.AreEqual(expectedVaultName, vaultData.Name);
            Assert.AreEqual(expectedEnabledForDeployment, vaultData.Properties.EnabledForDeployment);
            Assert.AreEqual(expectedEnabledForTemplateDeployment, vaultData.Properties.EnabledForTemplateDeployment);
            Assert.AreEqual(expectedEnabledForDiskEncryption, vaultData.Properties.EnabledForDiskEncryption);
            Assert.AreEqual(expectedEnableSoftDelete, vaultData.Properties.EnableSoftDelete);
            Assert.True(expectedTags.DictionaryEqual(vaultData.Tags));
            Assert.True(expectedPolicies.IsEqual(vaultData.Properties.AccessPolicies));
        }

        private void ValidateVault(
            KeyVaultData vaultData,
            string expectedVaultName,
            string expectedResourceGroupName,
            string expectedSubId,
            Guid expectedTenantId,
            AzureLocation expectedLocation,
            string expectedSkuFamily,
            VaultSkuName expectedSku,
            bool expectedEnabledForDeployment,
            bool expectedEnabledForTemplateDeployment,
            bool expectedEnabledForDiskEncryption,
            bool? expectedEnableSoftDelete,
            KeyVaultAccessPolicy[] expectedPolicies,
            KeyVaultNetworkRuleSet networkRuleSet,
            Dictionary<string, string> expectedTags)
        {
            ValidateVault(
                vaultData,
                expectedVaultName,
                expectedResourceGroupName,
                expectedSubId,
                expectedTenantId,
                expectedLocation,
                expectedSkuFamily,
                expectedSku,
                expectedEnabledForDeployment,
                expectedEnabledForTemplateDeployment,
                expectedEnabledForDiskEncryption,
                expectedEnableSoftDelete,
                expectedPolicies,
                expectedTags);

            Assert.NotNull(vaultData.Properties.NetworkRuleSet);
            Assert.AreEqual(networkRuleSet.DefaultAction, vaultData.Properties.NetworkRuleSet.DefaultAction);
            Assert.AreEqual(networkRuleSet.Bypass, vaultData.Properties.NetworkRuleSet.Bypass);
            Assert.True(vaultData.Properties.NetworkRuleSet.IPRules != null && vaultData.Properties.NetworkRuleSet.IPRules.Count == 2);
            Assert.AreEqual(networkRuleSet.IPRules[0].AddressRange, vaultData.Properties.NetworkRuleSet.IPRules[0].AddressRange);
            Assert.AreEqual(networkRuleSet.IPRules[1].AddressRange, vaultData.Properties.NetworkRuleSet.IPRules[1].AddressRange);
        }
    }
}<|MERGE_RESOLUTION|>--- conflicted
+++ resolved
@@ -32,17 +32,10 @@
         public async Task KeyVaultManagementVaultCreateWithoutAccessPolicies()
         {
             IgnoreTestInLiveMode();
-<<<<<<< HEAD
-            VaultProperties vaultProperties = new VaultProperties(TenantIdGuid, new VaultSku(VaultSkuFamily.A, VaultSkuName.Standard));
-            VaultCreateOrUpdateContent content = new VaultCreateOrUpdateContent(Location, vaultProperties);
-            ArmOperation<VaultResource> rawVault = await VaultCollection.CreateOrUpdateAsync(WaitUntil.Completed, VaultName, content);
-            VaultData createdVault = rawVault.Value.Data;
-=======
             KeyVaultProperties vaultProperties = new KeyVaultProperties(TenantIdGuid, new KeyVaultSku(KeyVaultSkuFamily.A, KeyVaultSkuName.Standard));
             KeyVaultCreateOrUpdateContent content = new KeyVaultCreateOrUpdateContent(Location, vaultProperties);
             ArmOperation<KeyVaultResource> rawVault = await VaultCollection.CreateOrUpdateAsync(WaitUntil.Completed, VaultName, content);
             KeyVaultData createdVault = rawVault.Value.Data;
->>>>>>> b926ce7c
             Assert.IsNotNull(createdVault);
             Assert.AreEqual(VaultName, createdVault.Name);
         }
