# Generated code configuration

Run `dotnet build /t:GenerateCode` to generate code.

``` yaml
azure-arm: true
csharp: true
library-name: KeyVault
namespace: Azure.ResourceManager.KeyVault
tag: package-2021-10
output-folder: $(this-folder)/Generated
clear-output-folder: true
skip-csproj: true
modelerfour:
  flatten-payloads: false

override-operation-name:
  Vaults_CheckNameAvailability: CheckVaultNameAvailability
  MHSMPrivateLinkResources_ListByMhsmResource: GetMhsmPrivateLinkResources
list-exception:
- /subscriptions/{subscriptionId}/providers/Microsoft.KeyVault/locations/{location}/deletedVaults/{vaultName}
- /subscriptions/{subscriptionId}/providers/Microsoft.KeyVault/locations/{location}/deletedManagedHSMs/{name}

format-by-name-rules:
  'tenantId': 'uuid'
  'etag': 'etag'
  'location': 'azure-location'
  '*Uri': 'Uri'
  '*Uris': 'Uri'

rename-rules:
  CPU: Cpu
  CPUs: Cpus
  Os: OS
  Ip: IP
  Ips: IPs
  ID: Id
  IDs: Ids
  VM: Vm
  VMs: Vms
  Vmos: VmOS
  VMScaleSet: VmScaleSet
  DNS: Dns
  VPN: Vpn
  NAT: Nat
  WAN: Wan
  Ipv4: IPv4
  Ipv6: IPv6
  Ipsec: IPsec
  SSO: Sso
  URI: Uri
  Managecontacts: ManageContacts
  Getissuers: GetIssuers
  Listissuers: ListIssuers
  Setissuers: SetIssuers
  Deleteissuers: DeleteIssuers
  Manageissuers: ManageIssuers
  Regeneratekey: RegenerateKey
  Deletesas: DeleteSas
  Getsas: GetSas
  Listsas: ListSas
  Setsas: SetSas
  Mhsm: ManagedHsm
prompted-enum-values: Default
directive:
  - from: swagger-document
    where: $.paths
    transform: delete $['/subscriptions/{subscriptionId}/resources']
  - from: swagger-document
    where: $.definitions.Sku.properties.family
    transform: delete $['x-ms-client-default']
  - from: swagger-document
    where: $.definitions.ManagedHsmSku.properties.family
    transform: delete $['x-ms-client-default']
  - from: managedHsm.json
    where: $.definitions
    transform: >
      $.ManagedHsmResource['x-ms-client-name'] = 'ManagedHsmTrackedResourceData';
      $.MHSMIPRule.properties.value['x-ms-client-name'] = 'AddressRange';
      $.DeletedManagedHsmProperties.properties.mhsmId['x-ms-format'] = 'arm-id';
      $.ManagedHsmProperties.properties.networkAcls['x-ms-client-name'] = 'NetworkRuleSet';
      $.ManagedHsmProperties.properties.provisioningState['x-ms-enum']['name'] = 'ManagedHsmProvisioningState';
      $.ManagedHsmProperties.properties.createMode['x-ms-enum']['name'] = 'ManagedHsmCreateMode';
      $.MHSMVirtualNetworkRule.properties.id['x-ms-client-name'] = 'SubnetId';
      $.MHSMVirtualNetworkRule.properties.id['x-ms-format'] = 'arm-id';
      $.MHSMNetworkRuleSet.properties.bypass['x-ms-enum']['name'] = 'NetworkRuleBypassOption';
  - from: keyvault.json
    where: $.definitions
    transform: >
      $.CheckNameAvailabilityResult.properties.reason['x-ms-enum']['name'] = 'NameAvailabilityReason';
      $.CheckNameAvailabilityResult['x-ms-client-name'] = 'VaultNameAvailabilityResult';
      $.Permissions.properties.keys.items['x-ms-enum']['name'] = 'KeyPermission';
      $.Permissions.properties.secrets.items['x-ms-enum']['name'] = 'SecretPermission';
      $.Permissions.properties.certificates.items['x-ms-enum']['name'] = 'CertificatePermission';
      $.Permissions.properties.storage.items['x-ms-enum']['name'] = 'StoragePermission';
      $.Resource['x-ms-client-name'] = 'KeyVaultResourceData';
      $.IPRule.properties.value['x-ms-client-name'] = 'AddressRange';
<<<<<<< HEAD
=======
      $.IPRule['x-ms-client-name'] = 'VaultIPRule';
      $.DeletedVaultProperties.properties.location['x-ms-format'] = 'azure-location';
>>>>>>> 650600ff
      $.DeletedVaultProperties.properties.vaultId['x-ms-format'] = 'arm-id';
      $.Vault['x-csharp-usage'] = 'model,input,output';
      $.VaultProperties.properties.createMode['x-ms-enum']['name'] = 'VaultCreateMode';
<<<<<<< HEAD
=======
      $.VaultProperties.properties.networkAcls['x-ms-client-name'] = 'NetworkRuleSet';
      $.VaultPatchProperties.properties.createMode['x-ms-enum']['name'] = 'VaultPatchMode';
      $.VaultPatchProperties.properties.networkAcls['x-ms-client-name'] = 'NetworkRuleSet';
      $.Resource.properties.location['x-ms-format'] = 'azure-location';
      $.PrivateEndpointConnectionItem.properties.etag['x-ms-format'] = 'etag';
      $.PrivateEndpointConnection.properties.etag['x-ms-format'] = 'etag';
>>>>>>> 650600ff
      $.PrivateLinkServiceConnectionState.properties.actionsRequired['x-ms-enum']['name'] = 'ActionsRequiredMessage';
      $.VaultCheckNameAvailabilityParameters.properties.type['x-ms-format'] = 'resource-type';
      $.VaultCheckNameAvailabilityParameters['x-ms-client-name'] = 'VaultNameAvailabilityParameters';
      $.NetworkRuleSet.properties.bypass['x-ms-enum']['name'] = 'NetworkRuleBypassOption';
      $.NetworkRuleSet['x-ms-client-name'] = 'VaultNetworkRuleSet';
      $.AccessPolicyEntry['x-ms-client-name'] = 'VaultAccessPolicy';
  - rename-model:
      from: MHSMIPRule
      to: MhsmIPRule
  - rename-model:
      from: Attributes
      to: BaseAttributes
  - rename-model:
      from: Permissions
      to: IdentityAccessPermissions
  - rename-model:
      from: MHSMPrivateLinkResource
      to: MHSMPrivateLinkResourceData
  - rename-model:
      from: PrivateLinkResource
      to: PrivateLinkResourceData
  - rename-model:
      from: MHSMPrivateEndpointConnectionItem
      to: MHSMPrivateEndpointConnectionItemData
  - rename-model:
      from: PrivateEndpointConnectionItem
      to: PrivateEndpointConnectionItemData
```

### Tag: package-2021-10

These settings apply only when `--tag=package-2021-10` is specified on the command line.

```yaml $(tag) == 'package-2021-10'
input-file:
    - https://github.com/Azure/azure-rest-api-specs/blob/8b871ca35a08c43293fcbb2926e6062db4f6d85c/specification/keyvault/resource-manager/Microsoft.KeyVault/stable/2021-10-01/common.json
    - https://github.com/Azure/azure-rest-api-specs/blob/8b871ca35a08c43293fcbb2926e6062db4f6d85c/specification/keyvault/resource-manager/Microsoft.KeyVault/stable/2021-10-01/keyvault.json
    - https://github.com/Azure/azure-rest-api-specs/blob/8b871ca35a08c43293fcbb2926e6062db4f6d85c/specification/keyvault/resource-manager/Microsoft.KeyVault/stable/2021-10-01/managedHsm.json
    - https://github.com/Azure/azure-rest-api-specs/blob/8b871ca35a08c43293fcbb2926e6062db4f6d85c/specification/keyvault/resource-manager/Microsoft.KeyVault/stable/2021-10-01/providers.json
```<|MERGE_RESOLUTION|>--- conflicted
+++ resolved
@@ -95,23 +95,16 @@
       $.Permissions.properties.storage.items['x-ms-enum']['name'] = 'StoragePermission';
       $.Resource['x-ms-client-name'] = 'KeyVaultResourceData';
       $.IPRule.properties.value['x-ms-client-name'] = 'AddressRange';
-<<<<<<< HEAD
-=======
       $.IPRule['x-ms-client-name'] = 'VaultIPRule';
-      $.DeletedVaultProperties.properties.location['x-ms-format'] = 'azure-location';
->>>>>>> 650600ff
       $.DeletedVaultProperties.properties.vaultId['x-ms-format'] = 'arm-id';
       $.Vault['x-csharp-usage'] = 'model,input,output';
       $.VaultProperties.properties.createMode['x-ms-enum']['name'] = 'VaultCreateMode';
-<<<<<<< HEAD
-=======
       $.VaultProperties.properties.networkAcls['x-ms-client-name'] = 'NetworkRuleSet';
       $.VaultPatchProperties.properties.createMode['x-ms-enum']['name'] = 'VaultPatchMode';
       $.VaultPatchProperties.properties.networkAcls['x-ms-client-name'] = 'NetworkRuleSet';
       $.Resource.properties.location['x-ms-format'] = 'azure-location';
       $.PrivateEndpointConnectionItem.properties.etag['x-ms-format'] = 'etag';
       $.PrivateEndpointConnection.properties.etag['x-ms-format'] = 'etag';
->>>>>>> 650600ff
       $.PrivateLinkServiceConnectionState.properties.actionsRequired['x-ms-enum']['name'] = 'ActionsRequiredMessage';
       $.VaultCheckNameAvailabilityParameters.properties.type['x-ms-format'] = 'resource-type';
       $.VaultCheckNameAvailabilityParameters['x-ms-client-name'] = 'VaultNameAvailabilityParameters';
