// Copyright (c) Microsoft Corporation. All rights reserved.
// Licensed under the MIT License.

// <auto-generated/>

#nullable disable

using System;
using System.Collections.Generic;
using Azure.Core;

namespace Azure.ResourceManager.KeyVault.Models
{
    /// <summary> Properties of the vault. </summary>
    public partial class VaultProperties
    {

        /// <summary> Initializes a new instance of VaultProperties. </summary>
        /// <param name="tenantId"> The Azure Active Directory tenant ID that should be used for authenticating requests to the key vault. </param>
        /// <param name="sku"> SKU details. </param>
        /// <param name="accessPolicies"> An array of 0 to 1024 identities that have access to the key vault. All identities in the array must use the same tenant ID as the key vault&apos;s tenant ID. When `createMode` is set to `recover`, access policies are not required. Otherwise, access policies are required. </param>
        /// <param name="vaultUri"> The URI of the vault for performing operations on keys and secrets. </param>
        /// <param name="hsmPoolResourceId"> The resource id of HSM Pool. </param>
        /// <param name="enabledForDeployment"> Property to specify whether Azure Virtual Machines are permitted to retrieve certificates stored as secrets from the key vault. </param>
        /// <param name="enabledForDiskEncryption"> Property to specify whether Azure Disk Encryption is permitted to retrieve secrets from the vault and unwrap keys. </param>
        /// <param name="enabledForTemplateDeployment"> Property to specify whether Azure Resource Manager is permitted to retrieve secrets from the key vault. </param>
        /// <param name="enableSoftDelete"> Property to specify whether the &apos;soft delete&apos; functionality is enabled for this key vault. If it&apos;s not set to any value(true or false) when creating new key vault, it will be set to true by default. Once set to true, it cannot be reverted to false. </param>
        /// <param name="softDeleteRetentionInDays"> softDelete data retention days. It accepts &gt;=7 and &lt;=90. </param>
        /// <param name="enableRbacAuthorization"> Property that controls how data actions are authorized. When true, the key vault will use Role Based Access Control (RBAC) for authorization of data actions, and the access policies specified in vault properties will be  ignored. When false, the key vault will use the access policies specified in vault properties, and any policy stored on Azure Resource Manager will be ignored. If null or not specified, the vault is created with the default value of false. Note that management actions are always authorized with RBAC. </param>
        /// <param name="createMode"> The vault&apos;s create mode to indicate whether the vault need to be recovered or not. </param>
        /// <param name="enablePurgeProtection"> Property specifying whether protection against purge is enabled for this vault. Setting this property to true activates protection against purge for this vault and its content - only the Key Vault service may initiate a hard, irrecoverable deletion. The setting is effective only if soft delete is also enabled. Enabling this functionality is irreversible - that is, the property does not accept false as its value. </param>
        /// <param name="networkRuleSet"> Rules governing the accessibility of the key vault from specific network locations. </param>
        /// <param name="provisioningState"> Provisioning state of the vault. </param>
        /// <param name="privateEndpointConnections"> List of private endpoint connections associated with the key vault. </param>
        /// <param name="publicNetworkAccess"> Property to specify whether the vault will accept traffic from public internet. If set to &apos;disabled&apos; all traffic except private endpoint traffic and that that originates from trusted services will be blocked. This will override the set firewall rules, meaning that even if the firewall rules are present we will not honor the rules. </param>
<<<<<<< HEAD
        internal VaultProperties(Guid tenantId, KeyVaultSku sku, IList<AccessPolicyEntry> accessPolicies, string vaultUri, string hsmPoolResourceId, bool? enabledForDeployment, bool? enabledForDiskEncryption, bool? enabledForTemplateDeployment, bool? enableSoftDelete, int? softDeleteRetentionInDays, bool? enableRbacAuthorization, VaultCreateMode? createMode, bool? enablePurgeProtection, NetworkRuleSet networkAcls, VaultProvisioningState? provisioningState, IReadOnlyList<PrivateEndpointConnectionItemData> privateEndpointConnections, string publicNetworkAccess)
=======
        internal VaultProperties(Guid tenantId, KeyVaultSku sku, IList<VaultAccessPolicy> accessPolicies, Uri vaultUri, string hsmPoolResourceId, bool? enabledForDeployment, bool? enabledForDiskEncryption, bool? enabledForTemplateDeployment, bool? enableSoftDelete, int? softDeleteRetentionInDays, bool? enableRbacAuthorization, VaultCreateMode? createMode, bool? enablePurgeProtection, VaultNetworkRuleSet networkRuleSet, VaultProvisioningState? provisioningState, IReadOnlyList<PrivateEndpointConnectionItemData> privateEndpointConnections, string publicNetworkAccess)
>>>>>>> abf686c6
        {
            TenantId = tenantId;
            Sku = sku;
            AccessPolicies = accessPolicies;
            VaultUri = vaultUri;
            HsmPoolResourceId = hsmPoolResourceId;
            EnabledForDeployment = enabledForDeployment;
            EnabledForDiskEncryption = enabledForDiskEncryption;
            EnabledForTemplateDeployment = enabledForTemplateDeployment;
            EnableSoftDelete = enableSoftDelete;
            SoftDeleteRetentionInDays = softDeleteRetentionInDays;
            EnableRbacAuthorization = enableRbacAuthorization;
            CreateMode = createMode;
            EnablePurgeProtection = enablePurgeProtection;
            NetworkRuleSet = networkRuleSet;
            ProvisioningState = provisioningState;
            PrivateEndpointConnections = privateEndpointConnections;
            PublicNetworkAccess = publicNetworkAccess;
        }

        /// <summary> The Azure Active Directory tenant ID that should be used for authenticating requests to the key vault. </summary>
        public Guid TenantId { get; set; }
        /// <summary> SKU details. </summary>
        public KeyVaultSku Sku { get; set; }
        /// <summary> An array of 0 to 1024 identities that have access to the key vault. All identities in the array must use the same tenant ID as the key vault&apos;s tenant ID. When `createMode` is set to `recover`, access policies are not required. Otherwise, access policies are required. </summary>
        public IList<VaultAccessPolicy> AccessPolicies { get; }
        /// <summary> The URI of the vault for performing operations on keys and secrets. </summary>
        public string VaultUri { get; set; }
        /// <summary> The resource id of HSM Pool. </summary>
        public string HsmPoolResourceId { get; }
        /// <summary> Property to specify whether Azure Virtual Machines are permitted to retrieve certificates stored as secrets from the key vault. </summary>
        public bool? EnabledForDeployment { get; set; }
        /// <summary> Property to specify whether Azure Disk Encryption is permitted to retrieve secrets from the vault and unwrap keys. </summary>
        public bool? EnabledForDiskEncryption { get; set; }
        /// <summary> Property to specify whether Azure Resource Manager is permitted to retrieve secrets from the key vault. </summary>
        public bool? EnabledForTemplateDeployment { get; set; }
        /// <summary> Property to specify whether the &apos;soft delete&apos; functionality is enabled for this key vault. If it&apos;s not set to any value(true or false) when creating new key vault, it will be set to true by default. Once set to true, it cannot be reverted to false. </summary>
        public bool? EnableSoftDelete { get; set; }
        /// <summary> softDelete data retention days. It accepts &gt;=7 and &lt;=90. </summary>
        public int? SoftDeleteRetentionInDays { get; set; }
        /// <summary> Property that controls how data actions are authorized. When true, the key vault will use Role Based Access Control (RBAC) for authorization of data actions, and the access policies specified in vault properties will be  ignored. When false, the key vault will use the access policies specified in vault properties, and any policy stored on Azure Resource Manager will be ignored. If null or not specified, the vault is created with the default value of false. Note that management actions are always authorized with RBAC. </summary>
        public bool? EnableRbacAuthorization { get; set; }
        /// <summary> The vault&apos;s create mode to indicate whether the vault need to be recovered or not. </summary>
        public VaultCreateMode? CreateMode { get; set; }
        /// <summary> Property specifying whether protection against purge is enabled for this vault. Setting this property to true activates protection against purge for this vault and its content - only the Key Vault service may initiate a hard, irrecoverable deletion. The setting is effective only if soft delete is also enabled. Enabling this functionality is irreversible - that is, the property does not accept false as its value. </summary>
        public bool? EnablePurgeProtection { get; set; }
        /// <summary> Rules governing the accessibility of the key vault from specific network locations. </summary>
        public VaultNetworkRuleSet NetworkRuleSet { get; set; }
        /// <summary> Provisioning state of the vault. </summary>
        public VaultProvisioningState? ProvisioningState { get; set; }
        /// <summary> List of private endpoint connections associated with the key vault. </summary>
        public IReadOnlyList<PrivateEndpointConnectionItemData> PrivateEndpointConnections { get; }
        /// <summary> Property to specify whether the vault will accept traffic from public internet. If set to &apos;disabled&apos; all traffic except private endpoint traffic and that that originates from trusted services will be blocked. This will override the set firewall rules, meaning that even if the firewall rules are present we will not honor the rules. </summary>
        public string PublicNetworkAccess { get; set; }
    }
}<|MERGE_RESOLUTION|>--- conflicted
+++ resolved
@@ -33,11 +33,7 @@
         /// <param name="provisioningState"> Provisioning state of the vault. </param>
         /// <param name="privateEndpointConnections"> List of private endpoint connections associated with the key vault. </param>
         /// <param name="publicNetworkAccess"> Property to specify whether the vault will accept traffic from public internet. If set to &apos;disabled&apos; all traffic except private endpoint traffic and that that originates from trusted services will be blocked. This will override the set firewall rules, meaning that even if the firewall rules are present we will not honor the rules. </param>
-<<<<<<< HEAD
-        internal VaultProperties(Guid tenantId, KeyVaultSku sku, IList<AccessPolicyEntry> accessPolicies, string vaultUri, string hsmPoolResourceId, bool? enabledForDeployment, bool? enabledForDiskEncryption, bool? enabledForTemplateDeployment, bool? enableSoftDelete, int? softDeleteRetentionInDays, bool? enableRbacAuthorization, VaultCreateMode? createMode, bool? enablePurgeProtection, NetworkRuleSet networkAcls, VaultProvisioningState? provisioningState, IReadOnlyList<PrivateEndpointConnectionItemData> privateEndpointConnections, string publicNetworkAccess)
-=======
         internal VaultProperties(Guid tenantId, KeyVaultSku sku, IList<VaultAccessPolicy> accessPolicies, Uri vaultUri, string hsmPoolResourceId, bool? enabledForDeployment, bool? enabledForDiskEncryption, bool? enabledForTemplateDeployment, bool? enableSoftDelete, int? softDeleteRetentionInDays, bool? enableRbacAuthorization, VaultCreateMode? createMode, bool? enablePurgeProtection, VaultNetworkRuleSet networkRuleSet, VaultProvisioningState? provisioningState, IReadOnlyList<PrivateEndpointConnectionItemData> privateEndpointConnections, string publicNetworkAccess)
->>>>>>> abf686c6
         {
             TenantId = tenantId;
             Sku = sku;
@@ -65,7 +61,7 @@
         /// <summary> An array of 0 to 1024 identities that have access to the key vault. All identities in the array must use the same tenant ID as the key vault&apos;s tenant ID. When `createMode` is set to `recover`, access policies are not required. Otherwise, access policies are required. </summary>
         public IList<VaultAccessPolicy> AccessPolicies { get; }
         /// <summary> The URI of the vault for performing operations on keys and secrets. </summary>
-        public string VaultUri { get; set; }
+        public Uri VaultUri { get; set; }
         /// <summary> The resource id of HSM Pool. </summary>
         public string HsmPoolResourceId { get; }
         /// <summary> Property to specify whether Azure Virtual Machines are permitted to retrieve certificates stored as secrets from the key vault. </summary>
