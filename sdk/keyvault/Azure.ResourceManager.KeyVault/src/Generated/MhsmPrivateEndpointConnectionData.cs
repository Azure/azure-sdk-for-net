--- conflicted
+++ resolved
@@ -6,6 +6,7 @@
 #nullable disable
 
 using System.Collections.Generic;
+using Azure;
 using Azure.Core;
 using Azure.ResourceManager.KeyVault.Models;
 using Azure.ResourceManager.Models;
@@ -34,11 +35,7 @@
         /// <param name="privateEndpoint"> Properties of the private endpoint object. </param>
         /// <param name="privateLinkServiceConnectionState"> Approval state of the private link connection. </param>
         /// <param name="provisioningState"> Provisioning state of the private endpoint connection. </param>
-<<<<<<< HEAD
-        internal MhsmPrivateEndpointConnectionData(ResourceIdentifier id, string name, ResourceType resourceType, SystemData systemData, IDictionary<string, string> tags, AzureLocation location, ManagedHsmSku sku, string etag, SubResource privateEndpoint, MhsmPrivateLinkServiceConnectionState privateLinkServiceConnectionState, PrivateEndpointConnectionProvisioningState? provisioningState) : base(id, name, resourceType, systemData, tags, location, sku)
-=======
         internal MhsmPrivateEndpointConnectionData(ResourceIdentifier id, string name, ResourceType resourceType, SystemData systemData, IDictionary<string, string> tags, AzureLocation location, ManagedHsmSku sku, ETag? etag, SubResource privateEndpoint, MhsmPrivateLinkServiceConnectionState privateLinkServiceConnectionState, KeyVaultPrivateEndpointConnectionProvisioningState? provisioningState) : base(id, name, resourceType, systemData, tags, location, sku)
->>>>>>> e9db0733
         {
             Etag = etag;
             PrivateEndpoint = privateEndpoint;
@@ -47,7 +44,7 @@
         }
 
         /// <summary> Modified whenever there is a change in the state of private endpoint connection. </summary>
-        public string Etag { get; set; }
+        public ETag? Etag { get; set; }
         /// <summary> Properties of the private endpoint object. </summary>
         internal SubResource PrivateEndpoint { get; set; }
         /// <summary> Gets Id. </summary>
