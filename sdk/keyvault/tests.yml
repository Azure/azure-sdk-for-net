trigger: none


extends:
  template: ../../eng/pipelines/templates/jobs/archetype-sdk-tests-multiple.yml
  parameters:
    jobs:
      # Azure Cloud
      - ServiceDirectory: keyvault
<<<<<<< HEAD
=======
        TimeoutInMinutes: 120
>>>>>>> d4997a11
        ScenarioName: AzureCloud
        SubscriptionConfiguration: $(sub-config-azure-cloud-test-resources)
        ArmTemplateParameters: "@{ keyVaultDomainSuffix = '.vault.azure.net' }"
        EnvVars:
          # Runs samples with live tests.
          AZURE_KEYVAULT_TEST_MODE: Live
          AZURE_AUTHORITY_HOST: https://login.microsoftonline.com

      # AzureUSGovernment
      - ServiceDirectory: keyvault
        ScenarioName: AzureUSGovernment
        SubscriptionConfiguration: $(sub-config-gov-test-resources)
        ArmTemplateParameters: "@{ keyVaultDomainSuffix = '.vault.usgovcloudapi.net' }"
        EnvVars:
          # Runs samples with live tests.
          AZURE_KEYVAULT_TEST_MODE: Live
          AZURE_AUTHORITY_HOST: https://login.microsoftonline.us

      # AzureChinaCloud
      - ServiceDirectory: keyvault
        ScenarioName: AzureChinaCloud
        SubscriptionConfiguration: $(sub-config-cn-test-resources)
        ArmTemplateParameters: "@{ keyVaultDomainSuffix = '.vault.azure.cn'; keyVaultSku = 'standard' }"
        EnvVars:
          # Runs samples with live tests.
          AZURE_KEYVAULT_TEST_MODE: Live
          AZURE_AUTHORITY_HOST: https://login.chinacloudapi.cn<|MERGE_RESOLUTION|>--- conflicted
+++ resolved
@@ -1,5 +1,4 @@
 trigger: none
-
 
 extends:
   template: ../../eng/pipelines/templates/jobs/archetype-sdk-tests-multiple.yml
@@ -7,10 +6,7 @@
     jobs:
       # Azure Cloud
       - ServiceDirectory: keyvault
-<<<<<<< HEAD
-=======
         TimeoutInMinutes: 120
->>>>>>> d4997a11
         ScenarioName: AzureCloud
         SubscriptionConfiguration: $(sub-config-azure-cloud-test-resources)
         ArmTemplateParameters: "@{ keyVaultDomainSuffix = '.vault.azure.net' }"
