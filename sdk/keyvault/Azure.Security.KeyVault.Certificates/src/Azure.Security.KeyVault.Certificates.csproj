--- conflicted
+++ resolved
@@ -3,13 +3,9 @@
   <PropertyGroup>
     <Description>This is the Microsoft Azure Key Vault Certificates client library</Description>
     <AssemblyTitle>Microsoft Azure.Security.KeyVault.Certificates client library</AssemblyTitle>
-<<<<<<< HEAD
-    <Version>4.4.0</Version>
-=======
-    <Version>4.4.0-beta.1</Version>
->>>>>>> c94201da
+    <Version>4.5.0-beta.1</Version>
     <!--The ApiCompatVersion is managed automatically and should not generally be modified manually.-->
-    <ApiCompatVersion>4.3.0</ApiCompatVersion>
+    <ApiCompatVersion>4.4.0</ApiCompatVersion>
     <PackageTags>Microsoft Azure Key Vault Certificates;$(PackageCommonTags)</PackageTags>
     <TargetFrameworks>$(RequiredTargetFrameworks)</TargetFrameworks>
     <NoWarn>$(NoWarn);3021</NoWarn>
