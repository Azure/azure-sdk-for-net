// Copyright (c) Microsoft Corporation. All rights reserved.
// Licensed under the MIT License.

using Azure.Core.Testing;
using Azure.Identity;
using NUnit.Framework;
using System;
using System.Threading;
using System.Threading.Tasks;

namespace Azure.Security.KeyVault.Secrets.Samples
{
    /// <summary>
    /// Samples that are used in the associated README.md file.
    /// </summary>
    [LiveOnly]
    public partial class Snippets
    {
#pragma warning disable IDE1006 // Naming Styles
        private SecretClient client;
#pragma warning restore IDE1006 // Naming Styles

        [OneTimeSetUp]
        public void CreateClient()
        {
            // Environment variable with the Key Vault endpoint.
            string keyVaultUrl = Environment.GetEnvironmentVariable("AZURE_KEYVAULT_URL");

            #region Snippet:CreateSecretClient
            // Create a new secret client using the default credential from Azure.Identity using environment variables previously set,
            // including AZURE_CLIENT_ID, AZURE_CLIENT_SECRET, and AZURE_TENANT_ID.
            var client = new SecretClient(vaultUri: new Uri(keyVaultUrl), credential: new DefaultAzureCredential());

            // Create a new secret using the secret client.
            KeyVaultSecret secret = client.SetSecret("secret-name", "secret-value");

            // Retrieve a secret using the secret client.
            secret = client.GetSecret("secret-name");
            #endregion

            this.client = client;
        }

        [Test]
        public async Task CreateSecret()
        {
<<<<<<< HEAD
            #region Snippet:CreateSecret
            Secret secret = client.SetSecret("secret-name", "secret-value");
=======
            #region CreateSecret
            KeyVaultSecret secret = await client.SetSecretAsync("secret-name", "secret-value");
>>>>>>> acb45688

            Console.WriteLine(secret.Name);
            Console.WriteLine(secret.Value);
            Console.WriteLine(secret.Properties.Version);
            Console.WriteLine(secret.Properties.Enabled);
            #endregion
        }

        [Test]
        public void CreateSecretSync()
        {
<<<<<<< HEAD
            #region Snippet:CreateSecretAsync
            Secret secret = await client.SetSecretAsync("secret-name", "secret-value");
=======
            #region CreateSecretSync
            KeyVaultSecret secret = client.SetSecret("secret-name", "secret-value");
>>>>>>> acb45688

            Console.WriteLine(secret.Name);
            Console.WriteLine(secret.Value);
            #endregion
        }

        [Test]
        public async Task RetrieveSecret()
        {
            // Make sure a secret exists. This will create a new version if "secret-name" already exists.
            await client.SetSecretAsync("secret-name", "secret-value");

<<<<<<< HEAD
            #region Snippet:RetrieveSecret
            Secret secret = client.GetSecret("secret-name");
=======
            #region RetrieveSecret
            KeyVaultSecret secret = await client.GetSecretAsync("secret-name");
>>>>>>> acb45688

            Console.WriteLine(secret.Name);
            Console.WriteLine(secret.Value);
            #endregion
        }

        [Test]
        public async Task UpdateSecret()
        {
            // Make sure a secret exists. This will create a new version if "secret-name" already exists.
            await client.SetSecretAsync("secret-name", "secret-value");

<<<<<<< HEAD
            #region Snippet:UpdateSecret
            Secret secret = client.GetSecret("secret-name");
=======
            #region UpdateSecret
            KeyVaultSecret secret = await client.GetSecretAsync("secret-name");
>>>>>>> acb45688

            // Clients may specify the content type of a secret to assist in interpreting the secret data when it's retrieved.
            secret.Properties.ContentType = "text/plain";

            // You can specify additional application-specific metadata in the form of tags.
            secret.Properties.Tags["foo"] = "updated tag";

            SecretProperties updatedSecretProperties = await client.UpdateSecretPropertiesAsync(secret.Properties);

            Console.WriteLine(updatedSecretProperties.Name);
            Console.WriteLine(updatedSecretProperties.Version);
            Console.WriteLine(updatedSecretProperties.ContentType);
            #endregion
        }

        [Test]
        public async Task ListSecrets()
        {
<<<<<<< HEAD
            #region Snippet:ListSecrets
            Pageable<SecretProperties> allSecrets = client.GetSecrets();
=======
            #region ListSecrets
            AsyncPageable<SecretProperties> allSecrets = client.GetPropertiesOfSecretsAsync();
>>>>>>> acb45688

            await foreach (SecretProperties secretProperties in allSecrets)
            {
                Console.WriteLine(secretProperties.Name);
            }
            #endregion
        }

        [Test]
        public async Task NotFound()
        {
            #region Snippet:SecretNotFound
            try
            {
                KeyVaultSecret secret = await client.GetSecretAsync("some_secret");
            }
            catch (RequestFailedException ex)
            {
                Console.WriteLine(ex.ToString());
            }
            #endregion
        }

        [Ignore("The secret is deleted and purged on tear down of this text fixture.")]
        public async Task DeleteSecret()
        {
<<<<<<< HEAD
            #region Snippet:DeleteSecret
            DeletedSecret secret = client.DeleteSecret("secret-name");
=======
            #region DeleteSecret
            DeleteSecretOperation operation = await client.StartDeleteSecretAsync("secret-name");
>>>>>>> acb45688

            DeletedSecret secret = operation.Value;
            Console.WriteLine(secret.Name);
            Console.WriteLine(secret.Value);
            #endregion
        }

        [OneTimeTearDown]
        public async Task DeleteAndPurgeSecret()
        {
            #region DeleteAndPurgeSecret
            DeleteSecretOperation operation = await client.StartDeleteSecretAsync("secret-name");

            // You only need to wait for completion if you want to purge or recover the secret.
            await operation.WaitForCompletionAsync();

            DeletedSecret secret = operation.Value;
            await client.PurgeDeletedSecretAsync(secret.Name);
            #endregion
        }

        [Ignore("The secret is deleted and purged on tear down of this text fixture.")]
        public void DeleteSecretSync()
        {
            #region DeleteSecretSync
            DeleteSecretOperation operation = client.StartDeleteSecret("secret-name");

            // You only need to wait for completion if you want to purge or recover the secret.
            while (!operation.HasCompleted)
            {
                Thread.Sleep(2000);

                operation.UpdateStatus();
            }

            DeletedSecret secret = operation.Value;
            client.PurgeDeletedSecret(secret.Name);
            #endregion
        }
    }
}<|MERGE_RESOLUTION|>--- conflicted
+++ resolved
@@ -44,13 +44,8 @@
         [Test]
         public async Task CreateSecret()
         {
-<<<<<<< HEAD
             #region Snippet:CreateSecret
-            Secret secret = client.SetSecret("secret-name", "secret-value");
-=======
-            #region CreateSecret
             KeyVaultSecret secret = await client.SetSecretAsync("secret-name", "secret-value");
->>>>>>> acb45688
 
             Console.WriteLine(secret.Name);
             Console.WriteLine(secret.Value);
@@ -62,13 +57,8 @@
         [Test]
         public void CreateSecretSync()
         {
-<<<<<<< HEAD
-            #region Snippet:CreateSecretAsync
-            Secret secret = await client.SetSecretAsync("secret-name", "secret-value");
-=======
-            #region CreateSecretSync
+            #region Snippet:CreateSecretSync
             KeyVaultSecret secret = client.SetSecret("secret-name", "secret-value");
->>>>>>> acb45688
 
             Console.WriteLine(secret.Name);
             Console.WriteLine(secret.Value);
@@ -81,13 +71,8 @@
             // Make sure a secret exists. This will create a new version if "secret-name" already exists.
             await client.SetSecretAsync("secret-name", "secret-value");
 
-<<<<<<< HEAD
             #region Snippet:RetrieveSecret
-            Secret secret = client.GetSecret("secret-name");
-=======
-            #region RetrieveSecret
             KeyVaultSecret secret = await client.GetSecretAsync("secret-name");
->>>>>>> acb45688
 
             Console.WriteLine(secret.Name);
             Console.WriteLine(secret.Value);
@@ -100,13 +85,8 @@
             // Make sure a secret exists. This will create a new version if "secret-name" already exists.
             await client.SetSecretAsync("secret-name", "secret-value");
 
-<<<<<<< HEAD
             #region Snippet:UpdateSecret
-            Secret secret = client.GetSecret("secret-name");
-=======
-            #region UpdateSecret
             KeyVaultSecret secret = await client.GetSecretAsync("secret-name");
->>>>>>> acb45688
 
             // Clients may specify the content type of a secret to assist in interpreting the secret data when it's retrieved.
             secret.Properties.ContentType = "text/plain";
@@ -125,13 +105,8 @@
         [Test]
         public async Task ListSecrets()
         {
-<<<<<<< HEAD
             #region Snippet:ListSecrets
-            Pageable<SecretProperties> allSecrets = client.GetSecrets();
-=======
-            #region ListSecrets
             AsyncPageable<SecretProperties> allSecrets = client.GetPropertiesOfSecretsAsync();
->>>>>>> acb45688
 
             await foreach (SecretProperties secretProperties in allSecrets)
             {
@@ -158,13 +133,8 @@
         [Ignore("The secret is deleted and purged on tear down of this text fixture.")]
         public async Task DeleteSecret()
         {
-<<<<<<< HEAD
             #region Snippet:DeleteSecret
-            DeletedSecret secret = client.DeleteSecret("secret-name");
-=======
-            #region DeleteSecret
             DeleteSecretOperation operation = await client.StartDeleteSecretAsync("secret-name");
->>>>>>> acb45688
 
             DeletedSecret secret = operation.Value;
             Console.WriteLine(secret.Name);
