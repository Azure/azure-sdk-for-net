--- conflicted
+++ resolved
@@ -68,18 +68,9 @@
 #### Create SecretClient
 Once you've populated the **AZURE_CLIENT_ID**, **AZURE_CLIENT_SECRET** and **AZURE_TENANT_ID** environment variables and replaced **your-vault-url** with the above returned URI, you can create the [SecretClient][secret_client_class]:
 
-<<<<<<< HEAD
 ```C# Snippet:CreateSecretClient
 // Create a new secret client using the default credential from Azure.Identity using environment variables previously set,
 // including AZURE_CLIENT_ID, AZURE_CLIENT_SECRET, and AZURE_TENANT_ID.
-var client = new SecretClient(vaultUri: new Uri(keyVaultUrl), credential: new DefaultAzureCredential());
-
-// Create a new secret using the secret client
-Secret secret = client.SetSecret("secret-name", "secret-value");
-=======
-```C# CreateClient
-// Create a new secret client using the default credential from Azure.Identity using environment variables previously set,
-// including AZURE_CLIENT_ID, AZURE_CLIENT_SECRET, and AZURE_TENANT_ID.
 var client = new SecretClient(vaultEndpoint: new Uri(keyVaultUrl), credential: new DefaultAzureCredential());
 
 // Create a new secret using the secret client.
@@ -87,7 +78,6 @@
 
 // Retrieve a secret using the secret client.
 secret = client.GetSecret("secret-name");
->>>>>>> acb45688
 ```
 
 ## Key concepts
@@ -111,16 +101,6 @@
 * [Delete and purge a secret](#delete-and-purge-a-secret)
 * [List Secrets](#list-secrets)
 
-<<<<<<< HEAD
-### Async examples
-* [Create a Secret](#async-create-a-secret)
-
-### Create a Secret
-`Set` creates a Secret to be stored in the Azure Key Vault. If a secret with the same name already exists, then a new version of the secret is created.
-
-```C# Snippet:CreateSecret
-Secret secret = client.SetSecret("secret-name", "secret-value");
-=======
 ### Sync examples
 * [Create a secret synchronously](#create-a-secret-synchronously)
 * [Delete a secret synchronously](#delete-a-secret-synchronously)
@@ -128,9 +108,8 @@
 ### Create a secret
 `SetSecretAsync` creates a `KeyVaultSecret` to be stored in the Azure Key Vault. If a secret with the same name already exists, then a new version of the secret is created.
 
-```C# CreateSecret
+```C# Snippet:CreateSecret
 KeyVaultSecret secret = await client.SetSecretAsync("secret-name", "secret-value");
->>>>>>> acb45688
 
 Console.WriteLine(secret.Name);
 Console.WriteLine(secret.Value);
@@ -141,7 +120,7 @@
 ### Retrieve a secret
 `GetSecretAsync` retrieves a secret previously stored in the Key Vault.
 
-```C# RetrieveSecret
+```C# Snippet:RetrieveSecret
 KeyVaultSecret secret = await client.GetSecretAsync("secret-name");
 
 Console.WriteLine(secret.Name);
@@ -151,38 +130,12 @@
 ### Update an existing secret
 `UpdateSecretPropertiesAsync` updates a secret previously stored in the Key Vault. Only the attributes of the secret are updated. To update the value, call `SecretClient.SetSecretAsync` on a secret with the same name.
 
-```C# UpdateSecret
+```C# Snippet:UpdateSecret
 KeyVaultSecret secret = await client.GetSecretAsync("secret-name");
 
 // Clients may specify the content type of a secret to assist in interpreting the secret data when it's retrieved.
 secret.Properties.ContentType = "text/plain";
 
-<<<<<<< HEAD
-```C# Snippet:RetrieveSecret
-Secret secret = client.GetSecret("secret-name");
-
-Console.WriteLine(secret.Name);
-Console.WriteLine(secret.Value);
-```
-
-### Update an existing Secret
-`Update` updates a secret previously stored in the Key Vault. Only the attributes of the secret are updated. To update the value, call `SecretClient.Set` on a `Secret` with the same name.
-
-```C# Snippet:UpdateSecret
-Secret secret = client.GetSecret("secret-name");
-
-// Clients may specify the content type of a secret to assist in interpreting the secret data when it's retrieved.
-secret.Properties.ContentType = "text/plain";
-
-// You can specify additional application-specific metadata in the form of tags.
-secret.Properties.Tags["foo"] = "updated tag";
-
-SecretProperties updatedSecretProperties = client.UpdateSecretProperties(secret.Properties);
-
-Console.WriteLine(updatedSecretProperties.Name);
-Console.WriteLine(updatedSecretProperties.Version);
-Console.WriteLine(updatedSecretProperties.ContentType);
-=======
 // You can specify additional application-specific metadata in the form of tags.
 secret.Properties.Tags["foo"] = "updated tag";
 
@@ -198,34 +151,17 @@
 You can retrieve the secret immediately without waiting for the operation to complete.
 When [soft-delete][soft_delete] is not enabled for the Key Vault, this operation permanently deletes the secret.
 
-```C# DeleteSecret
+```C# Snippet:DeleteSecret
 DeleteSecretOperation operation = await client.StartDeleteSecretAsync("secret-name");
 
 DeletedSecret secret = operation.Value;
 Console.WriteLine(secret.Name);
 Console.WriteLine(secret.Value);
->>>>>>> acb45688
 ```
 
 ### Delete and purge a secret
 You will need to wait for the long-running operation to complete before trying to purge or recover the secret.
 
-<<<<<<< HEAD
-```C# Snippet:DeleteSecret
-DeletedSecret secret = client.DeleteSecret("secret-name");
-
-Console.WriteLine(secret.Name);
-Console.WriteLine(secret.Value);
-```
-
-### List secrets
-This example lists all the secrets in the specified Key Vault. The value is not returned when listing all secrets. You will need to call `SecretClient.Get` to retrive the value.
-
-```C# Snippet:ListSecrets
-Pageable<SecretProperties> allSecrets = client.GetSecrets();
-
-foreach (SecretProperties secretProperties in allSecrets)
-=======
 ```C# DeleteAndPurgeSecret
 DeleteSecretOperation operation = await client.StartDeleteSecretAsync("secret-name");
 
@@ -239,11 +175,10 @@
 ### List secrets
 This example lists all the secrets in the specified Key Vault. The value is not returned when listing all secrets. You will need to call `SecretClient.GetSecretAsync` to retrieve the value.
 
-```C# ListSecrets
+```C# Snippet:ListSecrets
 AsyncPageable<SecretProperties> allSecrets = client.GetPropertiesOfSecretsAsync();
 
 await foreach (SecretProperties secretProperties in allSecrets)
->>>>>>> acb45688
 {
     Console.WriteLine(secretProperties.Name);
 }
@@ -254,14 +189,7 @@
 
 This example creates a secret in the Key Vault with the specified optional arguments.
 
-<<<<<<< HEAD
-```C# Snippet:CreateSecretAsync
-Secret secret = await client.SetSecretAsync("secret-name", "secret-value");
-
-Console.WriteLine(secret.Name);
-Console.WriteLine(secret.Value);
-=======
-```C# CreateSecretSync
+```C# Snippet:CreateSecretSync
 KeyVaultSecret secret = client.SetSecret("secret-name", "secret-value");
 
 Console.WriteLine(secret.Name);
@@ -285,31 +213,19 @@
 
 DeletedSecret secret = operation.Value;
 client.PurgeDeletedSecret(secret.Name);
->>>>>>> acb45688
 ```
 
 ## Troubleshooting
 
 ### General
-<<<<<<< HEAD
-When you interact with the Azure Key Vault Secret client library using the .NET SDK, errors returned by the service correspond to the same HTTP status codes returned for [REST API][keyvault_rest] requests.
-
-For example, if you try to retrieve a Secret that doesn't exist in your Key Vault, a `404` error is returned, indicating `Not Found`.
+When you interact with the Azure Key Vault secret client library using the .NET SDK, errors returned by the service correspond to the same HTTP status codes returned for [REST API][keyvault_rest] requests.
+
+For example, if you try to retrieve a secret that doesn't exist in your Key Vault, a `404` error is returned, indicating `Not Found`.
 
 ```C# Snippet:SecretNotFound
 try
 {
-    Secret secret = client.GetSecret("some_secret");
-=======
-When you interact with the Azure Key Vault secret client library using the .NET SDK, errors returned by the service correspond to the same HTTP status codes returned for [REST API][keyvault_rest] requests.
-
-For example, if you try to retrieve a secret that doesn't exist in your Key Vault, a `404` error is returned, indicating `Not Found`.
-
-```C# NotFound
-try
-{
     KeyVaultSecret secret = await client.GetSecretAsync("some_secret");
->>>>>>> acb45688
 }
 catch (RequestFailedException ex)
 {
