# Release History

<<<<<<< HEAD
## 4.4.0 (2022-09-20)

### Breaking Changes

- Verify the challenge resource matches the vault domain.
  This should affect few customers who can set `SecretClientOptions.DisableChallengeResourceVerification` to `true` to disable.
  See https://aka.ms/azsdk/blog/vault-uri for more information.
=======
## 4.4.0-beta.1 (Unreleased)

### Features Added

### Breaking Changes

### Bugs Fixed

### Other Changes
>>>>>>> c94201da

## 4.3.0 (2022-03-24)

Changes from both the last release and the last beta include:

### Features Added

- Added `KeyVaultSecretIdentifier.TryCreate` to parse secret URIs without throwing an exception when invalid. ([#23146](https://github.com/Azure/azure-sdk-for-net/issues/23146))
- Support multi-tenant authentication against Key Vault and Managed HSM when using Azure.Identity 1.5.0 or newer. ([#18359](https://github.com/Azure/azure-sdk-for-net/issues/18359))

### Bugs Fixed

- Added secret version to distributed tracing. ([#12907](https://github.com/Azure/azure-sdk-for-net/issues/12907))

### Other Changes

- The default service version is now "7.3".

## 4.3.0-beta.4 (2022-01-12)

### Other Changes

- Package metadata fixed

## 4.3.0-beta.3 (2022-01-11)

### Other Changes

- Bug fixes

## 4.3.0-beta.2 (2021-10-14)

### Features Added

- Added `KeyVaultSecretIdentifier.TryCreate` to parse secret URIs without throwing an exception when invalid. ([#23146](https://github.com/Azure/azure-sdk-for-net/issues/23146))
- Support multi-tenant authentication against Key Vault and Managed HSM when using Azure.Identity 1.5.0 or newer. ([#18359](https://github.com/Azure/azure-sdk-for-net/issues/18359))

### Bugs Fixed

- Added secret version to distributed tracing. ([#12907](https://github.com/Azure/azure-sdk-for-net/issues/12907))

## 4.3.0-beta.1 (2021-08-10)

### Fixed

- The default service version is now "7.3-preview".

## 4.2.0 (2021-06-15)

### Features Added

- Changed default service version to "7.2".
- Added `KeyVaultSecretIdentifier` to parse certificate URIs.

## 4.2.0-beta.5 (2021-05-11)

### Changed

- Updated dependency versions

## 4.1.1 (2021-05-04)

### Changed

- Updated dependency versions

## 4.2.0-beta.4 (2021-02-10)

### Added

- Added constructor to `KeyVaultSecretIdentifier` to parse a `Uri`.

### Changed

- The default service version is now "7.2" (still in preview).

### Removed

- Removed `KeyVaultSecretIdentifier.Parse` and `KeyVaultSecretIdentifier.TryParse` in favor of the added constructor.

## 4.2.0-beta.3 (2020-11-12)

- Bug fixes and performance improvements.

## 4.2.0-beta.2 (2020-10-06)

- Bug fixes and performance improvements.

## 4.2.0-beta.1 (2020-09-08)

### Added

- Added `KeyVaultSecretIdentifier` to parse secret URIs.

## 4.1.0 (2020-08-11)

### Added

- Added `RecoverableDays` property to `SecretProperties`.

### Changed

- Default service version is now 7.1.

## 4.0.3 (2020-03-18)

### Fixed

- Fixed concurrency issue in our challenge-based authentication policy ([#9737](https://github.com/Azure/azure-sdk-for-net/issues/9737))

## 4.1.0-preview.1 (2020-03-09)

### Added

- Add `RecoverableDays` property to `SecretProperties`.

## 4.0.2 (2020-03-03)

### Fixed

- `SecretClient.PurgeDeletedSecret` properly traces errors ([#9658](https://github.com/Azure/azure-sdk-for-net/issues/9658))
- Shorten diagnostic scope names. ([#9651](https://github.com/Azure/azure-sdk-for-net/issues/9651))
- Include resource namespace in diagnostics scope. ([#9655](https://github.com/Azure/azure-sdk-for-net/issues/9655))
- Sanitize header values in exceptions. ([#9782](https://github.com/Azure/azure-sdk-for-net/issues/9782))

## 4.0.1 (2020-01-08)

### Minor changes

- Challenge-based authentication requests are only sent over HTTPS.

## 4.0.0 (2019-11-01)

### Breaking changes

- `Secret` has been renamed to `KeyVaultSecret` to avoid ambiguity with other libraries and to yield better search results.
- On the `SecretProperties` class, `Expires`, `Created`, and `Updated` have been renamed to `ExpiresOn`, `CreatedOn`, and `UpdatedOn` respectively.
- On the `DeletedSecret` class, `DeletedDate` has been renamed to `DeletedOn`.
- `SecretClient.GetSecrets` and `SecretClient.GetSecretVersions` have been renamed to `SecretClient.GetPropertiesOfSecrets` and `SecretClient.GetPropertiesOfSecretVersions` respectively.
- `SecretClient.RestoreSecret` has been renamed to `SecretClient.RestoreSecretBackup` to better associate it with `SecretClient.BackupSecret`.
- `SecretClient.DeleteSecret` has been renamed to `SecretClient.StartDeleteSecret` and now returns a `DeleteSecretOperation` to track this long-running operation.
- `SecretClient.RecoverDeletedSecret` has been renamed to `SecretClient.StartRecoverDeletedSecret` and now returns a `RecoverDeletedSecretOperation` to track this long-running operation.

###  Major changes

- Updated to work with the 1.0.0 release versions of Azure.Core and Azure.Identity.
- `KeyModelFactory` added to create mocks of model types for testing.

## 4.0.0-preview.5 (2019-10-07)

###  Breaking changes

- `SecretBase` has been renamed to `SecretProperties`.
- `Secret` and `DeletedSecret` no longer extend `SecretProperties`, but instead contain a `SecretProperties` property named `Properties`.
- `SecretClient.Update` has been renamed to `SecretClient.UpdateProperties`.
- `SecretProperties.Vault` has been renamed to `SecretProperties.VaultUri`.
- All methods in `SecretClient` now include the word "Secret" consistent with `KeyClient` and `CertificateClient`.

## 4.0.0-preview.1 (2019-06-28)
Version 4.0.0-preview.1 is the first preview of our efforts to create a user-friendly client library for Azure Key Vault. For more information about
preview releases of other Azure SDK libraries, please visit
https://aka.ms/azure-sdk-preview1-net.

This library is not a direct replacement for `Microsoft.Azure.KeyVault`. Applications
using that library would require code changes to use `Azure.Security.KeyVault.Secrets`.
This package's
[documentation](https://github.com/Azure/azure-sdk-for-net/blob/main/sdk/keyvault/Azure.Security.KeyVault.Secrets/README.md)
and
[samples](https://github.com/Azure/azure-sdk-for-net/tree/main/sdk/keyvault/Azure.Security.KeyVault.Secrets/samples)
demonstrate the new API.

### Major changes from `Microsoft.Azure.KeyVault`
- Packages scoped by functionality
    - `Azure.Security.KeyVault.Secrets` contains a client for secret operations.
    - `Azure.Security.KeyVault.Keys` contains a client for key operations.
- Client instances are scoped to vaults (an instance interacts with one vault
only).
- Asynchronous and synchronous APIs in the `Azure.Security.KeyVault.Secrets` package.
- Authentication using `Azure.Identity` credentials
  - see this package's
  [documentation](https://github.com/Azure/azure-sdk-for-net/blob/main/sdk/keyvault/Azure.Security.KeyVault.Secrets/README.md)
  , and the
  [Azure Identity documentation](https://github.com/Azure/azure-sdk-for-net/tree/main/sdk/identity/Azure.Identity)
  for more information

### `Microsoft.Azure.KeyVault` features not implemented in this release:
- Certificate management APIs
- National cloud support. This release supports public global cloud vaults,
    e.g. https://{vault-name}.vault.azure.net<|MERGE_RESOLUTION|>--- conflicted
+++ resolved
@@ -1,6 +1,15 @@
 # Release History
 
-<<<<<<< HEAD
+## 4.5.0-beta.1 (Unreleased)
+
+### Features Added
+
+### Breaking Changes
+
+### Bugs Fixed
+
+### Other Changes
+
 ## 4.4.0 (2022-09-20)
 
 ### Breaking Changes
@@ -8,17 +17,6 @@
 - Verify the challenge resource matches the vault domain.
   This should affect few customers who can set `SecretClientOptions.DisableChallengeResourceVerification` to `true` to disable.
   See https://aka.ms/azsdk/blog/vault-uri for more information.
-=======
-## 4.4.0-beta.1 (Unreleased)
-
-### Features Added
-
-### Breaking Changes
-
-### Bugs Fixed
-
-### Other Changes
->>>>>>> c94201da
 
 ## 4.3.0 (2022-03-24)
 
