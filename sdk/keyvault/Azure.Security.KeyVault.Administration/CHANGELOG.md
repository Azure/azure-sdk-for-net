# Release History

<<<<<<< HEAD
## 4.2.0-beta.1 (Unreleased)
=======
## 4.0.0-beta.1 (Unreleased)
>>>>>>> 00d31be8

### Added

- Add `KeyVaultAccessControlClient`.
- Add `KeyVaultBackupClient`.<|MERGE_RESOLUTION|>--- conflicted
+++ resolved
@@ -1,10 +1,6 @@
 # Release History
 
-<<<<<<< HEAD
-## 4.2.0-beta.1 (Unreleased)
-=======
 ## 4.0.0-beta.1 (Unreleased)
->>>>>>> 00d31be8
 
 ### Added
 
