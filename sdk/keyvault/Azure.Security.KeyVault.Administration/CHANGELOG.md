# Release History

<<<<<<< HEAD
## 4.2.0 (2022-09-20)

### Breaking Changes

- Verify the challenge resource matches the vault domain.
  This should affect few customers who can set `KeyVaultAdministrationClientOptions.DisableChallengeResourceVerification` to `true` to disable.
  See https://aka.ms/azsdk/blog/vault-uri for more information.
=======
## 4.2.0-beta.1 (Unreleased)

### Features Added

### Breaking Changes

### Bugs Fixed

### Other Changes
>>>>>>> c94201da

## 4.1.0 (2022-03-24)

Changes from both the last release and the last beta include:

### Features Added

- Support multi-tenant authentication against Managed HSM when using Azure.Identity 1.5.0 or newer. ([#18359](https://github.com/Azure/azure-sdk-for-net/issues/18359))

### Other Changes

- The default service version is now "7.3".

## 4.1.0-beta.3 (2022-02-08)

### Other Changes

- Updated documentation.

## 4.1.0-beta.2 (2021-10-14)

### Features Added

- Support multi-tenant authentication against Managed HSM when using Azure.Identity 1.5.0 or newer. ([#18359](https://github.com/Azure/azure-sdk-for-net/issues/18359))

## 4.1.0-beta.1 (2021-08-10)

### Fixed

- The default service version is now "7.3-preview".

## 4.0.0 (2021-06-15)

- Initial release of `KeyVaultAccessControlClient` to managed role assignments and definitions for Managed HSM.
- Initial release of `KeyVaultBackupClient` to backup and restore Managed HSM.

### Breaking Changes since 4.0.0-beta.5

- Changed `KeyVaultBackupClient.StartSelectiveRestore` and `StartSelectiveRestoreAsync` to `StartSelectiveKeyRestore` and `StartSelectiveKeyRestoreAsync`.
- Return only a `Response` from `KeyVaultAccessControlClient.DeleteRoleAssignment` and `DeleteRoleAssignmentAsync`. HTTP 404 responses no longer throw a `RequestFailedException`.
- Return only a `Response` from `KeyVaultAccessControlClient.DeleteRoleDefinition` and `DeleteRoleDefinitionAsync`. HTTP 404 responses no longer throw a `RequestFailedException`.

## 4.0.0-beta.5 (2021-05-11)

### Changed

- Updated dependency versions

### Breaking Changes

- Changed parameter order in `KeyVaultAccessControlClient.DeleteRoleDefinition` and `KeyVaultAccessControlClient.DeleteRoleDefinitionAsync`.
- Changed parameter order in `KeyVaultAccessControlClient.GetRoleDefinition` and `KeyVaultAccessControlClient.GetRoleDefinitionAsync`.
- Changed parameters for `KeyVaultAccessControlClient.CreateOrUpdateRoleDefinition` and `KeyVaultAccessControlClient.CreateOrUpdateRoleDefinitionAsync` to accept new `CreateOrUpdateRoleDefinitionOptions` class.
- Moved all classes from the `Azure.Security.KeyVault.Administration.Models` namespace to `Azure.Security.KeyVault.Administration`.
- Renamed `BackupOperation` to `KeyVaultBackupOperation`.
- Renamed `KeyVaultRoleAssignmentPropertiesWithScope` to `KeyVaultRoleAssignmentProperties`.
- Renamed `RestoreOperation` to `KeyVaultRestoreOperation`.
- Renamed `SelectiveKeyRestoreOperation` to `KeyVaultSelectiveRestoreOperation`.
- Renamed `SelectiveKeyRestoreResult` to `KeyVaultSelectiveRestoreResult`.

## 4.0.0-beta.4 (2021-02-10)

### Added

- Support in `KeyVaultAccessControlClient` to create, update, and delete custom role definitions.

### Changed

- The default service version is now "7.2" (still in preview).

## 4.0.0-beta.3 (2020-11-12)

### Changed

- Consolidated backup and RBAC client options into a single `KeyVaultAdministrationClientOptions`
- Refactored `BackupOperation` to return `BackupResult`
- Refactor `RestoreOperation` to return `RestoreResult`
- Renamed `KeyVaultPermissions` Not\* properties to Deny\*
- Renamed `KeyVaultRoleAssignment` `Type` property to `RoleAssignmentType`
- Made `KeyVaultRoleAssignmentProperties` internal and moved its properties to method parameters for `CreateRoleAssignment` 

## 4.0.0-beta.2 (2020-10-06)

- Bug fixes and performance improvements.

## 4.0.0-beta.1 (2020-09-08)

### Added

- Add `KeyVaultAccessControlClient`.
- Add `KeyVaultBackupClient`.<|MERGE_RESOLUTION|>--- conflicted
+++ resolved
@@ -1,15 +1,6 @@
 # Release History
 
-<<<<<<< HEAD
-## 4.2.0 (2022-09-20)
-
-### Breaking Changes
-
-- Verify the challenge resource matches the vault domain.
-  This should affect few customers who can set `KeyVaultAdministrationClientOptions.DisableChallengeResourceVerification` to `true` to disable.
-  See https://aka.ms/azsdk/blog/vault-uri for more information.
-=======
-## 4.2.0-beta.1 (Unreleased)
+## 4.3.0-beta.1 (Unreleased)
 
 ### Features Added
 
@@ -18,7 +9,14 @@
 ### Bugs Fixed
 
 ### Other Changes
->>>>>>> c94201da
+
+## 4.2.0 (2022-09-20)
+
+### Breaking Changes
+
+- Verify the challenge resource matches the vault domain.
+  This should affect few customers who can set `KeyVaultAdministrationClientOptions.DisableChallengeResourceVerification` to `true` to disable.
+  See https://aka.ms/azsdk/blog/vault-uri for more information.
 
 ## 4.1.0 (2022-03-24)
 
@@ -98,7 +96,7 @@
 - Refactor `RestoreOperation` to return `RestoreResult`
 - Renamed `KeyVaultPermissions` Not\* properties to Deny\*
 - Renamed `KeyVaultRoleAssignment` `Type` property to `RoleAssignmentType`
-- Made `KeyVaultRoleAssignmentProperties` internal and moved its properties to method parameters for `CreateRoleAssignment` 
+- Made `KeyVaultRoleAssignmentProperties` internal and moved its properties to method parameters for `CreateRoleAssignment`
 
 ## 4.0.0-beta.2 (2020-10-06)
 
