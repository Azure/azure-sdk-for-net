﻿// Copyright (c) Microsoft Corporation. All rights reserved.
// Licensed under the MIT License.

using System;
using System.Threading;
using System.Threading.Tasks;
using Azure.Core;
using Azure.Security.KeyVault.Administration.Models;

namespace Azure.Security.KeyVault.Administration
{
    /// <summary>
    /// A long-running operation for <see cref="KeyVaultBackupClient.StartBackup(Uri, string, CancellationToken)"/> or <see cref="KeyVaultBackupClient.StartBackupAsync(Uri, string, CancellationToken)"/>.
    /// </summary>
    public class BackupOperation : Operation<Uri>
    {
        /// <summary>
        /// The number of seconds recommended by the service to delay before checking on completion status.
        /// </summary>
        private readonly int? _retryAfterSeconds;
        private readonly KeyVaultBackupClient _client;
        private Response _response;
        private FullBackupDetailsInternal _value;
        private readonly string _id;

        /// <summary>
        /// Creates an instance of a BackupOperation from a previously started operation. <see cref="UpdateStatus(CancellationToken)"/>, <see cref="UpdateStatusAsync(CancellationToken)"/>,
        ///  <see cref="WaitForCompletionAsync(CancellationToken)"/>, or <see cref="WaitForCompletionAsync(TimeSpan, CancellationToken)"/> must be called
        /// to re-populate the details of this operation.
        /// </summary>
        /// <param name="id">The <see cref="Id" /> from a previous <see cref="BackupOperation" />.</param>
        /// <param name="client">An instance of <see cref="KeyVaultBackupClient" />.</param>
        /// <exception cref="ArgumentNullException"><paramref name="id"/> or <paramref name="client"/> is null.</exception>
        public BackupOperation(string id, KeyVaultBackupClient client)
        {
            Argument.AssertNotNull(id, nameof(id));
            Argument.AssertNotNull(client, nameof(client));

            _client = client;
<<<<<<< HEAD
            _value = new FullBackupDetailsInternal(null, null, null, null, null, id, string.Empty);
=======
            _id = id;
>>>>>>> b422813b
        }

        /// <summary>
        /// Initializes a new instance of a BackupOperation.
        /// </summary>
        /// <param name="client">An instance of <see cref="KeyVaultBackupClient" />.</param>
        /// <param name="response">The <see cref="ResponseWithHeaders{T, THeaders}" /> returned from <see cref="KeyVaultBackupClient.StartBackup(Uri, string, CancellationToken)"/> or <see cref="KeyVaultBackupClient.StartBackupAsync(Uri, string, CancellationToken)"/>.</param>
        internal BackupOperation(KeyVaultBackupClient client, ResponseWithHeaders<ServiceFullBackupHeaders> response)
        {
            _client = client;
            _response = response;
            _retryAfterSeconds = response.Headers.RetryAfter;
<<<<<<< HEAD
            _value = new FullBackupDetailsInternal(null, null, null, null, null, response.Headers.JobId(), string.Empty);
=======
            _id = response.Headers.JobId() ?? throw new InvalidOperationException("The response does not contain an Id");
>>>>>>> b422813b
        }

        /// <summary>
        /// Initializes a new instance of a BackupOperation for mocking purposes.
        /// </summary>
        /// <param name="value">The <see cref="FullBackupDetailsInternal" /> that will be returned from <see cref="Value" />.</param>
        /// <param name="response">The <see cref="Response" /> that will be returned from <see cref="GetRawResponse" />.</param>
        /// <param name="client">An instance of <see cref="KeyVaultBackupClient" />.</param>
        internal BackupOperation(FullBackupDetailsInternal value, Response response, KeyVaultBackupClient client)
        {
            Argument.AssertNotNull(value, nameof(value));
            Argument.AssertNotNull(response, nameof(response));
            Argument.AssertNotNull(client, nameof(client));

            _response = response;
            _value = value;
            _id = value.JobId;
            _client = client;
        }

        /// <summary>
        /// The start time of the restore operation.
        /// </summary>
        public DateTimeOffset? StartTime => _value?.StartTime;

        /// <summary>
        /// The end time of the restore operation.
        /// </summary>
        public DateTimeOffset? EndTime => _value?.EndTime;

        /// <inheritdoc/>
        public override string Id => _id;

        /// <summary>
        /// Gets the <see cref="FullBackupDetailsInternal"/> of the backup operation.
        /// You should await <see cref="WaitForCompletionAsync(CancellationToken)"/> before attempting to use a key in this pending state.
        /// </summary>
        public override Uri Value
        {
            get
            {
#pragma warning disable CA1065 // Do not raise exceptions in unexpected locations
                if (!HasCompleted)
                {
                    throw new InvalidOperationException("The operation is not complete.");
                }
                if (EndTime.HasValue && _value.Error != null)
                {
                    throw new RequestFailedException($"{_value.Error.Message}\nInnerError: {_value.Error.InnerError}\nCode: {_value.Error.Code}");
                }
#pragma warning restore CA1065 // Do not raise exceptions in unexpected locations
                return new Uri(_value.AzureStorageBlobContainerUri);
            }
        }

        /// <inheritdoc/>
        public override bool HasCompleted => EndTime.HasValue;

        /// <inheritdoc/>
        public override bool HasValue => _response != null && _value?.Error == null && HasCompleted;

        /// <inheritdoc/>
        public override Response GetRawResponse() => _response;

        /// <inheritdoc/>
        public override Response UpdateStatus(CancellationToken cancellationToken = default)
        {
            if (!HasCompleted)
            {
                Response<FullBackupDetailsInternal> response = _client.GetBackupDetails(Id, cancellationToken);
                _value = response.Value;
                _response = response.GetRawResponse();
            }

            return GetRawResponse();
        }

        /// <inheritdoc/>
        public override async ValueTask<Response> UpdateStatusAsync(CancellationToken cancellationToken = default)
        {
            if (!HasCompleted)
            {
                Response<FullBackupDetailsInternal> response = await _client.GetBackupDetailsAsync(Id, cancellationToken).ConfigureAwait(false);
                _value = response.Value;
                _response = response.GetRawResponse();
            }

            return GetRawResponse();
        }

        /// <inheritdoc/>
        public override ValueTask<Response<Uri>> WaitForCompletionAsync(CancellationToken cancellationToken = default) =>
            _retryAfterSeconds.HasValue ? this.DefaultWaitForCompletionAsync(TimeSpan.FromSeconds(_retryAfterSeconds.Value), cancellationToken) :
                this.DefaultWaitForCompletionAsync(cancellationToken);

        /// <inheritdoc/>
        public override ValueTask<Response<Uri>> WaitForCompletionAsync(TimeSpan pollingInterval, CancellationToken cancellationToken) =>
                this.DefaultWaitForCompletionAsync(pollingInterval, cancellationToken);
    }
}<|MERGE_RESOLUTION|>--- conflicted
+++ resolved
@@ -37,11 +37,7 @@
             Argument.AssertNotNull(client, nameof(client));
 
             _client = client;
-<<<<<<< HEAD
-            _value = new FullBackupDetailsInternal(null, null, null, null, null, id, string.Empty);
-=======
             _id = id;
->>>>>>> b422813b
         }
 
         /// <summary>
@@ -54,11 +50,7 @@
             _client = client;
             _response = response;
             _retryAfterSeconds = response.Headers.RetryAfter;
-<<<<<<< HEAD
-            _value = new FullBackupDetailsInternal(null, null, null, null, null, response.Headers.JobId(), string.Empty);
-=======
             _id = response.Headers.JobId() ?? throw new InvalidOperationException("The response does not contain an Id");
->>>>>>> b422813b
         }
 
         /// <summary>
