﻿// Copyright (c) Microsoft Corporation. All rights reserved.
// Licensed under the MIT License.

using System;
using System.Threading;
using System.Threading.Tasks;
using Azure.Core;
using Azure.Security.KeyVault.Administration.Models;

namespace Azure.Security.KeyVault.Administration
{
    /// <summary>
    /// A long-running operation for <see cref="KeyVaultBackupClient.StartRestore(Uri, string, string, CancellationToken)"/> or <see cref="KeyVaultBackupClient.StartRestoreAsync(Uri, string, string, CancellationToken)"/>.
    /// </summary>
    public class RestoreOperation : Operation<Response>
    {
        /// <summary>
        /// The number of seconds recommended by the service to delay before checking on completion status.
        /// </summary>
        private readonly int? _retryAfterSeconds;
        private readonly KeyVaultBackupClient _client;
        private Response _response;
        private RestoreDetailsInternal _value;
<<<<<<< HEAD

=======
        private readonly string _id;
>>>>>>> b422813b

        /// <summary>
        /// Creates an instance of a RestoreOperation from a previously started operation. <see cref="UpdateStatus(CancellationToken)"/>, <see cref="UpdateStatusAsync(CancellationToken)"/>,
        ///  <see cref="WaitForCompletionAsync(CancellationToken)"/>, or <see cref="WaitForCompletionAsync(TimeSpan, CancellationToken)"/> must be called
        /// to re-populate the details of this operation.
        /// </summary>
        /// <param name="id">The <see cref="Id" /> from a previous <see cref="BackupOperation" />.</param>
        /// <param name="client">An instance of <see cref="KeyVaultBackupClient" />.</param>
        /// <exception cref="ArgumentNullException"><paramref name="id"/> or <paramref name="client"/> is null.</exception>
        public RestoreOperation(string id, KeyVaultBackupClient client)
        {
            Argument.AssertNotNull(id, nameof(id));
            Argument.AssertNotNull(client, nameof(client));

            _client = client;
<<<<<<< HEAD
            _value = new RestoreDetailsInternal(null, null, null, id, null, null);
=======
            _id = id;
>>>>>>> b422813b
        }

        /// <summary>
        /// Initializes a new instance of a RestoreOperation.
        /// </summary>
        /// <param name="client">An instance of <see cref="KeyVaultBackupClient" />.</param>
        /// <param name="response">The <see cref="ResponseWithHeaders{T, THeaders}" /> returned from <see cref="KeyVaultBackupClient.StartRestore(Uri, string, string, CancellationToken)"/> or <see cref="KeyVaultBackupClient.StartRestoreAsync(Uri, string, string, CancellationToken)"/>.</param>
        internal RestoreOperation(KeyVaultBackupClient client, ResponseWithHeaders<ServiceFullRestoreOperationHeaders> response)
        {
            Argument.AssertNotNull(client, nameof(client));
            Argument.AssertNotNull(response, nameof(response));

<<<<<<< HEAD
            _value = new RestoreDetailsInternal(null, null, null, response.Headers.JobId(), null, null);
            _client = client;
            _response = response.GetRawResponse();
            _retryAfterSeconds = response.Headers.RetryAfter;
        }

        /// <summary>
        /// Initializes a new instance of a RestoreOperation.
        /// </summary>
        /// <param name="client">An instance of <see cref="KeyVaultBackupClient" />.</param>
        /// <param name="response">The <see cref="ResponseWithHeaders{T, THeaders}" /> returned from <see cref="KeyVaultBackupClient.StartSelectiveRestore(string, Uri, string, string, CancellationToken)"/> or <see cref="KeyVaultBackupClient.StartSelectiveRestoreAsync(string, Uri, string, string, CancellationToken)"/>.</param>
        internal RestoreOperation(KeyVaultBackupClient client, ResponseWithHeaders<ServiceSelectiveKeyRestoreOperationHeaders> response)
        {
            Argument.AssertNotNull(client, nameof(client));
            Argument.AssertNotNull(response, nameof(response));

            _value = new RestoreDetailsInternal(null, null, null, response.Headers.JobId(), null, null);
=======
            _id = response.Headers.JobId() ?? throw new InvalidOperationException("The response does not contain an Id");
>>>>>>> b422813b
            _client = client;
            _response = response.GetRawResponse();
            _retryAfterSeconds = response.Headers.RetryAfter;
        }

        /// <summary>
        /// Initializes a new instance of a RestoreOperation for mocking purposes.
        /// </summary>
        /// <param name="value">The <see cref="RestoreDetailsInternal" /> that will be used to populate various properties.</param>
        /// <param name="response">The <see cref="Response" /> that will be returned from <see cref="GetRawResponse" />.</param>
        /// <param name="client">An instance of <see cref="KeyVaultBackupClient" />.</param>
        internal RestoreOperation(RestoreDetailsInternal value, Response response, KeyVaultBackupClient client)
        {
            Argument.AssertNotNull(value, nameof(value));
            Argument.AssertNotNull(response, nameof(response));
            Argument.AssertNotNull(client, nameof(client));

            _client = client;
            _response = response;
            _value = value;
            _id = value.JobId;
        }

        /// <summary>
        /// The start time of the restore operation.
        /// </summary>
        public DateTimeOffset? StartTime => _value?.StartTime;

        /// <summary>
        /// The end time of the restore operation.
        /// </summary>
        public DateTimeOffset? EndTime => _value?.EndTime;

        /// <inheritdoc/>
        public override string Id => _id;

        /// <inheritdoc/>
        public override Response Value
        {
            get
            {
#pragma warning disable CA1065 // Do not raise exceptions in unexpected locations
                if (!HasCompleted)
                {
                    throw new InvalidOperationException("The operation is not complete.");
                }
                if (EndTime.HasValue && _value.Error != null)
                {
                    throw new RequestFailedException($"{_value.Error.Message}\nInnerError: {_value.Error.InnerError}\nCode: {_value.Error.Code}");
                }
#pragma warning restore CA1065 // Do not raise exceptions in unexpected locations
                return _response;
            }
        }

        /// <inheritdoc/>
        public override bool HasCompleted => EndTime.HasValue;

        /// <inheritdoc/>
        public override bool HasValue => _response != null && _value?.Error == null && HasCompleted;

        /// <inheritdoc/>
        public override Response GetRawResponse() => _response;

        /// <inheritdoc/>
        public override Response UpdateStatus(CancellationToken cancellationToken = default)
        {
            if (!HasCompleted)
            {
                Response<RestoreDetailsInternal> response = _client.GetRestoreDetails(Id, cancellationToken);
                _value = response.Value;
                _response = response.GetRawResponse();
            }

            return GetRawResponse();
        }

        /// <inheritdoc/>
        public override async ValueTask<Response> UpdateStatusAsync(CancellationToken cancellationToken = default)
        {
            if (!HasCompleted)
            {
                Response<RestoreDetailsInternal> response = await _client.GetRestoreDetailsAsync(Id, cancellationToken).ConfigureAwait(false);
                _value = response.Value;
                _response = response.GetRawResponse();
            }

            return GetRawResponse();
        }

        /// <inheritdoc/>
        public override ValueTask<Response<Response>> WaitForCompletionAsync(CancellationToken cancellationToken = default) =>
            _retryAfterSeconds.HasValue ? this.DefaultWaitForCompletionAsync(TimeSpan.FromSeconds(_retryAfterSeconds.Value), cancellationToken) :
                this.DefaultWaitForCompletionAsync(cancellationToken);

        /// <inheritdoc/>
        public override ValueTask<Response<Response>> WaitForCompletionAsync(TimeSpan pollingInterval, CancellationToken cancellationToken) =>
            this.DefaultWaitForCompletionAsync(pollingInterval, cancellationToken);
    }
}<|MERGE_RESOLUTION|>--- conflicted
+++ resolved
@@ -21,11 +21,7 @@
         private readonly KeyVaultBackupClient _client;
         private Response _response;
         private RestoreDetailsInternal _value;
-<<<<<<< HEAD
-
-=======
         private readonly string _id;
->>>>>>> b422813b
 
         /// <summary>
         /// Creates an instance of a RestoreOperation from a previously started operation. <see cref="UpdateStatus(CancellationToken)"/>, <see cref="UpdateStatusAsync(CancellationToken)"/>,
@@ -41,11 +37,7 @@
             Argument.AssertNotNull(client, nameof(client));
 
             _client = client;
-<<<<<<< HEAD
-            _value = new RestoreDetailsInternal(null, null, null, id, null, null);
-=======
             _id = id;
->>>>>>> b422813b
         }
 
         /// <summary>
@@ -58,8 +50,7 @@
             Argument.AssertNotNull(client, nameof(client));
             Argument.AssertNotNull(response, nameof(response));
 
-<<<<<<< HEAD
-            _value = new RestoreDetailsInternal(null, null, null, response.Headers.JobId(), null, null);
+            _id = response.Headers.JobId() ?? throw new InvalidOperationException("The response does not contain an Id");
             _client = client;
             _response = response.GetRawResponse();
             _retryAfterSeconds = response.Headers.RetryAfter;
@@ -75,10 +66,7 @@
             Argument.AssertNotNull(client, nameof(client));
             Argument.AssertNotNull(response, nameof(response));
 
-            _value = new RestoreDetailsInternal(null, null, null, response.Headers.JobId(), null, null);
-=======
             _id = response.Headers.JobId() ?? throw new InvalidOperationException("The response does not contain an Id");
->>>>>>> b422813b
             _client = client;
             _response = response.GetRawResponse();
             _retryAfterSeconds = response.Headers.RetryAfter;
