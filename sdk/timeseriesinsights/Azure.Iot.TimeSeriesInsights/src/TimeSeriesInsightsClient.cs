--- conflicted
+++ resolved
@@ -2,11 +2,8 @@
 // Licensed under the MIT License.
 
 using System;
-<<<<<<< HEAD
 using System.Collections.Generic;
 using System.Linq;
-=======
->>>>>>> 804ee3d7
 using System.Threading;
 using System.Threading.Tasks;
 using Azure.Core;
@@ -112,16 +109,6 @@
         /// <returns>The model settings which includes model display name, Time Series Id properties and default type Id with the http response <see cref="Response{TimeSeriesModelSettings}"/>.</returns>
         public virtual async Task<Response<TimeSeriesModelSettings>> GetModelSettingsAsync(CancellationToken cancellationToken = default)
         {
-<<<<<<< HEAD
-            using DiagnosticScope scope = _clientDiagnostics.CreateScope($"{nameof(TimeSeriesInsightsClient)}.{nameof(GetSearchSuggestions)}");
-            scope.Start();
-
-            try
-            {
-                return _modelSettingsRestClient.GetAsync(clientSessionId, cancellationToken);
-            }
-            catch (Exception ex) { scope.Failed(ex); throw; }
-=======
             using DiagnosticScope scope = _clientDiagnostics.CreateScope($"{nameof(TimeSeriesInsightsClient)}.{nameof(GetModelSettings)}");
             scope.Start();
             try
@@ -135,7 +122,6 @@
                 scope.Failed(ex);
                 throw;
             }
->>>>>>> 804ee3d7
         }
 
         /// <summary>
@@ -145,15 +131,69 @@
         /// <returns>The model settings which includes model display name, Time Series Id properties and default type Id with the http response <see cref="Response{TimeSeriesModelSettings}"/>.</returns>
         public virtual Response<TimeSeriesModelSettings> GetModelSettings(CancellationToken cancellationToken = default)
         {
-<<<<<<< HEAD
-            using DiagnosticScope scope = _clientDiagnostics.CreateScope($"{nameof(TimeSeriesInsightsClient)}.{nameof(GetSearchSuggestions)}");
-            scope.Start();
-
-            try
-            {
-                return _modelSettingsRestClient.Get(clientSessionId, cancellationToken);
-            }
-            catch (Exception ex) { scope.Failed(ex); throw; }
+            using DiagnosticScope scope = _clientDiagnostics.CreateScope($"{nameof(TimeSeriesInsightsClient)}.{nameof(GetModelSettings)}");
+            scope.Start();
+            try
+            {
+                // To do: Generate client session Id
+                Response<ModelSettingsResponse> modelSettings = _modelSettingsRestClient.Get(null, cancellationToken);
+                return Response.FromValue(modelSettings.Value.ModelSettings, modelSettings.GetRawResponse());
+            }
+            catch (Exception ex)
+            {
+                scope.Failed(ex);
+                throw;
+            }
+        }
+
+        /// <summary>
+        /// Updates model name or default type Id on Time Series model settings asynchronously.
+        /// </summary>
+        /// <param name="options">Model settings update request body.</param>
+        /// <param name="cancellationToken">The cancellation token.</param>
+        /// <returns>The updated model settings with the http response <see cref="Response{TimeSeriesModelSettings}"/>.</returns>
+        /// <exception cref="ArgumentNullException"> <paramref name="options"/> is null. </exception>
+        public virtual async Task<Response<TimeSeriesModelSettings>> UpdateModelSettingsAsync(UpdateModelSettingsOptions options, CancellationToken cancellationToken = default)
+        {
+            using DiagnosticScope scope = _clientDiagnostics.CreateScope($"{nameof(TimeSeriesInsightsClient)}.{nameof(UpdateModelSettings)}");
+            scope.Start();
+            try
+            {
+                // To do: Generate client session Id
+                Argument.AssertNotNull(options, nameof(options));
+                Response<ModelSettingsResponse> modelSettings = await _modelSettingsRestClient.UpdateAsync(options, null, cancellationToken).ConfigureAwait(false);
+                return Response.FromValue(modelSettings.Value.ModelSettings, modelSettings.GetRawResponse());
+            }
+            catch (Exception ex)
+            {
+                scope.Failed(ex);
+                throw;
+            }
+        }
+
+        /// <summary>
+        /// Updates model name or default type Id on Time Series model settings synchronously.
+        /// </summary>
+        /// <param name="options">Model settings update request body.</param>
+        /// <param name="cancellationToken">The cancellation token.</param>
+        /// <returns>The updated model settings with the http response <see cref="Response{TimeSeriesModelSettings}"/>.</returns>
+        /// <exception cref="ArgumentNullException"> <paramref name="options"/> is null. </exception>
+        public virtual Response<TimeSeriesModelSettings> UpdateModelSettings(UpdateModelSettingsOptions options, CancellationToken cancellationToken = default)
+        {
+            using DiagnosticScope scope = _clientDiagnostics.CreateScope($"{nameof(TimeSeriesInsightsClient)}.{nameof(UpdateModelSettings)}");
+            scope.Start();
+            try
+            {
+                // To do: Generate client session Id
+                Argument.AssertNotNull(options, nameof(options));
+                Response<ModelSettingsResponse> modelSettings = _modelSettingsRestClient.Update(options, null, cancellationToken);
+                return Response.FromValue(modelSettings.Value.ModelSettings, modelSettings.GetRawResponse());
+            }
+            catch (Exception ex)
+            {
+                scope.Failed(ex);
+                throw;
+            }
         }
 
         /// <summary>
@@ -916,65 +956,6 @@
                     .ExecuteBatch(batchRequest, _clientSessionId, cancellationToken);
 
                 return Response.FromValue(executeBatchResponse.Value.Delete.ToArray(), executeBatchResponse.GetRawResponse());
-=======
-            using DiagnosticScope scope = _clientDiagnostics.CreateScope($"{nameof(TimeSeriesInsightsClient)}.{nameof(GetModelSettings)}");
-            scope.Start();
-            try
-            {
-                // To do: Generate client session Id
-                Response<ModelSettingsResponse> modelSettings = _modelSettingsRestClient.Get(null, cancellationToken);
-                return Response.FromValue(modelSettings.Value.ModelSettings, modelSettings.GetRawResponse());
->>>>>>> 804ee3d7
-            }
-            catch (Exception ex)
-            {
-                scope.Failed(ex);
-                throw;
-            }
-        }
-
-        /// <summary>
-        /// Updates model name or default type Id on Time Series model settings asynchronously.
-        /// </summary>
-        /// <param name="options">Model settings update request body.</param>
-        /// <param name="cancellationToken">The cancellation token.</param>
-        /// <returns>The updated model settings with the http response <see cref="Response{TimeSeriesModelSettings}"/>.</returns>
-        /// <exception cref="ArgumentNullException"> <paramref name="options"/> is null. </exception>
-        public virtual async Task<Response<TimeSeriesModelSettings>> UpdateModelSettingsAsync(UpdateModelSettingsOptions options, CancellationToken cancellationToken = default)
-        {
-            using DiagnosticScope scope = _clientDiagnostics.CreateScope($"{nameof(TimeSeriesInsightsClient)}.{nameof(UpdateModelSettings)}");
-            scope.Start();
-            try
-            {
-                // To do: Generate client session Id
-                Argument.AssertNotNull(options, nameof(options));
-                Response<ModelSettingsResponse> modelSettings = await _modelSettingsRestClient.UpdateAsync(options, null, cancellationToken).ConfigureAwait(false);
-                return Response.FromValue(modelSettings.Value.ModelSettings, modelSettings.GetRawResponse());
-            }
-            catch (Exception ex)
-            {
-                scope.Failed(ex);
-                throw;
-            }
-        }
-
-        /// <summary>
-        /// Updates model name or default type Id on Time Series model settings synchronously.
-        /// </summary>
-        /// <param name="options">Model settings update request body.</param>
-        /// <param name="cancellationToken">The cancellation token.</param>
-        /// <returns>The updated model settings with the http response <see cref="Response{TimeSeriesModelSettings}"/>.</returns>
-        /// <exception cref="ArgumentNullException"> <paramref name="options"/> is null. </exception>
-        public virtual Response<TimeSeriesModelSettings> UpdateModelSettings(UpdateModelSettingsOptions options, CancellationToken cancellationToken = default)
-        {
-            using DiagnosticScope scope = _clientDiagnostics.CreateScope($"{nameof(TimeSeriesInsightsClient)}.{nameof(UpdateModelSettings)}");
-            scope.Start();
-            try
-            {
-                // To do: Generate client session Id
-                Argument.AssertNotNull(options, nameof(options));
-                Response<ModelSettingsResponse> modelSettings = _modelSettingsRestClient.Update(options, null, cancellationToken);
-                return Response.FromValue(modelSettings.Value.ModelSettings, modelSettings.GetRawResponse());
             }
             catch (Exception ex)
             {
