--- conflicted
+++ resolved
@@ -42,16 +42,14 @@
             var tsiInstancesSamples = new InstancesSamples();
             await tsiInstancesSamples.RunSamplesAsync(tsiClient);
 
-<<<<<<< HEAD
             var tsiTypesSamples = new TypesSamples();
             await tsiTypesSamples.RunSamplesAsync(tsiClient);
 
             var tsiHierarchiesSamples = new HierarchiesSamples();
             await tsiHierarchiesSamples.RunSamplesAsync(tsiClient);
-=======
+            
             var tsiModelSettingsSamples = new ModelSettingsSamples();
             await tsiModelSettingsSamples.RunSamplesAsync(tsiClient);
->>>>>>> 93755914
         }
 
         /// <summary>
