--- conflicted
+++ resolved
@@ -6,16 +6,11 @@
       "RequestHeaders": {
         "Accept": "application/json",
         "Authorization": "Sanitized",
-<<<<<<< HEAD
-        "User-Agent": [
-          "azsdk-net-IoT.TimeSeriesInsights/1.0.0-alpha.20210326.1",
-          "(.NET 5.0.4; Microsoft Windows 10.0.19042)"
-        ],
-        "x-ms-client-request-id": "f507ca420182d39eb9113271f2ef1354",
-=======
-        "User-Agent": "azsdk-net-IoT.TimeSeriesInsights/1.0.0-alpha.20210326.1 (.NET Framework 4.8.4300.0; Microsoft Windows 10.0.19042 )",
-        "x-ms-client-request-id": "2262d60156078163a5f13b0ee607629e",
->>>>>>> e37e56f1
+        "User-Agent": [
+          "azsdk-net-IoT.TimeSeriesInsights/1.0.0-alpha.20210331.1",
+          "(.NET 5.0.4; Microsoft Windows 10.0.19042)"
+        ],
+        "x-ms-client-request-id": "824cb068956b771ada83646c4d392107",
         "x-ms-return-client-request-id": "true"
       },
       "RequestBody": null,
@@ -24,35 +19,27 @@
         "Access-Control-Allow-Origin": "*",
         "Access-Control-Expose-Headers": "x-ms-request-id,x-ms-continuation",
         "Content-Type": "application/json",
-<<<<<<< HEAD
-        "Date": "Fri, 26 Mar 2021 21:42:41 GMT",
-=======
-        "Date": "Fri, 26 Mar 2021 22:15:14 GMT",
->>>>>>> e37e56f1
-        "Server": "Microsoft-HTTPAPI/2.0",
-        "Strict-Transport-Security": "max-age=31536000; includeSubDomains",
-        "Transfer-Encoding": "chunked",
-        "X-Content-Type-Options": "nosniff",
-<<<<<<< HEAD
-        "x-ms-request-id": "02f66b48-ccd1-4c44-989c-098b027e7777"
-=======
-        "x-ms-request-id": "34381924-0222-4224-b856-b9d66108186a"
->>>>>>> e37e56f1
-      },
-      "ResponseBody": {
-        "modelSettings": {
-          "name": "testModel",
-          "timeSeriesIdProperties": [
-            {
-              "name": "building",
-              "type": "String"
-            },
-            {
-              "name": "floor",
-              "type": "String"
-            },
-            {
-              "name": "room",
+        "Date": "Wed, 31 Mar 2021 09:44:57 GMT",
+        "Server": "Microsoft-HTTPAPI/2.0",
+        "Strict-Transport-Security": "max-age=31536000; includeSubDomains",
+        "Transfer-Encoding": "chunked",
+        "X-Content-Type-Options": "nosniff",
+        "x-ms-request-id": "9d22dfc8-edb5-406e-ba31-6938244f216d"
+      },
+      "ResponseBody": {
+        "modelSettings": {
+          "name": "testModel",
+          "timeSeriesIdProperties": [
+            {
+              "name": "Building",
+              "type": "String"
+            },
+            {
+              "name": "Floor",
+              "type": "String"
+            },
+            {
+              "name": "Room",
               "type": "String"
             }
           ],
@@ -66,20 +53,23 @@
       "RequestHeaders": {
         "Accept": "application/json",
         "Authorization": "Sanitized",
-        "Content-Length": "145",
-        "Content-Type": "application/json",
-        "User-Agent": "azsdk-net-IoT.TimeSeriesInsights/1.0.0-alpha.20210326.1 (.NET Framework 4.8.4300.0; Microsoft Windows 10.0.19042 )",
-        "x-ms-client-request-id": "74fe08c52b0ddc99b8261042e26c8fb7",
+        "Content-Length": "146",
+        "Content-Type": "application/json",
+        "User-Agent": [
+          "azsdk-net-IoT.TimeSeriesInsights/1.0.0-alpha.20210331.1",
+          "(.NET 5.0.4; Microsoft Windows 10.0.19042)"
+        ],
+        "x-ms-client-request-id": "bbba4c8f620aa0600f7b649134f93d49",
         "x-ms-client-session-id": "00000000-0000-0000-0000-000000000000",
         "x-ms-return-client-request-id": "true"
       },
       "RequestBody": {
         "put": [
           {
-            "id": "620904751",
-            "name": "typeQB5rBe7l",
+            "id": "1930204419",
+            "name": "typeU45tXvQp",
             "variables": {
-              "aggregateVariable4aKFzfCN": {
+              "aggregateVariablebrj9n49j": {
                 "aggregation": {
                   "tsx": "count()"
                 },
@@ -94,21 +84,21 @@
         "Access-Control-Allow-Origin": "*",
         "Access-Control-Expose-Headers": "x-ms-request-id,x-ms-continuation",
         "Content-Type": "application/json",
-        "Date": "Fri, 26 Mar 2021 22:15:15 GMT",
-        "Server": "Microsoft-HTTPAPI/2.0",
-        "Strict-Transport-Security": "max-age=31536000; includeSubDomains",
-        "Transfer-Encoding": "chunked",
-        "X-Content-Type-Options": "nosniff",
-        "x-ms-request-id": "287f9ef7-79a0-41d4-b6da-58fb48a4a5ae"
+        "Date": "Wed, 31 Mar 2021 09:44:57 GMT",
+        "Server": "Microsoft-HTTPAPI/2.0",
+        "Strict-Transport-Security": "max-age=31536000; includeSubDomains",
+        "Transfer-Encoding": "chunked",
+        "X-Content-Type-Options": "nosniff",
+        "x-ms-request-id": "42e48589-1084-4fcd-93be-d6ea70dab407"
       },
       "ResponseBody": {
         "put": [
           {
             "timeSeriesType": {
-              "id": "620904751",
-              "name": "typeQB5rBe7l",
+              "id": "1930204419",
+              "name": "typeU45tXvQp",
               "variables": {
-                "aggregateVariable4aKFzfCN": {
+                "aggregateVariablebrj9n49j": {
                   "kind": "aggregate",
                   "aggregation": {
                     "tsx": "count()"
@@ -126,8 +116,11 @@
       "RequestHeaders": {
         "Accept": "application/json",
         "Authorization": "Sanitized",
-        "User-Agent": "azsdk-net-IoT.TimeSeriesInsights/1.0.0-alpha.20210326.1 (.NET Framework 4.8.4300.0; Microsoft Windows 10.0.19042 )",
-        "x-ms-client-request-id": "d5c68e588e1bd18a99f302199ec69b5c",
+        "User-Agent": [
+          "azsdk-net-IoT.TimeSeriesInsights/1.0.0-alpha.20210331.1",
+          "(.NET 5.0.4; Microsoft Windows 10.0.19042)"
+        ],
+        "x-ms-client-request-id": "77b9def487ad14ad907e2fbfd3295813",
         "x-ms-return-client-request-id": "true"
       },
       "RequestBody": null,
@@ -136,27 +129,27 @@
         "Access-Control-Allow-Origin": "*",
         "Access-Control-Expose-Headers": "x-ms-request-id,x-ms-continuation",
         "Content-Type": "application/json",
-        "Date": "Fri, 26 Mar 2021 22:15:15 GMT",
-        "Server": "Microsoft-HTTPAPI/2.0",
-        "Strict-Transport-Security": "max-age=31536000; includeSubDomains",
-        "Transfer-Encoding": "chunked",
-        "X-Content-Type-Options": "nosniff",
-        "x-ms-request-id": "fc10d888-e6a6-47b1-84ba-af42b6fb0b43"
-      },
-      "ResponseBody": {
-        "modelSettings": {
-          "name": "testModel",
-          "timeSeriesIdProperties": [
-            {
-              "name": "building",
-              "type": "String"
-            },
-            {
-              "name": "floor",
-              "type": "String"
-            },
-            {
-              "name": "room",
+        "Date": "Wed, 31 Mar 2021 09:44:57 GMT",
+        "Server": "Microsoft-HTTPAPI/2.0",
+        "Strict-Transport-Security": "max-age=31536000; includeSubDomains",
+        "Transfer-Encoding": "chunked",
+        "X-Content-Type-Options": "nosniff",
+        "x-ms-request-id": "6d5d94af-4c91-4168-b1cc-93858bf1aa28"
+      },
+      "ResponseBody": {
+        "modelSettings": {
+          "name": "testModel",
+          "timeSeriesIdProperties": [
+            {
+              "name": "Building",
+              "type": "String"
+            },
+            {
+              "name": "Floor",
+              "type": "String"
+            },
+            {
+              "name": "Room",
               "type": "String"
             }
           ],
@@ -172,16 +165,11 @@
         "Authorization": "Sanitized",
         "Content-Length": "20",
         "Content-Type": "application/json",
-<<<<<<< HEAD
-        "User-Agent": [
-          "azsdk-net-IoT.TimeSeriesInsights/1.0.0-alpha.20210326.1",
-          "(.NET 5.0.4; Microsoft Windows 10.0.19042)"
-        ],
-        "x-ms-client-request-id": "e7be07e9bab5998834cea36ea9688afb",
-=======
-        "User-Agent": "azsdk-net-IoT.TimeSeriesInsights/1.0.0-alpha.20210326.1 (.NET Framework 4.8.4300.0; Microsoft Windows 10.0.19042 )",
-        "x-ms-client-request-id": "ff20b83c2963bb1e77c3c250f4854d98",
->>>>>>> e37e56f1
+        "User-Agent": [
+          "azsdk-net-IoT.TimeSeriesInsights/1.0.0-alpha.20210331.1",
+          "(.NET 5.0.4; Microsoft Windows 10.0.19042)"
+        ],
+        "x-ms-client-request-id": "ecbd16644b67838ab509f93e372ace42",
         "x-ms-return-client-request-id": "true"
       },
       "RequestBody": {
@@ -192,35 +180,27 @@
         "Access-Control-Allow-Origin": "*",
         "Access-Control-Expose-Headers": "x-ms-request-id,x-ms-continuation",
         "Content-Type": "application/json",
-<<<<<<< HEAD
-        "Date": "Fri, 26 Mar 2021 21:42:41 GMT",
-=======
-        "Date": "Fri, 26 Mar 2021 22:15:15 GMT",
->>>>>>> e37e56f1
-        "Server": "Microsoft-HTTPAPI/2.0",
-        "Strict-Transport-Security": "max-age=31536000; includeSubDomains",
-        "Transfer-Encoding": "chunked",
-        "X-Content-Type-Options": "nosniff",
-<<<<<<< HEAD
-        "x-ms-request-id": "52d15d21-8842-4a5a-af4c-2fdea3b036b7"
-=======
-        "x-ms-request-id": "d5a18ee9-370f-47a9-b580-550f535f055e"
->>>>>>> e37e56f1
-      },
-      "ResponseBody": {
-        "modelSettings": {
-          "name": "testModel",
-          "timeSeriesIdProperties": [
-            {
-              "name": "building",
-              "type": "String"
-            },
-            {
-              "name": "floor",
-              "type": "String"
-            },
-            {
-              "name": "room",
+        "Date": "Wed, 31 Mar 2021 09:44:57 GMT",
+        "Server": "Microsoft-HTTPAPI/2.0",
+        "Strict-Transport-Security": "max-age=31536000; includeSubDomains",
+        "Transfer-Encoding": "chunked",
+        "X-Content-Type-Options": "nosniff",
+        "x-ms-request-id": "689d959b-15be-4b44-ba75-16890deda509"
+      },
+      "ResponseBody": {
+        "modelSettings": {
+          "name": "testModel",
+          "timeSeriesIdProperties": [
+            {
+              "name": "Building",
+              "type": "String"
+            },
+            {
+              "name": "Floor",
+              "type": "String"
+            },
+            {
+              "name": "Room",
               "type": "String"
             }
           ],
@@ -234,45 +214,48 @@
       "RequestHeaders": {
         "Accept": "application/json",
         "Authorization": "Sanitized",
-        "Content-Length": "29",
-        "Content-Type": "application/json",
-        "User-Agent": "azsdk-net-IoT.TimeSeriesInsights/1.0.0-alpha.20210326.1 (.NET Framework 4.8.4300.0; Microsoft Windows 10.0.19042 )",
-        "x-ms-client-request-id": "7a620cae29ce373b7d2cda1a28803df2",
-        "x-ms-return-client-request-id": "true"
-      },
-      "RequestBody": {
-        "defaultTypeId": "620904751"
-      },
-      "StatusCode": 200,
-      "ResponseHeaders": {
-        "Access-Control-Allow-Origin": "*",
-        "Access-Control-Expose-Headers": "x-ms-request-id,x-ms-continuation",
-        "Content-Type": "application/json",
-        "Date": "Fri, 26 Mar 2021 22:15:15 GMT",
-        "Server": "Microsoft-HTTPAPI/2.0",
-        "Strict-Transport-Security": "max-age=31536000; includeSubDomains",
-        "Transfer-Encoding": "chunked",
-        "X-Content-Type-Options": "nosniff",
-        "x-ms-request-id": "73e8c393-df37-49b7-91b1-83b614be491a"
-      },
-      "ResponseBody": {
-        "modelSettings": {
-          "name": "testModel",
-          "timeSeriesIdProperties": [
-            {
-              "name": "building",
-              "type": "String"
-            },
-            {
-              "name": "floor",
-              "type": "String"
-            },
-            {
-              "name": "room",
-              "type": "String"
-            }
-          ],
-          "defaultTypeId": "620904751"
+        "Content-Length": "30",
+        "Content-Type": "application/json",
+        "User-Agent": [
+          "azsdk-net-IoT.TimeSeriesInsights/1.0.0-alpha.20210331.1",
+          "(.NET 5.0.4; Microsoft Windows 10.0.19042)"
+        ],
+        "x-ms-client-request-id": "a359fd9888b608a89ea62b8b32a0cde5",
+        "x-ms-return-client-request-id": "true"
+      },
+      "RequestBody": {
+        "defaultTypeId": "1930204419"
+      },
+      "StatusCode": 200,
+      "ResponseHeaders": {
+        "Access-Control-Allow-Origin": "*",
+        "Access-Control-Expose-Headers": "x-ms-request-id,x-ms-continuation",
+        "Content-Type": "application/json",
+        "Date": "Wed, 31 Mar 2021 09:44:57 GMT",
+        "Server": "Microsoft-HTTPAPI/2.0",
+        "Strict-Transport-Security": "max-age=31536000; includeSubDomains",
+        "Transfer-Encoding": "chunked",
+        "X-Content-Type-Options": "nosniff",
+        "x-ms-request-id": "50ce2d73-97b2-4176-a89a-ef7607b116d6"
+      },
+      "ResponseBody": {
+        "modelSettings": {
+          "name": "testModel",
+          "timeSeriesIdProperties": [
+            {
+              "name": "Building",
+              "type": "String"
+            },
+            {
+              "name": "Floor",
+              "type": "String"
+            },
+            {
+              "name": "Room",
+              "type": "String"
+            }
+          ],
+          "defaultTypeId": "1930204419"
         }
       }
     },
@@ -284,8 +267,11 @@
         "Authorization": "Sanitized",
         "Content-Length": "56",
         "Content-Type": "application/json",
-        "User-Agent": "azsdk-net-IoT.TimeSeriesInsights/1.0.0-alpha.20210326.1 (.NET Framework 4.8.4300.0; Microsoft Windows 10.0.19042 )",
-        "x-ms-client-request-id": "2a06b48a904b2f53700b5d57cb3add14",
+        "User-Agent": [
+          "azsdk-net-IoT.TimeSeriesInsights/1.0.0-alpha.20210331.1",
+          "(.NET 5.0.4; Microsoft Windows 10.0.19042)"
+        ],
+        "x-ms-client-request-id": "1e2d5123503ba9e25435c1a48e6edc65",
         "x-ms-return-client-request-id": "true"
       },
       "RequestBody": {
@@ -296,27 +282,27 @@
         "Access-Control-Allow-Origin": "*",
         "Access-Control-Expose-Headers": "x-ms-request-id,x-ms-continuation",
         "Content-Type": "application/json",
-        "Date": "Fri, 26 Mar 2021 22:15:15 GMT",
-        "Server": "Microsoft-HTTPAPI/2.0",
-        "Strict-Transport-Security": "max-age=31536000; includeSubDomains",
-        "Transfer-Encoding": "chunked",
-        "X-Content-Type-Options": "nosniff",
-        "x-ms-request-id": "e48b5a56-c05c-4d16-9c46-c3ddcbf2b903"
-      },
-      "ResponseBody": {
-        "modelSettings": {
-          "name": "testModel",
-          "timeSeriesIdProperties": [
-            {
-              "name": "building",
-              "type": "String"
-            },
-            {
-              "name": "floor",
-              "type": "String"
-            },
-            {
-              "name": "room",
+        "Date": "Wed, 31 Mar 2021 09:44:57 GMT",
+        "Server": "Microsoft-HTTPAPI/2.0",
+        "Strict-Transport-Security": "max-age=31536000; includeSubDomains",
+        "Transfer-Encoding": "chunked",
+        "X-Content-Type-Options": "nosniff",
+        "x-ms-request-id": "5e09cc5e-1c24-4171-ba09-b2d2814d0b54"
+      },
+      "ResponseBody": {
+        "modelSettings": {
+          "name": "testModel",
+          "timeSeriesIdProperties": [
+            {
+              "name": "Building",
+              "type": "String"
+            },
+            {
+              "name": "Floor",
+              "type": "String"
+            },
+            {
+              "name": "Room",
               "type": "String"
             }
           ],
@@ -330,17 +316,20 @@
       "RequestHeaders": {
         "Accept": "application/json",
         "Authorization": "Sanitized",
-        "Content-Length": "36",
-        "Content-Type": "application/json",
-        "User-Agent": "azsdk-net-IoT.TimeSeriesInsights/1.0.0-alpha.20210326.1 (.NET Framework 4.8.4300.0; Microsoft Windows 10.0.19042 )",
-        "x-ms-client-request-id": "926b69a62063128d7ce981374e0492f7",
+        "Content-Length": "37",
+        "Content-Type": "application/json",
+        "User-Agent": [
+          "azsdk-net-IoT.TimeSeriesInsights/1.0.0-alpha.20210331.1",
+          "(.NET 5.0.4; Microsoft Windows 10.0.19042)"
+        ],
+        "x-ms-client-request-id": "d527edafb4d0db5c6eb54ec01ffe5114",
         "x-ms-client-session-id": "00000000-0000-0000-0000-000000000000",
         "x-ms-return-client-request-id": "true"
       },
       "RequestBody": {
         "delete": {
           "typeIds": [
-            "620904751"
+            "1930204419"
           ]
         }
       },
@@ -349,12 +338,12 @@
         "Access-Control-Allow-Origin": "*",
         "Access-Control-Expose-Headers": "x-ms-request-id,x-ms-continuation",
         "Content-Type": "application/json",
-        "Date": "Fri, 26 Mar 2021 22:15:15 GMT",
-        "Server": "Microsoft-HTTPAPI/2.0",
-        "Strict-Transport-Security": "max-age=31536000; includeSubDomains",
-        "Transfer-Encoding": "chunked",
-        "X-Content-Type-Options": "nosniff",
-        "x-ms-request-id": "d0265cdb-6b0a-47ce-92bb-c167cfefaf85"
+        "Date": "Wed, 31 Mar 2021 09:44:57 GMT",
+        "Server": "Microsoft-HTTPAPI/2.0",
+        "Strict-Transport-Security": "max-age=31536000; includeSubDomains",
+        "Transfer-Encoding": "chunked",
+        "X-Content-Type-Options": "nosniff",
+        "x-ms-request-id": "503faee0-7190-4794-a237-397c101ebc00"
       },
       "ResponseBody": {
         "delete": [
@@ -364,11 +353,7 @@
     }
   ],
   "Variables": {
-<<<<<<< HEAD
-    "RandomSeed": "867352288",
-=======
-    "RandomSeed": "1233880478",
->>>>>>> e37e56f1
+    "RandomSeed": "1017404809",
     "TIMESERIESINSIGHTS_URL": "fakeHost.api.wus2.timeseriesinsights.azure.com"
   }
 }