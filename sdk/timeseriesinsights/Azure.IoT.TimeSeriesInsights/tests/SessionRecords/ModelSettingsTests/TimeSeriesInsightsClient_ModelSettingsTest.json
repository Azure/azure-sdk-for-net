{
  "Entries": [
    {
      "RequestUri": "https://fakeHost.api.wus2.timeseriesinsights.azure.com/timeseries/modelSettings?api-version=2020-07-31",
      "RequestMethod": "GET",
      "RequestHeaders": {
        "Accept": "application/json",
        "Authorization": "Sanitized",
        "User-Agent": [
<<<<<<< HEAD
          "azsdk-net-IoT.TimeSeriesInsights/1.0.0-alpha.20210325.1",
          "(.NET 5.0.4; Microsoft Windows 10.0.19042)"
        ],
        "x-ms-client-request-id": "ea9bb31390580bbd4ed24c4a97dda575",
=======
          "azsdk-net-IoT.TimeSeriesInsights/1.0.0-alpha.20210326.1",
          "(.NET 5.0.4; Microsoft Windows 10.0.19042)"
        ],
        "x-ms-client-request-id": "f669775ee46069fe5ebad7d6996208b7",
>>>>>>> a4eba52b
        "x-ms-return-client-request-id": "true"
      },
      "RequestBody": null,
      "StatusCode": 200,
      "ResponseHeaders": {
        "Access-Control-Allow-Origin": "*",
        "Access-Control-Expose-Headers": "x-ms-request-id,x-ms-continuation",
        "Content-Type": "application/json",
<<<<<<< HEAD
        "Date": "Thu, 25 Mar 2021 09:43:57 GMT",
=======
        "Date": "Fri, 26 Mar 2021 19:34:19 GMT",
>>>>>>> a4eba52b
        "Server": "Microsoft-HTTPAPI/2.0",
        "Strict-Transport-Security": "max-age=31536000; includeSubDomains",
        "Transfer-Encoding": "chunked",
        "X-Content-Type-Options": "nosniff",
<<<<<<< HEAD
        "x-ms-request-id": "5c0d0b27-f1e8-490a-86e9-b822bb60521e"
=======
        "x-ms-request-id": "e177b406-e7cd-4bbd-b3bc-46e37345b4f6"
>>>>>>> a4eba52b
      },
      "ResponseBody": {
        "modelSettings": {
          "name": "testModel",
          "timeSeriesIdProperties": [
            {
              "name": "Building",
              "type": "String"
            },
            {
              "name": "Floor",
              "type": "String"
            },
            {
              "name": "Room",
              "type": "String"
            }
          ],
          "defaultTypeId": "1be09af9-f089-4d6b-9f0b-48018b5f7393"
        }
      }
    },
    {
      "RequestUri": "https://fakeHost.api.wus2.timeseriesinsights.azure.com/timeseries/modelSettings?api-version=2020-07-31",
      "RequestMethod": "PATCH",
      "RequestHeaders": {
        "Accept": "application/json",
        "Authorization": "Sanitized",
        "Content-Length": "20",
        "Content-Type": "application/json",
        "User-Agent": [
<<<<<<< HEAD
          "azsdk-net-IoT.TimeSeriesInsights/1.0.0-alpha.20210325.1",
          "(.NET 5.0.4; Microsoft Windows 10.0.19042)"
        ],
        "x-ms-client-request-id": "cb15cbbe71e67f846729bdc50362499e",
=======
          "azsdk-net-IoT.TimeSeriesInsights/1.0.0-alpha.20210326.1",
          "(.NET 5.0.4; Microsoft Windows 10.0.19042)"
        ],
        "x-ms-client-request-id": "e959ab805d69200f6d2d147b66a83cfd",
>>>>>>> a4eba52b
        "x-ms-return-client-request-id": "true"
      },
      "RequestBody": {
        "name": "testModel"
      },
      "StatusCode": 200,
      "ResponseHeaders": {
        "Access-Control-Allow-Origin": "*",
        "Access-Control-Expose-Headers": "x-ms-request-id,x-ms-continuation",
        "Content-Type": "application/json",
<<<<<<< HEAD
        "Date": "Thu, 25 Mar 2021 09:43:57 GMT",
=======
        "Date": "Fri, 26 Mar 2021 19:34:19 GMT",
>>>>>>> a4eba52b
        "Server": "Microsoft-HTTPAPI/2.0",
        "Strict-Transport-Security": "max-age=31536000; includeSubDomains",
        "Transfer-Encoding": "chunked",
        "X-Content-Type-Options": "nosniff",
<<<<<<< HEAD
        "x-ms-request-id": "8d354ddd-63b7-4925-8aa2-4120c6c1c8b3"
=======
        "x-ms-request-id": "dc51b2e3-e15d-4eb6-8914-978331dbbe44"
>>>>>>> a4eba52b
      },
      "ResponseBody": {
        "modelSettings": {
          "name": "testModel",
          "timeSeriesIdProperties": [
            {
              "name": "Building",
              "type": "String"
            },
            {
              "name": "Floor",
              "type": "String"
            },
            {
              "name": "Room",
              "type": "String"
            }
          ],
          "defaultTypeId": "1be09af9-f089-4d6b-9f0b-48018b5f7393"
        }
      }
    }
  ],
  "Variables": {
<<<<<<< HEAD
    "RandomSeed": "883416027",
=======
    "RandomSeed": "1769402795",
>>>>>>> a4eba52b
    "TIMESERIESINSIGHTS_URL": "fakeHost.api.wus2.timeseriesinsights.azure.com"
  }
}<|MERGE_RESOLUTION|>--- conflicted
+++ resolved
@@ -7,17 +7,10 @@
         "Accept": "application/json",
         "Authorization": "Sanitized",
         "User-Agent": [
-<<<<<<< HEAD
-          "azsdk-net-IoT.TimeSeriesInsights/1.0.0-alpha.20210325.1",
-          "(.NET 5.0.4; Microsoft Windows 10.0.19042)"
-        ],
-        "x-ms-client-request-id": "ea9bb31390580bbd4ed24c4a97dda575",
-=======
           "azsdk-net-IoT.TimeSeriesInsights/1.0.0-alpha.20210326.1",
           "(.NET 5.0.4; Microsoft Windows 10.0.19042)"
         ],
         "x-ms-client-request-id": "f669775ee46069fe5ebad7d6996208b7",
->>>>>>> a4eba52b
         "x-ms-return-client-request-id": "true"
       },
       "RequestBody": null,
@@ -26,20 +19,12 @@
         "Access-Control-Allow-Origin": "*",
         "Access-Control-Expose-Headers": "x-ms-request-id,x-ms-continuation",
         "Content-Type": "application/json",
-<<<<<<< HEAD
-        "Date": "Thu, 25 Mar 2021 09:43:57 GMT",
-=======
         "Date": "Fri, 26 Mar 2021 19:34:19 GMT",
->>>>>>> a4eba52b
         "Server": "Microsoft-HTTPAPI/2.0",
         "Strict-Transport-Security": "max-age=31536000; includeSubDomains",
         "Transfer-Encoding": "chunked",
         "X-Content-Type-Options": "nosniff",
-<<<<<<< HEAD
-        "x-ms-request-id": "5c0d0b27-f1e8-490a-86e9-b822bb60521e"
-=======
         "x-ms-request-id": "e177b406-e7cd-4bbd-b3bc-46e37345b4f6"
->>>>>>> a4eba52b
       },
       "ResponseBody": {
         "modelSettings": {
@@ -71,17 +56,10 @@
         "Content-Length": "20",
         "Content-Type": "application/json",
         "User-Agent": [
-<<<<<<< HEAD
-          "azsdk-net-IoT.TimeSeriesInsights/1.0.0-alpha.20210325.1",
-          "(.NET 5.0.4; Microsoft Windows 10.0.19042)"
-        ],
-        "x-ms-client-request-id": "cb15cbbe71e67f846729bdc50362499e",
-=======
           "azsdk-net-IoT.TimeSeriesInsights/1.0.0-alpha.20210326.1",
           "(.NET 5.0.4; Microsoft Windows 10.0.19042)"
         ],
         "x-ms-client-request-id": "e959ab805d69200f6d2d147b66a83cfd",
->>>>>>> a4eba52b
         "x-ms-return-client-request-id": "true"
       },
       "RequestBody": {
@@ -92,20 +70,12 @@
         "Access-Control-Allow-Origin": "*",
         "Access-Control-Expose-Headers": "x-ms-request-id,x-ms-continuation",
         "Content-Type": "application/json",
-<<<<<<< HEAD
-        "Date": "Thu, 25 Mar 2021 09:43:57 GMT",
-=======
         "Date": "Fri, 26 Mar 2021 19:34:19 GMT",
->>>>>>> a4eba52b
         "Server": "Microsoft-HTTPAPI/2.0",
         "Strict-Transport-Security": "max-age=31536000; includeSubDomains",
         "Transfer-Encoding": "chunked",
         "X-Content-Type-Options": "nosniff",
-<<<<<<< HEAD
-        "x-ms-request-id": "8d354ddd-63b7-4925-8aa2-4120c6c1c8b3"
-=======
         "x-ms-request-id": "dc51b2e3-e15d-4eb6-8914-978331dbbe44"
->>>>>>> a4eba52b
       },
       "ResponseBody": {
         "modelSettings": {
@@ -130,11 +100,7 @@
     }
   ],
   "Variables": {
-<<<<<<< HEAD
-    "RandomSeed": "883416027",
-=======
     "RandomSeed": "1769402795",
->>>>>>> a4eba52b
     "TIMESERIESINSIGHTS_URL": "fakeHost.api.wus2.timeseriesinsights.azure.com"
   }
 }