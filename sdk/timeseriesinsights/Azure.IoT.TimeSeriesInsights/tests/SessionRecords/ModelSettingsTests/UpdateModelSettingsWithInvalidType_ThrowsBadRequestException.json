--- conflicted
+++ resolved
@@ -9,17 +9,10 @@
         "Content-Length": "26",
         "Content-Type": "application/json",
         "User-Agent": [
-<<<<<<< HEAD
-          "azsdk-net-IoT.TimeSeriesInsights/1.0.0-alpha.20210325.1",
-          "(.NET 5.0.4; Microsoft Windows 10.0.19042)"
-        ],
-        "x-ms-client-request-id": "0da5453db09e2346870cd3358e11a0a1",
-=======
           "azsdk-net-IoT.TimeSeriesInsights/1.0.0-alpha.20210326.1",
           "(.NET 5.0.4; Microsoft Windows 10.0.19042)"
         ],
         "x-ms-client-request-id": "d1fa7440f683d9ec80311717c833d266",
->>>>>>> a4eba52b
         "x-ms-return-client-request-id": "true"
       },
       "RequestBody": {
@@ -30,20 +23,12 @@
         "Access-Control-Allow-Origin": "*",
         "Access-Control-Expose-Headers": "x-ms-request-id,x-ms-continuation",
         "Content-Type": "application/json",
-<<<<<<< HEAD
-        "Date": "Thu, 25 Mar 2021 09:43:57 GMT",
-=======
         "Date": "Fri, 26 Mar 2021 19:34:19 GMT",
->>>>>>> a4eba52b
         "Server": "Microsoft-HTTPAPI/2.0",
         "Strict-Transport-Security": "max-age=31536000; includeSubDomains",
         "Transfer-Encoding": "chunked",
         "X-Content-Type-Options": "nosniff",
-<<<<<<< HEAD
-        "x-ms-request-id": "2252a36e-1c73-4049-aeec-b89fa2f13cf0"
-=======
         "x-ms-request-id": "ab08c2cf-889f-45db-9332-ca4c9dc1ecf2"
->>>>>>> a4eba52b
       },
       "ResponseBody": {
         "error": {
@@ -57,11 +42,7 @@
     }
   ],
   "Variables": {
-<<<<<<< HEAD
-    "RandomSeed": "106133392",
-=======
     "RandomSeed": "476648132",
->>>>>>> a4eba52b
     "TIMESERIESINSIGHTS_URL": "fakeHost.api.wus2.timeseriesinsights.azure.com"
   }
 }