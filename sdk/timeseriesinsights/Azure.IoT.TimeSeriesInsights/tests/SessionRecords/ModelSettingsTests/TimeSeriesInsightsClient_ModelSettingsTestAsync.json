{
  "Entries": [
    {
      "RequestUri": "https://fakeHost.api.wus2.timeseriesinsights.azure.com/timeseries/modelSettings?api-version=2020-07-31",
      "RequestMethod": "GET",
      "RequestHeaders": {
        "Accept": "application/json",
        "Authorization": "Sanitized",
<<<<<<< HEAD
        "User-Agent": [
          "azsdk-net-IoT.TimeSeriesInsights/1.0.0-alpha.20210326.1",
          "(.NET 5.0.4; Microsoft Windows 10.0.19042)"
        ],
        "x-ms-client-request-id": "f507ca420182d39eb9113271f2ef1354",
=======
        "User-Agent": "azsdk-net-IoT.TimeSeriesInsights/1.0.0-alpha.20210326.1 (.NET Framework 4.8.4300.0; Microsoft Windows 10.0.19042 )",
        "x-ms-client-request-id": "678064e05eda1ffaa73dbdd18e58a320",
>>>>>>> e37e56f1
        "x-ms-return-client-request-id": "true"
      },
      "RequestBody": null,
      "StatusCode": 200,
      "ResponseHeaders": {
        "Access-Control-Allow-Origin": "*",
        "Access-Control-Expose-Headers": "x-ms-request-id,x-ms-continuation",
        "Content-Type": "application/json",
<<<<<<< HEAD
        "Date": "Fri, 26 Mar 2021 21:42:41 GMT",
=======
        "Date": "Fri, 26 Mar 2021 22:15:14 GMT",
>>>>>>> e37e56f1
        "Server": "Microsoft-HTTPAPI/2.0",
        "Strict-Transport-Security": "max-age=31536000; includeSubDomains",
        "Transfer-Encoding": "chunked",
        "X-Content-Type-Options": "nosniff",
<<<<<<< HEAD
        "x-ms-request-id": "ac9a562b-c415-4e4f-bfb5-f964087ef2e1"
=======
        "x-ms-request-id": "ffb63a05-856d-4a3f-b25f-07d8d8ade6f5"
>>>>>>> e37e56f1
      },
      "ResponseBody": {
        "modelSettings": {
          "name": "testModel",
          "timeSeriesIdProperties": [
            {
              "name": "building",
              "type": "String"
            },
            {
              "name": "floor",
              "type": "String"
            },
            {
              "name": "room",
              "type": "String"
            }
          ],
          "defaultTypeId": "1be09af9-f089-4d6b-9f0b-48018b5f7393"
        }
      }
    },
    {
      "RequestUri": "https://fakeHost.api.wus2.timeseriesinsights.azure.com/timeseries/types/$batch?api-version=2020-07-31",
      "RequestMethod": "POST",
      "RequestHeaders": {
        "Accept": "application/json",
        "Authorization": "Sanitized",
        "Content-Length": "146",
        "Content-Type": "application/json",
        "User-Agent": "azsdk-net-IoT.TimeSeriesInsights/1.0.0-alpha.20210326.1 (.NET Framework 4.8.4300.0; Microsoft Windows 10.0.19042 )",
        "x-ms-client-request-id": "4bea43ae6a112f11abca3ceeb119df32",
        "x-ms-client-session-id": "00000000-0000-0000-0000-000000000000",
        "x-ms-return-client-request-id": "true"
      },
      "RequestBody": {
        "put": [
          {
            "id": "1330378550",
            "name": "typelUX3T459",
            "variables": {
              "aggregateVariableuMESSdxz": {
                "aggregation": {
                  "tsx": "count()"
                },
                "kind": "aggregate"
              }
            }
          }
        ]
      },
      "StatusCode": 200,
      "ResponseHeaders": {
        "Access-Control-Allow-Origin": "*",
        "Access-Control-Expose-Headers": "x-ms-request-id,x-ms-continuation",
        "Content-Type": "application/json",
        "Date": "Fri, 26 Mar 2021 22:15:14 GMT",
        "Server": "Microsoft-HTTPAPI/2.0",
        "Strict-Transport-Security": "max-age=31536000; includeSubDomains",
        "Transfer-Encoding": "chunked",
        "X-Content-Type-Options": "nosniff",
        "x-ms-request-id": "3acca50d-afc3-48b5-b778-b4ff6534d396"
      },
      "ResponseBody": {
        "put": [
          {
            "timeSeriesType": {
              "id": "1330378550",
              "name": "typelUX3T459",
              "variables": {
                "aggregateVariableuMESSdxz": {
                  "kind": "aggregate",
                  "aggregation": {
                    "tsx": "count()"
                  }
                }
              }
            }
          }
        ]
      }
    },
    {
      "RequestUri": "https://fakeHost.api.wus2.timeseriesinsights.azure.com/timeseries/modelSettings?api-version=2020-07-31",
      "RequestMethod": "GET",
      "RequestHeaders": {
        "Accept": "application/json",
        "Authorization": "Sanitized",
        "User-Agent": "azsdk-net-IoT.TimeSeriesInsights/1.0.0-alpha.20210326.1 (.NET Framework 4.8.4300.0; Microsoft Windows 10.0.19042 )",
        "x-ms-client-request-id": "c04c6a34e8b5fc0a18316b38c439898a",
        "x-ms-return-client-request-id": "true"
      },
      "RequestBody": null,
      "StatusCode": 200,
      "ResponseHeaders": {
        "Access-Control-Allow-Origin": "*",
        "Access-Control-Expose-Headers": "x-ms-request-id,x-ms-continuation",
        "Content-Type": "application/json",
        "Date": "Fri, 26 Mar 2021 22:15:14 GMT",
        "Server": "Microsoft-HTTPAPI/2.0",
        "Strict-Transport-Security": "max-age=31536000; includeSubDomains",
        "Transfer-Encoding": "chunked",
        "X-Content-Type-Options": "nosniff",
        "x-ms-request-id": "bf58c60e-06e2-4d78-9381-f4abda8c9fdf"
      },
      "ResponseBody": {
        "modelSettings": {
          "name": "testModel",
          "timeSeriesIdProperties": [
            {
              "name": "building",
              "type": "String"
            },
            {
              "name": "floor",
              "type": "String"
            },
            {
              "name": "room",
              "type": "String"
            }
          ],
          "defaultTypeId": "1be09af9-f089-4d6b-9f0b-48018b5f7393"
        }
      }
    },
    {
      "RequestUri": "https://fakeHost.api.wus2.timeseriesinsights.azure.com/timeseries/modelSettings?api-version=2020-07-31",
      "RequestMethod": "PATCH",
      "RequestHeaders": {
        "Accept": "application/json",
        "Authorization": "Sanitized",
        "Content-Length": "20",
        "Content-Type": "application/json",
<<<<<<< HEAD
        "User-Agent": [
          "azsdk-net-IoT.TimeSeriesInsights/1.0.0-alpha.20210326.1",
          "(.NET 5.0.4; Microsoft Windows 10.0.19042)"
        ],
        "x-ms-client-request-id": "e7be07e9bab5998834cea36ea9688afb",
=======
        "User-Agent": "azsdk-net-IoT.TimeSeriesInsights/1.0.0-alpha.20210326.1 (.NET Framework 4.8.4300.0; Microsoft Windows 10.0.19042 )",
        "x-ms-client-request-id": "14df97c7d5b80bf3c330d50b2b798455",
>>>>>>> e37e56f1
        "x-ms-return-client-request-id": "true"
      },
      "RequestBody": {
        "name": "testModel"
      },
      "StatusCode": 200,
      "ResponseHeaders": {
        "Access-Control-Allow-Origin": "*",
        "Access-Control-Expose-Headers": "x-ms-request-id,x-ms-continuation",
        "Content-Type": "application/json",
<<<<<<< HEAD
        "Date": "Fri, 26 Mar 2021 21:42:41 GMT",
=======
        "Date": "Fri, 26 Mar 2021 22:15:14 GMT",
>>>>>>> e37e56f1
        "Server": "Microsoft-HTTPAPI/2.0",
        "Strict-Transport-Security": "max-age=31536000; includeSubDomains",
        "Transfer-Encoding": "chunked",
        "X-Content-Type-Options": "nosniff",
<<<<<<< HEAD
        "x-ms-request-id": "42cdb484-53cf-4014-9f27-1241f56eb4c6"
=======
        "x-ms-request-id": "062e4dbf-1c72-475a-aaa4-1434ebde35dd"
>>>>>>> e37e56f1
      },
      "ResponseBody": {
        "modelSettings": {
          "name": "testModel",
          "timeSeriesIdProperties": [
            {
              "name": "building",
              "type": "String"
            },
            {
              "name": "floor",
              "type": "String"
            },
            {
              "name": "room",
              "type": "String"
            }
          ],
          "defaultTypeId": "1be09af9-f089-4d6b-9f0b-48018b5f7393"
        }
      }
    },
    {
      "RequestUri": "https://fakeHost.api.wus2.timeseriesinsights.azure.com/timeseries/modelSettings?api-version=2020-07-31",
      "RequestMethod": "PATCH",
      "RequestHeaders": {
        "Accept": "application/json",
        "Authorization": "Sanitized",
        "Content-Length": "30",
        "Content-Type": "application/json",
        "User-Agent": "azsdk-net-IoT.TimeSeriesInsights/1.0.0-alpha.20210326.1 (.NET Framework 4.8.4300.0; Microsoft Windows 10.0.19042 )",
        "x-ms-client-request-id": "b3b103453565c58438ee32e0fed86b71",
        "x-ms-return-client-request-id": "true"
      },
      "RequestBody": {
        "defaultTypeId": "1330378550"
      },
      "StatusCode": 200,
      "ResponseHeaders": {
        "Access-Control-Allow-Origin": "*",
        "Access-Control-Expose-Headers": "x-ms-request-id,x-ms-continuation",
        "Content-Type": "application/json",
        "Date": "Fri, 26 Mar 2021 22:15:14 GMT",
        "Server": "Microsoft-HTTPAPI/2.0",
        "Strict-Transport-Security": "max-age=31536000; includeSubDomains",
        "Transfer-Encoding": "chunked",
        "X-Content-Type-Options": "nosniff",
        "x-ms-request-id": "8b15a6f0-e195-405a-92e9-bc20dd7b67cf"
      },
      "ResponseBody": {
        "modelSettings": {
          "name": "testModel",
          "timeSeriesIdProperties": [
            {
              "name": "building",
              "type": "String"
            },
            {
              "name": "floor",
              "type": "String"
            },
            {
              "name": "room",
              "type": "String"
            }
          ],
          "defaultTypeId": "1330378550"
        }
      }
    },
    {
      "RequestUri": "https://fakeHost.api.wus2.timeseriesinsights.azure.com/timeseries/modelSettings?api-version=2020-07-31",
      "RequestMethod": "PATCH",
      "RequestHeaders": {
        "Accept": "application/json",
        "Authorization": "Sanitized",
        "Content-Length": "56",
        "Content-Type": "application/json",
        "User-Agent": "azsdk-net-IoT.TimeSeriesInsights/1.0.0-alpha.20210326.1 (.NET Framework 4.8.4300.0; Microsoft Windows 10.0.19042 )",
        "x-ms-client-request-id": "1a27b141ca395f797740fd8512ffd09f",
        "x-ms-return-client-request-id": "true"
      },
      "RequestBody": {
        "defaultTypeId": "1be09af9-f089-4d6b-9f0b-48018b5f7393"
      },
      "StatusCode": 200,
      "ResponseHeaders": {
        "Access-Control-Allow-Origin": "*",
        "Access-Control-Expose-Headers": "x-ms-request-id,x-ms-continuation",
        "Content-Type": "application/json",
        "Date": "Fri, 26 Mar 2021 22:15:14 GMT",
        "Server": "Microsoft-HTTPAPI/2.0",
        "Strict-Transport-Security": "max-age=31536000; includeSubDomains",
        "Transfer-Encoding": "chunked",
        "X-Content-Type-Options": "nosniff",
        "x-ms-request-id": "5e23419c-017f-4e03-b69c-dc24e0fe66a5"
      },
      "ResponseBody": {
        "modelSettings": {
          "name": "testModel",
          "timeSeriesIdProperties": [
            {
              "name": "building",
              "type": "String"
            },
            {
              "name": "floor",
              "type": "String"
            },
            {
              "name": "room",
              "type": "String"
            }
          ],
          "defaultTypeId": "1be09af9-f089-4d6b-9f0b-48018b5f7393"
        }
      }
    },
    {
      "RequestUri": "https://fakeHost.api.wus2.timeseriesinsights.azure.com/timeseries/types/$batch?api-version=2020-07-31",
      "RequestMethod": "POST",
      "RequestHeaders": {
        "Accept": "application/json",
        "Authorization": "Sanitized",
        "Content-Length": "37",
        "Content-Type": "application/json",
        "User-Agent": "azsdk-net-IoT.TimeSeriesInsights/1.0.0-alpha.20210326.1 (.NET Framework 4.8.4300.0; Microsoft Windows 10.0.19042 )",
        "x-ms-client-request-id": "c0f316acd6889124121adccaa3120cea",
        "x-ms-client-session-id": "00000000-0000-0000-0000-000000000000",
        "x-ms-return-client-request-id": "true"
      },
      "RequestBody": {
        "delete": {
          "typeIds": [
            "1330378550"
          ]
        }
      },
      "StatusCode": 200,
      "ResponseHeaders": {
        "Access-Control-Allow-Origin": "*",
        "Access-Control-Expose-Headers": "x-ms-request-id,x-ms-continuation",
        "Content-Type": "application/json",
        "Date": "Fri, 26 Mar 2021 22:15:15 GMT",
        "Server": "Microsoft-HTTPAPI/2.0",
        "Strict-Transport-Security": "max-age=31536000; includeSubDomains",
        "Transfer-Encoding": "chunked",
        "X-Content-Type-Options": "nosniff",
        "x-ms-request-id": "d28784e1-010f-4a40-9207-b6a0df535c60"
      },
      "ResponseBody": {
        "delete": [
          null
        ]
      }
    }
  ],
  "Variables": {
<<<<<<< HEAD
    "RandomSeed": "867352288",
=======
    "RandomSeed": "1169486807",
>>>>>>> e37e56f1
    "TIMESERIESINSIGHTS_URL": "fakeHost.api.wus2.timeseriesinsights.azure.com"
  }
}<|MERGE_RESOLUTION|>--- conflicted
+++ resolved
@@ -6,16 +6,11 @@
       "RequestHeaders": {
         "Accept": "application/json",
         "Authorization": "Sanitized",
-<<<<<<< HEAD
-        "User-Agent": [
-          "azsdk-net-IoT.TimeSeriesInsights/1.0.0-alpha.20210326.1",
-          "(.NET 5.0.4; Microsoft Windows 10.0.19042)"
-        ],
-        "x-ms-client-request-id": "f507ca420182d39eb9113271f2ef1354",
-=======
-        "User-Agent": "azsdk-net-IoT.TimeSeriesInsights/1.0.0-alpha.20210326.1 (.NET Framework 4.8.4300.0; Microsoft Windows 10.0.19042 )",
-        "x-ms-client-request-id": "678064e05eda1ffaa73dbdd18e58a320",
->>>>>>> e37e56f1
+        "User-Agent": [
+          "azsdk-net-IoT.TimeSeriesInsights/1.0.0-alpha.20210331.1",
+          "(.NET 5.0.4; Microsoft Windows 10.0.19042)"
+        ],
+        "x-ms-client-request-id": "53be3dde8333d32298ffdc858b211b76",
         "x-ms-return-client-request-id": "true"
       },
       "RequestBody": null,
@@ -24,35 +19,27 @@
         "Access-Control-Allow-Origin": "*",
         "Access-Control-Expose-Headers": "x-ms-request-id,x-ms-continuation",
         "Content-Type": "application/json",
-<<<<<<< HEAD
-        "Date": "Fri, 26 Mar 2021 21:42:41 GMT",
-=======
-        "Date": "Fri, 26 Mar 2021 22:15:14 GMT",
->>>>>>> e37e56f1
-        "Server": "Microsoft-HTTPAPI/2.0",
-        "Strict-Transport-Security": "max-age=31536000; includeSubDomains",
-        "Transfer-Encoding": "chunked",
-        "X-Content-Type-Options": "nosniff",
-<<<<<<< HEAD
-        "x-ms-request-id": "ac9a562b-c415-4e4f-bfb5-f964087ef2e1"
-=======
-        "x-ms-request-id": "ffb63a05-856d-4a3f-b25f-07d8d8ade6f5"
->>>>>>> e37e56f1
-      },
-      "ResponseBody": {
-        "modelSettings": {
-          "name": "testModel",
-          "timeSeriesIdProperties": [
-            {
-              "name": "building",
-              "type": "String"
-            },
-            {
-              "name": "floor",
-              "type": "String"
-            },
-            {
-              "name": "room",
+        "Date": "Wed, 31 Mar 2021 09:44:58 GMT",
+        "Server": "Microsoft-HTTPAPI/2.0",
+        "Strict-Transport-Security": "max-age=31536000; includeSubDomains",
+        "Transfer-Encoding": "chunked",
+        "X-Content-Type-Options": "nosniff",
+        "x-ms-request-id": "50f9efea-4df3-4e0c-b595-071458dd2f88"
+      },
+      "ResponseBody": {
+        "modelSettings": {
+          "name": "testModel",
+          "timeSeriesIdProperties": [
+            {
+              "name": "Building",
+              "type": "String"
+            },
+            {
+              "name": "Floor",
+              "type": "String"
+            },
+            {
+              "name": "Room",
               "type": "String"
             }
           ],
@@ -66,20 +53,23 @@
       "RequestHeaders": {
         "Accept": "application/json",
         "Authorization": "Sanitized",
-        "Content-Length": "146",
-        "Content-Type": "application/json",
-        "User-Agent": "azsdk-net-IoT.TimeSeriesInsights/1.0.0-alpha.20210326.1 (.NET Framework 4.8.4300.0; Microsoft Windows 10.0.19042 )",
-        "x-ms-client-request-id": "4bea43ae6a112f11abca3ceeb119df32",
+        "Content-Length": "145",
+        "Content-Type": "application/json",
+        "User-Agent": [
+          "azsdk-net-IoT.TimeSeriesInsights/1.0.0-alpha.20210331.1",
+          "(.NET 5.0.4; Microsoft Windows 10.0.19042)"
+        ],
+        "x-ms-client-request-id": "9529503b02e2e752c669a494b5a7d9ba",
         "x-ms-client-session-id": "00000000-0000-0000-0000-000000000000",
         "x-ms-return-client-request-id": "true"
       },
       "RequestBody": {
         "put": [
           {
-            "id": "1330378550",
-            "name": "typelUX3T459",
+            "id": "424453970",
+            "name": "typejHbcRqNm",
             "variables": {
-              "aggregateVariableuMESSdxz": {
+              "aggregateVariable8cWGuLcL": {
                 "aggregation": {
                   "tsx": "count()"
                 },
@@ -94,21 +84,21 @@
         "Access-Control-Allow-Origin": "*",
         "Access-Control-Expose-Headers": "x-ms-request-id,x-ms-continuation",
         "Content-Type": "application/json",
-        "Date": "Fri, 26 Mar 2021 22:15:14 GMT",
-        "Server": "Microsoft-HTTPAPI/2.0",
-        "Strict-Transport-Security": "max-age=31536000; includeSubDomains",
-        "Transfer-Encoding": "chunked",
-        "X-Content-Type-Options": "nosniff",
-        "x-ms-request-id": "3acca50d-afc3-48b5-b778-b4ff6534d396"
+        "Date": "Wed, 31 Mar 2021 09:44:58 GMT",
+        "Server": "Microsoft-HTTPAPI/2.0",
+        "Strict-Transport-Security": "max-age=31536000; includeSubDomains",
+        "Transfer-Encoding": "chunked",
+        "X-Content-Type-Options": "nosniff",
+        "x-ms-request-id": "26b1c931-6c62-40ac-92f9-0db34bcd02ab"
       },
       "ResponseBody": {
         "put": [
           {
             "timeSeriesType": {
-              "id": "1330378550",
-              "name": "typelUX3T459",
+              "id": "424453970",
+              "name": "typejHbcRqNm",
               "variables": {
-                "aggregateVariableuMESSdxz": {
+                "aggregateVariable8cWGuLcL": {
                   "kind": "aggregate",
                   "aggregation": {
                     "tsx": "count()"
@@ -126,8 +116,11 @@
       "RequestHeaders": {
         "Accept": "application/json",
         "Authorization": "Sanitized",
-        "User-Agent": "azsdk-net-IoT.TimeSeriesInsights/1.0.0-alpha.20210326.1 (.NET Framework 4.8.4300.0; Microsoft Windows 10.0.19042 )",
-        "x-ms-client-request-id": "c04c6a34e8b5fc0a18316b38c439898a",
+        "User-Agent": [
+          "azsdk-net-IoT.TimeSeriesInsights/1.0.0-alpha.20210331.1",
+          "(.NET 5.0.4; Microsoft Windows 10.0.19042)"
+        ],
+        "x-ms-client-request-id": "1387a125d7d8bdea410137c17dce8990",
         "x-ms-return-client-request-id": "true"
       },
       "RequestBody": null,
@@ -136,27 +129,27 @@
         "Access-Control-Allow-Origin": "*",
         "Access-Control-Expose-Headers": "x-ms-request-id,x-ms-continuation",
         "Content-Type": "application/json",
-        "Date": "Fri, 26 Mar 2021 22:15:14 GMT",
-        "Server": "Microsoft-HTTPAPI/2.0",
-        "Strict-Transport-Security": "max-age=31536000; includeSubDomains",
-        "Transfer-Encoding": "chunked",
-        "X-Content-Type-Options": "nosniff",
-        "x-ms-request-id": "bf58c60e-06e2-4d78-9381-f4abda8c9fdf"
-      },
-      "ResponseBody": {
-        "modelSettings": {
-          "name": "testModel",
-          "timeSeriesIdProperties": [
-            {
-              "name": "building",
-              "type": "String"
-            },
-            {
-              "name": "floor",
-              "type": "String"
-            },
-            {
-              "name": "room",
+        "Date": "Wed, 31 Mar 2021 09:44:58 GMT",
+        "Server": "Microsoft-HTTPAPI/2.0",
+        "Strict-Transport-Security": "max-age=31536000; includeSubDomains",
+        "Transfer-Encoding": "chunked",
+        "X-Content-Type-Options": "nosniff",
+        "x-ms-request-id": "0498487e-383f-465d-af5b-a05424322329"
+      },
+      "ResponseBody": {
+        "modelSettings": {
+          "name": "testModel",
+          "timeSeriesIdProperties": [
+            {
+              "name": "Building",
+              "type": "String"
+            },
+            {
+              "name": "Floor",
+              "type": "String"
+            },
+            {
+              "name": "Room",
               "type": "String"
             }
           ],
@@ -172,16 +165,11 @@
         "Authorization": "Sanitized",
         "Content-Length": "20",
         "Content-Type": "application/json",
-<<<<<<< HEAD
-        "User-Agent": [
-          "azsdk-net-IoT.TimeSeriesInsights/1.0.0-alpha.20210326.1",
-          "(.NET 5.0.4; Microsoft Windows 10.0.19042)"
-        ],
-        "x-ms-client-request-id": "e7be07e9bab5998834cea36ea9688afb",
-=======
-        "User-Agent": "azsdk-net-IoT.TimeSeriesInsights/1.0.0-alpha.20210326.1 (.NET Framework 4.8.4300.0; Microsoft Windows 10.0.19042 )",
-        "x-ms-client-request-id": "14df97c7d5b80bf3c330d50b2b798455",
->>>>>>> e37e56f1
+        "User-Agent": [
+          "azsdk-net-IoT.TimeSeriesInsights/1.0.0-alpha.20210331.1",
+          "(.NET 5.0.4; Microsoft Windows 10.0.19042)"
+        ],
+        "x-ms-client-request-id": "d04f210ee0f2eb7573876d8adce79c54",
         "x-ms-return-client-request-id": "true"
       },
       "RequestBody": {
@@ -192,35 +180,27 @@
         "Access-Control-Allow-Origin": "*",
         "Access-Control-Expose-Headers": "x-ms-request-id,x-ms-continuation",
         "Content-Type": "application/json",
-<<<<<<< HEAD
-        "Date": "Fri, 26 Mar 2021 21:42:41 GMT",
-=======
-        "Date": "Fri, 26 Mar 2021 22:15:14 GMT",
->>>>>>> e37e56f1
-        "Server": "Microsoft-HTTPAPI/2.0",
-        "Strict-Transport-Security": "max-age=31536000; includeSubDomains",
-        "Transfer-Encoding": "chunked",
-        "X-Content-Type-Options": "nosniff",
-<<<<<<< HEAD
-        "x-ms-request-id": "42cdb484-53cf-4014-9f27-1241f56eb4c6"
-=======
-        "x-ms-request-id": "062e4dbf-1c72-475a-aaa4-1434ebde35dd"
->>>>>>> e37e56f1
-      },
-      "ResponseBody": {
-        "modelSettings": {
-          "name": "testModel",
-          "timeSeriesIdProperties": [
-            {
-              "name": "building",
-              "type": "String"
-            },
-            {
-              "name": "floor",
-              "type": "String"
-            },
-            {
-              "name": "room",
+        "Date": "Wed, 31 Mar 2021 09:44:58 GMT",
+        "Server": "Microsoft-HTTPAPI/2.0",
+        "Strict-Transport-Security": "max-age=31536000; includeSubDomains",
+        "Transfer-Encoding": "chunked",
+        "X-Content-Type-Options": "nosniff",
+        "x-ms-request-id": "2b934345-02db-4046-97d7-179e79d55f38"
+      },
+      "ResponseBody": {
+        "modelSettings": {
+          "name": "testModel",
+          "timeSeriesIdProperties": [
+            {
+              "name": "Building",
+              "type": "String"
+            },
+            {
+              "name": "Floor",
+              "type": "String"
+            },
+            {
+              "name": "Room",
               "type": "String"
             }
           ],
@@ -234,45 +214,48 @@
       "RequestHeaders": {
         "Accept": "application/json",
         "Authorization": "Sanitized",
-        "Content-Length": "30",
-        "Content-Type": "application/json",
-        "User-Agent": "azsdk-net-IoT.TimeSeriesInsights/1.0.0-alpha.20210326.1 (.NET Framework 4.8.4300.0; Microsoft Windows 10.0.19042 )",
-        "x-ms-client-request-id": "b3b103453565c58438ee32e0fed86b71",
-        "x-ms-return-client-request-id": "true"
-      },
-      "RequestBody": {
-        "defaultTypeId": "1330378550"
-      },
-      "StatusCode": 200,
-      "ResponseHeaders": {
-        "Access-Control-Allow-Origin": "*",
-        "Access-Control-Expose-Headers": "x-ms-request-id,x-ms-continuation",
-        "Content-Type": "application/json",
-        "Date": "Fri, 26 Mar 2021 22:15:14 GMT",
-        "Server": "Microsoft-HTTPAPI/2.0",
-        "Strict-Transport-Security": "max-age=31536000; includeSubDomains",
-        "Transfer-Encoding": "chunked",
-        "X-Content-Type-Options": "nosniff",
-        "x-ms-request-id": "8b15a6f0-e195-405a-92e9-bc20dd7b67cf"
-      },
-      "ResponseBody": {
-        "modelSettings": {
-          "name": "testModel",
-          "timeSeriesIdProperties": [
-            {
-              "name": "building",
-              "type": "String"
-            },
-            {
-              "name": "floor",
-              "type": "String"
-            },
-            {
-              "name": "room",
-              "type": "String"
-            }
-          ],
-          "defaultTypeId": "1330378550"
+        "Content-Length": "29",
+        "Content-Type": "application/json",
+        "User-Agent": [
+          "azsdk-net-IoT.TimeSeriesInsights/1.0.0-alpha.20210331.1",
+          "(.NET 5.0.4; Microsoft Windows 10.0.19042)"
+        ],
+        "x-ms-client-request-id": "6cdfe9e7bbe7648c666c54e0cb9069f8",
+        "x-ms-return-client-request-id": "true"
+      },
+      "RequestBody": {
+        "defaultTypeId": "424453970"
+      },
+      "StatusCode": 200,
+      "ResponseHeaders": {
+        "Access-Control-Allow-Origin": "*",
+        "Access-Control-Expose-Headers": "x-ms-request-id,x-ms-continuation",
+        "Content-Type": "application/json",
+        "Date": "Wed, 31 Mar 2021 09:44:58 GMT",
+        "Server": "Microsoft-HTTPAPI/2.0",
+        "Strict-Transport-Security": "max-age=31536000; includeSubDomains",
+        "Transfer-Encoding": "chunked",
+        "X-Content-Type-Options": "nosniff",
+        "x-ms-request-id": "1f1ea0a2-2e8f-471a-83c2-f114eb27486b"
+      },
+      "ResponseBody": {
+        "modelSettings": {
+          "name": "testModel",
+          "timeSeriesIdProperties": [
+            {
+              "name": "Building",
+              "type": "String"
+            },
+            {
+              "name": "Floor",
+              "type": "String"
+            },
+            {
+              "name": "Room",
+              "type": "String"
+            }
+          ],
+          "defaultTypeId": "424453970"
         }
       }
     },
@@ -284,8 +267,11 @@
         "Authorization": "Sanitized",
         "Content-Length": "56",
         "Content-Type": "application/json",
-        "User-Agent": "azsdk-net-IoT.TimeSeriesInsights/1.0.0-alpha.20210326.1 (.NET Framework 4.8.4300.0; Microsoft Windows 10.0.19042 )",
-        "x-ms-client-request-id": "1a27b141ca395f797740fd8512ffd09f",
+        "User-Agent": [
+          "azsdk-net-IoT.TimeSeriesInsights/1.0.0-alpha.20210331.1",
+          "(.NET 5.0.4; Microsoft Windows 10.0.19042)"
+        ],
+        "x-ms-client-request-id": "948613e0095844c82c9b9f506a5fe059",
         "x-ms-return-client-request-id": "true"
       },
       "RequestBody": {
@@ -296,27 +282,27 @@
         "Access-Control-Allow-Origin": "*",
         "Access-Control-Expose-Headers": "x-ms-request-id,x-ms-continuation",
         "Content-Type": "application/json",
-        "Date": "Fri, 26 Mar 2021 22:15:14 GMT",
-        "Server": "Microsoft-HTTPAPI/2.0",
-        "Strict-Transport-Security": "max-age=31536000; includeSubDomains",
-        "Transfer-Encoding": "chunked",
-        "X-Content-Type-Options": "nosniff",
-        "x-ms-request-id": "5e23419c-017f-4e03-b69c-dc24e0fe66a5"
-      },
-      "ResponseBody": {
-        "modelSettings": {
-          "name": "testModel",
-          "timeSeriesIdProperties": [
-            {
-              "name": "building",
-              "type": "String"
-            },
-            {
-              "name": "floor",
-              "type": "String"
-            },
-            {
-              "name": "room",
+        "Date": "Wed, 31 Mar 2021 09:44:58 GMT",
+        "Server": "Microsoft-HTTPAPI/2.0",
+        "Strict-Transport-Security": "max-age=31536000; includeSubDomains",
+        "Transfer-Encoding": "chunked",
+        "X-Content-Type-Options": "nosniff",
+        "x-ms-request-id": "c1343aa2-bed5-49d7-a780-e7062ed72f56"
+      },
+      "ResponseBody": {
+        "modelSettings": {
+          "name": "testModel",
+          "timeSeriesIdProperties": [
+            {
+              "name": "Building",
+              "type": "String"
+            },
+            {
+              "name": "Floor",
+              "type": "String"
+            },
+            {
+              "name": "Room",
               "type": "String"
             }
           ],
@@ -330,17 +316,20 @@
       "RequestHeaders": {
         "Accept": "application/json",
         "Authorization": "Sanitized",
-        "Content-Length": "37",
-        "Content-Type": "application/json",
-        "User-Agent": "azsdk-net-IoT.TimeSeriesInsights/1.0.0-alpha.20210326.1 (.NET Framework 4.8.4300.0; Microsoft Windows 10.0.19042 )",
-        "x-ms-client-request-id": "c0f316acd6889124121adccaa3120cea",
+        "Content-Length": "36",
+        "Content-Type": "application/json",
+        "User-Agent": [
+          "azsdk-net-IoT.TimeSeriesInsights/1.0.0-alpha.20210331.1",
+          "(.NET 5.0.4; Microsoft Windows 10.0.19042)"
+        ],
+        "x-ms-client-request-id": "94dae3651cee52a894eb69858c9420e2",
         "x-ms-client-session-id": "00000000-0000-0000-0000-000000000000",
         "x-ms-return-client-request-id": "true"
       },
       "RequestBody": {
         "delete": {
           "typeIds": [
-            "1330378550"
+            "424453970"
           ]
         }
       },
@@ -349,12 +338,12 @@
         "Access-Control-Allow-Origin": "*",
         "Access-Control-Expose-Headers": "x-ms-request-id,x-ms-continuation",
         "Content-Type": "application/json",
-        "Date": "Fri, 26 Mar 2021 22:15:15 GMT",
-        "Server": "Microsoft-HTTPAPI/2.0",
-        "Strict-Transport-Security": "max-age=31536000; includeSubDomains",
-        "Transfer-Encoding": "chunked",
-        "X-Content-Type-Options": "nosniff",
-        "x-ms-request-id": "d28784e1-010f-4a40-9207-b6a0df535c60"
+        "Date": "Wed, 31 Mar 2021 09:44:58 GMT",
+        "Server": "Microsoft-HTTPAPI/2.0",
+        "Strict-Transport-Security": "max-age=31536000; includeSubDomains",
+        "Transfer-Encoding": "chunked",
+        "X-Content-Type-Options": "nosniff",
+        "x-ms-request-id": "2d47b765-6485-4f62-b886-8e79e316c60a"
       },
       "ResponseBody": {
         "delete": [
@@ -364,11 +353,7 @@
     }
   ],
   "Variables": {
-<<<<<<< HEAD
-    "RandomSeed": "867352288",
-=======
-    "RandomSeed": "1169486807",
->>>>>>> e37e56f1
+    "RandomSeed": "1081292169",
     "TIMESERIESINSIGHTS_URL": "fakeHost.api.wus2.timeseriesinsights.azure.com"
   }
 }