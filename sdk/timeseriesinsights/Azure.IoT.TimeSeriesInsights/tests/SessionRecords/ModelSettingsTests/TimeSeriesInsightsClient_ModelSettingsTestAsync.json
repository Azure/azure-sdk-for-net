{
  "Entries": [
    {
      "RequestUri": "https://fakeHost.api.wus2.timeseriesinsights.azure.com/timeseries/modelSettings?api-version=2020-07-31",
      "RequestMethod": "GET",
      "RequestHeaders": {
        "Accept": "application/json",
        "Authorization": "Sanitized",
        "User-Agent": [
          "azsdk-net-IoT.TimeSeriesInsights/1.0.0-alpha.20210326.1",
          "(.NET 5.0.4; Microsoft Windows 10.0.19042)"
        ],
<<<<<<< HEAD
        "x-ms-client-request-id": "c81660fdb9b626eb89744bc487e162d7",
=======
        "x-ms-client-request-id": "f669775ee46069fe5ebad7d6996208b7",
>>>>>>> 288da0aa
        "x-ms-return-client-request-id": "true"
      },
      "RequestBody": null,
      "StatusCode": 200,
      "ResponseHeaders": {
        "Access-Control-Allow-Origin": "*",
        "Access-Control-Expose-Headers": "x-ms-request-id,x-ms-continuation",
        "Content-Type": "application/json",
<<<<<<< HEAD
        "Date": "Fri, 26 Mar 2021 21:35:06 GMT",
=======
        "Date": "Fri, 26 Mar 2021 19:34:19 GMT",
>>>>>>> 288da0aa
        "Server": "Microsoft-HTTPAPI/2.0",
        "Strict-Transport-Security": "max-age=31536000; includeSubDomains",
        "Transfer-Encoding": "chunked",
        "X-Content-Type-Options": "nosniff",
<<<<<<< HEAD
        "x-ms-request-id": "0c2d9358-bb60-487a-8b85-c8bf08335713"
=======
        "x-ms-request-id": "013c1b34-f2d0-4bbd-b09d-51196d170509"
>>>>>>> 288da0aa
      },
      "ResponseBody": {
        "modelSettings": {
          "name": "testModel",
          "timeSeriesIdProperties": [
            {
              "name": "Building",
              "type": "String"
            },
            {
              "name": "Floor",
              "type": "String"
            },
            {
              "name": "Room",
              "type": "String"
            }
          ],
          "defaultTypeId": "1be09af9-f089-4d6b-9f0b-48018b5f7393"
        }
      }
    },
    {
      "RequestUri": "https://fakeHost.api.wus2.timeseriesinsights.azure.com/timeseries/modelSettings?api-version=2020-07-31",
      "RequestMethod": "PATCH",
      "RequestHeaders": {
        "Accept": "application/json",
        "Authorization": "Sanitized",
        "Content-Length": "20",
        "Content-Type": "application/json",
        "User-Agent": [
          "azsdk-net-IoT.TimeSeriesInsights/1.0.0-alpha.20210326.1",
          "(.NET 5.0.4; Microsoft Windows 10.0.19042)"
        ],
<<<<<<< HEAD
        "x-ms-client-request-id": "4283a3cfa6bd2d3796a17f9e0ab39144",
=======
        "x-ms-client-request-id": "e959ab805d69200f6d2d147b66a83cfd",
>>>>>>> 288da0aa
        "x-ms-return-client-request-id": "true"
      },
      "RequestBody": {
        "name": "testModel"
      },
      "StatusCode": 200,
      "ResponseHeaders": {
        "Access-Control-Allow-Origin": "*",
        "Access-Control-Expose-Headers": "x-ms-request-id,x-ms-continuation",
        "Content-Type": "application/json",
<<<<<<< HEAD
        "Date": "Fri, 26 Mar 2021 21:35:06 GMT",
=======
        "Date": "Fri, 26 Mar 2021 19:34:19 GMT",
>>>>>>> 288da0aa
        "Server": "Microsoft-HTTPAPI/2.0",
        "Strict-Transport-Security": "max-age=31536000; includeSubDomains",
        "Transfer-Encoding": "chunked",
        "X-Content-Type-Options": "nosniff",
<<<<<<< HEAD
        "x-ms-request-id": "d49c965a-cffc-4879-ab12-3c9b297de0c0"
=======
        "x-ms-request-id": "28e212a9-c507-4d9e-93bd-c6d7d58a8061"
>>>>>>> 288da0aa
      },
      "ResponseBody": {
        "modelSettings": {
          "name": "testModel",
          "timeSeriesIdProperties": [
            {
              "name": "Building",
              "type": "String"
            },
            {
              "name": "Floor",
              "type": "String"
            },
            {
              "name": "Room",
              "type": "String"
            }
          ],
          "defaultTypeId": "1be09af9-f089-4d6b-9f0b-48018b5f7393"
        }
      }
    }
  ],
  "Variables": {
<<<<<<< HEAD
    "RandomSeed": "1947146305",
=======
    "RandomSeed": "1769402795",
>>>>>>> 288da0aa
    "TIMESERIESINSIGHTS_URL": "fakeHost.api.wus2.timeseriesinsights.azure.com"
  }
}<|MERGE_RESOLUTION|>--- conflicted
+++ resolved
@@ -10,11 +10,7 @@
           "azsdk-net-IoT.TimeSeriesInsights/1.0.0-alpha.20210326.1",
           "(.NET 5.0.4; Microsoft Windows 10.0.19042)"
         ],
-<<<<<<< HEAD
-        "x-ms-client-request-id": "c81660fdb9b626eb89744bc487e162d7",
-=======
-        "x-ms-client-request-id": "f669775ee46069fe5ebad7d6996208b7",
->>>>>>> 288da0aa
+        "x-ms-client-request-id": "f507ca420182d39eb9113271f2ef1354",
         "x-ms-return-client-request-id": "true"
       },
       "RequestBody": null,
@@ -23,20 +19,12 @@
         "Access-Control-Allow-Origin": "*",
         "Access-Control-Expose-Headers": "x-ms-request-id,x-ms-continuation",
         "Content-Type": "application/json",
-<<<<<<< HEAD
-        "Date": "Fri, 26 Mar 2021 21:35:06 GMT",
-=======
-        "Date": "Fri, 26 Mar 2021 19:34:19 GMT",
->>>>>>> 288da0aa
+        "Date": "Fri, 26 Mar 2021 21:42:41 GMT",
         "Server": "Microsoft-HTTPAPI/2.0",
         "Strict-Transport-Security": "max-age=31536000; includeSubDomains",
         "Transfer-Encoding": "chunked",
         "X-Content-Type-Options": "nosniff",
-<<<<<<< HEAD
-        "x-ms-request-id": "0c2d9358-bb60-487a-8b85-c8bf08335713"
-=======
-        "x-ms-request-id": "013c1b34-f2d0-4bbd-b09d-51196d170509"
->>>>>>> 288da0aa
+        "x-ms-request-id": "ac9a562b-c415-4e4f-bfb5-f964087ef2e1"
       },
       "ResponseBody": {
         "modelSettings": {
@@ -71,11 +59,7 @@
           "azsdk-net-IoT.TimeSeriesInsights/1.0.0-alpha.20210326.1",
           "(.NET 5.0.4; Microsoft Windows 10.0.19042)"
         ],
-<<<<<<< HEAD
-        "x-ms-client-request-id": "4283a3cfa6bd2d3796a17f9e0ab39144",
-=======
-        "x-ms-client-request-id": "e959ab805d69200f6d2d147b66a83cfd",
->>>>>>> 288da0aa
+        "x-ms-client-request-id": "e7be07e9bab5998834cea36ea9688afb",
         "x-ms-return-client-request-id": "true"
       },
       "RequestBody": {
@@ -86,20 +70,12 @@
         "Access-Control-Allow-Origin": "*",
         "Access-Control-Expose-Headers": "x-ms-request-id,x-ms-continuation",
         "Content-Type": "application/json",
-<<<<<<< HEAD
-        "Date": "Fri, 26 Mar 2021 21:35:06 GMT",
-=======
-        "Date": "Fri, 26 Mar 2021 19:34:19 GMT",
->>>>>>> 288da0aa
+        "Date": "Fri, 26 Mar 2021 21:42:41 GMT",
         "Server": "Microsoft-HTTPAPI/2.0",
         "Strict-Transport-Security": "max-age=31536000; includeSubDomains",
         "Transfer-Encoding": "chunked",
         "X-Content-Type-Options": "nosniff",
-<<<<<<< HEAD
-        "x-ms-request-id": "d49c965a-cffc-4879-ab12-3c9b297de0c0"
-=======
-        "x-ms-request-id": "28e212a9-c507-4d9e-93bd-c6d7d58a8061"
->>>>>>> 288da0aa
+        "x-ms-request-id": "42cdb484-53cf-4014-9f27-1241f56eb4c6"
       },
       "ResponseBody": {
         "modelSettings": {
@@ -124,11 +100,7 @@
     }
   ],
   "Variables": {
-<<<<<<< HEAD
-    "RandomSeed": "1947146305",
-=======
-    "RandomSeed": "1769402795",
->>>>>>> 288da0aa
+    "RandomSeed": "867352288",
     "TIMESERIESINSIGHTS_URL": "fakeHost.api.wus2.timeseriesinsights.azure.com"
   }
 }