{
  "Entries": [
    {
      "RequestUri": "https://fakeHost.api.wus2.timeseriesinsights.azure.com/timeseries/modelSettings?api-version=2020-07-31",
      "RequestMethod": "GET",
      "RequestHeaders": {
        "Accept": "application/json",
        "Authorization": "Sanitized",
        "User-Agent": [
<<<<<<< HEAD
          "azsdk-net-IoT.TimeSeriesInsights/1.0.0-alpha.20210325.1",
          "(.NET 5.0.4; Microsoft Windows 10.0.19042)"
        ],
        "x-ms-client-request-id": "ea9bb31390580bbd4ed24c4a97dda575",
=======
          "azsdk-net-IoT.TimeSeriesInsights/1.0.0-alpha.20210326.1",
          "(.NET 5.0.4; Microsoft Windows 10.0.19042)"
        ],
        "x-ms-client-request-id": "f669775ee46069fe5ebad7d6996208b7",
>>>>>>> a4eba52b
        "x-ms-return-client-request-id": "true"
      },
      "RequestBody": null,
      "StatusCode": 200,
      "ResponseHeaders": {
        "Access-Control-Allow-Origin": "*",
        "Access-Control-Expose-Headers": "x-ms-request-id,x-ms-continuation",
        "Content-Type": "application/json",
<<<<<<< HEAD
        "Date": "Thu, 25 Mar 2021 09:43:57 GMT",
=======
        "Date": "Fri, 26 Mar 2021 19:34:19 GMT",
>>>>>>> a4eba52b
        "Server": "Microsoft-HTTPAPI/2.0",
        "Strict-Transport-Security": "max-age=31536000; includeSubDomains",
        "Transfer-Encoding": "chunked",
        "X-Content-Type-Options": "nosniff",
<<<<<<< HEAD
        "x-ms-request-id": "526cb1b4-cdae-4562-8507-0ab3a7268fd6"
=======
        "x-ms-request-id": "013c1b34-f2d0-4bbd-b09d-51196d170509"
>>>>>>> a4eba52b
      },
      "ResponseBody": {
        "modelSettings": {
          "name": "testModel",
          "timeSeriesIdProperties": [
            {
              "name": "Building",
              "type": "String"
            },
            {
              "name": "Floor",
              "type": "String"
            },
            {
              "name": "Room",
              "type": "String"
            }
          ],
          "defaultTypeId": "1be09af9-f089-4d6b-9f0b-48018b5f7393"
        }
      }
    },
    {
      "RequestUri": "https://fakeHost.api.wus2.timeseriesinsights.azure.com/timeseries/modelSettings?api-version=2020-07-31",
      "RequestMethod": "PATCH",
      "RequestHeaders": {
        "Accept": "application/json",
        "Authorization": "Sanitized",
        "Content-Length": "20",
        "Content-Type": "application/json",
        "User-Agent": [
<<<<<<< HEAD
          "azsdk-net-IoT.TimeSeriesInsights/1.0.0-alpha.20210325.1",
          "(.NET 5.0.4; Microsoft Windows 10.0.19042)"
        ],
        "x-ms-client-request-id": "cb15cbbe71e67f846729bdc50362499e",
=======
          "azsdk-net-IoT.TimeSeriesInsights/1.0.0-alpha.20210326.1",
          "(.NET 5.0.4; Microsoft Windows 10.0.19042)"
        ],
        "x-ms-client-request-id": "e959ab805d69200f6d2d147b66a83cfd",
>>>>>>> a4eba52b
        "x-ms-return-client-request-id": "true"
      },
      "RequestBody": {
        "name": "testModel"
      },
      "StatusCode": 200,
      "ResponseHeaders": {
        "Access-Control-Allow-Origin": "*",
        "Access-Control-Expose-Headers": "x-ms-request-id,x-ms-continuation",
        "Content-Type": "application/json",
<<<<<<< HEAD
        "Date": "Thu, 25 Mar 2021 09:43:57 GMT",
=======
        "Date": "Fri, 26 Mar 2021 19:34:19 GMT",
>>>>>>> a4eba52b
        "Server": "Microsoft-HTTPAPI/2.0",
        "Strict-Transport-Security": "max-age=31536000; includeSubDomains",
        "Transfer-Encoding": "chunked",
        "X-Content-Type-Options": "nosniff",
<<<<<<< HEAD
        "x-ms-request-id": "9992ac88-2176-46e1-8024-1a27adf1ea99"
=======
        "x-ms-request-id": "28e212a9-c507-4d9e-93bd-c6d7d58a8061"
>>>>>>> a4eba52b
      },
      "ResponseBody": {
        "modelSettings": {
          "name": "testModel",
          "timeSeriesIdProperties": [
            {
              "name": "Building",
              "type": "String"
            },
            {
              "name": "Floor",
              "type": "String"
            },
            {
              "name": "Room",
              "type": "String"
            }
          ],
          "defaultTypeId": "1be09af9-f089-4d6b-9f0b-48018b5f7393"
        }
      }
    }
  ],
  "Variables": {
<<<<<<< HEAD
    "RandomSeed": "883416027",
=======
    "RandomSeed": "1769402795",
>>>>>>> a4eba52b
    "TIMESERIESINSIGHTS_URL": "fakeHost.api.wus2.timeseriesinsights.azure.com"
  }
}<|MERGE_RESOLUTION|>--- conflicted
+++ resolved
@@ -7,17 +7,10 @@
         "Accept": "application/json",
         "Authorization": "Sanitized",
         "User-Agent": [
-<<<<<<< HEAD
-          "azsdk-net-IoT.TimeSeriesInsights/1.0.0-alpha.20210325.1",
-          "(.NET 5.0.4; Microsoft Windows 10.0.19042)"
-        ],
-        "x-ms-client-request-id": "ea9bb31390580bbd4ed24c4a97dda575",
-=======
           "azsdk-net-IoT.TimeSeriesInsights/1.0.0-alpha.20210326.1",
           "(.NET 5.0.4; Microsoft Windows 10.0.19042)"
         ],
         "x-ms-client-request-id": "f669775ee46069fe5ebad7d6996208b7",
->>>>>>> a4eba52b
         "x-ms-return-client-request-id": "true"
       },
       "RequestBody": null,
@@ -26,20 +19,12 @@
         "Access-Control-Allow-Origin": "*",
         "Access-Control-Expose-Headers": "x-ms-request-id,x-ms-continuation",
         "Content-Type": "application/json",
-<<<<<<< HEAD
-        "Date": "Thu, 25 Mar 2021 09:43:57 GMT",
-=======
         "Date": "Fri, 26 Mar 2021 19:34:19 GMT",
->>>>>>> a4eba52b
         "Server": "Microsoft-HTTPAPI/2.0",
         "Strict-Transport-Security": "max-age=31536000; includeSubDomains",
         "Transfer-Encoding": "chunked",
         "X-Content-Type-Options": "nosniff",
-<<<<<<< HEAD
-        "x-ms-request-id": "526cb1b4-cdae-4562-8507-0ab3a7268fd6"
-=======
         "x-ms-request-id": "013c1b34-f2d0-4bbd-b09d-51196d170509"
->>>>>>> a4eba52b
       },
       "ResponseBody": {
         "modelSettings": {
@@ -71,17 +56,10 @@
         "Content-Length": "20",
         "Content-Type": "application/json",
         "User-Agent": [
-<<<<<<< HEAD
-          "azsdk-net-IoT.TimeSeriesInsights/1.0.0-alpha.20210325.1",
-          "(.NET 5.0.4; Microsoft Windows 10.0.19042)"
-        ],
-        "x-ms-client-request-id": "cb15cbbe71e67f846729bdc50362499e",
-=======
           "azsdk-net-IoT.TimeSeriesInsights/1.0.0-alpha.20210326.1",
           "(.NET 5.0.4; Microsoft Windows 10.0.19042)"
         ],
         "x-ms-client-request-id": "e959ab805d69200f6d2d147b66a83cfd",
->>>>>>> a4eba52b
         "x-ms-return-client-request-id": "true"
       },
       "RequestBody": {
@@ -92,20 +70,12 @@
         "Access-Control-Allow-Origin": "*",
         "Access-Control-Expose-Headers": "x-ms-request-id,x-ms-continuation",
         "Content-Type": "application/json",
-<<<<<<< HEAD
-        "Date": "Thu, 25 Mar 2021 09:43:57 GMT",
-=======
         "Date": "Fri, 26 Mar 2021 19:34:19 GMT",
->>>>>>> a4eba52b
         "Server": "Microsoft-HTTPAPI/2.0",
         "Strict-Transport-Security": "max-age=31536000; includeSubDomains",
         "Transfer-Encoding": "chunked",
         "X-Content-Type-Options": "nosniff",
-<<<<<<< HEAD
-        "x-ms-request-id": "9992ac88-2176-46e1-8024-1a27adf1ea99"
-=======
         "x-ms-request-id": "28e212a9-c507-4d9e-93bd-c6d7d58a8061"
->>>>>>> a4eba52b
       },
       "ResponseBody": {
         "modelSettings": {
@@ -130,11 +100,7 @@
     }
   ],
   "Variables": {
-<<<<<<< HEAD
-    "RandomSeed": "883416027",
-=======
     "RandomSeed": "1769402795",
->>>>>>> a4eba52b
     "TIMESERIESINSIGHTS_URL": "fakeHost.api.wus2.timeseriesinsights.azure.com"
   }
 }