--- conflicted
+++ resolved
@@ -12,11 +12,7 @@
           "azsdk-net-IoT.TimeSeriesInsights/1.0.0-alpha.20210326.1",
           "(.NET 5.0.4; Microsoft Windows 10.0.19042)"
         ],
-<<<<<<< HEAD
-        "x-ms-client-request-id": "9e7fa196b30a44912f9a6c4ad014f816",
-=======
-        "x-ms-client-request-id": "7b142d6da866fd3c36e2f2532132089a",
->>>>>>> 288da0aa
+        "x-ms-client-request-id": "6ea3ce3468a9fb8a30b37785383be385",
         "x-ms-client-session-id": "00000000-0000-0000-0000-000000000000",
         "x-ms-return-client-request-id": "true"
       },
@@ -24,15 +20,9 @@
         "get": {
           "timeSeriesIds": [
             [
-<<<<<<< HEAD
-              "32pKJwCo",
-              "Dfioup5n",
-              "DvaWW7aI"
-=======
-              "z2xfDP69",
-              "dGk1kAmd",
-              "dL6dgNqU"
->>>>>>> 288da0aa
+              "SHkvkpsE",
+              "JgVvZlPU",
+              "I2N9JxZv"
             ]
           ]
         }
@@ -42,86 +32,19 @@
         "Access-Control-Allow-Origin": "*",
         "Access-Control-Expose-Headers": "x-ms-request-id,x-ms-continuation",
         "Content-Type": "application/json",
-<<<<<<< HEAD
-        "Date": "Fri, 26 Mar 2021 21:35:06 GMT",
-=======
-        "Date": "Fri, 26 Mar 2021 19:34:19 GMT",
->>>>>>> 288da0aa
-        "Server": "Microsoft-HTTPAPI/2.0",
-        "Strict-Transport-Security": "max-age=31536000; includeSubDomains",
-        "Transfer-Encoding": "chunked",
-        "X-Content-Type-Options": "nosniff",
-<<<<<<< HEAD
-        "x-ms-request-id": "889450e1-6ee7-482f-996a-a11bb6e00a3b"
-      },
-      "ResponseBody": {
-        "get": [
-          {
-            "instance": {
-              "typeId": "1be09af9-f089-4d6b-9f0b-48018b5f7393",
-              "timeSeriesId": [
-                "32pKJwCo",
-                "Dfioup5n",
-                "DvaWW7aI"
-              ],
-              "name": "instance7vEzOLTx"
-            }
-          }
-        ]
-      }
-    },
-    {
-      "RequestUri": "https://fakeHost.api.wus2.timeseriesinsights.azure.com/timeseries/instances/$batch?api-version=2020-07-31",
-      "RequestMethod": "POST",
-      "RequestHeaders": {
-        "Accept": "application/json",
-        "Authorization": "Sanitized",
-        "Content-Length": "62",
-        "Content-Type": "application/json",
-        "User-Agent": [
-          "azsdk-net-IoT.TimeSeriesInsights/1.0.0-alpha.20210326.1",
-          "(.NET 5.0.4; Microsoft Windows 10.0.19042)"
-        ],
-        "x-ms-client-request-id": "ec9406e21875ba06ab6d536ff33b0c0d",
-        "x-ms-client-session-id": "00000000-0000-0000-0000-000000000000",
-        "x-ms-return-client-request-id": "true"
-      },
-      "RequestBody": {
-        "get": {
-          "timeSeriesIds": [
-            [
-              "ShRJirfs",
-              "Gt3rDbs5",
-              "bhmWbFit"
-            ]
-          ]
-        }
-      },
-      "StatusCode": 200,
-      "ResponseHeaders": {
-        "Access-Control-Allow-Origin": "*",
-        "Access-Control-Expose-Headers": "x-ms-request-id,x-ms-continuation",
-        "Content-Type": "application/json",
-        "Date": "Fri, 26 Mar 2021 21:35:06 GMT",
-        "Server": "Microsoft-HTTPAPI/2.0",
-        "Strict-Transport-Security": "max-age=31536000; includeSubDomains",
-        "Transfer-Encoding": "chunked",
-        "X-Content-Type-Options": "nosniff",
-        "x-ms-request-id": "486bee74-c98d-4505-ad99-a6a913cca2d2"
-=======
-        "x-ms-request-id": "64c12d5c-c36e-407c-942d-709895ae8c0c"
->>>>>>> 288da0aa
+        "Date": "Fri, 26 Mar 2021 21:42:41 GMT",
+        "Server": "Microsoft-HTTPAPI/2.0",
+        "Strict-Transport-Security": "max-age=31536000; includeSubDomains",
+        "Transfer-Encoding": "chunked",
+        "X-Content-Type-Options": "nosniff",
+        "x-ms-request-id": "bdd81526-e0c1-468b-a9f2-9ceddedcb230"
       },
       "ResponseBody": {
         "get": [
           {
             "error": {
               "code": "ResourceNotFound",
-<<<<<<< HEAD
-              "message": "Time series instance with time series ID \u0027[\u0022ShRJirfs\u0022,\u0022Gt3rDbs5\u0022,\u0022bhmWbFit\u0022]\u0027 is not found.",
-=======
-              "message": "Time series instance with time series ID \u0027[\u0022z2xfDP69\u0022,\u0022dGk1kAmd\u0022,\u0022dL6dgNqU\u0022]\u0027 is not found.",
->>>>>>> 288da0aa
+              "message": "Time series instance with time series ID \u0027[\u0022SHkvkpsE\u0022,\u0022JgVvZlPU\u0022,\u0022I2N9JxZv\u0022]\u0027 is not found.",
               "innerError": {
                 "code": "InstanceNotFound"
               }
@@ -142,11 +65,7 @@
           "azsdk-net-IoT.TimeSeriesInsights/1.0.0-alpha.20210326.1",
           "(.NET 5.0.4; Microsoft Windows 10.0.19042)"
         ],
-<<<<<<< HEAD
-        "x-ms-client-request-id": "e2f8f0eac3ccee63dc23fed4a604cdf4",
-=======
-        "x-ms-client-request-id": "b7a0d97eb56f4d95a2bf8cfcd6402529",
->>>>>>> 288da0aa
+        "x-ms-client-request-id": "3e4137878d77ad1b24384cf18cf2f748",
         "x-ms-client-session-id": "00000000-0000-0000-0000-000000000000",
         "x-ms-return-client-request-id": "true"
       },
@@ -154,15 +73,9 @@
         "get": {
           "timeSeriesIds": [
             [
-<<<<<<< HEAD
-              "Rm0XaAwQ",
-              "MYQPAt7N",
-              "9iV0upX2"
-=======
-              "UezcSYWk",
-              "UxdAABlm",
-              "MccGViSm"
->>>>>>> 288da0aa
+              "Y5POYZKM",
+              "Xm3z2uie",
+              "szOUPgdY"
             ]
           ]
         }
@@ -172,31 +85,19 @@
         "Access-Control-Allow-Origin": "*",
         "Access-Control-Expose-Headers": "x-ms-request-id,x-ms-continuation",
         "Content-Type": "application/json",
-<<<<<<< HEAD
-        "Date": "Fri, 26 Mar 2021 21:35:06 GMT",
-=======
-        "Date": "Fri, 26 Mar 2021 19:34:19 GMT",
->>>>>>> 288da0aa
-        "Server": "Microsoft-HTTPAPI/2.0",
-        "Strict-Transport-Security": "max-age=31536000; includeSubDomains",
-        "Transfer-Encoding": "chunked",
-        "X-Content-Type-Options": "nosniff",
-<<<<<<< HEAD
-        "x-ms-request-id": "4ec85212-95d8-4215-81eb-74d9b7ef8db8"
-=======
-        "x-ms-request-id": "308418ce-bee5-47ef-a811-8ade78743940"
->>>>>>> 288da0aa
+        "Date": "Fri, 26 Mar 2021 21:42:41 GMT",
+        "Server": "Microsoft-HTTPAPI/2.0",
+        "Strict-Transport-Security": "max-age=31536000; includeSubDomains",
+        "Transfer-Encoding": "chunked",
+        "X-Content-Type-Options": "nosniff",
+        "x-ms-request-id": "b5cd691b-af05-4420-986b-bc288f946215"
       },
       "ResponseBody": {
         "get": [
           {
             "error": {
               "code": "ResourceNotFound",
-<<<<<<< HEAD
-              "message": "Time series instance with time series ID \u0027[\u0022Rm0XaAwQ\u0022,\u0022MYQPAt7N\u0022,\u00229iV0upX2\u0022]\u0027 is not found.",
-=======
-              "message": "Time series instance with time series ID \u0027[\u0022UezcSYWk\u0022,\u0022UxdAABlm\u0022,\u0022MccGViSm\u0022]\u0027 is not found.",
->>>>>>> 288da0aa
+              "message": "Time series instance with time series ID \u0027[\u0022Y5POYZKM\u0022,\u0022Xm3z2uie\u0022,\u0022szOUPgdY\u0022]\u0027 is not found.",
               "innerError": {
                 "code": "InstanceNotFound"
               }
@@ -217,11 +118,7 @@
           "azsdk-net-IoT.TimeSeriesInsights/1.0.0-alpha.20210326.1",
           "(.NET 5.0.4; Microsoft Windows 10.0.19042)"
         ],
-<<<<<<< HEAD
-        "x-ms-client-request-id": "5f8584101ff6c7d791af3e1621f21a77",
-=======
-        "x-ms-client-request-id": "7edb98d8bb2a4f781bf0ebd8a9d6cad9",
->>>>>>> 288da0aa
+        "x-ms-client-request-id": "128a66aedbe8cbbf11f043cb7a2f276a",
         "x-ms-client-session-id": "00000000-0000-0000-0000-000000000000",
         "x-ms-return-client-request-id": "true"
       },
@@ -229,29 +126,17 @@
         "put": [
           {
             "timeSeriesId": [
-<<<<<<< HEAD
-              "ShRJirfs",
-              "Gt3rDbs5",
-              "bhmWbFit"
-=======
-              "z2xfDP69",
-              "dGk1kAmd",
-              "dL6dgNqU"
->>>>>>> 288da0aa
+              "SHkvkpsE",
+              "JgVvZlPU",
+              "I2N9JxZv"
             ],
             "typeId": "1be09af9-f089-4d6b-9f0b-48018b5f7393"
           },
           {
             "timeSeriesId": [
-<<<<<<< HEAD
-              "Rm0XaAwQ",
-              "MYQPAt7N",
-              "9iV0upX2"
-=======
-              "UezcSYWk",
-              "UxdAABlm",
-              "MccGViSm"
->>>>>>> 288da0aa
+              "Y5POYZKM",
+              "Xm3z2uie",
+              "szOUPgdY"
             ],
             "typeId": "1be09af9-f089-4d6b-9f0b-48018b5f7393"
           }
@@ -262,20 +147,12 @@
         "Access-Control-Allow-Origin": "*",
         "Access-Control-Expose-Headers": "x-ms-request-id,x-ms-continuation",
         "Content-Type": "application/json",
-<<<<<<< HEAD
-        "Date": "Fri, 26 Mar 2021 21:35:06 GMT",
-=======
-        "Date": "Fri, 26 Mar 2021 19:34:19 GMT",
->>>>>>> 288da0aa
-        "Server": "Microsoft-HTTPAPI/2.0",
-        "Strict-Transport-Security": "max-age=31536000; includeSubDomains",
-        "Transfer-Encoding": "chunked",
-        "X-Content-Type-Options": "nosniff",
-<<<<<<< HEAD
-        "x-ms-request-id": "32c20d47-654d-49e5-8dfd-6bafb63ad202"
-=======
-        "x-ms-request-id": "aed51332-b7ea-4a50-b121-dd117acfc854"
->>>>>>> 288da0aa
+        "Date": "Fri, 26 Mar 2021 21:42:41 GMT",
+        "Server": "Microsoft-HTTPAPI/2.0",
+        "Strict-Transport-Security": "max-age=31536000; includeSubDomains",
+        "Transfer-Encoding": "chunked",
+        "X-Content-Type-Options": "nosniff",
+        "x-ms-request-id": "6d1bd215-cb9f-401c-ac6f-168f718cbef3"
       },
       "ResponseBody": {
         "put": [
@@ -296,11 +173,7 @@
           "azsdk-net-IoT.TimeSeriesInsights/1.0.0-alpha.20210326.1",
           "(.NET 5.0.4; Microsoft Windows 10.0.19042)"
         ],
-<<<<<<< HEAD
-        "x-ms-client-request-id": "172dc4c113f5a343b2330abfe507fc2c",
-=======
-        "x-ms-client-request-id": "2151d16a9ea2eb0c5130dec55aca2b27",
->>>>>>> 288da0aa
+        "x-ms-client-request-id": "6b0edd9ae1ab55c57bd28a0218b1fa4f",
         "x-ms-client-session-id": "00000000-0000-0000-0000-000000000000",
         "x-ms-return-client-request-id": "true"
       },
@@ -308,25 +181,14 @@
         "get": {
           "timeSeriesIds": [
             [
-<<<<<<< HEAD
-              "ShRJirfs",
-              "Gt3rDbs5",
-              "bhmWbFit"
+              "SHkvkpsE",
+              "JgVvZlPU",
+              "I2N9JxZv"
             ],
             [
-              "Rm0XaAwQ",
-              "MYQPAt7N",
-              "9iV0upX2"
-=======
-              "z2xfDP69",
-              "dGk1kAmd",
-              "dL6dgNqU"
-            ],
-            [
-              "UezcSYWk",
-              "UxdAABlm",
-              "MccGViSm"
->>>>>>> 288da0aa
+              "Y5POYZKM",
+              "Xm3z2uie",
+              "szOUPgdY"
             ]
           ]
         }
@@ -336,20 +198,12 @@
         "Access-Control-Allow-Origin": "*",
         "Access-Control-Expose-Headers": "x-ms-request-id,x-ms-continuation",
         "Content-Type": "application/json",
-<<<<<<< HEAD
-        "Date": "Fri, 26 Mar 2021 21:35:06 GMT",
-=======
-        "Date": "Fri, 26 Mar 2021 19:34:19 GMT",
->>>>>>> 288da0aa
-        "Server": "Microsoft-HTTPAPI/2.0",
-        "Strict-Transport-Security": "max-age=31536000; includeSubDomains",
-        "Transfer-Encoding": "chunked",
-        "X-Content-Type-Options": "nosniff",
-<<<<<<< HEAD
-        "x-ms-request-id": "17de8f98-076a-4835-9012-cb1133c5f8d9"
-=======
-        "x-ms-request-id": "9a07340e-d055-42a3-85a0-3d8eba571034"
->>>>>>> 288da0aa
+        "Date": "Fri, 26 Mar 2021 21:42:41 GMT",
+        "Server": "Microsoft-HTTPAPI/2.0",
+        "Strict-Transport-Security": "max-age=31536000; includeSubDomains",
+        "Transfer-Encoding": "chunked",
+        "X-Content-Type-Options": "nosniff",
+        "x-ms-request-id": "cd7da67b-82d1-4e0e-af9a-228a83a4b01b"
       },
       "ResponseBody": {
         "get": [
@@ -357,15 +211,9 @@
             "instance": {
               "typeId": "1be09af9-f089-4d6b-9f0b-48018b5f7393",
               "timeSeriesId": [
-<<<<<<< HEAD
-                "ShRJirfs",
-                "Gt3rDbs5",
-                "bhmWbFit"
-=======
-                "z2xfDP69",
-                "dGk1kAmd",
-                "dL6dgNqU"
->>>>>>> 288da0aa
+                "SHkvkpsE",
+                "JgVvZlPU",
+                "I2N9JxZv"
               ]
             }
           },
@@ -373,15 +221,9 @@
             "instance": {
               "typeId": "1be09af9-f089-4d6b-9f0b-48018b5f7393",
               "timeSeriesId": [
-<<<<<<< HEAD
-                "Rm0XaAwQ",
-                "MYQPAt7N",
-                "9iV0upX2"
-=======
-                "UezcSYWk",
-                "UxdAABlm",
-                "MccGViSm"
->>>>>>> 288da0aa
+                "Y5POYZKM",
+                "Xm3z2uie",
+                "szOUPgdY"
               ]
             }
           }
@@ -400,11 +242,7 @@
           "azsdk-net-IoT.TimeSeriesInsights/1.0.0-alpha.20210326.1",
           "(.NET 5.0.4; Microsoft Windows 10.0.19042)"
         ],
-<<<<<<< HEAD
-        "x-ms-client-request-id": "e1138609b5d6fdfe40e2adc31518e289",
-=======
-        "x-ms-client-request-id": "0591b2f403ee3a868bef2cf9dcb3f451",
->>>>>>> 288da0aa
+        "x-ms-client-request-id": "ae56e1118ce3cc9ca035971650bcb35f",
         "x-ms-client-session-id": "00000000-0000-0000-0000-000000000000",
         "x-ms-return-client-request-id": "true"
       },
@@ -412,61 +250,35 @@
         "update": [
           {
             "timeSeriesId": [
-<<<<<<< HEAD
-              "ShRJirfs",
-              "Gt3rDbs5",
-              "bhmWbFit"
+              "SHkvkpsE",
+              "JgVvZlPU",
+              "I2N9JxZv"
             ],
             "typeId": "1be09af9-f089-4d6b-9f0b-48018b5f7393",
-            "name": "instancePh4DCZ5Q"
+            "name": "instancebHPBreiM"
           },
           {
             "timeSeriesId": [
-              "Rm0XaAwQ",
-              "MYQPAt7N",
-              "9iV0upX2"
+              "Y5POYZKM",
+              "Xm3z2uie",
+              "szOUPgdY"
             ],
             "typeId": "1be09af9-f089-4d6b-9f0b-48018b5f7393",
-            "name": "instanceAD9hEGON"
-=======
-              "z2xfDP69",
-              "dGk1kAmd",
-              "dL6dgNqU"
-            ],
-            "typeId": "1be09af9-f089-4d6b-9f0b-48018b5f7393",
-            "name": "instanceZxgBfaO5"
-          },
-          {
-            "timeSeriesId": [
-              "UezcSYWk",
-              "UxdAABlm",
-              "MccGViSm"
-            ],
-            "typeId": "1be09af9-f089-4d6b-9f0b-48018b5f7393",
-            "name": "instanceJ8lVwsn3"
->>>>>>> 288da0aa
-          }
-        ]
-      },
-      "StatusCode": 200,
-      "ResponseHeaders": {
-        "Access-Control-Allow-Origin": "*",
-        "Access-Control-Expose-Headers": "x-ms-request-id,x-ms-continuation",
-        "Content-Type": "application/json",
-<<<<<<< HEAD
-        "Date": "Fri, 26 Mar 2021 21:35:07 GMT",
-=======
-        "Date": "Fri, 26 Mar 2021 19:34:19 GMT",
->>>>>>> 288da0aa
-        "Server": "Microsoft-HTTPAPI/2.0",
-        "Strict-Transport-Security": "max-age=31536000; includeSubDomains",
-        "Transfer-Encoding": "chunked",
-        "X-Content-Type-Options": "nosniff",
-<<<<<<< HEAD
-        "x-ms-request-id": "d90f8b96-9152-4868-b6bc-1757dea513d9"
-=======
-        "x-ms-request-id": "9b03c0df-4d66-4c53-aa38-a1caeeb4dcde"
->>>>>>> 288da0aa
+            "name": "instancenNppqJjZ"
+          }
+        ]
+      },
+      "StatusCode": 200,
+      "ResponseHeaders": {
+        "Access-Control-Allow-Origin": "*",
+        "Access-Control-Expose-Headers": "x-ms-request-id,x-ms-continuation",
+        "Content-Type": "application/json",
+        "Date": "Fri, 26 Mar 2021 21:42:41 GMT",
+        "Server": "Microsoft-HTTPAPI/2.0",
+        "Strict-Transport-Security": "max-age=31536000; includeSubDomains",
+        "Transfer-Encoding": "chunked",
+        "X-Content-Type-Options": "nosniff",
+        "x-ms-request-id": "6e68cf09-6378-4475-8d70-5442c0284465"
       },
       "ResponseBody": {
         "update": [
@@ -487,24 +299,15 @@
           "azsdk-net-IoT.TimeSeriesInsights/1.0.0-alpha.20210326.1",
           "(.NET 5.0.4; Microsoft Windows 10.0.19042)"
         ],
-<<<<<<< HEAD
-        "x-ms-client-request-id": "fd0512b2abe97c5edb62fec5c2271e65",
-=======
-        "x-ms-client-request-id": "49b3c3c5937de531458ec052028d2194",
->>>>>>> 288da0aa
+        "x-ms-client-request-id": "0154f4f52f2883c57662f336b33d0c2b",
         "x-ms-client-session-id": "00000000-0000-0000-0000-000000000000",
         "x-ms-return-client-request-id": "true"
       },
       "RequestBody": {
         "get": {
           "names": [
-<<<<<<< HEAD
-            "instancePh4DCZ5Q",
-            "instanceAD9hEGON"
-=======
-            "instanceZxgBfaO5",
-            "instanceJ8lVwsn3"
->>>>>>> 288da0aa
+            "instancebHPBreiM",
+            "instancenNppqJjZ"
           ]
         }
       },
@@ -513,20 +316,12 @@
         "Access-Control-Allow-Origin": "*",
         "Access-Control-Expose-Headers": "x-ms-request-id,x-ms-continuation",
         "Content-Type": "application/json",
-<<<<<<< HEAD
-        "Date": "Fri, 26 Mar 2021 21:35:07 GMT",
-=======
-        "Date": "Fri, 26 Mar 2021 19:34:19 GMT",
->>>>>>> 288da0aa
-        "Server": "Microsoft-HTTPAPI/2.0",
-        "Strict-Transport-Security": "max-age=31536000; includeSubDomains",
-        "Transfer-Encoding": "chunked",
-        "X-Content-Type-Options": "nosniff",
-<<<<<<< HEAD
-        "x-ms-request-id": "7cb7ad00-46b9-47c6-8ed7-ad98aacfc9f4"
-=======
-        "x-ms-request-id": "bf686116-57c3-4cd8-bc72-6b0bab90f5af"
->>>>>>> 288da0aa
+        "Date": "Fri, 26 Mar 2021 21:42:41 GMT",
+        "Server": "Microsoft-HTTPAPI/2.0",
+        "Strict-Transport-Security": "max-age=31536000; includeSubDomains",
+        "Transfer-Encoding": "chunked",
+        "X-Content-Type-Options": "nosniff",
+        "x-ms-request-id": "274204be-6f3d-443f-b591-e54328e0f6bc"
       },
       "ResponseBody": {
         "get": [
@@ -534,38 +329,22 @@
             "instance": {
               "typeId": "1be09af9-f089-4d6b-9f0b-48018b5f7393",
               "timeSeriesId": [
-<<<<<<< HEAD
-                "ShRJirfs",
-                "Gt3rDbs5",
-                "bhmWbFit"
+                "SHkvkpsE",
+                "JgVvZlPU",
+                "I2N9JxZv"
               ],
-              "name": "instancePh4DCZ5Q"
-=======
-                "z2xfDP69",
-                "dGk1kAmd",
-                "dL6dgNqU"
-              ],
-              "name": "instanceZxgBfaO5"
->>>>>>> 288da0aa
+              "name": "instancebHPBreiM"
             }
           },
           {
             "instance": {
               "typeId": "1be09af9-f089-4d6b-9f0b-48018b5f7393",
               "timeSeriesId": [
-<<<<<<< HEAD
-                "Rm0XaAwQ",
-                "MYQPAt7N",
-                "9iV0upX2"
+                "Y5POYZKM",
+                "Xm3z2uie",
+                "szOUPgdY"
               ],
-              "name": "instanceAD9hEGON"
-=======
-                "UezcSYWk",
-                "UxdAABlm",
-                "MccGViSm"
-              ],
-              "name": "instanceJ8lVwsn3"
->>>>>>> 288da0aa
+              "name": "instancenNppqJjZ"
             }
           }
         ]
@@ -581,11 +360,7 @@
           "azsdk-net-IoT.TimeSeriesInsights/1.0.0-alpha.20210326.1",
           "(.NET 5.0.4; Microsoft Windows 10.0.19042)"
         ],
-<<<<<<< HEAD
-        "x-ms-client-request-id": "5fb520661bf35a56250b2e369626b500",
-=======
-        "x-ms-client-request-id": "a8d0128c26382039d91fabb85791e6ad",
->>>>>>> 288da0aa
+        "x-ms-client-request-id": "36f1949e4c5aea6cdc3957707e505bbb",
         "x-ms-client-session-id": "00000000-0000-0000-0000-000000000000",
         "x-ms-return-client-request-id": "true"
       },
@@ -595,812 +370,40 @@
         "Access-Control-Allow-Origin": "*",
         "Access-Control-Expose-Headers": "x-ms-request-id,x-ms-continuation",
         "Content-Type": "application/json",
-<<<<<<< HEAD
-        "Date": "Fri, 26 Mar 2021 21:35:07 GMT",
-=======
-        "Date": "Fri, 26 Mar 2021 19:34:19 GMT",
->>>>>>> 288da0aa
-        "Server": "Microsoft-HTTPAPI/2.0",
-        "Strict-Transport-Security": "max-age=31536000; includeSubDomains",
-        "Transfer-Encoding": "chunked",
-        "X-Content-Type-Options": "nosniff",
-<<<<<<< HEAD
-        "x-ms-request-id": "cb541f86-0898-4ece-adcb-85ad7e94132a"
-=======
-        "x-ms-request-id": "8a98463e-f495-417a-8ee9-ce0b688a3a0c"
->>>>>>> 288da0aa
+        "Date": "Fri, 26 Mar 2021 21:42:41 GMT",
+        "Server": "Microsoft-HTTPAPI/2.0",
+        "Strict-Transport-Security": "max-age=31536000; includeSubDomains",
+        "Transfer-Encoding": "chunked",
+        "X-Content-Type-Options": "nosniff",
+        "x-ms-request-id": "968a791d-9811-48e4-bc09-b4c7a05287b0"
       },
       "ResponseBody": {
         "instances": [
           {
             "typeId": "1be09af9-f089-4d6b-9f0b-48018b5f7393",
             "timeSeriesId": [
-<<<<<<< HEAD
               "LvP3l",
               null,
               "wg6KX"
             ]
-=======
-              "0BEdQQGB",
-              "9IE1J1aZ",
-              "ape6NqBE"
-            ]
           },
           {
             "typeId": "1be09af9-f089-4d6b-9f0b-48018b5f7393",
             "timeSeriesId": [
-              "0DkQOudp",
-              "U7zOsJle",
-              "kDf82GEi"
-            ]
+              "SHkvkpsE",
+              "JgVvZlPU",
+              "I2N9JxZv"
+            ],
+            "name": "instancebHPBreiM"
           },
           {
             "typeId": "1be09af9-f089-4d6b-9f0b-48018b5f7393",
             "timeSeriesId": [
-              "0kuqskyv",
-              "yta7VUT8",
-              "rUZHFHlJ"
-            ]
-          },
-          {
-            "typeId": "1be09af9-f089-4d6b-9f0b-48018b5f7393",
-            "timeSeriesId": [
-              "0VvXuWJt",
-              "WiIMmJxZ",
-              "8MPpK2na"
-            ]
-          },
-          {
-            "typeId": "1be09af9-f089-4d6b-9f0b-48018b5f7393",
-            "timeSeriesId": [
-              "1280yS3w",
-              "lPFwzsZY",
-              "detKaphV"
-            ]
-          },
-          {
-            "typeId": "1be09af9-f089-4d6b-9f0b-48018b5f7393",
-            "timeSeriesId": [
-              "3d0upowl",
-              "3Wa66uQe",
-              "g6VSSlf9"
-            ]
-          },
-          {
-            "typeId": "1be09af9-f089-4d6b-9f0b-48018b5f7393",
-            "timeSeriesId": [
-              "3hQWJCba",
-              "NnQ00K4K",
-              "g5zJkKHQ"
-            ]
-          },
-          {
-            "typeId": "1be09af9-f089-4d6b-9f0b-48018b5f7393",
-            "timeSeriesId": [
-              "48NNDAIh",
-              "j192hz35",
-              "hnrta8al"
-            ]
-          },
-          {
-            "typeId": "1be09af9-f089-4d6b-9f0b-48018b5f7393",
-            "timeSeriesId": [
-              "4FBneaoQ",
-              "uTKk6uPz",
-              "D01kiebH"
-            ]
-          },
-          {
-            "typeId": "1be09af9-f089-4d6b-9f0b-48018b5f7393",
-            "timeSeriesId": [
-              "4fldaOgl",
-              "tebJOgLf",
-              "tvRUrC7a"
-            ]
-          },
-          {
-            "typeId": "1be09af9-f089-4d6b-9f0b-48018b5f7393",
-            "timeSeriesId": [
-              "5bokXcoQ",
-              "jPMLRse0",
-              "olOmyVDY"
-            ]
-          },
-          {
-            "typeId": "1be09af9-f089-4d6b-9f0b-48018b5f7393",
-            "timeSeriesId": [
-              "5lyhMFlL",
-              "LizEnSlH",
-              "JMsDYJIr"
-            ]
-          },
-          {
-            "typeId": "1be09af9-f089-4d6b-9f0b-48018b5f7393",
-            "timeSeriesId": [
-              "5qyHSuPT",
-              "0kuqskyv",
-              "yta7VUT8"
-            ]
-          },
-          {
-            "typeId": "1be09af9-f089-4d6b-9f0b-48018b5f7393",
-            "timeSeriesId": [
-              "5rQHf4ZD",
-              "KF1VUrnb",
-              "gvTIeSXL"
-            ]
-          },
-          {
-            "typeId": "1be09af9-f089-4d6b-9f0b-48018b5f7393",
-            "timeSeriesId": [
-              "6Ac5Eo3y",
-              "zcGsFcof",
-              "chmkkjdr"
-            ]
-          },
-          {
-            "typeId": "1be09af9-f089-4d6b-9f0b-48018b5f7393",
-            "timeSeriesId": [
-              "76zjI7sW",
-              "yfNZw5yl",
-              "X0a7UHOs"
-            ]
-          },
-          {
-            "typeId": "1be09af9-f089-4d6b-9f0b-48018b5f7393",
-            "timeSeriesId": [
-              "7ekfOKOw",
-              "RFW09ThH",
-              "bQO893av"
-            ]
-          },
-          {
-            "typeId": "1be09af9-f089-4d6b-9f0b-48018b5f7393",
-            "timeSeriesId": [
-              "7nQBIM3J",
-              "5qyHSuPT",
-              "0kuqskyv"
-            ]
-          },
-          {
-            "typeId": "1be09af9-f089-4d6b-9f0b-48018b5f7393",
-            "timeSeriesId": [
-              "8MPpK2na",
-              "7nQBIM3J",
-              "5qyHSuPT"
-            ]
-          },
-          {
-            "typeId": "1be09af9-f089-4d6b-9f0b-48018b5f7393",
-            "timeSeriesId": [
-              "AkQsbpJY",
-              "IjPdkTot",
-              "H4uceP49"
-            ]
-          },
-          {
-            "typeId": "1be09af9-f089-4d6b-9f0b-48018b5f7393",
-            "timeSeriesId": [
-              "AU01J4Bn",
-              "fzmEKM9b",
-              "Dy2qH9xt"
-            ]
-          },
-          {
-            "typeId": "1be09af9-f089-4d6b-9f0b-48018b5f7393",
-            "timeSeriesId": [
-              "aXrrk5wl",
-              "H1jH9n1N",
-              "IowdH1cu"
-            ]
-          },
-          {
-            "typeId": "1be09af9-f089-4d6b-9f0b-48018b5f7393",
-            "timeSeriesId": [
-              "bCmYxCvW",
-              "wiULPMOu",
-              "Rvhiu2Pf"
-            ]
-          },
-          {
-            "typeId": "1be09af9-f089-4d6b-9f0b-48018b5f7393",
-            "timeSeriesId": [
-              "BDRXlVnu",
-              "xpQkooZL",
-              "k3UG70Eu"
-            ]
-          },
-          {
-            "typeId": "1be09af9-f089-4d6b-9f0b-48018b5f7393",
-            "timeSeriesId": [
-              "bQacBRZ4",
-              "mW1aUNFb",
-              "aApEWwZD"
-            ]
-          },
-          {
-            "typeId": "1be09af9-f089-4d6b-9f0b-48018b5f7393",
-            "timeSeriesId": [
-              "bup1cUBx",
-              "DoKhj114",
-              "a1KZcIBg"
-            ]
-          },
-          {
-            "typeId": "1be09af9-f089-4d6b-9f0b-48018b5f7393",
-            "timeSeriesId": [
-              "C8DqDKzI",
-              "ethayXvy",
-              "pKFm19H0"
-            ]
-          },
-          {
-            "typeId": "1be09af9-f089-4d6b-9f0b-48018b5f7393",
-            "timeSeriesId": [
-              "cVFNLt91",
-              "vELXrul0",
-              "vwdyHohk"
-            ]
-          },
-          {
-            "typeId": "1be09af9-f089-4d6b-9f0b-48018b5f7393",
-            "timeSeriesId": [
-              "DmQoKRF5",
-              "fWVMvvyu",
-              "aXpylGL8"
-            ]
-          },
-          {
-            "typeId": "1be09af9-f089-4d6b-9f0b-48018b5f7393",
-            "timeSeriesId": [
-              "dtafJ32p",
-              "1X2v3vbQ",
-              "55Gn9rXS"
-            ]
-          },
-          {
-            "typeId": "1be09af9-f089-4d6b-9f0b-48018b5f7393",
-            "timeSeriesId": [
-              "e2QCYqXS",
-              "Yr8DyPaP",
-              "jBGSzpBH"
-            ]
-          },
-          {
-            "typeId": "1be09af9-f089-4d6b-9f0b-48018b5f7393",
-            "timeSeriesId": [
-              "EhtQ93Re",
-              "tLwVfLU5",
-              "qfOlwxbg"
-            ]
-          },
-          {
-            "typeId": "1be09af9-f089-4d6b-9f0b-48018b5f7393",
-            "timeSeriesId": [
-              "ej9GSTrg",
-              "9tdK7vpx",
-              "BGLWAFA5"
-            ]
-          },
-          {
-            "typeId": "1be09af9-f089-4d6b-9f0b-48018b5f7393",
-            "timeSeriesId": [
-              "ejLT3K6k",
-              "4g2sJi8N",
-              "xBOrHAez"
-            ]
-          },
-          {
-            "typeId": "1be09af9-f089-4d6b-9f0b-48018b5f7393",
-            "timeSeriesId": [
-              "Es7nYuN2",
-              "Kd59rtNd",
-              "ZGhthflC"
-            ]
-          },
-          {
-            "typeId": "1be09af9-f089-4d6b-9f0b-48018b5f7393",
-            "timeSeriesId": [
-              "Ev8AVKwH",
-              "zDWvsjcP",
-              "7kHduVZI"
-            ]
-          },
-          {
-            "typeId": "1be09af9-f089-4d6b-9f0b-48018b5f7393",
-            "timeSeriesId": [
-              "F3ZPRQL2",
-              "NbDUZNWD",
-              "bg89zhpk"
-            ]
-          },
-          {
-            "typeId": "1be09af9-f089-4d6b-9f0b-48018b5f7393",
-            "timeSeriesId": [
-              "FfPVA3Wd",
-              "7AMXW3Nr",
-              "0zA0N6OP"
-            ]
-          },
-          {
-            "typeId": "1be09af9-f089-4d6b-9f0b-48018b5f7393",
-            "timeSeriesId": [
-              "g1MfvtXy",
-              "FX4WkUQK",
-              "JOxniFWw"
-            ]
-          },
-          {
-            "typeId": "1be09af9-f089-4d6b-9f0b-48018b5f7393",
-            "timeSeriesId": [
-              "g3T8ro3Z",
-              "u0ocVEMt",
-              "ipo97wLb"
-            ]
-          },
-          {
-            "typeId": "1be09af9-f089-4d6b-9f0b-48018b5f7393",
-            "timeSeriesId": [
-              "GHfOyezV",
-              "YantROrC",
-              "Tl2ankL5"
-            ]
-          },
-          {
-            "typeId": "1be09af9-f089-4d6b-9f0b-48018b5f7393",
-            "timeSeriesId": [
-              "gTUpOOVH",
-              "mOmAuytg",
-              "5xBOGby6"
-            ]
-          },
-          {
-            "typeId": "1be09af9-f089-4d6b-9f0b-48018b5f7393",
-            "timeSeriesId": [
-              "H7TlPBvE",
-              "ly7FWYaF",
-              "iWjXM63s"
-            ]
-          },
-          {
-            "typeId": "1be09af9-f089-4d6b-9f0b-48018b5f7393",
-            "timeSeriesId": [
-              "hAqhtNMc",
-              "6NyzWX1i",
-              "6Up5UOya"
-            ]
-          },
-          {
-            "typeId": "1be09af9-f089-4d6b-9f0b-48018b5f7393",
-            "timeSeriesId": [
-              "I8digANh",
-              "9syy6tll",
-              "RBZFbgZP"
-            ]
-          },
-          {
-            "typeId": "1be09af9-f089-4d6b-9f0b-48018b5f7393",
-            "timeSeriesId": [
-              "JDx0bzgO",
-              "GjJrIMCu",
-              "eUxnHvwJ"
-            ]
-          },
-          {
-            "typeId": "1be09af9-f089-4d6b-9f0b-48018b5f7393",
-            "timeSeriesId": [
-              "joiJRA3N",
-              "tgpSyuSy",
-              "Nd538uWr"
-            ]
-          },
-          {
-            "typeId": "1be09af9-f089-4d6b-9f0b-48018b5f7393",
-            "timeSeriesId": [
-              "JuMcuOZ8",
-              "pm4yaqC2",
-              "MLQ5QGvX"
-            ]
-          },
-          {
-            "typeId": "1be09af9-f089-4d6b-9f0b-48018b5f7393",
-            "timeSeriesId": [
-              "JyB3kJ6f",
-              "UqjBFL1M",
-              "4EypvqPS"
-            ]
-          },
-          {
-            "typeId": "1be09af9-f089-4d6b-9f0b-48018b5f7393",
-            "timeSeriesId": [
-              "L5JtbK5e",
-              "hf4eca6u",
-              "Qrqg6qQa"
-            ]
-          },
-          {
-            "typeId": "1be09af9-f089-4d6b-9f0b-48018b5f7393",
-            "timeSeriesId": [
-              "L5Lu3956",
-              "UIlYfwpg",
-              "nWghFPXY"
-            ]
-          },
-          {
-            "typeId": "1be09af9-f089-4d6b-9f0b-48018b5f7393",
-            "timeSeriesId": [
-              "lgmJfF2l",
-              "uy5V6TTd",
-              "t2RUXwQ8"
-            ]
-          },
-          {
-            "typeId": "1be09af9-f089-4d6b-9f0b-48018b5f7393",
-            "timeSeriesId": [
-              "LLAoWyTu",
-              "3LzgRhE9",
-              "z1sa0fLF"
-            ]
-          },
-          {
-            "typeId": "1be09af9-f089-4d6b-9f0b-48018b5f7393",
-            "timeSeriesId": [
-              "LXt0tMrD",
-              "NRqoWaSI",
-              "hO6e9GrL"
-            ]
-          },
-          {
-            "typeId": "1be09af9-f089-4d6b-9f0b-48018b5f7393",
-            "timeSeriesId": [
-              "M25cycYw",
-              "ZD1DgUG1",
-              "dcxG13kB"
-            ]
-          },
-          {
-            "typeId": "1be09af9-f089-4d6b-9f0b-48018b5f7393",
-            "timeSeriesId": [
-              "NHbGurre",
-              "fPmzSzw9",
-              "4FlUpuXu"
-            ]
-          },
-          {
-            "typeId": "1be09af9-f089-4d6b-9f0b-48018b5f7393",
-            "timeSeriesId": [
-              "nvIWmjef",
-              "oJ8mlLpO",
-              "KwNtFwtb"
-            ]
-          },
-          {
-            "typeId": "1be09af9-f089-4d6b-9f0b-48018b5f7393",
-            "timeSeriesId": [
-              "p8Q5UpHO",
-              "76zjI7sW",
-              "yfNZw5yl"
-            ]
-          },
-          {
-            "typeId": "1be09af9-f089-4d6b-9f0b-48018b5f7393",
-            "timeSeriesId": [
-              "pbiXqbTt",
-              "n19tnijd",
-              "kUyVnfAm"
-            ]
-          },
-          {
-            "typeId": "1be09af9-f089-4d6b-9f0b-48018b5f7393",
-            "timeSeriesId": [
-              "pNfwH4Ud",
-              "ZbS9ZJIf",
-              "ORrh7Gnz"
-            ]
-          },
-          {
-            "typeId": "1be09af9-f089-4d6b-9f0b-48018b5f7393",
-            "timeSeriesId": [
-              "pWU1UCqc",
-              "Q4LigO71",
-              "RWlUhZZO"
-            ]
-          },
-          {
-            "typeId": "1be09af9-f089-4d6b-9f0b-48018b5f7393",
-            "timeSeriesId": [
-              "Q4jlT05v",
-              "jaPcw96X",
-              "9ZqrgEva"
-            ]
-          },
-          {
-            "typeId": "1be09af9-f089-4d6b-9f0b-48018b5f7393",
-            "timeSeriesId": [
-              "qwZg2roi",
-              "6sV9ynXl",
-              "l8gn9Jq0"
-            ]
-          },
-          {
-            "typeId": "1be09af9-f089-4d6b-9f0b-48018b5f7393",
-            "timeSeriesId": [
-              "RC1nUlbR",
-              "L7Oaz21I",
-              "6t7IH9Ly"
-            ]
-          },
-          {
-            "typeId": "1be09af9-f089-4d6b-9f0b-48018b5f7393",
-            "timeSeriesId": [
-              "rTIsZOPe",
-              "B9hmnoQt",
-              "cZMxYCeL"
-            ]
-          },
-          {
-            "typeId": "1be09af9-f089-4d6b-9f0b-48018b5f7393",
-            "timeSeriesId": [
-              "rUZHFHlJ",
-              "p8Q5UpHO",
-              "76zjI7sW"
-            ]
-          },
-          {
-            "typeId": "1be09af9-f089-4d6b-9f0b-48018b5f7393",
-            "timeSeriesId": [
-              "RWABEfh6",
-              "a6wTF72X",
-              "EgOZ9NL2"
-            ]
-          },
-          {
-            "typeId": "1be09af9-f089-4d6b-9f0b-48018b5f7393",
-            "timeSeriesId": [
-              "s7GlDU4f",
-              "T9UkGBQP",
-              "xdoO4C7U"
-            ]
-          },
-          {
-            "typeId": "1be09af9-f089-4d6b-9f0b-48018b5f7393",
-            "timeSeriesId": [
-              "Sa3GTdWt",
-              "TTfAFGeK",
-              "WyhF0YAQ"
-            ]
-          },
-          {
-            "typeId": "1be09af9-f089-4d6b-9f0b-48018b5f7393",
-            "timeSeriesId": [
-              "sDACU5lX",
-              "o7g7E0gz",
-              "IvZM0MRR"
-            ]
-          },
-          {
-            "typeId": "1be09af9-f089-4d6b-9f0b-48018b5f7393",
-            "timeSeriesId": [
-              "slLQvav9",
-              "PPLqHIWV",
-              "kUykiEZ1"
-            ]
-          },
-          {
-            "typeId": "1be09af9-f089-4d6b-9f0b-48018b5f7393",
-            "timeSeriesId": [
-              "tibD46R6",
-              "IIG8ryEb",
-              "mO6PilUA"
-            ]
-          },
-          {
-            "typeId": "1be09af9-f089-4d6b-9f0b-48018b5f7393",
-            "timeSeriesId": [
-              "tMtpczyY",
-              "fr8XIs2h",
-              "5MudUBSi"
-            ]
-          },
-          {
-            "typeId": "1be09af9-f089-4d6b-9f0b-48018b5f7393",
-            "timeSeriesId": [
-              "TWSmRP5m",
-              "4Iz9Saua",
-              "sbzj0l11"
-            ]
-          },
-          {
-            "typeId": "1be09af9-f089-4d6b-9f0b-48018b5f7393",
-            "timeSeriesId": [
-              "uBr2mMIj",
-              "i2AEcNEP",
-              "wv7H97Ko"
-            ]
-          },
-          {
-            "typeId": "1be09af9-f089-4d6b-9f0b-48018b5f7393",
-            "timeSeriesId": [
-              "UezcSYWk",
-              "UxdAABlm",
-              "MccGViSm"
-            ],
-            "name": "instanceJ8lVwsn3"
->>>>>>> 288da0aa
-          },
-          {
-            "typeId": "1be09af9-f089-4d6b-9f0b-48018b5f7393",
-            "timeSeriesId": [
-<<<<<<< HEAD
-              "Rm0XaAwQ",
-              "MYQPAt7N",
-              "9iV0upX2"
-=======
-              "uJ1RrgpP",
-              "HJbTYjvL",
-              "BTPJkbHE"
->>>>>>> 288da0aa
-            ]
-          },
-          {
-            "typeId": "1be09af9-f089-4d6b-9f0b-48018b5f7393",
-            "timeSeriesId": [
-<<<<<<< HEAD
-              "ShRJirfs",
-              "Gt3rDbs5",
-              "bhmWbFit"
-=======
-              "UtdUPA6U",
-              "erk0Tryo",
-              "PidzsFK0"
-            ]
-          },
-          {
-            "typeId": "1be09af9-f089-4d6b-9f0b-48018b5f7393",
-            "timeSeriesId": [
-              "vFtvLZcI",
-              "wgTlYOpu",
-              "fVorntz2"
-            ]
-          },
-          {
-            "typeId": "1be09af9-f089-4d6b-9f0b-48018b5f7393",
-            "timeSeriesId": [
-              "vKx9vtAC",
-              "V1T6EKJD",
-              "caYq50dU"
-            ],
-            "name": "instancewwZiKwlu"
-          },
-          {
-            "typeId": "1be09af9-f089-4d6b-9f0b-48018b5f7393",
-            "timeSeriesId": [
-              "VmgfDl1l",
-              "gjYkLYgY",
-              "Doj1dYos"
-            ]
-          },
-          {
-            "typeId": "1be09af9-f089-4d6b-9f0b-48018b5f7393",
-            "timeSeriesId": [
-              "vPDDeZ5G",
-              "h5NWJnq9",
-              "1KoBUQIb"
-            ]
-          },
-          {
-            "typeId": "1be09af9-f089-4d6b-9f0b-48018b5f7393",
-            "timeSeriesId": [
-              "vSdXhtri",
-              "SxcWbh4I",
-              "qiK5V8Kd"
-            ]
-          },
-          {
-            "typeId": "1be09af9-f089-4d6b-9f0b-48018b5f7393",
-            "timeSeriesId": [
-              "VWStQ2Xc",
-              "KaBtkENn",
-              "y3AsSQo4"
-            ]
-          },
-          {
-            "typeId": "1be09af9-f089-4d6b-9f0b-48018b5f7393",
-            "timeSeriesId": [
-              "vyp4lMI4",
-              "aUercnjE",
-              "DiNiRXud"
-            ]
-          },
-          {
-            "typeId": "1be09af9-f089-4d6b-9f0b-48018b5f7393",
-            "timeSeriesId": [
-              "WiIMmJxZ",
-              "8MPpK2na",
-              "7nQBIM3J"
-            ]
-          },
-          {
-            "typeId": "1be09af9-f089-4d6b-9f0b-48018b5f7393",
-            "timeSeriesId": [
-              "Wik263i2",
-              "xavqHKEz",
-              "RZpzEd6D"
-            ]
-          },
-          {
-            "typeId": "1be09af9-f089-4d6b-9f0b-48018b5f7393",
-            "timeSeriesId": [
-              "wVNwuL5y",
-              "pZ6Du3p7",
-              "uNI95rRb"
-            ]
-          },
-          {
-            "typeId": "1be09af9-f089-4d6b-9f0b-48018b5f7393",
-            "timeSeriesId": [
-              "X0a7UHOs",
-              "9kBtT3aI",
-              "mMAZet0u"
-            ]
-          },
-          {
-            "typeId": "1be09af9-f089-4d6b-9f0b-48018b5f7393",
-            "timeSeriesId": [
-              "xetP6QFl",
-              "TKdnEz6T",
-              "3OeONWyT"
-            ]
-          },
-          {
-            "typeId": "1be09af9-f089-4d6b-9f0b-48018b5f7393",
-            "timeSeriesId": [
-              "y645VSzE",
-              "VfYiEfm7",
-              "CrA6lGWs"
-            ]
-          },
-          {
-            "typeId": "1be09af9-f089-4d6b-9f0b-48018b5f7393",
-            "timeSeriesId": [
-              "yfNZw5yl",
-              "X0a7UHOs",
-              "9kBtT3aI"
-            ]
-          },
-          {
-            "typeId": "1be09af9-f089-4d6b-9f0b-48018b5f7393",
-            "timeSeriesId": [
-              "yta7VUT8",
-              "rUZHFHlJ",
-              "p8Q5UpHO"
-            ]
-          },
-          {
-            "typeId": "1be09af9-f089-4d6b-9f0b-48018b5f7393",
-            "timeSeriesId": [
-              "z2xfDP69",
-              "dGk1kAmd",
-              "dL6dgNqU"
-            ],
-            "name": "instanceZxgBfaO5"
-          },
-          {
-            "typeId": "1be09af9-f089-4d6b-9f0b-48018b5f7393",
-            "timeSeriesId": [
-              "z3BscPyx",
-              "Nego3kU6",
-              "G8LepKa8"
-            ]
-          },
-          {
-            "typeId": "1be09af9-f089-4d6b-9f0b-48018b5f7393",
-            "timeSeriesId": [
-              "ZrNKFcMe",
-              "dGkMjS5P",
-              "UCAxL8OV"
->>>>>>> 288da0aa
-            ]
+              "Y5POYZKM",
+              "Xm3z2uie",
+              "szOUPgdY"
+            ],
+            "name": "instancenNppqJjZ"
           }
         ],
         "continuationToken": "aXsic2tpcCI6MTAwMCwidGFrZSI6MTAwMCwicmVxdWVzdEhhc2hDb2RlIjoxOTQ3MjUzNzgyLCJlbnZpcm9ubWVudElkIjoiYTFiZDYyZjAtZmFlNy00NmE2LTkyM2ItYjYwZDg0YTY0ZDViIn0="
@@ -1416,11 +419,7 @@
           "azsdk-net-IoT.TimeSeriesInsights/1.0.0-alpha.20210326.1",
           "(.NET 5.0.4; Microsoft Windows 10.0.19042)"
         ],
-<<<<<<< HEAD
-        "x-ms-client-request-id": "7369c74dce475e0027960674b6383a19",
-=======
-        "x-ms-client-request-id": "06ba4a5c5b09604e81acbf60433438fe",
->>>>>>> 288da0aa
+        "x-ms-client-request-id": "5592cdc132fbe2cc1cd2388098661863",
         "x-ms-client-session-id": "00000000-0000-0000-0000-000000000000",
         "x-ms-continuation": "aXsic2tpcCI6MTAwMCwidGFrZSI6MTAwMCwicmVxdWVzdEhhc2hDb2RlIjoxOTQ3MjUzNzgyLCJlbnZpcm9ubWVudElkIjoiYTFiZDYyZjAtZmFlNy00NmE2LTkyM2ItYjYwZDg0YTY0ZDViIn0=",
         "x-ms-return-client-request-id": "true"
@@ -1431,20 +430,12 @@
         "Access-Control-Allow-Origin": "*",
         "Access-Control-Expose-Headers": "x-ms-request-id,x-ms-continuation",
         "Content-Type": "application/json",
-<<<<<<< HEAD
-        "Date": "Fri, 26 Mar 2021 21:35:07 GMT",
-=======
-        "Date": "Fri, 26 Mar 2021 19:34:19 GMT",
->>>>>>> 288da0aa
-        "Server": "Microsoft-HTTPAPI/2.0",
-        "Strict-Transport-Security": "max-age=31536000; includeSubDomains",
-        "Transfer-Encoding": "chunked",
-        "X-Content-Type-Options": "nosniff",
-<<<<<<< HEAD
-        "x-ms-request-id": "fa6f879a-cd02-4cd2-b5e6-6cc79a3af1a0"
-=======
-        "x-ms-request-id": "8ee27593-3240-416a-aae1-e154430a06c5"
->>>>>>> 288da0aa
+        "Date": "Fri, 26 Mar 2021 21:42:41 GMT",
+        "Server": "Microsoft-HTTPAPI/2.0",
+        "Strict-Transport-Security": "max-age=31536000; includeSubDomains",
+        "Transfer-Encoding": "chunked",
+        "X-Content-Type-Options": "nosniff",
+        "x-ms-request-id": "6cf9e4fa-e62b-499f-8912-b8e536af5241"
       },
       "ResponseBody": {
         "instances": []
@@ -1462,51 +453,30 @@
           "azsdk-net-IoT.TimeSeriesInsights/1.0.0-alpha.20210326.1",
           "(.NET 5.0.4; Microsoft Windows 10.0.19042)"
         ],
-<<<<<<< HEAD
-        "x-ms-client-request-id": "f55d48c483629796bbaad7de7c27e6b4",
-=======
-        "x-ms-client-request-id": "c96d98ce4ce29f188a92705ee8788eb4",
->>>>>>> 288da0aa
-        "x-ms-client-session-id": "00000000-0000-0000-0000-000000000000",
-        "x-ms-return-client-request-id": "true"
-      },
-      "RequestBody": {
-<<<<<<< HEAD
-        "searchString": "ShRJirfs"
-=======
-        "searchString": "z2x"
->>>>>>> 288da0aa
-      },
-      "StatusCode": 200,
-      "ResponseHeaders": {
-        "Access-Control-Allow-Origin": "*",
-        "Access-Control-Expose-Headers": "x-ms-request-id,x-ms-continuation",
-        "Content-Type": "application/json",
-<<<<<<< HEAD
-        "Date": "Fri, 26 Mar 2021 21:35:07 GMT",
-=======
-        "Date": "Fri, 26 Mar 2021 19:34:19 GMT",
->>>>>>> 288da0aa
-        "Server": "Microsoft-HTTPAPI/2.0",
-        "Strict-Transport-Security": "max-age=31536000; includeSubDomains",
-        "Transfer-Encoding": "chunked",
-        "X-Content-Type-Options": "nosniff",
-<<<<<<< HEAD
-        "x-ms-request-id": "2336a3ad-d72a-4a95-980c-0881a4bdc9d2"
-=======
-        "x-ms-request-id": "fc9e366f-2cab-4dfe-8300-a501e47c3619"
->>>>>>> 288da0aa
+        "x-ms-client-request-id": "bb786c287dcba905886a24efd7540525",
+        "x-ms-client-session-id": "00000000-0000-0000-0000-000000000000",
+        "x-ms-return-client-request-id": "true"
+      },
+      "RequestBody": {
+        "searchString": "SHkvkpsE"
+      },
+      "StatusCode": 200,
+      "ResponseHeaders": {
+        "Access-Control-Allow-Origin": "*",
+        "Access-Control-Expose-Headers": "x-ms-request-id,x-ms-continuation",
+        "Content-Type": "application/json",
+        "Date": "Fri, 26 Mar 2021 21:42:41 GMT",
+        "Server": "Microsoft-HTTPAPI/2.0",
+        "Strict-Transport-Security": "max-age=31536000; includeSubDomains",
+        "Transfer-Encoding": "chunked",
+        "X-Content-Type-Options": "nosniff",
+        "x-ms-request-id": "0d1b43d4-cafa-4be7-87c8-0afe145578d3"
       },
       "ResponseBody": {
         "suggestions": [
           {
-<<<<<<< HEAD
-            "searchString": "ShRJirfs",
-            "highlightedSearchString": "\u003Chit\u003EShRJirfs\u003C/hit\u003E"
-=======
-            "searchString": "z2xfDP69",
-            "highlightedSearchString": "\u003Chit\u003Ez2x\u003C/hit\u003EfDP69"
->>>>>>> 288da0aa
+            "searchString": "SHkvkpsE",
+            "highlightedSearchString": "\u003Chit\u003ESHkvkpsE\u003C/hit\u003E"
           }
         ]
       }
@@ -1523,11 +493,7 @@
           "azsdk-net-IoT.TimeSeriesInsights/1.0.0-alpha.20210326.1",
           "(.NET 5.0.4; Microsoft Windows 10.0.19042)"
         ],
-<<<<<<< HEAD
-        "x-ms-client-request-id": "fb78feacabbd981d1f56375c15e1a4ec",
-=======
-        "x-ms-client-request-id": "b7f512a81ad3308ac36f278c66d8dda4",
->>>>>>> 288da0aa
+        "x-ms-client-request-id": "e5743807b6ab6c2fc80e198713eb5275",
         "x-ms-client-session-id": "00000000-0000-0000-0000-000000000000",
         "x-ms-return-client-request-id": "true"
       },
@@ -1535,25 +501,14 @@
         "delete": {
           "timeSeriesIds": [
             [
-<<<<<<< HEAD
-              "ShRJirfs",
-              "Gt3rDbs5",
-              "bhmWbFit"
+              "SHkvkpsE",
+              "JgVvZlPU",
+              "I2N9JxZv"
             ],
             [
-              "Rm0XaAwQ",
-              "MYQPAt7N",
-              "9iV0upX2"
-=======
-              "z2xfDP69",
-              "dGk1kAmd",
-              "dL6dgNqU"
-            ],
-            [
-              "UezcSYWk",
-              "UxdAABlm",
-              "MccGViSm"
->>>>>>> 288da0aa
+              "Y5POYZKM",
+              "Xm3z2uie",
+              "szOUPgdY"
             ]
           ]
         }
@@ -1563,20 +518,12 @@
         "Access-Control-Allow-Origin": "*",
         "Access-Control-Expose-Headers": "x-ms-request-id,x-ms-continuation",
         "Content-Type": "application/json",
-<<<<<<< HEAD
-        "Date": "Fri, 26 Mar 2021 21:35:07 GMT",
-=======
-        "Date": "Fri, 26 Mar 2021 19:34:19 GMT",
->>>>>>> 288da0aa
-        "Server": "Microsoft-HTTPAPI/2.0",
-        "Strict-Transport-Security": "max-age=31536000; includeSubDomains",
-        "Transfer-Encoding": "chunked",
-        "X-Content-Type-Options": "nosniff",
-<<<<<<< HEAD
-        "x-ms-request-id": "002cf9d1-c3e4-4270-af3b-b0e174902efc"
-=======
-        "x-ms-request-id": "e4356f6f-ff0d-45c3-9bd9-0b02909bf745"
->>>>>>> 288da0aa
+        "Date": "Fri, 26 Mar 2021 21:42:41 GMT",
+        "Server": "Microsoft-HTTPAPI/2.0",
+        "Strict-Transport-Security": "max-age=31536000; includeSubDomains",
+        "Transfer-Encoding": "chunked",
+        "X-Content-Type-Options": "nosniff",
+        "x-ms-request-id": "69d75b7c-58c6-4dbd-bcde-aad4348d1628"
       },
       "ResponseBody": {
         "delete": [
@@ -1587,11 +534,7 @@
     }
   ],
   "Variables": {
-<<<<<<< HEAD
-    "RandomSeed": "1947146305",
-=======
-    "RandomSeed": "1769402795",
->>>>>>> 288da0aa
+    "RandomSeed": "867352288",
     "TIMESERIESINSIGHTS_URL": "fakeHost.api.wus2.timeseriesinsights.azure.com"
   }
 }