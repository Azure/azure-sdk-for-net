--- conflicted
+++ resolved
@@ -12,11 +12,7 @@
           "azsdk-net-IoT.TimeSeriesInsights/1.0.0-alpha.20210326.1",
           "(.NET 5.0.4; Microsoft Windows 10.0.19042)"
         ],
-<<<<<<< HEAD
-        "x-ms-client-request-id": "9e7fa196b30a44912f9a6c4ad014f816",
-=======
-        "x-ms-client-request-id": "7b142d6da866fd3c36e2f2532132089a",
->>>>>>> 288da0aa
+        "x-ms-client-request-id": "6ea3ce3468a9fb8a30b37785383be385",
         "x-ms-client-session-id": "00000000-0000-0000-0000-000000000000",
         "x-ms-return-client-request-id": "true"
       },
@@ -24,15 +20,9 @@
         "get": {
           "timeSeriesIds": [
             [
-<<<<<<< HEAD
-              "32pKJwCo",
-              "Dfioup5n",
-              "DvaWW7aI"
-=======
-              "z2xfDP69",
-              "dGk1kAmd",
-              "dL6dgNqU"
->>>>>>> 288da0aa
+              "SHkvkpsE",
+              "JgVvZlPU",
+              "I2N9JxZv"
             ]
           ]
         }
@@ -42,31 +32,19 @@
         "Access-Control-Allow-Origin": "*",
         "Access-Control-Expose-Headers": "x-ms-request-id,x-ms-continuation",
         "Content-Type": "application/json",
-<<<<<<< HEAD
-        "Date": "Fri, 26 Mar 2021 21:35:07 GMT",
-=======
-        "Date": "Fri, 26 Mar 2021 19:34:19 GMT",
->>>>>>> 288da0aa
-        "Server": "Microsoft-HTTPAPI/2.0",
-        "Strict-Transport-Security": "max-age=31536000; includeSubDomains",
-        "Transfer-Encoding": "chunked",
-        "X-Content-Type-Options": "nosniff",
-<<<<<<< HEAD
-        "x-ms-request-id": "7f1a90b2-6734-48dc-97c3-a54d8432b981"
-=======
-        "x-ms-request-id": "5460e08a-67c0-4cd4-82e6-9fb5b8276372"
->>>>>>> 288da0aa
+        "Date": "Fri, 26 Mar 2021 21:42:41 GMT",
+        "Server": "Microsoft-HTTPAPI/2.0",
+        "Strict-Transport-Security": "max-age=31536000; includeSubDomains",
+        "Transfer-Encoding": "chunked",
+        "X-Content-Type-Options": "nosniff",
+        "x-ms-request-id": "69d02559-3743-489e-9ddc-a5956e96d558"
       },
       "ResponseBody": {
         "get": [
           {
             "error": {
               "code": "ResourceNotFound",
-<<<<<<< HEAD
-              "message": "Time series instance with time series ID \u0027[\u002232pKJwCo\u0022,\u0022Dfioup5n\u0022,\u0022DvaWW7aI\u0022]\u0027 is not found.",
-=======
-              "message": "Time series instance with time series ID \u0027[\u0022z2xfDP69\u0022,\u0022dGk1kAmd\u0022,\u0022dL6dgNqU\u0022]\u0027 is not found.",
->>>>>>> 288da0aa
+              "message": "Time series instance with time series ID \u0027[\u0022SHkvkpsE\u0022,\u0022JgVvZlPU\u0022,\u0022I2N9JxZv\u0022]\u0027 is not found.",
               "innerError": {
                 "code": "InstanceNotFound"
               }
@@ -87,11 +65,7 @@
           "azsdk-net-IoT.TimeSeriesInsights/1.0.0-alpha.20210326.1",
           "(.NET 5.0.4; Microsoft Windows 10.0.19042)"
         ],
-<<<<<<< HEAD
-        "x-ms-client-request-id": "ec9406e21875ba06ab6d536ff33b0c0d",
-=======
-        "x-ms-client-request-id": "b7a0d97eb56f4d95a2bf8cfcd6402529",
->>>>>>> 288da0aa
+        "x-ms-client-request-id": "3e4137878d77ad1b24384cf18cf2f748",
         "x-ms-client-session-id": "00000000-0000-0000-0000-000000000000",
         "x-ms-return-client-request-id": "true"
       },
@@ -99,15 +73,9 @@
         "get": {
           "timeSeriesIds": [
             [
-<<<<<<< HEAD
-              "ShRJirfs",
-              "Gt3rDbs5",
-              "bhmWbFit"
-=======
-              "UezcSYWk",
-              "UxdAABlm",
-              "MccGViSm"
->>>>>>> 288da0aa
+              "Y5POYZKM",
+              "Xm3z2uie",
+              "szOUPgdY"
             ]
           ]
         }
@@ -117,139 +85,19 @@
         "Access-Control-Allow-Origin": "*",
         "Access-Control-Expose-Headers": "x-ms-request-id,x-ms-continuation",
         "Content-Type": "application/json",
-<<<<<<< HEAD
-        "Date": "Fri, 26 Mar 2021 21:35:07 GMT",
-=======
-        "Date": "Fri, 26 Mar 2021 19:34:19 GMT",
->>>>>>> 288da0aa
-        "Server": "Microsoft-HTTPAPI/2.0",
-        "Strict-Transport-Security": "max-age=31536000; includeSubDomains",
-        "Transfer-Encoding": "chunked",
-        "X-Content-Type-Options": "nosniff",
-<<<<<<< HEAD
-        "x-ms-request-id": "5b2026bb-cbe6-4b2f-b40d-4c4984aebd01"
-      },
-      "ResponseBody": {
-        "get": [
-          {
-            "instance": {
-              "typeId": "1be09af9-f089-4d6b-9f0b-48018b5f7393",
-              "timeSeriesId": [
-                "ShRJirfs",
-                "Gt3rDbs5",
-                "bhmWbFit"
-              ]
-            }
-          }
-        ]
-      }
-    },
-    {
-      "RequestUri": "https://fakeHost.api.wus2.timeseriesinsights.azure.com/timeseries/instances/$batch?api-version=2020-07-31",
-      "RequestMethod": "POST",
-      "RequestHeaders": {
-        "Accept": "application/json",
-        "Authorization": "Sanitized",
-        "Content-Length": "62",
-        "Content-Type": "application/json",
-        "User-Agent": [
-          "azsdk-net-IoT.TimeSeriesInsights/1.0.0-alpha.20210326.1",
-          "(.NET 5.0.4; Microsoft Windows 10.0.19042)"
-        ],
-        "x-ms-client-request-id": "e2f8f0eac3ccee63dc23fed4a604cdf4",
-        "x-ms-client-session-id": "00000000-0000-0000-0000-000000000000",
-        "x-ms-return-client-request-id": "true"
-      },
-      "RequestBody": {
-        "get": {
-          "timeSeriesIds": [
-            [
-              "Rm0XaAwQ",
-              "MYQPAt7N",
-              "9iV0upX2"
-            ]
-          ]
-        }
-      },
-      "StatusCode": 200,
-      "ResponseHeaders": {
-        "Access-Control-Allow-Origin": "*",
-        "Access-Control-Expose-Headers": "x-ms-request-id,x-ms-continuation",
-        "Content-Type": "application/json",
-        "Date": "Fri, 26 Mar 2021 21:35:07 GMT",
-        "Server": "Microsoft-HTTPAPI/2.0",
-        "Strict-Transport-Security": "max-age=31536000; includeSubDomains",
-        "Transfer-Encoding": "chunked",
-        "X-Content-Type-Options": "nosniff",
-        "x-ms-request-id": "bb08a687-95e0-4cb8-aa10-58c05886c9bd"
-      },
-      "ResponseBody": {
-        "get": [
-          {
-            "instance": {
-              "typeId": "1be09af9-f089-4d6b-9f0b-48018b5f7393",
-              "timeSeriesId": [
-                "Rm0XaAwQ",
-                "MYQPAt7N",
-                "9iV0upX2"
-              ]
-            }
-          }
-        ]
-      }
-    },
-    {
-      "RequestUri": "https://fakeHost.api.wus2.timeseriesinsights.azure.com/timeseries/instances/$batch?api-version=2020-07-31",
-      "RequestMethod": "POST",
-      "RequestHeaders": {
-        "Accept": "application/json",
-        "Authorization": "Sanitized",
-        "Content-Length": "62",
-        "Content-Type": "application/json",
-        "User-Agent": [
-          "azsdk-net-IoT.TimeSeriesInsights/1.0.0-alpha.20210326.1",
-          "(.NET 5.0.4; Microsoft Windows 10.0.19042)"
-        ],
-        "x-ms-client-request-id": "bf0a33b207e52cfc1024086f1944e9cb",
-        "x-ms-client-session-id": "00000000-0000-0000-0000-000000000000",
-        "x-ms-return-client-request-id": "true"
-      },
-      "RequestBody": {
-        "get": {
-          "timeSeriesIds": [
-            [
-              "5qn77lb6",
-              "D0zI5tGl",
-              "P7f89t2S"
-            ]
-          ]
-        }
-      },
-      "StatusCode": 200,
-      "ResponseHeaders": {
-        "Access-Control-Allow-Origin": "*",
-        "Access-Control-Expose-Headers": "x-ms-request-id,x-ms-continuation",
-        "Content-Type": "application/json",
-        "Date": "Fri, 26 Mar 2021 21:35:07 GMT",
-        "Server": "Microsoft-HTTPAPI/2.0",
-        "Strict-Transport-Security": "max-age=31536000; includeSubDomains",
-        "Transfer-Encoding": "chunked",
-        "X-Content-Type-Options": "nosniff",
-        "x-ms-request-id": "c649108a-0033-43d9-81b5-645b36482cca"
-=======
-        "x-ms-request-id": "8246c952-a0ce-4219-862a-13b57470760d"
->>>>>>> 288da0aa
+        "Date": "Fri, 26 Mar 2021 21:42:41 GMT",
+        "Server": "Microsoft-HTTPAPI/2.0",
+        "Strict-Transport-Security": "max-age=31536000; includeSubDomains",
+        "Transfer-Encoding": "chunked",
+        "X-Content-Type-Options": "nosniff",
+        "x-ms-request-id": "6be5ac0a-6c2c-4291-99df-11128b7c30da"
       },
       "ResponseBody": {
         "get": [
           {
             "error": {
               "code": "ResourceNotFound",
-<<<<<<< HEAD
-              "message": "Time series instance with time series ID \u0027[\u00225qn77lb6\u0022,\u0022D0zI5tGl\u0022,\u0022P7f89t2S\u0022]\u0027 is not found.",
-=======
-              "message": "Time series instance with time series ID \u0027[\u0022UezcSYWk\u0022,\u0022UxdAABlm\u0022,\u0022MccGViSm\u0022]\u0027 is not found.",
->>>>>>> 288da0aa
+              "message": "Time series instance with time series ID \u0027[\u0022Y5POYZKM\u0022,\u0022Xm3z2uie\u0022,\u0022szOUPgdY\u0022]\u0027 is not found.",
               "innerError": {
                 "code": "InstanceNotFound"
               }
@@ -270,11 +118,7 @@
           "azsdk-net-IoT.TimeSeriesInsights/1.0.0-alpha.20210326.1",
           "(.NET 5.0.4; Microsoft Windows 10.0.19042)"
         ],
-<<<<<<< HEAD
-        "x-ms-client-request-id": "1c5030194d85eacc098613e1d6b5fefd",
-=======
-        "x-ms-client-request-id": "7edb98d8bb2a4f781bf0ebd8a9d6cad9",
->>>>>>> 288da0aa
+        "x-ms-client-request-id": "128a66aedbe8cbbf11f043cb7a2f276a",
         "x-ms-client-session-id": "00000000-0000-0000-0000-000000000000",
         "x-ms-return-client-request-id": "true"
       },
@@ -282,29 +126,17 @@
         "put": [
           {
             "timeSeriesId": [
-<<<<<<< HEAD
-              "32pKJwCo",
-              "Dfioup5n",
-              "DvaWW7aI"
-=======
-              "z2xfDP69",
-              "dGk1kAmd",
-              "dL6dgNqU"
->>>>>>> 288da0aa
+              "SHkvkpsE",
+              "JgVvZlPU",
+              "I2N9JxZv"
             ],
             "typeId": "1be09af9-f089-4d6b-9f0b-48018b5f7393"
           },
           {
             "timeSeriesId": [
-<<<<<<< HEAD
-              "5qn77lb6",
-              "D0zI5tGl",
-              "P7f89t2S"
-=======
-              "UezcSYWk",
-              "UxdAABlm",
-              "MccGViSm"
->>>>>>> 288da0aa
+              "Y5POYZKM",
+              "Xm3z2uie",
+              "szOUPgdY"
             ],
             "typeId": "1be09af9-f089-4d6b-9f0b-48018b5f7393"
           }
@@ -315,20 +147,12 @@
         "Access-Control-Allow-Origin": "*",
         "Access-Control-Expose-Headers": "x-ms-request-id,x-ms-continuation",
         "Content-Type": "application/json",
-<<<<<<< HEAD
-        "Date": "Fri, 26 Mar 2021 21:35:07 GMT",
-=======
-        "Date": "Fri, 26 Mar 2021 19:34:19 GMT",
->>>>>>> 288da0aa
-        "Server": "Microsoft-HTTPAPI/2.0",
-        "Strict-Transport-Security": "max-age=31536000; includeSubDomains",
-        "Transfer-Encoding": "chunked",
-        "X-Content-Type-Options": "nosniff",
-<<<<<<< HEAD
-        "x-ms-request-id": "cb68a8b4-5f86-4944-895a-093ef7509e71"
-=======
-        "x-ms-request-id": "803c861e-6bb7-47ce-95ad-64919d678d28"
->>>>>>> 288da0aa
+        "Date": "Fri, 26 Mar 2021 21:42:41 GMT",
+        "Server": "Microsoft-HTTPAPI/2.0",
+        "Strict-Transport-Security": "max-age=31536000; includeSubDomains",
+        "Transfer-Encoding": "chunked",
+        "X-Content-Type-Options": "nosniff",
+        "x-ms-request-id": "19e39c0a-142c-4b74-82e6-34df28f75fad"
       },
       "ResponseBody": {
         "put": [
@@ -347,10 +171,9 @@
         "Content-Type": "application/json",
         "User-Agent": [
           "azsdk-net-IoT.TimeSeriesInsights/1.0.0-alpha.20210326.1",
-<<<<<<< HEAD
-          "(.NET 5.0.4; Microsoft Windows 10.0.19042)"
-        ],
-        "x-ms-client-request-id": "c3ade240181589e2b21205fde9ab5e7c",
+          "(.NET 5.0.4; Microsoft Windows 10.0.19042)"
+        ],
+        "x-ms-client-request-id": "6b0edd9ae1ab55c57bd28a0218b1fa4f",
         "x-ms-client-session-id": "00000000-0000-0000-0000-000000000000",
         "x-ms-return-client-request-id": "true"
       },
@@ -358,14 +181,14 @@
         "get": {
           "timeSeriesIds": [
             [
-              "32pKJwCo",
-              "Dfioup5n",
-              "DvaWW7aI"
+              "SHkvkpsE",
+              "JgVvZlPU",
+              "I2N9JxZv"
             ],
             [
-              "5qn77lb6",
-              "D0zI5tGl",
-              "P7f89t2S"
+              "Y5POYZKM",
+              "Xm3z2uie",
+              "szOUPgdY"
             ]
           ]
         }
@@ -375,31 +198,33 @@
         "Access-Control-Allow-Origin": "*",
         "Access-Control-Expose-Headers": "x-ms-request-id,x-ms-continuation",
         "Content-Type": "application/json",
-        "Date": "Fri, 26 Mar 2021 21:35:07 GMT",
-        "Server": "Microsoft-HTTPAPI/2.0",
-        "Strict-Transport-Security": "max-age=31536000; includeSubDomains",
-        "Transfer-Encoding": "chunked",
-        "X-Content-Type-Options": "nosniff",
-        "x-ms-request-id": "1787162b-2a43-4fb0-b6e0-08812fb68deb"
+        "Date": "Fri, 26 Mar 2021 21:42:41 GMT",
+        "Server": "Microsoft-HTTPAPI/2.0",
+        "Strict-Transport-Security": "max-age=31536000; includeSubDomains",
+        "Transfer-Encoding": "chunked",
+        "X-Content-Type-Options": "nosniff",
+        "x-ms-request-id": "1a948857-7add-45ea-be4a-4c1d1cccfd25"
       },
       "ResponseBody": {
         "get": [
           {
-            "error": {
-              "code": "ResourceNotFound",
-              "message": "Time series instance with time series ID \u0027[\u002232pKJwCo\u0022,\u0022Dfioup5n\u0022,\u0022DvaWW7aI\u0022]\u0027 is not found.",
-              "innerError": {
-                "code": "InstanceNotFound"
-              }
+            "instance": {
+              "typeId": "1be09af9-f089-4d6b-9f0b-48018b5f7393",
+              "timeSeriesId": [
+                "SHkvkpsE",
+                "JgVvZlPU",
+                "I2N9JxZv"
+              ]
             }
           },
           {
-            "error": {
-              "code": "ResourceNotFound",
-              "message": "Time series instance with time series ID \u0027[\u00225qn77lb6\u0022,\u0022D0zI5tGl\u0022,\u0022P7f89t2S\u0022]\u0027 is not found.",
-              "innerError": {
-                "code": "InstanceNotFound"
-              }
+            "instance": {
+              "typeId": "1be09af9-f089-4d6b-9f0b-48018b5f7393",
+              "timeSeriesId": [
+                "Y5POYZKM",
+                "Xm3z2uie",
+                "szOUPgdY"
+              ]
             }
           }
         ]
@@ -411,44 +236,279 @@
       "RequestHeaders": {
         "Accept": "application/json",
         "Authorization": "Sanitized",
-        "Content-Length": "97",
-        "Content-Type": "application/json",
-        "User-Agent": [
-          "azsdk-net-IoT.TimeSeriesInsights/1.0.0-alpha.20210326.1",
-          "(.NET 5.0.4; Microsoft Windows 10.0.19042)"
-        ],
-        "x-ms-client-request-id": "c5fe62db27c2651e6620b55ff31b565a",
-=======
-          "(.NET 5.0.4; Microsoft Windows 10.0.19042)"
-        ],
-        "x-ms-client-request-id": "2151d16a9ea2eb0c5130dec55aca2b27",
->>>>>>> 288da0aa
+        "Content-Length": "264",
+        "Content-Type": "application/json",
+        "User-Agent": [
+          "azsdk-net-IoT.TimeSeriesInsights/1.0.0-alpha.20210326.1",
+          "(.NET 5.0.4; Microsoft Windows 10.0.19042)"
+        ],
+        "x-ms-client-request-id": "ae56e1118ce3cc9ca035971650bcb35f",
+        "x-ms-client-session-id": "00000000-0000-0000-0000-000000000000",
+        "x-ms-return-client-request-id": "true"
+      },
+      "RequestBody": {
+        "update": [
+          {
+            "timeSeriesId": [
+              "SHkvkpsE",
+              "JgVvZlPU",
+              "I2N9JxZv"
+            ],
+            "typeId": "1be09af9-f089-4d6b-9f0b-48018b5f7393",
+            "name": "instancebHPBreiM"
+          },
+          {
+            "timeSeriesId": [
+              "Y5POYZKM",
+              "Xm3z2uie",
+              "szOUPgdY"
+            ],
+            "typeId": "1be09af9-f089-4d6b-9f0b-48018b5f7393",
+            "name": "instancenNppqJjZ"
+          }
+        ]
+      },
+      "StatusCode": 200,
+      "ResponseHeaders": {
+        "Access-Control-Allow-Origin": "*",
+        "Access-Control-Expose-Headers": "x-ms-request-id,x-ms-continuation",
+        "Content-Type": "application/json",
+        "Date": "Fri, 26 Mar 2021 21:42:41 GMT",
+        "Server": "Microsoft-HTTPAPI/2.0",
+        "Strict-Transport-Security": "max-age=31536000; includeSubDomains",
+        "Transfer-Encoding": "chunked",
+        "X-Content-Type-Options": "nosniff",
+        "x-ms-request-id": "91deae13-8f6e-4fa0-9330-0fda90ee3813"
+      },
+      "ResponseBody": {
+        "update": [
+          {},
+          {}
+        ]
+      }
+    },
+    {
+      "RequestUri": "https://fakeHost.api.wus2.timeseriesinsights.azure.com/timeseries/instances/$batch?api-version=2020-07-31",
+      "RequestMethod": "POST",
+      "RequestHeaders": {
+        "Accept": "application/json",
+        "Authorization": "Sanitized",
+        "Content-Length": "57",
+        "Content-Type": "application/json",
+        "User-Agent": [
+          "azsdk-net-IoT.TimeSeriesInsights/1.0.0-alpha.20210326.1",
+          "(.NET 5.0.4; Microsoft Windows 10.0.19042)"
+        ],
+        "x-ms-client-request-id": "0154f4f52f2883c57662f336b33d0c2b",
         "x-ms-client-session-id": "00000000-0000-0000-0000-000000000000",
         "x-ms-return-client-request-id": "true"
       },
       "RequestBody": {
         "get": {
+          "names": [
+            "instancebHPBreiM",
+            "instancenNppqJjZ"
+          ]
+        }
+      },
+      "StatusCode": 200,
+      "ResponseHeaders": {
+        "Access-Control-Allow-Origin": "*",
+        "Access-Control-Expose-Headers": "x-ms-request-id,x-ms-continuation",
+        "Content-Type": "application/json",
+        "Date": "Fri, 26 Mar 2021 21:42:41 GMT",
+        "Server": "Microsoft-HTTPAPI/2.0",
+        "Strict-Transport-Security": "max-age=31536000; includeSubDomains",
+        "Transfer-Encoding": "chunked",
+        "X-Content-Type-Options": "nosniff",
+        "x-ms-request-id": "e6d78363-da2c-40a2-89be-942a673dae65"
+      },
+      "ResponseBody": {
+        "get": [
+          {
+            "instance": {
+              "typeId": "1be09af9-f089-4d6b-9f0b-48018b5f7393",
+              "timeSeriesId": [
+                "SHkvkpsE",
+                "JgVvZlPU",
+                "I2N9JxZv"
+              ],
+              "name": "instancebHPBreiM"
+            }
+          },
+          {
+            "instance": {
+              "typeId": "1be09af9-f089-4d6b-9f0b-48018b5f7393",
+              "timeSeriesId": [
+                "Y5POYZKM",
+                "Xm3z2uie",
+                "szOUPgdY"
+              ],
+              "name": "instancenNppqJjZ"
+            }
+          }
+        ]
+      }
+    },
+    {
+      "RequestUri": "https://fakeHost.api.wus2.timeseriesinsights.azure.com/timeseries/instances?api-version=2020-07-31",
+      "RequestMethod": "GET",
+      "RequestHeaders": {
+        "Accept": "application/json",
+        "Authorization": "Sanitized",
+        "User-Agent": [
+          "azsdk-net-IoT.TimeSeriesInsights/1.0.0-alpha.20210326.1",
+          "(.NET 5.0.4; Microsoft Windows 10.0.19042)"
+        ],
+        "x-ms-client-request-id": "36f1949e4c5aea6cdc3957707e505bbb",
+        "x-ms-client-session-id": "00000000-0000-0000-0000-000000000000",
+        "x-ms-return-client-request-id": "true"
+      },
+      "RequestBody": null,
+      "StatusCode": 200,
+      "ResponseHeaders": {
+        "Access-Control-Allow-Origin": "*",
+        "Access-Control-Expose-Headers": "x-ms-request-id,x-ms-continuation",
+        "Content-Type": "application/json",
+        "Date": "Fri, 26 Mar 2021 21:42:41 GMT",
+        "Server": "Microsoft-HTTPAPI/2.0",
+        "Strict-Transport-Security": "max-age=31536000; includeSubDomains",
+        "Transfer-Encoding": "chunked",
+        "X-Content-Type-Options": "nosniff",
+        "x-ms-request-id": "859e45eb-a112-4c93-9067-83ab9d62ff94"
+      },
+      "ResponseBody": {
+        "instances": [
+          {
+            "typeId": "1be09af9-f089-4d6b-9f0b-48018b5f7393",
+            "timeSeriesId": [
+              "LvP3l",
+              null,
+              "wg6KX"
+            ]
+          },
+          {
+            "typeId": "1be09af9-f089-4d6b-9f0b-48018b5f7393",
+            "timeSeriesId": [
+              "SHkvkpsE",
+              "JgVvZlPU",
+              "I2N9JxZv"
+            ],
+            "name": "instancebHPBreiM"
+          },
+          {
+            "typeId": "1be09af9-f089-4d6b-9f0b-48018b5f7393",
+            "timeSeriesId": [
+              "Y5POYZKM",
+              "Xm3z2uie",
+              "szOUPgdY"
+            ],
+            "name": "instancenNppqJjZ"
+          }
+        ],
+        "continuationToken": "aXsic2tpcCI6MTAwMCwidGFrZSI6MTAwMCwicmVxdWVzdEhhc2hDb2RlIjoxOTQ3MjUzNzgyLCJlbnZpcm9ubWVudElkIjoiYTFiZDYyZjAtZmFlNy00NmE2LTkyM2ItYjYwZDg0YTY0ZDViIn0="
+      }
+    },
+    {
+      "RequestUri": "https://fakeHost.api.wus2.timeseriesinsights.azure.com/timeseries/instances?api-version=2020-07-31",
+      "RequestMethod": "GET",
+      "RequestHeaders": {
+        "Accept": "application/json",
+        "Authorization": "Sanitized",
+        "User-Agent": [
+          "azsdk-net-IoT.TimeSeriesInsights/1.0.0-alpha.20210326.1",
+          "(.NET 5.0.4; Microsoft Windows 10.0.19042)"
+        ],
+        "x-ms-client-request-id": "5592cdc132fbe2cc1cd2388098661863",
+        "x-ms-client-session-id": "00000000-0000-0000-0000-000000000000",
+        "x-ms-continuation": "aXsic2tpcCI6MTAwMCwidGFrZSI6MTAwMCwicmVxdWVzdEhhc2hDb2RlIjoxOTQ3MjUzNzgyLCJlbnZpcm9ubWVudElkIjoiYTFiZDYyZjAtZmFlNy00NmE2LTkyM2ItYjYwZDg0YTY0ZDViIn0=",
+        "x-ms-return-client-request-id": "true"
+      },
+      "RequestBody": null,
+      "StatusCode": 200,
+      "ResponseHeaders": {
+        "Access-Control-Allow-Origin": "*",
+        "Access-Control-Expose-Headers": "x-ms-request-id,x-ms-continuation",
+        "Content-Type": "application/json",
+        "Date": "Fri, 26 Mar 2021 21:42:41 GMT",
+        "Server": "Microsoft-HTTPAPI/2.0",
+        "Strict-Transport-Security": "max-age=31536000; includeSubDomains",
+        "Transfer-Encoding": "chunked",
+        "X-Content-Type-Options": "nosniff",
+        "x-ms-request-id": "2ecbe065-0240-44dd-98c3-dc8a06b326b1"
+      },
+      "ResponseBody": {
+        "instances": []
+      }
+    },
+    {
+      "RequestUri": "https://fakeHost.api.wus2.timeseriesinsights.azure.com/timeseries/instances/suggest?api-version=2020-07-31",
+      "RequestMethod": "POST",
+      "RequestHeaders": {
+        "Accept": "application/json",
+        "Authorization": "Sanitized",
+        "Content-Length": "27",
+        "Content-Type": "application/json",
+        "User-Agent": [
+          "azsdk-net-IoT.TimeSeriesInsights/1.0.0-alpha.20210326.1",
+          "(.NET 5.0.4; Microsoft Windows 10.0.19042)"
+        ],
+        "x-ms-client-request-id": "bb786c287dcba905886a24efd7540525",
+        "x-ms-client-session-id": "00000000-0000-0000-0000-000000000000",
+        "x-ms-return-client-request-id": "true"
+      },
+      "RequestBody": {
+        "searchString": "SHkvkpsE"
+      },
+      "StatusCode": 200,
+      "ResponseHeaders": {
+        "Access-Control-Allow-Origin": "*",
+        "Access-Control-Expose-Headers": "x-ms-request-id,x-ms-continuation",
+        "Content-Type": "application/json",
+        "Date": "Fri, 26 Mar 2021 21:42:41 GMT",
+        "Server": "Microsoft-HTTPAPI/2.0",
+        "Strict-Transport-Security": "max-age=31536000; includeSubDomains",
+        "Transfer-Encoding": "chunked",
+        "X-Content-Type-Options": "nosniff",
+        "x-ms-request-id": "54469f35-760a-4c79-b5f2-83f1825d9dfc"
+      },
+      "ResponseBody": {
+        "suggestions": [
+          {
+            "searchString": "SHkvkpsE",
+            "highlightedSearchString": "\u003Chit\u003ESHkvkpsE\u003C/hit\u003E"
+          }
+        ]
+      }
+    },
+    {
+      "RequestUri": "https://fakeHost.api.wus2.timeseriesinsights.azure.com/timeseries/instances/$batch?api-version=2020-07-31",
+      "RequestMethod": "POST",
+      "RequestHeaders": {
+        "Accept": "application/json",
+        "Authorization": "Sanitized",
+        "Content-Length": "100",
+        "Content-Type": "application/json",
+        "User-Agent": [
+          "azsdk-net-IoT.TimeSeriesInsights/1.0.0-alpha.20210326.1",
+          "(.NET 5.0.4; Microsoft Windows 10.0.19042)"
+        ],
+        "x-ms-client-request-id": "e5743807b6ab6c2fc80e198713eb5275",
+        "x-ms-client-session-id": "00000000-0000-0000-0000-000000000000",
+        "x-ms-return-client-request-id": "true"
+      },
+      "RequestBody": {
+        "delete": {
           "timeSeriesIds": [
             [
-<<<<<<< HEAD
-              "32pKJwCo",
-              "Dfioup5n",
-              "DvaWW7aI"
+              "SHkvkpsE",
+              "JgVvZlPU",
+              "I2N9JxZv"
             ],
             [
-              "5qn77lb6",
-              "D0zI5tGl",
-              "P7f89t2S"
-=======
-              "z2xfDP69",
-              "dGk1kAmd",
-              "dL6dgNqU"
-            ],
-            [
-              "UezcSYWk",
-              "UxdAABlm",
-              "MccGViSm"
->>>>>>> 288da0aa
+              "Y5POYZKM",
+              "Xm3z2uie",
+              "szOUPgdY"
             ]
           ]
         }
@@ -458,1250 +518,12 @@
         "Access-Control-Allow-Origin": "*",
         "Access-Control-Expose-Headers": "x-ms-request-id,x-ms-continuation",
         "Content-Type": "application/json",
-<<<<<<< HEAD
-        "Date": "Fri, 26 Mar 2021 21:35:27 GMT",
-=======
-        "Date": "Fri, 26 Mar 2021 19:34:19 GMT",
->>>>>>> 288da0aa
-        "Server": "Microsoft-HTTPAPI/2.0",
-        "Strict-Transport-Security": "max-age=31536000; includeSubDomains",
-        "Transfer-Encoding": "chunked",
-        "X-Content-Type-Options": "nosniff",
-<<<<<<< HEAD
-        "x-ms-request-id": "a7f42998-3da9-45db-861c-de597129d513"
-=======
-        "x-ms-request-id": "a15d8c12-e2e7-43a6-aa1f-3b00f200ded5"
->>>>>>> 288da0aa
-      },
-      "ResponseBody": {
-        "get": [
-          {
-            "instance": {
-              "typeId": "1be09af9-f089-4d6b-9f0b-48018b5f7393",
-              "timeSeriesId": [
-<<<<<<< HEAD
-                "32pKJwCo",
-                "Dfioup5n",
-                "DvaWW7aI"
-=======
-                "z2xfDP69",
-                "dGk1kAmd",
-                "dL6dgNqU"
->>>>>>> 288da0aa
-              ]
-            }
-          },
-          {
-            "instance": {
-              "typeId": "1be09af9-f089-4d6b-9f0b-48018b5f7393",
-              "timeSeriesId": [
-<<<<<<< HEAD
-                "5qn77lb6",
-                "D0zI5tGl",
-                "P7f89t2S"
-=======
-                "UezcSYWk",
-                "UxdAABlm",
-                "MccGViSm"
->>>>>>> 288da0aa
-              ]
-            }
-          }
-        ]
-      }
-    },
-    {
-      "RequestUri": "https://fakeHost.api.wus2.timeseriesinsights.azure.com/timeseries/instances/$batch?api-version=2020-07-31",
-      "RequestMethod": "POST",
-      "RequestHeaders": {
-        "Accept": "application/json",
-        "Authorization": "Sanitized",
-        "Content-Length": "264",
-        "Content-Type": "application/json",
-        "User-Agent": [
-          "azsdk-net-IoT.TimeSeriesInsights/1.0.0-alpha.20210326.1",
-          "(.NET 5.0.4; Microsoft Windows 10.0.19042)"
-        ],
-<<<<<<< HEAD
-        "x-ms-client-request-id": "7406962738b6193ac4485df562839697",
-=======
-        "x-ms-client-request-id": "0591b2f403ee3a868bef2cf9dcb3f451",
->>>>>>> 288da0aa
-        "x-ms-client-session-id": "00000000-0000-0000-0000-000000000000",
-        "x-ms-return-client-request-id": "true"
-      },
-      "RequestBody": {
-        "update": [
-          {
-            "timeSeriesId": [
-<<<<<<< HEAD
-              "32pKJwCo",
-              "Dfioup5n",
-              "DvaWW7aI"
-            ],
-            "typeId": "1be09af9-f089-4d6b-9f0b-48018b5f7393",
-            "name": "instancettQrlD6x"
-          },
-          {
-            "timeSeriesId": [
-              "5qn77lb6",
-              "D0zI5tGl",
-              "P7f89t2S"
-            ],
-            "typeId": "1be09af9-f089-4d6b-9f0b-48018b5f7393",
-            "name": "instancevFqDM0Ym"
-=======
-              "z2xfDP69",
-              "dGk1kAmd",
-              "dL6dgNqU"
-            ],
-            "typeId": "1be09af9-f089-4d6b-9f0b-48018b5f7393",
-            "name": "instanceZxgBfaO5"
-          },
-          {
-            "timeSeriesId": [
-              "UezcSYWk",
-              "UxdAABlm",
-              "MccGViSm"
-            ],
-            "typeId": "1be09af9-f089-4d6b-9f0b-48018b5f7393",
-            "name": "instanceJ8lVwsn3"
->>>>>>> 288da0aa
-          }
-        ]
-      },
-      "StatusCode": 200,
-      "ResponseHeaders": {
-        "Access-Control-Allow-Origin": "*",
-        "Access-Control-Expose-Headers": "x-ms-request-id,x-ms-continuation",
-        "Content-Type": "application/json",
-<<<<<<< HEAD
-        "Date": "Fri, 26 Mar 2021 21:35:27 GMT",
-=======
-        "Date": "Fri, 26 Mar 2021 19:34:19 GMT",
->>>>>>> 288da0aa
-        "Server": "Microsoft-HTTPAPI/2.0",
-        "Strict-Transport-Security": "max-age=31536000; includeSubDomains",
-        "Transfer-Encoding": "chunked",
-        "X-Content-Type-Options": "nosniff",
-<<<<<<< HEAD
-        "x-ms-request-id": "4b965790-3484-42db-8f24-f169830cd361"
-=======
-        "x-ms-request-id": "c26266f5-df27-4d37-9234-9713e7ceef15"
->>>>>>> 288da0aa
-      },
-      "ResponseBody": {
-        "update": [
-          {},
-          {}
-        ]
-      }
-    },
-    {
-      "RequestUri": "https://fakeHost.api.wus2.timeseriesinsights.azure.com/timeseries/instances/$batch?api-version=2020-07-31",
-      "RequestMethod": "POST",
-      "RequestHeaders": {
-        "Accept": "application/json",
-        "Authorization": "Sanitized",
-        "Content-Length": "57",
-        "Content-Type": "application/json",
-        "User-Agent": [
-          "azsdk-net-IoT.TimeSeriesInsights/1.0.0-alpha.20210326.1",
-          "(.NET 5.0.4; Microsoft Windows 10.0.19042)"
-        ],
-<<<<<<< HEAD
-        "x-ms-client-request-id": "ded7aabb277cb4e6acfe78fbbdab1d98",
-=======
-        "x-ms-client-request-id": "49b3c3c5937de531458ec052028d2194",
->>>>>>> 288da0aa
-        "x-ms-client-session-id": "00000000-0000-0000-0000-000000000000",
-        "x-ms-return-client-request-id": "true"
-      },
-      "RequestBody": {
-        "get": {
-          "names": [
-<<<<<<< HEAD
-            "instancettQrlD6x",
-            "instancevFqDM0Ym"
-=======
-            "instanceZxgBfaO5",
-            "instanceJ8lVwsn3"
->>>>>>> 288da0aa
-          ]
-        }
-      },
-      "StatusCode": 200,
-      "ResponseHeaders": {
-        "Access-Control-Allow-Origin": "*",
-        "Access-Control-Expose-Headers": "x-ms-request-id,x-ms-continuation",
-        "Content-Type": "application/json",
-<<<<<<< HEAD
-        "Date": "Fri, 26 Mar 2021 21:35:27 GMT",
-=======
-        "Date": "Fri, 26 Mar 2021 19:34:19 GMT",
->>>>>>> 288da0aa
-        "Server": "Microsoft-HTTPAPI/2.0",
-        "Strict-Transport-Security": "max-age=31536000; includeSubDomains",
-        "Transfer-Encoding": "chunked",
-        "X-Content-Type-Options": "nosniff",
-<<<<<<< HEAD
-        "x-ms-request-id": "f2c65907-ccc4-4bb4-89b2-fd4a0c58074d"
-=======
-        "x-ms-request-id": "22ea5d65-9387-42e7-add3-81bf15af8d44"
->>>>>>> 288da0aa
-      },
-      "ResponseBody": {
-        "get": [
-          {
-            "instance": {
-              "typeId": "1be09af9-f089-4d6b-9f0b-48018b5f7393",
-              "timeSeriesId": [
-<<<<<<< HEAD
-                "32pKJwCo",
-                "Dfioup5n",
-                "DvaWW7aI"
-              ],
-              "name": "instancettQrlD6x"
-=======
-                "z2xfDP69",
-                "dGk1kAmd",
-                "dL6dgNqU"
-              ],
-              "name": "instanceZxgBfaO5"
->>>>>>> 288da0aa
-            }
-          },
-          {
-            "instance": {
-              "typeId": "1be09af9-f089-4d6b-9f0b-48018b5f7393",
-              "timeSeriesId": [
-<<<<<<< HEAD
-                "5qn77lb6",
-                "D0zI5tGl",
-                "P7f89t2S"
-              ],
-              "name": "instancevFqDM0Ym"
-=======
-                "UezcSYWk",
-                "UxdAABlm",
-                "MccGViSm"
-              ],
-              "name": "instanceJ8lVwsn3"
->>>>>>> 288da0aa
-            }
-          }
-        ]
-      }
-    },
-    {
-      "RequestUri": "https://fakeHost.api.wus2.timeseriesinsights.azure.com/timeseries/instances?api-version=2020-07-31",
-      "RequestMethod": "GET",
-      "RequestHeaders": {
-        "Accept": "application/json",
-        "Authorization": "Sanitized",
-        "User-Agent": [
-          "azsdk-net-IoT.TimeSeriesInsights/1.0.0-alpha.20210326.1",
-          "(.NET 5.0.4; Microsoft Windows 10.0.19042)"
-        ],
-<<<<<<< HEAD
-        "x-ms-client-request-id": "5c37561fe115eca4d114724dc9c09eca",
-=======
-        "x-ms-client-request-id": "a8d0128c26382039d91fabb85791e6ad",
->>>>>>> 288da0aa
-        "x-ms-client-session-id": "00000000-0000-0000-0000-000000000000",
-        "x-ms-return-client-request-id": "true"
-      },
-      "RequestBody": null,
-      "StatusCode": 200,
-      "ResponseHeaders": {
-        "Access-Control-Allow-Origin": "*",
-        "Access-Control-Expose-Headers": "x-ms-request-id,x-ms-continuation",
-        "Content-Type": "application/json",
-<<<<<<< HEAD
-        "Date": "Fri, 26 Mar 2021 21:35:27 GMT",
-=======
-        "Date": "Fri, 26 Mar 2021 19:34:19 GMT",
->>>>>>> 288da0aa
-        "Server": "Microsoft-HTTPAPI/2.0",
-        "Strict-Transport-Security": "max-age=31536000; includeSubDomains",
-        "Transfer-Encoding": "chunked",
-        "X-Content-Type-Options": "nosniff",
-<<<<<<< HEAD
-        "x-ms-request-id": "7e61e4ca-570f-420f-86b6-1d3179b18374"
-=======
-        "x-ms-request-id": "5e05c043-b3ea-4798-bbe3-2ed73f654bb2"
->>>>>>> 288da0aa
-      },
-      "ResponseBody": {
-        "instances": [
-          {
-            "typeId": "1be09af9-f089-4d6b-9f0b-48018b5f7393",
-            "timeSeriesId": [
-<<<<<<< HEAD
-              "32pKJwCo",
-              "Dfioup5n",
-              "DvaWW7aI"
-            ],
-            "name": "instancettQrlD6x"
-=======
-              "0BEdQQGB",
-              "9IE1J1aZ",
-              "ape6NqBE"
-            ]
-          },
-          {
-            "typeId": "1be09af9-f089-4d6b-9f0b-48018b5f7393",
-            "timeSeriesId": [
-              "0DkQOudp",
-              "U7zOsJle",
-              "kDf82GEi"
-            ]
-          },
-          {
-            "typeId": "1be09af9-f089-4d6b-9f0b-48018b5f7393",
-            "timeSeriesId": [
-              "0kuqskyv",
-              "yta7VUT8",
-              "rUZHFHlJ"
-            ]
-          },
-          {
-            "typeId": "1be09af9-f089-4d6b-9f0b-48018b5f7393",
-            "timeSeriesId": [
-              "0VvXuWJt",
-              "WiIMmJxZ",
-              "8MPpK2na"
-            ]
-          },
-          {
-            "typeId": "1be09af9-f089-4d6b-9f0b-48018b5f7393",
-            "timeSeriesId": [
-              "1280yS3w",
-              "lPFwzsZY",
-              "detKaphV"
-            ]
-          },
-          {
-            "typeId": "1be09af9-f089-4d6b-9f0b-48018b5f7393",
-            "timeSeriesId": [
-              "3d0upowl",
-              "3Wa66uQe",
-              "g6VSSlf9"
-            ]
-          },
-          {
-            "typeId": "1be09af9-f089-4d6b-9f0b-48018b5f7393",
-            "timeSeriesId": [
-              "3hQWJCba",
-              "NnQ00K4K",
-              "g5zJkKHQ"
-            ]
-          },
-          {
-            "typeId": "1be09af9-f089-4d6b-9f0b-48018b5f7393",
-            "timeSeriesId": [
-              "48NNDAIh",
-              "j192hz35",
-              "hnrta8al"
-            ]
-          },
-          {
-            "typeId": "1be09af9-f089-4d6b-9f0b-48018b5f7393",
-            "timeSeriesId": [
-              "4FBneaoQ",
-              "uTKk6uPz",
-              "D01kiebH"
-            ]
-          },
-          {
-            "typeId": "1be09af9-f089-4d6b-9f0b-48018b5f7393",
-            "timeSeriesId": [
-              "4fldaOgl",
-              "tebJOgLf",
-              "tvRUrC7a"
-            ]
-          },
-          {
-            "typeId": "1be09af9-f089-4d6b-9f0b-48018b5f7393",
-            "timeSeriesId": [
-              "5bokXcoQ",
-              "jPMLRse0",
-              "olOmyVDY"
-            ]
-          },
-          {
-            "typeId": "1be09af9-f089-4d6b-9f0b-48018b5f7393",
-            "timeSeriesId": [
-              "5lyhMFlL",
-              "LizEnSlH",
-              "JMsDYJIr"
-            ]
-          },
-          {
-            "typeId": "1be09af9-f089-4d6b-9f0b-48018b5f7393",
-            "timeSeriesId": [
-              "5qyHSuPT",
-              "0kuqskyv",
-              "yta7VUT8"
-            ]
-          },
-          {
-            "typeId": "1be09af9-f089-4d6b-9f0b-48018b5f7393",
-            "timeSeriesId": [
-              "5rQHf4ZD",
-              "KF1VUrnb",
-              "gvTIeSXL"
-            ]
-          },
-          {
-            "typeId": "1be09af9-f089-4d6b-9f0b-48018b5f7393",
-            "timeSeriesId": [
-              "6Ac5Eo3y",
-              "zcGsFcof",
-              "chmkkjdr"
-            ]
-          },
-          {
-            "typeId": "1be09af9-f089-4d6b-9f0b-48018b5f7393",
-            "timeSeriesId": [
-              "76zjI7sW",
-              "yfNZw5yl",
-              "X0a7UHOs"
-            ]
-          },
-          {
-            "typeId": "1be09af9-f089-4d6b-9f0b-48018b5f7393",
-            "timeSeriesId": [
-              "7ekfOKOw",
-              "RFW09ThH",
-              "bQO893av"
-            ]
-          },
-          {
-            "typeId": "1be09af9-f089-4d6b-9f0b-48018b5f7393",
-            "timeSeriesId": [
-              "7nQBIM3J",
-              "5qyHSuPT",
-              "0kuqskyv"
-            ]
-          },
-          {
-            "typeId": "1be09af9-f089-4d6b-9f0b-48018b5f7393",
-            "timeSeriesId": [
-              "8MPpK2na",
-              "7nQBIM3J",
-              "5qyHSuPT"
-            ]
-          },
-          {
-            "typeId": "1be09af9-f089-4d6b-9f0b-48018b5f7393",
-            "timeSeriesId": [
-              "AkQsbpJY",
-              "IjPdkTot",
-              "H4uceP49"
-            ]
-          },
-          {
-            "typeId": "1be09af9-f089-4d6b-9f0b-48018b5f7393",
-            "timeSeriesId": [
-              "AU01J4Bn",
-              "fzmEKM9b",
-              "Dy2qH9xt"
-            ]
-          },
-          {
-            "typeId": "1be09af9-f089-4d6b-9f0b-48018b5f7393",
-            "timeSeriesId": [
-              "aXrrk5wl",
-              "H1jH9n1N",
-              "IowdH1cu"
-            ]
-          },
-          {
-            "typeId": "1be09af9-f089-4d6b-9f0b-48018b5f7393",
-            "timeSeriesId": [
-              "bCmYxCvW",
-              "wiULPMOu",
-              "Rvhiu2Pf"
-            ]
-          },
-          {
-            "typeId": "1be09af9-f089-4d6b-9f0b-48018b5f7393",
-            "timeSeriesId": [
-              "BDRXlVnu",
-              "xpQkooZL",
-              "k3UG70Eu"
-            ]
-          },
-          {
-            "typeId": "1be09af9-f089-4d6b-9f0b-48018b5f7393",
-            "timeSeriesId": [
-              "bQacBRZ4",
-              "mW1aUNFb",
-              "aApEWwZD"
-            ]
-          },
-          {
-            "typeId": "1be09af9-f089-4d6b-9f0b-48018b5f7393",
-            "timeSeriesId": [
-              "bup1cUBx",
-              "DoKhj114",
-              "a1KZcIBg"
-            ]
-          },
-          {
-            "typeId": "1be09af9-f089-4d6b-9f0b-48018b5f7393",
-            "timeSeriesId": [
-              "C8DqDKzI",
-              "ethayXvy",
-              "pKFm19H0"
-            ]
-          },
-          {
-            "typeId": "1be09af9-f089-4d6b-9f0b-48018b5f7393",
-            "timeSeriesId": [
-              "cVFNLt91",
-              "vELXrul0",
-              "vwdyHohk"
-            ]
-          },
-          {
-            "typeId": "1be09af9-f089-4d6b-9f0b-48018b5f7393",
-            "timeSeriesId": [
-              "DmQoKRF5",
-              "fWVMvvyu",
-              "aXpylGL8"
-            ]
-          },
-          {
-            "typeId": "1be09af9-f089-4d6b-9f0b-48018b5f7393",
-            "timeSeriesId": [
-              "dtafJ32p",
-              "1X2v3vbQ",
-              "55Gn9rXS"
-            ]
-          },
-          {
-            "typeId": "1be09af9-f089-4d6b-9f0b-48018b5f7393",
-            "timeSeriesId": [
-              "e2QCYqXS",
-              "Yr8DyPaP",
-              "jBGSzpBH"
-            ]
-          },
-          {
-            "typeId": "1be09af9-f089-4d6b-9f0b-48018b5f7393",
-            "timeSeriesId": [
-              "EhtQ93Re",
-              "tLwVfLU5",
-              "qfOlwxbg"
-            ]
-          },
-          {
-            "typeId": "1be09af9-f089-4d6b-9f0b-48018b5f7393",
-            "timeSeriesId": [
-              "ej9GSTrg",
-              "9tdK7vpx",
-              "BGLWAFA5"
-            ]
-          },
-          {
-            "typeId": "1be09af9-f089-4d6b-9f0b-48018b5f7393",
-            "timeSeriesId": [
-              "ejLT3K6k",
-              "4g2sJi8N",
-              "xBOrHAez"
-            ]
-          },
-          {
-            "typeId": "1be09af9-f089-4d6b-9f0b-48018b5f7393",
-            "timeSeriesId": [
-              "Es7nYuN2",
-              "Kd59rtNd",
-              "ZGhthflC"
-            ]
-          },
-          {
-            "typeId": "1be09af9-f089-4d6b-9f0b-48018b5f7393",
-            "timeSeriesId": [
-              "Ev8AVKwH",
-              "zDWvsjcP",
-              "7kHduVZI"
-            ]
-          },
-          {
-            "typeId": "1be09af9-f089-4d6b-9f0b-48018b5f7393",
-            "timeSeriesId": [
-              "F3ZPRQL2",
-              "NbDUZNWD",
-              "bg89zhpk"
-            ]
-          },
-          {
-            "typeId": "1be09af9-f089-4d6b-9f0b-48018b5f7393",
-            "timeSeriesId": [
-              "FfPVA3Wd",
-              "7AMXW3Nr",
-              "0zA0N6OP"
-            ]
-          },
-          {
-            "typeId": "1be09af9-f089-4d6b-9f0b-48018b5f7393",
-            "timeSeriesId": [
-              "g1MfvtXy",
-              "FX4WkUQK",
-              "JOxniFWw"
-            ]
-          },
-          {
-            "typeId": "1be09af9-f089-4d6b-9f0b-48018b5f7393",
-            "timeSeriesId": [
-              "g3T8ro3Z",
-              "u0ocVEMt",
-              "ipo97wLb"
-            ]
-          },
-          {
-            "typeId": "1be09af9-f089-4d6b-9f0b-48018b5f7393",
-            "timeSeriesId": [
-              "GHfOyezV",
-              "YantROrC",
-              "Tl2ankL5"
-            ]
-          },
-          {
-            "typeId": "1be09af9-f089-4d6b-9f0b-48018b5f7393",
-            "timeSeriesId": [
-              "gTUpOOVH",
-              "mOmAuytg",
-              "5xBOGby6"
-            ]
-          },
-          {
-            "typeId": "1be09af9-f089-4d6b-9f0b-48018b5f7393",
-            "timeSeriesId": [
-              "H7TlPBvE",
-              "ly7FWYaF",
-              "iWjXM63s"
-            ]
-          },
-          {
-            "typeId": "1be09af9-f089-4d6b-9f0b-48018b5f7393",
-            "timeSeriesId": [
-              "hAqhtNMc",
-              "6NyzWX1i",
-              "6Up5UOya"
-            ]
-          },
-          {
-            "typeId": "1be09af9-f089-4d6b-9f0b-48018b5f7393",
-            "timeSeriesId": [
-              "I8digANh",
-              "9syy6tll",
-              "RBZFbgZP"
-            ]
-          },
-          {
-            "typeId": "1be09af9-f089-4d6b-9f0b-48018b5f7393",
-            "timeSeriesId": [
-              "JDx0bzgO",
-              "GjJrIMCu",
-              "eUxnHvwJ"
-            ]
-          },
-          {
-            "typeId": "1be09af9-f089-4d6b-9f0b-48018b5f7393",
-            "timeSeriesId": [
-              "joiJRA3N",
-              "tgpSyuSy",
-              "Nd538uWr"
-            ]
-          },
-          {
-            "typeId": "1be09af9-f089-4d6b-9f0b-48018b5f7393",
-            "timeSeriesId": [
-              "JuMcuOZ8",
-              "pm4yaqC2",
-              "MLQ5QGvX"
-            ]
-          },
-          {
-            "typeId": "1be09af9-f089-4d6b-9f0b-48018b5f7393",
-            "timeSeriesId": [
-              "JyB3kJ6f",
-              "UqjBFL1M",
-              "4EypvqPS"
-            ]
-          },
-          {
-            "typeId": "1be09af9-f089-4d6b-9f0b-48018b5f7393",
-            "timeSeriesId": [
-              "L5JtbK5e",
-              "hf4eca6u",
-              "Qrqg6qQa"
-            ]
-          },
-          {
-            "typeId": "1be09af9-f089-4d6b-9f0b-48018b5f7393",
-            "timeSeriesId": [
-              "L5Lu3956",
-              "UIlYfwpg",
-              "nWghFPXY"
-            ]
-          },
-          {
-            "typeId": "1be09af9-f089-4d6b-9f0b-48018b5f7393",
-            "timeSeriesId": [
-              "lgmJfF2l",
-              "uy5V6TTd",
-              "t2RUXwQ8"
-            ]
-          },
-          {
-            "typeId": "1be09af9-f089-4d6b-9f0b-48018b5f7393",
-            "timeSeriesId": [
-              "LLAoWyTu",
-              "3LzgRhE9",
-              "z1sa0fLF"
-            ]
-          },
-          {
-            "typeId": "1be09af9-f089-4d6b-9f0b-48018b5f7393",
-            "timeSeriesId": [
-              "LXt0tMrD",
-              "NRqoWaSI",
-              "hO6e9GrL"
-            ]
-          },
-          {
-            "typeId": "1be09af9-f089-4d6b-9f0b-48018b5f7393",
-            "timeSeriesId": [
-              "M25cycYw",
-              "ZD1DgUG1",
-              "dcxG13kB"
-            ]
-          },
-          {
-            "typeId": "1be09af9-f089-4d6b-9f0b-48018b5f7393",
-            "timeSeriesId": [
-              "NHbGurre",
-              "fPmzSzw9",
-              "4FlUpuXu"
-            ]
-          },
-          {
-            "typeId": "1be09af9-f089-4d6b-9f0b-48018b5f7393",
-            "timeSeriesId": [
-              "nvIWmjef",
-              "oJ8mlLpO",
-              "KwNtFwtb"
-            ]
-          },
-          {
-            "typeId": "1be09af9-f089-4d6b-9f0b-48018b5f7393",
-            "timeSeriesId": [
-              "p8Q5UpHO",
-              "76zjI7sW",
-              "yfNZw5yl"
-            ]
-          },
-          {
-            "typeId": "1be09af9-f089-4d6b-9f0b-48018b5f7393",
-            "timeSeriesId": [
-              "pbiXqbTt",
-              "n19tnijd",
-              "kUyVnfAm"
-            ]
-          },
-          {
-            "typeId": "1be09af9-f089-4d6b-9f0b-48018b5f7393",
-            "timeSeriesId": [
-              "pNfwH4Ud",
-              "ZbS9ZJIf",
-              "ORrh7Gnz"
-            ]
-          },
-          {
-            "typeId": "1be09af9-f089-4d6b-9f0b-48018b5f7393",
-            "timeSeriesId": [
-              "pWU1UCqc",
-              "Q4LigO71",
-              "RWlUhZZO"
-            ]
-          },
-          {
-            "typeId": "1be09af9-f089-4d6b-9f0b-48018b5f7393",
-            "timeSeriesId": [
-              "Q4jlT05v",
-              "jaPcw96X",
-              "9ZqrgEva"
-            ]
-          },
-          {
-            "typeId": "1be09af9-f089-4d6b-9f0b-48018b5f7393",
-            "timeSeriesId": [
-              "qwZg2roi",
-              "6sV9ynXl",
-              "l8gn9Jq0"
-            ]
-          },
-          {
-            "typeId": "1be09af9-f089-4d6b-9f0b-48018b5f7393",
-            "timeSeriesId": [
-              "RC1nUlbR",
-              "L7Oaz21I",
-              "6t7IH9Ly"
-            ]
-          },
-          {
-            "typeId": "1be09af9-f089-4d6b-9f0b-48018b5f7393",
-            "timeSeriesId": [
-              "rTIsZOPe",
-              "B9hmnoQt",
-              "cZMxYCeL"
-            ]
-          },
-          {
-            "typeId": "1be09af9-f089-4d6b-9f0b-48018b5f7393",
-            "timeSeriesId": [
-              "rUZHFHlJ",
-              "p8Q5UpHO",
-              "76zjI7sW"
-            ]
-          },
-          {
-            "typeId": "1be09af9-f089-4d6b-9f0b-48018b5f7393",
-            "timeSeriesId": [
-              "RWABEfh6",
-              "a6wTF72X",
-              "EgOZ9NL2"
-            ]
-          },
-          {
-            "typeId": "1be09af9-f089-4d6b-9f0b-48018b5f7393",
-            "timeSeriesId": [
-              "s7GlDU4f",
-              "T9UkGBQP",
-              "xdoO4C7U"
-            ]
-          },
-          {
-            "typeId": "1be09af9-f089-4d6b-9f0b-48018b5f7393",
-            "timeSeriesId": [
-              "Sa3GTdWt",
-              "TTfAFGeK",
-              "WyhF0YAQ"
-            ]
-          },
-          {
-            "typeId": "1be09af9-f089-4d6b-9f0b-48018b5f7393",
-            "timeSeriesId": [
-              "sDACU5lX",
-              "o7g7E0gz",
-              "IvZM0MRR"
-            ]
-          },
-          {
-            "typeId": "1be09af9-f089-4d6b-9f0b-48018b5f7393",
-            "timeSeriesId": [
-              "slLQvav9",
-              "PPLqHIWV",
-              "kUykiEZ1"
-            ]
-          },
-          {
-            "typeId": "1be09af9-f089-4d6b-9f0b-48018b5f7393",
-            "timeSeriesId": [
-              "tibD46R6",
-              "IIG8ryEb",
-              "mO6PilUA"
-            ]
-          },
-          {
-            "typeId": "1be09af9-f089-4d6b-9f0b-48018b5f7393",
-            "timeSeriesId": [
-              "tMtpczyY",
-              "fr8XIs2h",
-              "5MudUBSi"
-            ]
-          },
-          {
-            "typeId": "1be09af9-f089-4d6b-9f0b-48018b5f7393",
-            "timeSeriesId": [
-              "TWSmRP5m",
-              "4Iz9Saua",
-              "sbzj0l11"
-            ]
-          },
-          {
-            "typeId": "1be09af9-f089-4d6b-9f0b-48018b5f7393",
-            "timeSeriesId": [
-              "uBr2mMIj",
-              "i2AEcNEP",
-              "wv7H97Ko"
-            ]
-          },
-          {
-            "typeId": "1be09af9-f089-4d6b-9f0b-48018b5f7393",
-            "timeSeriesId": [
-              "UezcSYWk",
-              "UxdAABlm",
-              "MccGViSm"
-            ],
-            "name": "instanceJ8lVwsn3"
->>>>>>> 288da0aa
-          },
-          {
-            "typeId": "1be09af9-f089-4d6b-9f0b-48018b5f7393",
-            "timeSeriesId": [
-<<<<<<< HEAD
-              "5qn77lb6",
-              "D0zI5tGl",
-              "P7f89t2S"
-            ],
-            "name": "instancevFqDM0Ym"
-=======
-              "uJ1RrgpP",
-              "HJbTYjvL",
-              "BTPJkbHE"
-            ]
-          },
-          {
-            "typeId": "1be09af9-f089-4d6b-9f0b-48018b5f7393",
-            "timeSeriesId": [
-              "UtdUPA6U",
-              "erk0Tryo",
-              "PidzsFK0"
-            ]
-          },
-          {
-            "typeId": "1be09af9-f089-4d6b-9f0b-48018b5f7393",
-            "timeSeriesId": [
-              "vFtvLZcI",
-              "wgTlYOpu",
-              "fVorntz2"
-            ]
-          },
-          {
-            "typeId": "1be09af9-f089-4d6b-9f0b-48018b5f7393",
-            "timeSeriesId": [
-              "vKx9vtAC",
-              "V1T6EKJD",
-              "caYq50dU"
-            ],
-            "name": "instancewwZiKwlu"
->>>>>>> 288da0aa
-          },
-          {
-            "typeId": "1be09af9-f089-4d6b-9f0b-48018b5f7393",
-            "timeSeriesId": [
-<<<<<<< HEAD
-              "LvP3l",
-              null,
-              "wg6KX"
-=======
-              "VmgfDl1l",
-              "gjYkLYgY",
-              "Doj1dYos"
-            ]
-          },
-          {
-            "typeId": "1be09af9-f089-4d6b-9f0b-48018b5f7393",
-            "timeSeriesId": [
-              "vPDDeZ5G",
-              "h5NWJnq9",
-              "1KoBUQIb"
-            ]
-          },
-          {
-            "typeId": "1be09af9-f089-4d6b-9f0b-48018b5f7393",
-            "timeSeriesId": [
-              "vSdXhtri",
-              "SxcWbh4I",
-              "qiK5V8Kd"
-            ]
-          },
-          {
-            "typeId": "1be09af9-f089-4d6b-9f0b-48018b5f7393",
-            "timeSeriesId": [
-              "VWStQ2Xc",
-              "KaBtkENn",
-              "y3AsSQo4"
-            ]
-          },
-          {
-            "typeId": "1be09af9-f089-4d6b-9f0b-48018b5f7393",
-            "timeSeriesId": [
-              "vyp4lMI4",
-              "aUercnjE",
-              "DiNiRXud"
-            ]
-          },
-          {
-            "typeId": "1be09af9-f089-4d6b-9f0b-48018b5f7393",
-            "timeSeriesId": [
-              "WiIMmJxZ",
-              "8MPpK2na",
-              "7nQBIM3J"
-            ]
-          },
-          {
-            "typeId": "1be09af9-f089-4d6b-9f0b-48018b5f7393",
-            "timeSeriesId": [
-              "Wik263i2",
-              "xavqHKEz",
-              "RZpzEd6D"
-            ]
-          },
-          {
-            "typeId": "1be09af9-f089-4d6b-9f0b-48018b5f7393",
-            "timeSeriesId": [
-              "wVNwuL5y",
-              "pZ6Du3p7",
-              "uNI95rRb"
-            ]
-          },
-          {
-            "typeId": "1be09af9-f089-4d6b-9f0b-48018b5f7393",
-            "timeSeriesId": [
-              "X0a7UHOs",
-              "9kBtT3aI",
-              "mMAZet0u"
-            ]
-          },
-          {
-            "typeId": "1be09af9-f089-4d6b-9f0b-48018b5f7393",
-            "timeSeriesId": [
-              "xetP6QFl",
-              "TKdnEz6T",
-              "3OeONWyT"
-            ]
-          },
-          {
-            "typeId": "1be09af9-f089-4d6b-9f0b-48018b5f7393",
-            "timeSeriesId": [
-              "y645VSzE",
-              "VfYiEfm7",
-              "CrA6lGWs"
-            ]
-          },
-          {
-            "typeId": "1be09af9-f089-4d6b-9f0b-48018b5f7393",
-            "timeSeriesId": [
-              "yfNZw5yl",
-              "X0a7UHOs",
-              "9kBtT3aI"
-            ]
-          },
-          {
-            "typeId": "1be09af9-f089-4d6b-9f0b-48018b5f7393",
-            "timeSeriesId": [
-              "yta7VUT8",
-              "rUZHFHlJ",
-              "p8Q5UpHO"
-            ]
-          },
-          {
-            "typeId": "1be09af9-f089-4d6b-9f0b-48018b5f7393",
-            "timeSeriesId": [
-              "z2xfDP69",
-              "dGk1kAmd",
-              "dL6dgNqU"
-            ],
-            "name": "instanceZxgBfaO5"
-          },
-          {
-            "typeId": "1be09af9-f089-4d6b-9f0b-48018b5f7393",
-            "timeSeriesId": [
-              "z3BscPyx",
-              "Nego3kU6",
-              "G8LepKa8"
-            ]
-          },
-          {
-            "typeId": "1be09af9-f089-4d6b-9f0b-48018b5f7393",
-            "timeSeriesId": [
-              "ZrNKFcMe",
-              "dGkMjS5P",
-              "UCAxL8OV"
->>>>>>> 288da0aa
-            ]
-          }
-        ],
-        "continuationToken": "aXsic2tpcCI6MTAwMCwidGFrZSI6MTAwMCwicmVxdWVzdEhhc2hDb2RlIjoxOTQ3MjUzNzgyLCJlbnZpcm9ubWVudElkIjoiYTFiZDYyZjAtZmFlNy00NmE2LTkyM2ItYjYwZDg0YTY0ZDViIn0="
-      }
-    },
-    {
-      "RequestUri": "https://fakeHost.api.wus2.timeseriesinsights.azure.com/timeseries/instances?api-version=2020-07-31",
-      "RequestMethod": "GET",
-      "RequestHeaders": {
-        "Accept": "application/json",
-        "Authorization": "Sanitized",
-        "User-Agent": [
-          "azsdk-net-IoT.TimeSeriesInsights/1.0.0-alpha.20210326.1",
-          "(.NET 5.0.4; Microsoft Windows 10.0.19042)"
-        ],
-<<<<<<< HEAD
-        "x-ms-client-request-id": "9cb7d23022f700e1b051c8b8c03e5b18",
-=======
-        "x-ms-client-request-id": "06ba4a5c5b09604e81acbf60433438fe",
->>>>>>> 288da0aa
-        "x-ms-client-session-id": "00000000-0000-0000-0000-000000000000",
-        "x-ms-continuation": "aXsic2tpcCI6MTAwMCwidGFrZSI6MTAwMCwicmVxdWVzdEhhc2hDb2RlIjoxOTQ3MjUzNzgyLCJlbnZpcm9ubWVudElkIjoiYTFiZDYyZjAtZmFlNy00NmE2LTkyM2ItYjYwZDg0YTY0ZDViIn0=",
-        "x-ms-return-client-request-id": "true"
-      },
-      "RequestBody": null,
-      "StatusCode": 200,
-      "ResponseHeaders": {
-        "Access-Control-Allow-Origin": "*",
-        "Access-Control-Expose-Headers": "x-ms-request-id,x-ms-continuation",
-        "Content-Type": "application/json",
-<<<<<<< HEAD
-        "Date": "Fri, 26 Mar 2021 21:35:27 GMT",
-=======
-        "Date": "Fri, 26 Mar 2021 19:34:19 GMT",
->>>>>>> 288da0aa
-        "Server": "Microsoft-HTTPAPI/2.0",
-        "Strict-Transport-Security": "max-age=31536000; includeSubDomains",
-        "Transfer-Encoding": "chunked",
-        "X-Content-Type-Options": "nosniff",
-<<<<<<< HEAD
-        "x-ms-request-id": "6e91d29a-5091-4fb3-9c5e-14566a527ef2"
-=======
-        "x-ms-request-id": "753d1afd-9dfd-436c-bb09-0d65cee6f43c"
->>>>>>> 288da0aa
-      },
-      "ResponseBody": {
-        "instances": []
-      }
-    },
-    {
-      "RequestUri": "https://fakeHost.api.wus2.timeseriesinsights.azure.com/timeseries/instances/suggest?api-version=2020-07-31",
-      "RequestMethod": "POST",
-      "RequestHeaders": {
-        "Accept": "application/json",
-        "Authorization": "Sanitized",
-        "Content-Length": "27",
-        "Content-Type": "application/json",
-        "User-Agent": [
-          "azsdk-net-IoT.TimeSeriesInsights/1.0.0-alpha.20210326.1",
-          "(.NET 5.0.4; Microsoft Windows 10.0.19042)"
-        ],
-<<<<<<< HEAD
-        "x-ms-client-request-id": "0bd5c52a394bda8106ea0c67b598ebeb",
-=======
-        "x-ms-client-request-id": "c96d98ce4ce29f188a92705ee8788eb4",
->>>>>>> 288da0aa
-        "x-ms-client-session-id": "00000000-0000-0000-0000-000000000000",
-        "x-ms-return-client-request-id": "true"
-      },
-      "RequestBody": {
-<<<<<<< HEAD
-        "searchString": "32pKJwCo"
-=======
-        "searchString": "z2x"
->>>>>>> 288da0aa
-      },
-      "StatusCode": 200,
-      "ResponseHeaders": {
-        "Access-Control-Allow-Origin": "*",
-        "Access-Control-Expose-Headers": "x-ms-request-id,x-ms-continuation",
-        "Content-Type": "application/json",
-<<<<<<< HEAD
-        "Date": "Fri, 26 Mar 2021 21:35:27 GMT",
-=======
-        "Date": "Fri, 26 Mar 2021 19:34:19 GMT",
->>>>>>> 288da0aa
-        "Server": "Microsoft-HTTPAPI/2.0",
-        "Strict-Transport-Security": "max-age=31536000; includeSubDomains",
-        "Transfer-Encoding": "chunked",
-        "X-Content-Type-Options": "nosniff",
-<<<<<<< HEAD
-        "x-ms-request-id": "ffa92086-b913-44ce-bbd4-c311263fec9c"
-=======
-        "x-ms-request-id": "282cca57-0dfb-4fab-8ba9-5d8899e71123"
->>>>>>> 288da0aa
-      },
-      "ResponseBody": {
-        "suggestions": [
-          {
-<<<<<<< HEAD
-            "searchString": "32pKJwCo",
-            "highlightedSearchString": "\u003Chit\u003E32pKJwCo\u003C/hit\u003E"
-=======
-            "searchString": "z2xfDP69",
-            "highlightedSearchString": "\u003Chit\u003Ez2x\u003C/hit\u003EfDP69"
->>>>>>> 288da0aa
-          }
-        ]
-      }
-    },
-    {
-      "RequestUri": "https://fakeHost.api.wus2.timeseriesinsights.azure.com/timeseries/instances/$batch?api-version=2020-07-31",
-      "RequestMethod": "POST",
-      "RequestHeaders": {
-        "Accept": "application/json",
-        "Authorization": "Sanitized",
-        "Content-Length": "100",
-        "Content-Type": "application/json",
-        "User-Agent": [
-          "azsdk-net-IoT.TimeSeriesInsights/1.0.0-alpha.20210326.1",
-          "(.NET 5.0.4; Microsoft Windows 10.0.19042)"
-        ],
-<<<<<<< HEAD
-        "x-ms-client-request-id": "ebcaad5f81f3fda07537acc419ec2c92",
-=======
-        "x-ms-client-request-id": "b7f512a81ad3308ac36f278c66d8dda4",
->>>>>>> 288da0aa
-        "x-ms-client-session-id": "00000000-0000-0000-0000-000000000000",
-        "x-ms-return-client-request-id": "true"
-      },
-      "RequestBody": {
-        "delete": {
-          "timeSeriesIds": [
-            [
-<<<<<<< HEAD
-              "32pKJwCo",
-              "Dfioup5n",
-              "DvaWW7aI"
-            ],
-            [
-              "5qn77lb6",
-              "D0zI5tGl",
-              "P7f89t2S"
-=======
-              "z2xfDP69",
-              "dGk1kAmd",
-              "dL6dgNqU"
-            ],
-            [
-              "UezcSYWk",
-              "UxdAABlm",
-              "MccGViSm"
->>>>>>> 288da0aa
-            ]
-          ]
-        }
-      },
-      "StatusCode": 200,
-      "ResponseHeaders": {
-        "Access-Control-Allow-Origin": "*",
-        "Access-Control-Expose-Headers": "x-ms-request-id,x-ms-continuation",
-        "Content-Type": "application/json",
-<<<<<<< HEAD
-        "Date": "Fri, 26 Mar 2021 21:35:27 GMT",
-=======
-        "Date": "Fri, 26 Mar 2021 19:34:19 GMT",
->>>>>>> 288da0aa
-        "Server": "Microsoft-HTTPAPI/2.0",
-        "Strict-Transport-Security": "max-age=31536000; includeSubDomains",
-        "Transfer-Encoding": "chunked",
-        "X-Content-Type-Options": "nosniff",
-<<<<<<< HEAD
-        "x-ms-request-id": "60e048c1-9f6c-44ea-87c2-0c4acb10ee04"
-=======
-        "x-ms-request-id": "bb383a4d-5022-430d-8175-0a685f578f73"
->>>>>>> 288da0aa
+        "Date": "Fri, 26 Mar 2021 21:42:41 GMT",
+        "Server": "Microsoft-HTTPAPI/2.0",
+        "Strict-Transport-Security": "max-age=31536000; includeSubDomains",
+        "Transfer-Encoding": "chunked",
+        "X-Content-Type-Options": "nosniff",
+        "x-ms-request-id": "4736b791-e6e6-42b0-9618-b690f223b1ab"
       },
       "ResponseBody": {
         "delete": [
@@ -1712,11 +534,7 @@
     }
   ],
   "Variables": {
-<<<<<<< HEAD
-    "RandomSeed": "1947146305",
-=======
-    "RandomSeed": "1769402795",
->>>>>>> 288da0aa
+    "RandomSeed": "867352288",
     "TIMESERIESINSIGHTS_URL": "fakeHost.api.wus2.timeseriesinsights.azure.com"
   }
 }