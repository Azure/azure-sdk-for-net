{
  "Entries": [
    {
      "RequestUri": "https://fakeHost.api.wus2.timeseriesinsights.azure.com/timeseries/modelSettings?api-version=2020-07-31",
      "RequestMethod": "GET",
      "RequestHeaders": {
        "Accept": "application/json",
        "Authorization": "Sanitized",
        "User-Agent": "azsdk-net-IoT.TimeSeriesInsights/1.0.0-alpha.20210326.1 (.NET Framework 4.8.4300.0; Microsoft Windows 10.0.19042 )",
        "x-ms-client-request-id": "c5249ec5c9fd5b643792129e4db6d63c",
        "x-ms-return-client-request-id": "true"
      },
      "RequestBody": null,
      "StatusCode": 200,
      "ResponseHeaders": {
        "Access-Control-Allow-Origin": "*",
        "Access-Control-Expose-Headers": "x-ms-request-id,x-ms-continuation",
        "Content-Type": "application/json",
        "Date": "Fri, 26 Mar 2021 22:15:14 GMT",
        "Server": "Microsoft-HTTPAPI/2.0",
        "Strict-Transport-Security": "max-age=31536000; includeSubDomains",
        "Transfer-Encoding": "chunked",
        "X-Content-Type-Options": "nosniff",
        "x-ms-request-id": "0e213aee-e66e-4503-a7fc-02993a0d7e18"
      },
      "ResponseBody": {
        "modelSettings": {
          "name": "testModel",
          "timeSeriesIdProperties": [
            {
              "name": "building",
              "type": "String"
            },
            {
              "name": "floor",
              "type": "String"
            },
            {
              "name": "room",
              "type": "String"
            }
          ],
          "defaultTypeId": "1be09af9-f089-4d6b-9f0b-48018b5f7393"
        }
      }
    },
    {
      "RequestUri": "https://fakeHost.api.wus2.timeseriesinsights.azure.com/timeseries/instances/$batch?api-version=2020-07-31",
      "RequestMethod": "POST",
      "RequestHeaders": {
        "Accept": "application/json",
        "Authorization": "Sanitized",
        "Content-Length": "62",
        "Content-Type": "application/json",
<<<<<<< HEAD
        "User-Agent": [
          "azsdk-net-IoT.TimeSeriesInsights/1.0.0-alpha.20210326.1",
          "(.NET 5.0.4; Microsoft Windows 10.0.19042)"
        ],
        "x-ms-client-request-id": "6ea3ce3468a9fb8a30b37785383be385",
=======
        "User-Agent": "azsdk-net-IoT.TimeSeriesInsights/1.0.0-alpha.20210326.1 (.NET Framework 4.8.4300.0; Microsoft Windows 10.0.19042 )",
        "x-ms-client-request-id": "3eeb04080364af579d1c4b1523991a24",
>>>>>>> e37e56f1
        "x-ms-client-session-id": "00000000-0000-0000-0000-000000000000",
        "x-ms-return-client-request-id": "true"
      },
      "RequestBody": {
        "get": {
          "timeSeriesIds": [
            [
<<<<<<< HEAD
              "SHkvkpsE",
              "JgVvZlPU",
              "I2N9JxZv"
=======
              "Rg7RCsP1",
              "Q27vjs4G",
              "bIqYmLli"
>>>>>>> e37e56f1
            ]
          ]
        }
      },
      "StatusCode": 200,
      "ResponseHeaders": {
        "Access-Control-Allow-Origin": "*",
        "Access-Control-Expose-Headers": "x-ms-request-id,x-ms-continuation",
        "Content-Type": "application/json",
<<<<<<< HEAD
        "Date": "Fri, 26 Mar 2021 21:42:41 GMT",
=======
        "Date": "Fri, 26 Mar 2021 22:15:14 GMT",
>>>>>>> e37e56f1
        "Server": "Microsoft-HTTPAPI/2.0",
        "Strict-Transport-Security": "max-age=31536000; includeSubDomains",
        "Transfer-Encoding": "chunked",
        "X-Content-Type-Options": "nosniff",
<<<<<<< HEAD
        "x-ms-request-id": "69d02559-3743-489e-9ddc-a5956e96d558"
=======
        "x-ms-request-id": "aa92e121-6e2c-4524-96a4-d9aad30273da"
>>>>>>> e37e56f1
      },
      "ResponseBody": {
        "get": [
          {
            "error": {
              "code": "ResourceNotFound",
<<<<<<< HEAD
              "message": "Time series instance with time series ID \u0027[\u0022SHkvkpsE\u0022,\u0022JgVvZlPU\u0022,\u0022I2N9JxZv\u0022]\u0027 is not found.",
=======
              "message": "Time series instance with time series ID \u0027[\u0022Rg7RCsP1\u0022,\u0022Q27vjs4G\u0022,\u0022bIqYmLli\u0022]\u0027 is not found.",
>>>>>>> e37e56f1
              "innerError": {
                "code": "InstanceNotFound"
              }
            }
          }
        ]
      }
    },
    {
      "RequestUri": "https://fakeHost.api.wus2.timeseriesinsights.azure.com/timeseries/instances/$batch?api-version=2020-07-31",
      "RequestMethod": "POST",
      "RequestHeaders": {
        "Accept": "application/json",
        "Authorization": "Sanitized",
        "Content-Length": "62",
        "Content-Type": "application/json",
<<<<<<< HEAD
        "User-Agent": [
          "azsdk-net-IoT.TimeSeriesInsights/1.0.0-alpha.20210326.1",
          "(.NET 5.0.4; Microsoft Windows 10.0.19042)"
        ],
        "x-ms-client-request-id": "3e4137878d77ad1b24384cf18cf2f748",
=======
        "User-Agent": "azsdk-net-IoT.TimeSeriesInsights/1.0.0-alpha.20210326.1 (.NET Framework 4.8.4300.0; Microsoft Windows 10.0.19042 )",
        "x-ms-client-request-id": "67dce2ba0ab5857dc2d9d7e45045f21d",
>>>>>>> e37e56f1
        "x-ms-client-session-id": "00000000-0000-0000-0000-000000000000",
        "x-ms-return-client-request-id": "true"
      },
      "RequestBody": {
        "get": {
          "timeSeriesIds": [
            [
<<<<<<< HEAD
              "Y5POYZKM",
              "Xm3z2uie",
              "szOUPgdY"
=======
              "76oYQ1aw",
              "gEqqpTlF",
              "4Y97kB9N"
>>>>>>> e37e56f1
            ]
          ]
        }
      },
      "StatusCode": 200,
      "ResponseHeaders": {
        "Access-Control-Allow-Origin": "*",
        "Access-Control-Expose-Headers": "x-ms-request-id,x-ms-continuation",
        "Content-Type": "application/json",
<<<<<<< HEAD
        "Date": "Fri, 26 Mar 2021 21:42:41 GMT",
=======
        "Date": "Fri, 26 Mar 2021 22:15:14 GMT",
>>>>>>> e37e56f1
        "Server": "Microsoft-HTTPAPI/2.0",
        "Strict-Transport-Security": "max-age=31536000; includeSubDomains",
        "Transfer-Encoding": "chunked",
        "X-Content-Type-Options": "nosniff",
<<<<<<< HEAD
        "x-ms-request-id": "6be5ac0a-6c2c-4291-99df-11128b7c30da"
=======
        "x-ms-request-id": "a86996c4-371a-48e2-88d2-e6dd68c1c6fe"
>>>>>>> e37e56f1
      },
      "ResponseBody": {
        "get": [
          {
            "error": {
              "code": "ResourceNotFound",
<<<<<<< HEAD
              "message": "Time series instance with time series ID \u0027[\u0022Y5POYZKM\u0022,\u0022Xm3z2uie\u0022,\u0022szOUPgdY\u0022]\u0027 is not found.",
=======
              "message": "Time series instance with time series ID \u0027[\u002276oYQ1aw\u0022,\u0022gEqqpTlF\u0022,\u00224Y97kB9N\u0022]\u0027 is not found.",
>>>>>>> e37e56f1
              "innerError": {
                "code": "InstanceNotFound"
              }
            }
          }
        ]
      }
    },
    {
      "RequestUri": "https://fakeHost.api.wus2.timeseriesinsights.azure.com/timeseries/instances/$batch?api-version=2020-07-31",
      "RequestMethod": "POST",
      "RequestHeaders": {
        "Accept": "application/json",
        "Authorization": "Sanitized",
        "Content-Length": "209",
        "Content-Type": "application/json",
<<<<<<< HEAD
        "User-Agent": [
          "azsdk-net-IoT.TimeSeriesInsights/1.0.0-alpha.20210326.1",
          "(.NET 5.0.4; Microsoft Windows 10.0.19042)"
        ],
        "x-ms-client-request-id": "128a66aedbe8cbbf11f043cb7a2f276a",
=======
        "User-Agent": "azsdk-net-IoT.TimeSeriesInsights/1.0.0-alpha.20210326.1 (.NET Framework 4.8.4300.0; Microsoft Windows 10.0.19042 )",
        "x-ms-client-request-id": "f3cbb52ce684edf6e45036923ac36f3d",
>>>>>>> e37e56f1
        "x-ms-client-session-id": "00000000-0000-0000-0000-000000000000",
        "x-ms-return-client-request-id": "true"
      },
      "RequestBody": {
        "put": [
          {
            "timeSeriesId": [
<<<<<<< HEAD
              "SHkvkpsE",
              "JgVvZlPU",
              "I2N9JxZv"
=======
              "Rg7RCsP1",
              "Q27vjs4G",
              "bIqYmLli"
>>>>>>> e37e56f1
            ],
            "typeId": "1be09af9-f089-4d6b-9f0b-48018b5f7393"
          },
          {
            "timeSeriesId": [
<<<<<<< HEAD
              "Y5POYZKM",
              "Xm3z2uie",
              "szOUPgdY"
=======
              "76oYQ1aw",
              "gEqqpTlF",
              "4Y97kB9N"
>>>>>>> e37e56f1
            ],
            "typeId": "1be09af9-f089-4d6b-9f0b-48018b5f7393"
          }
        ]
      },
      "StatusCode": 200,
      "ResponseHeaders": {
        "Access-Control-Allow-Origin": "*",
        "Access-Control-Expose-Headers": "x-ms-request-id,x-ms-continuation",
        "Content-Type": "application/json",
<<<<<<< HEAD
        "Date": "Fri, 26 Mar 2021 21:42:41 GMT",
=======
        "Date": "Fri, 26 Mar 2021 22:15:14 GMT",
>>>>>>> e37e56f1
        "Server": "Microsoft-HTTPAPI/2.0",
        "Strict-Transport-Security": "max-age=31536000; includeSubDomains",
        "Transfer-Encoding": "chunked",
        "X-Content-Type-Options": "nosniff",
<<<<<<< HEAD
        "x-ms-request-id": "19e39c0a-142c-4b74-82e6-34df28f75fad"
=======
        "x-ms-request-id": "6dd390f0-e39a-4be9-bae7-f9f70c46191a"
>>>>>>> e37e56f1
      },
      "ResponseBody": {
        "put": [
          {},
          {}
        ]
      }
    },
    {
      "RequestUri": "https://fakeHost.api.wus2.timeseriesinsights.azure.com/timeseries/instances/$batch?api-version=2020-07-31",
      "RequestMethod": "POST",
      "RequestHeaders": {
        "Accept": "application/json",
        "Authorization": "Sanitized",
        "Content-Length": "97",
        "Content-Type": "application/json",
<<<<<<< HEAD
        "User-Agent": [
          "azsdk-net-IoT.TimeSeriesInsights/1.0.0-alpha.20210326.1",
          "(.NET 5.0.4; Microsoft Windows 10.0.19042)"
        ],
        "x-ms-client-request-id": "6b0edd9ae1ab55c57bd28a0218b1fa4f",
=======
        "User-Agent": "azsdk-net-IoT.TimeSeriesInsights/1.0.0-alpha.20210326.1 (.NET Framework 4.8.4300.0; Microsoft Windows 10.0.19042 )",
        "x-ms-client-request-id": "5430ae7d6f0e687ff3f8addfd853aa99",
>>>>>>> e37e56f1
        "x-ms-client-session-id": "00000000-0000-0000-0000-000000000000",
        "x-ms-return-client-request-id": "true"
      },
      "RequestBody": {
        "get": {
          "timeSeriesIds": [
            [
<<<<<<< HEAD
              "SHkvkpsE",
              "JgVvZlPU",
              "I2N9JxZv"
            ],
            [
              "Y5POYZKM",
              "Xm3z2uie",
              "szOUPgdY"
=======
              "Rg7RCsP1",
              "Q27vjs4G",
              "bIqYmLli"
            ],
            [
              "76oYQ1aw",
              "gEqqpTlF",
              "4Y97kB9N"
>>>>>>> e37e56f1
            ]
          ]
        }
      },
      "StatusCode": 200,
      "ResponseHeaders": {
        "Access-Control-Allow-Origin": "*",
        "Access-Control-Expose-Headers": "x-ms-request-id,x-ms-continuation",
        "Content-Type": "application/json",
<<<<<<< HEAD
        "Date": "Fri, 26 Mar 2021 21:42:41 GMT",
=======
        "Date": "Fri, 26 Mar 2021 22:15:14 GMT",
>>>>>>> e37e56f1
        "Server": "Microsoft-HTTPAPI/2.0",
        "Strict-Transport-Security": "max-age=31536000; includeSubDomains",
        "Transfer-Encoding": "chunked",
        "X-Content-Type-Options": "nosniff",
<<<<<<< HEAD
        "x-ms-request-id": "1a948857-7add-45ea-be4a-4c1d1cccfd25"
=======
        "x-ms-request-id": "c9f5fddb-b0eb-4dd1-845b-22bb6b8be0f9"
>>>>>>> e37e56f1
      },
      "ResponseBody": {
        "get": [
          {
            "instance": {
              "typeId": "1be09af9-f089-4d6b-9f0b-48018b5f7393",
              "timeSeriesId": [
<<<<<<< HEAD
                "SHkvkpsE",
                "JgVvZlPU",
                "I2N9JxZv"
=======
                "Rg7RCsP1",
                "Q27vjs4G",
                "bIqYmLli"
>>>>>>> e37e56f1
              ]
            }
          },
          {
            "instance": {
              "typeId": "1be09af9-f089-4d6b-9f0b-48018b5f7393",
              "timeSeriesId": [
<<<<<<< HEAD
                "Y5POYZKM",
                "Xm3z2uie",
                "szOUPgdY"
=======
                "76oYQ1aw",
                "gEqqpTlF",
                "4Y97kB9N"
>>>>>>> e37e56f1
              ]
            }
          }
        ]
      }
    },
    {
      "RequestUri": "https://fakeHost.api.wus2.timeseriesinsights.azure.com/timeseries/instances/$batch?api-version=2020-07-31",
      "RequestMethod": "POST",
      "RequestHeaders": {
        "Accept": "application/json",
        "Authorization": "Sanitized",
        "Content-Length": "264",
        "Content-Type": "application/json",
<<<<<<< HEAD
        "User-Agent": [
          "azsdk-net-IoT.TimeSeriesInsights/1.0.0-alpha.20210326.1",
          "(.NET 5.0.4; Microsoft Windows 10.0.19042)"
        ],
        "x-ms-client-request-id": "ae56e1118ce3cc9ca035971650bcb35f",
=======
        "User-Agent": "azsdk-net-IoT.TimeSeriesInsights/1.0.0-alpha.20210326.1 (.NET Framework 4.8.4300.0; Microsoft Windows 10.0.19042 )",
        "x-ms-client-request-id": "a26699699d14bc0e3563008b38161490",
>>>>>>> e37e56f1
        "x-ms-client-session-id": "00000000-0000-0000-0000-000000000000",
        "x-ms-return-client-request-id": "true"
      },
      "RequestBody": {
        "update": [
          {
            "timeSeriesId": [
<<<<<<< HEAD
              "SHkvkpsE",
              "JgVvZlPU",
              "I2N9JxZv"
            ],
            "typeId": "1be09af9-f089-4d6b-9f0b-48018b5f7393",
            "name": "instancebHPBreiM"
          },
          {
            "timeSeriesId": [
              "Y5POYZKM",
              "Xm3z2uie",
              "szOUPgdY"
            ],
            "typeId": "1be09af9-f089-4d6b-9f0b-48018b5f7393",
            "name": "instancenNppqJjZ"
=======
              "Rg7RCsP1",
              "Q27vjs4G",
              "bIqYmLli"
            ],
            "typeId": "1be09af9-f089-4d6b-9f0b-48018b5f7393",
            "name": "instanceGiROUL1t"
          },
          {
            "timeSeriesId": [
              "76oYQ1aw",
              "gEqqpTlF",
              "4Y97kB9N"
            ],
            "typeId": "1be09af9-f089-4d6b-9f0b-48018b5f7393",
            "name": "instanceElbNeYYd"
>>>>>>> e37e56f1
          }
        ]
      },
      "StatusCode": 200,
      "ResponseHeaders": {
        "Access-Control-Allow-Origin": "*",
        "Access-Control-Expose-Headers": "x-ms-request-id,x-ms-continuation",
        "Content-Type": "application/json",
<<<<<<< HEAD
        "Date": "Fri, 26 Mar 2021 21:42:41 GMT",
=======
        "Date": "Fri, 26 Mar 2021 22:15:14 GMT",
>>>>>>> e37e56f1
        "Server": "Microsoft-HTTPAPI/2.0",
        "Strict-Transport-Security": "max-age=31536000; includeSubDomains",
        "Transfer-Encoding": "chunked",
        "X-Content-Type-Options": "nosniff",
<<<<<<< HEAD
        "x-ms-request-id": "91deae13-8f6e-4fa0-9330-0fda90ee3813"
=======
        "x-ms-request-id": "5c8ef6bc-15da-4046-849b-874f602209d0"
>>>>>>> e37e56f1
      },
      "ResponseBody": {
        "update": [
          {},
          {}
        ]
      }
    },
    {
      "RequestUri": "https://fakeHost.api.wus2.timeseriesinsights.azure.com/timeseries/instances/$batch?api-version=2020-07-31",
      "RequestMethod": "POST",
      "RequestHeaders": {
        "Accept": "application/json",
        "Authorization": "Sanitized",
        "Content-Length": "57",
        "Content-Type": "application/json",
<<<<<<< HEAD
        "User-Agent": [
          "azsdk-net-IoT.TimeSeriesInsights/1.0.0-alpha.20210326.1",
          "(.NET 5.0.4; Microsoft Windows 10.0.19042)"
        ],
        "x-ms-client-request-id": "0154f4f52f2883c57662f336b33d0c2b",
=======
        "User-Agent": "azsdk-net-IoT.TimeSeriesInsights/1.0.0-alpha.20210326.1 (.NET Framework 4.8.4300.0; Microsoft Windows 10.0.19042 )",
        "x-ms-client-request-id": "f8f39da66e99d0f8285d6820ec1a9408",
>>>>>>> e37e56f1
        "x-ms-client-session-id": "00000000-0000-0000-0000-000000000000",
        "x-ms-return-client-request-id": "true"
      },
      "RequestBody": {
        "get": {
          "names": [
<<<<<<< HEAD
            "instancebHPBreiM",
            "instancenNppqJjZ"
=======
            "instanceGiROUL1t",
            "instanceElbNeYYd"
>>>>>>> e37e56f1
          ]
        }
      },
      "StatusCode": 200,
      "ResponseHeaders": {
        "Access-Control-Allow-Origin": "*",
        "Access-Control-Expose-Headers": "x-ms-request-id,x-ms-continuation",
        "Content-Type": "application/json",
<<<<<<< HEAD
        "Date": "Fri, 26 Mar 2021 21:42:41 GMT",
=======
        "Date": "Fri, 26 Mar 2021 22:15:14 GMT",
>>>>>>> e37e56f1
        "Server": "Microsoft-HTTPAPI/2.0",
        "Strict-Transport-Security": "max-age=31536000; includeSubDomains",
        "Transfer-Encoding": "chunked",
        "X-Content-Type-Options": "nosniff",
<<<<<<< HEAD
        "x-ms-request-id": "e6d78363-da2c-40a2-89be-942a673dae65"
=======
        "x-ms-request-id": "bcd44c2b-6d6a-4f20-8a89-1bd01bf80d4f"
>>>>>>> e37e56f1
      },
      "ResponseBody": {
        "get": [
          {
            "instance": {
              "typeId": "1be09af9-f089-4d6b-9f0b-48018b5f7393",
              "timeSeriesId": [
<<<<<<< HEAD
                "SHkvkpsE",
                "JgVvZlPU",
                "I2N9JxZv"
              ],
              "name": "instancebHPBreiM"
=======
                "Rg7RCsP1",
                "Q27vjs4G",
                "bIqYmLli"
              ],
              "name": "instanceGiROUL1t"
>>>>>>> e37e56f1
            }
          },
          {
            "instance": {
              "typeId": "1be09af9-f089-4d6b-9f0b-48018b5f7393",
              "timeSeriesId": [
<<<<<<< HEAD
                "Y5POYZKM",
                "Xm3z2uie",
                "szOUPgdY"
              ],
              "name": "instancenNppqJjZ"
=======
                "76oYQ1aw",
                "gEqqpTlF",
                "4Y97kB9N"
              ],
              "name": "instanceElbNeYYd"
>>>>>>> e37e56f1
            }
          }
        ]
      }
    },
    {
      "RequestUri": "https://fakeHost.api.wus2.timeseriesinsights.azure.com/timeseries/instances?api-version=2020-07-31",
      "RequestMethod": "GET",
      "RequestHeaders": {
        "Accept": "application/json",
        "Authorization": "Sanitized",
<<<<<<< HEAD
        "User-Agent": [
          "azsdk-net-IoT.TimeSeriesInsights/1.0.0-alpha.20210326.1",
          "(.NET 5.0.4; Microsoft Windows 10.0.19042)"
        ],
        "x-ms-client-request-id": "36f1949e4c5aea6cdc3957707e505bbb",
=======
        "User-Agent": "azsdk-net-IoT.TimeSeriesInsights/1.0.0-alpha.20210326.1 (.NET Framework 4.8.4300.0; Microsoft Windows 10.0.19042 )",
        "x-ms-client-request-id": "3f75aead08ed0185326dcae1acfa9ad5",
>>>>>>> e37e56f1
        "x-ms-client-session-id": "00000000-0000-0000-0000-000000000000",
        "x-ms-return-client-request-id": "true"
      },
      "RequestBody": null,
      "StatusCode": 200,
      "ResponseHeaders": {
        "Access-Control-Allow-Origin": "*",
        "Access-Control-Expose-Headers": "x-ms-request-id,x-ms-continuation",
        "Content-Type": "application/json",
<<<<<<< HEAD
        "Date": "Fri, 26 Mar 2021 21:42:41 GMT",
=======
        "Date": "Fri, 26 Mar 2021 22:15:14 GMT",
>>>>>>> e37e56f1
        "Server": "Microsoft-HTTPAPI/2.0",
        "Strict-Transport-Security": "max-age=31536000; includeSubDomains",
        "Transfer-Encoding": "chunked",
        "X-Content-Type-Options": "nosniff",
<<<<<<< HEAD
        "x-ms-request-id": "859e45eb-a112-4c93-9067-83ab9d62ff94"
=======
        "x-ms-request-id": "cfc598dc-90e5-49e4-ab28-9cee76b22f95"
>>>>>>> e37e56f1
      },
      "ResponseBody": {
        "instances": [
          {
            "typeId": "1be09af9-f089-4d6b-9f0b-48018b5f7393",
            "timeSeriesId": [
<<<<<<< HEAD
              "LvP3l",
              null,
              "wg6KX"
            ]
          },
          {
            "typeId": "1be09af9-f089-4d6b-9f0b-48018b5f7393",
            "timeSeriesId": [
              "SHkvkpsE",
              "JgVvZlPU",
              "I2N9JxZv"
            ],
            "name": "instancebHPBreiM"
=======
              null,
              null,
              null
            ]
          },
          {
            "typeId": "7b842385-0888-49d7-ba15-0c314f5b4a76",
            "timeSeriesId": [
              "100",
              "11",
              "12"
            ],
            "name": "100, 11, 12",
            "description": "Building 100, floor 11, room 12",
            "hierarchyIds": [
              "a2d2756c-47a5-4f53-9521-8ce7c4788c03"
            ],
            "instanceFields": {
              "Country": "Canada",
              "Building": "100",
              "Floor": "11",
              "Room": "12"
            }
          },
          {
            "typeId": "1be09af9-f089-4d6b-9f0b-48018b5f7393",
            "timeSeriesId": [
              "101",
              "13",
              "3"
            ],
            "hierarchyIds": [
              "a2d2756c-47a5-4f53-9521-8ce7c4788c03"
            ],
            "instanceFields": {
              "Country": "Canada",
              "Building": "101",
              "Floor": "13",
              "Room": "3"
            }
          },
          {
            "typeId": "1be09af9-f089-4d6b-9f0b-48018b5f7393",
            "timeSeriesId": [
              "17",
              null,
              null
            ],
            "hierarchyIds": [
              "a2d2756c-47a5-4f53-9521-8ce7c4788c03"
            ],
            "instanceFields": {
              "Country": "",
              "Building": "",
              "Floor": "",
              "Room": ""
            }
          },
          {
            "typeId": "1be09af9-f089-4d6b-9f0b-48018b5f7393",
            "timeSeriesId": [
              "17",
              "1",
              "1"
            ],
            "hierarchyIds": [
              "a2d2756c-47a5-4f53-9521-8ce7c4788c03"
            ],
            "instanceFields": {
              "Country": "USA",
              "Building": "17",
              "Floor": "1",
              "Room": "1"
            }
          },
          {
            "typeId": "1be09af9-f089-4d6b-9f0b-48018b5f7393",
            "timeSeriesId": [
              "17",
              "1",
              "2"
            ],
            "name": "17, 1, 2",
            "description": "Building 17, floor 1, room 2",
            "hierarchyIds": [
              "a2d2756c-47a5-4f53-9521-8ce7c4788c03"
            ],
            "instanceFields": {
              "Country": "USA",
              "Building": "17",
              "Floor": "1",
              "Room": "2"
            }
>>>>>>> e37e56f1
          },
          {
            "typeId": "1be09af9-f089-4d6b-9f0b-48018b5f7393",
            "timeSeriesId": [
<<<<<<< HEAD
              "Y5POYZKM",
              "Xm3z2uie",
              "szOUPgdY"
            ],
            "name": "instancenNppqJjZ"
          }
        ],
        "continuationToken": "aXsic2tpcCI6MTAwMCwidGFrZSI6MTAwMCwicmVxdWVzdEhhc2hDb2RlIjoxOTQ3MjUzNzgyLCJlbnZpcm9ubWVudElkIjoiYTFiZDYyZjAtZmFlNy00NmE2LTkyM2ItYjYwZDg0YTY0ZDViIn0="
=======
              "17",
              "1",
              "3"
            ],
            "hierarchyIds": [
              "a2d2756c-47a5-4f53-9521-8ce7c4788c03"
            ],
            "instanceFields": {
              "Country": "USA",
              "Building": "17",
              "Floor": "1",
              "Room": "3"
            }
          },
          {
            "typeId": "1be09af9-f089-4d6b-9f0b-48018b5f7393",
            "timeSeriesId": [
              "17",
              "2",
              "1"
            ],
            "hierarchyIds": [
              "a2d2756c-47a5-4f53-9521-8ce7c4788c03"
            ],
            "instanceFields": {
              "Country": "USA",
              "Building": "17",
              "Floor": "2",
              "Room": "1"
            }
          },
          {
            "typeId": "1be09af9-f089-4d6b-9f0b-48018b5f7393",
            "timeSeriesId": [
              "17",
              "3",
              "1"
            ],
            "hierarchyIds": [
              "a2d2756c-47a5-4f53-9521-8ce7c4788c03"
            ],
            "instanceFields": {
              "Country": "USA",
              "Building": "17",
              "Floor": "3",
              "Room": "1"
            }
          },
          {
            "typeId": "1be09af9-f089-4d6b-9f0b-48018b5f7393",
            "timeSeriesId": [
              "18",
              null,
              null
            ]
          },
          {
            "typeId": "1be09af9-f089-4d6b-9f0b-48018b5f7393",
            "timeSeriesId": [
              "18",
              "1",
              "1"
            ],
            "hierarchyIds": [
              "a2d2756c-47a5-4f53-9521-8ce7c4788c03"
            ],
            "instanceFields": {
              "Country": "USA",
              "Building": "18",
              "Floor": "1",
              "Room": "1"
            }
          },
          {
            "typeId": "1be09af9-f089-4d6b-9f0b-48018b5f7393",
            "timeSeriesId": [
              "18",
              "2",
              "1"
            ],
            "hierarchyIds": [
              "a2d2756c-47a5-4f53-9521-8ce7c4788c03"
            ],
            "instanceFields": {
              "Country": "USA",
              "Building": "18",
              "Floor": "2",
              "Room": "1"
            }
          },
          {
            "typeId": "1be09af9-f089-4d6b-9f0b-48018b5f7393",
            "timeSeriesId": [
              "76oYQ1aw",
              "gEqqpTlF",
              "4Y97kB9N"
            ],
            "name": "instanceElbNeYYd"
          },
          {
            "typeId": "1be09af9-f089-4d6b-9f0b-48018b5f7393",
            "timeSeriesId": [
              "axmDkaDx",
              "eN2IWF9g",
              "gtreOJ6C"
            ]
          },
          {
            "typeId": "1be09af9-f089-4d6b-9f0b-48018b5f7393",
            "timeSeriesId": [
              "gepQ7d1i",
              "n9y8Z33M",
              "xb4tBA85"
            ]
          },
          {
            "typeId": "1be09af9-f089-4d6b-9f0b-48018b5f7393",
            "timeSeriesId": [
              "gOjeQNrW",
              "N1AmVbS5",
              "T3UOUYw1"
            ]
          },
          {
            "typeId": "1be09af9-f089-4d6b-9f0b-48018b5f7393",
            "timeSeriesId": [
              "Rg7RCsP1",
              "Q27vjs4G",
              "bIqYmLli"
            ],
            "name": "instanceGiROUL1t"
          }
        ],
        "continuationToken": "aXsic2tpcCI6MTAwMCwidGFrZSI6MTAwMCwicmVxdWVzdEhhc2hDb2RlIjoxOTQ3MjUzNzgyLCJlbnZpcm9ubWVudElkIjoiZTYyMTY4NGEtZmMwNi00M2RiLTg1YTQtMjkxNjBjMjZmMmQ1In0="
>>>>>>> e37e56f1
      }
    },
    {
      "RequestUri": "https://fakeHost.api.wus2.timeseriesinsights.azure.com/timeseries/instances?api-version=2020-07-31",
      "RequestMethod": "GET",
      "RequestHeaders": {
        "Accept": "application/json",
        "Authorization": "Sanitized",
<<<<<<< HEAD
        "User-Agent": [
          "azsdk-net-IoT.TimeSeriesInsights/1.0.0-alpha.20210326.1",
          "(.NET 5.0.4; Microsoft Windows 10.0.19042)"
        ],
        "x-ms-client-request-id": "5592cdc132fbe2cc1cd2388098661863",
        "x-ms-client-session-id": "00000000-0000-0000-0000-000000000000",
        "x-ms-continuation": "aXsic2tpcCI6MTAwMCwidGFrZSI6MTAwMCwicmVxdWVzdEhhc2hDb2RlIjoxOTQ3MjUzNzgyLCJlbnZpcm9ubWVudElkIjoiYTFiZDYyZjAtZmFlNy00NmE2LTkyM2ItYjYwZDg0YTY0ZDViIn0=",
=======
        "User-Agent": "azsdk-net-IoT.TimeSeriesInsights/1.0.0-alpha.20210326.1 (.NET Framework 4.8.4300.0; Microsoft Windows 10.0.19042 )",
        "x-ms-client-request-id": "36bff3da52f8fb66a09579b735eed01a",
        "x-ms-client-session-id": "00000000-0000-0000-0000-000000000000",
        "x-ms-continuation": "aXsic2tpcCI6MTAwMCwidGFrZSI6MTAwMCwicmVxdWVzdEhhc2hDb2RlIjoxOTQ3MjUzNzgyLCJlbnZpcm9ubWVudElkIjoiZTYyMTY4NGEtZmMwNi00M2RiLTg1YTQtMjkxNjBjMjZmMmQ1In0=",
>>>>>>> e37e56f1
        "x-ms-return-client-request-id": "true"
      },
      "RequestBody": null,
      "StatusCode": 200,
      "ResponseHeaders": {
        "Access-Control-Allow-Origin": "*",
        "Access-Control-Expose-Headers": "x-ms-request-id,x-ms-continuation",
        "Content-Type": "application/json",
<<<<<<< HEAD
        "Date": "Fri, 26 Mar 2021 21:42:41 GMT",
=======
        "Date": "Fri, 26 Mar 2021 22:15:14 GMT",
>>>>>>> e37e56f1
        "Server": "Microsoft-HTTPAPI/2.0",
        "Strict-Transport-Security": "max-age=31536000; includeSubDomains",
        "Transfer-Encoding": "chunked",
        "X-Content-Type-Options": "nosniff",
<<<<<<< HEAD
        "x-ms-request-id": "2ecbe065-0240-44dd-98c3-dc8a06b326b1"
=======
        "x-ms-request-id": "ef89b989-eeae-4074-8012-33a7dd2481c1"
>>>>>>> e37e56f1
      },
      "ResponseBody": {
        "instances": []
      }
    },
    {
      "RequestUri": "https://fakeHost.api.wus2.timeseriesinsights.azure.com/timeseries/instances/suggest?api-version=2020-07-31",
      "RequestMethod": "POST",
      "RequestHeaders": {
        "Accept": "application/json",
        "Authorization": "Sanitized",
        "Content-Length": "27",
        "Content-Type": "application/json",
<<<<<<< HEAD
        "User-Agent": [
          "azsdk-net-IoT.TimeSeriesInsights/1.0.0-alpha.20210326.1",
          "(.NET 5.0.4; Microsoft Windows 10.0.19042)"
        ],
        "x-ms-client-request-id": "bb786c287dcba905886a24efd7540525",
=======
        "User-Agent": "azsdk-net-IoT.TimeSeriesInsights/1.0.0-alpha.20210326.1 (.NET Framework 4.8.4300.0; Microsoft Windows 10.0.19042 )",
        "x-ms-client-request-id": "8adef8ced5a19da317f1c62ba416232e",
>>>>>>> e37e56f1
        "x-ms-client-session-id": "00000000-0000-0000-0000-000000000000",
        "x-ms-return-client-request-id": "true"
      },
      "RequestBody": {
<<<<<<< HEAD
        "searchString": "SHkvkpsE"
=======
        "searchString": "Rg7"
>>>>>>> e37e56f1
      },
      "StatusCode": 200,
      "ResponseHeaders": {
        "Access-Control-Allow-Origin": "*",
        "Access-Control-Expose-Headers": "x-ms-request-id,x-ms-continuation",
        "Content-Type": "application/json",
<<<<<<< HEAD
        "Date": "Fri, 26 Mar 2021 21:42:41 GMT",
=======
        "Date": "Fri, 26 Mar 2021 22:15:14 GMT",
>>>>>>> e37e56f1
        "Server": "Microsoft-HTTPAPI/2.0",
        "Strict-Transport-Security": "max-age=31536000; includeSubDomains",
        "Transfer-Encoding": "chunked",
        "X-Content-Type-Options": "nosniff",
<<<<<<< HEAD
        "x-ms-request-id": "54469f35-760a-4c79-b5f2-83f1825d9dfc"
=======
        "x-ms-request-id": "31a79e95-76f1-4968-9f3d-668596c05417"
>>>>>>> e37e56f1
      },
      "ResponseBody": {
        "suggestions": [
          {
<<<<<<< HEAD
            "searchString": "SHkvkpsE",
            "highlightedSearchString": "\u003Chit\u003ESHkvkpsE\u003C/hit\u003E"
=======
            "searchString": "Rg7RCsP1",
            "highlightedSearchString": "\u003Chit\u003ERg7\u003C/hit\u003ERCsP1"
>>>>>>> e37e56f1
          }
        ]
      }
    },
    {
      "RequestUri": "https://fakeHost.api.wus2.timeseriesinsights.azure.com/timeseries/instances/$batch?api-version=2020-07-31",
      "RequestMethod": "POST",
      "RequestHeaders": {
        "Accept": "application/json",
        "Authorization": "Sanitized",
        "Content-Length": "100",
        "Content-Type": "application/json",
<<<<<<< HEAD
        "User-Agent": [
          "azsdk-net-IoT.TimeSeriesInsights/1.0.0-alpha.20210326.1",
          "(.NET 5.0.4; Microsoft Windows 10.0.19042)"
        ],
        "x-ms-client-request-id": "e5743807b6ab6c2fc80e198713eb5275",
=======
        "User-Agent": "azsdk-net-IoT.TimeSeriesInsights/1.0.0-alpha.20210326.1 (.NET Framework 4.8.4300.0; Microsoft Windows 10.0.19042 )",
        "x-ms-client-request-id": "f94693c25e5b5a0f477a9e578ececc44",
>>>>>>> e37e56f1
        "x-ms-client-session-id": "00000000-0000-0000-0000-000000000000",
        "x-ms-return-client-request-id": "true"
      },
      "RequestBody": {
        "delete": {
          "timeSeriesIds": [
            [
<<<<<<< HEAD
              "SHkvkpsE",
              "JgVvZlPU",
              "I2N9JxZv"
            ],
            [
              "Y5POYZKM",
              "Xm3z2uie",
              "szOUPgdY"
=======
              "Rg7RCsP1",
              "Q27vjs4G",
              "bIqYmLli"
            ],
            [
              "76oYQ1aw",
              "gEqqpTlF",
              "4Y97kB9N"
>>>>>>> e37e56f1
            ]
          ]
        }
      },
      "StatusCode": 200,
      "ResponseHeaders": {
        "Access-Control-Allow-Origin": "*",
        "Access-Control-Expose-Headers": "x-ms-request-id,x-ms-continuation",
        "Content-Type": "application/json",
<<<<<<< HEAD
        "Date": "Fri, 26 Mar 2021 21:42:41 GMT",
=======
        "Date": "Fri, 26 Mar 2021 22:15:15 GMT",
>>>>>>> e37e56f1
        "Server": "Microsoft-HTTPAPI/2.0",
        "Strict-Transport-Security": "max-age=31536000; includeSubDomains",
        "Transfer-Encoding": "chunked",
        "X-Content-Type-Options": "nosniff",
<<<<<<< HEAD
        "x-ms-request-id": "4736b791-e6e6-42b0-9618-b690f223b1ab"
=======
        "x-ms-request-id": "9513d854-00b7-4c92-9827-f5ec3a5a03d6"
>>>>>>> e37e56f1
      },
      "ResponseBody": {
        "delete": [
          null,
          null
        ]
      }
    }
  ],
  "Variables": {
<<<<<<< HEAD
    "RandomSeed": "867352288",
=======
    "RandomSeed": "893115967",
>>>>>>> e37e56f1
    "TIMESERIESINSIGHTS_URL": "fakeHost.api.wus2.timeseriesinsights.azure.com"
  }
}<|MERGE_RESOLUTION|>--- conflicted
+++ resolved
@@ -6,8 +6,11 @@
       "RequestHeaders": {
         "Accept": "application/json",
         "Authorization": "Sanitized",
-        "User-Agent": "azsdk-net-IoT.TimeSeriesInsights/1.0.0-alpha.20210326.1 (.NET Framework 4.8.4300.0; Microsoft Windows 10.0.19042 )",
-        "x-ms-client-request-id": "c5249ec5c9fd5b643792129e4db6d63c",
+        "User-Agent": [
+          "azsdk-net-IoT.TimeSeriesInsights/1.0.0-alpha.20210331.1",
+          "(.NET 5.0.4; Microsoft Windows 10.0.19042)"
+        ],
+        "x-ms-client-request-id": "4abada3168f77f27e5a9c905f4cf58d9",
         "x-ms-return-client-request-id": "true"
       },
       "RequestBody": null,
@@ -16,27 +19,27 @@
         "Access-Control-Allow-Origin": "*",
         "Access-Control-Expose-Headers": "x-ms-request-id,x-ms-continuation",
         "Content-Type": "application/json",
-        "Date": "Fri, 26 Mar 2021 22:15:14 GMT",
-        "Server": "Microsoft-HTTPAPI/2.0",
-        "Strict-Transport-Security": "max-age=31536000; includeSubDomains",
-        "Transfer-Encoding": "chunked",
-        "X-Content-Type-Options": "nosniff",
-        "x-ms-request-id": "0e213aee-e66e-4503-a7fc-02993a0d7e18"
+        "Date": "Wed, 31 Mar 2021 09:44:57 GMT",
+        "Server": "Microsoft-HTTPAPI/2.0",
+        "Strict-Transport-Security": "max-age=31536000; includeSubDomains",
+        "Transfer-Encoding": "chunked",
+        "X-Content-Type-Options": "nosniff",
+        "x-ms-request-id": "10dbe94b-10aa-437a-8dea-74ac75d8aba4"
       },
       "ResponseBody": {
         "modelSettings": {
           "name": "testModel",
           "timeSeriesIdProperties": [
             {
-              "name": "building",
+              "name": "Building",
               "type": "String"
             },
             {
-              "name": "floor",
+              "name": "Floor",
               "type": "String"
             },
             {
-              "name": "room",
+              "name": "Room",
               "type": "String"
             }
           ],
@@ -52,16 +55,11 @@
         "Authorization": "Sanitized",
         "Content-Length": "62",
         "Content-Type": "application/json",
-<<<<<<< HEAD
-        "User-Agent": [
-          "azsdk-net-IoT.TimeSeriesInsights/1.0.0-alpha.20210326.1",
-          "(.NET 5.0.4; Microsoft Windows 10.0.19042)"
-        ],
-        "x-ms-client-request-id": "6ea3ce3468a9fb8a30b37785383be385",
-=======
-        "User-Agent": "azsdk-net-IoT.TimeSeriesInsights/1.0.0-alpha.20210326.1 (.NET Framework 4.8.4300.0; Microsoft Windows 10.0.19042 )",
-        "x-ms-client-request-id": "3eeb04080364af579d1c4b1523991a24",
->>>>>>> e37e56f1
+        "User-Agent": [
+          "azsdk-net-IoT.TimeSeriesInsights/1.0.0-alpha.20210331.1",
+          "(.NET 5.0.4; Microsoft Windows 10.0.19042)"
+        ],
+        "x-ms-client-request-id": "ad65b01ef4e6f84ca6b04fed465a27ec",
         "x-ms-client-session-id": "00000000-0000-0000-0000-000000000000",
         "x-ms-return-client-request-id": "true"
       },
@@ -69,15 +67,9 @@
         "get": {
           "timeSeriesIds": [
             [
-<<<<<<< HEAD
-              "SHkvkpsE",
-              "JgVvZlPU",
-              "I2N9JxZv"
-=======
-              "Rg7RCsP1",
-              "Q27vjs4G",
-              "bIqYmLli"
->>>>>>> e37e56f1
+              "ODMP5C05",
+              "KeKX3iTX",
+              "N2IcxBUi"
             ]
           ]
         }
@@ -87,31 +79,19 @@
         "Access-Control-Allow-Origin": "*",
         "Access-Control-Expose-Headers": "x-ms-request-id,x-ms-continuation",
         "Content-Type": "application/json",
-<<<<<<< HEAD
-        "Date": "Fri, 26 Mar 2021 21:42:41 GMT",
-=======
-        "Date": "Fri, 26 Mar 2021 22:15:14 GMT",
->>>>>>> e37e56f1
-        "Server": "Microsoft-HTTPAPI/2.0",
-        "Strict-Transport-Security": "max-age=31536000; includeSubDomains",
-        "Transfer-Encoding": "chunked",
-        "X-Content-Type-Options": "nosniff",
-<<<<<<< HEAD
-        "x-ms-request-id": "69d02559-3743-489e-9ddc-a5956e96d558"
-=======
-        "x-ms-request-id": "aa92e121-6e2c-4524-96a4-d9aad30273da"
->>>>>>> e37e56f1
+        "Date": "Wed, 31 Mar 2021 09:44:57 GMT",
+        "Server": "Microsoft-HTTPAPI/2.0",
+        "Strict-Transport-Security": "max-age=31536000; includeSubDomains",
+        "Transfer-Encoding": "chunked",
+        "X-Content-Type-Options": "nosniff",
+        "x-ms-request-id": "3cdd5076-3dbb-4508-88be-4437df159f4a"
       },
       "ResponseBody": {
         "get": [
           {
             "error": {
               "code": "ResourceNotFound",
-<<<<<<< HEAD
-              "message": "Time series instance with time series ID \u0027[\u0022SHkvkpsE\u0022,\u0022JgVvZlPU\u0022,\u0022I2N9JxZv\u0022]\u0027 is not found.",
-=======
-              "message": "Time series instance with time series ID \u0027[\u0022Rg7RCsP1\u0022,\u0022Q27vjs4G\u0022,\u0022bIqYmLli\u0022]\u0027 is not found.",
->>>>>>> e37e56f1
+              "message": "Time series instance with time series ID \u0027[\u0022ODMP5C05\u0022,\u0022KeKX3iTX\u0022,\u0022N2IcxBUi\u0022]\u0027 is not found.",
               "innerError": {
                 "code": "InstanceNotFound"
               }
@@ -128,16 +108,11 @@
         "Authorization": "Sanitized",
         "Content-Length": "62",
         "Content-Type": "application/json",
-<<<<<<< HEAD
-        "User-Agent": [
-          "azsdk-net-IoT.TimeSeriesInsights/1.0.0-alpha.20210326.1",
-          "(.NET 5.0.4; Microsoft Windows 10.0.19042)"
-        ],
-        "x-ms-client-request-id": "3e4137878d77ad1b24384cf18cf2f748",
-=======
-        "User-Agent": "azsdk-net-IoT.TimeSeriesInsights/1.0.0-alpha.20210326.1 (.NET Framework 4.8.4300.0; Microsoft Windows 10.0.19042 )",
-        "x-ms-client-request-id": "67dce2ba0ab5857dc2d9d7e45045f21d",
->>>>>>> e37e56f1
+        "User-Agent": [
+          "azsdk-net-IoT.TimeSeriesInsights/1.0.0-alpha.20210331.1",
+          "(.NET 5.0.4; Microsoft Windows 10.0.19042)"
+        ],
+        "x-ms-client-request-id": "1937b676d2b8ede021f1a94747f5ccae",
         "x-ms-client-session-id": "00000000-0000-0000-0000-000000000000",
         "x-ms-return-client-request-id": "true"
       },
@@ -145,15 +120,9 @@
         "get": {
           "timeSeriesIds": [
             [
-<<<<<<< HEAD
-              "Y5POYZKM",
-              "Xm3z2uie",
-              "szOUPgdY"
-=======
-              "76oYQ1aw",
-              "gEqqpTlF",
-              "4Y97kB9N"
->>>>>>> e37e56f1
+              "apRTT6LM",
+              "tnEIQ2i7",
+              "ThslqKsW"
             ]
           ]
         }
@@ -163,31 +132,19 @@
         "Access-Control-Allow-Origin": "*",
         "Access-Control-Expose-Headers": "x-ms-request-id,x-ms-continuation",
         "Content-Type": "application/json",
-<<<<<<< HEAD
-        "Date": "Fri, 26 Mar 2021 21:42:41 GMT",
-=======
-        "Date": "Fri, 26 Mar 2021 22:15:14 GMT",
->>>>>>> e37e56f1
-        "Server": "Microsoft-HTTPAPI/2.0",
-        "Strict-Transport-Security": "max-age=31536000; includeSubDomains",
-        "Transfer-Encoding": "chunked",
-        "X-Content-Type-Options": "nosniff",
-<<<<<<< HEAD
-        "x-ms-request-id": "6be5ac0a-6c2c-4291-99df-11128b7c30da"
-=======
-        "x-ms-request-id": "a86996c4-371a-48e2-88d2-e6dd68c1c6fe"
->>>>>>> e37e56f1
+        "Date": "Wed, 31 Mar 2021 09:44:57 GMT",
+        "Server": "Microsoft-HTTPAPI/2.0",
+        "Strict-Transport-Security": "max-age=31536000; includeSubDomains",
+        "Transfer-Encoding": "chunked",
+        "X-Content-Type-Options": "nosniff",
+        "x-ms-request-id": "b539aae8-67de-4343-bb5f-be5e84cfe8d0"
       },
       "ResponseBody": {
         "get": [
           {
             "error": {
               "code": "ResourceNotFound",
-<<<<<<< HEAD
-              "message": "Time series instance with time series ID \u0027[\u0022Y5POYZKM\u0022,\u0022Xm3z2uie\u0022,\u0022szOUPgdY\u0022]\u0027 is not found.",
-=======
-              "message": "Time series instance with time series ID \u0027[\u002276oYQ1aw\u0022,\u0022gEqqpTlF\u0022,\u00224Y97kB9N\u0022]\u0027 is not found.",
->>>>>>> e37e56f1
+              "message": "Time series instance with time series ID \u0027[\u0022apRTT6LM\u0022,\u0022tnEIQ2i7\u0022,\u0022ThslqKsW\u0022]\u0027 is not found.",
               "innerError": {
                 "code": "InstanceNotFound"
               }
@@ -202,18 +159,13 @@
       "RequestHeaders": {
         "Accept": "application/json",
         "Authorization": "Sanitized",
-        "Content-Length": "209",
-        "Content-Type": "application/json",
-<<<<<<< HEAD
-        "User-Agent": [
-          "azsdk-net-IoT.TimeSeriesInsights/1.0.0-alpha.20210326.1",
-          "(.NET 5.0.4; Microsoft Windows 10.0.19042)"
-        ],
-        "x-ms-client-request-id": "128a66aedbe8cbbf11f043cb7a2f276a",
-=======
-        "User-Agent": "azsdk-net-IoT.TimeSeriesInsights/1.0.0-alpha.20210326.1 (.NET Framework 4.8.4300.0; Microsoft Windows 10.0.19042 )",
-        "x-ms-client-request-id": "f3cbb52ce684edf6e45036923ac36f3d",
->>>>>>> e37e56f1
+        "Content-Length": "261",
+        "Content-Type": "application/json",
+        "User-Agent": [
+          "azsdk-net-IoT.TimeSeriesInsights/1.0.0-alpha.20210331.1",
+          "(.NET 5.0.4; Microsoft Windows 10.0.19042)"
+        ],
+        "x-ms-client-request-id": "fc22d8474fe14c53baaddf75c09ae525",
         "x-ms-client-session-id": "00000000-0000-0000-0000-000000000000",
         "x-ms-return-client-request-id": "true"
       },
@@ -221,53 +173,35 @@
         "put": [
           {
             "timeSeriesId": [
-<<<<<<< HEAD
-              "SHkvkpsE",
-              "JgVvZlPU",
-              "I2N9JxZv"
-=======
-              "Rg7RCsP1",
-              "Q27vjs4G",
-              "bIqYmLli"
->>>>>>> e37e56f1
-            ],
-            "typeId": "1be09af9-f089-4d6b-9f0b-48018b5f7393"
+              "ODMP5C05",
+              "KeKX3iTX",
+              "N2IcxBUi"
+            ],
+            "typeId": "1be09af9-f089-4d6b-9f0b-48018b5f7393",
+            "name": "instance3sj23Aih"
           },
           {
             "timeSeriesId": [
-<<<<<<< HEAD
-              "Y5POYZKM",
-              "Xm3z2uie",
-              "szOUPgdY"
-=======
-              "76oYQ1aw",
-              "gEqqpTlF",
-              "4Y97kB9N"
->>>>>>> e37e56f1
-            ],
-            "typeId": "1be09af9-f089-4d6b-9f0b-48018b5f7393"
-          }
-        ]
-      },
-      "StatusCode": 200,
-      "ResponseHeaders": {
-        "Access-Control-Allow-Origin": "*",
-        "Access-Control-Expose-Headers": "x-ms-request-id,x-ms-continuation",
-        "Content-Type": "application/json",
-<<<<<<< HEAD
-        "Date": "Fri, 26 Mar 2021 21:42:41 GMT",
-=======
-        "Date": "Fri, 26 Mar 2021 22:15:14 GMT",
->>>>>>> e37e56f1
-        "Server": "Microsoft-HTTPAPI/2.0",
-        "Strict-Transport-Security": "max-age=31536000; includeSubDomains",
-        "Transfer-Encoding": "chunked",
-        "X-Content-Type-Options": "nosniff",
-<<<<<<< HEAD
-        "x-ms-request-id": "19e39c0a-142c-4b74-82e6-34df28f75fad"
-=======
-        "x-ms-request-id": "6dd390f0-e39a-4be9-bae7-f9f70c46191a"
->>>>>>> e37e56f1
+              "apRTT6LM",
+              "tnEIQ2i7",
+              "ThslqKsW"
+            ],
+            "typeId": "1be09af9-f089-4d6b-9f0b-48018b5f7393",
+            "name": "instanceGpaBv2iB"
+          }
+        ]
+      },
+      "StatusCode": 200,
+      "ResponseHeaders": {
+        "Access-Control-Allow-Origin": "*",
+        "Access-Control-Expose-Headers": "x-ms-request-id,x-ms-continuation",
+        "Content-Type": "application/json",
+        "Date": "Wed, 31 Mar 2021 09:44:57 GMT",
+        "Server": "Microsoft-HTTPAPI/2.0",
+        "Strict-Transport-Security": "max-age=31536000; includeSubDomains",
+        "Transfer-Encoding": "chunked",
+        "X-Content-Type-Options": "nosniff",
+        "x-ms-request-id": "9dc56cc0-ec6c-4e63-a3c4-109019dad5e7"
       },
       "ResponseBody": {
         "put": [
@@ -284,16 +218,11 @@
         "Authorization": "Sanitized",
         "Content-Length": "97",
         "Content-Type": "application/json",
-<<<<<<< HEAD
-        "User-Agent": [
-          "azsdk-net-IoT.TimeSeriesInsights/1.0.0-alpha.20210326.1",
-          "(.NET 5.0.4; Microsoft Windows 10.0.19042)"
-        ],
-        "x-ms-client-request-id": "6b0edd9ae1ab55c57bd28a0218b1fa4f",
-=======
-        "User-Agent": "azsdk-net-IoT.TimeSeriesInsights/1.0.0-alpha.20210326.1 (.NET Framework 4.8.4300.0; Microsoft Windows 10.0.19042 )",
-        "x-ms-client-request-id": "5430ae7d6f0e687ff3f8addfd853aa99",
->>>>>>> e37e56f1
+        "User-Agent": [
+          "azsdk-net-IoT.TimeSeriesInsights/1.0.0-alpha.20210331.1",
+          "(.NET 5.0.4; Microsoft Windows 10.0.19042)"
+        ],
+        "x-ms-client-request-id": "eed668967e5acef7eda0426fc214f948",
         "x-ms-client-session-id": "00000000-0000-0000-0000-000000000000",
         "x-ms-return-client-request-id": "true"
       },
@@ -301,25 +230,14 @@
         "get": {
           "timeSeriesIds": [
             [
-<<<<<<< HEAD
-              "SHkvkpsE",
-              "JgVvZlPU",
-              "I2N9JxZv"
+              "ODMP5C05",
+              "KeKX3iTX",
+              "N2IcxBUi"
             ],
             [
-              "Y5POYZKM",
-              "Xm3z2uie",
-              "szOUPgdY"
-=======
-              "Rg7RCsP1",
-              "Q27vjs4G",
-              "bIqYmLli"
-            ],
-            [
-              "76oYQ1aw",
-              "gEqqpTlF",
-              "4Y97kB9N"
->>>>>>> e37e56f1
+              "apRTT6LM",
+              "tnEIQ2i7",
+              "ThslqKsW"
             ]
           ]
         }
@@ -329,20 +247,12 @@
         "Access-Control-Allow-Origin": "*",
         "Access-Control-Expose-Headers": "x-ms-request-id,x-ms-continuation",
         "Content-Type": "application/json",
-<<<<<<< HEAD
-        "Date": "Fri, 26 Mar 2021 21:42:41 GMT",
-=======
-        "Date": "Fri, 26 Mar 2021 22:15:14 GMT",
->>>>>>> e37e56f1
-        "Server": "Microsoft-HTTPAPI/2.0",
-        "Strict-Transport-Security": "max-age=31536000; includeSubDomains",
-        "Transfer-Encoding": "chunked",
-        "X-Content-Type-Options": "nosniff",
-<<<<<<< HEAD
-        "x-ms-request-id": "1a948857-7add-45ea-be4a-4c1d1cccfd25"
-=======
-        "x-ms-request-id": "c9f5fddb-b0eb-4dd1-845b-22bb6b8be0f9"
->>>>>>> e37e56f1
+        "Date": "Wed, 31 Mar 2021 09:44:57 GMT",
+        "Server": "Microsoft-HTTPAPI/2.0",
+        "Strict-Transport-Security": "max-age=31536000; includeSubDomains",
+        "Transfer-Encoding": "chunked",
+        "X-Content-Type-Options": "nosniff",
+        "x-ms-request-id": "cc7c0808-44fa-4477-97cb-dfd1767e289a"
       },
       "ResponseBody": {
         "get": [
@@ -350,55 +260,40 @@
             "instance": {
               "typeId": "1be09af9-f089-4d6b-9f0b-48018b5f7393",
               "timeSeriesId": [
-<<<<<<< HEAD
-                "SHkvkpsE",
-                "JgVvZlPU",
-                "I2N9JxZv"
-=======
-                "Rg7RCsP1",
-                "Q27vjs4G",
-                "bIqYmLli"
->>>>>>> e37e56f1
-              ]
+                "ODMP5C05",
+                "KeKX3iTX",
+                "N2IcxBUi"
+              ],
+              "name": "instance3sj23Aih"
             }
           },
           {
             "instance": {
               "typeId": "1be09af9-f089-4d6b-9f0b-48018b5f7393",
               "timeSeriesId": [
-<<<<<<< HEAD
-                "Y5POYZKM",
-                "Xm3z2uie",
-                "szOUPgdY"
-=======
-                "76oYQ1aw",
-                "gEqqpTlF",
-                "4Y97kB9N"
->>>>>>> e37e56f1
-              ]
-            }
-          }
-        ]
-      }
-    },
-    {
-      "RequestUri": "https://fakeHost.api.wus2.timeseriesinsights.azure.com/timeseries/instances/$batch?api-version=2020-07-31",
-      "RequestMethod": "POST",
-      "RequestHeaders": {
-        "Accept": "application/json",
-        "Authorization": "Sanitized",
-        "Content-Length": "264",
-        "Content-Type": "application/json",
-<<<<<<< HEAD
-        "User-Agent": [
-          "azsdk-net-IoT.TimeSeriesInsights/1.0.0-alpha.20210326.1",
-          "(.NET 5.0.4; Microsoft Windows 10.0.19042)"
-        ],
-        "x-ms-client-request-id": "ae56e1118ce3cc9ca035971650bcb35f",
-=======
-        "User-Agent": "azsdk-net-IoT.TimeSeriesInsights/1.0.0-alpha.20210326.1 (.NET Framework 4.8.4300.0; Microsoft Windows 10.0.19042 )",
-        "x-ms-client-request-id": "a26699699d14bc0e3563008b38161490",
->>>>>>> e37e56f1
+                "apRTT6LM",
+                "tnEIQ2i7",
+                "ThslqKsW"
+              ],
+              "name": "instanceGpaBv2iB"
+            }
+          }
+        ]
+      }
+    },
+    {
+      "RequestUri": "https://fakeHost.api.wus2.timeseriesinsights.azure.com/timeseries/instances/$batch?api-version=2020-07-31",
+      "RequestMethod": "POST",
+      "RequestHeaders": {
+        "Accept": "application/json",
+        "Authorization": "Sanitized",
+        "Content-Length": "320",
+        "Content-Type": "application/json",
+        "User-Agent": [
+          "azsdk-net-IoT.TimeSeriesInsights/1.0.0-alpha.20210331.1",
+          "(.NET 5.0.4; Microsoft Windows 10.0.19042)"
+        ],
+        "x-ms-client-request-id": "dfd112a8e4afd10b9d5d8c9a1656ee62",
         "x-ms-client-session-id": "00000000-0000-0000-0000-000000000000",
         "x-ms-return-client-request-id": "true"
       },
@@ -406,61 +301,37 @@
         "update": [
           {
             "timeSeriesId": [
-<<<<<<< HEAD
-              "SHkvkpsE",
-              "JgVvZlPU",
-              "I2N9JxZv"
+              "ODMP5C05",
+              "KeKX3iTX",
+              "N2IcxBUi"
             ],
             "typeId": "1be09af9-f089-4d6b-9f0b-48018b5f7393",
-            "name": "instancebHPBreiM"
+            "name": "instance3sj23Aih",
+            "description": "Description"
           },
           {
             "timeSeriesId": [
-              "Y5POYZKM",
-              "Xm3z2uie",
-              "szOUPgdY"
+              "apRTT6LM",
+              "tnEIQ2i7",
+              "ThslqKsW"
             ],
             "typeId": "1be09af9-f089-4d6b-9f0b-48018b5f7393",
-            "name": "instancenNppqJjZ"
-=======
-              "Rg7RCsP1",
-              "Q27vjs4G",
-              "bIqYmLli"
-            ],
-            "typeId": "1be09af9-f089-4d6b-9f0b-48018b5f7393",
-            "name": "instanceGiROUL1t"
-          },
-          {
-            "timeSeriesId": [
-              "76oYQ1aw",
-              "gEqqpTlF",
-              "4Y97kB9N"
-            ],
-            "typeId": "1be09af9-f089-4d6b-9f0b-48018b5f7393",
-            "name": "instanceElbNeYYd"
->>>>>>> e37e56f1
-          }
-        ]
-      },
-      "StatusCode": 200,
-      "ResponseHeaders": {
-        "Access-Control-Allow-Origin": "*",
-        "Access-Control-Expose-Headers": "x-ms-request-id,x-ms-continuation",
-        "Content-Type": "application/json",
-<<<<<<< HEAD
-        "Date": "Fri, 26 Mar 2021 21:42:41 GMT",
-=======
-        "Date": "Fri, 26 Mar 2021 22:15:14 GMT",
->>>>>>> e37e56f1
-        "Server": "Microsoft-HTTPAPI/2.0",
-        "Strict-Transport-Security": "max-age=31536000; includeSubDomains",
-        "Transfer-Encoding": "chunked",
-        "X-Content-Type-Options": "nosniff",
-<<<<<<< HEAD
-        "x-ms-request-id": "91deae13-8f6e-4fa0-9330-0fda90ee3813"
-=======
-        "x-ms-request-id": "5c8ef6bc-15da-4046-849b-874f602209d0"
->>>>>>> e37e56f1
+            "name": "instanceGpaBv2iB",
+            "description": "Description"
+          }
+        ]
+      },
+      "StatusCode": 200,
+      "ResponseHeaders": {
+        "Access-Control-Allow-Origin": "*",
+        "Access-Control-Expose-Headers": "x-ms-request-id,x-ms-continuation",
+        "Content-Type": "application/json",
+        "Date": "Wed, 31 Mar 2021 09:44:57 GMT",
+        "Server": "Microsoft-HTTPAPI/2.0",
+        "Strict-Transport-Security": "max-age=31536000; includeSubDomains",
+        "Transfer-Encoding": "chunked",
+        "X-Content-Type-Options": "nosniff",
+        "x-ms-request-id": "be347010-7c06-4005-b568-09477db3c7aa"
       },
       "ResponseBody": {
         "update": [
@@ -477,29 +348,19 @@
         "Authorization": "Sanitized",
         "Content-Length": "57",
         "Content-Type": "application/json",
-<<<<<<< HEAD
-        "User-Agent": [
-          "azsdk-net-IoT.TimeSeriesInsights/1.0.0-alpha.20210326.1",
-          "(.NET 5.0.4; Microsoft Windows 10.0.19042)"
-        ],
-        "x-ms-client-request-id": "0154f4f52f2883c57662f336b33d0c2b",
-=======
-        "User-Agent": "azsdk-net-IoT.TimeSeriesInsights/1.0.0-alpha.20210326.1 (.NET Framework 4.8.4300.0; Microsoft Windows 10.0.19042 )",
-        "x-ms-client-request-id": "f8f39da66e99d0f8285d6820ec1a9408",
->>>>>>> e37e56f1
+        "User-Agent": [
+          "azsdk-net-IoT.TimeSeriesInsights/1.0.0-alpha.20210331.1",
+          "(.NET 5.0.4; Microsoft Windows 10.0.19042)"
+        ],
+        "x-ms-client-request-id": "9b38d0cb1f57c8cae1540f400de489a6",
         "x-ms-client-session-id": "00000000-0000-0000-0000-000000000000",
         "x-ms-return-client-request-id": "true"
       },
       "RequestBody": {
         "get": {
           "names": [
-<<<<<<< HEAD
-            "instancebHPBreiM",
-            "instancenNppqJjZ"
-=======
-            "instanceGiROUL1t",
-            "instanceElbNeYYd"
->>>>>>> e37e56f1
+            "instance3sj23Aih",
+            "instanceGpaBv2iB"
           ]
         }
       },
@@ -508,20 +369,12 @@
         "Access-Control-Allow-Origin": "*",
         "Access-Control-Expose-Headers": "x-ms-request-id,x-ms-continuation",
         "Content-Type": "application/json",
-<<<<<<< HEAD
-        "Date": "Fri, 26 Mar 2021 21:42:41 GMT",
-=======
-        "Date": "Fri, 26 Mar 2021 22:15:14 GMT",
->>>>>>> e37e56f1
-        "Server": "Microsoft-HTTPAPI/2.0",
-        "Strict-Transport-Security": "max-age=31536000; includeSubDomains",
-        "Transfer-Encoding": "chunked",
-        "X-Content-Type-Options": "nosniff",
-<<<<<<< HEAD
-        "x-ms-request-id": "e6d78363-da2c-40a2-89be-942a673dae65"
-=======
-        "x-ms-request-id": "bcd44c2b-6d6a-4f20-8a89-1bd01bf80d4f"
->>>>>>> e37e56f1
+        "Date": "Wed, 31 Mar 2021 09:44:57 GMT",
+        "Server": "Microsoft-HTTPAPI/2.0",
+        "Strict-Transport-Security": "max-age=31536000; includeSubDomains",
+        "Transfer-Encoding": "chunked",
+        "X-Content-Type-Options": "nosniff",
+        "x-ms-request-id": "4a35e7bd-b891-416c-b653-3b5e4efd884f"
       },
       "ResponseBody": {
         "get": [
@@ -529,38 +382,24 @@
             "instance": {
               "typeId": "1be09af9-f089-4d6b-9f0b-48018b5f7393",
               "timeSeriesId": [
-<<<<<<< HEAD
-                "SHkvkpsE",
-                "JgVvZlPU",
-                "I2N9JxZv"
+                "ODMP5C05",
+                "KeKX3iTX",
+                "N2IcxBUi"
               ],
-              "name": "instancebHPBreiM"
-=======
-                "Rg7RCsP1",
-                "Q27vjs4G",
-                "bIqYmLli"
-              ],
-              "name": "instanceGiROUL1t"
->>>>>>> e37e56f1
+              "name": "instance3sj23Aih",
+              "description": "Description"
             }
           },
           {
             "instance": {
               "typeId": "1be09af9-f089-4d6b-9f0b-48018b5f7393",
               "timeSeriesId": [
-<<<<<<< HEAD
-                "Y5POYZKM",
-                "Xm3z2uie",
-                "szOUPgdY"
+                "apRTT6LM",
+                "tnEIQ2i7",
+                "ThslqKsW"
               ],
-              "name": "instancenNppqJjZ"
-=======
-                "76oYQ1aw",
-                "gEqqpTlF",
-                "4Y97kB9N"
-              ],
-              "name": "instanceElbNeYYd"
->>>>>>> e37e56f1
+              "name": "instanceGpaBv2iB",
+              "description": "Description"
             }
           }
         ]
@@ -572,16 +411,11 @@
       "RequestHeaders": {
         "Accept": "application/json",
         "Authorization": "Sanitized",
-<<<<<<< HEAD
-        "User-Agent": [
-          "azsdk-net-IoT.TimeSeriesInsights/1.0.0-alpha.20210326.1",
-          "(.NET 5.0.4; Microsoft Windows 10.0.19042)"
-        ],
-        "x-ms-client-request-id": "36f1949e4c5aea6cdc3957707e505bbb",
-=======
-        "User-Agent": "azsdk-net-IoT.TimeSeriesInsights/1.0.0-alpha.20210326.1 (.NET Framework 4.8.4300.0; Microsoft Windows 10.0.19042 )",
-        "x-ms-client-request-id": "3f75aead08ed0185326dcae1acfa9ad5",
->>>>>>> e37e56f1
+        "User-Agent": [
+          "azsdk-net-IoT.TimeSeriesInsights/1.0.0-alpha.20210331.1",
+          "(.NET 5.0.4; Microsoft Windows 10.0.19042)"
+        ],
+        "x-ms-client-request-id": "adcd97b405c8b2755d0550fdf25db896",
         "x-ms-client-session-id": "00000000-0000-0000-0000-000000000000",
         "x-ms-return-client-request-id": "true"
       },
@@ -591,284 +425,37 @@
         "Access-Control-Allow-Origin": "*",
         "Access-Control-Expose-Headers": "x-ms-request-id,x-ms-continuation",
         "Content-Type": "application/json",
-<<<<<<< HEAD
-        "Date": "Fri, 26 Mar 2021 21:42:41 GMT",
-=======
-        "Date": "Fri, 26 Mar 2021 22:15:14 GMT",
->>>>>>> e37e56f1
-        "Server": "Microsoft-HTTPAPI/2.0",
-        "Strict-Transport-Security": "max-age=31536000; includeSubDomains",
-        "Transfer-Encoding": "chunked",
-        "X-Content-Type-Options": "nosniff",
-<<<<<<< HEAD
-        "x-ms-request-id": "859e45eb-a112-4c93-9067-83ab9d62ff94"
-=======
-        "x-ms-request-id": "cfc598dc-90e5-49e4-ab28-9cee76b22f95"
->>>>>>> e37e56f1
+        "Date": "Wed, 31 Mar 2021 09:44:57 GMT",
+        "Server": "Microsoft-HTTPAPI/2.0",
+        "Strict-Transport-Security": "max-age=31536000; includeSubDomains",
+        "Transfer-Encoding": "chunked",
+        "X-Content-Type-Options": "nosniff",
+        "x-ms-request-id": "66b6d1ca-5a79-46ac-b66a-59034f9c29df"
       },
       "ResponseBody": {
         "instances": [
           {
             "typeId": "1be09af9-f089-4d6b-9f0b-48018b5f7393",
             "timeSeriesId": [
-<<<<<<< HEAD
-              "LvP3l",
-              null,
-              "wg6KX"
-            ]
+              "apRTT6LM",
+              "tnEIQ2i7",
+              "ThslqKsW"
+            ],
+            "name": "instanceGpaBv2iB",
+            "description": "Description"
           },
           {
             "typeId": "1be09af9-f089-4d6b-9f0b-48018b5f7393",
             "timeSeriesId": [
-              "SHkvkpsE",
-              "JgVvZlPU",
-              "I2N9JxZv"
-            ],
-            "name": "instancebHPBreiM"
-=======
-              null,
-              null,
-              null
-            ]
-          },
-          {
-            "typeId": "7b842385-0888-49d7-ba15-0c314f5b4a76",
-            "timeSeriesId": [
-              "100",
-              "11",
-              "12"
-            ],
-            "name": "100, 11, 12",
-            "description": "Building 100, floor 11, room 12",
-            "hierarchyIds": [
-              "a2d2756c-47a5-4f53-9521-8ce7c4788c03"
-            ],
-            "instanceFields": {
-              "Country": "Canada",
-              "Building": "100",
-              "Floor": "11",
-              "Room": "12"
-            }
-          },
-          {
-            "typeId": "1be09af9-f089-4d6b-9f0b-48018b5f7393",
-            "timeSeriesId": [
-              "101",
-              "13",
-              "3"
-            ],
-            "hierarchyIds": [
-              "a2d2756c-47a5-4f53-9521-8ce7c4788c03"
-            ],
-            "instanceFields": {
-              "Country": "Canada",
-              "Building": "101",
-              "Floor": "13",
-              "Room": "3"
-            }
-          },
-          {
-            "typeId": "1be09af9-f089-4d6b-9f0b-48018b5f7393",
-            "timeSeriesId": [
-              "17",
-              null,
-              null
-            ],
-            "hierarchyIds": [
-              "a2d2756c-47a5-4f53-9521-8ce7c4788c03"
-            ],
-            "instanceFields": {
-              "Country": "",
-              "Building": "",
-              "Floor": "",
-              "Room": ""
-            }
-          },
-          {
-            "typeId": "1be09af9-f089-4d6b-9f0b-48018b5f7393",
-            "timeSeriesId": [
-              "17",
-              "1",
-              "1"
-            ],
-            "hierarchyIds": [
-              "a2d2756c-47a5-4f53-9521-8ce7c4788c03"
-            ],
-            "instanceFields": {
-              "Country": "USA",
-              "Building": "17",
-              "Floor": "1",
-              "Room": "1"
-            }
-          },
-          {
-            "typeId": "1be09af9-f089-4d6b-9f0b-48018b5f7393",
-            "timeSeriesId": [
-              "17",
-              "1",
-              "2"
-            ],
-            "name": "17, 1, 2",
-            "description": "Building 17, floor 1, room 2",
-            "hierarchyIds": [
-              "a2d2756c-47a5-4f53-9521-8ce7c4788c03"
-            ],
-            "instanceFields": {
-              "Country": "USA",
-              "Building": "17",
-              "Floor": "1",
-              "Room": "2"
-            }
->>>>>>> e37e56f1
-          },
-          {
-            "typeId": "1be09af9-f089-4d6b-9f0b-48018b5f7393",
-            "timeSeriesId": [
-<<<<<<< HEAD
-              "Y5POYZKM",
-              "Xm3z2uie",
-              "szOUPgdY"
-            ],
-            "name": "instancenNppqJjZ"
-          }
-        ],
-        "continuationToken": "aXsic2tpcCI6MTAwMCwidGFrZSI6MTAwMCwicmVxdWVzdEhhc2hDb2RlIjoxOTQ3MjUzNzgyLCJlbnZpcm9ubWVudElkIjoiYTFiZDYyZjAtZmFlNy00NmE2LTkyM2ItYjYwZDg0YTY0ZDViIn0="
-=======
-              "17",
-              "1",
-              "3"
-            ],
-            "hierarchyIds": [
-              "a2d2756c-47a5-4f53-9521-8ce7c4788c03"
-            ],
-            "instanceFields": {
-              "Country": "USA",
-              "Building": "17",
-              "Floor": "1",
-              "Room": "3"
-            }
-          },
-          {
-            "typeId": "1be09af9-f089-4d6b-9f0b-48018b5f7393",
-            "timeSeriesId": [
-              "17",
-              "2",
-              "1"
-            ],
-            "hierarchyIds": [
-              "a2d2756c-47a5-4f53-9521-8ce7c4788c03"
-            ],
-            "instanceFields": {
-              "Country": "USA",
-              "Building": "17",
-              "Floor": "2",
-              "Room": "1"
-            }
-          },
-          {
-            "typeId": "1be09af9-f089-4d6b-9f0b-48018b5f7393",
-            "timeSeriesId": [
-              "17",
-              "3",
-              "1"
-            ],
-            "hierarchyIds": [
-              "a2d2756c-47a5-4f53-9521-8ce7c4788c03"
-            ],
-            "instanceFields": {
-              "Country": "USA",
-              "Building": "17",
-              "Floor": "3",
-              "Room": "1"
-            }
-          },
-          {
-            "typeId": "1be09af9-f089-4d6b-9f0b-48018b5f7393",
-            "timeSeriesId": [
-              "18",
-              null,
-              null
-            ]
-          },
-          {
-            "typeId": "1be09af9-f089-4d6b-9f0b-48018b5f7393",
-            "timeSeriesId": [
-              "18",
-              "1",
-              "1"
-            ],
-            "hierarchyIds": [
-              "a2d2756c-47a5-4f53-9521-8ce7c4788c03"
-            ],
-            "instanceFields": {
-              "Country": "USA",
-              "Building": "18",
-              "Floor": "1",
-              "Room": "1"
-            }
-          },
-          {
-            "typeId": "1be09af9-f089-4d6b-9f0b-48018b5f7393",
-            "timeSeriesId": [
-              "18",
-              "2",
-              "1"
-            ],
-            "hierarchyIds": [
-              "a2d2756c-47a5-4f53-9521-8ce7c4788c03"
-            ],
-            "instanceFields": {
-              "Country": "USA",
-              "Building": "18",
-              "Floor": "2",
-              "Room": "1"
-            }
-          },
-          {
-            "typeId": "1be09af9-f089-4d6b-9f0b-48018b5f7393",
-            "timeSeriesId": [
-              "76oYQ1aw",
-              "gEqqpTlF",
-              "4Y97kB9N"
-            ],
-            "name": "instanceElbNeYYd"
-          },
-          {
-            "typeId": "1be09af9-f089-4d6b-9f0b-48018b5f7393",
-            "timeSeriesId": [
-              "axmDkaDx",
-              "eN2IWF9g",
-              "gtreOJ6C"
-            ]
-          },
-          {
-            "typeId": "1be09af9-f089-4d6b-9f0b-48018b5f7393",
-            "timeSeriesId": [
-              "gepQ7d1i",
-              "n9y8Z33M",
-              "xb4tBA85"
-            ]
-          },
-          {
-            "typeId": "1be09af9-f089-4d6b-9f0b-48018b5f7393",
-            "timeSeriesId": [
-              "gOjeQNrW",
-              "N1AmVbS5",
-              "T3UOUYw1"
-            ]
-          },
-          {
-            "typeId": "1be09af9-f089-4d6b-9f0b-48018b5f7393",
-            "timeSeriesId": [
-              "Rg7RCsP1",
-              "Q27vjs4G",
-              "bIqYmLli"
-            ],
-            "name": "instanceGiROUL1t"
-          }
-        ],
-        "continuationToken": "aXsic2tpcCI6MTAwMCwidGFrZSI6MTAwMCwicmVxdWVzdEhhc2hDb2RlIjoxOTQ3MjUzNzgyLCJlbnZpcm9ubWVudElkIjoiZTYyMTY4NGEtZmMwNi00M2RiLTg1YTQtMjkxNjBjMjZmMmQ1In0="
->>>>>>> e37e56f1
+              "ODMP5C05",
+              "KeKX3iTX",
+              "N2IcxBUi"
+            ],
+            "name": "instance3sj23Aih",
+            "description": "Description"
+          }
+        ],
+        "continuationToken": "aXsic2tpcCI6MTAwMCwidGFrZSI6MTAwMCwicmVxdWVzdEhhc2hDb2RlIjoxOTQ3MjUzNzgyLCJlbnZpcm9ubWVudElkIjoiZTY2ZDgzMzktMTEyNC00YThmLThmZjAtYWJlN2NmZWExN2MxIn0="
       }
     },
     {
@@ -877,20 +464,13 @@
       "RequestHeaders": {
         "Accept": "application/json",
         "Authorization": "Sanitized",
-<<<<<<< HEAD
-        "User-Agent": [
-          "azsdk-net-IoT.TimeSeriesInsights/1.0.0-alpha.20210326.1",
-          "(.NET 5.0.4; Microsoft Windows 10.0.19042)"
-        ],
-        "x-ms-client-request-id": "5592cdc132fbe2cc1cd2388098661863",
-        "x-ms-client-session-id": "00000000-0000-0000-0000-000000000000",
-        "x-ms-continuation": "aXsic2tpcCI6MTAwMCwidGFrZSI6MTAwMCwicmVxdWVzdEhhc2hDb2RlIjoxOTQ3MjUzNzgyLCJlbnZpcm9ubWVudElkIjoiYTFiZDYyZjAtZmFlNy00NmE2LTkyM2ItYjYwZDg0YTY0ZDViIn0=",
-=======
-        "User-Agent": "azsdk-net-IoT.TimeSeriesInsights/1.0.0-alpha.20210326.1 (.NET Framework 4.8.4300.0; Microsoft Windows 10.0.19042 )",
-        "x-ms-client-request-id": "36bff3da52f8fb66a09579b735eed01a",
-        "x-ms-client-session-id": "00000000-0000-0000-0000-000000000000",
-        "x-ms-continuation": "aXsic2tpcCI6MTAwMCwidGFrZSI6MTAwMCwicmVxdWVzdEhhc2hDb2RlIjoxOTQ3MjUzNzgyLCJlbnZpcm9ubWVudElkIjoiZTYyMTY4NGEtZmMwNi00M2RiLTg1YTQtMjkxNjBjMjZmMmQ1In0=",
->>>>>>> e37e56f1
+        "User-Agent": [
+          "azsdk-net-IoT.TimeSeriesInsights/1.0.0-alpha.20210331.1",
+          "(.NET 5.0.4; Microsoft Windows 10.0.19042)"
+        ],
+        "x-ms-client-request-id": "f2a3dfb25ddc89f04709fe5bd5cbc3b8",
+        "x-ms-client-session-id": "00000000-0000-0000-0000-000000000000",
+        "x-ms-continuation": "aXsic2tpcCI6MTAwMCwidGFrZSI6MTAwMCwicmVxdWVzdEhhc2hDb2RlIjoxOTQ3MjUzNzgyLCJlbnZpcm9ubWVudElkIjoiZTY2ZDgzMzktMTEyNC00YThmLThmZjAtYWJlN2NmZWExN2MxIn0=",
         "x-ms-return-client-request-id": "true"
       },
       "RequestBody": null,
@@ -899,20 +479,12 @@
         "Access-Control-Allow-Origin": "*",
         "Access-Control-Expose-Headers": "x-ms-request-id,x-ms-continuation",
         "Content-Type": "application/json",
-<<<<<<< HEAD
-        "Date": "Fri, 26 Mar 2021 21:42:41 GMT",
-=======
-        "Date": "Fri, 26 Mar 2021 22:15:14 GMT",
->>>>>>> e37e56f1
-        "Server": "Microsoft-HTTPAPI/2.0",
-        "Strict-Transport-Security": "max-age=31536000; includeSubDomains",
-        "Transfer-Encoding": "chunked",
-        "X-Content-Type-Options": "nosniff",
-<<<<<<< HEAD
-        "x-ms-request-id": "2ecbe065-0240-44dd-98c3-dc8a06b326b1"
-=======
-        "x-ms-request-id": "ef89b989-eeae-4074-8012-33a7dd2481c1"
->>>>>>> e37e56f1
+        "Date": "Wed, 31 Mar 2021 09:44:58 GMT",
+        "Server": "Microsoft-HTTPAPI/2.0",
+        "Strict-Transport-Security": "max-age=31536000; includeSubDomains",
+        "Transfer-Encoding": "chunked",
+        "X-Content-Type-Options": "nosniff",
+        "x-ms-request-id": "299dbc95-0b0b-47c5-b7db-a42fbad67767"
       },
       "ResponseBody": {
         "instances": []
@@ -926,56 +498,34 @@
         "Authorization": "Sanitized",
         "Content-Length": "27",
         "Content-Type": "application/json",
-<<<<<<< HEAD
-        "User-Agent": [
-          "azsdk-net-IoT.TimeSeriesInsights/1.0.0-alpha.20210326.1",
-          "(.NET 5.0.4; Microsoft Windows 10.0.19042)"
-        ],
-        "x-ms-client-request-id": "bb786c287dcba905886a24efd7540525",
-=======
-        "User-Agent": "azsdk-net-IoT.TimeSeriesInsights/1.0.0-alpha.20210326.1 (.NET Framework 4.8.4300.0; Microsoft Windows 10.0.19042 )",
-        "x-ms-client-request-id": "8adef8ced5a19da317f1c62ba416232e",
->>>>>>> e37e56f1
-        "x-ms-client-session-id": "00000000-0000-0000-0000-000000000000",
-        "x-ms-return-client-request-id": "true"
-      },
-      "RequestBody": {
-<<<<<<< HEAD
-        "searchString": "SHkvkpsE"
-=======
-        "searchString": "Rg7"
->>>>>>> e37e56f1
-      },
-      "StatusCode": 200,
-      "ResponseHeaders": {
-        "Access-Control-Allow-Origin": "*",
-        "Access-Control-Expose-Headers": "x-ms-request-id,x-ms-continuation",
-        "Content-Type": "application/json",
-<<<<<<< HEAD
-        "Date": "Fri, 26 Mar 2021 21:42:41 GMT",
-=======
-        "Date": "Fri, 26 Mar 2021 22:15:14 GMT",
->>>>>>> e37e56f1
-        "Server": "Microsoft-HTTPAPI/2.0",
-        "Strict-Transport-Security": "max-age=31536000; includeSubDomains",
-        "Transfer-Encoding": "chunked",
-        "X-Content-Type-Options": "nosniff",
-<<<<<<< HEAD
-        "x-ms-request-id": "54469f35-760a-4c79-b5f2-83f1825d9dfc"
-=======
-        "x-ms-request-id": "31a79e95-76f1-4968-9f3d-668596c05417"
->>>>>>> e37e56f1
+        "User-Agent": [
+          "azsdk-net-IoT.TimeSeriesInsights/1.0.0-alpha.20210331.1",
+          "(.NET 5.0.4; Microsoft Windows 10.0.19042)"
+        ],
+        "x-ms-client-request-id": "7ee5e6d34089c69a5a853e52cecdd684",
+        "x-ms-client-session-id": "00000000-0000-0000-0000-000000000000",
+        "x-ms-return-client-request-id": "true"
+      },
+      "RequestBody": {
+        "searchString": "ODMP5C05"
+      },
+      "StatusCode": 200,
+      "ResponseHeaders": {
+        "Access-Control-Allow-Origin": "*",
+        "Access-Control-Expose-Headers": "x-ms-request-id,x-ms-continuation",
+        "Content-Type": "application/json",
+        "Date": "Wed, 31 Mar 2021 09:44:58 GMT",
+        "Server": "Microsoft-HTTPAPI/2.0",
+        "Strict-Transport-Security": "max-age=31536000; includeSubDomains",
+        "Transfer-Encoding": "chunked",
+        "X-Content-Type-Options": "nosniff",
+        "x-ms-request-id": "679c5908-d6cb-4e46-96f7-9539ac0a0641"
       },
       "ResponseBody": {
         "suggestions": [
           {
-<<<<<<< HEAD
-            "searchString": "SHkvkpsE",
-            "highlightedSearchString": "\u003Chit\u003ESHkvkpsE\u003C/hit\u003E"
-=======
-            "searchString": "Rg7RCsP1",
-            "highlightedSearchString": "\u003Chit\u003ERg7\u003C/hit\u003ERCsP1"
->>>>>>> e37e56f1
+            "searchString": "ODMP5C05",
+            "highlightedSearchString": "\u003Chit\u003EODMP5C05\u003C/hit\u003E"
           }
         ]
       }
@@ -988,16 +538,11 @@
         "Authorization": "Sanitized",
         "Content-Length": "100",
         "Content-Type": "application/json",
-<<<<<<< HEAD
-        "User-Agent": [
-          "azsdk-net-IoT.TimeSeriesInsights/1.0.0-alpha.20210326.1",
-          "(.NET 5.0.4; Microsoft Windows 10.0.19042)"
-        ],
-        "x-ms-client-request-id": "e5743807b6ab6c2fc80e198713eb5275",
-=======
-        "User-Agent": "azsdk-net-IoT.TimeSeriesInsights/1.0.0-alpha.20210326.1 (.NET Framework 4.8.4300.0; Microsoft Windows 10.0.19042 )",
-        "x-ms-client-request-id": "f94693c25e5b5a0f477a9e578ececc44",
->>>>>>> e37e56f1
+        "User-Agent": [
+          "azsdk-net-IoT.TimeSeriesInsights/1.0.0-alpha.20210331.1",
+          "(.NET 5.0.4; Microsoft Windows 10.0.19042)"
+        ],
+        "x-ms-client-request-id": "2d8d789c964156c9a74465be0719dd91",
         "x-ms-client-session-id": "00000000-0000-0000-0000-000000000000",
         "x-ms-return-client-request-id": "true"
       },
@@ -1005,25 +550,14 @@
         "delete": {
           "timeSeriesIds": [
             [
-<<<<<<< HEAD
-              "SHkvkpsE",
-              "JgVvZlPU",
-              "I2N9JxZv"
+              "ODMP5C05",
+              "KeKX3iTX",
+              "N2IcxBUi"
             ],
             [
-              "Y5POYZKM",
-              "Xm3z2uie",
-              "szOUPgdY"
-=======
-              "Rg7RCsP1",
-              "Q27vjs4G",
-              "bIqYmLli"
-            ],
-            [
-              "76oYQ1aw",
-              "gEqqpTlF",
-              "4Y97kB9N"
->>>>>>> e37e56f1
+              "apRTT6LM",
+              "tnEIQ2i7",
+              "ThslqKsW"
             ]
           ]
         }
@@ -1033,20 +567,12 @@
         "Access-Control-Allow-Origin": "*",
         "Access-Control-Expose-Headers": "x-ms-request-id,x-ms-continuation",
         "Content-Type": "application/json",
-<<<<<<< HEAD
-        "Date": "Fri, 26 Mar 2021 21:42:41 GMT",
-=======
-        "Date": "Fri, 26 Mar 2021 22:15:15 GMT",
->>>>>>> e37e56f1
-        "Server": "Microsoft-HTTPAPI/2.0",
-        "Strict-Transport-Security": "max-age=31536000; includeSubDomains",
-        "Transfer-Encoding": "chunked",
-        "X-Content-Type-Options": "nosniff",
-<<<<<<< HEAD
-        "x-ms-request-id": "4736b791-e6e6-42b0-9618-b690f223b1ab"
-=======
-        "x-ms-request-id": "9513d854-00b7-4c92-9827-f5ec3a5a03d6"
->>>>>>> e37e56f1
+        "Date": "Wed, 31 Mar 2021 09:44:58 GMT",
+        "Server": "Microsoft-HTTPAPI/2.0",
+        "Strict-Transport-Security": "max-age=31536000; includeSubDomains",
+        "Transfer-Encoding": "chunked",
+        "X-Content-Type-Options": "nosniff",
+        "x-ms-request-id": "c42c5d12-7597-4d23-bd09-df9623564274"
       },
       "ResponseBody": {
         "delete": [
@@ -1057,11 +583,7 @@
     }
   ],
   "Variables": {
-<<<<<<< HEAD
-    "RandomSeed": "867352288",
-=======
-    "RandomSeed": "893115967",
->>>>>>> e37e56f1
+    "RandomSeed": "157988049",
     "TIMESERIESINSIGHTS_URL": "fakeHost.api.wus2.timeseriesinsights.azure.com"
   }
 }