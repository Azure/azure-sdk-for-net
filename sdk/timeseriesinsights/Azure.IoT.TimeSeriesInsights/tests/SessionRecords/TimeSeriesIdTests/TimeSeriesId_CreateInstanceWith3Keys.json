{
  "Entries": [
    {
      "RequestUri": "https://fakeHost.api.wus2.timeseriesinsights.azure.com/timeseries/instances/$batch?api-version=2020-07-31",
      "RequestMethod": "POST",
      "RequestHeaders": {
        "Accept": "application/json",
        "Authorization": "Sanitized",
        "Content-Length": "97",
        "Content-Type": "application/json",
<<<<<<< HEAD
        "User-Agent": [
          "azsdk-net-IoT.TimeSeriesInsights/1.0.0-alpha.20210326.1",
          "(.NET 5.0.4; Microsoft Windows 10.0.19042)"
        ],
        "x-ms-client-request-id": "e7be07e9bab5998834cea36ea9688afb",
=======
        "User-Agent": "azsdk-net-IoT.TimeSeriesInsights/1.0.0-alpha.20210326.1 (.NET Framework 4.8.4300.0; Microsoft Windows 10.0.19042 )",
        "x-ms-client-request-id": "d08d800c5de4c76657330d1c0c6ed2b1",
>>>>>>> e37e56f1
        "x-ms-client-session-id": "00000000-0000-0000-0000-000000000000",
        "x-ms-return-client-request-id": "true"
      },
      "RequestBody": {
        "put": [
          {
            "timeSeriesId": [
<<<<<<< HEAD
              "SHkvk",
              null,
              "JgVvZ"
=======
              "iojyD",
              null,
              "aam4n"
>>>>>>> e37e56f1
            ],
            "typeId": "1be09af9-f089-4d6b-9f0b-48018b5f7393"
          }
        ]
      },
      "StatusCode": 200,
      "ResponseHeaders": {
        "Access-Control-Allow-Origin": "*",
        "Access-Control-Expose-Headers": "x-ms-request-id,x-ms-continuation",
        "Content-Type": "application/json",
<<<<<<< HEAD
        "Date": "Fri, 26 Mar 2021 21:42:41 GMT",
=======
        "Date": "Fri, 26 Mar 2021 22:15:15 GMT",
>>>>>>> e37e56f1
        "Server": "Microsoft-HTTPAPI/2.0",
        "Strict-Transport-Security": "max-age=31536000; includeSubDomains",
        "Transfer-Encoding": "chunked",
        "X-Content-Type-Options": "nosniff",
<<<<<<< HEAD
        "x-ms-request-id": "cb622f82-8354-4776-8955-a9b5f8559104"
=======
        "x-ms-request-id": "a2751e74-9df9-47b9-9d47-29875bc79f03"
>>>>>>> e37e56f1
      },
      "ResponseBody": {
        "put": [
          {}
        ]
      }
    },
    {
      "RequestUri": "https://fakeHost.api.wus2.timeseriesinsights.azure.com/timeseries/instances/$batch?api-version=2020-07-31",
      "RequestMethod": "POST",
      "RequestHeaders": {
        "Accept": "application/json",
        "Authorization": "Sanitized",
        "Content-Length": "50",
        "Content-Type": "application/json",
<<<<<<< HEAD
        "User-Agent": [
          "azsdk-net-IoT.TimeSeriesInsights/1.0.0-alpha.20210326.1",
          "(.NET 5.0.4; Microsoft Windows 10.0.19042)"
        ],
        "x-ms-client-request-id": "8577b3303b3885e39bc32e96a2ec203d",
=======
        "User-Agent": "azsdk-net-IoT.TimeSeriesInsights/1.0.0-alpha.20210326.1 (.NET Framework 4.8.4300.0; Microsoft Windows 10.0.19042 )",
        "x-ms-client-request-id": "0be158ed95b3a0f03f2485d3077682db",
>>>>>>> e37e56f1
        "x-ms-client-session-id": "00000000-0000-0000-0000-000000000000",
        "x-ms-return-client-request-id": "true"
      },
      "RequestBody": {
        "get": {
          "timeSeriesIds": [
            [
<<<<<<< HEAD
              "SHkvk",
              null,
              "JgVvZ"
=======
              "iojyD",
              null,
              "aam4n"
>>>>>>> e37e56f1
            ]
          ]
        }
      },
      "StatusCode": 200,
      "ResponseHeaders": {
        "Access-Control-Allow-Origin": "*",
        "Access-Control-Expose-Headers": "x-ms-request-id,x-ms-continuation",
        "Content-Type": "application/json",
<<<<<<< HEAD
        "Date": "Fri, 26 Mar 2021 21:42:41 GMT",
=======
        "Date": "Fri, 26 Mar 2021 22:15:15 GMT",
>>>>>>> e37e56f1
        "Server": "Microsoft-HTTPAPI/2.0",
        "Strict-Transport-Security": "max-age=31536000; includeSubDomains",
        "Transfer-Encoding": "chunked",
        "X-Content-Type-Options": "nosniff",
<<<<<<< HEAD
        "x-ms-request-id": "bd030e3a-8a82-4f2d-af6f-9226fde04281"
=======
        "x-ms-request-id": "429330ad-f712-48cf-abf1-72a834cc760c"
>>>>>>> e37e56f1
      },
      "ResponseBody": {
        "get": [
          {
            "instance": {
              "typeId": "1be09af9-f089-4d6b-9f0b-48018b5f7393",
              "timeSeriesId": [
<<<<<<< HEAD
                "SHkvk",
                null,
                "JgVvZ"
=======
                "iojyD",
                null,
                "aam4n"
>>>>>>> e37e56f1
              ]
            }
          }
        ]
      }
    },
    {
      "RequestUri": "https://fakeHost.api.wus2.timeseriesinsights.azure.com/timeseries/instances/$batch?api-version=2020-07-31",
      "RequestMethod": "POST",
      "RequestHeaders": {
        "Accept": "application/json",
        "Authorization": "Sanitized",
        "Content-Length": "53",
        "Content-Type": "application/json",
<<<<<<< HEAD
        "User-Agent": [
          "azsdk-net-IoT.TimeSeriesInsights/1.0.0-alpha.20210326.1",
          "(.NET 5.0.4; Microsoft Windows 10.0.19042)"
        ],
        "x-ms-client-request-id": "ae7f96e3643b87a2416dc1b45e302950",
=======
        "User-Agent": "azsdk-net-IoT.TimeSeriesInsights/1.0.0-alpha.20210326.1 (.NET Framework 4.8.4300.0; Microsoft Windows 10.0.19042 )",
        "x-ms-client-request-id": "566467ec18c407361d16cb462ff8c9de",
>>>>>>> e37e56f1
        "x-ms-client-session-id": "00000000-0000-0000-0000-000000000000",
        "x-ms-return-client-request-id": "true"
      },
      "RequestBody": {
        "delete": {
          "timeSeriesIds": [
            [
<<<<<<< HEAD
              "SHkvk",
              null,
              "JgVvZ"
=======
              "iojyD",
              null,
              "aam4n"
>>>>>>> e37e56f1
            ]
          ]
        }
      },
      "StatusCode": 200,
      "ResponseHeaders": {
        "Access-Control-Allow-Origin": "*",
        "Access-Control-Expose-Headers": "x-ms-request-id,x-ms-continuation",
        "Content-Type": "application/json",
<<<<<<< HEAD
        "Date": "Fri, 26 Mar 2021 21:42:41 GMT",
=======
        "Date": "Fri, 26 Mar 2021 22:15:15 GMT",
>>>>>>> e37e56f1
        "Server": "Microsoft-HTTPAPI/2.0",
        "Strict-Transport-Security": "max-age=31536000; includeSubDomains",
        "Transfer-Encoding": "chunked",
        "X-Content-Type-Options": "nosniff",
<<<<<<< HEAD
        "x-ms-request-id": "cb90cb56-46f8-4cc5-89da-e8582d6bbb4d"
=======
        "x-ms-request-id": "244dfba2-efe9-41b2-af94-72a87508566e"
>>>>>>> e37e56f1
      },
      "ResponseBody": {
        "delete": [
          null
        ]
      }
    }
  ],
  "Variables": {
<<<<<<< HEAD
    "RandomSeed": "867352288",
=======
    "RandomSeed": "142571774",
>>>>>>> e37e56f1
    "TIMESERIESINSIGHTS_URL": "fakeHost.api.wus2.timeseriesinsights.azure.com"
  }
}<|MERGE_RESOLUTION|>--- conflicted
+++ resolved
@@ -8,16 +8,11 @@
         "Authorization": "Sanitized",
         "Content-Length": "97",
         "Content-Type": "application/json",
-<<<<<<< HEAD
         "User-Agent": [
-          "azsdk-net-IoT.TimeSeriesInsights/1.0.0-alpha.20210326.1",
+          "azsdk-net-IoT.TimeSeriesInsights/1.0.0-alpha.20210331.1",
           "(.NET 5.0.4; Microsoft Windows 10.0.19042)"
         ],
-        "x-ms-client-request-id": "e7be07e9bab5998834cea36ea9688afb",
-=======
-        "User-Agent": "azsdk-net-IoT.TimeSeriesInsights/1.0.0-alpha.20210326.1 (.NET Framework 4.8.4300.0; Microsoft Windows 10.0.19042 )",
-        "x-ms-client-request-id": "d08d800c5de4c76657330d1c0c6ed2b1",
->>>>>>> e37e56f1
+        "x-ms-client-request-id": "740eb16e45a8acb13310b2f6ef70a52a",
         "x-ms-client-session-id": "00000000-0000-0000-0000-000000000000",
         "x-ms-return-client-request-id": "true"
       },
@@ -25,15 +20,9 @@
         "put": [
           {
             "timeSeriesId": [
-<<<<<<< HEAD
-              "SHkvk",
+              "1uotX",
               null,
-              "JgVvZ"
-=======
-              "iojyD",
-              null,
-              "aam4n"
->>>>>>> e37e56f1
+              "GuCeM"
             ],
             "typeId": "1be09af9-f089-4d6b-9f0b-48018b5f7393"
           }
@@ -44,20 +33,12 @@
         "Access-Control-Allow-Origin": "*",
         "Access-Control-Expose-Headers": "x-ms-request-id,x-ms-continuation",
         "Content-Type": "application/json",
-<<<<<<< HEAD
-        "Date": "Fri, 26 Mar 2021 21:42:41 GMT",
-=======
-        "Date": "Fri, 26 Mar 2021 22:15:15 GMT",
->>>>>>> e37e56f1
+        "Date": "Wed, 31 Mar 2021 09:44:58 GMT",
         "Server": "Microsoft-HTTPAPI/2.0",
         "Strict-Transport-Security": "max-age=31536000; includeSubDomains",
         "Transfer-Encoding": "chunked",
         "X-Content-Type-Options": "nosniff",
-<<<<<<< HEAD
-        "x-ms-request-id": "cb622f82-8354-4776-8955-a9b5f8559104"
-=======
-        "x-ms-request-id": "a2751e74-9df9-47b9-9d47-29875bc79f03"
->>>>>>> e37e56f1
+        "x-ms-request-id": "d365d1e4-29f5-4262-a6f1-295b520440fc"
       },
       "ResponseBody": {
         "put": [
@@ -73,16 +54,11 @@
         "Authorization": "Sanitized",
         "Content-Length": "50",
         "Content-Type": "application/json",
-<<<<<<< HEAD
         "User-Agent": [
-          "azsdk-net-IoT.TimeSeriesInsights/1.0.0-alpha.20210326.1",
+          "azsdk-net-IoT.TimeSeriesInsights/1.0.0-alpha.20210331.1",
           "(.NET 5.0.4; Microsoft Windows 10.0.19042)"
         ],
-        "x-ms-client-request-id": "8577b3303b3885e39bc32e96a2ec203d",
-=======
-        "User-Agent": "azsdk-net-IoT.TimeSeriesInsights/1.0.0-alpha.20210326.1 (.NET Framework 4.8.4300.0; Microsoft Windows 10.0.19042 )",
-        "x-ms-client-request-id": "0be158ed95b3a0f03f2485d3077682db",
->>>>>>> e37e56f1
+        "x-ms-client-request-id": "60a39d59d02696b91eb065ade6f44cf8",
         "x-ms-client-session-id": "00000000-0000-0000-0000-000000000000",
         "x-ms-return-client-request-id": "true"
       },
@@ -90,15 +66,9 @@
         "get": {
           "timeSeriesIds": [
             [
-<<<<<<< HEAD
-              "SHkvk",
+              "1uotX",
               null,
-              "JgVvZ"
-=======
-              "iojyD",
-              null,
-              "aam4n"
->>>>>>> e37e56f1
+              "GuCeM"
             ]
           ]
         }
@@ -108,20 +78,12 @@
         "Access-Control-Allow-Origin": "*",
         "Access-Control-Expose-Headers": "x-ms-request-id,x-ms-continuation",
         "Content-Type": "application/json",
-<<<<<<< HEAD
-        "Date": "Fri, 26 Mar 2021 21:42:41 GMT",
-=======
-        "Date": "Fri, 26 Mar 2021 22:15:15 GMT",
->>>>>>> e37e56f1
+        "Date": "Wed, 31 Mar 2021 09:44:57 GMT",
         "Server": "Microsoft-HTTPAPI/2.0",
         "Strict-Transport-Security": "max-age=31536000; includeSubDomains",
         "Transfer-Encoding": "chunked",
         "X-Content-Type-Options": "nosniff",
-<<<<<<< HEAD
-        "x-ms-request-id": "bd030e3a-8a82-4f2d-af6f-9226fde04281"
-=======
-        "x-ms-request-id": "429330ad-f712-48cf-abf1-72a834cc760c"
->>>>>>> e37e56f1
+        "x-ms-request-id": "9e26f410-2f01-497c-a54a-67fe6e1b6d7c"
       },
       "ResponseBody": {
         "get": [
@@ -129,15 +91,9 @@
             "instance": {
               "typeId": "1be09af9-f089-4d6b-9f0b-48018b5f7393",
               "timeSeriesId": [
-<<<<<<< HEAD
-                "SHkvk",
+                "1uotX",
                 null,
-                "JgVvZ"
-=======
-                "iojyD",
-                null,
-                "aam4n"
->>>>>>> e37e56f1
+                "GuCeM"
               ]
             }
           }
@@ -152,16 +108,11 @@
         "Authorization": "Sanitized",
         "Content-Length": "53",
         "Content-Type": "application/json",
-<<<<<<< HEAD
         "User-Agent": [
-          "azsdk-net-IoT.TimeSeriesInsights/1.0.0-alpha.20210326.1",
+          "azsdk-net-IoT.TimeSeriesInsights/1.0.0-alpha.20210331.1",
           "(.NET 5.0.4; Microsoft Windows 10.0.19042)"
         ],
-        "x-ms-client-request-id": "ae7f96e3643b87a2416dc1b45e302950",
-=======
-        "User-Agent": "azsdk-net-IoT.TimeSeriesInsights/1.0.0-alpha.20210326.1 (.NET Framework 4.8.4300.0; Microsoft Windows 10.0.19042 )",
-        "x-ms-client-request-id": "566467ec18c407361d16cb462ff8c9de",
->>>>>>> e37e56f1
+        "x-ms-client-request-id": "ed4fb0a65a46ec27280d17e6b5318f74",
         "x-ms-client-session-id": "00000000-0000-0000-0000-000000000000",
         "x-ms-return-client-request-id": "true"
       },
@@ -169,15 +120,9 @@
         "delete": {
           "timeSeriesIds": [
             [
-<<<<<<< HEAD
-              "SHkvk",
+              "1uotX",
               null,
-              "JgVvZ"
-=======
-              "iojyD",
-              null,
-              "aam4n"
->>>>>>> e37e56f1
+              "GuCeM"
             ]
           ]
         }
@@ -187,20 +132,12 @@
         "Access-Control-Allow-Origin": "*",
         "Access-Control-Expose-Headers": "x-ms-request-id,x-ms-continuation",
         "Content-Type": "application/json",
-<<<<<<< HEAD
-        "Date": "Fri, 26 Mar 2021 21:42:41 GMT",
-=======
-        "Date": "Fri, 26 Mar 2021 22:15:15 GMT",
->>>>>>> e37e56f1
+        "Date": "Wed, 31 Mar 2021 09:44:57 GMT",
         "Server": "Microsoft-HTTPAPI/2.0",
         "Strict-Transport-Security": "max-age=31536000; includeSubDomains",
         "Transfer-Encoding": "chunked",
         "X-Content-Type-Options": "nosniff",
-<<<<<<< HEAD
-        "x-ms-request-id": "cb90cb56-46f8-4cc5-89da-e8582d6bbb4d"
-=======
-        "x-ms-request-id": "244dfba2-efe9-41b2-af94-72a87508566e"
->>>>>>> e37e56f1
+        "x-ms-request-id": "cebfed5d-c1c8-433e-9ba0-1cd3fb218a51"
       },
       "ResponseBody": {
         "delete": [
@@ -210,11 +147,7 @@
     }
   ],
   "Variables": {
-<<<<<<< HEAD
-    "RandomSeed": "867352288",
-=======
-    "RandomSeed": "142571774",
->>>>>>> e37e56f1
+    "RandomSeed": "157988049",
     "TIMESERIESINSIGHTS_URL": "fakeHost.api.wus2.timeseriesinsights.azure.com"
   }
 }