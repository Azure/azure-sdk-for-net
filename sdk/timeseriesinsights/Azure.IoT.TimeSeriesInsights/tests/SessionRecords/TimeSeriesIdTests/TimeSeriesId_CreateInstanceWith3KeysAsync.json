--- conflicted
+++ resolved
@@ -12,11 +12,7 @@
           "azsdk-net-IoT.TimeSeriesInsights/1.0.0-alpha.20210326.1",
           "(.NET 5.0.4; Microsoft Windows 10.0.19042)"
         ],
-<<<<<<< HEAD
-        "x-ms-client-request-id": "4283a3cfa6bd2d3796a17f9e0ab39144",
-=======
-        "x-ms-client-request-id": "e959ab805d69200f6d2d147b66a83cfd",
->>>>>>> 288da0aa
+        "x-ms-client-request-id": "e7be07e9bab5998834cea36ea9688afb",
         "x-ms-client-session-id": "00000000-0000-0000-0000-000000000000",
         "x-ms-return-client-request-id": "true"
       },
@@ -24,15 +20,9 @@
         "put": [
           {
             "timeSeriesId": [
-<<<<<<< HEAD
-              "32pKJ",
+              "SHkvk",
               null,
-              "Dfiou"
-=======
-              "z2xfD",
-              null,
-              "dGk1k"
->>>>>>> 288da0aa
+              "JgVvZ"
             ],
             "typeId": "1be09af9-f089-4d6b-9f0b-48018b5f7393"
           }
@@ -43,20 +33,12 @@
         "Access-Control-Allow-Origin": "*",
         "Access-Control-Expose-Headers": "x-ms-request-id,x-ms-continuation",
         "Content-Type": "application/json",
-<<<<<<< HEAD
-        "Date": "Fri, 26 Mar 2021 21:35:06 GMT",
-=======
-        "Date": "Fri, 26 Mar 2021 19:34:19 GMT",
->>>>>>> 288da0aa
+        "Date": "Fri, 26 Mar 2021 21:42:41 GMT",
         "Server": "Microsoft-HTTPAPI/2.0",
         "Strict-Transport-Security": "max-age=31536000; includeSubDomains",
         "Transfer-Encoding": "chunked",
         "X-Content-Type-Options": "nosniff",
-<<<<<<< HEAD
-        "x-ms-request-id": "cb2658d7-dd6b-4039-8d2a-bf0732ad5834"
-=======
-        "x-ms-request-id": "6ebaaa19-19b1-420e-b8e2-2d6533503511"
->>>>>>> 288da0aa
+        "x-ms-request-id": "1bc48b6d-356d-4070-a6f1-d894ab89adbf"
       },
       "ResponseBody": {
         "put": [
@@ -76,11 +58,7 @@
           "azsdk-net-IoT.TimeSeriesInsights/1.0.0-alpha.20210326.1",
           "(.NET 5.0.4; Microsoft Windows 10.0.19042)"
         ],
-<<<<<<< HEAD
-        "x-ms-client-request-id": "4a6c9a2f14d016f8ef4db3fc20888b19",
-=======
-        "x-ms-client-request-id": "53f2e23632219a085d6d86cffb43557c",
->>>>>>> 288da0aa
+        "x-ms-client-request-id": "8577b3303b3885e39bc32e96a2ec203d",
         "x-ms-client-session-id": "00000000-0000-0000-0000-000000000000",
         "x-ms-return-client-request-id": "true"
       },
@@ -88,15 +66,9 @@
         "get": {
           "timeSeriesIds": [
             [
-<<<<<<< HEAD
-              "32pKJ",
+              "SHkvk",
               null,
-              "Dfiou"
-=======
-              "z2xfD",
-              null,
-              "dGk1k"
->>>>>>> 288da0aa
+              "JgVvZ"
             ]
           ]
         }
@@ -106,20 +78,12 @@
         "Access-Control-Allow-Origin": "*",
         "Access-Control-Expose-Headers": "x-ms-request-id,x-ms-continuation",
         "Content-Type": "application/json",
-<<<<<<< HEAD
-        "Date": "Fri, 26 Mar 2021 21:35:06 GMT",
-=======
-        "Date": "Fri, 26 Mar 2021 19:34:19 GMT",
->>>>>>> 288da0aa
+        "Date": "Fri, 26 Mar 2021 21:42:41 GMT",
         "Server": "Microsoft-HTTPAPI/2.0",
         "Strict-Transport-Security": "max-age=31536000; includeSubDomains",
         "Transfer-Encoding": "chunked",
         "X-Content-Type-Options": "nosniff",
-<<<<<<< HEAD
-        "x-ms-request-id": "085c0e71-509f-40ad-b8ef-ee5b0e0ebd1f"
-=======
-        "x-ms-request-id": "2b9df66f-bb9e-4770-a9c0-6814604e33d6"
->>>>>>> 288da0aa
+        "x-ms-request-id": "6abb5f73-53f7-49cf-8a64-30f946ef0a1e"
       },
       "ResponseBody": {
         "get": [
@@ -127,15 +91,9 @@
             "instance": {
               "typeId": "1be09af9-f089-4d6b-9f0b-48018b5f7393",
               "timeSeriesId": [
-<<<<<<< HEAD
-                "32pKJ",
+                "SHkvk",
                 null,
-                "Dfiou"
-=======
-                "z2xfD",
-                null,
-                "dGk1k"
->>>>>>> 288da0aa
+                "JgVvZ"
               ]
             }
           }
@@ -154,11 +112,7 @@
           "azsdk-net-IoT.TimeSeriesInsights/1.0.0-alpha.20210326.1",
           "(.NET 5.0.4; Microsoft Windows 10.0.19042)"
         ],
-<<<<<<< HEAD
-        "x-ms-client-request-id": "a3aaf1f91f4f563329e931143a4c1cd5",
-=======
-        "x-ms-client-request-id": "817ee7a0e78501c668498932cf8303b5",
->>>>>>> 288da0aa
+        "x-ms-client-request-id": "ae7f96e3643b87a2416dc1b45e302950",
         "x-ms-client-session-id": "00000000-0000-0000-0000-000000000000",
         "x-ms-return-client-request-id": "true"
       },
@@ -166,15 +120,9 @@
         "delete": {
           "timeSeriesIds": [
             [
-<<<<<<< HEAD
-              "32pKJ",
+              "SHkvk",
               null,
-              "Dfiou"
-=======
-              "z2xfD",
-              null,
-              "dGk1k"
->>>>>>> 288da0aa
+              "JgVvZ"
             ]
           ]
         }
@@ -184,20 +132,12 @@
         "Access-Control-Allow-Origin": "*",
         "Access-Control-Expose-Headers": "x-ms-request-id,x-ms-continuation",
         "Content-Type": "application/json",
-<<<<<<< HEAD
-        "Date": "Fri, 26 Mar 2021 21:35:07 GMT",
-=======
-        "Date": "Fri, 26 Mar 2021 19:34:19 GMT",
->>>>>>> 288da0aa
+        "Date": "Fri, 26 Mar 2021 21:42:41 GMT",
         "Server": "Microsoft-HTTPAPI/2.0",
         "Strict-Transport-Security": "max-age=31536000; includeSubDomains",
         "Transfer-Encoding": "chunked",
         "X-Content-Type-Options": "nosniff",
-<<<<<<< HEAD
-        "x-ms-request-id": "988bd231-179b-4b7e-a32d-0ee9f31ce417"
-=======
-        "x-ms-request-id": "ad2ff18f-37ff-4858-9d84-5973474a3265"
->>>>>>> 288da0aa
+        "x-ms-request-id": "1c9643c0-b509-4d87-8d86-09f513acb09a"
       },
       "ResponseBody": {
         "delete": [
@@ -207,11 +147,7 @@
     }
   ],
   "Variables": {
-<<<<<<< HEAD
-    "RandomSeed": "1947146305",
-=======
-    "RandomSeed": "1769402795",
->>>>>>> 288da0aa
+    "RandomSeed": "867352288",
     "TIMESERIESINSIGHTS_URL": "fakeHost.api.wus2.timeseriesinsights.azure.com"
   }
 }