{
  "Entries": [
    {
      "RequestUri": "https://fakeHost.api.wus2.timeseriesinsights.azure.com/timeseries/instances/$batch?api-version=2020-07-31",
      "RequestMethod": "POST",
      "RequestHeaders": {
        "Accept": "application/json",
        "Authorization": "Sanitized",
        "Content-Length": "97",
        "Content-Type": "application/json",
<<<<<<< HEAD
        "User-Agent": [
          "azsdk-net-IoT.TimeSeriesInsights/1.0.0-alpha.20210326.1",
          "(.NET 5.0.4; Microsoft Windows 10.0.19042)"
        ],
        "x-ms-client-request-id": "e7be07e9bab5998834cea36ea9688afb",
=======
        "User-Agent": "azsdk-net-IoT.TimeSeriesInsights/1.0.0-alpha.20210326.1 (.NET Framework 4.8.4300.0; Microsoft Windows 10.0.19042 )",
        "x-ms-client-request-id": "64ce60acd0c87d1bbd6c09402ade870e",
>>>>>>> e37e56f1
        "x-ms-client-session-id": "00000000-0000-0000-0000-000000000000",
        "x-ms-return-client-request-id": "true"
      },
      "RequestBody": {
        "put": [
          {
            "timeSeriesId": [
<<<<<<< HEAD
              "SHkvk",
              null,
              "JgVvZ"
=======
              "bEUMP",
              null,
              "fAZXF"
>>>>>>> e37e56f1
            ],
            "typeId": "1be09af9-f089-4d6b-9f0b-48018b5f7393"
          }
        ]
      },
      "StatusCode": 200,
      "ResponseHeaders": {
        "Access-Control-Allow-Origin": "*",
        "Access-Control-Expose-Headers": "x-ms-request-id,x-ms-continuation",
        "Content-Type": "application/json",
<<<<<<< HEAD
        "Date": "Fri, 26 Mar 2021 21:42:41 GMT",
=======
        "Date": "Fri, 26 Mar 2021 22:15:14 GMT",
>>>>>>> e37e56f1
        "Server": "Microsoft-HTTPAPI/2.0",
        "Strict-Transport-Security": "max-age=31536000; includeSubDomains",
        "Transfer-Encoding": "chunked",
        "X-Content-Type-Options": "nosniff",
<<<<<<< HEAD
        "x-ms-request-id": "1bc48b6d-356d-4070-a6f1-d894ab89adbf"
=======
        "x-ms-request-id": "cd07ed95-8827-47be-82a3-7c517326ab07"
>>>>>>> e37e56f1
      },
      "ResponseBody": {
        "put": [
          {}
        ]
      }
    },
    {
      "RequestUri": "https://fakeHost.api.wus2.timeseriesinsights.azure.com/timeseries/instances/$batch?api-version=2020-07-31",
      "RequestMethod": "POST",
      "RequestHeaders": {
        "Accept": "application/json",
        "Authorization": "Sanitized",
        "Content-Length": "50",
        "Content-Type": "application/json",
<<<<<<< HEAD
        "User-Agent": [
          "azsdk-net-IoT.TimeSeriesInsights/1.0.0-alpha.20210326.1",
          "(.NET 5.0.4; Microsoft Windows 10.0.19042)"
        ],
        "x-ms-client-request-id": "8577b3303b3885e39bc32e96a2ec203d",
=======
        "User-Agent": "azsdk-net-IoT.TimeSeriesInsights/1.0.0-alpha.20210326.1 (.NET Framework 4.8.4300.0; Microsoft Windows 10.0.19042 )",
        "x-ms-client-request-id": "9c72e04328e8286e8dc18018fa681afc",
>>>>>>> e37e56f1
        "x-ms-client-session-id": "00000000-0000-0000-0000-000000000000",
        "x-ms-return-client-request-id": "true"
      },
      "RequestBody": {
        "get": {
          "timeSeriesIds": [
            [
<<<<<<< HEAD
              "SHkvk",
              null,
              "JgVvZ"
=======
              "bEUMP",
              null,
              "fAZXF"
>>>>>>> e37e56f1
            ]
          ]
        }
      },
      "StatusCode": 200,
      "ResponseHeaders": {
        "Access-Control-Allow-Origin": "*",
        "Access-Control-Expose-Headers": "x-ms-request-id,x-ms-continuation",
        "Content-Type": "application/json",
<<<<<<< HEAD
        "Date": "Fri, 26 Mar 2021 21:42:41 GMT",
=======
        "Date": "Fri, 26 Mar 2021 22:15:14 GMT",
>>>>>>> e37e56f1
        "Server": "Microsoft-HTTPAPI/2.0",
        "Strict-Transport-Security": "max-age=31536000; includeSubDomains",
        "Transfer-Encoding": "chunked",
        "X-Content-Type-Options": "nosniff",
<<<<<<< HEAD
        "x-ms-request-id": "6abb5f73-53f7-49cf-8a64-30f946ef0a1e"
=======
        "x-ms-request-id": "4fcebd43-dc6f-4d38-b5ae-a8adc02b8302"
>>>>>>> e37e56f1
      },
      "ResponseBody": {
        "get": [
          {
            "instance": {
              "typeId": "1be09af9-f089-4d6b-9f0b-48018b5f7393",
              "timeSeriesId": [
<<<<<<< HEAD
                "SHkvk",
                null,
                "JgVvZ"
=======
                "bEUMP",
                null,
                "fAZXF"
>>>>>>> e37e56f1
              ]
            }
          }
        ]
      }
    },
    {
      "RequestUri": "https://fakeHost.api.wus2.timeseriesinsights.azure.com/timeseries/instances/$batch?api-version=2020-07-31",
      "RequestMethod": "POST",
      "RequestHeaders": {
        "Accept": "application/json",
        "Authorization": "Sanitized",
        "Content-Length": "53",
        "Content-Type": "application/json",
<<<<<<< HEAD
        "User-Agent": [
          "azsdk-net-IoT.TimeSeriesInsights/1.0.0-alpha.20210326.1",
          "(.NET 5.0.4; Microsoft Windows 10.0.19042)"
        ],
        "x-ms-client-request-id": "ae7f96e3643b87a2416dc1b45e302950",
=======
        "User-Agent": "azsdk-net-IoT.TimeSeriesInsights/1.0.0-alpha.20210326.1 (.NET Framework 4.8.4300.0; Microsoft Windows 10.0.19042 )",
        "x-ms-client-request-id": "5b79c683fb7f15a0032e90823c83e201",
>>>>>>> e37e56f1
        "x-ms-client-session-id": "00000000-0000-0000-0000-000000000000",
        "x-ms-return-client-request-id": "true"
      },
      "RequestBody": {
        "delete": {
          "timeSeriesIds": [
            [
<<<<<<< HEAD
              "SHkvk",
              null,
              "JgVvZ"
=======
              "bEUMP",
              null,
              "fAZXF"
>>>>>>> e37e56f1
            ]
          ]
        }
      },
      "StatusCode": 200,
      "ResponseHeaders": {
        "Access-Control-Allow-Origin": "*",
        "Access-Control-Expose-Headers": "x-ms-request-id,x-ms-continuation",
        "Content-Type": "application/json",
<<<<<<< HEAD
        "Date": "Fri, 26 Mar 2021 21:42:41 GMT",
=======
        "Date": "Fri, 26 Mar 2021 22:15:14 GMT",
>>>>>>> e37e56f1
        "Server": "Microsoft-HTTPAPI/2.0",
        "Strict-Transport-Security": "max-age=31536000; includeSubDomains",
        "Transfer-Encoding": "chunked",
        "X-Content-Type-Options": "nosniff",
<<<<<<< HEAD
        "x-ms-request-id": "1c9643c0-b509-4d87-8d86-09f513acb09a"
=======
        "x-ms-request-id": "a761120c-3672-46d1-8ecc-d6875e99d3b3"
>>>>>>> e37e56f1
      },
      "ResponseBody": {
        "delete": [
          null
        ]
      }
    }
  ],
  "Variables": {
<<<<<<< HEAD
    "RandomSeed": "867352288",
=======
    "RandomSeed": "587153701",
>>>>>>> e37e56f1
    "TIMESERIESINSIGHTS_URL": "fakeHost.api.wus2.timeseriesinsights.azure.com"
  }
}<|MERGE_RESOLUTION|>--- conflicted
+++ resolved
@@ -8,16 +8,11 @@
         "Authorization": "Sanitized",
         "Content-Length": "97",
         "Content-Type": "application/json",
-<<<<<<< HEAD
         "User-Agent": [
-          "azsdk-net-IoT.TimeSeriesInsights/1.0.0-alpha.20210326.1",
+          "azsdk-net-IoT.TimeSeriesInsights/1.0.0-alpha.20210331.1",
           "(.NET 5.0.4; Microsoft Windows 10.0.19042)"
         ],
-        "x-ms-client-request-id": "e7be07e9bab5998834cea36ea9688afb",
-=======
-        "User-Agent": "azsdk-net-IoT.TimeSeriesInsights/1.0.0-alpha.20210326.1 (.NET Framework 4.8.4300.0; Microsoft Windows 10.0.19042 )",
-        "x-ms-client-request-id": "64ce60acd0c87d1bbd6c09402ade870e",
->>>>>>> e37e56f1
+        "x-ms-client-request-id": "740eb16e45a8acb13310b2f6ef70a52a",
         "x-ms-client-session-id": "00000000-0000-0000-0000-000000000000",
         "x-ms-return-client-request-id": "true"
       },
@@ -25,15 +20,9 @@
         "put": [
           {
             "timeSeriesId": [
-<<<<<<< HEAD
-              "SHkvk",
+              "1uotX",
               null,
-              "JgVvZ"
-=======
-              "bEUMP",
-              null,
-              "fAZXF"
->>>>>>> e37e56f1
+              "GuCeM"
             ],
             "typeId": "1be09af9-f089-4d6b-9f0b-48018b5f7393"
           }
@@ -44,20 +33,12 @@
         "Access-Control-Allow-Origin": "*",
         "Access-Control-Expose-Headers": "x-ms-request-id,x-ms-continuation",
         "Content-Type": "application/json",
-<<<<<<< HEAD
-        "Date": "Fri, 26 Mar 2021 21:42:41 GMT",
-=======
-        "Date": "Fri, 26 Mar 2021 22:15:14 GMT",
->>>>>>> e37e56f1
+        "Date": "Wed, 31 Mar 2021 09:44:57 GMT",
         "Server": "Microsoft-HTTPAPI/2.0",
         "Strict-Transport-Security": "max-age=31536000; includeSubDomains",
         "Transfer-Encoding": "chunked",
         "X-Content-Type-Options": "nosniff",
-<<<<<<< HEAD
-        "x-ms-request-id": "1bc48b6d-356d-4070-a6f1-d894ab89adbf"
-=======
-        "x-ms-request-id": "cd07ed95-8827-47be-82a3-7c517326ab07"
->>>>>>> e37e56f1
+        "x-ms-request-id": "4fb316dc-0211-485f-87ce-db821a743943"
       },
       "ResponseBody": {
         "put": [
@@ -73,16 +54,11 @@
         "Authorization": "Sanitized",
         "Content-Length": "50",
         "Content-Type": "application/json",
-<<<<<<< HEAD
         "User-Agent": [
-          "azsdk-net-IoT.TimeSeriesInsights/1.0.0-alpha.20210326.1",
+          "azsdk-net-IoT.TimeSeriesInsights/1.0.0-alpha.20210331.1",
           "(.NET 5.0.4; Microsoft Windows 10.0.19042)"
         ],
-        "x-ms-client-request-id": "8577b3303b3885e39bc32e96a2ec203d",
-=======
-        "User-Agent": "azsdk-net-IoT.TimeSeriesInsights/1.0.0-alpha.20210326.1 (.NET Framework 4.8.4300.0; Microsoft Windows 10.0.19042 )",
-        "x-ms-client-request-id": "9c72e04328e8286e8dc18018fa681afc",
->>>>>>> e37e56f1
+        "x-ms-client-request-id": "60a39d59d02696b91eb065ade6f44cf8",
         "x-ms-client-session-id": "00000000-0000-0000-0000-000000000000",
         "x-ms-return-client-request-id": "true"
       },
@@ -90,15 +66,9 @@
         "get": {
           "timeSeriesIds": [
             [
-<<<<<<< HEAD
-              "SHkvk",
+              "1uotX",
               null,
-              "JgVvZ"
-=======
-              "bEUMP",
-              null,
-              "fAZXF"
->>>>>>> e37e56f1
+              "GuCeM"
             ]
           ]
         }
@@ -108,20 +78,12 @@
         "Access-Control-Allow-Origin": "*",
         "Access-Control-Expose-Headers": "x-ms-request-id,x-ms-continuation",
         "Content-Type": "application/json",
-<<<<<<< HEAD
-        "Date": "Fri, 26 Mar 2021 21:42:41 GMT",
-=======
-        "Date": "Fri, 26 Mar 2021 22:15:14 GMT",
->>>>>>> e37e56f1
+        "Date": "Wed, 31 Mar 2021 09:44:58 GMT",
         "Server": "Microsoft-HTTPAPI/2.0",
         "Strict-Transport-Security": "max-age=31536000; includeSubDomains",
         "Transfer-Encoding": "chunked",
         "X-Content-Type-Options": "nosniff",
-<<<<<<< HEAD
-        "x-ms-request-id": "6abb5f73-53f7-49cf-8a64-30f946ef0a1e"
-=======
-        "x-ms-request-id": "4fcebd43-dc6f-4d38-b5ae-a8adc02b8302"
->>>>>>> e37e56f1
+        "x-ms-request-id": "fcdba7b4-17d0-42a1-8f7c-7c2481a567db"
       },
       "ResponseBody": {
         "get": [
@@ -129,15 +91,9 @@
             "instance": {
               "typeId": "1be09af9-f089-4d6b-9f0b-48018b5f7393",
               "timeSeriesId": [
-<<<<<<< HEAD
-                "SHkvk",
+                "1uotX",
                 null,
-                "JgVvZ"
-=======
-                "bEUMP",
-                null,
-                "fAZXF"
->>>>>>> e37e56f1
+                "GuCeM"
               ]
             }
           }
@@ -152,16 +108,11 @@
         "Authorization": "Sanitized",
         "Content-Length": "53",
         "Content-Type": "application/json",
-<<<<<<< HEAD
         "User-Agent": [
-          "azsdk-net-IoT.TimeSeriesInsights/1.0.0-alpha.20210326.1",
+          "azsdk-net-IoT.TimeSeriesInsights/1.0.0-alpha.20210331.1",
           "(.NET 5.0.4; Microsoft Windows 10.0.19042)"
         ],
-        "x-ms-client-request-id": "ae7f96e3643b87a2416dc1b45e302950",
-=======
-        "User-Agent": "azsdk-net-IoT.TimeSeriesInsights/1.0.0-alpha.20210326.1 (.NET Framework 4.8.4300.0; Microsoft Windows 10.0.19042 )",
-        "x-ms-client-request-id": "5b79c683fb7f15a0032e90823c83e201",
->>>>>>> e37e56f1
+        "x-ms-client-request-id": "ed4fb0a65a46ec27280d17e6b5318f74",
         "x-ms-client-session-id": "00000000-0000-0000-0000-000000000000",
         "x-ms-return-client-request-id": "true"
       },
@@ -169,15 +120,9 @@
         "delete": {
           "timeSeriesIds": [
             [
-<<<<<<< HEAD
-              "SHkvk",
+              "1uotX",
               null,
-              "JgVvZ"
-=======
-              "bEUMP",
-              null,
-              "fAZXF"
->>>>>>> e37e56f1
+              "GuCeM"
             ]
           ]
         }
@@ -187,20 +132,12 @@
         "Access-Control-Allow-Origin": "*",
         "Access-Control-Expose-Headers": "x-ms-request-id,x-ms-continuation",
         "Content-Type": "application/json",
-<<<<<<< HEAD
-        "Date": "Fri, 26 Mar 2021 21:42:41 GMT",
-=======
-        "Date": "Fri, 26 Mar 2021 22:15:14 GMT",
->>>>>>> e37e56f1
+        "Date": "Wed, 31 Mar 2021 09:44:58 GMT",
         "Server": "Microsoft-HTTPAPI/2.0",
         "Strict-Transport-Security": "max-age=31536000; includeSubDomains",
         "Transfer-Encoding": "chunked",
         "X-Content-Type-Options": "nosniff",
-<<<<<<< HEAD
-        "x-ms-request-id": "1c9643c0-b509-4d87-8d86-09f513acb09a"
-=======
-        "x-ms-request-id": "a761120c-3672-46d1-8ecc-d6875e99d3b3"
->>>>>>> e37e56f1
+        "x-ms-request-id": "97799244-3c63-4dec-a04f-f15676410b2b"
       },
       "ResponseBody": {
         "delete": [
@@ -210,11 +147,7 @@
     }
   ],
   "Variables": {
-<<<<<<< HEAD
-    "RandomSeed": "867352288",
-=======
-    "RandomSeed": "587153701",
->>>>>>> e37e56f1
+    "RandomSeed": "157988049",
     "TIMESERIESINSIGHTS_URL": "fakeHost.api.wus2.timeseriesinsights.azure.com"
   }
 }