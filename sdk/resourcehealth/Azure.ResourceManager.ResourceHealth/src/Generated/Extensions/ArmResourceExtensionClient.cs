--- conflicted
+++ resolved
@@ -18,6 +18,8 @@
     {
         private ClientDiagnostics _eventsClientDiagnostics;
         private EventsRestOperations _eventsRestClient;
+        private ClientDiagnostics _childResourcesClientDiagnostics;
+        private ChildResourcesRestOperations _childResourcesRestClient;
 
         /// <summary> Initializes a new instance of the <see cref="ArmResourceExtensionClient"/> class for mocking. </summary>
         protected ArmResourceExtensionClient()
@@ -33,6 +35,8 @@
 
         private ClientDiagnostics EventsClientDiagnostics => _eventsClientDiagnostics ??= new ClientDiagnostics("Azure.ResourceManager.ResourceHealth", ProviderConstants.DefaultProviderNamespace, Diagnostics);
         private EventsRestOperations EventsRestClient => _eventsRestClient ??= new EventsRestOperations(Pipeline, Diagnostics.ApplicationId, Endpoint);
+        private ClientDiagnostics ChildResourcesClientDiagnostics => _childResourcesClientDiagnostics ??= new ClientDiagnostics("Azure.ResourceManager.ResourceHealth", ProviderConstants.DefaultProviderNamespace, Diagnostics);
+        private ChildResourcesRestOperations ChildResourcesRestClient => _childResourcesRestClient ??= new ChildResourcesRestOperations(Pipeline, Diagnostics.ApplicationId, Endpoint);
 
         private string GetApiVersionOrNull(ResourceType resourceType)
         {
@@ -47,13 +51,13 @@
             return new AvailabilityStatusResource(Client, Id.AppendProviderResource("Microsoft.ResourceHealth", "availabilityStatuses", "current"));
         }
 
-<<<<<<< HEAD
         /// <summary> Gets an object representing a ResourceHealthChildAvailabilityStatusResource along with the instance operations that can be performed on it in the ArmResource. </summary>
         /// <returns> Returns a <see cref="ResourceHealthChildAvailabilityStatusResource" /> object. </returns>
         public virtual ResourceHealthChildAvailabilityStatusResource GetResourceHealthChildAvailabilityStatus()
         {
             return new ResourceHealthChildAvailabilityStatusResource(Client, Id.AppendProviderResource("Microsoft.ResourceHealth", "childAvailabilityStatuses", "current"));
-=======
+        }
+
         /// <summary>
         /// Lists current service health events for given resource.
         /// <list type="bullet">
@@ -98,7 +102,54 @@
             HttpMessage FirstPageRequest(int? pageSizeHint) => EventsRestClient.CreateListBySingleResourceRequest(Id, filter);
             HttpMessage NextPageRequest(int? pageSizeHint, string nextLink) => EventsRestClient.CreateListBySingleResourceNextPageRequest(nextLink, Id, filter);
             return PageableHelpers.CreatePageable(FirstPageRequest, NextPageRequest, EventData.DeserializeEventData, EventsClientDiagnostics, Pipeline, "ArmResourceExtensionClient.GetEventsBySingleResource", "value", "nextLink", cancellationToken);
->>>>>>> 2b305b25
+        }
+
+        /// <summary>
+        /// Lists the all the children and its current health status for a parent resource. Use the nextLink property in the response to get the next page of children current health
+        /// <list type="bullet">
+        /// <item>
+        /// <term>Request Path</term>
+        /// <description>/{resourceUri}/providers/Microsoft.ResourceHealth/childResources</description>
+        /// </item>
+        /// <item>
+        /// <term>Operation Id</term>
+        /// <description>ChildResources_List</description>
+        /// </item>
+        /// </list>
+        /// </summary>
+        /// <param name="filter"> The filter to apply on the operation. For more information please see https://docs.microsoft.com/en-us/rest/api/apimanagement/apis?redirectedfrom=MSDN. </param>
+        /// <param name="expand"> Setting $expand=recommendedactions in url query expands the recommendedactions in the response. </param>
+        /// <param name="cancellationToken"> The cancellation token to use. </param>
+        /// <returns> An async collection of <see cref="ResourceHealthAvailabilityStatusData" /> that may take multiple service requests to iterate over. </returns>
+        public virtual AsyncPageable<ResourceHealthAvailabilityStatusData> GetChildResourcesAsync(string filter = null, string expand = null, CancellationToken cancellationToken = default)
+        {
+            HttpMessage FirstPageRequest(int? pageSizeHint) => ChildResourcesRestClient.CreateListRequest(Id, filter, expand);
+            HttpMessage NextPageRequest(int? pageSizeHint, string nextLink) => ChildResourcesRestClient.CreateListNextPageRequest(nextLink, Id, filter, expand);
+            return PageableHelpers.CreateAsyncPageable(FirstPageRequest, NextPageRequest, ResourceHealthAvailabilityStatusData.DeserializeResourceHealthAvailabilityStatusData, ChildResourcesClientDiagnostics, Pipeline, "ArmResourceExtensionClient.GetChildResources", "value", "nextLink", cancellationToken);
+        }
+
+        /// <summary>
+        /// Lists the all the children and its current health status for a parent resource. Use the nextLink property in the response to get the next page of children current health
+        /// <list type="bullet">
+        /// <item>
+        /// <term>Request Path</term>
+        /// <description>/{resourceUri}/providers/Microsoft.ResourceHealth/childResources</description>
+        /// </item>
+        /// <item>
+        /// <term>Operation Id</term>
+        /// <description>ChildResources_List</description>
+        /// </item>
+        /// </list>
+        /// </summary>
+        /// <param name="filter"> The filter to apply on the operation. For more information please see https://docs.microsoft.com/en-us/rest/api/apimanagement/apis?redirectedfrom=MSDN. </param>
+        /// <param name="expand"> Setting $expand=recommendedactions in url query expands the recommendedactions in the response. </param>
+        /// <param name="cancellationToken"> The cancellation token to use. </param>
+        /// <returns> A collection of <see cref="ResourceHealthAvailabilityStatusData" /> that may take multiple service requests to iterate over. </returns>
+        public virtual Pageable<ResourceHealthAvailabilityStatusData> GetChildResources(string filter = null, string expand = null, CancellationToken cancellationToken = default)
+        {
+            HttpMessage FirstPageRequest(int? pageSizeHint) => ChildResourcesRestClient.CreateListRequest(Id, filter, expand);
+            HttpMessage NextPageRequest(int? pageSizeHint, string nextLink) => ChildResourcesRestClient.CreateListNextPageRequest(nextLink, Id, filter, expand);
+            return PageableHelpers.CreatePageable(FirstPageRequest, NextPageRequest, ResourceHealthAvailabilityStatusData.DeserializeResourceHealthAvailabilityStatusData, ChildResourcesClientDiagnostics, Pipeline, "ArmResourceExtensionClient.GetChildResources", "value", "nextLink", cancellationToken);
         }
     }
 }