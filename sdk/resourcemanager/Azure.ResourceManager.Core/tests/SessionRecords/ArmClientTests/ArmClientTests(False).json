--- conflicted
+++ resolved
@@ -6,11 +6,7 @@
       "RequestHeaders": {
         "Accept": "application/json",
         "Authorization": "Sanitized",
-<<<<<<< HEAD
-        "User-Agent": "azsdk-net-ResourceManager.Core/1.0.0-alpha.20210615.1 (.NET Framework 4.8.4300.0; Microsoft Windows 10.0.19043 )",
-=======
         "User-Agent": "azsdk-net-ResourceManager.Core/1.0.0-alpha.20210616.1 (.NET Framework 4.8.4300.0; Microsoft Windows 10.0.19043 )",
->>>>>>> c6fba57b
         "x-ms-client-request-id": "5a471502cc785e70e671623a1a452721",
         "x-ms-return-client-request-id": "true"
       },
@@ -20,26 +16,15 @@
         "Cache-Control": "no-cache",
         "Content-Length": "450",
         "Content-Type": "application/json; charset=utf-8",
-<<<<<<< HEAD
-        "Date": "Tue, 15 Jun 2021 17:53:27 GMT",
-=======
         "Date": "Wed, 16 Jun 2021 23:46:48 GMT",
->>>>>>> c6fba57b
         "Expires": "-1",
         "Pragma": "no-cache",
         "Strict-Transport-Security": "max-age=31536000; includeSubDomains",
         "X-Content-Type-Options": "nosniff",
-<<<<<<< HEAD
-        "x-ms-correlation-request-id": "8309036a-c6af-47a0-b340-d9950e33c951",
-        "x-ms-ratelimit-remaining-subscription-reads": "11999",
-        "x-ms-request-id": "8309036a-c6af-47a0-b340-d9950e33c951",
-        "x-ms-routing-request-id": "WESTUS:20210615T175328Z:8309036a-c6af-47a0-b340-d9950e33c951"
-=======
         "x-ms-correlation-request-id": "4771a9f5-a355-449a-b60e-d774bfb56e91",
         "x-ms-ratelimit-remaining-subscription-reads": "11999",
         "x-ms-request-id": "4771a9f5-a355-449a-b60e-d774bfb56e91",
         "x-ms-routing-request-id": "WESTUS2:20210616T234649Z:4771a9f5-a355-449a-b60e-d774bfb56e91"
->>>>>>> c6fba57b
       },
       "ResponseBody": {
         "id": "/subscriptions/db1ab6f0-4769-4b27-930e-01e2ef9c123c",
@@ -66,13 +51,8 @@
       "RequestHeaders": {
         "Accept": "application/json",
         "Authorization": "Sanitized",
-<<<<<<< HEAD
-        "traceparent": "00-e89994619360044ab54f76d24950cbc1-1a6f3817fc818e47-00",
-        "User-Agent": "azsdk-net-ResourceManager.Core/1.0.0-alpha.20210615.1 (.NET Framework 4.8.4300.0; Microsoft Windows 10.0.19043 )",
-=======
         "traceparent": "00-e245f46c33ab3c4e9c7f370932ac64a6-42b1b50baf700342-00",
         "User-Agent": "azsdk-net-ResourceManager.Core/1.0.0-alpha.20210616.1 (.NET Framework 4.8.4300.0; Microsoft Windows 10.0.19043 )",
->>>>>>> c6fba57b
         "x-ms-client-request-id": "7f043350e1a08916b2e6d331bf887312",
         "x-ms-return-client-request-id": "true"
       },
@@ -82,26 +62,15 @@
         "Cache-Control": "no-cache",
         "Content-Length": "450",
         "Content-Type": "application/json; charset=utf-8",
-<<<<<<< HEAD
-        "Date": "Tue, 15 Jun 2021 17:53:27 GMT",
-=======
         "Date": "Wed, 16 Jun 2021 23:46:48 GMT",
->>>>>>> c6fba57b
         "Expires": "-1",
         "Pragma": "no-cache",
         "Strict-Transport-Security": "max-age=31536000; includeSubDomains",
         "X-Content-Type-Options": "nosniff",
-<<<<<<< HEAD
-        "x-ms-correlation-request-id": "fe7330b5-be31-4748-bbaf-1141d25ed2ad",
-        "x-ms-ratelimit-remaining-subscription-reads": "11998",
-        "x-ms-request-id": "fe7330b5-be31-4748-bbaf-1141d25ed2ad",
-        "x-ms-routing-request-id": "WESTUS:20210615T175328Z:fe7330b5-be31-4748-bbaf-1141d25ed2ad"
-=======
         "x-ms-correlation-request-id": "ef1c16c5-d0e9-4e69-a0b2-fd476bf85900",
         "x-ms-ratelimit-remaining-subscription-reads": "11998",
         "x-ms-request-id": "ef1c16c5-d0e9-4e69-a0b2-fd476bf85900",
         "x-ms-routing-request-id": "WESTUS2:20210616T234649Z:ef1c16c5-d0e9-4e69-a0b2-fd476bf85900"
->>>>>>> c6fba57b
       },
       "ResponseBody": {
         "id": "/subscriptions/db1ab6f0-4769-4b27-930e-01e2ef9c123c",
@@ -130,11 +99,7 @@
         "Authorization": "Sanitized",
         "Content-Length": "41",
         "Content-Type": "application/json",
-<<<<<<< HEAD
-        "User-Agent": "azsdk-net-ResourceManager.Core/1.0.0-alpha.20210615.1 (.NET Framework 4.8.4300.0; Microsoft Windows 10.0.19043 )",
-=======
         "User-Agent": "azsdk-net-ResourceManager.Core/1.0.0-alpha.20210616.1 (.NET Framework 4.8.4300.0; Microsoft Windows 10.0.19043 )",
->>>>>>> c6fba57b
         "x-ms-client-request-id": "1de8ca6ff16afc375aa8a238b9711bfb",
         "x-ms-return-client-request-id": "true"
       },
@@ -147,26 +112,15 @@
         "Cache-Control": "no-cache",
         "Content-Length": "237",
         "Content-Type": "application/json; charset=utf-8",
-<<<<<<< HEAD
-        "Date": "Tue, 15 Jun 2021 17:53:29 GMT",
-=======
         "Date": "Wed, 16 Jun 2021 23:46:50 GMT",
->>>>>>> c6fba57b
         "Expires": "-1",
         "Pragma": "no-cache",
         "Strict-Transport-Security": "max-age=31536000; includeSubDomains",
         "X-Content-Type-Options": "nosniff",
-<<<<<<< HEAD
-        "x-ms-correlation-request-id": "a1ca819e-b17b-48d6-8ac8-61708d6358b2",
-        "x-ms-ratelimit-remaining-subscription-writes": "1199",
-        "x-ms-request-id": "a1ca819e-b17b-48d6-8ac8-61708d6358b2",
-        "x-ms-routing-request-id": "WESTUS:20210615T175330Z:a1ca819e-b17b-48d6-8ac8-61708d6358b2"
-=======
         "x-ms-correlation-request-id": "f75725e7-c6d2-41b8-8b7c-4c5e0d481a88",
         "x-ms-ratelimit-remaining-subscription-writes": "1199",
         "x-ms-request-id": "f75725e7-c6d2-41b8-8b7c-4c5e0d481a88",
         "x-ms-routing-request-id": "WESTUS2:20210616T234651Z:f75725e7-c6d2-41b8-8b7c-4c5e0d481a88"
->>>>>>> c6fba57b
       },
       "ResponseBody": {
         "id": "/subscriptions/db1ab6f0-4769-4b27-930e-01e2ef9c123c/resourceGroups/testRg-9828",
