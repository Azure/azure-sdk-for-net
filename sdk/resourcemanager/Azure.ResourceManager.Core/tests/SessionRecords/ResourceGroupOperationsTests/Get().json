{
  "Entries": [
    {
      "RequestUri": "https://management.azure.com/subscriptions/db1ab6f0-4769-4b27-930e-01e2ef9c123c?api-version=2019-11-01",
      "RequestMethod": "GET",
      "RequestHeaders": {
        "Accept": "application/json",
        "Authorization": "Sanitized",
<<<<<<< HEAD
        "Request-Id": "|ad80da28-4d0c713138b5070e.",
        "User-Agent": "azsdk-net-ResourceManager.Resources/1.0.0-preview.2 (.NET Framework 4.8.4300.0; Microsoft Windows 10.0.19043 )",
        "x-ms-client-request-id": "7aee629538309d67f639bdda8430fce0",
=======
        "User-Agent": "azsdk-net-ResourceManager.Resources/1.0.0-preview.2 (.NET Framework 4.8.4300.0; Microsoft Windows 10.0.19043 )",
        "x-ms-client-request-id": "d21cfcfd5a52d3a95003cf7be4ebc0b7",
>>>>>>> ceceb44e
        "x-ms-return-client-request-id": "true"
      },
      "RequestBody": null,
      "StatusCode": 200,
      "ResponseHeaders": {
        "Cache-Control": "no-cache",
        "Content-Length": "397",
        "Content-Type": "application/json; charset=utf-8",
<<<<<<< HEAD
        "Date": "Fri, 07 May 2021 00:23:01 GMT",
=======
        "Date": "Fri, 07 May 2021 20:23:02 GMT",
>>>>>>> ceceb44e
        "Expires": "-1",
        "Pragma": "no-cache",
        "Strict-Transport-Security": "max-age=31536000; includeSubDomains",
        "X-Content-Type-Options": "nosniff",
<<<<<<< HEAD
        "x-ms-correlation-request-id": "8776712a-36da-45fc-8656-8d4966103cc4",
        "x-ms-ratelimit-remaining-subscription-reads": "11996",
        "x-ms-request-id": "8776712a-36da-45fc-8656-8d4966103cc4",
        "x-ms-routing-request-id": "WESTUS2:20210507T002301Z:8776712a-36da-45fc-8656-8d4966103cc4"
=======
        "x-ms-correlation-request-id": "cfeae233-bcc1-47f2-835a-44c075b530cb",
        "x-ms-ratelimit-remaining-subscription-reads": "11961",
        "x-ms-request-id": "cfeae233-bcc1-47f2-835a-44c075b530cb",
        "x-ms-routing-request-id": "WESTUS2:20210507T202302Z:cfeae233-bcc1-47f2-835a-44c075b530cb"
>>>>>>> ceceb44e
      },
      "ResponseBody": {
        "id": "/subscriptions/db1ab6f0-4769-4b27-930e-01e2ef9c123c",
        "authorizationSource": "RoleBased",
        "managedByTenants": [],
        "subscriptionId": "db1ab6f0-4769-4b27-930e-01e2ef9c123c",
        "tenantId": "72f988bf-86f1-41af-91ab-2d7cd011db47",
        "displayName": "Azure SDK sandbox",
        "state": "Enabled",
        "subscriptionPolicies": {
          "locationPlacementId": "Internal_2014-09-01",
          "quotaId": "Internal_2014-09-01",
          "spendingLimit": "Off"
        }
      }
    },
    {
      "RequestUri": "https://management.azure.com/subscriptions/db1ab6f0-4769-4b27-930e-01e2ef9c123c/resourcegroups/testrg1772?api-version=2019-10-01",
      "RequestMethod": "PUT",
      "RequestHeaders": {
        "Accept": "application/json",
        "Authorization": "Sanitized",
        "Content-Length": "34",
        "Content-Type": "application/json",
<<<<<<< HEAD
        "traceparent": "00-4b81d97a64a8d04b86b2dbbb394831c5-88f1fcae971e484f-00",
        "User-Agent": "azsdk-net-ResourceManager.Core/1.0.0-alpha.20210506.1 (.NET Framework 4.8.4300.0; Microsoft Windows 10.0.19043 )",
        "x-ms-client-request-id": "378f4ef6677eb4a0d910572cbffefaea",
=======
        "traceparent": "00-a031ace71f185b479501cd7f6b9ebfc5-af12c6300b6f5f4b-00",
        "User-Agent": "azsdk-net-ResourceManager.Resources/1.0.0-preview.2 (.NET Framework 4.8.4300.0; Microsoft Windows 10.0.19043 )",
        "x-ms-client-request-id": "667c3f9e9364ea17e5e46067f39e54b4",
>>>>>>> ceceb44e
        "x-ms-return-client-request-id": "true"
      },
      "RequestBody": {
        "location": "West US 2",
        "tags": {}
      },
      "StatusCode": 201,
      "ResponseHeaders": {
        "Cache-Control": "no-cache",
        "Content-Length": "228",
        "Content-Type": "application/json; charset=utf-8",
<<<<<<< HEAD
        "Date": "Fri, 07 May 2021 00:23:02 GMT",
=======
        "Date": "Fri, 07 May 2021 20:23:03 GMT",
>>>>>>> ceceb44e
        "Expires": "-1",
        "Pragma": "no-cache",
        "Strict-Transport-Security": "max-age=31536000; includeSubDomains",
        "X-Content-Type-Options": "nosniff",
<<<<<<< HEAD
        "x-ms-correlation-request-id": "c3268017-406f-471e-ae9d-4cc2b15a0399",
        "x-ms-ratelimit-remaining-subscription-writes": "1196",
        "x-ms-request-id": "c3268017-406f-471e-ae9d-4cc2b15a0399",
        "x-ms-routing-request-id": "WESTUS2:20210507T002302Z:c3268017-406f-471e-ae9d-4cc2b15a0399"
=======
        "x-ms-correlation-request-id": "bc19e4e9-4db6-43d5-a693-b23287a1cb89",
        "x-ms-ratelimit-remaining-subscription-writes": "1198",
        "x-ms-request-id": "bc19e4e9-4db6-43d5-a693-b23287a1cb89",
        "x-ms-routing-request-id": "WESTUS2:20210507T202303Z:bc19e4e9-4db6-43d5-a693-b23287a1cb89"
>>>>>>> ceceb44e
      },
      "ResponseBody": {
        "id": "/subscriptions/db1ab6f0-4769-4b27-930e-01e2ef9c123c/resourceGroups/testrg1772",
        "name": "testrg1772",
        "type": "Microsoft.Resources/resourceGroups",
        "location": "westus2",
        "tags": {},
        "properties": {
          "provisioningState": "Succeeded"
        }
      }
    },
    {
      "RequestUri": "https://management.azure.com/subscriptions/db1ab6f0-4769-4b27-930e-01e2ef9c123c/resourcegroups/testrg1772?api-version=2019-10-01",
      "RequestMethod": "GET",
      "RequestHeaders": {
        "Accept": "application/json",
        "Authorization": "Sanitized",
<<<<<<< HEAD
        "User-Agent": "azsdk-net-ResourceManager.Core/1.0.0-alpha.20210506.1 (.NET Framework 4.8.4300.0; Microsoft Windows 10.0.19043 )",
        "x-ms-client-request-id": "0d1fee3eff85adb7af3c3f830e4eeabb",
=======
        "User-Agent": "azsdk-net-ResourceManager.Resources/1.0.0-preview.2 (.NET Framework 4.8.4300.0; Microsoft Windows 10.0.19043 )",
        "x-ms-client-request-id": "9791f785a4d33c76463a66d970cd44a2",
>>>>>>> ceceb44e
        "x-ms-return-client-request-id": "true"
      },
      "RequestBody": null,
      "StatusCode": 200,
      "ResponseHeaders": {
        "Cache-Control": "no-cache",
        "Content-Length": "228",
        "Content-Type": "application/json; charset=utf-8",
<<<<<<< HEAD
        "Date": "Fri, 07 May 2021 00:23:01 GMT",
=======
        "Date": "Fri, 07 May 2021 20:23:03 GMT",
>>>>>>> ceceb44e
        "Expires": "-1",
        "Pragma": "no-cache",
        "Strict-Transport-Security": "max-age=31536000; includeSubDomains",
        "X-Content-Type-Options": "nosniff",
<<<<<<< HEAD
        "x-ms-correlation-request-id": "2b18bf2d-94d3-4a46-b617-41c35df156b4",
        "x-ms-ratelimit-remaining-subscription-reads": "11994",
        "x-ms-request-id": "2b18bf2d-94d3-4a46-b617-41c35df156b4",
        "x-ms-routing-request-id": "WESTUS2:20210507T002302Z:2b18bf2d-94d3-4a46-b617-41c35df156b4"
=======
        "x-ms-correlation-request-id": "727a15d0-dd1a-46ca-a26b-ad9ea1cfbcf0",
        "x-ms-ratelimit-remaining-subscription-reads": "11960",
        "x-ms-request-id": "727a15d0-dd1a-46ca-a26b-ad9ea1cfbcf0",
        "x-ms-routing-request-id": "WESTUS2:20210507T202303Z:727a15d0-dd1a-46ca-a26b-ad9ea1cfbcf0"
>>>>>>> ceceb44e
      },
      "ResponseBody": {
        "id": "/subscriptions/db1ab6f0-4769-4b27-930e-01e2ef9c123c/resourceGroups/testrg1772",
        "name": "testrg1772",
        "type": "Microsoft.Resources/resourceGroups",
        "location": "westus2",
        "tags": {},
        "properties": {
          "provisioningState": "Succeeded"
        }
      }
    }
  ],
  "Variables": {
    "RandomSeed": "1012834573",
    "SUBSCRIPTION_ID": "db1ab6f0-4769-4b27-930e-01e2ef9c123c"
  }
}<|MERGE_RESOLUTION|>--- conflicted
+++ resolved
@@ -6,14 +6,8 @@
       "RequestHeaders": {
         "Accept": "application/json",
         "Authorization": "Sanitized",
-<<<<<<< HEAD
-        "Request-Id": "|ad80da28-4d0c713138b5070e.",
-        "User-Agent": "azsdk-net-ResourceManager.Resources/1.0.0-preview.2 (.NET Framework 4.8.4300.0; Microsoft Windows 10.0.19043 )",
-        "x-ms-client-request-id": "7aee629538309d67f639bdda8430fce0",
-=======
         "User-Agent": "azsdk-net-ResourceManager.Resources/1.0.0-preview.2 (.NET Framework 4.8.4300.0; Microsoft Windows 10.0.19043 )",
         "x-ms-client-request-id": "d21cfcfd5a52d3a95003cf7be4ebc0b7",
->>>>>>> ceceb44e
         "x-ms-return-client-request-id": "true"
       },
       "RequestBody": null,
@@ -22,26 +16,15 @@
         "Cache-Control": "no-cache",
         "Content-Length": "397",
         "Content-Type": "application/json; charset=utf-8",
-<<<<<<< HEAD
-        "Date": "Fri, 07 May 2021 00:23:01 GMT",
-=======
         "Date": "Fri, 07 May 2021 20:23:02 GMT",
->>>>>>> ceceb44e
         "Expires": "-1",
         "Pragma": "no-cache",
         "Strict-Transport-Security": "max-age=31536000; includeSubDomains",
         "X-Content-Type-Options": "nosniff",
-<<<<<<< HEAD
-        "x-ms-correlation-request-id": "8776712a-36da-45fc-8656-8d4966103cc4",
-        "x-ms-ratelimit-remaining-subscription-reads": "11996",
-        "x-ms-request-id": "8776712a-36da-45fc-8656-8d4966103cc4",
-        "x-ms-routing-request-id": "WESTUS2:20210507T002301Z:8776712a-36da-45fc-8656-8d4966103cc4"
-=======
         "x-ms-correlation-request-id": "cfeae233-bcc1-47f2-835a-44c075b530cb",
         "x-ms-ratelimit-remaining-subscription-reads": "11961",
         "x-ms-request-id": "cfeae233-bcc1-47f2-835a-44c075b530cb",
         "x-ms-routing-request-id": "WESTUS2:20210507T202302Z:cfeae233-bcc1-47f2-835a-44c075b530cb"
->>>>>>> ceceb44e
       },
       "ResponseBody": {
         "id": "/subscriptions/db1ab6f0-4769-4b27-930e-01e2ef9c123c",
@@ -66,15 +49,9 @@
         "Authorization": "Sanitized",
         "Content-Length": "34",
         "Content-Type": "application/json",
-<<<<<<< HEAD
-        "traceparent": "00-4b81d97a64a8d04b86b2dbbb394831c5-88f1fcae971e484f-00",
-        "User-Agent": "azsdk-net-ResourceManager.Core/1.0.0-alpha.20210506.1 (.NET Framework 4.8.4300.0; Microsoft Windows 10.0.19043 )",
-        "x-ms-client-request-id": "378f4ef6677eb4a0d910572cbffefaea",
-=======
         "traceparent": "00-a031ace71f185b479501cd7f6b9ebfc5-af12c6300b6f5f4b-00",
         "User-Agent": "azsdk-net-ResourceManager.Resources/1.0.0-preview.2 (.NET Framework 4.8.4300.0; Microsoft Windows 10.0.19043 )",
         "x-ms-client-request-id": "667c3f9e9364ea17e5e46067f39e54b4",
->>>>>>> ceceb44e
         "x-ms-return-client-request-id": "true"
       },
       "RequestBody": {
@@ -86,26 +63,15 @@
         "Cache-Control": "no-cache",
         "Content-Length": "228",
         "Content-Type": "application/json; charset=utf-8",
-<<<<<<< HEAD
-        "Date": "Fri, 07 May 2021 00:23:02 GMT",
-=======
         "Date": "Fri, 07 May 2021 20:23:03 GMT",
->>>>>>> ceceb44e
         "Expires": "-1",
         "Pragma": "no-cache",
         "Strict-Transport-Security": "max-age=31536000; includeSubDomains",
         "X-Content-Type-Options": "nosniff",
-<<<<<<< HEAD
-        "x-ms-correlation-request-id": "c3268017-406f-471e-ae9d-4cc2b15a0399",
-        "x-ms-ratelimit-remaining-subscription-writes": "1196",
-        "x-ms-request-id": "c3268017-406f-471e-ae9d-4cc2b15a0399",
-        "x-ms-routing-request-id": "WESTUS2:20210507T002302Z:c3268017-406f-471e-ae9d-4cc2b15a0399"
-=======
         "x-ms-correlation-request-id": "bc19e4e9-4db6-43d5-a693-b23287a1cb89",
         "x-ms-ratelimit-remaining-subscription-writes": "1198",
         "x-ms-request-id": "bc19e4e9-4db6-43d5-a693-b23287a1cb89",
         "x-ms-routing-request-id": "WESTUS2:20210507T202303Z:bc19e4e9-4db6-43d5-a693-b23287a1cb89"
->>>>>>> ceceb44e
       },
       "ResponseBody": {
         "id": "/subscriptions/db1ab6f0-4769-4b27-930e-01e2ef9c123c/resourceGroups/testrg1772",
@@ -124,13 +90,8 @@
       "RequestHeaders": {
         "Accept": "application/json",
         "Authorization": "Sanitized",
-<<<<<<< HEAD
-        "User-Agent": "azsdk-net-ResourceManager.Core/1.0.0-alpha.20210506.1 (.NET Framework 4.8.4300.0; Microsoft Windows 10.0.19043 )",
-        "x-ms-client-request-id": "0d1fee3eff85adb7af3c3f830e4eeabb",
-=======
         "User-Agent": "azsdk-net-ResourceManager.Resources/1.0.0-preview.2 (.NET Framework 4.8.4300.0; Microsoft Windows 10.0.19043 )",
         "x-ms-client-request-id": "9791f785a4d33c76463a66d970cd44a2",
->>>>>>> ceceb44e
         "x-ms-return-client-request-id": "true"
       },
       "RequestBody": null,
@@ -139,26 +100,15 @@
         "Cache-Control": "no-cache",
         "Content-Length": "228",
         "Content-Type": "application/json; charset=utf-8",
-<<<<<<< HEAD
-        "Date": "Fri, 07 May 2021 00:23:01 GMT",
-=======
         "Date": "Fri, 07 May 2021 20:23:03 GMT",
->>>>>>> ceceb44e
         "Expires": "-1",
         "Pragma": "no-cache",
         "Strict-Transport-Security": "max-age=31536000; includeSubDomains",
         "X-Content-Type-Options": "nosniff",
-<<<<<<< HEAD
-        "x-ms-correlation-request-id": "2b18bf2d-94d3-4a46-b617-41c35df156b4",
-        "x-ms-ratelimit-remaining-subscription-reads": "11994",
-        "x-ms-request-id": "2b18bf2d-94d3-4a46-b617-41c35df156b4",
-        "x-ms-routing-request-id": "WESTUS2:20210507T002302Z:2b18bf2d-94d3-4a46-b617-41c35df156b4"
-=======
         "x-ms-correlation-request-id": "727a15d0-dd1a-46ca-a26b-ad9ea1cfbcf0",
         "x-ms-ratelimit-remaining-subscription-reads": "11960",
         "x-ms-request-id": "727a15d0-dd1a-46ca-a26b-ad9ea1cfbcf0",
         "x-ms-routing-request-id": "WESTUS2:20210507T202303Z:727a15d0-dd1a-46ca-a26b-ad9ea1cfbcf0"
->>>>>>> ceceb44e
       },
       "ResponseBody": {
         "id": "/subscriptions/db1ab6f0-4769-4b27-930e-01e2ef9c123c/resourceGroups/testrg1772",
