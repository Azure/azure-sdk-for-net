{
  "Entries": [
    {
      "RequestUri": "https://management.azure.com/subscriptions/db1ab6f0-4769-4b27-930e-01e2ef9c123c?api-version=2019-11-01",
      "RequestMethod": "GET",
      "RequestHeaders": {
        "Accept": "application/json",
        "Authorization": "Sanitized",
        "User-Agent": "azsdk-net-ResourceManager.Resources/1.0.0-preview.2 (.NET Framework 4.8.4300.0; Microsoft Windows 10.0.19043 )",
<<<<<<< HEAD
        "x-ms-client-request-id": "36ca397932140e126372a7087188334f",
=======
        "x-ms-client-request-id": "a0cd6711cd80bb05c1a927b057ac8ad2",
>>>>>>> ceceb44e
        "x-ms-return-client-request-id": "true"
      },
      "RequestBody": null,
      "StatusCode": 200,
      "ResponseHeaders": {
        "Cache-Control": "no-cache",
        "Content-Length": "397",
        "Content-Type": "application/json; charset=utf-8",
<<<<<<< HEAD
        "Date": "Fri, 07 May 2021 00:23:00 GMT",
=======
        "Date": "Fri, 07 May 2021 20:22:28 GMT",
>>>>>>> ceceb44e
        "Expires": "-1",
        "Pragma": "no-cache",
        "Strict-Transport-Security": "max-age=31536000; includeSubDomains",
        "X-Content-Type-Options": "nosniff",
<<<<<<< HEAD
        "x-ms-correlation-request-id": "fc3cd5c5-7def-4b0b-a093-2e0897c86cec",
        "x-ms-ratelimit-remaining-subscription-reads": "11997",
        "x-ms-request-id": "fc3cd5c5-7def-4b0b-a093-2e0897c86cec",
        "x-ms-routing-request-id": "WESTUS2:20210507T002300Z:fc3cd5c5-7def-4b0b-a093-2e0897c86cec"
=======
        "x-ms-correlation-request-id": "4ec97291-a310-406b-9867-729ce7388aef",
        "x-ms-ratelimit-remaining-subscription-reads": "11995",
        "x-ms-request-id": "4ec97291-a310-406b-9867-729ce7388aef",
        "x-ms-routing-request-id": "WESTUS2:20210507T202229Z:4ec97291-a310-406b-9867-729ce7388aef"
>>>>>>> ceceb44e
      },
      "ResponseBody": {
        "id": "/subscriptions/db1ab6f0-4769-4b27-930e-01e2ef9c123c",
        "authorizationSource": "RoleBased",
        "managedByTenants": [],
        "subscriptionId": "db1ab6f0-4769-4b27-930e-01e2ef9c123c",
        "tenantId": "72f988bf-86f1-41af-91ab-2d7cd011db47",
        "displayName": "Azure SDK sandbox",
        "state": "Enabled",
        "subscriptionPolicies": {
          "locationPlacementId": "Internal_2014-09-01",
          "quotaId": "Internal_2014-09-01",
          "spendingLimit": "Off"
        }
      }
    },
    {
      "RequestUri": "https://management.azure.com/subscriptions/db1ab6f0-4769-4b27-930e-01e2ef9c123c/resourcegroups/testrg8404?api-version=2019-10-01",
      "RequestMethod": "PUT",
      "RequestHeaders": {
        "Accept": "application/json",
        "Authorization": "Sanitized",
        "Content-Length": "34",
        "Content-Type": "application/json",
<<<<<<< HEAD
        "traceparent": "00-556cf4b28650894294f5f8167edafd36-c9f765e32dc38d4e-00",
        "User-Agent": "azsdk-net-ResourceManager.Core/1.0.0-alpha.20210506.1 (.NET Framework 4.8.4300.0; Microsoft Windows 10.0.19043 )",
        "x-ms-client-request-id": "a2fa65b3af59b8c04d4be3d77f82d2af",
=======
        "traceparent": "00-055dd7f83fd4f54eb0fc7d008f329254-0697c4ae32bbe544-00",
        "User-Agent": "azsdk-net-ResourceManager.Resources/1.0.0-preview.2 (.NET Framework 4.8.4300.0; Microsoft Windows 10.0.19043 )",
        "x-ms-client-request-id": "ae28f93f6f2cd0fc03cbac7ecb0ba451",
>>>>>>> ceceb44e
        "x-ms-return-client-request-id": "true"
      },
      "RequestBody": {
        "location": "West US 2",
        "tags": {}
      },
      "StatusCode": 201,
      "ResponseHeaders": {
        "Cache-Control": "no-cache",
        "Content-Length": "228",
        "Content-Type": "application/json; charset=utf-8",
<<<<<<< HEAD
        "Date": "Fri, 07 May 2021 00:23:01 GMT",
=======
        "Date": "Fri, 07 May 2021 20:22:29 GMT",
>>>>>>> ceceb44e
        "Expires": "-1",
        "Pragma": "no-cache",
        "Strict-Transport-Security": "max-age=31536000; includeSubDomains",
        "X-Content-Type-Options": "nosniff",
<<<<<<< HEAD
        "x-ms-correlation-request-id": "e1fa909f-fca3-4957-b5d1-614d09e43043",
        "x-ms-ratelimit-remaining-subscription-writes": "1197",
        "x-ms-request-id": "e1fa909f-fca3-4957-b5d1-614d09e43043",
        "x-ms-routing-request-id": "WESTUS2:20210507T002301Z:e1fa909f-fca3-4957-b5d1-614d09e43043"
=======
        "x-ms-correlation-request-id": "dd7e03fb-25af-4c48-9654-534eae1a67cc",
        "x-ms-ratelimit-remaining-subscription-writes": "1199",
        "x-ms-request-id": "dd7e03fb-25af-4c48-9654-534eae1a67cc",
        "x-ms-routing-request-id": "WESTUS2:20210507T202230Z:dd7e03fb-25af-4c48-9654-534eae1a67cc"
>>>>>>> ceceb44e
      },
      "ResponseBody": {
        "id": "/subscriptions/db1ab6f0-4769-4b27-930e-01e2ef9c123c/resourceGroups/testrg8404",
        "name": "testrg8404",
        "type": "Microsoft.Resources/resourceGroups",
        "location": "westus2",
        "tags": {},
        "properties": {
          "provisioningState": "Succeeded"
        }
      }
    },
    {
      "RequestUri": "https://management.azure.com/subscriptions/db1ab6f0-4769-4b27-930e-01e2ef9c123c/resourcegroups/testrg8404?api-version=2019-10-01",
      "RequestMethod": "DELETE",
      "RequestHeaders": {
        "Accept": "application/json",
        "Authorization": "Sanitized",
<<<<<<< HEAD
        "User-Agent": "azsdk-net-ResourceManager.Core/1.0.0-alpha.20210506.1 (.NET Framework 4.8.4300.0; Microsoft Windows 10.0.19043 )",
        "x-ms-client-request-id": "d80061beada5eb9763bfaae39996fb94",
=======
        "User-Agent": "azsdk-net-ResourceManager.Resources/1.0.0-preview.2 (.NET Framework 4.8.4300.0; Microsoft Windows 10.0.19043 )",
        "x-ms-client-request-id": "3aa63aed44f4d08271b0ea71672b73ce",
>>>>>>> ceceb44e
        "x-ms-return-client-request-id": "true"
      },
      "RequestBody": null,
      "StatusCode": 202,
      "ResponseHeaders": {
        "Cache-Control": "no-cache",
        "Content-Length": "0",
<<<<<<< HEAD
        "Date": "Fri, 07 May 2021 00:23:00 GMT",
=======
        "Date": "Fri, 07 May 2021 20:22:29 GMT",
>>>>>>> ceceb44e
        "Expires": "-1",
        "Location": "https://management.azure.com/subscriptions/db1ab6f0-4769-4b27-930e-01e2ef9c123c/operationresults/eyJqb2JJZCI6IlJFU09VUkNFR1JPVVBERUxFVElPTkpPQi1URVNUUkc4NDA0LVdFU1RVUzIiLCJqb2JMb2NhdGlvbiI6Indlc3R1czIifQ?api-version=2019-10-01",
        "Pragma": "no-cache",
        "Retry-After": "15",
        "Strict-Transport-Security": "max-age=31536000; includeSubDomains",
        "X-Content-Type-Options": "nosniff",
<<<<<<< HEAD
        "x-ms-correlation-request-id": "e891ef77-feb2-46ae-bdde-2152baffbe98",
        "x-ms-ratelimit-remaining-subscription-deletes": "14998",
        "x-ms-request-id": "e891ef77-feb2-46ae-bdde-2152baffbe98",
        "x-ms-routing-request-id": "WESTUS2:20210507T002301Z:e891ef77-feb2-46ae-bdde-2152baffbe98"
=======
        "x-ms-correlation-request-id": "5ee72989-ead5-4168-a1f2-90ff2fe4c539",
        "x-ms-ratelimit-remaining-subscription-deletes": "14996",
        "x-ms-request-id": "5ee72989-ead5-4168-a1f2-90ff2fe4c539",
        "x-ms-routing-request-id": "WESTUS2:20210507T202230Z:5ee72989-ead5-4168-a1f2-90ff2fe4c539"
      },
      "ResponseBody": []
    },
    {
      "RequestUri": "https://management.azure.com/subscriptions/db1ab6f0-4769-4b27-930e-01e2ef9c123c/operationresults/eyJqb2JJZCI6IlJFU09VUkNFR1JPVVBERUxFVElPTkpPQi1URVNUUkc4NDA0LVdFU1RVUzIiLCJqb2JMb2NhdGlvbiI6Indlc3R1czIifQ?api-version=2019-10-01",
      "RequestMethod": "GET",
      "RequestHeaders": {
        "Authorization": "Sanitized",
        "User-Agent": "azsdk-net-ResourceManager.Resources/1.0.0-preview.2 (.NET Framework 4.8.4300.0; Microsoft Windows 10.0.19043 )",
        "x-ms-client-request-id": "71695e8297e4fb5376573d7c848a68d8",
        "x-ms-return-client-request-id": "true"
      },
      "RequestBody": null,
      "StatusCode": 202,
      "ResponseHeaders": {
        "Cache-Control": "no-cache",
        "Content-Length": "0",
        "Date": "Fri, 07 May 2021 20:22:29 GMT",
        "Expires": "-1",
        "Location": "https://management.azure.com/subscriptions/db1ab6f0-4769-4b27-930e-01e2ef9c123c/operationresults/eyJqb2JJZCI6IlJFU09VUkNFR1JPVVBERUxFVElPTkpPQi1URVNUUkc4NDA0LVdFU1RVUzIiLCJqb2JMb2NhdGlvbiI6Indlc3R1czIifQ?api-version=2019-10-01",
        "Pragma": "no-cache",
        "Retry-After": "15",
        "Strict-Transport-Security": "max-age=31536000; includeSubDomains",
        "X-Content-Type-Options": "nosniff",
        "x-ms-correlation-request-id": "8b736855-efb1-4bbe-9ffd-5dc94764e4d9",
        "x-ms-ratelimit-remaining-subscription-reads": "11994",
        "x-ms-request-id": "8b736855-efb1-4bbe-9ffd-5dc94764e4d9",
        "x-ms-routing-request-id": "WESTUS2:20210507T202230Z:8b736855-efb1-4bbe-9ffd-5dc94764e4d9"
      },
      "ResponseBody": []
    },
    {
      "RequestUri": "https://management.azure.com/subscriptions/db1ab6f0-4769-4b27-930e-01e2ef9c123c/operationresults/eyJqb2JJZCI6IlJFU09VUkNFR1JPVVBERUxFVElPTkpPQi1URVNUUkc4NDA0LVdFU1RVUzIiLCJqb2JMb2NhdGlvbiI6Indlc3R1czIifQ?api-version=2019-10-01",
      "RequestMethod": "GET",
      "RequestHeaders": {
        "Authorization": "Sanitized",
        "User-Agent": "azsdk-net-ResourceManager.Resources/1.0.0-preview.2 (.NET Framework 4.8.4300.0; Microsoft Windows 10.0.19043 )",
        "x-ms-client-request-id": "f5c2dd5722c0214855ae6924c7807734",
        "x-ms-return-client-request-id": "true"
      },
      "RequestBody": null,
      "StatusCode": 202,
      "ResponseHeaders": {
        "Cache-Control": "no-cache",
        "Content-Length": "0",
        "Date": "Fri, 07 May 2021 20:22:30 GMT",
        "Expires": "-1",
        "Location": "https://management.azure.com/subscriptions/db1ab6f0-4769-4b27-930e-01e2ef9c123c/operationresults/eyJqb2JJZCI6IlJFU09VUkNFR1JPVVBERUxFVElPTkpPQi1URVNUUkc4NDA0LVdFU1RVUzIiLCJqb2JMb2NhdGlvbiI6Indlc3R1czIifQ?api-version=2019-10-01",
        "Pragma": "no-cache",
        "Retry-After": "15",
        "Strict-Transport-Security": "max-age=31536000; includeSubDomains",
        "X-Content-Type-Options": "nosniff",
        "x-ms-correlation-request-id": "4f714c2b-f40f-4ecc-a566-86f4d56e153d",
        "x-ms-ratelimit-remaining-subscription-reads": "11993",
        "x-ms-request-id": "4f714c2b-f40f-4ecc-a566-86f4d56e153d",
        "x-ms-routing-request-id": "WESTUS2:20210507T202231Z:4f714c2b-f40f-4ecc-a566-86f4d56e153d"
      },
      "ResponseBody": []
    },
    {
      "RequestUri": "https://management.azure.com/subscriptions/db1ab6f0-4769-4b27-930e-01e2ef9c123c/operationresults/eyJqb2JJZCI6IlJFU09VUkNFR1JPVVBERUxFVElPTkpPQi1URVNUUkc4NDA0LVdFU1RVUzIiLCJqb2JMb2NhdGlvbiI6Indlc3R1czIifQ?api-version=2019-10-01",
      "RequestMethod": "GET",
      "RequestHeaders": {
        "Authorization": "Sanitized",
        "User-Agent": "azsdk-net-ResourceManager.Resources/1.0.0-preview.2 (.NET Framework 4.8.4300.0; Microsoft Windows 10.0.19043 )",
        "x-ms-client-request-id": "09ef4dba01c124ea814f0bb18e697247",
        "x-ms-return-client-request-id": "true"
      },
      "RequestBody": null,
      "StatusCode": 202,
      "ResponseHeaders": {
        "Cache-Control": "no-cache",
        "Content-Length": "0",
        "Date": "Fri, 07 May 2021 20:22:31 GMT",
        "Expires": "-1",
        "Location": "https://management.azure.com/subscriptions/db1ab6f0-4769-4b27-930e-01e2ef9c123c/operationresults/eyJqb2JJZCI6IlJFU09VUkNFR1JPVVBERUxFVElPTkpPQi1URVNUUkc4NDA0LVdFU1RVUzIiLCJqb2JMb2NhdGlvbiI6Indlc3R1czIifQ?api-version=2019-10-01",
        "Pragma": "no-cache",
        "Retry-After": "15",
        "Strict-Transport-Security": "max-age=31536000; includeSubDomains",
        "X-Content-Type-Options": "nosniff",
        "x-ms-correlation-request-id": "14fa3ca1-c671-43ed-a5eb-a48159769341",
        "x-ms-ratelimit-remaining-subscription-reads": "11992",
        "x-ms-request-id": "14fa3ca1-c671-43ed-a5eb-a48159769341",
        "x-ms-routing-request-id": "WESTUS2:20210507T202232Z:14fa3ca1-c671-43ed-a5eb-a48159769341"
      },
      "ResponseBody": []
    },
    {
      "RequestUri": "https://management.azure.com/subscriptions/db1ab6f0-4769-4b27-930e-01e2ef9c123c/operationresults/eyJqb2JJZCI6IlJFU09VUkNFR1JPVVBERUxFVElPTkpPQi1URVNUUkc4NDA0LVdFU1RVUzIiLCJqb2JMb2NhdGlvbiI6Indlc3R1czIifQ?api-version=2019-10-01",
      "RequestMethod": "GET",
      "RequestHeaders": {
        "Authorization": "Sanitized",
        "User-Agent": "azsdk-net-ResourceManager.Resources/1.0.0-preview.2 (.NET Framework 4.8.4300.0; Microsoft Windows 10.0.19043 )",
        "x-ms-client-request-id": "7baaa467ff795fdc16481b352d2f34f6",
        "x-ms-return-client-request-id": "true"
      },
      "RequestBody": null,
      "StatusCode": 202,
      "ResponseHeaders": {
        "Cache-Control": "no-cache",
        "Content-Length": "0",
        "Date": "Fri, 07 May 2021 20:22:32 GMT",
        "Expires": "-1",
        "Location": "https://management.azure.com/subscriptions/db1ab6f0-4769-4b27-930e-01e2ef9c123c/operationresults/eyJqb2JJZCI6IlJFU09VUkNFR1JPVVBERUxFVElPTkpPQi1URVNUUkc4NDA0LVdFU1RVUzIiLCJqb2JMb2NhdGlvbiI6Indlc3R1czIifQ?api-version=2019-10-01",
        "Pragma": "no-cache",
        "Retry-After": "15",
        "Strict-Transport-Security": "max-age=31536000; includeSubDomains",
        "X-Content-Type-Options": "nosniff",
        "x-ms-correlation-request-id": "9598f79a-5085-47db-a808-49c5d4d10f26",
        "x-ms-ratelimit-remaining-subscription-reads": "11991",
        "x-ms-request-id": "9598f79a-5085-47db-a808-49c5d4d10f26",
        "x-ms-routing-request-id": "WESTUS2:20210507T202233Z:9598f79a-5085-47db-a808-49c5d4d10f26"
      },
      "ResponseBody": []
    },
    {
      "RequestUri": "https://management.azure.com/subscriptions/db1ab6f0-4769-4b27-930e-01e2ef9c123c/operationresults/eyJqb2JJZCI6IlJFU09VUkNFR1JPVVBERUxFVElPTkpPQi1URVNUUkc4NDA0LVdFU1RVUzIiLCJqb2JMb2NhdGlvbiI6Indlc3R1czIifQ?api-version=2019-10-01",
      "RequestMethod": "GET",
      "RequestHeaders": {
        "Authorization": "Sanitized",
        "User-Agent": "azsdk-net-ResourceManager.Resources/1.0.0-preview.2 (.NET Framework 4.8.4300.0; Microsoft Windows 10.0.19043 )",
        "x-ms-client-request-id": "37c108e05f9a5517f39e7470179692ec",
        "x-ms-return-client-request-id": "true"
      },
      "RequestBody": null,
      "StatusCode": 202,
      "ResponseHeaders": {
        "Cache-Control": "no-cache",
        "Content-Length": "0",
        "Date": "Fri, 07 May 2021 20:22:33 GMT",
        "Expires": "-1",
        "Location": "https://management.azure.com/subscriptions/db1ab6f0-4769-4b27-930e-01e2ef9c123c/operationresults/eyJqb2JJZCI6IlJFU09VUkNFR1JPVVBERUxFVElPTkpPQi1URVNUUkc4NDA0LVdFU1RVUzIiLCJqb2JMb2NhdGlvbiI6Indlc3R1czIifQ?api-version=2019-10-01",
        "Pragma": "no-cache",
        "Retry-After": "15",
        "Strict-Transport-Security": "max-age=31536000; includeSubDomains",
        "X-Content-Type-Options": "nosniff",
        "x-ms-correlation-request-id": "a6c9d693-0afd-435e-85ee-a44e45b308cc",
        "x-ms-ratelimit-remaining-subscription-reads": "11990",
        "x-ms-request-id": "a6c9d693-0afd-435e-85ee-a44e45b308cc",
        "x-ms-routing-request-id": "WESTUS2:20210507T202234Z:a6c9d693-0afd-435e-85ee-a44e45b308cc"
      },
      "ResponseBody": []
    },
    {
      "RequestUri": "https://management.azure.com/subscriptions/db1ab6f0-4769-4b27-930e-01e2ef9c123c/operationresults/eyJqb2JJZCI6IlJFU09VUkNFR1JPVVBERUxFVElPTkpPQi1URVNUUkc4NDA0LVdFU1RVUzIiLCJqb2JMb2NhdGlvbiI6Indlc3R1czIifQ?api-version=2019-10-01",
      "RequestMethod": "GET",
      "RequestHeaders": {
        "Authorization": "Sanitized",
        "User-Agent": "azsdk-net-ResourceManager.Resources/1.0.0-preview.2 (.NET Framework 4.8.4300.0; Microsoft Windows 10.0.19043 )",
        "x-ms-client-request-id": "23bc223bfbd5baba7090f278e6b4f652",
        "x-ms-return-client-request-id": "true"
      },
      "RequestBody": null,
      "StatusCode": 202,
      "ResponseHeaders": {
        "Cache-Control": "no-cache",
        "Content-Length": "0",
        "Date": "Fri, 07 May 2021 20:22:34 GMT",
        "Expires": "-1",
        "Location": "https://management.azure.com/subscriptions/db1ab6f0-4769-4b27-930e-01e2ef9c123c/operationresults/eyJqb2JJZCI6IlJFU09VUkNFR1JPVVBERUxFVElPTkpPQi1URVNUUkc4NDA0LVdFU1RVUzIiLCJqb2JMb2NhdGlvbiI6Indlc3R1czIifQ?api-version=2019-10-01",
        "Pragma": "no-cache",
        "Retry-After": "15",
        "Strict-Transport-Security": "max-age=31536000; includeSubDomains",
        "X-Content-Type-Options": "nosniff",
        "x-ms-correlation-request-id": "96bf2118-9aae-487b-9837-8736ca7de11d",
        "x-ms-ratelimit-remaining-subscription-reads": "11989",
        "x-ms-request-id": "96bf2118-9aae-487b-9837-8736ca7de11d",
        "x-ms-routing-request-id": "WESTUS2:20210507T202235Z:96bf2118-9aae-487b-9837-8736ca7de11d"
      },
      "ResponseBody": []
    },
    {
      "RequestUri": "https://management.azure.com/subscriptions/db1ab6f0-4769-4b27-930e-01e2ef9c123c/operationresults/eyJqb2JJZCI6IlJFU09VUkNFR1JPVVBERUxFVElPTkpPQi1URVNUUkc4NDA0LVdFU1RVUzIiLCJqb2JMb2NhdGlvbiI6Indlc3R1czIifQ?api-version=2019-10-01",
      "RequestMethod": "GET",
      "RequestHeaders": {
        "Authorization": "Sanitized",
        "User-Agent": "azsdk-net-ResourceManager.Resources/1.0.0-preview.2 (.NET Framework 4.8.4300.0; Microsoft Windows 10.0.19043 )",
        "x-ms-client-request-id": "85d1151b3ba708ac8c5488db8b6c4880",
        "x-ms-return-client-request-id": "true"
      },
      "RequestBody": null,
      "StatusCode": 202,
      "ResponseHeaders": {
        "Cache-Control": "no-cache",
        "Content-Length": "0",
        "Date": "Fri, 07 May 2021 20:22:36 GMT",
        "Expires": "-1",
        "Location": "https://management.azure.com/subscriptions/db1ab6f0-4769-4b27-930e-01e2ef9c123c/operationresults/eyJqb2JJZCI6IlJFU09VUkNFR1JPVVBERUxFVElPTkpPQi1URVNUUkc4NDA0LVdFU1RVUzIiLCJqb2JMb2NhdGlvbiI6Indlc3R1czIifQ?api-version=2019-10-01",
        "Pragma": "no-cache",
        "Retry-After": "15",
        "Strict-Transport-Security": "max-age=31536000; includeSubDomains",
        "X-Content-Type-Options": "nosniff",
        "x-ms-correlation-request-id": "5b98854f-0d61-4f31-a329-5b549b02261c",
        "x-ms-ratelimit-remaining-subscription-reads": "11988",
        "x-ms-request-id": "5b98854f-0d61-4f31-a329-5b549b02261c",
        "x-ms-routing-request-id": "WESTUS2:20210507T202236Z:5b98854f-0d61-4f31-a329-5b549b02261c"
      },
      "ResponseBody": []
    },
    {
      "RequestUri": "https://management.azure.com/subscriptions/db1ab6f0-4769-4b27-930e-01e2ef9c123c/operationresults/eyJqb2JJZCI6IlJFU09VUkNFR1JPVVBERUxFVElPTkpPQi1URVNUUkc4NDA0LVdFU1RVUzIiLCJqb2JMb2NhdGlvbiI6Indlc3R1czIifQ?api-version=2019-10-01",
      "RequestMethod": "GET",
      "RequestHeaders": {
        "Authorization": "Sanitized",
        "User-Agent": "azsdk-net-ResourceManager.Resources/1.0.0-preview.2 (.NET Framework 4.8.4300.0; Microsoft Windows 10.0.19043 )",
        "x-ms-client-request-id": "0bf92fb51172e4214e06c60a6c9e6f3e",
        "x-ms-return-client-request-id": "true"
      },
      "RequestBody": null,
      "StatusCode": 202,
      "ResponseHeaders": {
        "Cache-Control": "no-cache",
        "Content-Length": "0",
        "Date": "Fri, 07 May 2021 20:22:37 GMT",
        "Expires": "-1",
        "Location": "https://management.azure.com/subscriptions/db1ab6f0-4769-4b27-930e-01e2ef9c123c/operationresults/eyJqb2JJZCI6IlJFU09VUkNFR1JPVVBERUxFVElPTkpPQi1URVNUUkc4NDA0LVdFU1RVUzIiLCJqb2JMb2NhdGlvbiI6Indlc3R1czIifQ?api-version=2019-10-01",
        "Pragma": "no-cache",
        "Retry-After": "15",
        "Strict-Transport-Security": "max-age=31536000; includeSubDomains",
        "X-Content-Type-Options": "nosniff",
        "x-ms-correlation-request-id": "415bff97-9220-4997-9743-512c1790739f",
        "x-ms-ratelimit-remaining-subscription-reads": "11987",
        "x-ms-request-id": "415bff97-9220-4997-9743-512c1790739f",
        "x-ms-routing-request-id": "WESTUS2:20210507T202237Z:415bff97-9220-4997-9743-512c1790739f"
      },
      "ResponseBody": []
    },
    {
      "RequestUri": "https://management.azure.com/subscriptions/db1ab6f0-4769-4b27-930e-01e2ef9c123c/operationresults/eyJqb2JJZCI6IlJFU09VUkNFR1JPVVBERUxFVElPTkpPQi1URVNUUkc4NDA0LVdFU1RVUzIiLCJqb2JMb2NhdGlvbiI6Indlc3R1czIifQ?api-version=2019-10-01",
      "RequestMethod": "GET",
      "RequestHeaders": {
        "Authorization": "Sanitized",
        "User-Agent": "azsdk-net-ResourceManager.Resources/1.0.0-preview.2 (.NET Framework 4.8.4300.0; Microsoft Windows 10.0.19043 )",
        "x-ms-client-request-id": "025521a80cc5004475b4968073df2f04",
        "x-ms-return-client-request-id": "true"
      },
      "RequestBody": null,
      "StatusCode": 202,
      "ResponseHeaders": {
        "Cache-Control": "no-cache",
        "Content-Length": "0",
        "Date": "Fri, 07 May 2021 20:22:38 GMT",
        "Expires": "-1",
        "Location": "https://management.azure.com/subscriptions/db1ab6f0-4769-4b27-930e-01e2ef9c123c/operationresults/eyJqb2JJZCI6IlJFU09VUkNFR1JPVVBERUxFVElPTkpPQi1URVNUUkc4NDA0LVdFU1RVUzIiLCJqb2JMb2NhdGlvbiI6Indlc3R1czIifQ?api-version=2019-10-01",
        "Pragma": "no-cache",
        "Retry-After": "15",
        "Strict-Transport-Security": "max-age=31536000; includeSubDomains",
        "X-Content-Type-Options": "nosniff",
        "x-ms-correlation-request-id": "8ae075f7-d7ed-407a-8dcc-1141f438843e",
        "x-ms-ratelimit-remaining-subscription-reads": "11986",
        "x-ms-request-id": "8ae075f7-d7ed-407a-8dcc-1141f438843e",
        "x-ms-routing-request-id": "WESTUS2:20210507T202238Z:8ae075f7-d7ed-407a-8dcc-1141f438843e"
      },
      "ResponseBody": []
    },
    {
      "RequestUri": "https://management.azure.com/subscriptions/db1ab6f0-4769-4b27-930e-01e2ef9c123c/operationresults/eyJqb2JJZCI6IlJFU09VUkNFR1JPVVBERUxFVElPTkpPQi1URVNUUkc4NDA0LVdFU1RVUzIiLCJqb2JMb2NhdGlvbiI6Indlc3R1czIifQ?api-version=2019-10-01",
      "RequestMethod": "GET",
      "RequestHeaders": {
        "Authorization": "Sanitized",
        "User-Agent": "azsdk-net-ResourceManager.Resources/1.0.0-preview.2 (.NET Framework 4.8.4300.0; Microsoft Windows 10.0.19043 )",
        "x-ms-client-request-id": "b6c37247eabb09e0f3ec37a175a29bee",
        "x-ms-return-client-request-id": "true"
      },
      "RequestBody": null,
      "StatusCode": 202,
      "ResponseHeaders": {
        "Cache-Control": "no-cache",
        "Content-Length": "0",
        "Date": "Fri, 07 May 2021 20:22:39 GMT",
        "Expires": "-1",
        "Location": "https://management.azure.com/subscriptions/db1ab6f0-4769-4b27-930e-01e2ef9c123c/operationresults/eyJqb2JJZCI6IlJFU09VUkNFR1JPVVBERUxFVElPTkpPQi1URVNUUkc4NDA0LVdFU1RVUzIiLCJqb2JMb2NhdGlvbiI6Indlc3R1czIifQ?api-version=2019-10-01",
        "Pragma": "no-cache",
        "Retry-After": "15",
        "Strict-Transport-Security": "max-age=31536000; includeSubDomains",
        "X-Content-Type-Options": "nosniff",
        "x-ms-correlation-request-id": "f197e9a2-3e94-4808-9f96-cf63b0e03e57",
        "x-ms-ratelimit-remaining-subscription-reads": "11985",
        "x-ms-request-id": "f197e9a2-3e94-4808-9f96-cf63b0e03e57",
        "x-ms-routing-request-id": "WESTUS2:20210507T202239Z:f197e9a2-3e94-4808-9f96-cf63b0e03e57"
      },
      "ResponseBody": []
    },
    {
      "RequestUri": "https://management.azure.com/subscriptions/db1ab6f0-4769-4b27-930e-01e2ef9c123c/operationresults/eyJqb2JJZCI6IlJFU09VUkNFR1JPVVBERUxFVElPTkpPQi1URVNUUkc4NDA0LVdFU1RVUzIiLCJqb2JMb2NhdGlvbiI6Indlc3R1czIifQ?api-version=2019-10-01",
      "RequestMethod": "GET",
      "RequestHeaders": {
        "Authorization": "Sanitized",
        "User-Agent": "azsdk-net-ResourceManager.Resources/1.0.0-preview.2 (.NET Framework 4.8.4300.0; Microsoft Windows 10.0.19043 )",
        "x-ms-client-request-id": "693349e44617a8baeaf996bd7aa0706f",
        "x-ms-return-client-request-id": "true"
      },
      "RequestBody": null,
      "StatusCode": 202,
      "ResponseHeaders": {
        "Cache-Control": "no-cache",
        "Content-Length": "0",
        "Date": "Fri, 07 May 2021 20:22:40 GMT",
        "Expires": "-1",
        "Location": "https://management.azure.com/subscriptions/db1ab6f0-4769-4b27-930e-01e2ef9c123c/operationresults/eyJqb2JJZCI6IlJFU09VUkNFR1JPVVBERUxFVElPTkpPQi1URVNUUkc4NDA0LVdFU1RVUzIiLCJqb2JMb2NhdGlvbiI6Indlc3R1czIifQ?api-version=2019-10-01",
        "Pragma": "no-cache",
        "Retry-After": "15",
        "Strict-Transport-Security": "max-age=31536000; includeSubDomains",
        "X-Content-Type-Options": "nosniff",
        "x-ms-correlation-request-id": "a33a1993-0356-4643-8310-60a316b85b30",
        "x-ms-ratelimit-remaining-subscription-reads": "11984",
        "x-ms-request-id": "a33a1993-0356-4643-8310-60a316b85b30",
        "x-ms-routing-request-id": "WESTUS2:20210507T202241Z:a33a1993-0356-4643-8310-60a316b85b30"
      },
      "ResponseBody": []
    },
    {
      "RequestUri": "https://management.azure.com/subscriptions/db1ab6f0-4769-4b27-930e-01e2ef9c123c/operationresults/eyJqb2JJZCI6IlJFU09VUkNFR1JPVVBERUxFVElPTkpPQi1URVNUUkc4NDA0LVdFU1RVUzIiLCJqb2JMb2NhdGlvbiI6Indlc3R1czIifQ?api-version=2019-10-01",
      "RequestMethod": "GET",
      "RequestHeaders": {
        "Authorization": "Sanitized",
        "User-Agent": "azsdk-net-ResourceManager.Resources/1.0.0-preview.2 (.NET Framework 4.8.4300.0; Microsoft Windows 10.0.19043 )",
        "x-ms-client-request-id": "fac2c1d6b9dabd83414b0ed9d5a38ad2",
        "x-ms-return-client-request-id": "true"
      },
      "RequestBody": null,
      "StatusCode": 202,
      "ResponseHeaders": {
        "Cache-Control": "no-cache",
        "Content-Length": "0",
        "Date": "Fri, 07 May 2021 20:22:41 GMT",
        "Expires": "-1",
        "Location": "https://management.azure.com/subscriptions/db1ab6f0-4769-4b27-930e-01e2ef9c123c/operationresults/eyJqb2JJZCI6IlJFU09VUkNFR1JPVVBERUxFVElPTkpPQi1URVNUUkc4NDA0LVdFU1RVUzIiLCJqb2JMb2NhdGlvbiI6Indlc3R1czIifQ?api-version=2019-10-01",
        "Pragma": "no-cache",
        "Retry-After": "15",
        "Strict-Transport-Security": "max-age=31536000; includeSubDomains",
        "X-Content-Type-Options": "nosniff",
        "x-ms-correlation-request-id": "fff768e9-33a8-43d9-96df-143f41bd8dd9",
        "x-ms-ratelimit-remaining-subscription-reads": "11983",
        "x-ms-request-id": "fff768e9-33a8-43d9-96df-143f41bd8dd9",
        "x-ms-routing-request-id": "WESTUS2:20210507T202242Z:fff768e9-33a8-43d9-96df-143f41bd8dd9"
      },
      "ResponseBody": []
    },
    {
      "RequestUri": "https://management.azure.com/subscriptions/db1ab6f0-4769-4b27-930e-01e2ef9c123c/operationresults/eyJqb2JJZCI6IlJFU09VUkNFR1JPVVBERUxFVElPTkpPQi1URVNUUkc4NDA0LVdFU1RVUzIiLCJqb2JMb2NhdGlvbiI6Indlc3R1czIifQ?api-version=2019-10-01",
      "RequestMethod": "GET",
      "RequestHeaders": {
        "Authorization": "Sanitized",
        "User-Agent": "azsdk-net-ResourceManager.Resources/1.0.0-preview.2 (.NET Framework 4.8.4300.0; Microsoft Windows 10.0.19043 )",
        "x-ms-client-request-id": "2a9ca719c5ab01edb71acbc154228f53",
        "x-ms-return-client-request-id": "true"
      },
      "RequestBody": null,
      "StatusCode": 202,
      "ResponseHeaders": {
        "Cache-Control": "no-cache",
        "Content-Length": "0",
        "Date": "Fri, 07 May 2021 20:22:42 GMT",
        "Expires": "-1",
        "Location": "https://management.azure.com/subscriptions/db1ab6f0-4769-4b27-930e-01e2ef9c123c/operationresults/eyJqb2JJZCI6IlJFU09VUkNFR1JPVVBERUxFVElPTkpPQi1URVNUUkc4NDA0LVdFU1RVUzIiLCJqb2JMb2NhdGlvbiI6Indlc3R1czIifQ?api-version=2019-10-01",
        "Pragma": "no-cache",
        "Retry-After": "15",
        "Strict-Transport-Security": "max-age=31536000; includeSubDomains",
        "X-Content-Type-Options": "nosniff",
        "x-ms-correlation-request-id": "6791fc42-4722-4bc0-8a33-6601d26748a0",
        "x-ms-ratelimit-remaining-subscription-reads": "11982",
        "x-ms-request-id": "6791fc42-4722-4bc0-8a33-6601d26748a0",
        "x-ms-routing-request-id": "WESTUS2:20210507T202243Z:6791fc42-4722-4bc0-8a33-6601d26748a0"
      },
      "ResponseBody": []
    },
    {
      "RequestUri": "https://management.azure.com/subscriptions/db1ab6f0-4769-4b27-930e-01e2ef9c123c/operationresults/eyJqb2JJZCI6IlJFU09VUkNFR1JPVVBERUxFVElPTkpPQi1URVNUUkc4NDA0LVdFU1RVUzIiLCJqb2JMb2NhdGlvbiI6Indlc3R1czIifQ?api-version=2019-10-01",
      "RequestMethod": "GET",
      "RequestHeaders": {
        "Authorization": "Sanitized",
        "User-Agent": "azsdk-net-ResourceManager.Resources/1.0.0-preview.2 (.NET Framework 4.8.4300.0; Microsoft Windows 10.0.19043 )",
        "x-ms-client-request-id": "b3cac77ba1df2b13c67628cb38e1d347",
        "x-ms-return-client-request-id": "true"
      },
      "RequestBody": null,
      "StatusCode": 202,
      "ResponseHeaders": {
        "Cache-Control": "no-cache",
        "Content-Length": "0",
        "Date": "Fri, 07 May 2021 20:22:43 GMT",
        "Expires": "-1",
        "Location": "https://management.azure.com/subscriptions/db1ab6f0-4769-4b27-930e-01e2ef9c123c/operationresults/eyJqb2JJZCI6IlJFU09VUkNFR1JPVVBERUxFVElPTkpPQi1URVNUUkc4NDA0LVdFU1RVUzIiLCJqb2JMb2NhdGlvbiI6Indlc3R1czIifQ?api-version=2019-10-01",
        "Pragma": "no-cache",
        "Retry-After": "15",
        "Strict-Transport-Security": "max-age=31536000; includeSubDomains",
        "X-Content-Type-Options": "nosniff",
        "x-ms-correlation-request-id": "692c0ecc-62c5-457e-9c14-79f8bffcaf8f",
        "x-ms-ratelimit-remaining-subscription-reads": "11981",
        "x-ms-request-id": "692c0ecc-62c5-457e-9c14-79f8bffcaf8f",
        "x-ms-routing-request-id": "WESTUS2:20210507T202244Z:692c0ecc-62c5-457e-9c14-79f8bffcaf8f"
      },
      "ResponseBody": []
    },
    {
      "RequestUri": "https://management.azure.com/subscriptions/db1ab6f0-4769-4b27-930e-01e2ef9c123c/operationresults/eyJqb2JJZCI6IlJFU09VUkNFR1JPVVBERUxFVElPTkpPQi1URVNUUkc4NDA0LVdFU1RVUzIiLCJqb2JMb2NhdGlvbiI6Indlc3R1czIifQ?api-version=2019-10-01",
      "RequestMethod": "GET",
      "RequestHeaders": {
        "Authorization": "Sanitized",
        "User-Agent": "azsdk-net-ResourceManager.Resources/1.0.0-preview.2 (.NET Framework 4.8.4300.0; Microsoft Windows 10.0.19043 )",
        "x-ms-client-request-id": "d2a4c36f460411c3d4c142c0edc2681f",
        "x-ms-return-client-request-id": "true"
      },
      "RequestBody": null,
      "StatusCode": 202,
      "ResponseHeaders": {
        "Cache-Control": "no-cache",
        "Content-Length": "0",
        "Date": "Fri, 07 May 2021 20:22:44 GMT",
        "Expires": "-1",
        "Location": "https://management.azure.com/subscriptions/db1ab6f0-4769-4b27-930e-01e2ef9c123c/operationresults/eyJqb2JJZCI6IlJFU09VUkNFR1JPVVBERUxFVElPTkpPQi1URVNUUkc4NDA0LVdFU1RVUzIiLCJqb2JMb2NhdGlvbiI6Indlc3R1czIifQ?api-version=2019-10-01",
        "Pragma": "no-cache",
        "Retry-After": "15",
        "Strict-Transport-Security": "max-age=31536000; includeSubDomains",
        "X-Content-Type-Options": "nosniff",
        "x-ms-correlation-request-id": "1151b862-4a79-46ff-a9fe-576f0b7020a6",
        "x-ms-ratelimit-remaining-subscription-reads": "11980",
        "x-ms-request-id": "1151b862-4a79-46ff-a9fe-576f0b7020a6",
        "x-ms-routing-request-id": "WESTUS2:20210507T202245Z:1151b862-4a79-46ff-a9fe-576f0b7020a6"
      },
      "ResponseBody": []
    },
    {
      "RequestUri": "https://management.azure.com/subscriptions/db1ab6f0-4769-4b27-930e-01e2ef9c123c/operationresults/eyJqb2JJZCI6IlJFU09VUkNFR1JPVVBERUxFVElPTkpPQi1URVNUUkc4NDA0LVdFU1RVUzIiLCJqb2JMb2NhdGlvbiI6Indlc3R1czIifQ?api-version=2019-10-01",
      "RequestMethod": "GET",
      "RequestHeaders": {
        "Authorization": "Sanitized",
        "User-Agent": "azsdk-net-ResourceManager.Resources/1.0.0-preview.2 (.NET Framework 4.8.4300.0; Microsoft Windows 10.0.19043 )",
        "x-ms-client-request-id": "0d5dbabcd7d878f2947063359d21c9d6",
        "x-ms-return-client-request-id": "true"
      },
      "RequestBody": null,
      "StatusCode": 202,
      "ResponseHeaders": {
        "Cache-Control": "no-cache",
        "Content-Length": "0",
        "Date": "Fri, 07 May 2021 20:22:45 GMT",
        "Expires": "-1",
        "Location": "https://management.azure.com/subscriptions/db1ab6f0-4769-4b27-930e-01e2ef9c123c/operationresults/eyJqb2JJZCI6IlJFU09VUkNFR1JPVVBERUxFVElPTkpPQi1URVNUUkc4NDA0LVdFU1RVUzIiLCJqb2JMb2NhdGlvbiI6Indlc3R1czIifQ?api-version=2019-10-01",
        "Pragma": "no-cache",
        "Retry-After": "15",
        "Strict-Transport-Security": "max-age=31536000; includeSubDomains",
        "X-Content-Type-Options": "nosniff",
        "x-ms-correlation-request-id": "53326f03-0eec-4f1f-b1ec-0dec53b722ae",
        "x-ms-ratelimit-remaining-subscription-reads": "11979",
        "x-ms-request-id": "53326f03-0eec-4f1f-b1ec-0dec53b722ae",
        "x-ms-routing-request-id": "WESTUS2:20210507T202246Z:53326f03-0eec-4f1f-b1ec-0dec53b722ae"
      },
      "ResponseBody": []
    },
    {
      "RequestUri": "https://management.azure.com/subscriptions/db1ab6f0-4769-4b27-930e-01e2ef9c123c/operationresults/eyJqb2JJZCI6IlJFU09VUkNFR1JPVVBERUxFVElPTkpPQi1URVNUUkc4NDA0LVdFU1RVUzIiLCJqb2JMb2NhdGlvbiI6Indlc3R1czIifQ?api-version=2019-10-01",
      "RequestMethod": "GET",
      "RequestHeaders": {
        "Authorization": "Sanitized",
        "User-Agent": "azsdk-net-ResourceManager.Resources/1.0.0-preview.2 (.NET Framework 4.8.4300.0; Microsoft Windows 10.0.19043 )",
        "x-ms-client-request-id": "90528347bc7d344f03b9df1e5e533d04",
        "x-ms-return-client-request-id": "true"
      },
      "RequestBody": null,
      "StatusCode": 202,
      "ResponseHeaders": {
        "Cache-Control": "no-cache",
        "Content-Length": "0",
        "Date": "Fri, 07 May 2021 20:22:46 GMT",
        "Expires": "-1",
        "Location": "https://management.azure.com/subscriptions/db1ab6f0-4769-4b27-930e-01e2ef9c123c/operationresults/eyJqb2JJZCI6IlJFU09VUkNFR1JPVVBERUxFVElPTkpPQi1URVNUUkc4NDA0LVdFU1RVUzIiLCJqb2JMb2NhdGlvbiI6Indlc3R1czIifQ?api-version=2019-10-01",
        "Pragma": "no-cache",
        "Retry-After": "15",
        "Strict-Transport-Security": "max-age=31536000; includeSubDomains",
        "X-Content-Type-Options": "nosniff",
        "x-ms-correlation-request-id": "edcfa54f-eba3-468e-9a03-097d827dfb38",
        "x-ms-ratelimit-remaining-subscription-reads": "11978",
        "x-ms-request-id": "edcfa54f-eba3-468e-9a03-097d827dfb38",
        "x-ms-routing-request-id": "WESTUS2:20210507T202247Z:edcfa54f-eba3-468e-9a03-097d827dfb38"
      },
      "ResponseBody": []
    },
    {
      "RequestUri": "https://management.azure.com/subscriptions/db1ab6f0-4769-4b27-930e-01e2ef9c123c/operationresults/eyJqb2JJZCI6IlJFU09VUkNFR1JPVVBERUxFVElPTkpPQi1URVNUUkc4NDA0LVdFU1RVUzIiLCJqb2JMb2NhdGlvbiI6Indlc3R1czIifQ?api-version=2019-10-01",
      "RequestMethod": "GET",
      "RequestHeaders": {
        "Authorization": "Sanitized",
        "User-Agent": "azsdk-net-ResourceManager.Resources/1.0.0-preview.2 (.NET Framework 4.8.4300.0; Microsoft Windows 10.0.19043 )",
        "x-ms-client-request-id": "7d0f080dc583976fd02c3e93e38e73b2",
        "x-ms-return-client-request-id": "true"
      },
      "RequestBody": null,
      "StatusCode": 202,
      "ResponseHeaders": {
        "Cache-Control": "no-cache",
        "Content-Length": "0",
        "Date": "Fri, 07 May 2021 20:22:47 GMT",
        "Expires": "-1",
        "Location": "https://management.azure.com/subscriptions/db1ab6f0-4769-4b27-930e-01e2ef9c123c/operationresults/eyJqb2JJZCI6IlJFU09VUkNFR1JPVVBERUxFVElPTkpPQi1URVNUUkc4NDA0LVdFU1RVUzIiLCJqb2JMb2NhdGlvbiI6Indlc3R1czIifQ?api-version=2019-10-01",
        "Pragma": "no-cache",
        "Retry-After": "15",
        "Strict-Transport-Security": "max-age=31536000; includeSubDomains",
        "X-Content-Type-Options": "nosniff",
        "x-ms-correlation-request-id": "87d7abc5-150f-4fd0-8239-5dd11021c84f",
        "x-ms-ratelimit-remaining-subscription-reads": "11977",
        "x-ms-request-id": "87d7abc5-150f-4fd0-8239-5dd11021c84f",
        "x-ms-routing-request-id": "WESTUS2:20210507T202248Z:87d7abc5-150f-4fd0-8239-5dd11021c84f"
      },
      "ResponseBody": []
    },
    {
      "RequestUri": "https://management.azure.com/subscriptions/db1ab6f0-4769-4b27-930e-01e2ef9c123c/operationresults/eyJqb2JJZCI6IlJFU09VUkNFR1JPVVBERUxFVElPTkpPQi1URVNUUkc4NDA0LVdFU1RVUzIiLCJqb2JMb2NhdGlvbiI6Indlc3R1czIifQ?api-version=2019-10-01",
      "RequestMethod": "GET",
      "RequestHeaders": {
        "Authorization": "Sanitized",
        "User-Agent": "azsdk-net-ResourceManager.Resources/1.0.0-preview.2 (.NET Framework 4.8.4300.0; Microsoft Windows 10.0.19043 )",
        "x-ms-client-request-id": "6a786bf8d76f00a26a280a1ff8d41941",
        "x-ms-return-client-request-id": "true"
      },
      "RequestBody": null,
      "StatusCode": 202,
      "ResponseHeaders": {
        "Cache-Control": "no-cache",
        "Content-Length": "0",
        "Date": "Fri, 07 May 2021 20:22:48 GMT",
        "Expires": "-1",
        "Location": "https://management.azure.com/subscriptions/db1ab6f0-4769-4b27-930e-01e2ef9c123c/operationresults/eyJqb2JJZCI6IlJFU09VUkNFR1JPVVBERUxFVElPTkpPQi1URVNUUkc4NDA0LVdFU1RVUzIiLCJqb2JMb2NhdGlvbiI6Indlc3R1czIifQ?api-version=2019-10-01",
        "Pragma": "no-cache",
        "Retry-After": "15",
        "Strict-Transport-Security": "max-age=31536000; includeSubDomains",
        "X-Content-Type-Options": "nosniff",
        "x-ms-correlation-request-id": "e0c43231-6de3-40d1-bbf2-7e29ac5ce1a1",
        "x-ms-ratelimit-remaining-subscription-reads": "11976",
        "x-ms-request-id": "e0c43231-6de3-40d1-bbf2-7e29ac5ce1a1",
        "x-ms-routing-request-id": "WESTUS2:20210507T202249Z:e0c43231-6de3-40d1-bbf2-7e29ac5ce1a1"
      },
      "ResponseBody": []
    },
    {
      "RequestUri": "https://management.azure.com/subscriptions/db1ab6f0-4769-4b27-930e-01e2ef9c123c/operationresults/eyJqb2JJZCI6IlJFU09VUkNFR1JPVVBERUxFVElPTkpPQi1URVNUUkc4NDA0LVdFU1RVUzIiLCJqb2JMb2NhdGlvbiI6Indlc3R1czIifQ?api-version=2019-10-01",
      "RequestMethod": "GET",
      "RequestHeaders": {
        "Authorization": "Sanitized",
        "User-Agent": "azsdk-net-ResourceManager.Resources/1.0.0-preview.2 (.NET Framework 4.8.4300.0; Microsoft Windows 10.0.19043 )",
        "x-ms-client-request-id": "94285f334b12825214bac0507dbc5175",
        "x-ms-return-client-request-id": "true"
      },
      "RequestBody": null,
      "StatusCode": 202,
      "ResponseHeaders": {
        "Cache-Control": "no-cache",
        "Content-Length": "0",
        "Date": "Fri, 07 May 2021 20:22:49 GMT",
        "Expires": "-1",
        "Location": "https://management.azure.com/subscriptions/db1ab6f0-4769-4b27-930e-01e2ef9c123c/operationresults/eyJqb2JJZCI6IlJFU09VUkNFR1JPVVBERUxFVElPTkpPQi1URVNUUkc4NDA0LVdFU1RVUzIiLCJqb2JMb2NhdGlvbiI6Indlc3R1czIifQ?api-version=2019-10-01",
        "Pragma": "no-cache",
        "Retry-After": "15",
        "Strict-Transport-Security": "max-age=31536000; includeSubDomains",
        "X-Content-Type-Options": "nosniff",
        "x-ms-correlation-request-id": "03aa8969-0d39-4623-9bbb-922e42681615",
        "x-ms-ratelimit-remaining-subscription-reads": "11975",
        "x-ms-request-id": "03aa8969-0d39-4623-9bbb-922e42681615",
        "x-ms-routing-request-id": "WESTUS2:20210507T202250Z:03aa8969-0d39-4623-9bbb-922e42681615"
      },
      "ResponseBody": []
    },
    {
      "RequestUri": "https://management.azure.com/subscriptions/db1ab6f0-4769-4b27-930e-01e2ef9c123c/operationresults/eyJqb2JJZCI6IlJFU09VUkNFR1JPVVBERUxFVElPTkpPQi1URVNUUkc4NDA0LVdFU1RVUzIiLCJqb2JMb2NhdGlvbiI6Indlc3R1czIifQ?api-version=2019-10-01",
      "RequestMethod": "GET",
      "RequestHeaders": {
        "Authorization": "Sanitized",
        "User-Agent": "azsdk-net-ResourceManager.Resources/1.0.0-preview.2 (.NET Framework 4.8.4300.0; Microsoft Windows 10.0.19043 )",
        "x-ms-client-request-id": "f2262c45d3da3594660e125aba4f9ffc",
        "x-ms-return-client-request-id": "true"
      },
      "RequestBody": null,
      "StatusCode": 202,
      "ResponseHeaders": {
        "Cache-Control": "no-cache",
        "Content-Length": "0",
        "Date": "Fri, 07 May 2021 20:22:50 GMT",
        "Expires": "-1",
        "Location": "https://management.azure.com/subscriptions/db1ab6f0-4769-4b27-930e-01e2ef9c123c/operationresults/eyJqb2JJZCI6IlJFU09VUkNFR1JPVVBERUxFVElPTkpPQi1URVNUUkc4NDA0LVdFU1RVUzIiLCJqb2JMb2NhdGlvbiI6Indlc3R1czIifQ?api-version=2019-10-01",
        "Pragma": "no-cache",
        "Retry-After": "15",
        "Strict-Transport-Security": "max-age=31536000; includeSubDomains",
        "X-Content-Type-Options": "nosniff",
        "x-ms-correlation-request-id": "033114d2-96bc-4438-b634-324f6ea1e328",
        "x-ms-ratelimit-remaining-subscription-reads": "11974",
        "x-ms-request-id": "033114d2-96bc-4438-b634-324f6ea1e328",
        "x-ms-routing-request-id": "WESTUS2:20210507T202251Z:033114d2-96bc-4438-b634-324f6ea1e328"
      },
      "ResponseBody": []
    },
    {
      "RequestUri": "https://management.azure.com/subscriptions/db1ab6f0-4769-4b27-930e-01e2ef9c123c/operationresults/eyJqb2JJZCI6IlJFU09VUkNFR1JPVVBERUxFVElPTkpPQi1URVNUUkc4NDA0LVdFU1RVUzIiLCJqb2JMb2NhdGlvbiI6Indlc3R1czIifQ?api-version=2019-10-01",
      "RequestMethod": "GET",
      "RequestHeaders": {
        "Authorization": "Sanitized",
        "User-Agent": "azsdk-net-ResourceManager.Resources/1.0.0-preview.2 (.NET Framework 4.8.4300.0; Microsoft Windows 10.0.19043 )",
        "x-ms-client-request-id": "8360fd13de65ac9f19f655b5175182ae",
        "x-ms-return-client-request-id": "true"
      },
      "RequestBody": null,
      "StatusCode": 202,
      "ResponseHeaders": {
        "Cache-Control": "no-cache",
        "Content-Length": "0",
        "Date": "Fri, 07 May 2021 20:22:52 GMT",
        "Expires": "-1",
        "Location": "https://management.azure.com/subscriptions/db1ab6f0-4769-4b27-930e-01e2ef9c123c/operationresults/eyJqb2JJZCI6IlJFU09VUkNFR1JPVVBERUxFVElPTkpPQi1URVNUUkc4NDA0LVdFU1RVUzIiLCJqb2JMb2NhdGlvbiI6Indlc3R1czIifQ?api-version=2019-10-01",
        "Pragma": "no-cache",
        "Retry-After": "15",
        "Strict-Transport-Security": "max-age=31536000; includeSubDomains",
        "X-Content-Type-Options": "nosniff",
        "x-ms-correlation-request-id": "7d68d4c9-91a7-4b23-b822-0403a867357c",
        "x-ms-ratelimit-remaining-subscription-reads": "11973",
        "x-ms-request-id": "7d68d4c9-91a7-4b23-b822-0403a867357c",
        "x-ms-routing-request-id": "WESTUS2:20210507T202252Z:7d68d4c9-91a7-4b23-b822-0403a867357c"
      },
      "ResponseBody": []
    },
    {
      "RequestUri": "https://management.azure.com/subscriptions/db1ab6f0-4769-4b27-930e-01e2ef9c123c/operationresults/eyJqb2JJZCI6IlJFU09VUkNFR1JPVVBERUxFVElPTkpPQi1URVNUUkc4NDA0LVdFU1RVUzIiLCJqb2JMb2NhdGlvbiI6Indlc3R1czIifQ?api-version=2019-10-01",
      "RequestMethod": "GET",
      "RequestHeaders": {
        "Authorization": "Sanitized",
        "User-Agent": "azsdk-net-ResourceManager.Resources/1.0.0-preview.2 (.NET Framework 4.8.4300.0; Microsoft Windows 10.0.19043 )",
        "x-ms-client-request-id": "cbda94d727ae5f66caf22e0438f7c7c5",
        "x-ms-return-client-request-id": "true"
      },
      "RequestBody": null,
      "StatusCode": 202,
      "ResponseHeaders": {
        "Cache-Control": "no-cache",
        "Content-Length": "0",
        "Date": "Fri, 07 May 2021 20:22:53 GMT",
        "Expires": "-1",
        "Location": "https://management.azure.com/subscriptions/db1ab6f0-4769-4b27-930e-01e2ef9c123c/operationresults/eyJqb2JJZCI6IlJFU09VUkNFR1JPVVBERUxFVElPTkpPQi1URVNUUkc4NDA0LVdFU1RVUzIiLCJqb2JMb2NhdGlvbiI6Indlc3R1czIifQ?api-version=2019-10-01",
        "Pragma": "no-cache",
        "Retry-After": "15",
        "Strict-Transport-Security": "max-age=31536000; includeSubDomains",
        "X-Content-Type-Options": "nosniff",
        "x-ms-correlation-request-id": "f3bf624c-423a-4caf-9612-23ab6d74720d",
        "x-ms-ratelimit-remaining-subscription-reads": "11972",
        "x-ms-request-id": "f3bf624c-423a-4caf-9612-23ab6d74720d",
        "x-ms-routing-request-id": "WESTUS2:20210507T202253Z:f3bf624c-423a-4caf-9612-23ab6d74720d"
      },
      "ResponseBody": []
    },
    {
      "RequestUri": "https://management.azure.com/subscriptions/db1ab6f0-4769-4b27-930e-01e2ef9c123c/operationresults/eyJqb2JJZCI6IlJFU09VUkNFR1JPVVBERUxFVElPTkpPQi1URVNUUkc4NDA0LVdFU1RVUzIiLCJqb2JMb2NhdGlvbiI6Indlc3R1czIifQ?api-version=2019-10-01",
      "RequestMethod": "GET",
      "RequestHeaders": {
        "Authorization": "Sanitized",
        "User-Agent": "azsdk-net-ResourceManager.Resources/1.0.0-preview.2 (.NET Framework 4.8.4300.0; Microsoft Windows 10.0.19043 )",
        "x-ms-client-request-id": "803dc41acd5c66108d79d9e47edf1d14",
        "x-ms-return-client-request-id": "true"
      },
      "RequestBody": null,
      "StatusCode": 202,
      "ResponseHeaders": {
        "Cache-Control": "no-cache",
        "Content-Length": "0",
        "Date": "Fri, 07 May 2021 20:22:54 GMT",
        "Expires": "-1",
        "Location": "https://management.azure.com/subscriptions/db1ab6f0-4769-4b27-930e-01e2ef9c123c/operationresults/eyJqb2JJZCI6IlJFU09VUkNFR1JPVVBERUxFVElPTkpPQi1URVNUUkc4NDA0LVdFU1RVUzIiLCJqb2JMb2NhdGlvbiI6Indlc3R1czIifQ?api-version=2019-10-01",
        "Pragma": "no-cache",
        "Retry-After": "15",
        "Strict-Transport-Security": "max-age=31536000; includeSubDomains",
        "X-Content-Type-Options": "nosniff",
        "x-ms-correlation-request-id": "f1fce4af-ddc8-411e-90ea-465ad80379b9",
        "x-ms-ratelimit-remaining-subscription-reads": "11971",
        "x-ms-request-id": "f1fce4af-ddc8-411e-90ea-465ad80379b9",
        "x-ms-routing-request-id": "WESTUS2:20210507T202254Z:f1fce4af-ddc8-411e-90ea-465ad80379b9"
      },
      "ResponseBody": []
    },
    {
      "RequestUri": "https://management.azure.com/subscriptions/db1ab6f0-4769-4b27-930e-01e2ef9c123c/operationresults/eyJqb2JJZCI6IlJFU09VUkNFR1JPVVBERUxFVElPTkpPQi1URVNUUkc4NDA0LVdFU1RVUzIiLCJqb2JMb2NhdGlvbiI6Indlc3R1czIifQ?api-version=2019-10-01",
      "RequestMethod": "GET",
      "RequestHeaders": {
        "Authorization": "Sanitized",
        "User-Agent": "azsdk-net-ResourceManager.Resources/1.0.0-preview.2 (.NET Framework 4.8.4300.0; Microsoft Windows 10.0.19043 )",
        "x-ms-client-request-id": "2683648cd475ec4d9600b972b09b7421",
        "x-ms-return-client-request-id": "true"
      },
      "RequestBody": null,
      "StatusCode": 202,
      "ResponseHeaders": {
        "Cache-Control": "no-cache",
        "Content-Length": "0",
        "Date": "Fri, 07 May 2021 20:22:55 GMT",
        "Expires": "-1",
        "Location": "https://management.azure.com/subscriptions/db1ab6f0-4769-4b27-930e-01e2ef9c123c/operationresults/eyJqb2JJZCI6IlJFU09VUkNFR1JPVVBERUxFVElPTkpPQi1URVNUUkc4NDA0LVdFU1RVUzIiLCJqb2JMb2NhdGlvbiI6Indlc3R1czIifQ?api-version=2019-10-01",
        "Pragma": "no-cache",
        "Retry-After": "15",
        "Strict-Transport-Security": "max-age=31536000; includeSubDomains",
        "X-Content-Type-Options": "nosniff",
        "x-ms-correlation-request-id": "b66f7dc0-56ac-4fd0-a8a4-1a12aac23f23",
        "x-ms-ratelimit-remaining-subscription-reads": "11970",
        "x-ms-request-id": "b66f7dc0-56ac-4fd0-a8a4-1a12aac23f23",
        "x-ms-routing-request-id": "WESTUS2:20210507T202255Z:b66f7dc0-56ac-4fd0-a8a4-1a12aac23f23"
      },
      "ResponseBody": []
    },
    {
      "RequestUri": "https://management.azure.com/subscriptions/db1ab6f0-4769-4b27-930e-01e2ef9c123c/operationresults/eyJqb2JJZCI6IlJFU09VUkNFR1JPVVBERUxFVElPTkpPQi1URVNUUkc4NDA0LVdFU1RVUzIiLCJqb2JMb2NhdGlvbiI6Indlc3R1czIifQ?api-version=2019-10-01",
      "RequestMethod": "GET",
      "RequestHeaders": {
        "Authorization": "Sanitized",
        "User-Agent": "azsdk-net-ResourceManager.Resources/1.0.0-preview.2 (.NET Framework 4.8.4300.0; Microsoft Windows 10.0.19043 )",
        "x-ms-client-request-id": "539a902e0214095284733e354d82e1eb",
        "x-ms-return-client-request-id": "true"
      },
      "RequestBody": null,
      "StatusCode": 202,
      "ResponseHeaders": {
        "Cache-Control": "no-cache",
        "Content-Length": "0",
        "Date": "Fri, 07 May 2021 20:22:56 GMT",
        "Expires": "-1",
        "Location": "https://management.azure.com/subscriptions/db1ab6f0-4769-4b27-930e-01e2ef9c123c/operationresults/eyJqb2JJZCI6IlJFU09VUkNFR1JPVVBERUxFVElPTkpPQi1URVNUUkc4NDA0LVdFU1RVUzIiLCJqb2JMb2NhdGlvbiI6Indlc3R1czIifQ?api-version=2019-10-01",
        "Pragma": "no-cache",
        "Retry-After": "15",
        "Strict-Transport-Security": "max-age=31536000; includeSubDomains",
        "X-Content-Type-Options": "nosniff",
        "x-ms-correlation-request-id": "de2646bf-f435-4ca4-ab47-7fcea9334b1b",
        "x-ms-ratelimit-remaining-subscription-reads": "11969",
        "x-ms-request-id": "de2646bf-f435-4ca4-ab47-7fcea9334b1b",
        "x-ms-routing-request-id": "WESTUS2:20210507T202256Z:de2646bf-f435-4ca4-ab47-7fcea9334b1b"
      },
      "ResponseBody": []
    },
    {
      "RequestUri": "https://management.azure.com/subscriptions/db1ab6f0-4769-4b27-930e-01e2ef9c123c/operationresults/eyJqb2JJZCI6IlJFU09VUkNFR1JPVVBERUxFVElPTkpPQi1URVNUUkc4NDA0LVdFU1RVUzIiLCJqb2JMb2NhdGlvbiI6Indlc3R1czIifQ?api-version=2019-10-01",
      "RequestMethod": "GET",
      "RequestHeaders": {
        "Authorization": "Sanitized",
        "User-Agent": "azsdk-net-ResourceManager.Resources/1.0.0-preview.2 (.NET Framework 4.8.4300.0; Microsoft Windows 10.0.19043 )",
        "x-ms-client-request-id": "d47819d5a074464f7651e95b149db6f1",
        "x-ms-return-client-request-id": "true"
      },
      "RequestBody": null,
      "StatusCode": 202,
      "ResponseHeaders": {
        "Cache-Control": "no-cache",
        "Content-Length": "0",
        "Date": "Fri, 07 May 2021 20:22:57 GMT",
        "Expires": "-1",
        "Location": "https://management.azure.com/subscriptions/db1ab6f0-4769-4b27-930e-01e2ef9c123c/operationresults/eyJqb2JJZCI6IlJFU09VUkNFR1JPVVBERUxFVElPTkpPQi1URVNUUkc4NDA0LVdFU1RVUzIiLCJqb2JMb2NhdGlvbiI6Indlc3R1czIifQ?api-version=2019-10-01",
        "Pragma": "no-cache",
        "Retry-After": "15",
        "Strict-Transport-Security": "max-age=31536000; includeSubDomains",
        "X-Content-Type-Options": "nosniff",
        "x-ms-correlation-request-id": "1073207c-a9c1-40bb-b6b0-6d9e02f52b2e",
        "x-ms-ratelimit-remaining-subscription-reads": "11968",
        "x-ms-request-id": "1073207c-a9c1-40bb-b6b0-6d9e02f52b2e",
        "x-ms-routing-request-id": "WESTUS2:20210507T202257Z:1073207c-a9c1-40bb-b6b0-6d9e02f52b2e"
      },
      "ResponseBody": []
    },
    {
      "RequestUri": "https://management.azure.com/subscriptions/db1ab6f0-4769-4b27-930e-01e2ef9c123c/operationresults/eyJqb2JJZCI6IlJFU09VUkNFR1JPVVBERUxFVElPTkpPQi1URVNUUkc4NDA0LVdFU1RVUzIiLCJqb2JMb2NhdGlvbiI6Indlc3R1czIifQ?api-version=2019-10-01",
      "RequestMethod": "GET",
      "RequestHeaders": {
        "Authorization": "Sanitized",
        "User-Agent": "azsdk-net-ResourceManager.Resources/1.0.0-preview.2 (.NET Framework 4.8.4300.0; Microsoft Windows 10.0.19043 )",
        "x-ms-client-request-id": "edb5b704ca4489001179a20196189e14",
        "x-ms-return-client-request-id": "true"
      },
      "RequestBody": null,
      "StatusCode": 202,
      "ResponseHeaders": {
        "Cache-Control": "no-cache",
        "Content-Length": "0",
        "Date": "Fri, 07 May 2021 20:22:58 GMT",
        "Expires": "-1",
        "Location": "https://management.azure.com/subscriptions/db1ab6f0-4769-4b27-930e-01e2ef9c123c/operationresults/eyJqb2JJZCI6IlJFU09VUkNFR1JPVVBERUxFVElPTkpPQi1URVNUUkc4NDA0LVdFU1RVUzIiLCJqb2JMb2NhdGlvbiI6Indlc3R1czIifQ?api-version=2019-10-01",
        "Pragma": "no-cache",
        "Retry-After": "15",
        "Strict-Transport-Security": "max-age=31536000; includeSubDomains",
        "X-Content-Type-Options": "nosniff",
        "x-ms-correlation-request-id": "69b07094-05ce-46ee-84dd-6251edbc80a8",
        "x-ms-ratelimit-remaining-subscription-reads": "11967",
        "x-ms-request-id": "69b07094-05ce-46ee-84dd-6251edbc80a8",
        "x-ms-routing-request-id": "WESTUS2:20210507T202258Z:69b07094-05ce-46ee-84dd-6251edbc80a8"
      },
      "ResponseBody": []
    },
    {
      "RequestUri": "https://management.azure.com/subscriptions/db1ab6f0-4769-4b27-930e-01e2ef9c123c/operationresults/eyJqb2JJZCI6IlJFU09VUkNFR1JPVVBERUxFVElPTkpPQi1URVNUUkc4NDA0LVdFU1RVUzIiLCJqb2JMb2NhdGlvbiI6Indlc3R1czIifQ?api-version=2019-10-01",
      "RequestMethod": "GET",
      "RequestHeaders": {
        "Authorization": "Sanitized",
        "User-Agent": "azsdk-net-ResourceManager.Resources/1.0.0-preview.2 (.NET Framework 4.8.4300.0; Microsoft Windows 10.0.19043 )",
        "x-ms-client-request-id": "969dcd1e9f238dac4054dcc218f6f5e7",
        "x-ms-return-client-request-id": "true"
      },
      "RequestBody": null,
      "StatusCode": 202,
      "ResponseHeaders": {
        "Cache-Control": "no-cache",
        "Content-Length": "0",
        "Date": "Fri, 07 May 2021 20:22:59 GMT",
        "Expires": "-1",
        "Location": "https://management.azure.com/subscriptions/db1ab6f0-4769-4b27-930e-01e2ef9c123c/operationresults/eyJqb2JJZCI6IlJFU09VUkNFR1JPVVBERUxFVElPTkpPQi1URVNUUkc4NDA0LVdFU1RVUzIiLCJqb2JMb2NhdGlvbiI6Indlc3R1czIifQ?api-version=2019-10-01",
        "Pragma": "no-cache",
        "Retry-After": "15",
        "Strict-Transport-Security": "max-age=31536000; includeSubDomains",
        "X-Content-Type-Options": "nosniff",
        "x-ms-correlation-request-id": "9a9c6626-9acb-448e-b380-a9d87ee1e273",
        "x-ms-ratelimit-remaining-subscription-reads": "11966",
        "x-ms-request-id": "9a9c6626-9acb-448e-b380-a9d87ee1e273",
        "x-ms-routing-request-id": "WESTUS2:20210507T202259Z:9a9c6626-9acb-448e-b380-a9d87ee1e273"
      },
      "ResponseBody": []
    },
    {
      "RequestUri": "https://management.azure.com/subscriptions/db1ab6f0-4769-4b27-930e-01e2ef9c123c/operationresults/eyJqb2JJZCI6IlJFU09VUkNFR1JPVVBERUxFVElPTkpPQi1URVNUUkc4NDA0LVdFU1RVUzIiLCJqb2JMb2NhdGlvbiI6Indlc3R1czIifQ?api-version=2019-10-01",
      "RequestMethod": "GET",
      "RequestHeaders": {
        "Authorization": "Sanitized",
        "User-Agent": "azsdk-net-ResourceManager.Resources/1.0.0-preview.2 (.NET Framework 4.8.4300.0; Microsoft Windows 10.0.19043 )",
        "x-ms-client-request-id": "95304cbcf3cd0aa619eec3fafe4eaf5e",
        "x-ms-return-client-request-id": "true"
      },
      "RequestBody": null,
      "StatusCode": 202,
      "ResponseHeaders": {
        "Cache-Control": "no-cache",
        "Content-Length": "0",
        "Date": "Fri, 07 May 2021 20:23:00 GMT",
        "Expires": "-1",
        "Location": "https://management.azure.com/subscriptions/db1ab6f0-4769-4b27-930e-01e2ef9c123c/operationresults/eyJqb2JJZCI6IlJFU09VUkNFR1JPVVBERUxFVElPTkpPQi1URVNUUkc4NDA0LVdFU1RVUzIiLCJqb2JMb2NhdGlvbiI6Indlc3R1czIifQ?api-version=2019-10-01",
        "Pragma": "no-cache",
        "Retry-After": "15",
        "Strict-Transport-Security": "max-age=31536000; includeSubDomains",
        "X-Content-Type-Options": "nosniff",
        "x-ms-correlation-request-id": "3969d4ba-911d-4280-a4a3-638f83d71409",
        "x-ms-ratelimit-remaining-subscription-reads": "11965",
        "x-ms-request-id": "3969d4ba-911d-4280-a4a3-638f83d71409",
        "x-ms-routing-request-id": "WESTUS2:20210507T202301Z:3969d4ba-911d-4280-a4a3-638f83d71409"
      },
      "ResponseBody": []
    },
    {
      "RequestUri": "https://management.azure.com/subscriptions/db1ab6f0-4769-4b27-930e-01e2ef9c123c/operationresults/eyJqb2JJZCI6IlJFU09VUkNFR1JPVVBERUxFVElPTkpPQi1URVNUUkc4NDA0LVdFU1RVUzIiLCJqb2JMb2NhdGlvbiI6Indlc3R1czIifQ?api-version=2019-10-01",
      "RequestMethod": "GET",
      "RequestHeaders": {
        "Authorization": "Sanitized",
        "User-Agent": "azsdk-net-ResourceManager.Resources/1.0.0-preview.2 (.NET Framework 4.8.4300.0; Microsoft Windows 10.0.19043 )",
        "x-ms-client-request-id": "463cd5b320ff65ce0b27adf0ed3d701a",
        "x-ms-return-client-request-id": "true"
      },
      "RequestBody": null,
      "StatusCode": 200,
      "ResponseHeaders": {
        "Cache-Control": "no-cache",
        "Content-Length": "0",
        "Date": "Fri, 07 May 2021 20:23:01 GMT",
        "Expires": "-1",
        "Pragma": "no-cache",
        "Strict-Transport-Security": "max-age=31536000; includeSubDomains",
        "X-Content-Type-Options": "nosniff",
        "x-ms-correlation-request-id": "15e277bc-d789-40ab-93c0-d32eb93b2ab6",
        "x-ms-ratelimit-remaining-subscription-reads": "11964",
        "x-ms-request-id": "15e277bc-d789-40ab-93c0-d32eb93b2ab6",
        "x-ms-routing-request-id": "WESTUS2:20210507T202302Z:15e277bc-d789-40ab-93c0-d32eb93b2ab6"
>>>>>>> ceceb44e
      },
      "ResponseBody": []
    }
  ],
  "Variables": {
    "RandomSeed": "704997570",
    "SUBSCRIPTION_ID": "db1ab6f0-4769-4b27-930e-01e2ef9c123c"
  }
}<|MERGE_RESOLUTION|>--- conflicted
+++ resolved
@@ -7,11 +7,7 @@
         "Accept": "application/json",
         "Authorization": "Sanitized",
         "User-Agent": "azsdk-net-ResourceManager.Resources/1.0.0-preview.2 (.NET Framework 4.8.4300.0; Microsoft Windows 10.0.19043 )",
-<<<<<<< HEAD
-        "x-ms-client-request-id": "36ca397932140e126372a7087188334f",
-=======
         "x-ms-client-request-id": "a0cd6711cd80bb05c1a927b057ac8ad2",
->>>>>>> ceceb44e
         "x-ms-return-client-request-id": "true"
       },
       "RequestBody": null,
@@ -20,26 +16,15 @@
         "Cache-Control": "no-cache",
         "Content-Length": "397",
         "Content-Type": "application/json; charset=utf-8",
-<<<<<<< HEAD
-        "Date": "Fri, 07 May 2021 00:23:00 GMT",
-=======
         "Date": "Fri, 07 May 2021 20:22:28 GMT",
->>>>>>> ceceb44e
-        "Expires": "-1",
-        "Pragma": "no-cache",
-        "Strict-Transport-Security": "max-age=31536000; includeSubDomains",
-        "X-Content-Type-Options": "nosniff",
-<<<<<<< HEAD
-        "x-ms-correlation-request-id": "fc3cd5c5-7def-4b0b-a093-2e0897c86cec",
-        "x-ms-ratelimit-remaining-subscription-reads": "11997",
-        "x-ms-request-id": "fc3cd5c5-7def-4b0b-a093-2e0897c86cec",
-        "x-ms-routing-request-id": "WESTUS2:20210507T002300Z:fc3cd5c5-7def-4b0b-a093-2e0897c86cec"
-=======
+        "Expires": "-1",
+        "Pragma": "no-cache",
+        "Strict-Transport-Security": "max-age=31536000; includeSubDomains",
+        "X-Content-Type-Options": "nosniff",
         "x-ms-correlation-request-id": "4ec97291-a310-406b-9867-729ce7388aef",
         "x-ms-ratelimit-remaining-subscription-reads": "11995",
         "x-ms-request-id": "4ec97291-a310-406b-9867-729ce7388aef",
         "x-ms-routing-request-id": "WESTUS2:20210507T202229Z:4ec97291-a310-406b-9867-729ce7388aef"
->>>>>>> ceceb44e
       },
       "ResponseBody": {
         "id": "/subscriptions/db1ab6f0-4769-4b27-930e-01e2ef9c123c",
@@ -64,15 +49,9 @@
         "Authorization": "Sanitized",
         "Content-Length": "34",
         "Content-Type": "application/json",
-<<<<<<< HEAD
-        "traceparent": "00-556cf4b28650894294f5f8167edafd36-c9f765e32dc38d4e-00",
-        "User-Agent": "azsdk-net-ResourceManager.Core/1.0.0-alpha.20210506.1 (.NET Framework 4.8.4300.0; Microsoft Windows 10.0.19043 )",
-        "x-ms-client-request-id": "a2fa65b3af59b8c04d4be3d77f82d2af",
-=======
         "traceparent": "00-055dd7f83fd4f54eb0fc7d008f329254-0697c4ae32bbe544-00",
         "User-Agent": "azsdk-net-ResourceManager.Resources/1.0.0-preview.2 (.NET Framework 4.8.4300.0; Microsoft Windows 10.0.19043 )",
         "x-ms-client-request-id": "ae28f93f6f2cd0fc03cbac7ecb0ba451",
->>>>>>> ceceb44e
         "x-ms-return-client-request-id": "true"
       },
       "RequestBody": {
@@ -84,26 +63,15 @@
         "Cache-Control": "no-cache",
         "Content-Length": "228",
         "Content-Type": "application/json; charset=utf-8",
-<<<<<<< HEAD
-        "Date": "Fri, 07 May 2021 00:23:01 GMT",
-=======
         "Date": "Fri, 07 May 2021 20:22:29 GMT",
->>>>>>> ceceb44e
-        "Expires": "-1",
-        "Pragma": "no-cache",
-        "Strict-Transport-Security": "max-age=31536000; includeSubDomains",
-        "X-Content-Type-Options": "nosniff",
-<<<<<<< HEAD
-        "x-ms-correlation-request-id": "e1fa909f-fca3-4957-b5d1-614d09e43043",
-        "x-ms-ratelimit-remaining-subscription-writes": "1197",
-        "x-ms-request-id": "e1fa909f-fca3-4957-b5d1-614d09e43043",
-        "x-ms-routing-request-id": "WESTUS2:20210507T002301Z:e1fa909f-fca3-4957-b5d1-614d09e43043"
-=======
+        "Expires": "-1",
+        "Pragma": "no-cache",
+        "Strict-Transport-Security": "max-age=31536000; includeSubDomains",
+        "X-Content-Type-Options": "nosniff",
         "x-ms-correlation-request-id": "dd7e03fb-25af-4c48-9654-534eae1a67cc",
         "x-ms-ratelimit-remaining-subscription-writes": "1199",
         "x-ms-request-id": "dd7e03fb-25af-4c48-9654-534eae1a67cc",
         "x-ms-routing-request-id": "WESTUS2:20210507T202230Z:dd7e03fb-25af-4c48-9654-534eae1a67cc"
->>>>>>> ceceb44e
       },
       "ResponseBody": {
         "id": "/subscriptions/db1ab6f0-4769-4b27-930e-01e2ef9c123c/resourceGroups/testrg8404",
@@ -122,37 +90,22 @@
       "RequestHeaders": {
         "Accept": "application/json",
         "Authorization": "Sanitized",
-<<<<<<< HEAD
-        "User-Agent": "azsdk-net-ResourceManager.Core/1.0.0-alpha.20210506.1 (.NET Framework 4.8.4300.0; Microsoft Windows 10.0.19043 )",
-        "x-ms-client-request-id": "d80061beada5eb9763bfaae39996fb94",
-=======
         "User-Agent": "azsdk-net-ResourceManager.Resources/1.0.0-preview.2 (.NET Framework 4.8.4300.0; Microsoft Windows 10.0.19043 )",
         "x-ms-client-request-id": "3aa63aed44f4d08271b0ea71672b73ce",
->>>>>>> ceceb44e
-        "x-ms-return-client-request-id": "true"
-      },
-      "RequestBody": null,
-      "StatusCode": 202,
-      "ResponseHeaders": {
-        "Cache-Control": "no-cache",
-        "Content-Length": "0",
-<<<<<<< HEAD
-        "Date": "Fri, 07 May 2021 00:23:00 GMT",
-=======
+        "x-ms-return-client-request-id": "true"
+      },
+      "RequestBody": null,
+      "StatusCode": 202,
+      "ResponseHeaders": {
+        "Cache-Control": "no-cache",
+        "Content-Length": "0",
         "Date": "Fri, 07 May 2021 20:22:29 GMT",
->>>>>>> ceceb44e
-        "Expires": "-1",
-        "Location": "https://management.azure.com/subscriptions/db1ab6f0-4769-4b27-930e-01e2ef9c123c/operationresults/eyJqb2JJZCI6IlJFU09VUkNFR1JPVVBERUxFVElPTkpPQi1URVNUUkc4NDA0LVdFU1RVUzIiLCJqb2JMb2NhdGlvbiI6Indlc3R1czIifQ?api-version=2019-10-01",
-        "Pragma": "no-cache",
-        "Retry-After": "15",
-        "Strict-Transport-Security": "max-age=31536000; includeSubDomains",
-        "X-Content-Type-Options": "nosniff",
-<<<<<<< HEAD
-        "x-ms-correlation-request-id": "e891ef77-feb2-46ae-bdde-2152baffbe98",
-        "x-ms-ratelimit-remaining-subscription-deletes": "14998",
-        "x-ms-request-id": "e891ef77-feb2-46ae-bdde-2152baffbe98",
-        "x-ms-routing-request-id": "WESTUS2:20210507T002301Z:e891ef77-feb2-46ae-bdde-2152baffbe98"
-=======
+        "Expires": "-1",
+        "Location": "https://management.azure.com/subscriptions/db1ab6f0-4769-4b27-930e-01e2ef9c123c/operationresults/eyJqb2JJZCI6IlJFU09VUkNFR1JPVVBERUxFVElPTkpPQi1URVNUUkc4NDA0LVdFU1RVUzIiLCJqb2JMb2NhdGlvbiI6Indlc3R1czIifQ?api-version=2019-10-01",
+        "Pragma": "no-cache",
+        "Retry-After": "15",
+        "Strict-Transport-Security": "max-age=31536000; includeSubDomains",
+        "X-Content-Type-Options": "nosniff",
         "x-ms-correlation-request-id": "5ee72989-ead5-4168-a1f2-90ff2fe4c539",
         "x-ms-ratelimit-remaining-subscription-deletes": "14996",
         "x-ms-request-id": "5ee72989-ead5-4168-a1f2-90ff2fe4c539",
@@ -1023,7 +976,6 @@
         "x-ms-ratelimit-remaining-subscription-reads": "11964",
         "x-ms-request-id": "15e277bc-d789-40ab-93c0-d32eb93b2ab6",
         "x-ms-routing-request-id": "WESTUS2:20210507T202302Z:15e277bc-d789-40ab-93c0-d32eb93b2ab6"
->>>>>>> ceceb44e
       },
       "ResponseBody": []
     }
