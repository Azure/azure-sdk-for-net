--- conflicted
+++ resolved
@@ -6,14 +6,8 @@
       "RequestHeaders": {
         "Accept": "application/json",
         "Authorization": "Sanitized",
-<<<<<<< HEAD
-        "traceparent": "00-bbe4ff6078e39e46911a7e539c1ad972-b794793c6a33da4c-00",
-        "User-Agent": "azsdk-net-ResourceManager.Resources/1.0.0-preview.2 (.NET Framework 4.8.4300.0; Microsoft Windows 10.0.19043 )",
-        "x-ms-client-request-id": "f0f7c418531f7e23129990a1ce22438d",
-=======
         "User-Agent": "azsdk-net-ResourceManager.Resources/1.0.0-preview.2 (.NET Framework 4.8.4300.0; Microsoft Windows 10.0.19043 )",
         "x-ms-client-request-id": "57ba98b6b750f3cd7f853ac8591dc902",
->>>>>>> ceceb44e
         "x-ms-return-client-request-id": "true"
       },
       "RequestBody": null,
@@ -22,26 +16,15 @@
         "Cache-Control": "no-cache",
         "Content-Length": "397",
         "Content-Type": "application/json; charset=utf-8",
-<<<<<<< HEAD
-        "Date": "Fri, 07 May 2021 00:23:13 GMT",
-=======
         "Date": "Fri, 07 May 2021 20:26:43 GMT",
->>>>>>> ceceb44e
         "Expires": "-1",
         "Pragma": "no-cache",
         "Strict-Transport-Security": "max-age=31536000; includeSubDomains",
         "X-Content-Type-Options": "nosniff",
-<<<<<<< HEAD
-        "x-ms-correlation-request-id": "94a906bd-519e-417b-b523-84410ce75b32",
-        "x-ms-ratelimit-remaining-subscription-reads": "11985",
-        "x-ms-request-id": "94a906bd-519e-417b-b523-84410ce75b32",
-        "x-ms-routing-request-id": "WESTUS2:20210507T002314Z:94a906bd-519e-417b-b523-84410ce75b32"
-=======
         "x-ms-correlation-request-id": "87d83ca3-bb43-4c25-8445-db2b72d9fae6",
         "x-ms-ratelimit-remaining-subscription-reads": "11742",
         "x-ms-request-id": "87d83ca3-bb43-4c25-8445-db2b72d9fae6",
         "x-ms-routing-request-id": "WESTUS2:20210507T202643Z:87d83ca3-bb43-4c25-8445-db2b72d9fae6"
->>>>>>> ceceb44e
       },
       "ResponseBody": {
         "id": "/subscriptions/db1ab6f0-4769-4b27-930e-01e2ef9c123c",
@@ -64,15 +47,9 @@
       "RequestHeaders": {
         "Accept": "application/json",
         "Authorization": "Sanitized",
-<<<<<<< HEAD
-        "traceparent": "00-9d1a5d2dc6d9bd47bbb4c434954b1a6d-d26d63b4a9c7da49-00",
-        "User-Agent": "azsdk-net-ResourceManager.Core/1.0.0-alpha.20210506.1 (.NET Framework 4.8.4300.0; Microsoft Windows 10.0.19043 )",
-        "x-ms-client-request-id": "7b606c2e942c259d07bfe5e290c76be0",
-=======
         "traceparent": "00-36be26c83f1a61458b8be0d609564809-438e0f504d7f4948-00",
         "User-Agent": "azsdk-net-ResourceManager.Resources/1.0.0-preview.2 (.NET Framework 4.8.4300.0; Microsoft Windows 10.0.19043 )",
         "x-ms-client-request-id": "23a8f49b6e1c00635d75b25673df6e9d",
->>>>>>> ceceb44e
         "x-ms-return-client-request-id": "true"
       },
       "RequestBody": null,
@@ -81,28 +58,16 @@
         "Cache-Control": "no-cache",
         "Content-Length": "96",
         "Content-Type": "application/json; charset=utf-8",
-<<<<<<< HEAD
-        "Date": "Fri, 07 May 2021 00:23:13 GMT",
-=======
         "Date": "Fri, 07 May 2021 20:26:43 GMT",
->>>>>>> ceceb44e
         "Expires": "-1",
         "Pragma": "no-cache",
         "Strict-Transport-Security": "max-age=31536000; includeSubDomains",
         "X-Content-Type-Options": "nosniff",
-<<<<<<< HEAD
-        "x-ms-correlation-request-id": "aeefff14-3185-44a2-a4a7-a31738966a55",
-        "x-ms-failure-cause": "gateway",
-        "x-ms-ratelimit-remaining-subscription-deletes": "14996",
-        "x-ms-request-id": "aeefff14-3185-44a2-a4a7-a31738966a55",
-        "x-ms-routing-request-id": "WESTUS2:20210507T002314Z:aeefff14-3185-44a2-a4a7-a31738966a55"
-=======
         "x-ms-correlation-request-id": "3d6dc28a-32e9-4e8f-a784-a097f40cf05c",
         "x-ms-failure-cause": "gateway",
         "x-ms-ratelimit-remaining-subscription-deletes": "14991",
         "x-ms-request-id": "3d6dc28a-32e9-4e8f-a784-a097f40cf05c",
         "x-ms-routing-request-id": "WESTUS2:20210507T202643Z:3d6dc28a-32e9-4e8f-a784-a097f40cf05c"
->>>>>>> ceceb44e
       },
       "ResponseBody": {
         "error": {
