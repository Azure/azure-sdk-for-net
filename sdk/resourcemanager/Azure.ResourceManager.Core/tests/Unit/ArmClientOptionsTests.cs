﻿using System;
using Azure.Core;
using NUnit.Framework;

namespace Azure.ResourceManager.Core.Tests
{
    [Parallelizable]
    public class AzureResourceManagerClientOptionsTests
    {
        [TestCase]
        public void VersionIsDefault()
        {
<<<<<<< HEAD
            ArmClientOptions options = new ArmClientOptions();
            Assert.AreEqual(FakeResourceApiVersions.Default, options.FakeRpApiVersions().FakeResourceVersion);
=======
            AzureResourceManagerClientOptions options = new AzureResourceManagerClientOptions();
            Assert.AreEqual(FakeResourceApiVersions.Default, options.FakeRestApiVersions().FakeResourceVersion);
>>>>>>> 77d9e2da
        }

        [TestCase]
        public void MultiClientSeparateVersions()
        {
            ArmClientOptions options1 = new ArmClientOptions();
            ArmClientOptions options2 = new ArmClientOptions();

            options2.FakeRestApiVersions().FakeResourceVersion = FakeResourceApiVersions.V2019_12_01;
            Assert.AreEqual(FakeResourceApiVersions.Default, options1.FakeRestApiVersions().FakeResourceVersion);
            Assert.AreEqual(FakeResourceApiVersions.V2019_12_01, options2.FakeRestApiVersions().FakeResourceVersion);
        }

        [TestCase]
        public void TestClientOptionsParamCheck()
        {
            Assert.Throws<ArgumentNullException>(() => { new ArmClientOptions(null); });
            Assert.Throws<ArgumentNullException>(() => { new ArmClientOptions(null, null); });

            var options = new ArmClientOptions();
            Assert.Throws<ArgumentNullException>(() => { options.AddPolicy(null, HttpPipelinePosition.PerCall); });
        }

        [TestCase]
        public void VersionExist()
        {
            AzureResourceManagerClientOptions options = new AzureResourceManagerClientOptions();
            options.FakeRestApiVersions().FakeResourceVersion = FakeResourceApiVersions.V2019_12_01;
            string result = options.ApiVersions.TryGetApiVersion(options.FakeRestApiVersions().FakeResourceVersion.ResourceType);
            Assert.NotNull(result);
        }

        [TestCase]
        public void VersionLoadedChanges()
        {
            AzureResourceManagerClientOptions options = new AzureResourceManagerClientOptions();
            options.FakeRestApiVersions().FakeResourceVersion = FakeResourceApiVersions.V2019_12_01;
            string result = options.ApiVersions.TryGetApiVersion(options.FakeRestApiVersions().FakeResourceVersion.ResourceType);
            Assert.True(result.Equals(FakeResourceApiVersions.V2019_12_01));

            options.FakeRestApiVersions().FakeResourceVersion = FakeResourceApiVersions.Default;
            result = options.ApiVersions.TryGetApiVersion(options.FakeRestApiVersions().FakeResourceVersion.ResourceType.ToString());
            Assert.True(result.Equals(FakeResourceApiVersions.Default));
        }

        [TestCase]
        public void VersionsLoadedChangeSet()
        {
            AzureResourceManagerClientOptions options = new AzureResourceManagerClientOptions();
            options.ApiVersions.SetApiVersion(options.FakeRestApiVersions().FakeResourceVersion.ResourceType.ToString(), "2021-01-01-beta");
            string result = options.ApiVersions.TryGetApiVersion(options.FakeRestApiVersions().FakeResourceVersion.ResourceType.ToString());
            Assert.True(result.Equals("2021-01-01-beta"));

            options.FakeRestApiVersions().FakeResourceVersion = FakeResourceApiVersions.V2019_12_01;
            result = options.ApiVersions.TryGetApiVersion(options.FakeRestApiVersions().FakeResourceVersion.ResourceType.ToString());
            Assert.True(result.Equals(FakeResourceApiVersions.V2019_12_01));
        }

        [TestCase]
        public void VersionNonLoadedChanges()
        {
            var apiVersions = "2019-10-01";
            var providerName = "providers/Microsoft.Logic/LogicApps";
            AzureResourceManagerClientOptions options = new AzureResourceManagerClientOptions();
            options.ApiVersions.SetApiVersion(providerName, apiVersions);
            string result = options.ApiVersions.TryGetApiVersion(providerName);
            Assert.True(result.Equals(apiVersions));

            apiVersions = "2021-02-01";
            options.ApiVersions.SetApiVersion(providerName, apiVersions);
            result = options.ApiVersions.TryGetApiVersion(providerName);
            Assert.True(result.Equals(apiVersions));
        }

        [TestCase]
        public void TestKeyDoesNotExist()
        {
            var providerName = "providers/Microsoft.Logic/LogicApps";
            AzureResourceManagerClientOptions options = new AzureResourceManagerClientOptions();
            string result = options.ApiVersions.TryGetApiVersion(providerName);
            Assert.Null(result);
        }
    }
}<|MERGE_RESOLUTION|>--- conflicted
+++ resolved
@@ -10,13 +10,8 @@
         [TestCase]
         public void VersionIsDefault()
         {
-<<<<<<< HEAD
             ArmClientOptions options = new ArmClientOptions();
-            Assert.AreEqual(FakeResourceApiVersions.Default, options.FakeRpApiVersions().FakeResourceVersion);
-=======
-            AzureResourceManagerClientOptions options = new AzureResourceManagerClientOptions();
             Assert.AreEqual(FakeResourceApiVersions.Default, options.FakeRestApiVersions().FakeResourceVersion);
->>>>>>> 77d9e2da
         }
 
         [TestCase]
