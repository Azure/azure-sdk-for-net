﻿using NUnit.Framework;
using System;

namespace Azure.ResourceManager.Core.Tests
{
    [Parallelizable]
    public class ApiVersionsBaseTests
    {
        [TestCase]
        public void VersionToString()
        {
<<<<<<< HEAD
            ArmClientOptions options = new ArmClientOptions();
            Assert.AreEqual("2020-06-01", options.FakeRpApiVersions().FakeResourceVersion);
=======
            AzureResourceManagerClientOptions options = new AzureResourceManagerClientOptions();
            Assert.AreEqual("2020-06-01", options.FakeRestApiVersions().FakeResourceVersion);
>>>>>>> 77d9e2da
        }

        [TestCase]
        public void EqualsOperator()
        {
            ArmClientOptions options1 = new ArmClientOptions();
            ArmClientOptions options2 = new ArmClientOptions();

            Assert.IsTrue(options1.FakeRestApiVersions().FakeResourceVersion == options2.FakeRestApiVersions().FakeResourceVersion);
        }

        [TestCase]
        public void EqualsOperatorString()
        {
            ArmClientOptions options = new ArmClientOptions();

            Assert.IsTrue(FakeResourceApiVersions.Default == options.FakeRestApiVersions().FakeResourceVersion);
        }

        [TestCase]
        public void EqualsOperatorStringFirstNull()
        {
            ArmClientOptions options = new ArmClientOptions();

            Assert.IsFalse(null == options.FakeRestApiVersions().FakeResourceVersion);
        }

        [TestCase]
        public void EqualsOperatorStringSecondNull()
        {
            ArmClientOptions options = new ArmClientOptions();

            Assert.IsFalse(options.FakeRestApiVersions().FakeResourceVersion == null);
        }

        [TestCase]
        public void EqualsOperatorStringBothNull()
        {
            FakeResourceApiVersions v1 = null;

            Assert.IsTrue(v1 == null);
        }

        [TestCase]
        public void NotEqualsOperator()
        {
            ArmClientOptions options1 = new ArmClientOptions();
            ArmClientOptions options2 = new ArmClientOptions();

            Assert.IsFalse(options1.FakeRestApiVersions().FakeResourceVersion != options2.FakeRestApiVersions().FakeResourceVersion);
        }

        [TestCase]
        public void NotEqualsOperatorStringFirstNull()
        {
            ArmClientOptions options = new ArmClientOptions();

            Assert.IsTrue(null != options.FakeRestApiVersions().FakeResourceVersion);
        }

        [TestCase]
        public void NotEqualsOperatorStringSecondNull()
        {
            ArmClientOptions options = new ArmClientOptions();

            Assert.IsTrue(options.FakeRestApiVersions().FakeResourceVersion != null);
        }

        [TestCase]
        public void NotEqualsOperatorStringBothNull()
        {
            FakeResourceApiVersions v1 = null;

            Assert.IsFalse(v1 != null);
        }

        [TestCase]
        public void EqualsMethod()
        {
            ArmClientOptions options1 = new ArmClientOptions();
            ArmClientOptions options2 = new ArmClientOptions();

            Assert.IsTrue(options1.FakeRestApiVersions().FakeResourceVersion.Equals(options2.FakeRestApiVersions().FakeResourceVersion));
        }

        [TestCase]
        public void EqualsMethodVersionNull()
        {
            ArmClientOptions options = new ArmClientOptions();
            FakeResourceApiVersions version = null;
            Assert.IsFalse(options.FakeRestApiVersions().FakeResourceVersion.Equals(version));
        }

        [TestCase]
        public void EqualsMethodStringNull()
        {
            ArmClientOptions options = new ArmClientOptions();
            string version = null;
            Assert.IsFalse(options.FakeRestApiVersions().FakeResourceVersion.Equals(version));
        }

        [TestCase]
        public void EqualsMethodAsObject()
        {
            ArmClientOptions options1 = new ArmClientOptions();
            ArmClientOptions options2 = new ArmClientOptions();

            object obj = options2.FakeRestApiVersions().FakeResourceVersion;
            Assert.IsTrue(options1.FakeRestApiVersions().FakeResourceVersion.Equals(obj));
        }

        [TestCase]
        public void EqualsMethodAsObjectThatIsString()
        {
            ArmClientOptions options1 = new ArmClientOptions();
            ArmClientOptions options2 = new ArmClientOptions();

            object obj = options2.FakeRestApiVersions().FakeResourceVersion.ToString();
            Assert.IsTrue(options1.FakeRestApiVersions().FakeResourceVersion.Equals(obj));
        }

        [TestCase]
        public void EqualsMethodAsObjectThatIsInt()
        {
            ArmClientOptions options = new ArmClientOptions();

            object obj = 1;
            Assert.IsFalse(options.FakeRestApiVersions().FakeResourceVersion.Equals(obj));
        }

        [TestCase]
        public void ImplicitToString()
        {
<<<<<<< HEAD
            ArmClientOptions options = new ArmClientOptions();
            options.FakeRpApiVersions().FakeResourceVersion = FakeResourceApiVersions.V2019_12_01;
            string version = options.FakeRpApiVersions().FakeResourceVersion;
=======
            AzureResourceManagerClientOptions options = new AzureResourceManagerClientOptions();
            options.FakeRestApiVersions().FakeResourceVersion = FakeResourceApiVersions.V2019_12_01;
            string version = options.FakeRestApiVersions().FakeResourceVersion;
>>>>>>> 77d9e2da
            Assert.IsTrue(version == "2019-12-01");
        }

        [TestCase(-1, "2019-12-01", "2020-06-01")]
        [TestCase(0, "2019-12-01", "2019-12-01")]
        [TestCase(1, "2020-06-01", "2019-12-01")]
        [TestCase(1, "2020-06-01", null)]
        public void CompareToMethodString(int expected, string version1, string version2)
        {
            FakeResourceApiVersions v1 = version1 == "2019-12-01" ? FakeResourceApiVersions.V2019_12_01 : FakeResourceApiVersions.V2020_06_01;
            Assert.AreEqual(expected, v1.CompareTo(version2));
        }

        private FakeResourceApiVersions ConvertFromString(string version)
        {
            switch(version)
            {
                case "2019-12-01":
                    return FakeResourceApiVersions.V2019_12_01;
                case "2020-06-01":
                    return FakeResourceApiVersions.V2020_06_01;
                case "2019-12-01-preview":
                    return FakeResourceApiVersions.V2019_12_01_preview;
                case "2019-12-01-preview-1":
                    return FakeResourceApiVersions.V2019_12_01_preview_1;
                case "2019-12-01-foobar":
                    return FakeResourceApiVersions.V2019_12_01_foobar;
                case null:
                    return null;
                default:
                    throw new ArgumentException($"Version ({version}) was not valid");
            }
        }

        [TestCase(-1, "2019-12-01", "2020-06-01")]
        [TestCase(-1, "2019-12-01-preview", "2020-06-01")]
        [TestCase(1, "2020-06-01", "2019-12-01-preview")]
        [TestCase(0, "2019-12-01", "2019-12-01")]
        [TestCase(-1, "2019-12-01-foobar", "2019-12-01-preview")]
        [TestCase(1, "2019-12-01-preview", "2019-12-01-foobar")]
        [TestCase(1, "2019-12-01-preview-1", "2019-12-01-preview")]
        [TestCase(-1, "2019-12-01-preview", "2019-12-01-preview-1")]
        [TestCase(0, "2019-12-01-preview", "2019-12-01-preview")]
        [TestCase(-1, "2019-12-01-preview", "2019-12-01")]
        [TestCase(1, "2019-12-01", "2019-12-01-preview")]
        [TestCase(1, "2020-06-01", "2019-12-01")]
        [TestCase(1, "2020-06-01", null)]
        public void CompareToMethodVersionObject(int expected, string version1, string version2)
        {
            FakeResourceApiVersions v1 = ConvertFromString(version1);
            FakeResourceApiVersions v2 = null;
            if (version2 != null)
                v2 = ConvertFromString(version2);
            Assert.AreEqual(expected, v1.CompareTo(v2));
        }

        [TestCase]
        public void ToStringTest()
        {
            Assert.AreEqual("2020-06-01", FakeResourceApiVersions.Default.ToString());
        }

        [TestCase]
        public void GetHashCodeTest()
        {
            FakeResourceApiVersions version = FakeResourceApiVersions.Default;
            Assert.AreEqual(version.ToString().GetHashCode(), version.GetHashCode());
        }

        [TestCase("2019-12-01", null)]
        [TestCase("2020-06-01", "2019-12-01")]
        public void TestGreaterThanTrue(string leftString, string rightString)
        {
            FakeResourceApiVersions left = ConvertFromString(leftString);
            FakeResourceApiVersions right = ConvertFromString(rightString);
            Assert.IsTrue(left > right);
        }

        [TestCase(null, "2019-12-01")]
        [TestCase("2019-12-01", "2020-06-01")]
        [TestCase(null, null)]
        public void TestGreaterThanFalse(string leftString, string rightString)
        {
            FakeResourceApiVersions left = ConvertFromString(leftString);
            FakeResourceApiVersions right = ConvertFromString(rightString);
            Assert.IsFalse(left > right);
        }

        [TestCase(null, "2019-12-01")]
        [TestCase("2019-12-01-foobar", "2019-12-01-preview-1")]
        public void TestLessThanTrue(string leftString, string rightString)
        {
            FakeResourceApiVersions left = ConvertFromString(leftString);
            FakeResourceApiVersions right = ConvertFromString(rightString);
            Assert.IsTrue(left < right);
        }

        [TestCase("2019-12-01", null)]
        [TestCase("2020-06-01", "2019-12-01-foobar")]
        [TestCase(null, null)]
        public void TestLessThanFalse(string leftString, string rightString)
        {
            FakeResourceApiVersions left = ConvertFromString(leftString);
            FakeResourceApiVersions right = ConvertFromString(rightString);
            Assert.IsFalse(left < right);
        }
    }
}<|MERGE_RESOLUTION|>--- conflicted
+++ resolved
@@ -9,13 +9,8 @@
         [TestCase]
         public void VersionToString()
         {
-<<<<<<< HEAD
-            ArmClientOptions options = new ArmClientOptions();
-            Assert.AreEqual("2020-06-01", options.FakeRpApiVersions().FakeResourceVersion);
-=======
-            AzureResourceManagerClientOptions options = new AzureResourceManagerClientOptions();
+            ArmClientOptions options = new ArmClientOptions();
             Assert.AreEqual("2020-06-01", options.FakeRestApiVersions().FakeResourceVersion);
->>>>>>> 77d9e2da
         }
 
         [TestCase]
@@ -149,15 +144,9 @@
         [TestCase]
         public void ImplicitToString()
         {
-<<<<<<< HEAD
-            ArmClientOptions options = new ArmClientOptions();
-            options.FakeRpApiVersions().FakeResourceVersion = FakeResourceApiVersions.V2019_12_01;
-            string version = options.FakeRpApiVersions().FakeResourceVersion;
-=======
-            AzureResourceManagerClientOptions options = new AzureResourceManagerClientOptions();
+            ArmClientOptions options = new ArmClientOptions();
             options.FakeRestApiVersions().FakeResourceVersion = FakeResourceApiVersions.V2019_12_01;
             string version = options.FakeRestApiVersions().FakeResourceVersion;
->>>>>>> 77d9e2da
             Assert.IsTrue(version == "2019-12-01");
         }
 
