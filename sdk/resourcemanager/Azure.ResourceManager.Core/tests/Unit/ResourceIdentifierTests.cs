﻿using NUnit.Framework;
using System;

namespace Azure.ResourceManager.Core.Tests
{
    [Parallelizable]
    public class ResourceIdentifierTests
    {
        const string TrackedResourceId =
            "/subscriptions/0c2f6471-1bf0-4dda-aec3-cb9272f09575/resourceGroups/myRg/providers/Microsoft.Compute/virtualMachines/myVm";
        const string ChildResourceId =
            "/subscriptions/0c2f6471-1bf0-4dda-aec3-cb9272f09575/resourceGroups/myRg/providers/Microsoft.Network/vortualNetworks/myNet/subnets/mySubnet";
        const string ResourceGroupResourceId = "/subscriptions/0c2f6471-1bf0-4dda-aec3-cb9272f09575/resourceGroups/myRg";
        const string LocationResourceId = "/subscriptions/0c2f6471-1bf0-4dda-aec3-cb9272f09575/locations/MyLocation";
        const string SubscriptionResourceId = "/subscriptions/0c2f6471-1bf0-4dda-aec3-cb9272f09575";
        const string TenantResourceId = "/providers/Microsoft.Billing/billingAccounts/3984c6f4-2d2a-4b04-93ce-43cf4824b698%3Ae2f1492a-a492-468d-909f-bf7fe6662c01_2019-05-31";

        [SetUp]
        public void Setup()
        {
        }

        [TestCase(TenantResourceId)]
        public void CanParseTenant(string id)
        {
            ResourceIdentifier asIdentifier = id;
            Assert.AreEqual(asIdentifier.ResourceType.Namespace, "Microsoft.Billing");
            Assert.AreEqual(asIdentifier.ResourceType.Type, "billingAccounts");
            Assert.AreEqual(asIdentifier.Name, "3984c6f4-2d2a-4b04-93ce-43cf4824b698%3Ae2f1492a-a492-468d-909f-bf7fe6662c01_2019-05-31");
        }

        [TestCase("/providers/MicrosoftSomething/billingAccounts/")]
        [TestCase("/MicrosoftSomething/billingAccounts/")]
        [TestCase("providers/subscription/MicrosoftSomething/billingAccounts/")]
        [TestCase("/subscription/providersSomething")]
        [TestCase("/providers")]
        public void InvalidTenantID(string id)
        {
            Assert.Throws<ArgumentOutOfRangeException>(() => { ResourceIdentifier subject = id; });
        }

        [TestCase("")]
        [TestCase(" ")]
        [TestCase("asdfghj")]
        [TestCase("123456")]
        [TestCase("!@#$%^&*/")]
        [TestCase("/subscriptions/")]
        [TestCase("/0c2f6471-1bf0-4dda-aec3-cb9272f09575/myRg/")]
        public void InvalidRPIds(string invalidID)
        {
            Assert.Throws<ArgumentOutOfRangeException>(() => { ResourceIdentifier subject = invalidID; });
            Assert.Throws<ArgumentOutOfRangeException>(() => { ResourceIdentifier subject = ResourceIdentifier.Create(invalidID); });
        }

        [TestCase(null)]
        [TestCase(TrackedResourceId)]
        [TestCase(ChildResourceId)]
        [TestCase(ResourceGroupResourceId)]
        [TestCase(LocationResourceId)]
        [TestCase(SubscriptionResourceId)]
        public void ImplicitConstructor(string resourceProviderID)
        {
            string x = resourceProviderID;
            string y;
            ResourceIdentifier z;

            z = x;
            y = z;

            if (resourceProviderID is null)
            {
                Assert.IsNull(z);
                Assert.IsNull(y);
            }
            else
            {
                Assert.AreEqual(resourceProviderID, y);
            }
        }

        [TestCase(TrackedResourceId)]
        [TestCase(ChildResourceId)]
        [TestCase(ResourceGroupResourceId)]
        [TestCase(LocationResourceId)]
        [TestCase(SubscriptionResourceId)]
        [TestCase(null)]
        public void PublicConstructor(string resourceProviderID)
        {
            if (resourceProviderID is null)
            {
                Assert.Throws<ArgumentNullException>(() => { ResourceIdentifier myResource = ResourceIdentifier.Create(resourceProviderID); });
            }
            else
            {
                ResourceIdentifier myResource = ResourceIdentifier.Create(resourceProviderID);
                Assert.AreEqual(myResource.ToString(), resourceProviderID);
            }
        }

        [TestCase("0c2f6471-1bf0-4dda-aec3-cb9272f09575", "myRg", "Microsoft.Compute", "virtualMachines", "myVM")]
        [TestCase("0c2f6471-1bf0-4dda-aec3-cb9272f09575", "!@#$%^&*()-_+=;:'\",<.>/?", "Microsoft.Network", "virtualNetworks", "MvVM_vnet")]
        [TestCase("0c2f6471-1bf0-4dda-aec3-cb9272f09575", "myRg", "Microsoft.Network", "publicIpAddresses", "!@#$%^&*()-_+=;:'\",<.>/?")]
        public void CanParseRPIds(string subscription, string resourceGroup, string provider, string type, string name)
        {
            var resourceId = $"/subscriptions/{subscription}/resourceGroups/{Uri.EscapeDataString(resourceGroup)}/providers/{provider}/{type}/{Uri.EscapeDataString(name)}";
            ResourceGroupResourceIdentifier subject = resourceId;
            Assert.AreEqual(resourceId, subject.ToString());
            Assert.AreEqual(subscription, subject.SubscriptionId);
            Assert.AreEqual(resourceGroup, Uri.UnescapeDataString(subject.ResourceGroupName));
            Assert.AreEqual(provider, subject.ResourceType.Namespace);
            Assert.AreEqual(type, subject.ResourceType.Type);
            Assert.AreEqual(name, Uri.UnescapeDataString(subject.Name));
        }

        [TestCase(TrackedResourceId, "Microsoft.Authorization", "roleAssignments", "myRa")]
        [TestCase(ChildResourceId, "Microsoft.Authorization", "roleAssignments", "myRa")]
        [TestCase(ResourceGroupResourceId, "Microsoft.Authorization", "roleAssignments", "myRa")]
        [TestCase(LocationResourceId, "Microsoft.Authorization", "roleAssignments", "myRa")]
        [TestCase(SubscriptionResourceId, "Microsoft.Authorization", "roleAssignments", "myRa")]
        public void CanParseExtensionResourceIds(string baseId, string extensionNamespace, string extensionType, string extensionName)
        {
            ResourceIdentifier targetResourceId = baseId;
            ResourceIdentifier subject = $"{baseId}/providers/{extensionNamespace}/{extensionType}/{extensionName}";
            ResourceType expectedType = $"{extensionNamespace}/{extensionType}";
            Assert.AreNotEqual(targetResourceId.ResourceType, subject.ResourceType);
            Assert.AreEqual(expectedType, subject.ResourceType);
            Assert.NotNull(subject.Parent);
            Assert.AreEqual(targetResourceId, subject.Parent);
        }

        [TestCase("0c2f6471-1bf0-4dda-aec3-cb9272f09575", "myRg", "Microsoft.Web", "appServices/myApp/config", "appServices/config")]
        public void CanParseProxyResource(string subscription, string rg, string resourceNamespace, string resource, string type)
        {
            string id = $"/subscriptions/{subscription}/resourceGroups/{rg}/providers/{resourceNamespace}/{resource}";
            ResourceGroupResourceIdentifier subject = id;
            Assert.AreEqual(id, subject.ToString());
            Assert.AreEqual(subscription, subject.SubscriptionId);
            Assert.AreEqual(resourceNamespace, subject.ResourceType.Namespace);
            Assert.AreEqual(type, subject.ResourceType.Type);
        }

        [Test]
        public void CanParseSubscriptions()
        {
            SubscriptionResourceIdentifier subject = "/subscriptions/0c2f6471-1bf0-4dda-aec3-cb9272f09575";
            Assert.AreEqual("/subscriptions/0c2f6471-1bf0-4dda-aec3-cb9272f09575", subject.ToString());
            Assert.AreEqual("0c2f6471-1bf0-4dda-aec3-cb9272f09575", subject.SubscriptionId);
            Assert.AreEqual("Microsoft.Resources", subject.ResourceType.Namespace);
            Assert.AreEqual("subscriptions", subject.ResourceType.Type);
        }

        [Test]
        public void CanParseResourceGroups()
        {
            ResourceGroupResourceIdentifier subject = "/subscriptions/0c2f6471-1bf0-4dda-aec3-cb9272f09575/resourceGroups/myRg";
            Assert.AreEqual("/subscriptions/0c2f6471-1bf0-4dda-aec3-cb9272f09575/resourceGroups/myRg", subject.ToString());
            Assert.AreEqual("0c2f6471-1bf0-4dda-aec3-cb9272f09575", subject.SubscriptionId);
            Assert.AreEqual("myRg", subject.ResourceGroupName);
            Assert.AreEqual("Microsoft.Resources", subject.ResourceType.Namespace);
            Assert.AreEqual("resourceGroups", subject.ResourceType.Type);
<<<<<<< HEAD
            //Assert.AreEqual(subject.ResourceType.Type, "subscriptions/resourceGroups"); TODO
=======
>>>>>>> 0f0204c7
        }

        [TestCase("MyVnet", "MySubnet")]
        [TestCase("!@#$%^&*()-_+=;:'\",<.>/?", "MySubnet")]
        [TestCase("MyVnet", "!@#$%^&*()-_+=;:'\",<.>/?")]
        public void CanParseChildResources(string parentName, string name)
        {
            var resourceId = $"/subscriptions/0c2f6471-1bf0-4dda-aec3-cb9272f09575/resourceGroups/myRg/providers/Microsoft.Network/virtualNetworks/{Uri.EscapeDataString(parentName)}/subnets/{Uri.EscapeDataString(name)}";
            ResourceGroupResourceIdentifier subject = resourceId;
            Assert.AreEqual(resourceId, subject.ToString());
            Assert.AreEqual("0c2f6471-1bf0-4dda-aec3-cb9272f09575", subject.SubscriptionId);
            Assert.AreEqual("myRg", Uri.UnescapeDataString(subject.ResourceGroupName));
            Assert.AreEqual("Microsoft.Network", subject.ResourceType.Namespace);
            Assert.AreEqual("virtualNetworks", subject.Parent.ResourceType.Type);
            Assert.AreEqual("virtualNetworks/subnets", subject.ResourceType.Type);
            Assert.AreEqual(name, Uri.UnescapeDataString(subject.Name));

            // check parent type parsing
            ResourceGroupResourceIdentifier parentResource = $"/subscriptions/0c2f6471-1bf0-4dda-aec3-cb9272f09575/resourceGroups/myRg/providers/Microsoft.Network/virtualNetworks/{Uri.EscapeDataString(parentName)}";
            Assert.AreEqual(parentResource, subject.Parent);
            Assert.AreEqual(parentResource.ToString(), subject.Parent.ToString());
            Assert.AreEqual("0c2f6471-1bf0-4dda-aec3-cb9272f09575", ((ResourceGroupResourceIdentifier)subject.Parent).SubscriptionId);
            Assert.AreEqual("myRg", Uri.UnescapeDataString(((ResourceGroupResourceIdentifier)subject.Parent).ResourceGroupName));
            Assert.AreEqual("Microsoft.Network", subject.Parent.ResourceType.Namespace);
            Assert.AreEqual("virtualNetworks", subject.Parent.ResourceType.Type);
            Assert.AreEqual(parentName, Uri.UnescapeDataString(subject.Parent.Name));
        }

        [TestCase("UnformattedString", Description = "Too Few Elements")]
        [TestCase("/subs/sub1/rgs/rg1/", Description = "No known parts")]
        [TestCase("/subscriptions/sub1/rgs/rg1/", Description = "Subscription not a Guid")]
        [TestCase("/subscriptions/17fecd63-33d8-4e43-ac6f-0aafa111b38d/resourceGroups", Description = "Too few parts")]
        [TestCase("/subscriptions/17fecd63-33d8-4e43-ac6f-0aafa111b38d/providers/Contoso.Widgets/widgets", Description = "Subscription resource with too few parts")]
        [TestCase("/subscriptions/17fecd63-33d8-4e43-ac6f-0aafa111b38d/widgets/myWidget", Description = "Subscription resource with invalid child")]
        [TestCase("/subscriptions/17fecd63-33d8-4e43-ac6f-0aafa111b38d/resourceGroups/myRg/widgets", Description = "ResourceGroup ID with Too few parts")]
        [TestCase("/subscriptions/17fecd63-33d8-4e43-ac6f-0aafa111b38d/resourceGroups/myRg/widgets/myWidget", Description = "ResourceGroup ID with invalid child")]
        [TestCase("/subscriptions/17fecd63-33d8-4e43-ac6f-0aafa111b38d/resourceGroups/myRg/providers/Microsoft.Widgets/widgets", Description = "ResourceGroup provider ID with Too few parts")]
        [TestCase("/subscriptions/17fecd63-33d8-4e43-ac6f-0aafa111b38d/locations/westus2/incomplete", Description = "Too few parts for location resource")]
        [TestCase("/subscriptions/17fecd63-33d8-4e43-ac6f-0aafa111b38d/locations/westus2/providers/incomplete", Description = "Too few parts for location resource")]
        [TestCase("/subscriptions/17fecd63-33d8-4e43-ac6f-0aafa111b38d/locations/westus2/providers/myProvider/myResource/myResourceName/providers/incomplete", Description = "Too few parts for location resource")]
        [TestCase("/subscriptions/17fecd63-33d8-4e43-ac6f-0aafa111b38d/resourceGroups/myRg/providers/Company.MyProvider/myResources/myResourceName/providers/incomplete", Description = "Too few parts for resource group resource")]
        [TestCase("/subscriptions/17fecd63-33d8-4e43-ac6f-0aafa111b38d/providers/Company.MyProvider/myResources/myResourceName/providers/incomplete", Description = "Too few parts for subscription resource")]
        [TestCase("/providers/Company.MyProvider/myResources/myResourceName/providers/incomplete", Description = "Too few parts for tenant resource")]
        public void ThrowsOnInvalidUri(string resourceId)
        {
            Assert.Throws<ArgumentOutOfRangeException>(new TestDelegate(() => ConvertToResourceId(resourceId)));
        }

        [TestCase("/subscriptions/17fecd63-33d8-4e43-ac6f-0aafa111b38d/locations/westus2/myResourceType/myResourceName", Description = "location child resource")]
        [TestCase("/subscriptions/17fecd63-33d8-4e43-ac6f-0aafa111b38d/locations/westus2/myResourceType/myResourceName/mySingletonResource", Description = "location child singleton resource")]
        [TestCase("/subscriptions/17fecd63-33d8-4e43-ac6f-0aafa111b38d/locations/westus2/providers/myProvider/myResourceType/myResourceName", Description = "location provider resource")]
        [TestCase("/subscriptions/17fecd63-33d8-4e43-ac6f-0aafa111b38d/locations/westus2/providers/myProvider/myResourceType/myResourceName/myChildResource/myChildResourceName", Description = "location provider child resource")]
        [TestCase("/subscriptions/17fecd63-33d8-4e43-ac6f-0aafa111b38d/locations/westus2/providers/myProvider/myResourceType/myResourceName/providers/mySecondNamespace/myChildResource/myChildResourceName", Description = "location extension resource")]
        public void CanParseValidLocationResource(string resourceId)
        {
            var id = ConvertToResourceId(resourceId);
            Assert.AreEqual(resourceId, id.ToString());
        }

        [TestCase("/subscriptions/17fecd63-33d8-4e43-ac6f-0aafa111b38d/providers/Contoso.Widgets/widgets/myWidget/configuration", Description = "singleton homed in a subscription resource")]
        [TestCase("/subscriptions/17fecd63-33d8-4e43-ac6f-0aafa111b38d/providers/Contoso.Widgets/widgets/myWidget/providers/Contoso.Extensions/extensions/myExtension", Description = "Extension over a subscription resource")]
        [TestCase("/subscriptions/17fecd63-33d8-4e43-ac6f-0aafa111b38d/providers/Contoso.Widgets/widgets/myWidget/flanges/myFlange", Description = "Child of a subscription resource")]
        public void CanParseValidSubscriptionResource(string resourceId)
        {
            SubscriptionResourceIdentifier subscription = resourceId;
            Assert.AreEqual(resourceId, subscription.ToString());
        }

        [TestCase("/providers/Contoso.Widgets/widgets/myWidget/configuration", Description = "singleton homed in a tenant resource")]
        [TestCase("/providers/Contoso.Widgets/widgets/myWidget/providers/Contoso.Extensions/extensions/myExtension", Description = "Extension over a subscription resource")]
        [TestCase("/providers/Contoso.Widgets/widgets/myWidget/flanges/myFlange", Description = "Child of a subscription resource")]
        public void CanParseValidTenantResource(string resourceId)
        {
            TenantResourceIdentifier tenant = resourceId;
            Assert.AreEqual(resourceId, tenant.ToString());
        }

        public ResourceIdentifier ConvertToResourceId(string resourceId)
        {
            ResourceIdentifier subject = resourceId;
            return subject;
        }

        [TestCase(true, "/subscriptions/6b085460-5f21-477e-ba44-1035046e9101/resourceGroups/nbhatia_test/providers/Microsoft.Web/sites/autoreport", "/subscriptions/6b085460-5f21-477e-ba44-1035046e9101/resourceGroups/nbhatia_test/providers/Microsoft.Web/sites/autoreport")]
        [TestCase(false, "/subscriptions/6b085460-5f21-477e-ba44-1035046e9101/resourceGroups/nbhatia_test/providers/Microsoft.Web/sites/autoreport2", "/subscriptions/6b085460-5f21-477e-ba44-1035046e9101/resourceGroups/nbhatia_test/providers/Microsoft.Web/sites/autoreport")]
        [TestCase(false, "/subscriptions/6b085460-5f21-477e-ba44-1035046e9101/resourceGroups/nbhatia_test/providers/Microsoft.Web/sites/autoreport", "/subscriptions/6b085460-5f21-477e-ba44-1035046e9101/resourceGroups/nbhatia_test")]
        public void CheckHashCode(bool expected, string resourceId1, string resourceId2)
        {
            ResourceIdentifier resourceIdentifier1 = new ResourceGroupResourceIdentifier(resourceId1);
            ResourceIdentifier resourceIdentifier2 = new ResourceGroupResourceIdentifier(resourceId2);
            Assert.AreEqual(expected, resourceIdentifier1.GetHashCode() == resourceIdentifier2.GetHashCode());
        }

        [TestCase(TrackedResourceId, TrackedResourceId, true)]
        [TestCase(ChildResourceId, ChildResourceId, true)]
        [TestCase(null, null, true)]
        [TestCase(TrackedResourceId, ChildResourceId, false)]
        [TestCase(ChildResourceId, TrackedResourceId, false)]
        [TestCase(TrackedResourceId, null, false)]
        [TestCase(null, TrackedResourceId, false)]
        public void EqualsToResourceIdentifier(string resourceProviderID1, string resourceProviderID2, bool expected)
        {
            ResourceIdentifier a = resourceProviderID1;
            ResourceIdentifier b = resourceProviderID2;
            if (a != null)
                Assert.AreEqual(expected, a.Equals(b));

            Assert.AreEqual(expected, ResourceIdentifier.Equals(a, b));
        }

        [TestCase(TrackedResourceId, TrackedResourceId, true)]
        [TestCase(ChildResourceId, ChildResourceId, true)]
        [TestCase(null, null, true)]
        [TestCase(TrackedResourceId, ChildResourceId, false)]
        [TestCase(ChildResourceId, TrackedResourceId, false)]
        [TestCase(TrackedResourceId, null, false)]
        [TestCase(null, TrackedResourceId, false)]
        public void EqualsToString(string resourceProviderID1, string resourceProviderID2, bool expected)
        {
            ResourceIdentifier a = resourceProviderID1;
            if (a != null)
                Assert.AreEqual(expected, a.Equals(resourceProviderID2));

            Assert.AreEqual(expected, ResourceIdentifier.Equals(a, resourceProviderID2));
        }

        [Test]
        public void EqualsObj()
        {
            object input = TrackedResourceId;
            ResourceIdentifier resource = new ResourceGroupResourceIdentifier(TrackedResourceId);
            Assert.AreEqual(true, resource.Equals(input));
            Assert.IsFalse(resource.Equals(new object()));
        }

        [Test]
        public void TryGetPropertiesForTenantResource()
        {
            TenantResourceIdentifier id1 = "/providers/Contoso.Widgets/widgets/myWidget";
            Assert.AreEqual(false, id1.TryGetSubscriptionId(out _));
            Assert.AreEqual(false, id1.TryGetLocation(out _));
            Assert.AreEqual(false, id1.TryGetResourceGroupName(out _));
            Assert.AreEqual(false, id1.TryGetParent(out _));
            TenantResourceIdentifier id2 = "/providers/Contoso.Widgets/widgets/myWidget/flages/myFlange";
            ResourceIdentifier parent;
            Assert.AreEqual(true, id2.TryGetParent(out parent));
            Assert.AreEqual(true, id1.Equals(parent));
        }

        [Test]
        public void TryGetPropertiesForSubscriptionResource()
        {
            SubscriptionResourceIdentifier id1 = "/subscriptions/6b085460-5f21-477e-ba44-1035046e9101/providers/Contoso.Widgets/widgets/myWidget";
            string subscription;
            Assert.AreEqual(true, id1.TryGetSubscriptionId(out subscription));
            Assert.AreEqual("6b085460-5f21-477e-ba44-1035046e9101", subscription);
            Assert.AreEqual(false, id1.TryGetLocation(out _));
            Assert.AreEqual(false, id1.TryGetResourceGroupName(out _));
            ResourceIdentifier expectedId = "/subscriptions/6b085460-5f21-477e-ba44-1035046e9101";
            ResourceIdentifier parentId;
            Assert.AreEqual(true, id1.TryGetParent(out parentId));
            Assert.IsTrue(expectedId.Equals(parentId));
        }

        [Test]
        public void TryGetPropertiesForLocationResource()
        {
            LocationResourceIdentifier id1 = "/subscriptions/6b085460-5f21-477e-ba44-1035046e9101/locations/westus2/providers/Contoso.Widgets/widgets/myWidget";
            string subscription;
            Assert.AreEqual(true, id1.TryGetSubscriptionId(out subscription));
            Assert.AreEqual("6b085460-5f21-477e-ba44-1035046e9101", subscription);
            LocationData location;
            Assert.AreEqual(true, id1.TryGetLocation(out location));
            Assert.AreEqual(LocationData.WestUS2, location);
            Assert.AreEqual(false, id1.TryGetResourceGroupName(out _));
            ResourceIdentifier expectedId = "/subscriptions/6b085460-5f21-477e-ba44-1035046e9101/locations/westus2";
            ResourceIdentifier parentId;
            Assert.AreEqual(true, id1.TryGetParent(out parentId));
            Assert.IsTrue(expectedId.Equals(parentId));
        }

        [Test]
        public void TryGetPropertiesForResourceGroupResource()
        {
            ResourceGroupResourceIdentifier id1 = "/subscriptions/6b085460-5f21-477e-ba44-1035046e9101/resourceGroups/myRg/providers/Contoso.Widgets/widgets/myWidget";
            string subscription;
            Assert.AreEqual(true, id1.TryGetSubscriptionId(out subscription));
            Assert.AreEqual("6b085460-5f21-477e-ba44-1035046e9101", subscription);
            Assert.AreEqual(false, id1.TryGetLocation(out _));
            string resourceGroupName;
            Assert.AreEqual(true, id1.TryGetResourceGroupName(out resourceGroupName));
            Assert.AreEqual("myRg", resourceGroupName);
            ResourceIdentifier expectedId = "/subscriptions/6b085460-5f21-477e-ba44-1035046e9101/resourceGroups/myRg";
            ResourceIdentifier parentId;
            Assert.AreEqual(true, id1.TryGetParent(out parentId));
            Assert.IsTrue(expectedId.Equals(parentId));
        }

        [TestCase("/providers/Contoso.Widgets/widgets/myWidget", null, null, null, null, Description = "TenantResourceIdentifier")]
        [TestCase("/subscriptions/6b085460-5f21-477e-ba44-1035046e9101/providers/Contoso.Widgets/widgets/myWidget",
            "6b085460-5f21-477e-ba44-1035046e9101", null, null, "/subscriptions/6b085460-5f21-477e-ba44-1035046e9101",
            Description = "SubscriptionResourceIdentifier")]
        [TestCase("/subscriptions/6b085460-5f21-477e-ba44-1035046e9101/locations/westus2/providers/Contoso.Widgets/widgets/myWidget",
            "6b085460-5f21-477e-ba44-1035046e9101", "westus2", null, "/subscriptions/6b085460-5f21-477e-ba44-1035046e9101/locations/westus2",
            Description = "LocationResourceIdentifier")]
        [TestCase("/subscriptions/6b085460-5f21-477e-ba44-1035046e9101/resourceGroups/myRg/providers/Contoso.Widgets/widgets/myWidget",
            "6b085460-5f21-477e-ba44-1035046e9101", null, "myRg", "/subscriptions/6b085460-5f21-477e-ba44-1035046e9101/resourceGroups/myRg",
            Description = "ResourceGroupResourceIdentifier")]
        public void TryGetPropertiesForGenericResource(string resourceId, string subscription, string location, string resourceGroup, string parent)
        {
            ResourceIdentifier id1 = resourceId;
            string outputSubscription;
            Assert.AreEqual(!(subscription is null), id1.TryGetSubscriptionId(out outputSubscription));
            if (!(subscription is null))
                Assert.AreEqual(subscription, outputSubscription);
            LocationData outputLocation;
            Assert.AreEqual(!(location is null), id1.TryGetLocation(out outputLocation));
            if (!(location is null))
                Assert.AreEqual(location, outputLocation.Name);
            string outputResourceGroup;
            Assert.AreEqual(!(resourceGroup is null), id1.TryGetResourceGroupName(out outputResourceGroup));
            if (!(resourceGroup is null))
                Assert.AreEqual(resourceGroup, outputResourceGroup);
            ResourceIdentifier outputParent;
            Assert.AreEqual(!(parent is null), id1.TryGetParent(out outputParent));
            if (!(parent is null))
                Assert.AreEqual(parent, outputParent.ToString());
        }

        [TestCase("/providers/Contoso.Widgets//widgets/myWidget", Description = "TenantResourceIdentifier")]
        [TestCase("/subscriptions/6b085460-5f21-477e-ba44-1035046e9101/providers//Contoso.Widgets/widgets/myWidget",
            Description = "SubscriptionResourceIdentifier")]
        [TestCase("/subscriptions/6b085460-5f21-477e-ba44-1035046e9101//locations/westus2/providers/Contoso.Widgets/widgets/myWidget",
            Description = "LocationResourceIdentifier")]
        [TestCase("/subscriptions//6b085460-5f21-477e-ba44-1035046e9101/resourceGroups/myRg/providers/Contoso.Widgets/widgets/myWidget",
            Description = "ResourceGroupResourceIdentifier")]
        public void ResourceIdRetainsOriginalInput(string resourceId)
        {
            ResourceIdentifier id = resourceId;
            Assert.AreEqual(resourceId, id.ToString());
        }

        [Test]
        public void ThrowOnMistypedResource()
        {
            TenantResourceIdentifier tenant;
            Assert.Throws<ArgumentException>(() => tenant = new TenantResourceIdentifier("/subscriptions/6b085460-5f21-477e-ba44-1035046e9101"));
            Assert.Throws<ArgumentException>(() => tenant = new TenantResourceIdentifier("/subscriptions/6b085460-5f21-477e-ba44-1035046e9101/locations/westus2"));
            Assert.Throws<ArgumentException>(() => tenant = new TenantResourceIdentifier("/subscriptions/6b085460-5f21-477e-ba44-1035046e9101/resourceGroups/myRg"));
            Assert.DoesNotThrow(() => tenant = "/subscriptions/6b085460-5f21-477e-ba44-1035046e9101");
            Assert.DoesNotThrow(() => tenant = "/subscriptions/6b085460-5f21-477e-ba44-1035046e9101/locations/westus2");
            Assert.DoesNotThrow(() => tenant = "/subscriptions/6b085460-5f21-477e-ba44-1035046e9101/resourceGroups/myRg");
            SubscriptionResourceIdentifier subscription;
            Assert.Throws<ArgumentException>(() => subscription = "/providers/Contoso.Widgets/widgets/myWidget");
            Assert.Throws<ArgumentException>(() => subscription = new SubscriptionResourceIdentifier("/subscriptions/6b085460-5f21-477e-ba44-1035046e9101/locations/westus2"));
            Assert.Throws<ArgumentException>(() => subscription = new SubscriptionResourceIdentifier("/subscriptions/6b085460-5f21-477e-ba44-1035046e9101/resourceGroups/myRg"));
            Assert.DoesNotThrow(() => subscription = "/subscriptions/6b085460-5f21-477e-ba44-1035046e9101/locations/westus2");
            Assert.DoesNotThrow(() => subscription = "/subscriptions/6b085460-5f21-477e-ba44-1035046e9101/resourceGroups/myRg");
            ResourceGroupResourceIdentifier group;
            Assert.Throws<ArgumentException>(() => group = "/subscriptions/6b085460-5f21-477e-ba44-1035046e9101");
            LocationResourceIdentifier location;
            Assert.Throws<ArgumentException>(() => location = "/subscriptions/6b085460-5f21-477e-ba44-1035046e9101");
        }

        [TestCase(TrackedResourceId, TrackedResourceId, 0)]
        [TestCase(TrackedResourceId, ChildResourceId, -1)]
        [TestCase(ChildResourceId, TrackedResourceId, 1)]
        [TestCase(TrackedResourceId, null, 1)]
        [TestCase(null, TrackedResourceId, -1)]
        [TestCase(null, null, 0)]
        public void CompareToResourceProvider(string resourceProviderID1, string resourceProviderID2, int expected)
        {
            ResourceIdentifier a = resourceProviderID1;
            ResourceIdentifier b = (ResourceIdentifier)resourceProviderID2;
            if (a != null)
                Assert.AreEqual(expected, a.CompareTo(b));

        }

        [TestCase(TrackedResourceId, TrackedResourceId, 0)]
        [TestCase(TrackedResourceId, ChildResourceId, -1)]
        [TestCase(ChildResourceId, TrackedResourceId, 1)]
        [TestCase(TrackedResourceId, null, 1)]
        [TestCase(null, TrackedResourceId, -1)]
        [TestCase(null, null, 0)]
        public void CompareToString(string resourceProviderID1, string resourceProviderID2, int expected)
        {
            ResourceIdentifier a = resourceProviderID1;
            string b = resourceProviderID2;
            if (a != null)
                Assert.AreEqual(expected, a.CompareTo(b));
        }

        [TestCase("/providers/Microsoft.Widgets/widgets/MyWidget", "Microsoft.Authorization", "roleAssignments", "MyRoleAssignemnt")]
        [TestCase("/providers/Microsoft.Widgets/widgets/MyWidget/things/MyThing", "Microsoft.Authorization", "roleAssignments", "MyRoleAssignemnt")]
        [TestCase("/providers/Microsoft.Widgets/widgets/MyWidget/things/MyThing", null, "roleAssignments", "MyRoleAssignemnt")]
        [TestCase("/providers/Microsoft.Widgets/widgets/MyWidget/things/MyThing", "Microsoft.Authorization", null, "MyRoleAssignemnt")]
        [TestCase("/providers/Microsoft.Widgets/widgets/MyWidget/things/MyThing", "Microsoft.Authorization", "roleAssignments", null)]
        [TestCase("/providers/Microsoft.Widgets/widgets/MyWidget/things/MyThing", "", "roleAssignments", "MyRoleAssignemnt")]
        [TestCase("/providers/Microsoft.Widgets/widgets/MyWidget/things/MyThing", "Microsoft.Authorization", "   ", "MyRoleAssignemnt")]
        [TestCase("/providers/Microsoft.Widgets/widgets/MyWidget/things/MyThing", "Microsoft.Authorization", "roleAssignments", "")]
        [TestCase("/providers/Microsoft.Widgets/widgets/MyWidget/things/MyThing", "Microsoft/Authorization", "roleAssignments", "MyRoleAssignemnt")]
        [TestCase("/providers/Microsoft.Widgets/widgets/MyWidget/things/MyThing", "Microsoft.Authorization", "roleA/ssignments", "MyRoleAssignemnt")]
        [TestCase("/providers/Microsoft.Widgets/widgets/MyWidget/things/MyThing", "Microsoft.Authorization", "roleAssignments", "MyRole/Assignemnt")]

        public void TestAppendTenantProviderResource(string resourceId, string providerNamespace, string resourceTypeName, string resourceName)
        {
            TenantResourceIdentifier resource = resourceId;
            if (providerNamespace is null || resourceTypeName is null || resourceName is null)
                Assert.Throws(typeof(ArgumentNullException), () => resource.AppendProviderResource(providerNamespace, resourceTypeName, resourceName));
            else if (string.IsNullOrWhiteSpace(providerNamespace) || string.IsNullOrWhiteSpace(resourceTypeName) || string.IsNullOrWhiteSpace(resourceName))
                Assert.Throws(typeof(ArgumentNullException), () => resource.AppendProviderResource(providerNamespace, resourceTypeName, resourceName));
            else if (providerNamespace.Contains("/") || resourceTypeName.Contains("/") || resourceName.Contains("/"))
                Assert.Throws(typeof(ArgumentOutOfRangeException), () => resource.AppendProviderResource(providerNamespace, resourceTypeName, resourceName));
            else
            {
                var expected = $"{resourceId}/providers/{providerNamespace}/{resourceTypeName}/{resourceName}";
                Assert.AreEqual(expected, resource.AppendProviderResource(providerNamespace, resourceTypeName, resourceName).ToString());
            }
        }

        [TestCase("/providers/Microsoft.Widgets/widgets/MyWidget", "wheels", "Wheel1")]
        [TestCase("/providers/Microsoft.Widgets/widgets/MyWidget/things/MyThing", "wheels", "Wheel2")]
        [TestCase("/providers/Microsoft.Widgets/widgets/MyWidget/things/MyThing", null, "wheel2")]
        [TestCase("/providers/Microsoft.Widgets/widgets/MyWidget/things/MyThing", "wheels", null)]
        [TestCase("/providers/Microsoft.Widgets/widgets/MyWidget/things/MyThing", "", "wheel2")]
        [TestCase("/providers/Microsoft.Widgets/widgets/MyWidget/things/MyThing", "wheels", "  ")]
        [TestCase("/providers/Microsoft.Widgets/widgets/MyWidget/things/MyThing", "wheels/spokes", "wheel2")]
        [TestCase("/providers/Microsoft.Widgets/widgets/MyWidget/things/MyThing", "wheels", "wheel1/wheel2")]
        public void TestAppendTenantChildResource(string resourceId, string childTypeName, string childResourceName)
        {
            TenantResourceIdentifier resource = resourceId;
            if (childTypeName is null || childResourceName is null)
                Assert.Throws(typeof(ArgumentNullException), () => resource.AppendChildResource(childTypeName, childResourceName));
            else if (string.IsNullOrWhiteSpace(childTypeName) || string.IsNullOrWhiteSpace(childResourceName))
                Assert.Throws(typeof(ArgumentNullException), () => resource.AppendChildResource(childTypeName, childResourceName));
            else if (childTypeName.Contains("/") || childResourceName.Contains("/"))
                Assert.Throws(typeof(ArgumentOutOfRangeException), () => resource.AppendChildResource(childTypeName, childResourceName));
            else
            {
                var expected = $"{resourceId}/{childTypeName}/{childResourceName}";
                Assert.AreEqual(expected, resource.AppendChildResource(childTypeName, childResourceName).ToString());
            }
        }

        [TestCase(SubscriptionResourceId, "Microsoft.Authorization", "roleAssignments", "MyRoleAssignemnt")]
        [TestCase(SubscriptionResourceId, null, "roleAssignments", "MyRoleAssignemnt")]
        [TestCase(SubscriptionResourceId, "Microsoft.Authorization", null, "MyRoleAssignemnt")]
        [TestCase(SubscriptionResourceId, "Microsoft.Authorization", "roleAssignments", null)]
        [TestCase(SubscriptionResourceId, "", "roleAssignments", "MyRoleAssignemnt")]
        [TestCase(SubscriptionResourceId, "Microsoft.Authorization", "   ", "MyRoleAssignemnt")]
        [TestCase(SubscriptionResourceId, "Microsoft.Authorization", "roleAssignments", "")]
        [TestCase(SubscriptionResourceId, "Microsoft/Authorization", "roleAssignments", "MyRoleAssignemnt")]
        [TestCase(SubscriptionResourceId, "Microsoft.Authorization", "roleA/ssignments", "MyRoleAssignemnt")]
        [TestCase(SubscriptionResourceId, "Microsoft.Authorization", "roleAssignments", "MyRole/Assignemnt")]

        public void TestAppendSubscriptionProviderResource(string resourceId, string providerNamespace, string resourceTypeName, string resourceName)
        {
            SubscriptionResourceIdentifier resource = resourceId;
            if (providerNamespace is null || resourceTypeName is null || resourceName is null)
                Assert.Throws(typeof(ArgumentNullException), () => resource.AppendProviderResource(providerNamespace, resourceTypeName, resourceName));
            else if (string.IsNullOrWhiteSpace(providerNamespace) || string.IsNullOrWhiteSpace(resourceTypeName) || string.IsNullOrWhiteSpace(resourceName))
                Assert.Throws(typeof(ArgumentNullException), () => resource.AppendProviderResource(providerNamespace, resourceTypeName, resourceName));
            else if (providerNamespace.Contains("/") || resourceTypeName.Contains("/") || resourceName.Contains("/"))
                Assert.Throws(typeof(ArgumentOutOfRangeException), () => resource.AppendProviderResource(providerNamespace, resourceTypeName, resourceName));
            else
            {
                var expected = $"{resourceId}/providers/{providerNamespace}/{resourceTypeName}/{resourceName}";
                Assert.AreEqual(expected, resource.AppendProviderResource(providerNamespace, resourceTypeName, resourceName).ToString());
            }
        }

        [TestCase(SubscriptionResourceId, "wheels", "Wheel2")]
        [TestCase(SubscriptionResourceId, null, "wheel2")]
        [TestCase(SubscriptionResourceId, "wheels", null)]
        [TestCase(SubscriptionResourceId, "", "wheel2")]
        [TestCase(SubscriptionResourceId, "wheels", "  ")]
        [TestCase(SubscriptionResourceId, "wheels/spokes", "wheel2")]
        [TestCase(SubscriptionResourceId, "wheels", "wheel1/wheel2")]
        public void TestAppendSubscriptionChildResource(string resourceId, string childTypeName, string childResourceName)
        {
            SubscriptionResourceIdentifier resource = resourceId;
            if (childTypeName is null || childResourceName is null)
                Assert.Throws(typeof(ArgumentNullException), () => resource.AppendChildResource(childTypeName, childResourceName));
            else if (string.IsNullOrWhiteSpace(childTypeName) || string.IsNullOrWhiteSpace(childResourceName))
                Assert.Throws(typeof(ArgumentNullException), () => resource.AppendChildResource(childTypeName, childResourceName));
            else if (childTypeName.Contains("/") || childResourceName.Contains("/"))
                Assert.Throws(typeof(ArgumentOutOfRangeException), () => resource.AppendChildResource(childTypeName, childResourceName));
            else
            {
                var expected = $"{resourceId}/{childTypeName}/{childResourceName}";
                Assert.AreEqual(expected, resource.AppendChildResource(childTypeName, childResourceName).ToString());
            }
        }

        [TestCase(ResourceGroupResourceId, "Microsoft.Authorization", "roleAssignments", "MyRoleAssignemnt")]
        [TestCase(ResourceGroupResourceId, null, "roleAssignments", "MyRoleAssignemnt")]
        [TestCase(ResourceGroupResourceId, "Microsoft.Authorization", null, "MyRoleAssignemnt")]
        [TestCase(ResourceGroupResourceId, "Microsoft.Authorization", "roleAssignments", null)]
        [TestCase(ResourceGroupResourceId, "", "roleAssignments", "MyRoleAssignemnt")]
        [TestCase(ResourceGroupResourceId, "Microsoft.Authorization", "   ", "MyRoleAssignemnt")]
        [TestCase(ResourceGroupResourceId, "Microsoft.Authorization", "roleAssignments", "")]
        [TestCase(ResourceGroupResourceId, "Microsoft/Authorization", "roleAssignments", "MyRoleAssignemnt")]
        [TestCase(ResourceGroupResourceId, "Microsoft.Authorization", "roleA/ssignments", "MyRoleAssignemnt")]
        [TestCase(ResourceGroupResourceId, "Microsoft.Authorization", "roleAssignments", "MyRole/Assignemnt")]

        public void TestAppendResourceGroupProviderResource(string resourceId, string providerNamespace, string resourceTypeName, string resourceName)
        {
            ResourceGroupResourceIdentifier resource = resourceId;
            if (providerNamespace is null || resourceTypeName is null || resourceName is null)
                Assert.Throws(typeof(ArgumentNullException), () => resource.AppendProviderResource(providerNamespace, resourceTypeName, resourceName));
            else if (string.IsNullOrWhiteSpace(providerNamespace) || string.IsNullOrWhiteSpace(resourceTypeName) || string.IsNullOrWhiteSpace(resourceName))
                Assert.Throws(typeof(ArgumentNullException), () => resource.AppendProviderResource(providerNamespace, resourceTypeName, resourceName));
            else if (providerNamespace.Contains("/") || resourceTypeName.Contains("/") || resourceName.Contains("/"))
                Assert.Throws(typeof(ArgumentOutOfRangeException), () => resource.AppendProviderResource(providerNamespace, resourceTypeName, resourceName));
            else
            {
                var expected = $"{resourceId}/providers/{providerNamespace}/{resourceTypeName}/{resourceName}";
                Assert.AreEqual(expected, resource.AppendProviderResource(providerNamespace, resourceTypeName, resourceName).ToString());
            }
        }

        [TestCase(ResourceGroupResourceId, "wheels", "Wheel1")]
        [TestCase(ResourceGroupResourceId, "wheels", "Wheel2")]
        [TestCase(ResourceGroupResourceId, null, "wheel2")]
        [TestCase(ResourceGroupResourceId, "wheels", null)]
        [TestCase(ResourceGroupResourceId, "", "wheel2")]
        [TestCase(ResourceGroupResourceId, "wheels", "  ")]
        [TestCase(ResourceGroupResourceId, "wheels/spokes", "wheel2")]
        [TestCase(ResourceGroupResourceId, "wheels", "wheel1/wheel2")]
        public void TestAppendResourceGroupChildResource(string resourceId, string childTypeName, string childResourceName)
        {
            ResourceGroupResourceIdentifier resource = resourceId;
            if (childTypeName is null || childResourceName is null)
                Assert.Throws(typeof(ArgumentNullException), () => resource.AppendChildResource(childTypeName, childResourceName));
            else if (string.IsNullOrWhiteSpace(childTypeName) || string.IsNullOrWhiteSpace(childResourceName))
                Assert.Throws(typeof(ArgumentNullException), () => resource.AppendChildResource(childTypeName, childResourceName));
            else if (childTypeName.Contains("/") || childResourceName.Contains("/"))
                Assert.Throws(typeof(ArgumentOutOfRangeException), () => resource.AppendChildResource(childTypeName, childResourceName));
            else
            {
                var expected = $"{resourceId}/{childTypeName}/{childResourceName}";
                Assert.AreEqual(expected, resource.AppendChildResource(childTypeName, childResourceName).ToString());
            }
        }

        [TestCase(LocationResourceId, "Microsoft.Authorization", "roleAssignments", "MyRoleAssignemnt")]
        [TestCase(LocationResourceId, null, "roleAssignments", "MyRoleAssignemnt")]
        [TestCase(LocationResourceId, "Microsoft.Authorization", null, "MyRoleAssignemnt")]
        [TestCase(LocationResourceId, "Microsoft.Authorization", "roleAssignments", null)]
        [TestCase(LocationResourceId, "", "roleAssignments", "MyRoleAssignemnt")]
        [TestCase(LocationResourceId, "Microsoft.Authorization", "   ", "MyRoleAssignemnt")]
        [TestCase(LocationResourceId, "Microsoft.Authorization", "roleAssignments", "")]
        [TestCase(LocationResourceId, "Microsoft/Authorization", "roleAssignments", "MyRoleAssignemnt")]
        [TestCase(LocationResourceId, "Microsoft.Authorization", "roleA/ssignments", "MyRoleAssignemnt")]
        [TestCase(LocationResourceId, "Microsoft.Authorization", "roleAssignments", "MyRole/Assignemnt")]

        public void TestAppendLocationProviderResource(string resourceId, string providerNamespace, string resourceTypeName, string resourceName)
        {
            LocationResourceIdentifier resource = resourceId;
            if (providerNamespace is null || resourceTypeName is null || resourceName is null)
                Assert.Throws(typeof(ArgumentNullException), () => resource.AppendProviderResource(providerNamespace, resourceTypeName, resourceName));
            else if (string.IsNullOrWhiteSpace(providerNamespace) || string.IsNullOrWhiteSpace(resourceTypeName) || string.IsNullOrWhiteSpace(resourceName))
                Assert.Throws(typeof(ArgumentNullException), () => resource.AppendProviderResource(providerNamespace, resourceTypeName, resourceName));
            else if (providerNamespace.Contains("/") || resourceTypeName.Contains("/") || resourceName.Contains("/"))
                Assert.Throws(typeof(ArgumentOutOfRangeException), () => resource.AppendProviderResource(providerNamespace, resourceTypeName, resourceName));
            else
            {
                var expected = $"{resourceId}/providers/{providerNamespace}/{resourceTypeName}/{resourceName}";
                Assert.AreEqual(expected, resource.AppendProviderResource(providerNamespace, resourceTypeName, resourceName).ToString());
            }
        }

        [TestCase(LocationResourceId, "wheels", "Wheel1")]
        [TestCase(LocationResourceId, null, "wheel2")]
        [TestCase(LocationResourceId, "wheels", null)]
        [TestCase(LocationResourceId, "", "wheel2")]
        [TestCase(LocationResourceId, "wheels", "  ")]
        [TestCase(LocationResourceId, "wheels/spokes", "wheel2")]
        [TestCase(LocationResourceId, "wheels", "wheel1/wheel2")]
        public void TestAppendLocationChildResource(string resourceId, string childTypeName, string childResourceName)
        {
            LocationResourceIdentifier resource = resourceId;
            if (childTypeName is null || childResourceName is null)
                Assert.Throws(typeof(ArgumentNullException), () => resource.AppendChildResource(childTypeName, childResourceName));
            else if (string.IsNullOrWhiteSpace(childTypeName) || string.IsNullOrWhiteSpace(childResourceName))
                Assert.Throws(typeof(ArgumentNullException), () => resource.AppendChildResource(childTypeName, childResourceName));
            else if (childTypeName.Contains("/") || childResourceName.Contains("/"))
                Assert.Throws(typeof(ArgumentOutOfRangeException), () => resource.AppendChildResource(childTypeName, childResourceName));
            else
            {
                var expected = $"{resourceId}/{childTypeName}/{childResourceName}";
                Assert.AreEqual(expected, resource.AppendChildResource(childTypeName, childResourceName).ToString());
            }
        }

        [TestCase(TrackedResourceId, TrackedResourceId, true, "object")]
        [TestCase(ChildResourceId, ChildResourceId, true, "object")]
        [TestCase(null, null, true, "object")]
        [TestCase(TrackedResourceId, ChildResourceId, false, "object")]
        [TestCase(ChildResourceId, TrackedResourceId, false, "object")]
        [TestCase(TrackedResourceId, null, false, "object")]
        [TestCase(null, TrackedResourceId, false, "object")]
        [TestCase(TrackedResourceId, TrackedResourceId, true, "string")]
        [TestCase(ChildResourceId, ChildResourceId, true, "string")]
        [TestCase(null, null, true, "string")]
        [TestCase(TrackedResourceId, ChildResourceId, false, "string")]
        [TestCase(ChildResourceId, TrackedResourceId, false, "string")]
        [TestCase(TrackedResourceId, null, false, "string")]
        [TestCase(null, TrackedResourceId, false, "string")]
        public void EqualsOperator(string resourceProviderID1, string resourceProviderID2, bool expected, string comparisonType)
        {
            ResourceIdentifier a = resourceProviderID1;
            if (comparisonType == "object")
            {
                ResourceIdentifier b = resourceProviderID2;
                Assert.AreEqual(expected, a == b);
            }
            else
            {
                Assert.AreEqual(expected, a == resourceProviderID2);
            }
        }

        [TestCase(TrackedResourceId, TrackedResourceId, false, "object")]
        [TestCase(ChildResourceId, ChildResourceId, false, "object")]
        [TestCase(null, null, false, "object")]
        [TestCase(TrackedResourceId, ChildResourceId, true, "object")]
        [TestCase(ChildResourceId, TrackedResourceId, true, "object")]
        [TestCase(TrackedResourceId, null, true, "object")]
        [TestCase(null, TrackedResourceId, true, "object")]
        [TestCase(TrackedResourceId, TrackedResourceId, false, "string")]
        [TestCase(ChildResourceId, ChildResourceId, false, "string")]
        [TestCase(null, null, false, "string")]
        [TestCase(TrackedResourceId, ChildResourceId, true, "string")]
        [TestCase(ChildResourceId, TrackedResourceId, true, "string")]
        [TestCase(TrackedResourceId, null, true, "string")]
        [TestCase(null, TrackedResourceId, true, "string")]
        public void NotEqualsOperator(string resourceProviderID1, string resourceProviderID2, bool expected, string comparisonType)
        {
            ResourceIdentifier a = resourceProviderID1;
            if (comparisonType == "object")
            {
                ResourceIdentifier b = resourceProviderID2;
                Assert.AreEqual(expected, a != b);
            }
            else
            {
                Assert.AreEqual(expected, a != resourceProviderID2);
            }
        }
    }
}<|MERGE_RESOLUTION|>--- conflicted
+++ resolved
@@ -158,10 +158,6 @@
             Assert.AreEqual("myRg", subject.ResourceGroupName);
             Assert.AreEqual("Microsoft.Resources", subject.ResourceType.Namespace);
             Assert.AreEqual("resourceGroups", subject.ResourceType.Type);
-<<<<<<< HEAD
-            //Assert.AreEqual(subject.ResourceType.Type, "subscriptions/resourceGroups"); TODO
-=======
->>>>>>> 0f0204c7
         }
 
         [TestCase("MyVnet", "MySubnet")]
