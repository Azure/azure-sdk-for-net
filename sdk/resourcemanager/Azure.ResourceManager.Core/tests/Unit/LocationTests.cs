--- conflicted
+++ resolved
@@ -240,9 +240,6 @@
             Assert.IsNotNull(LocationData.Default);
             LocationData location = LocationData.Default;
             Assert.IsTrue(location.Equals(LocationData.Default));
-<<<<<<< HEAD
-        }    
-=======
         }
 
         [Test]
@@ -345,6 +342,5 @@
             Assert.AreEqual(expected, loc1 != loc2);
         }
 
->>>>>>> ff7dc593
     }
 }