--- conflicted
+++ resolved
@@ -95,18 +95,11 @@
 
         private static ResourceGroupOperations GetResourceGroupOperations()
         {
-            var clientContext = new ClientContext(new AzureResourceManagerClientOptions(), new DefaultAzureCredential(), new Uri("http://foo.com"));
+            var clientContext = new ClientContext(new ArmClientOptions(), new DefaultAzureCredential(), new Uri("http://foo.com"));
             var rgOp = new ResourceGroupOperations(
                             new SubscriptionOperations(
-<<<<<<< HEAD
                                 clientContext,
                                 Guid.Empty.ToString()),
-=======
-                                new ArmClientOptions(),
-                                Guid.Empty.ToString(),
-                                new DefaultAzureCredential(), //should make a fake credential creation
-                                new Uri("http://foo.com")),
->>>>>>> 413242aa
                             "rgName");
             return rgOp;
         }
