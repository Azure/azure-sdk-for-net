--- conflicted
+++ resolved
@@ -69,21 +69,12 @@
         [Test]
         public void SerializationTest()
         {
-<<<<<<< HEAD
-            string expected = "{\"Properties\":{\"id\":{\"id\":\"/subscriptions/00000000-0000-0000-0000-000000000000/resourceGroups/testRg/providers/Microsoft.ClassicStorage/storageAccounts/account1\",\"name\":\"account1\",\"parent\":{\"id\":\"/subscriptions/00000000-0000-0000-0000-000000000000/resourceGroups/testRg\",\"name\":\"testRg\",\"parent\":{\"id\":\"/subscriptions/00000000-0000-0000-0000-000000000000\",\"name\":\"00000000-0000-0000-0000-000000000000\",\"subscription\":\"00000000-0000-0000-0000-000000000000\",\"type\":{\"namespace\":\"Microsoft.Resources\",\"parent\":{},\"type\":\"subscriptions\"}},\"resourceGroup\":\"testRg\",\"subscription\":\"00000000-0000-0000-0000-000000000000\",\"type\":{\"namespace\":\"Microsoft.Resources\",\"parent\":{},\"type\":\"resourceGroups\"}},\"resourceGroup\":\"testRg\",\"subscription\":\"00000000-0000-0000-0000-000000000000\",\"type\":{\"namespace\":\"Microsoft.ClassicStorage\",\"parent\":{},\"type\":\"storageAccounts\"}},\"name\":\"account1\",\"type\":{\"namespace\":\"Microsoft.ClassicStorage\",\"parent\":{},\"type\":\"storageAccounts\"}}}";
-            TestResource data = new TestResource("/subscriptions/00000000-0000-0000-0000-000000000000/resourceGroups/testRg/providers/Microsoft.ClassicStorage/storageAccounts/account1");
-            var stream = new MemoryStream();
-            Utf8JsonWriter writer = new(stream, new JsonWriterOptions());
-            writer.WriteStartObject();
-            writer.WritePropertyName("Properties");
-=======
             string expected = "{\"properties\":{\"id\":\"/subscriptions/00000000-0000-0000-0000-000000000000/resourceGroups/testRg/providers/Microsoft.ClassicStorage/storageAccounts/account1\",\"name\":\"account1\",\"type\":{\"namespace\":\"Microsoft.ClassicStorage\",\"rootResourceType\":{},\"type\":\"storageAccounts\",\"types\":[\"storageAccounts\"]}}}";
             TestResource<ResourceGroupResourceIdentifier> data = new("/subscriptions/00000000-0000-0000-0000-000000000000/resourceGroups/testRg/providers/Microsoft.ClassicStorage/storageAccounts/account1");
             var stream = new MemoryStream();
             Utf8JsonWriter writer = new(stream, new JsonWriterOptions());
             writer.WriteStartObject();
             writer.WritePropertyName("properties");
->>>>>>> 7d4de2c1
             writer.WriteObjectValue(data);
             writer.WriteEndObject();
             writer.Flush();
@@ -94,26 +85,15 @@
         [Test]
         public void InvalidSerializationTest()
         {
-<<<<<<< HEAD
-            TestResource data = new TestResource(null);
-            var stream = new MemoryStream();
-            Utf8JsonWriter writer = new(stream, new JsonWriterOptions());
-            writer.WriteStartObject();
-            writer.WritePropertyName("Properties");
-=======
             TestResource<ResourceGroupResourceIdentifier> data = new("/subscriptions/00000000-0000-0000-0000-000000000000/resourceGroups/foo");
             var stream = new MemoryStream();
             Utf8JsonWriter writer = new(stream, new JsonWriterOptions());
             writer.WriteStartObject();
             writer.WritePropertyName("properties");
->>>>>>> 7d4de2c1
             writer.WriteObjectValue(data);
             writer.WriteEndObject();
             writer.Flush();
             string json = Encoding.UTF8.GetString(stream.ToArray());
-<<<<<<< HEAD
-            Assert.IsTrue(json.Equals("{\"Properties\":{}}"));
-=======
             Assert.IsTrue(json.Equals("{\"properties\":{\"id\":\"/subscriptions/00000000-0000-0000-0000-000000000000/resourceGroups/foo\",\"name\":\"foo\",\"type\":{\"namespace\":\"Microsoft.Resources\",\"rootResourceType\":{},\"type\":\"subscriptions/resourceGroups\",\"types\":[\"subscriptions\",\"resourceGroups\"]}}}"));
         }
 
@@ -137,7 +117,6 @@
             data.DeserializeResource(element);
             Assert.IsNull(data.Name);
             Assert.IsNull(data.Type);
->>>>>>> 7d4de2c1
         }
     }
 }