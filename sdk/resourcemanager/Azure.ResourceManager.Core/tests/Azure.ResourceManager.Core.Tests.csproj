﻿<Project Sdk="Microsoft.NET.Sdk">

  <PropertyGroup>
    <DefineConstants>$(DefineConstants);RESOURCES_RP</DefineConstants>
    <NoWarn>SA1649;SA1633;SA1000;SA1028;SA1400;SA1508</NoWarn>
  </PropertyGroup>
  
  <ItemGroup>
    <PackageReference Include="Azure.Identity" />
  </ItemGroup>
  
  <ItemGroup>
    <ProjectReference Include="..\src\Azure.ResourceManager.Core.csproj" />
  </ItemGroup>
  <ItemGroup>
    <None Update="Unit\TestAssets\Identity\*.json">
      <CopyToOutputDirectory>Always</CopyToOutputDirectory>
    </None>
    <None Update="Unit\TestAssets\UserAssignedIdentity\*.json">
      <CopyToOutputDirectory>Always</CopyToOutputDirectory>
    </None>
    <None Update="Unit\TestAssets\SystemAssignedIdentity\*.json">
      <CopyToOutputDirectory>Always</CopyToOutputDirectory>
    </None>
    <None Update="Unit\TestAssets\GenericResourceData\*.json">
      <CopyToOutputDirectory>Always</CopyToOutputDirectory>
    </None>
  </ItemGroup>
  <ItemGroup>
    <Folder Include="SessionRecords\ContainerTryGetTest\" />
    <Folder Include="SessionRecords\FeatureContainerTests\" />
<<<<<<< HEAD
    <Folder Include="SessionRecords\ManagementGroupContainerTests\" />
=======
    <Folder Include="SessionRecords\LocationExpandedTests\" />
>>>>>>> f36d3862
    <Folder Include="SessionRecords\ResourceGroupOperationsTests\" />
    <Folder Include="SessionRecords\RestApiContainerTests\" />
    <Folder Include="SessionRecords\SubscriptionOperationsTests\" />
  </ItemGroup>

</Project><|MERGE_RESOLUTION|>--- conflicted
+++ resolved
@@ -29,11 +29,8 @@
   <ItemGroup>
     <Folder Include="SessionRecords\ContainerTryGetTest\" />
     <Folder Include="SessionRecords\FeatureContainerTests\" />
-<<<<<<< HEAD
+    <Folder Include="SessionRecords\LocationExpandedTests\" />
     <Folder Include="SessionRecords\ManagementGroupContainerTests\" />
-=======
-    <Folder Include="SessionRecords\LocationExpandedTests\" />
->>>>>>> f36d3862
     <Folder Include="SessionRecords\ResourceGroupOperationsTests\" />
     <Folder Include="SessionRecords\RestApiContainerTests\" />
     <Folder Include="SessionRecords\SubscriptionOperationsTests\" />
