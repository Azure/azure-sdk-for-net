﻿<Project Sdk="Microsoft.NET.Sdk">

  <PropertyGroup>
    <DefineConstants>$(DefineConstants);RESOURCES_RP</DefineConstants>
    <NoWarn>SA1649;SA1633;SA1000;SA1028;SA1400;SA1508</NoWarn>
  </PropertyGroup>
  
  <ItemGroup>
    <PackageReference Include="Azure.Identity" />
  </ItemGroup>
  
  <ItemGroup>
    <ProjectReference Include="..\src\Azure.ResourceManager.Core.csproj" />
  </ItemGroup>
  <ItemGroup>
    <None Update="Unit\TestAssets\Identity\*.json">
      <CopyToOutputDirectory>Always</CopyToOutputDirectory>
    </None>
    <None Update="Unit\TestAssets\UserAssignedIdentity\*.json">
      <CopyToOutputDirectory>Always</CopyToOutputDirectory>
    </None>
    <None Update="Unit\TestAssets\SystemAssignedIdentity\*.json">
      <CopyToOutputDirectory>Always</CopyToOutputDirectory>
    </None>
    <None Update="Unit\TestAssets\GenericResourceData\*.json">
      <CopyToOutputDirectory>Always</CopyToOutputDirectory>
    </None>
  </ItemGroup>
  <ItemGroup>
    <Folder Include="SessionRecords\ContainerTryGetTest\" />
<<<<<<< HEAD
    <Folder Include="SessionRecords\LocationExpandedTests\" />
=======
    <Folder Include="SessionRecords\FeatureContainerTests\" />
>>>>>>> a3ffa952
    <Folder Include="SessionRecords\ResourceGroupOperationsTests\" />
    <Folder Include="SessionRecords\RestApiContainerTests\" />
    <Folder Include="SessionRecords\SubscriptionOperationsTests\" />
  </ItemGroup>

</Project><|MERGE_RESOLUTION|>--- conflicted
+++ resolved
@@ -28,11 +28,8 @@
   </ItemGroup>
   <ItemGroup>
     <Folder Include="SessionRecords\ContainerTryGetTest\" />
-<<<<<<< HEAD
+    <Folder Include="SessionRecords\FeatureContainerTests\" />
     <Folder Include="SessionRecords\LocationExpandedTests\" />
-=======
-    <Folder Include="SessionRecords\FeatureContainerTests\" />
->>>>>>> a3ffa952
     <Folder Include="SessionRecords\ResourceGroupOperationsTests\" />
     <Folder Include="SessionRecords\RestApiContainerTests\" />
     <Folder Include="SessionRecords\SubscriptionOperationsTests\" />
