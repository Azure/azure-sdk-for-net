using System;
using System.Collections.Generic;
using System.Threading.Tasks;
using Azure.Core.TestFramework;
using NUnit.Framework;

namespace Azure.ResourceManager.Core.Tests
{
    [Parallelizable]
    public class GenericResourceOperationsTests : ResourceManagerTestBase
    {
        public GenericResourceOperationsTests(bool isAsync)
            : base(isAsync)//, RecordedTestMode.Record)
        {
        }

        [TestCase]
        [RecordedTest]
        public async Task GetGenericsConfirmException()
        {
            var rgName = Recording.GenerateAssetName("testrg");
            _ = await Client.DefaultSubscription.GetResourceGroups().Construct(Location.WestUS2).CreateOrUpdateAsync(rgName);
            var asetid = $"/subscriptions/{TestEnvironment.SubscriptionId}/resourceGroups/{rgName}/providers/Microsoft.Compute/availabilitySets/testavset";
            var genericResourceOperations = Client.GetGenericResourceOperations(asetid);
            RequestFailedException exception = Assert.ThrowsAsync<RequestFailedException>(async () => await genericResourceOperations.GetAsync());
            Assert.AreEqual(404, exception.Status);
            Assert.True(exception.Message.Contains("ResourceNotFound"));
        }

        [TestCase]
        [RecordedTest]
        public async Task GetGenericsBadNameSpace()
        {
            var rgName = Recording.GenerateAssetName("testrg");
            _ = await Client.DefaultSubscription.GetResourceGroups().Construct(Location.WestUS2).CreateOrUpdateAsync(rgName);
            var asetid = $"/subscriptions/{TestEnvironment.SubscriptionId}/resourceGroups/{rgName}/providers/Microsoft.NotAValidNameSpace123/availabilitySets/testavset";
            var genericResourceOperations = Client.GetGenericResourceOperations(asetid);
            InvalidOperationException exception = Assert.ThrowsAsync<InvalidOperationException>(async () => await genericResourceOperations.GetAsync());
            Assert.IsTrue(exception.Message.Equals($"An invalid resouce id was given {asetid}"));
        }

        [TestCase]
        [RecordedTest]
        public async Task GetGenericsBadApiVersion()
        {
            var rgName = Recording.GenerateAssetName("testrg");
            ResourceGroup rg = await Client.DefaultSubscription.GetResourceGroups().Construct(Location.WestUS2).CreateOrUpdateAsync(rgName);
            ArmClientOptions options = new ArmClientOptions();
            options.ApiVersions.SetApiVersion(rg.Id.ResourceType, "1500-10-10");
            var client = GetArmClient(options);
            var genericResourceOperations = client.GetGenericResourceOperations(rg.Id);
            RequestFailedException exception = Assert.ThrowsAsync<RequestFailedException>(async () => await genericResourceOperations.GetAsync());
            Assert.IsTrue(exception.Message.Contains("InvalidApiVersionParameter"));
        }

        [TestCase]
        [RecordedTest]
        public async Task GetGenericsGoodApiVersion()
        {
            var rgName = Recording.GenerateAssetName("testrg");
            ResourceGroup rg = await Client.DefaultSubscription.GetResourceGroups().Construct(Location.WestUS2).CreateOrUpdateAsync(rgName);
            var genericResourceOperations = Client.GetGenericResourceOperations(rg.Id);
            var genericResource = await genericResourceOperations.GetAsync();
            Assert.IsNotNull(genericResource.Value);
            Assert.IsTrue(genericResource.Value.Data.Name.Equals(rgName));
        }

        [TestCase]
        [RecordedTest]
        public async Task Delete()
        {
            ResourceGroup rg = await Client.DefaultSubscription.GetResourceGroups().Construct(Location.WestUS2).CreateOrUpdateAsync(Recording.GenerateAssetName("testrg"));
            var aset = await CreateGenericAvailabilitySetAsync(rg.Id);

            Assert.DoesNotThrowAsync(async () => await aset.DeleteAsync());

            var fakeId = $"/subscriptions/{TestEnvironment.SubscriptionId}/resourceGroups/foo-1";
            Assert.ThrowsAsync<RequestFailedException>(async () => _ = await CreateGenericAvailabilitySetAsync(fakeId));
        }

        [TestCase]
        [RecordedTest]
        public async Task StartDelete()
        {
            var rgOp = await Client.DefaultSubscription.GetResourceGroups().Construct(Location.WestUS2).StartCreateOrUpdateAsync(Recording.GenerateAssetName("testrg"));
            ResourceGroup rg = await rgOp.WaitForCompletionAsync();
            var createOp = await StartCreateGenericAvailabilitySetAsync(rg.Id);
            GenericResource aset = await createOp.WaitForCompletionAsync();

            Assert.DoesNotThrowAsync(async () =>
            {
                var deleteOp = await aset.StartDeleteAsync();
                _ = await deleteOp.WaitForCompletionResponseAsync();
            });

            var fakeId = $"/subscriptions/{TestEnvironment.SubscriptionId}/resourceGroups/foo-1";
            Assert.ThrowsAsync<RequestFailedException>(async () =>
            {
                var createOp = await StartCreateGenericAvailabilitySetAsync(fakeId);
                _ = await createOp.WaitForCompletionAsync();
            });
        }

        [TestCase]
        [RecordedTest]
        public async Task AddTag()
        {
            ResourceGroup rg = await Client.DefaultSubscription.GetResourceGroups().Construct(Location.WestUS2).CreateOrUpdateAsync(Recording.GenerateAssetName("testrg"));
            var aset = await CreateGenericAvailabilitySetAsync(rg.Id);

            Assert.AreEqual(0, aset.Data.Tags.Count);

            aset = await aset.AddTagAsync("key", "value");

            Assert.IsTrue(aset.Data.Tags.ContainsKey("key"));
            Assert.AreEqual("value", aset.Data.Tags["key"]);
        }

        [TestCase]
        [RecordedTest]
<<<<<<< HEAD
        public async Task StartAddTag()
        {
            var rgOp = await Client.DefaultSubscription.GetResourceGroups().Construct(Location.WestUS2).StartCreateOrUpdateAsync(Recording.GenerateAssetName("testrg"));
            ResourceGroup rg = await rgOp.WaitForCompletionAsync();
            var createOp = await StartCreateGenericAvailabilitySetAsync(rg.Id);
            GenericResource aset = await createOp.WaitForCompletionAsync();

            Assert.AreEqual(0, aset.Data.Tags.Count);

            var addTagOp = await aset.StartAddTagAsync("key", "value");
            aset = await addTagOp.WaitForCompletionAsync();

            Assert.IsTrue(aset.Data.Tags.ContainsKey("key"));
            Assert.AreEqual("value", aset.Data.Tags["key"]);
        }

        [TestCase]
        [RecordedTest]
=======
>>>>>>> a3ffa952
        public async Task Get()
        {
            ResourceGroup rg = await Client.DefaultSubscription.GetResourceGroups().Construct(Location.WestUS2).CreateOrUpdateAsync(Recording.GenerateAssetName("testrg"));
            var aset = await CreateGenericAvailabilitySetAsync(rg.Id);

            GenericResource aset2 = await aset.GetAsync();

            AssertAreEqual(aset, aset2);
        }

        [TestCase]
        [RecordedTest]
        public async Task SetTags()
        {
            ResourceGroup rg = await Client.DefaultSubscription.GetResourceGroups().Construct(Location.WestUS2).CreateOrUpdateAsync(Recording.GenerateAssetName("testrg"));
            var aset = await CreateGenericAvailabilitySetAsync(rg.Id);

            Assert.AreEqual(0, aset.Data.Tags.Count);

            Dictionary<string, string> tags = new Dictionary<string, string>();
            tags.Add("key", "value");
            aset = await aset.SetTagsAsync(tags);

            Assert.IsTrue(aset.Data.Tags.ContainsKey("key"));
            Assert.AreEqual("value", aset.Data.Tags["key"]);
        }

        [TestCase]
        [RecordedTest]
<<<<<<< HEAD
        public async Task StartSetTags()
        {
            var rgOp = await Client.DefaultSubscription.GetResourceGroups().Construct(Location.WestUS2).StartCreateOrUpdateAsync(Recording.GenerateAssetName("testrg"));
            ResourceGroup rg = await rgOp.WaitForCompletionAsync();
            var createOp = await StartCreateGenericAvailabilitySetAsync(rg.Id);
            GenericResource aset = await createOp.WaitForCompletionAsync();

            Dictionary<string, string> tags = new Dictionary<string, string>();
            tags.Add("key", "value");
            var setTagsOp = await aset.StartSetTagsAsync(tags);
            aset = await setTagsOp.WaitForCompletionAsync();

            Assert.IsTrue(aset.Data.Tags.ContainsKey("key"));
            Assert.AreEqual("value", aset.Data.Tags["key"]);
        }

        [TestCase]
        [RecordedTest]
=======
>>>>>>> a3ffa952
        public async Task RemoveTag()
        {
            ResourceGroup rg = await Client.DefaultSubscription.GetResourceGroups().Construct(Location.WestUS2).CreateOrUpdateAsync(Recording.GenerateAssetName("testrg"));
            var aset = await CreateGenericAvailabilitySetAsync(rg.Id);

            Dictionary<string, string> tags = new Dictionary<string, string>();
            tags.Add("key", "value");
            aset = await aset.SetTagsAsync(tags);

            aset = await aset.RemoveTagAsync("key");

            Assert.IsFalse(aset.Data.Tags.ContainsKey("key"));
            Assert.AreEqual(0, aset.Data.Tags.Count);
        }

        [TestCase]
        [RecordedTest]
<<<<<<< HEAD
        public async Task StartRemoveTag()
        {
            var rgOp = await Client.DefaultSubscription.GetResourceGroups().Construct(Location.WestUS2).StartCreateOrUpdateAsync(Recording.GenerateAssetName("testrg"));
            ResourceGroup rg = await rgOp.WaitForCompletionAsync();
            var crateOp = await StartCreateGenericAvailabilitySetAsync(rg.Id);
            GenericResource aset = await crateOp.WaitForCompletionAsync();

            Dictionary<string, string> tags = new Dictionary<string, string>();
            tags.Add("key", "value");
            var setTagsOp = await aset.StartSetTagsAsync(tags);
            aset = await setTagsOp.WaitForCompletionAsync();

            var removeTagOp = await aset.StartRemoveTagAsync("key");
            aset = await removeTagOp.WaitForCompletionAsync();

            Assert.IsFalse(aset.Data.Tags.ContainsKey("key"));
            Assert.AreEqual(0, aset.Data.Tags.Count);
        }

        [TestCase]
        [RecordedTest]
=======
>>>>>>> a3ffa952
        public async Task Update()
        {
            ResourceGroup rg = await Client.DefaultSubscription.GetResourceGroups().Construct(Location.WestUS2).CreateOrUpdateAsync(Recording.GenerateAssetName("testrg"));
            var aset = await CreateGenericAvailabilitySetAsync(rg.Id);

            var data = ConstructGenericAvailabilitySet();
            data.Tags.Add("key", "value");
            aset = await aset.UpdateAsync(data);

            Assert.IsTrue(aset.Data.Tags.ContainsKey("key"));
            Assert.AreEqual("value", aset.Data.Tags["key"]);

            Assert.ThrowsAsync<ArgumentNullException>(async () => _ = await aset.UpdateAsync(null));
        }

        [TestCase]
        [RecordedTest]
        public async Task StartUpdate()
        {
            var rgOp = await Client.DefaultSubscription.GetResourceGroups().Construct(Location.WestUS2).StartCreateOrUpdateAsync(Recording.GenerateAssetName("testrg"));
            ResourceGroup rg = await rgOp.WaitForCompletionAsync();
            var createOp = await StartCreateGenericAvailabilitySetAsync(rg.Id);
            GenericResource aset = await createOp.WaitForCompletionAsync();

            var data = ConstructGenericAvailabilitySet();
            data.Tags.Add("key", "value");
            var updateOp = await aset.StartUpdateAsync(data);
            aset = await updateOp.WaitForCompletionAsync();

            Assert.IsTrue(aset.Data.Tags.ContainsKey("key"));
            Assert.AreEqual("value", aset.Data.Tags["key"]);

            Assert.ThrowsAsync<ArgumentNullException>(async () =>
            {
                var updateOp = await aset.StartUpdateAsync(null);
                _ = await updateOp.WaitForCompletionAsync();
            });
        }
    }
}<|MERGE_RESOLUTION|>--- conflicted
+++ resolved
@@ -118,27 +118,6 @@
 
         [TestCase]
         [RecordedTest]
-<<<<<<< HEAD
-        public async Task StartAddTag()
-        {
-            var rgOp = await Client.DefaultSubscription.GetResourceGroups().Construct(Location.WestUS2).StartCreateOrUpdateAsync(Recording.GenerateAssetName("testrg"));
-            ResourceGroup rg = await rgOp.WaitForCompletionAsync();
-            var createOp = await StartCreateGenericAvailabilitySetAsync(rg.Id);
-            GenericResource aset = await createOp.WaitForCompletionAsync();
-
-            Assert.AreEqual(0, aset.Data.Tags.Count);
-
-            var addTagOp = await aset.StartAddTagAsync("key", "value");
-            aset = await addTagOp.WaitForCompletionAsync();
-
-            Assert.IsTrue(aset.Data.Tags.ContainsKey("key"));
-            Assert.AreEqual("value", aset.Data.Tags["key"]);
-        }
-
-        [TestCase]
-        [RecordedTest]
-=======
->>>>>>> a3ffa952
         public async Task Get()
         {
             ResourceGroup rg = await Client.DefaultSubscription.GetResourceGroups().Construct(Location.WestUS2).CreateOrUpdateAsync(Recording.GenerateAssetName("testrg"));
@@ -168,27 +147,6 @@
 
         [TestCase]
         [RecordedTest]
-<<<<<<< HEAD
-        public async Task StartSetTags()
-        {
-            var rgOp = await Client.DefaultSubscription.GetResourceGroups().Construct(Location.WestUS2).StartCreateOrUpdateAsync(Recording.GenerateAssetName("testrg"));
-            ResourceGroup rg = await rgOp.WaitForCompletionAsync();
-            var createOp = await StartCreateGenericAvailabilitySetAsync(rg.Id);
-            GenericResource aset = await createOp.WaitForCompletionAsync();
-
-            Dictionary<string, string> tags = new Dictionary<string, string>();
-            tags.Add("key", "value");
-            var setTagsOp = await aset.StartSetTagsAsync(tags);
-            aset = await setTagsOp.WaitForCompletionAsync();
-
-            Assert.IsTrue(aset.Data.Tags.ContainsKey("key"));
-            Assert.AreEqual("value", aset.Data.Tags["key"]);
-        }
-
-        [TestCase]
-        [RecordedTest]
-=======
->>>>>>> a3ffa952
         public async Task RemoveTag()
         {
             ResourceGroup rg = await Client.DefaultSubscription.GetResourceGroups().Construct(Location.WestUS2).CreateOrUpdateAsync(Recording.GenerateAssetName("testrg"));
@@ -206,30 +164,6 @@
 
         [TestCase]
         [RecordedTest]
-<<<<<<< HEAD
-        public async Task StartRemoveTag()
-        {
-            var rgOp = await Client.DefaultSubscription.GetResourceGroups().Construct(Location.WestUS2).StartCreateOrUpdateAsync(Recording.GenerateAssetName("testrg"));
-            ResourceGroup rg = await rgOp.WaitForCompletionAsync();
-            var crateOp = await StartCreateGenericAvailabilitySetAsync(rg.Id);
-            GenericResource aset = await crateOp.WaitForCompletionAsync();
-
-            Dictionary<string, string> tags = new Dictionary<string, string>();
-            tags.Add("key", "value");
-            var setTagsOp = await aset.StartSetTagsAsync(tags);
-            aset = await setTagsOp.WaitForCompletionAsync();
-
-            var removeTagOp = await aset.StartRemoveTagAsync("key");
-            aset = await removeTagOp.WaitForCompletionAsync();
-
-            Assert.IsFalse(aset.Data.Tags.ContainsKey("key"));
-            Assert.AreEqual(0, aset.Data.Tags.Count);
-        }
-
-        [TestCase]
-        [RecordedTest]
-=======
->>>>>>> a3ffa952
         public async Task Update()
         {
             ResourceGroup rg = await Client.DefaultSubscription.GetResourceGroups().Construct(Location.WestUS2).CreateOrUpdateAsync(Recording.GenerateAssetName("testrg"));
