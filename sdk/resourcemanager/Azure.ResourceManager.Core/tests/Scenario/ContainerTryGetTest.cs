﻿// Copyright (c) Microsoft Corporation. All rights reserved.
// Licensed under the MIT License.
using System;
using System.Threading.Tasks;
using Azure.Identity;
using Azure.Core.TestFramework;
using NUnit.Framework;

namespace Azure.ResourceManager.Core.Tests
{
    public class ContainerTryGetTest : ResourceManagerTestBase
    {
        private ArmClient _client;
        private ResourceGroupContainer _container;
        private ResourceGroup _resourceGroup;
        private string _rgName;

        public ContainerTryGetTest(bool isAsync)
            : base(isAsync)//, RecordedTestMode.Record)
        {
        }

        [SetUp]
        public async Task SetUp()
        {
            _rgName = Recording.GenerateAssetName("CoreRg");
            _client = GetArmClient();
<<<<<<< HEAD
            _container = _client.DefaultSubscription.GetResourceGroupContainer();
            _resourceGroup = await _container.Construct(LocationData.WestUS2).CreateOrUpdateAsync(_rgName);
=======
            _container = _client.DefaultSubscription.GetResourceGroups();
            _resourceGroup = _container.Construct(LocationData.WestUS2).CreateOrUpdate(_rgName);
>>>>>>> 413242aa
        }

        [TestCase]
        [RecordedTest]
        public void TryGetTest() 
        {
            ResourceGroup result = _container.TryGet(_rgName);
            Assert.NotNull(result);
            Assert.IsTrue(result.Data.Name == _rgName);
            result = _container.TryGet("FakeName");
            Assert.IsNull(result);
        }

        [TestCase]
        [RecordedTest]
        public async Task TryGetAsyncTest()
        {
            ResourceGroup result = await _container.TryGetAsync(_rgName);
            Assert.NotNull(result);
            Assert.IsTrue(result.Data.Name == _rgName);
            result = await _container.TryGetAsync("FakeName");
            Assert.IsNull(result);
        }

        [TestCase]
        public void DoesExistTest()
        {
            Assert.IsTrue(_container.DoesExist(_rgName));
            Assert.IsFalse(_container.DoesExist("FakeName"));
        }
    }
}<|MERGE_RESOLUTION|>--- conflicted
+++ resolved
@@ -25,13 +25,8 @@
         {
             _rgName = Recording.GenerateAssetName("CoreRg");
             _client = GetArmClient();
-<<<<<<< HEAD
-            _container = _client.DefaultSubscription.GetResourceGroupContainer();
+            _container = _client.DefaultSubscription.GetResourceGroups();
             _resourceGroup = await _container.Construct(LocationData.WestUS2).CreateOrUpdateAsync(_rgName);
-=======
-            _container = _client.DefaultSubscription.GetResourceGroups();
-            _resourceGroup = _container.Construct(LocationData.WestUS2).CreateOrUpdate(_rgName);
->>>>>>> 413242aa
         }
 
         [TestCase]
