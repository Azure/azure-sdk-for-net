﻿// Copyright (c) Microsoft Corporation. All rights reserved.
// Licensed under the MIT License.

using System;
using System.Collections.Generic;

namespace Azure.ResourceManager.Core
{
    /// <summary>
    /// A class representing the generic azure resource data model.
    /// </summary>
<<<<<<< HEAD
    public partial class GenericResourceData : TrackedResource<ResourceManager.Resources.Models.GenericResource>
=======
    public class GenericResourceData : TrackedResource<TenantResourceIdentifier, ResourceManager.Resources.Models.GenericResource>
>>>>>>> 18b8a9b1
    {
        /// <summary>
        /// Initializes a new instance of the <see cref="GenericResourceData"/> class.
        /// </summary>
        /// <param name="genericResource"> The existing resource model to copy from. </param>
        /// <exception cref="ArgumentNullException">
        ///     <paramref name="genericResource"/> is null.
        /// </exception>
        public GenericResourceData(ResourceManager.Resources.Models.GenericResource genericResource)
            : base(genericResource.Id, genericResource.Location, genericResource)
        {
            if (genericResource is null)
                throw new ArgumentNullException(nameof(genericResource));

            Tags = new Dictionary<string, string>(StringComparer.InvariantCultureIgnoreCase);
            Tags.ReplaceWith(genericResource.Tags);

            if (Model.Sku != null)
                Sku = new Sku(Model.Sku);

            if (Model.Plan != null)
                Plan = new Plan(Model.Plan);

            Kind = Model.Kind;
            ManagedBy = Model.ManagedBy;
        }

        /// <summary>
        /// Initializes a new instance of the <see cref="GenericResourceData"/> class.
        /// </summary>
        /// <param name="id"> The identifier of the resource that is the target of operations. </param>
        public GenericResourceData(TenantResourceIdentifier id)
            : base(id, LocationData.Default, null)
        {
        }

        /// <summary>
        /// Initializes a new instance of the <see cref="GenericResourceData"/> class.
        /// </summary>
        /// <param name="id"> The identifier of the resource that is the target of operations. </param>
        /// <param name="location"> The location of the resource. </param>
        public GenericResourceData(TenantResourceIdentifier id, LocationData location)
            : base(id, location, null)
        {
        }

        /// <inheritdoc/>
        public override TenantResourceIdentifier Id { get; protected set; }

        /// <summary>
        /// Gets or sets who this resource is managed by.
        /// </summary>
        public string ManagedBy { get; set; }

        /// <summary>
        /// Gets or sets the sku.
        /// </summary>
        public Sku Sku { get; set; }

        /// <summary>
        /// Gets or sets the plan.
        /// </summary>
        public Plan Plan { get; set; }

        /// <summary>
        /// Gets or sets the kind.
        /// </summary>
        public string Kind { get; set; }

        /// <summary>
        /// Gets the Tags.
        /// </summary>
        public override IDictionary<string, string> Tags { get; }

        /// <summary>
        /// Converts from a <see cref="GenericResourceData"/> into the ResourceManager.Resources.Models.GenericResource.
        /// </summary>
        /// <param name="other"> The tracked resource convert from. </param>
        public static implicit operator ResourceManager.Resources.Models.GenericResource(GenericResourceData other)
        {
            if (other is null)
                return null;

            // Temp code. Following block will be removed
            other.Model.Tags.Clear();
            foreach (var tag in other.Tags)
            {
                other.Model.Tags.Add(tag);
            }

            return other.Model;
        }
    }
}<|MERGE_RESOLUTION|>--- conflicted
+++ resolved
@@ -9,11 +9,7 @@
     /// <summary>
     /// A class representing the generic azure resource data model.
     /// </summary>
-<<<<<<< HEAD
-    public partial class GenericResourceData : TrackedResource<ResourceManager.Resources.Models.GenericResource>
-=======
-    public class GenericResourceData : TrackedResource<TenantResourceIdentifier, ResourceManager.Resources.Models.GenericResource>
->>>>>>> 18b8a9b1
+    public partial class GenericResourceData : TrackedResource<TenantResourceIdentifier, ResourceManager.Resources.Models.GenericResource>
     {
         /// <summary>
         /// Initializes a new instance of the <see cref="GenericResourceData"/> class.
