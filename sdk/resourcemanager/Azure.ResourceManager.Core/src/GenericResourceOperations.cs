﻿// Copyright (c) Microsoft Corporation. All rights reserved.
// Licensed under the MIT License.

using System;
using System.Collections.Generic;
using System.Threading;
using System.Threading.Tasks;
using Azure.Core.Pipeline;
using Azure.ResourceManager.Resources;

namespace Azure.ResourceManager.Core
{
    /// <summary>
    /// A class representing the operations that can be performed over a specific ArmResource.
    /// </summary>
    public class GenericResourceOperations : ResourceOperationsBase<TenantResourceIdentifier, GenericResource>, ITaggableResource<TenantResourceIdentifier, GenericResource>, IDeletableResource
    {
        /// <summary>
        /// Initializes a new instance of the <see cref="GenericResourceOperations"/> class.
        /// </summary>
        /// <param name="operations"> The resource operations to copy the options from. </param>
        /// <param name="id"> The identifier of the resource that is the target of operations. </param>
        internal GenericResourceOperations(ResourceOperationsBase operations, TenantResourceIdentifier id)
            : base(operations, id)
        {
        }

        /// <inheritdoc/>
        protected override ResourceType ValidResourceType => ResourceGroupOperations.ResourceType;

        private ResourcesOperations Operations
        {
            get
            {
                string subscription;
                if (!Id.TryGetSubscriptionId(out subscription))
                {
                    subscription = Guid.Empty.ToString();
                }

                return new ResourcesManagementClient(
                    BaseUri,
                    subscription,
                    Credential,
                    ClientOptions.Convert<ResourcesManagementClientOptions>()).Resources;
            }
        }

        /// <summary>
        /// Delete the resource.
        /// </summary>
        /// <param name="cancellationToken"> A token allowing immediate cancellation of any blocking call performed during the deletion. </param>
        /// <returns> The status of the delete operation. </returns>
        public ArmResponse Delete(CancellationToken cancellationToken = default)
        {
<<<<<<< HEAD
            return ArmResponse.FromResponse(Operations.StartDeleteById(Id, _apiVersion, cancellationToken).WaitForCompletion(cancellationToken));
=======
            return new ArmResponse(Operations.StartDeleteById(Id, GetApiVersion(cancellationToken), cancellationToken).WaitForCompletion(cancellationToken));
>>>>>>> cae32b7c
        }

        /// <summary>
        /// Delete the resource.
        /// </summary>
        /// <param name="cancellationToken"> A token allowing immediate cancellation of any blocking call performed during the deletion. </param>
        /// <returns> A <see cref="Task"/> that on completion returns the status of the delete operation. </returns>
        public async Task<ArmResponse> DeleteAsync(CancellationToken cancellationToken = default)
        {
            var operation = await Operations.StartDeleteByIdAsync(Id, await GetApiVersionAsync(cancellationToken).ConfigureAwait(false), cancellationToken).ConfigureAwait(false);
            var result = await operation.WaitForCompletionAsync(cancellationToken).ConfigureAwait(false);
            return ArmResponse.FromResponse(result);
        }

        /// <summary>
        /// Delete the resource.
        /// </summary>
        /// <param name="cancellationToken"> A token allowing immediate cancellation of any blocking call performed during the deletion. </param>
        /// <returns> A <see cref="ArmOperation{Response}"/> which allows the caller to control polling and waiting for resource deletion.
        /// The operation yields the final http response to the delete request when complete. </returns>
        /// <remarks>
        /// <see href="https://azure.github.io/azure-sdk/dotnet_introduction.html#dotnet-longrunning">Details on long running operation object.</see>
        /// </remarks>
        public ArmOperation<Response> StartDelete(CancellationToken cancellationToken = default)
        {
<<<<<<< HEAD
            return new VoidArmOperation(Operations.StartDeleteById(Id, _apiVersion, cancellationToken));
=======
            return new ArmVoidOperation(Operations.StartDeleteById(Id, GetApiVersion(cancellationToken), cancellationToken));
>>>>>>> cae32b7c
        }

        /// <summary>
        /// Delete the resource.  This call returns a Task that blocks until the delete operation is accepted on the service.
        /// </summary>
        /// <param name="cancellationToken"> A token to allow the caller to cancel the call to the service.
        /// The default value is <see cref="CancellationToken.None" />. </param>
        /// <returns> A <see cref="Task"/> that on completion returns a <see cref="ArmOperation{Response}"/> which
        /// allows the caller to control polling and waiting for resource deletion.
        /// The operation yields the final http response to the delete request when complete. </returns>
        /// <remarks>
        /// <see href="https://azure.github.io/azure-sdk/dotnet_introduction.html#dotnet-longrunning">Details on long running operation object.</see>
        /// </remarks>
        public async Task<ArmOperation<Response>> StartDeleteAsync(CancellationToken cancellationToken = default)
        {
<<<<<<< HEAD
            var operation = await Operations.StartDeleteByIdAsync(Id, _apiVersion, cancellationToken).ConfigureAwait(false);
            return new VoidArmOperation(operation);
=======
            var operation = await Operations.StartDeleteByIdAsync(Id, await GetApiVersionAsync(cancellationToken).ConfigureAwait(false), cancellationToken).ConfigureAwait(false);
            return new ArmVoidOperation(operation);
>>>>>>> cae32b7c
        }

        /// <inheritdoc/>
        public ArmResponse<GenericResource> AddTag(string key, string value, CancellationToken cancellationToken = default)
        {
            GenericResource resource = GetResource();
<<<<<<< HEAD
=======
            // Potential optimization on tags set, remove NOOP to bypass the call.
>>>>>>> cae32b7c
            resource.Data.Tags[key] = value;
            return new PhArmResponse<GenericResource, ResourceManager.Resources.Models.GenericResource>(
                Operations.StartUpdateById(Id, GetApiVersion(cancellationToken), resource.Data, cancellationToken).WaitForCompletionAsync(cancellationToken).EnsureCompleted(),
                v => new GenericResource(this, new GenericResourceData(v)));
        }

        /// <inheritdoc/>
        public async Task<ArmResponse<GenericResource>> AddTagAsync(string key, string value, CancellationToken cancellationToken = default)
        {
            GenericResource resource = await GetResourceAsync(cancellationToken).ConfigureAwait(false);
            resource.Data.Tags[key] = value;
            var op = await Operations.StartUpdateByIdAsync(Id, await GetApiVersionAsync(cancellationToken).ConfigureAwait(false), resource.Data, cancellationToken).ConfigureAwait(false);
            return new PhArmResponse<GenericResource, ResourceManager.Resources.Models.GenericResource>(
                await op.WaitForCompletionAsync(cancellationToken).ConfigureAwait(false),
                v => new GenericResource(this, new GenericResourceData(v)));
        }

        /// <inheritdoc/>
        public ArmOperation<GenericResource> StartAddTag(string key, string value, CancellationToken cancellationToken = default)
        {
            GenericResource resource = GetResource();
            resource.Data.Tags[key] = value;
            return new PhArmOperation<GenericResource, ResourceManager.Resources.Models.GenericResource>(
                Operations.StartUpdateById(Id, GetApiVersion(cancellationToken), resource.Data, cancellationToken).WaitForCompletionAsync(cancellationToken).EnsureCompleted(),
                v => new GenericResource(this, new GenericResourceData(v)));
        }

        /// <inheritdoc/>
        public async Task<ArmOperation<GenericResource>> StartAddTagAsync(string key, string value, CancellationToken cancellationToken = default)
        {
            GenericResource resource = await GetResourceAsync(cancellationToken).ConfigureAwait(false);
            resource.Data.Tags[key] = value;
            var op = await Operations.StartUpdateByIdAsync(Id, await GetApiVersionAsync(cancellationToken).ConfigureAwait(false), resource.Data, cancellationToken).ConfigureAwait(false);
            return new PhArmOperation<GenericResource, ResourceManager.Resources.Models.GenericResource>(
                await op.WaitForCompletionAsync(cancellationToken).ConfigureAwait(false),
                v => new GenericResource(this, new GenericResourceData(v)));
        }

        /// <inheritdoc/>
        public override ArmResponse<GenericResource> Get(CancellationToken cancellationToken = default)
        {
            return new PhArmResponse<GenericResource, ResourceManager.Resources.Models.GenericResource>(
                Operations.GetById(Id, GetApiVersion(cancellationToken), cancellationToken),
                v => new GenericResource(this, new GenericResourceData(v)));
        }

        /// <inheritdoc/>
        public override async Task<ArmResponse<GenericResource>> GetAsync(CancellationToken cancellationToken = default)
        {
            return new PhArmResponse<GenericResource, ResourceManager.Resources.Models.GenericResource>(
                await Operations.GetByIdAsync(Id, await GetApiVersionAsync(cancellationToken).ConfigureAwait(false), cancellationToken).ConfigureAwait(false),
                v => new GenericResource(this, new GenericResourceData(v)));
        }

        /// <inheritdoc/>
        protected override void Validate(ResourceIdentifier identifier)
        {
            // TODO: Reenable after Azure.ResourceManager.Resource model has been regenerated
            // Currently test cases uses GenericResourceExpended that does not allow construction
            // with id.
            // if (identifier is null)
            //    throw new ArgumentNullException(nameof(identifier));
        }

        /// <inheritdoc/>
        public ArmResponse<GenericResource> SetTags(IDictionary<string, string> tags, CancellationToken cancellationToken = default)
        {
            GenericResource resource = GetResource();
            resource.Data.Tags.ReplaceWith(tags);
            return new PhArmResponse<GenericResource, ResourceManager.Resources.Models.GenericResource>(
                Operations.StartUpdateById(Id, GetApiVersion(cancellationToken), resource.Data, cancellationToken).WaitForCompletionAsync(cancellationToken).EnsureCompleted(),
                v => new GenericResource(this, new GenericResourceData(v)));
        }

        /// <inheritdoc/>
        public async Task<ArmResponse<GenericResource>> SetTagsAsync(IDictionary<string, string> tags, CancellationToken cancellationToken = default)
        {
            GenericResource resource = await GetResourceAsync(cancellationToken).ConfigureAwait(false);
            resource.Data.Tags.ReplaceWith(tags);
            var op = await Operations.StartUpdateByIdAsync(Id, await GetApiVersionAsync(cancellationToken).ConfigureAwait(false), resource.Data, cancellationToken).ConfigureAwait(false);
            return new PhArmResponse<GenericResource, ResourceManager.Resources.Models.GenericResource>(
                await op.WaitForCompletionAsync(cancellationToken).ConfigureAwait(false),
                v => new GenericResource(this, new GenericResourceData(v)));
        }

        /// <inheritdoc/>
        public ArmOperation<GenericResource> StartSetTags(IDictionary<string, string> tags, CancellationToken cancellationToken = default)
        {
            GenericResource resource = GetResource();
            resource.Data.Tags.ReplaceWith(tags);
            return new PhArmOperation<GenericResource, ResourceManager.Resources.Models.GenericResource>(
                Operations.StartUpdateById(Id, GetApiVersion(cancellationToken), resource.Data, cancellationToken).WaitForCompletionAsync(cancellationToken).EnsureCompleted(),
                v => new GenericResource(this, new GenericResourceData(v)));
        }

        /// <inheritdoc/>
        public async Task<ArmOperation<GenericResource>> StartSetTagsAsync(IDictionary<string, string> tags, CancellationToken cancellationToken = default)
        {
            GenericResource resource = await GetResourceAsync(cancellationToken).ConfigureAwait(false);
            resource.Data.Tags.ReplaceWith(tags);
            var op = await Operations.StartUpdateByIdAsync(Id, await GetApiVersionAsync(cancellationToken).ConfigureAwait(false), resource.Data, cancellationToken).ConfigureAwait(false);
            return new PhArmOperation<GenericResource, ResourceManager.Resources.Models.GenericResource>(
                await op.WaitForCompletionAsync(cancellationToken).ConfigureAwait(false),
                v => new GenericResource(this, new GenericResourceData(v)));
        }

        /// <inheritdoc/>
        public ArmResponse<GenericResource> RemoveTag(string key, CancellationToken cancellationToken = default)
        {
            GenericResource resource = GetResource();
            resource.Data.Tags.Remove(key);
            return new PhArmResponse<GenericResource, ResourceManager.Resources.Models.GenericResource>(
                Operations.StartUpdateById(Id, GetApiVersion(cancellationToken), resource.Data, cancellationToken).WaitForCompletionAsync(cancellationToken).EnsureCompleted(),
                v => new GenericResource(this, new GenericResourceData(v)));
        }

        /// <inheritdoc/>
        public async Task<ArmResponse<GenericResource>> RemoveTagAsync(string key, CancellationToken cancellationToken = default)
        {
            GenericResource resource = await GetResourceAsync(cancellationToken).ConfigureAwait(false);
            resource.Data.Tags.Remove(key);
            var op = await Operations.StartUpdateByIdAsync(Id,  await GetApiVersionAsync(cancellationToken).ConfigureAwait(false), resource.Data, cancellationToken).ConfigureAwait(false);
            return new PhArmResponse<GenericResource, ResourceManager.Resources.Models.GenericResource>(
                await op.WaitForCompletionAsync(cancellationToken).ConfigureAwait(false),
                v => new GenericResource(this, new GenericResourceData(v)));
        }

        /// <inheritdoc/>
        public ArmOperation<GenericResource> StartRemoveTag(string key, CancellationToken cancellationToken = default)
        {
            GenericResource resource = GetResource();
            resource.Data.Tags.Remove(key);
            return new PhArmOperation<GenericResource, ResourceManager.Resources.Models.GenericResource>(
                Operations.StartUpdateById(Id, GetApiVersion(cancellationToken), resource.Data, cancellationToken).WaitForCompletionAsync(cancellationToken).EnsureCompleted(),
                v => new GenericResource(this, new GenericResourceData(v)));
        }

        /// <inheritdoc/>
        public async Task<ArmOperation<GenericResource>> StartRemoveTagAsync(string key, CancellationToken cancellationToken = default)
        {
            GenericResource resource = await GetResourceAsync(cancellationToken).ConfigureAwait(false);
            resource.Data.Tags.Remove(key);
            var op = await Operations.StartUpdateByIdAsync(Id, await GetApiVersionAsync(cancellationToken).ConfigureAwait(false), resource.Data, cancellationToken).ConfigureAwait(false);
            return new PhArmOperation<GenericResource, ResourceManager.Resources.Models.GenericResource>(
                await op.WaitForCompletionAsync(cancellationToken).ConfigureAwait(false),
                v => new GenericResource(this, new GenericResourceData(v)));
        }

        private string GetApiVersion(CancellationToken cancellationToken)
        {
            string version = ClientOptions.ApiVersions.TryGetApiVersion(Id.ResourceType, cancellationToken);
            if (version is null)
            {
                throw new InvalidOperationException($"An invalid resouce id was given {Id}");
            }
            return version;
        }
        private async Task<string> GetApiVersionAsync(CancellationToken cancellationToken)
        {
            string version = await ClientOptions.ApiVersions.TryGetApiVersionAsync(Id.ResourceType, cancellationToken).ConfigureAwait(false);
            if (version is null)
            {
                throw new InvalidOperationException($"An invalid resouce id was given {Id}");
            }
            return version;
        }
    }
}<|MERGE_RESOLUTION|>--- conflicted
+++ resolved
@@ -53,11 +53,7 @@
         /// <returns> The status of the delete operation. </returns>
         public ArmResponse Delete(CancellationToken cancellationToken = default)
         {
-<<<<<<< HEAD
-            return ArmResponse.FromResponse(Operations.StartDeleteById(Id, _apiVersion, cancellationToken).WaitForCompletion(cancellationToken));
-=======
-            return new ArmResponse(Operations.StartDeleteById(Id, GetApiVersion(cancellationToken), cancellationToken).WaitForCompletion(cancellationToken));
->>>>>>> cae32b7c
+            return ArmResponse.FromResponse(Operations.StartDeleteById(Id, GetApiVersion(cancellationToken), cancellationToken).WaitForCompletion(cancellationToken));
         }
 
         /// <summary>
@@ -83,11 +79,7 @@
         /// </remarks>
         public ArmOperation<Response> StartDelete(CancellationToken cancellationToken = default)
         {
-<<<<<<< HEAD
-            return new VoidArmOperation(Operations.StartDeleteById(Id, _apiVersion, cancellationToken));
-=======
-            return new ArmVoidOperation(Operations.StartDeleteById(Id, GetApiVersion(cancellationToken), cancellationToken));
->>>>>>> cae32b7c
+            return new VoidArmOperation(Operations.StartDeleteById(Id, GetApiVersion(cancellationToken), cancellationToken));
         }
 
         /// <summary>
@@ -103,23 +95,14 @@
         /// </remarks>
         public async Task<ArmOperation<Response>> StartDeleteAsync(CancellationToken cancellationToken = default)
         {
-<<<<<<< HEAD
-            var operation = await Operations.StartDeleteByIdAsync(Id, _apiVersion, cancellationToken).ConfigureAwait(false);
+            var operation = await Operations.StartDeleteByIdAsync(Id, await GetApiVersionAsync(cancellationToken).ConfigureAwait(false), cancellationToken).ConfigureAwait(false);
             return new VoidArmOperation(operation);
-=======
-            var operation = await Operations.StartDeleteByIdAsync(Id, await GetApiVersionAsync(cancellationToken).ConfigureAwait(false), cancellationToken).ConfigureAwait(false);
-            return new ArmVoidOperation(operation);
->>>>>>> cae32b7c
         }
 
         /// <inheritdoc/>
         public ArmResponse<GenericResource> AddTag(string key, string value, CancellationToken cancellationToken = default)
         {
             GenericResource resource = GetResource();
-<<<<<<< HEAD
-=======
-            // Potential optimization on tags set, remove NOOP to bypass the call.
->>>>>>> cae32b7c
             resource.Data.Tags[key] = value;
             return new PhArmResponse<GenericResource, ResourceManager.Resources.Models.GenericResource>(
                 Operations.StartUpdateById(Id, GetApiVersion(cancellationToken), resource.Data, cancellationToken).WaitForCompletionAsync(cancellationToken).EnsureCompleted(),
