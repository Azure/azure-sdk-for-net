﻿// Copyright (c) Microsoft Corporation. All rights reserved.
// Licensed under the MIT License.

using System;
using System.Collections.Generic;
using System.Threading;
using System.Threading.Tasks;
using Azure.Core.Pipeline;
using Azure.ResourceManager.Resources;

namespace Azure.ResourceManager.Core
{
    /// <summary>
    /// A class representing the operations that can be performed over a specific ArmResource.
    /// </summary>
    public class GenericResourceOperations : ResourceOperationsBase<TenantResourceIdentifier, GenericResource>, ITaggableResource<TenantResourceIdentifier, GenericResource>, IDeletableResource
    {
        /// <summary>
        /// Initializes a new instance of the <see cref="GenericResourceOperations"/> class.
        /// </summary>
        /// <param name="operations"> The resource operations to copy the options from. </param>
        /// <param name="id"> The identifier of the resource that is the target of operations. </param>
        internal GenericResourceOperations(ResourceOperationsBase operations, TenantResourceIdentifier id)
            : base(operations, id)
        {
        }

        /// <inheritdoc/>
        protected override ResourceType ValidResourceType => ResourceGroupOperations.ResourceType;

        private ResourcesOperations Operations
        {
            get
            {
                string subscription;
                if (!Id.TryGetSubscriptionId(out subscription))
                {
                    subscription = Guid.Empty.ToString();
                }

                return new ResourcesManagementClient(
                    BaseUri,
                    subscription,
                    Credential,
                    ClientOptions.Convert<ResourcesManagementClientOptions>()).Resources;
            }
        }

        /// <summary>
        /// Delete the resource.
        /// </summary>
        /// <param name="cancellationToken"> A token allowing immediate cancellation of any blocking call performed during the deletion. </param>
        /// <returns> The status of the delete operation. </returns>
        public ArmResponse Delete(CancellationToken cancellationToken = default)
        {
            return ArmResponse.FromResponse(Operations.StartDeleteById(Id, GetApiVersion(cancellationToken), cancellationToken).WaitForCompletion(cancellationToken));
        }

        /// <summary>
        /// Delete the resource.
        /// </summary>
        /// <param name="cancellationToken"> A token allowing immediate cancellation of any blocking call performed during the deletion. </param>
        /// <returns> A <see cref="Task"/> that on completion returns the status of the delete operation. </returns>
        public async Task<ArmResponse> DeleteAsync(CancellationToken cancellationToken = default)
        {
            var operation = await Operations.StartDeleteByIdAsync(Id, await GetApiVersionAsync(cancellationToken).ConfigureAwait(false), cancellationToken).ConfigureAwait(false);
            var result = await operation.WaitForCompletionAsync(cancellationToken).ConfigureAwait(false);
            return ArmResponse.FromResponse(result);
        }

        /// <summary>
        /// Delete the resource.
        /// </summary>
        /// <param name="cancellationToken"> A token allowing immediate cancellation of any blocking call performed during the deletion. </param>
        /// <returns> A <see cref="ArmOperation{Response}"/> which allows the caller to control polling and waiting for resource deletion.
        /// The operation yields the final http response to the delete request when complete. </returns>
        /// <remarks>
        /// <see href="https://azure.github.io/azure-sdk/dotnet_introduction.html#dotnet-longrunning">Details on long running operation object.</see>
        /// </remarks>
        public ArmOperation StartDelete(CancellationToken cancellationToken = default)
        {
            return new PhVoidArmOperation(Operations.StartDeleteById(Id, GetApiVersion(cancellationToken), cancellationToken));
        }

        /// <summary>
        /// Delete the resource.  This call returns a Task that blocks until the delete operation is accepted on the service.
        /// </summary>
        /// <param name="cancellationToken"> A token to allow the caller to cancel the call to the service.
        /// The default value is <see cref="CancellationToken.None" />. </param>
        /// <returns> A <see cref="Task"/> that on completion returns a <see cref="ArmOperation{Response}"/> which
        /// allows the caller to control polling and waiting for resource deletion.
        /// The operation yields the final http response to the delete request when complete. </returns>
        /// <remarks>
        /// <see href="https://azure.github.io/azure-sdk/dotnet_introduction.html#dotnet-longrunning">Details on long running operation object.</see>
        /// </remarks>
        public async Task<ArmOperation> StartDeleteAsync(CancellationToken cancellationToken = default)
        {
            var operation = await Operations.StartDeleteByIdAsync(Id, await GetApiVersionAsync(cancellationToken).ConfigureAwait(false), cancellationToken).ConfigureAwait(false);
            return new PhVoidArmOperation(operation);
        }

        /// <inheritdoc/>
        public ArmResponse<GenericResource> AddTag(string key, string value, CancellationToken cancellationToken = default)
        {
            GenericResource resource = GetResource();
            resource.Data.Tags[key] = value;
            var apiVersion = GetApiVersion(cancellationToken);
            return new PhArmResponse<GenericResource, ResourceManager.Resources.Models.GenericResource>(
                Operations.StartUpdateById(Id, apiVersion, resource.Data, cancellationToken).WaitForCompletionAsync(cancellationToken).EnsureCompleted(),
                v => new GenericResource(this, new GenericResourceData(v)));
        }

        /// <inheritdoc/>
        public async Task<ArmResponse<GenericResource>> AddTagAsync(string key, string value, CancellationToken cancellationToken = default)
        {
            GenericResource resource = await GetResourceAsync(cancellationToken).ConfigureAwait(false);
            resource.Data.Tags[key] = value;
            var apiVersion = await GetApiVersionAsync(cancellationToken).ConfigureAwait(false);
            var op = await Operations.StartUpdateByIdAsync(Id, apiVersion, resource.Data, cancellationToken).ConfigureAwait(false);
            return new PhArmResponse<GenericResource, ResourceManager.Resources.Models.GenericResource>(
                await op.WaitForCompletionAsync(cancellationToken).ConfigureAwait(false),
                v => new GenericResource(this, new GenericResourceData(v)));
        }

        /// <inheritdoc/>
        public ArmOperation<GenericResource> StartAddTag(string key, string value, CancellationToken cancellationToken = default)
        {
            GenericResource resource = GetResource();
            resource.Data.Tags[key] = value;
            var apiVersion = GetApiVersion(cancellationToken);
            return new PhArmOperation<GenericResource, ResourceManager.Resources.Models.GenericResource>(
<<<<<<< HEAD
                Operations.StartUpdateById(Id, GetApiVersion(cancellationToken), resource.Data, cancellationToken),
=======
                Operations.StartUpdateById(Id, apiVersion, resource.Data, cancellationToken).WaitForCompletionAsync(cancellationToken).EnsureCompleted(),
>>>>>>> 5060f5c2
                v => new GenericResource(this, new GenericResourceData(v)));
        }

        /// <inheritdoc/>
        public async Task<ArmOperation<GenericResource>> StartAddTagAsync(string key, string value, CancellationToken cancellationToken = default)
        {
            GenericResource resource = await GetResourceAsync(cancellationToken).ConfigureAwait(false);
            resource.Data.Tags[key] = value;
            var apiVersion = await GetApiVersionAsync(cancellationToken).ConfigureAwait(false);
            var op = await Operations.StartUpdateByIdAsync(Id, apiVersion, resource.Data, cancellationToken).ConfigureAwait(false);
            return new PhArmOperation<GenericResource, ResourceManager.Resources.Models.GenericResource>(
                await op.WaitForCompletionAsync(cancellationToken).ConfigureAwait(false),
                v => new GenericResource(this, new GenericResourceData(v)));
        }

        /// <inheritdoc/>
        public override ArmResponse<GenericResource> Get(CancellationToken cancellationToken = default)
        {
            var apiVersion = GetApiVersion(cancellationToken);
            return new PhArmResponse<GenericResource, ResourceManager.Resources.Models.GenericResource>(
                Operations.GetById(Id, apiVersion, cancellationToken),
                v => new GenericResource(this, new GenericResourceData(v)));
        }

        /// <inheritdoc/>
        public override async Task<ArmResponse<GenericResource>> GetAsync(CancellationToken cancellationToken = default)
        {
            var apiVersion = await GetApiVersionAsync(cancellationToken).ConfigureAwait(false);
            return new PhArmResponse<GenericResource, ResourceManager.Resources.Models.GenericResource>(
                await Operations.GetByIdAsync(Id, apiVersion, cancellationToken).ConfigureAwait(false),
                v => new GenericResource(this, new GenericResourceData(v)));
        }

        /// <inheritdoc/>
        protected override void Validate(ResourceIdentifier identifier)
        {
            // TODO: Reenable after Azure.ResourceManager.Resource model has been regenerated
            // Currently test cases uses GenericResourceExpended that does not allow construction
            // with id.
            // if (identifier is null)
            //    throw new ArgumentNullException(nameof(identifier));
        }

        /// <inheritdoc/>
        public ArmResponse<GenericResource> SetTags(IDictionary<string, string> tags, CancellationToken cancellationToken = default)
        {
            GenericResource resource = GetResource();
            resource.Data.Tags.ReplaceWith(tags);
            var apiVersion = GetApiVersion(cancellationToken);
            return new PhArmResponse<GenericResource, ResourceManager.Resources.Models.GenericResource>(
                Operations.StartUpdateById(Id, apiVersion, resource.Data, cancellationToken).WaitForCompletionAsync(cancellationToken).EnsureCompleted(),
                v => new GenericResource(this, new GenericResourceData(v)));
        }

        /// <inheritdoc/>
        public async Task<ArmResponse<GenericResource>> SetTagsAsync(IDictionary<string, string> tags, CancellationToken cancellationToken = default)
        {
            GenericResource resource = await GetResourceAsync(cancellationToken).ConfigureAwait(false);
            resource.Data.Tags.ReplaceWith(tags);
            var apiVersion = await GetApiVersionAsync(cancellationToken).ConfigureAwait(false);
            var op = await Operations.StartUpdateByIdAsync(Id, apiVersion, resource.Data, cancellationToken).ConfigureAwait(false);
            return new PhArmResponse<GenericResource, ResourceManager.Resources.Models.GenericResource>(
                await op.WaitForCompletionAsync(cancellationToken).ConfigureAwait(false),
                v => new GenericResource(this, new GenericResourceData(v)));
        }

        /// <inheritdoc/>
        public ArmOperation<GenericResource> StartSetTags(IDictionary<string, string> tags, CancellationToken cancellationToken = default)
        {
            GenericResource resource = GetResource();
            resource.Data.Tags.ReplaceWith(tags);
            var apiVersion = GetApiVersion(cancellationToken);
            return new PhArmOperation<GenericResource, ResourceManager.Resources.Models.GenericResource>(
                Operations.StartUpdateById(Id, apiVersion, resource.Data, cancellationToken).WaitForCompletionAsync(cancellationToken).EnsureCompleted(),
                v => new GenericResource(this, new GenericResourceData(v)));
        }

        /// <inheritdoc/>
        public async Task<ArmOperation<GenericResource>> StartSetTagsAsync(IDictionary<string, string> tags, CancellationToken cancellationToken = default)
        {
            GenericResource resource = await GetResourceAsync(cancellationToken).ConfigureAwait(false);
            resource.Data.Tags.ReplaceWith(tags);
            var apiVersion = await GetApiVersionAsync(cancellationToken).ConfigureAwait(false);
            var op = await Operations.StartUpdateByIdAsync(Id, apiVersion, resource.Data, cancellationToken).ConfigureAwait(false);
            return new PhArmOperation<GenericResource, ResourceManager.Resources.Models.GenericResource>(
                await op.WaitForCompletionAsync(cancellationToken).ConfigureAwait(false),
                v => new GenericResource(this, new GenericResourceData(v)));
        }

        /// <inheritdoc/>
        public ArmResponse<GenericResource> RemoveTag(string key, CancellationToken cancellationToken = default)
        {
            GenericResource resource = GetResource();
            resource.Data.Tags.Remove(key);
            var apiVersion = GetApiVersion(cancellationToken);
            return new PhArmResponse<GenericResource, ResourceManager.Resources.Models.GenericResource>(
                Operations.StartUpdateById(Id, apiVersion, resource.Data, cancellationToken).WaitForCompletionAsync(cancellationToken).EnsureCompleted(),
                v => new GenericResource(this, new GenericResourceData(v)));
        }

        /// <inheritdoc/>
        public async Task<ArmResponse<GenericResource>> RemoveTagAsync(string key, CancellationToken cancellationToken = default)
        {
            GenericResource resource = await GetResourceAsync(cancellationToken).ConfigureAwait(false);
            resource.Data.Tags.Remove(key);
            var apiVersion = await GetApiVersionAsync(cancellationToken).ConfigureAwait(false);
            var op = await Operations.StartUpdateByIdAsync(Id, apiVersion, resource.Data, cancellationToken).ConfigureAwait(false);
            return new PhArmResponse<GenericResource, ResourceManager.Resources.Models.GenericResource>(
                await op.WaitForCompletionAsync(cancellationToken).ConfigureAwait(false),
                v => new GenericResource(this, new GenericResourceData(v)));
        }

        /// <inheritdoc/>
        public ArmOperation<GenericResource> StartRemoveTag(string key, CancellationToken cancellationToken = default)
        {
            GenericResource resource = GetResource();
            resource.Data.Tags.Remove(key);
            var apiVersion = GetApiVersion(cancellationToken);
            return new PhArmOperation<GenericResource, ResourceManager.Resources.Models.GenericResource>(
                Operations.StartUpdateById(Id, apiVersion, resource.Data, cancellationToken).WaitForCompletionAsync(cancellationToken).EnsureCompleted(),
                v => new GenericResource(this, new GenericResourceData(v)));
        }

        /// <inheritdoc/>
        public async Task<ArmOperation<GenericResource>> StartRemoveTagAsync(string key, CancellationToken cancellationToken = default)
        {
            GenericResource resource = await GetResourceAsync(cancellationToken).ConfigureAwait(false);
            resource.Data.Tags.Remove(key);
            var apiVersion = await GetApiVersionAsync(cancellationToken).ConfigureAwait(false);
            var op = await Operations.StartUpdateByIdAsync(Id, apiVersion, resource.Data, cancellationToken).ConfigureAwait(false);
            return new PhArmOperation<GenericResource, ResourceManager.Resources.Models.GenericResource>(
                await op.WaitForCompletionAsync(cancellationToken).ConfigureAwait(false),
                v => new GenericResource(this, new GenericResourceData(v)));
        }

        private string GetApiVersion(CancellationToken cancellationToken)
        {
            string version = ClientOptions.ApiVersions.TryGetApiVersion(Id.ResourceType, cancellationToken);
            if (version is null)
            {
                throw new InvalidOperationException($"An invalid resouce id was given {Id}");
            }
            return version;
        }
        private async Task<string> GetApiVersionAsync(CancellationToken cancellationToken)
        {
            string version = await ClientOptions.ApiVersions.TryGetApiVersionAsync(Id.ResourceType, cancellationToken).ConfigureAwait(false);
            if (version is null)
            {
                throw new InvalidOperationException($"An invalid resouce id was given {Id}");
            }
            return version;
        }
    }
}<|MERGE_RESOLUTION|>--- conflicted
+++ resolved
@@ -129,11 +129,7 @@
             resource.Data.Tags[key] = value;
             var apiVersion = GetApiVersion(cancellationToken);
             return new PhArmOperation<GenericResource, ResourceManager.Resources.Models.GenericResource>(
-<<<<<<< HEAD
-                Operations.StartUpdateById(Id, GetApiVersion(cancellationToken), resource.Data, cancellationToken),
-=======
-                Operations.StartUpdateById(Id, apiVersion, resource.Data, cancellationToken).WaitForCompletionAsync(cancellationToken).EnsureCompleted(),
->>>>>>> 5060f5c2
+                Operations.StartUpdateById(Id, apiVersion, resource.Data, cancellationToken),
                 v => new GenericResource(this, new GenericResourceData(v)));
         }
 
