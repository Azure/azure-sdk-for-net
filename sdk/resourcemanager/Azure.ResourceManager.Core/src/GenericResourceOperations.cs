--- conflicted
+++ resolved
@@ -49,12 +49,7 @@
         /// <returns> The status of the delete operation. </returns>
         public ArmResponse<Response> Delete(CancellationToken cancellationToken = default)
         {
-<<<<<<< HEAD
-            _apiVersion ??= ClientOptions.ApiVersions.LoadApiVersion(ProviderOperations, Id);
-            return new ArmResponse(Operations.StartDeleteById(Id, _apiVersion).WaitForCompletionAsync().EnsureCompleted());
-=======
             return new ArmResponse(Operations.StartDeleteById(Id, _apiVersion, cancellationToken).WaitForCompletion(cancellationToken));
->>>>>>> 0325dcd5
         }
 
         /// <summary>
@@ -118,12 +113,8 @@
         /// <inheritdoc/>
         public async Task<ArmResponse<GenericResource>> AddTagAsync(string key, string value, CancellationToken cancellationToken = default)
         {
-<<<<<<< HEAD
-            GenericResource resource = GetResource();
-            _apiVersion ??= await ClientOptions.ApiVersions.LoadApiVersionAsync(ProviderOperations, Id).ConfigureAwait(false);
-=======
-            GenericResource resource = await GetResourceAsync(cancellationToken).ConfigureAwait(false);
->>>>>>> 0325dcd5
+            _apiVersion ??= await ClientOptions.ApiVersions.LoadApiVersionAsync(ProviderOperations, Id).ConfigureAwait(false);
+            GenericResource resource = await GetResourceAsync(cancellationToken).ConfigureAwait(false);
             resource.Data.Tags[key] = value;
             var op = await Operations.StartUpdateByIdAsync(Id, _apiVersion, resource.Data, cancellationToken).ConfigureAwait(false);
             return new PhArmResponse<GenericResource, ResourceManager.Resources.Models.GenericResource>(
@@ -145,12 +136,8 @@
         /// <inheritdoc/>
         public async Task<ArmOperation<GenericResource>> StartAddTagAsync(string key, string value, CancellationToken cancellationToken = default)
         {
-<<<<<<< HEAD
-            GenericResource resource = GetResource();
-            _apiVersion ??= await ClientOptions.ApiVersions.LoadApiVersionAsync(ProviderOperations, Id).ConfigureAwait(false);
-=======
-            GenericResource resource = await GetResourceAsync(cancellationToken).ConfigureAwait(false);
->>>>>>> 0325dcd5
+            _apiVersion ??= await ClientOptions.ApiVersions.LoadApiVersionAsync(ProviderOperations, Id).ConfigureAwait(false);
+            GenericResource resource = await GetResourceAsync(cancellationToken).ConfigureAwait(false);
             resource.Data.Tags[key] = value;
             var op = await Operations.StartUpdateByIdAsync(Id, _apiVersion, resource.Data, cancellationToken).ConfigureAwait(false);
             return new PhArmOperation<GenericResource, ResourceManager.Resources.Models.GenericResource>(
@@ -200,12 +187,8 @@
         /// <inheritdoc/>
         public async Task<ArmResponse<GenericResource>> SetTagsAsync(IDictionary<string, string> tags, CancellationToken cancellationToken = default)
         {
-<<<<<<< HEAD
-            GenericResource resource = GetResource();
-            _apiVersion ??= await ClientOptions.ApiVersions.LoadApiVersionAsync(ProviderOperations, Id).ConfigureAwait(false);
-=======
-            GenericResource resource = await GetResourceAsync(cancellationToken).ConfigureAwait(false);
->>>>>>> 0325dcd5
+            _apiVersion ??= await ClientOptions.ApiVersions.LoadApiVersionAsync(ProviderOperations, Id).ConfigureAwait(false);
+            GenericResource resource = await GetResourceAsync(cancellationToken).ConfigureAwait(false);
             resource.Data.Tags.ReplaceWith(tags);
             var op = await Operations.StartUpdateByIdAsync(Id, _apiVersion, resource.Data, cancellationToken).ConfigureAwait(false);
             return new PhArmResponse<GenericResource, ResourceManager.Resources.Models.GenericResource>(
@@ -227,12 +210,8 @@
         /// <inheritdoc/>
         public async Task<ArmOperation<GenericResource>> StartSetTagsAsync(IDictionary<string, string> tags, CancellationToken cancellationToken = default)
         {
-<<<<<<< HEAD
-            GenericResource resource = GetResource();
-            _apiVersion ??= await ClientOptions.ApiVersions.LoadApiVersionAsync(ProviderOperations, Id).ConfigureAwait(false);
-=======
-            GenericResource resource = await GetResourceAsync(cancellationToken).ConfigureAwait(false);
->>>>>>> 0325dcd5
+            _apiVersion ??= await ClientOptions.ApiVersions.LoadApiVersionAsync(ProviderOperations, Id).ConfigureAwait(false);
+            GenericResource resource = await GetResourceAsync(cancellationToken).ConfigureAwait(false);
             resource.Data.Tags.ReplaceWith(tags);
             var op = await Operations.StartUpdateByIdAsync(Id, _apiVersion, resource.Data, cancellationToken).ConfigureAwait(false);
             return new PhArmOperation<GenericResource, ResourceManager.Resources.Models.GenericResource>(
@@ -254,12 +233,8 @@
         /// <inheritdoc/>
         public async Task<ArmResponse<GenericResource>> RemoveTagAsync(string key, CancellationToken cancellationToken = default)
         {
-<<<<<<< HEAD
-            GenericResource resource = GetResource();
-            _apiVersion ??= await ClientOptions.ApiVersions.LoadApiVersionAsync(ProviderOperations, Id).ConfigureAwait(false);
-=======
-            GenericResource resource = await GetResourceAsync(cancellationToken).ConfigureAwait(false);
->>>>>>> 0325dcd5
+            _apiVersion ??= await ClientOptions.ApiVersions.LoadApiVersionAsync(ProviderOperations, Id).ConfigureAwait(false);
+            GenericResource resource = await GetResourceAsync(cancellationToken).ConfigureAwait(false);
             resource.Data.Tags.Remove(key);
             var op = await Operations.StartUpdateByIdAsync(Id, _apiVersion, resource.Data, cancellationToken).ConfigureAwait(false);
             return new PhArmResponse<GenericResource, ResourceManager.Resources.Models.GenericResource>(
@@ -281,12 +256,8 @@
         /// <inheritdoc/>
         public async Task<ArmOperation<GenericResource>> StartRemoveTagAsync(string key, CancellationToken cancellationToken = default)
         {
-<<<<<<< HEAD
-            GenericResource resource = GetResource();
-            _apiVersion ??= await ClientOptions.ApiVersions.LoadApiVersionAsync(ProviderOperations, Id).ConfigureAwait(false);
-=======
-            GenericResource resource = await GetResourceAsync(cancellationToken).ConfigureAwait(false);
->>>>>>> 0325dcd5
+            _apiVersion ??= await ClientOptions.ApiVersions.LoadApiVersionAsync(ProviderOperations, Id).ConfigureAwait(false);
+            GenericResource resource = await GetResourceAsync(cancellationToken).ConfigureAwait(false);
             resource.Data.Tags.Remove(key);
             var op = await Operations.StartUpdateByIdAsync(Id, _apiVersion, resource.Data, cancellationToken).ConfigureAwait(false);
             return new PhArmOperation<GenericResource, ResourceManager.Resources.Models.GenericResource>(
