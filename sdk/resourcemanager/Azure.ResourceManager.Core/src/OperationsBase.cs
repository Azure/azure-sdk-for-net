--- conflicted
+++ resolved
@@ -29,15 +29,9 @@
         {
             ClientOptions = clientContext.ClientOptions;
             Id = id;
-<<<<<<< HEAD
             Credential = clientContext.Credential;
             BaseUri = clientContext.BaseUri;
-
-=======
-            Credential = credential;
-            BaseUri = baseUri;
             Diagnostics = new ClientDiagnostics(options);
->>>>>>> 0325dcd5
             Validate(id);
         }
 
@@ -51,11 +45,7 @@
         /// <summary>
         /// Gets the Azure Resource Manager client options.
         /// </summary>
-<<<<<<< HEAD
         protected internal AzureResourceManagerClientOptions ClientOptions { get; set; }
-=======
-        public AzureResourceManagerClientOptions ClientOptions { get; }
->>>>>>> 0325dcd5
 
         /// <summary>
         /// Gets the Azure credential.
