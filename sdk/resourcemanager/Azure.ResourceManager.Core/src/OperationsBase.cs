--- conflicted
+++ resolved
@@ -25,13 +25,7 @@
         /// </summary>
         /// <param name="clientContext"></param>
         /// <param name="id"> The identifier of the resource that is the target of operations. </param>
-<<<<<<< HEAD
         internal OperationsBase(ClientContext clientContext, ResourceIdentifier id)
-=======
-        /// <param name="credential"> A credential used to authenticate to an Azure Service. </param>
-        /// <param name="baseUri"> The base URI of the service. </param>
-        protected OperationsBase(ArmClientOptions options, ResourceIdentifier id, TokenCredential credential, Uri baseUri)
->>>>>>> 413242aa
         {
             ClientOptions = clientContext.ClientOptions;
             Id = id;
@@ -51,11 +45,7 @@
         /// <summary>
         /// Gets the Azure Resource Manager client options.
         /// </summary>
-<<<<<<< HEAD
-        protected internal virtual AzureResourceManagerClientOptions ClientOptions { get; private set; }
-=======
-        public virtual ArmClientOptions ClientOptions { get; }
->>>>>>> 413242aa
+        protected internal virtual ArmClientOptions ClientOptions { get; private set; }
 
         /// <summary>
         /// Gets the Azure credential.
