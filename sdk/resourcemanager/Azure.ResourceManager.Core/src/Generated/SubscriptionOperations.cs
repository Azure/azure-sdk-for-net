﻿// Copyright (c) Microsoft Corporation. All rights reserved.
// Licensed under the MIT License.

using System;
using System.ComponentModel;
using System.Linq;
using System.Threading;
using System.Threading.Tasks;
using Azure.Core;
using Azure.Core.Pipeline;

namespace Azure.ResourceManager.Core
{
    /// <summary>
    /// A class representing the operations that can be performed over a specific subscription.
    /// </summary>
    public class SubscriptionOperations : ResourceOperationsBase<SubscriptionResourceIdentifier, Subscription>
    {
        /// <summary>
        /// The resource type for subscription
        /// </summary>
        public static readonly ResourceType ResourceType = "Microsoft.Resources/subscriptions";

        /// <summary>
        /// Initializes a new instance of the <see cref="SubscriptionOperations"/> class for mocking.
        /// </summary>
        protected SubscriptionOperations()
        {
        }

        /// <summary>
        /// Initializes a new instance of the <see cref="SubscriptionOperations"/> class.
        /// </summary>
        /// <param name="clientContext"></param>
        /// <param name="subscriptionGuid"> The Guid of the subscription. </param>
        internal SubscriptionOperations(ClientContext clientContext, string subscriptionGuid)
            : base(clientContext, new SubscriptionResourceIdentifier(subscriptionGuid))
        {
        }

        /// <summary>
        /// Initializes a new instance of the <see cref="SubscriptionOperations"/> class.
        /// </summary>
        /// <param name="operations"> The resource operations to copy the options from. </param>
        /// <param name="id"> The identifier of the resource that is the target of operations. </param>
        internal SubscriptionOperations(OperationsBase operations, TenantResourceIdentifier id)
            : base(operations, id)
        {
        }

        /// <summary>
        /// Provides a way to reuse the protected client context.
        /// </summary>
        /// <typeparam name="T"> The actual type returned by the delegate. </typeparam>
        /// <param name="func"> The method to pass the internal properties to. </param>
        /// <returns> Whatever the delegate returns. </returns>
        [EditorBrowsable(EditorBrowsableState.Never)]
        public virtual T UseClientContext<T>(Func<Uri, TokenCredential, ArmClientOptions, HttpPipeline, T> func)
        {
            return func(BaseUri, Credential, ClientOptions, Pipeline);
        }

        /// <summary>
        /// Gets the valid resource type for this operation class
        /// </summary>
        protected override ResourceType ValidResourceType => ResourceType;

        private SubscriptionsRestOperations RestClient => new SubscriptionsRestOperations(Diagnostics, Pipeline, BaseUri);

        /// <summary>
        /// Gets the resource group container under this subscription.
        /// </summary>
        /// <returns> The resource group container. </returns>
        public virtual ResourceGroupContainer GetResourceGroups()
        {
            return new ResourceGroupContainer(this);
        }

        /// <summary>
        /// Gets the location group container under this subscription.
        /// </summary>
        /// <returns> The resource group container. </returns>
        public virtual LocationContainer GetLocations()
        {
            return new LocationContainer(this);
        }

        /// <summary>
<<<<<<< HEAD
        /// Gets the predefined tag container under this subscription.
        /// </summary>
        /// <returns> The tags container. </returns>
        public virtual PreDefinedTagContainer GetPredefinedTag()
        {
            return new PreDefinedTagContainer(new ClientContext(ClientOptions, Credential, BaseUri, Pipeline), Id);
=======
        /// Gets the provider container under this subscription.
        /// </summary>
        /// <returns> The provider container. </returns>
        public virtual ProviderContainer GetProviders()
        {
            return new ProviderContainer(this);
>>>>>>> 0707f2ad
        }

        /// <inheritdoc/>
        public override Response<Subscription> Get(CancellationToken cancellationToken = default)
        {
            using var scope = Diagnostics.CreateScope("SubscriptionOperations.Get");
            scope.Start();
            try
            {
                var response = RestClient.Get(Id.Name, cancellationToken);
                return Response.FromValue(new Subscription(this, response.Value), response.GetRawResponse());
            }
            catch (Exception e)
            {
                scope.Failed(e);
                throw;
            }
        }

        /// <inheritdoc/>
        public override async Task<Response<Subscription>> GetAsync(CancellationToken cancellationToken = default)
        {
            using var scope = Diagnostics.CreateScope("SubscriptionOperations.Get");
            scope.Start();
            try
            {
                var response = await RestClient.GetAsync(Id.Name, cancellationToken).ConfigureAwait(false);
                return Response.FromValue(new Subscription(this, response.Value), response.GetRawResponse());
            }
            catch (Exception e)
            {
                scope.Failed(e);
                throw;
            }
        }

        /// <summary> This operation provides all the locations that are available for resource providers; however, each resource provider may support a subset of this list. </summary>
        /// <param name="subscriptionId"> The ID of the target subscription. </param>
        /// <param name="cancellationToken"> The cancellation token to use. </param>
        /// <exception cref="ArgumentNullException"> <paramref name="subscriptionId"/> is null. </exception>
        public virtual AsyncPageable<LocationData> ListLocationsAsync(string subscriptionId, CancellationToken cancellationToken = default)
        {
            if (subscriptionId == null)
            {
                throw new ArgumentNullException(nameof(subscriptionId));
            }

            async Task<Page<LocationData>> FirstPageFunc(int? pageSizeHint)
            {
                using var scope = Diagnostics.CreateScope("SubscriptionOperations.ListLocations");
                scope.Start();
                try
                {
                    var response = await RestClient.ListLocationsAsync(subscriptionId, cancellationToken).ConfigureAwait(false);
                    return Page.FromValues(response.Value.Value, null, response.GetRawResponse());
                }
                catch (Exception e)
                {
                    scope.Failed(e);
                    throw;
                }
            }
            return PageableHelpers.CreateAsyncEnumerable(FirstPageFunc, null);
        }

        /// <summary> This operation provides all the locations that are available for resource providers; however, each resource provider may support a subset of this list. </summary>
        /// <param name="subscriptionId"> The ID of the target subscription. </param>
        /// <param name="cancellationToken"> The cancellation token to use. </param>
        /// <exception cref="ArgumentNullException"> <paramref name="subscriptionId"/> is null. </exception>
        public virtual Pageable<LocationData> ListLocations(string subscriptionId, CancellationToken cancellationToken = default)
        {
            if (subscriptionId == null)
            {
                throw new ArgumentNullException(nameof(subscriptionId));
            }

            Page<LocationData> FirstPageFunc(int? pageSizeHint)
            {
                using var scope = Diagnostics.CreateScope("SubscriptionOperations.ListLocations");
                scope.Start();
                try
                {
                    var response = RestClient.ListLocations(subscriptionId, cancellationToken);
                    return Page.FromValues(response.Value.Value, null, response.GetRawResponse());
                }
                catch (Exception e)
                {
                    scope.Failed(e);
                    throw;
                }
            }
            return PageableHelpers.CreateEnumerable(FirstPageFunc, null);
        }

        /// <summary>
        /// Gets a container representing all resources as generic objects in the current tenant.
        /// </summary>
        /// <returns> GenericResource container. </returns>
        public virtual GenericResourceContainer GetGenericResources()
        {
            return new GenericResourceContainer(new ClientContext(ClientOptions, Credential, BaseUri, Pipeline), Id);
        }
    }
}<|MERGE_RESOLUTION|>--- conflicted
+++ resolved
@@ -86,21 +86,21 @@
         }
 
         /// <summary>
-<<<<<<< HEAD
         /// Gets the predefined tag container under this subscription.
         /// </summary>
         /// <returns> The tags container. </returns>
         public virtual PreDefinedTagContainer GetPredefinedTag()
         {
             return new PreDefinedTagContainer(new ClientContext(ClientOptions, Credential, BaseUri, Pipeline), Id);
-=======
+        }
+
+        /// <summary>
         /// Gets the provider container under this subscription.
         /// </summary>
         /// <returns> The provider container. </returns>
         public virtual ProviderContainer GetProviders()
         {
             return new ProviderContainer(this);
->>>>>>> 0707f2ad
         }
 
         /// <inheritdoc/>
