﻿// Copyright (c) Microsoft Corporation. All rights reserved.
// Licensed under the MIT License.

using System;
using System.ComponentModel;
using System.Linq;
using System.Threading;
using System.Threading.Tasks;
using Azure.Core;
using Azure.Core.Pipeline;

namespace Azure.ResourceManager.Core
{
    /// <summary>
    /// A class representing the operations that can be performed over a specific subscription.
    /// </summary>
    public class SubscriptionOperations : ResourceOperationsBase<SubscriptionResourceIdentifier, Subscription>
    {
        /// <summary>
        /// The resource type for subscription
        /// </summary>
        public static readonly ResourceType ResourceType = "Microsoft.Resources/subscriptions";

        /// <summary>
        /// Initializes a new instance of the <see cref="SubscriptionOperations"/> class for mocking.
        /// </summary>
        protected SubscriptionOperations()
        {
        }

        /// <summary>
        /// Initializes a new instance of the <see cref="SubscriptionOperations"/> class.
        /// </summary>
        /// <param name="clientContext"></param>
        /// <param name="subscriptionGuid"> The Guid of the subscription. </param>
        internal SubscriptionOperations(ClientContext clientContext, string subscriptionGuid)
            : base(clientContext, new SubscriptionResourceIdentifier(subscriptionGuid))
        {
        }

        /// <summary>
        /// Initializes a new instance of the <see cref="SubscriptionOperations"/> class.
        /// </summary>
        /// <param name="operations"> The resource operations to copy the options from. </param>
        /// <param name="id"> The identifier of the resource that is the target of operations. </param>
        internal SubscriptionOperations(OperationsBase operations, TenantResourceIdentifier id)
            : base(operations, id)
        {
        }

        /// <summary>
        /// Provides a way to reuse the protected client context.
        /// </summary>
        /// <typeparam name="T"> The actual type returned by the delegate. </typeparam>
        /// <param name="func"> The method to pass the internal properties to. </param>
        /// <returns> Whatever the delegate returns. </returns>
        [EditorBrowsable(EditorBrowsableState.Never)]
        public virtual T UseClientContext<T>(Func<Uri, TokenCredential, ArmClientOptions, HttpPipeline, T> func)
        {
            return func(BaseUri, Credential, ClientOptions, Pipeline);
        }

        /// <summary>
        /// Gets the valid resource type for this operation class
        /// </summary>
        protected override ResourceType ValidResourceType => ResourceType;

        private SubscriptionsRestOperations RestClient => new SubscriptionsRestOperations(Diagnostics, Pipeline, BaseUri);

        private FeaturesRestOperations FeaturesRestOperations => new FeaturesRestOperations(Diagnostics, Pipeline, Id.SubscriptionId, BaseUri);

        /// <summary>
        /// Gets the resource group container under this subscription.
        /// </summary>
        /// <returns> The resource group container. </returns>
        public virtual ResourceGroupContainer GetResourceGroups()
        {
            return new ResourceGroupContainer(this);
        }

        /// <summary>
<<<<<<< HEAD
=======
        /// Gets the location group container under this subscription.
        /// </summary>
        /// <returns> The resource group container. </returns>
        public virtual LocationContainer GetLocations()
        {
            return new LocationContainer(this);
        }

        /// <summary>
        /// Gets the predefined tag container under this subscription.
        /// </summary>
        /// <returns> The tags container. </returns>
        public virtual PreDefinedTagContainer GetPredefinedTags()
        {
            return new PreDefinedTagContainer(new ClientContext(ClientOptions, Credential, BaseUri, Pipeline), Id);
        }

        /// <summary>
>>>>>>> a3ffa952
        /// Gets the provider container under this subscription.
        /// </summary>
        /// <returns> The provider container. </returns>
        public virtual ProviderContainer GetProviders()
        {
            return new ProviderContainer(this);
        }

        /// <inheritdoc/>
        public override Response<Subscription> Get(CancellationToken cancellationToken = default)
        {
            using var scope = Diagnostics.CreateScope("SubscriptionOperations.Get");
            scope.Start();
            try
            {
                var response = RestClient.Get(Id.Name, cancellationToken);
                return Response.FromValue(new Subscription(this, response.Value), response.GetRawResponse());
            }
            catch (Exception e)
            {
                scope.Failed(e);
                throw;
            }
        }

        /// <inheritdoc/>
        public override async Task<Response<Subscription>> GetAsync(CancellationToken cancellationToken = default)
        {
            using var scope = Diagnostics.CreateScope("SubscriptionOperations.Get");
            scope.Start();
            try
            {
                var response = await RestClient.GetAsync(Id.Name, cancellationToken).ConfigureAwait(false);
                return Response.FromValue(new Subscription(this, response.Value), response.GetRawResponse());
            }
            catch (Exception e)
            {
                scope.Failed(e);
                throw;
            }
        }

        /// <summary> This operation provides all the locations that are available for resource providers; however, each resource provider may support a subset of this list. </summary>
        /// <param name="cancellationToken"> The cancellation token to use. </param>
        public virtual AsyncPageable<LocationExpanded> ListLocationsAsync(CancellationToken cancellationToken = default)
        {
            async Task<Page<LocationExpanded>> FirstPageFunc(int? pageSizeHint)
            {
                using var scope = Diagnostics.CreateScope("SubscriptionOperations.ListLocations");
                scope.Start();
                try
                {
                    var response = await RestClient.ListLocationsAsync(Id.Name, cancellationToken).ConfigureAwait(false);
                    return Page.FromValues(response.Value.Value, null, response.GetRawResponse());
                }
                catch (Exception e)
                {
                    scope.Failed(e);
                    throw;
                }
            }
            return PageableHelpers.CreateAsyncEnumerable(FirstPageFunc, null);
        }

        /// <summary> This operation provides all the locations that are available for resource providers; however, each resource provider may support a subset of this list. </summary>
        /// <param name="cancellationToken"> The cancellation token to use. </param>
        public virtual Pageable<LocationExpanded> ListLocations(CancellationToken cancellationToken = default)
        {
            Page<LocationExpanded> FirstPageFunc(int? pageSizeHint)
            {
                using var scope = Diagnostics.CreateScope("SubscriptionOperations.ListLocations");
                scope.Start();
                try
                {
                    var response = RestClient.ListLocations(Id.Name, cancellationToken);
                    return Page.FromValues(response.Value.Value, null, response.GetRawResponse());
                }
                catch (Exception e)
                {
                    scope.Failed(e);
                    throw;
                }
            }
            return PageableHelpers.CreateEnumerable(FirstPageFunc, null);
        }

        /// <summary>
        /// Gets a container representing all resources as generic objects in the current tenant.
        /// </summary>
        /// <returns> GenericResource container. </returns>
        public virtual GenericResourceContainer GetGenericResources()
        {
            return new GenericResourceContainer(new ClientContext(ClientOptions, Credential, BaseUri, Pipeline), Id);
        }

        /// <summary>
        /// Gets the predefined tag operations under this subscription.
        /// </summary>
        /// <returns> The predefined tags operations. </returns>
        public virtual PreDefinedTagOperations GetPreDefinedTagOperations()
        {
            return new PreDefinedTagOperations(new ClientContext(ClientOptions, Credential, BaseUri, Pipeline), Id);
        }

        /// <summary> Gets all the preview features that are available through AFEC for the subscription. </summary>
        /// <param name="cancellationToken"> The cancellation token to use. </param>
        public virtual Pageable<Feature> ListFeatures(CancellationToken cancellationToken = default)
        {
            Page<Feature> FirstPageFunc(int? pageSizeHint)
            {
                using var scope = Diagnostics.CreateScope("SubscriptionOperations.ListFeatures");
                scope.Start();
                try
                {
                    var response = FeaturesRestOperations.ListAll(cancellationToken);
                    return Page.FromValues(response.Value.Value.Select(d => new Feature(this, d)), response.Value.NextLink, response.GetRawResponse());
                }
                catch (Exception e)
                {
                    scope.Failed(e);
                    throw;
                }
            }
            Page<Feature> NextPageFunc(string nextLink, int? pageSizeHint)
            {
                using var scope = Diagnostics.CreateScope("SubscriptionOperations.ListFeatures");
                scope.Start();
                try
                {
                    var response = FeaturesRestOperations.ListAllNextPage(nextLink, cancellationToken);
                    return Page.FromValues(response.Value.Value.Select(d => new Feature(this, d)), response.Value.NextLink, response.GetRawResponse());
                }
                catch (Exception e)
                {
                    scope.Failed(e);
                    throw;
                }
            }
            return PageableHelpers.CreateEnumerable(FirstPageFunc, NextPageFunc);
        }

        /// <summary> Gets all the preview features that are available through AFEC for the subscription. </summary>
        /// <param name="cancellationToken"> The cancellation token to use. </param>
        public virtual AsyncPageable<Feature> ListFeaturesAsync(CancellationToken cancellationToken = default)
        {
            async Task<Page<Feature>> FirstPageFunc(int? pageSizeHint)
            {
                using var scope = Diagnostics.CreateScope("SubscriptionOperations.ListFeatures");
                scope.Start();
                try
                {
                    var response = await FeaturesRestOperations.ListAllAsync(cancellationToken).ConfigureAwait(false);
                    return Page.FromValues(response.Value.Value.Select(d => new Feature(this, d)), response.Value.NextLink, response.GetRawResponse());
                }
                catch (Exception e)
                {
                    scope.Failed(e);
                    throw;
                }
            }
            async Task<Page<Feature>> NextPageFunc(string nextLink, int? pageSizeHint)
            {
                using var scope = Diagnostics.CreateScope("SubscriptionOperations.ListFeatures");
                scope.Start();
                try
                {
                    var response = await FeaturesRestOperations.ListAllNextPageAsync(nextLink, cancellationToken).ConfigureAwait(false);
                    return Page.FromValues(response.Value.Value.Select(d => new Feature(this, d)), response.Value.NextLink, response.GetRawResponse());
                }
                catch (Exception e)
                {
                    scope.Failed(e);
                    throw;
                }
            }
            return PageableHelpers.CreateAsyncEnumerable(FirstPageFunc, NextPageFunc);
        }
    }
}<|MERGE_RESOLUTION|>--- conflicted
+++ resolved
@@ -79,17 +79,6 @@
         }
 
         /// <summary>
-<<<<<<< HEAD
-=======
-        /// Gets the location group container under this subscription.
-        /// </summary>
-        /// <returns> The resource group container. </returns>
-        public virtual LocationContainer GetLocations()
-        {
-            return new LocationContainer(this);
-        }
-
-        /// <summary>
         /// Gets the predefined tag container under this subscription.
         /// </summary>
         /// <returns> The tags container. </returns>
@@ -99,7 +88,6 @@
         }
 
         /// <summary>
->>>>>>> a3ffa952
         /// Gets the provider container under this subscription.
         /// </summary>
         /// <returns> The provider container. </returns>
