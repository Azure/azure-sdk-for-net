--- conflicted
+++ resolved
@@ -43,11 +43,7 @@
         public static Response<TOperations> WaitForCompletion<TOperations>(this Operation<TOperations> operation, CancellationToken cancellationToken = default)
         {
             //TODO: Remove after ADO 5665 is closed
-<<<<<<< HEAD
-            var pollingInterval = OperationInternals<TOperations>.DefaultPollingInterval;
-=======
             var pollingInterval = OperationHelpers.DefaultPollingInterval;
->>>>>>> 8e090039
             while (true)
             {
                 operation.UpdateStatus(cancellationToken);
