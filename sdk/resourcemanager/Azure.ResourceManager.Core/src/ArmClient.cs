﻿// Copyright (c) Microsoft Corporation. All rights reserved.
// Licensed under the MIT License.

using System;
using System.Collections.Generic;
using System.ComponentModel;
using System.Globalization;
using System.Linq;
using Azure.Core;
using Azure.Core.Pipeline;

namespace Azure.ResourceManager.Core
{
    /// <summary>
    /// The entry point for all ARM clients.
    /// </summary>
    public class ArmClient
    {
        /// <summary>
        /// The base URI of the service.
        /// </summary>
        internal const string DefaultUri = "https://management.azure.com";

        private TenantOperations _tenant;
        /// <summary>
        /// Get the tenant operations <see cref="TenantOperations"/> class.
        /// </summary>
        public TenantOperations Tenant => _tenant ??= new TenantOperations(ClientOptions, Credential, BaseUri, Pipeline);

        /// <summary>
        /// Initializes a new instance of the <see cref="ArmClient"/> class for mocking.
        /// </summary>
        protected ArmClient()
        {
        }

        /// <summary>
        /// Initializes a new instance of the <see cref="ArmClient"/> class.
        /// </summary>
        /// <param name="credential"> A credential used to authenticate to an Azure Service. </param>
        /// <param name="options"> The client parameters to use in these operations. </param>
        /// <exception cref="ArgumentNullException"> If <see cref="TokenCredential"/> is null. </exception>
        public ArmClient(TokenCredential credential, ArmClientOptions options = default)
            : this(null, new Uri(DefaultUri), credential, options)
        {
        }

        /// <summary>
        /// Initializes a new instance of the <see cref="ArmClient"/> class.
        /// </summary>
        /// <param name="defaultSubscriptionId"> The id of the default Azure subscription. </param>
        /// <param name="credential"> A credential used to authenticate to an Azure Service. </param>
        /// <param name="options"> The client parameters to use in these operations. </param>
        /// <exception cref="ArgumentNullException"> If <see cref="TokenCredential"/> is null. </exception> 
        public ArmClient(
            string defaultSubscriptionId,
            TokenCredential credential,
            ArmClientOptions options = default)
            : this(defaultSubscriptionId, new Uri(DefaultUri), credential, options)
        {
        }

        /// <summary>
        /// Initializes a new instance of the <see cref="ArmClient"/> class.
        /// </summary>
        /// <param name="baseUri"> The base URI of the Azure management endpoint. </param>
        /// <param name="credential"> A credential used to authenticate to an Azure Service. </param>
        /// <param name="options"> The client parameters to use in these operations. </param>
        /// <exception cref="ArgumentNullException"> If <see cref="TokenCredential"/> is null. </exception>
        public ArmClient(
            Uri baseUri,
            TokenCredential credential,
            ArmClientOptions options = default)
            : this(null, baseUri, credential, options)
        {
        }

        /// <summary>
        /// Initializes a new instance of the <see cref="ArmClient"/> class.
        /// </summary>
        /// <param name="defaultSubscriptionId"> The id of the default Azure subscription. </param>
        /// <param name="baseUri"> The base URI of the service. </param>
        /// <param name="credential"> A credential used to authenticate to an Azure Service. </param>
        /// <param name="options"> The client parameters to use in these operations. </param>
        internal ArmClient(
            string defaultSubscriptionId,
            Uri baseUri,
            TokenCredential credential,
            ArmClientOptions options)
        {
            if (credential is null)
                throw new ArgumentNullException(nameof(credential));

            Credential = credential;
            BaseUri = baseUri ?? new Uri(DefaultUri);
            ClientOptions = options?.Clone() ?? new ArmClientOptions();
            Pipeline = ManagementPipelineBuilder.Build(Credential, BaseUri, ClientOptions);

            DefaultSubscription = string.IsNullOrWhiteSpace(defaultSubscriptionId)
                ? GetDefaultSubscription()
                : GetSubscriptions().TryGet(defaultSubscriptionId);
            ClientOptions.ApiVersions.SetProviderClient(credential, baseUri, defaultSubscriptionId ?? DefaultSubscription.Id.SubscriptionId);
        }

        /// <summary>
        /// Gets the default Azure subscription.
        /// </summary>
        public virtual Subscription DefaultSubscription { get; private set; }

        /// <summary>
        /// Gets the Azure Resource Manager client options.
        /// </summary>
        protected virtual ArmClientOptions ClientOptions { get; private set; }

        /// <summary>
        /// Gets the Azure credential.
        /// </summary>
        protected virtual TokenCredential Credential { get; private set; }

        /// <summary>
        /// Gets the base URI of the service.
        /// </summary>
        protected virtual Uri BaseUri { get; private set; }

        /// <summary>
        /// Gets the HTTP pipeline.
        /// </summary>
        protected virtual HttpPipeline Pipeline { get; private set; }

        /// <summary>
        /// Gets the Azure subscriptions.
        /// </summary>
        /// <returns> Subscription container. </returns>
        public virtual SubscriptionContainer GetSubscriptions()
        {
            return new SubscriptionContainer(new ClientContext(ClientOptions, Credential, BaseUri, Pipeline));
        }

        /// <summary>
        /// Gets the tenants.
        /// </summary>
        /// <returns> Tenant container. </returns>
        public virtual TenantContainer GetTenants()
        {
            return new TenantContainer(new ClientContext(ClientOptions, Credential, BaseUri, Pipeline));
        }

        /// <summary>
        /// Gets a resource group operations object.
        /// </summary>
        /// <param name="id"> The id of the resourcegroup </param>
        /// <returns> Resource operations of the resource. </returns>
<<<<<<< HEAD
        public ResourceGroupOperations GetResourceGroupOperations(ResourceGroupResourceIdentifier
            id)
=======
        public virtual ResourceGroupOperations GetResourceGroupOperations(ResourceGroupResourceIdentifier id)
>>>>>>> c96607ac
        {
            return new ResourceGroupOperations(new SubscriptionOperations(new ClientContext(ClientOptions, Credential, BaseUri, Pipeline), id.SubscriptionId), id.ResourceGroupName);
        }

        private Subscription GetDefaultSubscription()
        {
            var sub = GetSubscriptions().List().FirstOrDefault();
            if (sub is null)
                throw new Exception("No subscriptions found for the given credentials");
            return sub;
        }

        /// <summary>
        /// Creates a container using the lambda expression passed in.
        /// </summary>
        /// <typeparam name="T"> The type of container to construct. </typeparam>
        /// <param name="func"> The lambda expression to execute. </param>
        /// <returns> The container type requested. </returns>
        [EditorBrowsable(EditorBrowsableState.Never)]
        public T GetContainer<T>(Func<ArmClientOptions, TokenCredential, Uri, HttpPipeline, T> func)
        {
            return func(ClientOptions, Credential, BaseUri, Pipeline);
        }

        /// <summary>
        /// Get the operations for a list of specific resources.
        /// </summary>
        /// <param name="ids"> A list of the IDs of the resources to retrieve. </param>
        /// <returns></returns>
        public virtual IList<GenericResourceOperations> GetGenericResourceOperations(IEnumerable<string> ids)
        {
            if (ids == null)
            {
                throw new ArgumentNullException(nameof(ids));
            }

            IList<GenericResourceOperations> genericRespirceOperations = new List<GenericResourceOperations>();
            foreach (string id in ids)
            {
                genericRespirceOperations.Add(new GenericResourceOperations(DefaultSubscription, id));
            }
            return genericRespirceOperations;
        }

        /// <summary>
        /// Get the operations for an specific resource.
        /// </summary>
        /// <param name="id"> The id of the resource to retrieve. </param>
        /// <returns></returns>
        public virtual GenericResourceOperations GetGenericResourceOperations(string id)
        {
            if (id == null)
            {
                throw new ArgumentNullException(nameof(id));
            }

            return new GenericResourceOperations(DefaultSubscription, id);
        }
    }
}<|MERGE_RESOLUTION|>--- conflicted
+++ resolved
@@ -150,12 +150,7 @@
         /// </summary>
         /// <param name="id"> The id of the resourcegroup </param>
         /// <returns> Resource operations of the resource. </returns>
-<<<<<<< HEAD
-        public ResourceGroupOperations GetResourceGroupOperations(ResourceGroupResourceIdentifier
-            id)
-=======
         public virtual ResourceGroupOperations GetResourceGroupOperations(ResourceGroupResourceIdentifier id)
->>>>>>> c96607ac
         {
             return new ResourceGroupOperations(new SubscriptionOperations(new ClientContext(ClientOptions, Credential, BaseUri, Pipeline), id.SubscriptionId), id.ResourceGroupName);
         }
