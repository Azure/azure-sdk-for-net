--- conflicted
+++ resolved
@@ -26,13 +26,8 @@
         /// <param name="options"> The client parameters to use in these operations. </param>
         /// <param name="credential"> A credential used to authenticate to an Azure Service. </param>
         /// <param name="baseUri"> The base URI of the service. </param>
-<<<<<<< HEAD
-        internal TenantOperations(AzureResourceManagerClientOptions options, TokenCredential credential, Uri baseUri)
+        internal TenantOperations(ArmClientOptions options, TokenCredential credential, Uri baseUri)
             : base(new ClientContext(options, credential, baseUri), ResourceIdentifier.RootResourceIdentifier)
-=======
-        internal TenantOperations(ArmClientOptions options, TokenCredential credential, Uri baseUri)
-            : base(options, ResourceIdentifier.RootResourceIdentifier, credential, baseUri)
->>>>>>> 413242aa
         {
         }
 
