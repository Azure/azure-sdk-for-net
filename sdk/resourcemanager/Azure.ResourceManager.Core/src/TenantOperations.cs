--- conflicted
+++ resolved
@@ -27,11 +27,7 @@
         /// <param name="credential"> A credential used to authenticate to an Azure Service. </param>
         /// <param name="baseUri"> The base URI of the service. </param>
         internal TenantOperations(AzureResourceManagerClientOptions options, TokenCredential credential, Uri baseUri)
-<<<<<<< HEAD
-            : base(new ClientContext(options, credential, baseUri), "/tenants")
-=======
-            : base(options, ResourceIdentifier.RootResourceIdentifier, credential, baseUri)
->>>>>>> 77d9e2da
+            : base(new ClientContext(options, credential, baseUri), ResourceIdentifier.RootResourceIdentifier)
         {
         }
 
