﻿// Copyright (c) Microsoft Corporation. All rights reserved.
// Licensed under the MIT License.

using System;
using System.Collections.Generic;

namespace Azure.ResourceManager.Core
{
    /// <summary>
    /// Generic representation of a tracked resource.  All tracked resources should extend this class
    /// </summary>
    [ReferenceType]
<<<<<<< HEAD
    public abstract partial class TrackedResource : Resource
=======
    public abstract class TrackedResource<TIdentifier> : Resource<TIdentifier> where TIdentifier : TenantResourceIdentifier
>>>>>>> 18b8a9b1
    {
        /// <summary>
        /// Gets the tags.
        /// </summary>
        public virtual IDictionary<string, string> Tags =>
            new Dictionary<string, string>(StringComparer.InvariantCultureIgnoreCase);

        /// <summary>
        /// Gets or sets the location the resource is in.
        /// </summary>
        public virtual LocationData Location { get; protected set; }

        /// <summary>
        /// Gets or sets the identifier for the resource.
        /// </summary>
        public override TIdentifier Id { get; protected set; }
    }
}<|MERGE_RESOLUTION|>--- conflicted
+++ resolved
@@ -10,11 +10,7 @@
     /// Generic representation of a tracked resource.  All tracked resources should extend this class
     /// </summary>
     [ReferenceType]
-<<<<<<< HEAD
-    public abstract partial class TrackedResource : Resource
-=======
     public abstract class TrackedResource<TIdentifier> : Resource<TIdentifier> where TIdentifier : TenantResourceIdentifier
->>>>>>> 18b8a9b1
     {
         /// <summary>
         /// Gets the tags.
