﻿// Copyright (c) Microsoft Corporation. All rights reserved.
// Licensed under the MIT License.

using System;
using System.Collections.Generic;

namespace Azure.ResourceManager.Core
{
    /// <summary>
    /// Generic representation of a tracked resource.  All tracked resources should extend this class
    /// </summary>
    [ReferenceType]
<<<<<<< HEAD
    public abstract partial class TrackedResource : Resource
=======
    public abstract class TrackedResource<TIdentifier> : Resource<TIdentifier> where TIdentifier : TenantResourceIdentifier
>>>>>>> 7d4de2c1
    {
        /// <summary>
        /// Gets the tags.
        /// </summary>
        public virtual IDictionary<string, string> Tags =>
            new Dictionary<string, string>(StringComparer.InvariantCultureIgnoreCase);

        /// <summary>
        /// Gets or sets the location the resource is in.
        /// </summary>
        public virtual LocationData Location { get; protected set; }

        /// <summary>
        /// Gets or sets the identifier for the resource.
        /// </summary>
        public override TIdentifier Id { get; protected set; }
    }
}<|MERGE_RESOLUTION|>--- conflicted
+++ resolved
@@ -10,11 +10,7 @@
     /// Generic representation of a tracked resource.  All tracked resources should extend this class
     /// </summary>
     [ReferenceType]
-<<<<<<< HEAD
-    public abstract partial class TrackedResource : Resource
-=======
-    public abstract class TrackedResource<TIdentifier> : Resource<TIdentifier> where TIdentifier : TenantResourceIdentifier
->>>>>>> 7d4de2c1
+    public abstract partial class TrackedResource<TIdentifier> : Resource<TIdentifier> where TIdentifier : TenantResourceIdentifier
     {
         /// <summary>
         /// Gets the tags.
