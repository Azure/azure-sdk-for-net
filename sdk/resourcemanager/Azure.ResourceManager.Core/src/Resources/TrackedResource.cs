--- conflicted
+++ resolved
@@ -9,12 +9,8 @@
     /// <summary>
     /// Generic representation of a tracked resource.  All tracked resources should extend this class
     /// </summary>
-<<<<<<< HEAD
+    [ReferenceType]
     public abstract class TrackedResource<TIdentifier> : Resource<TIdentifier> where TIdentifier : TenantResourceIdentifier
-=======
-    [ReferenceType]
-    public abstract class TrackedResource : Resource
->>>>>>> 6aff518e
     {
         /// <summary>
         /// Gets the tags.
