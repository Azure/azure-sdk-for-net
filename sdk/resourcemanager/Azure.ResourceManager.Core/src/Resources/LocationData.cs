﻿// Copyright (c) Microsoft Corporation. All rights reserved.
// Licensed under the MIT License.

using System;
using System.Collections.Generic;
using System.Globalization;
using System.Text;
using System.Text.RegularExpressions;

namespace Azure.ResourceManager.Core
{
    /// <summary>
    /// Represents an Azure geography region where supported resource providers live.
    /// </summary>
    public sealed partial class LocationData : IEquatable<LocationData>, IComparable<LocationData>
    {
        #region Public Cloud Locations

        /// <summary>
        /// Public cloud location for East Asia.
        /// </summary>
        public static readonly LocationData EastAsia = new LocationData { Name = "eastasia", CanonicalName = "east-asia", DisplayName = "East Asia" };

        /// <summary>
        /// Public cloud location for Southeast Asia.
        /// </summary>
        public static readonly LocationData SoutheastAsia = new LocationData { Name = "southeastasia", CanonicalName = "southeast-asia", DisplayName = "Southeast Asia" };

        /// <summary>
        /// Public cloud location for Central US.
        /// </summary>
        public static readonly LocationData CentralUS = new LocationData { Name = "centralus", CanonicalName = "central-us", DisplayName = "Central US" };

        /// <summary>
        /// Public cloud location for East US.
        /// </summary>
        public static readonly LocationData EastUS = new LocationData { Name = "eastus", CanonicalName = "east-us", DisplayName = "East US" };

        /// <summary>
        /// Public cloud location for East US 2.
        /// </summary>
        public static readonly LocationData EastUS2 = new LocationData { Name = "eastus2", CanonicalName = "east-us-2", DisplayName = "East US 2" };

        /// <summary>
        /// Public cloud location for West US.
        /// </summary>
        public static readonly LocationData WestUS = new LocationData { Name = "westus", CanonicalName = "west-us", DisplayName = "West US" };

        /// <summary>
        /// Public cloud location for North Central US.
        /// </summary>
        public static readonly LocationData NorthCentralUS = new LocationData { Name = "northcentralus", CanonicalName = "north-central-us", DisplayName = "North Central US" };

        /// <summary>
        /// Public cloud location for South Central US.
        /// </summary>
        public static readonly LocationData SouthCentralUS = new LocationData { Name = "southcentralus", CanonicalName = "south-central-us", DisplayName = "South Central US" };

        /// <summary>
        /// Public cloud location for North Europe.
        /// </summary>
        public static readonly LocationData NorthEurope = new LocationData { Name = "northeurope", CanonicalName = "north-europe", DisplayName = "North Europe" };

        /// <summary>
        /// Public cloud location for West Europe.
        /// </summary>
        public static readonly LocationData WestEurope = new LocationData { Name = "westeurope", CanonicalName = "west-europe", DisplayName = "West Europe" };

        /// <summary>
        /// Public cloud location for Japan West.
        /// </summary>
        public static readonly LocationData JapanWest = new LocationData { Name = "japanwest", CanonicalName = "japan-west", DisplayName = "Japan West" };

        /// <summary>
        /// Public cloud location for Japan East.
        /// </summary>
        public static readonly LocationData JapanEast = new LocationData { Name = "japaneast", CanonicalName = "japan-east", DisplayName = "Japan East" };

        /// <summary>
        /// Public cloud location for Brazil South.
        /// </summary>
        public static readonly LocationData BrazilSouth = new LocationData { Name = "brazilsouth", CanonicalName = "brazil-south", DisplayName = "Brazil South" };

        /// <summary>
        /// Public cloud location for Australia East.
        /// </summary>
        public static readonly LocationData AustraliaEast = new LocationData { Name = "australiaeast", CanonicalName = "australia-east", DisplayName = "Australia East" };

        /// <summary>
        /// Public cloud location for Australia Southeast.
        /// </summary>
        public static readonly LocationData AustraliaSoutheast = new LocationData { Name = "australiasoutheast", CanonicalName = "australia-southeast", DisplayName = "Australia Southeast" };

        /// <summary>
        /// Public cloud location for South India.
        /// </summary>
        public static readonly LocationData SouthIndia = new LocationData { Name = "southindia", CanonicalName = "south-india", DisplayName = "South India" };

        /// <summary>
        /// Public cloud location for Central India.
        /// </summary>
        public static readonly LocationData CentralIndia = new LocationData { Name = "centralindia", CanonicalName = "central-india", DisplayName = "Central India" };

        /// <summary>
        /// Public cloud location for West India.
        /// </summary>
        public static readonly LocationData WestIndia = new LocationData { Name = "westindia", CanonicalName = "west-india", DisplayName = "West India" };

        /// <summary>
        /// Public cloud location for Canada Central.
        /// </summary>
        public static readonly LocationData CanadaCentral = new LocationData { Name = "canadacentral", CanonicalName = "canada-central", DisplayName = "Canada Central" };

        /// <summary>
        /// Public cloud location for Canada East.
        /// </summary>
        public static readonly LocationData CanadaEast = new LocationData { Name = "canadaeast", CanonicalName = "canada-east", DisplayName = "Canada East" };

        /// <summary>
        /// Public cloud location for UK South.
        /// </summary>
        public static readonly LocationData UKSouth = new LocationData { Name = "uksouth", CanonicalName = "uk-south", DisplayName = "UK South" };

        /// <summary>
        /// Public cloud location for UK West.
        /// </summary>
        public static readonly LocationData UKWest = new LocationData { Name = "ukwest", CanonicalName = "uk-west", DisplayName = "UK West" };

        /// <summary>
        /// Public cloud location for West Central US.
        /// </summary>
        public static readonly LocationData WestCentralUS = new LocationData { Name = "westcentralus", CanonicalName = "west-central-us", DisplayName = "West Central US" };

        /// <summary>
        /// Public cloud location for West US 2.
        /// </summary>
        public static readonly LocationData WestUS2 = new LocationData { Name = "westus2", CanonicalName = "west-us-2", DisplayName = "West US 2" };

        /// <summary>
        /// Public cloud location for Korea Central.
        /// </summary>
        public static readonly LocationData KoreaCentral = new LocationData { Name = "koreacentral", CanonicalName = "korea-central", DisplayName = "Korea Central" };

        /// <summary>
        /// Public cloud location for Korea South.
        /// </summary>
        public static readonly LocationData KoreaSouth = new LocationData { Name = "koreasouth", CanonicalName = "korea-south", DisplayName = "Korea South" };

        /// <summary>
        /// Public cloud location for France Central.
        /// </summary>
        public static readonly LocationData FranceCentral = new LocationData { Name = "francecentral", CanonicalName = "france-central", DisplayName = "France Central" };

        /// <summary>
        /// Public cloud location for France South.
        /// </summary>
        public static readonly LocationData FranceSouth = new LocationData { Name = "francesouth", CanonicalName = "france-south", DisplayName = "France South" };

        /// <summary>
        /// Public cloud location for Australia Central.
        /// </summary>
        public static readonly LocationData AustraliaCentral = new LocationData { Name = "australiacentral", CanonicalName = "australia-central", DisplayName = "Australia Central" };

        /// <summary>
        /// Public cloud location for Australia Central 2.
        /// </summary>
        public static readonly LocationData AustraliaCentral2 = new LocationData { Name = "australiacentral2", CanonicalName = "australia-central-2", DisplayName = "Australia Central 2" };

        /// <summary>
        /// Public cloud location for UAE Central.
        /// </summary>
        public static readonly LocationData UAECentral = new LocationData { Name = "uaecentral", CanonicalName = "uae-central", DisplayName = "UAE Central" };

        /// <summary>
        /// Public cloud location for UAE North.
        /// </summary>
        public static readonly LocationData UAENorth = new LocationData { Name = "uaenorth", CanonicalName = "uae-north", DisplayName = "UAE North" };

        /// <summary>
        /// Public cloud location for South Africa North.
        /// </summary>
        public static readonly LocationData SouthAfricaNorth = new LocationData { Name = "southafricanorth", CanonicalName = "south-africa-north", DisplayName = "South Africa North" };

        /// <summary>
        /// Public cloud location for South Africa West.
        /// </summary>
        public static readonly LocationData SouthAfricaWest = new LocationData { Name = "southafricawest", CanonicalName = "south-africa-west", DisplayName = "South Africa West" };

        /// <summary>
        /// Public cloud location for Switzerland North.
        /// </summary>
        public static readonly LocationData SwitzerlandNorth = new LocationData { Name = "switzerlandnorth", CanonicalName = "switzerland-north", DisplayName = "Switzerland North" };

        /// <summary>
        /// Public cloud location for Switzerland West.
        /// </summary>
        public static readonly LocationData SwitzerlandWest = new LocationData { Name = "switzerlandwest", CanonicalName = "switzerland-west", DisplayName = "Switzerland West" };

        /// <summary>
        /// Public cloud location for Germany North.
        /// </summary>
        public static readonly LocationData GermanyNorth = new LocationData { Name = "germanynorth", CanonicalName = "germany-north", DisplayName = "Germany North" };

        /// <summary>
        /// Public cloud location for Germany West Central.
        /// </summary>
        public static readonly LocationData GermanyWestCentral = new LocationData { Name = "germanywestcentral", CanonicalName = "germany-west-central", DisplayName = "Germany West Central" };

        /// <summary>
        /// Public cloud location for Norway West.
        /// </summary>
        public static readonly LocationData NorwayWest = new LocationData { Name = "norwaywest", CanonicalName = "norway-west", DisplayName = "Norway West" };

        /// <summary>
        /// Public cloud location for Brazil Southeast.
        /// </summary>
        public static readonly LocationData BrazilSoutheast = new LocationData { Name = "brazilsoutheast", CanonicalName = "brazil-southeast", DisplayName = "Brazil Southeast" };

        #endregion
        private static readonly Dictionary<string, LocationData> PublicCloudLocations = new Dictionary<string, LocationData>()
        {
            { "EASTASIA", EastAsia },
            { "SOUTHEASTASIA", SoutheastAsia },
            { "CENTRALUS", CentralUS },
            { "EASTUS", EastUS },
            { "EASTUS2", EastUS2 },
            { "WESTUS", WestUS },
            { "NORTHCENTRALUS", NorthCentralUS },
            { "SOUTHCENTRALUS", SouthCentralUS },
            { "NORTHEUROPE", NorthEurope },
            { "WESTEUROPE", WestEurope },
            { "JAPANWEST", JapanWest },
            { "JAPANEAST", JapanEast },
            { "BRAZILSOUTH", BrazilSouth },
            { "AUSTRALIAEAST", AustraliaEast },
            { "AUSTRALIASOUTHEAST", AustraliaSoutheast },
            { "SOUTHINDIA", SouthIndia },
            { "CENTRALINDIA", CentralIndia },
            { "WESTINDIA", WestIndia },
            { "CANADACENTRAL", CanadaCentral },
            { "CANADAEAST", CanadaEast },
            { "UKSOUTH", UKSouth },
            { "UKWEST", UKWest },
            { "WESTCENTRALUS", WestCentralUS },
            { "WESTUS2", WestUS2 },
            { "KOREACENTRAL", KoreaCentral },
            { "KOREASOUTH", KoreaSouth },
            { "FRANCECENTRAL", FranceCentral },
            { "FRANCESOUTH", FranceSouth },
            { "AUSTRALIACENTRAL", AustraliaCentral },
            { "AUSTRALIACENTRAL2", AustraliaCentral2 },
            { "UAECENTRAL", UAECentral },
            { "UAENORTH", UAENorth },
            { "SOUTHAFRICANORTH", SouthAfricaNorth },
            { "SOUTHAFRICAWEST", SouthAfricaWest },
            { "SWITZERLANDNORTH", SwitzerlandNorth },
            { "SWITZERLANDWEST", SwitzerlandWest },
            { "GERMANYNORTH", GermanyNorth },
            { "GERMANYWESTCENTRAL", GermanyWestCentral },
            { "NORWAYWEST", NorwayWest },
            { "BRAZILSOUTHEAST", BrazilSoutheast },
        };

        private const string CanonicalPattern = "^[a-z]+(-[a-z]+)+(-[1-9])?$";
        private const string DisplayPattern = "^[A-Z]+[a-z]*( [A-Z]+[a-z]*)+( [1-9])?$";
        private const string RegexDash = @"-";
        private const string RegexWhitespace = @" ";

<<<<<<< HEAD
=======
        /// <summary>
        /// Initializes a new instance of the <see cref="LocationData"/> class.
        /// </summary>
        protected LocationData()
        {
        }

>>>>>>> 97fcd356
        private LocationData(string location)
        {
            switch (DetectNameType(location))
            {
                case NameType.Name:
                    Name = location;
                    CanonicalName = location;
                    DisplayName = location;
                    break;
                case NameType.CanonicalName:
                    Name = GetDefaultNameFromCanonicalName(location);
                    CanonicalName = location;
                    DisplayName = GetDisplayNameFromCanonicalName(location);
                    break;
                case NameType.DisplayName:
                    Name = GetDefaultNameFromDisplayName(location);
                    CanonicalName = GetCanonicalNameFromDisplayName(location);
                    DisplayName = location;
                    break;
            }
        }

        private enum NameType
        {
            Name,
            CanonicalName,
            DisplayName,
        }

        /// <summary>
        /// Gets default Location object: West US.
        /// </summary>
        public static ref readonly LocationData Default => ref WestUS;

        /// <summary>
        /// Gets a location canonical name consisting of only lowercase chararters with a '-' between words, e.g. "west-us".
        /// </summary>
        public string CanonicalName { get; private set; }

        /// <summary> Initializes a new instance of Location. </summary>
        /// <param name="name"> The location name. </param>
        /// <param name="displayName"> The display name of the location. </param>
        /// <param name="regionalDisplayName"> The display name of the location and its region. </param>
        /// <param name="canonicalName"> The canonical name of the location . </param>
        /// <param name="metadata"> Metadata of the location, such as lat/long, paired region, and others. </param>
        internal LocationData(string name, string displayName, string regionalDisplayName, string canonicalName, LocationMetadata metadata)
        {
            Name = name;
            DisplayName = displayName;
            RegionalDisplayName = regionalDisplayName;
            CanonicalName = canonicalName;
            Metadata = metadata;
        }

        /// <summary>
        /// Creates a new location implicitly from a string.
        /// </summary>
        /// <param name="other"> String to be assigned in the Name, CanonicalName or DisplayName form. </param>
        public static implicit operator LocationData(string other)
        {
            if (other == null)
                return null;

            var normalizedName = NormalizationUtility(other);
            LocationData value;
            if (PublicCloudLocations.TryGetValue(normalizedName, out value))
            {
                return value;
            }

            return new LocationData(other);
        }

        /// <summary>
        /// Creates a string implicitly from a Location object.
        /// </summary>
        /// <param name="other"> Location object to be assigned. </param>
        public static implicit operator string(LocationData other)
        {
            if (other == null)
            {
                return null;
            }

            return other.ToString();
        }

        /// <summary>
        /// Detects if a location object is equal to another location instance or a string representing the location name.
        /// </summary>
        /// <param name="other"> Location object or name as a string. </param>
        /// <returns> True or false. </returns>
        public bool Equals(LocationData other)
        {
            if (other == null)
                return false;

            return Name == other.Name && CanonicalName == other.CanonicalName && DisplayName == other.DisplayName;
        }

        /// <summary>
        /// Gets the display name of a location object.
        /// </summary>
        /// <returns> Display name. </returns>
        public override string ToString()
        {
            //return DisplayName;
            return Name; //TODO: change to return Name
        }

        /// <summary>
        /// Compares this Location name to another Location to expose if it is greater, less or equal than this one.
        /// </summary>
        /// <param name="other"> Location object or name as a string. </param>
        /// <returns> -1 for less than, 0 for equals, 1 for greater than. </returns>
        public int CompareTo(LocationData other)
        {
            if (ReferenceEquals(other, null))
            {
                return 1;
            }

            return string.Compare(Name, other.Name, StringComparison.InvariantCulture);
        }

        private static string NormalizationUtility(string value)
        {
            if (string.IsNullOrEmpty(value))
            {
                return value;
            }

            var sb = new StringBuilder(value.Length);
            for (var index = 0; index < value.Length; ++index)
            {
                var c = value[index];
                if (char.IsLetterOrDigit(c))
                {
                    sb.Append(c);
                }
            }

            return sb.ToString().ToUpperInvariant();
        }

        private static NameType DetectNameType(string location)
        {
            if (Regex.IsMatch(location, CanonicalPattern))
            {
                return NameType.CanonicalName;
            }
            else if (Regex.IsMatch(location, DisplayPattern))
            {
                return NameType.DisplayName;
            }
            else
            {
                return NameType.Name;
            }
        }

        private static string GetCanonicalNameFromDisplayName(string name)
        {
            return name.Replace(RegexWhitespace, RegexDash).ToLower(CultureInfo.InvariantCulture);
        }

        private static string GetDisplayNameFromCanonicalName(string name)
        {
            char[] chName = name.ToCharArray();
            chName[0] = char.ToUpper(chName[0], CultureInfo.InvariantCulture);

            for (int i = 0; i < chName.Length - 1; i++)
            {
                if (chName[i] == '-')
                {
                    chName[i] = ' ';
                    chName[i + 1] = char.ToUpper(chName[i + 1], CultureInfo.InvariantCulture);
                }
            }

            return new string(chName);
        }

        private static string GetDefaultNameFromCanonicalName(string name)
        {
            return name.Replace(RegexDash, string.Empty);
        }

        private static string GetDefaultNameFromDisplayName(string name)
        {
            return name.Replace(RegexWhitespace, string.Empty).ToLower(CultureInfo.InvariantCulture);
        }
    }
}<|MERGE_RESOLUTION|>--- conflicted
+++ resolved
@@ -266,8 +266,6 @@
         private const string RegexDash = @"-";
         private const string RegexWhitespace = @" ";
 
-<<<<<<< HEAD
-=======
         /// <summary>
         /// Initializes a new instance of the <see cref="LocationData"/> class.
         /// </summary>
@@ -275,7 +273,6 @@
         {
         }
 
->>>>>>> 97fcd356
         private LocationData(string location)
         {
             switch (DetectNameType(location))
