--- conflicted
+++ resolved
@@ -102,49 +102,7 @@
         }
 
         /// <summary>
-<<<<<<< HEAD
-=======
-        /// Implicit operator for initializing a string instance from a ResourceType.
-        /// </summary>
-        /// <param name="other"> <see cref="ResourceType"/> to be converted into a string object. </param>
-        public static implicit operator string(ResourceType other)
-        {
-            if (other is null)
-                return null;
-
-            return other.ToString();
-        }
-
-        /// <summary>
-        /// Compares a <see cref="ResourceType"/> object with a <see cref="string"/>.
-        /// </summary>
-        /// <param name="source"> <see cref="ResourceType"/> object. </param>
-        /// <param name="target"> String. </param>
-        /// <returns> True if they are equal, otherwise False. </returns>
-        public static bool operator ==(ResourceType source, string target)
-        {
-            if (source is null)
-                return target is null;
-
-            return source.Equals(target);
-        }
-
-        /// <summary>
-        /// Compares a <see cref="string"/> with a <see cref="ResourceType"/> object.
-        /// </summary>
-        /// <param name="source"> String representation of a ResourceType. </param>
-        /// <param name="target"> <see cref="ResourceType"/> object. </param>
-        /// <returns> True if they are equal, otherwise False. </returns>
-        public static bool operator ==(string source, ResourceType target)
-        {
-            if (target is null)
-                return source is null;
-
-            return target.Equals(source);
-        }
-
-        /// <summary>
->>>>>>> 6aff518e
+        /// <summary>
         /// Compares two <see cref="ResourceType"/> objects.
         /// </summary>
         /// <param name="source"> First <see cref="ResourceType"/> object. </param>
@@ -185,15 +143,8 @@
             if (ReferenceEquals(this, other))
                 return 0;
 
-<<<<<<< HEAD
             int compareResult = string.Compare(Namespace, other.Namespace, StringComparison.InvariantCultureIgnoreCase);
             if (compareResult == 0)
-=======
-            int compareResult = 0;
-            if ((compareResult = string.Compare(Namespace, other.Namespace, StringComparison.InvariantCultureIgnoreCase)) == 0 &&
-                (compareResult = string.Compare(Type, other.Type, StringComparison.InvariantCultureIgnoreCase)) == 0 &&
-                (!(other.Parent is null)))
->>>>>>> 6aff518e
             {
                 compareResult = string.Compare(Type, other.Type, StringComparison.InvariantCultureIgnoreCase);
             }
