--- conflicted
+++ resolved
@@ -10,18 +10,10 @@
     /// <summary>
     /// Structure representing a resource type.
     /// </summary>
-<<<<<<< HEAD
-    public sealed partial class ResourceType : IEquatable<ResourceType>, IEquatable<string>, IComparable<ResourceType>,
-        IComparable<string>
+    public sealed partial class ResourceType : IEquatable<ResourceType>, IComparable<ResourceType>
     {
         /// <summary>
-        /// The "none" resource type.
-=======
-    public sealed class ResourceType : IEquatable<ResourceType>, IComparable<ResourceType>
-    {
-        /// <summary>
         /// The resource type for the root of the resource hierarchy.
->>>>>>> 77d9e2da
         /// </summary>
         public static ResourceType RootResourceType => new ResourceType(string.Empty, string.Empty);
 
