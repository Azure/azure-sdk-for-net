﻿// Copyright (c) Microsoft Corporation. All rights reserved.
// Licensed under the MIT License.

using System;

namespace Azure.ResourceManager.Core
{
    /// <summary>
    /// A class representing the base resource used by all azure resources.
    /// </summary>
    [ReferenceType]
    public abstract class Resource<TIdentifier> : IEquatable<Resource<TIdentifier>>, IEquatable<string>,
        IComparable<Resource<TIdentifier>>, IComparable<string> where TIdentifier : TenantResourceIdentifier
    {
        /// <summary>
        /// Gets or sets the resource identifier.
        /// </summary>
<<<<<<< HEAD
        public abstract TIdentifier Id { get; protected set; }
=======
        public virtual ResourceIdentifier Id { get; protected set; }
>>>>>>> becc728e

        /// <summary>
        /// Gets the name.
        /// </summary>
        public virtual string Name => Id?.Name;

        /// <summary>
        /// Gets the resource type.
        /// </summary>
        public virtual ResourceType Type => Id?.ResourceType;

        /// <inheritdoc/>
        public virtual int CompareTo(Resource<TIdentifier> other)
        {
            if (other == null)
                return 1;

            if (ReferenceEquals(this, other))
                return 0;

            int compareResult = 0;
            if ((compareResult = string.Compare(Id, other.Id, StringComparison.InvariantCultureIgnoreCase)) == 0 &&
                (compareResult = string.Compare(Name, other.Name, StringComparison.InvariantCultureIgnoreCase)) == 0 &&
                (compareResult = Type.CompareTo(other.Type)) == 0)
                return 0;

            return compareResult;
        }

        /// <inheritdoc/>
        public virtual int CompareTo(string other)
        {
            return string.Compare(Id, other, StringComparison.InvariantCultureIgnoreCase);
        }

        /// <inheritdoc/>
        public virtual bool Equals(Resource<TIdentifier> other)
        {
            if (Id == null)
                return false;

            return Id.Equals(other?.Id);
        }

        /// <inheritdoc/>
        public virtual bool Equals(string other)
        {
            if (Id == null)
                return false;

            return Id.Equals(other);
        }
    }
}<|MERGE_RESOLUTION|>--- conflicted
+++ resolved
@@ -1,4 +1,4 @@
-﻿// Copyright (c) Microsoft Corporation. All rights reserved.
+// Copyright (c) Microsoft Corporation. All rights reserved.
 // Licensed under the MIT License.
 
 using System;
@@ -15,11 +15,7 @@
         /// <summary>
         /// Gets or sets the resource identifier.
         /// </summary>
-<<<<<<< HEAD
-        public abstract TIdentifier Id { get; protected set; }
-=======
-        public virtual ResourceIdentifier Id { get; protected set; }
->>>>>>> becc728e
+        public virtual TIdentifier Id { get; protected set; }
 
         /// <summary>
         /// Gets the name.
