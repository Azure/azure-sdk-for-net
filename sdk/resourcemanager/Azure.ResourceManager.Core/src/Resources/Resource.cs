// Copyright (c) Microsoft Corporation. All rights reserved.
// Licensed under the MIT License.

using System;

namespace Azure.ResourceManager.Core
{
    /// <summary>
    /// A class representing the base resource used by all azure resources.
    /// </summary>
    [ReferenceType]
    public abstract class Resource<TIdentifier> : IEquatable<Resource<TIdentifier>>, IEquatable<string>,
        IComparable<Resource<TIdentifier>>, IComparable<string> where TIdentifier : TenantResourceIdentifier
    {
        /// <summary>
        /// Gets or sets the resource identifier.
        /// </summary>
<<<<<<< HEAD
        public virtual ResourceIdentifier Id { get; protected set; }
=======
        public virtual TIdentifier Id { get; protected set; }
>>>>>>> 6c30766a

        /// <summary>
        /// Gets the name.
        /// </summary>
        public virtual string Name => Id?.Name;

        /// <summary>
        /// Gets the resource type.
        /// </summary>
        public virtual ResourceType Type => Id?.ResourceType;

        /// <inheritdoc/>
        public virtual int CompareTo(Resource<TIdentifier> other)
        {
            if (other == null)
                return 1;

            if (ReferenceEquals(this, other))
                return 0;

            int compareResult = 0;
            if ((compareResult = string.Compare(Id, other.Id, StringComparison.InvariantCultureIgnoreCase)) == 0 &&
                (compareResult = string.Compare(Name, other.Name, StringComparison.InvariantCultureIgnoreCase)) == 0 &&
                (compareResult = Type.CompareTo(other.Type)) == 0)
                return 0;

            return compareResult;
        }

        /// <inheritdoc/>
        public virtual int CompareTo(string other)
        {
            return string.Compare(Id, other, StringComparison.InvariantCultureIgnoreCase);
        }

        /// <inheritdoc/>
        public virtual bool Equals(Resource<TIdentifier> other)
        {
            if (Id == null)
                return false;

            return Id.Equals(other?.Id);
        }

        /// <inheritdoc/>
        public virtual bool Equals(string other)
        {
            if (Id == null)
                return false;

            return Id.Equals(other);
        }
    }
}<|MERGE_RESOLUTION|>--- conflicted
+++ resolved
@@ -15,11 +15,7 @@
         /// <summary>
         /// Gets or sets the resource identifier.
         /// </summary>
-<<<<<<< HEAD
-        public virtual ResourceIdentifier Id { get; protected set; }
-=======
         public virtual TIdentifier Id { get; protected set; }
->>>>>>> 6c30766a
 
         /// <summary>
         /// Gets the name.
