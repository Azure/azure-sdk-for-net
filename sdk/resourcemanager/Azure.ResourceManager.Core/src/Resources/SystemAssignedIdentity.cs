﻿// Copyright (c) Microsoft Corporation. All rights reserved.
// Licensed under the MIT License.

using System;

namespace Azure.ResourceManager.Core
{
    /// <summary>
    /// A class representing an Identity assigned by the system.
    /// </summary>
<<<<<<< HEAD
    public sealed partial class SystemAssignedIdentity
=======
    public sealed class SystemAssignedIdentity : IEquatable<SystemAssignedIdentity>
>>>>>>> 3ab3261c
    {
        /// <summary>
        /// Initializes a new instance of the <see cref="SystemAssignedIdentity"/> class with Null properties.
        /// </summary>
        public SystemAssignedIdentity()
        {
        }

        /// <summary>
        /// Initializes a new instance of the <see cref="SystemAssignedIdentity"/> class.
        /// </summary>
        /// <param name="tenantId"> Application TenantId . </param>
        /// <param name="principalId"> PrincipalId. </param>
        public SystemAssignedIdentity(Guid tenantId, Guid principalId)
        {
            TenantId = tenantId;
            PrincipalId = principalId;
        }

        /// <summary>
        /// Gets the Tenant ID.
        /// </summary>
        public Guid? TenantId { get; private set; }

        /// <summary>
        /// Gets the Principal ID.
        /// </summary>
        public Guid? PrincipalId { get; private set; }

        /// <summary>
        /// Compares two <see cref="SystemAssignedIdentity"/> objects to determine if they are equal.
        /// </summary>
        /// <param name="original"> First <see cref="SystemAssignedIdentity"/> object to compare. </param>
        /// <param name="other"> Second <see cref="SystemAssignedIdentity"/> object to compare. </param>
        /// <returns> True if they are equal, otherwise False. </returns>
        public static bool Equals(SystemAssignedIdentity original, SystemAssignedIdentity other)
        {
            if (original == null)
                return other == null;

            return original.Equals(other);
        }

        /// <summary>
        /// Compares this <see cref="SystemAssignedIdentity"/> with another instance.
        /// </summary>
        /// <param name="other"> <see cref="SystemAssignedIdentity"/> object to compare. </param>
        /// <returns> -1 for less than, 0 for equals, 1 for greater than. </returns>
        public int CompareTo(SystemAssignedIdentity other)
        {
            if (other == null)
                return 1;

            int compareResult = 0;
            if ((compareResult = TenantId.GetValueOrDefault().CompareTo(other.TenantId.GetValueOrDefault())) == 0 &&
                (compareResult = PrincipalId.GetValueOrDefault().CompareTo(other.PrincipalId.GetValueOrDefault())) == 0)
                return 0;

            return compareResult;
        }

        /// <summary>
        /// Compares this <see cref="SystemAssignedIdentity"/> instance with another object and determines if they are equals.
        /// </summary>
        /// <param name="other"> <see cref="SystemAssignedIdentity"/> object to compare. </param>
        /// <returns> True if they are equal, otherwise false. </returns>
        public bool Equals(SystemAssignedIdentity other)
        {
            if (other == null)
                return false;

            return TenantId.Equals(other.TenantId) && PrincipalId.Equals(other.PrincipalId);
        }

        /// <inheritdoc/>
        public override bool Equals(object obj)
        {
            if (ReferenceEquals(this, obj))
                return true;

            return Equals(obj as SystemAssignedIdentity);
        }

        /// <inheritdoc/>
        public override int GetHashCode()
        {
            return HashCodeBuilder.Combine(TenantId, PrincipalId);
        }
    }
}<|MERGE_RESOLUTION|>--- conflicted
+++ resolved
@@ -8,11 +8,7 @@
     /// <summary>
     /// A class representing an Identity assigned by the system.
     /// </summary>
-<<<<<<< HEAD
-    public sealed partial class SystemAssignedIdentity
-=======
     public sealed class SystemAssignedIdentity : IEquatable<SystemAssignedIdentity>
->>>>>>> 3ab3261c
     {
         /// <summary>
         /// Initializes a new instance of the <see cref="SystemAssignedIdentity"/> class with Null properties.
