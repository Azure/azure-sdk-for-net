﻿// Copyright (c) Microsoft Corporation. All rights reserved.
// Licensed under the MIT License.

using System;
using System.Threading;
using System.Threading.Tasks;
using Azure.Core;
using Azure.ResourceManager.Resources;

namespace Azure.ResourceManager.Core
{
    /// <summary>
    /// A class representing the operations that can be performed over a specific subscription.
    /// </summary>
    public class SubscriptionOperations : ResourceOperationsBase<SubscriptionResourceIdentifier, Subscription>
    {
        /// <summary>
        /// The resource type for subscription
        /// </summary>
        public static readonly ResourceType ResourceType = "Microsoft.Resources/subscriptions";

        /// <summary>
        /// Initializes a new instance of the <see cref="SubscriptionOperations"/> class for mocking.
        /// </summary>
        protected SubscriptionOperations()
        {
        }

        /// <summary>
        /// Initializes a new instance of the <see cref="SubscriptionOperations"/> class.
        /// </summary>
        /// <param name="options"> The client parameters to use in these operations. </param>
        /// <param name="subscriptionId"> The Id of the subscription. </param>
        /// <param name="credential"> A credential used to authenticate to an Azure Service. </param>
        /// <param name="baseUri"> The base URI of the service. </param>
<<<<<<< HEAD
        internal SubscriptionOperations(ArmClientOptions options, string subscriptionId, TokenCredential credential, Uri baseUri)
            : base(options, $"/subscriptions/{subscriptionId}", credential, baseUri)
=======
        internal SubscriptionOperations(AzureResourceManagerClientOptions options, string subscriptionId, TokenCredential credential, Uri baseUri)
            : base(options, new SubscriptionResourceIdentifier(subscriptionId), credential, baseUri)
>>>>>>> 77d9e2da
        {
        }

        /// <summary>
        /// Initializes a new instance of the <see cref="SubscriptionOperations"/> class.
        /// </summary>
        /// <param name="subscription"> The subscription operations to copy client options from. </param>
        /// <param name="id"> The identifier of the subscription. </param>
        protected SubscriptionOperations(SubscriptionOperations subscription, SubscriptionResourceIdentifier id)
            : base(subscription.ClientOptions, id, subscription.Credential, subscription.BaseUri)
        {
        }

        /// <summary>
        /// Gets the valid resource type for this operation class
        /// </summary>
        protected override ResourceType ValidResourceType => ResourceType;

        private SubscriptionsOperations SubscriptionsClient => new ResourcesManagementClient(
            BaseUri,
            Guid.NewGuid().ToString(),
            Credential,
            ClientOptions.Convert<ResourcesManagementClientOptions>()).Subscriptions;

        /// <summary>
        /// Gets the resource group operations for a given resource group.
        /// </summary>
        /// <param name="resourceGroupName"> The name of the resource group. </param>
        /// <returns> The resource group operations. </returns>
        /// <exception cref="ArgumentOutOfRangeException"> resourceGroupName must be at least one character long and cannot be longer than 90 characters. </exception>
        /// <exception cref="ArgumentException"> The name of the resource group can include alphanumeric, underscore, parentheses, hyphen, period (except at end), and Unicode characters that match the allowed characters. </exception>
        public virtual ResourceGroupOperations GetResourceGroupOperations(string resourceGroupName)
        {
            return new ResourceGroupOperations(this, resourceGroupName);
        }

        /// <summary>
        /// Gets the resource group container under this subscription.
        /// </summary>
        /// <returns> The resource group container. </returns>
        public virtual ResourceGroupContainer GetResourceGroups()
        {
            return new ResourceGroupContainer(this);
        }

        /// <summary>
        /// Gets the location group container under this subscription.
        /// </summary>
        /// <returns> The resource group container. </returns>
        public virtual LocationContainer GetLocations()
        {
            return new LocationContainer(this);
        }

        /// <inheritdoc/>
        public override ArmResponse<Subscription> Get(CancellationToken cancellationToken = default)
        {
            return new PhArmResponse<Subscription, ResourceManager.Resources.Models.Subscription>(
                SubscriptionsClient.Get(Id.Name, cancellationToken),
                Converter());
        }

        /// <inheritdoc/>
        public override async Task<ArmResponse<Subscription>> GetAsync(CancellationToken cancellationToken = default)
        {
            return new PhArmResponse<Subscription, ResourceManager.Resources.Models.Subscription>(
                await SubscriptionsClient.GetAsync(Id.Name, cancellationToken).ConfigureAwait(false),
                Converter());
        }

        private Func<ResourceManager.Resources.Models.Subscription, Subscription> Converter()
        {
            return s => new Subscription(this, new SubscriptionData(s));
        }
    }
}<|MERGE_RESOLUTION|>--- conflicted
+++ resolved
@@ -33,13 +33,8 @@
         /// <param name="subscriptionId"> The Id of the subscription. </param>
         /// <param name="credential"> A credential used to authenticate to an Azure Service. </param>
         /// <param name="baseUri"> The base URI of the service. </param>
-<<<<<<< HEAD
         internal SubscriptionOperations(ArmClientOptions options, string subscriptionId, TokenCredential credential, Uri baseUri)
-            : base(options, $"/subscriptions/{subscriptionId}", credential, baseUri)
-=======
-        internal SubscriptionOperations(AzureResourceManagerClientOptions options, string subscriptionId, TokenCredential credential, Uri baseUri)
             : base(options, new SubscriptionResourceIdentifier(subscriptionId), credential, baseUri)
->>>>>>> 77d9e2da
         {
         }
 
