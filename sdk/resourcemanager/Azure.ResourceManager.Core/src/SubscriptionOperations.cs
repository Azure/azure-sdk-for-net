﻿// Copyright (c) Microsoft Corporation. All rights reserved.
// Licensed under the MIT License.

using System;
using System.Threading;
using System.Threading.Tasks;
using Azure.Core;
using Azure.ResourceManager.Resources;

namespace Azure.ResourceManager.Core
{
    /// <summary>
    /// A class representing the operations that can be performed over a specific subscription.
    /// </summary>
    public class SubscriptionOperations : ResourceOperationsBase<SubscriptionResourceIdentifier, Subscription>
    {
        /// <summary>
        /// The resource type for subscription
        /// </summary>
        public static readonly ResourceType ResourceType = "Microsoft.Resources/subscriptions";

        /// <summary>
        /// Initializes a new instance of the <see cref="SubscriptionOperations"/> class for mocking.
        /// </summary>
        protected SubscriptionOperations()
        {
        }

        /// <summary>
        /// Initializes a new instance of the <see cref="SubscriptionOperations"/> class.
        /// </summary>
<<<<<<< HEAD
        /// <param name="clientContext"></param>
        /// <param name="subscriptionGuid"> The Guid of the subscription. </param>
        internal SubscriptionOperations(ClientContext clientContext, string subscriptionGuid)
            : base(clientContext, $"/subscriptions/{subscriptionGuid}")
=======
        /// <param name="options"> The client parameters to use in these operations. </param>
        /// <param name="subscriptionId"> The Id of the subscription. </param>
        /// <param name="credential"> A credential used to authenticate to an Azure Service. </param>
        /// <param name="baseUri"> The base URI of the service. </param>
        internal SubscriptionOperations(ArmClientOptions options, string subscriptionId, TokenCredential credential, Uri baseUri)
            : base(options, new SubscriptionResourceIdentifier(subscriptionId), credential, baseUri)
>>>>>>> 413242aa
        {
        }

        /// <summary>
        /// Initializes a new instance of the <see cref="SubscriptionOperations"/> class.
        /// </summary>
        /// <param name="subscription"> The subscription operations to copy client options from. </param>
        /// <param name="id"> The identifier of the subscription. </param>
        protected SubscriptionOperations(SubscriptionOperations subscription, SubscriptionResourceIdentifier id)
            : base(subscription, id)
        {
        }

        /// <summary>
        /// ListResources of type T
        /// </summary>
        /// <typeparam name="T"></typeparam>
        /// <param name="func"></param>
        /// <returns></returns>
        public virtual T ListResources<T>(Func<Uri, TokenCredential, AzureResourceManagerClientOptions, T> func)
        {
            return func(BaseUri, Credential, ClientOptions);
        }

        /// <summary>
        /// ListResourcesAsync of type T
        /// </summary>
        /// <typeparam name="T"></typeparam>
        /// <param name="func"></param>
        /// <returns></returns>
        public virtual AsyncPageable<T> ListResourcesAsync<T>(Func<Uri, TokenCredential, AzureResourceManagerClientOptions, AsyncPageable<T>> func)
        {
            return func(BaseUri, Credential, ClientOptions);
        }

        /// <summary>
        /// Gets the valid resource type for this operation class
        /// </summary>
        protected override ResourceType ValidResourceType => ResourceType;

        private SubscriptionsOperations SubscriptionsClient => new ResourcesManagementClient(
            BaseUri,
            Guid.NewGuid().ToString(),
            Credential,
            ClientOptions.Convert<ResourcesManagementClientOptions>()).Subscriptions;

        /// <summary>
        /// Gets the resource group operations for a given resource group.
        /// </summary>
        /// <param name="resourceGroupName"> The name of the resource group. </param>
        /// <returns> The resource group operations. </returns>
        /// <exception cref="ArgumentOutOfRangeException"> resourceGroupName must be at least one character long and cannot be longer than 90 characters. </exception>
        /// <exception cref="ArgumentException"> The name of the resource group can include alphanumeric, underscore, parentheses, hyphen, period (except at end), and Unicode characters that match the allowed characters. </exception>
        public virtual ResourceGroupOperations GetResourceGroupOperations(string resourceGroupName)
        {
            return new ResourceGroupOperations(this, resourceGroupName);
        }

        /// <summary>
        /// Gets the resource group container under this subscription.
        /// </summary>
        /// <returns> The resource group container. </returns>
        public virtual ResourceGroupContainer GetResourceGroups()
        {
            return new ResourceGroupContainer(this);
        }

        /// <summary>
        /// Gets the location group container under this subscription.
        /// </summary>
        /// <returns> The resource group container. </returns>
        public virtual LocationContainer GetLocations()
        {
            return new LocationContainer(this);
        }

        /// <inheritdoc/>
        public override ArmResponse<Subscription> Get(CancellationToken cancellationToken = default)
        {
            return new PhArmResponse<Subscription, ResourceManager.Resources.Models.Subscription>(
                SubscriptionsClient.Get(Id.Name, cancellationToken),
                Converter());
        }

        /// <inheritdoc/>
        public override async Task<ArmResponse<Subscription>> GetAsync(CancellationToken cancellationToken = default)
        {
            return new PhArmResponse<Subscription, ResourceManager.Resources.Models.Subscription>(
                await SubscriptionsClient.GetAsync(Id.Name, cancellationToken).ConfigureAwait(false),
                Converter());
        }

        private Func<ResourceManager.Resources.Models.Subscription, Subscription> Converter()
        {
            return s => new Subscription(this, new SubscriptionData(s));
        }
    }
}<|MERGE_RESOLUTION|>--- conflicted
+++ resolved
@@ -29,19 +29,10 @@
         /// <summary>
         /// Initializes a new instance of the <see cref="SubscriptionOperations"/> class.
         /// </summary>
-<<<<<<< HEAD
         /// <param name="clientContext"></param>
         /// <param name="subscriptionGuid"> The Guid of the subscription. </param>
         internal SubscriptionOperations(ClientContext clientContext, string subscriptionGuid)
-            : base(clientContext, $"/subscriptions/{subscriptionGuid}")
-=======
-        /// <param name="options"> The client parameters to use in these operations. </param>
-        /// <param name="subscriptionId"> The Id of the subscription. </param>
-        /// <param name="credential"> A credential used to authenticate to an Azure Service. </param>
-        /// <param name="baseUri"> The base URI of the service. </param>
-        internal SubscriptionOperations(ArmClientOptions options, string subscriptionId, TokenCredential credential, Uri baseUri)
-            : base(options, new SubscriptionResourceIdentifier(subscriptionId), credential, baseUri)
->>>>>>> 413242aa
+            : base(clientContext, new SubscriptionResourceIdentifier(subscriptionGuid))
         {
         }
 
