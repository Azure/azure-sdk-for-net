--- conflicted
+++ resolved
@@ -29,14 +29,8 @@
         public virtual System.Collections.Generic.IReadOnlyList<Azure.ResourceManager.Resources.GenericResource> GetGenericResources(params string[] ids) { throw null; }
         public virtual Azure.ResourceManager.Management.ManagementGroup GetManagementGroup(Azure.Core.ResourceIdentifier id) { throw null; }
         public virtual Azure.ResourceManager.Management.ManagementGroupCollection GetManagementGroups() { throw null; }
-<<<<<<< HEAD
-        public virtual Azure.ResourceManager.Resources.Provider GetProvider(Azure.ResourceManager.ResourceIdentifier id) { throw null; }
-        public virtual Azure.ResourceManager.Resources.ResourceGroup GetResourceGroup(Azure.ResourceManager.ResourceIdentifier id) { throw null; }
-=======
-        public virtual Azure.ResourceManager.Resources.PredefinedTag GetPreDefinedTag(Azure.Core.ResourceIdentifier id) { throw null; }
         public virtual Azure.ResourceManager.Resources.Provider GetProvider(Azure.Core.ResourceIdentifier id) { throw null; }
         public virtual Azure.ResourceManager.Resources.ResourceGroup GetResourceGroup(Azure.Core.ResourceIdentifier id) { throw null; }
->>>>>>> 1ea640a1
         public virtual Azure.ResourceManager.Resources.RestApiCollection GetRestApis(string azureNamespace) { throw null; }
         public virtual Azure.ResourceManager.Resources.Subscription GetSubscription(Azure.Core.ResourceIdentifier id) { throw null; }
         public virtual Azure.ResourceManager.Resources.SubscriptionCollection GetSubscriptions() { throw null; }
@@ -70,37 +64,6 @@
         public Azure.ResourceManager.ResourceNameFilter SubstringFilter { get { throw null; } set { } }
         public Azure.ResourceManager.ResourceTagFilter TagFilter { get { throw null; } set { } }
         public override string ToString() { throw null; }
-    }
-<<<<<<< HEAD
-    public sealed partial class ResourceIdentifier : System.IComparable<Azure.ResourceManager.ResourceIdentifier>, System.IEquatable<Azure.ResourceManager.ResourceIdentifier>
-    {
-        public static readonly Azure.ResourceManager.ResourceIdentifier Root;
-        public ResourceIdentifier(string resourceId) { }
-        public Azure.ResourceManager.Resources.Models.Location? Location { get { throw null; } }
-        public string Name { get { throw null; } }
-        public Azure.ResourceManager.ResourceIdentifier Parent { get { throw null; } }
-        public string Provider { get { throw null; } }
-        public string ResourceGroupName { get { throw null; } }
-        public Azure.ResourceManager.ResourceType ResourceType { get { throw null; } }
-        public string SubscriptionId { get { throw null; } }
-        public int CompareTo(Azure.ResourceManager.ResourceIdentifier other) { throw null; }
-        public bool Equals(Azure.ResourceManager.ResourceIdentifier other) { throw null; }
-        [System.ComponentModel.EditorBrowsableAttribute(System.ComponentModel.EditorBrowsableState.Never)]
-        public override bool Equals(object obj) { throw null; }
-        [System.ComponentModel.EditorBrowsableAttribute(System.ComponentModel.EditorBrowsableState.Never)]
-        public override int GetHashCode() { throw null; }
-        public static bool operator ==(Azure.ResourceManager.ResourceIdentifier id1, Azure.ResourceManager.ResourceIdentifier id2) { throw null; }
-        public static bool operator >(Azure.ResourceManager.ResourceIdentifier left, Azure.ResourceManager.ResourceIdentifier right) { throw null; }
-        public static bool operator >=(Azure.ResourceManager.ResourceIdentifier left, Azure.ResourceManager.ResourceIdentifier right) { throw null; }
-        public static implicit operator string (Azure.ResourceManager.ResourceIdentifier id) { throw null; }
-        public static bool operator !=(Azure.ResourceManager.ResourceIdentifier id1, Azure.ResourceManager.ResourceIdentifier id2) { throw null; }
-        public static bool operator <(Azure.ResourceManager.ResourceIdentifier left, Azure.ResourceManager.ResourceIdentifier right) { throw null; }
-        public static bool operator <=(Azure.ResourceManager.ResourceIdentifier left, Azure.ResourceManager.ResourceIdentifier right) { throw null; }
-        public override string ToString() { throw null; }
-=======
-    public static partial class ResourceGroupExtensions
-    {
->>>>>>> 1ea640a1
     }
     public partial class ResourceNameFilter : Azure.ResourceManager.GenericResourceFilter, System.IEquatable<Azure.ResourceManager.ResourceNameFilter>, System.IEquatable<string>
     {
@@ -193,23 +156,16 @@
     {
         public static readonly Azure.Core.ResourceType ResourceType;
         protected ManagementGroup() { }
-<<<<<<< HEAD
         public virtual Azure.ResourceManager.Management.ManagementGroupData Data { get { throw null; } }
         public virtual bool HasData { get { throw null; } }
-        protected override Azure.ResourceManager.ResourceType ValidResourceType { get { throw null; } }
-        public static Azure.ResourceManager.ResourceIdentifier CreateResourceIdentifier(string groupId) { throw null; }
-=======
-        protected internal ManagementGroup(Azure.ResourceManager.Core.ArmResource options, Azure.Core.ResourceIdentifier id) { }
-        public virtual Azure.ResourceManager.Management.ManagementGroupData Data { get { throw null; } }
-        public bool HasData { get { throw null; } }
-        protected override Azure.Core.ResourceType ValidResourceType { get { throw null; } }
->>>>>>> 1ea640a1
+        protected override Azure.Core.ResourceType ValidResourceType { get { throw null; } }
+        public static Azure.Core.ResourceIdentifier CreateResourceIdentifier(string groupId) { throw null; }
         public virtual Azure.ResourceManager.Management.Models.ManagementGroupDeleteOperation Delete(string cacheControl = null, bool waitForCompletion = true, System.Threading.CancellationToken cancellationToken = default(System.Threading.CancellationToken)) { throw null; }
         public virtual System.Threading.Tasks.Task<Azure.ResourceManager.Management.Models.ManagementGroupDeleteOperation> DeleteAsync(string cacheControl = null, bool waitForCompletion = true, System.Threading.CancellationToken cancellationToken = default(System.Threading.CancellationToken)) { throw null; }
         public virtual Azure.Response<Azure.ResourceManager.Management.ManagementGroup> Get(Azure.ResourceManager.Management.Models.ManagementGroupExpandType? expand = default(Azure.ResourceManager.Management.Models.ManagementGroupExpandType?), bool? recurse = default(bool?), string filter = null, string cacheControl = null, System.Threading.CancellationToken cancellationToken = default(System.Threading.CancellationToken)) { throw null; }
         public virtual System.Threading.Tasks.Task<Azure.Response<Azure.ResourceManager.Management.ManagementGroup>> GetAsync(Azure.ResourceManager.Management.Models.ManagementGroupExpandType? expand = default(Azure.ResourceManager.Management.Models.ManagementGroupExpandType?), bool? recurse = default(bool?), string filter = null, string cacheControl = null, System.Threading.CancellationToken cancellationToken = default(System.Threading.CancellationToken)) { throw null; }
-        public virtual System.Collections.Generic.IEnumerable<Azure.ResourceManager.Resources.Models.Location> GetAvailableLocations(System.Threading.CancellationToken cancellationToken = default(System.Threading.CancellationToken)) { throw null; }
-        public virtual System.Threading.Tasks.Task<System.Collections.Generic.IEnumerable<Azure.ResourceManager.Resources.Models.Location>> GetAvailableLocationsAsync(System.Threading.CancellationToken cancellationToken = default(System.Threading.CancellationToken)) { throw null; }
+        public virtual System.Collections.Generic.IEnumerable<Azure.Core.AzureLocation> GetAvailableLocations(System.Threading.CancellationToken cancellationToken = default(System.Threading.CancellationToken)) { throw null; }
+        public virtual System.Threading.Tasks.Task<System.Collections.Generic.IEnumerable<Azure.Core.AzureLocation>> GetAvailableLocationsAsync(System.Threading.CancellationToken cancellationToken = default(System.Threading.CancellationToken)) { throw null; }
         public virtual Azure.Pageable<Azure.ResourceManager.Management.Models.DescendantInfo> GetDescendants(string skiptoken = null, int? top = default(int?), System.Threading.CancellationToken cancellationToken = default(System.Threading.CancellationToken)) { throw null; }
         public virtual Azure.AsyncPageable<Azure.ResourceManager.Management.Models.DescendantInfo> GetDescendantsAsync(string skiptoken = null, int? top = default(int?), System.Threading.CancellationToken cancellationToken = default(System.Threading.CancellationToken)) { throw null; }
         public virtual Azure.Response<Azure.ResourceManager.Management.ManagementGroup> Update(Azure.ResourceManager.Management.Models.PatchManagementGroupOptions patchGroupRequest, string cacheControl = null, System.Threading.CancellationToken cancellationToken = default(System.Threading.CancellationToken)) { throw null; }
@@ -220,24 +176,13 @@
     public partial class ManagementGroupCollection : Azure.ResourceManager.Core.ArmCollection, System.Collections.Generic.IAsyncEnumerable<Azure.ResourceManager.Management.ManagementGroup>, System.Collections.Generic.IEnumerable<Azure.ResourceManager.Management.ManagementGroup>, System.Collections.IEnumerable
     {
         protected ManagementGroupCollection() { }
-<<<<<<< HEAD
-        protected override Azure.ResourceManager.ResourceType ValidResourceType { get { throw null; } }
+        protected override Azure.Core.ResourceType ValidResourceType { get { throw null; } }
         public virtual Azure.Response<Azure.ResourceManager.Management.Models.CheckNameAvailabilityResult> CheckNameAvailability(Azure.ResourceManager.Management.Models.CheckNameAvailabilityOptions checkNameAvailabilityRequest, System.Threading.CancellationToken cancellationToken = default(System.Threading.CancellationToken)) { throw null; }
         public virtual System.Threading.Tasks.Task<Azure.Response<Azure.ResourceManager.Management.Models.CheckNameAvailabilityResult>> CheckNameAvailabilityAsync(Azure.ResourceManager.Management.Models.CheckNameAvailabilityOptions checkNameAvailabilityRequest, System.Threading.CancellationToken cancellationToken = default(System.Threading.CancellationToken)) { throw null; }
         public virtual Azure.ResourceManager.Management.Models.ManagementGroupCreateOrUpdateOperation CreateOrUpdate(string groupId, Azure.ResourceManager.Management.Models.CreateManagementGroupOptions createManagementGroupRequest, string cacheControl = null, bool waitForCompletion = true, System.Threading.CancellationToken cancellationToken = default(System.Threading.CancellationToken)) { throw null; }
         public virtual System.Threading.Tasks.Task<Azure.ResourceManager.Management.Models.ManagementGroupCreateOrUpdateOperation> CreateOrUpdateAsync(string groupId, Azure.ResourceManager.Management.Models.CreateManagementGroupOptions createManagementGroupRequest, string cacheControl = null, bool waitForCompletion = true, System.Threading.CancellationToken cancellationToken = default(System.Threading.CancellationToken)) { throw null; }
         public virtual Azure.Response<bool> Exists(string groupId, Azure.ResourceManager.Management.Models.ManagementGroupExpandType? expand = default(Azure.ResourceManager.Management.Models.ManagementGroupExpandType?), bool? recurse = default(bool?), string filter = null, string cacheControl = null, System.Threading.CancellationToken cancellationToken = default(System.Threading.CancellationToken)) { throw null; }
         public virtual System.Threading.Tasks.Task<Azure.Response<bool>> ExistsAsync(string groupId, Azure.ResourceManager.Management.Models.ManagementGroupExpandType? expand = default(Azure.ResourceManager.Management.Models.ManagementGroupExpandType?), bool? recurse = default(bool?), string filter = null, string cacheControl = null, System.Threading.CancellationToken cancellationToken = default(System.Threading.CancellationToken)) { throw null; }
-=======
-        protected new Azure.ResourceManager.Resources.Tenant Parent { get { throw null; } }
-        protected override Azure.Core.ResourceType ValidResourceType { get { throw null; } }
-        public virtual Azure.Response<bool> CheckIfExists(string groupId, Azure.ResourceManager.Management.Models.ManagementGroupExpandType? expand = default(Azure.ResourceManager.Management.Models.ManagementGroupExpandType?), bool? recurse = default(bool?), string filter = null, string cacheControl = null, System.Threading.CancellationToken cancellationToken = default(System.Threading.CancellationToken)) { throw null; }
-        public virtual System.Threading.Tasks.Task<Azure.Response<bool>> CheckIfExistsAsync(string groupId, Azure.ResourceManager.Management.Models.ManagementGroupExpandType? expand = default(Azure.ResourceManager.Management.Models.ManagementGroupExpandType?), bool? recurse = default(bool?), string filter = null, string cacheControl = null, System.Threading.CancellationToken cancellationToken = default(System.Threading.CancellationToken)) { throw null; }
-        public virtual Azure.Response<Azure.ResourceManager.Management.Models.CheckNameAvailabilityResult> CheckNameAvailability(Azure.ResourceManager.Management.Models.CheckNameAvailabilityOptions checkNameAvailabilityOptions, System.Threading.CancellationToken cancellationToken = default(System.Threading.CancellationToken)) { throw null; }
-        public virtual System.Threading.Tasks.Task<Azure.Response<Azure.ResourceManager.Management.Models.CheckNameAvailabilityResult>> CheckNameAvailabilityAsync(Azure.ResourceManager.Management.Models.CheckNameAvailabilityOptions checkNameAvailabilityOptions, System.Threading.CancellationToken cancellationToken = default(System.Threading.CancellationToken)) { throw null; }
-        public virtual Azure.ResourceManager.Management.Models.ManagementGroupCreateOrUpdateOperation CreateOrUpdate(string groupId, Azure.ResourceManager.Management.Models.CreateManagementGroupOptions createManagementGroupOptions, string cacheControl = null, bool waitForCompletion = true, System.Threading.CancellationToken cancellationToken = default(System.Threading.CancellationToken)) { throw null; }
-        public virtual System.Threading.Tasks.Task<Azure.ResourceManager.Management.Models.ManagementGroupCreateOrUpdateOperation> CreateOrUpdateAsync(string groupId, Azure.ResourceManager.Management.Models.CreateManagementGroupOptions createManagementGroupOptions, string cacheControl = null, bool waitForCompletion = true, System.Threading.CancellationToken cancellationToken = default(System.Threading.CancellationToken)) { throw null; }
->>>>>>> 1ea640a1
         public virtual Azure.Response<Azure.ResourceManager.Management.ManagementGroup> Get(string groupId, Azure.ResourceManager.Management.Models.ManagementGroupExpandType? expand = default(Azure.ResourceManager.Management.Models.ManagementGroupExpandType?), bool? recurse = default(bool?), string filter = null, string cacheControl = null, System.Threading.CancellationToken cancellationToken = default(System.Threading.CancellationToken)) { throw null; }
         public virtual Azure.Pageable<Azure.ResourceManager.Management.ManagementGroup> GetAll(string cacheControl = null, string skiptoken = null, System.Threading.CancellationToken cancellationToken = default(System.Threading.CancellationToken)) { throw null; }
         public virtual Azure.AsyncPageable<Azure.ResourceManager.Management.ManagementGroup> GetAllAsync(string cacheControl = null, string skiptoken = null, System.Threading.CancellationToken cancellationToken = default(System.Threading.CancellationToken)) { throw null; }
@@ -591,37 +536,23 @@
 {
     public static partial class ArmClientExtensions
     {
-<<<<<<< HEAD
-        public static Azure.ResourceManager.Resources.DataPolicyManifest GetDataPolicyManifest(this Azure.ResourceManager.ArmClient armClient, Azure.ResourceManager.ResourceIdentifier id) { throw null; }
-        public static Azure.ResourceManager.Resources.Feature GetFeature(this Azure.ResourceManager.ArmClient armClient, Azure.ResourceManager.ResourceIdentifier id) { throw null; }
-        public static Azure.ResourceManager.Resources.GenericResource GetGenericResource(this Azure.ResourceManager.ArmClient armClient, Azure.ResourceManager.ResourceIdentifier id) { throw null; }
-        public static Azure.ResourceManager.Resources.ManagementGroupPolicyDefinition GetManagementGroupPolicyDefinition(this Azure.ResourceManager.ArmClient armClient, Azure.ResourceManager.ResourceIdentifier id) { throw null; }
-        public static Azure.ResourceManager.Resources.ManagementGroupPolicySetDefinition GetManagementGroupPolicySetDefinition(this Azure.ResourceManager.ArmClient armClient, Azure.ResourceManager.ResourceIdentifier id) { throw null; }
-        public static Azure.ResourceManager.Resources.ManagementLockObject GetManagementLockObject(this Azure.ResourceManager.ArmClient armClient, Azure.ResourceManager.ResourceIdentifier id) { throw null; }
-        public static Azure.ResourceManager.Resources.PolicyAssignment GetPolicyAssignment(this Azure.ResourceManager.ArmClient armClient, Azure.ResourceManager.ResourceIdentifier id) { throw null; }
-        public static Azure.ResourceManager.Resources.PolicyExemption GetPolicyExemption(this Azure.ResourceManager.ArmClient armClient, Azure.ResourceManager.ResourceIdentifier id) { throw null; }
-        public static Azure.ResourceManager.Resources.Provider GetProvider(this Azure.ResourceManager.ArmClient armClient, Azure.ResourceManager.ResourceIdentifier id) { throw null; }
-        public static Azure.ResourceManager.Resources.ResourceGroup GetResourceGroup(this Azure.ResourceManager.ArmClient armClient, Azure.ResourceManager.ResourceIdentifier id) { throw null; }
-        public static Azure.ResourceManager.Resources.ResourceLink GetResourceLink(this Azure.ResourceManager.ArmClient armClient, Azure.ResourceManager.ResourceIdentifier id) { throw null; }
-        public static Azure.ResourceManager.Resources.Subscription GetSubscription(this Azure.ResourceManager.ArmClient armClient, Azure.ResourceManager.ResourceIdentifier id) { throw null; }
-        public static Azure.ResourceManager.Resources.SubscriptionPolicyDefinition GetSubscriptionPolicyDefinition(this Azure.ResourceManager.ArmClient armClient, Azure.ResourceManager.ResourceIdentifier id) { throw null; }
-        public static Azure.ResourceManager.Resources.SubscriptionPolicySetDefinition GetSubscriptionPolicySetDefinition(this Azure.ResourceManager.ArmClient armClient, Azure.ResourceManager.ResourceIdentifier id) { throw null; }
-        public static Azure.ResourceManager.Resources.TagResource GetTagResource(this Azure.ResourceManager.ArmClient armClient, Azure.ResourceManager.ResourceIdentifier id) { throw null; }
-        public static Azure.ResourceManager.Resources.TenantPolicyDefinition GetTenantPolicyDefinition(this Azure.ResourceManager.ArmClient armClient, Azure.ResourceManager.ResourceIdentifier id) { throw null; }
-        public static Azure.ResourceManager.Resources.TenantPolicySetDefinition GetTenantPolicySetDefinition(this Azure.ResourceManager.ArmClient armClient, Azure.ResourceManager.ResourceIdentifier id) { throw null; }
-=======
         public static Azure.ResourceManager.Resources.DataPolicyManifest GetDataPolicyManifest(this Azure.ResourceManager.ArmClient armClient, Azure.Core.ResourceIdentifier id) { throw null; }
+        public static Azure.ResourceManager.Resources.Feature GetFeature(this Azure.ResourceManager.ArmClient armClient, Azure.Core.ResourceIdentifier id) { throw null; }
+        public static Azure.ResourceManager.Resources.GenericResource GetGenericResource(this Azure.ResourceManager.ArmClient armClient, Azure.Core.ResourceIdentifier id) { throw null; }
         public static Azure.ResourceManager.Resources.ManagementGroupPolicyDefinition GetManagementGroupPolicyDefinition(this Azure.ResourceManager.ArmClient armClient, Azure.Core.ResourceIdentifier id) { throw null; }
         public static Azure.ResourceManager.Resources.ManagementGroupPolicySetDefinition GetManagementGroupPolicySetDefinition(this Azure.ResourceManager.ArmClient armClient, Azure.Core.ResourceIdentifier id) { throw null; }
         public static Azure.ResourceManager.Resources.ManagementLockObject GetManagementLockObject(this Azure.ResourceManager.ArmClient armClient, Azure.Core.ResourceIdentifier id) { throw null; }
         public static Azure.ResourceManager.Resources.PolicyAssignment GetPolicyAssignment(this Azure.ResourceManager.ArmClient armClient, Azure.Core.ResourceIdentifier id) { throw null; }
         public static Azure.ResourceManager.Resources.PolicyExemption GetPolicyExemption(this Azure.ResourceManager.ArmClient armClient, Azure.Core.ResourceIdentifier id) { throw null; }
+        public static Azure.ResourceManager.Resources.Provider GetProvider(this Azure.ResourceManager.ArmClient armClient, Azure.Core.ResourceIdentifier id) { throw null; }
+        public static Azure.ResourceManager.Resources.ResourceGroup GetResourceGroup(this Azure.ResourceManager.ArmClient armClient, Azure.Core.ResourceIdentifier id) { throw null; }
         public static Azure.ResourceManager.Resources.ResourceLink GetResourceLink(this Azure.ResourceManager.ArmClient armClient, Azure.Core.ResourceIdentifier id) { throw null; }
+        public static Azure.ResourceManager.Resources.Subscription GetSubscription(this Azure.ResourceManager.ArmClient armClient, Azure.Core.ResourceIdentifier id) { throw null; }
         public static Azure.ResourceManager.Resources.SubscriptionPolicyDefinition GetSubscriptionPolicyDefinition(this Azure.ResourceManager.ArmClient armClient, Azure.Core.ResourceIdentifier id) { throw null; }
         public static Azure.ResourceManager.Resources.SubscriptionPolicySetDefinition GetSubscriptionPolicySetDefinition(this Azure.ResourceManager.ArmClient armClient, Azure.Core.ResourceIdentifier id) { throw null; }
+        public static Azure.ResourceManager.Resources.TagResource GetTagResource(this Azure.ResourceManager.ArmClient armClient, Azure.Core.ResourceIdentifier id) { throw null; }
         public static Azure.ResourceManager.Resources.TenantPolicyDefinition GetTenantPolicyDefinition(this Azure.ResourceManager.ArmClient armClient, Azure.Core.ResourceIdentifier id) { throw null; }
         public static Azure.ResourceManager.Resources.TenantPolicySetDefinition GetTenantPolicySetDefinition(this Azure.ResourceManager.ArmClient armClient, Azure.Core.ResourceIdentifier id) { throw null; }
->>>>>>> 1ea640a1
     }
     public static partial class ArmResourceExtensions
     {
@@ -676,18 +607,13 @@
         public static readonly Azure.Core.ResourceType ResourceType;
         protected Feature() { }
         public virtual Azure.ResourceManager.Resources.FeatureData Data { get { throw null; } }
-<<<<<<< HEAD
         public virtual bool HasData { get { throw null; } }
-        protected override Azure.ResourceManager.ResourceType ValidResourceType { get { throw null; } }
-        public static Azure.ResourceManager.ResourceIdentifier CreateResourceIdentifier(string subscriptionId, string resourceProviderNamespace, string featureName) { throw null; }
-=======
-        public bool HasData { get { throw null; } }
-        protected override Azure.Core.ResourceType ValidResourceType { get { throw null; } }
->>>>>>> 1ea640a1
+        protected override Azure.Core.ResourceType ValidResourceType { get { throw null; } }
+        public static Azure.Core.ResourceIdentifier CreateResourceIdentifier(string subscriptionId, string resourceProviderNamespace, string featureName) { throw null; }
         public virtual Azure.Response<Azure.ResourceManager.Resources.Feature> Get(System.Threading.CancellationToken cancellationToken = default(System.Threading.CancellationToken)) { throw null; }
         public virtual System.Threading.Tasks.Task<Azure.Response<Azure.ResourceManager.Resources.Feature>> GetAsync(System.Threading.CancellationToken cancellationToken = default(System.Threading.CancellationToken)) { throw null; }
-        public virtual System.Collections.Generic.IEnumerable<Azure.ResourceManager.Resources.Models.Location> GetAvailableLocations(System.Threading.CancellationToken cancellationToken = default(System.Threading.CancellationToken)) { throw null; }
-        public virtual System.Threading.Tasks.Task<System.Collections.Generic.IEnumerable<Azure.ResourceManager.Resources.Models.Location>> GetAvailableLocationsAsync(System.Threading.CancellationToken cancellationToken = default(System.Threading.CancellationToken)) { throw null; }
+        public virtual System.Collections.Generic.IEnumerable<Azure.Core.AzureLocation> GetAvailableLocations(System.Threading.CancellationToken cancellationToken = default(System.Threading.CancellationToken)) { throw null; }
+        public virtual System.Threading.Tasks.Task<System.Collections.Generic.IEnumerable<Azure.Core.AzureLocation>> GetAvailableLocationsAsync(System.Threading.CancellationToken cancellationToken = default(System.Threading.CancellationToken)) { throw null; }
         public virtual Azure.Response<Azure.ResourceManager.Resources.Feature> Register(System.Threading.CancellationToken cancellationToken = default(System.Threading.CancellationToken)) { throw null; }
         public virtual System.Threading.Tasks.Task<Azure.Response<Azure.ResourceManager.Resources.Feature>> RegisterAsync(System.Threading.CancellationToken cancellationToken = default(System.Threading.CancellationToken)) { throw null; }
         public virtual Azure.Response<Azure.ResourceManager.Resources.Feature> Unregister(System.Threading.CancellationToken cancellationToken = default(System.Threading.CancellationToken)) { throw null; }
@@ -698,15 +624,9 @@
     {
         protected FeatureCollection() { }
         protected new Azure.ResourceManager.Resources.Provider Parent { get { throw null; } }
-<<<<<<< HEAD
-        protected override Azure.ResourceManager.ResourceType ValidResourceType { get { throw null; } }
+        protected override Azure.Core.ResourceType ValidResourceType { get { throw null; } }
         public virtual Azure.Response<bool> Exists(string featureName, System.Threading.CancellationToken cancellationToken = default(System.Threading.CancellationToken)) { throw null; }
         public virtual System.Threading.Tasks.Task<Azure.Response<bool>> ExistsAsync(string featureName, System.Threading.CancellationToken cancellationToken = default(System.Threading.CancellationToken)) { throw null; }
-=======
-        protected override Azure.Core.ResourceType ValidResourceType { get { throw null; } }
-        public virtual Azure.Response<bool> CheckIfExists(string featureName, System.Threading.CancellationToken cancellationToken = default(System.Threading.CancellationToken)) { throw null; }
-        public virtual System.Threading.Tasks.Task<Azure.Response<bool>> CheckIfExistsAsync(string featureName, System.Threading.CancellationToken cancellationToken = default(System.Threading.CancellationToken)) { throw null; }
->>>>>>> 1ea640a1
         public virtual Azure.Response<Azure.ResourceManager.Resources.Feature> Get(string featureName, System.Threading.CancellationToken cancellationToken = default(System.Threading.CancellationToken)) { throw null; }
         public virtual Azure.Pageable<Azure.ResourceManager.Resources.Feature> GetAll(System.Threading.CancellationToken cancellationToken = default(System.Threading.CancellationToken)) { throw null; }
         public virtual Azure.AsyncPageable<Azure.ResourceManager.Resources.Feature> GetAllAsync(System.Threading.CancellationToken cancellationToken = default(System.Threading.CancellationToken)) { throw null; }
@@ -724,24 +644,19 @@
     }
     public partial class GenericResource : Azure.ResourceManager.Core.ArmResource
     {
-        public static readonly Azure.ResourceManager.ResourceType ResourceType;
+        public static readonly Azure.Core.ResourceType ResourceType;
         protected GenericResource() { }
         public virtual Azure.ResourceManager.Resources.GenericResourceData Data { get { throw null; } }
-<<<<<<< HEAD
         public virtual bool HasData { get { throw null; } }
-        protected override Azure.ResourceManager.ResourceType ValidResourceType { get { throw null; } }
-=======
-        public bool HasData { get { throw null; } }
-        protected override Azure.Core.ResourceType ValidResourceType { get { throw null; } }
->>>>>>> 1ea640a1
+        protected override Azure.Core.ResourceType ValidResourceType { get { throw null; } }
         public virtual Azure.Response<Azure.ResourceManager.Resources.GenericResource> AddTag(string key, string value, System.Threading.CancellationToken cancellationToken = default(System.Threading.CancellationToken)) { throw null; }
         public virtual System.Threading.Tasks.Task<Azure.Response<Azure.ResourceManager.Resources.GenericResource>> AddTagAsync(string key, string value, System.Threading.CancellationToken cancellationToken = default(System.Threading.CancellationToken)) { throw null; }
         public virtual Azure.ResourceManager.Resources.Models.ResourceDeleteByIdOperation Delete(bool waitForCompletion = true, System.Threading.CancellationToken cancellationToken = default(System.Threading.CancellationToken)) { throw null; }
         public virtual System.Threading.Tasks.Task<Azure.ResourceManager.Resources.Models.ResourceDeleteByIdOperation> DeleteAsync(bool waitForCompletion = true, System.Threading.CancellationToken cancellationToken = default(System.Threading.CancellationToken)) { throw null; }
         public virtual Azure.Response<Azure.ResourceManager.Resources.GenericResource> Get(System.Threading.CancellationToken cancellationToken = default(System.Threading.CancellationToken)) { throw null; }
         public virtual System.Threading.Tasks.Task<Azure.Response<Azure.ResourceManager.Resources.GenericResource>> GetAsync(System.Threading.CancellationToken cancellationToken = default(System.Threading.CancellationToken)) { throw null; }
-        public virtual System.Collections.Generic.IEnumerable<Azure.ResourceManager.Resources.Models.Location> GetAvailableLocations(System.Threading.CancellationToken cancellationToken = default(System.Threading.CancellationToken)) { throw null; }
-        public virtual System.Threading.Tasks.Task<System.Collections.Generic.IEnumerable<Azure.ResourceManager.Resources.Models.Location>> GetAvailableLocationsAsync(System.Threading.CancellationToken cancellationToken = default(System.Threading.CancellationToken)) { throw null; }
+        public virtual System.Collections.Generic.IEnumerable<Azure.Core.AzureLocation> GetAvailableLocations(System.Threading.CancellationToken cancellationToken = default(System.Threading.CancellationToken)) { throw null; }
+        public virtual System.Threading.Tasks.Task<System.Collections.Generic.IEnumerable<Azure.Core.AzureLocation>> GetAvailableLocationsAsync(System.Threading.CancellationToken cancellationToken = default(System.Threading.CancellationToken)) { throw null; }
         public virtual Azure.Response<Azure.ResourceManager.Resources.GenericResource> RemoveTag(string key, System.Threading.CancellationToken cancellationToken = default(System.Threading.CancellationToken)) { throw null; }
         public virtual System.Threading.Tasks.Task<Azure.Response<Azure.ResourceManager.Resources.GenericResource>> RemoveTagAsync(string key, System.Threading.CancellationToken cancellationToken = default(System.Threading.CancellationToken)) { throw null; }
         public virtual Azure.Response<Azure.ResourceManager.Resources.GenericResource> SetTags(System.Collections.Generic.IDictionary<string, string> tags, System.Threading.CancellationToken cancellationToken = default(System.Threading.CancellationToken)) { throw null; }
@@ -753,35 +668,15 @@
     public partial class GenericResourceCollection : Azure.ResourceManager.Core.ArmCollection
     {
         protected GenericResourceCollection() { }
-<<<<<<< HEAD
-        protected override Azure.ResourceManager.ResourceType ValidResourceType { get { throw null; } }
-        public virtual Azure.ResourceManager.Resources.Models.ResourceCreateOrUpdateByIdOperation CreateOrUpdate(Azure.ResourceManager.ResourceIdentifier resourceId, Azure.ResourceManager.Resources.GenericResourceData parameters, bool waitForCompletion = true, System.Threading.CancellationToken cancellationToken = default(System.Threading.CancellationToken)) { throw null; }
-        public virtual System.Threading.Tasks.Task<Azure.ResourceManager.Resources.Models.ResourceCreateOrUpdateByIdOperation> CreateOrUpdateAsync(Azure.ResourceManager.ResourceIdentifier resourceId, Azure.ResourceManager.Resources.GenericResourceData parameters, bool waitForCompletion = true, System.Threading.CancellationToken cancellationToken = default(System.Threading.CancellationToken)) { throw null; }
-        public virtual Azure.Response<bool> Exists(Azure.ResourceManager.ResourceIdentifier resourceId, System.Threading.CancellationToken cancellationToken = default(System.Threading.CancellationToken)) { throw null; }
-        public virtual System.Threading.Tasks.Task<Azure.Response<bool>> ExistsAsync(Azure.ResourceManager.ResourceIdentifier resourceId, System.Threading.CancellationToken cancellationToken = default(System.Threading.CancellationToken)) { throw null; }
-        public virtual Azure.Response<Azure.ResourceManager.Resources.GenericResource> Get(Azure.ResourceManager.ResourceIdentifier resourceId, System.Threading.CancellationToken cancellationToken = default(System.Threading.CancellationToken)) { throw null; }
-        public virtual System.Threading.Tasks.Task<Azure.Response<Azure.ResourceManager.Resources.GenericResource>> GetAsync(Azure.ResourceManager.ResourceIdentifier resourceId, System.Threading.CancellationToken cancellationToken = default(System.Threading.CancellationToken)) { throw null; }
-        public virtual Azure.Response<Azure.ResourceManager.Resources.GenericResource> GetIfExists(Azure.ResourceManager.ResourceIdentifier resourceId, System.Threading.CancellationToken cancellationToken = default(System.Threading.CancellationToken)) { throw null; }
-        public virtual System.Threading.Tasks.Task<Azure.Response<Azure.ResourceManager.Resources.GenericResource>> GetIfExistsAsync(Azure.ResourceManager.ResourceIdentifier resourceId, System.Threading.CancellationToken cancellationToken = default(System.Threading.CancellationToken)) { throw null; }
-=======
-        protected override Azure.Core.ResourceType ValidResourceType { get { throw null; } }
-        public virtual Azure.Response<bool> CheckIfExists(string resourceId, System.Threading.CancellationToken cancellationToken = default(System.Threading.CancellationToken)) { throw null; }
-        public virtual System.Threading.Tasks.Task<Azure.Response<bool>> CheckIfExistsAsync(string resourceId, System.Threading.CancellationToken cancellationToken = default(System.Threading.CancellationToken)) { throw null; }
-        public virtual Azure.ResourceManager.Resources.Models.ResourceCreateOrUpdateByIdOperation CreateOrUpdate(string resourceId, Azure.ResourceManager.Resources.GenericResourceData parameters, bool waitForCompletion = true, System.Threading.CancellationToken cancellationToken = default(System.Threading.CancellationToken)) { throw null; }
-        public virtual System.Threading.Tasks.Task<Azure.ResourceManager.Resources.Models.ResourceCreateOrUpdateByIdOperation> CreateOrUpdateAsync(string resourceId, Azure.ResourceManager.Resources.GenericResourceData parameters, bool waitForCompletion = true, System.Threading.CancellationToken cancellationToken = default(System.Threading.CancellationToken)) { throw null; }
-        public Azure.Response<Azure.ResourceManager.Resources.GenericResource> Get(string resourceId, System.Threading.CancellationToken cancellationToken = default(System.Threading.CancellationToken)) { throw null; }
-        public virtual Azure.Pageable<Azure.ResourceManager.Resources.GenericResource> GetAll(string filter = null, string expand = null, int? top = default(int?), System.Threading.CancellationToken cancellationToken = default(System.Threading.CancellationToken)) { throw null; }
-        public virtual Azure.AsyncPageable<Azure.ResourceManager.Resources.GenericResource> GetAllAsync(string filter = null, string expand = null, int? top = default(int?), System.Threading.CancellationToken cancellationToken = default(System.Threading.CancellationToken)) { throw null; }
-        public virtual System.Threading.Tasks.Task<Azure.Response<Azure.ResourceManager.Resources.GenericResource>> GetAsync(string resourceId, System.Threading.CancellationToken cancellationToken = default(System.Threading.CancellationToken)) { throw null; }
-        public virtual Azure.Pageable<Azure.ResourceManager.Resources.GenericResource> GetByResourceGroup(string resourceGroupName, string filter = null, string expand = null, int? top = default(int?), System.Threading.CancellationToken cancellationToken = default(System.Threading.CancellationToken)) { throw null; }
-        public virtual Azure.AsyncPageable<Azure.ResourceManager.Resources.GenericResource> GetByResourceGroupAsync(string resourceGroupName, string filter = null, string expand = null, int? top = default(int?), System.Threading.CancellationToken cancellationToken = default(System.Threading.CancellationToken)) { throw null; }
-        public virtual Azure.Response<Azure.ResourceManager.Resources.GenericResource> GetIfExists(string resourceId, System.Threading.CancellationToken cancellationToken = default(System.Threading.CancellationToken)) { throw null; }
-        public virtual System.Threading.Tasks.Task<Azure.Response<Azure.ResourceManager.Resources.GenericResource>> GetIfExistsAsync(string resourceId, System.Threading.CancellationToken cancellationToken = default(System.Threading.CancellationToken)) { throw null; }
-        System.Collections.Generic.IAsyncEnumerator<Azure.ResourceManager.Resources.GenericResource> System.Collections.Generic.IAsyncEnumerable<Azure.ResourceManager.Resources.GenericResource>.GetAsyncEnumerator(System.Threading.CancellationToken cancellationToken) { throw null; }
-        System.Collections.Generic.IEnumerator<Azure.ResourceManager.Resources.GenericResource> System.Collections.Generic.IEnumerable<Azure.ResourceManager.Resources.GenericResource>.GetEnumerator() { throw null; }
-        System.Collections.IEnumerator System.Collections.IEnumerable.GetEnumerator() { throw null; }
-        protected override void ValidateResourceType(Azure.Core.ResourceIdentifier identifier) { }
->>>>>>> 1ea640a1
+        protected override Azure.Core.ResourceType ValidResourceType { get { throw null; } }
+        public virtual Azure.ResourceManager.Resources.Models.ResourceCreateOrUpdateByIdOperation CreateOrUpdate(Azure.Core.ResourceIdentifier resourceId, Azure.ResourceManager.Resources.GenericResourceData parameters, bool waitForCompletion = true, System.Threading.CancellationToken cancellationToken = default(System.Threading.CancellationToken)) { throw null; }
+        public virtual System.Threading.Tasks.Task<Azure.ResourceManager.Resources.Models.ResourceCreateOrUpdateByIdOperation> CreateOrUpdateAsync(Azure.Core.ResourceIdentifier resourceId, Azure.ResourceManager.Resources.GenericResourceData parameters, bool waitForCompletion = true, System.Threading.CancellationToken cancellationToken = default(System.Threading.CancellationToken)) { throw null; }
+        public virtual Azure.Response<bool> Exists(Azure.Core.ResourceIdentifier resourceId, System.Threading.CancellationToken cancellationToken = default(System.Threading.CancellationToken)) { throw null; }
+        public virtual System.Threading.Tasks.Task<Azure.Response<bool>> ExistsAsync(Azure.Core.ResourceIdentifier resourceId, System.Threading.CancellationToken cancellationToken = default(System.Threading.CancellationToken)) { throw null; }
+        public virtual Azure.Response<Azure.ResourceManager.Resources.GenericResource> Get(Azure.Core.ResourceIdentifier resourceId, System.Threading.CancellationToken cancellationToken = default(System.Threading.CancellationToken)) { throw null; }
+        public virtual System.Threading.Tasks.Task<Azure.Response<Azure.ResourceManager.Resources.GenericResource>> GetAsync(Azure.Core.ResourceIdentifier resourceId, System.Threading.CancellationToken cancellationToken = default(System.Threading.CancellationToken)) { throw null; }
+        public virtual Azure.Response<Azure.ResourceManager.Resources.GenericResource> GetIfExists(Azure.Core.ResourceIdentifier resourceId, System.Threading.CancellationToken cancellationToken = default(System.Threading.CancellationToken)) { throw null; }
+        public virtual System.Threading.Tasks.Task<Azure.Response<Azure.ResourceManager.Resources.GenericResource>> GetIfExistsAsync(Azure.Core.ResourceIdentifier resourceId, System.Threading.CancellationToken cancellationToken = default(System.Threading.CancellationToken)) { throw null; }
     }
     public partial class GenericResourceData : Azure.ResourceManager.Resources.Models.TrackedResourceExtended
     {
@@ -1025,88 +920,33 @@
         public System.Collections.Generic.IList<Azure.ResourceManager.Resources.Models.PolicyDefinitionReference> PolicyDefinitions { get { throw null; } }
         public Azure.ResourceManager.Resources.Models.PolicyType? PolicyType { get { throw null; } set { } }
     }
-<<<<<<< HEAD
-=======
-    public partial class PredefinedTag : Azure.ResourceManager.Core.ArmResource
-    {
-        public static readonly Azure.Core.ResourceType ResourceType;
-        protected PredefinedTag() { }
-        public virtual Azure.ResourceManager.Resources.PredefinedTagData Data { get { throw null; } }
-        public bool HasData { get { throw null; } }
-        protected override Azure.Core.ResourceType ValidResourceType { get { throw null; } }
-        public virtual Azure.Response<Azure.ResourceManager.Resources.Models.PredefinedTagValue> CreateOrUpdateValue(string tagName, string tagValue, System.Threading.CancellationToken cancellationToken = default(System.Threading.CancellationToken)) { throw null; }
-        public virtual System.Threading.Tasks.Task<Azure.Response<Azure.ResourceManager.Resources.Models.PredefinedTagValue>> CreateOrUpdateValueAsync(string tagName, string tagValue, System.Threading.CancellationToken cancellationToken = default(System.Threading.CancellationToken)) { throw null; }
-        public virtual Azure.ResourceManager.Resources.Models.PredefinedTagDeleteOperation Delete(string tagName, bool waitForCompletion = true, System.Threading.CancellationToken cancellationToken = default(System.Threading.CancellationToken)) { throw null; }
-        public virtual System.Threading.Tasks.Task<Azure.ResourceManager.Resources.Models.PredefinedTagDeleteOperation> DeleteAsync(string tagName, bool waitForCompletion = true, System.Threading.CancellationToken cancellationToken = default(System.Threading.CancellationToken)) { throw null; }
-        public virtual Azure.Response DeleteValue(string tagName, string tagValue, System.Threading.CancellationToken cancellationToken = default(System.Threading.CancellationToken)) { throw null; }
-        public virtual System.Threading.Tasks.Task<Azure.Response> DeleteValueAsync(string tagName, string tagValue, System.Threading.CancellationToken cancellationToken = default(System.Threading.CancellationToken)) { throw null; }
-        protected override void ValidateResourceType(Azure.Core.ResourceIdentifier identifier) { }
-    }
-    public partial class PredefinedTagCollection : Azure.ResourceManager.Core.ArmCollection, System.Collections.Generic.IAsyncEnumerable<Azure.ResourceManager.Resources.PredefinedTag>, System.Collections.Generic.IEnumerable<Azure.ResourceManager.Resources.PredefinedTag>, System.Collections.IEnumerable
-    {
-        protected PredefinedTagCollection() { }
-        protected override Azure.Core.ResourceType ValidResourceType { get { throw null; } }
-        public virtual Azure.ResourceManager.Resources.Models.PredefinedTagCreateOrUpdateOperation CreateOrUpdate(string tagName, bool waitForCompletion = true, System.Threading.CancellationToken cancellationToken = default(System.Threading.CancellationToken)) { throw null; }
-        public virtual System.Threading.Tasks.Task<Azure.ResourceManager.Resources.Models.PredefinedTagCreateOrUpdateOperation> CreateOrUpdateAsync(string tagName, bool waitForCompletion = true, System.Threading.CancellationToken cancellationToken = default(System.Threading.CancellationToken)) { throw null; }
-        public virtual Azure.Pageable<Azure.ResourceManager.Resources.PredefinedTag> GetAll(System.Threading.CancellationToken cancellationToken = default(System.Threading.CancellationToken)) { throw null; }
-        public virtual Azure.AsyncPageable<Azure.ResourceManager.Resources.PredefinedTag> GetAllAsync(System.Threading.CancellationToken cancellationToken = default(System.Threading.CancellationToken)) { throw null; }
-        System.Collections.Generic.IAsyncEnumerator<Azure.ResourceManager.Resources.PredefinedTag> System.Collections.Generic.IAsyncEnumerable<Azure.ResourceManager.Resources.PredefinedTag>.GetAsyncEnumerator(System.Threading.CancellationToken cancellationToken) { throw null; }
-        System.Collections.Generic.IEnumerator<Azure.ResourceManager.Resources.PredefinedTag> System.Collections.Generic.IEnumerable<Azure.ResourceManager.Resources.PredefinedTag>.GetEnumerator() { throw null; }
-        System.Collections.IEnumerator System.Collections.IEnumerable.GetEnumerator() { throw null; }
-    }
-    public partial class PredefinedTagData : Azure.ResourceManager.Resources.Models.SubResource
-    {
-        internal PredefinedTagData() { }
-        public Azure.ResourceManager.Resources.Models.PredefinedTagCount Count { get { throw null; } }
-        public string TagName { get { throw null; } }
-        public System.Collections.Generic.IReadOnlyList<Azure.ResourceManager.Resources.Models.PredefinedTagValue> Values { get { throw null; } }
-    }
->>>>>>> 1ea640a1
     public partial class Provider : Azure.ResourceManager.Core.ArmResource
     {
         public static readonly Azure.Core.ResourceType ResourceType;
         protected Provider() { }
         public virtual Azure.ResourceManager.Resources.ProviderData Data { get { throw null; } }
-<<<<<<< HEAD
         public virtual bool HasData { get { throw null; } }
-        protected override Azure.ResourceManager.ResourceType ValidResourceType { get { throw null; } }
-        public static Azure.ResourceManager.ResourceIdentifier CreateResourceIdentifier(string subscriptionId, string resourceProviderNamespace) { throw null; }
+        protected override Azure.Core.ResourceType ValidResourceType { get { throw null; } }
+        public static Azure.Core.ResourceIdentifier CreateResourceIdentifier(string subscriptionId, string resourceProviderNamespace) { throw null; }
         public virtual Azure.Response<Azure.ResourceManager.Resources.Provider> Get(string expand = null, System.Threading.CancellationToken cancellationToken = default(System.Threading.CancellationToken)) { throw null; }
         public virtual System.Threading.Tasks.Task<Azure.Response<Azure.ResourceManager.Resources.Provider>> GetAsync(string expand = null, System.Threading.CancellationToken cancellationToken = default(System.Threading.CancellationToken)) { throw null; }
-        public Azure.ResourceManager.Resources.FeatureCollection GetFeatures() { throw null; }
-        public virtual Azure.Response<System.Collections.Generic.IReadOnlyList<Azure.ResourceManager.Resources.Models.ProviderResourceType>> GetProviderResourceTypes(string expand = null, System.Threading.CancellationToken cancellationToken = default(System.Threading.CancellationToken)) { throw null; }
-        public virtual System.Threading.Tasks.Task<Azure.Response<System.Collections.Generic.IReadOnlyList<Azure.ResourceManager.Resources.Models.ProviderResourceType>>> GetProviderResourceTypesAsync(string expand = null, System.Threading.CancellationToken cancellationToken = default(System.Threading.CancellationToken)) { throw null; }
-        public virtual Azure.Response<System.Collections.Generic.IReadOnlyList<Azure.ResourceManager.Resources.Models.ProviderPermission>> ProviderPermissions(System.Threading.CancellationToken cancellationToken = default(System.Threading.CancellationToken)) { throw null; }
-        public virtual System.Threading.Tasks.Task<Azure.Response<System.Collections.Generic.IReadOnlyList<Azure.ResourceManager.Resources.Models.ProviderPermission>>> ProviderPermissionsAsync(System.Threading.CancellationToken cancellationToken = default(System.Threading.CancellationToken)) { throw null; }
+        public virtual Azure.ResourceManager.Resources.FeatureCollection GetFeatures() { throw null; }
+        public virtual Azure.Pageable<Azure.ResourceManager.Resources.Models.ProviderResourceType> GetProviderResourceTypes(string expand = null, System.Threading.CancellationToken cancellationToken = default(System.Threading.CancellationToken)) { throw null; }
+        public virtual Azure.AsyncPageable<Azure.ResourceManager.Resources.Models.ProviderResourceType> GetProviderResourceTypesAsync(string expand = null, System.Threading.CancellationToken cancellationToken = default(System.Threading.CancellationToken)) { throw null; }
+        public virtual Azure.Pageable<Azure.ResourceManager.Resources.Models.ProviderPermission> ProviderPermissions(System.Threading.CancellationToken cancellationToken = default(System.Threading.CancellationToken)) { throw null; }
+        public virtual Azure.AsyncPageable<Azure.ResourceManager.Resources.Models.ProviderPermission> ProviderPermissionsAsync(System.Threading.CancellationToken cancellationToken = default(System.Threading.CancellationToken)) { throw null; }
         public virtual Azure.Response<Azure.ResourceManager.Resources.Provider> Register(Azure.ResourceManager.Resources.Models.ProviderRegistrationOptions properties = null, System.Threading.CancellationToken cancellationToken = default(System.Threading.CancellationToken)) { throw null; }
         public virtual System.Threading.Tasks.Task<Azure.Response<Azure.ResourceManager.Resources.Provider>> RegisterAsync(Azure.ResourceManager.Resources.Models.ProviderRegistrationOptions properties = null, System.Threading.CancellationToken cancellationToken = default(System.Threading.CancellationToken)) { throw null; }
         public virtual Azure.Response<Azure.ResourceManager.Resources.Provider> Unregister(System.Threading.CancellationToken cancellationToken = default(System.Threading.CancellationToken)) { throw null; }
         public virtual System.Threading.Tasks.Task<Azure.Response<Azure.ResourceManager.Resources.Provider>> UnregisterAsync(System.Threading.CancellationToken cancellationToken = default(System.Threading.CancellationToken)) { throw null; }
-=======
-        public bool HasData { get { throw null; } }
-        protected override Azure.Core.ResourceType ValidResourceType { get { throw null; } }
-        public virtual Azure.Response<Azure.ResourceManager.Resources.Provider> Get(System.Threading.CancellationToken cancellationToken = default(System.Threading.CancellationToken)) { throw null; }
-        public virtual System.Threading.Tasks.Task<Azure.Response<Azure.ResourceManager.Resources.Provider>> GetAsync(System.Threading.CancellationToken cancellationToken = default(System.Threading.CancellationToken)) { throw null; }
-        public virtual Azure.ResourceManager.Resources.FeatureCollection GetFeatures() { throw null; }
-        public virtual Azure.Response<Azure.ResourceManager.Resources.Provider> Register(string resourceProviderNamespace, System.Threading.CancellationToken cancellationToken = default(System.Threading.CancellationToken)) { throw null; }
-        public virtual System.Threading.Tasks.Task<Azure.Response<Azure.ResourceManager.Resources.Provider>> RegisterAsync(string resourceProviderNamespace, System.Threading.CancellationToken cancellationToken = default(System.Threading.CancellationToken)) { throw null; }
-        public virtual Azure.Response<Azure.ResourceManager.Resources.Provider> Unregister(string resourceProviderNamespace, System.Threading.CancellationToken cancellationToken = default(System.Threading.CancellationToken)) { throw null; }
-        public virtual System.Threading.Tasks.Task<Azure.Response<Azure.ResourceManager.Resources.Provider>> UnregisterAsync(string resourceProviderNamespace, System.Threading.CancellationToken cancellationToken = default(System.Threading.CancellationToken)) { throw null; }
->>>>>>> 1ea640a1
     }
     public partial class ProviderCollection : Azure.ResourceManager.Core.ArmCollection, System.Collections.Generic.IAsyncEnumerable<Azure.ResourceManager.Resources.Provider>, System.Collections.Generic.IEnumerable<Azure.ResourceManager.Resources.Provider>, System.Collections.IEnumerable
     {
         protected ProviderCollection() { }
-<<<<<<< HEAD
         protected new Azure.ResourceManager.Resources.Subscription Parent { get { throw null; } }
-        protected override Azure.ResourceManager.ResourceType ValidResourceType { get { throw null; } }
+        protected override Azure.Core.ResourceType ValidResourceType { get { throw null; } }
         public virtual Azure.Response<bool> Exists(string resourceProviderNamespace, string expand = null, System.Threading.CancellationToken cancellationToken = default(System.Threading.CancellationToken)) { throw null; }
         public virtual System.Threading.Tasks.Task<Azure.Response<bool>> ExistsAsync(string resourceProviderNamespace, string expand = null, System.Threading.CancellationToken cancellationToken = default(System.Threading.CancellationToken)) { throw null; }
-=======
-        protected override Azure.Core.ResourceType ValidResourceType { get { throw null; } }
-        public virtual Azure.Response<bool> CheckIfExists(string resourceProviderNamespace, System.Threading.CancellationToken cancellationToken = default(System.Threading.CancellationToken)) { throw null; }
-        public virtual System.Threading.Tasks.Task<Azure.Response<bool>> CheckIfExistsAsync(string resourceProviderNamespace, System.Threading.CancellationToken cancellationToken = default(System.Threading.CancellationToken)) { throw null; }
->>>>>>> 1ea640a1
         public virtual Azure.Response<Azure.ResourceManager.Resources.Provider> Get(string resourceProviderNamespace, string expand = null, System.Threading.CancellationToken cancellationToken = default(System.Threading.CancellationToken)) { throw null; }
         public virtual Azure.Pageable<Azure.ResourceManager.Resources.Provider> GetAll(int? top = default(int?), string expand = null, System.Threading.CancellationToken cancellationToken = default(System.Threading.CancellationToken)) { throw null; }
         public virtual Azure.AsyncPageable<Azure.ResourceManager.Resources.Provider> GetAllAsync(int? top = default(int?), string expand = null, System.Threading.CancellationToken cancellationToken = default(System.Threading.CancellationToken)) { throw null; }
@@ -1120,7 +960,7 @@
     public partial class ProviderData
     {
         public ProviderData() { }
-        public Azure.ResourceManager.ResourceIdentifier Id { get { throw null; } }
+        public Azure.Core.ResourceIdentifier Id { get { throw null; } }
         public string Namespace { get { throw null; } }
         public Azure.ResourceManager.Resources.Models.ProviderAuthorizationConsentState? ProviderAuthorizationConsentState { get { throw null; } }
         public string RegistrationPolicy { get { throw null; } }
@@ -1132,31 +972,21 @@
         public static readonly Azure.Core.ResourceType ResourceType;
         protected ResourceGroup() { }
         public virtual Azure.ResourceManager.Resources.ResourceGroupData Data { get { throw null; } }
-<<<<<<< HEAD
         public virtual bool HasData { get { throw null; } }
-        protected override Azure.ResourceManager.ResourceType ValidResourceType { get { throw null; } }
-=======
-        public bool HasData { get { throw null; } }
-        protected override Azure.Core.ResourceType ValidResourceType { get { throw null; } }
->>>>>>> 1ea640a1
+        protected override Azure.Core.ResourceType ValidResourceType { get { throw null; } }
         public virtual Azure.Response<Azure.ResourceManager.Resources.ResourceGroup> AddTag(string key, string value, System.Threading.CancellationToken cancellationToken = default(System.Threading.CancellationToken)) { throw null; }
         public virtual System.Threading.Tasks.Task<Azure.Response<Azure.ResourceManager.Resources.ResourceGroup>> AddTagAsync(string key, string value, System.Threading.CancellationToken cancellationToken = default(System.Threading.CancellationToken)) { throw null; }
-        public static Azure.ResourceManager.ResourceIdentifier CreateResourceIdentifier(string subscriptionId, string resourceGroupName) { throw null; }
+        public static Azure.Core.ResourceIdentifier CreateResourceIdentifier(string subscriptionId, string resourceGroupName) { throw null; }
         public virtual Azure.ResourceManager.Resources.Models.ResourceGroupDeleteOperation Delete(string forceDeletionTypes = null, bool waitForCompletion = true, System.Threading.CancellationToken cancellationToken = default(System.Threading.CancellationToken)) { throw null; }
         public virtual System.Threading.Tasks.Task<Azure.ResourceManager.Resources.Models.ResourceGroupDeleteOperation> DeleteAsync(string forceDeletionTypes = null, bool waitForCompletion = true, System.Threading.CancellationToken cancellationToken = default(System.Threading.CancellationToken)) { throw null; }
         public virtual Azure.ResourceManager.Resources.Models.ResourceGroupExportTemplateOperation ExportTemplate(Azure.ResourceManager.Resources.Models.ExportTemplateRequest parameters, bool waitForCompletion = true, System.Threading.CancellationToken cancellationToken = default(System.Threading.CancellationToken)) { throw null; }
         public virtual System.Threading.Tasks.Task<Azure.ResourceManager.Resources.Models.ResourceGroupExportTemplateOperation> ExportTemplateAsync(Azure.ResourceManager.Resources.Models.ExportTemplateRequest parameters, bool waitForCompletion = true, System.Threading.CancellationToken cancellationToken = default(System.Threading.CancellationToken)) { throw null; }
         public virtual Azure.Response<Azure.ResourceManager.Resources.ResourceGroup> Get(System.Threading.CancellationToken cancellationToken = default(System.Threading.CancellationToken)) { throw null; }
         public virtual System.Threading.Tasks.Task<Azure.Response<Azure.ResourceManager.Resources.ResourceGroup>> GetAsync(System.Threading.CancellationToken cancellationToken = default(System.Threading.CancellationToken)) { throw null; }
-<<<<<<< HEAD
-        public virtual System.Collections.Generic.IEnumerable<Azure.ResourceManager.Resources.Models.Location> GetAvailableLocations(System.Threading.CancellationToken cancellationToken = default(System.Threading.CancellationToken)) { throw null; }
-        public virtual System.Threading.Tasks.Task<System.Collections.Generic.IEnumerable<Azure.ResourceManager.Resources.Models.Location>> GetAvailableLocationsAsync(System.Threading.CancellationToken cancellationToken = default(System.Threading.CancellationToken)) { throw null; }
+        public virtual System.Collections.Generic.IEnumerable<Azure.Core.AzureLocation> GetAvailableLocations(System.Threading.CancellationToken cancellationToken = default(System.Threading.CancellationToken)) { throw null; }
+        public virtual System.Threading.Tasks.Task<System.Collections.Generic.IEnumerable<Azure.Core.AzureLocation>> GetAvailableLocationsAsync(System.Threading.CancellationToken cancellationToken = default(System.Threading.CancellationToken)) { throw null; }
         public virtual Azure.Pageable<Azure.ResourceManager.Resources.GenericResource> GetGenericResources(string filter = null, string expand = null, int? top = default(int?), System.Threading.CancellationToken cancellationToken = default(System.Threading.CancellationToken)) { throw null; }
         public virtual Azure.AsyncPageable<Azure.ResourceManager.Resources.GenericResource> GetGenericResourcesAsync(string filter = null, string expand = null, int? top = default(int?), System.Threading.CancellationToken cancellationToken = default(System.Threading.CancellationToken)) { throw null; }
-=======
-        public virtual System.Collections.Generic.IEnumerable<Azure.Core.AzureLocation> GetAvailableLocations(System.Threading.CancellationToken cancellationToken = default(System.Threading.CancellationToken)) { throw null; }
-        public virtual System.Threading.Tasks.Task<System.Collections.Generic.IEnumerable<Azure.Core.AzureLocation>> GetAvailableLocationsAsync(System.Threading.CancellationToken cancellationToken = default(System.Threading.CancellationToken)) { throw null; }
->>>>>>> 1ea640a1
         public virtual Azure.ResourceManager.Resources.Models.ResourceMoveResourcesOperation MoveResources(Azure.ResourceManager.Resources.Models.ResourcesMoveInfo parameters, bool waitForCompletion = true, System.Threading.CancellationToken cancellationToken = default(System.Threading.CancellationToken)) { throw null; }
         public virtual System.Threading.Tasks.Task<Azure.ResourceManager.Resources.Models.ResourceMoveResourcesOperation> MoveResourcesAsync(Azure.ResourceManager.Resources.Models.ResourcesMoveInfo parameters, bool waitForCompletion = true, System.Threading.CancellationToken cancellationToken = default(System.Threading.CancellationToken)) { throw null; }
         public virtual Azure.Response<Azure.ResourceManager.Resources.ResourceGroup> RemoveTag(string key, System.Threading.CancellationToken cancellationToken = default(System.Threading.CancellationToken)) { throw null; }
@@ -1174,21 +1004,12 @@
     {
         protected ResourceGroupCollection() { }
         protected new Azure.ResourceManager.Resources.Subscription Parent { get { throw null; } }
-<<<<<<< HEAD
-        protected override Azure.ResourceManager.ResourceType ValidResourceType { get { throw null; } }
+        protected override Azure.Core.ResourceType ValidResourceType { get { throw null; } }
         public virtual Azure.ResourceManager.Resources.Models.ResourceGroupCreateOrUpdateOperation CreateOrUpdate(string resourceGroupName, Azure.ResourceManager.Resources.ResourceGroupData parameters, bool waitForCompletion = true, System.Threading.CancellationToken cancellationToken = default(System.Threading.CancellationToken)) { throw null; }
         public virtual System.Threading.Tasks.Task<Azure.ResourceManager.Resources.Models.ResourceGroupCreateOrUpdateOperation> CreateOrUpdateAsync(string resourceGroupName, Azure.ResourceManager.Resources.ResourceGroupData parameters, bool waitForCompletion = true, System.Threading.CancellationToken cancellationToken = default(System.Threading.CancellationToken)) { throw null; }
         public virtual Azure.Response<bool> Exists(string resourceGroupName, System.Threading.CancellationToken cancellationToken = default(System.Threading.CancellationToken)) { throw null; }
         public virtual System.Threading.Tasks.Task<Azure.Response<bool>> ExistsAsync(string resourceGroupName, System.Threading.CancellationToken cancellationToken = default(System.Threading.CancellationToken)) { throw null; }
         public virtual Azure.Response<Azure.ResourceManager.Resources.ResourceGroup> Get(string resourceGroupName, System.Threading.CancellationToken cancellationToken = default(System.Threading.CancellationToken)) { throw null; }
-=======
-        protected override Azure.Core.ResourceType ValidResourceType { get { throw null; } }
-        public virtual Azure.Response<bool> CheckIfExists(string resourceGroupName, System.Threading.CancellationToken cancellationToken = default(System.Threading.CancellationToken)) { throw null; }
-        public virtual System.Threading.Tasks.Task<Azure.Response<bool>> CheckIfExistsAsync(string resourceGroupName, System.Threading.CancellationToken cancellationToken = default(System.Threading.CancellationToken)) { throw null; }
-        public Azure.ResourceManager.Resources.Models.ResourceGroupCreateOrUpdateOperation CreateOrUpdate(string name, Azure.ResourceManager.Resources.ResourceGroupData resourceDetails, bool waitForCompletion = true, System.Threading.CancellationToken cancellationToken = default(System.Threading.CancellationToken)) { throw null; }
-        public virtual System.Threading.Tasks.Task<Azure.ResourceManager.Resources.Models.ResourceGroupCreateOrUpdateOperation> CreateOrUpdateAsync(string name, Azure.ResourceManager.Resources.ResourceGroupData resourceDetails, bool waitForCompletion = true, System.Threading.CancellationToken cancellationToken = default(System.Threading.CancellationToken)) { throw null; }
-        public Azure.Response<Azure.ResourceManager.Resources.ResourceGroup> Get(string resourceGroupName, System.Threading.CancellationToken cancellationToken = default(System.Threading.CancellationToken)) { throw null; }
->>>>>>> 1ea640a1
         public virtual Azure.Pageable<Azure.ResourceManager.Resources.ResourceGroup> GetAll(string filter = null, int? top = default(int?), System.Threading.CancellationToken cancellationToken = default(System.Threading.CancellationToken)) { throw null; }
         public virtual Azure.AsyncPageable<Azure.ResourceManager.Resources.ResourceGroup> GetAllAsync(string filter = null, int? top = default(int?), System.Threading.CancellationToken cancellationToken = default(System.Threading.CancellationToken)) { throw null; }
         public virtual System.Threading.Tasks.Task<Azure.Response<Azure.ResourceManager.Resources.ResourceGroup>> GetAsync(string resourceGroupName, System.Threading.CancellationToken cancellationToken = default(System.Threading.CancellationToken)) { throw null; }
@@ -1222,21 +1043,12 @@
     public partial class ResourceLinkCollection : Azure.ResourceManager.Core.ArmCollection
     {
         protected ResourceLinkCollection() { }
-<<<<<<< HEAD
-        protected override Azure.ResourceManager.ResourceType ValidResourceType { get { throw null; } }
-        public virtual Azure.ResourceManager.Resources.Models.ResourceLinkCreateOrUpdateOperation CreateOrUpdate(Azure.ResourceManager.ResourceIdentifier linkId, Azure.ResourceManager.Resources.ResourceLinkData parameters, bool waitForCompletion = true, System.Threading.CancellationToken cancellationToken = default(System.Threading.CancellationToken)) { throw null; }
-        public virtual System.Threading.Tasks.Task<Azure.ResourceManager.Resources.Models.ResourceLinkCreateOrUpdateOperation> CreateOrUpdateAsync(Azure.ResourceManager.ResourceIdentifier linkId, Azure.ResourceManager.Resources.ResourceLinkData parameters, bool waitForCompletion = true, System.Threading.CancellationToken cancellationToken = default(System.Threading.CancellationToken)) { throw null; }
-        public virtual Azure.Response<bool> Exists(Azure.ResourceManager.ResourceIdentifier linkId, System.Threading.CancellationToken cancellationToken = default(System.Threading.CancellationToken)) { throw null; }
-        public virtual System.Threading.Tasks.Task<Azure.Response<bool>> ExistsAsync(Azure.ResourceManager.ResourceIdentifier linkId, System.Threading.CancellationToken cancellationToken = default(System.Threading.CancellationToken)) { throw null; }
-        public virtual Azure.Response<Azure.ResourceManager.Resources.ResourceLink> Get(Azure.ResourceManager.ResourceIdentifier linkId, System.Threading.CancellationToken cancellationToken = default(System.Threading.CancellationToken)) { throw null; }
-=======
-        protected override Azure.Core.ResourceType ValidResourceType { get { throw null; } }
-        public virtual Azure.ResourceManager.Resources.Models.ResourceLinkCreateOrUpdateOperation CreateOrUpdate(Azure.Core.ResourceIdentifier linkId, Azure.ResourceManager.Resources.Models.ResourceLinkProperties properties = null, bool waitForCompletion = true, System.Threading.CancellationToken cancellationToken = default(System.Threading.CancellationToken)) { throw null; }
-        public virtual System.Threading.Tasks.Task<Azure.ResourceManager.Resources.Models.ResourceLinkCreateOrUpdateOperation> CreateOrUpdateAsync(Azure.Core.ResourceIdentifier linkId, Azure.ResourceManager.Resources.Models.ResourceLinkProperties properties = null, bool waitForCompletion = true, System.Threading.CancellationToken cancellationToken = default(System.Threading.CancellationToken)) { throw null; }
+        protected override Azure.Core.ResourceType ValidResourceType { get { throw null; } }
+        public virtual Azure.ResourceManager.Resources.Models.ResourceLinkCreateOrUpdateOperation CreateOrUpdate(Azure.Core.ResourceIdentifier linkId, Azure.ResourceManager.Resources.ResourceLinkData parameters, bool waitForCompletion = true, System.Threading.CancellationToken cancellationToken = default(System.Threading.CancellationToken)) { throw null; }
+        public virtual System.Threading.Tasks.Task<Azure.ResourceManager.Resources.Models.ResourceLinkCreateOrUpdateOperation> CreateOrUpdateAsync(Azure.Core.ResourceIdentifier linkId, Azure.ResourceManager.Resources.ResourceLinkData parameters, bool waitForCompletion = true, System.Threading.CancellationToken cancellationToken = default(System.Threading.CancellationToken)) { throw null; }
         public virtual Azure.Response<bool> Exists(Azure.Core.ResourceIdentifier linkId, System.Threading.CancellationToken cancellationToken = default(System.Threading.CancellationToken)) { throw null; }
         public virtual System.Threading.Tasks.Task<Azure.Response<bool>> ExistsAsync(Azure.Core.ResourceIdentifier linkId, System.Threading.CancellationToken cancellationToken = default(System.Threading.CancellationToken)) { throw null; }
         public virtual Azure.Response<Azure.ResourceManager.Resources.ResourceLink> Get(Azure.Core.ResourceIdentifier linkId, System.Threading.CancellationToken cancellationToken = default(System.Threading.CancellationToken)) { throw null; }
->>>>>>> 1ea640a1
         public virtual Azure.Pageable<Azure.ResourceManager.Resources.ResourceLink> GetAll(string scope, System.Threading.CancellationToken cancellationToken = default(System.Threading.CancellationToken)) { throw null; }
         public virtual Azure.AsyncPageable<Azure.ResourceManager.Resources.ResourceLink> GetAllAsync(string scope, System.Threading.CancellationToken cancellationToken = default(System.Threading.CancellationToken)) { throw null; }
         public virtual System.Threading.Tasks.Task<Azure.Response<Azure.ResourceManager.Resources.ResourceLink>> GetAsync(Azure.Core.ResourceIdentifier linkId, System.Threading.CancellationToken cancellationToken = default(System.Threading.CancellationToken)) { throw null; }
@@ -1266,40 +1078,35 @@
         public static readonly Azure.Core.ResourceType ResourceType;
         protected Subscription() { }
         public virtual Azure.ResourceManager.Resources.SubscriptionData Data { get { throw null; } }
-<<<<<<< HEAD
         public virtual bool HasData { get { throw null; } }
-        protected override Azure.ResourceManager.ResourceType ValidResourceType { get { throw null; } }
+        protected override Azure.Core.ResourceType ValidResourceType { get { throw null; } }
         public virtual Azure.Response<Azure.ResourceManager.Resources.Models.PredefinedTag> CreateOrUpdatePredefinedTag(string tagName, System.Threading.CancellationToken cancellationToken = default(System.Threading.CancellationToken)) { throw null; }
         public virtual System.Threading.Tasks.Task<Azure.Response<Azure.ResourceManager.Resources.Models.PredefinedTag>> CreateOrUpdatePredefinedTagAsync(string tagName, System.Threading.CancellationToken cancellationToken = default(System.Threading.CancellationToken)) { throw null; }
         public virtual Azure.Response<Azure.ResourceManager.Resources.Models.PredefinedTagValue> CreateOrUpdatePredefinedTagValue(string tagName, string tagValue, System.Threading.CancellationToken cancellationToken = default(System.Threading.CancellationToken)) { throw null; }
         public virtual System.Threading.Tasks.Task<Azure.Response<Azure.ResourceManager.Resources.Models.PredefinedTagValue>> CreateOrUpdatePredefinedTagValueAsync(string tagName, string tagValue, System.Threading.CancellationToken cancellationToken = default(System.Threading.CancellationToken)) { throw null; }
-        public static Azure.ResourceManager.ResourceIdentifier CreateResourceIdentifier(string subscriptionId) { throw null; }
+        public static Azure.Core.ResourceIdentifier CreateResourceIdentifier(string subscriptionId) { throw null; }
         public virtual Azure.Response DeletePredefinedTag(string tagName, System.Threading.CancellationToken cancellationToken = default(System.Threading.CancellationToken)) { throw null; }
         public virtual System.Threading.Tasks.Task<Azure.Response> DeletePredefinedTagAsync(string tagName, System.Threading.CancellationToken cancellationToken = default(System.Threading.CancellationToken)) { throw null; }
         public virtual Azure.Response DeletePredefinedTagValue(string tagName, string tagValue, System.Threading.CancellationToken cancellationToken = default(System.Threading.CancellationToken)) { throw null; }
         public virtual System.Threading.Tasks.Task<Azure.Response> DeletePredefinedTagValueAsync(string tagName, string tagValue, System.Threading.CancellationToken cancellationToken = default(System.Threading.CancellationToken)) { throw null; }
-=======
-        public bool HasData { get { throw null; } }
-        protected override Azure.Core.ResourceType ValidResourceType { get { throw null; } }
->>>>>>> 1ea640a1
         public virtual Azure.Response<Azure.ResourceManager.Resources.Subscription> Get(System.Threading.CancellationToken cancellationToken = default(System.Threading.CancellationToken)) { throw null; }
         public virtual Azure.Pageable<Azure.ResourceManager.Resources.Models.PredefinedTag> GetAllPredefinedTags(System.Threading.CancellationToken cancellationToken = default(System.Threading.CancellationToken)) { throw null; }
         public virtual Azure.AsyncPageable<Azure.ResourceManager.Resources.Models.PredefinedTag> GetAllPredefinedTagsAsync(System.Threading.CancellationToken cancellationToken = default(System.Threading.CancellationToken)) { throw null; }
         public virtual System.Threading.Tasks.Task<Azure.Response<Azure.ResourceManager.Resources.Subscription>> GetAsync(System.Threading.CancellationToken cancellationToken = default(System.Threading.CancellationToken)) { throw null; }
-        public virtual System.Collections.Generic.IEnumerable<Azure.ResourceManager.Resources.Models.Location> GetAvailableLocations(System.Threading.CancellationToken cancellationToken = default(System.Threading.CancellationToken)) { throw null; }
-        public virtual System.Threading.Tasks.Task<System.Collections.Generic.IEnumerable<Azure.ResourceManager.Resources.Models.Location>> GetAvailableLocationsAsync(System.Threading.CancellationToken cancellationToken = default(System.Threading.CancellationToken)) { throw null; }
+        public virtual System.Collections.Generic.IEnumerable<Azure.Core.AzureLocation> GetAvailableLocations(System.Threading.CancellationToken cancellationToken = default(System.Threading.CancellationToken)) { throw null; }
+        public virtual System.Threading.Tasks.Task<System.Collections.Generic.IEnumerable<Azure.Core.AzureLocation>> GetAvailableLocationsAsync(System.Threading.CancellationToken cancellationToken = default(System.Threading.CancellationToken)) { throw null; }
         public virtual Azure.Pageable<Azure.ResourceManager.Resources.FeatureData> GetFeatures(System.Threading.CancellationToken cancellationToken = default(System.Threading.CancellationToken)) { throw null; }
         public virtual Azure.AsyncPageable<Azure.ResourceManager.Resources.FeatureData> GetFeaturesAsync(System.Threading.CancellationToken cancellationToken = default(System.Threading.CancellationToken)) { throw null; }
         public virtual Azure.Pageable<Azure.ResourceManager.Resources.GenericResource> GetGenericResources(string filter = null, string expand = null, int? top = default(int?), System.Threading.CancellationToken cancellationToken = default(System.Threading.CancellationToken)) { throw null; }
         public virtual Azure.AsyncPageable<Azure.ResourceManager.Resources.GenericResource> GetGenericResourcesAsync(string filter = null, string expand = null, int? top = default(int?), System.Threading.CancellationToken cancellationToken = default(System.Threading.CancellationToken)) { throw null; }
         public virtual Azure.Pageable<Azure.ResourceManager.Resources.Models.LocationExpanded> GetLocations(bool? includeExtendedLocations = default(bool?), System.Threading.CancellationToken cancellationToken = default(System.Threading.CancellationToken)) { throw null; }
         public virtual Azure.AsyncPageable<Azure.ResourceManager.Resources.Models.LocationExpanded> GetLocationsAsync(bool? includeExtendedLocations = default(bool?), System.Threading.CancellationToken cancellationToken = default(System.Threading.CancellationToken)) { throw null; }
-        public Azure.ResourceManager.Resources.ProviderCollection GetProviders() { throw null; }
-        public Azure.ResourceManager.Resources.ResourceGroupCollection GetResourceGroups() { throw null; }
+        public virtual Azure.ResourceManager.Resources.ProviderCollection GetProviders() { throw null; }
+        public virtual Azure.ResourceManager.Resources.ResourceGroupCollection GetResourceGroups() { throw null; }
         public virtual Azure.Pageable<Azure.ResourceManager.Resources.ResourceLinkData> GetResourceLinks(string filter = null, System.Threading.CancellationToken cancellationToken = default(System.Threading.CancellationToken)) { throw null; }
         public virtual Azure.AsyncPageable<Azure.ResourceManager.Resources.ResourceLinkData> GetResourceLinksAsync(string filter = null, System.Threading.CancellationToken cancellationToken = default(System.Threading.CancellationToken)) { throw null; }
-        public Azure.ResourceManager.Resources.SubscriptionPolicyDefinitionCollection GetSubscriptionPolicyDefinitions() { throw null; }
-        public Azure.ResourceManager.Resources.SubscriptionPolicySetDefinitionCollection GetSubscriptionPolicySetDefinitions() { throw null; }
+        public virtual Azure.ResourceManager.Resources.SubscriptionPolicyDefinitionCollection GetSubscriptionPolicyDefinitions() { throw null; }
+        public virtual Azure.ResourceManager.Resources.SubscriptionPolicySetDefinitionCollection GetSubscriptionPolicySetDefinitions() { throw null; }
         [System.ComponentModel.EditorBrowsableAttribute(System.ComponentModel.EditorBrowsableState.Never)]
         public virtual T UseClientContext<T>(System.Func<System.Uri, Azure.Core.TokenCredential, Azure.ResourceManager.ArmClientOptions, Azure.Core.Pipeline.HttpPipeline, T> func) { throw null; }
     }
@@ -1307,17 +1114,10 @@
     {
         protected SubscriptionCollection() { }
         protected new Azure.ResourceManager.Resources.Tenant Parent { get { throw null; } }
-<<<<<<< HEAD
-        protected override Azure.ResourceManager.ResourceType ValidResourceType { get { throw null; } }
+        protected override Azure.Core.ResourceType ValidResourceType { get { throw null; } }
         public virtual Azure.Response<bool> Exists(string subscriptionId, System.Threading.CancellationToken cancellationToken = default(System.Threading.CancellationToken)) { throw null; }
         public virtual System.Threading.Tasks.Task<Azure.Response<bool>> ExistsAsync(string subscriptionId, System.Threading.CancellationToken cancellationToken = default(System.Threading.CancellationToken)) { throw null; }
         public virtual Azure.Response<Azure.ResourceManager.Resources.Subscription> Get(string subscriptionId, System.Threading.CancellationToken cancellationToken = default(System.Threading.CancellationToken)) { throw null; }
-=======
-        protected override Azure.Core.ResourceType ValidResourceType { get { throw null; } }
-        public virtual Azure.Response<bool> CheckIfExists(string subscriptionGuid, System.Threading.CancellationToken cancellationToken = default(System.Threading.CancellationToken)) { throw null; }
-        public virtual System.Threading.Tasks.Task<Azure.Response<bool>> CheckIfExistsAsync(string subscriptionGuid, System.Threading.CancellationToken cancellationToken = default(System.Threading.CancellationToken)) { throw null; }
-        public Azure.Response<Azure.ResourceManager.Resources.Subscription> Get(string subscriptionGuid, System.Threading.CancellationToken cancellationToken = default(System.Threading.CancellationToken)) { throw null; }
->>>>>>> 1ea640a1
         public virtual Azure.Pageable<Azure.ResourceManager.Resources.Subscription> GetAll(System.Threading.CancellationToken cancellationToken = default(System.Threading.CancellationToken)) { throw null; }
         public virtual Azure.AsyncPageable<Azure.ResourceManager.Resources.Subscription> GetAllAsync(System.Threading.CancellationToken cancellationToken = default(System.Threading.CancellationToken)) { throw null; }
         public virtual System.Threading.Tasks.Task<Azure.Response<Azure.ResourceManager.Resources.Subscription>> GetAsync(string subscriptionId, System.Threading.CancellationToken cancellationToken = default(System.Threading.CancellationToken)) { throw null; }
@@ -1412,30 +1212,21 @@
     }
     public partial class TagResource : Azure.ResourceManager.Core.ArmResource
     {
-        public static readonly Azure.ResourceManager.ResourceType ResourceType;
+        public static readonly Azure.Core.ResourceType ResourceType;
         protected TagResource() { }
         public virtual Azure.ResourceManager.Resources.TagResourceData Data { get { throw null; } }
-<<<<<<< HEAD
         public virtual bool HasData { get { throw null; } }
         public Azure.ResourceManager.Core.ArmResource Parent { get { throw null; } }
-        protected override Azure.ResourceManager.ResourceType ValidResourceType { get { throw null; } }
+        protected override Azure.Core.ResourceType ValidResourceType { get { throw null; } }
         public virtual Azure.ResourceManager.Resources.Models.TagCreateOrUpdateAtScopeOperation CreateOrUpdate(Azure.ResourceManager.Resources.TagResourceData parameters, bool waitForCompletion = true, System.Threading.CancellationToken cancellationToken = default(System.Threading.CancellationToken)) { throw null; }
         public virtual System.Threading.Tasks.Task<Azure.ResourceManager.Resources.Models.TagCreateOrUpdateAtScopeOperation> CreateOrUpdateAsync(Azure.ResourceManager.Resources.TagResourceData parameters, bool waitForCompletion = true, System.Threading.CancellationToken cancellationToken = default(System.Threading.CancellationToken)) { throw null; }
-        public static Azure.ResourceManager.ResourceIdentifier CreateResourceIdentifier(string scope) { throw null; }
+        public static Azure.Core.ResourceIdentifier CreateResourceIdentifier(string scope) { throw null; }
         public virtual Azure.ResourceManager.Resources.Models.TagDeleteAtScopeOperation Delete(bool waitForCompletion = true, System.Threading.CancellationToken cancellationToken = default(System.Threading.CancellationToken)) { throw null; }
         public virtual System.Threading.Tasks.Task<Azure.ResourceManager.Resources.Models.TagDeleteAtScopeOperation> DeleteAsync(bool waitForCompletion = true, System.Threading.CancellationToken cancellationToken = default(System.Threading.CancellationToken)) { throw null; }
-=======
-        public bool HasData { get { throw null; } }
-        protected override Azure.Core.ResourceType ValidResourceType { get { throw null; } }
-        public virtual Azure.ResourceManager.Resources.Models.TagCreateOrUpdateOperation CreateOrUpdate(Azure.ResourceManager.Resources.TagResourceData parameters, bool waitForCompletion = true, System.Threading.CancellationToken cancellationToken = default(System.Threading.CancellationToken)) { throw null; }
-        public virtual System.Threading.Tasks.Task<Azure.ResourceManager.Resources.Models.TagCreateOrUpdateOperation> CreateOrUpdateAsync(Azure.ResourceManager.Resources.TagResourceData parameters, bool waitForCompletion = true, System.Threading.CancellationToken cancellationToken = default(System.Threading.CancellationToken)) { throw null; }
-        public virtual Azure.ResourceManager.Resources.Models.TagDeleteOperation Delete(bool waitForCompletion = true, System.Threading.CancellationToken cancellationToken = default(System.Threading.CancellationToken)) { throw null; }
-        public virtual System.Threading.Tasks.Task<Azure.ResourceManager.Resources.Models.TagDeleteOperation> DeleteAsync(bool waitForCompletion = true, System.Threading.CancellationToken cancellationToken = default(System.Threading.CancellationToken)) { throw null; }
->>>>>>> 1ea640a1
         public virtual Azure.Response<Azure.ResourceManager.Resources.TagResource> Get(System.Threading.CancellationToken cancellationToken = default(System.Threading.CancellationToken)) { throw null; }
         public virtual System.Threading.Tasks.Task<Azure.Response<Azure.ResourceManager.Resources.TagResource>> GetAsync(System.Threading.CancellationToken cancellationToken = default(System.Threading.CancellationToken)) { throw null; }
-        public virtual System.Collections.Generic.IEnumerable<Azure.ResourceManager.Resources.Models.Location> GetAvailableLocations(System.Threading.CancellationToken cancellationToken = default(System.Threading.CancellationToken)) { throw null; }
-        public virtual System.Threading.Tasks.Task<System.Collections.Generic.IEnumerable<Azure.ResourceManager.Resources.Models.Location>> GetAvailableLocationsAsync(System.Threading.CancellationToken cancellationToken = default(System.Threading.CancellationToken)) { throw null; }
+        public virtual System.Collections.Generic.IEnumerable<Azure.Core.AzureLocation> GetAvailableLocations(System.Threading.CancellationToken cancellationToken = default(System.Threading.CancellationToken)) { throw null; }
+        public virtual System.Threading.Tasks.Task<System.Collections.Generic.IEnumerable<Azure.Core.AzureLocation>> GetAvailableLocationsAsync(System.Threading.CancellationToken cancellationToken = default(System.Threading.CancellationToken)) { throw null; }
         public virtual Azure.Response<Azure.ResourceManager.Resources.TagResource> Update(Azure.ResourceManager.Resources.Models.TagPatchResource parameters, System.Threading.CancellationToken cancellationToken = default(System.Threading.CancellationToken)) { throw null; }
         public virtual System.Threading.Tasks.Task<Azure.Response<Azure.ResourceManager.Resources.TagResource>> UpdateAsync(Azure.ResourceManager.Resources.Models.TagPatchResource parameters, System.Threading.CancellationToken cancellationToken = default(System.Threading.CancellationToken)) { throw null; }
     }
@@ -1449,20 +1240,15 @@
         public static readonly Azure.Core.ResourceType ResourceType;
         protected Tenant() { }
         public virtual Azure.ResourceManager.Resources.TenantData Data { get { throw null; } }
-<<<<<<< HEAD
         public virtual bool HasData { get { throw null; } }
-        protected override Azure.ResourceManager.ResourceType ValidResourceType { get { throw null; } }
-        public Azure.ResourceManager.Resources.DataPolicyManifestCollection GetDataPolicyManifests() { throw null; }
-        public Azure.ResourceManager.Resources.GenericResourceCollection GetGenericResources() { throw null; }
-=======
-        public bool HasData { get { throw null; } }
-        protected override Azure.Core.ResourceType ValidResourceType { get { throw null; } }
->>>>>>> 1ea640a1
+        protected override Azure.Core.ResourceType ValidResourceType { get { throw null; } }
+        public virtual Azure.ResourceManager.Resources.DataPolicyManifestCollection GetDataPolicyManifests() { throw null; }
+        public virtual Azure.ResourceManager.Resources.GenericResourceCollection GetGenericResources() { throw null; }
         public virtual Azure.ResourceManager.Management.ManagementGroupCollection GetManagementGroups() { throw null; }
-        public Azure.ResourceManager.Resources.ResourceLinkCollection GetResourceLinks() { throw null; }
-        public Azure.ResourceManager.Resources.SubscriptionCollection GetSubscriptions() { throw null; }
-        public Azure.ResourceManager.Resources.TenantPolicyDefinitionCollection GetTenantPolicyDefinitions() { throw null; }
-        public Azure.ResourceManager.Resources.TenantPolicySetDefinitionCollection GetTenantPolicySetDefinitions() { throw null; }
+        public virtual Azure.ResourceManager.Resources.ResourceLinkCollection GetResourceLinks() { throw null; }
+        public virtual Azure.ResourceManager.Resources.SubscriptionCollection GetSubscriptions() { throw null; }
+        public virtual Azure.ResourceManager.Resources.TenantPolicyDefinitionCollection GetTenantPolicyDefinitions() { throw null; }
+        public virtual Azure.ResourceManager.Resources.TenantPolicySetDefinitionCollection GetTenantPolicySetDefinitions() { throw null; }
         public virtual Azure.Response<Azure.ResourceManager.Resources.ProviderData> GetTenantProvider(string resourceProviderNamespace, string expand = null, System.Threading.CancellationToken cancellationToken = default(System.Threading.CancellationToken)) { throw null; }
         public virtual System.Threading.Tasks.Task<Azure.Response<Azure.ResourceManager.Resources.ProviderData>> GetTenantProviderAsync(string resourceProviderNamespace, string expand = null, System.Threading.CancellationToken cancellationToken = default(System.Threading.CancellationToken)) { throw null; }
         public virtual Azure.Pageable<Azure.ResourceManager.Resources.ProviderData> GetTenantProviders(int? top = default(int?), string expand = null, System.Threading.CancellationToken cancellationToken = default(System.Threading.CancellationToken)) { throw null; }
@@ -1738,12 +1524,8 @@
         public string Name { get { throw null; } }
         public string RegionalDisplayName { get { throw null; } }
         public string SubscriptionId { get { throw null; } }
-<<<<<<< HEAD
         public Azure.ResourceManager.Resources.Models.LocationType? Type { get { throw null; } }
-        public static implicit operator Azure.ResourceManager.Resources.Models.Location (Azure.ResourceManager.Resources.Models.LocationExpanded location) { throw null; }
-=======
         public static implicit operator Azure.Core.AzureLocation (Azure.ResourceManager.Resources.Models.LocationExpanded location) { throw null; }
->>>>>>> 1ea640a1
     }
     public partial class LocationMetadata
     {
@@ -2525,7 +2307,7 @@
     }
     public partial class TrackedResourceExtended : Azure.ResourceManager.Models.TrackedResource
     {
-        public TrackedResourceExtended(Azure.ResourceManager.Resources.Models.Location location) : base (default(Azure.ResourceManager.Resources.Models.Location)) { }
+        public TrackedResourceExtended(Azure.Core.AzureLocation location) : base (default(Azure.Core.AzureLocation)) { }
         public Azure.ResourceManager.Resources.Models.ExtendedLocation ExtendedLocation { get { throw null; } set { } }
     }
     public sealed partial class UserAssignedIdentity : System.IEquatable<Azure.ResourceManager.Resources.Models.UserAssignedIdentity>
