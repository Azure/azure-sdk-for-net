namespace Azure.ResourceManager
{
    public partial class ArmClient
    {
        protected ArmClient() { }
        public ArmClient(Azure.Core.TokenCredential credential) { }
        public ArmClient(Azure.Core.TokenCredential credential, string defaultSubscriptionId) { }
        public ArmClient(Azure.Core.TokenCredential credential, string defaultSubscriptionId, Azure.ResourceManager.ArmClientOptions options) { }
        [System.ComponentModel.EditorBrowsableAttribute(System.ComponentModel.EditorBrowsableState.Never)]
        public virtual T GetClient<T>(System.Func<T> ctor) where T : Azure.ResourceManager.Core.ArmResource { throw null; }
        public virtual Azure.ResourceManager.Resources.DataPolicyManifest GetDataPolicyManifest(Azure.Core.ResourceIdentifier id) { throw null; }
        public virtual Azure.ResourceManager.Resources.Subscription GetDefaultSubscription(System.Threading.CancellationToken cancellationToken = default(System.Threading.CancellationToken)) { throw null; }
        public virtual System.Threading.Tasks.Task<Azure.ResourceManager.Resources.Subscription> GetDefaultSubscriptionAsync(System.Threading.CancellationToken cancellationToken = default(System.Threading.CancellationToken)) { throw null; }
        public virtual Azure.ResourceManager.Resources.Feature GetFeature(Azure.Core.ResourceIdentifier id) { throw null; }
        public virtual Azure.ResourceManager.Resources.GenericResource GetGenericResource(Azure.Core.ResourceIdentifier id) { throw null; }
        public virtual Azure.ResourceManager.Resources.GenericResourceCollection GetGenericResources() { throw null; }
        public virtual Azure.ResourceManager.Management.ManagementGroup GetManagementGroup(Azure.Core.ResourceIdentifier id) { throw null; }
        public virtual Azure.ResourceManager.Resources.ManagementGroupPolicyDefinition GetManagementGroupPolicyDefinition(Azure.Core.ResourceIdentifier id) { throw null; }
        public virtual Azure.ResourceManager.Resources.ManagementGroupPolicySetDefinition GetManagementGroupPolicySetDefinition(Azure.Core.ResourceIdentifier id) { throw null; }
        public virtual Azure.ResourceManager.Management.ManagementGroupCollection GetManagementGroups() { throw null; }
        public virtual Azure.ResourceManager.Resources.ManagementLock GetManagementLock(Azure.Core.ResourceIdentifier id) { throw null; }
        public virtual Azure.ResourceManager.Resources.PolicyAssignment GetPolicyAssignment(Azure.Core.ResourceIdentifier id) { throw null; }
        public virtual Azure.ResourceManager.Resources.PolicyExemption GetPolicyExemption(Azure.Core.ResourceIdentifier id) { throw null; }
        public virtual Azure.ResourceManager.Resources.Provider GetProvider(Azure.Core.ResourceIdentifier id) { throw null; }
        public virtual Azure.ResourceManager.Resources.ResourceGroup GetResourceGroup(Azure.Core.ResourceIdentifier id) { throw null; }
        public virtual Azure.ResourceManager.Resources.ResourceLink GetResourceLink(Azure.Core.ResourceIdentifier id) { throw null; }
        public virtual Azure.ResourceManager.Resources.Subscription GetSubscription(Azure.Core.ResourceIdentifier id) { throw null; }
        public virtual Azure.ResourceManager.Resources.SubscriptionPolicyDefinition GetSubscriptionPolicyDefinition(Azure.Core.ResourceIdentifier id) { throw null; }
        public virtual Azure.ResourceManager.Resources.SubscriptionPolicySetDefinition GetSubscriptionPolicySetDefinition(Azure.Core.ResourceIdentifier id) { throw null; }
        public virtual Azure.ResourceManager.Resources.SubscriptionCollection GetSubscriptions() { throw null; }
        public virtual Azure.ResourceManager.Resources.TagResource GetTagResource(Azure.Core.ResourceIdentifier id) { throw null; }
        public virtual Azure.ResourceManager.Resources.TenantPolicyDefinition GetTenantPolicyDefinition(Azure.Core.ResourceIdentifier id) { throw null; }
        public virtual Azure.ResourceManager.Resources.TenantPolicySetDefinition GetTenantPolicySetDefinition(Azure.Core.ResourceIdentifier id) { throw null; }
        public virtual Azure.Response<Azure.ResourceManager.Resources.Models.ProviderInfo> GetTenantProvider(string resourceProviderNamespace, string expand = null, System.Threading.CancellationToken cancellationToken = default(System.Threading.CancellationToken)) { throw null; }
        public virtual System.Threading.Tasks.Task<Azure.Response<Azure.ResourceManager.Resources.Models.ProviderInfo>> GetTenantProviderAsync(string resourceProviderNamespace, string expand = null, System.Threading.CancellationToken cancellationToken = default(System.Threading.CancellationToken)) { throw null; }
        public virtual Azure.Pageable<Azure.ResourceManager.Resources.Models.ProviderInfo> GetTenantProviders(int? top = default(int?), string expand = null, System.Threading.CancellationToken cancellationToken = default(System.Threading.CancellationToken)) { throw null; }
        public virtual Azure.AsyncPageable<Azure.ResourceManager.Resources.Models.ProviderInfo> GetTenantProvidersAsync(int? top = default(int?), string expand = null, System.Threading.CancellationToken cancellationToken = default(System.Threading.CancellationToken)) { throw null; }
        public virtual Azure.ResourceManager.Resources.TenantCollection GetTenants() { throw null; }
    }
    public sealed partial class ArmClientOptions : Azure.Core.ClientOptions
    {
        public ArmClientOptions() { }
        public Azure.ResourceManager.ArmEnvironment Environment { get { throw null; } set { } }
        public void SetApiVersion(Azure.Core.ResourceType resourceType, string apiVersion) { }
    }
    [System.Runtime.InteropServices.StructLayoutAttribute(System.Runtime.InteropServices.LayoutKind.Sequential)]
    public readonly partial struct ArmEnvironment : System.IEquatable<Azure.ResourceManager.ArmEnvironment>
    {
        private readonly object _dummy;
        private readonly int _dummyPrimitive;
        public static readonly Azure.ResourceManager.ArmEnvironment AzureChinaCloud;
        public static readonly Azure.ResourceManager.ArmEnvironment AzureCloud;
        public static readonly Azure.ResourceManager.ArmEnvironment AzureGermanCloud;
        public static readonly Azure.ResourceManager.ArmEnvironment AzureUSGovernment;
        public ArmEnvironment(System.Uri baseUri, string audience) { throw null; }
        public string Audience { get { throw null; } }
        public System.Uri BaseUri { get { throw null; } }
        public string DefaultScope { get { throw null; } }
        public bool Equals(Azure.ResourceManager.ArmEnvironment other) { throw null; }
        [System.ComponentModel.EditorBrowsableAttribute(System.ComponentModel.EditorBrowsableState.Never)]
        public override bool Equals(object obj) { throw null; }
        [System.ComponentModel.EditorBrowsableAttribute(System.ComponentModel.EditorBrowsableState.Never)]
        public override int GetHashCode() { throw null; }
        public static bool operator ==(Azure.ResourceManager.ArmEnvironment left, Azure.ResourceManager.ArmEnvironment right) { throw null; }
        public static bool operator !=(Azure.ResourceManager.ArmEnvironment left, Azure.ResourceManager.ArmEnvironment right) { throw null; }
        public override string ToString() { throw null; }
    }
    public abstract partial class ArmOperation : Azure.Operation
    {
        protected ArmOperation() { }
    }
    public abstract partial class ArmOperation<T> : Azure.Operation<T>
    {
        protected ArmOperation() { }
    }
}
namespace Azure.ResourceManager.Core
{
    public abstract partial class ArmCollection
    {
        protected ArmCollection() { }
        protected ArmCollection(Azure.ResourceManager.ArmClient client, Azure.Core.ResourceIdentifier id) { }
        protected internal System.Uri BaseUri { get { throw null; } }
        protected internal virtual Azure.ResourceManager.ArmClient Client { get { throw null; } }
        protected internal Azure.Core.DiagnosticsOptions DiagnosticOptions { get { throw null; } }
        public virtual Azure.Core.ResourceIdentifier Id { get { throw null; } }
        protected internal Azure.Core.Pipeline.HttpPipeline Pipeline { get { throw null; } }
        [System.ComponentModel.EditorBrowsableAttribute(System.ComponentModel.EditorBrowsableState.Never)]
        public virtual T GetCachedClient<T>(System.Func<Azure.ResourceManager.ArmClient, T> func) where T : class { throw null; }
        protected bool TryGetApiVersion(Azure.Core.ResourceType resourceType, out string apiVersion) { throw null; }
    }
    public abstract partial class ArmResource
    {
        protected ArmResource() { }
        protected internal ArmResource(Azure.ResourceManager.ArmClient client, Azure.Core.ResourceIdentifier id) { }
        protected internal System.Uri BaseUri { get { throw null; } }
        protected internal virtual Azure.ResourceManager.ArmClient Client { get { throw null; } }
        protected internal Azure.Core.DiagnosticsOptions DiagnosticOptions { get { throw null; } }
        public virtual Azure.Core.ResourceIdentifier Id { get { throw null; } }
        protected internal Azure.Core.Pipeline.HttpPipeline Pipeline { get { throw null; } }
        protected internal Azure.ResourceManager.Resources.TagResource TagResource { get { throw null; } }
        public virtual System.Collections.Generic.IEnumerable<Azure.Core.AzureLocation> GetAvailableLocations(System.Threading.CancellationToken cancellationToken = default(System.Threading.CancellationToken)) { throw null; }
        public virtual System.Threading.Tasks.Task<System.Collections.Generic.IEnumerable<Azure.Core.AzureLocation>> GetAvailableLocationsAsync(System.Threading.CancellationToken cancellationToken = default(System.Threading.CancellationToken)) { throw null; }
        [System.ComponentModel.EditorBrowsableAttribute(System.ComponentModel.EditorBrowsableState.Never)]
        public virtual T GetCachedClient<T>(System.Func<Azure.ResourceManager.ArmClient, T> func) where T : class { throw null; }
        public virtual Azure.ResourceManager.Resources.ManagementLockCollection GetManagementLocks() { throw null; }
        public virtual Azure.ResourceManager.Resources.PolicyAssignmentCollection GetPolicyAssignments() { throw null; }
        public virtual Azure.ResourceManager.Resources.PolicyExemptionCollection GetPolicyExemptions() { throw null; }
        protected bool TryGetApiVersion(Azure.Core.ResourceType resourceType, out string apiVersion) { throw null; }
    }
    public static partial class ResourceManagerExtensions
    {
        public static string GetCorrelationId(this Azure.Response response) { throw null; }
    }
}
namespace Azure.ResourceManager.Management
{
    public partial class ManagementGroup : Azure.ResourceManager.Core.ArmResource
    {
        public static readonly Azure.Core.ResourceType ResourceType;
        protected ManagementGroup() { }
        public virtual Azure.ResourceManager.Management.ManagementGroupData Data { get { throw null; } }
        public virtual bool HasData { get { throw null; } }
        public static Azure.Core.ResourceIdentifier CreateResourceIdentifier(string groupId) { throw null; }
        public virtual Azure.ResourceManager.ArmOperation Delete(bool waitForCompletion, string cacheControl = null, System.Threading.CancellationToken cancellationToken = default(System.Threading.CancellationToken)) { throw null; }
        public virtual System.Threading.Tasks.Task<Azure.ResourceManager.ArmOperation> DeleteAsync(bool waitForCompletion, string cacheControl = null, System.Threading.CancellationToken cancellationToken = default(System.Threading.CancellationToken)) { throw null; }
        public virtual Azure.Response<Azure.ResourceManager.Management.ManagementGroup> Get(Azure.ResourceManager.Management.Models.ManagementGroupExpandType? expand = default(Azure.ResourceManager.Management.Models.ManagementGroupExpandType?), bool? recurse = default(bool?), string filter = null, string cacheControl = null, System.Threading.CancellationToken cancellationToken = default(System.Threading.CancellationToken)) { throw null; }
        public virtual System.Threading.Tasks.Task<Azure.Response<Azure.ResourceManager.Management.ManagementGroup>> GetAsync(Azure.ResourceManager.Management.Models.ManagementGroupExpandType? expand = default(Azure.ResourceManager.Management.Models.ManagementGroupExpandType?), bool? recurse = default(bool?), string filter = null, string cacheControl = null, System.Threading.CancellationToken cancellationToken = default(System.Threading.CancellationToken)) { throw null; }
        public virtual Azure.Pageable<Azure.ResourceManager.Management.Models.DescendantInfo> GetDescendants(string skiptoken = null, int? top = default(int?), System.Threading.CancellationToken cancellationToken = default(System.Threading.CancellationToken)) { throw null; }
        public virtual Azure.AsyncPageable<Azure.ResourceManager.Management.Models.DescendantInfo> GetDescendantsAsync(string skiptoken = null, int? top = default(int?), System.Threading.CancellationToken cancellationToken = default(System.Threading.CancellationToken)) { throw null; }
        public virtual Azure.ResourceManager.Resources.ManagementGroupPolicyDefinitionCollection GetManagementGroupPolicyDefinitions() { throw null; }
        public virtual Azure.ResourceManager.Resources.ManagementGroupPolicySetDefinitionCollection GetManagementGroupPolicySetDefinitions() { throw null; }
        public virtual Azure.Response<Azure.ResourceManager.Management.ManagementGroup> Update(Azure.ResourceManager.Management.Models.PatchableManagementGroupData data, string cacheControl = null, System.Threading.CancellationToken cancellationToken = default(System.Threading.CancellationToken)) { throw null; }
        public virtual System.Threading.Tasks.Task<Azure.Response<Azure.ResourceManager.Management.ManagementGroup>> UpdateAsync(Azure.ResourceManager.Management.Models.PatchableManagementGroupData data, string cacheControl = null, System.Threading.CancellationToken cancellationToken = default(System.Threading.CancellationToken)) { throw null; }
    }
    public partial class ManagementGroupCollection : Azure.ResourceManager.Core.ArmCollection, System.Collections.Generic.IAsyncEnumerable<Azure.ResourceManager.Management.ManagementGroup>, System.Collections.Generic.IEnumerable<Azure.ResourceManager.Management.ManagementGroup>, System.Collections.IEnumerable
    {
        protected ManagementGroupCollection() { }
        public virtual Azure.Response<Azure.ResourceManager.Management.Models.CheckNameAvailabilityResult> CheckNameAvailability(Azure.ResourceManager.Management.Models.CheckNameAvailabilityOptions checkNameAvailabilityRequest, System.Threading.CancellationToken cancellationToken = default(System.Threading.CancellationToken)) { throw null; }
        public virtual System.Threading.Tasks.Task<Azure.Response<Azure.ResourceManager.Management.Models.CheckNameAvailabilityResult>> CheckNameAvailabilityAsync(Azure.ResourceManager.Management.Models.CheckNameAvailabilityOptions checkNameAvailabilityRequest, System.Threading.CancellationToken cancellationToken = default(System.Threading.CancellationToken)) { throw null; }
        public virtual Azure.ResourceManager.ArmOperation<Azure.ResourceManager.Management.ManagementGroup> CreateOrUpdate(bool waitForCompletion, string groupId, Azure.ResourceManager.Management.Models.CreateManagementGroupOptions createManagementGroupRequest, string cacheControl = null, System.Threading.CancellationToken cancellationToken = default(System.Threading.CancellationToken)) { throw null; }
        public virtual System.Threading.Tasks.Task<Azure.ResourceManager.ArmOperation<Azure.ResourceManager.Management.ManagementGroup>> CreateOrUpdateAsync(bool waitForCompletion, string groupId, Azure.ResourceManager.Management.Models.CreateManagementGroupOptions createManagementGroupRequest, string cacheControl = null, System.Threading.CancellationToken cancellationToken = default(System.Threading.CancellationToken)) { throw null; }
        public virtual Azure.Response<bool> Exists(string groupId, Azure.ResourceManager.Management.Models.ManagementGroupExpandType? expand = default(Azure.ResourceManager.Management.Models.ManagementGroupExpandType?), bool? recurse = default(bool?), string filter = null, string cacheControl = null, System.Threading.CancellationToken cancellationToken = default(System.Threading.CancellationToken)) { throw null; }
        public virtual System.Threading.Tasks.Task<Azure.Response<bool>> ExistsAsync(string groupId, Azure.ResourceManager.Management.Models.ManagementGroupExpandType? expand = default(Azure.ResourceManager.Management.Models.ManagementGroupExpandType?), bool? recurse = default(bool?), string filter = null, string cacheControl = null, System.Threading.CancellationToken cancellationToken = default(System.Threading.CancellationToken)) { throw null; }
        public virtual Azure.Response<Azure.ResourceManager.Management.ManagementGroup> Get(string groupId, Azure.ResourceManager.Management.Models.ManagementGroupExpandType? expand = default(Azure.ResourceManager.Management.Models.ManagementGroupExpandType?), bool? recurse = default(bool?), string filter = null, string cacheControl = null, System.Threading.CancellationToken cancellationToken = default(System.Threading.CancellationToken)) { throw null; }
        public virtual Azure.Pageable<Azure.ResourceManager.Management.ManagementGroup> GetAll(string cacheControl = null, string skiptoken = null, System.Threading.CancellationToken cancellationToken = default(System.Threading.CancellationToken)) { throw null; }
        public virtual Azure.AsyncPageable<Azure.ResourceManager.Management.ManagementGroup> GetAllAsync(string cacheControl = null, string skiptoken = null, System.Threading.CancellationToken cancellationToken = default(System.Threading.CancellationToken)) { throw null; }
        public virtual System.Threading.Tasks.Task<Azure.Response<Azure.ResourceManager.Management.ManagementGroup>> GetAsync(string groupId, Azure.ResourceManager.Management.Models.ManagementGroupExpandType? expand = default(Azure.ResourceManager.Management.Models.ManagementGroupExpandType?), bool? recurse = default(bool?), string filter = null, string cacheControl = null, System.Threading.CancellationToken cancellationToken = default(System.Threading.CancellationToken)) { throw null; }
        public virtual Azure.Response<Azure.ResourceManager.Management.ManagementGroup> GetIfExists(string groupId, Azure.ResourceManager.Management.Models.ManagementGroupExpandType? expand = default(Azure.ResourceManager.Management.Models.ManagementGroupExpandType?), bool? recurse = default(bool?), string filter = null, string cacheControl = null, System.Threading.CancellationToken cancellationToken = default(System.Threading.CancellationToken)) { throw null; }
        public virtual System.Threading.Tasks.Task<Azure.Response<Azure.ResourceManager.Management.ManagementGroup>> GetIfExistsAsync(string groupId, Azure.ResourceManager.Management.Models.ManagementGroupExpandType? expand = default(Azure.ResourceManager.Management.Models.ManagementGroupExpandType?), bool? recurse = default(bool?), string filter = null, string cacheControl = null, System.Threading.CancellationToken cancellationToken = default(System.Threading.CancellationToken)) { throw null; }
        System.Collections.Generic.IAsyncEnumerator<Azure.ResourceManager.Management.ManagementGroup> System.Collections.Generic.IAsyncEnumerable<Azure.ResourceManager.Management.ManagementGroup>.GetAsyncEnumerator(System.Threading.CancellationToken cancellationToken) { throw null; }
        System.Collections.Generic.IEnumerator<Azure.ResourceManager.Management.ManagementGroup> System.Collections.Generic.IEnumerable<Azure.ResourceManager.Management.ManagementGroup>.GetEnumerator() { throw null; }
        System.Collections.IEnumerator System.Collections.IEnumerable.GetEnumerator() { throw null; }
    }
    public partial class ManagementGroupData : Azure.ResourceManager.Models.ResourceData
    {
        internal ManagementGroupData() { }
        public System.Collections.Generic.IReadOnlyList<Azure.ResourceManager.Management.Models.ManagementGroupChildInfo> Children { get { throw null; } }
        public Azure.ResourceManager.Management.Models.ManagementGroupDetails Details { get { throw null; } }
        public string DisplayName { get { throw null; } }
        public string TenantId { get { throw null; } }
    }
}
namespace Azure.ResourceManager.Management.Models
{
    public partial class CheckNameAvailabilityOptions
    {
        public CheckNameAvailabilityOptions() { }
        public string Name { get { throw null; } set { } }
        public string Type { get { throw null; } set { } }
    }
    public partial class CheckNameAvailabilityResult
    {
        internal CheckNameAvailabilityResult() { }
        public string Message { get { throw null; } }
        public bool? NameAvailable { get { throw null; } }
        public Azure.ResourceManager.Management.Models.NameUnavailableReason? Reason { get { throw null; } }
    }
    public partial class CreateManagementGroupDetails
    {
        public CreateManagementGroupDetails() { }
        public Azure.ResourceManager.Management.Models.ManagementGroupParentCreateOptions Parent { get { throw null; } set { } }
        public string UpdatedBy { get { throw null; } }
        public System.DateTimeOffset? UpdatedTime { get { throw null; } }
        public int? Version { get { throw null; } }
    }
    public partial class CreateManagementGroupOptions
    {
        public CreateManagementGroupOptions() { }
        public System.Collections.Generic.IReadOnlyList<Azure.ResourceManager.Management.Models.ManagementGroupChildOptions> Children { get { throw null; } }
        public Azure.ResourceManager.Management.Models.CreateManagementGroupDetails Details { get { throw null; } set { } }
        public string DisplayName { get { throw null; } set { } }
        public string Id { get { throw null; } }
        public string Name { get { throw null; } set { } }
        public string TenantId { get { throw null; } }
        public string Type { get { throw null; } }
    }
    public partial class DescendantInfo : Azure.ResourceManager.Models.ResourceData
    {
        internal DescendantInfo() { }
        public string DisplayName { get { throw null; } }
        public string ParentId { get { throw null; } }
    }
    public partial class DescendantParentGroupInfo
    {
        internal DescendantParentGroupInfo() { }
        public string Id { get { throw null; } }
    }
    public partial class ManagementGroupChildInfo
    {
        internal ManagementGroupChildInfo() { }
        public System.Collections.Generic.IReadOnlyList<Azure.ResourceManager.Management.Models.ManagementGroupChildInfo> Children { get { throw null; } }
        public string DisplayName { get { throw null; } }
        public string Id { get { throw null; } }
        public string Name { get { throw null; } }
        public Azure.ResourceManager.Management.Models.ManagementGroupChildType? Type { get { throw null; } }
    }
    public partial class ManagementGroupChildOptions
    {
        internal ManagementGroupChildOptions() { }
        public System.Collections.Generic.IReadOnlyList<Azure.ResourceManager.Management.Models.ManagementGroupChildOptions> Children { get { throw null; } }
        public string DisplayName { get { throw null; } }
        public string Id { get { throw null; } }
        public string Name { get { throw null; } }
        public Azure.ResourceManager.Management.Models.ManagementGroupChildType? Type { get { throw null; } }
    }
    [System.Runtime.InteropServices.StructLayoutAttribute(System.Runtime.InteropServices.LayoutKind.Sequential)]
    public readonly partial struct ManagementGroupChildType : System.IEquatable<Azure.ResourceManager.Management.Models.ManagementGroupChildType>
    {
        private readonly object _dummy;
        private readonly int _dummyPrimitive;
        public ManagementGroupChildType(string value) { throw null; }
        public static Azure.ResourceManager.Management.Models.ManagementGroupChildType MicrosoftManagementManagementGroups { get { throw null; } }
        public static Azure.ResourceManager.Management.Models.ManagementGroupChildType Subscriptions { get { throw null; } }
        public bool Equals(Azure.ResourceManager.Management.Models.ManagementGroupChildType other) { throw null; }
        [System.ComponentModel.EditorBrowsableAttribute(System.ComponentModel.EditorBrowsableState.Never)]
        public override bool Equals(object obj) { throw null; }
        [System.ComponentModel.EditorBrowsableAttribute(System.ComponentModel.EditorBrowsableState.Never)]
        public override int GetHashCode() { throw null; }
        public static bool operator ==(Azure.ResourceManager.Management.Models.ManagementGroupChildType left, Azure.ResourceManager.Management.Models.ManagementGroupChildType right) { throw null; }
        public static implicit operator Azure.ResourceManager.Management.Models.ManagementGroupChildType (string value) { throw null; }
        public static bool operator !=(Azure.ResourceManager.Management.Models.ManagementGroupChildType left, Azure.ResourceManager.Management.Models.ManagementGroupChildType right) { throw null; }
        public override string ToString() { throw null; }
    }
    public partial class ManagementGroupDetails
    {
        internal ManagementGroupDetails() { }
        public System.Collections.Generic.IReadOnlyList<string> ManagementGroupAncestors { get { throw null; } }
        public System.Collections.Generic.IReadOnlyList<Azure.ResourceManager.Management.Models.ManagementGroupPathElement> ManagementGroupAncestorsChain { get { throw null; } }
        public Azure.ResourceManager.Management.Models.ParentGroupInfo Parent { get { throw null; } }
        public System.Collections.Generic.IReadOnlyList<Azure.ResourceManager.Management.Models.ManagementGroupPathElement> Path { get { throw null; } }
        public string UpdatedBy { get { throw null; } }
        public System.DateTimeOffset? UpdatedTime { get { throw null; } }
        public int? Version { get { throw null; } }
    }
    [System.Runtime.InteropServices.StructLayoutAttribute(System.Runtime.InteropServices.LayoutKind.Sequential)]
    public readonly partial struct ManagementGroupExpandType : System.IEquatable<Azure.ResourceManager.Management.Models.ManagementGroupExpandType>
    {
        private readonly object _dummy;
        private readonly int _dummyPrimitive;
        public ManagementGroupExpandType(string value) { throw null; }
        public static Azure.ResourceManager.Management.Models.ManagementGroupExpandType Ancestors { get { throw null; } }
        public static Azure.ResourceManager.Management.Models.ManagementGroupExpandType Children { get { throw null; } }
        public static Azure.ResourceManager.Management.Models.ManagementGroupExpandType Path { get { throw null; } }
        public bool Equals(Azure.ResourceManager.Management.Models.ManagementGroupExpandType other) { throw null; }
        [System.ComponentModel.EditorBrowsableAttribute(System.ComponentModel.EditorBrowsableState.Never)]
        public override bool Equals(object obj) { throw null; }
        [System.ComponentModel.EditorBrowsableAttribute(System.ComponentModel.EditorBrowsableState.Never)]
        public override int GetHashCode() { throw null; }
        public static bool operator ==(Azure.ResourceManager.Management.Models.ManagementGroupExpandType left, Azure.ResourceManager.Management.Models.ManagementGroupExpandType right) { throw null; }
        public static implicit operator Azure.ResourceManager.Management.Models.ManagementGroupExpandType (string value) { throw null; }
        public static bool operator !=(Azure.ResourceManager.Management.Models.ManagementGroupExpandType left, Azure.ResourceManager.Management.Models.ManagementGroupExpandType right) { throw null; }
        public override string ToString() { throw null; }
    }
    public partial class ManagementGroupParentCreateOptions
    {
        public ManagementGroupParentCreateOptions() { }
        public string DisplayName { get { throw null; } }
        public string Id { get { throw null; } set { } }
        public string Name { get { throw null; } }
    }
    public partial class ManagementGroupPathElement
    {
        internal ManagementGroupPathElement() { }
        public string DisplayName { get { throw null; } }
        public string Name { get { throw null; } }
    }
    public enum NameUnavailableReason
    {
        Invalid = 0,
        AlreadyExists = 1,
    }
    public partial class ParentGroupInfo
    {
        internal ParentGroupInfo() { }
        public string DisplayName { get { throw null; } }
        public string Id { get { throw null; } }
        public string Name { get { throw null; } }
    }
    public partial class PatchableManagementGroupData
    {
        public PatchableManagementGroupData() { }
        public string DisplayName { get { throw null; } set { } }
        public string ParentGroupId { get { throw null; } set { } }
    }
}
namespace Azure.ResourceManager.Models
{
    [System.Runtime.InteropServices.StructLayoutAttribute(System.Runtime.InteropServices.LayoutKind.Sequential)]
    public readonly partial struct CreatedByType : System.IEquatable<Azure.ResourceManager.Models.CreatedByType>
    {
        private readonly object _dummy;
        private readonly int _dummyPrimitive;
        public CreatedByType(string value) { throw null; }
        public static Azure.ResourceManager.Models.CreatedByType Application { get { throw null; } }
        public static Azure.ResourceManager.Models.CreatedByType Key { get { throw null; } }
        public static Azure.ResourceManager.Models.CreatedByType ManagedIdentity { get { throw null; } }
        public static Azure.ResourceManager.Models.CreatedByType User { get { throw null; } }
        public bool Equals(Azure.ResourceManager.Models.CreatedByType other) { throw null; }
        [System.ComponentModel.EditorBrowsableAttribute(System.ComponentModel.EditorBrowsableState.Never)]
        public override bool Equals(object obj) { throw null; }
        [System.ComponentModel.EditorBrowsableAttribute(System.ComponentModel.EditorBrowsableState.Never)]
        public override int GetHashCode() { throw null; }
        public static bool operator ==(Azure.ResourceManager.Models.CreatedByType left, Azure.ResourceManager.Models.CreatedByType right) { throw null; }
        public static implicit operator Azure.ResourceManager.Models.CreatedByType (string value) { throw null; }
        public static bool operator !=(Azure.ResourceManager.Models.CreatedByType left, Azure.ResourceManager.Models.CreatedByType right) { throw null; }
        public override string ToString() { throw null; }
    }
    public partial class EncryptionProperties
    {
        public EncryptionProperties() { }
        public Azure.ResourceManager.Models.KeyVaultProperties KeyVaultProperties { get { throw null; } set { } }
        public Azure.ResourceManager.Models.EncryptionStatus? Status { get { throw null; } set { } }
    }
    [System.Runtime.InteropServices.StructLayoutAttribute(System.Runtime.InteropServices.LayoutKind.Sequential)]
    public readonly partial struct EncryptionStatus : System.IEquatable<Azure.ResourceManager.Models.EncryptionStatus>
    {
        private readonly object _dummy;
        private readonly int _dummyPrimitive;
        public EncryptionStatus(string value) { throw null; }
        public static Azure.ResourceManager.Models.EncryptionStatus Disabled { get { throw null; } }
        public static Azure.ResourceManager.Models.EncryptionStatus Enabled { get { throw null; } }
        public bool Equals(Azure.ResourceManager.Models.EncryptionStatus other) { throw null; }
        [System.ComponentModel.EditorBrowsableAttribute(System.ComponentModel.EditorBrowsableState.Never)]
        public override bool Equals(object obj) { throw null; }
        [System.ComponentModel.EditorBrowsableAttribute(System.ComponentModel.EditorBrowsableState.Never)]
        public override int GetHashCode() { throw null; }
        public static bool operator ==(Azure.ResourceManager.Models.EncryptionStatus left, Azure.ResourceManager.Models.EncryptionStatus right) { throw null; }
        public static implicit operator Azure.ResourceManager.Models.EncryptionStatus (string value) { throw null; }
        public static bool operator !=(Azure.ResourceManager.Models.EncryptionStatus left, Azure.ResourceManager.Models.EncryptionStatus right) { throw null; }
        public override string ToString() { throw null; }
    }
<<<<<<< HEAD
=======
    public partial class ErrorAdditionalInfo
    {
        public ErrorAdditionalInfo() { }
        public object Info { get { throw null; } }
        public Azure.Core.ResourceType Type { get { throw null; } }
    }
    public partial class ErrorDetail
    {
        public ErrorDetail() { }
        public System.Collections.Generic.IReadOnlyList<Azure.ResourceManager.Models.ErrorAdditionalInfo> AdditionalInfo { get { throw null; } }
        public string Code { get { throw null; } }
        public System.Collections.Generic.IReadOnlyList<Azure.ResourceManager.Models.ErrorDetail> Details { get { throw null; } }
        public string Message { get { throw null; } }
        public string Target { get { throw null; } }
    }
    public partial class ErrorResponse
    {
        public ErrorResponse() { }
        public Azure.ResourceManager.Models.ErrorDetail Error { get { throw null; } set { } }
    }
>>>>>>> 9e049625
    public partial class KeyVaultProperties
    {
        public KeyVaultProperties() { }
        public string Identity { get { throw null; } set { } }
        public string KeyIdentifier { get { throw null; } set { } }
    }
    public partial class ManagedServiceIdentity
    {
        public ManagedServiceIdentity(Azure.ResourceManager.Models.ManagedServiceIdentityType managedServiceIdentityType) { }
        public Azure.ResourceManager.Models.ManagedServiceIdentityType ManagedServiceIdentityType { get { throw null; } set { } }
        public System.Guid? PrincipalId { get { throw null; } }
        public System.Guid? TenantId { get { throw null; } }
        public System.Collections.Generic.IDictionary<string, Azure.ResourceManager.Models.UserAssignedIdentity> UserAssignedIdentities { get { throw null; } }
    }
    [System.Runtime.InteropServices.StructLayoutAttribute(System.Runtime.InteropServices.LayoutKind.Sequential)]
    public readonly partial struct ManagedServiceIdentityType : System.IEquatable<Azure.ResourceManager.Models.ManagedServiceIdentityType>
    {
        private readonly object _dummy;
        private readonly int _dummyPrimitive;
        public ManagedServiceIdentityType(string value) { throw null; }
        public static Azure.ResourceManager.Models.ManagedServiceIdentityType None { get { throw null; } }
        public static Azure.ResourceManager.Models.ManagedServiceIdentityType SystemAssigned { get { throw null; } }
        public static Azure.ResourceManager.Models.ManagedServiceIdentityType SystemAssignedUserAssigned { get { throw null; } }
        public static Azure.ResourceManager.Models.ManagedServiceIdentityType UserAssigned { get { throw null; } }
        public bool Equals(Azure.ResourceManager.Models.ManagedServiceIdentityType other) { throw null; }
        [System.ComponentModel.EditorBrowsableAttribute(System.ComponentModel.EditorBrowsableState.Never)]
        public override bool Equals(object obj) { throw null; }
        [System.ComponentModel.EditorBrowsableAttribute(System.ComponentModel.EditorBrowsableState.Never)]
        public override int GetHashCode() { throw null; }
        public static bool operator ==(Azure.ResourceManager.Models.ManagedServiceIdentityType left, Azure.ResourceManager.Models.ManagedServiceIdentityType right) { throw null; }
        public static implicit operator Azure.ResourceManager.Models.ManagedServiceIdentityType (string value) { throw null; }
        public static bool operator !=(Azure.ResourceManager.Models.ManagedServiceIdentityType left, Azure.ResourceManager.Models.ManagedServiceIdentityType right) { throw null; }
        public override string ToString() { throw null; }
    }
    public sealed partial class Plan : System.IEquatable<Azure.ResourceManager.Models.Plan>
    {
        public Plan(string name, string publisher, string product) { }
        public string Name { get { throw null; } set { } }
        public string Product { get { throw null; } set { } }
        public string PromotionCode { get { throw null; } set { } }
        public string Publisher { get { throw null; } set { } }
        public string Version { get { throw null; } set { } }
        public bool Equals(Azure.ResourceManager.Models.Plan other) { throw null; }
        [System.ComponentModel.EditorBrowsableAttribute(System.ComponentModel.EditorBrowsableState.Never)]
        public override bool Equals(object obj) { throw null; }
        [System.ComponentModel.EditorBrowsableAttribute(System.ComponentModel.EditorBrowsableState.Never)]
        public override int GetHashCode() { throw null; }
        public static bool operator ==(Azure.ResourceManager.Models.Plan left, Azure.ResourceManager.Models.Plan right) { throw null; }
        public static bool operator !=(Azure.ResourceManager.Models.Plan left, Azure.ResourceManager.Models.Plan right) { throw null; }
    }
    public abstract partial class ResourceData
    {
        protected ResourceData() { }
        protected ResourceData(Azure.Core.ResourceIdentifier id, string name, Azure.Core.ResourceType resourceType, Azure.ResourceManager.Models.SystemData systemData) { }
        public Azure.Core.ResourceIdentifier Id { get { throw null; } }
        public string Name { get { throw null; } }
        public Azure.Core.ResourceType ResourceType { get { throw null; } }
        public Azure.ResourceManager.Models.SystemData SystemData { get { throw null; } }
    }
    public sealed partial class Sku : System.IEquatable<Azure.ResourceManager.Models.Sku>
    {
        public Sku(string name) { }
        public int? Capacity { get { throw null; } set { } }
        public string Family { get { throw null; } set { } }
        public string Name { get { throw null; } set { } }
        public string Size { get { throw null; } set { } }
        public Azure.ResourceManager.Models.SkuTier? Tier { get { throw null; } set { } }
        public bool Equals(Azure.ResourceManager.Models.Sku other) { throw null; }
        [System.ComponentModel.EditorBrowsableAttribute(System.ComponentModel.EditorBrowsableState.Never)]
        public override bool Equals(object obj) { throw null; }
        [System.ComponentModel.EditorBrowsableAttribute(System.ComponentModel.EditorBrowsableState.Never)]
        public override int GetHashCode() { throw null; }
        public static bool operator ==(Azure.ResourceManager.Models.Sku left, Azure.ResourceManager.Models.Sku right) { throw null; }
        public static bool operator !=(Azure.ResourceManager.Models.Sku left, Azure.ResourceManager.Models.Sku right) { throw null; }
    }
    public enum SkuTier
    {
        Free = 0,
        Basic = 1,
        Standard = 2,
        Premium = 3,
    }
    public partial class SystemAssignedServiceIdentity
    {
        public SystemAssignedServiceIdentity(Azure.ResourceManager.Models.SystemAssignedServiceIdentityType systemAssignedServiceIdentityType) { }
        public System.Guid? PrincipalId { get { throw null; } }
        public Azure.ResourceManager.Models.SystemAssignedServiceIdentityType SystemAssignedServiceIdentityType { get { throw null; } set { } }
        public System.Guid? TenantId { get { throw null; } }
    }
    [System.Runtime.InteropServices.StructLayoutAttribute(System.Runtime.InteropServices.LayoutKind.Sequential)]
    public readonly partial struct SystemAssignedServiceIdentityType : System.IEquatable<Azure.ResourceManager.Models.SystemAssignedServiceIdentityType>
    {
        private readonly object _dummy;
        private readonly int _dummyPrimitive;
        public SystemAssignedServiceIdentityType(string value) { throw null; }
        public static Azure.ResourceManager.Models.SystemAssignedServiceIdentityType None { get { throw null; } }
        public static Azure.ResourceManager.Models.SystemAssignedServiceIdentityType SystemAssigned { get { throw null; } }
        public bool Equals(Azure.ResourceManager.Models.SystemAssignedServiceIdentityType other) { throw null; }
        [System.ComponentModel.EditorBrowsableAttribute(System.ComponentModel.EditorBrowsableState.Never)]
        public override bool Equals(object obj) { throw null; }
        [System.ComponentModel.EditorBrowsableAttribute(System.ComponentModel.EditorBrowsableState.Never)]
        public override int GetHashCode() { throw null; }
        public static bool operator ==(Azure.ResourceManager.Models.SystemAssignedServiceIdentityType left, Azure.ResourceManager.Models.SystemAssignedServiceIdentityType right) { throw null; }
        public static implicit operator Azure.ResourceManager.Models.SystemAssignedServiceIdentityType (string value) { throw null; }
        public static bool operator !=(Azure.ResourceManager.Models.SystemAssignedServiceIdentityType left, Azure.ResourceManager.Models.SystemAssignedServiceIdentityType right) { throw null; }
        public override string ToString() { throw null; }
    }
    public partial class SystemData
    {
        public SystemData() { }
        public System.DateTimeOffset? CreatedAt { get { throw null; } }
        public string CreatedBy { get { throw null; } }
        public Azure.ResourceManager.Models.CreatedByType? CreatedByType { get { throw null; } }
        public System.DateTimeOffset? LastModifiedAt { get { throw null; } }
        public string LastModifiedBy { get { throw null; } }
        public Azure.ResourceManager.Models.CreatedByType? LastModifiedByType { get { throw null; } }
    }
    public abstract partial class TrackedResourceData : Azure.ResourceManager.Models.ResourceData
    {
        protected TrackedResourceData(Azure.Core.AzureLocation location) { }
        protected TrackedResourceData(Azure.Core.ResourceIdentifier id, string name, Azure.Core.ResourceType resourceType, Azure.ResourceManager.Models.SystemData systemData, System.Collections.Generic.IDictionary<string, string> tags, Azure.Core.AzureLocation location) { }
        public Azure.Core.AzureLocation Location { get { throw null; } set { } }
        public System.Collections.Generic.IDictionary<string, string> Tags { get { throw null; } }
    }
    public partial class UserAssignedIdentity
    {
        public UserAssignedIdentity() { }
        public System.Guid? ClientId { get { throw null; } }
        public System.Guid? PrincipalId { get { throw null; } }
    }
}
namespace Azure.ResourceManager.Resources
{
    public partial class DataPolicyManifest : Azure.ResourceManager.Core.ArmResource
    {
        public static readonly Azure.Core.ResourceType ResourceType;
        protected DataPolicyManifest() { }
        public virtual Azure.ResourceManager.Resources.DataPolicyManifestData Data { get { throw null; } }
        public virtual bool HasData { get { throw null; } }
        public static Azure.Core.ResourceIdentifier CreateResourceIdentifier(string policyMode) { throw null; }
        public virtual Azure.Response<Azure.ResourceManager.Resources.DataPolicyManifest> Get(System.Threading.CancellationToken cancellationToken = default(System.Threading.CancellationToken)) { throw null; }
        public virtual System.Threading.Tasks.Task<Azure.Response<Azure.ResourceManager.Resources.DataPolicyManifest>> GetAsync(System.Threading.CancellationToken cancellationToken = default(System.Threading.CancellationToken)) { throw null; }
    }
    public partial class DataPolicyManifestCollection : Azure.ResourceManager.Core.ArmCollection, System.Collections.Generic.IAsyncEnumerable<Azure.ResourceManager.Resources.DataPolicyManifest>, System.Collections.Generic.IEnumerable<Azure.ResourceManager.Resources.DataPolicyManifest>, System.Collections.IEnumerable
    {
        protected DataPolicyManifestCollection() { }
        public virtual Azure.Response<bool> Exists(string policyMode, System.Threading.CancellationToken cancellationToken = default(System.Threading.CancellationToken)) { throw null; }
        public virtual System.Threading.Tasks.Task<Azure.Response<bool>> ExistsAsync(string policyMode, System.Threading.CancellationToken cancellationToken = default(System.Threading.CancellationToken)) { throw null; }
        public virtual Azure.Response<Azure.ResourceManager.Resources.DataPolicyManifest> Get(string policyMode, System.Threading.CancellationToken cancellationToken = default(System.Threading.CancellationToken)) { throw null; }
        public virtual Azure.Pageable<Azure.ResourceManager.Resources.DataPolicyManifest> GetAll(string filter = null, System.Threading.CancellationToken cancellationToken = default(System.Threading.CancellationToken)) { throw null; }
        public virtual Azure.AsyncPageable<Azure.ResourceManager.Resources.DataPolicyManifest> GetAllAsync(string filter = null, System.Threading.CancellationToken cancellationToken = default(System.Threading.CancellationToken)) { throw null; }
        public virtual System.Threading.Tasks.Task<Azure.Response<Azure.ResourceManager.Resources.DataPolicyManifest>> GetAsync(string policyMode, System.Threading.CancellationToken cancellationToken = default(System.Threading.CancellationToken)) { throw null; }
        public virtual Azure.Response<Azure.ResourceManager.Resources.DataPolicyManifest> GetIfExists(string policyMode, System.Threading.CancellationToken cancellationToken = default(System.Threading.CancellationToken)) { throw null; }
        public virtual System.Threading.Tasks.Task<Azure.Response<Azure.ResourceManager.Resources.DataPolicyManifest>> GetIfExistsAsync(string policyMode, System.Threading.CancellationToken cancellationToken = default(System.Threading.CancellationToken)) { throw null; }
        System.Collections.Generic.IAsyncEnumerator<Azure.ResourceManager.Resources.DataPolicyManifest> System.Collections.Generic.IAsyncEnumerable<Azure.ResourceManager.Resources.DataPolicyManifest>.GetAsyncEnumerator(System.Threading.CancellationToken cancellationToken) { throw null; }
        System.Collections.Generic.IEnumerator<Azure.ResourceManager.Resources.DataPolicyManifest> System.Collections.Generic.IEnumerable<Azure.ResourceManager.Resources.DataPolicyManifest>.GetEnumerator() { throw null; }
        System.Collections.IEnumerator System.Collections.IEnumerable.GetEnumerator() { throw null; }
    }
    public partial class DataPolicyManifestData : Azure.ResourceManager.Models.ResourceData
    {
        internal DataPolicyManifestData() { }
        public System.Collections.Generic.IReadOnlyList<Azure.ResourceManager.Resources.Models.DataManifestCustomResourceFunctionDefinition> Custom { get { throw null; } }
        public System.Collections.Generic.IReadOnlyList<Azure.ResourceManager.Resources.Models.DataEffect> Effects { get { throw null; } }
        public System.Collections.Generic.IReadOnlyList<string> FieldValues { get { throw null; } }
        public bool? IsBuiltInOnly { get { throw null; } }
        public System.Collections.Generic.IReadOnlyList<string> Namespaces { get { throw null; } }
        public string PolicyMode { get { throw null; } }
        public System.Collections.Generic.IReadOnlyList<Azure.ResourceManager.Resources.Models.ResourceTypeAliases> ResourceTypeAliases { get { throw null; } }
        public System.Collections.Generic.IReadOnlyList<string> Standard { get { throw null; } }
    }
    public partial class Feature : Azure.ResourceManager.Core.ArmResource
    {
        public static readonly Azure.Core.ResourceType ResourceType;
        protected Feature() { }
        public virtual Azure.ResourceManager.Resources.FeatureData Data { get { throw null; } }
        public virtual bool HasData { get { throw null; } }
        public static Azure.Core.ResourceIdentifier CreateResourceIdentifier(string subscriptionId, string resourceProviderNamespace, string featureName) { throw null; }
        public virtual Azure.Response<Azure.ResourceManager.Resources.Feature> Get(System.Threading.CancellationToken cancellationToken = default(System.Threading.CancellationToken)) { throw null; }
        public virtual System.Threading.Tasks.Task<Azure.Response<Azure.ResourceManager.Resources.Feature>> GetAsync(System.Threading.CancellationToken cancellationToken = default(System.Threading.CancellationToken)) { throw null; }
        public virtual Azure.Response<Azure.ResourceManager.Resources.Feature> Register(System.Threading.CancellationToken cancellationToken = default(System.Threading.CancellationToken)) { throw null; }
        public virtual System.Threading.Tasks.Task<Azure.Response<Azure.ResourceManager.Resources.Feature>> RegisterAsync(System.Threading.CancellationToken cancellationToken = default(System.Threading.CancellationToken)) { throw null; }
        public virtual Azure.Response<Azure.ResourceManager.Resources.Feature> Unregister(System.Threading.CancellationToken cancellationToken = default(System.Threading.CancellationToken)) { throw null; }
        public virtual System.Threading.Tasks.Task<Azure.Response<Azure.ResourceManager.Resources.Feature>> UnregisterAsync(System.Threading.CancellationToken cancellationToken = default(System.Threading.CancellationToken)) { throw null; }
    }
    public partial class FeatureCollection : Azure.ResourceManager.Core.ArmCollection, System.Collections.Generic.IAsyncEnumerable<Azure.ResourceManager.Resources.Feature>, System.Collections.Generic.IEnumerable<Azure.ResourceManager.Resources.Feature>, System.Collections.IEnumerable
    {
        protected FeatureCollection() { }
        public virtual Azure.Response<bool> Exists(string featureName, System.Threading.CancellationToken cancellationToken = default(System.Threading.CancellationToken)) { throw null; }
        public virtual System.Threading.Tasks.Task<Azure.Response<bool>> ExistsAsync(string featureName, System.Threading.CancellationToken cancellationToken = default(System.Threading.CancellationToken)) { throw null; }
        public virtual Azure.Response<Azure.ResourceManager.Resources.Feature> Get(string featureName, System.Threading.CancellationToken cancellationToken = default(System.Threading.CancellationToken)) { throw null; }
        public virtual Azure.Pageable<Azure.ResourceManager.Resources.Feature> GetAll(System.Threading.CancellationToken cancellationToken = default(System.Threading.CancellationToken)) { throw null; }
        public virtual Azure.AsyncPageable<Azure.ResourceManager.Resources.Feature> GetAllAsync(System.Threading.CancellationToken cancellationToken = default(System.Threading.CancellationToken)) { throw null; }
        public virtual System.Threading.Tasks.Task<Azure.Response<Azure.ResourceManager.Resources.Feature>> GetAsync(string featureName, System.Threading.CancellationToken cancellationToken = default(System.Threading.CancellationToken)) { throw null; }
        public virtual Azure.Response<Azure.ResourceManager.Resources.Feature> GetIfExists(string featureName, System.Threading.CancellationToken cancellationToken = default(System.Threading.CancellationToken)) { throw null; }
        public virtual System.Threading.Tasks.Task<Azure.Response<Azure.ResourceManager.Resources.Feature>> GetIfExistsAsync(string featureName, System.Threading.CancellationToken cancellationToken = default(System.Threading.CancellationToken)) { throw null; }
        System.Collections.Generic.IAsyncEnumerator<Azure.ResourceManager.Resources.Feature> System.Collections.Generic.IAsyncEnumerable<Azure.ResourceManager.Resources.Feature>.GetAsyncEnumerator(System.Threading.CancellationToken cancellationToken) { throw null; }
        System.Collections.Generic.IEnumerator<Azure.ResourceManager.Resources.Feature> System.Collections.Generic.IEnumerable<Azure.ResourceManager.Resources.Feature>.GetEnumerator() { throw null; }
        System.Collections.IEnumerator System.Collections.IEnumerable.GetEnumerator() { throw null; }
    }
    public partial class FeatureData : Azure.ResourceManager.Models.ResourceData
    {
        internal FeatureData() { }
        public string FeatureState { get { throw null; } }
    }
    public partial class GenericResource : Azure.ResourceManager.Core.ArmResource
    {
        protected GenericResource() { }
        public virtual Azure.ResourceManager.Resources.GenericResourceData Data { get { throw null; } }
        public virtual bool HasData { get { throw null; } }
        public virtual Azure.Response<Azure.ResourceManager.Resources.GenericResource> AddTag(string key, string value, System.Threading.CancellationToken cancellationToken = default(System.Threading.CancellationToken)) { throw null; }
        public virtual System.Threading.Tasks.Task<Azure.Response<Azure.ResourceManager.Resources.GenericResource>> AddTagAsync(string key, string value, System.Threading.CancellationToken cancellationToken = default(System.Threading.CancellationToken)) { throw null; }
        public virtual Azure.ResourceManager.ArmOperation Delete(bool waitForCompletion, System.Threading.CancellationToken cancellationToken = default(System.Threading.CancellationToken)) { throw null; }
        public virtual System.Threading.Tasks.Task<Azure.ResourceManager.ArmOperation> DeleteAsync(bool waitForCompletion, System.Threading.CancellationToken cancellationToken = default(System.Threading.CancellationToken)) { throw null; }
        public virtual Azure.Response<Azure.ResourceManager.Resources.GenericResource> Get(System.Threading.CancellationToken cancellationToken = default(System.Threading.CancellationToken)) { throw null; }
        public virtual System.Threading.Tasks.Task<Azure.Response<Azure.ResourceManager.Resources.GenericResource>> GetAsync(System.Threading.CancellationToken cancellationToken = default(System.Threading.CancellationToken)) { throw null; }
        public virtual Azure.Response<Azure.ResourceManager.Resources.GenericResource> RemoveTag(string key, System.Threading.CancellationToken cancellationToken = default(System.Threading.CancellationToken)) { throw null; }
        public virtual System.Threading.Tasks.Task<Azure.Response<Azure.ResourceManager.Resources.GenericResource>> RemoveTagAsync(string key, System.Threading.CancellationToken cancellationToken = default(System.Threading.CancellationToken)) { throw null; }
        public virtual Azure.Response<Azure.ResourceManager.Resources.GenericResource> SetTags(System.Collections.Generic.IDictionary<string, string> tags, System.Threading.CancellationToken cancellationToken = default(System.Threading.CancellationToken)) { throw null; }
        public virtual System.Threading.Tasks.Task<Azure.Response<Azure.ResourceManager.Resources.GenericResource>> SetTagsAsync(System.Collections.Generic.IDictionary<string, string> tags, System.Threading.CancellationToken cancellationToken = default(System.Threading.CancellationToken)) { throw null; }
        public virtual Azure.ResourceManager.ArmOperation<Azure.ResourceManager.Resources.GenericResource> Update(bool waitForCompletion, Azure.ResourceManager.Resources.GenericResourceData parameters, System.Threading.CancellationToken cancellationToken = default(System.Threading.CancellationToken)) { throw null; }
        public virtual System.Threading.Tasks.Task<Azure.ResourceManager.ArmOperation<Azure.ResourceManager.Resources.GenericResource>> UpdateAsync(bool waitForCompletion, Azure.ResourceManager.Resources.GenericResourceData parameters, System.Threading.CancellationToken cancellationToken = default(System.Threading.CancellationToken)) { throw null; }
    }
    public partial class GenericResourceCollection : Azure.ResourceManager.Core.ArmCollection
    {
        protected GenericResourceCollection() { }
        public virtual Azure.ResourceManager.ArmOperation<Azure.ResourceManager.Resources.GenericResource> CreateOrUpdate(bool waitForCompletion, Azure.Core.ResourceIdentifier resourceId, Azure.ResourceManager.Resources.GenericResourceData parameters, System.Threading.CancellationToken cancellationToken = default(System.Threading.CancellationToken)) { throw null; }
        public virtual System.Threading.Tasks.Task<Azure.ResourceManager.ArmOperation<Azure.ResourceManager.Resources.GenericResource>> CreateOrUpdateAsync(bool waitForCompletion, Azure.Core.ResourceIdentifier resourceId, Azure.ResourceManager.Resources.GenericResourceData parameters, System.Threading.CancellationToken cancellationToken = default(System.Threading.CancellationToken)) { throw null; }
        public virtual Azure.Response<bool> Exists(Azure.Core.ResourceIdentifier resourceId, System.Threading.CancellationToken cancellationToken = default(System.Threading.CancellationToken)) { throw null; }
        public virtual System.Threading.Tasks.Task<Azure.Response<bool>> ExistsAsync(Azure.Core.ResourceIdentifier resourceId, System.Threading.CancellationToken cancellationToken = default(System.Threading.CancellationToken)) { throw null; }
        public virtual Azure.Response<Azure.ResourceManager.Resources.GenericResource> Get(Azure.Core.ResourceIdentifier resourceId, System.Threading.CancellationToken cancellationToken = default(System.Threading.CancellationToken)) { throw null; }
        public virtual System.Threading.Tasks.Task<Azure.Response<Azure.ResourceManager.Resources.GenericResource>> GetAsync(Azure.Core.ResourceIdentifier resourceId, System.Threading.CancellationToken cancellationToken = default(System.Threading.CancellationToken)) { throw null; }
        public virtual Azure.Response<Azure.ResourceManager.Resources.GenericResource> GetIfExists(Azure.Core.ResourceIdentifier resourceId, System.Threading.CancellationToken cancellationToken = default(System.Threading.CancellationToken)) { throw null; }
        public virtual System.Threading.Tasks.Task<Azure.Response<Azure.ResourceManager.Resources.GenericResource>> GetIfExistsAsync(Azure.Core.ResourceIdentifier resourceId, System.Threading.CancellationToken cancellationToken = default(System.Threading.CancellationToken)) { throw null; }
    }
    public partial class GenericResourceData : Azure.ResourceManager.Resources.Models.TrackedResourceExtended
    {
        public GenericResourceData(Azure.Core.AzureLocation location) : base (default(Azure.Core.AzureLocation)) { }
        public System.DateTimeOffset? ChangedTime { get { throw null; } }
        public System.DateTimeOffset? CreatedTime { get { throw null; } }
        public Azure.ResourceManager.Models.ManagedServiceIdentity Identity { get { throw null; } set { } }
        public string Kind { get { throw null; } set { } }
        public string ManagedBy { get { throw null; } set { } }
        public Azure.ResourceManager.Models.Plan Plan { get { throw null; } set { } }
        public object Properties { get { throw null; } set { } }
        public string ProvisioningState { get { throw null; } }
        public Azure.ResourceManager.Resources.Models.Sku Sku { get { throw null; } set { } }
    }
    public partial class ManagementGroupPolicyDefinition : Azure.ResourceManager.Core.ArmResource
    {
        public static readonly Azure.Core.ResourceType ResourceType;
        protected ManagementGroupPolicyDefinition() { }
        public virtual Azure.ResourceManager.Resources.PolicyDefinitionData Data { get { throw null; } }
        public virtual bool HasData { get { throw null; } }
        public static Azure.Core.ResourceIdentifier CreateResourceIdentifier(string managementGroupId, string policyDefinitionName) { throw null; }
        public virtual Azure.ResourceManager.ArmOperation Delete(bool waitForCompletion, System.Threading.CancellationToken cancellationToken = default(System.Threading.CancellationToken)) { throw null; }
        public virtual System.Threading.Tasks.Task<Azure.ResourceManager.ArmOperation> DeleteAsync(bool waitForCompletion, System.Threading.CancellationToken cancellationToken = default(System.Threading.CancellationToken)) { throw null; }
        public virtual Azure.Response<Azure.ResourceManager.Resources.ManagementGroupPolicyDefinition> Get(System.Threading.CancellationToken cancellationToken = default(System.Threading.CancellationToken)) { throw null; }
        public virtual System.Threading.Tasks.Task<Azure.Response<Azure.ResourceManager.Resources.ManagementGroupPolicyDefinition>> GetAsync(System.Threading.CancellationToken cancellationToken = default(System.Threading.CancellationToken)) { throw null; }
    }
    public partial class ManagementGroupPolicyDefinitionCollection : Azure.ResourceManager.Core.ArmCollection, System.Collections.Generic.IAsyncEnumerable<Azure.ResourceManager.Resources.ManagementGroupPolicyDefinition>, System.Collections.Generic.IEnumerable<Azure.ResourceManager.Resources.ManagementGroupPolicyDefinition>, System.Collections.IEnumerable
    {
        protected ManagementGroupPolicyDefinitionCollection() { }
        public virtual Azure.ResourceManager.ArmOperation<Azure.ResourceManager.Resources.ManagementGroupPolicyDefinition> CreateOrUpdate(bool waitForCompletion, string policyDefinitionName, Azure.ResourceManager.Resources.PolicyDefinitionData parameters, System.Threading.CancellationToken cancellationToken = default(System.Threading.CancellationToken)) { throw null; }
        public virtual System.Threading.Tasks.Task<Azure.ResourceManager.ArmOperation<Azure.ResourceManager.Resources.ManagementGroupPolicyDefinition>> CreateOrUpdateAsync(bool waitForCompletion, string policyDefinitionName, Azure.ResourceManager.Resources.PolicyDefinitionData parameters, System.Threading.CancellationToken cancellationToken = default(System.Threading.CancellationToken)) { throw null; }
        public virtual Azure.Response<bool> Exists(string policyDefinitionName, System.Threading.CancellationToken cancellationToken = default(System.Threading.CancellationToken)) { throw null; }
        public virtual System.Threading.Tasks.Task<Azure.Response<bool>> ExistsAsync(string policyDefinitionName, System.Threading.CancellationToken cancellationToken = default(System.Threading.CancellationToken)) { throw null; }
        public virtual Azure.Response<Azure.ResourceManager.Resources.ManagementGroupPolicyDefinition> Get(string policyDefinitionName, System.Threading.CancellationToken cancellationToken = default(System.Threading.CancellationToken)) { throw null; }
        public virtual Azure.Pageable<Azure.ResourceManager.Resources.ManagementGroupPolicyDefinition> GetAll(string filter = null, int? top = default(int?), System.Threading.CancellationToken cancellationToken = default(System.Threading.CancellationToken)) { throw null; }
        public virtual Azure.AsyncPageable<Azure.ResourceManager.Resources.ManagementGroupPolicyDefinition> GetAllAsync(string filter = null, int? top = default(int?), System.Threading.CancellationToken cancellationToken = default(System.Threading.CancellationToken)) { throw null; }
        public virtual System.Threading.Tasks.Task<Azure.Response<Azure.ResourceManager.Resources.ManagementGroupPolicyDefinition>> GetAsync(string policyDefinitionName, System.Threading.CancellationToken cancellationToken = default(System.Threading.CancellationToken)) { throw null; }
        public virtual Azure.Response<Azure.ResourceManager.Resources.ManagementGroupPolicyDefinition> GetIfExists(string policyDefinitionName, System.Threading.CancellationToken cancellationToken = default(System.Threading.CancellationToken)) { throw null; }
        public virtual System.Threading.Tasks.Task<Azure.Response<Azure.ResourceManager.Resources.ManagementGroupPolicyDefinition>> GetIfExistsAsync(string policyDefinitionName, System.Threading.CancellationToken cancellationToken = default(System.Threading.CancellationToken)) { throw null; }
        System.Collections.Generic.IAsyncEnumerator<Azure.ResourceManager.Resources.ManagementGroupPolicyDefinition> System.Collections.Generic.IAsyncEnumerable<Azure.ResourceManager.Resources.ManagementGroupPolicyDefinition>.GetAsyncEnumerator(System.Threading.CancellationToken cancellationToken) { throw null; }
        System.Collections.Generic.IEnumerator<Azure.ResourceManager.Resources.ManagementGroupPolicyDefinition> System.Collections.Generic.IEnumerable<Azure.ResourceManager.Resources.ManagementGroupPolicyDefinition>.GetEnumerator() { throw null; }
        System.Collections.IEnumerator System.Collections.IEnumerable.GetEnumerator() { throw null; }
    }
    public partial class ManagementGroupPolicySetDefinition : Azure.ResourceManager.Core.ArmResource
    {
        public static readonly Azure.Core.ResourceType ResourceType;
        protected ManagementGroupPolicySetDefinition() { }
        public virtual Azure.ResourceManager.Resources.PolicySetDefinitionData Data { get { throw null; } }
        public virtual bool HasData { get { throw null; } }
        public static Azure.Core.ResourceIdentifier CreateResourceIdentifier(string managementGroupId, string policySetDefinitionName) { throw null; }
        public virtual Azure.ResourceManager.ArmOperation Delete(bool waitForCompletion, System.Threading.CancellationToken cancellationToken = default(System.Threading.CancellationToken)) { throw null; }
        public virtual System.Threading.Tasks.Task<Azure.ResourceManager.ArmOperation> DeleteAsync(bool waitForCompletion, System.Threading.CancellationToken cancellationToken = default(System.Threading.CancellationToken)) { throw null; }
        public virtual Azure.Response<Azure.ResourceManager.Resources.ManagementGroupPolicySetDefinition> Get(System.Threading.CancellationToken cancellationToken = default(System.Threading.CancellationToken)) { throw null; }
        public virtual System.Threading.Tasks.Task<Azure.Response<Azure.ResourceManager.Resources.ManagementGroupPolicySetDefinition>> GetAsync(System.Threading.CancellationToken cancellationToken = default(System.Threading.CancellationToken)) { throw null; }
    }
    public partial class ManagementGroupPolicySetDefinitionCollection : Azure.ResourceManager.Core.ArmCollection, System.Collections.Generic.IAsyncEnumerable<Azure.ResourceManager.Resources.ManagementGroupPolicySetDefinition>, System.Collections.Generic.IEnumerable<Azure.ResourceManager.Resources.ManagementGroupPolicySetDefinition>, System.Collections.IEnumerable
    {
        protected ManagementGroupPolicySetDefinitionCollection() { }
        public virtual Azure.ResourceManager.ArmOperation<Azure.ResourceManager.Resources.ManagementGroupPolicySetDefinition> CreateOrUpdate(bool waitForCompletion, string policySetDefinitionName, Azure.ResourceManager.Resources.PolicySetDefinitionData parameters, System.Threading.CancellationToken cancellationToken = default(System.Threading.CancellationToken)) { throw null; }
        public virtual System.Threading.Tasks.Task<Azure.ResourceManager.ArmOperation<Azure.ResourceManager.Resources.ManagementGroupPolicySetDefinition>> CreateOrUpdateAsync(bool waitForCompletion, string policySetDefinitionName, Azure.ResourceManager.Resources.PolicySetDefinitionData parameters, System.Threading.CancellationToken cancellationToken = default(System.Threading.CancellationToken)) { throw null; }
        public virtual Azure.Response<bool> Exists(string policySetDefinitionName, System.Threading.CancellationToken cancellationToken = default(System.Threading.CancellationToken)) { throw null; }
        public virtual System.Threading.Tasks.Task<Azure.Response<bool>> ExistsAsync(string policySetDefinitionName, System.Threading.CancellationToken cancellationToken = default(System.Threading.CancellationToken)) { throw null; }
        public virtual Azure.Response<Azure.ResourceManager.Resources.ManagementGroupPolicySetDefinition> Get(string policySetDefinitionName, System.Threading.CancellationToken cancellationToken = default(System.Threading.CancellationToken)) { throw null; }
        public virtual Azure.Pageable<Azure.ResourceManager.Resources.ManagementGroupPolicySetDefinition> GetAll(string filter = null, int? top = default(int?), System.Threading.CancellationToken cancellationToken = default(System.Threading.CancellationToken)) { throw null; }
        public virtual Azure.AsyncPageable<Azure.ResourceManager.Resources.ManagementGroupPolicySetDefinition> GetAllAsync(string filter = null, int? top = default(int?), System.Threading.CancellationToken cancellationToken = default(System.Threading.CancellationToken)) { throw null; }
        public virtual System.Threading.Tasks.Task<Azure.Response<Azure.ResourceManager.Resources.ManagementGroupPolicySetDefinition>> GetAsync(string policySetDefinitionName, System.Threading.CancellationToken cancellationToken = default(System.Threading.CancellationToken)) { throw null; }
        public virtual Azure.Response<Azure.ResourceManager.Resources.ManagementGroupPolicySetDefinition> GetIfExists(string policySetDefinitionName, System.Threading.CancellationToken cancellationToken = default(System.Threading.CancellationToken)) { throw null; }
        public virtual System.Threading.Tasks.Task<Azure.Response<Azure.ResourceManager.Resources.ManagementGroupPolicySetDefinition>> GetIfExistsAsync(string policySetDefinitionName, System.Threading.CancellationToken cancellationToken = default(System.Threading.CancellationToken)) { throw null; }
        System.Collections.Generic.IAsyncEnumerator<Azure.ResourceManager.Resources.ManagementGroupPolicySetDefinition> System.Collections.Generic.IAsyncEnumerable<Azure.ResourceManager.Resources.ManagementGroupPolicySetDefinition>.GetAsyncEnumerator(System.Threading.CancellationToken cancellationToken) { throw null; }
        System.Collections.Generic.IEnumerator<Azure.ResourceManager.Resources.ManagementGroupPolicySetDefinition> System.Collections.Generic.IEnumerable<Azure.ResourceManager.Resources.ManagementGroupPolicySetDefinition>.GetEnumerator() { throw null; }
        System.Collections.IEnumerator System.Collections.IEnumerable.GetEnumerator() { throw null; }
    }
    public partial class ManagementLock : Azure.ResourceManager.Core.ArmResource
    {
        public static readonly Azure.Core.ResourceType ResourceType;
        protected ManagementLock() { }
        public virtual Azure.ResourceManager.Resources.ManagementLockData Data { get { throw null; } }
        public virtual bool HasData { get { throw null; } }
        public static Azure.Core.ResourceIdentifier CreateResourceIdentifier(string scope, string lockName) { throw null; }
        public virtual Azure.ResourceManager.ArmOperation Delete(bool waitForCompletion, System.Threading.CancellationToken cancellationToken = default(System.Threading.CancellationToken)) { throw null; }
        public virtual System.Threading.Tasks.Task<Azure.ResourceManager.ArmOperation> DeleteAsync(bool waitForCompletion, System.Threading.CancellationToken cancellationToken = default(System.Threading.CancellationToken)) { throw null; }
        public virtual Azure.Response<Azure.ResourceManager.Resources.ManagementLock> Get(System.Threading.CancellationToken cancellationToken = default(System.Threading.CancellationToken)) { throw null; }
        public virtual System.Threading.Tasks.Task<Azure.Response<Azure.ResourceManager.Resources.ManagementLock>> GetAsync(System.Threading.CancellationToken cancellationToken = default(System.Threading.CancellationToken)) { throw null; }
    }
    public partial class ManagementLockCollection : Azure.ResourceManager.Core.ArmCollection, System.Collections.Generic.IAsyncEnumerable<Azure.ResourceManager.Resources.ManagementLock>, System.Collections.Generic.IEnumerable<Azure.ResourceManager.Resources.ManagementLock>, System.Collections.IEnumerable
    {
        protected ManagementLockCollection() { }
        public virtual Azure.ResourceManager.ArmOperation<Azure.ResourceManager.Resources.ManagementLock> CreateOrUpdate(bool waitForCompletion, string lockName, Azure.ResourceManager.Resources.ManagementLockData parameters, System.Threading.CancellationToken cancellationToken = default(System.Threading.CancellationToken)) { throw null; }
        public virtual System.Threading.Tasks.Task<Azure.ResourceManager.ArmOperation<Azure.ResourceManager.Resources.ManagementLock>> CreateOrUpdateAsync(bool waitForCompletion, string lockName, Azure.ResourceManager.Resources.ManagementLockData parameters, System.Threading.CancellationToken cancellationToken = default(System.Threading.CancellationToken)) { throw null; }
        public virtual Azure.Response<bool> Exists(string lockName, System.Threading.CancellationToken cancellationToken = default(System.Threading.CancellationToken)) { throw null; }
        public virtual System.Threading.Tasks.Task<Azure.Response<bool>> ExistsAsync(string lockName, System.Threading.CancellationToken cancellationToken = default(System.Threading.CancellationToken)) { throw null; }
        public virtual Azure.Response<Azure.ResourceManager.Resources.ManagementLock> Get(string lockName, System.Threading.CancellationToken cancellationToken = default(System.Threading.CancellationToken)) { throw null; }
        public virtual Azure.Pageable<Azure.ResourceManager.Resources.ManagementLock> GetAll(string filter = null, System.Threading.CancellationToken cancellationToken = default(System.Threading.CancellationToken)) { throw null; }
        public virtual Azure.AsyncPageable<Azure.ResourceManager.Resources.ManagementLock> GetAllAsync(string filter = null, System.Threading.CancellationToken cancellationToken = default(System.Threading.CancellationToken)) { throw null; }
        public virtual System.Threading.Tasks.Task<Azure.Response<Azure.ResourceManager.Resources.ManagementLock>> GetAsync(string lockName, System.Threading.CancellationToken cancellationToken = default(System.Threading.CancellationToken)) { throw null; }
        public virtual Azure.Response<Azure.ResourceManager.Resources.ManagementLock> GetIfExists(string lockName, System.Threading.CancellationToken cancellationToken = default(System.Threading.CancellationToken)) { throw null; }
        public virtual System.Threading.Tasks.Task<Azure.Response<Azure.ResourceManager.Resources.ManagementLock>> GetIfExistsAsync(string lockName, System.Threading.CancellationToken cancellationToken = default(System.Threading.CancellationToken)) { throw null; }
        System.Collections.Generic.IAsyncEnumerator<Azure.ResourceManager.Resources.ManagementLock> System.Collections.Generic.IAsyncEnumerable<Azure.ResourceManager.Resources.ManagementLock>.GetAsyncEnumerator(System.Threading.CancellationToken cancellationToken) { throw null; }
        System.Collections.Generic.IEnumerator<Azure.ResourceManager.Resources.ManagementLock> System.Collections.Generic.IEnumerable<Azure.ResourceManager.Resources.ManagementLock>.GetEnumerator() { throw null; }
        System.Collections.IEnumerator System.Collections.IEnumerable.GetEnumerator() { throw null; }
    }
    public partial class ManagementLockData : Azure.ResourceManager.Models.ResourceData
    {
        public ManagementLockData(Azure.ResourceManager.Resources.Models.LockLevel level) { }
        public Azure.ResourceManager.Resources.Models.LockLevel Level { get { throw null; } set { } }
        public string Notes { get { throw null; } set { } }
        public System.Collections.Generic.IList<Azure.ResourceManager.Resources.Models.ManagementLockOwner> Owners { get { throw null; } }
    }
    public partial class PolicyAssignment : Azure.ResourceManager.Core.ArmResource
    {
        public static readonly Azure.Core.ResourceType ResourceType;
        protected PolicyAssignment() { }
        public virtual Azure.ResourceManager.Resources.PolicyAssignmentData Data { get { throw null; } }
        public virtual bool HasData { get { throw null; } }
        public static Azure.Core.ResourceIdentifier CreateResourceIdentifier(string scope, string policyAssignmentName) { throw null; }
        public virtual Azure.ResourceManager.ArmOperation<Azure.ResourceManager.Resources.PolicyAssignment> Delete(bool waitForCompletion, System.Threading.CancellationToken cancellationToken = default(System.Threading.CancellationToken)) { throw null; }
        public virtual System.Threading.Tasks.Task<Azure.ResourceManager.ArmOperation<Azure.ResourceManager.Resources.PolicyAssignment>> DeleteAsync(bool waitForCompletion, System.Threading.CancellationToken cancellationToken = default(System.Threading.CancellationToken)) { throw null; }
        public virtual Azure.Response<Azure.ResourceManager.Resources.PolicyAssignment> Get(System.Threading.CancellationToken cancellationToken = default(System.Threading.CancellationToken)) { throw null; }
        public virtual System.Threading.Tasks.Task<Azure.Response<Azure.ResourceManager.Resources.PolicyAssignment>> GetAsync(System.Threading.CancellationToken cancellationToken = default(System.Threading.CancellationToken)) { throw null; }
    }
    public partial class PolicyAssignmentCollection : Azure.ResourceManager.Core.ArmCollection, System.Collections.Generic.IAsyncEnumerable<Azure.ResourceManager.Resources.PolicyAssignment>, System.Collections.Generic.IEnumerable<Azure.ResourceManager.Resources.PolicyAssignment>, System.Collections.IEnumerable
    {
        protected PolicyAssignmentCollection() { }
        public virtual Azure.ResourceManager.ArmOperation<Azure.ResourceManager.Resources.PolicyAssignment> CreateOrUpdate(bool waitForCompletion, string policyAssignmentName, Azure.ResourceManager.Resources.PolicyAssignmentData parameters, System.Threading.CancellationToken cancellationToken = default(System.Threading.CancellationToken)) { throw null; }
        public virtual System.Threading.Tasks.Task<Azure.ResourceManager.ArmOperation<Azure.ResourceManager.Resources.PolicyAssignment>> CreateOrUpdateAsync(bool waitForCompletion, string policyAssignmentName, Azure.ResourceManager.Resources.PolicyAssignmentData parameters, System.Threading.CancellationToken cancellationToken = default(System.Threading.CancellationToken)) { throw null; }
        public virtual Azure.Response<bool> Exists(string policyAssignmentName, System.Threading.CancellationToken cancellationToken = default(System.Threading.CancellationToken)) { throw null; }
        public virtual System.Threading.Tasks.Task<Azure.Response<bool>> ExistsAsync(string policyAssignmentName, System.Threading.CancellationToken cancellationToken = default(System.Threading.CancellationToken)) { throw null; }
        public virtual Azure.Response<Azure.ResourceManager.Resources.PolicyAssignment> Get(string policyAssignmentName, System.Threading.CancellationToken cancellationToken = default(System.Threading.CancellationToken)) { throw null; }
        public virtual Azure.Pageable<Azure.ResourceManager.Resources.PolicyAssignment> GetAll(string filter = null, int? top = default(int?), System.Threading.CancellationToken cancellationToken = default(System.Threading.CancellationToken)) { throw null; }
        public virtual Azure.AsyncPageable<Azure.ResourceManager.Resources.PolicyAssignment> GetAllAsync(string filter = null, int? top = default(int?), System.Threading.CancellationToken cancellationToken = default(System.Threading.CancellationToken)) { throw null; }
        public virtual System.Threading.Tasks.Task<Azure.Response<Azure.ResourceManager.Resources.PolicyAssignment>> GetAsync(string policyAssignmentName, System.Threading.CancellationToken cancellationToken = default(System.Threading.CancellationToken)) { throw null; }
        public virtual Azure.Response<Azure.ResourceManager.Resources.PolicyAssignment> GetIfExists(string policyAssignmentName, System.Threading.CancellationToken cancellationToken = default(System.Threading.CancellationToken)) { throw null; }
        public virtual System.Threading.Tasks.Task<Azure.Response<Azure.ResourceManager.Resources.PolicyAssignment>> GetIfExistsAsync(string policyAssignmentName, System.Threading.CancellationToken cancellationToken = default(System.Threading.CancellationToken)) { throw null; }
        System.Collections.Generic.IAsyncEnumerator<Azure.ResourceManager.Resources.PolicyAssignment> System.Collections.Generic.IAsyncEnumerable<Azure.ResourceManager.Resources.PolicyAssignment>.GetAsyncEnumerator(System.Threading.CancellationToken cancellationToken) { throw null; }
        System.Collections.Generic.IEnumerator<Azure.ResourceManager.Resources.PolicyAssignment> System.Collections.Generic.IEnumerable<Azure.ResourceManager.Resources.PolicyAssignment>.GetEnumerator() { throw null; }
        System.Collections.IEnumerator System.Collections.IEnumerable.GetEnumerator() { throw null; }
    }
    public partial class PolicyAssignmentData : Azure.ResourceManager.Models.ResourceData
    {
        public PolicyAssignmentData() { }
        public string Description { get { throw null; } set { } }
        public string DisplayName { get { throw null; } set { } }
        public Azure.ResourceManager.Resources.Models.EnforcementMode? EnforcementMode { get { throw null; } set { } }
        public Azure.ResourceManager.Models.SystemAssignedServiceIdentity Identity { get { throw null; } set { } }
        public string Location { get { throw null; } set { } }
        public object Metadata { get { throw null; } set { } }
        public System.Collections.Generic.IList<Azure.ResourceManager.Resources.Models.NonComplianceMessage> NonComplianceMessages { get { throw null; } }
        public System.Collections.Generic.IList<string> NotScopes { get { throw null; } }
        public System.Collections.Generic.IDictionary<string, Azure.ResourceManager.Resources.Models.ParameterValuesValue> Parameters { get { throw null; } }
        public string PolicyDefinitionId { get { throw null; } set { } }
        public string Scope { get { throw null; } }
    }
    public partial class PolicyDefinitionData : Azure.ResourceManager.Models.ResourceData
    {
        public PolicyDefinitionData() { }
        public string Description { get { throw null; } set { } }
        public string DisplayName { get { throw null; } set { } }
        public object Metadata { get { throw null; } set { } }
        public string Mode { get { throw null; } set { } }
        public System.Collections.Generic.IDictionary<string, Azure.ResourceManager.Resources.Models.ParameterDefinitionsValue> Parameters { get { throw null; } }
        public object PolicyRule { get { throw null; } set { } }
        public Azure.ResourceManager.Resources.Models.PolicyType? PolicyType { get { throw null; } set { } }
    }
    public partial class PolicyExemption : Azure.ResourceManager.Core.ArmResource
    {
        public static readonly Azure.Core.ResourceType ResourceType;
        protected PolicyExemption() { }
        public virtual Azure.ResourceManager.Resources.PolicyExemptionData Data { get { throw null; } }
        public virtual bool HasData { get { throw null; } }
        public static Azure.Core.ResourceIdentifier CreateResourceIdentifier(string scope, string policyExemptionName) { throw null; }
        public virtual Azure.ResourceManager.ArmOperation Delete(bool waitForCompletion, System.Threading.CancellationToken cancellationToken = default(System.Threading.CancellationToken)) { throw null; }
        public virtual System.Threading.Tasks.Task<Azure.ResourceManager.ArmOperation> DeleteAsync(bool waitForCompletion, System.Threading.CancellationToken cancellationToken = default(System.Threading.CancellationToken)) { throw null; }
        public virtual Azure.Response<Azure.ResourceManager.Resources.PolicyExemption> Get(System.Threading.CancellationToken cancellationToken = default(System.Threading.CancellationToken)) { throw null; }
        public virtual System.Threading.Tasks.Task<Azure.Response<Azure.ResourceManager.Resources.PolicyExemption>> GetAsync(System.Threading.CancellationToken cancellationToken = default(System.Threading.CancellationToken)) { throw null; }
    }
    public partial class PolicyExemptionCollection : Azure.ResourceManager.Core.ArmCollection, System.Collections.Generic.IAsyncEnumerable<Azure.ResourceManager.Resources.PolicyExemption>, System.Collections.Generic.IEnumerable<Azure.ResourceManager.Resources.PolicyExemption>, System.Collections.IEnumerable
    {
        protected PolicyExemptionCollection() { }
        public virtual Azure.ResourceManager.ArmOperation<Azure.ResourceManager.Resources.PolicyExemption> CreateOrUpdate(bool waitForCompletion, string policyExemptionName, Azure.ResourceManager.Resources.PolicyExemptionData parameters, System.Threading.CancellationToken cancellationToken = default(System.Threading.CancellationToken)) { throw null; }
        public virtual System.Threading.Tasks.Task<Azure.ResourceManager.ArmOperation<Azure.ResourceManager.Resources.PolicyExemption>> CreateOrUpdateAsync(bool waitForCompletion, string policyExemptionName, Azure.ResourceManager.Resources.PolicyExemptionData parameters, System.Threading.CancellationToken cancellationToken = default(System.Threading.CancellationToken)) { throw null; }
        public virtual Azure.Response<bool> Exists(string policyExemptionName, System.Threading.CancellationToken cancellationToken = default(System.Threading.CancellationToken)) { throw null; }
        public virtual System.Threading.Tasks.Task<Azure.Response<bool>> ExistsAsync(string policyExemptionName, System.Threading.CancellationToken cancellationToken = default(System.Threading.CancellationToken)) { throw null; }
        public virtual Azure.Response<Azure.ResourceManager.Resources.PolicyExemption> Get(string policyExemptionName, System.Threading.CancellationToken cancellationToken = default(System.Threading.CancellationToken)) { throw null; }
        public virtual Azure.Pageable<Azure.ResourceManager.Resources.PolicyExemption> GetAll(string filter = null, System.Threading.CancellationToken cancellationToken = default(System.Threading.CancellationToken)) { throw null; }
        public virtual Azure.AsyncPageable<Azure.ResourceManager.Resources.PolicyExemption> GetAllAsync(string filter = null, System.Threading.CancellationToken cancellationToken = default(System.Threading.CancellationToken)) { throw null; }
        public virtual System.Threading.Tasks.Task<Azure.Response<Azure.ResourceManager.Resources.PolicyExemption>> GetAsync(string policyExemptionName, System.Threading.CancellationToken cancellationToken = default(System.Threading.CancellationToken)) { throw null; }
        public virtual Azure.Response<Azure.ResourceManager.Resources.PolicyExemption> GetIfExists(string policyExemptionName, System.Threading.CancellationToken cancellationToken = default(System.Threading.CancellationToken)) { throw null; }
        public virtual System.Threading.Tasks.Task<Azure.Response<Azure.ResourceManager.Resources.PolicyExemption>> GetIfExistsAsync(string policyExemptionName, System.Threading.CancellationToken cancellationToken = default(System.Threading.CancellationToken)) { throw null; }
        System.Collections.Generic.IAsyncEnumerator<Azure.ResourceManager.Resources.PolicyExemption> System.Collections.Generic.IAsyncEnumerable<Azure.ResourceManager.Resources.PolicyExemption>.GetAsyncEnumerator(System.Threading.CancellationToken cancellationToken) { throw null; }
        System.Collections.Generic.IEnumerator<Azure.ResourceManager.Resources.PolicyExemption> System.Collections.Generic.IEnumerable<Azure.ResourceManager.Resources.PolicyExemption>.GetEnumerator() { throw null; }
        System.Collections.IEnumerator System.Collections.IEnumerable.GetEnumerator() { throw null; }
    }
    public partial class PolicyExemptionData : Azure.ResourceManager.Models.ResourceData
    {
        public PolicyExemptionData(string policyAssignmentId, Azure.ResourceManager.Resources.Models.ExemptionCategory exemptionCategory) { }
        public string Description { get { throw null; } set { } }
        public string DisplayName { get { throw null; } set { } }
        public Azure.ResourceManager.Resources.Models.ExemptionCategory ExemptionCategory { get { throw null; } set { } }
        public System.DateTimeOffset? ExpiresOn { get { throw null; } set { } }
        public object Metadata { get { throw null; } set { } }
        public string PolicyAssignmentId { get { throw null; } set { } }
        public System.Collections.Generic.IList<string> PolicyDefinitionReferenceIds { get { throw null; } }
    }
    public partial class PolicySetDefinitionData : Azure.ResourceManager.Models.ResourceData
    {
        public PolicySetDefinitionData() { }
        public string Description { get { throw null; } set { } }
        public string DisplayName { get { throw null; } set { } }
        public object Metadata { get { throw null; } set { } }
        public System.Collections.Generic.IDictionary<string, Azure.ResourceManager.Resources.Models.ParameterDefinitionsValue> Parameters { get { throw null; } }
        public System.Collections.Generic.IList<Azure.ResourceManager.Resources.Models.PolicyDefinitionGroup> PolicyDefinitionGroups { get { throw null; } }
        public System.Collections.Generic.IList<Azure.ResourceManager.Resources.Models.PolicyDefinitionReference> PolicyDefinitions { get { throw null; } }
        public Azure.ResourceManager.Resources.Models.PolicyType? PolicyType { get { throw null; } set { } }
    }
    public partial class Provider : Azure.ResourceManager.Core.ArmResource
    {
        public static readonly Azure.Core.ResourceType ResourceType;
        protected Provider() { }
        public virtual Azure.ResourceManager.Resources.ProviderData Data { get { throw null; } }
        public virtual bool HasData { get { throw null; } }
        public static Azure.Core.ResourceIdentifier CreateResourceIdentifier(string subscriptionId, string resourceProviderNamespace) { throw null; }
        public virtual Azure.Response<Azure.ResourceManager.Resources.Provider> Get(string expand = null, System.Threading.CancellationToken cancellationToken = default(System.Threading.CancellationToken)) { throw null; }
        public virtual System.Threading.Tasks.Task<Azure.Response<Azure.ResourceManager.Resources.Provider>> GetAsync(string expand = null, System.Threading.CancellationToken cancellationToken = default(System.Threading.CancellationToken)) { throw null; }
        public virtual Azure.ResourceManager.Resources.FeatureCollection GetFeatures() { throw null; }
        public virtual Azure.Pageable<Azure.ResourceManager.Resources.Models.ProviderResourceType> GetProviderResourceTypes(string expand = null, System.Threading.CancellationToken cancellationToken = default(System.Threading.CancellationToken)) { throw null; }
        public virtual Azure.AsyncPageable<Azure.ResourceManager.Resources.Models.ProviderResourceType> GetProviderResourceTypesAsync(string expand = null, System.Threading.CancellationToken cancellationToken = default(System.Threading.CancellationToken)) { throw null; }
        public virtual Azure.Pageable<Azure.ResourceManager.Resources.Models.ProviderPermission> ProviderPermissions(System.Threading.CancellationToken cancellationToken = default(System.Threading.CancellationToken)) { throw null; }
        public virtual Azure.AsyncPageable<Azure.ResourceManager.Resources.Models.ProviderPermission> ProviderPermissionsAsync(System.Threading.CancellationToken cancellationToken = default(System.Threading.CancellationToken)) { throw null; }
        public virtual Azure.Response<Azure.ResourceManager.Resources.Provider> Register(Azure.ResourceManager.Resources.Models.ProviderRegistrationOptions properties = null, System.Threading.CancellationToken cancellationToken = default(System.Threading.CancellationToken)) { throw null; }
        public virtual System.Threading.Tasks.Task<Azure.Response<Azure.ResourceManager.Resources.Provider>> RegisterAsync(Azure.ResourceManager.Resources.Models.ProviderRegistrationOptions properties = null, System.Threading.CancellationToken cancellationToken = default(System.Threading.CancellationToken)) { throw null; }
        public virtual Azure.Response<Azure.ResourceManager.Resources.Provider> Unregister(System.Threading.CancellationToken cancellationToken = default(System.Threading.CancellationToken)) { throw null; }
        public virtual System.Threading.Tasks.Task<Azure.Response<Azure.ResourceManager.Resources.Provider>> UnregisterAsync(System.Threading.CancellationToken cancellationToken = default(System.Threading.CancellationToken)) { throw null; }
    }
    public partial class ProviderCollection : Azure.ResourceManager.Core.ArmCollection, System.Collections.Generic.IAsyncEnumerable<Azure.ResourceManager.Resources.Provider>, System.Collections.Generic.IEnumerable<Azure.ResourceManager.Resources.Provider>, System.Collections.IEnumerable
    {
        protected ProviderCollection() { }
        public virtual Azure.Response<bool> Exists(string resourceProviderNamespace, string expand = null, System.Threading.CancellationToken cancellationToken = default(System.Threading.CancellationToken)) { throw null; }
        public virtual System.Threading.Tasks.Task<Azure.Response<bool>> ExistsAsync(string resourceProviderNamespace, string expand = null, System.Threading.CancellationToken cancellationToken = default(System.Threading.CancellationToken)) { throw null; }
        public virtual Azure.Response<Azure.ResourceManager.Resources.Provider> Get(string resourceProviderNamespace, string expand = null, System.Threading.CancellationToken cancellationToken = default(System.Threading.CancellationToken)) { throw null; }
        public virtual Azure.Pageable<Azure.ResourceManager.Resources.Provider> GetAll(int? top = default(int?), string expand = null, System.Threading.CancellationToken cancellationToken = default(System.Threading.CancellationToken)) { throw null; }
        public virtual Azure.AsyncPageable<Azure.ResourceManager.Resources.Provider> GetAllAsync(int? top = default(int?), string expand = null, System.Threading.CancellationToken cancellationToken = default(System.Threading.CancellationToken)) { throw null; }
        public virtual System.Threading.Tasks.Task<Azure.Response<Azure.ResourceManager.Resources.Provider>> GetAsync(string resourceProviderNamespace, string expand = null, System.Threading.CancellationToken cancellationToken = default(System.Threading.CancellationToken)) { throw null; }
        public virtual Azure.Response<Azure.ResourceManager.Resources.Provider> GetIfExists(string resourceProviderNamespace, string expand = null, System.Threading.CancellationToken cancellationToken = default(System.Threading.CancellationToken)) { throw null; }
        public virtual System.Threading.Tasks.Task<Azure.Response<Azure.ResourceManager.Resources.Provider>> GetIfExistsAsync(string resourceProviderNamespace, string expand = null, System.Threading.CancellationToken cancellationToken = default(System.Threading.CancellationToken)) { throw null; }
        System.Collections.Generic.IAsyncEnumerator<Azure.ResourceManager.Resources.Provider> System.Collections.Generic.IAsyncEnumerable<Azure.ResourceManager.Resources.Provider>.GetAsyncEnumerator(System.Threading.CancellationToken cancellationToken) { throw null; }
        System.Collections.Generic.IEnumerator<Azure.ResourceManager.Resources.Provider> System.Collections.Generic.IEnumerable<Azure.ResourceManager.Resources.Provider>.GetEnumerator() { throw null; }
        System.Collections.IEnumerator System.Collections.IEnumerable.GetEnumerator() { throw null; }
    }
    public partial class ProviderData
    {
        public ProviderData() { }
        public Azure.Core.ResourceIdentifier Id { get { throw null; } }
        public string Namespace { get { throw null; } }
        public Azure.ResourceManager.Resources.Models.ProviderAuthorizationConsentState? ProviderAuthorizationConsentState { get { throw null; } }
        public string RegistrationPolicy { get { throw null; } }
        public string RegistrationState { get { throw null; } }
        public System.Collections.Generic.IReadOnlyList<Azure.ResourceManager.Resources.Models.ProviderResourceType> ResourceTypes { get { throw null; } }
    }
    public partial class ResourceGroup : Azure.ResourceManager.Core.ArmResource
    {
        public static readonly Azure.Core.ResourceType ResourceType;
        protected ResourceGroup() { }
        public virtual Azure.ResourceManager.Resources.ResourceGroupData Data { get { throw null; } }
        public virtual bool HasData { get { throw null; } }
        public virtual Azure.Response<Azure.ResourceManager.Resources.ResourceGroup> AddTag(string key, string value, System.Threading.CancellationToken cancellationToken = default(System.Threading.CancellationToken)) { throw null; }
        public virtual System.Threading.Tasks.Task<Azure.Response<Azure.ResourceManager.Resources.ResourceGroup>> AddTagAsync(string key, string value, System.Threading.CancellationToken cancellationToken = default(System.Threading.CancellationToken)) { throw null; }
        public static Azure.Core.ResourceIdentifier CreateResourceIdentifier(string subscriptionId, string resourceGroupName) { throw null; }
        public virtual Azure.ResourceManager.ArmOperation Delete(bool waitForCompletion, string forceDeletionTypes = null, System.Threading.CancellationToken cancellationToken = default(System.Threading.CancellationToken)) { throw null; }
        public virtual System.Threading.Tasks.Task<Azure.ResourceManager.ArmOperation> DeleteAsync(bool waitForCompletion, string forceDeletionTypes = null, System.Threading.CancellationToken cancellationToken = default(System.Threading.CancellationToken)) { throw null; }
        public virtual Azure.ResourceManager.ArmOperation<Azure.ResourceManager.Resources.Models.ResourceGroupExportResult> ExportTemplate(bool waitForCompletion, Azure.ResourceManager.Resources.Models.ExportTemplateRequest parameters, System.Threading.CancellationToken cancellationToken = default(System.Threading.CancellationToken)) { throw null; }
        public virtual System.Threading.Tasks.Task<Azure.ResourceManager.ArmOperation<Azure.ResourceManager.Resources.Models.ResourceGroupExportResult>> ExportTemplateAsync(bool waitForCompletion, Azure.ResourceManager.Resources.Models.ExportTemplateRequest parameters, System.Threading.CancellationToken cancellationToken = default(System.Threading.CancellationToken)) { throw null; }
        public virtual Azure.Response<Azure.ResourceManager.Resources.ResourceGroup> Get(System.Threading.CancellationToken cancellationToken = default(System.Threading.CancellationToken)) { throw null; }
        public virtual System.Threading.Tasks.Task<Azure.Response<Azure.ResourceManager.Resources.ResourceGroup>> GetAsync(System.Threading.CancellationToken cancellationToken = default(System.Threading.CancellationToken)) { throw null; }
        public virtual Azure.Pageable<Azure.ResourceManager.Resources.GenericResource> GetGenericResources(string filter = null, string expand = null, int? top = default(int?), System.Threading.CancellationToken cancellationToken = default(System.Threading.CancellationToken)) { throw null; }
        public virtual Azure.AsyncPageable<Azure.ResourceManager.Resources.GenericResource> GetGenericResourcesAsync(string filter = null, string expand = null, int? top = default(int?), System.Threading.CancellationToken cancellationToken = default(System.Threading.CancellationToken)) { throw null; }
        public virtual Azure.ResourceManager.ArmOperation MoveResources(bool waitForCompletion, Azure.ResourceManager.Resources.Models.ResourcesMoveInfo parameters, System.Threading.CancellationToken cancellationToken = default(System.Threading.CancellationToken)) { throw null; }
        public virtual System.Threading.Tasks.Task<Azure.ResourceManager.ArmOperation> MoveResourcesAsync(bool waitForCompletion, Azure.ResourceManager.Resources.Models.ResourcesMoveInfo parameters, System.Threading.CancellationToken cancellationToken = default(System.Threading.CancellationToken)) { throw null; }
        public virtual Azure.Response<Azure.ResourceManager.Resources.ResourceGroup> RemoveTag(string key, System.Threading.CancellationToken cancellationToken = default(System.Threading.CancellationToken)) { throw null; }
        public virtual System.Threading.Tasks.Task<Azure.Response<Azure.ResourceManager.Resources.ResourceGroup>> RemoveTagAsync(string key, System.Threading.CancellationToken cancellationToken = default(System.Threading.CancellationToken)) { throw null; }
        public virtual Azure.Response<Azure.ResourceManager.Resources.ResourceGroup> SetTags(System.Collections.Generic.IDictionary<string, string> tags, System.Threading.CancellationToken cancellationToken = default(System.Threading.CancellationToken)) { throw null; }
        public virtual System.Threading.Tasks.Task<Azure.Response<Azure.ResourceManager.Resources.ResourceGroup>> SetTagsAsync(System.Collections.Generic.IDictionary<string, string> tags, System.Threading.CancellationToken cancellationToken = default(System.Threading.CancellationToken)) { throw null; }
        public virtual Azure.Response<Azure.ResourceManager.Resources.ResourceGroup> Update(Azure.ResourceManager.Resources.Models.PatchableResourceGroupData data, System.Threading.CancellationToken cancellationToken = default(System.Threading.CancellationToken)) { throw null; }
        public virtual System.Threading.Tasks.Task<Azure.Response<Azure.ResourceManager.Resources.ResourceGroup>> UpdateAsync(Azure.ResourceManager.Resources.Models.PatchableResourceGroupData data, System.Threading.CancellationToken cancellationToken = default(System.Threading.CancellationToken)) { throw null; }
        public virtual Azure.ResourceManager.ArmOperation ValidateMoveResources(bool waitForCompletion, Azure.ResourceManager.Resources.Models.ResourcesMoveInfo parameters, System.Threading.CancellationToken cancellationToken = default(System.Threading.CancellationToken)) { throw null; }
        public virtual System.Threading.Tasks.Task<Azure.ResourceManager.ArmOperation> ValidateMoveResourcesAsync(bool waitForCompletion, Azure.ResourceManager.Resources.Models.ResourcesMoveInfo parameters, System.Threading.CancellationToken cancellationToken = default(System.Threading.CancellationToken)) { throw null; }
    }
    public partial class ResourceGroupCollection : Azure.ResourceManager.Core.ArmCollection, System.Collections.Generic.IAsyncEnumerable<Azure.ResourceManager.Resources.ResourceGroup>, System.Collections.Generic.IEnumerable<Azure.ResourceManager.Resources.ResourceGroup>, System.Collections.IEnumerable
    {
        protected ResourceGroupCollection() { }
        public virtual Azure.ResourceManager.ArmOperation<Azure.ResourceManager.Resources.ResourceGroup> CreateOrUpdate(bool waitForCompletion, string resourceGroupName, Azure.ResourceManager.Resources.ResourceGroupData parameters, System.Threading.CancellationToken cancellationToken = default(System.Threading.CancellationToken)) { throw null; }
        public virtual System.Threading.Tasks.Task<Azure.ResourceManager.ArmOperation<Azure.ResourceManager.Resources.ResourceGroup>> CreateOrUpdateAsync(bool waitForCompletion, string resourceGroupName, Azure.ResourceManager.Resources.ResourceGroupData parameters, System.Threading.CancellationToken cancellationToken = default(System.Threading.CancellationToken)) { throw null; }
        public virtual Azure.Response<bool> Exists(string resourceGroupName, System.Threading.CancellationToken cancellationToken = default(System.Threading.CancellationToken)) { throw null; }
        public virtual System.Threading.Tasks.Task<Azure.Response<bool>> ExistsAsync(string resourceGroupName, System.Threading.CancellationToken cancellationToken = default(System.Threading.CancellationToken)) { throw null; }
        public virtual Azure.Response<Azure.ResourceManager.Resources.ResourceGroup> Get(string resourceGroupName, System.Threading.CancellationToken cancellationToken = default(System.Threading.CancellationToken)) { throw null; }
        public virtual Azure.Pageable<Azure.ResourceManager.Resources.ResourceGroup> GetAll(string filter = null, int? top = default(int?), System.Threading.CancellationToken cancellationToken = default(System.Threading.CancellationToken)) { throw null; }
        public virtual Azure.AsyncPageable<Azure.ResourceManager.Resources.ResourceGroup> GetAllAsync(string filter = null, int? top = default(int?), System.Threading.CancellationToken cancellationToken = default(System.Threading.CancellationToken)) { throw null; }
        public virtual System.Threading.Tasks.Task<Azure.Response<Azure.ResourceManager.Resources.ResourceGroup>> GetAsync(string resourceGroupName, System.Threading.CancellationToken cancellationToken = default(System.Threading.CancellationToken)) { throw null; }
        public virtual Azure.Response<Azure.ResourceManager.Resources.ResourceGroup> GetIfExists(string resourceGroupName, System.Threading.CancellationToken cancellationToken = default(System.Threading.CancellationToken)) { throw null; }
        public virtual System.Threading.Tasks.Task<Azure.Response<Azure.ResourceManager.Resources.ResourceGroup>> GetIfExistsAsync(string resourceGroupName, System.Threading.CancellationToken cancellationToken = default(System.Threading.CancellationToken)) { throw null; }
        System.Collections.Generic.IAsyncEnumerator<Azure.ResourceManager.Resources.ResourceGroup> System.Collections.Generic.IAsyncEnumerable<Azure.ResourceManager.Resources.ResourceGroup>.GetAsyncEnumerator(System.Threading.CancellationToken cancellationToken) { throw null; }
        System.Collections.Generic.IEnumerator<Azure.ResourceManager.Resources.ResourceGroup> System.Collections.Generic.IEnumerable<Azure.ResourceManager.Resources.ResourceGroup>.GetEnumerator() { throw null; }
        System.Collections.IEnumerator System.Collections.IEnumerable.GetEnumerator() { throw null; }
    }
    public partial class ResourceGroupData : Azure.ResourceManager.Models.TrackedResourceData
    {
        public ResourceGroupData(Azure.Core.AzureLocation location) : base (default(Azure.Core.AzureLocation)) { }
        public string ManagedBy { get { throw null; } set { } }
        public string ResourceGroupProvisioningState { get { throw null; } }
    }
    public partial class ResourceLink : Azure.ResourceManager.Core.ArmResource
    {
        public static readonly Azure.Core.ResourceType ResourceType;
        protected ResourceLink() { }
        public virtual Azure.ResourceManager.Resources.ResourceLinkData Data { get { throw null; } }
        public virtual bool HasData { get { throw null; } }
        public static Azure.Core.ResourceIdentifier CreateResourceIdentifier(string linkId) { throw null; }
        public virtual Azure.ResourceManager.ArmOperation Delete(bool waitForCompletion, System.Threading.CancellationToken cancellationToken = default(System.Threading.CancellationToken)) { throw null; }
        public virtual System.Threading.Tasks.Task<Azure.ResourceManager.ArmOperation> DeleteAsync(bool waitForCompletion, System.Threading.CancellationToken cancellationToken = default(System.Threading.CancellationToken)) { throw null; }
        public virtual Azure.Response<Azure.ResourceManager.Resources.ResourceLink> Get(System.Threading.CancellationToken cancellationToken = default(System.Threading.CancellationToken)) { throw null; }
        public virtual System.Threading.Tasks.Task<Azure.Response<Azure.ResourceManager.Resources.ResourceLink>> GetAsync(System.Threading.CancellationToken cancellationToken = default(System.Threading.CancellationToken)) { throw null; }
    }
    public partial class ResourceLinkCollection : Azure.ResourceManager.Core.ArmCollection
    {
        protected ResourceLinkCollection() { }
        public virtual Azure.ResourceManager.ArmOperation<Azure.ResourceManager.Resources.ResourceLink> CreateOrUpdate(bool waitForCompletion, Azure.ResourceManager.Resources.ResourceLinkData parameters, System.Threading.CancellationToken cancellationToken = default(System.Threading.CancellationToken)) { throw null; }
        public virtual System.Threading.Tasks.Task<Azure.ResourceManager.ArmOperation<Azure.ResourceManager.Resources.ResourceLink>> CreateOrUpdateAsync(bool waitForCompletion, Azure.ResourceManager.Resources.ResourceLinkData parameters, System.Threading.CancellationToken cancellationToken = default(System.Threading.CancellationToken)) { throw null; }
        public virtual Azure.Response<bool> Exists(System.Threading.CancellationToken cancellationToken = default(System.Threading.CancellationToken)) { throw null; }
        public virtual System.Threading.Tasks.Task<Azure.Response<bool>> ExistsAsync(System.Threading.CancellationToken cancellationToken = default(System.Threading.CancellationToken)) { throw null; }
        public virtual Azure.Response<Azure.ResourceManager.Resources.ResourceLink> Get(System.Threading.CancellationToken cancellationToken = default(System.Threading.CancellationToken)) { throw null; }
        public virtual Azure.Pageable<Azure.ResourceManager.Resources.ResourceLink> GetAll(System.Threading.CancellationToken cancellationToken = default(System.Threading.CancellationToken)) { throw null; }
        public virtual Azure.AsyncPageable<Azure.ResourceManager.Resources.ResourceLink> GetAllAsync(System.Threading.CancellationToken cancellationToken = default(System.Threading.CancellationToken)) { throw null; }
        public virtual System.Threading.Tasks.Task<Azure.Response<Azure.ResourceManager.Resources.ResourceLink>> GetAsync(System.Threading.CancellationToken cancellationToken = default(System.Threading.CancellationToken)) { throw null; }
        public virtual Azure.Response<Azure.ResourceManager.Resources.ResourceLink> GetIfExists(System.Threading.CancellationToken cancellationToken = default(System.Threading.CancellationToken)) { throw null; }
        public virtual System.Threading.Tasks.Task<Azure.Response<Azure.ResourceManager.Resources.ResourceLink>> GetIfExistsAsync(System.Threading.CancellationToken cancellationToken = default(System.Threading.CancellationToken)) { throw null; }
    }
    public partial class ResourceLinkData
    {
        public ResourceLinkData() { }
        public string Id { get { throw null; } }
        public string Name { get { throw null; } }
        public Azure.ResourceManager.Resources.Models.ResourceLinkProperties Properties { get { throw null; } set { } }
        public object ResourceLinkType { get { throw null; } }
    }
    public partial class RestApiCollection : Azure.ResourceManager.Core.ArmCollection, System.Collections.Generic.IAsyncEnumerable<Azure.ResourceManager.Resources.Models.RestApi>, System.Collections.Generic.IEnumerable<Azure.ResourceManager.Resources.Models.RestApi>, System.Collections.IEnumerable
    {
        protected RestApiCollection() { }
        public virtual Azure.Pageable<Azure.ResourceManager.Resources.Models.RestApi> GetAll(System.Threading.CancellationToken cancellationToken = default(System.Threading.CancellationToken)) { throw null; }
        public virtual Azure.AsyncPageable<Azure.ResourceManager.Resources.Models.RestApi> GetAllAsync(System.Threading.CancellationToken cancellationToken = default(System.Threading.CancellationToken)) { throw null; }
        System.Collections.Generic.IAsyncEnumerator<Azure.ResourceManager.Resources.Models.RestApi> System.Collections.Generic.IAsyncEnumerable<Azure.ResourceManager.Resources.Models.RestApi>.GetAsyncEnumerator(System.Threading.CancellationToken cancellationToken) { throw null; }
        System.Collections.Generic.IEnumerator<Azure.ResourceManager.Resources.Models.RestApi> System.Collections.Generic.IEnumerable<Azure.ResourceManager.Resources.Models.RestApi>.GetEnumerator() { throw null; }
        System.Collections.IEnumerator System.Collections.IEnumerable.GetEnumerator() { throw null; }
    }
    public partial class Subscription : Azure.ResourceManager.Core.ArmResource
    {
        public static readonly Azure.Core.ResourceType ResourceType;
        protected Subscription() { }
        public virtual Azure.ResourceManager.Resources.SubscriptionData Data { get { throw null; } }
        public virtual bool HasData { get { throw null; } }
        public virtual Azure.Response<Azure.ResourceManager.Resources.Subscription> AddTag(string key, string value, System.Threading.CancellationToken cancellationToken = default(System.Threading.CancellationToken)) { throw null; }
        public virtual System.Threading.Tasks.Task<Azure.Response<Azure.ResourceManager.Resources.Subscription>> AddTagAsync(string key, string value, System.Threading.CancellationToken cancellationToken = default(System.Threading.CancellationToken)) { throw null; }
        public virtual Azure.Response<Azure.ResourceManager.Resources.Models.PredefinedTag> CreateOrUpdatePredefinedTag(string tagName, System.Threading.CancellationToken cancellationToken = default(System.Threading.CancellationToken)) { throw null; }
        public virtual System.Threading.Tasks.Task<Azure.Response<Azure.ResourceManager.Resources.Models.PredefinedTag>> CreateOrUpdatePredefinedTagAsync(string tagName, System.Threading.CancellationToken cancellationToken = default(System.Threading.CancellationToken)) { throw null; }
        public virtual Azure.Response<Azure.ResourceManager.Resources.Models.PredefinedTagValue> CreateOrUpdatePredefinedTagValue(string tagName, string tagValue, System.Threading.CancellationToken cancellationToken = default(System.Threading.CancellationToken)) { throw null; }
        public virtual System.Threading.Tasks.Task<Azure.Response<Azure.ResourceManager.Resources.Models.PredefinedTagValue>> CreateOrUpdatePredefinedTagValueAsync(string tagName, string tagValue, System.Threading.CancellationToken cancellationToken = default(System.Threading.CancellationToken)) { throw null; }
        public static Azure.Core.ResourceIdentifier CreateResourceIdentifier(string subscriptionId) { throw null; }
        public virtual Azure.Response DeletePredefinedTag(string tagName, System.Threading.CancellationToken cancellationToken = default(System.Threading.CancellationToken)) { throw null; }
        public virtual System.Threading.Tasks.Task<Azure.Response> DeletePredefinedTagAsync(string tagName, System.Threading.CancellationToken cancellationToken = default(System.Threading.CancellationToken)) { throw null; }
        public virtual Azure.Response DeletePredefinedTagValue(string tagName, string tagValue, System.Threading.CancellationToken cancellationToken = default(System.Threading.CancellationToken)) { throw null; }
        public virtual System.Threading.Tasks.Task<Azure.Response> DeletePredefinedTagValueAsync(string tagName, string tagValue, System.Threading.CancellationToken cancellationToken = default(System.Threading.CancellationToken)) { throw null; }
        public virtual Azure.Response<Azure.ResourceManager.Resources.Subscription> Get(System.Threading.CancellationToken cancellationToken = default(System.Threading.CancellationToken)) { throw null; }
        public virtual Azure.Pageable<Azure.ResourceManager.Resources.Models.PredefinedTag> GetAllPredefinedTags(System.Threading.CancellationToken cancellationToken = default(System.Threading.CancellationToken)) { throw null; }
        public virtual Azure.AsyncPageable<Azure.ResourceManager.Resources.Models.PredefinedTag> GetAllPredefinedTagsAsync(System.Threading.CancellationToken cancellationToken = default(System.Threading.CancellationToken)) { throw null; }
        public virtual System.Threading.Tasks.Task<Azure.Response<Azure.ResourceManager.Resources.Subscription>> GetAsync(System.Threading.CancellationToken cancellationToken = default(System.Threading.CancellationToken)) { throw null; }
        public virtual Azure.Pageable<Azure.ResourceManager.Resources.Feature> GetFeatures(System.Threading.CancellationToken cancellationToken = default(System.Threading.CancellationToken)) { throw null; }
        public virtual Azure.AsyncPageable<Azure.ResourceManager.Resources.Feature> GetFeaturesAsync(System.Threading.CancellationToken cancellationToken = default(System.Threading.CancellationToken)) { throw null; }
        public virtual Azure.Pageable<Azure.ResourceManager.Resources.GenericResource> GetGenericResources(string filter = null, string expand = null, int? top = default(int?), System.Threading.CancellationToken cancellationToken = default(System.Threading.CancellationToken)) { throw null; }
        public virtual Azure.AsyncPageable<Azure.ResourceManager.Resources.GenericResource> GetGenericResourcesAsync(string filter = null, string expand = null, int? top = default(int?), System.Threading.CancellationToken cancellationToken = default(System.Threading.CancellationToken)) { throw null; }
        public virtual Azure.Pageable<Azure.ResourceManager.Resources.Models.LocationExpanded> GetLocations(bool? includeExtendedLocations = default(bool?), System.Threading.CancellationToken cancellationToken = default(System.Threading.CancellationToken)) { throw null; }
        public virtual Azure.AsyncPageable<Azure.ResourceManager.Resources.Models.LocationExpanded> GetLocationsAsync(bool? includeExtendedLocations = default(bool?), System.Threading.CancellationToken cancellationToken = default(System.Threading.CancellationToken)) { throw null; }
        public virtual Azure.ResourceManager.Resources.ProviderCollection GetProviders() { throw null; }
        public virtual Azure.ResourceManager.Resources.ResourceGroupCollection GetResourceGroups() { throw null; }
        public virtual Azure.Pageable<Azure.ResourceManager.Resources.ResourceLink> GetResourceLinks(string filter = null, System.Threading.CancellationToken cancellationToken = default(System.Threading.CancellationToken)) { throw null; }
        public virtual Azure.AsyncPageable<Azure.ResourceManager.Resources.ResourceLink> GetResourceLinksAsync(string filter = null, System.Threading.CancellationToken cancellationToken = default(System.Threading.CancellationToken)) { throw null; }
        public virtual Azure.ResourceManager.Resources.RestApiCollection GetRestApis(string azureNamespace) { throw null; }
        public virtual Azure.ResourceManager.Resources.SubscriptionPolicyDefinitionCollection GetSubscriptionPolicyDefinitions() { throw null; }
        public virtual Azure.ResourceManager.Resources.SubscriptionPolicySetDefinitionCollection GetSubscriptionPolicySetDefinitions() { throw null; }
        public virtual Azure.Response<Azure.ResourceManager.Resources.Subscription> RemoveTag(string key, System.Threading.CancellationToken cancellationToken = default(System.Threading.CancellationToken)) { throw null; }
        public virtual System.Threading.Tasks.Task<Azure.Response<Azure.ResourceManager.Resources.Subscription>> RemoveTagAsync(string key, System.Threading.CancellationToken cancellationToken = default(System.Threading.CancellationToken)) { throw null; }
        public virtual Azure.Response<Azure.ResourceManager.Resources.Subscription> SetTags(System.Collections.Generic.IDictionary<string, string> tags, System.Threading.CancellationToken cancellationToken = default(System.Threading.CancellationToken)) { throw null; }
        public virtual System.Threading.Tasks.Task<Azure.Response<Azure.ResourceManager.Resources.Subscription>> SetTagsAsync(System.Collections.Generic.IDictionary<string, string> tags, System.Threading.CancellationToken cancellationToken = default(System.Threading.CancellationToken)) { throw null; }
    }
    public partial class SubscriptionCollection : Azure.ResourceManager.Core.ArmCollection, System.Collections.Generic.IAsyncEnumerable<Azure.ResourceManager.Resources.Subscription>, System.Collections.Generic.IEnumerable<Azure.ResourceManager.Resources.Subscription>, System.Collections.IEnumerable
    {
        protected SubscriptionCollection() { }
        public virtual Azure.Response<bool> Exists(string subscriptionId, System.Threading.CancellationToken cancellationToken = default(System.Threading.CancellationToken)) { throw null; }
        public virtual System.Threading.Tasks.Task<Azure.Response<bool>> ExistsAsync(string subscriptionId, System.Threading.CancellationToken cancellationToken = default(System.Threading.CancellationToken)) { throw null; }
        public virtual Azure.Response<Azure.ResourceManager.Resources.Subscription> Get(string subscriptionId, System.Threading.CancellationToken cancellationToken = default(System.Threading.CancellationToken)) { throw null; }
        public virtual Azure.Pageable<Azure.ResourceManager.Resources.Subscription> GetAll(System.Threading.CancellationToken cancellationToken = default(System.Threading.CancellationToken)) { throw null; }
        public virtual Azure.AsyncPageable<Azure.ResourceManager.Resources.Subscription> GetAllAsync(System.Threading.CancellationToken cancellationToken = default(System.Threading.CancellationToken)) { throw null; }
        public virtual System.Threading.Tasks.Task<Azure.Response<Azure.ResourceManager.Resources.Subscription>> GetAsync(string subscriptionId, System.Threading.CancellationToken cancellationToken = default(System.Threading.CancellationToken)) { throw null; }
        public virtual Azure.Response<Azure.ResourceManager.Resources.Subscription> GetIfExists(string subscriptionId, System.Threading.CancellationToken cancellationToken = default(System.Threading.CancellationToken)) { throw null; }
        public virtual System.Threading.Tasks.Task<Azure.Response<Azure.ResourceManager.Resources.Subscription>> GetIfExistsAsync(string subscriptionId, System.Threading.CancellationToken cancellationToken = default(System.Threading.CancellationToken)) { throw null; }
        System.Collections.Generic.IAsyncEnumerator<Azure.ResourceManager.Resources.Subscription> System.Collections.Generic.IAsyncEnumerable<Azure.ResourceManager.Resources.Subscription>.GetAsyncEnumerator(System.Threading.CancellationToken cancellationToken) { throw null; }
        System.Collections.Generic.IEnumerator<Azure.ResourceManager.Resources.Subscription> System.Collections.Generic.IEnumerable<Azure.ResourceManager.Resources.Subscription>.GetEnumerator() { throw null; }
        System.Collections.IEnumerator System.Collections.IEnumerable.GetEnumerator() { throw null; }
    }
    public partial class SubscriptionData
    {
        internal SubscriptionData() { }
        public string AuthorizationSource { get { throw null; } }
        public string DisplayName { get { throw null; } }
        public virtual Azure.Core.ResourceIdentifier Id { get { throw null; } }
        public System.Collections.Generic.IReadOnlyList<Azure.ResourceManager.Resources.Models.ManagedByTenant> ManagedByTenants { get { throw null; } }
        public Azure.ResourceManager.Resources.Models.SubscriptionState? State { get { throw null; } }
        public string SubscriptionId { get { throw null; } }
        public Azure.ResourceManager.Resources.Models.SubscriptionPolicies SubscriptionPolicies { get { throw null; } }
        public System.Collections.Generic.IReadOnlyDictionary<string, string> Tags { get { throw null; } }
        public string TenantId { get { throw null; } }
    }
    public partial class SubscriptionPolicyDefinition : Azure.ResourceManager.Core.ArmResource
    {
        public static readonly Azure.Core.ResourceType ResourceType;
        protected SubscriptionPolicyDefinition() { }
        public virtual Azure.ResourceManager.Resources.PolicyDefinitionData Data { get { throw null; } }
        public virtual bool HasData { get { throw null; } }
        public static Azure.Core.ResourceIdentifier CreateResourceIdentifier(string subscriptionId, string policyDefinitionName) { throw null; }
        public virtual Azure.ResourceManager.ArmOperation Delete(bool waitForCompletion, System.Threading.CancellationToken cancellationToken = default(System.Threading.CancellationToken)) { throw null; }
        public virtual System.Threading.Tasks.Task<Azure.ResourceManager.ArmOperation> DeleteAsync(bool waitForCompletion, System.Threading.CancellationToken cancellationToken = default(System.Threading.CancellationToken)) { throw null; }
        public virtual Azure.Response<Azure.ResourceManager.Resources.SubscriptionPolicyDefinition> Get(System.Threading.CancellationToken cancellationToken = default(System.Threading.CancellationToken)) { throw null; }
        public virtual System.Threading.Tasks.Task<Azure.Response<Azure.ResourceManager.Resources.SubscriptionPolicyDefinition>> GetAsync(System.Threading.CancellationToken cancellationToken = default(System.Threading.CancellationToken)) { throw null; }
    }
    public partial class SubscriptionPolicyDefinitionCollection : Azure.ResourceManager.Core.ArmCollection, System.Collections.Generic.IAsyncEnumerable<Azure.ResourceManager.Resources.SubscriptionPolicyDefinition>, System.Collections.Generic.IEnumerable<Azure.ResourceManager.Resources.SubscriptionPolicyDefinition>, System.Collections.IEnumerable
    {
        protected SubscriptionPolicyDefinitionCollection() { }
        public virtual Azure.ResourceManager.ArmOperation<Azure.ResourceManager.Resources.SubscriptionPolicyDefinition> CreateOrUpdate(bool waitForCompletion, string policyDefinitionName, Azure.ResourceManager.Resources.PolicyDefinitionData parameters, System.Threading.CancellationToken cancellationToken = default(System.Threading.CancellationToken)) { throw null; }
        public virtual System.Threading.Tasks.Task<Azure.ResourceManager.ArmOperation<Azure.ResourceManager.Resources.SubscriptionPolicyDefinition>> CreateOrUpdateAsync(bool waitForCompletion, string policyDefinitionName, Azure.ResourceManager.Resources.PolicyDefinitionData parameters, System.Threading.CancellationToken cancellationToken = default(System.Threading.CancellationToken)) { throw null; }
        public virtual Azure.Response<bool> Exists(string policyDefinitionName, System.Threading.CancellationToken cancellationToken = default(System.Threading.CancellationToken)) { throw null; }
        public virtual System.Threading.Tasks.Task<Azure.Response<bool>> ExistsAsync(string policyDefinitionName, System.Threading.CancellationToken cancellationToken = default(System.Threading.CancellationToken)) { throw null; }
        public virtual Azure.Response<Azure.ResourceManager.Resources.SubscriptionPolicyDefinition> Get(string policyDefinitionName, System.Threading.CancellationToken cancellationToken = default(System.Threading.CancellationToken)) { throw null; }
        public virtual Azure.Pageable<Azure.ResourceManager.Resources.SubscriptionPolicyDefinition> GetAll(string filter = null, int? top = default(int?), System.Threading.CancellationToken cancellationToken = default(System.Threading.CancellationToken)) { throw null; }
        public virtual Azure.AsyncPageable<Azure.ResourceManager.Resources.SubscriptionPolicyDefinition> GetAllAsync(string filter = null, int? top = default(int?), System.Threading.CancellationToken cancellationToken = default(System.Threading.CancellationToken)) { throw null; }
        public virtual System.Threading.Tasks.Task<Azure.Response<Azure.ResourceManager.Resources.SubscriptionPolicyDefinition>> GetAsync(string policyDefinitionName, System.Threading.CancellationToken cancellationToken = default(System.Threading.CancellationToken)) { throw null; }
        public virtual Azure.Response<Azure.ResourceManager.Resources.SubscriptionPolicyDefinition> GetIfExists(string policyDefinitionName, System.Threading.CancellationToken cancellationToken = default(System.Threading.CancellationToken)) { throw null; }
        public virtual System.Threading.Tasks.Task<Azure.Response<Azure.ResourceManager.Resources.SubscriptionPolicyDefinition>> GetIfExistsAsync(string policyDefinitionName, System.Threading.CancellationToken cancellationToken = default(System.Threading.CancellationToken)) { throw null; }
        System.Collections.Generic.IAsyncEnumerator<Azure.ResourceManager.Resources.SubscriptionPolicyDefinition> System.Collections.Generic.IAsyncEnumerable<Azure.ResourceManager.Resources.SubscriptionPolicyDefinition>.GetAsyncEnumerator(System.Threading.CancellationToken cancellationToken) { throw null; }
        System.Collections.Generic.IEnumerator<Azure.ResourceManager.Resources.SubscriptionPolicyDefinition> System.Collections.Generic.IEnumerable<Azure.ResourceManager.Resources.SubscriptionPolicyDefinition>.GetEnumerator() { throw null; }
        System.Collections.IEnumerator System.Collections.IEnumerable.GetEnumerator() { throw null; }
    }
    public partial class SubscriptionPolicySetDefinition : Azure.ResourceManager.Core.ArmResource
    {
        public static readonly Azure.Core.ResourceType ResourceType;
        protected SubscriptionPolicySetDefinition() { }
        public virtual Azure.ResourceManager.Resources.PolicySetDefinitionData Data { get { throw null; } }
        public virtual bool HasData { get { throw null; } }
        public static Azure.Core.ResourceIdentifier CreateResourceIdentifier(string subscriptionId, string policySetDefinitionName) { throw null; }
        public virtual Azure.ResourceManager.ArmOperation Delete(bool waitForCompletion, System.Threading.CancellationToken cancellationToken = default(System.Threading.CancellationToken)) { throw null; }
        public virtual System.Threading.Tasks.Task<Azure.ResourceManager.ArmOperation> DeleteAsync(bool waitForCompletion, System.Threading.CancellationToken cancellationToken = default(System.Threading.CancellationToken)) { throw null; }
        public virtual Azure.Response<Azure.ResourceManager.Resources.SubscriptionPolicySetDefinition> Get(System.Threading.CancellationToken cancellationToken = default(System.Threading.CancellationToken)) { throw null; }
        public virtual System.Threading.Tasks.Task<Azure.Response<Azure.ResourceManager.Resources.SubscriptionPolicySetDefinition>> GetAsync(System.Threading.CancellationToken cancellationToken = default(System.Threading.CancellationToken)) { throw null; }
    }
    public partial class SubscriptionPolicySetDefinitionCollection : Azure.ResourceManager.Core.ArmCollection, System.Collections.Generic.IAsyncEnumerable<Azure.ResourceManager.Resources.SubscriptionPolicySetDefinition>, System.Collections.Generic.IEnumerable<Azure.ResourceManager.Resources.SubscriptionPolicySetDefinition>, System.Collections.IEnumerable
    {
        protected SubscriptionPolicySetDefinitionCollection() { }
        public virtual Azure.ResourceManager.ArmOperation<Azure.ResourceManager.Resources.SubscriptionPolicySetDefinition> CreateOrUpdate(bool waitForCompletion, string policySetDefinitionName, Azure.ResourceManager.Resources.PolicySetDefinitionData parameters, System.Threading.CancellationToken cancellationToken = default(System.Threading.CancellationToken)) { throw null; }
        public virtual System.Threading.Tasks.Task<Azure.ResourceManager.ArmOperation<Azure.ResourceManager.Resources.SubscriptionPolicySetDefinition>> CreateOrUpdateAsync(bool waitForCompletion, string policySetDefinitionName, Azure.ResourceManager.Resources.PolicySetDefinitionData parameters, System.Threading.CancellationToken cancellationToken = default(System.Threading.CancellationToken)) { throw null; }
        public virtual Azure.Response<bool> Exists(string policySetDefinitionName, System.Threading.CancellationToken cancellationToken = default(System.Threading.CancellationToken)) { throw null; }
        public virtual System.Threading.Tasks.Task<Azure.Response<bool>> ExistsAsync(string policySetDefinitionName, System.Threading.CancellationToken cancellationToken = default(System.Threading.CancellationToken)) { throw null; }
        public virtual Azure.Response<Azure.ResourceManager.Resources.SubscriptionPolicySetDefinition> Get(string policySetDefinitionName, System.Threading.CancellationToken cancellationToken = default(System.Threading.CancellationToken)) { throw null; }
        public virtual Azure.Pageable<Azure.ResourceManager.Resources.SubscriptionPolicySetDefinition> GetAll(string filter = null, int? top = default(int?), System.Threading.CancellationToken cancellationToken = default(System.Threading.CancellationToken)) { throw null; }
        public virtual Azure.AsyncPageable<Azure.ResourceManager.Resources.SubscriptionPolicySetDefinition> GetAllAsync(string filter = null, int? top = default(int?), System.Threading.CancellationToken cancellationToken = default(System.Threading.CancellationToken)) { throw null; }
        public virtual System.Threading.Tasks.Task<Azure.Response<Azure.ResourceManager.Resources.SubscriptionPolicySetDefinition>> GetAsync(string policySetDefinitionName, System.Threading.CancellationToken cancellationToken = default(System.Threading.CancellationToken)) { throw null; }
        public virtual Azure.Response<Azure.ResourceManager.Resources.SubscriptionPolicySetDefinition> GetIfExists(string policySetDefinitionName, System.Threading.CancellationToken cancellationToken = default(System.Threading.CancellationToken)) { throw null; }
        public virtual System.Threading.Tasks.Task<Azure.Response<Azure.ResourceManager.Resources.SubscriptionPolicySetDefinition>> GetIfExistsAsync(string policySetDefinitionName, System.Threading.CancellationToken cancellationToken = default(System.Threading.CancellationToken)) { throw null; }
        System.Collections.Generic.IAsyncEnumerator<Azure.ResourceManager.Resources.SubscriptionPolicySetDefinition> System.Collections.Generic.IAsyncEnumerable<Azure.ResourceManager.Resources.SubscriptionPolicySetDefinition>.GetAsyncEnumerator(System.Threading.CancellationToken cancellationToken) { throw null; }
        System.Collections.Generic.IEnumerator<Azure.ResourceManager.Resources.SubscriptionPolicySetDefinition> System.Collections.Generic.IEnumerable<Azure.ResourceManager.Resources.SubscriptionPolicySetDefinition>.GetEnumerator() { throw null; }
        System.Collections.IEnumerator System.Collections.IEnumerable.GetEnumerator() { throw null; }
    }
    public partial class TagResource : Azure.ResourceManager.Core.ArmResource
    {
        public static readonly Azure.Core.ResourceType ResourceType;
        protected TagResource() { }
        public virtual Azure.ResourceManager.Resources.TagResourceData Data { get { throw null; } }
        public virtual bool HasData { get { throw null; } }
        public virtual Azure.ResourceManager.ArmOperation<Azure.ResourceManager.Resources.TagResource> CreateOrUpdate(bool waitForCompletion, Azure.ResourceManager.Resources.TagResourceData parameters, System.Threading.CancellationToken cancellationToken = default(System.Threading.CancellationToken)) { throw null; }
        public virtual System.Threading.Tasks.Task<Azure.ResourceManager.ArmOperation<Azure.ResourceManager.Resources.TagResource>> CreateOrUpdateAsync(bool waitForCompletion, Azure.ResourceManager.Resources.TagResourceData parameters, System.Threading.CancellationToken cancellationToken = default(System.Threading.CancellationToken)) { throw null; }
        public static Azure.Core.ResourceIdentifier CreateResourceIdentifier(string scope) { throw null; }
        public virtual Azure.ResourceManager.ArmOperation Delete(bool waitForCompletion, System.Threading.CancellationToken cancellationToken = default(System.Threading.CancellationToken)) { throw null; }
        public virtual System.Threading.Tasks.Task<Azure.ResourceManager.ArmOperation> DeleteAsync(bool waitForCompletion, System.Threading.CancellationToken cancellationToken = default(System.Threading.CancellationToken)) { throw null; }
        public virtual Azure.Response<Azure.ResourceManager.Resources.TagResource> Get(System.Threading.CancellationToken cancellationToken = default(System.Threading.CancellationToken)) { throw null; }
        public virtual System.Threading.Tasks.Task<Azure.Response<Azure.ResourceManager.Resources.TagResource>> GetAsync(System.Threading.CancellationToken cancellationToken = default(System.Threading.CancellationToken)) { throw null; }
        public virtual Azure.Response<Azure.ResourceManager.Resources.TagResource> Update(Azure.ResourceManager.Resources.Models.PatchableTagResourceData data, System.Threading.CancellationToken cancellationToken = default(System.Threading.CancellationToken)) { throw null; }
        public virtual System.Threading.Tasks.Task<Azure.Response<Azure.ResourceManager.Resources.TagResource>> UpdateAsync(Azure.ResourceManager.Resources.Models.PatchableTagResourceData data, System.Threading.CancellationToken cancellationToken = default(System.Threading.CancellationToken)) { throw null; }
    }
    public partial class TagResourceData : Azure.ResourceManager.Models.ResourceData
    {
        public TagResourceData(Azure.ResourceManager.Resources.Models.Tag properties) { }
        public System.Collections.Generic.IDictionary<string, string> TagValues { get { throw null; } }
    }
    public partial class Tenant : Azure.ResourceManager.Core.ArmResource
    {
        public static readonly Azure.Core.ResourceType ResourceType;
        protected Tenant() { }
        public virtual Azure.ResourceManager.Resources.TenantData Data { get { throw null; } }
        public virtual bool HasData { get { throw null; } }
        public virtual Azure.ResourceManager.Resources.DataPolicyManifestCollection GetDataPolicyManifests() { throw null; }
        public virtual Azure.ResourceManager.Resources.GenericResourceCollection GetGenericResources() { throw null; }
        public virtual Azure.ResourceManager.Management.ManagementGroupCollection GetManagementGroups() { throw null; }
        public virtual Azure.ResourceManager.Resources.ResourceLinkCollection GetResourceLinks(string scope) { throw null; }
        public virtual Azure.ResourceManager.Resources.SubscriptionCollection GetSubscriptions() { throw null; }
        public virtual Azure.ResourceManager.Resources.TenantPolicyDefinitionCollection GetTenantPolicyDefinitions() { throw null; }
        public virtual Azure.ResourceManager.Resources.TenantPolicySetDefinitionCollection GetTenantPolicySetDefinitions() { throw null; }
        public virtual Azure.Response<Azure.ResourceManager.Resources.Models.ProviderInfo> GetTenantProvider(string resourceProviderNamespace, string expand = null, System.Threading.CancellationToken cancellationToken = default(System.Threading.CancellationToken)) { throw null; }
        public virtual System.Threading.Tasks.Task<Azure.Response<Azure.ResourceManager.Resources.Models.ProviderInfo>> GetTenantProviderAsync(string resourceProviderNamespace, string expand = null, System.Threading.CancellationToken cancellationToken = default(System.Threading.CancellationToken)) { throw null; }
        public virtual Azure.Pageable<Azure.ResourceManager.Resources.Models.ProviderInfo> GetTenantProviders(int? top = default(int?), string expand = null, System.Threading.CancellationToken cancellationToken = default(System.Threading.CancellationToken)) { throw null; }
        public virtual Azure.AsyncPageable<Azure.ResourceManager.Resources.Models.ProviderInfo> GetTenantProvidersAsync(int? top = default(int?), string expand = null, System.Threading.CancellationToken cancellationToken = default(System.Threading.CancellationToken)) { throw null; }
    }
    public partial class TenantCollection : Azure.ResourceManager.Core.ArmCollection, System.Collections.Generic.IAsyncEnumerable<Azure.ResourceManager.Resources.Tenant>, System.Collections.Generic.IEnumerable<Azure.ResourceManager.Resources.Tenant>, System.Collections.IEnumerable
    {
        protected TenantCollection() { }
        public virtual Azure.Pageable<Azure.ResourceManager.Resources.Tenant> GetAll(System.Threading.CancellationToken cancellationToken = default(System.Threading.CancellationToken)) { throw null; }
        public virtual Azure.AsyncPageable<Azure.ResourceManager.Resources.Tenant> GetAllAsync(System.Threading.CancellationToken cancellationToken = default(System.Threading.CancellationToken)) { throw null; }
        System.Collections.Generic.IAsyncEnumerator<Azure.ResourceManager.Resources.Tenant> System.Collections.Generic.IAsyncEnumerable<Azure.ResourceManager.Resources.Tenant>.GetAsyncEnumerator(System.Threading.CancellationToken cancellationToken) { throw null; }
        System.Collections.Generic.IEnumerator<Azure.ResourceManager.Resources.Tenant> System.Collections.Generic.IEnumerable<Azure.ResourceManager.Resources.Tenant>.GetEnumerator() { throw null; }
        System.Collections.IEnumerator System.Collections.IEnumerable.GetEnumerator() { throw null; }
    }
    public partial class TenantData
    {
        internal TenantData() { }
        public string Country { get { throw null; } }
        public string CountryCode { get { throw null; } }
        public string DefaultDomain { get { throw null; } }
        public string DisplayName { get { throw null; } }
        public System.Collections.Generic.IReadOnlyList<string> Domains { get { throw null; } }
        public string Id { get { throw null; } }
        public string TenantBrandingLogoUrl { get { throw null; } }
        public Azure.ResourceManager.Resources.Models.TenantCategory? TenantCategory { get { throw null; } }
        public string TenantId { get { throw null; } }
        public string TenantType { get { throw null; } }
    }
    public partial class TenantPolicyDefinition : Azure.ResourceManager.Core.ArmResource
    {
        public static readonly Azure.Core.ResourceType ResourceType;
        protected TenantPolicyDefinition() { }
        public virtual Azure.ResourceManager.Resources.PolicyDefinitionData Data { get { throw null; } }
        public virtual bool HasData { get { throw null; } }
        public static Azure.Core.ResourceIdentifier CreateResourceIdentifier(string policyDefinitionName) { throw null; }
        public virtual Azure.Response<Azure.ResourceManager.Resources.TenantPolicyDefinition> Get(System.Threading.CancellationToken cancellationToken = default(System.Threading.CancellationToken)) { throw null; }
        public virtual System.Threading.Tasks.Task<Azure.Response<Azure.ResourceManager.Resources.TenantPolicyDefinition>> GetAsync(System.Threading.CancellationToken cancellationToken = default(System.Threading.CancellationToken)) { throw null; }
    }
    public partial class TenantPolicyDefinitionCollection : Azure.ResourceManager.Core.ArmCollection, System.Collections.Generic.IAsyncEnumerable<Azure.ResourceManager.Resources.TenantPolicyDefinition>, System.Collections.Generic.IEnumerable<Azure.ResourceManager.Resources.TenantPolicyDefinition>, System.Collections.IEnumerable
    {
        protected TenantPolicyDefinitionCollection() { }
        public virtual Azure.Response<bool> Exists(string policyDefinitionName, System.Threading.CancellationToken cancellationToken = default(System.Threading.CancellationToken)) { throw null; }
        public virtual System.Threading.Tasks.Task<Azure.Response<bool>> ExistsAsync(string policyDefinitionName, System.Threading.CancellationToken cancellationToken = default(System.Threading.CancellationToken)) { throw null; }
        public virtual Azure.Response<Azure.ResourceManager.Resources.TenantPolicyDefinition> Get(string policyDefinitionName, System.Threading.CancellationToken cancellationToken = default(System.Threading.CancellationToken)) { throw null; }
        public virtual Azure.Pageable<Azure.ResourceManager.Resources.TenantPolicyDefinition> GetAll(string filter = null, int? top = default(int?), System.Threading.CancellationToken cancellationToken = default(System.Threading.CancellationToken)) { throw null; }
        public virtual Azure.AsyncPageable<Azure.ResourceManager.Resources.TenantPolicyDefinition> GetAllAsync(string filter = null, int? top = default(int?), System.Threading.CancellationToken cancellationToken = default(System.Threading.CancellationToken)) { throw null; }
        public virtual System.Threading.Tasks.Task<Azure.Response<Azure.ResourceManager.Resources.TenantPolicyDefinition>> GetAsync(string policyDefinitionName, System.Threading.CancellationToken cancellationToken = default(System.Threading.CancellationToken)) { throw null; }
        public virtual Azure.Response<Azure.ResourceManager.Resources.TenantPolicyDefinition> GetIfExists(string policyDefinitionName, System.Threading.CancellationToken cancellationToken = default(System.Threading.CancellationToken)) { throw null; }
        public virtual System.Threading.Tasks.Task<Azure.Response<Azure.ResourceManager.Resources.TenantPolicyDefinition>> GetIfExistsAsync(string policyDefinitionName, System.Threading.CancellationToken cancellationToken = default(System.Threading.CancellationToken)) { throw null; }
        System.Collections.Generic.IAsyncEnumerator<Azure.ResourceManager.Resources.TenantPolicyDefinition> System.Collections.Generic.IAsyncEnumerable<Azure.ResourceManager.Resources.TenantPolicyDefinition>.GetAsyncEnumerator(System.Threading.CancellationToken cancellationToken) { throw null; }
        System.Collections.Generic.IEnumerator<Azure.ResourceManager.Resources.TenantPolicyDefinition> System.Collections.Generic.IEnumerable<Azure.ResourceManager.Resources.TenantPolicyDefinition>.GetEnumerator() { throw null; }
        System.Collections.IEnumerator System.Collections.IEnumerable.GetEnumerator() { throw null; }
    }
    public partial class TenantPolicySetDefinition : Azure.ResourceManager.Core.ArmResource
    {
        public static readonly Azure.Core.ResourceType ResourceType;
        protected TenantPolicySetDefinition() { }
        public virtual Azure.ResourceManager.Resources.PolicySetDefinitionData Data { get { throw null; } }
        public virtual bool HasData { get { throw null; } }
        public static Azure.Core.ResourceIdentifier CreateResourceIdentifier(string policySetDefinitionName) { throw null; }
        public virtual Azure.Response<Azure.ResourceManager.Resources.TenantPolicySetDefinition> Get(System.Threading.CancellationToken cancellationToken = default(System.Threading.CancellationToken)) { throw null; }
        public virtual System.Threading.Tasks.Task<Azure.Response<Azure.ResourceManager.Resources.TenantPolicySetDefinition>> GetAsync(System.Threading.CancellationToken cancellationToken = default(System.Threading.CancellationToken)) { throw null; }
    }
    public partial class TenantPolicySetDefinitionCollection : Azure.ResourceManager.Core.ArmCollection, System.Collections.Generic.IAsyncEnumerable<Azure.ResourceManager.Resources.TenantPolicySetDefinition>, System.Collections.Generic.IEnumerable<Azure.ResourceManager.Resources.TenantPolicySetDefinition>, System.Collections.IEnumerable
    {
        protected TenantPolicySetDefinitionCollection() { }
        public virtual Azure.Response<bool> Exists(string policySetDefinitionName, System.Threading.CancellationToken cancellationToken = default(System.Threading.CancellationToken)) { throw null; }
        public virtual System.Threading.Tasks.Task<Azure.Response<bool>> ExistsAsync(string policySetDefinitionName, System.Threading.CancellationToken cancellationToken = default(System.Threading.CancellationToken)) { throw null; }
        public virtual Azure.Response<Azure.ResourceManager.Resources.TenantPolicySetDefinition> Get(string policySetDefinitionName, System.Threading.CancellationToken cancellationToken = default(System.Threading.CancellationToken)) { throw null; }
        public virtual Azure.Pageable<Azure.ResourceManager.Resources.TenantPolicySetDefinition> GetAll(string filter = null, int? top = default(int?), System.Threading.CancellationToken cancellationToken = default(System.Threading.CancellationToken)) { throw null; }
        public virtual Azure.AsyncPageable<Azure.ResourceManager.Resources.TenantPolicySetDefinition> GetAllAsync(string filter = null, int? top = default(int?), System.Threading.CancellationToken cancellationToken = default(System.Threading.CancellationToken)) { throw null; }
        public virtual System.Threading.Tasks.Task<Azure.Response<Azure.ResourceManager.Resources.TenantPolicySetDefinition>> GetAsync(string policySetDefinitionName, System.Threading.CancellationToken cancellationToken = default(System.Threading.CancellationToken)) { throw null; }
        public virtual Azure.Response<Azure.ResourceManager.Resources.TenantPolicySetDefinition> GetIfExists(string policySetDefinitionName, System.Threading.CancellationToken cancellationToken = default(System.Threading.CancellationToken)) { throw null; }
        public virtual System.Threading.Tasks.Task<Azure.Response<Azure.ResourceManager.Resources.TenantPolicySetDefinition>> GetIfExistsAsync(string policySetDefinitionName, System.Threading.CancellationToken cancellationToken = default(System.Threading.CancellationToken)) { throw null; }
        System.Collections.Generic.IAsyncEnumerator<Azure.ResourceManager.Resources.TenantPolicySetDefinition> System.Collections.Generic.IAsyncEnumerable<Azure.ResourceManager.Resources.TenantPolicySetDefinition>.GetAsyncEnumerator(System.Threading.CancellationToken cancellationToken) { throw null; }
        System.Collections.Generic.IEnumerator<Azure.ResourceManager.Resources.TenantPolicySetDefinition> System.Collections.Generic.IEnumerable<Azure.ResourceManager.Resources.TenantPolicySetDefinition>.GetEnumerator() { throw null; }
        System.Collections.IEnumerator System.Collections.IEnumerable.GetEnumerator() { throw null; }
    }
}
namespace Azure.ResourceManager.Resources.Models
{
    public partial class Alias
    {
        internal Alias() { }
        public Azure.ResourceManager.Resources.Models.AliasPathMetadata DefaultMetadata { get { throw null; } }
        public string DefaultPath { get { throw null; } }
        public Azure.ResourceManager.Resources.Models.AliasPattern DefaultPattern { get { throw null; } }
        public string Name { get { throw null; } }
        public System.Collections.Generic.IReadOnlyList<Azure.ResourceManager.Resources.Models.AliasPath> Paths { get { throw null; } }
        public Azure.ResourceManager.Resources.Models.AliasType? Type { get { throw null; } }
    }
    public partial class AliasPath
    {
        internal AliasPath() { }
        public System.Collections.Generic.IReadOnlyList<string> ApiVersions { get { throw null; } }
        public Azure.ResourceManager.Resources.Models.AliasPathMetadata Metadata { get { throw null; } }
        public string Path { get { throw null; } }
        public Azure.ResourceManager.Resources.Models.AliasPattern Pattern { get { throw null; } }
    }
    [System.Runtime.InteropServices.StructLayoutAttribute(System.Runtime.InteropServices.LayoutKind.Sequential)]
    public readonly partial struct AliasPathAttributes : System.IEquatable<Azure.ResourceManager.Resources.Models.AliasPathAttributes>
    {
        private readonly object _dummy;
        private readonly int _dummyPrimitive;
        public AliasPathAttributes(string value) { throw null; }
        public static Azure.ResourceManager.Resources.Models.AliasPathAttributes Modifiable { get { throw null; } }
        public static Azure.ResourceManager.Resources.Models.AliasPathAttributes None { get { throw null; } }
        public bool Equals(Azure.ResourceManager.Resources.Models.AliasPathAttributes other) { throw null; }
        [System.ComponentModel.EditorBrowsableAttribute(System.ComponentModel.EditorBrowsableState.Never)]
        public override bool Equals(object obj) { throw null; }
        [System.ComponentModel.EditorBrowsableAttribute(System.ComponentModel.EditorBrowsableState.Never)]
        public override int GetHashCode() { throw null; }
        public static bool operator ==(Azure.ResourceManager.Resources.Models.AliasPathAttributes left, Azure.ResourceManager.Resources.Models.AliasPathAttributes right) { throw null; }
        public static implicit operator Azure.ResourceManager.Resources.Models.AliasPathAttributes (string value) { throw null; }
        public static bool operator !=(Azure.ResourceManager.Resources.Models.AliasPathAttributes left, Azure.ResourceManager.Resources.Models.AliasPathAttributes right) { throw null; }
        public override string ToString() { throw null; }
    }
    public partial class AliasPathMetadata
    {
        internal AliasPathMetadata() { }
        public Azure.ResourceManager.Resources.Models.AliasPathAttributes? Attributes { get { throw null; } }
        public Azure.ResourceManager.Resources.Models.AliasPathTokenType? Type { get { throw null; } }
    }
    [System.Runtime.InteropServices.StructLayoutAttribute(System.Runtime.InteropServices.LayoutKind.Sequential)]
    public readonly partial struct AliasPathTokenType : System.IEquatable<Azure.ResourceManager.Resources.Models.AliasPathTokenType>
    {
        private readonly object _dummy;
        private readonly int _dummyPrimitive;
        public AliasPathTokenType(string value) { throw null; }
        public static Azure.ResourceManager.Resources.Models.AliasPathTokenType Any { get { throw null; } }
        public static Azure.ResourceManager.Resources.Models.AliasPathTokenType Array { get { throw null; } }
        public static Azure.ResourceManager.Resources.Models.AliasPathTokenType Boolean { get { throw null; } }
        public static Azure.ResourceManager.Resources.Models.AliasPathTokenType Integer { get { throw null; } }
        public static Azure.ResourceManager.Resources.Models.AliasPathTokenType NotSpecified { get { throw null; } }
        public static Azure.ResourceManager.Resources.Models.AliasPathTokenType Number { get { throw null; } }
        public static Azure.ResourceManager.Resources.Models.AliasPathTokenType Object { get { throw null; } }
        public static Azure.ResourceManager.Resources.Models.AliasPathTokenType String { get { throw null; } }
        public bool Equals(Azure.ResourceManager.Resources.Models.AliasPathTokenType other) { throw null; }
        [System.ComponentModel.EditorBrowsableAttribute(System.ComponentModel.EditorBrowsableState.Never)]
        public override bool Equals(object obj) { throw null; }
        [System.ComponentModel.EditorBrowsableAttribute(System.ComponentModel.EditorBrowsableState.Never)]
        public override int GetHashCode() { throw null; }
        public static bool operator ==(Azure.ResourceManager.Resources.Models.AliasPathTokenType left, Azure.ResourceManager.Resources.Models.AliasPathTokenType right) { throw null; }
        public static implicit operator Azure.ResourceManager.Resources.Models.AliasPathTokenType (string value) { throw null; }
        public static bool operator !=(Azure.ResourceManager.Resources.Models.AliasPathTokenType left, Azure.ResourceManager.Resources.Models.AliasPathTokenType right) { throw null; }
        public override string ToString() { throw null; }
    }
    public partial class AliasPattern
    {
        internal AliasPattern() { }
        public string Phrase { get { throw null; } }
        public Azure.ResourceManager.Resources.Models.AliasPatternType? Type { get { throw null; } }
        public string Variable { get { throw null; } }
    }
    public enum AliasPatternType
    {
        NotSpecified = 0,
        Extract = 1,
    }
    public enum AliasType
    {
        NotSpecified = 0,
        PlainText = 1,
        Mask = 2,
    }
    public partial class ApiProfile
    {
        internal ApiProfile() { }
        public string ApiVersion { get { throw null; } }
        public string ProfileVersion { get { throw null; } }
    }
    public partial class DataEffect
    {
        internal DataEffect() { }
        public object DetailsSchema { get { throw null; } }
        public string Name { get { throw null; } }
    }
    public partial class DataManifestCustomResourceFunctionDefinition
    {
        internal DataManifestCustomResourceFunctionDefinition() { }
        public bool? AllowCustomProperties { get { throw null; } }
        public System.Collections.Generic.IReadOnlyList<string> DefaultProperties { get { throw null; } }
        public string FullyQualifiedResourceType { get { throw null; } }
        public string Name { get { throw null; } }
    }
    [System.Runtime.InteropServices.StructLayoutAttribute(System.Runtime.InteropServices.LayoutKind.Sequential)]
    public readonly partial struct EnforcementMode : System.IEquatable<Azure.ResourceManager.Resources.Models.EnforcementMode>
    {
        private readonly object _dummy;
        private readonly int _dummyPrimitive;
        public EnforcementMode(string value) { throw null; }
        public static Azure.ResourceManager.Resources.Models.EnforcementMode Default { get { throw null; } }
        public static Azure.ResourceManager.Resources.Models.EnforcementMode DoNotEnforce { get { throw null; } }
        public bool Equals(Azure.ResourceManager.Resources.Models.EnforcementMode other) { throw null; }
        [System.ComponentModel.EditorBrowsableAttribute(System.ComponentModel.EditorBrowsableState.Never)]
        public override bool Equals(object obj) { throw null; }
        [System.ComponentModel.EditorBrowsableAttribute(System.ComponentModel.EditorBrowsableState.Never)]
        public override int GetHashCode() { throw null; }
        public static bool operator ==(Azure.ResourceManager.Resources.Models.EnforcementMode left, Azure.ResourceManager.Resources.Models.EnforcementMode right) { throw null; }
        public static implicit operator Azure.ResourceManager.Resources.Models.EnforcementMode (string value) { throw null; }
        public static bool operator !=(Azure.ResourceManager.Resources.Models.EnforcementMode left, Azure.ResourceManager.Resources.Models.EnforcementMode right) { throw null; }
        public override string ToString() { throw null; }
    }
    public partial class ErrorAdditionalInfo
    {
        internal ErrorAdditionalInfo() { }
        public object Info { get { throw null; } }
        public string Type { get { throw null; } }
    }
    public partial class ErrorResponse
    {
        internal ErrorResponse() { }
        public System.Collections.Generic.IReadOnlyList<Azure.ResourceManager.Resources.Models.ErrorAdditionalInfo> AdditionalInfo { get { throw null; } }
        public string Code { get { throw null; } }
        public System.Collections.Generic.IReadOnlyList<Azure.ResourceManager.Resources.Models.ErrorResponse> Details { get { throw null; } }
        public string Message { get { throw null; } }
        public string Target { get { throw null; } }
    }
    [System.Runtime.InteropServices.StructLayoutAttribute(System.Runtime.InteropServices.LayoutKind.Sequential)]
    public readonly partial struct ExemptionCategory : System.IEquatable<Azure.ResourceManager.Resources.Models.ExemptionCategory>
    {
        private readonly object _dummy;
        private readonly int _dummyPrimitive;
        public ExemptionCategory(string value) { throw null; }
        public static Azure.ResourceManager.Resources.Models.ExemptionCategory Mitigated { get { throw null; } }
        public static Azure.ResourceManager.Resources.Models.ExemptionCategory Waiver { get { throw null; } }
        public bool Equals(Azure.ResourceManager.Resources.Models.ExemptionCategory other) { throw null; }
        [System.ComponentModel.EditorBrowsableAttribute(System.ComponentModel.EditorBrowsableState.Never)]
        public override bool Equals(object obj) { throw null; }
        [System.ComponentModel.EditorBrowsableAttribute(System.ComponentModel.EditorBrowsableState.Never)]
        public override int GetHashCode() { throw null; }
        public static bool operator ==(Azure.ResourceManager.Resources.Models.ExemptionCategory left, Azure.ResourceManager.Resources.Models.ExemptionCategory right) { throw null; }
        public static implicit operator Azure.ResourceManager.Resources.Models.ExemptionCategory (string value) { throw null; }
        public static bool operator !=(Azure.ResourceManager.Resources.Models.ExemptionCategory left, Azure.ResourceManager.Resources.Models.ExemptionCategory right) { throw null; }
        public override string ToString() { throw null; }
    }
    public partial class ExportTemplateRequest
    {
        public ExportTemplateRequest() { }
        public string Options { get { throw null; } set { } }
        public System.Collections.Generic.IList<string> Resources { get { throw null; } }
    }
    public partial class ExtendedLocation
    {
        public ExtendedLocation() { }
        public string Name { get { throw null; } set { } }
        public Azure.ResourceManager.Resources.Models.ExtendedLocationType? Type { get { throw null; } set { } }
    }
    [System.Runtime.InteropServices.StructLayoutAttribute(System.Runtime.InteropServices.LayoutKind.Sequential)]
    public readonly partial struct ExtendedLocationType : System.IEquatable<Azure.ResourceManager.Resources.Models.ExtendedLocationType>
    {
        private readonly object _dummy;
        private readonly int _dummyPrimitive;
        public ExtendedLocationType(string value) { throw null; }
        public static Azure.ResourceManager.Resources.Models.ExtendedLocationType EdgeZone { get { throw null; } }
        public bool Equals(Azure.ResourceManager.Resources.Models.ExtendedLocationType other) { throw null; }
        [System.ComponentModel.EditorBrowsableAttribute(System.ComponentModel.EditorBrowsableState.Never)]
        public override bool Equals(object obj) { throw null; }
        [System.ComponentModel.EditorBrowsableAttribute(System.ComponentModel.EditorBrowsableState.Never)]
        public override int GetHashCode() { throw null; }
        public static bool operator ==(Azure.ResourceManager.Resources.Models.ExtendedLocationType left, Azure.ResourceManager.Resources.Models.ExtendedLocationType right) { throw null; }
        public static implicit operator Azure.ResourceManager.Resources.Models.ExtendedLocationType (string value) { throw null; }
        public static bool operator !=(Azure.ResourceManager.Resources.Models.ExtendedLocationType left, Azure.ResourceManager.Resources.Models.ExtendedLocationType right) { throw null; }
        public override string ToString() { throw null; }
    }
    public partial class FeatureProperties
    {
        internal FeatureProperties() { }
        public string State { get { throw null; } }
    }
    public partial class LocationExpanded
    {
        internal LocationExpanded() { }
        public string DisplayName { get { throw null; } }
        public string Id { get { throw null; } }
        public Azure.ResourceManager.Resources.Models.LocationMetadata Metadata { get { throw null; } }
        public string Name { get { throw null; } }
        public string RegionalDisplayName { get { throw null; } }
        public string SubscriptionId { get { throw null; } }
        public Azure.ResourceManager.Resources.Models.LocationType? Type { get { throw null; } }
        public static implicit operator Azure.Core.AzureLocation (Azure.ResourceManager.Resources.Models.LocationExpanded location) { throw null; }
    }
    public partial class LocationMetadata
    {
        internal LocationMetadata() { }
        public string GeographyGroup { get { throw null; } }
        public string HomeLocation { get { throw null; } }
        public string Latitude { get { throw null; } }
        public string Longitude { get { throw null; } }
        public System.Collections.Generic.IReadOnlyList<Azure.ResourceManager.Resources.Models.PairedRegion> PairedRegion { get { throw null; } }
        public string PhysicalLocation { get { throw null; } }
        public Azure.ResourceManager.Resources.Models.RegionCategory? RegionCategory { get { throw null; } }
        public Azure.ResourceManager.Resources.Models.RegionType? RegionType { get { throw null; } }
    }
    public enum LocationType
    {
        Region = 0,
        EdgeZone = 1,
    }
    [System.Runtime.InteropServices.StructLayoutAttribute(System.Runtime.InteropServices.LayoutKind.Sequential)]
    public readonly partial struct LockLevel : System.IEquatable<Azure.ResourceManager.Resources.Models.LockLevel>
    {
        private readonly object _dummy;
        private readonly int _dummyPrimitive;
        public LockLevel(string value) { throw null; }
        public static Azure.ResourceManager.Resources.Models.LockLevel CanNotDelete { get { throw null; } }
        public static Azure.ResourceManager.Resources.Models.LockLevel NotSpecified { get { throw null; } }
        public static Azure.ResourceManager.Resources.Models.LockLevel ReadOnly { get { throw null; } }
        public bool Equals(Azure.ResourceManager.Resources.Models.LockLevel other) { throw null; }
        [System.ComponentModel.EditorBrowsableAttribute(System.ComponentModel.EditorBrowsableState.Never)]
        public override bool Equals(object obj) { throw null; }
        [System.ComponentModel.EditorBrowsableAttribute(System.ComponentModel.EditorBrowsableState.Never)]
        public override int GetHashCode() { throw null; }
        public static bool operator ==(Azure.ResourceManager.Resources.Models.LockLevel left, Azure.ResourceManager.Resources.Models.LockLevel right) { throw null; }
        public static implicit operator Azure.ResourceManager.Resources.Models.LockLevel (string value) { throw null; }
        public static bool operator !=(Azure.ResourceManager.Resources.Models.LockLevel left, Azure.ResourceManager.Resources.Models.LockLevel right) { throw null; }
        public override string ToString() { throw null; }
    }
    public partial class ManagedByTenant
    {
        internal ManagedByTenant() { }
        public string TenantId { get { throw null; } }
    }
    public partial class ManagementLockOwner
    {
        public ManagementLockOwner() { }
        public string ApplicationId { get { throw null; } set { } }
    }
    public partial class NonComplianceMessage
    {
        public NonComplianceMessage(string message) { }
        public string Message { get { throw null; } set { } }
        public string PolicyDefinitionReferenceId { get { throw null; } set { } }
    }
    public partial class PairedRegion
    {
        internal PairedRegion() { }
        public string Id { get { throw null; } }
        public string Name { get { throw null; } }
        public string SubscriptionId { get { throw null; } }
    }
    public partial class ParameterDefinitionsValue
    {
        public ParameterDefinitionsValue() { }
        public System.Collections.Generic.IList<object> AllowedValues { get { throw null; } }
        public object DefaultValue { get { throw null; } set { } }
        public Azure.ResourceManager.Resources.Models.ParameterDefinitionsValueMetadata Metadata { get { throw null; } set { } }
        public Azure.ResourceManager.Resources.Models.ParameterType? Type { get { throw null; } set { } }
    }
    public partial class ParameterDefinitionsValueMetadata
    {
        public ParameterDefinitionsValueMetadata() { }
        public System.Collections.Generic.IDictionary<string, object> AdditionalProperties { get { throw null; } }
        public bool? AssignPermissions { get { throw null; } set { } }
        public string Description { get { throw null; } set { } }
        public string DisplayName { get { throw null; } set { } }
        public string StrongType { get { throw null; } set { } }
    }
    [System.Runtime.InteropServices.StructLayoutAttribute(System.Runtime.InteropServices.LayoutKind.Sequential)]
    public readonly partial struct ParameterType : System.IEquatable<Azure.ResourceManager.Resources.Models.ParameterType>
    {
        private readonly object _dummy;
        private readonly int _dummyPrimitive;
        public ParameterType(string value) { throw null; }
        public static Azure.ResourceManager.Resources.Models.ParameterType Array { get { throw null; } }
        public static Azure.ResourceManager.Resources.Models.ParameterType Boolean { get { throw null; } }
        public static Azure.ResourceManager.Resources.Models.ParameterType DateTime { get { throw null; } }
        public static Azure.ResourceManager.Resources.Models.ParameterType Float { get { throw null; } }
        public static Azure.ResourceManager.Resources.Models.ParameterType Integer { get { throw null; } }
        public static Azure.ResourceManager.Resources.Models.ParameterType Object { get { throw null; } }
        public static Azure.ResourceManager.Resources.Models.ParameterType String { get { throw null; } }
        public bool Equals(Azure.ResourceManager.Resources.Models.ParameterType other) { throw null; }
        [System.ComponentModel.EditorBrowsableAttribute(System.ComponentModel.EditorBrowsableState.Never)]
        public override bool Equals(object obj) { throw null; }
        [System.ComponentModel.EditorBrowsableAttribute(System.ComponentModel.EditorBrowsableState.Never)]
        public override int GetHashCode() { throw null; }
        public static bool operator ==(Azure.ResourceManager.Resources.Models.ParameterType left, Azure.ResourceManager.Resources.Models.ParameterType right) { throw null; }
        public static implicit operator Azure.ResourceManager.Resources.Models.ParameterType (string value) { throw null; }
        public static bool operator !=(Azure.ResourceManager.Resources.Models.ParameterType left, Azure.ResourceManager.Resources.Models.ParameterType right) { throw null; }
        public override string ToString() { throw null; }
    }
    public partial class ParameterValuesValue
    {
        public ParameterValuesValue() { }
        public object Value { get { throw null; } set { } }
    }
    public partial class PatchableResourceGroupData
    {
        public PatchableResourceGroupData() { }
        public string ManagedBy { get { throw null; } set { } }
        public string Name { get { throw null; } set { } }
        public string ResourceGroupProvisioningState { get { throw null; } }
        public System.Collections.Generic.IDictionary<string, string> Tags { get { throw null; } }
    }
    public partial class PatchableTagResourceData
    {
        public PatchableTagResourceData() { }
        public Azure.ResourceManager.Resources.Models.TagsPatchOperation? Operation { get { throw null; } set { } }
        public System.Collections.Generic.IDictionary<string, string> TagValues { get { throw null; } }
    }
    public partial class Permission
    {
        internal Permission() { }
        public System.Collections.Generic.IReadOnlyList<string> Actions { get { throw null; } }
        public System.Collections.Generic.IReadOnlyList<string> DataActions { get { throw null; } }
        public System.Collections.Generic.IReadOnlyList<string> NotActions { get { throw null; } }
        public System.Collections.Generic.IReadOnlyList<string> NotDataActions { get { throw null; } }
    }
    public partial class PolicyDefinitionGroup
    {
        public PolicyDefinitionGroup(string name) { }
        public string AdditionalMetadataId { get { throw null; } set { } }
        public string Category { get { throw null; } set { } }
        public string Description { get { throw null; } set { } }
        public string DisplayName { get { throw null; } set { } }
        public string Name { get { throw null; } set { } }
    }
    public partial class PolicyDefinitionReference
    {
        public PolicyDefinitionReference(string policyDefinitionId) { }
        public System.Collections.Generic.IList<string> GroupNames { get { throw null; } }
        public System.Collections.Generic.IDictionary<string, Azure.ResourceManager.Resources.Models.ParameterValuesValue> Parameters { get { throw null; } }
        public string PolicyDefinitionId { get { throw null; } set { } }
        public string PolicyDefinitionReferenceId { get { throw null; } set { } }
    }
    [System.Runtime.InteropServices.StructLayoutAttribute(System.Runtime.InteropServices.LayoutKind.Sequential)]
    public readonly partial struct PolicyType : System.IEquatable<Azure.ResourceManager.Resources.Models.PolicyType>
    {
        private readonly object _dummy;
        private readonly int _dummyPrimitive;
        public PolicyType(string value) { throw null; }
        public static Azure.ResourceManager.Resources.Models.PolicyType BuiltIn { get { throw null; } }
        public static Azure.ResourceManager.Resources.Models.PolicyType Custom { get { throw null; } }
        public static Azure.ResourceManager.Resources.Models.PolicyType NotSpecified { get { throw null; } }
        public static Azure.ResourceManager.Resources.Models.PolicyType Static { get { throw null; } }
        public bool Equals(Azure.ResourceManager.Resources.Models.PolicyType other) { throw null; }
        [System.ComponentModel.EditorBrowsableAttribute(System.ComponentModel.EditorBrowsableState.Never)]
        public override bool Equals(object obj) { throw null; }
        [System.ComponentModel.EditorBrowsableAttribute(System.ComponentModel.EditorBrowsableState.Never)]
        public override int GetHashCode() { throw null; }
        public static bool operator ==(Azure.ResourceManager.Resources.Models.PolicyType left, Azure.ResourceManager.Resources.Models.PolicyType right) { throw null; }
        public static implicit operator Azure.ResourceManager.Resources.Models.PolicyType (string value) { throw null; }
        public static bool operator !=(Azure.ResourceManager.Resources.Models.PolicyType left, Azure.ResourceManager.Resources.Models.PolicyType right) { throw null; }
        public override string ToString() { throw null; }
    }
    public partial class PredefinedTag
    {
        internal PredefinedTag() { }
        public Azure.ResourceManager.Resources.Models.PredefinedTagCount Count { get { throw null; } }
        public string Id { get { throw null; } }
        public string TagName { get { throw null; } }
        public System.Collections.Generic.IReadOnlyList<Azure.ResourceManager.Resources.Models.PredefinedTagValue> Values { get { throw null; } }
    }
    public partial class PredefinedTagCount
    {
        internal PredefinedTagCount() { }
        public string Type { get { throw null; } }
        public int? Value { get { throw null; } }
    }
    public partial class PredefinedTagValue
    {
        internal PredefinedTagValue() { }
        public Azure.ResourceManager.Resources.Models.PredefinedTagCount Count { get { throw null; } }
        public string Id { get { throw null; } }
        public string TagValue { get { throw null; } }
    }
    [System.Runtime.InteropServices.StructLayoutAttribute(System.Runtime.InteropServices.LayoutKind.Sequential)]
    public readonly partial struct ProviderAuthorizationConsentState : System.IEquatable<Azure.ResourceManager.Resources.Models.ProviderAuthorizationConsentState>
    {
        private readonly object _dummy;
        private readonly int _dummyPrimitive;
        public ProviderAuthorizationConsentState(string value) { throw null; }
        public static Azure.ResourceManager.Resources.Models.ProviderAuthorizationConsentState Consented { get { throw null; } }
        public static Azure.ResourceManager.Resources.Models.ProviderAuthorizationConsentState NotRequired { get { throw null; } }
        public static Azure.ResourceManager.Resources.Models.ProviderAuthorizationConsentState NotSpecified { get { throw null; } }
        public static Azure.ResourceManager.Resources.Models.ProviderAuthorizationConsentState Required { get { throw null; } }
        public bool Equals(Azure.ResourceManager.Resources.Models.ProviderAuthorizationConsentState other) { throw null; }
        [System.ComponentModel.EditorBrowsableAttribute(System.ComponentModel.EditorBrowsableState.Never)]
        public override bool Equals(object obj) { throw null; }
        [System.ComponentModel.EditorBrowsableAttribute(System.ComponentModel.EditorBrowsableState.Never)]
        public override int GetHashCode() { throw null; }
        public static bool operator ==(Azure.ResourceManager.Resources.Models.ProviderAuthorizationConsentState left, Azure.ResourceManager.Resources.Models.ProviderAuthorizationConsentState right) { throw null; }
        public static implicit operator Azure.ResourceManager.Resources.Models.ProviderAuthorizationConsentState (string value) { throw null; }
        public static bool operator !=(Azure.ResourceManager.Resources.Models.ProviderAuthorizationConsentState left, Azure.ResourceManager.Resources.Models.ProviderAuthorizationConsentState right) { throw null; }
        public override string ToString() { throw null; }
    }
    public partial class ProviderConsentDefinition
    {
        public ProviderConsentDefinition() { }
        public bool? ConsentToAuthorization { get { throw null; } set { } }
    }
    public partial class ProviderExtendedLocation
    {
        internal ProviderExtendedLocation() { }
        public System.Collections.Generic.IReadOnlyList<string> ExtendedLocations { get { throw null; } }
        public string Location { get { throw null; } }
        public string Type { get { throw null; } }
    }
    public partial class ProviderInfo
    {
        internal ProviderInfo() { }
        public string Namespace { get { throw null; } }
        public System.Collections.Generic.IReadOnlyList<Azure.ResourceManager.Resources.Models.ProviderResourceType> ResourceTypes { get { throw null; } }
    }
    public partial class ProviderPermission
    {
        internal ProviderPermission() { }
        public string ApplicationId { get { throw null; } }
        public Azure.ResourceManager.Resources.Models.RoleDefinition ManagedByRoleDefinition { get { throw null; } }
        public Azure.ResourceManager.Resources.Models.ProviderAuthorizationConsentState? ProviderAuthorizationConsentState { get { throw null; } }
        public Azure.ResourceManager.Resources.Models.RoleDefinition RoleDefinition { get { throw null; } }
    }
    public partial class ProviderPermissionListResult
    {
        internal ProviderPermissionListResult() { }
        public string NextLink { get { throw null; } }
        public System.Collections.Generic.IReadOnlyList<Azure.ResourceManager.Resources.Models.ProviderPermission> Value { get { throw null; } }
    }
    public partial class ProviderRegistrationOptions
    {
        public ProviderRegistrationOptions() { }
        public bool? ConsentToAuthorization { get { throw null; } set { } }
    }
    public partial class ProviderResourceType
    {
        internal ProviderResourceType() { }
        public System.Collections.Generic.IReadOnlyList<Azure.ResourceManager.Resources.Models.Alias> Aliases { get { throw null; } }
        public System.Collections.Generic.IReadOnlyList<Azure.ResourceManager.Resources.Models.ApiProfile> ApiProfiles { get { throw null; } }
        public System.Collections.Generic.IReadOnlyList<string> ApiVersions { get { throw null; } }
        public string Capabilities { get { throw null; } }
        public string DefaultApiVersion { get { throw null; } }
        public System.Collections.Generic.IReadOnlyList<Azure.ResourceManager.Resources.Models.ProviderExtendedLocation> LocationMappings { get { throw null; } }
        public System.Collections.Generic.IReadOnlyList<string> Locations { get { throw null; } }
        public System.Collections.Generic.IReadOnlyDictionary<string, string> Properties { get { throw null; } }
        public string ResourceType { get { throw null; } }
    }
    public partial class ProviderResourceTypeListResult
    {
        internal ProviderResourceTypeListResult() { }
        public string NextLink { get { throw null; } }
        public System.Collections.Generic.IReadOnlyList<Azure.ResourceManager.Resources.Models.ProviderResourceType> Value { get { throw null; } }
    }
    [System.Runtime.InteropServices.StructLayoutAttribute(System.Runtime.InteropServices.LayoutKind.Sequential)]
    public readonly partial struct RegionCategory : System.IEquatable<Azure.ResourceManager.Resources.Models.RegionCategory>
    {
        private readonly object _dummy;
        private readonly int _dummyPrimitive;
        public RegionCategory(string value) { throw null; }
        public static Azure.ResourceManager.Resources.Models.RegionCategory Extended { get { throw null; } }
        public static Azure.ResourceManager.Resources.Models.RegionCategory Other { get { throw null; } }
        public static Azure.ResourceManager.Resources.Models.RegionCategory Recommended { get { throw null; } }
        public bool Equals(Azure.ResourceManager.Resources.Models.RegionCategory other) { throw null; }
        [System.ComponentModel.EditorBrowsableAttribute(System.ComponentModel.EditorBrowsableState.Never)]
        public override bool Equals(object obj) { throw null; }
        [System.ComponentModel.EditorBrowsableAttribute(System.ComponentModel.EditorBrowsableState.Never)]
        public override int GetHashCode() { throw null; }
        public static bool operator ==(Azure.ResourceManager.Resources.Models.RegionCategory left, Azure.ResourceManager.Resources.Models.RegionCategory right) { throw null; }
        public static implicit operator Azure.ResourceManager.Resources.Models.RegionCategory (string value) { throw null; }
        public static bool operator !=(Azure.ResourceManager.Resources.Models.RegionCategory left, Azure.ResourceManager.Resources.Models.RegionCategory right) { throw null; }
        public override string ToString() { throw null; }
    }
    [System.Runtime.InteropServices.StructLayoutAttribute(System.Runtime.InteropServices.LayoutKind.Sequential)]
    public readonly partial struct RegionType : System.IEquatable<Azure.ResourceManager.Resources.Models.RegionType>
    {
        private readonly object _dummy;
        private readonly int _dummyPrimitive;
        public RegionType(string value) { throw null; }
        public static Azure.ResourceManager.Resources.Models.RegionType Logical { get { throw null; } }
        public static Azure.ResourceManager.Resources.Models.RegionType Physical { get { throw null; } }
        public bool Equals(Azure.ResourceManager.Resources.Models.RegionType other) { throw null; }
        [System.ComponentModel.EditorBrowsableAttribute(System.ComponentModel.EditorBrowsableState.Never)]
        public override bool Equals(object obj) { throw null; }
        [System.ComponentModel.EditorBrowsableAttribute(System.ComponentModel.EditorBrowsableState.Never)]
        public override int GetHashCode() { throw null; }
        public static bool operator ==(Azure.ResourceManager.Resources.Models.RegionType left, Azure.ResourceManager.Resources.Models.RegionType right) { throw null; }
        public static implicit operator Azure.ResourceManager.Resources.Models.RegionType (string value) { throw null; }
        public static bool operator !=(Azure.ResourceManager.Resources.Models.RegionType left, Azure.ResourceManager.Resources.Models.RegionType right) { throw null; }
        public override string ToString() { throw null; }
    }
    public partial class ResourceGroupExportResult
    {
        internal ResourceGroupExportResult() { }
        public Azure.ResourceManager.Resources.Models.ErrorResponse Error { get { throw null; } }
        public object Template { get { throw null; } }
    }
    public partial class ResourceGroupProperties
    {
        public ResourceGroupProperties() { }
        public string ProvisioningState { get { throw null; } }
    }
    public partial class ResourceLinkProperties
    {
        public ResourceLinkProperties(string targetId) { }
        public string Notes { get { throw null; } set { } }
        public string SourceId { get { throw null; } }
        public string TargetId { get { throw null; } set { } }
    }
    public partial class ResourcesMoveInfo
    {
        public ResourcesMoveInfo() { }
        public System.Collections.Generic.IList<string> Resources { get { throw null; } }
        public string TargetResourceGroup { get { throw null; } set { } }
    }
    public partial class ResourceTypeAliases
    {
        internal ResourceTypeAliases() { }
        public System.Collections.Generic.IReadOnlyList<Azure.ResourceManager.Resources.Models.Alias> Aliases { get { throw null; } }
        public string ResourceType { get { throw null; } }
    }
    public partial class RestApi
    {
        internal RestApi() { }
        public string Description { get { throw null; } }
        public string Name { get { throw null; } }
        public string Operation { get { throw null; } }
        public string Origin { get { throw null; } }
        public string Provider { get { throw null; } }
        public string Resource { get { throw null; } }
    }
    public partial class RoleDefinition
    {
        internal RoleDefinition() { }
        public string Id { get { throw null; } }
        public bool? IsServiceRole { get { throw null; } }
        public string Name { get { throw null; } }
        public System.Collections.Generic.IReadOnlyList<Azure.ResourceManager.Resources.Models.Permission> Permissions { get { throw null; } }
        public System.Collections.Generic.IReadOnlyList<string> Scopes { get { throw null; } }
    }
    public partial class Sku
    {
        public Sku() { }
        public int? Capacity { get { throw null; } set { } }
        public string Family { get { throw null; } set { } }
        public string Model { get { throw null; } set { } }
        public string Name { get { throw null; } set { } }
        public string Size { get { throw null; } set { } }
        public string Tier { get { throw null; } set { } }
    }
    public enum SpendingLimit
    {
        On = 0,
        Off = 1,
        CurrentPeriodOff = 2,
    }
    public partial class SubResource
    {
        public SubResource() { }
        protected internal SubResource(Azure.Core.ResourceIdentifier id) { }
        public virtual Azure.Core.ResourceIdentifier Id { get { throw null; } }
    }
    public partial class SubscriptionPolicies
    {
        internal SubscriptionPolicies() { }
        public string LocationPlacementId { get { throw null; } }
        public string QuotaId { get { throw null; } }
        public Azure.ResourceManager.Resources.Models.SpendingLimit? SpendingLimit { get { throw null; } }
    }
    public enum SubscriptionState
    {
        Enabled = 0,
        Warned = 1,
        PastDue = 2,
        Disabled = 3,
        Deleted = 4,
    }
    public partial class Tag
    {
        public Tag() { }
        public System.Collections.Generic.IDictionary<string, string> TagValues { get { throw null; } }
    }
    [System.Runtime.InteropServices.StructLayoutAttribute(System.Runtime.InteropServices.LayoutKind.Sequential)]
    public readonly partial struct TagsPatchOperation : System.IEquatable<Azure.ResourceManager.Resources.Models.TagsPatchOperation>
    {
        private readonly object _dummy;
        private readonly int _dummyPrimitive;
        public TagsPatchOperation(string value) { throw null; }
        public static Azure.ResourceManager.Resources.Models.TagsPatchOperation Delete { get { throw null; } }
        public static Azure.ResourceManager.Resources.Models.TagsPatchOperation Merge { get { throw null; } }
        public static Azure.ResourceManager.Resources.Models.TagsPatchOperation Replace { get { throw null; } }
        public bool Equals(Azure.ResourceManager.Resources.Models.TagsPatchOperation other) { throw null; }
        [System.ComponentModel.EditorBrowsableAttribute(System.ComponentModel.EditorBrowsableState.Never)]
        public override bool Equals(object obj) { throw null; }
        [System.ComponentModel.EditorBrowsableAttribute(System.ComponentModel.EditorBrowsableState.Never)]
        public override int GetHashCode() { throw null; }
        public static bool operator ==(Azure.ResourceManager.Resources.Models.TagsPatchOperation left, Azure.ResourceManager.Resources.Models.TagsPatchOperation right) { throw null; }
        public static implicit operator Azure.ResourceManager.Resources.Models.TagsPatchOperation (string value) { throw null; }
        public static bool operator !=(Azure.ResourceManager.Resources.Models.TagsPatchOperation left, Azure.ResourceManager.Resources.Models.TagsPatchOperation right) { throw null; }
        public override string ToString() { throw null; }
    }
    public enum TenantCategory
    {
        Home = 0,
        ProjectedBy = 1,
        ManagedBy = 2,
    }
    public partial class TrackedResourceExtended : Azure.ResourceManager.Models.TrackedResourceData
    {
        public TrackedResourceExtended(Azure.Core.AzureLocation location) : base (default(Azure.Core.AzureLocation)) { }
        public Azure.ResourceManager.Resources.Models.ExtendedLocation ExtendedLocation { get { throw null; } set { } }
    }
    public partial class WritableSubResource
    {
        public WritableSubResource() { }
        protected internal WritableSubResource(Azure.Core.ResourceIdentifier id) { }
        public virtual Azure.Core.ResourceIdentifier Id { get { throw null; } set { } }
    }
}<|MERGE_RESOLUTION|>--- conflicted
+++ resolved
@@ -350,29 +350,6 @@
         public static bool operator !=(Azure.ResourceManager.Models.EncryptionStatus left, Azure.ResourceManager.Models.EncryptionStatus right) { throw null; }
         public override string ToString() { throw null; }
     }
-<<<<<<< HEAD
-=======
-    public partial class ErrorAdditionalInfo
-    {
-        public ErrorAdditionalInfo() { }
-        public object Info { get { throw null; } }
-        public Azure.Core.ResourceType Type { get { throw null; } }
-    }
-    public partial class ErrorDetail
-    {
-        public ErrorDetail() { }
-        public System.Collections.Generic.IReadOnlyList<Azure.ResourceManager.Models.ErrorAdditionalInfo> AdditionalInfo { get { throw null; } }
-        public string Code { get { throw null; } }
-        public System.Collections.Generic.IReadOnlyList<Azure.ResourceManager.Models.ErrorDetail> Details { get { throw null; } }
-        public string Message { get { throw null; } }
-        public string Target { get { throw null; } }
-    }
-    public partial class ErrorResponse
-    {
-        public ErrorResponse() { }
-        public Azure.ResourceManager.Models.ErrorDetail Error { get { throw null; } set { } }
-    }
->>>>>>> 9e049625
     public partial class KeyVaultProperties
     {
         public KeyVaultProperties() { }
