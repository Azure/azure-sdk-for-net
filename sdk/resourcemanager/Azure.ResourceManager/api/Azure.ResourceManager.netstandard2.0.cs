namespace Azure.ResourceManager
{
    public partial class ArmClient
    {
        protected ArmClient() { }
        public ArmClient(Azure.Core.TokenCredential credential) { }
        public ArmClient(Azure.Core.TokenCredential credential, string defaultSubscriptionId) { }
        public ArmClient(Azure.Core.TokenCredential credential, string defaultSubscriptionId, Azure.ResourceManager.ArmClientOptions options) { }
        public virtual Azure.ResourceManager.Resources.DataPolicyManifestResource GetDataPolicyManifestResource(Azure.Core.ResourceIdentifier id) { throw null; }
        public virtual Azure.ResourceManager.Resources.SubscriptionResource GetDefaultSubscription(System.Threading.CancellationToken cancellationToken = default(System.Threading.CancellationToken)) { throw null; }
        public virtual System.Threading.Tasks.Task<Azure.ResourceManager.Resources.SubscriptionResource> GetDefaultSubscriptionAsync(System.Threading.CancellationToken cancellationToken = default(System.Threading.CancellationToken)) { throw null; }
        public virtual Azure.ResourceManager.Resources.FeatureResource GetFeatureResource(Azure.Core.ResourceIdentifier id) { throw null; }
        public virtual Azure.ResourceManager.Resources.GenericResource GetGenericResource(Azure.Core.ResourceIdentifier id) { throw null; }
        public virtual Azure.ResourceManager.Resources.GenericResourceCollection GetGenericResources() { throw null; }
        public virtual Azure.ResourceManager.Resources.ManagementGroupPolicyDefinitionResource GetManagementGroupPolicyDefinitionResource(Azure.Core.ResourceIdentifier id) { throw null; }
        public virtual Azure.ResourceManager.Resources.ManagementGroupPolicySetDefinitionResource GetManagementGroupPolicySetDefinitionResource(Azure.Core.ResourceIdentifier id) { throw null; }
        public virtual Azure.ResourceManager.ManagementGroups.ManagementGroupResource GetManagementGroupResource(Azure.Core.ResourceIdentifier id) { throw null; }
        public virtual Azure.ResourceManager.ManagementGroups.ManagementGroupCollection GetManagementGroups() { throw null; }
        public virtual Azure.ResourceManager.Resources.ManagementLockResource GetManagementLockResource(Azure.Core.ResourceIdentifier id) { throw null; }
        public virtual Azure.ResourceManager.Resources.PolicyAssignmentResource GetPolicyAssignmentResource(Azure.Core.ResourceIdentifier id) { throw null; }
        [System.ComponentModel.EditorBrowsableAttribute(System.ComponentModel.EditorBrowsableState.Never)]
        public virtual T GetResourceClient<T>(System.Func<T> resourceFactory) where T : Azure.ResourceManager.ArmResource { throw null; }
        public virtual Azure.ResourceManager.Resources.ResourceGroupResource GetResourceGroupResource(Azure.Core.ResourceIdentifier id) { throw null; }
        public virtual Azure.ResourceManager.Resources.ResourceLinkResource GetResourceLinkResource(Azure.Core.ResourceIdentifier id) { throw null; }
        public virtual Azure.ResourceManager.Resources.ResourceProviderResource GetResourceProviderResource(Azure.Core.ResourceIdentifier id) { throw null; }
        public virtual Azure.ResourceManager.Resources.SubscriptionPolicyDefinitionResource GetSubscriptionPolicyDefinitionResource(Azure.Core.ResourceIdentifier id) { throw null; }
        public virtual Azure.ResourceManager.Resources.SubscriptionPolicySetDefinitionResource GetSubscriptionPolicySetDefinitionResource(Azure.Core.ResourceIdentifier id) { throw null; }
        public virtual Azure.ResourceManager.Resources.SubscriptionResource GetSubscriptionResource(Azure.Core.ResourceIdentifier id) { throw null; }
        public virtual Azure.ResourceManager.Resources.SubscriptionCollection GetSubscriptions() { throw null; }
        public virtual Azure.ResourceManager.Resources.TagResource GetTagResource(Azure.Core.ResourceIdentifier id) { throw null; }
        public virtual Azure.ResourceManager.Resources.TenantPolicyDefinitionResource GetTenantPolicyDefinitionResource(Azure.Core.ResourceIdentifier id) { throw null; }
        public virtual Azure.ResourceManager.Resources.TenantPolicySetDefinitionResource GetTenantPolicySetDefinitionResource(Azure.Core.ResourceIdentifier id) { throw null; }
        public virtual Azure.Response<Azure.ResourceManager.Resources.Models.TenantResourceProvider> GetTenantResourceProvider(string resourceProviderNamespace, string expand = null, System.Threading.CancellationToken cancellationToken = default(System.Threading.CancellationToken)) { throw null; }
        public virtual System.Threading.Tasks.Task<Azure.Response<Azure.ResourceManager.Resources.Models.TenantResourceProvider>> GetTenantResourceProviderAsync(string resourceProviderNamespace, string expand = null, System.Threading.CancellationToken cancellationToken = default(System.Threading.CancellationToken)) { throw null; }
        public virtual Azure.Pageable<Azure.ResourceManager.Resources.Models.TenantResourceProvider> GetTenantResourceProviders(int? top = default(int?), string expand = null, System.Threading.CancellationToken cancellationToken = default(System.Threading.CancellationToken)) { throw null; }
        public virtual Azure.AsyncPageable<Azure.ResourceManager.Resources.Models.TenantResourceProvider> GetTenantResourceProvidersAsync(int? top = default(int?), string expand = null, System.Threading.CancellationToken cancellationToken = default(System.Threading.CancellationToken)) { throw null; }
        public virtual Azure.ResourceManager.Resources.TenantCollection GetTenants() { throw null; }
    }
    public sealed partial class ArmClientOptions : Azure.Core.ClientOptions
    {
        public ArmClientOptions() { }
        public Azure.ResourceManager.ArmEnvironment? Environment { get { throw null; } set { } }
        public void SetApiVersion(Azure.Core.ResourceType resourceType, string apiVersion) { }
    }
    public abstract partial class ArmCollection
    {
        protected ArmCollection() { }
        protected ArmCollection(Azure.ResourceManager.ArmClient client, Azure.Core.ResourceIdentifier id) { }
        protected internal virtual Azure.ResourceManager.ArmClient Client { get { throw null; } }
        protected internal Azure.Core.DiagnosticsOptions Diagnostics { get { throw null; } }
        protected internal System.Uri Endpoint { get { throw null; } }
        public virtual Azure.Core.ResourceIdentifier Id { get { throw null; } }
        protected internal Azure.Core.Pipeline.HttpPipeline Pipeline { get { throw null; } }
        [System.ComponentModel.EditorBrowsableAttribute(System.ComponentModel.EditorBrowsableState.Never)]
        public virtual T GetCachedClient<T>(System.Func<Azure.ResourceManager.ArmClient, T> clientFactory) where T : class { throw null; }
        protected bool TryGetApiVersion(Azure.Core.ResourceType resourceType, out string apiVersion) { throw null; }
    }
    [System.Runtime.InteropServices.StructLayoutAttribute(System.Runtime.InteropServices.LayoutKind.Sequential)]
    public readonly partial struct ArmEnvironment : System.IEquatable<Azure.ResourceManager.ArmEnvironment>
    {
        private readonly object _dummy;
        private readonly int _dummyPrimitive;
        public static readonly Azure.ResourceManager.ArmEnvironment AzureChina;
        public static readonly Azure.ResourceManager.ArmEnvironment AzureGermany;
        public static readonly Azure.ResourceManager.ArmEnvironment AzureGovernment;
        public static readonly Azure.ResourceManager.ArmEnvironment AzurePublicCloud;
        public ArmEnvironment(System.Uri endpoint, string audience) { throw null; }
        public string Audience { get { throw null; } }
        public string DefaultScope { get { throw null; } }
        public System.Uri Endpoint { get { throw null; } }
        public bool Equals(Azure.ResourceManager.ArmEnvironment other) { throw null; }
        [System.ComponentModel.EditorBrowsableAttribute(System.ComponentModel.EditorBrowsableState.Never)]
        public override bool Equals(object obj) { throw null; }
        [System.ComponentModel.EditorBrowsableAttribute(System.ComponentModel.EditorBrowsableState.Never)]
        public override int GetHashCode() { throw null; }
        public static bool operator ==(Azure.ResourceManager.ArmEnvironment left, Azure.ResourceManager.ArmEnvironment right) { throw null; }
        public static bool operator !=(Azure.ResourceManager.ArmEnvironment left, Azure.ResourceManager.ArmEnvironment right) { throw null; }
        public override string ToString() { throw null; }
    }
    public abstract partial class ArmOperation : Azure.Operation
    {
        protected ArmOperation() { }
    }
    public abstract partial class ArmOperation<T> : Azure.Operation<T>
    {
        protected ArmOperation() { }
    }
    public abstract partial class ArmResource
    {
        protected ArmResource() { }
        protected internal ArmResource(Azure.ResourceManager.ArmClient client, Azure.Core.ResourceIdentifier id) { }
        protected internal virtual Azure.ResourceManager.ArmClient Client { get { throw null; } }
        protected internal Azure.Core.DiagnosticsOptions Diagnostics { get { throw null; } }
        protected internal System.Uri Endpoint { get { throw null; } }
        public virtual Azure.Core.ResourceIdentifier Id { get { throw null; } }
        protected internal Azure.Core.Pipeline.HttpPipeline Pipeline { get { throw null; } }
        public virtual Azure.Response<System.Collections.Generic.IEnumerable<Azure.Core.AzureLocation>> GetAvailableLocations(System.Threading.CancellationToken cancellationToken = default(System.Threading.CancellationToken)) { throw null; }
        public virtual System.Threading.Tasks.Task<Azure.Response<System.Collections.Generic.IEnumerable<Azure.Core.AzureLocation>>> GetAvailableLocationsAsync(System.Threading.CancellationToken cancellationToken = default(System.Threading.CancellationToken)) { throw null; }
        [System.ComponentModel.EditorBrowsableAttribute(System.ComponentModel.EditorBrowsableState.Never)]
        public virtual T GetCachedClient<T>(System.Func<Azure.ResourceManager.ArmClient, T> clientFactory) where T : class { throw null; }
        public virtual Azure.Response<Azure.ResourceManager.Resources.ManagementLockResource> GetManagementLock(string lockName, System.Threading.CancellationToken cancellationToken = default(System.Threading.CancellationToken)) { throw null; }
        public virtual System.Threading.Tasks.Task<Azure.Response<Azure.ResourceManager.Resources.ManagementLockResource>> GetManagementLockAsync(string lockName, System.Threading.CancellationToken cancellationToken = default(System.Threading.CancellationToken)) { throw null; }
        public virtual Azure.ResourceManager.Resources.ManagementLockCollection GetManagementLocks() { throw null; }
        public virtual Azure.Response<Azure.ResourceManager.Resources.PolicyAssignmentResource> GetPolicyAssignment(string policyAssignmentName, System.Threading.CancellationToken cancellationToken = default(System.Threading.CancellationToken)) { throw null; }
        public virtual System.Threading.Tasks.Task<Azure.Response<Azure.ResourceManager.Resources.PolicyAssignmentResource>> GetPolicyAssignmentAsync(string policyAssignmentName, System.Threading.CancellationToken cancellationToken = default(System.Threading.CancellationToken)) { throw null; }
        public virtual Azure.ResourceManager.Resources.PolicyAssignmentCollection GetPolicyAssignments() { throw null; }
        public virtual Azure.ResourceManager.Resources.TagResource GetTagResource() { throw null; }
        protected virtual bool TryGetApiVersion(Azure.Core.ResourceType resourceType, out string apiVersion) { throw null; }
    }
}
namespace Azure.ResourceManager.ManagementGroups
{
    public partial class ManagementGroupCollection : Azure.ResourceManager.ArmCollection, System.Collections.Generic.IAsyncEnumerable<Azure.ResourceManager.ManagementGroups.ManagementGroupResource>, System.Collections.Generic.IEnumerable<Azure.ResourceManager.ManagementGroups.ManagementGroupResource>, System.Collections.IEnumerable
    {
        protected ManagementGroupCollection() { }
        public virtual Azure.Response<Azure.ResourceManager.ManagementGroups.Models.ManagementGroupNameAvailabilityResult> CheckManagementGroupNameAvailability(Azure.ResourceManager.ManagementGroups.Models.ManagementGroupNameAvailabilityOptions options, System.Threading.CancellationToken cancellationToken = default(System.Threading.CancellationToken)) { throw null; }
        public virtual System.Threading.Tasks.Task<Azure.Response<Azure.ResourceManager.ManagementGroups.Models.ManagementGroupNameAvailabilityResult>> CheckManagementGroupNameAvailabilityAsync(Azure.ResourceManager.ManagementGroups.Models.ManagementGroupNameAvailabilityOptions options, System.Threading.CancellationToken cancellationToken = default(System.Threading.CancellationToken)) { throw null; }
        public virtual Azure.ResourceManager.ArmOperation<Azure.ResourceManager.ManagementGroups.ManagementGroupResource> CreateOrUpdate(Azure.WaitUntil waitUntil, string groupId, Azure.ResourceManager.ManagementGroups.Models.CreateManagementGroupOptions options, string cacheControl = null, System.Threading.CancellationToken cancellationToken = default(System.Threading.CancellationToken)) { throw null; }
        public virtual System.Threading.Tasks.Task<Azure.ResourceManager.ArmOperation<Azure.ResourceManager.ManagementGroups.ManagementGroupResource>> CreateOrUpdateAsync(Azure.WaitUntil waitUntil, string groupId, Azure.ResourceManager.ManagementGroups.Models.CreateManagementGroupOptions options, string cacheControl = null, System.Threading.CancellationToken cancellationToken = default(System.Threading.CancellationToken)) { throw null; }
        public virtual Azure.Response<bool> Exists(string groupId, Azure.ResourceManager.ManagementGroups.Models.ManagementGroupExpandType? expand = default(Azure.ResourceManager.ManagementGroups.Models.ManagementGroupExpandType?), bool? recurse = default(bool?), string filter = null, string cacheControl = null, System.Threading.CancellationToken cancellationToken = default(System.Threading.CancellationToken)) { throw null; }
        public virtual System.Threading.Tasks.Task<Azure.Response<bool>> ExistsAsync(string groupId, Azure.ResourceManager.ManagementGroups.Models.ManagementGroupExpandType? expand = default(Azure.ResourceManager.ManagementGroups.Models.ManagementGroupExpandType?), bool? recurse = default(bool?), string filter = null, string cacheControl = null, System.Threading.CancellationToken cancellationToken = default(System.Threading.CancellationToken)) { throw null; }
        public virtual Azure.Response<Azure.ResourceManager.ManagementGroups.ManagementGroupResource> Get(string groupId, Azure.ResourceManager.ManagementGroups.Models.ManagementGroupExpandType? expand = default(Azure.ResourceManager.ManagementGroups.Models.ManagementGroupExpandType?), bool? recurse = default(bool?), string filter = null, string cacheControl = null, System.Threading.CancellationToken cancellationToken = default(System.Threading.CancellationToken)) { throw null; }
        public virtual Azure.Pageable<Azure.ResourceManager.ManagementGroups.ManagementGroupResource> GetAll(string cacheControl = null, string skiptoken = null, System.Threading.CancellationToken cancellationToken = default(System.Threading.CancellationToken)) { throw null; }
        public virtual Azure.AsyncPageable<Azure.ResourceManager.ManagementGroups.ManagementGroupResource> GetAllAsync(string cacheControl = null, string skiptoken = null, System.Threading.CancellationToken cancellationToken = default(System.Threading.CancellationToken)) { throw null; }
        public virtual System.Threading.Tasks.Task<Azure.Response<Azure.ResourceManager.ManagementGroups.ManagementGroupResource>> GetAsync(string groupId, Azure.ResourceManager.ManagementGroups.Models.ManagementGroupExpandType? expand = default(Azure.ResourceManager.ManagementGroups.Models.ManagementGroupExpandType?), bool? recurse = default(bool?), string filter = null, string cacheControl = null, System.Threading.CancellationToken cancellationToken = default(System.Threading.CancellationToken)) { throw null; }
        System.Collections.Generic.IAsyncEnumerator<Azure.ResourceManager.ManagementGroups.ManagementGroupResource> System.Collections.Generic.IAsyncEnumerable<Azure.ResourceManager.ManagementGroups.ManagementGroupResource>.GetAsyncEnumerator(System.Threading.CancellationToken cancellationToken) { throw null; }
        System.Collections.Generic.IEnumerator<Azure.ResourceManager.ManagementGroups.ManagementGroupResource> System.Collections.Generic.IEnumerable<Azure.ResourceManager.ManagementGroups.ManagementGroupResource>.GetEnumerator() { throw null; }
        System.Collections.IEnumerator System.Collections.IEnumerable.GetEnumerator() { throw null; }
    }
    public partial class ManagementGroupData : Azure.ResourceManager.Models.ResourceData
    {
        internal ManagementGroupData() { }
        public System.Collections.Generic.IReadOnlyList<Azure.ResourceManager.ManagementGroups.Models.ManagementGroupChildInfo> Children { get { throw null; } }
        public Azure.ResourceManager.ManagementGroups.Models.ManagementGroupInfo Details { get { throw null; } }
        public string DisplayName { get { throw null; } }
        public System.Guid? TenantId { get { throw null; } }
    }
    public partial class ManagementGroupResource : Azure.ResourceManager.ArmResource
    {
        public static readonly Azure.Core.ResourceType ResourceType;
        protected ManagementGroupResource() { }
        public virtual Azure.ResourceManager.ManagementGroups.ManagementGroupData Data { get { throw null; } }
        public virtual bool HasData { get { throw null; } }
        public static Azure.Core.ResourceIdentifier CreateResourceIdentifier(string groupId) { throw null; }
        public virtual Azure.ResourceManager.ArmOperation Delete(Azure.WaitUntil waitUntil, string cacheControl = null, System.Threading.CancellationToken cancellationToken = default(System.Threading.CancellationToken)) { throw null; }
        public virtual System.Threading.Tasks.Task<Azure.ResourceManager.ArmOperation> DeleteAsync(Azure.WaitUntil waitUntil, string cacheControl = null, System.Threading.CancellationToken cancellationToken = default(System.Threading.CancellationToken)) { throw null; }
        public virtual Azure.Response<Azure.ResourceManager.ManagementGroups.ManagementGroupResource> Get(Azure.ResourceManager.ManagementGroups.Models.ManagementGroupExpandType? expand = default(Azure.ResourceManager.ManagementGroups.Models.ManagementGroupExpandType?), bool? recurse = default(bool?), string filter = null, string cacheControl = null, System.Threading.CancellationToken cancellationToken = default(System.Threading.CancellationToken)) { throw null; }
        public virtual System.Threading.Tasks.Task<Azure.Response<Azure.ResourceManager.ManagementGroups.ManagementGroupResource>> GetAsync(Azure.ResourceManager.ManagementGroups.Models.ManagementGroupExpandType? expand = default(Azure.ResourceManager.ManagementGroups.Models.ManagementGroupExpandType?), bool? recurse = default(bool?), string filter = null, string cacheControl = null, System.Threading.CancellationToken cancellationToken = default(System.Threading.CancellationToken)) { throw null; }
        public virtual Azure.Pageable<Azure.ResourceManager.ManagementGroups.Models.DescendantData> GetDescendants(string skiptoken = null, int? top = default(int?), System.Threading.CancellationToken cancellationToken = default(System.Threading.CancellationToken)) { throw null; }
        public virtual Azure.AsyncPageable<Azure.ResourceManager.ManagementGroups.Models.DescendantData> GetDescendantsAsync(string skiptoken = null, int? top = default(int?), System.Threading.CancellationToken cancellationToken = default(System.Threading.CancellationToken)) { throw null; }
        public virtual Azure.Response<Azure.ResourceManager.Resources.ManagementGroupPolicyDefinitionResource> GetManagementGroupPolicyDefinition(string policyDefinitionName, System.Threading.CancellationToken cancellationToken = default(System.Threading.CancellationToken)) { throw null; }
        public virtual System.Threading.Tasks.Task<Azure.Response<Azure.ResourceManager.Resources.ManagementGroupPolicyDefinitionResource>> GetManagementGroupPolicyDefinitionAsync(string policyDefinitionName, System.Threading.CancellationToken cancellationToken = default(System.Threading.CancellationToken)) { throw null; }
        public virtual Azure.ResourceManager.Resources.ManagementGroupPolicyDefinitionCollection GetManagementGroupPolicyDefinitions() { throw null; }
        public virtual Azure.Response<Azure.ResourceManager.Resources.ManagementGroupPolicySetDefinitionResource> GetManagementGroupPolicySetDefinition(string policySetDefinitionName, System.Threading.CancellationToken cancellationToken = default(System.Threading.CancellationToken)) { throw null; }
        public virtual System.Threading.Tasks.Task<Azure.Response<Azure.ResourceManager.Resources.ManagementGroupPolicySetDefinitionResource>> GetManagementGroupPolicySetDefinitionAsync(string policySetDefinitionName, System.Threading.CancellationToken cancellationToken = default(System.Threading.CancellationToken)) { throw null; }
        public virtual Azure.ResourceManager.Resources.ManagementGroupPolicySetDefinitionCollection GetManagementGroupPolicySetDefinitions() { throw null; }
        public virtual Azure.Response<Azure.ResourceManager.ManagementGroups.ManagementGroupResource> Update(Azure.ResourceManager.ManagementGroups.Models.PatchableManagementGroupData data, string cacheControl = null, System.Threading.CancellationToken cancellationToken = default(System.Threading.CancellationToken)) { throw null; }
        public virtual System.Threading.Tasks.Task<Azure.Response<Azure.ResourceManager.ManagementGroups.ManagementGroupResource>> UpdateAsync(Azure.ResourceManager.ManagementGroups.Models.PatchableManagementGroupData data, string cacheControl = null, System.Threading.CancellationToken cancellationToken = default(System.Threading.CancellationToken)) { throw null; }
    }
}
namespace Azure.ResourceManager.ManagementGroups.Models
{
    public partial class CreateManagementGroupDetails
    {
        public CreateManagementGroupDetails() { }
        public Azure.ResourceManager.ManagementGroups.Models.ManagementGroupParentCreateOptions Parent { get { throw null; } set { } }
        public string UpdatedBy { get { throw null; } }
        public System.DateTimeOffset? UpdatedOn { get { throw null; } }
        public int? Version { get { throw null; } }
    }
    public partial class CreateManagementGroupOptions
    {
        public CreateManagementGroupOptions() { }
        public System.Collections.Generic.IReadOnlyList<Azure.ResourceManager.ManagementGroups.Models.ManagementGroupChildOptions> Children { get { throw null; } }
        public Azure.ResourceManager.ManagementGroups.Models.CreateManagementGroupDetails Details { get { throw null; } set { } }
        public string DisplayName { get { throw null; } set { } }
        public string Id { get { throw null; } }
        public string Name { get { throw null; } set { } }
        public string ResourceType { get { throw null; } }
        public System.Guid? TenantId { get { throw null; } }
    }
    public partial class DescendantData : Azure.ResourceManager.Models.ResourceData
    {
        internal DescendantData() { }
        public string DisplayName { get { throw null; } }
        public Azure.Core.ResourceIdentifier ParentId { get { throw null; } }
    }
    public partial class ManagementGroupChildInfo
    {
        internal ManagementGroupChildInfo() { }
        public System.Collections.Generic.IReadOnlyList<Azure.ResourceManager.ManagementGroups.Models.ManagementGroupChildInfo> Children { get { throw null; } }
        public string DisplayName { get { throw null; } }
        public string Id { get { throw null; } }
        public Azure.ResourceManager.ManagementGroups.Models.ManagementGroupChildType? ManagementGroupChildType { get { throw null; } }
        public string Name { get { throw null; } }
    }
    public partial class ManagementGroupChildOptions
    {
        internal ManagementGroupChildOptions() { }
        public System.Collections.Generic.IReadOnlyList<Azure.ResourceManager.ManagementGroups.Models.ManagementGroupChildOptions> Children { get { throw null; } }
        public string DisplayName { get { throw null; } }
        public string Id { get { throw null; } }
        public Azure.ResourceManager.ManagementGroups.Models.ManagementGroupChildType? ManagementGroupChildType { get { throw null; } }
        public string Name { get { throw null; } }
    }
    [System.Runtime.InteropServices.StructLayoutAttribute(System.Runtime.InteropServices.LayoutKind.Sequential)]
    public readonly partial struct ManagementGroupChildType : System.IEquatable<Azure.ResourceManager.ManagementGroups.Models.ManagementGroupChildType>
    {
        private readonly object _dummy;
        private readonly int _dummyPrimitive;
        public ManagementGroupChildType(string value) { throw null; }
        public static Azure.ResourceManager.ManagementGroups.Models.ManagementGroupChildType MicrosoftManagementManagementGroups { get { throw null; } }
        public static Azure.ResourceManager.ManagementGroups.Models.ManagementGroupChildType Subscriptions { get { throw null; } }
        public bool Equals(Azure.ResourceManager.ManagementGroups.Models.ManagementGroupChildType other) { throw null; }
        [System.ComponentModel.EditorBrowsableAttribute(System.ComponentModel.EditorBrowsableState.Never)]
        public override bool Equals(object obj) { throw null; }
        [System.ComponentModel.EditorBrowsableAttribute(System.ComponentModel.EditorBrowsableState.Never)]
        public override int GetHashCode() { throw null; }
        public static bool operator ==(Azure.ResourceManager.ManagementGroups.Models.ManagementGroupChildType left, Azure.ResourceManager.ManagementGroups.Models.ManagementGroupChildType right) { throw null; }
        public static implicit operator Azure.ResourceManager.ManagementGroups.Models.ManagementGroupChildType (string value) { throw null; }
        public static bool operator !=(Azure.ResourceManager.ManagementGroups.Models.ManagementGroupChildType left, Azure.ResourceManager.ManagementGroups.Models.ManagementGroupChildType right) { throw null; }
        public override string ToString() { throw null; }
    }
    [System.Runtime.InteropServices.StructLayoutAttribute(System.Runtime.InteropServices.LayoutKind.Sequential)]
    public readonly partial struct ManagementGroupExpandType : System.IEquatable<Azure.ResourceManager.ManagementGroups.Models.ManagementGroupExpandType>
    {
        private readonly object _dummy;
        private readonly int _dummyPrimitive;
        public ManagementGroupExpandType(string value) { throw null; }
        public static Azure.ResourceManager.ManagementGroups.Models.ManagementGroupExpandType Ancestors { get { throw null; } }
        public static Azure.ResourceManager.ManagementGroups.Models.ManagementGroupExpandType Children { get { throw null; } }
        public static Azure.ResourceManager.ManagementGroups.Models.ManagementGroupExpandType Path { get { throw null; } }
        public bool Equals(Azure.ResourceManager.ManagementGroups.Models.ManagementGroupExpandType other) { throw null; }
        [System.ComponentModel.EditorBrowsableAttribute(System.ComponentModel.EditorBrowsableState.Never)]
        public override bool Equals(object obj) { throw null; }
        [System.ComponentModel.EditorBrowsableAttribute(System.ComponentModel.EditorBrowsableState.Never)]
        public override int GetHashCode() { throw null; }
        public static bool operator ==(Azure.ResourceManager.ManagementGroups.Models.ManagementGroupExpandType left, Azure.ResourceManager.ManagementGroups.Models.ManagementGroupExpandType right) { throw null; }
        public static implicit operator Azure.ResourceManager.ManagementGroups.Models.ManagementGroupExpandType (string value) { throw null; }
        public static bool operator !=(Azure.ResourceManager.ManagementGroups.Models.ManagementGroupExpandType left, Azure.ResourceManager.ManagementGroups.Models.ManagementGroupExpandType right) { throw null; }
        public override string ToString() { throw null; }
    }
    public partial class ManagementGroupInfo
    {
        internal ManagementGroupInfo() { }
        public System.Collections.Generic.IReadOnlyList<Azure.ResourceManager.ManagementGroups.Models.ManagementGroupPathElement> ManagementGroupAncestorChain { get { throw null; } }
        public System.Collections.Generic.IReadOnlyList<string> ManagementGroupAncestors { get { throw null; } }
        public Azure.ResourceManager.ManagementGroups.Models.ParentManagementGroupInfo Parent { get { throw null; } }
        public System.Collections.Generic.IReadOnlyList<Azure.ResourceManager.ManagementGroups.Models.ManagementGroupPathElement> Path { get { throw null; } }
        public string UpdatedBy { get { throw null; } }
        public System.DateTimeOffset? UpdatedOn { get { throw null; } }
        public int? Version { get { throw null; } }
    }
    public partial class ManagementGroupNameAvailabilityOptions
    {
        public ManagementGroupNameAvailabilityOptions() { }
        public string Name { get { throw null; } set { } }
        public string ResourceType { get { throw null; } set { } }
    }
    public partial class ManagementGroupNameAvailabilityResult
    {
        internal ManagementGroupNameAvailabilityResult() { }
        public string Message { get { throw null; } }
        public bool? NameAvailable { get { throw null; } }
        public Azure.ResourceManager.ManagementGroups.Models.ManagementGroupNameUnavailableReason? Reason { get { throw null; } }
    }
    public enum ManagementGroupNameUnavailableReason
    {
        Invalid = 0,
        AlreadyExists = 1,
    }
    public partial class ManagementGroupParentCreateOptions
    {
        public ManagementGroupParentCreateOptions() { }
        public string DisplayName { get { throw null; } }
        public string Id { get { throw null; } set { } }
        public string Name { get { throw null; } }
    }
    public partial class ManagementGroupPathElement
    {
        internal ManagementGroupPathElement() { }
        public string DisplayName { get { throw null; } }
        public string Name { get { throw null; } }
    }
    public partial class ParentManagementGroupInfo
    {
        internal ParentManagementGroupInfo() { }
        public string DisplayName { get { throw null; } }
        public string Id { get { throw null; } }
        public string Name { get { throw null; } }
    }
    public partial class PatchableManagementGroupData
    {
        public PatchableManagementGroupData() { }
        public string DisplayName { get { throw null; } set { } }
        public string ParentGroupId { get { throw null; } set { } }
    }
}
namespace Azure.ResourceManager.Models
{
    public sealed partial class ArmPlan : System.IEquatable<Azure.ResourceManager.Models.ArmPlan>
    {
        public ArmPlan(string name, string publisher, string product) { }
        public string Name { get { throw null; } set { } }
        public string Product { get { throw null; } set { } }
        public string PromotionCode { get { throw null; } set { } }
        public string Publisher { get { throw null; } set { } }
        public string Version { get { throw null; } set { } }
        public bool Equals(Azure.ResourceManager.Models.ArmPlan other) { throw null; }
        [System.ComponentModel.EditorBrowsableAttribute(System.ComponentModel.EditorBrowsableState.Never)]
        public override bool Equals(object obj) { throw null; }
        [System.ComponentModel.EditorBrowsableAttribute(System.ComponentModel.EditorBrowsableState.Never)]
        public override int GetHashCode() { throw null; }
        public static bool operator ==(Azure.ResourceManager.Models.ArmPlan left, Azure.ResourceManager.Models.ArmPlan right) { throw null; }
        public static bool operator !=(Azure.ResourceManager.Models.ArmPlan left, Azure.ResourceManager.Models.ArmPlan right) { throw null; }
    }
    public sealed partial class ArmSku : System.IEquatable<Azure.ResourceManager.Models.ArmSku>
    {
        public ArmSku(string name) { }
        public int? Capacity { get { throw null; } set { } }
        public string Family { get { throw null; } set { } }
        public string Name { get { throw null; } set { } }
        public string Size { get { throw null; } set { } }
        public Azure.ResourceManager.Models.ArmSkuTier? Tier { get { throw null; } set { } }
        public bool Equals(Azure.ResourceManager.Models.ArmSku other) { throw null; }
        [System.ComponentModel.EditorBrowsableAttribute(System.ComponentModel.EditorBrowsableState.Never)]
        public override bool Equals(object obj) { throw null; }
        [System.ComponentModel.EditorBrowsableAttribute(System.ComponentModel.EditorBrowsableState.Never)]
        public override int GetHashCode() { throw null; }
        public static bool operator ==(Azure.ResourceManager.Models.ArmSku left, Azure.ResourceManager.Models.ArmSku right) { throw null; }
        public static bool operator !=(Azure.ResourceManager.Models.ArmSku left, Azure.ResourceManager.Models.ArmSku right) { throw null; }
    }
    public enum ArmSkuTier
    {
        Free = 0,
        Basic = 1,
        Standard = 2,
        Premium = 3,
    }
    [System.Runtime.InteropServices.StructLayoutAttribute(System.Runtime.InteropServices.LayoutKind.Sequential)]
    public readonly partial struct CreatedByType : System.IEquatable<Azure.ResourceManager.Models.CreatedByType>
    {
        private readonly object _dummy;
        private readonly int _dummyPrimitive;
        public CreatedByType(string value) { throw null; }
        public static Azure.ResourceManager.Models.CreatedByType Application { get { throw null; } }
        public static Azure.ResourceManager.Models.CreatedByType Key { get { throw null; } }
        public static Azure.ResourceManager.Models.CreatedByType ManagedIdentity { get { throw null; } }
        public static Azure.ResourceManager.Models.CreatedByType User { get { throw null; } }
        public bool Equals(Azure.ResourceManager.Models.CreatedByType other) { throw null; }
        [System.ComponentModel.EditorBrowsableAttribute(System.ComponentModel.EditorBrowsableState.Never)]
        public override bool Equals(object obj) { throw null; }
        [System.ComponentModel.EditorBrowsableAttribute(System.ComponentModel.EditorBrowsableState.Never)]
        public override int GetHashCode() { throw null; }
        public static bool operator ==(Azure.ResourceManager.Models.CreatedByType left, Azure.ResourceManager.Models.CreatedByType right) { throw null; }
        public static implicit operator Azure.ResourceManager.Models.CreatedByType (string value) { throw null; }
        public static bool operator !=(Azure.ResourceManager.Models.CreatedByType left, Azure.ResourceManager.Models.CreatedByType right) { throw null; }
        public override string ToString() { throw null; }
    }
    public partial class EncryptionProperties
    {
        public EncryptionProperties() { }
        public Azure.ResourceManager.Models.KeyVaultProperties KeyVaultProperties { get { throw null; } set { } }
        public Azure.ResourceManager.Models.EncryptionStatus? Status { get { throw null; } set { } }
    }
    [System.Runtime.InteropServices.StructLayoutAttribute(System.Runtime.InteropServices.LayoutKind.Sequential)]
    public readonly partial struct EncryptionStatus : System.IEquatable<Azure.ResourceManager.Models.EncryptionStatus>
    {
        private readonly object _dummy;
        private readonly int _dummyPrimitive;
        public EncryptionStatus(string value) { throw null; }
        public static Azure.ResourceManager.Models.EncryptionStatus Disabled { get { throw null; } }
        public static Azure.ResourceManager.Models.EncryptionStatus Enabled { get { throw null; } }
        public bool Equals(Azure.ResourceManager.Models.EncryptionStatus other) { throw null; }
        [System.ComponentModel.EditorBrowsableAttribute(System.ComponentModel.EditorBrowsableState.Never)]
        public override bool Equals(object obj) { throw null; }
        [System.ComponentModel.EditorBrowsableAttribute(System.ComponentModel.EditorBrowsableState.Never)]
        public override int GetHashCode() { throw null; }
        public static bool operator ==(Azure.ResourceManager.Models.EncryptionStatus left, Azure.ResourceManager.Models.EncryptionStatus right) { throw null; }
        public static implicit operator Azure.ResourceManager.Models.EncryptionStatus (string value) { throw null; }
        public static bool operator !=(Azure.ResourceManager.Models.EncryptionStatus left, Azure.ResourceManager.Models.EncryptionStatus right) { throw null; }
        public override string ToString() { throw null; }
    }
    public partial class KeyVaultProperties
    {
        public KeyVaultProperties() { }
        public string Identity { get { throw null; } set { } }
        public string KeyIdentifier { get { throw null; } set { } }
    }
    public partial class ManagedServiceIdentity
    {
        public ManagedServiceIdentity(Azure.ResourceManager.Models.ManagedServiceIdentityType managedServiceIdentityType) { }
        public Azure.ResourceManager.Models.ManagedServiceIdentityType ManagedServiceIdentityType { get { throw null; } set { } }
        public System.Guid? PrincipalId { get { throw null; } }
        public System.Guid? TenantId { get { throw null; } }
        public System.Collections.Generic.IDictionary<Azure.Core.ResourceIdentifier, Azure.ResourceManager.Models.UserAssignedIdentity> UserAssignedIdentities { get { throw null; } }
    }
    [System.Runtime.InteropServices.StructLayoutAttribute(System.Runtime.InteropServices.LayoutKind.Sequential)]
    public readonly partial struct ManagedServiceIdentityType : System.IEquatable<Azure.ResourceManager.Models.ManagedServiceIdentityType>
    {
        private readonly object _dummy;
        private readonly int _dummyPrimitive;
        public ManagedServiceIdentityType(string value) { throw null; }
        public static Azure.ResourceManager.Models.ManagedServiceIdentityType None { get { throw null; } }
        public static Azure.ResourceManager.Models.ManagedServiceIdentityType SystemAssigned { get { throw null; } }
        public static Azure.ResourceManager.Models.ManagedServiceIdentityType SystemAssignedUserAssigned { get { throw null; } }
        public static Azure.ResourceManager.Models.ManagedServiceIdentityType UserAssigned { get { throw null; } }
        public bool Equals(Azure.ResourceManager.Models.ManagedServiceIdentityType other) { throw null; }
        [System.ComponentModel.EditorBrowsableAttribute(System.ComponentModel.EditorBrowsableState.Never)]
        public override bool Equals(object obj) { throw null; }
        [System.ComponentModel.EditorBrowsableAttribute(System.ComponentModel.EditorBrowsableState.Never)]
        public override int GetHashCode() { throw null; }
        public static bool operator ==(Azure.ResourceManager.Models.ManagedServiceIdentityType left, Azure.ResourceManager.Models.ManagedServiceIdentityType right) { throw null; }
        public static implicit operator Azure.ResourceManager.Models.ManagedServiceIdentityType (string value) { throw null; }
        public static bool operator !=(Azure.ResourceManager.Models.ManagedServiceIdentityType left, Azure.ResourceManager.Models.ManagedServiceIdentityType right) { throw null; }
        public override string ToString() { throw null; }
    }
    public abstract partial class ResourceData
    {
        protected ResourceData() { }
        protected ResourceData(Azure.Core.ResourceIdentifier id, string name, Azure.Core.ResourceType resourceType, Azure.ResourceManager.Models.SystemData systemData) { }
        public Azure.Core.ResourceIdentifier Id { get { throw null; } }
        public string Name { get { throw null; } }
        public Azure.Core.ResourceType ResourceType { get { throw null; } }
        public Azure.ResourceManager.Models.SystemData SystemData { get { throw null; } }
    }
    public partial class SystemAssignedServiceIdentity
    {
        public SystemAssignedServiceIdentity(Azure.ResourceManager.Models.SystemAssignedServiceIdentityType systemAssignedServiceIdentityType) { }
        public System.Guid? PrincipalId { get { throw null; } }
        public Azure.ResourceManager.Models.SystemAssignedServiceIdentityType SystemAssignedServiceIdentityType { get { throw null; } set { } }
        public System.Guid? TenantId { get { throw null; } }
    }
    [System.Runtime.InteropServices.StructLayoutAttribute(System.Runtime.InteropServices.LayoutKind.Sequential)]
    public readonly partial struct SystemAssignedServiceIdentityType : System.IEquatable<Azure.ResourceManager.Models.SystemAssignedServiceIdentityType>
    {
        private readonly object _dummy;
        private readonly int _dummyPrimitive;
        public SystemAssignedServiceIdentityType(string value) { throw null; }
        public static Azure.ResourceManager.Models.SystemAssignedServiceIdentityType None { get { throw null; } }
        public static Azure.ResourceManager.Models.SystemAssignedServiceIdentityType SystemAssigned { get { throw null; } }
        public bool Equals(Azure.ResourceManager.Models.SystemAssignedServiceIdentityType other) { throw null; }
        [System.ComponentModel.EditorBrowsableAttribute(System.ComponentModel.EditorBrowsableState.Never)]
        public override bool Equals(object obj) { throw null; }
        [System.ComponentModel.EditorBrowsableAttribute(System.ComponentModel.EditorBrowsableState.Never)]
        public override int GetHashCode() { throw null; }
        public static bool operator ==(Azure.ResourceManager.Models.SystemAssignedServiceIdentityType left, Azure.ResourceManager.Models.SystemAssignedServiceIdentityType right) { throw null; }
        public static implicit operator Azure.ResourceManager.Models.SystemAssignedServiceIdentityType (string value) { throw null; }
        public static bool operator !=(Azure.ResourceManager.Models.SystemAssignedServiceIdentityType left, Azure.ResourceManager.Models.SystemAssignedServiceIdentityType right) { throw null; }
        public override string ToString() { throw null; }
    }
    public partial class SystemData
    {
        public SystemData() { }
        public string CreatedBy { get { throw null; } }
        public Azure.ResourceManager.Models.CreatedByType? CreatedByType { get { throw null; } }
        public System.DateTimeOffset? CreatedOn { get { throw null; } }
        public string LastModifiedBy { get { throw null; } }
        public Azure.ResourceManager.Models.CreatedByType? LastModifiedByType { get { throw null; } }
        public System.DateTimeOffset? LastModifiedOn { get { throw null; } }
    }
    public abstract partial class TrackedResourceData : Azure.ResourceManager.Models.ResourceData
    {
        protected TrackedResourceData(Azure.Core.AzureLocation location) { }
        protected TrackedResourceData(Azure.Core.ResourceIdentifier id, string name, Azure.Core.ResourceType resourceType, Azure.ResourceManager.Models.SystemData systemData, System.Collections.Generic.IDictionary<string, string> tags, Azure.Core.AzureLocation location) { }
        public Azure.Core.AzureLocation Location { get { throw null; } set { } }
        public System.Collections.Generic.IDictionary<string, string> Tags { get { throw null; } }
    }
    public partial class UserAssignedIdentity
    {
        public UserAssignedIdentity() { }
        public System.Guid? ClientId { get { throw null; } }
        public System.Guid? PrincipalId { get { throw null; } }
    }
}
namespace Azure.ResourceManager.Resources
{
    public partial class ArmRestApiCollection : Azure.ResourceManager.ArmCollection, System.Collections.Generic.IAsyncEnumerable<Azure.ResourceManager.Resources.Models.ArmRestApi>, System.Collections.Generic.IEnumerable<Azure.ResourceManager.Resources.Models.ArmRestApi>, System.Collections.IEnumerable
    {
        protected ArmRestApiCollection() { }
        public virtual Azure.Pageable<Azure.ResourceManager.Resources.Models.ArmRestApi> GetAll(System.Threading.CancellationToken cancellationToken = default(System.Threading.CancellationToken)) { throw null; }
        public virtual Azure.AsyncPageable<Azure.ResourceManager.Resources.Models.ArmRestApi> GetAllAsync(System.Threading.CancellationToken cancellationToken = default(System.Threading.CancellationToken)) { throw null; }
        System.Collections.Generic.IAsyncEnumerator<Azure.ResourceManager.Resources.Models.ArmRestApi> System.Collections.Generic.IAsyncEnumerable<Azure.ResourceManager.Resources.Models.ArmRestApi>.GetAsyncEnumerator(System.Threading.CancellationToken cancellationToken) { throw null; }
        System.Collections.Generic.IEnumerator<Azure.ResourceManager.Resources.Models.ArmRestApi> System.Collections.Generic.IEnumerable<Azure.ResourceManager.Resources.Models.ArmRestApi>.GetEnumerator() { throw null; }
        System.Collections.IEnumerator System.Collections.IEnumerable.GetEnumerator() { throw null; }
    }
    public partial class DataPolicyManifestCollection : Azure.ResourceManager.ArmCollection, System.Collections.Generic.IAsyncEnumerable<Azure.ResourceManager.Resources.DataPolicyManifestResource>, System.Collections.Generic.IEnumerable<Azure.ResourceManager.Resources.DataPolicyManifestResource>, System.Collections.IEnumerable
    {
        protected DataPolicyManifestCollection() { }
        public virtual Azure.Response<bool> Exists(string policyMode, System.Threading.CancellationToken cancellationToken = default(System.Threading.CancellationToken)) { throw null; }
        public virtual System.Threading.Tasks.Task<Azure.Response<bool>> ExistsAsync(string policyMode, System.Threading.CancellationToken cancellationToken = default(System.Threading.CancellationToken)) { throw null; }
        public virtual Azure.Response<Azure.ResourceManager.Resources.DataPolicyManifestResource> Get(string policyMode, System.Threading.CancellationToken cancellationToken = default(System.Threading.CancellationToken)) { throw null; }
        public virtual Azure.Pageable<Azure.ResourceManager.Resources.DataPolicyManifestResource> GetAll(string filter = null, System.Threading.CancellationToken cancellationToken = default(System.Threading.CancellationToken)) { throw null; }
        public virtual Azure.AsyncPageable<Azure.ResourceManager.Resources.DataPolicyManifestResource> GetAllAsync(string filter = null, System.Threading.CancellationToken cancellationToken = default(System.Threading.CancellationToken)) { throw null; }
        public virtual System.Threading.Tasks.Task<Azure.Response<Azure.ResourceManager.Resources.DataPolicyManifestResource>> GetAsync(string policyMode, System.Threading.CancellationToken cancellationToken = default(System.Threading.CancellationToken)) { throw null; }
        System.Collections.Generic.IAsyncEnumerator<Azure.ResourceManager.Resources.DataPolicyManifestResource> System.Collections.Generic.IAsyncEnumerable<Azure.ResourceManager.Resources.DataPolicyManifestResource>.GetAsyncEnumerator(System.Threading.CancellationToken cancellationToken) { throw null; }
        System.Collections.Generic.IEnumerator<Azure.ResourceManager.Resources.DataPolicyManifestResource> System.Collections.Generic.IEnumerable<Azure.ResourceManager.Resources.DataPolicyManifestResource>.GetEnumerator() { throw null; }
        System.Collections.IEnumerator System.Collections.IEnumerable.GetEnumerator() { throw null; }
    }
    public partial class DataPolicyManifestData : Azure.ResourceManager.Models.ResourceData
    {
        internal DataPolicyManifestData() { }
        public System.Collections.Generic.IReadOnlyList<Azure.ResourceManager.Resources.Models.DataManifestCustomResourceFunctionDefinition> CustomDefinitions { get { throw null; } }
        public System.Collections.Generic.IReadOnlyList<Azure.ResourceManager.Resources.Models.DataPolicyManifestEffect> Effects { get { throw null; } }
        public System.Collections.Generic.IReadOnlyList<string> FieldValues { get { throw null; } }
        public bool? IsBuiltInOnly { get { throw null; } }
        public System.Collections.Generic.IReadOnlyList<string> Namespaces { get { throw null; } }
        public string PolicyMode { get { throw null; } }
        public System.Collections.Generic.IReadOnlyList<Azure.ResourceManager.Resources.Models.ResourceTypeAliases> ResourceTypeAliases { get { throw null; } }
        public System.Collections.Generic.IReadOnlyList<string> Standard { get { throw null; } }
    }
    public partial class DataPolicyManifestResource : Azure.ResourceManager.ArmResource
    {
        public static readonly Azure.Core.ResourceType ResourceType;
        protected DataPolicyManifestResource() { }
        public virtual Azure.ResourceManager.Resources.DataPolicyManifestData Data { get { throw null; } }
        public virtual bool HasData { get { throw null; } }
        public static Azure.Core.ResourceIdentifier CreateResourceIdentifier(string policyMode) { throw null; }
        public virtual Azure.Response<Azure.ResourceManager.Resources.DataPolicyManifestResource> Get(System.Threading.CancellationToken cancellationToken = default(System.Threading.CancellationToken)) { throw null; }
        public virtual System.Threading.Tasks.Task<Azure.Response<Azure.ResourceManager.Resources.DataPolicyManifestResource>> GetAsync(System.Threading.CancellationToken cancellationToken = default(System.Threading.CancellationToken)) { throw null; }
    }
    public partial class FeatureCollection : Azure.ResourceManager.ArmCollection, System.Collections.Generic.IAsyncEnumerable<Azure.ResourceManager.Resources.FeatureResource>, System.Collections.Generic.IEnumerable<Azure.ResourceManager.Resources.FeatureResource>, System.Collections.IEnumerable
    {
        protected FeatureCollection() { }
        public virtual Azure.Response<bool> Exists(string featureName, System.Threading.CancellationToken cancellationToken = default(System.Threading.CancellationToken)) { throw null; }
        public virtual System.Threading.Tasks.Task<Azure.Response<bool>> ExistsAsync(string featureName, System.Threading.CancellationToken cancellationToken = default(System.Threading.CancellationToken)) { throw null; }
        public virtual Azure.Response<Azure.ResourceManager.Resources.FeatureResource> Get(string featureName, System.Threading.CancellationToken cancellationToken = default(System.Threading.CancellationToken)) { throw null; }
        public virtual Azure.Pageable<Azure.ResourceManager.Resources.FeatureResource> GetAll(System.Threading.CancellationToken cancellationToken = default(System.Threading.CancellationToken)) { throw null; }
        public virtual Azure.AsyncPageable<Azure.ResourceManager.Resources.FeatureResource> GetAllAsync(System.Threading.CancellationToken cancellationToken = default(System.Threading.CancellationToken)) { throw null; }
        public virtual System.Threading.Tasks.Task<Azure.Response<Azure.ResourceManager.Resources.FeatureResource>> GetAsync(string featureName, System.Threading.CancellationToken cancellationToken = default(System.Threading.CancellationToken)) { throw null; }
        System.Collections.Generic.IAsyncEnumerator<Azure.ResourceManager.Resources.FeatureResource> System.Collections.Generic.IAsyncEnumerable<Azure.ResourceManager.Resources.FeatureResource>.GetAsyncEnumerator(System.Threading.CancellationToken cancellationToken) { throw null; }
        System.Collections.Generic.IEnumerator<Azure.ResourceManager.Resources.FeatureResource> System.Collections.Generic.IEnumerable<Azure.ResourceManager.Resources.FeatureResource>.GetEnumerator() { throw null; }
        System.Collections.IEnumerator System.Collections.IEnumerable.GetEnumerator() { throw null; }
    }
    public partial class FeatureData : Azure.ResourceManager.Models.ResourceData
    {
        internal FeatureData() { }
        public string FeatureState { get { throw null; } }
    }
    public partial class FeatureResource : Azure.ResourceManager.ArmResource
    {
        public static readonly Azure.Core.ResourceType ResourceType;
        protected FeatureResource() { }
        public virtual Azure.ResourceManager.Resources.FeatureData Data { get { throw null; } }
        public virtual bool HasData { get { throw null; } }
        public static Azure.Core.ResourceIdentifier CreateResourceIdentifier(string subscriptionId, string resourceProviderNamespace, string featureName) { throw null; }
        public virtual Azure.Response<Azure.ResourceManager.Resources.FeatureResource> Get(System.Threading.CancellationToken cancellationToken = default(System.Threading.CancellationToken)) { throw null; }
        public virtual System.Threading.Tasks.Task<Azure.Response<Azure.ResourceManager.Resources.FeatureResource>> GetAsync(System.Threading.CancellationToken cancellationToken = default(System.Threading.CancellationToken)) { throw null; }
        public virtual Azure.Response<Azure.ResourceManager.Resources.FeatureResource> Register(System.Threading.CancellationToken cancellationToken = default(System.Threading.CancellationToken)) { throw null; }
        public virtual System.Threading.Tasks.Task<Azure.Response<Azure.ResourceManager.Resources.FeatureResource>> RegisterAsync(System.Threading.CancellationToken cancellationToken = default(System.Threading.CancellationToken)) { throw null; }
        public virtual Azure.Response<Azure.ResourceManager.Resources.FeatureResource> Unregister(System.Threading.CancellationToken cancellationToken = default(System.Threading.CancellationToken)) { throw null; }
        public virtual System.Threading.Tasks.Task<Azure.Response<Azure.ResourceManager.Resources.FeatureResource>> UnregisterAsync(System.Threading.CancellationToken cancellationToken = default(System.Threading.CancellationToken)) { throw null; }
    }
    public partial class GenericResource : Azure.ResourceManager.ArmResource
    {
        protected GenericResource() { }
        public virtual Azure.ResourceManager.Resources.GenericResourceData Data { get { throw null; } }
        public virtual bool HasData { get { throw null; } }
        public virtual Azure.Response<Azure.ResourceManager.Resources.GenericResource> AddTag(string key, string value, System.Threading.CancellationToken cancellationToken = default(System.Threading.CancellationToken)) { throw null; }
        public virtual System.Threading.Tasks.Task<Azure.Response<Azure.ResourceManager.Resources.GenericResource>> AddTagAsync(string key, string value, System.Threading.CancellationToken cancellationToken = default(System.Threading.CancellationToken)) { throw null; }
        public virtual Azure.ResourceManager.ArmOperation Delete(Azure.WaitUntil waitUntil, System.Threading.CancellationToken cancellationToken = default(System.Threading.CancellationToken)) { throw null; }
        public virtual System.Threading.Tasks.Task<Azure.ResourceManager.ArmOperation> DeleteAsync(Azure.WaitUntil waitUntil, System.Threading.CancellationToken cancellationToken = default(System.Threading.CancellationToken)) { throw null; }
        public virtual Azure.Response<Azure.ResourceManager.Resources.GenericResource> Get(System.Threading.CancellationToken cancellationToken = default(System.Threading.CancellationToken)) { throw null; }
        public virtual System.Threading.Tasks.Task<Azure.Response<Azure.ResourceManager.Resources.GenericResource>> GetAsync(System.Threading.CancellationToken cancellationToken = default(System.Threading.CancellationToken)) { throw null; }
        public virtual Azure.Response<Azure.ResourceManager.Resources.GenericResource> RemoveTag(string key, System.Threading.CancellationToken cancellationToken = default(System.Threading.CancellationToken)) { throw null; }
        public virtual System.Threading.Tasks.Task<Azure.Response<Azure.ResourceManager.Resources.GenericResource>> RemoveTagAsync(string key, System.Threading.CancellationToken cancellationToken = default(System.Threading.CancellationToken)) { throw null; }
        public virtual Azure.Response<Azure.ResourceManager.Resources.GenericResource> SetTags(System.Collections.Generic.IDictionary<string, string> tags, System.Threading.CancellationToken cancellationToken = default(System.Threading.CancellationToken)) { throw null; }
        public virtual System.Threading.Tasks.Task<Azure.Response<Azure.ResourceManager.Resources.GenericResource>> SetTagsAsync(System.Collections.Generic.IDictionary<string, string> tags, System.Threading.CancellationToken cancellationToken = default(System.Threading.CancellationToken)) { throw null; }
        public virtual Azure.ResourceManager.ArmOperation<Azure.ResourceManager.Resources.GenericResource> Update(Azure.WaitUntil waitUntil, Azure.ResourceManager.Resources.GenericResourceData parameters, System.Threading.CancellationToken cancellationToken = default(System.Threading.CancellationToken)) { throw null; }
        public virtual System.Threading.Tasks.Task<Azure.ResourceManager.ArmOperation<Azure.ResourceManager.Resources.GenericResource>> UpdateAsync(Azure.WaitUntil waitUntil, Azure.ResourceManager.Resources.GenericResourceData parameters, System.Threading.CancellationToken cancellationToken = default(System.Threading.CancellationToken)) { throw null; }
    }
    public partial class GenericResourceCollection : Azure.ResourceManager.ArmCollection
    {
        protected GenericResourceCollection() { }
        public virtual Azure.ResourceManager.ArmOperation<Azure.ResourceManager.Resources.GenericResource> CreateOrUpdate(Azure.WaitUntil waitUntil, Azure.Core.ResourceIdentifier resourceId, Azure.ResourceManager.Resources.GenericResourceData parameters, System.Threading.CancellationToken cancellationToken = default(System.Threading.CancellationToken)) { throw null; }
        public virtual System.Threading.Tasks.Task<Azure.ResourceManager.ArmOperation<Azure.ResourceManager.Resources.GenericResource>> CreateOrUpdateAsync(Azure.WaitUntil waitUntil, Azure.Core.ResourceIdentifier resourceId, Azure.ResourceManager.Resources.GenericResourceData parameters, System.Threading.CancellationToken cancellationToken = default(System.Threading.CancellationToken)) { throw null; }
        public virtual Azure.Response<bool> Exists(Azure.Core.ResourceIdentifier resourceId, System.Threading.CancellationToken cancellationToken = default(System.Threading.CancellationToken)) { throw null; }
        public virtual System.Threading.Tasks.Task<Azure.Response<bool>> ExistsAsync(Azure.Core.ResourceIdentifier resourceId, System.Threading.CancellationToken cancellationToken = default(System.Threading.CancellationToken)) { throw null; }
        public virtual Azure.Response<Azure.ResourceManager.Resources.GenericResource> Get(Azure.Core.ResourceIdentifier resourceId, System.Threading.CancellationToken cancellationToken = default(System.Threading.CancellationToken)) { throw null; }
        public virtual System.Threading.Tasks.Task<Azure.Response<Azure.ResourceManager.Resources.GenericResource>> GetAsync(Azure.Core.ResourceIdentifier resourceId, System.Threading.CancellationToken cancellationToken = default(System.Threading.CancellationToken)) { throw null; }
    }
    public partial class GenericResourceData : Azure.ResourceManager.Resources.Models.TrackedResourceExtendedData
    {
        public GenericResourceData(Azure.Core.AzureLocation location) : base (default(Azure.Core.AzureLocation)) { }
        public System.DateTimeOffset? ChangedOn { get { throw null; } }
        public System.DateTimeOffset? CreatedOn { get { throw null; } }
        public Azure.ResourceManager.Models.ManagedServiceIdentity Identity { get { throw null; } set { } }
        public string Kind { get { throw null; } set { } }
        public string ManagedBy { get { throw null; } set { } }
        public Azure.ResourceManager.Models.ArmPlan Plan { get { throw null; } set { } }
        public System.BinaryData Properties { get { throw null; } set { } }
        public string ProvisioningState { get { throw null; } }
        public Azure.ResourceManager.Resources.Models.ResourcesSku Sku { get { throw null; } set { } }
    }
    public partial class ManagementGroupPolicyDefinitionCollection : Azure.ResourceManager.ArmCollection, System.Collections.Generic.IAsyncEnumerable<Azure.ResourceManager.Resources.ManagementGroupPolicyDefinitionResource>, System.Collections.Generic.IEnumerable<Azure.ResourceManager.Resources.ManagementGroupPolicyDefinitionResource>, System.Collections.IEnumerable
    {
        protected ManagementGroupPolicyDefinitionCollection() { }
        public virtual Azure.ResourceManager.ArmOperation<Azure.ResourceManager.Resources.ManagementGroupPolicyDefinitionResource> CreateOrUpdate(Azure.WaitUntil waitUntil, string policyDefinitionName, Azure.ResourceManager.Resources.PolicyDefinitionData data, System.Threading.CancellationToken cancellationToken = default(System.Threading.CancellationToken)) { throw null; }
        public virtual System.Threading.Tasks.Task<Azure.ResourceManager.ArmOperation<Azure.ResourceManager.Resources.ManagementGroupPolicyDefinitionResource>> CreateOrUpdateAsync(Azure.WaitUntil waitUntil, string policyDefinitionName, Azure.ResourceManager.Resources.PolicyDefinitionData data, System.Threading.CancellationToken cancellationToken = default(System.Threading.CancellationToken)) { throw null; }
        public virtual Azure.Response<bool> Exists(string policyDefinitionName, System.Threading.CancellationToken cancellationToken = default(System.Threading.CancellationToken)) { throw null; }
        public virtual System.Threading.Tasks.Task<Azure.Response<bool>> ExistsAsync(string policyDefinitionName, System.Threading.CancellationToken cancellationToken = default(System.Threading.CancellationToken)) { throw null; }
        public virtual Azure.Response<Azure.ResourceManager.Resources.ManagementGroupPolicyDefinitionResource> Get(string policyDefinitionName, System.Threading.CancellationToken cancellationToken = default(System.Threading.CancellationToken)) { throw null; }
        public virtual Azure.Pageable<Azure.ResourceManager.Resources.ManagementGroupPolicyDefinitionResource> GetAll(string filter = null, int? top = default(int?), System.Threading.CancellationToken cancellationToken = default(System.Threading.CancellationToken)) { throw null; }
        public virtual Azure.AsyncPageable<Azure.ResourceManager.Resources.ManagementGroupPolicyDefinitionResource> GetAllAsync(string filter = null, int? top = default(int?), System.Threading.CancellationToken cancellationToken = default(System.Threading.CancellationToken)) { throw null; }
        public virtual System.Threading.Tasks.Task<Azure.Response<Azure.ResourceManager.Resources.ManagementGroupPolicyDefinitionResource>> GetAsync(string policyDefinitionName, System.Threading.CancellationToken cancellationToken = default(System.Threading.CancellationToken)) { throw null; }
        System.Collections.Generic.IAsyncEnumerator<Azure.ResourceManager.Resources.ManagementGroupPolicyDefinitionResource> System.Collections.Generic.IAsyncEnumerable<Azure.ResourceManager.Resources.ManagementGroupPolicyDefinitionResource>.GetAsyncEnumerator(System.Threading.CancellationToken cancellationToken) { throw null; }
        System.Collections.Generic.IEnumerator<Azure.ResourceManager.Resources.ManagementGroupPolicyDefinitionResource> System.Collections.Generic.IEnumerable<Azure.ResourceManager.Resources.ManagementGroupPolicyDefinitionResource>.GetEnumerator() { throw null; }
        System.Collections.IEnumerator System.Collections.IEnumerable.GetEnumerator() { throw null; }
    }
    public partial class ManagementGroupPolicyDefinitionResource : Azure.ResourceManager.ArmResource
    {
        public static readonly Azure.Core.ResourceType ResourceType;
        protected ManagementGroupPolicyDefinitionResource() { }
        public virtual Azure.ResourceManager.Resources.PolicyDefinitionData Data { get { throw null; } }
        public virtual bool HasData { get { throw null; } }
        public static Azure.Core.ResourceIdentifier CreateResourceIdentifier(string managementGroupId, string policyDefinitionName) { throw null; }
        public virtual Azure.ResourceManager.ArmOperation Delete(Azure.WaitUntil waitUntil, System.Threading.CancellationToken cancellationToken = default(System.Threading.CancellationToken)) { throw null; }
        public virtual System.Threading.Tasks.Task<Azure.ResourceManager.ArmOperation> DeleteAsync(Azure.WaitUntil waitUntil, System.Threading.CancellationToken cancellationToken = default(System.Threading.CancellationToken)) { throw null; }
        public virtual Azure.Response<Azure.ResourceManager.Resources.ManagementGroupPolicyDefinitionResource> Get(System.Threading.CancellationToken cancellationToken = default(System.Threading.CancellationToken)) { throw null; }
        public virtual System.Threading.Tasks.Task<Azure.Response<Azure.ResourceManager.Resources.ManagementGroupPolicyDefinitionResource>> GetAsync(System.Threading.CancellationToken cancellationToken = default(System.Threading.CancellationToken)) { throw null; }
    }
    public partial class ManagementGroupPolicySetDefinitionCollection : Azure.ResourceManager.ArmCollection, System.Collections.Generic.IAsyncEnumerable<Azure.ResourceManager.Resources.ManagementGroupPolicySetDefinitionResource>, System.Collections.Generic.IEnumerable<Azure.ResourceManager.Resources.ManagementGroupPolicySetDefinitionResource>, System.Collections.IEnumerable
    {
        protected ManagementGroupPolicySetDefinitionCollection() { }
        public virtual Azure.ResourceManager.ArmOperation<Azure.ResourceManager.Resources.ManagementGroupPolicySetDefinitionResource> CreateOrUpdate(Azure.WaitUntil waitUntil, string policySetDefinitionName, Azure.ResourceManager.Resources.PolicySetDefinitionData data, System.Threading.CancellationToken cancellationToken = default(System.Threading.CancellationToken)) { throw null; }
        public virtual System.Threading.Tasks.Task<Azure.ResourceManager.ArmOperation<Azure.ResourceManager.Resources.ManagementGroupPolicySetDefinitionResource>> CreateOrUpdateAsync(Azure.WaitUntil waitUntil, string policySetDefinitionName, Azure.ResourceManager.Resources.PolicySetDefinitionData data, System.Threading.CancellationToken cancellationToken = default(System.Threading.CancellationToken)) { throw null; }
        public virtual Azure.Response<bool> Exists(string policySetDefinitionName, System.Threading.CancellationToken cancellationToken = default(System.Threading.CancellationToken)) { throw null; }
        public virtual System.Threading.Tasks.Task<Azure.Response<bool>> ExistsAsync(string policySetDefinitionName, System.Threading.CancellationToken cancellationToken = default(System.Threading.CancellationToken)) { throw null; }
        public virtual Azure.Response<Azure.ResourceManager.Resources.ManagementGroupPolicySetDefinitionResource> Get(string policySetDefinitionName, System.Threading.CancellationToken cancellationToken = default(System.Threading.CancellationToken)) { throw null; }
        public virtual Azure.Pageable<Azure.ResourceManager.Resources.ManagementGroupPolicySetDefinitionResource> GetAll(string filter = null, int? top = default(int?), System.Threading.CancellationToken cancellationToken = default(System.Threading.CancellationToken)) { throw null; }
        public virtual Azure.AsyncPageable<Azure.ResourceManager.Resources.ManagementGroupPolicySetDefinitionResource> GetAllAsync(string filter = null, int? top = default(int?), System.Threading.CancellationToken cancellationToken = default(System.Threading.CancellationToken)) { throw null; }
        public virtual System.Threading.Tasks.Task<Azure.Response<Azure.ResourceManager.Resources.ManagementGroupPolicySetDefinitionResource>> GetAsync(string policySetDefinitionName, System.Threading.CancellationToken cancellationToken = default(System.Threading.CancellationToken)) { throw null; }
        System.Collections.Generic.IAsyncEnumerator<Azure.ResourceManager.Resources.ManagementGroupPolicySetDefinitionResource> System.Collections.Generic.IAsyncEnumerable<Azure.ResourceManager.Resources.ManagementGroupPolicySetDefinitionResource>.GetAsyncEnumerator(System.Threading.CancellationToken cancellationToken) { throw null; }
        System.Collections.Generic.IEnumerator<Azure.ResourceManager.Resources.ManagementGroupPolicySetDefinitionResource> System.Collections.Generic.IEnumerable<Azure.ResourceManager.Resources.ManagementGroupPolicySetDefinitionResource>.GetEnumerator() { throw null; }
        System.Collections.IEnumerator System.Collections.IEnumerable.GetEnumerator() { throw null; }
    }
    public partial class ManagementGroupPolicySetDefinitionResource : Azure.ResourceManager.ArmResource
    {
        public static readonly Azure.Core.ResourceType ResourceType;
        protected ManagementGroupPolicySetDefinitionResource() { }
        public virtual Azure.ResourceManager.Resources.PolicySetDefinitionData Data { get { throw null; } }
        public virtual bool HasData { get { throw null; } }
        public static Azure.Core.ResourceIdentifier CreateResourceIdentifier(string managementGroupId, string policySetDefinitionName) { throw null; }
        public virtual Azure.ResourceManager.ArmOperation Delete(Azure.WaitUntil waitUntil, System.Threading.CancellationToken cancellationToken = default(System.Threading.CancellationToken)) { throw null; }
        public virtual System.Threading.Tasks.Task<Azure.ResourceManager.ArmOperation> DeleteAsync(Azure.WaitUntil waitUntil, System.Threading.CancellationToken cancellationToken = default(System.Threading.CancellationToken)) { throw null; }
        public virtual Azure.Response<Azure.ResourceManager.Resources.ManagementGroupPolicySetDefinitionResource> Get(System.Threading.CancellationToken cancellationToken = default(System.Threading.CancellationToken)) { throw null; }
        public virtual System.Threading.Tasks.Task<Azure.Response<Azure.ResourceManager.Resources.ManagementGroupPolicySetDefinitionResource>> GetAsync(System.Threading.CancellationToken cancellationToken = default(System.Threading.CancellationToken)) { throw null; }
    }
    public partial class ManagementLockCollection : Azure.ResourceManager.ArmCollection, System.Collections.Generic.IAsyncEnumerable<Azure.ResourceManager.Resources.ManagementLockResource>, System.Collections.Generic.IEnumerable<Azure.ResourceManager.Resources.ManagementLockResource>, System.Collections.IEnumerable
    {
        protected ManagementLockCollection() { }
        public virtual Azure.ResourceManager.ArmOperation<Azure.ResourceManager.Resources.ManagementLockResource> CreateOrUpdate(Azure.WaitUntil waitUntil, string lockName, Azure.ResourceManager.Resources.ManagementLockData data, System.Threading.CancellationToken cancellationToken = default(System.Threading.CancellationToken)) { throw null; }
        public virtual System.Threading.Tasks.Task<Azure.ResourceManager.ArmOperation<Azure.ResourceManager.Resources.ManagementLockResource>> CreateOrUpdateAsync(Azure.WaitUntil waitUntil, string lockName, Azure.ResourceManager.Resources.ManagementLockData data, System.Threading.CancellationToken cancellationToken = default(System.Threading.CancellationToken)) { throw null; }
        public virtual Azure.Response<bool> Exists(string lockName, System.Threading.CancellationToken cancellationToken = default(System.Threading.CancellationToken)) { throw null; }
        public virtual System.Threading.Tasks.Task<Azure.Response<bool>> ExistsAsync(string lockName, System.Threading.CancellationToken cancellationToken = default(System.Threading.CancellationToken)) { throw null; }
        public virtual Azure.Response<Azure.ResourceManager.Resources.ManagementLockResource> Get(string lockName, System.Threading.CancellationToken cancellationToken = default(System.Threading.CancellationToken)) { throw null; }
        public virtual Azure.Pageable<Azure.ResourceManager.Resources.ManagementLockResource> GetAll(string filter = null, System.Threading.CancellationToken cancellationToken = default(System.Threading.CancellationToken)) { throw null; }
        public virtual Azure.AsyncPageable<Azure.ResourceManager.Resources.ManagementLockResource> GetAllAsync(string filter = null, System.Threading.CancellationToken cancellationToken = default(System.Threading.CancellationToken)) { throw null; }
        public virtual System.Threading.Tasks.Task<Azure.Response<Azure.ResourceManager.Resources.ManagementLockResource>> GetAsync(string lockName, System.Threading.CancellationToken cancellationToken = default(System.Threading.CancellationToken)) { throw null; }
        System.Collections.Generic.IAsyncEnumerator<Azure.ResourceManager.Resources.ManagementLockResource> System.Collections.Generic.IAsyncEnumerable<Azure.ResourceManager.Resources.ManagementLockResource>.GetAsyncEnumerator(System.Threading.CancellationToken cancellationToken) { throw null; }
        System.Collections.Generic.IEnumerator<Azure.ResourceManager.Resources.ManagementLockResource> System.Collections.Generic.IEnumerable<Azure.ResourceManager.Resources.ManagementLockResource>.GetEnumerator() { throw null; }
        System.Collections.IEnumerator System.Collections.IEnumerable.GetEnumerator() { throw null; }
    }
    public partial class ManagementLockData : Azure.ResourceManager.Models.ResourceData
    {
        public ManagementLockData(Azure.ResourceManager.Resources.Models.ManagementLockLevel level) { }
        public Azure.ResourceManager.Resources.Models.ManagementLockLevel Level { get { throw null; } set { } }
        public string Notes { get { throw null; } set { } }
        public System.Collections.Generic.IList<Azure.ResourceManager.Resources.Models.ManagementLockOwner> Owners { get { throw null; } }
    }
    public partial class ManagementLockResource : Azure.ResourceManager.ArmResource
    {
        public static readonly Azure.Core.ResourceType ResourceType;
        protected ManagementLockResource() { }
        public virtual Azure.ResourceManager.Resources.ManagementLockData Data { get { throw null; } }
        public virtual bool HasData { get { throw null; } }
        public static Azure.Core.ResourceIdentifier CreateResourceIdentifier(string scope, string lockName) { throw null; }
        public virtual Azure.ResourceManager.ArmOperation Delete(Azure.WaitUntil waitUntil, System.Threading.CancellationToken cancellationToken = default(System.Threading.CancellationToken)) { throw null; }
        public virtual System.Threading.Tasks.Task<Azure.ResourceManager.ArmOperation> DeleteAsync(Azure.WaitUntil waitUntil, System.Threading.CancellationToken cancellationToken = default(System.Threading.CancellationToken)) { throw null; }
        public virtual Azure.Response<Azure.ResourceManager.Resources.ManagementLockResource> Get(System.Threading.CancellationToken cancellationToken = default(System.Threading.CancellationToken)) { throw null; }
        public virtual System.Threading.Tasks.Task<Azure.Response<Azure.ResourceManager.Resources.ManagementLockResource>> GetAsync(System.Threading.CancellationToken cancellationToken = default(System.Threading.CancellationToken)) { throw null; }
    }
    public partial class PolicyAssignmentCollection : Azure.ResourceManager.ArmCollection, System.Collections.Generic.IAsyncEnumerable<Azure.ResourceManager.Resources.PolicyAssignmentResource>, System.Collections.Generic.IEnumerable<Azure.ResourceManager.Resources.PolicyAssignmentResource>, System.Collections.IEnumerable
    {
        protected PolicyAssignmentCollection() { }
        public virtual Azure.ResourceManager.ArmOperation<Azure.ResourceManager.Resources.PolicyAssignmentResource> CreateOrUpdate(Azure.WaitUntil waitUntil, string policyAssignmentName, Azure.ResourceManager.Resources.PolicyAssignmentData data, System.Threading.CancellationToken cancellationToken = default(System.Threading.CancellationToken)) { throw null; }
        public virtual System.Threading.Tasks.Task<Azure.ResourceManager.ArmOperation<Azure.ResourceManager.Resources.PolicyAssignmentResource>> CreateOrUpdateAsync(Azure.WaitUntil waitUntil, string policyAssignmentName, Azure.ResourceManager.Resources.PolicyAssignmentData data, System.Threading.CancellationToken cancellationToken = default(System.Threading.CancellationToken)) { throw null; }
        public virtual Azure.Response<bool> Exists(string policyAssignmentName, System.Threading.CancellationToken cancellationToken = default(System.Threading.CancellationToken)) { throw null; }
        public virtual System.Threading.Tasks.Task<Azure.Response<bool>> ExistsAsync(string policyAssignmentName, System.Threading.CancellationToken cancellationToken = default(System.Threading.CancellationToken)) { throw null; }
        public virtual Azure.Response<Azure.ResourceManager.Resources.PolicyAssignmentResource> Get(string policyAssignmentName, System.Threading.CancellationToken cancellationToken = default(System.Threading.CancellationToken)) { throw null; }
        public virtual Azure.Pageable<Azure.ResourceManager.Resources.PolicyAssignmentResource> GetAll(string filter = null, int? top = default(int?), System.Threading.CancellationToken cancellationToken = default(System.Threading.CancellationToken)) { throw null; }
        public virtual Azure.AsyncPageable<Azure.ResourceManager.Resources.PolicyAssignmentResource> GetAllAsync(string filter = null, int? top = default(int?), System.Threading.CancellationToken cancellationToken = default(System.Threading.CancellationToken)) { throw null; }
        public virtual System.Threading.Tasks.Task<Azure.Response<Azure.ResourceManager.Resources.PolicyAssignmentResource>> GetAsync(string policyAssignmentName, System.Threading.CancellationToken cancellationToken = default(System.Threading.CancellationToken)) { throw null; }
        System.Collections.Generic.IAsyncEnumerator<Azure.ResourceManager.Resources.PolicyAssignmentResource> System.Collections.Generic.IAsyncEnumerable<Azure.ResourceManager.Resources.PolicyAssignmentResource>.GetAsyncEnumerator(System.Threading.CancellationToken cancellationToken) { throw null; }
        System.Collections.Generic.IEnumerator<Azure.ResourceManager.Resources.PolicyAssignmentResource> System.Collections.Generic.IEnumerable<Azure.ResourceManager.Resources.PolicyAssignmentResource>.GetEnumerator() { throw null; }
        System.Collections.IEnumerator System.Collections.IEnumerable.GetEnumerator() { throw null; }
    }
    public partial class PolicyAssignmentData : Azure.ResourceManager.Models.ResourceData
    {
        public PolicyAssignmentData() { }
        public string Description { get { throw null; } set { } }
        public string DisplayName { get { throw null; } set { } }
        public Azure.ResourceManager.Resources.Models.EnforcementMode? EnforcementMode { get { throw null; } set { } }
        public System.Collections.Generic.IList<string> ExcludedScopes { get { throw null; } }
        public Azure.ResourceManager.Models.SystemAssignedServiceIdentity Identity { get { throw null; } set { } }
        public Azure.Core.AzureLocation? Location { get { throw null; } set { } }
        public System.BinaryData Metadata { get { throw null; } set { } }
        public System.Collections.Generic.IList<Azure.ResourceManager.Resources.Models.NonComplianceMessage> NonComplianceMessages { get { throw null; } }
        public System.Collections.Generic.IDictionary<string, Azure.ResourceManager.Resources.Models.ArmPolicyParameterValue> Parameters { get { throw null; } }
        public string PolicyDefinitionId { get { throw null; } set { } }
        public string Scope { get { throw null; } }
    }
    public partial class PolicyAssignmentResource : Azure.ResourceManager.ArmResource
    {
        public static readonly Azure.Core.ResourceType ResourceType;
        protected PolicyAssignmentResource() { }
        public virtual Azure.ResourceManager.Resources.PolicyAssignmentData Data { get { throw null; } }
        public virtual bool HasData { get { throw null; } }
        public static Azure.Core.ResourceIdentifier CreateResourceIdentifier(string scope, string policyAssignmentName) { throw null; }
        public virtual Azure.ResourceManager.ArmOperation<Azure.ResourceManager.Resources.PolicyAssignmentResource> Delete(Azure.WaitUntil waitUntil, System.Threading.CancellationToken cancellationToken = default(System.Threading.CancellationToken)) { throw null; }
        public virtual System.Threading.Tasks.Task<Azure.ResourceManager.ArmOperation<Azure.ResourceManager.Resources.PolicyAssignmentResource>> DeleteAsync(Azure.WaitUntil waitUntil, System.Threading.CancellationToken cancellationToken = default(System.Threading.CancellationToken)) { throw null; }
        public virtual Azure.Response<Azure.ResourceManager.Resources.PolicyAssignmentResource> Get(System.Threading.CancellationToken cancellationToken = default(System.Threading.CancellationToken)) { throw null; }
        public virtual System.Threading.Tasks.Task<Azure.Response<Azure.ResourceManager.Resources.PolicyAssignmentResource>> GetAsync(System.Threading.CancellationToken cancellationToken = default(System.Threading.CancellationToken)) { throw null; }
    }
    public partial class PolicyDefinitionData : Azure.ResourceManager.Models.ResourceData
    {
        public PolicyDefinitionData() { }
        public string Description { get { throw null; } set { } }
        public string DisplayName { get { throw null; } set { } }
        public System.BinaryData Metadata { get { throw null; } set { } }
        public string Mode { get { throw null; } set { } }
        public System.Collections.Generic.IDictionary<string, Azure.ResourceManager.Resources.Models.ArmPolicyParameter> Parameters { get { throw null; } }
        public System.BinaryData PolicyRule { get { throw null; } set { } }
        public Azure.ResourceManager.Resources.Models.PolicyType? PolicyType { get { throw null; } set { } }
    }
    public partial class PolicySetDefinitionData : Azure.ResourceManager.Models.ResourceData
    {
        public PolicySetDefinitionData() { }
        public string Description { get { throw null; } set { } }
        public string DisplayName { get { throw null; } set { } }
        public System.BinaryData Metadata { get { throw null; } set { } }
        public System.Collections.Generic.IDictionary<string, Azure.ResourceManager.Resources.Models.ArmPolicyParameter> Parameters { get { throw null; } }
        public System.Collections.Generic.IList<Azure.ResourceManager.Resources.Models.PolicyDefinitionGroup> PolicyDefinitionGroups { get { throw null; } }
        public System.Collections.Generic.IList<Azure.ResourceManager.Resources.Models.PolicyDefinitionReference> PolicyDefinitions { get { throw null; } }
        public Azure.ResourceManager.Resources.Models.PolicyType? PolicyType { get { throw null; } set { } }
    }
    public partial class ResourceGroupCollection : Azure.ResourceManager.ArmCollection, System.Collections.Generic.IAsyncEnumerable<Azure.ResourceManager.Resources.ResourceGroupResource>, System.Collections.Generic.IEnumerable<Azure.ResourceManager.Resources.ResourceGroupResource>, System.Collections.IEnumerable
    {
        protected ResourceGroupCollection() { }
        public virtual Azure.ResourceManager.ArmOperation<Azure.ResourceManager.Resources.ResourceGroupResource> CreateOrUpdate(Azure.WaitUntil waitUntil, string resourceGroupName, Azure.ResourceManager.Resources.ResourceGroupData data, System.Threading.CancellationToken cancellationToken = default(System.Threading.CancellationToken)) { throw null; }
        public virtual System.Threading.Tasks.Task<Azure.ResourceManager.ArmOperation<Azure.ResourceManager.Resources.ResourceGroupResource>> CreateOrUpdateAsync(Azure.WaitUntil waitUntil, string resourceGroupName, Azure.ResourceManager.Resources.ResourceGroupData data, System.Threading.CancellationToken cancellationToken = default(System.Threading.CancellationToken)) { throw null; }
        public virtual Azure.Response<bool> Exists(string resourceGroupName, System.Threading.CancellationToken cancellationToken = default(System.Threading.CancellationToken)) { throw null; }
        public virtual System.Threading.Tasks.Task<Azure.Response<bool>> ExistsAsync(string resourceGroupName, System.Threading.CancellationToken cancellationToken = default(System.Threading.CancellationToken)) { throw null; }
        public virtual Azure.Response<Azure.ResourceManager.Resources.ResourceGroupResource> Get(string resourceGroupName, System.Threading.CancellationToken cancellationToken = default(System.Threading.CancellationToken)) { throw null; }
        public virtual Azure.Pageable<Azure.ResourceManager.Resources.ResourceGroupResource> GetAll(string filter = null, int? top = default(int?), System.Threading.CancellationToken cancellationToken = default(System.Threading.CancellationToken)) { throw null; }
        public virtual Azure.AsyncPageable<Azure.ResourceManager.Resources.ResourceGroupResource> GetAllAsync(string filter = null, int? top = default(int?), System.Threading.CancellationToken cancellationToken = default(System.Threading.CancellationToken)) { throw null; }
        public virtual System.Threading.Tasks.Task<Azure.Response<Azure.ResourceManager.Resources.ResourceGroupResource>> GetAsync(string resourceGroupName, System.Threading.CancellationToken cancellationToken = default(System.Threading.CancellationToken)) { throw null; }
        System.Collections.Generic.IAsyncEnumerator<Azure.ResourceManager.Resources.ResourceGroupResource> System.Collections.Generic.IAsyncEnumerable<Azure.ResourceManager.Resources.ResourceGroupResource>.GetAsyncEnumerator(System.Threading.CancellationToken cancellationToken) { throw null; }
        System.Collections.Generic.IEnumerator<Azure.ResourceManager.Resources.ResourceGroupResource> System.Collections.Generic.IEnumerable<Azure.ResourceManager.Resources.ResourceGroupResource>.GetEnumerator() { throw null; }
        System.Collections.IEnumerator System.Collections.IEnumerable.GetEnumerator() { throw null; }
    }
    public partial class ResourceGroupData : Azure.ResourceManager.Models.TrackedResourceData
    {
        public ResourceGroupData(Azure.Core.AzureLocation location) : base (default(Azure.Core.AzureLocation)) { }
        public string ManagedBy { get { throw null; } set { } }
        public string ResourceGroupProvisioningState { get { throw null; } }
    }
    public partial class ResourceGroupResource : Azure.ResourceManager.ArmResource
    {
        public static readonly Azure.Core.ResourceType ResourceType;
        protected ResourceGroupResource() { }
        public virtual Azure.ResourceManager.Resources.ResourceGroupData Data { get { throw null; } }
        public virtual bool HasData { get { throw null; } }
        public virtual Azure.Response<Azure.ResourceManager.Resources.ResourceGroupResource> AddTag(string key, string value, System.Threading.CancellationToken cancellationToken = default(System.Threading.CancellationToken)) { throw null; }
        public virtual System.Threading.Tasks.Task<Azure.Response<Azure.ResourceManager.Resources.ResourceGroupResource>> AddTagAsync(string key, string value, System.Threading.CancellationToken cancellationToken = default(System.Threading.CancellationToken)) { throw null; }
        public static Azure.Core.ResourceIdentifier CreateResourceIdentifier(string subscriptionId, string resourceGroupName) { throw null; }
        public virtual Azure.ResourceManager.ArmOperation Delete(Azure.WaitUntil waitUntil, string forceDeletionTypes = null, System.Threading.CancellationToken cancellationToken = default(System.Threading.CancellationToken)) { throw null; }
        public virtual System.Threading.Tasks.Task<Azure.ResourceManager.ArmOperation> DeleteAsync(Azure.WaitUntil waitUntil, string forceDeletionTypes = null, System.Threading.CancellationToken cancellationToken = default(System.Threading.CancellationToken)) { throw null; }
        public virtual Azure.ResourceManager.ArmOperation<Azure.ResourceManager.Resources.Models.ResourceGroupExportResult> ExportTemplate(Azure.WaitUntil waitUntil, Azure.ResourceManager.Resources.Models.ExportTemplate parameters, System.Threading.CancellationToken cancellationToken = default(System.Threading.CancellationToken)) { throw null; }
        public virtual System.Threading.Tasks.Task<Azure.ResourceManager.ArmOperation<Azure.ResourceManager.Resources.Models.ResourceGroupExportResult>> ExportTemplateAsync(Azure.WaitUntil waitUntil, Azure.ResourceManager.Resources.Models.ExportTemplate parameters, System.Threading.CancellationToken cancellationToken = default(System.Threading.CancellationToken)) { throw null; }
        public virtual Azure.Response<Azure.ResourceManager.Resources.ResourceGroupResource> Get(System.Threading.CancellationToken cancellationToken = default(System.Threading.CancellationToken)) { throw null; }
        public virtual System.Threading.Tasks.Task<Azure.Response<Azure.ResourceManager.Resources.ResourceGroupResource>> GetAsync(System.Threading.CancellationToken cancellationToken = default(System.Threading.CancellationToken)) { throw null; }
        public virtual Azure.Pageable<Azure.ResourceManager.Resources.GenericResource> GetGenericResources(string filter = null, string expand = null, int? top = default(int?), System.Threading.CancellationToken cancellationToken = default(System.Threading.CancellationToken)) { throw null; }
        public virtual Azure.AsyncPageable<Azure.ResourceManager.Resources.GenericResource> GetGenericResourcesAsync(string filter = null, string expand = null, int? top = default(int?), System.Threading.CancellationToken cancellationToken = default(System.Threading.CancellationToken)) { throw null; }
        public virtual Azure.ResourceManager.ArmOperation MoveResources(Azure.WaitUntil waitUntil, Azure.ResourceManager.Resources.Models.ResourcesMoveInfo parameters, System.Threading.CancellationToken cancellationToken = default(System.Threading.CancellationToken)) { throw null; }
        public virtual System.Threading.Tasks.Task<Azure.ResourceManager.ArmOperation> MoveResourcesAsync(Azure.WaitUntil waitUntil, Azure.ResourceManager.Resources.Models.ResourcesMoveInfo parameters, System.Threading.CancellationToken cancellationToken = default(System.Threading.CancellationToken)) { throw null; }
        public virtual Azure.Response<Azure.ResourceManager.Resources.ResourceGroupResource> RemoveTag(string key, System.Threading.CancellationToken cancellationToken = default(System.Threading.CancellationToken)) { throw null; }
        public virtual System.Threading.Tasks.Task<Azure.Response<Azure.ResourceManager.Resources.ResourceGroupResource>> RemoveTagAsync(string key, System.Threading.CancellationToken cancellationToken = default(System.Threading.CancellationToken)) { throw null; }
        public virtual Azure.Response<Azure.ResourceManager.Resources.ResourceGroupResource> SetTags(System.Collections.Generic.IDictionary<string, string> tags, System.Threading.CancellationToken cancellationToken = default(System.Threading.CancellationToken)) { throw null; }
        public virtual System.Threading.Tasks.Task<Azure.Response<Azure.ResourceManager.Resources.ResourceGroupResource>> SetTagsAsync(System.Collections.Generic.IDictionary<string, string> tags, System.Threading.CancellationToken cancellationToken = default(System.Threading.CancellationToken)) { throw null; }
        public virtual Azure.Response<Azure.ResourceManager.Resources.ResourceGroupResource> Update(Azure.ResourceManager.Resources.Models.PatchableResourceGroupData data, System.Threading.CancellationToken cancellationToken = default(System.Threading.CancellationToken)) { throw null; }
        public virtual System.Threading.Tasks.Task<Azure.Response<Azure.ResourceManager.Resources.ResourceGroupResource>> UpdateAsync(Azure.ResourceManager.Resources.Models.PatchableResourceGroupData data, System.Threading.CancellationToken cancellationToken = default(System.Threading.CancellationToken)) { throw null; }
        public virtual Azure.ResourceManager.ArmOperation ValidateMoveResources(Azure.WaitUntil waitUntil, Azure.ResourceManager.Resources.Models.ResourcesMoveInfo parameters, System.Threading.CancellationToken cancellationToken = default(System.Threading.CancellationToken)) { throw null; }
        public virtual System.Threading.Tasks.Task<Azure.ResourceManager.ArmOperation> ValidateMoveResourcesAsync(Azure.WaitUntil waitUntil, Azure.ResourceManager.Resources.Models.ResourcesMoveInfo parameters, System.Threading.CancellationToken cancellationToken = default(System.Threading.CancellationToken)) { throw null; }
    }
    public partial class ResourceLinkCollection : Azure.ResourceManager.ArmCollection
    {
        protected ResourceLinkCollection() { }
        public virtual Azure.ResourceManager.ArmOperation<Azure.ResourceManager.Resources.ResourceLinkResource> CreateOrUpdate(Azure.WaitUntil waitUntil, Azure.ResourceManager.Resources.ResourceLinkData data, System.Threading.CancellationToken cancellationToken = default(System.Threading.CancellationToken)) { throw null; }
        public virtual System.Threading.Tasks.Task<Azure.ResourceManager.ArmOperation<Azure.ResourceManager.Resources.ResourceLinkResource>> CreateOrUpdateAsync(Azure.WaitUntil waitUntil, Azure.ResourceManager.Resources.ResourceLinkData data, System.Threading.CancellationToken cancellationToken = default(System.Threading.CancellationToken)) { throw null; }
        public virtual Azure.Response<bool> Exists(System.Threading.CancellationToken cancellationToken = default(System.Threading.CancellationToken)) { throw null; }
        public virtual System.Threading.Tasks.Task<Azure.Response<bool>> ExistsAsync(System.Threading.CancellationToken cancellationToken = default(System.Threading.CancellationToken)) { throw null; }
        public virtual Azure.Response<Azure.ResourceManager.Resources.ResourceLinkResource> Get(System.Threading.CancellationToken cancellationToken = default(System.Threading.CancellationToken)) { throw null; }
        public virtual Azure.Pageable<Azure.ResourceManager.Resources.ResourceLinkResource> GetAll(System.Threading.CancellationToken cancellationToken = default(System.Threading.CancellationToken)) { throw null; }
        public virtual Azure.AsyncPageable<Azure.ResourceManager.Resources.ResourceLinkResource> GetAllAsync(System.Threading.CancellationToken cancellationToken = default(System.Threading.CancellationToken)) { throw null; }
        public virtual System.Threading.Tasks.Task<Azure.Response<Azure.ResourceManager.Resources.ResourceLinkResource>> GetAsync(System.Threading.CancellationToken cancellationToken = default(System.Threading.CancellationToken)) { throw null; }
    }
    public partial class ResourceLinkData : Azure.ResourceManager.Models.ResourceData
    {
        public ResourceLinkData() { }
        public Azure.ResourceManager.Resources.Models.ResourceLinkProperties Properties { get { throw null; } set { } }
    }
    public partial class ResourceLinkResource : Azure.ResourceManager.ArmResource
    {
        public static readonly Azure.Core.ResourceType ResourceType;
        protected ResourceLinkResource() { }
        public virtual Azure.ResourceManager.Resources.ResourceLinkData Data { get { throw null; } }
        public virtual bool HasData { get { throw null; } }
        public static Azure.Core.ResourceIdentifier CreateResourceIdentifier(string linkId) { throw null; }
        public virtual Azure.ResourceManager.ArmOperation Delete(Azure.WaitUntil waitUntil, System.Threading.CancellationToken cancellationToken = default(System.Threading.CancellationToken)) { throw null; }
        public virtual System.Threading.Tasks.Task<Azure.ResourceManager.ArmOperation> DeleteAsync(Azure.WaitUntil waitUntil, System.Threading.CancellationToken cancellationToken = default(System.Threading.CancellationToken)) { throw null; }
        public virtual Azure.Response<Azure.ResourceManager.Resources.ResourceLinkResource> Get(System.Threading.CancellationToken cancellationToken = default(System.Threading.CancellationToken)) { throw null; }
        public virtual System.Threading.Tasks.Task<Azure.Response<Azure.ResourceManager.Resources.ResourceLinkResource>> GetAsync(System.Threading.CancellationToken cancellationToken = default(System.Threading.CancellationToken)) { throw null; }
    }
    public partial class ResourceProviderCollection : Azure.ResourceManager.ArmCollection, System.Collections.Generic.IAsyncEnumerable<Azure.ResourceManager.Resources.ResourceProviderResource>, System.Collections.Generic.IEnumerable<Azure.ResourceManager.Resources.ResourceProviderResource>, System.Collections.IEnumerable
    {
        protected ResourceProviderCollection() { }
        public virtual Azure.Response<bool> Exists(string resourceProviderNamespace, string expand = null, System.Threading.CancellationToken cancellationToken = default(System.Threading.CancellationToken)) { throw null; }
        public virtual System.Threading.Tasks.Task<Azure.Response<bool>> ExistsAsync(string resourceProviderNamespace, string expand = null, System.Threading.CancellationToken cancellationToken = default(System.Threading.CancellationToken)) { throw null; }
        public virtual Azure.Response<Azure.ResourceManager.Resources.ResourceProviderResource> Get(string resourceProviderNamespace, string expand = null, System.Threading.CancellationToken cancellationToken = default(System.Threading.CancellationToken)) { throw null; }
        public virtual Azure.Pageable<Azure.ResourceManager.Resources.ResourceProviderResource> GetAll(int? top = default(int?), string expand = null, System.Threading.CancellationToken cancellationToken = default(System.Threading.CancellationToken)) { throw null; }
        public virtual Azure.AsyncPageable<Azure.ResourceManager.Resources.ResourceProviderResource> GetAllAsync(int? top = default(int?), string expand = null, System.Threading.CancellationToken cancellationToken = default(System.Threading.CancellationToken)) { throw null; }
        public virtual System.Threading.Tasks.Task<Azure.Response<Azure.ResourceManager.Resources.ResourceProviderResource>> GetAsync(string resourceProviderNamespace, string expand = null, System.Threading.CancellationToken cancellationToken = default(System.Threading.CancellationToken)) { throw null; }
        System.Collections.Generic.IAsyncEnumerator<Azure.ResourceManager.Resources.ResourceProviderResource> System.Collections.Generic.IAsyncEnumerable<Azure.ResourceManager.Resources.ResourceProviderResource>.GetAsyncEnumerator(System.Threading.CancellationToken cancellationToken) { throw null; }
        System.Collections.Generic.IEnumerator<Azure.ResourceManager.Resources.ResourceProviderResource> System.Collections.Generic.IEnumerable<Azure.ResourceManager.Resources.ResourceProviderResource>.GetEnumerator() { throw null; }
        System.Collections.IEnumerator System.Collections.IEnumerable.GetEnumerator() { throw null; }
    }
    public partial class ResourceProviderData
    {
        public ResourceProviderData() { }
        public Azure.Core.ResourceIdentifier Id { get { throw null; } }
        public string Namespace { get { throw null; } }
        public Azure.ResourceManager.Resources.Models.ProviderAuthorizationConsentState? ProviderAuthorizationConsentState { get { throw null; } }
        public string RegistrationPolicy { get { throw null; } }
        public string RegistrationState { get { throw null; } }
        public System.Collections.Generic.IReadOnlyList<Azure.ResourceManager.Resources.Models.ProviderResourceType> ResourceTypes { get { throw null; } }
    }
    public partial class ResourceProviderResource : Azure.ResourceManager.ArmResource
    {
        public static readonly Azure.Core.ResourceType ResourceType;
        protected ResourceProviderResource() { }
        public virtual Azure.ResourceManager.Resources.ResourceProviderData Data { get { throw null; } }
        public virtual bool HasData { get { throw null; } }
        public static Azure.Core.ResourceIdentifier CreateResourceIdentifier(string subscriptionId, string resourceProviderNamespace) { throw null; }
        public virtual Azure.Response<Azure.ResourceManager.Resources.ResourceProviderResource> Get(string expand = null, System.Threading.CancellationToken cancellationToken = default(System.Threading.CancellationToken)) { throw null; }
        public virtual System.Threading.Tasks.Task<Azure.Response<Azure.ResourceManager.Resources.ResourceProviderResource>> GetAsync(string expand = null, System.Threading.CancellationToken cancellationToken = default(System.Threading.CancellationToken)) { throw null; }
        public virtual Azure.Response<Azure.ResourceManager.Resources.FeatureResource> GetFeature(string featureName, System.Threading.CancellationToken cancellationToken = default(System.Threading.CancellationToken)) { throw null; }
        public virtual System.Threading.Tasks.Task<Azure.Response<Azure.ResourceManager.Resources.FeatureResource>> GetFeatureAsync(string featureName, System.Threading.CancellationToken cancellationToken = default(System.Threading.CancellationToken)) { throw null; }
        public virtual Azure.ResourceManager.Resources.FeatureCollection GetFeatures() { throw null; }
        public virtual Azure.Pageable<Azure.ResourceManager.Resources.Models.ProviderResourceType> GetProviderResourceTypes(string expand = null, System.Threading.CancellationToken cancellationToken = default(System.Threading.CancellationToken)) { throw null; }
        public virtual Azure.AsyncPageable<Azure.ResourceManager.Resources.Models.ProviderResourceType> GetProviderResourceTypesAsync(string expand = null, System.Threading.CancellationToken cancellationToken = default(System.Threading.CancellationToken)) { throw null; }
        public virtual Azure.Pageable<Azure.ResourceManager.Resources.Models.ProviderPermission> ProviderPermissions(System.Threading.CancellationToken cancellationToken = default(System.Threading.CancellationToken)) { throw null; }
        public virtual Azure.AsyncPageable<Azure.ResourceManager.Resources.Models.ProviderPermission> ProviderPermissionsAsync(System.Threading.CancellationToken cancellationToken = default(System.Threading.CancellationToken)) { throw null; }
        public virtual Azure.Response<Azure.ResourceManager.Resources.ResourceProviderResource> Register(Azure.ResourceManager.Resources.Models.ResourceProviderRegistrationOptions options = null, System.Threading.CancellationToken cancellationToken = default(System.Threading.CancellationToken)) { throw null; }
        public virtual System.Threading.Tasks.Task<Azure.Response<Azure.ResourceManager.Resources.ResourceProviderResource>> RegisterAsync(Azure.ResourceManager.Resources.Models.ResourceProviderRegistrationOptions options = null, System.Threading.CancellationToken cancellationToken = default(System.Threading.CancellationToken)) { throw null; }
        public virtual Azure.Response<Azure.ResourceManager.Resources.ResourceProviderResource> Unregister(System.Threading.CancellationToken cancellationToken = default(System.Threading.CancellationToken)) { throw null; }
        public virtual System.Threading.Tasks.Task<Azure.Response<Azure.ResourceManager.Resources.ResourceProviderResource>> UnregisterAsync(System.Threading.CancellationToken cancellationToken = default(System.Threading.CancellationToken)) { throw null; }
    }
    public partial class SubscriptionCollection : Azure.ResourceManager.ArmCollection, System.Collections.Generic.IAsyncEnumerable<Azure.ResourceManager.Resources.SubscriptionResource>, System.Collections.Generic.IEnumerable<Azure.ResourceManager.Resources.SubscriptionResource>, System.Collections.IEnumerable
    {
        protected SubscriptionCollection() { }
        public virtual Azure.Response<bool> Exists(string subscriptionId, System.Threading.CancellationToken cancellationToken = default(System.Threading.CancellationToken)) { throw null; }
        public virtual System.Threading.Tasks.Task<Azure.Response<bool>> ExistsAsync(string subscriptionId, System.Threading.CancellationToken cancellationToken = default(System.Threading.CancellationToken)) { throw null; }
        public virtual Azure.Response<Azure.ResourceManager.Resources.SubscriptionResource> Get(string subscriptionId, System.Threading.CancellationToken cancellationToken = default(System.Threading.CancellationToken)) { throw null; }
        public virtual Azure.Pageable<Azure.ResourceManager.Resources.SubscriptionResource> GetAll(System.Threading.CancellationToken cancellationToken = default(System.Threading.CancellationToken)) { throw null; }
        public virtual Azure.AsyncPageable<Azure.ResourceManager.Resources.SubscriptionResource> GetAllAsync(System.Threading.CancellationToken cancellationToken = default(System.Threading.CancellationToken)) { throw null; }
        public virtual System.Threading.Tasks.Task<Azure.Response<Azure.ResourceManager.Resources.SubscriptionResource>> GetAsync(string subscriptionId, System.Threading.CancellationToken cancellationToken = default(System.Threading.CancellationToken)) { throw null; }
        System.Collections.Generic.IAsyncEnumerator<Azure.ResourceManager.Resources.SubscriptionResource> System.Collections.Generic.IAsyncEnumerable<Azure.ResourceManager.Resources.SubscriptionResource>.GetAsyncEnumerator(System.Threading.CancellationToken cancellationToken) { throw null; }
        System.Collections.Generic.IEnumerator<Azure.ResourceManager.Resources.SubscriptionResource> System.Collections.Generic.IEnumerable<Azure.ResourceManager.Resources.SubscriptionResource>.GetEnumerator() { throw null; }
        System.Collections.IEnumerator System.Collections.IEnumerable.GetEnumerator() { throw null; }
    }
    public partial class SubscriptionData
    {
        internal SubscriptionData() { }
        public string AuthorizationSource { get { throw null; } }
        public string DisplayName { get { throw null; } }
        public virtual Azure.Core.ResourceIdentifier Id { get { throw null; } }
        public System.Collections.Generic.IReadOnlyList<Azure.ResourceManager.Resources.Models.ManagedByTenant> ManagedByTenants { get { throw null; } }
        public Azure.ResourceManager.Resources.Models.SubscriptionState? State { get { throw null; } }
        public string SubscriptionId { get { throw null; } }
        public Azure.ResourceManager.Resources.Models.SubscriptionPolicies SubscriptionPolicies { get { throw null; } }
        public System.Collections.Generic.IReadOnlyDictionary<string, string> Tags { get { throw null; } }
        public System.Guid? TenantId { get { throw null; } }
    }
    public partial class SubscriptionPolicyDefinitionCollection : Azure.ResourceManager.ArmCollection, System.Collections.Generic.IAsyncEnumerable<Azure.ResourceManager.Resources.SubscriptionPolicyDefinitionResource>, System.Collections.Generic.IEnumerable<Azure.ResourceManager.Resources.SubscriptionPolicyDefinitionResource>, System.Collections.IEnumerable
    {
        protected SubscriptionPolicyDefinitionCollection() { }
        public virtual Azure.ResourceManager.ArmOperation<Azure.ResourceManager.Resources.SubscriptionPolicyDefinitionResource> CreateOrUpdate(Azure.WaitUntil waitUntil, string policyDefinitionName, Azure.ResourceManager.Resources.PolicyDefinitionData data, System.Threading.CancellationToken cancellationToken = default(System.Threading.CancellationToken)) { throw null; }
        public virtual System.Threading.Tasks.Task<Azure.ResourceManager.ArmOperation<Azure.ResourceManager.Resources.SubscriptionPolicyDefinitionResource>> CreateOrUpdateAsync(Azure.WaitUntil waitUntil, string policyDefinitionName, Azure.ResourceManager.Resources.PolicyDefinitionData data, System.Threading.CancellationToken cancellationToken = default(System.Threading.CancellationToken)) { throw null; }
        public virtual Azure.Response<bool> Exists(string policyDefinitionName, System.Threading.CancellationToken cancellationToken = default(System.Threading.CancellationToken)) { throw null; }
        public virtual System.Threading.Tasks.Task<Azure.Response<bool>> ExistsAsync(string policyDefinitionName, System.Threading.CancellationToken cancellationToken = default(System.Threading.CancellationToken)) { throw null; }
        public virtual Azure.Response<Azure.ResourceManager.Resources.SubscriptionPolicyDefinitionResource> Get(string policyDefinitionName, System.Threading.CancellationToken cancellationToken = default(System.Threading.CancellationToken)) { throw null; }
        public virtual Azure.Pageable<Azure.ResourceManager.Resources.SubscriptionPolicyDefinitionResource> GetAll(string filter = null, int? top = default(int?), System.Threading.CancellationToken cancellationToken = default(System.Threading.CancellationToken)) { throw null; }
        public virtual Azure.AsyncPageable<Azure.ResourceManager.Resources.SubscriptionPolicyDefinitionResource> GetAllAsync(string filter = null, int? top = default(int?), System.Threading.CancellationToken cancellationToken = default(System.Threading.CancellationToken)) { throw null; }
        public virtual System.Threading.Tasks.Task<Azure.Response<Azure.ResourceManager.Resources.SubscriptionPolicyDefinitionResource>> GetAsync(string policyDefinitionName, System.Threading.CancellationToken cancellationToken = default(System.Threading.CancellationToken)) { throw null; }
        System.Collections.Generic.IAsyncEnumerator<Azure.ResourceManager.Resources.SubscriptionPolicyDefinitionResource> System.Collections.Generic.IAsyncEnumerable<Azure.ResourceManager.Resources.SubscriptionPolicyDefinitionResource>.GetAsyncEnumerator(System.Threading.CancellationToken cancellationToken) { throw null; }
        System.Collections.Generic.IEnumerator<Azure.ResourceManager.Resources.SubscriptionPolicyDefinitionResource> System.Collections.Generic.IEnumerable<Azure.ResourceManager.Resources.SubscriptionPolicyDefinitionResource>.GetEnumerator() { throw null; }
        System.Collections.IEnumerator System.Collections.IEnumerable.GetEnumerator() { throw null; }
    }
    public partial class SubscriptionPolicyDefinitionResource : Azure.ResourceManager.ArmResource
    {
        public static readonly Azure.Core.ResourceType ResourceType;
        protected SubscriptionPolicyDefinitionResource() { }
        public virtual Azure.ResourceManager.Resources.PolicyDefinitionData Data { get { throw null; } }
        public virtual bool HasData { get { throw null; } }
        public static Azure.Core.ResourceIdentifier CreateResourceIdentifier(string subscriptionId, string policyDefinitionName) { throw null; }
        public virtual Azure.ResourceManager.ArmOperation Delete(Azure.WaitUntil waitUntil, System.Threading.CancellationToken cancellationToken = default(System.Threading.CancellationToken)) { throw null; }
        public virtual System.Threading.Tasks.Task<Azure.ResourceManager.ArmOperation> DeleteAsync(Azure.WaitUntil waitUntil, System.Threading.CancellationToken cancellationToken = default(System.Threading.CancellationToken)) { throw null; }
        public virtual Azure.Response<Azure.ResourceManager.Resources.SubscriptionPolicyDefinitionResource> Get(System.Threading.CancellationToken cancellationToken = default(System.Threading.CancellationToken)) { throw null; }
        public virtual System.Threading.Tasks.Task<Azure.Response<Azure.ResourceManager.Resources.SubscriptionPolicyDefinitionResource>> GetAsync(System.Threading.CancellationToken cancellationToken = default(System.Threading.CancellationToken)) { throw null; }
    }
    public partial class SubscriptionPolicySetDefinitionCollection : Azure.ResourceManager.ArmCollection, System.Collections.Generic.IAsyncEnumerable<Azure.ResourceManager.Resources.SubscriptionPolicySetDefinitionResource>, System.Collections.Generic.IEnumerable<Azure.ResourceManager.Resources.SubscriptionPolicySetDefinitionResource>, System.Collections.IEnumerable
    {
        protected SubscriptionPolicySetDefinitionCollection() { }
        public virtual Azure.ResourceManager.ArmOperation<Azure.ResourceManager.Resources.SubscriptionPolicySetDefinitionResource> CreateOrUpdate(Azure.WaitUntil waitUntil, string policySetDefinitionName, Azure.ResourceManager.Resources.PolicySetDefinitionData data, System.Threading.CancellationToken cancellationToken = default(System.Threading.CancellationToken)) { throw null; }
        public virtual System.Threading.Tasks.Task<Azure.ResourceManager.ArmOperation<Azure.ResourceManager.Resources.SubscriptionPolicySetDefinitionResource>> CreateOrUpdateAsync(Azure.WaitUntil waitUntil, string policySetDefinitionName, Azure.ResourceManager.Resources.PolicySetDefinitionData data, System.Threading.CancellationToken cancellationToken = default(System.Threading.CancellationToken)) { throw null; }
        public virtual Azure.Response<bool> Exists(string policySetDefinitionName, System.Threading.CancellationToken cancellationToken = default(System.Threading.CancellationToken)) { throw null; }
        public virtual System.Threading.Tasks.Task<Azure.Response<bool>> ExistsAsync(string policySetDefinitionName, System.Threading.CancellationToken cancellationToken = default(System.Threading.CancellationToken)) { throw null; }
        public virtual Azure.Response<Azure.ResourceManager.Resources.SubscriptionPolicySetDefinitionResource> Get(string policySetDefinitionName, System.Threading.CancellationToken cancellationToken = default(System.Threading.CancellationToken)) { throw null; }
        public virtual Azure.Pageable<Azure.ResourceManager.Resources.SubscriptionPolicySetDefinitionResource> GetAll(string filter = null, int? top = default(int?), System.Threading.CancellationToken cancellationToken = default(System.Threading.CancellationToken)) { throw null; }
        public virtual Azure.AsyncPageable<Azure.ResourceManager.Resources.SubscriptionPolicySetDefinitionResource> GetAllAsync(string filter = null, int? top = default(int?), System.Threading.CancellationToken cancellationToken = default(System.Threading.CancellationToken)) { throw null; }
        public virtual System.Threading.Tasks.Task<Azure.Response<Azure.ResourceManager.Resources.SubscriptionPolicySetDefinitionResource>> GetAsync(string policySetDefinitionName, System.Threading.CancellationToken cancellationToken = default(System.Threading.CancellationToken)) { throw null; }
        System.Collections.Generic.IAsyncEnumerator<Azure.ResourceManager.Resources.SubscriptionPolicySetDefinitionResource> System.Collections.Generic.IAsyncEnumerable<Azure.ResourceManager.Resources.SubscriptionPolicySetDefinitionResource>.GetAsyncEnumerator(System.Threading.CancellationToken cancellationToken) { throw null; }
        System.Collections.Generic.IEnumerator<Azure.ResourceManager.Resources.SubscriptionPolicySetDefinitionResource> System.Collections.Generic.IEnumerable<Azure.ResourceManager.Resources.SubscriptionPolicySetDefinitionResource>.GetEnumerator() { throw null; }
        System.Collections.IEnumerator System.Collections.IEnumerable.GetEnumerator() { throw null; }
    }
    public partial class SubscriptionPolicySetDefinitionResource : Azure.ResourceManager.ArmResource
    {
        public static readonly Azure.Core.ResourceType ResourceType;
        protected SubscriptionPolicySetDefinitionResource() { }
        public virtual Azure.ResourceManager.Resources.PolicySetDefinitionData Data { get { throw null; } }
        public virtual bool HasData { get { throw null; } }
        public static Azure.Core.ResourceIdentifier CreateResourceIdentifier(string subscriptionId, string policySetDefinitionName) { throw null; }
        public virtual Azure.ResourceManager.ArmOperation Delete(Azure.WaitUntil waitUntil, System.Threading.CancellationToken cancellationToken = default(System.Threading.CancellationToken)) { throw null; }
        public virtual System.Threading.Tasks.Task<Azure.ResourceManager.ArmOperation> DeleteAsync(Azure.WaitUntil waitUntil, System.Threading.CancellationToken cancellationToken = default(System.Threading.CancellationToken)) { throw null; }
        public virtual Azure.Response<Azure.ResourceManager.Resources.SubscriptionPolicySetDefinitionResource> Get(System.Threading.CancellationToken cancellationToken = default(System.Threading.CancellationToken)) { throw null; }
        public virtual System.Threading.Tasks.Task<Azure.Response<Azure.ResourceManager.Resources.SubscriptionPolicySetDefinitionResource>> GetAsync(System.Threading.CancellationToken cancellationToken = default(System.Threading.CancellationToken)) { throw null; }
    }
    public partial class SubscriptionResource : Azure.ResourceManager.ArmResource
    {
        public static readonly Azure.Core.ResourceType ResourceType;
        protected SubscriptionResource() { }
        public virtual Azure.ResourceManager.Resources.SubscriptionData Data { get { throw null; } }
        public virtual bool HasData { get { throw null; } }
        public virtual Azure.Response<Azure.ResourceManager.Resources.SubscriptionResource> AddTag(string key, string value, System.Threading.CancellationToken cancellationToken = default(System.Threading.CancellationToken)) { throw null; }
        public virtual System.Threading.Tasks.Task<Azure.Response<Azure.ResourceManager.Resources.SubscriptionResource>> AddTagAsync(string key, string value, System.Threading.CancellationToken cancellationToken = default(System.Threading.CancellationToken)) { throw null; }
        public virtual Azure.Response<Azure.ResourceManager.Resources.Models.PredefinedTag> CreateOrUpdatePredefinedTag(string tagName, System.Threading.CancellationToken cancellationToken = default(System.Threading.CancellationToken)) { throw null; }
        public virtual System.Threading.Tasks.Task<Azure.Response<Azure.ResourceManager.Resources.Models.PredefinedTag>> CreateOrUpdatePredefinedTagAsync(string tagName, System.Threading.CancellationToken cancellationToken = default(System.Threading.CancellationToken)) { throw null; }
        public virtual Azure.Response<Azure.ResourceManager.Resources.Models.PredefinedTagValue> CreateOrUpdatePredefinedTagValue(string tagName, string tagValue, System.Threading.CancellationToken cancellationToken = default(System.Threading.CancellationToken)) { throw null; }
        public virtual System.Threading.Tasks.Task<Azure.Response<Azure.ResourceManager.Resources.Models.PredefinedTagValue>> CreateOrUpdatePredefinedTagValueAsync(string tagName, string tagValue, System.Threading.CancellationToken cancellationToken = default(System.Threading.CancellationToken)) { throw null; }
        public static Azure.Core.ResourceIdentifier CreateResourceIdentifier(string subscriptionId) { throw null; }
        public virtual Azure.Response DeletePredefinedTag(string tagName, System.Threading.CancellationToken cancellationToken = default(System.Threading.CancellationToken)) { throw null; }
        public virtual System.Threading.Tasks.Task<Azure.Response> DeletePredefinedTagAsync(string tagName, System.Threading.CancellationToken cancellationToken = default(System.Threading.CancellationToken)) { throw null; }
        public virtual Azure.Response DeletePredefinedTagValue(string tagName, string tagValue, System.Threading.CancellationToken cancellationToken = default(System.Threading.CancellationToken)) { throw null; }
        public virtual System.Threading.Tasks.Task<Azure.Response> DeletePredefinedTagValueAsync(string tagName, string tagValue, System.Threading.CancellationToken cancellationToken = default(System.Threading.CancellationToken)) { throw null; }
        public virtual Azure.Response<Azure.ResourceManager.Resources.SubscriptionResource> Get(System.Threading.CancellationToken cancellationToken = default(System.Threading.CancellationToken)) { throw null; }
        public virtual Azure.Pageable<Azure.ResourceManager.Resources.Models.PredefinedTag> GetAllPredefinedTags(System.Threading.CancellationToken cancellationToken = default(System.Threading.CancellationToken)) { throw null; }
        public virtual Azure.AsyncPageable<Azure.ResourceManager.Resources.Models.PredefinedTag> GetAllPredefinedTagsAsync(System.Threading.CancellationToken cancellationToken = default(System.Threading.CancellationToken)) { throw null; }
        public virtual Azure.ResourceManager.Resources.ArmRestApiCollection GetArmRestApis(string azureNamespace) { throw null; }
        public virtual System.Threading.Tasks.Task<Azure.Response<Azure.ResourceManager.Resources.SubscriptionResource>> GetAsync(System.Threading.CancellationToken cancellationToken = default(System.Threading.CancellationToken)) { throw null; }
        public virtual Azure.Pageable<Azure.ResourceManager.Resources.FeatureResource> GetFeatures(System.Threading.CancellationToken cancellationToken = default(System.Threading.CancellationToken)) { throw null; }
        public virtual Azure.AsyncPageable<Azure.ResourceManager.Resources.FeatureResource> GetFeaturesAsync(System.Threading.CancellationToken cancellationToken = default(System.Threading.CancellationToken)) { throw null; }
        public virtual Azure.Pageable<Azure.ResourceManager.Resources.GenericResource> GetGenericResources(string filter = null, string expand = null, int? top = default(int?), System.Threading.CancellationToken cancellationToken = default(System.Threading.CancellationToken)) { throw null; }
        public virtual Azure.AsyncPageable<Azure.ResourceManager.Resources.GenericResource> GetGenericResourcesAsync(string filter = null, string expand = null, int? top = default(int?), System.Threading.CancellationToken cancellationToken = default(System.Threading.CancellationToken)) { throw null; }
        public virtual Azure.Pageable<Azure.ResourceManager.Resources.Models.LocationExpanded> GetLocations(bool? includeExtendedLocations = default(bool?), System.Threading.CancellationToken cancellationToken = default(System.Threading.CancellationToken)) { throw null; }
        public virtual Azure.AsyncPageable<Azure.ResourceManager.Resources.Models.LocationExpanded> GetLocationsAsync(bool? includeExtendedLocations = default(bool?), System.Threading.CancellationToken cancellationToken = default(System.Threading.CancellationToken)) { throw null; }
        public virtual Azure.Response<Azure.ResourceManager.Resources.ResourceGroupResource> GetResourceGroup(string resourceGroupName, System.Threading.CancellationToken cancellationToken = default(System.Threading.CancellationToken)) { throw null; }
        public virtual System.Threading.Tasks.Task<Azure.Response<Azure.ResourceManager.Resources.ResourceGroupResource>> GetResourceGroupAsync(string resourceGroupName, System.Threading.CancellationToken cancellationToken = default(System.Threading.CancellationToken)) { throw null; }
        public virtual Azure.ResourceManager.Resources.ResourceGroupCollection GetResourceGroups() { throw null; }
        public virtual Azure.Pageable<Azure.ResourceManager.Resources.ResourceLinkResource> GetResourceLinks(string filter = null, System.Threading.CancellationToken cancellationToken = default(System.Threading.CancellationToken)) { throw null; }
        public virtual Azure.AsyncPageable<Azure.ResourceManager.Resources.ResourceLinkResource> GetResourceLinksAsync(string filter = null, System.Threading.CancellationToken cancellationToken = default(System.Threading.CancellationToken)) { throw null; }
        public virtual Azure.Response<Azure.ResourceManager.Resources.ResourceProviderResource> GetResourceProvider(string resourceProviderNamespace, string expand = null, System.Threading.CancellationToken cancellationToken = default(System.Threading.CancellationToken)) { throw null; }
        public virtual System.Threading.Tasks.Task<Azure.Response<Azure.ResourceManager.Resources.ResourceProviderResource>> GetResourceProviderAsync(string resourceProviderNamespace, string expand = null, System.Threading.CancellationToken cancellationToken = default(System.Threading.CancellationToken)) { throw null; }
        public virtual Azure.ResourceManager.Resources.ResourceProviderCollection GetResourceProviders() { throw null; }
        public virtual Azure.Response<Azure.ResourceManager.Resources.SubscriptionPolicyDefinitionResource> GetSubscriptionPolicyDefinition(string policyDefinitionName, System.Threading.CancellationToken cancellationToken = default(System.Threading.CancellationToken)) { throw null; }
        public virtual System.Threading.Tasks.Task<Azure.Response<Azure.ResourceManager.Resources.SubscriptionPolicyDefinitionResource>> GetSubscriptionPolicyDefinitionAsync(string policyDefinitionName, System.Threading.CancellationToken cancellationToken = default(System.Threading.CancellationToken)) { throw null; }
        public virtual Azure.ResourceManager.Resources.SubscriptionPolicyDefinitionCollection GetSubscriptionPolicyDefinitions() { throw null; }
        public virtual Azure.Response<Azure.ResourceManager.Resources.SubscriptionPolicySetDefinitionResource> GetSubscriptionPolicySetDefinition(string policySetDefinitionName, System.Threading.CancellationToken cancellationToken = default(System.Threading.CancellationToken)) { throw null; }
        public virtual System.Threading.Tasks.Task<Azure.Response<Azure.ResourceManager.Resources.SubscriptionPolicySetDefinitionResource>> GetSubscriptionPolicySetDefinitionAsync(string policySetDefinitionName, System.Threading.CancellationToken cancellationToken = default(System.Threading.CancellationToken)) { throw null; }
        public virtual Azure.ResourceManager.Resources.SubscriptionPolicySetDefinitionCollection GetSubscriptionPolicySetDefinitions() { throw null; }
        public virtual Azure.Response<Azure.ResourceManager.Resources.SubscriptionResource> RemoveTag(string key, System.Threading.CancellationToken cancellationToken = default(System.Threading.CancellationToken)) { throw null; }
        public virtual System.Threading.Tasks.Task<Azure.Response<Azure.ResourceManager.Resources.SubscriptionResource>> RemoveTagAsync(string key, System.Threading.CancellationToken cancellationToken = default(System.Threading.CancellationToken)) { throw null; }
        public virtual Azure.Response<Azure.ResourceManager.Resources.SubscriptionResource> SetTags(System.Collections.Generic.IDictionary<string, string> tags, System.Threading.CancellationToken cancellationToken = default(System.Threading.CancellationToken)) { throw null; }
        public virtual System.Threading.Tasks.Task<Azure.Response<Azure.ResourceManager.Resources.SubscriptionResource>> SetTagsAsync(System.Collections.Generic.IDictionary<string, string> tags, System.Threading.CancellationToken cancellationToken = default(System.Threading.CancellationToken)) { throw null; }
    }
    public partial class TagResource : Azure.ResourceManager.ArmResource
    {
        public static readonly Azure.Core.ResourceType ResourceType;
        protected TagResource() { }
        public virtual Azure.ResourceManager.Resources.TagResourceData Data { get { throw null; } }
        public virtual bool HasData { get { throw null; } }
        public virtual Azure.ResourceManager.ArmOperation<Azure.ResourceManager.Resources.TagResource> CreateOrUpdate(Azure.WaitUntil waitUntil, Azure.ResourceManager.Resources.TagResourceData data, System.Threading.CancellationToken cancellationToken = default(System.Threading.CancellationToken)) { throw null; }
        public virtual System.Threading.Tasks.Task<Azure.ResourceManager.ArmOperation<Azure.ResourceManager.Resources.TagResource>> CreateOrUpdateAsync(Azure.WaitUntil waitUntil, Azure.ResourceManager.Resources.TagResourceData data, System.Threading.CancellationToken cancellationToken = default(System.Threading.CancellationToken)) { throw null; }
        public static Azure.Core.ResourceIdentifier CreateResourceIdentifier(string scope) { throw null; }
        public virtual Azure.ResourceManager.ArmOperation Delete(Azure.WaitUntil waitUntil, System.Threading.CancellationToken cancellationToken = default(System.Threading.CancellationToken)) { throw null; }
        public virtual System.Threading.Tasks.Task<Azure.ResourceManager.ArmOperation> DeleteAsync(Azure.WaitUntil waitUntil, System.Threading.CancellationToken cancellationToken = default(System.Threading.CancellationToken)) { throw null; }
        public virtual Azure.Response<Azure.ResourceManager.Resources.TagResource> Get(System.Threading.CancellationToken cancellationToken = default(System.Threading.CancellationToken)) { throw null; }
        public virtual System.Threading.Tasks.Task<Azure.Response<Azure.ResourceManager.Resources.TagResource>> GetAsync(System.Threading.CancellationToken cancellationToken = default(System.Threading.CancellationToken)) { throw null; }
        public virtual Azure.Response<Azure.ResourceManager.Resources.TagResource> Update(Azure.ResourceManager.Resources.Models.PatchableTagResourceData data, System.Threading.CancellationToken cancellationToken = default(System.Threading.CancellationToken)) { throw null; }
        public virtual System.Threading.Tasks.Task<Azure.Response<Azure.ResourceManager.Resources.TagResource>> UpdateAsync(Azure.ResourceManager.Resources.Models.PatchableTagResourceData data, System.Threading.CancellationToken cancellationToken = default(System.Threading.CancellationToken)) { throw null; }
    }
    public partial class TagResourceData : Azure.ResourceManager.Models.ResourceData
    {
        public TagResourceData(Azure.ResourceManager.Resources.Models.Tag properties) { }
        public System.Collections.Generic.IDictionary<string, string> TagValues { get { throw null; } }
    }
    public partial class TenantCollection : Azure.ResourceManager.ArmCollection, System.Collections.Generic.IAsyncEnumerable<Azure.ResourceManager.Resources.TenantResource>, System.Collections.Generic.IEnumerable<Azure.ResourceManager.Resources.TenantResource>, System.Collections.IEnumerable
    {
        protected TenantCollection() { }
        public virtual Azure.Pageable<Azure.ResourceManager.Resources.TenantResource> GetAll(System.Threading.CancellationToken cancellationToken = default(System.Threading.CancellationToken)) { throw null; }
        public virtual Azure.AsyncPageable<Azure.ResourceManager.Resources.TenantResource> GetAllAsync(System.Threading.CancellationToken cancellationToken = default(System.Threading.CancellationToken)) { throw null; }
        System.Collections.Generic.IAsyncEnumerator<Azure.ResourceManager.Resources.TenantResource> System.Collections.Generic.IAsyncEnumerable<Azure.ResourceManager.Resources.TenantResource>.GetAsyncEnumerator(System.Threading.CancellationToken cancellationToken) { throw null; }
        System.Collections.Generic.IEnumerator<Azure.ResourceManager.Resources.TenantResource> System.Collections.Generic.IEnumerable<Azure.ResourceManager.Resources.TenantResource>.GetEnumerator() { throw null; }
        System.Collections.IEnumerator System.Collections.IEnumerable.GetEnumerator() { throw null; }
    }
    public partial class TenantData
    {
        internal TenantData() { }
        public string Country { get { throw null; } }
        public string CountryCode { get { throw null; } }
        public string DefaultDomain { get { throw null; } }
        public string DisplayName { get { throw null; } }
        public System.Collections.Generic.IReadOnlyList<string> Domains { get { throw null; } }
        public string Id { get { throw null; } }
        public System.Uri TenantBrandingLogoUri { get { throw null; } }
        public Azure.ResourceManager.Resources.Models.TenantCategory? TenantCategory { get { throw null; } }
        public System.Guid? TenantId { get { throw null; } }
        public string TenantType { get { throw null; } }
    }
    public partial class TenantPolicyDefinitionCollection : Azure.ResourceManager.ArmCollection, System.Collections.Generic.IAsyncEnumerable<Azure.ResourceManager.Resources.TenantPolicyDefinitionResource>, System.Collections.Generic.IEnumerable<Azure.ResourceManager.Resources.TenantPolicyDefinitionResource>, System.Collections.IEnumerable
    {
        protected TenantPolicyDefinitionCollection() { }
        public virtual Azure.Response<bool> Exists(string policyDefinitionName, System.Threading.CancellationToken cancellationToken = default(System.Threading.CancellationToken)) { throw null; }
        public virtual System.Threading.Tasks.Task<Azure.Response<bool>> ExistsAsync(string policyDefinitionName, System.Threading.CancellationToken cancellationToken = default(System.Threading.CancellationToken)) { throw null; }
        public virtual Azure.Response<Azure.ResourceManager.Resources.TenantPolicyDefinitionResource> Get(string policyDefinitionName, System.Threading.CancellationToken cancellationToken = default(System.Threading.CancellationToken)) { throw null; }
        public virtual Azure.Pageable<Azure.ResourceManager.Resources.TenantPolicyDefinitionResource> GetAll(string filter = null, int? top = default(int?), System.Threading.CancellationToken cancellationToken = default(System.Threading.CancellationToken)) { throw null; }
        public virtual Azure.AsyncPageable<Azure.ResourceManager.Resources.TenantPolicyDefinitionResource> GetAllAsync(string filter = null, int? top = default(int?), System.Threading.CancellationToken cancellationToken = default(System.Threading.CancellationToken)) { throw null; }
        public virtual System.Threading.Tasks.Task<Azure.Response<Azure.ResourceManager.Resources.TenantPolicyDefinitionResource>> GetAsync(string policyDefinitionName, System.Threading.CancellationToken cancellationToken = default(System.Threading.CancellationToken)) { throw null; }
        System.Collections.Generic.IAsyncEnumerator<Azure.ResourceManager.Resources.TenantPolicyDefinitionResource> System.Collections.Generic.IAsyncEnumerable<Azure.ResourceManager.Resources.TenantPolicyDefinitionResource>.GetAsyncEnumerator(System.Threading.CancellationToken cancellationToken) { throw null; }
        System.Collections.Generic.IEnumerator<Azure.ResourceManager.Resources.TenantPolicyDefinitionResource> System.Collections.Generic.IEnumerable<Azure.ResourceManager.Resources.TenantPolicyDefinitionResource>.GetEnumerator() { throw null; }
        System.Collections.IEnumerator System.Collections.IEnumerable.GetEnumerator() { throw null; }
    }
    public partial class TenantPolicyDefinitionResource : Azure.ResourceManager.ArmResource
    {
        public static readonly Azure.Core.ResourceType ResourceType;
        protected TenantPolicyDefinitionResource() { }
        public virtual Azure.ResourceManager.Resources.PolicyDefinitionData Data { get { throw null; } }
        public virtual bool HasData { get { throw null; } }
        public static Azure.Core.ResourceIdentifier CreateResourceIdentifier(string policyDefinitionName) { throw null; }
        public virtual Azure.Response<Azure.ResourceManager.Resources.TenantPolicyDefinitionResource> Get(System.Threading.CancellationToken cancellationToken = default(System.Threading.CancellationToken)) { throw null; }
        public virtual System.Threading.Tasks.Task<Azure.Response<Azure.ResourceManager.Resources.TenantPolicyDefinitionResource>> GetAsync(System.Threading.CancellationToken cancellationToken = default(System.Threading.CancellationToken)) { throw null; }
    }
    public partial class TenantPolicySetDefinitionCollection : Azure.ResourceManager.ArmCollection, System.Collections.Generic.IAsyncEnumerable<Azure.ResourceManager.Resources.TenantPolicySetDefinitionResource>, System.Collections.Generic.IEnumerable<Azure.ResourceManager.Resources.TenantPolicySetDefinitionResource>, System.Collections.IEnumerable
    {
        protected TenantPolicySetDefinitionCollection() { }
        public virtual Azure.Response<bool> Exists(string policySetDefinitionName, System.Threading.CancellationToken cancellationToken = default(System.Threading.CancellationToken)) { throw null; }
        public virtual System.Threading.Tasks.Task<Azure.Response<bool>> ExistsAsync(string policySetDefinitionName, System.Threading.CancellationToken cancellationToken = default(System.Threading.CancellationToken)) { throw null; }
        public virtual Azure.Response<Azure.ResourceManager.Resources.TenantPolicySetDefinitionResource> Get(string policySetDefinitionName, System.Threading.CancellationToken cancellationToken = default(System.Threading.CancellationToken)) { throw null; }
        public virtual Azure.Pageable<Azure.ResourceManager.Resources.TenantPolicySetDefinitionResource> GetAll(string filter = null, int? top = default(int?), System.Threading.CancellationToken cancellationToken = default(System.Threading.CancellationToken)) { throw null; }
        public virtual Azure.AsyncPageable<Azure.ResourceManager.Resources.TenantPolicySetDefinitionResource> GetAllAsync(string filter = null, int? top = default(int?), System.Threading.CancellationToken cancellationToken = default(System.Threading.CancellationToken)) { throw null; }
        public virtual System.Threading.Tasks.Task<Azure.Response<Azure.ResourceManager.Resources.TenantPolicySetDefinitionResource>> GetAsync(string policySetDefinitionName, System.Threading.CancellationToken cancellationToken = default(System.Threading.CancellationToken)) { throw null; }
        System.Collections.Generic.IAsyncEnumerator<Azure.ResourceManager.Resources.TenantPolicySetDefinitionResource> System.Collections.Generic.IAsyncEnumerable<Azure.ResourceManager.Resources.TenantPolicySetDefinitionResource>.GetAsyncEnumerator(System.Threading.CancellationToken cancellationToken) { throw null; }
        System.Collections.Generic.IEnumerator<Azure.ResourceManager.Resources.TenantPolicySetDefinitionResource> System.Collections.Generic.IEnumerable<Azure.ResourceManager.Resources.TenantPolicySetDefinitionResource>.GetEnumerator() { throw null; }
        System.Collections.IEnumerator System.Collections.IEnumerable.GetEnumerator() { throw null; }
    }
    public partial class TenantPolicySetDefinitionResource : Azure.ResourceManager.ArmResource
    {
        public static readonly Azure.Core.ResourceType ResourceType;
        protected TenantPolicySetDefinitionResource() { }
        public virtual Azure.ResourceManager.Resources.PolicySetDefinitionData Data { get { throw null; } }
        public virtual bool HasData { get { throw null; } }
        public static Azure.Core.ResourceIdentifier CreateResourceIdentifier(string policySetDefinitionName) { throw null; }
        public virtual Azure.Response<Azure.ResourceManager.Resources.TenantPolicySetDefinitionResource> Get(System.Threading.CancellationToken cancellationToken = default(System.Threading.CancellationToken)) { throw null; }
        public virtual System.Threading.Tasks.Task<Azure.Response<Azure.ResourceManager.Resources.TenantPolicySetDefinitionResource>> GetAsync(System.Threading.CancellationToken cancellationToken = default(System.Threading.CancellationToken)) { throw null; }
    }
    public partial class TenantResource : Azure.ResourceManager.ArmResource
    {
        public static readonly Azure.Core.ResourceType ResourceType;
        protected TenantResource() { }
        public virtual Azure.ResourceManager.Resources.TenantData Data { get { throw null; } }
        public virtual bool HasData { get { throw null; } }
        public virtual Azure.Response<Azure.ResourceManager.Resources.DataPolicyManifestResource> GetDataPolicyManifest(string policyMode, System.Threading.CancellationToken cancellationToken = default(System.Threading.CancellationToken)) { throw null; }
        public virtual System.Threading.Tasks.Task<Azure.Response<Azure.ResourceManager.Resources.DataPolicyManifestResource>> GetDataPolicyManifestAsync(string policyMode, System.Threading.CancellationToken cancellationToken = default(System.Threading.CancellationToken)) { throw null; }
        public virtual Azure.ResourceManager.Resources.DataPolicyManifestCollection GetDataPolicyManifests() { throw null; }
        public virtual Azure.Response<Azure.ResourceManager.Resources.GenericResource> GetGenericResource(Azure.Core.ResourceIdentifier resourceId, System.Threading.CancellationToken cancellationToken = default(System.Threading.CancellationToken)) { throw null; }
        public virtual System.Threading.Tasks.Task<Azure.Response<Azure.ResourceManager.Resources.GenericResource>> GetGenericResourceAsync(Azure.Core.ResourceIdentifier resourceId, System.Threading.CancellationToken cancellationToken = default(System.Threading.CancellationToken)) { throw null; }
        public virtual Azure.ResourceManager.Resources.GenericResourceCollection GetGenericResources() { throw null; }
        public virtual Azure.Response<Azure.ResourceManager.ManagementGroups.ManagementGroupResource> GetManagementGroup(string groupId, Azure.ResourceManager.ManagementGroups.Models.ManagementGroupExpandType? expand = default(Azure.ResourceManager.ManagementGroups.Models.ManagementGroupExpandType?), bool? recurse = default(bool?), string filter = null, string cacheControl = null, System.Threading.CancellationToken cancellationToken = default(System.Threading.CancellationToken)) { throw null; }
        public virtual System.Threading.Tasks.Task<Azure.Response<Azure.ResourceManager.ManagementGroups.ManagementGroupResource>> GetManagementGroupAsync(string groupId, Azure.ResourceManager.ManagementGroups.Models.ManagementGroupExpandType? expand = default(Azure.ResourceManager.ManagementGroups.Models.ManagementGroupExpandType?), bool? recurse = default(bool?), string filter = null, string cacheControl = null, System.Threading.CancellationToken cancellationToken = default(System.Threading.CancellationToken)) { throw null; }
        public virtual Azure.ResourceManager.ManagementGroups.ManagementGroupCollection GetManagementGroups() { throw null; }
        public virtual Azure.Response<Azure.ResourceManager.Resources.ResourceLinkResource> GetResourceLink(string scope, System.Threading.CancellationToken cancellationToken = default(System.Threading.CancellationToken)) { throw null; }
        public virtual System.Threading.Tasks.Task<Azure.Response<Azure.ResourceManager.Resources.ResourceLinkResource>> GetResourceLinkAsync(string scope, System.Threading.CancellationToken cancellationToken = default(System.Threading.CancellationToken)) { throw null; }
        public virtual Azure.ResourceManager.Resources.ResourceLinkCollection GetResourceLinks(string scope) { throw null; }
        public virtual Azure.Response<Azure.ResourceManager.Resources.SubscriptionResource> GetSubscription(string subscriptionId, System.Threading.CancellationToken cancellationToken = default(System.Threading.CancellationToken)) { throw null; }
        public virtual System.Threading.Tasks.Task<Azure.Response<Azure.ResourceManager.Resources.SubscriptionResource>> GetSubscriptionAsync(string subscriptionId, System.Threading.CancellationToken cancellationToken = default(System.Threading.CancellationToken)) { throw null; }
        public virtual Azure.ResourceManager.Resources.SubscriptionCollection GetSubscriptions() { throw null; }
        public virtual Azure.Response<Azure.ResourceManager.Resources.TenantPolicyDefinitionResource> GetTenantPolicyDefinition(string policyDefinitionName, System.Threading.CancellationToken cancellationToken = default(System.Threading.CancellationToken)) { throw null; }
        public virtual System.Threading.Tasks.Task<Azure.Response<Azure.ResourceManager.Resources.TenantPolicyDefinitionResource>> GetTenantPolicyDefinitionAsync(string policyDefinitionName, System.Threading.CancellationToken cancellationToken = default(System.Threading.CancellationToken)) { throw null; }
        public virtual Azure.ResourceManager.Resources.TenantPolicyDefinitionCollection GetTenantPolicyDefinitions() { throw null; }
        public virtual Azure.Response<Azure.ResourceManager.Resources.TenantPolicySetDefinitionResource> GetTenantPolicySetDefinition(string policySetDefinitionName, System.Threading.CancellationToken cancellationToken = default(System.Threading.CancellationToken)) { throw null; }
        public virtual System.Threading.Tasks.Task<Azure.Response<Azure.ResourceManager.Resources.TenantPolicySetDefinitionResource>> GetTenantPolicySetDefinitionAsync(string policySetDefinitionName, System.Threading.CancellationToken cancellationToken = default(System.Threading.CancellationToken)) { throw null; }
        public virtual Azure.ResourceManager.Resources.TenantPolicySetDefinitionCollection GetTenantPolicySetDefinitions() { throw null; }
        public virtual Azure.Response<Azure.ResourceManager.Resources.Models.TenantResourceProvider> GetTenantResourceProvider(string resourceProviderNamespace, string expand = null, System.Threading.CancellationToken cancellationToken = default(System.Threading.CancellationToken)) { throw null; }
        public virtual System.Threading.Tasks.Task<Azure.Response<Azure.ResourceManager.Resources.Models.TenantResourceProvider>> GetTenantResourceProviderAsync(string resourceProviderNamespace, string expand = null, System.Threading.CancellationToken cancellationToken = default(System.Threading.CancellationToken)) { throw null; }
        public virtual Azure.Pageable<Azure.ResourceManager.Resources.Models.TenantResourceProvider> GetTenantResourceProviders(int? top = default(int?), string expand = null, System.Threading.CancellationToken cancellationToken = default(System.Threading.CancellationToken)) { throw null; }
        public virtual Azure.AsyncPageable<Azure.ResourceManager.Resources.Models.TenantResourceProvider> GetTenantResourceProvidersAsync(int? top = default(int?), string expand = null, System.Threading.CancellationToken cancellationToken = default(System.Threading.CancellationToken)) { throw null; }
    }
}
namespace Azure.ResourceManager.Resources.Models
{
    public partial class ApiProfile
    {
        internal ApiProfile() { }
        public string ApiVersion { get { throw null; } }
        public string ProfileVersion { get { throw null; } }
    }
    public partial class ArmPolicyParameter
    {
        public ArmPolicyParameter() { }
        public System.Collections.Generic.IList<System.BinaryData> AllowedValues { get { throw null; } }
        public Azure.ResourceManager.Resources.Models.ArmPolicyParameterType? ArmPolicyParameterType { get { throw null; } set { } }
        public System.BinaryData DefaultValue { get { throw null; } set { } }
        public Azure.ResourceManager.Resources.Models.ParameterDefinitionsValueMetadata Metadata { get { throw null; } set { } }
    }
    [System.Runtime.InteropServices.StructLayoutAttribute(System.Runtime.InteropServices.LayoutKind.Sequential)]
    public readonly partial struct ArmPolicyParameterType : System.IEquatable<Azure.ResourceManager.Resources.Models.ArmPolicyParameterType>
    {
        private readonly object _dummy;
        private readonly int _dummyPrimitive;
        public ArmPolicyParameterType(string value) { throw null; }
        public static Azure.ResourceManager.Resources.Models.ArmPolicyParameterType Array { get { throw null; } }
        public static Azure.ResourceManager.Resources.Models.ArmPolicyParameterType Boolean { get { throw null; } }
        public static Azure.ResourceManager.Resources.Models.ArmPolicyParameterType DateTime { get { throw null; } }
        public static Azure.ResourceManager.Resources.Models.ArmPolicyParameterType Float { get { throw null; } }
        public static Azure.ResourceManager.Resources.Models.ArmPolicyParameterType Integer { get { throw null; } }
        public static Azure.ResourceManager.Resources.Models.ArmPolicyParameterType Object { get { throw null; } }
        public static Azure.ResourceManager.Resources.Models.ArmPolicyParameterType String { get { throw null; } }
        public bool Equals(Azure.ResourceManager.Resources.Models.ArmPolicyParameterType other) { throw null; }
        [System.ComponentModel.EditorBrowsableAttribute(System.ComponentModel.EditorBrowsableState.Never)]
        public override bool Equals(object obj) { throw null; }
        [System.ComponentModel.EditorBrowsableAttribute(System.ComponentModel.EditorBrowsableState.Never)]
        public override int GetHashCode() { throw null; }
        public static bool operator ==(Azure.ResourceManager.Resources.Models.ArmPolicyParameterType left, Azure.ResourceManager.Resources.Models.ArmPolicyParameterType right) { throw null; }
        public static implicit operator Azure.ResourceManager.Resources.Models.ArmPolicyParameterType (string value) { throw null; }
        public static bool operator !=(Azure.ResourceManager.Resources.Models.ArmPolicyParameterType left, Azure.ResourceManager.Resources.Models.ArmPolicyParameterType right) { throw null; }
        public override string ToString() { throw null; }
    }
    public partial class ArmPolicyParameterValue
    {
        public ArmPolicyParameterValue() { }
        public System.BinaryData Value { get { throw null; } set { } }
    }
    public partial class ArmRestApi
    {
        internal ArmRestApi() { }
        public string Description { get { throw null; } }
        public string Name { get { throw null; } }
        public string Operation { get { throw null; } }
        public string Origin { get { throw null; } }
        public string Provider { get { throw null; } }
        public string Resource { get { throw null; } }
    }
    public partial class AzureRoleDefinition
    {
        internal AzureRoleDefinition() { }
        public string Id { get { throw null; } }
        public bool? IsServiceRole { get { throw null; } }
        public string Name { get { throw null; } }
        public System.Collections.Generic.IReadOnlyList<Azure.ResourceManager.Resources.Models.Permission> Permissions { get { throw null; } }
        public System.Collections.Generic.IReadOnlyList<string> Scopes { get { throw null; } }
    }
    public partial class DataManifestCustomResourceFunctionDefinition
    {
        internal DataManifestCustomResourceFunctionDefinition() { }
        public bool? AllowCustomProperties { get { throw null; } }
        public System.Collections.Generic.IReadOnlyList<string> DefaultProperties { get { throw null; } }
        public Azure.Core.ResourceType? FullyQualifiedResourceType { get { throw null; } }
        public string Name { get { throw null; } }
    }
    public partial class DataPolicyManifestEffect
    {
        internal DataPolicyManifestEffect() { }
        public System.BinaryData DetailsSchema { get { throw null; } }
        public string Name { get { throw null; } }
    }
    [System.Runtime.InteropServices.StructLayoutAttribute(System.Runtime.InteropServices.LayoutKind.Sequential)]
    public readonly partial struct EnforcementMode : System.IEquatable<Azure.ResourceManager.Resources.Models.EnforcementMode>
    {
        private readonly object _dummy;
        private readonly int _dummyPrimitive;
        public EnforcementMode(string value) { throw null; }
        public static Azure.ResourceManager.Resources.Models.EnforcementMode DoNotEnforce { get { throw null; } }
        public static Azure.ResourceManager.Resources.Models.EnforcementMode Enforced { get { throw null; } }
        public bool Equals(Azure.ResourceManager.Resources.Models.EnforcementMode other) { throw null; }
        [System.ComponentModel.EditorBrowsableAttribute(System.ComponentModel.EditorBrowsableState.Never)]
        public override bool Equals(object obj) { throw null; }
        [System.ComponentModel.EditorBrowsableAttribute(System.ComponentModel.EditorBrowsableState.Never)]
        public override int GetHashCode() { throw null; }
        public static bool operator ==(Azure.ResourceManager.Resources.Models.EnforcementMode left, Azure.ResourceManager.Resources.Models.EnforcementMode right) { throw null; }
        public static implicit operator Azure.ResourceManager.Resources.Models.EnforcementMode (string value) { throw null; }
        public static bool operator !=(Azure.ResourceManager.Resources.Models.EnforcementMode left, Azure.ResourceManager.Resources.Models.EnforcementMode right) { throw null; }
        public override string ToString() { throw null; }
    }
<<<<<<< HEAD
    [System.Runtime.InteropServices.StructLayoutAttribute(System.Runtime.InteropServices.LayoutKind.Sequential)]
    public readonly partial struct ExemptionCategory : System.IEquatable<Azure.ResourceManager.Resources.Models.ExemptionCategory>
    {
        private readonly object _dummy;
        private readonly int _dummyPrimitive;
        public ExemptionCategory(string value) { throw null; }
        public static Azure.ResourceManager.Resources.Models.ExemptionCategory Mitigated { get { throw null; } }
        public static Azure.ResourceManager.Resources.Models.ExemptionCategory Waiver { get { throw null; } }
        public bool Equals(Azure.ResourceManager.Resources.Models.ExemptionCategory other) { throw null; }
        [System.ComponentModel.EditorBrowsableAttribute(System.ComponentModel.EditorBrowsableState.Never)]
        public override bool Equals(object obj) { throw null; }
        [System.ComponentModel.EditorBrowsableAttribute(System.ComponentModel.EditorBrowsableState.Never)]
        public override int GetHashCode() { throw null; }
        public static bool operator ==(Azure.ResourceManager.Resources.Models.ExemptionCategory left, Azure.ResourceManager.Resources.Models.ExemptionCategory right) { throw null; }
        public static implicit operator Azure.ResourceManager.Resources.Models.ExemptionCategory (string value) { throw null; }
        public static bool operator !=(Azure.ResourceManager.Resources.Models.ExemptionCategory left, Azure.ResourceManager.Resources.Models.ExemptionCategory right) { throw null; }
        public override string ToString() { throw null; }
=======
    public partial class ErrorAdditionalInfo
    {
        internal ErrorAdditionalInfo() { }
        public string ErrorAdditionalInfoType { get { throw null; } }
        public System.BinaryData Info { get { throw null; } }
>>>>>>> 516daf00
    }
    public partial class ExportTemplate
    {
        public ExportTemplate() { }
        public string Options { get { throw null; } set { } }
        public System.Collections.Generic.IList<string> Resources { get { throw null; } }
    }
    public partial class ExtendedLocation
    {
        public ExtendedLocation() { }
        public Azure.ResourceManager.Resources.Models.ExtendedLocationType? ExtendedLocationType { get { throw null; } set { } }
        public string Name { get { throw null; } set { } }
    }
    [System.Runtime.InteropServices.StructLayoutAttribute(System.Runtime.InteropServices.LayoutKind.Sequential)]
    public readonly partial struct ExtendedLocationType : System.IEquatable<Azure.ResourceManager.Resources.Models.ExtendedLocationType>
    {
        private readonly object _dummy;
        private readonly int _dummyPrimitive;
        public ExtendedLocationType(string value) { throw null; }
        public static Azure.ResourceManager.Resources.Models.ExtendedLocationType EdgeZone { get { throw null; } }
        public bool Equals(Azure.ResourceManager.Resources.Models.ExtendedLocationType other) { throw null; }
        [System.ComponentModel.EditorBrowsableAttribute(System.ComponentModel.EditorBrowsableState.Never)]
        public override bool Equals(object obj) { throw null; }
        [System.ComponentModel.EditorBrowsableAttribute(System.ComponentModel.EditorBrowsableState.Never)]
        public override int GetHashCode() { throw null; }
        public static bool operator ==(Azure.ResourceManager.Resources.Models.ExtendedLocationType left, Azure.ResourceManager.Resources.Models.ExtendedLocationType right) { throw null; }
        public static implicit operator Azure.ResourceManager.Resources.Models.ExtendedLocationType (string value) { throw null; }
        public static bool operator !=(Azure.ResourceManager.Resources.Models.ExtendedLocationType left, Azure.ResourceManager.Resources.Models.ExtendedLocationType right) { throw null; }
        public override string ToString() { throw null; }
    }
    public partial class LocationExpanded
    {
        internal LocationExpanded() { }
        public string DisplayName { get { throw null; } }
        public string Id { get { throw null; } }
        public Azure.ResourceManager.Resources.Models.LocationType? LocationType { get { throw null; } }
        public Azure.ResourceManager.Resources.Models.LocationMetadata Metadata { get { throw null; } }
        public string Name { get { throw null; } }
        public string RegionalDisplayName { get { throw null; } }
        public string SubscriptionId { get { throw null; } }
        public static implicit operator Azure.Core.AzureLocation (Azure.ResourceManager.Resources.Models.LocationExpanded location) { throw null; }
    }
    public partial class LocationMetadata
    {
        internal LocationMetadata() { }
        public string GeographyGroup { get { throw null; } }
        public string HomeLocation { get { throw null; } }
        public double? Latitude { get { throw null; } }
        public double? Longitude { get { throw null; } }
        public System.Collections.Generic.IReadOnlyList<Azure.ResourceManager.Resources.Models.PairedRegion> PairedRegions { get { throw null; } }
        public string PhysicalLocation { get { throw null; } }
        public Azure.ResourceManager.Resources.Models.RegionCategory? RegionCategory { get { throw null; } }
        public Azure.ResourceManager.Resources.Models.RegionType? RegionType { get { throw null; } }
    }
    public enum LocationType
    {
        Region = 0,
        EdgeZone = 1,
    }
    public partial class ManagedByTenant
    {
        internal ManagedByTenant() { }
        public System.Guid? TenantId { get { throw null; } }
    }
    [System.Runtime.InteropServices.StructLayoutAttribute(System.Runtime.InteropServices.LayoutKind.Sequential)]
    public readonly partial struct ManagementLockLevel : System.IEquatable<Azure.ResourceManager.Resources.Models.ManagementLockLevel>
    {
        private readonly object _dummy;
        private readonly int _dummyPrimitive;
        public ManagementLockLevel(string value) { throw null; }
        public static Azure.ResourceManager.Resources.Models.ManagementLockLevel CanNotDelete { get { throw null; } }
        public static Azure.ResourceManager.Resources.Models.ManagementLockLevel NotSpecified { get { throw null; } }
        public static Azure.ResourceManager.Resources.Models.ManagementLockLevel ReadOnly { get { throw null; } }
        public bool Equals(Azure.ResourceManager.Resources.Models.ManagementLockLevel other) { throw null; }
        [System.ComponentModel.EditorBrowsableAttribute(System.ComponentModel.EditorBrowsableState.Never)]
        public override bool Equals(object obj) { throw null; }
        [System.ComponentModel.EditorBrowsableAttribute(System.ComponentModel.EditorBrowsableState.Never)]
        public override int GetHashCode() { throw null; }
        public static bool operator ==(Azure.ResourceManager.Resources.Models.ManagementLockLevel left, Azure.ResourceManager.Resources.Models.ManagementLockLevel right) { throw null; }
        public static implicit operator Azure.ResourceManager.Resources.Models.ManagementLockLevel (string value) { throw null; }
        public static bool operator !=(Azure.ResourceManager.Resources.Models.ManagementLockLevel left, Azure.ResourceManager.Resources.Models.ManagementLockLevel right) { throw null; }
        public override string ToString() { throw null; }
    }
    public partial class ManagementLockOwner
    {
        public ManagementLockOwner() { }
        public string ApplicationId { get { throw null; } set { } }
    }
    public partial class NonComplianceMessage
    {
        public NonComplianceMessage(string message) { }
        public string Message { get { throw null; } set { } }
        public string PolicyDefinitionReferenceId { get { throw null; } set { } }
    }
    public partial class PairedRegion
    {
        internal PairedRegion() { }
        public string Id { get { throw null; } }
        public string Name { get { throw null; } }
        public string SubscriptionId { get { throw null; } }
    }
    public partial class ParameterDefinitionsValueMetadata
    {
        public ParameterDefinitionsValueMetadata() { }
        public System.Collections.Generic.IDictionary<string, System.BinaryData> AdditionalProperties { get { throw null; } }
        public bool? AssignPermissions { get { throw null; } set { } }
        public string Description { get { throw null; } set { } }
        public string DisplayName { get { throw null; } set { } }
        public string StrongType { get { throw null; } set { } }
    }
    public partial class PatchableResourceGroupData
    {
        public PatchableResourceGroupData() { }
        public string ManagedBy { get { throw null; } set { } }
        public string Name { get { throw null; } set { } }
        public string ResourceGroupProvisioningState { get { throw null; } }
        public System.Collections.Generic.IDictionary<string, string> Tags { get { throw null; } }
    }
    public partial class PatchableTagResourceData
    {
        public PatchableTagResourceData() { }
        public Azure.ResourceManager.Resources.Models.TagPatchMode? PatchMode { get { throw null; } set { } }
        public System.Collections.Generic.IDictionary<string, string> TagValues { get { throw null; } }
    }
    public partial class Permission
    {
        internal Permission() { }
        public System.Collections.Generic.IReadOnlyList<string> AllowedActions { get { throw null; } }
        public System.Collections.Generic.IReadOnlyList<string> AllowedDataActions { get { throw null; } }
        public System.Collections.Generic.IReadOnlyList<string> DeniedActions { get { throw null; } }
        public System.Collections.Generic.IReadOnlyList<string> DeniedDataActions { get { throw null; } }
    }
    public partial class PolicyDefinitionGroup
    {
        public PolicyDefinitionGroup(string name) { }
        public string AdditionalMetadataId { get { throw null; } set { } }
        public string Category { get { throw null; } set { } }
        public string Description { get { throw null; } set { } }
        public string DisplayName { get { throw null; } set { } }
        public string Name { get { throw null; } set { } }
    }
    public partial class PolicyDefinitionReference
    {
        public PolicyDefinitionReference(string policyDefinitionId) { }
        public System.Collections.Generic.IList<string> GroupNames { get { throw null; } }
        public System.Collections.Generic.IDictionary<string, Azure.ResourceManager.Resources.Models.ArmPolicyParameterValue> Parameters { get { throw null; } }
        public string PolicyDefinitionId { get { throw null; } set { } }
        public string PolicyDefinitionReferenceId { get { throw null; } set { } }
    }
    [System.Runtime.InteropServices.StructLayoutAttribute(System.Runtime.InteropServices.LayoutKind.Sequential)]
    public readonly partial struct PolicyType : System.IEquatable<Azure.ResourceManager.Resources.Models.PolicyType>
    {
        private readonly object _dummy;
        private readonly int _dummyPrimitive;
        public PolicyType(string value) { throw null; }
        public static Azure.ResourceManager.Resources.Models.PolicyType BuiltIn { get { throw null; } }
        public static Azure.ResourceManager.Resources.Models.PolicyType Custom { get { throw null; } }
        public static Azure.ResourceManager.Resources.Models.PolicyType NotSpecified { get { throw null; } }
        public static Azure.ResourceManager.Resources.Models.PolicyType Static { get { throw null; } }
        public bool Equals(Azure.ResourceManager.Resources.Models.PolicyType other) { throw null; }
        [System.ComponentModel.EditorBrowsableAttribute(System.ComponentModel.EditorBrowsableState.Never)]
        public override bool Equals(object obj) { throw null; }
        [System.ComponentModel.EditorBrowsableAttribute(System.ComponentModel.EditorBrowsableState.Never)]
        public override int GetHashCode() { throw null; }
        public static bool operator ==(Azure.ResourceManager.Resources.Models.PolicyType left, Azure.ResourceManager.Resources.Models.PolicyType right) { throw null; }
        public static implicit operator Azure.ResourceManager.Resources.Models.PolicyType (string value) { throw null; }
        public static bool operator !=(Azure.ResourceManager.Resources.Models.PolicyType left, Azure.ResourceManager.Resources.Models.PolicyType right) { throw null; }
        public override string ToString() { throw null; }
    }
    public partial class PredefinedTag
    {
        internal PredefinedTag() { }
        public Azure.ResourceManager.Resources.Models.PredefinedTagCount Count { get { throw null; } }
        public string Id { get { throw null; } }
        public string TagName { get { throw null; } }
        public System.Collections.Generic.IReadOnlyList<Azure.ResourceManager.Resources.Models.PredefinedTagValue> Values { get { throw null; } }
    }
    public partial class PredefinedTagCount
    {
        internal PredefinedTagCount() { }
        public string PredefinedTagCountType { get { throw null; } }
        public int? Value { get { throw null; } }
    }
    public partial class PredefinedTagValue
    {
        internal PredefinedTagValue() { }
        public Azure.ResourceManager.Resources.Models.PredefinedTagCount Count { get { throw null; } }
        public string Id { get { throw null; } }
        public string TagValue { get { throw null; } }
    }
    [System.Runtime.InteropServices.StructLayoutAttribute(System.Runtime.InteropServices.LayoutKind.Sequential)]
    public readonly partial struct ProviderAuthorizationConsentState : System.IEquatable<Azure.ResourceManager.Resources.Models.ProviderAuthorizationConsentState>
    {
        private readonly object _dummy;
        private readonly int _dummyPrimitive;
        public ProviderAuthorizationConsentState(string value) { throw null; }
        public static Azure.ResourceManager.Resources.Models.ProviderAuthorizationConsentState Consented { get { throw null; } }
        public static Azure.ResourceManager.Resources.Models.ProviderAuthorizationConsentState NotRequired { get { throw null; } }
        public static Azure.ResourceManager.Resources.Models.ProviderAuthorizationConsentState NotSpecified { get { throw null; } }
        public static Azure.ResourceManager.Resources.Models.ProviderAuthorizationConsentState Required { get { throw null; } }
        public bool Equals(Azure.ResourceManager.Resources.Models.ProviderAuthorizationConsentState other) { throw null; }
        [System.ComponentModel.EditorBrowsableAttribute(System.ComponentModel.EditorBrowsableState.Never)]
        public override bool Equals(object obj) { throw null; }
        [System.ComponentModel.EditorBrowsableAttribute(System.ComponentModel.EditorBrowsableState.Never)]
        public override int GetHashCode() { throw null; }
        public static bool operator ==(Azure.ResourceManager.Resources.Models.ProviderAuthorizationConsentState left, Azure.ResourceManager.Resources.Models.ProviderAuthorizationConsentState right) { throw null; }
        public static implicit operator Azure.ResourceManager.Resources.Models.ProviderAuthorizationConsentState (string value) { throw null; }
        public static bool operator !=(Azure.ResourceManager.Resources.Models.ProviderAuthorizationConsentState left, Azure.ResourceManager.Resources.Models.ProviderAuthorizationConsentState right) { throw null; }
        public override string ToString() { throw null; }
    }
    public partial class ProviderExtendedLocation
    {
        internal ProviderExtendedLocation() { }
        public System.Collections.Generic.IReadOnlyList<string> ExtendedLocations { get { throw null; } }
        public Azure.Core.AzureLocation? Location { get { throw null; } }
        public string ProviderExtendedLocationType { get { throw null; } }
    }
    public partial class ProviderPermission
    {
        internal ProviderPermission() { }
        public string ApplicationId { get { throw null; } }
        public Azure.ResourceManager.Resources.Models.AzureRoleDefinition ManagedByRoleDefinition { get { throw null; } }
        public Azure.ResourceManager.Resources.Models.ProviderAuthorizationConsentState? ProviderAuthorizationConsentState { get { throw null; } }
        public Azure.ResourceManager.Resources.Models.AzureRoleDefinition RoleDefinition { get { throw null; } }
    }
    public partial class ProviderResourceType
    {
        internal ProviderResourceType() { }
        public System.Collections.Generic.IReadOnlyList<Azure.ResourceManager.Resources.Models.ResourceTypeAlias> Aliases { get { throw null; } }
        public System.Collections.Generic.IReadOnlyList<Azure.ResourceManager.Resources.Models.ApiProfile> ApiProfiles { get { throw null; } }
        public System.Collections.Generic.IReadOnlyList<string> ApiVersions { get { throw null; } }
        public string Capabilities { get { throw null; } }
        public string DefaultApiVersion { get { throw null; } }
        public System.Collections.Generic.IReadOnlyList<Azure.ResourceManager.Resources.Models.ProviderExtendedLocation> LocationMappings { get { throw null; } }
        public System.Collections.Generic.IReadOnlyList<string> Locations { get { throw null; } }
        public System.Collections.Generic.IReadOnlyDictionary<string, string> Properties { get { throw null; } }
        public string ResourceType { get { throw null; } }
    }
    [System.Runtime.InteropServices.StructLayoutAttribute(System.Runtime.InteropServices.LayoutKind.Sequential)]
    public readonly partial struct RegionCategory : System.IEquatable<Azure.ResourceManager.Resources.Models.RegionCategory>
    {
        private readonly object _dummy;
        private readonly int _dummyPrimitive;
        public RegionCategory(string value) { throw null; }
        public static Azure.ResourceManager.Resources.Models.RegionCategory Extended { get { throw null; } }
        public static Azure.ResourceManager.Resources.Models.RegionCategory Other { get { throw null; } }
        public static Azure.ResourceManager.Resources.Models.RegionCategory Recommended { get { throw null; } }
        public bool Equals(Azure.ResourceManager.Resources.Models.RegionCategory other) { throw null; }
        [System.ComponentModel.EditorBrowsableAttribute(System.ComponentModel.EditorBrowsableState.Never)]
        public override bool Equals(object obj) { throw null; }
        [System.ComponentModel.EditorBrowsableAttribute(System.ComponentModel.EditorBrowsableState.Never)]
        public override int GetHashCode() { throw null; }
        public static bool operator ==(Azure.ResourceManager.Resources.Models.RegionCategory left, Azure.ResourceManager.Resources.Models.RegionCategory right) { throw null; }
        public static implicit operator Azure.ResourceManager.Resources.Models.RegionCategory (string value) { throw null; }
        public static bool operator !=(Azure.ResourceManager.Resources.Models.RegionCategory left, Azure.ResourceManager.Resources.Models.RegionCategory right) { throw null; }
        public override string ToString() { throw null; }
    }
    [System.Runtime.InteropServices.StructLayoutAttribute(System.Runtime.InteropServices.LayoutKind.Sequential)]
    public readonly partial struct RegionType : System.IEquatable<Azure.ResourceManager.Resources.Models.RegionType>
    {
        private readonly object _dummy;
        private readonly int _dummyPrimitive;
        public RegionType(string value) { throw null; }
        public static Azure.ResourceManager.Resources.Models.RegionType Logical { get { throw null; } }
        public static Azure.ResourceManager.Resources.Models.RegionType Physical { get { throw null; } }
        public bool Equals(Azure.ResourceManager.Resources.Models.RegionType other) { throw null; }
        [System.ComponentModel.EditorBrowsableAttribute(System.ComponentModel.EditorBrowsableState.Never)]
        public override bool Equals(object obj) { throw null; }
        [System.ComponentModel.EditorBrowsableAttribute(System.ComponentModel.EditorBrowsableState.Never)]
        public override int GetHashCode() { throw null; }
        public static bool operator ==(Azure.ResourceManager.Resources.Models.RegionType left, Azure.ResourceManager.Resources.Models.RegionType right) { throw null; }
        public static implicit operator Azure.ResourceManager.Resources.Models.RegionType (string value) { throw null; }
        public static bool operator !=(Azure.ResourceManager.Resources.Models.RegionType left, Azure.ResourceManager.Resources.Models.RegionType right) { throw null; }
        public override string ToString() { throw null; }
    }
    public partial class ResourceGroupExportResult
    {
        internal ResourceGroupExportResult() { }
        public Azure.ResponseError Error { get { throw null; } }
        public System.BinaryData Template { get { throw null; } }
    }
    public partial class ResourceLinkProperties
    {
        public ResourceLinkProperties(string targetId) { }
        public string Notes { get { throw null; } set { } }
        public string SourceId { get { throw null; } }
        public string TargetId { get { throw null; } set { } }
    }
    public partial class ResourceProviderRegistrationOptions
    {
        public ResourceProviderRegistrationOptions() { }
        public bool? ConsentToAuthorization { get { throw null; } set { } }
    }
    public partial class ResourcesMoveInfo
    {
        public ResourcesMoveInfo() { }
        public System.Collections.Generic.IList<Azure.Core.ResourceIdentifier> Resources { get { throw null; } }
        public string TargetResourceGroup { get { throw null; } set { } }
    }
    public partial class ResourcesSku
    {
        public ResourcesSku() { }
        public int? Capacity { get { throw null; } set { } }
        public string Family { get { throw null; } set { } }
        public string Model { get { throw null; } set { } }
        public string Name { get { throw null; } set { } }
        public string Size { get { throw null; } set { } }
        public string Tier { get { throw null; } set { } }
    }
    public partial class ResourceTypeAlias
    {
        internal ResourceTypeAlias() { }
        public Azure.ResourceManager.Resources.Models.ResourceTypeAliasPathMetadata DefaultMetadata { get { throw null; } }
        public string DefaultPath { get { throw null; } }
        public Azure.ResourceManager.Resources.Models.ResourceTypeAliasPattern DefaultPattern { get { throw null; } }
        public string Name { get { throw null; } }
        public System.Collections.Generic.IReadOnlyList<Azure.ResourceManager.Resources.Models.ResourceTypeAliasPath> Paths { get { throw null; } }
        public Azure.ResourceManager.Resources.Models.ResourceTypeAliasType? ResourceTypeAliasType { get { throw null; } }
    }
    public partial class ResourceTypeAliases
    {
        internal ResourceTypeAliases() { }
        public System.Collections.Generic.IReadOnlyList<Azure.ResourceManager.Resources.Models.ResourceTypeAlias> Aliases { get { throw null; } }
        public string ResourceType { get { throw null; } }
    }
    public partial class ResourceTypeAliasPath
    {
        internal ResourceTypeAliasPath() { }
        public System.Collections.Generic.IReadOnlyList<string> ApiVersions { get { throw null; } }
        public Azure.ResourceManager.Resources.Models.ResourceTypeAliasPathMetadata Metadata { get { throw null; } }
        public string Path { get { throw null; } }
        public Azure.ResourceManager.Resources.Models.ResourceTypeAliasPattern Pattern { get { throw null; } }
    }
    [System.Runtime.InteropServices.StructLayoutAttribute(System.Runtime.InteropServices.LayoutKind.Sequential)]
    public readonly partial struct ResourceTypeAliasPathAttributes : System.IEquatable<Azure.ResourceManager.Resources.Models.ResourceTypeAliasPathAttributes>
    {
        private readonly object _dummy;
        private readonly int _dummyPrimitive;
        public ResourceTypeAliasPathAttributes(string value) { throw null; }
        public static Azure.ResourceManager.Resources.Models.ResourceTypeAliasPathAttributes Modifiable { get { throw null; } }
        public static Azure.ResourceManager.Resources.Models.ResourceTypeAliasPathAttributes None { get { throw null; } }
        public bool Equals(Azure.ResourceManager.Resources.Models.ResourceTypeAliasPathAttributes other) { throw null; }
        [System.ComponentModel.EditorBrowsableAttribute(System.ComponentModel.EditorBrowsableState.Never)]
        public override bool Equals(object obj) { throw null; }
        [System.ComponentModel.EditorBrowsableAttribute(System.ComponentModel.EditorBrowsableState.Never)]
        public override int GetHashCode() { throw null; }
        public static bool operator ==(Azure.ResourceManager.Resources.Models.ResourceTypeAliasPathAttributes left, Azure.ResourceManager.Resources.Models.ResourceTypeAliasPathAttributes right) { throw null; }
        public static implicit operator Azure.ResourceManager.Resources.Models.ResourceTypeAliasPathAttributes (string value) { throw null; }
        public static bool operator !=(Azure.ResourceManager.Resources.Models.ResourceTypeAliasPathAttributes left, Azure.ResourceManager.Resources.Models.ResourceTypeAliasPathAttributes right) { throw null; }
        public override string ToString() { throw null; }
    }
    public partial class ResourceTypeAliasPathMetadata
    {
        internal ResourceTypeAliasPathMetadata() { }
        public Azure.ResourceManager.Resources.Models.ResourceTypeAliasPathAttributes? Attributes { get { throw null; } }
        public Azure.ResourceManager.Resources.Models.ResourceTypeAliasPathTokenType? ResourceTypeAliasPathTokenType { get { throw null; } }
    }
    [System.Runtime.InteropServices.StructLayoutAttribute(System.Runtime.InteropServices.LayoutKind.Sequential)]
    public readonly partial struct ResourceTypeAliasPathTokenType : System.IEquatable<Azure.ResourceManager.Resources.Models.ResourceTypeAliasPathTokenType>
    {
        private readonly object _dummy;
        private readonly int _dummyPrimitive;
        public ResourceTypeAliasPathTokenType(string value) { throw null; }
        public static Azure.ResourceManager.Resources.Models.ResourceTypeAliasPathTokenType Any { get { throw null; } }
        public static Azure.ResourceManager.Resources.Models.ResourceTypeAliasPathTokenType Array { get { throw null; } }
        public static Azure.ResourceManager.Resources.Models.ResourceTypeAliasPathTokenType Boolean { get { throw null; } }
        public static Azure.ResourceManager.Resources.Models.ResourceTypeAliasPathTokenType Integer { get { throw null; } }
        public static Azure.ResourceManager.Resources.Models.ResourceTypeAliasPathTokenType NotSpecified { get { throw null; } }
        public static Azure.ResourceManager.Resources.Models.ResourceTypeAliasPathTokenType Number { get { throw null; } }
        public static Azure.ResourceManager.Resources.Models.ResourceTypeAliasPathTokenType Object { get { throw null; } }
        public static Azure.ResourceManager.Resources.Models.ResourceTypeAliasPathTokenType String { get { throw null; } }
        public bool Equals(Azure.ResourceManager.Resources.Models.ResourceTypeAliasPathTokenType other) { throw null; }
        [System.ComponentModel.EditorBrowsableAttribute(System.ComponentModel.EditorBrowsableState.Never)]
        public override bool Equals(object obj) { throw null; }
        [System.ComponentModel.EditorBrowsableAttribute(System.ComponentModel.EditorBrowsableState.Never)]
        public override int GetHashCode() { throw null; }
        public static bool operator ==(Azure.ResourceManager.Resources.Models.ResourceTypeAliasPathTokenType left, Azure.ResourceManager.Resources.Models.ResourceTypeAliasPathTokenType right) { throw null; }
        public static implicit operator Azure.ResourceManager.Resources.Models.ResourceTypeAliasPathTokenType (string value) { throw null; }
        public static bool operator !=(Azure.ResourceManager.Resources.Models.ResourceTypeAliasPathTokenType left, Azure.ResourceManager.Resources.Models.ResourceTypeAliasPathTokenType right) { throw null; }
        public override string ToString() { throw null; }
    }
    public partial class ResourceTypeAliasPattern
    {
        internal ResourceTypeAliasPattern() { }
        public string Phrase { get { throw null; } }
        public Azure.ResourceManager.Resources.Models.ResourceTypeAliasPatternType? ResourceTypeAliasPatternType { get { throw null; } }
        public string Variable { get { throw null; } }
    }
    public enum ResourceTypeAliasPatternType
    {
        NotSpecified = 0,
        Extract = 1,
    }
    public enum ResourceTypeAliasType
    {
        NotSpecified = 0,
        PlainText = 1,
        Mask = 2,
    }
    public enum SpendingLimit
    {
        On = 0,
        Off = 1,
        CurrentPeriodOff = 2,
    }
    public partial class SubResource
    {
        public SubResource() { }
        protected internal SubResource(Azure.Core.ResourceIdentifier id) { }
        public virtual Azure.Core.ResourceIdentifier Id { get { throw null; } }
    }
    public partial class SubscriptionPolicies
    {
        internal SubscriptionPolicies() { }
        public string LocationPlacementId { get { throw null; } }
        public string QuotaId { get { throw null; } }
        public Azure.ResourceManager.Resources.Models.SpendingLimit? SpendingLimit { get { throw null; } }
    }
    public enum SubscriptionState
    {
        Enabled = 0,
        Warned = 1,
        PastDue = 2,
        Disabled = 3,
        Deleted = 4,
    }
    public partial class Tag
    {
        public Tag() { }
        public System.Collections.Generic.IDictionary<string, string> TagValues { get { throw null; } }
    }
    [System.Runtime.InteropServices.StructLayoutAttribute(System.Runtime.InteropServices.LayoutKind.Sequential)]
    public readonly partial struct TagPatchMode : System.IEquatable<Azure.ResourceManager.Resources.Models.TagPatchMode>
    {
        private readonly object _dummy;
        private readonly int _dummyPrimitive;
        public TagPatchMode(string value) { throw null; }
        public static Azure.ResourceManager.Resources.Models.TagPatchMode Delete { get { throw null; } }
        public static Azure.ResourceManager.Resources.Models.TagPatchMode Merge { get { throw null; } }
        public static Azure.ResourceManager.Resources.Models.TagPatchMode Replace { get { throw null; } }
        public bool Equals(Azure.ResourceManager.Resources.Models.TagPatchMode other) { throw null; }
        [System.ComponentModel.EditorBrowsableAttribute(System.ComponentModel.EditorBrowsableState.Never)]
        public override bool Equals(object obj) { throw null; }
        [System.ComponentModel.EditorBrowsableAttribute(System.ComponentModel.EditorBrowsableState.Never)]
        public override int GetHashCode() { throw null; }
        public static bool operator ==(Azure.ResourceManager.Resources.Models.TagPatchMode left, Azure.ResourceManager.Resources.Models.TagPatchMode right) { throw null; }
        public static implicit operator Azure.ResourceManager.Resources.Models.TagPatchMode (string value) { throw null; }
        public static bool operator !=(Azure.ResourceManager.Resources.Models.TagPatchMode left, Azure.ResourceManager.Resources.Models.TagPatchMode right) { throw null; }
        public override string ToString() { throw null; }
    }
    public enum TenantCategory
    {
        Home = 0,
        ProjectedBy = 1,
        ManagedBy = 2,
    }
    public partial class TenantResourceProvider
    {
        internal TenantResourceProvider() { }
        public string Namespace { get { throw null; } }
        public System.Collections.Generic.IReadOnlyList<Azure.ResourceManager.Resources.Models.ProviderResourceType> ResourceTypes { get { throw null; } }
    }
    public partial class TrackedResourceExtendedData : Azure.ResourceManager.Models.TrackedResourceData
    {
        public TrackedResourceExtendedData(Azure.Core.AzureLocation location) : base (default(Azure.Core.AzureLocation)) { }
        public Azure.ResourceManager.Resources.Models.ExtendedLocation ExtendedLocation { get { throw null; } set { } }
    }
    public partial class WritableSubResource
    {
        public WritableSubResource() { }
        protected internal WritableSubResource(Azure.Core.ResourceIdentifier id) { }
        public Azure.Core.ResourceIdentifier Id { get { throw null; } set { } }
    }
}<|MERGE_RESOLUTION|>--- conflicted
+++ resolved
@@ -1211,32 +1211,6 @@
         public static bool operator !=(Azure.ResourceManager.Resources.Models.EnforcementMode left, Azure.ResourceManager.Resources.Models.EnforcementMode right) { throw null; }
         public override string ToString() { throw null; }
     }
-<<<<<<< HEAD
-    [System.Runtime.InteropServices.StructLayoutAttribute(System.Runtime.InteropServices.LayoutKind.Sequential)]
-    public readonly partial struct ExemptionCategory : System.IEquatable<Azure.ResourceManager.Resources.Models.ExemptionCategory>
-    {
-        private readonly object _dummy;
-        private readonly int _dummyPrimitive;
-        public ExemptionCategory(string value) { throw null; }
-        public static Azure.ResourceManager.Resources.Models.ExemptionCategory Mitigated { get { throw null; } }
-        public static Azure.ResourceManager.Resources.Models.ExemptionCategory Waiver { get { throw null; } }
-        public bool Equals(Azure.ResourceManager.Resources.Models.ExemptionCategory other) { throw null; }
-        [System.ComponentModel.EditorBrowsableAttribute(System.ComponentModel.EditorBrowsableState.Never)]
-        public override bool Equals(object obj) { throw null; }
-        [System.ComponentModel.EditorBrowsableAttribute(System.ComponentModel.EditorBrowsableState.Never)]
-        public override int GetHashCode() { throw null; }
-        public static bool operator ==(Azure.ResourceManager.Resources.Models.ExemptionCategory left, Azure.ResourceManager.Resources.Models.ExemptionCategory right) { throw null; }
-        public static implicit operator Azure.ResourceManager.Resources.Models.ExemptionCategory (string value) { throw null; }
-        public static bool operator !=(Azure.ResourceManager.Resources.Models.ExemptionCategory left, Azure.ResourceManager.Resources.Models.ExemptionCategory right) { throw null; }
-        public override string ToString() { throw null; }
-=======
-    public partial class ErrorAdditionalInfo
-    {
-        internal ErrorAdditionalInfo() { }
-        public string ErrorAdditionalInfoType { get { throw null; } }
-        public System.BinaryData Info { get { throw null; } }
->>>>>>> 516daf00
-    }
     public partial class ExportTemplate
     {
         public ExportTemplate() { }
