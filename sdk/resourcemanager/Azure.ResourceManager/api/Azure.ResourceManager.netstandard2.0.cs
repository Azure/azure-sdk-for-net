namespace Azure.ResourceManager
{
    public partial class ArmClient
    {
        protected ArmClient() { }
        public ArmClient(Azure.Core.TokenCredential credential) { }
        public ArmClient(Azure.Core.TokenCredential credential, string defaultSubscriptionId) { }
        public ArmClient(Azure.Core.TokenCredential credential, string defaultSubscriptionId, Azure.ResourceManager.ArmClientOptions options) { }
        public virtual Azure.ResourceManager.Resources.DataPolicyManifestResource GetDataPolicyManifestResource(Azure.Core.ResourceIdentifier id) { throw null; }
        public virtual Azure.ResourceManager.Resources.SubscriptionResource GetDefaultSubscription(System.Threading.CancellationToken cancellationToken = default(System.Threading.CancellationToken)) { throw null; }
        public virtual System.Threading.Tasks.Task<Azure.ResourceManager.Resources.SubscriptionResource> GetDefaultSubscriptionAsync(System.Threading.CancellationToken cancellationToken = default(System.Threading.CancellationToken)) { throw null; }
        public virtual Azure.ResourceManager.Resources.FeatureResource GetFeatureResource(Azure.Core.ResourceIdentifier id) { throw null; }
        public virtual Azure.ResourceManager.Resources.GenericResource GetGenericResource(Azure.Core.ResourceIdentifier id) { throw null; }
        public virtual Azure.ResourceManager.Resources.GenericResourceCollection GetGenericResources() { throw null; }
        public virtual Azure.ResourceManager.Resources.ManagementGroupPolicyDefinitionResource GetManagementGroupPolicyDefinitionResource(Azure.Core.ResourceIdentifier id) { throw null; }
        public virtual Azure.ResourceManager.Resources.ManagementGroupPolicySetDefinitionResource GetManagementGroupPolicySetDefinitionResource(Azure.Core.ResourceIdentifier id) { throw null; }
        public virtual Azure.ResourceManager.ManagementGroups.ManagementGroupResource GetManagementGroupResource(Azure.Core.ResourceIdentifier id) { throw null; }
        public virtual Azure.ResourceManager.ManagementGroups.ManagementGroupCollection GetManagementGroups() { throw null; }
        public virtual Azure.ResourceManager.Resources.ManagementLockResource GetManagementLockResource(Azure.Core.ResourceIdentifier id) { throw null; }
        public virtual Azure.ResourceManager.Resources.PolicyAssignmentResource GetPolicyAssignmentResource(Azure.Core.ResourceIdentifier id) { throw null; }
        [System.ComponentModel.EditorBrowsableAttribute(System.ComponentModel.EditorBrowsableState.Never)]
        public virtual T GetResourceClient<T>(System.Func<T> resourceFactory) where T : Azure.ResourceManager.ArmResource { throw null; }
        public virtual Azure.ResourceManager.Resources.ResourceGroupResource GetResourceGroupResource(Azure.Core.ResourceIdentifier id) { throw null; }
        public virtual Azure.ResourceManager.Resources.ResourceProviderResource GetResourceProviderResource(Azure.Core.ResourceIdentifier id) { throw null; }
        public virtual Azure.ResourceManager.Resources.SubscriptionPolicyDefinitionResource GetSubscriptionPolicyDefinitionResource(Azure.Core.ResourceIdentifier id) { throw null; }
        public virtual Azure.ResourceManager.Resources.SubscriptionPolicySetDefinitionResource GetSubscriptionPolicySetDefinitionResource(Azure.Core.ResourceIdentifier id) { throw null; }
        public virtual Azure.ResourceManager.Resources.SubscriptionResource GetSubscriptionResource(Azure.Core.ResourceIdentifier id) { throw null; }
        public virtual Azure.ResourceManager.Resources.SubscriptionCollection GetSubscriptions() { throw null; }
        public virtual Azure.ResourceManager.Resources.TagResource GetTagResource(Azure.Core.ResourceIdentifier id) { throw null; }
        public virtual Azure.ResourceManager.Resources.TenantPolicyDefinitionResource GetTenantPolicyDefinitionResource(Azure.Core.ResourceIdentifier id) { throw null; }
        public virtual Azure.ResourceManager.Resources.TenantPolicySetDefinitionResource GetTenantPolicySetDefinitionResource(Azure.Core.ResourceIdentifier id) { throw null; }
        public virtual Azure.Response<Azure.ResourceManager.Resources.Models.TenantResourceProvider> GetTenantResourceProvider(string resourceProviderNamespace, string expand = null, System.Threading.CancellationToken cancellationToken = default(System.Threading.CancellationToken)) { throw null; }
        public virtual System.Threading.Tasks.Task<Azure.Response<Azure.ResourceManager.Resources.Models.TenantResourceProvider>> GetTenantResourceProviderAsync(string resourceProviderNamespace, string expand = null, System.Threading.CancellationToken cancellationToken = default(System.Threading.CancellationToken)) { throw null; }
        public virtual Azure.Pageable<Azure.ResourceManager.Resources.Models.TenantResourceProvider> GetTenantResourceProviders(int? top = default(int?), string expand = null, System.Threading.CancellationToken cancellationToken = default(System.Threading.CancellationToken)) { throw null; }
        public virtual Azure.AsyncPageable<Azure.ResourceManager.Resources.Models.TenantResourceProvider> GetTenantResourceProvidersAsync(int? top = default(int?), string expand = null, System.Threading.CancellationToken cancellationToken = default(System.Threading.CancellationToken)) { throw null; }
        public virtual Azure.ResourceManager.Resources.TenantCollection GetTenants() { throw null; }
    }
    public sealed partial class ArmClientOptions : Azure.Core.ClientOptions
    {
        public ArmClientOptions() { }
        public Azure.ResourceManager.ArmEnvironment? Environment { get { throw null; } set { } }
        public void SetApiVersion(Azure.Core.ResourceType resourceType, string apiVersion) { }
    }
    public abstract partial class ArmCollection
    {
        protected ArmCollection() { }
        protected ArmCollection(Azure.ResourceManager.ArmClient client, Azure.Core.ResourceIdentifier id) { }
        protected internal virtual Azure.ResourceManager.ArmClient Client { get { throw null; } }
        protected internal Azure.Core.DiagnosticsOptions Diagnostics { get { throw null; } }
        protected internal System.Uri Endpoint { get { throw null; } }
        public virtual Azure.Core.ResourceIdentifier Id { get { throw null; } }
        protected internal Azure.Core.Pipeline.HttpPipeline Pipeline { get { throw null; } }
        [System.ComponentModel.EditorBrowsableAttribute(System.ComponentModel.EditorBrowsableState.Never)]
        public virtual T GetCachedClient<T>(System.Func<Azure.ResourceManager.ArmClient, T> clientFactory) where T : class { throw null; }
        protected bool TryGetApiVersion(Azure.Core.ResourceType resourceType, out string apiVersion) { throw null; }
    }
    [System.Runtime.InteropServices.StructLayoutAttribute(System.Runtime.InteropServices.LayoutKind.Sequential)]
    public readonly partial struct ArmEnvironment : System.IEquatable<Azure.ResourceManager.ArmEnvironment>
    {
        private readonly object _dummy;
        private readonly int _dummyPrimitive;
        public static readonly Azure.ResourceManager.ArmEnvironment AzureChina;
        public static readonly Azure.ResourceManager.ArmEnvironment AzureGermany;
        public static readonly Azure.ResourceManager.ArmEnvironment AzureGovernment;
        public static readonly Azure.ResourceManager.ArmEnvironment AzurePublicCloud;
        public ArmEnvironment(System.Uri endpoint, string audience) { throw null; }
        public string Audience { get { throw null; } }
        public string DefaultScope { get { throw null; } }
        public System.Uri Endpoint { get { throw null; } }
        public bool Equals(Azure.ResourceManager.ArmEnvironment other) { throw null; }
        [System.ComponentModel.EditorBrowsableAttribute(System.ComponentModel.EditorBrowsableState.Never)]
        public override bool Equals(object obj) { throw null; }
        [System.ComponentModel.EditorBrowsableAttribute(System.ComponentModel.EditorBrowsableState.Never)]
        public override int GetHashCode() { throw null; }
        public static bool operator ==(Azure.ResourceManager.ArmEnvironment left, Azure.ResourceManager.ArmEnvironment right) { throw null; }
        public static bool operator !=(Azure.ResourceManager.ArmEnvironment left, Azure.ResourceManager.ArmEnvironment right) { throw null; }
        public override string ToString() { throw null; }
    }
    public abstract partial class ArmOperation : Azure.Operation
    {
        protected ArmOperation() { }
    }
    public abstract partial class ArmOperation<T> : Azure.Operation<T>
    {
        protected ArmOperation() { }
    }
    public abstract partial class ArmResource
    {
        protected ArmResource() { }
        protected internal ArmResource(Azure.ResourceManager.ArmClient client, Azure.Core.ResourceIdentifier id) { }
        protected internal virtual Azure.ResourceManager.ArmClient Client { get { throw null; } }
        protected internal Azure.Core.DiagnosticsOptions Diagnostics { get { throw null; } }
        protected internal System.Uri Endpoint { get { throw null; } }
        public virtual Azure.Core.ResourceIdentifier Id { get { throw null; } }
        protected internal Azure.Core.Pipeline.HttpPipeline Pipeline { get { throw null; } }
        public virtual Azure.Response<System.Collections.Generic.IEnumerable<Azure.Core.AzureLocation>> GetAvailableLocations(System.Threading.CancellationToken cancellationToken = default(System.Threading.CancellationToken)) { throw null; }
        public virtual System.Threading.Tasks.Task<Azure.Response<System.Collections.Generic.IEnumerable<Azure.Core.AzureLocation>>> GetAvailableLocationsAsync(System.Threading.CancellationToken cancellationToken = default(System.Threading.CancellationToken)) { throw null; }
        [System.ComponentModel.EditorBrowsableAttribute(System.ComponentModel.EditorBrowsableState.Never)]
        public virtual T GetCachedClient<T>(System.Func<Azure.ResourceManager.ArmClient, T> clientFactory) where T : class { throw null; }
        public virtual Azure.Response<Azure.ResourceManager.Resources.ManagementLockResource> GetManagementLock(string lockName, System.Threading.CancellationToken cancellationToken = default(System.Threading.CancellationToken)) { throw null; }
        public virtual System.Threading.Tasks.Task<Azure.Response<Azure.ResourceManager.Resources.ManagementLockResource>> GetManagementLockAsync(string lockName, System.Threading.CancellationToken cancellationToken = default(System.Threading.CancellationToken)) { throw null; }
        public virtual Azure.ResourceManager.Resources.ManagementLockCollection GetManagementLocks() { throw null; }
        public virtual Azure.Response<Azure.ResourceManager.Resources.PolicyAssignmentResource> GetPolicyAssignment(string policyAssignmentName, System.Threading.CancellationToken cancellationToken = default(System.Threading.CancellationToken)) { throw null; }
        public virtual System.Threading.Tasks.Task<Azure.Response<Azure.ResourceManager.Resources.PolicyAssignmentResource>> GetPolicyAssignmentAsync(string policyAssignmentName, System.Threading.CancellationToken cancellationToken = default(System.Threading.CancellationToken)) { throw null; }
        public virtual Azure.ResourceManager.Resources.PolicyAssignmentCollection GetPolicyAssignments() { throw null; }
        public virtual Azure.ResourceManager.Resources.TagResource GetTagResource() { throw null; }
        protected virtual bool TryGetApiVersion(Azure.Core.ResourceType resourceType, out string apiVersion) { throw null; }
    }
}
namespace Azure.ResourceManager.ManagementGroups
{
    public partial class ManagementGroupCollection : Azure.ResourceManager.ArmCollection, System.Collections.Generic.IAsyncEnumerable<Azure.ResourceManager.ManagementGroups.ManagementGroupResource>, System.Collections.Generic.IEnumerable<Azure.ResourceManager.ManagementGroups.ManagementGroupResource>, System.Collections.IEnumerable
    {
        protected ManagementGroupCollection() { }
        public virtual Azure.Response<Azure.ResourceManager.ManagementGroups.Models.ManagementGroupNameAvailabilityResult> CheckNameAvailability(Azure.ResourceManager.ManagementGroups.Models.ManagementGroupNameAvailabilityContent content, System.Threading.CancellationToken cancellationToken = default(System.Threading.CancellationToken)) { throw null; }
        public virtual System.Threading.Tasks.Task<Azure.Response<Azure.ResourceManager.ManagementGroups.Models.ManagementGroupNameAvailabilityResult>> CheckNameAvailabilityAsync(Azure.ResourceManager.ManagementGroups.Models.ManagementGroupNameAvailabilityContent content, System.Threading.CancellationToken cancellationToken = default(System.Threading.CancellationToken)) { throw null; }
        public virtual Azure.ResourceManager.ArmOperation<Azure.ResourceManager.ManagementGroups.ManagementGroupResource> CreateOrUpdate(Azure.WaitUntil waitUntil, string groupId, Azure.ResourceManager.ManagementGroups.Models.ManagementGroupCreateOrUpdateContent content, string cacheControl = null, System.Threading.CancellationToken cancellationToken = default(System.Threading.CancellationToken)) { throw null; }
        public virtual System.Threading.Tasks.Task<Azure.ResourceManager.ArmOperation<Azure.ResourceManager.ManagementGroups.ManagementGroupResource>> CreateOrUpdateAsync(Azure.WaitUntil waitUntil, string groupId, Azure.ResourceManager.ManagementGroups.Models.ManagementGroupCreateOrUpdateContent content, string cacheControl = null, System.Threading.CancellationToken cancellationToken = default(System.Threading.CancellationToken)) { throw null; }
        public virtual Azure.Response<bool> Exists(string groupId, Azure.ResourceManager.ManagementGroups.Models.ManagementGroupExpandType? expand = default(Azure.ResourceManager.ManagementGroups.Models.ManagementGroupExpandType?), bool? recurse = default(bool?), string filter = null, string cacheControl = null, System.Threading.CancellationToken cancellationToken = default(System.Threading.CancellationToken)) { throw null; }
        public virtual System.Threading.Tasks.Task<Azure.Response<bool>> ExistsAsync(string groupId, Azure.ResourceManager.ManagementGroups.Models.ManagementGroupExpandType? expand = default(Azure.ResourceManager.ManagementGroups.Models.ManagementGroupExpandType?), bool? recurse = default(bool?), string filter = null, string cacheControl = null, System.Threading.CancellationToken cancellationToken = default(System.Threading.CancellationToken)) { throw null; }
        public virtual Azure.Response<Azure.ResourceManager.ManagementGroups.ManagementGroupResource> Get(string groupId, Azure.ResourceManager.ManagementGroups.Models.ManagementGroupExpandType? expand = default(Azure.ResourceManager.ManagementGroups.Models.ManagementGroupExpandType?), bool? recurse = default(bool?), string filter = null, string cacheControl = null, System.Threading.CancellationToken cancellationToken = default(System.Threading.CancellationToken)) { throw null; }
        public virtual Azure.Pageable<Azure.ResourceManager.ManagementGroups.ManagementGroupResource> GetAll(string cacheControl = null, string skiptoken = null, System.Threading.CancellationToken cancellationToken = default(System.Threading.CancellationToken)) { throw null; }
        public virtual Azure.AsyncPageable<Azure.ResourceManager.ManagementGroups.ManagementGroupResource> GetAllAsync(string cacheControl = null, string skiptoken = null, System.Threading.CancellationToken cancellationToken = default(System.Threading.CancellationToken)) { throw null; }
        public virtual System.Threading.Tasks.Task<Azure.Response<Azure.ResourceManager.ManagementGroups.ManagementGroupResource>> GetAsync(string groupId, Azure.ResourceManager.ManagementGroups.Models.ManagementGroupExpandType? expand = default(Azure.ResourceManager.ManagementGroups.Models.ManagementGroupExpandType?), bool? recurse = default(bool?), string filter = null, string cacheControl = null, System.Threading.CancellationToken cancellationToken = default(System.Threading.CancellationToken)) { throw null; }
        System.Collections.Generic.IAsyncEnumerator<Azure.ResourceManager.ManagementGroups.ManagementGroupResource> System.Collections.Generic.IAsyncEnumerable<Azure.ResourceManager.ManagementGroups.ManagementGroupResource>.GetAsyncEnumerator(System.Threading.CancellationToken cancellationToken) { throw null; }
        System.Collections.Generic.IEnumerator<Azure.ResourceManager.ManagementGroups.ManagementGroupResource> System.Collections.Generic.IEnumerable<Azure.ResourceManager.ManagementGroups.ManagementGroupResource>.GetEnumerator() { throw null; }
        System.Collections.IEnumerator System.Collections.IEnumerable.GetEnumerator() { throw null; }
    }
    public partial class ManagementGroupData : Azure.ResourceManager.Models.ResourceData
    {
        internal ManagementGroupData() { }
        public System.Collections.Generic.IReadOnlyList<Azure.ResourceManager.ManagementGroups.Models.ManagementGroupChildInfo> Children { get { throw null; } }
        public Azure.ResourceManager.ManagementGroups.Models.ManagementGroupInfo Details { get { throw null; } }
        public string DisplayName { get { throw null; } }
        public System.Guid? TenantId { get { throw null; } }
    }
    public partial class ManagementGroupResource : Azure.ResourceManager.ArmResource
    {
        public static readonly Azure.Core.ResourceType ResourceType;
        protected ManagementGroupResource() { }
        public virtual Azure.ResourceManager.ManagementGroups.ManagementGroupData Data { get { throw null; } }
        public virtual bool HasData { get { throw null; } }
        public static Azure.Core.ResourceIdentifier CreateResourceIdentifier(string groupId) { throw null; }
        public virtual Azure.ResourceManager.ArmOperation Delete(Azure.WaitUntil waitUntil, string cacheControl = null, System.Threading.CancellationToken cancellationToken = default(System.Threading.CancellationToken)) { throw null; }
        public virtual System.Threading.Tasks.Task<Azure.ResourceManager.ArmOperation> DeleteAsync(Azure.WaitUntil waitUntil, string cacheControl = null, System.Threading.CancellationToken cancellationToken = default(System.Threading.CancellationToken)) { throw null; }
        public virtual Azure.Response<Azure.ResourceManager.ManagementGroups.ManagementGroupResource> Get(Azure.ResourceManager.ManagementGroups.Models.ManagementGroupExpandType? expand = default(Azure.ResourceManager.ManagementGroups.Models.ManagementGroupExpandType?), bool? recurse = default(bool?), string filter = null, string cacheControl = null, System.Threading.CancellationToken cancellationToken = default(System.Threading.CancellationToken)) { throw null; }
        public virtual System.Threading.Tasks.Task<Azure.Response<Azure.ResourceManager.ManagementGroups.ManagementGroupResource>> GetAsync(Azure.ResourceManager.ManagementGroups.Models.ManagementGroupExpandType? expand = default(Azure.ResourceManager.ManagementGroups.Models.ManagementGroupExpandType?), bool? recurse = default(bool?), string filter = null, string cacheControl = null, System.Threading.CancellationToken cancellationToken = default(System.Threading.CancellationToken)) { throw null; }
        public virtual Azure.Pageable<Azure.ResourceManager.ManagementGroups.Models.DescendantData> GetDescendants(string skiptoken = null, int? top = default(int?), System.Threading.CancellationToken cancellationToken = default(System.Threading.CancellationToken)) { throw null; }
        public virtual Azure.AsyncPageable<Azure.ResourceManager.ManagementGroups.Models.DescendantData> GetDescendantsAsync(string skiptoken = null, int? top = default(int?), System.Threading.CancellationToken cancellationToken = default(System.Threading.CancellationToken)) { throw null; }
        public virtual Azure.Response<Azure.ResourceManager.Resources.ManagementGroupPolicyDefinitionResource> GetManagementGroupPolicyDefinition(string policyDefinitionName, System.Threading.CancellationToken cancellationToken = default(System.Threading.CancellationToken)) { throw null; }
        public virtual System.Threading.Tasks.Task<Azure.Response<Azure.ResourceManager.Resources.ManagementGroupPolicyDefinitionResource>> GetManagementGroupPolicyDefinitionAsync(string policyDefinitionName, System.Threading.CancellationToken cancellationToken = default(System.Threading.CancellationToken)) { throw null; }
        public virtual Azure.ResourceManager.Resources.ManagementGroupPolicyDefinitionCollection GetManagementGroupPolicyDefinitions() { throw null; }
        public virtual Azure.Response<Azure.ResourceManager.Resources.ManagementGroupPolicySetDefinitionResource> GetManagementGroupPolicySetDefinition(string policySetDefinitionName, System.Threading.CancellationToken cancellationToken = default(System.Threading.CancellationToken)) { throw null; }
        public virtual System.Threading.Tasks.Task<Azure.Response<Azure.ResourceManager.Resources.ManagementGroupPolicySetDefinitionResource>> GetManagementGroupPolicySetDefinitionAsync(string policySetDefinitionName, System.Threading.CancellationToken cancellationToken = default(System.Threading.CancellationToken)) { throw null; }
        public virtual Azure.ResourceManager.Resources.ManagementGroupPolicySetDefinitionCollection GetManagementGroupPolicySetDefinitions() { throw null; }
        public virtual Azure.Response<Azure.ResourceManager.ManagementGroups.ManagementGroupResource> Update(Azure.ResourceManager.ManagementGroups.Models.ManagementGroupPatch patch, string cacheControl = null, System.Threading.CancellationToken cancellationToken = default(System.Threading.CancellationToken)) { throw null; }
        public virtual System.Threading.Tasks.Task<Azure.Response<Azure.ResourceManager.ManagementGroups.ManagementGroupResource>> UpdateAsync(Azure.ResourceManager.ManagementGroups.Models.ManagementGroupPatch patch, string cacheControl = null, System.Threading.CancellationToken cancellationToken = default(System.Threading.CancellationToken)) { throw null; }
    }
}
namespace Azure.ResourceManager.ManagementGroups.Models
{
    public partial class CreateManagementGroupDetails
    {
        public CreateManagementGroupDetails() { }
        public Azure.ResourceManager.ManagementGroups.Models.ManagementGroupParentCreateOptions Parent { get { throw null; } set { } }
        public string UpdatedBy { get { throw null; } }
        public System.DateTimeOffset? UpdatedOn { get { throw null; } }
        public int? Version { get { throw null; } }
    }
    public partial class DescendantData : Azure.ResourceManager.Models.ResourceData
    {
        internal DescendantData() { }
        public string DisplayName { get { throw null; } }
        public Azure.Core.ResourceIdentifier ParentId { get { throw null; } }
    }
    public partial class ManagementGroupChildInfo
    {
        internal ManagementGroupChildInfo() { }
        public System.Collections.Generic.IReadOnlyList<Azure.ResourceManager.ManagementGroups.Models.ManagementGroupChildInfo> Children { get { throw null; } }
        public Azure.ResourceManager.ManagementGroups.Models.ManagementGroupChildType? ChildType { get { throw null; } }
        public string DisplayName { get { throw null; } }
        public string Id { get { throw null; } }
        public string Name { get { throw null; } }
    }
    public partial class ManagementGroupChildOptions
    {
        internal ManagementGroupChildOptions() { }
        public System.Collections.Generic.IReadOnlyList<Azure.ResourceManager.ManagementGroups.Models.ManagementGroupChildOptions> Children { get { throw null; } }
        public Azure.ResourceManager.ManagementGroups.Models.ManagementGroupChildType? ChildType { get { throw null; } }
        public string DisplayName { get { throw null; } }
        public string Id { get { throw null; } }
        public string Name { get { throw null; } }
    }
    [System.Runtime.InteropServices.StructLayoutAttribute(System.Runtime.InteropServices.LayoutKind.Sequential)]
    public readonly partial struct ManagementGroupChildType : System.IEquatable<Azure.ResourceManager.ManagementGroups.Models.ManagementGroupChildType>
    {
        private readonly object _dummy;
        private readonly int _dummyPrimitive;
        public ManagementGroupChildType(string value) { throw null; }
        public static Azure.ResourceManager.ManagementGroups.Models.ManagementGroupChildType MicrosoftManagementManagementGroups { get { throw null; } }
        public static Azure.ResourceManager.ManagementGroups.Models.ManagementGroupChildType Subscriptions { get { throw null; } }
        public bool Equals(Azure.ResourceManager.ManagementGroups.Models.ManagementGroupChildType other) { throw null; }
        [System.ComponentModel.EditorBrowsableAttribute(System.ComponentModel.EditorBrowsableState.Never)]
        public override bool Equals(object obj) { throw null; }
        [System.ComponentModel.EditorBrowsableAttribute(System.ComponentModel.EditorBrowsableState.Never)]
        public override int GetHashCode() { throw null; }
        public static bool operator ==(Azure.ResourceManager.ManagementGroups.Models.ManagementGroupChildType left, Azure.ResourceManager.ManagementGroups.Models.ManagementGroupChildType right) { throw null; }
        public static implicit operator Azure.ResourceManager.ManagementGroups.Models.ManagementGroupChildType (string value) { throw null; }
        public static bool operator !=(Azure.ResourceManager.ManagementGroups.Models.ManagementGroupChildType left, Azure.ResourceManager.ManagementGroups.Models.ManagementGroupChildType right) { throw null; }
        public override string ToString() { throw null; }
    }
    public partial class ManagementGroupCreateOrUpdateContent
    {
        public ManagementGroupCreateOrUpdateContent() { }
        public System.Collections.Generic.IReadOnlyList<Azure.ResourceManager.ManagementGroups.Models.ManagementGroupChildOptions> Children { get { throw null; } }
        public Azure.ResourceManager.ManagementGroups.Models.CreateManagementGroupDetails Details { get { throw null; } set { } }
        public string DisplayName { get { throw null; } set { } }
        public string Id { get { throw null; } }
        public string Name { get { throw null; } set { } }
        public Azure.Core.ResourceType? ResourceType { get { throw null; } }
        public System.Guid? TenantId { get { throw null; } }
    }
    [System.Runtime.InteropServices.StructLayoutAttribute(System.Runtime.InteropServices.LayoutKind.Sequential)]
    public readonly partial struct ManagementGroupExpandType : System.IEquatable<Azure.ResourceManager.ManagementGroups.Models.ManagementGroupExpandType>
    {
        private readonly object _dummy;
        private readonly int _dummyPrimitive;
        public ManagementGroupExpandType(string value) { throw null; }
        public static Azure.ResourceManager.ManagementGroups.Models.ManagementGroupExpandType Ancestors { get { throw null; } }
        public static Azure.ResourceManager.ManagementGroups.Models.ManagementGroupExpandType Children { get { throw null; } }
        public static Azure.ResourceManager.ManagementGroups.Models.ManagementGroupExpandType Path { get { throw null; } }
        public bool Equals(Azure.ResourceManager.ManagementGroups.Models.ManagementGroupExpandType other) { throw null; }
        [System.ComponentModel.EditorBrowsableAttribute(System.ComponentModel.EditorBrowsableState.Never)]
        public override bool Equals(object obj) { throw null; }
        [System.ComponentModel.EditorBrowsableAttribute(System.ComponentModel.EditorBrowsableState.Never)]
        public override int GetHashCode() { throw null; }
        public static bool operator ==(Azure.ResourceManager.ManagementGroups.Models.ManagementGroupExpandType left, Azure.ResourceManager.ManagementGroups.Models.ManagementGroupExpandType right) { throw null; }
        public static implicit operator Azure.ResourceManager.ManagementGroups.Models.ManagementGroupExpandType (string value) { throw null; }
        public static bool operator !=(Azure.ResourceManager.ManagementGroups.Models.ManagementGroupExpandType left, Azure.ResourceManager.ManagementGroups.Models.ManagementGroupExpandType right) { throw null; }
        public override string ToString() { throw null; }
    }
    public partial class ManagementGroupInfo
    {
        internal ManagementGroupInfo() { }
        public System.Collections.Generic.IReadOnlyList<Azure.ResourceManager.ManagementGroups.Models.ManagementGroupPathElement> ManagementGroupAncestorChain { get { throw null; } }
        public System.Collections.Generic.IReadOnlyList<string> ManagementGroupAncestors { get { throw null; } }
        public Azure.ResourceManager.ManagementGroups.Models.ParentManagementGroupInfo Parent { get { throw null; } }
        public System.Collections.Generic.IReadOnlyList<Azure.ResourceManager.ManagementGroups.Models.ManagementGroupPathElement> Path { get { throw null; } }
        public string UpdatedBy { get { throw null; } }
        public System.DateTimeOffset? UpdatedOn { get { throw null; } }
        public int? Version { get { throw null; } }
    }
    public partial class ManagementGroupNameAvailabilityContent
    {
        public ManagementGroupNameAvailabilityContent() { }
        public string Name { get { throw null; } set { } }
        public Azure.Core.ResourceType? ResourceType { get { throw null; } set { } }
    }
    public partial class ManagementGroupNameAvailabilityResult
    {
        internal ManagementGroupNameAvailabilityResult() { }
        public string Message { get { throw null; } }
        public bool? NameAvailable { get { throw null; } }
        public Azure.ResourceManager.ManagementGroups.Models.ManagementGroupNameUnavailableReason? Reason { get { throw null; } }
    }
    public enum ManagementGroupNameUnavailableReason
    {
        Invalid = 0,
        AlreadyExists = 1,
    }
    public partial class ManagementGroupParentCreateOptions
    {
        public ManagementGroupParentCreateOptions() { }
        public string DisplayName { get { throw null; } }
        public string Id { get { throw null; } set { } }
        public string Name { get { throw null; } }
    }
    public partial class ManagementGroupPatch
    {
        public ManagementGroupPatch() { }
        public string DisplayName { get { throw null; } set { } }
        public string ParentGroupId { get { throw null; } set { } }
    }
    public partial class ManagementGroupPathElement
    {
        internal ManagementGroupPathElement() { }
        public string DisplayName { get { throw null; } }
        public string Name { get { throw null; } }
    }
    public partial class ParentManagementGroupInfo
    {
        internal ParentManagementGroupInfo() { }
        public string DisplayName { get { throw null; } }
        public string Id { get { throw null; } }
        public string Name { get { throw null; } }
    }
}
namespace Azure.ResourceManager.Models
{
    public sealed partial class ArmPlan : System.IEquatable<Azure.ResourceManager.Models.ArmPlan>
    {
        public ArmPlan(string name, string publisher, string product) { }
        public string Name { get { throw null; } set { } }
        public string Product { get { throw null; } set { } }
        public string PromotionCode { get { throw null; } set { } }
        public string Publisher { get { throw null; } set { } }
        public string Version { get { throw null; } set { } }
        public bool Equals(Azure.ResourceManager.Models.ArmPlan other) { throw null; }
        [System.ComponentModel.EditorBrowsableAttribute(System.ComponentModel.EditorBrowsableState.Never)]
        public override bool Equals(object obj) { throw null; }
        [System.ComponentModel.EditorBrowsableAttribute(System.ComponentModel.EditorBrowsableState.Never)]
        public override int GetHashCode() { throw null; }
        public static bool operator ==(Azure.ResourceManager.Models.ArmPlan left, Azure.ResourceManager.Models.ArmPlan right) { throw null; }
        public static bool operator !=(Azure.ResourceManager.Models.ArmPlan left, Azure.ResourceManager.Models.ArmPlan right) { throw null; }
    }
    public sealed partial class ArmSku : System.IEquatable<Azure.ResourceManager.Models.ArmSku>
    {
        public ArmSku(string name) { }
        public int? Capacity { get { throw null; } set { } }
        public string Family { get { throw null; } set { } }
        public string Name { get { throw null; } set { } }
        public string Size { get { throw null; } set { } }
        public Azure.ResourceManager.Models.ArmSkuTier? Tier { get { throw null; } set { } }
        public bool Equals(Azure.ResourceManager.Models.ArmSku other) { throw null; }
        [System.ComponentModel.EditorBrowsableAttribute(System.ComponentModel.EditorBrowsableState.Never)]
        public override bool Equals(object obj) { throw null; }
        [System.ComponentModel.EditorBrowsableAttribute(System.ComponentModel.EditorBrowsableState.Never)]
        public override int GetHashCode() { throw null; }
        public static bool operator ==(Azure.ResourceManager.Models.ArmSku left, Azure.ResourceManager.Models.ArmSku right) { throw null; }
        public static bool operator !=(Azure.ResourceManager.Models.ArmSku left, Azure.ResourceManager.Models.ArmSku right) { throw null; }
    }
    public enum ArmSkuTier
    {
        Free = 0,
        Basic = 1,
        Standard = 2,
        Premium = 3,
    }
    [System.Runtime.InteropServices.StructLayoutAttribute(System.Runtime.InteropServices.LayoutKind.Sequential)]
    public readonly partial struct CreatedByType : System.IEquatable<Azure.ResourceManager.Models.CreatedByType>
    {
        private readonly object _dummy;
        private readonly int _dummyPrimitive;
        public CreatedByType(string value) { throw null; }
        public static Azure.ResourceManager.Models.CreatedByType Application { get { throw null; } }
        public static Azure.ResourceManager.Models.CreatedByType Key { get { throw null; } }
        public static Azure.ResourceManager.Models.CreatedByType ManagedIdentity { get { throw null; } }
        public static Azure.ResourceManager.Models.CreatedByType User { get { throw null; } }
        public bool Equals(Azure.ResourceManager.Models.CreatedByType other) { throw null; }
        [System.ComponentModel.EditorBrowsableAttribute(System.ComponentModel.EditorBrowsableState.Never)]
        public override bool Equals(object obj) { throw null; }
        [System.ComponentModel.EditorBrowsableAttribute(System.ComponentModel.EditorBrowsableState.Never)]
        public override int GetHashCode() { throw null; }
        public static bool operator ==(Azure.ResourceManager.Models.CreatedByType left, Azure.ResourceManager.Models.CreatedByType right) { throw null; }
        public static implicit operator Azure.ResourceManager.Models.CreatedByType (string value) { throw null; }
        public static bool operator !=(Azure.ResourceManager.Models.CreatedByType left, Azure.ResourceManager.Models.CreatedByType right) { throw null; }
        public override string ToString() { throw null; }
    }
    [System.ComponentModel.EditorBrowsableAttribute(System.ComponentModel.EditorBrowsableState.Never)]
    [System.ObsoleteAttribute("This type is obsolete and will be removed in a future release.", false)]
    public partial class EncryptionProperties
    {
        public EncryptionProperties() { }
        public Azure.ResourceManager.Models.KeyVaultProperties KeyVaultProperties { get { throw null; } set { } }
        public Azure.ResourceManager.Models.EncryptionStatus? Status { get { throw null; } set { } }
    }
    [System.ComponentModel.EditorBrowsableAttribute(System.ComponentModel.EditorBrowsableState.Never)]
    [System.ObsoleteAttribute("This type is obsolete and will be removed in a future release.", false)]
    [System.Runtime.InteropServices.StructLayoutAttribute(System.Runtime.InteropServices.LayoutKind.Sequential)]
    public readonly partial struct EncryptionStatus : System.IEquatable<Azure.ResourceManager.Models.EncryptionStatus>
    {
        private readonly object _dummy;
        private readonly int _dummyPrimitive;
        public EncryptionStatus(string value) { throw null; }
        public static Azure.ResourceManager.Models.EncryptionStatus Disabled { get { throw null; } }
        public static Azure.ResourceManager.Models.EncryptionStatus Enabled { get { throw null; } }
        public bool Equals(Azure.ResourceManager.Models.EncryptionStatus other) { throw null; }
        [System.ComponentModel.EditorBrowsableAttribute(System.ComponentModel.EditorBrowsableState.Never)]
        public override bool Equals(object obj) { throw null; }
        [System.ComponentModel.EditorBrowsableAttribute(System.ComponentModel.EditorBrowsableState.Never)]
        public override int GetHashCode() { throw null; }
        public static bool operator ==(Azure.ResourceManager.Models.EncryptionStatus left, Azure.ResourceManager.Models.EncryptionStatus right) { throw null; }
        public static implicit operator Azure.ResourceManager.Models.EncryptionStatus (string value) { throw null; }
        public static bool operator !=(Azure.ResourceManager.Models.EncryptionStatus left, Azure.ResourceManager.Models.EncryptionStatus right) { throw null; }
        public override string ToString() { throw null; }
    }
    [System.ComponentModel.EditorBrowsableAttribute(System.ComponentModel.EditorBrowsableState.Never)]
    [System.ObsoleteAttribute("This type is obsolete and will be removed in a future release.", false)]
    public partial class KeyVaultProperties
    {
        public KeyVaultProperties() { }
        public string Identity { get { throw null; } set { } }
        public string KeyIdentifier { get { throw null; } set { } }
    }
    public partial class ManagedServiceIdentity
    {
        public ManagedServiceIdentity(Azure.ResourceManager.Models.ManagedServiceIdentityType managedServiceIdentityType) { }
        public Azure.ResourceManager.Models.ManagedServiceIdentityType ManagedServiceIdentityType { get { throw null; } set { } }
        public System.Guid? PrincipalId { get { throw null; } }
        public System.Guid? TenantId { get { throw null; } }
        public System.Collections.Generic.IDictionary<Azure.Core.ResourceIdentifier, Azure.ResourceManager.Models.UserAssignedIdentity> UserAssignedIdentities { get { throw null; } }
    }
    [System.Runtime.InteropServices.StructLayoutAttribute(System.Runtime.InteropServices.LayoutKind.Sequential)]
    public readonly partial struct ManagedServiceIdentityType : System.IEquatable<Azure.ResourceManager.Models.ManagedServiceIdentityType>
    {
        private readonly object _dummy;
        private readonly int _dummyPrimitive;
        public ManagedServiceIdentityType(string value) { throw null; }
        public static Azure.ResourceManager.Models.ManagedServiceIdentityType None { get { throw null; } }
        public static Azure.ResourceManager.Models.ManagedServiceIdentityType SystemAssigned { get { throw null; } }
        public static Azure.ResourceManager.Models.ManagedServiceIdentityType SystemAssignedUserAssigned { get { throw null; } }
        public static Azure.ResourceManager.Models.ManagedServiceIdentityType UserAssigned { get { throw null; } }
        public bool Equals(Azure.ResourceManager.Models.ManagedServiceIdentityType other) { throw null; }
        [System.ComponentModel.EditorBrowsableAttribute(System.ComponentModel.EditorBrowsableState.Never)]
        public override bool Equals(object obj) { throw null; }
        [System.ComponentModel.EditorBrowsableAttribute(System.ComponentModel.EditorBrowsableState.Never)]
        public override int GetHashCode() { throw null; }
        public static bool operator ==(Azure.ResourceManager.Models.ManagedServiceIdentityType left, Azure.ResourceManager.Models.ManagedServiceIdentityType right) { throw null; }
        public static implicit operator Azure.ResourceManager.Models.ManagedServiceIdentityType (string value) { throw null; }
        public static bool operator !=(Azure.ResourceManager.Models.ManagedServiceIdentityType left, Azure.ResourceManager.Models.ManagedServiceIdentityType right) { throw null; }
        public override string ToString() { throw null; }
    }
    public partial class OperationStatusResult
    {
<<<<<<< HEAD
        internal OperationStatusResult() { }
=======
        public OperationStatusResult(string status) { }
>>>>>>> b926ce7c
        public System.DateTimeOffset? EndOn { get { throw null; } }
        public Azure.ResponseError Error { get { throw null; } }
        public Azure.Core.ResourceIdentifier Id { get { throw null; } }
        public string Name { get { throw null; } }
        public System.Collections.Generic.IReadOnlyList<Azure.ResourceManager.Models.OperationStatusResult> Operations { get { throw null; } }
        public float? PercentComplete { get { throw null; } }
        public System.DateTimeOffset? StartOn { get { throw null; } }
        public string Status { get { throw null; } }
    }
    public abstract partial class ResourceData
    {
        protected ResourceData() { }
        protected ResourceData(Azure.Core.ResourceIdentifier id, string name, Azure.Core.ResourceType resourceType, Azure.ResourceManager.Models.SystemData systemData) { }
        public Azure.Core.ResourceIdentifier Id { get { throw null; } }
        public string Name { get { throw null; } }
        public Azure.Core.ResourceType ResourceType { get { throw null; } }
        public Azure.ResourceManager.Models.SystemData SystemData { get { throw null; } }
    }
    public partial class SystemAssignedServiceIdentity
    {
        public SystemAssignedServiceIdentity(Azure.ResourceManager.Models.SystemAssignedServiceIdentityType systemAssignedServiceIdentityType) { }
        public System.Guid? PrincipalId { get { throw null; } }
        public Azure.ResourceManager.Models.SystemAssignedServiceIdentityType SystemAssignedServiceIdentityType { get { throw null; } set { } }
        public System.Guid? TenantId { get { throw null; } }
    }
    [System.Runtime.InteropServices.StructLayoutAttribute(System.Runtime.InteropServices.LayoutKind.Sequential)]
    public readonly partial struct SystemAssignedServiceIdentityType : System.IEquatable<Azure.ResourceManager.Models.SystemAssignedServiceIdentityType>
    {
        private readonly object _dummy;
        private readonly int _dummyPrimitive;
        public SystemAssignedServiceIdentityType(string value) { throw null; }
        public static Azure.ResourceManager.Models.SystemAssignedServiceIdentityType None { get { throw null; } }
        public static Azure.ResourceManager.Models.SystemAssignedServiceIdentityType SystemAssigned { get { throw null; } }
        public bool Equals(Azure.ResourceManager.Models.SystemAssignedServiceIdentityType other) { throw null; }
        [System.ComponentModel.EditorBrowsableAttribute(System.ComponentModel.EditorBrowsableState.Never)]
        public override bool Equals(object obj) { throw null; }
        [System.ComponentModel.EditorBrowsableAttribute(System.ComponentModel.EditorBrowsableState.Never)]
        public override int GetHashCode() { throw null; }
        public static bool operator ==(Azure.ResourceManager.Models.SystemAssignedServiceIdentityType left, Azure.ResourceManager.Models.SystemAssignedServiceIdentityType right) { throw null; }
        public static implicit operator Azure.ResourceManager.Models.SystemAssignedServiceIdentityType (string value) { throw null; }
        public static bool operator !=(Azure.ResourceManager.Models.SystemAssignedServiceIdentityType left, Azure.ResourceManager.Models.SystemAssignedServiceIdentityType right) { throw null; }
        public override string ToString() { throw null; }
    }
    public partial class SystemData
    {
        public SystemData() { }
        public string CreatedBy { get { throw null; } }
        public Azure.ResourceManager.Models.CreatedByType? CreatedByType { get { throw null; } }
        public System.DateTimeOffset? CreatedOn { get { throw null; } }
        public string LastModifiedBy { get { throw null; } }
        public Azure.ResourceManager.Models.CreatedByType? LastModifiedByType { get { throw null; } }
        public System.DateTimeOffset? LastModifiedOn { get { throw null; } }
    }
    public abstract partial class TrackedResourceData : Azure.ResourceManager.Models.ResourceData
    {
        protected TrackedResourceData(Azure.Core.AzureLocation location) { }
        protected TrackedResourceData(Azure.Core.ResourceIdentifier id, string name, Azure.Core.ResourceType resourceType, Azure.ResourceManager.Models.SystemData systemData, System.Collections.Generic.IDictionary<string, string> tags, Azure.Core.AzureLocation location) { }
        public Azure.Core.AzureLocation Location { get { throw null; } set { } }
        public System.Collections.Generic.IDictionary<string, string> Tags { get { throw null; } }
    }
    public partial class UserAssignedIdentity
    {
        public UserAssignedIdentity() { }
        public System.Guid? ClientId { get { throw null; } }
        public System.Guid? PrincipalId { get { throw null; } }
    }
}
namespace Azure.ResourceManager.Resources
{
    public partial class ArmRestApiCollection : Azure.ResourceManager.ArmCollection, System.Collections.Generic.IAsyncEnumerable<Azure.ResourceManager.Resources.Models.ArmRestApi>, System.Collections.Generic.IEnumerable<Azure.ResourceManager.Resources.Models.ArmRestApi>, System.Collections.IEnumerable
    {
        protected ArmRestApiCollection() { }
        public virtual Azure.Pageable<Azure.ResourceManager.Resources.Models.ArmRestApi> GetAll(System.Threading.CancellationToken cancellationToken = default(System.Threading.CancellationToken)) { throw null; }
        public virtual Azure.AsyncPageable<Azure.ResourceManager.Resources.Models.ArmRestApi> GetAllAsync(System.Threading.CancellationToken cancellationToken = default(System.Threading.CancellationToken)) { throw null; }
        System.Collections.Generic.IAsyncEnumerator<Azure.ResourceManager.Resources.Models.ArmRestApi> System.Collections.Generic.IAsyncEnumerable<Azure.ResourceManager.Resources.Models.ArmRestApi>.GetAsyncEnumerator(System.Threading.CancellationToken cancellationToken) { throw null; }
        System.Collections.Generic.IEnumerator<Azure.ResourceManager.Resources.Models.ArmRestApi> System.Collections.Generic.IEnumerable<Azure.ResourceManager.Resources.Models.ArmRestApi>.GetEnumerator() { throw null; }
        System.Collections.IEnumerator System.Collections.IEnumerable.GetEnumerator() { throw null; }
    }
    public partial class DataPolicyManifestCollection : Azure.ResourceManager.ArmCollection, System.Collections.Generic.IAsyncEnumerable<Azure.ResourceManager.Resources.DataPolicyManifestResource>, System.Collections.Generic.IEnumerable<Azure.ResourceManager.Resources.DataPolicyManifestResource>, System.Collections.IEnumerable
    {
        protected DataPolicyManifestCollection() { }
        public virtual Azure.Response<bool> Exists(string policyMode, System.Threading.CancellationToken cancellationToken = default(System.Threading.CancellationToken)) { throw null; }
        public virtual System.Threading.Tasks.Task<Azure.Response<bool>> ExistsAsync(string policyMode, System.Threading.CancellationToken cancellationToken = default(System.Threading.CancellationToken)) { throw null; }
        public virtual Azure.Response<Azure.ResourceManager.Resources.DataPolicyManifestResource> Get(string policyMode, System.Threading.CancellationToken cancellationToken = default(System.Threading.CancellationToken)) { throw null; }
        public virtual Azure.Pageable<Azure.ResourceManager.Resources.DataPolicyManifestResource> GetAll(string filter = null, System.Threading.CancellationToken cancellationToken = default(System.Threading.CancellationToken)) { throw null; }
        public virtual Azure.AsyncPageable<Azure.ResourceManager.Resources.DataPolicyManifestResource> GetAllAsync(string filter = null, System.Threading.CancellationToken cancellationToken = default(System.Threading.CancellationToken)) { throw null; }
        public virtual System.Threading.Tasks.Task<Azure.Response<Azure.ResourceManager.Resources.DataPolicyManifestResource>> GetAsync(string policyMode, System.Threading.CancellationToken cancellationToken = default(System.Threading.CancellationToken)) { throw null; }
        System.Collections.Generic.IAsyncEnumerator<Azure.ResourceManager.Resources.DataPolicyManifestResource> System.Collections.Generic.IAsyncEnumerable<Azure.ResourceManager.Resources.DataPolicyManifestResource>.GetAsyncEnumerator(System.Threading.CancellationToken cancellationToken) { throw null; }
        System.Collections.Generic.IEnumerator<Azure.ResourceManager.Resources.DataPolicyManifestResource> System.Collections.Generic.IEnumerable<Azure.ResourceManager.Resources.DataPolicyManifestResource>.GetEnumerator() { throw null; }
        System.Collections.IEnumerator System.Collections.IEnumerable.GetEnumerator() { throw null; }
    }
    public partial class DataPolicyManifestData : Azure.ResourceManager.Models.ResourceData
    {
        internal DataPolicyManifestData() { }
        public System.Collections.Generic.IReadOnlyList<Azure.ResourceManager.Resources.Models.DataManifestCustomResourceFunctionDefinition> CustomDefinitions { get { throw null; } }
        public System.Collections.Generic.IReadOnlyList<Azure.ResourceManager.Resources.Models.DataPolicyManifestEffect> Effects { get { throw null; } }
        public System.Collections.Generic.IReadOnlyList<string> FieldValues { get { throw null; } }
        public bool? IsBuiltInOnly { get { throw null; } }
        public System.Collections.Generic.IReadOnlyList<string> Namespaces { get { throw null; } }
        public string PolicyMode { get { throw null; } }
        public System.Collections.Generic.IReadOnlyList<Azure.ResourceManager.Resources.Models.ResourceTypeAliases> ResourceTypeAliases { get { throw null; } }
        public System.Collections.Generic.IReadOnlyList<string> Standard { get { throw null; } }
    }
    public partial class DataPolicyManifestResource : Azure.ResourceManager.ArmResource
    {
        public static readonly Azure.Core.ResourceType ResourceType;
        protected DataPolicyManifestResource() { }
        public virtual Azure.ResourceManager.Resources.DataPolicyManifestData Data { get { throw null; } }
        public virtual bool HasData { get { throw null; } }
        public static Azure.Core.ResourceIdentifier CreateResourceIdentifier(string policyMode) { throw null; }
        public virtual Azure.Response<Azure.ResourceManager.Resources.DataPolicyManifestResource> Get(System.Threading.CancellationToken cancellationToken = default(System.Threading.CancellationToken)) { throw null; }
        public virtual System.Threading.Tasks.Task<Azure.Response<Azure.ResourceManager.Resources.DataPolicyManifestResource>> GetAsync(System.Threading.CancellationToken cancellationToken = default(System.Threading.CancellationToken)) { throw null; }
    }
    public partial class FeatureCollection : Azure.ResourceManager.ArmCollection, System.Collections.Generic.IAsyncEnumerable<Azure.ResourceManager.Resources.FeatureResource>, System.Collections.Generic.IEnumerable<Azure.ResourceManager.Resources.FeatureResource>, System.Collections.IEnumerable
    {
        protected FeatureCollection() { }
        public virtual Azure.Response<bool> Exists(string featureName, System.Threading.CancellationToken cancellationToken = default(System.Threading.CancellationToken)) { throw null; }
        public virtual System.Threading.Tasks.Task<Azure.Response<bool>> ExistsAsync(string featureName, System.Threading.CancellationToken cancellationToken = default(System.Threading.CancellationToken)) { throw null; }
        public virtual Azure.Response<Azure.ResourceManager.Resources.FeatureResource> Get(string featureName, System.Threading.CancellationToken cancellationToken = default(System.Threading.CancellationToken)) { throw null; }
        public virtual Azure.Pageable<Azure.ResourceManager.Resources.FeatureResource> GetAll(System.Threading.CancellationToken cancellationToken = default(System.Threading.CancellationToken)) { throw null; }
        public virtual Azure.AsyncPageable<Azure.ResourceManager.Resources.FeatureResource> GetAllAsync(System.Threading.CancellationToken cancellationToken = default(System.Threading.CancellationToken)) { throw null; }
        public virtual System.Threading.Tasks.Task<Azure.Response<Azure.ResourceManager.Resources.FeatureResource>> GetAsync(string featureName, System.Threading.CancellationToken cancellationToken = default(System.Threading.CancellationToken)) { throw null; }
        System.Collections.Generic.IAsyncEnumerator<Azure.ResourceManager.Resources.FeatureResource> System.Collections.Generic.IAsyncEnumerable<Azure.ResourceManager.Resources.FeatureResource>.GetAsyncEnumerator(System.Threading.CancellationToken cancellationToken) { throw null; }
        System.Collections.Generic.IEnumerator<Azure.ResourceManager.Resources.FeatureResource> System.Collections.Generic.IEnumerable<Azure.ResourceManager.Resources.FeatureResource>.GetEnumerator() { throw null; }
        System.Collections.IEnumerator System.Collections.IEnumerable.GetEnumerator() { throw null; }
    }
    public partial class FeatureData : Azure.ResourceManager.Models.ResourceData
    {
        internal FeatureData() { }
        public string FeatureState { get { throw null; } }
    }
    public partial class FeatureResource : Azure.ResourceManager.ArmResource
    {
        public static readonly Azure.Core.ResourceType ResourceType;
        protected FeatureResource() { }
        public virtual Azure.ResourceManager.Resources.FeatureData Data { get { throw null; } }
        public virtual bool HasData { get { throw null; } }
        public static Azure.Core.ResourceIdentifier CreateResourceIdentifier(string subscriptionId, string resourceProviderNamespace, string featureName) { throw null; }
        public virtual Azure.Response<Azure.ResourceManager.Resources.FeatureResource> Get(System.Threading.CancellationToken cancellationToken = default(System.Threading.CancellationToken)) { throw null; }
        public virtual System.Threading.Tasks.Task<Azure.Response<Azure.ResourceManager.Resources.FeatureResource>> GetAsync(System.Threading.CancellationToken cancellationToken = default(System.Threading.CancellationToken)) { throw null; }
        public virtual Azure.Response<Azure.ResourceManager.Resources.FeatureResource> Register(System.Threading.CancellationToken cancellationToken = default(System.Threading.CancellationToken)) { throw null; }
        public virtual System.Threading.Tasks.Task<Azure.Response<Azure.ResourceManager.Resources.FeatureResource>> RegisterAsync(System.Threading.CancellationToken cancellationToken = default(System.Threading.CancellationToken)) { throw null; }
        public virtual Azure.Response<Azure.ResourceManager.Resources.FeatureResource> Unregister(System.Threading.CancellationToken cancellationToken = default(System.Threading.CancellationToken)) { throw null; }
        public virtual System.Threading.Tasks.Task<Azure.Response<Azure.ResourceManager.Resources.FeatureResource>> UnregisterAsync(System.Threading.CancellationToken cancellationToken = default(System.Threading.CancellationToken)) { throw null; }
    }
    public partial class GenericResource : Azure.ResourceManager.ArmResource
    {
        protected GenericResource() { }
        public virtual Azure.ResourceManager.Resources.GenericResourceData Data { get { throw null; } }
        public virtual bool HasData { get { throw null; } }
        public virtual Azure.Response<Azure.ResourceManager.Resources.GenericResource> AddTag(string key, string value, System.Threading.CancellationToken cancellationToken = default(System.Threading.CancellationToken)) { throw null; }
        public virtual System.Threading.Tasks.Task<Azure.Response<Azure.ResourceManager.Resources.GenericResource>> AddTagAsync(string key, string value, System.Threading.CancellationToken cancellationToken = default(System.Threading.CancellationToken)) { throw null; }
        public virtual Azure.ResourceManager.ArmOperation Delete(Azure.WaitUntil waitUntil, System.Threading.CancellationToken cancellationToken = default(System.Threading.CancellationToken)) { throw null; }
        public virtual System.Threading.Tasks.Task<Azure.ResourceManager.ArmOperation> DeleteAsync(Azure.WaitUntil waitUntil, System.Threading.CancellationToken cancellationToken = default(System.Threading.CancellationToken)) { throw null; }
        public virtual Azure.Response<Azure.ResourceManager.Resources.GenericResource> Get(System.Threading.CancellationToken cancellationToken = default(System.Threading.CancellationToken)) { throw null; }
        public virtual System.Threading.Tasks.Task<Azure.Response<Azure.ResourceManager.Resources.GenericResource>> GetAsync(System.Threading.CancellationToken cancellationToken = default(System.Threading.CancellationToken)) { throw null; }
        public virtual Azure.Response<Azure.ResourceManager.Resources.GenericResource> RemoveTag(string key, System.Threading.CancellationToken cancellationToken = default(System.Threading.CancellationToken)) { throw null; }
        public virtual System.Threading.Tasks.Task<Azure.Response<Azure.ResourceManager.Resources.GenericResource>> RemoveTagAsync(string key, System.Threading.CancellationToken cancellationToken = default(System.Threading.CancellationToken)) { throw null; }
        public virtual Azure.Response<Azure.ResourceManager.Resources.GenericResource> SetTags(System.Collections.Generic.IDictionary<string, string> tags, System.Threading.CancellationToken cancellationToken = default(System.Threading.CancellationToken)) { throw null; }
        public virtual System.Threading.Tasks.Task<Azure.Response<Azure.ResourceManager.Resources.GenericResource>> SetTagsAsync(System.Collections.Generic.IDictionary<string, string> tags, System.Threading.CancellationToken cancellationToken = default(System.Threading.CancellationToken)) { throw null; }
        public virtual Azure.ResourceManager.ArmOperation<Azure.ResourceManager.Resources.GenericResource> Update(Azure.WaitUntil waitUntil, Azure.ResourceManager.Resources.GenericResourceData data, System.Threading.CancellationToken cancellationToken = default(System.Threading.CancellationToken)) { throw null; }
        public virtual System.Threading.Tasks.Task<Azure.ResourceManager.ArmOperation<Azure.ResourceManager.Resources.GenericResource>> UpdateAsync(Azure.WaitUntil waitUntil, Azure.ResourceManager.Resources.GenericResourceData data, System.Threading.CancellationToken cancellationToken = default(System.Threading.CancellationToken)) { throw null; }
    }
    public partial class GenericResourceCollection : Azure.ResourceManager.ArmCollection
    {
        protected GenericResourceCollection() { }
        public virtual Azure.ResourceManager.ArmOperation<Azure.ResourceManager.Resources.GenericResource> CreateOrUpdate(Azure.WaitUntil waitUntil, Azure.Core.ResourceIdentifier resourceId, Azure.ResourceManager.Resources.GenericResourceData data, System.Threading.CancellationToken cancellationToken = default(System.Threading.CancellationToken)) { throw null; }
        public virtual System.Threading.Tasks.Task<Azure.ResourceManager.ArmOperation<Azure.ResourceManager.Resources.GenericResource>> CreateOrUpdateAsync(Azure.WaitUntil waitUntil, Azure.Core.ResourceIdentifier resourceId, Azure.ResourceManager.Resources.GenericResourceData data, System.Threading.CancellationToken cancellationToken = default(System.Threading.CancellationToken)) { throw null; }
        public virtual Azure.Response<bool> Exists(Azure.Core.ResourceIdentifier resourceId, System.Threading.CancellationToken cancellationToken = default(System.Threading.CancellationToken)) { throw null; }
        public virtual System.Threading.Tasks.Task<Azure.Response<bool>> ExistsAsync(Azure.Core.ResourceIdentifier resourceId, System.Threading.CancellationToken cancellationToken = default(System.Threading.CancellationToken)) { throw null; }
        public virtual Azure.Response<Azure.ResourceManager.Resources.GenericResource> Get(Azure.Core.ResourceIdentifier resourceId, System.Threading.CancellationToken cancellationToken = default(System.Threading.CancellationToken)) { throw null; }
        public virtual System.Threading.Tasks.Task<Azure.Response<Azure.ResourceManager.Resources.GenericResource>> GetAsync(Azure.Core.ResourceIdentifier resourceId, System.Threading.CancellationToken cancellationToken = default(System.Threading.CancellationToken)) { throw null; }
    }
    public partial class GenericResourceData : Azure.ResourceManager.Resources.Models.TrackedResourceExtendedData
    {
        public GenericResourceData(Azure.Core.AzureLocation location) : base (default(Azure.Core.AzureLocation)) { }
        public System.DateTimeOffset? ChangedOn { get { throw null; } }
        public System.DateTimeOffset? CreatedOn { get { throw null; } }
        public Azure.ResourceManager.Models.ManagedServiceIdentity Identity { get { throw null; } set { } }
        public string Kind { get { throw null; } set { } }
        public string ManagedBy { get { throw null; } set { } }
        public Azure.ResourceManager.Models.ArmPlan Plan { get { throw null; } set { } }
        public System.BinaryData Properties { get { throw null; } set { } }
        public string ProvisioningState { get { throw null; } }
        public Azure.ResourceManager.Resources.Models.ResourcesSku Sku { get { throw null; } set { } }
    }
    public partial class ManagementGroupPolicyDefinitionCollection : Azure.ResourceManager.ArmCollection, System.Collections.Generic.IAsyncEnumerable<Azure.ResourceManager.Resources.ManagementGroupPolicyDefinitionResource>, System.Collections.Generic.IEnumerable<Azure.ResourceManager.Resources.ManagementGroupPolicyDefinitionResource>, System.Collections.IEnumerable
    {
        protected ManagementGroupPolicyDefinitionCollection() { }
        public virtual Azure.ResourceManager.ArmOperation<Azure.ResourceManager.Resources.ManagementGroupPolicyDefinitionResource> CreateOrUpdate(Azure.WaitUntil waitUntil, string policyDefinitionName, Azure.ResourceManager.Resources.PolicyDefinitionData data, System.Threading.CancellationToken cancellationToken = default(System.Threading.CancellationToken)) { throw null; }
        public virtual System.Threading.Tasks.Task<Azure.ResourceManager.ArmOperation<Azure.ResourceManager.Resources.ManagementGroupPolicyDefinitionResource>> CreateOrUpdateAsync(Azure.WaitUntil waitUntil, string policyDefinitionName, Azure.ResourceManager.Resources.PolicyDefinitionData data, System.Threading.CancellationToken cancellationToken = default(System.Threading.CancellationToken)) { throw null; }
        public virtual Azure.Response<bool> Exists(string policyDefinitionName, System.Threading.CancellationToken cancellationToken = default(System.Threading.CancellationToken)) { throw null; }
        public virtual System.Threading.Tasks.Task<Azure.Response<bool>> ExistsAsync(string policyDefinitionName, System.Threading.CancellationToken cancellationToken = default(System.Threading.CancellationToken)) { throw null; }
        public virtual Azure.Response<Azure.ResourceManager.Resources.ManagementGroupPolicyDefinitionResource> Get(string policyDefinitionName, System.Threading.CancellationToken cancellationToken = default(System.Threading.CancellationToken)) { throw null; }
        public virtual Azure.Pageable<Azure.ResourceManager.Resources.ManagementGroupPolicyDefinitionResource> GetAll(string filter = null, int? top = default(int?), System.Threading.CancellationToken cancellationToken = default(System.Threading.CancellationToken)) { throw null; }
        public virtual Azure.AsyncPageable<Azure.ResourceManager.Resources.ManagementGroupPolicyDefinitionResource> GetAllAsync(string filter = null, int? top = default(int?), System.Threading.CancellationToken cancellationToken = default(System.Threading.CancellationToken)) { throw null; }
        public virtual System.Threading.Tasks.Task<Azure.Response<Azure.ResourceManager.Resources.ManagementGroupPolicyDefinitionResource>> GetAsync(string policyDefinitionName, System.Threading.CancellationToken cancellationToken = default(System.Threading.CancellationToken)) { throw null; }
        System.Collections.Generic.IAsyncEnumerator<Azure.ResourceManager.Resources.ManagementGroupPolicyDefinitionResource> System.Collections.Generic.IAsyncEnumerable<Azure.ResourceManager.Resources.ManagementGroupPolicyDefinitionResource>.GetAsyncEnumerator(System.Threading.CancellationToken cancellationToken) { throw null; }
        System.Collections.Generic.IEnumerator<Azure.ResourceManager.Resources.ManagementGroupPolicyDefinitionResource> System.Collections.Generic.IEnumerable<Azure.ResourceManager.Resources.ManagementGroupPolicyDefinitionResource>.GetEnumerator() { throw null; }
        System.Collections.IEnumerator System.Collections.IEnumerable.GetEnumerator() { throw null; }
    }
    public partial class ManagementGroupPolicyDefinitionResource : Azure.ResourceManager.ArmResource
    {
        public static readonly Azure.Core.ResourceType ResourceType;
        protected ManagementGroupPolicyDefinitionResource() { }
        public virtual Azure.ResourceManager.Resources.PolicyDefinitionData Data { get { throw null; } }
        public virtual bool HasData { get { throw null; } }
        public static Azure.Core.ResourceIdentifier CreateResourceIdentifier(string managementGroupId, string policyDefinitionName) { throw null; }
        public virtual Azure.ResourceManager.ArmOperation Delete(Azure.WaitUntil waitUntil, System.Threading.CancellationToken cancellationToken = default(System.Threading.CancellationToken)) { throw null; }
        public virtual System.Threading.Tasks.Task<Azure.ResourceManager.ArmOperation> DeleteAsync(Azure.WaitUntil waitUntil, System.Threading.CancellationToken cancellationToken = default(System.Threading.CancellationToken)) { throw null; }
        public virtual Azure.Response<Azure.ResourceManager.Resources.ManagementGroupPolicyDefinitionResource> Get(System.Threading.CancellationToken cancellationToken = default(System.Threading.CancellationToken)) { throw null; }
        public virtual System.Threading.Tasks.Task<Azure.Response<Azure.ResourceManager.Resources.ManagementGroupPolicyDefinitionResource>> GetAsync(System.Threading.CancellationToken cancellationToken = default(System.Threading.CancellationToken)) { throw null; }
        public virtual Azure.ResourceManager.ArmOperation<Azure.ResourceManager.Resources.ManagementGroupPolicyDefinitionResource> Update(Azure.WaitUntil waitUntil, Azure.ResourceManager.Resources.PolicyDefinitionData data, System.Threading.CancellationToken cancellationToken = default(System.Threading.CancellationToken)) { throw null; }
        public virtual System.Threading.Tasks.Task<Azure.ResourceManager.ArmOperation<Azure.ResourceManager.Resources.ManagementGroupPolicyDefinitionResource>> UpdateAsync(Azure.WaitUntil waitUntil, Azure.ResourceManager.Resources.PolicyDefinitionData data, System.Threading.CancellationToken cancellationToken = default(System.Threading.CancellationToken)) { throw null; }
    }
    public partial class ManagementGroupPolicySetDefinitionCollection : Azure.ResourceManager.ArmCollection, System.Collections.Generic.IAsyncEnumerable<Azure.ResourceManager.Resources.ManagementGroupPolicySetDefinitionResource>, System.Collections.Generic.IEnumerable<Azure.ResourceManager.Resources.ManagementGroupPolicySetDefinitionResource>, System.Collections.IEnumerable
    {
        protected ManagementGroupPolicySetDefinitionCollection() { }
        public virtual Azure.ResourceManager.ArmOperation<Azure.ResourceManager.Resources.ManagementGroupPolicySetDefinitionResource> CreateOrUpdate(Azure.WaitUntil waitUntil, string policySetDefinitionName, Azure.ResourceManager.Resources.PolicySetDefinitionData data, System.Threading.CancellationToken cancellationToken = default(System.Threading.CancellationToken)) { throw null; }
        public virtual System.Threading.Tasks.Task<Azure.ResourceManager.ArmOperation<Azure.ResourceManager.Resources.ManagementGroupPolicySetDefinitionResource>> CreateOrUpdateAsync(Azure.WaitUntil waitUntil, string policySetDefinitionName, Azure.ResourceManager.Resources.PolicySetDefinitionData data, System.Threading.CancellationToken cancellationToken = default(System.Threading.CancellationToken)) { throw null; }
        public virtual Azure.Response<bool> Exists(string policySetDefinitionName, System.Threading.CancellationToken cancellationToken = default(System.Threading.CancellationToken)) { throw null; }
        public virtual System.Threading.Tasks.Task<Azure.Response<bool>> ExistsAsync(string policySetDefinitionName, System.Threading.CancellationToken cancellationToken = default(System.Threading.CancellationToken)) { throw null; }
        public virtual Azure.Response<Azure.ResourceManager.Resources.ManagementGroupPolicySetDefinitionResource> Get(string policySetDefinitionName, System.Threading.CancellationToken cancellationToken = default(System.Threading.CancellationToken)) { throw null; }
        public virtual Azure.Pageable<Azure.ResourceManager.Resources.ManagementGroupPolicySetDefinitionResource> GetAll(string filter = null, int? top = default(int?), System.Threading.CancellationToken cancellationToken = default(System.Threading.CancellationToken)) { throw null; }
        public virtual Azure.AsyncPageable<Azure.ResourceManager.Resources.ManagementGroupPolicySetDefinitionResource> GetAllAsync(string filter = null, int? top = default(int?), System.Threading.CancellationToken cancellationToken = default(System.Threading.CancellationToken)) { throw null; }
        public virtual System.Threading.Tasks.Task<Azure.Response<Azure.ResourceManager.Resources.ManagementGroupPolicySetDefinitionResource>> GetAsync(string policySetDefinitionName, System.Threading.CancellationToken cancellationToken = default(System.Threading.CancellationToken)) { throw null; }
        System.Collections.Generic.IAsyncEnumerator<Azure.ResourceManager.Resources.ManagementGroupPolicySetDefinitionResource> System.Collections.Generic.IAsyncEnumerable<Azure.ResourceManager.Resources.ManagementGroupPolicySetDefinitionResource>.GetAsyncEnumerator(System.Threading.CancellationToken cancellationToken) { throw null; }
        System.Collections.Generic.IEnumerator<Azure.ResourceManager.Resources.ManagementGroupPolicySetDefinitionResource> System.Collections.Generic.IEnumerable<Azure.ResourceManager.Resources.ManagementGroupPolicySetDefinitionResource>.GetEnumerator() { throw null; }
        System.Collections.IEnumerator System.Collections.IEnumerable.GetEnumerator() { throw null; }
    }
    public partial class ManagementGroupPolicySetDefinitionResource : Azure.ResourceManager.ArmResource
    {
        public static readonly Azure.Core.ResourceType ResourceType;
        protected ManagementGroupPolicySetDefinitionResource() { }
        public virtual Azure.ResourceManager.Resources.PolicySetDefinitionData Data { get { throw null; } }
        public virtual bool HasData { get { throw null; } }
        public static Azure.Core.ResourceIdentifier CreateResourceIdentifier(string managementGroupId, string policySetDefinitionName) { throw null; }
        public virtual Azure.ResourceManager.ArmOperation Delete(Azure.WaitUntil waitUntil, System.Threading.CancellationToken cancellationToken = default(System.Threading.CancellationToken)) { throw null; }
        public virtual System.Threading.Tasks.Task<Azure.ResourceManager.ArmOperation> DeleteAsync(Azure.WaitUntil waitUntil, System.Threading.CancellationToken cancellationToken = default(System.Threading.CancellationToken)) { throw null; }
        public virtual Azure.Response<Azure.ResourceManager.Resources.ManagementGroupPolicySetDefinitionResource> Get(System.Threading.CancellationToken cancellationToken = default(System.Threading.CancellationToken)) { throw null; }
        public virtual System.Threading.Tasks.Task<Azure.Response<Azure.ResourceManager.Resources.ManagementGroupPolicySetDefinitionResource>> GetAsync(System.Threading.CancellationToken cancellationToken = default(System.Threading.CancellationToken)) { throw null; }
        public virtual Azure.ResourceManager.ArmOperation<Azure.ResourceManager.Resources.ManagementGroupPolicySetDefinitionResource> Update(Azure.WaitUntil waitUntil, Azure.ResourceManager.Resources.PolicySetDefinitionData data, System.Threading.CancellationToken cancellationToken = default(System.Threading.CancellationToken)) { throw null; }
        public virtual System.Threading.Tasks.Task<Azure.ResourceManager.ArmOperation<Azure.ResourceManager.Resources.ManagementGroupPolicySetDefinitionResource>> UpdateAsync(Azure.WaitUntil waitUntil, Azure.ResourceManager.Resources.PolicySetDefinitionData data, System.Threading.CancellationToken cancellationToken = default(System.Threading.CancellationToken)) { throw null; }
    }
    public partial class ManagementLockCollection : Azure.ResourceManager.ArmCollection, System.Collections.Generic.IAsyncEnumerable<Azure.ResourceManager.Resources.ManagementLockResource>, System.Collections.Generic.IEnumerable<Azure.ResourceManager.Resources.ManagementLockResource>, System.Collections.IEnumerable
    {
        protected ManagementLockCollection() { }
        public virtual Azure.ResourceManager.ArmOperation<Azure.ResourceManager.Resources.ManagementLockResource> CreateOrUpdate(Azure.WaitUntil waitUntil, string lockName, Azure.ResourceManager.Resources.ManagementLockData data, System.Threading.CancellationToken cancellationToken = default(System.Threading.CancellationToken)) { throw null; }
        public virtual System.Threading.Tasks.Task<Azure.ResourceManager.ArmOperation<Azure.ResourceManager.Resources.ManagementLockResource>> CreateOrUpdateAsync(Azure.WaitUntil waitUntil, string lockName, Azure.ResourceManager.Resources.ManagementLockData data, System.Threading.CancellationToken cancellationToken = default(System.Threading.CancellationToken)) { throw null; }
        public virtual Azure.Response<bool> Exists(string lockName, System.Threading.CancellationToken cancellationToken = default(System.Threading.CancellationToken)) { throw null; }
        public virtual System.Threading.Tasks.Task<Azure.Response<bool>> ExistsAsync(string lockName, System.Threading.CancellationToken cancellationToken = default(System.Threading.CancellationToken)) { throw null; }
        public virtual Azure.Response<Azure.ResourceManager.Resources.ManagementLockResource> Get(string lockName, System.Threading.CancellationToken cancellationToken = default(System.Threading.CancellationToken)) { throw null; }
        public virtual Azure.Pageable<Azure.ResourceManager.Resources.ManagementLockResource> GetAll(string filter = null, System.Threading.CancellationToken cancellationToken = default(System.Threading.CancellationToken)) { throw null; }
        public virtual Azure.AsyncPageable<Azure.ResourceManager.Resources.ManagementLockResource> GetAllAsync(string filter = null, System.Threading.CancellationToken cancellationToken = default(System.Threading.CancellationToken)) { throw null; }
        public virtual System.Threading.Tasks.Task<Azure.Response<Azure.ResourceManager.Resources.ManagementLockResource>> GetAsync(string lockName, System.Threading.CancellationToken cancellationToken = default(System.Threading.CancellationToken)) { throw null; }
        System.Collections.Generic.IAsyncEnumerator<Azure.ResourceManager.Resources.ManagementLockResource> System.Collections.Generic.IAsyncEnumerable<Azure.ResourceManager.Resources.ManagementLockResource>.GetAsyncEnumerator(System.Threading.CancellationToken cancellationToken) { throw null; }
        System.Collections.Generic.IEnumerator<Azure.ResourceManager.Resources.ManagementLockResource> System.Collections.Generic.IEnumerable<Azure.ResourceManager.Resources.ManagementLockResource>.GetEnumerator() { throw null; }
        System.Collections.IEnumerator System.Collections.IEnumerable.GetEnumerator() { throw null; }
    }
    public partial class ManagementLockData : Azure.ResourceManager.Models.ResourceData
    {
        public ManagementLockData(Azure.ResourceManager.Resources.Models.ManagementLockLevel level) { }
        public Azure.ResourceManager.Resources.Models.ManagementLockLevel Level { get { throw null; } set { } }
        public string Notes { get { throw null; } set { } }
        public System.Collections.Generic.IList<Azure.ResourceManager.Resources.Models.ManagementLockOwner> Owners { get { throw null; } }
    }
    public partial class ManagementLockResource : Azure.ResourceManager.ArmResource
    {
        public static readonly Azure.Core.ResourceType ResourceType;
        protected ManagementLockResource() { }
        public virtual Azure.ResourceManager.Resources.ManagementLockData Data { get { throw null; } }
        public virtual bool HasData { get { throw null; } }
        public static Azure.Core.ResourceIdentifier CreateResourceIdentifier(string scope, string lockName) { throw null; }
        public virtual Azure.ResourceManager.ArmOperation Delete(Azure.WaitUntil waitUntil, System.Threading.CancellationToken cancellationToken = default(System.Threading.CancellationToken)) { throw null; }
        public virtual System.Threading.Tasks.Task<Azure.ResourceManager.ArmOperation> DeleteAsync(Azure.WaitUntil waitUntil, System.Threading.CancellationToken cancellationToken = default(System.Threading.CancellationToken)) { throw null; }
        public virtual Azure.Response<Azure.ResourceManager.Resources.ManagementLockResource> Get(System.Threading.CancellationToken cancellationToken = default(System.Threading.CancellationToken)) { throw null; }
        public virtual System.Threading.Tasks.Task<Azure.Response<Azure.ResourceManager.Resources.ManagementLockResource>> GetAsync(System.Threading.CancellationToken cancellationToken = default(System.Threading.CancellationToken)) { throw null; }
        public virtual Azure.ResourceManager.ArmOperation<Azure.ResourceManager.Resources.ManagementLockResource> Update(Azure.WaitUntil waitUntil, Azure.ResourceManager.Resources.ManagementLockData data, System.Threading.CancellationToken cancellationToken = default(System.Threading.CancellationToken)) { throw null; }
        public virtual System.Threading.Tasks.Task<Azure.ResourceManager.ArmOperation<Azure.ResourceManager.Resources.ManagementLockResource>> UpdateAsync(Azure.WaitUntil waitUntil, Azure.ResourceManager.Resources.ManagementLockData data, System.Threading.CancellationToken cancellationToken = default(System.Threading.CancellationToken)) { throw null; }
    }
    public partial class PolicyAssignmentCollection : Azure.ResourceManager.ArmCollection, System.Collections.Generic.IAsyncEnumerable<Azure.ResourceManager.Resources.PolicyAssignmentResource>, System.Collections.Generic.IEnumerable<Azure.ResourceManager.Resources.PolicyAssignmentResource>, System.Collections.IEnumerable
    {
        protected PolicyAssignmentCollection() { }
        public virtual Azure.ResourceManager.ArmOperation<Azure.ResourceManager.Resources.PolicyAssignmentResource> CreateOrUpdate(Azure.WaitUntil waitUntil, string policyAssignmentName, Azure.ResourceManager.Resources.PolicyAssignmentData data, System.Threading.CancellationToken cancellationToken = default(System.Threading.CancellationToken)) { throw null; }
        public virtual System.Threading.Tasks.Task<Azure.ResourceManager.ArmOperation<Azure.ResourceManager.Resources.PolicyAssignmentResource>> CreateOrUpdateAsync(Azure.WaitUntil waitUntil, string policyAssignmentName, Azure.ResourceManager.Resources.PolicyAssignmentData data, System.Threading.CancellationToken cancellationToken = default(System.Threading.CancellationToken)) { throw null; }
        public virtual Azure.Response<bool> Exists(string policyAssignmentName, System.Threading.CancellationToken cancellationToken = default(System.Threading.CancellationToken)) { throw null; }
        public virtual System.Threading.Tasks.Task<Azure.Response<bool>> ExistsAsync(string policyAssignmentName, System.Threading.CancellationToken cancellationToken = default(System.Threading.CancellationToken)) { throw null; }
        public virtual Azure.Response<Azure.ResourceManager.Resources.PolicyAssignmentResource> Get(string policyAssignmentName, System.Threading.CancellationToken cancellationToken = default(System.Threading.CancellationToken)) { throw null; }
        public virtual Azure.Pageable<Azure.ResourceManager.Resources.PolicyAssignmentResource> GetAll(string filter = null, int? top = default(int?), System.Threading.CancellationToken cancellationToken = default(System.Threading.CancellationToken)) { throw null; }
        public virtual Azure.AsyncPageable<Azure.ResourceManager.Resources.PolicyAssignmentResource> GetAllAsync(string filter = null, int? top = default(int?), System.Threading.CancellationToken cancellationToken = default(System.Threading.CancellationToken)) { throw null; }
        public virtual System.Threading.Tasks.Task<Azure.Response<Azure.ResourceManager.Resources.PolicyAssignmentResource>> GetAsync(string policyAssignmentName, System.Threading.CancellationToken cancellationToken = default(System.Threading.CancellationToken)) { throw null; }
        System.Collections.Generic.IAsyncEnumerator<Azure.ResourceManager.Resources.PolicyAssignmentResource> System.Collections.Generic.IAsyncEnumerable<Azure.ResourceManager.Resources.PolicyAssignmentResource>.GetAsyncEnumerator(System.Threading.CancellationToken cancellationToken) { throw null; }
        System.Collections.Generic.IEnumerator<Azure.ResourceManager.Resources.PolicyAssignmentResource> System.Collections.Generic.IEnumerable<Azure.ResourceManager.Resources.PolicyAssignmentResource>.GetEnumerator() { throw null; }
        System.Collections.IEnumerator System.Collections.IEnumerable.GetEnumerator() { throw null; }
    }
    public partial class PolicyAssignmentData : Azure.ResourceManager.Models.ResourceData
    {
        public PolicyAssignmentData() { }
        public string Description { get { throw null; } set { } }
        public string DisplayName { get { throw null; } set { } }
        public Azure.ResourceManager.Resources.Models.EnforcementMode? EnforcementMode { get { throw null; } set { } }
        public System.Collections.Generic.IList<string> ExcludedScopes { get { throw null; } }
        public Azure.ResourceManager.Models.SystemAssignedServiceIdentity Identity { get { throw null; } set { } }
        public Azure.Core.AzureLocation? Location { get { throw null; } set { } }
        public System.BinaryData Metadata { get { throw null; } set { } }
        public System.Collections.Generic.IList<Azure.ResourceManager.Resources.Models.NonComplianceMessage> NonComplianceMessages { get { throw null; } }
        public System.Collections.Generic.IDictionary<string, Azure.ResourceManager.Resources.Models.ArmPolicyParameterValue> Parameters { get { throw null; } }
        public string PolicyDefinitionId { get { throw null; } set { } }
        public string Scope { get { throw null; } }
    }
    public partial class PolicyAssignmentResource : Azure.ResourceManager.ArmResource
    {
        public static readonly Azure.Core.ResourceType ResourceType;
        protected PolicyAssignmentResource() { }
        public virtual Azure.ResourceManager.Resources.PolicyAssignmentData Data { get { throw null; } }
        public virtual bool HasData { get { throw null; } }
        public static Azure.Core.ResourceIdentifier CreateResourceIdentifier(string scope, string policyAssignmentName) { throw null; }
        public virtual Azure.ResourceManager.ArmOperation<Azure.ResourceManager.Resources.PolicyAssignmentResource> Delete(Azure.WaitUntil waitUntil, System.Threading.CancellationToken cancellationToken = default(System.Threading.CancellationToken)) { throw null; }
        public virtual System.Threading.Tasks.Task<Azure.ResourceManager.ArmOperation<Azure.ResourceManager.Resources.PolicyAssignmentResource>> DeleteAsync(Azure.WaitUntil waitUntil, System.Threading.CancellationToken cancellationToken = default(System.Threading.CancellationToken)) { throw null; }
        public virtual Azure.Response<Azure.ResourceManager.Resources.PolicyAssignmentResource> Get(System.Threading.CancellationToken cancellationToken = default(System.Threading.CancellationToken)) { throw null; }
        public virtual System.Threading.Tasks.Task<Azure.Response<Azure.ResourceManager.Resources.PolicyAssignmentResource>> GetAsync(System.Threading.CancellationToken cancellationToken = default(System.Threading.CancellationToken)) { throw null; }
        public virtual Azure.ResourceManager.ArmOperation<Azure.ResourceManager.Resources.PolicyAssignmentResource> Update(Azure.WaitUntil waitUntil, Azure.ResourceManager.Resources.PolicyAssignmentData data, System.Threading.CancellationToken cancellationToken = default(System.Threading.CancellationToken)) { throw null; }
        public virtual System.Threading.Tasks.Task<Azure.ResourceManager.ArmOperation<Azure.ResourceManager.Resources.PolicyAssignmentResource>> UpdateAsync(Azure.WaitUntil waitUntil, Azure.ResourceManager.Resources.PolicyAssignmentData data, System.Threading.CancellationToken cancellationToken = default(System.Threading.CancellationToken)) { throw null; }
    }
    public partial class PolicyDefinitionData : Azure.ResourceManager.Models.ResourceData
    {
        public PolicyDefinitionData() { }
        public string Description { get { throw null; } set { } }
        public string DisplayName { get { throw null; } set { } }
        public System.BinaryData Metadata { get { throw null; } set { } }
        public string Mode { get { throw null; } set { } }
        public System.Collections.Generic.IDictionary<string, Azure.ResourceManager.Resources.Models.ArmPolicyParameter> Parameters { get { throw null; } }
        public System.BinaryData PolicyRule { get { throw null; } set { } }
        public Azure.ResourceManager.Resources.Models.PolicyType? PolicyType { get { throw null; } set { } }
    }
    public partial class PolicySetDefinitionData : Azure.ResourceManager.Models.ResourceData
    {
        public PolicySetDefinitionData() { }
        public string Description { get { throw null; } set { } }
        public string DisplayName { get { throw null; } set { } }
        public System.BinaryData Metadata { get { throw null; } set { } }
        public System.Collections.Generic.IDictionary<string, Azure.ResourceManager.Resources.Models.ArmPolicyParameter> Parameters { get { throw null; } }
        public System.Collections.Generic.IList<Azure.ResourceManager.Resources.Models.PolicyDefinitionGroup> PolicyDefinitionGroups { get { throw null; } }
        public System.Collections.Generic.IList<Azure.ResourceManager.Resources.Models.PolicyDefinitionReference> PolicyDefinitions { get { throw null; } }
        public Azure.ResourceManager.Resources.Models.PolicyType? PolicyType { get { throw null; } set { } }
    }
    public partial class ResourceGroupCollection : Azure.ResourceManager.ArmCollection, System.Collections.Generic.IAsyncEnumerable<Azure.ResourceManager.Resources.ResourceGroupResource>, System.Collections.Generic.IEnumerable<Azure.ResourceManager.Resources.ResourceGroupResource>, System.Collections.IEnumerable
    {
        protected ResourceGroupCollection() { }
        public virtual Azure.ResourceManager.ArmOperation<Azure.ResourceManager.Resources.ResourceGroupResource> CreateOrUpdate(Azure.WaitUntil waitUntil, string resourceGroupName, Azure.ResourceManager.Resources.ResourceGroupData data, System.Threading.CancellationToken cancellationToken = default(System.Threading.CancellationToken)) { throw null; }
        public virtual System.Threading.Tasks.Task<Azure.ResourceManager.ArmOperation<Azure.ResourceManager.Resources.ResourceGroupResource>> CreateOrUpdateAsync(Azure.WaitUntil waitUntil, string resourceGroupName, Azure.ResourceManager.Resources.ResourceGroupData data, System.Threading.CancellationToken cancellationToken = default(System.Threading.CancellationToken)) { throw null; }
        public virtual Azure.Response<bool> Exists(string resourceGroupName, System.Threading.CancellationToken cancellationToken = default(System.Threading.CancellationToken)) { throw null; }
        public virtual System.Threading.Tasks.Task<Azure.Response<bool>> ExistsAsync(string resourceGroupName, System.Threading.CancellationToken cancellationToken = default(System.Threading.CancellationToken)) { throw null; }
        public virtual Azure.Response<Azure.ResourceManager.Resources.ResourceGroupResource> Get(string resourceGroupName, System.Threading.CancellationToken cancellationToken = default(System.Threading.CancellationToken)) { throw null; }
        public virtual Azure.Pageable<Azure.ResourceManager.Resources.ResourceGroupResource> GetAll(string filter = null, int? top = default(int?), System.Threading.CancellationToken cancellationToken = default(System.Threading.CancellationToken)) { throw null; }
        public virtual Azure.AsyncPageable<Azure.ResourceManager.Resources.ResourceGroupResource> GetAllAsync(string filter = null, int? top = default(int?), System.Threading.CancellationToken cancellationToken = default(System.Threading.CancellationToken)) { throw null; }
        public virtual System.Threading.Tasks.Task<Azure.Response<Azure.ResourceManager.Resources.ResourceGroupResource>> GetAsync(string resourceGroupName, System.Threading.CancellationToken cancellationToken = default(System.Threading.CancellationToken)) { throw null; }
        System.Collections.Generic.IAsyncEnumerator<Azure.ResourceManager.Resources.ResourceGroupResource> System.Collections.Generic.IAsyncEnumerable<Azure.ResourceManager.Resources.ResourceGroupResource>.GetAsyncEnumerator(System.Threading.CancellationToken cancellationToken) { throw null; }
        System.Collections.Generic.IEnumerator<Azure.ResourceManager.Resources.ResourceGroupResource> System.Collections.Generic.IEnumerable<Azure.ResourceManager.Resources.ResourceGroupResource>.GetEnumerator() { throw null; }
        System.Collections.IEnumerator System.Collections.IEnumerable.GetEnumerator() { throw null; }
    }
    public partial class ResourceGroupData : Azure.ResourceManager.Models.TrackedResourceData
    {
        public ResourceGroupData(Azure.Core.AzureLocation location) : base (default(Azure.Core.AzureLocation)) { }
        public string ManagedBy { get { throw null; } set { } }
        public string ResourceGroupProvisioningState { get { throw null; } }
    }
    public partial class ResourceGroupResource : Azure.ResourceManager.ArmResource
    {
        public static readonly Azure.Core.ResourceType ResourceType;
        protected ResourceGroupResource() { }
        public virtual Azure.ResourceManager.Resources.ResourceGroupData Data { get { throw null; } }
        public virtual bool HasData { get { throw null; } }
        public virtual Azure.Response<Azure.ResourceManager.Resources.ResourceGroupResource> AddTag(string key, string value, System.Threading.CancellationToken cancellationToken = default(System.Threading.CancellationToken)) { throw null; }
        public virtual System.Threading.Tasks.Task<Azure.Response<Azure.ResourceManager.Resources.ResourceGroupResource>> AddTagAsync(string key, string value, System.Threading.CancellationToken cancellationToken = default(System.Threading.CancellationToken)) { throw null; }
        public static Azure.Core.ResourceIdentifier CreateResourceIdentifier(string subscriptionId, string resourceGroupName) { throw null; }
        public virtual Azure.ResourceManager.ArmOperation Delete(Azure.WaitUntil waitUntil, string forceDeletionTypes = null, System.Threading.CancellationToken cancellationToken = default(System.Threading.CancellationToken)) { throw null; }
        public virtual System.Threading.Tasks.Task<Azure.ResourceManager.ArmOperation> DeleteAsync(Azure.WaitUntil waitUntil, string forceDeletionTypes = null, System.Threading.CancellationToken cancellationToken = default(System.Threading.CancellationToken)) { throw null; }
        public virtual Azure.ResourceManager.ArmOperation<Azure.ResourceManager.Resources.Models.ResourceGroupExportResult> ExportTemplate(Azure.WaitUntil waitUntil, Azure.ResourceManager.Resources.Models.ExportTemplate exportTemplate, System.Threading.CancellationToken cancellationToken = default(System.Threading.CancellationToken)) { throw null; }
        public virtual System.Threading.Tasks.Task<Azure.ResourceManager.ArmOperation<Azure.ResourceManager.Resources.Models.ResourceGroupExportResult>> ExportTemplateAsync(Azure.WaitUntil waitUntil, Azure.ResourceManager.Resources.Models.ExportTemplate exportTemplate, System.Threading.CancellationToken cancellationToken = default(System.Threading.CancellationToken)) { throw null; }
        public virtual Azure.Response<Azure.ResourceManager.Resources.ResourceGroupResource> Get(System.Threading.CancellationToken cancellationToken = default(System.Threading.CancellationToken)) { throw null; }
        public virtual System.Threading.Tasks.Task<Azure.Response<Azure.ResourceManager.Resources.ResourceGroupResource>> GetAsync(System.Threading.CancellationToken cancellationToken = default(System.Threading.CancellationToken)) { throw null; }
        public virtual Azure.Pageable<Azure.ResourceManager.Resources.GenericResource> GetGenericResources(string filter = null, string expand = null, int? top = default(int?), System.Threading.CancellationToken cancellationToken = default(System.Threading.CancellationToken)) { throw null; }
        public virtual Azure.AsyncPageable<Azure.ResourceManager.Resources.GenericResource> GetGenericResourcesAsync(string filter = null, string expand = null, int? top = default(int?), System.Threading.CancellationToken cancellationToken = default(System.Threading.CancellationToken)) { throw null; }
        public virtual Azure.ResourceManager.ArmOperation MoveResources(Azure.WaitUntil waitUntil, Azure.ResourceManager.Resources.Models.ResourcesMoveContent content, System.Threading.CancellationToken cancellationToken = default(System.Threading.CancellationToken)) { throw null; }
        public virtual System.Threading.Tasks.Task<Azure.ResourceManager.ArmOperation> MoveResourcesAsync(Azure.WaitUntil waitUntil, Azure.ResourceManager.Resources.Models.ResourcesMoveContent content, System.Threading.CancellationToken cancellationToken = default(System.Threading.CancellationToken)) { throw null; }
        public virtual Azure.Response<Azure.ResourceManager.Resources.ResourceGroupResource> RemoveTag(string key, System.Threading.CancellationToken cancellationToken = default(System.Threading.CancellationToken)) { throw null; }
        public virtual System.Threading.Tasks.Task<Azure.Response<Azure.ResourceManager.Resources.ResourceGroupResource>> RemoveTagAsync(string key, System.Threading.CancellationToken cancellationToken = default(System.Threading.CancellationToken)) { throw null; }
        public virtual Azure.Response<Azure.ResourceManager.Resources.ResourceGroupResource> SetTags(System.Collections.Generic.IDictionary<string, string> tags, System.Threading.CancellationToken cancellationToken = default(System.Threading.CancellationToken)) { throw null; }
        public virtual System.Threading.Tasks.Task<Azure.Response<Azure.ResourceManager.Resources.ResourceGroupResource>> SetTagsAsync(System.Collections.Generic.IDictionary<string, string> tags, System.Threading.CancellationToken cancellationToken = default(System.Threading.CancellationToken)) { throw null; }
        public virtual Azure.Response<Azure.ResourceManager.Resources.ResourceGroupResource> Update(Azure.ResourceManager.Resources.Models.ResourceGroupPatch patch, System.Threading.CancellationToken cancellationToken = default(System.Threading.CancellationToken)) { throw null; }
        public virtual System.Threading.Tasks.Task<Azure.Response<Azure.ResourceManager.Resources.ResourceGroupResource>> UpdateAsync(Azure.ResourceManager.Resources.Models.ResourceGroupPatch patch, System.Threading.CancellationToken cancellationToken = default(System.Threading.CancellationToken)) { throw null; }
        public virtual Azure.ResourceManager.ArmOperation ValidateMoveResources(Azure.WaitUntil waitUntil, Azure.ResourceManager.Resources.Models.ResourcesMoveContent content, System.Threading.CancellationToken cancellationToken = default(System.Threading.CancellationToken)) { throw null; }
        public virtual System.Threading.Tasks.Task<Azure.ResourceManager.ArmOperation> ValidateMoveResourcesAsync(Azure.WaitUntil waitUntil, Azure.ResourceManager.Resources.Models.ResourcesMoveContent content, System.Threading.CancellationToken cancellationToken = default(System.Threading.CancellationToken)) { throw null; }
    }
    public partial class ResourceProviderCollection : Azure.ResourceManager.ArmCollection, System.Collections.Generic.IAsyncEnumerable<Azure.ResourceManager.Resources.ResourceProviderResource>, System.Collections.Generic.IEnumerable<Azure.ResourceManager.Resources.ResourceProviderResource>, System.Collections.IEnumerable
    {
        protected ResourceProviderCollection() { }
        public virtual Azure.Response<bool> Exists(string resourceProviderNamespace, string expand = null, System.Threading.CancellationToken cancellationToken = default(System.Threading.CancellationToken)) { throw null; }
        public virtual System.Threading.Tasks.Task<Azure.Response<bool>> ExistsAsync(string resourceProviderNamespace, string expand = null, System.Threading.CancellationToken cancellationToken = default(System.Threading.CancellationToken)) { throw null; }
        public virtual Azure.Response<Azure.ResourceManager.Resources.ResourceProviderResource> Get(string resourceProviderNamespace, string expand = null, System.Threading.CancellationToken cancellationToken = default(System.Threading.CancellationToken)) { throw null; }
        public virtual Azure.Pageable<Azure.ResourceManager.Resources.ResourceProviderResource> GetAll(int? top = default(int?), string expand = null, System.Threading.CancellationToken cancellationToken = default(System.Threading.CancellationToken)) { throw null; }
        public virtual Azure.AsyncPageable<Azure.ResourceManager.Resources.ResourceProviderResource> GetAllAsync(int? top = default(int?), string expand = null, System.Threading.CancellationToken cancellationToken = default(System.Threading.CancellationToken)) { throw null; }
        public virtual System.Threading.Tasks.Task<Azure.Response<Azure.ResourceManager.Resources.ResourceProviderResource>> GetAsync(string resourceProviderNamespace, string expand = null, System.Threading.CancellationToken cancellationToken = default(System.Threading.CancellationToken)) { throw null; }
        System.Collections.Generic.IAsyncEnumerator<Azure.ResourceManager.Resources.ResourceProviderResource> System.Collections.Generic.IAsyncEnumerable<Azure.ResourceManager.Resources.ResourceProviderResource>.GetAsyncEnumerator(System.Threading.CancellationToken cancellationToken) { throw null; }
        System.Collections.Generic.IEnumerator<Azure.ResourceManager.Resources.ResourceProviderResource> System.Collections.Generic.IEnumerable<Azure.ResourceManager.Resources.ResourceProviderResource>.GetEnumerator() { throw null; }
        System.Collections.IEnumerator System.Collections.IEnumerable.GetEnumerator() { throw null; }
    }
    public partial class ResourceProviderData
    {
        public ResourceProviderData() { }
        public Azure.Core.ResourceIdentifier Id { get { throw null; } }
        public string Namespace { get { throw null; } }
        public Azure.ResourceManager.Resources.Models.ProviderAuthorizationConsentState? ProviderAuthorizationConsentState { get { throw null; } }
        public string RegistrationPolicy { get { throw null; } }
        public string RegistrationState { get { throw null; } }
        public System.Collections.Generic.IReadOnlyList<Azure.ResourceManager.Resources.Models.ProviderResourceType> ResourceTypes { get { throw null; } }
    }
    public partial class ResourceProviderResource : Azure.ResourceManager.ArmResource
    {
        public static readonly Azure.Core.ResourceType ResourceType;
        protected ResourceProviderResource() { }
        public virtual Azure.ResourceManager.Resources.ResourceProviderData Data { get { throw null; } }
        public virtual bool HasData { get { throw null; } }
        public static Azure.Core.ResourceIdentifier CreateResourceIdentifier(string subscriptionId, string resourceProviderNamespace) { throw null; }
        public virtual Azure.Response<Azure.ResourceManager.Resources.ResourceProviderResource> Get(string expand = null, System.Threading.CancellationToken cancellationToken = default(System.Threading.CancellationToken)) { throw null; }
        public virtual System.Threading.Tasks.Task<Azure.Response<Azure.ResourceManager.Resources.ResourceProviderResource>> GetAsync(string expand = null, System.Threading.CancellationToken cancellationToken = default(System.Threading.CancellationToken)) { throw null; }
        public virtual Azure.Response<Azure.ResourceManager.Resources.FeatureResource> GetFeature(string featureName, System.Threading.CancellationToken cancellationToken = default(System.Threading.CancellationToken)) { throw null; }
        public virtual System.Threading.Tasks.Task<Azure.Response<Azure.ResourceManager.Resources.FeatureResource>> GetFeatureAsync(string featureName, System.Threading.CancellationToken cancellationToken = default(System.Threading.CancellationToken)) { throw null; }
        public virtual Azure.ResourceManager.Resources.FeatureCollection GetFeatures() { throw null; }
        public virtual Azure.Pageable<Azure.ResourceManager.Resources.Models.ProviderResourceType> GetProviderResourceTypes(string expand = null, System.Threading.CancellationToken cancellationToken = default(System.Threading.CancellationToken)) { throw null; }
        public virtual Azure.AsyncPageable<Azure.ResourceManager.Resources.Models.ProviderResourceType> GetProviderResourceTypesAsync(string expand = null, System.Threading.CancellationToken cancellationToken = default(System.Threading.CancellationToken)) { throw null; }
        public virtual Azure.Pageable<Azure.ResourceManager.Resources.Models.ProviderPermission> ProviderPermissions(System.Threading.CancellationToken cancellationToken = default(System.Threading.CancellationToken)) { throw null; }
        public virtual Azure.AsyncPageable<Azure.ResourceManager.Resources.Models.ProviderPermission> ProviderPermissionsAsync(System.Threading.CancellationToken cancellationToken = default(System.Threading.CancellationToken)) { throw null; }
        public virtual Azure.Response<Azure.ResourceManager.Resources.ResourceProviderResource> Register(Azure.ResourceManager.Resources.Models.ProviderRegistrationContent content = null, System.Threading.CancellationToken cancellationToken = default(System.Threading.CancellationToken)) { throw null; }
        public virtual System.Threading.Tasks.Task<Azure.Response<Azure.ResourceManager.Resources.ResourceProviderResource>> RegisterAsync(Azure.ResourceManager.Resources.Models.ProviderRegistrationContent content = null, System.Threading.CancellationToken cancellationToken = default(System.Threading.CancellationToken)) { throw null; }
        public virtual Azure.Response<Azure.ResourceManager.Resources.ResourceProviderResource> Unregister(System.Threading.CancellationToken cancellationToken = default(System.Threading.CancellationToken)) { throw null; }
        public virtual System.Threading.Tasks.Task<Azure.Response<Azure.ResourceManager.Resources.ResourceProviderResource>> UnregisterAsync(System.Threading.CancellationToken cancellationToken = default(System.Threading.CancellationToken)) { throw null; }
    }
    public partial class SubscriptionCollection : Azure.ResourceManager.ArmCollection, System.Collections.Generic.IAsyncEnumerable<Azure.ResourceManager.Resources.SubscriptionResource>, System.Collections.Generic.IEnumerable<Azure.ResourceManager.Resources.SubscriptionResource>, System.Collections.IEnumerable
    {
        protected SubscriptionCollection() { }
        public virtual Azure.Response<bool> Exists(string subscriptionId, System.Threading.CancellationToken cancellationToken = default(System.Threading.CancellationToken)) { throw null; }
        public virtual System.Threading.Tasks.Task<Azure.Response<bool>> ExistsAsync(string subscriptionId, System.Threading.CancellationToken cancellationToken = default(System.Threading.CancellationToken)) { throw null; }
        public virtual Azure.Response<Azure.ResourceManager.Resources.SubscriptionResource> Get(string subscriptionId, System.Threading.CancellationToken cancellationToken = default(System.Threading.CancellationToken)) { throw null; }
        public virtual Azure.Pageable<Azure.ResourceManager.Resources.SubscriptionResource> GetAll(System.Threading.CancellationToken cancellationToken = default(System.Threading.CancellationToken)) { throw null; }
        public virtual Azure.AsyncPageable<Azure.ResourceManager.Resources.SubscriptionResource> GetAllAsync(System.Threading.CancellationToken cancellationToken = default(System.Threading.CancellationToken)) { throw null; }
        public virtual System.Threading.Tasks.Task<Azure.Response<Azure.ResourceManager.Resources.SubscriptionResource>> GetAsync(string subscriptionId, System.Threading.CancellationToken cancellationToken = default(System.Threading.CancellationToken)) { throw null; }
        System.Collections.Generic.IAsyncEnumerator<Azure.ResourceManager.Resources.SubscriptionResource> System.Collections.Generic.IAsyncEnumerable<Azure.ResourceManager.Resources.SubscriptionResource>.GetAsyncEnumerator(System.Threading.CancellationToken cancellationToken) { throw null; }
        System.Collections.Generic.IEnumerator<Azure.ResourceManager.Resources.SubscriptionResource> System.Collections.Generic.IEnumerable<Azure.ResourceManager.Resources.SubscriptionResource>.GetEnumerator() { throw null; }
        System.Collections.IEnumerator System.Collections.IEnumerable.GetEnumerator() { throw null; }
    }
    public partial class SubscriptionData
    {
        internal SubscriptionData() { }
        public string AuthorizationSource { get { throw null; } }
        public string DisplayName { get { throw null; } }
        public virtual Azure.Core.ResourceIdentifier Id { get { throw null; } }
        public System.Collections.Generic.IReadOnlyList<Azure.ResourceManager.Resources.Models.ManagedByTenant> ManagedByTenants { get { throw null; } }
        public Azure.ResourceManager.Resources.Models.SubscriptionState? State { get { throw null; } }
        public string SubscriptionId { get { throw null; } }
        public Azure.ResourceManager.Resources.Models.SubscriptionPolicies SubscriptionPolicies { get { throw null; } }
        public System.Collections.Generic.IReadOnlyDictionary<string, string> Tags { get { throw null; } }
        public System.Guid? TenantId { get { throw null; } }
    }
    public partial class SubscriptionPolicyDefinitionCollection : Azure.ResourceManager.ArmCollection, System.Collections.Generic.IAsyncEnumerable<Azure.ResourceManager.Resources.SubscriptionPolicyDefinitionResource>, System.Collections.Generic.IEnumerable<Azure.ResourceManager.Resources.SubscriptionPolicyDefinitionResource>, System.Collections.IEnumerable
    {
        protected SubscriptionPolicyDefinitionCollection() { }
        public virtual Azure.ResourceManager.ArmOperation<Azure.ResourceManager.Resources.SubscriptionPolicyDefinitionResource> CreateOrUpdate(Azure.WaitUntil waitUntil, string policyDefinitionName, Azure.ResourceManager.Resources.PolicyDefinitionData data, System.Threading.CancellationToken cancellationToken = default(System.Threading.CancellationToken)) { throw null; }
        public virtual System.Threading.Tasks.Task<Azure.ResourceManager.ArmOperation<Azure.ResourceManager.Resources.SubscriptionPolicyDefinitionResource>> CreateOrUpdateAsync(Azure.WaitUntil waitUntil, string policyDefinitionName, Azure.ResourceManager.Resources.PolicyDefinitionData data, System.Threading.CancellationToken cancellationToken = default(System.Threading.CancellationToken)) { throw null; }
        public virtual Azure.Response<bool> Exists(string policyDefinitionName, System.Threading.CancellationToken cancellationToken = default(System.Threading.CancellationToken)) { throw null; }
        public virtual System.Threading.Tasks.Task<Azure.Response<bool>> ExistsAsync(string policyDefinitionName, System.Threading.CancellationToken cancellationToken = default(System.Threading.CancellationToken)) { throw null; }
        public virtual Azure.Response<Azure.ResourceManager.Resources.SubscriptionPolicyDefinitionResource> Get(string policyDefinitionName, System.Threading.CancellationToken cancellationToken = default(System.Threading.CancellationToken)) { throw null; }
        public virtual Azure.Pageable<Azure.ResourceManager.Resources.SubscriptionPolicyDefinitionResource> GetAll(string filter = null, int? top = default(int?), System.Threading.CancellationToken cancellationToken = default(System.Threading.CancellationToken)) { throw null; }
        public virtual Azure.AsyncPageable<Azure.ResourceManager.Resources.SubscriptionPolicyDefinitionResource> GetAllAsync(string filter = null, int? top = default(int?), System.Threading.CancellationToken cancellationToken = default(System.Threading.CancellationToken)) { throw null; }
        public virtual System.Threading.Tasks.Task<Azure.Response<Azure.ResourceManager.Resources.SubscriptionPolicyDefinitionResource>> GetAsync(string policyDefinitionName, System.Threading.CancellationToken cancellationToken = default(System.Threading.CancellationToken)) { throw null; }
        System.Collections.Generic.IAsyncEnumerator<Azure.ResourceManager.Resources.SubscriptionPolicyDefinitionResource> System.Collections.Generic.IAsyncEnumerable<Azure.ResourceManager.Resources.SubscriptionPolicyDefinitionResource>.GetAsyncEnumerator(System.Threading.CancellationToken cancellationToken) { throw null; }
        System.Collections.Generic.IEnumerator<Azure.ResourceManager.Resources.SubscriptionPolicyDefinitionResource> System.Collections.Generic.IEnumerable<Azure.ResourceManager.Resources.SubscriptionPolicyDefinitionResource>.GetEnumerator() { throw null; }
        System.Collections.IEnumerator System.Collections.IEnumerable.GetEnumerator() { throw null; }
    }
    public partial class SubscriptionPolicyDefinitionResource : Azure.ResourceManager.ArmResource
    {
        public static readonly Azure.Core.ResourceType ResourceType;
        protected SubscriptionPolicyDefinitionResource() { }
        public virtual Azure.ResourceManager.Resources.PolicyDefinitionData Data { get { throw null; } }
        public virtual bool HasData { get { throw null; } }
        public static Azure.Core.ResourceIdentifier CreateResourceIdentifier(string subscriptionId, string policyDefinitionName) { throw null; }
        public virtual Azure.ResourceManager.ArmOperation Delete(Azure.WaitUntil waitUntil, System.Threading.CancellationToken cancellationToken = default(System.Threading.CancellationToken)) { throw null; }
        public virtual System.Threading.Tasks.Task<Azure.ResourceManager.ArmOperation> DeleteAsync(Azure.WaitUntil waitUntil, System.Threading.CancellationToken cancellationToken = default(System.Threading.CancellationToken)) { throw null; }
        public virtual Azure.Response<Azure.ResourceManager.Resources.SubscriptionPolicyDefinitionResource> Get(System.Threading.CancellationToken cancellationToken = default(System.Threading.CancellationToken)) { throw null; }
        public virtual System.Threading.Tasks.Task<Azure.Response<Azure.ResourceManager.Resources.SubscriptionPolicyDefinitionResource>> GetAsync(System.Threading.CancellationToken cancellationToken = default(System.Threading.CancellationToken)) { throw null; }
        public virtual Azure.ResourceManager.ArmOperation<Azure.ResourceManager.Resources.SubscriptionPolicyDefinitionResource> Update(Azure.WaitUntil waitUntil, Azure.ResourceManager.Resources.PolicyDefinitionData data, System.Threading.CancellationToken cancellationToken = default(System.Threading.CancellationToken)) { throw null; }
        public virtual System.Threading.Tasks.Task<Azure.ResourceManager.ArmOperation<Azure.ResourceManager.Resources.SubscriptionPolicyDefinitionResource>> UpdateAsync(Azure.WaitUntil waitUntil, Azure.ResourceManager.Resources.PolicyDefinitionData data, System.Threading.CancellationToken cancellationToken = default(System.Threading.CancellationToken)) { throw null; }
    }
    public partial class SubscriptionPolicySetDefinitionCollection : Azure.ResourceManager.ArmCollection, System.Collections.Generic.IAsyncEnumerable<Azure.ResourceManager.Resources.SubscriptionPolicySetDefinitionResource>, System.Collections.Generic.IEnumerable<Azure.ResourceManager.Resources.SubscriptionPolicySetDefinitionResource>, System.Collections.IEnumerable
    {
        protected SubscriptionPolicySetDefinitionCollection() { }
        public virtual Azure.ResourceManager.ArmOperation<Azure.ResourceManager.Resources.SubscriptionPolicySetDefinitionResource> CreateOrUpdate(Azure.WaitUntil waitUntil, string policySetDefinitionName, Azure.ResourceManager.Resources.PolicySetDefinitionData data, System.Threading.CancellationToken cancellationToken = default(System.Threading.CancellationToken)) { throw null; }
        public virtual System.Threading.Tasks.Task<Azure.ResourceManager.ArmOperation<Azure.ResourceManager.Resources.SubscriptionPolicySetDefinitionResource>> CreateOrUpdateAsync(Azure.WaitUntil waitUntil, string policySetDefinitionName, Azure.ResourceManager.Resources.PolicySetDefinitionData data, System.Threading.CancellationToken cancellationToken = default(System.Threading.CancellationToken)) { throw null; }
        public virtual Azure.Response<bool> Exists(string policySetDefinitionName, System.Threading.CancellationToken cancellationToken = default(System.Threading.CancellationToken)) { throw null; }
        public virtual System.Threading.Tasks.Task<Azure.Response<bool>> ExistsAsync(string policySetDefinitionName, System.Threading.CancellationToken cancellationToken = default(System.Threading.CancellationToken)) { throw null; }
        public virtual Azure.Response<Azure.ResourceManager.Resources.SubscriptionPolicySetDefinitionResource> Get(string policySetDefinitionName, System.Threading.CancellationToken cancellationToken = default(System.Threading.CancellationToken)) { throw null; }
        public virtual Azure.Pageable<Azure.ResourceManager.Resources.SubscriptionPolicySetDefinitionResource> GetAll(string filter = null, int? top = default(int?), System.Threading.CancellationToken cancellationToken = default(System.Threading.CancellationToken)) { throw null; }
        public virtual Azure.AsyncPageable<Azure.ResourceManager.Resources.SubscriptionPolicySetDefinitionResource> GetAllAsync(string filter = null, int? top = default(int?), System.Threading.CancellationToken cancellationToken = default(System.Threading.CancellationToken)) { throw null; }
        public virtual System.Threading.Tasks.Task<Azure.Response<Azure.ResourceManager.Resources.SubscriptionPolicySetDefinitionResource>> GetAsync(string policySetDefinitionName, System.Threading.CancellationToken cancellationToken = default(System.Threading.CancellationToken)) { throw null; }
        System.Collections.Generic.IAsyncEnumerator<Azure.ResourceManager.Resources.SubscriptionPolicySetDefinitionResource> System.Collections.Generic.IAsyncEnumerable<Azure.ResourceManager.Resources.SubscriptionPolicySetDefinitionResource>.GetAsyncEnumerator(System.Threading.CancellationToken cancellationToken) { throw null; }
        System.Collections.Generic.IEnumerator<Azure.ResourceManager.Resources.SubscriptionPolicySetDefinitionResource> System.Collections.Generic.IEnumerable<Azure.ResourceManager.Resources.SubscriptionPolicySetDefinitionResource>.GetEnumerator() { throw null; }
        System.Collections.IEnumerator System.Collections.IEnumerable.GetEnumerator() { throw null; }
    }
    public partial class SubscriptionPolicySetDefinitionResource : Azure.ResourceManager.ArmResource
    {
        public static readonly Azure.Core.ResourceType ResourceType;
        protected SubscriptionPolicySetDefinitionResource() { }
        public virtual Azure.ResourceManager.Resources.PolicySetDefinitionData Data { get { throw null; } }
        public virtual bool HasData { get { throw null; } }
        public static Azure.Core.ResourceIdentifier CreateResourceIdentifier(string subscriptionId, string policySetDefinitionName) { throw null; }
        public virtual Azure.ResourceManager.ArmOperation Delete(Azure.WaitUntil waitUntil, System.Threading.CancellationToken cancellationToken = default(System.Threading.CancellationToken)) { throw null; }
        public virtual System.Threading.Tasks.Task<Azure.ResourceManager.ArmOperation> DeleteAsync(Azure.WaitUntil waitUntil, System.Threading.CancellationToken cancellationToken = default(System.Threading.CancellationToken)) { throw null; }
        public virtual Azure.Response<Azure.ResourceManager.Resources.SubscriptionPolicySetDefinitionResource> Get(System.Threading.CancellationToken cancellationToken = default(System.Threading.CancellationToken)) { throw null; }
        public virtual System.Threading.Tasks.Task<Azure.Response<Azure.ResourceManager.Resources.SubscriptionPolicySetDefinitionResource>> GetAsync(System.Threading.CancellationToken cancellationToken = default(System.Threading.CancellationToken)) { throw null; }
        public virtual Azure.ResourceManager.ArmOperation<Azure.ResourceManager.Resources.SubscriptionPolicySetDefinitionResource> Update(Azure.WaitUntil waitUntil, Azure.ResourceManager.Resources.PolicySetDefinitionData data, System.Threading.CancellationToken cancellationToken = default(System.Threading.CancellationToken)) { throw null; }
        public virtual System.Threading.Tasks.Task<Azure.ResourceManager.ArmOperation<Azure.ResourceManager.Resources.SubscriptionPolicySetDefinitionResource>> UpdateAsync(Azure.WaitUntil waitUntil, Azure.ResourceManager.Resources.PolicySetDefinitionData data, System.Threading.CancellationToken cancellationToken = default(System.Threading.CancellationToken)) { throw null; }
    }
    public partial class SubscriptionResource : Azure.ResourceManager.ArmResource
    {
        public static readonly Azure.Core.ResourceType ResourceType;
        protected SubscriptionResource() { }
        public virtual Azure.ResourceManager.Resources.SubscriptionData Data { get { throw null; } }
        public virtual bool HasData { get { throw null; } }
        public virtual Azure.Response<Azure.ResourceManager.Resources.Models.PredefinedTag> CreateOrUpdatePredefinedTag(string tagName, System.Threading.CancellationToken cancellationToken = default(System.Threading.CancellationToken)) { throw null; }
        public virtual System.Threading.Tasks.Task<Azure.Response<Azure.ResourceManager.Resources.Models.PredefinedTag>> CreateOrUpdatePredefinedTagAsync(string tagName, System.Threading.CancellationToken cancellationToken = default(System.Threading.CancellationToken)) { throw null; }
        public virtual Azure.Response<Azure.ResourceManager.Resources.Models.PredefinedTagValue> CreateOrUpdatePredefinedTagValue(string tagName, string tagValue, System.Threading.CancellationToken cancellationToken = default(System.Threading.CancellationToken)) { throw null; }
        public virtual System.Threading.Tasks.Task<Azure.Response<Azure.ResourceManager.Resources.Models.PredefinedTagValue>> CreateOrUpdatePredefinedTagValueAsync(string tagName, string tagValue, System.Threading.CancellationToken cancellationToken = default(System.Threading.CancellationToken)) { throw null; }
        public static Azure.Core.ResourceIdentifier CreateResourceIdentifier(string subscriptionId) { throw null; }
        public virtual Azure.Response DeletePredefinedTag(string tagName, System.Threading.CancellationToken cancellationToken = default(System.Threading.CancellationToken)) { throw null; }
        public virtual System.Threading.Tasks.Task<Azure.Response> DeletePredefinedTagAsync(string tagName, System.Threading.CancellationToken cancellationToken = default(System.Threading.CancellationToken)) { throw null; }
        public virtual Azure.Response DeletePredefinedTagValue(string tagName, string tagValue, System.Threading.CancellationToken cancellationToken = default(System.Threading.CancellationToken)) { throw null; }
        public virtual System.Threading.Tasks.Task<Azure.Response> DeletePredefinedTagValueAsync(string tagName, string tagValue, System.Threading.CancellationToken cancellationToken = default(System.Threading.CancellationToken)) { throw null; }
        public virtual Azure.Response<Azure.ResourceManager.Resources.SubscriptionResource> Get(System.Threading.CancellationToken cancellationToken = default(System.Threading.CancellationToken)) { throw null; }
        public virtual Azure.Pageable<Azure.ResourceManager.Resources.Models.PredefinedTag> GetAllPredefinedTags(System.Threading.CancellationToken cancellationToken = default(System.Threading.CancellationToken)) { throw null; }
        public virtual Azure.AsyncPageable<Azure.ResourceManager.Resources.Models.PredefinedTag> GetAllPredefinedTagsAsync(System.Threading.CancellationToken cancellationToken = default(System.Threading.CancellationToken)) { throw null; }
        public virtual Azure.ResourceManager.Resources.ArmRestApiCollection GetArmRestApis(string azureNamespace) { throw null; }
        public virtual System.Threading.Tasks.Task<Azure.Response<Azure.ResourceManager.Resources.SubscriptionResource>> GetAsync(System.Threading.CancellationToken cancellationToken = default(System.Threading.CancellationToken)) { throw null; }
        public virtual Azure.Pageable<Azure.ResourceManager.Resources.FeatureResource> GetFeatures(System.Threading.CancellationToken cancellationToken = default(System.Threading.CancellationToken)) { throw null; }
        public virtual Azure.AsyncPageable<Azure.ResourceManager.Resources.FeatureResource> GetFeaturesAsync(System.Threading.CancellationToken cancellationToken = default(System.Threading.CancellationToken)) { throw null; }
        public virtual Azure.Pageable<Azure.ResourceManager.Resources.GenericResource> GetGenericResources(string filter = null, string expand = null, int? top = default(int?), System.Threading.CancellationToken cancellationToken = default(System.Threading.CancellationToken)) { throw null; }
        public virtual Azure.AsyncPageable<Azure.ResourceManager.Resources.GenericResource> GetGenericResourcesAsync(string filter = null, string expand = null, int? top = default(int?), System.Threading.CancellationToken cancellationToken = default(System.Threading.CancellationToken)) { throw null; }
        public virtual Azure.Pageable<Azure.ResourceManager.Resources.Models.LocationExpanded> GetLocations(bool? includeExtendedLocations = default(bool?), System.Threading.CancellationToken cancellationToken = default(System.Threading.CancellationToken)) { throw null; }
        public virtual Azure.AsyncPageable<Azure.ResourceManager.Resources.Models.LocationExpanded> GetLocationsAsync(bool? includeExtendedLocations = default(bool?), System.Threading.CancellationToken cancellationToken = default(System.Threading.CancellationToken)) { throw null; }
        public virtual Azure.Response<Azure.ResourceManager.Resources.ResourceGroupResource> GetResourceGroup(string resourceGroupName, System.Threading.CancellationToken cancellationToken = default(System.Threading.CancellationToken)) { throw null; }
        public virtual System.Threading.Tasks.Task<Azure.Response<Azure.ResourceManager.Resources.ResourceGroupResource>> GetResourceGroupAsync(string resourceGroupName, System.Threading.CancellationToken cancellationToken = default(System.Threading.CancellationToken)) { throw null; }
        public virtual Azure.ResourceManager.Resources.ResourceGroupCollection GetResourceGroups() { throw null; }
        public virtual Azure.Response<Azure.ResourceManager.Resources.ResourceProviderResource> GetResourceProvider(string resourceProviderNamespace, string expand = null, System.Threading.CancellationToken cancellationToken = default(System.Threading.CancellationToken)) { throw null; }
        public virtual System.Threading.Tasks.Task<Azure.Response<Azure.ResourceManager.Resources.ResourceProviderResource>> GetResourceProviderAsync(string resourceProviderNamespace, string expand = null, System.Threading.CancellationToken cancellationToken = default(System.Threading.CancellationToken)) { throw null; }
        public virtual Azure.ResourceManager.Resources.ResourceProviderCollection GetResourceProviders() { throw null; }
        public virtual Azure.Response<Azure.ResourceManager.Resources.SubscriptionPolicyDefinitionResource> GetSubscriptionPolicyDefinition(string policyDefinitionName, System.Threading.CancellationToken cancellationToken = default(System.Threading.CancellationToken)) { throw null; }
        public virtual System.Threading.Tasks.Task<Azure.Response<Azure.ResourceManager.Resources.SubscriptionPolicyDefinitionResource>> GetSubscriptionPolicyDefinitionAsync(string policyDefinitionName, System.Threading.CancellationToken cancellationToken = default(System.Threading.CancellationToken)) { throw null; }
        public virtual Azure.ResourceManager.Resources.SubscriptionPolicyDefinitionCollection GetSubscriptionPolicyDefinitions() { throw null; }
        public virtual Azure.Response<Azure.ResourceManager.Resources.SubscriptionPolicySetDefinitionResource> GetSubscriptionPolicySetDefinition(string policySetDefinitionName, System.Threading.CancellationToken cancellationToken = default(System.Threading.CancellationToken)) { throw null; }
        public virtual System.Threading.Tasks.Task<Azure.Response<Azure.ResourceManager.Resources.SubscriptionPolicySetDefinitionResource>> GetSubscriptionPolicySetDefinitionAsync(string policySetDefinitionName, System.Threading.CancellationToken cancellationToken = default(System.Threading.CancellationToken)) { throw null; }
        public virtual Azure.ResourceManager.Resources.SubscriptionPolicySetDefinitionCollection GetSubscriptionPolicySetDefinitions() { throw null; }
    }
    public partial class TagResource : Azure.ResourceManager.ArmResource
    {
        public static readonly Azure.Core.ResourceType ResourceType;
        protected TagResource() { }
        public virtual Azure.ResourceManager.Resources.TagResourceData Data { get { throw null; } }
        public virtual bool HasData { get { throw null; } }
        public virtual Azure.ResourceManager.ArmOperation<Azure.ResourceManager.Resources.TagResource> CreateOrUpdate(Azure.WaitUntil waitUntil, Azure.ResourceManager.Resources.TagResourceData data, System.Threading.CancellationToken cancellationToken = default(System.Threading.CancellationToken)) { throw null; }
        public virtual System.Threading.Tasks.Task<Azure.ResourceManager.ArmOperation<Azure.ResourceManager.Resources.TagResource>> CreateOrUpdateAsync(Azure.WaitUntil waitUntil, Azure.ResourceManager.Resources.TagResourceData data, System.Threading.CancellationToken cancellationToken = default(System.Threading.CancellationToken)) { throw null; }
        public static Azure.Core.ResourceIdentifier CreateResourceIdentifier(string scope) { throw null; }
        public virtual Azure.ResourceManager.ArmOperation Delete(Azure.WaitUntil waitUntil, System.Threading.CancellationToken cancellationToken = default(System.Threading.CancellationToken)) { throw null; }
        public virtual System.Threading.Tasks.Task<Azure.ResourceManager.ArmOperation> DeleteAsync(Azure.WaitUntil waitUntil, System.Threading.CancellationToken cancellationToken = default(System.Threading.CancellationToken)) { throw null; }
        public virtual Azure.Response<Azure.ResourceManager.Resources.TagResource> Get(System.Threading.CancellationToken cancellationToken = default(System.Threading.CancellationToken)) { throw null; }
        public virtual System.Threading.Tasks.Task<Azure.Response<Azure.ResourceManager.Resources.TagResource>> GetAsync(System.Threading.CancellationToken cancellationToken = default(System.Threading.CancellationToken)) { throw null; }
        public virtual Azure.Response<Azure.ResourceManager.Resources.TagResource> Update(Azure.ResourceManager.Resources.Models.TagResourcePatch patch, System.Threading.CancellationToken cancellationToken = default(System.Threading.CancellationToken)) { throw null; }
        public virtual System.Threading.Tasks.Task<Azure.Response<Azure.ResourceManager.Resources.TagResource>> UpdateAsync(Azure.ResourceManager.Resources.Models.TagResourcePatch patch, System.Threading.CancellationToken cancellationToken = default(System.Threading.CancellationToken)) { throw null; }
    }
    public partial class TagResourceData : Azure.ResourceManager.Models.ResourceData
    {
        public TagResourceData(Azure.ResourceManager.Resources.Models.Tag properties) { }
        public System.Collections.Generic.IDictionary<string, string> TagValues { get { throw null; } }
    }
    public partial class TenantCollection : Azure.ResourceManager.ArmCollection, System.Collections.Generic.IAsyncEnumerable<Azure.ResourceManager.Resources.TenantResource>, System.Collections.Generic.IEnumerable<Azure.ResourceManager.Resources.TenantResource>, System.Collections.IEnumerable
    {
        protected TenantCollection() { }
        public virtual Azure.Pageable<Azure.ResourceManager.Resources.TenantResource> GetAll(System.Threading.CancellationToken cancellationToken = default(System.Threading.CancellationToken)) { throw null; }
        public virtual Azure.AsyncPageable<Azure.ResourceManager.Resources.TenantResource> GetAllAsync(System.Threading.CancellationToken cancellationToken = default(System.Threading.CancellationToken)) { throw null; }
        System.Collections.Generic.IAsyncEnumerator<Azure.ResourceManager.Resources.TenantResource> System.Collections.Generic.IAsyncEnumerable<Azure.ResourceManager.Resources.TenantResource>.GetAsyncEnumerator(System.Threading.CancellationToken cancellationToken) { throw null; }
        System.Collections.Generic.IEnumerator<Azure.ResourceManager.Resources.TenantResource> System.Collections.Generic.IEnumerable<Azure.ResourceManager.Resources.TenantResource>.GetEnumerator() { throw null; }
        System.Collections.IEnumerator System.Collections.IEnumerable.GetEnumerator() { throw null; }
    }
    public partial class TenantData
    {
        internal TenantData() { }
        public string Country { get { throw null; } }
        public string CountryCode { get { throw null; } }
        public string DefaultDomain { get { throw null; } }
        public string DisplayName { get { throw null; } }
        public System.Collections.Generic.IReadOnlyList<string> Domains { get { throw null; } }
        public string Id { get { throw null; } }
        public System.Uri TenantBrandingLogoUri { get { throw null; } }
        public Azure.ResourceManager.Resources.Models.TenantCategory? TenantCategory { get { throw null; } }
        public System.Guid? TenantId { get { throw null; } }
        public string TenantType { get { throw null; } }
    }
    public partial class TenantPolicyDefinitionCollection : Azure.ResourceManager.ArmCollection, System.Collections.Generic.IAsyncEnumerable<Azure.ResourceManager.Resources.TenantPolicyDefinitionResource>, System.Collections.Generic.IEnumerable<Azure.ResourceManager.Resources.TenantPolicyDefinitionResource>, System.Collections.IEnumerable
    {
        protected TenantPolicyDefinitionCollection() { }
        public virtual Azure.Response<bool> Exists(string policyDefinitionName, System.Threading.CancellationToken cancellationToken = default(System.Threading.CancellationToken)) { throw null; }
        public virtual System.Threading.Tasks.Task<Azure.Response<bool>> ExistsAsync(string policyDefinitionName, System.Threading.CancellationToken cancellationToken = default(System.Threading.CancellationToken)) { throw null; }
        public virtual Azure.Response<Azure.ResourceManager.Resources.TenantPolicyDefinitionResource> Get(string policyDefinitionName, System.Threading.CancellationToken cancellationToken = default(System.Threading.CancellationToken)) { throw null; }
        public virtual Azure.Pageable<Azure.ResourceManager.Resources.TenantPolicyDefinitionResource> GetAll(string filter = null, int? top = default(int?), System.Threading.CancellationToken cancellationToken = default(System.Threading.CancellationToken)) { throw null; }
        public virtual Azure.AsyncPageable<Azure.ResourceManager.Resources.TenantPolicyDefinitionResource> GetAllAsync(string filter = null, int? top = default(int?), System.Threading.CancellationToken cancellationToken = default(System.Threading.CancellationToken)) { throw null; }
        public virtual System.Threading.Tasks.Task<Azure.Response<Azure.ResourceManager.Resources.TenantPolicyDefinitionResource>> GetAsync(string policyDefinitionName, System.Threading.CancellationToken cancellationToken = default(System.Threading.CancellationToken)) { throw null; }
        System.Collections.Generic.IAsyncEnumerator<Azure.ResourceManager.Resources.TenantPolicyDefinitionResource> System.Collections.Generic.IAsyncEnumerable<Azure.ResourceManager.Resources.TenantPolicyDefinitionResource>.GetAsyncEnumerator(System.Threading.CancellationToken cancellationToken) { throw null; }
        System.Collections.Generic.IEnumerator<Azure.ResourceManager.Resources.TenantPolicyDefinitionResource> System.Collections.Generic.IEnumerable<Azure.ResourceManager.Resources.TenantPolicyDefinitionResource>.GetEnumerator() { throw null; }
        System.Collections.IEnumerator System.Collections.IEnumerable.GetEnumerator() { throw null; }
    }
    public partial class TenantPolicyDefinitionResource : Azure.ResourceManager.ArmResource
    {
        public static readonly Azure.Core.ResourceType ResourceType;
        protected TenantPolicyDefinitionResource() { }
        public virtual Azure.ResourceManager.Resources.PolicyDefinitionData Data { get { throw null; } }
        public virtual bool HasData { get { throw null; } }
        public static Azure.Core.ResourceIdentifier CreateResourceIdentifier(string policyDefinitionName) { throw null; }
        public virtual Azure.Response<Azure.ResourceManager.Resources.TenantPolicyDefinitionResource> Get(System.Threading.CancellationToken cancellationToken = default(System.Threading.CancellationToken)) { throw null; }
        public virtual System.Threading.Tasks.Task<Azure.Response<Azure.ResourceManager.Resources.TenantPolicyDefinitionResource>> GetAsync(System.Threading.CancellationToken cancellationToken = default(System.Threading.CancellationToken)) { throw null; }
    }
    public partial class TenantPolicySetDefinitionCollection : Azure.ResourceManager.ArmCollection, System.Collections.Generic.IAsyncEnumerable<Azure.ResourceManager.Resources.TenantPolicySetDefinitionResource>, System.Collections.Generic.IEnumerable<Azure.ResourceManager.Resources.TenantPolicySetDefinitionResource>, System.Collections.IEnumerable
    {
        protected TenantPolicySetDefinitionCollection() { }
        public virtual Azure.Response<bool> Exists(string policySetDefinitionName, System.Threading.CancellationToken cancellationToken = default(System.Threading.CancellationToken)) { throw null; }
        public virtual System.Threading.Tasks.Task<Azure.Response<bool>> ExistsAsync(string policySetDefinitionName, System.Threading.CancellationToken cancellationToken = default(System.Threading.CancellationToken)) { throw null; }
        public virtual Azure.Response<Azure.ResourceManager.Resources.TenantPolicySetDefinitionResource> Get(string policySetDefinitionName, System.Threading.CancellationToken cancellationToken = default(System.Threading.CancellationToken)) { throw null; }
        public virtual Azure.Pageable<Azure.ResourceManager.Resources.TenantPolicySetDefinitionResource> GetAll(string filter = null, int? top = default(int?), System.Threading.CancellationToken cancellationToken = default(System.Threading.CancellationToken)) { throw null; }
        public virtual Azure.AsyncPageable<Azure.ResourceManager.Resources.TenantPolicySetDefinitionResource> GetAllAsync(string filter = null, int? top = default(int?), System.Threading.CancellationToken cancellationToken = default(System.Threading.CancellationToken)) { throw null; }
        public virtual System.Threading.Tasks.Task<Azure.Response<Azure.ResourceManager.Resources.TenantPolicySetDefinitionResource>> GetAsync(string policySetDefinitionName, System.Threading.CancellationToken cancellationToken = default(System.Threading.CancellationToken)) { throw null; }
        System.Collections.Generic.IAsyncEnumerator<Azure.ResourceManager.Resources.TenantPolicySetDefinitionResource> System.Collections.Generic.IAsyncEnumerable<Azure.ResourceManager.Resources.TenantPolicySetDefinitionResource>.GetAsyncEnumerator(System.Threading.CancellationToken cancellationToken) { throw null; }
        System.Collections.Generic.IEnumerator<Azure.ResourceManager.Resources.TenantPolicySetDefinitionResource> System.Collections.Generic.IEnumerable<Azure.ResourceManager.Resources.TenantPolicySetDefinitionResource>.GetEnumerator() { throw null; }
        System.Collections.IEnumerator System.Collections.IEnumerable.GetEnumerator() { throw null; }
    }
    public partial class TenantPolicySetDefinitionResource : Azure.ResourceManager.ArmResource
    {
        public static readonly Azure.Core.ResourceType ResourceType;
        protected TenantPolicySetDefinitionResource() { }
        public virtual Azure.ResourceManager.Resources.PolicySetDefinitionData Data { get { throw null; } }
        public virtual bool HasData { get { throw null; } }
        public static Azure.Core.ResourceIdentifier CreateResourceIdentifier(string policySetDefinitionName) { throw null; }
        public virtual Azure.Response<Azure.ResourceManager.Resources.TenantPolicySetDefinitionResource> Get(System.Threading.CancellationToken cancellationToken = default(System.Threading.CancellationToken)) { throw null; }
        public virtual System.Threading.Tasks.Task<Azure.Response<Azure.ResourceManager.Resources.TenantPolicySetDefinitionResource>> GetAsync(System.Threading.CancellationToken cancellationToken = default(System.Threading.CancellationToken)) { throw null; }
    }
    public partial class TenantResource : Azure.ResourceManager.ArmResource
    {
        public static readonly Azure.Core.ResourceType ResourceType;
        protected TenantResource() { }
        public virtual Azure.ResourceManager.Resources.TenantData Data { get { throw null; } }
        public virtual bool HasData { get { throw null; } }
        public virtual Azure.Response<Azure.ResourceManager.Resources.DataPolicyManifestResource> GetDataPolicyManifest(string policyMode, System.Threading.CancellationToken cancellationToken = default(System.Threading.CancellationToken)) { throw null; }
        public virtual System.Threading.Tasks.Task<Azure.Response<Azure.ResourceManager.Resources.DataPolicyManifestResource>> GetDataPolicyManifestAsync(string policyMode, System.Threading.CancellationToken cancellationToken = default(System.Threading.CancellationToken)) { throw null; }
        public virtual Azure.ResourceManager.Resources.DataPolicyManifestCollection GetDataPolicyManifests() { throw null; }
        public virtual Azure.Response<Azure.ResourceManager.Resources.GenericResource> GetGenericResource(Azure.Core.ResourceIdentifier resourceId, System.Threading.CancellationToken cancellationToken = default(System.Threading.CancellationToken)) { throw null; }
        public virtual System.Threading.Tasks.Task<Azure.Response<Azure.ResourceManager.Resources.GenericResource>> GetGenericResourceAsync(Azure.Core.ResourceIdentifier resourceId, System.Threading.CancellationToken cancellationToken = default(System.Threading.CancellationToken)) { throw null; }
        public virtual Azure.ResourceManager.Resources.GenericResourceCollection GetGenericResources() { throw null; }
        public virtual Azure.Response<Azure.ResourceManager.ManagementGroups.ManagementGroupResource> GetManagementGroup(string groupId, Azure.ResourceManager.ManagementGroups.Models.ManagementGroupExpandType? expand = default(Azure.ResourceManager.ManagementGroups.Models.ManagementGroupExpandType?), bool? recurse = default(bool?), string filter = null, string cacheControl = null, System.Threading.CancellationToken cancellationToken = default(System.Threading.CancellationToken)) { throw null; }
        public virtual System.Threading.Tasks.Task<Azure.Response<Azure.ResourceManager.ManagementGroups.ManagementGroupResource>> GetManagementGroupAsync(string groupId, Azure.ResourceManager.ManagementGroups.Models.ManagementGroupExpandType? expand = default(Azure.ResourceManager.ManagementGroups.Models.ManagementGroupExpandType?), bool? recurse = default(bool?), string filter = null, string cacheControl = null, System.Threading.CancellationToken cancellationToken = default(System.Threading.CancellationToken)) { throw null; }
        public virtual Azure.ResourceManager.ManagementGroups.ManagementGroupCollection GetManagementGroups() { throw null; }
        public virtual Azure.Response<Azure.ResourceManager.Resources.SubscriptionResource> GetSubscription(string subscriptionId, System.Threading.CancellationToken cancellationToken = default(System.Threading.CancellationToken)) { throw null; }
        public virtual System.Threading.Tasks.Task<Azure.Response<Azure.ResourceManager.Resources.SubscriptionResource>> GetSubscriptionAsync(string subscriptionId, System.Threading.CancellationToken cancellationToken = default(System.Threading.CancellationToken)) { throw null; }
        public virtual Azure.ResourceManager.Resources.SubscriptionCollection GetSubscriptions() { throw null; }
        public virtual Azure.Response<Azure.ResourceManager.Resources.TenantPolicyDefinitionResource> GetTenantPolicyDefinition(string policyDefinitionName, System.Threading.CancellationToken cancellationToken = default(System.Threading.CancellationToken)) { throw null; }
        public virtual System.Threading.Tasks.Task<Azure.Response<Azure.ResourceManager.Resources.TenantPolicyDefinitionResource>> GetTenantPolicyDefinitionAsync(string policyDefinitionName, System.Threading.CancellationToken cancellationToken = default(System.Threading.CancellationToken)) { throw null; }
        public virtual Azure.ResourceManager.Resources.TenantPolicyDefinitionCollection GetTenantPolicyDefinitions() { throw null; }
        public virtual Azure.Response<Azure.ResourceManager.Resources.TenantPolicySetDefinitionResource> GetTenantPolicySetDefinition(string policySetDefinitionName, System.Threading.CancellationToken cancellationToken = default(System.Threading.CancellationToken)) { throw null; }
        public virtual System.Threading.Tasks.Task<Azure.Response<Azure.ResourceManager.Resources.TenantPolicySetDefinitionResource>> GetTenantPolicySetDefinitionAsync(string policySetDefinitionName, System.Threading.CancellationToken cancellationToken = default(System.Threading.CancellationToken)) { throw null; }
        public virtual Azure.ResourceManager.Resources.TenantPolicySetDefinitionCollection GetTenantPolicySetDefinitions() { throw null; }
        public virtual Azure.Response<Azure.ResourceManager.Resources.Models.TenantResourceProvider> GetTenantResourceProvider(string resourceProviderNamespace, string expand = null, System.Threading.CancellationToken cancellationToken = default(System.Threading.CancellationToken)) { throw null; }
        public virtual System.Threading.Tasks.Task<Azure.Response<Azure.ResourceManager.Resources.Models.TenantResourceProvider>> GetTenantResourceProviderAsync(string resourceProviderNamespace, string expand = null, System.Threading.CancellationToken cancellationToken = default(System.Threading.CancellationToken)) { throw null; }
        public virtual Azure.Pageable<Azure.ResourceManager.Resources.Models.TenantResourceProvider> GetTenantResourceProviders(int? top = default(int?), string expand = null, System.Threading.CancellationToken cancellationToken = default(System.Threading.CancellationToken)) { throw null; }
        public virtual Azure.AsyncPageable<Azure.ResourceManager.Resources.Models.TenantResourceProvider> GetTenantResourceProvidersAsync(int? top = default(int?), string expand = null, System.Threading.CancellationToken cancellationToken = default(System.Threading.CancellationToken)) { throw null; }
    }
}
namespace Azure.ResourceManager.Resources.Models
{
    public partial class ApiProfile
    {
        internal ApiProfile() { }
        public string ApiVersion { get { throw null; } }
        public string ProfileVersion { get { throw null; } }
    }
    public partial class ArmPolicyParameter
    {
        public ArmPolicyParameter() { }
        public System.Collections.Generic.IList<System.BinaryData> AllowedValues { get { throw null; } }
        public System.BinaryData DefaultValue { get { throw null; } set { } }
        public Azure.ResourceManager.Resources.Models.ParameterDefinitionsValueMetadata Metadata { get { throw null; } set { } }
        public Azure.ResourceManager.Resources.Models.ArmPolicyParameterType? ParameterType { get { throw null; } set { } }
    }
    [System.Runtime.InteropServices.StructLayoutAttribute(System.Runtime.InteropServices.LayoutKind.Sequential)]
    public readonly partial struct ArmPolicyParameterType : System.IEquatable<Azure.ResourceManager.Resources.Models.ArmPolicyParameterType>
    {
        private readonly object _dummy;
        private readonly int _dummyPrimitive;
        public ArmPolicyParameterType(string value) { throw null; }
        public static Azure.ResourceManager.Resources.Models.ArmPolicyParameterType Array { get { throw null; } }
        public static Azure.ResourceManager.Resources.Models.ArmPolicyParameterType Boolean { get { throw null; } }
        public static Azure.ResourceManager.Resources.Models.ArmPolicyParameterType DateTime { get { throw null; } }
        public static Azure.ResourceManager.Resources.Models.ArmPolicyParameterType Float { get { throw null; } }
        public static Azure.ResourceManager.Resources.Models.ArmPolicyParameterType Integer { get { throw null; } }
        public static Azure.ResourceManager.Resources.Models.ArmPolicyParameterType Object { get { throw null; } }
        public static Azure.ResourceManager.Resources.Models.ArmPolicyParameterType String { get { throw null; } }
        public bool Equals(Azure.ResourceManager.Resources.Models.ArmPolicyParameterType other) { throw null; }
        [System.ComponentModel.EditorBrowsableAttribute(System.ComponentModel.EditorBrowsableState.Never)]
        public override bool Equals(object obj) { throw null; }
        [System.ComponentModel.EditorBrowsableAttribute(System.ComponentModel.EditorBrowsableState.Never)]
        public override int GetHashCode() { throw null; }
        public static bool operator ==(Azure.ResourceManager.Resources.Models.ArmPolicyParameterType left, Azure.ResourceManager.Resources.Models.ArmPolicyParameterType right) { throw null; }
        public static implicit operator Azure.ResourceManager.Resources.Models.ArmPolicyParameterType (string value) { throw null; }
        public static bool operator !=(Azure.ResourceManager.Resources.Models.ArmPolicyParameterType left, Azure.ResourceManager.Resources.Models.ArmPolicyParameterType right) { throw null; }
        public override string ToString() { throw null; }
    }
    public partial class ArmPolicyParameterValue
    {
        public ArmPolicyParameterValue() { }
        public System.BinaryData Value { get { throw null; } set { } }
    }
    public partial class ArmRestApi
    {
        internal ArmRestApi() { }
        public string Description { get { throw null; } }
        public string Name { get { throw null; } }
        public string Operation { get { throw null; } }
        public string Origin { get { throw null; } }
        public string Provider { get { throw null; } }
        public string Resource { get { throw null; } }
    }
    public partial class AzureRoleDefinition
    {
        internal AzureRoleDefinition() { }
        public string Id { get { throw null; } }
        public bool? IsServiceRole { get { throw null; } }
        public string Name { get { throw null; } }
        public System.Collections.Generic.IReadOnlyList<Azure.ResourceManager.Resources.Models.Permission> Permissions { get { throw null; } }
        public System.Collections.Generic.IReadOnlyList<string> Scopes { get { throw null; } }
    }
    public partial class DataManifestCustomResourceFunctionDefinition
    {
        internal DataManifestCustomResourceFunctionDefinition() { }
        public bool? AllowCustomProperties { get { throw null; } }
        public System.Collections.Generic.IReadOnlyList<string> DefaultProperties { get { throw null; } }
        public Azure.Core.ResourceType? FullyQualifiedResourceType { get { throw null; } }
        public string Name { get { throw null; } }
    }
    public partial class DataPolicyManifestEffect
    {
        internal DataPolicyManifestEffect() { }
        public System.BinaryData DetailsSchema { get { throw null; } }
        public string Name { get { throw null; } }
    }
    [System.Runtime.InteropServices.StructLayoutAttribute(System.Runtime.InteropServices.LayoutKind.Sequential)]
    public readonly partial struct EnforcementMode : System.IEquatable<Azure.ResourceManager.Resources.Models.EnforcementMode>
    {
        private readonly object _dummy;
        private readonly int _dummyPrimitive;
        public EnforcementMode(string value) { throw null; }
        public static Azure.ResourceManager.Resources.Models.EnforcementMode DoNotEnforce { get { throw null; } }
        public static Azure.ResourceManager.Resources.Models.EnforcementMode Enforced { get { throw null; } }
        public bool Equals(Azure.ResourceManager.Resources.Models.EnforcementMode other) { throw null; }
        [System.ComponentModel.EditorBrowsableAttribute(System.ComponentModel.EditorBrowsableState.Never)]
        public override bool Equals(object obj) { throw null; }
        [System.ComponentModel.EditorBrowsableAttribute(System.ComponentModel.EditorBrowsableState.Never)]
        public override int GetHashCode() { throw null; }
        public static bool operator ==(Azure.ResourceManager.Resources.Models.EnforcementMode left, Azure.ResourceManager.Resources.Models.EnforcementMode right) { throw null; }
        public static implicit operator Azure.ResourceManager.Resources.Models.EnforcementMode (string value) { throw null; }
        public static bool operator !=(Azure.ResourceManager.Resources.Models.EnforcementMode left, Azure.ResourceManager.Resources.Models.EnforcementMode right) { throw null; }
        public override string ToString() { throw null; }
    }
    public partial class ExportTemplate
    {
        public ExportTemplate() { }
        public string Options { get { throw null; } set { } }
        public System.Collections.Generic.IList<string> Resources { get { throw null; } }
    }
    public partial class ExtendedLocation
    {
        public ExtendedLocation() { }
        public Azure.ResourceManager.Resources.Models.ExtendedLocationType? ExtendedLocationType { get { throw null; } set { } }
        public string Name { get { throw null; } set { } }
    }
    [System.Runtime.InteropServices.StructLayoutAttribute(System.Runtime.InteropServices.LayoutKind.Sequential)]
    public readonly partial struct ExtendedLocationType : System.IEquatable<Azure.ResourceManager.Resources.Models.ExtendedLocationType>
    {
        private readonly object _dummy;
        private readonly int _dummyPrimitive;
        public ExtendedLocationType(string value) { throw null; }
        public static Azure.ResourceManager.Resources.Models.ExtendedLocationType EdgeZone { get { throw null; } }
        public bool Equals(Azure.ResourceManager.Resources.Models.ExtendedLocationType other) { throw null; }
        [System.ComponentModel.EditorBrowsableAttribute(System.ComponentModel.EditorBrowsableState.Never)]
        public override bool Equals(object obj) { throw null; }
        [System.ComponentModel.EditorBrowsableAttribute(System.ComponentModel.EditorBrowsableState.Never)]
        public override int GetHashCode() { throw null; }
        public static bool operator ==(Azure.ResourceManager.Resources.Models.ExtendedLocationType left, Azure.ResourceManager.Resources.Models.ExtendedLocationType right) { throw null; }
        public static implicit operator Azure.ResourceManager.Resources.Models.ExtendedLocationType (string value) { throw null; }
        public static bool operator !=(Azure.ResourceManager.Resources.Models.ExtendedLocationType left, Azure.ResourceManager.Resources.Models.ExtendedLocationType right) { throw null; }
        public override string ToString() { throw null; }
    }
    public partial class LocationExpanded
    {
        internal LocationExpanded() { }
        public string DisplayName { get { throw null; } }
        public string Id { get { throw null; } }
        public Azure.ResourceManager.Resources.Models.LocationType? LocationType { get { throw null; } }
        public Azure.ResourceManager.Resources.Models.LocationMetadata Metadata { get { throw null; } }
        public string Name { get { throw null; } }
        public string RegionalDisplayName { get { throw null; } }
        public string SubscriptionId { get { throw null; } }
        public static implicit operator Azure.Core.AzureLocation (Azure.ResourceManager.Resources.Models.LocationExpanded location) { throw null; }
    }
    public partial class LocationMetadata
    {
        internal LocationMetadata() { }
        public string GeographyGroup { get { throw null; } }
        public string HomeLocation { get { throw null; } }
        public double? Latitude { get { throw null; } }
        public double? Longitude { get { throw null; } }
        public System.Collections.Generic.IReadOnlyList<Azure.ResourceManager.Resources.Models.PairedRegion> PairedRegions { get { throw null; } }
        public string PhysicalLocation { get { throw null; } }
        public Azure.ResourceManager.Resources.Models.RegionCategory? RegionCategory { get { throw null; } }
        public Azure.ResourceManager.Resources.Models.RegionType? RegionType { get { throw null; } }
    }
    public enum LocationType
    {
        Region = 0,
        EdgeZone = 1,
    }
    public partial class ManagedByTenant
    {
        internal ManagedByTenant() { }
        public System.Guid? TenantId { get { throw null; } }
    }
    [System.Runtime.InteropServices.StructLayoutAttribute(System.Runtime.InteropServices.LayoutKind.Sequential)]
    public readonly partial struct ManagementLockLevel : System.IEquatable<Azure.ResourceManager.Resources.Models.ManagementLockLevel>
    {
        private readonly object _dummy;
        private readonly int _dummyPrimitive;
        public ManagementLockLevel(string value) { throw null; }
        public static Azure.ResourceManager.Resources.Models.ManagementLockLevel CanNotDelete { get { throw null; } }
        public static Azure.ResourceManager.Resources.Models.ManagementLockLevel NotSpecified { get { throw null; } }
        public static Azure.ResourceManager.Resources.Models.ManagementLockLevel ReadOnly { get { throw null; } }
        public bool Equals(Azure.ResourceManager.Resources.Models.ManagementLockLevel other) { throw null; }
        [System.ComponentModel.EditorBrowsableAttribute(System.ComponentModel.EditorBrowsableState.Never)]
        public override bool Equals(object obj) { throw null; }
        [System.ComponentModel.EditorBrowsableAttribute(System.ComponentModel.EditorBrowsableState.Never)]
        public override int GetHashCode() { throw null; }
        public static bool operator ==(Azure.ResourceManager.Resources.Models.ManagementLockLevel left, Azure.ResourceManager.Resources.Models.ManagementLockLevel right) { throw null; }
        public static implicit operator Azure.ResourceManager.Resources.Models.ManagementLockLevel (string value) { throw null; }
        public static bool operator !=(Azure.ResourceManager.Resources.Models.ManagementLockLevel left, Azure.ResourceManager.Resources.Models.ManagementLockLevel right) { throw null; }
        public override string ToString() { throw null; }
    }
    public partial class ManagementLockOwner
    {
        public ManagementLockOwner() { }
        public string ApplicationId { get { throw null; } set { } }
    }
    public partial class NonComplianceMessage
    {
        public NonComplianceMessage(string message) { }
        public string Message { get { throw null; } set { } }
        public string PolicyDefinitionReferenceId { get { throw null; } set { } }
    }
    public partial class PairedRegion
    {
        internal PairedRegion() { }
        public string Id { get { throw null; } }
        public string Name { get { throw null; } }
        public string SubscriptionId { get { throw null; } }
    }
    public partial class ParameterDefinitionsValueMetadata
    {
        public ParameterDefinitionsValueMetadata() { }
        public System.Collections.Generic.IDictionary<string, System.BinaryData> AdditionalProperties { get { throw null; } }
        public bool? AssignPermissions { get { throw null; } set { } }
        public string Description { get { throw null; } set { } }
        public string DisplayName { get { throw null; } set { } }
        public string StrongType { get { throw null; } set { } }
    }
    public partial class Permission
    {
        internal Permission() { }
        public System.Collections.Generic.IReadOnlyList<string> AllowedActions { get { throw null; } }
        public System.Collections.Generic.IReadOnlyList<string> AllowedDataActions { get { throw null; } }
        public System.Collections.Generic.IReadOnlyList<string> DeniedActions { get { throw null; } }
        public System.Collections.Generic.IReadOnlyList<string> DeniedDataActions { get { throw null; } }
    }
    public partial class PolicyDefinitionGroup
    {
        public PolicyDefinitionGroup(string name) { }
        public string AdditionalMetadataId { get { throw null; } set { } }
        public string Category { get { throw null; } set { } }
        public string Description { get { throw null; } set { } }
        public string DisplayName { get { throw null; } set { } }
        public string Name { get { throw null; } set { } }
    }
    public partial class PolicyDefinitionReference
    {
        public PolicyDefinitionReference(string policyDefinitionId) { }
        public System.Collections.Generic.IList<string> GroupNames { get { throw null; } }
        public System.Collections.Generic.IDictionary<string, Azure.ResourceManager.Resources.Models.ArmPolicyParameterValue> Parameters { get { throw null; } }
        public string PolicyDefinitionId { get { throw null; } set { } }
        public string PolicyDefinitionReferenceId { get { throw null; } set { } }
    }
    [System.Runtime.InteropServices.StructLayoutAttribute(System.Runtime.InteropServices.LayoutKind.Sequential)]
    public readonly partial struct PolicyType : System.IEquatable<Azure.ResourceManager.Resources.Models.PolicyType>
    {
        private readonly object _dummy;
        private readonly int _dummyPrimitive;
        public PolicyType(string value) { throw null; }
        public static Azure.ResourceManager.Resources.Models.PolicyType BuiltIn { get { throw null; } }
        public static Azure.ResourceManager.Resources.Models.PolicyType Custom { get { throw null; } }
        public static Azure.ResourceManager.Resources.Models.PolicyType NotSpecified { get { throw null; } }
        public static Azure.ResourceManager.Resources.Models.PolicyType Static { get { throw null; } }
        public bool Equals(Azure.ResourceManager.Resources.Models.PolicyType other) { throw null; }
        [System.ComponentModel.EditorBrowsableAttribute(System.ComponentModel.EditorBrowsableState.Never)]
        public override bool Equals(object obj) { throw null; }
        [System.ComponentModel.EditorBrowsableAttribute(System.ComponentModel.EditorBrowsableState.Never)]
        public override int GetHashCode() { throw null; }
        public static bool operator ==(Azure.ResourceManager.Resources.Models.PolicyType left, Azure.ResourceManager.Resources.Models.PolicyType right) { throw null; }
        public static implicit operator Azure.ResourceManager.Resources.Models.PolicyType (string value) { throw null; }
        public static bool operator !=(Azure.ResourceManager.Resources.Models.PolicyType left, Azure.ResourceManager.Resources.Models.PolicyType right) { throw null; }
        public override string ToString() { throw null; }
    }
    public partial class PredefinedTag
    {
        internal PredefinedTag() { }
        public Azure.ResourceManager.Resources.Models.PredefinedTagCount Count { get { throw null; } }
        public string Id { get { throw null; } }
        public string TagName { get { throw null; } }
        public System.Collections.Generic.IReadOnlyList<Azure.ResourceManager.Resources.Models.PredefinedTagValue> Values { get { throw null; } }
    }
    public partial class PredefinedTagCount
    {
        internal PredefinedTagCount() { }
        public string PredefinedTagCountType { get { throw null; } }
        public int? Value { get { throw null; } }
    }
    public partial class PredefinedTagValue
    {
        internal PredefinedTagValue() { }
        public Azure.ResourceManager.Resources.Models.PredefinedTagCount Count { get { throw null; } }
        public string Id { get { throw null; } }
        public string TagValue { get { throw null; } }
    }
    [System.Runtime.InteropServices.StructLayoutAttribute(System.Runtime.InteropServices.LayoutKind.Sequential)]
    public readonly partial struct ProviderAuthorizationConsentState : System.IEquatable<Azure.ResourceManager.Resources.Models.ProviderAuthorizationConsentState>
    {
        private readonly object _dummy;
        private readonly int _dummyPrimitive;
        public ProviderAuthorizationConsentState(string value) { throw null; }
        public static Azure.ResourceManager.Resources.Models.ProviderAuthorizationConsentState Consented { get { throw null; } }
        public static Azure.ResourceManager.Resources.Models.ProviderAuthorizationConsentState NotRequired { get { throw null; } }
        public static Azure.ResourceManager.Resources.Models.ProviderAuthorizationConsentState NotSpecified { get { throw null; } }
        public static Azure.ResourceManager.Resources.Models.ProviderAuthorizationConsentState Required { get { throw null; } }
        public bool Equals(Azure.ResourceManager.Resources.Models.ProviderAuthorizationConsentState other) { throw null; }
        [System.ComponentModel.EditorBrowsableAttribute(System.ComponentModel.EditorBrowsableState.Never)]
        public override bool Equals(object obj) { throw null; }
        [System.ComponentModel.EditorBrowsableAttribute(System.ComponentModel.EditorBrowsableState.Never)]
        public override int GetHashCode() { throw null; }
        public static bool operator ==(Azure.ResourceManager.Resources.Models.ProviderAuthorizationConsentState left, Azure.ResourceManager.Resources.Models.ProviderAuthorizationConsentState right) { throw null; }
        public static implicit operator Azure.ResourceManager.Resources.Models.ProviderAuthorizationConsentState (string value) { throw null; }
        public static bool operator !=(Azure.ResourceManager.Resources.Models.ProviderAuthorizationConsentState left, Azure.ResourceManager.Resources.Models.ProviderAuthorizationConsentState right) { throw null; }
        public override string ToString() { throw null; }
    }
    public partial class ProviderExtendedLocation
    {
        internal ProviderExtendedLocation() { }
        public System.Collections.Generic.IReadOnlyList<string> ExtendedLocations { get { throw null; } }
        public Azure.Core.AzureLocation? Location { get { throw null; } }
        public string ProviderExtendedLocationType { get { throw null; } }
    }
    public partial class ProviderPermission
    {
        internal ProviderPermission() { }
        public string ApplicationId { get { throw null; } }
        public Azure.ResourceManager.Resources.Models.AzureRoleDefinition ManagedByRoleDefinition { get { throw null; } }
        public Azure.ResourceManager.Resources.Models.ProviderAuthorizationConsentState? ProviderAuthorizationConsentState { get { throw null; } }
        public Azure.ResourceManager.Resources.Models.AzureRoleDefinition RoleDefinition { get { throw null; } }
    }
    public partial class ProviderRegistrationContent
    {
        public ProviderRegistrationContent() { }
        public bool? ConsentToAuthorization { get { throw null; } set { } }
    }
    public partial class ProviderResourceType
    {
        internal ProviderResourceType() { }
        public System.Collections.Generic.IReadOnlyList<Azure.ResourceManager.Resources.Models.ResourceTypeAlias> Aliases { get { throw null; } }
        public System.Collections.Generic.IReadOnlyList<Azure.ResourceManager.Resources.Models.ApiProfile> ApiProfiles { get { throw null; } }
        public System.Collections.Generic.IReadOnlyList<string> ApiVersions { get { throw null; } }
        public string Capabilities { get { throw null; } }
        public string DefaultApiVersion { get { throw null; } }
        public System.Collections.Generic.IReadOnlyList<Azure.ResourceManager.Resources.Models.ProviderExtendedLocation> LocationMappings { get { throw null; } }
        public System.Collections.Generic.IReadOnlyList<string> Locations { get { throw null; } }
        public System.Collections.Generic.IReadOnlyDictionary<string, string> Properties { get { throw null; } }
        public string ResourceType { get { throw null; } }
    }
    [System.Runtime.InteropServices.StructLayoutAttribute(System.Runtime.InteropServices.LayoutKind.Sequential)]
    public readonly partial struct RegionCategory : System.IEquatable<Azure.ResourceManager.Resources.Models.RegionCategory>
    {
        private readonly object _dummy;
        private readonly int _dummyPrimitive;
        public RegionCategory(string value) { throw null; }
        public static Azure.ResourceManager.Resources.Models.RegionCategory Extended { get { throw null; } }
        public static Azure.ResourceManager.Resources.Models.RegionCategory Other { get { throw null; } }
        public static Azure.ResourceManager.Resources.Models.RegionCategory Recommended { get { throw null; } }
        public bool Equals(Azure.ResourceManager.Resources.Models.RegionCategory other) { throw null; }
        [System.ComponentModel.EditorBrowsableAttribute(System.ComponentModel.EditorBrowsableState.Never)]
        public override bool Equals(object obj) { throw null; }
        [System.ComponentModel.EditorBrowsableAttribute(System.ComponentModel.EditorBrowsableState.Never)]
        public override int GetHashCode() { throw null; }
        public static bool operator ==(Azure.ResourceManager.Resources.Models.RegionCategory left, Azure.ResourceManager.Resources.Models.RegionCategory right) { throw null; }
        public static implicit operator Azure.ResourceManager.Resources.Models.RegionCategory (string value) { throw null; }
        public static bool operator !=(Azure.ResourceManager.Resources.Models.RegionCategory left, Azure.ResourceManager.Resources.Models.RegionCategory right) { throw null; }
        public override string ToString() { throw null; }
    }
    [System.Runtime.InteropServices.StructLayoutAttribute(System.Runtime.InteropServices.LayoutKind.Sequential)]
    public readonly partial struct RegionType : System.IEquatable<Azure.ResourceManager.Resources.Models.RegionType>
    {
        private readonly object _dummy;
        private readonly int _dummyPrimitive;
        public RegionType(string value) { throw null; }
        public static Azure.ResourceManager.Resources.Models.RegionType Logical { get { throw null; } }
        public static Azure.ResourceManager.Resources.Models.RegionType Physical { get { throw null; } }
        public bool Equals(Azure.ResourceManager.Resources.Models.RegionType other) { throw null; }
        [System.ComponentModel.EditorBrowsableAttribute(System.ComponentModel.EditorBrowsableState.Never)]
        public override bool Equals(object obj) { throw null; }
        [System.ComponentModel.EditorBrowsableAttribute(System.ComponentModel.EditorBrowsableState.Never)]
        public override int GetHashCode() { throw null; }
        public static bool operator ==(Azure.ResourceManager.Resources.Models.RegionType left, Azure.ResourceManager.Resources.Models.RegionType right) { throw null; }
        public static implicit operator Azure.ResourceManager.Resources.Models.RegionType (string value) { throw null; }
        public static bool operator !=(Azure.ResourceManager.Resources.Models.RegionType left, Azure.ResourceManager.Resources.Models.RegionType right) { throw null; }
        public override string ToString() { throw null; }
    }
    public partial class ResourceGroupExportResult
    {
        internal ResourceGroupExportResult() { }
        public Azure.ResponseError Error { get { throw null; } }
        public System.BinaryData Template { get { throw null; } }
    }
    public partial class ResourceGroupPatch
    {
        public ResourceGroupPatch() { }
        public string ManagedBy { get { throw null; } set { } }
        public string Name { get { throw null; } set { } }
        public string ResourceGroupProvisioningState { get { throw null; } }
        public System.Collections.Generic.IDictionary<string, string> Tags { get { throw null; } }
    }
    public partial class ResourcesMoveContent
    {
        public ResourcesMoveContent() { }
        public System.Collections.Generic.IList<string> Resources { get { throw null; } }
        public string TargetResourceGroup { get { throw null; } set { } }
    }
    public partial class ResourcesSku
    {
        public ResourcesSku() { }
        public int? Capacity { get { throw null; } set { } }
        public string Family { get { throw null; } set { } }
        public string Model { get { throw null; } set { } }
        public string Name { get { throw null; } set { } }
        public string Size { get { throw null; } set { } }
        public string Tier { get { throw null; } set { } }
    }
    public partial class ResourceTypeAlias
    {
        internal ResourceTypeAlias() { }
        public Azure.ResourceManager.Resources.Models.ResourceTypeAliasType? AliasType { get { throw null; } }
        public Azure.ResourceManager.Resources.Models.ResourceTypeAliasPathMetadata DefaultMetadata { get { throw null; } }
        public string DefaultPath { get { throw null; } }
        public Azure.ResourceManager.Resources.Models.ResourceTypeAliasPattern DefaultPattern { get { throw null; } }
        public string Name { get { throw null; } }
        public System.Collections.Generic.IReadOnlyList<Azure.ResourceManager.Resources.Models.ResourceTypeAliasPath> Paths { get { throw null; } }
    }
    public partial class ResourceTypeAliases
    {
        internal ResourceTypeAliases() { }
        public System.Collections.Generic.IReadOnlyList<Azure.ResourceManager.Resources.Models.ResourceTypeAlias> Aliases { get { throw null; } }
        public string ResourceType { get { throw null; } }
    }
    public partial class ResourceTypeAliasPath
    {
        internal ResourceTypeAliasPath() { }
        public System.Collections.Generic.IReadOnlyList<string> ApiVersions { get { throw null; } }
        public Azure.ResourceManager.Resources.Models.ResourceTypeAliasPathMetadata Metadata { get { throw null; } }
        public string Path { get { throw null; } }
        public Azure.ResourceManager.Resources.Models.ResourceTypeAliasPattern Pattern { get { throw null; } }
    }
    [System.Runtime.InteropServices.StructLayoutAttribute(System.Runtime.InteropServices.LayoutKind.Sequential)]
    public readonly partial struct ResourceTypeAliasPathAttributes : System.IEquatable<Azure.ResourceManager.Resources.Models.ResourceTypeAliasPathAttributes>
    {
        private readonly object _dummy;
        private readonly int _dummyPrimitive;
        public ResourceTypeAliasPathAttributes(string value) { throw null; }
        public static Azure.ResourceManager.Resources.Models.ResourceTypeAliasPathAttributes Modifiable { get { throw null; } }
        public static Azure.ResourceManager.Resources.Models.ResourceTypeAliasPathAttributes None { get { throw null; } }
        public bool Equals(Azure.ResourceManager.Resources.Models.ResourceTypeAliasPathAttributes other) { throw null; }
        [System.ComponentModel.EditorBrowsableAttribute(System.ComponentModel.EditorBrowsableState.Never)]
        public override bool Equals(object obj) { throw null; }
        [System.ComponentModel.EditorBrowsableAttribute(System.ComponentModel.EditorBrowsableState.Never)]
        public override int GetHashCode() { throw null; }
        public static bool operator ==(Azure.ResourceManager.Resources.Models.ResourceTypeAliasPathAttributes left, Azure.ResourceManager.Resources.Models.ResourceTypeAliasPathAttributes right) { throw null; }
        public static implicit operator Azure.ResourceManager.Resources.Models.ResourceTypeAliasPathAttributes (string value) { throw null; }
        public static bool operator !=(Azure.ResourceManager.Resources.Models.ResourceTypeAliasPathAttributes left, Azure.ResourceManager.Resources.Models.ResourceTypeAliasPathAttributes right) { throw null; }
        public override string ToString() { throw null; }
    }
    public partial class ResourceTypeAliasPathMetadata
    {
        internal ResourceTypeAliasPathMetadata() { }
        public Azure.ResourceManager.Resources.Models.ResourceTypeAliasPathAttributes? Attributes { get { throw null; } }
        public Azure.ResourceManager.Resources.Models.ResourceTypeAliasPathTokenType? TokenType { get { throw null; } }
    }
    [System.Runtime.InteropServices.StructLayoutAttribute(System.Runtime.InteropServices.LayoutKind.Sequential)]
    public readonly partial struct ResourceTypeAliasPathTokenType : System.IEquatable<Azure.ResourceManager.Resources.Models.ResourceTypeAliasPathTokenType>
    {
        private readonly object _dummy;
        private readonly int _dummyPrimitive;
        public ResourceTypeAliasPathTokenType(string value) { throw null; }
        public static Azure.ResourceManager.Resources.Models.ResourceTypeAliasPathTokenType Any { get { throw null; } }
        public static Azure.ResourceManager.Resources.Models.ResourceTypeAliasPathTokenType Array { get { throw null; } }
        public static Azure.ResourceManager.Resources.Models.ResourceTypeAliasPathTokenType Boolean { get { throw null; } }
        public static Azure.ResourceManager.Resources.Models.ResourceTypeAliasPathTokenType Integer { get { throw null; } }
        public static Azure.ResourceManager.Resources.Models.ResourceTypeAliasPathTokenType NotSpecified { get { throw null; } }
        public static Azure.ResourceManager.Resources.Models.ResourceTypeAliasPathTokenType Number { get { throw null; } }
        public static Azure.ResourceManager.Resources.Models.ResourceTypeAliasPathTokenType Object { get { throw null; } }
        public static Azure.ResourceManager.Resources.Models.ResourceTypeAliasPathTokenType String { get { throw null; } }
        public bool Equals(Azure.ResourceManager.Resources.Models.ResourceTypeAliasPathTokenType other) { throw null; }
        [System.ComponentModel.EditorBrowsableAttribute(System.ComponentModel.EditorBrowsableState.Never)]
        public override bool Equals(object obj) { throw null; }
        [System.ComponentModel.EditorBrowsableAttribute(System.ComponentModel.EditorBrowsableState.Never)]
        public override int GetHashCode() { throw null; }
        public static bool operator ==(Azure.ResourceManager.Resources.Models.ResourceTypeAliasPathTokenType left, Azure.ResourceManager.Resources.Models.ResourceTypeAliasPathTokenType right) { throw null; }
        public static implicit operator Azure.ResourceManager.Resources.Models.ResourceTypeAliasPathTokenType (string value) { throw null; }
        public static bool operator !=(Azure.ResourceManager.Resources.Models.ResourceTypeAliasPathTokenType left, Azure.ResourceManager.Resources.Models.ResourceTypeAliasPathTokenType right) { throw null; }
        public override string ToString() { throw null; }
    }
    public partial class ResourceTypeAliasPattern
    {
        internal ResourceTypeAliasPattern() { }
        public Azure.ResourceManager.Resources.Models.ResourceTypeAliasPatternType? PatternType { get { throw null; } }
        public string Phrase { get { throw null; } }
        public string Variable { get { throw null; } }
    }
    public enum ResourceTypeAliasPatternType
    {
        NotSpecified = 0,
        Extract = 1,
    }
    public enum ResourceTypeAliasType
    {
        NotSpecified = 0,
        PlainText = 1,
        Mask = 2,
    }
    public enum SpendingLimit
    {
        On = 0,
        Off = 1,
        CurrentPeriodOff = 2,
    }
    public partial class SubResource
    {
        public SubResource() { }
        protected internal SubResource(Azure.Core.ResourceIdentifier id) { }
        public virtual Azure.Core.ResourceIdentifier Id { get { throw null; } }
    }
    public partial class SubscriptionPolicies
    {
        internal SubscriptionPolicies() { }
        public string LocationPlacementId { get { throw null; } }
        public string QuotaId { get { throw null; } }
        public Azure.ResourceManager.Resources.Models.SpendingLimit? SpendingLimit { get { throw null; } }
    }
    public enum SubscriptionState
    {
        Enabled = 0,
        Warned = 1,
        PastDue = 2,
        Disabled = 3,
        Deleted = 4,
    }
    public partial class Tag
    {
        public Tag() { }
        public System.Collections.Generic.IDictionary<string, string> TagValues { get { throw null; } }
    }
    [System.Runtime.InteropServices.StructLayoutAttribute(System.Runtime.InteropServices.LayoutKind.Sequential)]
    public readonly partial struct TagPatchMode : System.IEquatable<Azure.ResourceManager.Resources.Models.TagPatchMode>
    {
        private readonly object _dummy;
        private readonly int _dummyPrimitive;
        public TagPatchMode(string value) { throw null; }
        public static Azure.ResourceManager.Resources.Models.TagPatchMode Delete { get { throw null; } }
        public static Azure.ResourceManager.Resources.Models.TagPatchMode Merge { get { throw null; } }
        public static Azure.ResourceManager.Resources.Models.TagPatchMode Replace { get { throw null; } }
        public bool Equals(Azure.ResourceManager.Resources.Models.TagPatchMode other) { throw null; }
        [System.ComponentModel.EditorBrowsableAttribute(System.ComponentModel.EditorBrowsableState.Never)]
        public override bool Equals(object obj) { throw null; }
        [System.ComponentModel.EditorBrowsableAttribute(System.ComponentModel.EditorBrowsableState.Never)]
        public override int GetHashCode() { throw null; }
        public static bool operator ==(Azure.ResourceManager.Resources.Models.TagPatchMode left, Azure.ResourceManager.Resources.Models.TagPatchMode right) { throw null; }
        public static implicit operator Azure.ResourceManager.Resources.Models.TagPatchMode (string value) { throw null; }
        public static bool operator !=(Azure.ResourceManager.Resources.Models.TagPatchMode left, Azure.ResourceManager.Resources.Models.TagPatchMode right) { throw null; }
        public override string ToString() { throw null; }
    }
    public partial class TagResourcePatch
    {
        public TagResourcePatch() { }
        public Azure.ResourceManager.Resources.Models.TagPatchMode? PatchMode { get { throw null; } set { } }
        public System.Collections.Generic.IDictionary<string, string> TagValues { get { throw null; } }
    }
    public enum TenantCategory
    {
        Home = 0,
        ProjectedBy = 1,
        ManagedBy = 2,
    }
    public partial class TenantResourceProvider
    {
        internal TenantResourceProvider() { }
        public string Namespace { get { throw null; } }
        public System.Collections.Generic.IReadOnlyList<Azure.ResourceManager.Resources.Models.ProviderResourceType> ResourceTypes { get { throw null; } }
    }
    public partial class TrackedResourceExtendedData : Azure.ResourceManager.Models.TrackedResourceData
    {
        public TrackedResourceExtendedData(Azure.Core.AzureLocation location) : base (default(Azure.Core.AzureLocation)) { }
        public Azure.ResourceManager.Resources.Models.ExtendedLocation ExtendedLocation { get { throw null; } set { } }
    }
    public partial class WritableSubResource
    {
        public WritableSubResource() { }
        protected internal WritableSubResource(Azure.Core.ResourceIdentifier id) { }
        public Azure.Core.ResourceIdentifier Id { get { throw null; } set { } }
    }
}<|MERGE_RESOLUTION|>--- conflicted
+++ resolved
@@ -422,11 +422,7 @@
     }
     public partial class OperationStatusResult
     {
-<<<<<<< HEAD
-        internal OperationStatusResult() { }
-=======
         public OperationStatusResult(string status) { }
->>>>>>> b926ce7c
         public System.DateTimeOffset? EndOn { get { throw null; } }
         public Azure.ResponseError Error { get { throw null; } }
         public Azure.Core.ResourceIdentifier Id { get { throw null; } }
