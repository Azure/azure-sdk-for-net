--- conflicted
+++ resolved
@@ -33,15 +33,9 @@
 //            AzureLocation location = AzureLocation.WestUS2;
 //            string rgName = "QuickStartRG";
 
-<<<<<<< HEAD
 //            ResourceGroupData rgData = new ResourceGroupData(location);
-//            ResourceGroupCreateOrUpdateOperation rgCreateLro = await rgCollection.CreateOrUpdateAsync(rgName, rgData);
+//            ResourceGroupCreateOrUpdateOperation rgCreateLro = await rgCollection.CreateOrUpdateAsync(true, rgName, rgData);
 //            ResourceGroup resourceGroup = rgCreateLro.Value;
-=======
-            ResourceGroupData rgData = new ResourceGroupData(location);
-            ResourceGroupCreateOrUpdateOperation rgCreateLro = await rgCollection.CreateOrUpdateAsync(true, rgName, rgData);
-            ResourceGroup resourceGroup = rgCreateLro.Value;
->>>>>>> cb3c6193
             #endregion
 
             #region Snippet:Create_AvailabilitySet
