--- conflicted
+++ resolved
@@ -61,15 +61,10 @@
                     }
                 }
             };
-<<<<<<< HEAD
-            vnetData.AddressPrefixes.Add("10.0.0.0/16");
-            ArmOperation<VirtualNetwork> vnetCreateLro = await resourceGroup.GetVirtualNetworks().CreateOrUpdateAsync(true, vnetName, vnetData);
-            VirtualNetwork vnet = vnetCreateLro.Value;
-=======
             VirtualNetworkCollection virtualNetworks = resourceGroup.GetVirtualNetworks();
+            virtualNetworkData.AddressPrefixes.Add("10.0.0.0/16");
             ArmOperation<VirtualNetwork> virtualNetworkOperation = await virtualNetworks.CreateOrUpdateAsync(true, virtualNetworkName, virtualNetworkData);
             VirtualNetwork virtualNetwork = virtualNetworkOperation.Value;
->>>>>>> 9b187cab
             #endregion
 
             #region Snippet:Create_NetworkSecurityGroup
@@ -99,20 +94,11 @@
             #endregion
 
             #region Snippet:Create_VirtualMachine
-<<<<<<< HEAD
-            VirtualMachineData vmData = new VirtualMachineData(location);
-            vmData.OSProfile.AdminUsername = "admin-username";
-            vmData.OSProfile.AdminPassword = "admin-p4$$w0rd";
-            vmData.OSProfile.ComputerName = "computer-name";
-            vmData.AvailabilitySetId = aset.Id;
-=======
             VirtualMachineData virutalMachineData = new VirtualMachineData(location);
             virutalMachineData.OSProfile.AdminUsername = "admin-username";
             virutalMachineData.OSProfile.AdminPassword = "admin-p4$$w0rd";
             virutalMachineData.OSProfile.ComputerName = "computer-name";
-            virutalMachineData.AvailabilitySet = new WritableSubResource();
-            virutalMachineData.AvailabilitySet.Id = availabilitySet.Id;
->>>>>>> 9b187cab
+            virutalMachineData.AvailabilitySetId = availabilitySet.Id;
             NetworkInterfaceReference nicReference = new NetworkInterfaceReference();
             nicReference.Id = networkInterface.Id;
             virutalMachineData.NetworkProfile.NetworkInterfaces.Add(nicReference);
