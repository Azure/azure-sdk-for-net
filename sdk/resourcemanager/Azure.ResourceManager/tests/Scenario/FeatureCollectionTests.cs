﻿using System.Threading.Tasks;
using Azure.Core.TestFramework;
using Azure.ResourceManager.Resources;
using NUnit.Framework;

namespace Azure.ResourceManager.Tests
{
    public class FeatureCollectionTests : ResourceManagerTestBase
    {
        public FeatureCollectionTests(bool isAsync)
           : base(isAsync)//, RecordedTestMode.Record)
        {
        }

        [RecordedTest]
        public async Task List()
        {
            ResourceProvider provider = await (await Client.GetDefaultSubscriptionAsync().ConfigureAwait(false)).GetResourceProviders().GetAsync("Microsoft.Compute");
<<<<<<< HEAD
            FeatureResource testFeature = null;
=======
            Feature testFeature = null;
>>>>>>> 73128fc8
            await foreach (var feature in provider.GetFeatures().GetAllAsync())
            {
                testFeature = feature;
                break;
            }
            Assert.IsNotNull(testFeature);
            Assert.IsNotNull(testFeature.Data.Id);
            Assert.IsNotNull(testFeature.Data.Name);
            Assert.IsNotNull(testFeature.Data.Properties);
            Assert.IsNotNull(testFeature.Data.ResourceType);
        }

        [RecordedTest]
        public async Task Get()
        {
            ResourceProvider provider = await (await Client.GetDefaultSubscriptionAsync().ConfigureAwait(false)).GetResourceProviders().GetAsync("Microsoft.Compute");
<<<<<<< HEAD
            FeatureResource feature = await provider.GetFeatures().GetAsync("AHUB");
=======
            Feature feature = await provider.GetFeatures().GetAsync("AHUB");
>>>>>>> 73128fc8
            Assert.IsNotNull(feature);
            Assert.IsNotNull(feature.Data.Id);
            Assert.AreEqual("Microsoft.Compute/AHUB", feature.Data.Name);
            Assert.IsNotNull(feature.Data.Properties);
            Assert.IsNotNull(feature.Data.ResourceType);

            var ex = Assert.ThrowsAsync<RequestFailedException>(async () => _ = await provider.GetFeatures().GetAsync("DoesNotExist"));
            Assert.AreEqual(404, ex.Status);
        }

        [RecordedTest]
        public async Task TryGet()
        {
            ResourceProvider provider = await (await Client.GetDefaultSubscriptionAsync().ConfigureAwait(false)).GetResourceProviders().GetAsync("Microsoft.Compute");
<<<<<<< HEAD
            FeatureResource feature = await provider.GetFeatures().GetIfExistsAsync("AHUB");
=======
            Feature feature = await provider.GetFeatures().GetIfExistsAsync("AHUB");
>>>>>>> 73128fc8
            Assert.IsNotNull(feature);
            Assert.IsNotNull(feature.Data.Id);
            Assert.AreEqual("Microsoft.Compute/AHUB", feature.Data.Name);
            Assert.IsNotNull(feature.Data.Properties);
            Assert.IsNotNull(feature.Data.ResourceType);

            var response = await provider.GetFeatures().GetIfExistsAsync("DoesNotExist");
            Assert.IsNull(response.Value);
        }

        [RecordedTest]
        public async Task Exists()
        {
            ResourceProvider provider = await (await Client.GetDefaultSubscriptionAsync().ConfigureAwait(false)).GetResourceProviders().GetAsync("Microsoft.Compute");
            Assert.IsTrue(await provider.GetFeatures().ExistsAsync("AHUB"));
            Assert.IsFalse(await provider.GetFeatures().ExistsAsync("DoesNotExist"));
        }
    }
}<|MERGE_RESOLUTION|>--- conflicted
+++ resolved
@@ -15,12 +15,8 @@
         [RecordedTest]
         public async Task List()
         {
-            ResourceProvider provider = await (await Client.GetDefaultSubscriptionAsync().ConfigureAwait(false)).GetResourceProviders().GetAsync("Microsoft.Compute");
-<<<<<<< HEAD
+            ResourceProviderResource provider = await (await Client.GetDefaultSubscriptionAsync().ConfigureAwait(false)).GetResourceProviders().GetAsync("Microsoft.Compute");
             FeatureResource testFeature = null;
-=======
-            Feature testFeature = null;
->>>>>>> 73128fc8
             await foreach (var feature in provider.GetFeatures().GetAllAsync())
             {
                 testFeature = feature;
@@ -36,12 +32,8 @@
         [RecordedTest]
         public async Task Get()
         {
-            ResourceProvider provider = await (await Client.GetDefaultSubscriptionAsync().ConfigureAwait(false)).GetResourceProviders().GetAsync("Microsoft.Compute");
-<<<<<<< HEAD
+            ResourceProviderResource provider = await (await Client.GetDefaultSubscriptionAsync().ConfigureAwait(false)).GetResourceProviders().GetAsync("Microsoft.Compute");
             FeatureResource feature = await provider.GetFeatures().GetAsync("AHUB");
-=======
-            Feature feature = await provider.GetFeatures().GetAsync("AHUB");
->>>>>>> 73128fc8
             Assert.IsNotNull(feature);
             Assert.IsNotNull(feature.Data.Id);
             Assert.AreEqual("Microsoft.Compute/AHUB", feature.Data.Name);
@@ -55,12 +47,8 @@
         [RecordedTest]
         public async Task TryGet()
         {
-            ResourceProvider provider = await (await Client.GetDefaultSubscriptionAsync().ConfigureAwait(false)).GetResourceProviders().GetAsync("Microsoft.Compute");
-<<<<<<< HEAD
+            ResourceProviderResource provider = await (await Client.GetDefaultSubscriptionAsync().ConfigureAwait(false)).GetResourceProviders().GetAsync("Microsoft.Compute");
             FeatureResource feature = await provider.GetFeatures().GetIfExistsAsync("AHUB");
-=======
-            Feature feature = await provider.GetFeatures().GetIfExistsAsync("AHUB");
->>>>>>> 73128fc8
             Assert.IsNotNull(feature);
             Assert.IsNotNull(feature.Data.Id);
             Assert.AreEqual("Microsoft.Compute/AHUB", feature.Data.Name);
@@ -74,7 +62,7 @@
         [RecordedTest]
         public async Task Exists()
         {
-            ResourceProvider provider = await (await Client.GetDefaultSubscriptionAsync().ConfigureAwait(false)).GetResourceProviders().GetAsync("Microsoft.Compute");
+            ResourceProviderResource provider = await (await Client.GetDefaultSubscriptionAsync().ConfigureAwait(false)).GetResourceProviders().GetAsync("Microsoft.Compute");
             Assert.IsTrue(await provider.GetFeatures().ExistsAsync("AHUB"));
             Assert.IsFalse(await provider.GetFeatures().ExistsAsync("DoesNotExist"));
         }
