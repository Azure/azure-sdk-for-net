--- conflicted
+++ resolved
@@ -71,7 +71,7 @@
         private readonly string _location = "southcentralus";
 
         public ArmClientTests(bool isAsync)
-            : base(isAsync)//, RecordedTestMode.Record)
+            : base(isAsync, RecordedTestMode.Record)
         {
         }
 
@@ -79,14 +79,9 @@
         public async Task LocalOneTimeSetup()
         {
             _rgName = SessionRecording.GenerateAssetName("testRg-");
-<<<<<<< HEAD
-            Subscription subscription = await GlobalClient.GetSubscriptions().GetIfExistsAsync(SessionEnvironment.SubscriptionId);
-            var op = InstrumentOperation(await subscription.GetResourceGroups().Construct(_location).CreateOrUpdateAsync(_rgName, waitForCompletion: false));
-=======
             Subscription subscription = await GlobalClient.GetDefaultSubscriptionAsync();
             ResourceGroupCollection rgCollection = subscription.GetResourceGroups();
-            var op = InstrumentOperation(rgCollection.CreateOrUpdate(_rgName, new ResourceGroupData(_location), waitForCompletion: false));
->>>>>>> f341babb
+            var op = InstrumentOperation(rgCollection.CreateOrUpdate(false, _rgName, new ResourceGroupData(_location)));
             op.WaitForCompletion();
             await StopSessionRecordingAsync();
         }
@@ -100,14 +95,14 @@
             var client = GetArmClient(options);
             var subscription = await client.GetDefaultSubscriptionAsync();
             var rgCollection = subscription.GetResourceGroups();
-            _ = await rgCollection.CreateOrUpdateAsync(Recording.GenerateAssetName("testRg-"), new ResourceGroupData(AzureLocation.WestUS));
+            _ = await rgCollection.CreateOrUpdateAsync(true, Recording.GenerateAssetName("testRg-"), new ResourceGroupData(AzureLocation.WestUS));
 
             Assert.AreEqual(GetDefaultResourceGroupVersion(rgCollection), tracker.VersionUsed);
         }
 
         private static string GetDefaultResourceGroupVersion(ResourceGroupCollection rgCollection)
         {
-            var restClient = rgCollection.GetType().GetField("_restClient", BindingFlags.Instance | BindingFlags.NonPublic).GetValue(rgCollection) as ResourceGroupsRestOperations;
+            var restClient = rgCollection.GetType().GetField("_resourceGroupsRestClient", BindingFlags.Instance | BindingFlags.NonPublic).GetValue(rgCollection) as ResourceGroupsRestOperations;
             return restClient.GetType().GetField("apiVersion", BindingFlags.Instance | BindingFlags.NonPublic).GetValue(restClient) as string;
         }
 
@@ -128,8 +123,8 @@
             var subscription2 = await client2.GetDefaultSubscriptionAsync();
             var rgCollection1 = subscription1.GetResourceGroups();
             var rgCollection2 = subscription2.GetResourceGroups();
-            _ = await rgCollection1.CreateOrUpdateAsync(Recording.GenerateAssetName("testRg-"), new ResourceGroupData(AzureLocation.WestUS));
-            _ = await rgCollection2.CreateOrUpdateAsync(Recording.GenerateAssetName("testRg-"), new ResourceGroupData(AzureLocation.WestUS));
+            _ = await rgCollection1.CreateOrUpdateAsync(true, Recording.GenerateAssetName("testRg-"), new ResourceGroupData(AzureLocation.WestUS));
+            _ = await rgCollection2.CreateOrUpdateAsync(true, Recording.GenerateAssetName("testRg-"), new ResourceGroupData(AzureLocation.WestUS));
 
             Assert.AreEqual(versionOverride, tracker1.VersionUsed);
             Assert.AreEqual(GetDefaultResourceGroupVersion(rgCollection2), tracker2.VersionUsed);
