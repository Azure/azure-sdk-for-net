--- conflicted
+++ resolved
@@ -112,10 +112,7 @@
             Assert.ThrowsAsync<ArgumentNullException>(async () => _ = await rg.GetPolicyAssignments().GetAsync(null));
         }
 
-<<<<<<< HEAD
-=======
 #pragma warning disable CS0618 // This type is obsolete and will be removed in a future release.
->>>>>>> b150d9bb
         [TestCase]
         [RecordedTest]
         public async Task TestManagedIdentity()
@@ -131,10 +128,7 @@
                 Identity = new SystemAssignedServiceIdentity(SystemAssignedServiceIdentityType.SystemAssigned),
                 Location = AzureLocation.WestUS
             };
-<<<<<<< HEAD
-=======
             Assert.AreEqual(SystemAssignedServiceIdentityType.SystemAssigned, input.Identity.SystemAssignedServiceIdentityType);
->>>>>>> b150d9bb
             Assert.AreEqual(ManagedServiceIdentityType.SystemAssigned, input.ManagedIdentity.ManagedServiceIdentityType);
             ArmOperation<PolicyAssignmentResource> lro = await rg.GetPolicyAssignments().CreateOrUpdateAsync(WaitUntil.Completed, policyAssignmentName, input);
             PolicyAssignmentResource policyAssignment = lro.Value;
