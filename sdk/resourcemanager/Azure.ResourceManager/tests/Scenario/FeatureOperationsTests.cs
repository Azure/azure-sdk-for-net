--- conflicted
+++ resolved
@@ -26,17 +26,10 @@
         [RecordedTest]
         public async Task Get()
         {
-<<<<<<< HEAD
             SubscriptionResource subscription = await Client.GetDefaultSubscriptionAsync();
-            ResourceProvider provider = await subscription.GetResourceProviders().GetAsync("Microsoft.Compute");
+            ResourceProviderResource provider = await subscription.GetResourceProviders().GetAsync("Microsoft.Compute");
             FeatureResource featureFromCollection = await GetFirst(provider.GetFeatures().GetAllAsync());
             FeatureResource feature = await featureFromCollection.GetAsync();
-=======
-            Subscription subscription = await Client.GetDefaultSubscriptionAsync();
-            ResourceProvider provider = await subscription.GetResourceProviders().GetAsync("Microsoft.Compute");
-            Feature featureFromCollection = await GetFirst(provider.GetFeatures().GetAllAsync());
-            Feature feature = await featureFromCollection.GetAsync();
->>>>>>> 73128fc8
             Assert.AreEqual(featureFromCollection.Data.Id, feature.Data.Id);
             Assert.AreEqual(featureFromCollection.Data.Name, feature.Data.Name);
             Assert.AreEqual(featureFromCollection.Data.Properties.State, feature.Data.Properties.State);
@@ -73,14 +66,9 @@
         public async Task RegisterAndUnregister()
         {
             //testing both register and unregister in the same test to avoid feature creep in our test subscription
-            ResourceProvider provider = await (await Client.GetDefaultSubscriptionAsync().ConfigureAwait(false)).GetResourceProviders().GetAsync("Microsoft.Compute");
-<<<<<<< HEAD
+            ResourceProviderResource provider = await (await Client.GetDefaultSubscriptionAsync().ConfigureAwait(false)).GetResourceProviders().GetAsync("Microsoft.Compute");
             FeatureResource feature = await provider.GetFeatures().GetAsync("AHUB");
             FeatureResource afterRegister = await feature.RegisterAsync();
-=======
-            Feature feature = await provider.GetFeatures().GetAsync("AHUB");
-            Feature afterRegister = await feature.RegisterAsync();
->>>>>>> 73128fc8
             Assert.AreEqual(feature.Data.Id, afterRegister.Data.Id);
             Assert.AreEqual(feature.Data.Name, afterRegister.Data.Name);
             Assert.AreEqual("Pending", afterRegister.Data.Properties.State);
