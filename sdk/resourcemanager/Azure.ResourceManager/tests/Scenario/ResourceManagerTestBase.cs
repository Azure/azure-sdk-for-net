--- conflicted
+++ resolved
@@ -230,15 +230,11 @@
         {
             ResourceIdentifier resourceLinkId = new ResourceIdentifier(vn1.Id + "/providers/Microsoft.Resources/links/" + resourceLinkName);
             ResourceLinkProperties properties = new ResourceLinkProperties(vn2.Id);
-<<<<<<< HEAD
             ResourceLinkData data = new ResourceLinkData()
             {
                 Properties = properties
             };
-            ResourceLinkCreateOrUpdateOperation lro = await tenant.GetResourceLinks().CreateOrUpdateAsync(resourceLinkId, data);
-=======
-            ResourceLinkCreateOrUpdateOperation lro = await tenant.GetResourceLinks().CreateOrUpdateAsync(true, resourceLinkId, properties);
->>>>>>> 73006119
+            ResourceLinkCreateOrUpdateOperation lro = await tenant.GetResourceLinks().CreateOrUpdateAsync(true, resourceLinkId, data);
             return lro.Value;
         }
     }
