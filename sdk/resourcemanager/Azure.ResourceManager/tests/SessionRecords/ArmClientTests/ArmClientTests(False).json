{
  "Entries": [
    {
      "RequestUri": "https://management.azure.com/subscriptions/db1ab6f0-4769-4b27-930e-01e2ef9c123c?api-version=2021-01-01",
      "RequestMethod": "GET",
      "RequestHeaders": {
        "Accept": "application/json",
        "Authorization": "Sanitized",
<<<<<<< HEAD
        "traceparent": "00-713d610628b3739a64ab363618a7019e-a1b415e84b16453c-00",
        "User-Agent": "azsdk-net-ResourceManager/1.4.0-alpha.20221222.1 (.NET 6.0.12; Microsoft Windows 10.0.22621)",
        "x-ms-client-request-id": "e0b9c8c155ad3c240feba951159201ef",
=======
        "traceparent": "00-cf79cc43e9b592898dfea17f891f81f2-1b74c11e8fc7ffb3-00",
        "User-Agent": "azsdk-net-ResourceManager/1.4.0-alpha.20221202.1 (.NET 6.0.11; Microsoft Windows 10.0.22621)",
        "x-ms-client-request-id": "cc047c117e1a6325d9d3d445fd69001a",
>>>>>>> 2916566a
        "x-ms-return-client-request-id": "true"
      },
      "RequestBody": null,
      "StatusCode": 200,
      "ResponseHeaders": {
        "Cache-Control": "no-cache",
        "Content-Length": "748",
        "Content-Type": "application/json; charset=utf-8",
<<<<<<< HEAD
        "Date": "Thu, 22 Dec 2022 02:25:32 GMT",
=======
        "Date": "Fri, 02 Dec 2022 08:54:19 GMT",
>>>>>>> 2916566a
        "Expires": "-1",
        "Pragma": "no-cache",
        "Strict-Transport-Security": "max-age=31536000; includeSubDomains",
        "X-Content-Type-Options": "nosniff",
<<<<<<< HEAD
        "x-ms-correlation-request-id": "a6d3de59-0330-4c4c-999e-9102ec4fc11b",
        "x-ms-ratelimit-remaining-subscription-reads": "11958",
        "x-ms-request-id": "a6d3de59-0330-4c4c-999e-9102ec4fc11b",
        "x-ms-routing-request-id": "SOUTHEASTASIA:20221222T022533Z:a6d3de59-0330-4c4c-999e-9102ec4fc11b"
=======
        "x-ms-correlation-request-id": "742001b8-e91a-45d1-8655-f36c67c06cef",
        "x-ms-ratelimit-remaining-subscription-reads": "11999",
        "x-ms-request-id": "742001b8-e91a-45d1-8655-f36c67c06cef",
        "x-ms-routing-request-id": "SOUTHEASTASIA:20221202T085419Z:742001b8-e91a-45d1-8655-f36c67c06cef"
>>>>>>> 2916566a
      },
      "ResponseBody": {
        "id": "/subscriptions/db1ab6f0-4769-4b27-930e-01e2ef9c123c",
        "authorizationSource": "RoleBased",
        "managedByTenants": [],
        "tags": {
          "TagKey-9823": "TagValue-1254",
          "TagKey-3481": "TagValue-320",
          "TagKey-4926": "TagValue-1187",
          "TagKey-751": "TagValue-3921",
          "TagKey-1866": "TagValue-8559",
          "TagKey-3094": "TagValue-9190",
          "TagKey-2449": "TagValue-9",
          "TagKey-8379": "TagValue-164",
          "TagKey-7470": "TagValue-2205",
          "TagKey-4236": "TagValue-3698",
          "TagKey-5316": "TagValue-2725"
        },
        "subscriptionId": "db1ab6f0-4769-4b27-930e-01e2ef9c123c",
        "tenantId": "72f988bf-86f1-41af-91ab-2d7cd011db47",
        "displayName": ".NET Mgmt SDK Test with TTL = 1 Day",
        "state": "Enabled",
        "subscriptionPolicies": {
          "locationPlacementId": "Internal_2014-09-01",
          "quotaId": "Internal_2014-09-01",
          "spendingLimit": "Off"
        }
      }
    },
    {
<<<<<<< HEAD
      "RequestUri": "https://management.azure.com/subscriptions/db1ab6f0-4769-4b27-930e-01e2ef9c123c/resourcegroups/testRg-1138?api-version=2022-09-01",
=======
      "RequestUri": "https://management.azure.com/subscriptions/db1ab6f0-4769-4b27-930e-01e2ef9c123c/resourcegroups/testRg-2554?api-version=2021-04-01",
>>>>>>> 2916566a
      "RequestMethod": "PUT",
      "RequestHeaders": {
        "Accept": "application/json",
        "Authorization": "Sanitized",
        "Content-Length": "29",
        "Content-Type": "application/json",
<<<<<<< HEAD
        "traceparent": "00-39b466b4b43f2babc93338d84c92e290-c835ea9dfc9ef074-00",
        "User-Agent": "azsdk-net-ResourceManager/1.4.0-alpha.20221222.1 (.NET 6.0.12; Microsoft Windows 10.0.22621)",
        "x-ms-client-request-id": "ee0df7c64eba4a22b30edfff827d75c2",
=======
        "traceparent": "00-c4c28f2de2044331cbc45e39281351c4-ae816f483af778bb-00",
        "User-Agent": "azsdk-net-ResourceManager/1.4.0-alpha.20221202.1 (.NET 6.0.11; Microsoft Windows 10.0.22621)",
        "x-ms-client-request-id": "f9e44fd190a4fb6ac922699416eb0833",
>>>>>>> 2916566a
        "x-ms-return-client-request-id": "true"
      },
      "RequestBody": {
        "location": "southcentralus"
      },
      "StatusCode": 201,
      "ResponseHeaders": {
        "Cache-Control": "no-cache",
        "Content-Length": "227",
        "Content-Type": "application/json; charset=utf-8",
<<<<<<< HEAD
        "Date": "Thu, 22 Dec 2022 02:25:37 GMT",
=======
        "Date": "Fri, 02 Dec 2022 08:54:22 GMT",
>>>>>>> 2916566a
        "Expires": "-1",
        "Pragma": "no-cache",
        "Strict-Transport-Security": "max-age=31536000; includeSubDomains",
        "X-Content-Type-Options": "nosniff",
<<<<<<< HEAD
        "x-ms-correlation-request-id": "42a99bcb-16f4-46f7-8b3a-52818c76c129",
        "x-ms-ratelimit-remaining-subscription-writes": "1170",
        "x-ms-request-id": "42a99bcb-16f4-46f7-8b3a-52818c76c129",
        "x-ms-routing-request-id": "SOUTHEASTASIA:20221222T022537Z:42a99bcb-16f4-46f7-8b3a-52818c76c129"
      },
      "ResponseBody": {
        "id": "/subscriptions/db1ab6f0-4769-4b27-930e-01e2ef9c123c/resourceGroups/testRg-1138",
        "name": "testRg-1138",
=======
        "x-ms-correlation-request-id": "96edaf14-5fab-4aa7-83f8-24dffe9da3df",
        "x-ms-ratelimit-remaining-subscription-writes": "1199",
        "x-ms-request-id": "96edaf14-5fab-4aa7-83f8-24dffe9da3df",
        "x-ms-routing-request-id": "SOUTHEASTASIA:20221202T085423Z:96edaf14-5fab-4aa7-83f8-24dffe9da3df"
      },
      "ResponseBody": {
        "id": "/subscriptions/db1ab6f0-4769-4b27-930e-01e2ef9c123c/resourceGroups/testRg-2554",
        "name": "testRg-2554",
>>>>>>> 2916566a
        "type": "Microsoft.Resources/resourceGroups",
        "location": "southcentralus",
        "properties": {
          "provisioningState": "Succeeded"
        }
      }
    }
  ],
  "Variables": {
    "AZURE_AUTHORITY_HOST": "https://login.microsoftonline.com",
<<<<<<< HEAD
    "RandomSeed": "1966381943",
=======
    "RandomSeed": "2009066368",
>>>>>>> 2916566a
    "RESOURCE_MANAGER_URL": "https://management.azure.com",
    "SUBSCRIPTION_ID": "db1ab6f0-4769-4b27-930e-01e2ef9c123c"
  }
}<|MERGE_RESOLUTION|>--- conflicted
+++ resolved
@@ -6,15 +6,9 @@
       "RequestHeaders": {
         "Accept": "application/json",
         "Authorization": "Sanitized",
-<<<<<<< HEAD
-        "traceparent": "00-713d610628b3739a64ab363618a7019e-a1b415e84b16453c-00",
-        "User-Agent": "azsdk-net-ResourceManager/1.4.0-alpha.20221222.1 (.NET 6.0.12; Microsoft Windows 10.0.22621)",
-        "x-ms-client-request-id": "e0b9c8c155ad3c240feba951159201ef",
-=======
-        "traceparent": "00-cf79cc43e9b592898dfea17f891f81f2-1b74c11e8fc7ffb3-00",
-        "User-Agent": "azsdk-net-ResourceManager/1.4.0-alpha.20221202.1 (.NET 6.0.11; Microsoft Windows 10.0.22621)",
-        "x-ms-client-request-id": "cc047c117e1a6325d9d3d445fd69001a",
->>>>>>> 2916566a
+        "traceparent": "00-58c948abda5995b9d341fe84ca68fe78-ab97328a7086eb65-00",
+        "User-Agent": "azsdk-net-ResourceManager/1.4.0-alpha.20230106.1 (.NET 6.0.12; Microsoft Windows 10.0.22621)",
+        "x-ms-client-request-id": "93c120644def8fdb37693caaebeb3ad0",
         "x-ms-return-client-request-id": "true"
       },
       "RequestBody": null,
@@ -23,26 +17,15 @@
         "Cache-Control": "no-cache",
         "Content-Length": "748",
         "Content-Type": "application/json; charset=utf-8",
-<<<<<<< HEAD
-        "Date": "Thu, 22 Dec 2022 02:25:32 GMT",
-=======
-        "Date": "Fri, 02 Dec 2022 08:54:19 GMT",
->>>>>>> 2916566a
+        "Date": "Fri, 06 Jan 2023 02:19:50 GMT",
         "Expires": "-1",
         "Pragma": "no-cache",
         "Strict-Transport-Security": "max-age=31536000; includeSubDomains",
         "X-Content-Type-Options": "nosniff",
-<<<<<<< HEAD
-        "x-ms-correlation-request-id": "a6d3de59-0330-4c4c-999e-9102ec4fc11b",
-        "x-ms-ratelimit-remaining-subscription-reads": "11958",
-        "x-ms-request-id": "a6d3de59-0330-4c4c-999e-9102ec4fc11b",
-        "x-ms-routing-request-id": "SOUTHEASTASIA:20221222T022533Z:a6d3de59-0330-4c4c-999e-9102ec4fc11b"
-=======
-        "x-ms-correlation-request-id": "742001b8-e91a-45d1-8655-f36c67c06cef",
+        "x-ms-correlation-request-id": "f08bd560-3691-411e-8ffa-ec035b669bb4",
         "x-ms-ratelimit-remaining-subscription-reads": "11999",
-        "x-ms-request-id": "742001b8-e91a-45d1-8655-f36c67c06cef",
-        "x-ms-routing-request-id": "SOUTHEASTASIA:20221202T085419Z:742001b8-e91a-45d1-8655-f36c67c06cef"
->>>>>>> 2916566a
+        "x-ms-request-id": "f08bd560-3691-411e-8ffa-ec035b669bb4",
+        "x-ms-routing-request-id": "SOUTHEASTASIA:20230106T021951Z:f08bd560-3691-411e-8ffa-ec035b669bb4"
       },
       "ResponseBody": {
         "id": "/subscriptions/db1ab6f0-4769-4b27-930e-01e2ef9c123c",
@@ -73,26 +56,16 @@
       }
     },
     {
-<<<<<<< HEAD
-      "RequestUri": "https://management.azure.com/subscriptions/db1ab6f0-4769-4b27-930e-01e2ef9c123c/resourcegroups/testRg-1138?api-version=2022-09-01",
-=======
-      "RequestUri": "https://management.azure.com/subscriptions/db1ab6f0-4769-4b27-930e-01e2ef9c123c/resourcegroups/testRg-2554?api-version=2021-04-01",
->>>>>>> 2916566a
+      "RequestUri": "https://management.azure.com/subscriptions/db1ab6f0-4769-4b27-930e-01e2ef9c123c/resourcegroups/testRg-5469?api-version=2022-09-01",
       "RequestMethod": "PUT",
       "RequestHeaders": {
         "Accept": "application/json",
         "Authorization": "Sanitized",
         "Content-Length": "29",
         "Content-Type": "application/json",
-<<<<<<< HEAD
-        "traceparent": "00-39b466b4b43f2babc93338d84c92e290-c835ea9dfc9ef074-00",
-        "User-Agent": "azsdk-net-ResourceManager/1.4.0-alpha.20221222.1 (.NET 6.0.12; Microsoft Windows 10.0.22621)",
-        "x-ms-client-request-id": "ee0df7c64eba4a22b30edfff827d75c2",
-=======
-        "traceparent": "00-c4c28f2de2044331cbc45e39281351c4-ae816f483af778bb-00",
-        "User-Agent": "azsdk-net-ResourceManager/1.4.0-alpha.20221202.1 (.NET 6.0.11; Microsoft Windows 10.0.22621)",
-        "x-ms-client-request-id": "f9e44fd190a4fb6ac922699416eb0833",
->>>>>>> 2916566a
+        "traceparent": "00-54251336bbf339f2597bf9c222d1924b-03c129e4795198b1-00",
+        "User-Agent": "azsdk-net-ResourceManager/1.4.0-alpha.20230106.1 (.NET 6.0.12; Microsoft Windows 10.0.22621)",
+        "x-ms-client-request-id": "246ae78cd77a989daf42c6591d5ea496",
         "x-ms-return-client-request-id": "true"
       },
       "RequestBody": {
@@ -103,34 +76,19 @@
         "Cache-Control": "no-cache",
         "Content-Length": "227",
         "Content-Type": "application/json; charset=utf-8",
-<<<<<<< HEAD
-        "Date": "Thu, 22 Dec 2022 02:25:37 GMT",
-=======
-        "Date": "Fri, 02 Dec 2022 08:54:22 GMT",
->>>>>>> 2916566a
+        "Date": "Fri, 06 Jan 2023 02:19:53 GMT",
         "Expires": "-1",
         "Pragma": "no-cache",
         "Strict-Transport-Security": "max-age=31536000; includeSubDomains",
         "X-Content-Type-Options": "nosniff",
-<<<<<<< HEAD
-        "x-ms-correlation-request-id": "42a99bcb-16f4-46f7-8b3a-52818c76c129",
-        "x-ms-ratelimit-remaining-subscription-writes": "1170",
-        "x-ms-request-id": "42a99bcb-16f4-46f7-8b3a-52818c76c129",
-        "x-ms-routing-request-id": "SOUTHEASTASIA:20221222T022537Z:42a99bcb-16f4-46f7-8b3a-52818c76c129"
+        "x-ms-correlation-request-id": "b12965e6-2748-49bc-80f8-95c649ba748a",
+        "x-ms-ratelimit-remaining-subscription-writes": "1199",
+        "x-ms-request-id": "b12965e6-2748-49bc-80f8-95c649ba748a",
+        "x-ms-routing-request-id": "SOUTHEASTASIA:20230106T021954Z:b12965e6-2748-49bc-80f8-95c649ba748a"
       },
       "ResponseBody": {
-        "id": "/subscriptions/db1ab6f0-4769-4b27-930e-01e2ef9c123c/resourceGroups/testRg-1138",
-        "name": "testRg-1138",
-=======
-        "x-ms-correlation-request-id": "96edaf14-5fab-4aa7-83f8-24dffe9da3df",
-        "x-ms-ratelimit-remaining-subscription-writes": "1199",
-        "x-ms-request-id": "96edaf14-5fab-4aa7-83f8-24dffe9da3df",
-        "x-ms-routing-request-id": "SOUTHEASTASIA:20221202T085423Z:96edaf14-5fab-4aa7-83f8-24dffe9da3df"
-      },
-      "ResponseBody": {
-        "id": "/subscriptions/db1ab6f0-4769-4b27-930e-01e2ef9c123c/resourceGroups/testRg-2554",
-        "name": "testRg-2554",
->>>>>>> 2916566a
+        "id": "/subscriptions/db1ab6f0-4769-4b27-930e-01e2ef9c123c/resourceGroups/testRg-5469",
+        "name": "testRg-5469",
         "type": "Microsoft.Resources/resourceGroups",
         "location": "southcentralus",
         "properties": {
@@ -141,11 +99,7 @@
   ],
   "Variables": {
     "AZURE_AUTHORITY_HOST": "https://login.microsoftonline.com",
-<<<<<<< HEAD
-    "RandomSeed": "1966381943",
-=======
-    "RandomSeed": "2009066368",
->>>>>>> 2916566a
+    "RandomSeed": "377858912",
     "RESOURCE_MANAGER_URL": "https://management.azure.com",
     "SUBSCRIPTION_ID": "db1ab6f0-4769-4b27-930e-01e2ef9c123c"
   }
