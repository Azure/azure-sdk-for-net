--- conflicted
+++ resolved
@@ -6,15 +6,9 @@
       "RequestHeaders": {
         "Accept": "application/json",
         "Authorization": "Sanitized",
-<<<<<<< HEAD
-        "traceparent": "00-6182644662cec299d5c2da405916aa1c-66f405156dd576e9-00",
-        "User-Agent": "azsdk-net-ResourceManager/1.4.0-alpha.20221222.1 (.NET 6.0.12; Microsoft Windows 10.0.22621)",
-        "x-ms-client-request-id": "53a069e2cb8c7d9502b3dd015d861ba8",
-=======
-        "traceparent": "00-838be559a9b6bce5293a02bc77ad71be-dc402854387e12ec-00",
-        "User-Agent": "azsdk-net-ResourceManager/1.4.0-alpha.20221202.1 (.NET 6.0.11; Microsoft Windows 10.0.22621)",
-        "x-ms-client-request-id": "ba1260e0e5405aed84f8392e4da843e3",
->>>>>>> 2916566a
+        "traceparent": "00-eebe486b67b6b22342de20e65e1890b5-00917f9bd98a18a3-00",
+        "User-Agent": "azsdk-net-ResourceManager/1.4.0-alpha.20230106.1 (.NET 6.0.12; Microsoft Windows 10.0.22621)",
+        "x-ms-client-request-id": "9e44e57b24fd995d88a1b17376fbfed7",
         "x-ms-return-client-request-id": "true"
       },
       "RequestBody": null,
@@ -23,26 +17,15 @@
         "Cache-Control": "no-cache",
         "Content-Length": "748",
         "Content-Type": "application/json; charset=utf-8",
-<<<<<<< HEAD
-        "Date": "Thu, 22 Dec 2022 02:26:12 GMT",
-=======
-        "Date": "Fri, 02 Dec 2022 08:54:33 GMT",
->>>>>>> 2916566a
+        "Date": "Fri, 06 Jan 2023 02:18:05 GMT",
         "Expires": "-1",
         "Pragma": "no-cache",
         "Strict-Transport-Security": "max-age=31536000; includeSubDomains",
         "X-Content-Type-Options": "nosniff",
-<<<<<<< HEAD
-        "x-ms-correlation-request-id": "2dc073e1-1c0c-42e4-a24e-4f438992734b",
-        "x-ms-ratelimit-remaining-subscription-reads": "11974",
-        "x-ms-request-id": "2dc073e1-1c0c-42e4-a24e-4f438992734b",
-        "x-ms-routing-request-id": "SOUTHEASTASIA:20221222T022612Z:2dc073e1-1c0c-42e4-a24e-4f438992734b"
-=======
-        "x-ms-correlation-request-id": "b5cf8e1a-d3bf-4cc6-99d0-bd2be3352917",
-        "x-ms-ratelimit-remaining-subscription-reads": "11993",
-        "x-ms-request-id": "b5cf8e1a-d3bf-4cc6-99d0-bd2be3352917",
-        "x-ms-routing-request-id": "SOUTHEASTASIA:20221202T085434Z:b5cf8e1a-d3bf-4cc6-99d0-bd2be3352917"
->>>>>>> 2916566a
+        "x-ms-correlation-request-id": "f556519d-2e99-46d6-bc6d-f7ed5a618308",
+        "x-ms-ratelimit-remaining-subscription-reads": "11995",
+        "x-ms-request-id": "f556519d-2e99-46d6-bc6d-f7ed5a618308",
+        "x-ms-routing-request-id": "SOUTHEASTASIA:20230106T021806Z:f556519d-2e99-46d6-bc6d-f7ed5a618308"
       },
       "ResponseBody": {
         "id": "/subscriptions/db1ab6f0-4769-4b27-930e-01e2ef9c123c",
@@ -73,24 +56,14 @@
       }
     },
     {
-<<<<<<< HEAD
-      "RequestUri": "https://management.azure.com/subscriptions/db1ab6f0-4769-4b27-930e-01e2ef9c123c/resourcegroups/testRg-5131?api-version=2022-09-01",
-=======
-      "RequestUri": "https://management.azure.com/subscriptions/db1ab6f0-4769-4b27-930e-01e2ef9c123c/resourcegroups/testRg-2187?api-version=2021-04-01",
->>>>>>> 2916566a
+      "RequestUri": "https://management.azure.com/subscriptions/db1ab6f0-4769-4b27-930e-01e2ef9c123c/resourcegroups/testRg-9308?api-version=2022-09-01",
       "RequestMethod": "GET",
       "RequestHeaders": {
         "Accept": "application/json",
         "Authorization": "Sanitized",
-<<<<<<< HEAD
-        "traceparent": "00-0c17a928829e148193f68fcaa09a20c3-0f4923c35cea658c-00",
-        "User-Agent": "azsdk-net-ResourceManager/1.4.0-alpha.20221222.1 (.NET 6.0.12; Microsoft Windows 10.0.22621)",
-        "x-ms-client-request-id": "1cc5df995318cb8c808f6865866a8634",
-=======
-        "traceparent": "00-5d2b82b067d9bef2692d3beffec5c5e0-26a66e52030f5365-00",
-        "User-Agent": "azsdk-net-ResourceManager/1.4.0-alpha.20221202.1 (.NET 6.0.11; Microsoft Windows 10.0.22621)",
-        "x-ms-client-request-id": "1e63567a0713fbe220879892f5b3fd7e",
->>>>>>> 2916566a
+        "traceparent": "00-596273ba9edfea1b951d5291e8a0e3bf-1c64e1ec2fb36fd2-00",
+        "User-Agent": "azsdk-net-ResourceManager/1.4.0-alpha.20230106.1 (.NET 6.0.12; Microsoft Windows 10.0.22621)",
+        "x-ms-client-request-id": "6fd8cbf1e801c3ef59c30c6a056c9bd9",
         "x-ms-return-client-request-id": "true"
       },
       "RequestBody": null,
@@ -99,34 +72,19 @@
         "Cache-Control": "no-cache",
         "Content-Length": "227",
         "Content-Type": "application/json; charset=utf-8",
-<<<<<<< HEAD
-        "Date": "Thu, 22 Dec 2022 02:26:12 GMT",
-=======
-        "Date": "Fri, 02 Dec 2022 08:54:33 GMT",
->>>>>>> 2916566a
+        "Date": "Fri, 06 Jan 2023 02:18:05 GMT",
         "Expires": "-1",
         "Pragma": "no-cache",
         "Strict-Transport-Security": "max-age=31536000; includeSubDomains",
         "X-Content-Type-Options": "nosniff",
-<<<<<<< HEAD
-        "x-ms-correlation-request-id": "1350bf1e-bd9b-4b1e-bb6e-55afc9e91a0f",
-        "x-ms-ratelimit-remaining-subscription-reads": "11973",
-        "x-ms-request-id": "1350bf1e-bd9b-4b1e-bb6e-55afc9e91a0f",
-        "x-ms-routing-request-id": "SOUTHEASTASIA:20221222T022612Z:1350bf1e-bd9b-4b1e-bb6e-55afc9e91a0f"
+        "x-ms-correlation-request-id": "5d9a9ffb-59ae-4ad9-952b-decbb3827f02",
+        "x-ms-ratelimit-remaining-subscription-reads": "11994",
+        "x-ms-request-id": "5d9a9ffb-59ae-4ad9-952b-decbb3827f02",
+        "x-ms-routing-request-id": "SOUTHEASTASIA:20230106T021806Z:5d9a9ffb-59ae-4ad9-952b-decbb3827f02"
       },
       "ResponseBody": {
-        "id": "/subscriptions/db1ab6f0-4769-4b27-930e-01e2ef9c123c/resourceGroups/testRg-5131",
-        "name": "testRg-5131",
-=======
-        "x-ms-correlation-request-id": "89aa5083-781b-46cd-8716-92378df6c9d0",
-        "x-ms-ratelimit-remaining-subscription-reads": "11992",
-        "x-ms-request-id": "89aa5083-781b-46cd-8716-92378df6c9d0",
-        "x-ms-routing-request-id": "SOUTHEASTASIA:20221202T085434Z:89aa5083-781b-46cd-8716-92378df6c9d0"
-      },
-      "ResponseBody": {
-        "id": "/subscriptions/db1ab6f0-4769-4b27-930e-01e2ef9c123c/resourceGroups/testRg-2187",
-        "name": "testRg-2187",
->>>>>>> 2916566a
+        "id": "/subscriptions/db1ab6f0-4769-4b27-930e-01e2ef9c123c/resourceGroups/testRg-9308",
+        "name": "testRg-9308",
         "type": "Microsoft.Resources/resourceGroups",
         "location": "southcentralus",
         "properties": {
@@ -137,11 +95,7 @@
   ],
   "Variables": {
     "AZURE_AUTHORITY_HOST": "https://login.microsoftonline.com",
-<<<<<<< HEAD
-    "RandomSeed": "1916905672",
-=======
-    "RandomSeed": "31316824",
->>>>>>> 2916566a
+    "RandomSeed": "17259758",
     "RESOURCE_MANAGER_URL": "https://management.azure.com",
     "SUBSCRIPTION_ID": "db1ab6f0-4769-4b27-930e-01e2ef9c123c"
   }
