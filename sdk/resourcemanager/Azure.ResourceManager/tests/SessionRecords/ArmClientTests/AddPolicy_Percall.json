{
  "Entries": [
    {
      "RequestUri": "https://management.azure.com/subscriptions/db1ab6f0-4769-4b27-930e-01e2ef9c123c?api-version=2021-01-01",
      "RequestMethod": "GET",
      "RequestHeaders": {
        "Accept": "application/json",
        "Authorization": "Sanitized",
<<<<<<< HEAD
        "traceparent": "00-c025911e6b9ad1f85aee6f754e38e914-4357419804351117-00",
        "User-Agent": "azsdk-net-ResourceManager/1.4.0-alpha.20221222.1 (.NET 6.0.12; Microsoft Windows 10.0.22621)",
        "x-ms-client-request-id": "827c996c6a6322d77d72e923e8d67161",
=======
        "traceparent": "00-6c375a4457df75e5f48ae188c85771f0-c0957e37e33ea8bc-00",
        "User-Agent": "azsdk-net-ResourceManager/1.4.0-alpha.20221202.1 (.NET 6.0.11; Microsoft Windows 10.0.22621)",
        "x-ms-client-request-id": "aa6bbc311cd88b0d2afc9049e5c1d835",
>>>>>>> 2916566a
        "x-ms-return-client-request-id": "true"
      },
      "RequestBody": null,
      "StatusCode": 200,
      "ResponseHeaders": {
        "Cache-Control": "no-cache",
        "Content-Length": "748",
        "Content-Type": "application/json; charset=utf-8",
<<<<<<< HEAD
        "Date": "Thu, 22 Dec 2022 02:25:38 GMT",
=======
        "Date": "Fri, 02 Dec 2022 08:54:23 GMT",
>>>>>>> 2916566a
        "Expires": "-1",
        "Pragma": "no-cache",
        "Strict-Transport-Security": "max-age=31536000; includeSubDomains",
        "X-Content-Type-Options": "nosniff",
<<<<<<< HEAD
        "x-ms-correlation-request-id": "8f9784fc-34e6-40da-803c-612f9122f182",
        "x-ms-ratelimit-remaining-subscription-reads": "11957",
        "x-ms-request-id": "8f9784fc-34e6-40da-803c-612f9122f182",
        "x-ms-routing-request-id": "SOUTHEASTASIA:20221222T022538Z:8f9784fc-34e6-40da-803c-612f9122f182"
=======
        "x-ms-correlation-request-id": "870b4388-6400-47ac-9a63-8453dbc532d3",
        "x-ms-ratelimit-remaining-subscription-reads": "11998",
        "x-ms-request-id": "870b4388-6400-47ac-9a63-8453dbc532d3",
        "x-ms-routing-request-id": "SOUTHEASTASIA:20221202T085423Z:870b4388-6400-47ac-9a63-8453dbc532d3"
>>>>>>> 2916566a
      },
      "ResponseBody": {
        "id": "/subscriptions/db1ab6f0-4769-4b27-930e-01e2ef9c123c",
        "authorizationSource": "RoleBased",
        "managedByTenants": [],
        "tags": {
          "TagKey-9823": "TagValue-1254",
          "TagKey-3481": "TagValue-320",
          "TagKey-4926": "TagValue-1187",
          "TagKey-751": "TagValue-3921",
          "TagKey-1866": "TagValue-8559",
          "TagKey-3094": "TagValue-9190",
          "TagKey-2449": "TagValue-9",
          "TagKey-8379": "TagValue-164",
          "TagKey-7470": "TagValue-2205",
          "TagKey-4236": "TagValue-3698",
          "TagKey-5316": "TagValue-2725"
        },
        "subscriptionId": "db1ab6f0-4769-4b27-930e-01e2ef9c123c",
        "tenantId": "72f988bf-86f1-41af-91ab-2d7cd011db47",
        "displayName": ".NET Mgmt SDK Test with TTL = 1 Day",
        "state": "Enabled",
        "subscriptionPolicies": {
          "locationPlacementId": "Internal_2014-09-01",
          "quotaId": "Internal_2014-09-01",
          "spendingLimit": "Off"
        }
      }
    },
    {
<<<<<<< HEAD
      "RequestUri": "https://management.azure.com/subscriptions/db1ab6f0-4769-4b27-930e-01e2ef9c123c/resourcegroups/testRg-1138?api-version=2022-09-01",
=======
      "RequestUri": "https://management.azure.com/subscriptions/db1ab6f0-4769-4b27-930e-01e2ef9c123c/resourcegroups/testRg-2554?api-version=2021-04-01",
>>>>>>> 2916566a
      "RequestMethod": "GET",
      "RequestHeaders": {
        "Accept": "application/json",
        "Authorization": "Sanitized",
<<<<<<< HEAD
        "traceparent": "00-0e2527e87101140e2ce9c4117d29221d-6a38c9b2010eea49-00",
        "User-Agent": "azsdk-net-ResourceManager/1.4.0-alpha.20221222.1 (.NET 6.0.12; Microsoft Windows 10.0.22621)",
        "x-ms-client-request-id": "3bb8c52009cd6e3e97729c012ff51716",
=======
        "traceparent": "00-0fd5b139b8ae4ca5d5165ae3f3c9fc1e-790927fde8279e1f-00",
        "User-Agent": "azsdk-net-ResourceManager/1.4.0-alpha.20221202.1 (.NET 6.0.11; Microsoft Windows 10.0.22621)",
        "x-ms-client-request-id": "78831c5756494b69c73df3cd27a83606",
>>>>>>> 2916566a
        "x-ms-return-client-request-id": "true"
      },
      "RequestBody": null,
      "StatusCode": 200,
      "ResponseHeaders": {
        "Cache-Control": "no-cache",
        "Content-Length": "227",
        "Content-Type": "application/json; charset=utf-8",
<<<<<<< HEAD
        "Date": "Thu, 22 Dec 2022 02:25:38 GMT",
=======
        "Date": "Fri, 02 Dec 2022 08:54:23 GMT",
>>>>>>> 2916566a
        "Expires": "-1",
        "Pragma": "no-cache",
        "Strict-Transport-Security": "max-age=31536000; includeSubDomains",
        "X-Content-Type-Options": "nosniff",
<<<<<<< HEAD
        "x-ms-correlation-request-id": "82f2a07e-18f4-4521-a7a8-dafe7e45e1dc",
        "x-ms-ratelimit-remaining-subscription-reads": "11956",
        "x-ms-request-id": "82f2a07e-18f4-4521-a7a8-dafe7e45e1dc",
        "x-ms-routing-request-id": "SOUTHEASTASIA:20221222T022538Z:82f2a07e-18f4-4521-a7a8-dafe7e45e1dc"
      },
      "ResponseBody": {
        "id": "/subscriptions/db1ab6f0-4769-4b27-930e-01e2ef9c123c/resourceGroups/testRg-1138",
        "name": "testRg-1138",
=======
        "x-ms-correlation-request-id": "6b218810-dfc7-4397-b3fd-f5af508e9fed",
        "x-ms-ratelimit-remaining-subscription-reads": "11997",
        "x-ms-request-id": "6b218810-dfc7-4397-b3fd-f5af508e9fed",
        "x-ms-routing-request-id": "SOUTHEASTASIA:20221202T085423Z:6b218810-dfc7-4397-b3fd-f5af508e9fed"
      },
      "ResponseBody": {
        "id": "/subscriptions/db1ab6f0-4769-4b27-930e-01e2ef9c123c/resourceGroups/testRg-2554",
        "name": "testRg-2554",
>>>>>>> 2916566a
        "type": "Microsoft.Resources/resourceGroups",
        "location": "southcentralus",
        "properties": {
          "provisioningState": "Succeeded"
        }
      }
    }
  ],
  "Variables": {
    "AZURE_AUTHORITY_HOST": "https://login.microsoftonline.com",
<<<<<<< HEAD
    "RandomSeed": "1644720379",
=======
    "RandomSeed": "1740283952",
>>>>>>> 2916566a
    "RESOURCE_MANAGER_URL": "https://management.azure.com",
    "SUBSCRIPTION_ID": "db1ab6f0-4769-4b27-930e-01e2ef9c123c"
  }
}<|MERGE_RESOLUTION|>--- conflicted
+++ resolved
@@ -6,15 +6,9 @@
       "RequestHeaders": {
         "Accept": "application/json",
         "Authorization": "Sanitized",
-<<<<<<< HEAD
-        "traceparent": "00-c025911e6b9ad1f85aee6f754e38e914-4357419804351117-00",
-        "User-Agent": "azsdk-net-ResourceManager/1.4.0-alpha.20221222.1 (.NET 6.0.12; Microsoft Windows 10.0.22621)",
-        "x-ms-client-request-id": "827c996c6a6322d77d72e923e8d67161",
-=======
-        "traceparent": "00-6c375a4457df75e5f48ae188c85771f0-c0957e37e33ea8bc-00",
-        "User-Agent": "azsdk-net-ResourceManager/1.4.0-alpha.20221202.1 (.NET 6.0.11; Microsoft Windows 10.0.22621)",
-        "x-ms-client-request-id": "aa6bbc311cd88b0d2afc9049e5c1d835",
->>>>>>> 2916566a
+        "traceparent": "00-0b73895b3660f20fa2b6efb478bf712e-271a8394da1d69db-00",
+        "User-Agent": "azsdk-net-ResourceManager/1.4.0-alpha.20230106.1 (.NET 6.0.12; Microsoft Windows 10.0.22621)",
+        "x-ms-client-request-id": "76a947939264f2c6354b012ce427a59a",
         "x-ms-return-client-request-id": "true"
       },
       "RequestBody": null,
@@ -23,26 +17,15 @@
         "Cache-Control": "no-cache",
         "Content-Length": "748",
         "Content-Type": "application/json; charset=utf-8",
-<<<<<<< HEAD
-        "Date": "Thu, 22 Dec 2022 02:25:38 GMT",
-=======
-        "Date": "Fri, 02 Dec 2022 08:54:23 GMT",
->>>>>>> 2916566a
+        "Date": "Fri, 06 Jan 2023 02:17:56 GMT",
         "Expires": "-1",
         "Pragma": "no-cache",
         "Strict-Transport-Security": "max-age=31536000; includeSubDomains",
         "X-Content-Type-Options": "nosniff",
-<<<<<<< HEAD
-        "x-ms-correlation-request-id": "8f9784fc-34e6-40da-803c-612f9122f182",
-        "x-ms-ratelimit-remaining-subscription-reads": "11957",
-        "x-ms-request-id": "8f9784fc-34e6-40da-803c-612f9122f182",
-        "x-ms-routing-request-id": "SOUTHEASTASIA:20221222T022538Z:8f9784fc-34e6-40da-803c-612f9122f182"
-=======
-        "x-ms-correlation-request-id": "870b4388-6400-47ac-9a63-8453dbc532d3",
+        "x-ms-correlation-request-id": "3a55d4bf-363b-4e77-94a7-24afc3c53931",
         "x-ms-ratelimit-remaining-subscription-reads": "11998",
-        "x-ms-request-id": "870b4388-6400-47ac-9a63-8453dbc532d3",
-        "x-ms-routing-request-id": "SOUTHEASTASIA:20221202T085423Z:870b4388-6400-47ac-9a63-8453dbc532d3"
->>>>>>> 2916566a
+        "x-ms-request-id": "3a55d4bf-363b-4e77-94a7-24afc3c53931",
+        "x-ms-routing-request-id": "SOUTHEASTASIA:20230106T021757Z:3a55d4bf-363b-4e77-94a7-24afc3c53931"
       },
       "ResponseBody": {
         "id": "/subscriptions/db1ab6f0-4769-4b27-930e-01e2ef9c123c",
@@ -73,24 +56,14 @@
       }
     },
     {
-<<<<<<< HEAD
-      "RequestUri": "https://management.azure.com/subscriptions/db1ab6f0-4769-4b27-930e-01e2ef9c123c/resourcegroups/testRg-1138?api-version=2022-09-01",
-=======
-      "RequestUri": "https://management.azure.com/subscriptions/db1ab6f0-4769-4b27-930e-01e2ef9c123c/resourcegroups/testRg-2554?api-version=2021-04-01",
->>>>>>> 2916566a
+      "RequestUri": "https://management.azure.com/subscriptions/db1ab6f0-4769-4b27-930e-01e2ef9c123c/resourcegroups/testRg-4721?api-version=2022-09-01",
       "RequestMethod": "GET",
       "RequestHeaders": {
         "Accept": "application/json",
         "Authorization": "Sanitized",
-<<<<<<< HEAD
-        "traceparent": "00-0e2527e87101140e2ce9c4117d29221d-6a38c9b2010eea49-00",
-        "User-Agent": "azsdk-net-ResourceManager/1.4.0-alpha.20221222.1 (.NET 6.0.12; Microsoft Windows 10.0.22621)",
-        "x-ms-client-request-id": "3bb8c52009cd6e3e97729c012ff51716",
-=======
-        "traceparent": "00-0fd5b139b8ae4ca5d5165ae3f3c9fc1e-790927fde8279e1f-00",
-        "User-Agent": "azsdk-net-ResourceManager/1.4.0-alpha.20221202.1 (.NET 6.0.11; Microsoft Windows 10.0.22621)",
-        "x-ms-client-request-id": "78831c5756494b69c73df3cd27a83606",
->>>>>>> 2916566a
+        "traceparent": "00-704dcc7a75388d04eb5886e2070d5e32-263b252a0ae50324-00",
+        "User-Agent": "azsdk-net-ResourceManager/1.4.0-alpha.20230106.1 (.NET 6.0.12; Microsoft Windows 10.0.22621)",
+        "x-ms-client-request-id": "4eb454af5317e07d8084eebfe5219be6",
         "x-ms-return-client-request-id": "true"
       },
       "RequestBody": null,
@@ -99,34 +72,19 @@
         "Cache-Control": "no-cache",
         "Content-Length": "227",
         "Content-Type": "application/json; charset=utf-8",
-<<<<<<< HEAD
-        "Date": "Thu, 22 Dec 2022 02:25:38 GMT",
-=======
-        "Date": "Fri, 02 Dec 2022 08:54:23 GMT",
->>>>>>> 2916566a
+        "Date": "Fri, 06 Jan 2023 02:17:56 GMT",
         "Expires": "-1",
         "Pragma": "no-cache",
         "Strict-Transport-Security": "max-age=31536000; includeSubDomains",
         "X-Content-Type-Options": "nosniff",
-<<<<<<< HEAD
-        "x-ms-correlation-request-id": "82f2a07e-18f4-4521-a7a8-dafe7e45e1dc",
-        "x-ms-ratelimit-remaining-subscription-reads": "11956",
-        "x-ms-request-id": "82f2a07e-18f4-4521-a7a8-dafe7e45e1dc",
-        "x-ms-routing-request-id": "SOUTHEASTASIA:20221222T022538Z:82f2a07e-18f4-4521-a7a8-dafe7e45e1dc"
+        "x-ms-correlation-request-id": "db3c0de2-fd8c-40d4-a76c-5e1f762b9f3e",
+        "x-ms-ratelimit-remaining-subscription-reads": "11997",
+        "x-ms-request-id": "db3c0de2-fd8c-40d4-a76c-5e1f762b9f3e",
+        "x-ms-routing-request-id": "SOUTHEASTASIA:20230106T021757Z:db3c0de2-fd8c-40d4-a76c-5e1f762b9f3e"
       },
       "ResponseBody": {
-        "id": "/subscriptions/db1ab6f0-4769-4b27-930e-01e2ef9c123c/resourceGroups/testRg-1138",
-        "name": "testRg-1138",
-=======
-        "x-ms-correlation-request-id": "6b218810-dfc7-4397-b3fd-f5af508e9fed",
-        "x-ms-ratelimit-remaining-subscription-reads": "11997",
-        "x-ms-request-id": "6b218810-dfc7-4397-b3fd-f5af508e9fed",
-        "x-ms-routing-request-id": "SOUTHEASTASIA:20221202T085423Z:6b218810-dfc7-4397-b3fd-f5af508e9fed"
-      },
-      "ResponseBody": {
-        "id": "/subscriptions/db1ab6f0-4769-4b27-930e-01e2ef9c123c/resourceGroups/testRg-2554",
-        "name": "testRg-2554",
->>>>>>> 2916566a
+        "id": "/subscriptions/db1ab6f0-4769-4b27-930e-01e2ef9c123c/resourceGroups/testRg-4721",
+        "name": "testRg-4721",
         "type": "Microsoft.Resources/resourceGroups",
         "location": "southcentralus",
         "properties": {
@@ -137,11 +95,7 @@
   ],
   "Variables": {
     "AZURE_AUTHORITY_HOST": "https://login.microsoftonline.com",
-<<<<<<< HEAD
-    "RandomSeed": "1644720379",
-=======
-    "RandomSeed": "1740283952",
->>>>>>> 2916566a
+    "RandomSeed": "1457858317",
     "RESOURCE_MANAGER_URL": "https://management.azure.com",
     "SUBSCRIPTION_ID": "db1ab6f0-4769-4b27-930e-01e2ef9c123c"
   }
