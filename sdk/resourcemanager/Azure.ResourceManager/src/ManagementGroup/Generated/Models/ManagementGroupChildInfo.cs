--- conflicted
+++ resolved
@@ -14,12 +14,6 @@
     /// <summary> The child information of a management group. </summary>
     public partial class ManagementGroupChildInfo
     {
-<<<<<<< HEAD
-        /// <summary> Keeps track of any properties unknown to the library. </summary>
-        private Dictionary<string, BinaryData> _serializedAdditionalRawData;
-
-=======
->>>>>>> 169816fb
         /// <summary> Initializes a new instance of <see cref="ManagementGroupChildInfo"/>. </summary>
         internal ManagementGroupChildInfo()
         {
