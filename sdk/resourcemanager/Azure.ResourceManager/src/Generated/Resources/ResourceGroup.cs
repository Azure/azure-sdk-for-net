--- conflicted
+++ resolved
@@ -327,11 +327,7 @@
 
             try
             {
-<<<<<<< HEAD
-                var originalTags = TagResource.Get(cancellationToken).Value;
-=======
                 var originalTags = TagResourceOperations.Get(cancellationToken).Value;
->>>>>>> 042eef19
                 originalTags.Data.Properties.TagsValue[key] = value;
                 TagContainer.CreateOrUpdate(originalTags.Data, cancellationToken);
                 var originalResponse = _restClient.Get(Id.Name, cancellationToken);
@@ -361,11 +357,7 @@
 
             try
             {
-<<<<<<< HEAD
-                var originalTags = await TagResource.GetAsync(cancellationToken).ConfigureAwait(false);
-=======
                 var originalTags = await TagResourceOperations.GetAsync(cancellationToken).ConfigureAwait(false);
->>>>>>> 042eef19
                 originalTags.Value.Data.Properties.TagsValue[key] = value;
                 await TagContainer.CreateOrUpdateAsync(originalTags.Value.Data, cancellationToken).ConfigureAwait(false);
                 var originalResponse = await _restClient.GetAsync(Id.Name, cancellationToken).ConfigureAwait(false);
@@ -394,13 +386,8 @@
 
             try
             {
-<<<<<<< HEAD
-                TagResource.Delete(cancellationToken);
-                var newTags = TagResource.Get(cancellationToken);
-=======
                 TagResourceOperations.Delete(cancellationToken);
                 var newTags = TagResourceOperations.Get(cancellationToken);
->>>>>>> 042eef19
                 newTags.Value.Data.Properties.TagsValue.ReplaceWith(tags);
                 TagContainer.CreateOrUpdate(new TagResourceData(newTags.Value.Data.Properties), cancellationToken);
                 var originalResponse = _restClient.Get(Id.Name, cancellationToken);
@@ -429,13 +416,8 @@
 
             try
             {
-<<<<<<< HEAD
-                await TagResource.DeleteAsync(cancellationToken).ConfigureAwait(false);
-                var newTags = await TagResource.GetAsync(cancellationToken).ConfigureAwait(false);
-=======
                 await TagResourceOperations.DeleteAsync(cancellationToken).ConfigureAwait(false);
                 var newTags = await TagResourceOperations.GetAsync(cancellationToken).ConfigureAwait(false);
->>>>>>> 042eef19
                 newTags.Value.Data.Properties.TagsValue.ReplaceWith(tags);
                 await TagContainer.CreateOrUpdateAsync(new TagResourceData(newTags.Value.Data.Properties), cancellationToken).ConfigureAwait(false);
                 var originalResponse = await _restClient.GetAsync(Id.Name, cancellationToken).ConfigureAwait(false);
@@ -464,11 +446,7 @@
 
             try
             {
-<<<<<<< HEAD
-                var originalTags = TagResource.Get(cancellationToken).Value;
-=======
                 var originalTags = TagResourceOperations.Get(cancellationToken).Value;
->>>>>>> 042eef19
                 originalTags.Data.Properties.TagsValue.Remove(key);
                 TagContainer.CreateOrUpdate(originalTags.Data, cancellationToken);
                 var originalResponse = _restClient.Get(Id.Name, cancellationToken);
@@ -497,11 +475,7 @@
 
             try
             {
-<<<<<<< HEAD
-                var originalTags = await TagResource.GetAsync(cancellationToken).ConfigureAwait(false);
-=======
                 var originalTags = await TagResourceOperations.GetAsync(cancellationToken).ConfigureAwait(false);
->>>>>>> 042eef19
                 originalTags.Value.Data.Properties.TagsValue.Remove(key);
                 await TagContainer.CreateOrUpdateAsync(originalTags.Value.Data, cancellationToken).ConfigureAwait(false);
                 var originalResponse = await _restClient.GetAsync(Id.Name, cancellationToken).ConfigureAwait(false);
