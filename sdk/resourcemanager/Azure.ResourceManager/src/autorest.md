# Generated code configuration

Run `dotnet build /t:GenerateCode` to generate code.

```yaml
azure-arm: true
arm-core: true
clear-output-folder: true
skip-csproj: true
model-namespace: false
public-clients: false
head-as-boolean: false

batch:
  - tag: package-common-type-2022-04
  - tag: package-resources-2022-04
  - tag: package-management-2022-04
```

### Tag: package-common-type-2022-04

These settings apply only when `--tag=package-common-type-2022-04` is specified on the command line.

``` yaml $(tag) == 'package-common-type-2022-04'
output-folder: $(this-folder)/Common/Generated
namespace: Azure.ResourceManager
input-file:
  - https://raw.githubusercontent.com/Azure/azure-rest-api-specs/be8b6e1fc69e7c2700847d6a9c344c0e204294ce/specification/common-types/resource-management/v3/types.json
  - https://raw.githubusercontent.com/Azure/azure-rest-api-specs/be8b6e1fc69e7c2700847d6a9c344c0e204294ce/specification/common-types/resource-management/v4/managedidentity.json

format-by-name-rules:
  'tenantId': 'uuid'
  'etag': 'etag'
  'location': 'azure-location'
  '*Uri': 'Uri'
  '*Uris': 'Uri'

rename-rules:
  CPU: Cpu
  CPUs: Cpus
  Os: OS
  Ip: IP
  Ips: IPs
  ID: Id
  IDs: Ids
  VM: Vm
  VMs: Vms
  Vmos: VmOS
  VMScaleSet: VmScaleSet
  DNS: Dns
  VPN: Vpn
  NAT: Nat
  WAN: Wan
  Ipv4: IPv4
  Ipv6: IPv6
  Ipsec: IPsec
  SSO: Sso
  URI: Uri

directive:
  - from: types.json
    where: $.definitions.Resource
    transform: >
      $["x-ms-mgmt-referenceType"] = true;
      $["x-ms-mgmt-propertyReferenceType"] = true;
      $["x-namespace"] = "Azure.ResourceManager.Models";
      $["x-accessibility"] = "public";
      $["x-csharp-formats"] = "json";
      $["x-csharp-usage"] = "model,input,output";
  - from: types.json
    where: $.definitions.TrackedResource
    transform: >
      $["x-ms-mgmt-referenceType"] = true;
      $["x-ms-mgmt-propertyReferenceType"] = true;
      $["x-namespace"] = "Azure.ResourceManager.Models";
      $["x-accessibility"] = "public";
      $["x-csharp-formats"] = "json";
      $["x-csharp-usage"] = "model,input,output";
  - from: types.json
    where: $.definitions.Plan
    transform: >
      $["x-ms-mgmt-propertyReferenceType"] = true;
      $["x-namespace"] = "Azure.ResourceManager.Models";
      $["x-accessibility"] = "public";
      $["x-csharp-formats"] = "json";
      $["x-csharp-usage"] = "model,input,output";
  - from: types.json
    where: $.definitions.Sku
    transform: >
      $["x-ms-mgmt-propertyReferenceType"] = true;
      $["x-namespace"] = "Azure.ResourceManager.Models";
      $["x-accessibility"] = "public";
      $["x-csharp-formats"] = "json";
      $["x-csharp-usage"] = "model,input,output";
  - from: types.json
    where: $.definitions.systemData
    transform: >
      $["x-ms-mgmt-propertyReferenceType"] = true;
      $["x-namespace"] = "Azure.ResourceManager.Models";
      $["x-accessibility"] = "public";
      $["x-csharp-formats"] = "json";
      $["x-csharp-usage"] = "model,input,output";
# Workaround for the issue that SystemData lost readonly attribute: https://github.com/Azure/autorest/issues/4269
  - from: types.json
    where: $.definitions.systemData.properties.*
    transform: >
      $["readOnly"] = true;
  - from: types.json
    where: $.definitions.encryptionProperties
    transform: >
      $["x-ms-mgmt-propertyReferenceType"] = true;
      $["x-namespace"] = "Azure.ResourceManager.Models";
      $["x-accessibility"] = "public";
      $["x-csharp-formats"] = "json";
      $["x-csharp-usage"] = "model,input,output";
  - from: types.json
    where: $.definitions.KeyVaultProperties
    transform: >
      $["x-ms-mgmt-propertyReferenceType"] = true;
      $["x-namespace"] = "Azure.ResourceManager.Models";
      $["x-accessibility"] = "public";
      $["x-csharp-formats"] = "json";
      $["x-csharp-usage"] = "model,input,output";
  - from: types.json
    where: $.definitions.*.properties[?(@.enum)]
    transform: >
      $["x-namespace"] = "Azure.ResourceManager.Models";
      $["x-accessibility"] = "public";
  - from: types.json
    where: $.definitions['OperationStatusResult']
    transform: >
      $["x-ms-mgmt-propertyReferenceType"] = false;
      $["x-ms-mgmt-typeReferenceType"] = true;
      $["x-csharp-formats"] = "json";
      $["x-csharp-usage"] = "model,output";
  - from: managedidentity.json
    where: $.definitions.SystemAssignedServiceIdentity
    transform: >
      $["x-ms-mgmt-propertyReferenceType"] = true;
      $["x-namespace"] = "Azure.ResourceManager.Models";
      $["x-accessibility"] = "public";
      $["x-csharp-formats"] = "json";
      $["x-csharp-usage"] = "model,input,output";
      $.properties.type["x-ms-client-name"] = "SystemAssignedServiceIdentityType";
  - from: managedidentity.json
    where: $.definitions.UserAssignedIdentity
    transform: >
      $["x-ms-mgmt-propertyReferenceType"] = true;
      $["x-namespace"] = "Azure.ResourceManager.Models";
      $["x-accessibility"] = "public";
      $["x-csharp-formats"] = "json";
      $["x-csharp-usage"] = "model,input,output";
```

### Tag: package-resources-2022-04

These settings apply only when `--tag=package-resources-2022-04` is specified on the command line.

``` yaml $(tag) == 'package-resources-2022-04'
output-folder: $(this-folder)/Resources/Generated
namespace: Azure.ResourceManager.Resources
title: ResourceManagementClient
input-file:
    - https://raw.githubusercontent.com/Azure/azure-rest-api-specs/91ac14531f0d05b3d6fcf4a817ea0defde59fe63/specification/resources/resource-manager/Microsoft.Authorization/stable/2020-09-01/policyAssignments.json
    - https://raw.githubusercontent.com/Azure/azure-rest-api-specs/91ac14531f0d05b3d6fcf4a817ea0defde59fe63/specification/resources/resource-manager/Microsoft.Resources/stable/2021-04-01/resources.json
    - https://raw.githubusercontent.com/Azure/azure-rest-api-specs/91ac14531f0d05b3d6fcf4a817ea0defde59fe63/specification/resources/resource-manager/Microsoft.Authorization/stable/2020-09-01/policyDefinitions.json
    - https://raw.githubusercontent.com/Azure/azure-rest-api-specs/91ac14531f0d05b3d6fcf4a817ea0defde59fe63/specification/resources/resource-manager/Microsoft.Authorization/stable/2020-09-01/policySetDefinitions.json
    # - https://raw.githubusercontent.com/Azure/azure-rest-api-specs/91ac14531f0d05b3d6fcf4a817ea0defde59fe63/specification/resources/resource-manager/Microsoft.Authorization/preview/2020-07-01-preview/policyExemptions.json
    - https://raw.githubusercontent.com/Azure/azure-rest-api-specs/91ac14531f0d05b3d6fcf4a817ea0defde59fe63/specification/resources/resource-manager/Microsoft.Authorization/stable/2020-09-01/dataPolicyManifests.json
    - https://raw.githubusercontent.com/Azure/azure-rest-api-specs/91ac14531f0d05b3d6fcf4a817ea0defde59fe63/specification/resources/resource-manager/Microsoft.Authorization/stable/2016-09-01/locks.json
    - https://raw.githubusercontent.com/Azure/azure-rest-api-specs/91ac14531f0d05b3d6fcf4a817ea0defde59fe63/specification/resources/resource-manager/Microsoft.Resources/stable/2021-01-01/subscriptions.json
    - https://raw.githubusercontent.com/Azure/azure-rest-api-specs/91ac14531f0d05b3d6fcf4a817ea0defde59fe63/specification/resources/resource-manager/Microsoft.Features/stable/2021-07-01/features.json
list-exception:
  - /{resourceId}
request-path-to-resource-data:
  # subscription does not have name and type
  /subscriptions/{subscriptionId}: Subscription
  # tenant does not have name and type
  /: Tenant
  # provider does not have name and type
  /subscriptions/{subscriptionId}/providers/{resourceProviderNamespace}: ResourceProvider
request-path-is-non-resource:
  - /subscriptions/{subscriptionId}/locations
request-path-to-parent:
  /subscriptions: /subscriptions/{subscriptionId}
  /tenants: /
  /subscriptions/{subscriptionId}/locations: /subscriptions/{subscriptionId}
  /subscriptions/{subscriptionId}/providers: /subscriptions/{subscriptionId}/providers/{resourceProviderNamespace}
  /subscriptions/{subscriptionId}/providers/Microsoft.Features/providers/{resourceProviderNamespace}/features/{featureName}: /subscriptions/{subscriptionId}/providers/{resourceProviderNamespace}
request-path-to-resource-type:
  /subscriptions/{subscriptionId}/locations: Microsoft.Resources/locations
  /tenants: Microsoft.Resources/tenants
  /: Microsoft.Resources/tenants
  /subscriptions: Microsoft.Resources/subscriptions
  /subscriptions/{subscriptionId}/resourcegroups: Microsoft.Resources/resourceGroups
  /subscriptions/{subscriptionId}/providers/Microsoft.Features/providers/{resourceProviderNamespace}/features/{featureName}: Microsoft.Resources/features
  /subscriptions/{subscriptionId}/providers/{resourceProviderNamespace}: Microsoft.Resources/providers
  /providers: Microsoft.Resources/providers
request-path-to-scope-resource-types:
  /{scope}/providers/Microsoft.Authorization/locks/{lockName}:
    - subscriptions
    - resourceGroups
    - "*"
operation-groups-to-omit:
  - Deployments
  - DeploymentOperations
  - AuthorizationOperations
  - ResourceCheck
override-operation-name:
  Tags_List: GetAllPredefinedTags
  Tags_DeleteValue: DeletePredefinedTagValue
  Tags_CreateOrUpdateValue: CreateOrUpdatePredefinedTagValue
  Tags_CreateOrUpdate: CreateOrUpdatePredefinedTag
  Tags_Delete: DeletePredefinedTag
  Providers_ListAtTenantScope: GetTenantResourceProviders
  Providers_GetAtTenantScope: GetTenantResourceProvider
  Resources_MoveResources: MoveResources
  Resources_ValidateMoveResources: ValidateMoveResources
  Resources_List: GetGenericResources
  Resources_ListByResourceGroup: GetGenericResources
  Providers_RegisterAtManagementGroupScope: RegisterResourceProvider
  ResourceLinks_ListAtSubscription: GetResourceLinks

no-property-type-replacement: ResourceProviderData;ResourceProvider;

<<<<<<< HEAD
keep-plural-enums:
  - ResourceTypeAliasPathAttributes
=======
format-by-name-rules:
  'tenantId': 'uuid'
  'etag': 'etag'
  'location': 'azure-location'
  '*Uri': 'Uri'
  '*Uris': 'Uri'
>>>>>>> efac6ef3

rename-rules:
  CPU: Cpu
  CPUs: Cpus
  Os: OS
  Ip: IP
  Ips: IPs
  ID: Id
  IDs: Ids
  VM: Vm
  VMs: Vms
  Vmos: VmOS
  VMScaleSet: VmScaleSet
  DNS: Dns
  VPN: Vpn
  NAT: Nat
  WAN: Wan
  Ipv4: IPv4
  Ipv6: IPv6
  Ipsec: IPsec
  SSO: Sso
  URI: Uri

directive:
  # These methods can be replaced by using other methods in the same operation group, remove for Preview.
  - remove-operation: PolicyAssignments_DeleteById
  - remove-operation: PolicyAssignments_CreateById
  - remove-operation: PolicyAssignments_GetById
  - remove-operation: ManagementLocks_CreateOrUpdateAtResourceGroupLevel
  - remove-operation: ManagementLocks_CreateOrUpdateAtResourceLevel
  - remove-operation: ManagementLocks_CreateOrUpdateAtSubscriptionLevel
  - remove-operation: ManagementLocks_DeleteAtResourceGroupLevel
  - remove-operation: ManagementLocks_DeleteAtResourceLevel
  - remove-operation: ManagementLocks_DeleteAtSubscriptionLevel
  - remove-operation: ManagementLocks_GetAtResourceGroupLevel
  - remove-operation: ManagementLocks_GetAtResourceLevel
  - remove-operation: ManagementLocks_GetAtSubscriptionLevel
  - remove-operation: ManagementLocks_ListAtResourceGroupLevel
  - remove-operation: ManagementLocks_ListAtResourceLevel
  - remove-operation: ManagementLocks_ListAtSubscriptionLevel
  # These methods was not in the previous manual code, remove them for the first generation and can add them back later.
  - remove-operation: ResourceGroups_CheckExistence
  - remove-operation: Resources_CheckExistenceById
  - remove-operation: Resources_CheckExistence
  - remove-operation: Resources_CreateOrUpdate
  - remove-operation: Resources_Update
  - remove-operation: Resources_Get
  - remove-operation: Resources_Delete
  - remove-operation: Providers_RegisterAtManagementGroupScope
  # Deduplicate
  - from: subscriptions.json
    where: '$.paths["/providers/Microsoft.Resources/operations"].get'
    transform: >
      $["operationId"] = "Operations_ListSubscriptionOperations";
    reason: Rename duplicate operation Id.
  - from: resources.json
    where: '$.paths["/providers/Microsoft.Resources/operations"].get'
    transform: >
      $["operationId"] = "Operations_ListResourcesOperations";
    reason: Rename duplicate operation Id.
  - from: features.json
    where: '$.paths["/providers/Microsoft.Features/operations"].get'
    transform: >
      $["operationId"] = "Operations_ListFeaturesOperations";
    reason: Add operation group so that we can omit related models by the operation group.
  - from: locks.json
    where: $.definitions
    transform: >
      $["OperationListResult"]["x-ms-client-name"] = "ManagementLockOperationListResult";
      $["Operation"]["x-ms-client-name"] = "ManagementLockOperation";
      $["Operation"]["properties"]["displayOfManagementLock"] = $["Operation"]["properties"]["display"];
      $["Operation"]["properties"]["display"] = undefined;
  - from: links.json
    where: $.definitions
    transform: >
      $["OperationListResult"]["x-ms-client-name"] = "ResourceLinkOperationListResult";
      $["Operation"]["x-ms-client-name"] = "ResourceLinksOperation";
  - from: subscriptions.json
    where: $.definitions
    transform: >
      $["OperationListResult"]["x-ms-client-name"] = "SubscriptionOperationListResult";
      $["Operation"]["x-ms-client-name"] = "SubscriptionOperation";
  - from: features.json
    where: $.definitions
    transform: >
      $["OperationListResult"]["x-ms-client-name"] = "FeatureOperationListResult";
      $["Operation"]["x-ms-client-name"] = "FeatureOperation";
      $["Operation"]["properties"]["displayOfFeature"] = $["Operation"]["properties"]["display"];
      $["Operation"]["properties"]["display"] = undefined;
  - from: features.json
    where: $.definitions.ErrorResponse
    transform: >
      $["x-ms-client-name"] = "FeatureErrorResponse";

  - rename-operation:
      from: checkResourceName
      to: ResourceCheck_CheckResourceName
  - rename-operation:
      from: Resources_MoveResources
      to: ResourceGroups_MoveResources
  - rename-operation:
      from: Resources_ValidateMoveResources
      to: ResourceGroups_ValidateMoveResources

# TODO - remove when Azure.ErrorResponse is marked as PropertyReferenceType
  - from: types.json
    where: $.definitions.ErrorResponse
    transform: $["x-ms-client-name"] = "ResponseError"

  - rename-model:
      from: Location
      to: LocationExpanded
  - rename-model:
      from: Provider
      to: ResourceProvider
  - rename-model:
      from: ProviderListResult
      to: ResourceProviderListResult
  - rename-model:
      from: TenantIdDescription
      to: Tenant
  - rename-model:
      from: Tags
      to: Tag
  - rename-model:
      from: TagsResource
      to: TagResource
  - rename-model:
      from: TagsPatchResource
      to: TagPatchResource
  - rename-model:
      from: TagCount
      to: PredefinedTagCount
  - rename-model:
      from: TagValue
      to: PredefinedTagValue
  - rename-model:
      from: TagDetails
      to: PredefinedTag
  - rename-model:
      from: TagsListResult
      to: PredefinedTagsListResult
  - rename-model:
      from: FeatureResult
      to: Feature
  - rename-model:
      from: Resource
      to: TrackedResourceExtendedData
  - rename-model:
      from: ResourcesMoveInfo
      to: ResourcesMoveContent
  - from: resources.json
    where: $.definitions.Provider
    transform:
      $["x-ms-client-name"] = "ResourceProvider";
  - from: resources.json
    where: $.definitions.Alias
    transform:
      $["x-ms-client-name"] = "ResourceTypeAlias";
  - from: resources.json
    where: $.definitions.AliasPath
    transform:
      $["x-ms-client-name"] = "ResourceTypeAliasPath";
  - from: resources.json
    where: $.definitions.AliasPathMetadata.properties.attributes["x-ms-enum"]
    transform:
      $["name"] = "ResourceTypeAliasPathAttributes";
  - from: resources.json
    where: $.definitions.AliasPathMetadata
    transform:
      $["x-ms-client-name"] = "ResourceTypeAliasPathMetadata";
  - from: resources.json
    where: $.definitions.AliasPathMetadata.properties.type["x-ms-enum"]
    transform:
      $["name"] = "ResourceTypeAliasPathTokenType";
  - from: resources.json
    where: $.definitions.AliasPattern
    transform:
      $["x-ms-client-name"] = "ResourceTypeAliasPattern";
  - from: resources.json
    where: $.definitions.AliasPattern.properties.type["x-ms-enum"]
    transform:
      $["name"] = "ResourceTypeAliasPatternType";
  - from: resources.json
    where: $.definitions.Alias.properties.type["x-ms-enum"]
    transform:
      $["name"] = "ResourceTypeAliasType";
  - from: policyDefinitions.json
    where: $.definitions.ParameterDefinitionsValue
    transform:
      $["x-ms-client-name"] = "ArmPolicyParameter";
  - from: policyDefinitions.json
    where: $.definitions.ParameterDefinitionsValue.properties.type["x-ms-enum"]
    transform:
      $["name"] = "ArmPolicyParameterType";
  - from: policyAssignments.json
    where: $.definitions.ParameterValuesValue
    transform:
      $["x-ms-client-name"] = "ArmPolicyParameterValue";
  - remove-model: DeploymentExtendedFilter
  - remove-model: ResourceProviderOperationDisplayProperties
  - from: subscriptions.json
    where: $.paths
    transform: >
      $["/"] = {
        "get": {
          "tags": [
            "Tenants"
          ],
          "operationId": "Tenants_Get",
          "description": "Gets details about the default tenant.",
          "parameters": [
            {
              "$ref": "#/parameters/ApiVersionParameter"
            }
          ],
          "responses": {
            "200": {
              "description": "OK - Returns information about the tenant.",
              "schema": {
                "$ref": "#/definitions/Tenant"
              }
            },
            "default": {
              "description": "Error response describing why the operation failed.",
              "schema": {
                "$ref": "#/definitions/CloudError"
              }
            }
          }
        }
      }
    reason: add a fake tenant get operation so that we can generate a tenant where all the Get[TenantResources] operations can be autogen in it. The get operation will be removed with codegen suppress attributes.

  - from: resources.json
    where: $.definitions
    transform: >
      $["TenantResourceProvider"] = {
        "properties": {
          "namespace": {
            "type": "string",
            "description": "The namespace of the resource provider."
          },
          "resourceTypes": {
            "readOnly": true,
            "type": "array",
            "items": {
              "$ref": "#/definitions/ProviderResourceType"
            },
            "description": "The collection of provider resource types."
          }
        },
        "description": "Resource provider information."
      }
    reason: This is the real response for a tenant provider.
  - from: resources.json
    where: $.definitions
    transform: >
      $["TenantResourceProviderListResult"] = {
        "properties": {
          "value": {
            "type": "array",
            "items": {
              "$ref": "#/definitions/TenantResourceProvider"
            },
            "description": "An array of resource providers."
          },
          "nextLink": {
            "readOnly": true,
            "type": "string",
            "description": "The URL to use for getting the next set of results."
          }
        },
        "description": "List of resource providers."
      }
  - from: resources.json
    where: $.definitions.TenantResourceProviderListResult.properties.value.items["$ref"]
    transform: return "#/definitions/TenantResourceProvider"
  - from: resources.json
    where: $.paths["/providers"].get.responses["200"].schema["$ref"]
    transform: return "#/definitions/TenantResourceProviderListResult"
  - from: resources.json
    where: $.paths["/providers/{resourceProviderNamespace}"].get.responses["200"].schema["$ref"]
    transform: return "#/definitions/TenantResourceProvider"

  - from: resources.json
    where: $.definitions.Identity.properties.type["x-ms-enum"]
    transform: > 
      $["name"] = "GenericResourceIdentityType";
      $["modelAsString"] = true;
  - from: resources.json
    where: $.definitions.Identity
    transform: > 
      $["required"] = ["type"]
  - from: resources.json
    where: $.definitions.Identity
    transform: >
      $["x-ms-client-name"] = "GenericResourceIdentity";
  - from: policyAssignments.json
    where: $.definitions.Identity.properties.type["x-ms-enum"]
    transform: $["name"] = "PolicyAssignmentIdentityType"
  - from: policyAssignments.json
    where: $.definitions.Identity
    transform: >
      $["x-ms-client-name"] = "PolicyAssignmentIdentity";
  - from: locks.json
    where: $.paths..parameters[?(@.name === "scope")]
    transform: >
      $["x-ms-skip-url-encoding"] = true
  # Rename GenericResourceExpanded to GenericResource and use it as the schema for both single resource operation and collection operation.
  - from: resources.json
    where: $.definitions.ResourceListResult.properties.value.items["$ref"]
    transform: >
      $ = "#/definitions/GenericResource"
  - from: resources.json
    where: $.definitions
    transform: >
      $.GenericResource.properties["createdTime"] = $.GenericResourceExpanded.properties["createdTime"];
      $.GenericResource.properties["changedTime"] = $.GenericResourceExpanded.properties["changedTime"];
      $.GenericResource.properties["provisioningState"] = $.GenericResourceExpanded.properties["provisioningState"];
      delete $.GenericResourceExpanded;
#   - from: resources.json
#     where: $.definitions['Provider']
#     transform: >
#       $["x-ms-mgmt-propertyReferenceType"] = true # not supported with ResourceData yet, use custom code first
  - from: locks.json
    where: $.definitions.ManagementLockObject
    transform: $["x-ms-client-name"] = "ManagementLock"
  - from: links.json
    where: $.definitions.ResourceLink.properties.type
    transform: >
      $["x-ms-client-name"] = "ResourceType";
      $["type"] = "string";
  - from: dataPolicyManifests.json
    where: $.definitions.DataEffect
    transform: >
      $["x-ms-client-name"] = "DataPolicyManifestEffect";
  - from: locks.json
    where: $.definitions.ManagementLockProperties.properties.level["x-ms-enum"]
    transform: >
      $["name"] = "ManagementLockLevel"
  - from: subscriptions.json
    where: $.definitions.Subscription.properties.tenantId
    transform: >
      $['format'] = "uuid"
  - from: subscriptions.json
    where: $.definitions.Tenant.properties.tenantId
    transform: >
      $['format'] = "uuid"
  - from: subscriptions.json
    where: $.definitions.ManagedByTenant.properties.tenantId
    transform: >
      $['format'] = "uuid"
  - from: resources.json
    where: $.definitions.ResourcesMoveInfo.properties.resources.items
    transform: >
      $["x-ms-format"] = "arm-id"
  - from: resources.json
    where: $.definitions.RoleDefinition
    transform: >
      $["x-ms-client-name"] = "AzureRoleDefinition";
  - from: resources.json
    where: $.definitions.TagPatchResource.properties.operation["x-ms-enum"]
    transform: >
      $["name"] = "TagPatchMode"
  - from: resources.json
    where: $.definitions.TagPatchResource.properties.operation
    transform: >
      $["x-ms-client-name"] = "PatchMode"
  - from: dataPolicyManifests.json
    where: $.definitions.DataManifestResourceFunctionsDefinition.properties.custom
    transform: >
      $["x-ms-client-name"] = "CustomDefinitions"
  - from: policyAssignments.json
    where: $.definitions.PolicyAssignmentProperties.properties.notScopes
    transform: >
      $["x-ms-client-name"] = "ExcludedScopes"
  - from: resources.json
    where: $.definitions.ExportTemplateRequest
    transform: >
      $["x-ms-client-name"] = "ExportTemplate"
  - from: policyAssignments.json
    where: $.definitions.PolicyAssignmentProperties.properties.enforcementMode["x-ms-enum"].values[0]
    transform: >
      $["value"] = "Enforced"
  - from: dataPolicyManifests.json
    where: $.definitions.DataManifestCustomResourceFunctionDefinition.properties.fullyQualifiedResourceType
    transform: >
      $["x-ms-format"] = "resource-type"
  - from: resources.json
    where: $.definitions.Permission.properties.actions
    transform: >
      $["x-ms-client-name"] = "AllowedActions"
  - from: resources.json
    where: $.definitions.Permission.properties.notActions
    transform: >
      $["x-ms-client-name"] = "DeniedActions"
  - from: resources.json
    where: $.definitions.Permission.properties.dataActions
    transform: >
      $["x-ms-client-name"] = "AllowedDataActions"
  - from: resources.json
    where: $.definitions.Permission.properties.notDataActions
    transform: >
      $["x-ms-client-name"] = "DeniedDataActions"
  - from: policyAssignments.json
    where: $.definitions.PolicyAssignment.properties.location
    transform: >
      $["x-ms-format"] = "azure-location"
  - from: resources.json
    where: $.definitions.ProviderExtendedLocation.properties.location
    transform: >
      $["x-ms-format"] = "azure-location"
```

### Tag: package-management-2022-04

These settings apply only when `--tag=package-management-2022-04` is specified on the command line.

``` yaml $(tag) == 'package-management-2022-04'
output-folder: $(this-folder)/ManagementGroup/Generated
namespace: Azure.ResourceManager.ManagementGroups
title: ManagementClient
input-file:
    - https://raw.githubusercontent.com/Azure/azure-rest-api-specs/94a37114e8f4067410b52d3b1c75aa6e09180658/specification/managementgroups/resource-manager/Microsoft.Management/stable/2021-04-01/management.json
request-path-to-parent:
  /providers/Microsoft.Management/checkNameAvailability: /providers/Microsoft.Management/managementGroups/{groupId}
operation-positions:
  ManagementGroups_CheckNameAvailability: collection
operation-groups-to-omit:
  - HierarchySettings
  - ManagementGroupSubscriptions
  - Entities
  - TenantBackfill
no-property-type-replacement: DescendantParentGroupInfo

format-by-name-rules:
  'tenantId': 'uuid'
  'etag': 'etag'
  'location': 'azure-location'
  '*Uri': 'Uri'
  '*Uris': 'Uri'

rename-rules:
  CPU: Cpu
  CPUs: Cpus
  Os: OS
  Ip: IP
  Ips: IPs
  ID: Id
  IDs: Ids
  VM: Vm
  VMs: Vms
  Vmos: VmOS
  VMScaleSet: VmScaleSet
  DNS: Dns
  VPN: Vpn
  NAT: Nat
  WAN: Wan
  Ipv4: IPv4
  Ipv6: IPv6
  Ipsec: IPsec
  SSO: Sso
  URI: Uri
directive:
  - rename-model:
      from: CreateManagementGroupChildInfo
      to: ManagementGroupChildOptions
  - rename-model:
      from: CreateParentGroupInfo
      to: ManagementGroupParentCreateOptions
  - from: management.json
    where: $.definitions.CheckNameAvailabilityRequest.properties.type
    transform: >
      $['x-ms-client-name'] = "ResourceType"
  - rename-model:
      from: CheckNameAvailabilityRequest
      to: ManagementGroupNameAvailabilityRequest
  - rename-operation:
      from: CheckNameAvailability
      to: ManagementGroups_CheckNameAvailability
  - rename-operation:
      from: StartTenantBackfill
      to: TenantBackfill_Start
  - rename-operation:
      from: TenantBackfillStatus
      to: TenantBackfill_Status
  - from: management.json
    where: $.parameters.ExpandParameter
    transform: >
      $['x-ms-enum'] = {
        name: "ManagementGroupExpandType",
        modelAsString: true
      }
  - from: management.json
    where: $.definitions.ManagementGroupListResult.properties.value.items
    transform: >
      $['$ref'] = "#/definitions/ManagementGroup"
  - from: management.json
    where: $.definitions.ManagementGroupInfo
    transform: 'return undefined'
  - remove-model: OperationResults
  - from: management.json
    where: $.definitions.CheckNameAvailabilityResult.properties.reason
    transform: >
      $['x-ms-enum'] = {
        name: "ManagementGroupNameUnavailableReason"
      }
  - from: management.json
    where: $.definitions.CheckNameAvailabilityResult
    transform: >
      $['x-ms-client-name'] = "ManagementGroupNameAvailabilityResult"
  - from: management.json
    where: $.parameters.SearchParameter
    transform: >
      $['x-ms-enum'] = {
        name: "SearchOptions",
        modelAsString: true
      }
    reason: omit operation group does not clean this enum parameter, rename it and then suppress with codegen attribute.
  - from: management.json
    where: $.parameters.EntityViewParameter
    transform: >
      $['x-ms-enum'] = {
        name: "EntityViewOptions",
        modelAsString: true
      }
    reason: omit operation group does not clean this enum parameter, rename it and then suppress with codegen attribute.
  - remove-model: EntityHierarchyItem
  - remove-model: EntityHierarchyItemProperties
  - from: management.json
    where: $.definitions.CreateManagementGroupProperties.properties.tenantId
    transform: >
      $['format'] = "uuid"
  - from: management.json
    where: $.definitions.DescendantInfo
    transform: >
      $['x-ms-client-name'] = "DescendantData"
  - from: management.json
    where: $.definitions.DescendantParentGroupInfo.properties.id
    transform: >
      $["x-ms-format"] = "arm-id"
  - from: management.json
    where: $.definitions.ManagementGroupDetails.properties.managementGroupAncestorsChain
    transform: >
      $["x-ms-client-name"] = "managementGroupAncestorChain"
  - from: management.json
    where: $.definitions.ManagementGroupDetails
    transform: >
      $["x-ms-client-name"] = "ManagementGroupInfo"
  - from: management.json
    where: $.definitions.ParentGroupInfo
    transform: >
      $["x-ms-client-name"] = "ParentManagementGroupInfo"
  - from: management.json
    where: $.definitions.ManagementGroupProperties.properties.tenantId
    transform: >
      $['format'] = "uuid"
  - from: management.json
    where: $.definitions
    transform: >
      $.CreateManagementGroupRequest.properties.type['x-ms-format'] = 'resource-type';
      $.ManagementGroupNameAvailabilityRequest.properties.type['x-ms-format'] = 'resource-type';
```<|MERGE_RESOLUTION|>--- conflicted
+++ resolved
@@ -223,17 +223,12 @@
 
 no-property-type-replacement: ResourceProviderData;ResourceProvider;
 
-<<<<<<< HEAD
-keep-plural-enums:
-  - ResourceTypeAliasPathAttributes
-=======
 format-by-name-rules:
   'tenantId': 'uuid'
   'etag': 'etag'
   'location': 'azure-location'
   '*Uri': 'Uri'
   '*Uris': 'Uri'
->>>>>>> efac6ef3
 
 rename-rules:
   CPU: Cpu
