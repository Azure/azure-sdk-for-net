--- conflicted
+++ resolved
@@ -703,11 +703,7 @@
   Entities_List: collection
 operation-groups-to-omit:
   - HierarchySettings
-<<<<<<< HEAD
   - Entities
-=======
-  - ManagementGroupSubscriptions
->>>>>>> 9ac52a16
   - TenantBackfill
 no-property-type-replacement: DescendantParentGroupInfo
 
