# Generated code configuration

Run `dotnet build /t:GenerateCode` to generate code.

```yaml
azure-arm: true
arm-core: true
clear-output-folder: true
skip-csproj: true
model-namespace: false
public-clients: false
head-as-boolean: false
mgmt-debug:
  show-request-path: true
batch:
  - tag: package-common-type
  - tag: package-resources
  - tag: package-management
```

### Tag: package-common-type

These settings apply only when `--tag=package-common-type` is specified on the command line.

``` yaml $(tag) == 'package-common-type'
output-folder: $(this-folder)/Common/Generated
namespace: Azure.ResourceManager
input-file:
  - https://raw.githubusercontent.com/Azure/azure-rest-api-specs/be8b6e1fc69e7c2700847d6a9c344c0e204294ce/specification/common-types/resource-management/v3/types.json
  - https://raw.githubusercontent.com/Azure/azure-rest-api-specs/be8b6e1fc69e7c2700847d6a9c344c0e204294ce/specification/common-types/resource-management/v4/managedidentity.json

rename-rules:
  CPU: Cpu
  CPUs: Cpus
  Os: OS
  Ip: IP
  Ips: IPs
  ID: Id
  IDs: Ids
  VM: Vm
  VMs: Vms
  Vmos: VmOS
  VMScaleSet: VmScaleSet
  DNS: Dns
  VPN: Vpn
  NAT: Nat
  WAN: Wan
  Ipv4: IPv4
  Ipv6: IPv6
  Ipsec: IPsec
  SSO: Sso
  URI: Uri

directive:
  - remove-model: "AzureEntityResource"
  - remove-model: "ProxyResource"
  - remove-model: "ResourceModelWithAllowedPropertySet"
  - remove-model: "Identity"
  - remove-model: "Operation"
  - remove-model: "OperationListResult"
  - remove-model: "OperationStatusResult"
  - remove-model: "locationData"
  - remove-model: "CheckNameAvailabilityRequest"
  - remove-model: "CheckNameAvailabilityResponse"
  - remove-model: "ErrorResponse"
  - from: types.json
    where: $.definitions['Resource']
    transform: >
      $["x-ms-mgmt-referenceType"] = true
  - from: types.json
    where: $.definitions['TrackedResource']
    transform: >
      $["x-ms-mgmt-referenceType"] = true
  - from: types.json
    where: $.definitions.*
    transform: >
      $["x-ms-mgmt-propertyReferenceType"] = true;
      $["x-namespace"] = "Azure.ResourceManager.Models";
      $["x-accessibility"] = "public";
      $["x-csharp-formats"] = "json";
      $["x-csharp-usage"] = "model,input,output";
  - from: types.json
    where: $.definitions.*.properties[?(@.enum)]
    transform: >
      $["x-namespace"] = "Azure.ResourceManager.Models";
      $["x-accessibility"] = "public";
# Workaround for the issue that SystemData lost readonly attribute: https://github.com/Azure/autorest/issues/4269
  - from: types.json
    where: $.definitions.systemData.properties.*
    transform: >
      $["readOnly"] = true
  - from: managedidentity.json
    where: $.definitions.*
    transform: >
      $["x-ms-mgmt-propertyReferenceType"] = true;
      $["x-namespace"] = "Azure.ResourceManager.Models";
      $["x-accessibility"] = "public";
      $["x-csharp-formats"] = "json";
      $["x-csharp-usage"] = "model,input,output";
  - from: managedidentity.json
    where: $.definitions.SystemAssignedServiceIdentity.properties.type
    transform: $["x-ms-client-name"] = "SystemAssignedServiceIdentityType"
```

### Tag: package-resources

These settings apply only when `--tag=package-resources` is specified on the command line.

``` yaml $(tag) == 'package-resources'
output-folder: $(this-folder)/Resources/Generated
namespace: Azure.ResourceManager.Resources
title: ResourceManagementClient
input-file:
    - https://raw.githubusercontent.com/Azure/azure-rest-api-specs/91ac14531f0d05b3d6fcf4a817ea0defde59fe63/specification/resources/resource-manager/Microsoft.Authorization/stable/2020-09-01/policyAssignments.json
    - https://raw.githubusercontent.com/Azure/azure-rest-api-specs/91ac14531f0d05b3d6fcf4a817ea0defde59fe63/specification/resources/resource-manager/Microsoft.Resources/stable/2021-04-01/resources.json
    - https://raw.githubusercontent.com/Azure/azure-rest-api-specs/91ac14531f0d05b3d6fcf4a817ea0defde59fe63/specification/resources/resource-manager/Microsoft.Authorization/stable/2020-09-01/policyDefinitions.json
    - https://raw.githubusercontent.com/Azure/azure-rest-api-specs/91ac14531f0d05b3d6fcf4a817ea0defde59fe63/specification/resources/resource-manager/Microsoft.Authorization/stable/2020-09-01/policySetDefinitions.json
    - https://raw.githubusercontent.com/Azure/azure-rest-api-specs/91ac14531f0d05b3d6fcf4a817ea0defde59fe63/specification/resources/resource-manager/Microsoft.Authorization/preview/2020-07-01-preview/policyExemptions.json
    - https://raw.githubusercontent.com/Azure/azure-rest-api-specs/91ac14531f0d05b3d6fcf4a817ea0defde59fe63/specification/resources/resource-manager/Microsoft.Authorization/stable/2020-09-01/dataPolicyManifests.json
    - https://raw.githubusercontent.com/Azure/azure-rest-api-specs/91ac14531f0d05b3d6fcf4a817ea0defde59fe63/specification/resources/resource-manager/Microsoft.Authorization/stable/2016-09-01/locks.json
    - https://raw.githubusercontent.com/Azure/azure-rest-api-specs/91ac14531f0d05b3d6fcf4a817ea0defde59fe63/specification/resources/resource-manager/Microsoft.Resources/stable/2016-09-01/links.json
    - https://raw.githubusercontent.com/Azure/azure-rest-api-specs/91ac14531f0d05b3d6fcf4a817ea0defde59fe63/specification/resources/resource-manager/Microsoft.Resources/stable/2021-01-01/subscriptions.json
    - https://raw.githubusercontent.com/Azure/azure-rest-api-specs/91ac14531f0d05b3d6fcf4a817ea0defde59fe63/specification/resources/resource-manager/Microsoft.Features/stable/2021-07-01/features.json
list-exception:
  - /{linkId}
  - /{resourceId}
request-path-to-resource-data:
  # subscription does not have name and type
  /subscriptions/{subscriptionId}: Subscription
  # tenant does not have name and type
  /: Tenant
  # provider does not have name and type
  /subscriptions/{subscriptionId}/providers/{resourceProviderNamespace}: ResourceProvider
request-path-is-non-resource:
  - /subscriptions/{subscriptionId}/locations
request-path-to-parent:
  /{scope}/providers/Microsoft.Resources/links: /{linkId}
  /subscriptions: /subscriptions/{subscriptionId}
  /tenants: /
  /subscriptions/{subscriptionId}/locations: /subscriptions/{subscriptionId}
  /subscriptions/{subscriptionId}/providers: /subscriptions/{subscriptionId}/providers/{resourceProviderNamespace}
  /subscriptions/{subscriptionId}/providers/Microsoft.Features/providers/{resourceProviderNamespace}/features/{featureName}: /subscriptions/{subscriptionId}/providers/{resourceProviderNamespace}
request-path-to-resource-type:
  /{linkId}: Microsoft.Resources/links
  /subscriptions/{subscriptionId}/locations: Microsoft.Resources/locations
  /tenants: Microsoft.Resources/tenants
  /: Microsoft.Resources/tenants
  /subscriptions: Microsoft.Resources/subscriptions
  /subscriptions/{subscriptionId}/resourcegroups: Microsoft.Resources/resourceGroups
  /subscriptions/{subscriptionId}/providers/Microsoft.Features/providers/{resourceProviderNamespace}/features/{featureName}: Microsoft.Resources/features
  /subscriptions/{subscriptionId}/providers/{resourceProviderNamespace}: Microsoft.Resources/providers
  /providers: Microsoft.Resources/providers
request-path-to-scope-resource-types:
  /{scope}/providers/Microsoft.Authorization/locks/{lockName}:
    - subscriptions
    - resourceGroups
    - "*"
operation-groups-to-omit:
  - Deployments
  - DeploymentOperations
  - AuthorizationOperations
  - ResourceCheck
override-operation-name:
  ResourceLinks_ListAtSourceScope: GetAll
  Tags_List: GetAllPredefinedTags
  Tags_DeleteValue: DeletePredefinedTagValue
  Tags_CreateOrUpdateValue: CreateOrUpdatePredefinedTagValue
  Tags_CreateOrUpdate: CreateOrUpdatePredefinedTag
  Tags_Delete: DeletePredefinedTag
  Providers_ListAtTenantScope: GetTenantResourceProviders
  Providers_GetAtTenantScope: GetTenantResourceProvider
  Resources_MoveResources: MoveResources
  Resources_ValidateMoveResources: ValidateMoveResources
  Resources_List: GetGenericResources
  Resources_ListByResourceGroup: GetGenericResources
  Providers_RegisterAtManagementGroupScope: RegisterResourceProvider
  ResourceLinks_ListAtSubscription: GetResourceLinks
<<<<<<< HEAD
no-property-type-replacement: ResourceProviderData;ResourceProvider;
no-resource-suffix:
  - ResourceGroup
  - ResourceLink
  - ResourceProvider
=======

no-property-type-replacement: ResourceProviderData;ResourceProvider;

rename-rules:
  CPU: Cpu
  CPUs: Cpus
  Os: OS
  Ip: IP
  Ips: IPs
  ID: Id
  IDs: Ids
  VM: Vm
  VMs: Vms
  Vmos: VmOS
  VMScaleSet: VmScaleSet
  DNS: Dns
  VPN: Vpn
  NAT: Nat
  WAN: Wan
  Ipv4: IPv4
  Ipv6: IPv6
  Ipsec: IPsec
  SSO: Sso
  URI: Uri

>>>>>>> 73128fc8
directive:
  # These methods can be replaced by using other methods in the same operation group, remove for Preview.
  - remove-operation: PolicyAssignments_DeleteById
  - remove-operation: PolicyAssignments_CreateById
  - remove-operation: PolicyAssignments_GetById
  - remove-operation: ManagementLocks_CreateOrUpdateAtResourceGroupLevel
  - remove-operation: ManagementLocks_CreateOrUpdateAtResourceLevel
  - remove-operation: ManagementLocks_CreateOrUpdateAtSubscriptionLevel
  - remove-operation: ManagementLocks_DeleteAtResourceGroupLevel
  - remove-operation: ManagementLocks_DeleteAtResourceLevel
  - remove-operation: ManagementLocks_DeleteAtSubscriptionLevel
  - remove-operation: ManagementLocks_GetAtResourceGroupLevel
  - remove-operation: ManagementLocks_GetAtResourceLevel
  - remove-operation: ManagementLocks_GetAtSubscriptionLevel
  - remove-operation: ManagementLocks_ListAtResourceGroupLevel
  - remove-operation: ManagementLocks_ListAtResourceLevel
  - remove-operation: ManagementLocks_ListAtSubscriptionLevel
  # These methods was not in the previous manual code, remove them for the first generation and can add them back later.
  - remove-operation: ResourceGroups_CheckExistence
  - remove-operation: Resources_CheckExistenceById
  - remove-operation: Resources_CheckExistence
  - remove-operation: Resources_CreateOrUpdate
  - remove-operation: Resources_Update
  - remove-operation: Resources_Get
  - remove-operation: Resources_Delete
  - remove-operation: Providers_RegisterAtManagementGroupScope
  # Deduplicate
  - from: subscriptions.json
    where: '$.paths["/providers/Microsoft.Resources/operations"].get'
    transform: >
      $["operationId"] = "Operations_ListSubscriptionOperations";
    reason: Rename duplicate operation Id.
  - from: resources.json
    where: '$.paths["/providers/Microsoft.Resources/operations"].get'
    transform: >
      $["operationId"] = "Operations_ListResourcesOperations";
    reason: Rename duplicate operation Id.
  - from: features.json
    where: '$.paths["/providers/Microsoft.Features/operations"].get'
    transform: >
      $["operationId"] = "Operations_ListFeaturesOperations";
    reason: Add operation group so that we can omit related models by the operation group.
  - from: locks.json
    where: $.definitions
    transform: >
      $["OperationListResult"]["x-ms-client-name"] = "ManagementLockOperationListResult";
      $["Operation"]["x-ms-client-name"] = "ManagementLockOperation";
      $["Operation"]["properties"]["displayOfManagementLock"] = $["Operation"]["properties"]["display"];
      $["Operation"]["properties"]["display"] = undefined;
  - from: links.json
    where: $.definitions
    transform: >
      $["OperationListResult"]["x-ms-client-name"] = "ResourceLinkOperationListResult";
      $["Operation"]["x-ms-client-name"] = "ResourceLinksOperation";
  - from: subscriptions.json
    where: $.definitions
    transform: >
      $["OperationListResult"]["x-ms-client-name"] = "SubscriptionOperationListResult";
      $["Operation"]["x-ms-client-name"] = "SubscriptionOperation";
  - from: features.json
    where: $.definitions
    transform: >
      $["OperationListResult"]["x-ms-client-name"] = "FeatureOperationListResult";
      $["Operation"]["x-ms-client-name"] = "FeatureOperation";
      $["Operation"]["properties"]["displayOfFeature"] = $["Operation"]["properties"]["display"];
      $["Operation"]["properties"]["display"] = undefined;
  - from: features.json
    where: $.definitions.ErrorResponse
    transform: >
      $["x-ms-client-name"] = "FeatureErrorResponse";

  - rename-operation:
      from: checkResourceName
      to: ResourceCheck_CheckResourceName
  - rename-operation:
      from: Resources_MoveResources
      to: ResourceGroups_MoveResources
  - rename-operation:
      from: Resources_ValidateMoveResources
      to: ResourceGroups_ValidateMoveResources
  - rename-model:
      from: Location
      to: LocationExpanded
  - rename-model:
      from: Provider
      to: ResourceProvider
  - rename-model:
      from: ProviderListResult
      to: ResourceProviderListResult
  - rename-model:
      from: TenantIdDescription
      to: Tenant
  - rename-model:
      from: Tags
      to: Tag
  - rename-model:
      from: TagsResource
      to: TagResource
  - rename-model:
      from: TagsPatchResource
      to: TagPatchResource
  - rename-model:
      from: TagCount
      to: PredefinedTagCount
  - rename-model:
      from: TagValue
      to: PredefinedTagValue
  - rename-model:
      from: TagDetails
      to: PredefinedTag
  - rename-model:
      from: TagsListResult
      to: PredefinedTagsListResult
  - rename-model:
      from: FeatureResult
      to: Feature
  - rename-model:
      from: Resource
      to: TrackedResourceExtended
  - rename-model:
      from: ProviderRegistrationRequest
      to: ResourceProviderRegistrationOptions
  - from: resources.json
    where: $.definitions.Provider
    transform:
      $["x-ms-client-name"] = "ResourceProvider";
  - from: resources.json
    where: $.definitions.Alias
    transform:
      $["x-ms-client-name"] = "ResourceTypeAlias";
  - from: resources.json
    where: $.definitions.AliasPath
    transform:
      $["x-ms-client-name"] = "ResourceTypeAliasPath";
  - from: resources.json
    where: $.definitions.AliasPathMetadata.properties.attributes["x-ms-enum"]
    transform:
      $["name"] = "ResourceTypeAliasPathAttributes";
  - from: resources.json
    where: $.definitions.AliasPathMetadata
    transform:
      $["x-ms-client-name"] = "ResourceTypeAliasPathMetadata";
  - from: resources.json
    where: $.definitions.AliasPathMetadata.properties.type["x-ms-enum"]
    transform:
      $["name"] = "ResourceTypeAliasPathTokenType";
  - from: resources.json
    where: $.definitions.AliasPattern
    transform:
      $["x-ms-client-name"] = "ResourceTypeAliasPattern";
  - from: resources.json
    where: $.definitions.AliasPattern.properties.type["x-ms-enum"]
    transform:
      $["name"] = "ResourceTypeAliasPatternType";
  - from: resources.json
    where: $.definitions.Alias.properties.type["x-ms-enum"]
    transform:
      $["name"] = "ResourceTypeAliasType";
  - from: policyDefinitions.json
    where: $.definitions.ParameterDefinitionsValue
    transform:
      $["x-ms-client-name"] = "ArmPolicyParameter";
  - from: policyAssignments.json
    where: $.definitions.ParameterValuesValue
    transform:
      $["x-ms-client-name"] = "ArmPolicyParameterValue";
  - remove-model: DeploymentExtendedFilter
  - remove-model: ResourceProviderOperationDisplayProperties
  - from: subscriptions.json
    where: $.paths
    transform: >
      $["/"] = {
        "get": {
          "tags": [
            "Tenants"
          ],
          "operationId": "Tenants_Get",
          "description": "Gets details about the default tenant.",
          "parameters": [
            {
              "$ref": "#/parameters/ApiVersionParameter"
            }
          ],
          "responses": {
            "200": {
              "description": "OK - Returns information about the tenant.",
              "schema": {
                "$ref": "#/definitions/Tenant"
              }
            },
            "default": {
              "description": "Error response describing why the operation failed.",
              "schema": {
                "$ref": "#/definitions/CloudError"
              }
            }
          }
        }
      }
    reason: add a fake tenant get operation so that we can generate a tenant where all the Get[TenantResources] operations can be autogen in it. The get operation will be removed with codegen suppress attributes.

  - from: resources.json
    where: $.definitions
    transform: >
      $["ProviderInfo"] = {
        "properties": {
          "namespace": {
            "type": "string",
            "description": "The namespace of the resource provider."
          },
          "resourceTypes": {
            "readOnly": true,
            "type": "array",
            "items": {
              "$ref": "#/definitions/ProviderResourceType"
            },
            "description": "The collection of provider resource types."
          }
        },
        "description": "Resource provider information."
      }
    reason: This is the real response for a tenant provider.
  - from: resources.json
    where: $.definitions
    transform: >
      $["ProviderInfoListResult"] = {
        "properties": {
          "value": {
            "type": "array",
            "items": {
              "$ref": "#/definitions/ProviderInfo"
            },
            "description": "An array of resource providers."
          },
          "nextLink": {
            "readOnly": true,
            "type": "string",
            "description": "The URL to use for getting the next set of results."
          }
        },
        "description": "List of resource providers."
      }
  - from: resources.json
    where: $.definitions.ProviderInfoListResult.properties.value.items["$ref"]
    transform: return "#/definitions/ProviderInfo"
  - from: resources.json
    where: $.paths["/providers"].get.responses["200"].schema["$ref"]
    transform: return "#/definitions/ProviderInfoListResult"
  - from: resources.json
    where: $.paths["/providers/{resourceProviderNamespace}"].get.responses["200"].schema["$ref"]
    transform: return "#/definitions/ProviderInfo"

  - from: resources.json
    where: $.definitions.Identity.properties.type["x-ms-enum"]
    transform: > 
      $["name"] = "GenericResourceIdentityType";
      $["modelAsString"] = true;
  - from: resources.json
    where: $.definitions.Identity
    transform: > 
      $["required"] = ["type"]
  - from: resources.json
    where: $.definitions.Identity
    transform: >
      $["x-ms-client-name"] = "GenericResourceIdentity";
  - from: policyAssignments.json
    where: $.definitions.Identity.properties.type["x-ms-enum"]
    transform: $["name"] = "PolicyAssignmentIdentityType"
  - from: policyAssignments.json
    where: $.definitions.Identity
    transform: >
      $["x-ms-client-name"] = "PolicyAssignmentIdentity";
  - from: locks.json
    where: $.paths..parameters[?(@.name === "scope")]
    transform: >
      $["x-ms-skip-url-encoding"] = true
  # Rename GenericResourceExpanded to GenericResource and use it as the schema for both single resource operation and collection operation.
  - from: resources.json
    where: $.definitions.ResourceListResult.properties.value.items["$ref"]
    transform: >
      $ = "#/definitions/GenericResource"
  - from: resources.json
    where: $.definitions
    transform: >
      $.GenericResource.properties["createdTime"] = $.GenericResourceExpanded.properties["createdTime"];
      $.GenericResource.properties["changedTime"] = $.GenericResourceExpanded.properties["changedTime"];
      $.GenericResource.properties["provisioningState"] = $.GenericResourceExpanded.properties["provisioningState"];
      delete $.GenericResourceExpanded;
#   - from: resources.json
#     where: $.definitions['Provider']
#     transform: >
#       $["x-ms-mgmt-propertyReferenceType"] = true # not supported with ResourceData yet, use custom code first
  - from: locks.json
    where: $.definitions.ManagementLockObject
    transform: $["x-ms-client-name"] = "ManagementLock"
  - from: links.json
    where: $.definitions.ResourceLink.properties.type
    transform: >
      $["x-ms-client-name"] = "ResourceType";
      $["type"] = "string";
```

### Tag: package-management

These settings apply only when `--tag=package-management` is specified on the command line.

``` yaml $(tag) == 'package-management'
output-folder: $(this-folder)/ManagementGroup/Generated
namespace: Azure.ResourceManager.Management
title: ManagementClient
input-file:
    - https://raw.githubusercontent.com/Azure/azure-rest-api-specs/94a37114e8f4067410b52d3b1c75aa6e09180658/specification/managementgroups/resource-manager/Microsoft.Management/stable/2021-04-01/management.json
request-path-to-parent:
  /providers/Microsoft.Management/managementGroups: /providers/Microsoft.Management/managementGroups/{groupId}
  /providers/Microsoft.Management/checkNameAvailability: /providers/Microsoft.Management/managementGroups/{groupId}
operation-positions:
  /providers/Microsoft.Management/checkNameAvailability: collection
operation-groups-to-omit:
  - HierarchySettings
  - ManagementGroupSubscriptions
  - Entities
  - TenantBackfill
no-property-type-replacement: CheckNameAvailabilityOptions;DescendantParentGroupInfo

rename-rules:
  CPU: Cpu
  CPUs: Cpus
  Os: OS
  Ip: IP
  Ips: IPs
  ID: Id
  IDs: Ids
  VM: Vm
  VMs: Vms
  Vmos: VmOS
  VMScaleSet: VmScaleSet
  DNS: Dns
  VPN: Vpn
  NAT: Nat
  WAN: Wan
  Ipv4: IPv4
  Ipv6: IPv6
  Ipsec: IPsec
  SSO: Sso
  URI: Uri

directive:
  - rename-model:
      from: PatchManagementGroupRequest
      to: PatchManagementGroupOptions
  - rename-model:
      from: CreateManagementGroupRequest
      to: CreateManagementGroupOptions
  - rename-model:
      from: CreateManagementGroupChildInfo
      to: ManagementGroupChildOptions
  - rename-model:
      from: CreateParentGroupInfo
      to: ManagementGroupParentCreateOptions
  - from: management.json
    where: $.definitions.CheckNameAvailabilityRequest.properties.type
    transform: >
      $['x-ms-client-name'] = "ResourceType"
  - rename-model:
      from: CheckNameAvailabilityRequest
      to: CheckNameAvailabilityOptions
  - rename-operation:
      from: CheckNameAvailability
      to: ManagementGroups_CheckNameAvailability
  - rename-operation:
      from: StartTenantBackfill
      to: TenantBackfill_Start
  - rename-operation:
      from: TenantBackfillStatus
      to: TenantBackfill_Status
  - from: management.json
    where: $.parameters.ExpandParameter
    transform: >
      $['x-ms-enum'] = {
        name: "ManagementGroupExpandType",
        modelAsString: true
      }
  - from: management.json
    where: $.definitions.ManagementGroupListResult.properties.value.items
    transform: >
      $['$ref'] = "#/definitions/ManagementGroup"
  - from: management.json
    where: $.definitions.ManagementGroupInfo
    transform: 'return undefined'
  - remove-model: OperationResults
  - from: management.json
    where: $.definitions.CheckNameAvailabilityResult.properties.reason
    transform: >
      $['x-ms-enum'] = {
        name: "NameUnavailableReason"
      }
  - from: management.json
    where: $.parameters.SearchParameter
    transform: >
      $['x-ms-enum'] = {
        name: "SearchOptions",
        modelAsString: true
      }
    reason: omit operation group does not clean this enum parameter, rename it and then suppress with codegen attribute.
  - from: management.json
    where: $.parameters.EntityViewParameter
    transform: >
      $['x-ms-enum'] = {
        name: "EntityViewOptions",
        modelAsString: true
      }
    reason: omit operation group does not clean this enum parameter, rename it and then suppress with codegen attribute.
  - remove-model: EntityHierarchyItem
  - remove-model: EntityHierarchyItemProperties
```<|MERGE_RESOLUTION|>--- conflicted
+++ resolved
@@ -175,13 +175,6 @@
   Resources_ListByResourceGroup: GetGenericResources
   Providers_RegisterAtManagementGroupScope: RegisterResourceProvider
   ResourceLinks_ListAtSubscription: GetResourceLinks
-<<<<<<< HEAD
-no-property-type-replacement: ResourceProviderData;ResourceProvider;
-no-resource-suffix:
-  - ResourceGroup
-  - ResourceLink
-  - ResourceProvider
-=======
 
 no-property-type-replacement: ResourceProviderData;ResourceProvider;
 
@@ -207,7 +200,6 @@
   SSO: Sso
   URI: Uri
 
->>>>>>> 73128fc8
 directive:
   # These methods can be replaced by using other methods in the same operation group, remove for Preview.
   - remove-operation: PolicyAssignments_DeleteById
