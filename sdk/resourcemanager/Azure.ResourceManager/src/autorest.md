--- conflicted
+++ resolved
@@ -52,19 +52,6 @@
   URI: Uri
 
 directive:
-<<<<<<< HEAD
-=======
-  - remove-model: "AzureEntityResource"
-  - remove-model: "ProxyResource"
-  - remove-model: "ResourceModelWithAllowedPropertySet"
-  - remove-model: "Identity"
-  - remove-model: "Operation"
-  - remove-model: "OperationListResult"
-  - remove-model: "locationData"
-  - remove-model: "CheckNameAvailabilityRequest"
-  - remove-model: "CheckNameAvailabilityResponse"
-  - remove-model: "ErrorResponse"
->>>>>>> 75e2384d
   - from: types.json
     where: $.definitions.Resource
     transform: >
@@ -97,7 +84,6 @@
       $["x-ms-mgmt-propertyReferenceType"] = true;
       $["x-namespace"] = "Azure.ResourceManager.Models";
       $["x-accessibility"] = "public";
-<<<<<<< HEAD
       $["x-csharp-formats"] = "json";
       $["x-csharp-usage"] = "model,input,output";
   - from: types.json
@@ -108,40 +94,38 @@
       $["x-accessibility"] = "public";
       $["x-csharp-formats"] = "json";
       $["x-csharp-usage"] = "model,input,output";
-=======
+# Workaround for the issue that SystemData lost readonly attribute: https://github.com/Azure/autorest/issues/4269
+  - from: types.json
+    where: $.definitions.systemData.properties.*
+    transform: >
+      $["readOnly"] = true;
+  - from: types.json
+    where: $.definitions.encryptionProperties
+    transform: >
+      $["x-ms-mgmt-propertyReferenceType"] = true;
+      $["x-namespace"] = "Azure.ResourceManager.Models";
+      $["x-accessibility"] = "public";
+      $["x-csharp-formats"] = "json";
+      $["x-csharp-usage"] = "model,input,output";
+  - from: types.json
+    where: $.definitions.KeyVaultProperties
+    transform: >
+      $["x-ms-mgmt-propertyReferenceType"] = true;
+      $["x-namespace"] = "Azure.ResourceManager.Models";
+      $["x-accessibility"] = "public";
+      $["x-csharp-formats"] = "json";
+      $["x-csharp-usage"] = "model,input,output";
+  - from: types.json
+    where: $.definitions.*.properties[?(@.enum)]
+    transform: >
+      $["x-namespace"] = "Azure.ResourceManager.Models";
+      $["x-accessibility"] = "public";
   - from: types.json
     where: $.definitions['OperationStatusResult']
     transform: >
       $["x-ms-mgmt-propertyReferenceType"] = false;
       $["x-ms-mgmt-typeReferenceType"] = true;
       $["x-csharp-usage"] = "model,output";
-# Workaround for the issue that SystemData lost readonly attribute: https://github.com/Azure/autorest/issues/4269
->>>>>>> 75e2384d
-  - from: types.json
-    where: $.definitions.systemData.properties.*
-    transform: >
-      $["readOnly"] = true;
-  - from: types.json
-    where: $.definitions.encryptionProperties
-    transform: >
-      $["x-ms-mgmt-propertyReferenceType"] = true;
-      $["x-namespace"] = "Azure.ResourceManager.Models";
-      $["x-accessibility"] = "public";
-      $["x-csharp-formats"] = "json";
-      $["x-csharp-usage"] = "model,input,output";
-  - from: types.json
-    where: $.definitions.KeyVaultProperties
-    transform: >
-      $["x-ms-mgmt-propertyReferenceType"] = true;
-      $["x-namespace"] = "Azure.ResourceManager.Models";
-      $["x-accessibility"] = "public";
-      $["x-csharp-formats"] = "json";
-      $["x-csharp-usage"] = "model,input,output";
-  - from: types.json
-    where: $.definitions.*.properties[?(@.enum)]
-    transform: >
-      $["x-namespace"] = "Azure.ResourceManager.Models";
-      $["x-accessibility"] = "public";
   - from: managedidentity.json
     where: $.definitions.SystemAssignedServiceIdentity
     transform: >
