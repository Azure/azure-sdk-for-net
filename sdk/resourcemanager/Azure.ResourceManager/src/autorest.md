--- conflicted
+++ resolved
@@ -175,8 +175,8 @@
   Resources_ListByResourceGroup: GetGenericResources
   Providers_RegisterAtManagementGroupScope: RegisterResourceProvider
   ResourceLinks_ListAtSubscription: GetResourceLinks
-<<<<<<< HEAD
-no-property-type-replacement: ProviderData;Provider
+
+no-property-type-replacement: ResourceProviderData;ResourceProvider;
 
 rename-rules:
   CPU: Cpu
@@ -200,9 +200,6 @@
   SSO: Sso
   URI: Uri
 
-=======
-no-property-type-replacement: ResourceProviderData;ResourceProvider;
->>>>>>> 707a7c62
 directive:
   # These methods can be replaced by using other methods in the same operation group, remove for Preview.
   - remove-operation: PolicyAssignments_DeleteById
