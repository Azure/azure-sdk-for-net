--- conflicted
+++ resolved
@@ -122,11 +122,7 @@
 
             _tenant = new Tenant(this);
             _defaultSubscription = string.IsNullOrWhiteSpace(defaultSubscriptionId) ? null :
-<<<<<<< HEAD
                 new Subscription(this, ResourceIdentifier.Root.AppendChildResource(Subscription.ResourceType.Type, defaultSubscriptionId));
-=======
-                new Subscription(ClientOptions, Credential, BaseUri, Pipeline, ResourceIdentifier.Root.AppendChildResource(Subscription.ResourceType.Type, defaultSubscriptionId));
->>>>>>> cb3c6193
         }
 
         private void CopyApiVersionOverrides(ArmClientOptions options)
@@ -199,63 +195,6 @@
         }
 
         /// <summary>
-<<<<<<< HEAD
-        /// Gets a resource group operations object.
-        /// </summary>
-        /// <param name="id"> The id of the resourcegroup. </param>
-        /// <returns> Resource operations of the resourcegroup. </returns>
-        public virtual ResourceGroup GetResourceGroup(ResourceIdentifier id)
-        {
-            ResourceGroup.ValidateResourceId(id);
-            return new ResourceGroup(this, id);
-        }
-
-        /// <summary>
-        /// Gets a subscription operations object.
-        /// </summary>
-        /// <param name="id"> The id of the subscription. </param>
-        /// <returns> Resource operations of the subscription. </returns>
-        public virtual Subscription GetSubscription(ResourceIdentifier id)
-        {
-            Subscription.ValidateResourceId(id);
-            return new Subscription(this, id);
-        }
-
-        /// <summary>
-        /// Gets a feature operations object.
-        /// </summary>
-        /// <param name="id"> The id of the feature. </param>
-        /// <returns> Resource operations of the feature. </returns>
-        public virtual Feature GetFeature(ResourceIdentifier id)
-        {
-            Feature.ValidateResourceId(id);
-            return new Feature(this, id);
-        }
-
-        /// <summary>
-        /// Gets a Provider operations object.
-        /// </summary>
-        /// <param name="id"> The id of the Provider. </param>
-        /// <returns> Resource operations of the Provider. </returns>
-        public virtual Provider GetProvider(ResourceIdentifier id)
-        {
-            Provider.ValidateResourceId(id);
-            return new Provider(this, id);
-        }
-
-        /// <summary>
-        /// Gets a PredefinedTag operations object.
-        /// </summary>
-        /// <param name="id"> The id of the PredefinedTag. </param>
-        /// <returns> Resource operations of the PredefinedTag. </returns>
-        public virtual PredefinedTag GetPreDefinedTag(ResourceIdentifier id)
-        {
-            return new PredefinedTag(this, id);
-        }
-
-        /// <summary>
-=======
->>>>>>> cb3c6193
         /// Gets the default subscription.
         /// </summary>
         /// <returns> Resource operations of the Subscription. </returns>
