--- conflicted
+++ resolved
@@ -79,13 +79,8 @@
 
             Pipeline = HttpPipelineBuilder.Build(options, new BearerTokenAuthenticationPolicy(credential, environment.DefaultScope));
 
-<<<<<<< HEAD
-            DiagnosticOptions = options.Diagnostics;
-            _subscriptionClientDiagnostics = new ClientDiagnostics("Azure.ResourceManager", SubscriptionResource.ResourceType.Namespace, DiagnosticOptions);
-=======
             Diagnostics = options.Diagnostics;
-            _subscriptionClientDiagnostics = new ClientDiagnostics("Azure.ResourceManager", Subscription.ResourceType.Namespace, Diagnostics);
->>>>>>> 73128fc8
+            _subscriptionClientDiagnostics = new ClientDiagnostics("Azure.ResourceManager", SubscriptionResource.ResourceType.Namespace, Diagnostics);
 
             CopyApiVersionOverrides(options);
 
