﻿// Copyright (c) Microsoft Corporation. All rights reserved.
// Licensed under the MIT License.

using System;
using System.Collections.Generic;
using System.Linq;
using System.Threading;
using System.Threading.Tasks;
using Azure.Core;
using Azure.Core.Pipeline;
using Azure.ResourceManager.Resources;
using Azure.ResourceManager.Resources.Models;
<<<<<<< HEAD
=======
using System.Linq;
>>>>>>> 3ffef6e8

namespace Azure.ResourceManager.Core
{
    /// <summary>
    /// A class representing the operations that can be performed over a specific resource.
    /// </summary>
    public abstract class ArmResource
    {
        private TagResource _tagResource;
        private Tenant _tenant;

        /// <summary>
        /// Initializes a new instance of the <see cref="ArmResource"/> class for mocking.
        /// </summary>
        protected ArmResource()
        {
        }

        /// <summary>
        /// Initializes a new instance of the <see cref="ArmResource"/> class.
        /// </summary>
        /// <param name="parentOperations"> The resource representing the parent resource. </param>
        /// <param name="id"> The identifier of the resource that is the target of operations. </param>
        protected ArmResource(ArmResource parentOperations, ResourceIdentifier id)
            : this(new ClientContext(parentOperations.ClientOptions, parentOperations.Credential, parentOperations.BaseUri, parentOperations.Pipeline), id)
        {
        }

        /// <summary>
        /// Initializes a new instance of the <see cref="ArmResource"/> class.
        /// </summary>
        /// <param name="clientOptions"></param>
        /// <param name="credential"></param>
        /// <param name="uri"></param>
        /// <param name="pipeline"></param>
        /// <param name="id"> The identifier of the resource that is the target of operations. </param>
        protected ArmResource(ArmClientOptions clientOptions, TokenCredential credential, Uri uri, HttpPipeline pipeline, ResourceIdentifier id)
            : this(new ClientContext(clientOptions, credential, uri, pipeline), id)
        {
        }

        /// <summary>
        /// Initializes a new instance of the <see cref="ArmResource"/> class.
        /// </summary>
        /// <param name="clientContext"></param>
        /// <param name="id"> The identifier of the resource that is the target of operations. </param>
        internal ArmResource(ClientContext clientContext, ResourceIdentifier id)
        {
            Argument.AssertNotNull(id, nameof(id));

            ClientOptions = clientContext.ClientOptions;
            Id = id;
            Credential = clientContext.Credential;
            BaseUri = clientContext.BaseUri;
            Pipeline = clientContext.Pipeline;
<<<<<<< HEAD
=======
            #pragma warning disable CA2214
            ValidateResourceType(id);
            #pragma warning restore CA2214
>>>>>>> 3ffef6e8
        }

        private Tenant Tenant => _tenant ??= new Tenant(ClientOptions, Credential, BaseUri, Pipeline);

        /// <summary>
        /// Gets the resource identifier.
        /// </summary>
        public virtual ResourceIdentifier Id { get; }

        /// <summary>
        /// Gets the Azure Resource Manager client options.
        /// </summary>
        protected internal virtual ArmClientOptions ClientOptions { get; private set; }

        /// <summary>
        /// Gets the Azure credential.
        /// </summary>
        protected internal virtual TokenCredential Credential { get; private set; }

        /// <summary>
        /// Gets the base URI of the service.
        /// </summary>
        protected internal virtual Uri BaseUri { get; private set; }

        /// <summary>
        /// Gets the HTTP pipeline.
        /// </summary>
        protected internal virtual HttpPipeline Pipeline { get; }

        /// <summary>
        /// Gets the TagResourceOperations.
        /// </summary>
        /// <returns> A TagResourceOperations. </returns>
        protected internal TagResource TagResource => _tagResource ??= new TagResource(this, Id);

        /// <summary>
<<<<<<< HEAD
=======
        /// Validate the resource identifier against current operations.
        /// </summary>
        /// <param name="identifier"> The resource identifier. </param>
        protected virtual void ValidateResourceType(ResourceIdentifier identifier)
        {
#if DEBUG
            if (identifier.ResourceType != ValidResourceType)
                throw new ArgumentException($"Invalid resource type {identifier?.ResourceType} expected {ValidResourceType}");
#endif
        }

        /// <summary>
>>>>>>> 3ffef6e8
        /// Lists all available geo-locations.
        /// </summary>
        /// <param name="resourceType"> The <see cref="ResourceType"/> instance to use for the list. </param>
        /// <param name="cancellationToken"> A token to allow the caller to cancel the call to the service. The default value is <see cref="CancellationToken.None" />. </param>
        /// <returns> A collection of location that may take multiple service requests to iterate over. </returns>
        protected IEnumerable<AzureLocation> ListAvailableLocations(ResourceType resourceType, CancellationToken cancellationToken = default)
        {
            ProviderInfo resourcePageableProvider = Tenant.GetTenantProvider(resourceType.Namespace, null, cancellationToken);
            if (resourcePageableProvider is null)
                throw new InvalidOperationException($"{resourceType.Type} not found for {resourceType.Namespace}");
            var theResource = resourcePageableProvider.ResourceTypes.FirstOrDefault(r => resourceType.Type.Equals(r.ResourceType));
            if (theResource is null)
                throw new InvalidOperationException($"{resourceType.Type} not found for {resourceType.Type}");
            return theResource.Locations.Select(l => new AzureLocation(l));
        }

        /// <summary>
        /// Lists all available geo-locations.
        /// </summary>
        /// <param name="resourceType"> The <see cref="ResourceType"/> instance to use for the list. </param>
        /// <param name="cancellationToken"> A token to allow the caller to cancel the call to the service. The default value is <see cref="CancellationToken.None" />. </param>
        /// <returns> A collection of location that may take multiple service requests to iterate over. </returns>
        protected async Task<IEnumerable<AzureLocation>> ListAvailableLocationsAsync(ResourceType resourceType, CancellationToken cancellationToken = default)
        {
            ProviderInfo resourcePageableProvider = await Tenant.GetTenantProviderAsync(resourceType.Namespace, null, cancellationToken).ConfigureAwait(false);
            if (resourcePageableProvider is null)
                throw new InvalidOperationException($"{resourceType.Type} not found for {resourceType.Namespace}");
            var theResource = resourcePageableProvider.ResourceTypes.FirstOrDefault(r => resourceType.Type.Equals(r.ResourceType));
            if (theResource is null)
                throw new InvalidOperationException($"{resourceType.Type} not found for {resourceType.Type}");
            return theResource.Locations.Select(l => new AzureLocation(l));
        }
    }
}<|MERGE_RESOLUTION|>--- conflicted
+++ resolved
@@ -10,10 +10,7 @@
 using Azure.Core.Pipeline;
 using Azure.ResourceManager.Resources;
 using Azure.ResourceManager.Resources.Models;
-<<<<<<< HEAD
-=======
 using System.Linq;
->>>>>>> 3ffef6e8
 
 namespace Azure.ResourceManager.Core
 {
@@ -69,12 +66,9 @@
             Credential = clientContext.Credential;
             BaseUri = clientContext.BaseUri;
             Pipeline = clientContext.Pipeline;
-<<<<<<< HEAD
-=======
             #pragma warning disable CA2214
             ValidateResourceType(id);
             #pragma warning restore CA2214
->>>>>>> 3ffef6e8
         }
 
         private Tenant Tenant => _tenant ??= new Tenant(ClientOptions, Credential, BaseUri, Pipeline);
@@ -111,8 +105,6 @@
         protected internal TagResource TagResource => _tagResource ??= new TagResource(this, Id);
 
         /// <summary>
-<<<<<<< HEAD
-=======
         /// Validate the resource identifier against current operations.
         /// </summary>
         /// <param name="identifier"> The resource identifier. </param>
@@ -125,7 +117,6 @@
         }
 
         /// <summary>
->>>>>>> 3ffef6e8
         /// Lists all available geo-locations.
         /// </summary>
         /// <param name="resourceType"> The <see cref="ResourceType"/> instance to use for the list. </param>
