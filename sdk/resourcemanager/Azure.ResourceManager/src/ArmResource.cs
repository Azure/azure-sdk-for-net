--- conflicted
+++ resolved
@@ -45,14 +45,7 @@
         /// <summary>
         /// Initializes a new instance of the <see cref="ArmResource"/> class for mocking.
         /// </summary>
-<<<<<<< HEAD
         protected ArmResource()
-=======
-        /// <param name="resource"> The resource that contains the ClientContext. </param>
-        /// <param name="id"> The identifier of the resource that is the target of operations. </param>
-        protected ArmResource(ArmResource resource, ResourceIdentifier id)
-            : this(new ClientContext(resource.ClientOptions, resource.Credential, resource.BaseUri, resource.Pipeline), id)
->>>>>>> cb3c6193
         {
         }
 
