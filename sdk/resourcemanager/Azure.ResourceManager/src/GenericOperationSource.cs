--- conflicted
+++ resolved
@@ -13,13 +13,8 @@
 
 namespace Azure.ResourceManager
 {
-<<<<<<< HEAD
-    [RequiresDynamicCode("Uses Activator.CreateInstance which is not compatible with AOT compilation.")]
-    [RequiresUnreferencedCode("Uses Activator.CreateInstance which is not compatible with trimming.")]
-=======
     [RequiresDynamicCode("This type uses reflection.")]
     [RequiresUnreferencedCode("This type uses reflection.")]
->>>>>>> 23bba002
     internal class GenericOperationSource<[DynamicallyAccessedMembers(DynamicallyAccessedMemberTypes.PublicConstructors | DynamicallyAccessedMemberTypes.NonPublicConstructors)] T> : IOperationSource<T>
     {
         private readonly ArmClient _client;
