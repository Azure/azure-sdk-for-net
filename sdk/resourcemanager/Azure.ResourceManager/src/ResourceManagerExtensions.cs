﻿// Copyright (c) Microsoft Corporation. All rights reserved.
// Licensed under the MIT License.

using System;
using System.ComponentModel;
using System.Threading;
using System.Threading.Tasks;
using Azure.Core;
using Azure.ResourceManager.Resources;

namespace Azure.ResourceManager.Core
{
    /// <summary>
    /// Extension class for resource manager.
    /// </summary>
    public static class ResourceManagerExtensions
    {
        /// <summary>
        /// Waits for the completion of the long running operations.
        /// </summary>
        /// <param name="operation"> The operation instance to use. </param>
        /// <param name="cancellationToken"> A token to allow the caller to cancel the call to the service. The default value is <see cref="CancellationToken.None" />. </param>
        /// <returns> The response with the final state of the operation. </returns>
        public static Response WaitForCompletion(this Operation operation, CancellationToken cancellationToken)
        {
            return operation.WaitForCompletion(OperationInternals.DefaultPollingInterval, cancellationToken);
        }

        /// <summary>
        /// Waits for the completion of the long running operations.
        /// </summary>
        /// <param name="operation"> The operation instance to use. </param>
        /// <param name="pollingInterval"> The polling interval to check for status. </param>
        /// <param name="cancellationToken"> A token to allow the caller to cancel the call to the service. The default value is <see cref="CancellationToken.None" />. </param>
        /// <returns> The response with the final state of the operation. </returns>
        public static Response WaitForCompletion(this Operation operation, TimeSpan pollingInterval, CancellationToken cancellationToken)
        {
            while (true)
            {
                operation.UpdateStatus(cancellationToken);
                if (operation.HasCompleted)
                {
                    return operation.GetRawResponse();
                }

                Task.Delay(pollingInterval, cancellationToken).Wait(cancellationToken);
            }
        }

        /// <summary>
        /// Waits for the completion of the long running operations.
        /// </summary>
        /// <param name="operation"> The operation instance to use. </param>
        /// <param name="cancellationToken"> A token to allow the caller to cancel the call to the service. The default value is <see cref="CancellationToken.None" />. </param>
        /// <returns> The response with the final state of the operation. </returns>
        public static Response<T> WaitForCompletion<T>(this Operation<T> operation, CancellationToken cancellationToken = default)
        {
            return operation.WaitForCompletion(OperationInternals.DefaultPollingInterval, cancellationToken);
        }

        /// <summary>
        /// Waits for the completion of the long running operations.
        /// </summary>
        /// <param name="operation"> The operation instance to use. </param>
        /// <param name="pollingInterval"> The polling interval to check for status. </param>
        /// <param name="cancellationToken"> A token to allow the caller to cancel the call to the service. The default value is <see cref="CancellationToken.None" />. </param>
        /// <returns> The response with the final state of the operation. </returns>
        public static Response<T> WaitForCompletion<T>(this Operation<T> operation, TimeSpan pollingInterval, CancellationToken cancellationToken = default)
        {
            while (true)
            {
                operation.UpdateStatus(cancellationToken);
                if (operation.HasCompleted)
                {
                    return Response.FromValue(operation.Value, operation.GetRawResponse());
                }

                Task.Delay(pollingInterval, cancellationToken).Wait(cancellationToken);
            }
        }

        /// <summary>
        /// Gets the correlation id from x-ms-correlation-id.
        /// </summary>
        public static string GetCorrelationId(this Response response)
        {
            string correlationId = null;
            response.Headers.TryGetValue("x-ms-correlation-request-id", out correlationId);
            return correlationId;
        }
<<<<<<< HEAD

        private static void ValidateProviderResourceParameters(string providerNamespace, string resourceType, string resourceName)
        {
            ValidatePathSegment(providerNamespace, nameof(providerNamespace));
            ValidatePathSegment(resourceType, nameof(resourceType));
            ValidatePathSegment(resourceName, nameof(resourceName));
        }

        private static void ValidateChildResourceParameters(string childResourceType, string childResourceName)
        {
            ValidatePathSegment(childResourceType, nameof(childResourceType));
            ValidatePathSegment(childResourceName, nameof(childResourceName));
        }

        private static void ValidatePathSegment(string segment, string parameterName)
        {
            if (string.IsNullOrWhiteSpace(segment))
                throw new ArgumentNullException(parameterName);
            if (segment.Contains("/"))
                throw new ArgumentOutOfRangeException(parameterName, $"{parameterName} must be a single path segment");
        }

        internal static ResourceIdentifier GetSubscriptionResourceIdentifier(this ResourceIdentifier id)
        {
            if (id.ResourceType == Subscription.ResourceType)
                return id;

            ResourceIdentifier parent = id.Parent;
            while (parent != null && parent.ResourceType != Subscription.ResourceType)
            {
                parent = parent.Parent;
            }

            return parent?.ResourceType == Subscription.ResourceType ? parent : null;
        }
=======
>>>>>>> 861d85a0
    }
}<|MERGE_RESOLUTION|>--- conflicted
+++ resolved
@@ -88,43 +88,5 @@
             response.Headers.TryGetValue("x-ms-correlation-request-id", out correlationId);
             return correlationId;
         }
-<<<<<<< HEAD
-
-        private static void ValidateProviderResourceParameters(string providerNamespace, string resourceType, string resourceName)
-        {
-            ValidatePathSegment(providerNamespace, nameof(providerNamespace));
-            ValidatePathSegment(resourceType, nameof(resourceType));
-            ValidatePathSegment(resourceName, nameof(resourceName));
-        }
-
-        private static void ValidateChildResourceParameters(string childResourceType, string childResourceName)
-        {
-            ValidatePathSegment(childResourceType, nameof(childResourceType));
-            ValidatePathSegment(childResourceName, nameof(childResourceName));
-        }
-
-        private static void ValidatePathSegment(string segment, string parameterName)
-        {
-            if (string.IsNullOrWhiteSpace(segment))
-                throw new ArgumentNullException(parameterName);
-            if (segment.Contains("/"))
-                throw new ArgumentOutOfRangeException(parameterName, $"{parameterName} must be a single path segment");
-        }
-
-        internal static ResourceIdentifier GetSubscriptionResourceIdentifier(this ResourceIdentifier id)
-        {
-            if (id.ResourceType == Subscription.ResourceType)
-                return id;
-
-            ResourceIdentifier parent = id.Parent;
-            while (parent != null && parent.ResourceType != Subscription.ResourceType)
-            {
-                parent = parent.Parent;
-            }
-
-            return parent?.ResourceType == Subscription.ResourceType ? parent : null;
-        }
-=======
->>>>>>> 861d85a0
     }
 }