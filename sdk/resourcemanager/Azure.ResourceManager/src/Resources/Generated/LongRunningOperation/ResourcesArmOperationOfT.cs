--- conflicted
+++ resolved
@@ -8,10 +8,6 @@
 using System;
 using System.ClientModel.Primitives;
 using System.Collections.Generic;
-<<<<<<< HEAD
-using System.Linq;
-=======
->>>>>>> f0b21e32
 using System.Threading;
 using System.Threading.Tasks;
 using Azure.Core;
@@ -63,25 +59,10 @@
                 return null;
             }
             var lroDetails = ModelReaderWriter.Write(rehydrationToken, ModelReaderWriterOptions.Json).ToObjectFromJson<Dictionary<string, string>>();
-<<<<<<< HEAD
-            var nextRequestUri = lroDetails["nextRequestUri"];
-            if (Uri.TryCreate(nextRequestUri, UriKind.Absolute, out var uri))
-            {
-                return uri.Segments.LastOrDefault();
-            }
-            else
-            {
-                return null;
-            }
-        }
-        /// <inheritdoc />
-        public override string Id => _operationId ?? null;
-=======
             return lroDetails["id"];
         }
         /// <inheritdoc />
         public override string Id => _operationId ?? NextLinkOperationImplementation.NotSet;
->>>>>>> f0b21e32
 
         /// <inheritdoc />
         public override RehydrationToken? GetRehydrationToken() => _nextLinkOperation?.GetRehydrationToken() ?? _completeRehydrationToken;
