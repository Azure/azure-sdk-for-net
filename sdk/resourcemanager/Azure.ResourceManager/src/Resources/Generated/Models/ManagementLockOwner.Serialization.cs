--- conflicted
+++ resolved
@@ -94,11 +94,7 @@
             StringBuilder builder = new StringBuilder();
             BicepModelReaderWriterOptions bicepOptions = options as BicepModelReaderWriterOptions;
             IDictionary<string, string> propertyOverrides = null;
-<<<<<<< HEAD
-            bool hasObjectOverride = bicepOptions != null && bicepOptions.ParameterOverrides.TryGetValue(this, out propertyOverrides);
-=======
             bool hasObjectOverride = bicepOptions != null && bicepOptions.PropertyOverrides.TryGetValue(this, out propertyOverrides);
->>>>>>> 0ef8e8d1
             bool hasPropertyOverride = false;
             string propertyOverride = null;
 
@@ -156,8 +152,6 @@
                         using JsonDocument document = JsonDocument.Parse(data);
                         return DeserializeManagementLockOwner(document.RootElement, options);
                     }
-                case "bicep":
-                    throw new InvalidOperationException("Bicep deserialization is not supported for this type.");
                 default:
                     throw new FormatException($"The model {nameof(ManagementLockOwner)} does not support reading '{options.Format}' format.");
             }
