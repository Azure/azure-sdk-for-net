// Copyright (c) Microsoft Corporation. All rights reserved.
// Licensed under the MIT License.

// <auto-generated/>

#nullable disable

using System;
using System.Collections.Generic;

namespace Azure.ResourceManager.Resources.Models
{
    /// <summary> The provider permission. </summary>
    public partial class ProviderPermission
    {
<<<<<<< HEAD
        /// <summary> Keeps track of any properties unknown to the library. </summary>
        private Dictionary<string, BinaryData> _serializedAdditionalRawData;

=======
>>>>>>> 169816fb
        /// <summary> Initializes a new instance of <see cref="ProviderPermission"/>. </summary>
        internal ProviderPermission()
        {
        }

        /// <summary> Initializes a new instance of <see cref="ProviderPermission"/>. </summary>
        /// <param name="applicationId"> The application id. </param>
        /// <param name="roleDefinition"> Role definition properties. </param>
        /// <param name="managedByRoleDefinition"> Role definition properties. </param>
        /// <param name="providerAuthorizationConsentState"> The provider authorization consent state. </param>
        /// <param name="serializedAdditionalRawData"> Keeps track of any properties unknown to the library. </param>
        internal ProviderPermission(string applicationId, AzureRoleDefinition roleDefinition, AzureRoleDefinition managedByRoleDefinition, ProviderAuthorizationConsentState? providerAuthorizationConsentState, Dictionary<string, BinaryData> serializedAdditionalRawData)
        {
            ApplicationId = applicationId;
            RoleDefinition = roleDefinition;
            ManagedByRoleDefinition = managedByRoleDefinition;
            ProviderAuthorizationConsentState = providerAuthorizationConsentState;
            _serializedAdditionalRawData = serializedAdditionalRawData;
        }

        /// <summary> The application id. </summary>
        public string ApplicationId { get; }
        /// <summary> Role definition properties. </summary>
        public AzureRoleDefinition RoleDefinition { get; }
        /// <summary> Role definition properties. </summary>
        public AzureRoleDefinition ManagedByRoleDefinition { get; }
        /// <summary> The provider authorization consent state. </summary>
        public ProviderAuthorizationConsentState? ProviderAuthorizationConsentState { get; }
    }
}<|MERGE_RESOLUTION|>--- conflicted
+++ resolved
@@ -13,12 +13,6 @@
     /// <summary> The provider permission. </summary>
     public partial class ProviderPermission
     {
-<<<<<<< HEAD
-        /// <summary> Keeps track of any properties unknown to the library. </summary>
-        private Dictionary<string, BinaryData> _serializedAdditionalRawData;
-
-=======
->>>>>>> 169816fb
         /// <summary> Initializes a new instance of <see cref="ProviderPermission"/>. </summary>
         internal ProviderPermission()
         {
