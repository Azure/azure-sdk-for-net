// Copyright (c) Microsoft Corporation. All rights reserved.
// Licensed under the MIT License.

// <auto-generated/>

#nullable disable

using System;
using System.Collections.Generic;
using Azure.Core;

namespace Azure.ResourceManager.Resources.Models
{
    /// <summary> The policy property value override. </summary>
    public partial class PolicyOverride
    {
<<<<<<< HEAD
        /// <summary> Keeps track of any properties unknown to the library. </summary>
        private Dictionary<string, BinaryData> _serializedAdditionalRawData;

=======
>>>>>>> 169816fb
        /// <summary> Initializes a new instance of <see cref="PolicyOverride"/>. </summary>
        public PolicyOverride()
        {
            Selectors = new ChangeTrackingList<ResourceSelectorExpression>();
        }

        /// <summary> Initializes a new instance of <see cref="PolicyOverride"/>. </summary>
        /// <param name="kind"> The override kind. </param>
        /// <param name="value"> The value to override the policy property. </param>
        /// <param name="selectors"> The list of the selector expressions. </param>
        /// <param name="serializedAdditionalRawData"> Keeps track of any properties unknown to the library. </param>
        internal PolicyOverride(PolicyOverrideKind? kind, string value, IList<ResourceSelectorExpression> selectors, Dictionary<string, BinaryData> serializedAdditionalRawData)
        {
            Kind = kind;
            Value = value;
            Selectors = selectors;
            _serializedAdditionalRawData = serializedAdditionalRawData;
        }

        /// <summary> The override kind. </summary>
        public PolicyOverrideKind? Kind { get; set; }
        /// <summary> The value to override the policy property. </summary>
        public string Value { get; set; }
        /// <summary> The list of the selector expressions. </summary>
        public IList<ResourceSelectorExpression> Selectors { get; }
    }
}<|MERGE_RESOLUTION|>--- conflicted
+++ resolved
@@ -14,12 +14,6 @@
     /// <summary> The policy property value override. </summary>
     public partial class PolicyOverride
     {
-<<<<<<< HEAD
-        /// <summary> Keeps track of any properties unknown to the library. </summary>
-        private Dictionary<string, BinaryData> _serializedAdditionalRawData;
-
-=======
->>>>>>> 169816fb
         /// <summary> Initializes a new instance of <see cref="PolicyOverride"/>. </summary>
         public PolicyOverride()
         {
