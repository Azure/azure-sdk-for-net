// Copyright (c) Microsoft Corporation. All rights reserved.
// Licensed under the MIT License.

// <auto-generated/>

#nullable disable

using System;
using System.ClientModel.Primitives;
using System.Collections.Generic;
using System.Text.Json;
using Azure.Core;

namespace Azure.ResourceManager.Resources.Models
{
    public partial class ResourceTypeAlias : IUtf8JsonSerializable, IJsonModel<ResourceTypeAlias>
    {
        void IUtf8JsonSerializable.Write(Utf8JsonWriter writer) => ((IJsonModel<ResourceTypeAlias>)this).Write(writer, new ModelReaderWriterOptions("W"));

        void IJsonModel<ResourceTypeAlias>.Write(Utf8JsonWriter writer, ModelReaderWriterOptions options)
        {
            var format = options.Format == "W" ? ((IPersistableModel<ResourceTypeAlias>)this).GetFormatFromOptions(options) : options.Format;
            if (format != "J")
            {
<<<<<<< HEAD
                throw new InvalidOperationException($"The model {nameof(ResourceTypeAlias)} does not support '{format}' format.");
=======
                throw new FormatException($"The model {nameof(ResourceTypeAlias)} does not support '{format}' format.");
>>>>>>> b9469ada
            }

            writer.WriteStartObject();
            if (Optional.IsDefined(Name))
            {
                writer.WritePropertyName("name"u8);
                writer.WriteStringValue(Name);
            }
            if (Optional.IsCollectionDefined(Paths))
            {
                writer.WritePropertyName("paths"u8);
                writer.WriteStartArray();
                foreach (var item in Paths)
                {
                    writer.WriteObjectValue(item);
                }
                writer.WriteEndArray();
            }
            if (Optional.IsDefined(AliasType))
            {
                writer.WritePropertyName("type"u8);
                writer.WriteStringValue(AliasType.Value.ToSerialString());
            }
            if (Optional.IsDefined(DefaultPath))
            {
                writer.WritePropertyName("defaultPath"u8);
                writer.WriteStringValue(DefaultPath);
            }
            if (Optional.IsDefined(DefaultPattern))
            {
                writer.WritePropertyName("defaultPattern"u8);
                writer.WriteObjectValue(DefaultPattern);
            }
            if (options.Format != "W" && Optional.IsDefined(DefaultMetadata))
            {
                writer.WritePropertyName("defaultMetadata"u8);
                writer.WriteObjectValue(DefaultMetadata);
            }
            if (options.Format != "W" && _serializedAdditionalRawData != null)
            {
                foreach (var item in _serializedAdditionalRawData)
                {
                    writer.WritePropertyName(item.Key);
#if NET6_0_OR_GREATER
				writer.WriteRawValue(item.Value);
#else
                    using (JsonDocument document = JsonDocument.Parse(item.Value))
                    {
                        JsonSerializer.Serialize(writer, document.RootElement);
                    }
#endif
                }
            }
            writer.WriteEndObject();
        }

        ResourceTypeAlias IJsonModel<ResourceTypeAlias>.Create(ref Utf8JsonReader reader, ModelReaderWriterOptions options)
        {
            var format = options.Format == "W" ? ((IPersistableModel<ResourceTypeAlias>)this).GetFormatFromOptions(options) : options.Format;
            if (format != "J")
            {
<<<<<<< HEAD
                throw new InvalidOperationException($"The model {nameof(ResourceTypeAlias)} does not support '{format}' format.");
=======
                throw new FormatException($"The model {nameof(ResourceTypeAlias)} does not support '{format}' format.");
>>>>>>> b9469ada
            }

            using JsonDocument document = JsonDocument.ParseValue(ref reader);
            return DeserializeResourceTypeAlias(document.RootElement, options);
        }

        internal static ResourceTypeAlias DeserializeResourceTypeAlias(JsonElement element, ModelReaderWriterOptions options = null)
        {
            options ??= new ModelReaderWriterOptions("W");

            if (element.ValueKind == JsonValueKind.Null)
            {
                return null;
            }
            Optional<string> name = default;
            Optional<IReadOnlyList<ResourceTypeAliasPath>> paths = default;
            Optional<ResourceTypeAliasType> type = default;
            Optional<string> defaultPath = default;
            Optional<ResourceTypeAliasPattern> defaultPattern = default;
            Optional<ResourceTypeAliasPathMetadata> defaultMetadata = default;
            IDictionary<string, BinaryData> serializedAdditionalRawData = default;
            Dictionary<string, BinaryData> additionalPropertiesDictionary = new Dictionary<string, BinaryData>();
            foreach (var property in element.EnumerateObject())
            {
                if (property.NameEquals("name"u8))
                {
                    name = property.Value.GetString();
                    continue;
                }
                if (property.NameEquals("paths"u8))
                {
                    if (property.Value.ValueKind == JsonValueKind.Null)
                    {
                        continue;
                    }
                    List<ResourceTypeAliasPath> array = new List<ResourceTypeAliasPath>();
                    foreach (var item in property.Value.EnumerateArray())
                    {
                        array.Add(ResourceTypeAliasPath.DeserializeResourceTypeAliasPath(item));
                    }
                    paths = array;
                    continue;
                }
                if (property.NameEquals("type"u8))
                {
                    if (property.Value.ValueKind == JsonValueKind.Null)
                    {
                        continue;
                    }
                    type = property.Value.GetString().ToResourceTypeAliasType();
                    continue;
                }
                if (property.NameEquals("defaultPath"u8))
                {
                    defaultPath = property.Value.GetString();
                    continue;
                }
                if (property.NameEquals("defaultPattern"u8))
                {
                    if (property.Value.ValueKind == JsonValueKind.Null)
                    {
                        continue;
                    }
                    defaultPattern = ResourceTypeAliasPattern.DeserializeResourceTypeAliasPattern(property.Value);
                    continue;
                }
                if (property.NameEquals("defaultMetadata"u8))
                {
                    if (property.Value.ValueKind == JsonValueKind.Null)
                    {
                        continue;
                    }
                    defaultMetadata = ResourceTypeAliasPathMetadata.DeserializeResourceTypeAliasPathMetadata(property.Value);
                    continue;
                }
                if (options.Format != "W")
                {
                    additionalPropertiesDictionary.Add(property.Name, BinaryData.FromString(property.Value.GetRawText()));
                }
            }
            serializedAdditionalRawData = additionalPropertiesDictionary;
            return new ResourceTypeAlias(name.Value, Optional.ToList(paths), Optional.ToNullable(type), defaultPath.Value, defaultPattern.Value, defaultMetadata.Value, serializedAdditionalRawData);
        }

        BinaryData IPersistableModel<ResourceTypeAlias>.Write(ModelReaderWriterOptions options)
        {
            var format = options.Format == "W" ? ((IPersistableModel<ResourceTypeAlias>)this).GetFormatFromOptions(options) : options.Format;

            switch (format)
            {
                case "J":
                    return ModelReaderWriter.Write(this, options);
                default:
<<<<<<< HEAD
                    throw new InvalidOperationException($"The model {nameof(ResourceTypeAlias)} does not support '{options.Format}' format.");
=======
                    throw new FormatException($"The model {nameof(ResourceTypeAlias)} does not support '{options.Format}' format.");
>>>>>>> b9469ada
            }
        }

        ResourceTypeAlias IPersistableModel<ResourceTypeAlias>.Create(BinaryData data, ModelReaderWriterOptions options)
        {
            var format = options.Format == "W" ? ((IPersistableModel<ResourceTypeAlias>)this).GetFormatFromOptions(options) : options.Format;

            switch (format)
            {
                case "J":
                    {
                        using JsonDocument document = JsonDocument.Parse(data);
                        return DeserializeResourceTypeAlias(document.RootElement, options);
                    }
                default:
<<<<<<< HEAD
                    throw new InvalidOperationException($"The model {nameof(ResourceTypeAlias)} does not support '{options.Format}' format.");
=======
                    throw new FormatException($"The model {nameof(ResourceTypeAlias)} does not support '{options.Format}' format.");
>>>>>>> b9469ada
            }
        }

        string IPersistableModel<ResourceTypeAlias>.GetFormatFromOptions(ModelReaderWriterOptions options) => "J";
    }
}<|MERGE_RESOLUTION|>--- conflicted
+++ resolved
@@ -22,11 +22,7 @@
             var format = options.Format == "W" ? ((IPersistableModel<ResourceTypeAlias>)this).GetFormatFromOptions(options) : options.Format;
             if (format != "J")
             {
-<<<<<<< HEAD
-                throw new InvalidOperationException($"The model {nameof(ResourceTypeAlias)} does not support '{format}' format.");
-=======
                 throw new FormatException($"The model {nameof(ResourceTypeAlias)} does not support '{format}' format.");
->>>>>>> b9469ada
             }
 
             writer.WriteStartObject();
@@ -88,11 +84,7 @@
             var format = options.Format == "W" ? ((IPersistableModel<ResourceTypeAlias>)this).GetFormatFromOptions(options) : options.Format;
             if (format != "J")
             {
-<<<<<<< HEAD
-                throw new InvalidOperationException($"The model {nameof(ResourceTypeAlias)} does not support '{format}' format.");
-=======
                 throw new FormatException($"The model {nameof(ResourceTypeAlias)} does not support '{format}' format.");
->>>>>>> b9469ada
             }
 
             using JsonDocument document = JsonDocument.ParseValue(ref reader);
@@ -186,11 +178,7 @@
                 case "J":
                     return ModelReaderWriter.Write(this, options);
                 default:
-<<<<<<< HEAD
-                    throw new InvalidOperationException($"The model {nameof(ResourceTypeAlias)} does not support '{options.Format}' format.");
-=======
                     throw new FormatException($"The model {nameof(ResourceTypeAlias)} does not support '{options.Format}' format.");
->>>>>>> b9469ada
             }
         }
 
@@ -206,11 +194,7 @@
                         return DeserializeResourceTypeAlias(document.RootElement, options);
                     }
                 default:
-<<<<<<< HEAD
-                    throw new InvalidOperationException($"The model {nameof(ResourceTypeAlias)} does not support '{options.Format}' format.");
-=======
                     throw new FormatException($"The model {nameof(ResourceTypeAlias)} does not support '{options.Format}' format.");
->>>>>>> b9469ada
             }
         }
 
