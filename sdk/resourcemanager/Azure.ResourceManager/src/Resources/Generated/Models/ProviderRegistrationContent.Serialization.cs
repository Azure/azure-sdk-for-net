// Copyright (c) Microsoft Corporation. All rights reserved.
// Licensed under the MIT License.

// <auto-generated/>

#nullable disable

using System;
using System.ClientModel.Primitives;
using System.Collections.Generic;
using System.Text.Json;
using Azure.Core;

namespace Azure.ResourceManager.Resources.Models
{
    public partial class ProviderRegistrationContent : IUtf8JsonSerializable, IJsonModel<ProviderRegistrationContent>
    {
        void IUtf8JsonSerializable.Write(Utf8JsonWriter writer) => ((IJsonModel<ProviderRegistrationContent>)this).Write(writer, new ModelReaderWriterOptions("W"));

        void IJsonModel<ProviderRegistrationContent>.Write(Utf8JsonWriter writer, ModelReaderWriterOptions options)
        {
            var format = options.Format == "W" ? ((IPersistableModel<ProviderRegistrationContent>)this).GetFormatFromOptions(options) : options.Format;
            if (format != "J")
            {
<<<<<<< HEAD
                throw new InvalidOperationException($"The model {nameof(ProviderRegistrationContent)} does not support '{format}' format.");
=======
                throw new FormatException($"The model {nameof(ProviderRegistrationContent)} does not support '{format}' format.");
>>>>>>> b9469ada
            }

            writer.WriteStartObject();
            if (Optional.IsDefined(ThirdPartyProviderConsent))
            {
                writer.WritePropertyName("thirdPartyProviderConsent"u8);
                writer.WriteObjectValue(ThirdPartyProviderConsent);
            }
            if (options.Format != "W" && _serializedAdditionalRawData != null)
            {
                foreach (var item in _serializedAdditionalRawData)
                {
                    writer.WritePropertyName(item.Key);
#if NET6_0_OR_GREATER
				writer.WriteRawValue(item.Value);
#else
                    using (JsonDocument document = JsonDocument.Parse(item.Value))
                    {
                        JsonSerializer.Serialize(writer, document.RootElement);
                    }
#endif
                }
            }
            writer.WriteEndObject();
        }

        ProviderRegistrationContent IJsonModel<ProviderRegistrationContent>.Create(ref Utf8JsonReader reader, ModelReaderWriterOptions options)
        {
            var format = options.Format == "W" ? ((IPersistableModel<ProviderRegistrationContent>)this).GetFormatFromOptions(options) : options.Format;
            if (format != "J")
            {
<<<<<<< HEAD
                throw new InvalidOperationException($"The model {nameof(ProviderRegistrationContent)} does not support '{format}' format.");
=======
                throw new FormatException($"The model {nameof(ProviderRegistrationContent)} does not support '{format}' format.");
>>>>>>> b9469ada
            }

            using JsonDocument document = JsonDocument.ParseValue(ref reader);
            return DeserializeProviderRegistrationContent(document.RootElement, options);
        }

        internal static ProviderRegistrationContent DeserializeProviderRegistrationContent(JsonElement element, ModelReaderWriterOptions options = null)
        {
            options ??= new ModelReaderWriterOptions("W");

            if (element.ValueKind == JsonValueKind.Null)
            {
                return null;
            }
            Optional<ProviderConsentDefinition> thirdPartyProviderConsent = default;
            IDictionary<string, BinaryData> serializedAdditionalRawData = default;
            Dictionary<string, BinaryData> additionalPropertiesDictionary = new Dictionary<string, BinaryData>();
            foreach (var property in element.EnumerateObject())
            {
                if (property.NameEquals("thirdPartyProviderConsent"u8))
                {
                    if (property.Value.ValueKind == JsonValueKind.Null)
                    {
                        continue;
                    }
                    thirdPartyProviderConsent = ProviderConsentDefinition.DeserializeProviderConsentDefinition(property.Value);
                    continue;
                }
                if (options.Format != "W")
                {
                    additionalPropertiesDictionary.Add(property.Name, BinaryData.FromString(property.Value.GetRawText()));
                }
            }
            serializedAdditionalRawData = additionalPropertiesDictionary;
            return new ProviderRegistrationContent(thirdPartyProviderConsent.Value, serializedAdditionalRawData);
        }

        BinaryData IPersistableModel<ProviderRegistrationContent>.Write(ModelReaderWriterOptions options)
        {
            var format = options.Format == "W" ? ((IPersistableModel<ProviderRegistrationContent>)this).GetFormatFromOptions(options) : options.Format;

            switch (format)
            {
                case "J":
                    return ModelReaderWriter.Write(this, options);
                default:
<<<<<<< HEAD
                    throw new InvalidOperationException($"The model {nameof(ProviderRegistrationContent)} does not support '{options.Format}' format.");
=======
                    throw new FormatException($"The model {nameof(ProviderRegistrationContent)} does not support '{options.Format}' format.");
>>>>>>> b9469ada
            }
        }

        ProviderRegistrationContent IPersistableModel<ProviderRegistrationContent>.Create(BinaryData data, ModelReaderWriterOptions options)
        {
            var format = options.Format == "W" ? ((IPersistableModel<ProviderRegistrationContent>)this).GetFormatFromOptions(options) : options.Format;

            switch (format)
            {
                case "J":
                    {
                        using JsonDocument document = JsonDocument.Parse(data);
                        return DeserializeProviderRegistrationContent(document.RootElement, options);
                    }
                default:
<<<<<<< HEAD
                    throw new InvalidOperationException($"The model {nameof(ProviderRegistrationContent)} does not support '{options.Format}' format.");
=======
                    throw new FormatException($"The model {nameof(ProviderRegistrationContent)} does not support '{options.Format}' format.");
>>>>>>> b9469ada
            }
        }

        string IPersistableModel<ProviderRegistrationContent>.GetFormatFromOptions(ModelReaderWriterOptions options) => "J";
    }
}<|MERGE_RESOLUTION|>--- conflicted
+++ resolved
@@ -22,11 +22,7 @@
             var format = options.Format == "W" ? ((IPersistableModel<ProviderRegistrationContent>)this).GetFormatFromOptions(options) : options.Format;
             if (format != "J")
             {
-<<<<<<< HEAD
-                throw new InvalidOperationException($"The model {nameof(ProviderRegistrationContent)} does not support '{format}' format.");
-=======
                 throw new FormatException($"The model {nameof(ProviderRegistrationContent)} does not support '{format}' format.");
->>>>>>> b9469ada
             }
 
             writer.WriteStartObject();
@@ -58,11 +54,7 @@
             var format = options.Format == "W" ? ((IPersistableModel<ProviderRegistrationContent>)this).GetFormatFromOptions(options) : options.Format;
             if (format != "J")
             {
-<<<<<<< HEAD
-                throw new InvalidOperationException($"The model {nameof(ProviderRegistrationContent)} does not support '{format}' format.");
-=======
                 throw new FormatException($"The model {nameof(ProviderRegistrationContent)} does not support '{format}' format.");
->>>>>>> b9469ada
             }
 
             using JsonDocument document = JsonDocument.ParseValue(ref reader);
@@ -109,11 +101,7 @@
                 case "J":
                     return ModelReaderWriter.Write(this, options);
                 default:
-<<<<<<< HEAD
-                    throw new InvalidOperationException($"The model {nameof(ProviderRegistrationContent)} does not support '{options.Format}' format.");
-=======
                     throw new FormatException($"The model {nameof(ProviderRegistrationContent)} does not support '{options.Format}' format.");
->>>>>>> b9469ada
             }
         }
 
@@ -129,11 +117,7 @@
                         return DeserializeProviderRegistrationContent(document.RootElement, options);
                     }
                 default:
-<<<<<<< HEAD
-                    throw new InvalidOperationException($"The model {nameof(ProviderRegistrationContent)} does not support '{options.Format}' format.");
-=======
                     throw new FormatException($"The model {nameof(ProviderRegistrationContent)} does not support '{options.Format}' format.");
->>>>>>> b9469ada
             }
         }
 
