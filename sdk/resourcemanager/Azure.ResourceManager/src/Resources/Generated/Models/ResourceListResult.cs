// Copyright (c) Microsoft Corporation. All rights reserved.
// Licensed under the MIT License.

// <auto-generated/>

#nullable disable

using System;
using System.Collections.Generic;
using Azure.Core;
using Azure.ResourceManager.Resources;

namespace Azure.ResourceManager.Resources.Models
{
    /// <summary> List of resource groups. </summary>
    internal partial class ResourceListResult
    {
<<<<<<< HEAD
        /// <summary> Keeps track of any properties unknown to the library. </summary>
        private Dictionary<string, BinaryData> _serializedAdditionalRawData;

=======
>>>>>>> 169816fb
        /// <summary> Initializes a new instance of <see cref="ResourceListResult"/>. </summary>
        internal ResourceListResult()
        {
            Value = new ChangeTrackingList<GenericResourceData>();
        }

        /// <summary> Initializes a new instance of <see cref="ResourceListResult"/>. </summary>
        /// <param name="value"> An array of resources. </param>
        /// <param name="nextLink"> The URL to use for getting the next set of results. </param>
        /// <param name="serializedAdditionalRawData"> Keeps track of any properties unknown to the library. </param>
        internal ResourceListResult(IReadOnlyList<GenericResourceData> value, string nextLink, Dictionary<string, BinaryData> serializedAdditionalRawData)
        {
            Value = value;
            NextLink = nextLink;
            _serializedAdditionalRawData = serializedAdditionalRawData;
        }

        /// <summary> An array of resources. </summary>
        public IReadOnlyList<GenericResourceData> Value { get; }
        /// <summary> The URL to use for getting the next set of results. </summary>
        public string NextLink { get; }
    }
}<|MERGE_RESOLUTION|>--- conflicted
+++ resolved
@@ -15,12 +15,6 @@
     /// <summary> List of resource groups. </summary>
     internal partial class ResourceListResult
     {
-<<<<<<< HEAD
-        /// <summary> Keeps track of any properties unknown to the library. </summary>
-        private Dictionary<string, BinaryData> _serializedAdditionalRawData;
-
-=======
->>>>>>> 169816fb
         /// <summary> Initializes a new instance of <see cref="ResourceListResult"/>. </summary>
         internal ResourceListResult()
         {
