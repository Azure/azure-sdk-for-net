--- conflicted
+++ resolved
@@ -22,11 +22,7 @@
             var format = options.Format == "W" ? ((IPersistableModel<ParameterDefinitionsValueMetadata>)this).GetFormatFromOptions(options) : options.Format;
             if (format != "J")
             {
-<<<<<<< HEAD
-                throw new InvalidOperationException($"The model {nameof(ParameterDefinitionsValueMetadata)} does not support '{format}' format.");
-=======
                 throw new FormatException($"The model {nameof(ParameterDefinitionsValueMetadata)} does not support '{format}' format.");
->>>>>>> b9469ada
             }
 
             writer.WriteStartObject();
@@ -70,11 +66,7 @@
             var format = options.Format == "W" ? ((IPersistableModel<ParameterDefinitionsValueMetadata>)this).GetFormatFromOptions(options) : options.Format;
             if (format != "J")
             {
-<<<<<<< HEAD
-                throw new InvalidOperationException($"The model {nameof(ParameterDefinitionsValueMetadata)} does not support '{format}' format.");
-=======
                 throw new FormatException($"The model {nameof(ParameterDefinitionsValueMetadata)} does not support '{format}' format.");
->>>>>>> b9469ada
             }
 
             using JsonDocument document = JsonDocument.ParseValue(ref reader);
@@ -136,11 +128,7 @@
                 case "J":
                     return ModelReaderWriter.Write(this, options);
                 default:
-<<<<<<< HEAD
-                    throw new InvalidOperationException($"The model {nameof(ParameterDefinitionsValueMetadata)} does not support '{options.Format}' format.");
-=======
                     throw new FormatException($"The model {nameof(ParameterDefinitionsValueMetadata)} does not support '{options.Format}' format.");
->>>>>>> b9469ada
             }
         }
 
@@ -156,11 +144,7 @@
                         return DeserializeParameterDefinitionsValueMetadata(document.RootElement, options);
                     }
                 default:
-<<<<<<< HEAD
-                    throw new InvalidOperationException($"The model {nameof(ParameterDefinitionsValueMetadata)} does not support '{options.Format}' format.");
-=======
                     throw new FormatException($"The model {nameof(ParameterDefinitionsValueMetadata)} does not support '{options.Format}' format.");
->>>>>>> b9469ada
             }
         }
 
