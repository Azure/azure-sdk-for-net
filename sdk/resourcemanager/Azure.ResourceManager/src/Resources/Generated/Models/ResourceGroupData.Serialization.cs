// Copyright (c) Microsoft Corporation. All rights reserved.
// Licensed under the MIT License.

// <auto-generated/>

#nullable disable

using System;
using System.ClientModel.Primitives;
using System.Collections.Generic;
using System.Text.Json;
using Azure.Core;
using Azure.ResourceManager.Models;
using Azure.ResourceManager.Resources.Models;

namespace Azure.ResourceManager.Resources
{
    public partial class ResourceGroupData : IUtf8JsonSerializable, IJsonModel<ResourceGroupData>
    {
        void IUtf8JsonSerializable.Write(Utf8JsonWriter writer) => ((IJsonModel<ResourceGroupData>)this).Write(writer, new ModelReaderWriterOptions("W"));

        void IJsonModel<ResourceGroupData>.Write(Utf8JsonWriter writer, ModelReaderWriterOptions options)
        {
            var format = options.Format == "W" ? ((IPersistableModel<ResourceGroupData>)this).GetFormatFromOptions(options) : options.Format;
            if (format != "J")
            {
<<<<<<< HEAD
                throw new InvalidOperationException($"The model {nameof(ResourceGroupData)} does not support '{format}' format.");
=======
                throw new FormatException($"The model {nameof(ResourceGroupData)} does not support '{format}' format.");
>>>>>>> b9469ada
            }

            writer.WriteStartObject();
            if (Optional.IsDefined(Properties))
            {
                writer.WritePropertyName("properties"u8);
                writer.WriteObjectValue(Properties);
            }
            if (Optional.IsDefined(ManagedBy))
            {
                writer.WritePropertyName("managedBy"u8);
                writer.WriteStringValue(ManagedBy);
            }
            if (Optional.IsCollectionDefined(Tags))
            {
                writer.WritePropertyName("tags"u8);
                writer.WriteStartObject();
                foreach (var item in Tags)
                {
                    writer.WritePropertyName(item.Key);
                    writer.WriteStringValue(item.Value);
                }
                writer.WriteEndObject();
            }
            writer.WritePropertyName("location"u8);
            writer.WriteStringValue(Location);
            if (options.Format != "W")
            {
                writer.WritePropertyName("id"u8);
                writer.WriteStringValue(Id);
            }
            if (options.Format != "W")
            {
                writer.WritePropertyName("name"u8);
                writer.WriteStringValue(Name);
            }
            if (options.Format != "W")
            {
                writer.WritePropertyName("type"u8);
                writer.WriteStringValue(ResourceType);
            }
            if (options.Format != "W" && Optional.IsDefined(SystemData))
            {
                writer.WritePropertyName("systemData"u8);
                JsonSerializer.Serialize(writer, SystemData);
            }
            if (options.Format != "W" && _serializedAdditionalRawData != null)
            {
                foreach (var item in _serializedAdditionalRawData)
                {
                    writer.WritePropertyName(item.Key);
#if NET6_0_OR_GREATER
				writer.WriteRawValue(item.Value);
#else
                    using (JsonDocument document = JsonDocument.Parse(item.Value))
                    {
                        JsonSerializer.Serialize(writer, document.RootElement);
                    }
#endif
                }
            }
            writer.WriteEndObject();
        }

        ResourceGroupData IJsonModel<ResourceGroupData>.Create(ref Utf8JsonReader reader, ModelReaderWriterOptions options)
        {
            var format = options.Format == "W" ? ((IPersistableModel<ResourceGroupData>)this).GetFormatFromOptions(options) : options.Format;
            if (format != "J")
            {
<<<<<<< HEAD
                throw new InvalidOperationException($"The model {nameof(ResourceGroupData)} does not support '{format}' format.");
=======
                throw new FormatException($"The model {nameof(ResourceGroupData)} does not support '{format}' format.");
>>>>>>> b9469ada
            }

            using JsonDocument document = JsonDocument.ParseValue(ref reader);
            return DeserializeResourceGroupData(document.RootElement, options);
        }

        internal static ResourceGroupData DeserializeResourceGroupData(JsonElement element, ModelReaderWriterOptions options = null)
        {
            options ??= new ModelReaderWriterOptions("W");

            if (element.ValueKind == JsonValueKind.Null)
            {
                return null;
            }
            Optional<ResourceGroupProperties> properties = default;
            Optional<string> managedBy = default;
            Optional<IDictionary<string, string>> tags = default;
            AzureLocation location = default;
            ResourceIdentifier id = default;
            string name = default;
            ResourceType type = default;
            Optional<SystemData> systemData = default;
            IDictionary<string, BinaryData> serializedAdditionalRawData = default;
            Dictionary<string, BinaryData> additionalPropertiesDictionary = new Dictionary<string, BinaryData>();
            foreach (var property in element.EnumerateObject())
            {
                if (property.NameEquals("properties"u8))
                {
                    if (property.Value.ValueKind == JsonValueKind.Null)
                    {
                        continue;
                    }
                    properties = ResourceGroupProperties.DeserializeResourceGroupProperties(property.Value);
                    continue;
                }
                if (property.NameEquals("managedBy"u8))
                {
                    managedBy = property.Value.GetString();
                    continue;
                }
                if (property.NameEquals("tags"u8))
                {
                    if (property.Value.ValueKind == JsonValueKind.Null)
                    {
                        continue;
                    }
                    Dictionary<string, string> dictionary = new Dictionary<string, string>();
                    foreach (var property0 in property.Value.EnumerateObject())
                    {
                        dictionary.Add(property0.Name, property0.Value.GetString());
                    }
                    tags = dictionary;
                    continue;
                }
                if (property.NameEquals("location"u8))
                {
                    location = new AzureLocation(property.Value.GetString());
                    continue;
                }
                if (property.NameEquals("id"u8))
                {
                    id = new ResourceIdentifier(property.Value.GetString());
                    continue;
                }
                if (property.NameEquals("name"u8))
                {
                    name = property.Value.GetString();
                    continue;
                }
                if (property.NameEquals("type"u8))
                {
                    type = new ResourceType(property.Value.GetString());
                    continue;
                }
                if (property.NameEquals("systemData"u8))
                {
                    if (property.Value.ValueKind == JsonValueKind.Null)
                    {
                        continue;
                    }
                    systemData = JsonSerializer.Deserialize<SystemData>(property.Value.GetRawText());
                    continue;
                }
                if (options.Format != "W")
                {
                    additionalPropertiesDictionary.Add(property.Name, BinaryData.FromString(property.Value.GetRawText()));
                }
            }
            serializedAdditionalRawData = additionalPropertiesDictionary;
            return new ResourceGroupData(id, name, type, systemData.Value, Optional.ToDictionary(tags), location, properties.Value, managedBy.Value, serializedAdditionalRawData);
        }

        BinaryData IPersistableModel<ResourceGroupData>.Write(ModelReaderWriterOptions options)
        {
            var format = options.Format == "W" ? ((IPersistableModel<ResourceGroupData>)this).GetFormatFromOptions(options) : options.Format;

            switch (format)
            {
                case "J":
                    return ModelReaderWriter.Write(this, options);
                default:
<<<<<<< HEAD
                    throw new InvalidOperationException($"The model {nameof(ResourceGroupData)} does not support '{options.Format}' format.");
=======
                    throw new FormatException($"The model {nameof(ResourceGroupData)} does not support '{options.Format}' format.");
>>>>>>> b9469ada
            }
        }

        ResourceGroupData IPersistableModel<ResourceGroupData>.Create(BinaryData data, ModelReaderWriterOptions options)
        {
            var format = options.Format == "W" ? ((IPersistableModel<ResourceGroupData>)this).GetFormatFromOptions(options) : options.Format;

            switch (format)
            {
                case "J":
                    {
                        using JsonDocument document = JsonDocument.Parse(data);
                        return DeserializeResourceGroupData(document.RootElement, options);
                    }
                default:
<<<<<<< HEAD
                    throw new InvalidOperationException($"The model {nameof(ResourceGroupData)} does not support '{options.Format}' format.");
=======
                    throw new FormatException($"The model {nameof(ResourceGroupData)} does not support '{options.Format}' format.");
>>>>>>> b9469ada
            }
        }

        string IPersistableModel<ResourceGroupData>.GetFormatFromOptions(ModelReaderWriterOptions options) => "J";
    }
}<|MERGE_RESOLUTION|>--- conflicted
+++ resolved
@@ -24,11 +24,7 @@
             var format = options.Format == "W" ? ((IPersistableModel<ResourceGroupData>)this).GetFormatFromOptions(options) : options.Format;
             if (format != "J")
             {
-<<<<<<< HEAD
-                throw new InvalidOperationException($"The model {nameof(ResourceGroupData)} does not support '{format}' format.");
-=======
                 throw new FormatException($"The model {nameof(ResourceGroupData)} does not support '{format}' format.");
->>>>>>> b9469ada
             }
 
             writer.WriteStartObject();
@@ -98,11 +94,7 @@
             var format = options.Format == "W" ? ((IPersistableModel<ResourceGroupData>)this).GetFormatFromOptions(options) : options.Format;
             if (format != "J")
             {
-<<<<<<< HEAD
-                throw new InvalidOperationException($"The model {nameof(ResourceGroupData)} does not support '{format}' format.");
-=======
                 throw new FormatException($"The model {nameof(ResourceGroupData)} does not support '{format}' format.");
->>>>>>> b9469ada
             }
 
             using JsonDocument document = JsonDocument.ParseValue(ref reader);
@@ -204,11 +196,7 @@
                 case "J":
                     return ModelReaderWriter.Write(this, options);
                 default:
-<<<<<<< HEAD
-                    throw new InvalidOperationException($"The model {nameof(ResourceGroupData)} does not support '{options.Format}' format.");
-=======
                     throw new FormatException($"The model {nameof(ResourceGroupData)} does not support '{options.Format}' format.");
->>>>>>> b9469ada
             }
         }
 
@@ -224,11 +212,7 @@
                         return DeserializeResourceGroupData(document.RootElement, options);
                     }
                 default:
-<<<<<<< HEAD
-                    throw new InvalidOperationException($"The model {nameof(ResourceGroupData)} does not support '{options.Format}' format.");
-=======
                     throw new FormatException($"The model {nameof(ResourceGroupData)} does not support '{options.Format}' format.");
->>>>>>> b9469ada
             }
         }
 
