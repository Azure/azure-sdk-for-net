// Copyright (c) Microsoft Corporation. All rights reserved.
// Licensed under the MIT License.

// <auto-generated/>

#nullable disable

using System;
using System.Collections.Generic;
using Azure.Core;

namespace Azure.ResourceManager.Resources.Models
{
    /// <summary> Role definition properties. </summary>
    public partial class AzureRoleDefinition
    {
<<<<<<< HEAD
        /// <summary> Keeps track of any properties unknown to the library. </summary>
        private Dictionary<string, BinaryData> _serializedAdditionalRawData;

=======
>>>>>>> 169816fb
        /// <summary> Initializes a new instance of <see cref="AzureRoleDefinition"/>. </summary>
        internal AzureRoleDefinition()
        {
            Permissions = new ChangeTrackingList<Permission>();
            Scopes = new ChangeTrackingList<string>();
        }

        /// <summary> Initializes a new instance of <see cref="AzureRoleDefinition"/>. </summary>
        /// <param name="id"> The role definition ID. </param>
        /// <param name="name"> The role definition name. </param>
        /// <param name="isServiceRole"> If this is a service role. </param>
        /// <param name="permissions"> Role definition permissions. </param>
        /// <param name="scopes"> Role definition assignable scopes. </param>
        /// <param name="serializedAdditionalRawData"> Keeps track of any properties unknown to the library. </param>
        internal AzureRoleDefinition(string id, string name, bool? isServiceRole, IReadOnlyList<Permission> permissions, IReadOnlyList<string> scopes, Dictionary<string, BinaryData> serializedAdditionalRawData)
        {
            Id = id;
            Name = name;
            IsServiceRole = isServiceRole;
            Permissions = permissions;
            Scopes = scopes;
            _serializedAdditionalRawData = serializedAdditionalRawData;
        }

        /// <summary> The role definition ID. </summary>
        public string Id { get; }
        /// <summary> The role definition name. </summary>
        public string Name { get; }
        /// <summary> If this is a service role. </summary>
        public bool? IsServiceRole { get; }
        /// <summary> Role definition permissions. </summary>
        public IReadOnlyList<Permission> Permissions { get; }
        /// <summary> Role definition assignable scopes. </summary>
        public IReadOnlyList<string> Scopes { get; }
    }
}<|MERGE_RESOLUTION|>--- conflicted
+++ resolved
@@ -14,12 +14,6 @@
     /// <summary> Role definition properties. </summary>
     public partial class AzureRoleDefinition
     {
-<<<<<<< HEAD
-        /// <summary> Keeps track of any properties unknown to the library. </summary>
-        private Dictionary<string, BinaryData> _serializedAdditionalRawData;
-
-=======
->>>>>>> 169816fb
         /// <summary> Initializes a new instance of <see cref="AzureRoleDefinition"/>. </summary>
         internal AzureRoleDefinition()
         {
