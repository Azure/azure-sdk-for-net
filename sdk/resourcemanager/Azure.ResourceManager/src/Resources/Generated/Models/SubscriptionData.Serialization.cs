// Copyright (c) Microsoft Corporation. All rights reserved.
// Licensed under the MIT License.

// <auto-generated/>

#nullable disable

using System;
using System.ClientModel.Primitives;
using System.Collections.Generic;
using System.Text.Json;
using Azure.Core;
using Azure.ResourceManager.Resources.Models;

namespace Azure.ResourceManager.Resources
{
    public partial class SubscriptionData : IUtf8JsonSerializable, IJsonModel<SubscriptionData>
    {
        void IUtf8JsonSerializable.Write(Utf8JsonWriter writer) => ((IJsonModel<SubscriptionData>)this).Write(writer, new ModelReaderWriterOptions("W"));

        void IJsonModel<SubscriptionData>.Write(Utf8JsonWriter writer, ModelReaderWriterOptions options)
        {
            var format = options.Format == "W" ? ((IPersistableModel<SubscriptionData>)this).GetFormatFromOptions(options) : options.Format;
            if (format != "J")
            {
<<<<<<< HEAD
                throw new InvalidOperationException($"The model {nameof(SubscriptionData)} does not support '{format}' format.");
=======
                throw new FormatException($"The model {nameof(SubscriptionData)} does not support '{format}' format.");
>>>>>>> b9469ada
            }

            writer.WriteStartObject();
            if (options.Format != "W" && Optional.IsDefined(Id))
            {
                writer.WritePropertyName("id"u8);
                writer.WriteStringValue(Id);
            }
            if (options.Format != "W" && Optional.IsDefined(SubscriptionId))
            {
                writer.WritePropertyName("subscriptionId"u8);
                writer.WriteStringValue(SubscriptionId);
            }
            if (options.Format != "W" && Optional.IsDefined(DisplayName))
            {
                writer.WritePropertyName("displayName"u8);
                writer.WriteStringValue(DisplayName);
            }
            if (options.Format != "W" && Optional.IsDefined(TenantId))
            {
                writer.WritePropertyName("tenantId"u8);
                writer.WriteStringValue(TenantId.Value);
            }
            if (options.Format != "W" && Optional.IsDefined(State))
            {
                writer.WritePropertyName("state"u8);
                writer.WriteStringValue(State.Value.ToSerialString());
            }
            if (Optional.IsDefined(SubscriptionPolicies))
            {
                writer.WritePropertyName("subscriptionPolicies"u8);
                writer.WriteObjectValue(SubscriptionPolicies);
            }
            if (Optional.IsDefined(AuthorizationSource))
            {
                writer.WritePropertyName("authorizationSource"u8);
                writer.WriteStringValue(AuthorizationSource);
            }
            if (Optional.IsCollectionDefined(ManagedByTenants))
            {
                writer.WritePropertyName("managedByTenants"u8);
                writer.WriteStartArray();
                foreach (var item in ManagedByTenants)
                {
                    writer.WriteObjectValue(item);
                }
                writer.WriteEndArray();
            }
            if (Optional.IsCollectionDefined(Tags))
            {
                writer.WritePropertyName("tags"u8);
                writer.WriteStartObject();
                foreach (var item in Tags)
                {
                    writer.WritePropertyName(item.Key);
                    writer.WriteStringValue(item.Value);
                }
                writer.WriteEndObject();
            }
            if (options.Format != "W" && _serializedAdditionalRawData != null)
            {
                foreach (var item in _serializedAdditionalRawData)
                {
                    writer.WritePropertyName(item.Key);
#if NET6_0_OR_GREATER
				writer.WriteRawValue(item.Value);
#else
                    using (JsonDocument document = JsonDocument.Parse(item.Value))
                    {
                        JsonSerializer.Serialize(writer, document.RootElement);
                    }
#endif
                }
            }
            writer.WriteEndObject();
        }

        SubscriptionData IJsonModel<SubscriptionData>.Create(ref Utf8JsonReader reader, ModelReaderWriterOptions options)
        {
            var format = options.Format == "W" ? ((IPersistableModel<SubscriptionData>)this).GetFormatFromOptions(options) : options.Format;
            if (format != "J")
            {
<<<<<<< HEAD
                throw new InvalidOperationException($"The model {nameof(SubscriptionData)} does not support '{format}' format.");
=======
                throw new FormatException($"The model {nameof(SubscriptionData)} does not support '{format}' format.");
>>>>>>> b9469ada
            }

            using JsonDocument document = JsonDocument.ParseValue(ref reader);
            return DeserializeSubscriptionData(document.RootElement, options);
        }

        internal static SubscriptionData DeserializeSubscriptionData(JsonElement element, ModelReaderWriterOptions options = null)
        {
            options ??= new ModelReaderWriterOptions("W");

            if (element.ValueKind == JsonValueKind.Null)
            {
                return null;
            }
            Optional<ResourceIdentifier> id = default;
            Optional<string> subscriptionId = default;
            Optional<string> displayName = default;
            Optional<Guid> tenantId = default;
            Optional<SubscriptionState> state = default;
            Optional<SubscriptionPolicies> subscriptionPolicies = default;
            Optional<string> authorizationSource = default;
            Optional<IReadOnlyList<ManagedByTenant>> managedByTenants = default;
            Optional<IReadOnlyDictionary<string, string>> tags = default;
            IDictionary<string, BinaryData> serializedAdditionalRawData = default;
            Dictionary<string, BinaryData> additionalPropertiesDictionary = new Dictionary<string, BinaryData>();
            foreach (var property in element.EnumerateObject())
            {
                if (property.NameEquals("id"u8))
                {
                    if (property.Value.ValueKind == JsonValueKind.Null)
                    {
                        continue;
                    }
                    id = new ResourceIdentifier(property.Value.GetString());
                    continue;
                }
                if (property.NameEquals("subscriptionId"u8))
                {
                    subscriptionId = property.Value.GetString();
                    continue;
                }
                if (property.NameEquals("displayName"u8))
                {
                    displayName = property.Value.GetString();
                    continue;
                }
                if (property.NameEquals("tenantId"u8))
                {
                    if (property.Value.ValueKind == JsonValueKind.Null)
                    {
                        continue;
                    }
                    tenantId = property.Value.GetGuid();
                    continue;
                }
                if (property.NameEquals("state"u8))
                {
                    if (property.Value.ValueKind == JsonValueKind.Null)
                    {
                        continue;
                    }
                    state = property.Value.GetString().ToSubscriptionState();
                    continue;
                }
                if (property.NameEquals("subscriptionPolicies"u8))
                {
                    if (property.Value.ValueKind == JsonValueKind.Null)
                    {
                        continue;
                    }
                    subscriptionPolicies = SubscriptionPolicies.DeserializeSubscriptionPolicies(property.Value);
                    continue;
                }
                if (property.NameEquals("authorizationSource"u8))
                {
                    authorizationSource = property.Value.GetString();
                    continue;
                }
                if (property.NameEquals("managedByTenants"u8))
                {
                    if (property.Value.ValueKind == JsonValueKind.Null)
                    {
                        continue;
                    }
                    List<ManagedByTenant> array = new List<ManagedByTenant>();
                    foreach (var item in property.Value.EnumerateArray())
                    {
                        array.Add(ManagedByTenant.DeserializeManagedByTenant(item));
                    }
                    managedByTenants = array;
                    continue;
                }
                if (property.NameEquals("tags"u8))
                {
                    if (property.Value.ValueKind == JsonValueKind.Null)
                    {
                        continue;
                    }
                    Dictionary<string, string> dictionary = new Dictionary<string, string>();
                    foreach (var property0 in property.Value.EnumerateObject())
                    {
                        dictionary.Add(property0.Name, property0.Value.GetString());
                    }
                    tags = dictionary;
                    continue;
                }
                if (options.Format != "W")
                {
                    additionalPropertiesDictionary.Add(property.Name, BinaryData.FromString(property.Value.GetRawText()));
                }
            }
            serializedAdditionalRawData = additionalPropertiesDictionary;
            return new SubscriptionData(id.Value, subscriptionId.Value, displayName.Value, Optional.ToNullable(tenantId), Optional.ToNullable(state), subscriptionPolicies.Value, authorizationSource.Value, Optional.ToList(managedByTenants), Optional.ToDictionary(tags), serializedAdditionalRawData);
        }

        BinaryData IPersistableModel<SubscriptionData>.Write(ModelReaderWriterOptions options)
        {
            var format = options.Format == "W" ? ((IPersistableModel<SubscriptionData>)this).GetFormatFromOptions(options) : options.Format;

            switch (format)
            {
                case "J":
                    return ModelReaderWriter.Write(this, options);
                default:
<<<<<<< HEAD
                    throw new InvalidOperationException($"The model {nameof(SubscriptionData)} does not support '{options.Format}' format.");
=======
                    throw new FormatException($"The model {nameof(SubscriptionData)} does not support '{options.Format}' format.");
>>>>>>> b9469ada
            }
        }

        SubscriptionData IPersistableModel<SubscriptionData>.Create(BinaryData data, ModelReaderWriterOptions options)
        {
            var format = options.Format == "W" ? ((IPersistableModel<SubscriptionData>)this).GetFormatFromOptions(options) : options.Format;

            switch (format)
            {
                case "J":
                    {
                        using JsonDocument document = JsonDocument.Parse(data);
                        return DeserializeSubscriptionData(document.RootElement, options);
                    }
                default:
<<<<<<< HEAD
                    throw new InvalidOperationException($"The model {nameof(SubscriptionData)} does not support '{options.Format}' format.");
=======
                    throw new FormatException($"The model {nameof(SubscriptionData)} does not support '{options.Format}' format.");
>>>>>>> b9469ada
            }
        }

        string IPersistableModel<SubscriptionData>.GetFormatFromOptions(ModelReaderWriterOptions options) => "J";
    }
}<|MERGE_RESOLUTION|>--- conflicted
+++ resolved
@@ -23,11 +23,7 @@
             var format = options.Format == "W" ? ((IPersistableModel<SubscriptionData>)this).GetFormatFromOptions(options) : options.Format;
             if (format != "J")
             {
-<<<<<<< HEAD
-                throw new InvalidOperationException($"The model {nameof(SubscriptionData)} does not support '{format}' format.");
-=======
                 throw new FormatException($"The model {nameof(SubscriptionData)} does not support '{format}' format.");
->>>>>>> b9469ada
             }
 
             writer.WriteStartObject();
@@ -110,11 +106,7 @@
             var format = options.Format == "W" ? ((IPersistableModel<SubscriptionData>)this).GetFormatFromOptions(options) : options.Format;
             if (format != "J")
             {
-<<<<<<< HEAD
-                throw new InvalidOperationException($"The model {nameof(SubscriptionData)} does not support '{format}' format.");
-=======
                 throw new FormatException($"The model {nameof(SubscriptionData)} does not support '{format}' format.");
->>>>>>> b9469ada
             }
 
             using JsonDocument document = JsonDocument.ParseValue(ref reader);
@@ -239,11 +231,7 @@
                 case "J":
                     return ModelReaderWriter.Write(this, options);
                 default:
-<<<<<<< HEAD
-                    throw new InvalidOperationException($"The model {nameof(SubscriptionData)} does not support '{options.Format}' format.");
-=======
                     throw new FormatException($"The model {nameof(SubscriptionData)} does not support '{options.Format}' format.");
->>>>>>> b9469ada
             }
         }
 
@@ -259,11 +247,7 @@
                         return DeserializeSubscriptionData(document.RootElement, options);
                     }
                 default:
-<<<<<<< HEAD
-                    throw new InvalidOperationException($"The model {nameof(SubscriptionData)} does not support '{options.Format}' format.");
-=======
                     throw new FormatException($"The model {nameof(SubscriptionData)} does not support '{options.Format}' format.");
->>>>>>> b9469ada
             }
         }
 
