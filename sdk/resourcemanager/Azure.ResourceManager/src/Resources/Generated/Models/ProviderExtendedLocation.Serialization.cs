// Copyright (c) Microsoft Corporation. All rights reserved.
// Licensed under the MIT License.

// <auto-generated/>

#nullable disable

using System;
using System.ClientModel.Primitives;
using System.Collections.Generic;
using System.Text.Json;
using Azure.Core;

namespace Azure.ResourceManager.Resources.Models
{
    public partial class ProviderExtendedLocation : IUtf8JsonSerializable, IJsonModel<ProviderExtendedLocation>
    {
        void IUtf8JsonSerializable.Write(Utf8JsonWriter writer) => ((IJsonModel<ProviderExtendedLocation>)this).Write(writer, new ModelReaderWriterOptions("W"));

        void IJsonModel<ProviderExtendedLocation>.Write(Utf8JsonWriter writer, ModelReaderWriterOptions options)
        {
            var format = options.Format == "W" ? ((IPersistableModel<ProviderExtendedLocation>)this).GetFormatFromOptions(options) : options.Format;
            if (format != "J")
            {
<<<<<<< HEAD
                throw new InvalidOperationException($"The model {nameof(ProviderExtendedLocation)} does not support '{format}' format.");
=======
                throw new FormatException($"The model {nameof(ProviderExtendedLocation)} does not support '{format}' format.");
>>>>>>> b9469ada
            }

            writer.WriteStartObject();
            if (Optional.IsDefined(Location))
            {
                writer.WritePropertyName("location"u8);
                writer.WriteStringValue(Location.Value);
            }
            if (Optional.IsDefined(ProviderExtendedLocationType))
            {
                writer.WritePropertyName("type"u8);
                writer.WriteStringValue(ProviderExtendedLocationType);
            }
            if (Optional.IsCollectionDefined(ExtendedLocations))
            {
                writer.WritePropertyName("extendedLocations"u8);
                writer.WriteStartArray();
                foreach (var item in ExtendedLocations)
                {
                    writer.WriteStringValue(item);
                }
                writer.WriteEndArray();
            }
            if (options.Format != "W" && _serializedAdditionalRawData != null)
            {
                foreach (var item in _serializedAdditionalRawData)
                {
                    writer.WritePropertyName(item.Key);
#if NET6_0_OR_GREATER
				writer.WriteRawValue(item.Value);
#else
                    using (JsonDocument document = JsonDocument.Parse(item.Value))
                    {
                        JsonSerializer.Serialize(writer, document.RootElement);
                    }
#endif
                }
            }
            writer.WriteEndObject();
        }

        ProviderExtendedLocation IJsonModel<ProviderExtendedLocation>.Create(ref Utf8JsonReader reader, ModelReaderWriterOptions options)
        {
            var format = options.Format == "W" ? ((IPersistableModel<ProviderExtendedLocation>)this).GetFormatFromOptions(options) : options.Format;
            if (format != "J")
            {
<<<<<<< HEAD
                throw new InvalidOperationException($"The model {nameof(ProviderExtendedLocation)} does not support '{format}' format.");
=======
                throw new FormatException($"The model {nameof(ProviderExtendedLocation)} does not support '{format}' format.");
>>>>>>> b9469ada
            }

            using JsonDocument document = JsonDocument.ParseValue(ref reader);
            return DeserializeProviderExtendedLocation(document.RootElement, options);
        }

        internal static ProviderExtendedLocation DeserializeProviderExtendedLocation(JsonElement element, ModelReaderWriterOptions options = null)
        {
            options ??= new ModelReaderWriterOptions("W");

            if (element.ValueKind == JsonValueKind.Null)
            {
                return null;
            }
            Optional<AzureLocation> location = default;
            Optional<string> type = default;
            Optional<IReadOnlyList<string>> extendedLocations = default;
            IDictionary<string, BinaryData> serializedAdditionalRawData = default;
            Dictionary<string, BinaryData> additionalPropertiesDictionary = new Dictionary<string, BinaryData>();
            foreach (var property in element.EnumerateObject())
            {
                if (property.NameEquals("location"u8))
                {
                    if (property.Value.ValueKind == JsonValueKind.Null)
                    {
                        continue;
                    }
                    location = new AzureLocation(property.Value.GetString());
                    continue;
                }
                if (property.NameEquals("type"u8))
                {
                    type = property.Value.GetString();
                    continue;
                }
                if (property.NameEquals("extendedLocations"u8))
                {
                    if (property.Value.ValueKind == JsonValueKind.Null)
                    {
                        continue;
                    }
                    List<string> array = new List<string>();
                    foreach (var item in property.Value.EnumerateArray())
                    {
                        array.Add(item.GetString());
                    }
                    extendedLocations = array;
                    continue;
                }
                if (options.Format != "W")
                {
                    additionalPropertiesDictionary.Add(property.Name, BinaryData.FromString(property.Value.GetRawText()));
                }
            }
            serializedAdditionalRawData = additionalPropertiesDictionary;
            return new ProviderExtendedLocation(Optional.ToNullable(location), type.Value, Optional.ToList(extendedLocations), serializedAdditionalRawData);
        }

        BinaryData IPersistableModel<ProviderExtendedLocation>.Write(ModelReaderWriterOptions options)
        {
            var format = options.Format == "W" ? ((IPersistableModel<ProviderExtendedLocation>)this).GetFormatFromOptions(options) : options.Format;

            switch (format)
            {
                case "J":
                    return ModelReaderWriter.Write(this, options);
                default:
<<<<<<< HEAD
                    throw new InvalidOperationException($"The model {nameof(ProviderExtendedLocation)} does not support '{options.Format}' format.");
=======
                    throw new FormatException($"The model {nameof(ProviderExtendedLocation)} does not support '{options.Format}' format.");
>>>>>>> b9469ada
            }
        }

        ProviderExtendedLocation IPersistableModel<ProviderExtendedLocation>.Create(BinaryData data, ModelReaderWriterOptions options)
        {
            var format = options.Format == "W" ? ((IPersistableModel<ProviderExtendedLocation>)this).GetFormatFromOptions(options) : options.Format;

            switch (format)
            {
                case "J":
                    {
                        using JsonDocument document = JsonDocument.Parse(data);
                        return DeserializeProviderExtendedLocation(document.RootElement, options);
                    }
                default:
<<<<<<< HEAD
                    throw new InvalidOperationException($"The model {nameof(ProviderExtendedLocation)} does not support '{options.Format}' format.");
=======
                    throw new FormatException($"The model {nameof(ProviderExtendedLocation)} does not support '{options.Format}' format.");
>>>>>>> b9469ada
            }
        }

        string IPersistableModel<ProviderExtendedLocation>.GetFormatFromOptions(ModelReaderWriterOptions options) => "J";
    }
}<|MERGE_RESOLUTION|>--- conflicted
+++ resolved
@@ -22,11 +22,7 @@
             var format = options.Format == "W" ? ((IPersistableModel<ProviderExtendedLocation>)this).GetFormatFromOptions(options) : options.Format;
             if (format != "J")
             {
-<<<<<<< HEAD
-                throw new InvalidOperationException($"The model {nameof(ProviderExtendedLocation)} does not support '{format}' format.");
-=======
                 throw new FormatException($"The model {nameof(ProviderExtendedLocation)} does not support '{format}' format.");
->>>>>>> b9469ada
             }
 
             writer.WriteStartObject();
@@ -73,11 +69,7 @@
             var format = options.Format == "W" ? ((IPersistableModel<ProviderExtendedLocation>)this).GetFormatFromOptions(options) : options.Format;
             if (format != "J")
             {
-<<<<<<< HEAD
-                throw new InvalidOperationException($"The model {nameof(ProviderExtendedLocation)} does not support '{format}' format.");
-=======
                 throw new FormatException($"The model {nameof(ProviderExtendedLocation)} does not support '{format}' format.");
->>>>>>> b9469ada
             }
 
             using JsonDocument document = JsonDocument.ParseValue(ref reader);
@@ -145,11 +137,7 @@
                 case "J":
                     return ModelReaderWriter.Write(this, options);
                 default:
-<<<<<<< HEAD
-                    throw new InvalidOperationException($"The model {nameof(ProviderExtendedLocation)} does not support '{options.Format}' format.");
-=======
                     throw new FormatException($"The model {nameof(ProviderExtendedLocation)} does not support '{options.Format}' format.");
->>>>>>> b9469ada
             }
         }
 
@@ -165,11 +153,7 @@
                         return DeserializeProviderExtendedLocation(document.RootElement, options);
                     }
                 default:
-<<<<<<< HEAD
-                    throw new InvalidOperationException($"The model {nameof(ProviderExtendedLocation)} does not support '{options.Format}' format.");
-=======
                     throw new FormatException($"The model {nameof(ProviderExtendedLocation)} does not support '{options.Format}' format.");
->>>>>>> b9469ada
             }
         }
 
