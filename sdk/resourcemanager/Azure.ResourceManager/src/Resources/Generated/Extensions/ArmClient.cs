// Copyright (c) Microsoft Corporation. All rights reserved.
// Licensed under the MIT License.

// <auto-generated/>

#nullable disable

using Azure.Core;
using Azure.ResourceManager.Resources;

namespace Azure.ResourceManager
{
    public partial class ArmClient
    {
        #region PolicyAssignmentResource
        /// <summary>
        /// Gets an object representing a <see cref="PolicyAssignmentResource" /> along with the instance operations that can be performed on it but with no data.
        /// You can use <see cref="PolicyAssignmentResource.CreateResourceIdentifier" /> to create a <see cref="PolicyAssignmentResource" /> <see cref="ResourceIdentifier" /> from its components.
        /// </summary>
        /// <param name="id"> The resource ID of the resource to get. </param>
        /// <returns> Returns a <see cref="PolicyAssignmentResource" /> object. </returns>
        public virtual PolicyAssignmentResource GetPolicyAssignmentResource(ResourceIdentifier id)
        {
            PolicyAssignmentResource.ValidateResourceId(id);
            return new PolicyAssignmentResource(this, id);
        }
        #endregion

        #region ResourceProviderResource
        /// <summary>
        /// Gets an object representing a <see cref="ResourceProviderResource" /> along with the instance operations that can be performed on it but with no data.
        /// You can use <see cref="ResourceProviderResource.CreateResourceIdentifier" /> to create a <see cref="ResourceProviderResource" /> <see cref="ResourceIdentifier" /> from its components.
        /// </summary>
        /// <param name="id"> The resource ID of the resource to get. </param>
        /// <returns> Returns a <see cref="ResourceProviderResource" /> object. </returns>
        public virtual ResourceProviderResource GetResourceProviderResource(ResourceIdentifier id)
        {
            ResourceProviderResource.ValidateResourceId(id);
            return new ResourceProviderResource(this, id);
        }
        #endregion

        #region ResourceGroupResource
        /// <summary>
        /// Gets an object representing a <see cref="ResourceGroupResource" /> along with the instance operations that can be performed on it but with no data.
        /// You can use <see cref="ResourceGroupResource.CreateResourceIdentifier" /> to create a <see cref="ResourceGroupResource" /> <see cref="ResourceIdentifier" /> from its components.
        /// </summary>
        /// <param name="id"> The resource ID of the resource to get. </param>
        /// <returns> Returns a <see cref="ResourceGroupResource" /> object. </returns>
        public virtual ResourceGroupResource GetResourceGroupResource(ResourceIdentifier id)
        {
            ResourceGroupResource.ValidateResourceId(id);
            return new ResourceGroupResource(this, id);
        }
        #endregion

        #region TagResource
        /// <summary>
        /// Gets an object representing a <see cref="TagResource" /> along with the instance operations that can be performed on it but with no data.
        /// You can use <see cref="TagResource.CreateResourceIdentifier" /> to create a <see cref="TagResource" /> <see cref="ResourceIdentifier" /> from its components.
        /// </summary>
        /// <param name="id"> The resource ID of the resource to get. </param>
        /// <returns> Returns a <see cref="TagResource" /> object. </returns>
        public virtual TagResource GetTagResource(ResourceIdentifier id)
        {
            TagResource.ValidateResourceId(id);
            return new TagResource(this, id);
        }
        #endregion

        #region SubscriptionPolicyDefinitionResource
        /// <summary>
        /// Gets an object representing a <see cref="SubscriptionPolicyDefinitionResource" /> along with the instance operations that can be performed on it but with no data.
        /// You can use <see cref="SubscriptionPolicyDefinitionResource.CreateResourceIdentifier" /> to create a <see cref="SubscriptionPolicyDefinitionResource" /> <see cref="ResourceIdentifier" /> from its components.
        /// </summary>
        /// <param name="id"> The resource ID of the resource to get. </param>
        /// <returns> Returns a <see cref="SubscriptionPolicyDefinitionResource" /> object. </returns>
        public virtual SubscriptionPolicyDefinitionResource GetSubscriptionPolicyDefinitionResource(ResourceIdentifier id)
        {
            SubscriptionPolicyDefinitionResource.ValidateResourceId(id);
            return new SubscriptionPolicyDefinitionResource(this, id);
        }
        #endregion

        #region TenantPolicyDefinitionResource
        /// <summary>
        /// Gets an object representing a <see cref="TenantPolicyDefinitionResource" /> along with the instance operations that can be performed on it but with no data.
        /// You can use <see cref="TenantPolicyDefinitionResource.CreateResourceIdentifier" /> to create a <see cref="TenantPolicyDefinitionResource" /> <see cref="ResourceIdentifier" /> from its components.
        /// </summary>
        /// <param name="id"> The resource ID of the resource to get. </param>
        /// <returns> Returns a <see cref="TenantPolicyDefinitionResource" /> object. </returns>
        public virtual TenantPolicyDefinitionResource GetTenantPolicyDefinitionResource(ResourceIdentifier id)
        {
            TenantPolicyDefinitionResource.ValidateResourceId(id);
            return new TenantPolicyDefinitionResource(this, id);
        }
        #endregion

        #region ManagementGroupPolicyDefinitionResource
        /// <summary>
        /// Gets an object representing a <see cref="ManagementGroupPolicyDefinitionResource" /> along with the instance operations that can be performed on it but with no data.
        /// You can use <see cref="ManagementGroupPolicyDefinitionResource.CreateResourceIdentifier" /> to create a <see cref="ManagementGroupPolicyDefinitionResource" /> <see cref="ResourceIdentifier" /> from its components.
        /// </summary>
        /// <param name="id"> The resource ID of the resource to get. </param>
        /// <returns> Returns a <see cref="ManagementGroupPolicyDefinitionResource" /> object. </returns>
        public virtual ManagementGroupPolicyDefinitionResource GetManagementGroupPolicyDefinitionResource(ResourceIdentifier id)
        {
            ManagementGroupPolicyDefinitionResource.ValidateResourceId(id);
            return new ManagementGroupPolicyDefinitionResource(this, id);
        }
        #endregion

        #region SubscriptionPolicySetDefinitionResource
        /// <summary>
        /// Gets an object representing a <see cref="SubscriptionPolicySetDefinitionResource" /> along with the instance operations that can be performed on it but with no data.
        /// You can use <see cref="SubscriptionPolicySetDefinitionResource.CreateResourceIdentifier" /> to create a <see cref="SubscriptionPolicySetDefinitionResource" /> <see cref="ResourceIdentifier" /> from its components.
        /// </summary>
        /// <param name="id"> The resource ID of the resource to get. </param>
        /// <returns> Returns a <see cref="SubscriptionPolicySetDefinitionResource" /> object. </returns>
        public virtual SubscriptionPolicySetDefinitionResource GetSubscriptionPolicySetDefinitionResource(ResourceIdentifier id)
        {
            SubscriptionPolicySetDefinitionResource.ValidateResourceId(id);
            return new SubscriptionPolicySetDefinitionResource(this, id);
        }
        #endregion

        #region TenantPolicySetDefinitionResource
        /// <summary>
        /// Gets an object representing a <see cref="TenantPolicySetDefinitionResource" /> along with the instance operations that can be performed on it but with no data.
        /// You can use <see cref="TenantPolicySetDefinitionResource.CreateResourceIdentifier" /> to create a <see cref="TenantPolicySetDefinitionResource" /> <see cref="ResourceIdentifier" /> from its components.
        /// </summary>
        /// <param name="id"> The resource ID of the resource to get. </param>
        /// <returns> Returns a <see cref="TenantPolicySetDefinitionResource" /> object. </returns>
        public virtual TenantPolicySetDefinitionResource GetTenantPolicySetDefinitionResource(ResourceIdentifier id)
        {
            TenantPolicySetDefinitionResource.ValidateResourceId(id);
            return new TenantPolicySetDefinitionResource(this, id);
        }
        #endregion

        #region ManagementGroupPolicySetDefinitionResource
        /// <summary>
        /// Gets an object representing a <see cref="ManagementGroupPolicySetDefinitionResource" /> along with the instance operations that can be performed on it but with no data.
        /// You can use <see cref="ManagementGroupPolicySetDefinitionResource.CreateResourceIdentifier" /> to create a <see cref="ManagementGroupPolicySetDefinitionResource" /> <see cref="ResourceIdentifier" /> from its components.
        /// </summary>
        /// <param name="id"> The resource ID of the resource to get. </param>
        /// <returns> Returns a <see cref="ManagementGroupPolicySetDefinitionResource" /> object. </returns>
        public virtual ManagementGroupPolicySetDefinitionResource GetManagementGroupPolicySetDefinitionResource(ResourceIdentifier id)
        {
            ManagementGroupPolicySetDefinitionResource.ValidateResourceId(id);
            return new ManagementGroupPolicySetDefinitionResource(this, id);
        }
        #endregion

        #region PolicyExemptionResource
        /// <summary>
        /// Gets an object representing a <see cref="PolicyExemptionResource" /> along with the instance operations that can be performed on it but with no data.
        /// You can use <see cref="PolicyExemptionResource.CreateResourceIdentifier" /> to create a <see cref="PolicyExemptionResource" /> <see cref="ResourceIdentifier" /> from its components.
        /// </summary>
        /// <param name="id"> The resource ID of the resource to get. </param>
        /// <returns> Returns a <see cref="PolicyExemptionResource" /> object. </returns>
        public virtual PolicyExemptionResource GetPolicyExemptionResource(ResourceIdentifier id)
        {
            PolicyExemptionResource.ValidateResourceId(id);
            return new PolicyExemptionResource(this, id);
        }
        #endregion

        #region DataPolicyManifestResource
        /// <summary>
        /// Gets an object representing a <see cref="DataPolicyManifestResource" /> along with the instance operations that can be performed on it but with no data.
        /// You can use <see cref="DataPolicyManifestResource.CreateResourceIdentifier" /> to create a <see cref="DataPolicyManifestResource" /> <see cref="ResourceIdentifier" /> from its components.
        /// </summary>
        /// <param name="id"> The resource ID of the resource to get. </param>
        /// <returns> Returns a <see cref="DataPolicyManifestResource" /> object. </returns>
        public virtual DataPolicyManifestResource GetDataPolicyManifestResource(ResourceIdentifier id)
        {
            DataPolicyManifestResource.ValidateResourceId(id);
            return new DataPolicyManifestResource(this, id);
        }
        #endregion

        #region ManagementLockResource
        /// <summary>
        /// Gets an object representing a <see cref="ManagementLockResource" /> along with the instance operations that can be performed on it but with no data.
        /// You can use <see cref="ManagementLockResource.CreateResourceIdentifier" /> to create a <see cref="ManagementLockResource" /> <see cref="ResourceIdentifier" /> from its components.
        /// </summary>
        /// <param name="id"> The resource ID of the resource to get. </param>
        /// <returns> Returns a <see cref="ManagementLockResource" /> object. </returns>
        public virtual ManagementLockResource GetManagementLockResource(ResourceIdentifier id)
        {
            ManagementLockResource.ValidateResourceId(id);
            return new ManagementLockResource(this, id);
        }
        #endregion

        #region ResourceLinkResource
        /// <summary>
        /// Gets an object representing a <see cref="ResourceLinkResource" /> along with the instance operations that can be performed on it but with no data.
        /// You can use <see cref="ResourceLinkResource.CreateResourceIdentifier" /> to create a <see cref="ResourceLinkResource" /> <see cref="ResourceIdentifier" /> from its components.
        /// </summary>
        /// <param name="id"> The resource ID of the resource to get. </param>
        /// <returns> Returns a <see cref="ResourceLinkResource" /> object. </returns>
        public virtual ResourceLinkResource GetResourceLinkResource(ResourceIdentifier id)
        {
            ResourceLinkResource.ValidateResourceId(id);
            return new ResourceLinkResource(this, id);
        }
        #endregion

        #region SubscriptionResource
        /// <summary>
        /// Gets an object representing a <see cref="SubscriptionResource" /> along with the instance operations that can be performed on it but with no data.
        /// You can use <see cref="SubscriptionResource.CreateResourceIdentifier" /> to create a <see cref="SubscriptionResource" /> <see cref="ResourceIdentifier" /> from its components.
        /// </summary>
        /// <param name="id"> The resource ID of the resource to get. </param>
        /// <returns> Returns a <see cref="SubscriptionResource" /> object. </returns>
        public virtual SubscriptionResource GetSubscriptionResource(ResourceIdentifier id)
        {
            SubscriptionResource.ValidateResourceId(id);
            return new SubscriptionResource(this, id);
        }
        #endregion

<<<<<<< HEAD
        #region TenantResource
        /// <summary>
        /// Gets an object representing a <see cref="TenantResource" /> along with the instance operations that can be performed on it but with no data.
        /// You can use <see cref="TenantResource.CreateResourceIdentifier" /> to create a <see cref="TenantResource" /> <see cref="ResourceIdentifier" /> from its components.
        /// </summary>
        /// <param name="id"> The resource ID of the resource to get. </param>
        /// <returns> Returns a <see cref="TenantResource" /> object. </returns>
        public virtual TenantResource GetTenantResource(ResourceIdentifier id)
        {
            TenantResource.ValidateResourceId(id);
            return new TenantResource(this, id);
        }
        #endregion

        #region FeatureResource
        /// <summary>
        /// Gets an object representing a <see cref="FeatureResource" /> along with the instance operations that can be performed on it but with no data.
        /// You can use <see cref="FeatureResource.CreateResourceIdentifier" /> to create a <see cref="FeatureResource" /> <see cref="ResourceIdentifier" /> from its components.
        /// </summary>
        /// <param name="id"> The resource ID of the resource to get. </param>
        /// <returns> Returns a <see cref="FeatureResource" /> object. </returns>
        public virtual FeatureResource GetFeatureResource(ResourceIdentifier id)
        {
=======
        #region FeatureResource
        /// <summary>
        /// Gets an object representing a <see cref="FeatureResource" /> along with the instance operations that can be performed on it but with no data.
        /// You can use <see cref="FeatureResource.CreateResourceIdentifier" /> to create a <see cref="FeatureResource" /> <see cref="ResourceIdentifier" /> from its components.
        /// </summary>
        /// <param name="id"> The resource ID of the resource to get. </param>
        /// <returns> Returns a <see cref="FeatureResource" /> object. </returns>
        public virtual FeatureResource GetFeatureResource(ResourceIdentifier id)
        {
>>>>>>> a613ce4a
            FeatureResource.ValidateResourceId(id);
            return new FeatureResource(this, id);
        }
        #endregion
    }
}<|MERGE_RESOLUTION|>--- conflicted
+++ resolved
@@ -222,21 +222,6 @@
         }
         #endregion
 
-<<<<<<< HEAD
-        #region TenantResource
-        /// <summary>
-        /// Gets an object representing a <see cref="TenantResource" /> along with the instance operations that can be performed on it but with no data.
-        /// You can use <see cref="TenantResource.CreateResourceIdentifier" /> to create a <see cref="TenantResource" /> <see cref="ResourceIdentifier" /> from its components.
-        /// </summary>
-        /// <param name="id"> The resource ID of the resource to get. </param>
-        /// <returns> Returns a <see cref="TenantResource" /> object. </returns>
-        public virtual TenantResource GetTenantResource(ResourceIdentifier id)
-        {
-            TenantResource.ValidateResourceId(id);
-            return new TenantResource(this, id);
-        }
-        #endregion
-
         #region FeatureResource
         /// <summary>
         /// Gets an object representing a <see cref="FeatureResource" /> along with the instance operations that can be performed on it but with no data.
@@ -246,17 +231,6 @@
         /// <returns> Returns a <see cref="FeatureResource" /> object. </returns>
         public virtual FeatureResource GetFeatureResource(ResourceIdentifier id)
         {
-=======
-        #region FeatureResource
-        /// <summary>
-        /// Gets an object representing a <see cref="FeatureResource" /> along with the instance operations that can be performed on it but with no data.
-        /// You can use <see cref="FeatureResource.CreateResourceIdentifier" /> to create a <see cref="FeatureResource" /> <see cref="ResourceIdentifier" /> from its components.
-        /// </summary>
-        /// <param name="id"> The resource ID of the resource to get. </param>
-        /// <returns> Returns a <see cref="FeatureResource" /> object. </returns>
-        public virtual FeatureResource GetFeatureResource(ResourceIdentifier id)
-        {
->>>>>>> a613ce4a
             FeatureResource.ValidateResourceId(id);
             return new FeatureResource(this, id);
         }
