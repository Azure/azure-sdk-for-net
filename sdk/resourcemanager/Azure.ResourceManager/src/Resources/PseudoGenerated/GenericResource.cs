--- conflicted
+++ resolved
@@ -61,17 +61,6 @@
             _providerCollection = new ProviderCollection(this, Id.GetSubscriptionResourceIdentifier());
         }
 
-<<<<<<< HEAD
-        /// <summary>
-        /// The resource type for resources.
-        /// </summary>
-        public static readonly ResourceType ResourceType = "Microsoft.Resources/resources";
-
-        /// <inheritdoc/>
-        protected override ResourceType ValidResourceType => ResourceGroup.ResourceType;
-
-=======
->>>>>>> 7b03892e
         /// <summary>
         /// Gets whether or not the current instance has data.
         /// </summary>
