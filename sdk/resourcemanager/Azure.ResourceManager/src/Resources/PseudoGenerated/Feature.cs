--- conflicted
+++ resolved
@@ -38,40 +38,32 @@
             _data = resource;
             HasData = true;
             _clientDiagnostics = new ClientDiagnostics(ClientOptions);
-<<<<<<< HEAD
             var apiVersion = ClientOptions.ResourceApiVersionOverrides.TryGetValue(ResourceType, out var version) ? version : FeatureVersion.Default.ToString();
             _restClient = new FeaturesRestOperations(_clientDiagnostics, Pipeline, ClientOptions, Id.SubscriptionId, apiVersion, BaseUri);
-=======
-            _restClient = new FeaturesRestOperations(_clientDiagnostics, Pipeline, ClientOptions, Id.SubscriptionId, BaseUri);
 #if DEBUG
             ValidateResourceId(Id);
 #endif
->>>>>>> 7b03892e
-        }
-
-        /// <summary>
-        /// Initializes a new instance of the <see cref="Feature"/> class.
-        /// </summary>
-        /// <param name="options"> The client parameters to use in these operations. </param>
-        /// <param name="id"> The id of the resource group to use. </param>
-        internal Feature(ClientContext options, ResourceIdentifier id)
+        }
+
+            /// <summary>
+            /// Initializes a new instance of the <see cref="Feature"/> class.
+            /// </summary>
+            /// <param name="options"> The client parameters to use in these operations. </param>
+            /// <param name="id"> The id of the resource group to use. </param>
+            internal Feature(ClientContext options, ResourceIdentifier id)
             : base(options, id)
         {
             _clientDiagnostics = new ClientDiagnostics(ClientOptions);
-<<<<<<< HEAD
             var apiVersion = ClientOptions.ResourceApiVersionOverrides.TryGetValue(ResourceType, out var version) ? version : FeatureVersion.Default.ToString();
             _restClient = new FeaturesRestOperations(_clientDiagnostics, Pipeline, ClientOptions, Id.SubscriptionId, apiVersion, BaseUri);
-=======
-            _restClient = new FeaturesRestOperations(_clientDiagnostics, Pipeline, ClientOptions, Id.SubscriptionId, BaseUri);
 #if DEBUG
             ValidateResourceId(Id);
 #endif
->>>>>>> 7b03892e
-        }
-
-        /// <summary>
-        /// Gets the resource type definition for a ResourceType.
-        /// </summary>
+        }
+
+            /// <summary>
+            /// Gets the resource type definition for a ResourceType.
+            /// </summary>
         public static readonly ResourceType ResourceType = "Microsoft.Resources/features";
 
         /// <summary>
