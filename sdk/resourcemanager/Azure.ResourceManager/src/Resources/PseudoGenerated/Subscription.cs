--- conflicted
+++ resolved
@@ -46,18 +46,13 @@
             : base(clientContext,  id)
         {
             _clientDiagnostics = new ClientDiagnostics(ClientOptions);
-<<<<<<< HEAD
             var subVersion = ClientOptions.ResourceApiVersionOverrides.TryGetValue(ResourceType, out var version) ? version : SubscriptionVersion.Default.ToString();
             _restClient = new SubscriptionsRestOperations(_clientDiagnostics, Pipeline, ClientOptions, subVersion, BaseUri);
             var featureVersion = ClientOptions.ResourceApiVersionOverrides.TryGetValue(Feature.ResourceType, out version) ? version : FeatureVersion.Default.ToString();
             _featuresRestOperations = new FeaturesRestOperations(_clientDiagnostics, Pipeline, ClientOptions, Id.SubscriptionId, featureVersion, BaseUri);
-=======
-            _restClient = new SubscriptionsRestOperations(_clientDiagnostics, Pipeline, ClientOptions, BaseUri);
-            _featuresRestOperations = new FeaturesRestOperations(_clientDiagnostics, Pipeline, ClientOptions, Id.SubscriptionId, BaseUri);
 #if DEBUG
             ValidateResourceId(Id);
 #endif
->>>>>>> 7b03892e
         }
 
         /// <summary>
@@ -71,18 +66,13 @@
             _data = subscriptionData;
             HasData = true;
             _clientDiagnostics = new ClientDiagnostics(ClientOptions);
-<<<<<<< HEAD
             var subVersion = ClientOptions.ResourceApiVersionOverrides.TryGetValue(ResourceType, out var version) ? version : SubscriptionVersion.Default.ToString();
             _restClient = new SubscriptionsRestOperations(_clientDiagnostics, Pipeline, ClientOptions, subVersion, BaseUri);
             var featureVersion = ClientOptions.ResourceApiVersionOverrides.TryGetValue(Feature.ResourceType, out version) ? version : FeatureVersion.Default.ToString();
             _featuresRestOperations = new FeaturesRestOperations(_clientDiagnostics, Pipeline, ClientOptions, Id.SubscriptionId, featureVersion, BaseUri);
-=======
-            _restClient = new SubscriptionsRestOperations(_clientDiagnostics, Pipeline, ClientOptions, BaseUri);
-            _featuresRestOperations = new FeaturesRestOperations(_clientDiagnostics, Pipeline, ClientOptions, Id.SubscriptionId, BaseUri);
 #if DEBUG
             ValidateResourceId(Id);
 #endif
->>>>>>> 7b03892e
         }
 
         /// <summary>
