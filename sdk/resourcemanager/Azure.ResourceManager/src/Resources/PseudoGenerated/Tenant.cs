--- conflicted
+++ resolved
@@ -41,15 +41,11 @@
             _data = tenantData;
             HasData = true;
             _clientDiagnostics = new ClientDiagnostics(ClientOptions);
-<<<<<<< HEAD
             var apiVersion = ClientOptions.ResourceApiVersionOverrides.TryGetValue(Provider.ResourceType, out var version) ? version : ProviderVersion.Default.ToString();
             _providerRestOperations = new ProviderRestOperations(_clientDiagnostics, Pipeline, ClientOptions, Guid.Empty.ToString(), apiVersion, BaseUri);
-=======
-            _providerRestOperations = new ProviderRestOperations(_clientDiagnostics, Pipeline, ClientOptions, Guid.Empty.ToString(), BaseUri);
 #if DEBUG
             ValidateResourceId(Id);
 #endif
->>>>>>> 7b03892e
         }
 
         /// <summary>
@@ -63,15 +59,11 @@
             : base(new ClientContext(options, credential, baseUri, pipeline), ResourceIdentifier.Root)
         {
             _clientDiagnostics = new ClientDiagnostics(ClientOptions);
-<<<<<<< HEAD
             var apiVersion = ClientOptions.ResourceApiVersionOverrides.TryGetValue(Provider.ResourceType, out var version) ? version : ProviderVersion.Default.ToString();
             _providerRestOperations = new ProviderRestOperations(_clientDiagnostics, Pipeline, ClientOptions, Guid.Empty.ToString(), apiVersion, BaseUri);
-=======
-            _providerRestOperations = new ProviderRestOperations(_clientDiagnostics, Pipeline, ClientOptions, Guid.Empty.ToString(), BaseUri);
 #if DEBUG
             ValidateResourceId(Id);
 #endif
->>>>>>> 7b03892e
         }
 
         /// <summary>
