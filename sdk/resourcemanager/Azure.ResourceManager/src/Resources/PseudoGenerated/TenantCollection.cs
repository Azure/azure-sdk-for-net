﻿// Copyright (c) Microsoft Corporation. All rights reserved.
// Licensed under the MIT License.

using System;
using System.Collections;
using System.Collections.Generic;
using System.Globalization;
using System.Linq;
using System.Threading;
using System.Threading.Tasks;
using Azure.Core;
using Azure.Core.Pipeline;
using Azure.ResourceManager.Core;
using Azure.ResourceManager.Resources.Models;

namespace Azure.ResourceManager.Resources
{
    /// <summary>
    /// A class representing collection of Tenant and their operations over their parent.
    /// </summary>
    public class TenantCollection : ArmCollection, IEnumerable<Tenant>, IAsyncEnumerable<Tenant>
    {
        private ClientDiagnostics _clientDiagnostics;

        /// <summary>
        /// Initializes a new instance of the <see cref="TenantCollection"/> class for mocking.
        /// </summary>
        protected TenantCollection()
        {
        }

        /// <summary>
        /// Initializes a new instance of the <see cref="TenantCollection"/> class.
        /// </summary>
        /// <param name="clientContext"></param>
        internal TenantCollection(ClientContext clientContext)
            : base(clientContext)
        {
        }

<<<<<<< HEAD
        /// <inheritdoc/>
        protected override ResourceType ValidResourceType => ResourceIdentifier.Root.ResourceType;

        private TenantsRestOperations RestClient => new TenantsRestOperations(
            Diagnostics,
            Pipeline,
            ClientOptions,
            ClientOptions.ResourceApiVersionOverrides.TryGetValue(Tenant.ResourceType, out var version) ? version : TenantVersion.Default.ToString(),
            BaseUri);
=======
        private TenantsRestOperations RestClient => new TenantsRestOperations(Diagnostics, Pipeline, ClientOptions, BaseUri);
>>>>>>> 7b03892e

        private ClientDiagnostics Diagnostics => _clientDiagnostics ??= new ClientDiagnostics(ClientOptions);

        /// <summary> Gets the tenants for your account. </summary>
        /// <param name="cancellationToken"> The cancellation token to use. </param>
        public virtual AsyncPageable<Tenant> GetAllAsync(CancellationToken cancellationToken = default)
        {
            async Task<Page<Tenant>> FirstPageFunc(int? pageSizeHint)
            {
                using var scope = Diagnostics.CreateScope("TenantCollection.GetAll");
                scope.Start();
                try
                {
                    var response = await RestClient.ListAsync(cancellationToken).ConfigureAwait(false);
                    return Page.FromValues(response.Value.Value.Select(data => new Tenant(this, data)), response.Value.NextLink, response.GetRawResponse());
                }
                catch (Exception e)
                {
                    scope.Failed(e);
                    throw;
                }
            }
            async Task<Page<Tenant>> NextPageFunc(string nextLink, int? pageSizeHint)
            {
                using var scope = Diagnostics.CreateScope("TenantCollection.GetAll");
                scope.Start();
                try
                {
                    var response = await RestClient.ListNextPageAsync(nextLink, cancellationToken).ConfigureAwait(false);
                    return Page.FromValues(response.Value.Value.Select(data => new Tenant(this, data)), response.Value.NextLink, response.GetRawResponse());
                }
                catch (Exception e)
                {
                    scope.Failed(e);
                    throw;
                }
            }
            return PageableHelpers.CreateAsyncEnumerable(FirstPageFunc, NextPageFunc);
        }

        /// <summary> Gets the tenants for your account. </summary>
        /// <param name="cancellationToken"> The cancellation token to use. </param>
        public virtual Pageable<Tenant> GetAll(CancellationToken cancellationToken = default)
        {
            Page<Tenant> FirstPageFunc(int? pageSizeHint)
            {
                using var scope = Diagnostics.CreateScope("TenantCollection.GetAll");
                scope.Start();
                try
                {
                    var response = RestClient.List(cancellationToken);
                    return Page.FromValues(response.Value.Value.Select(data => new Tenant(this, data)), response.Value.NextLink, response.GetRawResponse());
                }
                catch (Exception e)
                {
                    scope.Failed(e);
                    throw;
                }
            }
            Page<Tenant> NextPageFunc(string nextLink, int? pageSizeHint)
            {
                using var scope = Diagnostics.CreateScope("TenantCollection.GetAll");
                scope.Start();
                try
                {
                    var response = RestClient.ListNextPage(nextLink, cancellationToken);
                    return Page.FromValues(response.Value.Value.Select(data => new Tenant(this, data)), response.Value.NextLink, response.GetRawResponse());
                }
                catch (Exception e)
                {
                    scope.Failed(e);
                    throw;
                }
            }
            return PageableHelpers.CreateEnumerable(FirstPageFunc, NextPageFunc);
        }

        IEnumerator<Tenant> IEnumerable<Tenant>.GetEnumerator()
        {
            return GetAll().GetEnumerator();
        }

        IEnumerator IEnumerable.GetEnumerator()
        {
            return GetAll().GetEnumerator();
        }

        IAsyncEnumerator<Tenant> IAsyncEnumerable<Tenant>.GetAsyncEnumerator(CancellationToken cancellationToken)
        {
            return GetAllAsync(cancellationToken: cancellationToken).GetAsyncEnumerator(cancellationToken);
        }
    }
}<|MERGE_RESOLUTION|>--- conflicted
+++ resolved
@@ -38,19 +38,12 @@
         {
         }
 
-<<<<<<< HEAD
-        /// <inheritdoc/>
-        protected override ResourceType ValidResourceType => ResourceIdentifier.Root.ResourceType;
-
         private TenantsRestOperations RestClient => new TenantsRestOperations(
             Diagnostics,
             Pipeline,
             ClientOptions,
             ClientOptions.ResourceApiVersionOverrides.TryGetValue(Tenant.ResourceType, out var version) ? version : TenantVersion.Default.ToString(),
             BaseUri);
-=======
-        private TenantsRestOperations RestClient => new TenantsRestOperations(Diagnostics, Pipeline, ClientOptions, BaseUri);
->>>>>>> 7b03892e
 
         private ClientDiagnostics Diagnostics => _clientDiagnostics ??= new ClientDiagnostics(ClientOptions);
 
