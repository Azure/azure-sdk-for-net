--- conflicted
+++ resolved
@@ -39,15 +39,11 @@
             : base(parent)
         {
             _clientDiagnostics = new ClientDiagnostics(ClientOptions);
-<<<<<<< HEAD
             var apiVersion = ClientOptions.ResourceApiVersionOverrides.TryGetValue(Feature.ResourceType, out var version) ? version : FeatureVersion.Default.ToString();
             _restClient = new FeaturesRestOperations(_clientDiagnostics, Pipeline, ClientOptions, Id.SubscriptionId, apiVersion, BaseUri);
-=======
-            _restClient = new FeaturesRestOperations(_clientDiagnostics, Pipeline, ClientOptions, Id.SubscriptionId, BaseUri);
 #if DEBUG
             ValidateResourceId(Id);
 #endif
->>>>>>> 7b03892e
         }
 
         /// <summary>
