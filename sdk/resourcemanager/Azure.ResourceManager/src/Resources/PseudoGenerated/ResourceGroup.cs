--- conflicted
+++ resolved
@@ -45,18 +45,13 @@
             : base(options, id)
         {
             _clientDiagnostics = new ClientDiagnostics(ClientOptions);
-<<<<<<< HEAD
             var rgVersion = ClientOptions.ResourceApiVersionOverrides.TryGetValue(ResourceType, out var version) ? version : ResourceGroupVersion.Default.ToString();
             _restClient = new ResourceGroupsRestOperations(_clientDiagnostics, Pipeline, ClientOptions, Id.SubscriptionId, rgVersion, BaseUri);
             var genericVersion = ClientOptions.ResourceApiVersionOverrides.TryGetValue(GenericResource.ResourceType, out version) ? version : GenericResourceVersion.Default.ToString();
             _genericRestClient ??= new ResourcesRestOperations(_clientDiagnostics, Pipeline, ClientOptions, Id.SubscriptionId, genericVersion, BaseUri);
-=======
-            _restClient = new ResourceGroupsRestOperations(_clientDiagnostics, Pipeline, ClientOptions, Id.SubscriptionId, BaseUri);
-            _genericRestClient ??= new ResourcesRestOperations(_clientDiagnostics, Pipeline, ClientOptions, Id.SubscriptionId, BaseUri);
 #if DEBUG
             ValidateResourceId(Id);
 #endif
->>>>>>> 7b03892e
         }
 
         /// <summary>
