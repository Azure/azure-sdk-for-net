--- conflicted
+++ resolved
@@ -10,8 +10,6 @@
 
 ### Other Changes
 
-<<<<<<< HEAD
-=======
 - Changed `OperationStatusResult` initialization constructor from internal to public.
 
 ## 1.1.2 (2022-07-01)
@@ -20,7 +18,6 @@
 
 - Add `ExtendedLocation` to common type.
 
->>>>>>> b926ce7c
 ## 1.1.1 (2022-06-22)
 
 ### Features Added
