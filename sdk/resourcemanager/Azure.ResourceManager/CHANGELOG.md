--- conflicted
+++ resolved
@@ -1,10 +1,6 @@
 # Release History
 
-<<<<<<< HEAD
-## 1.8.0-beta.2 (Unreleased)
-=======
 ## 1.8.0 (2023-11-02)
->>>>>>> a42a4d9a
 
 ### Features Added
 
