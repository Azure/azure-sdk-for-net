# Release History

## 1.5.0-beta.1 (Unreleased)

### Features Added

### Breaking Changes

### Bugs Fixed

- Fixed `ManagedServiceIdentity` deserialization when services return empty string for `principalId` or `tenantId`.

### Other Changes

<<<<<<< HEAD
- Bump api-version of `PolicyAssignments` to `2022-06-01`.
- Bump api-version of `PolicyDefinitions` and `PolicySetDefinitions` to `2021-06-01`.
=======
- Introduced new property `TargetResourceGroupId` on `Azure.ResourceManager.Resources.Models.ResourcesMoveContent` to supersede `TargetResourceGroup` to emphasize this is accepting a `ResourceIdentifier` of the target resource group.
>>>>>>> 9db1f21d

## 1.4.0 (2023-02-10)

### Features Added

- Added `SetApiVersionsFromProfile` method in `ArmClientOptions` to support setting resource API versions from an Azure Stack Profile.

### Bugs Fixed

- Fixed the exception in `GenericResource` operations caused by case-sensitive comparison of resource types between user input and service results.

### Other Changes

- Upgraded dependent `Azure.Core` to `1.28.0`.
- Upgraded resources API version to `2022-09-01`.
  - The `GetAll` methods of `ResourceProviderCollection`, `GetTenantResourceProviders` methods of `ArmClient` removed the `top` parameter as it's never supported by service. We added back overloaded methods with the `top` parameter, but made it with `expand` parameter both as required. It is compatible with most previous method usages but still breaks a few cases such as (take `GetAll` as an example):
    - GetAll(10)
    - GetAll(top: 10)
    - GetAll(top: null)
    - GetAll(10, cancellationToken: token)
    - GetAll(top: 10, cancellationToken: token)
    - GetAll(top: null, cancellationToken: token)
  - The `Update` methods of `TagResource` became LRO and added a `waitUntil` parameter in the beginning. The old methods without the `waitUntil` parameter is kept with obsolete warnings to keep backward-compatibility.

## 1.3.2 (2022-11-11)

### Other Changes

- Minor internal changes.
- Polished the README and CHANGELOG files.

## 1.3.1 (2022-08-18)

### Features Added

- Added CanUseTagResource methods to check if the TagResource API is deployed in the current environment.

## 1.3.0 (2022-08-09)

### Other Changes

- Consolidate `SystemAssignedServiceIdentity` into `ManagedServiceIdentity` and make `SystemAssignedServiceIdentity`, `SystemAssignedServiceIdentityType` obsolete and EditorBrowsableNever.
- Added `ManagedIdentity` property in `PolicyAssignmentData` and obsolete its `Identity` property.

## 1.2.1 (2022-07-26)

### Other Changes

- Changed `OperationStatusResult` serialization constructor from internal to protected.

## 1.2.0 (2022-07-11)

### Other Changes

- Changed `OperationStatusResult` initialization constructor from internal to public.

- Upgraded dependent `Azure.Core` to 1.25.0

## 1.1.2 (2022-07-01)

### Features Added

- Add `ExtendedLocation` to common type.

## 1.1.1 (2022-06-22)

### Features Added

- Add OperationStatusResult to common type.

### Bugs Fixed

- Fixed serialization of a resource that inherits from ResourceData/TrackedResourceData by making Tags and SystemData as optional properties.

### Other Changes

- Hide EncryptionProperties, EncryptionStatus and KeyVaultProperties in common type.

## 1.1.0 (2022-06-08)

### Features Added

- Add Update methods in resource classes.

## 1.0.0 (2022-04-07)
This package is the first stable release of the Azure Resources management core library.

### Breaking Changes

Minor changes since the public beta release:
- All `Tag` methods have been removed from `SubscriptionResource` as the service doesn't support these operations.
- Simplify `type` property names.
- Normalized the body parameter type names for PUT / POST / PATCH operations if it's only used as input.
- Tweaked some properties to right type.

## 1.0.0-beta.9 (2022-03-31)

### Features Added

- New struct `ArmEnvironment`.

### Breaking Changes

- Now all the resource classes would have a `Resource` suffix (if it previously doesn't have one).
- Renamed some models to more comprehensive names.
- Moved class `ManagementGroupResource` (previously `ManagementGroup`), `ManagementGroupCollection` and `ManagementGroupData` from `Azure.ResourceManager.Management` namespace to `Azure.ResourceManager.ManagementGroups`.
- Moved class `ArmResource` and `ArmCollection` from `Azure.ResourceManager.Core` to `Azure.ResourceManager`.
- Removed namespace `Azure.ResourceManager.Core` and `Azure.ResourceManager.Management`.
- Removed class `ErrorDetail` and `ErrorAdditionalInfo`.
- Removed `GetIfExists` methods from all the resource classes.
- Changed `Scope` in `ArmClientOptions` to `ArmEnvironment`.
- The constructor of `ArmClient` no longer accepts a `Uri` parameter, use the `ArmEnvironment` in `ArmClientOptions` instead.
- All properties of the type `object` were changed to `BinaryData`.

## 1.0.0-beta.8 (2022-01-29)

### Features Added

- ManagementGroup: Added GetAvailableLocations methods.
- GenericResourceData: Added a new property ExtendedLocation.
- Support using different api versions for a service.

### Breaking Changes

- waitForCompletion is now a required parameter and moved to the first parameter in LRO operations.
- GenericResourceCollection: Parent changes from Subscription to Tenant.
- GenericResourceCollection: GetAll method replaced by GetGenericResources in Subscription, GetByResourceGroup method replaced by GetGenericResources in ResourceGroup.
- GenericResourceData: Now inherits from TrackedResourceExtended that also has ExtendedLocation and inherits from TrackedResource.
- PredefinedTag: Changed from a resource to a non-resource, that is, removed PredefinedTagCollection, PredefinedTag, renamed PredefinedTagData to PredefinedTag, the methods are moved to its Parent Subscription.
- ResourceLinkCollection: body parameter is unflattened in CreateOrUpdate.
- ManagementLockObject renamed to ManagementLock.
- Removed GenericResourceFilter classes.
- Removed GetAllAsGenericResources in [Resource]Collections.
- Added ArmResource constructor to use ArmClient for ClientContext information and removed previous constructors with parameters.
- Moved ResourceIdentifier and Location into Azure.Core.
- Removed GetGenericResources overload methods that are used to construct GenericResources.
- Removed CheckNameAvailabilityRequest, CheckNameAvailabilityResponse and CheckNameAvailabilityReason in common type.

## 1.0.0-beta.7 (2021-12-23)

### Breaking Changes

- Renamed method name from CheckIfExists to Exists.
- Renamed method name from Get[Resource]ByName to Get[Resources]AsGenericResources.

### Features Added

- Added resources and operations for PolicyAssignment, PolicyDefinition, PolicySetDefinition, DataPolicyManifest, PolicyExemption, ManagementLock and ResourceLink.

### Bugs Fixed

- Fixed the bug in SubscriptionData that the values for SubscriptionGuid and DisplayName are switched.
- Fixed the bug of unknown SkuTier value when exporting resource template by making GenericResourceData use a Sku model with string type Tier.

## 1.0.0-beta.6 (2021-11-30)

### Bugs Fixed

- Fixed error when parsing ID with subscriptions of other resource types.

## 1.0.0-beta.5 (2021-10-28)

### Breaking Changes

- Removed DefaultSubscription property from ArmClient and added GetDefaultSubscription()/GetDefaultSubscriptionAsync() methods. See the [Hello World examples](https://github.com/Azure/azure-sdk-for-net/blob/main/sdk/resourcemanager/Azure.ResourceManager/samples/README.md) of how to use the new methods to get the default subscription.
- Renamed [Resource]Container to [Resource]Collection and added the IEnumerable<T> and IAsyncEnumerable<T> interfaces to them making it easier to iterate over the list in the simple case.

## 1.0.0-beta.4 (2021-09-28)

### Breaking Changes

- Changed SubResource and WritableSubResource from ReferenceType to PropertyReferenceType.

## 1.0.0-beta.3 (2021-09-08)

### Features Added

- Added constructor overload to support [start from the middle scenario](https://github.com/Azure/azure-sdk-for-net/tree/main/sdk/resourcemanager/Azure.ResourceManager#managing-existing-resources-by-id)

## 1.0.0-beta.2 (2021-08-30)

### Breaking Changes

- Simplified CreateOrUpdate and Delete methods to no longer have Start variants for LongRunningOperations.
  - CreateOrUpdate and Delete now take an optional parameter `waitForCompletion` that defaults to true and determines whether the method waits for the operation to complete before returning.
  - If `waitForCompletion` is true, you can directly call `Value` on the result
  - If `waitForCompletion` is false, you can control the polling, but must call `WaitForCompletionAsync()` before accessing `Value`.

## 1.0.0-beta.1 (2021-08-26)

### General New Features

This package follows the [new Azure SDK guidelines](https://azure.github.io/azure-sdk/general_introduction.html), and provides many core capabilities:

    - Support MSAL.NET, Azure.Identity is out of box for supporting MSAL.NET.
    - Support [OpenTelemetry](https://opentelemetry.io/) for distributed tracing.
    - HTTP pipeline with custom policies.
    - Better error-handling.
    - Support uniform telemetry across all languages.

This package is a Public Preview version, so expect incompatible changes in subsequent releases as we improve the product. To provide feedback, submit an issue in our [Azure SDK for .NET GitHub repo](https://github.com/Azure/azure-sdk-for-net/issues).

> NOTE: For more information about unified authentication, please refer to [Microsoft Azure Identity documentation for .NET](https://docs.microsoft.com//dotnet/api/overview/azure/identity-readme?view=azure-dotnet).<|MERGE_RESOLUTION|>--- conflicted
+++ resolved
@@ -1,10 +1,6 @@
 # Release History
 
-## 1.5.0-beta.1 (Unreleased)
-
-### Features Added
-
-### Breaking Changes
+## 1.5.0 (2023-04-27)
 
 ### Bugs Fixed
 
@@ -12,12 +8,9 @@
 
 ### Other Changes
 
-<<<<<<< HEAD
 - Bump api-version of `PolicyAssignments` to `2022-06-01`.
 - Bump api-version of `PolicyDefinitions` and `PolicySetDefinitions` to `2021-06-01`.
-=======
 - Introduced new property `TargetResourceGroupId` on `Azure.ResourceManager.Resources.Models.ResourcesMoveContent` to supersede `TargetResourceGroup` to emphasize this is accepting a `ResourceIdentifier` of the target resource group.
->>>>>>> 9db1f21d
 
 ## 1.4.0 (2023-02-10)
 
