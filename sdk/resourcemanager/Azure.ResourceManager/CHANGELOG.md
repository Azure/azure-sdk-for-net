# Release

## 1.11.0 (2024-03-22)

### Features Added

- Added `BicepModelReaderWriterOptions`.
<<<<<<< HEAD

## 1.11.0-beta.1 (Unreleased)

### Features Added

- Added `BicepModelReaderWriterOptions` to support writing Bicep.

### Breaking Changes

### Bugs Fixed

### Other Changes
=======
>>>>>>> 6c3331a3

## 1.10.2 (2024-03-01)

### Features Added

- Added `ManagementGroupSubscriptions` operations.

### Bugs Fixed

- Fixed [the issue](https://github.com/Azure/azure-sdk-for-net/issues/38154) that sdk caches wrong subscription provider.

## 1.10.1 (2024-01-26)

### Bugs Fixed

- Changed the private ctor `OperationStatusResult` to protected.

## 1.10.0 (2024-01-12)

### Features Added

- Added `GetEntities` operation.
- Added `CheckResourceName` operation.
- Enabled the new model serialization by using the System.ClientModel, refer this [document](https://aka.ms/azsdk/net/mrw) for more details.

## 1.9.0 (2023-11-14)

### Features Added

- Bumped api-version of `Lock` to `2020-05-01`.

### Bugs Fixed

- Added the `Default` enum value back to `EnforcementMode`.

### Other Changes

- Refined some customization code to make the library more maintainable.

## 1.8.0 (2023-11-02)

### Features Added

- Added a new method `GetCachedClient` in `ArmClient` class to unify the mocking experience.

## 1.8.0-beta.1 (2023-08-09)

### Features Added

- Added a method `GetCachedClient` in `ArmClient` to enable mocking for extension methods.

## 1.7.0 (2023-07-13)

### Other Changes

- Bumped api-version of `Subscription` to `2022-12-01`.
- Bumped api-version of `Tenant` to `2022-12-01`.

## 1.6.0 (2023-05-16)

### Features Added

- Added more model factory entries in class `Azure.ResourceManager.Models.ResourceManagerModelFactory` to support more generated models.

### Bugs Fixed

- Fixed [the issue](https://github.com/Azure/azure-sdk-for-net/issues/34796) that tag operations are not properly working.

## 1.5.0 (2023-04-27)

### Bugs Fixed

- Fixed `ManagedServiceIdentity` deserialization when services return empty string for `principalId` or `tenantId`.

### Other Changes

- Bumped api-version of `PolicyAssignments` to `2022-06-01`.
- Bumped api-version of `PolicyDefinitions` and `PolicySetDefinitions` to `2021-06-01`.
- Introduced new property `TargetResourceGroupId` on `Azure.ResourceManager.Resources.Models.ResourcesMoveContent` to supersede `TargetResourceGroup` to emphasize this is accepting a `ResourceIdentifier` of the target resource group.

## 1.4.0 (2023-02-10)

### Features Added

- Added `SetApiVersionsFromProfile` method in `ArmClientOptions` to support setting resource API versions from an Azure Stack Profile.

### Bugs Fixed

- Fixed the exception in `GenericResource` operations caused by case-sensitive comparison of resource types between user input and service results.

### Other Changes

- Upgraded dependent `Azure.Core` to `1.28.0`.
- Upgraded resources API version to `2022-09-01`.
  - The `GetAll` methods of `ResourceProviderCollection`, `GetTenantResourceProviders` methods of `ArmClient` removed the `top` parameter as it's never supported by service. We added back overloaded methods with the `top` parameter, but made it with `expand` parameter both as required. It is compatible with most previous method usages but still breaks a few cases such as (take `GetAll` as an example):
    - GetAll(10)
    - GetAll(top: 10)
    - GetAll(top: null)
    - GetAll(10, cancellationToken: token)
    - GetAll(top: 10, cancellationToken: token)
    - GetAll(top: null, cancellationToken: token)
  - The `Update` methods of `TagResource` became LRO and added a `waitUntil` parameter in the beginning. The old methods without the `waitUntil` parameter is kept with obsolete warnings to keep backward-compatibility.

## 1.3.2 (2022-11-11)

### Other Changes

- Minor internal changes.
- Polished the README and CHANGELOG files.

## 1.3.1 (2022-08-18)

### Features Added

- Added CanUseTagResource methods to check if the TagResource API is deployed in the current environment.

## 1.3.0 (2022-08-09)

### Other Changes

- Consolidate `SystemAssignedServiceIdentity` into `ManagedServiceIdentity` and make `SystemAssignedServiceIdentity`, `SystemAssignedServiceIdentityType` obsolete and EditorBrowsableNever.
- Added `ManagedIdentity` property in `PolicyAssignmentData` and obsolete its `Identity` property.

## 1.2.1 (2022-07-26)

### Other Changes

- Changed `OperationStatusResult` serialization constructor from internal to protected.

## 1.2.0 (2022-07-11)

### Other Changes

- Changed `OperationStatusResult` initialization constructor from internal to public.

- Upgraded dependent `Azure.Core` to 1.25.0

## 1.1.2 (2022-07-01)

### Features Added

- Added `ExtendedLocation` to common type.

## 1.1.1 (2022-06-22)

### Features Added

- Added OperationStatusResult to common type.

### Bugs Fixed

- Fixed serialization of a resource that inherits from ResourceData/TrackedResourceData by making Tags and SystemData as optional properties.

### Other Changes

- Hide EncryptionProperties, EncryptionStatus and KeyVaultProperties in common type.

## 1.1.0 (2022-06-08)

### Features Added

- Added Update methods in resource classes.

## 1.0.0 (2022-04-07)
This package is the first stable release of the Azure Resources management core library.

### Breaking Changes

Minor changes since the public beta release:
- All `Tag` methods have been removed from `SubscriptionResource` as the service doesn't support these operations.
- Simplified `type` property names.
- Normalized the body parameter type names for PUT / POST / PATCH operations if it's only used as input.
- Tweaked some properties to right type.

## 1.0.0-beta.9 (2022-03-31)

### Features Added

- Added new struct `ArmEnvironment`.

### Breaking Changes

- Now all the resource classes would have a `Resource` suffix (if it previously doesn't have one).
- Renamed some models to more comprehensive names.
- Moved class `ManagementGroupResource` (previously `ManagementGroup`), `ManagementGroupCollection` and `ManagementGroupData` from `Azure.ResourceManager.Management` namespace to `Azure.ResourceManager.ManagementGroups`.
- Moved class `ArmResource` and `ArmCollection` from `Azure.ResourceManager.Core` to `Azure.ResourceManager`.
- Removed namespace `Azure.ResourceManager.Core` and `Azure.ResourceManager.Management`.
- Removed class `ErrorDetail` and `ErrorAdditionalInfo`.
- Removed `GetIfExists` methods from all the resource classes.
- Changed `Scope` in `ArmClientOptions` to `ArmEnvironment`.
- The constructor of `ArmClient` no longer accepts a `Uri` parameter, use the `ArmEnvironment` in `ArmClientOptions` instead.
- All properties of the type `object` were changed to `BinaryData`.

## 1.0.0-beta.8 (2022-01-29)

### Features Added

- ManagementGroup: Added GetAvailableLocations methods.
- GenericResourceData: Added a new property ExtendedLocation.
- Supported using different api versions for a service.

### Breaking Changes

- waitForCompletion is now a required parameter and moved to the first parameter in LRO operations.
- GenericResourceCollection: Parent changes from Subscription to Tenant.
- GenericResourceCollection: GetAll method replaced by GetGenericResources in Subscription, GetByResourceGroup method replaced by GetGenericResources in ResourceGroup.
- GenericResourceData: Now inherits from TrackedResourceExtended that also has ExtendedLocation and inherits from TrackedResource.
- PredefinedTag: Changed from a resource to a non-resource, that is, removed PredefinedTagCollection, PredefinedTag, renamed PredefinedTagData to PredefinedTag, the methods are moved to its Parent Subscription.
- ResourceLinkCollection: body parameter is unflattened in CreateOrUpdate.
- ManagementLockObject renamed to ManagementLock.
- Removed GenericResourceFilter classes.
- Removed GetAllAsGenericResources in [Resource]Collections.
- Added ArmResource constructor to use ArmClient for ClientContext information and removed previous constructors with parameters.
- Moved ResourceIdentifier and Location into Azure.Core.
- Removed GetGenericResources overload methods that are used to construct GenericResources.
- Removed CheckNameAvailabilityRequest, CheckNameAvailabilityResponse and CheckNameAvailabilityReason in common type.

## 1.0.0-beta.7 (2021-12-23)

### Breaking Changes

- Renamed method name from CheckIfExists to Exists.
- Renamed method name from Get[Resource]ByName to Get[Resources]AsGenericResources.

### Features Added

- Added resources and operations for PolicyAssignment, PolicyDefinition, PolicySetDefinition, DataPolicyManifest, PolicyExemption, ManagementLock and ResourceLink.

### Bugs Fixed

- Fixed the bug in SubscriptionData that the values for SubscriptionGuid and DisplayName are switched.
- Fixed the bug of unknown SkuTier value when exporting resource template by making GenericResourceData use a Sku model with string type Tier.

## 1.0.0-beta.6 (2021-11-30)

### Bugs Fixed

- Fixed error when parsing ID with subscriptions of other resource types.

## 1.0.0-beta.5 (2021-10-28)

### Breaking Changes

- Removed DefaultSubscription property from ArmClient and added GetDefaultSubscription()/GetDefaultSubscriptionAsync() methods. See the [Hello World examples](https://github.com/Azure/azure-sdk-for-net/blob/main/sdk/resourcemanager/Azure.ResourceManager/docs/Samples.md) of how to use the new methods to get the default subscription.
- Renamed [Resource]Container to [Resource]Collection and added the IEnumerable<T> and IAsyncEnumerable<T> interfaces to them making it easier to iterate over the list in the simple case.

## 1.0.0-beta.4 (2021-09-28)

### Breaking Changes

- Changed SubResource and WritableSubResource from ReferenceType to PropertyReferenceType.

## 1.0.0-beta.3 (2021-09-08)

### Features Added

- Added constructor overload to support [start from the middle scenario](https://github.com/Azure/azure-sdk-for-net/tree/main/sdk/resourcemanager/Azure.ResourceManager#managing-existing-resources-by-id)

## 1.0.0-beta.2 (2021-08-30)

### Breaking Changes

- Simplified CreateOrUpdate and Delete methods to no longer have Start variants for LongRunningOperations.
  - CreateOrUpdate and Delete now take an optional parameter `waitForCompletion` that defaults to true and determines whether the method waits for the operation to complete before returning.
  - If `waitForCompletion` is true, you can directly call `Value` on the result
  - If `waitForCompletion` is false, you can control the polling, but must call `WaitForCompletionAsync()` before accessing `Value`.

## 1.0.0-beta.1 (2021-08-26)

### General New Features

This package follows the [new Azure SDK guidelines](https://azure.github.io/azure-sdk/general_introduction.html), and provides many core capabilities:

    - Support MSAL.NET, Azure.Identity is out of box for supporting MSAL.NET.
    - Support [OpenTelemetry](https://opentelemetry.io/) for distributed tracing.
    - HTTP pipeline with custom policies.
    - Better error-handling.
    - Support uniform telemetry across all languages.

This package is a Public Preview version, so expect incompatible changes in subsequent releases as we improve the product. To provide feedback, submit an issue in our [Azure SDK for .NET GitHub repo](https://github.com/Azure/azure-sdk-for-net/issues).

> NOTE: For more information about unified authentication, please refer to [Microsoft Azure Identity documentation for .NET](https://docs.microsoft.com//dotnet/api/overview/azure/identity-readme?view=azure-dotnet).<|MERGE_RESOLUTION|>--- conflicted
+++ resolved
@@ -5,21 +5,6 @@
 ### Features Added
 
 - Added `BicepModelReaderWriterOptions`.
-<<<<<<< HEAD
-
-## 1.11.0-beta.1 (Unreleased)
-
-### Features Added
-
-- Added `BicepModelReaderWriterOptions` to support writing Bicep.
-
-### Breaking Changes
-
-### Bugs Fixed
-
-### Other Changes
-=======
->>>>>>> 6c3331a3
 
 ## 1.10.2 (2024-03-01)
 
