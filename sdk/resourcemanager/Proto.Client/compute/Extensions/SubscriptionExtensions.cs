--- conflicted
+++ resolved
@@ -31,7 +31,6 @@
         /// <returns> A collection of resource operations that may take multiple service requests to iterate over. </returns>
         public static Pageable<VirtualMachine> ListVirtualMachines(this SubscriptionOperations subscription)
         {
-<<<<<<< HEAD
             return subscription.ListResources(
                 (baseUri, credential, options) =>
                 {
@@ -43,23 +42,7 @@
                         s => new VirtualMachine(subscription, new VirtualMachineData(s)));
                 }
             );
-=======
-            ComputeManagementClient computeClient = GetComputeClient(subscription);
-            var vmOperations = computeClient.VirtualMachines;
-            var result = vmOperations.ListAll();
-            return new PhWrappingPageable<Azure.ResourceManager.Compute.Models.VirtualMachine, VirtualMachine>(
-                result,
-                s => new VirtualMachine(subscription, new VirtualMachineData(s)));
-        }
-
-        private static ComputeManagementClient GetComputeClient(SubscriptionOperations subscription)
-        {
-            return new ComputeManagementClient(
-                subscription.BaseUri,
                 subscription.Id.SubscriptionId,
-                subscription.Credential,
-                subscription.ClientOptions.Convert<ComputeManagementClientOptions>());
->>>>>>> 77d9e2da
         }
 
         /// <summary>
