--- conflicted
+++ resolved
@@ -17,11 +17,7 @@
         /// <returns> Returns an object representing the operations that can be performed over a specific <see cref="AvailabilitySet" />. </returns>
         /// <exception cref="ArgumentException"> ResourceIdentifier provided is not for an AvailabilitySet. </exception>
         /// <exception cref="ArgumentNullException"> ResourceIdentifier cannot be null. </exception>
-<<<<<<< HEAD
-        public static AvailabilitySetOperations GetAvailabilitySetOperations(this ArmClient client, ResourceIdentifier resourceId)
-=======
-        public static AvailabilitySetOperations GetAvailabilitySetOperations(this AzureResourceManagerClient client, ResourceGroupResourceIdentifier resourceId)
->>>>>>> 77d9e2da
+        public static AvailabilitySetOperations GetAvailabilitySetOperations(this ArmClient client, ResourceGroupResourceIdentifier resourceId)
         {
             if (resourceId is null)
                 throw new ArgumentNullException(nameof(resourceId));
@@ -39,11 +35,7 @@
         /// <returns> Returns an object representing the operations that can be performed over a specific <see cref="VirtualMachine" />. </returns>
         /// <exception cref="ArgumentException"> ResourceIdentifier provided is not for a VirtualMachine. </exception>
         /// <exception cref="ArgumentNullException"> ResourceIdentifier cannot be null. </exception>
-<<<<<<< HEAD
-        public static VirtualMachineOperations GetVirtualMachineOperations(this ArmClient client, ResourceIdentifier resourceId)
-=======
-        public static VirtualMachineOperations GetVirtualMachineOperations(this AzureResourceManagerClient client, ResourceGroupResourceIdentifier resourceId)
->>>>>>> 77d9e2da
+        public static VirtualMachineOperations GetVirtualMachineOperations(this ArmClient client, ResourceGroupResourceIdentifier resourceId)
         {
             if (resourceId is null)
                 throw new ArgumentNullException(nameof(resourceId));
