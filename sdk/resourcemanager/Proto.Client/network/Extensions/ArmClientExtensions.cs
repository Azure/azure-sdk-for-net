﻿using Azure.ResourceManager.Core;
using System;

namespace Proto.Network
{
    /// <summary>
    /// A class to add extension methods to an ArmClient.
    /// </summary>
    public static class ArmClientExtensions
    {

        /// <summary>
        /// Gets the NetworkInterfaceOperations.
        /// </summary>
        /// <param name="client"> The <see cref="ArmClient" /> instance the method will execute against. </param>
        /// <param name="resourceId"> The ResourceIdentifier of the resource that is the target of operations. </param>
        /// <returns> Returns an object representing the operations that can be performed over a specific <see cref="NetworkInterfaceOperations" />. </returns>
        /// <exception cref="ArgumentException"> ResourceIdentifier provided is not for a NetworkInterfaceOperations. </exception>
        /// <exception cref="ArgumentNullException"> ResourceIdentifier cannot be null. </exception>
<<<<<<< HEAD
        public static NetworkInterfaceOperations GetNetworkInterfaceOperations(this ArmClient client, ResourceIdentifier resourceId)
=======
        public static NetworkInterfaceOperations GetNetworkInterfaceOperations(this AzureResourceManagerClient client, ResourceGroupResourceIdentifier resourceId)
>>>>>>> 77d9e2da
        {
            if (resourceId is null)
                throw new ArgumentNullException(nameof(resourceId));
            if (resourceId.ResourceType != NetworkInterfaceOperations.ResourceType)
                throw new ArgumentException($"{nameof(resourceId.ResourceType)} provided is not for a NetworkInterface.", nameof(resourceId.ResourceType));

            var subOps = client.GetSubscriptionOperations(resourceId.SubscriptionId);
            var rgOps = subOps.GetResourceGroupOperations(resourceId.ResourceGroupName);
            return rgOps.GetNetworkInterfaceOperations(resourceId.Name);
        }

        /// <summary>
        /// Gets the NetworkSecurityGroupOperations.
        /// </summary>
        /// <param name="client"> The <see cref="ArmClient" /> instance the method will execute against. </param>
        /// <param name="resourceId"> The ResourceIdentifier of the resource that is the target of operations. </param>
        /// <returns> Returns an object representing the operations that can be performed over a specific <see cref="NetworkSecurityGroup" />. </returns>
        /// <exception cref="ArgumentException"> ResourceIdentifier provided is not for a NetworkSecurityGroup. </exception>
        /// <exception cref="ArgumentNullException"> ResourceIdentifier cannot be null. </exception>
<<<<<<< HEAD
        public static NetworkSecurityGroupOperations GetNetworkSecurityGroupOperations(this ArmClient client, ResourceIdentifier resourceId)
=======
        public static NetworkSecurityGroupOperations GetNetworkSecurityGroupOperations(this AzureResourceManagerClient client, ResourceGroupResourceIdentifier resourceId)
>>>>>>> 77d9e2da
        {
            if (resourceId is null)
                throw new ArgumentNullException(nameof(resourceId));
            if (resourceId.ResourceType != NetworkSecurityGroupOperations.ResourceType)
                throw new ArgumentException($"{nameof(resourceId.ResourceType)} provided is not for a NetworkSecurityGroup.", nameof(resourceId.ResourceType));

            var subOps = client.GetSubscriptionOperations(resourceId.SubscriptionId);
            var rgOps = subOps.GetResourceGroupOperations(resourceId.ResourceGroupName);
            return rgOps.GetNetworkSecurityGroupOperations(resourceId.Name);
        }

        /// <summary>
        /// Gets the PublicIpAddressOperations.
        /// </summary>
        /// <param name="client"> The <see cref="ArmClient" /> instance the method will execute against. </param>
        /// <param name="resourceId"> The ResourceIdentifier of the resource that is the target of operations. </param>
        /// <returns> Returns an object representing the operations that can be performed over a specific <see cref="PublicIpAddress" />. </returns>
        /// <exception cref="ArgumentException"> ResourceIdentifier provided is not for a PublicIpAddress. </exception>
        /// <exception cref="ArgumentNullException"> ResourceIdentifier cannot be null. </exception>
<<<<<<< HEAD
        public static PublicIpAddressOperations GetPublicIpAddressOperations(this ArmClient client, ResourceIdentifier resourceId)
=======
        public static PublicIpAddressOperations GetPublicIpAddressOperations(this AzureResourceManagerClient client, ResourceGroupResourceIdentifier resourceId)
>>>>>>> 77d9e2da
        {
            if (resourceId is null)
                throw new ArgumentNullException(nameof(resourceId));
            if (resourceId.ResourceType != PublicIpAddressOperations.ResourceType)
                throw new ArgumentException($"{nameof(resourceId.ResourceType)} provided is not for a PublicIpAddress.", nameof(resourceId.ResourceType));

            var subOps = client.GetSubscriptionOperations(resourceId.SubscriptionId);
            var rgOps = subOps.GetResourceGroupOperations(resourceId.ResourceGroupName);
            return rgOps.GetPublicIpAddressOperations(resourceId.Name);
        }

        /// <summary>
        /// Gets the SubnetOperations.
        /// </summary>
        /// <param name="client"> The <see cref="ArmClient" /> instance the method will execute against. </param>
        /// <param name="resourceId"> The ResourceIdentifier of the resource that is the target of operations. </param>
        /// <returns> Returns an object representing the operations that can be performed over a specific <see cref="Subnet" />. </returns>
        /// <exception cref="ArgumentException"> ResourceIdentifier provided is not for a Subnet. </exception>
        /// <exception cref="ArgumentNullException"> ResourceIdentifier cannot be null. </exception>
<<<<<<< HEAD
        public static SubnetOperations GetSubnetOperations(this ArmClient client, ResourceIdentifier resourceId)
=======
        public static SubnetOperations GetSubnetOperations(this AzureResourceManagerClient client, ResourceGroupResourceIdentifier resourceId)
>>>>>>> 77d9e2da
        {
            if (resourceId is null)
                throw new ArgumentNullException(nameof(resourceId));
            if (resourceId.ResourceType != SubnetOperations.ResourceType)
                throw new ArgumentException($"{nameof(resourceId.ResourceType)} provided is not for a Subnet.", nameof(resourceId.ResourceType));
            var subOps = client.GetSubscriptionOperations(resourceId.SubscriptionId);
            var rgOps = subOps.GetResourceGroupOperations(resourceId.ResourceGroupName);
            var vnetOps = rgOps.GetVirtualNetworkOperations(resourceId.Parent.Name);
            return vnetOps.GetSubnetOperations(resourceId.Name);
        }

        /// <summary>
        /// Gets the VirtualNetworkOperations.
        /// </summary>
        /// <param name="client"> The <see cref="ArmClient" /> instance the method will execute against. </param>
        /// <param name="resourceId"> The ResourceIdentifier of the resource that is the target of operations. </param>
        /// <returns> Returns an object representing the operations that can be performed over a specific <see cref="VirtualNetwork" />. </returns>
        /// <exception cref="ArgumentException"> ResourceIdentifier provided is not for a VirtualNetwork. </exception>
        /// <exception cref="ArgumentNullException"> ResourceIdentifier cannot be null. </exception>
<<<<<<< HEAD
        public static VirtualNetworkOperations GetVirtualNetworkOperations(this ArmClient client, ResourceIdentifier resourceId)
=======
        public static VirtualNetworkOperations GetVirtualNetworkOperations(this AzureResourceManagerClient client, ResourceGroupResourceIdentifier resourceId)
>>>>>>> 77d9e2da
        {
            if (resourceId is null)
                throw new ArgumentNullException(nameof(resourceId));
            if (resourceId.ResourceType != VirtualNetworkOperations.ResourceType)
                throw new ArgumentException($"{nameof(resourceId.ResourceType)} provided is not for a VirtualNetwork.", nameof(resourceId.ResourceType));

            var subOps = client.GetSubscriptionOperations(resourceId.SubscriptionId);
            var rgOps = subOps.GetResourceGroupOperations(resourceId.ResourceGroupName);
            return rgOps.GetVirtualNetworkOperations(resourceId.Parent.Name);
        }
    }
}<|MERGE_RESOLUTION|>--- conflicted
+++ resolved
@@ -17,11 +17,7 @@
         /// <returns> Returns an object representing the operations that can be performed over a specific <see cref="NetworkInterfaceOperations" />. </returns>
         /// <exception cref="ArgumentException"> ResourceIdentifier provided is not for a NetworkInterfaceOperations. </exception>
         /// <exception cref="ArgumentNullException"> ResourceIdentifier cannot be null. </exception>
-<<<<<<< HEAD
-        public static NetworkInterfaceOperations GetNetworkInterfaceOperations(this ArmClient client, ResourceIdentifier resourceId)
-=======
-        public static NetworkInterfaceOperations GetNetworkInterfaceOperations(this AzureResourceManagerClient client, ResourceGroupResourceIdentifier resourceId)
->>>>>>> 77d9e2da
+        public static NetworkInterfaceOperations GetNetworkInterfaceOperations(this ArmClient client, ResourceGroupResourceIdentifier resourceId)
         {
             if (resourceId is null)
                 throw new ArgumentNullException(nameof(resourceId));
@@ -41,11 +37,7 @@
         /// <returns> Returns an object representing the operations that can be performed over a specific <see cref="NetworkSecurityGroup" />. </returns>
         /// <exception cref="ArgumentException"> ResourceIdentifier provided is not for a NetworkSecurityGroup. </exception>
         /// <exception cref="ArgumentNullException"> ResourceIdentifier cannot be null. </exception>
-<<<<<<< HEAD
-        public static NetworkSecurityGroupOperations GetNetworkSecurityGroupOperations(this ArmClient client, ResourceIdentifier resourceId)
-=======
-        public static NetworkSecurityGroupOperations GetNetworkSecurityGroupOperations(this AzureResourceManagerClient client, ResourceGroupResourceIdentifier resourceId)
->>>>>>> 77d9e2da
+        public static NetworkSecurityGroupOperations GetNetworkSecurityGroupOperations(this ArmClient client, ResourceGroupResourceIdentifier resourceId)
         {
             if (resourceId is null)
                 throw new ArgumentNullException(nameof(resourceId));
@@ -65,11 +57,7 @@
         /// <returns> Returns an object representing the operations that can be performed over a specific <see cref="PublicIpAddress" />. </returns>
         /// <exception cref="ArgumentException"> ResourceIdentifier provided is not for a PublicIpAddress. </exception>
         /// <exception cref="ArgumentNullException"> ResourceIdentifier cannot be null. </exception>
-<<<<<<< HEAD
-        public static PublicIpAddressOperations GetPublicIpAddressOperations(this ArmClient client, ResourceIdentifier resourceId)
-=======
-        public static PublicIpAddressOperations GetPublicIpAddressOperations(this AzureResourceManagerClient client, ResourceGroupResourceIdentifier resourceId)
->>>>>>> 77d9e2da
+        public static PublicIpAddressOperations GetPublicIpAddressOperations(this ArmClient client, ResourceGroupResourceIdentifier resourceId)
         {
             if (resourceId is null)
                 throw new ArgumentNullException(nameof(resourceId));
@@ -89,11 +77,7 @@
         /// <returns> Returns an object representing the operations that can be performed over a specific <see cref="Subnet" />. </returns>
         /// <exception cref="ArgumentException"> ResourceIdentifier provided is not for a Subnet. </exception>
         /// <exception cref="ArgumentNullException"> ResourceIdentifier cannot be null. </exception>
-<<<<<<< HEAD
-        public static SubnetOperations GetSubnetOperations(this ArmClient client, ResourceIdentifier resourceId)
-=======
-        public static SubnetOperations GetSubnetOperations(this AzureResourceManagerClient client, ResourceGroupResourceIdentifier resourceId)
->>>>>>> 77d9e2da
+        public static SubnetOperations GetSubnetOperations(this ArmClient client, ResourceGroupResourceIdentifier resourceId)
         {
             if (resourceId is null)
                 throw new ArgumentNullException(nameof(resourceId));
@@ -113,11 +97,7 @@
         /// <returns> Returns an object representing the operations that can be performed over a specific <see cref="VirtualNetwork" />. </returns>
         /// <exception cref="ArgumentException"> ResourceIdentifier provided is not for a VirtualNetwork. </exception>
         /// <exception cref="ArgumentNullException"> ResourceIdentifier cannot be null. </exception>
-<<<<<<< HEAD
-        public static VirtualNetworkOperations GetVirtualNetworkOperations(this ArmClient client, ResourceIdentifier resourceId)
-=======
-        public static VirtualNetworkOperations GetVirtualNetworkOperations(this AzureResourceManagerClient client, ResourceGroupResourceIdentifier resourceId)
->>>>>>> 77d9e2da
+        public static VirtualNetworkOperations GetVirtualNetworkOperations(this ArmClient client, ResourceGroupResourceIdentifier resourceId)
         {
             if (resourceId is null)
                 throw new ArgumentNullException(nameof(resourceId));
