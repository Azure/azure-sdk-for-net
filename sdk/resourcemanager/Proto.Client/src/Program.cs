﻿using Azure.ResourceManager.Core;
using System;
using Azure.Identity;

namespace Proto.Client
{
    class Program
    {
        static void Main(string[] args)
        {
            Scenario scenario = null;
            try
            {
<<<<<<< HEAD
                scenario = ScenarioFactory.GetScenario(Scenarios.All);
=======
                scenario = ScenarioFactory.GetScenario(Scenarios.GenericResourceOperationsExample);
>>>>>>> 3ba19cb3
                scenario.Execute();
            }
            finally
            {
                foreach (var rgId in Scenario.CleanUp)
                {
                    var id = new ResourceGroupResourceIdentifier(rgId);
                    var rg = new AzureResourceManagerClient(new DefaultAzureCredential()).GetSubscriptionOperations(id.SubscriptionId).GetResourceGroupOperations(id.ResourceGroupName);
                    Console.WriteLine($"--------Deleting {rg.Id.Name}--------");
                    try
                    {
                        _ = rg.DeleteAsync();
                    }
                    catch
                    {
                        //ignore exceptions in case the rg doesn't exist
                    }
                }
            }
        }
    }
}<|MERGE_RESOLUTION|>--- conflicted
+++ resolved
@@ -11,11 +11,7 @@
             Scenario scenario = null;
             try
             {
-<<<<<<< HEAD
-                scenario = ScenarioFactory.GetScenario(Scenarios.All);
-=======
                 scenario = ScenarioFactory.GetScenario(Scenarios.GenericResourceOperationsExample);
->>>>>>> 3ba19cb3
                 scenario.Execute();
             }
             finally
