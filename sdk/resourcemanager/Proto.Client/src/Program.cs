--- conflicted
+++ resolved
@@ -11,11 +11,7 @@
             Scenario scenario = null;
             try
             {
-<<<<<<< HEAD
                 scenario = ScenarioFactory.GetScenario(Scenarios.GetSubscription);
-=======
-                scenario = ScenarioFactory.GetScenario(Scenarios.StartFromVm);
->>>>>>> 088c8cb9
                 scenario.Execute();
             }
             finally
