﻿using Azure.ResourceManager.Core;
using System;
using Azure.Identity;

namespace Proto.Client
{
    class Program
    {
        static void Main(string[] args)
        {
            Scenario scenario = null;
            try
            {
                scenario = ScenarioFactory.GetScenario(Scenarios.GenericResourceOperationsExample);
                scenario.Execute();
            }
            finally
            {
                foreach (var rgId in Scenario.CleanUp)
                {
<<<<<<< HEAD
                    ResourceIdentifier id = new ResourceIdentifier(rgId);
                    var rg = new ArmClient(new DefaultAzureCredential()).GetSubscriptionOperations(id.Subscription).GetResourceGroupOperations(id.ResourceGroup);
=======
                    var id = new ResourceGroupResourceIdentifier(rgId);
                    var rg = new AzureResourceManagerClient(new DefaultAzureCredential()).GetSubscriptionOperations(id.SubscriptionId).GetResourceGroupOperations(id.ResourceGroupName);
>>>>>>> 77d9e2da
                    Console.WriteLine($"--------Deleting {rg.Id.Name}--------");
                    try
                    {
                        _ = rg.DeleteAsync();
                    }
                    catch
                    {
                        //ignore exceptions in case the rg doesn't exist
                    }
                }
            }
        }
    }
}<|MERGE_RESOLUTION|>--- conflicted
+++ resolved
@@ -18,13 +18,8 @@
             {
                 foreach (var rgId in Scenario.CleanUp)
                 {
-<<<<<<< HEAD
-                    ResourceIdentifier id = new ResourceIdentifier(rgId);
-                    var rg = new ArmClient(new DefaultAzureCredential()).GetSubscriptionOperations(id.Subscription).GetResourceGroupOperations(id.ResourceGroup);
-=======
                     var id = new ResourceGroupResourceIdentifier(rgId);
-                    var rg = new AzureResourceManagerClient(new DefaultAzureCredential()).GetSubscriptionOperations(id.SubscriptionId).GetResourceGroupOperations(id.ResourceGroupName);
->>>>>>> 77d9e2da
+                    var rg = new ArmClient(new DefaultAzureCredential()).GetSubscriptionOperations(id.SubscriptionId).GetResourceGroupOperations(id.ResourceGroupName);
                     Console.WriteLine($"--------Deleting {rg.Id.Name}--------");
                     try
                     {
