﻿using Azure.ResourceManager.Core;
using System;
using Azure.Identity;

namespace Proto.Client
{
    class Program
    {
        static void Main(string[] args)
        {
            Scenario scenario = null;
            try
            {
<<<<<<< HEAD
                scenario = ScenarioFactory.GetScenario(Scenarios.CreateSingleVmExample);
=======
                scenario = ScenarioFactory.GetScenario(Scenarios.StartCreateSingleVmExampleAsync);
>>>>>>> 0325dcd5
                scenario.Execute();
            }
            finally
            {
                foreach (var rgId in Scenario.CleanUp)
                {
                    ResourceIdentifier id = new ResourceIdentifier(rgId);
                    var rg = new AzureResourceManagerClient(new DefaultAzureCredential()).GetSubscriptionOperations(id.Subscription).GetResourceGroupOperations(id.ResourceGroup);
                    Console.WriteLine($"--------Deleting {rg.Id.Name}--------");
                    try
                    {
                        _ = rg.DeleteAsync();
                    }
                    catch
                    {
                        //ignore exceptions in case the rg doesn't exist
                    }
                }
            }
        }
    }
}<|MERGE_RESOLUTION|>--- conflicted
+++ resolved
@@ -11,11 +11,7 @@
             Scenario scenario = null;
             try
             {
-<<<<<<< HEAD
-                scenario = ScenarioFactory.GetScenario(Scenarios.CreateSingleVmExample);
-=======
                 scenario = ScenarioFactory.GetScenario(Scenarios.StartCreateSingleVmExampleAsync);
->>>>>>> 0325dcd5
                 scenario.Execute();
             }
             finally
