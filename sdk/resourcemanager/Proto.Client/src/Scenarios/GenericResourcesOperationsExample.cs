using Azure.ResourceManager.Core;
using Proto.Compute;
using Proto.Network;
using System;
using Azure.Identity;
using Azure.Core;

namespace Proto.Client
{
    class GenericResourceOperationsExample : Scenario
    {
        public override void Execute()
        {
<<<<<<< HEAD
            AzureResourceManagerClientOptions clientOptions = new AzureResourceManagerClientOptions();
            var client = new AzureResourceManagerClient(new DefaultAzureCredential(), clientOptions);
            var rgOp = new AzureResourceManagerClient(new DefaultAzureCredential()).GetResourceGroupOperations(Context.SubscriptionId, Context.RgName);
            Console.WriteLine(clientOptions.ApiVersions.TryGetApiVersion(VirtualNetwork.ResourceType));
=======
            var client = new ArmClient(new DefaultAzureCredential());
            var rgOp = new ArmClient(new DefaultAzureCredential()).GetResourceGroupOperations(Context.SubscriptionId, Context.RgName);
>>>>>>> 413242aa
            var subscription = client.GetSubscriptionOperations(Context.SubscriptionId);
            var resourceGroup = subscription.GetResourceGroups().Construct(Context.Loc).CreateOrUpdate(Context.RgName).Value;
            var aset = resourceGroup.GetAvailabilitySets().Construct("Aligned").CreateOrUpdate(Context.VmName + "_aSet").Value;
            string vnetName = Context.VmName + "_vnet";
            var vnet = resourceGroup.GetVirtualNetworks().Construct("10.0.0.0/16").CreateOrUpdate(vnetName).Value;
            foreach (var genericOp in rgOp.GetAvailabilitySets().ListAsGenericResource(Context.VmName))
            {
                genericOp.Get();
            }

            foreach (var genericOp in rgOp.GetVirtualNetworks().ListAsGenericResource(Context.VmName))
            {
                genericOp.Get();
            }
        }
    }
}<|MERGE_RESOLUTION|>--- conflicted
+++ resolved
@@ -11,15 +11,9 @@
     {
         public override void Execute()
         {
-<<<<<<< HEAD
-            AzureResourceManagerClientOptions clientOptions = new AzureResourceManagerClientOptions();
-            var client = new AzureResourceManagerClient(new DefaultAzureCredential(), clientOptions);
-            var rgOp = new AzureResourceManagerClient(new DefaultAzureCredential()).GetResourceGroupOperations(Context.SubscriptionId, Context.RgName);
-            Console.WriteLine(clientOptions.ApiVersions.TryGetApiVersion(VirtualNetwork.ResourceType));
-=======
-            var client = new ArmClient(new DefaultAzureCredential());
+            ArmClientOptions clientOptions = new ArmClientOptions(); 
+            var client = new ArmClient(new DefaultAzureCredential(), clientOptions);
             var rgOp = new ArmClient(new DefaultAzureCredential()).GetResourceGroupOperations(Context.SubscriptionId, Context.RgName);
->>>>>>> 413242aa
             var subscription = client.GetSubscriptionOperations(Context.SubscriptionId);
             var resourceGroup = subscription.GetResourceGroups().Construct(Context.Loc).CreateOrUpdate(Context.RgName).Value;
             var aset = resourceGroup.GetAvailabilitySets().Construct("Aligned").CreateOrUpdate(Context.VmName + "_aSet").Value;
@@ -34,6 +28,7 @@
             {
                 genericOp.Get();
             }
+            Console.WriteLine(clientOptions.ApiVersions.TryGetApiVersion(VirtualNetwork.ResourceType));
         }
     }
 }