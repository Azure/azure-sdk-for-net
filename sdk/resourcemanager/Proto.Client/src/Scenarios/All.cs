--- conflicted
+++ resolved
@@ -28,13 +28,8 @@
             {
                 foreach (var rgId in CleanUp)
                 {
-<<<<<<< HEAD
-                    ResourceIdentifier id = new ResourceIdentifier(rgId);
-                    var rg = new ArmClient(new DefaultAzureCredential()).GetResourceGroupOperations(rgId);
-=======
                     var id = new ResourceGroupResourceIdentifier(rgId);
-                    var rg = new AzureResourceManagerClient(new DefaultAzureCredential()).GetResourceGroupOperations(id);
->>>>>>> 77d9e2da
+                    var rg = new ArmClient(new DefaultAzureCredential()).GetResourceGroupOperations(id);
                     Console.WriteLine($"--------Deleting {rg.Id.Name}--------");
                     try
                     {
