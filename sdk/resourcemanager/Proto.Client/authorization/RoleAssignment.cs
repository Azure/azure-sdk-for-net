--- conflicted
+++ resolved
@@ -1,10 +1,7 @@
-<<<<<<< HEAD
-﻿using System.Threading;
-=======
 ﻿// Copyright (c) Microsoft Corporation. All rights reserved.
 // Licensed under the MIT License.
 
->>>>>>> 0f7c44b5
+using System.Threading;
 using System.Threading.Tasks;
 using Azure.ResourceManager.Core;
 
