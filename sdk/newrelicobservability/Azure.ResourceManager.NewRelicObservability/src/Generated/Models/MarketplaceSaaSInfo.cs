// Copyright (c) Microsoft Corporation. All rights reserved.
// Licensed under the MIT License.

// <auto-generated/>

#nullable disable

using System;
using System.Collections.Generic;

namespace Azure.ResourceManager.NewRelicObservability.Models
{
    /// <summary>
    /// Marketplace SAAS Info of the resource.
    /// Serialized Name: MarketplaceSaaSInfo
    /// </summary>
    public partial class MarketplaceSaaSInfo
    {
        /// <summary>
        /// Keeps track of any properties unknown to the library.
        /// <para>
        /// To assign an object to the value of this property use <see cref="BinaryData.FromObjectAsJson{T}(T, System.Text.Json.JsonSerializerOptions?)"/>.
        /// </para>
        /// <para>
        /// To assign an already formatted json string to this property use <see cref="BinaryData.FromString(string)"/>.
        /// </para>
        /// <para>
        /// Examples:
        /// <list type="bullet">
        /// <item>
        /// <term>BinaryData.FromObjectAsJson("foo")</term>
        /// <description>Creates a payload of "foo".</description>
        /// </item>
        /// <item>
        /// <term>BinaryData.FromString("\"foo\"")</term>
        /// <description>Creates a payload of "foo".</description>
        /// </item>
        /// <item>
        /// <term>BinaryData.FromObjectAsJson(new { key = "value" })</term>
        /// <description>Creates a payload of { "key": "value" }.</description>
        /// </item>
        /// <item>
        /// <term>BinaryData.FromString("{\"key\": \"value\"}")</term>
        /// <description>Creates a payload of { "key": "value" }.</description>
        /// </item>
        /// </list>
        /// </para>
        /// </summary>
        private IDictionary<string, BinaryData> _serializedAdditionalRawData;

        /// <summary> Initializes a new instance of <see cref="MarketplaceSaaSInfo"/>. </summary>
        internal MarketplaceSaaSInfo()
        {
        }

        /// <summary> Initializes a new instance of <see cref="MarketplaceSaaSInfo"/>. </summary>
<<<<<<< HEAD
        /// <param name="marketplaceSubscriptionId">
        /// Marketplace Subscription Id. This is a GUID-formatted string.
        /// Serialized Name: MarketplaceSaaSInfo.marketplaceSubscriptionId
        /// </param>
        /// <param name="marketplaceSubscriptionName">
        /// Marketplace Subscription Details: SAAS Name
        /// Serialized Name: MarketplaceSaaSInfo.marketplaceSubscriptionName
        /// </param>
        /// <param name="marketplaceResourceId">
        /// Marketplace Subscription Details: Resource URI
        /// Serialized Name: MarketplaceSaaSInfo.marketplaceResourceId
        /// </param>
        /// <param name="marketplaceStatus">
        /// Marketplace Subscription Details: SaaS Subscription Status
        /// Serialized Name: MarketplaceSaaSInfo.marketplaceStatus
        /// </param>
        /// <param name="billedAzureSubscriptionId">
        /// The Azure Subscription ID to which the Marketplace Subscription belongs and gets billed into.
        /// Serialized Name: MarketplaceSaaSInfo.billedAzureSubscriptionId
        /// </param>
        /// <param name="publisherId">
        /// Publisher Id of the Marketplace offer.
        /// Serialized Name: MarketplaceSaaSInfo.publisherId
        /// </param>
        /// <param name="offerId">
        /// Offer Id of the Marketplace offer,
        /// Serialized Name: MarketplaceSaaSInfo.offerId
        /// </param>
=======
        /// <param name="marketplaceSubscriptionId"> Marketplace Subscription Id. This is a GUID-formatted string. </param>
        /// <param name="marketplaceSubscriptionName"> Marketplace Subscription Details: SAAS Name. </param>
        /// <param name="marketplaceResourceId"> Marketplace Subscription Details: Resource URI. </param>
        /// <param name="marketplaceStatus"> Marketplace Subscription Details: SaaS Subscription Status. </param>
        /// <param name="billedAzureSubscriptionId"> The Azure Subscription ID to which the Marketplace Subscription belongs and gets billed into. </param>
        /// <param name="publisherId"> Publisher Id of the Marketplace offer. </param>
        /// <param name="offerId"> Offer Id of the Marketplace offer,. </param>
>>>>>>> 388e765d
        /// <param name="serializedAdditionalRawData"> Keeps track of any properties unknown to the library. </param>
        internal MarketplaceSaaSInfo(string marketplaceSubscriptionId, string marketplaceSubscriptionName, string marketplaceResourceId, string marketplaceStatus, string billedAzureSubscriptionId, string publisherId, string offerId, IDictionary<string, BinaryData> serializedAdditionalRawData)
        {
            MarketplaceSubscriptionId = marketplaceSubscriptionId;
            MarketplaceSubscriptionName = marketplaceSubscriptionName;
            MarketplaceResourceId = marketplaceResourceId;
            MarketplaceStatus = marketplaceStatus;
            BilledAzureSubscriptionId = billedAzureSubscriptionId;
            PublisherId = publisherId;
            OfferId = offerId;
            _serializedAdditionalRawData = serializedAdditionalRawData;
        }

        /// <summary>
        /// Marketplace Subscription Id. This is a GUID-formatted string.
        /// Serialized Name: MarketplaceSaaSInfo.marketplaceSubscriptionId
        /// </summary>
        [WirePath("marketplaceSubscriptionId")]
        public string MarketplaceSubscriptionId { get; }
        /// <summary>
        /// Marketplace Subscription Details: SAAS Name
        /// Serialized Name: MarketplaceSaaSInfo.marketplaceSubscriptionName
        /// </summary>
        [WirePath("marketplaceSubscriptionName")]
        public string MarketplaceSubscriptionName { get; }
        /// <summary>
        /// Marketplace Subscription Details: Resource URI
        /// Serialized Name: MarketplaceSaaSInfo.marketplaceResourceId
        /// </summary>
        [WirePath("marketplaceResourceId")]
        public string MarketplaceResourceId { get; }
        /// <summary>
        /// Marketplace Subscription Details: SaaS Subscription Status
        /// Serialized Name: MarketplaceSaaSInfo.marketplaceStatus
        /// </summary>
        [WirePath("marketplaceStatus")]
        public string MarketplaceStatus { get; }
        /// <summary>
        /// The Azure Subscription ID to which the Marketplace Subscription belongs and gets billed into.
        /// Serialized Name: MarketplaceSaaSInfo.billedAzureSubscriptionId
        /// </summary>
        [WirePath("billedAzureSubscriptionId")]
        public string BilledAzureSubscriptionId { get; }
<<<<<<< HEAD
        /// <summary>
        /// Publisher Id of the Marketplace offer.
        /// Serialized Name: MarketplaceSaaSInfo.publisherId
        /// </summary>
        [WirePath("publisherId")]
        public string PublisherId { get; }
        /// <summary>
        /// Offer Id of the Marketplace offer,
        /// Serialized Name: MarketplaceSaaSInfo.offerId
        /// </summary>
=======
        /// <summary> Publisher Id of the Marketplace offer. </summary>
        [WirePath("publisherId")]
        public string PublisherId { get; }
        /// <summary> Offer Id of the Marketplace offer,. </summary>
>>>>>>> 388e765d
        [WirePath("offerId")]
        public string OfferId { get; }
    }
}<|MERGE_RESOLUTION|>--- conflicted
+++ resolved
@@ -54,36 +54,6 @@
         }
 
         /// <summary> Initializes a new instance of <see cref="MarketplaceSaaSInfo"/>. </summary>
-<<<<<<< HEAD
-        /// <param name="marketplaceSubscriptionId">
-        /// Marketplace Subscription Id. This is a GUID-formatted string.
-        /// Serialized Name: MarketplaceSaaSInfo.marketplaceSubscriptionId
-        /// </param>
-        /// <param name="marketplaceSubscriptionName">
-        /// Marketplace Subscription Details: SAAS Name
-        /// Serialized Name: MarketplaceSaaSInfo.marketplaceSubscriptionName
-        /// </param>
-        /// <param name="marketplaceResourceId">
-        /// Marketplace Subscription Details: Resource URI
-        /// Serialized Name: MarketplaceSaaSInfo.marketplaceResourceId
-        /// </param>
-        /// <param name="marketplaceStatus">
-        /// Marketplace Subscription Details: SaaS Subscription Status
-        /// Serialized Name: MarketplaceSaaSInfo.marketplaceStatus
-        /// </param>
-        /// <param name="billedAzureSubscriptionId">
-        /// The Azure Subscription ID to which the Marketplace Subscription belongs and gets billed into.
-        /// Serialized Name: MarketplaceSaaSInfo.billedAzureSubscriptionId
-        /// </param>
-        /// <param name="publisherId">
-        /// Publisher Id of the Marketplace offer.
-        /// Serialized Name: MarketplaceSaaSInfo.publisherId
-        /// </param>
-        /// <param name="offerId">
-        /// Offer Id of the Marketplace offer,
-        /// Serialized Name: MarketplaceSaaSInfo.offerId
-        /// </param>
-=======
         /// <param name="marketplaceSubscriptionId"> Marketplace Subscription Id. This is a GUID-formatted string. </param>
         /// <param name="marketplaceSubscriptionName"> Marketplace Subscription Details: SAAS Name. </param>
         /// <param name="marketplaceResourceId"> Marketplace Subscription Details: Resource URI. </param>
@@ -91,7 +61,6 @@
         /// <param name="billedAzureSubscriptionId"> The Azure Subscription ID to which the Marketplace Subscription belongs and gets billed into. </param>
         /// <param name="publisherId"> Publisher Id of the Marketplace offer. </param>
         /// <param name="offerId"> Offer Id of the Marketplace offer,. </param>
->>>>>>> 388e765d
         /// <param name="serializedAdditionalRawData"> Keeps track of any properties unknown to the library. </param>
         internal MarketplaceSaaSInfo(string marketplaceSubscriptionId, string marketplaceSubscriptionName, string marketplaceResourceId, string marketplaceStatus, string billedAzureSubscriptionId, string publisherId, string offerId, IDictionary<string, BinaryData> serializedAdditionalRawData)
         {
@@ -135,23 +104,10 @@
         /// </summary>
         [WirePath("billedAzureSubscriptionId")]
         public string BilledAzureSubscriptionId { get; }
-<<<<<<< HEAD
-        /// <summary>
-        /// Publisher Id of the Marketplace offer.
-        /// Serialized Name: MarketplaceSaaSInfo.publisherId
-        /// </summary>
-        [WirePath("publisherId")]
-        public string PublisherId { get; }
-        /// <summary>
-        /// Offer Id of the Marketplace offer,
-        /// Serialized Name: MarketplaceSaaSInfo.offerId
-        /// </summary>
-=======
         /// <summary> Publisher Id of the Marketplace offer. </summary>
         [WirePath("publisherId")]
         public string PublisherId { get; }
         /// <summary> Offer Id of the Marketplace offer,. </summary>
->>>>>>> 388e765d
         [WirePath("offerId")]
         public string OfferId { get; }
     }
