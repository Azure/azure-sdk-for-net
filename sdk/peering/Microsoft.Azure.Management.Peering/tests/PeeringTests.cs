﻿// --------------------------------------------------------------------------------------------------------------------
// <copyright file="PeeringTests.cs" company="Microsoft">
//   
// </copyright>
// <summary>
//   Defines the  PeeringTests type.
// </summary>
// --------------------------------------------------------------------------------------------------------------------

namespace Peering.Tests
{
    using System;
    using System.Collections.Generic;
    using System.ComponentModel.DataAnnotations;
    using System.IO;
    using System.Linq;
    using System.Threading;
    using Microsoft.Azure.Management.Peering;
    using Microsoft.Azure.Management.Peering.Models;
    using Microsoft.Azure.Management.Resources;
    using Microsoft.Azure.Management.Resources.Models;
    using Microsoft.Azure.Test.HttpRecorder;
    using Microsoft.Azure.Test.HttpRecorder.ProcessRecordings;
    using Microsoft.Rest;
    using Microsoft.Rest.ClientRuntime.Azure.TestFramework;

    using Xunit;
    using Xunit.Sdk;
    using ContactInfo = Microsoft.Azure.Management.Peering.Models.ContactInfo;
    using DirectConnection = Microsoft.Azure.Management.Peering.Models.DirectConnection;
    using PeeringSku = Microsoft.Azure.Management.Peering.Models.PeeringSku;
    using SubResource = Microsoft.Azure.Management.Peering.Models.SubResource;

    public class PeeringTests
    {
        private readonly Random random = new Random();
        public PeeringManagementClient client { get; set; }
        public ResourceManagementClient resourcesClient { get; set; }

        public PeeringTests()
        {
            // Set the value to false for Playback or True for record.
            this.Setup(false);
        }

        private void Setup(bool isRecord = false)
        {
            var mode = Environment.GetEnvironmentVariable("AZURE_TEST_MODE");

            var connectionstring = Environment.GetEnvironmentVariable("TEST_CSM_ORGID_AUTHENTICATION");

            if (mode == null)
                Environment.SetEnvironmentVariable("AZURE_TEST_MODE", isRecord ? "Record" : "Playback");
            if (connectionstring == null && isRecord)
            {
                var path = Environment.GetFolderPath(Environment.SpecialFolder.MyDocuments, Environment.SpecialFolderOption.None);
                if (path != string.Empty)
                {
                    // See the team notes under ibiza SDK update or search connectionString.txt
                    path += @"\..\.azure\connectionString.txt";
                    string connection = File.ReadAllText(path);
                    Environment.SetEnvironmentVariable("TEST_CSM_ORGID_AUTHENTICATION", connection);
                }
            }
        }

        [Fact]
        public void PeeringOperationsTest()
        {
            using (var context = MockContext.Start(this.GetType()))
            {
                this.client = context.GetServiceClient<PeeringManagementClient>();
                var peeringLists = this.client.Operations.List();
                Assert.NotNull(peeringLists);
            }
        }

        [Fact]
        public void GetDirectLocations()
        {
            using (var context = MockContext.Start(this.GetType()))
            {
                this.client = context.GetServiceClient<PeeringManagementClient>();
                var result = this.client.PeeringLocations.List("Direct");
                Assert.NotNull(result);
            }
        }

        [Fact]
        public void GetExchangeLocations()
        {
            using (var context = MockContext.Start(this.GetType()))
            {
                this.client = context.GetServiceClient<PeeringManagementClient>();
                var result = this.client.PeeringLocations.List("Exchange");
                Assert.NotNull(result);
            }
        }

        [Fact]
        public void UpdatePeerInfoTest()
        {
            int asn = 65000;
            using (var context = MockContext.Start(this.GetType()))
            {
                this.updatePeerAsn(context, asn);
                Assert.True(this.DeletePeerAsn(context, $"Contoso{asn}"));
                context.Dispose();
            }
        }

        [Fact]
        public void CreateGetRemovePeerAsn()
        {
            int asn = 65000;
            using (var context = MockContext.Start(this.GetType()))
            {
                try
                {
                    // Create the peerAsn
                    var subId = this.CreatePeerAsn(context, asn, $"AS{asn}", isApproved: false);
                    Assert.NotNull(subId);
                    // Get the PeerAsn
                    var peerAsn = this.client.PeerAsns.Get($"AS{asn}");
                    Assert.NotNull(peerAsn);
                }
                catch
                {
                    // Should not fail unless connection issue or authentication issue.
                }
                finally
                {
                    // Delete the PeerAsn
                    Assert.True(this.DeletePeerAsn(context, $"AS{asn}"));
                }
            }
        }

        [Fact]
        public void CreateDirectPeering()
        {
            using (var context = MockContext.Start(this.GetType()))
            {
                this.client = context.GetServiceClient<PeeringManagementClient>();

                //Create a Resource Group
                this.resourcesClient = context.GetServiceClient<ResourceManagementClient>();
                var rgname = TestUtilities.GenerateName("res");
                var resourceGroup = resourcesClient.ResourceGroups.CreateOrUpdate(
                    rgname,
                    new ResourceGroup
                    {
                        Location = "centralus"
                    });

                //Create Direct Peering
                var directConnection = new DirectConnection
                {
                    ConnectionIdentifier = Guid.NewGuid().ToString(),
                    BandwidthInMbps = 10000,
                    PeeringDBFacilityId = 99999,
                    SessionAddressProvider = SessionAddressProvider.Peer,
                    UseForPeeringService = false,
                    BgpSession = new Microsoft.Azure.Management.Peering.Models.BgpSession()
                    {
                        SessionPrefixV4 = this.CreateIpv4Address(true),
                        MaxPrefixesAdvertisedV4 = 20000
                    }
                };

                //Create Asn 
                int asn = 65003;
                var subId = this.CreatePeerAsn(context, asn, $"AS{asn}", isApproved: true);

                SubResource asnReference = new SubResource(subId);
                var directPeeringProperties = new PeeringPropertiesDirect(new List<DirectConnection>(), false, asnReference, DirectPeeringType.Edge);
                directPeeringProperties.Connections.Add(directConnection);
                var peeringModel = new PeeringModel
                {
                    PeeringLocation = "Seattle",
                    Sku = new PeeringSku("Basic_Direct_Free"),
                    Direct = directPeeringProperties,
                    Location = "centralus",
                    Kind = "Direct"
                };
                var name = $"directpeering3103";
                try
                {
                    var result = this.client.Peerings.CreateOrUpdate(rgname, name, peeringModel);
                    var peering = this.client.Peerings.Get(rgname, name);
                    Assert.NotNull(peering);
                }
                catch (Exception ex)
                {
                    Assert.Contains("NotFound", ex.Message);
                }
                finally
                {
                    Assert.True(this.DeletePeering(context, name, rgname));
                    Assert.True(this.DeletePeerAsn(context, $"AS{asn}"));
                    //Assert.True(this.DeleteResourceGroup(context, rgname));
                }
            }
        }

        [Fact]
        public void CreatePeeringService()
        {
            using (var context = MockContext.Start(this.GetType().FullName))
            {
                this.client = context.GetServiceClient<PeeringManagementClient>();

                //Create a Resource Group
                this.resourcesClient = context.GetServiceClient<ResourceManagementClient>();
                var rgname = TestUtilities.GenerateName("res");
                var resourceGroup = resourcesClient.ResourceGroups.CreateOrUpdate(
                    rgname,
                    new ResourceGroup
                    {
                        Location = "centralus"
                    });

                //List Locations
                var peeringServiceLocations = this.client.PeeringServiceLocations.List().ToList();
                Assert.NotNull(peeringServiceLocations);

                var location = peeringServiceLocations.Find(s => s.Name == "New York");
                Assert.NotNull(location);

                //List Providers
                var listProviders = this.client.PeeringServiceProviders.List().ToList();
                Assert.NotNull(listProviders);
<<<<<<< HEAD
                var myProvider = listProviders.Find(p => p.ServiceProviderName == "AS54733-Global2445");
=======
                var myProvider = listProviders.Find(p => p.ServiceProviderName == "TestPeer1");
>>>>>>> 355868a5

                //Create Peering Service
                var peeringService = new PeeringService
                {
                    Location = location.AzureRegion,
                    PeeringServiceLocation = location.Name,
                    PeeringServiceProvider = myProvider.Name,
                };

                var name = TestUtilities.GenerateName("myPeeringService");
                var prefixName = "AS54733Prefix";

                try
                {
                    var result = this.client.PeeringServices.CreateOrUpdate(rgname, name, peeringService);
                    Assert.NotNull(result);
                    Assert.Equal(name, result.Name);
                }
                catch (Exception ex)
                {
                    Assert.True(this.DeletePeeringService(context, name, rgname));
                    Assert.Contains("NotFound", ex.Message);
                }
                try
                {
                    var prefix = new PeeringServicePrefix
                    {
                        Prefix = "10.10.10.2",
                    };

                    var peeringServicePrefix = this.client.PeeringServicePrefixes.CreateOrUpdate(rgname, name, prefixName, prefix);
                    Assert.NotNull(peeringServicePrefix);
                    Assert.Equal(prefixName, peeringServicePrefix.Name);

                    //var servicePrefix = this.client.PeeringServicePrefixes.Get(rgname, name, prefixName);
                    //Assert.NotNull(servicePrefix);
                }
                catch (Exception ex)
                {
                    Assert.Contains("NotFound", ex.Message);
                }
                finally
                {
<<<<<<< HEAD
                    var prefixDeleted = this.DeletePrefix(context, prefixName, name, rgname);
                    var peeringserviceDeleted = this.DeletePeeringService(context, name, rgname);
                    //var resourceGroupDeleted = this.DeleteResourceGroup(context, rgname);
                    //Assert.True(resourceGroupDeleted);
                    Assert.True(peeringserviceDeleted);
                    Assert.True(prefixDeleted);
=======
>>>>>>> 355868a5
                }
            }
        }

        [Fact]
        public void CreateExchangePeering()
        {
            using (var context = MockContext.Start(this.GetType()))
            {
                this.client = context.GetServiceClient<PeeringManagementClient>();

                //Create a Resource Group
                this.resourcesClient = context.GetServiceClient<ResourceManagementClient>();
                var rgname = TestUtilities.GenerateName("res");
                var resourceGroup = resourcesClient.ResourceGroups.CreateOrUpdate(
                    rgname,
                    new ResourceGroup
                    {
                        Location = "centralus"
                    });

                //Create Asn
                int asn = 65000;
                var subId = this.CreatePeerAsn(context, asn, $"AS{asn}", isApproved: true);


                //Create Exchange Peering
                var exchangeConnection = new ExchangeConnection
                {
                    ConnectionIdentifier = Guid.NewGuid().ToString(),
                    PeeringDBFacilityId = 99999,
                    BgpSession = new Microsoft.Azure.Management.Peering.Models.BgpSession()
                    {
                        PeerSessionIPv4Address = $"10.12.97.{this.random.Next(150, 190)}",
                        MaxPrefixesAdvertisedV4 = 20000
                    }
                };
                SubResource asnReference = new SubResource(subId);
                var exchangePeeringProperties = new PeeringPropertiesExchange(new List<ExchangeConnection>(), asnReference);
                exchangePeeringProperties.Connections.Add(exchangeConnection);
                var peeringModel = new PeeringModel
                {
                    PeeringLocation = "Seattle",
                    Sku = new PeeringSku("Basic_Exchange_Free"),
                    Location = "centralus",
                    Exchange = exchangePeeringProperties,
                    Kind = "Exchange",
                    Tags = new Dictionary<string, string> { { TestUtilities.GenerateName("tfs_"), "Active" } }
                };
                var name = $"exchangepeering1022";
                try
                {
                    var result = this.client.Peerings.CreateOrUpdate(rgname, name, peeringModel);
                    var peering = this.client.Peerings.Get(rgname, name);
                    Assert.NotNull(peering);
                    Assert.Equal(name, peering.Name);
                }
                catch (Exception ex)
                {
                    Assert.Contains("NotFound", ex.Message);
                }
                finally
                {
                    Assert.True(this.DeletePeering(context, name, rgname));
                    Assert.True(this.DeletePeerAsn(context, $"AS{asn}"));
                    Assert.True(this.DeleteResourceGroup(context, rgname));
                }
            }
        }

        private string CreateIpv4Address(bool useMaxSubNet = true)
        {
            return useMaxSubNet
                ? $"{this.random.Next(1, 255)}.{this.random.Next(0, 255)}.{this.random.Next(0, 255)}.0/30"
                : $"{this.random.Next(1, 255)}.{this.random.Next(0, 255)}.{this.random.Next(0, 255)}.0/31";
        }

        private void updatePeerAsn(MockContext context, int asn)
        {
            string[] phone = { "9999999" };
            string[] email = { $"noc{asn}@contoso.com" };
            var contactInfo = new ContactInfo(email, phone);
            var peerInfo = new PeerAsn(peerAsnProperty: asn, peerContactInfo: contactInfo, peerName: $"Contoso{asn}", validationState: "Approved");

            this.client = context.GetServiceClient<PeeringManagementClient>();
            try
            {
                var result = this.client.PeerAsns.CreateOrUpdate(peerInfo.PeerName, peerInfo);
                var peerAsn = this.client.PeerAsns.Get(peerInfo.PeerName);
                Assert.NotNull(peerAsn);
            }
            catch (Exception exception)
            {
                var peerAsn = this.client.PeerAsns.ListBySubscription();
                Assert.NotNull(peerAsn);
                Assert.NotNull(exception);
            }
        }

        private string CreatePeerAsn(MockContext context, int asn = 99999, string name = "AS99999", string peerName = "Contoso", bool isApproved = false)
        {
            var peerAsn = new PeerAsn(name)
            {
                PeerName = peerName,
                PeerAsnProperty = asn,
                PeerContactInfo = new ContactInfo

                {
                    Emails = new List<string> { "noc@contoso.net" },
                    Phone = new List<string> { "8882668676" }
                },
                ValidationState = isApproved ? ValidationState.Approved : ValidationState.Pending
            };
            this.client = context.GetServiceClient<PeeringManagementClient>();
            try
            {
                var _name = $"AS{asn}";
                var result = this.client.PeerAsns.CreateOrUpdate(_name, peerAsn);
                var _peerAsn = this.client.PeerAsns.Get(_name);
                if (isApproved)
                {
                    Thread.Sleep(100);
                    Assert.NotNull(_peerAsn);
                    Assert.Equal(ValidationState.Approved, _peerAsn.ValidationState);
                }
                Assert.NotNull(_peerAsn);
                Assert.Equal(_name, _peerAsn.Name);
                Assert.Equal(asn, _peerAsn.PeerAsnProperty);
                Assert.Equal(peerName, _peerAsn.PeerName);
                Assert.NotNull(_peerAsn.Id);
                return _peerAsn.Id;
            }
            catch (Exception ex)
            {
                Assert.Equal("NotFound", ex.Message);
            }
            return string.Empty;
        }

        private bool DeletePeering(MockContext context, string name, string resourceGroupName)
        {
            this.client = context.GetServiceClient<PeeringManagementClient>();
            PeeringModel peer = null;
            try
            {
                this.client.Peerings.Delete(resourceGroupName, name);
                peer = this.client.Peerings.Get(resourceGroupName, name);
                if (peer == null)
                {
                    return true;
                }
                else
                {
                    return false;
                }
            }
            catch (Exception ex)
            {
                Assert.Null(peer);
                Assert.NotNull(ex.Message);
                return true;
            }
        }

        private bool DeletePrefix(MockContext context, string prefixName, string peeringServiceName, string resourceGroupName)
        {
            this.client = context.GetServiceClient<PeeringManagementClient>();
            PeeringServicePrefix service = null;
            try
            {
                this.client.PeeringServicePrefixes.Delete(resourceGroupName, peeringServiceName, prefixName);
                service = this.client.PeeringServicePrefixes.Get(resourceGroupName, peeringServiceName, prefixName);
                if (service == null)
                {
                    return true;
                }
                return false;
            }
            catch (Exception ex)
            {
                Assert.Null(service);
                Assert.NotNull(ex.Message);
                return false;
            }
        }

        private bool DeletePeeringService(MockContext context, string name, string resourceGroupName)
        {
            this.client = context.GetServiceClient<PeeringManagementClient>();
            PeeringService service = null;
            try
            {
                this.client.PeeringServices.Delete(resourceGroupName, name);
                //service = this.client.PeeringServices.Get(resourceGroupName, name);
                if (service == null)
                {
                    return true;
                }
                return false;
            }
            catch (Exception ex)
            {
                Assert.Null(service);
                Assert.NotNull(ex.Message);
                return false;
            }
        }

        private bool DeletePeerAsn(MockContext context, string name)
        {
            this.client = context.GetServiceClient<PeeringManagementClient>();
            PeerAsn peerAsn = null;
            try
            {
                this.client.PeerAsns.Delete(name);
                peerAsn = this.client.PeerAsns.Get(name);
                if (peerAsn == null)
                {
                    return true;
                }
                else
                {
                    return false;
                }
            }
            catch (Exception ex)
            {
                Assert.Null(peerAsn);
                Assert.NotNull(ex.Message);
                return true;
            }
        }

        private bool DeleteResourceGroup(MockContext context, string name)
        {
            this.resourcesClient = context.GetServiceClient<ResourceManagementClient>();
            ResourceGroup resourceGroup = null;
            try
            {
                //this.resourcesClient.ResourceGroups.Delete(name);
                resourceGroup = this.resourcesClient.ResourceGroups.Get(name);
                if (resourceGroup == null)
                {
                    return true;
                }
                else
                {
                    return false;
                }
            }
            catch (Exception ex)
            {
                Assert.Null(resourceGroup);
                Assert.NotNull(ex.Message);
                return true;
            }
        }
    }
}<|MERGE_RESOLUTION|>--- conflicted
+++ resolved
@@ -230,11 +230,7 @@
                 //List Providers
                 var listProviders = this.client.PeeringServiceProviders.List().ToList();
                 Assert.NotNull(listProviders);
-<<<<<<< HEAD
-                var myProvider = listProviders.Find(p => p.ServiceProviderName == "AS54733-Global2445");
-=======
                 var myProvider = listProviders.Find(p => p.ServiceProviderName == "TestPeer1");
->>>>>>> 355868a5
 
                 //Create Peering Service
                 var peeringService = new PeeringService
@@ -278,15 +274,6 @@
                 }
                 finally
                 {
-<<<<<<< HEAD
-                    var prefixDeleted = this.DeletePrefix(context, prefixName, name, rgname);
-                    var peeringserviceDeleted = this.DeletePeeringService(context, name, rgname);
-                    //var resourceGroupDeleted = this.DeleteResourceGroup(context, rgname);
-                    //Assert.True(resourceGroupDeleted);
-                    Assert.True(peeringserviceDeleted);
-                    Assert.True(prefixDeleted);
-=======
->>>>>>> 355868a5
                 }
             }
         }
