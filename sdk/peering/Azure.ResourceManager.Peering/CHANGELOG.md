--- conflicted
+++ resolved
@@ -1,8 +1,5 @@
 # Release History
 
-<<<<<<< HEAD
-## 1.2.0-beta.2 (Unreleased)
-=======
 ## 1.3.0-beta.1 (Unreleased)
 
 ### Features Added
@@ -14,7 +11,6 @@
 ### Other Changes
 
 ## 1.2.0 (2023-09-19)
->>>>>>> 38e5a176
 
 ### Bugs Fixed
 
