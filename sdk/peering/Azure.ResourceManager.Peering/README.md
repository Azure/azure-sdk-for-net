<<<<<<< HEAD
# Azure Peering management client library for .NET
=======
# Microsoft Azure Peering management client library for .NET
>>>>>>> 01be7ea1

Microsoft Azure Peering Service is a networking service that enhances customer connectivity to Microsoft cloud services such as Microsoft 365, Dynamics 365, software as a service (SaaS) services, Azure, or any Microsoft services accessible via the public internet. Microsoft has partnered with internet service providers (ISPs), internet exchange partners (IXPs), and software-defined cloud interconnect (SDCI) providers worldwide to provide reliable and high-performing public connectivity with optimal routing from the customer to the Microsoft network.

This library supports managing Microsoft Azure Peering resources.

This library follows the [new Azure SDK guidelines](https://azure.github.io/azure-sdk/general_introduction.html), and provides many core capabilities:

    - Support MSAL.NET, Azure.Identity is out of box for supporting MSAL.NET.
    - Support [OpenTelemetry](https://opentelemetry.io/) for distributed tracing.
    - HTTP pipeline with custom policies.
    - Better error-handling.
    - Support uniform telemetry across all languages.

## Getting started 

### Install the package

Install the Microsoft Azure Peering management library for .NET with [NuGet](https://www.nuget.org/):

```dotnetcli
dotnet add package Azure.ResourceManager.Peering
```

### Prerequisites

* You must have an [Microsoft Azure subscription](https://azure.microsoft.com/free/dotnet/).

### Authenticate the Client

To create an authenticated client and start interacting with Microsoft Azure resources, see the [quickstart guide here](https://github.com/Azure/azure-sdk-for-net/blob/main/doc/dev/mgmt_quickstart.md).

## Key concepts

<<<<<<< HEAD
Key concepts of the Azure .NET SDK can be found [here](https://azure.github.io/azure-sdk/dotnet_introduction.html).
=======
Key concepts of the Microsoft Azure SDK for .NET can be found [here](https://azure.github.io/azure-sdk/dotnet_introduction.html)
>>>>>>> 01be7ea1

## Documentation

Documentation is available to help you learn how to use this package:

-[Quickstart](https://github.com/Azure/azure-sdk-for-net/blob/main/doc/dev/mgmt_quickstart.md).
-[API References](https://docs.microsoft.com/dotnet/api/?view=azure-dotnet).
-[Authentication](https://github.com/Azure/azure-sdk-for-net/blob/main/sdk/identity/Azure.Identity/README.md).

## Examples

Code samples for using the management library for .NET can be found in the following locations
-[.NET Management Library Code Samples](https://aka.ms/azuresdk-net-mgmt-samples)

## Troubleshooting

-File an issue via [GitHub Issues](https://github.com/Azure/azure-sdk-for-net/issues).
-Check [previous questions](https://stackoverflow.com/questions/tagged/azure+.net) or ask new ones on Stack Overflow using Azure and .NET tags.

## Next steps

For more information about Microsoft Azure SDK, see [this website](https://azure.github.io/azure-sdk/).

## Contributing

For details on contributing to this repository, see the [contributing
guide][cg].

This project welcomes contributions and suggestions. Most contributions
require you to agree to a Contributor License Agreement (CLA) declaring
that you have the right to, and actually do, grant us the rights to use
your contribution. For details, visit <https://cla.microsoft.com>.

When you submit a pull request, a CLA-bot will automatically determine
whether you need to provide a CLA and decorate the PR appropriately
(for example, label, comment). Follow the instructions provided by the
bot. You'll only need to do this action once across all repositories
using our CLA.

This project has adopted the [Microsoft Open Source Code of Conduct][coc]. For
more information, see the [Code of Conduct FAQ][coc_faq] or contact
<opencode@microsoft.com> with any other questions or comments.

<!-- LINKS -->
[cg]: https://github.com/Azure/azure-sdk-for-net/blob/main/sdk/resourcemanager/Azure.ResourceManager/docs/CONTRIBUTING.md
[coc]: https://opensource.microsoft.com/codeofconduct/
[coc_faq]: https://opensource.microsoft.com/codeofconduct/faq/<|MERGE_RESOLUTION|>--- conflicted
+++ resolved
@@ -1,8 +1,4 @@
-<<<<<<< HEAD
-# Azure Peering management client library for .NET
-=======
 # Microsoft Azure Peering management client library for .NET
->>>>>>> 01be7ea1
 
 Microsoft Azure Peering Service is a networking service that enhances customer connectivity to Microsoft cloud services such as Microsoft 365, Dynamics 365, software as a service (SaaS) services, Azure, or any Microsoft services accessible via the public internet. Microsoft has partnered with internet service providers (ISPs), internet exchange partners (IXPs), and software-defined cloud interconnect (SDCI) providers worldwide to provide reliable and high-performing public connectivity with optimal routing from the customer to the Microsoft network.
 
@@ -36,29 +32,25 @@
 
 ## Key concepts
 
-<<<<<<< HEAD
-Key concepts of the Azure .NET SDK can be found [here](https://azure.github.io/azure-sdk/dotnet_introduction.html).
-=======
-Key concepts of the Microsoft Azure SDK for .NET can be found [here](https://azure.github.io/azure-sdk/dotnet_introduction.html)
->>>>>>> 01be7ea1
+Key concepts of the Microsoft Azure SDK for .NET can be found [here](https://azure.github.io/azure-sdk/dotnet_introduction.html).
 
 ## Documentation
 
 Documentation is available to help you learn how to use this package:
 
--[Quickstart](https://github.com/Azure/azure-sdk-for-net/blob/main/doc/dev/mgmt_quickstart.md).
--[API References](https://docs.microsoft.com/dotnet/api/?view=azure-dotnet).
--[Authentication](https://github.com/Azure/azure-sdk-for-net/blob/main/sdk/identity/Azure.Identity/README.md).
+- [Quickstart](https://github.com/Azure/azure-sdk-for-net/blob/main/doc/dev/mgmt_quickstart.md).
+- [API References](https://docs.microsoft.com/dotnet/api/?view=azure-dotnet).
+- [Authentication](https://github.com/Azure/azure-sdk-for-net/blob/main/sdk/identity/Azure.Identity/README.md).
 
 ## Examples
 
 Code samples for using the management library for .NET can be found in the following locations
--[.NET Management Library Code Samples](https://aka.ms/azuresdk-net-mgmt-samples)
+- [.NET Management Library Code Samples](https://aka.ms/azuresdk-net-mgmt-samples)
 
 ## Troubleshooting
 
--File an issue via [GitHub Issues](https://github.com/Azure/azure-sdk-for-net/issues).
--Check [previous questions](https://stackoverflow.com/questions/tagged/azure+.net) or ask new ones on Stack Overflow using Azure and .NET tags.
+-   File an issue via [GitHub Issues](https://github.com/Azure/azure-sdk-for-net/issues).
+-   Check [previous questions](https://stackoverflow.com/questions/tagged/azure+.net) or ask new ones on Stack Overflow using Azure and .NET tags.
 
 ## Next steps
 
