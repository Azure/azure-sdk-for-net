--- conflicted
+++ resolved
@@ -74,6 +74,7 @@
   - JobStatus
   - JobType
   - PrivateLinkResources
+  - PrivateEndpointConnectionsList
   - PrivateLinkServiceConnectionStatus
   - PrivateEndpointConnectionProperties
   - RegistryStatistics
@@ -121,16 +122,8 @@
   - from: iothub.json
     where: $.definitions
     transform: >
-<<<<<<< HEAD
       $.EventHubConsumerGroupBodyDescription.properties.properties['x-ms-client-flatten'] = true;
       $.EventHubConsumerGroupBodyDescription['x-ms-client-name'] = 'ConsumerGroupEventHubContent';
-
-=======
-      $.TestAllRoutesResult['x-ms-client-name'] = 'IotHubTestAllRoutesResult';
-      $.TestRouteInput['x-ms-client-name'] = 'IotHubTestRouteInput';
-      $.TestRouteResult.properties.result['x-ms-enum']['name'] = 'IotHubTestResultStatus';
-      $.TestRouteResult['x-ms-client-name'] = 'IotHubTestRouteResult';
-      $.TestRouteResultDetails['x-ms-client-name'] = 'IotHubTestRouteResultDetails';
 
   - from: iothub.json
     where: $.definitions.EventHubConsumerGroupInfo.properties.etag
@@ -151,5 +144,5 @@
           }
         }
       }
->>>>>>> 80221181
+
 ```