--- conflicted
+++ resolved
@@ -4,16 +4,9 @@
 
 ### Features Added
 
-<<<<<<< HEAD
 - Enable the model factory feature for model mocking, more information can be found [here](https://azure.github.io/azure-sdk/dotnet_introduction.html#dotnet-mocking-factory-builder).
-=======
 - Added `IotHubCertificateProperties.ThumbprintString`, `IotHubCertificatePropertiesWithNonce.ThumbprintString` to return the hexadecimal string representation of the SHA-1 hash of the certificate.
   `IotHubCertificateProperties.Thumbprint`, `IotHubCertificatePropertiesWithNonce.Thumbprint` have been hidden but are still available.
-
-### Breaking Changes
-
-### Bugs Fixed
->>>>>>> 810c57aa
 
 ### Other Changes
 
