{
  "Entries": [
    {
      "RequestUri": "https://management.azure.com/subscriptions/db1ab6f0-4769-4b27-930e-01e2ef9c123c?api-version=2021-01-01",
      "RequestMethod": "GET",
      "RequestHeaders": {
        "Accept": "application/json",
        "Authorization": "Sanitized",
        "traceparent": "00-8a664b41c249be45a85deb1924e52c30-c2ca2f7b96bb734c-00",
        "User-Agent": "azsdk-net-ResourceManager/1.1.2 (.NET Core 3.1.26; Microsoft Windows 10.0.22000)",
        "x-ms-client-request-id": "9bf09675ff03789d503bbf82a426c5eb",
        "x-ms-return-client-request-id": "true"
      },
      "RequestBody": null,
      "StatusCode": 200,
      "ResponseHeaders": {
        "Cache-Control": "no-cache",
        "Content-Length": "747",
        "Content-Type": "application/json; charset=utf-8",
        "Date": "Tue, 05 Jul 2022 09:11:15 GMT",
        "Expires": "-1",
        "Pragma": "no-cache",
        "Strict-Transport-Security": "max-age=31536000; includeSubDomains",
        "X-Content-Type-Options": "nosniff",
        "x-ms-correlation-request-id": "76dfb9f5-f178-48cf-88f3-91f73bd9f6c5",
        "x-ms-ratelimit-remaining-subscription-reads": "11999",
        "x-ms-request-id": "76dfb9f5-f178-48cf-88f3-91f73bd9f6c5",
        "x-ms-routing-request-id": "SOUTHEASTASIA:20220705T091116Z:76dfb9f5-f178-48cf-88f3-91f73bd9f6c5"
      },
      "ResponseBody": {
        "id": "/subscriptions/db1ab6f0-4769-4b27-930e-01e2ef9c123c",
        "authorizationSource": "RoleBased",
        "managedByTenants": [],
        "tags": {
          "TagKey-9823": "TagValue-566",
          "TagKey-3481": "TagValue-320",
          "TagKey-4926": "TagValue-1187",
          "TagKey-751": "TagValue-3921",
          "TagKey-1866": "TagValue-8559",
          "TagKey-3094": "TagValue-9190",
          "TagKey-2449": "TagValue-9",
          "TagKey-8379": "TagValue-164",
          "TagKey-7470": "TagValue-2205",
          "TagKey-4236": "TagValue-3698",
          "TagKey-5316": "TagValue-2725"
        },
        "subscriptionId": "db1ab6f0-4769-4b27-930e-01e2ef9c123c",
        "tenantId": "72f988bf-86f1-41af-91ab-2d7cd011db47",
        "displayName": ".NET Mgmt SDK Test with TTL = 1 Day",
        "state": "Enabled",
        "subscriptionPolicies": {
          "locationPlacementId": "Internal_2014-09-01",
          "quotaId": "Internal_2014-09-01",
          "spendingLimit": "Off"
        }
      }
    },
    {
      "RequestUri": "https://management.azure.com/subscriptions/db1ab6f0-4769-4b27-930e-01e2ef9c123c/resourcegroups/SdkRg5822?api-version=2021-04-01",
      "RequestMethod": "PUT",
      "RequestHeaders": {
        "Accept": "application/json",
        "Authorization": "Sanitized",
<<<<<<< HEAD
        "Content-Length": "20",
=======
        "Content-Length": "21",
>>>>>>> b926ce7c
        "Content-Type": "application/json",
        "traceparent": "00-bd4a3e58715d9145ac0f484ba2e7f481-fe0d252c53dde84c-00",
        "User-Agent": "azsdk-net-ResourceManager/1.1.2 (.NET Core 3.1.26; Microsoft Windows 10.0.22000)",
        "x-ms-client-request-id": "53818f17188d0dec4136836ffb710b3e",
        "x-ms-return-client-request-id": "true"
      },
      "RequestBody": {
        "location": "eastus"
      },
      "StatusCode": 201,
      "ResponseHeaders": {
        "Cache-Control": "no-cache",
        "Content-Length": "215",
        "Content-Type": "application/json; charset=utf-8",
        "Date": "Tue, 05 Jul 2022 09:11:23 GMT",
        "Expires": "-1",
        "Pragma": "no-cache",
        "Strict-Transport-Security": "max-age=31536000; includeSubDomains",
        "X-Content-Type-Options": "nosniff",
        "x-ms-correlation-request-id": "45fbcf54-3c97-4f1b-b959-637abc459f1d",
        "x-ms-ratelimit-remaining-subscription-writes": "1199",
        "x-ms-request-id": "45fbcf54-3c97-4f1b-b959-637abc459f1d",
        "x-ms-routing-request-id": "SOUTHEASTASIA:20220705T091124Z:45fbcf54-3c97-4f1b-b959-637abc459f1d"
      },
      "ResponseBody": {
        "id": "/subscriptions/db1ab6f0-4769-4b27-930e-01e2ef9c123c/resourceGroups/SdkRg5822",
        "name": "SdkRg5822",
        "type": "Microsoft.Resources/resourceGroups",
        "location": "eastus",
        "properties": {
          "provisioningState": "Succeeded"
        }
      }
    },
    {
      "RequestUri": "https://management.azure.com/subscriptions/db1ab6f0-4769-4b27-930e-01e2ef9c123c/resourcegroups/SdkRg5822?api-version=2021-04-01",
      "RequestMethod": "GET",
      "RequestHeaders": {
        "Accept": "application/json",
        "Authorization": "Sanitized",
        "traceparent": "00-4958eaa30a8c894a94ca910fe555bcd2-3464640af9075344-00",
        "User-Agent": "azsdk-net-ResourceManager/1.1.2 (.NET Core 3.1.26; Microsoft Windows 10.0.22000)",
        "x-ms-client-request-id": "ebf964dfe1a1c2a7e898fe58ae9fc506",
        "x-ms-return-client-request-id": "true"
      },
      "RequestBody": null,
      "StatusCode": 200,
      "ResponseHeaders": {
        "Cache-Control": "no-cache",
        "Content-Length": "215",
        "Content-Type": "application/json; charset=utf-8",
        "Date": "Tue, 05 Jul 2022 09:11:23 GMT",
        "Expires": "-1",
        "Pragma": "no-cache",
        "Strict-Transport-Security": "max-age=31536000; includeSubDomains",
        "X-Content-Type-Options": "nosniff",
        "x-ms-correlation-request-id": "c5206c7a-7c0a-446a-ad00-083dfd880128",
        "x-ms-ratelimit-remaining-subscription-reads": "11998",
        "x-ms-request-id": "c5206c7a-7c0a-446a-ad00-083dfd880128",
        "x-ms-routing-request-id": "SOUTHEASTASIA:20220705T091124Z:c5206c7a-7c0a-446a-ad00-083dfd880128"
      },
      "ResponseBody": {
        "id": "/subscriptions/db1ab6f0-4769-4b27-930e-01e2ef9c123c/resourceGroups/SdkRg5822",
        "name": "SdkRg5822",
        "type": "Microsoft.Resources/resourceGroups",
        "location": "eastus",
        "properties": {
          "provisioningState": "Succeeded"
        }
      }
    },
    {
      "RequestUri": "https://management.azure.com/subscriptions/db1ab6f0-4769-4b27-930e-01e2ef9c123c/resourceGroups/SdkRg5822/providers/Microsoft.Web/sites/SdkWeb6285?api-version=2021-02-01",
      "RequestMethod": "PUT",
      "RequestHeaders": {
        "Accept": "application/json",
        "Authorization": "Sanitized",
        "Content-Length": "47",
        "Content-Type": "application/json",
        "traceparent": "00-ce26652dc8e68c4abd92d52261cd4c90-30db4c1f9846294b-00",
        "User-Agent": "azsdk-net-ResourceManager.AppService/1.0.0-alpha.20220705.1 (.NET Core 3.1.26; Microsoft Windows 10.0.22000)",
        "x-ms-client-request-id": "e6dd153e9d15ea0d128f3619b7508632",
        "x-ms-return-client-request-id": "true"
      },
      "RequestBody": {
        "tags": {},
        "location": "eastus",
        "properties": {}
      },
      "StatusCode": 200,
      "ResponseHeaders": {
        "Cache-Control": "no-cache",
        "Content-Length": "6214",
        "Content-Type": "application/json",
        "Date": "Tue, 05 Jul 2022 09:11:58 GMT",
        "ETag": "\u00221D8904F3D3E3755\u0022",
        "Expires": "-1",
        "Pragma": "no-cache",
        "Server": "Microsoft-IIS/10.0",
        "Strict-Transport-Security": "max-age=31536000; includeSubDomains",
        "X-AspNet-Version": "4.0.30319",
        "X-Content-Type-Options": "nosniff",
        "x-ms-correlation-request-id": "db56ffe0-031a-46f8-bd60-13fcb8b47e12",
        "x-ms-ratelimit-remaining-subscription-resource-requests": "499",
        "x-ms-request-id": "1e8ebc8b-eda8-4b38-abda-c2055b830e9a",
        "x-ms-routing-request-id": "SOUTHEASTASIA:20220705T091159Z:db56ffe0-031a-46f8-bd60-13fcb8b47e12",
        "X-Powered-By": "ASP.NET"
      },
      "ResponseBody": {
        "id": "/subscriptions/db1ab6f0-4769-4b27-930e-01e2ef9c123c/resourceGroups/SdkRg5822/providers/Microsoft.Web/sites/SdkWeb6285",
        "name": "SdkWeb6285",
        "type": "Microsoft.Web/sites",
        "kind": "app",
        "location": "eastus",
        "tags": {},
        "properties": {
          "name": "SdkWeb6285",
          "state": "Running",
          "hostNames": [
            "sdkweb6285.azurewebsites.net"
          ],
          "webSpace": "SdkRg5822-EastUSwebspace",
          "selfLink": "https://waws-prod-blu-307.api.azurewebsites.windows.net:454/subscriptions/db1ab6f0-4769-4b27-930e-01e2ef9c123c/webspaces/SdkRg5822-EastUSwebspace/sites/SdkWeb6285",
          "repositorySiteName": "SdkWeb6285",
          "owner": null,
          "usageState": "Normal",
          "enabled": true,
          "adminEnabled": true,
          "enabledHostNames": [
            "sdkweb6285.azurewebsites.net",
            "sdkweb6285.scm.azurewebsites.net"
          ],
          "siteProperties": {
            "metadata": null,
            "properties": [
              {
                "name": "LinuxFxVersion",
                "value": ""
              },
              {
                "name": "WindowsFxVersion",
                "value": null
              }
            ],
            "appSettings": null
          },
          "availabilityState": "Normal",
          "sslCertificates": null,
          "csrs": [],
          "cers": null,
          "siteMode": null,
          "hostNameSslStates": [
            {
              "name": "sdkweb6285.azurewebsites.net",
              "sslState": "Disabled",
              "ipBasedSslResult": null,
              "virtualIP": null,
              "thumbprint": null,
              "toUpdate": null,
              "toUpdateIpBasedSsl": null,
              "ipBasedSslState": "NotConfigured",
              "hostType": "Standard"
            },
            {
              "name": "sdkweb6285.scm.azurewebsites.net",
              "sslState": "Disabled",
              "ipBasedSslResult": null,
              "virtualIP": null,
              "thumbprint": null,
              "toUpdate": null,
              "toUpdateIpBasedSsl": null,
              "ipBasedSslState": "NotConfigured",
              "hostType": "Repository"
            }
          ],
          "computeMode": null,
          "serverFarm": null,
          "serverFarmId": "/subscriptions/db1ab6f0-4769-4b27-930e-01e2ef9c123c/resourceGroups/SdkRg5822/providers/Microsoft.Web/serverfarms/Default1gk",
          "reserved": false,
          "isXenon": false,
          "hyperV": false,
          "lastModifiedTimeUtc": "2022-07-05T09:11:41.0166667",
          "storageRecoveryDefaultState": "Running",
          "contentAvailabilityState": "Normal",
          "runtimeAvailabilityState": "Normal",
          "vnetRouteAllEnabled": false,
          "siteConfig": {
            "numberOfWorkers": 1,
            "defaultDocuments": null,
            "netFrameworkVersion": null,
            "phpVersion": null,
            "pythonVersion": null,
            "nodeVersion": null,
            "powerShellVersion": null,
            "linuxFxVersion": "",
            "windowsFxVersion": null,
            "requestTracingEnabled": null,
            "remoteDebuggingEnabled": null,
            "remoteDebuggingVersion": null,
            "httpLoggingEnabled": null,
            "azureMonitorLogCategories": null,
            "acrUseManagedIdentityCreds": false,
            "acrUserManagedIdentityID": null,
            "logsDirectorySizeLimit": null,
            "detailedErrorLoggingEnabled": null,
            "publishingUsername": null,
            "publishingPassword": null,
            "appSettings": null,
            "metadata": null,
            "connectionStrings": null,
            "machineKey": null,
            "handlerMappings": null,
            "documentRoot": null,
            "scmType": null,
            "use32BitWorkerProcess": null,
            "webSocketsEnabled": null,
            "alwaysOn": false,
            "javaVersion": null,
            "javaContainer": null,
            "javaContainerVersion": null,
            "appCommandLine": null,
            "managedPipelineMode": null,
            "virtualApplications": null,
            "winAuthAdminState": null,
            "winAuthTenantState": null,
            "customAppPoolIdentityAdminState": null,
            "customAppPoolIdentityTenantState": null,
            "runtimeADUser": null,
            "runtimeADUserPassword": null,
            "loadBalancing": null,
            "routingRules": null,
            "experiments": null,
            "limits": null,
            "autoHealEnabled": null,
            "autoHealRules": null,
            "tracingOptions": null,
            "vnetName": null,
            "vnetRouteAllEnabled": null,
            "vnetPrivatePortsCount": null,
            "publicNetworkAccess": null,
            "cors": null,
            "push": null,
            "apiDefinition": null,
            "apiManagementConfig": null,
            "autoSwapSlotName": null,
            "localMySqlEnabled": null,
            "managedServiceIdentityId": null,
            "xManagedServiceIdentityId": null,
            "keyVaultReferenceIdentity": null,
            "ipSecurityRestrictions": [
              {
                "ipAddress": "Any",
                "action": "Allow",
                "priority": 1,
                "name": "Allow all",
                "description": "Allow all access"
              }
            ],
            "scmIpSecurityRestrictions": [
              {
                "ipAddress": "Any",
                "action": "Allow",
                "priority": 1,
                "name": "Allow all",
                "description": "Allow all access"
              }
            ],
            "scmIpSecurityRestrictionsUseMain": null,
            "http20Enabled": false,
            "minTlsVersion": null,
            "minTlsCipherSuite": null,
            "supportedTlsCipherSuites": null,
            "scmMinTlsVersion": null,
            "ftpsState": null,
            "preWarmedInstanceCount": null,
            "functionAppScaleLimit": 0,
            "healthCheckPath": null,
            "fileChangeAuditEnabled": null,
            "functionsRuntimeScaleMonitoringEnabled": null,
            "websiteTimeZone": null,
            "minimumElasticInstanceCount": 0,
            "azureStorageAccounts": null,
            "http20ProxyFlag": null,
            "sitePort": null,
            "antivirusScanEnabled": null,
            "storageType": null
          },
          "deploymentId": "SdkWeb6285",
          "slotName": null,
          "trafficManagerHostNames": null,
          "sku": "Free",
          "scmSiteAlsoStopped": false,
          "targetSwapSlot": null,
          "hostingEnvironment": null,
          "hostingEnvironmentProfile": null,
          "clientAffinityEnabled": true,
          "clientCertEnabled": false,
          "clientCertMode": "Required",
          "clientCertExclusionPaths": null,
          "hostNamesDisabled": false,
          "domainVerificationIdentifiers": null,
          "customDomainVerificationId": "B2B26A95110144FA7D61C7F11182785CA097CEE09243353FC8B6B68E6270D88A",
          "kind": "app",
          "inboundIpAddress": "20.119.0.1",
          "possibleInboundIpAddresses": "20.119.0.1",
          "ftpUsername": "SdkWeb6285\\$SdkWeb6285",
          "ftpsHostName": "ftps://waws-prod-blu-307.ftp.azurewebsites.windows.net/site/wwwroot",
          "outboundIpAddresses": "20.85.254.166,20.85.254.210,20.85.254.224,20.85.254.236,20.85.254.253,20.85.255.7,20.119.0.1",
          "possibleOutboundIpAddresses": "20.85.254.166,20.85.254.210,20.85.254.224,20.85.254.236,20.85.254.253,20.85.255.7,20.85.255.17,20.85.255.23,20.85.255.39,20.85.255.55,20.85.255.56,20.85.255.59,20.85.255.61,20.85.255.66,20.85.255.71,20.85.255.72,20.85.250.191,20.85.251.188,20.85.253.139,20.85.255.35,20.85.250.222,20.85.250.223,20.85.255.119,20.85.250.233,20.85.251.22,20.85.251.23,20.85.252.204,20.85.250.13,20.85.251.44,20.85.251.45,20.119.0.1",
          "containerSize": 0,
          "dailyMemoryTimeQuota": 0,
          "suspendedTill": null,
          "siteDisabledReason": 0,
          "functionExecutionUnitsCache": null,
          "maxNumberOfWorkers": null,
          "homeStamp": "waws-prod-blu-307",
          "cloningInfo": null,
          "hostingEnvironmentId": null,
          "tags": {},
          "resourceGroup": "SdkRg5822",
          "defaultHostName": "sdkweb6285.azurewebsites.net",
          "slotSwapStatus": null,
          "httpsOnly": false,
          "redundancyMode": "None",
          "inProgressOperationId": null,
          "geoDistributions": null,
          "privateEndpointConnections": null,
          "publicNetworkAccess": null,
          "buildVersion": null,
          "targetBuildVersion": null,
          "migrationState": null,
          "eligibleLogCategories": "AppServiceAppLogs,AppServiceAuditLogs,AppServiceConsoleLogs,AppServiceHTTPLogs,AppServiceIPSecAuditLogs,AppServicePlatformLogs,ScanLogs",
          "storageAccountRequired": false,
          "virtualNetworkSubnetId": null,
          "keyVaultReferenceIdentity": "SystemAssigned"
        }
      }
    },
    {
      "RequestUri": "https://management.azure.com/subscriptions/db1ab6f0-4769-4b27-930e-01e2ef9c123c/resourceGroups/SdkRg5822/providers/Microsoft.Web/sites/SdkWeb6285?api-version=2021-02-01",
      "RequestMethod": "GET",
      "RequestHeaders": {
        "Accept": "application/json",
        "Authorization": "Sanitized",
        "traceparent": "00-84e27aadef94d5448d049145b1176d46-7905008a422e204e-00",
        "User-Agent": "azsdk-net-ResourceManager.AppService/1.0.0-alpha.20220705.1 (.NET Core 3.1.26; Microsoft Windows 10.0.22000)",
        "x-ms-client-request-id": "e6307d7124944129570ed811ab8e0a98",
        "x-ms-return-client-request-id": "true"
      },
      "RequestBody": null,
      "StatusCode": 200,
      "ResponseHeaders": {
        "Cache-Control": "no-cache",
        "Content-Length": "6015",
        "Content-Type": "application/json",
        "Date": "Tue, 05 Jul 2022 09:11:59 GMT",
        "ETag": "\u00221D8904F3D3E3755\u0022",
        "Expires": "-1",
        "Pragma": "no-cache",
        "Server": "Microsoft-IIS/10.0",
        "Strict-Transport-Security": "max-age=31536000; includeSubDomains",
        "X-AspNet-Version": "4.0.30319",
        "X-Content-Type-Options": "nosniff",
        "x-ms-correlation-request-id": "13a3dd8d-915c-4f7d-8703-2a0c22929e19",
        "x-ms-ratelimit-remaining-subscription-reads": "11997",
        "x-ms-request-id": "035becbf-ae6e-4378-832d-82047a75be7f",
        "x-ms-routing-request-id": "SOUTHEASTASIA:20220705T091200Z:13a3dd8d-915c-4f7d-8703-2a0c22929e19",
        "X-Powered-By": "ASP.NET"
      },
      "ResponseBody": {
        "id": "/subscriptions/db1ab6f0-4769-4b27-930e-01e2ef9c123c/resourceGroups/SdkRg5822/providers/Microsoft.Web/sites/SdkWeb6285",
        "name": "SdkWeb6285",
        "type": "Microsoft.Web/sites",
        "kind": "app",
        "location": "East US",
        "tags": {},
        "properties": {
          "name": "SdkWeb6285",
          "state": "Running",
          "hostNames": [
            "sdkweb6285.azurewebsites.net"
          ],
          "webSpace": "SdkRg5822-EastUSwebspace",
          "selfLink": "https://waws-prod-blu-307.api.azurewebsites.windows.net:454/subscriptions/db1ab6f0-4769-4b27-930e-01e2ef9c123c/webspaces/SdkRg5822-EastUSwebspace/sites/SdkWeb6285",
          "repositorySiteName": "SdkWeb6285",
          "owner": null,
          "usageState": "Normal",
          "enabled": true,
          "adminEnabled": true,
          "enabledHostNames": [
            "sdkweb6285.azurewebsites.net",
            "sdkweb6285.scm.azurewebsites.net"
          ],
          "siteProperties": {
            "metadata": null,
            "properties": [
              {
                "name": "LinuxFxVersion",
                "value": ""
              },
              {
                "name": "WindowsFxVersion",
                "value": null
              }
            ],
            "appSettings": null
          },
          "availabilityState": "Normal",
          "sslCertificates": null,
          "csrs": [],
          "cers": null,
          "siteMode": null,
          "hostNameSslStates": [
            {
              "name": "sdkweb6285.azurewebsites.net",
              "sslState": "Disabled",
              "ipBasedSslResult": null,
              "virtualIP": null,
              "thumbprint": null,
              "toUpdate": null,
              "toUpdateIpBasedSsl": null,
              "ipBasedSslState": "NotConfigured",
              "hostType": "Standard"
            },
            {
              "name": "sdkweb6285.scm.azurewebsites.net",
              "sslState": "Disabled",
              "ipBasedSslResult": null,
              "virtualIP": null,
              "thumbprint": null,
              "toUpdate": null,
              "toUpdateIpBasedSsl": null,
              "ipBasedSslState": "NotConfigured",
              "hostType": "Repository"
            }
          ],
          "computeMode": null,
          "serverFarm": null,
          "serverFarmId": "/subscriptions/db1ab6f0-4769-4b27-930e-01e2ef9c123c/resourceGroups/SdkRg5822/providers/Microsoft.Web/serverfarms/Default1gk",
          "reserved": false,
          "isXenon": false,
          "hyperV": false,
          "lastModifiedTimeUtc": "2022-07-05T09:11:41.1733333",
          "storageRecoveryDefaultState": "Running",
          "contentAvailabilityState": "Normal",
          "runtimeAvailabilityState": "Normal",
          "vnetRouteAllEnabled": false,
          "siteConfig": {
            "numberOfWorkers": 1,
            "defaultDocuments": null,
            "netFrameworkVersion": null,
            "phpVersion": null,
            "pythonVersion": null,
            "nodeVersion": null,
            "powerShellVersion": null,
            "linuxFxVersion": "",
            "windowsFxVersion": null,
            "requestTracingEnabled": null,
            "remoteDebuggingEnabled": null,
            "remoteDebuggingVersion": null,
            "httpLoggingEnabled": null,
            "azureMonitorLogCategories": null,
            "acrUseManagedIdentityCreds": false,
            "acrUserManagedIdentityID": null,
            "logsDirectorySizeLimit": null,
            "detailedErrorLoggingEnabled": null,
            "publishingUsername": null,
            "publishingPassword": null,
            "appSettings": null,
            "metadata": null,
            "connectionStrings": null,
            "machineKey": null,
            "handlerMappings": null,
            "documentRoot": null,
            "scmType": null,
            "use32BitWorkerProcess": null,
            "webSocketsEnabled": null,
            "alwaysOn": false,
            "javaVersion": null,
            "javaContainer": null,
            "javaContainerVersion": null,
            "appCommandLine": null,
            "managedPipelineMode": null,
            "virtualApplications": null,
            "winAuthAdminState": null,
            "winAuthTenantState": null,
            "customAppPoolIdentityAdminState": null,
            "customAppPoolIdentityTenantState": null,
            "runtimeADUser": null,
            "runtimeADUserPassword": null,
            "loadBalancing": null,
            "routingRules": null,
            "experiments": null,
            "limits": null,
            "autoHealEnabled": null,
            "autoHealRules": null,
            "tracingOptions": null,
            "vnetName": null,
            "vnetRouteAllEnabled": null,
            "vnetPrivatePortsCount": null,
            "publicNetworkAccess": null,
            "cors": null,
            "push": null,
            "apiDefinition": null,
            "apiManagementConfig": null,
            "autoSwapSlotName": null,
            "localMySqlEnabled": null,
            "managedServiceIdentityId": null,
            "xManagedServiceIdentityId": null,
            "keyVaultReferenceIdentity": null,
            "ipSecurityRestrictions": null,
            "scmIpSecurityRestrictions": null,
            "scmIpSecurityRestrictionsUseMain": null,
            "http20Enabled": false,
            "minTlsVersion": null,
            "minTlsCipherSuite": null,
            "supportedTlsCipherSuites": null,
            "scmMinTlsVersion": null,
            "ftpsState": null,
            "preWarmedInstanceCount": null,
            "functionAppScaleLimit": 0,
            "healthCheckPath": null,
            "fileChangeAuditEnabled": null,
            "functionsRuntimeScaleMonitoringEnabled": null,
            "websiteTimeZone": null,
            "minimumElasticInstanceCount": 0,
            "azureStorageAccounts": null,
            "http20ProxyFlag": null,
            "sitePort": null,
            "antivirusScanEnabled": null,
            "storageType": null
          },
          "deploymentId": "SdkWeb6285",
          "slotName": null,
          "trafficManagerHostNames": null,
          "sku": "Free",
          "scmSiteAlsoStopped": false,
          "targetSwapSlot": null,
          "hostingEnvironment": null,
          "hostingEnvironmentProfile": null,
          "clientAffinityEnabled": true,
          "clientCertEnabled": false,
          "clientCertMode": "Required",
          "clientCertExclusionPaths": null,
          "hostNamesDisabled": false,
          "domainVerificationIdentifiers": null,
          "customDomainVerificationId": "B2B26A95110144FA7D61C7F11182785CA097CEE09243353FC8B6B68E6270D88A",
          "kind": "app",
          "inboundIpAddress": "20.119.0.1",
          "possibleInboundIpAddresses": "20.119.0.1",
          "ftpUsername": "SdkWeb6285\\$SdkWeb6285",
          "ftpsHostName": "ftps://waws-prod-blu-307.ftp.azurewebsites.windows.net/site/wwwroot",
          "outboundIpAddresses": "20.85.254.166,20.85.254.210,20.85.254.224,20.85.254.236,20.85.254.253,20.85.255.7,20.119.0.1",
          "possibleOutboundIpAddresses": "20.85.254.166,20.85.254.210,20.85.254.224,20.85.254.236,20.85.254.253,20.85.255.7,20.85.255.17,20.85.255.23,20.85.255.39,20.85.255.55,20.85.255.56,20.85.255.59,20.85.255.61,20.85.255.66,20.85.255.71,20.85.255.72,20.85.250.191,20.85.251.188,20.85.253.139,20.85.255.35,20.85.250.222,20.85.250.223,20.85.255.119,20.85.250.233,20.85.251.22,20.85.251.23,20.85.252.204,20.85.250.13,20.85.251.44,20.85.251.45,20.119.0.1",
          "containerSize": 0,
          "dailyMemoryTimeQuota": 0,
          "suspendedTill": null,
          "siteDisabledReason": 0,
          "functionExecutionUnitsCache": null,
          "maxNumberOfWorkers": null,
          "homeStamp": "waws-prod-blu-307",
          "cloningInfo": null,
          "hostingEnvironmentId": null,
          "tags": {},
          "resourceGroup": "SdkRg5822",
          "defaultHostName": "sdkweb6285.azurewebsites.net",
          "slotSwapStatus": null,
          "httpsOnly": false,
          "redundancyMode": "None",
          "inProgressOperationId": null,
          "geoDistributions": null,
          "privateEndpointConnections": [],
          "publicNetworkAccess": null,
          "buildVersion": null,
          "targetBuildVersion": null,
          "migrationState": null,
          "eligibleLogCategories": "AppServiceAppLogs,AppServiceAuditLogs,AppServiceConsoleLogs,AppServiceHTTPLogs,AppServiceIPSecAuditLogs,AppServicePlatformLogs,ScanLogs",
          "storageAccountRequired": false,
          "virtualNetworkSubnetId": null,
          "keyVaultReferenceIdentity": "SystemAssigned"
        }
      }
    },
    {
      "RequestUri": "https://management.azure.com/subscriptions/db1ab6f0-4769-4b27-930e-01e2ef9c123c/resourceGroups/SdkRg5822/providers/Microsoft.SignalRService/webPubSub/SdkWebPubSub2011?api-version=2021-10-01",
      "RequestMethod": "PUT",
      "RequestHeaders": {
        "Accept": "application/json",
        "Authorization": "Sanitized",
        "Content-Length": "218",
        "Content-Type": "application/json",
        "traceparent": "00-e115ea12a1fbd749b3c6f2f6c642d966-4995e1c502b85a4d-00",
        "User-Agent": "azsdk-net-ResourceManager.WebPubSub/1.0.0-alpha.20220705.1 (.NET Core 3.1.26; Microsoft Windows 10.0.22000)",
        "x-ms-client-request-id": "283dcb111b93686efda7ff553217d07e",
        "x-ms-return-client-request-id": "true"
      },
      "RequestBody": {
        "sku": {
          "name": "Standard_S1"
        },
        "tags": {},
        "location": "eastus",
        "properties": {
          "liveTraceConfiguration": {
            "categories": []
          },
          "resourceLogConfiguration": {
            "categories": []
          },
          "networkACLs": {
            "publicNetwork": {
              "allow": [],
              "deny": []
            }
          }
        }
      },
      "StatusCode": 201,
      "ResponseHeaders": {
        "Azure-AsyncOperation": "https://management.azure.com/subscriptions/db1ab6f0-4769-4b27-930e-01e2ef9c123c/resourceGroups/SdkRg5822/providers/Microsoft.SignalRService/WebPubSub/SdkWebPubSub2011/operationStatuses/03c33892-91e5-418e-92a6-cc63b94d4628?api-version=2021-10-01",
        "Cache-Control": "no-cache",
        "Content-Length": "1186",
        "Content-Type": "application/json; charset=utf-8",
        "Date": "Tue, 05 Jul 2022 09:12:07 GMT",
        "Expires": "-1",
        "Location": "https://management.azure.com/subscriptions/db1ab6f0-4769-4b27-930e-01e2ef9c123c/resourceGroups/SdkRg5822/providers/Microsoft.SignalRService/WebPubSub/SdkWebPubSub2011/operationResults/03c33892-91e5-418e-92a6-cc63b94d4628?api-version=2021-10-01",
        "Pragma": "no-cache",
        "Server": "Kestrel",
        "Strict-Transport-Security": "max-age=31536000; includeSubDomains",
        "X-Content-Type-Options": "nosniff",
        "x-ms-client-request-id": "283dcb111b93686efda7ff553217d07e",
        "x-ms-correlation-request-id": "7e3e9d9a-af86-4562-b20f-929be5582c93",
        "x-ms-ratelimit-remaining-subscription-writes": "1198",
        "x-ms-request-id": "aab30c60-b9bf-4efd-855a-c469e6d0681c",
        "x-ms-routing-request-id": "SOUTHEASTASIA:20220705T091207Z:7e3e9d9a-af86-4562-b20f-929be5582c93",
        "x-rp-server-mvid": "a7df074e-9833-4af6-8182-5a1fcbe82718"
      },
      "ResponseBody": {
        "sku": {
          "name": "Standard_S1",
          "tier": "Standard",
          "size": "S1",
          "capacity": 1
        },
        "properties": {
          "provisioningState": "Creating",
          "externalIP": null,
          "hostName": "sdkwebpubsub2011.webpubsub.azure.com",
          "publicPort": 443,
          "serverPort": 443,
          "version": "1.0-preview",
          "privateEndpointConnections": [],
          "sharedPrivateLinkResources": [],
          "tls": {
            "clientCertEnabled": false
          },
          "hostNamePrefix": "sdkwebpubsub2011",
          "liveTraceConfiguration": {
            "enabled": null,
            "categories": []
          },
          "resourceLogConfiguration": {
            "categories": []
          },
          "networkACLs": {
            "defaultAction": "Deny",
            "publicNetwork": {
              "allow": [],
              "deny": []
            },
            "privateEndpoints": []
          },
          "publicNetworkAccess": "Enabled",
          "disableLocalAuth": false,
          "disableAadAuth": false
        },
        "systemData": {
          "createdBy": "8e6d47e0-7969-4fde-a62c-4fea4f165e98",
          "createdByType": "Application",
          "createdAt": "2022-07-05T09:12:03.7808471Z",
          "lastModifiedBy": "8e6d47e0-7969-4fde-a62c-4fea4f165e98",
          "lastModifiedByType": "Application",
          "lastModifiedAt": "2022-07-05T09:12:03.7808471Z"
        },
        "location": "eastus",
        "tags": {},
        "id": "/subscriptions/db1ab6f0-4769-4b27-930e-01e2ef9c123c/resourceGroups/SdkRg5822/providers/Microsoft.SignalRService/WebPubSub/SdkWebPubSub2011",
        "name": "SdkWebPubSub2011",
        "type": "Microsoft.SignalRService/WebPubSub"
      }
    },
    {
      "RequestUri": "https://management.azure.com/subscriptions/db1ab6f0-4769-4b27-930e-01e2ef9c123c/resourceGroups/SdkRg5822/providers/Microsoft.SignalRService/WebPubSub/SdkWebPubSub2011/operationStatuses/03c33892-91e5-418e-92a6-cc63b94d4628?api-version=2021-10-01",
      "RequestMethod": "GET",
      "RequestHeaders": {
        "Authorization": "Sanitized",
        "traceparent": "00-e115ea12a1fbd749b3c6f2f6c642d966-0cb227c1fb926c4b-00",
        "User-Agent": "azsdk-net-ResourceManager/1.1.2 (.NET Core 3.1.26; Microsoft Windows 10.0.22000)",
        "x-ms-client-request-id": "4de3d2b53656550e0ec8e8ec25d30f3f",
        "x-ms-return-client-request-id": "true"
      },
      "RequestBody": null,
      "StatusCode": 200,
      "ResponseHeaders": {
        "Cache-Control": "no-cache",
        "Content-Length": "310",
        "Content-Type": "application/json; charset=utf-8",
        "Date": "Tue, 05 Jul 2022 09:12:07 GMT",
        "Expires": "-1",
        "Pragma": "no-cache",
        "Server": "Kestrel",
        "Strict-Transport-Security": "max-age=31536000; includeSubDomains",
        "X-Content-Type-Options": "nosniff",
        "x-ms-client-request-id": "4de3d2b53656550e0ec8e8ec25d30f3f",
        "x-ms-correlation-request-id": "0b4b4b03-0be3-4eaf-a9a9-7cf78d70be81",
        "x-ms-ratelimit-remaining-subscription-reads": "11996",
        "x-ms-request-id": "107af6f5-1932-48bb-b804-12899e31ec5f",
        "x-ms-routing-request-id": "SOUTHEASTASIA:20220705T091208Z:0b4b4b03-0be3-4eaf-a9a9-7cf78d70be81",
        "x-rp-server-mvid": "a7df074e-9833-4af6-8182-5a1fcbe82718"
      },
      "ResponseBody": {
        "id": "/subscriptions/db1ab6f0-4769-4b27-930e-01e2ef9c123c/resourceGroups/SdkRg5822/providers/Microsoft.SignalRService/WebPubSub/SdkWebPubSub2011/operationStatuses/03c33892-91e5-418e-92a6-cc63b94d4628",
        "name": "03c33892-91e5-418e-92a6-cc63b94d4628",
        "status": "Running",
        "startTime": "2022-07-05T09:12:05.5140693Z"
      }
    },
    {
      "RequestUri": "https://management.azure.com/subscriptions/db1ab6f0-4769-4b27-930e-01e2ef9c123c/resourceGroups/SdkRg5822/providers/Microsoft.SignalRService/WebPubSub/SdkWebPubSub2011/operationStatuses/03c33892-91e5-418e-92a6-cc63b94d4628?api-version=2021-10-01",
      "RequestMethod": "GET",
      "RequestHeaders": {
        "Authorization": "Sanitized",
        "traceparent": "00-e115ea12a1fbd749b3c6f2f6c642d966-7679f718f6eda942-00",
        "User-Agent": "azsdk-net-ResourceManager/1.1.2 (.NET Core 3.1.26; Microsoft Windows 10.0.22000)",
        "x-ms-client-request-id": "17df593dcfe571782c47cac9c9e56bf7",
        "x-ms-return-client-request-id": "true"
      },
      "RequestBody": null,
      "StatusCode": 200,
      "ResponseHeaders": {
        "Cache-Control": "no-cache",
        "Content-Length": "310",
        "Content-Type": "application/json; charset=utf-8",
        "Date": "Tue, 05 Jul 2022 09:12:09 GMT",
        "Expires": "-1",
        "Pragma": "no-cache",
        "Server": "Kestrel",
        "Strict-Transport-Security": "max-age=31536000; includeSubDomains",
        "X-Content-Type-Options": "nosniff",
        "x-ms-client-request-id": "17df593dcfe571782c47cac9c9e56bf7",
        "x-ms-correlation-request-id": "1581d74f-847a-4812-9ab5-074300ae1cf9",
        "x-ms-ratelimit-remaining-subscription-reads": "11995",
        "x-ms-request-id": "378cfe27-b3f1-4a7c-bef5-7beb2b067605",
        "x-ms-routing-request-id": "SOUTHEASTASIA:20220705T091210Z:1581d74f-847a-4812-9ab5-074300ae1cf9",
        "x-rp-server-mvid": "a7df074e-9833-4af6-8182-5a1fcbe82718"
      },
      "ResponseBody": {
        "id": "/subscriptions/db1ab6f0-4769-4b27-930e-01e2ef9c123c/resourceGroups/SdkRg5822/providers/Microsoft.SignalRService/WebPubSub/SdkWebPubSub2011/operationStatuses/03c33892-91e5-418e-92a6-cc63b94d4628",
        "name": "03c33892-91e5-418e-92a6-cc63b94d4628",
        "status": "Running",
        "startTime": "2022-07-05T09:12:05.5140693Z"
      }
    },
    {
      "RequestUri": "https://management.azure.com/subscriptions/db1ab6f0-4769-4b27-930e-01e2ef9c123c/resourceGroups/SdkRg5822/providers/Microsoft.SignalRService/WebPubSub/SdkWebPubSub2011/operationStatuses/03c33892-91e5-418e-92a6-cc63b94d4628?api-version=2021-10-01",
      "RequestMethod": "GET",
      "RequestHeaders": {
        "Authorization": "Sanitized",
        "traceparent": "00-e115ea12a1fbd749b3c6f2f6c642d966-d2eccf951b54784e-00",
        "User-Agent": "azsdk-net-ResourceManager/1.1.2 (.NET Core 3.1.26; Microsoft Windows 10.0.22000)",
        "x-ms-client-request-id": "5fa0a61c8234fb2885532c57b7b1d089",
        "x-ms-return-client-request-id": "true"
      },
      "RequestBody": null,
      "StatusCode": 200,
      "ResponseHeaders": {
        "Cache-Control": "no-cache",
        "Content-Length": "310",
        "Content-Type": "application/json; charset=utf-8",
        "Date": "Tue, 05 Jul 2022 09:12:11 GMT",
        "Expires": "-1",
        "Pragma": "no-cache",
        "Server": "Kestrel",
        "Strict-Transport-Security": "max-age=31536000; includeSubDomains",
        "X-Content-Type-Options": "nosniff",
        "x-ms-client-request-id": "5fa0a61c8234fb2885532c57b7b1d089",
        "x-ms-correlation-request-id": "46ec7447-fb94-41a8-a2f6-25ed08af5417",
        "x-ms-ratelimit-remaining-subscription-reads": "11994",
        "x-ms-request-id": "3356af59-4dfd-4873-88df-d8344a09c548",
        "x-ms-routing-request-id": "SOUTHEASTASIA:20220705T091211Z:46ec7447-fb94-41a8-a2f6-25ed08af5417",
        "x-rp-server-mvid": "a7df074e-9833-4af6-8182-5a1fcbe82718"
      },
      "ResponseBody": {
        "id": "/subscriptions/db1ab6f0-4769-4b27-930e-01e2ef9c123c/resourceGroups/SdkRg5822/providers/Microsoft.SignalRService/WebPubSub/SdkWebPubSub2011/operationStatuses/03c33892-91e5-418e-92a6-cc63b94d4628",
        "name": "03c33892-91e5-418e-92a6-cc63b94d4628",
        "status": "Running",
        "startTime": "2022-07-05T09:12:05.5140693Z"
      }
    },
    {
      "RequestUri": "https://management.azure.com/subscriptions/db1ab6f0-4769-4b27-930e-01e2ef9c123c/resourceGroups/SdkRg5822/providers/Microsoft.SignalRService/WebPubSub/SdkWebPubSub2011/operationStatuses/03c33892-91e5-418e-92a6-cc63b94d4628?api-version=2021-10-01",
      "RequestMethod": "GET",
      "RequestHeaders": {
        "Authorization": "Sanitized",
        "traceparent": "00-e115ea12a1fbd749b3c6f2f6c642d966-24814828aa6f0349-00",
        "User-Agent": "azsdk-net-ResourceManager/1.1.2 (.NET Core 3.1.26; Microsoft Windows 10.0.22000)",
        "x-ms-client-request-id": "a34b12ba7326e5735a72210f6b458c28",
        "x-ms-return-client-request-id": "true"
      },
      "RequestBody": null,
      "StatusCode": 200,
      "ResponseHeaders": {
        "Cache-Control": "no-cache",
        "Content-Length": "310",
        "Content-Type": "application/json; charset=utf-8",
        "Date": "Tue, 05 Jul 2022 09:12:12 GMT",
        "Expires": "-1",
        "Pragma": "no-cache",
        "Server": "Kestrel",
        "Strict-Transport-Security": "max-age=31536000; includeSubDomains",
        "X-Content-Type-Options": "nosniff",
        "x-ms-client-request-id": "a34b12ba7326e5735a72210f6b458c28",
        "x-ms-correlation-request-id": "576c034b-11ee-4edc-8589-271a56bda476",
        "x-ms-ratelimit-remaining-subscription-reads": "11993",
        "x-ms-request-id": "27250ab0-00eb-4bea-b3d4-c678e519c7bc",
        "x-ms-routing-request-id": "SOUTHEASTASIA:20220705T091213Z:576c034b-11ee-4edc-8589-271a56bda476",
        "x-rp-server-mvid": "a7df074e-9833-4af6-8182-5a1fcbe82718"
      },
      "ResponseBody": {
        "id": "/subscriptions/db1ab6f0-4769-4b27-930e-01e2ef9c123c/resourceGroups/SdkRg5822/providers/Microsoft.SignalRService/WebPubSub/SdkWebPubSub2011/operationStatuses/03c33892-91e5-418e-92a6-cc63b94d4628",
        "name": "03c33892-91e5-418e-92a6-cc63b94d4628",
        "status": "Running",
        "startTime": "2022-07-05T09:12:05.5140693Z"
      }
    },
    {
      "RequestUri": "https://management.azure.com/subscriptions/db1ab6f0-4769-4b27-930e-01e2ef9c123c/resourceGroups/SdkRg5822/providers/Microsoft.SignalRService/WebPubSub/SdkWebPubSub2011/operationStatuses/03c33892-91e5-418e-92a6-cc63b94d4628?api-version=2021-10-01",
      "RequestMethod": "GET",
      "RequestHeaders": {
        "Authorization": "Sanitized",
        "traceparent": "00-e115ea12a1fbd749b3c6f2f6c642d966-e121468b28aa6d4d-00",
        "User-Agent": "azsdk-net-ResourceManager/1.1.2 (.NET Core 3.1.26; Microsoft Windows 10.0.22000)",
        "x-ms-client-request-id": "7ed0f15cb033ba0b31e49292a221b97b",
        "x-ms-return-client-request-id": "true"
      },
      "RequestBody": null,
      "StatusCode": 200,
      "ResponseHeaders": {
        "Cache-Control": "no-cache",
        "Content-Length": "310",
        "Content-Type": "application/json; charset=utf-8",
        "Date": "Tue, 05 Jul 2022 09:12:15 GMT",
        "Expires": "-1",
        "Pragma": "no-cache",
        "Server": "Kestrel",
        "Strict-Transport-Security": "max-age=31536000; includeSubDomains",
        "X-Content-Type-Options": "nosniff",
        "x-ms-client-request-id": "7ed0f15cb033ba0b31e49292a221b97b",
        "x-ms-correlation-request-id": "0cfd7b99-fb95-4dc5-8625-4c3a53911644",
        "x-ms-ratelimit-remaining-subscription-reads": "11992",
        "x-ms-request-id": "a1f383e7-d1b9-4e02-be16-d9e3b8646c33",
        "x-ms-routing-request-id": "SOUTHEASTASIA:20220705T091216Z:0cfd7b99-fb95-4dc5-8625-4c3a53911644",
        "x-rp-server-mvid": "a7df074e-9833-4af6-8182-5a1fcbe82718"
      },
      "ResponseBody": {
        "id": "/subscriptions/db1ab6f0-4769-4b27-930e-01e2ef9c123c/resourceGroups/SdkRg5822/providers/Microsoft.SignalRService/WebPubSub/SdkWebPubSub2011/operationStatuses/03c33892-91e5-418e-92a6-cc63b94d4628",
        "name": "03c33892-91e5-418e-92a6-cc63b94d4628",
        "status": "Running",
        "startTime": "2022-07-05T09:12:05.5140693Z"
      }
    },
    {
      "RequestUri": "https://management.azure.com/subscriptions/db1ab6f0-4769-4b27-930e-01e2ef9c123c/resourceGroups/SdkRg5822/providers/Microsoft.SignalRService/WebPubSub/SdkWebPubSub2011/operationStatuses/03c33892-91e5-418e-92a6-cc63b94d4628?api-version=2021-10-01",
      "RequestMethod": "GET",
      "RequestHeaders": {
        "Authorization": "Sanitized",
        "traceparent": "00-e115ea12a1fbd749b3c6f2f6c642d966-edc61ec212b0864b-00",
        "User-Agent": "azsdk-net-ResourceManager/1.1.2 (.NET Core 3.1.26; Microsoft Windows 10.0.22000)",
        "x-ms-client-request-id": "b60e4176c799a8d032ba05c16119903f",
        "x-ms-return-client-request-id": "true"
      },
      "RequestBody": null,
      "StatusCode": 200,
      "ResponseHeaders": {
        "Cache-Control": "no-cache",
        "Content-Length": "310",
        "Content-Type": "application/json; charset=utf-8",
        "Date": "Tue, 05 Jul 2022 09:12:20 GMT",
        "Expires": "-1",
        "Pragma": "no-cache",
        "Server": "Kestrel",
        "Strict-Transport-Security": "max-age=31536000; includeSubDomains",
        "X-Content-Type-Options": "nosniff",
        "x-ms-client-request-id": "b60e4176c799a8d032ba05c16119903f",
        "x-ms-correlation-request-id": "294f954b-e9ee-4528-ae02-f1bb7028f18a",
        "x-ms-ratelimit-remaining-subscription-reads": "11991",
        "x-ms-request-id": "189c0628-1332-4048-86b7-00b0f9fc0585",
        "x-ms-routing-request-id": "SOUTHEASTASIA:20220705T091221Z:294f954b-e9ee-4528-ae02-f1bb7028f18a",
        "x-rp-server-mvid": "a7df074e-9833-4af6-8182-5a1fcbe82718"
      },
      "ResponseBody": {
        "id": "/subscriptions/db1ab6f0-4769-4b27-930e-01e2ef9c123c/resourceGroups/SdkRg5822/providers/Microsoft.SignalRService/WebPubSub/SdkWebPubSub2011/operationStatuses/03c33892-91e5-418e-92a6-cc63b94d4628",
        "name": "03c33892-91e5-418e-92a6-cc63b94d4628",
        "status": "Running",
        "startTime": "2022-07-05T09:12:05.5140693Z"
      }
    },
    {
      "RequestUri": "https://management.azure.com/subscriptions/db1ab6f0-4769-4b27-930e-01e2ef9c123c/resourceGroups/SdkRg5822/providers/Microsoft.SignalRService/WebPubSub/SdkWebPubSub2011/operationStatuses/03c33892-91e5-418e-92a6-cc63b94d4628?api-version=2021-10-01",
      "RequestMethod": "GET",
      "RequestHeaders": {
        "Authorization": "Sanitized",
        "traceparent": "00-e115ea12a1fbd749b3c6f2f6c642d966-195cbcd5139d1a45-00",
        "User-Agent": "azsdk-net-ResourceManager/1.1.2 (.NET Core 3.1.26; Microsoft Windows 10.0.22000)",
        "x-ms-client-request-id": "c6fa03c652e10a5507917242e1e14238",
        "x-ms-return-client-request-id": "true"
      },
      "RequestBody": null,
      "StatusCode": 200,
      "ResponseHeaders": {
        "Cache-Control": "no-cache",
        "Content-Length": "310",
        "Content-Type": "application/json; charset=utf-8",
        "Date": "Tue, 05 Jul 2022 09:12:29 GMT",
        "Expires": "-1",
        "Pragma": "no-cache",
        "Server": "Kestrel",
        "Strict-Transport-Security": "max-age=31536000; includeSubDomains",
        "X-Content-Type-Options": "nosniff",
        "x-ms-client-request-id": "c6fa03c652e10a5507917242e1e14238",
        "x-ms-correlation-request-id": "d4eeb30a-998f-49bf-bb48-31b58bb3a359",
        "x-ms-ratelimit-remaining-subscription-reads": "11990",
        "x-ms-request-id": "08c54dfe-32a5-49d6-97ed-921a44bb2526",
        "x-ms-routing-request-id": "SOUTHEASTASIA:20220705T091229Z:d4eeb30a-998f-49bf-bb48-31b58bb3a359",
        "x-rp-server-mvid": "a7df074e-9833-4af6-8182-5a1fcbe82718"
      },
      "ResponseBody": {
        "id": "/subscriptions/db1ab6f0-4769-4b27-930e-01e2ef9c123c/resourceGroups/SdkRg5822/providers/Microsoft.SignalRService/WebPubSub/SdkWebPubSub2011/operationStatuses/03c33892-91e5-418e-92a6-cc63b94d4628",
        "name": "03c33892-91e5-418e-92a6-cc63b94d4628",
        "status": "Running",
        "startTime": "2022-07-05T09:12:05.5140693Z"
      }
    },
    {
      "RequestUri": "https://management.azure.com/subscriptions/db1ab6f0-4769-4b27-930e-01e2ef9c123c/resourceGroups/SdkRg5822/providers/Microsoft.SignalRService/WebPubSub/SdkWebPubSub2011/operationStatuses/03c33892-91e5-418e-92a6-cc63b94d4628?api-version=2021-10-01",
      "RequestMethod": "GET",
      "RequestHeaders": {
        "Authorization": "Sanitized",
        "traceparent": "00-e115ea12a1fbd749b3c6f2f6c642d966-1f10bcdb80ea8149-00",
        "User-Agent": "azsdk-net-ResourceManager/1.1.2 (.NET Core 3.1.26; Microsoft Windows 10.0.22000)",
        "x-ms-client-request-id": "2a98a6b8d636958f21284c78aa495817",
        "x-ms-return-client-request-id": "true"
      },
      "RequestBody": null,
      "StatusCode": 200,
      "ResponseHeaders": {
        "Cache-Control": "no-cache",
        "Content-Length": "310",
        "Content-Type": "application/json; charset=utf-8",
        "Date": "Tue, 05 Jul 2022 09:12:45 GMT",
        "Expires": "-1",
        "Pragma": "no-cache",
        "Server": "Kestrel",
        "Strict-Transport-Security": "max-age=31536000; includeSubDomains",
        "X-Content-Type-Options": "nosniff",
        "x-ms-client-request-id": "2a98a6b8d636958f21284c78aa495817",
        "x-ms-correlation-request-id": "708a4be5-b4cc-4b27-a61d-4719f0b1116e",
        "x-ms-ratelimit-remaining-subscription-reads": "11989",
        "x-ms-request-id": "43fdabe4-9d06-4a44-86f8-a22de7143809",
        "x-ms-routing-request-id": "SOUTHEASTASIA:20220705T091246Z:708a4be5-b4cc-4b27-a61d-4719f0b1116e",
        "x-rp-server-mvid": "a7df074e-9833-4af6-8182-5a1fcbe82718"
      },
      "ResponseBody": {
        "id": "/subscriptions/db1ab6f0-4769-4b27-930e-01e2ef9c123c/resourceGroups/SdkRg5822/providers/Microsoft.SignalRService/WebPubSub/SdkWebPubSub2011/operationStatuses/03c33892-91e5-418e-92a6-cc63b94d4628",
        "name": "03c33892-91e5-418e-92a6-cc63b94d4628",
        "status": "Running",
        "startTime": "2022-07-05T09:12:05.5140693Z"
      }
    },
    {
      "RequestUri": "https://management.azure.com/subscriptions/db1ab6f0-4769-4b27-930e-01e2ef9c123c/resourceGroups/SdkRg5822/providers/Microsoft.SignalRService/WebPubSub/SdkWebPubSub2011/operationStatuses/03c33892-91e5-418e-92a6-cc63b94d4628?api-version=2021-10-01",
      "RequestMethod": "GET",
      "RequestHeaders": {
        "Authorization": "Sanitized",
        "traceparent": "00-e115ea12a1fbd749b3c6f2f6c642d966-578e7874c780814f-00",
        "User-Agent": "azsdk-net-ResourceManager/1.1.2 (.NET Core 3.1.26; Microsoft Windows 10.0.22000)",
        "x-ms-client-request-id": "9ecb5254f3272499eb04ae08548dc751",
        "x-ms-return-client-request-id": "true"
      },
      "RequestBody": null,
      "StatusCode": 200,
      "ResponseHeaders": {
        "Cache-Control": "no-cache",
        "Content-Length": "310",
        "Content-Type": "application/json; charset=utf-8",
        "Date": "Tue, 05 Jul 2022 09:13:19 GMT",
        "Expires": "-1",
        "Pragma": "no-cache",
        "Server": "Kestrel",
        "Strict-Transport-Security": "max-age=31536000; includeSubDomains",
        "X-Content-Type-Options": "nosniff",
        "x-ms-client-request-id": "9ecb5254f3272499eb04ae08548dc751",
        "x-ms-correlation-request-id": "5401da5c-786f-4b3a-99ed-d2831f62284d",
        "x-ms-ratelimit-remaining-subscription-reads": "11988",
        "x-ms-request-id": "c9ffe148-2e71-487b-94c8-e97430384504",
        "x-ms-routing-request-id": "SOUTHEASTASIA:20220705T091319Z:5401da5c-786f-4b3a-99ed-d2831f62284d",
        "x-rp-server-mvid": "a7df074e-9833-4af6-8182-5a1fcbe82718"
      },
      "ResponseBody": {
        "id": "/subscriptions/db1ab6f0-4769-4b27-930e-01e2ef9c123c/resourceGroups/SdkRg5822/providers/Microsoft.SignalRService/WebPubSub/SdkWebPubSub2011/operationStatuses/03c33892-91e5-418e-92a6-cc63b94d4628",
        "name": "03c33892-91e5-418e-92a6-cc63b94d4628",
        "status": "Running",
        "startTime": "2022-07-05T09:12:05.5140693Z"
      }
    },
    {
      "RequestUri": "https://management.azure.com/subscriptions/db1ab6f0-4769-4b27-930e-01e2ef9c123c/resourceGroups/SdkRg5822/providers/Microsoft.SignalRService/WebPubSub/SdkWebPubSub2011/operationStatuses/03c33892-91e5-418e-92a6-cc63b94d4628?api-version=2021-10-01",
      "RequestMethod": "GET",
      "RequestHeaders": {
        "Authorization": "Sanitized",
        "traceparent": "00-e115ea12a1fbd749b3c6f2f6c642d966-f8efa4822ddad543-00",
        "User-Agent": "azsdk-net-ResourceManager/1.1.2 (.NET Core 3.1.26; Microsoft Windows 10.0.22000)",
        "x-ms-client-request-id": "bb09cc786580f0097464a5b905dc5fbe",
        "x-ms-return-client-request-id": "true"
      },
      "RequestBody": null,
      "StatusCode": 200,
      "ResponseHeaders": {
        "Cache-Control": "no-cache",
        "Content-Length": "353",
        "Content-Type": "application/json; charset=utf-8",
        "Date": "Tue, 05 Jul 2022 09:13:51 GMT",
        "Expires": "-1",
        "Pragma": "no-cache",
        "Server": "Kestrel",
        "Strict-Transport-Security": "max-age=31536000; includeSubDomains",
        "X-Content-Type-Options": "nosniff",
        "x-ms-client-request-id": "bb09cc786580f0097464a5b905dc5fbe",
        "x-ms-correlation-request-id": "4be034f1-64fe-42ad-9d7e-424b9a294ea4",
        "x-ms-ratelimit-remaining-subscription-reads": "11987",
        "x-ms-request-id": "efdda9ad-6340-4fed-affc-0d2aea01bb9d",
        "x-ms-routing-request-id": "SOUTHEASTASIA:20220705T091352Z:4be034f1-64fe-42ad-9d7e-424b9a294ea4",
        "x-rp-server-mvid": "a7df074e-9833-4af6-8182-5a1fcbe82718"
      },
      "ResponseBody": {
        "id": "/subscriptions/db1ab6f0-4769-4b27-930e-01e2ef9c123c/resourceGroups/SdkRg5822/providers/Microsoft.SignalRService/WebPubSub/SdkWebPubSub2011/operationStatuses/03c33892-91e5-418e-92a6-cc63b94d4628",
        "name": "03c33892-91e5-418e-92a6-cc63b94d4628",
        "status": "Succeeded",
        "startTime": "2022-07-05T09:12:05.5140693Z",
        "endTime": "2022-07-05T09:13:34.0905668Z"
      }
    },
    {
      "RequestUri": "https://management.azure.com/subscriptions/db1ab6f0-4769-4b27-930e-01e2ef9c123c/resourceGroups/SdkRg5822/providers/Microsoft.SignalRService/webPubSub/SdkWebPubSub2011?api-version=2021-10-01",
      "RequestMethod": "GET",
      "RequestHeaders": {
        "Authorization": "Sanitized",
        "traceparent": "00-e115ea12a1fbd749b3c6f2f6c642d966-f255bf0ebf28504b-00",
        "User-Agent": "azsdk-net-ResourceManager/1.1.2 (.NET Core 3.1.26; Microsoft Windows 10.0.22000)",
        "x-ms-client-request-id": "8fee5b39a315c4110c743e3227864193",
        "x-ms-return-client-request-id": "true"
      },
      "RequestBody": null,
      "StatusCode": 200,
      "ResponseHeaders": {
        "Cache-Control": "no-cache",
        "Content-Length": "1190",
        "Content-Type": "application/json; charset=utf-8",
        "Date": "Tue, 05 Jul 2022 09:13:52 GMT",
        "Expires": "-1",
        "Pragma": "no-cache",
        "Server": "Kestrel",
        "Strict-Transport-Security": "max-age=31536000; includeSubDomains",
        "X-Content-Type-Options": "nosniff",
        "x-ms-client-request-id": "8fee5b39a315c4110c743e3227864193",
        "x-ms-correlation-request-id": "130fbd45-d9c5-4bd0-b91e-d72193acfb9f",
        "x-ms-ratelimit-remaining-subscription-reads": "11986",
        "x-ms-request-id": "dbf8e0bf-1be0-4d34-b27c-7440e2510448",
        "x-ms-routing-request-id": "SOUTHEASTASIA:20220705T091352Z:130fbd45-d9c5-4bd0-b91e-d72193acfb9f",
        "x-rp-server-mvid": "a7df074e-9833-4af6-8182-5a1fcbe82718"
      },
      "ResponseBody": {
        "sku": {
          "name": "Standard_S1",
          "tier": "Standard",
          "size": "S1",
          "capacity": 1
        },
        "properties": {
          "provisioningState": "Succeeded",
          "externalIP": "20.88.154.130",
          "hostName": "sdkwebpubsub2011.webpubsub.azure.com",
          "publicPort": 443,
          "serverPort": 443,
          "version": "1.0",
          "privateEndpointConnections": [],
          "sharedPrivateLinkResources": [],
          "tls": {
            "clientCertEnabled": false
          },
          "hostNamePrefix": "sdkwebpubsub2011",
          "liveTraceConfiguration": {
            "enabled": null,
            "categories": []
          },
          "resourceLogConfiguration": {
            "categories": []
          },
          "networkACLs": {
            "defaultAction": "Deny",
            "publicNetwork": {
              "allow": [],
              "deny": []
            },
            "privateEndpoints": []
          },
          "publicNetworkAccess": "Enabled",
          "disableLocalAuth": false,
          "disableAadAuth": false
        },
        "systemData": {
          "createdBy": "8e6d47e0-7969-4fde-a62c-4fea4f165e98",
          "createdByType": "Application",
          "createdAt": "2022-07-05T09:12:03.7808471Z",
          "lastModifiedBy": "8e6d47e0-7969-4fde-a62c-4fea4f165e98",
          "lastModifiedByType": "Application",
          "lastModifiedAt": "2022-07-05T09:12:03.7808471Z"
        },
        "location": "eastus",
        "tags": {},
        "id": "/subscriptions/db1ab6f0-4769-4b27-930e-01e2ef9c123c/resourceGroups/SdkRg5822/providers/Microsoft.SignalRService/WebPubSub/SdkWebPubSub2011",
        "name": "SdkWebPubSub2011",
        "type": "Microsoft.SignalRService/WebPubSub"
      }
    },
    {
      "RequestUri": "https://management.azure.com/subscriptions/db1ab6f0-4769-4b27-930e-01e2ef9c123c/resourceGroups/SdkRg5822/providers/Microsoft.SignalRService/webPubSub/SdkWebPubSub2011?api-version=2021-10-01",
      "RequestMethod": "GET",
      "RequestHeaders": {
        "Accept": "application/json",
        "Authorization": "Sanitized",
        "traceparent": "00-77cfee693e2cbd4990ce6c984d5bc0c6-f351595ac558ec47-00",
        "User-Agent": "azsdk-net-ResourceManager.WebPubSub/1.0.0-alpha.20220705.1 (.NET Core 3.1.26; Microsoft Windows 10.0.22000)",
        "x-ms-client-request-id": "dd00fa609c3fee9749db2ac24ee01e0e",
        "x-ms-return-client-request-id": "true"
      },
      "RequestBody": null,
      "StatusCode": 200,
      "ResponseHeaders": {
        "Cache-Control": "no-cache",
        "Content-Length": "1190",
        "Content-Type": "application/json; charset=utf-8",
        "Date": "Tue, 05 Jul 2022 09:13:53 GMT",
        "Expires": "-1",
        "Pragma": "no-cache",
        "Server": "Kestrel",
        "Strict-Transport-Security": "max-age=31536000; includeSubDomains",
        "X-Content-Type-Options": "nosniff",
        "x-ms-client-request-id": "dd00fa609c3fee9749db2ac24ee01e0e",
        "x-ms-correlation-request-id": "c9d186fe-9d3b-4188-8d75-a11598732d30",
        "x-ms-ratelimit-remaining-subscription-reads": "11985",
        "x-ms-request-id": "2ac6ad4e-df60-4528-b16b-2ecd8a6ccec5",
        "x-ms-routing-request-id": "SOUTHEASTASIA:20220705T091353Z:c9d186fe-9d3b-4188-8d75-a11598732d30",
        "x-rp-server-mvid": "a7df074e-9833-4af6-8182-5a1fcbe82718"
      },
      "ResponseBody": {
        "sku": {
          "name": "Standard_S1",
          "tier": "Standard",
          "size": "S1",
          "capacity": 1
        },
        "properties": {
          "provisioningState": "Succeeded",
          "externalIP": "20.88.154.130",
          "hostName": "sdkwebpubsub2011.webpubsub.azure.com",
          "publicPort": 443,
          "serverPort": 443,
          "version": "1.0",
          "privateEndpointConnections": [],
          "sharedPrivateLinkResources": [],
          "tls": {
            "clientCertEnabled": false
          },
          "hostNamePrefix": "sdkwebpubsub2011",
          "liveTraceConfiguration": {
            "enabled": null,
            "categories": []
          },
          "resourceLogConfiguration": {
            "categories": []
          },
          "networkACLs": {
            "defaultAction": "Deny",
            "publicNetwork": {
              "allow": [],
              "deny": []
            },
            "privateEndpoints": []
          },
          "publicNetworkAccess": "Enabled",
          "disableLocalAuth": false,
          "disableAadAuth": false
        },
        "systemData": {
          "createdBy": "8e6d47e0-7969-4fde-a62c-4fea4f165e98",
          "createdByType": "Application",
          "createdAt": "2022-07-05T09:12:03.7808471Z",
          "lastModifiedBy": "8e6d47e0-7969-4fde-a62c-4fea4f165e98",
          "lastModifiedByType": "Application",
          "lastModifiedAt": "2022-07-05T09:12:03.7808471Z"
        },
        "location": "eastus",
        "tags": {},
        "id": "/subscriptions/db1ab6f0-4769-4b27-930e-01e2ef9c123c/resourceGroups/SdkRg5822/providers/Microsoft.SignalRService/WebPubSub/SdkWebPubSub2011",
        "name": "SdkWebPubSub2011",
        "type": "Microsoft.SignalRService/WebPubSub"
      }
    },
    {
      "RequestUri": "https://management.azure.com/subscriptions/db1ab6f0-4769-4b27-930e-01e2ef9c123c/resourceGroups/SdkRg5822/providers/Microsoft.Web/sites/SdkWeb6285/providers/Microsoft.ServiceLinker/linkers/SdkLinker1840?api-version=2022-05-01",
      "RequestMethod": "PUT",
      "RequestHeaders": {
        "Accept": "application/json",
        "Authorization": "Sanitized",
        "Content-Length": "258",
        "Content-Type": "application/json",
        "traceparent": "00-cdaee2ecd43bf8418cea697ad07365b5-34637a2ec9ebcb43-00",
        "User-Agent": "azsdk-net-ResourceManager.ServiceLinker/1.0.0-alpha.20220705.1 (.NET Core 3.1.26; Microsoft Windows 10.0.22000)",
        "x-ms-client-request-id": "f9cff0a4389ed43cbb44af0c27d6c8ed",
        "x-ms-return-client-request-id": "true"
      },
      "RequestBody": {
        "properties": {
          "targetService": {
            "id": "/subscriptions/db1ab6f0-4769-4b27-930e-01e2ef9c123c/resourceGroups/SdkRg5822/providers/Microsoft.SignalRService/WebPubSub/SdkWebPubSub2011",
            "type": "AzureResource"
          },
          "authInfo": {
            "authType": "secret"
          },
          "clientType": "dotnet"
        }
      },
      "StatusCode": 201,
      "ResponseHeaders": {
        "Azure-AsyncOperation": "https://management.azure.com/subscriptions/db1ab6f0-4769-4b27-930e-01e2ef9c123c/providers/Microsoft.ServiceLinker/locations/EASTUS/operationStatuses/0d7e3c89-8ca6-49d0-9cf0-870564285ac6*EF416CA73E87B253E90B22DAEC9C7208EDC3CD147A197A0BA7688197CC1F52EC?api-version=2022-05-01",
        "Cache-Control": "no-cache",
        "Content-Length": "920",
        "Content-Type": "application/json; charset=utf-8",
        "Date": "Tue, 05 Jul 2022 09:13:54 GMT",
        "ETag": "\u00223000b0e4-0000-0100-0000-62c400d20000\u0022",
        "Expires": "-1",
        "mise-correlation-id": "3f3c4201-8eaf-47b7-a41b-97929b62ce43",
        "Pragma": "no-cache",
        "Strict-Transport-Security": "max-age=31536000; includeSubDomains",
        "X-Content-Type-Options": "nosniff",
        "x-ms-correlation-request-id": "871230a1-d0a4-4982-8dc5-aa697954869c",
        "x-ms-providerhub-traffic": "True",
        "x-ms-ratelimit-remaining-subscription-writes": "1197",
        "x-ms-request-id": "0d7e3c89-8ca6-49d0-9cf0-870564285ac6",
        "x-ms-routing-request-id": "SOUTHEASTASIA:20220705T091355Z:871230a1-d0a4-4982-8dc5-aa697954869c"
      },
      "ResponseBody": {
        "id": "/subscriptions/db1ab6f0-4769-4b27-930e-01e2ef9c123c/resourceGroups/SdkRg5822/providers/Microsoft.Web/sites/SdkWeb6285/providers/Microsoft.ServiceLinker/linkers/SdkLinker1840",
        "name": "SdkLinker1840",
        "type": "microsoft.servicelinker/linkers",
        "systemData": {
          "createdBy": "8e6d47e0-7969-4fde-a62c-4fea4f165e98",
          "createdByType": "Application",
          "createdAt": "2022-07-05T09:13:53.6876417Z",
          "lastModifiedBy": "8e6d47e0-7969-4fde-a62c-4fea4f165e98",
          "lastModifiedByType": "Application",
          "lastModifiedAt": "2022-07-05T09:13:53.6876417Z"
        },
        "properties": {
          "provisioningState": "Accepted",
          "targetService": {
            "id": "/subscriptions/db1ab6f0-4769-4b27-930e-01e2ef9c123c/resourceGroups/SdkRg5822/providers/Microsoft.SignalRService/WebPubSub/SdkWebPubSub2011",
            "resourceProperties": null,
            "type": "AzureResource"
          },
          "authInfo": {
            "name": null,
            "secretInfo": null,
            "authType": "secret"
          },
          "vNetSolution": null,
          "clientType": "dotnet",
          "secretStore": null,
          "scope": null
        }
      }
    },
    {
      "RequestUri": "https://management.azure.com/subscriptions/db1ab6f0-4769-4b27-930e-01e2ef9c123c/providers/Microsoft.ServiceLinker/locations/EASTUS/operationStatuses/0d7e3c89-8ca6-49d0-9cf0-870564285ac6*EF416CA73E87B253E90B22DAEC9C7208EDC3CD147A197A0BA7688197CC1F52EC?api-version=2022-05-01",
      "RequestMethod": "GET",
      "RequestHeaders": {
        "Authorization": "Sanitized",
        "traceparent": "00-cdaee2ecd43bf8418cea697ad07365b5-bfb75995223cf74f-00",
        "User-Agent": "azsdk-net-ResourceManager/1.1.2 (.NET Core 3.1.26; Microsoft Windows 10.0.22000)",
        "x-ms-client-request-id": "378e305647b728f4bd2c22fbec8ac672",
        "x-ms-return-client-request-id": "true"
      },
      "RequestBody": null,
      "StatusCode": 200,
      "ResponseHeaders": {
        "Cache-Control": "no-cache",
        "Content-Length": "594",
        "Content-Type": "application/json; charset=utf-8",
        "Date": "Tue, 05 Jul 2022 09:13:55 GMT",
        "ETag": "\u0022140198ff-0000-0100-0000-62c400d20000\u0022",
        "Expires": "-1",
        "Pragma": "no-cache",
        "Strict-Transport-Security": "max-age=31536000; includeSubDomains",
        "X-Content-Type-Options": "nosniff",
        "x-ms-correlation-request-id": "8c90da1b-50c0-448e-af74-e7926f4f8add",
        "x-ms-ratelimit-remaining-subscription-reads": "11984",
        "x-ms-request-id": "25258687-1751-4de8-a788-b2961b696d09",
        "x-ms-routing-request-id": "SOUTHEASTASIA:20220705T091355Z:8c90da1b-50c0-448e-af74-e7926f4f8add"
      },
      "ResponseBody": {
        "id": "/subscriptions/db1ab6f0-4769-4b27-930e-01e2ef9c123c/providers/Microsoft.ServiceLinker/locations/EASTUS/operationStatuses/0d7e3c89-8ca6-49d0-9cf0-870564285ac6*EF416CA73E87B253E90B22DAEC9C7208EDC3CD147A197A0BA7688197CC1F52EC",
        "name": "0d7e3c89-8ca6-49d0-9cf0-870564285ac6*EF416CA73E87B253E90B22DAEC9C7208EDC3CD147A197A0BA7688197CC1F52EC",
        "resourceId": "/subscriptions/db1ab6f0-4769-4b27-930e-01e2ef9c123c/resourceGroups/SdkRg5822/providers/Microsoft.Web/sites/SdkWeb6285/providers/Microsoft.ServiceLinker/linkers/SdkLinker1840",
        "status": "Accepted",
        "startTime": "2022-07-05T09:13:54.8578787Z"
      }
    },
    {
      "RequestUri": "https://management.azure.com/subscriptions/db1ab6f0-4769-4b27-930e-01e2ef9c123c/providers/Microsoft.ServiceLinker/locations/EASTUS/operationStatuses/0d7e3c89-8ca6-49d0-9cf0-870564285ac6*EF416CA73E87B253E90B22DAEC9C7208EDC3CD147A197A0BA7688197CC1F52EC?api-version=2022-05-01",
      "RequestMethod": "GET",
      "RequestHeaders": {
        "Authorization": "Sanitized",
        "traceparent": "00-cdaee2ecd43bf8418cea697ad07365b5-7d69ef9b06ff434a-00",
        "User-Agent": "azsdk-net-ResourceManager/1.1.2 (.NET Core 3.1.26; Microsoft Windows 10.0.22000)",
        "x-ms-client-request-id": "3c9f3c13128821327232359ef2035a6d",
        "x-ms-return-client-request-id": "true"
      },
      "RequestBody": null,
      "StatusCode": 200,
      "ResponseHeaders": {
        "Cache-Control": "no-cache",
        "Content-Length": "594",
        "Content-Type": "application/json; charset=utf-8",
        "Date": "Tue, 05 Jul 2022 09:13:56 GMT",
        "ETag": "\u0022140198ff-0000-0100-0000-62c400d20000\u0022",
        "Expires": "-1",
        "Pragma": "no-cache",
        "Strict-Transport-Security": "max-age=31536000; includeSubDomains",
        "X-Content-Type-Options": "nosniff",
        "x-ms-correlation-request-id": "20f70e4a-d5cf-438d-b18e-241158fb0772",
        "x-ms-ratelimit-remaining-subscription-reads": "11983",
        "x-ms-request-id": "e6cd7034-4870-4428-99ad-64408d99ac41",
        "x-ms-routing-request-id": "SOUTHEASTASIA:20220705T091356Z:20f70e4a-d5cf-438d-b18e-241158fb0772"
      },
      "ResponseBody": {
        "id": "/subscriptions/db1ab6f0-4769-4b27-930e-01e2ef9c123c/providers/Microsoft.ServiceLinker/locations/EASTUS/operationStatuses/0d7e3c89-8ca6-49d0-9cf0-870564285ac6*EF416CA73E87B253E90B22DAEC9C7208EDC3CD147A197A0BA7688197CC1F52EC",
        "name": "0d7e3c89-8ca6-49d0-9cf0-870564285ac6*EF416CA73E87B253E90B22DAEC9C7208EDC3CD147A197A0BA7688197CC1F52EC",
        "resourceId": "/subscriptions/db1ab6f0-4769-4b27-930e-01e2ef9c123c/resourceGroups/SdkRg5822/providers/Microsoft.Web/sites/SdkWeb6285/providers/Microsoft.ServiceLinker/linkers/SdkLinker1840",
        "status": "Accepted",
        "startTime": "2022-07-05T09:13:54.8578787Z"
      }
    },
    {
      "RequestUri": "https://management.azure.com/subscriptions/db1ab6f0-4769-4b27-930e-01e2ef9c123c/providers/Microsoft.ServiceLinker/locations/EASTUS/operationStatuses/0d7e3c89-8ca6-49d0-9cf0-870564285ac6*EF416CA73E87B253E90B22DAEC9C7208EDC3CD147A197A0BA7688197CC1F52EC?api-version=2022-05-01",
      "RequestMethod": "GET",
      "RequestHeaders": {
        "Authorization": "Sanitized",
        "traceparent": "00-cdaee2ecd43bf8418cea697ad07365b5-a5d129e5bb704b41-00",
        "User-Agent": "azsdk-net-ResourceManager/1.1.2 (.NET Core 3.1.26; Microsoft Windows 10.0.22000)",
        "x-ms-client-request-id": "f7b684cd9148db361c2f4daf6082af39",
        "x-ms-return-client-request-id": "true"
      },
      "RequestBody": null,
      "StatusCode": 200,
      "ResponseHeaders": {
        "Cache-Control": "no-cache",
        "Content-Length": "594",
        "Content-Type": "application/json; charset=utf-8",
        "Date": "Tue, 05 Jul 2022 09:13:57 GMT",
        "ETag": "\u0022140198ff-0000-0100-0000-62c400d20000\u0022",
        "Expires": "-1",
        "Pragma": "no-cache",
        "Strict-Transport-Security": "max-age=31536000; includeSubDomains",
        "X-Content-Type-Options": "nosniff",
        "x-ms-correlation-request-id": "17864261-018b-4005-97bd-afc81d747ce4",
        "x-ms-ratelimit-remaining-subscription-reads": "11982",
        "x-ms-request-id": "7d02618a-a453-42b1-95fa-070840cc4f8a",
        "x-ms-routing-request-id": "SOUTHEASTASIA:20220705T091358Z:17864261-018b-4005-97bd-afc81d747ce4"
      },
      "ResponseBody": {
        "id": "/subscriptions/db1ab6f0-4769-4b27-930e-01e2ef9c123c/providers/Microsoft.ServiceLinker/locations/EASTUS/operationStatuses/0d7e3c89-8ca6-49d0-9cf0-870564285ac6*EF416CA73E87B253E90B22DAEC9C7208EDC3CD147A197A0BA7688197CC1F52EC",
        "name": "0d7e3c89-8ca6-49d0-9cf0-870564285ac6*EF416CA73E87B253E90B22DAEC9C7208EDC3CD147A197A0BA7688197CC1F52EC",
        "resourceId": "/subscriptions/db1ab6f0-4769-4b27-930e-01e2ef9c123c/resourceGroups/SdkRg5822/providers/Microsoft.Web/sites/SdkWeb6285/providers/Microsoft.ServiceLinker/linkers/SdkLinker1840",
        "status": "Accepted",
        "startTime": "2022-07-05T09:13:54.8578787Z"
      }
    },
    {
      "RequestUri": "https://management.azure.com/subscriptions/db1ab6f0-4769-4b27-930e-01e2ef9c123c/providers/Microsoft.ServiceLinker/locations/EASTUS/operationStatuses/0d7e3c89-8ca6-49d0-9cf0-870564285ac6*EF416CA73E87B253E90B22DAEC9C7208EDC3CD147A197A0BA7688197CC1F52EC?api-version=2022-05-01",
      "RequestMethod": "GET",
      "RequestHeaders": {
        "Authorization": "Sanitized",
        "traceparent": "00-cdaee2ecd43bf8418cea697ad07365b5-fabad9c450619343-00",
        "User-Agent": "azsdk-net-ResourceManager/1.1.2 (.NET Core 3.1.26; Microsoft Windows 10.0.22000)",
        "x-ms-client-request-id": "3d26d3393aaf43a2fd6cc485125636ba",
        "x-ms-return-client-request-id": "true"
      },
      "RequestBody": null,
      "StatusCode": 200,
      "ResponseHeaders": {
        "Cache-Control": "no-cache",
        "Content-Length": "594",
        "Content-Type": "application/json; charset=utf-8",
        "Date": "Tue, 05 Jul 2022 09:13:59 GMT",
        "ETag": "\u0022140198ff-0000-0100-0000-62c400d20000\u0022",
        "Expires": "-1",
        "Pragma": "no-cache",
        "Strict-Transport-Security": "max-age=31536000; includeSubDomains",
        "X-Content-Type-Options": "nosniff",
        "x-ms-correlation-request-id": "98fcb539-84ff-409a-80af-0e2959c59daf",
        "x-ms-ratelimit-remaining-subscription-reads": "11981",
        "x-ms-request-id": "e2470343-9d02-4e1c-b479-dcdbc4e66d74",
        "x-ms-routing-request-id": "SOUTHEASTASIA:20220705T091359Z:98fcb539-84ff-409a-80af-0e2959c59daf"
      },
      "ResponseBody": {
        "id": "/subscriptions/db1ab6f0-4769-4b27-930e-01e2ef9c123c/providers/Microsoft.ServiceLinker/locations/EASTUS/operationStatuses/0d7e3c89-8ca6-49d0-9cf0-870564285ac6*EF416CA73E87B253E90B22DAEC9C7208EDC3CD147A197A0BA7688197CC1F52EC",
        "name": "0d7e3c89-8ca6-49d0-9cf0-870564285ac6*EF416CA73E87B253E90B22DAEC9C7208EDC3CD147A197A0BA7688197CC1F52EC",
        "resourceId": "/subscriptions/db1ab6f0-4769-4b27-930e-01e2ef9c123c/resourceGroups/SdkRg5822/providers/Microsoft.Web/sites/SdkWeb6285/providers/Microsoft.ServiceLinker/linkers/SdkLinker1840",
        "status": "Accepted",
        "startTime": "2022-07-05T09:13:54.8578787Z"
      }
    },
    {
      "RequestUri": "https://management.azure.com/subscriptions/db1ab6f0-4769-4b27-930e-01e2ef9c123c/providers/Microsoft.ServiceLinker/locations/EASTUS/operationStatuses/0d7e3c89-8ca6-49d0-9cf0-870564285ac6*EF416CA73E87B253E90B22DAEC9C7208EDC3CD147A197A0BA7688197CC1F52EC?api-version=2022-05-01",
      "RequestMethod": "GET",
      "RequestHeaders": {
        "Authorization": "Sanitized",
        "traceparent": "00-cdaee2ecd43bf8418cea697ad07365b5-8fe7edd464c54644-00",
        "User-Agent": "azsdk-net-ResourceManager/1.1.2 (.NET Core 3.1.26; Microsoft Windows 10.0.22000)",
        "x-ms-client-request-id": "682db5d2cfd4812a06c32059c482c1ef",
        "x-ms-return-client-request-id": "true"
      },
      "RequestBody": null,
      "StatusCode": 200,
      "ResponseHeaders": {
        "Cache-Control": "no-cache",
        "Content-Length": "594",
        "Content-Type": "application/json; charset=utf-8",
        "Date": "Tue, 05 Jul 2022 09:14:01 GMT",
        "ETag": "\u0022140198ff-0000-0100-0000-62c400d20000\u0022",
        "Expires": "-1",
        "Pragma": "no-cache",
        "Strict-Transport-Security": "max-age=31536000; includeSubDomains",
        "X-Content-Type-Options": "nosniff",
        "x-ms-correlation-request-id": "c5ff7c61-17bb-4c31-80b4-1a17aa806d80",
        "x-ms-ratelimit-remaining-subscription-reads": "11980",
        "x-ms-request-id": "0471c79c-6cfc-43e8-9c72-7de4f18eabfa",
        "x-ms-routing-request-id": "SOUTHEASTASIA:20220705T091401Z:c5ff7c61-17bb-4c31-80b4-1a17aa806d80"
      },
      "ResponseBody": {
        "id": "/subscriptions/db1ab6f0-4769-4b27-930e-01e2ef9c123c/providers/Microsoft.ServiceLinker/locations/EASTUS/operationStatuses/0d7e3c89-8ca6-49d0-9cf0-870564285ac6*EF416CA73E87B253E90B22DAEC9C7208EDC3CD147A197A0BA7688197CC1F52EC",
        "name": "0d7e3c89-8ca6-49d0-9cf0-870564285ac6*EF416CA73E87B253E90B22DAEC9C7208EDC3CD147A197A0BA7688197CC1F52EC",
        "resourceId": "/subscriptions/db1ab6f0-4769-4b27-930e-01e2ef9c123c/resourceGroups/SdkRg5822/providers/Microsoft.Web/sites/SdkWeb6285/providers/Microsoft.ServiceLinker/linkers/SdkLinker1840",
        "status": "Accepted",
        "startTime": "2022-07-05T09:13:54.8578787Z"
      }
    },
    {
      "RequestUri": "https://management.azure.com/subscriptions/db1ab6f0-4769-4b27-930e-01e2ef9c123c/providers/Microsoft.ServiceLinker/locations/EASTUS/operationStatuses/0d7e3c89-8ca6-49d0-9cf0-870564285ac6*EF416CA73E87B253E90B22DAEC9C7208EDC3CD147A197A0BA7688197CC1F52EC?api-version=2022-05-01",
      "RequestMethod": "GET",
      "RequestHeaders": {
        "Authorization": "Sanitized",
        "traceparent": "00-cdaee2ecd43bf8418cea697ad07365b5-68989afac322c343-00",
        "User-Agent": "azsdk-net-ResourceManager/1.1.2 (.NET Core 3.1.26; Microsoft Windows 10.0.22000)",
        "x-ms-client-request-id": "1e65fc831cdc93bde172f9dbccb0c9c6",
        "x-ms-return-client-request-id": "true"
      },
      "RequestBody": null,
      "StatusCode": 200,
      "ResponseHeaders": {
        "Cache-Control": "no-cache",
        "Content-Length": "594",
        "Content-Type": "application/json; charset=utf-8",
        "Date": "Tue, 05 Jul 2022 09:14:05 GMT",
        "ETag": "\u0022140198ff-0000-0100-0000-62c400d20000\u0022",
        "Expires": "-1",
        "Pragma": "no-cache",
        "Strict-Transport-Security": "max-age=31536000; includeSubDomains",
        "X-Content-Type-Options": "nosniff",
        "x-ms-correlation-request-id": "96c884ef-924f-4e26-a96a-6d4fbda768c0",
        "x-ms-ratelimit-remaining-subscription-reads": "11979",
        "x-ms-request-id": "70511b3c-50a0-4378-88b3-ee2aef061d5b",
        "x-ms-routing-request-id": "SOUTHEASTASIA:20220705T091406Z:96c884ef-924f-4e26-a96a-6d4fbda768c0"
      },
      "ResponseBody": {
        "id": "/subscriptions/db1ab6f0-4769-4b27-930e-01e2ef9c123c/providers/Microsoft.ServiceLinker/locations/EASTUS/operationStatuses/0d7e3c89-8ca6-49d0-9cf0-870564285ac6*EF416CA73E87B253E90B22DAEC9C7208EDC3CD147A197A0BA7688197CC1F52EC",
        "name": "0d7e3c89-8ca6-49d0-9cf0-870564285ac6*EF416CA73E87B253E90B22DAEC9C7208EDC3CD147A197A0BA7688197CC1F52EC",
        "resourceId": "/subscriptions/db1ab6f0-4769-4b27-930e-01e2ef9c123c/resourceGroups/SdkRg5822/providers/Microsoft.Web/sites/SdkWeb6285/providers/Microsoft.ServiceLinker/linkers/SdkLinker1840",
        "status": "Accepted",
        "startTime": "2022-07-05T09:13:54.8578787Z"
      }
    },
    {
      "RequestUri": "https://management.azure.com/subscriptions/db1ab6f0-4769-4b27-930e-01e2ef9c123c/providers/Microsoft.ServiceLinker/locations/EASTUS/operationStatuses/0d7e3c89-8ca6-49d0-9cf0-870564285ac6*EF416CA73E87B253E90B22DAEC9C7208EDC3CD147A197A0BA7688197CC1F52EC?api-version=2022-05-01",
      "RequestMethod": "GET",
      "RequestHeaders": {
        "Authorization": "Sanitized",
        "traceparent": "00-cdaee2ecd43bf8418cea697ad07365b5-fb86e1eacdb2184e-00",
        "User-Agent": "azsdk-net-ResourceManager/1.1.2 (.NET Core 3.1.26; Microsoft Windows 10.0.22000)",
        "x-ms-client-request-id": "aadd93f846556964a9a437ec1a497e7b",
        "x-ms-return-client-request-id": "true"
      },
      "RequestBody": null,
      "StatusCode": 200,
      "ResponseHeaders": {
        "Cache-Control": "no-cache",
        "Content-Length": "594",
        "Content-Type": "application/json; charset=utf-8",
        "Date": "Tue, 05 Jul 2022 09:14:13 GMT",
        "ETag": "\u0022140198ff-0000-0100-0000-62c400d20000\u0022",
        "Expires": "-1",
        "Pragma": "no-cache",
        "Strict-Transport-Security": "max-age=31536000; includeSubDomains",
        "X-Content-Type-Options": "nosniff",
        "x-ms-correlation-request-id": "e1962dfb-37a6-437b-b4db-7bf6aa70fe44",
        "x-ms-ratelimit-remaining-subscription-reads": "11978",
        "x-ms-request-id": "e2719ef9-b486-470d-8565-2f98f322a354",
        "x-ms-routing-request-id": "SOUTHEASTASIA:20220705T091414Z:e1962dfb-37a6-437b-b4db-7bf6aa70fe44"
      },
      "ResponseBody": {
        "id": "/subscriptions/db1ab6f0-4769-4b27-930e-01e2ef9c123c/providers/Microsoft.ServiceLinker/locations/EASTUS/operationStatuses/0d7e3c89-8ca6-49d0-9cf0-870564285ac6*EF416CA73E87B253E90B22DAEC9C7208EDC3CD147A197A0BA7688197CC1F52EC",
        "name": "0d7e3c89-8ca6-49d0-9cf0-870564285ac6*EF416CA73E87B253E90B22DAEC9C7208EDC3CD147A197A0BA7688197CC1F52EC",
        "resourceId": "/subscriptions/db1ab6f0-4769-4b27-930e-01e2ef9c123c/resourceGroups/SdkRg5822/providers/Microsoft.Web/sites/SdkWeb6285/providers/Microsoft.ServiceLinker/linkers/SdkLinker1840",
        "status": "Accepted",
        "startTime": "2022-07-05T09:13:54.8578787Z"
      }
    },
    {
      "RequestUri": "https://management.azure.com/subscriptions/db1ab6f0-4769-4b27-930e-01e2ef9c123c/providers/Microsoft.ServiceLinker/locations/EASTUS/operationStatuses/0d7e3c89-8ca6-49d0-9cf0-870564285ac6*EF416CA73E87B253E90B22DAEC9C7208EDC3CD147A197A0BA7688197CC1F52EC?api-version=2022-05-01",
      "RequestMethod": "GET",
      "RequestHeaders": {
        "Authorization": "Sanitized",
        "traceparent": "00-cdaee2ecd43bf8418cea697ad07365b5-0237b6fee2d0274c-00",
        "User-Agent": "azsdk-net-ResourceManager/1.1.2 (.NET Core 3.1.26; Microsoft Windows 10.0.22000)",
        "x-ms-client-request-id": "1501d5aa18f1b5def7998762d64eb455",
        "x-ms-return-client-request-id": "true"
      },
      "RequestBody": null,
      "StatusCode": 200,
      "ResponseHeaders": {
        "Cache-Control": "no-cache",
        "Content-Length": "594",
        "Content-Type": "application/json; charset=utf-8",
        "Date": "Tue, 05 Jul 2022 09:14:30 GMT",
        "ETag": "\u0022140198ff-0000-0100-0000-62c400d20000\u0022",
        "Expires": "-1",
        "Pragma": "no-cache",
        "Strict-Transport-Security": "max-age=31536000; includeSubDomains",
        "X-Content-Type-Options": "nosniff",
        "x-ms-correlation-request-id": "abe8b440-9e38-4838-9444-b5ed7c30c879",
        "x-ms-ratelimit-remaining-subscription-reads": "11977",
        "x-ms-request-id": "781144c1-5461-49eb-878d-9c3e7b5f0565",
        "x-ms-routing-request-id": "SOUTHEASTASIA:20220705T091430Z:abe8b440-9e38-4838-9444-b5ed7c30c879"
      },
      "ResponseBody": {
        "id": "/subscriptions/db1ab6f0-4769-4b27-930e-01e2ef9c123c/providers/Microsoft.ServiceLinker/locations/EASTUS/operationStatuses/0d7e3c89-8ca6-49d0-9cf0-870564285ac6*EF416CA73E87B253E90B22DAEC9C7208EDC3CD147A197A0BA7688197CC1F52EC",
        "name": "0d7e3c89-8ca6-49d0-9cf0-870564285ac6*EF416CA73E87B253E90B22DAEC9C7208EDC3CD147A197A0BA7688197CC1F52EC",
        "resourceId": "/subscriptions/db1ab6f0-4769-4b27-930e-01e2ef9c123c/resourceGroups/SdkRg5822/providers/Microsoft.Web/sites/SdkWeb6285/providers/Microsoft.ServiceLinker/linkers/SdkLinker1840",
        "status": "Accepted",
        "startTime": "2022-07-05T09:13:54.8578787Z"
      }
    },
    {
      "RequestUri": "https://management.azure.com/subscriptions/db1ab6f0-4769-4b27-930e-01e2ef9c123c/providers/Microsoft.ServiceLinker/locations/EASTUS/operationStatuses/0d7e3c89-8ca6-49d0-9cf0-870564285ac6*EF416CA73E87B253E90B22DAEC9C7208EDC3CD147A197A0BA7688197CC1F52EC?api-version=2022-05-01",
      "RequestMethod": "GET",
      "RequestHeaders": {
        "Authorization": "Sanitized",
        "traceparent": "00-cdaee2ecd43bf8418cea697ad07365b5-e499473561137243-00",
        "User-Agent": "azsdk-net-ResourceManager/1.1.2 (.NET Core 3.1.26; Microsoft Windows 10.0.22000)",
        "x-ms-client-request-id": "316059f916a53c9a98fb7438e5d17997",
        "x-ms-return-client-request-id": "true"
      },
      "RequestBody": null,
      "StatusCode": 200,
      "ResponseHeaders": {
        "Cache-Control": "no-cache",
        "Content-Length": "594",
        "Content-Type": "application/json; charset=utf-8",
        "Date": "Tue, 05 Jul 2022 09:15:02 GMT",
        "ETag": "\u0022140198ff-0000-0100-0000-62c400d20000\u0022",
        "Expires": "-1",
        "Pragma": "no-cache",
        "Strict-Transport-Security": "max-age=31536000; includeSubDomains",
        "X-Content-Type-Options": "nosniff",
        "x-ms-correlation-request-id": "c307980c-00a5-493e-9218-59ffc3643e71",
        "x-ms-ratelimit-remaining-subscription-reads": "11976",
        "x-ms-request-id": "184fabf6-e5d1-4a27-a519-f19bbe3ab580",
        "x-ms-routing-request-id": "SOUTHEASTASIA:20220705T091503Z:c307980c-00a5-493e-9218-59ffc3643e71"
      },
      "ResponseBody": {
        "id": "/subscriptions/db1ab6f0-4769-4b27-930e-01e2ef9c123c/providers/Microsoft.ServiceLinker/locations/EASTUS/operationStatuses/0d7e3c89-8ca6-49d0-9cf0-870564285ac6*EF416CA73E87B253E90B22DAEC9C7208EDC3CD147A197A0BA7688197CC1F52EC",
        "name": "0d7e3c89-8ca6-49d0-9cf0-870564285ac6*EF416CA73E87B253E90B22DAEC9C7208EDC3CD147A197A0BA7688197CC1F52EC",
        "resourceId": "/subscriptions/db1ab6f0-4769-4b27-930e-01e2ef9c123c/resourceGroups/SdkRg5822/providers/Microsoft.Web/sites/SdkWeb6285/providers/Microsoft.ServiceLinker/linkers/SdkLinker1840",
        "status": "Accepted",
        "startTime": "2022-07-05T09:13:54.8578787Z"
      }
    },
    {
      "RequestUri": "https://management.azure.com/subscriptions/db1ab6f0-4769-4b27-930e-01e2ef9c123c/providers/Microsoft.ServiceLinker/locations/EASTUS/operationStatuses/0d7e3c89-8ca6-49d0-9cf0-870564285ac6*EF416CA73E87B253E90B22DAEC9C7208EDC3CD147A197A0BA7688197CC1F52EC?api-version=2022-05-01",
      "RequestMethod": "GET",
      "RequestHeaders": {
        "Authorization": "Sanitized",
        "traceparent": "00-cdaee2ecd43bf8418cea697ad07365b5-f442ec310e4e2144-00",
        "User-Agent": "azsdk-net-ResourceManager/1.1.2 (.NET Core 3.1.26; Microsoft Windows 10.0.22000)",
        "x-ms-client-request-id": "f7307ef4b3afe0d5b428b3bbbf01935a",
        "x-ms-return-client-request-id": "true"
      },
      "RequestBody": null,
      "StatusCode": 200,
      "ResponseHeaders": {
        "Cache-Control": "no-cache",
        "Content-Length": "666",
        "Content-Type": "application/json; charset=utf-8",
        "Date": "Tue, 05 Jul 2022 09:15:35 GMT",
        "ETag": "\u002215017900-0000-0100-0000-62c401230000\u0022",
        "Expires": "-1",
        "Pragma": "no-cache",
        "Strict-Transport-Security": "max-age=31536000; includeSubDomains",
        "X-Content-Type-Options": "nosniff",
        "x-ms-correlation-request-id": "8e008e97-e52f-4825-bbc8-7c9776f5e767",
        "x-ms-ratelimit-remaining-subscription-reads": "11975",
        "x-ms-request-id": "068e70ca-2856-45cf-a633-9a3d7f7d240e",
        "x-ms-routing-request-id": "SOUTHEASTASIA:20220705T091535Z:8e008e97-e52f-4825-bbc8-7c9776f5e767"
      },
      "ResponseBody": {
        "id": "/subscriptions/db1ab6f0-4769-4b27-930e-01e2ef9c123c/providers/Microsoft.ServiceLinker/locations/EASTUS/operationStatuses/0d7e3c89-8ca6-49d0-9cf0-870564285ac6*EF416CA73E87B253E90B22DAEC9C7208EDC3CD147A197A0BA7688197CC1F52EC",
        "name": "0d7e3c89-8ca6-49d0-9cf0-870564285ac6*EF416CA73E87B253E90B22DAEC9C7208EDC3CD147A197A0BA7688197CC1F52EC",
        "resourceId": "/subscriptions/db1ab6f0-4769-4b27-930e-01e2ef9c123c/resourceGroups/SdkRg5822/providers/Microsoft.Web/sites/SdkWeb6285/providers/Microsoft.ServiceLinker/linkers/SdkLinker1840",
        "status": "Succeeded",
        "startTime": "2022-07-05T09:13:54.8578787Z",
        "endTime": "2022-07-05T09:15:15.8390021Z",
        "properties": {
          "Message": null
        }
      }
    },
    {
      "RequestUri": "https://management.azure.com/subscriptions/db1ab6f0-4769-4b27-930e-01e2ef9c123c/resourceGroups/SdkRg5822/providers/Microsoft.Web/sites/SdkWeb6285/providers/Microsoft.ServiceLinker/linkers/SdkLinker1840?api-version=2022-05-01",
      "RequestMethod": "GET",
      "RequestHeaders": {
        "Authorization": "Sanitized",
        "traceparent": "00-cdaee2ecd43bf8418cea697ad07365b5-de2ee32f25c78e40-00",
        "User-Agent": "azsdk-net-ResourceManager/1.1.2 (.NET Core 3.1.26; Microsoft Windows 10.0.22000)",
        "x-ms-client-request-id": "c0f2e2ef4ce993d53bc57df5a3a6cf26",
        "x-ms-return-client-request-id": "true"
      },
      "RequestBody": null,
      "StatusCode": 200,
      "ResponseHeaders": {
        "Cache-Control": "no-cache",
        "Content-Length": "921",
        "Content-Type": "application/json; charset=utf-8",
        "Date": "Tue, 05 Jul 2022 09:15:36 GMT",
        "ETag": "\u0022300026e5-0000-0100-0000-62c401230000\u0022",
        "Expires": "-1",
        "mise-correlation-id": "a38e3dac-5f8a-4d9e-83d1-bc5dfa0090f3",
        "Pragma": "no-cache",
        "Strict-Transport-Security": "max-age=31536000; includeSubDomains",
        "X-Content-Type-Options": "nosniff",
        "x-ms-correlation-request-id": "4c46a1ab-9735-4ef1-8fe1-071daae03959",
        "x-ms-providerhub-traffic": "True",
        "x-ms-ratelimit-remaining-subscription-reads": "11974",
        "x-ms-request-id": "d44217ac-79d7-43d7-8569-907e8eeb3c9b",
        "x-ms-routing-request-id": "SOUTHEASTASIA:20220705T091537Z:4c46a1ab-9735-4ef1-8fe1-071daae03959"
      },
      "ResponseBody": {
        "id": "/subscriptions/db1ab6f0-4769-4b27-930e-01e2ef9c123c/resourceGroups/SdkRg5822/providers/Microsoft.Web/sites/SdkWeb6285/providers/Microsoft.ServiceLinker/linkers/SdkLinker1840",
        "name": "SdkLinker1840",
        "type": "microsoft.servicelinker/linkers",
        "systemData": {
          "createdBy": "8e6d47e0-7969-4fde-a62c-4fea4f165e98",
          "createdByType": "Application",
          "createdAt": "2022-07-05T09:13:53.6876417Z",
          "lastModifiedBy": "8e6d47e0-7969-4fde-a62c-4fea4f165e98",
          "lastModifiedByType": "Application",
          "lastModifiedAt": "2022-07-05T09:13:53.6876417Z"
        },
        "properties": {
          "provisioningState": "Succeeded",
          "targetService": {
            "id": "/subscriptions/db1ab6f0-4769-4b27-930e-01e2ef9c123c/resourceGroups/SdkRg5822/providers/Microsoft.SignalRService/WebPubSub/SdkWebPubSub2011",
            "resourceProperties": null,
            "type": "AzureResource"
          },
          "authInfo": {
            "name": null,
            "secretInfo": null,
            "authType": "secret"
          },
          "clientType": "dotnet",
          "scope": null,
          "vNetSolution": null,
          "secretStore": null
        }
      }
    },
    {
      "RequestUri": "https://management.azure.com/subscriptions/db1ab6f0-4769-4b27-930e-01e2ef9c123c/resourceGroups/SdkRg5822/providers/Microsoft.Web/sites/SdkWeb6285/providers/Microsoft.ServiceLinker/linkers?api-version=2022-05-01",
      "RequestMethod": "GET",
      "RequestHeaders": {
        "Accept": "application/json",
        "Authorization": "Sanitized",
        "traceparent": "00-c10277c41e86ef488e93be8e434913f4-fd836ddd18bddb4f-00",
        "User-Agent": "azsdk-net-ResourceManager.ServiceLinker/1.0.0-alpha.20220705.1 (.NET Core 3.1.26; Microsoft Windows 10.0.22000)",
        "x-ms-client-request-id": "586def20bd1d45a6847f7c7c63de7d96",
        "x-ms-return-client-request-id": "true"
      },
      "RequestBody": null,
      "StatusCode": 200,
      "ResponseHeaders": {
        "Cache-Control": "no-cache",
        "Content-Length": "933",
        "Content-Type": "application/json; charset=utf-8",
        "Date": "Tue, 05 Jul 2022 09:15:37 GMT",
        "Expires": "-1",
        "mise-correlation-id": "ecd2b853-2159-4966-980d-e8fb916157b1",
        "Pragma": "no-cache",
        "Strict-Transport-Security": "max-age=31536000; includeSubDomains",
        "X-Content-Type-Options": "nosniff",
        "x-ms-correlation-request-id": "c66f685f-0423-47c2-81f1-0620873ec770",
        "x-ms-providerhub-traffic": "True",
        "x-ms-ratelimit-remaining-subscription-reads": "11973",
        "x-ms-request-id": "cf4007a1-bdf5-4e3a-af76-d59efd0e99b4",
        "x-ms-routing-request-id": "SOUTHEASTASIA:20220705T091537Z:c66f685f-0423-47c2-81f1-0620873ec770"
      },
      "ResponseBody": {
        "value": [
          {
            "id": "/subscriptions/db1ab6f0-4769-4b27-930e-01e2ef9c123c/resourceGroups/SdkRg5822/providers/Microsoft.Web/sites/SdkWeb6285/providers/Microsoft.ServiceLinker/linkers/SdkLinker1840",
            "name": "SdkLinker1840",
            "type": "microsoft.servicelinker/linkers",
            "systemData": {
              "createdBy": "8e6d47e0-7969-4fde-a62c-4fea4f165e98",
              "createdByType": "Application",
              "createdAt": "2022-07-05T09:13:53.6876417Z",
              "lastModifiedBy": "8e6d47e0-7969-4fde-a62c-4fea4f165e98",
              "lastModifiedByType": "Application",
              "lastModifiedAt": "2022-07-05T09:13:53.6876417Z"
            },
            "properties": {
              "provisioningState": "Succeeded",
              "targetService": {
                "id": "/subscriptions/db1ab6f0-4769-4b27-930e-01e2ef9c123c/resourceGroups/SdkRg5822/providers/Microsoft.SignalRService/WebPubSub/SdkWebPubSub2011",
                "resourceProperties": null,
                "type": "AzureResource"
              },
              "authInfo": {
                "name": null,
                "secretInfo": null,
                "authType": "secret"
              },
              "clientType": "dotnet",
              "scope": null,
              "vNetSolution": null,
              "secretStore": null
            }
          }
        ]
      }
    },
    {
      "RequestUri": "https://management.azure.com/subscriptions/db1ab6f0-4769-4b27-930e-01e2ef9c123c/resourceGroups/SdkRg5822/providers/Microsoft.Web/sites/SdkWeb6285/providers/Microsoft.ServiceLinker/linkers/SdkLinker1840?api-version=2022-05-01",
      "RequestMethod": "GET",
      "RequestHeaders": {
        "Accept": "application/json",
        "Authorization": "Sanitized",
        "traceparent": "00-021aa0093be7df47868c5e64388a07a5-7970e2b3bd419943-00",
        "User-Agent": "azsdk-net-ResourceManager.ServiceLinker/1.0.0-alpha.20220705.1 (.NET Core 3.1.26; Microsoft Windows 10.0.22000)",
        "x-ms-client-request-id": "03481968b9dea7ada89dbcea35df3d0e",
        "x-ms-return-client-request-id": "true"
      },
      "RequestBody": null,
      "StatusCode": 200,
      "ResponseHeaders": {
        "Cache-Control": "no-cache",
        "Content-Length": "921",
        "Content-Type": "application/json; charset=utf-8",
        "Date": "Tue, 05 Jul 2022 09:15:38 GMT",
        "ETag": "\u0022300026e5-0000-0100-0000-62c401230000\u0022",
        "Expires": "-1",
        "mise-correlation-id": "88ccd61c-d8f6-41a7-ae2a-3521336b920e",
        "Pragma": "no-cache",
        "Strict-Transport-Security": "max-age=31536000; includeSubDomains",
        "X-Content-Type-Options": "nosniff",
        "x-ms-correlation-request-id": "414a0a60-39cd-4b3b-9a3b-2d40416c5d38",
        "x-ms-providerhub-traffic": "True",
        "x-ms-ratelimit-remaining-subscription-reads": "11972",
        "x-ms-request-id": "1ac7a3c3-1c62-4634-8970-8a15448959e6",
        "x-ms-routing-request-id": "SOUTHEASTASIA:20220705T091538Z:414a0a60-39cd-4b3b-9a3b-2d40416c5d38"
      },
      "ResponseBody": {
        "id": "/subscriptions/db1ab6f0-4769-4b27-930e-01e2ef9c123c/resourceGroups/SdkRg5822/providers/Microsoft.Web/sites/SdkWeb6285/providers/Microsoft.ServiceLinker/linkers/SdkLinker1840",
        "name": "SdkLinker1840",
        "type": "microsoft.servicelinker/linkers",
        "systemData": {
          "createdBy": "8e6d47e0-7969-4fde-a62c-4fea4f165e98",
          "createdByType": "Application",
          "createdAt": "2022-07-05T09:13:53.6876417Z",
          "lastModifiedBy": "8e6d47e0-7969-4fde-a62c-4fea4f165e98",
          "lastModifiedByType": "Application",
          "lastModifiedAt": "2022-07-05T09:13:53.6876417Z"
        },
        "properties": {
          "provisioningState": "Succeeded",
          "targetService": {
            "id": "/subscriptions/db1ab6f0-4769-4b27-930e-01e2ef9c123c/resourceGroups/SdkRg5822/providers/Microsoft.SignalRService/WebPubSub/SdkWebPubSub2011",
            "resourceProperties": null,
            "type": "AzureResource"
          },
          "authInfo": {
            "name": null,
            "secretInfo": null,
            "authType": "secret"
          },
          "clientType": "dotnet",
          "scope": null,
          "vNetSolution": null,
          "secretStore": null
        }
      }
    },
    {
      "RequestUri": "https://management.azure.com/subscriptions/db1ab6f0-4769-4b27-930e-01e2ef9c123c/resourceGroups/SdkRg5822/providers/Microsoft.Web/sites/SdkWeb6285/providers/Microsoft.ServiceLinker/linkers/SdkLinker1840/listConfigurations?api-version=2022-05-01",
      "RequestMethod": "POST",
      "RequestHeaders": {
        "Accept": "application/json",
        "Authorization": "Sanitized",
        "Content-Length": "0",
        "traceparent": "00-05cb38bf9e308e4db1818073eb7bb69f-525b52e74804ed41-00",
        "User-Agent": "azsdk-net-ResourceManager.ServiceLinker/1.0.0-alpha.20220705.1 (.NET Core 3.1.26; Microsoft Windows 10.0.22000)",
        "x-ms-client-request-id": "cf9b8c583b93323d3cad3b6acf592f5c",
        "x-ms-return-client-request-id": "true"
      },
      "RequestBody": null,
      "StatusCode": 200,
      "ResponseHeaders": {
        "Cache-Control": "no-cache",
        "Content-Length": "138",
        "Content-Type": "application/json; charset=utf-8",
        "Date": "Tue, 05 Jul 2022 09:15:39 GMT",
        "Expires": "-1",
        "mise-correlation-id": "1de2b0b1-1528-4f00-aff9-82ac7934c6cc",
        "Pragma": "no-cache",
        "Strict-Transport-Security": "max-age=31536000; includeSubDomains",
        "X-Content-Type-Options": "nosniff",
        "x-ms-correlation-request-id": "f0a5acd4-8d7c-4d07-b366-51c15c60ae72",
        "x-ms-providerhub-traffic": "True",
        "x-ms-ratelimit-remaining-subscription-writes": "1199",
        "x-ms-request-id": "95a19e01-f215-4387-a62d-3d3007870884",
        "x-ms-routing-request-id": "SOUTHEASTASIA:20220705T091539Z:f0a5acd4-8d7c-4d07-b366-51c15c60ae72"
      },
      "ResponseBody": {
        "configurations": [
          {
            "name": "AZURE_WEBPUBSUB_CONNECTIONSTRING",
            "value": "Endpoint=https://sdkwebpubsub2011.webpubsub.azure.com;Sanitized"
          }
        ]
      }
    },
    {
      "RequestUri": "https://management.azure.com/subscriptions/db1ab6f0-4769-4b27-930e-01e2ef9c123c/resourceGroups/SdkRg5822/providers/Microsoft.Web/sites/SdkWeb6285/providers/Microsoft.ServiceLinker/linkers/SdkLinker1840?api-version=2022-05-01",
      "RequestMethod": "DELETE",
      "RequestHeaders": {
        "Accept": "application/json",
        "Authorization": "Sanitized",
        "traceparent": "00-573ded7a216b92499afe3d7ac4816e3a-0671bb2982c9f542-00",
        "User-Agent": "azsdk-net-ResourceManager.ServiceLinker/1.0.0-alpha.20220705.1 (.NET Core 3.1.26; Microsoft Windows 10.0.22000)",
        "x-ms-client-request-id": "898de747cc5d664841c6af8000bb0fa5",
        "x-ms-return-client-request-id": "true"
      },
      "RequestBody": null,
      "StatusCode": 202,
      "ResponseHeaders": {
        "Azure-AsyncOperation": "https://management.azure.com/subscriptions/db1ab6f0-4769-4b27-930e-01e2ef9c123c/providers/Microsoft.ServiceLinker/locations/EASTUS/operationStatuses/afb17bc2-f083-4bfa-98d3-db520bce5c2a*EF416CA73E87B253E90B22DAEC9C7208EDC3CD147A197A0BA7688197CC1F52EC?api-version=2022-05-01",
        "Cache-Control": "no-cache",
        "Content-Length": "4",
        "Content-Type": "application/json; charset=utf-8",
        "Date": "Tue, 05 Jul 2022 09:15:40 GMT",
        "ETag": "\u002230004fe5-0000-0100-0000-62c4013c0000\u0022",
        "Expires": "-1",
        "Location": "https://management.azure.com/subscriptions/db1ab6f0-4769-4b27-930e-01e2ef9c123c/providers/Microsoft.ServiceLinker/locations/EASTUS/operationStatuses/afb17bc2-f083-4bfa-98d3-db520bce5c2a*EF416CA73E87B253E90B22DAEC9C7208EDC3CD147A197A0BA7688197CC1F52EC?api-version=2022-05-01",
        "mise-correlation-id": "ea6efeee-097c-47b7-b512-00f279f534be",
        "Pragma": "no-cache",
        "Strict-Transport-Security": "max-age=31536000; includeSubDomains",
        "X-Content-Type-Options": "nosniff",
        "x-ms-correlation-request-id": "210d06f0-e0b8-4f86-8927-c3d7562e6367",
        "x-ms-providerhub-traffic": "True",
        "x-ms-ratelimit-remaining-subscription-deletes": "14999",
        "x-ms-request-id": "afb17bc2-f083-4bfa-98d3-db520bce5c2a",
        "x-ms-routing-request-id": "SOUTHEASTASIA:20220705T091540Z:210d06f0-e0b8-4f86-8927-c3d7562e6367"
      },
      "ResponseBody": "null"
    },
    {
      "RequestUri": "https://management.azure.com/subscriptions/db1ab6f0-4769-4b27-930e-01e2ef9c123c/providers/Microsoft.ServiceLinker/locations/EASTUS/operationStatuses/afb17bc2-f083-4bfa-98d3-db520bce5c2a*EF416CA73E87B253E90B22DAEC9C7208EDC3CD147A197A0BA7688197CC1F52EC?api-version=2022-05-01",
      "RequestMethod": "GET",
      "RequestHeaders": {
        "Authorization": "Sanitized",
        "traceparent": "00-573ded7a216b92499afe3d7ac4816e3a-59af8d372bebaf4e-00",
        "User-Agent": "azsdk-net-ResourceManager/1.1.2 (.NET Core 3.1.26; Microsoft Windows 10.0.22000)",
        "x-ms-client-request-id": "4ea2606db3528bb144348dcd8bbc3180",
        "x-ms-return-client-request-id": "true"
      },
      "RequestBody": null,
      "StatusCode": 202,
      "ResponseHeaders": {
        "Cache-Control": "no-cache",
        "Content-Length": "593",
        "Content-Type": "application/json; charset=utf-8",
        "Date": "Tue, 05 Jul 2022 09:15:40 GMT",
        "ETag": "\u00221501bf00-0000-0100-0000-62c4013c0000\u0022",
        "Expires": "-1",
        "Pragma": "no-cache",
        "Strict-Transport-Security": "max-age=31536000; includeSubDomains",
        "X-Content-Type-Options": "nosniff",
        "x-ms-correlation-request-id": "ca58a389-f338-4077-bd7e-ab115384cb20",
        "x-ms-ratelimit-remaining-subscription-reads": "11971",
        "x-ms-request-id": "fd9c3621-bc13-4e4a-be28-646700fa8299",
        "x-ms-routing-request-id": "SOUTHEASTASIA:20220705T091541Z:ca58a389-f338-4077-bd7e-ab115384cb20"
      },
      "ResponseBody": {
        "id": "/subscriptions/db1ab6f0-4769-4b27-930e-01e2ef9c123c/providers/Microsoft.ServiceLinker/locations/EASTUS/operationStatuses/afb17bc2-f083-4bfa-98d3-db520bce5c2a*EF416CA73E87B253E90B22DAEC9C7208EDC3CD147A197A0BA7688197CC1F52EC",
        "name": "afb17bc2-f083-4bfa-98d3-db520bce5c2a*EF416CA73E87B253E90B22DAEC9C7208EDC3CD147A197A0BA7688197CC1F52EC",
        "resourceId": "/subscriptions/db1ab6f0-4769-4b27-930e-01e2ef9c123c/resourceGroups/SdkRg5822/providers/Microsoft.Web/sites/SdkWeb6285/providers/Microsoft.ServiceLinker/linkers/SdkLinker1840",
        "status": "Deleting",
        "startTime": "2022-07-05T09:15:40.370395Z"
      }
    },
    {
      "RequestUri": "https://management.azure.com/subscriptions/db1ab6f0-4769-4b27-930e-01e2ef9c123c/providers/Microsoft.ServiceLinker/locations/EASTUS/operationStatuses/afb17bc2-f083-4bfa-98d3-db520bce5c2a*EF416CA73E87B253E90B22DAEC9C7208EDC3CD147A197A0BA7688197CC1F52EC?api-version=2022-05-01",
      "RequestMethod": "GET",
      "RequestHeaders": {
        "Authorization": "Sanitized",
        "traceparent": "00-573ded7a216b92499afe3d7ac4816e3a-d665d4aa4336d34b-00",
        "User-Agent": "azsdk-net-ResourceManager/1.1.2 (.NET Core 3.1.26; Microsoft Windows 10.0.22000)",
        "x-ms-client-request-id": "6128969d58349a19e460ac470517e9fe",
        "x-ms-return-client-request-id": "true"
      },
      "RequestBody": null,
      "StatusCode": 202,
      "ResponseHeaders": {
        "Cache-Control": "no-cache",
        "Content-Length": "593",
        "Content-Type": "application/json; charset=utf-8",
        "Date": "Tue, 05 Jul 2022 09:15:42 GMT",
        "ETag": "\u00221501bf00-0000-0100-0000-62c4013c0000\u0022",
        "Expires": "-1",
        "Pragma": "no-cache",
        "Strict-Transport-Security": "max-age=31536000; includeSubDomains",
        "X-Content-Type-Options": "nosniff",
        "x-ms-correlation-request-id": "04807a17-e02e-4c2c-b1bb-69c117e78b6b",
        "x-ms-ratelimit-remaining-subscription-reads": "11970",
        "x-ms-request-id": "1d6b3f45-c679-4153-93c7-1476ad8067fa",
        "x-ms-routing-request-id": "SOUTHEASTASIA:20220705T091542Z:04807a17-e02e-4c2c-b1bb-69c117e78b6b"
      },
      "ResponseBody": {
        "id": "/subscriptions/db1ab6f0-4769-4b27-930e-01e2ef9c123c/providers/Microsoft.ServiceLinker/locations/EASTUS/operationStatuses/afb17bc2-f083-4bfa-98d3-db520bce5c2a*EF416CA73E87B253E90B22DAEC9C7208EDC3CD147A197A0BA7688197CC1F52EC",
        "name": "afb17bc2-f083-4bfa-98d3-db520bce5c2a*EF416CA73E87B253E90B22DAEC9C7208EDC3CD147A197A0BA7688197CC1F52EC",
        "resourceId": "/subscriptions/db1ab6f0-4769-4b27-930e-01e2ef9c123c/resourceGroups/SdkRg5822/providers/Microsoft.Web/sites/SdkWeb6285/providers/Microsoft.ServiceLinker/linkers/SdkLinker1840",
        "status": "Deleting",
        "startTime": "2022-07-05T09:15:40.370395Z"
      }
    },
    {
      "RequestUri": "https://management.azure.com/subscriptions/db1ab6f0-4769-4b27-930e-01e2ef9c123c/providers/Microsoft.ServiceLinker/locations/EASTUS/operationStatuses/afb17bc2-f083-4bfa-98d3-db520bce5c2a*EF416CA73E87B253E90B22DAEC9C7208EDC3CD147A197A0BA7688197CC1F52EC?api-version=2022-05-01",
      "RequestMethod": "GET",
      "RequestHeaders": {
        "Authorization": "Sanitized",
        "traceparent": "00-573ded7a216b92499afe3d7ac4816e3a-e7c3cf0db1c69040-00",
        "User-Agent": "azsdk-net-ResourceManager/1.1.2 (.NET Core 3.1.26; Microsoft Windows 10.0.22000)",
        "x-ms-client-request-id": "a01360edc1198e52bc98930e1f34a120",
        "x-ms-return-client-request-id": "true"
      },
      "RequestBody": null,
      "StatusCode": 202,
      "ResponseHeaders": {
        "Cache-Control": "no-cache",
        "Content-Length": "593",
        "Content-Type": "application/json; charset=utf-8",
        "Date": "Tue, 05 Jul 2022 09:15:43 GMT",
        "ETag": "\u00221501bf00-0000-0100-0000-62c4013c0000\u0022",
        "Expires": "-1",
        "Pragma": "no-cache",
        "Strict-Transport-Security": "max-age=31536000; includeSubDomains",
        "X-Content-Type-Options": "nosniff",
        "x-ms-correlation-request-id": "ce02efaf-1701-4bc4-967a-536a365c43a8",
        "x-ms-ratelimit-remaining-subscription-reads": "11969",
        "x-ms-request-id": "cc513c97-7240-49d6-a69a-04050e7363ab",
        "x-ms-routing-request-id": "SOUTHEASTASIA:20220705T091543Z:ce02efaf-1701-4bc4-967a-536a365c43a8"
      },
      "ResponseBody": {
        "id": "/subscriptions/db1ab6f0-4769-4b27-930e-01e2ef9c123c/providers/Microsoft.ServiceLinker/locations/EASTUS/operationStatuses/afb17bc2-f083-4bfa-98d3-db520bce5c2a*EF416CA73E87B253E90B22DAEC9C7208EDC3CD147A197A0BA7688197CC1F52EC",
        "name": "afb17bc2-f083-4bfa-98d3-db520bce5c2a*EF416CA73E87B253E90B22DAEC9C7208EDC3CD147A197A0BA7688197CC1F52EC",
        "resourceId": "/subscriptions/db1ab6f0-4769-4b27-930e-01e2ef9c123c/resourceGroups/SdkRg5822/providers/Microsoft.Web/sites/SdkWeb6285/providers/Microsoft.ServiceLinker/linkers/SdkLinker1840",
        "status": "Deleting",
        "startTime": "2022-07-05T09:15:40.370395Z"
      }
    },
    {
      "RequestUri": "https://management.azure.com/subscriptions/db1ab6f0-4769-4b27-930e-01e2ef9c123c/providers/Microsoft.ServiceLinker/locations/EASTUS/operationStatuses/afb17bc2-f083-4bfa-98d3-db520bce5c2a*EF416CA73E87B253E90B22DAEC9C7208EDC3CD147A197A0BA7688197CC1F52EC?api-version=2022-05-01",
      "RequestMethod": "GET",
      "RequestHeaders": {
        "Authorization": "Sanitized",
        "traceparent": "00-573ded7a216b92499afe3d7ac4816e3a-4e0c281567371f49-00",
        "User-Agent": "azsdk-net-ResourceManager/1.1.2 (.NET Core 3.1.26; Microsoft Windows 10.0.22000)",
        "x-ms-client-request-id": "e79346e4761b141a460769f20769852c",
        "x-ms-return-client-request-id": "true"
      },
      "RequestBody": null,
      "StatusCode": 200,
      "ResponseHeaders": {
        "Cache-Control": "no-cache",
        "Content-Length": "653",
        "Content-Type": "application/json; charset=utf-8",
        "Date": "Tue, 05 Jul 2022 09:15:44 GMT",
        "ETag": "\u00221501c800-0000-0100-0000-62c401400000\u0022",
        "Expires": "-1",
        "Pragma": "no-cache",
        "Strict-Transport-Security": "max-age=31536000; includeSubDomains",
        "X-Content-Type-Options": "nosniff",
        "x-ms-correlation-request-id": "e3139c9c-f200-4ec9-a9c5-418ac5776a1e",
        "x-ms-ratelimit-remaining-subscription-reads": "11968",
        "x-ms-request-id": "ae16f5d5-4996-45ed-a74c-59c3db6f30f5",
        "x-ms-routing-request-id": "SOUTHEASTASIA:20220705T091545Z:e3139c9c-f200-4ec9-a9c5-418ac5776a1e"
      },
      "ResponseBody": {
        "id": "/subscriptions/db1ab6f0-4769-4b27-930e-01e2ef9c123c/providers/Microsoft.ServiceLinker/locations/EASTUS/operationStatuses/afb17bc2-f083-4bfa-98d3-db520bce5c2a*EF416CA73E87B253E90B22DAEC9C7208EDC3CD147A197A0BA7688197CC1F52EC",
        "name": "afb17bc2-f083-4bfa-98d3-db520bce5c2a*EF416CA73E87B253E90B22DAEC9C7208EDC3CD147A197A0BA7688197CC1F52EC",
        "resourceId": "/subscriptions/db1ab6f0-4769-4b27-930e-01e2ef9c123c/resourceGroups/SdkRg5822/providers/Microsoft.Web/sites/SdkWeb6285/providers/Microsoft.ServiceLinker/linkers/SdkLinker1840",
        "status": "Succeeded",
        "startTime": "2022-07-05T09:15:40.370395Z",
        "endTime": "2022-07-05T09:15:44.3713161Z",
        "properties": null
      }
    }
  ],
  "Variables": {
    "AZURE_AUTHORITY_HOST": "https://login.microsoftonline.com",
    "RandomSeed": "1790793227",
    "RESOURCE_MANAGER_URL": null,
    "SUBSCRIPTION_ID": "db1ab6f0-4769-4b27-930e-01e2ef9c123c"
  }
}<|MERGE_RESOLUTION|>--- conflicted
+++ resolved
@@ -61,11 +61,7 @@
       "RequestHeaders": {
         "Accept": "application/json",
         "Authorization": "Sanitized",
-<<<<<<< HEAD
-        "Content-Length": "20",
-=======
         "Content-Length": "21",
->>>>>>> b926ce7c
         "Content-Type": "application/json",
         "traceparent": "00-bd4a3e58715d9145ac0f484ba2e7f481-fe0d252c53dde84c-00",
         "User-Agent": "azsdk-net-ResourceManager/1.1.2 (.NET Core 3.1.26; Microsoft Windows 10.0.22000)",
