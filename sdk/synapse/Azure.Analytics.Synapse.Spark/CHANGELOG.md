--- conflicted
+++ resolved
@@ -1,12 +1,7 @@
 # Release History
 
-<<<<<<< HEAD
 ## 1.0.0-beta.1 (2020-11-22)
-
-=======
-## 1.0.0-beta.1 (Unreleased)
 - This release contains bug fixes to improve quality.
->>>>>>> 7c1669e4
 
 ## 1.0.0-preview.2 (2020-09-01)
 - This release contains bug fixes to improve quality.
