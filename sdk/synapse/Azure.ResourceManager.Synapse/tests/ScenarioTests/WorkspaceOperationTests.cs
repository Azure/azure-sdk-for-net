--- conflicted
+++ resolved
@@ -26,11 +26,7 @@
 
         [Test]
         [RecordedTest]
-<<<<<<< HEAD
-        [Ignore("This test is failing due to the api-version sanitization.")]
-=======
         [Ignore("https://github.com/Azure/azure-sdk-for-net/issues/33867")]
->>>>>>> d52c8fa1
         public async Task TestWorkspaceLifeCycle()
         {
             // create workspace
