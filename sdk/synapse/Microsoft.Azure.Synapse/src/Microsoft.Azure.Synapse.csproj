--- conflicted
+++ resolved
@@ -12,10 +12,7 @@
 Initial Release
       ]]>
 		</PackageReleaseNotes>
-<<<<<<< HEAD
 		<IncludeAutorestDependency>true</IncludeAutorestDependency>
-=======
 		<AotCompatOptOut>true</AotCompatOptOut>
->>>>>>> c0abd7c9
 	</PropertyGroup>
 </Project>