--- conflicted
+++ resolved
@@ -20,11 +20,6 @@
         public virtual System.Threading.Tasks.Task<Azure.Response> CreateRoleAssignmentAsync(string roleAssignmentId, Azure.Core.RequestContent content, Azure.Core.ContentType contentType, Azure.RequestContext context = null) { throw null; }
         public virtual Azure.Response DeleteRoleAssignmentById(string roleAssignmentId, string scope = null, Azure.RequestContext context = null) { throw null; }
         public virtual System.Threading.Tasks.Task<Azure.Response> DeleteRoleAssignmentByIdAsync(string roleAssignmentId, string scope = null, Azure.RequestContext context = null) { throw null; }
-<<<<<<< HEAD
-        public virtual Azure.Response<Azure.Analytics.Synapse.AccessControl.RoleAssignmentDetails> GetRoleAssignment(string roleAssignmentId) { throw null; }
-        public virtual System.Threading.Tasks.Task<Azure.Response<Azure.Analytics.Synapse.AccessControl.RoleAssignmentDetails>> GetRoleAssignmentAsync(string roleAssignmentId) { throw null; }
-=======
->>>>>>> c7fcebb2
         public virtual Azure.Response GetRoleAssignmentById(string roleAssignmentId, Azure.RequestContext context = null) { throw null; }
         public virtual System.Threading.Tasks.Task<Azure.Response> GetRoleAssignmentByIdAsync(string roleAssignmentId, Azure.RequestContext context = null) { throw null; }
         public virtual Azure.Response GetRoleAssignments(string roleId = null, string principalId = null, string scope = null, string continuationToken = null, Azure.RequestContext context = null) { throw null; }
