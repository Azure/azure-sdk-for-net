// Copyright (c) Microsoft Corporation. All rights reserved.
// Licensed under the MIT License.

using System;
using System.Collections.Generic;
using System.Linq;
using System.Text.Json;
using System.Threading.Tasks;
using Azure.Analytics.Synapse.Tests;
using Azure.Core;
using Azure.Core.TestFramework;
using NUnit.Framework;

namespace Azure.Analytics.Synapse.AccessControl.Tests
{
    /// <summary>
    /// The suite of tests for the <see cref="AccessControlClient"/> class.
    /// </summary>
    /// <remarks>
    /// These tests have a dependency on live Azure services and may incur costs for the associated
    /// Azure subscription.
    /// </remarks>
    [LiveOnly] // Assignment IDs can not be reused for at least 30 days.
    public class AccessControlClientLiveTests : RecordedTestBase<SynapseTestEnvironment>
    {
        internal class DisposableClientRole : IAsyncDisposable
        {
            private readonly RoleAssignmentsClient _client;

            // properties of RoleAssignmentDetails used in this class, and are public because we make them visible to tests.
            public string RoleAssignmentId { get; private set; }
            public string RoleAssignmentRoleDefinitionId { get; private set; }
            public string RoleAssignmentPrincipalId { get; private set; }

            private DisposableClientRole(RoleAssignmentsClient assignmentsClient, RoleDefinitionsClient definitionsClient, Response createResponse)
            {
                _client = assignmentsClient;

                var content = createResponse.Content;
                using var roleAssignmentDetailsJson = JsonDocument.Parse(content.ToMemory());

                RoleAssignmentId = roleAssignmentDetailsJson.RootElement.GetProperty("id").GetString();
                RoleAssignmentRoleDefinitionId = roleAssignmentDetailsJson.RootElement.GetProperty("roleDefinitionId").GetString();
                RoleAssignmentPrincipalId = roleAssignmentDetailsJson.RootElement.GetProperty("principalId").GetString();
            }

            public static async ValueTask<DisposableClientRole> Create(RoleAssignmentsClient assignmentsClient, RoleDefinitionsClient definitionsClient, SynapseTestEnvironment testEnvironment)
            {
                var clientRole = new DisposableClientRole(assignmentsClient, definitionsClient, await CreateResource(assignmentsClient, definitionsClient, testEnvironment));
                return clientRole;
            }

            public static async ValueTask<Response> CreateResource(RoleAssignmentsClient assignmentsClient, RoleDefinitionsClient definitionsClient, SynapseTestEnvironment testEnvironment)
            {
                Response listReponse = await definitionsClient.GetRoleDefinitionsAsync(new());
                var listContent = listReponse.Content;
                using var roleDefinitionsJson = JsonDocument.Parse(listContent.ToMemory());

                var count = roleDefinitionsJson.RootElement.GetArrayLength();
                var roleId = roleDefinitionsJson.RootElement.EnumerateArray().First(roleDefinitionJson => roleDefinitionJson.GetProperty("name").ToString() == "Synapse Administrator").GetProperty("id").ToString();
                string roleAssignmentId = Guid.NewGuid().ToString();

                var roleAssignmentDetails = new
                {
                    roleId = roleId,
                    principalId = Guid.NewGuid(),
                    scope = "workspaces/" + testEnvironment.WorkspaceName,
                    principalType = "User"
                };

                return await assignmentsClient.CreateRoleAssignmentAsync(roleAssignmentId, RequestContent.Create(roleAssignmentDetails));
            }

            public async ValueTask DisposeAsync()
            {
                await _client.DeleteRoleAssignmentByIdAsync(RoleAssignmentId);
            }
        }

        public AccessControlClientLiveTests(bool isAsync) : base(isAsync)
        {
        }

        private RoleAssignmentsClient CreateAssignmentClient()
        {
            return InstrumentClient(new RoleAssignmentsClient(
                new Uri(TestEnvironment.EndpointUrl),
                TestEnvironment.Credential,
                InstrumentClientOptions(new AccessControlClientOptions())
            ));
        }

        private RoleDefinitionsClient CreateDefinitionsClient()
        {
            return InstrumentClient(new RoleDefinitionsClient(
                new Uri(TestEnvironment.EndpointUrl),
                TestEnvironment.Credential,
                InstrumentClientOptions(new AccessControlClientOptions())
            ));
        }

        [Test]
        public async Task CanCreateRoleAssignment()
        {
            RoleAssignmentsClient assignmentsClient = CreateAssignmentClient();
            RoleDefinitionsClient definitionsClient = CreateDefinitionsClient();

            await using DisposableClientRole role = await DisposableClientRole.Create(assignmentsClient, definitionsClient, TestEnvironment);

            Assert.NotNull(role.RoleAssignmentId);
            Assert.NotNull(role.RoleAssignmentRoleDefinitionId);
            Assert.NotNull(role.RoleAssignmentPrincipalId);
        }

        [Test]
        public async Task CanGetRoleAssignment()
        {
            RoleAssignmentsClient assignmentsClient = CreateAssignmentClient();
            RoleDefinitionsClient definitionsClient = CreateDefinitionsClient();

            await using DisposableClientRole role = await DisposableClientRole.Create(assignmentsClient, definitionsClient, TestEnvironment);

            var response = await assignmentsClient.GetRoleAssignmentByIdAsync(role.RoleAssignmentId, new());
            var content = response.Content;
            using var roleAssignmentJson = JsonDocument.Parse(content.ToMemory());

            Assert.AreEqual(role.RoleAssignmentRoleDefinitionId, roleAssignmentJson.RootElement.GetProperty("roleDefinitionId").GetString());
            Assert.AreEqual(role.RoleAssignmentPrincipalId, roleAssignmentJson.RootElement.GetProperty("principalId").GetString());
        }

        [Test]
        public async Task CanGetRoleAssignmentViaGrowUpHelper()
        {
            RoleAssignmentsClient assignmentsClient = CreateAssignmentClient();
            RoleDefinitionsClient definitionsClient = CreateDefinitionsClient();

            await using DisposableClientRole role = await DisposableClientRole.Create(assignmentsClient, definitionsClient, TestEnvironment);

            Response<RoleAssignmentDetails> response = await assignmentsClient.GetRoleAssignmentByIdAsync(role.RoleAssignmentId);

            Assert.AreEqual(role.RoleAssignmentRoleDefinitionId, response.Value.RoleDefinitionId.ToString());
            Assert.AreEqual(role.RoleAssignmentPrincipalId, response.Value.PrincipalId.ToString());
        }

        [Test]
        public async Task CanListRoleDefinitions()
        {
            RoleAssignmentsClient assignmentsClient = CreateAssignmentClient();
            RoleDefinitionsClient definitionsClient = CreateDefinitionsClient();

            await using DisposableClientRole role = await DisposableClientRole.Create(assignmentsClient, definitionsClient, TestEnvironment);

<<<<<<< HEAD
            // TODO: This will change to pageable with https://github.com/azure/azure-sdk-for-net/issues/24680
            Response listReponse = await definitionsClient.ListRoleDefinitionsAsync(new());
=======
            // TODO: This will change to pageable with next LLC Generator update
            Response listReponse = await definitionsClient.GetRoleDefinitionsAsync(new());
>>>>>>> 5a108ba4
            var listContent = listReponse.Content;
            using var roleDefinitionsJson = JsonDocument.Parse(listContent.ToMemory());

            foreach (var expectedRoleDefinitionJson in roleDefinitionsJson.RootElement.EnumerateArray())
            {
                string id = expectedRoleDefinitionJson.GetProperty("id").ToString();

                var roleDefinitionResponse = await definitionsClient.GetRoleDefinitionByIdAsync(id, new());
                var roleDefinitionContent = roleDefinitionResponse.Content;
                using var actualRoleDefinitionJson = JsonDocument.Parse(roleDefinitionContent.ToMemory());

                Assert.AreEqual(expectedRoleDefinitionJson.GetProperty("id").ToString(), actualRoleDefinitionJson.RootElement.GetProperty("id").ToString());
                Assert.AreEqual(expectedRoleDefinitionJson.GetProperty("name").ToString(), actualRoleDefinitionJson.RootElement.GetProperty("name").ToString());
            }

            Assert.GreaterOrEqual(roleDefinitionsJson.RootElement.GetArrayLength(), 1);
        }

        [Test]
        public async Task CanListRoleAssignments()
        {
            RoleAssignmentsClient assignmentsClient = CreateAssignmentClient();
            RoleDefinitionsClient definitionsClient = CreateDefinitionsClient();

            await using DisposableClientRole role = await DisposableClientRole.Create(assignmentsClient, definitionsClient, TestEnvironment);

            // TODO: This will change to pageable with https://github.com/azure/azure-sdk-for-net/issues/24680
            Response listReponse = await assignmentsClient.ListRoleAssignmentsAsync(new());
            var listContent = listReponse.Content;
            using var outerJson = JsonDocument.Parse(listContent.ToMemory());
            var roleAssignmentsJson = outerJson.RootElement.GetProperty("value");

            foreach (var expectedRoleAssignmentJson in roleAssignmentsJson.EnumerateArray())
            {
                string id = expectedRoleAssignmentJson.GetProperty("id").ToString();

                var roleAssignmentResponse = await assignmentsClient.GetRoleAssignmentByIdAsync(id, new());
                var roleAssignmentContent = roleAssignmentResponse.Content;
                using var actualRoleDefinitionJson = JsonDocument.Parse(roleAssignmentContent.ToMemory());

                Assert.AreEqual(expectedRoleAssignmentJson.GetProperty("id").ToString(), actualRoleDefinitionJson.RootElement.GetProperty("id").ToString());
                Assert.AreEqual(expectedRoleAssignmentJson.GetProperty("roleDefinitionId").ToString(), actualRoleDefinitionJson.RootElement.GetProperty("roleDefinitionId").ToString());
                Assert.AreEqual(expectedRoleAssignmentJson.GetProperty("principalId").ToString(), actualRoleDefinitionJson.RootElement.GetProperty("principalId").ToString());
                Assert.AreEqual(expectedRoleAssignmentJson.GetProperty("scope").ToString(), actualRoleDefinitionJson.RootElement.GetProperty("scope").ToString());
            }

            Assert.GreaterOrEqual(roleAssignmentsJson.GetArrayLength(), 1);
        }

        [Test]
        public async Task CanDeleteRoleAssignments()
        {
            RoleAssignmentsClient assignmentsClient = CreateAssignmentClient();
            RoleDefinitionsClient definitionsClient = CreateDefinitionsClient();

            var createResponse = await DisposableClientRole.CreateResource(assignmentsClient, definitionsClient, TestEnvironment);
            var content = createResponse.Content;
            using var roleAssignmentDetailsJson = JsonDocument.Parse(content.ToMemory());

            Response deleteResponse = await assignmentsClient.DeleteRoleAssignmentByIdAsync(roleAssignmentDetailsJson.RootElement.GetProperty("id").GetString());
            deleteResponse.AssertSuccess();
        }

        [Test]
        public async Task CanCheckPrincipalAccess()
        {
            // Arrange
            RoleAssignmentsClient assignmentsClient = CreateAssignmentClient();
            RoleDefinitionsClient definitionsClient = CreateDefinitionsClient();

            string scope = "workspaces/" + TestEnvironment.WorkspaceName;
            string actionId = "Microsoft.Synapse/workspaces/read";

            await using DisposableClientRole role = await DisposableClientRole.Create(assignmentsClient, definitionsClient, TestEnvironment);

            // Act
            var accessRequest = new
            {
                subject = new
                {
                    principalId = role.RoleAssignmentPrincipalId,
                    groupIds = new string[] { },
                },
                scope = scope,
                actions = new[]
                {
                    new
                    {
                        id = actionId,
                        isDataAction = true
                    }
                }
            };

            var response = await assignmentsClient.CheckPrincipalAccessAsync(RequestContent.Create(accessRequest));

            // Assert
            var content = response.Content;
            using var accessDecisionsJson = JsonDocument.Parse(content.ToMemory());
            var accessDecisionsEnumerator = accessDecisionsJson.RootElement.GetProperty("AccessDecisions").EnumerateArray();

            Assert.AreEqual(1, accessDecisionsEnumerator.Count());

            var accessDecisionJson = accessDecisionsEnumerator.First();

            Assert.AreEqual("Allowed", accessDecisionJson.GetProperty("accessDecision").ToString());
            Assert.AreEqual(actionId, accessDecisionJson.GetProperty("actionId").ToString());

            var roleAssignmentJson = accessDecisionJson.GetProperty("roleAssignment");
            Assert.AreEqual(role.RoleAssignmentId, roleAssignmentJson.GetProperty("id").ToString());
            Assert.AreEqual(role.RoleAssignmentRoleDefinitionId, roleAssignmentJson.GetProperty("roleDefinitionId").ToString());
            Assert.AreEqual(role.RoleAssignmentPrincipalId, roleAssignmentJson.GetProperty("principalId").ToString());
            Assert.AreEqual(scope, roleAssignmentJson.GetProperty("scope").ToString());
        }

        [Test]
        public async Task CanCheckPrincipalAccessViaGrowUpHelper()
        {
            // Arrange
            RoleAssignmentsClient assignmentsClient = CreateAssignmentClient();
            RoleDefinitionsClient definitionsClient = CreateDefinitionsClient();

            string scope = "workspaces/" + TestEnvironment.WorkspaceName;
            string actionId = "Microsoft.Synapse/workspaces/read";

            await using DisposableClientRole role = await DisposableClientRole.Create(assignmentsClient, definitionsClient, TestEnvironment);

            // Act
            CheckPrincipalAccessRequest checkAccessRequest = new CheckPrincipalAccessRequest(
                new SubjectInfo(new Guid(role.RoleAssignmentPrincipalId)),
                new List<RequiredAction>() { new RequiredAction(actionId, isDataAction: true) },
                scope);

            Response<CheckPrincipalAccessResponse> response = await assignmentsClient.CheckPrincipalAccessAsync(checkAccessRequest);

            // Assert
            var decisions = response.Value.AccessDecisions;
            Assert.AreEqual(1, decisions.Count);

            var decision = decisions[0];

            Assert.AreEqual("Allowed", decision.AccessDecision);
            Assert.AreEqual(actionId, decision.ActionId);
            Assert.AreEqual(role.RoleAssignmentPrincipalId, decision.RoleAssignment.PrincipalId.ToString());
            Assert.AreEqual(role.RoleAssignmentRoleDefinitionId, decision.RoleAssignment.RoleDefinitionId.ToString());
            Assert.AreEqual(scope, decision.RoleAssignment.Scope);
            Assert.AreEqual(role.RoleAssignmentId, decision.RoleAssignment.Id);
        }
    }
}<|MERGE_RESOLUTION|>--- conflicted
+++ resolved
@@ -64,8 +64,7 @@
                 {
                     roleId = roleId,
                     principalId = Guid.NewGuid(),
-                    scope = "workspaces/" + testEnvironment.WorkspaceName,
-                    principalType = "User"
+                    scope = "workspaces/" + testEnvironment.WorkspaceName
                 };
 
                 return await assignmentsClient.CreateRoleAssignmentAsync(roleAssignmentId, RequestContent.Create(roleAssignmentDetails));
@@ -150,13 +149,8 @@
 
             await using DisposableClientRole role = await DisposableClientRole.Create(assignmentsClient, definitionsClient, TestEnvironment);
 
-<<<<<<< HEAD
-            // TODO: This will change to pageable with https://github.com/azure/azure-sdk-for-net/issues/24680
-            Response listReponse = await definitionsClient.ListRoleDefinitionsAsync(new());
-=======
             // TODO: This will change to pageable with next LLC Generator update
             Response listReponse = await definitionsClient.GetRoleDefinitionsAsync(new());
->>>>>>> 5a108ba4
             var listContent = listReponse.Content;
             using var roleDefinitionsJson = JsonDocument.Parse(listContent.ToMemory());
 
