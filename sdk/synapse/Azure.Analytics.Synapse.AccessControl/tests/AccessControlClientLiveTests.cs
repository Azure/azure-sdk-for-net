--- conflicted
+++ resolved
@@ -127,24 +127,6 @@
             Assert.AreEqual(role.RoleAssignmentPrincipalId, roleAssignmentJson.RootElement.GetProperty("principalId").GetString());
         }
 
-        [Test]
-<<<<<<< HEAD
-        public async Task CanGetRoleAssignmentViaGrowUpHelper()
-        {
-            RoleAssignmentsClient assignmentsClient = CreateAssignmentClient();
-            RoleDefinitionsClient definitionsClient = CreateDefinitionsClient();
-
-            await using DisposableClientRole role = await DisposableClientRole.Create(assignmentsClient, definitionsClient, TestEnvironment);
-
-            Response<RoleAssignmentDetails> response = await assignmentsClient.GetRoleAssignmentAsync(role.RoleAssignmentId);
-
-            Assert.AreEqual(role.RoleAssignmentRoleDefinitionId, response.Value.RoleDefinitionId.ToString());
-            Assert.AreEqual(role.RoleAssignmentPrincipalId, response.Value.PrincipalId.ToString());
-        }
-
-        [Test]
-=======
->>>>>>> c7fcebb2
         public async Task CanListRoleDefinitions()
         {
             RoleAssignmentsClient assignmentsClient = CreateAssignmentClient();
