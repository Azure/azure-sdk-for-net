--- conflicted
+++ resolved
@@ -33,19 +33,11 @@
         /// </summary>
         /// <param name="id">The ID of the Entity Model.</param>
         /// <param name="readableType">Possible values include: 'Entity
-<<<<<<< HEAD
-        /// Extractor', 'Hierarchical Entity Extractor', 'Hierarchical Child
-        /// Entity Extractor', 'Composite Entity Extractor', 'List Entity
-        /// Extractor', 'Prebuilt Entity Extractor', 'Intent Classifier',
-        /// 'Pattern.Any Entity Extractor', 'Closed List Entity Extractor',
-        /// 'Regex Entity Extractor'</param>
-=======
         /// Extractor', 'Child Entity Extractor', 'Hierarchical Entity
         /// Extractor', 'Hierarchical Child Entity Extractor', 'Composite
         /// Entity Extractor', 'List Entity Extractor', 'Prebuilt Entity
         /// Extractor', 'Intent Classifier', 'Pattern.Any Entity Extractor',
         /// 'Closed List Entity Extractor', 'Regex Entity Extractor'</param>
->>>>>>> 052040b8
         /// <param name="name">Name of the Entity Model.</param>
         /// <param name="typeId">The type ID of the Entity Model.</param>
         public EntityModelInfo(System.Guid id, string readableType, string name = default(string), int? typeId = default(int?), IList<EntityRole> roles = default(IList<EntityRole>))
