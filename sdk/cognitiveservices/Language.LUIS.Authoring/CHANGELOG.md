--- conflicted
+++ resolved
@@ -1,14 +1,6 @@
 # Release History
 
-<<<<<<< HEAD
 ## 3.2.0-preview.5 (Unreleased)
-
-=======
-## 3.2.0-preview.4 (2021-02-25)
-### Fixed
-- ExampleId attribute in label APIs could not hold int values
-- ArmTokenParameter parameter name had a typo
->>>>>>> c68a6351
 
 ## 3.2.0-preview.4 (2021-02-25)
 ### Fixed
