--- conflicted
+++ resolved
@@ -326,31 +326,6 @@
         }
 
         [Fact]
-<<<<<<< HEAD
-        public void GetHierarchicalEntityRole()
-        {
-            UseClientFor(async client =>
-            {
-                var entityId = await client.Model.AddHierarchicalEntityAsync(GlobalAppId, "0.1", new HierarchicalEntityModel
-                {
-                    Name = "Pattern.Any model",
-                    Children = new[] { "child1" }
-                });
-
-                var roleId = await client.Model.CreateHierarchicalEntityRoleAsync(GlobalAppId, "0.1", entityId, new EntityRoleCreateObject
-                {
-                    Name = "simple role"
-                });
-                var role = await client.Model.GetHierarchicalEntityRoleAsync(GlobalAppId, "0.1", entityId, roleId);
-                await client.Model.DeleteHierarchicalEntityAsync(GlobalAppId, "0.1", entityId);
-
-                Assert.Equal("simple role", role.Name);
-            });
-        }
-
-        [Fact]
-=======
->>>>>>> fe462053
         public void GetCustomPrebuiltDomainEntityRole()
         {
             UseClientFor(async client =>
@@ -507,31 +482,6 @@
         }
 
         [Fact]
-<<<<<<< HEAD
-        public void GetHierarchicalEntityRoles()
-        {
-            UseClientFor(async client =>
-            {
-                var entityId = await client.Model.AddHierarchicalEntityAsync(GlobalAppId, "0.1", new HierarchicalEntityModel
-                {
-                    Name = "Pattern.Any model",
-                    Children = new[] { "child1" }
-                });
-
-                var roleId = await client.Model.CreateHierarchicalEntityRoleAsync(GlobalAppId, "0.1", entityId, new EntityRoleCreateObject
-                {
-                    Name = "simple role"
-                });
-                var roles = await client.Model.ListHierarchicalEntityRolesAsync(GlobalAppId, "0.1", entityId);
-                await client.Model.DeleteHierarchicalEntityAsync(GlobalAppId, "0.1", entityId);
-
-                Assert.Equal("simple role", Assert.Single(roles).Name);
-            });
-        }
-
-        [Fact]
-=======
->>>>>>> fe462053
         public void GetCustomPrebuiltDomainEntityRoles()
         {
             UseClientFor(async client =>
@@ -712,35 +662,6 @@
         }
 
         [Fact]
-<<<<<<< HEAD
-        public void UpdateHierarchicalEntityRole()
-        {
-            UseClientFor(async client =>
-            {
-                var entityId = await client.Model.AddHierarchicalEntityAsync(GlobalAppId, "0.1", new HierarchicalEntityModel
-                {
-                    Name = "Pattern.Any model",
-                    Children = new[] { "child1" }
-                });
-
-                var roleId = await client.Model.CreateHierarchicalEntityRoleAsync(GlobalAppId, "0.1", entityId, new EntityRoleCreateObject
-                {
-                    Name = "simple role"
-                });
-                await client.Model.UpdateHierarchicalEntityRoleAsync(GlobalAppId, "0.1", entityId, roleId, new EntityRoleUpdateObject
-                {
-                    Name = "simple role 2"
-                });
-                var role = await client.Model.GetHierarchicalEntityRoleAsync(GlobalAppId, "0.1", entityId, roleId);
-                await client.Model.DeleteHierarchicalEntityAsync(GlobalAppId, "0.1", entityId);
-
-                Assert.Equal("simple role 2", role.Name);
-            });
-        }
-
-        [Fact]
-=======
->>>>>>> fe462053
         public void UpdateCustomPrebuiltDomainEntityRole()
         {
             UseClientFor(async client =>
@@ -907,32 +828,6 @@
         }
 
         [Fact]
-<<<<<<< HEAD
-        public void DeleteHierarchicalEntityRole()
-        {
-            UseClientFor(async client =>
-            {
-                var entityId = await client.Model.AddHierarchicalEntityAsync(GlobalAppId, "0.1", new HierarchicalEntityModel
-                {
-                    Name = "Pattern.Any model",
-                    Children = new[] { "child1" }
-                });
-
-                var roleId = await client.Model.CreateHierarchicalEntityRoleAsync(GlobalAppId, "0.1", entityId, new EntityRoleCreateObject
-                {
-                    Name = "simple role"
-                });
-                await client.Model.DeleteHierarchicalEntityRoleAsync(GlobalAppId, "0.1", entityId, roleId);
-                var roles = await client.Model.ListHierarchicalEntityRolesAsync(GlobalAppId, "0.1", entityId);
-                await client.Model.DeleteHierarchicalEntityAsync(GlobalAppId, "0.1", entityId);
-
-                Assert.Empty(roles);
-            });
-        }
-
-        [Fact]
-=======
->>>>>>> fe462053
         public void DeleteCustomPrebuiltDomainEntityRole()
         {
             UseClientFor(async client =>
