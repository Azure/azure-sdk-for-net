--- conflicted
+++ resolved
@@ -386,11 +386,7 @@
             });
         }
 
-<<<<<<< HEAD
-        [Fact]
-=======
         [Fact (Skip = "Problem from API")]
->>>>>>> fe462053
         public void ListAvailableCustomPrebuiltDomainsForCulture()
         {
             UseClientFor(async client =>
