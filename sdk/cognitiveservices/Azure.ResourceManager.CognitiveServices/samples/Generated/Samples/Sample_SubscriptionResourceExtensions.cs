--- conflicted
+++ resolved
@@ -129,7 +129,6 @@
             Console.WriteLine($"Succeeded: {result}");
         }
 
-<<<<<<< HEAD
         // Calculate Model Capacity
         [NUnit.Framework.Test]
         [NUnit.Framework.Ignore("Only verifying that the sample builds")]
@@ -188,10 +187,6 @@
         // ListCommitmentTiers
         [NUnit.Framework.Test]
         [NUnit.Framework.Ignore("Only verifying that the sample builds")]
-=======
-        [Test]
-        [Ignore("Only validating compilation of examples")]
->>>>>>> 255e62df
         public async Task GetCommitmentTiers_ListCommitmentTiers()
         {
             // Generated from example definition: specification/cognitiveservices/resource-manager/Microsoft.CognitiveServices/stable/2024-10-01/examples/ListCommitmentTiers.json
@@ -218,16 +213,10 @@
             Console.WriteLine("Succeeded");
         }
 
-<<<<<<< HEAD
         // ListLocationModels
         [NUnit.Framework.Test]
         [NUnit.Framework.Ignore("Only verifying that the sample builds")]
         public async Task GetModels_ListLocationModels()
-=======
-        [Test]
-        [Ignore("Only validating compilation of examples")]
-        public async Task GetModels_ListModels()
->>>>>>> 255e62df
         {
             // Generated from example definition: specification/cognitiveservices/resource-manager/Microsoft.CognitiveServices/stable/2024-10-01/examples/ListLocationModels.json
             // this example is just showing the usage of "Models_List" operation, for the dependent resources, they will have to be created separately.
