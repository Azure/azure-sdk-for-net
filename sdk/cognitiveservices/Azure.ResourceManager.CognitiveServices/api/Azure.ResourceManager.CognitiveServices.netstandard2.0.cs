namespace Azure.ResourceManager.CognitiveServices
{
    public abstract partial class BaseCognitiveServicesAccountResource : Azure.ResourceManager.ArmResource
    {
        protected BaseCognitiveServicesAccountResource() { }
        public virtual Azure.ResourceManager.CognitiveServices.CognitiveServicesAccountData Data { get { throw null; } }
        public virtual bool HasData { get { throw null; } }
        public Azure.ResourceManager.ArmOperation Delete(Azure.WaitUntil waitUntil, System.Threading.CancellationToken cancellationToken = default(System.Threading.CancellationToken)) { throw null; }
        public System.Threading.Tasks.Task<Azure.ResourceManager.ArmOperation> DeleteAsync(Azure.WaitUntil waitUntil, System.Threading.CancellationToken cancellationToken = default(System.Threading.CancellationToken)) { throw null; }
        protected abstract Azure.ResourceManager.ArmOperation DeleteCore(Azure.WaitUntil waitUntil, System.Threading.CancellationToken cancellationToken = default(System.Threading.CancellationToken));
        protected abstract System.Threading.Tasks.Task<Azure.ResourceManager.ArmOperation> DeleteCoreAsync(Azure.WaitUntil waitUntil, System.Threading.CancellationToken cancellationToken = default(System.Threading.CancellationToken));
        public Azure.Response<Azure.ResourceManager.CognitiveServices.BaseCognitiveServicesAccountResource> Get(System.Threading.CancellationToken cancellationToken = default(System.Threading.CancellationToken)) { throw null; }
        public System.Threading.Tasks.Task<Azure.Response<Azure.ResourceManager.CognitiveServices.BaseCognitiveServicesAccountResource>> GetAsync(System.Threading.CancellationToken cancellationToken = default(System.Threading.CancellationToken)) { throw null; }
        protected abstract Azure.Response<Azure.ResourceManager.CognitiveServices.BaseCognitiveServicesAccountResource> GetCore(System.Threading.CancellationToken cancellationToken = default(System.Threading.CancellationToken));
        protected abstract System.Threading.Tasks.Task<Azure.Response<Azure.ResourceManager.CognitiveServices.BaseCognitiveServicesAccountResource>> GetCoreAsync(System.Threading.CancellationToken cancellationToken = default(System.Threading.CancellationToken));
    }
    public partial class CognitiveServicesAccountCollection : Azure.ResourceManager.ArmCollection, System.Collections.Generic.IAsyncEnumerable<Azure.ResourceManager.CognitiveServices.CognitiveServicesAccountResource>, System.Collections.Generic.IEnumerable<Azure.ResourceManager.CognitiveServices.CognitiveServicesAccountResource>, System.Collections.IEnumerable
    {
        protected CognitiveServicesAccountCollection() { }
        public virtual Azure.ResourceManager.ArmOperation<Azure.ResourceManager.CognitiveServices.CognitiveServicesAccountResource> CreateOrUpdate(Azure.WaitUntil waitUntil, string accountName, Azure.ResourceManager.CognitiveServices.CognitiveServicesAccountData data, System.Threading.CancellationToken cancellationToken = default(System.Threading.CancellationToken)) { throw null; }
        public virtual System.Threading.Tasks.Task<Azure.ResourceManager.ArmOperation<Azure.ResourceManager.CognitiveServices.CognitiveServicesAccountResource>> CreateOrUpdateAsync(Azure.WaitUntil waitUntil, string accountName, Azure.ResourceManager.CognitiveServices.CognitiveServicesAccountData data, System.Threading.CancellationToken cancellationToken = default(System.Threading.CancellationToken)) { throw null; }
        public virtual Azure.Response<bool> Exists(string accountName, System.Threading.CancellationToken cancellationToken = default(System.Threading.CancellationToken)) { throw null; }
        public virtual System.Threading.Tasks.Task<Azure.Response<bool>> ExistsAsync(string accountName, System.Threading.CancellationToken cancellationToken = default(System.Threading.CancellationToken)) { throw null; }
        public virtual Azure.Response<Azure.ResourceManager.CognitiveServices.CognitiveServicesAccountResource> Get(string accountName, System.Threading.CancellationToken cancellationToken = default(System.Threading.CancellationToken)) { throw null; }
        public virtual Azure.Pageable<Azure.ResourceManager.CognitiveServices.CognitiveServicesAccountResource> GetAll(System.Threading.CancellationToken cancellationToken = default(System.Threading.CancellationToken)) { throw null; }
        public virtual Azure.AsyncPageable<Azure.ResourceManager.CognitiveServices.CognitiveServicesAccountResource> GetAllAsync(System.Threading.CancellationToken cancellationToken = default(System.Threading.CancellationToken)) { throw null; }
        public virtual System.Threading.Tasks.Task<Azure.Response<Azure.ResourceManager.CognitiveServices.CognitiveServicesAccountResource>> GetAsync(string accountName, System.Threading.CancellationToken cancellationToken = default(System.Threading.CancellationToken)) { throw null; }
        System.Collections.Generic.IAsyncEnumerator<Azure.ResourceManager.CognitiveServices.CognitiveServicesAccountResource> System.Collections.Generic.IAsyncEnumerable<Azure.ResourceManager.CognitiveServices.CognitiveServicesAccountResource>.GetAsyncEnumerator(System.Threading.CancellationToken cancellationToken) { throw null; }
        System.Collections.Generic.IEnumerator<Azure.ResourceManager.CognitiveServices.CognitiveServicesAccountResource> System.Collections.Generic.IEnumerable<Azure.ResourceManager.CognitiveServices.CognitiveServicesAccountResource>.GetEnumerator() { throw null; }
        System.Collections.IEnumerator System.Collections.IEnumerable.GetEnumerator() { throw null; }
    }
    public partial class CognitiveServicesAccountData : Azure.ResourceManager.Models.TrackedResourceData
    {
        public CognitiveServicesAccountData(Azure.Core.AzureLocation location) : base (default(Azure.Core.AzureLocation)) { }
        public Azure.ETag? ETag { get { throw null; } }
        public Azure.ResourceManager.Models.ManagedServiceIdentity Identity { get { throw null; } set { } }
        public string Kind { get { throw null; } set { } }
        public Azure.ResourceManager.CognitiveServices.Models.CognitiveServicesAccountProperties Properties { get { throw null; } set { } }
        public Azure.ResourceManager.CognitiveServices.Models.CognitiveServicesSku Sku { get { throw null; } set { } }
    }
    public partial class CognitiveServicesAccountDeploymentCollection : Azure.ResourceManager.ArmCollection, System.Collections.Generic.IAsyncEnumerable<Azure.ResourceManager.CognitiveServices.CognitiveServicesAccountDeploymentResource>, System.Collections.Generic.IEnumerable<Azure.ResourceManager.CognitiveServices.CognitiveServicesAccountDeploymentResource>, System.Collections.IEnumerable
    {
        protected CognitiveServicesAccountDeploymentCollection() { }
        public virtual Azure.ResourceManager.ArmOperation<Azure.ResourceManager.CognitiveServices.CognitiveServicesAccountDeploymentResource> CreateOrUpdate(Azure.WaitUntil waitUntil, string deploymentName, Azure.ResourceManager.CognitiveServices.CognitiveServicesAccountDeploymentData data, System.Threading.CancellationToken cancellationToken = default(System.Threading.CancellationToken)) { throw null; }
        public virtual System.Threading.Tasks.Task<Azure.ResourceManager.ArmOperation<Azure.ResourceManager.CognitiveServices.CognitiveServicesAccountDeploymentResource>> CreateOrUpdateAsync(Azure.WaitUntil waitUntil, string deploymentName, Azure.ResourceManager.CognitiveServices.CognitiveServicesAccountDeploymentData data, System.Threading.CancellationToken cancellationToken = default(System.Threading.CancellationToken)) { throw null; }
        public virtual Azure.Response<bool> Exists(string deploymentName, System.Threading.CancellationToken cancellationToken = default(System.Threading.CancellationToken)) { throw null; }
        public virtual System.Threading.Tasks.Task<Azure.Response<bool>> ExistsAsync(string deploymentName, System.Threading.CancellationToken cancellationToken = default(System.Threading.CancellationToken)) { throw null; }
        public virtual Azure.Response<Azure.ResourceManager.CognitiveServices.CognitiveServicesAccountDeploymentResource> Get(string deploymentName, System.Threading.CancellationToken cancellationToken = default(System.Threading.CancellationToken)) { throw null; }
        public virtual Azure.Pageable<Azure.ResourceManager.CognitiveServices.CognitiveServicesAccountDeploymentResource> GetAll(System.Threading.CancellationToken cancellationToken = default(System.Threading.CancellationToken)) { throw null; }
        public virtual Azure.AsyncPageable<Azure.ResourceManager.CognitiveServices.CognitiveServicesAccountDeploymentResource> GetAllAsync(System.Threading.CancellationToken cancellationToken = default(System.Threading.CancellationToken)) { throw null; }
        public virtual System.Threading.Tasks.Task<Azure.Response<Azure.ResourceManager.CognitiveServices.CognitiveServicesAccountDeploymentResource>> GetAsync(string deploymentName, System.Threading.CancellationToken cancellationToken = default(System.Threading.CancellationToken)) { throw null; }
        System.Collections.Generic.IAsyncEnumerator<Azure.ResourceManager.CognitiveServices.CognitiveServicesAccountDeploymentResource> System.Collections.Generic.IAsyncEnumerable<Azure.ResourceManager.CognitiveServices.CognitiveServicesAccountDeploymentResource>.GetAsyncEnumerator(System.Threading.CancellationToken cancellationToken) { throw null; }
        System.Collections.Generic.IEnumerator<Azure.ResourceManager.CognitiveServices.CognitiveServicesAccountDeploymentResource> System.Collections.Generic.IEnumerable<Azure.ResourceManager.CognitiveServices.CognitiveServicesAccountDeploymentResource>.GetEnumerator() { throw null; }
        System.Collections.IEnumerator System.Collections.IEnumerable.GetEnumerator() { throw null; }
    }
    public partial class CognitiveServicesAccountDeploymentData : Azure.ResourceManager.Models.ResourceData
    {
        public CognitiveServicesAccountDeploymentData() { }
        public Azure.ETag? ETag { get { throw null; } }
        public Azure.ResourceManager.CognitiveServices.Models.CognitiveServicesAccountDeploymentProperties Properties { get { throw null; } set { } }
    }
    public partial class CognitiveServicesAccountDeploymentResource : Azure.ResourceManager.ArmResource
    {
        public static readonly Azure.Core.ResourceType ResourceType;
        protected CognitiveServicesAccountDeploymentResource() { }
        public virtual Azure.ResourceManager.CognitiveServices.CognitiveServicesAccountDeploymentData Data { get { throw null; } }
        public virtual bool HasData { get { throw null; } }
        public static Azure.Core.ResourceIdentifier CreateResourceIdentifier(string subscriptionId, string resourceGroupName, string accountName, string deploymentName) { throw null; }
        public virtual Azure.ResourceManager.ArmOperation Delete(Azure.WaitUntil waitUntil, System.Threading.CancellationToken cancellationToken = default(System.Threading.CancellationToken)) { throw null; }
        public virtual System.Threading.Tasks.Task<Azure.ResourceManager.ArmOperation> DeleteAsync(Azure.WaitUntil waitUntil, System.Threading.CancellationToken cancellationToken = default(System.Threading.CancellationToken)) { throw null; }
        public virtual Azure.Response<Azure.ResourceManager.CognitiveServices.CognitiveServicesAccountDeploymentResource> Get(System.Threading.CancellationToken cancellationToken = default(System.Threading.CancellationToken)) { throw null; }
        public virtual System.Threading.Tasks.Task<Azure.Response<Azure.ResourceManager.CognitiveServices.CognitiveServicesAccountDeploymentResource>> GetAsync(System.Threading.CancellationToken cancellationToken = default(System.Threading.CancellationToken)) { throw null; }
        public virtual Azure.ResourceManager.ArmOperation<Azure.ResourceManager.CognitiveServices.CognitiveServicesAccountDeploymentResource> Update(Azure.WaitUntil waitUntil, Azure.ResourceManager.CognitiveServices.CognitiveServicesAccountDeploymentData data, System.Threading.CancellationToken cancellationToken = default(System.Threading.CancellationToken)) { throw null; }
        public virtual System.Threading.Tasks.Task<Azure.ResourceManager.ArmOperation<Azure.ResourceManager.CognitiveServices.CognitiveServicesAccountDeploymentResource>> UpdateAsync(Azure.WaitUntil waitUntil, Azure.ResourceManager.CognitiveServices.CognitiveServicesAccountDeploymentData data, System.Threading.CancellationToken cancellationToken = default(System.Threading.CancellationToken)) { throw null; }
    }
    public partial class CognitiveServicesAccountResource : Azure.ResourceManager.CognitiveServices.BaseCognitiveServicesAccountResource
    {
        public static readonly Azure.Core.ResourceType ResourceType;
        protected CognitiveServicesAccountResource() { }
        public virtual Azure.Response<Azure.ResourceManager.CognitiveServices.CognitiveServicesAccountResource> AddTag(string key, string value, System.Threading.CancellationToken cancellationToken = default(System.Threading.CancellationToken)) { throw null; }
        public virtual System.Threading.Tasks.Task<Azure.Response<Azure.ResourceManager.CognitiveServices.CognitiveServicesAccountResource>> AddTagAsync(string key, string value, System.Threading.CancellationToken cancellationToken = default(System.Threading.CancellationToken)) { throw null; }
        public static Azure.Core.ResourceIdentifier CreateResourceIdentifier(string subscriptionId, string resourceGroupName, string accountName) { throw null; }
        public virtual new Azure.ResourceManager.ArmOperation Delete(Azure.WaitUntil waitUntil, System.Threading.CancellationToken cancellationToken = default(System.Threading.CancellationToken)) { throw null; }
        public virtual new System.Threading.Tasks.Task<Azure.ResourceManager.ArmOperation> DeleteAsync(Azure.WaitUntil waitUntil, System.Threading.CancellationToken cancellationToken = default(System.Threading.CancellationToken)) { throw null; }
        protected override Azure.ResourceManager.ArmOperation DeleteCore(Azure.WaitUntil waitUntil, System.Threading.CancellationToken cancellationToken = default(System.Threading.CancellationToken)) { throw null; }
        protected override System.Threading.Tasks.Task<Azure.ResourceManager.ArmOperation> DeleteCoreAsync(Azure.WaitUntil waitUntil, System.Threading.CancellationToken cancellationToken = default(System.Threading.CancellationToken)) { throw null; }
        public virtual new Azure.Response<Azure.ResourceManager.CognitiveServices.CognitiveServicesAccountResource> Get(System.Threading.CancellationToken cancellationToken = default(System.Threading.CancellationToken)) { throw null; }
        public virtual new System.Threading.Tasks.Task<Azure.Response<Azure.ResourceManager.CognitiveServices.CognitiveServicesAccountResource>> GetAsync(System.Threading.CancellationToken cancellationToken = default(System.Threading.CancellationToken)) { throw null; }
        public virtual Azure.Response<Azure.ResourceManager.CognitiveServices.CognitiveServicesAccountDeploymentResource> GetCognitiveServicesAccountDeployment(string deploymentName, System.Threading.CancellationToken cancellationToken = default(System.Threading.CancellationToken)) { throw null; }
        public virtual System.Threading.Tasks.Task<Azure.Response<Azure.ResourceManager.CognitiveServices.CognitiveServicesAccountDeploymentResource>> GetCognitiveServicesAccountDeploymentAsync(string deploymentName, System.Threading.CancellationToken cancellationToken = default(System.Threading.CancellationToken)) { throw null; }
        public virtual Azure.ResourceManager.CognitiveServices.CognitiveServicesAccountDeploymentCollection GetCognitiveServicesAccountDeployments() { throw null; }
        public virtual Azure.Response<Azure.ResourceManager.CognitiveServices.CognitiveServicesPrivateEndpointConnectionResource> GetCognitiveServicesPrivateEndpointConnection(string privateEndpointConnectionName, System.Threading.CancellationToken cancellationToken = default(System.Threading.CancellationToken)) { throw null; }
        public virtual System.Threading.Tasks.Task<Azure.Response<Azure.ResourceManager.CognitiveServices.CognitiveServicesPrivateEndpointConnectionResource>> GetCognitiveServicesPrivateEndpointConnectionAsync(string privateEndpointConnectionName, System.Threading.CancellationToken cancellationToken = default(System.Threading.CancellationToken)) { throw null; }
        public virtual Azure.ResourceManager.CognitiveServices.CognitiveServicesPrivateEndpointConnectionCollection GetCognitiveServicesPrivateEndpointConnections() { throw null; }
        public virtual Azure.Response<Azure.ResourceManager.CognitiveServices.CommitmentPlanResource> GetCommitmentPlan(string commitmentPlanName, System.Threading.CancellationToken cancellationToken = default(System.Threading.CancellationToken)) { throw null; }
        public virtual System.Threading.Tasks.Task<Azure.Response<Azure.ResourceManager.CognitiveServices.CommitmentPlanResource>> GetCommitmentPlanAsync(string commitmentPlanName, System.Threading.CancellationToken cancellationToken = default(System.Threading.CancellationToken)) { throw null; }
        public virtual Azure.ResourceManager.CognitiveServices.CommitmentPlanCollection GetCommitmentPlans() { throw null; }
        protected override Azure.Response<Azure.ResourceManager.CognitiveServices.BaseCognitiveServicesAccountResource> GetCore(System.Threading.CancellationToken cancellationToken = default(System.Threading.CancellationToken)) { throw null; }
        protected override System.Threading.Tasks.Task<Azure.Response<Azure.ResourceManager.CognitiveServices.BaseCognitiveServicesAccountResource>> GetCoreAsync(System.Threading.CancellationToken cancellationToken = default(System.Threading.CancellationToken)) { throw null; }
        public virtual Azure.Response<Azure.ResourceManager.CognitiveServices.Models.ServiceAccountApiKeys> GetKeys(System.Threading.CancellationToken cancellationToken = default(System.Threading.CancellationToken)) { throw null; }
        public virtual System.Threading.Tasks.Task<Azure.Response<Azure.ResourceManager.CognitiveServices.Models.ServiceAccountApiKeys>> GetKeysAsync(System.Threading.CancellationToken cancellationToken = default(System.Threading.CancellationToken)) { throw null; }
        public virtual Azure.Pageable<Azure.ResourceManager.CognitiveServices.Models.CognitiveServicesAccountModel> GetModels(System.Threading.CancellationToken cancellationToken = default(System.Threading.CancellationToken)) { throw null; }
        public virtual Azure.AsyncPageable<Azure.ResourceManager.CognitiveServices.Models.CognitiveServicesAccountModel> GetModelsAsync(System.Threading.CancellationToken cancellationToken = default(System.Threading.CancellationToken)) { throw null; }
        public virtual Azure.Pageable<Azure.ResourceManager.CognitiveServices.Models.CognitiveServicesPrivateLinkResource> GetPrivateLinkResources(System.Threading.CancellationToken cancellationToken = default(System.Threading.CancellationToken)) { throw null; }
        public virtual Azure.AsyncPageable<Azure.ResourceManager.CognitiveServices.Models.CognitiveServicesPrivateLinkResource> GetPrivateLinkResourcesAsync(System.Threading.CancellationToken cancellationToken = default(System.Threading.CancellationToken)) { throw null; }
        public virtual Azure.Pageable<Azure.ResourceManager.CognitiveServices.Models.CognitiveServicesAccountSku> GetSkus(System.Threading.CancellationToken cancellationToken = default(System.Threading.CancellationToken)) { throw null; }
        public virtual Azure.AsyncPageable<Azure.ResourceManager.CognitiveServices.Models.CognitiveServicesAccountSku> GetSkusAsync(System.Threading.CancellationToken cancellationToken = default(System.Threading.CancellationToken)) { throw null; }
        public virtual Azure.Pageable<Azure.ResourceManager.CognitiveServices.Models.ServiceAccountUsage> GetUsages(string filter = null, System.Threading.CancellationToken cancellationToken = default(System.Threading.CancellationToken)) { throw null; }
        public virtual Azure.AsyncPageable<Azure.ResourceManager.CognitiveServices.Models.ServiceAccountUsage> GetUsagesAsync(string filter = null, System.Threading.CancellationToken cancellationToken = default(System.Threading.CancellationToken)) { throw null; }
        public virtual Azure.Response<Azure.ResourceManager.CognitiveServices.Models.ServiceAccountApiKeys> RegenerateKey(Azure.ResourceManager.CognitiveServices.Models.RegenerateServiceAccountKeyContent content, System.Threading.CancellationToken cancellationToken = default(System.Threading.CancellationToken)) { throw null; }
        public virtual System.Threading.Tasks.Task<Azure.Response<Azure.ResourceManager.CognitiveServices.Models.ServiceAccountApiKeys>> RegenerateKeyAsync(Azure.ResourceManager.CognitiveServices.Models.RegenerateServiceAccountKeyContent content, System.Threading.CancellationToken cancellationToken = default(System.Threading.CancellationToken)) { throw null; }
        public virtual Azure.Response<Azure.ResourceManager.CognitiveServices.CognitiveServicesAccountResource> RemoveTag(string key, System.Threading.CancellationToken cancellationToken = default(System.Threading.CancellationToken)) { throw null; }
        public virtual System.Threading.Tasks.Task<Azure.Response<Azure.ResourceManager.CognitiveServices.CognitiveServicesAccountResource>> RemoveTagAsync(string key, System.Threading.CancellationToken cancellationToken = default(System.Threading.CancellationToken)) { throw null; }
        public virtual Azure.Response<Azure.ResourceManager.CognitiveServices.CognitiveServicesAccountResource> SetTags(System.Collections.Generic.IDictionary<string, string> tags, System.Threading.CancellationToken cancellationToken = default(System.Threading.CancellationToken)) { throw null; }
        public virtual System.Threading.Tasks.Task<Azure.Response<Azure.ResourceManager.CognitiveServices.CognitiveServicesAccountResource>> SetTagsAsync(System.Collections.Generic.IDictionary<string, string> tags, System.Threading.CancellationToken cancellationToken = default(System.Threading.CancellationToken)) { throw null; }
        public virtual Azure.ResourceManager.ArmOperation<Azure.ResourceManager.CognitiveServices.CognitiveServicesAccountResource> Update(Azure.WaitUntil waitUntil, Azure.ResourceManager.CognitiveServices.CognitiveServicesAccountData data, System.Threading.CancellationToken cancellationToken = default(System.Threading.CancellationToken)) { throw null; }
        public virtual System.Threading.Tasks.Task<Azure.ResourceManager.ArmOperation<Azure.ResourceManager.CognitiveServices.CognitiveServicesAccountResource>> UpdateAsync(Azure.WaitUntil waitUntil, Azure.ResourceManager.CognitiveServices.CognitiveServicesAccountData data, System.Threading.CancellationToken cancellationToken = default(System.Threading.CancellationToken)) { throw null; }
    }
    public partial class CognitiveServicesDeletedAccountCollection : Azure.ResourceManager.ArmCollection
    {
        protected CognitiveServicesDeletedAccountCollection() { }
        public virtual Azure.Response<bool> Exists(Azure.Core.AzureLocation location, string resourceGroupName, string accountName, System.Threading.CancellationToken cancellationToken = default(System.Threading.CancellationToken)) { throw null; }
        public virtual System.Threading.Tasks.Task<Azure.Response<bool>> ExistsAsync(Azure.Core.AzureLocation location, string resourceGroupName, string accountName, System.Threading.CancellationToken cancellationToken = default(System.Threading.CancellationToken)) { throw null; }
        public virtual Azure.Response<Azure.ResourceManager.CognitiveServices.CognitiveServicesDeletedAccountResource> Get(Azure.Core.AzureLocation location, string resourceGroupName, string accountName, System.Threading.CancellationToken cancellationToken = default(System.Threading.CancellationToken)) { throw null; }
        public virtual System.Threading.Tasks.Task<Azure.Response<Azure.ResourceManager.CognitiveServices.CognitiveServicesDeletedAccountResource>> GetAsync(Azure.Core.AzureLocation location, string resourceGroupName, string accountName, System.Threading.CancellationToken cancellationToken = default(System.Threading.CancellationToken)) { throw null; }
    }
    public partial class CognitiveServicesDeletedAccountResource : Azure.ResourceManager.CognitiveServices.BaseCognitiveServicesAccountResource
    {
        public static readonly Azure.Core.ResourceType ResourceType;
        protected CognitiveServicesDeletedAccountResource() { }
<<<<<<< HEAD
=======
        public virtual Azure.ResourceManager.CognitiveServices.CognitiveServicesAccountData Data { get { throw null; } }
        public virtual bool HasData { get { throw null; } }
>>>>>>> c02da2b9
        [System.ComponentModel.EditorBrowsableAttribute(System.ComponentModel.EditorBrowsableState.Never)]
        [System.ObsoleteAttribute("This method is obsolete and will be removed in a future release", false)]
        public virtual Azure.Response<Azure.ResourceManager.CognitiveServices.CognitiveServicesDeletedAccountResource> AddTag(string key, string value, System.Threading.CancellationToken cancellationToken = default(System.Threading.CancellationToken)) { throw null; }
        [System.ComponentModel.EditorBrowsableAttribute(System.ComponentModel.EditorBrowsableState.Never)]
        [System.ObsoleteAttribute("This method is obsolete and will be removed in a future release", false)]
        public virtual System.Threading.Tasks.Task<Azure.Response<Azure.ResourceManager.CognitiveServices.CognitiveServicesDeletedAccountResource>> AddTagAsync(string key, string value, System.Threading.CancellationToken cancellationToken = default(System.Threading.CancellationToken)) { throw null; }
        public static Azure.Core.ResourceIdentifier CreateResourceIdentifier(string subscriptionId, Azure.Core.AzureLocation location, string resourceGroupName, string accountName) { throw null; }
<<<<<<< HEAD
        public virtual new Azure.ResourceManager.ArmOperation Delete(Azure.WaitUntil waitUntil, System.Threading.CancellationToken cancellationToken = default(System.Threading.CancellationToken)) { throw null; }
        public virtual new System.Threading.Tasks.Task<Azure.ResourceManager.ArmOperation> DeleteAsync(Azure.WaitUntil waitUntil, System.Threading.CancellationToken cancellationToken = default(System.Threading.CancellationToken)) { throw null; }
        protected override Azure.ResourceManager.ArmOperation DeleteCore(Azure.WaitUntil waitUntil, System.Threading.CancellationToken cancellationToken = default(System.Threading.CancellationToken)) { throw null; }
        protected override System.Threading.Tasks.Task<Azure.ResourceManager.ArmOperation> DeleteCoreAsync(Azure.WaitUntil waitUntil, System.Threading.CancellationToken cancellationToken = default(System.Threading.CancellationToken)) { throw null; }
        public virtual new Azure.Response<Azure.ResourceManager.CognitiveServices.CognitiveServicesDeletedAccountResource> Get(System.Threading.CancellationToken cancellationToken = default(System.Threading.CancellationToken)) { throw null; }
        public virtual new System.Threading.Tasks.Task<Azure.Response<Azure.ResourceManager.CognitiveServices.CognitiveServicesDeletedAccountResource>> GetAsync(System.Threading.CancellationToken cancellationToken = default(System.Threading.CancellationToken)) { throw null; }
        protected override Azure.Response<Azure.ResourceManager.CognitiveServices.BaseCognitiveServicesAccountResource> GetCore(System.Threading.CancellationToken cancellationToken = default(System.Threading.CancellationToken)) { throw null; }
        protected override System.Threading.Tasks.Task<Azure.Response<Azure.ResourceManager.CognitiveServices.BaseCognitiveServicesAccountResource>> GetCoreAsync(System.Threading.CancellationToken cancellationToken = default(System.Threading.CancellationToken)) { throw null; }
=======
        public virtual Azure.ResourceManager.ArmOperation Delete(Azure.WaitUntil waitUntil, System.Threading.CancellationToken cancellationToken = default(System.Threading.CancellationToken)) { throw null; }
        public virtual System.Threading.Tasks.Task<Azure.ResourceManager.ArmOperation> DeleteAsync(Azure.WaitUntil waitUntil, System.Threading.CancellationToken cancellationToken = default(System.Threading.CancellationToken)) { throw null; }
        public virtual Azure.Response<Azure.ResourceManager.CognitiveServices.CognitiveServicesDeletedAccountResource> Get(System.Threading.CancellationToken cancellationToken = default(System.Threading.CancellationToken)) { throw null; }
        public virtual System.Threading.Tasks.Task<Azure.Response<Azure.ResourceManager.CognitiveServices.CognitiveServicesDeletedAccountResource>> GetAsync(System.Threading.CancellationToken cancellationToken = default(System.Threading.CancellationToken)) { throw null; }
>>>>>>> c02da2b9
        [System.ComponentModel.EditorBrowsableAttribute(System.ComponentModel.EditorBrowsableState.Never)]
        [System.ObsoleteAttribute("This method is obsolete and will be removed in a future release", false)]
        public virtual Azure.Response<Azure.ResourceManager.CognitiveServices.CognitiveServicesDeletedAccountResource> RemoveTag(string key, System.Threading.CancellationToken cancellationToken = default(System.Threading.CancellationToken)) { throw null; }
        [System.ComponentModel.EditorBrowsableAttribute(System.ComponentModel.EditorBrowsableState.Never)]
        [System.ObsoleteAttribute("This method is obsolete and will be removed in a future release", false)]
        public virtual System.Threading.Tasks.Task<Azure.Response<Azure.ResourceManager.CognitiveServices.CognitiveServicesDeletedAccountResource>> RemoveTagAsync(string key, System.Threading.CancellationToken cancellationToken = default(System.Threading.CancellationToken)) { throw null; }
        [System.ComponentModel.EditorBrowsableAttribute(System.ComponentModel.EditorBrowsableState.Never)]
        [System.ObsoleteAttribute("This method is obsolete and will be removed in a future release", false)]
        public virtual Azure.Response<Azure.ResourceManager.CognitiveServices.CognitiveServicesDeletedAccountResource> SetTags(System.Collections.Generic.IDictionary<string, string> tags, System.Threading.CancellationToken cancellationToken = default(System.Threading.CancellationToken)) { throw null; }
        [System.ComponentModel.EditorBrowsableAttribute(System.ComponentModel.EditorBrowsableState.Never)]
        [System.ObsoleteAttribute("This method is obsolete and will be removed in a future release", false)]
        public virtual System.Threading.Tasks.Task<Azure.Response<Azure.ResourceManager.CognitiveServices.CognitiveServicesDeletedAccountResource>> SetTagsAsync(System.Collections.Generic.IDictionary<string, string> tags, System.Threading.CancellationToken cancellationToken = default(System.Threading.CancellationToken)) { throw null; }
    }
    public static partial class CognitiveServicesExtensions
    {
        public static Azure.Response<Azure.ResourceManager.CognitiveServices.Models.CognitiveServicesDomainAvailabilityList> CheckDomainAvailability(this Azure.ResourceManager.Resources.SubscriptionResource subscriptionResource, Azure.ResourceManager.CognitiveServices.Models.CognitiveServicesDomainAvailabilityContent content, System.Threading.CancellationToken cancellationToken = default(System.Threading.CancellationToken)) { throw null; }
        public static System.Threading.Tasks.Task<Azure.Response<Azure.ResourceManager.CognitiveServices.Models.CognitiveServicesDomainAvailabilityList>> CheckDomainAvailabilityAsync(this Azure.ResourceManager.Resources.SubscriptionResource subscriptionResource, Azure.ResourceManager.CognitiveServices.Models.CognitiveServicesDomainAvailabilityContent content, System.Threading.CancellationToken cancellationToken = default(System.Threading.CancellationToken)) { throw null; }
        public static Azure.Pageable<Azure.ResourceManager.CognitiveServices.Models.CognitiveServicesSkuAvailabilityList> CheckSkuAvailability(this Azure.ResourceManager.Resources.SubscriptionResource subscriptionResource, Azure.Core.AzureLocation location, Azure.ResourceManager.CognitiveServices.Models.CognitiveServicesSkuAvailabilityContent content, System.Threading.CancellationToken cancellationToken = default(System.Threading.CancellationToken)) { throw null; }
        public static Azure.AsyncPageable<Azure.ResourceManager.CognitiveServices.Models.CognitiveServicesSkuAvailabilityList> CheckSkuAvailabilityAsync(this Azure.ResourceManager.Resources.SubscriptionResource subscriptionResource, Azure.Core.AzureLocation location, Azure.ResourceManager.CognitiveServices.Models.CognitiveServicesSkuAvailabilityContent content, System.Threading.CancellationToken cancellationToken = default(System.Threading.CancellationToken)) { throw null; }
        public static Azure.Response<Azure.ResourceManager.CognitiveServices.CognitiveServicesAccountResource> GetCognitiveServicesAccount(this Azure.ResourceManager.Resources.ResourceGroupResource resourceGroupResource, string accountName, System.Threading.CancellationToken cancellationToken = default(System.Threading.CancellationToken)) { throw null; }
        public static System.Threading.Tasks.Task<Azure.Response<Azure.ResourceManager.CognitiveServices.CognitiveServicesAccountResource>> GetCognitiveServicesAccountAsync(this Azure.ResourceManager.Resources.ResourceGroupResource resourceGroupResource, string accountName, System.Threading.CancellationToken cancellationToken = default(System.Threading.CancellationToken)) { throw null; }
        public static Azure.ResourceManager.CognitiveServices.CognitiveServicesAccountDeploymentResource GetCognitiveServicesAccountDeploymentResource(this Azure.ResourceManager.ArmClient client, Azure.Core.ResourceIdentifier id) { throw null; }
        public static Azure.ResourceManager.CognitiveServices.CognitiveServicesAccountResource GetCognitiveServicesAccountResource(this Azure.ResourceManager.ArmClient client, Azure.Core.ResourceIdentifier id) { throw null; }
        public static Azure.ResourceManager.CognitiveServices.CognitiveServicesAccountCollection GetCognitiveServicesAccounts(this Azure.ResourceManager.Resources.ResourceGroupResource resourceGroupResource) { throw null; }
        public static Azure.Pageable<Azure.ResourceManager.CognitiveServices.CognitiveServicesAccountResource> GetCognitiveServicesAccounts(this Azure.ResourceManager.Resources.SubscriptionResource subscriptionResource, System.Threading.CancellationToken cancellationToken = default(System.Threading.CancellationToken)) { throw null; }
        public static Azure.AsyncPageable<Azure.ResourceManager.CognitiveServices.CognitiveServicesAccountResource> GetCognitiveServicesAccountsAsync(this Azure.ResourceManager.Resources.SubscriptionResource subscriptionResource, System.Threading.CancellationToken cancellationToken = default(System.Threading.CancellationToken)) { throw null; }
        public static Azure.Response<Azure.ResourceManager.CognitiveServices.CognitiveServicesDeletedAccountResource> GetCognitiveServicesDeletedAccount(this Azure.ResourceManager.Resources.SubscriptionResource subscriptionResource, Azure.Core.AzureLocation location, string resourceGroupName, string accountName, System.Threading.CancellationToken cancellationToken = default(System.Threading.CancellationToken)) { throw null; }
        public static System.Threading.Tasks.Task<Azure.Response<Azure.ResourceManager.CognitiveServices.CognitiveServicesDeletedAccountResource>> GetCognitiveServicesDeletedAccountAsync(this Azure.ResourceManager.Resources.SubscriptionResource subscriptionResource, Azure.Core.AzureLocation location, string resourceGroupName, string accountName, System.Threading.CancellationToken cancellationToken = default(System.Threading.CancellationToken)) { throw null; }
        public static Azure.ResourceManager.CognitiveServices.CognitiveServicesDeletedAccountResource GetCognitiveServicesDeletedAccountResource(this Azure.ResourceManager.ArmClient client, Azure.Core.ResourceIdentifier id) { throw null; }
        public static Azure.ResourceManager.CognitiveServices.CognitiveServicesDeletedAccountCollection GetCognitiveServicesDeletedAccounts(this Azure.ResourceManager.Resources.SubscriptionResource subscriptionResource) { throw null; }
        public static Azure.ResourceManager.CognitiveServices.CognitiveServicesPrivateEndpointConnectionResource GetCognitiveServicesPrivateEndpointConnectionResource(this Azure.ResourceManager.ArmClient client, Azure.Core.ResourceIdentifier id) { throw null; }
        public static Azure.ResourceManager.CognitiveServices.CommitmentPlanResource GetCommitmentPlanResource(this Azure.ResourceManager.ArmClient client, Azure.Core.ResourceIdentifier id) { throw null; }
        public static Azure.Pageable<Azure.ResourceManager.CognitiveServices.Models.CommitmentTier> GetCommitmentTiers(this Azure.ResourceManager.Resources.SubscriptionResource subscriptionResource, Azure.Core.AzureLocation location, System.Threading.CancellationToken cancellationToken = default(System.Threading.CancellationToken)) { throw null; }
        public static Azure.AsyncPageable<Azure.ResourceManager.CognitiveServices.Models.CommitmentTier> GetCommitmentTiersAsync(this Azure.ResourceManager.Resources.SubscriptionResource subscriptionResource, Azure.Core.AzureLocation location, System.Threading.CancellationToken cancellationToken = default(System.Threading.CancellationToken)) { throw null; }
        public static Azure.Pageable<Azure.ResourceManager.CognitiveServices.CognitiveServicesDeletedAccountResource> GetDeletedAccounts(this Azure.ResourceManager.Resources.SubscriptionResource subscriptionResource, System.Threading.CancellationToken cancellationToken = default(System.Threading.CancellationToken)) { throw null; }
        public static Azure.AsyncPageable<Azure.ResourceManager.CognitiveServices.CognitiveServicesDeletedAccountResource> GetDeletedAccountsAsync(this Azure.ResourceManager.Resources.SubscriptionResource subscriptionResource, System.Threading.CancellationToken cancellationToken = default(System.Threading.CancellationToken)) { throw null; }
        public static Azure.Pageable<Azure.ResourceManager.CognitiveServices.Models.AvailableCognitiveServicesSku> GetResourceSkus(this Azure.ResourceManager.Resources.SubscriptionResource subscriptionResource, System.Threading.CancellationToken cancellationToken = default(System.Threading.CancellationToken)) { throw null; }
        public static Azure.AsyncPageable<Azure.ResourceManager.CognitiveServices.Models.AvailableCognitiveServicesSku> GetResourceSkusAsync(this Azure.ResourceManager.Resources.SubscriptionResource subscriptionResource, System.Threading.CancellationToken cancellationToken = default(System.Threading.CancellationToken)) { throw null; }
    }
    public partial class CognitiveServicesPrivateEndpointConnectionCollection : Azure.ResourceManager.ArmCollection, System.Collections.Generic.IAsyncEnumerable<Azure.ResourceManager.CognitiveServices.CognitiveServicesPrivateEndpointConnectionResource>, System.Collections.Generic.IEnumerable<Azure.ResourceManager.CognitiveServices.CognitiveServicesPrivateEndpointConnectionResource>, System.Collections.IEnumerable
    {
        protected CognitiveServicesPrivateEndpointConnectionCollection() { }
        public virtual Azure.Response<bool> Exists(string privateEndpointConnectionName, System.Threading.CancellationToken cancellationToken = default(System.Threading.CancellationToken)) { throw null; }
        public virtual System.Threading.Tasks.Task<Azure.Response<bool>> ExistsAsync(string privateEndpointConnectionName, System.Threading.CancellationToken cancellationToken = default(System.Threading.CancellationToken)) { throw null; }
        public virtual Azure.Response<Azure.ResourceManager.CognitiveServices.CognitiveServicesPrivateEndpointConnectionResource> Get(string privateEndpointConnectionName, System.Threading.CancellationToken cancellationToken = default(System.Threading.CancellationToken)) { throw null; }
        public virtual Azure.Pageable<Azure.ResourceManager.CognitiveServices.CognitiveServicesPrivateEndpointConnectionResource> GetAll(System.Threading.CancellationToken cancellationToken = default(System.Threading.CancellationToken)) { throw null; }
        public virtual Azure.AsyncPageable<Azure.ResourceManager.CognitiveServices.CognitiveServicesPrivateEndpointConnectionResource> GetAllAsync(System.Threading.CancellationToken cancellationToken = default(System.Threading.CancellationToken)) { throw null; }
        public virtual System.Threading.Tasks.Task<Azure.Response<Azure.ResourceManager.CognitiveServices.CognitiveServicesPrivateEndpointConnectionResource>> GetAsync(string privateEndpointConnectionName, System.Threading.CancellationToken cancellationToken = default(System.Threading.CancellationToken)) { throw null; }
        System.Collections.Generic.IAsyncEnumerator<Azure.ResourceManager.CognitiveServices.CognitiveServicesPrivateEndpointConnectionResource> System.Collections.Generic.IAsyncEnumerable<Azure.ResourceManager.CognitiveServices.CognitiveServicesPrivateEndpointConnectionResource>.GetAsyncEnumerator(System.Threading.CancellationToken cancellationToken) { throw null; }
        System.Collections.Generic.IEnumerator<Azure.ResourceManager.CognitiveServices.CognitiveServicesPrivateEndpointConnectionResource> System.Collections.Generic.IEnumerable<Azure.ResourceManager.CognitiveServices.CognitiveServicesPrivateEndpointConnectionResource>.GetEnumerator() { throw null; }
        System.Collections.IEnumerator System.Collections.IEnumerable.GetEnumerator() { throw null; }
    }
    public partial class CognitiveServicesPrivateEndpointConnectionData : Azure.ResourceManager.Models.ResourceData
    {
        public CognitiveServicesPrivateEndpointConnectionData() { }
        public Azure.ResourceManager.CognitiveServices.Models.CognitiveServicesPrivateLinkServiceConnectionState ConnectionState { get { throw null; } set { } }
        public Azure.ETag? ETag { get { throw null; } }
        public System.Collections.Generic.IList<string> GroupIds { get { throw null; } }
        public Azure.Core.AzureLocation? Location { get { throw null; } set { } }
        public Azure.Core.ResourceIdentifier PrivateEndpointId { get { throw null; } }
        public Azure.ResourceManager.CognitiveServices.Models.CognitiveServicesPrivateEndpointConnectionProvisioningState? ProvisioningState { get { throw null; } }
    }
    public partial class CognitiveServicesPrivateEndpointConnectionResource : Azure.ResourceManager.ArmResource
    {
        public static readonly Azure.Core.ResourceType ResourceType;
        protected CognitiveServicesPrivateEndpointConnectionResource() { }
        public virtual Azure.ResourceManager.CognitiveServices.CognitiveServicesPrivateEndpointConnectionData Data { get { throw null; } }
        public virtual bool HasData { get { throw null; } }
        public static Azure.Core.ResourceIdentifier CreateResourceIdentifier(string subscriptionId, string resourceGroupName, string accountName, string privateEndpointConnectionName) { throw null; }
        public virtual Azure.ResourceManager.ArmOperation Delete(Azure.WaitUntil waitUntil, System.Threading.CancellationToken cancellationToken = default(System.Threading.CancellationToken)) { throw null; }
        public virtual System.Threading.Tasks.Task<Azure.ResourceManager.ArmOperation> DeleteAsync(Azure.WaitUntil waitUntil, System.Threading.CancellationToken cancellationToken = default(System.Threading.CancellationToken)) { throw null; }
        public virtual Azure.Response<Azure.ResourceManager.CognitiveServices.CognitiveServicesPrivateEndpointConnectionResource> Get(System.Threading.CancellationToken cancellationToken = default(System.Threading.CancellationToken)) { throw null; }
        public virtual System.Threading.Tasks.Task<Azure.Response<Azure.ResourceManager.CognitiveServices.CognitiveServicesPrivateEndpointConnectionResource>> GetAsync(System.Threading.CancellationToken cancellationToken = default(System.Threading.CancellationToken)) { throw null; }
    }
    public partial class CommitmentPlanCollection : Azure.ResourceManager.ArmCollection, System.Collections.Generic.IAsyncEnumerable<Azure.ResourceManager.CognitiveServices.CommitmentPlanResource>, System.Collections.Generic.IEnumerable<Azure.ResourceManager.CognitiveServices.CommitmentPlanResource>, System.Collections.IEnumerable
    {
        protected CommitmentPlanCollection() { }
        public virtual Azure.ResourceManager.ArmOperation<Azure.ResourceManager.CognitiveServices.CommitmentPlanResource> CreateOrUpdate(Azure.WaitUntil waitUntil, string commitmentPlanName, Azure.ResourceManager.CognitiveServices.CommitmentPlanData data, System.Threading.CancellationToken cancellationToken = default(System.Threading.CancellationToken)) { throw null; }
        public virtual System.Threading.Tasks.Task<Azure.ResourceManager.ArmOperation<Azure.ResourceManager.CognitiveServices.CommitmentPlanResource>> CreateOrUpdateAsync(Azure.WaitUntil waitUntil, string commitmentPlanName, Azure.ResourceManager.CognitiveServices.CommitmentPlanData data, System.Threading.CancellationToken cancellationToken = default(System.Threading.CancellationToken)) { throw null; }
        public virtual Azure.Response<bool> Exists(string commitmentPlanName, System.Threading.CancellationToken cancellationToken = default(System.Threading.CancellationToken)) { throw null; }
        public virtual System.Threading.Tasks.Task<Azure.Response<bool>> ExistsAsync(string commitmentPlanName, System.Threading.CancellationToken cancellationToken = default(System.Threading.CancellationToken)) { throw null; }
        public virtual Azure.Response<Azure.ResourceManager.CognitiveServices.CommitmentPlanResource> Get(string commitmentPlanName, System.Threading.CancellationToken cancellationToken = default(System.Threading.CancellationToken)) { throw null; }
        public virtual Azure.Pageable<Azure.ResourceManager.CognitiveServices.CommitmentPlanResource> GetAll(System.Threading.CancellationToken cancellationToken = default(System.Threading.CancellationToken)) { throw null; }
        public virtual Azure.AsyncPageable<Azure.ResourceManager.CognitiveServices.CommitmentPlanResource> GetAllAsync(System.Threading.CancellationToken cancellationToken = default(System.Threading.CancellationToken)) { throw null; }
        public virtual System.Threading.Tasks.Task<Azure.Response<Azure.ResourceManager.CognitiveServices.CommitmentPlanResource>> GetAsync(string commitmentPlanName, System.Threading.CancellationToken cancellationToken = default(System.Threading.CancellationToken)) { throw null; }
        System.Collections.Generic.IAsyncEnumerator<Azure.ResourceManager.CognitiveServices.CommitmentPlanResource> System.Collections.Generic.IAsyncEnumerable<Azure.ResourceManager.CognitiveServices.CommitmentPlanResource>.GetAsyncEnumerator(System.Threading.CancellationToken cancellationToken) { throw null; }
        System.Collections.Generic.IEnumerator<Azure.ResourceManager.CognitiveServices.CommitmentPlanResource> System.Collections.Generic.IEnumerable<Azure.ResourceManager.CognitiveServices.CommitmentPlanResource>.GetEnumerator() { throw null; }
        System.Collections.IEnumerator System.Collections.IEnumerable.GetEnumerator() { throw null; }
    }
    public partial class CommitmentPlanData : Azure.ResourceManager.Models.ResourceData
    {
        public CommitmentPlanData() { }
        public Azure.ETag? ETag { get { throw null; } }
        public Azure.ResourceManager.CognitiveServices.Models.CommitmentPlanProperties Properties { get { throw null; } set { } }
    }
    public partial class CommitmentPlanResource : Azure.ResourceManager.ArmResource
    {
        public static readonly Azure.Core.ResourceType ResourceType;
        protected CommitmentPlanResource() { }
        public virtual Azure.ResourceManager.CognitiveServices.CommitmentPlanData Data { get { throw null; } }
        public virtual bool HasData { get { throw null; } }
        public static Azure.Core.ResourceIdentifier CreateResourceIdentifier(string subscriptionId, string resourceGroupName, string accountName, string commitmentPlanName) { throw null; }
        public virtual Azure.ResourceManager.ArmOperation Delete(Azure.WaitUntil waitUntil, System.Threading.CancellationToken cancellationToken = default(System.Threading.CancellationToken)) { throw null; }
        public virtual System.Threading.Tasks.Task<Azure.ResourceManager.ArmOperation> DeleteAsync(Azure.WaitUntil waitUntil, System.Threading.CancellationToken cancellationToken = default(System.Threading.CancellationToken)) { throw null; }
        public virtual Azure.Response<Azure.ResourceManager.CognitiveServices.CommitmentPlanResource> Get(System.Threading.CancellationToken cancellationToken = default(System.Threading.CancellationToken)) { throw null; }
        public virtual System.Threading.Tasks.Task<Azure.Response<Azure.ResourceManager.CognitiveServices.CommitmentPlanResource>> GetAsync(System.Threading.CancellationToken cancellationToken = default(System.Threading.CancellationToken)) { throw null; }
        public virtual Azure.ResourceManager.ArmOperation<Azure.ResourceManager.CognitiveServices.CommitmentPlanResource> Update(Azure.WaitUntil waitUntil, Azure.ResourceManager.CognitiveServices.CommitmentPlanData data, System.Threading.CancellationToken cancellationToken = default(System.Threading.CancellationToken)) { throw null; }
        public virtual System.Threading.Tasks.Task<Azure.ResourceManager.ArmOperation<Azure.ResourceManager.CognitiveServices.CommitmentPlanResource>> UpdateAsync(Azure.WaitUntil waitUntil, Azure.ResourceManager.CognitiveServices.CommitmentPlanData data, System.Threading.CancellationToken cancellationToken = default(System.Threading.CancellationToken)) { throw null; }
    }
}
namespace Azure.ResourceManager.CognitiveServices.Models
{
    public partial class AvailableCognitiveServicesSku
    {
        internal AvailableCognitiveServicesSku() { }
        public string Kind { get { throw null; } }
        public System.Collections.Generic.IReadOnlyList<Azure.Core.AzureLocation> Locations { get { throw null; } }
        public string Name { get { throw null; } }
        public string ResourceType { get { throw null; } }
        public System.Collections.Generic.IReadOnlyList<Azure.ResourceManager.CognitiveServices.Models.CognitiveServicesSkuRestrictions> Restrictions { get { throw null; } }
        public string Tier { get { throw null; } }
    }
    public partial class CognitiveServicesAccountDeploymentModel
    {
        public CognitiveServicesAccountDeploymentModel() { }
        public Azure.ResourceManager.CognitiveServices.Models.ServiceAccountCallRateLimit CallRateLimit { get { throw null; } }
        public string Format { get { throw null; } set { } }
        public string Name { get { throw null; } set { } }
        public string Version { get { throw null; } set { } }
    }
    public partial class CognitiveServicesAccountDeploymentProperties
    {
        public CognitiveServicesAccountDeploymentProperties() { }
        public Azure.ResourceManager.CognitiveServices.Models.ServiceAccountCallRateLimit CallRateLimit { get { throw null; } }
        public System.Collections.Generic.IReadOnlyDictionary<string, string> Capabilities { get { throw null; } }
        public Azure.ResourceManager.CognitiveServices.Models.CognitiveServicesAccountDeploymentModel Model { get { throw null; } set { } }
        public Azure.ResourceManager.CognitiveServices.Models.CognitiveServicesAccountDeploymentProvisioningState? ProvisioningState { get { throw null; } }
        public string RaiPolicyName { get { throw null; } set { } }
        public Azure.ResourceManager.CognitiveServices.Models.CognitiveServicesAccountDeploymentScaleSettings ScaleSettings { get { throw null; } set { } }
    }
    [System.Runtime.InteropServices.StructLayoutAttribute(System.Runtime.InteropServices.LayoutKind.Sequential)]
    public readonly partial struct CognitiveServicesAccountDeploymentProvisioningState : System.IEquatable<Azure.ResourceManager.CognitiveServices.Models.CognitiveServicesAccountDeploymentProvisioningState>
    {
        private readonly object _dummy;
        private readonly int _dummyPrimitive;
        public CognitiveServicesAccountDeploymentProvisioningState(string value) { throw null; }
        public static Azure.ResourceManager.CognitiveServices.Models.CognitiveServicesAccountDeploymentProvisioningState Accepted { get { throw null; } }
        public static Azure.ResourceManager.CognitiveServices.Models.CognitiveServicesAccountDeploymentProvisioningState Creating { get { throw null; } }
        public static Azure.ResourceManager.CognitiveServices.Models.CognitiveServicesAccountDeploymentProvisioningState Deleting { get { throw null; } }
        public static Azure.ResourceManager.CognitiveServices.Models.CognitiveServicesAccountDeploymentProvisioningState Failed { get { throw null; } }
        public static Azure.ResourceManager.CognitiveServices.Models.CognitiveServicesAccountDeploymentProvisioningState Moving { get { throw null; } }
        public static Azure.ResourceManager.CognitiveServices.Models.CognitiveServicesAccountDeploymentProvisioningState Succeeded { get { throw null; } }
        public bool Equals(Azure.ResourceManager.CognitiveServices.Models.CognitiveServicesAccountDeploymentProvisioningState other) { throw null; }
        [System.ComponentModel.EditorBrowsableAttribute(System.ComponentModel.EditorBrowsableState.Never)]
        public override bool Equals(object obj) { throw null; }
        [System.ComponentModel.EditorBrowsableAttribute(System.ComponentModel.EditorBrowsableState.Never)]
        public override int GetHashCode() { throw null; }
        public static bool operator ==(Azure.ResourceManager.CognitiveServices.Models.CognitiveServicesAccountDeploymentProvisioningState left, Azure.ResourceManager.CognitiveServices.Models.CognitiveServicesAccountDeploymentProvisioningState right) { throw null; }
        public static implicit operator Azure.ResourceManager.CognitiveServices.Models.CognitiveServicesAccountDeploymentProvisioningState (string value) { throw null; }
        public static bool operator !=(Azure.ResourceManager.CognitiveServices.Models.CognitiveServicesAccountDeploymentProvisioningState left, Azure.ResourceManager.CognitiveServices.Models.CognitiveServicesAccountDeploymentProvisioningState right) { throw null; }
        public override string ToString() { throw null; }
    }
    public partial class CognitiveServicesAccountDeploymentScaleSettings
    {
        public CognitiveServicesAccountDeploymentScaleSettings() { }
        public int? ActiveCapacity { get { throw null; } }
        public int? Capacity { get { throw null; } set { } }
        public Azure.ResourceManager.CognitiveServices.Models.CognitiveServicesAccountDeploymentScaleType? ScaleType { get { throw null; } set { } }
    }
    [System.Runtime.InteropServices.StructLayoutAttribute(System.Runtime.InteropServices.LayoutKind.Sequential)]
    public readonly partial struct CognitiveServicesAccountDeploymentScaleType : System.IEquatable<Azure.ResourceManager.CognitiveServices.Models.CognitiveServicesAccountDeploymentScaleType>
    {
        private readonly object _dummy;
        private readonly int _dummyPrimitive;
        public CognitiveServicesAccountDeploymentScaleType(string value) { throw null; }
        public static Azure.ResourceManager.CognitiveServices.Models.CognitiveServicesAccountDeploymentScaleType Manual { get { throw null; } }
        public static Azure.ResourceManager.CognitiveServices.Models.CognitiveServicesAccountDeploymentScaleType Standard { get { throw null; } }
        public bool Equals(Azure.ResourceManager.CognitiveServices.Models.CognitiveServicesAccountDeploymentScaleType other) { throw null; }
        [System.ComponentModel.EditorBrowsableAttribute(System.ComponentModel.EditorBrowsableState.Never)]
        public override bool Equals(object obj) { throw null; }
        [System.ComponentModel.EditorBrowsableAttribute(System.ComponentModel.EditorBrowsableState.Never)]
        public override int GetHashCode() { throw null; }
        public static bool operator ==(Azure.ResourceManager.CognitiveServices.Models.CognitiveServicesAccountDeploymentScaleType left, Azure.ResourceManager.CognitiveServices.Models.CognitiveServicesAccountDeploymentScaleType right) { throw null; }
        public static implicit operator Azure.ResourceManager.CognitiveServices.Models.CognitiveServicesAccountDeploymentScaleType (string value) { throw null; }
        public static bool operator !=(Azure.ResourceManager.CognitiveServices.Models.CognitiveServicesAccountDeploymentScaleType left, Azure.ResourceManager.CognitiveServices.Models.CognitiveServicesAccountDeploymentScaleType right) { throw null; }
        public override string ToString() { throw null; }
    }
    public partial class CognitiveServicesAccountModel : Azure.ResourceManager.CognitiveServices.Models.CognitiveServicesAccountDeploymentModel
    {
        public CognitiveServicesAccountModel() { }
        public Azure.ResourceManager.CognitiveServices.Models.CognitiveServicesAccountDeploymentModel BaseModel { get { throw null; } set { } }
        public System.Collections.Generic.IDictionary<string, string> Capabilities { get { throw null; } }
        public Azure.ResourceManager.CognitiveServices.Models.ServiceAccountModelDeprecationInfo Deprecation { get { throw null; } set { } }
        public int? MaxCapacity { get { throw null; } set { } }
        public Azure.ResourceManager.Models.SystemData SystemData { get { throw null; } }
    }
    public partial class CognitiveServicesAccountProperties
    {
        public CognitiveServicesAccountProperties() { }
        public System.Collections.Generic.IList<string> AllowedFqdnList { get { throw null; } }
        public Azure.ResourceManager.CognitiveServices.Models.ServiceAccountApiProperties ApiProperties { get { throw null; } set { } }
        public Azure.ResourceManager.CognitiveServices.Models.ServiceAccountCallRateLimit CallRateLimit { get { throw null; } }
        public System.Collections.Generic.IReadOnlyList<Azure.ResourceManager.CognitiveServices.Models.CognitiveServicesSkuCapability> Capabilities { get { throw null; } }
        public System.DateTimeOffset? CreatedOn { get { throw null; } }
        public string CustomSubDomainName { get { throw null; } set { } }
        public System.DateTimeOffset? DeletedOn { get { throw null; } }
        public bool? DisableLocalAuth { get { throw null; } set { } }
        public bool? EnableDynamicThrottling { get { throw null; } set { } }
        public Azure.ResourceManager.CognitiveServices.Models.ServiceAccountEncryptionProperties Encryption { get { throw null; } set { } }
        public string Endpoint { get { throw null; } }
        public System.Collections.Generic.IReadOnlyDictionary<string, string> Endpoints { get { throw null; } }
        public bool? IsMigrated { get { throw null; } }
        public string MigrationToken { get { throw null; } set { } }
        public Azure.ResourceManager.CognitiveServices.Models.CognitiveServicesNetworkRuleSet NetworkAcls { get { throw null; } set { } }
        public System.Collections.Generic.IReadOnlyList<Azure.ResourceManager.CognitiveServices.CognitiveServicesPrivateEndpointConnectionData> PrivateEndpointConnections { get { throw null; } }
        public Azure.ResourceManager.CognitiveServices.Models.ServiceAccountProvisioningState? ProvisioningState { get { throw null; } }
        public Azure.ResourceManager.CognitiveServices.Models.ServiceAccountPublicNetworkAccess? PublicNetworkAccess { get { throw null; } set { } }
        public Azure.ResourceManager.CognitiveServices.Models.ServiceAccountQuotaLimit QuotaLimit { get { throw null; } }
        public bool? Restore { get { throw null; } set { } }
        public bool? RestrictOutboundNetworkAccess { get { throw null; } set { } }
        public string ScheduledPurgeDate { get { throw null; } }
        public Azure.ResourceManager.CognitiveServices.Models.CognitiveServicesSkuChangeInfo SkuChangeInfo { get { throw null; } }
        public System.Collections.Generic.IList<Azure.ResourceManager.CognitiveServices.Models.ServiceAccountUserOwnedStorage> UserOwnedStorage { get { throw null; } }
    }
    public partial class CognitiveServicesAccountSku
    {
        internal CognitiveServicesAccountSku() { }
        public Azure.Core.ResourceType? ResourceType { get { throw null; } }
        public Azure.ResourceManager.CognitiveServices.Models.CognitiveServicesSku Sku { get { throw null; } }
    }
    public partial class CognitiveServicesDomainAvailabilityContent
    {
        public CognitiveServicesDomainAvailabilityContent(string subdomainName, Azure.Core.ResourceType resourceType) { }
        public string Kind { get { throw null; } set { } }
        public Azure.Core.ResourceType ResourceType { get { throw null; } }
        public string SubdomainName { get { throw null; } }
    }
    public partial class CognitiveServicesDomainAvailabilityList
    {
        internal CognitiveServicesDomainAvailabilityList() { }
        public string DomainAvailabilityType { get { throw null; } }
        public bool? IsSubdomainAvailable { get { throw null; } }
        public string Kind { get { throw null; } }
        public string Reason { get { throw null; } }
        public string SubdomainName { get { throw null; } }
    }
    public partial class CognitiveServicesIPRule
    {
        public CognitiveServicesIPRule(string value) { }
        public string Value { get { throw null; } set { } }
    }
    [System.Runtime.InteropServices.StructLayoutAttribute(System.Runtime.InteropServices.LayoutKind.Sequential)]
    public readonly partial struct CognitiveServicesNetworkRuleAction : System.IEquatable<Azure.ResourceManager.CognitiveServices.Models.CognitiveServicesNetworkRuleAction>
    {
        private readonly object _dummy;
        private readonly int _dummyPrimitive;
        public CognitiveServicesNetworkRuleAction(string value) { throw null; }
        public static Azure.ResourceManager.CognitiveServices.Models.CognitiveServicesNetworkRuleAction Allow { get { throw null; } }
        public static Azure.ResourceManager.CognitiveServices.Models.CognitiveServicesNetworkRuleAction Deny { get { throw null; } }
        public bool Equals(Azure.ResourceManager.CognitiveServices.Models.CognitiveServicesNetworkRuleAction other) { throw null; }
        [System.ComponentModel.EditorBrowsableAttribute(System.ComponentModel.EditorBrowsableState.Never)]
        public override bool Equals(object obj) { throw null; }
        [System.ComponentModel.EditorBrowsableAttribute(System.ComponentModel.EditorBrowsableState.Never)]
        public override int GetHashCode() { throw null; }
        public static bool operator ==(Azure.ResourceManager.CognitiveServices.Models.CognitiveServicesNetworkRuleAction left, Azure.ResourceManager.CognitiveServices.Models.CognitiveServicesNetworkRuleAction right) { throw null; }
        public static implicit operator Azure.ResourceManager.CognitiveServices.Models.CognitiveServicesNetworkRuleAction (string value) { throw null; }
        public static bool operator !=(Azure.ResourceManager.CognitiveServices.Models.CognitiveServicesNetworkRuleAction left, Azure.ResourceManager.CognitiveServices.Models.CognitiveServicesNetworkRuleAction right) { throw null; }
        public override string ToString() { throw null; }
    }
    public partial class CognitiveServicesNetworkRuleSet
    {
        public CognitiveServicesNetworkRuleSet() { }
        public Azure.ResourceManager.CognitiveServices.Models.CognitiveServicesNetworkRuleAction? DefaultAction { get { throw null; } set { } }
        public System.Collections.Generic.IList<Azure.ResourceManager.CognitiveServices.Models.CognitiveServicesIPRule> IPRules { get { throw null; } }
        public System.Collections.Generic.IList<Azure.ResourceManager.CognitiveServices.Models.CognitiveServicesVirtualNetworkRule> VirtualNetworkRules { get { throw null; } }
    }
    [System.Runtime.InteropServices.StructLayoutAttribute(System.Runtime.InteropServices.LayoutKind.Sequential)]
    public readonly partial struct CognitiveServicesPrivateEndpointConnectionProvisioningState : System.IEquatable<Azure.ResourceManager.CognitiveServices.Models.CognitiveServicesPrivateEndpointConnectionProvisioningState>
    {
        private readonly object _dummy;
        private readonly int _dummyPrimitive;
        public CognitiveServicesPrivateEndpointConnectionProvisioningState(string value) { throw null; }
        public static Azure.ResourceManager.CognitiveServices.Models.CognitiveServicesPrivateEndpointConnectionProvisioningState Creating { get { throw null; } }
        public static Azure.ResourceManager.CognitiveServices.Models.CognitiveServicesPrivateEndpointConnectionProvisioningState Deleting { get { throw null; } }
        public static Azure.ResourceManager.CognitiveServices.Models.CognitiveServicesPrivateEndpointConnectionProvisioningState Failed { get { throw null; } }
        public static Azure.ResourceManager.CognitiveServices.Models.CognitiveServicesPrivateEndpointConnectionProvisioningState Succeeded { get { throw null; } }
        public bool Equals(Azure.ResourceManager.CognitiveServices.Models.CognitiveServicesPrivateEndpointConnectionProvisioningState other) { throw null; }
        [System.ComponentModel.EditorBrowsableAttribute(System.ComponentModel.EditorBrowsableState.Never)]
        public override bool Equals(object obj) { throw null; }
        [System.ComponentModel.EditorBrowsableAttribute(System.ComponentModel.EditorBrowsableState.Never)]
        public override int GetHashCode() { throw null; }
        public static bool operator ==(Azure.ResourceManager.CognitiveServices.Models.CognitiveServicesPrivateEndpointConnectionProvisioningState left, Azure.ResourceManager.CognitiveServices.Models.CognitiveServicesPrivateEndpointConnectionProvisioningState right) { throw null; }
        public static implicit operator Azure.ResourceManager.CognitiveServices.Models.CognitiveServicesPrivateEndpointConnectionProvisioningState (string value) { throw null; }
        public static bool operator !=(Azure.ResourceManager.CognitiveServices.Models.CognitiveServicesPrivateEndpointConnectionProvisioningState left, Azure.ResourceManager.CognitiveServices.Models.CognitiveServicesPrivateEndpointConnectionProvisioningState right) { throw null; }
        public override string ToString() { throw null; }
    }
    [System.Runtime.InteropServices.StructLayoutAttribute(System.Runtime.InteropServices.LayoutKind.Sequential)]
    public readonly partial struct CognitiveServicesPrivateEndpointServiceConnectionStatus : System.IEquatable<Azure.ResourceManager.CognitiveServices.Models.CognitiveServicesPrivateEndpointServiceConnectionStatus>
    {
        private readonly object _dummy;
        private readonly int _dummyPrimitive;
        public CognitiveServicesPrivateEndpointServiceConnectionStatus(string value) { throw null; }
        public static Azure.ResourceManager.CognitiveServices.Models.CognitiveServicesPrivateEndpointServiceConnectionStatus Approved { get { throw null; } }
        public static Azure.ResourceManager.CognitiveServices.Models.CognitiveServicesPrivateEndpointServiceConnectionStatus Pending { get { throw null; } }
        public static Azure.ResourceManager.CognitiveServices.Models.CognitiveServicesPrivateEndpointServiceConnectionStatus Rejected { get { throw null; } }
        public bool Equals(Azure.ResourceManager.CognitiveServices.Models.CognitiveServicesPrivateEndpointServiceConnectionStatus other) { throw null; }
        [System.ComponentModel.EditorBrowsableAttribute(System.ComponentModel.EditorBrowsableState.Never)]
        public override bool Equals(object obj) { throw null; }
        [System.ComponentModel.EditorBrowsableAttribute(System.ComponentModel.EditorBrowsableState.Never)]
        public override int GetHashCode() { throw null; }
        public static bool operator ==(Azure.ResourceManager.CognitiveServices.Models.CognitiveServicesPrivateEndpointServiceConnectionStatus left, Azure.ResourceManager.CognitiveServices.Models.CognitiveServicesPrivateEndpointServiceConnectionStatus right) { throw null; }
        public static implicit operator Azure.ResourceManager.CognitiveServices.Models.CognitiveServicesPrivateEndpointServiceConnectionStatus (string value) { throw null; }
        public static bool operator !=(Azure.ResourceManager.CognitiveServices.Models.CognitiveServicesPrivateEndpointServiceConnectionStatus left, Azure.ResourceManager.CognitiveServices.Models.CognitiveServicesPrivateEndpointServiceConnectionStatus right) { throw null; }
        public override string ToString() { throw null; }
    }
    public partial class CognitiveServicesPrivateLinkResource : Azure.ResourceManager.Models.ResourceData
    {
        public CognitiveServicesPrivateLinkResource() { }
        public Azure.ResourceManager.CognitiveServices.Models.CognitiveServicesPrivateLinkResourceProperties Properties { get { throw null; } set { } }
    }
    public partial class CognitiveServicesPrivateLinkResourceProperties
    {
        public CognitiveServicesPrivateLinkResourceProperties() { }
        public string DisplayName { get { throw null; } }
        public string GroupId { get { throw null; } }
        public System.Collections.Generic.IReadOnlyList<string> RequiredMembers { get { throw null; } }
        public System.Collections.Generic.IList<string> RequiredZoneNames { get { throw null; } }
    }
    public partial class CognitiveServicesPrivateLinkServiceConnectionState
    {
        public CognitiveServicesPrivateLinkServiceConnectionState() { }
        public string ActionsRequired { get { throw null; } set { } }
        public string Description { get { throw null; } set { } }
        public Azure.ResourceManager.CognitiveServices.Models.CognitiveServicesPrivateEndpointServiceConnectionStatus? Status { get { throw null; } set { } }
    }
    public partial class CognitiveServicesSku
    {
        public CognitiveServicesSku(string name) { }
        public int? Capacity { get { throw null; } set { } }
        public string Family { get { throw null; } set { } }
        public string Name { get { throw null; } set { } }
        public string Size { get { throw null; } set { } }
        public Azure.ResourceManager.CognitiveServices.Models.CognitiveServicesSkuTier? Tier { get { throw null; } set { } }
    }
    public partial class CognitiveServicesSkuAvailabilityContent
    {
        public CognitiveServicesSkuAvailabilityContent(System.Collections.Generic.IEnumerable<string> skus, string kind, Azure.Core.ResourceType resourceType) { }
        public string Kind { get { throw null; } }
        public Azure.Core.ResourceType ResourceType { get { throw null; } }
        public System.Collections.Generic.IList<string> Skus { get { throw null; } }
    }
    public partial class CognitiveServicesSkuAvailabilityList
    {
        internal CognitiveServicesSkuAvailabilityList() { }
        public bool? IsSkuAvailable { get { throw null; } }
        public string Kind { get { throw null; } }
        public string Message { get { throw null; } }
        public string Reason { get { throw null; } }
        public string SkuAvailabilityType { get { throw null; } }
        public string SkuName { get { throw null; } }
    }
    public partial class CognitiveServicesSkuCapability
    {
        internal CognitiveServicesSkuCapability() { }
        public string Name { get { throw null; } }
        public string Value { get { throw null; } }
    }
    public partial class CognitiveServicesSkuChangeInfo
    {
        internal CognitiveServicesSkuChangeInfo() { }
        public float? CountOfDowngrades { get { throw null; } }
        public float? CountOfUpgradesAfterDowngrades { get { throw null; } }
        public System.DateTimeOffset? LastChangedOn { get { throw null; } }
    }
    public partial class CognitiveServicesSkuRestrictionInfo
    {
        internal CognitiveServicesSkuRestrictionInfo() { }
        public System.Collections.Generic.IReadOnlyList<Azure.Core.AzureLocation> Locations { get { throw null; } }
        public System.Collections.Generic.IReadOnlyList<string> Zones { get { throw null; } }
    }
    [System.Runtime.InteropServices.StructLayoutAttribute(System.Runtime.InteropServices.LayoutKind.Sequential)]
    public readonly partial struct CognitiveServicesSkuRestrictionReasonCode : System.IEquatable<Azure.ResourceManager.CognitiveServices.Models.CognitiveServicesSkuRestrictionReasonCode>
    {
        private readonly object _dummy;
        private readonly int _dummyPrimitive;
        public CognitiveServicesSkuRestrictionReasonCode(string value) { throw null; }
        public static Azure.ResourceManager.CognitiveServices.Models.CognitiveServicesSkuRestrictionReasonCode NotAvailableForSubscription { get { throw null; } }
        public static Azure.ResourceManager.CognitiveServices.Models.CognitiveServicesSkuRestrictionReasonCode QuotaId { get { throw null; } }
        public bool Equals(Azure.ResourceManager.CognitiveServices.Models.CognitiveServicesSkuRestrictionReasonCode other) { throw null; }
        [System.ComponentModel.EditorBrowsableAttribute(System.ComponentModel.EditorBrowsableState.Never)]
        public override bool Equals(object obj) { throw null; }
        [System.ComponentModel.EditorBrowsableAttribute(System.ComponentModel.EditorBrowsableState.Never)]
        public override int GetHashCode() { throw null; }
        public static bool operator ==(Azure.ResourceManager.CognitiveServices.Models.CognitiveServicesSkuRestrictionReasonCode left, Azure.ResourceManager.CognitiveServices.Models.CognitiveServicesSkuRestrictionReasonCode right) { throw null; }
        public static implicit operator Azure.ResourceManager.CognitiveServices.Models.CognitiveServicesSkuRestrictionReasonCode (string value) { throw null; }
        public static bool operator !=(Azure.ResourceManager.CognitiveServices.Models.CognitiveServicesSkuRestrictionReasonCode left, Azure.ResourceManager.CognitiveServices.Models.CognitiveServicesSkuRestrictionReasonCode right) { throw null; }
        public override string ToString() { throw null; }
    }
    public partial class CognitiveServicesSkuRestrictions
    {
        internal CognitiveServicesSkuRestrictions() { }
        public Azure.ResourceManager.CognitiveServices.Models.CognitiveServicesSkuRestrictionReasonCode? ReasonCode { get { throw null; } }
        public Azure.ResourceManager.CognitiveServices.Models.CognitiveServicesSkuRestrictionInfo RestrictionInfo { get { throw null; } }
        public Azure.ResourceManager.CognitiveServices.Models.CognitiveServicesSkuRestrictionsType? RestrictionsType { get { throw null; } }
        public System.Collections.Generic.IReadOnlyList<string> Values { get { throw null; } }
    }
    public enum CognitiveServicesSkuRestrictionsType
    {
        Location = 0,
        Zone = 1,
    }
    [System.Runtime.InteropServices.StructLayoutAttribute(System.Runtime.InteropServices.LayoutKind.Sequential)]
    public readonly partial struct CognitiveServicesSkuTier : System.IEquatable<Azure.ResourceManager.CognitiveServices.Models.CognitiveServicesSkuTier>
    {
        private readonly object _dummy;
        private readonly int _dummyPrimitive;
        public CognitiveServicesSkuTier(string value) { throw null; }
        public static Azure.ResourceManager.CognitiveServices.Models.CognitiveServicesSkuTier Basic { get { throw null; } }
        public static Azure.ResourceManager.CognitiveServices.Models.CognitiveServicesSkuTier Enterprise { get { throw null; } }
        public static Azure.ResourceManager.CognitiveServices.Models.CognitiveServicesSkuTier Free { get { throw null; } }
        public static Azure.ResourceManager.CognitiveServices.Models.CognitiveServicesSkuTier Premium { get { throw null; } }
        public static Azure.ResourceManager.CognitiveServices.Models.CognitiveServicesSkuTier Standard { get { throw null; } }
        public bool Equals(Azure.ResourceManager.CognitiveServices.Models.CognitiveServicesSkuTier other) { throw null; }
        [System.ComponentModel.EditorBrowsableAttribute(System.ComponentModel.EditorBrowsableState.Never)]
        public override bool Equals(object obj) { throw null; }
        [System.ComponentModel.EditorBrowsableAttribute(System.ComponentModel.EditorBrowsableState.Never)]
        public override int GetHashCode() { throw null; }
        public static bool operator ==(Azure.ResourceManager.CognitiveServices.Models.CognitiveServicesSkuTier left, Azure.ResourceManager.CognitiveServices.Models.CognitiveServicesSkuTier right) { throw null; }
        public static implicit operator Azure.ResourceManager.CognitiveServices.Models.CognitiveServicesSkuTier (string value) { throw null; }
        public static bool operator !=(Azure.ResourceManager.CognitiveServices.Models.CognitiveServicesSkuTier left, Azure.ResourceManager.CognitiveServices.Models.CognitiveServicesSkuTier right) { throw null; }
        public override string ToString() { throw null; }
    }
    public partial class CognitiveServicesVirtualNetworkRule
    {
        public CognitiveServicesVirtualNetworkRule(Azure.Core.ResourceIdentifier id) { }
        public Azure.Core.ResourceIdentifier Id { get { throw null; } set { } }
        public bool? IgnoreMissingVnetServiceEndpoint { get { throw null; } set { } }
        public string State { get { throw null; } set { } }
    }
    public partial class CommitmentCost
    {
        internal CommitmentCost() { }
        public string CommitmentMeterId { get { throw null; } }
        public string OverageMeterId { get { throw null; } }
    }
    public partial class CommitmentPeriod
    {
        public CommitmentPeriod() { }
        public int? Count { get { throw null; } set { } }
        public System.DateTimeOffset? EndOn { get { throw null; } }
        public Azure.ResourceManager.CognitiveServices.Models.CommitmentQuota Quota { get { throw null; } }
        public System.DateTimeOffset? StartOn { get { throw null; } }
        public string Tier { get { throw null; } set { } }
    }
    public partial class CommitmentPlanProperties
    {
        public CommitmentPlanProperties() { }
        public bool? AutoRenew { get { throw null; } set { } }
        public Azure.ResourceManager.CognitiveServices.Models.CommitmentPeriod Current { get { throw null; } set { } }
        public Azure.ResourceManager.CognitiveServices.Models.ServiceAccountHostingModel? HostingModel { get { throw null; } set { } }
        public Azure.ResourceManager.CognitiveServices.Models.CommitmentPeriod Last { get { throw null; } }
        public Azure.ResourceManager.CognitiveServices.Models.CommitmentPeriod Next { get { throw null; } set { } }
        public string PlanType { get { throw null; } set { } }
    }
    public partial class CommitmentQuota
    {
        internal CommitmentQuota() { }
        public long? Quantity { get { throw null; } }
        public string Unit { get { throw null; } }
    }
    public partial class CommitmentTier
    {
        internal CommitmentTier() { }
        public Azure.ResourceManager.CognitiveServices.Models.CommitmentCost Cost { get { throw null; } }
        public Azure.ResourceManager.CognitiveServices.Models.ServiceAccountHostingModel? HostingModel { get { throw null; } }
        public string Kind { get { throw null; } }
        public int? MaxCount { get { throw null; } }
        public string PlanType { get { throw null; } }
        public Azure.ResourceManager.CognitiveServices.Models.CommitmentQuota Quota { get { throw null; } }
        public string SkuName { get { throw null; } }
        public string Tier { get { throw null; } }
    }
    public partial class RegenerateServiceAccountKeyContent
    {
        public RegenerateServiceAccountKeyContent(Azure.ResourceManager.CognitiveServices.Models.ServiceAccountKeyName keyName) { }
        public Azure.ResourceManager.CognitiveServices.Models.ServiceAccountKeyName KeyName { get { throw null; } }
    }
    public partial class ServiceAccountApiKeys
    {
        internal ServiceAccountApiKeys() { }
        public string Key1 { get { throw null; } }
        public string Key2 { get { throw null; } }
    }
    public partial class ServiceAccountApiProperties
    {
        public ServiceAccountApiProperties() { }
        public System.Guid? AadClientId { get { throw null; } set { } }
        public System.Guid? AadTenantId { get { throw null; } set { } }
        public System.Collections.Generic.IDictionary<string, System.BinaryData> AdditionalProperties { get { throw null; } }
        public bool? EnableStatistics { get { throw null; } set { } }
        public string EventHubConnectionString { get { throw null; } set { } }
        public Azure.Core.ResourceIdentifier QnaAzureSearchEndpointId { get { throw null; } set { } }
        public string QnaAzureSearchEndpointKey { get { throw null; } set { } }
        public string QnaRuntimeEndpoint { get { throw null; } set { } }
        public string StorageAccountConnectionString { get { throw null; } set { } }
        public string SuperUser { get { throw null; } set { } }
        public string WebsiteName { get { throw null; } set { } }
    }
    public partial class ServiceAccountCallRateLimit
    {
        internal ServiceAccountCallRateLimit() { }
        public float? Count { get { throw null; } }
        public float? RenewalPeriod { get { throw null; } }
        public System.Collections.Generic.IReadOnlyList<Azure.ResourceManager.CognitiveServices.Models.ServiceAccountThrottlingRule> Rules { get { throw null; } }
    }
    [System.Runtime.InteropServices.StructLayoutAttribute(System.Runtime.InteropServices.LayoutKind.Sequential)]
    public readonly partial struct ServiceAccountEncryptionKeySource : System.IEquatable<Azure.ResourceManager.CognitiveServices.Models.ServiceAccountEncryptionKeySource>
    {
        private readonly object _dummy;
        private readonly int _dummyPrimitive;
        public ServiceAccountEncryptionKeySource(string value) { throw null; }
        public static Azure.ResourceManager.CognitiveServices.Models.ServiceAccountEncryptionKeySource MicrosoftCognitiveServices { get { throw null; } }
        public static Azure.ResourceManager.CognitiveServices.Models.ServiceAccountEncryptionKeySource MicrosoftKeyVault { get { throw null; } }
        public bool Equals(Azure.ResourceManager.CognitiveServices.Models.ServiceAccountEncryptionKeySource other) { throw null; }
        [System.ComponentModel.EditorBrowsableAttribute(System.ComponentModel.EditorBrowsableState.Never)]
        public override bool Equals(object obj) { throw null; }
        [System.ComponentModel.EditorBrowsableAttribute(System.ComponentModel.EditorBrowsableState.Never)]
        public override int GetHashCode() { throw null; }
        public static bool operator ==(Azure.ResourceManager.CognitiveServices.Models.ServiceAccountEncryptionKeySource left, Azure.ResourceManager.CognitiveServices.Models.ServiceAccountEncryptionKeySource right) { throw null; }
        public static implicit operator Azure.ResourceManager.CognitiveServices.Models.ServiceAccountEncryptionKeySource (string value) { throw null; }
        public static bool operator !=(Azure.ResourceManager.CognitiveServices.Models.ServiceAccountEncryptionKeySource left, Azure.ResourceManager.CognitiveServices.Models.ServiceAccountEncryptionKeySource right) { throw null; }
        public override string ToString() { throw null; }
    }
    public partial class ServiceAccountEncryptionProperties
    {
        public ServiceAccountEncryptionProperties() { }
        public System.Guid? IdentityClientId { get { throw null; } set { } }
        public string KeyName { get { throw null; } set { } }
        public Azure.ResourceManager.CognitiveServices.Models.ServiceAccountEncryptionKeySource? KeySource { get { throw null; } set { } }
        public System.Uri KeyVaultUri { get { throw null; } set { } }
        public string KeyVersion { get { throw null; } set { } }
    }
    [System.Runtime.InteropServices.StructLayoutAttribute(System.Runtime.InteropServices.LayoutKind.Sequential)]
    public readonly partial struct ServiceAccountHostingModel : System.IEquatable<Azure.ResourceManager.CognitiveServices.Models.ServiceAccountHostingModel>
    {
        private readonly object _dummy;
        private readonly int _dummyPrimitive;
        public ServiceAccountHostingModel(string value) { throw null; }
        public static Azure.ResourceManager.CognitiveServices.Models.ServiceAccountHostingModel ConnectedContainer { get { throw null; } }
        public static Azure.ResourceManager.CognitiveServices.Models.ServiceAccountHostingModel DisconnectedContainer { get { throw null; } }
        public static Azure.ResourceManager.CognitiveServices.Models.ServiceAccountHostingModel Web { get { throw null; } }
        public bool Equals(Azure.ResourceManager.CognitiveServices.Models.ServiceAccountHostingModel other) { throw null; }
        [System.ComponentModel.EditorBrowsableAttribute(System.ComponentModel.EditorBrowsableState.Never)]
        public override bool Equals(object obj) { throw null; }
        [System.ComponentModel.EditorBrowsableAttribute(System.ComponentModel.EditorBrowsableState.Never)]
        public override int GetHashCode() { throw null; }
        public static bool operator ==(Azure.ResourceManager.CognitiveServices.Models.ServiceAccountHostingModel left, Azure.ResourceManager.CognitiveServices.Models.ServiceAccountHostingModel right) { throw null; }
        public static implicit operator Azure.ResourceManager.CognitiveServices.Models.ServiceAccountHostingModel (string value) { throw null; }
        public static bool operator !=(Azure.ResourceManager.CognitiveServices.Models.ServiceAccountHostingModel left, Azure.ResourceManager.CognitiveServices.Models.ServiceAccountHostingModel right) { throw null; }
        public override string ToString() { throw null; }
    }
    public enum ServiceAccountKeyName
    {
        Key1 = 0,
        Key2 = 1,
    }
    public partial class ServiceAccountModelDeprecationInfo
    {
        public ServiceAccountModelDeprecationInfo() { }
        public System.DateTimeOffset? FineTuneOn { get { throw null; } set { } }
        public System.DateTimeOffset? InferenceOn { get { throw null; } set { } }
    }
    [System.Runtime.InteropServices.StructLayoutAttribute(System.Runtime.InteropServices.LayoutKind.Sequential)]
    public readonly partial struct ServiceAccountProvisioningState : System.IEquatable<Azure.ResourceManager.CognitiveServices.Models.ServiceAccountProvisioningState>
    {
        private readonly object _dummy;
        private readonly int _dummyPrimitive;
        public ServiceAccountProvisioningState(string value) { throw null; }
        public static Azure.ResourceManager.CognitiveServices.Models.ServiceAccountProvisioningState Accepted { get { throw null; } }
        public static Azure.ResourceManager.CognitiveServices.Models.ServiceAccountProvisioningState Creating { get { throw null; } }
        public static Azure.ResourceManager.CognitiveServices.Models.ServiceAccountProvisioningState Deleting { get { throw null; } }
        public static Azure.ResourceManager.CognitiveServices.Models.ServiceAccountProvisioningState Failed { get { throw null; } }
        public static Azure.ResourceManager.CognitiveServices.Models.ServiceAccountProvisioningState Moving { get { throw null; } }
        public static Azure.ResourceManager.CognitiveServices.Models.ServiceAccountProvisioningState ResolvingDns { get { throw null; } }
        public static Azure.ResourceManager.CognitiveServices.Models.ServiceAccountProvisioningState Succeeded { get { throw null; } }
        public bool Equals(Azure.ResourceManager.CognitiveServices.Models.ServiceAccountProvisioningState other) { throw null; }
        [System.ComponentModel.EditorBrowsableAttribute(System.ComponentModel.EditorBrowsableState.Never)]
        public override bool Equals(object obj) { throw null; }
        [System.ComponentModel.EditorBrowsableAttribute(System.ComponentModel.EditorBrowsableState.Never)]
        public override int GetHashCode() { throw null; }
        public static bool operator ==(Azure.ResourceManager.CognitiveServices.Models.ServiceAccountProvisioningState left, Azure.ResourceManager.CognitiveServices.Models.ServiceAccountProvisioningState right) { throw null; }
        public static implicit operator Azure.ResourceManager.CognitiveServices.Models.ServiceAccountProvisioningState (string value) { throw null; }
        public static bool operator !=(Azure.ResourceManager.CognitiveServices.Models.ServiceAccountProvisioningState left, Azure.ResourceManager.CognitiveServices.Models.ServiceAccountProvisioningState right) { throw null; }
        public override string ToString() { throw null; }
    }
    [System.Runtime.InteropServices.StructLayoutAttribute(System.Runtime.InteropServices.LayoutKind.Sequential)]
    public readonly partial struct ServiceAccountPublicNetworkAccess : System.IEquatable<Azure.ResourceManager.CognitiveServices.Models.ServiceAccountPublicNetworkAccess>
    {
        private readonly object _dummy;
        private readonly int _dummyPrimitive;
        public ServiceAccountPublicNetworkAccess(string value) { throw null; }
        public static Azure.ResourceManager.CognitiveServices.Models.ServiceAccountPublicNetworkAccess Disabled { get { throw null; } }
        public static Azure.ResourceManager.CognitiveServices.Models.ServiceAccountPublicNetworkAccess Enabled { get { throw null; } }
        public bool Equals(Azure.ResourceManager.CognitiveServices.Models.ServiceAccountPublicNetworkAccess other) { throw null; }
        [System.ComponentModel.EditorBrowsableAttribute(System.ComponentModel.EditorBrowsableState.Never)]
        public override bool Equals(object obj) { throw null; }
        [System.ComponentModel.EditorBrowsableAttribute(System.ComponentModel.EditorBrowsableState.Never)]
        public override int GetHashCode() { throw null; }
        public static bool operator ==(Azure.ResourceManager.CognitiveServices.Models.ServiceAccountPublicNetworkAccess left, Azure.ResourceManager.CognitiveServices.Models.ServiceAccountPublicNetworkAccess right) { throw null; }
        public static implicit operator Azure.ResourceManager.CognitiveServices.Models.ServiceAccountPublicNetworkAccess (string value) { throw null; }
        public static bool operator !=(Azure.ResourceManager.CognitiveServices.Models.ServiceAccountPublicNetworkAccess left, Azure.ResourceManager.CognitiveServices.Models.ServiceAccountPublicNetworkAccess right) { throw null; }
        public override string ToString() { throw null; }
    }
    public partial class ServiceAccountQuotaLimit
    {
        internal ServiceAccountQuotaLimit() { }
        public float? Count { get { throw null; } }
        public float? RenewalPeriod { get { throw null; } }
        public System.Collections.Generic.IReadOnlyList<Azure.ResourceManager.CognitiveServices.Models.ServiceAccountThrottlingRule> Rules { get { throw null; } }
    }
    [System.Runtime.InteropServices.StructLayoutAttribute(System.Runtime.InteropServices.LayoutKind.Sequential)]
    public readonly partial struct ServiceAccountQuotaUsageStatus : System.IEquatable<Azure.ResourceManager.CognitiveServices.Models.ServiceAccountQuotaUsageStatus>
    {
        private readonly object _dummy;
        private readonly int _dummyPrimitive;
        public ServiceAccountQuotaUsageStatus(string value) { throw null; }
        public static Azure.ResourceManager.CognitiveServices.Models.ServiceAccountQuotaUsageStatus Blocked { get { throw null; } }
        public static Azure.ResourceManager.CognitiveServices.Models.ServiceAccountQuotaUsageStatus Included { get { throw null; } }
        public static Azure.ResourceManager.CognitiveServices.Models.ServiceAccountQuotaUsageStatus InOverage { get { throw null; } }
        public static Azure.ResourceManager.CognitiveServices.Models.ServiceAccountQuotaUsageStatus Unknown { get { throw null; } }
        public bool Equals(Azure.ResourceManager.CognitiveServices.Models.ServiceAccountQuotaUsageStatus other) { throw null; }
        [System.ComponentModel.EditorBrowsableAttribute(System.ComponentModel.EditorBrowsableState.Never)]
        public override bool Equals(object obj) { throw null; }
        [System.ComponentModel.EditorBrowsableAttribute(System.ComponentModel.EditorBrowsableState.Never)]
        public override int GetHashCode() { throw null; }
        public static bool operator ==(Azure.ResourceManager.CognitiveServices.Models.ServiceAccountQuotaUsageStatus left, Azure.ResourceManager.CognitiveServices.Models.ServiceAccountQuotaUsageStatus right) { throw null; }
        public static implicit operator Azure.ResourceManager.CognitiveServices.Models.ServiceAccountQuotaUsageStatus (string value) { throw null; }
        public static bool operator !=(Azure.ResourceManager.CognitiveServices.Models.ServiceAccountQuotaUsageStatus left, Azure.ResourceManager.CognitiveServices.Models.ServiceAccountQuotaUsageStatus right) { throw null; }
        public override string ToString() { throw null; }
    }
    public partial class ServiceAccountThrottlingMatchPattern
    {
        internal ServiceAccountThrottlingMatchPattern() { }
        public string Method { get { throw null; } }
        public string Path { get { throw null; } }
    }
    public partial class ServiceAccountThrottlingRule
    {
        internal ServiceAccountThrottlingRule() { }
        public float? Count { get { throw null; } }
        public bool? IsDynamicThrottlingEnabled { get { throw null; } }
        public string Key { get { throw null; } }
        public System.Collections.Generic.IReadOnlyList<Azure.ResourceManager.CognitiveServices.Models.ServiceAccountThrottlingMatchPattern> MatchPatterns { get { throw null; } }
        public float? MinCount { get { throw null; } }
        public float? RenewalPeriod { get { throw null; } }
    }
    public partial class ServiceAccountUsage
    {
        internal ServiceAccountUsage() { }
        public double? CurrentValue { get { throw null; } }
        public double? Limit { get { throw null; } }
        public Azure.ResourceManager.CognitiveServices.Models.ServiceAccountUsageMetricName Name { get { throw null; } }
        public string NextResetTime { get { throw null; } }
        public string QuotaPeriod { get { throw null; } }
        public Azure.ResourceManager.CognitiveServices.Models.ServiceAccountQuotaUsageStatus? Status { get { throw null; } }
        public Azure.ResourceManager.CognitiveServices.Models.ServiceAccountUsageUnitType? Unit { get { throw null; } }
    }
    public partial class ServiceAccountUsageMetricName
    {
        internal ServiceAccountUsageMetricName() { }
        public string LocalizedValue { get { throw null; } }
        public string Value { get { throw null; } }
    }
    [System.Runtime.InteropServices.StructLayoutAttribute(System.Runtime.InteropServices.LayoutKind.Sequential)]
    public readonly partial struct ServiceAccountUsageUnitType : System.IEquatable<Azure.ResourceManager.CognitiveServices.Models.ServiceAccountUsageUnitType>
    {
        private readonly object _dummy;
        private readonly int _dummyPrimitive;
        public ServiceAccountUsageUnitType(string value) { throw null; }
        public static Azure.ResourceManager.CognitiveServices.Models.ServiceAccountUsageUnitType Bytes { get { throw null; } }
        public static Azure.ResourceManager.CognitiveServices.Models.ServiceAccountUsageUnitType BytesPerSecond { get { throw null; } }
        public static Azure.ResourceManager.CognitiveServices.Models.ServiceAccountUsageUnitType Count { get { throw null; } }
        public static Azure.ResourceManager.CognitiveServices.Models.ServiceAccountUsageUnitType CountPerSecond { get { throw null; } }
        public static Azure.ResourceManager.CognitiveServices.Models.ServiceAccountUsageUnitType Milliseconds { get { throw null; } }
        public static Azure.ResourceManager.CognitiveServices.Models.ServiceAccountUsageUnitType Percent { get { throw null; } }
        public static Azure.ResourceManager.CognitiveServices.Models.ServiceAccountUsageUnitType Seconds { get { throw null; } }
        public bool Equals(Azure.ResourceManager.CognitiveServices.Models.ServiceAccountUsageUnitType other) { throw null; }
        [System.ComponentModel.EditorBrowsableAttribute(System.ComponentModel.EditorBrowsableState.Never)]
        public override bool Equals(object obj) { throw null; }
        [System.ComponentModel.EditorBrowsableAttribute(System.ComponentModel.EditorBrowsableState.Never)]
        public override int GetHashCode() { throw null; }
        public static bool operator ==(Azure.ResourceManager.CognitiveServices.Models.ServiceAccountUsageUnitType left, Azure.ResourceManager.CognitiveServices.Models.ServiceAccountUsageUnitType right) { throw null; }
        public static implicit operator Azure.ResourceManager.CognitiveServices.Models.ServiceAccountUsageUnitType (string value) { throw null; }
        public static bool operator !=(Azure.ResourceManager.CognitiveServices.Models.ServiceAccountUsageUnitType left, Azure.ResourceManager.CognitiveServices.Models.ServiceAccountUsageUnitType right) { throw null; }
        public override string ToString() { throw null; }
    }
    public partial class ServiceAccountUserOwnedStorage
    {
        public ServiceAccountUserOwnedStorage() { }
        public System.Guid? IdentityClientId { get { throw null; } set { } }
        public Azure.Core.ResourceIdentifier ResourceId { get { throw null; } set { } }
    }
}<|MERGE_RESOLUTION|>--- conflicted
+++ resolved
@@ -128,11 +128,8 @@
     {
         public static readonly Azure.Core.ResourceType ResourceType;
         protected CognitiveServicesDeletedAccountResource() { }
-<<<<<<< HEAD
-=======
         public virtual Azure.ResourceManager.CognitiveServices.CognitiveServicesAccountData Data { get { throw null; } }
         public virtual bool HasData { get { throw null; } }
->>>>>>> c02da2b9
         [System.ComponentModel.EditorBrowsableAttribute(System.ComponentModel.EditorBrowsableState.Never)]
         [System.ObsoleteAttribute("This method is obsolete and will be removed in a future release", false)]
         public virtual Azure.Response<Azure.ResourceManager.CognitiveServices.CognitiveServicesDeletedAccountResource> AddTag(string key, string value, System.Threading.CancellationToken cancellationToken = default(System.Threading.CancellationToken)) { throw null; }
@@ -140,21 +137,10 @@
         [System.ObsoleteAttribute("This method is obsolete and will be removed in a future release", false)]
         public virtual System.Threading.Tasks.Task<Azure.Response<Azure.ResourceManager.CognitiveServices.CognitiveServicesDeletedAccountResource>> AddTagAsync(string key, string value, System.Threading.CancellationToken cancellationToken = default(System.Threading.CancellationToken)) { throw null; }
         public static Azure.Core.ResourceIdentifier CreateResourceIdentifier(string subscriptionId, Azure.Core.AzureLocation location, string resourceGroupName, string accountName) { throw null; }
-<<<<<<< HEAD
-        public virtual new Azure.ResourceManager.ArmOperation Delete(Azure.WaitUntil waitUntil, System.Threading.CancellationToken cancellationToken = default(System.Threading.CancellationToken)) { throw null; }
-        public virtual new System.Threading.Tasks.Task<Azure.ResourceManager.ArmOperation> DeleteAsync(Azure.WaitUntil waitUntil, System.Threading.CancellationToken cancellationToken = default(System.Threading.CancellationToken)) { throw null; }
-        protected override Azure.ResourceManager.ArmOperation DeleteCore(Azure.WaitUntil waitUntil, System.Threading.CancellationToken cancellationToken = default(System.Threading.CancellationToken)) { throw null; }
-        protected override System.Threading.Tasks.Task<Azure.ResourceManager.ArmOperation> DeleteCoreAsync(Azure.WaitUntil waitUntil, System.Threading.CancellationToken cancellationToken = default(System.Threading.CancellationToken)) { throw null; }
-        public virtual new Azure.Response<Azure.ResourceManager.CognitiveServices.CognitiveServicesDeletedAccountResource> Get(System.Threading.CancellationToken cancellationToken = default(System.Threading.CancellationToken)) { throw null; }
-        public virtual new System.Threading.Tasks.Task<Azure.Response<Azure.ResourceManager.CognitiveServices.CognitiveServicesDeletedAccountResource>> GetAsync(System.Threading.CancellationToken cancellationToken = default(System.Threading.CancellationToken)) { throw null; }
-        protected override Azure.Response<Azure.ResourceManager.CognitiveServices.BaseCognitiveServicesAccountResource> GetCore(System.Threading.CancellationToken cancellationToken = default(System.Threading.CancellationToken)) { throw null; }
-        protected override System.Threading.Tasks.Task<Azure.Response<Azure.ResourceManager.CognitiveServices.BaseCognitiveServicesAccountResource>> GetCoreAsync(System.Threading.CancellationToken cancellationToken = default(System.Threading.CancellationToken)) { throw null; }
-=======
         public virtual Azure.ResourceManager.ArmOperation Delete(Azure.WaitUntil waitUntil, System.Threading.CancellationToken cancellationToken = default(System.Threading.CancellationToken)) { throw null; }
         public virtual System.Threading.Tasks.Task<Azure.ResourceManager.ArmOperation> DeleteAsync(Azure.WaitUntil waitUntil, System.Threading.CancellationToken cancellationToken = default(System.Threading.CancellationToken)) { throw null; }
         public virtual Azure.Response<Azure.ResourceManager.CognitiveServices.CognitiveServicesDeletedAccountResource> Get(System.Threading.CancellationToken cancellationToken = default(System.Threading.CancellationToken)) { throw null; }
         public virtual System.Threading.Tasks.Task<Azure.Response<Azure.ResourceManager.CognitiveServices.CognitiveServicesDeletedAccountResource>> GetAsync(System.Threading.CancellationToken cancellationToken = default(System.Threading.CancellationToken)) { throw null; }
->>>>>>> c02da2b9
         [System.ComponentModel.EditorBrowsableAttribute(System.ComponentModel.EditorBrowsableState.Never)]
         [System.ObsoleteAttribute("This method is obsolete and will be removed in a future release", false)]
         public virtual Azure.Response<Azure.ResourceManager.CognitiveServices.CognitiveServicesDeletedAccountResource> RemoveTag(string key, System.Threading.CancellationToken cancellationToken = default(System.Threading.CancellationToken)) { throw null; }
