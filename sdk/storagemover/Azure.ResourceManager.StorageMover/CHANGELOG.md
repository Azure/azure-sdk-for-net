--- conflicted
+++ resolved
@@ -1,8 +1,5 @@
 # Release History
 
-<<<<<<< HEAD
-## 1.3.0 (Unreleased)
-=======
 ## 1.4.0-beta.1 (Unreleased)
 
 ### Features Added
@@ -18,7 +15,6 @@
 ### Features Added
 
 - Added new endpoint type `AzureStorageNFSFileShare` for NFS V3 Support.
->>>>>>> a900c8b7
 
 ### Other Changes
 
