<Project Sdk="Microsoft.NET.Sdk">
  <PropertyGroup>
<<<<<<< HEAD
    <Version>1.3.0</Version>
=======
    <Version>1.4.0-beta.1</Version>
>>>>>>> a900c8b7
    <!--The ApiCompatVersion is managed automatically and should not generally be modified manually.-->
    <ApiCompatVersion>1.3.0</ApiCompatVersion>
    <PackageId>Azure.ResourceManager.StorageMover</PackageId>
    <Description>Azure Resource Manager client SDK for Azure resource provider StorageMover</Description>
    <PackageTags>azure;management;arm;resource manager;storagemover</PackageTags>
  </PropertyGroup>
</Project><|MERGE_RESOLUTION|>--- conflicted
+++ resolved
@@ -1,10 +1,6 @@
 <Project Sdk="Microsoft.NET.Sdk">
   <PropertyGroup>
-<<<<<<< HEAD
-    <Version>1.3.0</Version>
-=======
     <Version>1.4.0-beta.1</Version>
->>>>>>> a900c8b7
     <!--The ApiCompatVersion is managed automatically and should not generally be modified manually.-->
     <ApiCompatVersion>1.3.0</ApiCompatVersion>
     <PackageId>Azure.ResourceManager.StorageMover</PackageId>
