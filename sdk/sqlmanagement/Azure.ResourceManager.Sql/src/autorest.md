--- conflicted
+++ resolved
@@ -14,12 +14,6 @@
 model-namespace: false
 public-clients: false
 head-as-boolean: false
-<<<<<<< HEAD
-clear-output-folder: true
-skip-csproj: true
-keep-plural-enums:
-  - DiffBackupIntervalInHours
-=======
 
 format-by-name-rules:
   'tenantId': 'uuid'
@@ -27,7 +21,6 @@
   'location': 'azure-location'
   '*Uri': 'Uri'
   '*Uris': 'Uri'
->>>>>>> efac6ef3
 
 rename-rules:
   CPU: Cpu
