// Copyright (c) Microsoft Corporation. All rights reserved.
// Licensed under the MIT License.

// <auto-generated/>

#nullable disable

using System;
using System.Collections;
using System.Collections.Generic;
using System.Globalization;
using System.Linq;
using System.Threading;
using System.Threading.Tasks;
using Azure;
using Azure.Core;
using Azure.Core.Pipeline;
using Azure.ResourceManager;
using Azure.ResourceManager.Resources;

namespace Azure.ResourceManager.Sql
{
    /// <summary> A class representing collection of InstancePool and their operations over its parent. </summary>
    public partial class InstancePoolCollection : ArmCollection, IEnumerable<InstancePoolResource>, IAsyncEnumerable<InstancePoolResource>
    {
        private readonly ClientDiagnostics _instancePoolClientDiagnostics;
        private readonly InstancePoolsRestOperations _instancePoolRestClient;

        /// <summary> Initializes a new instance of the <see cref="InstancePoolCollection"/> class for mocking. </summary>
        protected InstancePoolCollection()
        {
        }

        /// <summary> Initializes a new instance of the <see cref="InstancePoolCollection"/> class. </summary>
        /// <param name="client"> The client parameters to use in these operations. </param>
        /// <param name="id"> The identifier of the parent resource that is the target of operations. </param>
        internal InstancePoolCollection(ArmClient client, ResourceIdentifier id) : base(client, id)
        {
<<<<<<< HEAD
            _instancePoolClientDiagnostics = new ClientDiagnostics("Azure.ResourceManager.Sql", InstancePoolResource.ResourceType.Namespace, DiagnosticOptions);
            TryGetApiVersion(InstancePoolResource.ResourceType, out string instancePoolApiVersion);
            _instancePoolRestClient = new InstancePoolsRestOperations(Pipeline, DiagnosticOptions.ApplicationId, BaseUri, instancePoolApiVersion);
=======
            _instancePoolClientDiagnostics = new ClientDiagnostics("Azure.ResourceManager.Sql", InstancePool.ResourceType.Namespace, Diagnostics);
            TryGetApiVersion(InstancePool.ResourceType, out string instancePoolApiVersion);
            _instancePoolRestClient = new InstancePoolsRestOperations(Pipeline, Diagnostics.ApplicationId, Endpoint, instancePoolApiVersion);
>>>>>>> 73128fc8
#if DEBUG
			ValidateResourceId(Id);
#endif
        }

        internal static void ValidateResourceId(ResourceIdentifier id)
        {
            if (id.ResourceType != ResourceGroup.ResourceType)
                throw new ArgumentException(string.Format(CultureInfo.CurrentCulture, "Invalid resource type {0} expected {1}", id.ResourceType, ResourceGroup.ResourceType), nameof(id));
        }

        /// <summary>
        /// Creates or updates an instance pool.
        /// Request Path: /subscriptions/{subscriptionId}/resourceGroups/{resourceGroupName}/providers/Microsoft.Sql/instancePools/{instancePoolName}
        /// Operation Id: InstancePools_CreateOrUpdate
        /// </summary>
        /// <param name="waitUntil"> "F:Azure.WaitUntil.Completed" if the method should wait to return until the long-running operation has completed on the service; "F:Azure.WaitUntil.Started" if it should return after starting the operation. For more information on long-running operations, please see <see href="https://github.com/Azure/azure-sdk-for-net/blob/main/sdk/core/Azure.Core/samples/LongRunningOperations.md"> Azure.Core Long-Running Operation samples</see>. </param>
        /// <param name="instancePoolName"> The name of the instance pool to be created or updated. </param>
        /// <param name="parameters"> The requested instance pool resource state. </param>
        /// <param name="cancellationToken"> The cancellation token to use. </param>
        /// <exception cref="ArgumentException"> <paramref name="instancePoolName"/> is an empty string, and was expected to be non-empty. </exception>
        /// <exception cref="ArgumentNullException"> <paramref name="instancePoolName"/> or <paramref name="parameters"/> is null. </exception>
        public virtual async Task<ArmOperation<InstancePoolResource>> CreateOrUpdateAsync(WaitUntil waitUntil, string instancePoolName, InstancePoolData parameters, CancellationToken cancellationToken = default)
        {
            Argument.AssertNotNullOrEmpty(instancePoolName, nameof(instancePoolName));
            Argument.AssertNotNull(parameters, nameof(parameters));

            using var scope = _instancePoolClientDiagnostics.CreateScope("InstancePoolCollection.CreateOrUpdate");
            scope.Start();
            try
            {
                var response = await _instancePoolRestClient.CreateOrUpdateAsync(Id.SubscriptionId, Id.ResourceGroupName, instancePoolName, parameters, cancellationToken).ConfigureAwait(false);
                var operation = new SqlArmOperation<InstancePoolResource>(new InstancePoolOperationSource(Client), _instancePoolClientDiagnostics, Pipeline, _instancePoolRestClient.CreateCreateOrUpdateRequest(Id.SubscriptionId, Id.ResourceGroupName, instancePoolName, parameters).Request, response, OperationFinalStateVia.Location);
                if (waitUntil == WaitUntil.Completed)
                    await operation.WaitForCompletionAsync(cancellationToken).ConfigureAwait(false);
                return operation;
            }
            catch (Exception e)
            {
                scope.Failed(e);
                throw;
            }
        }

        /// <summary>
        /// Creates or updates an instance pool.
        /// Request Path: /subscriptions/{subscriptionId}/resourceGroups/{resourceGroupName}/providers/Microsoft.Sql/instancePools/{instancePoolName}
        /// Operation Id: InstancePools_CreateOrUpdate
        /// </summary>
        /// <param name="waitUntil"> "F:Azure.WaitUntil.Completed" if the method should wait to return until the long-running operation has completed on the service; "F:Azure.WaitUntil.Started" if it should return after starting the operation. For more information on long-running operations, please see <see href="https://github.com/Azure/azure-sdk-for-net/blob/main/sdk/core/Azure.Core/samples/LongRunningOperations.md"> Azure.Core Long-Running Operation samples</see>. </param>
        /// <param name="instancePoolName"> The name of the instance pool to be created or updated. </param>
        /// <param name="parameters"> The requested instance pool resource state. </param>
        /// <param name="cancellationToken"> The cancellation token to use. </param>
        /// <exception cref="ArgumentException"> <paramref name="instancePoolName"/> is an empty string, and was expected to be non-empty. </exception>
        /// <exception cref="ArgumentNullException"> <paramref name="instancePoolName"/> or <paramref name="parameters"/> is null. </exception>
        public virtual ArmOperation<InstancePoolResource> CreateOrUpdate(WaitUntil waitUntil, string instancePoolName, InstancePoolData parameters, CancellationToken cancellationToken = default)
        {
            Argument.AssertNotNullOrEmpty(instancePoolName, nameof(instancePoolName));
            Argument.AssertNotNull(parameters, nameof(parameters));

            using var scope = _instancePoolClientDiagnostics.CreateScope("InstancePoolCollection.CreateOrUpdate");
            scope.Start();
            try
            {
                var response = _instancePoolRestClient.CreateOrUpdate(Id.SubscriptionId, Id.ResourceGroupName, instancePoolName, parameters, cancellationToken);
                var operation = new SqlArmOperation<InstancePoolResource>(new InstancePoolOperationSource(Client), _instancePoolClientDiagnostics, Pipeline, _instancePoolRestClient.CreateCreateOrUpdateRequest(Id.SubscriptionId, Id.ResourceGroupName, instancePoolName, parameters).Request, response, OperationFinalStateVia.Location);
                if (waitUntil == WaitUntil.Completed)
                    operation.WaitForCompletion(cancellationToken);
                return operation;
            }
            catch (Exception e)
            {
                scope.Failed(e);
                throw;
            }
        }

        /// <summary>
        /// Gets an instance pool.
        /// Request Path: /subscriptions/{subscriptionId}/resourceGroups/{resourceGroupName}/providers/Microsoft.Sql/instancePools/{instancePoolName}
        /// Operation Id: InstancePools_Get
        /// </summary>
        /// <param name="instancePoolName"> The name of the instance pool to be retrieved. </param>
        /// <param name="cancellationToken"> The cancellation token to use. </param>
        /// <exception cref="ArgumentException"> <paramref name="instancePoolName"/> is an empty string, and was expected to be non-empty. </exception>
        /// <exception cref="ArgumentNullException"> <paramref name="instancePoolName"/> is null. </exception>
        public virtual async Task<Response<InstancePoolResource>> GetAsync(string instancePoolName, CancellationToken cancellationToken = default)
        {
            Argument.AssertNotNullOrEmpty(instancePoolName, nameof(instancePoolName));

            using var scope = _instancePoolClientDiagnostics.CreateScope("InstancePoolCollection.Get");
            scope.Start();
            try
            {
                var response = await _instancePoolRestClient.GetAsync(Id.SubscriptionId, Id.ResourceGroupName, instancePoolName, cancellationToken).ConfigureAwait(false);
                if (response.Value == null)
                    throw new RequestFailedException(response.GetRawResponse());
                return Response.FromValue(new InstancePoolResource(Client, response.Value), response.GetRawResponse());
            }
            catch (Exception e)
            {
                scope.Failed(e);
                throw;
            }
        }

        /// <summary>
        /// Gets an instance pool.
        /// Request Path: /subscriptions/{subscriptionId}/resourceGroups/{resourceGroupName}/providers/Microsoft.Sql/instancePools/{instancePoolName}
        /// Operation Id: InstancePools_Get
        /// </summary>
        /// <param name="instancePoolName"> The name of the instance pool to be retrieved. </param>
        /// <param name="cancellationToken"> The cancellation token to use. </param>
        /// <exception cref="ArgumentException"> <paramref name="instancePoolName"/> is an empty string, and was expected to be non-empty. </exception>
        /// <exception cref="ArgumentNullException"> <paramref name="instancePoolName"/> is null. </exception>
        public virtual Response<InstancePoolResource> Get(string instancePoolName, CancellationToken cancellationToken = default)
        {
            Argument.AssertNotNullOrEmpty(instancePoolName, nameof(instancePoolName));

            using var scope = _instancePoolClientDiagnostics.CreateScope("InstancePoolCollection.Get");
            scope.Start();
            try
            {
                var response = _instancePoolRestClient.Get(Id.SubscriptionId, Id.ResourceGroupName, instancePoolName, cancellationToken);
                if (response.Value == null)
                    throw new RequestFailedException(response.GetRawResponse());
                return Response.FromValue(new InstancePoolResource(Client, response.Value), response.GetRawResponse());
            }
            catch (Exception e)
            {
                scope.Failed(e);
                throw;
            }
        }

        /// <summary>
        /// Gets a list of instance pools in the resource group
        /// Request Path: /subscriptions/{subscriptionId}/resourceGroups/{resourceGroupName}/providers/Microsoft.Sql/instancePools
        /// Operation Id: InstancePools_ListByResourceGroup
        /// </summary>
        /// <param name="cancellationToken"> The cancellation token to use. </param>
        /// <returns> An async collection of <see cref="InstancePoolResource" /> that may take multiple service requests to iterate over. </returns>
        public virtual AsyncPageable<InstancePoolResource> GetAllAsync(CancellationToken cancellationToken = default)
        {
            async Task<Page<InstancePoolResource>> FirstPageFunc(int? pageSizeHint)
            {
                using var scope = _instancePoolClientDiagnostics.CreateScope("InstancePoolCollection.GetAll");
                scope.Start();
                try
                {
                    var response = await _instancePoolRestClient.ListByResourceGroupAsync(Id.SubscriptionId, Id.ResourceGroupName, cancellationToken: cancellationToken).ConfigureAwait(false);
                    return Page.FromValues(response.Value.Value.Select(value => new InstancePoolResource(Client, value)), response.Value.NextLink, response.GetRawResponse());
                }
                catch (Exception e)
                {
                    scope.Failed(e);
                    throw;
                }
            }
            async Task<Page<InstancePoolResource>> NextPageFunc(string nextLink, int? pageSizeHint)
            {
                using var scope = _instancePoolClientDiagnostics.CreateScope("InstancePoolCollection.GetAll");
                scope.Start();
                try
                {
                    var response = await _instancePoolRestClient.ListByResourceGroupNextPageAsync(nextLink, Id.SubscriptionId, Id.ResourceGroupName, cancellationToken: cancellationToken).ConfigureAwait(false);
                    return Page.FromValues(response.Value.Value.Select(value => new InstancePoolResource(Client, value)), response.Value.NextLink, response.GetRawResponse());
                }
                catch (Exception e)
                {
                    scope.Failed(e);
                    throw;
                }
            }
            return PageableHelpers.CreateAsyncEnumerable(FirstPageFunc, NextPageFunc);
        }

        /// <summary>
        /// Gets a list of instance pools in the resource group
        /// Request Path: /subscriptions/{subscriptionId}/resourceGroups/{resourceGroupName}/providers/Microsoft.Sql/instancePools
        /// Operation Id: InstancePools_ListByResourceGroup
        /// </summary>
        /// <param name="cancellationToken"> The cancellation token to use. </param>
        /// <returns> A collection of <see cref="InstancePoolResource" /> that may take multiple service requests to iterate over. </returns>
        public virtual Pageable<InstancePoolResource> GetAll(CancellationToken cancellationToken = default)
        {
            Page<InstancePoolResource> FirstPageFunc(int? pageSizeHint)
            {
                using var scope = _instancePoolClientDiagnostics.CreateScope("InstancePoolCollection.GetAll");
                scope.Start();
                try
                {
                    var response = _instancePoolRestClient.ListByResourceGroup(Id.SubscriptionId, Id.ResourceGroupName, cancellationToken: cancellationToken);
                    return Page.FromValues(response.Value.Value.Select(value => new InstancePoolResource(Client, value)), response.Value.NextLink, response.GetRawResponse());
                }
                catch (Exception e)
                {
                    scope.Failed(e);
                    throw;
                }
            }
            Page<InstancePoolResource> NextPageFunc(string nextLink, int? pageSizeHint)
            {
                using var scope = _instancePoolClientDiagnostics.CreateScope("InstancePoolCollection.GetAll");
                scope.Start();
                try
                {
                    var response = _instancePoolRestClient.ListByResourceGroupNextPage(nextLink, Id.SubscriptionId, Id.ResourceGroupName, cancellationToken: cancellationToken);
                    return Page.FromValues(response.Value.Value.Select(value => new InstancePoolResource(Client, value)), response.Value.NextLink, response.GetRawResponse());
                }
                catch (Exception e)
                {
                    scope.Failed(e);
                    throw;
                }
            }
            return PageableHelpers.CreateEnumerable(FirstPageFunc, NextPageFunc);
        }

        /// <summary>
        /// Checks to see if the resource exists in azure.
        /// Request Path: /subscriptions/{subscriptionId}/resourceGroups/{resourceGroupName}/providers/Microsoft.Sql/instancePools/{instancePoolName}
        /// Operation Id: InstancePools_Get
        /// </summary>
        /// <param name="instancePoolName"> The name of the instance pool to be retrieved. </param>
        /// <param name="cancellationToken"> The cancellation token to use. </param>
        /// <exception cref="ArgumentException"> <paramref name="instancePoolName"/> is an empty string, and was expected to be non-empty. </exception>
        /// <exception cref="ArgumentNullException"> <paramref name="instancePoolName"/> is null. </exception>
        public virtual async Task<Response<bool>> ExistsAsync(string instancePoolName, CancellationToken cancellationToken = default)
        {
            Argument.AssertNotNullOrEmpty(instancePoolName, nameof(instancePoolName));

            using var scope = _instancePoolClientDiagnostics.CreateScope("InstancePoolCollection.Exists");
            scope.Start();
            try
            {
                var response = await GetIfExistsAsync(instancePoolName, cancellationToken: cancellationToken).ConfigureAwait(false);
                return Response.FromValue(response.Value != null, response.GetRawResponse());
            }
            catch (Exception e)
            {
                scope.Failed(e);
                throw;
            }
        }

        /// <summary>
        /// Checks to see if the resource exists in azure.
        /// Request Path: /subscriptions/{subscriptionId}/resourceGroups/{resourceGroupName}/providers/Microsoft.Sql/instancePools/{instancePoolName}
        /// Operation Id: InstancePools_Get
        /// </summary>
        /// <param name="instancePoolName"> The name of the instance pool to be retrieved. </param>
        /// <param name="cancellationToken"> The cancellation token to use. </param>
        /// <exception cref="ArgumentException"> <paramref name="instancePoolName"/> is an empty string, and was expected to be non-empty. </exception>
        /// <exception cref="ArgumentNullException"> <paramref name="instancePoolName"/> is null. </exception>
        public virtual Response<bool> Exists(string instancePoolName, CancellationToken cancellationToken = default)
        {
            Argument.AssertNotNullOrEmpty(instancePoolName, nameof(instancePoolName));

            using var scope = _instancePoolClientDiagnostics.CreateScope("InstancePoolCollection.Exists");
            scope.Start();
            try
            {
                var response = GetIfExists(instancePoolName, cancellationToken: cancellationToken);
                return Response.FromValue(response.Value != null, response.GetRawResponse());
            }
            catch (Exception e)
            {
                scope.Failed(e);
                throw;
            }
        }

        /// <summary>
        /// Tries to get details for this resource from the service.
        /// Request Path: /subscriptions/{subscriptionId}/resourceGroups/{resourceGroupName}/providers/Microsoft.Sql/instancePools/{instancePoolName}
        /// Operation Id: InstancePools_Get
        /// </summary>
        /// <param name="instancePoolName"> The name of the instance pool to be retrieved. </param>
        /// <param name="cancellationToken"> The cancellation token to use. </param>
        /// <exception cref="ArgumentException"> <paramref name="instancePoolName"/> is an empty string, and was expected to be non-empty. </exception>
        /// <exception cref="ArgumentNullException"> <paramref name="instancePoolName"/> is null. </exception>
        public virtual async Task<Response<InstancePoolResource>> GetIfExistsAsync(string instancePoolName, CancellationToken cancellationToken = default)
        {
            Argument.AssertNotNullOrEmpty(instancePoolName, nameof(instancePoolName));

            using var scope = _instancePoolClientDiagnostics.CreateScope("InstancePoolCollection.GetIfExists");
            scope.Start();
            try
            {
                var response = await _instancePoolRestClient.GetAsync(Id.SubscriptionId, Id.ResourceGroupName, instancePoolName, cancellationToken: cancellationToken).ConfigureAwait(false);
                if (response.Value == null)
                    return Response.FromValue<InstancePoolResource>(null, response.GetRawResponse());
                return Response.FromValue(new InstancePoolResource(Client, response.Value), response.GetRawResponse());
            }
            catch (Exception e)
            {
                scope.Failed(e);
                throw;
            }
        }

        /// <summary>
        /// Tries to get details for this resource from the service.
        /// Request Path: /subscriptions/{subscriptionId}/resourceGroups/{resourceGroupName}/providers/Microsoft.Sql/instancePools/{instancePoolName}
        /// Operation Id: InstancePools_Get
        /// </summary>
        /// <param name="instancePoolName"> The name of the instance pool to be retrieved. </param>
        /// <param name="cancellationToken"> The cancellation token to use. </param>
        /// <exception cref="ArgumentException"> <paramref name="instancePoolName"/> is an empty string, and was expected to be non-empty. </exception>
        /// <exception cref="ArgumentNullException"> <paramref name="instancePoolName"/> is null. </exception>
        public virtual Response<InstancePoolResource> GetIfExists(string instancePoolName, CancellationToken cancellationToken = default)
        {
            Argument.AssertNotNullOrEmpty(instancePoolName, nameof(instancePoolName));

            using var scope = _instancePoolClientDiagnostics.CreateScope("InstancePoolCollection.GetIfExists");
            scope.Start();
            try
            {
                var response = _instancePoolRestClient.Get(Id.SubscriptionId, Id.ResourceGroupName, instancePoolName, cancellationToken: cancellationToken);
                if (response.Value == null)
                    return Response.FromValue<InstancePoolResource>(null, response.GetRawResponse());
                return Response.FromValue(new InstancePoolResource(Client, response.Value), response.GetRawResponse());
            }
            catch (Exception e)
            {
                scope.Failed(e);
                throw;
            }
        }

        IEnumerator<InstancePoolResource> IEnumerable<InstancePoolResource>.GetEnumerator()
        {
            return GetAll().GetEnumerator();
        }

        IEnumerator IEnumerable.GetEnumerator()
        {
            return GetAll().GetEnumerator();
        }

        IAsyncEnumerator<InstancePoolResource> IAsyncEnumerable<InstancePoolResource>.GetAsyncEnumerator(CancellationToken cancellationToken)
        {
            return GetAllAsync(cancellationToken: cancellationToken).GetAsyncEnumerator(cancellationToken);
        }
    }
}<|MERGE_RESOLUTION|>--- conflicted
+++ resolved
@@ -36,15 +36,9 @@
         /// <param name="id"> The identifier of the parent resource that is the target of operations. </param>
         internal InstancePoolCollection(ArmClient client, ResourceIdentifier id) : base(client, id)
         {
-<<<<<<< HEAD
-            _instancePoolClientDiagnostics = new ClientDiagnostics("Azure.ResourceManager.Sql", InstancePoolResource.ResourceType.Namespace, DiagnosticOptions);
+            _instancePoolClientDiagnostics = new ClientDiagnostics("Azure.ResourceManager.Sql", InstancePoolResource.ResourceType.Namespace, Diagnostics);
             TryGetApiVersion(InstancePoolResource.ResourceType, out string instancePoolApiVersion);
-            _instancePoolRestClient = new InstancePoolsRestOperations(Pipeline, DiagnosticOptions.ApplicationId, BaseUri, instancePoolApiVersion);
-=======
-            _instancePoolClientDiagnostics = new ClientDiagnostics("Azure.ResourceManager.Sql", InstancePool.ResourceType.Namespace, Diagnostics);
-            TryGetApiVersion(InstancePool.ResourceType, out string instancePoolApiVersion);
             _instancePoolRestClient = new InstancePoolsRestOperations(Pipeline, Diagnostics.ApplicationId, Endpoint, instancePoolApiVersion);
->>>>>>> 73128fc8
 #if DEBUG
 			ValidateResourceId(Id);
 #endif
@@ -52,8 +46,8 @@
 
         internal static void ValidateResourceId(ResourceIdentifier id)
         {
-            if (id.ResourceType != ResourceGroup.ResourceType)
-                throw new ArgumentException(string.Format(CultureInfo.CurrentCulture, "Invalid resource type {0} expected {1}", id.ResourceType, ResourceGroup.ResourceType), nameof(id));
+            if (id.ResourceType != ResourceGroupResource.ResourceType)
+                throw new ArgumentException(string.Format(CultureInfo.CurrentCulture, "Invalid resource type {0} expected {1}", id.ResourceType, ResourceGroupResource.ResourceType), nameof(id));
         }
 
         /// <summary>
