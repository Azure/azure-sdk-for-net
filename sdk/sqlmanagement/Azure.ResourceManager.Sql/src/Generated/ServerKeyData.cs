--- conflicted
+++ resolved
@@ -33,11 +33,7 @@
         /// <param name="thumbprint"> Thumbprint of the server key. </param>
         /// <param name="createdOn"> The server key creation date. </param>
         /// <param name="autoRotationEnabled"> Key auto rotation opt-in flag. Either true or false. </param>
-<<<<<<< HEAD
-        internal ServerKeyData(ResourceIdentifier id, string name, ResourceType resourceType, SystemData systemData, string kind, AzureLocation? location, string subregion, ServerKeyType? serverKeyType, Uri uri, string thumbprint, DateTimeOffset? creationOn, bool? autoRotationEnabled) : base(id, name, resourceType, systemData)
-=======
         internal ServerKeyData(ResourceIdentifier id, string name, ResourceType resourceType, SystemData systemData, string kind, AzureLocation? location, string subregion, ServerKeyType? serverKeyType, Uri uri, string thumbprint, DateTimeOffset? createdOn, bool? autoRotationEnabled) : base(id, name, resourceType, systemData)
->>>>>>> b926ce7c
         {
             Kind = kind;
             Location = location;
