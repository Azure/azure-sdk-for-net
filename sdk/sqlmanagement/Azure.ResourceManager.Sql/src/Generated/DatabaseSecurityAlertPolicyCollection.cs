// Copyright (c) Microsoft Corporation. All rights reserved.
// Licensed under the MIT License.

// <auto-generated/>

#nullable disable

using System;
using System.Collections;
using System.Collections.Generic;
using System.Globalization;
using System.Linq;
using System.Threading;
using System.Threading.Tasks;
using Azure;
using Azure.Core;
using Azure.Core.Pipeline;
using Azure.ResourceManager;
using Azure.ResourceManager.Sql.Models;

namespace Azure.ResourceManager.Sql
{
    /// <summary> A class representing collection of DatabaseSecurityAlertPolicy and their operations over its parent. </summary>
    public partial class DatabaseSecurityAlertPolicyCollection : ArmCollection, IEnumerable<DatabaseSecurityAlertPolicyResource>, IAsyncEnumerable<DatabaseSecurityAlertPolicyResource>
    {
        private readonly ClientDiagnostics _databaseSecurityAlertPolicyClientDiagnostics;
        private readonly DatabaseSecurityAlertPoliciesRestOperations _databaseSecurityAlertPolicyRestClient;

        /// <summary> Initializes a new instance of the <see cref="DatabaseSecurityAlertPolicyCollection"/> class for mocking. </summary>
        protected DatabaseSecurityAlertPolicyCollection()
        {
        }

        /// <summary> Initializes a new instance of the <see cref="DatabaseSecurityAlertPolicyCollection"/> class. </summary>
        /// <param name="client"> The client parameters to use in these operations. </param>
        /// <param name="id"> The identifier of the parent resource that is the target of operations. </param>
        internal DatabaseSecurityAlertPolicyCollection(ArmClient client, ResourceIdentifier id) : base(client, id)
        {
<<<<<<< HEAD
            _databaseSecurityAlertPolicyClientDiagnostics = new ClientDiagnostics("Azure.ResourceManager.Sql", DatabaseSecurityAlertPolicyResource.ResourceType.Namespace, DiagnosticOptions);
            TryGetApiVersion(DatabaseSecurityAlertPolicyResource.ResourceType, out string databaseSecurityAlertPolicyApiVersion);
            _databaseSecurityAlertPolicyRestClient = new DatabaseSecurityAlertPoliciesRestOperations(Pipeline, DiagnosticOptions.ApplicationId, BaseUri, databaseSecurityAlertPolicyApiVersion);
=======
            _databaseSecurityAlertPolicyClientDiagnostics = new ClientDiagnostics("Azure.ResourceManager.Sql", DatabaseSecurityAlertPolicy.ResourceType.Namespace, Diagnostics);
            TryGetApiVersion(DatabaseSecurityAlertPolicy.ResourceType, out string databaseSecurityAlertPolicyApiVersion);
            _databaseSecurityAlertPolicyRestClient = new DatabaseSecurityAlertPoliciesRestOperations(Pipeline, Diagnostics.ApplicationId, Endpoint, databaseSecurityAlertPolicyApiVersion);
>>>>>>> 73128fc8
#if DEBUG
			ValidateResourceId(Id);
#endif
        }

        internal static void ValidateResourceId(ResourceIdentifier id)
        {
            if (id.ResourceType != SqlDatabaseResource.ResourceType)
                throw new ArgumentException(string.Format(CultureInfo.CurrentCulture, "Invalid resource type {0} expected {1}", id.ResourceType, SqlDatabaseResource.ResourceType), nameof(id));
        }

        /// <summary>
        /// Creates or updates a database&apos;s security alert policy.
        /// Request Path: /subscriptions/{subscriptionId}/resourceGroups/{resourceGroupName}/providers/Microsoft.Sql/servers/{serverName}/databases/{databaseName}/securityAlertPolicies/{securityAlertPolicyName}
        /// Operation Id: DatabaseSecurityAlertPolicies_CreateOrUpdate
        /// </summary>
        /// <param name="waitUntil"> "F:Azure.WaitUntil.Completed" if the method should wait to return until the long-running operation has completed on the service; "F:Azure.WaitUntil.Started" if it should return after starting the operation. For more information on long-running operations, please see <see href="https://github.com/Azure/azure-sdk-for-net/blob/main/sdk/core/Azure.Core/samples/LongRunningOperations.md"> Azure.Core Long-Running Operation samples</see>. </param>
        /// <param name="securityAlertPolicyName"> The name of the security alert policy. </param>
        /// <param name="parameters"> The database security alert policy. </param>
        /// <param name="cancellationToken"> The cancellation token to use. </param>
        /// <exception cref="ArgumentNullException"> <paramref name="parameters"/> is null. </exception>
        public virtual async Task<ArmOperation<DatabaseSecurityAlertPolicyResource>> CreateOrUpdateAsync(WaitUntil waitUntil, SecurityAlertPolicyName securityAlertPolicyName, DatabaseSecurityAlertPolicyData parameters, CancellationToken cancellationToken = default)
        {
            Argument.AssertNotNull(parameters, nameof(parameters));

            using var scope = _databaseSecurityAlertPolicyClientDiagnostics.CreateScope("DatabaseSecurityAlertPolicyCollection.CreateOrUpdate");
            scope.Start();
            try
            {
                var response = await _databaseSecurityAlertPolicyRestClient.CreateOrUpdateAsync(Id.SubscriptionId, Id.ResourceGroupName, Id.Parent.Name, Id.Name, securityAlertPolicyName, parameters, cancellationToken).ConfigureAwait(false);
                var operation = new SqlArmOperation<DatabaseSecurityAlertPolicyResource>(Response.FromValue(new DatabaseSecurityAlertPolicyResource(Client, response), response.GetRawResponse()));
                if (waitUntil == WaitUntil.Completed)
                    await operation.WaitForCompletionAsync(cancellationToken).ConfigureAwait(false);
                return operation;
            }
            catch (Exception e)
            {
                scope.Failed(e);
                throw;
            }
        }

        /// <summary>
        /// Creates or updates a database&apos;s security alert policy.
        /// Request Path: /subscriptions/{subscriptionId}/resourceGroups/{resourceGroupName}/providers/Microsoft.Sql/servers/{serverName}/databases/{databaseName}/securityAlertPolicies/{securityAlertPolicyName}
        /// Operation Id: DatabaseSecurityAlertPolicies_CreateOrUpdate
        /// </summary>
        /// <param name="waitUntil"> "F:Azure.WaitUntil.Completed" if the method should wait to return until the long-running operation has completed on the service; "F:Azure.WaitUntil.Started" if it should return after starting the operation. For more information on long-running operations, please see <see href="https://github.com/Azure/azure-sdk-for-net/blob/main/sdk/core/Azure.Core/samples/LongRunningOperations.md"> Azure.Core Long-Running Operation samples</see>. </param>
        /// <param name="securityAlertPolicyName"> The name of the security alert policy. </param>
        /// <param name="parameters"> The database security alert policy. </param>
        /// <param name="cancellationToken"> The cancellation token to use. </param>
        /// <exception cref="ArgumentNullException"> <paramref name="parameters"/> is null. </exception>
        public virtual ArmOperation<DatabaseSecurityAlertPolicyResource> CreateOrUpdate(WaitUntil waitUntil, SecurityAlertPolicyName securityAlertPolicyName, DatabaseSecurityAlertPolicyData parameters, CancellationToken cancellationToken = default)
        {
            Argument.AssertNotNull(parameters, nameof(parameters));

            using var scope = _databaseSecurityAlertPolicyClientDiagnostics.CreateScope("DatabaseSecurityAlertPolicyCollection.CreateOrUpdate");
            scope.Start();
            try
            {
                var response = _databaseSecurityAlertPolicyRestClient.CreateOrUpdate(Id.SubscriptionId, Id.ResourceGroupName, Id.Parent.Name, Id.Name, securityAlertPolicyName, parameters, cancellationToken);
                var operation = new SqlArmOperation<DatabaseSecurityAlertPolicyResource>(Response.FromValue(new DatabaseSecurityAlertPolicyResource(Client, response), response.GetRawResponse()));
                if (waitUntil == WaitUntil.Completed)
                    operation.WaitForCompletion(cancellationToken);
                return operation;
            }
            catch (Exception e)
            {
                scope.Failed(e);
                throw;
            }
        }

        /// <summary>
        /// Gets a database&apos;s security alert policy.
        /// Request Path: /subscriptions/{subscriptionId}/resourceGroups/{resourceGroupName}/providers/Microsoft.Sql/servers/{serverName}/databases/{databaseName}/securityAlertPolicies/{securityAlertPolicyName}
        /// Operation Id: DatabaseSecurityAlertPolicies_Get
        /// </summary>
        /// <param name="securityAlertPolicyName"> The name of the security alert policy. </param>
        /// <param name="cancellationToken"> The cancellation token to use. </param>
        public virtual async Task<Response<DatabaseSecurityAlertPolicyResource>> GetAsync(SecurityAlertPolicyName securityAlertPolicyName, CancellationToken cancellationToken = default)
        {
            using var scope = _databaseSecurityAlertPolicyClientDiagnostics.CreateScope("DatabaseSecurityAlertPolicyCollection.Get");
            scope.Start();
            try
            {
                var response = await _databaseSecurityAlertPolicyRestClient.GetAsync(Id.SubscriptionId, Id.ResourceGroupName, Id.Parent.Name, Id.Name, securityAlertPolicyName, cancellationToken).ConfigureAwait(false);
                if (response.Value == null)
                    throw new RequestFailedException(response.GetRawResponse());
                return Response.FromValue(new DatabaseSecurityAlertPolicyResource(Client, response.Value), response.GetRawResponse());
            }
            catch (Exception e)
            {
                scope.Failed(e);
                throw;
            }
        }

        /// <summary>
        /// Gets a database&apos;s security alert policy.
        /// Request Path: /subscriptions/{subscriptionId}/resourceGroups/{resourceGroupName}/providers/Microsoft.Sql/servers/{serverName}/databases/{databaseName}/securityAlertPolicies/{securityAlertPolicyName}
        /// Operation Id: DatabaseSecurityAlertPolicies_Get
        /// </summary>
        /// <param name="securityAlertPolicyName"> The name of the security alert policy. </param>
        /// <param name="cancellationToken"> The cancellation token to use. </param>
        public virtual Response<DatabaseSecurityAlertPolicyResource> Get(SecurityAlertPolicyName securityAlertPolicyName, CancellationToken cancellationToken = default)
        {
            using var scope = _databaseSecurityAlertPolicyClientDiagnostics.CreateScope("DatabaseSecurityAlertPolicyCollection.Get");
            scope.Start();
            try
            {
                var response = _databaseSecurityAlertPolicyRestClient.Get(Id.SubscriptionId, Id.ResourceGroupName, Id.Parent.Name, Id.Name, securityAlertPolicyName, cancellationToken);
                if (response.Value == null)
                    throw new RequestFailedException(response.GetRawResponse());
                return Response.FromValue(new DatabaseSecurityAlertPolicyResource(Client, response.Value), response.GetRawResponse());
            }
            catch (Exception e)
            {
                scope.Failed(e);
                throw;
            }
        }

        /// <summary>
        /// Gets a list of database&apos;s security alert policies.
        /// Request Path: /subscriptions/{subscriptionId}/resourceGroups/{resourceGroupName}/providers/Microsoft.Sql/servers/{serverName}/databases/{databaseName}/securityAlertPolicies
        /// Operation Id: DatabaseSecurityAlertPolicies_ListByDatabase
        /// </summary>
        /// <param name="cancellationToken"> The cancellation token to use. </param>
        /// <returns> An async collection of <see cref="DatabaseSecurityAlertPolicyResource" /> that may take multiple service requests to iterate over. </returns>
        public virtual AsyncPageable<DatabaseSecurityAlertPolicyResource> GetAllAsync(CancellationToken cancellationToken = default)
        {
            async Task<Page<DatabaseSecurityAlertPolicyResource>> FirstPageFunc(int? pageSizeHint)
            {
                using var scope = _databaseSecurityAlertPolicyClientDiagnostics.CreateScope("DatabaseSecurityAlertPolicyCollection.GetAll");
                scope.Start();
                try
                {
                    var response = await _databaseSecurityAlertPolicyRestClient.ListByDatabaseAsync(Id.SubscriptionId, Id.ResourceGroupName, Id.Parent.Name, Id.Name, cancellationToken: cancellationToken).ConfigureAwait(false);
                    return Page.FromValues(response.Value.Value.Select(value => new DatabaseSecurityAlertPolicyResource(Client, value)), response.Value.NextLink, response.GetRawResponse());
                }
                catch (Exception e)
                {
                    scope.Failed(e);
                    throw;
                }
            }
            async Task<Page<DatabaseSecurityAlertPolicyResource>> NextPageFunc(string nextLink, int? pageSizeHint)
            {
                using var scope = _databaseSecurityAlertPolicyClientDiagnostics.CreateScope("DatabaseSecurityAlertPolicyCollection.GetAll");
                scope.Start();
                try
                {
                    var response = await _databaseSecurityAlertPolicyRestClient.ListByDatabaseNextPageAsync(nextLink, Id.SubscriptionId, Id.ResourceGroupName, Id.Parent.Name, Id.Name, cancellationToken: cancellationToken).ConfigureAwait(false);
                    return Page.FromValues(response.Value.Value.Select(value => new DatabaseSecurityAlertPolicyResource(Client, value)), response.Value.NextLink, response.GetRawResponse());
                }
                catch (Exception e)
                {
                    scope.Failed(e);
                    throw;
                }
            }
            return PageableHelpers.CreateAsyncEnumerable(FirstPageFunc, NextPageFunc);
        }

        /// <summary>
        /// Gets a list of database&apos;s security alert policies.
        /// Request Path: /subscriptions/{subscriptionId}/resourceGroups/{resourceGroupName}/providers/Microsoft.Sql/servers/{serverName}/databases/{databaseName}/securityAlertPolicies
        /// Operation Id: DatabaseSecurityAlertPolicies_ListByDatabase
        /// </summary>
        /// <param name="cancellationToken"> The cancellation token to use. </param>
        /// <returns> A collection of <see cref="DatabaseSecurityAlertPolicyResource" /> that may take multiple service requests to iterate over. </returns>
        public virtual Pageable<DatabaseSecurityAlertPolicyResource> GetAll(CancellationToken cancellationToken = default)
        {
            Page<DatabaseSecurityAlertPolicyResource> FirstPageFunc(int? pageSizeHint)
            {
                using var scope = _databaseSecurityAlertPolicyClientDiagnostics.CreateScope("DatabaseSecurityAlertPolicyCollection.GetAll");
                scope.Start();
                try
                {
                    var response = _databaseSecurityAlertPolicyRestClient.ListByDatabase(Id.SubscriptionId, Id.ResourceGroupName, Id.Parent.Name, Id.Name, cancellationToken: cancellationToken);
                    return Page.FromValues(response.Value.Value.Select(value => new DatabaseSecurityAlertPolicyResource(Client, value)), response.Value.NextLink, response.GetRawResponse());
                }
                catch (Exception e)
                {
                    scope.Failed(e);
                    throw;
                }
            }
            Page<DatabaseSecurityAlertPolicyResource> NextPageFunc(string nextLink, int? pageSizeHint)
            {
                using var scope = _databaseSecurityAlertPolicyClientDiagnostics.CreateScope("DatabaseSecurityAlertPolicyCollection.GetAll");
                scope.Start();
                try
                {
                    var response = _databaseSecurityAlertPolicyRestClient.ListByDatabaseNextPage(nextLink, Id.SubscriptionId, Id.ResourceGroupName, Id.Parent.Name, Id.Name, cancellationToken: cancellationToken);
                    return Page.FromValues(response.Value.Value.Select(value => new DatabaseSecurityAlertPolicyResource(Client, value)), response.Value.NextLink, response.GetRawResponse());
                }
                catch (Exception e)
                {
                    scope.Failed(e);
                    throw;
                }
            }
            return PageableHelpers.CreateEnumerable(FirstPageFunc, NextPageFunc);
        }

        /// <summary>
        /// Checks to see if the resource exists in azure.
        /// Request Path: /subscriptions/{subscriptionId}/resourceGroups/{resourceGroupName}/providers/Microsoft.Sql/servers/{serverName}/databases/{databaseName}/securityAlertPolicies/{securityAlertPolicyName}
        /// Operation Id: DatabaseSecurityAlertPolicies_Get
        /// </summary>
        /// <param name="securityAlertPolicyName"> The name of the security alert policy. </param>
        /// <param name="cancellationToken"> The cancellation token to use. </param>
        public virtual async Task<Response<bool>> ExistsAsync(SecurityAlertPolicyName securityAlertPolicyName, CancellationToken cancellationToken = default)
        {
            using var scope = _databaseSecurityAlertPolicyClientDiagnostics.CreateScope("DatabaseSecurityAlertPolicyCollection.Exists");
            scope.Start();
            try
            {
                var response = await GetIfExistsAsync(securityAlertPolicyName, cancellationToken: cancellationToken).ConfigureAwait(false);
                return Response.FromValue(response.Value != null, response.GetRawResponse());
            }
            catch (Exception e)
            {
                scope.Failed(e);
                throw;
            }
        }

        /// <summary>
        /// Checks to see if the resource exists in azure.
        /// Request Path: /subscriptions/{subscriptionId}/resourceGroups/{resourceGroupName}/providers/Microsoft.Sql/servers/{serverName}/databases/{databaseName}/securityAlertPolicies/{securityAlertPolicyName}
        /// Operation Id: DatabaseSecurityAlertPolicies_Get
        /// </summary>
        /// <param name="securityAlertPolicyName"> The name of the security alert policy. </param>
        /// <param name="cancellationToken"> The cancellation token to use. </param>
        public virtual Response<bool> Exists(SecurityAlertPolicyName securityAlertPolicyName, CancellationToken cancellationToken = default)
        {
            using var scope = _databaseSecurityAlertPolicyClientDiagnostics.CreateScope("DatabaseSecurityAlertPolicyCollection.Exists");
            scope.Start();
            try
            {
                var response = GetIfExists(securityAlertPolicyName, cancellationToken: cancellationToken);
                return Response.FromValue(response.Value != null, response.GetRawResponse());
            }
            catch (Exception e)
            {
                scope.Failed(e);
                throw;
            }
        }

        /// <summary>
        /// Tries to get details for this resource from the service.
        /// Request Path: /subscriptions/{subscriptionId}/resourceGroups/{resourceGroupName}/providers/Microsoft.Sql/servers/{serverName}/databases/{databaseName}/securityAlertPolicies/{securityAlertPolicyName}
        /// Operation Id: DatabaseSecurityAlertPolicies_Get
        /// </summary>
        /// <param name="securityAlertPolicyName"> The name of the security alert policy. </param>
        /// <param name="cancellationToken"> The cancellation token to use. </param>
        public virtual async Task<Response<DatabaseSecurityAlertPolicyResource>> GetIfExistsAsync(SecurityAlertPolicyName securityAlertPolicyName, CancellationToken cancellationToken = default)
        {
            using var scope = _databaseSecurityAlertPolicyClientDiagnostics.CreateScope("DatabaseSecurityAlertPolicyCollection.GetIfExists");
            scope.Start();
            try
            {
                var response = await _databaseSecurityAlertPolicyRestClient.GetAsync(Id.SubscriptionId, Id.ResourceGroupName, Id.Parent.Name, Id.Name, securityAlertPolicyName, cancellationToken: cancellationToken).ConfigureAwait(false);
                if (response.Value == null)
                    return Response.FromValue<DatabaseSecurityAlertPolicyResource>(null, response.GetRawResponse());
                return Response.FromValue(new DatabaseSecurityAlertPolicyResource(Client, response.Value), response.GetRawResponse());
            }
            catch (Exception e)
            {
                scope.Failed(e);
                throw;
            }
        }

        /// <summary>
        /// Tries to get details for this resource from the service.
        /// Request Path: /subscriptions/{subscriptionId}/resourceGroups/{resourceGroupName}/providers/Microsoft.Sql/servers/{serverName}/databases/{databaseName}/securityAlertPolicies/{securityAlertPolicyName}
        /// Operation Id: DatabaseSecurityAlertPolicies_Get
        /// </summary>
        /// <param name="securityAlertPolicyName"> The name of the security alert policy. </param>
        /// <param name="cancellationToken"> The cancellation token to use. </param>
        public virtual Response<DatabaseSecurityAlertPolicyResource> GetIfExists(SecurityAlertPolicyName securityAlertPolicyName, CancellationToken cancellationToken = default)
        {
            using var scope = _databaseSecurityAlertPolicyClientDiagnostics.CreateScope("DatabaseSecurityAlertPolicyCollection.GetIfExists");
            scope.Start();
            try
            {
                var response = _databaseSecurityAlertPolicyRestClient.Get(Id.SubscriptionId, Id.ResourceGroupName, Id.Parent.Name, Id.Name, securityAlertPolicyName, cancellationToken: cancellationToken);
                if (response.Value == null)
                    return Response.FromValue<DatabaseSecurityAlertPolicyResource>(null, response.GetRawResponse());
                return Response.FromValue(new DatabaseSecurityAlertPolicyResource(Client, response.Value), response.GetRawResponse());
            }
            catch (Exception e)
            {
                scope.Failed(e);
                throw;
            }
        }

        IEnumerator<DatabaseSecurityAlertPolicyResource> IEnumerable<DatabaseSecurityAlertPolicyResource>.GetEnumerator()
        {
            return GetAll().GetEnumerator();
        }

        IEnumerator IEnumerable.GetEnumerator()
        {
            return GetAll().GetEnumerator();
        }

        IAsyncEnumerator<DatabaseSecurityAlertPolicyResource> IAsyncEnumerable<DatabaseSecurityAlertPolicyResource>.GetAsyncEnumerator(CancellationToken cancellationToken)
        {
            return GetAllAsync(cancellationToken: cancellationToken).GetAsyncEnumerator(cancellationToken);
        }
    }
}<|MERGE_RESOLUTION|>--- conflicted
+++ resolved
@@ -36,15 +36,9 @@
         /// <param name="id"> The identifier of the parent resource that is the target of operations. </param>
         internal DatabaseSecurityAlertPolicyCollection(ArmClient client, ResourceIdentifier id) : base(client, id)
         {
-<<<<<<< HEAD
-            _databaseSecurityAlertPolicyClientDiagnostics = new ClientDiagnostics("Azure.ResourceManager.Sql", DatabaseSecurityAlertPolicyResource.ResourceType.Namespace, DiagnosticOptions);
+            _databaseSecurityAlertPolicyClientDiagnostics = new ClientDiagnostics("Azure.ResourceManager.Sql", DatabaseSecurityAlertPolicyResource.ResourceType.Namespace, Diagnostics);
             TryGetApiVersion(DatabaseSecurityAlertPolicyResource.ResourceType, out string databaseSecurityAlertPolicyApiVersion);
-            _databaseSecurityAlertPolicyRestClient = new DatabaseSecurityAlertPoliciesRestOperations(Pipeline, DiagnosticOptions.ApplicationId, BaseUri, databaseSecurityAlertPolicyApiVersion);
-=======
-            _databaseSecurityAlertPolicyClientDiagnostics = new ClientDiagnostics("Azure.ResourceManager.Sql", DatabaseSecurityAlertPolicy.ResourceType.Namespace, Diagnostics);
-            TryGetApiVersion(DatabaseSecurityAlertPolicy.ResourceType, out string databaseSecurityAlertPolicyApiVersion);
             _databaseSecurityAlertPolicyRestClient = new DatabaseSecurityAlertPoliciesRestOperations(Pipeline, Diagnostics.ApplicationId, Endpoint, databaseSecurityAlertPolicyApiVersion);
->>>>>>> 73128fc8
 #if DEBUG
 			ValidateResourceId(Id);
 #endif
