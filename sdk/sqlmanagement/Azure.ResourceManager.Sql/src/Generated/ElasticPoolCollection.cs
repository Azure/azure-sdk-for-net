// Copyright (c) Microsoft Corporation. All rights reserved.
// Licensed under the MIT License.

// <auto-generated/>

#nullable disable

using System;
using System.Collections;
using System.Collections.Generic;
using System.Globalization;
using System.Linq;
using System.Threading;
using System.Threading.Tasks;
using Azure;
using Azure.Core;
using Azure.Core.Pipeline;
using Azure.ResourceManager;

namespace Azure.ResourceManager.Sql
{
    /// <summary> A class representing collection of ElasticPool and their operations over its parent. </summary>
    public partial class ElasticPoolCollection : ArmCollection, IEnumerable<ElasticPoolResource>, IAsyncEnumerable<ElasticPoolResource>
    {
        private readonly ClientDiagnostics _elasticPoolClientDiagnostics;
        private readonly ElasticPoolsRestOperations _elasticPoolRestClient;

        /// <summary> Initializes a new instance of the <see cref="ElasticPoolCollection"/> class for mocking. </summary>
        protected ElasticPoolCollection()
        {
        }

        /// <summary> Initializes a new instance of the <see cref="ElasticPoolCollection"/> class. </summary>
        /// <param name="client"> The client parameters to use in these operations. </param>
        /// <param name="id"> The identifier of the parent resource that is the target of operations. </param>
        internal ElasticPoolCollection(ArmClient client, ResourceIdentifier id) : base(client, id)
        {
<<<<<<< HEAD
            _elasticPoolClientDiagnostics = new ClientDiagnostics("Azure.ResourceManager.Sql", ElasticPoolResource.ResourceType.Namespace, DiagnosticOptions);
            TryGetApiVersion(ElasticPoolResource.ResourceType, out string elasticPoolApiVersion);
            _elasticPoolRestClient = new ElasticPoolsRestOperations(Pipeline, DiagnosticOptions.ApplicationId, BaseUri, elasticPoolApiVersion);
=======
            _elasticPoolClientDiagnostics = new ClientDiagnostics("Azure.ResourceManager.Sql", ElasticPool.ResourceType.Namespace, Diagnostics);
            TryGetApiVersion(ElasticPool.ResourceType, out string elasticPoolApiVersion);
            _elasticPoolRestClient = new ElasticPoolsRestOperations(Pipeline, Diagnostics.ApplicationId, Endpoint, elasticPoolApiVersion);
>>>>>>> 73128fc8
#if DEBUG
			ValidateResourceId(Id);
#endif
        }

        internal static void ValidateResourceId(ResourceIdentifier id)
        {
            if (id.ResourceType != SqlServerResource.ResourceType)
                throw new ArgumentException(string.Format(CultureInfo.CurrentCulture, "Invalid resource type {0} expected {1}", id.ResourceType, SqlServerResource.ResourceType), nameof(id));
        }

        /// <summary>
        /// Creates or updates an elastic pool.
        /// Request Path: /subscriptions/{subscriptionId}/resourceGroups/{resourceGroupName}/providers/Microsoft.Sql/servers/{serverName}/elasticPools/{elasticPoolName}
        /// Operation Id: ElasticPools_CreateOrUpdate
        /// </summary>
        /// <param name="waitUntil"> "F:Azure.WaitUntil.Completed" if the method should wait to return until the long-running operation has completed on the service; "F:Azure.WaitUntil.Started" if it should return after starting the operation. For more information on long-running operations, please see <see href="https://github.com/Azure/azure-sdk-for-net/blob/main/sdk/core/Azure.Core/samples/LongRunningOperations.md"> Azure.Core Long-Running Operation samples</see>. </param>
        /// <param name="elasticPoolName"> The name of the elastic pool. </param>
        /// <param name="parameters"> The elastic pool parameters. </param>
        /// <param name="cancellationToken"> The cancellation token to use. </param>
        /// <exception cref="ArgumentException"> <paramref name="elasticPoolName"/> is an empty string, and was expected to be non-empty. </exception>
        /// <exception cref="ArgumentNullException"> <paramref name="elasticPoolName"/> or <paramref name="parameters"/> is null. </exception>
        public virtual async Task<ArmOperation<ElasticPoolResource>> CreateOrUpdateAsync(WaitUntil waitUntil, string elasticPoolName, ElasticPoolData parameters, CancellationToken cancellationToken = default)
        {
            Argument.AssertNotNullOrEmpty(elasticPoolName, nameof(elasticPoolName));
            Argument.AssertNotNull(parameters, nameof(parameters));

            using var scope = _elasticPoolClientDiagnostics.CreateScope("ElasticPoolCollection.CreateOrUpdate");
            scope.Start();
            try
            {
                var response = await _elasticPoolRestClient.CreateOrUpdateAsync(Id.SubscriptionId, Id.ResourceGroupName, Id.Name, elasticPoolName, parameters, cancellationToken).ConfigureAwait(false);
                var operation = new SqlArmOperation<ElasticPoolResource>(new ElasticPoolOperationSource(Client), _elasticPoolClientDiagnostics, Pipeline, _elasticPoolRestClient.CreateCreateOrUpdateRequest(Id.SubscriptionId, Id.ResourceGroupName, Id.Name, elasticPoolName, parameters).Request, response, OperationFinalStateVia.Location);
                if (waitUntil == WaitUntil.Completed)
                    await operation.WaitForCompletionAsync(cancellationToken).ConfigureAwait(false);
                return operation;
            }
            catch (Exception e)
            {
                scope.Failed(e);
                throw;
            }
        }

        /// <summary>
        /// Creates or updates an elastic pool.
        /// Request Path: /subscriptions/{subscriptionId}/resourceGroups/{resourceGroupName}/providers/Microsoft.Sql/servers/{serverName}/elasticPools/{elasticPoolName}
        /// Operation Id: ElasticPools_CreateOrUpdate
        /// </summary>
        /// <param name="waitUntil"> "F:Azure.WaitUntil.Completed" if the method should wait to return until the long-running operation has completed on the service; "F:Azure.WaitUntil.Started" if it should return after starting the operation. For more information on long-running operations, please see <see href="https://github.com/Azure/azure-sdk-for-net/blob/main/sdk/core/Azure.Core/samples/LongRunningOperations.md"> Azure.Core Long-Running Operation samples</see>. </param>
        /// <param name="elasticPoolName"> The name of the elastic pool. </param>
        /// <param name="parameters"> The elastic pool parameters. </param>
        /// <param name="cancellationToken"> The cancellation token to use. </param>
        /// <exception cref="ArgumentException"> <paramref name="elasticPoolName"/> is an empty string, and was expected to be non-empty. </exception>
        /// <exception cref="ArgumentNullException"> <paramref name="elasticPoolName"/> or <paramref name="parameters"/> is null. </exception>
        public virtual ArmOperation<ElasticPoolResource> CreateOrUpdate(WaitUntil waitUntil, string elasticPoolName, ElasticPoolData parameters, CancellationToken cancellationToken = default)
        {
            Argument.AssertNotNullOrEmpty(elasticPoolName, nameof(elasticPoolName));
            Argument.AssertNotNull(parameters, nameof(parameters));

            using var scope = _elasticPoolClientDiagnostics.CreateScope("ElasticPoolCollection.CreateOrUpdate");
            scope.Start();
            try
            {
                var response = _elasticPoolRestClient.CreateOrUpdate(Id.SubscriptionId, Id.ResourceGroupName, Id.Name, elasticPoolName, parameters, cancellationToken);
                var operation = new SqlArmOperation<ElasticPoolResource>(new ElasticPoolOperationSource(Client), _elasticPoolClientDiagnostics, Pipeline, _elasticPoolRestClient.CreateCreateOrUpdateRequest(Id.SubscriptionId, Id.ResourceGroupName, Id.Name, elasticPoolName, parameters).Request, response, OperationFinalStateVia.Location);
                if (waitUntil == WaitUntil.Completed)
                    operation.WaitForCompletion(cancellationToken);
                return operation;
            }
            catch (Exception e)
            {
                scope.Failed(e);
                throw;
            }
        }

        /// <summary>
        /// Gets an elastic pool.
        /// Request Path: /subscriptions/{subscriptionId}/resourceGroups/{resourceGroupName}/providers/Microsoft.Sql/servers/{serverName}/elasticPools/{elasticPoolName}
        /// Operation Id: ElasticPools_Get
        /// </summary>
        /// <param name="elasticPoolName"> The name of the elastic pool. </param>
        /// <param name="cancellationToken"> The cancellation token to use. </param>
        /// <exception cref="ArgumentException"> <paramref name="elasticPoolName"/> is an empty string, and was expected to be non-empty. </exception>
        /// <exception cref="ArgumentNullException"> <paramref name="elasticPoolName"/> is null. </exception>
        public virtual async Task<Response<ElasticPoolResource>> GetAsync(string elasticPoolName, CancellationToken cancellationToken = default)
        {
            Argument.AssertNotNullOrEmpty(elasticPoolName, nameof(elasticPoolName));

            using var scope = _elasticPoolClientDiagnostics.CreateScope("ElasticPoolCollection.Get");
            scope.Start();
            try
            {
                var response = await _elasticPoolRestClient.GetAsync(Id.SubscriptionId, Id.ResourceGroupName, Id.Name, elasticPoolName, cancellationToken).ConfigureAwait(false);
                if (response.Value == null)
                    throw new RequestFailedException(response.GetRawResponse());
                return Response.FromValue(new ElasticPoolResource(Client, response.Value), response.GetRawResponse());
            }
            catch (Exception e)
            {
                scope.Failed(e);
                throw;
            }
        }

        /// <summary>
        /// Gets an elastic pool.
        /// Request Path: /subscriptions/{subscriptionId}/resourceGroups/{resourceGroupName}/providers/Microsoft.Sql/servers/{serverName}/elasticPools/{elasticPoolName}
        /// Operation Id: ElasticPools_Get
        /// </summary>
        /// <param name="elasticPoolName"> The name of the elastic pool. </param>
        /// <param name="cancellationToken"> The cancellation token to use. </param>
        /// <exception cref="ArgumentException"> <paramref name="elasticPoolName"/> is an empty string, and was expected to be non-empty. </exception>
        /// <exception cref="ArgumentNullException"> <paramref name="elasticPoolName"/> is null. </exception>
        public virtual Response<ElasticPoolResource> Get(string elasticPoolName, CancellationToken cancellationToken = default)
        {
            Argument.AssertNotNullOrEmpty(elasticPoolName, nameof(elasticPoolName));

            using var scope = _elasticPoolClientDiagnostics.CreateScope("ElasticPoolCollection.Get");
            scope.Start();
            try
            {
                var response = _elasticPoolRestClient.Get(Id.SubscriptionId, Id.ResourceGroupName, Id.Name, elasticPoolName, cancellationToken);
                if (response.Value == null)
                    throw new RequestFailedException(response.GetRawResponse());
                return Response.FromValue(new ElasticPoolResource(Client, response.Value), response.GetRawResponse());
            }
            catch (Exception e)
            {
                scope.Failed(e);
                throw;
            }
        }

        /// <summary>
        /// Gets all elastic pools in a server.
        /// Request Path: /subscriptions/{subscriptionId}/resourceGroups/{resourceGroupName}/providers/Microsoft.Sql/servers/{serverName}/elasticPools
        /// Operation Id: ElasticPools_ListByServer
        /// </summary>
        /// <param name="skip"> The number of elements in the collection to skip. </param>
        /// <param name="cancellationToken"> The cancellation token to use. </param>
        /// <returns> An async collection of <see cref="ElasticPoolResource" /> that may take multiple service requests to iterate over. </returns>
        public virtual AsyncPageable<ElasticPoolResource> GetAllAsync(int? skip = null, CancellationToken cancellationToken = default)
        {
            async Task<Page<ElasticPoolResource>> FirstPageFunc(int? pageSizeHint)
            {
                using var scope = _elasticPoolClientDiagnostics.CreateScope("ElasticPoolCollection.GetAll");
                scope.Start();
                try
                {
                    var response = await _elasticPoolRestClient.ListByServerAsync(Id.SubscriptionId, Id.ResourceGroupName, Id.Name, skip, cancellationToken: cancellationToken).ConfigureAwait(false);
                    return Page.FromValues(response.Value.Value.Select(value => new ElasticPoolResource(Client, value)), response.Value.NextLink, response.GetRawResponse());
                }
                catch (Exception e)
                {
                    scope.Failed(e);
                    throw;
                }
            }
            async Task<Page<ElasticPoolResource>> NextPageFunc(string nextLink, int? pageSizeHint)
            {
                using var scope = _elasticPoolClientDiagnostics.CreateScope("ElasticPoolCollection.GetAll");
                scope.Start();
                try
                {
                    var response = await _elasticPoolRestClient.ListByServerNextPageAsync(nextLink, Id.SubscriptionId, Id.ResourceGroupName, Id.Name, skip, cancellationToken: cancellationToken).ConfigureAwait(false);
                    return Page.FromValues(response.Value.Value.Select(value => new ElasticPoolResource(Client, value)), response.Value.NextLink, response.GetRawResponse());
                }
                catch (Exception e)
                {
                    scope.Failed(e);
                    throw;
                }
            }
            return PageableHelpers.CreateAsyncEnumerable(FirstPageFunc, NextPageFunc);
        }

        /// <summary>
        /// Gets all elastic pools in a server.
        /// Request Path: /subscriptions/{subscriptionId}/resourceGroups/{resourceGroupName}/providers/Microsoft.Sql/servers/{serverName}/elasticPools
        /// Operation Id: ElasticPools_ListByServer
        /// </summary>
        /// <param name="skip"> The number of elements in the collection to skip. </param>
        /// <param name="cancellationToken"> The cancellation token to use. </param>
        /// <returns> A collection of <see cref="ElasticPoolResource" /> that may take multiple service requests to iterate over. </returns>
        public virtual Pageable<ElasticPoolResource> GetAll(int? skip = null, CancellationToken cancellationToken = default)
        {
            Page<ElasticPoolResource> FirstPageFunc(int? pageSizeHint)
            {
                using var scope = _elasticPoolClientDiagnostics.CreateScope("ElasticPoolCollection.GetAll");
                scope.Start();
                try
                {
                    var response = _elasticPoolRestClient.ListByServer(Id.SubscriptionId, Id.ResourceGroupName, Id.Name, skip, cancellationToken: cancellationToken);
                    return Page.FromValues(response.Value.Value.Select(value => new ElasticPoolResource(Client, value)), response.Value.NextLink, response.GetRawResponse());
                }
                catch (Exception e)
                {
                    scope.Failed(e);
                    throw;
                }
            }
            Page<ElasticPoolResource> NextPageFunc(string nextLink, int? pageSizeHint)
            {
                using var scope = _elasticPoolClientDiagnostics.CreateScope("ElasticPoolCollection.GetAll");
                scope.Start();
                try
                {
                    var response = _elasticPoolRestClient.ListByServerNextPage(nextLink, Id.SubscriptionId, Id.ResourceGroupName, Id.Name, skip, cancellationToken: cancellationToken);
                    return Page.FromValues(response.Value.Value.Select(value => new ElasticPoolResource(Client, value)), response.Value.NextLink, response.GetRawResponse());
                }
                catch (Exception e)
                {
                    scope.Failed(e);
                    throw;
                }
            }
            return PageableHelpers.CreateEnumerable(FirstPageFunc, NextPageFunc);
        }

        /// <summary>
        /// Checks to see if the resource exists in azure.
        /// Request Path: /subscriptions/{subscriptionId}/resourceGroups/{resourceGroupName}/providers/Microsoft.Sql/servers/{serverName}/elasticPools/{elasticPoolName}
        /// Operation Id: ElasticPools_Get
        /// </summary>
        /// <param name="elasticPoolName"> The name of the elastic pool. </param>
        /// <param name="cancellationToken"> The cancellation token to use. </param>
        /// <exception cref="ArgumentException"> <paramref name="elasticPoolName"/> is an empty string, and was expected to be non-empty. </exception>
        /// <exception cref="ArgumentNullException"> <paramref name="elasticPoolName"/> is null. </exception>
        public virtual async Task<Response<bool>> ExistsAsync(string elasticPoolName, CancellationToken cancellationToken = default)
        {
            Argument.AssertNotNullOrEmpty(elasticPoolName, nameof(elasticPoolName));

            using var scope = _elasticPoolClientDiagnostics.CreateScope("ElasticPoolCollection.Exists");
            scope.Start();
            try
            {
                var response = await GetIfExistsAsync(elasticPoolName, cancellationToken: cancellationToken).ConfigureAwait(false);
                return Response.FromValue(response.Value != null, response.GetRawResponse());
            }
            catch (Exception e)
            {
                scope.Failed(e);
                throw;
            }
        }

        /// <summary>
        /// Checks to see if the resource exists in azure.
        /// Request Path: /subscriptions/{subscriptionId}/resourceGroups/{resourceGroupName}/providers/Microsoft.Sql/servers/{serverName}/elasticPools/{elasticPoolName}
        /// Operation Id: ElasticPools_Get
        /// </summary>
        /// <param name="elasticPoolName"> The name of the elastic pool. </param>
        /// <param name="cancellationToken"> The cancellation token to use. </param>
        /// <exception cref="ArgumentException"> <paramref name="elasticPoolName"/> is an empty string, and was expected to be non-empty. </exception>
        /// <exception cref="ArgumentNullException"> <paramref name="elasticPoolName"/> is null. </exception>
        public virtual Response<bool> Exists(string elasticPoolName, CancellationToken cancellationToken = default)
        {
            Argument.AssertNotNullOrEmpty(elasticPoolName, nameof(elasticPoolName));

            using var scope = _elasticPoolClientDiagnostics.CreateScope("ElasticPoolCollection.Exists");
            scope.Start();
            try
            {
                var response = GetIfExists(elasticPoolName, cancellationToken: cancellationToken);
                return Response.FromValue(response.Value != null, response.GetRawResponse());
            }
            catch (Exception e)
            {
                scope.Failed(e);
                throw;
            }
        }

        /// <summary>
        /// Tries to get details for this resource from the service.
        /// Request Path: /subscriptions/{subscriptionId}/resourceGroups/{resourceGroupName}/providers/Microsoft.Sql/servers/{serverName}/elasticPools/{elasticPoolName}
        /// Operation Id: ElasticPools_Get
        /// </summary>
        /// <param name="elasticPoolName"> The name of the elastic pool. </param>
        /// <param name="cancellationToken"> The cancellation token to use. </param>
        /// <exception cref="ArgumentException"> <paramref name="elasticPoolName"/> is an empty string, and was expected to be non-empty. </exception>
        /// <exception cref="ArgumentNullException"> <paramref name="elasticPoolName"/> is null. </exception>
        public virtual async Task<Response<ElasticPoolResource>> GetIfExistsAsync(string elasticPoolName, CancellationToken cancellationToken = default)
        {
            Argument.AssertNotNullOrEmpty(elasticPoolName, nameof(elasticPoolName));

            using var scope = _elasticPoolClientDiagnostics.CreateScope("ElasticPoolCollection.GetIfExists");
            scope.Start();
            try
            {
                var response = await _elasticPoolRestClient.GetAsync(Id.SubscriptionId, Id.ResourceGroupName, Id.Name, elasticPoolName, cancellationToken: cancellationToken).ConfigureAwait(false);
                if (response.Value == null)
                    return Response.FromValue<ElasticPoolResource>(null, response.GetRawResponse());
                return Response.FromValue(new ElasticPoolResource(Client, response.Value), response.GetRawResponse());
            }
            catch (Exception e)
            {
                scope.Failed(e);
                throw;
            }
        }

        /// <summary>
        /// Tries to get details for this resource from the service.
        /// Request Path: /subscriptions/{subscriptionId}/resourceGroups/{resourceGroupName}/providers/Microsoft.Sql/servers/{serverName}/elasticPools/{elasticPoolName}
        /// Operation Id: ElasticPools_Get
        /// </summary>
        /// <param name="elasticPoolName"> The name of the elastic pool. </param>
        /// <param name="cancellationToken"> The cancellation token to use. </param>
        /// <exception cref="ArgumentException"> <paramref name="elasticPoolName"/> is an empty string, and was expected to be non-empty. </exception>
        /// <exception cref="ArgumentNullException"> <paramref name="elasticPoolName"/> is null. </exception>
        public virtual Response<ElasticPoolResource> GetIfExists(string elasticPoolName, CancellationToken cancellationToken = default)
        {
            Argument.AssertNotNullOrEmpty(elasticPoolName, nameof(elasticPoolName));

            using var scope = _elasticPoolClientDiagnostics.CreateScope("ElasticPoolCollection.GetIfExists");
            scope.Start();
            try
            {
                var response = _elasticPoolRestClient.Get(Id.SubscriptionId, Id.ResourceGroupName, Id.Name, elasticPoolName, cancellationToken: cancellationToken);
                if (response.Value == null)
                    return Response.FromValue<ElasticPoolResource>(null, response.GetRawResponse());
                return Response.FromValue(new ElasticPoolResource(Client, response.Value), response.GetRawResponse());
            }
            catch (Exception e)
            {
                scope.Failed(e);
                throw;
            }
        }

        IEnumerator<ElasticPoolResource> IEnumerable<ElasticPoolResource>.GetEnumerator()
        {
            return GetAll().GetEnumerator();
        }

        IEnumerator IEnumerable.GetEnumerator()
        {
            return GetAll().GetEnumerator();
        }

        IAsyncEnumerator<ElasticPoolResource> IAsyncEnumerable<ElasticPoolResource>.GetAsyncEnumerator(CancellationToken cancellationToken)
        {
            return GetAllAsync(cancellationToken: cancellationToken).GetAsyncEnumerator(cancellationToken);
        }
    }
}<|MERGE_RESOLUTION|>--- conflicted
+++ resolved
@@ -35,15 +35,9 @@
         /// <param name="id"> The identifier of the parent resource that is the target of operations. </param>
         internal ElasticPoolCollection(ArmClient client, ResourceIdentifier id) : base(client, id)
         {
-<<<<<<< HEAD
-            _elasticPoolClientDiagnostics = new ClientDiagnostics("Azure.ResourceManager.Sql", ElasticPoolResource.ResourceType.Namespace, DiagnosticOptions);
+            _elasticPoolClientDiagnostics = new ClientDiagnostics("Azure.ResourceManager.Sql", ElasticPoolResource.ResourceType.Namespace, Diagnostics);
             TryGetApiVersion(ElasticPoolResource.ResourceType, out string elasticPoolApiVersion);
-            _elasticPoolRestClient = new ElasticPoolsRestOperations(Pipeline, DiagnosticOptions.ApplicationId, BaseUri, elasticPoolApiVersion);
-=======
-            _elasticPoolClientDiagnostics = new ClientDiagnostics("Azure.ResourceManager.Sql", ElasticPool.ResourceType.Namespace, Diagnostics);
-            TryGetApiVersion(ElasticPool.ResourceType, out string elasticPoolApiVersion);
             _elasticPoolRestClient = new ElasticPoolsRestOperations(Pipeline, Diagnostics.ApplicationId, Endpoint, elasticPoolApiVersion);
->>>>>>> 73128fc8
 #if DEBUG
 			ValidateResourceId(Id);
 #endif
