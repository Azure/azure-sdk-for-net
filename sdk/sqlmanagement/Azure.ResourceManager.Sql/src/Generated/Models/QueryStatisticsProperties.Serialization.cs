--- conflicted
+++ resolved
@@ -8,15 +8,9 @@
 using System;
 using System.ClientModel.Primitives;
 using System.Collections.Generic;
-using System.Linq;
-using System.Text;
 using System.Text.Json;
 using Azure.Core;
-<<<<<<< HEAD
-using Azure.ResourceManager;
-=======
 using Azure.ResourceManager.Sql;
->>>>>>> a7fd44e1
 
 namespace Azure.ResourceManager.Sql.Models
 {
@@ -139,7 +133,7 @@
                     List<QueryMetricInterval> array = new List<QueryMetricInterval>();
                     foreach (var item in property.Value.EnumerateArray())
                     {
-                        array.Add(QueryMetricInterval.DeserializeQueryMetricInterval(item));
+                        array.Add(QueryMetricInterval.DeserializeQueryMetricInterval(item, options));
                     }
                     intervals = array;
                     continue;
@@ -159,173 +153,6 @@
                 serializedAdditionalRawData);
         }
 
-        private BinaryData SerializeBicep(ModelReaderWriterOptions options)
-        {
-            StringBuilder builder = new StringBuilder();
-            BicepModelReaderWriterOptions bicepOptions = options as BicepModelReaderWriterOptions;
-            IDictionary<string, string> propertyOverrides = null;
-            bool hasObjectOverride = bicepOptions != null && bicepOptions.ParameterOverrides.TryGetValue(this, out propertyOverrides);
-            bool hasPropertyOverride = false;
-            string propertyOverride = null;
-
-            builder.AppendLine("{");
-
-            hasPropertyOverride = hasObjectOverride && propertyOverrides.TryGetValue(nameof(DatabaseName), out propertyOverride);
-            if (Optional.IsDefined(DatabaseName) || hasPropertyOverride)
-            {
-                builder.Append("  databaseName: ");
-                if (hasPropertyOverride)
-                {
-                    builder.AppendLine($"{propertyOverride}");
-                }
-                else
-                {
-                    if (DatabaseName.Contains(Environment.NewLine))
-                    {
-                        builder.AppendLine("'''");
-                        builder.AppendLine($"{DatabaseName}'''");
-                    }
-                    else
-                    {
-                        builder.AppendLine($"'{DatabaseName}'");
-                    }
-                }
-            }
-
-            hasPropertyOverride = hasObjectOverride && propertyOverrides.TryGetValue(nameof(QueryId), out propertyOverride);
-            if (Optional.IsDefined(QueryId) || hasPropertyOverride)
-            {
-                builder.Append("  queryId: ");
-                if (hasPropertyOverride)
-                {
-                    builder.AppendLine($"{propertyOverride}");
-                }
-                else
-                {
-                    if (QueryId.Contains(Environment.NewLine))
-                    {
-                        builder.AppendLine("'''");
-                        builder.AppendLine($"{QueryId}'''");
-                    }
-                    else
-                    {
-                        builder.AppendLine($"'{QueryId}'");
-                    }
-                }
-            }
-
-            hasPropertyOverride = hasObjectOverride && propertyOverrides.TryGetValue(nameof(StartTime), out propertyOverride);
-            if (Optional.IsDefined(StartTime) || hasPropertyOverride)
-            {
-                builder.Append("  startTime: ");
-                if (hasPropertyOverride)
-                {
-                    builder.AppendLine($"{propertyOverride}");
-                }
-                else
-                {
-                    if (StartTime.Contains(Environment.NewLine))
-                    {
-                        builder.AppendLine("'''");
-                        builder.AppendLine($"{StartTime}'''");
-                    }
-                    else
-                    {
-                        builder.AppendLine($"'{StartTime}'");
-                    }
-                }
-            }
-
-            hasPropertyOverride = hasObjectOverride && propertyOverrides.TryGetValue(nameof(EndTime), out propertyOverride);
-            if (Optional.IsDefined(EndTime) || hasPropertyOverride)
-            {
-                builder.Append("  endTime: ");
-                if (hasPropertyOverride)
-                {
-                    builder.AppendLine($"{propertyOverride}");
-                }
-                else
-                {
-                    if (EndTime.Contains(Environment.NewLine))
-                    {
-                        builder.AppendLine("'''");
-                        builder.AppendLine($"{EndTime}'''");
-                    }
-                    else
-                    {
-                        builder.AppendLine($"'{EndTime}'");
-                    }
-                }
-            }
-
-            hasPropertyOverride = hasObjectOverride && propertyOverrides.TryGetValue(nameof(Intervals), out propertyOverride);
-            if (Optional.IsCollectionDefined(Intervals) || hasPropertyOverride)
-            {
-                if (Intervals.Any() || hasPropertyOverride)
-                {
-                    builder.Append("  intervals: ");
-                    if (hasPropertyOverride)
-                    {
-                        builder.AppendLine($"{propertyOverride}");
-                    }
-                    else
-                    {
-                        builder.AppendLine("[");
-                        foreach (var item in Intervals)
-                        {
-                            AppendChildObject(builder, item, options, 4, true, "  intervals: ");
-                        }
-                        builder.AppendLine("  ]");
-                    }
-                }
-            }
-
-            builder.AppendLine("}");
-            return BinaryData.FromString(builder.ToString());
-        }
-
-        private void AppendChildObject(StringBuilder stringBuilder, object childObject, ModelReaderWriterOptions options, int spaces, bool indentFirstLine, string formattedPropertyName)
-        {
-            string indent = new string(' ', spaces);
-            int emptyObjectLength = 2 + spaces + Environment.NewLine.Length + Environment.NewLine.Length;
-            int length = stringBuilder.Length;
-            bool inMultilineString = false;
-
-            BinaryData data = ModelReaderWriter.Write(childObject, options);
-            string[] lines = data.ToString().Split(Environment.NewLine.ToCharArray(), StringSplitOptions.RemoveEmptyEntries);
-            for (int i = 0; i < lines.Length; i++)
-            {
-                string line = lines[i];
-                if (inMultilineString)
-                {
-                    if (line.Contains("'''"))
-                    {
-                        inMultilineString = false;
-                    }
-                    stringBuilder.AppendLine(line);
-                    continue;
-                }
-                if (line.Contains("'''"))
-                {
-                    inMultilineString = true;
-                    stringBuilder.AppendLine($"{indent}{line}");
-                    continue;
-                }
-                if (i == 0 && !indentFirstLine)
-                {
-                    stringBuilder.AppendLine($"{line}");
-                }
-                else
-                {
-                    stringBuilder.AppendLine($"{indent}{line}");
-                }
-            }
-            if (stringBuilder.Length == length + emptyObjectLength)
-            {
-                stringBuilder.Length = stringBuilder.Length - emptyObjectLength - formattedPropertyName.Length;
-            }
-        }
-
         BinaryData IPersistableModel<QueryStatisticsProperties>.Write(ModelReaderWriterOptions options)
         {
             var format = options.Format == "W" ? ((IPersistableModel<QueryStatisticsProperties>)this).GetFormatFromOptions(options) : options.Format;
@@ -334,8 +161,6 @@
             {
                 case "J":
                     return ModelReaderWriter.Write(this, options);
-                case "bicep":
-                    return SerializeBicep(options);
                 default:
                     throw new FormatException($"The model {nameof(QueryStatisticsProperties)} does not support '{options.Format}' format.");
             }
@@ -352,8 +177,6 @@
                         using JsonDocument document = JsonDocument.Parse(data);
                         return DeserializeQueryStatisticsProperties(document.RootElement, options);
                     }
-                case "bicep":
-                    throw new InvalidOperationException("Bicep deserialization is not supported for this type.");
                 default:
                     throw new FormatException($"The model {nameof(QueryStatisticsProperties)} does not support '{options.Format}' format.");
             }
