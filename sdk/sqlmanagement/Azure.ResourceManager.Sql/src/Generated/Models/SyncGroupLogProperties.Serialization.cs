// Copyright (c) Microsoft Corporation. All rights reserved.
// Licensed under the MIT License.

// <auto-generated/>

#nullable disable

using System;
using System.ClientModel.Primitives;
using System.Collections.Generic;
using System.Text;
using System.Text.Json;
using Azure.Core;
<<<<<<< HEAD
using Azure.ResourceManager;
=======
using Azure.ResourceManager.Sql;
>>>>>>> a7fd44e1

namespace Azure.ResourceManager.Sql.Models
{
    public partial class SyncGroupLogProperties : IUtf8JsonSerializable, IJsonModel<SyncGroupLogProperties>
    {
        void IUtf8JsonSerializable.Write(Utf8JsonWriter writer) => ((IJsonModel<SyncGroupLogProperties>)this).Write(writer, new ModelReaderWriterOptions("W"));

        void IJsonModel<SyncGroupLogProperties>.Write(Utf8JsonWriter writer, ModelReaderWriterOptions options)
        {
            var format = options.Format == "W" ? ((IPersistableModel<SyncGroupLogProperties>)this).GetFormatFromOptions(options) : options.Format;
            if (format != "J")
            {
                throw new FormatException($"The model {nameof(SyncGroupLogProperties)} does not support '{format}' format.");
            }

            writer.WriteStartObject();
            if (options.Format != "W" && Optional.IsDefined(Timestamp))
            {
                writer.WritePropertyName("timestamp"u8);
                writer.WriteStringValue(Timestamp.Value, "O");
            }
            if (options.Format != "W" && Optional.IsDefined(LogType))
            {
                writer.WritePropertyName("type"u8);
                writer.WriteStringValue(LogType.Value.ToString());
            }
            if (options.Format != "W" && Optional.IsDefined(Source))
            {
                writer.WritePropertyName("source"u8);
                writer.WriteStringValue(Source);
            }
            if (options.Format != "W" && Optional.IsDefined(Details))
            {
                writer.WritePropertyName("details"u8);
                writer.WriteStringValue(Details);
            }
            if (options.Format != "W" && Optional.IsDefined(TracingId))
            {
                writer.WritePropertyName("tracingId"u8);
                writer.WriteStringValue(TracingId.Value);
            }
            if (options.Format != "W" && Optional.IsDefined(OperationStatus))
            {
                writer.WritePropertyName("operationStatus"u8);
                writer.WriteStringValue(OperationStatus);
            }
            if (options.Format != "W" && _serializedAdditionalRawData != null)
            {
                foreach (var item in _serializedAdditionalRawData)
                {
                    writer.WritePropertyName(item.Key);
#if NET6_0_OR_GREATER
				writer.WriteRawValue(item.Value);
#else
                    using (JsonDocument document = JsonDocument.Parse(item.Value))
                    {
                        JsonSerializer.Serialize(writer, document.RootElement);
                    }
#endif
                }
            }
            writer.WriteEndObject();
        }

        SyncGroupLogProperties IJsonModel<SyncGroupLogProperties>.Create(ref Utf8JsonReader reader, ModelReaderWriterOptions options)
        {
            var format = options.Format == "W" ? ((IPersistableModel<SyncGroupLogProperties>)this).GetFormatFromOptions(options) : options.Format;
            if (format != "J")
            {
                throw new FormatException($"The model {nameof(SyncGroupLogProperties)} does not support '{format}' format.");
            }

            using JsonDocument document = JsonDocument.ParseValue(ref reader);
            return DeserializeSyncGroupLogProperties(document.RootElement, options);
        }

        internal static SyncGroupLogProperties DeserializeSyncGroupLogProperties(JsonElement element, ModelReaderWriterOptions options = null)
        {
            options ??= new ModelReaderWriterOptions("W");

            if (element.ValueKind == JsonValueKind.Null)
            {
                return null;
            }
            DateTimeOffset? timestamp = default;
            SyncGroupLogType? type = default;
            string source = default;
            string details = default;
            Guid? tracingId = default;
            string operationStatus = default;
            IDictionary<string, BinaryData> serializedAdditionalRawData = default;
            Dictionary<string, BinaryData> additionalPropertiesDictionary = new Dictionary<string, BinaryData>();
            foreach (var property in element.EnumerateObject())
            {
                if (property.NameEquals("timestamp"u8))
                {
                    if (property.Value.ValueKind == JsonValueKind.Null)
                    {
                        continue;
                    }
                    timestamp = property.Value.GetDateTimeOffset("O");
                    continue;
                }
                if (property.NameEquals("type"u8))
                {
                    if (property.Value.ValueKind == JsonValueKind.Null)
                    {
                        continue;
                    }
                    type = new SyncGroupLogType(property.Value.GetString());
                    continue;
                }
                if (property.NameEquals("source"u8))
                {
                    source = property.Value.GetString();
                    continue;
                }
                if (property.NameEquals("details"u8))
                {
                    details = property.Value.GetString();
                    continue;
                }
                if (property.NameEquals("tracingId"u8))
                {
                    if (property.Value.ValueKind == JsonValueKind.Null)
                    {
                        continue;
                    }
                    tracingId = property.Value.GetGuid();
                    continue;
                }
                if (property.NameEquals("operationStatus"u8))
                {
                    operationStatus = property.Value.GetString();
                    continue;
                }
                if (options.Format != "W")
                {
                    additionalPropertiesDictionary.Add(property.Name, BinaryData.FromString(property.Value.GetRawText()));
                }
            }
            serializedAdditionalRawData = additionalPropertiesDictionary;
            return new SyncGroupLogProperties(
                timestamp,
                type,
                source,
                details,
                tracingId,
                operationStatus,
                serializedAdditionalRawData);
        }

        private BinaryData SerializeBicep(ModelReaderWriterOptions options)
        {
            StringBuilder builder = new StringBuilder();
            BicepModelReaderWriterOptions bicepOptions = options as BicepModelReaderWriterOptions;
            IDictionary<string, string> propertyOverrides = null;
            bool hasObjectOverride = bicepOptions != null && bicepOptions.ParameterOverrides.TryGetValue(this, out propertyOverrides);
            bool hasPropertyOverride = false;
            string propertyOverride = null;

            builder.AppendLine("{");

            hasPropertyOverride = hasObjectOverride && propertyOverrides.TryGetValue(nameof(Timestamp), out propertyOverride);
            if (Optional.IsDefined(Timestamp) || hasPropertyOverride)
            {
                builder.Append("  timestamp: ");
                if (hasPropertyOverride)
                {
                    builder.AppendLine($"{propertyOverride}");
                }
                else
                {
                    var formattedDateTimeString = TypeFormatters.ToString(Timestamp.Value, "o");
                    builder.AppendLine($"'{formattedDateTimeString}'");
                }
            }

            hasPropertyOverride = hasObjectOverride && propertyOverrides.TryGetValue(nameof(Source), out propertyOverride);
            if (Optional.IsDefined(Source) || hasPropertyOverride)
            {
                builder.Append("  source: ");
                if (hasPropertyOverride)
                {
                    builder.AppendLine($"{propertyOverride}");
                }
                else
                {
                    if (Source.Contains(Environment.NewLine))
                    {
                        builder.AppendLine("'''");
                        builder.AppendLine($"{Source}'''");
                    }
                    else
                    {
                        builder.AppendLine($"'{Source}'");
                    }
                }
            }

            hasPropertyOverride = hasObjectOverride && propertyOverrides.TryGetValue(nameof(Details), out propertyOverride);
            if (Optional.IsDefined(Details) || hasPropertyOverride)
            {
                builder.Append("  details: ");
                if (hasPropertyOverride)
                {
                    builder.AppendLine($"{propertyOverride}");
                }
                else
                {
                    if (Details.Contains(Environment.NewLine))
                    {
                        builder.AppendLine("'''");
                        builder.AppendLine($"{Details}'''");
                    }
                    else
                    {
                        builder.AppendLine($"'{Details}'");
                    }
                }
            }

            hasPropertyOverride = hasObjectOverride && propertyOverrides.TryGetValue(nameof(TracingId), out propertyOverride);
            if (Optional.IsDefined(TracingId) || hasPropertyOverride)
            {
                builder.Append("  tracingId: ");
                if (hasPropertyOverride)
                {
                    builder.AppendLine($"{propertyOverride}");
                }
                else
                {
                    builder.AppendLine($"'{TracingId.Value.ToString()}'");
                }
            }

            hasPropertyOverride = hasObjectOverride && propertyOverrides.TryGetValue(nameof(OperationStatus), out propertyOverride);
            if (Optional.IsDefined(OperationStatus) || hasPropertyOverride)
            {
                builder.Append("  operationStatus: ");
                if (hasPropertyOverride)
                {
                    builder.AppendLine($"{propertyOverride}");
                }
                else
                {
                    if (OperationStatus.Contains(Environment.NewLine))
                    {
                        builder.AppendLine("'''");
                        builder.AppendLine($"{OperationStatus}'''");
                    }
                    else
                    {
                        builder.AppendLine($"'{OperationStatus}'");
                    }
                }
            }

            builder.AppendLine("}");
            return BinaryData.FromString(builder.ToString());
        }

        private void AppendChildObject(StringBuilder stringBuilder, object childObject, ModelReaderWriterOptions options, int spaces, bool indentFirstLine, string formattedPropertyName)
        {
            string indent = new string(' ', spaces);
            int emptyObjectLength = 2 + spaces + Environment.NewLine.Length + Environment.NewLine.Length;
            int length = stringBuilder.Length;
            bool inMultilineString = false;

            BinaryData data = ModelReaderWriter.Write(childObject, options);
            string[] lines = data.ToString().Split(Environment.NewLine.ToCharArray(), StringSplitOptions.RemoveEmptyEntries);
            for (int i = 0; i < lines.Length; i++)
            {
                string line = lines[i];
                if (inMultilineString)
                {
                    if (line.Contains("'''"))
                    {
                        inMultilineString = false;
                    }
                    stringBuilder.AppendLine(line);
                    continue;
                }
                if (line.Contains("'''"))
                {
                    inMultilineString = true;
                    stringBuilder.AppendLine($"{indent}{line}");
                    continue;
                }
                if (i == 0 && !indentFirstLine)
                {
                    stringBuilder.AppendLine($"{line}");
                }
                else
                {
                    stringBuilder.AppendLine($"{indent}{line}");
                }
            }
            if (stringBuilder.Length == length + emptyObjectLength)
            {
                stringBuilder.Length = stringBuilder.Length - emptyObjectLength - formattedPropertyName.Length;
            }
        }

        BinaryData IPersistableModel<SyncGroupLogProperties>.Write(ModelReaderWriterOptions options)
        {
            var format = options.Format == "W" ? ((IPersistableModel<SyncGroupLogProperties>)this).GetFormatFromOptions(options) : options.Format;

            switch (format)
            {
                case "J":
                    return ModelReaderWriter.Write(this, options);
                case "bicep":
                    return SerializeBicep(options);
                default:
                    throw new FormatException($"The model {nameof(SyncGroupLogProperties)} does not support '{options.Format}' format.");
            }
        }

        SyncGroupLogProperties IPersistableModel<SyncGroupLogProperties>.Create(BinaryData data, ModelReaderWriterOptions options)
        {
            var format = options.Format == "W" ? ((IPersistableModel<SyncGroupLogProperties>)this).GetFormatFromOptions(options) : options.Format;

            switch (format)
            {
                case "J":
                    {
                        using JsonDocument document = JsonDocument.Parse(data);
                        return DeserializeSyncGroupLogProperties(document.RootElement, options);
                    }
                case "bicep":
                    throw new InvalidOperationException("Bicep deserialization is not supported for this type.");
                default:
                    throw new FormatException($"The model {nameof(SyncGroupLogProperties)} does not support '{options.Format}' format.");
            }
        }

        string IPersistableModel<SyncGroupLogProperties>.GetFormatFromOptions(ModelReaderWriterOptions options) => "J";
    }
}<|MERGE_RESOLUTION|>--- conflicted
+++ resolved
@@ -8,14 +8,9 @@
 using System;
 using System.ClientModel.Primitives;
 using System.Collections.Generic;
-using System.Text;
 using System.Text.Json;
 using Azure.Core;
-<<<<<<< HEAD
-using Azure.ResourceManager;
-=======
 using Azure.ResourceManager.Sql;
->>>>>>> a7fd44e1
 
 namespace Azure.ResourceManager.Sql.Models
 {
@@ -168,158 +163,6 @@
                 serializedAdditionalRawData);
         }
 
-        private BinaryData SerializeBicep(ModelReaderWriterOptions options)
-        {
-            StringBuilder builder = new StringBuilder();
-            BicepModelReaderWriterOptions bicepOptions = options as BicepModelReaderWriterOptions;
-            IDictionary<string, string> propertyOverrides = null;
-            bool hasObjectOverride = bicepOptions != null && bicepOptions.ParameterOverrides.TryGetValue(this, out propertyOverrides);
-            bool hasPropertyOverride = false;
-            string propertyOverride = null;
-
-            builder.AppendLine("{");
-
-            hasPropertyOverride = hasObjectOverride && propertyOverrides.TryGetValue(nameof(Timestamp), out propertyOverride);
-            if (Optional.IsDefined(Timestamp) || hasPropertyOverride)
-            {
-                builder.Append("  timestamp: ");
-                if (hasPropertyOverride)
-                {
-                    builder.AppendLine($"{propertyOverride}");
-                }
-                else
-                {
-                    var formattedDateTimeString = TypeFormatters.ToString(Timestamp.Value, "o");
-                    builder.AppendLine($"'{formattedDateTimeString}'");
-                }
-            }
-
-            hasPropertyOverride = hasObjectOverride && propertyOverrides.TryGetValue(nameof(Source), out propertyOverride);
-            if (Optional.IsDefined(Source) || hasPropertyOverride)
-            {
-                builder.Append("  source: ");
-                if (hasPropertyOverride)
-                {
-                    builder.AppendLine($"{propertyOverride}");
-                }
-                else
-                {
-                    if (Source.Contains(Environment.NewLine))
-                    {
-                        builder.AppendLine("'''");
-                        builder.AppendLine($"{Source}'''");
-                    }
-                    else
-                    {
-                        builder.AppendLine($"'{Source}'");
-                    }
-                }
-            }
-
-            hasPropertyOverride = hasObjectOverride && propertyOverrides.TryGetValue(nameof(Details), out propertyOverride);
-            if (Optional.IsDefined(Details) || hasPropertyOverride)
-            {
-                builder.Append("  details: ");
-                if (hasPropertyOverride)
-                {
-                    builder.AppendLine($"{propertyOverride}");
-                }
-                else
-                {
-                    if (Details.Contains(Environment.NewLine))
-                    {
-                        builder.AppendLine("'''");
-                        builder.AppendLine($"{Details}'''");
-                    }
-                    else
-                    {
-                        builder.AppendLine($"'{Details}'");
-                    }
-                }
-            }
-
-            hasPropertyOverride = hasObjectOverride && propertyOverrides.TryGetValue(nameof(TracingId), out propertyOverride);
-            if (Optional.IsDefined(TracingId) || hasPropertyOverride)
-            {
-                builder.Append("  tracingId: ");
-                if (hasPropertyOverride)
-                {
-                    builder.AppendLine($"{propertyOverride}");
-                }
-                else
-                {
-                    builder.AppendLine($"'{TracingId.Value.ToString()}'");
-                }
-            }
-
-            hasPropertyOverride = hasObjectOverride && propertyOverrides.TryGetValue(nameof(OperationStatus), out propertyOverride);
-            if (Optional.IsDefined(OperationStatus) || hasPropertyOverride)
-            {
-                builder.Append("  operationStatus: ");
-                if (hasPropertyOverride)
-                {
-                    builder.AppendLine($"{propertyOverride}");
-                }
-                else
-                {
-                    if (OperationStatus.Contains(Environment.NewLine))
-                    {
-                        builder.AppendLine("'''");
-                        builder.AppendLine($"{OperationStatus}'''");
-                    }
-                    else
-                    {
-                        builder.AppendLine($"'{OperationStatus}'");
-                    }
-                }
-            }
-
-            builder.AppendLine("}");
-            return BinaryData.FromString(builder.ToString());
-        }
-
-        private void AppendChildObject(StringBuilder stringBuilder, object childObject, ModelReaderWriterOptions options, int spaces, bool indentFirstLine, string formattedPropertyName)
-        {
-            string indent = new string(' ', spaces);
-            int emptyObjectLength = 2 + spaces + Environment.NewLine.Length + Environment.NewLine.Length;
-            int length = stringBuilder.Length;
-            bool inMultilineString = false;
-
-            BinaryData data = ModelReaderWriter.Write(childObject, options);
-            string[] lines = data.ToString().Split(Environment.NewLine.ToCharArray(), StringSplitOptions.RemoveEmptyEntries);
-            for (int i = 0; i < lines.Length; i++)
-            {
-                string line = lines[i];
-                if (inMultilineString)
-                {
-                    if (line.Contains("'''"))
-                    {
-                        inMultilineString = false;
-                    }
-                    stringBuilder.AppendLine(line);
-                    continue;
-                }
-                if (line.Contains("'''"))
-                {
-                    inMultilineString = true;
-                    stringBuilder.AppendLine($"{indent}{line}");
-                    continue;
-                }
-                if (i == 0 && !indentFirstLine)
-                {
-                    stringBuilder.AppendLine($"{line}");
-                }
-                else
-                {
-                    stringBuilder.AppendLine($"{indent}{line}");
-                }
-            }
-            if (stringBuilder.Length == length + emptyObjectLength)
-            {
-                stringBuilder.Length = stringBuilder.Length - emptyObjectLength - formattedPropertyName.Length;
-            }
-        }
-
         BinaryData IPersistableModel<SyncGroupLogProperties>.Write(ModelReaderWriterOptions options)
         {
             var format = options.Format == "W" ? ((IPersistableModel<SyncGroupLogProperties>)this).GetFormatFromOptions(options) : options.Format;
@@ -328,8 +171,6 @@
             {
                 case "J":
                     return ModelReaderWriter.Write(this, options);
-                case "bicep":
-                    return SerializeBicep(options);
                 default:
                     throw new FormatException($"The model {nameof(SyncGroupLogProperties)} does not support '{options.Format}' format.");
             }
@@ -346,8 +187,6 @@
                         using JsonDocument document = JsonDocument.Parse(data);
                         return DeserializeSyncGroupLogProperties(document.RootElement, options);
                     }
-                case "bicep":
-                    throw new InvalidOperationException("Bicep deserialization is not supported for this type.");
                 default:
                     throw new FormatException($"The model {nameof(SyncGroupLogProperties)} does not support '{options.Format}' format.");
             }
