// Copyright (c) Microsoft Corporation. All rights reserved.
// Licensed under the MIT License.

// <auto-generated/>

#nullable disable

using System;
using System.ClientModel.Primitives;
using System.Collections.Generic;
using System.Text.Json;
using Azure.Core;
using Azure.ResourceManager.Models;
using Azure.ResourceManager.Sql.Models;

namespace Azure.ResourceManager.Sql
{
    public partial class LongTermRetentionBackupData : IUtf8JsonSerializable, IJsonModel<LongTermRetentionBackupData>
    {
        void IUtf8JsonSerializable.Write(Utf8JsonWriter writer) => ((IJsonModel<LongTermRetentionBackupData>)this).Write(writer, new ModelReaderWriterOptions("W"));

        void IJsonModel<LongTermRetentionBackupData>.Write(Utf8JsonWriter writer, ModelReaderWriterOptions options)
        {
            var format = options.Format == "W" ? ((IPersistableModel<LongTermRetentionBackupData>)this).GetFormatFromOptions(options) : options.Format;
            if (format != "J")
            {
                throw new FormatException($"The model {nameof(LongTermRetentionBackupData)} does not support '{format}' format.");
            }

            writer.WriteStartObject();
            if (options.Format != "W")
            {
                writer.WritePropertyName("id"u8);
                writer.WriteStringValue(Id);
            }
            if (options.Format != "W")
            {
                writer.WritePropertyName("name"u8);
                writer.WriteStringValue(Name);
            }
            if (options.Format != "W")
            {
                writer.WritePropertyName("type"u8);
                writer.WriteStringValue(ResourceType);
            }
            if (options.Format != "W" && Optional.IsDefined(SystemData))
            {
                writer.WritePropertyName("systemData"u8);
                JsonSerializer.Serialize(writer, SystemData);
            }
            writer.WritePropertyName("properties"u8);
            writer.WriteStartObject();
            if (options.Format != "W" && Optional.IsDefined(ServerName))
            {
                writer.WritePropertyName("serverName"u8);
                writer.WriteStringValue(ServerName);
            }
            if (options.Format != "W" && Optional.IsDefined(ServerCreateOn))
            {
                writer.WritePropertyName("serverCreateTime"u8);
                writer.WriteStringValue(ServerCreateOn.Value, "O");
            }
            if (options.Format != "W" && Optional.IsDefined(DatabaseName))
            {
                writer.WritePropertyName("databaseName"u8);
                writer.WriteStringValue(DatabaseName);
            }
            if (options.Format != "W" && Optional.IsDefined(DatabaseDeletedOn))
            {
                writer.WritePropertyName("databaseDeletionTime"u8);
                writer.WriteStringValue(DatabaseDeletedOn.Value, "O");
            }
            if (options.Format != "W" && Optional.IsDefined(BackupOn))
            {
                writer.WritePropertyName("backupTime"u8);
                writer.WriteStringValue(BackupOn.Value, "O");
            }
            if (options.Format != "W" && Optional.IsDefined(BackupExpireOn))
            {
                writer.WritePropertyName("backupExpirationTime"u8);
                writer.WriteStringValue(BackupExpireOn.Value, "O");
            }
            if (options.Format != "W" && Optional.IsDefined(BackupStorageRedundancy))
            {
                writer.WritePropertyName("backupStorageRedundancy"u8);
                writer.WriteStringValue(BackupStorageRedundancy.Value.ToString());
            }
            if (Optional.IsDefined(RequestedBackupStorageRedundancy))
            {
                writer.WritePropertyName("requestedBackupStorageRedundancy"u8);
                writer.WriteStringValue(RequestedBackupStorageRedundancy.Value.ToString());
            }
            if (Optional.IsDefined(IsBackupImmutable))
            {
                writer.WritePropertyName("isBackupImmutable"u8);
                writer.WriteBooleanValue(IsBackupImmutable.Value);
            }
            writer.WriteEndObject();
            if (options.Format != "W" && _serializedAdditionalRawData != null)
            {
                foreach (var item in _serializedAdditionalRawData)
                {
                    writer.WritePropertyName(item.Key);
#if NET6_0_OR_GREATER
				writer.WriteRawValue(item.Value);
#else
                    using (JsonDocument document = JsonDocument.Parse(item.Value))
                    {
                        JsonSerializer.Serialize(writer, document.RootElement);
                    }
#endif
                }
            }
            writer.WriteEndObject();
        }

        LongTermRetentionBackupData IJsonModel<LongTermRetentionBackupData>.Create(ref Utf8JsonReader reader, ModelReaderWriterOptions options)
        {
            var format = options.Format == "W" ? ((IPersistableModel<LongTermRetentionBackupData>)this).GetFormatFromOptions(options) : options.Format;
            if (format != "J")
            {
                throw new FormatException($"The model {nameof(LongTermRetentionBackupData)} does not support '{format}' format.");
            }

            using JsonDocument document = JsonDocument.ParseValue(ref reader);
            return DeserializeLongTermRetentionBackupData(document.RootElement, options);
        }

        internal static LongTermRetentionBackupData DeserializeLongTermRetentionBackupData(JsonElement element, ModelReaderWriterOptions options = null)
        {
            options ??= new ModelReaderWriterOptions("W");

            if (element.ValueKind == JsonValueKind.Null)
            {
                return null;
            }
            ResourceIdentifier id = default;
            string name = default;
            ResourceType type = default;
            Optional<SystemData> systemData = default;
            Optional<string> serverName = default;
            Optional<DateTimeOffset> serverCreateTime = default;
            Optional<string> databaseName = default;
            Optional<DateTimeOffset> databaseDeletionTime = default;
            Optional<DateTimeOffset> backupTime = default;
            Optional<DateTimeOffset> backupExpirationTime = default;
            Optional<SqlBackupStorageRedundancy> backupStorageRedundancy = default;
            Optional<SqlBackupStorageRedundancy> requestedBackupStorageRedundancy = default;
<<<<<<< HEAD
            Optional<bool> isBackupImmutable = default;
            Optional<SqlBackupStorageAccessTier> backupStorageAccessTier = default;
=======
            IDictionary<string, BinaryData> serializedAdditionalRawData = default;
            Dictionary<string, BinaryData> additionalPropertiesDictionary = new Dictionary<string, BinaryData>();
>>>>>>> d925f9f7
            foreach (var property in element.EnumerateObject())
            {
                if (property.NameEquals("id"u8))
                {
                    id = new ResourceIdentifier(property.Value.GetString());
                    continue;
                }
                if (property.NameEquals("name"u8))
                {
                    name = property.Value.GetString();
                    continue;
                }
                if (property.NameEquals("type"u8))
                {
                    type = new ResourceType(property.Value.GetString());
                    continue;
                }
                if (property.NameEquals("systemData"u8))
                {
                    if (property.Value.ValueKind == JsonValueKind.Null)
                    {
                        continue;
                    }
                    systemData = JsonSerializer.Deserialize<SystemData>(property.Value.GetRawText());
                    continue;
                }
                if (property.NameEquals("properties"u8))
                {
                    if (property.Value.ValueKind == JsonValueKind.Null)
                    {
                        property.ThrowNonNullablePropertyIsNull();
                        continue;
                    }
                    foreach (var property0 in property.Value.EnumerateObject())
                    {
                        if (property0.NameEquals("serverName"u8))
                        {
                            serverName = property0.Value.GetString();
                            continue;
                        }
                        if (property0.NameEquals("serverCreateTime"u8))
                        {
                            if (property0.Value.ValueKind == JsonValueKind.Null)
                            {
                                continue;
                            }
                            serverCreateTime = property0.Value.GetDateTimeOffset("O");
                            continue;
                        }
                        if (property0.NameEquals("databaseName"u8))
                        {
                            databaseName = property0.Value.GetString();
                            continue;
                        }
                        if (property0.NameEquals("databaseDeletionTime"u8))
                        {
                            if (property0.Value.ValueKind == JsonValueKind.Null)
                            {
                                continue;
                            }
                            databaseDeletionTime = property0.Value.GetDateTimeOffset("O");
                            continue;
                        }
                        if (property0.NameEquals("backupTime"u8))
                        {
                            if (property0.Value.ValueKind == JsonValueKind.Null)
                            {
                                continue;
                            }
                            backupTime = property0.Value.GetDateTimeOffset("O");
                            continue;
                        }
                        if (property0.NameEquals("backupExpirationTime"u8))
                        {
                            if (property0.Value.ValueKind == JsonValueKind.Null)
                            {
                                continue;
                            }
                            backupExpirationTime = property0.Value.GetDateTimeOffset("O");
                            continue;
                        }
                        if (property0.NameEquals("backupStorageRedundancy"u8))
                        {
                            if (property0.Value.ValueKind == JsonValueKind.Null)
                            {
                                continue;
                            }
                            backupStorageRedundancy = new SqlBackupStorageRedundancy(property0.Value.GetString());
                            continue;
                        }
                        if (property0.NameEquals("requestedBackupStorageRedundancy"u8))
                        {
                            if (property0.Value.ValueKind == JsonValueKind.Null)
                            {
                                continue;
                            }
                            requestedBackupStorageRedundancy = new SqlBackupStorageRedundancy(property0.Value.GetString());
                            continue;
                        }
                        if (property0.NameEquals("isBackupImmutable"u8))
                        {
                            if (property0.Value.ValueKind == JsonValueKind.Null)
                            {
                                continue;
                            }
                            isBackupImmutable = property0.Value.GetBoolean();
                            continue;
                        }
                        if (property0.NameEquals("backupStorageAccessTier"u8))
                        {
                            if (property0.Value.ValueKind == JsonValueKind.Null)
                            {
                                continue;
                            }
                            backupStorageAccessTier = new SqlBackupStorageAccessTier(property0.Value.GetString());
                            continue;
                        }
                    }
                    continue;
                }
                if (options.Format != "W")
                {
                    additionalPropertiesDictionary.Add(property.Name, BinaryData.FromString(property.Value.GetRawText()));
                }
            }
            serializedAdditionalRawData = additionalPropertiesDictionary;
            return new LongTermRetentionBackupData(id, name, type, systemData.Value, serverName.Value, Optional.ToNullable(serverCreateTime), databaseName.Value, Optional.ToNullable(databaseDeletionTime), Optional.ToNullable(backupTime), Optional.ToNullable(backupExpirationTime), Optional.ToNullable(backupStorageRedundancy), Optional.ToNullable(requestedBackupStorageRedundancy), serializedAdditionalRawData);
        }

        BinaryData IPersistableModel<LongTermRetentionBackupData>.Write(ModelReaderWriterOptions options)
        {
            var format = options.Format == "W" ? ((IPersistableModel<LongTermRetentionBackupData>)this).GetFormatFromOptions(options) : options.Format;

            switch (format)
            {
                case "J":
                    return ModelReaderWriter.Write(this, options);
                default:
                    throw new FormatException($"The model {nameof(LongTermRetentionBackupData)} does not support '{options.Format}' format.");
            }
        }

        LongTermRetentionBackupData IPersistableModel<LongTermRetentionBackupData>.Create(BinaryData data, ModelReaderWriterOptions options)
        {
            var format = options.Format == "W" ? ((IPersistableModel<LongTermRetentionBackupData>)this).GetFormatFromOptions(options) : options.Format;

            switch (format)
            {
                case "J":
                    {
                        using JsonDocument document = JsonDocument.Parse(data);
                        return DeserializeLongTermRetentionBackupData(document.RootElement, options);
                    }
                default:
                    throw new FormatException($"The model {nameof(LongTermRetentionBackupData)} does not support '{options.Format}' format.");
            }
<<<<<<< HEAD
            return new LongTermRetentionBackupData(id, name, type, systemData.Value, serverName.Value, Optional.ToNullable(serverCreateTime), databaseName.Value, Optional.ToNullable(databaseDeletionTime), Optional.ToNullable(backupTime), Optional.ToNullable(backupExpirationTime), Optional.ToNullable(backupStorageRedundancy), Optional.ToNullable(requestedBackupStorageRedundancy), Optional.ToNullable(isBackupImmutable), Optional.ToNullable(backupStorageAccessTier));
=======
>>>>>>> d925f9f7
        }

        string IPersistableModel<LongTermRetentionBackupData>.GetFormatFromOptions(ModelReaderWriterOptions options) => "J";
    }
}<|MERGE_RESOLUTION|>--- conflicted
+++ resolved
@@ -94,6 +94,11 @@
             {
                 writer.WritePropertyName("isBackupImmutable"u8);
                 writer.WriteBooleanValue(IsBackupImmutable.Value);
+            }
+            if (options.Format != "W" && Optional.IsDefined(BackupStorageAccessTier))
+            {
+                writer.WritePropertyName("backupStorageAccessTier"u8);
+                writer.WriteStringValue(BackupStorageAccessTier.Value.ToString());
             }
             writer.WriteEndObject();
             if (options.Format != "W" && _serializedAdditionalRawData != null)
@@ -146,13 +151,10 @@
             Optional<DateTimeOffset> backupExpirationTime = default;
             Optional<SqlBackupStorageRedundancy> backupStorageRedundancy = default;
             Optional<SqlBackupStorageRedundancy> requestedBackupStorageRedundancy = default;
-<<<<<<< HEAD
             Optional<bool> isBackupImmutable = default;
             Optional<SqlBackupStorageAccessTier> backupStorageAccessTier = default;
-=======
             IDictionary<string, BinaryData> serializedAdditionalRawData = default;
             Dictionary<string, BinaryData> additionalPropertiesDictionary = new Dictionary<string, BinaryData>();
->>>>>>> d925f9f7
             foreach (var property in element.EnumerateObject())
             {
                 if (property.NameEquals("id"u8))
@@ -279,7 +281,7 @@
                 }
             }
             serializedAdditionalRawData = additionalPropertiesDictionary;
-            return new LongTermRetentionBackupData(id, name, type, systemData.Value, serverName.Value, Optional.ToNullable(serverCreateTime), databaseName.Value, Optional.ToNullable(databaseDeletionTime), Optional.ToNullable(backupTime), Optional.ToNullable(backupExpirationTime), Optional.ToNullable(backupStorageRedundancy), Optional.ToNullable(requestedBackupStorageRedundancy), serializedAdditionalRawData);
+            return new LongTermRetentionBackupData(id, name, type, systemData.Value, serverName.Value, Optional.ToNullable(serverCreateTime), databaseName.Value, Optional.ToNullable(databaseDeletionTime), Optional.ToNullable(backupTime), Optional.ToNullable(backupExpirationTime), Optional.ToNullable(backupStorageRedundancy), Optional.ToNullable(requestedBackupStorageRedundancy), Optional.ToNullable(isBackupImmutable), Optional.ToNullable(backupStorageAccessTier), serializedAdditionalRawData);
         }
 
         BinaryData IPersistableModel<LongTermRetentionBackupData>.Write(ModelReaderWriterOptions options)
@@ -309,10 +311,6 @@
                 default:
                     throw new FormatException($"The model {nameof(LongTermRetentionBackupData)} does not support '{options.Format}' format.");
             }
-<<<<<<< HEAD
-            return new LongTermRetentionBackupData(id, name, type, systemData.Value, serverName.Value, Optional.ToNullable(serverCreateTime), databaseName.Value, Optional.ToNullable(databaseDeletionTime), Optional.ToNullable(backupTime), Optional.ToNullable(backupExpirationTime), Optional.ToNullable(backupStorageRedundancy), Optional.ToNullable(requestedBackupStorageRedundancy), Optional.ToNullable(isBackupImmutable), Optional.ToNullable(backupStorageAccessTier));
-=======
->>>>>>> d925f9f7
         }
 
         string IPersistableModel<LongTermRetentionBackupData>.GetFormatFromOptions(ModelReaderWriterOptions options) => "J";
