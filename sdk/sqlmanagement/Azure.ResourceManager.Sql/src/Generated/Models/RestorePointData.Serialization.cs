// Copyright (c) Microsoft Corporation. All rights reserved.
// Licensed under the MIT License.

// <auto-generated/>

#nullable disable

using System;
using System.Text.Json;
using Azure.Core;
using Azure.ResourceManager.Models;
using Azure.ResourceManager.Sql.Models;

namespace Azure.ResourceManager.Sql
{
    public partial class RestorePointData : IUtf8JsonSerializable
    {
        void IUtf8JsonSerializable.Write(Utf8JsonWriter writer)
        {
            writer.WriteStartObject();
            writer.WritePropertyName("properties");
            writer.WriteStartObject();
            writer.WriteEndObject();
            writer.WriteEndObject();
        }

        internal static RestorePointData DeserializeRestorePointData(JsonElement element)
        {
            Optional<AzureLocation> location = default;
            ResourceIdentifier id = default;
            string name = default;
            ResourceType type = default;
            Optional<SystemData> systemData = default;
            Optional<RestorePointType> restorePointType = default;
            Optional<DateTimeOffset> earliestRestoreDate = default;
            Optional<DateTimeOffset> restorePointCreationDate = default;
            Optional<string> restorePointLabel = default;
            foreach (var property in element.EnumerateObject())
            {
                if (property.NameEquals("location"))
                {
                    if (property.Value.ValueKind == JsonValueKind.Null)
                    {
                        property.ThrowNonNullablePropertyIsNull();
                        continue;
                    }
                    location = new AzureLocation(property.Value.GetString());
                    continue;
                }
                if (property.NameEquals("id"))
                {
                    id = new ResourceIdentifier(property.Value.GetString());
                    continue;
                }
                if (property.NameEquals("name"))
                {
                    name = property.Value.GetString();
                    continue;
                }
                if (property.NameEquals("type"))
                {
                    type = new ResourceType(property.Value.GetString());
                    continue;
                }
                if (property.NameEquals("systemData"))
                {
                    if (property.Value.ValueKind == JsonValueKind.Null)
                    {
                        property.ThrowNonNullablePropertyIsNull();
                        continue;
                    }
                    systemData = JsonSerializer.Deserialize<SystemData>(property.Value.ToString());
                    continue;
                }
                if (property.NameEquals("properties"))
                {
                    if (property.Value.ValueKind == JsonValueKind.Null)
                    {
                        property.ThrowNonNullablePropertyIsNull();
                        continue;
                    }
                    foreach (var property0 in property.Value.EnumerateObject())
                    {
                        if (property0.NameEquals("restorePointType"))
                        {
                            if (property0.Value.ValueKind == JsonValueKind.Null)
                            {
                                property0.ThrowNonNullablePropertyIsNull();
                                continue;
                            }
                            restorePointType = property0.Value.GetString().ToRestorePointType();
                            continue;
                        }
                        if (property0.NameEquals("earliestRestoreDate"))
                        {
                            if (property0.Value.ValueKind == JsonValueKind.Null)
                            {
                                property0.ThrowNonNullablePropertyIsNull();
                                continue;
                            }
                            earliestRestoreDate = property0.Value.GetDateTimeOffset("O");
                            continue;
                        }
                        if (property0.NameEquals("restorePointCreationDate"))
                        {
                            if (property0.Value.ValueKind == JsonValueKind.Null)
                            {
                                property0.ThrowNonNullablePropertyIsNull();
                                continue;
                            }
                            restorePointCreationDate = property0.Value.GetDateTimeOffset("O");
                            continue;
                        }
                        if (property0.NameEquals("restorePointLabel"))
                        {
                            restorePointLabel = property0.Value.GetString();
                            continue;
                        }
                    }
                    continue;
                }
            }
<<<<<<< HEAD
            return new RestorePointData(id, name, type, systemData, Optional.ToNullable(location), Optional.ToNullable(restorePointType), Optional.ToNullable(earliestRestoreDate), Optional.ToNullable(restorePointCreationDate), restorePointLabel.Value);
=======
            return new RestorePointData(id, name, type, systemData.Value, location.Value, Optional.ToNullable(restorePointType), Optional.ToNullable(earliestRestoreDate), Optional.ToNullable(restorePointCreationDate), restorePointLabel.Value);
>>>>>>> 770a6577
        }
    }
}<|MERGE_RESOLUTION|>--- conflicted
+++ resolved
@@ -120,11 +120,7 @@
                     continue;
                 }
             }
-<<<<<<< HEAD
-            return new RestorePointData(id, name, type, systemData, Optional.ToNullable(location), Optional.ToNullable(restorePointType), Optional.ToNullable(earliestRestoreDate), Optional.ToNullable(restorePointCreationDate), restorePointLabel.Value);
-=======
-            return new RestorePointData(id, name, type, systemData.Value, location.Value, Optional.ToNullable(restorePointType), Optional.ToNullable(earliestRestoreDate), Optional.ToNullable(restorePointCreationDate), restorePointLabel.Value);
->>>>>>> 770a6577
+            return new RestorePointData(id, name, type, systemData.Value, Optional.ToNullable(location), Optional.ToNullable(restorePointType), Optional.ToNullable(earliestRestoreDate), Optional.ToNullable(restorePointCreationDate), restorePointLabel.Value);
         }
     }
 }