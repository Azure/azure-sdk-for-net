// Copyright (c) Microsoft Corporation. All rights reserved.
// Licensed under the MIT License.

// <auto-generated/>

#nullable disable

using System.Text.Json;
using Azure.Core;
using Azure.ResourceManager.Models;
using Azure.ResourceManager.Sql.Models;

namespace Azure.ResourceManager.Sql
{
    public partial class VirtualNetworkRuleData : IUtf8JsonSerializable
    {
        void IUtf8JsonSerializable.Write(Utf8JsonWriter writer)
        {
            writer.WriteStartObject();
            writer.WritePropertyName("properties");
            writer.WriteStartObject();
            if (Optional.IsDefined(VirtualNetworkSubnetId))
            {
                writer.WritePropertyName("virtualNetworkSubnetId");
                writer.WriteStringValue(VirtualNetworkSubnetId);
            }
            if (Optional.IsDefined(IgnoreMissingVnetServiceEndpoint))
            {
                writer.WritePropertyName("ignoreMissingVnetServiceEndpoint");
                writer.WriteBooleanValue(IgnoreMissingVnetServiceEndpoint.Value);
            }
            writer.WriteEndObject();
            writer.WriteEndObject();
        }

        internal static VirtualNetworkRuleData DeserializeVirtualNetworkRuleData(JsonElement element)
        {
            ResourceIdentifier id = default;
            string name = default;
            ResourceType type = default;
            Optional<SystemData> systemData = default;
<<<<<<< HEAD
            Optional<string> virtualNetworkSubnetId = default;
=======
            Optional<ResourceIdentifier> virtualNetworkSubnetId = default;
>>>>>>> b926ce7c
            Optional<bool> ignoreMissingVnetServiceEndpoint = default;
            Optional<VirtualNetworkRuleState> state = default;
            foreach (var property in element.EnumerateObject())
            {
                if (property.NameEquals("id"))
                {
                    id = new ResourceIdentifier(property.Value.GetString());
                    continue;
                }
                if (property.NameEquals("name"))
                {
                    name = property.Value.GetString();
                    continue;
                }
                if (property.NameEquals("type"))
                {
                    type = new ResourceType(property.Value.GetString());
                    continue;
                }
                if (property.NameEquals("systemData"))
                {
                    if (property.Value.ValueKind == JsonValueKind.Null)
                    {
                        property.ThrowNonNullablePropertyIsNull();
                        continue;
                    }
                    systemData = JsonSerializer.Deserialize<SystemData>(property.Value.ToString());
                    continue;
                }
                if (property.NameEquals("properties"))
                {
                    if (property.Value.ValueKind == JsonValueKind.Null)
                    {
                        property.ThrowNonNullablePropertyIsNull();
                        continue;
                    }
                    foreach (var property0 in property.Value.EnumerateObject())
                    {
                        if (property0.NameEquals("virtualNetworkSubnetId"))
                        {
                            if (property0.Value.ValueKind == JsonValueKind.Null)
                            {
                                property0.ThrowNonNullablePropertyIsNull();
                                continue;
                            }
                            virtualNetworkSubnetId = new ResourceIdentifier(property0.Value.GetString());
                            continue;
                        }
                        if (property0.NameEquals("ignoreMissingVnetServiceEndpoint"))
                        {
                            if (property0.Value.ValueKind == JsonValueKind.Null)
                            {
                                property0.ThrowNonNullablePropertyIsNull();
                                continue;
                            }
                            ignoreMissingVnetServiceEndpoint = property0.Value.GetBoolean();
                            continue;
                        }
                        if (property0.NameEquals("state"))
                        {
                            if (property0.Value.ValueKind == JsonValueKind.Null)
                            {
                                property0.ThrowNonNullablePropertyIsNull();
                                continue;
                            }
                            state = new VirtualNetworkRuleState(property0.Value.GetString());
                            continue;
                        }
                    }
                    continue;
                }
            }
            return new VirtualNetworkRuleData(id, name, type, systemData.Value, virtualNetworkSubnetId.Value, Optional.ToNullable(ignoreMissingVnetServiceEndpoint), Optional.ToNullable(state));
        }
    }
}<|MERGE_RESOLUTION|>--- conflicted
+++ resolved
@@ -39,11 +39,7 @@
             string name = default;
             ResourceType type = default;
             Optional<SystemData> systemData = default;
-<<<<<<< HEAD
-            Optional<string> virtualNetworkSubnetId = default;
-=======
             Optional<ResourceIdentifier> virtualNetworkSubnetId = default;
->>>>>>> b926ce7c
             Optional<bool> ignoreMissingVnetServiceEndpoint = default;
             Optional<VirtualNetworkRuleState> state = default;
             foreach (var property in element.EnumerateObject())
