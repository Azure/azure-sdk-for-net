// <auto-generated>
// Copyright (c) Microsoft Corporation. All rights reserved.
// Licensed under the MIT License. See License.txt in the project root for
// license information.
//
// Code generated by Microsoft (R) AutoRest Code Generator.
// Changes may cause incorrect behavior and will be lost if the code is
// regenerated.
// </auto-generated>

namespace Microsoft.Azure.Management.Sql
{
    using Microsoft.Rest;
    using Microsoft.Rest.Azure;
    using Models;
    using Newtonsoft.Json;

    /// <summary>
    /// The Azure SQL Database management API provides a RESTful set of web
    /// services that interact with Azure SQL Database services to manage your
    /// databases. The API enables you to create, retrieve, update, and delete
    /// databases.
    /// </summary>
    public partial interface ISqlManagementClient : System.IDisposable
    {
        /// <summary>
        /// The base URI of the service.
        /// </summary>
        System.Uri BaseUri { get; set; }

        /// <summary>
        /// Gets or sets json serialization settings.
        /// </summary>
        JsonSerializerSettings SerializationSettings { get; }

        /// <summary>
        /// Gets or sets json deserialization settings.
        /// </summary>
        JsonSerializerSettings DeserializationSettings { get; }

        /// <summary>
        /// Credentials needed for the client to connect to Azure.
        /// </summary>
        ServiceClientCredentials Credentials { get; }

        /// <summary>
        /// The subscription ID that identifies an Azure subscription.
        /// </summary>
        string SubscriptionId { get; set; }

        /// <summary>
        /// The preferred language for the response.
        /// </summary>
        string AcceptLanguage { get; set; }

        /// <summary>
        /// The retry timeout in seconds for Long Running Operations. Default
        /// value is 30.
        /// </summary>
        int? LongRunningOperationRetryTimeout { get; set; }

        /// <summary>
        /// Whether a unique x-ms-client-request-id should be generated. When
        /// set to true a unique x-ms-client-request-id value is generated and
        /// included in each request. Default is true.
        /// </summary>
        bool? GenerateClientRequestId { get; set; }


        /// <summary>
        /// Gets the IRecoverableDatabasesOperations.
        /// </summary>
        IRecoverableDatabasesOperations RecoverableDatabases { get; }

        /// <summary>
        /// Gets the IRestorableDroppedDatabasesOperations.
        /// </summary>
        IRestorableDroppedDatabasesOperations RestorableDroppedDatabases { get; }

        /// <summary>
        /// Gets the IServerConnectionPoliciesOperations.
        /// </summary>
        IServerConnectionPoliciesOperations ServerConnectionPolicies { get; }

        /// <summary>
        /// Gets the IDatabaseThreatDetectionPoliciesOperations.
        /// </summary>
        IDatabaseThreatDetectionPoliciesOperations DatabaseThreatDetectionPolicies { get; }

        /// <summary>
        /// Gets the IDataMaskingPoliciesOperations.
        /// </summary>
        IDataMaskingPoliciesOperations DataMaskingPolicies { get; }

        /// <summary>
        /// Gets the IDataMaskingRulesOperations.
        /// </summary>
        IDataMaskingRulesOperations DataMaskingRules { get; }

        /// <summary>
        /// Gets the IFirewallRulesOperations.
        /// </summary>
        IFirewallRulesOperations FirewallRules { get; }

        /// <summary>
        /// Gets the IGeoBackupPoliciesOperations.
        /// </summary>
        IGeoBackupPoliciesOperations GeoBackupPolicies { get; }

        /// <summary>
        /// Gets the IDatabasesOperations.
        /// </summary>
        IDatabasesOperations Databases { get; }

        /// <summary>
        /// Gets the IElasticPoolsOperations.
        /// </summary>
        IElasticPoolsOperations ElasticPools { get; }

        /// <summary>
        /// Gets the IRecommendedElasticPoolsOperations.
        /// </summary>
        IRecommendedElasticPoolsOperations RecommendedElasticPools { get; }

        /// <summary>
        /// Gets the IReplicationLinksOperations.
        /// </summary>
        IReplicationLinksOperations ReplicationLinks { get; }

        /// <summary>
        /// Gets the IServerCommunicationLinksOperations.
        /// </summary>
        IServerCommunicationLinksOperations ServerCommunicationLinks { get; }

        /// <summary>
        /// Gets the IServiceObjectivesOperations.
        /// </summary>
        IServiceObjectivesOperations ServiceObjectives { get; }

        /// <summary>
        /// Gets the IElasticPoolActivitiesOperations.
        /// </summary>
        IElasticPoolActivitiesOperations ElasticPoolActivities { get; }

        /// <summary>
        /// Gets the IElasticPoolDatabaseActivitiesOperations.
        /// </summary>
        IElasticPoolDatabaseActivitiesOperations ElasticPoolDatabaseActivities { get; }

        /// <summary>
        /// Gets the IServiceTierAdvisorsOperations.
        /// </summary>
        IServiceTierAdvisorsOperations ServiceTierAdvisors { get; }

        /// <summary>
        /// Gets the ITransparentDataEncryptionsOperations.
        /// </summary>
        ITransparentDataEncryptionsOperations TransparentDataEncryptions { get; }

        /// <summary>
        /// Gets the ITransparentDataEncryptionActivitiesOperations.
        /// </summary>
        ITransparentDataEncryptionActivitiesOperations TransparentDataEncryptionActivities { get; }

        /// <summary>
        /// Gets the IServerUsagesOperations.
        /// </summary>
        IServerUsagesOperations ServerUsages { get; }

        /// <summary>
        /// Gets the IDatabaseUsagesOperations.
        /// </summary>
        IDatabaseUsagesOperations DatabaseUsages { get; }

        /// <summary>
        /// Gets the IDatabaseAutomaticTuningOperations.
        /// </summary>
        IDatabaseAutomaticTuningOperations DatabaseAutomaticTuning { get; }

        /// <summary>
        /// Gets the IEncryptionProtectorsOperations.
        /// </summary>
        IEncryptionProtectorsOperations EncryptionProtectors { get; }

        /// <summary>
        /// Gets the IFailoverGroupsOperations.
        /// </summary>
        IFailoverGroupsOperations FailoverGroups { get; }

        /// <summary>
        /// Gets the IOperations.
        /// </summary>
        IOperations Operations { get; }

        /// <summary>
        /// Gets the IServerKeysOperations.
        /// </summary>
        IServerKeysOperations ServerKeys { get; }

        /// <summary>
        /// Gets the ISyncAgentsOperations.
        /// </summary>
        ISyncAgentsOperations SyncAgents { get; }

        /// <summary>
        /// Gets the ISyncGroupsOperations.
        /// </summary>
        ISyncGroupsOperations SyncGroups { get; }

        /// <summary>
        /// Gets the ISyncMembersOperations.
        /// </summary>
        ISyncMembersOperations SyncMembers { get; }

        /// <summary>
        /// Gets the ISubscriptionUsagesOperations.
        /// </summary>
        ISubscriptionUsagesOperations SubscriptionUsages { get; }

        /// <summary>
        /// Gets the IVirtualClustersOperations.
        /// </summary>
        IVirtualClustersOperations VirtualClusters { get; }

        /// <summary>
        /// Gets the IVirtualNetworkRulesOperations.
        /// </summary>
        IVirtualNetworkRulesOperations VirtualNetworkRules { get; }

        /// <summary>
        /// Gets the IExtendedDatabaseBlobAuditingPoliciesOperations.
        /// </summary>
        IExtendedDatabaseBlobAuditingPoliciesOperations ExtendedDatabaseBlobAuditingPolicies { get; }

        /// <summary>
        /// Gets the IExtendedServerBlobAuditingPoliciesOperations.
        /// </summary>
        IExtendedServerBlobAuditingPoliciesOperations ExtendedServerBlobAuditingPolicies { get; }

        /// <summary>
        /// Gets the IServerBlobAuditingPoliciesOperations.
        /// </summary>
        IServerBlobAuditingPoliciesOperations ServerBlobAuditingPolicies { get; }

        /// <summary>
        /// Gets the IDatabaseBlobAuditingPoliciesOperations.
        /// </summary>
        IDatabaseBlobAuditingPoliciesOperations DatabaseBlobAuditingPolicies { get; }

        /// <summary>
        /// Gets the IDatabaseVulnerabilityAssessmentRuleBaselinesOperations.
        /// </summary>
        IDatabaseVulnerabilityAssessmentRuleBaselinesOperations DatabaseVulnerabilityAssessmentRuleBaselines { get; }

        /// <summary>
        /// Gets the IDatabaseVulnerabilityAssessmentsOperations.
        /// </summary>
        IDatabaseVulnerabilityAssessmentsOperations DatabaseVulnerabilityAssessments { get; }

        /// <summary>
        /// Gets the IJobAgentsOperations.
        /// </summary>
        IJobAgentsOperations JobAgents { get; }

        /// <summary>
        /// Gets the IJobCredentialsOperations.
        /// </summary>
        IJobCredentialsOperations JobCredentials { get; }

        /// <summary>
        /// Gets the IJobExecutionsOperations.
        /// </summary>
        IJobExecutionsOperations JobExecutions { get; }

        /// <summary>
        /// Gets the IJobsOperations.
        /// </summary>
        IJobsOperations Jobs { get; }

        /// <summary>
        /// Gets the IJobStepExecutionsOperations.
        /// </summary>
        IJobStepExecutionsOperations JobStepExecutions { get; }

        /// <summary>
        /// Gets the IJobStepsOperations.
        /// </summary>
        IJobStepsOperations JobSteps { get; }

        /// <summary>
        /// Gets the IJobTargetExecutionsOperations.
        /// </summary>
        IJobTargetExecutionsOperations JobTargetExecutions { get; }

        /// <summary>
        /// Gets the IJobTargetGroupsOperations.
        /// </summary>
        IJobTargetGroupsOperations JobTargetGroups { get; }

        /// <summary>
        /// Gets the IJobVersionsOperations.
        /// </summary>
        IJobVersionsOperations JobVersions { get; }

        /// <summary>
        /// Gets the ILongTermRetentionBackupsOperations.
        /// </summary>
        ILongTermRetentionBackupsOperations LongTermRetentionBackups { get; }

        /// <summary>
        /// Gets the IBackupLongTermRetentionPoliciesOperations.
        /// </summary>
        IBackupLongTermRetentionPoliciesOperations BackupLongTermRetentionPolicies { get; }

        /// <summary>
        /// Gets the IManagedBackupShortTermRetentionPoliciesOperations.
        /// </summary>
        IManagedBackupShortTermRetentionPoliciesOperations ManagedBackupShortTermRetentionPolicies { get; }

        /// <summary>
        /// Gets the IManagedRestorableDroppedDatabaseBackupShortTermRetentionPoliciesOperations.
        /// </summary>
        IManagedRestorableDroppedDatabaseBackupShortTermRetentionPoliciesOperations ManagedRestorableDroppedDatabaseBackupShortTermRetentionPolicies { get; }

        /// <summary>
        /// Gets the IServerAutomaticTuningOperations.
        /// </summary>
        IServerAutomaticTuningOperations ServerAutomaticTuning { get; }

        /// <summary>
        /// Gets the IServerDnsAliasesOperations.
        /// </summary>
        IServerDnsAliasesOperations ServerDnsAliases { get; }

        /// <summary>
        /// Gets the IServerSecurityAlertPoliciesOperations.
        /// </summary>
        IServerSecurityAlertPoliciesOperations ServerSecurityAlertPolicies { get; }

        /// <summary>
        /// Gets the IRestorableDroppedManagedDatabasesOperations.
        /// </summary>
        IRestorableDroppedManagedDatabasesOperations RestorableDroppedManagedDatabases { get; }

        /// <summary>
        /// Gets the IRestorePointsOperations.
        /// </summary>
        IRestorePointsOperations RestorePoints { get; }

        /// <summary>
        /// Gets the IManagedDatabaseSecurityAlertPoliciesOperations.
        /// </summary>
        IManagedDatabaseSecurityAlertPoliciesOperations ManagedDatabaseSecurityAlertPolicies { get; }

        /// <summary>
        /// Gets the IManagedServerSecurityAlertPoliciesOperations.
        /// </summary>
        IManagedServerSecurityAlertPoliciesOperations ManagedServerSecurityAlertPolicies { get; }

        /// <summary>
        /// Gets the ISensitivityLabelsOperations.
        /// </summary>
        ISensitivityLabelsOperations SensitivityLabels { get; }

        /// <summary>
        /// Gets the IManagedInstanceAdministratorsOperations.
        /// </summary>
        IManagedInstanceAdministratorsOperations ManagedInstanceAdministrators { get; }

        /// <summary>
        /// Gets the IDatabaseOperations.
        /// </summary>
        IDatabaseOperations DatabaseOperations { get; }

        /// <summary>
        /// Gets the IElasticPoolOperations.
        /// </summary>
        IElasticPoolOperations ElasticPoolOperations { get; }

        /// <summary>
        /// Gets the IDatabaseVulnerabilityAssessmentScansOperations.
        /// </summary>
        IDatabaseVulnerabilityAssessmentScansOperations DatabaseVulnerabilityAssessmentScans { get; }

        /// <summary>
        /// Gets the IManagedDatabaseVulnerabilityAssessmentRuleBaselinesOperations.
        /// </summary>
        IManagedDatabaseVulnerabilityAssessmentRuleBaselinesOperations ManagedDatabaseVulnerabilityAssessmentRuleBaselines { get; }

        /// <summary>
        /// Gets the IManagedDatabaseVulnerabilityAssessmentScansOperations.
        /// </summary>
        IManagedDatabaseVulnerabilityAssessmentScansOperations ManagedDatabaseVulnerabilityAssessmentScans { get; }

        /// <summary>
        /// Gets the IManagedDatabaseVulnerabilityAssessmentsOperations.
        /// </summary>
        IManagedDatabaseVulnerabilityAssessmentsOperations ManagedDatabaseVulnerabilityAssessments { get; }

        /// <summary>
        /// Gets the IInstanceFailoverGroupsOperations.
        /// </summary>
        IInstanceFailoverGroupsOperations InstanceFailoverGroups { get; }

        /// <summary>
        /// Gets the IBackupShortTermRetentionPoliciesOperations.
        /// </summary>
        IBackupShortTermRetentionPoliciesOperations BackupShortTermRetentionPolicies { get; }

        /// <summary>
        /// Gets the ITdeCertificatesOperations.
        /// </summary>
        ITdeCertificatesOperations TdeCertificates { get; }

        /// <summary>
        /// Gets the IManagedInstanceTdeCertificatesOperations.
        /// </summary>
        IManagedInstanceTdeCertificatesOperations ManagedInstanceTdeCertificates { get; }

        /// <summary>
        /// Gets the IManagedInstanceKeysOperations.
        /// </summary>
        IManagedInstanceKeysOperations ManagedInstanceKeys { get; }

        /// <summary>
        /// Gets the IManagedInstanceEncryptionProtectorsOperations.
        /// </summary>
        IManagedInstanceEncryptionProtectorsOperations ManagedInstanceEncryptionProtectors { get; }

        /// <summary>
        /// Gets the IRecoverableManagedDatabasesOperations.
        /// </summary>
        IRecoverableManagedDatabasesOperations RecoverableManagedDatabases { get; }

        /// <summary>
        /// Gets the IManagedInstanceVulnerabilityAssessmentsOperations.
        /// </summary>
        IManagedInstanceVulnerabilityAssessmentsOperations ManagedInstanceVulnerabilityAssessments { get; }

        /// <summary>
        /// Gets the IServerVulnerabilityAssessmentsOperations.
        /// </summary>
        IServerVulnerabilityAssessmentsOperations ServerVulnerabilityAssessments { get; }

        /// <summary>
        /// Gets the IManagedDatabaseSensitivityLabelsOperations.
        /// </summary>
        IManagedDatabaseSensitivityLabelsOperations ManagedDatabaseSensitivityLabels { get; }

        /// <summary>
        /// Gets the IInstancePoolsOperations.
        /// </summary>
        IInstancePoolsOperations InstancePools { get; }

        /// <summary>
        /// Gets the IUsagesOperations.
        /// </summary>
        IUsagesOperations Usages { get; }

        /// <summary>
        /// Gets the IManagedInstancesOperations.
        /// </summary>
        IManagedInstancesOperations ManagedInstances { get; }

        /// <summary>
        /// Gets the IPrivateEndpointConnectionsOperations.
        /// </summary>
        IPrivateEndpointConnectionsOperations PrivateEndpointConnections { get; }

        /// <summary>
        /// Gets the IPrivateLinkResourcesOperations.
        /// </summary>
        IPrivateLinkResourcesOperations PrivateLinkResources { get; }

        /// <summary>
        /// Gets the IServersOperations.
        /// </summary>
        IServersOperations Servers { get; }

        /// <summary>
        /// Gets the ICapabilitiesOperations.
        /// </summary>
        ICapabilitiesOperations Capabilities { get; }

        /// <summary>
        /// Gets the ILongTermRetentionManagedInstanceBackupsOperations.
        /// </summary>
        ILongTermRetentionManagedInstanceBackupsOperations LongTermRetentionManagedInstanceBackups { get; }

        /// <summary>
        /// Gets the IManagedInstanceLongTermRetentionPoliciesOperations.
        /// </summary>
        IManagedInstanceLongTermRetentionPoliciesOperations ManagedInstanceLongTermRetentionPolicies { get; }
<<<<<<< HEAD

        /// <summary>
        /// Gets the IWorkloadGroupsOperations.
        /// </summary>
        IWorkloadGroupsOperations WorkloadGroups { get; }

        /// <summary>
        /// Gets the IWorkloadClassifiersOperations.
        /// </summary>
        IWorkloadClassifiersOperations WorkloadClassifiers { get; }

=======
        
>>>>>>> 77bf34ab
        /// <summary>
        /// Gets the IManagedDatabaseRestoreDetailsOperations.
        /// </summary>
        IManagedDatabaseRestoreDetailsOperations ManagedDatabaseRestoreDetails { get; }

        /// <summary>
        /// Gets the IManagedDatabasesOperations.
        /// </summary>
        IManagedDatabasesOperations ManagedDatabases { get; }

        /// <summary>
        /// Gets the IServerAzureADAdministratorsOperations.
        /// </summary>
        IServerAzureADAdministratorsOperations ServerAzureADAdministrators { get; }

    }
}<|MERGE_RESOLUTION|>--- conflicted
+++ resolved
@@ -491,21 +491,7 @@
         /// Gets the IManagedInstanceLongTermRetentionPoliciesOperations.
         /// </summary>
         IManagedInstanceLongTermRetentionPoliciesOperations ManagedInstanceLongTermRetentionPolicies { get; }
-<<<<<<< HEAD
-
-        /// <summary>
-        /// Gets the IWorkloadGroupsOperations.
-        /// </summary>
-        IWorkloadGroupsOperations WorkloadGroups { get; }
-
-        /// <summary>
-        /// Gets the IWorkloadClassifiersOperations.
-        /// </summary>
-        IWorkloadClassifiersOperations WorkloadClassifiers { get; }
-
-=======
-        
->>>>>>> 77bf34ab
+
         /// <summary>
         /// Gets the IManagedDatabaseRestoreDetailsOperations.
         /// </summary>
