--- conflicted
+++ resolved
@@ -12,11 +12,8 @@
 		<PackageReleaseNotes>
 			<![CDATA[
 New features:
-<<<<<<< HEAD
+- Azure SQL Managed Instance Azure Active Directory Only authentication support.
 - Added Short Term Retention for SQL Databases APIs (2020-02-02-preview)
-=======
-- Azure SQL Managed Instance Azure Active Directory Only authentication support.
->>>>>>> 04796cb9
       ]]>
 		</PackageReleaseNotes>
 	</PropertyGroup>
