--- conflicted
+++ resolved
@@ -7,17 +7,12 @@
 		<PackageId>Microsoft.Azure.Management.Sql</PackageId>
 		<Description>Azure SQL Management SDK library</Description>
 		<AssemblyName>Microsoft.Azure.Management.Sql</AssemblyName>
-<<<<<<< HEAD
-		<Version>1.39.0-preview</Version>
-=======
-		<Version>1.40.0-preview</Version>
->>>>>>> 36eeea62
+		<Version>1.41.0-preview</Version>
 		<PackageTags>Microsoft Azure SQL Management;SQL;SQL Management;</PackageTags>
 		<PackageReleaseNotes>
 			<![CDATA[
 New features:
-- Added MinimalTlsVersion to Server properties
-- Added MinimalTlsVersion to ManagedInstance properties
+- Added support for Azure SQL Managed Instance operations (list/get/cancel) API version 2019-06-01-preview.
       ]]>
 		</PackageReleaseNotes>
 	</PropertyGroup>
