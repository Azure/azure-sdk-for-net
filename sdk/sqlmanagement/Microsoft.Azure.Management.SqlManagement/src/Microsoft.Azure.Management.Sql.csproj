--- conflicted
+++ resolved
@@ -7,21 +7,12 @@
 		<PackageId>Microsoft.Azure.Management.Sql</PackageId>
 		<Description>Azure SQL Management SDK library</Description>
 		<AssemblyName>Microsoft.Azure.Management.Sql</AssemblyName>
-<<<<<<< HEAD
-		<Version>1.45.1-preview</Version>
-=======
-		<Version>1.44.2-preview</Version>
->>>>>>> 6df90065
+		<Version>1.45.0-preview</Version>
 		<PackageTags>Microsoft Azure SQL Management;SQL;SQL Management;</PackageTags>
 		<PackageReleaseNotes>
 			<![CDATA[
 New features:
-<<<<<<< HEAD
 - Added SQL DB Short Term Retention APIs(2020-02-02-preview)
-=======
-- Azure SQL Databases support for backup storage redundancy
-- Azure SQL Import Export support for network isolation.
->>>>>>> 6df90065
       ]]>
 		</PackageReleaseNotes>
 	</PropertyGroup>
