﻿<Project Sdk="Microsoft.NET.Sdk">
	<!-- Please do not move/edit code below this line -->
	<Import Project="$(RepoEngPath)/mgmt/AzSdk.reference.props" />
	<!-- Please do not move/edit code below this line -->

	<PropertyGroup>
		<PackageId>Microsoft.Azure.Management.Sql</PackageId>
		<Description>Azure SQL Management SDK library</Description>
		<AssemblyName>Microsoft.Azure.Management.Sql</AssemblyName>
<<<<<<< HEAD
		<Version>1.33.0-preview</Version>
		<PackageTags>Microsoft Azure SQL Management;SQL;SQL Management;</PackageTags>
		<PackageReleaseNotes>
			<![CDATA[
New features:
- Added support for failover databases and elastic pools.
=======
		<Version>1.37.0-preview</Version>
		<PackageTags>Microsoft Azure SQL Management;SQL;SQL Management;</PackageTags>
		<PackageReleaseNotes>
			<![CDATA[
- Added support for failover databases readable secondary.
- Operations Get, Create, Update and Delete from ManagedInstanceAdministratorsOperations have a different signature. Parameter "administratorName" is omitted.
>>>>>>> 4a255975
      ]]>
		</PackageReleaseNotes>
	</PropertyGroup>
	<PropertyGroup>
		<TargetFrameworks>$(SdkTargetFx)</TargetFrameworks>
	</PropertyGroup>

	<!-- Please do not move/edit code below this line -->
	<Import Condition=" Exists('$([MSBuild]::GetPathOfFileAbove(AzSdk.RP.props))') " Project="$([MSBuild]::GetPathOfFileAbove('AzSdk.RP.props'))" />
	<!-- Please do not move/edit code above this line -->
</Project><|MERGE_RESOLUTION|>--- conflicted
+++ resolved
@@ -7,21 +7,18 @@
 		<PackageId>Microsoft.Azure.Management.Sql</PackageId>
 		<Description>Azure SQL Management SDK library</Description>
 		<AssemblyName>Microsoft.Azure.Management.Sql</AssemblyName>
-<<<<<<< HEAD
 		<Version>1.33.0-preview</Version>
 		<PackageTags>Microsoft Azure SQL Management;SQL;SQL Management;</PackageTags>
 		<PackageReleaseNotes>
 			<![CDATA[
 New features:
 - Added support for failover databases and elastic pools.
-=======
 		<Version>1.37.0-preview</Version>
 		<PackageTags>Microsoft Azure SQL Management;SQL;SQL Management;</PackageTags>
 		<PackageReleaseNotes>
 			<![CDATA[
 - Added support for failover databases readable secondary.
 - Operations Get, Create, Update and Delete from ManagedInstanceAdministratorsOperations have a different signature. Parameter "administratorName" is omitted.
->>>>>>> 4a255975
       ]]>
 		</PackageReleaseNotes>
 	</PropertyGroup>
