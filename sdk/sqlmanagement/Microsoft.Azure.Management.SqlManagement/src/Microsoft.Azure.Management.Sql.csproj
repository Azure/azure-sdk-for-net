﻿<Project Sdk="Microsoft.NET.Sdk">
	<!-- Please do not move/edit code below this line -->
	<Import Project="$(RepoEngPath)/mgmt/AzSdk.reference.props" />
	<!-- Please do not move/edit code below this line -->

	<PropertyGroup>
		<PackageId>Microsoft.Azure.Management.Sql</PackageId>
		<Description>Azure SQL Management SDK library</Description>
		<AssemblyName>Microsoft.Azure.Management.Sql</AssemblyName>
<<<<<<< HEAD
		<Version>1.44.0-preview</Version>
=======
		<Version>1.45.0-preview</Version>
>>>>>>> f83d1822
		<PackageTags>Microsoft Azure SQL Management;SQL;SQL Management;</PackageTags>
		<PackageReleaseNotes>
			<![CDATA[
New features:
<<<<<<< HEAD
- Added private link connection support for data sync clients
- Added support for Azure SQL Managed Instance failover operation
- Added Short Term Retention for SQL Databases APIs (2020-02-02-preview)
- Added Short Term Retention for SQL Databases APIs (2020-02-02-stable)
=======
- Added auto complete restore and last backup name parameters for Azure SQL Managed Database
>>>>>>> f83d1822
      ]]>
		</PackageReleaseNotes>
	</PropertyGroup>
	<PropertyGroup>
		<TargetFrameworks>$(SdkTargetFx)</TargetFrameworks>
	</PropertyGroup>

	<!-- Please do not move/edit code below this line -->
	<Import Condition=" Exists('$([MSBuild]::GetPathOfFileAbove(AzSdk.RP.props))') " Project="$([MSBuild]::GetPathOfFileAbove('AzSdk.RP.props'))" />
	<!-- Please do not move/edit code above this line -->
</Project><|MERGE_RESOLUTION|>--- conflicted
+++ resolved
@@ -7,23 +7,14 @@
 		<PackageId>Microsoft.Azure.Management.Sql</PackageId>
 		<Description>Azure SQL Management SDK library</Description>
 		<AssemblyName>Microsoft.Azure.Management.Sql</AssemblyName>
-<<<<<<< HEAD
-		<Version>1.44.0-preview</Version>
-=======
 		<Version>1.45.0-preview</Version>
->>>>>>> f83d1822
 		<PackageTags>Microsoft Azure SQL Management;SQL;SQL Management;</PackageTags>
 		<PackageReleaseNotes>
 			<![CDATA[
 New features:
-<<<<<<< HEAD
-- Added private link connection support for data sync clients
-- Added support for Azure SQL Managed Instance failover operation
+- Added auto complete restore and last backup name parameters for Azure SQL Managed Database
 - Added Short Term Retention for SQL Databases APIs (2020-02-02-preview)
 - Added Short Term Retention for SQL Databases APIs (2020-02-02-stable)
-=======
-- Added auto complete restore and last backup name parameters for Azure SQL Managed Database
->>>>>>> f83d1822
       ]]>
 		</PackageReleaseNotes>
 	</PropertyGroup>
