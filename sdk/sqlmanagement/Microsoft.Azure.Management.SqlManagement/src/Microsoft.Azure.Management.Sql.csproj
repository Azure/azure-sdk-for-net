--- conflicted
+++ resolved
@@ -12,11 +12,8 @@
 		<PackageReleaseNotes>
 			<![CDATA[
 New features:
-<<<<<<< HEAD
 - Added support for resource group based LTR APIs.
-=======
 - Added support for failover databases and elastic pools.
->>>>>>> 0a3578cb
       ]]>
 		</PackageReleaseNotes>
 	</PropertyGroup>
