﻿<Project Sdk="Microsoft.NET.Sdk">
	<!-- Please do not move/edit code below this line -->
	<Import Project="$(RepoEngPath)/mgmt/AzSdk.reference.props" />
	<!-- Please do not move/edit code below this line -->

	<PropertyGroup>
		<PackageId>Microsoft.Azure.Management.Sql</PackageId>
		<Description>Azure SQL Management SDK library</Description>
		<AssemblyName>Microsoft.Azure.Management.Sql</AssemblyName>
		<Version>1.44.0-preview</Version>
		<PackageTags>Microsoft Azure SQL Management;SQL;SQL Management;</PackageTags>
		<PackageReleaseNotes>
			<![CDATA[
New features:
- Added auto complete restore and last backup name parameters for Azure SQL Managed Database
<<<<<<< HEAD
- Added support for Azure Active Directory only authentication for Azure SQL DB
=======
- Azure SQL Managed Instance create, update and drop API version 2020-02-02-preview
>>>>>>> c3392eb7
      ]]>
		</PackageReleaseNotes>
	</PropertyGroup>
	<PropertyGroup>
		<TargetFrameworks>$(SdkTargetFx)</TargetFrameworks>
	</PropertyGroup>

	<!-- Please do not move/edit code below this line -->
	<Import Condition=" Exists('$([MSBuild]::GetPathOfFileAbove(AzSdk.RP.props))') " Project="$([MSBuild]::GetPathOfFileAbove('AzSdk.RP.props'))" />
	<!-- Please do not move/edit code above this line -->
</Project><|MERGE_RESOLUTION|>--- conflicted
+++ resolved
@@ -13,11 +13,8 @@
 			<![CDATA[
 New features:
 - Added auto complete restore and last backup name parameters for Azure SQL Managed Database
-<<<<<<< HEAD
 - Added support for Azure Active Directory only authentication for Azure SQL DB
-=======
 - Azure SQL Managed Instance create, update and drop API version 2020-02-02-preview
->>>>>>> c3392eb7
       ]]>
 		</PackageReleaseNotes>
 	</PropertyGroup>
