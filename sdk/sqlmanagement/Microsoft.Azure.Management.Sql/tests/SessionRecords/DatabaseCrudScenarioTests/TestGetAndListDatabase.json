{
  "Entries": [
    {
<<<<<<< HEAD
      "RequestUri": "/subscriptions/a2118292-1596-401f-aa17-332ff0df38dc/resourcegroups/sqlcrudtest-7018?api-version=2017-05-10",
      "EncodedRequestUri": "L3N1YnNjcmlwdGlvbnMvMDFjNGVjODgtZTE3OS00NGY3LTllYjAtZTk3MTlhNTA4N2FiL3Jlc291cmNlZ3JvdXBzL3NxbGNydWR0ZXN0LTcwMTg/YXBpLXZlcnNpb249MjAxNy0wNS0xMA==",
=======
      "RequestUri": "/subscriptions/10a238d6-a139-46d0-818d-d091394072b6/resourcegroups/sqlcrudtest-3858?api-version=2017-05-10",
      "EncodedRequestUri": "L3N1YnNjcmlwdGlvbnMvMTBhMjM4ZDYtYTEzOS00NmQwLTgxOGQtZDA5MTM5NDA3MmI2L3Jlc291cmNlZ3JvdXBzL3NxbGNydWR0ZXN0LTM4NTg/YXBpLXZlcnNpb249MjAxNy0wNS0xMA==",
>>>>>>> f7197062
      "RequestMethod": "PUT",
      "RequestBody": "{\r\n  \"location\": \"East US 2 EUAP\",\r\n  \"tags\": {\r\n    \"sqlcrudtest-3858\": \"2020-12-29 22:08:39Z\"\r\n  }\r\n}",
      "RequestHeaders": {
        "x-ms-client-request-id": [
          "854dda24-515f-4f7e-8b94-60f1de1f6fda"
        ],
        "Accept-Language": [
          "en-US"
        ],
        "User-Agent": [
          "FxVersion/4.6.29321.03",
          "OSName/Windows",
          "OSVersion/Microsoft.Windows.10.0.19042.",
          "Microsoft.Azure.Management.ResourceManager.ResourceManagementClient/1.6.0.0"
        ],
        "Content-Type": [
          "application/json; charset=utf-8"
        ],
        "Content-Length": [
          "103"
        ]
      },
      "ResponseHeaders": {
        "Cache-Control": [
          "no-cache"
        ],
        "Pragma": [
          "no-cache"
        ],
        "x-ms-ratelimit-remaining-subscription-writes": [
          "1199"
        ],
        "x-ms-request-id": [
          "30957a44-9871-4b36-8443-8969a39196ff"
        ],
        "x-ms-correlation-request-id": [
          "30957a44-9871-4b36-8443-8969a39196ff"
        ],
        "x-ms-routing-request-id": [
          "WESTUS2:20201229T220840Z:30957a44-9871-4b36-8443-8969a39196ff"
        ],
        "Strict-Transport-Security": [
          "max-age=31536000; includeSubDomains"
        ],
        "X-Content-Type-Options": [
          "nosniff"
        ],
        "Date": [
          "Tue, 29 Dec 2020 22:08:39 GMT"
        ],
        "Content-Length": [
          "241"
        ],
        "Content-Type": [
          "application/json; charset=utf-8"
        ],
        "Expires": [
          "-1"
        ]
      },
<<<<<<< HEAD
      "ResponseBody": "{\r\n  \"id\": \"/subscriptions/a2118292-1596-401f-aa17-332ff0df38dc/resourceGroups/sqlcrudtest-7018\",\r\n  \"name\": \"sqlcrudtest-7018\",\r\n  \"location\": \"southeastasia\",\r\n  \"tags\": {\r\n    \"sqlcrudtest-7018\": \"2021-02-26 05:34:41Z\"\r\n  },\r\n  \"properties\": {\r\n    \"provisioningState\": \"Succeeded\"\r\n  }\r\n}",
      "StatusCode": 201
    },
    {
      "RequestUri": "/subscriptions/a2118292-1596-401f-aa17-332ff0df38dc/resourceGroups/sqlcrudtest-7018/providers/Microsoft.Sql/servers/sqlcrudtest-1353?api-version=2019-06-01-preview",
      "EncodedRequestUri": "L3N1YnNjcmlwdGlvbnMvMDFjNGVjODgtZTE3OS00NGY3LTllYjAtZTk3MTlhNTA4N2FiL3Jlc291cmNlR3JvdXBzL3NxbGNydWR0ZXN0LTcwMTgvcHJvdmlkZXJzL01pY3Jvc29mdC5TcWwvc2VydmVycy9zcWxjcnVkdGVzdC0xMzUzP2FwaS12ZXJzaW9uPTIwMTktMDYtMDEtcHJldmlldw==",
=======
      "ResponseBody": "{\r\n  \"id\": \"/subscriptions/10a238d6-a139-46d0-818d-d091394072b6/resourceGroups/sqlcrudtest-3858\",\r\n  \"name\": \"sqlcrudtest-3858\",\r\n  \"location\": \"eastus2euap\",\r\n  \"tags\": {\r\n    \"sqlcrudtest-3858\": \"2020-12-29 22:08:39Z\"\r\n  },\r\n  \"properties\": {\r\n    \"provisioningState\": \"Succeeded\"\r\n  }\r\n}",
      "StatusCode": 200
    },
    {
      "RequestUri": "/subscriptions/10a238d6-a139-46d0-818d-d091394072b6/resourceGroups/sqlcrudtest-3858/providers/Microsoft.Sql/servers/sqlcrudtest-8409?api-version=2019-06-01-preview",
      "EncodedRequestUri": "L3N1YnNjcmlwdGlvbnMvMTBhMjM4ZDYtYTEzOS00NmQwLTgxOGQtZDA5MTM5NDA3MmI2L3Jlc291cmNlR3JvdXBzL3NxbGNydWR0ZXN0LTM4NTgvcHJvdmlkZXJzL01pY3Jvc29mdC5TcWwvc2VydmVycy9zcWxjcnVkdGVzdC04NDA5P2FwaS12ZXJzaW9uPTIwMTktMDYtMDEtcHJldmlldw==",
>>>>>>> f7197062
      "RequestMethod": "PUT",
      "RequestBody": "{\r\n  \"properties\": {\r\n    \"administratorLogin\": \"dummylogin\",\r\n    \"administratorLoginPassword\": \"Un53cuRE!\",\r\n    \"version\": \"12.0\"\r\n  },\r\n  \"location\": \"East US 2 EUAP\",\r\n  \"tags\": {}\r\n}",
      "RequestHeaders": {
        "x-ms-client-request-id": [
          "fdaaba3c-8070-4549-a3a2-0f44872f7421"
        ],
        "Accept-Language": [
          "en-US"
        ],
        "User-Agent": [
          "FxVersion/4.6.29321.03",
          "OSName/Windows",
          "OSVersion/Microsoft.Windows.10.0.19042.",
          "Microsoft.Azure.Management.Sql.SqlManagementClient/1.48.0.0"
        ],
        "Content-Type": [
          "application/json; charset=utf-8"
        ],
        "Content-Length": [
          "188"
        ]
      },
      "ResponseHeaders": {
        "Cache-Control": [
          "no-cache"
        ],
        "Pragma": [
          "no-cache"
        ],
        "Location": [
<<<<<<< HEAD
          "https://management.azure.com/subscriptions/a2118292-1596-401f-aa17-332ff0df38dc/resourceGroups/sqlcrudtest-7018/providers/Microsoft.Sql/locations/southeastasia/serverOperationResults/f6f53717-7790-405c-88d1-ce95fdc87040?api-version=2019-06-01-preview"
=======
          "https://management.azure.com/subscriptions/10a238d6-a139-46d0-818d-d091394072b6/resourceGroups/sqlcrudtest-3858/providers/Microsoft.Sql/locations/eastus2euap/serverOperationResults/eeaa4157-db44-44ea-aec4-381d42ea315b?api-version=2019-06-01-preview"
>>>>>>> f7197062
        ],
        "Retry-After": [
          "1"
        ],
        "Azure-AsyncOperation": [
<<<<<<< HEAD
          "https://management.azure.com/subscriptions/a2118292-1596-401f-aa17-332ff0df38dc/resourceGroups/sqlcrudtest-7018/providers/Microsoft.Sql/locations/southeastasia/serverAzureAsyncOperation/f6f53717-7790-405c-88d1-ce95fdc87040?api-version=2019-06-01-preview"
=======
          "https://management.azure.com/subscriptions/10a238d6-a139-46d0-818d-d091394072b6/resourceGroups/sqlcrudtest-3858/providers/Microsoft.Sql/locations/eastus2euap/serverAzureAsyncOperation/eeaa4157-db44-44ea-aec4-381d42ea315b?api-version=2019-06-01-preview"
>>>>>>> f7197062
        ],
        "x-ms-request-id": [
          "eeaa4157-db44-44ea-aec4-381d42ea315b"
        ],
        "Server": [
          "Microsoft-HTTPAPI/2.0"
        ],
        "x-ms-ratelimit-remaining-subscription-writes": [
          "1199"
        ],
        "x-ms-correlation-request-id": [
          "8ff154e5-6c24-4f46-bde0-471e13a50daf"
        ],
        "x-ms-routing-request-id": [
          "WESTUS2:20201229T220843Z:8ff154e5-6c24-4f46-bde0-471e13a50daf"
        ],
        "Strict-Transport-Security": [
          "max-age=31536000; includeSubDomains"
        ],
        "X-Content-Type-Options": [
          "nosniff"
        ],
        "Date": [
          "Tue, 29 Dec 2020 22:08:42 GMT"
        ],
        "Content-Length": [
          "74"
        ],
        "Content-Type": [
          "application/json; charset=utf-8"
        ],
        "Expires": [
          "-1"
        ]
      },
      "ResponseBody": "{\r\n  \"operation\": \"UpsertLogicalServer\",\r\n  \"startTime\": \"2020-12-29T22:08:43.237Z\"\r\n}",
      "StatusCode": 202
    },
    {
<<<<<<< HEAD
      "RequestUri": "/subscriptions/a2118292-1596-401f-aa17-332ff0df38dc/resourceGroups/sqlcrudtest-7018/providers/Microsoft.Sql/locations/southeastasia/serverAzureAsyncOperation/f6f53717-7790-405c-88d1-ce95fdc87040?api-version=2019-06-01-preview",
      "EncodedRequestUri": "L3N1YnNjcmlwdGlvbnMvMDFjNGVjODgtZTE3OS00NGY3LTllYjAtZTk3MTlhNTA4N2FiL3Jlc291cmNlR3JvdXBzL3NxbGNydWR0ZXN0LTcwMTgvcHJvdmlkZXJzL01pY3Jvc29mdC5TcWwvbG9jYXRpb25zL3NvdXRoZWFzdGFzaWEvc2VydmVyQXp1cmVBc3luY09wZXJhdGlvbi9mNmY1MzcxNy03NzkwLTQwNWMtODhkMS1jZTk1ZmRjODcwNDA/YXBpLXZlcnNpb249MjAxOS0wNi0wMS1wcmV2aWV3",
=======
      "RequestUri": "/subscriptions/10a238d6-a139-46d0-818d-d091394072b6/resourceGroups/sqlcrudtest-3858/providers/Microsoft.Sql/locations/eastus2euap/serverAzureAsyncOperation/eeaa4157-db44-44ea-aec4-381d42ea315b?api-version=2019-06-01-preview",
      "EncodedRequestUri": "L3N1YnNjcmlwdGlvbnMvMTBhMjM4ZDYtYTEzOS00NmQwLTgxOGQtZDA5MTM5NDA3MmI2L3Jlc291cmNlR3JvdXBzL3NxbGNydWR0ZXN0LTM4NTgvcHJvdmlkZXJzL01pY3Jvc29mdC5TcWwvbG9jYXRpb25zL2Vhc3R1czJldWFwL3NlcnZlckF6dXJlQXN5bmNPcGVyYXRpb24vZWVhYTQxNTctZGI0NC00NGVhLWFlYzQtMzgxZDQyZWEzMTViP2FwaS12ZXJzaW9uPTIwMTktMDYtMDEtcHJldmlldw==",
>>>>>>> f7197062
      "RequestMethod": "GET",
      "RequestBody": "",
      "RequestHeaders": {
        "User-Agent": [
          "FxVersion/4.6.29321.03",
          "OSName/Windows",
          "OSVersion/Microsoft.Windows.10.0.19042.",
          "Microsoft.Azure.Management.Sql.SqlManagementClient/1.48.0.0"
        ]
      },
      "ResponseHeaders": {
        "Cache-Control": [
          "no-cache"
        ],
        "Pragma": [
          "no-cache"
        ],
        "Retry-After": [
          "1"
        ],
        "x-ms-request-id": [
          "5ac8c046-6e80-4ae4-ade8-6eea7a4ad3b2"
        ],
        "Server": [
          "Microsoft-HTTPAPI/2.0"
        ],
        "x-ms-ratelimit-remaining-subscription-reads": [
          "11998"
        ],
        "x-ms-correlation-request-id": [
          "108b6017-130d-4133-b4b8-141d75c3b184"
        ],
        "x-ms-routing-request-id": [
          "WESTUS2:20201229T220844Z:108b6017-130d-4133-b4b8-141d75c3b184"
        ],
        "Strict-Transport-Security": [
          "max-age=31536000; includeSubDomains"
        ],
        "X-Content-Type-Options": [
          "nosniff"
        ],
        "Date": [
          "Tue, 29 Dec 2020 22:08:43 GMT"
        ],
        "Content-Length": [
          "108"
        ],
        "Content-Type": [
          "application/json; charset=utf-8"
        ],
        "Expires": [
          "-1"
        ]
      },
      "ResponseBody": "{\r\n  \"name\": \"eeaa4157-db44-44ea-aec4-381d42ea315b\",\r\n  \"status\": \"InProgress\",\r\n  \"startTime\": \"2020-12-29T22:08:43.237Z\"\r\n}",
      "StatusCode": 200
    },
    {
      "RequestUri": "/subscriptions/10a238d6-a139-46d0-818d-d091394072b6/resourceGroups/sqlcrudtest-3858/providers/Microsoft.Sql/locations/eastus2euap/serverAzureAsyncOperation/eeaa4157-db44-44ea-aec4-381d42ea315b?api-version=2019-06-01-preview",
      "EncodedRequestUri": "L3N1YnNjcmlwdGlvbnMvMTBhMjM4ZDYtYTEzOS00NmQwLTgxOGQtZDA5MTM5NDA3MmI2L3Jlc291cmNlR3JvdXBzL3NxbGNydWR0ZXN0LTM4NTgvcHJvdmlkZXJzL01pY3Jvc29mdC5TcWwvbG9jYXRpb25zL2Vhc3R1czJldWFwL3NlcnZlckF6dXJlQXN5bmNPcGVyYXRpb24vZWVhYTQxNTctZGI0NC00NGVhLWFlYzQtMzgxZDQyZWEzMTViP2FwaS12ZXJzaW9uPTIwMTktMDYtMDEtcHJldmlldw==",
      "RequestMethod": "GET",
      "RequestBody": "",
      "RequestHeaders": {
        "User-Agent": [
          "FxVersion/4.6.29321.03",
          "OSName/Windows",
          "OSVersion/Microsoft.Windows.10.0.19042.",
          "Microsoft.Azure.Management.Sql.SqlManagementClient/1.48.0.0"
        ]
      },
      "ResponseHeaders": {
        "Cache-Control": [
          "no-cache"
        ],
        "Pragma": [
          "no-cache"
        ],
        "Retry-After": [
          "1"
        ],
        "x-ms-request-id": [
          "f2b8e5d5-2753-49cb-a2c0-f6bd560e2c5b"
        ],
        "Server": [
          "Microsoft-HTTPAPI/2.0"
        ],
        "x-ms-ratelimit-remaining-subscription-reads": [
          "11997"
        ],
        "x-ms-correlation-request-id": [
          "c0373302-2a72-4bbd-a99b-2a64353e6ec8"
        ],
        "x-ms-routing-request-id": [
          "WESTUS2:20201229T220845Z:c0373302-2a72-4bbd-a99b-2a64353e6ec8"
        ],
        "Strict-Transport-Security": [
          "max-age=31536000; includeSubDomains"
        ],
        "X-Content-Type-Options": [
          "nosniff"
        ],
        "Date": [
          "Tue, 29 Dec 2020 22:08:44 GMT"
        ],
        "Content-Length": [
          "108"
        ],
        "Content-Type": [
          "application/json; charset=utf-8"
        ],
        "Expires": [
          "-1"
        ]
      },
      "ResponseBody": "{\r\n  \"name\": \"eeaa4157-db44-44ea-aec4-381d42ea315b\",\r\n  \"status\": \"InProgress\",\r\n  \"startTime\": \"2020-12-29T22:08:43.237Z\"\r\n}",
      "StatusCode": 200
    },
    {
<<<<<<< HEAD
      "RequestUri": "/subscriptions/a2118292-1596-401f-aa17-332ff0df38dc/resourceGroups/sqlcrudtest-7018/providers/Microsoft.Sql/locations/southeastasia/serverAzureAsyncOperation/f6f53717-7790-405c-88d1-ce95fdc87040?api-version=2019-06-01-preview",
      "EncodedRequestUri": "L3N1YnNjcmlwdGlvbnMvMDFjNGVjODgtZTE3OS00NGY3LTllYjAtZTk3MTlhNTA4N2FiL3Jlc291cmNlR3JvdXBzL3NxbGNydWR0ZXN0LTcwMTgvcHJvdmlkZXJzL01pY3Jvc29mdC5TcWwvbG9jYXRpb25zL3NvdXRoZWFzdGFzaWEvc2VydmVyQXp1cmVBc3luY09wZXJhdGlvbi9mNmY1MzcxNy03NzkwLTQwNWMtODhkMS1jZTk1ZmRjODcwNDA/YXBpLXZlcnNpb249MjAxOS0wNi0wMS1wcmV2aWV3",
=======
      "RequestUri": "/subscriptions/10a238d6-a139-46d0-818d-d091394072b6/resourceGroups/sqlcrudtest-3858/providers/Microsoft.Sql/locations/eastus2euap/serverAzureAsyncOperation/eeaa4157-db44-44ea-aec4-381d42ea315b?api-version=2019-06-01-preview",
      "EncodedRequestUri": "L3N1YnNjcmlwdGlvbnMvMTBhMjM4ZDYtYTEzOS00NmQwLTgxOGQtZDA5MTM5NDA3MmI2L3Jlc291cmNlR3JvdXBzL3NxbGNydWR0ZXN0LTM4NTgvcHJvdmlkZXJzL01pY3Jvc29mdC5TcWwvbG9jYXRpb25zL2Vhc3R1czJldWFwL3NlcnZlckF6dXJlQXN5bmNPcGVyYXRpb24vZWVhYTQxNTctZGI0NC00NGVhLWFlYzQtMzgxZDQyZWEzMTViP2FwaS12ZXJzaW9uPTIwMTktMDYtMDEtcHJldmlldw==",
>>>>>>> f7197062
      "RequestMethod": "GET",
      "RequestBody": "",
      "RequestHeaders": {
        "User-Agent": [
          "FxVersion/4.6.29321.03",
          "OSName/Windows",
          "OSVersion/Microsoft.Windows.10.0.19042.",
          "Microsoft.Azure.Management.Sql.SqlManagementClient/1.48.0.0"
        ]
      },
      "ResponseHeaders": {
        "Cache-Control": [
          "no-cache"
        ],
        "Pragma": [
          "no-cache"
        ],
        "Retry-After": [
          "1"
        ],
        "x-ms-request-id": [
          "d2d1bb8f-6e0b-4e5f-9eac-495b6d4a701d"
        ],
        "Server": [
          "Microsoft-HTTPAPI/2.0"
        ],
        "x-ms-ratelimit-remaining-subscription-reads": [
          "11996"
        ],
        "x-ms-correlation-request-id": [
          "2ecdb88c-250e-4118-bf72-f5692d2fa27b"
        ],
        "x-ms-routing-request-id": [
          "WESTUS2:20201229T220846Z:2ecdb88c-250e-4118-bf72-f5692d2fa27b"
        ],
        "Strict-Transport-Security": [
          "max-age=31536000; includeSubDomains"
        ],
        "X-Content-Type-Options": [
          "nosniff"
        ],
        "Date": [
          "Tue, 29 Dec 2020 22:08:45 GMT"
        ],
        "Content-Length": [
          "108"
        ],
        "Content-Type": [
          "application/json; charset=utf-8"
        ],
        "Expires": [
          "-1"
        ]
      },
      "ResponseBody": "{\r\n  \"name\": \"eeaa4157-db44-44ea-aec4-381d42ea315b\",\r\n  \"status\": \"InProgress\",\r\n  \"startTime\": \"2020-12-29T22:08:43.237Z\"\r\n}",
      "StatusCode": 200
    },
    {
<<<<<<< HEAD
      "RequestUri": "/subscriptions/a2118292-1596-401f-aa17-332ff0df38dc/resourceGroups/sqlcrudtest-7018/providers/Microsoft.Sql/locations/southeastasia/serverAzureAsyncOperation/f6f53717-7790-405c-88d1-ce95fdc87040?api-version=2019-06-01-preview",
      "EncodedRequestUri": "L3N1YnNjcmlwdGlvbnMvMDFjNGVjODgtZTE3OS00NGY3LTllYjAtZTk3MTlhNTA4N2FiL3Jlc291cmNlR3JvdXBzL3NxbGNydWR0ZXN0LTcwMTgvcHJvdmlkZXJzL01pY3Jvc29mdC5TcWwvbG9jYXRpb25zL3NvdXRoZWFzdGFzaWEvc2VydmVyQXp1cmVBc3luY09wZXJhdGlvbi9mNmY1MzcxNy03NzkwLTQwNWMtODhkMS1jZTk1ZmRjODcwNDA/YXBpLXZlcnNpb249MjAxOS0wNi0wMS1wcmV2aWV3",
=======
      "RequestUri": "/subscriptions/10a238d6-a139-46d0-818d-d091394072b6/resourceGroups/sqlcrudtest-3858/providers/Microsoft.Sql/locations/eastus2euap/serverAzureAsyncOperation/eeaa4157-db44-44ea-aec4-381d42ea315b?api-version=2019-06-01-preview",
      "EncodedRequestUri": "L3N1YnNjcmlwdGlvbnMvMTBhMjM4ZDYtYTEzOS00NmQwLTgxOGQtZDA5MTM5NDA3MmI2L3Jlc291cmNlR3JvdXBzL3NxbGNydWR0ZXN0LTM4NTgvcHJvdmlkZXJzL01pY3Jvc29mdC5TcWwvbG9jYXRpb25zL2Vhc3R1czJldWFwL3NlcnZlckF6dXJlQXN5bmNPcGVyYXRpb24vZWVhYTQxNTctZGI0NC00NGVhLWFlYzQtMzgxZDQyZWEzMTViP2FwaS12ZXJzaW9uPTIwMTktMDYtMDEtcHJldmlldw==",
>>>>>>> f7197062
      "RequestMethod": "GET",
      "RequestBody": "",
      "RequestHeaders": {
        "User-Agent": [
          "FxVersion/4.6.29321.03",
          "OSName/Windows",
          "OSVersion/Microsoft.Windows.10.0.19042.",
          "Microsoft.Azure.Management.Sql.SqlManagementClient/1.48.0.0"
        ]
      },
      "ResponseHeaders": {
        "Cache-Control": [
          "no-cache"
        ],
        "Pragma": [
          "no-cache"
        ],
        "Retry-After": [
          "1"
        ],
        "x-ms-request-id": [
          "e89658fa-bd03-46e7-a72e-116d6a9b6050"
        ],
        "Server": [
          "Microsoft-HTTPAPI/2.0"
        ],
        "x-ms-ratelimit-remaining-subscription-reads": [
          "11995"
        ],
        "x-ms-correlation-request-id": [
          "5c3f3646-e4ad-47c8-ac4d-625ef6fe8e24"
        ],
        "x-ms-routing-request-id": [
          "WESTUS2:20201229T220847Z:5c3f3646-e4ad-47c8-ac4d-625ef6fe8e24"
        ],
        "Strict-Transport-Security": [
          "max-age=31536000; includeSubDomains"
        ],
        "X-Content-Type-Options": [
          "nosniff"
        ],
        "Date": [
          "Tue, 29 Dec 2020 22:08:46 GMT"
        ],
        "Content-Length": [
          "108"
        ],
        "Content-Type": [
          "application/json; charset=utf-8"
        ],
        "Expires": [
          "-1"
        ]
      },
      "ResponseBody": "{\r\n  \"name\": \"eeaa4157-db44-44ea-aec4-381d42ea315b\",\r\n  \"status\": \"InProgress\",\r\n  \"startTime\": \"2020-12-29T22:08:43.237Z\"\r\n}",
      "StatusCode": 200
    },
    {
<<<<<<< HEAD
      "RequestUri": "/subscriptions/a2118292-1596-401f-aa17-332ff0df38dc/resourceGroups/sqlcrudtest-7018/providers/Microsoft.Sql/locations/southeastasia/serverAzureAsyncOperation/f6f53717-7790-405c-88d1-ce95fdc87040?api-version=2019-06-01-preview",
      "EncodedRequestUri": "L3N1YnNjcmlwdGlvbnMvMDFjNGVjODgtZTE3OS00NGY3LTllYjAtZTk3MTlhNTA4N2FiL3Jlc291cmNlR3JvdXBzL3NxbGNydWR0ZXN0LTcwMTgvcHJvdmlkZXJzL01pY3Jvc29mdC5TcWwvbG9jYXRpb25zL3NvdXRoZWFzdGFzaWEvc2VydmVyQXp1cmVBc3luY09wZXJhdGlvbi9mNmY1MzcxNy03NzkwLTQwNWMtODhkMS1jZTk1ZmRjODcwNDA/YXBpLXZlcnNpb249MjAxOS0wNi0wMS1wcmV2aWV3",
=======
      "RequestUri": "/subscriptions/10a238d6-a139-46d0-818d-d091394072b6/resourceGroups/sqlcrudtest-3858/providers/Microsoft.Sql/locations/eastus2euap/serverAzureAsyncOperation/eeaa4157-db44-44ea-aec4-381d42ea315b?api-version=2019-06-01-preview",
      "EncodedRequestUri": "L3N1YnNjcmlwdGlvbnMvMTBhMjM4ZDYtYTEzOS00NmQwLTgxOGQtZDA5MTM5NDA3MmI2L3Jlc291cmNlR3JvdXBzL3NxbGNydWR0ZXN0LTM4NTgvcHJvdmlkZXJzL01pY3Jvc29mdC5TcWwvbG9jYXRpb25zL2Vhc3R1czJldWFwL3NlcnZlckF6dXJlQXN5bmNPcGVyYXRpb24vZWVhYTQxNTctZGI0NC00NGVhLWFlYzQtMzgxZDQyZWEzMTViP2FwaS12ZXJzaW9uPTIwMTktMDYtMDEtcHJldmlldw==",
>>>>>>> f7197062
      "RequestMethod": "GET",
      "RequestBody": "",
      "RequestHeaders": {
        "User-Agent": [
          "FxVersion/4.6.29321.03",
          "OSName/Windows",
          "OSVersion/Microsoft.Windows.10.0.19042.",
          "Microsoft.Azure.Management.Sql.SqlManagementClient/1.48.0.0"
        ]
      },
      "ResponseHeaders": {
        "Cache-Control": [
          "no-cache"
        ],
        "Pragma": [
          "no-cache"
        ],
        "Retry-After": [
          "20"
        ],
        "x-ms-request-id": [
          "aaf9fa87-fe0d-4f20-8c67-5584ec75d317"
        ],
        "Server": [
          "Microsoft-HTTPAPI/2.0"
        ],
        "x-ms-ratelimit-remaining-subscription-reads": [
          "11994"
        ],
        "x-ms-correlation-request-id": [
          "29bd472e-8308-4aba-aff5-14e16299809a"
        ],
        "x-ms-routing-request-id": [
          "WESTUS2:20201229T220848Z:29bd472e-8308-4aba-aff5-14e16299809a"
        ],
        "Strict-Transport-Security": [
          "max-age=31536000; includeSubDomains"
        ],
        "X-Content-Type-Options": [
          "nosniff"
        ],
        "Date": [
          "Tue, 29 Dec 2020 22:08:48 GMT"
        ],
        "Content-Length": [
          "108"
        ],
        "Content-Type": [
          "application/json; charset=utf-8"
        ],
        "Expires": [
          "-1"
        ]
      },
      "ResponseBody": "{\r\n  \"name\": \"eeaa4157-db44-44ea-aec4-381d42ea315b\",\r\n  \"status\": \"InProgress\",\r\n  \"startTime\": \"2020-12-29T22:08:43.237Z\"\r\n}",
      "StatusCode": 200
    },
    {
<<<<<<< HEAD
      "RequestUri": "/subscriptions/a2118292-1596-401f-aa17-332ff0df38dc/resourceGroups/sqlcrudtest-7018/providers/Microsoft.Sql/locations/southeastasia/serverAzureAsyncOperation/f6f53717-7790-405c-88d1-ce95fdc87040?api-version=2019-06-01-preview",
      "EncodedRequestUri": "L3N1YnNjcmlwdGlvbnMvMDFjNGVjODgtZTE3OS00NGY3LTllYjAtZTk3MTlhNTA4N2FiL3Jlc291cmNlR3JvdXBzL3NxbGNydWR0ZXN0LTcwMTgvcHJvdmlkZXJzL01pY3Jvc29mdC5TcWwvbG9jYXRpb25zL3NvdXRoZWFzdGFzaWEvc2VydmVyQXp1cmVBc3luY09wZXJhdGlvbi9mNmY1MzcxNy03NzkwLTQwNWMtODhkMS1jZTk1ZmRjODcwNDA/YXBpLXZlcnNpb249MjAxOS0wNi0wMS1wcmV2aWV3",
=======
      "RequestUri": "/subscriptions/10a238d6-a139-46d0-818d-d091394072b6/resourceGroups/sqlcrudtest-3858/providers/Microsoft.Sql/locations/eastus2euap/serverAzureAsyncOperation/eeaa4157-db44-44ea-aec4-381d42ea315b?api-version=2019-06-01-preview",
      "EncodedRequestUri": "L3N1YnNjcmlwdGlvbnMvMTBhMjM4ZDYtYTEzOS00NmQwLTgxOGQtZDA5MTM5NDA3MmI2L3Jlc291cmNlR3JvdXBzL3NxbGNydWR0ZXN0LTM4NTgvcHJvdmlkZXJzL01pY3Jvc29mdC5TcWwvbG9jYXRpb25zL2Vhc3R1czJldWFwL3NlcnZlckF6dXJlQXN5bmNPcGVyYXRpb24vZWVhYTQxNTctZGI0NC00NGVhLWFlYzQtMzgxZDQyZWEzMTViP2FwaS12ZXJzaW9uPTIwMTktMDYtMDEtcHJldmlldw==",
>>>>>>> f7197062
      "RequestMethod": "GET",
      "RequestBody": "",
      "RequestHeaders": {
        "User-Agent": [
          "FxVersion/4.6.29321.03",
          "OSName/Windows",
          "OSVersion/Microsoft.Windows.10.0.19042.",
          "Microsoft.Azure.Management.Sql.SqlManagementClient/1.48.0.0"
        ]
      },
      "ResponseHeaders": {
        "Cache-Control": [
          "no-cache"
        ],
        "Pragma": [
          "no-cache"
        ],
        "Retry-After": [
          "20"
        ],
        "x-ms-request-id": [
          "0ca66c3d-3286-4358-a0c8-2622aa60cb62"
        ],
        "Server": [
          "Microsoft-HTTPAPI/2.0"
        ],
        "x-ms-ratelimit-remaining-subscription-reads": [
          "11993"
        ],
        "x-ms-correlation-request-id": [
          "3708a3a9-0f64-4e34-9054-8a7e1a4b34c5"
        ],
        "x-ms-routing-request-id": [
          "WESTUS2:20201229T220909Z:3708a3a9-0f64-4e34-9054-8a7e1a4b34c5"
        ],
        "Strict-Transport-Security": [
          "max-age=31536000; includeSubDomains"
        ],
        "X-Content-Type-Options": [
          "nosniff"
        ],
        "Date": [
          "Tue, 29 Dec 2020 22:09:08 GMT"
        ],
        "Content-Length": [
          "108"
        ],
        "Content-Type": [
          "application/json; charset=utf-8"
        ],
        "Expires": [
          "-1"
        ]
      },
      "ResponseBody": "{\r\n  \"name\": \"eeaa4157-db44-44ea-aec4-381d42ea315b\",\r\n  \"status\": \"InProgress\",\r\n  \"startTime\": \"2020-12-29T22:08:43.237Z\"\r\n}",
      "StatusCode": 200
    },
    {
<<<<<<< HEAD
      "RequestUri": "/subscriptions/a2118292-1596-401f-aa17-332ff0df38dc/resourceGroups/sqlcrudtest-7018/providers/Microsoft.Sql/locations/southeastasia/serverAzureAsyncOperation/f6f53717-7790-405c-88d1-ce95fdc87040?api-version=2019-06-01-preview",
      "EncodedRequestUri": "L3N1YnNjcmlwdGlvbnMvMDFjNGVjODgtZTE3OS00NGY3LTllYjAtZTk3MTlhNTA4N2FiL3Jlc291cmNlR3JvdXBzL3NxbGNydWR0ZXN0LTcwMTgvcHJvdmlkZXJzL01pY3Jvc29mdC5TcWwvbG9jYXRpb25zL3NvdXRoZWFzdGFzaWEvc2VydmVyQXp1cmVBc3luY09wZXJhdGlvbi9mNmY1MzcxNy03NzkwLTQwNWMtODhkMS1jZTk1ZmRjODcwNDA/YXBpLXZlcnNpb249MjAxOS0wNi0wMS1wcmV2aWV3",
=======
      "RequestUri": "/subscriptions/10a238d6-a139-46d0-818d-d091394072b6/resourceGroups/sqlcrudtest-3858/providers/Microsoft.Sql/locations/eastus2euap/serverAzureAsyncOperation/eeaa4157-db44-44ea-aec4-381d42ea315b?api-version=2019-06-01-preview",
      "EncodedRequestUri": "L3N1YnNjcmlwdGlvbnMvMTBhMjM4ZDYtYTEzOS00NmQwLTgxOGQtZDA5MTM5NDA3MmI2L3Jlc291cmNlR3JvdXBzL3NxbGNydWR0ZXN0LTM4NTgvcHJvdmlkZXJzL01pY3Jvc29mdC5TcWwvbG9jYXRpb25zL2Vhc3R1czJldWFwL3NlcnZlckF6dXJlQXN5bmNPcGVyYXRpb24vZWVhYTQxNTctZGI0NC00NGVhLWFlYzQtMzgxZDQyZWEzMTViP2FwaS12ZXJzaW9uPTIwMTktMDYtMDEtcHJldmlldw==",
>>>>>>> f7197062
      "RequestMethod": "GET",
      "RequestBody": "",
      "RequestHeaders": {
        "User-Agent": [
          "FxVersion/4.6.29321.03",
          "OSName/Windows",
          "OSVersion/Microsoft.Windows.10.0.19042.",
          "Microsoft.Azure.Management.Sql.SqlManagementClient/1.48.0.0"
        ]
      },
      "ResponseHeaders": {
        "Cache-Control": [
          "no-cache"
        ],
        "Pragma": [
          "no-cache"
        ],
        "Retry-After": [
          "15"
        ],
        "x-ms-request-id": [
          "2cbbbabe-9a5a-47f0-b28c-cf0ac190c926"
        ],
        "Server": [
          "Microsoft-HTTPAPI/2.0"
        ],
        "x-ms-ratelimit-remaining-subscription-reads": [
          "11992"
        ],
        "x-ms-correlation-request-id": [
          "f63ee9c5-0502-4bc4-98d6-052742f681b7"
        ],
        "x-ms-routing-request-id": [
          "WESTUS2:20201229T220929Z:f63ee9c5-0502-4bc4-98d6-052742f681b7"
        ],
        "Strict-Transport-Security": [
          "max-age=31536000; includeSubDomains"
        ],
        "X-Content-Type-Options": [
          "nosniff"
        ],
        "Date": [
          "Tue, 29 Dec 2020 22:09:28 GMT"
        ],
        "Content-Length": [
          "107"
        ],
        "Content-Type": [
          "application/json; charset=utf-8"
        ],
        "Expires": [
          "-1"
        ]
      },
      "ResponseBody": "{\r\n  \"name\": \"eeaa4157-db44-44ea-aec4-381d42ea315b\",\r\n  \"status\": \"Succeeded\",\r\n  \"startTime\": \"2020-12-29T22:08:43.237Z\"\r\n}",
      "StatusCode": 200
    },
    {
<<<<<<< HEAD
      "RequestUri": "/subscriptions/a2118292-1596-401f-aa17-332ff0df38dc/resourceGroups/sqlcrudtest-7018/providers/Microsoft.Sql/servers/sqlcrudtest-1353?api-version=2019-06-01-preview",
      "EncodedRequestUri": "L3N1YnNjcmlwdGlvbnMvMDFjNGVjODgtZTE3OS00NGY3LTllYjAtZTk3MTlhNTA4N2FiL3Jlc291cmNlR3JvdXBzL3NxbGNydWR0ZXN0LTcwMTgvcHJvdmlkZXJzL01pY3Jvc29mdC5TcWwvc2VydmVycy9zcWxjcnVkdGVzdC0xMzUzP2FwaS12ZXJzaW9uPTIwMTktMDYtMDEtcHJldmlldw==",
=======
      "RequestUri": "/subscriptions/10a238d6-a139-46d0-818d-d091394072b6/resourceGroups/sqlcrudtest-3858/providers/Microsoft.Sql/servers/sqlcrudtest-8409?api-version=2019-06-01-preview",
      "EncodedRequestUri": "L3N1YnNjcmlwdGlvbnMvMTBhMjM4ZDYtYTEzOS00NmQwLTgxOGQtZDA5MTM5NDA3MmI2L3Jlc291cmNlR3JvdXBzL3NxbGNydWR0ZXN0LTM4NTgvcHJvdmlkZXJzL01pY3Jvc29mdC5TcWwvc2VydmVycy9zcWxjcnVkdGVzdC04NDA5P2FwaS12ZXJzaW9uPTIwMTktMDYtMDEtcHJldmlldw==",
>>>>>>> f7197062
      "RequestMethod": "GET",
      "RequestBody": "",
      "RequestHeaders": {
        "User-Agent": [
          "FxVersion/4.6.29321.03",
          "OSName/Windows",
          "OSVersion/Microsoft.Windows.10.0.19042.",
          "Microsoft.Azure.Management.Sql.SqlManagementClient/1.48.0.0"
        ]
      },
      "ResponseHeaders": {
        "Cache-Control": [
          "no-cache"
        ],
        "Pragma": [
          "no-cache"
        ],
        "x-ms-request-id": [
          "228da92f-ab73-4243-9390-9afe63839629"
        ],
        "Server": [
          "Microsoft-HTTPAPI/2.0"
        ],
        "x-ms-ratelimit-remaining-subscription-reads": [
          "11991"
        ],
        "x-ms-correlation-request-id": [
          "1a0c47a1-8b2a-48b3-9741-28605a5e86f4"
        ],
        "x-ms-routing-request-id": [
          "WESTUS2:20201229T220929Z:1a0c47a1-8b2a-48b3-9741-28605a5e86f4"
        ],
        "Strict-Transport-Security": [
          "max-age=31536000; includeSubDomains"
        ],
        "X-Content-Type-Options": [
          "nosniff"
        ],
        "Date": [
          "Tue, 29 Dec 2020 22:09:28 GMT"
        ],
        "Content-Length": [
          "461"
        ],
        "Content-Type": [
          "application/json; charset=utf-8"
        ],
        "Expires": [
          "-1"
        ]
      },
<<<<<<< HEAD
      "ResponseBody": "{\r\n  \"kind\": \"v12.0\",\r\n  \"properties\": {\r\n    \"administratorLogin\": \"dummylogin\",\r\n    \"version\": \"12.0\",\r\n    \"state\": \"Ready\",\r\n    \"fullyQualifiedDomainName\": \"sqlcrudtest-1353.sqltest-eg1.mscds.com\",\r\n    \"privateEndpointConnections\": [],\r\n    \"publicNetworkAccess\": \"Enabled\"\r\n  },\r\n  \"location\": \"southeastasia\",\r\n  \"tags\": {},\r\n  \"id\": \"/subscriptions/a2118292-1596-401f-aa17-332ff0df38dc/resourceGroups/sqlcrudtest-7018/providers/Microsoft.Sql/servers/sqlcrudtest-1353\",\r\n  \"name\": \"sqlcrudtest-1353\",\r\n  \"type\": \"Microsoft.Sql/servers\"\r\n}",
      "StatusCode": 200
    },
    {
      "RequestUri": "/subscriptions/a2118292-1596-401f-aa17-332ff0df38dc/resourceGroups/sqlcrudtest-7018/providers/Microsoft.Sql/servers/sqlcrudtest-1353/databases/sqlcrudtest-412?api-version=2020-11-01-preview",
      "EncodedRequestUri": "L3N1YnNjcmlwdGlvbnMvMDFjNGVjODgtZTE3OS00NGY3LTllYjAtZTk3MTlhNTA4N2FiL3Jlc291cmNlR3JvdXBzL3NxbGNydWR0ZXN0LTcwMTgvcHJvdmlkZXJzL01pY3Jvc29mdC5TcWwvc2VydmVycy9zcWxjcnVkdGVzdC0xMzUzL2RhdGFiYXNlcy9zcWxjcnVkdGVzdC00MTI/YXBpLXZlcnNpb249MjAyMC0xMS0wMS1wcmV2aWV3",
=======
      "ResponseBody": "{\r\n  \"kind\": \"v12.0\",\r\n  \"properties\": {\r\n    \"administratorLogin\": \"dummylogin\",\r\n    \"version\": \"12.0\",\r\n    \"state\": \"Ready\",\r\n    \"fullyQualifiedDomainName\": \"sqlcrudtest-8409.database.windows.net\",\r\n    \"privateEndpointConnections\": [],\r\n    \"publicNetworkAccess\": \"Enabled\"\r\n  },\r\n  \"location\": \"eastus2euap\",\r\n  \"tags\": {},\r\n  \"id\": \"/subscriptions/10a238d6-a139-46d0-818d-d091394072b6/resourceGroups/sqlcrudtest-3858/providers/Microsoft.Sql/servers/sqlcrudtest-8409\",\r\n  \"name\": \"sqlcrudtest-8409\",\r\n  \"type\": \"Microsoft.Sql/servers\"\r\n}",
      "StatusCode": 200
    },
    {
      "RequestUri": "/subscriptions/10a238d6-a139-46d0-818d-d091394072b6/resourceGroups/sqlcrudtest-3858/providers/Microsoft.Sql/servers/sqlcrudtest-8409/databases/sqlcrudtest-2103?api-version=2020-08-01-preview",
      "EncodedRequestUri": "L3N1YnNjcmlwdGlvbnMvMTBhMjM4ZDYtYTEzOS00NmQwLTgxOGQtZDA5MTM5NDA3MmI2L3Jlc291cmNlR3JvdXBzL3NxbGNydWR0ZXN0LTM4NTgvcHJvdmlkZXJzL01pY3Jvc29mdC5TcWwvc2VydmVycy9zcWxjcnVkdGVzdC04NDA5L2RhdGFiYXNlcy9zcWxjcnVkdGVzdC0yMTAzP2FwaS12ZXJzaW9uPTIwMjAtMDgtMDEtcHJldmlldw==",
>>>>>>> f7197062
      "RequestMethod": "PUT",
      "RequestBody": "{\r\n  \"location\": \"eastus2euap\"\r\n}",
      "RequestHeaders": {
        "x-ms-client-request-id": [
          "76cbc07d-d544-4717-a5d4-ea9eb82d1e44"
        ],
        "Accept-Language": [
          "en-US"
        ],
        "User-Agent": [
          "FxVersion/4.6.29321.03",
          "OSName/Windows",
          "OSVersion/Microsoft.Windows.10.0.19042.",
          "Microsoft.Azure.Management.Sql.SqlManagementClient/1.48.0.0"
        ],
        "Content-Type": [
          "application/json; charset=utf-8"
        ],
        "Content-Length": [
          "33"
        ]
      },
      "ResponseHeaders": {
        "Cache-Control": [
          "no-cache"
        ],
        "Pragma": [
          "no-cache"
        ],
        "Location": [
<<<<<<< HEAD
          "https://management.azure.com/subscriptions/a2118292-1596-401f-aa17-332ff0df38dc/resourceGroups/sqlcrudtest-7018/providers/Microsoft.Sql/locations/southeastasia/databaseOperationResults/58678463-c43a-449b-8a18-b90af066139a?api-version=2020-11-01-preview"
=======
          "https://management.azure.com/subscriptions/10a238d6-a139-46d0-818d-d091394072b6/resourceGroups/sqlcrudtest-3858/providers/Microsoft.Sql/locations/eastus2euap/databaseOperationResults/6a265958-6f60-4735-bdcb-e31356e34eda?api-version=2020-08-01-preview"
>>>>>>> f7197062
        ],
        "Retry-After": [
          "15"
        ],
        "Azure-AsyncOperation": [
<<<<<<< HEAD
          "https://management.azure.com/subscriptions/a2118292-1596-401f-aa17-332ff0df38dc/resourceGroups/sqlcrudtest-7018/providers/Microsoft.Sql/locations/southeastasia/databaseAzureAsyncOperation/58678463-c43a-449b-8a18-b90af066139a?api-version=2020-11-01-preview"
=======
          "https://management.azure.com/subscriptions/10a238d6-a139-46d0-818d-d091394072b6/resourceGroups/sqlcrudtest-3858/providers/Microsoft.Sql/locations/eastus2euap/databaseAzureAsyncOperation/6a265958-6f60-4735-bdcb-e31356e34eda?api-version=2020-08-01-preview"
>>>>>>> f7197062
        ],
        "x-ms-request-id": [
          "6a265958-6f60-4735-bdcb-e31356e34eda"
        ],
        "Server": [
          "Microsoft-HTTPAPI/2.0"
        ],
        "x-ms-ratelimit-remaining-subscription-writes": [
          "1198"
        ],
        "x-ms-correlation-request-id": [
          "6c8a0f69-4c6e-43c5-b691-d2257d942d26"
        ],
        "x-ms-routing-request-id": [
          "WESTUS2:20201229T220930Z:6c8a0f69-4c6e-43c5-b691-d2257d942d26"
        ],
        "Strict-Transport-Security": [
          "max-age=31536000; includeSubDomains"
        ],
        "X-Content-Type-Options": [
          "nosniff"
        ],
        "Date": [
          "Tue, 29 Dec 2020 22:09:30 GMT"
        ],
        "Content-Length": [
          "75"
        ],
        "Content-Type": [
          "application/json; charset=utf-8"
        ],
        "Expires": [
          "-1"
        ]
      },
      "ResponseBody": "{\r\n  \"operation\": \"CreateLogicalDatabase\",\r\n  \"startTime\": \"2020-12-29T22:09:30.55Z\"\r\n}",
      "StatusCode": 202
    },
    {
<<<<<<< HEAD
      "RequestUri": "/subscriptions/a2118292-1596-401f-aa17-332ff0df38dc/resourceGroups/sqlcrudtest-7018/providers/Microsoft.Sql/servers/sqlcrudtest-1353/databases/sqlcrudtest-342?api-version=2020-11-01-preview",
      "EncodedRequestUri": "L3N1YnNjcmlwdGlvbnMvMDFjNGVjODgtZTE3OS00NGY3LTllYjAtZTk3MTlhNTA4N2FiL3Jlc291cmNlR3JvdXBzL3NxbGNydWR0ZXN0LTcwMTgvcHJvdmlkZXJzL01pY3Jvc29mdC5TcWwvc2VydmVycy9zcWxjcnVkdGVzdC0xMzUzL2RhdGFiYXNlcy9zcWxjcnVkdGVzdC0zNDI/YXBpLXZlcnNpb249MjAyMC0xMS0wMS1wcmV2aWV3",
=======
      "RequestUri": "/subscriptions/10a238d6-a139-46d0-818d-d091394072b6/resourceGroups/sqlcrudtest-3858/providers/Microsoft.Sql/servers/sqlcrudtest-8409/databases/sqlcrudtest-4019?api-version=2020-08-01-preview",
      "EncodedRequestUri": "L3N1YnNjcmlwdGlvbnMvMTBhMjM4ZDYtYTEzOS00NmQwLTgxOGQtZDA5MTM5NDA3MmI2L3Jlc291cmNlR3JvdXBzL3NxbGNydWR0ZXN0LTM4NTgvcHJvdmlkZXJzL01pY3Jvc29mdC5TcWwvc2VydmVycy9zcWxjcnVkdGVzdC04NDA5L2RhdGFiYXNlcy9zcWxjcnVkdGVzdC00MDE5P2FwaS12ZXJzaW9uPTIwMjAtMDgtMDEtcHJldmlldw==",
>>>>>>> f7197062
      "RequestMethod": "PUT",
      "RequestBody": "{\r\n  \"location\": \"eastus2euap\"\r\n}",
      "RequestHeaders": {
        "x-ms-client-request-id": [
          "bd39e8ca-21e6-4ef3-8be0-0a7190c537bc"
        ],
        "Accept-Language": [
          "en-US"
        ],
        "User-Agent": [
          "FxVersion/4.6.29321.03",
          "OSName/Windows",
          "OSVersion/Microsoft.Windows.10.0.19042.",
          "Microsoft.Azure.Management.Sql.SqlManagementClient/1.48.0.0"
        ],
        "Content-Type": [
          "application/json; charset=utf-8"
        ],
        "Content-Length": [
          "33"
        ]
      },
      "ResponseHeaders": {
        "Cache-Control": [
          "no-cache"
        ],
        "Pragma": [
          "no-cache"
        ],
        "Location": [
<<<<<<< HEAD
          "https://management.azure.com/subscriptions/a2118292-1596-401f-aa17-332ff0df38dc/resourceGroups/sqlcrudtest-7018/providers/Microsoft.Sql/locations/southeastasia/databaseOperationResults/36cc8605-3011-42b0-ba62-ddf9d002a7af?api-version=2020-11-01-preview"
=======
          "https://management.azure.com/subscriptions/10a238d6-a139-46d0-818d-d091394072b6/resourceGroups/sqlcrudtest-3858/providers/Microsoft.Sql/locations/eastus2euap/databaseOperationResults/ad6656e2-6e84-4929-ba3b-6a80c210eb47?api-version=2020-08-01-preview"
>>>>>>> f7197062
        ],
        "Retry-After": [
          "15"
        ],
        "Azure-AsyncOperation": [
<<<<<<< HEAD
          "https://management.azure.com/subscriptions/a2118292-1596-401f-aa17-332ff0df38dc/resourceGroups/sqlcrudtest-7018/providers/Microsoft.Sql/locations/southeastasia/databaseAzureAsyncOperation/36cc8605-3011-42b0-ba62-ddf9d002a7af?api-version=2020-11-01-preview"
=======
          "https://management.azure.com/subscriptions/10a238d6-a139-46d0-818d-d091394072b6/resourceGroups/sqlcrudtest-3858/providers/Microsoft.Sql/locations/eastus2euap/databaseAzureAsyncOperation/ad6656e2-6e84-4929-ba3b-6a80c210eb47?api-version=2020-08-01-preview"
>>>>>>> f7197062
        ],
        "x-ms-request-id": [
          "ad6656e2-6e84-4929-ba3b-6a80c210eb47"
        ],
        "Server": [
          "Microsoft-HTTPAPI/2.0"
        ],
        "x-ms-ratelimit-remaining-subscription-writes": [
          "1199"
        ],
        "x-ms-correlation-request-id": [
          "50112523-7e26-47b7-a547-386d21d250e5"
        ],
        "x-ms-routing-request-id": [
          "WESTUS2:20201229T220932Z:50112523-7e26-47b7-a547-386d21d250e5"
        ],
        "Strict-Transport-Security": [
          "max-age=31536000; includeSubDomains"
        ],
        "X-Content-Type-Options": [
          "nosniff"
        ],
        "Date": [
          "Tue, 29 Dec 2020 22:09:32 GMT"
        ],
        "Content-Length": [
          "75"
        ],
        "Content-Type": [
          "application/json; charset=utf-8"
        ],
        "Expires": [
          "-1"
        ]
      },
      "ResponseBody": "{\r\n  \"operation\": \"CreateLogicalDatabase\",\r\n  \"startTime\": \"2020-12-29T22:09:32.05Z\"\r\n}",
      "StatusCode": 202
    },
    {
<<<<<<< HEAD
      "RequestUri": "/subscriptions/a2118292-1596-401f-aa17-332ff0df38dc/resourceGroups/sqlcrudtest-7018/providers/Microsoft.Sql/servers/sqlcrudtest-1353/databases/sqlcrudtest-1674?api-version=2020-11-01-preview",
      "EncodedRequestUri": "L3N1YnNjcmlwdGlvbnMvMDFjNGVjODgtZTE3OS00NGY3LTllYjAtZTk3MTlhNTA4N2FiL3Jlc291cmNlR3JvdXBzL3NxbGNydWR0ZXN0LTcwMTgvcHJvdmlkZXJzL01pY3Jvc29mdC5TcWwvc2VydmVycy9zcWxjcnVkdGVzdC0xMzUzL2RhdGFiYXNlcy9zcWxjcnVkdGVzdC0xNjc0P2FwaS12ZXJzaW9uPTIwMjAtMTEtMDEtcHJldmlldw==",
=======
      "RequestUri": "/subscriptions/10a238d6-a139-46d0-818d-d091394072b6/resourceGroups/sqlcrudtest-3858/providers/Microsoft.Sql/servers/sqlcrudtest-8409/databases/sqlcrudtest-8711?api-version=2020-08-01-preview",
      "EncodedRequestUri": "L3N1YnNjcmlwdGlvbnMvMTBhMjM4ZDYtYTEzOS00NmQwLTgxOGQtZDA5MTM5NDA3MmI2L3Jlc291cmNlR3JvdXBzL3NxbGNydWR0ZXN0LTM4NTgvcHJvdmlkZXJzL01pY3Jvc29mdC5TcWwvc2VydmVycy9zcWxjcnVkdGVzdC04NDA5L2RhdGFiYXNlcy9zcWxjcnVkdGVzdC04NzExP2FwaS12ZXJzaW9uPTIwMjAtMDgtMDEtcHJldmlldw==",
>>>>>>> f7197062
      "RequestMethod": "PUT",
      "RequestBody": "{\r\n  \"location\": \"eastus2euap\"\r\n}",
      "RequestHeaders": {
        "x-ms-client-request-id": [
          "09c40bae-9b10-41f1-8589-d864a8229572"
        ],
        "Accept-Language": [
          "en-US"
        ],
        "User-Agent": [
          "FxVersion/4.6.29321.03",
          "OSName/Windows",
          "OSVersion/Microsoft.Windows.10.0.19042.",
          "Microsoft.Azure.Management.Sql.SqlManagementClient/1.48.0.0"
        ],
        "Content-Type": [
          "application/json; charset=utf-8"
        ],
        "Content-Length": [
          "33"
        ]
      },
      "ResponseHeaders": {
        "Cache-Control": [
          "no-cache"
        ],
        "Pragma": [
          "no-cache"
        ],
        "Location": [
<<<<<<< HEAD
          "https://management.azure.com/subscriptions/a2118292-1596-401f-aa17-332ff0df38dc/resourceGroups/sqlcrudtest-7018/providers/Microsoft.Sql/locations/southeastasia/databaseOperationResults/ad656162-a260-4774-aee2-d2da3e064e45?api-version=2020-11-01-preview"
=======
          "https://management.azure.com/subscriptions/10a238d6-a139-46d0-818d-d091394072b6/resourceGroups/sqlcrudtest-3858/providers/Microsoft.Sql/locations/eastus2euap/databaseOperationResults/aa0cb767-8eb1-4981-b4c6-03dd7c781205?api-version=2020-08-01-preview"
>>>>>>> f7197062
        ],
        "Retry-After": [
          "15"
        ],
        "Azure-AsyncOperation": [
<<<<<<< HEAD
          "https://management.azure.com/subscriptions/a2118292-1596-401f-aa17-332ff0df38dc/resourceGroups/sqlcrudtest-7018/providers/Microsoft.Sql/locations/southeastasia/databaseAzureAsyncOperation/ad656162-a260-4774-aee2-d2da3e064e45?api-version=2020-11-01-preview"
=======
          "https://management.azure.com/subscriptions/10a238d6-a139-46d0-818d-d091394072b6/resourceGroups/sqlcrudtest-3858/providers/Microsoft.Sql/locations/eastus2euap/databaseAzureAsyncOperation/aa0cb767-8eb1-4981-b4c6-03dd7c781205?api-version=2020-08-01-preview"
>>>>>>> f7197062
        ],
        "x-ms-request-id": [
          "aa0cb767-8eb1-4981-b4c6-03dd7c781205"
        ],
        "Server": [
          "Microsoft-HTTPAPI/2.0"
        ],
        "x-ms-ratelimit-remaining-subscription-writes": [
          "1199"
        ],
        "x-ms-correlation-request-id": [
          "043d67bf-3123-4a19-940b-1e0d4820ca75"
        ],
        "x-ms-routing-request-id": [
          "WESTUS2:20201229T220932Z:043d67bf-3123-4a19-940b-1e0d4820ca75"
        ],
        "Strict-Transport-Security": [
          "max-age=31536000; includeSubDomains"
        ],
        "X-Content-Type-Options": [
          "nosniff"
        ],
        "Date": [
          "Tue, 29 Dec 2020 22:09:31 GMT"
        ],
        "Content-Length": [
          "75"
        ],
        "Content-Type": [
          "application/json; charset=utf-8"
        ],
        "Expires": [
          "-1"
        ]
      },
      "ResponseBody": "{\r\n  \"operation\": \"CreateLogicalDatabase\",\r\n  \"startTime\": \"2020-12-29T22:09:32.18Z\"\r\n}",
      "StatusCode": 202
    },
    {
<<<<<<< HEAD
      "RequestUri": "/subscriptions/a2118292-1596-401f-aa17-332ff0df38dc/resourceGroups/sqlcrudtest-7018/providers/Microsoft.Sql/servers/sqlcrudtest-1353/databases/sqlcrudtest-2527?api-version=2020-11-01-preview",
      "EncodedRequestUri": "L3N1YnNjcmlwdGlvbnMvMDFjNGVjODgtZTE3OS00NGY3LTllYjAtZTk3MTlhNTA4N2FiL3Jlc291cmNlR3JvdXBzL3NxbGNydWR0ZXN0LTcwMTgvcHJvdmlkZXJzL01pY3Jvc29mdC5TcWwvc2VydmVycy9zcWxjcnVkdGVzdC0xMzUzL2RhdGFiYXNlcy9zcWxjcnVkdGVzdC0yNTI3P2FwaS12ZXJzaW9uPTIwMjAtMTEtMDEtcHJldmlldw==",
=======
      "RequestUri": "/subscriptions/10a238d6-a139-46d0-818d-d091394072b6/resourceGroups/sqlcrudtest-3858/providers/Microsoft.Sql/servers/sqlcrudtest-8409/databases/sqlcrudtest-7457?api-version=2020-08-01-preview",
      "EncodedRequestUri": "L3N1YnNjcmlwdGlvbnMvMTBhMjM4ZDYtYTEzOS00NmQwLTgxOGQtZDA5MTM5NDA3MmI2L3Jlc291cmNlR3JvdXBzL3NxbGNydWR0ZXN0LTM4NTgvcHJvdmlkZXJzL01pY3Jvc29mdC5TcWwvc2VydmVycy9zcWxjcnVkdGVzdC04NDA5L2RhdGFiYXNlcy9zcWxjcnVkdGVzdC03NDU3P2FwaS12ZXJzaW9uPTIwMjAtMDgtMDEtcHJldmlldw==",
>>>>>>> f7197062
      "RequestMethod": "PUT",
      "RequestBody": "{\r\n  \"location\": \"eastus2euap\"\r\n}",
      "RequestHeaders": {
        "x-ms-client-request-id": [
          "470df5d3-6fa5-4714-afb5-7da8e2b9cbe0"
        ],
        "Accept-Language": [
          "en-US"
        ],
        "User-Agent": [
          "FxVersion/4.6.29321.03",
          "OSName/Windows",
          "OSVersion/Microsoft.Windows.10.0.19042.",
          "Microsoft.Azure.Management.Sql.SqlManagementClient/1.48.0.0"
        ],
        "Content-Type": [
          "application/json; charset=utf-8"
        ],
        "Content-Length": [
          "33"
        ]
      },
      "ResponseHeaders": {
        "Cache-Control": [
          "no-cache"
        ],
        "Pragma": [
          "no-cache"
        ],
        "Location": [
<<<<<<< HEAD
          "https://management.azure.com/subscriptions/a2118292-1596-401f-aa17-332ff0df38dc/resourceGroups/sqlcrudtest-7018/providers/Microsoft.Sql/locations/southeastasia/databaseOperationResults/8b58df57-0867-428d-b63f-60cb3b5fad92?api-version=2020-11-01-preview"
=======
          "https://management.azure.com/subscriptions/10a238d6-a139-46d0-818d-d091394072b6/resourceGroups/sqlcrudtest-3858/providers/Microsoft.Sql/locations/eastus2euap/databaseOperationResults/43083197-afc4-4d48-ae10-86fb6325bb8e?api-version=2020-08-01-preview"
>>>>>>> f7197062
        ],
        "Retry-After": [
          "15"
        ],
        "Azure-AsyncOperation": [
<<<<<<< HEAD
          "https://management.azure.com/subscriptions/a2118292-1596-401f-aa17-332ff0df38dc/resourceGroups/sqlcrudtest-7018/providers/Microsoft.Sql/locations/southeastasia/databaseAzureAsyncOperation/8b58df57-0867-428d-b63f-60cb3b5fad92?api-version=2020-11-01-preview"
=======
          "https://management.azure.com/subscriptions/10a238d6-a139-46d0-818d-d091394072b6/resourceGroups/sqlcrudtest-3858/providers/Microsoft.Sql/locations/eastus2euap/databaseAzureAsyncOperation/43083197-afc4-4d48-ae10-86fb6325bb8e?api-version=2020-08-01-preview"
>>>>>>> f7197062
        ],
        "x-ms-request-id": [
          "43083197-afc4-4d48-ae10-86fb6325bb8e"
        ],
        "Server": [
          "Microsoft-HTTPAPI/2.0"
        ],
        "x-ms-ratelimit-remaining-subscription-writes": [
          "1199"
        ],
        "x-ms-correlation-request-id": [
          "d15d50cb-8e25-4d9b-98bd-4d1822deb36c"
        ],
        "x-ms-routing-request-id": [
          "WESTUS2:20201229T220932Z:d15d50cb-8e25-4d9b-98bd-4d1822deb36c"
        ],
        "Strict-Transport-Security": [
          "max-age=31536000; includeSubDomains"
        ],
        "X-Content-Type-Options": [
          "nosniff"
        ],
        "Date": [
          "Tue, 29 Dec 2020 22:09:32 GMT"
        ],
        "Content-Length": [
          "75"
        ],
        "Content-Type": [
          "application/json; charset=utf-8"
        ],
        "Expires": [
          "-1"
        ]
      },
      "ResponseBody": "{\r\n  \"operation\": \"CreateLogicalDatabase\",\r\n  \"startTime\": \"2020-12-29T22:09:32.46Z\"\r\n}",
      "StatusCode": 202
    },
    {
<<<<<<< HEAD
      "RequestUri": "/subscriptions/a2118292-1596-401f-aa17-332ff0df38dc/resourceGroups/sqlcrudtest-7018/providers/Microsoft.Sql/locations/southeastasia/databaseAzureAsyncOperation/58678463-c43a-449b-8a18-b90af066139a?api-version=2020-11-01-preview",
      "EncodedRequestUri": "L3N1YnNjcmlwdGlvbnMvMDFjNGVjODgtZTE3OS00NGY3LTllYjAtZTk3MTlhNTA4N2FiL3Jlc291cmNlR3JvdXBzL3NxbGNydWR0ZXN0LTcwMTgvcHJvdmlkZXJzL01pY3Jvc29mdC5TcWwvbG9jYXRpb25zL3NvdXRoZWFzdGFzaWEvZGF0YWJhc2VBenVyZUFzeW5jT3BlcmF0aW9uLzU4Njc4NDYzLWM0M2EtNDQ5Yi04YTE4LWI5MGFmMDY2MTM5YT9hcGktdmVyc2lvbj0yMDIwLTExLTAxLXByZXZpZXc=",
=======
      "RequestUri": "/subscriptions/10a238d6-a139-46d0-818d-d091394072b6/resourceGroups/sqlcrudtest-3858/providers/Microsoft.Sql/locations/eastus2euap/databaseAzureAsyncOperation/6a265958-6f60-4735-bdcb-e31356e34eda?api-version=2020-08-01-preview",
      "EncodedRequestUri": "L3N1YnNjcmlwdGlvbnMvMTBhMjM4ZDYtYTEzOS00NmQwLTgxOGQtZDA5MTM5NDA3MmI2L3Jlc291cmNlR3JvdXBzL3NxbGNydWR0ZXN0LTM4NTgvcHJvdmlkZXJzL01pY3Jvc29mdC5TcWwvbG9jYXRpb25zL2Vhc3R1czJldWFwL2RhdGFiYXNlQXp1cmVBc3luY09wZXJhdGlvbi82YTI2NTk1OC02ZjYwLTQ3MzUtYmRjYi1lMzEzNTZlMzRlZGE/YXBpLXZlcnNpb249MjAyMC0wOC0wMS1wcmV2aWV3",
>>>>>>> f7197062
      "RequestMethod": "GET",
      "RequestBody": "",
      "RequestHeaders": {
        "User-Agent": [
          "FxVersion/4.6.29321.03",
          "OSName/Windows",
          "OSVersion/Microsoft.Windows.10.0.19042.",
          "Microsoft.Azure.Management.Sql.SqlManagementClient/1.48.0.0"
        ]
      },
      "ResponseHeaders": {
        "Cache-Control": [
          "no-cache"
        ],
        "Pragma": [
          "no-cache"
        ],
        "Retry-After": [
          "15"
        ],
        "x-ms-request-id": [
          "18bcee4a-41a0-4a03-92e1-3cc6037e8a3d"
        ],
        "Server": [
          "Microsoft-HTTPAPI/2.0"
        ],
        "x-ms-ratelimit-remaining-subscription-reads": [
          "11999"
        ],
        "x-ms-correlation-request-id": [
          "afa4c4c3-f10e-4879-b2f6-4a1d6cec0691"
        ],
        "x-ms-routing-request-id": [
          "WESTUS2:20201229T220945Z:afa4c4c3-f10e-4879-b2f6-4a1d6cec0691"
        ],
        "Strict-Transport-Security": [
          "max-age=31536000; includeSubDomains"
        ],
        "X-Content-Type-Options": [
          "nosniff"
        ],
        "Date": [
          "Tue, 29 Dec 2020 22:09:45 GMT"
        ],
        "Content-Length": [
          "107"
        ],
        "Content-Type": [
          "application/json; charset=utf-8"
        ],
        "Expires": [
          "-1"
        ]
      },
      "ResponseBody": "{\r\n  \"name\": \"6a265958-6f60-4735-bdcb-e31356e34eda\",\r\n  \"status\": \"InProgress\",\r\n  \"startTime\": \"2020-12-29T22:09:30.55Z\"\r\n}",
      "StatusCode": 200
    },
    {
<<<<<<< HEAD
      "RequestUri": "/subscriptions/a2118292-1596-401f-aa17-332ff0df38dc/resourceGroups/sqlcrudtest-7018/providers/Microsoft.Sql/locations/southeastasia/databaseAzureAsyncOperation/58678463-c43a-449b-8a18-b90af066139a?api-version=2020-11-01-preview",
      "EncodedRequestUri": "L3N1YnNjcmlwdGlvbnMvMDFjNGVjODgtZTE3OS00NGY3LTllYjAtZTk3MTlhNTA4N2FiL3Jlc291cmNlR3JvdXBzL3NxbGNydWR0ZXN0LTcwMTgvcHJvdmlkZXJzL01pY3Jvc29mdC5TcWwvbG9jYXRpb25zL3NvdXRoZWFzdGFzaWEvZGF0YWJhc2VBenVyZUFzeW5jT3BlcmF0aW9uLzU4Njc4NDYzLWM0M2EtNDQ5Yi04YTE4LWI5MGFmMDY2MTM5YT9hcGktdmVyc2lvbj0yMDIwLTExLTAxLXByZXZpZXc=",
=======
      "RequestUri": "/subscriptions/10a238d6-a139-46d0-818d-d091394072b6/resourceGroups/sqlcrudtest-3858/providers/Microsoft.Sql/locations/eastus2euap/databaseAzureAsyncOperation/6a265958-6f60-4735-bdcb-e31356e34eda?api-version=2020-08-01-preview",
      "EncodedRequestUri": "L3N1YnNjcmlwdGlvbnMvMTBhMjM4ZDYtYTEzOS00NmQwLTgxOGQtZDA5MTM5NDA3MmI2L3Jlc291cmNlR3JvdXBzL3NxbGNydWR0ZXN0LTM4NTgvcHJvdmlkZXJzL01pY3Jvc29mdC5TcWwvbG9jYXRpb25zL2Vhc3R1czJldWFwL2RhdGFiYXNlQXp1cmVBc3luY09wZXJhdGlvbi82YTI2NTk1OC02ZjYwLTQ3MzUtYmRjYi1lMzEzNTZlMzRlZGE/YXBpLXZlcnNpb249MjAyMC0wOC0wMS1wcmV2aWV3",
>>>>>>> f7197062
      "RequestMethod": "GET",
      "RequestBody": "",
      "RequestHeaders": {
        "User-Agent": [
          "FxVersion/4.6.29321.03",
          "OSName/Windows",
          "OSVersion/Microsoft.Windows.10.0.19042.",
          "Microsoft.Azure.Management.Sql.SqlManagementClient/1.48.0.0"
        ]
      },
      "ResponseHeaders": {
        "Cache-Control": [
          "no-cache"
        ],
        "Pragma": [
          "no-cache"
        ],
        "Retry-After": [
          "15"
        ],
        "x-ms-request-id": [
          "a3b1d902-bc21-4e88-b3cf-1dfe0d64d807"
        ],
        "Server": [
          "Microsoft-HTTPAPI/2.0"
        ],
        "x-ms-ratelimit-remaining-subscription-reads": [
          "11995"
        ],
        "x-ms-correlation-request-id": [
          "aa5ab17f-1472-4d49-97fc-bb404aeb2cdb"
        ],
        "x-ms-routing-request-id": [
          "WESTUS2:20201229T221000Z:aa5ab17f-1472-4d49-97fc-bb404aeb2cdb"
        ],
        "Strict-Transport-Security": [
          "max-age=31536000; includeSubDomains"
        ],
        "X-Content-Type-Options": [
          "nosniff"
        ],
        "Date": [
          "Tue, 29 Dec 2020 22:10:00 GMT"
        ],
        "Content-Length": [
          "107"
        ],
        "Content-Type": [
          "application/json; charset=utf-8"
        ],
        "Expires": [
          "-1"
        ]
      },
      "ResponseBody": "{\r\n  \"name\": \"6a265958-6f60-4735-bdcb-e31356e34eda\",\r\n  \"status\": \"InProgress\",\r\n  \"startTime\": \"2020-12-29T22:09:30.55Z\"\r\n}",
      "StatusCode": 200
    },
    {
<<<<<<< HEAD
      "RequestUri": "/subscriptions/a2118292-1596-401f-aa17-332ff0df38dc/resourceGroups/sqlcrudtest-7018/providers/Microsoft.Sql/locations/southeastasia/databaseAzureAsyncOperation/58678463-c43a-449b-8a18-b90af066139a?api-version=2020-11-01-preview",
      "EncodedRequestUri": "L3N1YnNjcmlwdGlvbnMvMDFjNGVjODgtZTE3OS00NGY3LTllYjAtZTk3MTlhNTA4N2FiL3Jlc291cmNlR3JvdXBzL3NxbGNydWR0ZXN0LTcwMTgvcHJvdmlkZXJzL01pY3Jvc29mdC5TcWwvbG9jYXRpb25zL3NvdXRoZWFzdGFzaWEvZGF0YWJhc2VBenVyZUFzeW5jT3BlcmF0aW9uLzU4Njc4NDYzLWM0M2EtNDQ5Yi04YTE4LWI5MGFmMDY2MTM5YT9hcGktdmVyc2lvbj0yMDIwLTExLTAxLXByZXZpZXc=",
=======
      "RequestUri": "/subscriptions/10a238d6-a139-46d0-818d-d091394072b6/resourceGroups/sqlcrudtest-3858/providers/Microsoft.Sql/locations/eastus2euap/databaseAzureAsyncOperation/6a265958-6f60-4735-bdcb-e31356e34eda?api-version=2020-08-01-preview",
      "EncodedRequestUri": "L3N1YnNjcmlwdGlvbnMvMTBhMjM4ZDYtYTEzOS00NmQwLTgxOGQtZDA5MTM5NDA3MmI2L3Jlc291cmNlR3JvdXBzL3NxbGNydWR0ZXN0LTM4NTgvcHJvdmlkZXJzL01pY3Jvc29mdC5TcWwvbG9jYXRpb25zL2Vhc3R1czJldWFwL2RhdGFiYXNlQXp1cmVBc3luY09wZXJhdGlvbi82YTI2NTk1OC02ZjYwLTQ3MzUtYmRjYi1lMzEzNTZlMzRlZGE/YXBpLXZlcnNpb249MjAyMC0wOC0wMS1wcmV2aWV3",
>>>>>>> f7197062
      "RequestMethod": "GET",
      "RequestBody": "",
      "RequestHeaders": {
        "User-Agent": [
          "FxVersion/4.6.29321.03",
          "OSName/Windows",
          "OSVersion/Microsoft.Windows.10.0.19042.",
          "Microsoft.Azure.Management.Sql.SqlManagementClient/1.48.0.0"
        ]
      },
      "ResponseHeaders": {
        "Cache-Control": [
          "no-cache"
        ],
        "Pragma": [
          "no-cache"
        ],
        "Retry-After": [
          "15"
        ],
        "x-ms-request-id": [
          "bc97c70b-554f-4fd5-9b36-029d9058261c"
        ],
        "Server": [
          "Microsoft-HTTPAPI/2.0"
        ],
        "x-ms-ratelimit-remaining-subscription-reads": [
          "11991"
        ],
        "x-ms-correlation-request-id": [
          "8236b0e8-c3af-4a0c-be96-4b637b1f4ec1"
        ],
        "x-ms-routing-request-id": [
          "WESTUS2:20201229T221016Z:8236b0e8-c3af-4a0c-be96-4b637b1f4ec1"
        ],
        "Strict-Transport-Security": [
          "max-age=31536000; includeSubDomains"
        ],
        "X-Content-Type-Options": [
          "nosniff"
        ],
        "Date": [
          "Tue, 29 Dec 2020 22:10:15 GMT"
        ],
        "Content-Length": [
          "107"
        ],
        "Content-Type": [
          "application/json; charset=utf-8"
        ],
        "Expires": [
          "-1"
        ]
      },
      "ResponseBody": "{\r\n  \"name\": \"6a265958-6f60-4735-bdcb-e31356e34eda\",\r\n  \"status\": \"InProgress\",\r\n  \"startTime\": \"2020-12-29T22:09:30.55Z\"\r\n}",
      "StatusCode": 200
    },
    {
<<<<<<< HEAD
      "RequestUri": "/subscriptions/a2118292-1596-401f-aa17-332ff0df38dc/resourceGroups/sqlcrudtest-7018/providers/Microsoft.Sql/locations/southeastasia/databaseAzureAsyncOperation/36cc8605-3011-42b0-ba62-ddf9d002a7af?api-version=2020-11-01-preview",
      "EncodedRequestUri": "L3N1YnNjcmlwdGlvbnMvMDFjNGVjODgtZTE3OS00NGY3LTllYjAtZTk3MTlhNTA4N2FiL3Jlc291cmNlR3JvdXBzL3NxbGNydWR0ZXN0LTcwMTgvcHJvdmlkZXJzL01pY3Jvc29mdC5TcWwvbG9jYXRpb25zL3NvdXRoZWFzdGFzaWEvZGF0YWJhc2VBenVyZUFzeW5jT3BlcmF0aW9uLzM2Y2M4NjA1LTMwMTEtNDJiMC1iYTYyLWRkZjlkMDAyYTdhZj9hcGktdmVyc2lvbj0yMDIwLTExLTAxLXByZXZpZXc=",
=======
      "RequestUri": "/subscriptions/10a238d6-a139-46d0-818d-d091394072b6/resourceGroups/sqlcrudtest-3858/providers/Microsoft.Sql/locations/eastus2euap/databaseAzureAsyncOperation/6a265958-6f60-4735-bdcb-e31356e34eda?api-version=2020-08-01-preview",
      "EncodedRequestUri": "L3N1YnNjcmlwdGlvbnMvMTBhMjM4ZDYtYTEzOS00NmQwLTgxOGQtZDA5MTM5NDA3MmI2L3Jlc291cmNlR3JvdXBzL3NxbGNydWR0ZXN0LTM4NTgvcHJvdmlkZXJzL01pY3Jvc29mdC5TcWwvbG9jYXRpb25zL2Vhc3R1czJldWFwL2RhdGFiYXNlQXp1cmVBc3luY09wZXJhdGlvbi82YTI2NTk1OC02ZjYwLTQ3MzUtYmRjYi1lMzEzNTZlMzRlZGE/YXBpLXZlcnNpb249MjAyMC0wOC0wMS1wcmV2aWV3",
>>>>>>> f7197062
      "RequestMethod": "GET",
      "RequestBody": "",
      "RequestHeaders": {
        "User-Agent": [
          "FxVersion/4.6.29321.03",
          "OSName/Windows",
          "OSVersion/Microsoft.Windows.10.0.19042.",
          "Microsoft.Azure.Management.Sql.SqlManagementClient/1.48.0.0"
        ]
      },
      "ResponseHeaders": {
        "Cache-Control": [
          "no-cache"
        ],
        "Pragma": [
          "no-cache"
        ],
        "Retry-After": [
          "15"
        ],
        "x-ms-request-id": [
          "e1368d77-ba8e-46b0-a588-c42d8b6a6a0b"
        ],
        "Server": [
          "Microsoft-HTTPAPI/2.0"
        ],
        "x-ms-ratelimit-remaining-subscription-reads": [
          "11987"
        ],
        "x-ms-correlation-request-id": [
          "8ba68867-31c5-4fad-aebb-a47697d1bcff"
        ],
        "x-ms-routing-request-id": [
          "WESTUS2:20201229T221031Z:8ba68867-31c5-4fad-aebb-a47697d1bcff"
        ],
        "Strict-Transport-Security": [
          "max-age=31536000; includeSubDomains"
        ],
        "X-Content-Type-Options": [
          "nosniff"
        ],
        "Date": [
          "Tue, 29 Dec 2020 22:10:31 GMT"
        ],
        "Content-Length": [
          "106"
        ],
        "Content-Type": [
          "application/json; charset=utf-8"
        ],
        "Expires": [
          "-1"
        ]
      },
      "ResponseBody": "{\r\n  \"name\": \"6a265958-6f60-4735-bdcb-e31356e34eda\",\r\n  \"status\": \"Succeeded\",\r\n  \"startTime\": \"2020-12-29T22:09:30.55Z\"\r\n}",
      "StatusCode": 200
    },
    {
<<<<<<< HEAD
      "RequestUri": "/subscriptions/a2118292-1596-401f-aa17-332ff0df38dc/resourceGroups/sqlcrudtest-7018/providers/Microsoft.Sql/locations/southeastasia/databaseAzureAsyncOperation/36cc8605-3011-42b0-ba62-ddf9d002a7af?api-version=2020-11-01-preview",
      "EncodedRequestUri": "L3N1YnNjcmlwdGlvbnMvMDFjNGVjODgtZTE3OS00NGY3LTllYjAtZTk3MTlhNTA4N2FiL3Jlc291cmNlR3JvdXBzL3NxbGNydWR0ZXN0LTcwMTgvcHJvdmlkZXJzL01pY3Jvc29mdC5TcWwvbG9jYXRpb25zL3NvdXRoZWFzdGFzaWEvZGF0YWJhc2VBenVyZUFzeW5jT3BlcmF0aW9uLzM2Y2M4NjA1LTMwMTEtNDJiMC1iYTYyLWRkZjlkMDAyYTdhZj9hcGktdmVyc2lvbj0yMDIwLTExLTAxLXByZXZpZXc=",
=======
      "RequestUri": "/subscriptions/10a238d6-a139-46d0-818d-d091394072b6/resourceGroups/sqlcrudtest-3858/providers/Microsoft.Sql/locations/eastus2euap/databaseAzureAsyncOperation/ad6656e2-6e84-4929-ba3b-6a80c210eb47?api-version=2020-08-01-preview",
      "EncodedRequestUri": "L3N1YnNjcmlwdGlvbnMvMTBhMjM4ZDYtYTEzOS00NmQwLTgxOGQtZDA5MTM5NDA3MmI2L3Jlc291cmNlR3JvdXBzL3NxbGNydWR0ZXN0LTM4NTgvcHJvdmlkZXJzL01pY3Jvc29mdC5TcWwvbG9jYXRpb25zL2Vhc3R1czJldWFwL2RhdGFiYXNlQXp1cmVBc3luY09wZXJhdGlvbi9hZDY2NTZlMi02ZTg0LTQ5MjktYmEzYi02YTgwYzIxMGViNDc/YXBpLXZlcnNpb249MjAyMC0wOC0wMS1wcmV2aWV3",
>>>>>>> f7197062
      "RequestMethod": "GET",
      "RequestBody": "",
      "RequestHeaders": {
        "User-Agent": [
          "FxVersion/4.6.29321.03",
          "OSName/Windows",
          "OSVersion/Microsoft.Windows.10.0.19042.",
          "Microsoft.Azure.Management.Sql.SqlManagementClient/1.48.0.0"
        ]
      },
      "ResponseHeaders": {
        "Cache-Control": [
          "no-cache"
        ],
        "Pragma": [
          "no-cache"
        ],
        "Retry-After": [
          "15"
        ],
        "x-ms-request-id": [
          "05d788bf-7b4b-41da-a25b-2875ceefcac6"
        ],
        "Server": [
          "Microsoft-HTTPAPI/2.0"
        ],
        "x-ms-ratelimit-remaining-subscription-reads": [
          "11998"
        ],
        "x-ms-correlation-request-id": [
          "797325ce-7502-4033-b4c6-f6e5bf8f1ce5"
        ],
        "x-ms-routing-request-id": [
          "WESTUS2:20201229T220947Z:797325ce-7502-4033-b4c6-f6e5bf8f1ce5"
        ],
        "Strict-Transport-Security": [
          "max-age=31536000; includeSubDomains"
        ],
        "X-Content-Type-Options": [
          "nosniff"
        ],
        "Date": [
          "Tue, 29 Dec 2020 22:09:46 GMT"
        ],
        "Content-Length": [
          "107"
        ],
        "Content-Type": [
          "application/json; charset=utf-8"
        ],
        "Expires": [
          "-1"
        ]
      },
      "ResponseBody": "{\r\n  \"name\": \"ad6656e2-6e84-4929-ba3b-6a80c210eb47\",\r\n  \"status\": \"InProgress\",\r\n  \"startTime\": \"2020-12-29T22:09:32.05Z\"\r\n}",
      "StatusCode": 200
    },
    {
<<<<<<< HEAD
      "RequestUri": "/subscriptions/a2118292-1596-401f-aa17-332ff0df38dc/resourceGroups/sqlcrudtest-7018/providers/Microsoft.Sql/locations/southeastasia/databaseAzureAsyncOperation/36cc8605-3011-42b0-ba62-ddf9d002a7af?api-version=2020-11-01-preview",
      "EncodedRequestUri": "L3N1YnNjcmlwdGlvbnMvMDFjNGVjODgtZTE3OS00NGY3LTllYjAtZTk3MTlhNTA4N2FiL3Jlc291cmNlR3JvdXBzL3NxbGNydWR0ZXN0LTcwMTgvcHJvdmlkZXJzL01pY3Jvc29mdC5TcWwvbG9jYXRpb25zL3NvdXRoZWFzdGFzaWEvZGF0YWJhc2VBenVyZUFzeW5jT3BlcmF0aW9uLzM2Y2M4NjA1LTMwMTEtNDJiMC1iYTYyLWRkZjlkMDAyYTdhZj9hcGktdmVyc2lvbj0yMDIwLTExLTAxLXByZXZpZXc=",
=======
      "RequestUri": "/subscriptions/10a238d6-a139-46d0-818d-d091394072b6/resourceGroups/sqlcrudtest-3858/providers/Microsoft.Sql/locations/eastus2euap/databaseAzureAsyncOperation/ad6656e2-6e84-4929-ba3b-6a80c210eb47?api-version=2020-08-01-preview",
      "EncodedRequestUri": "L3N1YnNjcmlwdGlvbnMvMTBhMjM4ZDYtYTEzOS00NmQwLTgxOGQtZDA5MTM5NDA3MmI2L3Jlc291cmNlR3JvdXBzL3NxbGNydWR0ZXN0LTM4NTgvcHJvdmlkZXJzL01pY3Jvc29mdC5TcWwvbG9jYXRpb25zL2Vhc3R1czJldWFwL2RhdGFiYXNlQXp1cmVBc3luY09wZXJhdGlvbi9hZDY2NTZlMi02ZTg0LTQ5MjktYmEzYi02YTgwYzIxMGViNDc/YXBpLXZlcnNpb249MjAyMC0wOC0wMS1wcmV2aWV3",
>>>>>>> f7197062
      "RequestMethod": "GET",
      "RequestBody": "",
      "RequestHeaders": {
        "User-Agent": [
          "FxVersion/4.6.29321.03",
          "OSName/Windows",
          "OSVersion/Microsoft.Windows.10.0.19042.",
          "Microsoft.Azure.Management.Sql.SqlManagementClient/1.48.0.0"
        ]
      },
      "ResponseHeaders": {
        "Cache-Control": [
          "no-cache"
        ],
        "Pragma": [
          "no-cache"
        ],
        "Retry-After": [
          "15"
        ],
        "x-ms-request-id": [
          "cf778bb9-e841-4df0-a8af-4dbc71d4ebae"
        ],
        "Server": [
          "Microsoft-HTTPAPI/2.0"
        ],
        "x-ms-ratelimit-remaining-subscription-reads": [
          "11994"
        ],
        "x-ms-correlation-request-id": [
          "42633e46-b5b4-438a-894d-c648d0ba3599"
        ],
        "x-ms-routing-request-id": [
          "WESTUS2:20201229T221002Z:42633e46-b5b4-438a-894d-c648d0ba3599"
        ],
        "Strict-Transport-Security": [
          "max-age=31536000; includeSubDomains"
        ],
        "X-Content-Type-Options": [
          "nosniff"
        ],
        "Date": [
          "Tue, 29 Dec 2020 22:10:01 GMT"
        ],
        "Content-Length": [
          "107"
        ],
        "Content-Type": [
          "application/json; charset=utf-8"
        ],
        "Expires": [
          "-1"
        ]
      },
      "ResponseBody": "{\r\n  \"name\": \"ad6656e2-6e84-4929-ba3b-6a80c210eb47\",\r\n  \"status\": \"InProgress\",\r\n  \"startTime\": \"2020-12-29T22:09:32.05Z\"\r\n}",
      "StatusCode": 200
    },
    {
<<<<<<< HEAD
      "RequestUri": "/subscriptions/a2118292-1596-401f-aa17-332ff0df38dc/resourceGroups/sqlcrudtest-7018/providers/Microsoft.Sql/locations/southeastasia/databaseAzureAsyncOperation/36cc8605-3011-42b0-ba62-ddf9d002a7af?api-version=2020-11-01-preview",
      "EncodedRequestUri": "L3N1YnNjcmlwdGlvbnMvMDFjNGVjODgtZTE3OS00NGY3LTllYjAtZTk3MTlhNTA4N2FiL3Jlc291cmNlR3JvdXBzL3NxbGNydWR0ZXN0LTcwMTgvcHJvdmlkZXJzL01pY3Jvc29mdC5TcWwvbG9jYXRpb25zL3NvdXRoZWFzdGFzaWEvZGF0YWJhc2VBenVyZUFzeW5jT3BlcmF0aW9uLzM2Y2M4NjA1LTMwMTEtNDJiMC1iYTYyLWRkZjlkMDAyYTdhZj9hcGktdmVyc2lvbj0yMDIwLTExLTAxLXByZXZpZXc=",
=======
      "RequestUri": "/subscriptions/10a238d6-a139-46d0-818d-d091394072b6/resourceGroups/sqlcrudtest-3858/providers/Microsoft.Sql/locations/eastus2euap/databaseAzureAsyncOperation/ad6656e2-6e84-4929-ba3b-6a80c210eb47?api-version=2020-08-01-preview",
      "EncodedRequestUri": "L3N1YnNjcmlwdGlvbnMvMTBhMjM4ZDYtYTEzOS00NmQwLTgxOGQtZDA5MTM5NDA3MmI2L3Jlc291cmNlR3JvdXBzL3NxbGNydWR0ZXN0LTM4NTgvcHJvdmlkZXJzL01pY3Jvc29mdC5TcWwvbG9jYXRpb25zL2Vhc3R1czJldWFwL2RhdGFiYXNlQXp1cmVBc3luY09wZXJhdGlvbi9hZDY2NTZlMi02ZTg0LTQ5MjktYmEzYi02YTgwYzIxMGViNDc/YXBpLXZlcnNpb249MjAyMC0wOC0wMS1wcmV2aWV3",
>>>>>>> f7197062
      "RequestMethod": "GET",
      "RequestBody": "",
      "RequestHeaders": {
        "User-Agent": [
          "FxVersion/4.6.29321.03",
          "OSName/Windows",
          "OSVersion/Microsoft.Windows.10.0.19042.",
          "Microsoft.Azure.Management.Sql.SqlManagementClient/1.48.0.0"
        ]
      },
      "ResponseHeaders": {
        "Cache-Control": [
          "no-cache"
        ],
        "Pragma": [
          "no-cache"
        ],
        "Retry-After": [
          "15"
        ],
        "x-ms-request-id": [
          "ae9fc050-a475-46cb-96d1-e3018c26b7bb"
        ],
        "Server": [
          "Microsoft-HTTPAPI/2.0"
        ],
        "x-ms-ratelimit-remaining-subscription-reads": [
          "11990"
        ],
        "x-ms-correlation-request-id": [
          "18aa7bf9-b189-4e54-8a89-1a3d2dcede7f"
        ],
        "x-ms-routing-request-id": [
          "WESTUS2:20201229T221017Z:18aa7bf9-b189-4e54-8a89-1a3d2dcede7f"
        ],
        "Strict-Transport-Security": [
          "max-age=31536000; includeSubDomains"
        ],
        "X-Content-Type-Options": [
          "nosniff"
        ],
        "Date": [
          "Tue, 29 Dec 2020 22:10:16 GMT"
        ],
        "Content-Length": [
          "106"
        ],
        "Content-Type": [
          "application/json; charset=utf-8"
        ],
        "Expires": [
          "-1"
        ]
      },
      "ResponseBody": "{\r\n  \"name\": \"ad6656e2-6e84-4929-ba3b-6a80c210eb47\",\r\n  \"status\": \"Succeeded\",\r\n  \"startTime\": \"2020-12-29T22:09:32.05Z\"\r\n}",
      "StatusCode": 200
    },
    {
<<<<<<< HEAD
      "RequestUri": "/subscriptions/a2118292-1596-401f-aa17-332ff0df38dc/resourceGroups/sqlcrudtest-7018/providers/Microsoft.Sql/locations/southeastasia/databaseAzureAsyncOperation/ad656162-a260-4774-aee2-d2da3e064e45?api-version=2020-11-01-preview",
      "EncodedRequestUri": "L3N1YnNjcmlwdGlvbnMvMDFjNGVjODgtZTE3OS00NGY3LTllYjAtZTk3MTlhNTA4N2FiL3Jlc291cmNlR3JvdXBzL3NxbGNydWR0ZXN0LTcwMTgvcHJvdmlkZXJzL01pY3Jvc29mdC5TcWwvbG9jYXRpb25zL3NvdXRoZWFzdGFzaWEvZGF0YWJhc2VBenVyZUFzeW5jT3BlcmF0aW9uL2FkNjU2MTYyLWEyNjAtNDc3NC1hZWUyLWQyZGEzZTA2NGU0NT9hcGktdmVyc2lvbj0yMDIwLTExLTAxLXByZXZpZXc=",
=======
      "RequestUri": "/subscriptions/10a238d6-a139-46d0-818d-d091394072b6/resourceGroups/sqlcrudtest-3858/providers/Microsoft.Sql/locations/eastus2euap/databaseAzureAsyncOperation/aa0cb767-8eb1-4981-b4c6-03dd7c781205?api-version=2020-08-01-preview",
      "EncodedRequestUri": "L3N1YnNjcmlwdGlvbnMvMTBhMjM4ZDYtYTEzOS00NmQwLTgxOGQtZDA5MTM5NDA3MmI2L3Jlc291cmNlR3JvdXBzL3NxbGNydWR0ZXN0LTM4NTgvcHJvdmlkZXJzL01pY3Jvc29mdC5TcWwvbG9jYXRpb25zL2Vhc3R1czJldWFwL2RhdGFiYXNlQXp1cmVBc3luY09wZXJhdGlvbi9hYTBjYjc2Ny04ZWIxLTQ5ODEtYjRjNi0wM2RkN2M3ODEyMDU/YXBpLXZlcnNpb249MjAyMC0wOC0wMS1wcmV2aWV3",
>>>>>>> f7197062
      "RequestMethod": "GET",
      "RequestBody": "",
      "RequestHeaders": {
        "User-Agent": [
          "FxVersion/4.6.29321.03",
          "OSName/Windows",
          "OSVersion/Microsoft.Windows.10.0.19042.",
          "Microsoft.Azure.Management.Sql.SqlManagementClient/1.48.0.0"
        ]
      },
      "ResponseHeaders": {
        "Cache-Control": [
          "no-cache"
        ],
        "Pragma": [
          "no-cache"
        ],
        "Retry-After": [
          "15"
        ],
        "x-ms-request-id": [
          "3c6938e6-69c3-4843-a958-01e16f2c201c"
        ],
        "Server": [
          "Microsoft-HTTPAPI/2.0"
        ],
        "x-ms-ratelimit-remaining-subscription-reads": [
          "11997"
        ],
        "x-ms-correlation-request-id": [
          "c9f1f4d2-7e90-49cc-be04-4d0f50298961"
        ],
        "x-ms-routing-request-id": [
          "WESTUS2:20201229T220947Z:c9f1f4d2-7e90-49cc-be04-4d0f50298961"
        ],
        "Strict-Transport-Security": [
          "max-age=31536000; includeSubDomains"
        ],
        "X-Content-Type-Options": [
          "nosniff"
        ],
        "Date": [
          "Tue, 29 Dec 2020 22:09:46 GMT"
        ],
        "Content-Length": [
          "107"
        ],
        "Content-Type": [
          "application/json; charset=utf-8"
        ],
        "Expires": [
          "-1"
        ]
      },
      "ResponseBody": "{\r\n  \"name\": \"aa0cb767-8eb1-4981-b4c6-03dd7c781205\",\r\n  \"status\": \"InProgress\",\r\n  \"startTime\": \"2020-12-29T22:09:32.18Z\"\r\n}",
      "StatusCode": 200
    },
    {
<<<<<<< HEAD
      "RequestUri": "/subscriptions/a2118292-1596-401f-aa17-332ff0df38dc/resourceGroups/sqlcrudtest-7018/providers/Microsoft.Sql/locations/southeastasia/databaseAzureAsyncOperation/ad656162-a260-4774-aee2-d2da3e064e45?api-version=2020-11-01-preview",
      "EncodedRequestUri": "L3N1YnNjcmlwdGlvbnMvMDFjNGVjODgtZTE3OS00NGY3LTllYjAtZTk3MTlhNTA4N2FiL3Jlc291cmNlR3JvdXBzL3NxbGNydWR0ZXN0LTcwMTgvcHJvdmlkZXJzL01pY3Jvc29mdC5TcWwvbG9jYXRpb25zL3NvdXRoZWFzdGFzaWEvZGF0YWJhc2VBenVyZUFzeW5jT3BlcmF0aW9uL2FkNjU2MTYyLWEyNjAtNDc3NC1hZWUyLWQyZGEzZTA2NGU0NT9hcGktdmVyc2lvbj0yMDIwLTExLTAxLXByZXZpZXc=",
=======
      "RequestUri": "/subscriptions/10a238d6-a139-46d0-818d-d091394072b6/resourceGroups/sqlcrudtest-3858/providers/Microsoft.Sql/locations/eastus2euap/databaseAzureAsyncOperation/aa0cb767-8eb1-4981-b4c6-03dd7c781205?api-version=2020-08-01-preview",
      "EncodedRequestUri": "L3N1YnNjcmlwdGlvbnMvMTBhMjM4ZDYtYTEzOS00NmQwLTgxOGQtZDA5MTM5NDA3MmI2L3Jlc291cmNlR3JvdXBzL3NxbGNydWR0ZXN0LTM4NTgvcHJvdmlkZXJzL01pY3Jvc29mdC5TcWwvbG9jYXRpb25zL2Vhc3R1czJldWFwL2RhdGFiYXNlQXp1cmVBc3luY09wZXJhdGlvbi9hYTBjYjc2Ny04ZWIxLTQ5ODEtYjRjNi0wM2RkN2M3ODEyMDU/YXBpLXZlcnNpb249MjAyMC0wOC0wMS1wcmV2aWV3",
>>>>>>> f7197062
      "RequestMethod": "GET",
      "RequestBody": "",
      "RequestHeaders": {
        "User-Agent": [
          "FxVersion/4.6.29321.03",
          "OSName/Windows",
          "OSVersion/Microsoft.Windows.10.0.19042.",
          "Microsoft.Azure.Management.Sql.SqlManagementClient/1.48.0.0"
        ]
      },
      "ResponseHeaders": {
        "Cache-Control": [
          "no-cache"
        ],
        "Pragma": [
          "no-cache"
        ],
        "Retry-After": [
          "15"
        ],
        "x-ms-request-id": [
          "92dfd846-cffa-49bf-8029-7fa34c988e52"
        ],
        "Server": [
          "Microsoft-HTTPAPI/2.0"
        ],
        "x-ms-ratelimit-remaining-subscription-reads": [
          "11993"
        ],
        "x-ms-correlation-request-id": [
          "0162f725-c8fd-43c1-b171-b9c2753efa22"
        ],
        "x-ms-routing-request-id": [
          "WESTUS2:20201229T221002Z:0162f725-c8fd-43c1-b171-b9c2753efa22"
        ],
        "Strict-Transport-Security": [
          "max-age=31536000; includeSubDomains"
        ],
        "X-Content-Type-Options": [
          "nosniff"
        ],
        "Date": [
          "Tue, 29 Dec 2020 22:10:01 GMT"
        ],
        "Content-Length": [
          "107"
        ],
        "Content-Type": [
          "application/json; charset=utf-8"
        ],
        "Expires": [
          "-1"
        ]
      },
      "ResponseBody": "{\r\n  \"name\": \"aa0cb767-8eb1-4981-b4c6-03dd7c781205\",\r\n  \"status\": \"InProgress\",\r\n  \"startTime\": \"2020-12-29T22:09:32.18Z\"\r\n}",
      "StatusCode": 200
    },
    {
<<<<<<< HEAD
      "RequestUri": "/subscriptions/a2118292-1596-401f-aa17-332ff0df38dc/resourceGroups/sqlcrudtest-7018/providers/Microsoft.Sql/locations/southeastasia/databaseAzureAsyncOperation/ad656162-a260-4774-aee2-d2da3e064e45?api-version=2020-11-01-preview",
      "EncodedRequestUri": "L3N1YnNjcmlwdGlvbnMvMDFjNGVjODgtZTE3OS00NGY3LTllYjAtZTk3MTlhNTA4N2FiL3Jlc291cmNlR3JvdXBzL3NxbGNydWR0ZXN0LTcwMTgvcHJvdmlkZXJzL01pY3Jvc29mdC5TcWwvbG9jYXRpb25zL3NvdXRoZWFzdGFzaWEvZGF0YWJhc2VBenVyZUFzeW5jT3BlcmF0aW9uL2FkNjU2MTYyLWEyNjAtNDc3NC1hZWUyLWQyZGEzZTA2NGU0NT9hcGktdmVyc2lvbj0yMDIwLTExLTAxLXByZXZpZXc=",
=======
      "RequestUri": "/subscriptions/10a238d6-a139-46d0-818d-d091394072b6/resourceGroups/sqlcrudtest-3858/providers/Microsoft.Sql/locations/eastus2euap/databaseAzureAsyncOperation/aa0cb767-8eb1-4981-b4c6-03dd7c781205?api-version=2020-08-01-preview",
      "EncodedRequestUri": "L3N1YnNjcmlwdGlvbnMvMTBhMjM4ZDYtYTEzOS00NmQwLTgxOGQtZDA5MTM5NDA3MmI2L3Jlc291cmNlR3JvdXBzL3NxbGNydWR0ZXN0LTM4NTgvcHJvdmlkZXJzL01pY3Jvc29mdC5TcWwvbG9jYXRpb25zL2Vhc3R1czJldWFwL2RhdGFiYXNlQXp1cmVBc3luY09wZXJhdGlvbi9hYTBjYjc2Ny04ZWIxLTQ5ODEtYjRjNi0wM2RkN2M3ODEyMDU/YXBpLXZlcnNpb249MjAyMC0wOC0wMS1wcmV2aWV3",
>>>>>>> f7197062
      "RequestMethod": "GET",
      "RequestBody": "",
      "RequestHeaders": {
        "User-Agent": [
          "FxVersion/4.6.29321.03",
          "OSName/Windows",
          "OSVersion/Microsoft.Windows.10.0.19042.",
          "Microsoft.Azure.Management.Sql.SqlManagementClient/1.48.0.0"
        ]
      },
      "ResponseHeaders": {
        "Cache-Control": [
          "no-cache"
        ],
        "Pragma": [
          "no-cache"
        ],
        "Retry-After": [
          "15"
        ],
        "x-ms-request-id": [
          "07275fa5-b23f-4c21-bde2-0a1d982fb9cb"
        ],
        "Server": [
          "Microsoft-HTTPAPI/2.0"
        ],
        "x-ms-ratelimit-remaining-subscription-reads": [
          "11999"
        ],
        "x-ms-correlation-request-id": [
          "d8e577ee-ecc0-4d2f-9d40-784a80be9286"
        ],
        "x-ms-routing-request-id": [
          "WESTUS2:20201229T221017Z:d8e577ee-ecc0-4d2f-9d40-784a80be9286"
        ],
        "Strict-Transport-Security": [
          "max-age=31536000; includeSubDomains"
        ],
        "X-Content-Type-Options": [
          "nosniff"
        ],
        "Date": [
          "Tue, 29 Dec 2020 22:10:17 GMT"
        ],
        "Content-Length": [
          "107"
        ],
        "Content-Type": [
          "application/json; charset=utf-8"
        ],
        "Expires": [
          "-1"
        ]
      },
      "ResponseBody": "{\r\n  \"name\": \"aa0cb767-8eb1-4981-b4c6-03dd7c781205\",\r\n  \"status\": \"InProgress\",\r\n  \"startTime\": \"2020-12-29T22:09:32.18Z\"\r\n}",
      "StatusCode": 200
    },
    {
<<<<<<< HEAD
      "RequestUri": "/subscriptions/a2118292-1596-401f-aa17-332ff0df38dc/resourceGroups/sqlcrudtest-7018/providers/Microsoft.Sql/locations/southeastasia/databaseAzureAsyncOperation/ad656162-a260-4774-aee2-d2da3e064e45?api-version=2020-11-01-preview",
      "EncodedRequestUri": "L3N1YnNjcmlwdGlvbnMvMDFjNGVjODgtZTE3OS00NGY3LTllYjAtZTk3MTlhNTA4N2FiL3Jlc291cmNlR3JvdXBzL3NxbGNydWR0ZXN0LTcwMTgvcHJvdmlkZXJzL01pY3Jvc29mdC5TcWwvbG9jYXRpb25zL3NvdXRoZWFzdGFzaWEvZGF0YWJhc2VBenVyZUFzeW5jT3BlcmF0aW9uL2FkNjU2MTYyLWEyNjAtNDc3NC1hZWUyLWQyZGEzZTA2NGU0NT9hcGktdmVyc2lvbj0yMDIwLTExLTAxLXByZXZpZXc=",
=======
      "RequestUri": "/subscriptions/10a238d6-a139-46d0-818d-d091394072b6/resourceGroups/sqlcrudtest-3858/providers/Microsoft.Sql/locations/eastus2euap/databaseAzureAsyncOperation/aa0cb767-8eb1-4981-b4c6-03dd7c781205?api-version=2020-08-01-preview",
      "EncodedRequestUri": "L3N1YnNjcmlwdGlvbnMvMTBhMjM4ZDYtYTEzOS00NmQwLTgxOGQtZDA5MTM5NDA3MmI2L3Jlc291cmNlR3JvdXBzL3NxbGNydWR0ZXN0LTM4NTgvcHJvdmlkZXJzL01pY3Jvc29mdC5TcWwvbG9jYXRpb25zL2Vhc3R1czJldWFwL2RhdGFiYXNlQXp1cmVBc3luY09wZXJhdGlvbi9hYTBjYjc2Ny04ZWIxLTQ5ODEtYjRjNi0wM2RkN2M3ODEyMDU/YXBpLXZlcnNpb249MjAyMC0wOC0wMS1wcmV2aWV3",
>>>>>>> f7197062
      "RequestMethod": "GET",
      "RequestBody": "",
      "RequestHeaders": {
        "User-Agent": [
          "FxVersion/4.6.29321.03",
          "OSName/Windows",
          "OSVersion/Microsoft.Windows.10.0.19042.",
          "Microsoft.Azure.Management.Sql.SqlManagementClient/1.48.0.0"
        ]
      },
      "ResponseHeaders": {
        "Cache-Control": [
          "no-cache"
        ],
        "Pragma": [
          "no-cache"
        ],
        "Retry-After": [
          "15"
        ],
        "x-ms-request-id": [
          "d99e2fb3-8fcc-492c-9abb-fc3bbd7f448c"
        ],
        "Server": [
          "Microsoft-HTTPAPI/2.0"
        ],
        "x-ms-ratelimit-remaining-subscription-reads": [
          "11985"
        ],
        "x-ms-correlation-request-id": [
          "dccf16b8-4c82-419d-b7b7-21dd84c73deb"
        ],
        "x-ms-routing-request-id": [
          "WESTUS2:20201229T221032Z:dccf16b8-4c82-419d-b7b7-21dd84c73deb"
        ],
        "Strict-Transport-Security": [
          "max-age=31536000; includeSubDomains"
        ],
        "X-Content-Type-Options": [
          "nosniff"
        ],
        "Date": [
          "Tue, 29 Dec 2020 22:10:32 GMT"
        ],
        "Content-Length": [
          "106"
        ],
        "Content-Type": [
          "application/json; charset=utf-8"
        ],
        "Expires": [
          "-1"
        ]
      },
      "ResponseBody": "{\r\n  \"name\": \"aa0cb767-8eb1-4981-b4c6-03dd7c781205\",\r\n  \"status\": \"Succeeded\",\r\n  \"startTime\": \"2020-12-29T22:09:32.18Z\"\r\n}",
      "StatusCode": 200
    },
    {
<<<<<<< HEAD
      "RequestUri": "/subscriptions/a2118292-1596-401f-aa17-332ff0df38dc/resourceGroups/sqlcrudtest-7018/providers/Microsoft.Sql/locations/southeastasia/databaseAzureAsyncOperation/8b58df57-0867-428d-b63f-60cb3b5fad92?api-version=2020-11-01-preview",
      "EncodedRequestUri": "L3N1YnNjcmlwdGlvbnMvMDFjNGVjODgtZTE3OS00NGY3LTllYjAtZTk3MTlhNTA4N2FiL3Jlc291cmNlR3JvdXBzL3NxbGNydWR0ZXN0LTcwMTgvcHJvdmlkZXJzL01pY3Jvc29mdC5TcWwvbG9jYXRpb25zL3NvdXRoZWFzdGFzaWEvZGF0YWJhc2VBenVyZUFzeW5jT3BlcmF0aW9uLzhiNThkZjU3LTA4NjctNDI4ZC1iNjNmLTYwY2IzYjVmYWQ5Mj9hcGktdmVyc2lvbj0yMDIwLTExLTAxLXByZXZpZXc=",
=======
      "RequestUri": "/subscriptions/10a238d6-a139-46d0-818d-d091394072b6/resourceGroups/sqlcrudtest-3858/providers/Microsoft.Sql/locations/eastus2euap/databaseAzureAsyncOperation/43083197-afc4-4d48-ae10-86fb6325bb8e?api-version=2020-08-01-preview",
      "EncodedRequestUri": "L3N1YnNjcmlwdGlvbnMvMTBhMjM4ZDYtYTEzOS00NmQwLTgxOGQtZDA5MTM5NDA3MmI2L3Jlc291cmNlR3JvdXBzL3NxbGNydWR0ZXN0LTM4NTgvcHJvdmlkZXJzL01pY3Jvc29mdC5TcWwvbG9jYXRpb25zL2Vhc3R1czJldWFwL2RhdGFiYXNlQXp1cmVBc3luY09wZXJhdGlvbi80MzA4MzE5Ny1hZmM0LTRkNDgtYWUxMC04NmZiNjMyNWJiOGU/YXBpLXZlcnNpb249MjAyMC0wOC0wMS1wcmV2aWV3",
>>>>>>> f7197062
      "RequestMethod": "GET",
      "RequestBody": "",
      "RequestHeaders": {
        "User-Agent": [
          "FxVersion/4.6.29321.03",
          "OSName/Windows",
          "OSVersion/Microsoft.Windows.10.0.19042.",
          "Microsoft.Azure.Management.Sql.SqlManagementClient/1.48.0.0"
        ]
      },
      "ResponseHeaders": {
        "Cache-Control": [
          "no-cache"
        ],
        "Pragma": [
          "no-cache"
        ],
        "Retry-After": [
          "15"
        ],
        "x-ms-request-id": [
          "6ef32308-7ee8-4570-8b14-2c2fd4a9b8f9"
        ],
        "Server": [
          "Microsoft-HTTPAPI/2.0"
        ],
        "x-ms-ratelimit-remaining-subscription-reads": [
          "11996"
        ],
        "x-ms-correlation-request-id": [
          "d4138487-b6db-401e-acee-8fcf7bc67996"
        ],
        "x-ms-routing-request-id": [
          "WESTUS2:20201229T220947Z:d4138487-b6db-401e-acee-8fcf7bc67996"
        ],
        "Strict-Transport-Security": [
          "max-age=31536000; includeSubDomains"
        ],
        "X-Content-Type-Options": [
          "nosniff"
        ],
        "Date": [
          "Tue, 29 Dec 2020 22:09:47 GMT"
        ],
        "Content-Length": [
          "107"
        ],
        "Content-Type": [
          "application/json; charset=utf-8"
        ],
        "Expires": [
          "-1"
        ]
      },
      "ResponseBody": "{\r\n  \"name\": \"43083197-afc4-4d48-ae10-86fb6325bb8e\",\r\n  \"status\": \"InProgress\",\r\n  \"startTime\": \"2020-12-29T22:09:32.46Z\"\r\n}",
      "StatusCode": 200
    },
    {
<<<<<<< HEAD
      "RequestUri": "/subscriptions/a2118292-1596-401f-aa17-332ff0df38dc/resourceGroups/sqlcrudtest-7018/providers/Microsoft.Sql/locations/southeastasia/databaseAzureAsyncOperation/8b58df57-0867-428d-b63f-60cb3b5fad92?api-version=2020-11-01-preview",
      "EncodedRequestUri": "L3N1YnNjcmlwdGlvbnMvMDFjNGVjODgtZTE3OS00NGY3LTllYjAtZTk3MTlhNTA4N2FiL3Jlc291cmNlR3JvdXBzL3NxbGNydWR0ZXN0LTcwMTgvcHJvdmlkZXJzL01pY3Jvc29mdC5TcWwvbG9jYXRpb25zL3NvdXRoZWFzdGFzaWEvZGF0YWJhc2VBenVyZUFzeW5jT3BlcmF0aW9uLzhiNThkZjU3LTA4NjctNDI4ZC1iNjNmLTYwY2IzYjVmYWQ5Mj9hcGktdmVyc2lvbj0yMDIwLTExLTAxLXByZXZpZXc=",
=======
      "RequestUri": "/subscriptions/10a238d6-a139-46d0-818d-d091394072b6/resourceGroups/sqlcrudtest-3858/providers/Microsoft.Sql/locations/eastus2euap/databaseAzureAsyncOperation/43083197-afc4-4d48-ae10-86fb6325bb8e?api-version=2020-08-01-preview",
      "EncodedRequestUri": "L3N1YnNjcmlwdGlvbnMvMTBhMjM4ZDYtYTEzOS00NmQwLTgxOGQtZDA5MTM5NDA3MmI2L3Jlc291cmNlR3JvdXBzL3NxbGNydWR0ZXN0LTM4NTgvcHJvdmlkZXJzL01pY3Jvc29mdC5TcWwvbG9jYXRpb25zL2Vhc3R1czJldWFwL2RhdGFiYXNlQXp1cmVBc3luY09wZXJhdGlvbi80MzA4MzE5Ny1hZmM0LTRkNDgtYWUxMC04NmZiNjMyNWJiOGU/YXBpLXZlcnNpb249MjAyMC0wOC0wMS1wcmV2aWV3",
>>>>>>> f7197062
      "RequestMethod": "GET",
      "RequestBody": "",
      "RequestHeaders": {
        "User-Agent": [
          "FxVersion/4.6.29321.03",
          "OSName/Windows",
          "OSVersion/Microsoft.Windows.10.0.19042.",
          "Microsoft.Azure.Management.Sql.SqlManagementClient/1.48.0.0"
        ]
      },
      "ResponseHeaders": {
        "Cache-Control": [
          "no-cache"
        ],
        "Pragma": [
          "no-cache"
        ],
        "Retry-After": [
          "15"
        ],
        "x-ms-request-id": [
          "ab78fded-7d6f-4f6c-a8a4-5a5ba75ea7e1"
        ],
        "Server": [
          "Microsoft-HTTPAPI/2.0"
        ],
        "x-ms-ratelimit-remaining-subscription-reads": [
          "11992"
        ],
        "x-ms-correlation-request-id": [
          "79e61978-6098-4f52-b340-b44ce363d591"
        ],
        "x-ms-routing-request-id": [
          "WESTUS2:20201229T221002Z:79e61978-6098-4f52-b340-b44ce363d591"
        ],
        "Strict-Transport-Security": [
          "max-age=31536000; includeSubDomains"
        ],
        "X-Content-Type-Options": [
          "nosniff"
        ],
        "Date": [
          "Tue, 29 Dec 2020 22:10:02 GMT"
        ],
        "Content-Length": [
          "107"
        ],
        "Content-Type": [
          "application/json; charset=utf-8"
        ],
        "Expires": [
          "-1"
        ]
      },
      "ResponseBody": "{\r\n  \"name\": \"43083197-afc4-4d48-ae10-86fb6325bb8e\",\r\n  \"status\": \"InProgress\",\r\n  \"startTime\": \"2020-12-29T22:09:32.46Z\"\r\n}",
      "StatusCode": 200
    },
    {
<<<<<<< HEAD
      "RequestUri": "/subscriptions/a2118292-1596-401f-aa17-332ff0df38dc/resourceGroups/sqlcrudtest-7018/providers/Microsoft.Sql/locations/southeastasia/databaseAzureAsyncOperation/8b58df57-0867-428d-b63f-60cb3b5fad92?api-version=2020-11-01-preview",
      "EncodedRequestUri": "L3N1YnNjcmlwdGlvbnMvMDFjNGVjODgtZTE3OS00NGY3LTllYjAtZTk3MTlhNTA4N2FiL3Jlc291cmNlR3JvdXBzL3NxbGNydWR0ZXN0LTcwMTgvcHJvdmlkZXJzL01pY3Jvc29mdC5TcWwvbG9jYXRpb25zL3NvdXRoZWFzdGFzaWEvZGF0YWJhc2VBenVyZUFzeW5jT3BlcmF0aW9uLzhiNThkZjU3LTA4NjctNDI4ZC1iNjNmLTYwY2IzYjVmYWQ5Mj9hcGktdmVyc2lvbj0yMDIwLTExLTAxLXByZXZpZXc=",
=======
      "RequestUri": "/subscriptions/10a238d6-a139-46d0-818d-d091394072b6/resourceGroups/sqlcrudtest-3858/providers/Microsoft.Sql/locations/eastus2euap/databaseAzureAsyncOperation/43083197-afc4-4d48-ae10-86fb6325bb8e?api-version=2020-08-01-preview",
      "EncodedRequestUri": "L3N1YnNjcmlwdGlvbnMvMTBhMjM4ZDYtYTEzOS00NmQwLTgxOGQtZDA5MTM5NDA3MmI2L3Jlc291cmNlR3JvdXBzL3NxbGNydWR0ZXN0LTM4NTgvcHJvdmlkZXJzL01pY3Jvc29mdC5TcWwvbG9jYXRpb25zL2Vhc3R1czJldWFwL2RhdGFiYXNlQXp1cmVBc3luY09wZXJhdGlvbi80MzA4MzE5Ny1hZmM0LTRkNDgtYWUxMC04NmZiNjMyNWJiOGU/YXBpLXZlcnNpb249MjAyMC0wOC0wMS1wcmV2aWV3",
>>>>>>> f7197062
      "RequestMethod": "GET",
      "RequestBody": "",
      "RequestHeaders": {
        "User-Agent": [
          "FxVersion/4.6.29321.03",
          "OSName/Windows",
          "OSVersion/Microsoft.Windows.10.0.19042.",
          "Microsoft.Azure.Management.Sql.SqlManagementClient/1.48.0.0"
        ]
      },
      "ResponseHeaders": {
        "Cache-Control": [
          "no-cache"
        ],
        "Pragma": [
          "no-cache"
        ],
        "Retry-After": [
          "15"
        ],
        "x-ms-request-id": [
          "022cff64-887b-42e9-a6f9-74c6f3ad9921"
        ],
        "Server": [
          "Microsoft-HTTPAPI/2.0"
        ],
        "x-ms-ratelimit-remaining-subscription-reads": [
          "11988"
        ],
        "x-ms-correlation-request-id": [
          "df27db35-6dc1-4a4a-9295-3406360365d9"
        ],
        "x-ms-routing-request-id": [
          "WESTUS2:20201229T221017Z:df27db35-6dc1-4a4a-9295-3406360365d9"
        ],
        "Strict-Transport-Security": [
          "max-age=31536000; includeSubDomains"
        ],
        "X-Content-Type-Options": [
          "nosniff"
        ],
        "Date": [
          "Tue, 29 Dec 2020 22:10:17 GMT"
        ],
        "Content-Length": [
          "107"
        ],
        "Content-Type": [
          "application/json; charset=utf-8"
        ],
        "Expires": [
          "-1"
        ]
      },
      "ResponseBody": "{\r\n  \"name\": \"43083197-afc4-4d48-ae10-86fb6325bb8e\",\r\n  \"status\": \"InProgress\",\r\n  \"startTime\": \"2020-12-29T22:09:32.46Z\"\r\n}",
      "StatusCode": 200
    },
    {
<<<<<<< HEAD
      "RequestUri": "/subscriptions/a2118292-1596-401f-aa17-332ff0df38dc/resourceGroups/sqlcrudtest-7018/providers/Microsoft.Sql/locations/southeastasia/databaseAzureAsyncOperation/8b58df57-0867-428d-b63f-60cb3b5fad92?api-version=2020-11-01-preview",
      "EncodedRequestUri": "L3N1YnNjcmlwdGlvbnMvMDFjNGVjODgtZTE3OS00NGY3LTllYjAtZTk3MTlhNTA4N2FiL3Jlc291cmNlR3JvdXBzL3NxbGNydWR0ZXN0LTcwMTgvcHJvdmlkZXJzL01pY3Jvc29mdC5TcWwvbG9jYXRpb25zL3NvdXRoZWFzdGFzaWEvZGF0YWJhc2VBenVyZUFzeW5jT3BlcmF0aW9uLzhiNThkZjU3LTA4NjctNDI4ZC1iNjNmLTYwY2IzYjVmYWQ5Mj9hcGktdmVyc2lvbj0yMDIwLTExLTAxLXByZXZpZXc=",
=======
      "RequestUri": "/subscriptions/10a238d6-a139-46d0-818d-d091394072b6/resourceGroups/sqlcrudtest-3858/providers/Microsoft.Sql/locations/eastus2euap/databaseAzureAsyncOperation/43083197-afc4-4d48-ae10-86fb6325bb8e?api-version=2020-08-01-preview",
      "EncodedRequestUri": "L3N1YnNjcmlwdGlvbnMvMTBhMjM4ZDYtYTEzOS00NmQwLTgxOGQtZDA5MTM5NDA3MmI2L3Jlc291cmNlR3JvdXBzL3NxbGNydWR0ZXN0LTM4NTgvcHJvdmlkZXJzL01pY3Jvc29mdC5TcWwvbG9jYXRpb25zL2Vhc3R1czJldWFwL2RhdGFiYXNlQXp1cmVBc3luY09wZXJhdGlvbi80MzA4MzE5Ny1hZmM0LTRkNDgtYWUxMC04NmZiNjMyNWJiOGU/YXBpLXZlcnNpb249MjAyMC0wOC0wMS1wcmV2aWV3",
>>>>>>> f7197062
      "RequestMethod": "GET",
      "RequestBody": "",
      "RequestHeaders": {
        "User-Agent": [
          "FxVersion/4.6.29321.03",
          "OSName/Windows",
          "OSVersion/Microsoft.Windows.10.0.19042.",
          "Microsoft.Azure.Management.Sql.SqlManagementClient/1.48.0.0"
        ]
      },
      "ResponseHeaders": {
        "Cache-Control": [
          "no-cache"
        ],
        "Pragma": [
          "no-cache"
        ],
        "Retry-After": [
          "15"
        ],
        "x-ms-request-id": [
          "8de3498b-4735-4203-b49f-dd7714100a02"
        ],
        "Server": [
          "Microsoft-HTTPAPI/2.0"
        ],
        "x-ms-ratelimit-remaining-subscription-reads": [
          "11983"
        ],
        "x-ms-correlation-request-id": [
          "8eb25520-ab74-4228-9ae0-e0549801f118"
        ],
        "x-ms-routing-request-id": [
          "WESTUS2:20201229T221033Z:8eb25520-ab74-4228-9ae0-e0549801f118"
        ],
        "Strict-Transport-Security": [
          "max-age=31536000; includeSubDomains"
        ],
        "X-Content-Type-Options": [
          "nosniff"
        ],
        "Date": [
          "Tue, 29 Dec 2020 22:10:33 GMT"
        ],
        "Content-Length": [
          "106"
        ],
        "Content-Type": [
          "application/json; charset=utf-8"
        ],
        "Expires": [
          "-1"
        ]
      },
      "ResponseBody": "{\r\n  \"name\": \"43083197-afc4-4d48-ae10-86fb6325bb8e\",\r\n  \"status\": \"Succeeded\",\r\n  \"startTime\": \"2020-12-29T22:09:32.46Z\"\r\n}",
      "StatusCode": 200
    },
    {
<<<<<<< HEAD
      "RequestUri": "/subscriptions/a2118292-1596-401f-aa17-332ff0df38dc/resourceGroups/sqlcrudtest-7018/providers/Microsoft.Sql/servers/sqlcrudtest-1353/databases/sqlcrudtest-412?api-version=2020-11-01-preview",
      "EncodedRequestUri": "L3N1YnNjcmlwdGlvbnMvMDFjNGVjODgtZTE3OS00NGY3LTllYjAtZTk3MTlhNTA4N2FiL3Jlc291cmNlR3JvdXBzL3NxbGNydWR0ZXN0LTcwMTgvcHJvdmlkZXJzL01pY3Jvc29mdC5TcWwvc2VydmVycy9zcWxjcnVkdGVzdC0xMzUzL2RhdGFiYXNlcy9zcWxjcnVkdGVzdC00MTI/YXBpLXZlcnNpb249MjAyMC0xMS0wMS1wcmV2aWV3",
=======
      "RequestUri": "/subscriptions/10a238d6-a139-46d0-818d-d091394072b6/resourceGroups/sqlcrudtest-3858/providers/Microsoft.Sql/servers/sqlcrudtest-8409/databases/sqlcrudtest-4019?api-version=2020-08-01-preview",
      "EncodedRequestUri": "L3N1YnNjcmlwdGlvbnMvMTBhMjM4ZDYtYTEzOS00NmQwLTgxOGQtZDA5MTM5NDA3MmI2L3Jlc291cmNlR3JvdXBzL3NxbGNydWR0ZXN0LTM4NTgvcHJvdmlkZXJzL01pY3Jvc29mdC5TcWwvc2VydmVycy9zcWxjcnVkdGVzdC04NDA5L2RhdGFiYXNlcy9zcWxjcnVkdGVzdC00MDE5P2FwaS12ZXJzaW9uPTIwMjAtMDgtMDEtcHJldmlldw==",
>>>>>>> f7197062
      "RequestMethod": "GET",
      "RequestBody": "",
      "RequestHeaders": {
        "User-Agent": [
          "FxVersion/4.6.29321.03",
          "OSName/Windows",
          "OSVersion/Microsoft.Windows.10.0.19042.",
          "Microsoft.Azure.Management.Sql.SqlManagementClient/1.48.0.0"
        ]
      },
      "ResponseHeaders": {
        "Cache-Control": [
          "no-cache"
        ],
        "Pragma": [
          "no-cache"
        ],
        "x-ms-request-id": [
          "7539b98f-040b-44c7-9cf1-62c975b3c10c"
        ],
        "Server": [
          "Microsoft-HTTPAPI/2.0"
        ],
        "x-ms-ratelimit-remaining-subscription-reads": [
          "11989"
        ],
        "x-ms-correlation-request-id": [
          "ce9e22d0-3454-450d-80b8-d318f4fc7548"
        ],
        "x-ms-routing-request-id": [
          "WESTUS2:20201229T221017Z:ce9e22d0-3454-450d-80b8-d318f4fc7548"
        ],
        "Strict-Transport-Security": [
          "max-age=31536000; includeSubDomains"
        ],
        "X-Content-Type-Options": [
          "nosniff"
        ],
        "Date": [
          "Tue, 29 Dec 2020 22:10:16 GMT"
        ],
        "Content-Length": [
          "1044"
        ],
        "Content-Type": [
          "application/json; charset=utf-8"
        ],
        "Expires": [
          "-1"
        ]
      },
<<<<<<< HEAD
      "ResponseBody": "{\r\n  \"sku\": {\r\n    \"name\": \"GP_Gen5\",\r\n    \"tier\": \"GeneralPurpose\",\r\n    \"family\": \"Gen5\",\r\n    \"capacity\": 2\r\n  },\r\n  \"kind\": \"v12.0,user,vcore\",\r\n  \"properties\": {\r\n    \"collation\": \"SQL_Latin1_General_CP1_CI_AS\",\r\n    \"maxSizeBytes\": 34359738368,\r\n    \"status\": \"Online\",\r\n    \"databaseId\": \"0c577934-519c-4202-8c9e-7b792c518666\",\r\n    \"creationDate\": \"2021-02-26T05:36:16.96Z\",\r\n    \"currentServiceObjectiveName\": \"GP_Gen5_2\",\r\n    \"requestedServiceObjectiveName\": \"GP_Gen5_2\",\r\n    \"defaultSecondaryLocation\": \"northeurope\",\r\n    \"catalogCollation\": \"SQL_Latin1_General_CP1_CI_AS\",\r\n    \"zoneRedundant\": false,\r\n    \"licenseType\": \"LicenseIncluded\",\r\n    \"maxLogSizeBytes\": 68719476736,\r\n    \"readScale\": \"Disabled\",\r\n    \"currentSku\": {\r\n      \"name\": \"GP_Gen5\",\r\n      \"tier\": \"GeneralPurpose\",\r\n      \"family\": \"Gen5\",\r\n      \"capacity\": 2\r\n    },\r\n    \"currentBackupStorageRedundancy\": \"Geo\",\r\n    \"requestedBackupStorageRedundancy\": \"Geo\",\r\n    \"maintenanceConfigurationId\": \"/subscriptions/a2118292-1596-401f-aa17-332ff0df38dc/providers/Microsoft.Maintenance/publicMaintenanceConfigurations/SQL_Default\"\r\n  },\r\n  \"location\": \"southeastasia\",\r\n  \"id\": \"/subscriptions/a2118292-1596-401f-aa17-332ff0df38dc/resourceGroups/sqlcrudtest-7018/providers/Microsoft.Sql/servers/sqlcrudtest-1353/databases/sqlcrudtest-412\",\r\n  \"name\": \"sqlcrudtest-412\",\r\n  \"type\": \"Microsoft.Sql/servers/databases\"\r\n}",
      "StatusCode": 200
    },
    {
      "RequestUri": "/subscriptions/a2118292-1596-401f-aa17-332ff0df38dc/resourceGroups/sqlcrudtest-7018/providers/Microsoft.Sql/servers/sqlcrudtest-1353/databases/sqlcrudtest-412?api-version=2020-11-01-preview",
      "EncodedRequestUri": "L3N1YnNjcmlwdGlvbnMvMDFjNGVjODgtZTE3OS00NGY3LTllYjAtZTk3MTlhNTA4N2FiL3Jlc291cmNlR3JvdXBzL3NxbGNydWR0ZXN0LTcwMTgvcHJvdmlkZXJzL01pY3Jvc29mdC5TcWwvc2VydmVycy9zcWxjcnVkdGVzdC0xMzUzL2RhdGFiYXNlcy9zcWxjcnVkdGVzdC00MTI/YXBpLXZlcnNpb249MjAyMC0xMS0wMS1wcmV2aWV3",
=======
      "ResponseBody": "{\r\n  \"sku\": {\r\n    \"name\": \"Standard\",\r\n    \"tier\": \"Standard\",\r\n    \"capacity\": 10\r\n  },\r\n  \"kind\": \"v12.0,user\",\r\n  \"properties\": {\r\n    \"collation\": \"SQL_Latin1_General_CP1_CI_AS\",\r\n    \"maxSizeBytes\": 268435456000,\r\n    \"status\": \"Online\",\r\n    \"databaseId\": \"8d38f1bb-ba71-4b48-8426-d004858843dd\",\r\n    \"creationDate\": \"2020-12-29T22:10:14.53Z\",\r\n    \"currentServiceObjectiveName\": \"S0\",\r\n    \"requestedServiceObjectiveName\": \"S0\",\r\n    \"defaultSecondaryLocation\": \"centraluseuap\",\r\n    \"catalogCollation\": \"SQL_Latin1_General_CP1_CI_AS\",\r\n    \"zoneRedundant\": false,\r\n    \"earliestRestoreDate\": \"2020-12-29T22:40:14.53Z\",\r\n    \"readScale\": \"Disabled\",\r\n    \"currentSku\": {\r\n      \"name\": \"Standard\",\r\n      \"tier\": \"Standard\",\r\n      \"capacity\": 10\r\n    },\r\n    \"storageAccountType\": \"GRS\",\r\n    \"maintenanceConfigurationId\": \"/subscriptions/10a238d6-a139-46d0-818d-d091394072b6/providers/Microsoft.Maintenance/publicMaintenanceConfigurations/SQL_Default\"\r\n  },\r\n  \"location\": \"eastus2euap\",\r\n  \"id\": \"/subscriptions/10a238d6-a139-46d0-818d-d091394072b6/resourceGroups/sqlcrudtest-3858/providers/Microsoft.Sql/servers/sqlcrudtest-8409/databases/sqlcrudtest-4019\",\r\n  \"name\": \"sqlcrudtest-4019\",\r\n  \"type\": \"Microsoft.Sql/servers/databases\"\r\n}",
      "StatusCode": 200
    },
    {
      "RequestUri": "/subscriptions/10a238d6-a139-46d0-818d-d091394072b6/resourceGroups/sqlcrudtest-3858/providers/Microsoft.Sql/servers/sqlcrudtest-8409/databases/sqlcrudtest-4019?api-version=2020-08-01-preview",
      "EncodedRequestUri": "L3N1YnNjcmlwdGlvbnMvMTBhMjM4ZDYtYTEzOS00NmQwLTgxOGQtZDA5MTM5NDA3MmI2L3Jlc291cmNlR3JvdXBzL3NxbGNydWR0ZXN0LTM4NTgvcHJvdmlkZXJzL01pY3Jvc29mdC5TcWwvc2VydmVycy9zcWxjcnVkdGVzdC04NDA5L2RhdGFiYXNlcy9zcWxjcnVkdGVzdC00MDE5P2FwaS12ZXJzaW9uPTIwMjAtMDgtMDEtcHJldmlldw==",
>>>>>>> f7197062
      "RequestMethod": "GET",
      "RequestBody": "",
      "RequestHeaders": {
        "x-ms-client-request-id": [
          "30591871-a750-4794-ad8f-635a6b00d00e"
        ],
        "Accept-Language": [
          "en-US"
        ],
        "User-Agent": [
          "FxVersion/4.6.29321.03",
          "OSName/Windows",
          "OSVersion/Microsoft.Windows.10.0.19042.",
          "Microsoft.Azure.Management.Sql.SqlManagementClient/1.48.0.0"
        ]
      },
      "ResponseHeaders": {
        "Cache-Control": [
          "no-cache"
        ],
        "Pragma": [
          "no-cache"
        ],
        "x-ms-request-id": [
          "2ff6130e-893a-4410-a93c-00e6848fcc3c"
        ],
        "Server": [
          "Microsoft-HTTPAPI/2.0"
        ],
        "x-ms-ratelimit-remaining-subscription-reads": [
          "11979"
        ],
        "x-ms-correlation-request-id": [
          "04a5b12d-7ea0-48b1-935a-a3d24d48eee3"
        ],
        "x-ms-routing-request-id": [
          "WESTUS2:20201229T221033Z:04a5b12d-7ea0-48b1-935a-a3d24d48eee3"
        ],
        "Strict-Transport-Security": [
          "max-age=31536000; includeSubDomains"
        ],
        "X-Content-Type-Options": [
          "nosniff"
        ],
        "Date": [
          "Tue, 29 Dec 2020 22:10:33 GMT"
        ],
        "Content-Length": [
          "1044"
        ],
        "Content-Type": [
          "application/json; charset=utf-8"
        ],
        "Expires": [
          "-1"
        ]
      },
<<<<<<< HEAD
      "ResponseBody": "{\r\n  \"sku\": {\r\n    \"name\": \"GP_Gen5\",\r\n    \"tier\": \"GeneralPurpose\",\r\n    \"family\": \"Gen5\",\r\n    \"capacity\": 2\r\n  },\r\n  \"kind\": \"v12.0,user,vcore\",\r\n  \"properties\": {\r\n    \"collation\": \"SQL_Latin1_General_CP1_CI_AS\",\r\n    \"maxSizeBytes\": 34359738368,\r\n    \"status\": \"Online\",\r\n    \"databaseId\": \"0c577934-519c-4202-8c9e-7b792c518666\",\r\n    \"creationDate\": \"2021-02-26T05:36:16.96Z\",\r\n    \"currentServiceObjectiveName\": \"GP_Gen5_2\",\r\n    \"requestedServiceObjectiveName\": \"GP_Gen5_2\",\r\n    \"defaultSecondaryLocation\": \"northeurope\",\r\n    \"catalogCollation\": \"SQL_Latin1_General_CP1_CI_AS\",\r\n    \"zoneRedundant\": false,\r\n    \"licenseType\": \"LicenseIncluded\",\r\n    \"maxLogSizeBytes\": 68719476736,\r\n    \"readScale\": \"Disabled\",\r\n    \"currentSku\": {\r\n      \"name\": \"GP_Gen5\",\r\n      \"tier\": \"GeneralPurpose\",\r\n      \"family\": \"Gen5\",\r\n      \"capacity\": 2\r\n    },\r\n    \"currentBackupStorageRedundancy\": \"Geo\",\r\n    \"requestedBackupStorageRedundancy\": \"Geo\",\r\n    \"maintenanceConfigurationId\": \"/subscriptions/a2118292-1596-401f-aa17-332ff0df38dc/providers/Microsoft.Maintenance/publicMaintenanceConfigurations/SQL_Default\"\r\n  },\r\n  \"location\": \"southeastasia\",\r\n  \"id\": \"/subscriptions/a2118292-1596-401f-aa17-332ff0df38dc/resourceGroups/sqlcrudtest-7018/providers/Microsoft.Sql/servers/sqlcrudtest-1353/databases/sqlcrudtest-412\",\r\n  \"name\": \"sqlcrudtest-412\",\r\n  \"type\": \"Microsoft.Sql/servers/databases\"\r\n}",
      "StatusCode": 200
    },
    {
      "RequestUri": "/subscriptions/a2118292-1596-401f-aa17-332ff0df38dc/resourceGroups/sqlcrudtest-7018/providers/Microsoft.Sql/servers/sqlcrudtest-1353/databases/sqlcrudtest-342?api-version=2020-11-01-preview",
      "EncodedRequestUri": "L3N1YnNjcmlwdGlvbnMvMDFjNGVjODgtZTE3OS00NGY3LTllYjAtZTk3MTlhNTA4N2FiL3Jlc291cmNlR3JvdXBzL3NxbGNydWR0ZXN0LTcwMTgvcHJvdmlkZXJzL01pY3Jvc29mdC5TcWwvc2VydmVycy9zcWxjcnVkdGVzdC0xMzUzL2RhdGFiYXNlcy9zcWxjcnVkdGVzdC0zNDI/YXBpLXZlcnNpb249MjAyMC0xMS0wMS1wcmV2aWV3",
=======
      "ResponseBody": "{\r\n  \"sku\": {\r\n    \"name\": \"Standard\",\r\n    \"tier\": \"Standard\",\r\n    \"capacity\": 10\r\n  },\r\n  \"kind\": \"v12.0,user\",\r\n  \"properties\": {\r\n    \"collation\": \"SQL_Latin1_General_CP1_CI_AS\",\r\n    \"maxSizeBytes\": 268435456000,\r\n    \"status\": \"Online\",\r\n    \"databaseId\": \"8d38f1bb-ba71-4b48-8426-d004858843dd\",\r\n    \"creationDate\": \"2020-12-29T22:10:14.53Z\",\r\n    \"currentServiceObjectiveName\": \"S0\",\r\n    \"requestedServiceObjectiveName\": \"S0\",\r\n    \"defaultSecondaryLocation\": \"centraluseuap\",\r\n    \"catalogCollation\": \"SQL_Latin1_General_CP1_CI_AS\",\r\n    \"zoneRedundant\": false,\r\n    \"earliestRestoreDate\": \"2020-12-29T22:40:14.53Z\",\r\n    \"readScale\": \"Disabled\",\r\n    \"currentSku\": {\r\n      \"name\": \"Standard\",\r\n      \"tier\": \"Standard\",\r\n      \"capacity\": 10\r\n    },\r\n    \"storageAccountType\": \"GRS\",\r\n    \"maintenanceConfigurationId\": \"/subscriptions/10a238d6-a139-46d0-818d-d091394072b6/providers/Microsoft.Maintenance/publicMaintenanceConfigurations/SQL_Default\"\r\n  },\r\n  \"location\": \"eastus2euap\",\r\n  \"id\": \"/subscriptions/10a238d6-a139-46d0-818d-d091394072b6/resourceGroups/sqlcrudtest-3858/providers/Microsoft.Sql/servers/sqlcrudtest-8409/databases/sqlcrudtest-4019\",\r\n  \"name\": \"sqlcrudtest-4019\",\r\n  \"type\": \"Microsoft.Sql/servers/databases\"\r\n}",
      "StatusCode": 200
    },
    {
      "RequestUri": "/subscriptions/10a238d6-a139-46d0-818d-d091394072b6/resourceGroups/sqlcrudtest-3858/providers/Microsoft.Sql/servers/sqlcrudtest-8409/databases/sqlcrudtest-2103?api-version=2020-08-01-preview",
      "EncodedRequestUri": "L3N1YnNjcmlwdGlvbnMvMTBhMjM4ZDYtYTEzOS00NmQwLTgxOGQtZDA5MTM5NDA3MmI2L3Jlc291cmNlR3JvdXBzL3NxbGNydWR0ZXN0LTM4NTgvcHJvdmlkZXJzL01pY3Jvc29mdC5TcWwvc2VydmVycy9zcWxjcnVkdGVzdC04NDA5L2RhdGFiYXNlcy9zcWxjcnVkdGVzdC0yMTAzP2FwaS12ZXJzaW9uPTIwMjAtMDgtMDEtcHJldmlldw==",
>>>>>>> f7197062
      "RequestMethod": "GET",
      "RequestBody": "",
      "RequestHeaders": {
        "User-Agent": [
          "FxVersion/4.6.29321.03",
          "OSName/Windows",
          "OSVersion/Microsoft.Windows.10.0.19042.",
          "Microsoft.Azure.Management.Sql.SqlManagementClient/1.48.0.0"
        ]
      },
      "ResponseHeaders": {
        "Cache-Control": [
          "no-cache"
        ],
        "Pragma": [
          "no-cache"
        ],
        "x-ms-request-id": [
          "01fd6133-ab8a-4034-9737-c57025e63845"
        ],
        "Server": [
          "Microsoft-HTTPAPI/2.0"
        ],
        "x-ms-ratelimit-remaining-subscription-reads": [
          "11986"
        ],
        "x-ms-correlation-request-id": [
          "7279437d-e7bb-4105-9db8-4365c8ceaaf7"
        ],
        "x-ms-routing-request-id": [
          "WESTUS2:20201229T221031Z:7279437d-e7bb-4105-9db8-4365c8ceaaf7"
        ],
        "Strict-Transport-Security": [
          "max-age=31536000; includeSubDomains"
        ],
        "X-Content-Type-Options": [
          "nosniff"
        ],
        "Date": [
          "Tue, 29 Dec 2020 22:10:31 GMT"
        ],
        "Content-Length": [
          "1046"
        ],
        "Content-Type": [
          "application/json; charset=utf-8"
        ],
        "Expires": [
          "-1"
        ]
      },
<<<<<<< HEAD
      "ResponseBody": "{\r\n  \"sku\": {\r\n    \"name\": \"GP_Gen5\",\r\n    \"tier\": \"GeneralPurpose\",\r\n    \"family\": \"Gen5\",\r\n    \"capacity\": 2\r\n  },\r\n  \"kind\": \"v12.0,user,vcore\",\r\n  \"properties\": {\r\n    \"collation\": \"SQL_Latin1_General_CP1_CI_AS\",\r\n    \"maxSizeBytes\": 34359738368,\r\n    \"status\": \"Online\",\r\n    \"databaseId\": \"1196fec0-2d72-46f2-b83d-3a3ec93b4e23\",\r\n    \"creationDate\": \"2021-02-26T05:36:21.163Z\",\r\n    \"currentServiceObjectiveName\": \"GP_Gen5_2\",\r\n    \"requestedServiceObjectiveName\": \"GP_Gen5_2\",\r\n    \"defaultSecondaryLocation\": \"northeurope\",\r\n    \"catalogCollation\": \"SQL_Latin1_General_CP1_CI_AS\",\r\n    \"zoneRedundant\": false,\r\n    \"licenseType\": \"LicenseIncluded\",\r\n    \"maxLogSizeBytes\": 68719476736,\r\n    \"readScale\": \"Disabled\",\r\n    \"currentSku\": {\r\n      \"name\": \"GP_Gen5\",\r\n      \"tier\": \"GeneralPurpose\",\r\n      \"family\": \"Gen5\",\r\n      \"capacity\": 2\r\n    },\r\n    \"currentBackupStorageRedundancy\": \"Geo\",\r\n    \"requestedBackupStorageRedundancy\": \"Geo\",\r\n    \"maintenanceConfigurationId\": \"/subscriptions/a2118292-1596-401f-aa17-332ff0df38dc/providers/Microsoft.Maintenance/publicMaintenanceConfigurations/SQL_Default\"\r\n  },\r\n  \"location\": \"southeastasia\",\r\n  \"id\": \"/subscriptions/a2118292-1596-401f-aa17-332ff0df38dc/resourceGroups/sqlcrudtest-7018/providers/Microsoft.Sql/servers/sqlcrudtest-1353/databases/sqlcrudtest-342\",\r\n  \"name\": \"sqlcrudtest-342\",\r\n  \"type\": \"Microsoft.Sql/servers/databases\"\r\n}",
      "StatusCode": 200
    },
    {
      "RequestUri": "/subscriptions/a2118292-1596-401f-aa17-332ff0df38dc/resourceGroups/sqlcrudtest-7018/providers/Microsoft.Sql/servers/sqlcrudtest-1353/databases/sqlcrudtest-342?api-version=2020-11-01-preview",
      "EncodedRequestUri": "L3N1YnNjcmlwdGlvbnMvMDFjNGVjODgtZTE3OS00NGY3LTllYjAtZTk3MTlhNTA4N2FiL3Jlc291cmNlR3JvdXBzL3NxbGNydWR0ZXN0LTcwMTgvcHJvdmlkZXJzL01pY3Jvc29mdC5TcWwvc2VydmVycy9zcWxjcnVkdGVzdC0xMzUzL2RhdGFiYXNlcy9zcWxjcnVkdGVzdC0zNDI/YXBpLXZlcnNpb249MjAyMC0xMS0wMS1wcmV2aWV3",
=======
      "ResponseBody": "{\r\n  \"sku\": {\r\n    \"name\": \"Standard\",\r\n    \"tier\": \"Standard\",\r\n    \"capacity\": 10\r\n  },\r\n  \"kind\": \"v12.0,user\",\r\n  \"properties\": {\r\n    \"collation\": \"SQL_Latin1_General_CP1_CI_AS\",\r\n    \"maxSizeBytes\": 268435456000,\r\n    \"status\": \"Online\",\r\n    \"databaseId\": \"f92e94e6-6b78-4c1e-bf6c-98f86051c266\",\r\n    \"creationDate\": \"2020-12-29T22:10:16.503Z\",\r\n    \"currentServiceObjectiveName\": \"S0\",\r\n    \"requestedServiceObjectiveName\": \"S0\",\r\n    \"defaultSecondaryLocation\": \"centraluseuap\",\r\n    \"catalogCollation\": \"SQL_Latin1_General_CP1_CI_AS\",\r\n    \"zoneRedundant\": false,\r\n    \"earliestRestoreDate\": \"2020-12-29T22:40:16.503Z\",\r\n    \"readScale\": \"Disabled\",\r\n    \"currentSku\": {\r\n      \"name\": \"Standard\",\r\n      \"tier\": \"Standard\",\r\n      \"capacity\": 10\r\n    },\r\n    \"storageAccountType\": \"GRS\",\r\n    \"maintenanceConfigurationId\": \"/subscriptions/10a238d6-a139-46d0-818d-d091394072b6/providers/Microsoft.Maintenance/publicMaintenanceConfigurations/SQL_Default\"\r\n  },\r\n  \"location\": \"eastus2euap\",\r\n  \"id\": \"/subscriptions/10a238d6-a139-46d0-818d-d091394072b6/resourceGroups/sqlcrudtest-3858/providers/Microsoft.Sql/servers/sqlcrudtest-8409/databases/sqlcrudtest-2103\",\r\n  \"name\": \"sqlcrudtest-2103\",\r\n  \"type\": \"Microsoft.Sql/servers/databases\"\r\n}",
      "StatusCode": 200
    },
    {
      "RequestUri": "/subscriptions/10a238d6-a139-46d0-818d-d091394072b6/resourceGroups/sqlcrudtest-3858/providers/Microsoft.Sql/servers/sqlcrudtest-8409/databases/sqlcrudtest-2103?api-version=2020-08-01-preview",
      "EncodedRequestUri": "L3N1YnNjcmlwdGlvbnMvMTBhMjM4ZDYtYTEzOS00NmQwLTgxOGQtZDA5MTM5NDA3MmI2L3Jlc291cmNlR3JvdXBzL3NxbGNydWR0ZXN0LTM4NTgvcHJvdmlkZXJzL01pY3Jvc29mdC5TcWwvc2VydmVycy9zcWxjcnVkdGVzdC04NDA5L2RhdGFiYXNlcy9zcWxjcnVkdGVzdC0yMTAzP2FwaS12ZXJzaW9uPTIwMjAtMDgtMDEtcHJldmlldw==",
>>>>>>> f7197062
      "RequestMethod": "GET",
      "RequestBody": "",
      "RequestHeaders": {
        "x-ms-client-request-id": [
          "955b9262-597e-428a-9b9e-f82d53d6cf9e"
        ],
        "Accept-Language": [
          "en-US"
        ],
        "User-Agent": [
          "FxVersion/4.6.29321.03",
          "OSName/Windows",
          "OSVersion/Microsoft.Windows.10.0.19042.",
          "Microsoft.Azure.Management.Sql.SqlManagementClient/1.48.0.0"
        ]
      },
      "ResponseHeaders": {
        "Cache-Control": [
          "no-cache"
        ],
        "Pragma": [
          "no-cache"
        ],
        "x-ms-request-id": [
          "e4e3478f-f731-40d6-9144-04957ad52717"
        ],
        "Server": [
          "Microsoft-HTTPAPI/2.0"
        ],
        "x-ms-ratelimit-remaining-subscription-reads": [
          "11981"
        ],
        "x-ms-correlation-request-id": [
          "83df9355-28a1-4987-a4ba-58169feb5099"
        ],
        "x-ms-routing-request-id": [
          "WESTUS2:20201229T221033Z:83df9355-28a1-4987-a4ba-58169feb5099"
        ],
        "Strict-Transport-Security": [
          "max-age=31536000; includeSubDomains"
        ],
        "X-Content-Type-Options": [
          "nosniff"
        ],
        "Date": [
          "Tue, 29 Dec 2020 22:10:33 GMT"
        ],
        "Content-Length": [
          "1046"
        ],
        "Content-Type": [
          "application/json; charset=utf-8"
        ],
        "Expires": [
          "-1"
        ]
      },
<<<<<<< HEAD
      "ResponseBody": "{\r\n  \"sku\": {\r\n    \"name\": \"GP_Gen5\",\r\n    \"tier\": \"GeneralPurpose\",\r\n    \"family\": \"Gen5\",\r\n    \"capacity\": 2\r\n  },\r\n  \"kind\": \"v12.0,user,vcore\",\r\n  \"properties\": {\r\n    \"collation\": \"SQL_Latin1_General_CP1_CI_AS\",\r\n    \"maxSizeBytes\": 34359738368,\r\n    \"status\": \"Online\",\r\n    \"databaseId\": \"1196fec0-2d72-46f2-b83d-3a3ec93b4e23\",\r\n    \"creationDate\": \"2021-02-26T05:36:21.163Z\",\r\n    \"currentServiceObjectiveName\": \"GP_Gen5_2\",\r\n    \"requestedServiceObjectiveName\": \"GP_Gen5_2\",\r\n    \"defaultSecondaryLocation\": \"northeurope\",\r\n    \"catalogCollation\": \"SQL_Latin1_General_CP1_CI_AS\",\r\n    \"zoneRedundant\": false,\r\n    \"licenseType\": \"LicenseIncluded\",\r\n    \"maxLogSizeBytes\": 68719476736,\r\n    \"readScale\": \"Disabled\",\r\n    \"currentSku\": {\r\n      \"name\": \"GP_Gen5\",\r\n      \"tier\": \"GeneralPurpose\",\r\n      \"family\": \"Gen5\",\r\n      \"capacity\": 2\r\n    },\r\n    \"currentBackupStorageRedundancy\": \"Geo\",\r\n    \"requestedBackupStorageRedundancy\": \"Geo\",\r\n    \"maintenanceConfigurationId\": \"/subscriptions/a2118292-1596-401f-aa17-332ff0df38dc/providers/Microsoft.Maintenance/publicMaintenanceConfigurations/SQL_Default\"\r\n  },\r\n  \"location\": \"southeastasia\",\r\n  \"id\": \"/subscriptions/a2118292-1596-401f-aa17-332ff0df38dc/resourceGroups/sqlcrudtest-7018/providers/Microsoft.Sql/servers/sqlcrudtest-1353/databases/sqlcrudtest-342\",\r\n  \"name\": \"sqlcrudtest-342\",\r\n  \"type\": \"Microsoft.Sql/servers/databases\"\r\n}",
      "StatusCode": 200
    },
    {
      "RequestUri": "/subscriptions/a2118292-1596-401f-aa17-332ff0df38dc/resourceGroups/sqlcrudtest-7018/providers/Microsoft.Sql/servers/sqlcrudtest-1353/databases/sqlcrudtest-1674?api-version=2020-11-01-preview",
      "EncodedRequestUri": "L3N1YnNjcmlwdGlvbnMvMDFjNGVjODgtZTE3OS00NGY3LTllYjAtZTk3MTlhNTA4N2FiL3Jlc291cmNlR3JvdXBzL3NxbGNydWR0ZXN0LTcwMTgvcHJvdmlkZXJzL01pY3Jvc29mdC5TcWwvc2VydmVycy9zcWxjcnVkdGVzdC0xMzUzL2RhdGFiYXNlcy9zcWxjcnVkdGVzdC0xNjc0P2FwaS12ZXJzaW9uPTIwMjAtMTEtMDEtcHJldmlldw==",
=======
      "ResponseBody": "{\r\n  \"sku\": {\r\n    \"name\": \"Standard\",\r\n    \"tier\": \"Standard\",\r\n    \"capacity\": 10\r\n  },\r\n  \"kind\": \"v12.0,user\",\r\n  \"properties\": {\r\n    \"collation\": \"SQL_Latin1_General_CP1_CI_AS\",\r\n    \"maxSizeBytes\": 268435456000,\r\n    \"status\": \"Online\",\r\n    \"databaseId\": \"f92e94e6-6b78-4c1e-bf6c-98f86051c266\",\r\n    \"creationDate\": \"2020-12-29T22:10:16.503Z\",\r\n    \"currentServiceObjectiveName\": \"S0\",\r\n    \"requestedServiceObjectiveName\": \"S0\",\r\n    \"defaultSecondaryLocation\": \"centraluseuap\",\r\n    \"catalogCollation\": \"SQL_Latin1_General_CP1_CI_AS\",\r\n    \"zoneRedundant\": false,\r\n    \"earliestRestoreDate\": \"2020-12-29T22:40:16.503Z\",\r\n    \"readScale\": \"Disabled\",\r\n    \"currentSku\": {\r\n      \"name\": \"Standard\",\r\n      \"tier\": \"Standard\",\r\n      \"capacity\": 10\r\n    },\r\n    \"storageAccountType\": \"GRS\",\r\n    \"maintenanceConfigurationId\": \"/subscriptions/10a238d6-a139-46d0-818d-d091394072b6/providers/Microsoft.Maintenance/publicMaintenanceConfigurations/SQL_Default\"\r\n  },\r\n  \"location\": \"eastus2euap\",\r\n  \"id\": \"/subscriptions/10a238d6-a139-46d0-818d-d091394072b6/resourceGroups/sqlcrudtest-3858/providers/Microsoft.Sql/servers/sqlcrudtest-8409/databases/sqlcrudtest-2103\",\r\n  \"name\": \"sqlcrudtest-2103\",\r\n  \"type\": \"Microsoft.Sql/servers/databases\"\r\n}",
      "StatusCode": 200
    },
    {
      "RequestUri": "/subscriptions/10a238d6-a139-46d0-818d-d091394072b6/resourceGroups/sqlcrudtest-3858/providers/Microsoft.Sql/servers/sqlcrudtest-8409/databases/sqlcrudtest-8711?api-version=2020-08-01-preview",
      "EncodedRequestUri": "L3N1YnNjcmlwdGlvbnMvMTBhMjM4ZDYtYTEzOS00NmQwLTgxOGQtZDA5MTM5NDA3MmI2L3Jlc291cmNlR3JvdXBzL3NxbGNydWR0ZXN0LTM4NTgvcHJvdmlkZXJzL01pY3Jvc29mdC5TcWwvc2VydmVycy9zcWxjcnVkdGVzdC04NDA5L2RhdGFiYXNlcy9zcWxjcnVkdGVzdC04NzExP2FwaS12ZXJzaW9uPTIwMjAtMDgtMDEtcHJldmlldw==",
>>>>>>> f7197062
      "RequestMethod": "GET",
      "RequestBody": "",
      "RequestHeaders": {
        "User-Agent": [
          "FxVersion/4.6.29321.03",
          "OSName/Windows",
          "OSVersion/Microsoft.Windows.10.0.19042.",
          "Microsoft.Azure.Management.Sql.SqlManagementClient/1.48.0.0"
        ]
      },
      "ResponseHeaders": {
        "Cache-Control": [
          "no-cache"
        ],
        "Pragma": [
          "no-cache"
        ],
        "x-ms-request-id": [
          "60400128-f93c-4258-a814-7819174a9402"
        ],
        "Server": [
          "Microsoft-HTTPAPI/2.0"
        ],
        "x-ms-ratelimit-remaining-subscription-reads": [
          "11984"
        ],
        "x-ms-correlation-request-id": [
          "76c8e891-aad0-48cd-a2a9-5bdd744b0bcb"
        ],
        "x-ms-routing-request-id": [
          "WESTUS2:20201229T221032Z:76c8e891-aad0-48cd-a2a9-5bdd744b0bcb"
        ],
        "Strict-Transport-Security": [
          "max-age=31536000; includeSubDomains"
        ],
        "X-Content-Type-Options": [
          "nosniff"
        ],
        "Date": [
          "Tue, 29 Dec 2020 22:10:32 GMT"
        ],
        "Content-Length": [
          "1046"
        ],
        "Content-Type": [
          "application/json; charset=utf-8"
        ],
        "Expires": [
          "-1"
        ]
      },
<<<<<<< HEAD
      "ResponseBody": "{\r\n  \"sku\": {\r\n    \"name\": \"GP_Gen5\",\r\n    \"tier\": \"GeneralPurpose\",\r\n    \"family\": \"Gen5\",\r\n    \"capacity\": 2\r\n  },\r\n  \"kind\": \"v12.0,user,vcore\",\r\n  \"properties\": {\r\n    \"collation\": \"SQL_Latin1_General_CP1_CI_AS\",\r\n    \"maxSizeBytes\": 34359738368,\r\n    \"status\": \"Online\",\r\n    \"databaseId\": \"0b29be3c-39f9-4816-b6ff-627de7f245f3\",\r\n    \"creationDate\": \"2021-02-26T05:36:28.027Z\",\r\n    \"currentServiceObjectiveName\": \"GP_Gen5_2\",\r\n    \"requestedServiceObjectiveName\": \"GP_Gen5_2\",\r\n    \"defaultSecondaryLocation\": \"northeurope\",\r\n    \"catalogCollation\": \"SQL_Latin1_General_CP1_CI_AS\",\r\n    \"zoneRedundant\": false,\r\n    \"licenseType\": \"LicenseIncluded\",\r\n    \"maxLogSizeBytes\": 68719476736,\r\n    \"readScale\": \"Disabled\",\r\n    \"currentSku\": {\r\n      \"name\": \"GP_Gen5\",\r\n      \"tier\": \"GeneralPurpose\",\r\n      \"family\": \"Gen5\",\r\n      \"capacity\": 2\r\n    },\r\n    \"currentBackupStorageRedundancy\": \"Geo\",\r\n    \"requestedBackupStorageRedundancy\": \"Geo\",\r\n    \"maintenanceConfigurationId\": \"/subscriptions/a2118292-1596-401f-aa17-332ff0df38dc/providers/Microsoft.Maintenance/publicMaintenanceConfigurations/SQL_Default\"\r\n  },\r\n  \"location\": \"southeastasia\",\r\n  \"id\": \"/subscriptions/a2118292-1596-401f-aa17-332ff0df38dc/resourceGroups/sqlcrudtest-7018/providers/Microsoft.Sql/servers/sqlcrudtest-1353/databases/sqlcrudtest-1674\",\r\n  \"name\": \"sqlcrudtest-1674\",\r\n  \"type\": \"Microsoft.Sql/servers/databases\"\r\n}",
      "StatusCode": 200
    },
    {
      "RequestUri": "/subscriptions/a2118292-1596-401f-aa17-332ff0df38dc/resourceGroups/sqlcrudtest-7018/providers/Microsoft.Sql/servers/sqlcrudtest-1353/databases/sqlcrudtest-1674?api-version=2020-11-01-preview",
      "EncodedRequestUri": "L3N1YnNjcmlwdGlvbnMvMDFjNGVjODgtZTE3OS00NGY3LTllYjAtZTk3MTlhNTA4N2FiL3Jlc291cmNlR3JvdXBzL3NxbGNydWR0ZXN0LTcwMTgvcHJvdmlkZXJzL01pY3Jvc29mdC5TcWwvc2VydmVycy9zcWxjcnVkdGVzdC0xMzUzL2RhdGFiYXNlcy9zcWxjcnVkdGVzdC0xNjc0P2FwaS12ZXJzaW9uPTIwMjAtMTEtMDEtcHJldmlldw==",
=======
      "ResponseBody": "{\r\n  \"sku\": {\r\n    \"name\": \"Standard\",\r\n    \"tier\": \"Standard\",\r\n    \"capacity\": 10\r\n  },\r\n  \"kind\": \"v12.0,user\",\r\n  \"properties\": {\r\n    \"collation\": \"SQL_Latin1_General_CP1_CI_AS\",\r\n    \"maxSizeBytes\": 268435456000,\r\n    \"status\": \"Online\",\r\n    \"databaseId\": \"596ef971-745a-4001-8a9c-3bdf69f0ca31\",\r\n    \"creationDate\": \"2020-12-29T22:10:18.313Z\",\r\n    \"currentServiceObjectiveName\": \"S0\",\r\n    \"requestedServiceObjectiveName\": \"S0\",\r\n    \"defaultSecondaryLocation\": \"centraluseuap\",\r\n    \"catalogCollation\": \"SQL_Latin1_General_CP1_CI_AS\",\r\n    \"zoneRedundant\": false,\r\n    \"earliestRestoreDate\": \"2020-12-29T22:40:18.313Z\",\r\n    \"readScale\": \"Disabled\",\r\n    \"currentSku\": {\r\n      \"name\": \"Standard\",\r\n      \"tier\": \"Standard\",\r\n      \"capacity\": 10\r\n    },\r\n    \"storageAccountType\": \"GRS\",\r\n    \"maintenanceConfigurationId\": \"/subscriptions/10a238d6-a139-46d0-818d-d091394072b6/providers/Microsoft.Maintenance/publicMaintenanceConfigurations/SQL_Default\"\r\n  },\r\n  \"location\": \"eastus2euap\",\r\n  \"id\": \"/subscriptions/10a238d6-a139-46d0-818d-d091394072b6/resourceGroups/sqlcrudtest-3858/providers/Microsoft.Sql/servers/sqlcrudtest-8409/databases/sqlcrudtest-8711\",\r\n  \"name\": \"sqlcrudtest-8711\",\r\n  \"type\": \"Microsoft.Sql/servers/databases\"\r\n}",
      "StatusCode": 200
    },
    {
      "RequestUri": "/subscriptions/10a238d6-a139-46d0-818d-d091394072b6/resourceGroups/sqlcrudtest-3858/providers/Microsoft.Sql/servers/sqlcrudtest-8409/databases/sqlcrudtest-8711?api-version=2020-08-01-preview",
      "EncodedRequestUri": "L3N1YnNjcmlwdGlvbnMvMTBhMjM4ZDYtYTEzOS00NmQwLTgxOGQtZDA5MTM5NDA3MmI2L3Jlc291cmNlR3JvdXBzL3NxbGNydWR0ZXN0LTM4NTgvcHJvdmlkZXJzL01pY3Jvc29mdC5TcWwvc2VydmVycy9zcWxjcnVkdGVzdC04NDA5L2RhdGFiYXNlcy9zcWxjcnVkdGVzdC04NzExP2FwaS12ZXJzaW9uPTIwMjAtMDgtMDEtcHJldmlldw==",
>>>>>>> f7197062
      "RequestMethod": "GET",
      "RequestBody": "",
      "RequestHeaders": {
        "x-ms-client-request-id": [
          "d46db754-f3e4-452c-915e-b4ba9d26aa41"
        ],
        "Accept-Language": [
          "en-US"
        ],
        "User-Agent": [
          "FxVersion/4.6.29321.03",
          "OSName/Windows",
          "OSVersion/Microsoft.Windows.10.0.19042.",
          "Microsoft.Azure.Management.Sql.SqlManagementClient/1.48.0.0"
        ]
      },
      "ResponseHeaders": {
        "Cache-Control": [
          "no-cache"
        ],
        "Pragma": [
          "no-cache"
        ],
        "x-ms-request-id": [
          "f5c70fb2-af30-4dbb-ab32-88d97ded1807"
        ],
        "Server": [
          "Microsoft-HTTPAPI/2.0"
        ],
        "x-ms-ratelimit-remaining-subscription-reads": [
          "11978"
        ],
        "x-ms-correlation-request-id": [
          "7dd93fb2-16bc-4767-8769-c2f39104f27b"
        ],
        "x-ms-routing-request-id": [
          "WESTUS2:20201229T221033Z:7dd93fb2-16bc-4767-8769-c2f39104f27b"
        ],
        "Strict-Transport-Security": [
          "max-age=31536000; includeSubDomains"
        ],
        "X-Content-Type-Options": [
          "nosniff"
        ],
        "Date": [
          "Tue, 29 Dec 2020 22:10:33 GMT"
        ],
        "Content-Length": [
          "1046"
        ],
        "Content-Type": [
          "application/json; charset=utf-8"
        ],
        "Expires": [
          "-1"
        ]
      },
<<<<<<< HEAD
      "ResponseBody": "{\r\n  \"sku\": {\r\n    \"name\": \"GP_Gen5\",\r\n    \"tier\": \"GeneralPurpose\",\r\n    \"family\": \"Gen5\",\r\n    \"capacity\": 2\r\n  },\r\n  \"kind\": \"v12.0,user,vcore\",\r\n  \"properties\": {\r\n    \"collation\": \"SQL_Latin1_General_CP1_CI_AS\",\r\n    \"maxSizeBytes\": 34359738368,\r\n    \"status\": \"Online\",\r\n    \"databaseId\": \"0b29be3c-39f9-4816-b6ff-627de7f245f3\",\r\n    \"creationDate\": \"2021-02-26T05:36:28.027Z\",\r\n    \"currentServiceObjectiveName\": \"GP_Gen5_2\",\r\n    \"requestedServiceObjectiveName\": \"GP_Gen5_2\",\r\n    \"defaultSecondaryLocation\": \"northeurope\",\r\n    \"catalogCollation\": \"SQL_Latin1_General_CP1_CI_AS\",\r\n    \"zoneRedundant\": false,\r\n    \"licenseType\": \"LicenseIncluded\",\r\n    \"maxLogSizeBytes\": 68719476736,\r\n    \"readScale\": \"Disabled\",\r\n    \"currentSku\": {\r\n      \"name\": \"GP_Gen5\",\r\n      \"tier\": \"GeneralPurpose\",\r\n      \"family\": \"Gen5\",\r\n      \"capacity\": 2\r\n    },\r\n    \"currentBackupStorageRedundancy\": \"Geo\",\r\n    \"requestedBackupStorageRedundancy\": \"Geo\",\r\n    \"maintenanceConfigurationId\": \"/subscriptions/a2118292-1596-401f-aa17-332ff0df38dc/providers/Microsoft.Maintenance/publicMaintenanceConfigurations/SQL_Default\"\r\n  },\r\n  \"location\": \"southeastasia\",\r\n  \"id\": \"/subscriptions/a2118292-1596-401f-aa17-332ff0df38dc/resourceGroups/sqlcrudtest-7018/providers/Microsoft.Sql/servers/sqlcrudtest-1353/databases/sqlcrudtest-1674\",\r\n  \"name\": \"sqlcrudtest-1674\",\r\n  \"type\": \"Microsoft.Sql/servers/databases\"\r\n}",
      "StatusCode": 200
    },
    {
      "RequestUri": "/subscriptions/a2118292-1596-401f-aa17-332ff0df38dc/resourceGroups/sqlcrudtest-7018/providers/Microsoft.Sql/servers/sqlcrudtest-1353/databases/sqlcrudtest-2527?api-version=2020-11-01-preview",
      "EncodedRequestUri": "L3N1YnNjcmlwdGlvbnMvMDFjNGVjODgtZTE3OS00NGY3LTllYjAtZTk3MTlhNTA4N2FiL3Jlc291cmNlR3JvdXBzL3NxbGNydWR0ZXN0LTcwMTgvcHJvdmlkZXJzL01pY3Jvc29mdC5TcWwvc2VydmVycy9zcWxjcnVkdGVzdC0xMzUzL2RhdGFiYXNlcy9zcWxjcnVkdGVzdC0yNTI3P2FwaS12ZXJzaW9uPTIwMjAtMTEtMDEtcHJldmlldw==",
=======
      "ResponseBody": "{\r\n  \"sku\": {\r\n    \"name\": \"Standard\",\r\n    \"tier\": \"Standard\",\r\n    \"capacity\": 10\r\n  },\r\n  \"kind\": \"v12.0,user\",\r\n  \"properties\": {\r\n    \"collation\": \"SQL_Latin1_General_CP1_CI_AS\",\r\n    \"maxSizeBytes\": 268435456000,\r\n    \"status\": \"Online\",\r\n    \"databaseId\": \"596ef971-745a-4001-8a9c-3bdf69f0ca31\",\r\n    \"creationDate\": \"2020-12-29T22:10:18.313Z\",\r\n    \"currentServiceObjectiveName\": \"S0\",\r\n    \"requestedServiceObjectiveName\": \"S0\",\r\n    \"defaultSecondaryLocation\": \"centraluseuap\",\r\n    \"catalogCollation\": \"SQL_Latin1_General_CP1_CI_AS\",\r\n    \"zoneRedundant\": false,\r\n    \"earliestRestoreDate\": \"2020-12-29T22:40:18.313Z\",\r\n    \"readScale\": \"Disabled\",\r\n    \"currentSku\": {\r\n      \"name\": \"Standard\",\r\n      \"tier\": \"Standard\",\r\n      \"capacity\": 10\r\n    },\r\n    \"storageAccountType\": \"GRS\",\r\n    \"maintenanceConfigurationId\": \"/subscriptions/10a238d6-a139-46d0-818d-d091394072b6/providers/Microsoft.Maintenance/publicMaintenanceConfigurations/SQL_Default\"\r\n  },\r\n  \"location\": \"eastus2euap\",\r\n  \"id\": \"/subscriptions/10a238d6-a139-46d0-818d-d091394072b6/resourceGroups/sqlcrudtest-3858/providers/Microsoft.Sql/servers/sqlcrudtest-8409/databases/sqlcrudtest-8711\",\r\n  \"name\": \"sqlcrudtest-8711\",\r\n  \"type\": \"Microsoft.Sql/servers/databases\"\r\n}",
      "StatusCode": 200
    },
    {
      "RequestUri": "/subscriptions/10a238d6-a139-46d0-818d-d091394072b6/resourceGroups/sqlcrudtest-3858/providers/Microsoft.Sql/servers/sqlcrudtest-8409/databases/sqlcrudtest-7457?api-version=2020-08-01-preview",
      "EncodedRequestUri": "L3N1YnNjcmlwdGlvbnMvMTBhMjM4ZDYtYTEzOS00NmQwLTgxOGQtZDA5MTM5NDA3MmI2L3Jlc291cmNlR3JvdXBzL3NxbGNydWR0ZXN0LTM4NTgvcHJvdmlkZXJzL01pY3Jvc29mdC5TcWwvc2VydmVycy9zcWxjcnVkdGVzdC04NDA5L2RhdGFiYXNlcy9zcWxjcnVkdGVzdC03NDU3P2FwaS12ZXJzaW9uPTIwMjAtMDgtMDEtcHJldmlldw==",
>>>>>>> f7197062
      "RequestMethod": "GET",
      "RequestBody": "",
      "RequestHeaders": {
        "User-Agent": [
          "FxVersion/4.6.29321.03",
          "OSName/Windows",
          "OSVersion/Microsoft.Windows.10.0.19042.",
          "Microsoft.Azure.Management.Sql.SqlManagementClient/1.48.0.0"
        ]
      },
      "ResponseHeaders": {
        "Cache-Control": [
          "no-cache"
        ],
        "Pragma": [
          "no-cache"
        ],
        "x-ms-request-id": [
          "de3389be-5441-4560-b386-f0c3e84483fc"
        ],
        "Server": [
          "Microsoft-HTTPAPI/2.0"
        ],
        "x-ms-ratelimit-remaining-subscription-reads": [
          "11982"
        ],
        "x-ms-correlation-request-id": [
          "51464d3d-6791-47dd-aee5-faa36982ab31"
        ],
        "x-ms-routing-request-id": [
          "WESTUS2:20201229T221033Z:51464d3d-6791-47dd-aee5-faa36982ab31"
        ],
        "Strict-Transport-Security": [
          "max-age=31536000; includeSubDomains"
        ],
        "X-Content-Type-Options": [
          "nosniff"
        ],
        "Date": [
          "Tue, 29 Dec 2020 22:10:33 GMT"
        ],
        "Content-Length": [
          "1044"
        ],
        "Content-Type": [
          "application/json; charset=utf-8"
        ],
        "Expires": [
          "-1"
        ]
      },
<<<<<<< HEAD
      "ResponseBody": "{\r\n  \"sku\": {\r\n    \"name\": \"GP_Gen5\",\r\n    \"tier\": \"GeneralPurpose\",\r\n    \"family\": \"Gen5\",\r\n    \"capacity\": 2\r\n  },\r\n  \"kind\": \"v12.0,user,vcore\",\r\n  \"properties\": {\r\n    \"collation\": \"SQL_Latin1_General_CP1_CI_AS\",\r\n    \"maxSizeBytes\": 34359738368,\r\n    \"status\": \"Online\",\r\n    \"databaseId\": \"9042808e-7dc3-4d2f-94cf-c15b1e411cc2\",\r\n    \"creationDate\": \"2021-02-26T05:36:30.477Z\",\r\n    \"currentServiceObjectiveName\": \"GP_Gen5_2\",\r\n    \"requestedServiceObjectiveName\": \"GP_Gen5_2\",\r\n    \"defaultSecondaryLocation\": \"northeurope\",\r\n    \"catalogCollation\": \"SQL_Latin1_General_CP1_CI_AS\",\r\n    \"zoneRedundant\": false,\r\n    \"licenseType\": \"LicenseIncluded\",\r\n    \"maxLogSizeBytes\": 68719476736,\r\n    \"readScale\": \"Disabled\",\r\n    \"currentSku\": {\r\n      \"name\": \"GP_Gen5\",\r\n      \"tier\": \"GeneralPurpose\",\r\n      \"family\": \"Gen5\",\r\n      \"capacity\": 2\r\n    },\r\n    \"currentBackupStorageRedundancy\": \"Geo\",\r\n    \"requestedBackupStorageRedundancy\": \"Geo\",\r\n    \"maintenanceConfigurationId\": \"/subscriptions/a2118292-1596-401f-aa17-332ff0df38dc/providers/Microsoft.Maintenance/publicMaintenanceConfigurations/SQL_Default\"\r\n  },\r\n  \"location\": \"southeastasia\",\r\n  \"id\": \"/subscriptions/a2118292-1596-401f-aa17-332ff0df38dc/resourceGroups/sqlcrudtest-7018/providers/Microsoft.Sql/servers/sqlcrudtest-1353/databases/sqlcrudtest-2527\",\r\n  \"name\": \"sqlcrudtest-2527\",\r\n  \"type\": \"Microsoft.Sql/servers/databases\"\r\n}",
      "StatusCode": 200
    },
    {
      "RequestUri": "/subscriptions/a2118292-1596-401f-aa17-332ff0df38dc/resourceGroups/sqlcrudtest-7018/providers/Microsoft.Sql/servers/sqlcrudtest-1353/databases/sqlcrudtest-2527?api-version=2020-11-01-preview",
      "EncodedRequestUri": "L3N1YnNjcmlwdGlvbnMvMDFjNGVjODgtZTE3OS00NGY3LTllYjAtZTk3MTlhNTA4N2FiL3Jlc291cmNlR3JvdXBzL3NxbGNydWR0ZXN0LTcwMTgvcHJvdmlkZXJzL01pY3Jvc29mdC5TcWwvc2VydmVycy9zcWxjcnVkdGVzdC0xMzUzL2RhdGFiYXNlcy9zcWxjcnVkdGVzdC0yNTI3P2FwaS12ZXJzaW9uPTIwMjAtMTEtMDEtcHJldmlldw==",
=======
      "ResponseBody": "{\r\n  \"sku\": {\r\n    \"name\": \"Standard\",\r\n    \"tier\": \"Standard\",\r\n    \"capacity\": 10\r\n  },\r\n  \"kind\": \"v12.0,user\",\r\n  \"properties\": {\r\n    \"collation\": \"SQL_Latin1_General_CP1_CI_AS\",\r\n    \"maxSizeBytes\": 268435456000,\r\n    \"status\": \"Online\",\r\n    \"databaseId\": \"bd1855a5-dbf2-48a6-a787-ecbc890437d2\",\r\n    \"creationDate\": \"2020-12-29T22:10:18.96Z\",\r\n    \"currentServiceObjectiveName\": \"S0\",\r\n    \"requestedServiceObjectiveName\": \"S0\",\r\n    \"defaultSecondaryLocation\": \"centraluseuap\",\r\n    \"catalogCollation\": \"SQL_Latin1_General_CP1_CI_AS\",\r\n    \"zoneRedundant\": false,\r\n    \"earliestRestoreDate\": \"2020-12-29T22:40:18.96Z\",\r\n    \"readScale\": \"Disabled\",\r\n    \"currentSku\": {\r\n      \"name\": \"Standard\",\r\n      \"tier\": \"Standard\",\r\n      \"capacity\": 10\r\n    },\r\n    \"storageAccountType\": \"GRS\",\r\n    \"maintenanceConfigurationId\": \"/subscriptions/10a238d6-a139-46d0-818d-d091394072b6/providers/Microsoft.Maintenance/publicMaintenanceConfigurations/SQL_Default\"\r\n  },\r\n  \"location\": \"eastus2euap\",\r\n  \"id\": \"/subscriptions/10a238d6-a139-46d0-818d-d091394072b6/resourceGroups/sqlcrudtest-3858/providers/Microsoft.Sql/servers/sqlcrudtest-8409/databases/sqlcrudtest-7457\",\r\n  \"name\": \"sqlcrudtest-7457\",\r\n  \"type\": \"Microsoft.Sql/servers/databases\"\r\n}",
      "StatusCode": 200
    },
    {
      "RequestUri": "/subscriptions/10a238d6-a139-46d0-818d-d091394072b6/resourceGroups/sqlcrudtest-3858/providers/Microsoft.Sql/servers/sqlcrudtest-8409/databases/sqlcrudtest-7457?api-version=2020-08-01-preview",
      "EncodedRequestUri": "L3N1YnNjcmlwdGlvbnMvMTBhMjM4ZDYtYTEzOS00NmQwLTgxOGQtZDA5MTM5NDA3MmI2L3Jlc291cmNlR3JvdXBzL3NxbGNydWR0ZXN0LTM4NTgvcHJvdmlkZXJzL01pY3Jvc29mdC5TcWwvc2VydmVycy9zcWxjcnVkdGVzdC04NDA5L2RhdGFiYXNlcy9zcWxjcnVkdGVzdC03NDU3P2FwaS12ZXJzaW9uPTIwMjAtMDgtMDEtcHJldmlldw==",
>>>>>>> f7197062
      "RequestMethod": "GET",
      "RequestBody": "",
      "RequestHeaders": {
        "x-ms-client-request-id": [
          "84417029-7666-4eca-8fbf-1ac5bc1f1543"
        ],
        "Accept-Language": [
          "en-US"
        ],
        "User-Agent": [
          "FxVersion/4.6.29321.03",
          "OSName/Windows",
          "OSVersion/Microsoft.Windows.10.0.19042.",
          "Microsoft.Azure.Management.Sql.SqlManagementClient/1.48.0.0"
        ]
      },
      "ResponseHeaders": {
        "Cache-Control": [
          "no-cache"
        ],
        "Pragma": [
          "no-cache"
        ],
        "x-ms-request-id": [
          "6cb4e930-67b9-4953-8ee6-c9453ac861b6"
        ],
        "Server": [
          "Microsoft-HTTPAPI/2.0"
        ],
        "x-ms-ratelimit-remaining-subscription-reads": [
          "11980"
        ],
        "x-ms-correlation-request-id": [
          "bd607c5e-cb78-4532-9f9e-882b3e6e8707"
        ],
        "x-ms-routing-request-id": [
          "WESTUS2:20201229T221033Z:bd607c5e-cb78-4532-9f9e-882b3e6e8707"
        ],
        "Strict-Transport-Security": [
          "max-age=31536000; includeSubDomains"
        ],
        "X-Content-Type-Options": [
          "nosniff"
        ],
        "Date": [
          "Tue, 29 Dec 2020 22:10:33 GMT"
        ],
        "Content-Length": [
          "1044"
        ],
        "Content-Type": [
          "application/json; charset=utf-8"
        ],
        "Expires": [
          "-1"
        ]
      },
<<<<<<< HEAD
      "ResponseBody": "{\r\n  \"sku\": {\r\n    \"name\": \"GP_Gen5\",\r\n    \"tier\": \"GeneralPurpose\",\r\n    \"family\": \"Gen5\",\r\n    \"capacity\": 2\r\n  },\r\n  \"kind\": \"v12.0,user,vcore\",\r\n  \"properties\": {\r\n    \"collation\": \"SQL_Latin1_General_CP1_CI_AS\",\r\n    \"maxSizeBytes\": 34359738368,\r\n    \"status\": \"Online\",\r\n    \"databaseId\": \"9042808e-7dc3-4d2f-94cf-c15b1e411cc2\",\r\n    \"creationDate\": \"2021-02-26T05:36:30.477Z\",\r\n    \"currentServiceObjectiveName\": \"GP_Gen5_2\",\r\n    \"requestedServiceObjectiveName\": \"GP_Gen5_2\",\r\n    \"defaultSecondaryLocation\": \"northeurope\",\r\n    \"catalogCollation\": \"SQL_Latin1_General_CP1_CI_AS\",\r\n    \"zoneRedundant\": false,\r\n    \"licenseType\": \"LicenseIncluded\",\r\n    \"maxLogSizeBytes\": 68719476736,\r\n    \"readScale\": \"Disabled\",\r\n    \"currentSku\": {\r\n      \"name\": \"GP_Gen5\",\r\n      \"tier\": \"GeneralPurpose\",\r\n      \"family\": \"Gen5\",\r\n      \"capacity\": 2\r\n    },\r\n    \"currentBackupStorageRedundancy\": \"Geo\",\r\n    \"requestedBackupStorageRedundancy\": \"Geo\",\r\n    \"maintenanceConfigurationId\": \"/subscriptions/a2118292-1596-401f-aa17-332ff0df38dc/providers/Microsoft.Maintenance/publicMaintenanceConfigurations/SQL_Default\"\r\n  },\r\n  \"location\": \"southeastasia\",\r\n  \"id\": \"/subscriptions/a2118292-1596-401f-aa17-332ff0df38dc/resourceGroups/sqlcrudtest-7018/providers/Microsoft.Sql/servers/sqlcrudtest-1353/databases/sqlcrudtest-2527\",\r\n  \"name\": \"sqlcrudtest-2527\",\r\n  \"type\": \"Microsoft.Sql/servers/databases\"\r\n}",
      "StatusCode": 200
    },
    {
      "RequestUri": "/subscriptions/a2118292-1596-401f-aa17-332ff0df38dc/resourceGroups/sqlcrudtest-7018/providers/Microsoft.Sql/servers/sqlcrudtest-1353/databases?api-version=2020-11-01-preview",
      "EncodedRequestUri": "L3N1YnNjcmlwdGlvbnMvMDFjNGVjODgtZTE3OS00NGY3LTllYjAtZTk3MTlhNTA4N2FiL3Jlc291cmNlR3JvdXBzL3NxbGNydWR0ZXN0LTcwMTgvcHJvdmlkZXJzL01pY3Jvc29mdC5TcWwvc2VydmVycy9zcWxjcnVkdGVzdC0xMzUzL2RhdGFiYXNlcz9hcGktdmVyc2lvbj0yMDIwLTExLTAxLXByZXZpZXc=",
=======
      "ResponseBody": "{\r\n  \"sku\": {\r\n    \"name\": \"Standard\",\r\n    \"tier\": \"Standard\",\r\n    \"capacity\": 10\r\n  },\r\n  \"kind\": \"v12.0,user\",\r\n  \"properties\": {\r\n    \"collation\": \"SQL_Latin1_General_CP1_CI_AS\",\r\n    \"maxSizeBytes\": 268435456000,\r\n    \"status\": \"Online\",\r\n    \"databaseId\": \"bd1855a5-dbf2-48a6-a787-ecbc890437d2\",\r\n    \"creationDate\": \"2020-12-29T22:10:18.96Z\",\r\n    \"currentServiceObjectiveName\": \"S0\",\r\n    \"requestedServiceObjectiveName\": \"S0\",\r\n    \"defaultSecondaryLocation\": \"centraluseuap\",\r\n    \"catalogCollation\": \"SQL_Latin1_General_CP1_CI_AS\",\r\n    \"zoneRedundant\": false,\r\n    \"earliestRestoreDate\": \"2020-12-29T22:40:18.96Z\",\r\n    \"readScale\": \"Disabled\",\r\n    \"currentSku\": {\r\n      \"name\": \"Standard\",\r\n      \"tier\": \"Standard\",\r\n      \"capacity\": 10\r\n    },\r\n    \"storageAccountType\": \"GRS\",\r\n    \"maintenanceConfigurationId\": \"/subscriptions/10a238d6-a139-46d0-818d-d091394072b6/providers/Microsoft.Maintenance/publicMaintenanceConfigurations/SQL_Default\"\r\n  },\r\n  \"location\": \"eastus2euap\",\r\n  \"id\": \"/subscriptions/10a238d6-a139-46d0-818d-d091394072b6/resourceGroups/sqlcrudtest-3858/providers/Microsoft.Sql/servers/sqlcrudtest-8409/databases/sqlcrudtest-7457\",\r\n  \"name\": \"sqlcrudtest-7457\",\r\n  \"type\": \"Microsoft.Sql/servers/databases\"\r\n}",
      "StatusCode": 200
    },
    {
      "RequestUri": "/subscriptions/10a238d6-a139-46d0-818d-d091394072b6/resourceGroups/sqlcrudtest-3858/providers/Microsoft.Sql/servers/sqlcrudtest-8409/databases?api-version=2020-08-01-preview",
      "EncodedRequestUri": "L3N1YnNjcmlwdGlvbnMvMTBhMjM4ZDYtYTEzOS00NmQwLTgxOGQtZDA5MTM5NDA3MmI2L3Jlc291cmNlR3JvdXBzL3NxbGNydWR0ZXN0LTM4NTgvcHJvdmlkZXJzL01pY3Jvc29mdC5TcWwvc2VydmVycy9zcWxjcnVkdGVzdC04NDA5L2RhdGFiYXNlcz9hcGktdmVyc2lvbj0yMDIwLTA4LTAxLXByZXZpZXc=",
>>>>>>> f7197062
      "RequestMethod": "GET",
      "RequestBody": "",
      "RequestHeaders": {
        "x-ms-client-request-id": [
          "4c92fa02-adc9-4f27-8e35-d2ae86494957"
        ],
        "Accept-Language": [
          "en-US"
        ],
        "User-Agent": [
          "FxVersion/4.6.29321.03",
          "OSName/Windows",
          "OSVersion/Microsoft.Windows.10.0.19042.",
          "Microsoft.Azure.Management.Sql.SqlManagementClient/1.48.0.0"
        ]
      },
      "ResponseHeaders": {
        "Cache-Control": [
          "no-cache"
        ],
        "Pragma": [
          "no-cache"
        ],
        "x-ms-request-id": [
          "8cbe2e75-d102-4824-abc0-2e24b4087afb"
        ],
        "Server": [
          "Microsoft-HTTPAPI/2.0"
        ],
        "x-ms-ratelimit-remaining-subscription-reads": [
          "11977"
        ],
        "x-ms-correlation-request-id": [
          "b90ad4c1-e5c7-471f-9b03-798794d3a095"
        ],
        "x-ms-routing-request-id": [
          "WESTUS2:20201229T221033Z:b90ad4c1-e5c7-471f-9b03-798794d3a095"
        ],
        "Strict-Transport-Security": [
          "max-age=31536000; includeSubDomains"
        ],
        "X-Content-Type-Options": [
          "nosniff"
        ],
        "Date": [
          "Tue, 29 Dec 2020 22:10:33 GMT"
        ],
        "Content-Length": [
          "5321"
        ],
        "Content-Type": [
          "application/json; charset=utf-8"
        ],
        "Expires": [
          "-1"
        ]
      },
<<<<<<< HEAD
      "ResponseBody": "{\r\n  \"value\": [\r\n    {\r\n      \"sku\": {\r\n        \"name\": \"System\",\r\n        \"tier\": \"System\",\r\n        \"capacity\": 0\r\n      },\r\n      \"kind\": \"v12.0,system\",\r\n      \"managedBy\": \"/subscriptions/a2118292-1596-401f-aa17-332ff0df38dc/resourceGroups/sqlcrudtest-7018/providers/Microsoft.Sql/servers/sqlcrudtest-1353\",\r\n      \"properties\": {\r\n        \"collation\": \"SQL_Latin1_General_CP1_CI_AS\",\r\n        \"maxSizeBytes\": 32212254720,\r\n        \"status\": \"Online\",\r\n        \"databaseId\": \"6abf82c1-a4af-4122-8239-aa44457cbff6\",\r\n        \"creationDate\": \"2021-02-26T05:35:31.113Z\",\r\n        \"currentServiceObjectiveName\": \"System2\",\r\n        \"requestedServiceObjectiveName\": \"System2\",\r\n        \"defaultSecondaryLocation\": \"northeurope\",\r\n        \"catalogCollation\": \"SQL_Latin1_General_CP1_CI_AS\",\r\n        \"zoneRedundant\": false,\r\n        \"readScale\": \"Disabled\",\r\n        \"currentSku\": {\r\n          \"name\": \"System\",\r\n          \"tier\": \"System\",\r\n          \"capacity\": 0\r\n        },\r\n        \"currentBackupStorageRedundancy\": \"Local\",\r\n        \"requestedBackupStorageRedundancy\": \"Local\",\r\n        \"maintenanceConfigurationId\": \"/subscriptions/a2118292-1596-401f-aa17-332ff0df38dc/providers/Microsoft.Maintenance/publicMaintenanceConfigurations/SQL_Default\"\r\n      },\r\n      \"location\": \"southeastasia\",\r\n      \"id\": \"/subscriptions/a2118292-1596-401f-aa17-332ff0df38dc/resourceGroups/sqlcrudtest-7018/providers/Microsoft.Sql/servers/sqlcrudtest-1353/databases/master\",\r\n      \"name\": \"master\",\r\n      \"type\": \"Microsoft.Sql/servers/databases\"\r\n    },\r\n    {\r\n      \"sku\": {\r\n        \"name\": \"GP_Gen5\",\r\n        \"tier\": \"GeneralPurpose\",\r\n        \"family\": \"Gen5\",\r\n        \"capacity\": 2\r\n      },\r\n      \"kind\": \"v12.0,user,vcore\",\r\n      \"properties\": {\r\n        \"collation\": \"SQL_Latin1_General_CP1_CI_AS\",\r\n        \"maxSizeBytes\": 34359738368,\r\n        \"status\": \"Online\",\r\n        \"databaseId\": \"0b29be3c-39f9-4816-b6ff-627de7f245f3\",\r\n        \"creationDate\": \"2021-02-26T05:36:28.027Z\",\r\n        \"currentServiceObjectiveName\": \"GP_Gen5_2\",\r\n        \"requestedServiceObjectiveName\": \"GP_Gen5_2\",\r\n        \"defaultSecondaryLocation\": \"northeurope\",\r\n        \"catalogCollation\": \"SQL_Latin1_General_CP1_CI_AS\",\r\n        \"zoneRedundant\": false,\r\n        \"licenseType\": \"LicenseIncluded\",\r\n        \"maxLogSizeBytes\": 68719476736,\r\n        \"readScale\": \"Disabled\",\r\n        \"currentSku\": {\r\n          \"name\": \"GP_Gen5\",\r\n          \"tier\": \"GeneralPurpose\",\r\n          \"family\": \"Gen5\",\r\n          \"capacity\": 2\r\n        },\r\n        \"currentBackupStorageRedundancy\": \"Geo\",\r\n        \"requestedBackupStorageRedundancy\": \"Geo\",\r\n        \"maintenanceConfigurationId\": \"/subscriptions/a2118292-1596-401f-aa17-332ff0df38dc/providers/Microsoft.Maintenance/publicMaintenanceConfigurations/SQL_Default\"\r\n      },\r\n      \"location\": \"southeastasia\",\r\n      \"id\": \"/subscriptions/a2118292-1596-401f-aa17-332ff0df38dc/resourceGroups/sqlcrudtest-7018/providers/Microsoft.Sql/servers/sqlcrudtest-1353/databases/sqlcrudtest-1674\",\r\n      \"name\": \"sqlcrudtest-1674\",\r\n      \"type\": \"Microsoft.Sql/servers/databases\"\r\n    },\r\n    {\r\n      \"sku\": {\r\n        \"name\": \"GP_Gen5\",\r\n        \"tier\": \"GeneralPurpose\",\r\n        \"family\": \"Gen5\",\r\n        \"capacity\": 2\r\n      },\r\n      \"kind\": \"v12.0,user,vcore\",\r\n      \"properties\": {\r\n        \"collation\": \"SQL_Latin1_General_CP1_CI_AS\",\r\n        \"maxSizeBytes\": 34359738368,\r\n        \"status\": \"Online\",\r\n        \"databaseId\": \"9042808e-7dc3-4d2f-94cf-c15b1e411cc2\",\r\n        \"creationDate\": \"2021-02-26T05:36:30.477Z\",\r\n        \"currentServiceObjectiveName\": \"GP_Gen5_2\",\r\n        \"requestedServiceObjectiveName\": \"GP_Gen5_2\",\r\n        \"defaultSecondaryLocation\": \"northeurope\",\r\n        \"catalogCollation\": \"SQL_Latin1_General_CP1_CI_AS\",\r\n        \"zoneRedundant\": false,\r\n        \"licenseType\": \"LicenseIncluded\",\r\n        \"maxLogSizeBytes\": 68719476736,\r\n        \"readScale\": \"Disabled\",\r\n        \"currentSku\": {\r\n          \"name\": \"GP_Gen5\",\r\n          \"tier\": \"GeneralPurpose\",\r\n          \"family\": \"Gen5\",\r\n          \"capacity\": 2\r\n        },\r\n        \"currentBackupStorageRedundancy\": \"Geo\",\r\n        \"requestedBackupStorageRedundancy\": \"Geo\",\r\n        \"maintenanceConfigurationId\": \"/subscriptions/a2118292-1596-401f-aa17-332ff0df38dc/providers/Microsoft.Maintenance/publicMaintenanceConfigurations/SQL_Default\"\r\n      },\r\n      \"location\": \"southeastasia\",\r\n      \"id\": \"/subscriptions/a2118292-1596-401f-aa17-332ff0df38dc/resourceGroups/sqlcrudtest-7018/providers/Microsoft.Sql/servers/sqlcrudtest-1353/databases/sqlcrudtest-2527\",\r\n      \"name\": \"sqlcrudtest-2527\",\r\n      \"type\": \"Microsoft.Sql/servers/databases\"\r\n    },\r\n    {\r\n      \"sku\": {\r\n        \"name\": \"GP_Gen5\",\r\n        \"tier\": \"GeneralPurpose\",\r\n        \"family\": \"Gen5\",\r\n        \"capacity\": 2\r\n      },\r\n      \"kind\": \"v12.0,user,vcore\",\r\n      \"properties\": {\r\n        \"collation\": \"SQL_Latin1_General_CP1_CI_AS\",\r\n        \"maxSizeBytes\": 34359738368,\r\n        \"status\": \"Online\",\r\n        \"databaseId\": \"1196fec0-2d72-46f2-b83d-3a3ec93b4e23\",\r\n        \"creationDate\": \"2021-02-26T05:36:21.163Z\",\r\n        \"currentServiceObjectiveName\": \"GP_Gen5_2\",\r\n        \"requestedServiceObjectiveName\": \"GP_Gen5_2\",\r\n        \"defaultSecondaryLocation\": \"northeurope\",\r\n        \"catalogCollation\": \"SQL_Latin1_General_CP1_CI_AS\",\r\n        \"zoneRedundant\": false,\r\n        \"licenseType\": \"LicenseIncluded\",\r\n        \"maxLogSizeBytes\": 68719476736,\r\n        \"readScale\": \"Disabled\",\r\n        \"currentSku\": {\r\n          \"name\": \"GP_Gen5\",\r\n          \"tier\": \"GeneralPurpose\",\r\n          \"family\": \"Gen5\",\r\n          \"capacity\": 2\r\n        },\r\n        \"currentBackupStorageRedundancy\": \"Geo\",\r\n        \"requestedBackupStorageRedundancy\": \"Geo\",\r\n        \"maintenanceConfigurationId\": \"/subscriptions/a2118292-1596-401f-aa17-332ff0df38dc/providers/Microsoft.Maintenance/publicMaintenanceConfigurations/SQL_Default\"\r\n      },\r\n      \"location\": \"southeastasia\",\r\n      \"id\": \"/subscriptions/a2118292-1596-401f-aa17-332ff0df38dc/resourceGroups/sqlcrudtest-7018/providers/Microsoft.Sql/servers/sqlcrudtest-1353/databases/sqlcrudtest-342\",\r\n      \"name\": \"sqlcrudtest-342\",\r\n      \"type\": \"Microsoft.Sql/servers/databases\"\r\n    },\r\n    {\r\n      \"sku\": {\r\n        \"name\": \"GP_Gen5\",\r\n        \"tier\": \"GeneralPurpose\",\r\n        \"family\": \"Gen5\",\r\n        \"capacity\": 2\r\n      },\r\n      \"kind\": \"v12.0,user,vcore\",\r\n      \"properties\": {\r\n        \"collation\": \"SQL_Latin1_General_CP1_CI_AS\",\r\n        \"maxSizeBytes\": 34359738368,\r\n        \"status\": \"Online\",\r\n        \"databaseId\": \"0c577934-519c-4202-8c9e-7b792c518666\",\r\n        \"creationDate\": \"2021-02-26T05:36:16.96Z\",\r\n        \"currentServiceObjectiveName\": \"GP_Gen5_2\",\r\n        \"requestedServiceObjectiveName\": \"GP_Gen5_2\",\r\n        \"defaultSecondaryLocation\": \"northeurope\",\r\n        \"catalogCollation\": \"SQL_Latin1_General_CP1_CI_AS\",\r\n        \"zoneRedundant\": false,\r\n        \"licenseType\": \"LicenseIncluded\",\r\n        \"maxLogSizeBytes\": 68719476736,\r\n        \"readScale\": \"Disabled\",\r\n        \"currentSku\": {\r\n          \"name\": \"GP_Gen5\",\r\n          \"tier\": \"GeneralPurpose\",\r\n          \"family\": \"Gen5\",\r\n          \"capacity\": 2\r\n        },\r\n        \"currentBackupStorageRedundancy\": \"Geo\",\r\n        \"requestedBackupStorageRedundancy\": \"Geo\",\r\n        \"maintenanceConfigurationId\": \"/subscriptions/a2118292-1596-401f-aa17-332ff0df38dc/providers/Microsoft.Maintenance/publicMaintenanceConfigurations/SQL_Default\"\r\n      },\r\n      \"location\": \"southeastasia\",\r\n      \"id\": \"/subscriptions/a2118292-1596-401f-aa17-332ff0df38dc/resourceGroups/sqlcrudtest-7018/providers/Microsoft.Sql/servers/sqlcrudtest-1353/databases/sqlcrudtest-412\",\r\n      \"name\": \"sqlcrudtest-412\",\r\n      \"type\": \"Microsoft.Sql/servers/databases\"\r\n    }\r\n  ]\r\n}",
      "StatusCode": 200
    },
    {
      "RequestUri": "/subscriptions/a2118292-1596-401f-aa17-332ff0df38dc/resourcegroups/sqlcrudtest-7018?api-version=2017-05-10",
      "EncodedRequestUri": "L3N1YnNjcmlwdGlvbnMvMDFjNGVjODgtZTE3OS00NGY3LTllYjAtZTk3MTlhNTA4N2FiL3Jlc291cmNlZ3JvdXBzL3NxbGNydWR0ZXN0LTcwMTg/YXBpLXZlcnNpb249MjAxNy0wNS0xMA==",
=======
      "ResponseBody": "{\r\n  \"value\": [\r\n    {\r\n      \"sku\": {\r\n        \"name\": \"System\",\r\n        \"tier\": \"System\",\r\n        \"capacity\": 0\r\n      },\r\n      \"kind\": \"v12.0,system\",\r\n      \"managedBy\": \"/subscriptions/10a238d6-a139-46d0-818d-d091394072b6/resourceGroups/sqlcrudtest-3858/providers/Microsoft.Sql/servers/sqlcrudtest-8409\",\r\n      \"properties\": {\r\n        \"collation\": \"SQL_Latin1_General_CP1_CI_AS\",\r\n        \"maxSizeBytes\": 32212254720,\r\n        \"status\": \"Online\",\r\n        \"databaseId\": \"89aaec07-2bd9-4672-a1c9-c9789152d1ac\",\r\n        \"creationDate\": \"2020-12-29T22:09:26.383Z\",\r\n        \"currentServiceObjectiveName\": \"System2\",\r\n        \"requestedServiceObjectiveName\": \"System2\",\r\n        \"defaultSecondaryLocation\": \"centraluseuap\",\r\n        \"catalogCollation\": \"SQL_Latin1_General_CP1_CI_AS\",\r\n        \"zoneRedundant\": false,\r\n        \"readScale\": \"Disabled\",\r\n        \"currentSku\": {\r\n          \"name\": \"System\",\r\n          \"tier\": \"System\",\r\n          \"capacity\": 0\r\n        },\r\n        \"storageAccountType\": \"LRS\",\r\n        \"maintenanceConfigurationId\": \"/subscriptions/10a238d6-a139-46d0-818d-d091394072b6/providers/Microsoft.Maintenance/publicMaintenanceConfigurations/SQL_Default\"\r\n      },\r\n      \"location\": \"eastus2euap\",\r\n      \"id\": \"/subscriptions/10a238d6-a139-46d0-818d-d091394072b6/resourceGroups/sqlcrudtest-3858/providers/Microsoft.Sql/servers/sqlcrudtest-8409/databases/master\",\r\n      \"name\": \"master\",\r\n      \"type\": \"Microsoft.Sql/servers/databases\"\r\n    },\r\n    {\r\n      \"sku\": {\r\n        \"name\": \"Standard\",\r\n        \"tier\": \"Standard\",\r\n        \"capacity\": 10\r\n      },\r\n      \"kind\": \"v12.0,user\",\r\n      \"properties\": {\r\n        \"collation\": \"SQL_Latin1_General_CP1_CI_AS\",\r\n        \"maxSizeBytes\": 268435456000,\r\n        \"status\": \"Online\",\r\n        \"databaseId\": \"f92e94e6-6b78-4c1e-bf6c-98f86051c266\",\r\n        \"creationDate\": \"2020-12-29T22:10:16.503Z\",\r\n        \"currentServiceObjectiveName\": \"S0\",\r\n        \"requestedServiceObjectiveName\": \"S0\",\r\n        \"defaultSecondaryLocation\": \"centraluseuap\",\r\n        \"catalogCollation\": \"SQL_Latin1_General_CP1_CI_AS\",\r\n        \"zoneRedundant\": false,\r\n        \"earliestRestoreDate\": \"2020-12-29T22:40:16.503Z\",\r\n        \"readScale\": \"Disabled\",\r\n        \"currentSku\": {\r\n          \"name\": \"Standard\",\r\n          \"tier\": \"Standard\",\r\n          \"capacity\": 10\r\n        },\r\n        \"storageAccountType\": \"GRS\",\r\n        \"maintenanceConfigurationId\": \"/subscriptions/10a238d6-a139-46d0-818d-d091394072b6/providers/Microsoft.Maintenance/publicMaintenanceConfigurations/SQL_Default\"\r\n      },\r\n      \"location\": \"eastus2euap\",\r\n      \"id\": \"/subscriptions/10a238d6-a139-46d0-818d-d091394072b6/resourceGroups/sqlcrudtest-3858/providers/Microsoft.Sql/servers/sqlcrudtest-8409/databases/sqlcrudtest-2103\",\r\n      \"name\": \"sqlcrudtest-2103\",\r\n      \"type\": \"Microsoft.Sql/servers/databases\"\r\n    },\r\n    {\r\n      \"sku\": {\r\n        \"name\": \"Standard\",\r\n        \"tier\": \"Standard\",\r\n        \"capacity\": 10\r\n      },\r\n      \"kind\": \"v12.0,user\",\r\n      \"properties\": {\r\n        \"collation\": \"SQL_Latin1_General_CP1_CI_AS\",\r\n        \"maxSizeBytes\": 268435456000,\r\n        \"status\": \"Online\",\r\n        \"databaseId\": \"8d38f1bb-ba71-4b48-8426-d004858843dd\",\r\n        \"creationDate\": \"2020-12-29T22:10:14.53Z\",\r\n        \"currentServiceObjectiveName\": \"S0\",\r\n        \"requestedServiceObjectiveName\": \"S0\",\r\n        \"defaultSecondaryLocation\": \"centraluseuap\",\r\n        \"catalogCollation\": \"SQL_Latin1_General_CP1_CI_AS\",\r\n        \"zoneRedundant\": false,\r\n        \"earliestRestoreDate\": \"2020-12-29T22:40:14.53Z\",\r\n        \"readScale\": \"Disabled\",\r\n        \"currentSku\": {\r\n          \"name\": \"Standard\",\r\n          \"tier\": \"Standard\",\r\n          \"capacity\": 10\r\n        },\r\n        \"storageAccountType\": \"GRS\",\r\n        \"maintenanceConfigurationId\": \"/subscriptions/10a238d6-a139-46d0-818d-d091394072b6/providers/Microsoft.Maintenance/publicMaintenanceConfigurations/SQL_Default\"\r\n      },\r\n      \"location\": \"eastus2euap\",\r\n      \"id\": \"/subscriptions/10a238d6-a139-46d0-818d-d091394072b6/resourceGroups/sqlcrudtest-3858/providers/Microsoft.Sql/servers/sqlcrudtest-8409/databases/sqlcrudtest-4019\",\r\n      \"name\": \"sqlcrudtest-4019\",\r\n      \"type\": \"Microsoft.Sql/servers/databases\"\r\n    },\r\n    {\r\n      \"sku\": {\r\n        \"name\": \"Standard\",\r\n        \"tier\": \"Standard\",\r\n        \"capacity\": 10\r\n      },\r\n      \"kind\": \"v12.0,user\",\r\n      \"properties\": {\r\n        \"collation\": \"SQL_Latin1_General_CP1_CI_AS\",\r\n        \"maxSizeBytes\": 268435456000,\r\n        \"status\": \"Online\",\r\n        \"databaseId\": \"bd1855a5-dbf2-48a6-a787-ecbc890437d2\",\r\n        \"creationDate\": \"2020-12-29T22:10:18.96Z\",\r\n        \"currentServiceObjectiveName\": \"S0\",\r\n        \"requestedServiceObjectiveName\": \"S0\",\r\n        \"defaultSecondaryLocation\": \"centraluseuap\",\r\n        \"catalogCollation\": \"SQL_Latin1_General_CP1_CI_AS\",\r\n        \"zoneRedundant\": false,\r\n        \"earliestRestoreDate\": \"2020-12-29T22:40:18.96Z\",\r\n        \"readScale\": \"Disabled\",\r\n        \"currentSku\": {\r\n          \"name\": \"Standard\",\r\n          \"tier\": \"Standard\",\r\n          \"capacity\": 10\r\n        },\r\n        \"storageAccountType\": \"GRS\",\r\n        \"maintenanceConfigurationId\": \"/subscriptions/10a238d6-a139-46d0-818d-d091394072b6/providers/Microsoft.Maintenance/publicMaintenanceConfigurations/SQL_Default\"\r\n      },\r\n      \"location\": \"eastus2euap\",\r\n      \"id\": \"/subscriptions/10a238d6-a139-46d0-818d-d091394072b6/resourceGroups/sqlcrudtest-3858/providers/Microsoft.Sql/servers/sqlcrudtest-8409/databases/sqlcrudtest-7457\",\r\n      \"name\": \"sqlcrudtest-7457\",\r\n      \"type\": \"Microsoft.Sql/servers/databases\"\r\n    },\r\n    {\r\n      \"sku\": {\r\n        \"name\": \"Standard\",\r\n        \"tier\": \"Standard\",\r\n        \"capacity\": 10\r\n      },\r\n      \"kind\": \"v12.0,user\",\r\n      \"properties\": {\r\n        \"collation\": \"SQL_Latin1_General_CP1_CI_AS\",\r\n        \"maxSizeBytes\": 268435456000,\r\n        \"status\": \"Online\",\r\n        \"databaseId\": \"596ef971-745a-4001-8a9c-3bdf69f0ca31\",\r\n        \"creationDate\": \"2020-12-29T22:10:18.313Z\",\r\n        \"currentServiceObjectiveName\": \"S0\",\r\n        \"requestedServiceObjectiveName\": \"S0\",\r\n        \"defaultSecondaryLocation\": \"centraluseuap\",\r\n        \"catalogCollation\": \"SQL_Latin1_General_CP1_CI_AS\",\r\n        \"zoneRedundant\": false,\r\n        \"earliestRestoreDate\": \"2020-12-29T22:40:18.313Z\",\r\n        \"readScale\": \"Disabled\",\r\n        \"currentSku\": {\r\n          \"name\": \"Standard\",\r\n          \"tier\": \"Standard\",\r\n          \"capacity\": 10\r\n        },\r\n        \"storageAccountType\": \"GRS\",\r\n        \"maintenanceConfigurationId\": \"/subscriptions/10a238d6-a139-46d0-818d-d091394072b6/providers/Microsoft.Maintenance/publicMaintenanceConfigurations/SQL_Default\"\r\n      },\r\n      \"location\": \"eastus2euap\",\r\n      \"id\": \"/subscriptions/10a238d6-a139-46d0-818d-d091394072b6/resourceGroups/sqlcrudtest-3858/providers/Microsoft.Sql/servers/sqlcrudtest-8409/databases/sqlcrudtest-8711\",\r\n      \"name\": \"sqlcrudtest-8711\",\r\n      \"type\": \"Microsoft.Sql/servers/databases\"\r\n    }\r\n  ]\r\n}",
      "StatusCode": 200
    },
    {
      "RequestUri": "/subscriptions/10a238d6-a139-46d0-818d-d091394072b6/resourcegroups/sqlcrudtest-3858?api-version=2017-05-10",
      "EncodedRequestUri": "L3N1YnNjcmlwdGlvbnMvMTBhMjM4ZDYtYTEzOS00NmQwLTgxOGQtZDA5MTM5NDA3MmI2L3Jlc291cmNlZ3JvdXBzL3NxbGNydWR0ZXN0LTM4NTg/YXBpLXZlcnNpb249MjAxNy0wNS0xMA==",
>>>>>>> f7197062
      "RequestMethod": "DELETE",
      "RequestBody": "",
      "RequestHeaders": {
        "x-ms-client-request-id": [
          "451d3114-b215-4c61-bfce-31942c73d1ef"
        ],
        "Accept-Language": [
          "en-US"
        ],
        "User-Agent": [
          "FxVersion/4.6.29321.03",
          "OSName/Windows",
          "OSVersion/Microsoft.Windows.10.0.19042.",
          "Microsoft.Azure.Management.ResourceManager.ResourceManagementClient/1.6.0.0"
        ]
      },
      "ResponseHeaders": {
        "Cache-Control": [
          "no-cache"
        ],
        "Pragma": [
          "no-cache"
        ],
        "Location": [
<<<<<<< HEAD
          "https://management.azure.com/subscriptions/a2118292-1596-401f-aa17-332ff0df38dc/operationresults/eyJqb2JJZCI6IlJFU09VUkNFR1JPVVBERUxFVElPTkpPQi1TUUxDUlVEVEVTVDoyRDcwMTgtU09VVEhFQVNUQVNJQSIsImpvYkxvY2F0aW9uIjoic291dGhlYXN0YXNpYSJ9?api-version=2017-05-10"
=======
          "https://management.azure.com/subscriptions/10a238d6-a139-46d0-818d-d091394072b6/operationresults/eyJqb2JJZCI6IlJFU09VUkNFR1JPVVBERUxFVElPTkpPQi1TUUxDUlVEVEVTVDoyRDM4NTgtRUFTVFVTMkVVQVAiLCJqb2JMb2NhdGlvbiI6ImVhc3R1czJldWFwIn0?api-version=2017-05-10"
>>>>>>> f7197062
        ],
        "Retry-After": [
          "15"
        ],
        "x-ms-ratelimit-remaining-subscription-deletes": [
          "14999"
        ],
        "x-ms-request-id": [
          "2c05f11f-ba63-456a-8f06-4561a928ccf9"
        ],
        "x-ms-correlation-request-id": [
          "2c05f11f-ba63-456a-8f06-4561a928ccf9"
        ],
        "x-ms-routing-request-id": [
          "WESTUS2:20201229T221035Z:2c05f11f-ba63-456a-8f06-4561a928ccf9"
        ],
        "Strict-Transport-Security": [
          "max-age=31536000; includeSubDomains"
        ],
        "X-Content-Type-Options": [
          "nosniff"
        ],
        "Date": [
          "Tue, 29 Dec 2020 22:10:34 GMT"
        ],
        "Expires": [
          "-1"
        ],
        "Content-Length": [
          "0"
        ]
      },
      "ResponseBody": "",
      "StatusCode": 202
    }
  ],
  "Names": {
    "CreateResourceGroup": [
      "sqlcrudtest-3858"
    ],
    "CreateServer": [
      "sqlcrudtest-8409"
    ],
    "CreateDatabasesAsync": [
      "sqlcrudtest-2103",
      "sqlcrudtest-7457",
      "sqlcrudtest-4019",
      "sqlcrudtest-8711"
    ]
  },
  "Variables": {
<<<<<<< HEAD
    "DefaultLocation": "Southeast Asia",
    "SubscriptionId": "a2118292-1596-401f-aa17-332ff0df38dc"
=======
    "DefaultLocation": "East US 2 EUAP",
    "SubscriptionId": "10a238d6-a139-46d0-818d-d091394072b6"
>>>>>>> f7197062
  }
}<|MERGE_RESOLUTION|>--- conflicted
+++ resolved
@@ -1,13 +1,8 @@
 {
   "Entries": [
     {
-<<<<<<< HEAD
       "RequestUri": "/subscriptions/a2118292-1596-401f-aa17-332ff0df38dc/resourcegroups/sqlcrudtest-7018?api-version=2017-05-10",
       "EncodedRequestUri": "L3N1YnNjcmlwdGlvbnMvMDFjNGVjODgtZTE3OS00NGY3LTllYjAtZTk3MTlhNTA4N2FiL3Jlc291cmNlZ3JvdXBzL3NxbGNydWR0ZXN0LTcwMTg/YXBpLXZlcnNpb249MjAxNy0wNS0xMA==",
-=======
-      "RequestUri": "/subscriptions/10a238d6-a139-46d0-818d-d091394072b6/resourcegroups/sqlcrudtest-3858?api-version=2017-05-10",
-      "EncodedRequestUri": "L3N1YnNjcmlwdGlvbnMvMTBhMjM4ZDYtYTEzOS00NmQwLTgxOGQtZDA5MTM5NDA3MmI2L3Jlc291cmNlZ3JvdXBzL3NxbGNydWR0ZXN0LTM4NTg/YXBpLXZlcnNpb249MjAxNy0wNS0xMA==",
->>>>>>> f7197062
       "RequestMethod": "PUT",
       "RequestBody": "{\r\n  \"location\": \"East US 2 EUAP\",\r\n  \"tags\": {\r\n    \"sqlcrudtest-3858\": \"2020-12-29 22:08:39Z\"\r\n  }\r\n}",
       "RequestHeaders": {
@@ -68,21 +63,12 @@
           "-1"
         ]
       },
-<<<<<<< HEAD
       "ResponseBody": "{\r\n  \"id\": \"/subscriptions/a2118292-1596-401f-aa17-332ff0df38dc/resourceGroups/sqlcrudtest-7018\",\r\n  \"name\": \"sqlcrudtest-7018\",\r\n  \"location\": \"southeastasia\",\r\n  \"tags\": {\r\n    \"sqlcrudtest-7018\": \"2021-02-26 05:34:41Z\"\r\n  },\r\n  \"properties\": {\r\n    \"provisioningState\": \"Succeeded\"\r\n  }\r\n}",
       "StatusCode": 201
     },
     {
       "RequestUri": "/subscriptions/a2118292-1596-401f-aa17-332ff0df38dc/resourceGroups/sqlcrudtest-7018/providers/Microsoft.Sql/servers/sqlcrudtest-1353?api-version=2019-06-01-preview",
       "EncodedRequestUri": "L3N1YnNjcmlwdGlvbnMvMDFjNGVjODgtZTE3OS00NGY3LTllYjAtZTk3MTlhNTA4N2FiL3Jlc291cmNlR3JvdXBzL3NxbGNydWR0ZXN0LTcwMTgvcHJvdmlkZXJzL01pY3Jvc29mdC5TcWwvc2VydmVycy9zcWxjcnVkdGVzdC0xMzUzP2FwaS12ZXJzaW9uPTIwMTktMDYtMDEtcHJldmlldw==",
-=======
-      "ResponseBody": "{\r\n  \"id\": \"/subscriptions/10a238d6-a139-46d0-818d-d091394072b6/resourceGroups/sqlcrudtest-3858\",\r\n  \"name\": \"sqlcrudtest-3858\",\r\n  \"location\": \"eastus2euap\",\r\n  \"tags\": {\r\n    \"sqlcrudtest-3858\": \"2020-12-29 22:08:39Z\"\r\n  },\r\n  \"properties\": {\r\n    \"provisioningState\": \"Succeeded\"\r\n  }\r\n}",
-      "StatusCode": 200
-    },
-    {
-      "RequestUri": "/subscriptions/10a238d6-a139-46d0-818d-d091394072b6/resourceGroups/sqlcrudtest-3858/providers/Microsoft.Sql/servers/sqlcrudtest-8409?api-version=2019-06-01-preview",
-      "EncodedRequestUri": "L3N1YnNjcmlwdGlvbnMvMTBhMjM4ZDYtYTEzOS00NmQwLTgxOGQtZDA5MTM5NDA3MmI2L3Jlc291cmNlR3JvdXBzL3NxbGNydWR0ZXN0LTM4NTgvcHJvdmlkZXJzL01pY3Jvc29mdC5TcWwvc2VydmVycy9zcWxjcnVkdGVzdC04NDA5P2FwaS12ZXJzaW9uPTIwMTktMDYtMDEtcHJldmlldw==",
->>>>>>> f7197062
       "RequestMethod": "PUT",
       "RequestBody": "{\r\n  \"properties\": {\r\n    \"administratorLogin\": \"dummylogin\",\r\n    \"administratorLoginPassword\": \"Un53cuRE!\",\r\n    \"version\": \"12.0\"\r\n  },\r\n  \"location\": \"East US 2 EUAP\",\r\n  \"tags\": {}\r\n}",
       "RequestHeaders": {
@@ -113,21 +99,13 @@
           "no-cache"
         ],
         "Location": [
-<<<<<<< HEAD
           "https://management.azure.com/subscriptions/a2118292-1596-401f-aa17-332ff0df38dc/resourceGroups/sqlcrudtest-7018/providers/Microsoft.Sql/locations/southeastasia/serverOperationResults/f6f53717-7790-405c-88d1-ce95fdc87040?api-version=2019-06-01-preview"
-=======
-          "https://management.azure.com/subscriptions/10a238d6-a139-46d0-818d-d091394072b6/resourceGroups/sqlcrudtest-3858/providers/Microsoft.Sql/locations/eastus2euap/serverOperationResults/eeaa4157-db44-44ea-aec4-381d42ea315b?api-version=2019-06-01-preview"
->>>>>>> f7197062
         ],
         "Retry-After": [
           "1"
         ],
         "Azure-AsyncOperation": [
-<<<<<<< HEAD
           "https://management.azure.com/subscriptions/a2118292-1596-401f-aa17-332ff0df38dc/resourceGroups/sqlcrudtest-7018/providers/Microsoft.Sql/locations/southeastasia/serverAzureAsyncOperation/f6f53717-7790-405c-88d1-ce95fdc87040?api-version=2019-06-01-preview"
-=======
-          "https://management.azure.com/subscriptions/10a238d6-a139-46d0-818d-d091394072b6/resourceGroups/sqlcrudtest-3858/providers/Microsoft.Sql/locations/eastus2euap/serverAzureAsyncOperation/eeaa4157-db44-44ea-aec4-381d42ea315b?api-version=2019-06-01-preview"
->>>>>>> f7197062
         ],
         "x-ms-request-id": [
           "eeaa4157-db44-44ea-aec4-381d42ea315b"
@@ -167,56 +145,291 @@
       "StatusCode": 202
     },
     {
-<<<<<<< HEAD
       "RequestUri": "/subscriptions/a2118292-1596-401f-aa17-332ff0df38dc/resourceGroups/sqlcrudtest-7018/providers/Microsoft.Sql/locations/southeastasia/serverAzureAsyncOperation/f6f53717-7790-405c-88d1-ce95fdc87040?api-version=2019-06-01-preview",
       "EncodedRequestUri": "L3N1YnNjcmlwdGlvbnMvMDFjNGVjODgtZTE3OS00NGY3LTllYjAtZTk3MTlhNTA4N2FiL3Jlc291cmNlR3JvdXBzL3NxbGNydWR0ZXN0LTcwMTgvcHJvdmlkZXJzL01pY3Jvc29mdC5TcWwvbG9jYXRpb25zL3NvdXRoZWFzdGFzaWEvc2VydmVyQXp1cmVBc3luY09wZXJhdGlvbi9mNmY1MzcxNy03NzkwLTQwNWMtODhkMS1jZTk1ZmRjODcwNDA/YXBpLXZlcnNpb249MjAxOS0wNi0wMS1wcmV2aWV3",
-=======
+      "RequestMethod": "GET",
+      "RequestBody": "",
+      "RequestHeaders": {
+        "User-Agent": [
+          "FxVersion/4.6.29321.03",
+          "OSName/Windows",
+          "OSVersion/Microsoft.Windows.10.0.19042.",
+          "Microsoft.Azure.Management.Sql.SqlManagementClient/1.48.0.0"
+        ]
+      },
+      "ResponseHeaders": {
+        "Cache-Control": [
+          "no-cache"
+        ],
+        "Pragma": [
+          "no-cache"
+        ],
+        "Retry-After": [
+          "1"
+        ],
+        "x-ms-request-id": [
+          "5ac8c046-6e80-4ae4-ade8-6eea7a4ad3b2"
+        ],
+        "Server": [
+          "Microsoft-HTTPAPI/2.0"
+        ],
+        "x-ms-ratelimit-remaining-subscription-reads": [
+          "11998"
+        ],
+        "x-ms-correlation-request-id": [
+          "108b6017-130d-4133-b4b8-141d75c3b184"
+        ],
+        "x-ms-routing-request-id": [
+          "WESTUS2:20201229T220844Z:108b6017-130d-4133-b4b8-141d75c3b184"
+        ],
+        "Strict-Transport-Security": [
+          "max-age=31536000; includeSubDomains"
+        ],
+        "X-Content-Type-Options": [
+          "nosniff"
+        ],
+        "Date": [
+          "Tue, 29 Dec 2020 22:08:43 GMT"
+        ],
+        "Content-Length": [
+          "108"
+        ],
+        "Content-Type": [
+          "application/json; charset=utf-8"
+        ],
+        "Expires": [
+          "-1"
+        ]
+      },
+      "ResponseBody": "{\r\n  \"name\": \"eeaa4157-db44-44ea-aec4-381d42ea315b\",\r\n  \"status\": \"InProgress\",\r\n  \"startTime\": \"2020-12-29T22:08:43.237Z\"\r\n}",
+      "StatusCode": 200
+    },
+    {
+      "RequestUri": "/subscriptions/a2118292-1596-401f-aa17-332ff0df38dc/resourceGroups/sqlcrudtest-7018/providers/Microsoft.Sql/locations/southeastasia/serverAzureAsyncOperation/f6f53717-7790-405c-88d1-ce95fdc87040?api-version=2019-06-01-preview",
+      "EncodedRequestUri": "L3N1YnNjcmlwdGlvbnMvMDFjNGVjODgtZTE3OS00NGY3LTllYjAtZTk3MTlhNTA4N2FiL3Jlc291cmNlR3JvdXBzL3NxbGNydWR0ZXN0LTcwMTgvcHJvdmlkZXJzL01pY3Jvc29mdC5TcWwvbG9jYXRpb25zL3NvdXRoZWFzdGFzaWEvc2VydmVyQXp1cmVBc3luY09wZXJhdGlvbi9mNmY1MzcxNy03NzkwLTQwNWMtODhkMS1jZTk1ZmRjODcwNDA/YXBpLXZlcnNpb249MjAxOS0wNi0wMS1wcmV2aWV3",
+      "RequestMethod": "GET",
+      "RequestBody": "",
+      "RequestHeaders": {
+        "User-Agent": [
+          "FxVersion/4.6.29321.03",
+          "OSName/Windows",
+          "OSVersion/Microsoft.Windows.10.0.19042.",
+          "Microsoft.Azure.Management.Sql.SqlManagementClient/1.48.0.0"
+        ]
+      },
+      "ResponseHeaders": {
+        "Cache-Control": [
+          "no-cache"
+        ],
+        "Pragma": [
+          "no-cache"
+        ],
+        "Retry-After": [
+          "1"
+        ],
+        "x-ms-request-id": [
+          "f2b8e5d5-2753-49cb-a2c0-f6bd560e2c5b"
+        ],
+        "Server": [
+          "Microsoft-HTTPAPI/2.0"
+        ],
+        "x-ms-ratelimit-remaining-subscription-reads": [
+          "11997"
+        ],
+        "x-ms-correlation-request-id": [
+          "c0373302-2a72-4bbd-a99b-2a64353e6ec8"
+        ],
+        "x-ms-routing-request-id": [
+          "WESTUS2:20201229T220845Z:c0373302-2a72-4bbd-a99b-2a64353e6ec8"
+        ],
+        "Strict-Transport-Security": [
+          "max-age=31536000; includeSubDomains"
+        ],
+        "X-Content-Type-Options": [
+          "nosniff"
+        ],
+        "Date": [
+          "Tue, 29 Dec 2020 22:08:44 GMT"
+        ],
+        "Content-Length": [
+          "108"
+        ],
+        "Content-Type": [
+          "application/json; charset=utf-8"
+        ],
+        "Expires": [
+          "-1"
+        ]
+      },
+      "ResponseBody": "{\r\n  \"name\": \"eeaa4157-db44-44ea-aec4-381d42ea315b\",\r\n  \"status\": \"InProgress\",\r\n  \"startTime\": \"2020-12-29T22:08:43.237Z\"\r\n}",
+      "StatusCode": 200
+    },
+    {
+      "RequestUri": "/subscriptions/a2118292-1596-401f-aa17-332ff0df38dc/resourceGroups/sqlcrudtest-7018/providers/Microsoft.Sql/locations/southeastasia/serverAzureAsyncOperation/f6f53717-7790-405c-88d1-ce95fdc87040?api-version=2019-06-01-preview",
+      "EncodedRequestUri": "L3N1YnNjcmlwdGlvbnMvMDFjNGVjODgtZTE3OS00NGY3LTllYjAtZTk3MTlhNTA4N2FiL3Jlc291cmNlR3JvdXBzL3NxbGNydWR0ZXN0LTcwMTgvcHJvdmlkZXJzL01pY3Jvc29mdC5TcWwvbG9jYXRpb25zL3NvdXRoZWFzdGFzaWEvc2VydmVyQXp1cmVBc3luY09wZXJhdGlvbi9mNmY1MzcxNy03NzkwLTQwNWMtODhkMS1jZTk1ZmRjODcwNDA/YXBpLXZlcnNpb249MjAxOS0wNi0wMS1wcmV2aWV3",
+      "RequestMethod": "GET",
+      "RequestBody": "",
+      "RequestHeaders": {
+        "User-Agent": [
+          "FxVersion/4.6.29321.03",
+          "OSName/Windows",
+          "OSVersion/Microsoft.Windows.10.0.19042.",
+          "Microsoft.Azure.Management.Sql.SqlManagementClient/1.48.0.0"
+        ]
+      },
+      "ResponseHeaders": {
+        "Cache-Control": [
+          "no-cache"
+        ],
+        "Pragma": [
+          "no-cache"
+        ],
+        "Retry-After": [
+          "1"
+        ],
+        "x-ms-request-id": [
+          "d2d1bb8f-6e0b-4e5f-9eac-495b6d4a701d"
+        ],
+        "Server": [
+          "Microsoft-HTTPAPI/2.0"
+        ],
+        "x-ms-ratelimit-remaining-subscription-reads": [
+          "11996"
+        ],
+        "x-ms-correlation-request-id": [
+          "2ecdb88c-250e-4118-bf72-f5692d2fa27b"
+        ],
+        "x-ms-routing-request-id": [
+          "WESTUS2:20201229T220846Z:2ecdb88c-250e-4118-bf72-f5692d2fa27b"
+        ],
+        "Strict-Transport-Security": [
+          "max-age=31536000; includeSubDomains"
+        ],
+        "X-Content-Type-Options": [
+          "nosniff"
+        ],
+        "Date": [
+          "Tue, 29 Dec 2020 22:08:45 GMT"
+        ],
+        "Content-Length": [
+          "108"
+        ],
+        "Content-Type": [
+          "application/json; charset=utf-8"
+        ],
+        "Expires": [
+          "-1"
+        ]
+      },
+      "ResponseBody": "{\r\n  \"name\": \"eeaa4157-db44-44ea-aec4-381d42ea315b\",\r\n  \"status\": \"InProgress\",\r\n  \"startTime\": \"2020-12-29T22:08:43.237Z\"\r\n}",
+      "StatusCode": 200
+    },
+    {
+      "RequestUri": "/subscriptions/a2118292-1596-401f-aa17-332ff0df38dc/resourceGroups/sqlcrudtest-7018/providers/Microsoft.Sql/locations/southeastasia/serverAzureAsyncOperation/f6f53717-7790-405c-88d1-ce95fdc87040?api-version=2019-06-01-preview",
+      "EncodedRequestUri": "L3N1YnNjcmlwdGlvbnMvMDFjNGVjODgtZTE3OS00NGY3LTllYjAtZTk3MTlhNTA4N2FiL3Jlc291cmNlR3JvdXBzL3NxbGNydWR0ZXN0LTcwMTgvcHJvdmlkZXJzL01pY3Jvc29mdC5TcWwvbG9jYXRpb25zL3NvdXRoZWFzdGFzaWEvc2VydmVyQXp1cmVBc3luY09wZXJhdGlvbi9mNmY1MzcxNy03NzkwLTQwNWMtODhkMS1jZTk1ZmRjODcwNDA/YXBpLXZlcnNpb249MjAxOS0wNi0wMS1wcmV2aWV3",
+      "RequestMethod": "GET",
+      "RequestBody": "",
+      "RequestHeaders": {
+        "User-Agent": [
+          "FxVersion/4.6.29321.03",
+          "OSName/Windows",
+          "OSVersion/Microsoft.Windows.10.0.19042.",
+          "Microsoft.Azure.Management.Sql.SqlManagementClient/1.48.0.0"
+        ]
+      },
+      "ResponseHeaders": {
+        "Cache-Control": [
+          "no-cache"
+        ],
+        "Pragma": [
+          "no-cache"
+        ],
+        "Retry-After": [
+          "1"
+        ],
+        "x-ms-request-id": [
+          "e89658fa-bd03-46e7-a72e-116d6a9b6050"
+        ],
+        "Server": [
+          "Microsoft-HTTPAPI/2.0"
+        ],
+        "x-ms-ratelimit-remaining-subscription-reads": [
+          "11995"
+        ],
+        "x-ms-correlation-request-id": [
+          "5c3f3646-e4ad-47c8-ac4d-625ef6fe8e24"
+        ],
+        "x-ms-routing-request-id": [
+          "WESTUS2:20201229T220847Z:5c3f3646-e4ad-47c8-ac4d-625ef6fe8e24"
+        ],
+        "Strict-Transport-Security": [
+          "max-age=31536000; includeSubDomains"
+        ],
+        "X-Content-Type-Options": [
+          "nosniff"
+        ],
+        "Date": [
+          "Tue, 29 Dec 2020 22:08:46 GMT"
+        ],
+        "Content-Length": [
+          "108"
+        ],
+        "Content-Type": [
+          "application/json; charset=utf-8"
+        ],
+        "Expires": [
+          "-1"
+        ]
+      },
+      "ResponseBody": "{\r\n  \"name\": \"eeaa4157-db44-44ea-aec4-381d42ea315b\",\r\n  \"status\": \"InProgress\",\r\n  \"startTime\": \"2020-12-29T22:08:43.237Z\"\r\n}",
+      "StatusCode": 200
+    },
+    {
       "RequestUri": "/subscriptions/10a238d6-a139-46d0-818d-d091394072b6/resourceGroups/sqlcrudtest-3858/providers/Microsoft.Sql/locations/eastus2euap/serverAzureAsyncOperation/eeaa4157-db44-44ea-aec4-381d42ea315b?api-version=2019-06-01-preview",
       "EncodedRequestUri": "L3N1YnNjcmlwdGlvbnMvMTBhMjM4ZDYtYTEzOS00NmQwLTgxOGQtZDA5MTM5NDA3MmI2L3Jlc291cmNlR3JvdXBzL3NxbGNydWR0ZXN0LTM4NTgvcHJvdmlkZXJzL01pY3Jvc29mdC5TcWwvbG9jYXRpb25zL2Vhc3R1czJldWFwL3NlcnZlckF6dXJlQXN5bmNPcGVyYXRpb24vZWVhYTQxNTctZGI0NC00NGVhLWFlYzQtMzgxZDQyZWEzMTViP2FwaS12ZXJzaW9uPTIwMTktMDYtMDEtcHJldmlldw==",
->>>>>>> f7197062
-      "RequestMethod": "GET",
-      "RequestBody": "",
-      "RequestHeaders": {
-        "User-Agent": [
-          "FxVersion/4.6.29321.03",
-          "OSName/Windows",
-          "OSVersion/Microsoft.Windows.10.0.19042.",
-          "Microsoft.Azure.Management.Sql.SqlManagementClient/1.48.0.0"
-        ]
-      },
-      "ResponseHeaders": {
-        "Cache-Control": [
-          "no-cache"
-        ],
-        "Pragma": [
-          "no-cache"
-        ],
-        "Retry-After": [
-          "1"
-        ],
-        "x-ms-request-id": [
-          "5ac8c046-6e80-4ae4-ade8-6eea7a4ad3b2"
-        ],
-        "Server": [
-          "Microsoft-HTTPAPI/2.0"
-        ],
-        "x-ms-ratelimit-remaining-subscription-reads": [
-          "11998"
-        ],
-        "x-ms-correlation-request-id": [
-          "108b6017-130d-4133-b4b8-141d75c3b184"
-        ],
-        "x-ms-routing-request-id": [
-          "WESTUS2:20201229T220844Z:108b6017-130d-4133-b4b8-141d75c3b184"
-        ],
-        "Strict-Transport-Security": [
-          "max-age=31536000; includeSubDomains"
-        ],
-        "X-Content-Type-Options": [
-          "nosniff"
-        ],
-        "Date": [
-          "Tue, 29 Dec 2020 22:08:43 GMT"
+      "RequestMethod": "GET",
+      "RequestBody": "",
+      "RequestHeaders": {
+        "User-Agent": [
+          "FxVersion/4.6.29321.03",
+          "OSName/Windows",
+          "OSVersion/Microsoft.Windows.10.0.19042.",
+          "Microsoft.Azure.Management.Sql.SqlManagementClient/1.48.0.0"
+        ]
+      },
+      "ResponseHeaders": {
+        "Cache-Control": [
+          "no-cache"
+        ],
+        "Pragma": [
+          "no-cache"
+        ],
+        "Retry-After": [
+          "20"
+        ],
+        "x-ms-request-id": [
+          "aaf9fa87-fe0d-4f20-8c67-5584ec75d317"
+        ],
+        "Server": [
+          "Microsoft-HTTPAPI/2.0"
+        ],
+        "x-ms-ratelimit-remaining-subscription-reads": [
+          "11994"
+        ],
+        "x-ms-correlation-request-id": [
+          "29bd472e-8308-4aba-aff5-14e16299809a"
+        ],
+        "x-ms-routing-request-id": [
+          "WESTUS2:20201229T220848Z:29bd472e-8308-4aba-aff5-14e16299809a"
+        ],
+        "Strict-Transport-Security": [
+          "max-age=31536000; includeSubDomains"
+        ],
+        "X-Content-Type-Options": [
+          "nosniff"
+        ],
+        "Date": [
+          "Tue, 29 Dec 2020 22:08:48 GMT"
         ],
         "Content-Length": [
           "108"
@@ -232,116 +445,51 @@
       "StatusCode": 200
     },
     {
-      "RequestUri": "/subscriptions/10a238d6-a139-46d0-818d-d091394072b6/resourceGroups/sqlcrudtest-3858/providers/Microsoft.Sql/locations/eastus2euap/serverAzureAsyncOperation/eeaa4157-db44-44ea-aec4-381d42ea315b?api-version=2019-06-01-preview",
-      "EncodedRequestUri": "L3N1YnNjcmlwdGlvbnMvMTBhMjM4ZDYtYTEzOS00NmQwLTgxOGQtZDA5MTM5NDA3MmI2L3Jlc291cmNlR3JvdXBzL3NxbGNydWR0ZXN0LTM4NTgvcHJvdmlkZXJzL01pY3Jvc29mdC5TcWwvbG9jYXRpb25zL2Vhc3R1czJldWFwL3NlcnZlckF6dXJlQXN5bmNPcGVyYXRpb24vZWVhYTQxNTctZGI0NC00NGVhLWFlYzQtMzgxZDQyZWEzMTViP2FwaS12ZXJzaW9uPTIwMTktMDYtMDEtcHJldmlldw==",
-      "RequestMethod": "GET",
-      "RequestBody": "",
-      "RequestHeaders": {
-        "User-Agent": [
-          "FxVersion/4.6.29321.03",
-          "OSName/Windows",
-          "OSVersion/Microsoft.Windows.10.0.19042.",
-          "Microsoft.Azure.Management.Sql.SqlManagementClient/1.48.0.0"
-        ]
-      },
-      "ResponseHeaders": {
-        "Cache-Control": [
-          "no-cache"
-        ],
-        "Pragma": [
-          "no-cache"
-        ],
-        "Retry-After": [
-          "1"
-        ],
-        "x-ms-request-id": [
-          "f2b8e5d5-2753-49cb-a2c0-f6bd560e2c5b"
-        ],
-        "Server": [
-          "Microsoft-HTTPAPI/2.0"
-        ],
-        "x-ms-ratelimit-remaining-subscription-reads": [
-          "11997"
-        ],
-        "x-ms-correlation-request-id": [
-          "c0373302-2a72-4bbd-a99b-2a64353e6ec8"
-        ],
-        "x-ms-routing-request-id": [
-          "WESTUS2:20201229T220845Z:c0373302-2a72-4bbd-a99b-2a64353e6ec8"
-        ],
-        "Strict-Transport-Security": [
-          "max-age=31536000; includeSubDomains"
-        ],
-        "X-Content-Type-Options": [
-          "nosniff"
-        ],
-        "Date": [
-          "Tue, 29 Dec 2020 22:08:44 GMT"
-        ],
-        "Content-Length": [
-          "108"
-        ],
-        "Content-Type": [
-          "application/json; charset=utf-8"
-        ],
-        "Expires": [
-          "-1"
-        ]
-      },
-      "ResponseBody": "{\r\n  \"name\": \"eeaa4157-db44-44ea-aec4-381d42ea315b\",\r\n  \"status\": \"InProgress\",\r\n  \"startTime\": \"2020-12-29T22:08:43.237Z\"\r\n}",
-      "StatusCode": 200
-    },
-    {
-<<<<<<< HEAD
       "RequestUri": "/subscriptions/a2118292-1596-401f-aa17-332ff0df38dc/resourceGroups/sqlcrudtest-7018/providers/Microsoft.Sql/locations/southeastasia/serverAzureAsyncOperation/f6f53717-7790-405c-88d1-ce95fdc87040?api-version=2019-06-01-preview",
       "EncodedRequestUri": "L3N1YnNjcmlwdGlvbnMvMDFjNGVjODgtZTE3OS00NGY3LTllYjAtZTk3MTlhNTA4N2FiL3Jlc291cmNlR3JvdXBzL3NxbGNydWR0ZXN0LTcwMTgvcHJvdmlkZXJzL01pY3Jvc29mdC5TcWwvbG9jYXRpb25zL3NvdXRoZWFzdGFzaWEvc2VydmVyQXp1cmVBc3luY09wZXJhdGlvbi9mNmY1MzcxNy03NzkwLTQwNWMtODhkMS1jZTk1ZmRjODcwNDA/YXBpLXZlcnNpb249MjAxOS0wNi0wMS1wcmV2aWV3",
-=======
-      "RequestUri": "/subscriptions/10a238d6-a139-46d0-818d-d091394072b6/resourceGroups/sqlcrudtest-3858/providers/Microsoft.Sql/locations/eastus2euap/serverAzureAsyncOperation/eeaa4157-db44-44ea-aec4-381d42ea315b?api-version=2019-06-01-preview",
-      "EncodedRequestUri": "L3N1YnNjcmlwdGlvbnMvMTBhMjM4ZDYtYTEzOS00NmQwLTgxOGQtZDA5MTM5NDA3MmI2L3Jlc291cmNlR3JvdXBzL3NxbGNydWR0ZXN0LTM4NTgvcHJvdmlkZXJzL01pY3Jvc29mdC5TcWwvbG9jYXRpb25zL2Vhc3R1czJldWFwL3NlcnZlckF6dXJlQXN5bmNPcGVyYXRpb24vZWVhYTQxNTctZGI0NC00NGVhLWFlYzQtMzgxZDQyZWEzMTViP2FwaS12ZXJzaW9uPTIwMTktMDYtMDEtcHJldmlldw==",
->>>>>>> f7197062
-      "RequestMethod": "GET",
-      "RequestBody": "",
-      "RequestHeaders": {
-        "User-Agent": [
-          "FxVersion/4.6.29321.03",
-          "OSName/Windows",
-          "OSVersion/Microsoft.Windows.10.0.19042.",
-          "Microsoft.Azure.Management.Sql.SqlManagementClient/1.48.0.0"
-        ]
-      },
-      "ResponseHeaders": {
-        "Cache-Control": [
-          "no-cache"
-        ],
-        "Pragma": [
-          "no-cache"
-        ],
-        "Retry-After": [
-          "1"
-        ],
-        "x-ms-request-id": [
-          "d2d1bb8f-6e0b-4e5f-9eac-495b6d4a701d"
-        ],
-        "Server": [
-          "Microsoft-HTTPAPI/2.0"
-        ],
-        "x-ms-ratelimit-remaining-subscription-reads": [
-          "11996"
-        ],
-        "x-ms-correlation-request-id": [
-          "2ecdb88c-250e-4118-bf72-f5692d2fa27b"
-        ],
-        "x-ms-routing-request-id": [
-          "WESTUS2:20201229T220846Z:2ecdb88c-250e-4118-bf72-f5692d2fa27b"
-        ],
-        "Strict-Transport-Security": [
-          "max-age=31536000; includeSubDomains"
-        ],
-        "X-Content-Type-Options": [
-          "nosniff"
-        ],
-        "Date": [
-          "Tue, 29 Dec 2020 22:08:45 GMT"
+      "RequestMethod": "GET",
+      "RequestBody": "",
+      "RequestHeaders": {
+        "User-Agent": [
+          "FxVersion/4.6.29321.03",
+          "OSName/Windows",
+          "OSVersion/Microsoft.Windows.10.0.19042.",
+          "Microsoft.Azure.Management.Sql.SqlManagementClient/1.48.0.0"
+        ]
+      },
+      "ResponseHeaders": {
+        "Cache-Control": [
+          "no-cache"
+        ],
+        "Pragma": [
+          "no-cache"
+        ],
+        "Retry-After": [
+          "20"
+        ],
+        "x-ms-request-id": [
+          "0ca66c3d-3286-4358-a0c8-2622aa60cb62"
+        ],
+        "Server": [
+          "Microsoft-HTTPAPI/2.0"
+        ],
+        "x-ms-ratelimit-remaining-subscription-reads": [
+          "11993"
+        ],
+        "x-ms-correlation-request-id": [
+          "3708a3a9-0f64-4e34-9054-8a7e1a4b34c5"
+        ],
+        "x-ms-routing-request-id": [
+          "WESTUS2:20201229T220909Z:3708a3a9-0f64-4e34-9054-8a7e1a4b34c5"
+        ],
+        "Strict-Transport-Security": [
+          "max-age=31536000; includeSubDomains"
+        ],
+        "X-Content-Type-Options": [
+          "nosniff"
+        ],
+        "Date": [
+          "Tue, 29 Dec 2020 22:09:08 GMT"
         ],
         "Content-Length": [
           "108"
@@ -357,208 +505,8 @@
       "StatusCode": 200
     },
     {
-<<<<<<< HEAD
       "RequestUri": "/subscriptions/a2118292-1596-401f-aa17-332ff0df38dc/resourceGroups/sqlcrudtest-7018/providers/Microsoft.Sql/locations/southeastasia/serverAzureAsyncOperation/f6f53717-7790-405c-88d1-ce95fdc87040?api-version=2019-06-01-preview",
       "EncodedRequestUri": "L3N1YnNjcmlwdGlvbnMvMDFjNGVjODgtZTE3OS00NGY3LTllYjAtZTk3MTlhNTA4N2FiL3Jlc291cmNlR3JvdXBzL3NxbGNydWR0ZXN0LTcwMTgvcHJvdmlkZXJzL01pY3Jvc29mdC5TcWwvbG9jYXRpb25zL3NvdXRoZWFzdGFzaWEvc2VydmVyQXp1cmVBc3luY09wZXJhdGlvbi9mNmY1MzcxNy03NzkwLTQwNWMtODhkMS1jZTk1ZmRjODcwNDA/YXBpLXZlcnNpb249MjAxOS0wNi0wMS1wcmV2aWV3",
-=======
-      "RequestUri": "/subscriptions/10a238d6-a139-46d0-818d-d091394072b6/resourceGroups/sqlcrudtest-3858/providers/Microsoft.Sql/locations/eastus2euap/serverAzureAsyncOperation/eeaa4157-db44-44ea-aec4-381d42ea315b?api-version=2019-06-01-preview",
-      "EncodedRequestUri": "L3N1YnNjcmlwdGlvbnMvMTBhMjM4ZDYtYTEzOS00NmQwLTgxOGQtZDA5MTM5NDA3MmI2L3Jlc291cmNlR3JvdXBzL3NxbGNydWR0ZXN0LTM4NTgvcHJvdmlkZXJzL01pY3Jvc29mdC5TcWwvbG9jYXRpb25zL2Vhc3R1czJldWFwL3NlcnZlckF6dXJlQXN5bmNPcGVyYXRpb24vZWVhYTQxNTctZGI0NC00NGVhLWFlYzQtMzgxZDQyZWEzMTViP2FwaS12ZXJzaW9uPTIwMTktMDYtMDEtcHJldmlldw==",
->>>>>>> f7197062
-      "RequestMethod": "GET",
-      "RequestBody": "",
-      "RequestHeaders": {
-        "User-Agent": [
-          "FxVersion/4.6.29321.03",
-          "OSName/Windows",
-          "OSVersion/Microsoft.Windows.10.0.19042.",
-          "Microsoft.Azure.Management.Sql.SqlManagementClient/1.48.0.0"
-        ]
-      },
-      "ResponseHeaders": {
-        "Cache-Control": [
-          "no-cache"
-        ],
-        "Pragma": [
-          "no-cache"
-        ],
-        "Retry-After": [
-          "1"
-        ],
-        "x-ms-request-id": [
-          "e89658fa-bd03-46e7-a72e-116d6a9b6050"
-        ],
-        "Server": [
-          "Microsoft-HTTPAPI/2.0"
-        ],
-        "x-ms-ratelimit-remaining-subscription-reads": [
-          "11995"
-        ],
-        "x-ms-correlation-request-id": [
-          "5c3f3646-e4ad-47c8-ac4d-625ef6fe8e24"
-        ],
-        "x-ms-routing-request-id": [
-          "WESTUS2:20201229T220847Z:5c3f3646-e4ad-47c8-ac4d-625ef6fe8e24"
-        ],
-        "Strict-Transport-Security": [
-          "max-age=31536000; includeSubDomains"
-        ],
-        "X-Content-Type-Options": [
-          "nosniff"
-        ],
-        "Date": [
-          "Tue, 29 Dec 2020 22:08:46 GMT"
-        ],
-        "Content-Length": [
-          "108"
-        ],
-        "Content-Type": [
-          "application/json; charset=utf-8"
-        ],
-        "Expires": [
-          "-1"
-        ]
-      },
-      "ResponseBody": "{\r\n  \"name\": \"eeaa4157-db44-44ea-aec4-381d42ea315b\",\r\n  \"status\": \"InProgress\",\r\n  \"startTime\": \"2020-12-29T22:08:43.237Z\"\r\n}",
-      "StatusCode": 200
-    },
-    {
-<<<<<<< HEAD
-      "RequestUri": "/subscriptions/a2118292-1596-401f-aa17-332ff0df38dc/resourceGroups/sqlcrudtest-7018/providers/Microsoft.Sql/locations/southeastasia/serverAzureAsyncOperation/f6f53717-7790-405c-88d1-ce95fdc87040?api-version=2019-06-01-preview",
-      "EncodedRequestUri": "L3N1YnNjcmlwdGlvbnMvMDFjNGVjODgtZTE3OS00NGY3LTllYjAtZTk3MTlhNTA4N2FiL3Jlc291cmNlR3JvdXBzL3NxbGNydWR0ZXN0LTcwMTgvcHJvdmlkZXJzL01pY3Jvc29mdC5TcWwvbG9jYXRpb25zL3NvdXRoZWFzdGFzaWEvc2VydmVyQXp1cmVBc3luY09wZXJhdGlvbi9mNmY1MzcxNy03NzkwLTQwNWMtODhkMS1jZTk1ZmRjODcwNDA/YXBpLXZlcnNpb249MjAxOS0wNi0wMS1wcmV2aWV3",
-=======
-      "RequestUri": "/subscriptions/10a238d6-a139-46d0-818d-d091394072b6/resourceGroups/sqlcrudtest-3858/providers/Microsoft.Sql/locations/eastus2euap/serverAzureAsyncOperation/eeaa4157-db44-44ea-aec4-381d42ea315b?api-version=2019-06-01-preview",
-      "EncodedRequestUri": "L3N1YnNjcmlwdGlvbnMvMTBhMjM4ZDYtYTEzOS00NmQwLTgxOGQtZDA5MTM5NDA3MmI2L3Jlc291cmNlR3JvdXBzL3NxbGNydWR0ZXN0LTM4NTgvcHJvdmlkZXJzL01pY3Jvc29mdC5TcWwvbG9jYXRpb25zL2Vhc3R1czJldWFwL3NlcnZlckF6dXJlQXN5bmNPcGVyYXRpb24vZWVhYTQxNTctZGI0NC00NGVhLWFlYzQtMzgxZDQyZWEzMTViP2FwaS12ZXJzaW9uPTIwMTktMDYtMDEtcHJldmlldw==",
->>>>>>> f7197062
-      "RequestMethod": "GET",
-      "RequestBody": "",
-      "RequestHeaders": {
-        "User-Agent": [
-          "FxVersion/4.6.29321.03",
-          "OSName/Windows",
-          "OSVersion/Microsoft.Windows.10.0.19042.",
-          "Microsoft.Azure.Management.Sql.SqlManagementClient/1.48.0.0"
-        ]
-      },
-      "ResponseHeaders": {
-        "Cache-Control": [
-          "no-cache"
-        ],
-        "Pragma": [
-          "no-cache"
-        ],
-        "Retry-After": [
-          "20"
-        ],
-        "x-ms-request-id": [
-          "aaf9fa87-fe0d-4f20-8c67-5584ec75d317"
-        ],
-        "Server": [
-          "Microsoft-HTTPAPI/2.0"
-        ],
-        "x-ms-ratelimit-remaining-subscription-reads": [
-          "11994"
-        ],
-        "x-ms-correlation-request-id": [
-          "29bd472e-8308-4aba-aff5-14e16299809a"
-        ],
-        "x-ms-routing-request-id": [
-          "WESTUS2:20201229T220848Z:29bd472e-8308-4aba-aff5-14e16299809a"
-        ],
-        "Strict-Transport-Security": [
-          "max-age=31536000; includeSubDomains"
-        ],
-        "X-Content-Type-Options": [
-          "nosniff"
-        ],
-        "Date": [
-          "Tue, 29 Dec 2020 22:08:48 GMT"
-        ],
-        "Content-Length": [
-          "108"
-        ],
-        "Content-Type": [
-          "application/json; charset=utf-8"
-        ],
-        "Expires": [
-          "-1"
-        ]
-      },
-      "ResponseBody": "{\r\n  \"name\": \"eeaa4157-db44-44ea-aec4-381d42ea315b\",\r\n  \"status\": \"InProgress\",\r\n  \"startTime\": \"2020-12-29T22:08:43.237Z\"\r\n}",
-      "StatusCode": 200
-    },
-    {
-<<<<<<< HEAD
-      "RequestUri": "/subscriptions/a2118292-1596-401f-aa17-332ff0df38dc/resourceGroups/sqlcrudtest-7018/providers/Microsoft.Sql/locations/southeastasia/serverAzureAsyncOperation/f6f53717-7790-405c-88d1-ce95fdc87040?api-version=2019-06-01-preview",
-      "EncodedRequestUri": "L3N1YnNjcmlwdGlvbnMvMDFjNGVjODgtZTE3OS00NGY3LTllYjAtZTk3MTlhNTA4N2FiL3Jlc291cmNlR3JvdXBzL3NxbGNydWR0ZXN0LTcwMTgvcHJvdmlkZXJzL01pY3Jvc29mdC5TcWwvbG9jYXRpb25zL3NvdXRoZWFzdGFzaWEvc2VydmVyQXp1cmVBc3luY09wZXJhdGlvbi9mNmY1MzcxNy03NzkwLTQwNWMtODhkMS1jZTk1ZmRjODcwNDA/YXBpLXZlcnNpb249MjAxOS0wNi0wMS1wcmV2aWV3",
-=======
-      "RequestUri": "/subscriptions/10a238d6-a139-46d0-818d-d091394072b6/resourceGroups/sqlcrudtest-3858/providers/Microsoft.Sql/locations/eastus2euap/serverAzureAsyncOperation/eeaa4157-db44-44ea-aec4-381d42ea315b?api-version=2019-06-01-preview",
-      "EncodedRequestUri": "L3N1YnNjcmlwdGlvbnMvMTBhMjM4ZDYtYTEzOS00NmQwLTgxOGQtZDA5MTM5NDA3MmI2L3Jlc291cmNlR3JvdXBzL3NxbGNydWR0ZXN0LTM4NTgvcHJvdmlkZXJzL01pY3Jvc29mdC5TcWwvbG9jYXRpb25zL2Vhc3R1czJldWFwL3NlcnZlckF6dXJlQXN5bmNPcGVyYXRpb24vZWVhYTQxNTctZGI0NC00NGVhLWFlYzQtMzgxZDQyZWEzMTViP2FwaS12ZXJzaW9uPTIwMTktMDYtMDEtcHJldmlldw==",
->>>>>>> f7197062
-      "RequestMethod": "GET",
-      "RequestBody": "",
-      "RequestHeaders": {
-        "User-Agent": [
-          "FxVersion/4.6.29321.03",
-          "OSName/Windows",
-          "OSVersion/Microsoft.Windows.10.0.19042.",
-          "Microsoft.Azure.Management.Sql.SqlManagementClient/1.48.0.0"
-        ]
-      },
-      "ResponseHeaders": {
-        "Cache-Control": [
-          "no-cache"
-        ],
-        "Pragma": [
-          "no-cache"
-        ],
-        "Retry-After": [
-          "20"
-        ],
-        "x-ms-request-id": [
-          "0ca66c3d-3286-4358-a0c8-2622aa60cb62"
-        ],
-        "Server": [
-          "Microsoft-HTTPAPI/2.0"
-        ],
-        "x-ms-ratelimit-remaining-subscription-reads": [
-          "11993"
-        ],
-        "x-ms-correlation-request-id": [
-          "3708a3a9-0f64-4e34-9054-8a7e1a4b34c5"
-        ],
-        "x-ms-routing-request-id": [
-          "WESTUS2:20201229T220909Z:3708a3a9-0f64-4e34-9054-8a7e1a4b34c5"
-        ],
-        "Strict-Transport-Security": [
-          "max-age=31536000; includeSubDomains"
-        ],
-        "X-Content-Type-Options": [
-          "nosniff"
-        ],
-        "Date": [
-          "Tue, 29 Dec 2020 22:09:08 GMT"
-        ],
-        "Content-Length": [
-          "108"
-        ],
-        "Content-Type": [
-          "application/json; charset=utf-8"
-        ],
-        "Expires": [
-          "-1"
-        ]
-      },
-      "ResponseBody": "{\r\n  \"name\": \"eeaa4157-db44-44ea-aec4-381d42ea315b\",\r\n  \"status\": \"InProgress\",\r\n  \"startTime\": \"2020-12-29T22:08:43.237Z\"\r\n}",
-      "StatusCode": 200
-    },
-    {
-<<<<<<< HEAD
-      "RequestUri": "/subscriptions/a2118292-1596-401f-aa17-332ff0df38dc/resourceGroups/sqlcrudtest-7018/providers/Microsoft.Sql/locations/southeastasia/serverAzureAsyncOperation/f6f53717-7790-405c-88d1-ce95fdc87040?api-version=2019-06-01-preview",
-      "EncodedRequestUri": "L3N1YnNjcmlwdGlvbnMvMDFjNGVjODgtZTE3OS00NGY3LTllYjAtZTk3MTlhNTA4N2FiL3Jlc291cmNlR3JvdXBzL3NxbGNydWR0ZXN0LTcwMTgvcHJvdmlkZXJzL01pY3Jvc29mdC5TcWwvbG9jYXRpb25zL3NvdXRoZWFzdGFzaWEvc2VydmVyQXp1cmVBc3luY09wZXJhdGlvbi9mNmY1MzcxNy03NzkwLTQwNWMtODhkMS1jZTk1ZmRjODcwNDA/YXBpLXZlcnNpb249MjAxOS0wNi0wMS1wcmV2aWV3",
-=======
-      "RequestUri": "/subscriptions/10a238d6-a139-46d0-818d-d091394072b6/resourceGroups/sqlcrudtest-3858/providers/Microsoft.Sql/locations/eastus2euap/serverAzureAsyncOperation/eeaa4157-db44-44ea-aec4-381d42ea315b?api-version=2019-06-01-preview",
-      "EncodedRequestUri": "L3N1YnNjcmlwdGlvbnMvMTBhMjM4ZDYtYTEzOS00NmQwLTgxOGQtZDA5MTM5NDA3MmI2L3Jlc291cmNlR3JvdXBzL3NxbGNydWR0ZXN0LTM4NTgvcHJvdmlkZXJzL01pY3Jvc29mdC5TcWwvbG9jYXRpb25zL2Vhc3R1czJldWFwL3NlcnZlckF6dXJlQXN5bmNPcGVyYXRpb24vZWVhYTQxNTctZGI0NC00NGVhLWFlYzQtMzgxZDQyZWEzMTViP2FwaS12ZXJzaW9uPTIwMTktMDYtMDEtcHJldmlldw==",
->>>>>>> f7197062
       "RequestMethod": "GET",
       "RequestBody": "",
       "RequestHeaders": {
@@ -617,13 +565,8 @@
       "StatusCode": 200
     },
     {
-<<<<<<< HEAD
       "RequestUri": "/subscriptions/a2118292-1596-401f-aa17-332ff0df38dc/resourceGroups/sqlcrudtest-7018/providers/Microsoft.Sql/servers/sqlcrudtest-1353?api-version=2019-06-01-preview",
       "EncodedRequestUri": "L3N1YnNjcmlwdGlvbnMvMDFjNGVjODgtZTE3OS00NGY3LTllYjAtZTk3MTlhNTA4N2FiL3Jlc291cmNlR3JvdXBzL3NxbGNydWR0ZXN0LTcwMTgvcHJvdmlkZXJzL01pY3Jvc29mdC5TcWwvc2VydmVycy9zcWxjcnVkdGVzdC0xMzUzP2FwaS12ZXJzaW9uPTIwMTktMDYtMDEtcHJldmlldw==",
-=======
-      "RequestUri": "/subscriptions/10a238d6-a139-46d0-818d-d091394072b6/resourceGroups/sqlcrudtest-3858/providers/Microsoft.Sql/servers/sqlcrudtest-8409?api-version=2019-06-01-preview",
-      "EncodedRequestUri": "L3N1YnNjcmlwdGlvbnMvMTBhMjM4ZDYtYTEzOS00NmQwLTgxOGQtZDA5MTM5NDA3MmI2L3Jlc291cmNlR3JvdXBzL3NxbGNydWR0ZXN0LTM4NTgvcHJvdmlkZXJzL01pY3Jvc29mdC5TcWwvc2VydmVycy9zcWxjcnVkdGVzdC04NDA5P2FwaS12ZXJzaW9uPTIwMTktMDYtMDEtcHJldmlldw==",
->>>>>>> f7197062
       "RequestMethod": "GET",
       "RequestBody": "",
       "RequestHeaders": {
@@ -675,21 +618,12 @@
           "-1"
         ]
       },
-<<<<<<< HEAD
       "ResponseBody": "{\r\n  \"kind\": \"v12.0\",\r\n  \"properties\": {\r\n    \"administratorLogin\": \"dummylogin\",\r\n    \"version\": \"12.0\",\r\n    \"state\": \"Ready\",\r\n    \"fullyQualifiedDomainName\": \"sqlcrudtest-1353.sqltest-eg1.mscds.com\",\r\n    \"privateEndpointConnections\": [],\r\n    \"publicNetworkAccess\": \"Enabled\"\r\n  },\r\n  \"location\": \"southeastasia\",\r\n  \"tags\": {},\r\n  \"id\": \"/subscriptions/a2118292-1596-401f-aa17-332ff0df38dc/resourceGroups/sqlcrudtest-7018/providers/Microsoft.Sql/servers/sqlcrudtest-1353\",\r\n  \"name\": \"sqlcrudtest-1353\",\r\n  \"type\": \"Microsoft.Sql/servers\"\r\n}",
       "StatusCode": 200
     },
     {
       "RequestUri": "/subscriptions/a2118292-1596-401f-aa17-332ff0df38dc/resourceGroups/sqlcrudtest-7018/providers/Microsoft.Sql/servers/sqlcrudtest-1353/databases/sqlcrudtest-412?api-version=2020-11-01-preview",
       "EncodedRequestUri": "L3N1YnNjcmlwdGlvbnMvMDFjNGVjODgtZTE3OS00NGY3LTllYjAtZTk3MTlhNTA4N2FiL3Jlc291cmNlR3JvdXBzL3NxbGNydWR0ZXN0LTcwMTgvcHJvdmlkZXJzL01pY3Jvc29mdC5TcWwvc2VydmVycy9zcWxjcnVkdGVzdC0xMzUzL2RhdGFiYXNlcy9zcWxjcnVkdGVzdC00MTI/YXBpLXZlcnNpb249MjAyMC0xMS0wMS1wcmV2aWV3",
-=======
-      "ResponseBody": "{\r\n  \"kind\": \"v12.0\",\r\n  \"properties\": {\r\n    \"administratorLogin\": \"dummylogin\",\r\n    \"version\": \"12.0\",\r\n    \"state\": \"Ready\",\r\n    \"fullyQualifiedDomainName\": \"sqlcrudtest-8409.database.windows.net\",\r\n    \"privateEndpointConnections\": [],\r\n    \"publicNetworkAccess\": \"Enabled\"\r\n  },\r\n  \"location\": \"eastus2euap\",\r\n  \"tags\": {},\r\n  \"id\": \"/subscriptions/10a238d6-a139-46d0-818d-d091394072b6/resourceGroups/sqlcrudtest-3858/providers/Microsoft.Sql/servers/sqlcrudtest-8409\",\r\n  \"name\": \"sqlcrudtest-8409\",\r\n  \"type\": \"Microsoft.Sql/servers\"\r\n}",
-      "StatusCode": 200
-    },
-    {
-      "RequestUri": "/subscriptions/10a238d6-a139-46d0-818d-d091394072b6/resourceGroups/sqlcrudtest-3858/providers/Microsoft.Sql/servers/sqlcrudtest-8409/databases/sqlcrudtest-2103?api-version=2020-08-01-preview",
-      "EncodedRequestUri": "L3N1YnNjcmlwdGlvbnMvMTBhMjM4ZDYtYTEzOS00NmQwLTgxOGQtZDA5MTM5NDA3MmI2L3Jlc291cmNlR3JvdXBzL3NxbGNydWR0ZXN0LTM4NTgvcHJvdmlkZXJzL01pY3Jvc29mdC5TcWwvc2VydmVycy9zcWxjcnVkdGVzdC04NDA5L2RhdGFiYXNlcy9zcWxjcnVkdGVzdC0yMTAzP2FwaS12ZXJzaW9uPTIwMjAtMDgtMDEtcHJldmlldw==",
->>>>>>> f7197062
       "RequestMethod": "PUT",
       "RequestBody": "{\r\n  \"location\": \"eastus2euap\"\r\n}",
       "RequestHeaders": {
@@ -720,21 +654,13 @@
           "no-cache"
         ],
         "Location": [
-<<<<<<< HEAD
           "https://management.azure.com/subscriptions/a2118292-1596-401f-aa17-332ff0df38dc/resourceGroups/sqlcrudtest-7018/providers/Microsoft.Sql/locations/southeastasia/databaseOperationResults/58678463-c43a-449b-8a18-b90af066139a?api-version=2020-11-01-preview"
-=======
-          "https://management.azure.com/subscriptions/10a238d6-a139-46d0-818d-d091394072b6/resourceGroups/sqlcrudtest-3858/providers/Microsoft.Sql/locations/eastus2euap/databaseOperationResults/6a265958-6f60-4735-bdcb-e31356e34eda?api-version=2020-08-01-preview"
->>>>>>> f7197062
         ],
         "Retry-After": [
           "15"
         ],
         "Azure-AsyncOperation": [
-<<<<<<< HEAD
           "https://management.azure.com/subscriptions/a2118292-1596-401f-aa17-332ff0df38dc/resourceGroups/sqlcrudtest-7018/providers/Microsoft.Sql/locations/southeastasia/databaseAzureAsyncOperation/58678463-c43a-449b-8a18-b90af066139a?api-version=2020-11-01-preview"
-=======
-          "https://management.azure.com/subscriptions/10a238d6-a139-46d0-818d-d091394072b6/resourceGroups/sqlcrudtest-3858/providers/Microsoft.Sql/locations/eastus2euap/databaseAzureAsyncOperation/6a265958-6f60-4735-bdcb-e31356e34eda?api-version=2020-08-01-preview"
->>>>>>> f7197062
         ],
         "x-ms-request-id": [
           "6a265958-6f60-4735-bdcb-e31356e34eda"
@@ -774,13 +700,8 @@
       "StatusCode": 202
     },
     {
-<<<<<<< HEAD
       "RequestUri": "/subscriptions/a2118292-1596-401f-aa17-332ff0df38dc/resourceGroups/sqlcrudtest-7018/providers/Microsoft.Sql/servers/sqlcrudtest-1353/databases/sqlcrudtest-342?api-version=2020-11-01-preview",
       "EncodedRequestUri": "L3N1YnNjcmlwdGlvbnMvMDFjNGVjODgtZTE3OS00NGY3LTllYjAtZTk3MTlhNTA4N2FiL3Jlc291cmNlR3JvdXBzL3NxbGNydWR0ZXN0LTcwMTgvcHJvdmlkZXJzL01pY3Jvc29mdC5TcWwvc2VydmVycy9zcWxjcnVkdGVzdC0xMzUzL2RhdGFiYXNlcy9zcWxjcnVkdGVzdC0zNDI/YXBpLXZlcnNpb249MjAyMC0xMS0wMS1wcmV2aWV3",
-=======
-      "RequestUri": "/subscriptions/10a238d6-a139-46d0-818d-d091394072b6/resourceGroups/sqlcrudtest-3858/providers/Microsoft.Sql/servers/sqlcrudtest-8409/databases/sqlcrudtest-4019?api-version=2020-08-01-preview",
-      "EncodedRequestUri": "L3N1YnNjcmlwdGlvbnMvMTBhMjM4ZDYtYTEzOS00NmQwLTgxOGQtZDA5MTM5NDA3MmI2L3Jlc291cmNlR3JvdXBzL3NxbGNydWR0ZXN0LTM4NTgvcHJvdmlkZXJzL01pY3Jvc29mdC5TcWwvc2VydmVycy9zcWxjcnVkdGVzdC04NDA5L2RhdGFiYXNlcy9zcWxjcnVkdGVzdC00MDE5P2FwaS12ZXJzaW9uPTIwMjAtMDgtMDEtcHJldmlldw==",
->>>>>>> f7197062
       "RequestMethod": "PUT",
       "RequestBody": "{\r\n  \"location\": \"eastus2euap\"\r\n}",
       "RequestHeaders": {
@@ -811,21 +732,13 @@
           "no-cache"
         ],
         "Location": [
-<<<<<<< HEAD
           "https://management.azure.com/subscriptions/a2118292-1596-401f-aa17-332ff0df38dc/resourceGroups/sqlcrudtest-7018/providers/Microsoft.Sql/locations/southeastasia/databaseOperationResults/36cc8605-3011-42b0-ba62-ddf9d002a7af?api-version=2020-11-01-preview"
-=======
-          "https://management.azure.com/subscriptions/10a238d6-a139-46d0-818d-d091394072b6/resourceGroups/sqlcrudtest-3858/providers/Microsoft.Sql/locations/eastus2euap/databaseOperationResults/ad6656e2-6e84-4929-ba3b-6a80c210eb47?api-version=2020-08-01-preview"
->>>>>>> f7197062
         ],
         "Retry-After": [
           "15"
         ],
         "Azure-AsyncOperation": [
-<<<<<<< HEAD
           "https://management.azure.com/subscriptions/a2118292-1596-401f-aa17-332ff0df38dc/resourceGroups/sqlcrudtest-7018/providers/Microsoft.Sql/locations/southeastasia/databaseAzureAsyncOperation/36cc8605-3011-42b0-ba62-ddf9d002a7af?api-version=2020-11-01-preview"
-=======
-          "https://management.azure.com/subscriptions/10a238d6-a139-46d0-818d-d091394072b6/resourceGroups/sqlcrudtest-3858/providers/Microsoft.Sql/locations/eastus2euap/databaseAzureAsyncOperation/ad6656e2-6e84-4929-ba3b-6a80c210eb47?api-version=2020-08-01-preview"
->>>>>>> f7197062
         ],
         "x-ms-request-id": [
           "ad6656e2-6e84-4929-ba3b-6a80c210eb47"
@@ -865,13 +778,8 @@
       "StatusCode": 202
     },
     {
-<<<<<<< HEAD
       "RequestUri": "/subscriptions/a2118292-1596-401f-aa17-332ff0df38dc/resourceGroups/sqlcrudtest-7018/providers/Microsoft.Sql/servers/sqlcrudtest-1353/databases/sqlcrudtest-1674?api-version=2020-11-01-preview",
       "EncodedRequestUri": "L3N1YnNjcmlwdGlvbnMvMDFjNGVjODgtZTE3OS00NGY3LTllYjAtZTk3MTlhNTA4N2FiL3Jlc291cmNlR3JvdXBzL3NxbGNydWR0ZXN0LTcwMTgvcHJvdmlkZXJzL01pY3Jvc29mdC5TcWwvc2VydmVycy9zcWxjcnVkdGVzdC0xMzUzL2RhdGFiYXNlcy9zcWxjcnVkdGVzdC0xNjc0P2FwaS12ZXJzaW9uPTIwMjAtMTEtMDEtcHJldmlldw==",
-=======
-      "RequestUri": "/subscriptions/10a238d6-a139-46d0-818d-d091394072b6/resourceGroups/sqlcrudtest-3858/providers/Microsoft.Sql/servers/sqlcrudtest-8409/databases/sqlcrudtest-8711?api-version=2020-08-01-preview",
-      "EncodedRequestUri": "L3N1YnNjcmlwdGlvbnMvMTBhMjM4ZDYtYTEzOS00NmQwLTgxOGQtZDA5MTM5NDA3MmI2L3Jlc291cmNlR3JvdXBzL3NxbGNydWR0ZXN0LTM4NTgvcHJvdmlkZXJzL01pY3Jvc29mdC5TcWwvc2VydmVycy9zcWxjcnVkdGVzdC04NDA5L2RhdGFiYXNlcy9zcWxjcnVkdGVzdC04NzExP2FwaS12ZXJzaW9uPTIwMjAtMDgtMDEtcHJldmlldw==",
->>>>>>> f7197062
       "RequestMethod": "PUT",
       "RequestBody": "{\r\n  \"location\": \"eastus2euap\"\r\n}",
       "RequestHeaders": {
@@ -902,21 +810,13 @@
           "no-cache"
         ],
         "Location": [
-<<<<<<< HEAD
           "https://management.azure.com/subscriptions/a2118292-1596-401f-aa17-332ff0df38dc/resourceGroups/sqlcrudtest-7018/providers/Microsoft.Sql/locations/southeastasia/databaseOperationResults/ad656162-a260-4774-aee2-d2da3e064e45?api-version=2020-11-01-preview"
-=======
-          "https://management.azure.com/subscriptions/10a238d6-a139-46d0-818d-d091394072b6/resourceGroups/sqlcrudtest-3858/providers/Microsoft.Sql/locations/eastus2euap/databaseOperationResults/aa0cb767-8eb1-4981-b4c6-03dd7c781205?api-version=2020-08-01-preview"
->>>>>>> f7197062
         ],
         "Retry-After": [
           "15"
         ],
         "Azure-AsyncOperation": [
-<<<<<<< HEAD
           "https://management.azure.com/subscriptions/a2118292-1596-401f-aa17-332ff0df38dc/resourceGroups/sqlcrudtest-7018/providers/Microsoft.Sql/locations/southeastasia/databaseAzureAsyncOperation/ad656162-a260-4774-aee2-d2da3e064e45?api-version=2020-11-01-preview"
-=======
-          "https://management.azure.com/subscriptions/10a238d6-a139-46d0-818d-d091394072b6/resourceGroups/sqlcrudtest-3858/providers/Microsoft.Sql/locations/eastus2euap/databaseAzureAsyncOperation/aa0cb767-8eb1-4981-b4c6-03dd7c781205?api-version=2020-08-01-preview"
->>>>>>> f7197062
         ],
         "x-ms-request-id": [
           "aa0cb767-8eb1-4981-b4c6-03dd7c781205"
@@ -956,13 +856,8 @@
       "StatusCode": 202
     },
     {
-<<<<<<< HEAD
       "RequestUri": "/subscriptions/a2118292-1596-401f-aa17-332ff0df38dc/resourceGroups/sqlcrudtest-7018/providers/Microsoft.Sql/servers/sqlcrudtest-1353/databases/sqlcrudtest-2527?api-version=2020-11-01-preview",
       "EncodedRequestUri": "L3N1YnNjcmlwdGlvbnMvMDFjNGVjODgtZTE3OS00NGY3LTllYjAtZTk3MTlhNTA4N2FiL3Jlc291cmNlR3JvdXBzL3NxbGNydWR0ZXN0LTcwMTgvcHJvdmlkZXJzL01pY3Jvc29mdC5TcWwvc2VydmVycy9zcWxjcnVkdGVzdC0xMzUzL2RhdGFiYXNlcy9zcWxjcnVkdGVzdC0yNTI3P2FwaS12ZXJzaW9uPTIwMjAtMTEtMDEtcHJldmlldw==",
-=======
-      "RequestUri": "/subscriptions/10a238d6-a139-46d0-818d-d091394072b6/resourceGroups/sqlcrudtest-3858/providers/Microsoft.Sql/servers/sqlcrudtest-8409/databases/sqlcrudtest-7457?api-version=2020-08-01-preview",
-      "EncodedRequestUri": "L3N1YnNjcmlwdGlvbnMvMTBhMjM4ZDYtYTEzOS00NmQwLTgxOGQtZDA5MTM5NDA3MmI2L3Jlc291cmNlR3JvdXBzL3NxbGNydWR0ZXN0LTM4NTgvcHJvdmlkZXJzL01pY3Jvc29mdC5TcWwvc2VydmVycy9zcWxjcnVkdGVzdC04NDA5L2RhdGFiYXNlcy9zcWxjcnVkdGVzdC03NDU3P2FwaS12ZXJzaW9uPTIwMjAtMDgtMDEtcHJldmlldw==",
->>>>>>> f7197062
       "RequestMethod": "PUT",
       "RequestBody": "{\r\n  \"location\": \"eastus2euap\"\r\n}",
       "RequestHeaders": {
@@ -993,21 +888,13 @@
           "no-cache"
         ],
         "Location": [
-<<<<<<< HEAD
           "https://management.azure.com/subscriptions/a2118292-1596-401f-aa17-332ff0df38dc/resourceGroups/sqlcrudtest-7018/providers/Microsoft.Sql/locations/southeastasia/databaseOperationResults/8b58df57-0867-428d-b63f-60cb3b5fad92?api-version=2020-11-01-preview"
-=======
-          "https://management.azure.com/subscriptions/10a238d6-a139-46d0-818d-d091394072b6/resourceGroups/sqlcrudtest-3858/providers/Microsoft.Sql/locations/eastus2euap/databaseOperationResults/43083197-afc4-4d48-ae10-86fb6325bb8e?api-version=2020-08-01-preview"
->>>>>>> f7197062
         ],
         "Retry-After": [
           "15"
         ],
         "Azure-AsyncOperation": [
-<<<<<<< HEAD
           "https://management.azure.com/subscriptions/a2118292-1596-401f-aa17-332ff0df38dc/resourceGroups/sqlcrudtest-7018/providers/Microsoft.Sql/locations/southeastasia/databaseAzureAsyncOperation/8b58df57-0867-428d-b63f-60cb3b5fad92?api-version=2020-11-01-preview"
-=======
-          "https://management.azure.com/subscriptions/10a238d6-a139-46d0-818d-d091394072b6/resourceGroups/sqlcrudtest-3858/providers/Microsoft.Sql/locations/eastus2euap/databaseAzureAsyncOperation/43083197-afc4-4d48-ae10-86fb6325bb8e?api-version=2020-08-01-preview"
->>>>>>> f7197062
         ],
         "x-ms-request-id": [
           "43083197-afc4-4d48-ae10-86fb6325bb8e"
@@ -1047,13 +934,8 @@
       "StatusCode": 202
     },
     {
-<<<<<<< HEAD
       "RequestUri": "/subscriptions/a2118292-1596-401f-aa17-332ff0df38dc/resourceGroups/sqlcrudtest-7018/providers/Microsoft.Sql/locations/southeastasia/databaseAzureAsyncOperation/58678463-c43a-449b-8a18-b90af066139a?api-version=2020-11-01-preview",
       "EncodedRequestUri": "L3N1YnNjcmlwdGlvbnMvMDFjNGVjODgtZTE3OS00NGY3LTllYjAtZTk3MTlhNTA4N2FiL3Jlc291cmNlR3JvdXBzL3NxbGNydWR0ZXN0LTcwMTgvcHJvdmlkZXJzL01pY3Jvc29mdC5TcWwvbG9jYXRpb25zL3NvdXRoZWFzdGFzaWEvZGF0YWJhc2VBenVyZUFzeW5jT3BlcmF0aW9uLzU4Njc4NDYzLWM0M2EtNDQ5Yi04YTE4LWI5MGFmMDY2MTM5YT9hcGktdmVyc2lvbj0yMDIwLTExLTAxLXByZXZpZXc=",
-=======
-      "RequestUri": "/subscriptions/10a238d6-a139-46d0-818d-d091394072b6/resourceGroups/sqlcrudtest-3858/providers/Microsoft.Sql/locations/eastus2euap/databaseAzureAsyncOperation/6a265958-6f60-4735-bdcb-e31356e34eda?api-version=2020-08-01-preview",
-      "EncodedRequestUri": "L3N1YnNjcmlwdGlvbnMvMTBhMjM4ZDYtYTEzOS00NmQwLTgxOGQtZDA5MTM5NDA3MmI2L3Jlc291cmNlR3JvdXBzL3NxbGNydWR0ZXN0LTM4NTgvcHJvdmlkZXJzL01pY3Jvc29mdC5TcWwvbG9jYXRpb25zL2Vhc3R1czJldWFwL2RhdGFiYXNlQXp1cmVBc3luY09wZXJhdGlvbi82YTI2NTk1OC02ZjYwLTQ3MzUtYmRjYi1lMzEzNTZlMzRlZGE/YXBpLXZlcnNpb249MjAyMC0wOC0wMS1wcmV2aWV3",
->>>>>>> f7197062
       "RequestMethod": "GET",
       "RequestBody": "",
       "RequestHeaders": {
@@ -1112,13 +994,8 @@
       "StatusCode": 200
     },
     {
-<<<<<<< HEAD
       "RequestUri": "/subscriptions/a2118292-1596-401f-aa17-332ff0df38dc/resourceGroups/sqlcrudtest-7018/providers/Microsoft.Sql/locations/southeastasia/databaseAzureAsyncOperation/58678463-c43a-449b-8a18-b90af066139a?api-version=2020-11-01-preview",
       "EncodedRequestUri": "L3N1YnNjcmlwdGlvbnMvMDFjNGVjODgtZTE3OS00NGY3LTllYjAtZTk3MTlhNTA4N2FiL3Jlc291cmNlR3JvdXBzL3NxbGNydWR0ZXN0LTcwMTgvcHJvdmlkZXJzL01pY3Jvc29mdC5TcWwvbG9jYXRpb25zL3NvdXRoZWFzdGFzaWEvZGF0YWJhc2VBenVyZUFzeW5jT3BlcmF0aW9uLzU4Njc4NDYzLWM0M2EtNDQ5Yi04YTE4LWI5MGFmMDY2MTM5YT9hcGktdmVyc2lvbj0yMDIwLTExLTAxLXByZXZpZXc=",
-=======
-      "RequestUri": "/subscriptions/10a238d6-a139-46d0-818d-d091394072b6/resourceGroups/sqlcrudtest-3858/providers/Microsoft.Sql/locations/eastus2euap/databaseAzureAsyncOperation/6a265958-6f60-4735-bdcb-e31356e34eda?api-version=2020-08-01-preview",
-      "EncodedRequestUri": "L3N1YnNjcmlwdGlvbnMvMTBhMjM4ZDYtYTEzOS00NmQwLTgxOGQtZDA5MTM5NDA3MmI2L3Jlc291cmNlR3JvdXBzL3NxbGNydWR0ZXN0LTM4NTgvcHJvdmlkZXJzL01pY3Jvc29mdC5TcWwvbG9jYXRpb25zL2Vhc3R1czJldWFwL2RhdGFiYXNlQXp1cmVBc3luY09wZXJhdGlvbi82YTI2NTk1OC02ZjYwLTQ3MzUtYmRjYi1lMzEzNTZlMzRlZGE/YXBpLXZlcnNpb249MjAyMC0wOC0wMS1wcmV2aWV3",
->>>>>>> f7197062
       "RequestMethod": "GET",
       "RequestBody": "",
       "RequestHeaders": {
@@ -1177,13 +1054,8 @@
       "StatusCode": 200
     },
     {
-<<<<<<< HEAD
       "RequestUri": "/subscriptions/a2118292-1596-401f-aa17-332ff0df38dc/resourceGroups/sqlcrudtest-7018/providers/Microsoft.Sql/locations/southeastasia/databaseAzureAsyncOperation/58678463-c43a-449b-8a18-b90af066139a?api-version=2020-11-01-preview",
       "EncodedRequestUri": "L3N1YnNjcmlwdGlvbnMvMDFjNGVjODgtZTE3OS00NGY3LTllYjAtZTk3MTlhNTA4N2FiL3Jlc291cmNlR3JvdXBzL3NxbGNydWR0ZXN0LTcwMTgvcHJvdmlkZXJzL01pY3Jvc29mdC5TcWwvbG9jYXRpb25zL3NvdXRoZWFzdGFzaWEvZGF0YWJhc2VBenVyZUFzeW5jT3BlcmF0aW9uLzU4Njc4NDYzLWM0M2EtNDQ5Yi04YTE4LWI5MGFmMDY2MTM5YT9hcGktdmVyc2lvbj0yMDIwLTExLTAxLXByZXZpZXc=",
-=======
-      "RequestUri": "/subscriptions/10a238d6-a139-46d0-818d-d091394072b6/resourceGroups/sqlcrudtest-3858/providers/Microsoft.Sql/locations/eastus2euap/databaseAzureAsyncOperation/6a265958-6f60-4735-bdcb-e31356e34eda?api-version=2020-08-01-preview",
-      "EncodedRequestUri": "L3N1YnNjcmlwdGlvbnMvMTBhMjM4ZDYtYTEzOS00NmQwLTgxOGQtZDA5MTM5NDA3MmI2L3Jlc291cmNlR3JvdXBzL3NxbGNydWR0ZXN0LTM4NTgvcHJvdmlkZXJzL01pY3Jvc29mdC5TcWwvbG9jYXRpb25zL2Vhc3R1czJldWFwL2RhdGFiYXNlQXp1cmVBc3luY09wZXJhdGlvbi82YTI2NTk1OC02ZjYwLTQ3MzUtYmRjYi1lMzEzNTZlMzRlZGE/YXBpLXZlcnNpb249MjAyMC0wOC0wMS1wcmV2aWV3",
->>>>>>> f7197062
       "RequestMethod": "GET",
       "RequestBody": "",
       "RequestHeaders": {
@@ -1242,13 +1114,8 @@
       "StatusCode": 200
     },
     {
-<<<<<<< HEAD
       "RequestUri": "/subscriptions/a2118292-1596-401f-aa17-332ff0df38dc/resourceGroups/sqlcrudtest-7018/providers/Microsoft.Sql/locations/southeastasia/databaseAzureAsyncOperation/36cc8605-3011-42b0-ba62-ddf9d002a7af?api-version=2020-11-01-preview",
       "EncodedRequestUri": "L3N1YnNjcmlwdGlvbnMvMDFjNGVjODgtZTE3OS00NGY3LTllYjAtZTk3MTlhNTA4N2FiL3Jlc291cmNlR3JvdXBzL3NxbGNydWR0ZXN0LTcwMTgvcHJvdmlkZXJzL01pY3Jvc29mdC5TcWwvbG9jYXRpb25zL3NvdXRoZWFzdGFzaWEvZGF0YWJhc2VBenVyZUFzeW5jT3BlcmF0aW9uLzM2Y2M4NjA1LTMwMTEtNDJiMC1iYTYyLWRkZjlkMDAyYTdhZj9hcGktdmVyc2lvbj0yMDIwLTExLTAxLXByZXZpZXc=",
-=======
-      "RequestUri": "/subscriptions/10a238d6-a139-46d0-818d-d091394072b6/resourceGroups/sqlcrudtest-3858/providers/Microsoft.Sql/locations/eastus2euap/databaseAzureAsyncOperation/6a265958-6f60-4735-bdcb-e31356e34eda?api-version=2020-08-01-preview",
-      "EncodedRequestUri": "L3N1YnNjcmlwdGlvbnMvMTBhMjM4ZDYtYTEzOS00NmQwLTgxOGQtZDA5MTM5NDA3MmI2L3Jlc291cmNlR3JvdXBzL3NxbGNydWR0ZXN0LTM4NTgvcHJvdmlkZXJzL01pY3Jvc29mdC5TcWwvbG9jYXRpb25zL2Vhc3R1czJldWFwL2RhdGFiYXNlQXp1cmVBc3luY09wZXJhdGlvbi82YTI2NTk1OC02ZjYwLTQ3MzUtYmRjYi1lMzEzNTZlMzRlZGE/YXBpLXZlcnNpb249MjAyMC0wOC0wMS1wcmV2aWV3",
->>>>>>> f7197062
       "RequestMethod": "GET",
       "RequestBody": "",
       "RequestHeaders": {
@@ -1307,13 +1174,8 @@
       "StatusCode": 200
     },
     {
-<<<<<<< HEAD
       "RequestUri": "/subscriptions/a2118292-1596-401f-aa17-332ff0df38dc/resourceGroups/sqlcrudtest-7018/providers/Microsoft.Sql/locations/southeastasia/databaseAzureAsyncOperation/36cc8605-3011-42b0-ba62-ddf9d002a7af?api-version=2020-11-01-preview",
       "EncodedRequestUri": "L3N1YnNjcmlwdGlvbnMvMDFjNGVjODgtZTE3OS00NGY3LTllYjAtZTk3MTlhNTA4N2FiL3Jlc291cmNlR3JvdXBzL3NxbGNydWR0ZXN0LTcwMTgvcHJvdmlkZXJzL01pY3Jvc29mdC5TcWwvbG9jYXRpb25zL3NvdXRoZWFzdGFzaWEvZGF0YWJhc2VBenVyZUFzeW5jT3BlcmF0aW9uLzM2Y2M4NjA1LTMwMTEtNDJiMC1iYTYyLWRkZjlkMDAyYTdhZj9hcGktdmVyc2lvbj0yMDIwLTExLTAxLXByZXZpZXc=",
-=======
-      "RequestUri": "/subscriptions/10a238d6-a139-46d0-818d-d091394072b6/resourceGroups/sqlcrudtest-3858/providers/Microsoft.Sql/locations/eastus2euap/databaseAzureAsyncOperation/ad6656e2-6e84-4929-ba3b-6a80c210eb47?api-version=2020-08-01-preview",
-      "EncodedRequestUri": "L3N1YnNjcmlwdGlvbnMvMTBhMjM4ZDYtYTEzOS00NmQwLTgxOGQtZDA5MTM5NDA3MmI2L3Jlc291cmNlR3JvdXBzL3NxbGNydWR0ZXN0LTM4NTgvcHJvdmlkZXJzL01pY3Jvc29mdC5TcWwvbG9jYXRpb25zL2Vhc3R1czJldWFwL2RhdGFiYXNlQXp1cmVBc3luY09wZXJhdGlvbi9hZDY2NTZlMi02ZTg0LTQ5MjktYmEzYi02YTgwYzIxMGViNDc/YXBpLXZlcnNpb249MjAyMC0wOC0wMS1wcmV2aWV3",
->>>>>>> f7197062
       "RequestMethod": "GET",
       "RequestBody": "",
       "RequestHeaders": {
@@ -1372,13 +1234,8 @@
       "StatusCode": 200
     },
     {
-<<<<<<< HEAD
       "RequestUri": "/subscriptions/a2118292-1596-401f-aa17-332ff0df38dc/resourceGroups/sqlcrudtest-7018/providers/Microsoft.Sql/locations/southeastasia/databaseAzureAsyncOperation/36cc8605-3011-42b0-ba62-ddf9d002a7af?api-version=2020-11-01-preview",
       "EncodedRequestUri": "L3N1YnNjcmlwdGlvbnMvMDFjNGVjODgtZTE3OS00NGY3LTllYjAtZTk3MTlhNTA4N2FiL3Jlc291cmNlR3JvdXBzL3NxbGNydWR0ZXN0LTcwMTgvcHJvdmlkZXJzL01pY3Jvc29mdC5TcWwvbG9jYXRpb25zL3NvdXRoZWFzdGFzaWEvZGF0YWJhc2VBenVyZUFzeW5jT3BlcmF0aW9uLzM2Y2M4NjA1LTMwMTEtNDJiMC1iYTYyLWRkZjlkMDAyYTdhZj9hcGktdmVyc2lvbj0yMDIwLTExLTAxLXByZXZpZXc=",
-=======
-      "RequestUri": "/subscriptions/10a238d6-a139-46d0-818d-d091394072b6/resourceGroups/sqlcrudtest-3858/providers/Microsoft.Sql/locations/eastus2euap/databaseAzureAsyncOperation/ad6656e2-6e84-4929-ba3b-6a80c210eb47?api-version=2020-08-01-preview",
-      "EncodedRequestUri": "L3N1YnNjcmlwdGlvbnMvMTBhMjM4ZDYtYTEzOS00NmQwLTgxOGQtZDA5MTM5NDA3MmI2L3Jlc291cmNlR3JvdXBzL3NxbGNydWR0ZXN0LTM4NTgvcHJvdmlkZXJzL01pY3Jvc29mdC5TcWwvbG9jYXRpb25zL2Vhc3R1czJldWFwL2RhdGFiYXNlQXp1cmVBc3luY09wZXJhdGlvbi9hZDY2NTZlMi02ZTg0LTQ5MjktYmEzYi02YTgwYzIxMGViNDc/YXBpLXZlcnNpb249MjAyMC0wOC0wMS1wcmV2aWV3",
->>>>>>> f7197062
       "RequestMethod": "GET",
       "RequestBody": "",
       "RequestHeaders": {
@@ -1437,13 +1294,8 @@
       "StatusCode": 200
     },
     {
-<<<<<<< HEAD
       "RequestUri": "/subscriptions/a2118292-1596-401f-aa17-332ff0df38dc/resourceGroups/sqlcrudtest-7018/providers/Microsoft.Sql/locations/southeastasia/databaseAzureAsyncOperation/36cc8605-3011-42b0-ba62-ddf9d002a7af?api-version=2020-11-01-preview",
       "EncodedRequestUri": "L3N1YnNjcmlwdGlvbnMvMDFjNGVjODgtZTE3OS00NGY3LTllYjAtZTk3MTlhNTA4N2FiL3Jlc291cmNlR3JvdXBzL3NxbGNydWR0ZXN0LTcwMTgvcHJvdmlkZXJzL01pY3Jvc29mdC5TcWwvbG9jYXRpb25zL3NvdXRoZWFzdGFzaWEvZGF0YWJhc2VBenVyZUFzeW5jT3BlcmF0aW9uLzM2Y2M4NjA1LTMwMTEtNDJiMC1iYTYyLWRkZjlkMDAyYTdhZj9hcGktdmVyc2lvbj0yMDIwLTExLTAxLXByZXZpZXc=",
-=======
-      "RequestUri": "/subscriptions/10a238d6-a139-46d0-818d-d091394072b6/resourceGroups/sqlcrudtest-3858/providers/Microsoft.Sql/locations/eastus2euap/databaseAzureAsyncOperation/ad6656e2-6e84-4929-ba3b-6a80c210eb47?api-version=2020-08-01-preview",
-      "EncodedRequestUri": "L3N1YnNjcmlwdGlvbnMvMTBhMjM4ZDYtYTEzOS00NmQwLTgxOGQtZDA5MTM5NDA3MmI2L3Jlc291cmNlR3JvdXBzL3NxbGNydWR0ZXN0LTM4NTgvcHJvdmlkZXJzL01pY3Jvc29mdC5TcWwvbG9jYXRpb25zL2Vhc3R1czJldWFwL2RhdGFiYXNlQXp1cmVBc3luY09wZXJhdGlvbi9hZDY2NTZlMi02ZTg0LTQ5MjktYmEzYi02YTgwYzIxMGViNDc/YXBpLXZlcnNpb249MjAyMC0wOC0wMS1wcmV2aWV3",
->>>>>>> f7197062
       "RequestMethod": "GET",
       "RequestBody": "",
       "RequestHeaders": {
@@ -1502,13 +1354,8 @@
       "StatusCode": 200
     },
     {
-<<<<<<< HEAD
       "RequestUri": "/subscriptions/a2118292-1596-401f-aa17-332ff0df38dc/resourceGroups/sqlcrudtest-7018/providers/Microsoft.Sql/locations/southeastasia/databaseAzureAsyncOperation/ad656162-a260-4774-aee2-d2da3e064e45?api-version=2020-11-01-preview",
       "EncodedRequestUri": "L3N1YnNjcmlwdGlvbnMvMDFjNGVjODgtZTE3OS00NGY3LTllYjAtZTk3MTlhNTA4N2FiL3Jlc291cmNlR3JvdXBzL3NxbGNydWR0ZXN0LTcwMTgvcHJvdmlkZXJzL01pY3Jvc29mdC5TcWwvbG9jYXRpb25zL3NvdXRoZWFzdGFzaWEvZGF0YWJhc2VBenVyZUFzeW5jT3BlcmF0aW9uL2FkNjU2MTYyLWEyNjAtNDc3NC1hZWUyLWQyZGEzZTA2NGU0NT9hcGktdmVyc2lvbj0yMDIwLTExLTAxLXByZXZpZXc=",
-=======
-      "RequestUri": "/subscriptions/10a238d6-a139-46d0-818d-d091394072b6/resourceGroups/sqlcrudtest-3858/providers/Microsoft.Sql/locations/eastus2euap/databaseAzureAsyncOperation/aa0cb767-8eb1-4981-b4c6-03dd7c781205?api-version=2020-08-01-preview",
-      "EncodedRequestUri": "L3N1YnNjcmlwdGlvbnMvMTBhMjM4ZDYtYTEzOS00NmQwLTgxOGQtZDA5MTM5NDA3MmI2L3Jlc291cmNlR3JvdXBzL3NxbGNydWR0ZXN0LTM4NTgvcHJvdmlkZXJzL01pY3Jvc29mdC5TcWwvbG9jYXRpb25zL2Vhc3R1czJldWFwL2RhdGFiYXNlQXp1cmVBc3luY09wZXJhdGlvbi9hYTBjYjc2Ny04ZWIxLTQ5ODEtYjRjNi0wM2RkN2M3ODEyMDU/YXBpLXZlcnNpb249MjAyMC0wOC0wMS1wcmV2aWV3",
->>>>>>> f7197062
       "RequestMethod": "GET",
       "RequestBody": "",
       "RequestHeaders": {
@@ -1567,13 +1414,8 @@
       "StatusCode": 200
     },
     {
-<<<<<<< HEAD
       "RequestUri": "/subscriptions/a2118292-1596-401f-aa17-332ff0df38dc/resourceGroups/sqlcrudtest-7018/providers/Microsoft.Sql/locations/southeastasia/databaseAzureAsyncOperation/ad656162-a260-4774-aee2-d2da3e064e45?api-version=2020-11-01-preview",
       "EncodedRequestUri": "L3N1YnNjcmlwdGlvbnMvMDFjNGVjODgtZTE3OS00NGY3LTllYjAtZTk3MTlhNTA4N2FiL3Jlc291cmNlR3JvdXBzL3NxbGNydWR0ZXN0LTcwMTgvcHJvdmlkZXJzL01pY3Jvc29mdC5TcWwvbG9jYXRpb25zL3NvdXRoZWFzdGFzaWEvZGF0YWJhc2VBenVyZUFzeW5jT3BlcmF0aW9uL2FkNjU2MTYyLWEyNjAtNDc3NC1hZWUyLWQyZGEzZTA2NGU0NT9hcGktdmVyc2lvbj0yMDIwLTExLTAxLXByZXZpZXc=",
-=======
-      "RequestUri": "/subscriptions/10a238d6-a139-46d0-818d-d091394072b6/resourceGroups/sqlcrudtest-3858/providers/Microsoft.Sql/locations/eastus2euap/databaseAzureAsyncOperation/aa0cb767-8eb1-4981-b4c6-03dd7c781205?api-version=2020-08-01-preview",
-      "EncodedRequestUri": "L3N1YnNjcmlwdGlvbnMvMTBhMjM4ZDYtYTEzOS00NmQwLTgxOGQtZDA5MTM5NDA3MmI2L3Jlc291cmNlR3JvdXBzL3NxbGNydWR0ZXN0LTM4NTgvcHJvdmlkZXJzL01pY3Jvc29mdC5TcWwvbG9jYXRpb25zL2Vhc3R1czJldWFwL2RhdGFiYXNlQXp1cmVBc3luY09wZXJhdGlvbi9hYTBjYjc2Ny04ZWIxLTQ5ODEtYjRjNi0wM2RkN2M3ODEyMDU/YXBpLXZlcnNpb249MjAyMC0wOC0wMS1wcmV2aWV3",
->>>>>>> f7197062
       "RequestMethod": "GET",
       "RequestBody": "",
       "RequestHeaders": {
@@ -1632,13 +1474,8 @@
       "StatusCode": 200
     },
     {
-<<<<<<< HEAD
       "RequestUri": "/subscriptions/a2118292-1596-401f-aa17-332ff0df38dc/resourceGroups/sqlcrudtest-7018/providers/Microsoft.Sql/locations/southeastasia/databaseAzureAsyncOperation/ad656162-a260-4774-aee2-d2da3e064e45?api-version=2020-11-01-preview",
       "EncodedRequestUri": "L3N1YnNjcmlwdGlvbnMvMDFjNGVjODgtZTE3OS00NGY3LTllYjAtZTk3MTlhNTA4N2FiL3Jlc291cmNlR3JvdXBzL3NxbGNydWR0ZXN0LTcwMTgvcHJvdmlkZXJzL01pY3Jvc29mdC5TcWwvbG9jYXRpb25zL3NvdXRoZWFzdGFzaWEvZGF0YWJhc2VBenVyZUFzeW5jT3BlcmF0aW9uL2FkNjU2MTYyLWEyNjAtNDc3NC1hZWUyLWQyZGEzZTA2NGU0NT9hcGktdmVyc2lvbj0yMDIwLTExLTAxLXByZXZpZXc=",
-=======
-      "RequestUri": "/subscriptions/10a238d6-a139-46d0-818d-d091394072b6/resourceGroups/sqlcrudtest-3858/providers/Microsoft.Sql/locations/eastus2euap/databaseAzureAsyncOperation/aa0cb767-8eb1-4981-b4c6-03dd7c781205?api-version=2020-08-01-preview",
-      "EncodedRequestUri": "L3N1YnNjcmlwdGlvbnMvMTBhMjM4ZDYtYTEzOS00NmQwLTgxOGQtZDA5MTM5NDA3MmI2L3Jlc291cmNlR3JvdXBzL3NxbGNydWR0ZXN0LTM4NTgvcHJvdmlkZXJzL01pY3Jvc29mdC5TcWwvbG9jYXRpb25zL2Vhc3R1czJldWFwL2RhdGFiYXNlQXp1cmVBc3luY09wZXJhdGlvbi9hYTBjYjc2Ny04ZWIxLTQ5ODEtYjRjNi0wM2RkN2M3ODEyMDU/YXBpLXZlcnNpb249MjAyMC0wOC0wMS1wcmV2aWV3",
->>>>>>> f7197062
       "RequestMethod": "GET",
       "RequestBody": "",
       "RequestHeaders": {
@@ -1697,13 +1534,8 @@
       "StatusCode": 200
     },
     {
-<<<<<<< HEAD
       "RequestUri": "/subscriptions/a2118292-1596-401f-aa17-332ff0df38dc/resourceGroups/sqlcrudtest-7018/providers/Microsoft.Sql/locations/southeastasia/databaseAzureAsyncOperation/ad656162-a260-4774-aee2-d2da3e064e45?api-version=2020-11-01-preview",
       "EncodedRequestUri": "L3N1YnNjcmlwdGlvbnMvMDFjNGVjODgtZTE3OS00NGY3LTllYjAtZTk3MTlhNTA4N2FiL3Jlc291cmNlR3JvdXBzL3NxbGNydWR0ZXN0LTcwMTgvcHJvdmlkZXJzL01pY3Jvc29mdC5TcWwvbG9jYXRpb25zL3NvdXRoZWFzdGFzaWEvZGF0YWJhc2VBenVyZUFzeW5jT3BlcmF0aW9uL2FkNjU2MTYyLWEyNjAtNDc3NC1hZWUyLWQyZGEzZTA2NGU0NT9hcGktdmVyc2lvbj0yMDIwLTExLTAxLXByZXZpZXc=",
-=======
-      "RequestUri": "/subscriptions/10a238d6-a139-46d0-818d-d091394072b6/resourceGroups/sqlcrudtest-3858/providers/Microsoft.Sql/locations/eastus2euap/databaseAzureAsyncOperation/aa0cb767-8eb1-4981-b4c6-03dd7c781205?api-version=2020-08-01-preview",
-      "EncodedRequestUri": "L3N1YnNjcmlwdGlvbnMvMTBhMjM4ZDYtYTEzOS00NmQwLTgxOGQtZDA5MTM5NDA3MmI2L3Jlc291cmNlR3JvdXBzL3NxbGNydWR0ZXN0LTM4NTgvcHJvdmlkZXJzL01pY3Jvc29mdC5TcWwvbG9jYXRpb25zL2Vhc3R1czJldWFwL2RhdGFiYXNlQXp1cmVBc3luY09wZXJhdGlvbi9hYTBjYjc2Ny04ZWIxLTQ5ODEtYjRjNi0wM2RkN2M3ODEyMDU/YXBpLXZlcnNpb249MjAyMC0wOC0wMS1wcmV2aWV3",
->>>>>>> f7197062
       "RequestMethod": "GET",
       "RequestBody": "",
       "RequestHeaders": {
@@ -1762,13 +1594,8 @@
       "StatusCode": 200
     },
     {
-<<<<<<< HEAD
       "RequestUri": "/subscriptions/a2118292-1596-401f-aa17-332ff0df38dc/resourceGroups/sqlcrudtest-7018/providers/Microsoft.Sql/locations/southeastasia/databaseAzureAsyncOperation/8b58df57-0867-428d-b63f-60cb3b5fad92?api-version=2020-11-01-preview",
       "EncodedRequestUri": "L3N1YnNjcmlwdGlvbnMvMDFjNGVjODgtZTE3OS00NGY3LTllYjAtZTk3MTlhNTA4N2FiL3Jlc291cmNlR3JvdXBzL3NxbGNydWR0ZXN0LTcwMTgvcHJvdmlkZXJzL01pY3Jvc29mdC5TcWwvbG9jYXRpb25zL3NvdXRoZWFzdGFzaWEvZGF0YWJhc2VBenVyZUFzeW5jT3BlcmF0aW9uLzhiNThkZjU3LTA4NjctNDI4ZC1iNjNmLTYwY2IzYjVmYWQ5Mj9hcGktdmVyc2lvbj0yMDIwLTExLTAxLXByZXZpZXc=",
-=======
-      "RequestUri": "/subscriptions/10a238d6-a139-46d0-818d-d091394072b6/resourceGroups/sqlcrudtest-3858/providers/Microsoft.Sql/locations/eastus2euap/databaseAzureAsyncOperation/43083197-afc4-4d48-ae10-86fb6325bb8e?api-version=2020-08-01-preview",
-      "EncodedRequestUri": "L3N1YnNjcmlwdGlvbnMvMTBhMjM4ZDYtYTEzOS00NmQwLTgxOGQtZDA5MTM5NDA3MmI2L3Jlc291cmNlR3JvdXBzL3NxbGNydWR0ZXN0LTM4NTgvcHJvdmlkZXJzL01pY3Jvc29mdC5TcWwvbG9jYXRpb25zL2Vhc3R1czJldWFwL2RhdGFiYXNlQXp1cmVBc3luY09wZXJhdGlvbi80MzA4MzE5Ny1hZmM0LTRkNDgtYWUxMC04NmZiNjMyNWJiOGU/YXBpLXZlcnNpb249MjAyMC0wOC0wMS1wcmV2aWV3",
->>>>>>> f7197062
       "RequestMethod": "GET",
       "RequestBody": "",
       "RequestHeaders": {
@@ -1827,13 +1654,8 @@
       "StatusCode": 200
     },
     {
-<<<<<<< HEAD
       "RequestUri": "/subscriptions/a2118292-1596-401f-aa17-332ff0df38dc/resourceGroups/sqlcrudtest-7018/providers/Microsoft.Sql/locations/southeastasia/databaseAzureAsyncOperation/8b58df57-0867-428d-b63f-60cb3b5fad92?api-version=2020-11-01-preview",
       "EncodedRequestUri": "L3N1YnNjcmlwdGlvbnMvMDFjNGVjODgtZTE3OS00NGY3LTllYjAtZTk3MTlhNTA4N2FiL3Jlc291cmNlR3JvdXBzL3NxbGNydWR0ZXN0LTcwMTgvcHJvdmlkZXJzL01pY3Jvc29mdC5TcWwvbG9jYXRpb25zL3NvdXRoZWFzdGFzaWEvZGF0YWJhc2VBenVyZUFzeW5jT3BlcmF0aW9uLzhiNThkZjU3LTA4NjctNDI4ZC1iNjNmLTYwY2IzYjVmYWQ5Mj9hcGktdmVyc2lvbj0yMDIwLTExLTAxLXByZXZpZXc=",
-=======
-      "RequestUri": "/subscriptions/10a238d6-a139-46d0-818d-d091394072b6/resourceGroups/sqlcrudtest-3858/providers/Microsoft.Sql/locations/eastus2euap/databaseAzureAsyncOperation/43083197-afc4-4d48-ae10-86fb6325bb8e?api-version=2020-08-01-preview",
-      "EncodedRequestUri": "L3N1YnNjcmlwdGlvbnMvMTBhMjM4ZDYtYTEzOS00NmQwLTgxOGQtZDA5MTM5NDA3MmI2L3Jlc291cmNlR3JvdXBzL3NxbGNydWR0ZXN0LTM4NTgvcHJvdmlkZXJzL01pY3Jvc29mdC5TcWwvbG9jYXRpb25zL2Vhc3R1czJldWFwL2RhdGFiYXNlQXp1cmVBc3luY09wZXJhdGlvbi80MzA4MzE5Ny1hZmM0LTRkNDgtYWUxMC04NmZiNjMyNWJiOGU/YXBpLXZlcnNpb249MjAyMC0wOC0wMS1wcmV2aWV3",
->>>>>>> f7197062
       "RequestMethod": "GET",
       "RequestBody": "",
       "RequestHeaders": {
@@ -1892,13 +1714,8 @@
       "StatusCode": 200
     },
     {
-<<<<<<< HEAD
       "RequestUri": "/subscriptions/a2118292-1596-401f-aa17-332ff0df38dc/resourceGroups/sqlcrudtest-7018/providers/Microsoft.Sql/locations/southeastasia/databaseAzureAsyncOperation/8b58df57-0867-428d-b63f-60cb3b5fad92?api-version=2020-11-01-preview",
       "EncodedRequestUri": "L3N1YnNjcmlwdGlvbnMvMDFjNGVjODgtZTE3OS00NGY3LTllYjAtZTk3MTlhNTA4N2FiL3Jlc291cmNlR3JvdXBzL3NxbGNydWR0ZXN0LTcwMTgvcHJvdmlkZXJzL01pY3Jvc29mdC5TcWwvbG9jYXRpb25zL3NvdXRoZWFzdGFzaWEvZGF0YWJhc2VBenVyZUFzeW5jT3BlcmF0aW9uLzhiNThkZjU3LTA4NjctNDI4ZC1iNjNmLTYwY2IzYjVmYWQ5Mj9hcGktdmVyc2lvbj0yMDIwLTExLTAxLXByZXZpZXc=",
-=======
-      "RequestUri": "/subscriptions/10a238d6-a139-46d0-818d-d091394072b6/resourceGroups/sqlcrudtest-3858/providers/Microsoft.Sql/locations/eastus2euap/databaseAzureAsyncOperation/43083197-afc4-4d48-ae10-86fb6325bb8e?api-version=2020-08-01-preview",
-      "EncodedRequestUri": "L3N1YnNjcmlwdGlvbnMvMTBhMjM4ZDYtYTEzOS00NmQwLTgxOGQtZDA5MTM5NDA3MmI2L3Jlc291cmNlR3JvdXBzL3NxbGNydWR0ZXN0LTM4NTgvcHJvdmlkZXJzL01pY3Jvc29mdC5TcWwvbG9jYXRpb25zL2Vhc3R1czJldWFwL2RhdGFiYXNlQXp1cmVBc3luY09wZXJhdGlvbi80MzA4MzE5Ny1hZmM0LTRkNDgtYWUxMC04NmZiNjMyNWJiOGU/YXBpLXZlcnNpb249MjAyMC0wOC0wMS1wcmV2aWV3",
->>>>>>> f7197062
       "RequestMethod": "GET",
       "RequestBody": "",
       "RequestHeaders": {
@@ -1957,13 +1774,8 @@
       "StatusCode": 200
     },
     {
-<<<<<<< HEAD
       "RequestUri": "/subscriptions/a2118292-1596-401f-aa17-332ff0df38dc/resourceGroups/sqlcrudtest-7018/providers/Microsoft.Sql/locations/southeastasia/databaseAzureAsyncOperation/8b58df57-0867-428d-b63f-60cb3b5fad92?api-version=2020-11-01-preview",
       "EncodedRequestUri": "L3N1YnNjcmlwdGlvbnMvMDFjNGVjODgtZTE3OS00NGY3LTllYjAtZTk3MTlhNTA4N2FiL3Jlc291cmNlR3JvdXBzL3NxbGNydWR0ZXN0LTcwMTgvcHJvdmlkZXJzL01pY3Jvc29mdC5TcWwvbG9jYXRpb25zL3NvdXRoZWFzdGFzaWEvZGF0YWJhc2VBenVyZUFzeW5jT3BlcmF0aW9uLzhiNThkZjU3LTA4NjctNDI4ZC1iNjNmLTYwY2IzYjVmYWQ5Mj9hcGktdmVyc2lvbj0yMDIwLTExLTAxLXByZXZpZXc=",
-=======
-      "RequestUri": "/subscriptions/10a238d6-a139-46d0-818d-d091394072b6/resourceGroups/sqlcrudtest-3858/providers/Microsoft.Sql/locations/eastus2euap/databaseAzureAsyncOperation/43083197-afc4-4d48-ae10-86fb6325bb8e?api-version=2020-08-01-preview",
-      "EncodedRequestUri": "L3N1YnNjcmlwdGlvbnMvMTBhMjM4ZDYtYTEzOS00NmQwLTgxOGQtZDA5MTM5NDA3MmI2L3Jlc291cmNlR3JvdXBzL3NxbGNydWR0ZXN0LTM4NTgvcHJvdmlkZXJzL01pY3Jvc29mdC5TcWwvbG9jYXRpb25zL2Vhc3R1czJldWFwL2RhdGFiYXNlQXp1cmVBc3luY09wZXJhdGlvbi80MzA4MzE5Ny1hZmM0LTRkNDgtYWUxMC04NmZiNjMyNWJiOGU/YXBpLXZlcnNpb249MjAyMC0wOC0wMS1wcmV2aWV3",
->>>>>>> f7197062
       "RequestMethod": "GET",
       "RequestBody": "",
       "RequestHeaders": {
@@ -2022,13 +1834,8 @@
       "StatusCode": 200
     },
     {
-<<<<<<< HEAD
       "RequestUri": "/subscriptions/a2118292-1596-401f-aa17-332ff0df38dc/resourceGroups/sqlcrudtest-7018/providers/Microsoft.Sql/servers/sqlcrudtest-1353/databases/sqlcrudtest-412?api-version=2020-11-01-preview",
       "EncodedRequestUri": "L3N1YnNjcmlwdGlvbnMvMDFjNGVjODgtZTE3OS00NGY3LTllYjAtZTk3MTlhNTA4N2FiL3Jlc291cmNlR3JvdXBzL3NxbGNydWR0ZXN0LTcwMTgvcHJvdmlkZXJzL01pY3Jvc29mdC5TcWwvc2VydmVycy9zcWxjcnVkdGVzdC0xMzUzL2RhdGFiYXNlcy9zcWxjcnVkdGVzdC00MTI/YXBpLXZlcnNpb249MjAyMC0xMS0wMS1wcmV2aWV3",
-=======
-      "RequestUri": "/subscriptions/10a238d6-a139-46d0-818d-d091394072b6/resourceGroups/sqlcrudtest-3858/providers/Microsoft.Sql/servers/sqlcrudtest-8409/databases/sqlcrudtest-4019?api-version=2020-08-01-preview",
-      "EncodedRequestUri": "L3N1YnNjcmlwdGlvbnMvMTBhMjM4ZDYtYTEzOS00NmQwLTgxOGQtZDA5MTM5NDA3MmI2L3Jlc291cmNlR3JvdXBzL3NxbGNydWR0ZXN0LTM4NTgvcHJvdmlkZXJzL01pY3Jvc29mdC5TcWwvc2VydmVycy9zcWxjcnVkdGVzdC04NDA5L2RhdGFiYXNlcy9zcWxjcnVkdGVzdC00MDE5P2FwaS12ZXJzaW9uPTIwMjAtMDgtMDEtcHJldmlldw==",
->>>>>>> f7197062
       "RequestMethod": "GET",
       "RequestBody": "",
       "RequestHeaders": {
@@ -2080,21 +1887,12 @@
           "-1"
         ]
       },
-<<<<<<< HEAD
       "ResponseBody": "{\r\n  \"sku\": {\r\n    \"name\": \"GP_Gen5\",\r\n    \"tier\": \"GeneralPurpose\",\r\n    \"family\": \"Gen5\",\r\n    \"capacity\": 2\r\n  },\r\n  \"kind\": \"v12.0,user,vcore\",\r\n  \"properties\": {\r\n    \"collation\": \"SQL_Latin1_General_CP1_CI_AS\",\r\n    \"maxSizeBytes\": 34359738368,\r\n    \"status\": \"Online\",\r\n    \"databaseId\": \"0c577934-519c-4202-8c9e-7b792c518666\",\r\n    \"creationDate\": \"2021-02-26T05:36:16.96Z\",\r\n    \"currentServiceObjectiveName\": \"GP_Gen5_2\",\r\n    \"requestedServiceObjectiveName\": \"GP_Gen5_2\",\r\n    \"defaultSecondaryLocation\": \"northeurope\",\r\n    \"catalogCollation\": \"SQL_Latin1_General_CP1_CI_AS\",\r\n    \"zoneRedundant\": false,\r\n    \"licenseType\": \"LicenseIncluded\",\r\n    \"maxLogSizeBytes\": 68719476736,\r\n    \"readScale\": \"Disabled\",\r\n    \"currentSku\": {\r\n      \"name\": \"GP_Gen5\",\r\n      \"tier\": \"GeneralPurpose\",\r\n      \"family\": \"Gen5\",\r\n      \"capacity\": 2\r\n    },\r\n    \"currentBackupStorageRedundancy\": \"Geo\",\r\n    \"requestedBackupStorageRedundancy\": \"Geo\",\r\n    \"maintenanceConfigurationId\": \"/subscriptions/a2118292-1596-401f-aa17-332ff0df38dc/providers/Microsoft.Maintenance/publicMaintenanceConfigurations/SQL_Default\"\r\n  },\r\n  \"location\": \"southeastasia\",\r\n  \"id\": \"/subscriptions/a2118292-1596-401f-aa17-332ff0df38dc/resourceGroups/sqlcrudtest-7018/providers/Microsoft.Sql/servers/sqlcrudtest-1353/databases/sqlcrudtest-412\",\r\n  \"name\": \"sqlcrudtest-412\",\r\n  \"type\": \"Microsoft.Sql/servers/databases\"\r\n}",
       "StatusCode": 200
     },
     {
       "RequestUri": "/subscriptions/a2118292-1596-401f-aa17-332ff0df38dc/resourceGroups/sqlcrudtest-7018/providers/Microsoft.Sql/servers/sqlcrudtest-1353/databases/sqlcrudtest-412?api-version=2020-11-01-preview",
       "EncodedRequestUri": "L3N1YnNjcmlwdGlvbnMvMDFjNGVjODgtZTE3OS00NGY3LTllYjAtZTk3MTlhNTA4N2FiL3Jlc291cmNlR3JvdXBzL3NxbGNydWR0ZXN0LTcwMTgvcHJvdmlkZXJzL01pY3Jvc29mdC5TcWwvc2VydmVycy9zcWxjcnVkdGVzdC0xMzUzL2RhdGFiYXNlcy9zcWxjcnVkdGVzdC00MTI/YXBpLXZlcnNpb249MjAyMC0xMS0wMS1wcmV2aWV3",
-=======
-      "ResponseBody": "{\r\n  \"sku\": {\r\n    \"name\": \"Standard\",\r\n    \"tier\": \"Standard\",\r\n    \"capacity\": 10\r\n  },\r\n  \"kind\": \"v12.0,user\",\r\n  \"properties\": {\r\n    \"collation\": \"SQL_Latin1_General_CP1_CI_AS\",\r\n    \"maxSizeBytes\": 268435456000,\r\n    \"status\": \"Online\",\r\n    \"databaseId\": \"8d38f1bb-ba71-4b48-8426-d004858843dd\",\r\n    \"creationDate\": \"2020-12-29T22:10:14.53Z\",\r\n    \"currentServiceObjectiveName\": \"S0\",\r\n    \"requestedServiceObjectiveName\": \"S0\",\r\n    \"defaultSecondaryLocation\": \"centraluseuap\",\r\n    \"catalogCollation\": \"SQL_Latin1_General_CP1_CI_AS\",\r\n    \"zoneRedundant\": false,\r\n    \"earliestRestoreDate\": \"2020-12-29T22:40:14.53Z\",\r\n    \"readScale\": \"Disabled\",\r\n    \"currentSku\": {\r\n      \"name\": \"Standard\",\r\n      \"tier\": \"Standard\",\r\n      \"capacity\": 10\r\n    },\r\n    \"storageAccountType\": \"GRS\",\r\n    \"maintenanceConfigurationId\": \"/subscriptions/10a238d6-a139-46d0-818d-d091394072b6/providers/Microsoft.Maintenance/publicMaintenanceConfigurations/SQL_Default\"\r\n  },\r\n  \"location\": \"eastus2euap\",\r\n  \"id\": \"/subscriptions/10a238d6-a139-46d0-818d-d091394072b6/resourceGroups/sqlcrudtest-3858/providers/Microsoft.Sql/servers/sqlcrudtest-8409/databases/sqlcrudtest-4019\",\r\n  \"name\": \"sqlcrudtest-4019\",\r\n  \"type\": \"Microsoft.Sql/servers/databases\"\r\n}",
-      "StatusCode": 200
-    },
-    {
-      "RequestUri": "/subscriptions/10a238d6-a139-46d0-818d-d091394072b6/resourceGroups/sqlcrudtest-3858/providers/Microsoft.Sql/servers/sqlcrudtest-8409/databases/sqlcrudtest-4019?api-version=2020-08-01-preview",
-      "EncodedRequestUri": "L3N1YnNjcmlwdGlvbnMvMTBhMjM4ZDYtYTEzOS00NmQwLTgxOGQtZDA5MTM5NDA3MmI2L3Jlc291cmNlR3JvdXBzL3NxbGNydWR0ZXN0LTM4NTgvcHJvdmlkZXJzL01pY3Jvc29mdC5TcWwvc2VydmVycy9zcWxjcnVkdGVzdC04NDA5L2RhdGFiYXNlcy9zcWxjcnVkdGVzdC00MDE5P2FwaS12ZXJzaW9uPTIwMjAtMDgtMDEtcHJldmlldw==",
->>>>>>> f7197062
       "RequestMethod": "GET",
       "RequestBody": "",
       "RequestHeaders": {
@@ -2152,21 +1950,12 @@
           "-1"
         ]
       },
-<<<<<<< HEAD
       "ResponseBody": "{\r\n  \"sku\": {\r\n    \"name\": \"GP_Gen5\",\r\n    \"tier\": \"GeneralPurpose\",\r\n    \"family\": \"Gen5\",\r\n    \"capacity\": 2\r\n  },\r\n  \"kind\": \"v12.0,user,vcore\",\r\n  \"properties\": {\r\n    \"collation\": \"SQL_Latin1_General_CP1_CI_AS\",\r\n    \"maxSizeBytes\": 34359738368,\r\n    \"status\": \"Online\",\r\n    \"databaseId\": \"0c577934-519c-4202-8c9e-7b792c518666\",\r\n    \"creationDate\": \"2021-02-26T05:36:16.96Z\",\r\n    \"currentServiceObjectiveName\": \"GP_Gen5_2\",\r\n    \"requestedServiceObjectiveName\": \"GP_Gen5_2\",\r\n    \"defaultSecondaryLocation\": \"northeurope\",\r\n    \"catalogCollation\": \"SQL_Latin1_General_CP1_CI_AS\",\r\n    \"zoneRedundant\": false,\r\n    \"licenseType\": \"LicenseIncluded\",\r\n    \"maxLogSizeBytes\": 68719476736,\r\n    \"readScale\": \"Disabled\",\r\n    \"currentSku\": {\r\n      \"name\": \"GP_Gen5\",\r\n      \"tier\": \"GeneralPurpose\",\r\n      \"family\": \"Gen5\",\r\n      \"capacity\": 2\r\n    },\r\n    \"currentBackupStorageRedundancy\": \"Geo\",\r\n    \"requestedBackupStorageRedundancy\": \"Geo\",\r\n    \"maintenanceConfigurationId\": \"/subscriptions/a2118292-1596-401f-aa17-332ff0df38dc/providers/Microsoft.Maintenance/publicMaintenanceConfigurations/SQL_Default\"\r\n  },\r\n  \"location\": \"southeastasia\",\r\n  \"id\": \"/subscriptions/a2118292-1596-401f-aa17-332ff0df38dc/resourceGroups/sqlcrudtest-7018/providers/Microsoft.Sql/servers/sqlcrudtest-1353/databases/sqlcrudtest-412\",\r\n  \"name\": \"sqlcrudtest-412\",\r\n  \"type\": \"Microsoft.Sql/servers/databases\"\r\n}",
       "StatusCode": 200
     },
     {
       "RequestUri": "/subscriptions/a2118292-1596-401f-aa17-332ff0df38dc/resourceGroups/sqlcrudtest-7018/providers/Microsoft.Sql/servers/sqlcrudtest-1353/databases/sqlcrudtest-342?api-version=2020-11-01-preview",
       "EncodedRequestUri": "L3N1YnNjcmlwdGlvbnMvMDFjNGVjODgtZTE3OS00NGY3LTllYjAtZTk3MTlhNTA4N2FiL3Jlc291cmNlR3JvdXBzL3NxbGNydWR0ZXN0LTcwMTgvcHJvdmlkZXJzL01pY3Jvc29mdC5TcWwvc2VydmVycy9zcWxjcnVkdGVzdC0xMzUzL2RhdGFiYXNlcy9zcWxjcnVkdGVzdC0zNDI/YXBpLXZlcnNpb249MjAyMC0xMS0wMS1wcmV2aWV3",
-=======
-      "ResponseBody": "{\r\n  \"sku\": {\r\n    \"name\": \"Standard\",\r\n    \"tier\": \"Standard\",\r\n    \"capacity\": 10\r\n  },\r\n  \"kind\": \"v12.0,user\",\r\n  \"properties\": {\r\n    \"collation\": \"SQL_Latin1_General_CP1_CI_AS\",\r\n    \"maxSizeBytes\": 268435456000,\r\n    \"status\": \"Online\",\r\n    \"databaseId\": \"8d38f1bb-ba71-4b48-8426-d004858843dd\",\r\n    \"creationDate\": \"2020-12-29T22:10:14.53Z\",\r\n    \"currentServiceObjectiveName\": \"S0\",\r\n    \"requestedServiceObjectiveName\": \"S0\",\r\n    \"defaultSecondaryLocation\": \"centraluseuap\",\r\n    \"catalogCollation\": \"SQL_Latin1_General_CP1_CI_AS\",\r\n    \"zoneRedundant\": false,\r\n    \"earliestRestoreDate\": \"2020-12-29T22:40:14.53Z\",\r\n    \"readScale\": \"Disabled\",\r\n    \"currentSku\": {\r\n      \"name\": \"Standard\",\r\n      \"tier\": \"Standard\",\r\n      \"capacity\": 10\r\n    },\r\n    \"storageAccountType\": \"GRS\",\r\n    \"maintenanceConfigurationId\": \"/subscriptions/10a238d6-a139-46d0-818d-d091394072b6/providers/Microsoft.Maintenance/publicMaintenanceConfigurations/SQL_Default\"\r\n  },\r\n  \"location\": \"eastus2euap\",\r\n  \"id\": \"/subscriptions/10a238d6-a139-46d0-818d-d091394072b6/resourceGroups/sqlcrudtest-3858/providers/Microsoft.Sql/servers/sqlcrudtest-8409/databases/sqlcrudtest-4019\",\r\n  \"name\": \"sqlcrudtest-4019\",\r\n  \"type\": \"Microsoft.Sql/servers/databases\"\r\n}",
-      "StatusCode": 200
-    },
-    {
-      "RequestUri": "/subscriptions/10a238d6-a139-46d0-818d-d091394072b6/resourceGroups/sqlcrudtest-3858/providers/Microsoft.Sql/servers/sqlcrudtest-8409/databases/sqlcrudtest-2103?api-version=2020-08-01-preview",
-      "EncodedRequestUri": "L3N1YnNjcmlwdGlvbnMvMTBhMjM4ZDYtYTEzOS00NmQwLTgxOGQtZDA5MTM5NDA3MmI2L3Jlc291cmNlR3JvdXBzL3NxbGNydWR0ZXN0LTM4NTgvcHJvdmlkZXJzL01pY3Jvc29mdC5TcWwvc2VydmVycy9zcWxjcnVkdGVzdC04NDA5L2RhdGFiYXNlcy9zcWxjcnVkdGVzdC0yMTAzP2FwaS12ZXJzaW9uPTIwMjAtMDgtMDEtcHJldmlldw==",
->>>>>>> f7197062
       "RequestMethod": "GET",
       "RequestBody": "",
       "RequestHeaders": {
@@ -2218,21 +2007,12 @@
           "-1"
         ]
       },
-<<<<<<< HEAD
       "ResponseBody": "{\r\n  \"sku\": {\r\n    \"name\": \"GP_Gen5\",\r\n    \"tier\": \"GeneralPurpose\",\r\n    \"family\": \"Gen5\",\r\n    \"capacity\": 2\r\n  },\r\n  \"kind\": \"v12.0,user,vcore\",\r\n  \"properties\": {\r\n    \"collation\": \"SQL_Latin1_General_CP1_CI_AS\",\r\n    \"maxSizeBytes\": 34359738368,\r\n    \"status\": \"Online\",\r\n    \"databaseId\": \"1196fec0-2d72-46f2-b83d-3a3ec93b4e23\",\r\n    \"creationDate\": \"2021-02-26T05:36:21.163Z\",\r\n    \"currentServiceObjectiveName\": \"GP_Gen5_2\",\r\n    \"requestedServiceObjectiveName\": \"GP_Gen5_2\",\r\n    \"defaultSecondaryLocation\": \"northeurope\",\r\n    \"catalogCollation\": \"SQL_Latin1_General_CP1_CI_AS\",\r\n    \"zoneRedundant\": false,\r\n    \"licenseType\": \"LicenseIncluded\",\r\n    \"maxLogSizeBytes\": 68719476736,\r\n    \"readScale\": \"Disabled\",\r\n    \"currentSku\": {\r\n      \"name\": \"GP_Gen5\",\r\n      \"tier\": \"GeneralPurpose\",\r\n      \"family\": \"Gen5\",\r\n      \"capacity\": 2\r\n    },\r\n    \"currentBackupStorageRedundancy\": \"Geo\",\r\n    \"requestedBackupStorageRedundancy\": \"Geo\",\r\n    \"maintenanceConfigurationId\": \"/subscriptions/a2118292-1596-401f-aa17-332ff0df38dc/providers/Microsoft.Maintenance/publicMaintenanceConfigurations/SQL_Default\"\r\n  },\r\n  \"location\": \"southeastasia\",\r\n  \"id\": \"/subscriptions/a2118292-1596-401f-aa17-332ff0df38dc/resourceGroups/sqlcrudtest-7018/providers/Microsoft.Sql/servers/sqlcrudtest-1353/databases/sqlcrudtest-342\",\r\n  \"name\": \"sqlcrudtest-342\",\r\n  \"type\": \"Microsoft.Sql/servers/databases\"\r\n}",
       "StatusCode": 200
     },
     {
       "RequestUri": "/subscriptions/a2118292-1596-401f-aa17-332ff0df38dc/resourceGroups/sqlcrudtest-7018/providers/Microsoft.Sql/servers/sqlcrudtest-1353/databases/sqlcrudtest-342?api-version=2020-11-01-preview",
       "EncodedRequestUri": "L3N1YnNjcmlwdGlvbnMvMDFjNGVjODgtZTE3OS00NGY3LTllYjAtZTk3MTlhNTA4N2FiL3Jlc291cmNlR3JvdXBzL3NxbGNydWR0ZXN0LTcwMTgvcHJvdmlkZXJzL01pY3Jvc29mdC5TcWwvc2VydmVycy9zcWxjcnVkdGVzdC0xMzUzL2RhdGFiYXNlcy9zcWxjcnVkdGVzdC0zNDI/YXBpLXZlcnNpb249MjAyMC0xMS0wMS1wcmV2aWV3",
-=======
-      "ResponseBody": "{\r\n  \"sku\": {\r\n    \"name\": \"Standard\",\r\n    \"tier\": \"Standard\",\r\n    \"capacity\": 10\r\n  },\r\n  \"kind\": \"v12.0,user\",\r\n  \"properties\": {\r\n    \"collation\": \"SQL_Latin1_General_CP1_CI_AS\",\r\n    \"maxSizeBytes\": 268435456000,\r\n    \"status\": \"Online\",\r\n    \"databaseId\": \"f92e94e6-6b78-4c1e-bf6c-98f86051c266\",\r\n    \"creationDate\": \"2020-12-29T22:10:16.503Z\",\r\n    \"currentServiceObjectiveName\": \"S0\",\r\n    \"requestedServiceObjectiveName\": \"S0\",\r\n    \"defaultSecondaryLocation\": \"centraluseuap\",\r\n    \"catalogCollation\": \"SQL_Latin1_General_CP1_CI_AS\",\r\n    \"zoneRedundant\": false,\r\n    \"earliestRestoreDate\": \"2020-12-29T22:40:16.503Z\",\r\n    \"readScale\": \"Disabled\",\r\n    \"currentSku\": {\r\n      \"name\": \"Standard\",\r\n      \"tier\": \"Standard\",\r\n      \"capacity\": 10\r\n    },\r\n    \"storageAccountType\": \"GRS\",\r\n    \"maintenanceConfigurationId\": \"/subscriptions/10a238d6-a139-46d0-818d-d091394072b6/providers/Microsoft.Maintenance/publicMaintenanceConfigurations/SQL_Default\"\r\n  },\r\n  \"location\": \"eastus2euap\",\r\n  \"id\": \"/subscriptions/10a238d6-a139-46d0-818d-d091394072b6/resourceGroups/sqlcrudtest-3858/providers/Microsoft.Sql/servers/sqlcrudtest-8409/databases/sqlcrudtest-2103\",\r\n  \"name\": \"sqlcrudtest-2103\",\r\n  \"type\": \"Microsoft.Sql/servers/databases\"\r\n}",
-      "StatusCode": 200
-    },
-    {
-      "RequestUri": "/subscriptions/10a238d6-a139-46d0-818d-d091394072b6/resourceGroups/sqlcrudtest-3858/providers/Microsoft.Sql/servers/sqlcrudtest-8409/databases/sqlcrudtest-2103?api-version=2020-08-01-preview",
-      "EncodedRequestUri": "L3N1YnNjcmlwdGlvbnMvMTBhMjM4ZDYtYTEzOS00NmQwLTgxOGQtZDA5MTM5NDA3MmI2L3Jlc291cmNlR3JvdXBzL3NxbGNydWR0ZXN0LTM4NTgvcHJvdmlkZXJzL01pY3Jvc29mdC5TcWwvc2VydmVycy9zcWxjcnVkdGVzdC04NDA5L2RhdGFiYXNlcy9zcWxjcnVkdGVzdC0yMTAzP2FwaS12ZXJzaW9uPTIwMjAtMDgtMDEtcHJldmlldw==",
->>>>>>> f7197062
       "RequestMethod": "GET",
       "RequestBody": "",
       "RequestHeaders": {
@@ -2290,21 +2070,12 @@
           "-1"
         ]
       },
-<<<<<<< HEAD
       "ResponseBody": "{\r\n  \"sku\": {\r\n    \"name\": \"GP_Gen5\",\r\n    \"tier\": \"GeneralPurpose\",\r\n    \"family\": \"Gen5\",\r\n    \"capacity\": 2\r\n  },\r\n  \"kind\": \"v12.0,user,vcore\",\r\n  \"properties\": {\r\n    \"collation\": \"SQL_Latin1_General_CP1_CI_AS\",\r\n    \"maxSizeBytes\": 34359738368,\r\n    \"status\": \"Online\",\r\n    \"databaseId\": \"1196fec0-2d72-46f2-b83d-3a3ec93b4e23\",\r\n    \"creationDate\": \"2021-02-26T05:36:21.163Z\",\r\n    \"currentServiceObjectiveName\": \"GP_Gen5_2\",\r\n    \"requestedServiceObjectiveName\": \"GP_Gen5_2\",\r\n    \"defaultSecondaryLocation\": \"northeurope\",\r\n    \"catalogCollation\": \"SQL_Latin1_General_CP1_CI_AS\",\r\n    \"zoneRedundant\": false,\r\n    \"licenseType\": \"LicenseIncluded\",\r\n    \"maxLogSizeBytes\": 68719476736,\r\n    \"readScale\": \"Disabled\",\r\n    \"currentSku\": {\r\n      \"name\": \"GP_Gen5\",\r\n      \"tier\": \"GeneralPurpose\",\r\n      \"family\": \"Gen5\",\r\n      \"capacity\": 2\r\n    },\r\n    \"currentBackupStorageRedundancy\": \"Geo\",\r\n    \"requestedBackupStorageRedundancy\": \"Geo\",\r\n    \"maintenanceConfigurationId\": \"/subscriptions/a2118292-1596-401f-aa17-332ff0df38dc/providers/Microsoft.Maintenance/publicMaintenanceConfigurations/SQL_Default\"\r\n  },\r\n  \"location\": \"southeastasia\",\r\n  \"id\": \"/subscriptions/a2118292-1596-401f-aa17-332ff0df38dc/resourceGroups/sqlcrudtest-7018/providers/Microsoft.Sql/servers/sqlcrudtest-1353/databases/sqlcrudtest-342\",\r\n  \"name\": \"sqlcrudtest-342\",\r\n  \"type\": \"Microsoft.Sql/servers/databases\"\r\n}",
       "StatusCode": 200
     },
     {
       "RequestUri": "/subscriptions/a2118292-1596-401f-aa17-332ff0df38dc/resourceGroups/sqlcrudtest-7018/providers/Microsoft.Sql/servers/sqlcrudtest-1353/databases/sqlcrudtest-1674?api-version=2020-11-01-preview",
       "EncodedRequestUri": "L3N1YnNjcmlwdGlvbnMvMDFjNGVjODgtZTE3OS00NGY3LTllYjAtZTk3MTlhNTA4N2FiL3Jlc291cmNlR3JvdXBzL3NxbGNydWR0ZXN0LTcwMTgvcHJvdmlkZXJzL01pY3Jvc29mdC5TcWwvc2VydmVycy9zcWxjcnVkdGVzdC0xMzUzL2RhdGFiYXNlcy9zcWxjcnVkdGVzdC0xNjc0P2FwaS12ZXJzaW9uPTIwMjAtMTEtMDEtcHJldmlldw==",
-=======
-      "ResponseBody": "{\r\n  \"sku\": {\r\n    \"name\": \"Standard\",\r\n    \"tier\": \"Standard\",\r\n    \"capacity\": 10\r\n  },\r\n  \"kind\": \"v12.0,user\",\r\n  \"properties\": {\r\n    \"collation\": \"SQL_Latin1_General_CP1_CI_AS\",\r\n    \"maxSizeBytes\": 268435456000,\r\n    \"status\": \"Online\",\r\n    \"databaseId\": \"f92e94e6-6b78-4c1e-bf6c-98f86051c266\",\r\n    \"creationDate\": \"2020-12-29T22:10:16.503Z\",\r\n    \"currentServiceObjectiveName\": \"S0\",\r\n    \"requestedServiceObjectiveName\": \"S0\",\r\n    \"defaultSecondaryLocation\": \"centraluseuap\",\r\n    \"catalogCollation\": \"SQL_Latin1_General_CP1_CI_AS\",\r\n    \"zoneRedundant\": false,\r\n    \"earliestRestoreDate\": \"2020-12-29T22:40:16.503Z\",\r\n    \"readScale\": \"Disabled\",\r\n    \"currentSku\": {\r\n      \"name\": \"Standard\",\r\n      \"tier\": \"Standard\",\r\n      \"capacity\": 10\r\n    },\r\n    \"storageAccountType\": \"GRS\",\r\n    \"maintenanceConfigurationId\": \"/subscriptions/10a238d6-a139-46d0-818d-d091394072b6/providers/Microsoft.Maintenance/publicMaintenanceConfigurations/SQL_Default\"\r\n  },\r\n  \"location\": \"eastus2euap\",\r\n  \"id\": \"/subscriptions/10a238d6-a139-46d0-818d-d091394072b6/resourceGroups/sqlcrudtest-3858/providers/Microsoft.Sql/servers/sqlcrudtest-8409/databases/sqlcrudtest-2103\",\r\n  \"name\": \"sqlcrudtest-2103\",\r\n  \"type\": \"Microsoft.Sql/servers/databases\"\r\n}",
-      "StatusCode": 200
-    },
-    {
-      "RequestUri": "/subscriptions/10a238d6-a139-46d0-818d-d091394072b6/resourceGroups/sqlcrudtest-3858/providers/Microsoft.Sql/servers/sqlcrudtest-8409/databases/sqlcrudtest-8711?api-version=2020-08-01-preview",
-      "EncodedRequestUri": "L3N1YnNjcmlwdGlvbnMvMTBhMjM4ZDYtYTEzOS00NmQwLTgxOGQtZDA5MTM5NDA3MmI2L3Jlc291cmNlR3JvdXBzL3NxbGNydWR0ZXN0LTM4NTgvcHJvdmlkZXJzL01pY3Jvc29mdC5TcWwvc2VydmVycy9zcWxjcnVkdGVzdC04NDA5L2RhdGFiYXNlcy9zcWxjcnVkdGVzdC04NzExP2FwaS12ZXJzaW9uPTIwMjAtMDgtMDEtcHJldmlldw==",
->>>>>>> f7197062
       "RequestMethod": "GET",
       "RequestBody": "",
       "RequestHeaders": {
@@ -2356,21 +2127,12 @@
           "-1"
         ]
       },
-<<<<<<< HEAD
       "ResponseBody": "{\r\n  \"sku\": {\r\n    \"name\": \"GP_Gen5\",\r\n    \"tier\": \"GeneralPurpose\",\r\n    \"family\": \"Gen5\",\r\n    \"capacity\": 2\r\n  },\r\n  \"kind\": \"v12.0,user,vcore\",\r\n  \"properties\": {\r\n    \"collation\": \"SQL_Latin1_General_CP1_CI_AS\",\r\n    \"maxSizeBytes\": 34359738368,\r\n    \"status\": \"Online\",\r\n    \"databaseId\": \"0b29be3c-39f9-4816-b6ff-627de7f245f3\",\r\n    \"creationDate\": \"2021-02-26T05:36:28.027Z\",\r\n    \"currentServiceObjectiveName\": \"GP_Gen5_2\",\r\n    \"requestedServiceObjectiveName\": \"GP_Gen5_2\",\r\n    \"defaultSecondaryLocation\": \"northeurope\",\r\n    \"catalogCollation\": \"SQL_Latin1_General_CP1_CI_AS\",\r\n    \"zoneRedundant\": false,\r\n    \"licenseType\": \"LicenseIncluded\",\r\n    \"maxLogSizeBytes\": 68719476736,\r\n    \"readScale\": \"Disabled\",\r\n    \"currentSku\": {\r\n      \"name\": \"GP_Gen5\",\r\n      \"tier\": \"GeneralPurpose\",\r\n      \"family\": \"Gen5\",\r\n      \"capacity\": 2\r\n    },\r\n    \"currentBackupStorageRedundancy\": \"Geo\",\r\n    \"requestedBackupStorageRedundancy\": \"Geo\",\r\n    \"maintenanceConfigurationId\": \"/subscriptions/a2118292-1596-401f-aa17-332ff0df38dc/providers/Microsoft.Maintenance/publicMaintenanceConfigurations/SQL_Default\"\r\n  },\r\n  \"location\": \"southeastasia\",\r\n  \"id\": \"/subscriptions/a2118292-1596-401f-aa17-332ff0df38dc/resourceGroups/sqlcrudtest-7018/providers/Microsoft.Sql/servers/sqlcrudtest-1353/databases/sqlcrudtest-1674\",\r\n  \"name\": \"sqlcrudtest-1674\",\r\n  \"type\": \"Microsoft.Sql/servers/databases\"\r\n}",
       "StatusCode": 200
     },
     {
       "RequestUri": "/subscriptions/a2118292-1596-401f-aa17-332ff0df38dc/resourceGroups/sqlcrudtest-7018/providers/Microsoft.Sql/servers/sqlcrudtest-1353/databases/sqlcrudtest-1674?api-version=2020-11-01-preview",
       "EncodedRequestUri": "L3N1YnNjcmlwdGlvbnMvMDFjNGVjODgtZTE3OS00NGY3LTllYjAtZTk3MTlhNTA4N2FiL3Jlc291cmNlR3JvdXBzL3NxbGNydWR0ZXN0LTcwMTgvcHJvdmlkZXJzL01pY3Jvc29mdC5TcWwvc2VydmVycy9zcWxjcnVkdGVzdC0xMzUzL2RhdGFiYXNlcy9zcWxjcnVkdGVzdC0xNjc0P2FwaS12ZXJzaW9uPTIwMjAtMTEtMDEtcHJldmlldw==",
-=======
-      "ResponseBody": "{\r\n  \"sku\": {\r\n    \"name\": \"Standard\",\r\n    \"tier\": \"Standard\",\r\n    \"capacity\": 10\r\n  },\r\n  \"kind\": \"v12.0,user\",\r\n  \"properties\": {\r\n    \"collation\": \"SQL_Latin1_General_CP1_CI_AS\",\r\n    \"maxSizeBytes\": 268435456000,\r\n    \"status\": \"Online\",\r\n    \"databaseId\": \"596ef971-745a-4001-8a9c-3bdf69f0ca31\",\r\n    \"creationDate\": \"2020-12-29T22:10:18.313Z\",\r\n    \"currentServiceObjectiveName\": \"S0\",\r\n    \"requestedServiceObjectiveName\": \"S0\",\r\n    \"defaultSecondaryLocation\": \"centraluseuap\",\r\n    \"catalogCollation\": \"SQL_Latin1_General_CP1_CI_AS\",\r\n    \"zoneRedundant\": false,\r\n    \"earliestRestoreDate\": \"2020-12-29T22:40:18.313Z\",\r\n    \"readScale\": \"Disabled\",\r\n    \"currentSku\": {\r\n      \"name\": \"Standard\",\r\n      \"tier\": \"Standard\",\r\n      \"capacity\": 10\r\n    },\r\n    \"storageAccountType\": \"GRS\",\r\n    \"maintenanceConfigurationId\": \"/subscriptions/10a238d6-a139-46d0-818d-d091394072b6/providers/Microsoft.Maintenance/publicMaintenanceConfigurations/SQL_Default\"\r\n  },\r\n  \"location\": \"eastus2euap\",\r\n  \"id\": \"/subscriptions/10a238d6-a139-46d0-818d-d091394072b6/resourceGroups/sqlcrudtest-3858/providers/Microsoft.Sql/servers/sqlcrudtest-8409/databases/sqlcrudtest-8711\",\r\n  \"name\": \"sqlcrudtest-8711\",\r\n  \"type\": \"Microsoft.Sql/servers/databases\"\r\n}",
-      "StatusCode": 200
-    },
-    {
-      "RequestUri": "/subscriptions/10a238d6-a139-46d0-818d-d091394072b6/resourceGroups/sqlcrudtest-3858/providers/Microsoft.Sql/servers/sqlcrudtest-8409/databases/sqlcrudtest-8711?api-version=2020-08-01-preview",
-      "EncodedRequestUri": "L3N1YnNjcmlwdGlvbnMvMTBhMjM4ZDYtYTEzOS00NmQwLTgxOGQtZDA5MTM5NDA3MmI2L3Jlc291cmNlR3JvdXBzL3NxbGNydWR0ZXN0LTM4NTgvcHJvdmlkZXJzL01pY3Jvc29mdC5TcWwvc2VydmVycy9zcWxjcnVkdGVzdC04NDA5L2RhdGFiYXNlcy9zcWxjcnVkdGVzdC04NzExP2FwaS12ZXJzaW9uPTIwMjAtMDgtMDEtcHJldmlldw==",
->>>>>>> f7197062
       "RequestMethod": "GET",
       "RequestBody": "",
       "RequestHeaders": {
@@ -2428,21 +2190,12 @@
           "-1"
         ]
       },
-<<<<<<< HEAD
       "ResponseBody": "{\r\n  \"sku\": {\r\n    \"name\": \"GP_Gen5\",\r\n    \"tier\": \"GeneralPurpose\",\r\n    \"family\": \"Gen5\",\r\n    \"capacity\": 2\r\n  },\r\n  \"kind\": \"v12.0,user,vcore\",\r\n  \"properties\": {\r\n    \"collation\": \"SQL_Latin1_General_CP1_CI_AS\",\r\n    \"maxSizeBytes\": 34359738368,\r\n    \"status\": \"Online\",\r\n    \"databaseId\": \"0b29be3c-39f9-4816-b6ff-627de7f245f3\",\r\n    \"creationDate\": \"2021-02-26T05:36:28.027Z\",\r\n    \"currentServiceObjectiveName\": \"GP_Gen5_2\",\r\n    \"requestedServiceObjectiveName\": \"GP_Gen5_2\",\r\n    \"defaultSecondaryLocation\": \"northeurope\",\r\n    \"catalogCollation\": \"SQL_Latin1_General_CP1_CI_AS\",\r\n    \"zoneRedundant\": false,\r\n    \"licenseType\": \"LicenseIncluded\",\r\n    \"maxLogSizeBytes\": 68719476736,\r\n    \"readScale\": \"Disabled\",\r\n    \"currentSku\": {\r\n      \"name\": \"GP_Gen5\",\r\n      \"tier\": \"GeneralPurpose\",\r\n      \"family\": \"Gen5\",\r\n      \"capacity\": 2\r\n    },\r\n    \"currentBackupStorageRedundancy\": \"Geo\",\r\n    \"requestedBackupStorageRedundancy\": \"Geo\",\r\n    \"maintenanceConfigurationId\": \"/subscriptions/a2118292-1596-401f-aa17-332ff0df38dc/providers/Microsoft.Maintenance/publicMaintenanceConfigurations/SQL_Default\"\r\n  },\r\n  \"location\": \"southeastasia\",\r\n  \"id\": \"/subscriptions/a2118292-1596-401f-aa17-332ff0df38dc/resourceGroups/sqlcrudtest-7018/providers/Microsoft.Sql/servers/sqlcrudtest-1353/databases/sqlcrudtest-1674\",\r\n  \"name\": \"sqlcrudtest-1674\",\r\n  \"type\": \"Microsoft.Sql/servers/databases\"\r\n}",
       "StatusCode": 200
     },
     {
       "RequestUri": "/subscriptions/a2118292-1596-401f-aa17-332ff0df38dc/resourceGroups/sqlcrudtest-7018/providers/Microsoft.Sql/servers/sqlcrudtest-1353/databases/sqlcrudtest-2527?api-version=2020-11-01-preview",
       "EncodedRequestUri": "L3N1YnNjcmlwdGlvbnMvMDFjNGVjODgtZTE3OS00NGY3LTllYjAtZTk3MTlhNTA4N2FiL3Jlc291cmNlR3JvdXBzL3NxbGNydWR0ZXN0LTcwMTgvcHJvdmlkZXJzL01pY3Jvc29mdC5TcWwvc2VydmVycy9zcWxjcnVkdGVzdC0xMzUzL2RhdGFiYXNlcy9zcWxjcnVkdGVzdC0yNTI3P2FwaS12ZXJzaW9uPTIwMjAtMTEtMDEtcHJldmlldw==",
-=======
-      "ResponseBody": "{\r\n  \"sku\": {\r\n    \"name\": \"Standard\",\r\n    \"tier\": \"Standard\",\r\n    \"capacity\": 10\r\n  },\r\n  \"kind\": \"v12.0,user\",\r\n  \"properties\": {\r\n    \"collation\": \"SQL_Latin1_General_CP1_CI_AS\",\r\n    \"maxSizeBytes\": 268435456000,\r\n    \"status\": \"Online\",\r\n    \"databaseId\": \"596ef971-745a-4001-8a9c-3bdf69f0ca31\",\r\n    \"creationDate\": \"2020-12-29T22:10:18.313Z\",\r\n    \"currentServiceObjectiveName\": \"S0\",\r\n    \"requestedServiceObjectiveName\": \"S0\",\r\n    \"defaultSecondaryLocation\": \"centraluseuap\",\r\n    \"catalogCollation\": \"SQL_Latin1_General_CP1_CI_AS\",\r\n    \"zoneRedundant\": false,\r\n    \"earliestRestoreDate\": \"2020-12-29T22:40:18.313Z\",\r\n    \"readScale\": \"Disabled\",\r\n    \"currentSku\": {\r\n      \"name\": \"Standard\",\r\n      \"tier\": \"Standard\",\r\n      \"capacity\": 10\r\n    },\r\n    \"storageAccountType\": \"GRS\",\r\n    \"maintenanceConfigurationId\": \"/subscriptions/10a238d6-a139-46d0-818d-d091394072b6/providers/Microsoft.Maintenance/publicMaintenanceConfigurations/SQL_Default\"\r\n  },\r\n  \"location\": \"eastus2euap\",\r\n  \"id\": \"/subscriptions/10a238d6-a139-46d0-818d-d091394072b6/resourceGroups/sqlcrudtest-3858/providers/Microsoft.Sql/servers/sqlcrudtest-8409/databases/sqlcrudtest-8711\",\r\n  \"name\": \"sqlcrudtest-8711\",\r\n  \"type\": \"Microsoft.Sql/servers/databases\"\r\n}",
-      "StatusCode": 200
-    },
-    {
-      "RequestUri": "/subscriptions/10a238d6-a139-46d0-818d-d091394072b6/resourceGroups/sqlcrudtest-3858/providers/Microsoft.Sql/servers/sqlcrudtest-8409/databases/sqlcrudtest-7457?api-version=2020-08-01-preview",
-      "EncodedRequestUri": "L3N1YnNjcmlwdGlvbnMvMTBhMjM4ZDYtYTEzOS00NmQwLTgxOGQtZDA5MTM5NDA3MmI2L3Jlc291cmNlR3JvdXBzL3NxbGNydWR0ZXN0LTM4NTgvcHJvdmlkZXJzL01pY3Jvc29mdC5TcWwvc2VydmVycy9zcWxjcnVkdGVzdC04NDA5L2RhdGFiYXNlcy9zcWxjcnVkdGVzdC03NDU3P2FwaS12ZXJzaW9uPTIwMjAtMDgtMDEtcHJldmlldw==",
->>>>>>> f7197062
       "RequestMethod": "GET",
       "RequestBody": "",
       "RequestHeaders": {
@@ -2494,21 +2247,12 @@
           "-1"
         ]
       },
-<<<<<<< HEAD
       "ResponseBody": "{\r\n  \"sku\": {\r\n    \"name\": \"GP_Gen5\",\r\n    \"tier\": \"GeneralPurpose\",\r\n    \"family\": \"Gen5\",\r\n    \"capacity\": 2\r\n  },\r\n  \"kind\": \"v12.0,user,vcore\",\r\n  \"properties\": {\r\n    \"collation\": \"SQL_Latin1_General_CP1_CI_AS\",\r\n    \"maxSizeBytes\": 34359738368,\r\n    \"status\": \"Online\",\r\n    \"databaseId\": \"9042808e-7dc3-4d2f-94cf-c15b1e411cc2\",\r\n    \"creationDate\": \"2021-02-26T05:36:30.477Z\",\r\n    \"currentServiceObjectiveName\": \"GP_Gen5_2\",\r\n    \"requestedServiceObjectiveName\": \"GP_Gen5_2\",\r\n    \"defaultSecondaryLocation\": \"northeurope\",\r\n    \"catalogCollation\": \"SQL_Latin1_General_CP1_CI_AS\",\r\n    \"zoneRedundant\": false,\r\n    \"licenseType\": \"LicenseIncluded\",\r\n    \"maxLogSizeBytes\": 68719476736,\r\n    \"readScale\": \"Disabled\",\r\n    \"currentSku\": {\r\n      \"name\": \"GP_Gen5\",\r\n      \"tier\": \"GeneralPurpose\",\r\n      \"family\": \"Gen5\",\r\n      \"capacity\": 2\r\n    },\r\n    \"currentBackupStorageRedundancy\": \"Geo\",\r\n    \"requestedBackupStorageRedundancy\": \"Geo\",\r\n    \"maintenanceConfigurationId\": \"/subscriptions/a2118292-1596-401f-aa17-332ff0df38dc/providers/Microsoft.Maintenance/publicMaintenanceConfigurations/SQL_Default\"\r\n  },\r\n  \"location\": \"southeastasia\",\r\n  \"id\": \"/subscriptions/a2118292-1596-401f-aa17-332ff0df38dc/resourceGroups/sqlcrudtest-7018/providers/Microsoft.Sql/servers/sqlcrudtest-1353/databases/sqlcrudtest-2527\",\r\n  \"name\": \"sqlcrudtest-2527\",\r\n  \"type\": \"Microsoft.Sql/servers/databases\"\r\n}",
       "StatusCode": 200
     },
     {
       "RequestUri": "/subscriptions/a2118292-1596-401f-aa17-332ff0df38dc/resourceGroups/sqlcrudtest-7018/providers/Microsoft.Sql/servers/sqlcrudtest-1353/databases/sqlcrudtest-2527?api-version=2020-11-01-preview",
       "EncodedRequestUri": "L3N1YnNjcmlwdGlvbnMvMDFjNGVjODgtZTE3OS00NGY3LTllYjAtZTk3MTlhNTA4N2FiL3Jlc291cmNlR3JvdXBzL3NxbGNydWR0ZXN0LTcwMTgvcHJvdmlkZXJzL01pY3Jvc29mdC5TcWwvc2VydmVycy9zcWxjcnVkdGVzdC0xMzUzL2RhdGFiYXNlcy9zcWxjcnVkdGVzdC0yNTI3P2FwaS12ZXJzaW9uPTIwMjAtMTEtMDEtcHJldmlldw==",
-=======
-      "ResponseBody": "{\r\n  \"sku\": {\r\n    \"name\": \"Standard\",\r\n    \"tier\": \"Standard\",\r\n    \"capacity\": 10\r\n  },\r\n  \"kind\": \"v12.0,user\",\r\n  \"properties\": {\r\n    \"collation\": \"SQL_Latin1_General_CP1_CI_AS\",\r\n    \"maxSizeBytes\": 268435456000,\r\n    \"status\": \"Online\",\r\n    \"databaseId\": \"bd1855a5-dbf2-48a6-a787-ecbc890437d2\",\r\n    \"creationDate\": \"2020-12-29T22:10:18.96Z\",\r\n    \"currentServiceObjectiveName\": \"S0\",\r\n    \"requestedServiceObjectiveName\": \"S0\",\r\n    \"defaultSecondaryLocation\": \"centraluseuap\",\r\n    \"catalogCollation\": \"SQL_Latin1_General_CP1_CI_AS\",\r\n    \"zoneRedundant\": false,\r\n    \"earliestRestoreDate\": \"2020-12-29T22:40:18.96Z\",\r\n    \"readScale\": \"Disabled\",\r\n    \"currentSku\": {\r\n      \"name\": \"Standard\",\r\n      \"tier\": \"Standard\",\r\n      \"capacity\": 10\r\n    },\r\n    \"storageAccountType\": \"GRS\",\r\n    \"maintenanceConfigurationId\": \"/subscriptions/10a238d6-a139-46d0-818d-d091394072b6/providers/Microsoft.Maintenance/publicMaintenanceConfigurations/SQL_Default\"\r\n  },\r\n  \"location\": \"eastus2euap\",\r\n  \"id\": \"/subscriptions/10a238d6-a139-46d0-818d-d091394072b6/resourceGroups/sqlcrudtest-3858/providers/Microsoft.Sql/servers/sqlcrudtest-8409/databases/sqlcrudtest-7457\",\r\n  \"name\": \"sqlcrudtest-7457\",\r\n  \"type\": \"Microsoft.Sql/servers/databases\"\r\n}",
-      "StatusCode": 200
-    },
-    {
-      "RequestUri": "/subscriptions/10a238d6-a139-46d0-818d-d091394072b6/resourceGroups/sqlcrudtest-3858/providers/Microsoft.Sql/servers/sqlcrudtest-8409/databases/sqlcrudtest-7457?api-version=2020-08-01-preview",
-      "EncodedRequestUri": "L3N1YnNjcmlwdGlvbnMvMTBhMjM4ZDYtYTEzOS00NmQwLTgxOGQtZDA5MTM5NDA3MmI2L3Jlc291cmNlR3JvdXBzL3NxbGNydWR0ZXN0LTM4NTgvcHJvdmlkZXJzL01pY3Jvc29mdC5TcWwvc2VydmVycy9zcWxjcnVkdGVzdC04NDA5L2RhdGFiYXNlcy9zcWxjcnVkdGVzdC03NDU3P2FwaS12ZXJzaW9uPTIwMjAtMDgtMDEtcHJldmlldw==",
->>>>>>> f7197062
       "RequestMethod": "GET",
       "RequestBody": "",
       "RequestHeaders": {
@@ -2566,21 +2310,12 @@
           "-1"
         ]
       },
-<<<<<<< HEAD
       "ResponseBody": "{\r\n  \"sku\": {\r\n    \"name\": \"GP_Gen5\",\r\n    \"tier\": \"GeneralPurpose\",\r\n    \"family\": \"Gen5\",\r\n    \"capacity\": 2\r\n  },\r\n  \"kind\": \"v12.0,user,vcore\",\r\n  \"properties\": {\r\n    \"collation\": \"SQL_Latin1_General_CP1_CI_AS\",\r\n    \"maxSizeBytes\": 34359738368,\r\n    \"status\": \"Online\",\r\n    \"databaseId\": \"9042808e-7dc3-4d2f-94cf-c15b1e411cc2\",\r\n    \"creationDate\": \"2021-02-26T05:36:30.477Z\",\r\n    \"currentServiceObjectiveName\": \"GP_Gen5_2\",\r\n    \"requestedServiceObjectiveName\": \"GP_Gen5_2\",\r\n    \"defaultSecondaryLocation\": \"northeurope\",\r\n    \"catalogCollation\": \"SQL_Latin1_General_CP1_CI_AS\",\r\n    \"zoneRedundant\": false,\r\n    \"licenseType\": \"LicenseIncluded\",\r\n    \"maxLogSizeBytes\": 68719476736,\r\n    \"readScale\": \"Disabled\",\r\n    \"currentSku\": {\r\n      \"name\": \"GP_Gen5\",\r\n      \"tier\": \"GeneralPurpose\",\r\n      \"family\": \"Gen5\",\r\n      \"capacity\": 2\r\n    },\r\n    \"currentBackupStorageRedundancy\": \"Geo\",\r\n    \"requestedBackupStorageRedundancy\": \"Geo\",\r\n    \"maintenanceConfigurationId\": \"/subscriptions/a2118292-1596-401f-aa17-332ff0df38dc/providers/Microsoft.Maintenance/publicMaintenanceConfigurations/SQL_Default\"\r\n  },\r\n  \"location\": \"southeastasia\",\r\n  \"id\": \"/subscriptions/a2118292-1596-401f-aa17-332ff0df38dc/resourceGroups/sqlcrudtest-7018/providers/Microsoft.Sql/servers/sqlcrudtest-1353/databases/sqlcrudtest-2527\",\r\n  \"name\": \"sqlcrudtest-2527\",\r\n  \"type\": \"Microsoft.Sql/servers/databases\"\r\n}",
       "StatusCode": 200
     },
     {
       "RequestUri": "/subscriptions/a2118292-1596-401f-aa17-332ff0df38dc/resourceGroups/sqlcrudtest-7018/providers/Microsoft.Sql/servers/sqlcrudtest-1353/databases?api-version=2020-11-01-preview",
       "EncodedRequestUri": "L3N1YnNjcmlwdGlvbnMvMDFjNGVjODgtZTE3OS00NGY3LTllYjAtZTk3MTlhNTA4N2FiL3Jlc291cmNlR3JvdXBzL3NxbGNydWR0ZXN0LTcwMTgvcHJvdmlkZXJzL01pY3Jvc29mdC5TcWwvc2VydmVycy9zcWxjcnVkdGVzdC0xMzUzL2RhdGFiYXNlcz9hcGktdmVyc2lvbj0yMDIwLTExLTAxLXByZXZpZXc=",
-=======
-      "ResponseBody": "{\r\n  \"sku\": {\r\n    \"name\": \"Standard\",\r\n    \"tier\": \"Standard\",\r\n    \"capacity\": 10\r\n  },\r\n  \"kind\": \"v12.0,user\",\r\n  \"properties\": {\r\n    \"collation\": \"SQL_Latin1_General_CP1_CI_AS\",\r\n    \"maxSizeBytes\": 268435456000,\r\n    \"status\": \"Online\",\r\n    \"databaseId\": \"bd1855a5-dbf2-48a6-a787-ecbc890437d2\",\r\n    \"creationDate\": \"2020-12-29T22:10:18.96Z\",\r\n    \"currentServiceObjectiveName\": \"S0\",\r\n    \"requestedServiceObjectiveName\": \"S0\",\r\n    \"defaultSecondaryLocation\": \"centraluseuap\",\r\n    \"catalogCollation\": \"SQL_Latin1_General_CP1_CI_AS\",\r\n    \"zoneRedundant\": false,\r\n    \"earliestRestoreDate\": \"2020-12-29T22:40:18.96Z\",\r\n    \"readScale\": \"Disabled\",\r\n    \"currentSku\": {\r\n      \"name\": \"Standard\",\r\n      \"tier\": \"Standard\",\r\n      \"capacity\": 10\r\n    },\r\n    \"storageAccountType\": \"GRS\",\r\n    \"maintenanceConfigurationId\": \"/subscriptions/10a238d6-a139-46d0-818d-d091394072b6/providers/Microsoft.Maintenance/publicMaintenanceConfigurations/SQL_Default\"\r\n  },\r\n  \"location\": \"eastus2euap\",\r\n  \"id\": \"/subscriptions/10a238d6-a139-46d0-818d-d091394072b6/resourceGroups/sqlcrudtest-3858/providers/Microsoft.Sql/servers/sqlcrudtest-8409/databases/sqlcrudtest-7457\",\r\n  \"name\": \"sqlcrudtest-7457\",\r\n  \"type\": \"Microsoft.Sql/servers/databases\"\r\n}",
-      "StatusCode": 200
-    },
-    {
-      "RequestUri": "/subscriptions/10a238d6-a139-46d0-818d-d091394072b6/resourceGroups/sqlcrudtest-3858/providers/Microsoft.Sql/servers/sqlcrudtest-8409/databases?api-version=2020-08-01-preview",
-      "EncodedRequestUri": "L3N1YnNjcmlwdGlvbnMvMTBhMjM4ZDYtYTEzOS00NmQwLTgxOGQtZDA5MTM5NDA3MmI2L3Jlc291cmNlR3JvdXBzL3NxbGNydWR0ZXN0LTM4NTgvcHJvdmlkZXJzL01pY3Jvc29mdC5TcWwvc2VydmVycy9zcWxjcnVkdGVzdC04NDA5L2RhdGFiYXNlcz9hcGktdmVyc2lvbj0yMDIwLTA4LTAxLXByZXZpZXc=",
->>>>>>> f7197062
       "RequestMethod": "GET",
       "RequestBody": "",
       "RequestHeaders": {
@@ -2638,21 +2373,12 @@
           "-1"
         ]
       },
-<<<<<<< HEAD
       "ResponseBody": "{\r\n  \"value\": [\r\n    {\r\n      \"sku\": {\r\n        \"name\": \"System\",\r\n        \"tier\": \"System\",\r\n        \"capacity\": 0\r\n      },\r\n      \"kind\": \"v12.0,system\",\r\n      \"managedBy\": \"/subscriptions/a2118292-1596-401f-aa17-332ff0df38dc/resourceGroups/sqlcrudtest-7018/providers/Microsoft.Sql/servers/sqlcrudtest-1353\",\r\n      \"properties\": {\r\n        \"collation\": \"SQL_Latin1_General_CP1_CI_AS\",\r\n        \"maxSizeBytes\": 32212254720,\r\n        \"status\": \"Online\",\r\n        \"databaseId\": \"6abf82c1-a4af-4122-8239-aa44457cbff6\",\r\n        \"creationDate\": \"2021-02-26T05:35:31.113Z\",\r\n        \"currentServiceObjectiveName\": \"System2\",\r\n        \"requestedServiceObjectiveName\": \"System2\",\r\n        \"defaultSecondaryLocation\": \"northeurope\",\r\n        \"catalogCollation\": \"SQL_Latin1_General_CP1_CI_AS\",\r\n        \"zoneRedundant\": false,\r\n        \"readScale\": \"Disabled\",\r\n        \"currentSku\": {\r\n          \"name\": \"System\",\r\n          \"tier\": \"System\",\r\n          \"capacity\": 0\r\n        },\r\n        \"currentBackupStorageRedundancy\": \"Local\",\r\n        \"requestedBackupStorageRedundancy\": \"Local\",\r\n        \"maintenanceConfigurationId\": \"/subscriptions/a2118292-1596-401f-aa17-332ff0df38dc/providers/Microsoft.Maintenance/publicMaintenanceConfigurations/SQL_Default\"\r\n      },\r\n      \"location\": \"southeastasia\",\r\n      \"id\": \"/subscriptions/a2118292-1596-401f-aa17-332ff0df38dc/resourceGroups/sqlcrudtest-7018/providers/Microsoft.Sql/servers/sqlcrudtest-1353/databases/master\",\r\n      \"name\": \"master\",\r\n      \"type\": \"Microsoft.Sql/servers/databases\"\r\n    },\r\n    {\r\n      \"sku\": {\r\n        \"name\": \"GP_Gen5\",\r\n        \"tier\": \"GeneralPurpose\",\r\n        \"family\": \"Gen5\",\r\n        \"capacity\": 2\r\n      },\r\n      \"kind\": \"v12.0,user,vcore\",\r\n      \"properties\": {\r\n        \"collation\": \"SQL_Latin1_General_CP1_CI_AS\",\r\n        \"maxSizeBytes\": 34359738368,\r\n        \"status\": \"Online\",\r\n        \"databaseId\": \"0b29be3c-39f9-4816-b6ff-627de7f245f3\",\r\n        \"creationDate\": \"2021-02-26T05:36:28.027Z\",\r\n        \"currentServiceObjectiveName\": \"GP_Gen5_2\",\r\n        \"requestedServiceObjectiveName\": \"GP_Gen5_2\",\r\n        \"defaultSecondaryLocation\": \"northeurope\",\r\n        \"catalogCollation\": \"SQL_Latin1_General_CP1_CI_AS\",\r\n        \"zoneRedundant\": false,\r\n        \"licenseType\": \"LicenseIncluded\",\r\n        \"maxLogSizeBytes\": 68719476736,\r\n        \"readScale\": \"Disabled\",\r\n        \"currentSku\": {\r\n          \"name\": \"GP_Gen5\",\r\n          \"tier\": \"GeneralPurpose\",\r\n          \"family\": \"Gen5\",\r\n          \"capacity\": 2\r\n        },\r\n        \"currentBackupStorageRedundancy\": \"Geo\",\r\n        \"requestedBackupStorageRedundancy\": \"Geo\",\r\n        \"maintenanceConfigurationId\": \"/subscriptions/a2118292-1596-401f-aa17-332ff0df38dc/providers/Microsoft.Maintenance/publicMaintenanceConfigurations/SQL_Default\"\r\n      },\r\n      \"location\": \"southeastasia\",\r\n      \"id\": \"/subscriptions/a2118292-1596-401f-aa17-332ff0df38dc/resourceGroups/sqlcrudtest-7018/providers/Microsoft.Sql/servers/sqlcrudtest-1353/databases/sqlcrudtest-1674\",\r\n      \"name\": \"sqlcrudtest-1674\",\r\n      \"type\": \"Microsoft.Sql/servers/databases\"\r\n    },\r\n    {\r\n      \"sku\": {\r\n        \"name\": \"GP_Gen5\",\r\n        \"tier\": \"GeneralPurpose\",\r\n        \"family\": \"Gen5\",\r\n        \"capacity\": 2\r\n      },\r\n      \"kind\": \"v12.0,user,vcore\",\r\n      \"properties\": {\r\n        \"collation\": \"SQL_Latin1_General_CP1_CI_AS\",\r\n        \"maxSizeBytes\": 34359738368,\r\n        \"status\": \"Online\",\r\n        \"databaseId\": \"9042808e-7dc3-4d2f-94cf-c15b1e411cc2\",\r\n        \"creationDate\": \"2021-02-26T05:36:30.477Z\",\r\n        \"currentServiceObjectiveName\": \"GP_Gen5_2\",\r\n        \"requestedServiceObjectiveName\": \"GP_Gen5_2\",\r\n        \"defaultSecondaryLocation\": \"northeurope\",\r\n        \"catalogCollation\": \"SQL_Latin1_General_CP1_CI_AS\",\r\n        \"zoneRedundant\": false,\r\n        \"licenseType\": \"LicenseIncluded\",\r\n        \"maxLogSizeBytes\": 68719476736,\r\n        \"readScale\": \"Disabled\",\r\n        \"currentSku\": {\r\n          \"name\": \"GP_Gen5\",\r\n          \"tier\": \"GeneralPurpose\",\r\n          \"family\": \"Gen5\",\r\n          \"capacity\": 2\r\n        },\r\n        \"currentBackupStorageRedundancy\": \"Geo\",\r\n        \"requestedBackupStorageRedundancy\": \"Geo\",\r\n        \"maintenanceConfigurationId\": \"/subscriptions/a2118292-1596-401f-aa17-332ff0df38dc/providers/Microsoft.Maintenance/publicMaintenanceConfigurations/SQL_Default\"\r\n      },\r\n      \"location\": \"southeastasia\",\r\n      \"id\": \"/subscriptions/a2118292-1596-401f-aa17-332ff0df38dc/resourceGroups/sqlcrudtest-7018/providers/Microsoft.Sql/servers/sqlcrudtest-1353/databases/sqlcrudtest-2527\",\r\n      \"name\": \"sqlcrudtest-2527\",\r\n      \"type\": \"Microsoft.Sql/servers/databases\"\r\n    },\r\n    {\r\n      \"sku\": {\r\n        \"name\": \"GP_Gen5\",\r\n        \"tier\": \"GeneralPurpose\",\r\n        \"family\": \"Gen5\",\r\n        \"capacity\": 2\r\n      },\r\n      \"kind\": \"v12.0,user,vcore\",\r\n      \"properties\": {\r\n        \"collation\": \"SQL_Latin1_General_CP1_CI_AS\",\r\n        \"maxSizeBytes\": 34359738368,\r\n        \"status\": \"Online\",\r\n        \"databaseId\": \"1196fec0-2d72-46f2-b83d-3a3ec93b4e23\",\r\n        \"creationDate\": \"2021-02-26T05:36:21.163Z\",\r\n        \"currentServiceObjectiveName\": \"GP_Gen5_2\",\r\n        \"requestedServiceObjectiveName\": \"GP_Gen5_2\",\r\n        \"defaultSecondaryLocation\": \"northeurope\",\r\n        \"catalogCollation\": \"SQL_Latin1_General_CP1_CI_AS\",\r\n        \"zoneRedundant\": false,\r\n        \"licenseType\": \"LicenseIncluded\",\r\n        \"maxLogSizeBytes\": 68719476736,\r\n        \"readScale\": \"Disabled\",\r\n        \"currentSku\": {\r\n          \"name\": \"GP_Gen5\",\r\n          \"tier\": \"GeneralPurpose\",\r\n          \"family\": \"Gen5\",\r\n          \"capacity\": 2\r\n        },\r\n        \"currentBackupStorageRedundancy\": \"Geo\",\r\n        \"requestedBackupStorageRedundancy\": \"Geo\",\r\n        \"maintenanceConfigurationId\": \"/subscriptions/a2118292-1596-401f-aa17-332ff0df38dc/providers/Microsoft.Maintenance/publicMaintenanceConfigurations/SQL_Default\"\r\n      },\r\n      \"location\": \"southeastasia\",\r\n      \"id\": \"/subscriptions/a2118292-1596-401f-aa17-332ff0df38dc/resourceGroups/sqlcrudtest-7018/providers/Microsoft.Sql/servers/sqlcrudtest-1353/databases/sqlcrudtest-342\",\r\n      \"name\": \"sqlcrudtest-342\",\r\n      \"type\": \"Microsoft.Sql/servers/databases\"\r\n    },\r\n    {\r\n      \"sku\": {\r\n        \"name\": \"GP_Gen5\",\r\n        \"tier\": \"GeneralPurpose\",\r\n        \"family\": \"Gen5\",\r\n        \"capacity\": 2\r\n      },\r\n      \"kind\": \"v12.0,user,vcore\",\r\n      \"properties\": {\r\n        \"collation\": \"SQL_Latin1_General_CP1_CI_AS\",\r\n        \"maxSizeBytes\": 34359738368,\r\n        \"status\": \"Online\",\r\n        \"databaseId\": \"0c577934-519c-4202-8c9e-7b792c518666\",\r\n        \"creationDate\": \"2021-02-26T05:36:16.96Z\",\r\n        \"currentServiceObjectiveName\": \"GP_Gen5_2\",\r\n        \"requestedServiceObjectiveName\": \"GP_Gen5_2\",\r\n        \"defaultSecondaryLocation\": \"northeurope\",\r\n        \"catalogCollation\": \"SQL_Latin1_General_CP1_CI_AS\",\r\n        \"zoneRedundant\": false,\r\n        \"licenseType\": \"LicenseIncluded\",\r\n        \"maxLogSizeBytes\": 68719476736,\r\n        \"readScale\": \"Disabled\",\r\n        \"currentSku\": {\r\n          \"name\": \"GP_Gen5\",\r\n          \"tier\": \"GeneralPurpose\",\r\n          \"family\": \"Gen5\",\r\n          \"capacity\": 2\r\n        },\r\n        \"currentBackupStorageRedundancy\": \"Geo\",\r\n        \"requestedBackupStorageRedundancy\": \"Geo\",\r\n        \"maintenanceConfigurationId\": \"/subscriptions/a2118292-1596-401f-aa17-332ff0df38dc/providers/Microsoft.Maintenance/publicMaintenanceConfigurations/SQL_Default\"\r\n      },\r\n      \"location\": \"southeastasia\",\r\n      \"id\": \"/subscriptions/a2118292-1596-401f-aa17-332ff0df38dc/resourceGroups/sqlcrudtest-7018/providers/Microsoft.Sql/servers/sqlcrudtest-1353/databases/sqlcrudtest-412\",\r\n      \"name\": \"sqlcrudtest-412\",\r\n      \"type\": \"Microsoft.Sql/servers/databases\"\r\n    }\r\n  ]\r\n}",
       "StatusCode": 200
     },
     {
       "RequestUri": "/subscriptions/a2118292-1596-401f-aa17-332ff0df38dc/resourcegroups/sqlcrudtest-7018?api-version=2017-05-10",
       "EncodedRequestUri": "L3N1YnNjcmlwdGlvbnMvMDFjNGVjODgtZTE3OS00NGY3LTllYjAtZTk3MTlhNTA4N2FiL3Jlc291cmNlZ3JvdXBzL3NxbGNydWR0ZXN0LTcwMTg/YXBpLXZlcnNpb249MjAxNy0wNS0xMA==",
-=======
-      "ResponseBody": "{\r\n  \"value\": [\r\n    {\r\n      \"sku\": {\r\n        \"name\": \"System\",\r\n        \"tier\": \"System\",\r\n        \"capacity\": 0\r\n      },\r\n      \"kind\": \"v12.0,system\",\r\n      \"managedBy\": \"/subscriptions/10a238d6-a139-46d0-818d-d091394072b6/resourceGroups/sqlcrudtest-3858/providers/Microsoft.Sql/servers/sqlcrudtest-8409\",\r\n      \"properties\": {\r\n        \"collation\": \"SQL_Latin1_General_CP1_CI_AS\",\r\n        \"maxSizeBytes\": 32212254720,\r\n        \"status\": \"Online\",\r\n        \"databaseId\": \"89aaec07-2bd9-4672-a1c9-c9789152d1ac\",\r\n        \"creationDate\": \"2020-12-29T22:09:26.383Z\",\r\n        \"currentServiceObjectiveName\": \"System2\",\r\n        \"requestedServiceObjectiveName\": \"System2\",\r\n        \"defaultSecondaryLocation\": \"centraluseuap\",\r\n        \"catalogCollation\": \"SQL_Latin1_General_CP1_CI_AS\",\r\n        \"zoneRedundant\": false,\r\n        \"readScale\": \"Disabled\",\r\n        \"currentSku\": {\r\n          \"name\": \"System\",\r\n          \"tier\": \"System\",\r\n          \"capacity\": 0\r\n        },\r\n        \"storageAccountType\": \"LRS\",\r\n        \"maintenanceConfigurationId\": \"/subscriptions/10a238d6-a139-46d0-818d-d091394072b6/providers/Microsoft.Maintenance/publicMaintenanceConfigurations/SQL_Default\"\r\n      },\r\n      \"location\": \"eastus2euap\",\r\n      \"id\": \"/subscriptions/10a238d6-a139-46d0-818d-d091394072b6/resourceGroups/sqlcrudtest-3858/providers/Microsoft.Sql/servers/sqlcrudtest-8409/databases/master\",\r\n      \"name\": \"master\",\r\n      \"type\": \"Microsoft.Sql/servers/databases\"\r\n    },\r\n    {\r\n      \"sku\": {\r\n        \"name\": \"Standard\",\r\n        \"tier\": \"Standard\",\r\n        \"capacity\": 10\r\n      },\r\n      \"kind\": \"v12.0,user\",\r\n      \"properties\": {\r\n        \"collation\": \"SQL_Latin1_General_CP1_CI_AS\",\r\n        \"maxSizeBytes\": 268435456000,\r\n        \"status\": \"Online\",\r\n        \"databaseId\": \"f92e94e6-6b78-4c1e-bf6c-98f86051c266\",\r\n        \"creationDate\": \"2020-12-29T22:10:16.503Z\",\r\n        \"currentServiceObjectiveName\": \"S0\",\r\n        \"requestedServiceObjectiveName\": \"S0\",\r\n        \"defaultSecondaryLocation\": \"centraluseuap\",\r\n        \"catalogCollation\": \"SQL_Latin1_General_CP1_CI_AS\",\r\n        \"zoneRedundant\": false,\r\n        \"earliestRestoreDate\": \"2020-12-29T22:40:16.503Z\",\r\n        \"readScale\": \"Disabled\",\r\n        \"currentSku\": {\r\n          \"name\": \"Standard\",\r\n          \"tier\": \"Standard\",\r\n          \"capacity\": 10\r\n        },\r\n        \"storageAccountType\": \"GRS\",\r\n        \"maintenanceConfigurationId\": \"/subscriptions/10a238d6-a139-46d0-818d-d091394072b6/providers/Microsoft.Maintenance/publicMaintenanceConfigurations/SQL_Default\"\r\n      },\r\n      \"location\": \"eastus2euap\",\r\n      \"id\": \"/subscriptions/10a238d6-a139-46d0-818d-d091394072b6/resourceGroups/sqlcrudtest-3858/providers/Microsoft.Sql/servers/sqlcrudtest-8409/databases/sqlcrudtest-2103\",\r\n      \"name\": \"sqlcrudtest-2103\",\r\n      \"type\": \"Microsoft.Sql/servers/databases\"\r\n    },\r\n    {\r\n      \"sku\": {\r\n        \"name\": \"Standard\",\r\n        \"tier\": \"Standard\",\r\n        \"capacity\": 10\r\n      },\r\n      \"kind\": \"v12.0,user\",\r\n      \"properties\": {\r\n        \"collation\": \"SQL_Latin1_General_CP1_CI_AS\",\r\n        \"maxSizeBytes\": 268435456000,\r\n        \"status\": \"Online\",\r\n        \"databaseId\": \"8d38f1bb-ba71-4b48-8426-d004858843dd\",\r\n        \"creationDate\": \"2020-12-29T22:10:14.53Z\",\r\n        \"currentServiceObjectiveName\": \"S0\",\r\n        \"requestedServiceObjectiveName\": \"S0\",\r\n        \"defaultSecondaryLocation\": \"centraluseuap\",\r\n        \"catalogCollation\": \"SQL_Latin1_General_CP1_CI_AS\",\r\n        \"zoneRedundant\": false,\r\n        \"earliestRestoreDate\": \"2020-12-29T22:40:14.53Z\",\r\n        \"readScale\": \"Disabled\",\r\n        \"currentSku\": {\r\n          \"name\": \"Standard\",\r\n          \"tier\": \"Standard\",\r\n          \"capacity\": 10\r\n        },\r\n        \"storageAccountType\": \"GRS\",\r\n        \"maintenanceConfigurationId\": \"/subscriptions/10a238d6-a139-46d0-818d-d091394072b6/providers/Microsoft.Maintenance/publicMaintenanceConfigurations/SQL_Default\"\r\n      },\r\n      \"location\": \"eastus2euap\",\r\n      \"id\": \"/subscriptions/10a238d6-a139-46d0-818d-d091394072b6/resourceGroups/sqlcrudtest-3858/providers/Microsoft.Sql/servers/sqlcrudtest-8409/databases/sqlcrudtest-4019\",\r\n      \"name\": \"sqlcrudtest-4019\",\r\n      \"type\": \"Microsoft.Sql/servers/databases\"\r\n    },\r\n    {\r\n      \"sku\": {\r\n        \"name\": \"Standard\",\r\n        \"tier\": \"Standard\",\r\n        \"capacity\": 10\r\n      },\r\n      \"kind\": \"v12.0,user\",\r\n      \"properties\": {\r\n        \"collation\": \"SQL_Latin1_General_CP1_CI_AS\",\r\n        \"maxSizeBytes\": 268435456000,\r\n        \"status\": \"Online\",\r\n        \"databaseId\": \"bd1855a5-dbf2-48a6-a787-ecbc890437d2\",\r\n        \"creationDate\": \"2020-12-29T22:10:18.96Z\",\r\n        \"currentServiceObjectiveName\": \"S0\",\r\n        \"requestedServiceObjectiveName\": \"S0\",\r\n        \"defaultSecondaryLocation\": \"centraluseuap\",\r\n        \"catalogCollation\": \"SQL_Latin1_General_CP1_CI_AS\",\r\n        \"zoneRedundant\": false,\r\n        \"earliestRestoreDate\": \"2020-12-29T22:40:18.96Z\",\r\n        \"readScale\": \"Disabled\",\r\n        \"currentSku\": {\r\n          \"name\": \"Standard\",\r\n          \"tier\": \"Standard\",\r\n          \"capacity\": 10\r\n        },\r\n        \"storageAccountType\": \"GRS\",\r\n        \"maintenanceConfigurationId\": \"/subscriptions/10a238d6-a139-46d0-818d-d091394072b6/providers/Microsoft.Maintenance/publicMaintenanceConfigurations/SQL_Default\"\r\n      },\r\n      \"location\": \"eastus2euap\",\r\n      \"id\": \"/subscriptions/10a238d6-a139-46d0-818d-d091394072b6/resourceGroups/sqlcrudtest-3858/providers/Microsoft.Sql/servers/sqlcrudtest-8409/databases/sqlcrudtest-7457\",\r\n      \"name\": \"sqlcrudtest-7457\",\r\n      \"type\": \"Microsoft.Sql/servers/databases\"\r\n    },\r\n    {\r\n      \"sku\": {\r\n        \"name\": \"Standard\",\r\n        \"tier\": \"Standard\",\r\n        \"capacity\": 10\r\n      },\r\n      \"kind\": \"v12.0,user\",\r\n      \"properties\": {\r\n        \"collation\": \"SQL_Latin1_General_CP1_CI_AS\",\r\n        \"maxSizeBytes\": 268435456000,\r\n        \"status\": \"Online\",\r\n        \"databaseId\": \"596ef971-745a-4001-8a9c-3bdf69f0ca31\",\r\n        \"creationDate\": \"2020-12-29T22:10:18.313Z\",\r\n        \"currentServiceObjectiveName\": \"S0\",\r\n        \"requestedServiceObjectiveName\": \"S0\",\r\n        \"defaultSecondaryLocation\": \"centraluseuap\",\r\n        \"catalogCollation\": \"SQL_Latin1_General_CP1_CI_AS\",\r\n        \"zoneRedundant\": false,\r\n        \"earliestRestoreDate\": \"2020-12-29T22:40:18.313Z\",\r\n        \"readScale\": \"Disabled\",\r\n        \"currentSku\": {\r\n          \"name\": \"Standard\",\r\n          \"tier\": \"Standard\",\r\n          \"capacity\": 10\r\n        },\r\n        \"storageAccountType\": \"GRS\",\r\n        \"maintenanceConfigurationId\": \"/subscriptions/10a238d6-a139-46d0-818d-d091394072b6/providers/Microsoft.Maintenance/publicMaintenanceConfigurations/SQL_Default\"\r\n      },\r\n      \"location\": \"eastus2euap\",\r\n      \"id\": \"/subscriptions/10a238d6-a139-46d0-818d-d091394072b6/resourceGroups/sqlcrudtest-3858/providers/Microsoft.Sql/servers/sqlcrudtest-8409/databases/sqlcrudtest-8711\",\r\n      \"name\": \"sqlcrudtest-8711\",\r\n      \"type\": \"Microsoft.Sql/servers/databases\"\r\n    }\r\n  ]\r\n}",
-      "StatusCode": 200
-    },
-    {
-      "RequestUri": "/subscriptions/10a238d6-a139-46d0-818d-d091394072b6/resourcegroups/sqlcrudtest-3858?api-version=2017-05-10",
-      "EncodedRequestUri": "L3N1YnNjcmlwdGlvbnMvMTBhMjM4ZDYtYTEzOS00NmQwLTgxOGQtZDA5MTM5NDA3MmI2L3Jlc291cmNlZ3JvdXBzL3NxbGNydWR0ZXN0LTM4NTg/YXBpLXZlcnNpb249MjAxNy0wNS0xMA==",
->>>>>>> f7197062
       "RequestMethod": "DELETE",
       "RequestBody": "",
       "RequestHeaders": {
@@ -2677,11 +2403,7 @@
           "no-cache"
         ],
         "Location": [
-<<<<<<< HEAD
           "https://management.azure.com/subscriptions/a2118292-1596-401f-aa17-332ff0df38dc/operationresults/eyJqb2JJZCI6IlJFU09VUkNFR1JPVVBERUxFVElPTkpPQi1TUUxDUlVEVEVTVDoyRDcwMTgtU09VVEhFQVNUQVNJQSIsImpvYkxvY2F0aW9uIjoic291dGhlYXN0YXNpYSJ9?api-version=2017-05-10"
-=======
-          "https://management.azure.com/subscriptions/10a238d6-a139-46d0-818d-d091394072b6/operationresults/eyJqb2JJZCI6IlJFU09VUkNFR1JPVVBERUxFVElPTkpPQi1TUUxDUlVEVEVTVDoyRDM4NTgtRUFTVFVTMkVVQVAiLCJqb2JMb2NhdGlvbiI6ImVhc3R1czJldWFwIn0?api-version=2017-05-10"
->>>>>>> f7197062
         ],
         "Retry-After": [
           "15"
@@ -2733,12 +2455,7 @@
     ]
   },
   "Variables": {
-<<<<<<< HEAD
     "DefaultLocation": "Southeast Asia",
     "SubscriptionId": "a2118292-1596-401f-aa17-332ff0df38dc"
-=======
-    "DefaultLocation": "East US 2 EUAP",
-    "SubscriptionId": "10a238d6-a139-46d0-818d-d091394072b6"
->>>>>>> f7197062
   }
 }