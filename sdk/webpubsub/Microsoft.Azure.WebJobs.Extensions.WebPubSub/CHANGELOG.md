# Release History

<<<<<<< HEAD
## 1.0.0-beta.4 (2021-11-09)
=======
## 1.0.0 (Unreleased)

### Features Added
- Add `Connection` attribute to input binding and trigger binding to support upstream validations.
- Add support to `CloseAllConnections` and `CloseGroupConnections`.

### Breaking Changes
- Rename `WebPubSubRequest` input binding to `WebPubSubContext`.
- Move data model dependencies to `Microsft.Azure.WebPubSub.Common`.
- Move output binding objects to sub namespace `Microsoft.Azure.WebJobs.Extensions.WebPubSub.Operations`.
- Move dependency `Azure.Messaging.WebPubSub` to internal for GA needs.

### Bugs Fixed
- Fix json deserialize issues and limited to string only to reduce ambiguity.

### Other Changes
>>>>>>> e02305e2

## 1.0.0-beta.3 (2021-07-26)

### Other Changes
- Upgrade dependency package `Azure.Messaging.WebPubSub` to 1.0.0-beta.2.

## 1.0.0-beta.2 (2021-07-16)

### Features Added
- Added `WebPubSubRequest` input binding to support Static Web Apps.

### Bugs Fixed
- Fixed exceptions when the library is used in Static Web Apps.

## 1.0.0-beta.1 (2021-04-26)
- The initial beta release of Microsoft.Azure.WebJobs.Extensions.WebPubSub 1.0.0<|MERGE_RESOLUTION|>--- conflicted
+++ resolved
@@ -1,9 +1,6 @@
 # Release History
 
-<<<<<<< HEAD
 ## 1.0.0-beta.4 (2021-11-09)
-=======
-## 1.0.0 (Unreleased)
 
 ### Features Added
 - Add `Connection` attribute to input binding and trigger binding to support upstream validations.
@@ -17,9 +14,6 @@
 
 ### Bugs Fixed
 - Fix json deserialize issues and limited to string only to reduce ambiguity.
-
-### Other Changes
->>>>>>> e02305e2
 
 ## 1.0.0-beta.3 (2021-07-26)
 
