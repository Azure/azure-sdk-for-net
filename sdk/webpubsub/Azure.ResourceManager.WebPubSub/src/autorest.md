--- conflicted
+++ resolved
@@ -132,24 +132,16 @@
     transform: $["x-ms-client-name"] = 'isAadAuthDisabled'
   - from: webpubsub.json
     where: $.definitions.WebPubSubProperties.properties.disableLocalAuth
-<<<<<<< HEAD
-    transform: $["x-ms-client-name"] = 'isDisableLocalAuth'
-  - from: webpubsub.json
+    transform: $["x-ms-client-name"] = 'isLocalAuthDisabled'
+
+  # Change ManagedIdentity to common identity type(ManagedServiceIdentity)
+  - from: swagger-document
     where: $.definitions.ManagedIdentityType
-    transform: >
-      $.enum = ["None", "SystemAssigned", "UserAssigned", "SystemAssigned, UserAssigned"];
+    transform: $.enum.push("SystemAssigned, UserAssigned")
     reason: Temporary workaround to match with common type.
   - from: webpubsub.json
     where: $.definitions.WebPubSub.properties.identity
     transform: >
       $.description = "The managed identity response. Current supported identity types: SystemAssigned, UserAssigned, None.";
     reason: Temporary workaround to update description.
-=======
-    transform: $["x-ms-client-name"] = 'isLocalAuthDisabled'
-
-  # Change ManagedIdentity to common identity type(ManagedServiceIdentity)
-  - from: swagger-document
-    where: $.definitions.ManagedIdentityType
-    transform: $.enum.push("SystemAssigned, UserAssigned")
->>>>>>> 645fc1da
 ```