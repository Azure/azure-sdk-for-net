--- conflicted
+++ resolved
@@ -35,15 +35,9 @@
         /// <param name="id"> The identifier of the parent resource that is the target of operations. </param>
         internal PrivateEndpointConnectionCollection(ArmClient client, ResourceIdentifier id) : base(client, id)
         {
-<<<<<<< HEAD
-            _privateEndpointConnectionWebPubSubPrivateEndpointConnectionsClientDiagnostics = new ClientDiagnostics("Azure.ResourceManager.WebPubSub", PrivateEndpointConnectionResource.ResourceType.Namespace, DiagnosticOptions);
+            _privateEndpointConnectionWebPubSubPrivateEndpointConnectionsClientDiagnostics = new ClientDiagnostics("Azure.ResourceManager.WebPubSub", PrivateEndpointConnectionResource.ResourceType.Namespace, Diagnostics);
             TryGetApiVersion(PrivateEndpointConnectionResource.ResourceType, out string privateEndpointConnectionWebPubSubPrivateEndpointConnectionsApiVersion);
-            _privateEndpointConnectionWebPubSubPrivateEndpointConnectionsRestClient = new WebPubSubPrivateEndpointConnectionsRestOperations(Pipeline, DiagnosticOptions.ApplicationId, BaseUri, privateEndpointConnectionWebPubSubPrivateEndpointConnectionsApiVersion);
-=======
-            _privateEndpointConnectionWebPubSubPrivateEndpointConnectionsClientDiagnostics = new ClientDiagnostics("Azure.ResourceManager.WebPubSub", PrivateEndpointConnection.ResourceType.Namespace, Diagnostics);
-            TryGetApiVersion(PrivateEndpointConnection.ResourceType, out string privateEndpointConnectionWebPubSubPrivateEndpointConnectionsApiVersion);
             _privateEndpointConnectionWebPubSubPrivateEndpointConnectionsRestClient = new WebPubSubPrivateEndpointConnectionsRestOperations(Pipeline, Diagnostics.ApplicationId, Endpoint, privateEndpointConnectionWebPubSubPrivateEndpointConnectionsApiVersion);
->>>>>>> 73128fc8
 #if DEBUG
 			ValidateResourceId(Id);
 #endif
