{
  "Entries": [
    {
      "RequestUri": "https://management.azure.com/subscriptions/db1ab6f0-4769-4b27-930e-01e2ef9c123c?api-version=2021-01-01",
      "RequestMethod": "GET",
      "RequestHeaders": {
        "Accept": "application/json",
        "Authorization": "Sanitized",
        "traceparent": "00-9ea712269f50fc4eac2edcc87ef58dd5-3a88351f7d35074d-00",
        "User-Agent": "azsdk-net-ResourceManager/1.1.2 (.NET Core 3.1.26; Microsoft Windows 10.0.22000)",
        "x-ms-client-request-id": "ae5e9ef31ea2b9c887c9c9262899c61e",
        "x-ms-return-client-request-id": "true"
      },
      "RequestBody": null,
      "StatusCode": 200,
      "ResponseHeaders": {
        "Cache-Control": "no-cache",
        "Content-Length": "747",
        "Content-Type": "application/json; charset=utf-8",
        "Date": "Tue, 05 Jul 2022 07:44:04 GMT",
        "Expires": "-1",
        "Pragma": "no-cache",
        "Strict-Transport-Security": "max-age=31536000; includeSubDomains",
        "X-Content-Type-Options": "nosniff",
        "x-ms-correlation-request-id": "576c5350-332b-40a5-b486-f0a885ac4256",
        "x-ms-ratelimit-remaining-subscription-reads": "11999",
        "x-ms-request-id": "576c5350-332b-40a5-b486-f0a885ac4256",
        "x-ms-routing-request-id": "SOUTHEASTASIA:20220705T074404Z:576c5350-332b-40a5-b486-f0a885ac4256"
      },
      "ResponseBody": {
        "id": "/subscriptions/db1ab6f0-4769-4b27-930e-01e2ef9c123c",
        "authorizationSource": "RoleBased",
        "managedByTenants": [],
        "tags": {
          "TagKey-9823": "TagValue-566",
          "TagKey-3481": "TagValue-320",
          "TagKey-4926": "TagValue-1187",
          "TagKey-751": "TagValue-3921",
          "TagKey-1866": "TagValue-8559",
          "TagKey-3094": "TagValue-9190",
          "TagKey-2449": "TagValue-9",
          "TagKey-8379": "TagValue-164",
          "TagKey-7470": "TagValue-2205",
          "TagKey-4236": "TagValue-3698",
          "TagKey-5316": "TagValue-2725"
        },
        "subscriptionId": "db1ab6f0-4769-4b27-930e-01e2ef9c123c",
        "tenantId": "72f988bf-86f1-41af-91ab-2d7cd011db47",
        "displayName": ".NET Mgmt SDK Test with TTL = 1 Day",
        "state": "Enabled",
        "subscriptionPolicies": {
          "locationPlacementId": "Internal_2014-09-01",
          "quotaId": "Internal_2014-09-01",
          "spendingLimit": "Off"
        }
      }
    },
    {
      "RequestUri": "https://management.azure.com/subscriptions/db1ab6f0-4769-4b27-930e-01e2ef9c123c/resourcegroups/WebPubSubRG-5509?api-version=2021-04-01",
      "RequestMethod": "PUT",
      "RequestHeaders": {
        "Accept": "application/json",
        "Authorization": "Sanitized",
<<<<<<< HEAD
        "Content-Length": "21",
=======
        "Content-Length": "22",
>>>>>>> b926ce7c
        "Content-Type": "application/json",
        "traceparent": "00-3cc169cf785e0244b11327676a04a99d-01fba99773b6224e-00",
        "User-Agent": "azsdk-net-ResourceManager/1.1.2 (.NET Core 3.1.26; Microsoft Windows 10.0.22000)",
        "x-ms-client-request-id": "3a8c3521ddb6f1445df10b567b2aaf57",
        "x-ms-return-client-request-id": "true"
      },
      "RequestBody": {
        "location": "westus2"
      },
      "StatusCode": 201,
      "ResponseHeaders": {
        "Cache-Control": "no-cache",
        "Content-Length": "230",
        "Content-Type": "application/json; charset=utf-8",
        "Date": "Tue, 05 Jul 2022 07:44:07 GMT",
        "Expires": "-1",
        "Pragma": "no-cache",
        "Strict-Transport-Security": "max-age=31536000; includeSubDomains",
        "X-Content-Type-Options": "nosniff",
        "x-ms-correlation-request-id": "8be75085-f0eb-4c3f-b0dc-c1148bfd5339",
        "x-ms-ratelimit-remaining-subscription-writes": "1199",
        "x-ms-request-id": "8be75085-f0eb-4c3f-b0dc-c1148bfd5339",
        "x-ms-routing-request-id": "SOUTHEASTASIA:20220705T074408Z:8be75085-f0eb-4c3f-b0dc-c1148bfd5339"
      },
      "ResponseBody": {
        "id": "/subscriptions/db1ab6f0-4769-4b27-930e-01e2ef9c123c/resourceGroups/WebPubSubRG-5509",
        "name": "WebPubSubRG-5509",
        "type": "Microsoft.Resources/resourceGroups",
        "location": "westus2",
        "properties": {
          "provisioningState": "Succeeded"
        }
      }
    },
    {
      "RequestUri": "https://management.azure.com/subscriptions/db1ab6f0-4769-4b27-930e-01e2ef9c123c/resourceGroups/WebPubSubRG-5509/providers/Microsoft.Network/virtualNetworks/Vnet-613?api-version=2021-02-01",
      "RequestMethod": "PUT",
      "RequestHeaders": {
        "Accept": "application/json",
        "Authorization": "Sanitized",
        "Content-Length": "277",
        "Content-Type": "application/json",
        "traceparent": "00-847455d69ddd8043b7922cce4da0c7d5-f313b14e65299d4f-00",
        "User-Agent": "azsdk-net-ResourceManager.Network/1.0.0-alpha.20220705.1 (.NET Core 3.1.26; Microsoft Windows 10.0.22000)",
        "x-ms-client-request-id": "b0b44f1334354b7b412c1e8b83abde12",
        "x-ms-return-client-request-id": "true"
      },
      "RequestBody": {
        "location": "westus2",
        "properties": {
          "addressSpace": {
            "addressPrefixes": [
              "10.10.0.0/16"
            ]
          },
          "subnets": [
            {
              "name": "subnet01",
              "properties": {
                "addressPrefix": "10.10.1.0/24"
              }
            },
            {
              "name": "subnet02",
              "properties": {
                "addressPrefix": "10.10.2.0/24",
                "privateEndpointNetworkPolicies": "Disabled"
              }
            }
          ]
        }
      },
      "StatusCode": 201,
      "ResponseHeaders": {
        "Azure-AsyncNotification": "Enabled",
        "Azure-AsyncOperation": "https://management.azure.com/subscriptions/db1ab6f0-4769-4b27-930e-01e2ef9c123c/providers/Microsoft.Network/locations/westus2/operations/af55cde1-479e-4b47-8453-d8c58fdbb7bc?api-version=2021-02-01",
        "Cache-Control": "no-cache",
        "Content-Length": "1844",
        "Content-Type": "application/json; charset=utf-8",
        "Date": "Tue, 05 Jul 2022 07:44:13 GMT",
        "Expires": "-1",
        "Pragma": "no-cache",
        "Retry-After": "3",
        "Server": [
          "Microsoft-HTTPAPI/2.0",
          "Microsoft-HTTPAPI/2.0"
        ],
        "Strict-Transport-Security": "max-age=31536000; includeSubDomains",
        "X-Content-Type-Options": "nosniff",
        "x-ms-arm-service-request-id": "7304752c-3a8d-4720-8265-274100d6d203",
        "x-ms-client-request-id": "b0b44f1334354b7b412c1e8b83abde12",
        "x-ms-correlation-request-id": "f9c6bf5c-8dbf-4225-ab35-f764bc3cde2d",
        "x-ms-ratelimit-remaining-subscription-writes": "1198",
        "x-ms-request-id": "af55cde1-479e-4b47-8453-d8c58fdbb7bc",
        "x-ms-routing-request-id": "SOUTHEASTASIA:20220705T074414Z:f9c6bf5c-8dbf-4225-ab35-f764bc3cde2d"
      },
      "ResponseBody": {
        "name": "Vnet-613",
        "id": "/subscriptions/db1ab6f0-4769-4b27-930e-01e2ef9c123c/resourceGroups/WebPubSubRG-5509/providers/Microsoft.Network/virtualNetworks/Vnet-613",
        "etag": "W/\u0022766c5773-c7d9-44af-b729-fcb493608a15\u0022",
        "type": "Microsoft.Network/virtualNetworks",
        "location": "westus2",
        "properties": {
          "provisioningState": "Updating",
          "resourceGuid": "023abd1f-2e53-4f0a-a81a-e3bd3236aa5e",
          "addressSpace": {
            "addressPrefixes": [
              "10.10.0.0/16"
            ]
          },
          "subnets": [
            {
              "name": "subnet01",
              "id": "/subscriptions/db1ab6f0-4769-4b27-930e-01e2ef9c123c/resourceGroups/WebPubSubRG-5509/providers/Microsoft.Network/virtualNetworks/Vnet-613/subnets/subnet01",
              "etag": "W/\u0022766c5773-c7d9-44af-b729-fcb493608a15\u0022",
              "properties": {
                "provisioningState": "Updating",
                "addressPrefix": "10.10.1.0/24",
                "delegations": [],
                "privateEndpointNetworkPolicies": "Enabled",
                "privateLinkServiceNetworkPolicies": "Enabled"
              },
              "type": "Microsoft.Network/virtualNetworks/subnets"
            },
            {
              "name": "subnet02",
              "id": "/subscriptions/db1ab6f0-4769-4b27-930e-01e2ef9c123c/resourceGroups/WebPubSubRG-5509/providers/Microsoft.Network/virtualNetworks/Vnet-613/subnets/subnet02",
              "etag": "W/\u0022766c5773-c7d9-44af-b729-fcb493608a15\u0022",
              "properties": {
                "provisioningState": "Updating",
                "addressPrefix": "10.10.2.0/24",
                "delegations": [],
                "privateEndpointNetworkPolicies": "Disabled",
                "privateLinkServiceNetworkPolicies": "Enabled"
              },
              "type": "Microsoft.Network/virtualNetworks/subnets"
            }
          ],
          "virtualNetworkPeerings": [],
          "enableDdosProtection": false
        }
      }
    },
    {
      "RequestUri": "https://management.azure.com/subscriptions/db1ab6f0-4769-4b27-930e-01e2ef9c123c/providers/Microsoft.Network/locations/westus2/operations/af55cde1-479e-4b47-8453-d8c58fdbb7bc?api-version=2021-02-01",
      "RequestMethod": "GET",
      "RequestHeaders": {
        "Authorization": "Sanitized",
        "traceparent": "00-847455d69ddd8043b7922cce4da0c7d5-efb4de4c9bf6004f-00",
        "User-Agent": "azsdk-net-ResourceManager/1.1.2 (.NET Core 3.1.26; Microsoft Windows 10.0.22000)",
        "x-ms-client-request-id": "ceb333fc71915700bf6a9b17d2d16e5f",
        "x-ms-return-client-request-id": "true"
      },
      "RequestBody": null,
      "StatusCode": 200,
      "ResponseHeaders": {
        "Cache-Control": "no-cache",
        "Content-Length": "30",
        "Content-Type": "application/json; charset=utf-8",
        "Date": "Tue, 05 Jul 2022 07:44:13 GMT",
        "Expires": "-1",
        "Pragma": "no-cache",
        "Retry-After": "10",
        "Server": [
          "Microsoft-HTTPAPI/2.0",
          "Microsoft-HTTPAPI/2.0"
        ],
        "Strict-Transport-Security": "max-age=31536000; includeSubDomains",
        "X-Content-Type-Options": "nosniff",
        "x-ms-arm-service-request-id": "96a03cea-de56-4162-830b-a9473828d226",
        "x-ms-client-request-id": "ceb333fc71915700bf6a9b17d2d16e5f",
        "x-ms-correlation-request-id": "a436e5ce-5ba0-41b6-a9ff-76d9d60d72ec",
        "x-ms-ratelimit-remaining-subscription-reads": "11998",
        "x-ms-request-id": "55abe2f7-38ab-4b93-b30d-7afec2f66612",
        "x-ms-routing-request-id": "SOUTHEASTASIA:20220705T074414Z:a436e5ce-5ba0-41b6-a9ff-76d9d60d72ec"
      },
      "ResponseBody": {
        "status": "InProgress"
      }
    },
    {
      "RequestUri": "https://management.azure.com/subscriptions/db1ab6f0-4769-4b27-930e-01e2ef9c123c/providers/Microsoft.Network/locations/westus2/operations/af55cde1-479e-4b47-8453-d8c58fdbb7bc?api-version=2021-02-01",
      "RequestMethod": "GET",
      "RequestHeaders": {
        "Authorization": "Sanitized",
        "traceparent": "00-847455d69ddd8043b7922cce4da0c7d5-6a86c3cedcd5dc47-00",
        "User-Agent": "azsdk-net-ResourceManager/1.1.2 (.NET Core 3.1.26; Microsoft Windows 10.0.22000)",
        "x-ms-client-request-id": "6e1e6978a1a8522835f76b0877183fa2",
        "x-ms-return-client-request-id": "true"
      },
      "RequestBody": null,
      "StatusCode": 200,
      "ResponseHeaders": {
        "Cache-Control": "no-cache",
        "Content-Length": "29",
        "Content-Type": "application/json; charset=utf-8",
        "Date": "Tue, 05 Jul 2022 07:44:24 GMT",
        "Expires": "-1",
        "Pragma": "no-cache",
        "Server": [
          "Microsoft-HTTPAPI/2.0",
          "Microsoft-HTTPAPI/2.0"
        ],
        "Strict-Transport-Security": "max-age=31536000; includeSubDomains",
        "X-Content-Type-Options": "nosniff",
        "x-ms-arm-service-request-id": "ca184bef-3ae4-48a6-badb-3635f7a850a3",
        "x-ms-client-request-id": "6e1e6978a1a8522835f76b0877183fa2",
        "x-ms-correlation-request-id": "f1a84012-102d-479b-8305-f77bc0ea1b6d",
        "x-ms-ratelimit-remaining-subscription-reads": "11997",
        "x-ms-request-id": "e5a4afdb-0f23-4da9-904e-3684951b6eef",
        "x-ms-routing-request-id": "SOUTHEASTASIA:20220705T074424Z:f1a84012-102d-479b-8305-f77bc0ea1b6d"
      },
      "ResponseBody": {
        "status": "Succeeded"
      }
    },
    {
      "RequestUri": "https://management.azure.com/subscriptions/db1ab6f0-4769-4b27-930e-01e2ef9c123c/resourceGroups/WebPubSubRG-5509/providers/Microsoft.Network/virtualNetworks/Vnet-613?api-version=2021-02-01",
      "RequestMethod": "GET",
      "RequestHeaders": {
        "Authorization": "Sanitized",
        "traceparent": "00-847455d69ddd8043b7922cce4da0c7d5-b983e5585338fe4b-00",
        "User-Agent": "azsdk-net-ResourceManager/1.1.2 (.NET Core 3.1.26; Microsoft Windows 10.0.22000)",
        "x-ms-client-request-id": "4f8f4f1210f89a804056cbd22503eb73",
        "x-ms-return-client-request-id": "true"
      },
      "RequestBody": null,
      "StatusCode": 200,
      "ResponseHeaders": {
        "Cache-Control": "no-cache",
        "Content-Length": "1847",
        "Content-Type": "application/json; charset=utf-8",
        "Date": "Tue, 05 Jul 2022 07:44:24 GMT",
        "ETag": "W/\u00227f60930f-6c6f-4505-95ea-6fea00730e7c\u0022",
        "Expires": "-1",
        "Pragma": "no-cache",
        "Server": [
          "Microsoft-HTTPAPI/2.0",
          "Microsoft-HTTPAPI/2.0"
        ],
        "Strict-Transport-Security": "max-age=31536000; includeSubDomains",
        "X-Content-Type-Options": "nosniff",
        "x-ms-arm-service-request-id": "f6a9731f-8ca8-4eb1-ac36-e70b53036e80",
        "x-ms-client-request-id": "4f8f4f1210f89a804056cbd22503eb73",
        "x-ms-correlation-request-id": "85e02ab3-e61e-4cae-832f-723b591934fd",
        "x-ms-ratelimit-remaining-subscription-reads": "11996",
        "x-ms-request-id": "6cc2a02d-e8b0-4d6a-8e2c-dfd395208d29",
        "x-ms-routing-request-id": "SOUTHEASTASIA:20220705T074425Z:85e02ab3-e61e-4cae-832f-723b591934fd"
      },
      "ResponseBody": {
        "name": "Vnet-613",
        "id": "/subscriptions/db1ab6f0-4769-4b27-930e-01e2ef9c123c/resourceGroups/WebPubSubRG-5509/providers/Microsoft.Network/virtualNetworks/Vnet-613",
        "etag": "W/\u00227f60930f-6c6f-4505-95ea-6fea00730e7c\u0022",
        "type": "Microsoft.Network/virtualNetworks",
        "location": "westus2",
        "properties": {
          "provisioningState": "Succeeded",
          "resourceGuid": "023abd1f-2e53-4f0a-a81a-e3bd3236aa5e",
          "addressSpace": {
            "addressPrefixes": [
              "10.10.0.0/16"
            ]
          },
          "subnets": [
            {
              "name": "subnet01",
              "id": "/subscriptions/db1ab6f0-4769-4b27-930e-01e2ef9c123c/resourceGroups/WebPubSubRG-5509/providers/Microsoft.Network/virtualNetworks/Vnet-613/subnets/subnet01",
              "etag": "W/\u00227f60930f-6c6f-4505-95ea-6fea00730e7c\u0022",
              "properties": {
                "provisioningState": "Succeeded",
                "addressPrefix": "10.10.1.0/24",
                "delegations": [],
                "privateEndpointNetworkPolicies": "Enabled",
                "privateLinkServiceNetworkPolicies": "Enabled"
              },
              "type": "Microsoft.Network/virtualNetworks/subnets"
            },
            {
              "name": "subnet02",
              "id": "/subscriptions/db1ab6f0-4769-4b27-930e-01e2ef9c123c/resourceGroups/WebPubSubRG-5509/providers/Microsoft.Network/virtualNetworks/Vnet-613/subnets/subnet02",
              "etag": "W/\u00227f60930f-6c6f-4505-95ea-6fea00730e7c\u0022",
              "properties": {
                "provisioningState": "Succeeded",
                "addressPrefix": "10.10.2.0/24",
                "delegations": [],
                "privateEndpointNetworkPolicies": "Disabled",
                "privateLinkServiceNetworkPolicies": "Enabled"
              },
              "type": "Microsoft.Network/virtualNetworks/subnets"
            }
          ],
          "virtualNetworkPeerings": [],
          "enableDdosProtection": false
        }
      }
    }
  ],
  "Variables": {
    "AZURE_AUTHORITY_HOST": "https://login.microsoftonline.com",
    "RandomSeed": "934185744",
    "RESOURCE_MANAGER_URL": null,
    "SUBSCRIPTION_ID": "db1ab6f0-4769-4b27-930e-01e2ef9c123c"
  }
}<|MERGE_RESOLUTION|>--- conflicted
+++ resolved
@@ -61,11 +61,7 @@
       "RequestHeaders": {
         "Accept": "application/json",
         "Authorization": "Sanitized",
-<<<<<<< HEAD
-        "Content-Length": "21",
-=======
         "Content-Length": "22",
->>>>>>> b926ce7c
         "Content-Type": "application/json",
         "traceparent": "00-3cc169cf785e0244b11327676a04a99d-01fba99773b6224e-00",
         "User-Agent": "azsdk-net-ResourceManager/1.1.2 (.NET Core 3.1.26; Microsoft Windows 10.0.22000)",
