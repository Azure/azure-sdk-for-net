# Release History

<<<<<<< HEAD
## 1.0.0 (2022-06-24)
=======
## 1.0.0-beta.6 (Unreleased)

### Features Added
>>>>>>> 284eb74d

### Breaking Changes

- Rename plenty of classes and property names according to the architecture board's review.

## 1.0.0-beta.5 (2022-06-28)

### Breaking Changes

- Prepended RP name `WebPubSub` to Private Endpoint related classes.
- Changed `Location` property/parameter type from `string` to `AzureLocation`.
- Changed `TenantId` property type from `string` to `Guid`.

### Features Added

- Added `Update` methods for Resource classes.

### Bugs Fixed

- Fixed serialization/deserialization bugs of `Tags` and `SystemData` properties for models inherited from ResourceData/TrackedResourceData.

## 1.0.0-beta.4 (2022-04-08)

### Breaking Changes

- Simplify `type` property names.
- Normalized the body parameter type names for PUT / POST / PATCH operations if it is only used as input.

### Other Changes

- Upgrade dependency to Azure.ResourceManager 1.0.0

## 1.0.0-beta.3 (2022-03-31)

### Breaking Changes

- The models that are not directly referenced by public API now are internal.
- Now all the resource classes would have a `Resource` suffix (if it previously does not have one)
- waitForCompletion is now a required parameter and moved to the first parameter in LRO operations
- Move optional body parameters right after required parameters
- Location class from `Location` to `AzureLocation`
- Removed `GetIfExists` methods from all the resource classes.

## 1.0.0-beta.2 (2021-12-28)

### Features Added

- Added `CreateResourceIdentifier` for each resource class

### Breaking Changes

- Renamed `CheckIfExists` to `Exists` for each resource collection class
- Renamed `Get{Resource}ByName` to `Get{Resource}AsGenericResources` in `SubscriptionExtensions`

## 1.0.0-beta.1 (2021-12-02)

This package follows the [Azure SDK Design Guidelines for .NET](https://azure.github.io/azure-sdk/dotnet_introduction.html) which provide a number of core capabilities that are shared amongst all Azure SDKs, including the intuitive Azure Identity library, an HTTP Pipeline with custom policies, error-handling, distributed tracing, and much more.

This is a Public Preview version, so expect incompatible changes in subsequent releases as we improve the product. To provide feedback, please submit an issue in our [Azure SDK for .NET GitHub repo](https://github.com/Azure/azure-sdk-for-net/issues).

### General New Features

- Support MSAL.NET, Azure.Identity is out of box for supporting MSAL.NET
- Support [OpenTelemetry](https://opentelemetry.io/) for distributed tracing
- HTTP pipeline with custom policies
- Better error-handling
- Support uniform telemetry across all languages

> NOTE: For more information about unified authentication, please refer to [Azure Identity documentation for .NET](https://docs.microsoft.com//dotnet/api/overview/azure/identity-readme?view=azure-dotnet)<|MERGE_RESOLUTION|>--- conflicted
+++ resolved
@@ -1,12 +1,6 @@
 # Release History
 
-<<<<<<< HEAD
 ## 1.0.0 (2022-06-24)
-=======
-## 1.0.0-beta.6 (Unreleased)
-
-### Features Added
->>>>>>> 284eb74d
 
 ### Breaking Changes
 
