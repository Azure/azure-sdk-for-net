--- conflicted
+++ resolved
@@ -38,7 +38,6 @@
             AnalyzeResult result = operation.Value;
             #endregion
 
-<<<<<<< HEAD
             #region Assertion:ContentUnderstandingAnalyzeUrlAsync
             Assert.IsNotNull(uriSource, "URI source should not be null");
             Assert.IsTrue(uriSource.IsAbsoluteUri, "URI should be absolute");
@@ -48,15 +47,13 @@
             Assert.IsNotNull(operation.GetRawResponse(), "Analysis operation should have a raw response");
             Assert.IsTrue(operation.GetRawResponse().Status >= 200 && operation.GetRawResponse().Status < 300,
                 $"Response status should be successful, but was {operation.GetRawResponse().Status}");
-            Console.WriteLine("✅ Analysis operation properties verified");
+            Console.WriteLine("? Analysis operation properties verified");
             Assert.IsNotNull(result, "Analysis result should not be null");
             Assert.IsNotNull(result.Contents, "Result contents should not be null");
-            Console.WriteLine($"✅ Analysis result contains {result.Contents?.Count ?? 0} content(s)");
+            Console.WriteLine($"? Analysis result contains {result.Contents?.Count ?? 0} content(s)");
             #endregion
 
             #region Snippet:ContentUnderstandingExtractMarkdownFromUrl
-=======
->>>>>>> aaadc7db
             // A PDF file has only one content element even if it contains multiple pages
             MediaContent? content = null;
             if (result.Contents == null || result.Contents.Count == 0)
@@ -75,8 +72,8 @@
                     Console.WriteLine("(No markdown content available)");
                 }
             }
-
-            #region Assertion:ContentUnderstandingExtractMarkdown
+            #endregion
+
             #region Assertion:ContentUnderstandingExtractMarkdown
             Assert.IsNotNull(result.Contents, "Result should contain contents");
             Assert.IsTrue(result.Contents!.Count > 0, "Result should have at least one content");
@@ -89,9 +86,8 @@
                 Assert.IsTrue(mediaContent.Markdown.Length > 0, "Markdown content should not be empty");
                 Assert.IsFalse(string.IsNullOrWhiteSpace(mediaContent.Markdown),
                     "Markdown content should not be just whitespace");
-                Console.WriteLine($"✅ Markdown content extracted successfully ({mediaContent.Markdown.Length} characters)");
-            }
-            #endregion
+                Console.WriteLine($"? Markdown content extracted successfully ({mediaContent.Markdown.Length} characters)");
+            }
             #endregion
 
             // Check if this is document content to access document-specific properties
@@ -135,7 +131,7 @@
                 Assert.IsNotNull(docContent.MimeType, "MIME type should not be null");
                 Assert.IsFalse(string.IsNullOrWhiteSpace(docContent.MimeType), "MIME type should not be empty");
                 Assert.AreEqual("application/pdf", docContent.MimeType, "MIME type should be application/pdf");
-                Console.WriteLine($"✅ MIME type verified: {docContent.MimeType}");
+                Console.WriteLine($"? MIME type verified: {docContent.MimeType}");
 
                 // Validate page numbers
                 Assert.IsTrue(docContent.StartPageNumber >= 1, "Start page should be >= 1");
@@ -143,7 +139,7 @@
                     "End page should be >= start page");
                 int totalPages = docContent.EndPageNumber - docContent.StartPageNumber + 1;
                 Assert.IsTrue(totalPages > 0, "Total pages should be positive");
-                Console.WriteLine($"✅ Page range verified: {docContent.StartPageNumber} to {docContent.EndPageNumber} ({totalPages} pages)");
+                Console.WriteLine($"? Page range verified: {docContent.StartPageNumber} to {docContent.EndPageNumber} ({totalPages} pages)");
 
                 // Validate pages collection
                 if (docContent.Pages != null && docContent.Pages.Count > 0)
@@ -151,7 +147,7 @@
                     Assert.IsTrue(docContent.Pages.Count > 0, "Pages collection should not be empty when not null");
                     Assert.AreEqual(totalPages, docContent.Pages.Count,
                         "Pages collection count should match calculated total pages");
-                    Console.WriteLine($"✅ Pages collection verified: {docContent.Pages.Count} pages");
+                    Console.WriteLine($"? Pages collection verified: {docContent.Pages.Count} pages");
 
                     // Track page numbers to ensure they're sequential and unique
                     var pageNumbers = new System.Collections.Generic.HashSet<int>();
@@ -170,19 +166,19 @@
                         Assert.IsTrue(pageNumbers.Add(page.PageNumber),
                             $"Page number {page.PageNumber} appears multiple times");
 
-                        Console.WriteLine($"  ✅ Page {page.PageNumber}: {page.Width} x {page.Height} {docContent.Unit?.ToString() ?? "units"}");
+                        Console.WriteLine($"  ? Page {page.PageNumber}: {page.Width} x {page.Height} {docContent.Unit?.ToString() ?? "units"}");
                     }
                 }
                 else
                 {
-                    Console.WriteLine("⚠️ No pages collection available in document content");
+                    Console.WriteLine("?? No pages collection available in document content");
                 }
 
                 // Validate tables collection
                 if (docContent.Tables != null && docContent.Tables.Count > 0)
                 {
                     Assert.IsTrue(docContent.Tables.Count > 0, "Tables collection should not be empty when not null");
-                    Console.WriteLine($"✅ Tables collection verified: {docContent.Tables.Count} tables");
+                    Console.WriteLine($"? Tables collection verified: {docContent.Tables.Count} tables");
 
                     int tableCounter = 1;
                     foreach (var table in docContent.Tables)
@@ -206,21 +202,21 @@
                             }
                         }
 
-                        Console.WriteLine($"  ✅ Table {tableCounter}: {table.RowCount} rows x {table.ColumnCount} columns" +
+                        Console.WriteLine($"  ? Table {tableCounter}: {table.RowCount} rows x {table.ColumnCount} columns" +
                             (table.Cells != null ? $" ({table.Cells.Count} cells)" : ""));
                         tableCounter++;
                     }
                 }
                 else
                 {
-                    Console.WriteLine("ℹ️ No tables found in document content");
-                }
-
-                Console.WriteLine("✅ All document properties validated successfully");
+                    Console.WriteLine("?? No tables found in document content");
+                }
+
+                Console.WriteLine("? All document properties validated successfully");
             }
             else
             {
-                Console.WriteLine("ℹ️ Content is not DocumentContent type, skipping document-specific validations");
+                Console.WriteLine("?? Content is not DocumentContent type, skipping document-specific validations");
                 Assert.Warn("Expected DocumentContent but got " + content?.GetType().Name);
             }
             #endregion
