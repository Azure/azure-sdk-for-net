--- conflicted
+++ resolved
@@ -118,233 +118,5 @@
             writer.WriteEndObject();
             writer.WriteEndObject();
         }
-<<<<<<< HEAD
-
-        internal static SecurityAssessmentMetadataData DeserializeSecurityAssessmentMetadataData(JsonElement element)
-        {
-            ResourceIdentifier id = default;
-            string name = default;
-            ResourceType type = default;
-            Optional<SystemData> systemData = default;
-            Optional<string> displayName = default;
-            Optional<ResourceIdentifier> policyDefinitionId = default;
-            Optional<string> description = default;
-            Optional<string> remediationDescription = default;
-            Optional<IList<SecurityAssessmentResourceCategory>> categories = default;
-            Optional<SecurityAssessmentSeverity> severity = default;
-            Optional<SecurityAssessmentUserImpact> userImpact = default;
-            Optional<ImplementationEffort> implementationEffort = default;
-            Optional<IList<SecurityThreat>> threats = default;
-            Optional<bool> preview = default;
-            Optional<SecurityAssessmentType> assessmentType = default;
-            Optional<SecurityAssessmentMetadataPartner> partnerData = default;
-            Optional<SecurityAssessmentPublishDates> publishDates = default;
-            Optional<string> plannedDeprecationDate = default;
-            Optional<IList<SecurityAssessmentTactic>> tactics = default;
-            Optional<IList<SecurityAssessmentTechnique>> techniques = default;
-            foreach (var property in element.EnumerateObject())
-            {
-                if (property.NameEquals("id"))
-                {
-                    id = new ResourceIdentifier(property.Value.GetString());
-                    continue;
-                }
-                if (property.NameEquals("name"))
-                {
-                    name = property.Value.GetString();
-                    continue;
-                }
-                if (property.NameEquals("type"))
-                {
-                    type = new ResourceType(property.Value.GetString());
-                    continue;
-                }
-                if (property.NameEquals("systemData"))
-                {
-                    if (property.Value.ValueKind == JsonValueKind.Null)
-                    {
-                        property.ThrowNonNullablePropertyIsNull();
-                        continue;
-                    }
-                    systemData = JsonSerializer.Deserialize<SystemData>(property.Value.ToString());
-                    continue;
-                }
-                if (property.NameEquals("properties"))
-                {
-                    if (property.Value.ValueKind == JsonValueKind.Null)
-                    {
-                        property.ThrowNonNullablePropertyIsNull();
-                        continue;
-                    }
-                    foreach (var property0 in property.Value.EnumerateObject())
-                    {
-                        if (property0.NameEquals("displayName"))
-                        {
-                            displayName = property0.Value.GetString();
-                            continue;
-                        }
-                        if (property0.NameEquals("policyDefinitionId"))
-                        {
-                            if (property0.Value.ValueKind == JsonValueKind.Null)
-                            {
-                                property0.ThrowNonNullablePropertyIsNull();
-                                continue;
-                            }
-                            policyDefinitionId = new ResourceIdentifier(property0.Value.GetString());
-                            continue;
-                        }
-                        if (property0.NameEquals("description"))
-                        {
-                            description = property0.Value.GetString();
-                            continue;
-                        }
-                        if (property0.NameEquals("remediationDescription"))
-                        {
-                            remediationDescription = property0.Value.GetString();
-                            continue;
-                        }
-                        if (property0.NameEquals("categories"))
-                        {
-                            if (property0.Value.ValueKind == JsonValueKind.Null)
-                            {
-                                property0.ThrowNonNullablePropertyIsNull();
-                                continue;
-                            }
-                            List<SecurityAssessmentResourceCategory> array = new List<SecurityAssessmentResourceCategory>();
-                            foreach (var item in property0.Value.EnumerateArray())
-                            {
-                                array.Add(new SecurityAssessmentResourceCategory(item.GetString()));
-                            }
-                            categories = array;
-                            continue;
-                        }
-                        if (property0.NameEquals("severity"))
-                        {
-                            if (property0.Value.ValueKind == JsonValueKind.Null)
-                            {
-                                property0.ThrowNonNullablePropertyIsNull();
-                                continue;
-                            }
-                            severity = new SecurityAssessmentSeverity(property0.Value.GetString());
-                            continue;
-                        }
-                        if (property0.NameEquals("userImpact"))
-                        {
-                            if (property0.Value.ValueKind == JsonValueKind.Null)
-                            {
-                                property0.ThrowNonNullablePropertyIsNull();
-                                continue;
-                            }
-                            userImpact = new SecurityAssessmentUserImpact(property0.Value.GetString());
-                            continue;
-                        }
-                        if (property0.NameEquals("implementationEffort"))
-                        {
-                            if (property0.Value.ValueKind == JsonValueKind.Null)
-                            {
-                                property0.ThrowNonNullablePropertyIsNull();
-                                continue;
-                            }
-                            implementationEffort = new ImplementationEffort(property0.Value.GetString());
-                            continue;
-                        }
-                        if (property0.NameEquals("threats"))
-                        {
-                            if (property0.Value.ValueKind == JsonValueKind.Null)
-                            {
-                                property0.ThrowNonNullablePropertyIsNull();
-                                continue;
-                            }
-                            List<SecurityThreat> array = new List<SecurityThreat>();
-                            foreach (var item in property0.Value.EnumerateArray())
-                            {
-                                array.Add(new SecurityThreat(item.GetString()));
-                            }
-                            threats = array;
-                            continue;
-                        }
-                        if (property0.NameEquals("preview"))
-                        {
-                            if (property0.Value.ValueKind == JsonValueKind.Null)
-                            {
-                                property0.ThrowNonNullablePropertyIsNull();
-                                continue;
-                            }
-                            preview = property0.Value.GetBoolean();
-                            continue;
-                        }
-                        if (property0.NameEquals("assessmentType"))
-                        {
-                            if (property0.Value.ValueKind == JsonValueKind.Null)
-                            {
-                                property0.ThrowNonNullablePropertyIsNull();
-                                continue;
-                            }
-                            assessmentType = new SecurityAssessmentType(property0.Value.GetString());
-                            continue;
-                        }
-                        if (property0.NameEquals("partnerData"))
-                        {
-                            if (property0.Value.ValueKind == JsonValueKind.Null)
-                            {
-                                property0.ThrowNonNullablePropertyIsNull();
-                                continue;
-                            }
-                            partnerData = SecurityAssessmentMetadataPartner.DeserializeSecurityAssessmentMetadataPartner(property0.Value);
-                            continue;
-                        }
-                        if (property0.NameEquals("publishDates"))
-                        {
-                            if (property0.Value.ValueKind == JsonValueKind.Null)
-                            {
-                                property0.ThrowNonNullablePropertyIsNull();
-                                continue;
-                            }
-                            publishDates = SecurityAssessmentPublishDates.DeserializeSecurityAssessmentPublishDates(property0.Value);
-                            continue;
-                        }
-                        if (property0.NameEquals("plannedDeprecationDate"))
-                        {
-                            plannedDeprecationDate = property0.Value.GetString();
-                            continue;
-                        }
-                        if (property0.NameEquals("tactics"))
-                        {
-                            if (property0.Value.ValueKind == JsonValueKind.Null)
-                            {
-                                property0.ThrowNonNullablePropertyIsNull();
-                                continue;
-                            }
-                            List<SecurityAssessmentTactic> array = new List<SecurityAssessmentTactic>();
-                            foreach (var item in property0.Value.EnumerateArray())
-                            {
-                                array.Add(new SecurityAssessmentTactic(item.GetString()));
-                            }
-                            tactics = array;
-                            continue;
-                        }
-                        if (property0.NameEquals("techniques"))
-                        {
-                            if (property0.Value.ValueKind == JsonValueKind.Null)
-                            {
-                                property0.ThrowNonNullablePropertyIsNull();
-                                continue;
-                            }
-                            List<SecurityAssessmentTechnique> array = new List<SecurityAssessmentTechnique>();
-                            foreach (var item in property0.Value.EnumerateArray())
-                            {
-                                array.Add(new SecurityAssessmentTechnique(item.GetString()));
-                            }
-                            techniques = array;
-                            continue;
-                        }
-                    }
-                    continue;
-                }
-            }
-            return new SecurityAssessmentMetadataData(id, name, type, systemData.Value, displayName.Value, policyDefinitionId.Value, description.Value, remediationDescription.Value, Optional.ToList(categories), Optional.ToNullable(severity), Optional.ToNullable(userImpact), Optional.ToNullable(implementationEffort), Optional.ToList(threats), Optional.ToNullable(preview), Optional.ToNullable(assessmentType), partnerData.Value, publishDates.Value, plannedDeprecationDate.Value, Optional.ToList(tactics), Optional.ToList(techniques));
-        }
-=======
->>>>>>> 2793f75c
     }
 }