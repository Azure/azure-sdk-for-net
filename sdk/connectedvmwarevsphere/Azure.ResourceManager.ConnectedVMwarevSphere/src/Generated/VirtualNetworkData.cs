--- conflicted
+++ resolved
@@ -39,11 +39,7 @@
         /// <param name="customResourceName"> Gets the name of the corresponding resource in Kubernetes. </param>
         /// <param name="statuses"> The resource status information. </param>
         /// <param name="provisioningState"> Gets or sets the provisioning state. </param>
-<<<<<<< HEAD
         internal VirtualNetworkData(ResourceIdentifier id, string name, ResourceType type, IDictionary<string, string> tags, Location location, ExtendedLocation extendedLocation, SystemData systemData, string kind, string uuid, string vCenterId, string moRefId, string inventoryItemId, string moName, string customResourceName, IReadOnlyList<ResourceStatus> statuses, string provisioningState) : base(id, name, type, tags, location)
-=======
-        internal VirtualNetworkData(ResourceIdentifier id, string name, ResourceType type, IDictionary<string, string> tags, AzureLocation location, ExtendedLocation extendedLocation, SystemData systemData, string kind, string uuid, string vCenterId, string moRefId, string inventoryItemId, string moName, string customResourceName, IReadOnlyList<ResourceStatus> statuses, string provisioningState) : base(id, name, type, tags, location)
->>>>>>> a4579943
         {
             ExtendedLocation = extendedLocation;
             SystemData = systemData;
