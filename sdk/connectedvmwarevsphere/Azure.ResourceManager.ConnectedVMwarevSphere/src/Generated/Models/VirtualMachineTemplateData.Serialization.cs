--- conflicted
+++ resolved
@@ -317,11 +317,7 @@
                     continue;
                 }
             }
-<<<<<<< HEAD
-            return new VirtualMachineTemplateData(id, name, type, systemData.Value, Optional.ToDictionary(tags), location, extendedLocation.Value, kind.Value, uuid.Value, vCenterId.Value, moRefId.Value, inventoryItemId.Value, moName.Value, Optional.ToNullable(memorySizeMB), Optional.ToNullable(numCPUs), Optional.ToNullable(numCoresPerSocket), Optional.ToNullable(osType), osName.Value, folderPath.Value, Optional.ToList(networkInterfaces), Optional.ToList(disks), customResourceName.Value, toolsVersionStatus.Value, toolsVersion.Value, Optional.ToNullable(firmwareType), Optional.ToList(statuses), provisioningState.Value);
-=======
             return new VirtualMachineTemplateData(id, name, type, systemData.Value, Optional.ToDictionary(tags), location, extendedLocation, kind.Value, uuid.Value, vCenterId.Value, moRefId.Value, inventoryItemId.Value, moName.Value, Optional.ToNullable(memorySizeMB), Optional.ToNullable(numCPUs), Optional.ToNullable(numCoresPerSocket), Optional.ToNullable(osType), osName.Value, folderPath.Value, Optional.ToList(networkInterfaces), Optional.ToList(disks), customResourceName.Value, toolsVersionStatus.Value, toolsVersion.Value, Optional.ToNullable(firmwareType), Optional.ToList(statuses), provisioningState.Value);
->>>>>>> b926ce7c
         }
     }
 }