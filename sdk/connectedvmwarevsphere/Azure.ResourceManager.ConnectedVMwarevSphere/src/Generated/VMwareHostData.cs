// Copyright (c) Microsoft Corporation. All rights reserved.
// Licensed under the MIT License.

// <auto-generated/>

#nullable disable

using System.Collections.Generic;
using Azure.Core;
using Azure.ResourceManager.ConnectedVMwarevSphere.Models;
using Azure.ResourceManager.Models;

namespace Azure.ResourceManager.ConnectedVMwarevSphere
{
    /// <summary> A class representing the VMwareHost data model. </summary>
    public partial class VMwareHostData : TrackedResource
    {
        /// <summary> Initializes a new instance of VMwareHostData. </summary>
        /// <param name="location"> The location. </param>
        public VMwareHostData(AzureLocation location) : base(location)
        {
            Statuses = new ChangeTrackingList<ResourceStatus>();
        }

        /// <summary> Initializes a new instance of VMwareHostData. </summary>
        /// <param name="id"> The id. </param>
        /// <param name="name"> The name. </param>
        /// <param name="type"> The type. </param>
        /// <param name="tags"> The tags. </param>
        /// <param name="location"> The location. </param>
        /// <param name="extendedLocation"> Gets or sets the extended location. </param>
        /// <param name="systemData"> The system data. </param>
        /// <param name="kind"> Metadata used by portal/tooling/etc to render different UX experiences for resources of the same type; e.g. ApiApps are a kind of Microsoft.Web/sites type.  If supported, the resource provider must validate and persist this value. </param>
        /// <param name="uuid"> Gets or sets a unique identifier for this resource. </param>
        /// <param name="vCenterId"> Gets or sets the ARM Id of the vCenter resource in which this host resides. </param>
        /// <param name="moRefId"> Gets or sets the vCenter MoRef (Managed Object Reference) ID for the host. </param>
        /// <param name="inventoryItemId"> Gets or sets the inventory Item ID for the host. </param>
        /// <param name="moName"> Gets or sets the vCenter Managed Object name for the host. </param>
        /// <param name="statuses"> The resource status information. </param>
        /// <param name="customResourceName"> Gets the name of the corresponding resource in Kubernetes. </param>
        /// <param name="provisioningState"> Gets or sets the provisioning state. </param>
<<<<<<< HEAD
        internal VMwareHostData(ResourceIdentifier id, string name, ResourceType type, IDictionary<string, string> tags, Location location, ExtendedLocation extendedLocation, SystemData systemData, string kind, string uuid, string vCenterId, string moRefId, string inventoryItemId, string moName, IReadOnlyList<ResourceStatus> statuses, string customResourceName, string provisioningState) : base(id, name, type, tags, location)
=======
        internal VMwareHostData(ResourceIdentifier id, string name, ResourceType type, IDictionary<string, string> tags, AzureLocation location, ExtendedLocation extendedLocation, SystemData systemData, string kind, string uuid, string vCenterId, string moRefId, string inventoryItemId, string moName, IReadOnlyList<ResourceStatus> statuses, string customResourceName, string provisioningState) : base(id, name, type, tags, location)
>>>>>>> a4579943
        {
            ExtendedLocation = extendedLocation;
            SystemData = systemData;
            Kind = kind;
            Uuid = uuid;
            VCenterId = vCenterId;
            MoRefId = moRefId;
            InventoryItemId = inventoryItemId;
            MoName = moName;
            Statuses = statuses;
            CustomResourceName = customResourceName;
            ProvisioningState = provisioningState;
        }

        /// <summary> Gets or sets the extended location. </summary>
        public ExtendedLocation ExtendedLocation { get; set; }
        /// <summary> The system data. </summary>
        public SystemData SystemData { get; }
        /// <summary> Metadata used by portal/tooling/etc to render different UX experiences for resources of the same type; e.g. ApiApps are a kind of Microsoft.Web/sites type.  If supported, the resource provider must validate and persist this value. </summary>
        public string Kind { get; set; }
        /// <summary> Gets or sets a unique identifier for this resource. </summary>
        public string Uuid { get; }
        /// <summary> Gets or sets the ARM Id of the vCenter resource in which this host resides. </summary>
        public string VCenterId { get; set; }
        /// <summary> Gets or sets the vCenter MoRef (Managed Object Reference) ID for the host. </summary>
        public string MoRefId { get; set; }
        /// <summary> Gets or sets the inventory Item ID for the host. </summary>
        public string InventoryItemId { get; set; }
        /// <summary> Gets or sets the vCenter Managed Object name for the host. </summary>
        public string MoName { get; }
        /// <summary> The resource status information. </summary>
        public IReadOnlyList<ResourceStatus> Statuses { get; }
        /// <summary> Gets the name of the corresponding resource in Kubernetes. </summary>
        public string CustomResourceName { get; }
        /// <summary> Gets or sets the provisioning state. </summary>
        public string ProvisioningState { get; }
    }
}<|MERGE_RESOLUTION|>--- conflicted
+++ resolved
@@ -39,11 +39,7 @@
         /// <param name="statuses"> The resource status information. </param>
         /// <param name="customResourceName"> Gets the name of the corresponding resource in Kubernetes. </param>
         /// <param name="provisioningState"> Gets or sets the provisioning state. </param>
-<<<<<<< HEAD
         internal VMwareHostData(ResourceIdentifier id, string name, ResourceType type, IDictionary<string, string> tags, Location location, ExtendedLocation extendedLocation, SystemData systemData, string kind, string uuid, string vCenterId, string moRefId, string inventoryItemId, string moName, IReadOnlyList<ResourceStatus> statuses, string customResourceName, string provisioningState) : base(id, name, type, tags, location)
-=======
-        internal VMwareHostData(ResourceIdentifier id, string name, ResourceType type, IDictionary<string, string> tags, AzureLocation location, ExtendedLocation extendedLocation, SystemData systemData, string kind, string uuid, string vCenterId, string moRefId, string inventoryItemId, string moName, IReadOnlyList<ResourceStatus> statuses, string customResourceName, string provisioningState) : base(id, name, type, tags, location)
->>>>>>> a4579943
         {
             ExtendedLocation = extendedLocation;
             SystemData = systemData;
