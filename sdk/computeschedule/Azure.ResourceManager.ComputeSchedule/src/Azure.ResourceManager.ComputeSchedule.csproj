--- conflicted
+++ resolved
@@ -1,12 +1,8 @@
 <Project Sdk="Microsoft.NET.Sdk">
   <PropertyGroup>
-<<<<<<< HEAD
-    <Version>1.0.0</Version>
-=======
     <Version>1.1.0-beta.1</Version>
     <!--The ApiCompatVersion is managed automatically and should not generally be modified manually.-->
     <ApiCompatVersion>1.0.0</ApiCompatVersion>
->>>>>>> b38a9c20
     <PackageId>Azure.ResourceManager.ComputeSchedule</PackageId>
     <Description>Azure Resource Manager client SDK for Azure resource provider ComputeSchedule.</Description>
     <PackageTags>azure;management;arm;resource manager;computeschedule</PackageTags>
