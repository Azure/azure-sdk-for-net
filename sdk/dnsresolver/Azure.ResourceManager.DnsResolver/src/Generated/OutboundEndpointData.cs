--- conflicted
+++ resolved
@@ -34,11 +34,7 @@
         /// <param name="subnet"> The reference to the subnet used for the outbound endpoint. </param>
         /// <param name="provisioningState"> The current provisioning state of the outbound endpoint. This is a read-only property and any attempt to set this value will be ignored. </param>
         /// <param name="resourceGuid"> The resourceGuid property of the outbound endpoint resource. </param>
-<<<<<<< HEAD
-        internal OutboundEndpointData(ResourceIdentifier id, string name, ResourceType resourceType, SystemData systemData, IDictionary<string, string> tags, AzureLocation location, ETag? etag, WritableSubResource subnet, ProvisioningState? provisioningState, string resourceGuid) : base(id, name, resourceType, systemData, tags, location)
-=======
         internal OutboundEndpointData(ResourceIdentifier id, string name, ResourceType resourceType, SystemData systemData, IDictionary<string, string> tags, AzureLocation location, ETag? eTag, WritableSubResource subnet, ProvisioningState? provisioningState, string resourceGuid) : base(id, name, resourceType, systemData, tags, location)
->>>>>>> b926ce7c
         {
             ETag = eTag;
             Subnet = subnet;
@@ -47,11 +43,7 @@
         }
 
         /// <summary> ETag of the outbound endpoint. </summary>
-<<<<<<< HEAD
-        public ETag? Etag { get; }
-=======
         public ETag? ETag { get; }
->>>>>>> b926ce7c
         /// <summary> The reference to the subnet used for the outbound endpoint. </summary>
         internal WritableSubResource Subnet { get; set; }
         /// <summary> Gets or sets Id. </summary>
