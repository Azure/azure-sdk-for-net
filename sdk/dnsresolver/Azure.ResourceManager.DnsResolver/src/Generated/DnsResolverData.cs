--- conflicted
+++ resolved
@@ -35,11 +35,7 @@
         /// <param name="dnsResolverState"> The current status of the DNS resolver. This is a read-only property and any attempt to set this value will be ignored. </param>
         /// <param name="provisioningState"> The current provisioning state of the DNS resolver. This is a read-only property and any attempt to set this value will be ignored. </param>
         /// <param name="resourceGuid"> The resourceGuid property of the DNS resolver resource. </param>
-<<<<<<< HEAD
-        internal DnsResolverData(ResourceIdentifier id, string name, ResourceType resourceType, SystemData systemData, IDictionary<string, string> tags, AzureLocation location, ETag? etag, WritableSubResource virtualNetwork, DnsResolverState? dnsResolverState, ProvisioningState? provisioningState, string resourceGuid) : base(id, name, resourceType, systemData, tags, location)
-=======
         internal DnsResolverData(ResourceIdentifier id, string name, ResourceType resourceType, SystemData systemData, IDictionary<string, string> tags, AzureLocation location, ETag? eTag, WritableSubResource virtualNetwork, DnsResolverState? dnsResolverState, ProvisioningState? provisioningState, string resourceGuid) : base(id, name, resourceType, systemData, tags, location)
->>>>>>> b926ce7c
         {
             ETag = eTag;
             VirtualNetwork = virtualNetwork;
@@ -49,11 +45,7 @@
         }
 
         /// <summary> ETag of the DNS resolver. </summary>
-<<<<<<< HEAD
-        public ETag? Etag { get; }
-=======
         public ETag? ETag { get; }
->>>>>>> b926ce7c
         /// <summary> The reference to the virtual network. This cannot be changed after creation. </summary>
         internal WritableSubResource VirtualNetwork { get; set; }
         /// <summary> Gets or sets Id. </summary>
