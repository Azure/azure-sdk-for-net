--- conflicted
+++ resolved
@@ -153,11 +153,8 @@
                     continue;
                 }
             }
-<<<<<<< HEAD
-            return new DnsForwardingRulesetData(id, name, type, systemData.Value, Optional.ToDictionary(tags), location, Optional.ToNullable(eTag), dnsResolverOutboundEndpoints, Optional.ToNullable(provisioningState), resourceGuid.Value);
-=======
-            return new DnsForwardingRulesetData(id, name, type, systemData.Value, Optional.ToDictionary(tags), location, Optional.ToNullable(etag), Optional.ToList(dnsResolverOutboundEndpoints), Optional.ToNullable(provisioningState), resourceGuid.Value);
->>>>>>> 3e2951ef
+
+            return new DnsForwardingRulesetData(id, name, type, systemData.Value, Optional.ToDictionary(tags), location, Optional.ToNullable(etag), dnsResolverOutboundEndpoints, Optional.ToNullable(provisioningState), resourceGuid.Value);
         }
     }
 }