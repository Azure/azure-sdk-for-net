--- conflicted
+++ resolved
@@ -46,13 +46,8 @@
 
         internal static OutboundEndpointData DeserializeOutboundEndpointData(JsonElement element)
         {
-<<<<<<< HEAD
             Optional<ETag> etag = default;
-            IDictionary<string, string> tags = default;
-=======
-            Optional<string> etag = default;
             Optional<IDictionary<string, string>> tags = default;
->>>>>>> 770a6577
             AzureLocation location = default;
             ResourceIdentifier id = default;
             string name = default;
@@ -156,11 +151,7 @@
                     continue;
                 }
             }
-<<<<<<< HEAD
-            return new OutboundEndpointData(id, name, type, systemData, tags, location, Optional.ToNullable(etag), subnet, Optional.ToNullable(provisioningState), resourceGuid.Value);
-=======
-            return new OutboundEndpointData(id, name, type, systemData.Value, Optional.ToDictionary(tags), location, etag.Value, subnet, Optional.ToNullable(provisioningState), resourceGuid.Value);
->>>>>>> 770a6577
+            return new OutboundEndpointData(id, name, type, systemData.Value, Optional.ToDictionary(tags), location, Optional.ToNullable(etag), subnet, Optional.ToNullable(provisioningState), resourceGuid.Value);
         }
     }
 }