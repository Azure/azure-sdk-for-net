--- conflicted
+++ resolved
@@ -16,11 +16,7 @@
 
 format-by-name-rules:
   'tenantId': 'uuid'
-<<<<<<< HEAD
-  'etag': 'etag'
-=======
   'ETag': 'etag'
->>>>>>> b926ce7c
   'location': 'azure-location'
   '*Uri': 'Uri'
   '*Uris': 'Uri'
