<Project Sdk="Microsoft.NET.Sdk">

  <PropertyGroup>
    <OutputType>Exe</OutputType>
<<<<<<< HEAD
    <TargetFrameworks>net461;net6.0;net8.0</TargetFrameworks>
=======
    <TargetFrameworks>net462;net8.0</TargetFrameworks>
>>>>>>> e0b8da94
  </PropertyGroup>

  <ItemGroup>
    <ProjectReference Include="..\..\src\Azure.Identity.csproj" />
  </ItemGroup>

</Project><|MERGE_RESOLUTION|>--- conflicted
+++ resolved
@@ -2,11 +2,7 @@
 
   <PropertyGroup>
     <OutputType>Exe</OutputType>
-<<<<<<< HEAD
-    <TargetFrameworks>net461;net6.0;net8.0</TargetFrameworks>
-=======
     <TargetFrameworks>net462;net8.0</TargetFrameworks>
->>>>>>> e0b8da94
   </PropertyGroup>
 
   <ItemGroup>
