﻿// Copyright (c) Microsoft Corporation. All rights reserved.
// Licensed under the MIT License.

using System;
using System.Collections.Generic;
using System.Linq;
using Azure.Core;
using Azure.Core.TestFramework;
using Azure.Identity.Credentials;
using NUnit.Framework;

namespace Azure.Identity.Tests
{
    internal class DefaultAzureCredentialFactoryTests
    {
        [Test]
        public void ValidateManagedIdentityCtorOptionsHonored([Values] bool setClientId, [Values] bool setResourceId)
        {
            using (new TestEnvVar(new Dictionary<string, string>
            {
                { "AZURE_CLIENT_ID", null },
                { "AZURE_USERNAME", null },
                { "AZURE_TENANT_ID", null }
            }))
            {
                ResourceIdentifier expResourceId = setResourceId ? new ResourceIdentifier($"/subscriptions/{Guid.NewGuid().ToString()}/locations/MyLocation") : null;
                string expClientId = setClientId ? Guid.NewGuid().ToString() : null;

                DefaultAzureCredentialOptions options = new DefaultAzureCredentialOptions()
                {
                    ManagedIdentityClientId = expClientId,
                    ManagedIdentityResourceId = expResourceId
                };

                var factory = new DefaultAzureCredentialFactory(options);

                if (setClientId && setResourceId)
                {
                    Assert.Throws<ArgumentException>(() => factory.CreateManagedIdentityCredential());
                }
                else
                {
                    ManagedIdentityCredential cred = (ManagedIdentityCredential)factory.CreateManagedIdentityCredential();
                    if (setResourceId)
                    {
                        Assert.AreEqual(expResourceId.ToString(), cred.Client.ManagedIdentityId._userAssignedId);
                    }
                    if (setClientId)
                    {
                        Assert.AreEqual(expClientId, cred.Client.ManagedIdentityId._userAssignedId);
                    }
                }
            }
        }

        [Test]
        public void ValidateSharedTokenCacheOptionsHonored([Values] bool setTenantId, [Values] bool setSharedTokenCacheTenantId, [Values] bool setSharedTokenCacheUsername)
        {
            // ignore when both setTenantId and setSharedTokenCacheTenantId are true since we cannot set both
            if (setTenantId && setSharedTokenCacheTenantId)
            {
                Assert.Ignore("Test variation ignored since TenantId and SharedTokenCacheTenantId cannot both be set");
            }

            using (new TestEnvVar(new Dictionary<string, string>
            {
                { "AZURE_CLIENT_ID", null },
                { "AZURE_USERNAME", null },
                { "AZURE_TENANT_ID", null }
            }))
            {
                string expTenantId = setTenantId ? Guid.NewGuid().ToString() : null;
                string expSharedTokenCacheTenantId = setSharedTokenCacheTenantId ? Guid.NewGuid().ToString() : null;
                string expSharedTokenCacheUsername = setSharedTokenCacheUsername ? Guid.NewGuid().ToString() : null;

                var options = new DefaultAzureCredentialOptions()
                {
                    SharedTokenCacheUsername = expSharedTokenCacheUsername
                };

                if (setTenantId)
                {
                    options.TenantId = expTenantId;
                }

                if (setSharedTokenCacheTenantId)
                {
                    options.SharedTokenCacheTenantId = expSharedTokenCacheTenantId;
                }

                var factory = new DefaultAzureCredentialFactory(options);

                SharedTokenCacheCredential cred = (SharedTokenCacheCredential)factory.CreateSharedTokenCacheCredential();

                Assert.AreEqual(expSharedTokenCacheTenantId ?? expTenantId, cred.TenantId);
                Assert.AreEqual(expSharedTokenCacheUsername, cred.Username);
            }
        }

        [Test]
        public void ValidateVisualStudioOptionsHonored([Values] bool setTenantId, [Values] bool setVisualStudioTenantId, [Values] bool setAdditionallyAllowedTenants, [Values] bool setCredentialProcessTimeout)
        {
            // ignore when both setTenantId and setVisualStudioTenantId are true since we cannot set both
            if (setTenantId && setVisualStudioTenantId)
            {
                Assert.Ignore("Test variation ignored since TenantId and VisualStudioTenantId cannot both be set");
            }

            using (new TestEnvVar(new Dictionary<string, string>
            {
                { "AZURE_CLIENT_ID", null },
                { "AZURE_USERNAME", null },
                { "AZURE_TENANT_ID", null },
                { "AZURE_ADDITIONALLY_ALLOWED_TENANTS", null }
            }))
            {
                string expTenantId = setTenantId ? Guid.NewGuid().ToString() : null;
                string expVisualStudioTenantId = setVisualStudioTenantId ? Guid.NewGuid().ToString() : null;
                string[] expAdditionallyAllowedTenants = setAdditionallyAllowedTenants ? new string[] { Guid.NewGuid().ToString(), Guid.NewGuid().ToString() } : Array.Empty<string>();
                TimeSpan? expTimeout = setCredentialProcessTimeout ? TimeSpan.FromMinutes(777) : null;
                DefaultAzureCredentialOptions options = new DefaultAzureCredentialOptions
                {
                    CredentialProcessTimeout = expTimeout
                };

                if (setTenantId)
                {
                    options.TenantId = expTenantId;
                }

                if (setVisualStudioTenantId)
                {
                    options.VisualStudioTenantId = expVisualStudioTenantId;
                }

                foreach (var tenantId in expAdditionallyAllowedTenants)
                {
                    options.AdditionallyAllowedTenants.Add(tenantId);
                }

                var factory = new DefaultAzureCredentialFactory(options);

                VisualStudioCredential cred = (VisualStudioCredential)factory.CreateVisualStudioCredential();

                Assert.AreEqual(expTimeout ?? TimeSpan.FromSeconds(30), cred.ProcessTimeout);
                Assert.AreEqual(expVisualStudioTenantId ?? expTenantId, cred.TenantId);
                CollectionAssert.AreEquivalent(expAdditionallyAllowedTenants, cred.AdditionallyAllowedTenantIds);
                Assert.True(cred._isChainedCredential);
            }
        }

        [Test]
        public void ValidateVisualStudioCodeOptionsHonored([Values] bool setTenantId, [Values] bool setVisualStudioCodeTenantId, [Values] bool setAdditionallyAllowedTenants)
        {
            // ignore when both setTenantId and setVisualStudioCodeTenantId are true since we cannot set both
            if (setTenantId && setVisualStudioCodeTenantId)
            {
                Assert.Ignore("Test variation ignored since TenantId and VisualStudioCodeTenantId cannot both be set");
            }

            using (new TestEnvVar(new Dictionary<string, string>
            {
                { "AZURE_CLIENT_ID", null },
                { "AZURE_USERNAME", null },
                { "AZURE_TENANT_ID", null },
                { "AZURE_ADDITIONALLY_ALLOWED_TENANTS", null }
            }))
            {
                string expTenantId = setTenantId ? Guid.NewGuid().ToString() : null;
                string expVisualStudioCodeTenantId = setVisualStudioCodeTenantId ? Guid.NewGuid().ToString() : null;
                string[] expAdditionallyAllowedTenants = setAdditionallyAllowedTenants ? new string[] { Guid.NewGuid().ToString(), Guid.NewGuid().ToString() } : Array.Empty<string>();

                DefaultAzureCredentialOptions options = new DefaultAzureCredentialOptions();

                if (setTenantId)
                {
                    options.TenantId = expTenantId;
                }

                if (setVisualStudioCodeTenantId)
                {
                    options.VisualStudioCodeTenantId = expVisualStudioCodeTenantId;
                }

                foreach (var tenantId in expAdditionallyAllowedTenants)
                {
                    options.AdditionallyAllowedTenants.Add(tenantId);
                }

                var factory = new DefaultAzureCredentialFactory(options);

                VisualStudioCodeCredential cred = (VisualStudioCodeCredential)factory.CreateVisualStudioCodeCredential();

                Assert.AreEqual(expVisualStudioCodeTenantId ?? expTenantId, cred.TenantId);
                CollectionAssert.AreEquivalent(expAdditionallyAllowedTenants, cred.AdditionallyAllowedTenantIds);
            }
        }

        [Test]
        public void ValidateCliOptionsHonored([Values] bool setTenantId, [Values] bool setAdditionallyAllowedTenants, [Values] bool setCredentialProcessTimeout)
        {
            using (new TestEnvVar(new Dictionary<string, string>
            {
                { "AZURE_CLIENT_ID", null },
                { "AZURE_USERNAME", null },
                { "AZURE_TENANT_ID", null },
                { "AZURE_ADDITIONALLY_ALLOWED_TENANTS", null }
            }))
            {
                string expTenantId = setTenantId ? Guid.NewGuid().ToString() : null;
                string[] expAdditionallyAllowedTenants = setAdditionallyAllowedTenants ? new string[] { Guid.NewGuid().ToString(), Guid.NewGuid().ToString() } : Array.Empty<string>();
                TimeSpan? expTimeout = setCredentialProcessTimeout ? TimeSpan.FromMinutes(777) : null;

                DefaultAzureCredentialOptions options = new DefaultAzureCredentialOptions()
                {
                    TenantId = expTenantId,
                    CredentialProcessTimeout = expTimeout
                };

                foreach (var tenantId in expAdditionallyAllowedTenants)
                {
                    options.AdditionallyAllowedTenants.Add(tenantId);
                }

                var factory = new DefaultAzureCredentialFactory(options);

                AzureCliCredential cred = (AzureCliCredential)factory.CreateAzureCliCredential();

                Assert.AreEqual(expTimeout ?? TimeSpan.FromSeconds(13), cred.ProcessTimeout);
                Assert.AreEqual(expTenantId, cred.TenantId);
                CollectionAssert.AreEquivalent(expAdditionallyAllowedTenants, cred.AdditionallyAllowedTenantIds);
                Assert.True(cred._isChainedCredential);

                AzureDeveloperCliCredential credAzd = (AzureDeveloperCliCredential)factory.CreateAzureDeveloperCliCredential();

                Assert.AreEqual(expTimeout ?? TimeSpan.FromSeconds(13), credAzd.ProcessTimeout);
                Assert.AreEqual(expTenantId, credAzd.TenantId);
                CollectionAssert.AreEquivalent(expAdditionallyAllowedTenants, credAzd.AdditionallyAllowedTenantIds);
                Assert.True(credAzd._isChainedCredential);
            }
        }

        [Test]
        public void ValidatePowerShellOptionsHonored([Values] bool setTenantId, [Values] bool setAdditionallyAllowedTenants, [Values] bool setCredentialProcessTimeout)
        {
            using (new TestEnvVar(new Dictionary<string, string>
            {
                { "AZURE_CLIENT_ID", null },
                { "AZURE_USERNAME", null },
                { "AZURE_TENANT_ID", null },
                { "AZURE_ADDITIONALLY_ALLOWED_TENANTS", null }
            }))
            {
                string expTenantId = setTenantId ? Guid.NewGuid().ToString() : null;
                string[] expAdditionallyAllowedTenants = setAdditionallyAllowedTenants ? new string[] { Guid.NewGuid().ToString(), Guid.NewGuid().ToString() } : Array.Empty<string>();
                TimeSpan? expTimeout = setCredentialProcessTimeout ? TimeSpan.FromMinutes(777) : null;

                DefaultAzureCredentialOptions options = new DefaultAzureCredentialOptions()
                {
                    TenantId = expTenantId,
                    CredentialProcessTimeout = expTimeout
                };

                foreach (var tenantId in expAdditionallyAllowedTenants)
                {
                    options.AdditionallyAllowedTenants.Add(tenantId);
                }

                var factory = new DefaultAzureCredentialFactory(options);

                AzurePowerShellCredential cred = (AzurePowerShellCredential)factory.CreateAzurePowerShellCredential();

                Assert.AreEqual(expTimeout ?? TimeSpan.FromSeconds(10), cred.ProcessTimeout);
                Assert.AreEqual(expTenantId, cred.TenantId);
                CollectionAssert.AreEquivalent(expAdditionallyAllowedTenants, cred.AdditionallyAllowedTenantIds);
                Assert.True(cred._isChainedCredential);
            }
        }

        [Test]
        public void ValidateInteractiveBrowserOptionsHonored([Values] bool setTenantId, [Values] bool setClientId, [Values] bool setInteractiveBrowserTenantId, [Values] bool setAdditionallyAllowedTenants)
        {
            // ignore when both setTenantId and setInteractiveBrowserTenantId are true since we cannot set both
            if (setTenantId && setInteractiveBrowserTenantId)
            {
                Assert.Ignore("Test variation ignored since TenantId and InteractiveBrowserTenantId cannot both be set");
            }

            using (new TestEnvVar(new Dictionary<string, string>
            {
                { "AZURE_CLIENT_ID", null },
                { "AZURE_USERNAME", null },
                { "AZURE_TENANT_ID", null },
                { "AZURE_ADDITIONALLY_ALLOWED_TENANTS", null }
            }))
            {
                string expClientId = setClientId ? Guid.NewGuid().ToString() : Constants.DeveloperSignOnClientId;
                string expTenantId = setTenantId ? Guid.NewGuid().ToString() : null;
                string expInteractiveBrowserTenantId = setInteractiveBrowserTenantId ? Guid.NewGuid().ToString() : null;
                string[] expAdditionallyAllowedTenants = setAdditionallyAllowedTenants ? new string[] { Guid.NewGuid().ToString(), Guid.NewGuid().ToString() } : Array.Empty<string>();

                DefaultAzureCredentialOptions options = new DefaultAzureCredentialOptions();

                if (setTenantId)
                {
                    options.TenantId = expTenantId;
                }

                if (setClientId)
                {
                    options.InteractiveBrowserCredentialClientId = expClientId;
                }

                if (setInteractiveBrowserTenantId)
                {
                    options.InteractiveBrowserTenantId = expInteractiveBrowserTenantId;
                }

                foreach (var tenantId in expAdditionallyAllowedTenants)
                {
                    options.AdditionallyAllowedTenants.Add(tenantId);
                }

                var factory = new DefaultAzureCredentialFactory(options);

                InteractiveBrowserCredential cred = (InteractiveBrowserCredential)factory.CreateInteractiveBrowserCredential();

                Assert.AreEqual(expInteractiveBrowserTenantId ?? expTenantId, cred.TenantId);
                Assert.AreEqual(expClientId, cred.ClientId);
                CollectionAssert.AreEquivalent(expAdditionallyAllowedTenants, cred.AdditionallyAllowedTenantIds);
            }
        }

        public static IEnumerable<object[]> ExcludeCredOptions()
        {
            yield return new object[] { true, false, false, false, false, false, false, false, false, false, false };
            yield return new object[] { false, true, false, false, false, false, false, false, false, false, false };
            yield return new object[] { false, false, true, false, false, false, false, false, false, false, false };
            yield return new object[] { false, false, false, true, false, false, false, false, false, false, false };
            yield return new object[] { false, false, false, false, true, false, false, false, false, false, false };
            yield return new object[] { false, false, false, false, false, true, false, false, false, false, false };
            yield return new object[] { false, false, false, false, false, false, true, false, false, false, false };
            yield return new object[] { false, false, false, false, false, false, false, true, false, false, false };
            yield return new object[] { false, false, false, false, false, false, false, false, true, false, false };
            yield return new object[] { false, false, false, false, false, false, false, false, false, true, false };
            yield return new object[] { false, false, false, false, false, false, false, false, false, false, true };
        }

        [Test]
        [TestCaseSource(nameof(ExcludeCredOptions))]
        public void ValidateExcludeOptionsHonored(bool excludeEnvironmentCredential,
                                                  bool excludeWorkloadIdentityCredential,
                                                  bool excludeManagedIdentityCredential,
                                                  bool excludeDeveloperCliCredential,
                                                  bool excludeSharedTokenCacheCredential,
                                                  bool excludeVisualStudioCredential,
                                                  bool excludeVisualStudioCodeCredential,
                                                  bool excludeCliCredential,
                                                  bool excludeAzurePowerShellCredential,
                                                  bool excludeInteractiveBrowserCredential,
                                                  bool excludeBrokerCredential)
        {
            using (new TestEnvVar(new Dictionary<string, string>
            {
                { "AZURE_CLIENT_ID", null },
                { "AZURE_USERNAME", null },
                { "AZURE_TENANT_ID", null },
                { "AZURE_ADDITIONALLY_ALLOWED_TENANTS", null }
            }))
            {
                var expCredentialTypes = new List<Type>();
                expCredentialTypes.ConditionalAdd(!excludeEnvironmentCredential, typeof(EnvironmentCredential));
                expCredentialTypes.ConditionalAdd(!excludeWorkloadIdentityCredential, typeof(WorkloadIdentityCredential));
                expCredentialTypes.ConditionalAdd(!excludeManagedIdentityCredential, typeof(ManagedIdentityCredential));
                expCredentialTypes.ConditionalAdd(!excludeSharedTokenCacheCredential, typeof(SharedTokenCacheCredential));
                expCredentialTypes.ConditionalAdd(!excludeVisualStudioCredential, typeof(VisualStudioCredential));
                expCredentialTypes.ConditionalAdd(!excludeVisualStudioCodeCredential, typeof(VisualStudioCodeCredential));
                expCredentialTypes.ConditionalAdd(!excludeCliCredential, typeof(AzureCliCredential));
                expCredentialTypes.ConditionalAdd(!excludeAzurePowerShellCredential, typeof(AzurePowerShellCredential));
                expCredentialTypes.ConditionalAdd(!excludeDeveloperCliCredential, typeof(AzureDeveloperCliCredential));
                expCredentialTypes.ConditionalAdd(!excludeInteractiveBrowserCredential, typeof(InteractiveBrowserCredential));
                expCredentialTypes.ConditionalAdd(!excludeBrokerCredential, typeof(BrokerCredential));

                var options = new DefaultAzureCredentialOptions
                {
                    ExcludeEnvironmentCredential = excludeEnvironmentCredential,
                    ExcludeWorkloadIdentityCredential = excludeWorkloadIdentityCredential,
                    ExcludeManagedIdentityCredential = excludeManagedIdentityCredential,
                    ExcludeAzureDeveloperCliCredential = excludeDeveloperCliCredential,
                    ExcludeSharedTokenCacheCredential = excludeSharedTokenCacheCredential,
                    ExcludeAzureCliCredential = excludeCliCredential,
                    ExcludeInteractiveBrowserCredential = excludeInteractiveBrowserCredential,
                    ExcludeVisualStudioCredential = excludeVisualStudioCredential,
                    ExcludeVisualStudioCodeCredential = excludeVisualStudioCodeCredential,
                    ExcludeAzurePowerShellCredential = excludeAzurePowerShellCredential,
                    ExcludeBrokerCredential = excludeBrokerCredential
                };

                var factory = new DefaultAzureCredentialFactory(options);

                if (expCredentialTypes.Count == 0)
                {
                    Assert.Throws<ArgumentException>(() => factory.CreateCredentialChain());

                    Assert.Pass();
                }

                TokenCredential[] chain = factory.CreateCredentialChain();

                for (int i = 0; i < expCredentialTypes.Count; i++)
                {
                    Assert.IsInstanceOf(expCredentialTypes[i], chain[i]);
                }

                for (int i = expCredentialTypes.Count; i < chain.Length; i++)
                {
                    Assert.IsNull(chain[i]);
                }
            }
        }

        public static IEnumerable<object[]> CredSelection()
        {
            yield return new object[] { null, null };
            yield return new object[] { Constants.DevCredentials, null };
            yield return new object[] { Constants.ProdCredentials, null };
            yield return new object[] { Constants.VisualStudioCredential, typeof(VisualStudioCredential) };
            yield return new object[] { Constants.VisualStudioCodeCredential, typeof(VisualStudioCodeCredential) };
            yield return new object[] { Constants.AzureCliCredential, typeof(AzureCliCredential) };
            yield return new object[] { Constants.AzurePowerShellCredential, typeof(AzurePowerShellCredential) };
            yield return new object[] { Constants.AzureDeveloperCliCredential, typeof(AzureDeveloperCliCredential) };
            yield return new object[] { Constants.EnvironmentCredential, typeof(EnvironmentCredential) };
            yield return new object[] { Constants.WorkloadIdentityCredential, typeof(WorkloadIdentityCredential) };
            yield return new object[] { Constants.ManagedIdentityCredential, typeof(ManagedIdentityCredential) };
            yield return new object[] { Constants.InteractiveBrowserCredential, typeof(InteractiveBrowserCredential) };
            yield return new object[] { Constants.BrokerCredential, typeof(InteractiveBrowserCredential) };
        }

        [Test]
        [TestCaseSource(nameof(CredSelection))]
        public void ValidateDefaultAzureCredentialAZURE_TOKEN_CREDENTIALS_Honored(string credSelection, Type expectedType)
        {
            using (new TestEnvVar(new Dictionary<string, string>
            {
                { "AZURE_CLIENT_ID", null },
                { "AZURE_USERNAME", null },
                { "AZURE_TENANT_ID", null },
                { "AZURE_TOKEN_CREDENTIALS", credSelection }
            }))
            {
                var factory = new DefaultAzureCredentialFactory(null);
                var chain = factory.CreateCredentialChain();

                // check the factory created the correct credentials
                if (credSelection == Constants.DevCredentials)
                {
                    Assert.IsFalse(chain.Any(cred => cred is EnvironmentCredential));
                    Assert.IsFalse(chain.Any(cred => cred is WorkloadIdentityCredential));
                    Assert.IsFalse(chain.Any(cred => cred is ManagedIdentityCredential));
                    Assert.IsFalse(chain.Any(cred => cred is SharedTokenCacheCredential));
                    Assert.IsTrue(chain.Any(cred => cred is AzureCliCredential));
                    Assert.IsTrue(chain.Any(cred => cred is AzurePowerShellCredential));
                    Assert.IsTrue(chain.Any(cred => cred is VisualStudioCredential));
                    Assert.IsTrue(chain.Any(cred => cred is AzureDeveloperCliCredential));
                    Assert.IsTrue(chain.Any(cred => cred is VisualStudioCodeCredential));
                    Assert.IsTrue(chain.Any(cred => cred is BrokerCredential));
                    // InteractiveBrowser is always excluded by default.
                    Assert.IsFalse(chain.Any(cred => cred.GetType() == typeof(InteractiveBrowserCredential)));
                }
                else if (credSelection == Constants.ProdCredentials)
                {
                    //check the factory created the credentials
                    Assert.IsTrue(chain.Any(cred => cred is EnvironmentCredential));
                    Assert.IsTrue(chain.Any(cred => cred is WorkloadIdentityCredential));
                    Assert.IsTrue(chain.Any(cred => cred is ManagedIdentityCredential));
                    Assert.IsFalse(chain.Any(cred => cred is SharedTokenCacheCredential));
                    Assert.IsFalse(chain.Any(cred => cred is AzureCliCredential));
                    Assert.IsFalse(chain.Any(cred => cred is AzurePowerShellCredential));
                    Assert.IsFalse(chain.Any(cred => cred is VisualStudioCredential));
                    Assert.IsFalse(chain.Any(cred => cred is AzureDeveloperCliCredential));
                    Assert.IsFalse(chain.Any(cred => cred is VisualStudioCodeCredential));
                    Assert.IsFalse(chain.Any(cred => cred is InteractiveBrowserCredential));
                }
                else if (credSelection == null)
                {
                    //check the factory created the credentials
                    Assert.IsTrue(chain.Any(cred => cred is EnvironmentCredential));
                    Assert.IsTrue(chain.Any(cred => cred is WorkloadIdentityCredential));
                    Assert.IsTrue(chain.Any(cred => cred is ManagedIdentityCredential));
                    Assert.IsFalse(chain.Any(cred => cred is SharedTokenCacheCredential));
                    Assert.IsTrue(chain.Any(cred => cred is AzureCliCredential));
                    Assert.IsTrue(chain.Any(cred => cred is AzurePowerShellCredential));
                    Assert.IsTrue(chain.Any(cred => cred is VisualStudioCredential));
                    Assert.IsTrue(chain.Any(cred => cred is AzureDeveloperCliCredential));
                    Assert.IsTrue(chain.Any(cred => cred is VisualStudioCodeCredential));
                }
                else
                {
                    ValidateSingleCredSelection(expectedType, chain);
                }
            }
        }

        [Test]
        [TestCaseSource(nameof(CredSelection))]
        public void ValidateDefaultAzureCredentialAZURE_TOKEN_CREDENTIALS_Honored_WithDacOptions(string credSelection, Type expectedType)
        {
            using (new TestEnvVar(new Dictionary<string, string>
            {
                { "AZURE_CLIENT_ID", null },
                { "AZURE_USERNAME", null },
                { "AZURE_TENANT_ID", null },
                { "AZURE_TOKEN_CREDENTIALS", credSelection }
            }))
            {
                var factory = new DefaultAzureCredentialFactory(new());
                if (credSelection == Constants.BrokerCredential)
                {
                    // BrokerCredential is not supported without the Azure.Identity.Broker package.
                    var ex = Assert.Throws<CredentialUnavailableException>(() => factory.CreateCredentialChain());
                    Assert.AreEqual("BrokerCredential is not available without a reference to Azure.Identity.Broker.", ex.Message);
                    return;
                }
                var chain = factory.CreateCredentialChain();

                // check the factory created the correct credentials
                if (credSelection == Constants.DevCredentials)
                {
                    Assert.IsFalse(chain.Any(cred => cred is EnvironmentCredential));
                    Assert.IsFalse(chain.Any(cred => cred is WorkloadIdentityCredential));
                    Assert.IsFalse(chain.Any(cred => cred is ManagedIdentityCredential));
                    Assert.IsFalse(chain.Any(cred => cred is SharedTokenCacheCredential));
                    Assert.IsTrue(chain.Any(cred => cred is AzureCliCredential));
                    Assert.IsTrue(chain.Any(cred => cred is AzurePowerShellCredential));
                    Assert.IsTrue(chain.Any(cred => cred is VisualStudioCredential));
                    Assert.IsTrue(chain.Any(cred => cred is AzureDeveloperCliCredential));
                    Assert.IsTrue(chain.Any(cred => cred is VisualStudioCodeCredential));
                    // InteractiveBrowser is always excluded by default.
                    Assert.IsFalse(chain.Any(cred => cred.GetType() == typeof(InteractiveBrowserCredential)));
                }
                else if (credSelection == Constants.ProdCredentials)
                {
                    //check the factory created the credentials
                    Assert.IsTrue(chain.Any(cred => cred is EnvironmentCredential));
                    Assert.IsTrue(chain.Any(cred => cred is WorkloadIdentityCredential));
                    Assert.IsTrue(chain.Any(cred => cred is ManagedIdentityCredential));
                    Assert.IsFalse(chain.Any(cred => cred is SharedTokenCacheCredential));
                    Assert.IsFalse(chain.Any(cred => cred is AzureCliCredential));
                    Assert.IsFalse(chain.Any(cred => cred is AzurePowerShellCredential));
                    Assert.IsFalse(chain.Any(cred => cred is VisualStudioCredential));
                    Assert.IsFalse(chain.Any(cred => cred is AzureDeveloperCliCredential));
                    Assert.IsFalse(chain.Any(cred => cred is VisualStudioCodeCredential));
                    Assert.IsFalse(chain.Any(cred => cred is InteractiveBrowserCredential));
                }
<<<<<<< HEAD
                else if (credSelection == Constants.BrokerCredential)
                {
                    Assert.IsTrue(chain.Single(cred => cred is BrokerCredential) is BrokerCredential);
                }

=======
>>>>>>> f88ee86a
                else if (credSelection == null)
                {
                    //check the factory created the credentials
                    Assert.IsTrue(chain.Any(cred => cred is EnvironmentCredential));
                    Assert.IsTrue(chain.Any(cred => cred is WorkloadIdentityCredential));
                    Assert.IsTrue(chain.Any(cred => cred is ManagedIdentityCredential));
                    Assert.IsFalse(chain.Any(cred => cred is SharedTokenCacheCredential));
                    Assert.IsTrue(chain.Any(cred => cred is AzureCliCredential));
                    Assert.IsTrue(chain.Any(cred => cred is AzurePowerShellCredential));
                    Assert.IsTrue(chain.Any(cred => cred is VisualStudioCredential));
                    Assert.IsTrue(chain.Any(cred => cred is AzureDeveloperCliCredential));
                    Assert.IsTrue(chain.Any(cred => cred is VisualStudioCodeCredential));
                    Assert.IsTrue(chain.Any(cred => cred is BrokerCredential));
                }
                else
                {
                    ValidateSingleCredSelection(expectedType, chain);
                }
            }
        }

        [Test]
        public void InvalidAZURE_TOKEN_CREDENTIALS_Throws()
        {
            using (new TestEnvVar(new Dictionary<string, string>
            {
                { "AZURE_CLIENT_ID", null },
                { "AZURE_USERNAME", null },
                { "AZURE_TENANT_ID", null },
                { "AZURE_TOKEN_CREDENTIALS", "bogus" }
            }))
            {
                var factory = new DefaultAzureCredentialFactory(null);
                Assert.Throws<InvalidOperationException>(() => factory.CreateCredentialChain());
            }
        }

        [Test]
        [TestCaseSource(nameof(ExcludeCredOptions))]
        public void ValidateExcludeOptionsHonoredWithAZURE_TOKEN_CREDENTIALS_DevMode(
            bool excludeEnvironmentCredential,
            bool excludeWorkloadIdentityCredential,
            bool excludeManagedIdentityCredential,
            bool excludeDeveloperCliCredential,
            bool excludeSharedTokenCacheCredential,
            bool excludeVisualStudioCredential,
            bool excludeVisualStudioCodeCredential,
            bool excludeCliCredential,
            bool excludeAzurePowerShellCredential,
            bool excludeInteractiveBrowserCredential,
            bool excludeBrokerCredential)
        {
            using (new TestEnvVar(new Dictionary<string, string>
            {
                { "AZURE_CLIENT_ID", null },
                { "AZURE_USERNAME", null },
                { "AZURE_TENANT_ID", null },
                { "AZURE_TOKEN_CREDENTIALS", "dev" }
            }))
            {
                var expCredentialTypes = new List<Type>();
                expCredentialTypes.ConditionalAdd(!excludeVisualStudioCredential, typeof(VisualStudioCredential));
                expCredentialTypes.ConditionalAdd(!excludeVisualStudioCodeCredential, typeof(VisualStudioCodeCredential));
                expCredentialTypes.ConditionalAdd(!excludeCliCredential, typeof(AzureCliCredential));
                expCredentialTypes.ConditionalAdd(!excludeAzurePowerShellCredential, typeof(AzurePowerShellCredential));
                expCredentialTypes.ConditionalAdd(!excludeDeveloperCliCredential, typeof(AzureDeveloperCliCredential));
<<<<<<< HEAD
                expCredentialTypes.ConditionalAdd(!excludeInteractiveBrowserCredential, typeof(InteractiveBrowserCredential));
                expCredentialTypes.ConditionalAdd(!excludeBrokerCredential, typeof(BrokerCredential));
=======
>>>>>>> f88ee86a

                var options = new DefaultAzureCredentialOptions
                {
                    ExcludeEnvironmentCredential = excludeEnvironmentCredential,
                    ExcludeWorkloadIdentityCredential = excludeWorkloadIdentityCredential,
                    ExcludeManagedIdentityCredential = excludeManagedIdentityCredential,
                    ExcludeAzureDeveloperCliCredential = excludeDeveloperCliCredential,
                    ExcludeSharedTokenCacheCredential = excludeSharedTokenCacheCredential,
                    ExcludeAzureCliCredential = excludeCliCredential,
                    ExcludeInteractiveBrowserCredential = excludeInteractiveBrowserCredential,
                    ExcludeVisualStudioCredential = excludeVisualStudioCredential,
                    ExcludeVisualStudioCodeCredential = excludeVisualStudioCodeCredential,
                    ExcludeAzurePowerShellCredential = excludeAzurePowerShellCredential,
                    ExcludeBrokerCredential = excludeBrokerCredential
                };

                var factory = new DefaultAzureCredentialFactory(options);

                if (expCredentialTypes.Count == 0)
                {
                    Assert.Throws<ArgumentException>(() => factory.CreateCredentialChain());

                    Assert.Pass();
                }

                TokenCredential[] chain = factory.CreateCredentialChain();

                for (int i = 0; i < expCredentialTypes.Count; i++)
                {
                    Assert.IsInstanceOf(expCredentialTypes[i], chain[i]);
                }

                for (int i = expCredentialTypes.Count; i < chain.Length; i++)
                {
                    Assert.IsNull(chain[i]);
                }
            }
        }

        [Test]
        [TestCaseSource(nameof(ExcludeCredOptions))]
        public void ValidateExcludeOptionsHonoredWithAZURE_TOKEN_CREDENTIALS_ProdMode(
            bool excludeEnvironmentCredential,
            bool excludeWorkloadIdentityCredential,
            bool excludeManagedIdentityCredential,
            bool excludeDeveloperCliCredential,
            bool excludeSharedTokenCacheCredential,
            bool excludeVisualStudioCredential,
            bool excludeVisualStudioCodeCredential,
            bool excludeCliCredential,
            bool excludeAzurePowerShellCredential,
            bool excludeInteractiveBrowserCredential,
            bool excludeBrokerCredential)
        {
            using (new TestEnvVar(new Dictionary<string, string>
            {
                { "AZURE_CLIENT_ID", null },
                { "AZURE_USERNAME", null },
                { "AZURE_TENANT_ID", null },
                { "AZURE_TOKEN_CREDENTIALS", "prod" }
            }))
            {
                var expCredentialTypes = new List<Type>();
                expCredentialTypes.ConditionalAdd(!excludeEnvironmentCredential, typeof(EnvironmentCredential));
                expCredentialTypes.ConditionalAdd(!excludeWorkloadIdentityCredential, typeof(WorkloadIdentityCredential));
                expCredentialTypes.ConditionalAdd(!excludeManagedIdentityCredential, typeof(ManagedIdentityCredential));

                var options = new DefaultAzureCredentialOptions
                {
                    ExcludeEnvironmentCredential = excludeEnvironmentCredential,
                    ExcludeWorkloadIdentityCredential = excludeWorkloadIdentityCredential,
                    ExcludeManagedIdentityCredential = excludeManagedIdentityCredential,
                    ExcludeAzureDeveloperCliCredential = excludeDeveloperCliCredential,
                    ExcludeSharedTokenCacheCredential = excludeSharedTokenCacheCredential,
                    ExcludeAzureCliCredential = excludeCliCredential,
                    ExcludeInteractiveBrowserCredential = excludeInteractiveBrowserCredential,
                    ExcludeVisualStudioCredential = excludeVisualStudioCredential,
                    ExcludeVisualStudioCodeCredential = excludeVisualStudioCodeCredential,
                    ExcludeAzurePowerShellCredential = excludeAzurePowerShellCredential,
                    ExcludeBrokerCredential = excludeBrokerCredential
                };

                var factory = new DefaultAzureCredentialFactory(options);

                if (expCredentialTypes.Count == 0)
                {
                    Assert.Throws<ArgumentException>(() => factory.CreateCredentialChain());

                    Assert.Pass();
                }

                TokenCredential[] chain = factory.CreateCredentialChain();

                for (int i = 0; i < expCredentialTypes.Count; i++)
                {
                    Assert.IsInstanceOf(expCredentialTypes[i], chain[i]);
                }

                for (int i = expCredentialTypes.Count; i < chain.Length; i++)
                {
                    Assert.IsNull(chain[i]);
                }
            }
        }

        private void ValidateSingleCredSelection(Type expectedType, IReadOnlyList<TokenCredential> chain)
        {
            Assert.IsNotNull(chain);
            Assert.IsTrue(chain.Single(cred => cred.GetType() == expectedType).GetType() == expectedType, $"Chain does not contain expected credential type: {expectedType}");
            Assert.IsTrue(chain.Count == 1, $"Chain contains unexpected number of credentials: {chain.Count}");
        }
    }
}<|MERGE_RESOLUTION|>--- conflicted
+++ resolved
@@ -552,14 +552,35 @@
                     Assert.IsFalse(chain.Any(cred => cred is VisualStudioCodeCredential));
                     Assert.IsFalse(chain.Any(cred => cred is InteractiveBrowserCredential));
                 }
-<<<<<<< HEAD
+                else if (credSelection == Constants.VisualStudioCredential)
+                {
+                    Assert.IsTrue(chain.Single(cred => cred is VisualStudioCredential) is VisualStudioCredential);
+                }
+                else if (credSelection == Constants.VisualStudioCodeCredential)
+                {
+                    Assert.IsTrue(chain.Single(cred => cred is VisualStudioCodeCredential) is VisualStudioCodeCredential);
+                }
+                else if (credSelection == Constants.AzureCliCredential)
+                {
+                    Assert.IsTrue(chain.Single(cred => cred is AzureCliCredential) is AzureCliCredential);
+                }
+                else if (credSelection == Constants.AzurePowerShellCredential)
+                {
+                    Assert.IsTrue(chain.Single(cred => cred is AzurePowerShellCredential) is AzurePowerShellCredential);
+                }
+                else if (credSelection == Constants.AzureDeveloperCliCredential)
+                {
+                    Assert.IsTrue(chain.Single(cred => cred is AzureDeveloperCliCredential) is AzureDeveloperCliCredential);
+                }
+                else if (credSelection == Constants.InteractiveBrowserCredential)
+                {
+                    Assert.IsTrue(chain.Single(cred => cred is InteractiveBrowserCredential) is InteractiveBrowserCredential);
+                }
                 else if (credSelection == Constants.BrokerCredential)
                 {
                     Assert.IsTrue(chain.Single(cred => cred is BrokerCredential) is BrokerCredential);
                 }
 
-=======
->>>>>>> f88ee86a
                 else if (credSelection == null)
                 {
                     //check the factory created the credentials
@@ -626,11 +647,8 @@
                 expCredentialTypes.ConditionalAdd(!excludeCliCredential, typeof(AzureCliCredential));
                 expCredentialTypes.ConditionalAdd(!excludeAzurePowerShellCredential, typeof(AzurePowerShellCredential));
                 expCredentialTypes.ConditionalAdd(!excludeDeveloperCliCredential, typeof(AzureDeveloperCliCredential));
-<<<<<<< HEAD
                 expCredentialTypes.ConditionalAdd(!excludeInteractiveBrowserCredential, typeof(InteractiveBrowserCredential));
                 expCredentialTypes.ConditionalAdd(!excludeBrokerCredential, typeof(BrokerCredential));
-=======
->>>>>>> f88ee86a
 
                 var options = new DefaultAzureCredentialOptions
                 {
