﻿// Copyright (c) Microsoft Corporation. All rights reserved.
// Licensed under the MIT License.

using System;
using System.Linq;
using Azure.Core;

namespace Azure.Identity.Tests.Mock
{
    internal class TestDefaultAzureCredentialFactory : DefaultAzureCredentialFactory
    {
        private readonly IFileSystemService _fileSystem;
        private readonly IProcessService _processService;
        private readonly IVisualStudioCodeAdapter _vscAdapter;

        public TestDefaultAzureCredentialFactory(DefaultAzureCredentialOptions options, IFileSystemService fileSystem, IProcessService processService, IVisualStudioCodeAdapter vscAdapter)
            : base(options)
        {
            _fileSystem = fileSystem;
            _processService = processService;
            _vscAdapter = vscAdapter;
        }

        public override TokenCredential CreateEnvironmentCredential()
            => new EnvironmentCredential(Pipeline, Options);

        public override TokenCredential CreateManagedIdentityCredential()
            => new ManagedIdentityCredential(new ManagedIdentityClient(Pipeline, Options.ManagedIdentityClientId));

        public override TokenCredential CreateSharedTokenCacheCredential()
            => new SharedTokenCacheCredential(Options.SharedTokenCacheTenantId, Options.SharedTokenCacheUsername, Options, Pipeline);

        public override TokenCredential CreateInteractiveBrowserCredential()
            => new InteractiveBrowserCredential(Options.InteractiveBrowserTenantId, Options.InteractiveBrowserCredentialClientId ?? Constants.DeveloperSignOnClientId, new InteractiveBrowserCredentialOptions() { AdditionallyAllowedTenantsCore = Options.AdditionallyAllowedTenantsCore, AuthorityHost = Options.AuthorityHost }, Pipeline);

<<<<<<< HEAD
        public override TokenCredential CreateAzureCliCredential(TimeSpan? cliProcessTimeout)
            => new AzureCliCredential(Pipeline, _processService, new AzureCliCredentialOptions() { CliProcessTimeout = cliProcessTimeout});

        public override TokenCredential CreateVisualStudioCredential(string tenantId, TimeSpan? visualStudioProcessTimeout)
            => new VisualStudioCredential(tenantId, Pipeline, _fileSystem, _processService, new VisualStudioCredentialOptions() { VisualStudioProcessTimeout = visualStudioProcessTimeout});
=======
        public override TokenCredential CreateAzureCliCredential()
        {
            var options = new AzureCliCredentialOptions
            {
                TenantId = Options.TenantId,
                AdditionallyAllowedTenantsCore = Options.AdditionallyAllowedTenants.ToList()
            };

            return new AzureCliCredential(Pipeline, _processService, options);
        }

        public override TokenCredential CreateVisualStudioCredential()
        {
            var options = new VisualStudioCredentialOptions
            {
                TenantId = Options.VisualStudioTenantId,
                AdditionallyAllowedTenantsCore = Options.AdditionallyAllowedTenants.ToList()
            };

            return new VisualStudioCredential(Options.VisualStudioTenantId, Pipeline, _fileSystem, _processService, options);
        }

        public override TokenCredential CreateVisualStudioCodeCredential()
        {
            var options = new VisualStudioCodeCredentialOptions
            {
                TenantId = Options.VisualStudioCodeTenantId,
                AdditionallyAllowedTenantsCore = Options.AdditionallyAllowedTenants.ToList()
            };
>>>>>>> 3627e3cb

            return new VisualStudioCodeCredential(options, Pipeline, default, _fileSystem, _vscAdapter);
        }

<<<<<<< HEAD
        public override TokenCredential CreateAzurePowerShellCredential(TimeSpan? powershellProcessTimeout)
            => new AzurePowerShellCredential(new AzurePowerShellCredentialOptions() { PowerShellProcessTimeout = powershellProcessTimeout}, Pipeline, _processService);
=======
        public override TokenCredential CreateAzurePowerShellCredential()
        {
            var options = new AzurePowerShellCredentialOptions
            {
                TenantId = Options.VisualStudioCodeTenantId,
                AdditionallyAllowedTenantsCore = Options.AdditionallyAllowedTenants.ToList()
            };

            return new AzurePowerShellCredential(options, Pipeline, _processService);
        }
>>>>>>> 3627e3cb
    }
}<|MERGE_RESOLUTION|>--- conflicted
+++ resolved
@@ -33,19 +33,13 @@
         public override TokenCredential CreateInteractiveBrowserCredential()
             => new InteractiveBrowserCredential(Options.InteractiveBrowserTenantId, Options.InteractiveBrowserCredentialClientId ?? Constants.DeveloperSignOnClientId, new InteractiveBrowserCredentialOptions() { AdditionallyAllowedTenantsCore = Options.AdditionallyAllowedTenantsCore, AuthorityHost = Options.AuthorityHost }, Pipeline);
 
-<<<<<<< HEAD
-        public override TokenCredential CreateAzureCliCredential(TimeSpan? cliProcessTimeout)
-            => new AzureCliCredential(Pipeline, _processService, new AzureCliCredentialOptions() { CliProcessTimeout = cliProcessTimeout});
-
-        public override TokenCredential CreateVisualStudioCredential(string tenantId, TimeSpan? visualStudioProcessTimeout)
-            => new VisualStudioCredential(tenantId, Pipeline, _fileSystem, _processService, new VisualStudioCredentialOptions() { VisualStudioProcessTimeout = visualStudioProcessTimeout});
-=======
         public override TokenCredential CreateAzureCliCredential()
         {
             var options = new AzureCliCredentialOptions
             {
                 TenantId = Options.TenantId,
-                AdditionallyAllowedTenantsCore = Options.AdditionallyAllowedTenants.ToList()
+                AdditionallyAllowedTenantsCore = Options.AdditionallyAllowedTenants.ToList(),
+				CliProcessTimeout = Options.DeveloperCredentialTimeout
             };
 
             return new AzureCliCredential(Pipeline, _processService, options);
@@ -56,7 +50,8 @@
             var options = new VisualStudioCredentialOptions
             {
                 TenantId = Options.VisualStudioTenantId,
-                AdditionallyAllowedTenantsCore = Options.AdditionallyAllowedTenants.ToList()
+                AdditionallyAllowedTenantsCore = Options.AdditionallyAllowedTenants.ToList(),
+				VisualStudioProcessTimeout = Options.DeveloperCredentialTimeout
             };
 
             return new VisualStudioCredential(Options.VisualStudioTenantId, Pipeline, _fileSystem, _processService, options);
@@ -69,25 +64,20 @@
                 TenantId = Options.VisualStudioCodeTenantId,
                 AdditionallyAllowedTenantsCore = Options.AdditionallyAllowedTenants.ToList()
             };
->>>>>>> 3627e3cb
 
             return new VisualStudioCodeCredential(options, Pipeline, default, _fileSystem, _vscAdapter);
         }
 
-<<<<<<< HEAD
-        public override TokenCredential CreateAzurePowerShellCredential(TimeSpan? powershellProcessTimeout)
-            => new AzurePowerShellCredential(new AzurePowerShellCredentialOptions() { PowerShellProcessTimeout = powershellProcessTimeout}, Pipeline, _processService);
-=======
         public override TokenCredential CreateAzurePowerShellCredential()
         {
             var options = new AzurePowerShellCredentialOptions
             {
                 TenantId = Options.VisualStudioCodeTenantId,
-                AdditionallyAllowedTenantsCore = Options.AdditionallyAllowedTenants.ToList()
+                AdditionallyAllowedTenantsCore = Options.AdditionallyAllowedTenants.ToList(),
+				PowerShellProcessTimeout = Options.DeveloperCredentialTimeout
             };
 
             return new AzurePowerShellCredential(options, Pipeline, _processService);
         }
->>>>>>> 3627e3cb
     }
 }