--- conflicted
+++ resolved
@@ -12,18 +12,11 @@
         {
         }
 
-<<<<<<< HEAD
-        public Action<IExtendedTokenCredential> OnCreateEnvironmentCredential { get; set; }
-        public Action<IExtendedTokenCredential> OnCreateCliCredential { get; set; }
-        public Action<string, IExtendedTokenCredential> OnCreateManagedIdentityCredential { get; set; }
-        public Action<string, string, IExtendedTokenCredential> OnCreateSharedTokenCacheCredential { get; set; }
-        public Action<string, IExtendedTokenCredential> OnCreateInteractiveBrowserCredential { get; set; }
-=======
         public Action<TokenCredential> OnCreateEnvironmentCredential { get; set; }
+        public Action<TokenCredential> OnCreateCliCredential { get; set; }
         public Action<string, TokenCredential> OnCreateManagedIdentityCredential { get; set; }
         public Action<string, string, TokenCredential> OnCreateSharedTokenCacheCredential { get; set; }
         public Action<string, TokenCredential> OnCreateInteractiveBrowserCredential { get; set; }
->>>>>>> 7ef09501
 
         public override TokenCredential CreateEnvironmentCredential()
         {
@@ -52,20 +45,16 @@
             return cred;
         }
 
-<<<<<<< HEAD
-        public override IExtendedTokenCredential CreateCliCredential()
+        public override TokenCredential CreateCliCredential()
         {
-            IExtendedTokenCredential cred = new MockExtendedTokenCredential();
+            TokenCredential cred = new MockTokenCredential();
 
             OnCreateCliCredential?.Invoke(cred);
 
             return cred;
         }
 
-        public override IExtendedTokenCredential CreateInteractiveBrowserCredential(string tenantId)
-=======
         public override TokenCredential CreateInteractiveBrowserCredential(string tenantId)
->>>>>>> 7ef09501
         {
             TokenCredential cred = new MockTokenCredential();
 
