﻿// Copyright (c) Microsoft Corporation. All rights reserved.
// Licensed under the MIT License.

using System;
using Azure.Core;
using Moq;

namespace Azure.Identity.Tests.Mock
{
    internal class MockDefaultAzureCredentialFactory : DefaultAzureCredentialFactory
    {
        public MockDefaultAzureCredentialFactory(DefaultAzureCredentialOptions options) : base(options) { }
        public MockDefaultAzureCredentialFactory(DefaultAzureCredentialOptions options, CredentialPipeline pipeline) : base(options, pipeline) { }

        public Action<Mock<EnvironmentCredential>> OnCreateEnvironmentCredential { get; set; }
        private Mock<EnvironmentCredential> mockEnvironmentCredential = new();
        public Action<TimeSpan?, Mock<AzureCliCredential>> OnCreateAzureCliCredential { get; set; }
        private Mock<AzureCliCredential> mockAzureCliCredential = new();
        public Action<Mock<ManagedIdentityCredential>> OnCreateManagedIdentityCredential { get; set; }
        private Mock<ManagedIdentityCredential> mockManagedIdentityCredential = new();
        public Action<Mock<SharedTokenCacheCredential>> OnCreateSharedTokenCacheCredential { get; set; }
        private Mock<SharedTokenCacheCredential> mockSharedTokenCacheCredential = new();
        public Action<Mock<InteractiveBrowserCredential>> OnCreateInteractiveBrowserCredential { get; set; }
        private Mock<InteractiveBrowserCredential> mockInteractiveBrowserCredential = new();
<<<<<<< HEAD
        public Action<string, TimeSpan?, Mock<VisualStudioCredential>> OnCreateVisualStudioCredential { get; set; }
=======
        public Action<Mock<VisualStudioCredential>> OnCreateVisualStudioCredential { get; set; }
>>>>>>> 3627e3cb
        private Mock<VisualStudioCredential> mockVisualStudioCredential = new();
        public Action<Mock<VisualStudioCodeCredential>> OnCreateVisualStudioCodeCredential { get; set; }
        private Mock<VisualStudioCodeCredential> mockVisualStudioCodeCredential = new();
        public Action<TimeSpan?, Mock<AzurePowerShellCredential>> OnCreateAzurePowerShellCredential { get; set; }
        private Mock<AzurePowerShellCredential> mockAzurePowershellCredential = new();

        public override TokenCredential CreateEnvironmentCredential()
        {
            OnCreateEnvironmentCredential?.Invoke(mockEnvironmentCredential);
            return mockEnvironmentCredential.Object;
        }

        public override TokenCredential CreateManagedIdentityCredential()
        {
            OnCreateManagedIdentityCredential?.Invoke(mockManagedIdentityCredential);
            return mockManagedIdentityCredential.Object;
        }

        public override TokenCredential CreateSharedTokenCacheCredential()
        {
            OnCreateSharedTokenCacheCredential?.Invoke(mockSharedTokenCacheCredential);
            return mockSharedTokenCacheCredential.Object;
        }

        public override TokenCredential CreateAzureCliCredential(TimeSpan? cliProcessTimeout)
        {
            OnCreateAzureCliCredential?.Invoke(cliProcessTimeout, mockAzureCliCredential);
            return mockAzureCliCredential.Object;
        }

        public override TokenCredential CreateAzurePowerShellCredential(TimeSpan? powershellProcesTimeout)
        {
            OnCreateAzurePowerShellCredential?.Invoke(powershellProcesTimeout, mockAzurePowershellCredential);
            return mockAzurePowershellCredential.Object;
        }

        public override TokenCredential CreateInteractiveBrowserCredential()
        {
            OnCreateInteractiveBrowserCredential?.Invoke(mockInteractiveBrowserCredential);
            return mockInteractiveBrowserCredential.Object;
        }

<<<<<<< HEAD
        public override TokenCredential CreateVisualStudioCredential(string tenantId, TimeSpan? visualStudioProcessTimeout)
        {
            OnCreateVisualStudioCredential?.Invoke(tenantId, visualStudioProcessTimeout, mockVisualStudioCredential);
=======
        public override TokenCredential CreateVisualStudioCredential()
        {
            OnCreateVisualStudioCredential?.Invoke(mockVisualStudioCredential);
>>>>>>> 3627e3cb
            return mockVisualStudioCredential.Object;
        }

        public override TokenCredential CreateVisualStudioCodeCredential()
        {
            OnCreateVisualStudioCodeCredential?.Invoke(mockVisualStudioCodeCredential);
            return mockVisualStudioCodeCredential.Object;
        }
    }
}<|MERGE_RESOLUTION|>--- conflicted
+++ resolved
@@ -14,7 +14,7 @@
 
         public Action<Mock<EnvironmentCredential>> OnCreateEnvironmentCredential { get; set; }
         private Mock<EnvironmentCredential> mockEnvironmentCredential = new();
-        public Action<TimeSpan?, Mock<AzureCliCredential>> OnCreateAzureCliCredential { get; set; }
+        public Action<Mock<AzureCliCredential>> OnCreateAzureCliCredential { get; set; }
         private Mock<AzureCliCredential> mockAzureCliCredential = new();
         public Action<Mock<ManagedIdentityCredential>> OnCreateManagedIdentityCredential { get; set; }
         private Mock<ManagedIdentityCredential> mockManagedIdentityCredential = new();
@@ -22,15 +22,11 @@
         private Mock<SharedTokenCacheCredential> mockSharedTokenCacheCredential = new();
         public Action<Mock<InteractiveBrowserCredential>> OnCreateInteractiveBrowserCredential { get; set; }
         private Mock<InteractiveBrowserCredential> mockInteractiveBrowserCredential = new();
-<<<<<<< HEAD
-        public Action<string, TimeSpan?, Mock<VisualStudioCredential>> OnCreateVisualStudioCredential { get; set; }
-=======
         public Action<Mock<VisualStudioCredential>> OnCreateVisualStudioCredential { get; set; }
->>>>>>> 3627e3cb
         private Mock<VisualStudioCredential> mockVisualStudioCredential = new();
         public Action<Mock<VisualStudioCodeCredential>> OnCreateVisualStudioCodeCredential { get; set; }
         private Mock<VisualStudioCodeCredential> mockVisualStudioCodeCredential = new();
-        public Action<TimeSpan?, Mock<AzurePowerShellCredential>> OnCreateAzurePowerShellCredential { get; set; }
+        public Action<Mock<AzurePowerShellCredential>> OnCreateAzurePowerShellCredential { get; set; }
         private Mock<AzurePowerShellCredential> mockAzurePowershellCredential = new();
 
         public override TokenCredential CreateEnvironmentCredential()
@@ -51,15 +47,15 @@
             return mockSharedTokenCacheCredential.Object;
         }
 
-        public override TokenCredential CreateAzureCliCredential(TimeSpan? cliProcessTimeout)
+        public override TokenCredential CreateAzureCliCredential()
         {
-            OnCreateAzureCliCredential?.Invoke(cliProcessTimeout, mockAzureCliCredential);
+            OnCreateAzureCliCredential?.Invoke(mockAzureCliCredential);
             return mockAzureCliCredential.Object;
         }
 
-        public override TokenCredential CreateAzurePowerShellCredential(TimeSpan? powershellProcesTimeout)
+        public override TokenCredential CreateAzurePowerShellCredential()
         {
-            OnCreateAzurePowerShellCredential?.Invoke(powershellProcesTimeout, mockAzurePowershellCredential);
+            OnCreateAzurePowerShellCredential?.Invoke(mockAzurePowershellCredential);
             return mockAzurePowershellCredential.Object;
         }
 
@@ -69,15 +65,9 @@
             return mockInteractiveBrowserCredential.Object;
         }
 
-<<<<<<< HEAD
-        public override TokenCredential CreateVisualStudioCredential(string tenantId, TimeSpan? visualStudioProcessTimeout)
-        {
-            OnCreateVisualStudioCredential?.Invoke(tenantId, visualStudioProcessTimeout, mockVisualStudioCredential);
-=======
         public override TokenCredential CreateVisualStudioCredential()
         {
             OnCreateVisualStudioCredential?.Invoke(mockVisualStudioCredential);
->>>>>>> 3627e3cb
             return mockVisualStudioCredential.Object;
         }
 
