--- conflicted
+++ resolved
@@ -87,11 +87,7 @@
         [Test]
         public async Task ValidateInteractiveBrowserCredentialSucceededEvents()
         {
-<<<<<<< HEAD
-            var mockMsalClient = new MockMsalPublicClient() { InteractiveAuthFactory = (_,_) => { return AuthenticationResultFactory.Create(accessToken: Guid.NewGuid().ToString(), expiresOn: DateTimeOffset.UtcNow.AddMinutes(10)); } };
-=======
-            var mockMsalClient = new MockMsalPublicClient() { AuthFactory = _ => { return AuthenticationResultFactory.Create(accessToken: Guid.NewGuid().ToString(), expiresOn: DateTimeOffset.UtcNow.AddMinutes(10)); } };
->>>>>>> d79550e0
+            var mockMsalClient = new MockMsalPublicClient() { AuthFactory = (_,_) => { return AuthenticationResultFactory.Create(accessToken: Guid.NewGuid().ToString(), expiresOn: DateTimeOffset.UtcNow.AddMinutes(10)); } };
 
             var credential = InstrumentClient(new InteractiveBrowserCredential(default, Guid.NewGuid().ToString(), default, default, mockMsalClient));
 
@@ -163,11 +159,7 @@
         {
             var expExMessage = Guid.NewGuid().ToString();
 
-<<<<<<< HEAD
-            var mockMsalClient = new MockMsalPublicClient() { InteractiveAuthFactory = (_,_) => throw new MockClientException(expExMessage) };
-=======
-            var mockMsalClient = new MockMsalPublicClient() { AuthFactory = _ => throw new MockClientException(expExMessage) };
->>>>>>> d79550e0
+            var mockMsalClient = new MockMsalPublicClient() { AuthFactory = (_,_) => throw new MockClientException(expExMessage) };
 
             var credential = InstrumentClient(new InteractiveBrowserCredential(Guid.NewGuid().ToString(), Guid.NewGuid().ToString(), default, default, mockMsalClient));
 
