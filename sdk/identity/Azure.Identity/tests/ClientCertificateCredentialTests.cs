--- conflicted
+++ resolved
@@ -153,28 +153,6 @@
             Assert.AreEqual(expectedInnerExMessage, ex.InnerException.Message);
         }
 
-<<<<<<< HEAD
-        private static IEnumerable<TestCaseData> RegionalAuthorityTestData()
-        {
-            yield return new TestCaseData(null);
-            yield return new TestCaseData(RegionalAuthority.AutoDiscoverRegion);
-            yield return new TestCaseData(RegionalAuthority.USWest);
-        }
-
-        [Test]
-        [TestCaseSource("RegionalAuthorityTestData")]
-        public void VerifyMsalClientRegionalAuthority(RegionalAuthority? regionalAuthority)
-        {
-            var expectedTenantId = Guid.NewGuid().ToString();
-
-            var expectedClientId = Guid.NewGuid().ToString();
-
-            var certificatePath = Path.Combine(TestContext.CurrentContext.TestDirectory, "Data", "cert.pfx");
-
-            var cred =  new ClientCertificateCredential(expectedTenantId, expectedClientId, certificatePath, new ClientCertificateCredentialOptions { RegionalAuthority = regionalAuthority });
-
-            Assert.AreEqual(regionalAuthority, cred.Client.RegionalAuthority);
-=======
         [Test]
         public async Task UsesTenantIdHint(
             [Values(true, false)] bool usePemFile,
@@ -200,15 +178,11 @@
             Assert.AreEqual(token.Token, expectedToken, "Should be the expected token value");
         }
 
-        public void TestSetup()
         {
             options = new TokenCredentialOptions();
             expectedTenantId = null;
-            expectedToken = Guid.NewGuid().ToString();
             expiresOn = DateTimeOffset.Now.AddHours(1);
-            var result = new AuthenticationResult(
                 expectedToken,
-                false,
                 null,
                 expiresOn,
                 expiresOn,
@@ -222,11 +196,31 @@
 
             Func<string[], string, AuthenticationResult> clientFactory = (_, _tenantId) =>
             {
-                Assert.AreEqual(expectedTenantId, _tenantId);
                 return result;
             };
             mockMsalClient = new MockMsalConfidentialClient(clientFactory);
->>>>>>> 18de2204
+        }
+		
+        private static IEnumerable<TestCaseData> RegionalAuthorityTestData()
+        {
+            yield return new TestCaseData(null);
+            yield return new TestCaseData(RegionalAuthority.AutoDiscoverRegion);
+            yield return new TestCaseData(RegionalAuthority.USWest);
+        }
+
+        [Test]
+        [TestCaseSource("RegionalAuthorityTestData")]
+        public void VerifyMsalClientRegionalAuthority(RegionalAuthority? regionalAuthority)
+        {
+            var expectedTenantId = Guid.NewGuid().ToString();
+
+            var expectedClientId = Guid.NewGuid().ToString();
+
+            var certificatePath = Path.Combine(TestContext.CurrentContext.TestDirectory, "Data", "cert.pfx");
+
+            var cred =  new ClientCertificateCredential(expectedTenantId, expectedClientId, certificatePath, new ClientCertificateCredentialOptions { RegionalAuthority = regionalAuthority });
+
+            Assert.AreEqual(regionalAuthority, cred.Client.RegionalAuthority);
         }
     }
 }