--- conflicted
+++ resolved
@@ -8,7 +8,6 @@
 using Azure.Core;
 using Azure.Core.TestFramework;
 using Azure.Identity.Tests.Mock;
-using Microsoft.Identity.Client;
 using NUnit.Framework;
 
 namespace Azure.Identity.Tests
@@ -161,57 +160,5 @@
 
             Assert.AreEqual(token.Token, expectedToken, "Should be the expected token value");
         }
-<<<<<<< HEAD
-=======
-
-        public void TestSetup()
-        {
-            options = new TokenCredentialOptions();
-            expectedTenantId = null;
-            expectedToken = Guid.NewGuid().ToString();
-            expiresOn = DateTimeOffset.Now.AddHours(1);
-            var result = new AuthenticationResult(
-                expectedToken,
-                false,
-                null,
-                expiresOn,
-                expiresOn,
-                TenantId,
-                new MockAccount("username"),
-                null,
-                new[] { Scope },
-                Guid.NewGuid(),
-                null,
-                "Bearer");
-
-            Func<string[], string, AuthenticationResult> clientFactory = (_, _tenantId) =>
-            {
-                return result;
-            };
-            mockMsalClient = new MockMsalConfidentialClient(clientFactory);
-        }
-
-        private static IEnumerable<TestCaseData> RegionalAuthorityTestData()
-        {
-            yield return new TestCaseData(null);
-            yield return new TestCaseData(RegionalAuthority.AutoDiscoverRegion);
-            yield return new TestCaseData(RegionalAuthority.USWest);
-        }
-
-        [Test]
-        [TestCaseSource("RegionalAuthorityTestData")]
-        public void VerifyMsalClientRegionalAuthority(RegionalAuthority? regionalAuthority)
-        {
-            var expectedTenantId = Guid.NewGuid().ToString();
-
-            var expectedClientId = Guid.NewGuid().ToString();
-
-            var certificatePath = Path.Combine(TestContext.CurrentContext.TestDirectory, "Data", "cert.pfx");
-
-            var cred =  new ClientCertificateCredential(expectedTenantId, expectedClientId, certificatePath, new ClientCertificateCredentialOptions { RegionalAuthority = regionalAuthority });
-
-            Assert.AreEqual(regionalAuthority, cred.Client.RegionalAuthority);
-        }
->>>>>>> f456bc78
     }
 }