﻿// Copyright (c) Microsoft Corporation. All rights reserved.
// Licensed under the MIT License.

using Azure.Core;
using Azure.Core.TestFramework;
using Azure.Identity.Tests.Mock;
using NUnit.Framework;
using System;
using System.Threading.Tasks;
using Microsoft.Identity.Client;

namespace Azure.Identity.Tests
{
    public class UsernamePasswordCredentialTests : CredentialTestBase
    {
<<<<<<< HEAD
=======
        private string TenantId = "a0287521-e002-0026-7112-207c0c000000";
        private const string TenantIdHint = "a0287521-e002-0026-7112-207c0c001234";
        private const string Scope = "https://vault.azure.net/.default";
        private const string ClientId = "04b07795-8ddb-461a-bbee-02f9e1bf7b46";
        private string expectedCode;
        private string expectedToken;
        private DateTimeOffset expiresOn;
        private MockMsalPublicClient mockMsal;
        private DeviceCodeResult deviceCodeResult;
        private string expectedTenantId;
        private bool interactiveCalled;
        private bool silentCalled;

>>>>>>> 0ff680b4
        public UsernamePasswordCredentialTests(bool isAsync) : base(isAsync)
        { }

        [Test]
        public async Task VerifyMsalClientExceptionAsync()
        {
            string expInnerExMessage = Guid.NewGuid().ToString();

            var mockMsalClient = new MockMsalPublicClient() { UserPassAuthFactory = (_, _) => { throw new MockClientException(expInnerExMessage); } };

            var username = Guid.NewGuid().ToString();
            var password = Guid.NewGuid().ToString();
            var clientId = Guid.NewGuid().ToString();
            var tenantId = Guid.NewGuid().ToString();

            var credential = InstrumentClient(new UsernamePasswordCredential(username, password, clientId, tenantId, default, default, mockMsalClient));

            var ex = Assert.ThrowsAsync<AuthenticationFailedException>(async () => await credential.GetTokenAsync(new TokenRequestContext(MockScopes.Default)));

            Assert.IsNotNull(ex.InnerException);

            Assert.IsInstanceOf(typeof(MockClientException), ex.InnerException);

            Assert.AreEqual(expInnerExMessage, ex.InnerException.Message);

            await Task.CompletedTask;
        }

        [Test]
        public void RespectsIsPIILoggingEnabled([Values(true, false)] bool isLoggingPIIEnabled)
        {
            var username = Guid.NewGuid().ToString();
            var password = Guid.NewGuid().ToString();
            var clientId = Guid.NewGuid().ToString();
            var tenantId = Guid.NewGuid().ToString();

            var credential = new UsernamePasswordCredential(
                username,
                password,
                clientId,
                tenantId,
                new TokenCredentialOptions { IsLoggingPIIEnabled = isLoggingPIIEnabled },
                default,
                null);

            Assert.NotNull(credential.Client);
            Assert.AreEqual(isLoggingPIIEnabled, credential.Client.LogPII);
        }

        [Test]
        public async Task UsesTenantIdHint([Values(null, TenantIdHint)] string tenantId, [Values(true)] bool allowMultiTenantAuthentication)
        {
            TestSetup();
            var options = new UsernamePasswordCredentialOptions { AllowMultiTenantAuthentication = allowMultiTenantAuthentication };
            var context = new TokenRequestContext(new[] { Scope }, tenantId: tenantId);
            expectedTenantId = TenantIdResolver.Resolve(TenantId, context, options.AllowMultiTenantAuthentication);

            var credential = InstrumentClient(new UsernamePasswordCredential("user", "password", TenantId, ClientId, options, null, mockPublicMsalClient));

            AccessToken token = await credential.GetTokenAsync(context);

            Assert.AreEqual(expectedToken, token.Token);
            Assert.AreEqual(expiresOn, token.ExpiresOn);
        }
<<<<<<< HEAD
=======

        [Test]
        public async Task CallsGetAzquireTokenSilentAfterFirstTokenAcquired(
            [Values(null, TenantIdHint)] string tenantId,
            [Values(true)] bool allowMultiTenantAuthentication)
        {
            TestSetup();
            var options = new UsernamePasswordCredentialOptions { AllowMultiTenantAuthentication = allowMultiTenantAuthentication };
            var context = new TokenRequestContext(new[] { Scope }, tenantId: tenantId);
            expectedTenantId = TenantIdResolver.Resolve(TenantId, context, options.AllowMultiTenantAuthentication);

            var credential = InstrumentClient(new UsernamePasswordCredential("user", "password", TenantId, ClientId, options, null, mockMsal));

            AccessToken token = await credential.GetTokenAsync(context);

            Assert.AreEqual(expectedToken, token.Token);
            Assert.AreEqual(expiresOn, token.ExpiresOn);
            Assert.True(interactiveCalled);
            Assert.False(silentCalled);

            // Second call should acquireSilent
            token = await credential.GetTokenAsync(context);

            Assert.AreEqual(expectedToken, token.Token);
            Assert.AreEqual(expiresOn, token.ExpiresOn);
            Assert.True(silentCalled);
        }

        public void TestSetup()
        {
            interactiveCalled = false;
            silentCalled = false;
            expectedTenantId = null;
            expectedCode = Guid.NewGuid().ToString();
            expectedToken = Guid.NewGuid().ToString();
            expiresOn = DateTimeOffset.Now.AddHours(1);
            mockMsal = new MockMsalPublicClient();
            deviceCodeResult = MockMsalPublicClient.GetDeviceCodeResult(deviceCode: expectedCode);
            mockMsal.DeviceCodeResult = deviceCodeResult;
            var result = new AuthenticationResult(
                expectedToken,
                false,
                null,
                expiresOn,
                expiresOn,
                TenantId,
                new MockAccount("username"),
                null,
                new[] { Scope },
                Guid.NewGuid(),
                null,
                "Bearer");
            mockMsal.UserPassAuthFactory = (_, tenant) =>
            {
                interactiveCalled = true;
                Assert.AreEqual(expectedTenantId, tenant, "TenantId passed to msal should match");
                return result;
            };

            mockMsal.SilentAuthFactory = (_, tenant) =>
            {
                silentCalled = true;
                Assert.AreEqual(expectedTenantId, tenant, "TenantId passed to msal should match");
                return result;
            };
        }
>>>>>>> 0ff680b4
    }
}<|MERGE_RESOLUTION|>--- conflicted
+++ resolved
@@ -13,22 +13,6 @@
 {
     public class UsernamePasswordCredentialTests : CredentialTestBase
     {
-<<<<<<< HEAD
-=======
-        private string TenantId = "a0287521-e002-0026-7112-207c0c000000";
-        private const string TenantIdHint = "a0287521-e002-0026-7112-207c0c001234";
-        private const string Scope = "https://vault.azure.net/.default";
-        private const string ClientId = "04b07795-8ddb-461a-bbee-02f9e1bf7b46";
-        private string expectedCode;
-        private string expectedToken;
-        private DateTimeOffset expiresOn;
-        private MockMsalPublicClient mockMsal;
-        private DeviceCodeResult deviceCodeResult;
-        private string expectedTenantId;
-        private bool interactiveCalled;
-        private bool silentCalled;
-
->>>>>>> 0ff680b4
         public UsernamePasswordCredentialTests(bool isAsync) : base(isAsync)
         { }
 
@@ -93,74 +77,5 @@
             Assert.AreEqual(expectedToken, token.Token);
             Assert.AreEqual(expiresOn, token.ExpiresOn);
         }
-<<<<<<< HEAD
-=======
-
-        [Test]
-        public async Task CallsGetAzquireTokenSilentAfterFirstTokenAcquired(
-            [Values(null, TenantIdHint)] string tenantId,
-            [Values(true)] bool allowMultiTenantAuthentication)
-        {
-            TestSetup();
-            var options = new UsernamePasswordCredentialOptions { AllowMultiTenantAuthentication = allowMultiTenantAuthentication };
-            var context = new TokenRequestContext(new[] { Scope }, tenantId: tenantId);
-            expectedTenantId = TenantIdResolver.Resolve(TenantId, context, options.AllowMultiTenantAuthentication);
-
-            var credential = InstrumentClient(new UsernamePasswordCredential("user", "password", TenantId, ClientId, options, null, mockMsal));
-
-            AccessToken token = await credential.GetTokenAsync(context);
-
-            Assert.AreEqual(expectedToken, token.Token);
-            Assert.AreEqual(expiresOn, token.ExpiresOn);
-            Assert.True(interactiveCalled);
-            Assert.False(silentCalled);
-
-            // Second call should acquireSilent
-            token = await credential.GetTokenAsync(context);
-
-            Assert.AreEqual(expectedToken, token.Token);
-            Assert.AreEqual(expiresOn, token.ExpiresOn);
-            Assert.True(silentCalled);
-        }
-
-        public void TestSetup()
-        {
-            interactiveCalled = false;
-            silentCalled = false;
-            expectedTenantId = null;
-            expectedCode = Guid.NewGuid().ToString();
-            expectedToken = Guid.NewGuid().ToString();
-            expiresOn = DateTimeOffset.Now.AddHours(1);
-            mockMsal = new MockMsalPublicClient();
-            deviceCodeResult = MockMsalPublicClient.GetDeviceCodeResult(deviceCode: expectedCode);
-            mockMsal.DeviceCodeResult = deviceCodeResult;
-            var result = new AuthenticationResult(
-                expectedToken,
-                false,
-                null,
-                expiresOn,
-                expiresOn,
-                TenantId,
-                new MockAccount("username"),
-                null,
-                new[] { Scope },
-                Guid.NewGuid(),
-                null,
-                "Bearer");
-            mockMsal.UserPassAuthFactory = (_, tenant) =>
-            {
-                interactiveCalled = true;
-                Assert.AreEqual(expectedTenantId, tenant, "TenantId passed to msal should match");
-                return result;
-            };
-
-            mockMsal.SilentAuthFactory = (_, tenant) =>
-            {
-                silentCalled = true;
-                Assert.AreEqual(expectedTenantId, tenant, "TenantId passed to msal should match");
-                return result;
-            };
-        }
->>>>>>> 0ff680b4
     }
 }