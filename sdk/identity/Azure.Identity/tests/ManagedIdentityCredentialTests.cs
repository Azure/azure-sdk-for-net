--- conflicted
+++ resolved
@@ -4,21 +4,14 @@
 using System;
 using System.Collections.Generic;
 using System.IO;
-using System.Net.Http;
 using System.Text;
 using System.Threading;
 using System.Threading.Tasks;
 using Azure.Core;
 using Azure.Core.TestFramework;
 using Azure.Identity.Tests.Mock;
-<<<<<<< HEAD
-using CommandLine;
-using Newtonsoft.Json;
-=======
 using Microsoft.AspNetCore.Http;
->>>>>>> 72463356
 using NUnit.Framework;
-using JsonException = System.Text.Json.JsonException;
 
 namespace Azure.Identity.Tests
 {
@@ -326,11 +319,7 @@
             using var environment = new TestEnvVar(new() { { "MSI_ENDPOINT", null }, { "MSI_SECRET", null }, { "IDENTITY_ENDPOINT", null }, { "IDENTITY_HEADER", null }, { "AZURE_POD_IDENTITY_AUTHORITY_HOST", "http://169.254.169.001/" } });
 
             // setting the delay to 1ms and retry mode to fixed to speed up test
-<<<<<<< HEAD
-            var options = new TokenCredentialOptions() { Retry = { MaxDelay = TimeSpan.Zero, Mode = RetryMode.Fixed } };
-=======
             var options = new TokenCredentialOptions() { Retry = { Delay = TimeSpan.FromMilliseconds(1), Mode = RetryMode.Fixed, NetworkTimeout = TimeSpan.FromMilliseconds(100) } };
->>>>>>> 72463356
 
             var credential = InstrumentClient(new ManagedIdentityCredential(options: options));
 
