﻿// Copyright (c) Microsoft Corporation. All rights reserved.
// Licensed under the MIT License.

using System;
using System.Collections.Generic;
using System.Diagnostics.Tracing;
using System.IO;
using System.IO.Pipelines;
using System.Net.NetworkInformation;
using System.Security.Cryptography.X509Certificates;
using System.Text;
using System.Threading;
using System.Threading.Tasks;
using System.Web;
using Azure.Core;
using Azure.Core.Diagnostics;
using Azure.Core.Pipeline;
using Azure.Core.TestFramework;
using Azure.Identity.Tests.Mock;
using Microsoft.AspNetCore.Http;
using NUnit.Framework;
using NUnit.Framework.Internal;

namespace Azure.Identity.Tests
{
    [NonParallelizable]
    public class ManagedIdentityCredentialTests : ClientTestBase
    {
        private string _expectedResourceId = $"/subscriptions/{Guid.NewGuid().ToString()}/locations/MyLocation";

        public ManagedIdentityCredentialTests(bool isAsync) : base(isAsync)
        {
        }

        private const string ExpectedToken = "mock-msi-access-token";

        [Test]
        public async Task VerifyExpiringTokenRefresh()
        {
            int callCount = 0;

            var mockClient = new MockManagedIdentityClient(CredentialPipeline.GetInstance(null))
            {
                TokenFactory = () => { callCount++; return new AccessToken(Guid.NewGuid().ToString(), DateTimeOffset.UtcNow.AddMinutes(2)); }
            };

            var cred = InstrumentClient(new ManagedIdentityCredential(mockClient));

            for (int i = 0; i < 5; i++)
            {
                await cred.GetTokenAsync(new TokenRequestContext(MockScopes.Default));
            }

            Assert.AreEqual(5, callCount);
        }

        [NonParallelizable]
        [Test]
        public async Task VerifyImdsRequestWithClientIdMockAsync()
        {
            using var environment = new TestEnvVar(new() { { "MSI_ENDPOINT", null }, { "MSI_SECRET", null }, { "IDENTITY_ENDPOINT", null }, { "IDENTITY_HEADER", null }, { "AZURE_POD_IDENTITY_AUTHORITY_HOST", null } });

            var initialResponse = CreateErrorMockResponse(400, "mock error");
            var response = CreateMockResponse(200, ExpectedToken);
            var mockTransport = new MockTransport(initialResponse, response);
            var options = new TokenCredentialOptions() { Transport = mockTransport, IsChainedCredential = true };
            var pipeline = CredentialPipeline.GetInstance(options);
            ManagedIdentityCredential credential = InstrumentClient(new ManagedIdentityCredential(
                new ManagedIdentityClient(
                    new ManagedIdentityClientOptions() { Pipeline = pipeline, ManagedIdentityId = ManagedIdentityId.FromUserAssignedClientId("mock-client-id"), IsForceRefreshEnabled = true, Options = options })));

            AccessToken actualToken = await credential.GetTokenAsync(new TokenRequestContext(MockScopes.Default));

            Assert.AreEqual(ExpectedToken, actualToken.Token);

            MockRequest request = mockTransport.Requests[0];

            string query = request.Uri.Query;

            Assert.AreEqual(request.Uri.Host, "169.254.169.254");
            Assert.AreEqual(request.Uri.Path, "/metadata/identity/oauth2/token");
            Assert.IsTrue(query.Contains("api-version=2018-02-01"));
            Assert.IsTrue(query.Contains($"resource={Uri.EscapeDataString(ScopeUtilities.ScopesToResource(MockScopes.Default))}"));
            Assert.IsTrue(query.Contains($"{Constants.ManagedIdentityClientId}=mock-client-id"));
        }

        [NonParallelizable]
        [Test]
        public async Task ImdsWithEmptyClientIdIsIgnoredMockAsync()
        {
            using var environment = new TestEnvVar(new() { { "MSI_ENDPOINT", null }, { "MSI_SECRET", null }, { "IDENTITY_ENDPOINT", null }, { "IDENTITY_HEADER", null }, { "AZURE_POD_IDENTITY_AUTHORITY_HOST", null } });

            var response = CreateMockResponse(200, ExpectedToken);
            var mockTransport = new MockTransport(response);
            var options = new TokenCredentialOptions() { Transport = mockTransport };
            var pipeline = CredentialPipeline.GetInstance(options);

            ManagedIdentityCredential credential = InstrumentClient(new ManagedIdentityCredential(
                new ManagedIdentityClient(
                    new ManagedIdentityClientOptions() { Pipeline = pipeline, ManagedIdentityId = ManagedIdentityId.SystemAssigned, IsForceRefreshEnabled = true, Options = options })
            ));

            AccessToken actualToken = await credential.GetTokenAsync(new TokenRequestContext(MockScopes.Default));

            Assert.AreEqual(ExpectedToken, actualToken.Token);

            MockRequest request = mockTransport.Requests[0];

            string query = request.Uri.Query;

            Assert.AreEqual(request.Uri.Host, "169.254.169.254");
            Assert.AreEqual(request.Uri.Path, "/metadata/identity/oauth2/token");
            Assert.IsTrue(query.Contains("api-version=2018-02-01"));
            Assert.IsTrue(query.Contains($"resource={ScopeUtilities.ScopesToResource(MockScopes.Default)}"));
        }

        [NonParallelizable]
        [Test]
        [TestCase(null)]
        [TestCase("Auto-Detect")]
        [TestCase("eastus")]
        [TestCase("westus")]
        public async Task VerifyImdsRequestWithClientIdAndRegionalAuthorityNameMockAsync(string regionName)
        {
            using var environment = new TestEnvVar(new() { { "AZURE_REGIONAL_AUTHORITY_NAME", regionName }, { "MSI_ENDPOINT", null }, { "MSI_SECRET", null }, { "IDENTITY_ENDPOINT", null }, { "IDENTITY_HEADER", null }, { "AZURE_POD_IDENTITY_AUTHORITY_HOST", null } });

            var mockTransport = new MockTransport(req => CreateMockResponse(200, ExpectedToken));
            var options = new TokenCredentialOptions() { Transport = mockTransport };
            var pipeline = CredentialPipeline.GetInstance(options);
            ManagedIdentityCredential credential = InstrumentClient(new ManagedIdentityCredential(
                new ManagedIdentityClient(
                    new ManagedIdentityClientOptions() { Pipeline = pipeline, ManagedIdentityId = ManagedIdentityId.FromUserAssignedClientId("mock-client-id"), IsForceRefreshEnabled = true, Options = options })));

            AccessToken actualToken = await credential.GetTokenAsync(new TokenRequestContext(MockScopes.Default, tenantId: Guid.NewGuid().ToString()));

            Assert.AreEqual(ExpectedToken, actualToken.Token);
        }

        [NonParallelizable]
        [Test]
        [TestCaseSource(nameof(AuthorityHostValues))]
        public async Task VerifyImdsRequestWithClientIdAndNonPubCloudMockAsync(Uri authority)
        {
            using var environment = new TestEnvVar(new() { { "MSI_ENDPOINT", null }, { "MSI_SECRET", null }, { "IDENTITY_ENDPOINT", null }, { "IDENTITY_HEADER", null }, { "AZURE_POD_IDENTITY_AUTHORITY_HOST", null } });

            var response = CreateMockResponse(200, ExpectedToken);
            var mockTransport = new MockTransport(response);
            var options = new TokenCredentialOptions() { Transport = mockTransport, AuthorityHost = authority };
            var pipeline = CredentialPipeline.GetInstance(options);
            ManagedIdentityCredential credential = InstrumentClient(new ManagedIdentityCredential(
                new ManagedIdentityClient(
                    new ManagedIdentityClientOptions() { Pipeline = pipeline, ManagedIdentityId = ManagedIdentityId.FromUserAssignedClientId("mock-client-id"), IsForceRefreshEnabled = true, Options = options })));

            AccessToken actualToken = await credential.GetTokenAsync(new TokenRequestContext(MockScopes.Default, tenantId: Guid.NewGuid().ToString()));

            Assert.AreEqual(ExpectedToken, actualToken.Token);

            MockRequest request = mockTransport.Requests[0];

            string query = request.Uri.Query;

            Assert.AreEqual(request.Uri.Host, "169.254.169.254");
            Assert.AreEqual(request.Uri.Path, "/metadata/identity/oauth2/token");
            Assert.IsTrue(query.Contains("api-version=2018-02-01"));
            Assert.IsTrue(query.Contains($"resource={ScopeUtilities.ScopesToResource(MockScopes.Default)}"));
            Assert.IsTrue(query.Contains($"{Constants.ManagedIdentityClientId}=mock-client-id"));
        }

        [NonParallelizable]
        [Test]
        public async Task VerifyImdsRequestWithResourceIdMockAsync()
        {
            using var environment = new TestEnvVar(new() { { "MSI_ENDPOINT", null }, { "MSI_SECRET", null }, { "IDENTITY_ENDPOINT", null }, { "IDENTITY_HEADER", null }, { "AZURE_POD_IDENTITY_AUTHORITY_HOST", null } });

            var response = CreateMockResponse(200, ExpectedToken);
            var mockTransport = new MockTransport(response);
            var options = new TokenCredentialOptions { Transport = mockTransport };

            ManagedIdentityCredential credential = InstrumentClient(new ManagedIdentityCredential(
                new ManagedIdentityClient(
                    new ManagedIdentityClientOptions()
                    {
                        Pipeline = CredentialPipeline.GetInstance(options),
                        ManagedIdentityId = ManagedIdentityId.FromUserAssignedResourceId(new ResourceIdentifier(_expectedResourceId)),
                        IsForceRefreshEnabled = true,
                        Options = options
                    })
            ));

            AccessToken actualToken = await credential.GetTokenAsync(new TokenRequestContext(MockScopes.Default));

            Assert.AreEqual(ExpectedToken, actualToken.Token);

            MockRequest request = mockTransport.Requests[0];

            string query = request.Uri.Query;

            Assert.AreEqual(request.Uri.Host, "169.254.169.254");
            Assert.AreEqual(request.Uri.Path, "/metadata/identity/oauth2/token");
            Assert.IsTrue(query.Contains("api-version=2018-02-01"));
            Assert.IsTrue(query.Contains($"resource={ScopeUtilities.ScopesToResource(MockScopes.Default)}"));
            Assert.That(Uri.UnescapeDataString(query), Does.Contain($"{Constants.ManagedIdentityResourceId}={_expectedResourceId}"));
        }

        [NonParallelizable]
        [Test]
        public async Task VerifyImdsRequestWithObjectIdMockAsync()
        {
            using var environment = new TestEnvVar(new() { { "MSI_ENDPOINT", null }, { "MSI_SECRET", null }, { "IDENTITY_ENDPOINT", null }, { "IDENTITY_HEADER", null }, { "AZURE_POD_IDENTITY_AUTHORITY_HOST", null } });

            var response = CreateMockResponse(200, ExpectedToken);
            var mockTransport = new MockTransport(response);
            var options = new TokenCredentialOptions { Transport = mockTransport };
            var expectedObjectId = Guid.NewGuid().ToString();

            ManagedIdentityCredential credential = InstrumentClient(new ManagedIdentityCredential(
                new ManagedIdentityClient(
                    new ManagedIdentityClientOptions()
                    {
                        Pipeline = CredentialPipeline.GetInstance(options),
                        ManagedIdentityId = ManagedIdentityId.FromUserAssignedObjectId(expectedObjectId),
                        IsForceRefreshEnabled = true,
                        Options = options
                    })
            ));

            AccessToken actualToken = await credential.GetTokenAsync(new TokenRequestContext(MockScopes.Default));

            Assert.AreEqual(ExpectedToken, actualToken.Token);

            MockRequest request = mockTransport.Requests[0];

            string query = request.Uri.Query;

            Assert.AreEqual(request.Uri.Host, "169.254.169.254");
            Assert.AreEqual(request.Uri.Path, "/metadata/identity/oauth2/token");
            Assert.IsTrue(query.Contains("api-version=2018-02-01"));
            Assert.That(Uri.UnescapeDataString(query), Does.Contain($"object_id={expectedObjectId}"));
        }

        [NonParallelizable]
        [Test]
        [TestCaseSource(nameof(ResourceAndClientIds))]
        public async Task VerifyServiceFabricRequestWithResourceIdMockAsync(string clientId, bool includeResourceIdentifier)
        {
            using var environment = new TestEnvVar(
                new()
                {
                    { "MSI_ENDPOINT", null },
                    { "MSI_SECRET", null },
                    { "IDENTITY_ENDPOINT", "https://169.254.169.254/metadata/identity/oauth2/token?api-version=2018-02-01" },
                    { "IDENTITY_HEADER", "header" },
                    { "AZURE_POD_IDENTITY_AUTHORITY_HOST", null },
                    { "IDENTITY_SERVER_THUMBPRINT", "thumbprint" }
                });

            List<string> messages = new();
            using AzureEventSourceListener listener = new AzureEventSourceListener(
                (_, message) => messages.Add(message),
                EventLevel.Warning);

            var mockTransport = new MockTransport(req =>
            {
                Assert.Fail("transport");
                return CreateMockResponse(200, ExpectedToken);
            });
            var options = new TokenCredentialOptions { Transport = mockTransport };
            var pipeline = CredentialPipeline.GetInstance(options);

            ManagedIdentityClientOptions clientOptions = (clientId, includeResourceIdentifier) switch
            {
                (Item1: null, Item2: true) => new ManagedIdentityClientOptions() { ManagedIdentityId = ManagedIdentityId.FromUserAssignedResourceId(new ResourceIdentifier(_expectedResourceId)), Pipeline = pipeline, IsForceRefreshEnabled = true },
                (Item1: not null, Item2: false) => new ManagedIdentityClientOptions() { ManagedIdentityId = ManagedIdentityId.FromUserAssignedClientId(clientId), Pipeline = pipeline, IsForceRefreshEnabled = true },
                _ => null // TODO: remove null logic and uncomment the following line once MSAL is able to take a custom transport for Service Fabric MI source
                //_ => new ManagedIdentityClientOptions() { ClientId = null, ResourceIdentifier = null, Pipeline = pipeline, Options = options, PreserveTransport = true, IsForceRefreshEnabled = true }
            };
            if (clientOptions == null)
            {
                Assert.Ignore("MSAL is not able to take a custom transport for Service Fabric MI source");
            }
            ManagedIdentityCredential credential = InstrumentClient(new ManagedIdentityCredential(new ManagedIdentityClient(clientOptions)));

            if (clientId != null || includeResourceIdentifier)
            {
                var ex = Assert.ThrowsAsync<AuthenticationFailedException>(async () => await credential.GetTokenAsync(new TokenRequestContext(MockScopes.Default)));
                Assert.That(ex.Message, Does.Contain(Constants.MiSeviceFabricNoUserAssignedIdentityMessage));
                return;
            }

            AccessToken actualToken = await credential.GetTokenAsync(new TokenRequestContext(MockScopes.Default));

            Assert.AreEqual(ExpectedToken, actualToken.Token);

            MockRequest request = mockTransport.Requests[0];

            string query = request.Uri.Query;

            Assert.AreEqual(request.Uri.Host, "169.254.169.254");
            Assert.AreEqual(request.Uri.Path, "/metadata/identity/oauth2/token");
            Assert.IsTrue(query.Contains("api-version=2018-02-01"));
            if (includeResourceIdentifier)
            {
                Assert.That(query, Does.Contain($"{Constants.ManagedIdentityResourceId}={_expectedResourceId}"));
            }
        }

        [NonParallelizable]
        [Test]
        [TestCaseSource(nameof(ResourceAndClientIds))]
        public async Task VerifyArcRequestWithResourceIdMockAsync(string clientId, bool includeResourceIdentifier)
        {
            using var environment = new TestEnvVar(
                new()
                {
                    { "MSI_ENDPOINT", null },
                    { "MSI_SECRET", null },
                    { "IDENTITY_ENDPOINT", "https://identity.constoso.com" },
                    { "IMDS_ENDPOINT", "https://imds.constoso.com" },
                    { "IDENTITY_HEADER", null },
                    { "AZURE_POD_IDENTITY_AUTHORITY_HOST", null }
                });

            List<string> messages = new();
            using AzureEventSourceListener listener = new AzureEventSourceListener(
                (_, message) => messages.Add(message),
                EventLevel.Warning);

            var response = CreateMockResponse(200, ExpectedToken);
            var mockTransport = new MockTransport(response);
            var options = new TokenCredentialOptions { Transport = mockTransport };
            var pipeline = CredentialPipeline.GetInstance(options);

            ManagedIdentityClientOptions clientOptions = (clientId, includeResourceIdentifier) switch
            {
                (Item1: null, Item2: true) => new ManagedIdentityClientOptions() { ManagedIdentityId = ManagedIdentityId.FromUserAssignedResourceId(new ResourceIdentifier(_expectedResourceId)), Pipeline = pipeline, IsForceRefreshEnabled = true },
                (Item1: not null, Item2: false) => new ManagedIdentityClientOptions() { ManagedIdentityId = ManagedIdentityId.FromUserAssignedClientId(clientId), Pipeline = pipeline, IsForceRefreshEnabled = true },
                _ => new ManagedIdentityClientOptions() { ManagedIdentityId = ManagedIdentityId.SystemAssigned, Pipeline = pipeline, Options = options, PreserveTransport = true, IsForceRefreshEnabled = true }
            };
            ManagedIdentityCredential credential = InstrumentClient(new ManagedIdentityCredential(new ManagedIdentityClient(clientOptions)));

            if (clientId != null || includeResourceIdentifier)
            {
                var ex = Assert.ThrowsAsync<AuthenticationFailedException>(async () => await credential.GetTokenAsync(new TokenRequestContext(MockScopes.Default)));
                Assert.That(ex.Message, Does.Contain(Constants.MiSourceNoUserAssignedIdentityMessage));
                return;
            }

            AccessToken actualToken = await credential.GetTokenAsync(new TokenRequestContext(MockScopes.Default));

            Assert.AreEqual(ExpectedToken, actualToken.Token);

            MockRequest request = mockTransport.Requests[0];

            string query = request.Uri.Query;

            Assert.AreEqual(request.Uri.Host, "identity.constoso.com");
            Assert.That(query, Does.Contain($"resource={ScopeUtilities.ScopesToResource(MockScopes.Default)}"), $"Unexpected query: {query}");
            if (includeResourceIdentifier)
            {
                Assert.That(query, Does.Contain($"{Constants.ManagedIdentityResourceId}={_expectedResourceId}"));
            }
        }

        [NonParallelizable]
        [Test]
        public void VerifyImdsRequestFailurePopulatesExceptionMessage()
        {
            using var environment = new TestEnvVar(new() { { "MSI_ENDPOINT", null }, { "MSI_SECRET", null }, { "IDENTITY_ENDPOINT", null }, { "IDENTITY_HEADER", null }, { "AZURE_POD_IDENTITY_AUTHORITY_HOST", null } });

            var expectedMessage = "No MSI found for specified ClientId/ResourceId.";
            var mockTransport = new MockTransport(req => CreateErrorMockResponse(404, expectedMessage));
            var options = new TokenCredentialOptions() { Transport = mockTransport };
            var pipeline = CredentialPipeline.GetInstance(options);

            ManagedIdentityCredential credential = InstrumentClient(new ManagedIdentityCredential(
                new ManagedIdentityClient(
                    new ManagedIdentityClientOptions() { Pipeline = pipeline, ManagedIdentityId = ManagedIdentityId.FromUserAssignedClientId("mock-client-id"), IsForceRefreshEnabled = true, Options = options })
            ));
            var ex = Assert.ThrowsAsync<AuthenticationFailedException>(async () => await credential.GetTokenAsync(new TokenRequestContext(MockScopes.Default)));
            Assert.That(ex.Message, Does.Contain(expectedMessage));
        }

        [NonParallelizable]
        [Test]
        [TestCase("connecting to 169.254.169.254:80: connecting to 169.254.169.254:80: dial tcp 169.254.169.254:80: connectex: A socket operation was attempted to an unreachable host")]
        [TestCase("connecting to 169.254.169.254:80: connecting to 169.254.169.254:80: dial tcp 169.254.169.254:80: connectex: A socket operation was attempted to an unreachable network")]
        [TestCase("connecting to 169.254.169.254:80: connecting to 169.254.169.254:80: dial tcp 169.254.169.254:80: connectex: A socket operation was attempted to an unreachable foo")]
        [TestCase("<!DOCTYPE html PUBLIC \"-//W3C//DTD HTML 4.01//EN\" \"http://www.w3.org/TR/html4/strict.dtd\"><html>Some html</html>")]
        [TestCase(null)]
        public void VerifyImdsRequestFailureForDockerDesktopThrowsCUE(string error)
        {
            using var environment = new TestEnvVar(new() { { "MSI_ENDPOINT", null }, { "MSI_SECRET", null }, { "IDENTITY_ENDPOINT", null }, { "IDENTITY_HEADER", null }, { "AZURE_POD_IDENTITY_AUTHORITY_HOST", null } });

            var expectedMessage = error;
            var response = CreateInvalidJsonResponse(403, expectedMessage);
            var mockTransport = new MockTransport(response);
            var options = new TokenCredentialOptions() { Transport = mockTransport, IsChainedCredential = true };
            var pipeline = CredentialPipeline.GetInstance(options);

            ManagedIdentityCredential credential = InstrumentClient(new ManagedIdentityCredential(
                new ManagedIdentityClient(
                    new ManagedIdentityClientOptions() { Pipeline = pipeline, ManagedIdentityId = ManagedIdentityId.FromUserAssignedClientId("mock-client-id"), IsForceRefreshEnabled = true, Options = options })));

            var ex = Assert.ThrowsAsync<CredentialUnavailableException>(async () => await credential.GetTokenAsync(new TokenRequestContext(MockScopes.Default)));
            if (expectedMessage != null)
            {
                Assert.That(ex.InnerException.Message, Does.Contain(expectedMessage));
            }
        }

        [NonParallelizable]
        [Test]
        public void VerifyImdsRequestFailureWithInvalidJsonPopulatesExceptionMessage()
        {
            using var environment = new TestEnvVar(new() { { "MSI_ENDPOINT", null }, { "MSI_SECRET", null }, { "IDENTITY_ENDPOINT", null }, { "IDENTITY_HEADER", null }, { "AZURE_POD_IDENTITY_AUTHORITY_HOST", null } });

            var expectedMessage = "Response was not in a valid json format.";
            var response = CreateInvalidJsonResponse(502);
            var mockTransport = new MockTransport(response);
            var options = new TokenCredentialOptions() { Transport = mockTransport, IsChainedCredential = true };
            var pipeline = CredentialPipeline.GetInstance(options);

            ManagedIdentityCredential credential = InstrumentClient(new ManagedIdentityCredential("mock-client-id", pipeline, options));

            var ex = Assert.ThrowsAsync<CredentialUnavailableException>(async () => await credential.GetTokenAsync(new TokenRequestContext(MockScopes.Default)));
            Assert.That(ex.Message, Does.Contain(expectedMessage));
        }

        [NonParallelizable]
        [Test]
        [TestCase("""{"error":"invalid_request","error_description":"Identity not found"}""")]
        [TestCase(null)]
        public void VerifyImdsRequestFailureWithValidJsonIdentityNotFoundErrorThrowsCUE(string content)
        {
            using var environment = new TestEnvVar(new() { { "MSI_ENDPOINT", null }, { "MSI_SECRET", null }, { "IDENTITY_ENDPOINT", null }, { "IDENTITY_HEADER", null }, { "AZURE_POD_IDENTITY_AUTHORITY_HOST", null } });

            var response = CreateResponse(400, content);
            var mockTransport = new MockTransport(req => response);
            var options = new TokenCredentialOptions() { Transport = mockTransport, IsChainedCredential = true };
            var pipeline = CredentialPipeline.GetInstance(options);

            ManagedIdentityCredential credential = InstrumentClient(new ManagedIdentityCredential("mock-client-id", pipeline, options));
            if (content != null)
            {
                var ex = Assert.ThrowsAsync<CredentialUnavailableException>(async () => await credential.GetTokenAsync(new TokenRequestContext(MockScopes.Default)));
                Assert.That(ex.Message, Does.Contain(ImdsManagedIdentityProbeSource.IdentityUnavailableError));
            }
            else
            {
                var ex = Assert.ThrowsAsync<AuthenticationFailedException>(async () => await credential.GetTokenAsync(new TokenRequestContext(MockScopes.Default)));
            }
        }

        [NonParallelizable]
        [Test]
        [TestCase(true)]
        [TestCase(false)]
        public void VerifyImdsProbeRequestSuccessWithIdentityNotFoundErrorThrowsCUE(bool isChained)
        {
            using var environment = new TestEnvVar(new() { { "MSI_ENDPOINT", null }, { "MSI_SECRET", null }, { "IDENTITY_ENDPOINT", null }, { "IDENTITY_HEADER", null }, { "AZURE_POD_IDENTITY_AUTHORITY_HOST", null } });

            var mockTransport = new MockTransport(req =>
            {
                if (!req.Headers.TryGetValue(ImdsManagedIdentityProbeSource.metadataHeaderName, out _))
                {
                    return CreateResponse(400, """{"error":"invalid_request","error_description":"Required metadata header not specified"}""");
                }
                return CreateResponse(400, """{"error":"invalid_request","error_description":"Identity not found"}""");
            });
            var options = new TokenCredentialOptions() { Transport = mockTransport, IsChainedCredential = isChained };
            var pipeline = CredentialPipeline.GetInstance(options);

            ManagedIdentityCredential credential = InstrumentClient(new ManagedIdentityCredential("mock-client-id", pipeline, options));
            if (isChained)
            {
                var ex = Assert.ThrowsAsync<CredentialUnavailableException>(async () => await credential.GetTokenAsync(new TokenRequestContext(MockScopes.Alternate)));
                Assert.That(ex.Message, Does.Contain(ImdsManagedIdentityProbeSource.IdentityUnavailableError));
            }
            else
            {
                var ex = Assert.ThrowsAsync<AuthenticationFailedException>(async () => await credential.GetTokenAsync(new TokenRequestContext(MockScopes.Alternate)));
            }
        }

        [NonParallelizable]
        [Test]
        [TestCase(502, ImdsManagedIdentityProbeSource.GatewayError)]
        public void VerifyImdsRequestHandlesFailedRequestWithCredentialUnavailableExceptionMockAsync(int responseCode, string expectedMessage)
        {
            using var environment = new TestEnvVar(new() { { "MSI_ENDPOINT", null }, { "MSI_SECRET", null }, { "IDENTITY_ENDPOINT", null }, { "IDENTITY_HEADER", null }, { "AZURE_POD_IDENTITY_AUTHORITY_HOST", null } });

            var response = CreateErrorMockResponse(responseCode, expectedMessage);
            var mockTransport = new MockTransport(req => response);
            var options = new TokenCredentialOptions() { Transport = mockTransport, IsChainedCredential = true };
            var pipeline = CredentialPipeline.GetInstance(options);
            ManagedIdentityCredential credential = InstrumentClient(new ManagedIdentityCredential(
                new ManagedIdentityClient(
                    new ManagedIdentityClientOptions() { Pipeline = pipeline, ManagedIdentityId = ManagedIdentityId.FromUserAssignedClientId("mock-client-id"), IsForceRefreshEnabled = true, Options = options })));

            var ex = Assert.ThrowsAsync<CredentialUnavailableException>(async () => await credential.GetTokenAsync(new TokenRequestContext(MockScopes.Default)));

            Assert.That(ex.Message, Does.Contain(expectedMessage));
        }

        [NonParallelizable]
        [Test]
        [TestCase(null)]
        [TestCase("mock-client-id")]
        public async Task VerifyIMDSRequestWithPodIdentityEnvVarMockAsync(string clientId)
        {
            using var environment = new TestEnvVar(new() { { "MSI_ENDPOINT", null }, { "MSI_SECRET", null }, { "IDENTITY_ENDPOINT", null }, { "IDENTITY_HEADER", null }, { "AZURE_POD_IDENTITY_AUTHORITY_HOST", "https://mock.podid.endpoint/" } });

            var response = CreateMockResponse(200, ExpectedToken);
            var mockTransport = new MockTransport(req =>
            {
                return response;
            });
            var options = new TokenCredentialOptions() { Transport = mockTransport };
            var pipeline = CredentialPipeline.GetInstance(options);

            ManagedIdentityCredential credential = InstrumentClient(new ManagedIdentityCredential(
                new ManagedIdentityClient(
                    new ManagedIdentityClientOptions() { ManagedIdentityId = clientId is null ? ManagedIdentityId.SystemAssigned : ManagedIdentityId.FromUserAssignedClientId(clientId), Pipeline = pipeline, IsForceRefreshEnabled = true, Options = options })
            ));

            AccessToken actualToken = await credential.GetTokenAsync(new TokenRequestContext(MockScopes.Default));

            Assert.AreEqual(ExpectedToken, actualToken.Token);

            MockRequest request = mockTransport.SingleRequest;

            Assert.IsTrue(request.Uri.ToString().StartsWith("https://mock.podid.endpoint" + ImdsManagedIdentityProbeSource.imddsTokenPath));

            string query = request.Uri.Query;

            Assert.That(query, Does.Contain("api-version=2018-02-01"));
            Assert.That(query, Does.Contain($"resource={ScopeUtilities.ScopesToResource(MockScopes.Default)}"));
            if (clientId != null)
            {
                Assert.That(query, Does.Contain($"{Constants.ManagedIdentityClientId}=mock-client-id"));
            }
        }

        [NonParallelizable]
        [Test]
        public async Task VerifyIMDSRequestWithPodIdentityEnvVarResourceIdMockAsync()
        {
            using var environment = new TestEnvVar(new() { { "MSI_ENDPOINT", null }, { "MSI_SECRET", null }, { "IDENTITY_ENDPOINT", null }, { "IDENTITY_HEADER", null }, { "AZURE_POD_IDENTITY_AUTHORITY_HOST", "https://mock.podid.endpoint/" } });

            var response = CreateMockResponse(200, ExpectedToken);
            var mockTransport = new MockTransport(response);
            var options = new TokenCredentialOptions() { Transport = mockTransport };

            ManagedIdentityCredential credential = InstrumentClient(new ManagedIdentityCredential(
                new ManagedIdentityClient(
                    new ManagedIdentityClientOptions()
                    {
                        Pipeline = CredentialPipeline.GetInstance(options),
                        ManagedIdentityId = ManagedIdentityId.FromUserAssignedResourceId(new ResourceIdentifier(_expectedResourceId)),
                        IsForceRefreshEnabled = true,
                        Options = options
                    })
            ));

            AccessToken actualToken = await credential.GetTokenAsync(new TokenRequestContext(MockScopes.Default));

            Assert.AreEqual(ExpectedToken, actualToken.Token);

            MockRequest request = mockTransport.SingleRequest;

            Assert.IsTrue(request.Uri.ToString().StartsWith("https://mock.podid.endpoint" + ImdsManagedIdentityProbeSource.imddsTokenPath));

            string query = request.Uri.Query;

            Assert.That(query, Does.Contain("api-version=2018-02-01"));
            Assert.That(query, Does.Contain($"resource={ScopeUtilities.ScopesToResource(MockScopes.Default)}"));
            Assert.That(Uri.UnescapeDataString(query), Does.Contain($"{Constants.ManagedIdentityResourceId}={_expectedResourceId}"));
        }

        [NonParallelizable]
        [Test]
        public async Task VerifyAppService2019RequestMockAsync()
        {
            using var environment = new TestEnvVar(new() { { "MSI_ENDPOINT", null }, { "MSI_SECRET", "mock-msi-secret" }, { "IDENTITY_ENDPOINT", "https://identity.endpoint/" }, { "IDENTITY_HEADER", "mock-identity-header" }, { "AZURE_POD_IDENTITY_AUTHORITY_HOST", null } });

            var response = CreateMockResponse(200, ExpectedToken);
            var mockTransport = new MockTransport(response);
            var options = new TokenCredentialOptions { Transport = mockTransport };
            var pipeline = CredentialPipeline.GetInstance(options);

            ManagedIdentityCredential credential = InstrumentClient(new ManagedIdentityCredential(
                new ManagedIdentityClient(
                new ManagedIdentityClientOptions { Pipeline = pipeline, PreserveTransport = false, Options = options, IsForceRefreshEnabled = true })
            ));

            AccessToken token = await credential.GetTokenAsync(new TokenRequestContext(MockScopes.Default));

            Assert.AreEqual(ExpectedToken, token.Token);

            MockRequest request = mockTransport.Requests[0];
            Assert.IsTrue(request.Uri.ToString().StartsWith(EnvironmentVariables.IdentityEndpoint), $"Unexpected Uri: {request.Uri}");

            string query = request.Uri.Query;
            Assert.IsTrue(query.Contains("api-version=2019-08-01"));
            Assert.IsTrue(query.Contains($"resource={ScopeUtilities.ScopesToResource(MockScopes.Default)}"));
            Assert.IsTrue(request.Headers.TryGetValue("X-IDENTITY-HEADER", out string identityHeader));

            Assert.AreEqual(EnvironmentVariables.IdentityHeader, identityHeader);
        }

        [NonParallelizable]
        [Test]
        public async Task AllAppServiceEnvVarsSetSelects2019Api()
        {
            using var environment = new TestEnvVar(new() { { "MSI_ENDPOINT", "https://mock.msi.endpoint/" }, { "MSI_SECRET", "mock-msi-secret" }, { "IDENTITY_ENDPOINT", "https://identity.endpoint/" }, { "IDENTITY_HEADER", "mock-identity-header" }, { "AZURE_POD_IDENTITY_AUTHORITY_HOST", null } });

            var response = CreateMockResponse(200, ExpectedToken);
            var mockTransport = new MockTransport(response);
            var options = new TokenCredentialOptions { Transport = mockTransport };
            var pipeline = CredentialPipeline.GetInstance(options);

            ManagedIdentityCredential credential = InstrumentClient(new ManagedIdentityCredential(
                new ManagedIdentityClient(
                new ManagedIdentityClientOptions { Pipeline = pipeline, PreserveTransport = false, Options = options, IsForceRefreshEnabled = true })
            ));

            AccessToken token = await credential.GetTokenAsync(new TokenRequestContext(MockScopes.Default));

            Assert.AreEqual(ExpectedToken, token.Token);

            MockRequest request = mockTransport.Requests[0];
            Assert.IsTrue(request.Uri.ToString().StartsWith(EnvironmentVariables.IdentityEndpoint));

            string query = request.Uri.Query;
            Assert.IsTrue(query.Contains("api-version=2019-08-01"));
            Assert.IsTrue(query.Contains($"resource={ScopeUtilities.ScopesToResource(MockScopes.Default)}"));
            Assert.IsTrue(request.Headers.TryGetValue("X-IDENTITY-HEADER", out string identityHeader));

            Assert.AreEqual(EnvironmentVariables.IdentityHeader, identityHeader);
        }

        [NonParallelizable]
        [Test]
        public async Task VerifyAppService2019RequestWithClientIdMockAsync()
        {
            using var environment = new TestEnvVar(new() { { "MSI_ENDPOINT", null }, { "MSI_SECRET", null }, { "IDENTITY_ENDPOINT", "https://identity.endpoint/" }, { "IDENTITY_HEADER", "mock-identity-header" }, { "AZURE_POD_IDENTITY_AUTHORITY_HOST", null } });

            var response = CreateMockResponse(200, ExpectedToken);
            var mockTransport = new MockTransport(response);
            var options = new TokenCredentialOptions { Transport = mockTransport };
            var pipeline = CredentialPipeline.GetInstance(options);

            ManagedIdentityCredential credential = InstrumentClient(new ManagedIdentityCredential(
                new ManagedIdentityClient(
                new ManagedIdentityClientOptions { Pipeline = pipeline, ManagedIdentityId = ManagedIdentityId.FromUserAssignedClientId("mock-client-id"), PreserveTransport = false, Options = options, IsForceRefreshEnabled = true })
            ));

            AccessToken actualToken = await credential.GetTokenAsync(new TokenRequestContext(MockScopes.Default));

            Assert.AreEqual(ExpectedToken, actualToken.Token);

            MockRequest request = mockTransport.SingleRequest;
            Assert.IsTrue(request.Uri.ToString().StartsWith(EnvironmentVariables.IdentityEndpoint));

            string query = request.Uri.Query;
            Assert.IsTrue(query.Contains("api-version=2019-08-01"));
            Assert.IsTrue(query.Contains($"{Constants.ManagedIdentityClientId}=mock-client-id"));
            Assert.IsTrue(query.Contains($"resource={ScopeUtilities.ScopesToResource(MockScopes.Default)}"));
            Assert.IsTrue(request.Headers.TryGetValue("X-IDENTITY-HEADER", out string identityHeader));
            Assert.AreEqual(EnvironmentVariables.IdentityHeader, identityHeader);
        }

        [NonParallelizable]
        [Test]
        public async Task VerifyAppService2019RequestWithResourceIdMockAsync()
        {
            string resourceId = "resourceId";
            using var environment = new TestEnvVar(new() { { "MSI_ENDPOINT", null }, { "MSI_SECRET", null }, { "IDENTITY_ENDPOINT", "https://identity.endpoint/" }, { "IDENTITY_HEADER", "mock-identity-header" }, { "AZURE_POD_IDENTITY_AUTHORITY_HOST", null } });

            var response = CreateMockResponse(200, ExpectedToken);
            var mockTransport = new MockTransport(response);
            var options = new TokenCredentialOptions() { Transport = mockTransport };
            var pipeline = CredentialPipeline.GetInstance(options);

            ManagedIdentityCredential credential = InstrumentClient(new ManagedIdentityCredential(
                new ManagedIdentityClient(
                new ManagedIdentityClientOptions { Pipeline = pipeline, ManagedIdentityId = ManagedIdentityId.FromUserAssignedResourceId(new ResourceIdentifier(resourceId)), PreserveTransport = false, Options = options, IsForceRefreshEnabled = true })
            ));

            AccessToken actualToken = await credential.GetTokenAsync(new TokenRequestContext(MockScopes.Default));

            Assert.AreEqual(ExpectedToken, actualToken.Token);

            MockRequest request = mockTransport.SingleRequest;
            Assert.IsTrue(request.Uri.ToString().StartsWith(EnvironmentVariables.IdentityEndpoint));

            string query = request.Uri.Query;

            Assert.IsTrue(query.Contains("api-version=2019-08-01"));
            Assert.IsTrue(query.Contains($"resource={ScopeUtilities.ScopesToResource(MockScopes.Default)}"));
            Assert.That(query, Does.Contain($"{Constants.ManagedIdentityResourceId}={resourceId}"));
            Assert.IsTrue(request.Headers.TryGetValue("X-IDENTITY-HEADER", out string identityHeader));
            Assert.AreEqual(EnvironmentVariables.IdentityHeader, identityHeader);
        }

        [NonParallelizable]
        [Test]
        public async Task VerifyCloudShellMsiRequestMockAsync()
        {
            using var environment = new TestEnvVar(new() { { "MSI_ENDPOINT", "https://mock.msi.endpoint/" }, { "MSI_SECRET", null }, { "IDENTITY_ENDPOINT", null }, { "IDENTITY_HEADER", null }, { "AZURE_POD_IDENTITY_AUTHORITY_HOST", null } });

            var response = CreateMockResponse(200, ExpectedToken);
            var mockTransport = new MockTransport(req =>
            {
                Assert.IsTrue(req.Uri.ToString().StartsWith("https://mock.msi.endpoint/"));
                Assert.IsTrue(req.Content.TryComputeLength(out long contentLen));

                var content = new byte[contentLen];
                MemoryStream contentBuff = new MemoryStream(content);
                req.Content.WriteTo(contentBuff, default);
                string body = Encoding.UTF8.GetString(content);

                Assert.IsTrue(body.Contains($"resource={Uri.EscapeDataString(ScopeUtilities.ScopesToResource(MockScopes.Default))}"));
                Assert.IsTrue(req.Headers.TryGetValue("Metadata", out string actMetadata));
                Assert.AreEqual("true", actMetadata);
                return response;
            });
            var options = new TokenCredentialOptions() { Transport = mockTransport };

            ManagedIdentityCredential credential = InstrumentClient(new ManagedIdentityCredential(options: options));
            AccessToken actualToken = await credential.GetTokenAsync(new TokenRequestContext(MockScopes.Default));

            Assert.AreEqual(ExpectedToken, actualToken.Token);
        }

        [NonParallelizable]
        [Test]
        [TestCaseSource(nameof(ResourceAndClientIds))]
        public async Task VerifyCloudShellMsiRequestWithClientIdMockAsync(string clientId, bool includeResourceIdentifier)
        {
            using var environment = new TestEnvVar(new() { { "MSI_ENDPOINT", "https://mock.msi.endpoint/" }, { "MSI_SECRET", null }, { "IDENTITY_ENDPOINT", null }, { "IDENTITY_HEADER", null }, { "AZURE_POD_IDENTITY_AUTHORITY_HOST", null } });

            List<string> messages = new();
            using AzureEventSourceListener listener = new AzureEventSourceListener(
                (_, message) => messages.Add(message),
                EventLevel.Warning);

            var response = CreateMockResponse(200, ExpectedToken);
            var mockTransport = new MockTransport(req =>
            {
                Assert.IsTrue(req.Uri.ToString().StartsWith("https://mock.msi.endpoint/"), $"Unexpected Uri: {req.Uri}");
                Assert.IsTrue(req.Content.TryComputeLength(out long contentLen));

                var content = new byte[contentLen];
                MemoryStream contentBuff = new MemoryStream(content);
                req.Content.WriteTo(contentBuff, default);
                string body = Encoding.UTF8.GetString(content);

                Assert.IsTrue(body.Contains($"resource={Uri.EscapeDataString(ScopeUtilities.ScopesToResource(MockScopes.Default))}"));
                if (clientId != null || includeResourceIdentifier)
                {
                    Assert.That(messages, Does.Contain(string.Format(AzureIdentityEventSource.UserAssignedManagedIdentityNotSupportedMessage, "Cloud Shell")));
                }
                Assert.IsTrue(req.Headers.TryGetValue("Metadata", out string actMetadata));
                Assert.AreEqual("true", actMetadata);

                return response;
            });
            var options = new TokenCredentialOptions() { Transport = mockTransport };
            var pipeline = CredentialPipeline.GetInstance(options);

            ManagedIdentityClientOptions clientOptions = (clientId, includeResourceIdentifier) switch
            {
                (Item1: null, Item2: true) => new ManagedIdentityClientOptions() { ManagedIdentityId = ManagedIdentityId.FromUserAssignedResourceId(new ResourceIdentifier(_expectedResourceId)), Pipeline = pipeline, IsForceRefreshEnabled = true },
                (Item1: not null, Item2: false) => new ManagedIdentityClientOptions() { ManagedIdentityId = ManagedIdentityId.FromUserAssignedClientId(clientId), Pipeline = pipeline, IsForceRefreshEnabled = true },
                _ => new ManagedIdentityClientOptions() { ManagedIdentityId = ManagedIdentityId.SystemAssigned, Pipeline = pipeline, Options = options, PreserveTransport = true, IsForceRefreshEnabled = true }
            };
            ManagedIdentityCredential credential = InstrumentClient(new ManagedIdentityCredential(new ManagedIdentityClient(clientOptions)));

            if (clientId != null || includeResourceIdentifier)
            {
                var ex = Assert.ThrowsAsync<AuthenticationFailedException>(async () => await credential.GetTokenAsync(new TokenRequestContext(MockScopes.Default)));
                Assert.That(ex.Message, Does.Contain(Constants.MiSourceNoUserAssignedIdentityMessage));
                return;
            }
            AccessToken actualToken = await credential.GetTokenAsync(new TokenRequestContext(MockScopes.Default));

            Assert.AreEqual(ExpectedToken, actualToken.Token);
        }

        [NonParallelizable]
        [Test]
        public async Task VerifyMsiUnavailableOnIMDSAggregateExcpetion()
        {
            using var environment = new TestEnvVar(new() { { "MSI_ENDPOINT", null }, { "MSI_SECRET", null }, { "IDENTITY_ENDPOINT", null }, { "IDENTITY_HEADER", null }, { "AZURE_POD_IDENTITY_AUTHORITY_HOST", null } });
            var mockTransport = new MockTransport(req =>
            {
                throw new OperationCanceledException();
            });
            // setting the delay to 1ms and retry mode to fixed to speed up test
            var options = new TokenCredentialOptions() { IsChainedCredential = true, Transport = mockTransport, Retry = { Delay = TimeSpan.FromMilliseconds(1), Mode = RetryMode.Fixed, NetworkTimeout = TimeSpan.FromMilliseconds(100) } };
            var pipeline = CredentialPipeline.GetInstance(options);

            ManagedIdentityCredential credential = InstrumentClient(new ManagedIdentityCredential(
                new ManagedIdentityClient(
                    new ManagedIdentityClientOptions() { IsForceRefreshEnabled = true, Options = options, Pipeline = pipeline })));

            var ex = Assert.ThrowsAsync<CredentialUnavailableException>(async () => await credential.GetTokenAsync(new TokenRequestContext(MockScopes.Default)));

            Assert.That(ex.Message, Does.Contain(ImdsManagedIdentityProbeSource.AggregateError));

            await Task.CompletedTask;
        }

        [NonParallelizable]
        [Test]
        public async Task VerifyMsiUnavailableOnIMDSRequestFailedExcpetion()
        {
            using var environment = new TestEnvVar(new() { { "MSI_ENDPOINT", null }, { "MSI_SECRET", null }, { "IDENTITY_ENDPOINT", null }, { "IDENTITY_HEADER", null }, { "AZURE_POD_IDENTITY_AUTHORITY_HOST", null } });

            var mockTransport = new MockTransport(req =>
            {
                throw new TaskCanceledException();
            });
            var options = new TokenCredentialOptions() { IsChainedCredential = true, Transport = mockTransport };

            ManagedIdentityCredential credential = InstrumentClient(new ManagedIdentityCredential(
                new ManagedIdentityClient(
                    new ManagedIdentityClientOptions() { IsForceRefreshEnabled = true, Options = options, Pipeline = CredentialPipeline.GetInstance(options, IsManagedIdentityCredential: true) })
            ));

            var ex = Assert.ThrowsAsync<CredentialUnavailableException>(async () => await credential.GetTokenAsync(new TokenRequestContext(MockScopes.Default)));

            Assert.That(ex.Message, Does.Contain(ImdsManagedIdentityProbeSource.NoResponseError));

            await Task.CompletedTask;
        }

        [NonParallelizable]
        [Test]
        public async Task VerifyMsiUnavailableOnIMDSGatewayErrorResponse([Values(502, 504)] int statusCode)
        {
            using var server = new TestServer(context =>
            {
                context.Response.StatusCode = statusCode;
            });

            using var environment = new TestEnvVar(new() { { "MSI_ENDPOINT", null }, { "MSI_SECRET", null }, { "IDENTITY_ENDPOINT", null }, { "IDENTITY_HEADER", null }, { "AZURE_POD_IDENTITY_AUTHORITY_HOST", server.Address.AbsoluteUri } });

            // setting the delay to 1ms and retry mode to fixed to speed up test
            var options = new TokenCredentialOptions() { Retry = { Delay = TimeSpan.FromMilliseconds(0), Mode = RetryMode.Fixed }, IsChainedCredential = true };

            var credential = InstrumentClient(new ManagedIdentityCredential(options: options));

            var ex = Assert.ThrowsAsync<CredentialUnavailableException>(async () => await credential.GetTokenAsync(new TokenRequestContext(MockScopes.Default)));

            Assert.That(ex.Message, Does.Contain(ImdsManagedIdentityProbeSource.GatewayError));

            await Task.CompletedTask;
        }

        [Test]
        public async Task VerifyClientAuthenticateThrows()
        {
            using var environment = new TestEnvVar(new() { { "MSI_ENDPOINT", null }, { "MSI_SECRET", null }, { "IDENTITY_ENDPOINT", null }, { "IDENTITY_HEADER", null }, { "AZURE_POD_IDENTITY_AUTHORITY_HOST", null } });

            var mockClient = new MockManagedIdentityClient(CredentialPipeline.GetInstance(null)) { TokenFactory = () => throw new MockClientException("message") };

            var credential = InstrumentClient(new ManagedIdentityCredential(mockClient));

            var ex = Assert.ThrowsAsync<AuthenticationFailedException>(async () => await credential.GetTokenAsync(new TokenRequestContext(MockScopes.Default)));

            Assert.IsInstanceOf(typeof(MockClientException), ex.InnerException);

            await Task.CompletedTask;
        }

        [Test]
        [NonParallelizable]
        public async Task VerifyClientAuthenticateReturnsInvalidJsonOnSuccess([Values(true, false)] bool isChained)
        {
            using var environment = new TestEnvVar(
                new()
                {
                    { "MSI_ENDPOINT", null },
                    { "MSI_SECRET", null },
                    { "IDENTITY_ENDPOINT", null },
                    { "IDENTITY_HEADER", null },
                    { "AZURE_POD_IDENTITY_AUTHORITY_HOST", null }
                });
            var mockTransport = new MockTransport(request => CreateInvalidJsonResponse(200));
            var options = new TokenCredentialOptions() { Transport = mockTransport, IsChainedCredential = isChained };
            options.Retry.MaxDelay = TimeSpan.Zero;
            var pipeline = CredentialPipeline.GetInstance(options);

            ManagedIdentityCredential credential = InstrumentClient(new ManagedIdentityCredential(
                new ManagedIdentityClient(
                    new ManagedIdentityClientOptions() { Pipeline = pipeline, ManagedIdentityId = ManagedIdentityId.FromUserAssignedClientId("mock-client-id"), IsForceRefreshEnabled = true, Options = options })));

            var ex = Assert.ThrowsAsync<CredentialUnavailableException>(async () => await credential.GetTokenAsync(new TokenRequestContext(MockScopes.Default)));
            if (isChained)
            {
                Assert.IsInstanceOf(typeof(System.Text.Json.JsonException), ex.InnerException);
            }
            await Task.CompletedTask;
        }

        [Test]
        public async Task VerifyClientAuthenticateReturnsInvalidJsonOnFailure([Values(404, 403, 429)] int status)
        {
            using var environment = new TestEnvVar(
                new()
                {
                    { "MSI_ENDPOINT", null },
                    { "MSI_SECRET", null },
                    { "IDENTITY_ENDPOINT", null },
                    { "IDENTITY_HEADER", null },
                    { "AZURE_POD_IDENTITY_AUTHORITY_HOST", null }
                });
            var mockTransport = new MockTransport(request => CreateInvalidJsonResponse(status));
            var options = new TokenCredentialOptions() { Transport = mockTransport };
            options.Retry.MaxDelay = TimeSpan.Zero;
            var pipeline = CredentialPipeline.GetInstance(options);

            ManagedIdentityCredential credential = InstrumentClient(new ManagedIdentityCredential(
                new ManagedIdentityClient(
                    new ManagedIdentityClientOptions() { Pipeline = pipeline, ManagedIdentityId = ManagedIdentityId.FromUserAssignedClientId("mock-client-id"), IsForceRefreshEnabled = true, Options = options })));

            var ex = Assert.ThrowsAsync<AuthenticationFailedException>(async () => await credential.GetTokenAsync(new TokenRequestContext(MockScopes.Default)));
            await Task.CompletedTask;
        }

        [Test]
        public async Task VerifyClientAuthenticateReturnsErrorResponse()
        {
            using var environment = new TestEnvVar(
                new()
                {
                    { "MSI_ENDPOINT", null },
                    { "MSI_SECRET", null },
                    { "IDENTITY_ENDPOINT", null },
                    { "IDENTITY_HEADER", null },
                    { "AZURE_POD_IDENTITY_AUTHORITY_HOST", null }
                });
            var errorMessage = "Some error happened";
            var mockTransport = new MockTransport(request => CreateErrorMockResponse(404, errorMessage));
            var options = new TokenCredentialOptions { Transport = mockTransport };
            options.Retry.MaxDelay = TimeSpan.Zero;
            var pipeline = CredentialPipeline.GetInstance(options);

            ManagedIdentityCredential credential = InstrumentClient(new ManagedIdentityCredential(
                new ManagedIdentityClient(
                    new ManagedIdentityClientOptions() { Pipeline = pipeline, ManagedIdentityId = ManagedIdentityId.FromUserAssignedClientId("mock-client-id"), IsForceRefreshEnabled = true, Options = options })));

            var ex = Assert.ThrowsAsync<AuthenticationFailedException>(async () => await credential.GetTokenAsync(new TokenRequestContext(MockScopes.Default)));
            Assert.That(ex.Message, Does.Contain(errorMessage));

            await Task.CompletedTask;
        }

        [Test]
        public async Task RetriesOnRetriableStatusCode([Values(404, 410, 500)] int status)
        {
            int tryCount = 0;
            using var environment = new TestEnvVar(
                new()
                {
                    { "MSI_ENDPOINT", null },
                    { "MSI_SECRET", null },
                    { "IDENTITY_ENDPOINT", null },
                    { "IDENTITY_HEADER", null },
                    { "AZURE_POD_IDENTITY_AUTHORITY_HOST", null }
                });
            var errorMessage = "Some error happened";
            var mockTransport = new MockTransport(request =>
            {
                tryCount++;
                return CreateErrorMockResponse(status, errorMessage);
            });
            var options = new TokenCredentialOptions { Transport = mockTransport };
            options.Retry.MaxDelay = TimeSpan.Zero;
            var pipeline = CredentialPipeline.GetInstance(options, true);

            ManagedIdentityCredential credential = InstrumentClient(new ManagedIdentityCredential(
                new ManagedIdentityClient(
                    new ManagedIdentityClientOptions() { Pipeline = pipeline, ManagedIdentityId = ManagedIdentityId.FromUserAssignedClientId("mock-client-id"), IsForceRefreshEnabled = true, Options = options })));

            var ex = Assert.ThrowsAsync<AuthenticationFailedException>(async () => await credential.GetTokenAsync(new TokenRequestContext(MockScopes.Default)));
            Assert.That(ex.Message, Does.Contain(errorMessage));
            Assert.That(tryCount, Is.EqualTo(6));

            await Task.CompletedTask;
        }

        [Test]
        [TestCaseSource("ExceptionalEnvironmentConfigs")]
        public async Task VerifyAuthenticationFailedExceptionsAreDeferredToGetToken(Dictionary<string, string> environmentVariables)
        {
            using var environment = new TestEnvVar(environmentVariables);

            var credential = InstrumentClient(new ManagedIdentityCredential(new ManagedIdentityClient(new ManagedIdentityClientOptions { IsForceRefreshEnabled = true, Pipeline = CredentialPipeline.GetInstance(null, IsManagedIdentityCredential: true) })));

            var ex = Assert.ThrowsAsync<AuthenticationFailedException>(async () => await credential.GetTokenAsync(new TokenRequestContext(MockScopes.Default)));

            await Task.CompletedTask;
        }

        [Test]
        [RunOnlyOnPlatforms(Windows = true, Linux = true, OSX = false, Reason = "Test is not supported on MacOS")]
        public void VerifyArcIdentitySourceFilePathValidation_DoesNotEndInDotKey()
        {
            using var environment = new TestEnvVar(
                new()
                {
                    { "MSI_ENDPOINT", null },
                    { "MSI_SECRET", null },
                    { "IDENTITY_ENDPOINT", "https://identity.constoso.com" },
                    { "IMDS_ENDPOINT", "https://imds.constoso.com" },
                    { "IDENTITY_HEADER", null },
                    { "AZURE_POD_IDENTITY_AUTHORITY_HOST", null }
                });

            var mockTransport = new MockTransport(request =>
            {
                var response = new MockResponse(401);
                if (Environment.OSVersion.Platform == PlatformID.Win32NT)
                {
                    response.AddHeader("WWW-Authenticate", "file=c:\\ProgramData\\AzureConnectedMachineAgent\\Tokens\\secret.foo");
                }
                else
                {
                    response.AddHeader("WWW-Authenticate", "file=/var/opt/azcmagent/tokens/secret.foo");
                }
                return response;
            });
            var options = new TokenCredentialOptions() { Transport = mockTransport };
            options.Retry.MaxDelay = TimeSpan.Zero;
            var pipeline = CredentialPipeline.GetInstance(options);

            ManagedIdentityCredential credential = InstrumentClient(new ManagedIdentityCredential(
                new ManagedIdentityClient(
                new ManagedIdentityClientOptions { Pipeline = pipeline, PreserveTransport = false, Options = options, IsForceRefreshEnabled = true })
            ));

            var ex = Assert.ThrowsAsync<AuthenticationFailedException>(async () => await credential.GetTokenAsync(new TokenRequestContext(MockScopes.Default)));
            Assert.That(ex.Message, Does.Contain("The file on the file path in the WWW-Authenticate header is not secure"));
        }

        [Test]
        [RunOnlyOnPlatforms(Windows = true, Linux = true, OSX = false, Reason = "Test is not supported on MacOS")]
        public void VerifyArcIdentitySourceFilePathValidation_FilePathInvalid()
        {
            using var environment = new TestEnvVar(
                new()
                {
                    { "MSI_ENDPOINT", null },
                    { "MSI_SECRET", null },
                    { "IDENTITY_ENDPOINT", "https://identity.constoso.com" },
                    { "IMDS_ENDPOINT", "https://imds.constoso.com" },
                    { "IDENTITY_HEADER", null },
                    { "AZURE_POD_IDENTITY_AUTHORITY_HOST", null }
                });

            var mockTransport = new MockTransport(request =>
            {
                var response = new MockResponse(401);
                if (Environment.OSVersion.Platform == PlatformID.Win32NT)
                {
                    response.AddHeader("WWW-Authenticate", "file=c:\\ProgramData\\bugus\\AzureConnectedMachineAgent\\Tokens\\secret.key");
                }
                else
                {
                    response.AddHeader("WWW-Authenticate", "file=/var/opt/bogus/azcmagent/tokens/secret.key");
                }
                return response;
            });
            var options = new TokenCredentialOptions() { Transport = mockTransport };
            options.Retry.MaxDelay = TimeSpan.Zero;
            var pipeline = CredentialPipeline.GetInstance(options);

            ManagedIdentityCredential credential = InstrumentClient(new ManagedIdentityCredential(
                new ManagedIdentityClient(
                new ManagedIdentityClientOptions { Pipeline = pipeline, PreserveTransport = false, Options = options, IsForceRefreshEnabled = true })
            ));

            var ex = Assert.ThrowsAsync<AuthenticationFailedException>(async () => await credential.GetTokenAsync(new TokenRequestContext(MockScopes.Default)));
            Assert.That(ex.Message, Does.Contain("The file on the file path in the WWW-Authenticate header is not secure"));
        }

        [NonParallelizable]
        [Test]
        public async Task VerifyTokenExchangeMsiRequestMockAsync()
        {
            List<string> messages = new();
            using AzureEventSourceListener listener = new AzureEventSourceListener(
                (_, message) => messages.Add(message),
                EventLevel.Informational);

            var tenantId = "mock-tenant-id";
            var clientId = "mock-client-id";
            var authorityHostUrl = "https://mock.authority.com";

            var assertionAudienceBuilder = new RequestUriBuilder();
            assertionAudienceBuilder.Reset(new Uri(authorityHostUrl));
            assertionAudienceBuilder.AppendPath(tenantId);
            assertionAudienceBuilder.AppendPath("/oauth2/v2.0/token", escape: false);
            var assertionAudience = assertionAudienceBuilder.ToString();
            var assertionCertPath = Path.Combine(TestContext.CurrentContext.TestDirectory, "Data", "cert.pfx");
            string tokenFilePath = Path.Combine(Path.GetTempPath(), Path.GetTempFileName());

#if NET9_0_OR_GREATER
            var assertionCert = X509CertificateLoader.LoadPkcs12FromFile(assertionCertPath, null);
#else
            var assertionCert = new X509Certificate2(assertionCertPath);
#endif

            File.WriteAllText(tokenFilePath, ManagedIdentityCredentialFederatedTokenLiveTests.CreateClientAssertionJWT(clientId, assertionAudience, assertionCert));

            using var environment = new TestEnvVar(new()
            {
                { "MSI_ENDPOINT", null },
                { "MSI_SECRET", null },
                { "IDENTITY_ENDPOINT", null },
                { "IDENTITY_HEADER", null },
                { "AZURE_POD_IDENTITY_AUTHORITY_HOST", null },
                { "AZURE_CLIENT_ID", clientId },
                { "AZURE_TENANT_ID", tenantId },
                { "AZURE_AUTHORITY_HOST", authorityHostUrl },
                { "AZURE_FEDERATED_TOKEN_FILE", tokenFilePath }
            });

            //var response = CreateMockResponse(200, ExpectedToken);
            var mockTransport = new MockTransport(req =>
            {
                if (req.Uri.ToString().Contains("mock.authority.com"))
                {
                    return CreateMockResponseWithTokeType(200, ExpectedToken);
                }
                else
                {
                    return CreateMockResponse(200, ExpectedToken);
                }
            });
            var options = new TokenCredentialOptions() { Transport = mockTransport };

            ManagedIdentityCredential credential = InstrumentClient(new ManagedIdentityCredential(options: options));
            AccessToken actualToken = await credential.GetTokenAsync(new TokenRequestContext(MockScopes.Default));

            Assert.AreEqual(ExpectedToken, actualToken.Token);
            Assert.That(messages, Does.Contain(string.Format(AzureIdentityEventSource.ManagedIdentitySourceAttemptedMessage, "TokenExchangeManagedIdentitySource", true)));
        }

<<<<<<< HEAD
        [NonParallelizable]
        [Test]
        public async Task VerifyImdsRequestWithCAEMockAsync()
        {
            string caeClaims = """{"access_token":{"nbf":{"essential":true, "value":"1724337680"}}}""";
            using var environment = new TestEnvVar(new() { { "MSI_ENDPOINT", null }, { "MSI_SECRET", null }, { "IDENTITY_ENDPOINT", null }, { "IDENTITY_HEADER", null }, { "AZURE_POD_IDENTITY_AUTHORITY_HOST", null } });

            var mockTransport = new MockTransport(_ => CreateMockResponse(200, Guid.NewGuid().ToString()));
            var options = new TokenCredentialOptions { Transport = mockTransport };
=======
        private static IEnumerable<TestCaseData> ManagedIdentityIds()
        {
            yield return new TestCaseData([ManagedIdentityId.SystemAssigned, string.Format(AzureIdentityEventSource.ManagedIdentityCredentialSelectedMessage, "DefaultToImds", "SystemAssigned")]);
            yield return new TestCaseData([ManagedIdentityId.FromUserAssignedClientId("mock-client-id"), string.Format(AzureIdentityEventSource.ManagedIdentityCredentialSelectedMessage, "DefaultToImds", "ClientId mock-client-id")]);
            yield return new TestCaseData([ManagedIdentityId.FromUserAssignedObjectId("mock-object-id"), string.Format(AzureIdentityEventSource.ManagedIdentityCredentialSelectedMessage, "DefaultToImds", "ObjectId mock-object-id")]);
            yield return new TestCaseData([ManagedIdentityId.FromUserAssignedResourceId(new ResourceIdentifier("mock-resource-id")), string.Format(AzureIdentityEventSource.ManagedIdentityCredentialSelectedMessage, "DefaultToImds", "ResourceId mock-resource-id")]);
        }

        [NonParallelizable]
        [TestCaseSource(nameof(ManagedIdentityIds))]
        public async Task VerifyManagedIdentityIdIsLogged(ManagedIdentityId managedIdentityId, string expectedMessage)
        {
            using var environment = new TestEnvVar(new() { { "MSI_ENDPOINT", null }, { "MSI_SECRET", null }, { "IDENTITY_ENDPOINT", null }, { "IDENTITY_HEADER", null }, { "AZURE_POD_IDENTITY_AUTHORITY_HOST", null } });

            var response = CreateMockResponse(200, ExpectedToken);
            var mockTransport = new MockTransport(response);
            var options = new TokenCredentialOptions { Transport = mockTransport };
            var expectedObjectId = Guid.NewGuid().ToString();

            List<string> messages = new();
            using AzureEventSourceListener listener = new AzureEventSourceListener(
                (_, message) => messages.Add(message),
                EventLevel.Informational);
>>>>>>> dae9a775

            ManagedIdentityCredential credential = InstrumentClient(new ManagedIdentityCredential(
                new ManagedIdentityClient(
                    new ManagedIdentityClientOptions()
                    {
                        Pipeline = CredentialPipeline.GetInstance(options),
<<<<<<< HEAD
                        ManagedIdentityId = ManagedIdentityId.FromUserAssignedResourceId(new ResourceIdentifier(_expectedResourceId)),
                        IsForceRefreshEnabled = false,
=======
                        ManagedIdentityId = managedIdentityId,
                        IsForceRefreshEnabled = true,
>>>>>>> dae9a775
                        Options = options
                    })
            ));

<<<<<<< HEAD
            AccessToken tokenWithoutCAE1 = await credential.GetTokenAsync(new TokenRequestContext(MockScopes.Default));
            AccessToken tokenWithoutCAE2 = await credential.GetTokenAsync(new TokenRequestContext(MockScopes.Default));
            AccessToken tokenWithCAE1 = await credential.GetTokenAsync(new TokenRequestContext(MockScopes.Default, isCaeEnabled: true, claims: caeClaims));
            AccessToken tokenWithoutCAE3 = await credential.GetTokenAsync(new TokenRequestContext(MockScopes.Default));

            // TokenWithoutCAE1 and TokenWithoutCAE2 should be the same since subsequent calls to GetTokenAsync should return the same token if no claims were provided
            Assert.AreEqual(tokenWithoutCAE2.Token, tokenWithoutCAE1.Token);
            // TokenWithCAE1 and TokenWithoutCAE3 should be the same since subsequent calls to GetTokenAsync should return the same token if no claims were provided.
            Assert.AreEqual(tokenWithoutCAE3.Token, tokenWithCAE1.Token);
            // TokenWithCAE1 and TokenWithoutCAE1 should be different since the first token was requested with claims.
            Assert.AreNotEqual(tokenWithCAE1.Token, tokenWithoutCAE1.Token);
=======
            AccessToken actualToken = await credential.GetTokenAsync(new TokenRequestContext(MockScopes.Default));
            Assert.AreEqual(ExpectedToken, actualToken.Token);

            Assert.That(messages, Does.Contain(expectedMessage));
>>>>>>> dae9a775
        }

        private static IEnumerable<TestCaseData> ResourceAndClientIds()
        {
            yield return new TestCaseData(new object[] { null, false });
            yield return new TestCaseData(new object[] { "mock-client-id", false });
            yield return new TestCaseData(new object[] { null, true });
        }

        private static IEnumerable<TestCaseData> ExceptionalEnvironmentConfigs()
        {
            // AppServiceV2017ManagedIdentitySource should throw
            yield return new TestCaseData(new Dictionary<string, string>() { { "MSI_ENDPOINT", "http::@/bogusuri" }, { "MSI_SECRET", "mocksecret" }, { "IDENTITY_ENDPOINT", null }, { "IDENTITY_HEADER", null }, { "AZURE_POD_IDENTITY_AUTHORITY_HOST", null } });

            // CloudShellManagedIdentitySource should throw
            yield return new TestCaseData(new Dictionary<string, string>() { { "MSI_ENDPOINT", "http::@/bogusuri" }, { "MSI_SECRET", null }, { "IDENTITY_ENDPOINT", null }, { "IDENTITY_HEADER", null }, { "AZURE_POD_IDENTITY_AUTHORITY_HOST", null } });

            // AzureArcManagedIdentitySource should throw
            yield return new TestCaseData(new Dictionary<string, string>() { { "MSI_ENDPOINT", null }, { "MSI_SECRET", null }, { "IDENTITY_ENDPOINT", "http::@/bogusuri" }, { "IMDS_ENDPOINT", "mockvalue" }, { "IDENTITY_HEADER", null }, { "AZURE_POD_IDENTITY_AUTHORITY_HOST", null } });

            // ServiceFabricManagedIdentitySource should throw
            yield return new TestCaseData(new Dictionary<string, string>() { { "MSI_ENDPOINT", null }, { "MSI_SECRET", null }, { "IDENTITY_ENDPOINT", "http::@/bogusuri" }, { "IDENTITY_HEADER", "mockvalue" }, { "IDENTITY_SERVER_THUMBPRINT", "mockvalue" }, { "AZURE_POD_IDENTITY_AUTHORITY_HOST", null } });

            // ImdsManagedIdentityProbeSource should throw
            yield return new TestCaseData(new Dictionary<string, string>() { { "MSI_ENDPOINT", null }, { "MSI_SECRET", null }, { "IDENTITY_ENDPOINT", null }, { "IDENTITY_HEADER", null }, { "IDENTITY_SERVER_THUMBPRINT", "null" }, { "AZURE_POD_IDENTITY_AUTHORITY_HOST", "http::@/bogusuri" } });
        }

        public static IEnumerable<object[]> AuthorityHostValues()
        {
            // params
            // az thrown Exception message, expected message, expected  exception
            yield return new object[] { AzureAuthorityHosts.AzureChina };
            yield return new object[] { AzureAuthorityHosts.AzureGovernment };
            yield return new object[] { AzureAuthorityHosts.AzurePublicCloud };
        }

        private MockResponse CreateMockResponse(int responseCode, string token)
        {
            var response = new MockResponse(responseCode);
            response.SetContent($"{{ \"access_token\": \"{token}\", \"expires_on\": \"{DateTimeOffset.UtcNow.AddHours(2).ToUnixTimeSeconds()}\" }}");
            return response;
        }

        private MockResponse CreateMockResponseWithTokeType(int responseCode, string token)
        {
            var response = new MockResponse(responseCode);
            response.SetContent($$"""{"token_type": "Bearer","expires_in": 9999,"ext_expires_in": 9999, "refresh_in": 9999,"access_token": "{{token}}" }""");
            return response;
        }

        private MockResponse CreateErrorMockResponse(int responseCode, string message)
        {
            var response = new MockResponse(responseCode);
            response.SetContent($"{{\"statusCode\":{responseCode},\"message\":\"{message}\",\"correlationId\":\"f3c9aec0-7fa2-4184-ad0f-0c68ce5fc748\"}}");
            return response;
        }

        private static MockResponse CreateInvalidJsonResponse(int status, string message = "invalid json")
        {
            var response = new MockResponse(status);
            if (message != null)
            {
                response.SetContent(message);
            }
            return response;
        }

        private static MockResponse CreateResponse(int status, string message)
        {
            var response = new MockResponse(status);
            if (message != null)
            {
                response.SetContent(message);
            }
            return response;
        }
    }
}<|MERGE_RESOLUTION|>--- conflicted
+++ resolved
@@ -1150,17 +1150,6 @@
             Assert.That(messages, Does.Contain(string.Format(AzureIdentityEventSource.ManagedIdentitySourceAttemptedMessage, "TokenExchangeManagedIdentitySource", true)));
         }
 
-<<<<<<< HEAD
-        [NonParallelizable]
-        [Test]
-        public async Task VerifyImdsRequestWithCAEMockAsync()
-        {
-            string caeClaims = """{"access_token":{"nbf":{"essential":true, "value":"1724337680"}}}""";
-            using var environment = new TestEnvVar(new() { { "MSI_ENDPOINT", null }, { "MSI_SECRET", null }, { "IDENTITY_ENDPOINT", null }, { "IDENTITY_HEADER", null }, { "AZURE_POD_IDENTITY_AUTHORITY_HOST", null } });
-
-            var mockTransport = new MockTransport(_ => CreateMockResponse(200, Guid.NewGuid().ToString()));
-            var options = new TokenCredentialOptions { Transport = mockTransport };
-=======
         private static IEnumerable<TestCaseData> ManagedIdentityIds()
         {
             yield return new TestCaseData([ManagedIdentityId.SystemAssigned, string.Format(AzureIdentityEventSource.ManagedIdentityCredentialSelectedMessage, "DefaultToImds", "SystemAssigned")]);
@@ -1184,25 +1173,45 @@
             using AzureEventSourceListener listener = new AzureEventSourceListener(
                 (_, message) => messages.Add(message),
                 EventLevel.Informational);
->>>>>>> dae9a775
 
             ManagedIdentityCredential credential = InstrumentClient(new ManagedIdentityCredential(
                 new ManagedIdentityClient(
                     new ManagedIdentityClientOptions()
                     {
                         Pipeline = CredentialPipeline.GetInstance(options),
-<<<<<<< HEAD
+                        ManagedIdentityId = managedIdentityId,
+                        IsForceRefreshEnabled = true,
+                        Options = options
+                    })
+            ));
+
+            AccessToken actualToken = await credential.GetTokenAsync(new TokenRequestContext(MockScopes.Default));
+            Assert.AreEqual(ExpectedToken, actualToken.Token);
+
+            Assert.That(messages, Does.Contain(expectedMessage));
+        }
+
+        [NonParallelizable]
+        [Test]
+        public async Task VerifyImdsRequestWithCAEMockAsync()
+        {
+            string caeClaims = """{"access_token":{"nbf":{"essential":true, "value":"1724337680"}}}""";
+            using var environment = new TestEnvVar(new() { { "MSI_ENDPOINT", null }, { "MSI_SECRET", null }, { "IDENTITY_ENDPOINT", null }, { "IDENTITY_HEADER", null }, { "AZURE_POD_IDENTITY_AUTHORITY_HOST", null } });
+
+            var mockTransport = new MockTransport(_ => CreateMockResponse(200, Guid.NewGuid().ToString()));
+            var options = new TokenCredentialOptions { Transport = mockTransport };
+
+            ManagedIdentityCredential credential = InstrumentClient(new ManagedIdentityCredential(
+                new ManagedIdentityClient(
+                    new ManagedIdentityClientOptions()
+                    {
+                        Pipeline = CredentialPipeline.GetInstance(options),
                         ManagedIdentityId = ManagedIdentityId.FromUserAssignedResourceId(new ResourceIdentifier(_expectedResourceId)),
                         IsForceRefreshEnabled = false,
-=======
-                        ManagedIdentityId = managedIdentityId,
-                        IsForceRefreshEnabled = true,
->>>>>>> dae9a775
                         Options = options
                     })
             ));
 
-<<<<<<< HEAD
             AccessToken tokenWithoutCAE1 = await credential.GetTokenAsync(new TokenRequestContext(MockScopes.Default));
             AccessToken tokenWithoutCAE2 = await credential.GetTokenAsync(new TokenRequestContext(MockScopes.Default));
             AccessToken tokenWithCAE1 = await credential.GetTokenAsync(new TokenRequestContext(MockScopes.Default, isCaeEnabled: true, claims: caeClaims));
@@ -1214,12 +1223,6 @@
             Assert.AreEqual(tokenWithoutCAE3.Token, tokenWithCAE1.Token);
             // TokenWithCAE1 and TokenWithoutCAE1 should be different since the first token was requested with claims.
             Assert.AreNotEqual(tokenWithCAE1.Token, tokenWithoutCAE1.Token);
-=======
-            AccessToken actualToken = await credential.GetTokenAsync(new TokenRequestContext(MockScopes.Default));
-            Assert.AreEqual(ExpectedToken, actualToken.Token);
-
-            Assert.That(messages, Does.Contain(expectedMessage));
->>>>>>> dae9a775
         }
 
         private static IEnumerable<TestCaseData> ResourceAndClientIds()
