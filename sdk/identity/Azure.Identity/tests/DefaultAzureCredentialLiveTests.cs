﻿// Copyright (c) Microsoft Corporation. All rights reserved.
// Licensed under the MIT License.

using System;
using System.Collections.Generic;
using System.Threading;
using System.Threading.Tasks;
using Azure.Core;
using Azure.Core.TestFramework;
using Azure.Core.Tests;
using Azure.Identity.Tests.Mock;
using NUnit.Framework;

namespace Azure.Identity.Tests
{
    public class DefaultAzureCredentialLiveTests : IdentityRecordedTestBase
    {
        private const string ExpectedServiceName = "VS Code Azure";

        public DefaultAzureCredentialLiveTests(bool isAsync) : base(isAsync)
        {
<<<<<<< HEAD
            Matcher.ExcludeHeaders.Add("Content-Length");
            Matcher.ExcludeHeaders.Add("client-request-id");
            Matcher.ExcludeHeaders.Add("x-client-OS");
            Matcher.ExcludeHeaders.Add("x-client-SKU");
            Matcher.ExcludeHeaders.Add("x-client-CPU");
            Matcher.ExcludeHeaders.Add("x-client-Ver");

            Sanitizer = new IdentityRecordedTestSanitizer();
=======
>>>>>>> d2bcf77a
            TestDiagnostics = false;
        }

        [Test]
        [RunOnlyOnPlatforms(Windows = true)] // VisualStudioCredential works only on Windows
        public async Task DefaultAzureCredential_UseVisualStudioCredential()
        {
            var options = InstrumentClientOptions(new DefaultAzureCredentialOptions
            {
                ExcludeEnvironmentCredential = true,
                ExcludeInteractiveBrowserCredential = true,
                ExcludeSharedTokenCacheCredential = true,
            });

            var fileSystem = CredentialTestHelpers.CreateFileSystemForVisualStudio();
            var (expectedToken, expectedExpiresOn, processOutput) = CredentialTestHelpers.CreateTokenForVisualStudio();
            var testProcess = new TestProcess { Output = processOutput };

            var factory = new TestDefaultAzureCredentialFactory(options, fileSystem, new TestProcessService(testProcess), default) { ManagedIdentitySourceFactory = () => default };
            var credential = InstrumentClient(new DefaultAzureCredential(factory, options));

            AccessToken token;
            List<ClientDiagnosticListener.ProducedDiagnosticScope> scopes;

            using (ClientDiagnosticListener diagnosticListener = new ClientDiagnosticListener(s => s.StartsWith("Azure.Identity")))
            {
                token = await credential.GetTokenAsync(new TokenRequestContext(new[] {"https://vault.azure.net/.default"}), CancellationToken.None);
                scopes = diagnosticListener.Scopes;
            }

            Assert.AreEqual(token.Token, expectedToken);
            Assert.AreEqual(token.ExpiresOn, expectedExpiresOn);

            Assert.AreEqual(2, scopes.Count);
            Assert.AreEqual($"{nameof(DefaultAzureCredential)}.{nameof(DefaultAzureCredential.GetToken)}", scopes[0].Name);
            Assert.AreEqual($"{nameof(VisualStudioCredential)}.{nameof(VisualStudioCredential.GetToken)}", scopes[1].Name);
        }

        [Test]
        [RunOnlyOnPlatforms(Windows = true, OSX = true, ContainerNames = new[] { "ubuntu_netcore_keyring" })]
        public async Task DefaultAzureCredential_UseVisualStudioCodeCredential()
        {
            var options = InstrumentClientOptions(new DefaultAzureCredentialOptions
            {
                ExcludeEnvironmentCredential = true,
                ExcludeInteractiveBrowserCredential = true,
                ExcludeSharedTokenCacheCredential = true,
                VisualStudioCodeTenantId = TestEnvironment.TestTenantId
            });

            var cloudName = Guid.NewGuid().ToString();
            var fileSystem = CredentialTestHelpers.CreateFileSystemForVisualStudioCode(TestEnvironment, cloudName);
            var process = new TestProcess { Error = "Error" };

            var factory = new TestDefaultAzureCredentialFactory(options, fileSystem, new TestProcessService(process), default) { ManagedIdentitySourceFactory = () => default };
            var credential = InstrumentClient(new DefaultAzureCredential(factory, options));

            AccessToken token;
            List<ClientDiagnosticListener.ProducedDiagnosticScope> scopes;

            using (await CredentialTestHelpers.CreateRefreshTokenFixtureAsync(TestEnvironment, Mode, ExpectedServiceName, cloudName))
            using (ClientDiagnosticListener diagnosticListener = new ClientDiagnosticListener(s => s.StartsWith("Azure.Identity")))
            {
                token = await credential.GetTokenAsync(new TokenRequestContext(new[] {"https://vault.azure.net/.default"}), CancellationToken.None);
                scopes = diagnosticListener.Scopes;
            }

            Assert.IsNotNull(token.Token);

            Assert.AreEqual(2, scopes.Count);
            Assert.AreEqual($"{nameof(DefaultAzureCredential)}.{nameof(DefaultAzureCredential.GetToken)}", scopes[0].Name);
            Assert.AreEqual($"{nameof(VisualStudioCodeCredential)}.{nameof(VisualStudioCodeCredential.GetToken)}", scopes[1].Name);
        }

        [Test]
        [RunOnlyOnPlatforms(Windows = true, OSX = true, ContainerNames = new[] { "ubuntu_netcore_keyring" })]
        public async Task DefaultAzureCredential_UseVisualStudioCodeCredential_ParallelCalls()
        {
            var options = InstrumentClientOptions(new DefaultAzureCredentialOptions
            {
                ExcludeEnvironmentCredential = true,
                ExcludeInteractiveBrowserCredential = true,
                ExcludeSharedTokenCacheCredential = true,
                VisualStudioCodeTenantId = TestEnvironment.TestTenantId
            });

            var cloudName = Guid.NewGuid().ToString();
            var fileSystem = CredentialTestHelpers.CreateFileSystemForVisualStudioCode(TestEnvironment, cloudName);
            var processService = new TestProcessService { CreateHandler = psi => new TestProcess { Error = "Error" }};

            var factory = new TestDefaultAzureCredentialFactory(options, fileSystem, processService, default) { ManagedIdentitySourceFactory = () => default };
            var credential = InstrumentClient(new DefaultAzureCredential(factory, options));

            var tasks = new List<Task<AccessToken>>();
            using (await CredentialTestHelpers.CreateRefreshTokenFixtureAsync(TestEnvironment, Mode, ExpectedServiceName, cloudName))
            {
                for (int i = 0; i < 10; i++)
                {
                    tasks.Add(Task.Run(async () => await credential.GetTokenAsync(new TokenRequestContext(new[] {"https://vault.azure.net/.default"}), CancellationToken.None)));
                }

                await Task.WhenAll(tasks);
            }

            foreach (Task<AccessToken> task in tasks)
            {
                Assert.IsNotNull(task.Result.Token);
            }
        }

        [Test]
        public async Task DefaultAzureCredential_UseAzureCliCredential()
        {
            var options = InstrumentClientOptions(new DefaultAzureCredentialOptions
            {
                ExcludeEnvironmentCredential = true,
                ExcludeInteractiveBrowserCredential = true,
                ExcludeSharedTokenCacheCredential = true,
                VisualStudioCodeTenantId = TestEnvironment.TestTenantId
            });

            var (expectedToken, expectedExpiresOn, processOutput) = CredentialTestHelpers.CreateTokenForAzureCli();
            var testProcess = new TestProcess { Output = processOutput };
            var vscAdapter = new TestVscAdapter(ExpectedServiceName, "AzureCloud", null);
            var fileSystem = CredentialTestHelpers.CreateFileSystemForVisualStudioCode(TestEnvironment);

            var factory = new TestDefaultAzureCredentialFactory(options, fileSystem, new TestProcessService(testProcess), vscAdapter) { ManagedIdentitySourceFactory = () => default };
            var credential = InstrumentClient(new DefaultAzureCredential(factory, options));

            AccessToken token;
            List<ClientDiagnosticListener.ProducedDiagnosticScope> scopes;

            using (ClientDiagnosticListener diagnosticListener = new ClientDiagnosticListener(s => s.StartsWith("Azure.Identity")))
            {
                token = await credential.GetTokenAsync(new TokenRequestContext(new[] {"https://vault.azure.net/.default"}), CancellationToken.None);
                scopes = diagnosticListener.Scopes;
            }

            Assert.AreEqual(token.Token, expectedToken);
            Assert.AreEqual(token.ExpiresOn, expectedExpiresOn);

            Assert.AreEqual(2, scopes.Count);
            Assert.AreEqual($"{nameof(DefaultAzureCredential)}.{nameof(DefaultAzureCredential.GetToken)}", scopes[0].Name);
            Assert.AreEqual($"{nameof(AzureCliCredential)}.{nameof(AzureCliCredential.GetToken)}", scopes[1].Name);
        }

        [Test]
        public async Task DefaultAzureCredential_UseAzureCliCredential_ParallelCalls()
        {
            var options = InstrumentClientOptions(new DefaultAzureCredentialOptions
            {
                ExcludeEnvironmentCredential = true,
                ExcludeInteractiveBrowserCredential = true,
                ExcludeSharedTokenCacheCredential = true,
                VisualStudioCodeTenantId = TestEnvironment.TestTenantId
            });

            var (expectedToken, expectedExpiresOn, processOutput) = CredentialTestHelpers.CreateTokenForAzureCli();
            var processService = new TestProcessService { CreateHandler = psi => new TestProcess { Output = processOutput }};
            var vscAdapter = new TestVscAdapter(ExpectedServiceName, "AzureCloud", null);
            var fileSystem = CredentialTestHelpers.CreateFileSystemForVisualStudioCode(TestEnvironment);

            var factory = new TestDefaultAzureCredentialFactory(options, fileSystem, processService, vscAdapter) { ManagedIdentitySourceFactory = () => default };
            var credential = InstrumentClient(new DefaultAzureCredential(factory, options));

            var tasks = new List<Task<AccessToken>>();
            for (int i = 0; i < 10; i++)
            {
                tasks.Add(Task.Run(async () => await credential.GetTokenAsync(new TokenRequestContext(new[] {"https://vault.azure.net/.default"}), CancellationToken.None)));
            }

            await Task.WhenAll(tasks);

            foreach (Task<AccessToken> task in tasks)
            {
                Assert.AreEqual(task.Result.Token, expectedToken);
                Assert.AreEqual(task.Result.ExpiresOn, expectedExpiresOn);
            }
        }

        [Test]
        public void DefaultAzureCredential_AllCredentialsHaveFailed_CredentialUnavailableException()
        {
            var options = InstrumentClientOptions(new DefaultAzureCredentialOptions
            {
                ExcludeEnvironmentCredential = true,
                ExcludeInteractiveBrowserCredential = true,
                ExcludeManagedIdentityCredential = true,
                ExcludeSharedTokenCacheCredential = true,
            });

            var vscAdapter = new TestVscAdapter(ExpectedServiceName, "AzureCloud", "{}");
            var factory = new TestDefaultAzureCredentialFactory(options, new TestFileSystemService(), new TestProcessService(new TestProcess { Error = "'az' is not recognized" }), vscAdapter) { ManagedIdentitySourceFactory = () => default };
            var credential = InstrumentClient(new DefaultAzureCredential(factory, options));

            List<ClientDiagnosticListener.ProducedDiagnosticScope> scopes;

            using (ClientDiagnosticListener diagnosticListener = new ClientDiagnosticListener(s => s.StartsWith("Azure.Identity")))
            {
                Assert.CatchAsync<CredentialUnavailableException>(async () => await credential.GetTokenAsync(new TokenRequestContext(new[] {"https://vault.azure.net/.default"}), CancellationToken.None));
                scopes = diagnosticListener.Scopes;
            }

            Assert.AreEqual(4, scopes.Count);
            Assert.AreEqual($"{nameof(DefaultAzureCredential)}.{nameof(DefaultAzureCredential.GetToken)}", scopes[0].Name);
            Assert.AreEqual($"{nameof(VisualStudioCredential)}.{nameof(VisualStudioCredential.GetToken)}", scopes[1].Name);
            Assert.AreEqual($"{nameof(VisualStudioCodeCredential)}.{nameof(VisualStudioCodeCredential.GetToken)}", scopes[2].Name);
            Assert.AreEqual($"{nameof(AzureCliCredential)}.{nameof(AzureCliCredential.GetToken)}", scopes[3].Name);
        }

        [Test]
        public void DefaultAzureCredential_AllCredentialsHaveFailed_FirstAuthenticationFailedException()
        {
            var options = InstrumentClientOptions(new DefaultAzureCredentialOptions
            {
                ExcludeEnvironmentCredential = true,
                ExcludeInteractiveBrowserCredential = true,
                ExcludeSharedTokenCacheCredential = true,
            });

            var vscAdapter = new TestVscAdapter(ExpectedServiceName, "Azure", null);
            var factory = new TestDefaultAzureCredentialFactory(options, new TestFileSystemService(), new TestProcessService(new TestProcess { Error = "Error" }), vscAdapter) { ManagedIdentitySourceFactory = () => throw new InvalidOperationException() };
            var credential = InstrumentClient(new DefaultAzureCredential(factory, options));

            List<ClientDiagnosticListener.ProducedDiagnosticScope> scopes;

            using (ClientDiagnosticListener diagnosticListener = new ClientDiagnosticListener(s => s.StartsWith("Azure.Identity")))
            {
                Assert.CatchAsync<AuthenticationFailedException>(async () => await credential.GetTokenAsync(new TokenRequestContext(new[] {"https://vault.azure.net/.default"}), CancellationToken.None));
                scopes = diagnosticListener.Scopes;
            }

            Assert.AreEqual(2, scopes.Count);
            Assert.AreEqual($"{nameof(DefaultAzureCredential)}.{nameof(DefaultAzureCredential.GetToken)}", scopes[0].Name);
            Assert.AreEqual($"{nameof(ManagedIdentityCredential)}.{nameof(ManagedIdentityCredential.GetToken)}", scopes[1].Name);
        }

        [Test]
        public void DefaultAzureCredential_AllCredentialsHaveFailed_LastAuthenticationFailedException()
        {
            var options = InstrumentClientOptions(new DefaultAzureCredentialOptions
            {
                ExcludeEnvironmentCredential = true,
                ExcludeInteractiveBrowserCredential = true,
                ExcludeSharedTokenCacheCredential = true,
            });

            var vscAdapter = new TestVscAdapter(ExpectedServiceName, "AzureCloud", null);
            var factory = new TestDefaultAzureCredentialFactory(options, new TestFileSystemService(), new TestProcessService(new TestProcess { Error = "Error" }), vscAdapter) { ManagedIdentitySourceFactory = () => default };
            var credential = InstrumentClient(new DefaultAzureCredential(factory, options));

            List<ClientDiagnosticListener.ProducedDiagnosticScope> scopes;

            using (ClientDiagnosticListener diagnosticListener = new ClientDiagnosticListener(s => s.StartsWith("Azure.Identity")))
            {
                Assert.CatchAsync<AuthenticationFailedException>(async () => await credential.GetTokenAsync(new TokenRequestContext(new[] {"https://vault.azure.net/.default"}), CancellationToken.None));
                scopes = diagnosticListener.Scopes;
            }

            Assert.AreEqual(5, scopes.Count);
            Assert.AreEqual($"{nameof(DefaultAzureCredential)}.{nameof(DefaultAzureCredential.GetToken)}", scopes[0].Name);
            Assert.AreEqual($"{nameof(ManagedIdentityCredential)}.{nameof(ManagedIdentityCredential.GetToken)}", scopes[1].Name);
            Assert.AreEqual($"{nameof(VisualStudioCredential)}.{nameof(VisualStudioCredential.GetToken)}", scopes[2].Name);
            Assert.AreEqual($"{nameof(VisualStudioCodeCredential)}.{nameof(VisualStudioCodeCredential.GetToken)}", scopes[3].Name);
            Assert.AreEqual($"{nameof(AzureCliCredential)}.{nameof(AzureCliCredential.GetToken)}", scopes[4].Name);
        }
    }
}<|MERGE_RESOLUTION|>--- conflicted
+++ resolved
@@ -19,17 +19,6 @@
 
         public DefaultAzureCredentialLiveTests(bool isAsync) : base(isAsync)
         {
-<<<<<<< HEAD
-            Matcher.ExcludeHeaders.Add("Content-Length");
-            Matcher.ExcludeHeaders.Add("client-request-id");
-            Matcher.ExcludeHeaders.Add("x-client-OS");
-            Matcher.ExcludeHeaders.Add("x-client-SKU");
-            Matcher.ExcludeHeaders.Add("x-client-CPU");
-            Matcher.ExcludeHeaders.Add("x-client-Ver");
-
-            Sanitizer = new IdentityRecordedTestSanitizer();
-=======
->>>>>>> d2bcf77a
             TestDiagnostics = false;
         }
 
