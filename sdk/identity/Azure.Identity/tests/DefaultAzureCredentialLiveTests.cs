--- conflicted
+++ resolved
@@ -83,11 +83,8 @@
             using (await CredentialTestHelpers.CreateRefreshTokenFixtureAsync(TestEnvironment, Mode, ExpectedServiceName, cloudName))
             using (ClientDiagnosticListener diagnosticListener = new ClientDiagnosticListener(s => s.StartsWith("Azure.Identity")))
             {
-<<<<<<< HEAD
-                 token = await credential.GetTokenAsync(new TokenRequestContext(new[] {TestEnvironment.KeyvaultScope}), CancellationToken.None);
-=======
+
                 token = await credential.GetTokenAsync(new TokenRequestContext(new[] {TestEnvironment.KeyvaultScope}), CancellationToken.None);
->>>>>>> d9de4404
                 scopes = diagnosticListener.Scopes;
             }
 
