--- conflicted
+++ resolved
@@ -44,17 +44,6 @@
 
         public UsernamePasswordCredentialLiveTests(bool isAsync) : base(isAsync)
         {
-<<<<<<< HEAD
-            Matcher.ExcludeHeaders.Add("Content-Length");
-            Matcher.ExcludeHeaders.Add("client-request-id");
-            Matcher.ExcludeHeaders.Add("x-client-OS");
-            Matcher.ExcludeHeaders.Add("x-client-SKU");
-            Matcher.ExcludeHeaders.Add("x-client-CPU");
-            Matcher.ExcludeHeaders.Add("x-client-Ver");
-
-            Sanitizer = new IdentityRecordedTestSanitizer();
-=======
->>>>>>> d2bcf77a
         }
 
         [SetUp]
