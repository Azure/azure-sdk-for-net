﻿// Copyright (c) Microsoft Corporation. All rights reserved.
// Licensed under the MIT License.

using System;
using System.IO;
using Azure.Core.TestFramework;
using NUnit.Framework;

namespace Azure.Identity.Tests
{
    public class IdentityTestEnvironment : TestEnvironment
    {
        public string IdentityTenantId => GetRecordedVariable("AZURE_IDENTITY_TEST_TENANTID");
        public string Username => GetRecordedVariable("AZURE_IDENTITY_TEST_USERNAME");
        public string Password => GetVariable("AZURE_IDENTITY_TEST_PASSWORD");
        public string IdentityClientId => GetVariable("AZURE_IDENTITY_TEST_CLIENT_ID");
        public string IdentityClientSecret => GetOptionalVariable("AZURE_IDENTITY_TEST_CLIENT_SECRET") ?? "SANITIZED";
        public string IMDSEnable => GetRecordedOptionalVariable("IDENTITYTEST_IMDSTEST_ENABLE");
        public string IMDSClientId => GetRecordedOptionalVariable("IDENTITYTEST_IMDSTEST_CLIENTID");
        public string ArcEnable => GetRecordedOptionalVariable("IDENTITYTEST_ARCTEST_ENABLE");
        public string SFEnable => GetRecordedOptionalVariable("IDENTITYTEST_SFTEST_ENABLE");
        public string IdentityEndpoint => GetRecordedOptionalVariable("IDENTITY_ENDPOINT");
        public string ImdsEndpoint => GetRecordedOptionalVariable("IMDS_ENDPOINT");
        public string MsiEndpoint => GetRecordedOptionalVariable("MSI_ENDPOINT");
        public string MsiSecret => GetRecordedOptionalVariable("MSI_SECRET");
        public string IdentityHeader => GetRecordedOptionalVariable("IDENTITY_HEADER");
        public string IdentityServerThumbprint => GetRecordedOptionalVariable("IDENTITY_SERVER_THUMBPRINT");

        public string SystemAssignedVault => GetRecordedOptionalVariable("IDENTITYTEST_IMDSTEST_SYSTEMASSIGNEDVAULT");
        public string UserAssignedVault => GetRecordedOptionalVariable("IDENTITYTEST_IMDSTEST_USERASSIGNEDVAULT");

        public string TestPassword => GetOptionalVariable("AZURE_IDENTITY_TEST_PASSWORD") ?? "SANITIZED";
        public string TestTenantId => GetRecordedOptionalVariable("TENANT_ID") ?? GetRecordedVariable("AZURE_IDENTITY_TEST_TENANTID");
<<<<<<< HEAD
        public string KeyvaultScope => GetOptionalVariable("AZURE_KEYVAULT_SCOPE") ?? "SANITIZED";
=======
        public string KeyvaultScope => GetRecordedOptionalVariable("AZURE_KEYVAULT_SCOPE") ?? "SANITIZED";
>>>>>>> d9de4404

        public string ServicePrincipalClientId => GetRecordedVariable("IDENTITY_SP_CLIENT_ID");
        public string ServicePrincipalTenantId => GetRecordedVariable("IDENTITY_SP_TENANT_ID");
        public string ServicePrincipalClientSecret => GetOptionalVariable("IDENTITY_SP_CLIENT_SECRET") ?? "SANITIZED";
        public string ServicePrincipalCertificatePfxPath => GetOptionalVariable("IDENTITY_SP_CERT_PFX") ?? Path.Combine(TestContext.CurrentContext.TestDirectory, "Data", "cert.pfx");
        public string ServicePrincipalCertificatePemPath => GetOptionalVariable("IDENTITY_SP_CERT_PEM") ?? Path.Combine(TestContext.CurrentContext.TestDirectory, "Data", "cert.pem");
        public string ServicePrincipalSniCertificatePath => GetOptionalVariable("IDENTITY_SP_CERT_SNI") ?? Path.Combine(TestContext.CurrentContext.TestDirectory, "Data", "cert.pfx");
    }
}<|MERGE_RESOLUTION|>--- conflicted
+++ resolved
@@ -31,11 +31,7 @@
 
         public string TestPassword => GetOptionalVariable("AZURE_IDENTITY_TEST_PASSWORD") ?? "SANITIZED";
         public string TestTenantId => GetRecordedOptionalVariable("TENANT_ID") ?? GetRecordedVariable("AZURE_IDENTITY_TEST_TENANTID");
-<<<<<<< HEAD
-        public string KeyvaultScope => GetOptionalVariable("AZURE_KEYVAULT_SCOPE") ?? "SANITIZED";
-=======
         public string KeyvaultScope => GetRecordedOptionalVariable("AZURE_KEYVAULT_SCOPE") ?? "SANITIZED";
->>>>>>> d9de4404
 
         public string ServicePrincipalClientId => GetRecordedVariable("IDENTITY_SP_CLIENT_ID");
         public string ServicePrincipalTenantId => GetRecordedVariable("IDENTITY_SP_TENANT_ID");
