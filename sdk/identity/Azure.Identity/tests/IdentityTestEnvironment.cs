﻿// Copyright (c) Microsoft Corporation. All rights reserved.
// Licensed under the MIT License.

using System.IO;
using Azure.Core.TestFramework;
using NUnit.Framework;

namespace Azure.Identity.Tests
{
    public class IdentityTestEnvironment : TestEnvironment
    {
        public string IdentityTenantId => GetRecordedVariable("AZURE_IDENTITY_TEST_TENANTID");
        public string Username => GetRecordedVariable("AZURE_IDENTITY_TEST_USERNAME");
        public string Password => GetVariable("AZURE_IDENTITY_TEST_PASSWORD");
        public string IdentityClientId => GetVariable("AZURE_IDENTITY_TEST_CLIENT_ID");
        public string IdentityClientSecret => GetOptionalVariable("AZURE_IDENTITY_TEST_CLIENT_SECRET") ?? "SANITIZED";
        public string IMDSEnable => GetRecordedOptionalVariable("IDENTITYTEST_IMDSTEST_ENABLE");
        public string IMDSClientId => GetRecordedOptionalVariable("IDENTITYTEST_IMDSTEST_CLIENTID");
        public string ArcEnable => GetRecordedOptionalVariable("IDENTITYTEST_ARCTEST_ENABLE");
        public string SFEnable => GetRecordedOptionalVariable("IDENTITYTEST_SFTEST_ENABLE");
        public string IdentityEndpoint => GetRecordedOptionalVariable("IDENTITY_ENDPOINT");
        public string ImdsEndpoint => GetRecordedOptionalVariable("IMDS_ENDPOINT");
        public string MsiEndpoint => GetRecordedOptionalVariable("MSI_ENDPOINT");
        public string MsiSecret => GetRecordedOptionalVariable("MSI_SECRET");
        public string IdentityHeader => GetRecordedOptionalVariable("IDENTITY_HEADER");
        public string IdentityServerThumbprint => GetRecordedOptionalVariable("IDENTITY_SERVER_THUMBPRINT");

        public string SystemAssignedVault => GetRecordedOptionalVariable("IDENTITYTEST_IMDSTEST_SYSTEMASSIGNEDVAULT");
        public string UserAssignedVault => GetRecordedOptionalVariable("IDENTITYTEST_IMDSTEST_USERASSIGNEDVAULT");

        public string TestPassword => GetOptionalVariable("AZURE_IDENTITY_TEST_PASSWORD") ?? "SANITIZED";
        public string KeyvaultScope => GetRecordedOptionalVariable("AZURE_KEYVAULT_SCOPE") ?? "https://vault.azure.net/.default";

        public string ServicePrincipalClientId => GetRecordedVariable("IDENTITY_SP_CLIENT_ID");
        public string ServicePrincipalTenantId => GetRecordedVariable("IDENTITY_SP_TENANT_ID");
        public string ServicePrincipalClientSecret => GetOptionalVariable("IDENTITY_SP_CLIENT_SECRET") ?? "SANITIZED";
        public string ServicePrincipalCertificatePfxPath => GetOptionalVariable("IDENTITY_SP_CERT_PFX") ?? Path.Combine(TestContext.CurrentContext.TestDirectory, "Data", "cert.pfx");
        public string ServicePrincipalCertificatePemPath => GetOptionalVariable("IDENTITY_SP_CERT_PEM") ?? Path.Combine(TestContext.CurrentContext.TestDirectory, "Data", "cert.pem");
        public string ServicePrincipalSniCertificatePath => GetOptionalVariable("IDENTITY_SP_CERT_SNI") ?? Path.Combine(TestContext.CurrentContext.TestDirectory, "Data", "cert.pfx");
        public string IdentityTestWebName =>  GetRecordedVariable("IDENTITY_WEBAPP_NAME");
<<<<<<< HEAD
        public string VMUserAssignedManagedIdentityClientId =>  GetOptionalVariable("IDENTITY_VM_USER_ASSIGNED_MI_CLIENT_ID");
=======
        public string IdentityTestAzFuncName =>  GetRecordedVariable("IDENTITY_FUNCTION_NAME");
>>>>>>> 783e18e1
    }
}<|MERGE_RESOLUTION|>--- conflicted
+++ resolved
@@ -38,10 +38,7 @@
         public string ServicePrincipalCertificatePemPath => GetOptionalVariable("IDENTITY_SP_CERT_PEM") ?? Path.Combine(TestContext.CurrentContext.TestDirectory, "Data", "cert.pem");
         public string ServicePrincipalSniCertificatePath => GetOptionalVariable("IDENTITY_SP_CERT_SNI") ?? Path.Combine(TestContext.CurrentContext.TestDirectory, "Data", "cert.pfx");
         public string IdentityTestWebName =>  GetRecordedVariable("IDENTITY_WEBAPP_NAME");
-<<<<<<< HEAD
         public string VMUserAssignedManagedIdentityClientId =>  GetOptionalVariable("IDENTITY_VM_USER_ASSIGNED_MI_CLIENT_ID");
-=======
         public string IdentityTestAzFuncName =>  GetRecordedVariable("IDENTITY_FUNCTION_NAME");
->>>>>>> 783e18e1
     }
 }