--- conflicted
+++ resolved
@@ -66,310 +66,6 @@
             }
         }
 
-<<<<<<< HEAD
-        public enum ManagedIdentityIdType
-        {
-            None,
-            ClientId,
-            ResourceId
-        }
-
-        [Test]
-        public void ValidateCtorOptionsPassedToCredentials([Values(ManagedIdentityIdType.None, ManagedIdentityIdType.ClientId, ManagedIdentityIdType.ResourceId)] ManagedIdentityIdType managedIdentityIdType)
-        {
-            string expClientId = Guid.NewGuid().ToString();
-            string expUsername = Guid.NewGuid().ToString();
-            string expCacheTenantId = Guid.NewGuid().ToString();
-            string expBrowserTenantId = Guid.NewGuid().ToString();
-            string expVsTenantId = Guid.NewGuid().ToString();
-            string expCodeTenantId = Guid.NewGuid().ToString();
-            string expResourceId =  $"/subscriptions/{Guid.NewGuid().ToString()}/locations/MyLocation";
-            TimeSpan developerCredentialTimeout = TimeSpan.FromSeconds(42);
-            string actClientId_ManagedIdentity = null;
-            string actResiurceId_ManagedIdentity = null;
-            string actClientId_InteractiveBrowser = null;
-            string actUsername = null;
-            string actCacheTenantId = null;
-            string actBrowserTenantId = null;
-            string actVsTenantId = null;
-            string actCodeTenantId = null;
-            TimeSpan? actSubProcessTimeout = TimeSpan.Zero;
-
-            var credFactory = new MockDefaultAzureCredentialFactory(CredentialPipeline.GetInstance(null));
-
-            credFactory.OnCreateManagedIdentityCredential = (options, _) =>
-            {
-                actClientId_ManagedIdentity = options.ManagedIdentityClientId;
-                actResiurceId_ManagedIdentity = options.ManagedIdentityResourceId?.ToString();
-            };
-            credFactory.OnCreateSharedTokenCacheCredential = (tenantId, username, _) => { actCacheTenantId = tenantId; actUsername = username; };
-            credFactory.OnCreateInteractiveBrowserCredential = (tenantId, clientId,  _) => { actBrowserTenantId = tenantId; actClientId_InteractiveBrowser = clientId; };
-            credFactory.OnCreateVisualStudioCredential = (tenantId, visualstudioProcessTimeout, _) => { actVsTenantId = tenantId; actSubProcessTimeout = visualstudioProcessTimeout;  };
-            credFactory.OnCreateVisualStudioCodeCredential = (tenantId, _) => { actCodeTenantId = tenantId; };
-            credFactory.OnCreateAzurePowerShellCredential = (powershellProcessTimeoutMs, _) => { actSubProcessTimeout = powershellProcessTimeoutMs; };
-
-            var options = new DefaultAzureCredentialOptions
-            {
-                InteractiveBrowserCredentialClientId = expClientId,
-                SharedTokenCacheUsername = expUsername,
-                ExcludeSharedTokenCacheCredential = false,
-                SharedTokenCacheTenantId = expCacheTenantId,
-                VisualStudioTenantId = expVsTenantId,
-                VisualStudioCodeTenantId = expCodeTenantId,
-                InteractiveBrowserTenantId = expBrowserTenantId,
-                ExcludeInteractiveBrowserCredential = false,
-                DeveloperCredentialTimeout = developerCredentialTimeout
-            };
-
-            switch (managedIdentityIdType)
-            {
-                case ManagedIdentityIdType.ClientId:
-                    options.ManagedIdentityClientId = expClientId;
-                    break;
-                case ManagedIdentityIdType.ResourceId:
-                    options.ManagedIdentityResourceId = new ResourceIdentifier(expResourceId);
-                    break;
-            }
-
-            new DefaultAzureCredential(credFactory, options);
-
-            Assert.AreEqual(expClientId, actClientId_InteractiveBrowser);
-            Assert.AreEqual(expUsername, actUsername);
-            Assert.AreEqual(expCacheTenantId, actCacheTenantId);
-            Assert.AreEqual(expBrowserTenantId, actBrowserTenantId);
-            Assert.AreEqual(expVsTenantId, actVsTenantId);
-            Assert.AreEqual(expCodeTenantId, actCodeTenantId);
-            Assert.AreEqual(developerCredentialTimeout, actSubProcessTimeout);
-            switch (managedIdentityIdType)
-            {
-                case ManagedIdentityIdType.ClientId:
-                    Assert.AreEqual(expClientId, actClientId_ManagedIdentity);
-                    break;
-                case ManagedIdentityIdType.ResourceId:
-                    Assert.AreEqual(expResourceId, actResiurceId_ManagedIdentity);
-                    break;
-                case ManagedIdentityIdType.None:
-                    Assert.IsNull(actClientId_ManagedIdentity);
-                    Assert.IsNull(actResiurceId_ManagedIdentity);
-                    break;
-            }
-        }
-
-        [Test]
-        [NonParallelizable]
-        public void ValidateEnvironmentBasedOptionsPassedToCredentials([Values] bool clientIdSpecified, [Values] bool usernameSpecified, [Values] bool tenantIdSpecified)
-        {
-            var expClientId = clientIdSpecified ? Guid.NewGuid().ToString() : null;
-            var expUsername = usernameSpecified ? Guid.NewGuid().ToString() : null;
-            var expTenantId = tenantIdSpecified ? Guid.NewGuid().ToString() : null;
-            bool onCreateSharedCalled = false;
-            bool onCreatedManagedCalled = false;
-            bool onCreateInteractiveCalled = false;
-            bool onCreateVsCalled = false;
-            bool onCreateVsCodeCalled = false;
-
-            using (new TestEnvVar(new Dictionary<string, string>
-            {
-                { "AZURE_CLIENT_ID", expClientId },
-                { "AZURE_USERNAME", expUsername },
-                { "AZURE_TENANT_ID", expTenantId }
-            }))
-            {
-                var credFactory = new MockDefaultAzureCredentialFactory(CredentialPipeline.GetInstance(null));
-
-                credFactory.OnCreateManagedIdentityCredential = (options, _) =>
-                {
-                    onCreatedManagedCalled = true;
-                    Assert.AreEqual(expClientId, options.ManagedIdentityClientId);
-                };
-
-                credFactory.OnCreateSharedTokenCacheCredential = (tenantId, username, _) =>
-                {
-                    onCreateSharedCalled = true;
-                    Assert.AreEqual(expTenantId, tenantId);
-                    Assert.AreEqual(expUsername, username);
-                };
-
-                credFactory.OnCreateInteractiveBrowserCredential = (tenantId, clientId, _) =>
-                {
-                    onCreateInteractiveCalled = true;
-                    Assert.AreEqual(expTenantId, tenantId);
-                };
-
-                credFactory.OnCreateVisualStudioCredential = (tenantId, visualStudioTimeout, _) =>
-                {
-                    onCreateVsCalled = true;
-                    Assert.AreEqual(expTenantId, tenantId);
-                };
-
-                credFactory.OnCreateVisualStudioCodeCredential = (tenantId, _) =>
-                {
-                    onCreateVsCodeCalled = true;
-                    Assert.AreEqual(expTenantId, tenantId);
-                };
-                var options = new DefaultAzureCredentialOptions
-                {
-                    ExcludeEnvironmentCredential = true,
-                    ExcludeManagedIdentityCredential = false,
-                    ExcludeSharedTokenCacheCredential = false,
-                    ExcludeVisualStudioCredential = false,
-                    ExcludeVisualStudioCodeCredential = false,
-                    ExcludeAzureCliCredential = true,
-                    ExcludeInteractiveBrowserCredential = false
-                };
-
-                new DefaultAzureCredential(credFactory, options);
-
-                Assert.IsTrue(onCreateSharedCalled);
-                Assert.IsTrue(onCreatedManagedCalled);
-                Assert.IsTrue(onCreateInteractiveCalled);
-                Assert.IsTrue(onCreateVsCalled);
-                Assert.IsTrue(onCreateVsCodeCalled);
-            }
-        }
-
-        [Test]
-        [NonParallelizable]
-        public void ValidateEmptyEnvironmentBasedOptionsNotPassedToCredentials([Values] bool clientIdSpecified, [Values] bool usernameSpecified, [Values] bool tenantIdSpecified)
-        {
-            var expClientId = clientIdSpecified ? string.Empty : null;
-            var expUsername = usernameSpecified ? string.Empty : null;
-            var expTenantId = tenantIdSpecified ? string.Empty : null;
-            bool onCreateSharedCalled = false;
-            bool onCreatedManagedCalled = false;
-            bool onCreateInteractiveCalled = false;
-            bool onCreateVsCalled = false;
-            bool onCreateVsCodeCalled = false;
-
-            using (new TestEnvVar(new Dictionary<string, string>
-            {
-                { "AZURE_CLIENT_ID", expClientId },
-                { "AZURE_USERNAME", expUsername },
-                { "AZURE_TENANT_ID", expTenantId }
-            }))
-            {
-                var credFactory = new MockDefaultAzureCredentialFactory(CredentialPipeline.GetInstance(null));
-
-                credFactory.OnCreateManagedIdentityCredential = (options, _) =>
-                {
-                    onCreatedManagedCalled = true;
-                    Assert.IsNull(options.ManagedIdentityClientId);
-                };
-
-                credFactory.OnCreateSharedTokenCacheCredential = (tenantId, username, _) =>
-                {
-                    onCreateSharedCalled = true;
-                    Assert.IsNull(tenantId);
-                    Assert.IsNull(username);
-                };
-
-                credFactory.OnCreateInteractiveBrowserCredential = (tenantId, _, _) =>
-                {
-                    onCreateInteractiveCalled = true;
-                    Assert.IsNull(tenantId);
-                };
-
-                credFactory.OnCreateVisualStudioCredential = (tenantId, visualStudioProcessTimeout, _) =>
-                {
-                    onCreateVsCalled = true;
-                    Assert.IsNull(tenantId);
-                };
-
-                credFactory.OnCreateVisualStudioCodeCredential = (tenantId, _) =>
-                {
-                    onCreateVsCodeCalled = true;
-                    Assert.IsNull(tenantId);
-                };
-                var options = new DefaultAzureCredentialOptions
-                {
-                    ExcludeEnvironmentCredential = true,
-                    ExcludeManagedIdentityCredential = false,
-                    ExcludeSharedTokenCacheCredential = false,
-                    ExcludeVisualStudioCredential = false,
-                    ExcludeVisualStudioCodeCredential = false,
-                    ExcludeAzureCliCredential = true,
-                    ExcludeInteractiveBrowserCredential = false
-                };
-
-                new DefaultAzureCredential(credFactory, options);
-
-                Assert.IsTrue(onCreateSharedCalled);
-                Assert.IsTrue(onCreatedManagedCalled);
-                Assert.IsTrue(onCreateInteractiveCalled);
-                Assert.IsTrue(onCreateVsCalled);
-                Assert.IsTrue(onCreateVsCodeCalled);
-            }
-        }
-
-        [Test]
-        public void ValidateCtorWithExcludeOptions([Values(true, false)]bool excludeEnvironmentCredential,
-                                                   [Values(true, false)]bool excludeManagedIdentityCredential,
-                                                   [Values(true, false)]bool excludeSharedTokenCacheCredential,
-                                                   [Values(true, false)]bool excludeVisualStudioCredential,
-                                                   [Values(true, false)]bool excludeVisualStudioCodeCredential,
-                                                   [Values(true, false)]bool excludeCliCredential,
-                                                   [Values(true, false)]bool excludeAzurePowerShellCredential,
-                                                   [Values(true, false)]bool excludeInteractiveBrowserCredential)
-        {
-            var credFactory = new MockDefaultAzureCredentialFactory(CredentialPipeline.GetInstance(null));
-
-            bool environmentCredentialIncluded = false;
-            bool managedIdentityCredentialIncluded = false;
-            bool sharedTokenCacheCredentialIncluded = false;
-            bool cliCredentialIncluded = false;
-            bool interactiveBrowserCredentialIncluded = false;
-            bool visualStudioCredentialIncluded = false;
-            bool visualStudioCodeCredentialIncluded = false;
-            bool powerShellCredentialsIncluded = false;
-
-            credFactory.OnCreateEnvironmentCredential = _ => environmentCredentialIncluded = true;
-            credFactory.OnCreateAzureCliCredential = (_, _) => cliCredentialIncluded = true;
-            credFactory.OnCreateInteractiveBrowserCredential = (tenantId, _, _) => interactiveBrowserCredentialIncluded = true;
-            credFactory.OnCreateVisualStudioCredential = (tenantId, visualStudioProcessTimeout, _) => visualStudioCredentialIncluded = true;
-            credFactory.OnCreateVisualStudioCodeCredential = (tenantId, _) => visualStudioCodeCredentialIncluded = true;
-            credFactory.OnCreateAzurePowerShellCredential = (_, _) => powerShellCredentialsIncluded = true;
-            credFactory.OnCreateManagedIdentityCredential = (clientId, _) =>
-            {
-                managedIdentityCredentialIncluded = true;
-            };
-            credFactory.OnCreateSharedTokenCacheCredential = (tenantId, username, _) =>
-            {
-                sharedTokenCacheCredentialIncluded = true;
-            };
-
-            var options = new DefaultAzureCredentialOptions
-            {
-                ExcludeEnvironmentCredential = excludeEnvironmentCredential,
-                ExcludeManagedIdentityCredential = excludeManagedIdentityCredential,
-                ExcludeSharedTokenCacheCredential = excludeSharedTokenCacheCredential,
-                ExcludeAzureCliCredential = excludeCliCredential,
-                ExcludeInteractiveBrowserCredential = excludeInteractiveBrowserCredential,
-                ExcludeVisualStudioCredential = excludeVisualStudioCredential,
-                ExcludeVisualStudioCodeCredential = excludeVisualStudioCodeCredential,
-                ExcludeAzurePowerShellCredential = excludeAzurePowerShellCredential
-            };
-
-            if (excludeEnvironmentCredential && excludeManagedIdentityCredential && excludeSharedTokenCacheCredential && excludeVisualStudioCredential && excludeVisualStudioCodeCredential && excludeCliCredential && excludeAzurePowerShellCredential && excludeInteractiveBrowserCredential)
-            {
-                Assert.Throws<ArgumentException>(() => new DefaultAzureCredential(options));
-            }
-            else
-            {
-                new DefaultAzureCredential(credFactory, options);
-
-                Assert.AreEqual(!excludeEnvironmentCredential, environmentCredentialIncluded);
-                Assert.AreEqual(!excludeManagedIdentityCredential, managedIdentityCredentialIncluded);
-                Assert.AreEqual(!excludeSharedTokenCacheCredential, sharedTokenCacheCredentialIncluded);
-                Assert.AreEqual(!excludeCliCredential, cliCredentialIncluded);
-                Assert.AreEqual(!excludeAzurePowerShellCredential, powerShellCredentialsIncluded);
-                Assert.AreEqual(!excludeInteractiveBrowserCredential, interactiveBrowserCredentialIncluded);
-                Assert.AreEqual(!excludeVisualStudioCredential, visualStudioCredentialIncluded);
-                Assert.AreEqual(!excludeVisualStudioCodeCredential, visualStudioCodeCredentialIncluded);
-            }
-        }
-
-=======
->>>>>>> 3627e3cb
         [Test]
         public void ValidateAllUnavailable([Values(true, false)]bool excludeEnvironmentCredential,
                                            [Values(true, false)]bool excludeManagedIdentityCredential,
@@ -411,15 +107,11 @@
                 SetupMockForException(c);
             credFactory.OnCreateSharedTokenCacheCredential = c =>
                 SetupMockForException(c);
-            credFactory.OnCreateAzureCliCredential = (_, c) =>
-                SetupMockForException(c);
-            credFactory.OnCreateAzurePowerShellCredential = (_, c) =>
-                SetupMockForException(c);
-<<<<<<< HEAD
-            credFactory.OnCreateVisualStudioCredential = (_, visualStudioProcessTimeout, c) =>
-=======
+            credFactory.OnCreateAzureCliCredential = c =>
+                SetupMockForException(c);
+            credFactory.OnCreateAzurePowerShellCredential = c =>
+                SetupMockForException(c);
             credFactory.OnCreateVisualStudioCredential = c =>
->>>>>>> 3627e3cb
                 SetupMockForException(c);
             credFactory.OnCreateVisualStudioCodeCredential = c =>
                 SetupMockForException(c);
@@ -499,17 +191,13 @@
                 SetupMockForException(c);
             credFactory.OnCreateSharedTokenCacheCredential = c =>
                 SetupMockForException(c);
-<<<<<<< HEAD
-            credFactory.OnCreateVisualStudioCredential = (_, visualStudioProcessTimeout, c) =>
-=======
             credFactory.OnCreateVisualStudioCredential = c =>
->>>>>>> 3627e3cb
                 SetupMockForException(c);
             credFactory.OnCreateVisualStudioCodeCredential = c =>
                 SetupMockForException(c);
-            credFactory.OnCreateAzureCliCredential = (_, c) =>
-                SetupMockForException(c);
-            credFactory.OnCreateAzurePowerShellCredential = (_, c) =>
+            credFactory.OnCreateAzureCliCredential = c =>
+                SetupMockForException(c);
+            credFactory.OnCreateAzurePowerShellCredential = c =>
                 SetupMockForException(c);
 
             credFactory.OnCreateInteractiveBrowserCredential = c =>
@@ -625,19 +313,15 @@
                 SetupMockForException(c);
             credFactory.OnCreateSharedTokenCacheCredential = c =>
                 SetupMockForException(c);
-            credFactory.OnCreateAzureCliCredential = (_, c) =>
+            credFactory.OnCreateAzureCliCredential = c =>
                 SetupMockForException(c);
             credFactory.OnCreateInteractiveBrowserCredential = c =>
                 SetupMockForException(c);
-<<<<<<< HEAD
-            credFactory.OnCreateVisualStudioCredential = (_, visualStudioProcessTimeout, c) =>
-=======
             credFactory.OnCreateVisualStudioCredential = c =>
->>>>>>> 3627e3cb
                 SetupMockForException(c);
             credFactory.OnCreateVisualStudioCodeCredential = c =>
                 SetupMockForException(c);
-            credFactory.OnCreateAzurePowerShellCredential = (_, c) =>
+            credFactory.OnCreateAzurePowerShellCredential = c =>
                 SetupMockForException(c);
 
             return credFactory;
