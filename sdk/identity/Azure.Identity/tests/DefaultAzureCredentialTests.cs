﻿// Copyright (c) Microsoft Corporation. All rights reserved.
// Licensed under the MIT License.

using System;
using System.Collections.Generic;
using System.Diagnostics.Tracing;
using System.Linq;
using System.Threading;
using System.Threading.Tasks;
using Azure.Core;
using Azure.Core.Diagnostics;
using Azure.Core.TestFramework;
using Azure.Identity.Tests.Mock;
using Moq;
using NUnit.Framework;

namespace Azure.Identity.Tests
{
    public class DefaultAzureCredentialTests : ClientTestBase
    {
        public DefaultAzureCredentialTests(bool isAsync) : base(isAsync)
        {
        }

        [Test]
        public void ValidateCtorNoOptions()
        {
            var cred = new DefaultAzureCredential();

            TokenCredential[] sources = cred._sources();

            Assert.NotNull(sources);
            Assert.AreEqual(sources.Length, 9);
            Assert.IsInstanceOf(typeof(EnvironmentCredential), sources[0]);
            Assert.IsInstanceOf(typeof(ManagedIdentityCredential), sources[1]);
            Assert.IsInstanceOf(typeof(VisualStudioCredential), sources[2]);
            Assert.IsInstanceOf(typeof(AzureDeveloperCliCredential), sources[3]);
            Assert.IsInstanceOf(typeof(AzureCliCredential), sources[4]);
            Assert.IsInstanceOf(typeof(AzurePowerShellCredential), sources[5]);
            Assert.IsNull(sources[8]);
        }

        [Test]
        public void ValidateCtorIncludedInteractiveParam([Values(true, false)] bool includeInteractive)
        {
            var cred = new DefaultAzureCredential(includeInteractive);

            TokenCredential[] sources = cred._sources();

            Assert.NotNull(sources);
            Assert.AreEqual(sources.Length, 9);
            Assert.IsInstanceOf(typeof(EnvironmentCredential), sources[0]);
            Assert.IsInstanceOf(typeof(ManagedIdentityCredential), sources[1]);
            Assert.IsInstanceOf(typeof(VisualStudioCredential), sources[2]);
            Assert.IsInstanceOf(typeof(AzureDeveloperCliCredential), sources[3]);
            Assert.IsInstanceOf(typeof(AzureCliCredential), sources[4]);
            Assert.IsInstanceOf(typeof(AzurePowerShellCredential), sources[5]);

            if (includeInteractive)
            {
                Assert.IsInstanceOf(typeof(InteractiveBrowserCredential), sources[6]);
            }
            else
            {
                Assert.IsNull(sources[6]);
            }
        }

        [Test]
<<<<<<< HEAD
        public void ValidateAllUnavailable([Values(true, false)]bool excludeEnvironmentCredential,
                                           [Values(true, false)]bool excludeManagedIdentityCredential,
                                           [Values(true, false)]bool excludeSharedTokenCacheCredential,
                                           [Values(true, false)]bool excludeVisualStudioCredential,
                                           [Values(true, false)]bool excludeVisualStudioCodeCredential,
                                           [Values(true, false)]bool excludeDeveloperCliCredential,
                                           [Values(true, false)]bool excludeCliCredential,
                                           [Values(true, false)]bool excludePowerShellCredential,
                                           [Values(true, false)]bool excludeInteractiveBrowserCredential)
=======
        public void ValidateAllUnavailable([Values(true, false)] bool excludeEnvironmentCredential,
                                           [Values(true, false)] bool excludeManagedIdentityCredential,
                                           [Values(true, false)] bool excludeSharedTokenCacheCredential,
                                           [Values(true, false)] bool excludeVisualStudioCredential,
                                           [Values(true, false)] bool excludeVisualStudioCodeCredential,
                                           [Values(true, false)] bool excludeCliCredential,
                                           [Values(true, false)] bool excludePowerShellCredential,
                                           [Values(true, false)] bool excludeInteractiveBrowserCredential)
>>>>>>> 818118b8
        {
            if (excludeEnvironmentCredential && excludeManagedIdentityCredential && excludeSharedTokenCacheCredential && excludeVisualStudioCredential && excludeVisualStudioCodeCredential && excludeCliCredential && excludeInteractiveBrowserCredential)
            {
                Assert.Pass();
            }

            var options = new DefaultAzureCredentialOptions
            {
                ExcludeEnvironmentCredential = excludeEnvironmentCredential,
                ExcludeManagedIdentityCredential = excludeManagedIdentityCredential,
                ExcludeSharedTokenCacheCredential = excludeSharedTokenCacheCredential,
                ExcludeVisualStudioCredential = excludeVisualStudioCredential,
                ExcludeVisualStudioCodeCredential = excludeVisualStudioCodeCredential,
                ExcludeAzureDeveloperCliCredential = excludeDeveloperCliCredential,
                ExcludeAzureCliCredential = excludeCliCredential,
                ExcludeAzurePowerShellCredential = excludePowerShellCredential,
                ExcludeInteractiveBrowserCredential = excludeInteractiveBrowserCredential
            };

            var credFactory = new MockDefaultAzureCredentialFactory(options);

            void SetupMockForException<T>(Mock<T> mock) where T : TokenCredential =>
                mock.Setup(m => m.GetTokenAsync(It.IsAny<TokenRequestContext>(), It.IsAny<CancellationToken>()))
                    .Throws(new CredentialUnavailableException($"{typeof(T).Name} Unavailable"));

            credFactory.OnCreateEnvironmentCredential = c =>
                SetupMockForException(c);
            credFactory.OnCreateInteractiveBrowserCredential = c =>
                SetupMockForException(c);
            credFactory.OnCreateManagedIdentityCredential = c =>
                SetupMockForException(c);
            credFactory.OnCreateSharedTokenCacheCredential = c =>
                SetupMockForException(c);
            credFactory.OnCreateAzureDeveloperCliCredential = c =>
                SetupMockForException(c);
            credFactory.OnCreateAzureCliCredential = c =>
                SetupMockForException(c);
            credFactory.OnCreateAzurePowerShellCredential = c =>
                SetupMockForException(c);
            credFactory.OnCreateVisualStudioCredential = c =>
                SetupMockForException(c);
            credFactory.OnCreateVisualStudioCodeCredential = c =>
                SetupMockForException(c);

            var cred = new DefaultAzureCredential(credFactory);

            var ex = Assert.ThrowsAsync<CredentialUnavailableException>(async () => await cred.GetTokenAsync(new TokenRequestContext(MockScopes.Default)));

            if (!excludeEnvironmentCredential)
            {
                Assert.True(ex.Message.Contains("EnvironmentCredential Unavailable"));
            }
            if (!excludeManagedIdentityCredential)
            {
                Assert.True(ex.Message.Contains("ManagedIdentityCredential Unavailable"));
            }
            if (!excludeSharedTokenCacheCredential)
            {
                Assert.True(ex.Message.Contains("SharedTokenCacheCredential Unavailable"));
            }
            if (!excludeCliCredential)
            {
                Assert.True(ex.Message.Contains("CliCredential Unavailable"));
            }
            if (!excludePowerShellCredential)
            {
                Assert.True(ex.Message.Contains("PowerShellCredential Unavailable"));
            }
            if (!excludeInteractiveBrowserCredential)
            {
                Assert.True(ex.Message.Contains("InteractiveBrowserCredential Unavailable"));
            }
            if (!excludeVisualStudioCredential)
            {
                Assert.True(ex.Message.Contains("VisualStudioCredential Unavailable"));
            }
            if (!excludeVisualStudioCodeCredential)
            {
                Assert.True(ex.Message.Contains("VisualStudioCodeCredential Unavailable"));
            }
        }

        [Test]
        [TestCaseSource(nameof(AllCredentialTypes))]
        public void ValidateUnhandledException(Type credentialType)
        {
            var options = new DefaultAzureCredentialOptions
            {
                ExcludeEnvironmentCredential = false,
                ExcludeManagedIdentityCredential = false,
                ExcludeSharedTokenCacheCredential = false,
                ExcludeVisualStudioCredential = false,
                ExcludeVisualStudioCodeCredential = false,
                ExcludeAzureDeveloperCliCredential = false,
                ExcludeAzureCliCredential = false,
                ExcludeAzurePowerShellCredential = false,
                ExcludeInteractiveBrowserCredential = false
            };

            var credFactory = new MockDefaultAzureCredentialFactory(options);

            void SetupMockForException<T>(Mock<T> mock) where T : TokenCredential
            {
                Exception e;
                if (typeof(T) != credentialType)
                {
                    e = new CredentialUnavailableException($"{typeof(T).Name} Unavailable");
                }
                else
                {
                    e = new MockClientException($"{typeof(T).Name} unhandled exception");
                }
                mock.Setup(m => m.GetTokenAsync(It.IsAny<TokenRequestContext>(), It.IsAny<CancellationToken>()))
                    .Throws(e);
            }

            credFactory.OnCreateEnvironmentCredential = c =>
                SetupMockForException(c);
            credFactory.OnCreateManagedIdentityCredential = c =>
                SetupMockForException(c);
            credFactory.OnCreateSharedTokenCacheCredential = c =>
                SetupMockForException(c);
            credFactory.OnCreateVisualStudioCredential = c =>
                SetupMockForException(c);
            credFactory.OnCreateVisualStudioCodeCredential = c =>
                SetupMockForException(c);
            credFactory.OnCreateAzureDeveloperCliCredential = c =>
                SetupMockForException(c);
            credFactory.OnCreateAzureCliCredential = c =>
                SetupMockForException(c);
            credFactory.OnCreateAzurePowerShellCredential = c =>
                SetupMockForException(c);

            credFactory.OnCreateInteractiveBrowserCredential = c =>
            {
                c.Setup(m => m.GetTokenAsync(It.IsAny<TokenRequestContext>(), It.IsAny<CancellationToken>()))
                    .Throws(new MockClientException("InteractiveBrowserCredential unhandled exception"));
            };

            var cred = new DefaultAzureCredential(credFactory);

            var ex = Assert.ThrowsAsync<AuthenticationFailedException>(async () => await cred.GetTokenAsync(new TokenRequestContext(MockScopes.Default)));
            var unhandledException = ex.InnerException is AggregateException ae ? ae.InnerExceptions.Last() : ex.InnerException;

            Assert.AreEqual($"{credentialType.Name} unhandled exception", unhandledException.Message);
        }

        public static IEnumerable<object[]> AllCredentialTypes()
        {
            yield return new object[] { typeof(EnvironmentCredential) };
            yield return new object[] { typeof(SharedTokenCacheCredential) };
            yield return new object[] { typeof(VisualStudioCredential) };
            yield return new object[] { typeof(VisualStudioCodeCredential) };
            yield return new object[] { typeof(AzureDeveloperCliCredential) };
            yield return new object[] { typeof(AzureCliCredential) };
            yield return new object[] { typeof(InteractiveBrowserCredential) };
            yield return new object[] { typeof(ManagedIdentityCredential) };
        }

        [Test]
        [TestCaseSource(nameof(AllCredentialTypes))]
        public async Task ValidateSelectedCredentialCaching(Type availableCredential)
        {
            var expToken = new AccessToken(Guid.NewGuid().ToString(), DateTimeOffset.MaxValue);
            List<Type> calledCredentials = new();

            var options = new DefaultAzureCredentialOptions
            {
                ExcludeEnvironmentCredential = false,
                ExcludeManagedIdentityCredential = false,
                ExcludeSharedTokenCacheCredential = false,
                ExcludeVisualStudioCredential = false,
                ExcludeVisualStudioCodeCredential = false,
                ExcludeAzureDeveloperCliCredential = false,
                ExcludeAzureCliCredential = false,
                ExcludeAzurePowerShellCredential = false,
                ExcludeInteractiveBrowserCredential = false
            };

            var credFactory = GetMockDefaultAzureCredentialFactory(options, availableCredential, expToken, calledCredentials);

            var cred = InstrumentClient(new DefaultAzureCredential(credFactory));

            AccessToken actToken = await cred.GetTokenAsync(new TokenRequestContext(MockScopes.Default));

            Assert.AreEqual(expToken.Token, actToken.Token);

            // assert that the available credential was the last credential called
            Assert.AreEqual(calledCredentials[calledCredentials.Count - 1], availableCredential);

            calledCredentials.Clear();

            actToken = await cred.GetTokenAsync(new TokenRequestContext(MockScopes.Default));

            Assert.AreEqual(expToken.Token, actToken.Token);

            // assert that the available credential was the only credential called
            Assert.AreEqual(calledCredentials.Count, 1);

            Assert.AreEqual(calledCredentials[0], availableCredential);
        }

        [Test]
        [TestCaseSource(nameof(AllCredentialTypes))]
        public async Task CredentialTypeLogged(Type availableCredential)
        {
            List<string> messages = new();
            using AzureEventSourceListener listener = new AzureEventSourceListener(
                (_, message) => messages.Add(message),
                EventLevel.Informational);

            var expToken = new AccessToken(Guid.NewGuid().ToString(), DateTimeOffset.MaxValue);
            List<Type> calledCredentials = new();

            var options = new DefaultAzureCredentialOptions
            {
                ExcludeEnvironmentCredential = false,
                ExcludeManagedIdentityCredential = false,
                ExcludeSharedTokenCacheCredential = false,
                ExcludeVisualStudioCredential = false,
                ExcludeVisualStudioCodeCredential = false,
                ExcludeAzureDeveloperCliCredential = false,
                ExcludeAzureCliCredential = false,
                ExcludeAzurePowerShellCredential = false,
                ExcludeInteractiveBrowserCredential = false
            };

            var credFactory = GetMockDefaultAzureCredentialFactory(options, availableCredential, expToken, calledCredentials);

            var cred = InstrumentClient(new DefaultAzureCredential(credFactory));

            await cred.GetTokenAsync(new TokenRequestContext(MockScopes.Default));

            Assert.That(messages, Has.Some.Match(availableCredential.Name).And.Some.Match("DefaultAzureCredential credential selected"));
        }

        internal MockDefaultAzureCredentialFactory GetMockDefaultAzureCredentialFactory(DefaultAzureCredentialOptions options, Type availableCredential, AccessToken expToken, List<Type> calledCredentials)
        {
            var credFactory = new MockDefaultAzureCredentialFactory(options);

            void SetupMockForException<T>(Mock<T> mock) where T : TokenCredential
            {
                if (IsAsync)
                    mock.Setup(m => m.GetTokenAsync(It.IsAny<TokenRequestContext>(), It.IsAny<CancellationToken>()))
                        .Callback(() => calledCredentials.Add(typeof(T)))
                        .ReturnsAsync(() =>
                        {
                            return availableCredential == typeof(T) ? expToken : throw new CredentialUnavailableException("Unavailable");
                        });
                else
                    mock.Setup(m => m.GetToken(It.IsAny<TokenRequestContext>(), It.IsAny<CancellationToken>()))
                        .Callback(() => calledCredentials.Add(typeof(T)))
                        .Returns(() =>
                        {
                            return availableCredential == typeof(T) ? expToken : throw new CredentialUnavailableException("Unavailable");
                        });
            }

            credFactory.OnCreateEnvironmentCredential = c =>
                SetupMockForException(c);
            credFactory.OnCreateManagedIdentityCredential = c =>
                SetupMockForException(c);
            credFactory.OnCreateSharedTokenCacheCredential = c =>
                SetupMockForException(c);
            credFactory.OnCreateAzureDeveloperCliCredential = c =>
                SetupMockForException(c);
            credFactory.OnCreateAzureCliCredential = c =>
                SetupMockForException(c);
            credFactory.OnCreateInteractiveBrowserCredential = c =>
                SetupMockForException(c);
            credFactory.OnCreateVisualStudioCredential = c =>
                SetupMockForException(c);
            credFactory.OnCreateVisualStudioCodeCredential = c =>
                SetupMockForException(c);
            credFactory.OnCreateAzurePowerShellCredential = c =>
                SetupMockForException(c);

            return credFactory;
        }
    }
}<|MERGE_RESOLUTION|>--- conflicted
+++ resolved
@@ -67,26 +67,15 @@
         }
 
         [Test]
-<<<<<<< HEAD
-        public void ValidateAllUnavailable([Values(true, false)]bool excludeEnvironmentCredential,
-                                           [Values(true, false)]bool excludeManagedIdentityCredential,
-                                           [Values(true, false)]bool excludeSharedTokenCacheCredential,
-                                           [Values(true, false)]bool excludeVisualStudioCredential,
-                                           [Values(true, false)]bool excludeVisualStudioCodeCredential,
-                                           [Values(true, false)]bool excludeDeveloperCliCredential,
-                                           [Values(true, false)]bool excludeCliCredential,
-                                           [Values(true, false)]bool excludePowerShellCredential,
-                                           [Values(true, false)]bool excludeInteractiveBrowserCredential)
-=======
         public void ValidateAllUnavailable([Values(true, false)] bool excludeEnvironmentCredential,
                                            [Values(true, false)] bool excludeManagedIdentityCredential,
                                            [Values(true, false)] bool excludeSharedTokenCacheCredential,
                                            [Values(true, false)] bool excludeVisualStudioCredential,
                                            [Values(true, false)] bool excludeVisualStudioCodeCredential,
+                                           [Values(true, false)] bool excludeDeveloperCliCredential,
                                            [Values(true, false)] bool excludeCliCredential,
                                            [Values(true, false)] bool excludePowerShellCredential,
                                            [Values(true, false)] bool excludeInteractiveBrowserCredential)
->>>>>>> 818118b8
         {
             if (excludeEnvironmentCredential && excludeManagedIdentityCredential && excludeSharedTokenCacheCredential && excludeVisualStudioCredential && excludeVisualStudioCodeCredential && excludeCliCredential && excludeInteractiveBrowserCredential)
             {
