﻿// Copyright (c) Microsoft Corporation. All rights reserved.
// Licensed under the MIT License.

using Azure.Core;
using Azure.Core.Testing;
using NUnit.Framework;
using System;
using System.Collections.Generic;
using System.Text;
using System.Threading;
using System.Threading.Tasks;

namespace Azure.Identity.Tests
{
    public class DeviceCodeCredentialTests : ClientTestBase
    {
        public DeviceCodeCredentialTests(bool isAsync) : base(isAsync)
        {
        }

        private const string ClientId = "04b07795-8ddb-461a-bbee-02f9e1bf7b46";

        private readonly HashSet<string> _requestedCodes = new HashSet<string>();

        private readonly object _requestedCodesLock = new object();

        private Task VerifyDeviceCode(DeviceCodeInfo code, string message)
        {
            Assert.AreEqual(message, code.Message);

            return Task.CompletedTask;
        }

        private Task VerifyDeviceCodeAndCancel(DeviceCodeInfo code, string message, CancellationTokenSource cancelSource)
        {
            Assert.AreEqual(message, code.Message);

            cancelSource.Cancel();

            return Task.CompletedTask;
        }

        private async Task VerifyDeviceCodeCallbackCancellationToken(DeviceCodeInfo code, CancellationToken cancellationToken)
        {
            await Task.Delay(2000, cancellationToken);

            cancellationToken.ThrowIfCancellationRequested();
        }

        private class MockException : Exception
        {

        }

        private async Task ThrowingDeviceCodeCallback(DeviceCodeInfo code, CancellationToken cancellationToken)
        {
            await Task.CompletedTask;

            throw new MockException();
        }

        [Test]
        public async Task AuthenticateWithDeviceCodeMockAsync()
        {
            var expectedCode = Guid.NewGuid().ToString();

            var expectedToken = Guid.NewGuid().ToString();

            var mockTransport = new MockTransport(request => ProcessMockRequest(request, expectedCode, expectedToken));

            var options = new IdentityClientOptions() { Transport = mockTransport };

<<<<<<< HEAD
            var cred = InstrumentClient(new DeviceCodeCredential((code, cancelToken) => VerifyDeviceCode(code, expectedCode), ClientId, options: options));
=======
            DeviceCodeCredential cred = InstrumentClient(new DeviceCodeCredential(ClientId, (code, cancelToken) => VerifyDeviceCode(code, expectedCode), options));
>>>>>>> 94047a39

            AccessToken token = await cred.GetTokenAsync(new TokenRequest(new string[] { "https://vault.azure.net/.default" }));

            Assert.AreEqual(token.Token, expectedToken);
        }

        [Test]
        public async Task AuthenticateWithDeviceCodeMockAsync2()
        {
            var expectedCode = Guid.NewGuid().ToString();

            var expectedToken = Guid.NewGuid().ToString();

            var mockTransport = new MockTransport(request => ProcessMockRequest(request, expectedCode, expectedToken));

            var options = new IdentityClientOptions() { Transport = mockTransport };

<<<<<<< HEAD
            var cred = InstrumentClient(new DeviceCodeCredential((code, cancelToken) => VerifyDeviceCode(code, expectedCode), ClientId, options: options));
=======
            DeviceCodeCredential cred = InstrumentClient(new DeviceCodeCredential(ClientId, (code, cancelToken) => VerifyDeviceCode(code, expectedCode), options));
>>>>>>> 94047a39

            AccessToken token = await cred.GetTokenAsync(new TokenRequest(new string[] { "https://vault.azure.net/.default" }));

            Assert.AreEqual(token.Token, expectedToken);
        }

        [Test]
        public void AuthenticateWithDeviceCodeMockVerifyMsalCancellationAsync()
        {
            var expectedCode = Guid.NewGuid().ToString();

            var expectedToken = Guid.NewGuid().ToString();

            var cancelSource = new CancellationTokenSource();

            var mockTransport = new MockTransport(request => ProcessMockRequest(request, expectedCode, expectedToken));

            var options = new IdentityClientOptions() { Transport = mockTransport };

<<<<<<< HEAD
            var cred = InstrumentClient(new DeviceCodeCredential((code, cancelToken) => VerifyDeviceCodeAndCancel(code, expectedCode, cancelSource), ClientId, options: options));
=======
            DeviceCodeCredential cred = InstrumentClient(new DeviceCodeCredential(ClientId, (code, cancelToken) => VerifyDeviceCodeAndCancel(code, expectedCode, cancelSource), options));
>>>>>>> 94047a39

            Assert.ThrowsAsync<OperationCanceledException>(async () => await cred.GetTokenAsync(new TokenRequest(new string[] { "https://vault.azure.net/.default" }), cancelSource.Token));
        }

        [Test]
        public async Task AuthenticateWithDeviceCodeMockVerifyCallbackCancellationAsync()
        {
            var expectedCode = Guid.NewGuid().ToString();

            var expectedToken = Guid.NewGuid().ToString();

            var mockTransport = new MockTransport(request => ProcessMockRequest(request, expectedCode, expectedToken));

            var options = new IdentityClientOptions() { Transport = mockTransport };

            var cancelSource = new CancellationTokenSource(1000);

<<<<<<< HEAD
            var cred = InstrumentClient(new DeviceCodeCredential(VerifyDeviceCodeCallbackCancellationToken, ClientId, options: options));
=======
            DeviceCodeCredential cred = InstrumentClient(new DeviceCodeCredential(ClientId, VerifyDeviceCodeCallbackCancellationToken, options));
>>>>>>> 94047a39

            Task<AccessToken> getTokenTask = cred.GetTokenAsync(new TokenRequest(new string[] { "https://vault.azure.net/.default" }), cancelSource.Token);

            try
            {
                AccessToken token = await getTokenTask;

                Assert.Fail();
            }
            catch (TaskCanceledException)
            {

            }
        }

        [Test]
        public void AuthenticateWithDeviceCodeCallbackThrowsAsync()
        {
            var expectedCode = Guid.NewGuid().ToString();

            var expectedToken = Guid.NewGuid().ToString();

            var cancelSource = new CancellationTokenSource();

            var mockTransport = new MockTransport(request => ProcessMockRequest(request, expectedCode, expectedToken));

            var options = new IdentityClientOptions() { Transport = mockTransport };

<<<<<<< HEAD
            var cred = InstrumentClient(new DeviceCodeCredential(ThrowingDeviceCodeCallback, ClientId, options: options));
=======
            DeviceCodeCredential cred = InstrumentClient(new DeviceCodeCredential(ClientId, ThrowingDeviceCodeCallback, options));
>>>>>>> 94047a39

            Assert.ThrowsAsync<MockException>(async () => await cred.GetTokenAsync(new TokenRequest(new string[] { "https://vault.azure.net/.default" }), cancelSource.Token));
        }

        private MockResponse ProcessMockRequest(MockRequest mockRequest, string code, string token)
        {
            string requestUrl = mockRequest.Uri.ToUri().AbsoluteUri;

            if (requestUrl.StartsWith("https://login.microsoftonline.com/common/discovery/instance"))
            {
                return DiscoveryInstanceResponse;
            }

            if (requestUrl.StartsWith("https://login.microsoftonline.com/common/v2.0/.well-known/openid-configuration"))
            {
                return OpenIdConfigurationResponse;
            }

            if (requestUrl.StartsWith("https://login.microsoftonline.com/organizations/oauth2/v2.0/devicecode"))
            {
                return CreateDeviceCodeResponse(code);
            }

            if (requestUrl.StartsWith("https://login.microsoftonline.com/organizations/oauth2/v2.0/token"))
            {
                return CreateTokenResponse(code, token);

            }

            throw new InvalidOperationException();
        }

        private MockResponse CreateTokenResponse(string code, string token)
        {
            lock (_requestedCodesLock)
            {
                if (_requestedCodes.Add(code))
                {
                    return AuthorizationPendingResponse;
                }
                else
                {
                    return CreateAuthorizationResponse(token);
                }
            }
        }

        private MockResponse CreateDeviceCodeResponse(string code)
        {
            MockResponse response = new MockResponse(200).WithContent($@"{{
    ""user_code"": ""{code}"",
    ""device_code"": ""{code}_{code}"",
    ""verification_uri"": ""https://microsoft.com/devicelogin"",
    ""expires_in"": 900,
    ""interval"": 1,
    ""message"": ""{code}""
}}");

            return response;
        }

        private MockResponse CreateAuthorizationResponse(string accessToken)
        {
            MockResponse response = new MockResponse(200).WithContent(@$"{{
    ""token_type"": ""Bearer"",
    ""scope"": ""https://vault.azure.net/user_impersonation https://vault.azure.net/.default"",
    ""expires_in"": 3600,
    ""ext_expires_in"": 3600,
    ""access_token"": ""{accessToken}"",
    ""refresh_token"": ""eyJhbGciOiJIUzI1NiIsInR5cCI6IkpXVCJ9-eyJzdWIiOiIxMjM0NTY3ODkwIiwibmFtZSI6IkpvaG4gRG9lIiwiaWF0IjoxNTE2MjM5MDIyfQ-SflKxwRJSMeKKF2QT4fwpMeJf36POk6yJV_adQssw5c"",
    ""foci"": ""1"",
    ""id_token"": ""eyJ0eXAiOiJKV1QiLCJhbGciOiJSUzI1NiIsImtpZCI6InU0T2ZORlBId0VCb3NIanRyYXVPYlY4NExuWSJ9.eyJhdWQiOiJFMDFCNUY2NC03OEY1LTRGODgtQjI4Mi03QUUzOUI4QUM0QkQiLCJpc3MiOiJodHRwczovL2xvZ2luLm1pY3Jvc29mdG9ubGluZS5jb20vRDEwOUI0NkUtM0E5Ri00NDQwLTg2MjItMjVEQjQxOTg1MDUxL3YyLjAiLCJpYXQiOjE1NjM5OTA0MDEsIm5iZiI6MTU2Mzk5MDQwMSwiZXhwIjoxNTYzOTk0MzAxLCJhaW8iOiJRMVV3TlV4YVNFeG9aak5uUWpSd00zcFRNamRrV2pSTFNVcEdMMVV3TWt0a2FrZDFTRkJVVlZwMmVFODRNMFZ0VXk4Mlp6TjJLM1JrVVVzeVQyVXhNamxJWTNKQ1p6MGlMQ0p1WVcxbElqb2lVMk52ZEhRZ1UyTiIsIm5hbWUiOiJTb21lIFVzZXIiLCJvaWQiOiIyQ0M5QzNBOC0yNTA5LTQyMEYtQjAwQi02RTczQkM1MURDQjUiLCJwcmVmZXJyZWRfdXNlcm5hbWUiOiJzb21ldXNlckBtaWNyb3NvZnQuY29tIiwic3ViIjoiQ0p6ZFdJaU9pSkdXakY0UVVOS1JFRnBRWFp6IiwidGlkIjoiMjRGRTMxMUYtN0E3MS00RjgzLTkxNkEtOTQ3OEQ0NUMwNDI3IiwidXRpIjoidFFqSTRNaTAzUVVVek9VSTRRVU0wUWtRaUxDSnBjM01pT2lKb2RIUiIsInZlciI6IjIuMCJ9.eVyG1AL8jwnTo3m9mGsV4EDHa_8PN6rRPEN9E3cQzxNoPU9HZTFt1SgOnLB7n1a4J_E3iVoZ3VB5I-NdDBESRdlg1k4XlrWqtisxl3I7pvWVFZKEhwHYYQ_nZITNeCb48LfZNz-Mr4EZeX6oyUymha5tOomikBLLxP78LOTlbGQiFn9AjtV0LtMeoiDf-K9t-kgU-XwsVjCyFKFBQhcyv7zaBEpeA-Kzh3-HG7wZ-geteM5y-JF97nD_rJ8ow1FmvtDYy6MVcwuNTv2YYT8dn8s-SGB4vpNNignlL0QgYh2P2cIrPdhZVc2iQqYTn_FK_UFPqyb_MZSjl1QkXVhgJA"",
    ""client_info"": ""eyJ1aWQiOiIyQ0M5QzNBOC0yNTA5LTQyMEYtQjAwQi02RTczQkM1MURDQjUiLCJ1dGlkIjoiNzJmOTg4YmYtODZmMS00MWFmLTkxYWItMmQ3Y2QwMTFkYjQ3In0""
}}");
            return response;
        }

        private static MockResponse DiscoveryInstanceResponse
        {
            get
            {
                return new MockResponse(200).WithContent(@"
{
    ""tenant_discovery_endpoint"": ""https://login.microsoftonline.com/common/v2.0/.well-known/openid-configuration"",
    ""api-version"": ""1.1"",
    ""metadata"": [
        {
            ""preferred_network"": ""login.microsoftonline.com"",
            ""preferred_cache"": ""login.windows.net"",
            ""aliases"": [
                ""login.microsoftonline.com"",
                ""login.windows.net"",
                ""login.microsoft.com"",
                ""sts.windows.net""
            ]
},
        {
            ""preferred_network"": ""login.partner.microsoftonline.cn"",
            ""preferred_cache"": ""login.partner.microsoftonline.cn"",
            ""aliases"": [
                ""login.partner.microsoftonline.cn"",
                ""login.chinacloudapi.cn""
            ]
        },
        {
            ""preferred_network"": ""login.microsoftonline.de"",
            ""preferred_cache"": ""login.microsoftonline.de"",
            ""aliases"": [
                ""login.microsoftonline.de""
            ]
        },
        {
            ""preferred_network"": ""login.microsoftonline.us"",
            ""preferred_cache"": ""login.microsoftonline.us"",
            ""aliases"": [
                ""login.microsoftonline.us"",
                ""login.usgovcloudapi.net""
            ]
        },
        {
            ""preferred_network"": ""login-us.microsoftonline.com"",
            ""preferred_cache"": ""login-us.microsoftonline.com"",
            ""aliases"": [
                ""login-us.microsoftonline.com""
            ]
        }
    ]
}");
            }
        }

        private static MockResponse OpenIdConfigurationResponse
        {
            get
            {
                return new MockResponse(200).WithContent(@"{
    ""authorization_endpoint"": ""https://login.microsoftonline.com/common/oauth2/v2.0/authorize"",
    ""token_endpoint"": ""https://login.microsoftonline.com/common/oauth2/v2.0/token"",
    ""token_endpoint_auth_methods_supported"": [
        ""client_secret_post"",
        ""private_key_jwt"",
        ""client_secret_basic""
    ],
    ""jwks_uri"": ""https://login.microsoftonline.com/common/discovery/v2.0/keys"",
    ""response_modes_supported"": [
        ""query"",
        ""fragment"",
        ""form_post""
    ],
    ""subject_types_supported"": [
        ""pairwise""
    ],
    ""id_token_signing_alg_values_supported"": [
        ""RS256""
    ],
    ""http_logout_supported"": true,
    ""frontchannel_logout_supported"": true,
    ""end_session_endpoint"": ""https://login.microsoftonline.com/common/oauth2/v2.0/logout"",
    ""response_types_supported"": [
        ""code"",
        ""id_token"",
        ""code id_token"",
        ""id_token token""
    ],
    ""scopes_supported"": [
        ""openid"",
        ""profile"",
        ""email"",
        ""offline_access""
    ],
    ""issuer"": ""https://login.microsoftonline.com/{tenantid}/v2.0"",
    ""claims_supported"": [
        ""sub"",
        ""iss"",
        ""cloud_instance_name"",
        ""cloud_instance_host_name"",
        ""cloud_graph_host_name"",
        ""msgraph_host"",
        ""aud"",
        ""exp"",
        ""iat"",
        ""auth_time"",
        ""acr"",
        ""nonce"",
        ""preferred_username"",
        ""name"",
        ""tid"",
        ""ver"",
        ""at_hash"",
        ""c_hash"",
        ""email""
    ],
    ""request_uri_parameter_supported"": false,
    ""userinfo_endpoint"": ""https://graph.microsoft.com/oidc/userinfo"",
    ""tenant_region_scope"": null,
    ""cloud_instance_name"": ""microsoftonline.com"",
    ""cloud_graph_host_name"": ""graph.windows.net"",
    ""msgraph_host"": ""graph.microsoft.com"",
    ""rbac_url"": ""https://pas.windows.net""
}");
            }
        }

        private static MockResponse AuthorizationPendingResponse
        {
            get
            {
                return new MockResponse(404).WithContent(@"{
    ""error"": ""authorization_pending"",
    ""error_description"": ""AADSTS70016: Pending end-user authorization.\r\nTrace ID: c40ce91e-5009-4e64-9a10-7732b2500100\r\nCorrelation ID: 73a2edae-f747-44da-8ebf-7cba565fe49d\r\nTimestamp: 2019-07-24 17:49:13Z"",
    ""error_codes"": [
        70016
    ],
    ""timestamp"": ""2019-07-24 17:49:13Z"",
    ""trace_id"": ""c40ce91e-5009-4e64-9a10-7732b2500100"",
    ""correlation_id"": ""73a2edae-f747-44da-8ebf-7cba565fe49d""
}");
            }
        }
    }



}<|MERGE_RESOLUTION|>--- conflicted
+++ resolved
@@ -70,11 +70,7 @@
 
             var options = new IdentityClientOptions() { Transport = mockTransport };
 
-<<<<<<< HEAD
             var cred = InstrumentClient(new DeviceCodeCredential((code, cancelToken) => VerifyDeviceCode(code, expectedCode), ClientId, options: options));
-=======
-            DeviceCodeCredential cred = InstrumentClient(new DeviceCodeCredential(ClientId, (code, cancelToken) => VerifyDeviceCode(code, expectedCode), options));
->>>>>>> 94047a39
 
             AccessToken token = await cred.GetTokenAsync(new TokenRequest(new string[] { "https://vault.azure.net/.default" }));
 
@@ -92,11 +88,7 @@
 
             var options = new IdentityClientOptions() { Transport = mockTransport };
 
-<<<<<<< HEAD
             var cred = InstrumentClient(new DeviceCodeCredential((code, cancelToken) => VerifyDeviceCode(code, expectedCode), ClientId, options: options));
-=======
-            DeviceCodeCredential cred = InstrumentClient(new DeviceCodeCredential(ClientId, (code, cancelToken) => VerifyDeviceCode(code, expectedCode), options));
->>>>>>> 94047a39
 
             AccessToken token = await cred.GetTokenAsync(new TokenRequest(new string[] { "https://vault.azure.net/.default" }));
 
@@ -116,11 +108,7 @@
 
             var options = new IdentityClientOptions() { Transport = mockTransport };
 
-<<<<<<< HEAD
             var cred = InstrumentClient(new DeviceCodeCredential((code, cancelToken) => VerifyDeviceCodeAndCancel(code, expectedCode, cancelSource), ClientId, options: options));
-=======
-            DeviceCodeCredential cred = InstrumentClient(new DeviceCodeCredential(ClientId, (code, cancelToken) => VerifyDeviceCodeAndCancel(code, expectedCode, cancelSource), options));
->>>>>>> 94047a39
 
             Assert.ThrowsAsync<OperationCanceledException>(async () => await cred.GetTokenAsync(new TokenRequest(new string[] { "https://vault.azure.net/.default" }), cancelSource.Token));
         }
@@ -138,11 +126,7 @@
 
             var cancelSource = new CancellationTokenSource(1000);
 
-<<<<<<< HEAD
             var cred = InstrumentClient(new DeviceCodeCredential(VerifyDeviceCodeCallbackCancellationToken, ClientId, options: options));
-=======
-            DeviceCodeCredential cred = InstrumentClient(new DeviceCodeCredential(ClientId, VerifyDeviceCodeCallbackCancellationToken, options));
->>>>>>> 94047a39
 
             Task<AccessToken> getTokenTask = cred.GetTokenAsync(new TokenRequest(new string[] { "https://vault.azure.net/.default" }), cancelSource.Token);
 
@@ -171,11 +155,7 @@
 
             var options = new IdentityClientOptions() { Transport = mockTransport };
 
-<<<<<<< HEAD
             var cred = InstrumentClient(new DeviceCodeCredential(ThrowingDeviceCodeCallback, ClientId, options: options));
-=======
-            DeviceCodeCredential cred = InstrumentClient(new DeviceCodeCredential(ClientId, ThrowingDeviceCodeCallback, options));
->>>>>>> 94047a39
 
             Assert.ThrowsAsync<MockException>(async () => await cred.GetTokenAsync(new TokenRequest(new string[] { "https://vault.azure.net/.default" }), cancelSource.Token));
         }
