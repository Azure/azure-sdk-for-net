﻿// Copyright (c) Microsoft Corporation. All rights reserved.
// Licensed under the MIT License.

using System;
using System.IO;
using System.Security.Cryptography.X509Certificates;
using System.Threading.Tasks;
using Azure.Core;
using Azure.Core.TestFramework;
using NUnit.Framework;

namespace Azure.Identity.Tests
{
    public class ClientCertificateCredentialLiveTests : IdentityRecordedTestBase
    {
        public ClientCertificateCredentialLiveTests(bool isAsync) : base(isAsync)
        {
        }

        [SetUp]
        public void ClearDiscoveryCache()
        {
            StaticCachesUtilities.ClearStaticMetadataProviderCache();
            StaticCachesUtilities.ClearAuthorityEndpointResolutionManagerCache();
        }

        [TestCase(true)]
        [TestCase(false)]
        public async Task FromCertificatePath(bool usePem)
        {
            var tenantId = TestEnvironment.ServicePrincipalTenantId;
            var clientId = TestEnvironment.ServicePrincipalClientId;
            var certPath = usePem ? TestEnvironment.ServicePrincipalCertificatePemPath : TestEnvironment.ServicePrincipalCertificatePfxPath;

            var options = InstrumentClientOptions(new TokenCredentialOptions());

            var credential = InstrumentClient(new ClientCertificateCredential(tenantId, clientId, certPath, options));

            var tokenRequestContext = new TokenRequestContext(new[] { AzureAuthorityHosts.GetDefaultScope(new Uri(TestEnvironment.AuthorityHostUrl)) });

            // ensure we can initially acquire a  token
            AccessToken token = await credential.GetTokenAsync(tokenRequestContext);

            Assert.IsNotNull(token.Token);

            // ensure subsequent calls before the token expires are served from the token cache
            AccessToken cachedToken = await credential.GetTokenAsync(tokenRequestContext);

            Assert.AreEqual(token.Token, cachedToken.Token);

            // ensure new credentials don't share tokens from the cache
            var credential2 = new ClientCertificateCredential(tenantId, clientId, certPath, options);

            AccessToken token2 = await credential2.GetTokenAsync(tokenRequestContext);

            // this assert is conditional because the access token is scrubbed in the recording so they will never be different
            if (Mode != RecordedTestMode.Playback && Mode != RecordedTestMode.None)
            {
                Assert.AreNotEqual(token.Token, token2.Token);
            }
        }

        [Test]
        public async Task FromX509Certificate2()
        {
            var tenantId = TestEnvironment.ServicePrincipalTenantId;
            var clientId = TestEnvironment.ServicePrincipalClientId;
            var cert = new X509Certificate2(TestEnvironment.ServicePrincipalCertificatePfxPath);

            var options = InstrumentClientOptions(new TokenCredentialOptions());

            var credential = InstrumentClient(new ClientCertificateCredential(tenantId, clientId, cert, options));

            var tokenRequestContext = new TokenRequestContext(new[] { AzureAuthorityHosts.GetDefaultScope(new Uri(TestEnvironment.AuthorityHostUrl)) });

            // ensure we can initially acquire a  token
            AccessToken token = await credential.GetTokenAsync(tokenRequestContext);

            Assert.IsNotNull(token.Token);

            // ensure subsequent calls before the token expires are served from the token cache
            AccessToken cachedToken = await credential.GetTokenAsync(tokenRequestContext);

            Assert.AreEqual(token.Token, cachedToken.Token);

            // ensure new credentials don't share tokens from the cache
            var credential2 = new ClientCertificateCredential(tenantId, clientId, cert, options);

            AccessToken token2 = await credential2.GetTokenAsync(tokenRequestContext);

            // this assert is conditional because the access token is scrubbed in the recording so they will never be different
            if (Mode != RecordedTestMode.Playback && Mode != RecordedTestMode.None)
            {
                Assert.AreNotEqual(token.Token, token2.Token);
            }
        }

        [Test]
        public async Task IncludeX5CClaimHeader()
        {
            var tenantId = TestEnvironment.ServicePrincipalTenantId;
            var clientId = TestEnvironment.ServicePrincipalClientId;
            var certPath = TestEnvironment.ServicePrincipalSniCertificatePath;

            var options = InstrumentClientOptions(new ClientCertificateCredentialOptions { SendCertificateChain = true });

            var credential = InstrumentClient(new ClientCertificateCredential(tenantId, clientId, certPath, options));

            var tokenRequestContext = new TokenRequestContext(new[] { AzureAuthorityHosts.GetDefaultScope(new Uri(TestEnvironment.AuthorityHostUrl)) });

            // ensure we can initially acquire a  token
            AccessToken token = await credential.GetTokenAsync(tokenRequestContext);

            Assert.IsNotNull(token.Token);
        }

        [Test]
        public void IncorrectCertificate()
        {
            var tenantId = TestEnvironment.ServicePrincipalTenantId;
            var clientId = TestEnvironment.ServicePrincipalClientId;
            var certPath = Path.Combine(TestContext.CurrentContext.TestDirectory, "Data", "cert.pfx");

            var options = InstrumentClientOptions(new TokenCredentialOptions());

            var credential = InstrumentClient(new ClientCertificateCredential(tenantId, clientId, new X509Certificate2(certPath), options));

<<<<<<< HEAD
             var tokenRequestContext = new TokenRequestContext(new[] { AzureAuthorityHosts.GetDefaultScope(new Uri(TestEnvironment.AuthorityHostUrl)) });
=======
            var tokenRequestContext = new TokenRequestContext(new[] { AzureAuthorityHosts.GetDefaultScope(new Uri(TestEnvironment.AuthorityHostUrl)) });
>>>>>>> d9de4404

            // ensure the incorrect client claim is rejected, handled and wrapped in AuthenticationFailedException
            Assert.ThrowsAsync<AuthenticationFailedException>(async () => await credential.GetTokenAsync(tokenRequestContext));
        }
    }
}<|MERGE_RESOLUTION|>--- conflicted
+++ resolved
@@ -125,11 +125,8 @@
 
             var credential = InstrumentClient(new ClientCertificateCredential(tenantId, clientId, new X509Certificate2(certPath), options));
 
-<<<<<<< HEAD
-             var tokenRequestContext = new TokenRequestContext(new[] { AzureAuthorityHosts.GetDefaultScope(new Uri(TestEnvironment.AuthorityHostUrl)) });
-=======
+
             var tokenRequestContext = new TokenRequestContext(new[] { AzureAuthorityHosts.GetDefaultScope(new Uri(TestEnvironment.AuthorityHostUrl)) });
->>>>>>> d9de4404
 
             // ensure the incorrect client claim is rejected, handled and wrapped in AuthenticationFailedException
             Assert.ThrowsAsync<AuthenticationFailedException>(async () => await credential.GetTokenAsync(tokenRequestContext));
