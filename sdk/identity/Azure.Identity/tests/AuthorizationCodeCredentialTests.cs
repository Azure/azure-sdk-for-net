﻿// Copyright (c) Microsoft Corporation. All rights reserved.
// Licensed under the MIT License.

using System;
using System.Collections.Generic;
using System.Threading.Tasks;
using Azure.Core;
using Azure.Core.TestFramework;
using Azure.Identity.Tests.Mock;
using Microsoft.Identity.Client;
using NUnit.Framework;

namespace Azure.Identity.Tests
{
    public class AuthorizationCodeCredentialTests : ClientTestBase
    {
        private const string ClientId = "04b07795-8ddb-461a-bbee-02f9e1bf7b46";
        private const string TenantId = "a0287521-e002-0026-7112-207c0c000000";
<<<<<<< HEAD
        private const string TenantIdHint = "a0287521-e002-0026-7112-207c0c001234";
        private const string Scope = "https://vault.azure.net/.default";
        private TokenCredentialOptions options;
=======
        private const string ReplyUrl = "https://myredirect/";
        private const string Scope = "https://vault.azure.net/.default";
>>>>>>> 345317db
        private string authCode;
        private string expectedToken;
        private DateTimeOffset expiresOn;
        private MockMsalConfidentialClient mockMsalClient;
<<<<<<< HEAD
        private string expectedTenantId;
        private string clientSecret = Guid.NewGuid().ToString();
        private Func<string[], string, AuthenticationAccount, ValueTask<AuthenticationResult>> silentFactory;
=======
        private string expectedReplyUri;
        private string clientSecret = Guid.NewGuid().ToString();
        private Func<string[], string, string, AuthenticationAccount, ValueTask<AuthenticationResult>> silentFactory;
>>>>>>> 345317db

        public AuthorizationCodeCredentialTests(bool isAsync) : base(isAsync)
        { }

        [SetUp]
        public void TestSetup()
        {
<<<<<<< HEAD
            expectedTenantId = null;
=======
            expectedReplyUri = null;
>>>>>>> 345317db
            authCode = Guid.NewGuid().ToString();
            expectedToken = Guid.NewGuid().ToString();
            expiresOn = DateTimeOffset.Now.AddHours(1);
            var result = new AuthenticationResult(
                expectedToken,
                false,
                null,
                expiresOn,
                expiresOn,
                TenantId,
                new MockAccount("username"),
                null,
                new[] { Scope },
                Guid.NewGuid(),
                null,
                "Bearer");
<<<<<<< HEAD
            silentFactory = (_, _tenantId, _) =>
            {
                Assert.AreEqual(expectedTenantId, _tenantId);
                return new ValueTask<AuthenticationResult>(result);
            };
            mockMsalClient = new MockMsalConfidentialClient(silentFactory);
            mockMsalClient.AuthcodeFactory = (_, _tenantId, _) =>
            {
                Assert.AreEqual(expectedTenantId, _tenantId);
                return result;
            };
        }

        [Test]
        public async Task AuthenticateWithAuthCodeMockAsync([Values(null, TenantIdHint)] string tenantId, [Values(true, false)] bool preferHint)
        {
            options = new TokenCredentialOptions { PreferClientConfiguredTenantId = preferHint };
            var context = new TokenRequestContext(new TokenRequestContextOptions { Scopes = new[] { Scope }, TenantId = tenantId });
            expectedTenantId = TenantIdResolver.Resolve(TenantId, context, options) ;

            AuthorizationCodeCredential cred = InstrumentClient(new AuthorizationCodeCredential(TenantId, ClientId, clientSecret, authCode, options, mockMsalClient));

            AccessToken token = await cred.GetTokenAsync(context);

            Assert.AreEqual(token.Token, expectedToken, "Should be the expected token value");

            AccessToken token2 = await cred.GetTokenAsync(context);

=======
            silentFactory = (_, _, _replyUri, _) =>
            {
                Assert.AreEqual(expectedReplyUri, _replyUri);
                return new ValueTask<AuthenticationResult>(result);
            };
            mockMsalClient = new MockMsalConfidentialClient(silentFactory);
            mockMsalClient.AuthcodeFactory = (_, _, _replyUri, _) =>
            {
                Assert.AreEqual(expectedReplyUri, _replyUri);
                return result;
            };
        }

        [Test]
        public async Task AuthenticateWithAuthCodeMockAsync([Values(null, ReplyUrl)] string replyUri)
        {
            AuthorizationCodeCredentialOptions options = null;
            if (replyUri != null)
            {
                options = new AuthorizationCodeCredentialOptions { RedirectUri = new Uri(replyUri) };
            }
            var context = new TokenRequestContext(new[] { Scope });
            expectedReplyUri = replyUri;

            AuthorizationCodeCredential cred = InstrumentClient(
                new AuthorizationCodeCredential(TenantId, ClientId, clientSecret, authCode, options, mockMsalClient));

            AccessToken token = await cred.GetTokenAsync(context);

            Assert.AreEqual(token.Token, expectedToken, "Should be the expected token value");

            AccessToken token2 = await cred.GetTokenAsync(context);

>>>>>>> 345317db
            Assert.AreEqual(token2.Token, expectedToken, "Should be the expected token value");
        }
    }
}<|MERGE_RESOLUTION|>--- conflicted
+++ resolved
@@ -2,7 +2,6 @@
 // Licensed under the MIT License.
 
 using System;
-using System.Collections.Generic;
 using System.Threading.Tasks;
 using Azure.Core;
 using Azure.Core.TestFramework;
@@ -16,27 +15,18 @@
     {
         private const string ClientId = "04b07795-8ddb-461a-bbee-02f9e1bf7b46";
         private const string TenantId = "a0287521-e002-0026-7112-207c0c000000";
-<<<<<<< HEAD
         private const string TenantIdHint = "a0287521-e002-0026-7112-207c0c001234";
+        private const string ReplyUrl = "https://myredirect/";
         private const string Scope = "https://vault.azure.net/.default";
         private TokenCredentialOptions options;
-=======
-        private const string ReplyUrl = "https://myredirect/";
-        private const string Scope = "https://vault.azure.net/.default";
->>>>>>> 345317db
         private string authCode;
         private string expectedToken;
         private DateTimeOffset expiresOn;
         private MockMsalConfidentialClient mockMsalClient;
-<<<<<<< HEAD
         private string expectedTenantId;
-        private string clientSecret = Guid.NewGuid().ToString();
-        private Func<string[], string, AuthenticationAccount, ValueTask<AuthenticationResult>> silentFactory;
-=======
         private string expectedReplyUri;
         private string clientSecret = Guid.NewGuid().ToString();
         private Func<string[], string, string, AuthenticationAccount, ValueTask<AuthenticationResult>> silentFactory;
->>>>>>> 345317db
 
         public AuthorizationCodeCredentialTests(bool isAsync) : base(isAsync)
         { }
@@ -44,11 +34,8 @@
         [SetUp]
         public void TestSetup()
         {
-<<<<<<< HEAD
-            expectedTenantId = null;
-=======
+            expectedTenantId = TenantId;
             expectedReplyUri = null;
->>>>>>> 345317db
             authCode = Guid.NewGuid().ToString();
             expectedToken = Guid.NewGuid().ToString();
             expiresOn = DateTimeOffset.Now.AddHours(1);
@@ -65,51 +52,23 @@
                 Guid.NewGuid(),
                 null,
                 "Bearer");
-<<<<<<< HEAD
-            silentFactory = (_, _tenantId, _) =>
+            silentFactory = (_, _tenantId, _replyUri, _) =>
             {
                 Assert.AreEqual(expectedTenantId, _tenantId);
-                return new ValueTask<AuthenticationResult>(result);
-            };
-            mockMsalClient = new MockMsalConfidentialClient(silentFactory);
-            mockMsalClient.AuthcodeFactory = (_, _tenantId, _) =>
-            {
-                Assert.AreEqual(expectedTenantId, _tenantId);
-                return result;
-            };
-        }
-
-        [Test]
-        public async Task AuthenticateWithAuthCodeMockAsync([Values(null, TenantIdHint)] string tenantId, [Values(true, false)] bool preferHint)
-        {
-            options = new TokenCredentialOptions { PreferClientConfiguredTenantId = preferHint };
-            var context = new TokenRequestContext(new TokenRequestContextOptions { Scopes = new[] { Scope }, TenantId = tenantId });
-            expectedTenantId = TenantIdResolver.Resolve(TenantId, context, options) ;
-
-            AuthorizationCodeCredential cred = InstrumentClient(new AuthorizationCodeCredential(TenantId, ClientId, clientSecret, authCode, options, mockMsalClient));
-
-            AccessToken token = await cred.GetTokenAsync(context);
-
-            Assert.AreEqual(token.Token, expectedToken, "Should be the expected token value");
-
-            AccessToken token2 = await cred.GetTokenAsync(context);
-
-=======
-            silentFactory = (_, _, _replyUri, _) =>
-            {
                 Assert.AreEqual(expectedReplyUri, _replyUri);
                 return new ValueTask<AuthenticationResult>(result);
             };
             mockMsalClient = new MockMsalConfidentialClient(silentFactory);
-            mockMsalClient.AuthcodeFactory = (_, _, _replyUri, _) =>
+            mockMsalClient.AuthcodeFactory = (_, _tenantId, _replyUri, _) =>
             {
+                Assert.AreEqual(expectedTenantId, _tenantId);
                 Assert.AreEqual(expectedReplyUri, _replyUri);
                 return result;
             };
         }
 
         [Test]
-        public async Task AuthenticateWithAuthCodeMockAsync([Values(null, ReplyUrl)] string replyUri)
+        public async Task AuthenticateWithAuthCodeHonorsReplyUrl([Values(null, ReplyUrl)] string replyUri)
         {
             AuthorizationCodeCredentialOptions options = null;
             if (replyUri != null)
@@ -128,7 +87,24 @@
 
             AccessToken token2 = await cred.GetTokenAsync(context);
 
->>>>>>> 345317db
+            Assert.AreEqual(token2.Token, expectedToken, "Should be the expected token value");
+        }
+
+        [Test]
+        public async Task AuthenticateWithAuthCodeHonorsTenantId([Values(null, TenantIdHint)] string tenantId, [Values(true, false)] bool preferHint)
+        {
+            options = new TokenCredentialOptions { PreferClientConfiguredTenantId = preferHint };
+            var context = new TokenRequestContext(new[] { Scope }, tenantId: tenantId);
+            expectedTenantId = TenantIdResolver.Resolve(TenantId, context, options) ;
+
+            AuthorizationCodeCredential cred = InstrumentClient(new AuthorizationCodeCredential(TenantId, ClientId, clientSecret, authCode, options, mockMsalClient));
+
+            AccessToken token = await cred.GetTokenAsync(context);
+
+            Assert.AreEqual(token.Token, expectedToken, "Should be the expected token value");
+
+            AccessToken token2 = await cred.GetTokenAsync(context);
+
             Assert.AreEqual(token2.Token, expectedToken, "Should be the expected token value");
         }
     }
