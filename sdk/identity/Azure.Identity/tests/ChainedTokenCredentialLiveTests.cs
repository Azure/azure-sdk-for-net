﻿// Copyright (c) Microsoft Corporation. All rights reserved.
// Licensed under the MIT License.

using System;
using System.Collections.Generic;
using System.Threading;
using System.Threading.Tasks;
using Azure.Core;
using Azure.Core.TestFramework;
using Azure.Core.Tests;
using NUnit.Framework;

namespace Azure.Identity.Tests
{
    public class ChainedTokenCredentialLiveTests : IdentityRecordedTestBase
    {
        private const string ExpectedServiceName = "VS Code Azure";

        public ChainedTokenCredentialLiveTests(bool isAsync) : base(isAsync)
        {
<<<<<<< HEAD
            Matcher.ExcludeHeaders.Add("Content-Length");
            Matcher.ExcludeHeaders.Add("client-request-id");
            Matcher.ExcludeHeaders.Add("x-client-OS");
            Matcher.ExcludeHeaders.Add("x-client-SKU");
            Matcher.ExcludeHeaders.Add("x-client-CPU");
            Matcher.ExcludeHeaders.Add("x-client-Ver");
            Sanitizer = new IdentityRecordedTestSanitizer();
=======
>>>>>>> d2bcf77a
            TestDiagnostics = false;
        }

        [Test]
        [RunOnlyOnPlatforms(Windows = true)] // VisualStudioCredential works only on Windows
        public async Task ChainedTokenCredential_UseVisualStudioCredential()
        {
            var fileSystem = CredentialTestHelpers.CreateFileSystemForVisualStudio();
            var (expectedToken, expectedExpiresOn, processOutput) = CredentialTestHelpers.CreateTokenForVisualStudio();
            var processService = new TestProcessService(new TestProcess { Output = processOutput });

            var miCredential = new ManagedIdentityCredential(EnvironmentVariables.ClientId);
            var vsCredential = new VisualStudioCredential(default, default, fileSystem, processService);
            var credential = InstrumentClient(new ChainedTokenCredential(miCredential, vsCredential));

            AccessToken token;
            List<ClientDiagnosticListener.ProducedDiagnosticScope> scopes;

            using (ClientDiagnosticListener diagnosticListener = new ClientDiagnosticListener(s => s.StartsWith("Azure.Identity")))
            {
                token = await credential.GetTokenAsync(new TokenRequestContext(new[] {"https://vault.azure.net/.default"}), CancellationToken.None);
                scopes = diagnosticListener.Scopes;
            }

            Assert.AreEqual(token.Token, expectedToken);
            Assert.AreEqual(token.ExpiresOn, expectedExpiresOn);

            Assert.AreEqual(1, scopes.Count);
            Assert.AreEqual($"{nameof(VisualStudioCredential)}.{nameof(VisualStudioCredential.GetToken)}", scopes[0].Name);
        }

        [Test]
        [RunOnlyOnPlatforms(Windows = true, OSX = true, ContainerNames = new[] { "ubuntu_netcore_keyring" })]
        public async Task ChainedTokenCredential_UseVisualStudioCodeCredential()
        {
            var cloudName = Guid.NewGuid().ToString();
            var fileSystem = CredentialTestHelpers.CreateFileSystemForVisualStudioCode(TestEnvironment, cloudName);
            var processService = new TestProcessService(new TestProcess { Error = "Error" });

            var vscOptions = InstrumentClientOptions(new VisualStudioCodeCredentialOptions { TenantId = TestEnvironment.TestTenantId });

            var miCredential = new ManagedIdentityCredential(EnvironmentVariables.ClientId);
            var vsCredential = new VisualStudioCredential(default, default, fileSystem, processService);
            var vscCredential = new VisualStudioCodeCredential(vscOptions, default, default, fileSystem, default);

            var credential = InstrumentClient(new ChainedTokenCredential(miCredential, vsCredential, vscCredential));

            AccessToken token;
            List<ClientDiagnosticListener.ProducedDiagnosticScope> scopes;

            using (await CredentialTestHelpers.CreateRefreshTokenFixtureAsync(TestEnvironment, Mode, ExpectedServiceName, cloudName))
            using (ClientDiagnosticListener diagnosticListener = new ClientDiagnosticListener(s => s.StartsWith("Azure.Identity")))
            {
                token = await credential.GetTokenAsync(new TokenRequestContext(new[] {"https://vault.azure.net/.default"}), CancellationToken.None);
                scopes = diagnosticListener.Scopes;
            }

            Assert.IsNotNull(token.Token);

            Assert.AreEqual(1, scopes.Count);
            Assert.AreEqual($"{nameof(VisualStudioCodeCredential)}.{nameof(VisualStudioCodeCredential.GetToken)}", scopes[0].Name);
        }

        [Test]
        [RunOnlyOnPlatforms(Windows = true, OSX = true, ContainerNames = new[] { "ubuntu_netcore_keyring" })]
        public async Task ChainedTokenCredential_UseVisualStudioCodeCredential_ParallelCalls()
        {
            var cloudName = Guid.NewGuid().ToString();
            var fileSystem = CredentialTestHelpers.CreateFileSystemForVisualStudioCode(TestEnvironment, cloudName);
            var processService = new TestProcessService { CreateHandler = psi => new TestProcess { Error = "Error" }};

            var vscOptions = InstrumentClientOptions(new VisualStudioCodeCredentialOptions { TenantId = TestEnvironment.TestTenantId });

            var miCredential = new ManagedIdentityCredential(EnvironmentVariables.ClientId);
            var vsCredential = new VisualStudioCredential(default, default, fileSystem, processService);
            var vscCredential = new VisualStudioCodeCredential(vscOptions, default, default, fileSystem, default);
            var credential = InstrumentClient(new ChainedTokenCredential(miCredential, vsCredential, vscCredential));

            var tasks = new List<Task<AccessToken>>();
            using (await CredentialTestHelpers.CreateRefreshTokenFixtureAsync(TestEnvironment, Mode, ExpectedServiceName, cloudName))
            {
                for (int i = 0; i < 10; i++)
                {
                    tasks.Add(Task.Run(async () => await credential.GetTokenAsync(new TokenRequestContext(new[] {"https://vault.azure.net/.default"}), CancellationToken.None)));
                }

                await Task.WhenAll(tasks);
            }

            foreach (Task<AccessToken> task in tasks)
            {
                Assert.IsNotNull(task.Result.Token);
            }
        }

        [Test]
        public async Task ChainedTokenCredential_UseAzureCliCredential()
        {
            var (expectedToken, expectedExpiresOn, processOutput) = CredentialTestHelpers.CreateTokenForAzureCli();
            var vscAdapter = new TestVscAdapter(ExpectedServiceName, "AzureCloud", null);
            var fileSystem = CredentialTestHelpers.CreateFileSystemForVisualStudioCode(TestEnvironment);
            var processService = new TestProcessService(new TestProcess { Output = processOutput });

            var miCredential = new ManagedIdentityCredential(EnvironmentVariables.ClientId);
            var vsCredential = new VisualStudioCredential(default, default, fileSystem, processService);
            var vscCredential = new VisualStudioCodeCredential(new VisualStudioCodeCredentialOptions { TenantId = TestEnvironment.TestTenantId }, default, default, fileSystem, vscAdapter);
            var azureCliCredential = new AzureCliCredential(CredentialPipeline.GetInstance(null), processService);

            var credential = InstrumentClient(new ChainedTokenCredential(miCredential, vsCredential, vscCredential, azureCliCredential));

            AccessToken token;
            List<ClientDiagnosticListener.ProducedDiagnosticScope> scopes;

            using (ClientDiagnosticListener diagnosticListener = new ClientDiagnosticListener(s => s.StartsWith("Azure.Identity")))
            {
                token = await credential.GetTokenAsync(new TokenRequestContext(new[] {"https://vault.azure.net/.default"}), CancellationToken.None);
                scopes = diagnosticListener.Scopes;
            }

            Assert.AreEqual(token.Token, expectedToken);
            Assert.AreEqual(token.ExpiresOn, expectedExpiresOn);

            Assert.AreEqual(1, scopes.Count);
            Assert.AreEqual($"{nameof(AzureCliCredential)}.{nameof(AzureCliCredential.GetToken)}", scopes[0].Name);
        }

        [Test]
        public async Task ChainedTokenCredential_UseAzureCliCredential_ParallelCalls()
        {
            var (expectedToken, expectedExpiresOn, processOutput) = CredentialTestHelpers.CreateTokenForAzureCli();
            var vscAdapter = new TestVscAdapter(ExpectedServiceName, "AzureCloud", null);
            var fileSystem = CredentialTestHelpers.CreateFileSystemForVisualStudioCode(TestEnvironment);
            var processService = new TestProcessService { CreateHandler = psi => new TestProcess { Output = processOutput }};

            var miCredential = new ManagedIdentityCredential(EnvironmentVariables.ClientId);
            var vsCredential = new VisualStudioCredential(default, default, fileSystem, processService);
            var vscCredential = new VisualStudioCodeCredential(new VisualStudioCodeCredentialOptions { TenantId = TestEnvironment.TestTenantId }, default, default, fileSystem, vscAdapter);
            var azureCliCredential = new AzureCliCredential(CredentialPipeline.GetInstance(null), processService);

            var credential = InstrumentClient(new ChainedTokenCredential(miCredential, vsCredential, vscCredential, azureCliCredential));

            var tasks = new List<Task<AccessToken>>();
            for (int i = 0; i < 10; i++)
            {
                tasks.Add(Task.Run(async () => await credential.GetTokenAsync(new TokenRequestContext(new[] {"https://vault.azure.net/.default"}), CancellationToken.None)));
            }

            await Task.WhenAll(tasks);

            foreach (Task<AccessToken> task in tasks)
            {
                Assert.AreEqual(task.Result.Token, expectedToken);
                Assert.AreEqual(task.Result.ExpiresOn, expectedExpiresOn);
            }
        }

        [Test]
        public void ChainedTokenCredential_AllCredentialsHaveFailed_CredentialUnavailableException()
        {
            var vscAdapter = new TestVscAdapter(ExpectedServiceName, "AzureCloud", "{}");

            var fileSystem = new TestFileSystemService();
            var processService = new TestProcessService(new TestProcess { Error = "'az' is not recognized" });

            var vsCredential = new VisualStudioCredential(default, default, fileSystem, processService);
            var vscCredential = new VisualStudioCodeCredential(new VisualStudioCodeCredentialOptions { TenantId = TestEnvironment.TestTenantId }, default, default, fileSystem, vscAdapter);
            var azureCliCredential = new AzureCliCredential(CredentialPipeline.GetInstance(null), processService);

            var credential = InstrumentClient(new ChainedTokenCredential(vsCredential, vscCredential, azureCliCredential));

            List<ClientDiagnosticListener.ProducedDiagnosticScope> scopes;
            using (ClientDiagnosticListener diagnosticListener = new ClientDiagnosticListener(s => s.StartsWith("Azure.Identity")))
            {
                Assert.CatchAsync<CredentialUnavailableException>(async () => await credential.GetTokenAsync(new TokenRequestContext(new[] {"https://vault.azure.net/.default"}), CancellationToken.None));
                scopes = diagnosticListener.Scopes;
            }

            Assert.AreEqual(3, scopes.Count);
            Assert.AreEqual($"{nameof(VisualStudioCredential)}.{nameof(VisualStudioCredential.GetToken)}", scopes[0].Name);
            Assert.AreEqual($"{nameof(VisualStudioCodeCredential)}.{nameof(VisualStudioCodeCredential.GetToken)}", scopes[1].Name);
            Assert.AreEqual($"{nameof(AzureCliCredential)}.{nameof(AzureCliCredential.GetToken)}", scopes[2].Name);
        }

        [Test]
        [NonParallelizable]
        public void ChainedTokenCredential_AllCredentialsHaveFailed_FirstAuthenticationFailedException()
        {
            using var endpoint = new TestEnvVar("MSI_ENDPOINT", "abc");

            var vscAdapter = new TestVscAdapter(ExpectedServiceName, "Azure", null);
            var fileSystem = new TestFileSystemService();
            var processService = new TestProcessService(new TestProcess {Error = "Error"});

            var miCredential = new ManagedIdentityCredential(EnvironmentVariables.ClientId);
            var vsCredential = new VisualStudioCredential(default, default, fileSystem, processService);
            var vscCredential = new VisualStudioCodeCredential(new VisualStudioCodeCredentialOptions { TenantId = TestEnvironment.TestTenantId }, default, default, fileSystem, vscAdapter);
            var azureCliCredential = new AzureCliCredential(CredentialPipeline.GetInstance(null), processService);

            var credential = InstrumentClient(new ChainedTokenCredential(miCredential, vsCredential, vscCredential, azureCliCredential));

            List<ClientDiagnosticListener.ProducedDiagnosticScope> scopes;
            using (ClientDiagnosticListener diagnosticListener = new ClientDiagnosticListener(s => s.StartsWith("Azure.Identity")))
            {
                Assert.CatchAsync<AuthenticationFailedException>(async () => await credential.GetTokenAsync(new TokenRequestContext(new[] {"https://vault.azure.net/.default"}), CancellationToken.None));
                scopes = diagnosticListener.Scopes;
            }

            Assert.AreEqual(1, scopes.Count);
            Assert.AreEqual($"{nameof(ManagedIdentityCredential)}.{nameof(ManagedIdentityCredential.GetToken)}", scopes[0].Name);
        }

        [Test]
        public void ChainedTokenCredential_AllCredentialsHaveFailed_LastAuthenticationFailedException()
        {
            var vscAdapter = new TestVscAdapter(ExpectedServiceName, "AzureCloud", null);
            var fileSystem = new TestFileSystemService();
            var processService = new TestProcessService(new TestProcess {Error = "Error"});

            var miCredential = new ManagedIdentityCredential(EnvironmentVariables.ClientId);
            var vsCredential = new VisualStudioCredential(default, default, fileSystem, processService);
            var vscCredential = new VisualStudioCodeCredential(new VisualStudioCodeCredentialOptions { TenantId = TestEnvironment.TestTenantId }, default, default, fileSystem, vscAdapter);
            var azureCliCredential = new AzureCliCredential(CredentialPipeline.GetInstance(null), processService);

            var credential = InstrumentClient(new ChainedTokenCredential(miCredential, vsCredential, vscCredential, azureCliCredential));

            List<ClientDiagnosticListener.ProducedDiagnosticScope> scopes;
            using (ClientDiagnosticListener diagnosticListener = new ClientDiagnosticListener(s => s.StartsWith("Azure.Identity")))
            {
                Assert.CatchAsync<AuthenticationFailedException>(async () => await credential.GetTokenAsync(new TokenRequestContext(new[] {"https://vault.azure.net/.default"}), CancellationToken.None));
                scopes = diagnosticListener.Scopes;
            }

            Assert.AreEqual(4, scopes.Count);
            Assert.AreEqual($"{nameof(ManagedIdentityCredential)}.{nameof(ManagedIdentityCredential.GetToken)}", scopes[0].Name);
            Assert.AreEqual($"{nameof(VisualStudioCredential)}.{nameof(VisualStudioCredential.GetToken)}", scopes[1].Name);
            Assert.AreEqual($"{nameof(VisualStudioCodeCredential)}.{nameof(VisualStudioCodeCredential.GetToken)}", scopes[2].Name);
            Assert.AreEqual($"{nameof(AzureCliCredential)}.{nameof(AzureCliCredential.GetToken)}", scopes[3].Name);
        }
    }
}<|MERGE_RESOLUTION|>--- conflicted
+++ resolved
@@ -18,16 +18,6 @@
 
         public ChainedTokenCredentialLiveTests(bool isAsync) : base(isAsync)
         {
-<<<<<<< HEAD
-            Matcher.ExcludeHeaders.Add("Content-Length");
-            Matcher.ExcludeHeaders.Add("client-request-id");
-            Matcher.ExcludeHeaders.Add("x-client-OS");
-            Matcher.ExcludeHeaders.Add("x-client-SKU");
-            Matcher.ExcludeHeaders.Add("x-client-CPU");
-            Matcher.ExcludeHeaders.Add("x-client-Ver");
-            Sanitizer = new IdentityRecordedTestSanitizer();
-=======
->>>>>>> d2bcf77a
             TestDiagnostics = false;
         }
 
