--- conflicted
+++ resolved
@@ -73,12 +73,7 @@
             Assert.ThrowsAsync<AuthenticationFailedException>(async () => await credential.GetTokenAsync(new TokenRequestContext(MockScopes.Default)));
         }
 
-<<<<<<< HEAD
         private const string RefreshTokenExpiredError = "Azure CLI authentication failed due to an unknown error. ERROR: Get Token request returned http error: 400 and server response: {\"error\":\"invalid_grant\",\"error_description\":\"AADSTS70008: The provided authorization code or refresh token has expired due to inactivity. Send a new interactive authorization request for this user and resource.";
-=======
-        private const string RefreshTokenExpiredError =
-            "Azure CLI authentication failed due to an unknown error. ERROR: Get Token request returned http error: 400 and server response: {\"error\":\"invalid_grant\",\"error_description\":\"AADSTS70008: The provided authorization code or refresh token has expired due to inactivity. Send a new interactive authorization request for this user and resource.";
->>>>>>> 32eb4269
 
         public static IEnumerable<object[]> AzureCliExceptionScenarios()
         {
@@ -89,15 +84,8 @@
             yield return new object[] { "az: not found", AzureCliCredential.AzureCLINotInstalled, typeof(CredentialUnavailableException) };
             yield return new object[] { AzureCliCredential.AzNotLogIn, AzureCliCredential.AzNotLogIn, typeof(CredentialUnavailableException) };
             yield return new object[] { RefreshTokenExpiredError, AzureCliCredential.InteractiveLoginRequired, typeof(CredentialUnavailableException) };
-<<<<<<< HEAD
             yield return new object[] { AzureCliCredential.CLIInternalError, AzureCliCredential.InteractiveLoginRequired, typeof(CredentialUnavailableException) };
             yield return new object[] { "random unknown exception", AzureCliCredential.AzureCliFailedError + " random unknown exception", typeof(AuthenticationFailedException) };
-=======
-            yield return new object[]
-            {
-                "random unknown exception", AzureCliCredential.AzureCliFailedError + " random unknown exception", typeof(AuthenticationFailedException)
-            };
->>>>>>> 32eb4269
         }
 
         [Test]
