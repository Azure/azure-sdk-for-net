--- conflicted
+++ resolved
@@ -22,29 +22,22 @@
         private readonly string _clientId;
 
         /// <summary>
-<<<<<<< HEAD
-        /// Creates a new InteractiveBrowserCredential which will authenticate users with the specified application.
+        /// Creates a new InteractiveBrowserCredential with the specifeid options, which will authenticate users.
         /// </summary>
         public InteractiveBrowserCredential()
-            : this(Constants.DeveloperSignOnClientId, null)
+            : this(Constants.DeveloperSignOnClientId, null, null)
         {
 
         }
 
         /// <summary>
-=======
->>>>>>> 633997ef
         /// Creates a new InteractiveBrowserCredential with the specifeid options, which will authenticate users with the specified application.
         /// </summary>
         /// <param name="clientId">The client id of the application to which the users will authenticate</param>
-        /// <param name="tenantId">The tenant id of the application to which users will authenticate.  This can be unspecified for multi-tenanted applications.</param>
-        /// TODO: need to link to info on how the application has to be created to authenticate users, for multiple tenant applications
+        /// <param name="tenantId">The tenant id of the application and the users to authentiacte</param>
+        /// TODO: need to link to info on how the application has to be created to authenticate users, for multiple applications
         /// <param name="options">The client options for the newly created DeviceCodeCredential</param>
-<<<<<<< HEAD
-        public InteractiveBrowserCredential(string clientId, AzureCredentialOptions options)
-=======
-        public InteractiveBrowserCredential(string clientId, string tenantId = default, IdentityClientOptions options = default)
->>>>>>> 633997ef
+        public InteractiveBrowserCredential(string clientId, string tenantId = default, AzureCredentialOptions options = default)
         {
             _clientId = clientId ?? throw new ArgumentNullException(nameof(clientId));
 
