--- conflicted
+++ resolved
@@ -22,20 +22,6 @@
         private readonly string _clientId;
 
         /// <summary>
-<<<<<<< HEAD
-=======
-        /// Creates a new InteractiveBrowserCredential which will authenticate users with the specified application.
-        /// </summary>
-        /// <param name="clientId">The client id of the application to which the users will authenticate.</param>
-        /// TODO: need to link to info on how the application has to be created to authenticate users, for multiple applications
-        public InteractiveBrowserCredential(string clientId)
-            : this(clientId, null)
-        {
-
-        }
-
-        /// <summary>
->>>>>>> 94047a39
         /// Creates a new InteractiveBrowserCredential with the specifeid options, which will authenticate users with the specified application.
         /// </summary>
         /// <param name="clientId">The client id of the application to which the users will authenticate</param>
